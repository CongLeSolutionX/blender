# SPDX-License-Identifier: GPL-2.0-or-later
import bpy
from bpy.types import Menu, Panel, UIList
from rna_prop_ui import PropertyPanel

from bpy.app.translations import (
    pgettext_tip as iface_,
    pgettext_tip as tip_,
)


class MESH_MT_vertex_group_context_menu(Menu):
    bl_label = "Vertex Group Specials"

    def draw(self, _context):
        layout = self.layout

        layout.operator(
            "object.vertex_group_sort",
            icon='SORTALPHA',
            text="Sort by Name",
        ).sort_type = 'NAME'
        layout.operator(
            "object.vertex_group_sort",
            icon='BONE_DATA',
            text="Sort by Bone Hierarchy",
        ).sort_type = 'BONE_HIERARCHY'
        layout.separator()
        layout.operator("object.vertex_group_copy", icon='DUPLICATE')
        layout.operator("object.vertex_group_copy_to_selected")
        layout.separator()
        layout.operator("object.vertex_group_mirror", icon='ARROW_LEFTRIGHT').use_topology = False
        layout.operator("object.vertex_group_mirror", text="Mirror Vertex Group (Topology)").use_topology = True
        layout.separator()
        layout.operator(
            "object.vertex_group_remove_from",
            icon='X',
            text="Remove from All Groups",
        ).use_all_groups = True
        layout.operator("object.vertex_group_remove_from", text="Clear Active Group").use_all_verts = True
        layout.operator("object.vertex_group_remove", text="Delete All Unlocked Groups").all_unlocked = True
        layout.operator("object.vertex_group_remove", text="Delete All Groups").all = True
        layout.separator()
        props = layout.operator("object.vertex_group_lock", icon='LOCKED', text="Lock All")
        props.action, props.mask = 'LOCK', 'ALL'
        props = layout.operator("object.vertex_group_lock", icon='UNLOCKED', text="Unlock All")
        props.action, props.mask = 'UNLOCK', 'ALL'
        props = layout.operator("object.vertex_group_lock", text="Lock Invert All")
        props.action, props.mask = 'INVERT', 'ALL'


class MESH_MT_shape_key_context_menu(Menu):
    bl_label = "Shape Key Specials"

    def draw(self, _context):
        layout = self.layout

        layout.operator("object.shape_key_add", icon='ADD', text="New Shape from Mix").from_mix = True
        layout.separator()
        layout.operator("object.shape_key_mirror", icon='ARROW_LEFTRIGHT').use_topology = False
        layout.operator("object.shape_key_mirror", text="Mirror Shape Key (Topology)").use_topology = True
        layout.separator()
        layout.operator("object.join_shapes")
        layout.operator("object.shape_key_transfer")
        layout.separator()
        op = layout.operator("object.shape_key_remove", icon='X', text="Delete All Shape Keys")
        op.all = True
        op.apply_mix = False
        op = layout.operator("object.shape_key_remove", text="Apply All Shape Keys")
        op.all = True
        op.apply_mix = True
        layout.separator()
        layout.operator("object.shape_key_move", icon='TRIA_UP_BAR', text="Move to Top").type = 'TOP'
        layout.operator("object.shape_key_move", icon='TRIA_DOWN_BAR', text="Move to Bottom").type = 'BOTTOM'


class MESH_MT_color_attribute_context_menu(Menu):
    bl_label = "Color Attribute Specials"

    def draw(self, _context):
        layout = self.layout

        layout.operator(
            "geometry.color_attribute_duplicate",
            icon='DUPLICATE',
        )
        layout.operator("geometry.color_attribute_convert")


class MESH_MT_attribute_context_menu(Menu):
    bl_label = "Attribute Specials"

    def draw(self, _context):
        layout = self.layout

        layout.operator("geometry.attribute_convert")


class MESH_UL_vgroups(UIList):
    def draw_item(self, _context, layout, _data, item, icon, _active_data_, _active_propname, _index):
        # assert(isinstance(item, bpy.types.VertexGroup))
        vgroup = item
        if self.layout_type in {'DEFAULT', 'COMPACT'}:
            layout.prop(vgroup, "name", text="", emboss=False, icon_value=icon)
            icon = 'LOCKED' if vgroup.lock_weight else 'UNLOCKED'
            layout.prop(vgroup, "lock_weight", text="", icon=icon, emboss=False)
        elif self.layout_type == 'GRID':
            layout.alignment = 'CENTER'
            layout.label(text="", icon_value=icon)


class MESH_UL_fmaps(UIList):
    def draw_item(self, _context, layout, _data, item, icon, _active_data, _active_propname, _index):
        # assert(isinstance(item, bpy.types.FaceMap))
        fmap = item
        if self.layout_type in {'DEFAULT', 'COMPACT'}:
            layout.prop(fmap, "name", text="", emboss=False, icon='FACE_MAPS')
        elif self.layout_type == 'GRID':
            layout.alignment = 'CENTER'
            layout.label(text="", icon_value=icon)


class MESH_UL_shape_keys(UIList):
    def draw_item(self, _context, layout, _data, item, icon, active_data, _active_propname, index):
        # assert(isinstance(item, bpy.types.ShapeKey))
        obj = active_data
        # key = data
        key_block = item
        if self.layout_type in {'DEFAULT', 'COMPACT'}:
            split = layout.split(factor=0.66, align=False)
            split.prop(key_block, "name", text="", emboss=False, icon_value=icon)
            row = split.row(align=True)
            row.emboss = 'NONE_OR_STATUS'
            if key_block.mute or (obj.mode == 'EDIT' and not (obj.use_shape_key_edit_mode and obj.type == 'MESH')):
                row.active = False
            if not item.id_data.use_relative:
                row.prop(key_block, "frame", text="")
            elif index > 0:
                row.prop(key_block, "value", text="")
            else:
                row.label(text="")
            row.prop(key_block, "mute", text="", emboss=False)
        elif self.layout_type == 'GRID':
            layout.alignment = 'CENTER'
            layout.label(text="", icon_value=icon)


class MESH_UL_uvmaps(UIList):
    def draw_item(self, _context, layout, _data, item, icon, _active_data, _active_propname, _index):
        # assert(isinstance(item, (bpy.types.MeshTexturePolyLayer, bpy.types.MeshLoopColorLayer)))
        if self.layout_type in {'DEFAULT', 'COMPACT'}:
            layout.prop(item, "name", text="", emboss=False, icon='GROUP_UVS')
            icon = 'RESTRICT_RENDER_OFF' if item.active_render else 'RESTRICT_RENDER_ON'
            layout.prop(item, "active_render", text="", icon=icon, emboss=False)
        elif self.layout_type == 'GRID':
            layout.alignment = 'CENTER'
            layout.label(text="", icon_value=icon)


class MeshButtonsPanel:
    bl_space_type = 'PROPERTIES'
    bl_region_type = 'WINDOW'
    bl_context = "data"

    @classmethod
    def poll(cls, context):
        engine = context.engine
        return context.mesh and (engine in cls.COMPAT_ENGINES)


class DATA_PT_context_mesh(MeshButtonsPanel, Panel):
    bl_label = ""
    bl_options = {'HIDE_HEADER'}
    COMPAT_ENGINES = {'BLENDER_RENDER', 'BLENDER_EEVEE', 'BLENDER_WORKBENCH', 'BLENDER_WORKBENCH_NEXT'}

    def draw(self, context):
        layout = self.layout

        ob = context.object
        mesh = context.mesh
        space = context.space_data

        if ob:
            layout.template_ID(ob, "data")
        elif mesh:
            layout.template_ID(space, "pin_id")


class DATA_PT_normals(MeshButtonsPanel, Panel):
    bl_label = "Normals"
    bl_options = {'DEFAULT_CLOSED'}
    COMPAT_ENGINES = {'BLENDER_RENDER', 'BLENDER_EEVEE', 'BLENDER_WORKBENCH', 'BLENDER_WORKBENCH_NEXT'}

    def draw(self, context):
        layout = self.layout
        layout.use_property_split = True

        mesh = context.mesh

        col = layout.column(align=False, heading="Auto Smooth")
        col.use_property_decorate = False
        row = col.row(align=True)
        sub = row.row(align=True)
        sub.prop(mesh, "use_auto_smooth", text="")
        sub = sub.row(align=True)
        sub.active = mesh.use_auto_smooth and not mesh.has_custom_normals
        sub.prop(mesh, "auto_smooth_angle", text="")
        row.prop_decorator(mesh, "auto_smooth_angle")


class DATA_PT_texture_space(MeshButtonsPanel, Panel):
    bl_label = "Texture Space"
    bl_options = {'DEFAULT_CLOSED'}
    COMPAT_ENGINES = {'BLENDER_RENDER', 'BLENDER_EEVEE', 'BLENDER_WORKBENCH', 'BLENDER_WORKBENCH_NEXT'}

    def draw(self, context):
        layout = self.layout
        layout.use_property_split = True

        mesh = context.mesh

        layout.prop(mesh, "texture_mesh")

        layout.separator()

        layout.prop(mesh, "use_auto_texspace")

        layout.prop(mesh, "texspace_location", text="Location")
        layout.prop(mesh, "texspace_size", text="Size")


class DATA_PT_vertex_groups(MeshButtonsPanel, Panel):
    bl_label = "Vertex Groups"
    COMPAT_ENGINES = {'BLENDER_RENDER', 'BLENDER_EEVEE', 'BLENDER_WORKBENCH', 'BLENDER_WORKBENCH_NEXT'}

    @classmethod
    def poll(cls, context):
        engine = context.engine
        obj = context.object
        return (obj and obj.type in {'MESH', 'LATTICE'} and (engine in cls.COMPAT_ENGINES))

    def draw(self, context):
        layout = self.layout

        ob = context.object
        group = ob.vertex_groups.active

        rows = 3
        if group:
            rows = 5

        row = layout.row()
        row.template_list("MESH_UL_vgroups", "", ob, "vertex_groups", ob.vertex_groups, "active_index", rows=rows)

        col = row.column(align=True)

        col.operator("object.vertex_group_add", icon='ADD', text="")
        props = col.operator("object.vertex_group_remove", icon='REMOVE', text="")
        props.all_unlocked = props.all = False

        col.separator()

        col.menu("MESH_MT_vertex_group_context_menu", icon='DOWNARROW_HLT', text="")

        if group:
            col.separator()
            col.operator("object.vertex_group_move", icon='TRIA_UP', text="").direction = 'UP'
            col.operator("object.vertex_group_move", icon='TRIA_DOWN', text="").direction = 'DOWN'

        if (
                ob.vertex_groups and
                (ob.mode == 'EDIT' or
                 (ob.mode == 'WEIGHT_PAINT' and ob.type == 'MESH' and ob.data.use_paint_mask_vertex))
        ):
            row = layout.row()

            sub = row.row(align=True)
            sub.operator("object.vertex_group_assign", text="Assign")
            sub.operator("object.vertex_group_remove_from", text="Remove")

            sub = row.row(align=True)
            sub.operator("object.vertex_group_select", text="Select")
            sub.operator("object.vertex_group_deselect", text="Deselect")

            layout.prop(context.tool_settings, "vertex_group_weight", text="Weight")


class DATA_PT_face_maps(MeshButtonsPanel, Panel):
    bl_label = "Face Maps"
    bl_options = {'DEFAULT_CLOSED'}
    COMPAT_ENGINES = {'BLENDER_RENDER', 'BLENDER_EEVEE', 'BLENDER_WORKBENCH', 'BLENDER_WORKBENCH_NEXT'}

    @classmethod
    def poll(cls, context):
        obj = context.object
        return (obj and obj.type == 'MESH')

    def draw(self, context):
        layout = self.layout

        ob = context.object
        facemap = ob.face_maps.active

        rows = 2
        if facemap:
            rows = 4

        row = layout.row()
        row.template_list("MESH_UL_fmaps", "", ob, "face_maps", ob.face_maps, "active_index", rows=rows)

        col = row.column(align=True)
        col.operator("object.face_map_add", icon='ADD', text="")
        col.operator("object.face_map_remove", icon='REMOVE', text="")

        if facemap:
            col.separator()
            col.operator("object.face_map_move", icon='TRIA_UP', text="").direction = 'UP'
            col.operator("object.face_map_move", icon='TRIA_DOWN', text="").direction = 'DOWN'

        if ob.face_maps and (ob.mode == 'EDIT' and ob.type == 'MESH'):
            row = layout.row()

            sub = row.row(align=True)
            sub.operator("object.face_map_assign", text="Assign")
            sub.operator("object.face_map_remove_from", text="Remove")

            sub = row.row(align=True)
            sub.operator("object.face_map_select", text="Select")
            sub.operator("object.face_map_deselect", text="Deselect")


class DATA_PT_shape_keys(MeshButtonsPanel, Panel):
    bl_label = "Shape Keys"
    COMPAT_ENGINES = {'BLENDER_RENDER', 'BLENDER_EEVEE', 'BLENDER_WORKBENCH', 'BLENDER_WORKBENCH_NEXT'}

    @classmethod
    def poll(cls, context):
        engine = context.engine
        obj = context.object
        return (obj and obj.type in {'MESH', 'LATTICE', 'CURVE', 'SURFACE'} and (engine in cls.COMPAT_ENGINES))

    def draw(self, context):
        layout = self.layout

        ob = context.object
        key = ob.data.shape_keys
        kb = ob.active_shape_key

        enable_edit = ob.mode != 'EDIT'
        enable_edit_value = False
        enable_pin = False

        if enable_edit or (ob.use_shape_key_edit_mode and ob.type == 'MESH'):
            enable_pin = True
            if ob.show_only_shape_key is False:
                enable_edit_value = True

        row = layout.row()

        rows = 3
        if kb:
            rows = 5

        row.template_list("MESH_UL_shape_keys", "", key, "key_blocks", ob, "active_shape_key_index", rows=rows)

        col = row.column(align=True)

        col.operator("object.shape_key_add", icon='ADD', text="").from_mix = False
        col.operator("object.shape_key_remove", icon='REMOVE', text="").all = False

        col.separator()

        col.menu("MESH_MT_shape_key_context_menu", icon='DOWNARROW_HLT', text="")

        if kb:
            col.separator()

            sub = col.column(align=True)
            sub.operator("object.shape_key_move", icon='TRIA_UP', text="").type = 'UP'
            sub.operator("object.shape_key_move", icon='TRIA_DOWN', text="").type = 'DOWN'

            split = layout.split(factor=0.4)
            row = split.row()
            row.enabled = enable_edit
            row.prop(key, "use_relative")

            row = split.row()
            row.alignment = 'RIGHT'

            sub = row.row(align=True)
            sub.label()  # XXX, for alignment only
            subsub = sub.row(align=True)
            subsub.active = enable_pin
            subsub.prop(ob, "show_only_shape_key", text="")
            sub.prop(ob, "use_shape_key_edit_mode", text="")

            sub = row.row()
            if key.use_relative:
                sub.operator("object.shape_key_clear", icon='X', text="")
            else:
                sub.operator("object.shape_key_retime", icon='RECOVER_LAST', text="")

            layout.use_property_split = True
            if key.use_relative:
                if ob.active_shape_key_index != 0:
                    row = layout.row()
                    row.active = enable_edit_value
                    row.prop(kb, "value")

                    col = layout.column()
                    sub.active = enable_edit_value
                    sub = col.column(align=True)
                    sub.prop(kb, "slider_min", text="Range Min")
                    sub.prop(kb, "slider_max", text="Max")

                    col.prop_search(kb, "vertex_group", ob, "vertex_groups", text="Vertex Group")
                    col.prop_search(kb, "relative_key", key, "key_blocks", text="Relative To")

            else:
                layout.prop(kb, "interpolation")
                row = layout.column()
                row.active = enable_edit_value
                row.prop(key, "eval_time")

        layout.prop(ob, "add_rest_position_attribute")


class DATA_PT_uv_texture(MeshButtonsPanel, Panel):
    bl_label = "UV Maps"
    bl_options = {'DEFAULT_CLOSED'}
    COMPAT_ENGINES = {'BLENDER_RENDER', 'BLENDER_EEVEE', 'BLENDER_WORKBENCH', 'BLENDER_WORKBENCH_NEXT'}

    def draw(self, context):
        layout = self.layout

        me = context.mesh

        row = layout.row()
        col = row.column()

        col.template_list("MESH_UL_uvmaps", "uvmaps", me, "uv_layers", me.uv_layers, "active_index", rows=2)

        col = row.column(align=True)
        col.operator("mesh.uv_texture_add", icon='ADD', text="")
        col.operator("mesh.uv_texture_remove", icon='REMOVE', text="")


class DATA_PT_remesh(MeshButtonsPanel, Panel):
    bl_label = "Remesh"
    bl_options = {'DEFAULT_CLOSED'}
    COMPAT_ENGINES = {'BLENDER_RENDER', 'BLENDER_EEVEE', 'BLENDER_WORKBENCH', 'BLENDER_WORKBENCH_NEXT'}

    def draw(self, context):
        layout = self.layout
        layout.use_property_split = True
        layout.use_property_decorate = False
        row = layout.row()

        mesh = context.mesh
        row.prop(mesh, "remesh_mode", text="Mode", expand=True)
        col = layout.column()
        if mesh.remesh_mode == 'VOXEL':
            col.prop(mesh, "remesh_voxel_size")
            col.prop(mesh, "remesh_voxel_adaptivity")
            col.prop(mesh, "use_remesh_fix_poles")

            col = layout.column(heading="Preserve")
            col.prop(mesh, "use_remesh_preserve_volume", text="Volume")
            col.prop(mesh, "use_remesh_preserve_paint_mask", text="Paint Mask")
            col.prop(mesh, "use_remesh_preserve_sculpt_face_sets", text="Face Sets")
            col.prop(mesh, "use_remesh_preserve_vertex_colors", text="Color Attributes")

            col.operator("object.voxel_remesh", text="Voxel Remesh")
        else:
            col.operator("object.quadriflow_remesh", text="QuadriFlow Remesh")


class DATA_PT_customdata(MeshButtonsPanel, Panel):
    bl_label = "Geometry Data"
    bl_options = {'DEFAULT_CLOSED'}
    COMPAT_ENGINES = {'BLENDER_RENDER', 'BLENDER_EEVEE', 'BLENDER_WORKBENCH', 'BLENDER_WORKBENCH_NEXT'}

    def draw(self, context):
        layout = self.layout
        layout.use_property_split = True
        layout.use_property_decorate = False

        me = context.mesh
        col = layout.column()

        col.operator("mesh.customdata_mask_clear", icon='X')
        col.operator("mesh.customdata_skin_clear", icon='X')

        if me.has_custom_normals:
            col.operator("mesh.customdata_custom_splitnormals_clear", icon='X')
        else:
            col.operator("mesh.customdata_custom_splitnormals_add", icon='ADD')

        if me.has_bevel_weight_edge:
            col.operator("mesh.customdata_bevel_weight_edge_clear", icon='X')
        else:
            col.operator("mesh.customdata_bevel_weight_edge_add", icon='ADD')

        if me.has_bevel_weight_vertex:
            col.operator("mesh.customdata_bevel_weight_vertex_clear", icon='X')
        else:
            col.operator("mesh.customdata_bevel_weight_vertex_add", icon='ADD')

        if me.has_crease_edge:
            col.operator("mesh.customdata_crease_edge_clear", icon='X')
        else:
            col.operator("mesh.customdata_crease_edge_add", icon='ADD')

        if me.has_crease_vertex:
            col.operator("mesh.customdata_crease_vertex_clear", icon='X')
        else:
            col.operator("mesh.customdata_crease_vertex_add", icon='ADD')


class DATA_PT_custom_props_mesh(MeshButtonsPanel, PropertyPanel, Panel):
    COMPAT_ENGINES = {'BLENDER_RENDER', 'BLENDER_EEVEE', 'BLENDER_WORKBENCH', 'BLENDER_WORKBENCH_NEXT'}
    _context_path = "object.data"
    _property_type = bpy.types.Mesh


class MESH_UL_attributes(UIList):
    display_domain_names = {
        'POINT': "Vertex",
        'EDGE': "Edge",
        'FACE': "Face",
        'CORNER': "Face Corner",
    }

    def filter_items(self, _context, data, property):
        attributes = getattr(data, property)
        flags = []
        indices = [i for i in range(len(attributes))]

        # Filtering by name
        if self.filter_name:
            flags = bpy.types.UI_UL_list.filter_items_by_name(
                self.filter_name, self.bitflag_filter_item, attributes, "name", reverse=self.use_filter_invert)
        if not flags:
            flags = [self.bitflag_filter_item] * len(attributes)

        # Filtering internal attributes
        for idx, item in enumerate(attributes):
            flags[idx] = 0 if item.is_internal else flags[idx]

        return flags, indices

    def draw_item(self, _context, layout, _data, attribute, _icon, _active_data, _active_propname, _index):
        data_type = attribute.bl_rna.properties["data_type"].enum_items[attribute.data_type]

        domain_name = self.display_domain_names.get(attribute.domain, "")

        split = layout.split(factor=0.50)
        split.emboss = 'NONE'
        split.prop(attribute, "name", text="")
        sub = split.row()
        sub.alignment = 'RIGHT'
        sub.active = False
        sub.label(text="%s ▶ %s" % (iface_(domain_name), iface_(data_type.name)),
                  translate=False)


class DATA_PT_mesh_attributes(MeshButtonsPanel, Panel):
    bl_label = "Attributes"
    bl_options = {'DEFAULT_CLOSED'}
    COMPAT_ENGINES = {'BLENDER_RENDER', 'BLENDER_EEVEE', 'BLENDER_WORKBENCH', 'BLENDER_WORKBENCH_NEXT'}

    def draw(self, context):
        mesh = context.mesh

        layout = self.layout
        row = layout.row()

        col = row.column()
        col.template_list(
            "MESH_UL_attributes",
            "attributes",
            mesh,
            "attributes",
            mesh.attributes,
            "active_index",
            rows=3,
        )

        col = row.column(align=True)
        col.operator("geometry.attribute_add", icon='ADD', text="")
        col.operator("geometry.attribute_remove", icon='REMOVE', text="")

        col.separator()

        col.menu("MESH_MT_attribute_context_menu", icon='DOWNARROW_HLT', text="")

        self.draw_attribute_warnings(context, layout)

    def draw_attribute_warnings(self, context, layout):
        ob = context.object
        mesh = context.mesh

        unique_names = set()
        colliding_names = []
        for collection in (
                # Built-in names.
<<<<<<< HEAD
                {"normal": None, "crease": None},
=======
                {"shade_smooth": None, "crease": None},
>>>>>>> 09d3ebfd
                mesh.attributes,
                None if ob is None else ob.vertex_groups,
        ):
            if collection is None:
                colliding_names.append("Cannot check for object vertex groups when pinning mesh")
                continue
            for name in collection.keys():
                unique_names_len = len(unique_names)
                unique_names.add(name)
                if len(unique_names) == unique_names_len:
                    colliding_names.append(name)

        if not colliding_names:
            return

        layout.label(text=tip_("Name collisions: ") + ", ".join(set(colliding_names)), icon='ERROR')


class ColorAttributesListBase():
    display_domain_names = {
        'POINT': "Vertex",
        'EDGE': "Edge",
        'FACE': "Face",
        'CORNER': "Face Corner",
    }

    def filter_items(self, _context, data, property):
        attributes = getattr(data, property)
        flags = []
        indices = [i for i in range(len(attributes))]

        # Filtering by name
        if self.filter_name:
            flags = bpy.types.UI_UL_list.filter_items_by_name(
                self.filter_name, self.bitflag_filter_item, attributes, "name", reverse=self.use_filter_invert)
        if not flags:
            flags = [self.bitflag_filter_item] * len(attributes)

        for idx, item in enumerate(attributes):
            skip = (
                (item.domain not in {"POINT", "CORNER"}) or
                (item.data_type not in {"FLOAT_COLOR", "BYTE_COLOR"}) or
                item.is_internal
            )
            flags[idx] = 0 if skip else flags[idx]

        return flags, indices


class MESH_UL_color_attributes(UIList, ColorAttributesListBase):
    def draw_item(self, _context, layout, data, attribute, _icon, _active_data, _active_propname, _index):
        data_type = attribute.bl_rna.properties["data_type"].enum_items[attribute.data_type]

        domain_name = self.display_domain_names.get(attribute.domain, "")

        split = layout.split(factor=0.50)
        split.emboss = 'NONE'
        split.prop(attribute, "name", text="", icon='GROUP_VCOL')

        sub = split.row()
        sub.alignment = 'RIGHT'
        sub.active = False
        sub.label(text="%s ▶ %s" % (iface_(domain_name), iface_(data_type.name)),
                  translate=False)

        active_render = _index == data.color_attributes.render_color_index

        row = layout.row()
        row.emboss = 'NONE'
        prop = row.operator(
            "geometry.color_attribute_render_set",
            text="",
            icon='RESTRICT_RENDER_OFF' if active_render else 'RESTRICT_RENDER_ON',
        )
        prop.name = attribute.name


class MESH_UL_color_attributes_selector(UIList, ColorAttributesListBase):
    def draw_item(self, _context, layout, _data, attribute, _icon, _active_data, _active_propname, _index):
        layout.emboss = 'NONE'
        layout.prop(attribute, "name", text="", icon='GROUP_VCOL')


class DATA_PT_vertex_colors(DATA_PT_mesh_attributes, Panel):
    bl_label = "Color Attributes"
    bl_options = {'DEFAULT_CLOSED'}
    COMPAT_ENGINES = {'BLENDER_RENDER', 'BLENDER_EEVEE', 'BLENDER_WORKBENCH', 'BLENDER_WORKBENCH_NEXT'}

    def draw(self, context):
        mesh = context.mesh

        layout = self.layout
        row = layout.row()

        col = row.column()
        col.template_list(
            "MESH_UL_color_attributes",
            "color_attributes",
            mesh,
            "color_attributes",
            mesh.color_attributes,
            "active_color_index",
            rows=3,
        )

        col = row.column(align=True)
        col.operator("geometry.color_attribute_add", icon='ADD', text="")
        col.operator("geometry.color_attribute_remove", icon='REMOVE', text="")

        col.separator()

        col.menu("MESH_MT_color_attribute_context_menu", icon='DOWNARROW_HLT', text="")

        self.draw_attribute_warnings(context, layout)


classes = (
    MESH_MT_vertex_group_context_menu,
    MESH_MT_shape_key_context_menu,
    MESH_MT_color_attribute_context_menu,
    MESH_MT_attribute_context_menu,
    MESH_UL_vgroups,
    MESH_UL_fmaps,
    MESH_UL_shape_keys,
    MESH_UL_uvmaps,
    MESH_UL_attributes,
    DATA_PT_context_mesh,
    DATA_PT_vertex_groups,
    DATA_PT_shape_keys,
    DATA_PT_uv_texture,
    DATA_PT_vertex_colors,
    DATA_PT_face_maps,
    DATA_PT_mesh_attributes,
    DATA_PT_normals,
    DATA_PT_texture_space,
    DATA_PT_remesh,
    DATA_PT_customdata,
    DATA_PT_custom_props_mesh,
    MESH_UL_color_attributes,
    MESH_UL_color_attributes_selector,
)

if __name__ == "__main__":  # only for live edit.
    from bpy.utils import register_class
    for cls in classes:
        register_class(cls)<|MERGE_RESOLUTION|>--- conflicted
+++ resolved
@@ -604,11 +604,7 @@
         colliding_names = []
         for collection in (
                 # Built-in names.
-<<<<<<< HEAD
-                {"normal": None, "crease": None},
-=======
-                {"shade_smooth": None, "crease": None},
->>>>>>> 09d3ebfd
+                {"crease": None},
                 mesh.attributes,
                 None if ob is None else ob.vertex_groups,
         ):
