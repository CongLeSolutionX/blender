--- conflicted
+++ resolved
@@ -2319,15 +2319,6 @@
     bl_label = "New Features"
 
     def draw(self, context):
-<<<<<<< HEAD
-        self._draw_items(
-            context, (
-                ({"property": "use_sculpt_tools_tilt"}, ("blender/blender/issues/82877", "#82877")),
-                ({"property": "use_extended_asset_browser"}, ("blender/blender/projects/10", "Pipeline, Assets & IO Project Page")),
-                ({"property": "use_override_templates"}, ("blender/blender/issues/73318", "Milestone 4")),
-            ),
-        )
-=======
         self._draw_items(context,
                          (({"property": "use_sculpt_tools_tilt"},
                            ("blender/blender/issues/82877",
@@ -2340,7 +2331,6 @@
                                  "Milestone 4")),
                           ),
                          )
->>>>>>> 033b4c87
 
 
 class USERPREF_PT_experimental_prototypes(ExperimentalPanel, Panel):
