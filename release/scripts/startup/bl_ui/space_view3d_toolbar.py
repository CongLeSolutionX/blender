--- conflicted
+++ resolved
@@ -1,14 +1,10 @@
 # SPDX-License-Identifier: GPL-2.0-or-later
-<<<<<<< HEAD
 
 # <pep8 compliant>
 from bpy.props import EnumProperty
 from bpy.types import Operator
 from bpy.types import Menu, Panel, UIList, WindowManager, SpaceProperties
 
-=======
-from bpy.types import Menu, Panel, UIList, WindowManager
->>>>>>> 46076e48
 from bl_ui.properties_grease_pencil_common import (
     GreasePencilSculptAdvancedPanel,
     GreasePencilDisplayPanel,
@@ -1422,7 +1418,6 @@
 
         col.separator()
 
-<<<<<<< HEAD
         col.operator("sculpt.set_limit_surface")
 
 
@@ -1470,12 +1465,12 @@
             UnifiedPaintPanel.channel_unified(layout.column(),
                 context,
                 brush,
-                "normal_mask_limit",
+                "automasking_start_normal_limit",
                 ui_editing=False, slider=True, show_mappings=True)
             UnifiedPaintPanel.channel_unified(layout.column(),
                 context,
                 brush,
-                "normal_mask_falloff",
+                "automasking_start_normal_falloff",
                 ui_editing=False, slider=True, show_mappings=True)
             enable_orig_normal = True
 
@@ -1483,12 +1478,12 @@
             UnifiedPaintPanel.channel_unified(layout.column(),
                 context,
                 brush,
-                "view_normal_mask_limit",
+                "automasking_view_normal_limit",
                 ui_editing=False, slider=True, show_mappings=True)
             UnifiedPaintPanel.channel_unified(layout.column(),
                 context,
                 brush,
-                "view_normal_mask_falloff",
+                "automasking_view_normal_falloff",
                 ui_editing=False, slider=True, show_mappings=True)
             enable_orig_normal = True
 
@@ -1500,51 +1495,6 @@
             brush,
             "automasking_use_original_normal",
             ui_editing=False, show_mappings=False)
-=======
-        col = layout.column(heading="Auto-Masking", align=True)
-
-        col.prop(sculpt, "use_automasking_topology", text="Topology")
-        col.prop(sculpt, "use_automasking_face_sets", text="Face Sets")
-        col.prop(sculpt, "use_automasking_boundary_edges", text="Mesh Boundary")
-        col.prop(sculpt, "use_automasking_boundary_face_sets", text="Face Sets Boundary")
-        col.prop(sculpt, "use_automasking_cavity", text="Cavity")
-        col.prop(sculpt, "use_automasking_cavity_inverted", text="Cavity (Inverted)")
-        col.prop(sculpt, "use_automasking_start_normal", text="Area Normal")
-        col.prop(sculpt, "use_automasking_view_normal", text="View Normal")
-        
-        if sculpt.use_automasking_start_normal:
-            col.separator()
-
-            col.prop(sculpt, "automasking_start_normal_limit")
-            col.prop(sculpt, "automasking_start_normal_falloff")
-
-        if sculpt.use_automasking_view_normal:
-            col.separator()
-
-            col.prop(sculpt, "use_automasking_view_occlusion", text="Occlusion")
-            col.prop(sculpt, "automasking_view_normal_limit")
-            col.prop(sculpt, "automasking_view_normal_falloff")
-
-        col.separator()
-        col.prop(sculpt.brush, "automasking_boundary_edges_propagation_steps")
-
-        if sculpt.use_automasking_cavity or sculpt.use_automasking_cavity_inverted:
-            col.separator()
-
-            col2 = col.column()
-            props = col2.operator("sculpt.mask_from_cavity", text="Mask From Cavity")
-            props.use_automask_settings = True
-
-            col2 = col.column()
-
-            col2.prop(sculpt, "automasking_cavity_factor", text="Cavity Factor")
-            col2.prop(sculpt, "automasking_cavity_blur_steps", text="Cavity Blur")
-
-            col2.prop(sculpt, "use_automasking_custom_cavity_curve", text="Use Curve")
-
-            if sculpt.use_automasking_custom_cavity_curve:
-                col2.template_curve_mapping(sculpt, "automasking_cavity_curve")
->>>>>>> 46076e48
 
 
 class VIEW3D_PT_sculpt_options_gravity(Panel, View3DPaintPanel):
@@ -2183,20 +2133,6 @@
                 row.prop(gp_settings, "fill_layer_mode", text="Layers")
 
                 col.separator()
-<<<<<<< HEAD
-                row = col.row(align=True)
-                row.prop(gp_settings, "extend_stroke_factor")
-                row.prop(gp_settings,
-                    "show_fill_extend",
-                    icon='HIDE_OFF' if gp_settings.show_fill_extend else 'HIDE_ON',
-                    text="",)
-
-                col.separator()
-                col.prop(gp_settings, "fill_leak", text="Leak Size")
-
-                col.separator()
-=======
->>>>>>> 46076e48
                 col.prop(gp_settings, "fill_simplify_level", text="Simplify")
                 if gp_settings.fill_draw_mode != 'STROKE':
                     col = layout.column(align=False, heading="Ignore Transparent")
