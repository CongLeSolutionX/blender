--- conflicted
+++ resolved
@@ -33,7 +33,6 @@
         return context.camera and (engine in cls.COMPAT_ENGINES)
 
 
-<<<<<<< HEAD
 class CAMERA_MT_presets(bpy.types.Menu):
     bl_label = "Camera Presets"
     preset_subdir = "camera"
@@ -42,10 +41,7 @@
     draw = bpy.types.Menu.draw_preset
 
 
-class DATA_PT_context_camera(CameraButtonsPanel, bpy.types.Panel):
-=======
 class DATA_PT_context_camera(CameraButtonsPanel, Panel):
->>>>>>> b374ab91
     bl_label = ""
     bl_options = {'HIDE_HEADER'}
     COMPAT_ENGINES = {'BLENDER_RENDER', 'BLENDER_GAME'}
@@ -66,11 +62,7 @@
             split.separator()
 
 
-<<<<<<< HEAD
 class DATA_PT_lens(CameraButtonsPanel, bpy.types.Panel):
-=======
-class DATA_PT_camera(CameraButtonsPanel, Panel):
->>>>>>> b374ab91
     bl_label = "Lens"
     COMPAT_ENGINES = {'BLENDER_RENDER', 'BLENDER_GAME'}
 
@@ -122,7 +114,7 @@
         col.prop(cam, "shift_y", text="Y")
 
 
-class DATA_PT_camera(CameraButtonsPanel, bpy.types.Panel):
+class DATA_PT_camera(CameraButtonsPanel, Panel):
     bl_label = "Camera"
     COMPAT_ENGINES = {'BLENDER_RENDER', 'BLENDER_GAME'}
 
