# ##### BEGIN GPL LICENSE BLOCK #####
#
#  This program is free software; you can redistribute it and/or
#  modify it under the terms of the GNU General Public License
#  as published by the Free Software Foundation; either version 2
#  of the License, or (at your option) any later version.
#
#  This program is distributed in the hope that it will be useful,
#  but WITHOUT ANY WARRANTY; without even the implied warranty of
#  MERCHANTABILITY or FITNESS FOR A PARTICULAR PURPOSE.  See the
#  GNU General Public License for more details.
#
#  You should have received a copy of the GNU General Public License
#  along with this program; if not, write to the Free Software Foundation,
#  Inc., 51 Franklin Street, Fifth Floor, Boston, MA 02110-1301, USA.
#
# ##### END GPL LICENSE BLOCK #####

# <pep8 compliant>
import bpy
from bpy.types import (
    Header,
    Menu,
    Panel,
)
from bl_ui.properties_paint_common import (
    UnifiedPaintPanel,
    brush_basic_texpaint_settings,
)
from bl_ui.properties_grease_pencil_common import (
    AnnotationDataPanel,
    AnnotationOnionSkin,
    GreasePencilMaterialsPanel,
    GreasePencilVertexcolorPanel,
)
from bl_ui.space_toolsystem_common import (
    ToolActivePanelHelper,
)
from bpy.app.translations import contexts as i18n_contexts


class VIEW3D_HT_tool_header(Header):
    bl_space_type = 'VIEW_3D'
    bl_region_type = 'TOOL_HEADER'

    def draw(self, context):
        layout = self.layout

        layout.row(align=True).template_header()

        self.draw_tool_settings(context)

        layout.separator_spacer()

        VIEW3D_HT_header.draw_xform_template(layout, context)

        layout.separator_spacer()

        self.draw_mode_settings(context)

    def draw_tool_settings(self, context):
        layout = self.layout
        tool_mode = context.mode

        # Active Tool
        # -----------
        from bl_ui.space_toolsystem_common import ToolSelectPanelHelper
        tool = ToolSelectPanelHelper.draw_active_tool_header(
            context, layout,
            tool_key=('VIEW_3D', tool_mode),
        )
        # Object Mode Options
        # -------------------

        # Example of how tool_settings can be accessed as pop-overs.

        # TODO(campbell): editing options should be after active tool options
        # (obviously separated for from the users POV)
        draw_fn = getattr(_draw_tool_settings_context_mode, tool_mode, None)
        if draw_fn is not None:
            is_valid_context = draw_fn(context, layout, tool)

        def draw_3d_brush_settings(layout, tool_mode):
            layout.popover("VIEW3D_PT_tools_brush_settings_advanced", text="Brush")
            if tool_mode != 'PAINT_WEIGHT':
                layout.popover("VIEW3D_PT_tools_brush_texture")
            if tool_mode == 'PAINT_TEXTURE':
                layout.popover("VIEW3D_PT_tools_mask_texture")
            layout.popover("VIEW3D_PT_tools_brush_stroke")
            layout.popover("VIEW3D_PT_tools_brush_falloff")
            layout.popover("VIEW3D_PT_tools_brush_display")

        # Note: general mode options should be added to 'draw_mode_settings'.
        if tool_mode == 'SCULPT':
            if is_valid_context:
                draw_3d_brush_settings(layout, tool_mode)
        elif tool_mode == 'PAINT_VERTEX':
            if is_valid_context:
                draw_3d_brush_settings(layout, tool_mode)
        elif tool_mode == 'PAINT_WEIGHT':
            if is_valid_context:
                draw_3d_brush_settings(layout, tool_mode)
        elif tool_mode == 'PAINT_TEXTURE':
            if is_valid_context:
                draw_3d_brush_settings(layout, tool_mode)
        elif tool_mode == 'EDIT_ARMATURE':
            pass
        elif tool_mode == 'EDIT_CURVE':
            pass
        elif tool_mode == 'EDIT_MESH':
            pass
        elif tool_mode == 'POSE':
            pass
        elif tool_mode == 'PARTICLE':
            # Disable, only shows "Brush" panel, which is already in the top-bar.
            # if tool.has_datablock:
            #     layout.popover_group(context=".paint_common", **popover_kw)
            pass
        elif tool_mode == 'PAINT_GPENCIL':
            if is_valid_context:
                brush = context.tool_settings.gpencil_paint.brush
                if brush.gpencil_tool != 'ERASE':
                    if brush.gpencil_tool != 'TINT':
                        layout.popover("VIEW3D_PT_tools_grease_pencil_brush_advanced")

                    if brush.gpencil_tool not in {'FILL', 'TINT'}:
                        layout.popover("VIEW3D_PT_tools_grease_pencil_brush_stroke")

                    layout.popover("VIEW3D_PT_tools_grease_pencil_paint_appearance")
        elif tool_mode == 'SCULPT_GPENCIL':
            if is_valid_context:
                brush = context.tool_settings.gpencil_sculpt_paint.brush
                tool = brush.gpencil_tool
                if tool in {'SMOOTH', 'RANDOMIZE'}:
                    layout.popover("VIEW3D_PT_tools_grease_pencil_sculpt_options")
                layout.popover("VIEW3D_PT_tools_grease_pencil_sculpt_appearance")
        elif tool_mode == 'WEIGHT_GPENCIL':
            if is_valid_context:
                layout.popover("VIEW3D_PT_tools_grease_pencil_weight_appearance")
        elif tool_mode == 'VERTEX_GPENCIL':
            if is_valid_context:
                layout.popover("VIEW3D_PT_tools_grease_pencil_vertex_appearance")

    def draw_mode_settings(self, context):
        layout = self.layout
        mode_string = context.mode

        def row_for_mirror():
            row = layout.row(align=True)
            row.label(icon='MOD_MIRROR')
            sub = row.row(align=True)
            sub.scale_x = 0.6
            return row, sub

        if mode_string == 'EDIT_ARMATURE':
            _row, sub = row_for_mirror()
            sub.prop(context.object.data, "use_mirror_x", text="X", toggle=True)
        elif mode_string == 'POSE':
            _row, sub = row_for_mirror()
            sub.prop(context.object.pose, "use_mirror_x", text="X", toggle=True)
        elif mode_string in {'EDIT_MESH', 'PAINT_WEIGHT', 'SCULPT', 'PAINT_VERTEX', 'PAINT_TEXTURE'}:
            # Mesh Modes, Use Mesh Symmetry
            row, sub = row_for_mirror()
            sub.prop(context.object.data, "use_mirror_x", text="X", toggle=True)
            sub.prop(context.object.data, "use_mirror_y", text="Y", toggle=True)
            sub.prop(context.object.data, "use_mirror_z", text="Z", toggle=True)
            if mode_string == 'EDIT_MESH':
                tool_settings = context.tool_settings
                layout.prop(tool_settings, "use_mesh_automerge", text="")
            elif mode_string == 'PAINT_WEIGHT':
                row.popover(panel="VIEW3D_PT_tools_weightpaint_symmetry_for_topbar", text="")
            elif mode_string == 'SCULPT':
                row.popover(panel="VIEW3D_PT_sculpt_symmetry_for_topbar", text="")
            elif mode_string == 'PAINT_VERTEX':
                row.popover(panel="VIEW3D_PT_tools_vertexpaint_symmetry_for_topbar", text="")

        # Expand panels from the side-bar as popovers.
        popover_kw = {"space_type": 'VIEW_3D', "region_type": 'UI', "category": "Tool"}

        if mode_string == 'SCULPT':
            layout.popover_group(context=".sculpt_mode", **popover_kw)
        elif mode_string == 'PAINT_VERTEX':
            layout.popover_group(context=".vertexpaint", **popover_kw)
        elif mode_string == 'PAINT_WEIGHT':
            layout.popover_group(context=".weightpaint", **popover_kw)
        elif mode_string == 'PAINT_TEXTURE':
            layout.popover_group(context=".imagepaint", **popover_kw)
        elif mode_string == 'EDIT_TEXT':
            layout.popover_group(context=".text_edit", **popover_kw)
        elif mode_string == 'EDIT_ARMATURE':
            layout.popover_group(context=".armature_edit", **popover_kw)
        elif mode_string == 'EDIT_METABALL':
            layout.popover_group(context=".mball_edit", **popover_kw)
        elif mode_string == 'EDIT_LATTICE':
            layout.popover_group(context=".lattice_edit", **popover_kw)
        elif mode_string == 'EDIT_CURVE':
            layout.popover_group(context=".curve_edit", **popover_kw)
        elif mode_string == 'EDIT_MESH':
            layout.popover_group(context=".mesh_edit", **popover_kw)
        elif mode_string == 'POSE':
            layout.popover_group(context=".posemode", **popover_kw)
        elif mode_string == 'PARTICLE':
            layout.popover_group(context=".particlemode", **popover_kw)
        elif mode_string == 'OBJECT':
            layout.popover_group(context=".objectmode", **popover_kw)
        elif mode_string in {'PAINT_GPENCIL', 'EDIT_GPENCIL', 'SCULPT_GPENCIL', 'WEIGHT_GPENCIL'}:
            # Grease pencil layer.
            gpl = context.active_gpencil_layer
            if gpl and gpl.info is not None:
                text = gpl.info
                maxw = 25
                if len(text) > maxw:
                    text = text[:maxw - 5] + '..' + text[-3:]
            else:
                text = ""

            layout.label(text="Layer:")
            sub = layout.row()
            sub.ui_units_x = 8
            sub.popover(
                panel="TOPBAR_PT_gpencil_layers",
                text=text,
            )


class _draw_tool_settings_context_mode:
    @staticmethod
    def SCULPT(context, layout, tool):
        if (tool is None) or (not tool.has_datablock):
            return False

        paint = context.tool_settings.sculpt
        layout.template_ID_preview(paint, "brush", rows=3, cols=8, hide_buttons=True)

        brush = paint.brush
        if brush is None:
            return False

        tool_settings = context.tool_settings
        capabilities = brush.sculpt_capabilities

        ups = tool_settings.unified_paint_settings

        size = "size"
        size_owner = ups if ups.use_unified_size else brush
        if size_owner.use_locked_size == 'SCENE':
            size = "unprojected_radius"

        UnifiedPaintPanel.prop_unified(
            layout,
            context,
            brush,
            size,
            pressure_name="use_pressure_size",
            unified_name="use_unified_size",
            text="Radius",
            slider=True,
            header=True
        )

        # strength, use_strength_pressure
        pressure_name = "use_pressure_strength" if capabilities.has_strength_pressure else None
        UnifiedPaintPanel.prop_unified(
            layout,
            context,
            brush,
            "strength",
            pressure_name=pressure_name,
            unified_name="use_unified_strength",
            text="Strength",
            header=True
        )

        # direction
        if not capabilities.has_direction:
            layout.row().prop(brush, "direction", expand=True, text="")

        if capabilities.has_color:
            UnifiedPaintPanel.prop_unified_color(layout, context, brush, "color", text="")
            layout.prop(brush, "blend", text="", expand=False)

        return True

    @staticmethod
    def PAINT_TEXTURE(context, layout, tool):
        if (tool is None) or (not tool.has_datablock):
            return False

        paint = context.tool_settings.image_paint
        layout.template_ID_preview(paint, "brush", rows=3, cols=8, hide_buttons=True)

        brush = paint.brush
        if brush is None:
            return False

        brush_basic_texpaint_settings(layout, context, brush, compact=True)

        return True

    @staticmethod
    def PAINT_VERTEX(context, layout, tool):
        if (tool is None) or (not tool.has_datablock):
            return False

        paint = context.tool_settings.vertex_paint
        layout.template_ID_preview(paint, "brush", rows=3, cols=8, hide_buttons=True)

        brush = paint.brush
        if brush is None:
            return False

        brush_basic_texpaint_settings(layout, context, brush, compact=True)

        return True

    @staticmethod
    def PAINT_WEIGHT(context, layout, tool):
        if (tool is None) or (not tool.has_datablock):
            return False

        paint = context.tool_settings.weight_paint
        layout.template_ID_preview(paint, "brush", rows=3, cols=8, hide_buttons=True)
        brush = paint.brush
        if brush is None:
            return False

        capabilities = brush.weight_paint_capabilities
        if capabilities.has_weight:
            UnifiedPaintPanel.prop_unified(
                layout,
                context,
                brush,
                "weight",
                unified_name="use_unified_weight",
                slider=True,
                header=True
            )

        UnifiedPaintPanel.prop_unified(
            layout,
            context,
            brush,
            "size",
            pressure_name="use_pressure_size",
            unified_name="use_unified_size",
            slider=True,
            text="Radius",
            header=True
        )
        UnifiedPaintPanel.prop_unified(
            layout,
            context,
            brush,
            "strength",
            pressure_name="use_pressure_strength",
            unified_name="use_unified_strength",
            header=True
        )

        return True

    @staticmethod
    def PAINT_GPENCIL(context, layout, tool):
        if tool is None:
            return False

        if tool.idname == "builtin.cutter":
            row = layout.row(align=True)
            row.prop(context.tool_settings.gpencil_sculpt, "intersection_threshold")
            return False
        elif not tool.has_datablock:
            return False

        paint = context.tool_settings.gpencil_paint
        brush = paint.brush
        if brush is None:
            return False

        gp_settings = brush.gpencil_settings

        row = layout.row(align=True)
        tool_settings = context.scene.tool_settings
        settings = tool_settings.gpencil_paint
        row.template_ID_preview(settings, "brush", rows=3, cols=8, hide_buttons=True)

        if context.object and brush.gpencil_tool in {'FILL', 'DRAW'}:
            from bl_ui.properties_paint_common import (
                brush_basic__draw_color_selector,
            )
            brush_basic__draw_color_selector(context, layout, brush, gp_settings, None)

        if context.object and brush.gpencil_tool == 'TINT':
            row.separator(factor=0.4)
            row.prop_with_popover(brush, "color", text="", panel="TOPBAR_PT_gpencil_vertexcolor")

        from bl_ui.properties_paint_common import (
            brush_basic_gpencil_paint_settings,
        )
        brush_basic_gpencil_paint_settings(layout, context, brush, compact=True)

        return True

    @staticmethod
    def SCULPT_GPENCIL(context, layout, tool):
        if (tool is None) or (not tool.has_datablock):
            return False
        paint = context.tool_settings.gpencil_sculpt_paint
        brush = paint.brush

        from bl_ui.properties_paint_common import (
            brush_basic_gpencil_sculpt_settings,
        )
        brush_basic_gpencil_sculpt_settings(layout, context, brush, compact=True)

        return True

    @staticmethod
    def WEIGHT_GPENCIL(context, layout, tool):
        if (tool is None) or (not tool.has_datablock):
            return False
        paint = context.tool_settings.gpencil_weight_paint
        brush = paint.brush

        from bl_ui.properties_paint_common import (
            brush_basic_gpencil_weight_settings,
        )
        brush_basic_gpencil_weight_settings(layout, context, brush, compact=True)

        return True

    @staticmethod
    def VERTEX_GPENCIL(context, layout, tool):
        if (tool is None) or (not tool.has_datablock):
            return False

        paint = context.tool_settings.gpencil_vertex_paint
        brush = paint.brush

        row = layout.row(align=True)
        tool_settings = context.scene.tool_settings
        settings = tool_settings.gpencil_vertex_paint
        row.template_ID_preview(settings, "brush", rows=3, cols=8, hide_buttons=True)

        if brush.gpencil_vertex_tool not in {'BLUR', 'AVERAGE', 'SMEAR'}:
            row.separator(factor=0.4)
            row.prop_with_popover(brush, "color", text="", panel="TOPBAR_PT_gpencil_vertexcolor")

        from bl_ui.properties_paint_common import (
            brush_basic_gpencil_vertex_settings,
        )

        brush_basic_gpencil_vertex_settings(layout, context, brush, compact=True)

        return True

    @staticmethod
    def PARTICLE(context, layout, tool):
        if (tool is None) or (not tool.has_datablock):
            return False

        # See: 'VIEW3D_PT_tools_brush', basically a duplicate
        settings = context.tool_settings.particle_edit
        brush = settings.brush
        tool = settings.tool
        if tool == 'NONE':
            return False

        layout.prop(brush, "size", slider=True)
        if tool == 'ADD':
            layout.prop(brush, "count")

            layout.prop(settings, "use_default_interpolate")
            layout.prop(brush, "steps", slider=True)
            layout.prop(settings, "default_key_count", slider=True)
        else:
            layout.prop(brush, "strength", slider=True)

            if tool == 'LENGTH':
                layout.row().prop(brush, "length_mode", expand=True)
            elif tool == 'PUFF':
                layout.row().prop(brush, "puff_mode", expand=True)
                layout.prop(brush, "use_puff_volume")
            elif tool == 'COMB':
                row = layout.row()
                row.active = settings.is_editable
                row.prop(settings, "use_emitter_deflect", text="Deflect Emitter")
                sub = row.row(align=True)
                sub.active = settings.use_emitter_deflect
                sub.prop(settings, "emitter_distance", text="Distance")

        return True


class VIEW3D_HT_header(Header):
    bl_space_type = 'VIEW_3D'

    @staticmethod
    def draw_xform_template(layout, context):
        obj = context.active_object
        object_mode = 'OBJECT' if obj is None else obj.mode
        has_pose_mode = (
            (object_mode == 'POSE') or
            (object_mode == 'WEIGHT_PAINT' and context.pose_object is not None)
        )

        tool_settings = context.tool_settings

        # Mode & Transform Settings
        scene = context.scene

        # Orientation
        if object_mode in {'OBJECT', 'EDIT', 'EDIT_GPENCIL'} or has_pose_mode:
            orient_slot = scene.transform_orientation_slots[0]
            row = layout.row(align=True)

            sub = row.row()
            sub.ui_units_x = 4
            sub.prop_with_popover(
                orient_slot,
                "type",
                text="",
                panel="VIEW3D_PT_transform_orientations",
            )

        # Pivot
        if object_mode in {'OBJECT', 'EDIT', 'EDIT_GPENCIL', 'SCULPT_GPENCIL'} or has_pose_mode:
            layout.prop(tool_settings, "transform_pivot_point", text="", icon_only=True)

        # Snap
        show_snap = False
        if obj is None:
            show_snap = True
        else:
            if (object_mode not in {
                    'SCULPT', 'VERTEX_PAINT', 'WEIGHT_PAINT', 'TEXTURE_PAINT',
                    'PAINT_GPENCIL', 'SCULPT_GPENCIL', 'WEIGHT_GPENCIL', 'VERTEX_GPENCIL'
            }) or has_pose_mode:
                show_snap = True
            else:

                paint_settings = UnifiedPaintPanel.paint_settings(context)

                if paint_settings:
                    brush = paint_settings.brush
                    if brush and hasattr(brush, "stroke_method") and brush.stroke_method == 'CURVE':
                        show_snap = True

        if show_snap:
            snap_items = bpy.types.ToolSettings.bl_rna.properties["snap_elements"].enum_items
            snap_elements = tool_settings.snap_elements
            if len(snap_elements) == 1:
                text = ""
                for elem in snap_elements:
                    icon = snap_items[elem].icon
                    break
            else:
                text = "Mix"
                icon = 'NONE'
            del snap_items, snap_elements

            row = layout.row(align=True)
            row.prop(tool_settings, "use_snap", text="")

            sub = row.row(align=True)
            sub.popover(
                panel="VIEW3D_PT_snapping",
                icon=icon,
                text=text,
            )

        # Proportional editing
        if object_mode in {'EDIT', 'PARTICLE_EDIT', 'SCULPT_GPENCIL', 'EDIT_GPENCIL', 'OBJECT'}:
            row = layout.row(align=True)
            kw = {}
            if object_mode == 'OBJECT':
                attr = "use_proportional_edit_objects"
            else:
                attr = "use_proportional_edit"

                if tool_settings.use_proportional_edit:
                    if tool_settings.use_proportional_connected:
                        kw["icon"] = 'PROP_CON'
                    elif tool_settings.use_proportional_projected:
                        kw["icon"] = 'PROP_PROJECTED'
                    else:
                        kw["icon"] = 'PROP_ON'
                else:
                    kw["icon"] = 'PROP_OFF'

            row.prop(tool_settings, attr, icon_only=True, **kw)
            sub = row.row(align=True)
            sub.active = getattr(tool_settings, attr)
            sub.prop_with_popover(
                tool_settings,
                "proportional_edit_falloff",
                text="",
                icon_only=True,
                panel="VIEW3D_PT_proportional_edit",
            )

    def draw(self, context):
        layout = self.layout

        tool_settings = context.tool_settings
        view = context.space_data
        shading = view.shading
        show_region_tool_header = view.show_region_tool_header

        if not show_region_tool_header:
            layout.row(align=True).template_header()

        row = layout.row(align=True)
        obj = context.active_object
        # mode_string = context.mode
        object_mode = 'OBJECT' if obj is None else obj.mode
        has_pose_mode = (
            (object_mode == 'POSE') or
            (object_mode == 'WEIGHT_PAINT' and context.pose_object is not None)
        )

        # Note: This is actually deadly in case enum_items have to be dynamically generated
        #       (because internal RNA array iterator will free everything immediately...).
        # XXX This is an RNA internal issue, not sure how to fix it.
        # Note: Tried to add an accessor to get translated UI strings instead of manual call
        #       to pgettext_iface below, but this fails because translated enumitems
        #       are always dynamically allocated.
        act_mode_item = bpy.types.Object.bl_rna.properties["mode"].enum_items[object_mode]
        act_mode_i18n_context = bpy.types.Object.bl_rna.properties["mode"].translation_context

        sub = row.row(align=True)
        sub.ui_units_x = 5.5
        sub.operator_menu_enum(
            "object.mode_set", "mode",
            text=bpy.app.translations.pgettext_iface(act_mode_item.name, act_mode_i18n_context),
            icon=act_mode_item.icon,
        )
        del act_mode_item

        layout.template_header_3D_mode()

        # Contains buttons like Mode, Pivot, Layer, Mesh Select Mode...
        if obj:
            # Particle edit
            if object_mode == 'PARTICLE_EDIT':
                row = layout.row()
                row.prop(tool_settings.particle_edit, "select_mode", text="", expand=True)

        # Grease Pencil
        if obj and obj.type == 'GPENCIL' and context.gpencil_data:
            gpd = context.gpencil_data

            if gpd.is_stroke_paint_mode:
                row = layout.row()
                sub = row.row(align=True)
                sub.prop(tool_settings, "use_gpencil_draw_onback", text="", icon='MOD_OPACITY')
                sub.separator(factor=0.4)
                sub.prop(tool_settings, "use_gpencil_weight_data_add", text="", icon='WPAINT_HLT')
                sub.separator(factor=0.4)
                sub.prop(tool_settings, "use_gpencil_draw_additive", text="", icon='FREEZE')
                sub.separator(factor=0.4)
                sub.prop(tool_settings, "use_gpencil_automerge_strokes", text="")

            # Select mode for Editing
            if gpd.use_stroke_edit_mode:
                row = layout.row(align=True)
                row.prop_enum(tool_settings, "gpencil_selectmode_edit", text="", value='POINT')
                row.prop_enum(tool_settings, "gpencil_selectmode_edit", text="", value='STROKE')

                subrow = row.row(align=True)
                subrow.enabled = not gpd.use_curve_edit
                subrow.prop_enum(tool_settings, "gpencil_selectmode_edit", text="", value='SEGMENT')

                # Curve edit submode
                row = layout.row(align=True)
                row.prop(gpd, "use_curve_edit", text="",
                         icon='IPO_BEZIER')
                sub = row.row(align=True)
                sub.active = gpd.use_curve_edit
                sub.popover(
                    panel="VIEW3D_PT_gpencil_curve_edit",
                    text="Curve Editing",
                )

            # Select mode for Sculpt
            if gpd.is_stroke_sculpt_mode:
                row = layout.row(align=True)
                row.prop(tool_settings, "use_gpencil_select_mask_point", text="")
                row.prop(tool_settings, "use_gpencil_select_mask_stroke", text="")
                row.prop(tool_settings, "use_gpencil_select_mask_segment", text="")

            # Select mode for Vertex Paint
            if gpd.is_stroke_vertex_mode:
                row = layout.row(align=True)
                row.prop(tool_settings, "use_gpencil_vertex_select_mask_point", text="")
                row.prop(tool_settings, "use_gpencil_vertex_select_mask_stroke", text="")
                row.prop(tool_settings, "use_gpencil_vertex_select_mask_segment", text="")

            if gpd.is_stroke_paint_mode:
                row = layout.row(align=True)
                row.prop(gpd, "use_multiedit", text="", icon='GP_MULTIFRAME_EDITING')

            if (
                    gpd.use_stroke_edit_mode or
                    gpd.is_stroke_sculpt_mode or
                    gpd.is_stroke_weight_mode or
                    gpd.is_stroke_vertex_mode
            ):
                row = layout.row(align=True)
                row.prop(gpd, "use_multiedit", text="", icon='GP_MULTIFRAME_EDITING')

                sub = row.row(align=True)
                sub.enabled = gpd.use_multiedit
                sub.popover(
                    panel="VIEW3D_PT_gpencil_multi_frame",
                    text="Multiframe",
                )

        overlay = view.overlay

        VIEW3D_MT_editor_menus.draw_collapsible(context, layout)

        layout.separator_spacer()

        if object_mode in {'PAINT_GPENCIL', 'SCULPT_GPENCIL'}:
            # Grease pencil
            if object_mode == 'PAINT_GPENCIL':
                layout.prop_with_popover(
                    tool_settings,
                    "gpencil_stroke_placement_view3d",
                    text="",
                    panel="VIEW3D_PT_gpencil_origin",
                )

            if object_mode in {'PAINT_GPENCIL', 'SCULPT_GPENCIL'}:
                layout.prop_with_popover(
                    tool_settings.gpencil_sculpt,
                    "lock_axis",
                    text="",
                    panel="VIEW3D_PT_gpencil_lock",
                )

            if object_mode == 'PAINT_GPENCIL':
                # FIXME: this is bad practice!
                # Tool options are to be displayed in the topbar.
                if context.workspace.tools.from_space_view3d_mode(object_mode).idname == "builtin_brush.Draw":
                    settings = tool_settings.gpencil_sculpt.guide
                    row = layout.row(align=True)
                    row.prop(settings, "use_guide", text="", icon='GRID')
                    sub = row.row(align=True)
                    sub.active = settings.use_guide
                    sub.popover(
                        panel="VIEW3D_PT_gpencil_guide",
                        text="Guides",
                    )

            layout.separator_spacer()
        elif not show_region_tool_header:
            # Transform settings depending on tool header visibility
            VIEW3D_HT_header.draw_xform_template(layout, context)

            layout.separator_spacer()

        # Viewport Settings
        layout.popover(
            panel="VIEW3D_PT_object_type_visibility",
            icon_value=view.icon_from_show_object_viewport,
            text="",
        )

        # Gizmo toggle & popover.
        row = layout.row(align=True)
        # FIXME: place-holder icon.
        row.prop(view, "show_gizmo", text="", toggle=True, icon='GIZMO')
        sub = row.row(align=True)
        sub.active = view.show_gizmo
        sub.popover(
            panel="VIEW3D_PT_gizmo_display",
            text="",
        )

        # Overlay toggle & popover.
        row = layout.row(align=True)
        row.prop(overlay, "show_overlays", icon='OVERLAY', text="")
        sub = row.row(align=True)
        sub.active = overlay.show_overlays
        sub.popover(panel="VIEW3D_PT_overlay", text="")

        row = layout.row()
        row.active = (object_mode == 'EDIT') or (shading.type in {'WIREFRAME', 'SOLID'})

        # While exposing 'shading.show_xray(_wireframe)' is correct.
        # this hides the key shortcut from users: T70433.
        if has_pose_mode:
            draw_depressed = overlay.show_xray_bone
        elif shading.type == 'WIREFRAME':
            draw_depressed = shading.show_xray_wireframe
        else:
            draw_depressed = shading.show_xray
        row.operator(
            "view3d.toggle_xray",
            text="",
            icon='XRAY',
            depress=draw_depressed,
        )

        row = layout.row(align=True)
        row.prop(shading, "type", text="", expand=True)
        sub = row.row(align=True)
        # TODO, currently render shading type ignores mesh two-side, until it's supported
        # show the shading popover which shows double-sided option.

        # sub.enabled = shading.type != 'RENDERED'
        sub.popover(panel="VIEW3D_PT_shading", text="")


class VIEW3D_MT_editor_menus(Menu):
    bl_label = ""

    def draw(self, context):
        layout = self.layout
        obj = context.active_object
        mode_string = context.mode
        edit_object = context.edit_object
        gp_edit = obj and obj.mode in {'EDIT_GPENCIL', 'PAINT_GPENCIL', 'SCULPT_GPENCIL',
                                       'WEIGHT_GPENCIL', 'VERTEX_GPENCIL'}
        ts = context.scene.tool_settings

        layout.menu("VIEW3D_MT_view")

        # Select Menu
        if gp_edit:
            if mode_string not in {'PAINT_GPENCIL', 'WEIGHT_GPENCIL'}:
                if (
                        mode_string == 'SCULPT_GPENCIL' and
                        (ts.use_gpencil_select_mask_point or
                         ts.use_gpencil_select_mask_stroke or
                         ts.use_gpencil_select_mask_segment)
                ):
                    layout.menu("VIEW3D_MT_select_gpencil")
                elif mode_string == 'EDIT_GPENCIL':
                    layout.menu("VIEW3D_MT_select_gpencil")
                elif mode_string == 'VERTEX_GPENCIL':
                    layout.menu("VIEW3D_MT_select_gpencil")
        elif mode_string in {'PAINT_WEIGHT', 'PAINT_VERTEX', 'PAINT_TEXTURE'}:
            mesh = obj.data
            if mesh.use_paint_mask:
                layout.menu("VIEW3D_MT_select_paint_mask")
            elif mesh.use_paint_mask_vertex and mode_string in {'PAINT_WEIGHT', 'PAINT_VERTEX'}:
                layout.menu("VIEW3D_MT_select_paint_mask_vertex")
        elif mode_string != 'SCULPT':
            layout.menu("VIEW3D_MT_select_%s" % mode_string.lower())

        if gp_edit:
            pass
        elif mode_string == 'OBJECT':
            layout.menu("VIEW3D_MT_add", text="Add", text_ctxt=i18n_contexts.operator_default)
        elif mode_string == 'EDIT_MESH':
            layout.menu("VIEW3D_MT_mesh_add", text="Add", text_ctxt=i18n_contexts.operator_default)
        elif mode_string == 'EDIT_CURVE':
            layout.menu("VIEW3D_MT_curve_add", text="Add", text_ctxt=i18n_contexts.operator_default)
        elif mode_string == 'EDIT_SURFACE':
            layout.menu("VIEW3D_MT_surface_add", text="Add", text_ctxt=i18n_contexts.operator_default)
        elif mode_string == 'EDIT_METABALL':
            layout.menu("VIEW3D_MT_metaball_add", text="Add", text_ctxt=i18n_contexts.operator_default)
        elif mode_string == 'EDIT_ARMATURE':
            layout.menu("TOPBAR_MT_edit_armature_add", text="Add", text_ctxt=i18n_contexts.operator_default)

        if gp_edit:
            if obj and obj.mode == 'PAINT_GPENCIL':
                layout.menu("VIEW3D_MT_draw_gpencil")
            elif obj and obj.mode == 'EDIT_GPENCIL':
                layout.menu("VIEW3D_MT_edit_gpencil")
                layout.menu("VIEW3D_MT_edit_gpencil_stroke")
                layout.menu("VIEW3D_MT_edit_gpencil_point")
            elif obj and obj.mode == 'WEIGHT_GPENCIL':
                layout.menu("VIEW3D_MT_weight_gpencil")
            if obj and obj.mode == 'VERTEX_GPENCIL':
                layout.menu("VIEW3D_MT_paint_gpencil")

        elif edit_object:
            layout.menu("VIEW3D_MT_edit_%s" % edit_object.type.lower())

            if mode_string == 'EDIT_MESH':
                layout.menu("VIEW3D_MT_edit_mesh_vertices")
                layout.menu("VIEW3D_MT_edit_mesh_edges")
                layout.menu("VIEW3D_MT_edit_mesh_faces")
                layout.menu("VIEW3D_MT_uv_map", text="UV")
            elif mode_string in {'EDIT_CURVE', 'EDIT_SURFACE'}:
                layout.menu("VIEW3D_MT_edit_curve_ctrlpoints")
                layout.menu("VIEW3D_MT_edit_curve_segments")

        elif obj:
            if mode_string != 'PAINT_TEXTURE':
                layout.menu("VIEW3D_MT_%s" % mode_string.lower())
            if mode_string == 'SCULPT':
                layout.menu("VIEW3D_MT_mask")
                layout.menu("VIEW3D_MT_face_sets")

        else:
            layout.menu("VIEW3D_MT_object")


# ********** Menu **********


# ********** Utilities **********


class ShowHideMenu:
    bl_label = "Show/Hide"
    _operator_name = ""

    def draw(self, _context):
        layout = self.layout

        layout.operator("%s.reveal" % self._operator_name)
        layout.operator("%s.hide" % self._operator_name, text="Hide Selected").unselected = False
        layout.operator("%s.hide" % self._operator_name, text="Hide Unselected").unselected = True


# Standard transforms which apply to all cases (mix-in class, not used directly).
class VIEW3D_MT_transform_base:
    bl_label = "Transform"
    bl_category = "View"

    # TODO: get rid of the custom text strings?
    def draw(self, context):
        layout = self.layout

        layout.operator("transform.translate")
        layout.operator("transform.rotate")
        layout.operator("transform.resize", text="Scale")

        layout.separator()

        layout.operator("transform.tosphere", text="To Sphere")
        layout.operator("transform.shear", text="Shear")
        layout.operator("transform.bend", text="Bend")
        layout.operator("transform.push_pull", text="Push/Pull")

        if context.mode != 'OBJECT':
            layout.operator("transform.vertex_warp", text="Warp")
            layout.operator_context = 'EXEC_REGION_WIN'
            layout.operator("transform.vertex_random", text="Randomize").offset = 0.1
            layout.operator_context = 'INVOKE_REGION_WIN'


# Generic transform menu - geometry types
class VIEW3D_MT_transform(VIEW3D_MT_transform_base, Menu):
    def draw(self, context):
        # base menu
        VIEW3D_MT_transform_base.draw(self, context)

        # generic...
        layout = self.layout
        if context.mode == 'EDIT_MESH':
            layout.operator("transform.shrink_fatten", text="Shrink/Fatten")
            layout.operator("transform.skin_resize")
        elif context.mode == 'EDIT_CURVE':
            layout.operator("transform.transform", text="Radius").mode = 'CURVE_SHRINKFATTEN'

        layout.separator()

        layout.operator("transform.translate", text="Move Texture Space").texture_space = True
        layout.operator("transform.resize", text="Scale Texture Space").texture_space = True


# Object-specific extensions to Transform menu
class VIEW3D_MT_transform_object(VIEW3D_MT_transform_base, Menu):
    def draw(self, context):
        layout = self.layout

        # base menu
        VIEW3D_MT_transform_base.draw(self, context)

        # object-specific option follow...
        layout.separator()

        layout.operator("transform.translate", text="Move Texture Space").texture_space = True
        layout.operator("transform.resize", text="Scale Texture Space").texture_space = True

        layout.separator()

        layout.operator_context = 'EXEC_REGION_WIN'
        # XXX see alignmenu() in edit.c of b2.4x to get this working
        layout.operator("transform.transform", text="Align to Transform Orientation").mode = 'ALIGN'

        layout.separator()

        layout.operator("object.randomize_transform")
        layout.operator("object.align")

        # TODO: there is a strange context bug here.
        """
        layout.operator_context = 'INVOKE_REGION_WIN'
        layout.operator("object.transform_axis_target")
        """


# Armature EditMode extensions to Transform menu
class VIEW3D_MT_transform_armature(VIEW3D_MT_transform_base, Menu):
    def draw(self, context):
        layout = self.layout

        # base menu
        VIEW3D_MT_transform_base.draw(self, context)

        # armature specific extensions follow...
        obj = context.object
        if obj.type == 'ARMATURE' and obj.mode in {'EDIT', 'POSE'}:
            if obj.data.display_type == 'BBONE':
                layout.separator()

                layout.operator("transform.transform", text="Scale BBone").mode = 'BONE_SIZE'
            elif obj.data.display_type == 'ENVELOPE':
                layout.separator()

                layout.operator("transform.transform", text="Scale Envelope Distance").mode = 'BONE_SIZE'
                layout.operator("transform.transform", text="Scale Radius").mode = 'BONE_ENVELOPE'

        if context.edit_object and context.edit_object.type == 'ARMATURE':
            layout.separator()

            layout.operator("armature.align")


class VIEW3D_MT_mirror(Menu):
    bl_label = "Mirror"

    def draw(self, _context):
        layout = self.layout

        layout.operator("transform.mirror", text="Interactive Mirror")

        layout.separator()

        layout.operator_context = 'EXEC_REGION_WIN'

        for (space_name, space_id) in (("Global", 'GLOBAL'), ("Local", 'LOCAL')):
            for axis_index, axis_name in enumerate("XYZ"):
                props = layout.operator("transform.mirror", text="%s %s" % (axis_name, space_name))
                props.constraint_axis[axis_index] = True
                props.orient_type = space_id

            if space_id == 'GLOBAL':
                layout.separator()


class VIEW3D_MT_snap(Menu):
    bl_label = "Snap"

    def draw(self, _context):
        layout = self.layout

        layout.operator("view3d.snap_selected_to_grid", text="Selection to Grid")
        layout.operator("view3d.snap_selected_to_cursor", text="Selection to Cursor").use_offset = False
        layout.operator("view3d.snap_selected_to_cursor", text="Selection to Cursor (Keep Offset)").use_offset = True
        layout.operator("view3d.snap_selected_to_active", text="Selection to Active")

        layout.separator()

        layout.operator("view3d.snap_cursor_to_selected", text="Cursor to Selected")
        layout.operator("view3d.snap_cursor_to_center", text="Cursor to World Origin")
        layout.operator("view3d.snap_cursor_to_grid", text="Cursor to Grid")
        layout.operator("view3d.snap_cursor_to_active", text="Cursor to Active")


class VIEW3D_MT_uv_map(Menu):
    bl_label = "UV Mapping"

    def draw(self, _context):
        layout = self.layout

        layout.operator("uv.unwrap")

        layout.separator()

        layout.operator_context = 'INVOKE_DEFAULT'
        layout.operator("uv.smart_project")
        layout.operator("uv.lightmap_pack")
        layout.operator("uv.follow_active_quads")

        layout.separator()

        layout.operator_context = 'EXEC_REGION_WIN'
        layout.operator("uv.cube_project")
        layout.operator("uv.cylinder_project")
        layout.operator("uv.sphere_project")

        layout.separator()

        layout.operator_context = 'INVOKE_REGION_WIN'
        layout.operator("uv.project_from_view").scale_to_bounds = False
        layout.operator("uv.project_from_view", text="Project from View (Bounds)").scale_to_bounds = True

        layout.separator()

        layout.operator("mesh.mark_seam").clear = False
        layout.operator("mesh.mark_seam", text="Clear Seam").clear = True

        layout.separator()

        layout.operator("uv.reset")


# ********** View menus **********


class VIEW3D_MT_view(Menu):
    bl_label = "View"

    def draw(self, context):
        layout = self.layout
        view = context.space_data

        layout.prop(view, "show_region_toolbar")
        layout.prop(view, "show_region_ui")
        layout.prop(view, "show_region_tool_header")
        layout.prop(view, "show_region_hud")

        layout.separator()

        layout.operator("view3d.view_selected", text="Frame Selected").use_all_regions = False
        if view.region_quadviews:
            layout.operator("view3d.view_selected", text="Frame Selected (Quad View)").use_all_regions = True

        layout.operator("view3d.view_all").center = False
        layout.operator("view3d.view_persportho", text="Perspective/Orthographic")
        layout.menu("VIEW3D_MT_view_local")

        layout.separator()

        layout.menu("VIEW3D_MT_view_cameras", text="Cameras")

        layout.separator()
        layout.menu("VIEW3D_MT_view_viewpoint")
        layout.menu("VIEW3D_MT_view_navigation")
        layout.menu("VIEW3D_MT_view_align")

        layout.separator()

        layout.operator_context = 'INVOKE_REGION_WIN'
        layout.menu("VIEW3D_MT_view_regions", text="View Regions")

        layout.separator()

        layout.operator("screen.animation_play", text="Play Animation")

        layout.separator()

        layout.operator("render.opengl", text="Viewport Render Image", icon='RENDER_STILL')
        layout.operator("render.opengl", text="Viewport Render Animation", icon='RENDER_ANIMATION').animation = True
        props = layout.operator("render.opengl",
                                text="Viewport Render Keyframes",
                                icon='RENDER_ANIMATION',
                                )
        props.animation = True
        props.render_keyed_only = True

        layout.separator()

        layout.menu("INFO_MT_area")


class VIEW3D_MT_view_local(Menu):
    bl_label = "Local View"

    def draw(self, _context):
        layout = self.layout

        layout.operator("view3d.localview", text="Toggle Local View")
        layout.operator("view3d.localview_remove_from")


class VIEW3D_MT_view_cameras(Menu):
    bl_label = "Cameras"

    def draw(self, _context):
        layout = self.layout

        layout.operator("view3d.object_as_camera")
        layout.operator("view3d.view_camera", text="Active Camera")
        layout.operator("view3d.view_center_camera")


class VIEW3D_MT_view_viewpoint(Menu):
    bl_label = "Viewpoint"

    def draw(self, _context):
        layout = self.layout

        layout.operator("view3d.view_camera", text="Camera")

        layout.separator()

        layout.operator("view3d.view_axis", text="Top").type = 'TOP'
        layout.operator("view3d.view_axis", text="Bottom").type = 'BOTTOM'

        layout.separator()

        layout.operator("view3d.view_axis", text="Front").type = 'FRONT'
        layout.operator("view3d.view_axis", text="Back").type = 'BACK'

        layout.separator()

        layout.operator("view3d.view_axis", text="Right").type = 'RIGHT'
        layout.operator("view3d.view_axis", text="Left").type = 'LEFT'


class VIEW3D_MT_view_navigation(Menu):
    bl_label = "Navigation"

    def draw(self, _context):
        from math import pi
        layout = self.layout

        layout.operator_enum("view3d.view_orbit", "type")
        props = layout.operator("view3d.view_orbit", text="Orbit Opposite")
        props.type = 'ORBITRIGHT'
        props.angle = pi

        layout.separator()

        layout.operator("view3d.view_roll", text="Roll Left").type = 'LEFT'
        layout.operator("view3d.view_roll", text="Roll Right").type = 'RIGHT'

        layout.separator()

        layout.operator_enum("view3d.view_pan", "type")

        layout.separator()

        layout.operator("view3d.zoom", text="Zoom In").delta = 1
        layout.operator("view3d.zoom", text="Zoom Out").delta = -1
        layout.operator("view3d.zoom_border", text="Zoom Region...")
        layout.operator("view3d.zoom_camera_1_to_1", text="Zoom Camera 1:1")

        layout.separator()

        layout.operator("view3d.fly")
        layout.operator("view3d.walk")


class VIEW3D_MT_view_align(Menu):
    bl_label = "Align View"

    def draw(self, _context):
        layout = self.layout

        layout.menu("VIEW3D_MT_view_align_selected")

        layout.separator()

        layout.operator("view3d.camera_to_view", text="Align Active Camera to View")
        layout.operator("view3d.camera_to_view_selected", text="Align Active Camera to Selected")

        layout.separator()

        layout.operator("view3d.view_all", text="Center Cursor and Frame All").center = True
        layout.operator("view3d.view_center_cursor")

        layout.separator()

        layout.operator("view3d.view_lock_to_active")
        layout.operator("view3d.view_lock_clear")


class VIEW3D_MT_view_align_selected(Menu):
    bl_label = "Align View to Active"

    def draw(self, _context):
        layout = self.layout

        props = layout.operator("view3d.view_axis", text="Top")
        props.align_active = True
        props.type = 'TOP'

        props = layout.operator("view3d.view_axis", text="Bottom")
        props.align_active = True
        props.type = 'BOTTOM'

        layout.separator()

        props = layout.operator("view3d.view_axis", text="Front")
        props.align_active = True
        props.type = 'FRONT'

        props = layout.operator("view3d.view_axis", text="Back")
        props.align_active = True
        props.type = 'BACK'

        layout.separator()

        props = layout.operator("view3d.view_axis", text="Right")
        props.align_active = True
        props.type = 'RIGHT'

        props = layout.operator("view3d.view_axis", text="Left")
        props.align_active = True
        props.type = 'LEFT'


class VIEW3D_MT_view_regions(Menu):
    bl_label = "View Regions"

    def draw(self, _context):
        layout = self.layout
        layout.operator("view3d.clip_border", text="Clipping Region...")
        layout.operator("view3d.render_border", text="Render Region...")

        layout.separator()

        layout.operator("view3d.clear_render_border")


# ********** Select menus, suffix from context.mode **********

class VIEW3D_MT_select_object_more_less(Menu):
    bl_label = "Select More/Less"

    def draw(self, _context):
        layout = self.layout

        layout = self.layout

        layout.operator("object.select_more", text="More")
        layout.operator("object.select_less", text="Less")

        layout.separator()

        props = layout.operator("object.select_hierarchy", text="Parent")
        props.extend = False
        props.direction = 'PARENT'

        props = layout.operator("object.select_hierarchy", text="Child")
        props.extend = False
        props.direction = 'CHILD'

        layout.separator()

        props = layout.operator("object.select_hierarchy", text="Extend Parent")
        props.extend = True
        props.direction = 'PARENT'

        props = layout.operator("object.select_hierarchy", text="Extend Child")
        props.extend = True
        props.direction = 'CHILD'


class VIEW3D_MT_select_object(Menu):
    bl_label = "Select"

    def draw(self, _context):
        layout = self.layout

        layout.operator("object.select_all", text="All").action = 'SELECT'
        layout.operator("object.select_all", text="None").action = 'DESELECT'
        layout.operator("object.select_all", text="Invert").action = 'INVERT'

        layout.separator()

        layout.operator("view3d.select_box")
        layout.operator("view3d.select_circle")

        layout.separator()

        layout.operator_menu_enum("object.select_by_type", "type", text="Select All by Type")
        layout.operator("object.select_camera", text="Select Active Camera")
        layout.operator("object.select_mirror", text="Mirror Selection")
        layout.operator("object.select_random", text="Select Random")

        layout.separator()

        layout.menu("VIEW3D_MT_select_object_more_less")

        layout.separator()

        layout.operator_menu_enum("object.select_grouped", "type", text="Select Grouped")
        layout.operator_menu_enum("object.select_linked", "type", text="Select Linked")
        layout.operator("object.select_pattern", text="Select Pattern...")


class VIEW3D_MT_select_pose_more_less(Menu):
    bl_label = "Select More/Less"

    def draw(self, _context):
        layout = self.layout

        layout = self.layout

        props = layout.operator("pose.select_hierarchy", text="Parent")
        props.extend = False
        props.direction = 'PARENT'

        props = layout.operator("pose.select_hierarchy", text="Child")
        props.extend = False
        props.direction = 'CHILD'

        layout.separator()

        props = layout.operator("pose.select_hierarchy", text="Extend Parent")
        props.extend = True
        props.direction = 'PARENT'

        props = layout.operator("pose.select_hierarchy", text="Extend Child")
        props.extend = True
        props.direction = 'CHILD'


class VIEW3D_MT_select_pose(Menu):
    bl_label = "Select"

    def draw(self, _context):
        layout = self.layout

        layout.operator("pose.select_all", text="All").action = 'SELECT'
        layout.operator("pose.select_all", text="None").action = 'DESELECT'
        layout.operator("pose.select_all", text="Invert").action = 'INVERT'

        layout.separator()

        layout.operator("view3d.select_box")
        layout.operator("view3d.select_circle")

        layout.separator()

        layout.operator("pose.select_mirror", text="Flip Active")

        layout.separator()

        layout.operator("pose.select_constraint_target", text="Constraint Target")
        layout.operator("pose.select_linked", text="Linked")

        layout.separator()

        layout.menu("VIEW3D_MT_select_pose_more_less")

        layout.separator()

        layout.operator_menu_enum("pose.select_grouped", "type", text="Grouped")
        layout.operator("object.select_pattern", text="Select Pattern...")


class VIEW3D_MT_select_particle(Menu):
    bl_label = "Select"

    def draw(self, _context):
        layout = self.layout

        layout.operator("particle.select_all", text="All").action = 'SELECT'
        layout.operator("particle.select_all", text="None").action = 'DESELECT'
        layout.operator("particle.select_all", text="Invert").action = 'INVERT'

        layout.separator()

        layout.operator("view3d.select_box")
        layout.operator("view3d.select_circle")

        layout.separator()

        layout.operator("particle.select_linked", text="Select Linked")

        layout.separator()

        layout.operator("particle.select_more")
        layout.operator("particle.select_less")

        layout.separator()

        layout.operator("particle.select_random")

        layout.separator()

        layout.operator("particle.select_roots", text="Roots")
        layout.operator("particle.select_tips", text="Tips")


class VIEW3D_MT_edit_mesh_select_similar(Menu):
    bl_label = "Select Similar"

    def draw(self, _context):
        layout = self.layout

        layout.operator_enum("mesh.select_similar", "type")

        layout.separator()

        layout.operator("mesh.select_similar_region", text="Face Regions")


class VIEW3D_MT_edit_mesh_select_by_trait(Menu):
    bl_label = "Select All by Trait"

    def draw(self, context):
        layout = self.layout
        tool_settings = context.tool_settings
        if tool_settings.mesh_select_mode[2] is False:
            layout.operator("mesh.select_non_manifold", text="Non Manifold")
        layout.operator("mesh.select_loose", text="Loose Geometry")
        layout.operator("mesh.select_interior_faces", text="Interior Faces")
        layout.operator("mesh.select_face_by_sides", text="Faces by Sides")

        layout.separator()

        layout.operator("mesh.select_ungrouped", text="Ungrouped Vertices")


class VIEW3D_MT_edit_mesh_select_more_less(Menu):
    bl_label = "Select More/Less"

    def draw(self, _context):
        layout = self.layout

        layout.operator("mesh.select_more", text="More")
        layout.operator("mesh.select_less", text="Less")

        layout.separator()

        layout.operator("mesh.select_next_item", text="Next Active")
        layout.operator("mesh.select_prev_item", text="Previous Active")


class VIEW3D_MT_edit_mesh_select_linked(Menu):
    bl_label = "Select Linked"

    def draw(self, _context):
        layout = self.layout

        layout.operator("mesh.select_linked", text="Linked")
        layout.operator("mesh.shortest_path_select", text="Shortest Path")
        layout.operator("mesh.faces_select_linked_flat", text="Linked Flat Faces")


class VIEW3D_MT_edit_mesh_select_loops(Menu):
    bl_label = "Select Loops"

    def draw(self, _context):
        layout = self.layout

        layout.operator("mesh.loop_multi_select", text="Edge Loops").ring = False
        layout.operator("mesh.loop_multi_select", text="Edge Rings").ring = True

        layout.separator()

        layout.operator("mesh.loop_to_region")
        layout.operator("mesh.region_to_loop")


class VIEW3D_MT_select_edit_mesh(Menu):
    bl_label = "Select"

    def draw(self, _context):
        layout = self.layout

        # primitive
        layout.operator("mesh.select_all", text="All").action = 'SELECT'
        layout.operator("mesh.select_all", text="None").action = 'DESELECT'
        layout.operator("mesh.select_all", text="Invert").action = 'INVERT'

        layout.separator()

        layout.operator("view3d.select_box")
        layout.operator("view3d.select_circle")

        layout.separator()

        # numeric
        layout.operator("mesh.select_random", text="Select Random")
        layout.operator("mesh.select_nth")

        layout.separator()

        # geometric
        layout.operator("mesh.edges_select_sharp", text="Select Sharp Edges")

        layout.separator()

        # other ...
        layout.menu("VIEW3D_MT_edit_mesh_select_similar")

        layout.separator()

        layout.menu("VIEW3D_MT_edit_mesh_select_by_trait")

        layout.separator()

        layout.menu("VIEW3D_MT_edit_mesh_select_more_less")

        layout.separator()

        layout.menu("VIEW3D_MT_edit_mesh_select_loops")

        layout.separator()

        layout.menu("VIEW3D_MT_edit_mesh_select_linked")

        layout.separator()

        layout.operator("mesh.select_axis", text="Side of Active")
        layout.operator("mesh.select_mirror", text="Mirror Selection")


class VIEW3D_MT_select_edit_curve(Menu):
    bl_label = "Select"

    def draw(self, _context):
        layout = self.layout

        layout.operator("curve.select_all", text="All").action = 'SELECT'
        layout.operator("curve.select_all", text="None").action = 'DESELECT'
        layout.operator("curve.select_all", text="Invert").action = 'INVERT'

        layout.separator()

        layout.operator("view3d.select_box")
        layout.operator("view3d.select_circle")

        layout.separator()

        layout.operator("curve.select_random")
        layout.operator("curve.select_nth")
        layout.operator("curve.select_linked", text="Select Linked")
        layout.operator("curve.select_similar", text="Select Similar")

        layout.separator()

        layout.operator("curve.de_select_first")
        layout.operator("curve.de_select_last")
        layout.operator("curve.select_next")
        layout.operator("curve.select_previous")

        layout.separator()

        layout.operator("curve.select_more")
        layout.operator("curve.select_less")


class VIEW3D_MT_select_edit_surface(Menu):
    bl_label = "Select"

    def draw(self, _context):
        layout = self.layout

        layout.operator("curve.select_all", text="All").action = 'SELECT'
        layout.operator("curve.select_all", text="None").action = 'DESELECT'
        layout.operator("curve.select_all", text="Invert").action = 'INVERT'

        layout.separator()

        layout.operator("view3d.select_box")
        layout.operator("view3d.select_circle")

        layout.separator()

        layout.operator("curve.select_random")
        layout.operator("curve.select_nth")
        layout.operator("curve.select_linked", text="Select Linked")
        layout.operator("curve.select_similar", text="Select Similar")

        layout.separator()

        layout.operator("curve.select_row")

        layout.separator()

        layout.operator("curve.select_more")
        layout.operator("curve.select_less")


class VIEW3D_MT_select_edit_text(Menu):
    bl_label = "Select"

    def draw(self, _context):
        layout = self.layout

        layout.operator("font.select_all", text="All")

        layout.separator()

        layout.operator("font.move_select", text="Previous Block").type = 'PREVIOUS_PAGE'
        layout.operator("font.move_select", text="Next Block").type = 'NEXT_PAGE'

        layout.separator()

        layout.operator("font.move_select", text="Line Begin").type = 'LINE_BEGIN'
        layout.operator("font.move_select", text="Line End").type = 'LINE_END'

        layout.separator()

        layout.operator("font.move_select", text="Previous Line").type = 'PREVIOUS_LINE'
        layout.operator("font.move_select", text="Next Line").type = 'NEXT_LINE'

        layout.separator()

        layout.operator("font.move_select", text="Previous Word").type = 'PREVIOUS_WORD'
        layout.operator("font.move_select", text="Next Word").type = 'NEXT_WORD'


class VIEW3D_MT_select_edit_metaball(Menu):
    bl_label = "Select"

    def draw(self, _context):
        layout = self.layout

        layout.operator("mball.select_all", text="All").action = 'SELECT'
        layout.operator("mball.select_all", text="None").action = 'DESELECT'
        layout.operator("mball.select_all", text="Invert").action = 'INVERT'

        layout.separator()

        layout.operator("view3d.select_box")
        layout.operator("view3d.select_circle")

        layout.separator()

        layout.operator("mball.select_random_metaelems")

        layout.separator()

        layout.operator_menu_enum("mball.select_similar", "type", text="Similar")


class VIEW3D_MT_edit_lattice_context_menu(Menu):
    bl_label = "Lattice Context Menu"

    def draw(self, _context):
        layout = self.layout

        layout = self.layout

        layout.menu("VIEW3D_MT_mirror")
        layout.operator_menu_enum("lattice.flip", "axis")
        layout.menu("VIEW3D_MT_snap")

        layout.separator()

        layout.operator("lattice.make_regular")


class VIEW3D_MT_select_edit_lattice(Menu):
    bl_label = "Select"

    def draw(self, _context):
        layout = self.layout

        layout.operator("lattice.select_all", text="All").action = 'SELECT'
        layout.operator("lattice.select_all", text="None").action = 'DESELECT'
        layout.operator("lattice.select_all", text="Invert").action = 'INVERT'

        layout.separator()

        layout.operator("view3d.select_box")
        layout.operator("view3d.select_circle")

        layout.separator()

        layout.operator("lattice.select_mirror")
        layout.operator("lattice.select_random")

        layout.separator()

        layout.operator("lattice.select_more")
        layout.operator("lattice.select_less")

        layout.separator()

        layout.operator("lattice.select_ungrouped", text="Ungrouped Vertices")


class VIEW3D_MT_select_edit_armature(Menu):
    bl_label = "Select"

    def draw(self, _context):
        layout = self.layout

        layout.operator("armature.select_all", text="All").action = 'SELECT'
        layout.operator("armature.select_all", text="None").action = 'DESELECT'
        layout.operator("armature.select_all", text="Invert").action = 'INVERT'

        layout.separator()

        layout.operator("view3d.select_box")
        layout.operator("view3d.select_circle")

        layout.separator()

        layout.operator("armature.select_mirror", text="Mirror").extend = False

        layout.separator()

        layout.operator("armature.select_more", text="More")
        layout.operator("armature.select_less", text="Less")

        layout.separator()

        layout.operator("armature.select_linked", text="Linked")

        layout.separator()

        props = layout.operator("armature.select_hierarchy", text="Parent")
        props.extend = False
        props.direction = 'PARENT'

        props = layout.operator("armature.select_hierarchy", text="Child")
        props.extend = False
        props.direction = 'CHILD'

        layout.separator()

        props = layout.operator("armature.select_hierarchy", text="Extend Parent")
        props.extend = True
        props.direction = 'PARENT'

        props = layout.operator("armature.select_hierarchy", text="Extend Child")
        props.extend = True
        props.direction = 'CHILD'

        layout.operator_menu_enum("armature.select_similar", "type", text="Similar")
        layout.operator("object.select_pattern", text="Select Pattern...")


class VIEW3D_MT_paint_gpencil(Menu):
    bl_label = "Paint"

    def draw(self, _context):
        layout = self.layout

        layout.operator("gpencil.vertex_color_set", text="Set Vertex Colors")
        layout.operator("gpencil.stroke_reset_vertex_color")
        layout.separator()
        layout.operator("gpencil.vertex_color_invert", text="Invert")
        layout.operator("gpencil.vertex_color_levels", text="Levels")
        layout.operator("gpencil.vertex_color_hsv", text="Hue Saturation Value")
        layout.operator("gpencil.vertex_color_brightness_contrast", text="Bright/Contrast")


class VIEW3D_MT_select_gpencil(Menu):
    bl_label = "Select"

    def draw(self, context):
        layout = self.layout

        layout.operator("gpencil.select_all", text="All").action = 'SELECT'
        layout.operator("gpencil.select_all", text="None").action = 'DESELECT'
        layout.operator("gpencil.select_all", text="Invert").action = 'INVERT'

        layout.separator()

        layout.operator("gpencil.select_box")
        layout.operator("gpencil.select_circle")

        layout.separator()

        layout.operator("gpencil.select_linked", text="Linked")
        layout.operator("gpencil.select_alternate")
        layout.operator_menu_enum("gpencil.select_grouped", "type", text="Grouped")

        if context.mode == 'VERTEX_GPENCIL':
            layout.operator("gpencil.select_vertex_color", text="Vertex Color")

        layout.separator()

        layout.operator("gpencil.select_first")
        layout.operator("gpencil.select_last")

        layout.separator()

        layout.operator("gpencil.select_more")
        layout.operator("gpencil.select_less")


class VIEW3D_MT_select_paint_mask(Menu):
    bl_label = "Select"

    def draw(self, _context):
        layout = self.layout

        layout.operator("paint.face_select_all", text="All").action = 'SELECT'
        layout.operator("paint.face_select_all", text="None").action = 'DESELECT'
        layout.operator("paint.face_select_all", text="Invert").action = 'INVERT'

        layout.separator()

        layout.operator("view3d.select_box")
        layout.operator("view3d.select_circle")

        layout.separator()

        layout.operator("paint.face_select_linked", text="Linked")


class VIEW3D_MT_select_paint_mask_vertex(Menu):
    bl_label = "Select"

    def draw(self, _context):
        layout = self.layout

        layout.operator("paint.vert_select_all", text="All").action = 'SELECT'
        layout.operator("paint.vert_select_all", text="None").action = 'DESELECT'
        layout.operator("paint.vert_select_all", text="Invert").action = 'INVERT'

        layout.separator()

        layout.operator("view3d.select_box")
        layout.operator("view3d.select_circle")

        layout.separator()

        layout.operator("paint.vert_select_ungrouped", text="Ungrouped Vertices")


class VIEW3D_MT_angle_control(Menu):
    bl_label = "Angle Control"

    @classmethod
    def poll(cls, context):
        settings = UnifiedPaintPanel.paint_settings(context)
        if not settings:
            return False

        brush = settings.brush
        tex_slot = brush.texture_slot

        return tex_slot.has_texture_angle and tex_slot.has_texture_angle_source

    def draw(self, context):
        layout = self.layout

        settings = UnifiedPaintPanel.paint_settings(context)
        brush = settings.brush

        sculpt = (context.sculpt_object is not None)

        tex_slot = brush.texture_slot

        layout.prop(tex_slot, "use_rake", text="Rake")

        if brush.brush_capabilities.has_random_texture_angle and tex_slot.has_random_texture_angle:
            if sculpt:
                if brush.sculpt_capabilities.has_random_texture_angle:
                    layout.prop(tex_slot, "use_random", text="Random")
            else:
                layout.prop(tex_slot, "use_random", text="Random")


class VIEW3D_MT_mesh_add(Menu):
    bl_idname = "VIEW3D_MT_mesh_add"
    bl_label = "Mesh"

    def draw(self, _context):
        layout = self.layout

        layout.operator_context = 'INVOKE_REGION_WIN'

        layout.operator("mesh.primitive_plane_add", text="Plane", icon='MESH_PLANE')
        layout.operator("mesh.primitive_cube_add", text="Cube", icon='MESH_CUBE')
        layout.operator("mesh.primitive_circle_add", text="Circle", icon='MESH_CIRCLE')
        layout.operator("mesh.primitive_uv_sphere_add", text="UV Sphere", icon='MESH_UVSPHERE')
        layout.operator("mesh.primitive_ico_sphere_add", text="Ico Sphere", icon='MESH_ICOSPHERE')
        layout.operator("mesh.primitive_cylinder_add", text="Cylinder", icon='MESH_CYLINDER')
        layout.operator("mesh.primitive_cone_add", text="Cone", icon='MESH_CONE')
        layout.operator("mesh.primitive_torus_add", text="Torus", icon='MESH_TORUS')

        layout.separator()

        layout.operator("mesh.primitive_grid_add", text="Grid", icon='MESH_GRID')
        layout.operator("mesh.primitive_monkey_add", text="Monkey", icon='MESH_MONKEY')


class VIEW3D_MT_curve_add(Menu):
    bl_idname = "VIEW3D_MT_curve_add"
    bl_label = "Curve"

    def draw(self, _context):
        layout = self.layout

        layout.operator_context = 'INVOKE_REGION_WIN'

        layout.operator("curve.primitive_bezier_curve_add", text="Bezier", icon='CURVE_BEZCURVE')
        layout.operator("curve.primitive_bezier_circle_add", text="Circle", icon='CURVE_BEZCIRCLE')

        layout.separator()

        layout.operator("curve.primitive_nurbs_curve_add", text="Nurbs Curve", icon='CURVE_NCURVE')
        layout.operator("curve.primitive_nurbs_circle_add", text="Nurbs Circle", icon='CURVE_NCIRCLE')
        layout.operator("curve.primitive_nurbs_path_add", text="Path", icon='CURVE_PATH')


class VIEW3D_MT_surface_add(Menu):
    bl_idname = "VIEW3D_MT_surface_add"
    bl_label = "Surface"

    def draw(self, _context):
        layout = self.layout

        layout.operator_context = 'INVOKE_REGION_WIN'

        layout.operator("surface.primitive_nurbs_surface_curve_add", text="Nurbs Curve", icon='SURFACE_NCURVE')
        layout.operator("surface.primitive_nurbs_surface_circle_add", text="Nurbs Circle", icon='SURFACE_NCIRCLE')
        layout.operator("surface.primitive_nurbs_surface_surface_add", text="Nurbs Surface", icon='SURFACE_NSURFACE')
        layout.operator("surface.primitive_nurbs_surface_cylinder_add",
                        text="Nurbs Cylinder", icon='SURFACE_NCYLINDER')
        layout.operator("surface.primitive_nurbs_surface_sphere_add", text="Nurbs Sphere", icon='SURFACE_NSPHERE')
        layout.operator("surface.primitive_nurbs_surface_torus_add", text="Nurbs Torus", icon='SURFACE_NTORUS')


class VIEW3D_MT_edit_metaball_context_menu(Menu):
    bl_label = "Metaball Context Menu"

    def draw(self, _context):
        layout = self.layout

        layout.operator_context = 'INVOKE_REGION_WIN'

        # Add
        layout.operator("mball.duplicate_move")

        layout.separator()

        # Modify
        layout.menu("VIEW3D_MT_mirror")
        layout.menu("VIEW3D_MT_snap")

        layout.separator()

        # Remove
        layout.operator_context = 'EXEC_REGION_WIN'
        layout.operator("mball.delete_metaelems", text="Delete")


class VIEW3D_MT_metaball_add(Menu):
    bl_idname = "VIEW3D_MT_metaball_add"
    bl_label = "Metaball"

    def draw(self, _context):
        layout = self.layout

        layout.operator_context = 'INVOKE_REGION_WIN'
        layout.operator_enum("object.metaball_add", "type")


class TOPBAR_MT_edit_curve_add(Menu):
    bl_idname = "TOPBAR_MT_edit_curve_add"
    bl_label = "Add"
    bl_translation_context = i18n_contexts.operator_default

    def draw(self, context):
        is_surf = context.active_object.type == 'SURFACE'

        layout = self.layout
        layout.operator_context = 'EXEC_REGION_WIN'

        if is_surf:
            VIEW3D_MT_surface_add.draw(self, context)
        else:
            VIEW3D_MT_curve_add.draw(self, context)


class TOPBAR_MT_edit_armature_add(Menu):
    bl_idname = "TOPBAR_MT_edit_armature_add"
    bl_label = "Armature"

    def draw(self, _context):
        layout = self.layout

        layout.operator_context = 'EXEC_REGION_WIN'
        layout.operator("armature.bone_primitive_add", text="Single Bone", icon='BONE_DATA')


class VIEW3D_MT_armature_add(Menu):
    bl_idname = "VIEW3D_MT_armature_add"
    bl_label = "Armature"

    def draw(self, _context):
        layout = self.layout

        layout.operator_context = 'EXEC_REGION_WIN'
        layout.operator("object.armature_add", text="Single Bone", icon='BONE_DATA')


class VIEW3D_MT_light_add(Menu):
    bl_idname = "VIEW3D_MT_light_add"
    bl_label = "Light"

    def draw(self, _context):
        layout = self.layout

        layout.operator_context = 'INVOKE_REGION_WIN'
        layout.operator_enum("object.light_add", "type")


class VIEW3D_MT_lightprobe_add(Menu):
    bl_idname = "VIEW3D_MT_lightprobe_add"
    bl_label = "Light Probe"

    def draw(self, _context):
        layout = self.layout

        layout.operator_context = 'INVOKE_REGION_WIN'
        layout.operator_enum("object.lightprobe_add", "type")


class VIEW3D_MT_camera_add(Menu):
    bl_idname = "VIEW3D_MT_camera_add"
    bl_label = "Camera"

    def draw(self, _context):
        layout = self.layout
        layout.operator_context = 'EXEC_REGION_WIN'
        layout.operator("object.camera_add", text="Camera", icon='OUTLINER_OB_CAMERA')


class VIEW3D_MT_volume_add(Menu):
    bl_idname = "VIEW3D_MT_volume_add"
    bl_label = "Volume"

    def draw(self, _context):
        layout = self.layout
        layout.operator("object.volume_import", text="Import OpenVDB...", icon='OUTLINER_DATA_VOLUME')
        layout.operator("object.volume_add", text="Empty", icon='OUTLINER_DATA_VOLUME')


class VIEW3D_MT_add(Menu):
    bl_label = "Add"
    bl_translation_context = i18n_contexts.operator_default

    def draw(self, context):
        layout = self.layout

        # note, don't use 'EXEC_SCREEN' or operators won't get the 'v3d' context.

        # Note: was EXEC_AREA, but this context does not have the 'rv3d', which prevents
        #       "align_view" to work on first call (see T32719).
        layout.operator_context = 'EXEC_REGION_WIN'

        # layout.operator_menu_enum("object.mesh_add", "type", text="Mesh", icon='OUTLINER_OB_MESH')
        layout.menu("VIEW3D_MT_mesh_add", icon='OUTLINER_OB_MESH')

        # layout.operator_menu_enum("object.curve_add", "type", text="Curve", icon='OUTLINER_OB_CURVE')
        layout.menu("VIEW3D_MT_curve_add", icon='OUTLINER_OB_CURVE')
        # layout.operator_menu_enum("object.surface_add", "type", text="Surface", icon='OUTLINER_OB_SURFACE')
        layout.menu("VIEW3D_MT_surface_add", icon='OUTLINER_OB_SURFACE')
        layout.menu("VIEW3D_MT_metaball_add", text="Metaball", icon='OUTLINER_OB_META')
        layout.operator("object.text_add", text="Text", icon='OUTLINER_OB_FONT')
        if context.preferences.experimental.use_new_hair_type:
            layout.operator("object.hair_add", text="Hair", icon='OUTLINER_OB_HAIR')
        if context.preferences.experimental.use_new_point_cloud_type:
            layout.operator("object.pointcloud_add", text="Point Cloud", icon='OUTLINER_OB_POINTCLOUD')
        layout.menu("VIEW3D_MT_volume_add", text="Volume", icon='OUTLINER_OB_VOLUME')
        layout.operator_menu_enum("object.gpencil_add", "type", text="Grease Pencil", icon='OUTLINER_OB_GREASEPENCIL')

        layout.separator()

        if VIEW3D_MT_armature_add.is_extended():
            layout.menu("VIEW3D_MT_armature_add", icon='OUTLINER_OB_ARMATURE')
        else:
            layout.operator("object.armature_add", text="Armature", icon='OUTLINER_OB_ARMATURE')

        layout.operator("object.add", text="Lattice", icon='OUTLINER_OB_LATTICE').type = 'LATTICE'

        layout.separator()

        layout.operator_menu_enum("object.empty_add", "type", text="Empty", icon='OUTLINER_OB_EMPTY')
        layout.menu("VIEW3D_MT_image_add", text="Image", icon='OUTLINER_OB_IMAGE')

        layout.separator()

        layout.menu("VIEW3D_MT_light_add", icon='OUTLINER_OB_LIGHT')
        layout.menu("VIEW3D_MT_lightprobe_add", icon='OUTLINER_OB_LIGHTPROBE')

        layout.separator()

        if VIEW3D_MT_camera_add.is_extended():
            layout.menu("VIEW3D_MT_camera_add", icon='OUTLINER_OB_CAMERA')
        else:
            VIEW3D_MT_camera_add.draw(self, context)

        layout.separator()

        layout.operator("object.speaker_add", text="Speaker", icon='OUTLINER_OB_SPEAKER')

        layout.separator()

        layout.operator_menu_enum("object.effector_add", "type", text="Force Field", icon='OUTLINER_OB_FORCE_FIELD')

        layout.separator()

        has_collections = bool(bpy.data.collections)
        col = layout.column()
        col.enabled = has_collections

        if not has_collections or len(bpy.data.collections) > 10:
            col.operator_context = 'INVOKE_REGION_WIN'
            col.operator(
                "object.collection_instance_add",
                text="Collection Instance..." if has_collections else "No Collections to Instance",
                icon='OUTLINER_OB_GROUP_INSTANCE',
            )
        else:
            col.operator_menu_enum(
                "object.collection_instance_add",
                "collection",
                text="Collection Instance",
                icon='OUTLINER_OB_GROUP_INSTANCE',
            )


class VIEW3D_MT_image_add(Menu):
    bl_label = "Add Image"

    def draw(self, _context):
        layout = self.layout
        layout.operator("object.load_reference_image", text="Reference", icon='IMAGE_REFERENCE')
        layout.operator("object.load_background_image", text="Background", icon='IMAGE_BACKGROUND')


class VIEW3D_MT_object_relations(Menu):
    bl_label = "Relations"

    def draw(self, _context):
        layout = self.layout

        layout.operator("object.proxy_make", text="Make Proxy...")

        layout.operator("object.make_override_library", text="Make Library Override...")

        layout.operator("object.convert_proxy_to_override")

        layout.operator("object.make_dupli_face")

        layout.separator()

        layout.operator_menu_enum("object.make_local", "type", text="Make Local...")
        layout.menu("VIEW3D_MT_make_single_user")


class VIEW3D_MT_object(Menu):
    bl_context = "objectmode"
    bl_label = "Object"

    def draw(self, _context):
        layout = self.layout

        layout.menu("VIEW3D_MT_transform_object")
        layout.operator_menu_enum("object.origin_set", text="Set Origin", property="type")
        layout.menu("VIEW3D_MT_mirror")
        layout.menu("VIEW3D_MT_object_clear")
        layout.menu("VIEW3D_MT_object_apply")
        layout.menu("VIEW3D_MT_snap")

        layout.separator()

        layout.operator("object.duplicate_move")
        layout.operator("object.duplicate_move_linked")
        layout.operator("object.join")

        layout.separator()

        layout.operator("view3d.copybuffer", text="Copy Objects", icon='COPYDOWN')
        layout.operator("view3d.pastebuffer", text="Paste Objects", icon='PASTEDOWN')

        layout.separator()

        layout.menu("VIEW3D_MT_object_parent")
        layout.menu("VIEW3D_MT_object_collection")
        layout.menu("VIEW3D_MT_object_relations")
        layout.menu("VIEW3D_MT_object_constraints")
        layout.menu("VIEW3D_MT_object_track")
        layout.menu("VIEW3D_MT_make_links")

        layout.separator()

        layout.operator("object.shade_smooth")
        layout.operator("object.shade_flat")

        layout.separator()

        layout.menu("VIEW3D_MT_object_animation")
        layout.menu("VIEW3D_MT_object_rigid_body")

        layout.separator()

        layout.menu("VIEW3D_MT_object_quick_effects")

        layout.separator()

        layout.menu("VIEW3D_MT_object_convert")

        layout.separator()

        layout.menu("VIEW3D_MT_object_showhide")
        layout.menu("VIEW3D_MT_object_cleanup")

        layout.separator()

        layout.operator_context = 'EXEC_REGION_WIN'
        layout.operator("object.delete", text="Delete").use_global = False
        layout.operator("object.delete", text="Delete Global").use_global = True


class VIEW3D_MT_object_animation(Menu):
    bl_label = "Animation"

    def draw(self, _context):
        layout = self.layout

        layout.operator("anim.keyframe_insert_menu", text="Insert Keyframe...")
        layout.operator("anim.keyframe_delete_v3d", text="Delete Keyframes...")
        layout.operator("anim.keyframe_clear_v3d", text="Clear Keyframes...")
        layout.operator("anim.keying_set_active_set", text="Change Keying Set...")

        layout.separator()

        layout.operator("nla.bake", text="Bake Action...")
        layout.operator("gpencil.bake_mesh_animation", text="Bake Mesh to Grease Pencil...")


class VIEW3D_MT_object_rigid_body(Menu):
    bl_label = "Rigid Body"

    def draw(self, _context):
        layout = self.layout

        layout.operator("rigidbody.objects_add", text="Add Active").type = 'ACTIVE'
        layout.operator("rigidbody.objects_add", text="Add Passive").type = 'PASSIVE'

        layout.separator()

        layout.operator("rigidbody.objects_remove", text="Remove")

        layout.separator()

        layout.operator("rigidbody.shape_change", text="Change Shape")
        layout.operator("rigidbody.mass_calculate", text="Calculate Mass")
        layout.operator("rigidbody.object_settings_copy", text="Copy from Active")
        layout.operator("object.visual_transform_apply", text="Apply Transformation")
        layout.operator("rigidbody.bake_to_keyframes", text="Bake to Keyframes")

        layout.separator()

        layout.operator("rigidbody.connect", text="Connect")


class VIEW3D_MT_object_clear(Menu):
    bl_label = "Clear"

    def draw(self, _context):
        layout = self.layout

        layout.operator("object.location_clear", text="Location").clear_delta = False
        layout.operator("object.rotation_clear", text="Rotation").clear_delta = False
        layout.operator("object.scale_clear", text="Scale").clear_delta = False

        layout.separator()

        layout.operator("object.origin_clear", text="Origin")


class VIEW3D_MT_object_context_menu(Menu):
    bl_label = "Object Context Menu"

    def draw(self, context):

        layout = self.layout
        view = context.space_data

        obj = context.object

        selected_objects_len = len(context.selected_objects)

        # If nothing is selected
        # (disabled for now until it can be made more useful).
        '''
        if selected_objects_len == 0:

            layout.menu("VIEW3D_MT_add", text="Add", text_ctxt=i18n_contexts.operator_default)
            layout.operator("view3d.pastebuffer", text="Paste Objects", icon='PASTEDOWN')

            return
        '''

        # If something is selected

        # Individual object types.
        if obj is None:
            pass

        elif obj.type == 'CAMERA':
            layout.operator_context = 'INVOKE_REGION_WIN'

            layout.operator("view3d.object_as_camera", text="Set Active Camera")

            if obj.data.type == 'PERSP':
                props = layout.operator("wm.context_modal_mouse", text="Adjust Focal Length")
                props.data_path_iter = "selected_editable_objects"
                props.data_path_item = "data.lens"
                props.input_scale = 0.1
                if obj.data.lens_unit == 'MILLIMETERS':
                    props.header_text = "Camera Focal Length: %.1fmm"
                else:
                    props.header_text = "Camera Focal Length: %.1f\u00B0"

            else:
                props = layout.operator("wm.context_modal_mouse", text="Camera Lens Scale")
                props.data_path_iter = "selected_editable_objects"
                props.data_path_item = "data.ortho_scale"
                props.input_scale = 0.01
                props.header_text = "Camera Lens Scale: %.3f"

            if not obj.data.dof.focus_object:
                if view and view.camera == obj and view.region_3d.view_perspective == 'CAMERA':
                    props = layout.operator("ui.eyedropper_depth", text="DOF Distance (Pick)")
                else:
                    props = layout.operator("wm.context_modal_mouse", text="Adjust Focus Distance")
                    props.data_path_iter = "selected_editable_objects"
                    props.data_path_item = "data.dof.focus_distance"
                    props.input_scale = 0.02
                    props.header_text = "Focus Distance: %.3f"

            layout.separator()

        elif obj.type in {'CURVE', 'FONT'}:
            layout.operator_context = 'INVOKE_REGION_WIN'

            props = layout.operator("wm.context_modal_mouse", text="Adjust Extrusion")
            props.data_path_iter = "selected_editable_objects"
            props.data_path_item = "data.extrude"
            props.input_scale = 0.01
            props.header_text = "Extrude: %.3f"

            props = layout.operator("wm.context_modal_mouse", text="Adjust Offset")
            props.data_path_iter = "selected_editable_objects"
            props.data_path_item = "data.offset"
            props.input_scale = 0.01
            props.header_text = "Offset: %.3f"

            layout.separator()

        elif obj.type == 'EMPTY':
            layout.operator_context = 'INVOKE_REGION_WIN'

            props = layout.operator("wm.context_modal_mouse", text="Adjust Empty Display Size")
            props.data_path_iter = "selected_editable_objects"
            props.data_path_item = "empty_display_size"
            props.input_scale = 0.01
            props.header_text = "Empty Display Size: %.3f"

            layout.separator()

            if obj.empty_display_type == 'IMAGE':
                layout.operator("gpencil.trace_image")

                layout.separator()

        elif obj.type == 'LIGHT':
            light = obj.data

            layout.operator_context = 'INVOKE_REGION_WIN'

            props = layout.operator("wm.context_modal_mouse", text="Adjust Light Power")
            props.data_path_iter = "selected_editable_objects"
            props.data_path_item = "data.energy"
            props.input_scale = 1.0
            props.header_text = "Light Power: %.3f"

            if light.type == 'AREA':
                if light.shape in {'RECTANGLE', 'ELLIPSE'}:
                    props = layout.operator("wm.context_modal_mouse", text="Adjust Area Light X Size")
                    props.data_path_iter = "selected_editable_objects"
                    props.data_path_item = "data.size"
                    props.header_text = "Light Size X: %.3f"

                    props = layout.operator("wm.context_modal_mouse", text="Adjust Area Light Y Size")
                    props.data_path_iter = "selected_editable_objects"
                    props.data_path_item = "data.size_y"
                    props.header_text = "Light Size Y: %.3f"
                else:
                    props = layout.operator("wm.context_modal_mouse", text="Adjust Area Light Size")
                    props.data_path_iter = "selected_editable_objects"
                    props.data_path_item = "data.size"
                    props.header_text = "Light Size: %.3f"

            elif light.type in {'SPOT', 'POINT'}:
                props = layout.operator("wm.context_modal_mouse", text="Adjust Light Radius")
                props.data_path_iter = "selected_editable_objects"
                props.data_path_item = "data.shadow_soft_size"
                props.header_text = "Light Radius: %.3f"

            elif light.type == 'SUN':
                props = layout.operator("wm.context_modal_mouse", text="Adjust Sun Light Angle")
                props.data_path_iter = "selected_editable_objects"
                props.data_path_item = "data.angle"
                props.header_text = "Light Angle: %.3f"

            if light.type == 'SPOT':
                layout.separator()

                props = layout.operator("wm.context_modal_mouse", text="Adjust Spot Light Size")
                props.data_path_iter = "selected_editable_objects"
                props.data_path_item = "data.spot_size"
                props.input_scale = 0.01
                props.header_text = "Spot Size: %.2f"

                props = layout.operator("wm.context_modal_mouse", text="Adjust Spot Light Blend")
                props.data_path_iter = "selected_editable_objects"
                props.data_path_item = "data.spot_blend"
                props.input_scale = -0.01
                props.header_text = "Spot Blend: %.2f"

            layout.separator()

        # Shared among some object types.
        if obj is not None:
            if obj.type in {'MESH', 'CURVE', 'SURFACE'}:
                layout.operator("object.shade_smooth", text="Shade Smooth")
                layout.operator("object.shade_flat", text="Shade Flat")

                layout.separator()

            if obj.type in {'MESH', 'CURVE', 'SURFACE', 'ARMATURE', 'GPENCIL'}:
                if selected_objects_len > 1:
                    layout.operator("object.join")

            if obj.type in {'MESH', 'CURVE', 'SURFACE', 'POINTCLOUD', 'META', 'FONT'}:
                layout.operator_menu_enum("object.convert", "target")

            if obj.type == 'GPENCIL':
                layout.operator_menu_enum("gpencil.convert", "type", text="Convert To")

            if (
                    obj.type in {'MESH', 'CURVE', 'SURFACE', 'GPENCIL', 'LATTICE', 'ARMATURE', 'META'} or
                    (obj.type == 'EMPTY' and obj.instance_collection is not None)
            ):
                layout.operator_context = 'INVOKE_REGION_WIN'
                layout.operator_menu_enum("object.origin_set", text="Set Origin", property="type")
                layout.operator_context = 'INVOKE_DEFAULT'

                layout.separator()

        # Shared among all object types
        layout.operator("view3d.copybuffer", text="Copy Objects", icon='COPYDOWN')
        layout.operator("view3d.pastebuffer", text="Paste Objects", icon='PASTEDOWN')

        layout.separator()

        layout.operator("object.duplicate_move", icon='DUPLICATE')
        layout.operator("object.duplicate_move_linked")

        layout.separator()

        props = layout.operator("wm.call_panel", text="Rename Active Object...")
        props.name = "TOPBAR_PT_name"
        props.keep_open = False

        layout.separator()

        layout.menu("VIEW3D_MT_mirror")
        layout.menu("VIEW3D_MT_snap")
        layout.menu("VIEW3D_MT_object_parent")
        layout.operator_context = 'INVOKE_REGION_WIN'

        if view and view.local_view:
            layout.operator("view3d.localview_remove_from")
        else:
            layout.operator("object.move_to_collection")

        layout.separator()

        layout.operator("anim.keyframe_insert_menu", text="Insert Keyframe...")

        layout.separator()

        layout.operator_context = 'EXEC_REGION_WIN'
        layout.operator("object.delete", text="Delete").use_global = False


class VIEW3D_MT_object_shading(Menu):
    # XXX, this menu is a place to store shading operator in object mode
    bl_label = "Shading"

    def draw(self, _context):
        layout = self.layout
        layout.operator("object.shade_smooth", text="Smooth")
        layout.operator("object.shade_flat", text="Flat")


class VIEW3D_MT_object_apply(Menu):
    bl_label = "Apply"

    def draw(self, _context):
        layout = self.layout

        props = layout.operator("object.transform_apply", text="Location", text_ctxt=i18n_contexts.default)
        props.location, props.rotation, props.scale = True, False, False

        props = layout.operator("object.transform_apply", text="Rotation", text_ctxt=i18n_contexts.default)
        props.location, props.rotation, props.scale = False, True, False

        props = layout.operator("object.transform_apply", text="Scale", text_ctxt=i18n_contexts.default)
        props.location, props.rotation, props.scale = False, False, True

        props = layout.operator("object.transform_apply", text="All Transforms", text_ctxt=i18n_contexts.default)
        props.location, props.rotation, props.scale = True, True, True

        props = layout.operator("object.transform_apply", text="Rotation & Scale", text_ctxt=i18n_contexts.default)
        props.location, props.rotation, props.scale = False, True, True

        layout.separator()

        layout.operator(
            "object.transforms_to_deltas",
            text="Location to Deltas",
            text_ctxt=i18n_contexts.default,
        ).mode = 'LOC'
        layout.operator(
            "object.transforms_to_deltas",
            text="Rotation to Deltas",
            text_ctxt=i18n_contexts.default,
        ).mode = 'ROT'
        layout.operator(
            "object.transforms_to_deltas",
            text="Scale to Deltas",
            text_ctxt=i18n_contexts.default,
        ).mode = 'SCALE'

        layout.operator(
            "object.transforms_to_deltas",
            text="All Transforms to Deltas",
            text_ctxt=i18n_contexts.default,
        ).mode = 'ALL'
        layout.operator("object.anim_transforms_to_deltas")

        layout.separator()

        layout.operator(
            "object.visual_transform_apply",
            text="Visual Transform",
            text_ctxt=i18n_contexts.default,
        )
        layout.operator(
            "object.convert",
            text="Visual Geometry to Mesh",
            text_ctxt=i18n_contexts.default,
        ).target = 'MESH'
        layout.operator("object.duplicates_make_real")


class VIEW3D_MT_object_parent(Menu):
    bl_label = "Parent"

    def draw(self, _context):
        layout = self.layout
        operator_context_default = layout.operator_context

        layout.operator_enum("object.parent_set", "type")

        layout.separator()

        layout.operator_context = 'EXEC_REGION_WIN'
        layout.operator("object.parent_no_inverse_set")
        layout.operator_context = operator_context_default

        layout.separator()

        layout.operator_enum("object.parent_clear", "type")


class VIEW3D_MT_object_track(Menu):
    bl_label = "Track"

    def draw(self, _context):
        layout = self.layout

        layout.operator_enum("object.track_set", "type")

        layout.separator()

        layout.operator_enum("object.track_clear", "type")


class VIEW3D_MT_object_collection(Menu):
    bl_label = "Collection"

    def draw(self, _context):
        layout = self.layout

        layout.operator("object.move_to_collection")
        layout.operator("object.link_to_collection")

        layout.separator()

        layout.operator("collection.create")
        # layout.operator_menu_enum("collection.objects_remove", "collection")  # BUGGY
        layout.operator("collection.objects_remove")
        layout.operator("collection.objects_remove_all")

        layout.separator()

        layout.operator("collection.objects_add_active")
        layout.operator("collection.objects_remove_active")


class VIEW3D_MT_object_constraints(Menu):
    bl_label = "Constraints"

    def draw(self, _context):
        layout = self.layout

        layout.operator("object.constraint_add_with_targets")
        layout.operator("object.constraints_copy")

        layout.separator()

        layout.operator("object.constraints_clear")


class VIEW3D_MT_object_quick_effects(Menu):
    bl_label = "Quick Effects"

    def draw(self, _context):
        layout = self.layout

        layout.operator("object.quick_fur")
        layout.operator("object.quick_explode")
        layout.operator("object.quick_smoke")
        layout.operator("object.quick_liquid")


class VIEW3D_MT_object_showhide(Menu):
    bl_label = "Show/Hide"

    def draw(self, _context):
        layout = self.layout

        layout.operator("object.hide_view_clear")

        layout.separator()

        layout.operator("object.hide_view_set", text="Hide Selected").unselected = False
        layout.operator("object.hide_view_set", text="Hide Unselected").unselected = True


class VIEW3D_MT_object_cleanup(Menu):
    bl_label = "Clean Up"

    def draw(self, _context):
        layout = self.layout

        layout.operator("object.vertex_group_clean", text="Clean Vertex Group Weights").group_select_mode = 'ALL'
        layout.operator("object.vertex_group_limit_total", text="Limit Total Vertex Groups").group_select_mode = 'ALL'

        layout.separator()

        layout.operator("object.material_slot_remove_unused", text="Remove Unused Material Slots")


class VIEW3D_MT_make_single_user(Menu):
    bl_label = "Make Single User"

    def draw(self, _context):
        layout = self.layout
        layout.operator_context = 'EXEC_REGION_WIN'

        props = layout.operator("object.make_single_user", text="Object")
        props.object = True
        props.obdata = props.material = props.animation = False

        props = layout.operator("object.make_single_user", text="Object & Data")
        props.object = props.obdata = True
        props.material = props.animation = False

        props = layout.operator("object.make_single_user", text="Object & Data & Materials")
        props.object = props.obdata = props.material = True
        props.animation = False

        props = layout.operator("object.make_single_user", text="Materials")
        props.material = True
        props.object = props.obdata = props.animation = False

        props = layout.operator("object.make_single_user", text="Object Animation")
        props.animation = True
        props.object = props.obdata = props.material = False


class VIEW3D_MT_object_convert(Menu):
    bl_label = "Convert"

    def draw(self, context):
        layout = self.layout
        ob = context.active_object

        if ob and ob.type == 'GPENCIL' and context.gpencil_data:
            layout.operator_enum("gpencil.convert", "type")
        else:
            layout.operator_enum("object.convert", "target")

        # Potrace lib dependency.
        if bpy.app.build_options.potrace:
            layout.operator("gpencil.trace_image", icon='OUTLINER_OB_GREASEPENCIL')


class VIEW3D_MT_make_links(Menu):
    bl_label = "Link/Transfer Data"

    def draw(self, _context):
        layout = self.layout
        operator_context_default = layout.operator_context

        if len(bpy.data.scenes) > 10:
            layout.operator_context = 'INVOKE_REGION_WIN'
            layout.operator("object.make_links_scene", text="Link Objects to Scene...", icon='OUTLINER_OB_EMPTY')
        else:
            layout.operator_context = 'EXEC_REGION_WIN'
            layout.operator_menu_enum("object.make_links_scene", "scene", text="Link Objects to Scene")

        layout.separator()

        layout.operator_context = operator_context_default

        layout.operator_enum("object.make_links_data", "type")  # inline

        layout.operator("object.join_uvs", text="Copy UV Maps")

        layout.separator()

        layout.operator("object.data_transfer")
        layout.operator("object.datalayout_transfer")


class VIEW3D_MT_brush_paint_modes(Menu):
    bl_label = "Enabled Modes"

    def draw(self, context):
        layout = self.layout

        settings = UnifiedPaintPanel.paint_settings(context)
        brush = settings.brush

        layout.prop(brush, "use_paint_sculpt", text="Sculpt")
        layout.prop(brush, "use_paint_uv_sculpt", text="UV Sculpt")
        layout.prop(brush, "use_paint_vertex", text="Vertex Paint")
        layout.prop(brush, "use_paint_weight", text="Weight Paint")
        layout.prop(brush, "use_paint_image", text="Texture Paint")


class VIEW3D_MT_paint_vertex(Menu):
    bl_label = "Paint"

    def draw(self, _context):
        layout = self.layout

        layout.operator("paint.vertex_color_set")
        layout.operator("paint.vertex_color_smooth")
        layout.operator("paint.vertex_color_dirt")
        layout.operator("paint.vertex_color_from_weight")

        layout.separator()

        layout.operator("paint.vertex_color_invert", text="Invert")
        layout.operator("paint.vertex_color_levels", text="Levels")
        layout.operator("paint.vertex_color_hsv", text="Hue Saturation Value")
        layout.operator("paint.vertex_color_brightness_contrast", text="Bright/Contrast")


class VIEW3D_MT_hook(Menu):
    bl_label = "Hooks"

    def draw(self, context):
        layout = self.layout
        layout.operator_context = 'EXEC_AREA'
        layout.operator("object.hook_add_newob")
        layout.operator("object.hook_add_selob").use_bone = False
        layout.operator("object.hook_add_selob", text="Hook to Selected Object Bone").use_bone = True

        if any([mod.type == 'HOOK' for mod in context.active_object.modifiers]):
            layout.separator()

            layout.operator_menu_enum("object.hook_assign", "modifier")
            layout.operator_menu_enum("object.hook_remove", "modifier")

            layout.separator()

            layout.operator_menu_enum("object.hook_select", "modifier")
            layout.operator_menu_enum("object.hook_reset", "modifier")
            layout.operator_menu_enum("object.hook_recenter", "modifier")


class VIEW3D_MT_vertex_group(Menu):
    bl_label = "Vertex Groups"

    def draw(self, context):
        layout = self.layout

        layout.operator_context = 'EXEC_AREA'
        layout.operator("object.vertex_group_assign_new")

        ob = context.active_object
        if ob.mode == 'EDIT' or (ob.mode == 'WEIGHT_PAINT' and ob.type == 'MESH' and ob.data.use_paint_mask_vertex):
            if ob.vertex_groups.active:
                layout.separator()

                layout.operator("object.vertex_group_assign", text="Assign to Active Group")
                layout.operator(
                    "object.vertex_group_remove_from",
                    text="Remove from Active Group",
                ).use_all_groups = False
                layout.operator("object.vertex_group_remove_from", text="Remove from All").use_all_groups = True

        if ob.vertex_groups.active:
            layout.separator()

            layout.operator_menu_enum("object.vertex_group_set_active", "group", text="Set Active Group")
            layout.operator("object.vertex_group_remove", text="Remove Active Group").all = False
            layout.operator("object.vertex_group_remove", text="Remove All Groups").all = True


class VIEW3D_MT_gpencil_vertex_group(Menu):
    bl_label = "Vertex Groups"

    def draw(self, context):
        layout = self.layout

        layout.operator_context = 'EXEC_AREA'
        ob = context.active_object

        layout.operator("object.vertex_group_add", text="Add New Group")
        ob = context.active_object
        if ob.vertex_groups.active:
            layout.separator()

            layout.operator("gpencil.vertex_group_assign", text="Assign")
            layout.operator("gpencil.vertex_group_remove_from", text="Remove")

            layout.operator("gpencil.vertex_group_select", text="Select")
            layout.operator("gpencil.vertex_group_deselect", text="Deselect")


class VIEW3D_MT_paint_weight_lock(Menu):
    bl_label = "Vertex Group Locks"

    def draw(self, _context):
        layout = self.layout

        op = layout.operator("object.vertex_group_lock", icon='LOCKED', text="Lock All")
        op.action, op.mask = 'LOCK', 'ALL'
        op = layout.operator("object.vertex_group_lock", icon='UNLOCKED', text="Unlock All")
        op.action, op.mask = 'UNLOCK', 'ALL'
        op = layout.operator("object.vertex_group_lock", icon='LOCKED', text="Lock Selected")
        op.action, op.mask = 'LOCK', 'SELECTED'
        op = layout.operator("object.vertex_group_lock", icon='UNLOCKED', text="Unlock Selected")
        op.action, op.mask = 'UNLOCK', 'SELECTED'
        op = layout.operator("object.vertex_group_lock", icon='LOCKED', text="Lock Unselected")
        op.action, op.mask = 'LOCK', 'UNSELECTED'
        op = layout.operator("object.vertex_group_lock", icon='UNLOCKED', text="Unlock Unselected")
        op.action, op.mask = 'UNLOCK', 'UNSELECTED'
        op = layout.operator("object.vertex_group_lock", text="Lock Only Selected")
        op.action, op.mask = 'LOCK', 'INVERT_UNSELECTED'
        op = layout.operator("object.vertex_group_lock", text="Lock Only Unselected")
        op.action, op.mask = 'UNLOCK', 'INVERT_UNSELECTED'
        op = layout.operator("object.vertex_group_lock", text="Invert Locks")
        op.action, op.mask = 'INVERT', 'ALL'


class VIEW3D_MT_paint_weight(Menu):
    bl_label = "Weights"

    @staticmethod
    def draw_generic(layout, is_editmode=False):

        if not is_editmode:

            layout.operator("paint.weight_from_bones", text="Assign Automatic from Bones").type = 'AUTOMATIC'
            layout.operator("paint.weight_from_bones", text="Assign from Bone Envelopes").type = 'ENVELOPES'

            layout.separator()

        layout.operator("object.vertex_group_normalize_all", text="Normalize All")
        layout.operator("object.vertex_group_normalize", text="Normalize")

        layout.separator()

        layout.operator("object.vertex_group_mirror", text="Mirror")
        layout.operator("object.vertex_group_invert", text="Invert")
        layout.operator("object.vertex_group_clean", text="Clean")

        layout.separator()

        layout.operator("object.vertex_group_quantize", text="Quantize")
        layout.operator("object.vertex_group_levels", text="Levels")
        layout.operator("object.vertex_group_smooth", text="Smooth")

        if not is_editmode:
            props = layout.operator("object.data_transfer", text="Transfer Weights")
            props.use_reverse_transfer = True
            props.data_type = 'VGROUP_WEIGHTS'

        layout.operator("object.vertex_group_limit_total", text="Limit Total")
        layout.operator("object.vertex_group_fix", text="Fix Deforms")

        if not is_editmode:
            layout.separator()

            layout.operator("paint.weight_set")

        layout.menu("VIEW3D_MT_paint_weight_lock", text="Locks")

    def draw(self, _context):
        self.draw_generic(self.layout, is_editmode=False)


class VIEW3D_MT_sculpt(Menu):
    bl_label = "Sculpt"

    def draw(self, _context):
        layout = self.layout

        props = layout.operator("paint.hide_show", text="Show All")
        props.action = 'SHOW'
        props.area = 'ALL'

        props = layout.operator("paint.hide_show", text="Show Bounding Box")
        props.action = 'SHOW'
        props.area = 'INSIDE'

        props = layout.operator("paint.hide_show", text="Hide Bounding Box")
        props.action = 'HIDE'
        props.area = 'INSIDE'

        props = layout.operator("paint.hide_show", text="Hide Masked")
        props.action = 'HIDE'
        props.area = 'MASKED'

        layout.separator()

        layout.menu("VIEW3D_MT_sculpt_set_pivot", text="Set Pivot")

        layout.separator()

        layout.operator("sculpt.optimize")

        layout.separator()

        layout.operator("sculpt.reset_brushes")


class VIEW3D_MT_mask(Menu):
    bl_label = "Mask"

    def draw(self, _context):
        layout = self.layout

        props = layout.operator("paint.mask_flood_fill", text="Invert Mask")
        props.mode = 'INVERT'

        props = layout.operator("paint.mask_flood_fill", text="Fill Mask")
        props.mode = 'VALUE'
        props.value = 1

        props = layout.operator("paint.mask_flood_fill", text="Clear Mask")
        props.mode = 'VALUE'
        props.value = 0

        props = layout.operator("paint.mask_box_gesture", text="Box Mask")
        props.mode = 'VALUE'
        props.value = 0

        props = layout.operator("paint.mask_lasso_gesture", text="Lasso Mask")

        layout.separator()

        props = layout.operator("sculpt.mask_filter", text='Smooth Mask')
        props.filter_type = 'SMOOTH'
        props.auto_iteration_count = True

        props = layout.operator("sculpt.mask_filter", text='Sharpen Mask')
        props.filter_type = 'SHARPEN'
        props.auto_iteration_count = True

        props = layout.operator("sculpt.mask_filter", text='Grow Mask')
        props.filter_type = 'GROW'
        props.auto_iteration_count = True

        props = layout.operator("sculpt.mask_filter", text='Shrink Mask')
        props.filter_type = 'SHRINK'
        props.auto_iteration_count = True

        props = layout.operator("sculpt.mask_filter", text='Increase Contrast')
        props.filter_type = 'CONTRAST_INCREASE'
        props.auto_iteration_count = False

        props = layout.operator("sculpt.mask_filter", text='Decrease Contrast')
        props.filter_type = 'CONTRAST_DECREASE'
        props.auto_iteration_count = False

        layout.separator()

        props = layout.operator("sculpt.mask_expand", text="Expand Mask by Topology")
        props.use_normals = False
        props.keep_previous_mask = False
        props.invert = True
        props.smooth_iterations = 2
        props.create_face_set = False

        props = layout.operator("sculpt.mask_expand", text="Expand Mask by Curvature")
        props.use_normals = True
        props.keep_previous_mask = True
        props.invert = False
        props.smooth_iterations = 0
        props.create_face_set = False

        layout.separator()

        props = layout.operator("mesh.paint_mask_extract", text="Mask Extract")

        layout.separator()

        props = layout.operator("mesh.paint_mask_slice", text="Mask Slice")
        props.fill_holes = False
        props.new_object = False
        props = layout.operator("mesh.paint_mask_slice", text="Mask Slice and Fill Holes")
        props.new_object = False
        props = layout.operator("mesh.paint_mask_slice", text="Mask Slice to New Object")

        layout.separator()

        props = layout.operator("sculpt.dirty_mask", text='Dirty Mask')

<<<<<<< HEAD
        layout.menu("VIEW3D_MT_random_mask", text="Random Mask")

=======
        layout.separator()

        layout.menu("VIEW3D_MT_random_mask", text="Random Mask")


>>>>>>> 74052a9f

class VIEW3D_MT_face_sets(Menu):
    bl_label = "Face Sets"

    def draw(self, _context):
        layout = self.layout

        op = layout.operator("sculpt.face_sets_create", text='Face Set from Masked')
        op.mode = 'MASKED'

        op = layout.operator("sculpt.face_sets_create", text='Face Set from Visible')
        op.mode = 'VISIBLE'

        op = layout.operator("sculpt.face_sets_create", text='Face Set from Edit Mode Selection')
        op.mode = 'SELECTION'

        layout.separator()

        layout.menu("VIEW3D_MT_face_sets_init", text="Init Face Sets")

        layout.separator()

        op = layout.operator("sculpt.face_set_edit", text='Grow Face Set')
        op.mode = 'GROW'

        op = layout.operator("sculpt.face_set_edit", text='Shrink Face Set')
        op.mode = 'SHRINK'

        layout.separator()

        op = layout.operator("mesh.face_set_extract", text='Extract Face Set')

        layout.separator()

        op = layout.operator("sculpt.face_set_change_visibility", text='Invert Visible Face Sets')
        op.mode = 'INVERT'

        op = layout.operator("sculpt.face_set_change_visibility", text='Show All Face Sets')
        op.mode = 'SHOW_ALL'

        layout.separator()

        op = layout.operator("sculpt.face_sets_randomize_colors", text='Randomize Colors')


class VIEW3D_MT_sculpt_set_pivot(Menu):
    bl_label = "Sculpt Set Pivot"

    def draw(self, _context):
        layout = self.layout

        props = layout.operator("sculpt.set_pivot_position", text="Pivot to Origin")
        props.mode = 'ORIGIN'

        props = layout.operator("sculpt.set_pivot_position", text="Pivot to Unmasked")
        props.mode = 'UNMASKED'

        props = layout.operator("sculpt.set_pivot_position", text="Pivot to Mask Border")
        props.mode = 'BORDER'

        props = layout.operator("sculpt.set_pivot_position", text="Pivot to Active Vertex")
        props.mode = 'ACTIVE'

        props = layout.operator("sculpt.set_pivot_position", text="Pivot to Surface Under Cursor")
        props.mode = 'SURFACE'


class VIEW3D_MT_face_sets_init(Menu):
    bl_label = "Face Sets Init"

    def draw(self, _context):
        layout = self.layout

        op = layout.operator("sculpt.face_sets_init", text='By Loose Parts')
        op.mode = 'LOOSE_PARTS'

        op = layout.operator("sculpt.face_sets_init", text='By Face Set Boundaries')
        op.mode = 'FACE_SET_BOUNDARIES'

        op = layout.operator("sculpt.face_sets_init", text='By Materials')
        op.mode = 'MATERIALS'

        op = layout.operator("sculpt.face_sets_init", text='By Normals')
        op.mode = 'NORMALS'

        op = layout.operator("sculpt.face_sets_init", text='By UV Seams')
        op.mode = 'UV_SEAMS'

        op = layout.operator("sculpt.face_sets_init", text='By Edge Creases')
        op.mode = 'CREASES'

        op = layout.operator("sculpt.face_sets_init", text='By Edge Bevel Weight')
        op.mode = 'BEVEL_WEIGHT'

        op = layout.operator("sculpt.face_sets_init", text='By Sharp Edges')
        op.mode = 'SHARP_EDGES'

        op = layout.operator("sculpt.face_sets_init", text='By Face Maps')
        op.mode = 'FACE_MAPS'

class VIEW3D_MT_random_mask(Menu):
    bl_label = "Random Mask"

    def draw(self, _context):
        layout = self.layout

        op = layout.operator("sculpt.mask_init", text='Per Vertex')
        op.mode = 'RANDOM_PER_VERTEX'

        op = layout.operator("sculpt.mask_init", text='Per Face Set')
        op.mode = 'RANDOM_PER_FACE_SET'

        op = layout.operator("sculpt.mask_init", text='Per Loose Part')
        op.mode = 'RANDOM_PER_LOOSE_PART'

class VIEW3D_MT_random_mask(Menu):
    bl_label = "Random Mask"

    def draw(self, _context):
        layout = self.layout

        op = layout.operator("sculpt.mask_init", text='Per Vertex')
        op.mode = 'RANDOM_PER_VERTEX'

        op = layout.operator("sculpt.mask_init", text='Per Face Set')
        op.mode = 'RANDOM_PER_FACE_SET'

        op = layout.operator("sculpt.mask_init", text='Per Loose Part')
        op.mode = 'RANDOM_PER_LOOSE_PART'

class VIEW3D_MT_particle(Menu):
    bl_label = "Particle"

    def draw(self, context):
        layout = self.layout
        tool_settings = context.tool_settings

        particle_edit = tool_settings.particle_edit

        layout.operator("particle.mirror")

        layout.operator("particle.remove_doubles")

        layout.separator()

        if particle_edit.select_mode == 'POINT':
            layout.operator("particle.subdivide")

        layout.operator("particle.unify_length")
        layout.operator("particle.rekey")
        layout.operator("particle.weight_set")

        layout.separator()

        layout.menu("VIEW3D_MT_particle_showhide")

        layout.separator()

        layout.operator("particle.delete")


class VIEW3D_MT_particle_context_menu(Menu):
    bl_label = "Particle Context Menu"

    def draw(self, context):
        layout = self.layout
        tool_settings = context.tool_settings

        particle_edit = tool_settings.particle_edit

        layout.operator("particle.rekey")

        layout.separator()

        layout.operator("particle.delete")

        layout.separator()

        layout.operator("particle.remove_doubles")
        layout.operator("particle.unify_length")

        if particle_edit.select_mode == 'POINT':
            layout.operator("particle.subdivide")

        layout.operator("particle.weight_set")

        layout.separator()

        layout.operator("particle.mirror")

        if particle_edit.select_mode == 'POINT':
            layout.separator()

            layout.operator("particle.select_all", text="All").action = 'SELECT'
            layout.operator("particle.select_all", text="None").action = 'DESELECT'
            layout.operator("particle.select_all", text="Invert").action = 'INVERT'

            layout.separator()

            layout.operator("particle.select_roots")
            layout.operator("particle.select_tips")

            layout.separator()

            layout.operator("particle.select_random")

            layout.separator()

            layout.operator("particle.select_more")
            layout.operator("particle.select_less")

            layout.separator()

            layout.operator("particle.select_linked", text="Select Linked")


class VIEW3D_MT_particle_showhide(ShowHideMenu, Menu):
    _operator_name = "particle"


class VIEW3D_MT_pose(Menu):
    bl_label = "Pose"

    def draw(self, _context):
        layout = self.layout

        layout.menu("VIEW3D_MT_transform_armature")

        layout.menu("VIEW3D_MT_pose_transform")
        layout.menu("VIEW3D_MT_pose_apply")

        layout.menu("VIEW3D_MT_snap")

        layout.separator()

        layout.menu("VIEW3D_MT_object_animation")

        layout.separator()

        layout.menu("VIEW3D_MT_pose_slide")
        layout.menu("VIEW3D_MT_pose_propagate")

        layout.separator()

        layout.operator("pose.copy", icon='COPYDOWN')
        layout.operator("pose.paste", icon='PASTEDOWN').flipped = False
        layout.operator("pose.paste", icon='PASTEFLIPDOWN', text="Paste Pose Flipped").flipped = True

        layout.separator()

        layout.menu("VIEW3D_MT_pose_library")
        layout.menu("VIEW3D_MT_pose_motion")
        layout.menu("VIEW3D_MT_pose_group")

        layout.separator()

        layout.menu("VIEW3D_MT_object_parent")
        layout.menu("VIEW3D_MT_pose_ik")
        layout.menu("VIEW3D_MT_pose_constraints")

        layout.separator()

        layout.menu("VIEW3D_MT_pose_names")
        layout.operator("pose.quaternions_flip")

        layout.separator()

        layout.operator_context = 'INVOKE_AREA'
        layout.operator("armature.armature_layers", text="Change Armature Layers...")
        layout.operator("pose.bone_layers", text="Change Bone Layers...")

        layout.separator()

        layout.menu("VIEW3D_MT_pose_showhide")
        layout.menu("VIEW3D_MT_bone_options_toggle", text="Bone Settings")


class VIEW3D_MT_pose_transform(Menu):
    bl_label = "Clear Transform"

    def draw(self, _context):
        layout = self.layout

        layout.operator("pose.transforms_clear", text="All")

        layout.separator()

        layout.operator("pose.loc_clear", text="Location")
        layout.operator("pose.rot_clear", text="Rotation")
        layout.operator("pose.scale_clear", text="Scale")

        layout.separator()

        layout.operator("pose.user_transforms_clear", text="Reset Unkeyed")


class VIEW3D_MT_pose_slide(Menu):
    bl_label = "In-Betweens"

    def draw(self, _context):
        layout = self.layout

        layout.operator("pose.push_rest")
        layout.operator("pose.relax_rest")
        layout.operator("pose.push")
        layout.operator("pose.relax")
        layout.operator("pose.breakdown")


class VIEW3D_MT_pose_propagate(Menu):
    bl_label = "Propagate"

    def draw(self, _context):
        layout = self.layout

        layout.operator("pose.propagate").mode = 'WHILE_HELD'

        layout.separator()

        layout.operator("pose.propagate", text="To Next Keyframe").mode = 'NEXT_KEY'
        layout.operator("pose.propagate", text="To Last Keyframe (Make Cyclic)").mode = 'LAST_KEY'

        layout.separator()

        layout.operator("pose.propagate", text="On Selected Keyframes").mode = 'SELECTED_KEYS'

        layout.separator()

        layout.operator("pose.propagate", text="On Selected Markers").mode = 'SELECTED_MARKERS'


class VIEW3D_MT_pose_library(Menu):
    bl_label = "Pose Library"

    def draw(self, _context):
        layout = self.layout

        layout.operator("poselib.browse_interactive", text="Browse Poses...")

        layout.separator()

        layout.operator("poselib.pose_add", text="Add Pose...")
        layout.operator("poselib.pose_rename", text="Rename Pose...")
        layout.operator("poselib.pose_remove", text="Remove Pose...")


class VIEW3D_MT_pose_motion(Menu):
    bl_label = "Motion Paths"

    def draw(self, _context):
        layout = self.layout

        layout.operator("pose.paths_calculate", text="Calculate")
        layout.operator("pose.paths_clear", text="Clear")


class VIEW3D_MT_pose_group(Menu):
    bl_label = "Bone Groups"

    def draw(self, context):
        layout = self.layout

        pose = context.active_object.pose

        layout.operator_context = 'EXEC_AREA'
        layout.operator("pose.group_assign", text="Assign to New Group").type = 0

        if pose.bone_groups:
            active_group = pose.bone_groups.active_index + 1
            layout.operator("pose.group_assign", text="Assign to Group").type = active_group

            layout.separator()

            # layout.operator_context = 'INVOKE_AREA'
            layout.operator("pose.group_unassign")
            layout.operator("pose.group_remove")


class VIEW3D_MT_pose_ik(Menu):
    bl_label = "Inverse Kinematics"

    def draw(self, _context):
        layout = self.layout

        layout.operator("pose.ik_add")
        layout.operator("pose.ik_clear")


class VIEW3D_MT_pose_constraints(Menu):
    bl_label = "Constraints"

    def draw(self, _context):
        layout = self.layout

        layout.operator("pose.constraint_add_with_targets", text="Add (with Targets)...")
        layout.operator("pose.constraints_copy")
        layout.operator("pose.constraints_clear")


class VIEW3D_MT_pose_names(Menu):
    bl_label = "Names"

    def draw(self, _context):
        layout = self.layout

        layout.operator_context = 'EXEC_REGION_WIN'
        layout.operator("pose.autoside_names", text="Auto-Name Left/Right").axis = 'XAXIS'
        layout.operator("pose.autoside_names", text="Auto-Name Front/Back").axis = 'YAXIS'
        layout.operator("pose.autoside_names", text="Auto-Name Top/Bottom").axis = 'ZAXIS'
        layout.operator("pose.flip_names")


class VIEW3D_MT_pose_showhide(ShowHideMenu, Menu):
    _operator_name = "pose"


class VIEW3D_MT_pose_apply(Menu):
    bl_label = "Apply"

    def draw(self, _context):
        layout = self.layout

        layout.operator("pose.armature_apply").selected = False
        layout.operator("pose.armature_apply", text="Apply Selected as Rest Pose").selected = True
        layout.operator("pose.visual_transform_apply")

        layout.separator()

        props = layout.operator("object.assign_property_defaults")
        props.process_bones = True


class VIEW3D_MT_pose_context_menu(Menu):
    bl_label = "Pose Context Menu"

    def draw(self, _context):
        layout = self.layout

        layout.operator_context = 'INVOKE_REGION_WIN'

        layout.operator("anim.keyframe_insert_menu", text="Insert Keyframe...")

        layout.separator()

        layout.operator("pose.copy", icon='COPYDOWN')
        layout.operator("pose.paste", icon='PASTEDOWN').flipped = False
        layout.operator("pose.paste", icon='PASTEFLIPDOWN', text="Paste X-Flipped Pose").flipped = True

        layout.separator()

        props = layout.operator("wm.call_panel", text="Rename Active Bone...")
        props.name = "TOPBAR_PT_name"
        props.keep_open = False

        layout.separator()

        layout.operator("pose.push")
        layout.operator("pose.relax")
        layout.operator("pose.breakdown")

        layout.separator()

        layout.operator("pose.paths_calculate", text="Calculate Motion Paths")
        layout.operator("pose.paths_clear", text="Clear Motion Paths")

        layout.separator()

        layout.operator("pose.hide").unselected = False
        layout.operator("pose.reveal")

        layout.separator()

        layout.operator("pose.user_transforms_clear")


class BoneOptions:
    def draw(self, context):
        layout = self.layout

        options = [
            "show_wire",
            "use_deform",
            "use_envelope_multiply",
            "use_inherit_rotation",
        ]

        if context.mode == 'EDIT_ARMATURE':
            bone_props = bpy.types.EditBone.bl_rna.properties
            data_path_iter = "selected_bones"
            opt_suffix = ""
            options.append("lock")
        else:  # pose-mode
            bone_props = bpy.types.Bone.bl_rna.properties
            data_path_iter = "selected_pose_bones"
            opt_suffix = "bone."

        for opt in options:
            props = layout.operator("wm.context_collection_boolean_set", text=bone_props[opt].name,
                                    text_ctxt=i18n_contexts.default)
            props.data_path_iter = data_path_iter
            props.data_path_item = opt_suffix + opt
            props.type = self.type


class VIEW3D_MT_bone_options_toggle(Menu, BoneOptions):
    bl_label = "Toggle Bone Options"
    type = 'TOGGLE'


class VIEW3D_MT_bone_options_enable(Menu, BoneOptions):
    bl_label = "Enable Bone Options"
    type = 'ENABLE'


class VIEW3D_MT_bone_options_disable(Menu, BoneOptions):
    bl_label = "Disable Bone Options"
    type = 'DISABLE'


# ********** Edit Menus, suffix from ob.type **********


class VIEW3D_MT_edit_mesh(Menu):
    bl_label = "Mesh"

    def draw(self, _context):
        layout = self.layout

        with_bullet = bpy.app.build_options.bullet

        layout.menu("VIEW3D_MT_transform")
        layout.menu("VIEW3D_MT_mirror")
        layout.menu("VIEW3D_MT_snap")

        layout.separator()

        layout.operator("mesh.duplicate_move", text="Duplicate")
        layout.menu("VIEW3D_MT_edit_mesh_extrude")

        layout.separator()

        layout.menu("VIEW3D_MT_edit_mesh_merge", text="Merge")
        layout.menu("VIEW3D_MT_edit_mesh_split", text="Split")
        layout.operator_menu_enum("mesh.separate", "type")

        layout.separator()

        layout.operator("mesh.bisect")
        layout.operator("mesh.knife_project")

        if with_bullet:
            layout.operator("mesh.convex_hull")

        layout.operator("mesh.fair_vertices", text="Fair")

        layout.separator()

        layout.operator("mesh.symmetrize")
        layout.operator("mesh.symmetry_snap")

        layout.separator()

        layout.menu("VIEW3D_MT_edit_mesh_normals")
        layout.menu("VIEW3D_MT_edit_mesh_shading")
        layout.menu("VIEW3D_MT_edit_mesh_weights")
        layout.operator_menu_enum("mesh.sort_elements", "type", text="Sort Elements...")

        layout.separator()

        layout.menu("VIEW3D_MT_edit_mesh_showhide")
        layout.menu("VIEW3D_MT_edit_mesh_clean")

        layout.separator()

        layout.menu("VIEW3D_MT_edit_mesh_delete")


class VIEW3D_MT_edit_mesh_context_menu(Menu):
    bl_label = ""

    def draw(self, context):

        def count_selected_items_for_objects_in_mode():
            selected_verts_len = 0
            selected_edges_len = 0
            selected_faces_len = 0
            for ob in context.objects_in_mode_unique_data:
                v, e, f = ob.data.count_selected_items()
                selected_verts_len += v
                selected_edges_len += e
                selected_faces_len += f
            return (selected_verts_len, selected_edges_len, selected_faces_len)

        is_vert_mode, is_edge_mode, is_face_mode = context.tool_settings.mesh_select_mode
        selected_verts_len, selected_edges_len, selected_faces_len = count_selected_items_for_objects_in_mode()

        del count_selected_items_for_objects_in_mode

        layout = self.layout

        layout.operator_context = 'INVOKE_REGION_WIN'

        # If nothing is selected
        # (disabled for now until it can be made more useful).
        '''
        # If nothing is selected
        if not (selected_verts_len or selected_edges_len or selected_faces_len):
            layout.menu("VIEW3D_MT_mesh_add", text="Add", text_ctxt=i18n_contexts.operator_default)

            return
        '''

        # Else something is selected

        row = layout.row()

        if is_vert_mode:
            col = row.column(align=True)

            col.label(text="Vertex Context Menu", icon='VERTEXSEL')
            col.separator()

            # Additive Operators
            col.operator("mesh.subdivide", text="Subdivide")

            col.separator()

            col.operator("mesh.extrude_vertices_move", text="Extrude Vertices")
            col.operator("mesh.bevel", text="Bevel Vertices").affect = 'VERTICES'

            if selected_verts_len > 1:
                col.separator()
                col.operator("mesh.edge_face_add", text="New Edge/Face from Vertices")
                col.operator("mesh.vert_connect_path", text="Connect Vertex Path")
                col.operator("mesh.vert_connect", text="Connect Vertex Pairs")

            col.separator()

            # Deform Operators
            col.operator("transform.push_pull", text="Push/Pull")
            col.operator("transform.shrink_fatten", text="Shrink/Fatten")
            col.operator("transform.shear", text="Shear")
            col.operator("transform.vert_slide", text="Slide Vertices")
            col.operator_context = 'EXEC_REGION_WIN'
            col.operator("transform.vertex_random", text="Randomize Vertices").offset = 0.1
            col.operator("mesh.vertices_smooth", text="Smooth Vertices").factor = 0.5
            col.operator_context = 'INVOKE_REGION_WIN'
            col.operator("mesh.vertices_smooth_laplacian", text="Smooth Laplacian")

            col.separator()

            col.menu("VIEW3D_MT_mirror", text="Mirror Vertices")
            col.menu("VIEW3D_MT_snap", text="Snap Vertices")

            col.separator()

            # Removal Operators
            if selected_verts_len > 1:
                col.menu("VIEW3D_MT_edit_mesh_merge", text="Merge Vertices")
            col.operator("mesh.split")
            col.operator_menu_enum("mesh.separate", "type")
            col.operator("mesh.dissolve_verts")
            col.operator("mesh.delete", text="Delete Vertices").type = 'VERT'

        if is_edge_mode:
            render = context.scene.render

            col = row.column(align=True)
            col.label(text="Edge Context Menu", icon='EDGESEL')
            col.separator()

            # Additive Operators
            col.operator("mesh.subdivide", text="Subdivide")

            col.separator()

            col.operator("mesh.extrude_edges_move", text="Extrude Edges")
            col.operator("mesh.bevel", text="Bevel Edges").affect = 'EDGES'
            if selected_edges_len >= 2:
                col.operator("mesh.bridge_edge_loops")
            if selected_edges_len >= 1:
                col.operator("mesh.edge_face_add", text="New Face from Edges")
            if selected_edges_len >= 2:
                col.operator("mesh.fill")

            col.separator()

            props = col.operator("mesh.loopcut_slide")
            props.TRANSFORM_OT_edge_slide.release_confirm = False
            col.operator("mesh.offset_edge_loops_slide")

            col.separator()

            col.operator("mesh.knife_tool")
            col.operator("mesh.bisect")

            col.separator()

            # Deform Operators
            col.operator("mesh.edge_rotate", text="Rotate Edge CW").use_ccw = False
            col.operator("transform.edge_slide")
            col.operator("mesh.edge_split")

            col.separator()

            # Edge Flags
            col.operator("transform.edge_crease")
            col.operator("transform.edge_bevelweight")

            col.separator()

            col.operator("mesh.mark_seam").clear = False
            col.operator("mesh.mark_seam", text="Clear Seam").clear = True

            col.separator()

            col.operator("mesh.mark_sharp")
            col.operator("mesh.mark_sharp", text="Clear Sharp").clear = True

            if render.use_freestyle:
                col.separator()

                col.operator("mesh.mark_freestyle_edge").clear = False
                col.operator("mesh.mark_freestyle_edge", text="Clear Freestyle Edge").clear = True

            col.separator()

            # Removal Operators
            col.operator("mesh.unsubdivide")
            col.operator("mesh.split")
            col.operator_menu_enum("mesh.separate", "type")
            col.operator("mesh.dissolve_edges")
            col.operator("mesh.delete", text="Delete Edges").type = 'EDGE'

        if is_face_mode:
            col = row.column(align=True)

            col.label(text="Face Context Menu", icon='FACESEL')
            col.separator()

            # Additive Operators
            col.operator("mesh.subdivide", text="Subdivide")

            col.separator()

            col.operator("view3d.edit_mesh_extrude_move_normal", text="Extrude Faces")
            col.operator("view3d.edit_mesh_extrude_move_shrink_fatten", text="Extrude Faces Along Normals")
            col.operator("mesh.extrude_faces_move", text="Extrude Individual Faces")

            col.operator("mesh.inset")
            col.operator("mesh.poke")

            if selected_faces_len >= 2:
                col.operator("mesh.bridge_edge_loops", text="Bridge Faces")

            col.separator()

            # Modify Operators
            col.menu("VIEW3D_MT_uv_map", text="UV Unwrap Faces")

            col.separator()

            props = col.operator("mesh.quads_convert_to_tris")
            props.quad_method = props.ngon_method = 'BEAUTY'
            col.operator("mesh.tris_convert_to_quads")

            col.separator()

            col.operator("mesh.faces_shade_smooth")
            col.operator("mesh.faces_shade_flat")

            col.separator()

            # Removal Operators
            col.operator("mesh.unsubdivide")
            col.operator("mesh.split")
            col.operator_menu_enum("mesh.separate", "type")
            col.operator("mesh.dissolve_faces")
            col.operator("mesh.delete", text="Delete Faces").type = 'FACE'


class VIEW3D_MT_edit_mesh_select_mode(Menu):
    bl_label = "Mesh Select Mode"

    def draw(self, _context):
        layout = self.layout

        layout.operator_context = 'INVOKE_REGION_WIN'
        layout.operator("mesh.select_mode", text="Vertex", icon='VERTEXSEL').type = 'VERT'
        layout.operator("mesh.select_mode", text="Edge", icon='EDGESEL').type = 'EDGE'
        layout.operator("mesh.select_mode", text="Face", icon='FACESEL').type = 'FACE'


class VIEW3D_MT_edit_mesh_extrude(Menu):
    bl_label = "Extrude"

    _extrude_funcs = {
        'VERT': lambda layout:
        layout.operator("mesh.extrude_vertices_move", text="Extrude Vertices"),
        'EDGE': lambda layout:
        layout.operator("mesh.extrude_edges_move", text="Extrude Edges"),
        'REGION': lambda layout:
        layout.operator("view3d.edit_mesh_extrude_move_normal", text="Extrude Faces"),
        'REGION_VERT_NORMAL': lambda layout:
        layout.operator("view3d.edit_mesh_extrude_move_shrink_fatten", text="Extrude Faces Along Normals"),
        'FACE': lambda layout:
        layout.operator("mesh.extrude_faces_move", text="Extrude Individual Faces"),
        'MANIFOLD': lambda layout:
        layout.operator("view3d.edit_mesh_extrude_manifold_normal", text="Extrude Manifold"),
    }

    @staticmethod
    def extrude_options(context):
        tool_settings = context.tool_settings
        select_mode = tool_settings.mesh_select_mode
        mesh = context.object.data

        menu = []
        if mesh.total_face_sel:
            menu += ['REGION', 'REGION_VERT_NORMAL', 'FACE', 'MANIFOLD']
        if mesh.total_edge_sel and (select_mode[0] or select_mode[1]):
            menu += ['EDGE']
        if mesh.total_vert_sel and select_mode[0]:
            menu += ['VERT']

        # should never get here
        return menu

    def draw(self, context):
        from math import pi

        layout = self.layout
        layout.operator_context = 'INVOKE_REGION_WIN'

        for menu_id in self.extrude_options(context):
            self._extrude_funcs[menu_id](layout)

        layout.separator()

        layout.operator("mesh.extrude_repeat")
        layout.operator("mesh.spin").angle = pi * 2


class VIEW3D_MT_edit_mesh_vertices(Menu):
    bl_label = "Vertex"

    def draw(self, _context):
        layout = self.layout
        layout.operator_context = 'INVOKE_REGION_WIN'

        layout.operator("mesh.extrude_vertices_move", text="Extrude Vertices")
        layout.operator("mesh.bevel", text="Bevel Vertices").affect = 'VERTICES'

        layout.separator()

        layout.operator("mesh.edge_face_add", text="New Edge/Face from Vertices")
        layout.operator("mesh.vert_connect_path", text="Connect Vertex Path")
        layout.operator("mesh.vert_connect", text="Connect Vertex Pairs")

        layout.separator()

        props = layout.operator("mesh.rip_move", text="Rip Vertices")
        props.MESH_OT_rip.use_fill = False
        props = layout.operator("mesh.rip_move", text="Rip Vertices and Fill")
        props.MESH_OT_rip.use_fill = True
        layout.operator("mesh.rip_edge_move", text="Rip Vertices and Extend")

        layout.separator()

        layout.operator("transform.vert_slide", text="Slide Vertices")
        layout.operator_context = 'EXEC_REGION_WIN'
        layout.operator("mesh.vertices_smooth", text="Smooth Vertices").factor = 0.5
        layout.operator("mesh.vertices_smooth_laplacian", text="Smooth Vertices (Laplacian)")
        layout.operator_context = 'INVOKE_REGION_WIN'

        layout.separator()

        layout.operator("mesh.blend_from_shape")
        layout.operator("mesh.shape_propagate_to_all", text="Propagate to Shapes")

        layout.separator()

        layout.menu("VIEW3D_MT_vertex_group")
        layout.menu("VIEW3D_MT_hook")

        layout.separator()

        layout.operator("object.vertex_parent_set")


class VIEW3D_MT_edit_mesh_edges_data(Menu):
    bl_label = "Edge Data"

    def draw(self, context):
        layout = self.layout

        render = context.scene.render

        layout.operator_context = 'INVOKE_REGION_WIN'

        layout.operator("transform.edge_crease")
        layout.operator("transform.edge_bevelweight")

        layout.separator()

        layout.operator("mesh.mark_seam").clear = False
        layout.operator("mesh.mark_seam", text="Clear Seam").clear = True

        layout.separator()

        layout.operator("mesh.mark_sharp")
        layout.operator("mesh.mark_sharp", text="Clear Sharp").clear = True

        layout.operator("mesh.mark_sharp", text="Mark Sharp from Vertices").use_verts = True
        props = layout.operator("mesh.mark_sharp", text="Clear Sharp from Vertices")
        props.use_verts = True
        props.clear = True

        if render.use_freestyle:
            layout.separator()

            layout.operator("mesh.mark_freestyle_edge").clear = False
            layout.operator("mesh.mark_freestyle_edge", text="Clear Freestyle Edge").clear = True


class VIEW3D_MT_edit_mesh_edges(Menu):
    bl_label = "Edge"

    def draw(self, _context):
        layout = self.layout

        with_freestyle = bpy.app.build_options.freestyle

        layout.operator_context = 'INVOKE_REGION_WIN'

        layout.operator("mesh.extrude_edges_move", text="Extrude Edges")
        layout.operator("mesh.bevel", text="Bevel Edges").affect = 'EDGES'
        layout.operator("mesh.bridge_edge_loops")
        layout.operator("mesh.screw")

        layout.separator()

        layout.operator("mesh.subdivide")
        layout.operator("mesh.subdivide_edgering")
        layout.operator("mesh.unsubdivide")

        layout.separator()

        layout.operator("mesh.edge_rotate", text="Rotate Edge CW").use_ccw = False
        layout.operator("mesh.edge_rotate", text="Rotate Edge CCW").use_ccw = True

        layout.separator()

        layout.operator("transform.edge_slide")
        props = layout.operator("mesh.loopcut_slide")
        props.TRANSFORM_OT_edge_slide.release_confirm = False
        layout.operator("mesh.offset_edge_loops_slide")

        layout.separator()

        layout.operator("transform.edge_crease")
        layout.operator("transform.edge_bevelweight")

        layout.separator()

        layout.operator("mesh.mark_seam").clear = False
        layout.operator("mesh.mark_seam", text="Clear Seam").clear = True

        layout.separator()

        layout.operator("mesh.mark_sharp")
        layout.operator("mesh.mark_sharp", text="Clear Sharp").clear = True

        layout.operator("mesh.mark_sharp", text="Mark Sharp from Vertices").use_verts = True
        props = layout.operator("mesh.mark_sharp", text="Clear Sharp from Vertices")
        props.use_verts = True
        props.clear = True

        if with_freestyle:
            layout.separator()

            layout.operator("mesh.mark_freestyle_edge").clear = False
            layout.operator("mesh.mark_freestyle_edge", text="Clear Freestyle Edge").clear = True


class VIEW3D_MT_edit_mesh_faces_data(Menu):
    bl_label = "Face Data"

    def draw(self, _context):
        layout = self.layout

        with_freestyle = bpy.app.build_options.freestyle

        layout.operator_context = 'INVOKE_REGION_WIN'

        layout.operator("mesh.colors_rotate")
        layout.operator("mesh.colors_reverse")

        layout.separator()

        layout.operator("mesh.uvs_rotate")
        layout.operator("mesh.uvs_reverse")

        layout.separator()

        if with_freestyle:
            layout.operator("mesh.mark_freestyle_face").clear = False
            layout.operator("mesh.mark_freestyle_face", text="Clear Freestyle Face").clear = True


class VIEW3D_MT_edit_mesh_faces(Menu):
    bl_label = "Face"
    bl_idname = "VIEW3D_MT_edit_mesh_faces"

    def draw(self, _context):
        layout = self.layout

        layout.operator_context = 'INVOKE_REGION_WIN'

        layout.operator("view3d.edit_mesh_extrude_move_normal", text="Extrude Faces")
        layout.operator("view3d.edit_mesh_extrude_move_shrink_fatten", text="Extrude Faces Along Normals")
        layout.operator("mesh.extrude_faces_move", text="Extrude Individual Faces")

        layout.separator()

        layout.operator("mesh.inset")
        layout.operator("mesh.poke")
        props = layout.operator("mesh.quads_convert_to_tris")
        props.quad_method = props.ngon_method = 'BEAUTY'
        layout.operator("mesh.tris_convert_to_quads")
        layout.operator("mesh.solidify", text="Solidify Faces")
        layout.operator("mesh.wireframe")

        layout.separator()

        layout.operator("mesh.fill")
        layout.operator("mesh.fill_grid")
        layout.operator("mesh.beautify_fill")

        layout.separator()

        layout.operator("mesh.intersect")
        layout.operator("mesh.intersect_boolean")

        layout.separator()

        layout.operator("mesh.face_split_by_edges")

        layout.separator()

        layout.operator("mesh.faces_shade_smooth")
        layout.operator("mesh.faces_shade_flat")

        layout.separator()

        layout.menu("VIEW3D_MT_edit_mesh_faces_data")


class VIEW3D_MT_edit_mesh_normals_select_strength(Menu):
    bl_label = "Select by Face Strength"

    def draw(self, _context):
        layout = self.layout

        op = layout.operator("mesh.mod_weighted_strength", text="Weak")
        op.set = False
        op.face_strength = 'WEAK'

        op = layout.operator("mesh.mod_weighted_strength", text="Medium")
        op.set = False
        op.face_strength = 'MEDIUM'

        op = layout.operator("mesh.mod_weighted_strength", text="Strong")
        op.set = False
        op.face_strength = 'STRONG'


class VIEW3D_MT_edit_mesh_normals_set_strength(Menu):
    bl_label = "Set Face Strength"

    def draw(self, _context):
        layout = self.layout

        op = layout.operator("mesh.mod_weighted_strength", text="Weak")
        op.set = True
        op.face_strength = 'WEAK'

        op = layout.operator("mesh.mod_weighted_strength", text="Medium")
        op.set = True
        op.face_strength = 'MEDIUM'

        op = layout.operator("mesh.mod_weighted_strength", text="Strong")
        op.set = True
        op.face_strength = 'STRONG'


class VIEW3D_MT_edit_mesh_normals_average(Menu):
    bl_label = "Average"

    def draw(self, _context):
        layout = self.layout

        layout.operator("mesh.average_normals", text="Custom Normal").average_type = 'CUSTOM_NORMAL'
        layout.operator("mesh.average_normals", text="Face Area").average_type = 'FACE_AREA'
        layout.operator("mesh.average_normals", text="Corner Angle").average_type = 'CORNER_ANGLE'


class VIEW3D_MT_edit_mesh_normals(Menu):
    bl_label = "Normals"

    def draw(self, _context):
        layout = self.layout

        layout.operator("mesh.flip_normals", text="Flip")
        layout.operator("mesh.normals_make_consistent", text="Recalculate Outside").inside = False
        layout.operator("mesh.normals_make_consistent", text="Recalculate Inside").inside = True

        layout.separator()

        layout.operator("mesh.set_normals_from_faces", text="Set from Faces")

        layout.operator_context = 'INVOKE_REGION_WIN'
        layout.operator("transform.rotate_normal", text="Rotate...")
        layout.operator("mesh.point_normals", text="Point to Target...")
        layout.operator_context = 'EXEC_REGION_WIN'

        layout.operator("mesh.merge_normals", text="Merge")
        layout.operator("mesh.split_normals", text="Split")
        layout.menu("VIEW3D_MT_edit_mesh_normals_average", text="Average")

        layout.separator()

        layout.operator("mesh.normals_tools", text="Copy Vectors").mode = 'COPY'
        layout.operator("mesh.normals_tools", text="Paste Vectors").mode = 'PASTE'

        layout.operator("mesh.smooth_normals", text="Smooth Vectors")
        layout.operator("mesh.normals_tools", text="Reset Vectors").mode = 'RESET'

        layout.separator()

        layout.menu("VIEW3D_MT_edit_mesh_normals_select_strength")
        layout.menu("VIEW3D_MT_edit_mesh_normals_set_strength")


class VIEW3D_MT_edit_mesh_shading(Menu):
    bl_label = "Shading"

    def draw(self, _context):
        layout = self.layout

        layout.operator("mesh.faces_shade_smooth", text="Smooth Faces")
        layout.operator("mesh.faces_shade_flat", text="Flat Faces")

        layout.separator()

        layout.operator("mesh.mark_sharp", text="Smooth Edges").clear = True
        layout.operator("mesh.mark_sharp", text="Sharp Edges")

        layout.separator()

        props = layout.operator("mesh.mark_sharp", text="Smooth Vertices")
        props.use_verts = True
        props.clear = True

        layout.operator("mesh.mark_sharp", text="Sharp Vertices").use_verts = True


class VIEW3D_MT_edit_mesh_weights(Menu):
    bl_label = "Weights"

    def draw(self, _context):
        VIEW3D_MT_paint_weight.draw_generic(self.layout, is_editmode=True)


class VIEW3D_MT_edit_mesh_clean(Menu):
    bl_label = "Clean Up"

    def draw(self, _context):
        layout = self.layout

        layout.operator("mesh.delete_loose")

        layout.separator()

        layout.operator("mesh.decimate")
        layout.operator("mesh.dissolve_degenerate")
        layout.operator("mesh.dissolve_limited")
        layout.operator("mesh.face_make_planar")

        layout.separator()

        layout.operator("mesh.vert_connect_nonplanar")
        layout.operator("mesh.vert_connect_concave")
        layout.operator("mesh.remove_doubles")
        layout.operator("mesh.fill_holes")


class VIEW3D_MT_edit_mesh_delete(Menu):
    bl_label = "Delete"

    def draw(self, _context):
        layout = self.layout

        layout.operator_enum("mesh.delete", "type")

        layout.separator()

        layout.operator("mesh.dissolve_verts")
        layout.operator("mesh.dissolve_edges")
        layout.operator("mesh.dissolve_faces")

        layout.separator()

        layout.operator("mesh.dissolve_limited")

        layout.separator()

        layout.operator("mesh.edge_collapse")
        layout.operator("mesh.delete_edgeloop", text="Edge Loops")


class VIEW3D_MT_edit_mesh_merge(Menu):
    bl_label = "Merge"

    def draw(self, _context):
        layout = self.layout

        layout.operator_enum("mesh.merge", "type")

        layout.separator()

        layout.operator("mesh.remove_doubles", text="By Distance")


class VIEW3D_MT_edit_mesh_split(Menu):
    bl_label = "Split"

    def draw(self, _context):
        layout = self.layout

        layout.operator("mesh.split", text="Selection")

        layout.separator()

        layout.operator_enum("mesh.edge_split", "type")


class VIEW3D_MT_edit_mesh_showhide(ShowHideMenu, Menu):
    _operator_name = "mesh"


class VIEW3D_MT_edit_gpencil_delete(Menu):
    bl_label = "Delete"

    def draw(self, _context):
        layout = self.layout

        layout.operator_enum("gpencil.delete", "type")

        layout.separator()

        layout.operator_enum("gpencil.dissolve", "type")

        layout.separator()

        layout.operator("gpencil.delete", text="Delete Active Keyframe (Active Layer)").type = 'FRAME'
        layout.operator("gpencil.active_frames_delete_all", text="Delete Active Keyframes (All Layers)")

# Edit Curve
# draw_curve is used by VIEW3D_MT_edit_curve and VIEW3D_MT_edit_surface


def draw_curve(self, _context):
    layout = self.layout

    layout.menu("VIEW3D_MT_transform")
    layout.menu("VIEW3D_MT_mirror")
    layout.menu("VIEW3D_MT_snap")

    layout.separator()

    layout.operator("curve.spin")
    layout.operator("curve.duplicate_move")

    layout.separator()

    layout.operator("curve.split")
    layout.operator("curve.separate")

    layout.separator()

    layout.operator("curve.cyclic_toggle")
    layout.operator_menu_enum("curve.spline_type_set", "type")

    layout.separator()

    layout.menu("VIEW3D_MT_edit_curve_showhide")
    layout.menu("VIEW3D_MT_edit_curve_clean")
    layout.menu("VIEW3D_MT_edit_curve_delete")


class VIEW3D_MT_edit_curve(Menu):
    bl_label = "Curve"

    draw = draw_curve


class VIEW3D_MT_edit_curve_ctrlpoints(Menu):
    bl_label = "Control Points"

    def draw(self, context):
        layout = self.layout

        edit_object = context.edit_object

        if edit_object.type in {'CURVE', 'SURFACE'}:
            layout.operator("curve.extrude_move")

            layout.separator()

            layout.operator("curve.make_segment")

            layout.separator()

            if edit_object.type == 'CURVE':
                layout.operator("transform.tilt")
                layout.operator("curve.tilt_clear")

                layout.separator()

                layout.operator_menu_enum("curve.handle_type_set", "type")
                layout.operator("curve.normals_make_consistent")

                layout.separator()

            layout.operator("curve.smooth")
            if edit_object.type == 'CURVE':
                layout.operator("curve.smooth_tilt")
                layout.operator("curve.smooth_radius")
                layout.operator("curve.smooth_weight")

            layout.separator()

        layout.menu("VIEW3D_MT_hook")

        layout.separator()

        layout.operator("object.vertex_parent_set")


class VIEW3D_MT_edit_curve_segments(Menu):
    bl_label = "Segments"

    def draw(self, _context):
        layout = self.layout

        layout.operator("curve.subdivide")
        layout.operator("curve.switch_direction")


class VIEW3D_MT_edit_curve_clean(Menu):
    bl_label = "Clean Up"

    def draw(self, _context):
        layout = self.layout

        layout.operator("curve.decimate")


class VIEW3D_MT_edit_curve_context_menu(Menu):
    bl_label = "Curve Context Menu"

    def draw(self, _context):
        # TODO(campbell): match mesh vertex menu.

        layout = self.layout

        layout.operator_context = 'INVOKE_DEFAULT'

        # Add
        layout.operator("curve.subdivide")
        layout.operator("curve.extrude_move")
        layout.operator("curve.make_segment")
        layout.operator("curve.duplicate_move")

        layout.separator()

        # Transform
        layout.operator("transform.transform", text="Radius").mode = 'CURVE_SHRINKFATTEN'
        layout.operator("transform.tilt")
        layout.operator("curve.tilt_clear")
        layout.operator("curve.smooth")
        layout.operator("curve.smooth_tilt")
        layout.operator("curve.smooth_radius")

        layout.separator()

        layout.menu("VIEW3D_MT_mirror")
        layout.menu("VIEW3D_MT_snap")

        layout.separator()

        # Modify
        layout.operator_menu_enum("curve.spline_type_set", "type")
        layout.operator_menu_enum("curve.handle_type_set", "type")
        layout.operator("curve.cyclic_toggle")
        layout.operator("curve.switch_direction")

        layout.separator()

        layout.operator("curve.normals_make_consistent")
        layout.operator("curve.spline_weight_set")
        layout.operator("curve.radius_set")

        layout.separator()

        # Remove
        layout.operator("curve.split")
        layout.operator("curve.decimate")
        layout.operator("curve.separate")
        layout.operator("curve.dissolve_verts")
        layout.operator("curve.delete", text="Delete Segment").type = 'SEGMENT'
        layout.operator("curve.delete", text="Delete Point").type = 'VERT'


class VIEW3D_MT_edit_curve_delete(Menu):
    bl_label = "Delete"

    def draw(self, _context):
        layout = self.layout

        layout.operator_enum("curve.delete", "type")

        layout.separator()

        layout.operator("curve.dissolve_verts")


class VIEW3D_MT_edit_curve_showhide(ShowHideMenu, Menu):
    _operator_name = "curve"


class VIEW3D_MT_edit_surface(Menu):
    bl_label = "Surface"

    draw = draw_curve


class VIEW3D_MT_edit_font_chars(Menu):
    bl_label = "Special Characters"

    def draw(self, _context):
        layout = self.layout

        layout.operator("font.text_insert", text="Copyright").text = "\u00A9"
        layout.operator("font.text_insert", text="Registered Trademark").text = "\u00AE"

        layout.separator()

        layout.operator("font.text_insert", text="Degree Sign").text = "\u00B0"
        layout.operator("font.text_insert", text="Multiplication Sign").text = "\u00D7"
        layout.operator("font.text_insert", text="Circle").text = "\u008A"

        layout.separator()

        layout.operator("font.text_insert", text="Superscript 1").text = "\u00B9"
        layout.operator("font.text_insert", text="Superscript 2").text = "\u00B2"
        layout.operator("font.text_insert", text="Superscript 3").text = "\u00B3"

        layout.separator()

        layout.operator("font.text_insert", text="Double >>").text = "\u00BB"
        layout.operator("font.text_insert", text="Double <<").text = "\u00AB"
        layout.operator("font.text_insert", text="Promillage").text = "\u2030"

        layout.separator()

        layout.operator("font.text_insert", text="Dutch Florin").text = "\u00A4"
        layout.operator("font.text_insert", text="British Pound").text = "\u00A3"
        layout.operator("font.text_insert", text="Japanese Yen").text = "\u00A5"

        layout.separator()

        layout.operator("font.text_insert", text="German S").text = "\u00DF"
        layout.operator("font.text_insert", text="Spanish Question Mark").text = "\u00BF"
        layout.operator("font.text_insert", text="Spanish Exclamation Mark").text = "\u00A1"


class VIEW3D_MT_edit_font_kerning(Menu):
    bl_label = "Kerning"

    def draw(self, context):
        layout = self.layout

        ob = context.active_object
        text = ob.data
        kerning = text.edit_format.kerning

        layout.operator("font.change_spacing", text="Decrease Kerning").delta = -1
        layout.operator("font.change_spacing", text="Increase Kerning").delta = 1
        layout.operator("font.change_spacing", text="Reset Kerning").delta = -kerning


class VIEW3D_MT_edit_font_delete(Menu):
    bl_label = "Delete"

    def draw(self, _context):
        layout = self.layout

        layout.operator("font.delete", text="Previous Character").type = 'PREVIOUS_CHARACTER'
        layout.operator("font.delete", text="Next Character").type = 'NEXT_CHARACTER'
        layout.operator("font.delete", text="Previous Word").type = 'PREVIOUS_WORD'
        layout.operator("font.delete", text="Next Word").type = 'NEXT_WORD'


class VIEW3D_MT_edit_font(Menu):
    bl_label = "Text"

    def draw(self, _context):
        layout = self.layout

        layout.operator("font.text_cut", text="Cut")
        layout.operator("font.text_copy", text="Copy", icon='COPYDOWN')
        layout.operator("font.text_paste", text="Paste", icon='PASTEDOWN')

        layout.separator()

        layout.operator("font.text_paste_from_file")

        layout.separator()

        layout.operator("font.case_set", text="To Uppercase").case = 'UPPER'
        layout.operator("font.case_set", text="To Lowercase").case = 'LOWER'

        layout.separator()

        layout.menu("VIEW3D_MT_edit_font_chars")

        layout.separator()

        layout.operator("font.style_toggle", text="Toggle Bold", icon='BOLD').style = 'BOLD'
        layout.operator("font.style_toggle", text="Toggle Italic", icon='ITALIC').style = 'ITALIC'
        layout.operator("font.style_toggle", text="Toggle Underline", icon='UNDERLINE').style = 'UNDERLINE'
        layout.operator("font.style_toggle", text="Toggle Small Caps", icon='SMALL_CAPS').style = 'SMALL_CAPS'

        layout.menu("VIEW3D_MT_edit_font_kerning")

        layout.separator()

        layout.menu("VIEW3D_MT_edit_font_delete")


class VIEW3D_MT_edit_font_context_menu(Menu):
    bl_label = "Text Context Menu"

    def draw(self, _context):
        layout = self.layout

        layout.operator_context = 'INVOKE_DEFAULT'

        layout.operator("font.text_cut", text="Cut")
        layout.operator("font.text_copy", text="Copy", icon='COPYDOWN')
        layout.operator("font.text_paste", text="Paste", icon='PASTEDOWN')

        layout.separator()

        layout.operator("font.select_all")

        layout.separator()

        layout.menu("VIEW3D_MT_edit_font")


class VIEW3D_MT_edit_meta(Menu):
    bl_label = "Metaball"

    def draw(self, _context):
        layout = self.layout

        layout.menu("VIEW3D_MT_transform")
        layout.menu("VIEW3D_MT_mirror")
        layout.menu("VIEW3D_MT_snap")

        layout.separator()

        layout.operator("mball.duplicate_metaelems")

        layout.separator()

        layout.menu("VIEW3D_MT_edit_meta_showhide")

        layout.operator_context = 'EXEC_REGION_WIN'
        layout.operator("mball.delete_metaelems", text="Delete")


class VIEW3D_MT_edit_meta_showhide(Menu):
    bl_label = "Show/Hide"

    def draw(self, _context):
        layout = self.layout

        layout.operator("mball.reveal_metaelems")
        layout.operator("mball.hide_metaelems", text="Hide Selected").unselected = False
        layout.operator("mball.hide_metaelems", text="Hide Unselected").unselected = True


class VIEW3D_MT_edit_lattice(Menu):
    bl_label = "Lattice"

    def draw(self, _context):
        layout = self.layout

        layout.separator()

        layout.menu("VIEW3D_MT_transform")
        layout.menu("VIEW3D_MT_mirror")
        layout.menu("VIEW3D_MT_snap")
        layout.operator_menu_enum("lattice.flip", "axis")

        layout.separator()

        layout.operator("lattice.make_regular")

        layout.separator()

        layout.operator("object.vertex_parent_set")


class VIEW3D_MT_edit_armature(Menu):
    bl_label = "Armature"

    def draw(self, context):
        layout = self.layout

        edit_object = context.edit_object
        arm = edit_object.data

        layout.menu("VIEW3D_MT_transform_armature")
        layout.menu("VIEW3D_MT_mirror")
        layout.menu("VIEW3D_MT_snap")
        layout.menu("VIEW3D_MT_edit_armature_roll")

        layout.separator()

        layout.operator("armature.extrude_move")

        if arm.use_mirror_x:
            layout.operator("armature.extrude_forked")

        layout.operator("armature.duplicate_move")
        layout.operator("armature.fill")

        layout.separator()

        layout.operator("armature.split")
        layout.operator("armature.separate")

        layout.separator()

        layout.operator("armature.subdivide", text="Subdivide")
        layout.operator("armature.switch_direction", text="Switch Direction")

        layout.separator()

        layout.operator("armature.symmetrize")
        layout.menu("VIEW3D_MT_edit_armature_names")

        layout.separator()

        layout.operator_context = 'INVOKE_DEFAULT'
        layout.operator("armature.armature_layers")
        layout.operator("armature.bone_layers")

        layout.separator()

        layout.menu("VIEW3D_MT_edit_armature_parent")

        layout.separator()

        layout.menu("VIEW3D_MT_bone_options_toggle", text="Bone Settings")

        layout.separator()

        layout.menu("VIEW3D_MT_edit_armature_delete")


class VIEW3D_MT_armature_context_menu(Menu):
    bl_label = "Armature Context Menu"

    def draw(self, context):
        layout = self.layout

        edit_object = context.edit_object
        arm = edit_object.data

        layout.operator_context = 'INVOKE_REGION_WIN'

        # Add
        layout.operator("armature.subdivide", text="Subdivide")
        layout.operator("armature.duplicate_move", text="Duplicate")
        layout.operator("armature.extrude_move")
        if arm.use_mirror_x:
            layout.operator("armature.extrude_forked")

        layout.separator()

        layout.operator("armature.fill")

        layout.separator()

        # Modify
        layout.menu("VIEW3D_MT_mirror")
        layout.menu("VIEW3D_MT_snap")
        layout.operator("armature.symmetrize")
        layout.operator("armature.switch_direction", text="Switch Direction")
        layout.menu("VIEW3D_MT_edit_armature_names")

        layout.separator()

        layout.menu("VIEW3D_MT_edit_armature_parent")

        layout.separator()

        # Remove
        layout.operator("armature.split")
        layout.operator("armature.separate")
        layout.operator("armature.dissolve")
        layout.operator("armature.delete")


class VIEW3D_MT_edit_armature_names(Menu):
    bl_label = "Names"

    def draw(self, _context):
        layout = self.layout

        layout.operator_context = 'EXEC_REGION_WIN'
        layout.operator("armature.autoside_names", text="Auto-Name Left/Right").type = 'XAXIS'
        layout.operator("armature.autoside_names", text="Auto-Name Front/Back").type = 'YAXIS'
        layout.operator("armature.autoside_names", text="Auto-Name Top/Bottom").type = 'ZAXIS'
        layout.operator("armature.flip_names", text="Flip Names")


class VIEW3D_MT_edit_armature_parent(Menu):
    bl_label = "Parent"

    def draw(self, _context):
        layout = self.layout

        layout.operator("armature.parent_set", text="Make")
        layout.operator("armature.parent_clear", text="Clear")


class VIEW3D_MT_edit_armature_roll(Menu):
    bl_label = "Bone Roll"

    def draw(self, _context):
        layout = self.layout

        layout.operator_menu_enum("armature.calculate_roll", "type")

        layout.separator()

        layout.operator("transform.transform", text="Set Roll").mode = 'BONE_ROLL'
        layout.operator("armature.roll_clear")


class VIEW3D_MT_edit_armature_delete(Menu):
    bl_label = "Delete"

    def draw(self, _context):
        layout = self.layout
        layout.operator_context = 'EXEC_AREA'

        layout.operator("armature.delete", text="Bones")

        layout.separator()

        layout.operator("armature.dissolve", text="Dissolve Bones")


# ********** Grease Pencil menus **********
class VIEW3D_MT_gpencil_autoweights(Menu):
    bl_label = "Generate Weights"

    def draw(self, _context):
        layout = self.layout
        layout.operator("gpencil.generate_weights", text="With Empty Groups").mode = 'NAME'
        layout.operator("gpencil.generate_weights", text="With Automatic Weights").mode = 'AUTO'


class VIEW3D_MT_gpencil_simplify(Menu):
    bl_label = "Simplify"

    def draw(self, _context):
        layout = self.layout
        layout.operator("gpencil.stroke_simplify_fixed", text="Fixed")
        layout.operator("gpencil.stroke_simplify", text="Adaptive")
        layout.operator("gpencil.stroke_sample", text="Sample")


class VIEW3D_MT_draw_gpencil(Menu):
    bl_label = "Draw"

    def draw(self, _context):

        layout = self.layout

        layout.menu("GPENCIL_MT_layer_active", text="Active Layer")

        layout.separator()

        layout.menu("VIEW3D_MT_gpencil_animation")
        layout.operator("gpencil.interpolate_sequence", text="Interpolate Sequence")

        layout.separator()

        layout.menu("VIEW3D_MT_edit_gpencil_showhide")
        layout.menu("GPENCIL_MT_cleanup")


class VIEW3D_MT_assign_material(Menu):
    bl_label = "Assign Material"

    def draw(self, context):
        layout = self.layout
        ob = context.active_object
        mat_active = ob.active_material

        for slot in ob.material_slots:
            mat = slot.material
            if mat:
                layout.operator("gpencil.stroke_change_color", text=mat.name,
                                icon='LAYER_ACTIVE' if mat == mat_active else 'BLANK1').material = mat.name


class VIEW3D_MT_gpencil_copy_layer(Menu):
    bl_label = "Copy Layer to Object"

    def draw(self, context):
        layout = self.layout
        view_layer = context.view_layer
        obact = context.active_object
        gpl = context.active_gpencil_layer

        done = False
        if gpl is not None:
            for ob in view_layer.objects:
                if ob.type == 'GPENCIL' and ob != obact:
                    layout.operator("gpencil.layer_duplicate_object", text=ob.name).object = ob.name
                    done = True

            if done is False:
                layout.label(text="No destination object", icon='ERROR')
        else:
            layout.label(text="No layer to copy", icon='ERROR')


class VIEW3D_MT_edit_gpencil(Menu):
    bl_label = "Grease Pencil"

    def draw(self, _context):
        layout = self.layout

        layout.menu("VIEW3D_MT_edit_gpencil_transform")
        layout.menu("VIEW3D_MT_mirror")
        layout.menu("GPENCIL_MT_snap")

        layout.separator()

        layout.menu("GPENCIL_MT_layer_active", text="Active Layer")

        layout.separator()

        layout.menu("VIEW3D_MT_gpencil_animation")
        layout.operator("gpencil.interpolate_sequence", text="Interpolate Sequence")

        layout.separator()

        # Cut, Copy, Paste
        layout.operator("gpencil.duplicate_move", text="Duplicate")
        layout.operator("gpencil.stroke_split", text="Split")
        layout.operator("gpencil.copy", text="Copy", icon='COPYDOWN')
        layout.operator("gpencil.paste", text="Paste", icon='PASTEDOWN').type = 'ACTIVE'
        layout.operator("gpencil.paste", text="Paste by Layer").type = 'LAYER'

        layout.separator()

        layout.menu("VIEW3D_MT_weight_gpencil")

        layout.separator()

        layout.menu("VIEW3D_MT_edit_gpencil_showhide")

        layout.operator_menu_enum("gpencil.stroke_separate", "mode")
        layout.menu("GPENCIL_MT_cleanup")

        layout.separator()

        # Remove
        layout.menu("VIEW3D_MT_edit_gpencil_delete")


class VIEW3D_MT_edit_gpencil_stroke(Menu):
    bl_label = "Stroke"

    def draw(self, context):
        layout = self.layout
        settings = context.tool_settings.gpencil_sculpt

        layout.operator("gpencil.stroke_subdivide", text="Subdivide").only_selected = False
        layout.menu("VIEW3D_MT_gpencil_simplify")
        layout.operator("gpencil.stroke_trim", text="Trim")

        layout.separator()

        layout.operator_menu_enum("gpencil.stroke_join", "type", text="Join")

        layout.separator()

        layout.menu("GPENCIL_MT_move_to_layer")
        layout.menu("VIEW3D_MT_assign_material")
        layout.operator("gpencil.set_active_material", text="Set as Active Material")
        layout.operator_menu_enum("gpencil.stroke_arrange", "direction", text="Arrange")

        layout.separator()

        # Convert
        op = layout.operator("gpencil.stroke_cyclical_set", text="Close")
        op.type = 'CLOSE'
        op.geometry = True
        layout.operator("gpencil.stroke_cyclical_set", text="Toggle Cyclic").type = 'TOGGLE'
        layout.operator_menu_enum("gpencil.stroke_caps_set", text="Toggle Caps", property="type")
        layout.operator("gpencil.stroke_flip", text="Switch Direction")
        layout.prop(settings, "use_scale_thickness", text="Scale Thickness")

        layout.separator()
        layout.operator("gpencil.reset_transform_fill", text="Reset Fill Transform")


class VIEW3D_MT_edit_gpencil_point(Menu):
    bl_label = "Point"

    def draw(self, _context):
        layout = self.layout

        layout.operator("gpencil.extrude_move", text="Extrude")

        layout.separator()

        layout.operator("gpencil.stroke_smooth", text="Smooth").only_selected = True

        layout.separator()

        layout.operator("gpencil.stroke_merge", text="Merge")

        # TODO: add new RIP operator

        layout.separator()

        layout.menu("VIEW3D_MT_gpencil_vertex_group")


class VIEW3D_MT_weight_gpencil(Menu):
    bl_label = "Weights"

    def draw(self, _context):
        layout = self.layout

        layout.operator("gpencil.vertex_group_normalize_all", text="Normalize All")
        layout.operator("gpencil.vertex_group_normalize", text="Normalize")

        layout.separator()

        layout.operator("gpencil.vertex_group_invert", text="Invert")
        layout.operator("gpencil.vertex_group_smooth", text="Smooth")

        layout.separator()

        layout.menu("VIEW3D_MT_gpencil_autoweights")


class VIEW3D_MT_gpencil_animation(Menu):
    bl_label = "Animation"

    @classmethod
    def poll(cls, context):
        ob = context.active_object
        return ob and ob.type == 'GPENCIL' and ob.mode != 'OBJECT'

    def draw(self, _context):
        layout = self.layout

        layout.operator("gpencil.blank_frame_add", text="Insert Blank Keyframe (Active Layer)")
        layout.operator("gpencil.blank_frame_add", text="Insert Blank Keyframe (All Layers)").all_layers = True

        layout.separator()

        layout.operator("gpencil.frame_duplicate", text="Duplicate Active Keyframe (Active Layer)")
        layout.operator("gpencil.frame_duplicate", text="Duplicate Active Keyframe (All Layers)").mode = 'ALL'

        layout.separator()

        layout.operator("gpencil.delete", text="Delete Active Keyframe (Active Layer)").type = 'FRAME'
        layout.operator("gpencil.active_frames_delete_all", text="Delete Active Keyframes (All Layers)")


class VIEW3D_MT_edit_gpencil_transform(Menu):
    bl_label = "Transform"

    def draw(self, _context):
        layout = self.layout

        layout.operator("transform.translate")
        layout.operator("transform.rotate")
        layout.operator("transform.resize", text="Scale")

        layout.separator()

        layout.operator("transform.bend", text="Bend")
        layout.operator("transform.shear", text="Shear")
        layout.operator("transform.tosphere", text="To Sphere")
        layout.operator("transform.transform", text="Shrink/Fatten").mode = 'GPENCIL_SHRINKFATTEN'


class VIEW3D_MT_edit_gpencil_showhide(Menu):
    bl_label = "Show/Hide"

    def draw(self, _context):
        layout = self.layout

        layout.operator("gpencil.reveal", text="Show All Layers")

        layout.separator()

        layout.operator("gpencil.hide", text="Hide Active Layer").unselected = False
        layout.operator("gpencil.hide", text="Hide Inactive Layers").unselected = True


class VIEW3D_MT_object_mode_pie(Menu):
    bl_label = "Mode"

    def draw(self, _context):
        layout = self.layout

        pie = layout.menu_pie()
        pie.operator_enum("object.mode_set", "mode")


class VIEW3D_MT_view_pie(Menu):
    bl_label = "View"
    bl_idname = "VIEW3D_MT_view_pie"

    def draw(self, _context):
        layout = self.layout

        pie = layout.menu_pie()
        pie.operator_enum("view3d.view_axis", "type")
        pie.operator("view3d.view_camera", text="View Camera", icon='CAMERA_DATA')
        pie.operator("view3d.view_selected", text="View Selected", icon='ZOOM_SELECTED')


class VIEW3D_MT_transform_gizmo_pie(Menu):
    bl_label = "View"

    def draw(self, context):
        layout = self.layout

        pie = layout.menu_pie()
        # 1: Left
        pie.operator("view3d.transform_gizmo_set", text="Move").type = {'TRANSLATE'}
        # 2: Right
        pie.operator("view3d.transform_gizmo_set", text="Rotate").type = {'ROTATE'}
        # 3: Down
        pie.operator("view3d.transform_gizmo_set", text="Scale").type = {'SCALE'}
        # 4: Up
        pie.prop(context.space_data, "show_gizmo", text="Show Gizmos", icon='GIZMO')
        # 5: Up/Left
        pie.operator("view3d.transform_gizmo_set", text="All").type = {'TRANSLATE', 'ROTATE', 'SCALE'}


class VIEW3D_MT_shading_pie(Menu):
    bl_label = "Shading"

    def draw(self, context):
        layout = self.layout
        pie = layout.menu_pie()

        view = context.space_data

        pie.prop(view.shading, "type", expand=True)


class VIEW3D_MT_shading_ex_pie(Menu):
    bl_label = "Shading"

    def draw(self, context):
        layout = self.layout
        pie = layout.menu_pie()

        view = context.space_data

        pie.prop_enum(view.shading, "type", value='WIREFRAME')
        pie.prop_enum(view.shading, "type", value='SOLID')

        # Note this duplicates "view3d.toggle_xray" logic, so we can see the active item: T58661.
        if context.pose_object:
            pie.prop(view.overlay, "show_xray_bone", icon='XRAY')
        else:
            xray_active = (
                (context.mode == 'EDIT_MESH') or
                (view.shading.type in {'SOLID', 'WIREFRAME'})
            )
            if xray_active:
                sub = pie
            else:
                sub = pie.row()
                sub.active = False
            sub.prop(
                view.shading,
                "show_xray_wireframe" if (view.shading.type == 'WIREFRAME') else "show_xray",
                text="Toggle X-Ray",
                icon='XRAY',
            )

        pie.prop(view.overlay, "show_overlays", text="Toggle Overlays", icon='OVERLAY')

        pie.prop_enum(view.shading, "type", value='MATERIAL')
        pie.prop_enum(view.shading, "type", value='RENDERED')


class VIEW3D_MT_pivot_pie(Menu):
    bl_label = "Pivot Point"

    def draw(self, context):
        layout = self.layout
        pie = layout.menu_pie()
        obj = context.active_object
        mode = context.mode

        pie.prop_enum(context.scene.tool_settings, "transform_pivot_point", value='BOUNDING_BOX_CENTER')
        pie.prop_enum(context.scene.tool_settings, "transform_pivot_point", value='CURSOR')
        pie.prop_enum(context.scene.tool_settings, "transform_pivot_point", value='INDIVIDUAL_ORIGINS')
        pie.prop_enum(context.scene.tool_settings, "transform_pivot_point", value='MEDIAN_POINT')
        pie.prop_enum(context.scene.tool_settings, "transform_pivot_point", value='ACTIVE_ELEMENT')
        if (obj is None) or (mode in {'OBJECT', 'POSE', 'WEIGHT_PAINT'}):
            pie.prop(context.scene.tool_settings, "use_transform_pivot_point_align")


class VIEW3D_MT_orientations_pie(Menu):
    bl_label = "Orientation"

    def draw(self, context):
        layout = self.layout
        pie = layout.menu_pie()
        scene = context.scene

        pie.prop(scene.transform_orientation_slots[0], "type", expand=True)


class VIEW3D_MT_snap_pie(Menu):
    bl_label = "Snap"

    def draw(self, _context):
        layout = self.layout
        pie = layout.menu_pie()

        pie.operator("view3d.snap_cursor_to_grid", text="Cursor to Grid", icon='CURSOR')
        pie.operator("view3d.snap_selected_to_grid", text="Selection to Grid", icon='RESTRICT_SELECT_OFF')
        pie.operator("view3d.snap_cursor_to_selected", text="Cursor to Selected", icon='CURSOR')
        pie.operator(
            "view3d.snap_selected_to_cursor",
            text="Selection to Cursor",
            icon='RESTRICT_SELECT_OFF',
        ).use_offset = False
        pie.operator(
            "view3d.snap_selected_to_cursor",
            text="Selection to Cursor (Keep Offset)",
            icon='RESTRICT_SELECT_OFF',
        ).use_offset = True
        pie.operator("view3d.snap_selected_to_active", text="Selection to Active", icon='RESTRICT_SELECT_OFF')
        pie.operator("view3d.snap_cursor_to_center", text="Cursor to World Origin", icon='CURSOR')
        pie.operator("view3d.snap_cursor_to_active", text="Cursor to Active", icon='CURSOR')


class VIEW3D_MT_proportional_editing_falloff_pie(Menu):
    bl_label = "Proportional Editing Falloff"

    def draw(self, context):
        layout = self.layout
        pie = layout.menu_pie()
        tool_settings = context.scene.tool_settings

        pie.prop(tool_settings, "proportional_edit_falloff", expand=True)


class VIEW3D_MT_sculpt_mask_edit_pie(Menu):
    bl_label = "Mask Edit"

    def draw(self, _context):
        layout = self.layout
        pie = layout.menu_pie()

        op = pie.operator("paint.mask_flood_fill", text='Invert Mask')
        op.mode = 'INVERT'
        op = pie.operator("paint.mask_flood_fill", text='Clear Mask')
        op.mode = 'VALUE'
        op.value = 0.0

        op = pie.operator("sculpt.ipmask_filter", text='IPMask Smooth')
        op.filter_type = "SMOOTH_SHARPEN"
        op.iterations = 1
        
        op = pie.operator("sculpt.ipmask_filter", text='IPMask Grow')
        op.filter_type = "GROW_SHRINK"
        op.iterations = 1

        op = pie.operator("sculpt.ipmask_filter", text='IPMask Harder')
        op.filter_type = "HARDER_SOFTER"
        op.iterations = 1

        op = pie.operator("sculpt.ipmask_filter", text='IPMask Contrast')
        op.filter_type = "CONTRAST"
        op.iterations = 1




class VIEW3D_MT_sculpt_automasking_pie(Menu):
    bl_label = "Automasking"

    def draw(self, context):
        layout = self.layout
        pie = layout.menu_pie()

        tool_settings = context.tool_settings
        sculpt = tool_settings.sculpt

        pie.prop(sculpt, "use_automasking_topology", text="Topology")
        pie.prop(sculpt, "use_automasking_face_sets", text="Face Sets")
        pie.prop(sculpt, "use_automasking_boundary_edges", text="Mesh Boundary")
        pie.prop(sculpt, "use_automasking_boundary_face_sets", text="Face Sets Boundary")


class VIEW3D_MT_sculpt_face_sets_edit_pie(Menu):

    bl_label = "Face Sets Edit"

    def draw(self, _context):
        layout = self.layout
        pie = layout.menu_pie()

        op = pie.operator("sculpt.face_sets_create", text='Face Set from Masked')
        op.mode = 'MASKED'

        op = pie.operator("sculpt.face_sets_create", text='Face Set from Visible')
        op.mode = 'VISIBLE'

        op = pie.operator("sculpt.face_set_change_visibility", text='Invert Visible')
        op.mode = 'INVERT'

        op = pie.operator("sculpt.face_set_change_visibility", text='Show All')
        op.mode = 'SHOW_ALL'

        op = pie.operator("sculpt.face_sets_init", text='Init by UV Seams')
        op.mode = 'UV_SEAMS'

        op = pie.operator("sculpt.face_sets_init", text='Init by Loose Parts')
        op.mode = 'LOOSE_PARTS'

        op = pie.operator("sculpt.face_sets_init", text='Init by Face Sets Boundaries')
        op.mode = 'FACE_SET_BOUNDARIES'

        op = pie.operator("sculpt.face_sets_create", text='Face Set from Selection')
        op.mode = 'SELECTION'


class VIEW3D_MT_wpaint_vgroup_lock_pie(Menu):
    bl_label = "Vertex Group Locks"

    def draw(self, _context):
        layout = self.layout
        pie = layout.menu_pie()

        # 1: Left
        op = pie.operator("object.vertex_group_lock", icon='LOCKED', text="Lock All")
        op.action, op.mask = 'LOCK', 'ALL'
        # 2: Right
        op = pie.operator("object.vertex_group_lock", icon='UNLOCKED', text="Unlock All")
        op.action, op.mask = 'UNLOCK', 'ALL'
        # 3: Down
        op = pie.operator("object.vertex_group_lock", icon='UNLOCKED', text="Unlock Selected")
        op.action, op.mask = 'UNLOCK', 'SELECTED'
        # 4: Up
        op = pie.operator("object.vertex_group_lock", icon='LOCKED', text="Lock Selected")
        op.action, op.mask = 'LOCK', 'SELECTED'
        # 5: Up/Left
        op = pie.operator("object.vertex_group_lock", icon='LOCKED', text="Lock Unselected")
        op.action, op.mask = 'LOCK', 'UNSELECTED'
        # 6: Up/Right
        op = pie.operator("object.vertex_group_lock", text="Lock Only Selected")
        op.action, op.mask = 'LOCK', 'INVERT_UNSELECTED'
        # 7: Down/Left
        op = pie.operator("object.vertex_group_lock", text="Lock Only Unselected")
        op.action, op.mask = 'UNLOCK', 'INVERT_UNSELECTED'
        # 8: Down/Right
        op = pie.operator("object.vertex_group_lock", text="Invert Locks")
        op.action, op.mask = 'INVERT', 'ALL'


# ********** Panel **********


class VIEW3D_PT_active_tool(Panel, ToolActivePanelHelper):
    bl_space_type = 'VIEW_3D'
    bl_region_type = 'UI'
    bl_category = "Tool"
    # See comment below.
    # bl_options = {'HIDE_HEADER'}

    # Don't show in properties editor.
    @classmethod
    def poll(cls, context):
        return context.area.type == 'VIEW_3D'


# FIXME(campbell): remove this second panel once 'HIDE_HEADER' works with category tabs,
# Currently pinning allows ordering headerless panels below panels with headers.
class VIEW3D_PT_active_tool_duplicate(Panel, ToolActivePanelHelper):
    bl_space_type = 'VIEW_3D'
    bl_region_type = 'UI'
    bl_category = "Tool"
    bl_options = {'HIDE_HEADER'}

    # Only show in properties editor.
    @classmethod
    def poll(cls, context):
        return context.area.type != 'VIEW_3D'


class VIEW3D_PT_view3d_properties(Panel):
    bl_space_type = 'VIEW_3D'
    bl_region_type = 'UI'
    bl_category = "View"
    bl_label = "View"

    def draw(self, context):
        layout = self.layout

        view = context.space_data

        layout.use_property_split = True
        layout.use_property_decorate = False  # No animation.

        col = layout.column()

        subcol = col.column()
        subcol.active = bool(view.region_3d.view_perspective != 'CAMERA' or view.region_quadviews)
        subcol.prop(view, "lens", text="Focal Length")

        subcol = col.column(align=True)
        subcol.prop(view, "clip_start", text="Clip Start")
        subcol.prop(view, "clip_end", text="End")

        layout.separator()

        col = layout.column(align=False, heading="Local Camera")
        col.use_property_decorate = False
        row = col.row(align=True)
        sub = row.row(align=True)
        sub.prop(view, "use_local_camera", text="")
        sub = sub.row(align=True)
        sub.enabled = view.use_local_camera
        sub.prop(view, "camera", text="")

        layout.separator()

        col = layout.column(align=True)
        col.prop(view, "use_render_border")
        col.active = view.region_3d.view_perspective != 'CAMERA'


class VIEW3D_PT_view3d_lock(Panel):
    bl_space_type = 'VIEW_3D'
    bl_region_type = 'UI'
    bl_category = "View"
    bl_label = "View Lock"
    bl_parent_id = "VIEW3D_PT_view3d_properties"

    def draw(self, context):
        layout = self.layout

        layout.use_property_split = True
        layout.use_property_decorate = False  # No animation.

        view = context.space_data

        col = layout.column(align=True)
        sub = col.column()
        sub.active = bool(view.region_3d.view_perspective != 'CAMERA' or view.region_quadviews)

        sub.prop(view, "lock_object")
        lock_object = view.lock_object
        if lock_object:
            if lock_object.type == 'ARMATURE':
                sub.prop_search(
                    view, "lock_bone", lock_object.data,
                    "edit_bones" if lock_object.mode == 'EDIT'
                    else "bones",
                    text="Bone",
                )

        col = layout.column(heading="Lock", align=True)
        if not lock_object:
            col.prop(view, "lock_cursor", text="To 3D Cursor")
        col.prop(view, "lock_camera", text="Camera to View")


class VIEW3D_PT_view3d_cursor(Panel):
    bl_space_type = 'VIEW_3D'
    bl_region_type = 'UI'
    bl_category = "View"
    bl_label = "3D Cursor"

    def draw(self, context):
        layout = self.layout

        cursor = context.scene.cursor

        layout.column().prop(cursor, "location", text="Location")
        rotation_mode = cursor.rotation_mode
        if rotation_mode == 'QUATERNION':
            layout.column().prop(cursor, "rotation_quaternion", text="Rotation")
        elif rotation_mode == 'AXIS_ANGLE':
            layout.column().prop(cursor, "rotation_axis_angle", text="Rotation")
        else:
            layout.column().prop(cursor, "rotation_euler", text="Rotation")
        layout.prop(cursor, "rotation_mode", text="")


class VIEW3D_PT_collections(Panel):
    bl_space_type = 'VIEW_3D'
    bl_region_type = 'UI'
    bl_category = "View"
    bl_label = "Collections"
    bl_options = {'DEFAULT_CLOSED'}

    def _draw_collection(self, layout, view_layer, use_local_collections, collection, index):
        need_separator = index
        for child in collection.children:
            index += 1

            if child.exclude:
                continue

            if child.collection.hide_viewport:
                continue

            if need_separator:
                layout.separator()
                need_separator = False

            icon = 'BLANK1'
            # has_objects = True
            if child.has_selected_objects(view_layer):
                icon = 'LAYER_ACTIVE'
            elif child.has_objects():
                icon = 'LAYER_USED'
            else:
                # has_objects = False
                pass

            row = layout.row()
            row.use_property_decorate = False
            sub = row.split(factor=0.98)
            subrow = sub.row()
            subrow.alignment = 'LEFT'
            subrow.operator(
                "object.hide_collection", text=child.name, icon=icon, emboss=False,
            ).collection_index = index

            sub = row.split()
            subrow = sub.row(align=True)
            subrow.alignment = 'RIGHT'
            if not use_local_collections:
                subrow.active = collection.is_visible  # Parent collection runtime visibility
                subrow.prop(child, "hide_viewport", text="", emboss=False)
            else:
                subrow.active = collection.visible_get()  # Parent collection runtime visibility
                icon = 'HIDE_OFF' if child.visible_get() else 'HIDE_ON'
                props = subrow.operator("object.hide_collection", text="", icon=icon, emboss=False)
                props.collection_index = index
                props.toggle = True

        for child in collection.children:
            index = self._draw_collection(layout, view_layer, use_local_collections, child, index)

        return index

    def draw(self, context):
        layout = self.layout
        layout.use_property_split = False

        view = context.space_data
        view_layer = context.view_layer

        layout.use_property_split = True
        layout.prop(view, "use_local_collections")
        layout.separator()

        # We pass index 0 here because the index is increased
        # so the first real index is 1
        # And we start with index as 1 because we skip the master collection
        self._draw_collection(layout, view_layer, view.use_local_collections, view_layer.layer_collection, 0)


class VIEW3D_PT_object_type_visibility(Panel):
    bl_space_type = 'VIEW_3D'
    bl_region_type = 'HEADER'
    bl_label = "View Object Types"
    bl_ui_units_x = 7

    def draw(self, context):
        layout = self.layout
        layout.use_property_split = True
        layout.use_property_decorate = False

        view = context.space_data

        layout.label(text="Object Types Visibility")
        layout.separator()
        col = layout.column()

        attr_object_types = (
            # Geometry
            ("mesh", "Mesh"),
            ("curve", "Curve"),
            ("surf", "Surface"),
            ("meta", "Meta"),
            ("font", "Text"),
            ("hair", "Hair"),
            ("pointcloud", "Point Cloud"),
            ("volume", "Volume"),
            ("grease_pencil", "Grease Pencil"),
            (None, None),
            # Other
            ("armature", "Armature"),
            ("lattice", "Lattice"),
            ("empty", "Empty"),
            ("light", "Light"),
            ("light_probe", "Light Probe"),
            ("camera", "Camera"),
            ("speaker", "Speaker"),
        )

        for attr, attr_name in attr_object_types:
            if attr is None:
                col.separator()
                continue

            if attr == "hair" and not hasattr(bpy.data, "hairs"):
                continue
            elif attr == "pointcloud" and not hasattr(bpy.data, "pointclouds"):
                continue

            attr_v = "show_object_viewport_" + attr
            attr_s = "show_object_select_" + attr

            icon_v = 'HIDE_OFF' if getattr(view, attr_v) else 'HIDE_ON'
            icon_s = 'RESTRICT_SELECT_OFF' if getattr(view, attr_s) else 'RESTRICT_SELECT_ON'

            row = col.row(align=True)
            row.alignment = 'RIGHT'

            row.label(text=attr_name)
            row.prop(view, attr_v, text="", icon=icon_v, emboss=False)
            rowsub = row.row(align=True)
            rowsub.active = getattr(view, attr_v)
            rowsub.prop(view, attr_s, text="", icon=icon_s, emboss=False)


class VIEW3D_PT_shading(Panel):
    bl_space_type = 'VIEW_3D'
    bl_region_type = 'HEADER'
    bl_label = "Shading"
    bl_ui_units_x = 12

    @classmethod
    def get_shading(cls, context):
        # Get settings from 3D viewport or OpenGL render engine
        view = context.space_data
        if view.type == 'VIEW_3D':
            return view.shading
        else:
            return context.scene.display.shading

    def draw(self, _context):
        layout = self.layout
        layout.label(text="Viewport Shading")


class VIEW3D_PT_shading_lighting(Panel):
    bl_space_type = 'VIEW_3D'
    bl_region_type = 'HEADER'
    bl_label = "Lighting"
    bl_parent_id = 'VIEW3D_PT_shading'

    @classmethod
    def poll(cls, context):
        shading = VIEW3D_PT_shading.get_shading(context)
        engine = context.scene.render.engine
        return shading.type in {'SOLID', 'MATERIAL'} or engine == 'BLENDER_EEVEE' and shading.type == 'RENDERED'

    def draw(self, context):
        layout = self.layout
        shading = VIEW3D_PT_shading.get_shading(context)

        col = layout.column()
        split = col.split(factor=0.9)

        if shading.type == 'SOLID':
            split.row().prop(shading, "light", expand=True)
            col = split.column()

            split = layout.split(factor=0.9)
            col = split.column()
            sub = col.row()

            if shading.light == 'STUDIO':
                prefs = context.preferences
                system = prefs.system

                if not system.use_studio_light_edit:
                    sub.scale_y = 0.6  # smaller studiolight preview
                    sub.template_icon_view(shading, "studio_light", scale_popup=3.0)
                else:
                    sub.prop(
                        system,
                        "use_studio_light_edit",
                        text="Disable Studio Light Edit",
                        icon='NONE',
                        toggle=True,
                    )

                col = split.column()
                col.operator("preferences.studiolight_show", emboss=False, text="", icon='PREFERENCES')

                split = layout.split(factor=0.9)
                col = split.column()

                row = col.row()
                row.prop(shading, "use_world_space_lighting", text="", icon='WORLD', toggle=True)
                row = row.row()
                row.active = shading.use_world_space_lighting
                row.prop(shading, "studiolight_rotate_z", text="Rotation")
                col = split.column()  # to align properly with above

            elif shading.light == 'MATCAP':
                sub.scale_y = 0.6  # smaller matcap preview
                sub.template_icon_view(shading, "studio_light", scale_popup=3.0)

                col = split.column()
                col.operator("preferences.studiolight_show", emboss=False, text="", icon='PREFERENCES')
                col.operator("view3d.toggle_matcap_flip", emboss=False, text="", icon='ARROW_LEFTRIGHT')

        elif shading.type == 'MATERIAL':
            col.prop(shading, "use_scene_lights")
            col.prop(shading, "use_scene_world")
            col = layout.column()
            split = col.split(factor=0.9)

            if not shading.use_scene_world:
                col = split.column()
                sub = col.row()
                sub.scale_y = 0.6
                sub.template_icon_view(shading, "studio_light", scale_popup=3)

                col = split.column()
                col.operator("preferences.studiolight_show", emboss=False, text="", icon='PREFERENCES')

                split = layout.split(factor=0.9)
                col = split.column()

                row = col.row()
                row.prop(shading, "use_studiolight_view_rotation", text="", icon='WORLD', toggle=True)
                row = row.row()
                row.prop(shading, "studiolight_rotate_z", text="Rotation")

                col.prop(shading, "studiolight_intensity")
                col.prop(shading, "studiolight_background_alpha")
                col.prop(shading, "studiolight_background_blur")
                col = split.column()  # to align properly with above

        elif shading.type == 'RENDERED':
            col.prop(shading, "use_scene_lights_render")
            col.prop(shading, "use_scene_world_render")

            if not shading.use_scene_world_render:
                col = layout.column()
                split = col.split(factor=0.9)

                col = split.column()
                sub = col.row()
                sub.scale_y = 0.6
                sub.template_icon_view(shading, "studio_light", scale_popup=3)

                col = split.column()
                col.operator("preferences.studiolight_show", emboss=False, text="", icon='PREFERENCES')

                split = layout.split(factor=0.9)
                col = split.column()
                col.prop(shading, "studiolight_rotate_z", text="Rotation")
                col.prop(shading, "studiolight_intensity")
                col.prop(shading, "studiolight_background_alpha")
                col.prop(shading, "studiolight_background_blur")
                col = split.column()  # to align properly with above


class VIEW3D_PT_shading_color(Panel):
    bl_space_type = 'VIEW_3D'
    bl_region_type = 'HEADER'
    bl_label = "Color"
    bl_parent_id = 'VIEW3D_PT_shading'

    @classmethod
    def poll(cls, context):
        shading = VIEW3D_PT_shading.get_shading(context)
        return shading.type in {'WIREFRAME', 'SOLID'}

    def _draw_color_type(self, context):
        layout = self.layout
        shading = VIEW3D_PT_shading.get_shading(context)

        layout.grid_flow(columns=3, align=True).prop(shading, "color_type", expand=True)
        if shading.color_type == 'SINGLE':
            layout.row().prop(shading, "single_color", text="")

    def _draw_background_color(self, context):
        layout = self.layout
        shading = VIEW3D_PT_shading.get_shading(context)

        layout.row().label(text="Background")
        layout.row().prop(shading, "background_type", expand=True)
        if shading.background_type == 'VIEWPORT':
            layout.row().prop(shading, "background_color", text="")

    def draw(self, context):
        shading = VIEW3D_PT_shading.get_shading(context)
        if shading.type == 'WIREFRAME':
            self.layout.row().prop(shading, "wireframe_color_type", expand=True)
        else:
            self._draw_color_type(context)
            self.layout.separator()
        self._draw_background_color(context)


class VIEW3D_PT_shading_options(Panel):
    bl_space_type = 'VIEW_3D'
    bl_region_type = 'HEADER'
    bl_label = "Options"
    bl_parent_id = 'VIEW3D_PT_shading'

    @classmethod
    def poll(cls, context):
        shading = VIEW3D_PT_shading.get_shading(context)
        return shading.type in {'WIREFRAME', 'SOLID'}

    def draw(self, context):
        layout = self.layout

        shading = VIEW3D_PT_shading.get_shading(context)

        col = layout.column()

        if shading.type == 'SOLID':
            col.prop(shading, "show_backface_culling")

        row = col.row(align=True)

        if shading.type == 'WIREFRAME':
            row.prop(shading, "show_xray_wireframe", text="")
            sub = row.row()
            sub.active = shading.show_xray_wireframe
            sub.prop(shading, "xray_alpha_wireframe", text="X-Ray")
        elif shading.type == 'SOLID':
            row.prop(shading, "show_xray", text="")
            sub = row.row()
            sub.active = shading.show_xray
            sub.prop(shading, "xray_alpha", text="X-Ray")
            # X-ray mode is off when alpha is 1.0
            xray_active = shading.show_xray and shading.xray_alpha != 1

            row = col.row(align=True)
            row.prop(shading, "show_shadows", text="")
            row.active = not xray_active
            sub = row.row(align=True)
            sub.active = shading.show_shadows
            sub.prop(shading, "shadow_intensity", text="Shadow")
            sub.popover(
                panel="VIEW3D_PT_shading_options_shadow",
                icon='PREFERENCES',
                text="",
            )

            col = layout.column()

            row = col.row()
            row.active = not xray_active
            row.prop(shading, "show_cavity")

            if shading.show_cavity and not xray_active:
                row.prop(shading, "cavity_type", text="Type")

                if shading.cavity_type in {'WORLD', 'BOTH'}:
                    col.label(text="World Space")
                    sub = col.row(align=True)
                    sub.prop(shading, "cavity_ridge_factor", text="Ridge")
                    sub.prop(shading, "cavity_valley_factor", text="Valley")
                    sub.popover(
                        panel="VIEW3D_PT_shading_options_ssao",
                        icon='PREFERENCES',
                        text="",
                    )

                if shading.cavity_type in {'SCREEN', 'BOTH'}:
                    col.label(text="Screen Space")
                    sub = col.row(align=True)
                    sub.prop(shading, "curvature_ridge_factor", text="Ridge")
                    sub.prop(shading, "curvature_valley_factor", text="Valley")

            row = col.row()
            row.active = not xray_active
            row.prop(shading, "use_dof", text="Depth of Field")

        if shading.type in {'WIREFRAME', 'SOLID'}:
            row = layout.split()
            row.prop(shading, "show_object_outline")
            sub = row.row()
            sub.active = shading.show_object_outline
            sub.prop(shading, "object_outline_color", text="")

        if shading.type == 'SOLID':
            col = layout.column()
            if shading.light in {'STUDIO', 'MATCAP'}:
                col.active = shading.selected_studio_light.has_specular_highlight_pass
                col.prop(shading, "show_specular_highlight", text="Specular Lighting")


class VIEW3D_PT_shading_options_shadow(Panel):
    bl_label = "Shadow Settings"
    bl_space_type = 'VIEW_3D'
    bl_region_type = 'HEADER'

    def draw(self, context):
        layout = self.layout
        layout.use_property_split = True
        scene = context.scene

        col = layout.column()
        col.prop(scene.display, "light_direction")
        col.prop(scene.display, "shadow_shift")
        col.prop(scene.display, "shadow_focus")


class VIEW3D_PT_shading_options_ssao(Panel):
    bl_label = "SSAO Settings"
    bl_space_type = 'VIEW_3D'
    bl_region_type = 'HEADER'

    def draw(self, context):
        layout = self.layout
        layout.use_property_split = True
        scene = context.scene

        col = layout.column(align=True)
        col.prop(scene.display, "matcap_ssao_samples")
        col.prop(scene.display, "matcap_ssao_distance")
        col.prop(scene.display, "matcap_ssao_attenuation")


class VIEW3D_PT_shading_render_pass(Panel):
    bl_space_type = 'VIEW_3D'
    bl_region_type = 'HEADER'
    bl_label = "Render Pass"
    bl_parent_id = 'VIEW3D_PT_shading'
    COMPAT_ENGINES = {'BLENDER_EEVEE'}

    @classmethod
    def poll(cls, context):
        return (
            (context.space_data.shading.type == 'MATERIAL') or
            (context.engine in cls.COMPAT_ENGINES and context.space_data.shading.type == 'RENDERED')
        )

    def draw(self, context):
        shading = context.space_data.shading

        layout = self.layout
        layout.prop(shading, "render_pass", text="")


class VIEW3D_PT_gizmo_display(Panel):
    bl_space_type = 'VIEW_3D'
    bl_region_type = 'HEADER'
    bl_label = "Gizmo"
    bl_ui_units_x = 8

    def draw(self, context):
        layout = self.layout

        scene = context.scene
        view = context.space_data

        col = layout.column()
        col.label(text="Viewport Gizmos")
        col.separator()

        col.active = view.show_gizmo
        colsub = col.column()
        colsub.prop(view, "show_gizmo_navigate", text="Navigate")
        colsub.prop(view, "show_gizmo_tool", text="Active Tools")
        colsub.prop(view, "show_gizmo_context", text="Active Object")

        layout.separator()

        col = layout.column()
        col.active = view.show_gizmo and view.show_gizmo_context
        col.label(text="Object Gizmos")
        col.prop(scene.transform_orientation_slots[1], "type", text="")
        col.prop(view, "show_gizmo_object_translate", text="Move")
        col.prop(view, "show_gizmo_object_rotate", text="Rotate")
        col.prop(view, "show_gizmo_object_scale", text="Scale")

        layout.separator()

        # Match order of object type visibility
        col = layout.column()
        col.active = view.show_gizmo
        col.label(text="Empty")
        col.prop(view, "show_gizmo_empty_image", text="Image")
        col.prop(view, "show_gizmo_empty_force_field", text="Force Field")
        col.label(text="Light")
        col.prop(view, "show_gizmo_light_size", text="Size")
        col.prop(view, "show_gizmo_light_look_at", text="Look At")
        col.label(text="Camera")
        col.prop(view, "show_gizmo_camera_lens", text="Lens")
        col.prop(view, "show_gizmo_camera_dof_distance", text="Focus Distance")


class VIEW3D_PT_overlay(Panel):
    bl_space_type = 'VIEW_3D'
    bl_region_type = 'HEADER'
    bl_label = "Overlays"
    bl_ui_units_x = 13

    def draw(self, _context):
        layout = self.layout
        layout.label(text="Viewport Overlays")


class VIEW3D_PT_overlay_guides(Panel):
    bl_space_type = 'VIEW_3D'
    bl_region_type = 'HEADER'
    bl_parent_id = 'VIEW3D_PT_overlay'
    bl_label = "Guides"

    def draw(self, context):
        layout = self.layout

        view = context.space_data
        scene = context.scene

        overlay = view.overlay
        shading = view.shading
        display_all = overlay.show_overlays

        col = layout.column()
        col.active = display_all

        split = col.split()
        sub = split.column()

        row = sub.row()
        row_el = row.column()
        row_el.prop(overlay, "show_ortho_grid", text="Grid")
        grid_active = bool(
            view.region_quadviews or
            (view.region_3d.is_orthographic_side_view and not view.region_3d.is_perspective)
        )
        row_el.active = grid_active
        row.prop(overlay, "show_floor", text="Floor")

        if overlay.show_floor or overlay.show_ortho_grid:
            sub = col.row(align=True)
            sub.active = (
                (overlay.show_floor and not view.region_3d.is_orthographic_side_view) or
                (overlay.show_ortho_grid and grid_active)
            )
            sub.prop(overlay, "grid_scale", text="Scale")
            sub = sub.row(align=True)
            sub.active = scene.unit_settings.system == 'NONE'
            sub.prop(overlay, "grid_subdivisions", text="Subdivisions")

        sub = split.column()
        row = sub.row()
        row.label(text="Axes")

        subrow = row.row(align=True)
        subrow.prop(overlay, "show_axis_x", text="X", toggle=True)
        subrow.prop(overlay, "show_axis_y", text="Y", toggle=True)
        subrow.prop(overlay, "show_axis_z", text="Z", toggle=True)

        split = col.split()
        sub = split.column()
        sub.prop(overlay, "show_text", text="Text Info")
        sub.prop(overlay, "show_stats", text="Statistics")

        sub = split.column()
        sub.prop(overlay, "show_cursor", text="3D Cursor")
        sub.prop(overlay, "show_annotation", text="Annotations")

        if shading.type == 'MATERIAL':
            row = col.row()
            row.active = shading.render_pass == 'COMBINED'
            row.prop(overlay, "show_look_dev")


class VIEW3D_PT_overlay_object(Panel):
    bl_space_type = 'VIEW_3D'
    bl_region_type = 'HEADER'
    bl_parent_id = 'VIEW3D_PT_overlay'
    bl_label = "Objects"

    def draw(self, context):
        layout = self.layout
        view = context.space_data
        overlay = view.overlay
        display_all = overlay.show_overlays

        col = layout.column(align=True)
        col.active = display_all

        split = col.split()

        sub = split.column(align=True)
        sub.prop(overlay, "show_extras", text="Extras")
        sub.prop(overlay, "show_relationship_lines")
        sub.prop(overlay, "show_outline_selected")

        sub = split.column(align=True)
        sub.prop(overlay, "show_bones", text="Bones")
        sub.prop(overlay, "show_motion_paths")
        sub.prop(overlay, "show_object_origins", text="Origins")
        subsub = sub.column()
        subsub.active = overlay.show_object_origins
        subsub.prop(overlay, "show_object_origins_all", text="Origins (All)")


class VIEW3D_PT_overlay_geometry(Panel):
    bl_space_type = 'VIEW_3D'
    bl_region_type = 'HEADER'
    bl_parent_id = 'VIEW3D_PT_overlay'
    bl_label = "Geometry"

    def draw(self, context):
        layout = self.layout
        view = context.space_data
        overlay = view.overlay
        display_all = overlay.show_overlays
        is_wireframes = view.shading.type == 'WIREFRAME'

        col = layout.column()
        col.active = display_all

        row = col.row(align=True)
        if not is_wireframes:
            row.prop(overlay, "show_wireframes", text="")
        sub = row.row()
        sub.active = overlay.show_wireframes or is_wireframes
        sub.prop(overlay, "wireframe_threshold", text="Wireframe")
        sub.prop(overlay, "wireframe_opacity", text="Opacity")

        row = col.row(align=True)
        if context.mode not in {
                'EDIT_ARMATURE', 'POSE', 'OBJECT',
                'PAINT_GPENCIL', 'VERTEX_GPENCIL', 'WEIGHT_GPENCIL', 'SCULPT_GPENCIL', 'EDIT_GPENCIL',
        }:
            row.prop(overlay, "show_fade_inactive", text="")
            sub = row.row()
            sub.active = overlay.show_fade_inactive
            sub.prop(overlay, "fade_inactive_alpha", text="Fade Inactive Geometry")

        col = layout.column(align=True)
        col.active = display_all

        col.prop(overlay, "show_face_orientation")

        # sub.prop(overlay, "show_onion_skins")


class VIEW3D_PT_overlay_motion_tracking(Panel):
    bl_space_type = 'VIEW_3D'
    bl_region_type = 'HEADER'
    bl_parent_id = 'VIEW3D_PT_overlay'
    bl_label = "Motion Tracking"

    def draw_header(self, context):
        layout = self.layout
        view = context.space_data
        overlay = view.overlay
        display_all = overlay.show_overlays
        layout.active = display_all
        layout.prop(view, "show_reconstruction", text=self.bl_label)

    def draw(self, context):
        layout = self.layout
        view = context.space_data
        overlay = view.overlay
        display_all = overlay.show_overlays

        col = layout.column()
        col.active = display_all

        if view.show_reconstruction:
            split = col.split()

            sub = split.column(align=True)
            sub.active = view.show_reconstruction
            sub.prop(view, "show_camera_path", text="Camera Path")

            sub = split.column()
            sub.prop(view, "show_bundle_names", text="Marker Names")

            col = layout.column()
            col.active = display_all
            col.label(text="Tracks")
            row = col.row(align=True)
            row.prop(view, "tracks_display_type", text="")
            row.prop(view, "tracks_display_size", text="Size")


class VIEW3D_PT_overlay_edit_mesh(Panel):
    bl_space_type = 'VIEW_3D'
    bl_region_type = 'HEADER'
    bl_parent_id = 'VIEW3D_PT_overlay'
    bl_label = "Mesh Edit Mode"

    @classmethod
    def poll(cls, context):
        return context.mode == 'EDIT_MESH'

    def draw(self, context):
        layout = self.layout

        view = context.space_data
        shading = view.shading
        overlay = view.overlay
        display_all = overlay.show_overlays

        is_any_solid_shading = not (shading.show_xray or (shading.type == 'WIREFRAME'))

        col = layout.column()
        col.active = display_all

        split = col.split()

        sub = split.column()
        sub.active = is_any_solid_shading
        sub.prop(overlay, "show_edges", text="Edges")
        sub = split.column()
        sub.prop(overlay, "show_faces", text="Faces")
        sub = split.column()
        sub.active = is_any_solid_shading
        sub.prop(overlay, "show_face_center", text="Center")

        row = col.row(align=True)
        row.prop(overlay, "show_edge_crease", text="Creases", toggle=True)
        row.prop(overlay, "show_edge_sharp", text="Sharp", text_ctxt=i18n_contexts.plural, toggle=True)
        row.prop(overlay, "show_edge_bevel_weight", text="Bevel", toggle=True)
        row.prop(overlay, "show_edge_seams", text="Seams", toggle=True)

        if context.preferences.view.show_developer_ui:
            col.label(text="Developer")
            col.prop(overlay, "show_extra_indices", text="Indices")


class VIEW3D_PT_overlay_edit_mesh_shading(Panel):
    bl_space_type = 'VIEW_3D'
    bl_region_type = 'HEADER'
    bl_parent_id = 'VIEW3D_PT_overlay_edit_mesh'
    bl_label = "Shading"

    @classmethod
    def poll(cls, context):
        return context.mode == 'EDIT_MESH'

    def draw(self, context):
        layout = self.layout

        view = context.space_data
        shading = view.shading
        overlay = view.overlay
        tool_settings = context.tool_settings
        display_all = overlay.show_overlays
        statvis = tool_settings.statvis

        col = layout.column()
        col.active = display_all

        col.prop(overlay, "show_occlude_wire")

        col.prop(overlay, "show_weight", text="Vertex Group Weights")
        if overlay.show_weight:
            row = col.split(factor=0.33)
            row.label(text="Zero Weights")
            sub = row.row()
            sub.prop(tool_settings, "vertex_group_user", expand=True)

        if shading.type == 'WIREFRAME':
            xray = shading.show_xray_wireframe and shading.xray_alpha_wireframe < 1.0
        elif shading.type == 'SOLID':
            xray = shading.show_xray and shading.xray_alpha < 1.0
        else:
            xray = False
        statvis_active = not xray
        row = col.row()
        row.active = statvis_active
        row.prop(overlay, "show_statvis", text="Mesh Analysis")
        if overlay.show_statvis:
            col = col.column()
            col.active = statvis_active

            sub = col.split()
            sub.label(text="Type")
            sub.prop(statvis, "type", text="")

            statvis_type = statvis.type
            if statvis_type == 'OVERHANG':
                row = col.row(align=True)
                row.prop(statvis, "overhang_min", text="Minimum")
                row.prop(statvis, "overhang_max", text="Maximum")
                col.row().prop(statvis, "overhang_axis", expand=True)
            elif statvis_type == 'THICKNESS':
                row = col.row(align=True)
                row.prop(statvis, "thickness_min", text="Minimum")
                row.prop(statvis, "thickness_max", text="Maximum")
                col.prop(statvis, "thickness_samples")
            elif statvis_type == 'INTERSECT':
                pass
            elif statvis_type == 'DISTORT':
                row = col.row(align=True)
                row.prop(statvis, "distort_min", text="Minimum")
                row.prop(statvis, "distort_max", text="Maximum")
            elif statvis_type == 'SHARP':
                row = col.row(align=True)
                row.prop(statvis, "sharp_min", text="Minimum")
                row.prop(statvis, "sharp_max", text="Maximum")


class VIEW3D_PT_overlay_edit_mesh_measurement(Panel):
    bl_space_type = 'VIEW_3D'
    bl_region_type = 'HEADER'
    bl_parent_id = 'VIEW3D_PT_overlay_edit_mesh'
    bl_label = "Measurement"

    @classmethod
    def poll(cls, context):
        return context.mode == 'EDIT_MESH'

    def draw(self, context):
        layout = self.layout

        view = context.space_data
        overlay = view.overlay
        display_all = overlay.show_overlays

        col = layout.column()
        col.active = display_all

        split = col.split()

        sub = split.column()
        sub.prop(overlay, "show_extra_edge_length", text="Edge Length")
        sub.prop(overlay, "show_extra_edge_angle", text="Edge Angle")

        sub = split.column()
        sub.prop(overlay, "show_extra_face_area", text="Face Area")
        sub.prop(overlay, "show_extra_face_angle", text="Face Angle")


class VIEW3D_PT_overlay_edit_mesh_normals(Panel):
    bl_space_type = 'VIEW_3D'
    bl_region_type = 'HEADER'
    bl_parent_id = 'VIEW3D_PT_overlay_edit_mesh'
    bl_label = "Normals"

    @classmethod
    def poll(cls, context):
        return context.mode == 'EDIT_MESH'

    def draw(self, context):
        layout = self.layout

        view = context.space_data
        overlay = view.overlay
        display_all = overlay.show_overlays

        col = layout.column()
        col.active = display_all

        row = col.row(align=True)
        row.prop(overlay, "show_vertex_normals", text="", icon='NORMALS_VERTEX')
        row.prop(overlay, "show_split_normals", text="", icon='NORMALS_VERTEX_FACE')
        row.prop(overlay, "show_face_normals", text="", icon='NORMALS_FACE')

        sub = row.row(align=True)
        sub.active = overlay.show_vertex_normals or overlay.show_face_normals or overlay.show_split_normals
        sub.prop(overlay, "normals_length", text="Size")


class VIEW3D_PT_overlay_edit_mesh_freestyle(Panel):
    bl_space_type = 'VIEW_3D'
    bl_region_type = 'HEADER'
    bl_parent_id = 'VIEW3D_PT_overlay'
    bl_label = "Freestyle"

    @classmethod
    def poll(cls, context):
        return context.mode == 'EDIT_MESH' and bpy.app.build_options.freestyle

    def draw(self, context):
        layout = self.layout

        view = context.space_data
        overlay = view.overlay
        display_all = overlay.show_overlays

        col = layout.column()
        col.active = display_all

        row = col.row()
        row.prop(overlay, "show_freestyle_edge_marks", text="Edge Marks")
        row.prop(overlay, "show_freestyle_face_marks", text="Face Marks")


class VIEW3D_PT_overlay_edit_curve(Panel):
    bl_space_type = 'VIEW_3D'
    bl_region_type = 'HEADER'
    bl_parent_id = 'VIEW3D_PT_overlay'
    bl_label = "Curve Edit Mode"

    @classmethod
    def poll(cls, context):
        return context.mode == 'EDIT_CURVE'

    def draw(self, context):
        layout = self.layout
        view = context.space_data
        overlay = view.overlay
        display_all = overlay.show_overlays

        col = layout.column()
        col.active = display_all

        row = col.row()
        row.prop(overlay, "display_handle", text="Handles")

        row = col.row()
        row.prop(overlay, "show_curve_normals", text="")
        sub = row.row()
        sub.active = overlay.show_curve_normals
        sub.prop(overlay, "normals_length", text="Normals")


class VIEW3D_PT_overlay_sculpt(Panel):
    bl_space_type = 'VIEW_3D'
    bl_context = ".sculpt_mode"
    bl_region_type = 'HEADER'
    bl_parent_id = 'VIEW3D_PT_overlay'
    bl_label = "Sculpt"

    @classmethod
    def poll(cls, context):
        return (
            context.mode == 'SCULPT' and
            (context.sculpt_object and context.tool_settings.sculpt)
        )

    def draw(self, context):
        layout = self.layout
        tool_settings = context.tool_settings
        sculpt = tool_settings.sculpt

        view = context.space_data
        overlay = view.overlay

        row = layout.row(align=True)
        row.prop(sculpt, "show_mask", text="")
        sub = row.row()
        sub.active = sculpt.show_mask
        sub.prop(overlay, "sculpt_mode_mask_opacity", text="Mask")

        row = layout.row(align=True)
        row.prop(sculpt, "show_face_sets", text="")
        sub = row.row()
        sub.active = sculpt.show_face_sets
        row.prop(overlay, "sculpt_mode_face_sets_opacity", text="Face Sets")


class VIEW3D_PT_overlay_pose(Panel):
    bl_space_type = 'VIEW_3D'
    bl_region_type = 'HEADER'
    bl_parent_id = 'VIEW3D_PT_overlay'
    bl_label = "Pose Mode"

    @classmethod
    def poll(cls, context):
        mode = context.mode
        return (
            (mode == 'POSE') or
            (mode == 'PAINT_WEIGHT' and context.pose_object)
        )

    def draw(self, context):
        layout = self.layout
        view = context.space_data
        mode = context.mode
        overlay = view.overlay
        display_all = overlay.show_overlays

        col = layout.column()
        col.active = display_all

        if mode == 'POSE':
            row = col.row()
            row.prop(overlay, "show_xray_bone", text="")
            sub = row.row()
            sub.active = display_all and overlay.show_xray_bone
            sub.prop(overlay, "xray_alpha_bone", text="Fade Geometry")
        else:
            row = col.row()
            row.prop(overlay, "show_xray_bone")


class VIEW3D_PT_overlay_texture_paint(Panel):
    bl_space_type = 'VIEW_3D'
    bl_region_type = 'HEADER'
    bl_parent_id = 'VIEW3D_PT_overlay'
    bl_label = "Texture Paint"

    @classmethod
    def poll(cls, context):
        return context.mode == 'PAINT_TEXTURE'

    def draw(self, context):
        layout = self.layout
        view = context.space_data
        overlay = view.overlay
        display_all = overlay.show_overlays

        col = layout.column()
        col.active = display_all
        col.prop(overlay, "texture_paint_mode_opacity")


class VIEW3D_PT_overlay_vertex_paint(Panel):
    bl_space_type = 'VIEW_3D'
    bl_region_type = 'HEADER'
    bl_parent_id = 'VIEW3D_PT_overlay'
    bl_label = "Vertex Paint"

    @classmethod
    def poll(cls, context):
        return context.mode == 'PAINT_VERTEX'

    def draw(self, context):
        layout = self.layout
        view = context.space_data
        overlay = view.overlay
        display_all = overlay.show_overlays

        col = layout.column()
        col.active = display_all

        col.prop(overlay, "vertex_paint_mode_opacity")
        col.prop(overlay, "show_paint_wire")


class VIEW3D_PT_overlay_weight_paint(Panel):
    bl_space_type = 'VIEW_3D'
    bl_region_type = 'HEADER'
    bl_parent_id = 'VIEW3D_PT_overlay'
    bl_label = "Weight Paint"

    @classmethod
    def poll(cls, context):
        return context.mode == 'PAINT_WEIGHT'

    def draw(self, context):
        layout = self.layout
        view = context.space_data
        overlay = view.overlay
        display_all = overlay.show_overlays

        col = layout.column()
        col.active = display_all

        col.prop(overlay, "weight_paint_mode_opacity", text="Opacity")
        row = col.split(factor=0.33)
        row.label(text="Zero Weights")
        sub = row.row()
        sub.prop(context.tool_settings, "vertex_group_user", expand=True)

        col.prop(overlay, "show_wpaint_contours")
        col.prop(overlay, "show_paint_wire")


class VIEW3D_PT_snapping(Panel):
    bl_space_type = 'VIEW_3D'
    bl_region_type = 'HEADER'
    bl_label = "Snapping"

    def draw(self, context):
        tool_settings = context.tool_settings
        snap_elements = tool_settings.snap_elements
        obj = context.active_object
        object_mode = 'OBJECT' if obj is None else obj.mode

        layout = self.layout
        col = layout.column()
        col.label(text="Snap To")
        col.prop(tool_settings, "snap_elements", expand=True)

        col.separator()
        if 'INCREMENT' in snap_elements:
            col.prop(tool_settings, "use_snap_grid_absolute")

        if snap_elements != {'INCREMENT'}:
            col.label(text="Snap With")
            row = col.row(align=True)
            row.prop(tool_settings, "snap_target", expand=True)

            col.prop(tool_settings, "use_snap_backface_culling")

            if obj:
                if object_mode == 'EDIT':
                    col.prop(tool_settings, "use_snap_self")
                if object_mode in {'OBJECT', 'POSE', 'EDIT', 'WEIGHT_PAINT'}:
                    col.prop(tool_settings, "use_snap_align_rotation")

            if 'FACE' in snap_elements:
                col.prop(tool_settings, "use_snap_project")

            if 'VOLUME' in snap_elements:
                col.prop(tool_settings, "use_snap_peel_object")

        col.label(text="Affect")
        row = col.row(align=True)
        row.prop(tool_settings, "use_snap_translate", text="Move", toggle=True)
        row.prop(tool_settings, "use_snap_rotate", text="Rotate", toggle=True)
        row.prop(tool_settings, "use_snap_scale", text="Scale", toggle=True)


class VIEW3D_PT_proportional_edit(Panel):
    bl_space_type = 'VIEW_3D'
    bl_region_type = 'HEADER'
    bl_label = "Proportional Editing"
    bl_ui_units_x = 8

    def draw(self, context):
        layout = self.layout
        tool_settings = context.tool_settings
        col = layout.column()
        col.active = (tool_settings.use_proportional_edit_objects if context.mode == 'OBJECT'
                      else tool_settings.use_proportional_edit)

        if context.mode != 'OBJECT':
            col.prop(tool_settings, "use_proportional_connected")
            sub = col.column()
            sub.active = not tool_settings.use_proportional_connected
            sub.prop(tool_settings, "use_proportional_projected")
            col.separator()

        col.prop(tool_settings, "proportional_edit_falloff", expand=True)


class VIEW3D_PT_transform_orientations(Panel):
    bl_space_type = 'VIEW_3D'
    bl_region_type = 'HEADER'
    bl_label = "Transform Orientations"
    bl_ui_units_x = 8

    def draw(self, context):
        layout = self.layout
        layout.label(text="Transform Orientations")

        scene = context.scene
        orient_slot = scene.transform_orientation_slots[0]
        orientation = orient_slot.custom_orientation

        row = layout.row()
        col = row.column()
        col.prop(orient_slot, "type", expand=True)
        row.operator("transform.create_orientation", text="", icon='ADD', emboss=False).use = True

        if orientation:
            row = layout.row(align=False)
            row.prop(orientation, "name", text="", icon='OBJECT_ORIGIN')
            row.operator("transform.delete_orientation", text="", icon='X', emboss=False)


class VIEW3D_PT_gpencil_origin(Panel):
    bl_space_type = 'VIEW_3D'
    bl_region_type = 'HEADER'
    bl_label = "Stroke Placement"

    def draw(self, context):
        layout = self.layout
        tool_settings = context.tool_settings
        gpd = context.gpencil_data

        layout.label(text="Stroke Placement")

        row = layout.row()
        col = row.column()
        col.prop(tool_settings, "gpencil_stroke_placement_view3d", expand=True)

        if tool_settings.gpencil_stroke_placement_view3d == 'SURFACE':
            row = layout.row()
            row.label(text="Offset")
            row = layout.row()
            row.prop(gpd, "zdepth_offset", text="")

        if tool_settings.gpencil_stroke_placement_view3d == 'STROKE':
            row = layout.row()
            row.label(text="Target")
            row = layout.row()
            row.prop(tool_settings, "gpencil_stroke_snap_mode", expand=True)


class VIEW3D_PT_gpencil_lock(Panel):
    bl_space_type = 'VIEW_3D'
    bl_region_type = 'HEADER'
    bl_label = "Drawing Plane"

    def draw(self, context):
        layout = self.layout
        layout.label(text="Drawing Plane")

        row = layout.row()
        col = row.column()
        col.prop(context.tool_settings.gpencil_sculpt, "lock_axis", expand=True)


class VIEW3D_PT_gpencil_guide(Panel):
    bl_space_type = 'VIEW_3D'
    bl_region_type = 'HEADER'
    bl_label = "Guides"

    def draw(self, context):
        settings = context.tool_settings.gpencil_sculpt.guide

        layout = self.layout
        layout.label(text="Guides")

        col = layout.column()
        col.active = settings.use_guide
        col.prop(settings, "type", expand=True)

        if settings.type in {'ISO', 'PARALLEL', 'RADIAL'}:
            col.prop(settings, "angle")
            row = col.row(align=True)

        col.prop(settings, "use_snapping")
        if settings.use_snapping:

            if settings.type == 'RADIAL':
                col.prop(settings, "angle_snap")
            else:
                col.prop(settings, "spacing")

        if settings.type in {'CIRCULAR', 'RADIAL'} or settings.use_snapping:
            col.label(text="Reference Point")
            row = col.row(align=True)
            row.prop(settings, "reference_point", expand=True)
            if settings.reference_point == 'CUSTOM':
                col.prop(settings, "location", text="Custom Location")
            elif settings.reference_point == 'OBJECT':
                col.prop(settings, "reference_object", text="Object Location")
                if not settings.reference_object:
                    col.label(text="No object selected, using cursor")


class VIEW3D_PT_overlay_gpencil_options(Panel):
    bl_space_type = 'VIEW_3D'
    bl_region_type = 'HEADER'
    bl_parent_id = 'VIEW3D_PT_overlay'
    bl_label = ""

    @classmethod
    def poll(cls, context):
        return context.object and context.object.type == 'GPENCIL'

    def draw_header(self, context):
        layout = self.layout
        layout.label(text={
            'PAINT_GPENCIL': "Draw Grease Pencil",
            'EDIT_GPENCIL': "Edit Grease Pencil",
            'SCULPT_GPENCIL': "Sculpt Grease Pencil",
            'WEIGHT_GPENCIL': "Weight Grease Pencil",
            'VERTEX_GPENCIL': "Vertex Grease Pencil",
            'OBJECT': "Grease Pencil",
        }[context.mode])

    def draw(self, context):
        layout = self.layout
        view = context.space_data
        overlay = view.overlay

        layout.prop(overlay, "use_gpencil_onion_skin", text="Onion Skin")

        col = layout.column()
        row = col.row()
        row.prop(overlay, "use_gpencil_grid", text="")
        sub = row.row(align=True)
        sub.active = overlay.use_gpencil_grid
        sub.prop(overlay, "gpencil_grid_opacity", text="Canvas", slider=True)
        sub.prop(overlay, "use_gpencil_canvas_xray", text="", icon='XRAY')

        row = col.row()
        row.prop(overlay, "use_gpencil_fade_layers", text="")
        sub = row.row()
        sub.active = overlay.use_gpencil_fade_layers
        sub.prop(overlay, "gpencil_fade_layer", text="Fade Layers", slider=True)

        row = col.row()
        row.prop(overlay, "use_gpencil_fade_objects", text="")
        sub = row.row(align=True)
        sub.active = overlay.use_gpencil_fade_objects
        sub.prop(overlay, "gpencil_fade_objects", text="Fade Objects", slider=True)
        sub.prop(overlay, "use_gpencil_fade_gp_objects", text="", icon='OUTLINER_OB_GREASEPENCIL')

        if context.object.mode in {'EDIT_GPENCIL', 'SCULPT_GPENCIL', 'WEIGHT_GPENCIL', 'VERTEX_GPENCIL'}:
            split = layout.split()
            col = split.column()
            col.prop(overlay, "use_gpencil_edit_lines", text="Edit Lines")
            col = split.column()
            col.prop(overlay, "use_gpencil_multiedit_line_only", text="Only in Multiframe")

            if context.object.mode == 'EDIT_GPENCIL':
                split = layout.split()
                col = split.column()
                col.prop(overlay, "use_gpencil_show_directions")
                col = split.column()
                col.prop(overlay, "use_gpencil_show_material_name", text="Material Name")

            layout.prop(overlay, "vertex_opacity", text="Vertex Opacity", slider=True)

            # Handles for Curve Edit
            if context.object.mode == 'EDIT_GPENCIL':
                gpd = context.object.data
                if gpd.use_curve_edit:
                    layout.prop(overlay, "display_handle", text="Handles")

        if context.object.mode in {'PAINT_GPENCIL', 'VERTEX_GPENCIL'}:
            layout.label(text="Vertex Paint")
            row = layout.row()
            shading = VIEW3D_PT_shading.get_shading(context)
            row.enabled = shading.type not in {'WIREFRAME', 'RENDERED'}
            row.prop(overlay, "gpencil_vertex_paint_opacity", text="Opacity", slider=True)


class VIEW3D_PT_quad_view(Panel):
    bl_space_type = 'VIEW_3D'
    bl_region_type = 'UI'
    bl_category = "View"
    bl_label = "Quad View"
    bl_options = {'DEFAULT_CLOSED'}

    @classmethod
    def poll(cls, context):
        view = context.space_data
        return view.region_quadviews

    def draw(self, context):
        layout = self.layout

        view = context.space_data

        region = view.region_quadviews[2]
        col = layout.column()
        col.prop(region, "lock_rotation")
        row = col.row()
        row.enabled = region.lock_rotation
        row.prop(region, "show_sync_view")
        row = col.row()
        row.enabled = region.lock_rotation and region.show_sync_view
        row.prop(region, "use_box_clip")


# Annotation properties
class VIEW3D_PT_grease_pencil(AnnotationDataPanel, Panel):
    bl_space_type = 'VIEW_3D'
    bl_region_type = 'UI'
    bl_category = "View"

    # NOTE: this is just a wrapper around the generic GP Panel


class VIEW3D_PT_annotation_onion(AnnotationOnionSkin, Panel):
    bl_space_type = 'VIEW_3D'
    bl_region_type = 'UI'
    bl_category = "View"
    bl_parent_id = 'VIEW3D_PT_grease_pencil'

    # NOTE: this is just a wrapper around the generic GP Panel


class TOPBAR_PT_annotation_layers(Panel, AnnotationDataPanel):
    bl_space_type = 'VIEW_3D'
    bl_region_type = 'HEADER'
    bl_label = "Layers"
    bl_ui_units_x = 14


class VIEW3D_PT_view3d_stereo(Panel):
    bl_space_type = 'VIEW_3D'
    bl_region_type = 'UI'
    bl_category = "View"
    bl_label = "Stereoscopy"
    bl_options = {'DEFAULT_CLOSED'}

    @classmethod
    def poll(cls, context):
        scene = context.scene

        multiview = scene.render.use_multiview
        return multiview

    def draw(self, context):
        layout = self.layout
        view = context.space_data

        basic_stereo = context.scene.render.views_format == 'STEREO_3D'

        col = layout.column()
        col.row().prop(view, "stereo_3d_camera", expand=True)

        col.label(text="Display")
        row = col.row()
        row.active = basic_stereo
        row.prop(view, "show_stereo_3d_cameras")
        row = col.row()
        row.active = basic_stereo
        split = row.split()
        split.prop(view, "show_stereo_3d_convergence_plane")
        split = row.split()
        split.prop(view, "stereo_3d_convergence_plane_alpha", text="Alpha")
        split.active = view.show_stereo_3d_convergence_plane
        row = col.row()
        split = row.split()
        split.prop(view, "show_stereo_3d_volume")
        split = row.split()
        split.active = view.show_stereo_3d_volume
        split.prop(view, "stereo_3d_volume_alpha", text="Alpha")


class VIEW3D_PT_context_properties(Panel):
    bl_space_type = 'VIEW_3D'
    bl_region_type = 'UI'
    bl_category = "Item"
    bl_label = "Properties"
    bl_options = {'DEFAULT_CLOSED'}

    @staticmethod
    def _active_context_member(context):
        obj = context.object
        if obj:
            object_mode = obj.mode
            if object_mode == 'POSE':
                return "active_pose_bone"
            elif object_mode == 'EDIT' and obj.type == 'ARMATURE':
                return "active_bone"
            else:
                return "object"

        return ""

    @classmethod
    def poll(cls, context):
        import rna_prop_ui
        member = cls._active_context_member(context)

        if member:
            context_member, member = rna_prop_ui.rna_idprop_context_value(context, member, object)
            return context_member and rna_prop_ui.rna_idprop_has_properties(context_member)

        return False

    def draw(self, context):
        import rna_prop_ui
        member = VIEW3D_PT_context_properties._active_context_member(context)

        if member:
            # Draw with no edit button
            rna_prop_ui.draw(self.layout, context, member, object, False)


# Grease Pencil Object - Multiframe falloff tools
class VIEW3D_PT_gpencil_multi_frame(Panel):
    bl_space_type = 'VIEW_3D'
    bl_region_type = 'HEADER'
    bl_label = "Multi Frame"

    def draw(self, context):
        gpd = context.gpencil_data
        settings = context.tool_settings.gpencil_sculpt

        layout = self.layout
        col = layout.column(align=True)
        col.prop(settings, "use_multiframe_falloff")

        # Falloff curve
        if gpd.use_multiedit and settings.use_multiframe_falloff:
            layout.template_curve_mapping(settings, "multiframe_falloff_curve", brush=True)


# Grease Pencil Object - Curve Editing tools
class VIEW3D_PT_gpencil_curve_edit(Panel):
    bl_space_type = 'VIEW_3D'
    bl_region_type = 'HEADER'
    bl_label = "Curve Editing"

    def draw(self, context):
        layout = self.layout

        gpd = context.gpencil_data
        col = layout.column(align=True)
        col.prop(gpd, "edit_curve_resolution")
        col.prop(gpd, "curve_edit_threshold")
        col.prop(gpd, "curve_edit_corner_angle")
        col.prop(gpd, "use_adaptive_curve_resolution")


class VIEW3D_MT_gpencil_edit_context_menu(Menu):
    bl_label = ""

    def draw(self, context):

        is_point_mode = context.tool_settings.gpencil_selectmode_edit == 'POINT'
        is_stroke_mode = context.tool_settings.gpencil_selectmode_edit == 'STROKE'
        is_segment_mode = context.tool_settings.gpencil_selectmode_edit == 'SEGMENT'

        layout = self.layout

        layout.operator_context = 'INVOKE_REGION_WIN'

        row = layout.row()

        if is_point_mode or is_segment_mode:
            col = row.column(align=True)

            col.label(text="Point Context Menu", icon='GP_SELECT_POINTS')
            col.separator()

            # Additive Operators
            col.operator("gpencil.stroke_subdivide", text="Subdivide").only_selected = True

            col.separator()

            col.operator("gpencil.extrude_move", text="Extrude")

            col.separator()

            # Deform Operators
            col.operator("gpencil.stroke_smooth", text="Smooth").only_selected = True
            col.operator("transform.bend", text="Bend")
            col.operator("transform.shear", text="Shear")
            col.operator("transform.tosphere", text="To Sphere")
            col.operator("transform.transform", text="Shrink/Fatten").mode = 'GPENCIL_SHRINKFATTEN'

            col.separator()

            col.menu("VIEW3D_MT_mirror", text="Mirror")
            col.menu("GPENCIL_MT_snap", text="Snap")

            col.separator()

            # Duplicate operators
            col.operator("gpencil.duplicate_move", text="Duplicate")
            col.operator("gpencil.copy", text="Copy", icon='COPYDOWN')
            col.operator("gpencil.paste", text="Paste", icon='PASTEDOWN').type = 'ACTIVE'
            col.operator("gpencil.paste", text="Paste by Layer").type = 'LAYER'

            col.separator()

            # Removal Operators
            col.operator("gpencil.stroke_merge", text="Merge")
            col.operator("gpencil.stroke_merge_by_distance").use_unselected = False
            col.operator("gpencil.stroke_split", text="Split")
            col.operator("gpencil.stroke_separate", text="Separate").mode = 'POINT'

            col.separator()

            col.operator("gpencil.delete", text="Delete").type = 'POINTS'
            col.operator("gpencil.dissolve", text="Dissolve").type = 'POINTS'
            col.operator("gpencil.dissolve", text="Dissolve Between").type = 'BETWEEN'
            col.operator("gpencil.dissolve", text="Dissolve Unselected").type = 'UNSELECT'

        if is_stroke_mode:

            col = row.column(align=True)
            col.label(text="Stroke Context Menu", icon='GP_SELECT_STROKES')
            col.separator()

            # Main Strokes Operators
            col.operator("gpencil.stroke_subdivide", text="Subdivide").only_selected = False
            col.menu("VIEW3D_MT_gpencil_simplify")
            col.operator("gpencil.stroke_trim", text="Trim")

            col.separator()

            col.operator("gpencil.stroke_smooth", text="Smooth").only_selected = False
            col.operator("transform.transform", text="Shrink/Fatten").mode = 'GPENCIL_SHRINKFATTEN'

            col.separator()

            # Layer and Materials operators
            col.menu("GPENCIL_MT_move_to_layer")
            col.menu("VIEW3D_MT_assign_material")
            col.operator("gpencil.set_active_material", text="Set as Active Material")
            col.operator_menu_enum("gpencil.stroke_arrange", "direction", text="Arrange")

            col.separator()

            col.menu("VIEW3D_MT_mirror", text="Mirror")
            col.menu("VIEW3D_MT_snap", text="Snap")

            col.separator()

            # Duplicate operators
            col.operator("gpencil.duplicate_move", text="Duplicate")
            col.operator("gpencil.copy", text="Copy", icon='COPYDOWN')
            col.operator("gpencil.paste", text="Paste", icon='PASTEDOWN').type = 'ACTIVE'
            col.operator("gpencil.paste", text="Paste by Layer").type = 'LAYER'

            col.separator()

            # Removal Operators
            col.operator("gpencil.stroke_merge_by_distance").use_unselected = True
            col.operator_menu_enum("gpencil.stroke_join", "type", text="Join")
            col.operator("gpencil.stroke_split", text="Split")
            col.operator("gpencil.stroke_separate", text="Separate").mode = 'STROKE'

            col.separator()

            col.operator("gpencil.delete", text="Delete").type = 'STROKES'

            col.separator()

            col.operator("gpencil.reproject", text="Reproject")


def draw_gpencil_layer_active(context, layout):
    gpl = context.active_gpencil_layer
    if gpl:
        layout.label(text="Active Layer")
        row = layout.row(align=True)
        row.operator_context = 'EXEC_REGION_WIN'
        row.operator_menu_enum("gpencil.layer_change", "layer", text="", icon='GREASEPENCIL')
        row.prop(gpl, "info", text="")
        row.operator("gpencil.layer_remove", text="", icon='X')


def draw_gpencil_material_active(context, layout):
    ob = context.active_object
    if ob and len(ob.material_slots) > 0 and ob.active_material_index >= 0:
        ma = ob.material_slots[ob.active_material_index].material
        if ma:
            layout.label(text="Active Material")
            row = layout.row(align=True)
            row.operator_context = 'EXEC_REGION_WIN'
            row.operator_menu_enum("gpencil.material_set", "slot", text="", icon='MATERIAL')
            row.prop(ma, "name", text="")


class VIEW3D_PT_gpencil_sculpt_context_menu(Panel):
    bl_space_type = 'VIEW_3D'
    bl_region_type = 'WINDOW'
    bl_label = "Sculpt Context Menu"
    bl_ui_units_x = 12

    def draw(self, context):
        ts = context.tool_settings
        settings = ts.gpencil_sculpt_paint
        brush = settings.brush

        layout = self.layout

        layout.prop(brush, "size", slider=True)
        layout.prop(brush, "strength")

        # Layers
        draw_gpencil_layer_active(context, layout)


class VIEW3D_PT_gpencil_weight_context_menu(Panel):
    bl_space_type = 'VIEW_3D'
    bl_region_type = 'WINDOW'
    bl_label = "Weight Paint Context Menu"
    bl_ui_units_x = 12

    def draw(self, context):
        ts = context.tool_settings
        settings = ts.gpencil_weight_paint
        brush = settings.brush

        layout = self.layout

        layout.prop(brush, "size", slider=True)
        layout.prop(brush, "strength")
        layout.prop(brush, "weight")

        # Layers
        draw_gpencil_layer_active(context, layout)


class VIEW3D_PT_gpencil_draw_context_menu(Panel):
    bl_space_type = 'VIEW_3D'
    bl_region_type = 'WINDOW'
    bl_label = "Draw Context Menu"
    bl_ui_units_x = 12

    def draw(self, context):
        ts = context.tool_settings
        settings = ts.gpencil_paint
        brush = settings.brush
        gp_settings = brush.gpencil_settings

        layout = self.layout
        is_pin_vertex = gp_settings.brush_draw_mode == 'VERTEXCOLOR'
        is_vertex = settings.color_mode == 'VERTEXCOLOR' or brush.gpencil_tool == 'TINT' or is_pin_vertex

        if brush.gpencil_tool not in {'ERASE', 'CUTTER', 'EYEDROPPER'} and is_vertex:
            split = layout.split(factor=0.1)
            split.prop(brush, "color", text="")
            split.template_color_picker(brush, "color", value_slider=True)

            col = layout.column()
            col.separator()
            col.prop_menu_enum(gp_settings, "vertex_mode", text="Mode")
            col.separator()

        if brush.gpencil_tool not in {'FILL', 'CUTTER'}:
            layout.prop(brush, "size", slider=True)
        if brush.gpencil_tool not in {'ERASE', 'FILL', 'CUTTER'}:
            layout.prop(gp_settings, "pen_strength")

        # Layers
        draw_gpencil_layer_active(context, layout)
        # Material
        if not is_vertex:
            draw_gpencil_material_active(context, layout)


class VIEW3D_PT_gpencil_vertex_context_menu(Panel):
    bl_space_type = 'VIEW_3D'
    bl_region_type = 'WINDOW'
    bl_label = "Vertex Paint Context Menu"
    bl_ui_units_x = 12

    def draw(self, context):
        layout = self.layout
        ts = context.tool_settings
        settings = ts.gpencil_vertex_paint
        brush = settings.brush
        gp_settings = brush.gpencil_settings

        col = layout.column()

        if brush.gpencil_vertex_tool in {'DRAW', 'REPLACE'}:
            split = layout.split(factor=0.1)
            split.prop(brush, "color", text="")
            split.template_color_picker(brush, "color", value_slider=True)

            col = layout.column()
            col.separator()
            col.prop_menu_enum(gp_settings, "vertex_mode", text="Mode")
            col.separator()

        row = col.row(align=True)
        row.prop(brush, "size", text="Radius")
        row.prop(gp_settings, "use_pressure", text="", icon='STYLUS_PRESSURE')

        if brush.gpencil_vertex_tool in {'DRAW', 'BLUR', 'SMEAR'}:
            row = layout.row(align=True)
            row.prop(gp_settings, "pen_strength", slider=True)
            row.prop(gp_settings, "use_strength_pressure", text="", icon='STYLUS_PRESSURE')

        # Layers
        draw_gpencil_layer_active(context, layout)


class VIEW3D_PT_paint_vertex_context_menu(Panel):
    # Only for popover, these are dummy values.
    bl_space_type = 'VIEW_3D'
    bl_region_type = 'WINDOW'
    bl_label = "Vertex Paint Context Menu"

    def draw(self, context):
        layout = self.layout

        brush = context.tool_settings.vertex_paint.brush
        capabilities = brush.vertex_paint_capabilities

        if capabilities.has_color:
            split = layout.split(factor=0.1)
            UnifiedPaintPanel.prop_unified_color(split, context, brush, "color", text="")
            UnifiedPaintPanel.prop_unified_color_picker(split, context, brush, "color", value_slider=True)
            layout.prop(brush, "blend", text="")

        UnifiedPaintPanel.prop_unified(
            layout,
            context,
            brush,
            "size",
            unified_name="use_unified_size",
            pressure_name="use_pressure_size",
            slider=True,
        )
        UnifiedPaintPanel.prop_unified(
            layout,
            context,
            brush,
            "strength",
            unified_name="use_unified_strength",
            pressure_name="use_pressure_strength",
            slider=True,
        )


class VIEW3D_PT_paint_texture_context_menu(Panel):
    # Only for popover, these are dummy values.
    bl_space_type = 'VIEW_3D'
    bl_region_type = 'WINDOW'
    bl_label = "Texture Paint Context Menu"

    def draw(self, context):
        layout = self.layout

        brush = context.tool_settings.image_paint.brush
        capabilities = brush.image_paint_capabilities

        if capabilities.has_color:
            split = layout.split(factor=0.1)
            UnifiedPaintPanel.prop_unified_color(split, context, brush, "color", text="")
            UnifiedPaintPanel.prop_unified_color_picker(split, context, brush, "color", value_slider=True)
            layout.prop(brush, "blend", text="")

        if capabilities.has_radius:
            UnifiedPaintPanel.prop_unified(
                layout,
                context,
                brush,
                "size",
                unified_name="use_unified_size",
                pressure_name="use_pressure_size",
                slider=True,
            )
            UnifiedPaintPanel.prop_unified(
                layout,
                context,
                brush,
                "strength",
                unified_name="use_unified_strength",
                pressure_name="use_pressure_strength",
                slider=True,
            )


class VIEW3D_PT_paint_weight_context_menu(Panel):
    # Only for popover, these are dummy values.
    bl_space_type = 'VIEW_3D'
    bl_region_type = 'WINDOW'
    bl_label = "Weights Context Menu"

    def draw(self, context):
        layout = self.layout

        brush = context.tool_settings.weight_paint.brush
        UnifiedPaintPanel.prop_unified(
            layout,
            context,
            brush,
            "weight",
            unified_name="use_unified_weight",
            slider=True,
        )
        UnifiedPaintPanel.prop_unified(
            layout,
            context,
            brush,
            "size",
            unified_name="use_unified_size",
            pressure_name="use_pressure_size",
            slider=True,
        )
        UnifiedPaintPanel.prop_unified(
            layout,
            context,
            brush,
            "strength",
            unified_name="use_unified_strength",
            pressure_name="use_pressure_strength",
            slider=True,
        )


class VIEW3D_PT_sculpt_context_menu(Panel):
    # Only for popover, these are dummy values.
    bl_space_type = 'VIEW_3D'
    bl_region_type = 'WINDOW'
    bl_label = "Sculpt Context Menu"

    def draw(self, context):
        layout = self.layout

        brush = context.tool_settings.sculpt.brush
        capabilities = brush.sculpt_capabilities

        if capabilities.has_color:
            split = layout.split(factor=0.1)
            UnifiedPaintPanel.prop_unified_color(split, context, brush, "color", text="")
            UnifiedPaintPanel.prop_unified_color_picker(split, context, brush, "color", value_slider=True)
            layout.prop(brush, "blend", text="")

        UnifiedPaintPanel.prop_unified(
            layout,
            context,
            brush,
            "size",
            unified_name="use_unified_size",
            pressure_name="use_pressure_size",
            slider=True,
        )
        UnifiedPaintPanel.prop_unified(
            layout,
            context,
            brush,
            "strength",
            unified_name="use_unified_strength",
            pressure_name="use_pressure_strength",
            slider=True,
        )

        if capabilities.has_auto_smooth:
            layout.prop(brush, "auto_smooth_factor", slider=True)

        if capabilities.has_normal_weight:
            layout.prop(brush, "normal_weight", slider=True)

        if capabilities.has_pinch_factor:
            text = "Pinch"
            if brush.sculpt_tool in {'BLOB', 'SNAKE_HOOK'}:
                text = "Magnify"
            layout.prop(brush, "crease_pinch_factor", slider=True, text=text)

        if capabilities.has_rake_factor:
            layout.prop(brush, "rake_factor", slider=True)

        if capabilities.has_plane_offset:
            layout.prop(brush, "plane_offset", slider=True)
            layout.prop(brush, "plane_trim", slider=True, text="Distance")

        if capabilities.has_height:
            layout.prop(brush, "height", slider=True, text="Height")


class TOPBAR_PT_gpencil_materials(GreasePencilMaterialsPanel, Panel):
    bl_space_type = 'VIEW_3D'
    bl_region_type = 'HEADER'
    bl_label = "Materials"
    bl_ui_units_x = 14

    @classmethod
    def poll(cls, context):
        ob = context.object
        return ob and ob.type == 'GPENCIL'


class TOPBAR_PT_gpencil_vertexcolor(GreasePencilVertexcolorPanel, Panel):
    bl_space_type = 'VIEW_3D'
    bl_region_type = 'HEADER'
    bl_label = "Vertex Color"
    bl_ui_units_x = 10

    @classmethod
    def poll(cls, context):
        ob = context.object
        return ob and ob.type == 'GPENCIL'


classes = (
    VIEW3D_HT_header,
    VIEW3D_HT_tool_header,
    VIEW3D_MT_editor_menus,
    VIEW3D_MT_transform,
    VIEW3D_MT_transform_object,
    VIEW3D_MT_transform_armature,
    VIEW3D_MT_mirror,
    VIEW3D_MT_snap,
    VIEW3D_MT_uv_map,
    VIEW3D_MT_view,
    VIEW3D_MT_view_local,
    VIEW3D_MT_view_cameras,
    VIEW3D_MT_view_navigation,
    VIEW3D_MT_view_align,
    VIEW3D_MT_view_align_selected,
    VIEW3D_MT_view_viewpoint,
    VIEW3D_MT_view_regions,
    VIEW3D_MT_select_object,
    VIEW3D_MT_select_object_more_less,
    VIEW3D_MT_select_pose,
    VIEW3D_MT_select_pose_more_less,
    VIEW3D_MT_select_particle,
    VIEW3D_MT_edit_mesh,
    VIEW3D_MT_edit_mesh_select_similar,
    VIEW3D_MT_edit_mesh_select_by_trait,
    VIEW3D_MT_edit_mesh_select_more_less,
    VIEW3D_MT_select_edit_mesh,
    VIEW3D_MT_select_edit_curve,
    VIEW3D_MT_select_edit_surface,
    VIEW3D_MT_select_edit_text,
    VIEW3D_MT_select_edit_metaball,
    VIEW3D_MT_edit_lattice_context_menu,
    VIEW3D_MT_select_edit_lattice,
    VIEW3D_MT_select_edit_armature,
    VIEW3D_MT_select_gpencil,
    VIEW3D_MT_select_paint_mask,
    VIEW3D_MT_select_paint_mask_vertex,
    VIEW3D_MT_angle_control,
    VIEW3D_MT_mesh_add,
    VIEW3D_MT_curve_add,
    VIEW3D_MT_surface_add,
    VIEW3D_MT_edit_metaball_context_menu,
    VIEW3D_MT_metaball_add,
    TOPBAR_MT_edit_curve_add,
    TOPBAR_MT_edit_armature_add,
    VIEW3D_MT_armature_add,
    VIEW3D_MT_light_add,
    VIEW3D_MT_lightprobe_add,
    VIEW3D_MT_camera_add,
    VIEW3D_MT_volume_add,
    VIEW3D_MT_add,
    VIEW3D_MT_image_add,
    VIEW3D_MT_object,
    VIEW3D_MT_object_animation,
    VIEW3D_MT_object_rigid_body,
    VIEW3D_MT_object_clear,
    VIEW3D_MT_object_context_menu,
    VIEW3D_MT_object_convert,
    VIEW3D_MT_object_shading,
    VIEW3D_MT_object_apply,
    VIEW3D_MT_object_relations,
    VIEW3D_MT_object_parent,
    VIEW3D_MT_object_track,
    VIEW3D_MT_object_collection,
    VIEW3D_MT_object_constraints,
    VIEW3D_MT_object_quick_effects,
    VIEW3D_MT_object_showhide,
    VIEW3D_MT_object_cleanup,
    VIEW3D_MT_make_single_user,
    VIEW3D_MT_make_links,
    VIEW3D_MT_brush_paint_modes,
    VIEW3D_MT_paint_vertex,
    VIEW3D_MT_hook,
    VIEW3D_MT_vertex_group,
    VIEW3D_MT_gpencil_vertex_group,
    VIEW3D_MT_paint_weight,
    VIEW3D_MT_paint_weight_lock,
    VIEW3D_MT_sculpt,
    VIEW3D_MT_sculpt_set_pivot,
    VIEW3D_MT_mask,
    VIEW3D_MT_face_sets,
    VIEW3D_MT_face_sets_init,
    VIEW3D_MT_random_mask,
    VIEW3D_MT_particle,
    VIEW3D_MT_particle_context_menu,
    VIEW3D_MT_particle_showhide,
    VIEW3D_MT_pose,
    VIEW3D_MT_pose_transform,
    VIEW3D_MT_pose_slide,
    VIEW3D_MT_pose_propagate,
    VIEW3D_MT_pose_library,
    VIEW3D_MT_pose_motion,
    VIEW3D_MT_pose_group,
    VIEW3D_MT_pose_ik,
    VIEW3D_MT_pose_constraints,
    VIEW3D_MT_pose_names,
    VIEW3D_MT_pose_showhide,
    VIEW3D_MT_pose_apply,
    VIEW3D_MT_pose_context_menu,
    VIEW3D_MT_bone_options_toggle,
    VIEW3D_MT_bone_options_enable,
    VIEW3D_MT_bone_options_disable,
    VIEW3D_MT_edit_mesh_context_menu,
    VIEW3D_MT_edit_mesh_select_mode,
    VIEW3D_MT_edit_mesh_select_linked,
    VIEW3D_MT_edit_mesh_select_loops,
    VIEW3D_MT_edit_mesh_extrude,
    VIEW3D_MT_edit_mesh_vertices,
    VIEW3D_MT_edit_mesh_edges,
    VIEW3D_MT_edit_mesh_edges_data,
    VIEW3D_MT_edit_mesh_faces,
    VIEW3D_MT_edit_mesh_faces_data,
    VIEW3D_MT_edit_mesh_normals,
    VIEW3D_MT_edit_mesh_normals_select_strength,
    VIEW3D_MT_edit_mesh_normals_set_strength,
    VIEW3D_MT_edit_mesh_normals_average,
    VIEW3D_MT_edit_mesh_shading,
    VIEW3D_MT_edit_mesh_weights,
    VIEW3D_MT_edit_mesh_clean,
    VIEW3D_MT_edit_mesh_delete,
    VIEW3D_MT_edit_mesh_merge,
    VIEW3D_MT_edit_mesh_split,
    VIEW3D_MT_edit_mesh_showhide,
    VIEW3D_MT_paint_gpencil,
    VIEW3D_MT_draw_gpencil,
    VIEW3D_MT_assign_material,
    VIEW3D_MT_edit_gpencil,
    VIEW3D_MT_edit_gpencil_stroke,
    VIEW3D_MT_edit_gpencil_point,
    VIEW3D_MT_edit_gpencil_delete,
    VIEW3D_MT_edit_gpencil_showhide,
    VIEW3D_MT_weight_gpencil,
    VIEW3D_MT_gpencil_animation,
    VIEW3D_MT_gpencil_simplify,
    VIEW3D_MT_gpencil_copy_layer,
    VIEW3D_MT_gpencil_autoweights,
    VIEW3D_MT_gpencil_edit_context_menu,
    VIEW3D_MT_edit_curve,
    VIEW3D_MT_edit_curve_ctrlpoints,
    VIEW3D_MT_edit_curve_segments,
    VIEW3D_MT_edit_curve_clean,
    VIEW3D_MT_edit_curve_context_menu,
    VIEW3D_MT_edit_curve_delete,
    VIEW3D_MT_edit_curve_showhide,
    VIEW3D_MT_edit_surface,
    VIEW3D_MT_edit_font,
    VIEW3D_MT_edit_font_chars,
    VIEW3D_MT_edit_font_kerning,
    VIEW3D_MT_edit_font_delete,
    VIEW3D_MT_edit_font_context_menu,
    VIEW3D_MT_edit_meta,
    VIEW3D_MT_edit_meta_showhide,
    VIEW3D_MT_edit_lattice,
    VIEW3D_MT_edit_armature,
    VIEW3D_MT_armature_context_menu,
    VIEW3D_MT_edit_armature_parent,
    VIEW3D_MT_edit_armature_roll,
    VIEW3D_MT_edit_armature_names,
    VIEW3D_MT_edit_armature_delete,
    VIEW3D_MT_edit_gpencil_transform,
    VIEW3D_MT_object_mode_pie,
    VIEW3D_MT_view_pie,
    VIEW3D_MT_transform_gizmo_pie,
    VIEW3D_MT_shading_pie,
    VIEW3D_MT_shading_ex_pie,
    VIEW3D_MT_pivot_pie,
    VIEW3D_MT_snap_pie,
    VIEW3D_MT_orientations_pie,
    VIEW3D_MT_proportional_editing_falloff_pie,
    VIEW3D_MT_sculpt_mask_edit_pie,
    VIEW3D_MT_sculpt_automasking_pie,
    VIEW3D_MT_wpaint_vgroup_lock_pie,
    VIEW3D_MT_sculpt_face_sets_edit_pie,
    VIEW3D_PT_active_tool,
    VIEW3D_PT_active_tool_duplicate,
    VIEW3D_PT_view3d_properties,
    VIEW3D_PT_view3d_lock,
    VIEW3D_PT_view3d_cursor,
    VIEW3D_PT_collections,
    VIEW3D_PT_object_type_visibility,
    VIEW3D_PT_grease_pencil,
    VIEW3D_PT_annotation_onion,
    VIEW3D_PT_gpencil_multi_frame,
    VIEW3D_PT_gpencil_curve_edit,
    VIEW3D_PT_quad_view,
    VIEW3D_PT_view3d_stereo,
    VIEW3D_PT_shading,
    VIEW3D_PT_shading_lighting,
    VIEW3D_PT_shading_color,
    VIEW3D_PT_shading_options,
    VIEW3D_PT_shading_options_shadow,
    VIEW3D_PT_shading_options_ssao,
    VIEW3D_PT_shading_render_pass,
    VIEW3D_PT_gizmo_display,
    VIEW3D_PT_overlay,
    VIEW3D_PT_overlay_guides,
    VIEW3D_PT_overlay_object,
    VIEW3D_PT_overlay_geometry,
    VIEW3D_PT_overlay_motion_tracking,
    VIEW3D_PT_overlay_edit_mesh,
    VIEW3D_PT_overlay_edit_mesh_shading,
    VIEW3D_PT_overlay_edit_mesh_measurement,
    VIEW3D_PT_overlay_edit_mesh_normals,
    VIEW3D_PT_overlay_edit_mesh_freestyle,
    VIEW3D_PT_overlay_edit_curve,
    VIEW3D_PT_overlay_texture_paint,
    VIEW3D_PT_overlay_vertex_paint,
    VIEW3D_PT_overlay_weight_paint,
    VIEW3D_PT_overlay_pose,
    VIEW3D_PT_overlay_sculpt,
    VIEW3D_PT_snapping,
    VIEW3D_PT_proportional_edit,
    VIEW3D_PT_gpencil_origin,
    VIEW3D_PT_gpencil_lock,
    VIEW3D_PT_gpencil_guide,
    VIEW3D_PT_transform_orientations,
    VIEW3D_PT_overlay_gpencil_options,
    VIEW3D_PT_context_properties,
    VIEW3D_PT_paint_vertex_context_menu,
    VIEW3D_PT_paint_texture_context_menu,
    VIEW3D_PT_paint_weight_context_menu,
    VIEW3D_PT_gpencil_vertex_context_menu,
    VIEW3D_PT_gpencil_sculpt_context_menu,
    VIEW3D_PT_gpencil_weight_context_menu,
    VIEW3D_PT_gpencil_draw_context_menu,
    VIEW3D_PT_sculpt_context_menu,
    TOPBAR_PT_gpencil_materials,
    TOPBAR_PT_gpencil_vertexcolor,
    TOPBAR_PT_annotation_layers,
)


if __name__ == "__main__":  # only for live edit.
    from bpy.utils import register_class
    for cls in classes:
        register_class(cls)<|MERGE_RESOLUTION|>--- conflicted
+++ resolved
@@ -3125,16 +3125,11 @@
 
         props = layout.operator("sculpt.dirty_mask", text='Dirty Mask')
 
-<<<<<<< HEAD
+        layout.separator()
+
         layout.menu("VIEW3D_MT_random_mask", text="Random Mask")
 
-=======
-        layout.separator()
-
-        layout.menu("VIEW3D_MT_random_mask", text="Random Mask")
-
-
->>>>>>> 74052a9f
+
 
 class VIEW3D_MT_face_sets(Menu):
     bl_label = "Face Sets"
@@ -3235,20 +3230,6 @@
         op = layout.operator("sculpt.face_sets_init", text='By Face Maps')
         op.mode = 'FACE_MAPS'
 
-class VIEW3D_MT_random_mask(Menu):
-    bl_label = "Random Mask"
-
-    def draw(self, _context):
-        layout = self.layout
-
-        op = layout.operator("sculpt.mask_init", text='Per Vertex')
-        op.mode = 'RANDOM_PER_VERTEX'
-
-        op = layout.operator("sculpt.mask_init", text='Per Face Set')
-        op.mode = 'RANDOM_PER_FACE_SET'
-
-        op = layout.operator("sculpt.mask_init", text='Per Loose Part')
-        op.mode = 'RANDOM_PER_LOOSE_PART'
 
 class VIEW3D_MT_random_mask(Menu):
     bl_label = "Random Mask"
