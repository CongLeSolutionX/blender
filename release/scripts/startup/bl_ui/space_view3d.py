# ##### BEGIN GPL LICENSE BLOCK #####
#
#  This program is free software; you can redistribute it and/or
#  modify it under the terms of the GNU General Public License
#  as published by the Free Software Foundation; either version 2
#  of the License, or (at your option) any later version.
#
#  This program is distributed in the hope that it will be useful,
#  but WITHOUT ANY WARRANTY; without even the implied warranty of
#  MERCHANTABILITY or FITNESS FOR A PARTICULAR PURPOSE.  See the
#  GNU General Public License for more details.
#
#  You should have received a copy of the GNU General Public License
#  along with this program; if not, write to the Free Software Foundation,
#  Inc., 51 Franklin Street, Fifth Floor, Boston, MA 02110-1301, USA.
#
# ##### END GPL LICENSE BLOCK #####

# <pep8 compliant>
import bpy
from bpy.types import (
    Header,
    Menu,
    Panel,
)
from bl_ui.properties_paint_common import (
    UnifiedPaintPanel,
    brush_basic_texpaint_settings,
)
from bl_ui.properties_grease_pencil_common import (
    AnnotationDataPanel,
    AnnotationOnionSkin,
    GreasePencilMaterialsPanel,
    GreasePencilVertexcolorPanel,
)
from bl_ui.space_toolsystem_common import (
    ToolActivePanelHelper,
)
from bpy.app.translations import contexts as i18n_contexts


class VIEW3D_HT_tool_header(Header):
    bl_space_type = 'VIEW_3D'
    bl_region_type = 'TOOL_HEADER'

    def draw(self, context):
        layout = self.layout

        self.draw_tool_settings(context)

        layout.separator_spacer()

        self.draw_mode_settings(context)

    def draw_tool_settings(self, context):
        layout = self.layout
        tool_mode = context.mode

        # Active Tool
        # -----------
        from bl_ui.space_toolsystem_common import ToolSelectPanelHelper
        tool = ToolSelectPanelHelper.draw_active_tool_header(
            context, layout,
            tool_key=('VIEW_3D', tool_mode),
        )
        # Object Mode Options
        # -------------------

        # Example of how tool_settings can be accessed as pop-overs.

        # TODO(campbell): editing options should be after active tool options
        # (obviously separated for from the users POV)
        draw_fn = getattr(_draw_tool_settings_context_mode, tool_mode, None)
        if draw_fn is not None:
            is_valid_context = draw_fn(context, layout, tool)

        def draw_3d_brush_settings(layout, tool_mode):
            layout.popover("VIEW3D_PT_tools_brush_settings_advanced", text="Brush")
            if tool_mode != 'PAINT_WEIGHT':
                layout.popover("VIEW3D_PT_tools_brush_texture")
            if tool_mode == 'PAINT_TEXTURE':
                layout.popover("VIEW3D_PT_tools_mask_texture")
            layout.popover("VIEW3D_PT_tools_brush_stroke")
            layout.popover("VIEW3D_PT_tools_brush_falloff")
            layout.popover("VIEW3D_PT_tools_brush_display")

        # Note: general mode options should be added to 'draw_mode_settings'.
        if tool_mode == 'SCULPT':
            if is_valid_context:
                draw_3d_brush_settings(layout, tool_mode)
        elif tool_mode == 'PAINT_VERTEX':
            if is_valid_context:
                draw_3d_brush_settings(layout, tool_mode)
        elif tool_mode == 'PAINT_WEIGHT':
            if is_valid_context:
                draw_3d_brush_settings(layout, tool_mode)
        elif tool_mode == 'PAINT_TEXTURE':
            if is_valid_context:
                draw_3d_brush_settings(layout, tool_mode)
        elif tool_mode == 'EDIT_ARMATURE':
            pass
        elif tool_mode == 'EDIT_CURVE':
            pass
        elif tool_mode == 'EDIT_MESH':
            pass
        elif tool_mode == 'POSE':
            pass
        elif tool_mode == 'PARTICLE':
            # Disable, only shows "Brush" panel, which is already in the top-bar.
            # if tool.has_datablock:
            #     layout.popover_group(context=".paint_common", **popover_kw)
            pass
        elif tool_mode == 'PAINT_GPENCIL':
            if is_valid_context:
                brush = context.tool_settings.gpencil_paint.brush
                if brush.gpencil_tool != 'ERASE':
                    if brush.gpencil_tool != 'TINT':
                        layout.popover("VIEW3D_PT_tools_grease_pencil_brush_advanced")

                    if brush.gpencil_tool not in {'FILL', 'TINT'}:
                        layout.popover("VIEW3D_PT_tools_grease_pencil_brush_stroke")

                    layout.popover("VIEW3D_PT_tools_grease_pencil_paint_appearance")
        elif tool_mode == 'SCULPT_GPENCIL':
            if is_valid_context:
                brush = context.tool_settings.gpencil_sculpt_paint.brush
                tool = brush.gpencil_tool
                if tool in {'SMOOTH', 'RANDOMIZE'}:
                    layout.popover("VIEW3D_PT_tools_grease_pencil_sculpt_options")
                layout.popover("VIEW3D_PT_tools_grease_pencil_sculpt_appearance")
        elif tool_mode == 'WEIGHT_GPENCIL':
            if is_valid_context:
                layout.popover("VIEW3D_PT_tools_grease_pencil_weight_appearance")
        elif tool_mode == 'VERTEX_GPENCIL':
            if is_valid_context:
                layout.popover("VIEW3D_PT_tools_grease_pencil_vertex_appearance")

    def draw_mode_settings(self, context):
        layout = self.layout
        mode_string = context.mode

        def row_for_mirror():
            row = layout.row(align=True)
            row.label(icon='MOD_MIRROR')
            sub = row.row(align=True)
            sub.scale_x = 0.6
            return row, sub

        if mode_string == 'EDIT_ARMATURE':
            _row, sub = row_for_mirror()
            sub.prop(context.object.data, "use_mirror_x", text="X", toggle=True)
        elif mode_string == 'POSE':
            _row, sub = row_for_mirror()
            sub.prop(context.object.pose, "use_mirror_x", text="X", toggle=True)
        elif mode_string in {'EDIT_MESH', 'PAINT_WEIGHT', 'SCULPT', 'PAINT_VERTEX', 'PAINT_TEXTURE'}:
            # Mesh Modes, Use Mesh Symmetry
            row, sub = row_for_mirror()
            sub.prop(context.object, "use_mesh_mirror_x", text="X", toggle=True)
            sub.prop(context.object, "use_mesh_mirror_y", text="Y", toggle=True)
            sub.prop(context.object, "use_mesh_mirror_z", text="Z", toggle=True)
            if mode_string == 'EDIT_MESH':
                tool_settings = context.tool_settings
                layout.prop(tool_settings, "use_mesh_automerge", text="")
            elif mode_string == 'PAINT_WEIGHT':
                row.popover(panel="VIEW3D_PT_tools_weightpaint_symmetry_for_topbar", text="")
            elif mode_string == 'SCULPT':
                row.popover(panel="VIEW3D_PT_sculpt_symmetry_for_topbar", text="")
                layout.prop(context.object.data, "use_fset_boundary_mirror")
            elif mode_string == 'PAINT_VERTEX':
                row.popover(panel="VIEW3D_PT_tools_vertexpaint_symmetry_for_topbar", text="")

        # Expand panels from the side-bar as popovers.
        popover_kw = {"space_type": 'VIEW_3D', "region_type": 'UI', "category": "Tool"}

        if mode_string == 'SCULPT':
            layout.popover_group(context=".sculpt_mode", **popover_kw)
        elif mode_string == 'PAINT_VERTEX':
            layout.popover_group(context=".vertexpaint", **popover_kw)
        elif mode_string == 'PAINT_WEIGHT':
            layout.popover_group(context=".weightpaint", **popover_kw)
        elif mode_string == 'PAINT_TEXTURE':
            layout.popover_group(context=".imagepaint", **popover_kw)
        elif mode_string == 'EDIT_TEXT':
            layout.popover_group(context=".text_edit", **popover_kw)
        elif mode_string == 'EDIT_ARMATURE':
            layout.popover_group(context=".armature_edit", **popover_kw)
        elif mode_string == 'EDIT_METABALL':
            layout.popover_group(context=".mball_edit", **popover_kw)
        elif mode_string == 'EDIT_LATTICE':
            layout.popover_group(context=".lattice_edit", **popover_kw)
        elif mode_string == 'EDIT_CURVE':
            layout.popover_group(context=".curve_edit", **popover_kw)
        elif mode_string == 'EDIT_MESH':
            layout.popover_group(context=".mesh_edit", **popover_kw)
        elif mode_string == 'POSE':
            layout.popover_group(context=".posemode", **popover_kw)
        elif mode_string == 'PARTICLE':
            layout.popover_group(context=".particlemode", **popover_kw)
        elif mode_string == 'OBJECT':
            layout.popover_group(context=".objectmode", **popover_kw)
        elif mode_string in {'PAINT_GPENCIL', 'EDIT_GPENCIL', 'SCULPT_GPENCIL', 'WEIGHT_GPENCIL'}:
            # Grease pencil layer.
            gpl = context.active_gpencil_layer
            if gpl and gpl.info is not None:
                text = gpl.info
                maxw = 25
                if len(text) > maxw:
                    text = text[:maxw - 5] + '..' + text[-3:]
            else:
                text = ""

            layout.label(text="Layer:")
            sub = layout.row()
            sub.ui_units_x = 8
            sub.popover(
                panel="TOPBAR_PT_gpencil_layers",
                text=text,
            )


class _draw_tool_settings_context_mode:
    @staticmethod
    def SCULPT(context, layout, tool):
        if (tool is None) or (not tool.has_datablock):
            return False

        try:
            row = layout.row()
            row.operator_context = 'INVOKE_DEFAULT'
            row.scale_y = 1.25
            row.operator("sculpt.call_brush_palette", text="Palette")
        except:
            pass

        paint = context.tool_settings.sculpt
        layout.template_ID_preview(paint, "brush", rows=3, cols=8, hide_buttons=True)

        brush = paint.brush
        if brush is None:
            return False

        tool_settings = context.tool_settings
        capabilities = brush.sculpt_capabilities

        ups = tool_settings.unified_paint_settings

        size = "size"
        size_owner = ups if ups.use_unified_size else brush
        if size_owner.use_locked_size == 'SCENE':
            size = "unprojected_radius"

        UnifiedPaintPanel.prop_unified(
            layout,
            context,
            brush,
            size,
            pressure_name="use_pressure_size",
            unified_name="use_unified_size",
            text="Radius",
            slider=True,
            header=True
        )

        # strength, use_strength_pressure
        pressure_name = "use_pressure_strength" if capabilities.has_strength_pressure else None
        UnifiedPaintPanel.prop_unified(
            layout,
            context,
            brush,
            "strength",
            pressure_name=pressure_name,
            unified_name="use_unified_strength",
            text="Strength",
            header=True
        )

        # direction
        if not capabilities.has_direction:
            row = layout.row()

            UnifiedPaintPanel.prop_unified(
                layout,
                context,
                brush,
                "direction",
                pressure_name=pressure_name,
                unified_name="use_unified_strength",
                text="",
                header=True,
                expand=True
            )

        if capabilities.has_color:
            #note we swap the labels here so users don't get confused.
            row = layout.row(align=True)
            row.ui_units_x = 4.5
            row.prop_enum(context.space_data.shading, "color_type", "VERTEX", text="Colors")
            row.prop_enum(context.space_data.shading, "color_type", "MATERIAL", text="Normal")

            UnifiedPaintPanel.prop_unified_color(layout, context, brush, "color", text="")
            row = layout.row()
            row.ui_units_x = 3
            row.prop(brush, "blend", text="", expand=False)

        return True

    @staticmethod
    def PAINT_TEXTURE(context, layout, tool):
        if (tool is None) or (not tool.has_datablock):
            return False

        paint = context.tool_settings.image_paint
        layout.template_ID_preview(paint, "brush", rows=3, cols=8, hide_buttons=True)

        brush = paint.brush
        if brush is None:
            return False

        brush_basic_texpaint_settings(layout, context, brush, compact=True)

        return True

    @staticmethod
    def PAINT_VERTEX(context, layout, tool):
        if (tool is None) or (not tool.has_datablock):
            return False

        paint = context.tool_settings.vertex_paint
        layout.template_ID_preview(paint, "brush", rows=3, cols=8, hide_buttons=True)

        brush = paint.brush
        if brush is None:
            return False

        brush_basic_texpaint_settings(layout, context, brush, compact=True)

        return True

    @staticmethod
    def PAINT_WEIGHT(context, layout, tool):
        if (tool is None) or (not tool.has_datablock):
            return False

        paint = context.tool_settings.weight_paint
        layout.template_ID_preview(paint, "brush", rows=3, cols=8, hide_buttons=True)
        brush = paint.brush
        if brush is None:
            return False

        capabilities = brush.weight_paint_capabilities
        if capabilities.has_weight:
            UnifiedPaintPanel.prop_unified(
                layout,
                context,
                brush,
                "weight",
                unified_name="use_unified_weight",
                slider=True,
                header=True
            )

        UnifiedPaintPanel.prop_unified(
            layout,
            context,
            brush,
            "size",
            pressure_name="use_pressure_size",
            unified_name="use_unified_size",
            slider=True,
            text="Radius",
            header=True
        )
        UnifiedPaintPanel.prop_unified(
            layout,
            context,
            brush,
            "strength",
            pressure_name="use_pressure_strength",
            unified_name="use_unified_strength",
            header=True
        )

        return True

    @staticmethod
    def PAINT_GPENCIL(context, layout, tool):
        if tool is None:
            return False

        if tool.idname == "builtin.cutter":
            row = layout.row(align=True)
            row.prop(context.tool_settings.gpencil_sculpt, "intersection_threshold")
            return False
        elif not tool.has_datablock:
            return False

        paint = context.tool_settings.gpencil_paint
        brush = paint.brush
        if brush is None:
            return False

        gp_settings = brush.gpencil_settings

        row = layout.row(align=True)
        tool_settings = context.scene.tool_settings
        settings = tool_settings.gpencil_paint
        row.template_ID_preview(settings, "brush", rows=3, cols=8, hide_buttons=True)

        if context.object and brush.gpencil_tool in {'FILL', 'DRAW'}:
            from bl_ui.properties_paint_common import (
                brush_basic__draw_color_selector,
            )
            brush_basic__draw_color_selector(context, layout, brush, gp_settings, None)

        if context.object and brush.gpencil_tool == 'TINT':
            row.separator(factor=0.4)
            row.prop_with_popover(brush, "color", text="", panel="TOPBAR_PT_gpencil_vertexcolor")

        from bl_ui.properties_paint_common import (
            brush_basic_gpencil_paint_settings,
        )
        brush_basic_gpencil_paint_settings(layout, context, brush, compact=True)

        return True

    @staticmethod
    def SCULPT_GPENCIL(context, layout, tool):
        if (tool is None) or (not tool.has_datablock):
            return False
        paint = context.tool_settings.gpencil_sculpt_paint
        brush = paint.brush

        from bl_ui.properties_paint_common import (
            brush_basic_gpencil_sculpt_settings,
        )
        brush_basic_gpencil_sculpt_settings(layout, context, brush, compact=True)

        return True

    @staticmethod
    def WEIGHT_GPENCIL(context, layout, tool):
        if (tool is None) or (not tool.has_datablock):
            return False
        paint = context.tool_settings.gpencil_weight_paint
        brush = paint.brush

        from bl_ui.properties_paint_common import (
            brush_basic_gpencil_weight_settings,
        )
        brush_basic_gpencil_weight_settings(layout, context, brush, compact=True)

        return True

    @staticmethod
    def VERTEX_GPENCIL(context, layout, tool):
        if (tool is None) or (not tool.has_datablock):
            return False

        paint = context.tool_settings.gpencil_vertex_paint
        brush = paint.brush

        row = layout.row(align=True)
        tool_settings = context.scene.tool_settings
        settings = tool_settings.gpencil_vertex_paint
        row.template_ID_preview(settings, "brush", rows=3, cols=8, hide_buttons=True)

        if brush.gpencil_vertex_tool not in {'BLUR', 'AVERAGE', 'SMEAR'}:
            row.separator(factor=0.4)
            row.prop_with_popover(brush, "color", text="", panel="TOPBAR_PT_gpencil_vertexcolor")

        from bl_ui.properties_paint_common import (
            brush_basic_gpencil_vertex_settings,
        )

        brush_basic_gpencil_vertex_settings(layout, context, brush, compact=True)

        return True

    @staticmethod
    def PARTICLE(context, layout, tool):
        if (tool is None) or (not tool.has_datablock):
            return False

        # See: 'VIEW3D_PT_tools_brush', basically a duplicate
        settings = context.tool_settings.particle_edit
        brush = settings.brush
        tool = settings.tool
        if tool == 'NONE':
            return False

        layout.prop(brush, "size", slider=True)
        if tool == 'ADD':
            layout.prop(brush, "count")

            layout.prop(settings, "use_default_interpolate")
            layout.prop(brush, "steps", slider=True)
            layout.prop(settings, "default_key_count", slider=True)
        else:
            layout.prop(brush, "strength", slider=True)

            if tool == 'LENGTH':
                layout.row().prop(brush, "length_mode", expand=True)
            elif tool == 'PUFF':
                layout.row().prop(brush, "puff_mode", expand=True)
                layout.prop(brush, "use_puff_volume")
            elif tool == 'COMB':
                row = layout.row()
                row.active = settings.is_editable
                row.prop(settings, "use_emitter_deflect", text="Deflect Emitter")
                sub = row.row(align=True)
                sub.active = settings.use_emitter_deflect
                sub.prop(settings, "emitter_distance", text="Distance")

        return True


class VIEW3D_HT_header(Header):
    bl_space_type = 'VIEW_3D'

    @staticmethod
    def draw_xform_template(layout, context):
        obj = context.active_object
        object_mode = 'OBJECT' if obj is None else obj.mode
        has_pose_mode = (
            (object_mode == 'POSE') or
            (object_mode == 'WEIGHT_PAINT' and context.pose_object is not None)
        )

        tool_settings = context.tool_settings

        # Mode & Transform Settings
        scene = context.scene

        # Orientation
        if object_mode in {'OBJECT', 'EDIT', 'EDIT_GPENCIL'} or has_pose_mode:
            orient_slot = scene.transform_orientation_slots[0]
            row = layout.row(align=True)

            sub = row.row()
            sub.ui_units_x = 4
            sub.prop_with_popover(
                orient_slot,
                "type",
                text="",
                panel="VIEW3D_PT_transform_orientations",
            )

        # Pivot
        if object_mode in {'OBJECT', 'EDIT', 'EDIT_GPENCIL', 'SCULPT_GPENCIL'} or has_pose_mode:
            layout.prop(tool_settings, "transform_pivot_point", text="", icon_only=True)

        # Snap
        show_snap = False
        if obj is None:
            show_snap = True
        else:
            if (object_mode not in {
                    'SCULPT', 'VERTEX_PAINT', 'WEIGHT_PAINT', 'TEXTURE_PAINT',
                    'PAINT_GPENCIL', 'SCULPT_GPENCIL', 'WEIGHT_GPENCIL', 'VERTEX_GPENCIL'
            }) or has_pose_mode:
                show_snap = True
            else:

                paint_settings = UnifiedPaintPanel.paint_settings(context)

                if paint_settings:
                    brush = paint_settings.brush
                    if brush and hasattr(brush, "stroke_method") and brush.stroke_method == 'CURVE':
                        show_snap = True

        if show_snap:
            snap_items = bpy.types.ToolSettings.bl_rna.properties["snap_elements"].enum_items
            snap_elements = tool_settings.snap_elements
            if len(snap_elements) == 1:
                text = ""
                for elem in snap_elements:
                    icon = snap_items[elem].icon
                    break
            else:
                text = "Mix"
                icon = 'NONE'
            del snap_items, snap_elements

            row = layout.row(align=True)
            row.prop(tool_settings, "use_snap", text="")

            sub = row.row(align=True)
            sub.popover(
                panel="VIEW3D_PT_snapping",
                icon=icon,
                text=text,
            )

        # Proportional editing
        if object_mode in {'EDIT', 'PARTICLE_EDIT', 'SCULPT_GPENCIL', 'EDIT_GPENCIL', 'OBJECT'}:
            row = layout.row(align=True)
            kw = {}
            if object_mode == 'OBJECT':
                attr = "use_proportional_edit_objects"
            else:
                attr = "use_proportional_edit"

                if tool_settings.use_proportional_edit:
                    if tool_settings.use_proportional_connected:
                        kw["icon"] = 'PROP_CON'
                    elif tool_settings.use_proportional_projected:
                        kw["icon"] = 'PROP_PROJECTED'
                    else:
                        kw["icon"] = 'PROP_ON'
                else:
                    kw["icon"] = 'PROP_OFF'

            row.prop(tool_settings, attr, icon_only=True, **kw)
            sub = row.row(align=True)
            sub.active = getattr(tool_settings, attr)
            sub.prop_with_popover(
                tool_settings,
                "proportional_edit_falloff",
                text="",
                icon_only=True,
                panel="VIEW3D_PT_proportional_edit",
            )

    def draw(self, context):
        layout = self.layout

        tool_settings = context.tool_settings
        view = context.space_data
        shading = view.shading

        layout.row(align=True).template_header()

        row = layout.row(align=True)
        obj = context.active_object
        # mode_string = context.mode
        object_mode = 'OBJECT' if obj is None else obj.mode
        has_pose_mode = (
            (object_mode == 'POSE') or
            (object_mode == 'WEIGHT_PAINT' and context.pose_object is not None)
        )

        # Note: This is actually deadly in case enum_items have to be dynamically generated
        #       (because internal RNA array iterator will free everything immediately...).
        # XXX This is an RNA internal issue, not sure how to fix it.
        # Note: Tried to add an accessor to get translated UI strings instead of manual call
        #       to pgettext_iface below, but this fails because translated enumitems
        #       are always dynamically allocated.
        act_mode_item = bpy.types.Object.bl_rna.properties["mode"].enum_items[object_mode]
        act_mode_i18n_context = bpy.types.Object.bl_rna.properties["mode"].translation_context

        sub = row.row(align=True)
        sub.ui_units_x = 5.5
        sub.operator_menu_enum(
            "object.mode_set", "mode",
            text=bpy.app.translations.pgettext_iface(act_mode_item.name, act_mode_i18n_context),
            icon=act_mode_item.icon,
        )
        del act_mode_item

        layout.template_header_3D_mode()

        # Contains buttons like Mode, Pivot, Layer, Mesh Select Mode...
        if obj:
            # Particle edit
            if object_mode == 'PARTICLE_EDIT':
                row = layout.row()
                row.prop(tool_settings.particle_edit, "select_mode", text="", expand=True)

        # Grease Pencil
        if obj and obj.type == 'GPENCIL' and context.gpencil_data:
            gpd = context.gpencil_data

            if gpd.is_stroke_paint_mode:
                row = layout.row()
                sub = row.row(align=True)
                sub.prop(tool_settings, "use_gpencil_draw_onback", text="", icon='MOD_OPACITY')
                sub.separator(factor=0.4)
                sub.prop(tool_settings, "use_gpencil_automerge_strokes", text="")
                sub.separator(factor=0.4)
                sub.prop(tool_settings, "use_gpencil_weight_data_add", text="", icon='WPAINT_HLT')
                sub.separator(factor=0.4)
                sub.prop(tool_settings, "use_gpencil_draw_additive", text="", icon='FREEZE')

            # Select mode for Editing
            if gpd.use_stroke_edit_mode:
                row = layout.row(align=True)
                row.prop_enum(tool_settings, "gpencil_selectmode_edit", text="", value='POINT')
                row.prop_enum(tool_settings, "gpencil_selectmode_edit", text="", value='STROKE')

                subrow = row.row(align=True)
                subrow.enabled = not gpd.use_curve_edit
                subrow.prop_enum(tool_settings, "gpencil_selectmode_edit", text="", value='SEGMENT')

                # Curve edit submode
                row = layout.row(align=True)
                row.prop(gpd, "use_curve_edit", text="",
                         icon='IPO_BEZIER')
                sub = row.row(align=True)
                sub.active = gpd.use_curve_edit
                sub.popover(
                    panel="VIEW3D_PT_gpencil_curve_edit",
                    text="Curve Editing",
                )

            # Select mode for Sculpt
            if gpd.is_stroke_sculpt_mode:
                row = layout.row(align=True)
                row.prop(tool_settings, "use_gpencil_select_mask_point", text="")
                row.prop(tool_settings, "use_gpencil_select_mask_stroke", text="")
                row.prop(tool_settings, "use_gpencil_select_mask_segment", text="")

            # Select mode for Vertex Paint
            if gpd.is_stroke_vertex_mode:
                row = layout.row(align=True)
                row.prop(tool_settings, "use_gpencil_vertex_select_mask_point", text="")
                row.prop(tool_settings, "use_gpencil_vertex_select_mask_stroke", text="")
                row.prop(tool_settings, "use_gpencil_vertex_select_mask_segment", text="")

            if gpd.is_stroke_paint_mode:
                row = layout.row(align=True)
                row.prop(gpd, "use_multiedit", text="", icon='GP_MULTIFRAME_EDITING')

            if (
                    gpd.use_stroke_edit_mode or
                    gpd.is_stroke_sculpt_mode or
                    gpd.is_stroke_weight_mode or
                    gpd.is_stroke_vertex_mode
            ):
                row = layout.row(align=True)
                row.prop(gpd, "use_multiedit", text="", icon='GP_MULTIFRAME_EDITING')

                sub = row.row(align=True)
                sub.enabled = gpd.use_multiedit
                sub.popover(
                    panel="VIEW3D_PT_gpencil_multi_frame",
                    text="Multiframe",
                )

        overlay = view.overlay

        VIEW3D_MT_editor_menus.draw_collapsible(context, layout)

        layout.separator_spacer()

        if object_mode in {'PAINT_GPENCIL', 'SCULPT_GPENCIL'}:
            # Grease pencil
            if object_mode == 'PAINT_GPENCIL':
                layout.prop_with_popover(
                    tool_settings,
                    "gpencil_stroke_placement_view3d",
                    text="",
                    panel="VIEW3D_PT_gpencil_origin",
                )

            if object_mode in {'PAINT_GPENCIL', 'SCULPT_GPENCIL'}:
                layout.prop_with_popover(
                    tool_settings.gpencil_sculpt,
                    "lock_axis",
                    text="",
                    panel="VIEW3D_PT_gpencil_lock",
                )

            if object_mode == 'PAINT_GPENCIL':
                # FIXME: this is bad practice!
                # Tool options are to be displayed in the topbar.
                if context.workspace.tools.from_space_view3d_mode(object_mode).idname == "builtin_brush.Draw":
                    settings = tool_settings.gpencil_sculpt.guide
                    row = layout.row(align=True)
                    row.prop(settings, "use_guide", text="", icon='GRID')
                    sub = row.row(align=True)
                    sub.active = settings.use_guide
                    sub.popover(
                        panel="VIEW3D_PT_gpencil_guide",
                        text="Guides",
                    )

            layout.separator_spacer()
        else:
            # Transform settings depending on tool header visibility
            VIEW3D_HT_header.draw_xform_template(layout, context)

            layout.separator_spacer()

        # Viewport Settings
        layout.popover(
            panel="VIEW3D_PT_object_type_visibility",
            icon_value=view.icon_from_show_object_viewport,
            text="",
        )

        # Gizmo toggle & popover.
        row = layout.row(align=True)
        # FIXME: place-holder icon.
        row.prop(view, "show_gizmo", text="", toggle=True, icon='GIZMO')
        sub = row.row(align=True)
        sub.active = view.show_gizmo
        sub.popover(
            panel="VIEW3D_PT_gizmo_display",
            text="",
        )

        # Overlay toggle & popover.
        row = layout.row(align=True)
        row.prop(overlay, "show_overlays", icon='OVERLAY', text="")
        sub = row.row(align=True)
        sub.active = overlay.show_overlays
        sub.popover(panel="VIEW3D_PT_overlay", text="")

        row = layout.row()
        row.active = (object_mode == 'EDIT') or (shading.type in {'WIREFRAME', 'SOLID'})

        # While exposing 'shading.show_xray(_wireframe)' is correct.
        # this hides the key shortcut from users: T70433.
        if has_pose_mode:
            draw_depressed = overlay.show_xray_bone
        elif shading.type == 'WIREFRAME':
            draw_depressed = shading.show_xray_wireframe
        else:
            draw_depressed = shading.show_xray
        row.operator(
            "view3d.toggle_xray",
            text="",
            icon='XRAY',
            depress=draw_depressed,
        )

        row = layout.row(align=True)
        row.prop(shading, "type", text="", expand=True)
        sub = row.row(align=True)
        # TODO, currently render shading type ignores mesh two-side, until it's supported
        # show the shading popover which shows double-sided option.

        # sub.enabled = shading.type != 'RENDERED'
        sub.popover(panel="VIEW3D_PT_shading", text="")


class VIEW3D_MT_editor_menus(Menu):
    bl_label = ""

    def draw(self, context):
        layout = self.layout
        obj = context.active_object
        mode_string = context.mode
        edit_object = context.edit_object
        gp_edit = obj and obj.mode in {'EDIT_GPENCIL', 'PAINT_GPENCIL', 'SCULPT_GPENCIL',
                                       'WEIGHT_GPENCIL', 'VERTEX_GPENCIL'}
        ts = context.scene.tool_settings

        layout.menu("VIEW3D_MT_view")

        # Select Menu
        if gp_edit:
            if mode_string not in {'PAINT_GPENCIL', 'WEIGHT_GPENCIL'}:
                if (
                        mode_string == 'SCULPT_GPENCIL' and
                        (ts.use_gpencil_select_mask_point or
                         ts.use_gpencil_select_mask_stroke or
                         ts.use_gpencil_select_mask_segment)
                ):
                    layout.menu("VIEW3D_MT_select_gpencil")
                elif mode_string == 'EDIT_GPENCIL':
                    layout.menu("VIEW3D_MT_select_gpencil")
                elif mode_string == 'VERTEX_GPENCIL':
                    layout.menu("VIEW3D_MT_select_gpencil")
        elif mode_string in {'PAINT_WEIGHT', 'PAINT_VERTEX', 'PAINT_TEXTURE'}:
            mesh = obj.data
            if mesh.use_paint_mask:
                layout.menu("VIEW3D_MT_select_paint_mask")
            elif mesh.use_paint_mask_vertex and mode_string in {'PAINT_WEIGHT', 'PAINT_VERTEX'}:
                layout.menu("VIEW3D_MT_select_paint_mask_vertex")
        elif mode_string != 'SCULPT':
            layout.menu("VIEW3D_MT_select_%s" % mode_string.lower())

        if gp_edit:
            pass
        elif mode_string == 'OBJECT':
            layout.menu("VIEW3D_MT_add", text="Add", text_ctxt=i18n_contexts.operator_default)
        elif mode_string == 'EDIT_MESH':
            layout.menu("VIEW3D_MT_mesh_add", text="Add", text_ctxt=i18n_contexts.operator_default)
        elif mode_string == 'EDIT_CURVE':
            layout.menu("VIEW3D_MT_curve_add", text="Add", text_ctxt=i18n_contexts.operator_default)
        elif mode_string == 'EDIT_SURFACE':
            layout.menu("VIEW3D_MT_surface_add", text="Add", text_ctxt=i18n_contexts.operator_default)
        elif mode_string == 'EDIT_METABALL':
            layout.menu("VIEW3D_MT_metaball_add", text="Add", text_ctxt=i18n_contexts.operator_default)
        elif mode_string == 'EDIT_ARMATURE':
            layout.menu("TOPBAR_MT_edit_armature_add", text="Add", text_ctxt=i18n_contexts.operator_default)

        if gp_edit:
            if obj and obj.mode == 'PAINT_GPENCIL':
                layout.menu("VIEW3D_MT_draw_gpencil")
            elif obj and obj.mode == 'EDIT_GPENCIL':
                layout.menu("VIEW3D_MT_edit_gpencil")
                layout.menu("VIEW3D_MT_edit_gpencil_stroke")
                layout.menu("VIEW3D_MT_edit_gpencil_point")
            elif obj and obj.mode == 'WEIGHT_GPENCIL':
                layout.menu("VIEW3D_MT_weight_gpencil")
            if obj and obj.mode == 'VERTEX_GPENCIL':
                layout.menu("VIEW3D_MT_paint_gpencil")

        elif edit_object:
            layout.menu("VIEW3D_MT_edit_%s" % edit_object.type.lower())

            if mode_string == 'EDIT_MESH':
                layout.menu("VIEW3D_MT_edit_mesh_vertices")
                layout.menu("VIEW3D_MT_edit_mesh_edges")
                layout.menu("VIEW3D_MT_edit_mesh_faces")
                layout.menu("VIEW3D_MT_uv_map", text="UV")
            elif mode_string in {'EDIT_CURVE', 'EDIT_SURFACE'}:
                layout.menu("VIEW3D_MT_edit_curve_ctrlpoints")
                layout.menu("VIEW3D_MT_edit_curve_segments")

        elif obj:
            if mode_string != 'PAINT_TEXTURE':
                layout.menu("VIEW3D_MT_%s" % mode_string.lower())
            if mode_string == 'SCULPT':
                layout.menu("VIEW3D_MT_mask")
                layout.menu("VIEW3D_MT_face_sets")

        else:
            layout.menu("VIEW3D_MT_object")


# ********** Menu **********


# ********** Utilities **********


class ShowHideMenu:
    bl_label = "Show/Hide"
    _operator_name = ""

    def draw(self, _context):
        layout = self.layout

        layout.operator("%s.reveal" % self._operator_name)
        layout.operator("%s.hide" % self._operator_name, text="Hide Selected").unselected = False
        layout.operator("%s.hide" % self._operator_name, text="Hide Unselected").unselected = True


# Standard transforms which apply to all cases (mix-in class, not used directly).
class VIEW3D_MT_transform_base:
    bl_label = "Transform"
    bl_category = "View"

    # TODO: get rid of the custom text strings?
    def draw(self, context):
        layout = self.layout

        layout.operator("transform.translate")
        layout.operator("transform.rotate")
        layout.operator("transform.resize", text="Scale")

        layout.separator()

        layout.operator("transform.tosphere", text="To Sphere")
        layout.operator("transform.shear", text="Shear")
        layout.operator("transform.bend", text="Bend")
        layout.operator("transform.push_pull", text="Push/Pull")

        if context.mode in {'EDIT_MESH', 'EDIT_ARMATURE', 'EDIT_SURFACE', 'EDIT_CURVE',
                            'EDIT_LATTICE', 'EDIT_METABALL'}:
            layout.operator("transform.vertex_warp", text="Warp")
            layout.operator_context = 'EXEC_REGION_WIN'
            layout.operator("transform.vertex_random", text="Randomize").offset = 0.1
            layout.operator_context = 'INVOKE_REGION_WIN'


# Generic transform menu - geometry types
class VIEW3D_MT_transform(VIEW3D_MT_transform_base, Menu):
    def draw(self, context):
        # base menu
        VIEW3D_MT_transform_base.draw(self, context)

        # generic...
        layout = self.layout
        if context.mode == 'EDIT_MESH':
            layout.operator("transform.shrink_fatten", text="Shrink/Fatten")
            layout.operator("transform.skin_resize")
        elif context.mode == 'EDIT_CURVE':
            layout.operator("transform.transform", text="Radius").mode = 'CURVE_SHRINKFATTEN'

        layout.separator()

        layout.operator("transform.translate", text="Move Texture Space").texture_space = True
        layout.operator("transform.resize", text="Scale Texture Space").texture_space = True


# Object-specific extensions to Transform menu
class VIEW3D_MT_transform_object(VIEW3D_MT_transform_base, Menu):
    def draw(self, context):
        layout = self.layout

        # base menu
        VIEW3D_MT_transform_base.draw(self, context)

        # object-specific option follow...
        layout.separator()

        layout.operator("transform.translate", text="Move Texture Space").texture_space = True
        layout.operator("transform.resize", text="Scale Texture Space").texture_space = True

        layout.separator()

        layout.operator_context = 'EXEC_REGION_WIN'
        # XXX see alignmenu() in edit.c of b2.4x to get this working
        layout.operator("transform.transform", text="Align to Transform Orientation").mode = 'ALIGN'

        layout.separator()

        layout.operator("object.randomize_transform")
        layout.operator("object.align")

        # TODO: there is a strange context bug here.
        """
        layout.operator_context = 'INVOKE_REGION_WIN'
        layout.operator("object.transform_axis_target")
        """


# Armature EditMode extensions to Transform menu
class VIEW3D_MT_transform_armature(VIEW3D_MT_transform_base, Menu):
    def draw(self, context):
        layout = self.layout

        # base menu
        VIEW3D_MT_transform_base.draw(self, context)

        # armature specific extensions follow...
        obj = context.object
        if obj.type == 'ARMATURE' and obj.mode in {'EDIT', 'POSE'}:
            if obj.data.display_type == 'BBONE':
                layout.separator()

                layout.operator("transform.transform", text="Scale BBone").mode = 'BONE_SIZE'
            elif obj.data.display_type == 'ENVELOPE':
                layout.separator()

                layout.operator("transform.transform", text="Scale Envelope Distance").mode = 'BONE_SIZE'
                layout.operator("transform.transform", text="Scale Radius").mode = 'BONE_ENVELOPE'

        if context.edit_object and context.edit_object.type == 'ARMATURE':
            layout.separator()

            layout.operator("armature.align")


class VIEW3D_MT_mirror(Menu):
    bl_label = "Mirror"

    def draw(self, _context):
        layout = self.layout

        layout.operator("transform.mirror", text="Interactive Mirror")

        layout.separator()

        layout.operator_context = 'EXEC_REGION_WIN'

        for (space_name, space_id) in (("Global", 'GLOBAL'), ("Local", 'LOCAL')):
            for axis_index, axis_name in enumerate("XYZ"):
                props = layout.operator("transform.mirror", text="%s %s" % (axis_name, space_name))
                props.constraint_axis[axis_index] = True
                props.orient_type = space_id

            if space_id == 'GLOBAL':
                layout.separator()


class VIEW3D_MT_snap(Menu):
    bl_label = "Snap"

    def draw(self, _context):
        layout = self.layout

        layout.operator("view3d.snap_selected_to_grid", text="Selection to Grid")
        layout.operator("view3d.snap_selected_to_cursor", text="Selection to Cursor").use_offset = False
        layout.operator("view3d.snap_selected_to_cursor", text="Selection to Cursor (Keep Offset)").use_offset = True
        layout.operator("view3d.snap_selected_to_active", text="Selection to Active")

        layout.separator()

        layout.operator("view3d.snap_cursor_to_selected", text="Cursor to Selected")
        layout.operator("view3d.snap_cursor_to_center", text="Cursor to World Origin")
        layout.operator("view3d.snap_cursor_to_grid", text="Cursor to Grid")
        layout.operator("view3d.snap_cursor_to_active", text="Cursor to Active")


class VIEW3D_MT_uv_map(Menu):
    bl_label = "UV Mapping"

    def draw(self, _context):
        layout = self.layout

        layout.operator("uv.unwrap")

        layout.separator()

        layout.operator_context = 'INVOKE_DEFAULT'
        layout.operator("uv.smart_project")
        layout.operator("uv.lightmap_pack")
        layout.operator("uv.follow_active_quads")

        layout.separator()

        layout.operator_context = 'EXEC_REGION_WIN'
        layout.operator("uv.cube_project")
        layout.operator("uv.cylinder_project")
        layout.operator("uv.sphere_project")

        layout.separator()

        layout.operator_context = 'INVOKE_REGION_WIN'
        layout.operator("uv.project_from_view").scale_to_bounds = False
        layout.operator("uv.project_from_view", text="Project from View (Bounds)").scale_to_bounds = True

        layout.separator()

        layout.operator("mesh.mark_seam").clear = False
        layout.operator("mesh.mark_seam", text="Clear Seam").clear = True

        layout.separator()

        layout.operator("uv.reset")


# ********** View menus **********


class VIEW3D_MT_view(Menu):
    bl_label = "View"

    def draw(self, context):
        layout = self.layout
        view = context.space_data

        layout.prop(view, "show_region_toolbar")
        layout.prop(view, "show_region_ui")
        layout.prop(view, "show_region_tool_header")
        layout.prop(view, "show_region_hud")

        layout.separator()

        layout.operator("view3d.view_selected", text="Frame Selected").use_all_regions = False
        if view.region_quadviews:
            layout.operator("view3d.view_selected", text="Frame Selected (Quad View)").use_all_regions = True

        layout.operator("view3d.view_all").center = False
        layout.operator("view3d.view_persportho", text="Perspective/Orthographic")
        layout.menu("VIEW3D_MT_view_local")

        layout.separator()

        layout.menu("VIEW3D_MT_view_cameras", text="Cameras")

        layout.separator()
        layout.menu("VIEW3D_MT_view_viewpoint")
        layout.menu("VIEW3D_MT_view_navigation")
        layout.menu("VIEW3D_MT_view_align")

        layout.separator()

        layout.operator_context = 'INVOKE_REGION_WIN'
        layout.menu("VIEW3D_MT_view_regions", text="View Regions")

        layout.separator()

        layout.operator("screen.animation_play", text="Play Animation")

        layout.separator()

        layout.operator("render.opengl", text="Viewport Render Image", icon='RENDER_STILL')
        layout.operator("render.opengl", text="Viewport Render Animation", icon='RENDER_ANIMATION').animation = True
        props = layout.operator("render.opengl",
                                text="Viewport Render Keyframes",
                                icon='RENDER_ANIMATION',
                                )
        props.animation = True
        props.render_keyed_only = True

        layout.separator()

        layout.menu("INFO_MT_area")


class VIEW3D_MT_view_local(Menu):
    bl_label = "Local View"

    def draw(self, _context):
        layout = self.layout

        layout.operator("view3d.localview", text="Toggle Local View")
        layout.operator("view3d.localview_remove_from")


class VIEW3D_MT_view_cameras(Menu):
    bl_label = "Cameras"

    def draw(self, _context):
        layout = self.layout

        layout.operator("view3d.object_as_camera")
        layout.operator("view3d.view_camera", text="Active Camera")
        layout.operator("view3d.view_center_camera")


class VIEW3D_MT_view_viewpoint(Menu):
    bl_label = "Viewpoint"

    def draw(self, _context):
        layout = self.layout

        layout.operator("view3d.view_camera", text="Camera")

        layout.separator()

        layout.operator("view3d.view_axis", text="Top").type = 'TOP'
        layout.operator("view3d.view_axis", text="Bottom").type = 'BOTTOM'

        layout.separator()

        layout.operator("view3d.view_axis", text="Front").type = 'FRONT'
        layout.operator("view3d.view_axis", text="Back").type = 'BACK'

        layout.separator()

        layout.operator("view3d.view_axis", text="Right").type = 'RIGHT'
        layout.operator("view3d.view_axis", text="Left").type = 'LEFT'


class VIEW3D_MT_view_navigation(Menu):
    bl_label = "Navigation"

    def draw(self, _context):
        from math import pi
        layout = self.layout

        layout.operator_enum("view3d.view_orbit", "type")
        props = layout.operator("view3d.view_orbit", text="Orbit Opposite")
        props.type = 'ORBITRIGHT'
        props.angle = pi

        layout.separator()

        layout.operator("view3d.view_roll", text="Roll Left").type = 'LEFT'
        layout.operator("view3d.view_roll", text="Roll Right").type = 'RIGHT'

        layout.separator()

        layout.operator_enum("view3d.view_pan", "type")

        layout.separator()

        layout.operator("view3d.zoom", text="Zoom In").delta = 1
        layout.operator("view3d.zoom", text="Zoom Out").delta = -1
        layout.operator("view3d.zoom_border", text="Zoom Region...")
        layout.operator("view3d.zoom_camera_1_to_1", text="Zoom Camera 1:1")

        layout.separator()

        layout.operator("view3d.fly")
        layout.operator("view3d.walk")


class VIEW3D_MT_view_align(Menu):
    bl_label = "Align View"

    def draw(self, _context):
        layout = self.layout

        layout.menu("VIEW3D_MT_view_align_selected")

        layout.separator()

        layout.operator("view3d.camera_to_view", text="Align Active Camera to View")
        layout.operator("view3d.camera_to_view_selected", text="Align Active Camera to Selected")

        layout.separator()

        layout.operator("view3d.view_all", text="Center Cursor and Frame All").center = True
        layout.operator("view3d.view_center_cursor")

        layout.separator()

        layout.operator("view3d.view_lock_to_active")
        layout.operator("view3d.view_lock_clear")


class VIEW3D_MT_view_align_selected(Menu):
    bl_label = "Align View to Active"

    def draw(self, _context):
        layout = self.layout

        props = layout.operator("view3d.view_axis", text="Top")
        props.align_active = True
        props.type = 'TOP'

        props = layout.operator("view3d.view_axis", text="Bottom")
        props.align_active = True
        props.type = 'BOTTOM'

        layout.separator()

        props = layout.operator("view3d.view_axis", text="Front")
        props.align_active = True
        props.type = 'FRONT'

        props = layout.operator("view3d.view_axis", text="Back")
        props.align_active = True
        props.type = 'BACK'

        layout.separator()

        props = layout.operator("view3d.view_axis", text="Right")
        props.align_active = True
        props.type = 'RIGHT'

        props = layout.operator("view3d.view_axis", text="Left")
        props.align_active = True
        props.type = 'LEFT'


class VIEW3D_MT_view_regions(Menu):
    bl_label = "View Regions"

    def draw(self, _context):
        layout = self.layout
        layout.operator("view3d.clip_border", text="Clipping Region...")
        layout.operator("view3d.render_border", text="Render Region...")

        layout.separator()

        layout.operator("view3d.clear_render_border")


# ********** Select menus, suffix from context.mode **********

class VIEW3D_MT_select_object_more_less(Menu):
    bl_label = "Select More/Less"

    def draw(self, _context):
        layout = self.layout

        layout = self.layout

        layout.operator("object.select_more", text="More")
        layout.operator("object.select_less", text="Less")

        layout.separator()

        props = layout.operator("object.select_hierarchy", text="Parent")
        props.extend = False
        props.direction = 'PARENT'

        props = layout.operator("object.select_hierarchy", text="Child")
        props.extend = False
        props.direction = 'CHILD'

        layout.separator()

        props = layout.operator("object.select_hierarchy", text="Extend Parent")
        props.extend = True
        props.direction = 'PARENT'

        props = layout.operator("object.select_hierarchy", text="Extend Child")
        props.extend = True
        props.direction = 'CHILD'


class VIEW3D_MT_select_object(Menu):
    bl_label = "Select"

    def draw(self, _context):
        layout = self.layout

        layout.operator("object.select_all", text="All").action = 'SELECT'
        layout.operator("object.select_all", text="None").action = 'DESELECT'
        layout.operator("object.select_all", text="Invert").action = 'INVERT'

        layout.separator()

        layout.operator("view3d.select_box")
        layout.operator("view3d.select_circle")
        layout.operator_menu_enum("view3d.select_lasso", "mode")

        layout.separator()

        layout.operator_menu_enum("object.select_by_type", "type", text="Select All by Type")
        layout.operator("object.select_camera", text="Select Active Camera")
        layout.operator("object.select_mirror")
        layout.operator("object.select_random", text="Select Random")

        layout.separator()

        layout.menu("VIEW3D_MT_select_object_more_less")

        layout.separator()

        layout.operator_menu_enum("object.select_grouped", "type", text="Select Grouped")
        layout.operator_menu_enum("object.select_linked", "type", text="Select Linked")
        layout.operator("object.select_pattern", text="Select Pattern...")


class VIEW3D_MT_select_pose_more_less(Menu):
    bl_label = "Select More/Less"

    def draw(self, _context):
        layout = self.layout

        layout = self.layout

        props = layout.operator("pose.select_hierarchy", text="Parent")
        props.extend = False
        props.direction = 'PARENT'

        props = layout.operator("pose.select_hierarchy", text="Child")
        props.extend = False
        props.direction = 'CHILD'

        layout.separator()

        props = layout.operator("pose.select_hierarchy", text="Extend Parent")
        props.extend = True
        props.direction = 'PARENT'

        props = layout.operator("pose.select_hierarchy", text="Extend Child")
        props.extend = True
        props.direction = 'CHILD'


class VIEW3D_MT_select_pose(Menu):
    bl_label = "Select"

    def draw(self, _context):
        layout = self.layout

        layout.operator("pose.select_all", text="All").action = 'SELECT'
        layout.operator("pose.select_all", text="None").action = 'DESELECT'
        layout.operator("pose.select_all", text="Invert").action = 'INVERT'

        layout.separator()

        layout.operator("view3d.select_box")
        layout.operator("view3d.select_circle")
        layout.operator_menu_enum("view3d.select_lasso", "mode")

        layout.separator()

        layout.operator("pose.select_mirror")

        layout.separator()

        layout.operator("pose.select_constraint_target", text="Constraint Target")
        layout.operator("pose.select_linked", text="Linked")

        layout.separator()

        layout.menu("VIEW3D_MT_select_pose_more_less")

        layout.separator()

        layout.operator_menu_enum("pose.select_grouped", "type", text="Grouped")
        layout.operator("object.select_pattern", text="Select Pattern...")


class VIEW3D_MT_select_particle(Menu):
    bl_label = "Select"

    def draw(self, _context):
        layout = self.layout

        layout.operator("particle.select_all", text="All").action = 'SELECT'
        layout.operator("particle.select_all", text="None").action = 'DESELECT'
        layout.operator("particle.select_all", text="Invert").action = 'INVERT'

        layout.separator()

        layout.operator("view3d.select_box")
        layout.operator("view3d.select_circle")
        layout.operator_menu_enum("view3d.select_lasso", "mode")

        layout.separator()

        layout.operator("particle.select_linked", text="Select Linked")

        layout.separator()

        layout.operator("particle.select_more")
        layout.operator("particle.select_less")

        layout.separator()

        layout.operator("particle.select_random")

        layout.separator()

        layout.operator("particle.select_roots", text="Roots")
        layout.operator("particle.select_tips", text="Tips")


class VIEW3D_MT_edit_mesh_select_similar(Menu):
    bl_label = "Select Similar"

    def draw(self, _context):
        layout = self.layout

        layout.operator_enum("mesh.select_similar", "type")

        layout.separator()

        layout.operator("mesh.select_similar_region", text="Face Regions")


class VIEW3D_MT_edit_mesh_select_by_trait(Menu):
    bl_label = "Select All by Trait"

    def draw(self, context):
        layout = self.layout
        tool_settings = context.tool_settings
        if tool_settings.mesh_select_mode[2] is False:
            layout.operator("mesh.select_non_manifold", text="Non Manifold")
        layout.operator("mesh.select_loose", text="Loose Geometry")
        layout.operator("mesh.select_interior_faces", text="Interior Faces")
        layout.operator("mesh.select_face_by_sides", text="Faces by Sides")

        layout.separator()

        layout.operator("mesh.select_ungrouped", text="Ungrouped Vertices")


class VIEW3D_MT_edit_mesh_select_more_less(Menu):
    bl_label = "Select More/Less"

    def draw(self, _context):
        layout = self.layout

        layout.operator("mesh.select_more", text="More")
        layout.operator("mesh.select_less", text="Less")

        layout.separator()

        layout.operator("mesh.select_next_item", text="Next Active")
        layout.operator("mesh.select_prev_item", text="Previous Active")


class VIEW3D_MT_edit_mesh_select_linked(Menu):
    bl_label = "Select Linked"

    def draw(self, _context):
        layout = self.layout

        layout.operator("mesh.select_linked", text="Linked")
        layout.operator("mesh.shortest_path_select", text="Shortest Path")
        layout.operator("mesh.faces_select_linked_flat", text="Linked Flat Faces")


class VIEW3D_MT_edit_mesh_select_loops(Menu):
    bl_label = "Select Loops"

    def draw(self, _context):
        layout = self.layout

        layout.operator("mesh.loop_multi_select", text="Edge Loops").ring = False
        layout.operator("mesh.loop_multi_select", text="Edge Rings").ring = True

        layout.separator()

        layout.operator("mesh.loop_to_region")
        layout.operator("mesh.region_to_loop")


class VIEW3D_MT_select_edit_mesh(Menu):
    bl_label = "Select"

    def draw(self, _context):
        layout = self.layout

        # primitive
        layout.operator("mesh.select_all", text="All").action = 'SELECT'
        layout.operator("mesh.select_all", text="None").action = 'DESELECT'
        layout.operator("mesh.select_all", text="Invert").action = 'INVERT'

        layout.separator()

        layout.operator("view3d.select_box")
        layout.operator("view3d.select_circle")
        layout.operator_menu_enum("view3d.select_lasso", "mode")

        layout.separator()

        # numeric
        layout.operator("mesh.select_random", text="Select Random")
        layout.operator("mesh.select_nth")

        layout.separator()

        # geometric
        layout.operator("mesh.edges_select_sharp", text="Select Sharp Edges")

        layout.separator()

        # other ...
        layout.menu("VIEW3D_MT_edit_mesh_select_similar")

        layout.separator()

        layout.menu("VIEW3D_MT_edit_mesh_select_by_trait")

        layout.separator()

        layout.menu("VIEW3D_MT_edit_mesh_select_more_less")

        layout.separator()

        layout.menu("VIEW3D_MT_edit_mesh_select_loops")

        layout.separator()

        layout.menu("VIEW3D_MT_edit_mesh_select_linked")

        layout.separator()

        layout.operator("mesh.select_axis", text="Side of Active")
        layout.operator("mesh.select_mirror")


class VIEW3D_MT_select_edit_curve(Menu):
    bl_label = "Select"

    def draw(self, _context):
        layout = self.layout

        layout.operator("curve.select_all", text="All").action = 'SELECT'
        layout.operator("curve.select_all", text="None").action = 'DESELECT'
        layout.operator("curve.select_all", text="Invert").action = 'INVERT'

        layout.separator()

        layout.operator("view3d.select_box")
        layout.operator("view3d.select_circle")
        layout.operator_menu_enum("view3d.select_lasso", "mode")

        layout.separator()

        layout.operator("curve.select_random")
        layout.operator("curve.select_nth")
        layout.operator("curve.select_linked", text="Select Linked")
        layout.operator("curve.select_similar", text="Select Similar")

        layout.separator()

        layout.operator("curve.de_select_first")
        layout.operator("curve.de_select_last")
        layout.operator("curve.select_next")
        layout.operator("curve.select_previous")

        layout.separator()

        layout.operator("curve.select_more")
        layout.operator("curve.select_less")


class VIEW3D_MT_select_edit_surface(Menu):
    bl_label = "Select"

    def draw(self, _context):
        layout = self.layout

        layout.operator("curve.select_all", text="All").action = 'SELECT'
        layout.operator("curve.select_all", text="None").action = 'DESELECT'
        layout.operator("curve.select_all", text="Invert").action = 'INVERT'

        layout.separator()

        layout.operator("view3d.select_box")
        layout.operator("view3d.select_circle")
        layout.operator_menu_enum("view3d.select_lasso", "mode")

        layout.separator()

        layout.operator("curve.select_random")
        layout.operator("curve.select_nth")
        layout.operator("curve.select_linked", text="Select Linked")
        layout.operator("curve.select_similar", text="Select Similar")

        layout.separator()

        layout.operator("curve.select_row")

        layout.separator()

        layout.operator("curve.select_more")
        layout.operator("curve.select_less")


class VIEW3D_MT_select_edit_text(Menu):
    bl_label = "Select"

    def draw(self, _context):
        layout = self.layout

        layout.operator("font.select_all", text="All")

        layout.separator()

        layout.operator("font.move_select", text="Previous Block").type = 'PREVIOUS_PAGE'
        layout.operator("font.move_select", text="Next Block").type = 'NEXT_PAGE'

        layout.separator()

        layout.operator("font.move_select", text="Line Begin").type = 'LINE_BEGIN'
        layout.operator("font.move_select", text="Line End").type = 'LINE_END'

        layout.separator()

        layout.operator("font.move_select", text="Previous Line").type = 'PREVIOUS_LINE'
        layout.operator("font.move_select", text="Next Line").type = 'NEXT_LINE'

        layout.separator()

        layout.operator("font.move_select", text="Previous Word").type = 'PREVIOUS_WORD'
        layout.operator("font.move_select", text="Next Word").type = 'NEXT_WORD'


class VIEW3D_MT_select_edit_metaball(Menu):
    bl_label = "Select"

    def draw(self, _context):
        layout = self.layout

        layout.operator("mball.select_all", text="All").action = 'SELECT'
        layout.operator("mball.select_all", text="None").action = 'DESELECT'
        layout.operator("mball.select_all", text="Invert").action = 'INVERT'

        layout.separator()

        layout.operator("view3d.select_box")
        layout.operator("view3d.select_circle")
        layout.operator_menu_enum("view3d.select_lasso", "mode")

        layout.separator()

        layout.operator("mball.select_random_metaelems")

        layout.separator()

        layout.operator_menu_enum("mball.select_similar", "type", text="Similar")


class VIEW3D_MT_edit_lattice_context_menu(Menu):
    bl_label = "Lattice Context Menu"

    def draw(self, _context):
        layout = self.layout

        layout = self.layout

        layout.menu("VIEW3D_MT_mirror")
        layout.operator_menu_enum("lattice.flip", "axis")
        layout.menu("VIEW3D_MT_snap")

        layout.separator()

        layout.operator("lattice.make_regular")


class VIEW3D_MT_select_edit_lattice(Menu):
    bl_label = "Select"

    def draw(self, _context):
        layout = self.layout

        layout.operator("lattice.select_all", text="All").action = 'SELECT'
        layout.operator("lattice.select_all", text="None").action = 'DESELECT'
        layout.operator("lattice.select_all", text="Invert").action = 'INVERT'

        layout.separator()

        layout.operator("view3d.select_box")
        layout.operator("view3d.select_circle")
        layout.operator_menu_enum("view3d.select_lasso", "mode")

        layout.separator()

        layout.operator("lattice.select_mirror")
        layout.operator("lattice.select_random")

        layout.separator()

        layout.operator("lattice.select_more")
        layout.operator("lattice.select_less")

        layout.separator()

        layout.operator("lattice.select_ungrouped", text="Ungrouped Vertices")


class VIEW3D_MT_select_edit_armature(Menu):
    bl_label = "Select"

    def draw(self, _context):
        layout = self.layout

        layout.operator("armature.select_all", text="All").action = 'SELECT'
        layout.operator("armature.select_all", text="None").action = 'DESELECT'
        layout.operator("armature.select_all", text="Invert").action = 'INVERT'

        layout.separator()

        layout.operator("view3d.select_box")
        layout.operator("view3d.select_circle")
        layout.operator_menu_enum("view3d.select_lasso", "mode")

        layout.separator()

        layout.operator("armature.select_mirror")

        layout.separator()

        layout.operator("armature.select_more", text="More")
        layout.operator("armature.select_less", text="Less")

        layout.separator()

        layout.operator("armature.select_linked", text="Linked")

        layout.separator()

        props = layout.operator("armature.select_hierarchy", text="Parent")
        props.extend = False
        props.direction = 'PARENT'

        props = layout.operator("armature.select_hierarchy", text="Child")
        props.extend = False
        props.direction = 'CHILD'

        layout.separator()

        props = layout.operator("armature.select_hierarchy", text="Extend Parent")
        props.extend = True
        props.direction = 'PARENT'

        props = layout.operator("armature.select_hierarchy", text="Extend Child")
        props.extend = True
        props.direction = 'CHILD'

        layout.operator_menu_enum("armature.select_similar", "type", text="Similar")
        layout.operator("object.select_pattern", text="Select Pattern...")


class VIEW3D_MT_paint_gpencil(Menu):
    bl_label = "Paint"

    def draw(self, _context):
        layout = self.layout

        layout.operator("gpencil.vertex_color_set", text="Set Vertex Colors")
        layout.operator("gpencil.stroke_reset_vertex_color")
        layout.separator()
        layout.operator("gpencil.vertex_color_invert", text="Invert")
        layout.operator("gpencil.vertex_color_levels", text="Levels")
        layout.operator("gpencil.vertex_color_hsv", text="Hue Saturation Value")
        layout.operator("gpencil.vertex_color_brightness_contrast", text="Bright/Contrast")


class VIEW3D_MT_select_gpencil(Menu):
    bl_label = "Select"

    def draw(self, context):
        layout = self.layout

        layout.operator("gpencil.select_all", text="All").action = 'SELECT'
        layout.operator("gpencil.select_all", text="None").action = 'DESELECT'
        layout.operator("gpencil.select_all", text="Invert").action = 'INVERT'

        layout.separator()

        layout.operator("gpencil.select_box")
        layout.operator("gpencil.select_circle")
        layout.operator_menu_enum("gpencil.select_lasso", "mode")

        layout.separator()

        layout.operator("gpencil.select_linked", text="Linked")
        layout.operator("gpencil.select_alternate")
        layout.operator("gpencil.select_random")
        layout.operator_menu_enum("gpencil.select_grouped", "type", text="Grouped")

        if context.mode == 'VERTEX_GPENCIL':
            layout.operator("gpencil.select_vertex_color", text="Vertex Color")

        layout.separator()

        layout.operator("gpencil.select_first")
        layout.operator("gpencil.select_last")

        layout.separator()

        layout.operator("gpencil.select_more")
        layout.operator("gpencil.select_less")


class VIEW3D_MT_select_paint_mask(Menu):
    bl_label = "Select"

    def draw(self, _context):
        layout = self.layout

        layout.operator("paint.face_select_all", text="All").action = 'SELECT'
        layout.operator("paint.face_select_all", text="None").action = 'DESELECT'
        layout.operator("paint.face_select_all", text="Invert").action = 'INVERT'

        layout.separator()

        layout.operator("view3d.select_box")
        layout.operator("view3d.select_circle")
        layout.operator_menu_enum("view3d.select_lasso", "mode")

        layout.separator()

        layout.operator("paint.face_select_linked", text="Linked")


class VIEW3D_MT_select_paint_mask_vertex(Menu):
    bl_label = "Select"

    def draw(self, _context):
        layout = self.layout

        layout.operator("paint.vert_select_all", text="All").action = 'SELECT'
        layout.operator("paint.vert_select_all", text="None").action = 'DESELECT'
        layout.operator("paint.vert_select_all", text="Invert").action = 'INVERT'

        layout.separator()

        layout.operator("view3d.select_box")
        layout.operator("view3d.select_circle")
        layout.operator_menu_enum("view3d.select_lasso", "mode")

        layout.separator()

        layout.operator("paint.vert_select_ungrouped", text="Ungrouped Vertices")


class VIEW3D_MT_angle_control(Menu):
    bl_label = "Angle Control"

    @classmethod
    def poll(cls, context):
        settings = UnifiedPaintPanel.paint_settings(context)
        if not settings:
            return False

        brush = settings.brush
        tex_slot = brush.texture_slot

        return tex_slot.has_texture_angle and tex_slot.has_texture_angle_source

    def draw(self, context):
        layout = self.layout

        settings = UnifiedPaintPanel.paint_settings(context)
        brush = settings.brush

        sculpt = (context.sculpt_object is not None)

        tex_slot = brush.texture_slot

        layout.prop(tex_slot, "use_rake", text="Rake")

        if brush.brush_capabilities.has_random_texture_angle and tex_slot.has_random_texture_angle:
            if sculpt:
                if brush.sculpt_capabilities.has_random_texture_angle:
                    layout.prop(tex_slot, "use_random", text="Random")
            else:
                layout.prop(tex_slot, "use_random", text="Random")


class VIEW3D_MT_mesh_add(Menu):
    bl_idname = "VIEW3D_MT_mesh_add"
    bl_label = "Mesh"

    def draw(self, _context):
        layout = self.layout

        layout.operator_context = 'INVOKE_REGION_WIN'

        layout.operator("mesh.primitive_plane_add", text="Plane", icon='MESH_PLANE')
        layout.operator("mesh.primitive_cube_add", text="Cube", icon='MESH_CUBE')
        layout.operator("mesh.primitive_circle_add", text="Circle", icon='MESH_CIRCLE')
        layout.operator("mesh.primitive_uv_sphere_add", text="UV Sphere", icon='MESH_UVSPHERE')
        layout.operator("mesh.primitive_ico_sphere_add", text="Ico Sphere", icon='MESH_ICOSPHERE')
        layout.operator("mesh.primitive_cylinder_add", text="Cylinder", icon='MESH_CYLINDER')
        layout.operator("mesh.primitive_cone_add", text="Cone", icon='MESH_CONE')
        layout.operator("mesh.primitive_torus_add", text="Torus", icon='MESH_TORUS')

        layout.separator()

        layout.operator("mesh.primitive_grid_add", text="Grid", icon='MESH_GRID')
        layout.operator("mesh.primitive_monkey_add", text="Monkey", icon='MESH_MONKEY')


class VIEW3D_MT_curve_add(Menu):
    bl_idname = "VIEW3D_MT_curve_add"
    bl_label = "Curve"

    def draw(self, _context):
        layout = self.layout

        layout.operator_context = 'INVOKE_REGION_WIN'

        layout.operator("curve.primitive_bezier_curve_add", text="Bezier", icon='CURVE_BEZCURVE')
        layout.operator("curve.primitive_bezier_circle_add", text="Circle", icon='CURVE_BEZCIRCLE')

        layout.separator()

        layout.operator("curve.primitive_nurbs_curve_add", text="Nurbs Curve", icon='CURVE_NCURVE')
        layout.operator("curve.primitive_nurbs_circle_add", text="Nurbs Circle", icon='CURVE_NCIRCLE')
        layout.operator("curve.primitive_nurbs_path_add", text="Path", icon='CURVE_PATH')


class VIEW3D_MT_surface_add(Menu):
    bl_idname = "VIEW3D_MT_surface_add"
    bl_label = "Surface"

    def draw(self, _context):
        layout = self.layout

        layout.operator_context = 'INVOKE_REGION_WIN'

        layout.operator("surface.primitive_nurbs_surface_curve_add", text="Nurbs Curve", icon='SURFACE_NCURVE')
        layout.operator("surface.primitive_nurbs_surface_circle_add", text="Nurbs Circle", icon='SURFACE_NCIRCLE')
        layout.operator("surface.primitive_nurbs_surface_surface_add", text="Nurbs Surface", icon='SURFACE_NSURFACE')
        layout.operator("surface.primitive_nurbs_surface_cylinder_add",
                        text="Nurbs Cylinder", icon='SURFACE_NCYLINDER')
        layout.operator("surface.primitive_nurbs_surface_sphere_add", text="Nurbs Sphere", icon='SURFACE_NSPHERE')
        layout.operator("surface.primitive_nurbs_surface_torus_add", text="Nurbs Torus", icon='SURFACE_NTORUS')


class VIEW3D_MT_edit_metaball_context_menu(Menu):
    bl_label = "Metaball Context Menu"

    def draw(self, _context):
        layout = self.layout

        layout.operator_context = 'INVOKE_REGION_WIN'

        # Add
        layout.operator("mball.duplicate_move")

        layout.separator()

        # Modify
        layout.menu("VIEW3D_MT_mirror")
        layout.menu("VIEW3D_MT_snap")

        layout.separator()

        # Remove
        layout.operator_context = 'EXEC_REGION_WIN'
        layout.operator("mball.delete_metaelems", text="Delete")


class VIEW3D_MT_metaball_add(Menu):
    bl_idname = "VIEW3D_MT_metaball_add"
    bl_label = "Metaball"

    def draw(self, _context):
        layout = self.layout

        layout.operator_context = 'INVOKE_REGION_WIN'
        layout.operator_enum("object.metaball_add", "type")


class TOPBAR_MT_edit_curve_add(Menu):
    bl_idname = "TOPBAR_MT_edit_curve_add"
    bl_label = "Add"
    bl_translation_context = i18n_contexts.operator_default

    def draw(self, context):
        is_surf = context.active_object.type == 'SURFACE'

        layout = self.layout
        layout.operator_context = 'EXEC_REGION_WIN'

        if is_surf:
            VIEW3D_MT_surface_add.draw(self, context)
        else:
            VIEW3D_MT_curve_add.draw(self, context)


class TOPBAR_MT_edit_armature_add(Menu):
    bl_idname = "TOPBAR_MT_edit_armature_add"
    bl_label = "Armature"

    def draw(self, _context):
        layout = self.layout

        layout.operator_context = 'EXEC_REGION_WIN'
        layout.operator("armature.bone_primitive_add", text="Single Bone", icon='BONE_DATA')


class VIEW3D_MT_armature_add(Menu):
    bl_idname = "VIEW3D_MT_armature_add"
    bl_label = "Armature"

    def draw(self, _context):
        layout = self.layout

        layout.operator_context = 'EXEC_REGION_WIN'
        layout.operator("object.armature_add", text="Single Bone", icon='BONE_DATA')


class VIEW3D_MT_light_add(Menu):
    bl_idname = "VIEW3D_MT_light_add"
    bl_label = "Light"

    def draw(self, _context):
        layout = self.layout

        layout.operator_context = 'INVOKE_REGION_WIN'
        layout.operator_enum("object.light_add", "type")


class VIEW3D_MT_lightprobe_add(Menu):
    bl_idname = "VIEW3D_MT_lightprobe_add"
    bl_label = "Light Probe"

    def draw(self, _context):
        layout = self.layout

        layout.operator_context = 'INVOKE_REGION_WIN'
        layout.operator_enum("object.lightprobe_add", "type")


class VIEW3D_MT_camera_add(Menu):
    bl_idname = "VIEW3D_MT_camera_add"
    bl_label = "Camera"

    def draw(self, _context):
        layout = self.layout
        layout.operator_context = 'EXEC_REGION_WIN'
        layout.operator("object.camera_add", text="Camera", icon='OUTLINER_OB_CAMERA')


class VIEW3D_MT_volume_add(Menu):
    bl_idname = "VIEW3D_MT_volume_add"
    bl_label = "Volume"

    def draw(self, _context):
        layout = self.layout
        layout.operator("object.volume_import", text="Import OpenVDB...", icon='OUTLINER_DATA_VOLUME')
        layout.operator("object.volume_add", text="Empty", icon='OUTLINER_DATA_VOLUME')


class VIEW3D_MT_add(Menu):
    bl_label = "Add"
    bl_translation_context = i18n_contexts.operator_default

    def draw(self, context):
        layout = self.layout

        # note, don't use 'EXEC_SCREEN' or operators won't get the 'v3d' context.

        # Note: was EXEC_AREA, but this context does not have the 'rv3d', which prevents
        #       "align_view" to work on first call (see T32719).
        layout.operator_context = 'EXEC_REGION_WIN'

        # layout.operator_menu_enum("object.mesh_add", "type", text="Mesh", icon='OUTLINER_OB_MESH')
        layout.menu("VIEW3D_MT_mesh_add", icon='OUTLINER_OB_MESH')

        # layout.operator_menu_enum("object.curve_add", "type", text="Curve", icon='OUTLINER_OB_CURVE')
        layout.menu("VIEW3D_MT_curve_add", icon='OUTLINER_OB_CURVE')
        # layout.operator_menu_enum("object.surface_add", "type", text="Surface", icon='OUTLINER_OB_SURFACE')
        layout.menu("VIEW3D_MT_surface_add", icon='OUTLINER_OB_SURFACE')
        layout.menu("VIEW3D_MT_metaball_add", text="Metaball", icon='OUTLINER_OB_META')
        layout.operator("object.text_add", text="Text", icon='OUTLINER_OB_FONT')
        if context.preferences.experimental.use_new_hair_type:
            layout.operator("object.hair_add", text="Hair", icon='OUTLINER_OB_HAIR')
        if context.preferences.experimental.use_new_point_cloud_type:
            layout.operator("object.pointcloud_add", text="Point Cloud", icon='OUTLINER_OB_POINTCLOUD')
        layout.menu("VIEW3D_MT_volume_add", text="Volume", icon='OUTLINER_OB_VOLUME')
        layout.operator_menu_enum("object.gpencil_add", "type", text="Grease Pencil", icon='OUTLINER_OB_GREASEPENCIL')

        layout.separator()

        if VIEW3D_MT_armature_add.is_extended():
            layout.menu("VIEW3D_MT_armature_add", icon='OUTLINER_OB_ARMATURE')
        else:
            layout.operator("object.armature_add", text="Armature", icon='OUTLINER_OB_ARMATURE')

        layout.operator("object.add", text="Lattice", icon='OUTLINER_OB_LATTICE').type = 'LATTICE'

        layout.separator()

        layout.operator_menu_enum("object.empty_add", "type", text="Empty", icon='OUTLINER_OB_EMPTY')
        layout.menu("VIEW3D_MT_image_add", text="Image", icon='OUTLINER_OB_IMAGE')

        layout.separator()

        layout.menu("VIEW3D_MT_light_add", icon='OUTLINER_OB_LIGHT')
        layout.menu("VIEW3D_MT_lightprobe_add", icon='OUTLINER_OB_LIGHTPROBE')

        layout.separator()

        if VIEW3D_MT_camera_add.is_extended():
            layout.menu("VIEW3D_MT_camera_add", icon='OUTLINER_OB_CAMERA')
        else:
            VIEW3D_MT_camera_add.draw(self, context)

        layout.separator()

        layout.operator("object.speaker_add", text="Speaker", icon='OUTLINER_OB_SPEAKER')

        layout.separator()

        layout.operator_menu_enum("object.effector_add", "type", text="Force Field", icon='OUTLINER_OB_FORCE_FIELD')

        layout.separator()

        has_collections = bool(bpy.data.collections)
        col = layout.column()
        col.enabled = has_collections

        if not has_collections or len(bpy.data.collections) > 10:
            col.operator_context = 'INVOKE_REGION_WIN'
            col.operator(
                "object.collection_instance_add",
                text="Collection Instance..." if has_collections else "No Collections to Instance",
                icon='OUTLINER_OB_GROUP_INSTANCE',
            )
        else:
            col.operator_menu_enum(
                "object.collection_instance_add",
                "collection",
                text="Collection Instance",
                icon='OUTLINER_OB_GROUP_INSTANCE',
            )


class VIEW3D_MT_image_add(Menu):
    bl_label = "Add Image"

    def draw(self, _context):
        layout = self.layout
        layout.operator("object.load_reference_image", text="Reference", icon='IMAGE_REFERENCE')
        layout.operator("object.load_background_image", text="Background", icon='IMAGE_BACKGROUND')


class VIEW3D_MT_object_relations(Menu):
    bl_label = "Relations"

    def draw(self, _context):
        layout = self.layout

        layout.operator("object.make_override_library", text="Make Library Override...")

        layout.operator("object.convert_proxy_to_override")

        layout.operator("object.make_dupli_face")

        layout.separator()

        layout.operator_menu_enum("object.make_local", "type", text="Make Local...")
        layout.menu("VIEW3D_MT_make_single_user")


class VIEW3D_MT_object(Menu):
    bl_context = "objectmode"
    bl_label = "Object"

    def draw(self, _context):
        layout = self.layout

        layout.menu("VIEW3D_MT_transform_object")
        layout.operator_menu_enum("object.origin_set", text="Set Origin", property="type")
        layout.menu("VIEW3D_MT_mirror")
        layout.menu("VIEW3D_MT_object_clear")
        layout.menu("VIEW3D_MT_object_apply")
        layout.menu("VIEW3D_MT_snap")

        layout.separator()

        layout.operator("object.duplicate_move")
        layout.operator("object.duplicate_move_linked")
        layout.operator("object.join")

        layout.separator()

        layout.operator("view3d.copybuffer", text="Copy Objects", icon='COPYDOWN')
        layout.operator("view3d.pastebuffer", text="Paste Objects", icon='PASTEDOWN')

        layout.separator()

        layout.menu("VIEW3D_MT_object_parent")
        layout.menu("VIEW3D_MT_object_collection")
        layout.menu("VIEW3D_MT_object_relations")
        layout.menu("VIEW3D_MT_object_constraints")
        layout.menu("VIEW3D_MT_object_track")
        layout.menu("VIEW3D_MT_make_links")

        layout.separator()

        layout.operator("object.shade_smooth")
        layout.operator("object.shade_flat")

        layout.separator()

        layout.menu("VIEW3D_MT_object_animation")
        layout.menu("VIEW3D_MT_object_rigid_body")

        layout.separator()

        layout.menu("VIEW3D_MT_object_quick_effects")

        layout.separator()

        layout.menu("VIEW3D_MT_object_convert")

        layout.separator()

        layout.menu("VIEW3D_MT_object_showhide")
        layout.menu("VIEW3D_MT_object_cleanup")

        layout.separator()

        layout.operator_context = 'EXEC_REGION_WIN'
        layout.operator("object.delete", text="Delete").use_global = False
        layout.operator("object.delete", text="Delete Global").use_global = True


class VIEW3D_MT_object_animation(Menu):
    bl_label = "Animation"

    def draw(self, _context):
        layout = self.layout

        layout.operator("anim.keyframe_insert_menu", text="Insert Keyframe...")
        layout.operator("anim.keyframe_delete_v3d", text="Delete Keyframes...")
        layout.operator("anim.keyframe_clear_v3d", text="Clear Keyframes...")
        layout.operator("anim.keying_set_active_set", text="Change Keying Set...")

        layout.separator()

        layout.operator("nla.bake", text="Bake Action...")
        layout.operator("gpencil.bake_mesh_animation", text="Bake Mesh to Grease Pencil...")
        layout.operator("gpencil.bake_grease_pencil_animation", text="Bake Object Transform to Grease Pencil...")


class VIEW3D_MT_object_rigid_body(Menu):
    bl_label = "Rigid Body"

    def draw(self, _context):
        layout = self.layout

        layout.operator("rigidbody.objects_add", text="Add Active").type = 'ACTIVE'
        layout.operator("rigidbody.objects_add", text="Add Passive").type = 'PASSIVE'

        layout.separator()

        layout.operator("rigidbody.objects_remove", text="Remove")

        layout.separator()

        layout.operator("rigidbody.shape_change", text="Change Shape")
        layout.operator("rigidbody.mass_calculate", text="Calculate Mass")
        layout.operator("rigidbody.object_settings_copy", text="Copy from Active")
        layout.operator("object.visual_transform_apply", text="Apply Transformation")
        layout.operator("rigidbody.bake_to_keyframes", text="Bake to Keyframes")

        layout.separator()

        layout.operator("rigidbody.connect", text="Connect")


class VIEW3D_MT_object_clear(Menu):
    bl_label = "Clear"

    def draw(self, _context):
        layout = self.layout

        layout.operator("object.location_clear", text="Location").clear_delta = False
        layout.operator("object.rotation_clear", text="Rotation").clear_delta = False
        layout.operator("object.scale_clear", text="Scale").clear_delta = False

        layout.separator()

        layout.operator("object.origin_clear", text="Origin")


class VIEW3D_MT_object_context_menu(Menu):
    bl_label = "Object Context Menu"

    def draw(self, context):

        layout = self.layout
        view = context.space_data

        obj = context.object

        selected_objects_len = len(context.selected_objects)

        # If nothing is selected
        # (disabled for now until it can be made more useful).
        '''
        if selected_objects_len == 0:

            layout.menu("VIEW3D_MT_add", text="Add", text_ctxt=i18n_contexts.operator_default)
            layout.operator("view3d.pastebuffer", text="Paste Objects", icon='PASTEDOWN')

            return
        '''

        # If something is selected

        # Individual object types.
        if obj is None:
            pass

        elif obj.type == 'CAMERA':
            layout.operator_context = 'INVOKE_REGION_WIN'

            layout.operator("view3d.object_as_camera", text="Set Active Camera")

            if obj.data.type == 'PERSP':
                props = layout.operator("wm.context_modal_mouse", text="Adjust Focal Length")
                props.data_path_iter = "selected_editable_objects"
                props.data_path_item = "data.lens"
                props.input_scale = 0.1
                if obj.data.lens_unit == 'MILLIMETERS':
                    props.header_text = "Camera Focal Length: %.1fmm"
                else:
                    props.header_text = "Camera Focal Length: %.1f\u00B0"

            else:
                props = layout.operator("wm.context_modal_mouse", text="Camera Lens Scale")
                props.data_path_iter = "selected_editable_objects"
                props.data_path_item = "data.ortho_scale"
                props.input_scale = 0.01
                props.header_text = "Camera Lens Scale: %.3f"

            if not obj.data.dof.focus_object:
                if view and view.camera == obj and view.region_3d.view_perspective == 'CAMERA':
                    props = layout.operator("ui.eyedropper_depth", text="DOF Distance (Pick)")
                else:
                    props = layout.operator("wm.context_modal_mouse", text="Adjust Focus Distance")
                    props.data_path_iter = "selected_editable_objects"
                    props.data_path_item = "data.dof.focus_distance"
                    props.input_scale = 0.02
                    props.header_text = "Focus Distance: %.3f"

            layout.separator()

        elif obj.type in {'CURVE', 'FONT'}:
            layout.operator_context = 'INVOKE_REGION_WIN'

            props = layout.operator("wm.context_modal_mouse", text="Adjust Extrusion")
            props.data_path_iter = "selected_editable_objects"
            props.data_path_item = "data.extrude"
            props.input_scale = 0.01
            props.header_text = "Extrude: %.3f"

            props = layout.operator("wm.context_modal_mouse", text="Adjust Offset")
            props.data_path_iter = "selected_editable_objects"
            props.data_path_item = "data.offset"
            props.input_scale = 0.01
            props.header_text = "Offset: %.3f"

            layout.separator()

        elif obj.type == 'EMPTY':
            layout.operator_context = 'INVOKE_REGION_WIN'

            props = layout.operator("wm.context_modal_mouse", text="Adjust Empty Display Size")
            props.data_path_iter = "selected_editable_objects"
            props.data_path_item = "empty_display_size"
            props.input_scale = 0.01
            props.header_text = "Empty Display Size: %.3f"

            layout.separator()

            if obj.empty_display_type == 'IMAGE':
                layout.operator("gpencil.trace_image")

                layout.separator()

        elif obj.type == 'LIGHT':
            light = obj.data

            layout.operator_context = 'INVOKE_REGION_WIN'

            props = layout.operator("wm.context_modal_mouse", text="Adjust Light Power")
            props.data_path_iter = "selected_editable_objects"
            props.data_path_item = "data.energy"
            props.input_scale = 1.0
            props.header_text = "Light Power: %.3f"

            if light.type == 'AREA':
                if light.shape in {'RECTANGLE', 'ELLIPSE'}:
                    props = layout.operator("wm.context_modal_mouse", text="Adjust Area Light X Size")
                    props.data_path_iter = "selected_editable_objects"
                    props.data_path_item = "data.size"
                    props.header_text = "Light Size X: %.3f"

                    props = layout.operator("wm.context_modal_mouse", text="Adjust Area Light Y Size")
                    props.data_path_iter = "selected_editable_objects"
                    props.data_path_item = "data.size_y"
                    props.header_text = "Light Size Y: %.3f"
                else:
                    props = layout.operator("wm.context_modal_mouse", text="Adjust Area Light Size")
                    props.data_path_iter = "selected_editable_objects"
                    props.data_path_item = "data.size"
                    props.header_text = "Light Size: %.3f"

            elif light.type in {'SPOT', 'POINT'}:
                props = layout.operator("wm.context_modal_mouse", text="Adjust Light Radius")
                props.data_path_iter = "selected_editable_objects"
                props.data_path_item = "data.shadow_soft_size"
                props.header_text = "Light Radius: %.3f"

            elif light.type == 'SUN':
                props = layout.operator("wm.context_modal_mouse", text="Adjust Sun Light Angle")
                props.data_path_iter = "selected_editable_objects"
                props.data_path_item = "data.angle"
                props.header_text = "Light Angle: %.3f"

            if light.type == 'SPOT':
                layout.separator()

                props = layout.operator("wm.context_modal_mouse", text="Adjust Spot Light Size")
                props.data_path_iter = "selected_editable_objects"
                props.data_path_item = "data.spot_size"
                props.input_scale = 0.01
                props.header_text = "Spot Size: %.2f"

                props = layout.operator("wm.context_modal_mouse", text="Adjust Spot Light Blend")
                props.data_path_iter = "selected_editable_objects"
                props.data_path_item = "data.spot_blend"
                props.input_scale = -0.01
                props.header_text = "Spot Blend: %.2f"

            layout.separator()

        # Shared among some object types.
        if obj is not None:
            if obj.type in {'MESH', 'CURVE', 'SURFACE'}:
                layout.operator("object.shade_smooth", text="Shade Smooth")
                layout.operator("object.shade_flat", text="Shade Flat")

                layout.separator()

            if obj.type in {'MESH', 'CURVE', 'SURFACE', 'ARMATURE', 'GPENCIL'}:
                if selected_objects_len > 1:
                    layout.operator("object.join")

            if obj.type in {'MESH', 'CURVE', 'SURFACE', 'POINTCLOUD', 'META', 'FONT'}:
                layout.operator_menu_enum("object.convert", "target")

            if obj.type == 'GPENCIL':
                layout.operator_menu_enum("gpencil.convert", "type", text="Convert To")

            if (
                    obj.type in {'MESH', 'CURVE', 'SURFACE', 'GPENCIL', 'LATTICE', 'ARMATURE', 'META', 'FONT'} or
                    (obj.type == 'EMPTY' and obj.instance_collection is not None)
            ):
                layout.operator_context = 'INVOKE_REGION_WIN'
                layout.operator_menu_enum("object.origin_set", text="Set Origin", property="type")
                layout.operator_context = 'INVOKE_DEFAULT'

                layout.separator()

        # Shared among all object types
        layout.operator("view3d.copybuffer", text="Copy Objects", icon='COPYDOWN')
        layout.operator("view3d.pastebuffer", text="Paste Objects", icon='PASTEDOWN')

        layout.separator()

        layout.operator("object.duplicate_move", icon='DUPLICATE')
        layout.operator("object.duplicate_move_linked")

        layout.separator()

        props = layout.operator("wm.call_panel", text="Rename Active Object...")
        props.name = "TOPBAR_PT_name"
        props.keep_open = False

        layout.separator()

        layout.menu("VIEW3D_MT_mirror")
        layout.menu("VIEW3D_MT_snap")
        layout.menu("VIEW3D_MT_object_parent")
        layout.operator_context = 'INVOKE_REGION_WIN'

        if view and view.local_view:
            layout.operator("view3d.localview_remove_from")
        else:
            layout.operator("object.move_to_collection")

        layout.separator()

        layout.operator("anim.keyframe_insert_menu", text="Insert Keyframe...")

        layout.separator()

        layout.operator_context = 'EXEC_REGION_WIN'
        layout.operator("object.delete", text="Delete").use_global = False


class VIEW3D_MT_object_shading(Menu):
    # XXX, this menu is a place to store shading operator in object mode
    bl_label = "Shading"

    def draw(self, _context):
        layout = self.layout
        layout.operator("object.shade_smooth", text="Smooth")
        layout.operator("object.shade_flat", text="Flat")


class VIEW3D_MT_object_apply(Menu):
    bl_label = "Apply"

    def draw(self, _context):
        layout = self.layout

        props = layout.operator("object.transform_apply", text="Location", text_ctxt=i18n_contexts.default)
        props.location, props.rotation, props.scale = True, False, False

        props = layout.operator("object.transform_apply", text="Rotation", text_ctxt=i18n_contexts.default)
        props.location, props.rotation, props.scale = False, True, False

        props = layout.operator("object.transform_apply", text="Scale", text_ctxt=i18n_contexts.default)
        props.location, props.rotation, props.scale = False, False, True

        props = layout.operator("object.transform_apply", text="All Transforms", text_ctxt=i18n_contexts.default)
        props.location, props.rotation, props.scale = True, True, True

        props = layout.operator("object.transform_apply", text="Rotation & Scale", text_ctxt=i18n_contexts.default)
        props.location, props.rotation, props.scale = False, True, True

        layout.separator()

        layout.operator(
            "object.transforms_to_deltas",
            text="Location to Deltas",
            text_ctxt=i18n_contexts.default,
        ).mode = 'LOC'
        layout.operator(
            "object.transforms_to_deltas",
            text="Rotation to Deltas",
            text_ctxt=i18n_contexts.default,
        ).mode = 'ROT'
        layout.operator(
            "object.transforms_to_deltas",
            text="Scale to Deltas",
            text_ctxt=i18n_contexts.default,
        ).mode = 'SCALE'

        layout.operator(
            "object.transforms_to_deltas",
            text="All Transforms to Deltas",
            text_ctxt=i18n_contexts.default,
        ).mode = 'ALL'
        layout.operator("object.anim_transforms_to_deltas")

        layout.separator()

        layout.operator(
            "object.visual_transform_apply",
            text="Visual Transform",
            text_ctxt=i18n_contexts.default,
        )
        layout.operator(
            "object.convert",
            text="Visual Geometry to Mesh",
            text_ctxt=i18n_contexts.default,
        ).target = 'MESH'
        layout.operator("object.duplicates_make_real")


class VIEW3D_MT_object_parent(Menu):
    bl_label = "Parent"

    def draw(self, _context):
        layout = self.layout
        operator_context_default = layout.operator_context

        layout.operator_enum("object.parent_set", "type")

        layout.separator()

        layout.operator_context = 'EXEC_REGION_WIN'
        layout.operator("object.parent_no_inverse_set")
        layout.operator_context = operator_context_default

        layout.separator()

        layout.operator_enum("object.parent_clear", "type")


class VIEW3D_MT_object_track(Menu):
    bl_label = "Track"

    def draw(self, _context):
        layout = self.layout

        layout.operator_enum("object.track_set", "type")

        layout.separator()

        layout.operator_enum("object.track_clear", "type")


class VIEW3D_MT_object_collection(Menu):
    bl_label = "Collection"

    def draw(self, _context):
        layout = self.layout

        layout.operator("object.move_to_collection")
        layout.operator("object.link_to_collection")

        layout.separator()

        layout.operator("collection.create")
        # layout.operator_menu_enum("collection.objects_remove", "collection")  # BUGGY
        layout.operator("collection.objects_remove")
        layout.operator("collection.objects_remove_all")

        layout.separator()

        layout.operator("collection.objects_add_active")
        layout.operator("collection.objects_remove_active")


class VIEW3D_MT_object_constraints(Menu):
    bl_label = "Constraints"

    def draw(self, _context):
        layout = self.layout

        layout.operator("object.constraint_add_with_targets")
        layout.operator("object.constraints_copy")

        layout.separator()

        layout.operator("object.constraints_clear")


class VIEW3D_MT_object_quick_effects(Menu):
    bl_label = "Quick Effects"

    def draw(self, _context):
        layout = self.layout

        layout.operator("object.quick_fur")
        layout.operator("object.quick_explode")
        layout.operator("object.quick_smoke")
        layout.operator("object.quick_liquid")


class VIEW3D_MT_object_showhide(Menu):
    bl_label = "Show/Hide"

    def draw(self, _context):
        layout = self.layout

        layout.operator("object.hide_view_clear")

        layout.separator()

        layout.operator("object.hide_view_set", text="Hide Selected").unselected = False
        layout.operator("object.hide_view_set", text="Hide Unselected").unselected = True


class VIEW3D_MT_object_cleanup(Menu):
    bl_label = "Clean Up"

    def draw(self, _context):
        layout = self.layout

        layout.operator("object.vertex_group_clean", text="Clean Vertex Group Weights").group_select_mode = 'ALL'
        layout.operator("object.vertex_group_limit_total", text="Limit Total Vertex Groups").group_select_mode = 'ALL'

        layout.separator()

        layout.operator("object.material_slot_remove_unused", text="Remove Unused Material Slots")


class VIEW3D_MT_make_single_user(Menu):
    bl_label = "Make Single User"

    def draw(self, _context):
        layout = self.layout
        layout.operator_context = 'EXEC_REGION_WIN'

        props = layout.operator("object.make_single_user", text="Object")
        props.object = True
        props.obdata = props.material = props.animation = props.obdata_animation = False

        props = layout.operator("object.make_single_user", text="Object & Data")
        props.object = props.obdata = True
        props.material = props.animation = props.obdata_animation = False

        props = layout.operator("object.make_single_user", text="Object & Data & Materials")
        props.object = props.obdata = props.material = True
        props.animation = props.obdata_animation = False

        props = layout.operator("object.make_single_user", text="Materials")
        props.material = True
        props.object = props.obdata = props.animation = props.obdata_animation = False

        props = layout.operator("object.make_single_user", text="Object Animation")
        props.animation = True
        props.object = props.obdata = props.material = props.obdata_animation = False

        props = layout.operator("object.make_single_user", text="Object Data Animation")
        props.obdata_animation = props.obdata = True
        props.object = props.material = props.animation = False


class VIEW3D_MT_object_convert(Menu):
    bl_label = "Convert"

    def draw(self, context):
        layout = self.layout
        ob = context.active_object

        if ob and ob.type == 'GPENCIL' and context.gpencil_data:
            layout.operator_enum("gpencil.convert", "type")
        else:
            layout.operator_enum("object.convert", "target")

        # Potrace lib dependency.
        if bpy.app.build_options.potrace:
            layout.operator("gpencil.trace_image", icon='OUTLINER_OB_GREASEPENCIL')


class VIEW3D_MT_make_links(Menu):
    bl_label = "Link/Transfer Data"

    def draw(self, _context):
        layout = self.layout
        operator_context_default = layout.operator_context

        if len(bpy.data.scenes) > 10:
            layout.operator_context = 'INVOKE_REGION_WIN'
            layout.operator("object.make_links_scene", text="Link Objects to Scene...", icon='OUTLINER_OB_EMPTY')
        else:
            layout.operator_context = 'EXEC_REGION_WIN'
            layout.operator_menu_enum("object.make_links_scene", "scene", text="Link Objects to Scene")

        layout.separator()

        layout.operator_context = operator_context_default

        layout.operator_enum("object.make_links_data", "type")  # inline

        layout.operator("object.join_uvs", text="Copy UV Maps")

        layout.separator()

        layout.operator("object.data_transfer")
        layout.operator("object.datalayout_transfer")


class VIEW3D_MT_brush_paint_modes(Menu):
    bl_label = "Enabled Modes"

    def draw(self, context):
        layout = self.layout

        settings = UnifiedPaintPanel.paint_settings(context)
        brush = settings.brush

        layout.prop(brush, "use_paint_sculpt", text="Sculpt")
        layout.prop(brush, "use_paint_uv_sculpt", text="UV Sculpt")
        layout.prop(brush, "use_paint_vertex", text="Vertex Paint")
        layout.prop(brush, "use_paint_weight", text="Weight Paint")
        layout.prop(brush, "use_paint_image", text="Texture Paint")


class VIEW3D_MT_paint_vertex(Menu):
    bl_label = "Paint"

    def draw(self, _context):
        layout = self.layout

        layout.operator("paint.vertex_color_set")
        layout.operator("paint.vertex_color_smooth")
        layout.operator("paint.vertex_color_dirt")
        layout.operator("paint.vertex_color_from_weight")

        layout.separator()

        layout.operator("paint.vertex_color_invert", text="Invert")
        layout.operator("paint.vertex_color_levels", text="Levels")
        layout.operator("paint.vertex_color_hsv", text="Hue Saturation Value")
        layout.operator("paint.vertex_color_brightness_contrast", text="Bright/Contrast")


class VIEW3D_MT_hook(Menu):
    bl_label = "Hooks"

    def draw(self, context):
        layout = self.layout
        layout.operator_context = 'EXEC_AREA'
        layout.operator("object.hook_add_newob")
        layout.operator("object.hook_add_selob").use_bone = False
        layout.operator("object.hook_add_selob", text="Hook to Selected Object Bone").use_bone = True

        if any([mod.type == 'HOOK' for mod in context.active_object.modifiers]):
            layout.separator()

            layout.operator_menu_enum("object.hook_assign", "modifier")
            layout.operator_menu_enum("object.hook_remove", "modifier")

            layout.separator()

            layout.operator_menu_enum("object.hook_select", "modifier")
            layout.operator_menu_enum("object.hook_reset", "modifier")
            layout.operator_menu_enum("object.hook_recenter", "modifier")


class VIEW3D_MT_vertex_group(Menu):
    bl_label = "Vertex Groups"

    def draw(self, context):
        layout = self.layout

        layout.operator_context = 'EXEC_AREA'
        layout.operator("object.vertex_group_assign_new")

        ob = context.active_object
        if ob.mode == 'EDIT' or (ob.mode == 'WEIGHT_PAINT' and ob.type == 'MESH' and ob.data.use_paint_mask_vertex):
            if ob.vertex_groups.active:
                layout.separator()

                layout.operator("object.vertex_group_assign", text="Assign to Active Group")
                layout.operator(
                    "object.vertex_group_remove_from",
                    text="Remove from Active Group",
                ).use_all_groups = False
                layout.operator("object.vertex_group_remove_from", text="Remove from All").use_all_groups = True

        if ob.vertex_groups.active:
            layout.separator()

            layout.operator_menu_enum("object.vertex_group_set_active", "group", text="Set Active Group")
            layout.operator("object.vertex_group_remove", text="Remove Active Group").all = False
            layout.operator("object.vertex_group_remove", text="Remove All Groups").all = True


class VIEW3D_MT_gpencil_vertex_group(Menu):
    bl_label = "Vertex Groups"

    def draw(self, context):
        layout = self.layout

        layout.operator_context = 'EXEC_AREA'
        ob = context.active_object

        layout.operator("object.vertex_group_add", text="Add New Group")
        ob = context.active_object
        if ob.vertex_groups.active:
            layout.separator()

            layout.operator("gpencil.vertex_group_assign", text="Assign")
            layout.operator("gpencil.vertex_group_remove_from", text="Remove")

            layout.operator("gpencil.vertex_group_select", text="Select")
            layout.operator("gpencil.vertex_group_deselect", text="Deselect")


class VIEW3D_MT_paint_weight_lock(Menu):
    bl_label = "Vertex Group Locks"

    def draw(self, _context):
        layout = self.layout

        op = layout.operator("object.vertex_group_lock", icon='LOCKED', text="Lock All")
        op.action, op.mask = 'LOCK', 'ALL'
        op = layout.operator("object.vertex_group_lock", icon='UNLOCKED', text="Unlock All")
        op.action, op.mask = 'UNLOCK', 'ALL'
        op = layout.operator("object.vertex_group_lock", icon='LOCKED', text="Lock Selected")
        op.action, op.mask = 'LOCK', 'SELECTED'
        op = layout.operator("object.vertex_group_lock", icon='UNLOCKED', text="Unlock Selected")
        op.action, op.mask = 'UNLOCK', 'SELECTED'
        op = layout.operator("object.vertex_group_lock", icon='LOCKED', text="Lock Unselected")
        op.action, op.mask = 'LOCK', 'UNSELECTED'
        op = layout.operator("object.vertex_group_lock", icon='UNLOCKED', text="Unlock Unselected")
        op.action, op.mask = 'UNLOCK', 'UNSELECTED'
        op = layout.operator("object.vertex_group_lock", text="Lock Only Selected")
        op.action, op.mask = 'LOCK', 'INVERT_UNSELECTED'
        op = layout.operator("object.vertex_group_lock", text="Lock Only Unselected")
        op.action, op.mask = 'UNLOCK', 'INVERT_UNSELECTED'
        op = layout.operator("object.vertex_group_lock", text="Invert Locks")
        op.action, op.mask = 'INVERT', 'ALL'


class VIEW3D_MT_paint_weight(Menu):
    bl_label = "Weights"

    @staticmethod
    def draw_generic(layout, is_editmode=False):

        if not is_editmode:

            layout.operator("paint.weight_from_bones", text="Assign Automatic from Bones").type = 'AUTOMATIC'
            layout.operator("paint.weight_from_bones", text="Assign from Bone Envelopes").type = 'ENVELOPES'

            layout.separator()

        layout.operator("object.vertex_group_normalize_all", text="Normalize All")
        layout.operator("object.vertex_group_normalize", text="Normalize")

        layout.separator()

        layout.operator("object.vertex_group_mirror", text="Mirror")
        layout.operator("object.vertex_group_invert", text="Invert")
        layout.operator("object.vertex_group_clean", text="Clean")

        layout.separator()

        layout.operator("object.vertex_group_quantize", text="Quantize")
        layout.operator("object.vertex_group_levels", text="Levels")
        layout.operator("object.vertex_group_smooth", text="Smooth")

        if not is_editmode:
            props = layout.operator("object.data_transfer", text="Transfer Weights")
            props.use_reverse_transfer = True
            props.data_type = 'VGROUP_WEIGHTS'

        layout.operator("object.vertex_group_limit_total", text="Limit Total")
        layout.operator("object.vertex_group_fix", text="Fix Deforms")

        if not is_editmode:
            layout.separator()

            layout.operator("paint.weight_set")

        layout.menu("VIEW3D_MT_paint_weight_lock", text="Locks")

    def draw(self, _context):
        self.draw_generic(self.layout, is_editmode=False)


class VIEW3D_MT_sculpt(Menu):
    bl_label = "Sculpt"

    def draw(self, _context):
        layout = self.layout

        props = layout.operator("paint.hide_show", text="Show All")
        props.action = 'SHOW'
        props.area = 'ALL'

        props = layout.operator("paint.hide_show", text="Show Bounding Box")
        props.action = 'SHOW'
        props.area = 'INSIDE'

        props = layout.operator("paint.hide_show", text="Hide Bounding Box")
        props.action = 'HIDE'
        props.area = 'INSIDE'

        props = layout.operator("paint.hide_show", text="Hide Masked")
        props.action = 'HIDE'
        props.area = 'MASKED'

        layout.separator()

        layout.menu("VIEW3D_MT_sculpt_set_pivot", text="Set Pivot")

        layout.separator()

        layout.operator("sculpt.optimize")

        layout.separator()

<<<<<<< HEAD
        props = layout.operator("object.transfer_mode", text="Transfer Sculpt Mode")
        props.use_eyedropper = True
        props.flash_object = False

        layout.separator()

        layout.operator("sculpt.reset_brushes")
=======
        layout.operator("object.transfer_mode", text="Transfer Sculpt Mode")
>>>>>>> 990b912f


class VIEW3D_MT_mask(Menu):
    bl_label = "Mask"

    def draw(self, _context):
        layout = self.layout

        props = layout.operator("paint.mask_flood_fill", text="Invert Mask")
        props.mode = 'INVERT'

        props = layout.operator("paint.mask_flood_fill", text="Fill Mask")
        props.mode = 'VALUE'
        props.value = 1

        props = layout.operator("paint.mask_flood_fill", text="Clear Mask")
        props.mode = 'VALUE'
        props.value = 0

        props = layout.operator("paint.mask_box_gesture", text="Box Mask")
        props.mode = 'VALUE'
        props.value = 0

        props = layout.operator("paint.mask_lasso_gesture", text="Lasso Mask")

        layout.separator()

        props = layout.operator("sculpt.mask_filter", text='Smooth Mask')
        props.filter_type = 'SMOOTH'
        props.auto_iteration_count = True

        props = layout.operator("sculpt.mask_filter", text='Sharpen Mask')
        props.filter_type = 'SHARPEN'
        props.auto_iteration_count = True

        props = layout.operator("sculpt.mask_filter", text='Grow Mask')
        props.filter_type = 'GROW'
        props.auto_iteration_count = True

        props = layout.operator("sculpt.mask_filter", text='Shrink Mask')
        props.filter_type = 'SHRINK'
        props.auto_iteration_count = True

        props = layout.operator("sculpt.mask_filter", text='Increase Contrast')
        props.filter_type = 'CONTRAST_INCREASE'
        props.auto_iteration_count = False

        props = layout.operator("sculpt.mask_filter", text='Decrease Contrast')
        props.filter_type = 'CONTRAST_DECREASE'
        props.auto_iteration_count = False

        layout.separator()

        props = layout.operator("sculpt.expand", text="Expand Mask by Topology")
        props.target = 'MASK'
        props.falloff_type = 'GEODESIC'
        props.invert = True

        props = layout.operator("sculpt.expand", text="Expand Mask by Normals")
        props.target = 'MASK'
        props.falloff_type = 'NORMALS'
        props.invert = False

        layout.separator()

        props = layout.operator("mesh.paint_mask_extract", text="Mask Extract")

        layout.separator()

        props = layout.operator("mesh.paint_mask_slice", text="Mask Slice")
        props.fill_holes = False
        props.new_object = False
        props = layout.operator("mesh.paint_mask_slice", text="Mask Slice and Fill Holes")
        props.new_object = False
        props = layout.operator("mesh.paint_mask_slice", text="Mask Slice to New Object")

        layout.separator()

        props = layout.operator("sculpt.dirty_mask", text='Dirty Mask')

        layout.separator()

        layout.menu("VIEW3D_MT_random_mask", text="Random Mask")


class VIEW3D_MT_face_sets(Menu):
    bl_label = "Face Sets"

    def draw(self, _context):
        layout = self.layout

        op = layout.operator("sculpt.face_sets_create", text='Face Set from Masked')
        op.mode = 'MASKED'

        op = layout.operator("sculpt.face_sets_create", text='Face Set from Visible')
        op.mode = 'VISIBLE'

        op = layout.operator("sculpt.face_sets_create", text='Face Set from Edit Mode Selection')
        op.mode = 'SELECTION'

        layout.separator()

        layout.menu("VIEW3D_MT_face_sets_init", text="Initialize Face Sets")

        layout.separator()

        op = layout.operator("sculpt.face_set_edit", text='Grow Face Set')
        op.mode = 'GROW'

        op = layout.operator("sculpt.face_set_edit", text='Shrink Face Set')
        op.mode = 'SHRINK'

        layout.separator()

        props = layout.operator("sculpt.expand", text="Expand Face Set by Topology")
        props.target = 'FACE_SETS'
        props.falloff_type = 'GEODESIC'
        props.invert = False
        props.use_modify_active = False

        props = layout.operator("sculpt.expand", text="Expand Active Face Set")
        props.target = 'FACE_SETS'
        props.falloff_type = 'BOUNDARY_FACE_SET'
        props.invert = False
        props.use_modify_active = True

        layout.separator()

        op = layout.operator("mesh.face_set_extract", text='Extract Face Set')

        layout.separator()

        op = layout.operator("sculpt.face_set_change_visibility", text='Invert Visible Face Sets')
        op.mode = 'INVERT'

        op = layout.operator("sculpt.face_set_change_visibility", text='Show All Face Sets')
        op.mode = 'SHOW_ALL'

        layout.separator()

        op = layout.operator("sculpt.face_sets_randomize_colors", text='Randomize Colors')


class VIEW3D_MT_sculpt_set_pivot(Menu):
    bl_label = "Sculpt Set Pivot"

    def draw(self, _context):
        layout = self.layout

        props = layout.operator("sculpt.set_pivot_position", text="Pivot to Origin")
        props.mode = 'ORIGIN'

        props = layout.operator("sculpt.set_pivot_position", text="Pivot to Unmasked")
        props.mode = 'UNMASKED'

        props = layout.operator("sculpt.set_pivot_position", text="Pivot to Mask Border")
        props.mode = 'BORDER'

        props = layout.operator("sculpt.set_pivot_position", text="Pivot to Active Vertex")
        props.mode = 'ACTIVE'

        props = layout.operator("sculpt.set_pivot_position", text="Pivot to Surface Under Cursor")
        props.mode = 'SURFACE'


class VIEW3D_MT_face_sets_init(Menu):
    bl_label = "Face Sets Init"

    def draw(self, _context):
        layout = self.layout

        op = layout.operator("sculpt.face_sets_init", text='By Loose Parts')
        op.mode = 'LOOSE_PARTS'

        op = layout.operator("sculpt.face_sets_init", text='By Face Set Boundaries')
        op.mode = 'FACE_SET_BOUNDARIES'

        op = layout.operator("sculpt.face_sets_init", text='By Materials')
        op.mode = 'MATERIALS'

        op = layout.operator("sculpt.face_sets_init", text='By Normals')
        op.mode = 'NORMALS'

        op = layout.operator("sculpt.face_sets_init", text='By UV Seams')
        op.mode = 'UV_SEAMS'

        op = layout.operator("sculpt.face_sets_init", text='By Edge Creases')
        op.mode = 'CREASES'

        op = layout.operator("sculpt.face_sets_init", text='By Edge Bevel Weight')
        op.mode = 'BEVEL_WEIGHT'

        op = layout.operator("sculpt.face_sets_init", text='By Sharp Edges')
        op.mode = 'SHARP_EDGES'

        op = layout.operator("sculpt.face_sets_init", text='By Face Maps')
        op.mode = 'FACE_MAPS'


class VIEW3D_MT_random_mask(Menu):
    bl_label = "Random Mask"

    def draw(self, _context):
        layout = self.layout

        op = layout.operator("sculpt.mask_init", text='Per Vertex')
        op.mode = 'RANDOM_PER_VERTEX'

        op = layout.operator("sculpt.mask_init", text='Per Face Set')
        op.mode = 'RANDOM_PER_FACE_SET'

        op = layout.operator("sculpt.mask_init", text='Per Loose Part')
        op.mode = 'RANDOM_PER_LOOSE_PART'


class VIEW3D_MT_particle(Menu):
    bl_label = "Particle"

    def draw(self, context):
        layout = self.layout
        tool_settings = context.tool_settings

        particle_edit = tool_settings.particle_edit

        layout.operator("particle.mirror")

        layout.operator("particle.remove_doubles")

        layout.separator()

        if particle_edit.select_mode == 'POINT':
            layout.operator("particle.subdivide")

        layout.operator("particle.unify_length")
        layout.operator("particle.rekey")
        layout.operator("particle.weight_set")

        layout.separator()

        layout.menu("VIEW3D_MT_particle_showhide")

        layout.separator()

        layout.operator("particle.delete")


class VIEW3D_MT_particle_context_menu(Menu):
    bl_label = "Particle Context Menu"

    def draw(self, context):
        layout = self.layout
        tool_settings = context.tool_settings

        particle_edit = tool_settings.particle_edit

        layout.operator("particle.rekey")

        layout.separator()

        layout.operator("particle.delete")

        layout.separator()

        layout.operator("particle.remove_doubles")
        layout.operator("particle.unify_length")

        if particle_edit.select_mode == 'POINT':
            layout.operator("particle.subdivide")

        layout.operator("particle.weight_set")

        layout.separator()

        layout.operator("particle.mirror")

        if particle_edit.select_mode == 'POINT':
            layout.separator()

            layout.operator("particle.select_all", text="All").action = 'SELECT'
            layout.operator("particle.select_all", text="None").action = 'DESELECT'
            layout.operator("particle.select_all", text="Invert").action = 'INVERT'

            layout.separator()

            layout.operator("particle.select_roots")
            layout.operator("particle.select_tips")

            layout.separator()

            layout.operator("particle.select_random")

            layout.separator()

            layout.operator("particle.select_more")
            layout.operator("particle.select_less")

            layout.separator()

            layout.operator("particle.select_linked", text="Select Linked")


class VIEW3D_MT_particle_showhide(ShowHideMenu, Menu):
    _operator_name = "particle"


class VIEW3D_MT_pose(Menu):
    bl_label = "Pose"

    def draw(self, _context):
        layout = self.layout

        layout.menu("VIEW3D_MT_transform_armature")

        layout.menu("VIEW3D_MT_pose_transform")
        layout.menu("VIEW3D_MT_pose_apply")

        layout.menu("VIEW3D_MT_snap")

        layout.separator()

        layout.menu("VIEW3D_MT_object_animation")

        layout.separator()

        layout.menu("VIEW3D_MT_pose_slide")
        layout.menu("VIEW3D_MT_pose_propagate")

        layout.separator()

        layout.operator("pose.copy", icon='COPYDOWN')
        layout.operator("pose.paste", icon='PASTEDOWN').flipped = False
        layout.operator("pose.paste", icon='PASTEFLIPDOWN', text="Paste Pose Flipped").flipped = True

        layout.separator()

        layout.menu("VIEW3D_MT_pose_library")
        layout.menu("VIEW3D_MT_pose_motion")
        layout.menu("VIEW3D_MT_pose_group")

        layout.separator()

        layout.menu("VIEW3D_MT_object_parent")
        layout.menu("VIEW3D_MT_pose_ik")
        layout.menu("VIEW3D_MT_pose_constraints")

        layout.separator()

        layout.menu("VIEW3D_MT_pose_names")
        layout.operator("pose.quaternions_flip")

        layout.separator()

        layout.operator_context = 'INVOKE_AREA'
        layout.operator("armature.armature_layers", text="Change Armature Layers...")
        layout.operator("pose.bone_layers", text="Change Bone Layers...")

        layout.separator()

        layout.menu("VIEW3D_MT_pose_showhide")
        layout.menu("VIEW3D_MT_bone_options_toggle", text="Bone Settings")


class VIEW3D_MT_pose_transform(Menu):
    bl_label = "Clear Transform"

    def draw(self, _context):
        layout = self.layout

        layout.operator("pose.transforms_clear", text="All")

        layout.separator()

        layout.operator("pose.loc_clear", text="Location")
        layout.operator("pose.rot_clear", text="Rotation")
        layout.operator("pose.scale_clear", text="Scale")

        layout.separator()

        layout.operator("pose.user_transforms_clear", text="Reset Unkeyed")


class VIEW3D_MT_pose_slide(Menu):
    bl_label = "In-Betweens"

    def draw(self, _context):
        layout = self.layout

        layout.operator("pose.push_rest")
        layout.operator("pose.relax_rest")
        layout.operator("pose.push")
        layout.operator("pose.relax")
        layout.operator("pose.breakdown")
        layout.operator("pose.blend_to_neighbor")


class VIEW3D_MT_pose_propagate(Menu):
    bl_label = "Propagate"

    def draw(self, _context):
        layout = self.layout

        layout.operator("pose.propagate").mode = 'WHILE_HELD'

        layout.separator()

        layout.operator("pose.propagate", text="To Next Keyframe").mode = 'NEXT_KEY'
        layout.operator("pose.propagate", text="To Last Keyframe (Make Cyclic)").mode = 'LAST_KEY'

        layout.separator()

        layout.operator("pose.propagate", text="On Selected Keyframes").mode = 'SELECTED_KEYS'

        layout.separator()

        layout.operator("pose.propagate", text="On Selected Markers").mode = 'SELECTED_MARKERS'


class VIEW3D_MT_pose_library(Menu):
    bl_label = "Pose Library"

    def draw(self, _context):
        layout = self.layout

        layout.operator("poselib.browse_interactive", text="Browse Poses...")

        layout.separator()

        layout.operator("poselib.pose_add", text="Add Pose...")
        layout.operator("poselib.pose_rename", text="Rename Pose...")
        layout.operator("poselib.pose_remove", text="Remove Pose...")


class VIEW3D_MT_pose_motion(Menu):
    bl_label = "Motion Paths"

    def draw(self, _context):
        layout = self.layout

        layout.operator("pose.paths_calculate", text="Calculate")
        layout.operator("pose.paths_clear", text="Clear")


class VIEW3D_MT_pose_group(Menu):
    bl_label = "Bone Groups"

    def draw(self, context):
        layout = self.layout

        pose = context.active_object.pose

        layout.operator_context = 'EXEC_AREA'
        layout.operator("pose.group_assign", text="Assign to New Group").type = 0

        if pose.bone_groups:
            active_group = pose.bone_groups.active_index + 1
            layout.operator("pose.group_assign", text="Assign to Group").type = active_group

            layout.separator()

            # layout.operator_context = 'INVOKE_AREA'
            layout.operator("pose.group_unassign")
            layout.operator("pose.group_remove")


class VIEW3D_MT_pose_ik(Menu):
    bl_label = "Inverse Kinematics"

    def draw(self, _context):
        layout = self.layout

        layout.operator("pose.ik_add")
        layout.operator("pose.ik_clear")


class VIEW3D_MT_pose_constraints(Menu):
    bl_label = "Constraints"

    def draw(self, _context):
        layout = self.layout

        layout.operator("pose.constraint_add_with_targets", text="Add (with Targets)...")
        layout.operator("pose.constraints_copy")
        layout.operator("pose.constraints_clear")


class VIEW3D_MT_pose_names(Menu):
    bl_label = "Names"

    def draw(self, _context):
        layout = self.layout

        layout.operator_context = 'EXEC_REGION_WIN'
        layout.operator("pose.autoside_names", text="Auto-Name Left/Right").axis = 'XAXIS'
        layout.operator("pose.autoside_names", text="Auto-Name Front/Back").axis = 'YAXIS'
        layout.operator("pose.autoside_names", text="Auto-Name Top/Bottom").axis = 'ZAXIS'
        layout.operator("pose.flip_names")


class VIEW3D_MT_pose_showhide(ShowHideMenu, Menu):
    _operator_name = "pose"


class VIEW3D_MT_pose_apply(Menu):
    bl_label = "Apply"

    def draw(self, _context):
        layout = self.layout

        layout.operator("pose.armature_apply").selected = False
        layout.operator("pose.armature_apply", text="Apply Selected as Rest Pose").selected = True
        layout.operator("pose.visual_transform_apply")

        layout.separator()

        props = layout.operator("object.assign_property_defaults")
        props.process_bones = True


class VIEW3D_MT_pose_context_menu(Menu):
    bl_label = "Pose Context Menu"

    def draw(self, _context):
        layout = self.layout

        layout.operator_context = 'INVOKE_REGION_WIN'

        layout.operator("anim.keyframe_insert_menu", text="Insert Keyframe...")

        layout.separator()

        layout.operator("pose.copy", icon='COPYDOWN')
        layout.operator("pose.paste", icon='PASTEDOWN').flipped = False
        layout.operator("pose.paste", icon='PASTEFLIPDOWN', text="Paste X-Flipped Pose").flipped = True

        layout.separator()

        props = layout.operator("wm.call_panel", text="Rename Active Bone...")
        props.name = "TOPBAR_PT_name"
        props.keep_open = False

        layout.separator()

        layout.operator("pose.push")
        layout.operator("pose.relax")
        layout.operator("pose.breakdown")
        layout.operator("pose.blend_to_neighbor")

        layout.separator()

        layout.operator("pose.paths_calculate", text="Calculate Motion Paths")
        layout.operator("pose.paths_clear", text="Clear Motion Paths")
        layout.operator("pose.paths_update", text="Update Armature Motion Paths")
        layout.operator("object.paths_update_visible", text="Update All Motion Paths")

        layout.separator()

        layout.operator("pose.hide").unselected = False
        layout.operator("pose.reveal")

        layout.separator()

        layout.operator("pose.user_transforms_clear")


class BoneOptions:
    def draw(self, context):
        layout = self.layout

        options = [
            "show_wire",
            "use_deform",
            "use_envelope_multiply",
            "use_inherit_rotation",
        ]

        if context.mode == 'EDIT_ARMATURE':
            bone_props = bpy.types.EditBone.bl_rna.properties
            data_path_iter = "selected_bones"
            opt_suffix = ""
            options.append("lock")
        else:  # pose-mode
            bone_props = bpy.types.Bone.bl_rna.properties
            data_path_iter = "selected_pose_bones"
            opt_suffix = "bone."

        for opt in options:
            props = layout.operator("wm.context_collection_boolean_set", text=bone_props[opt].name,
                                    text_ctxt=i18n_contexts.default)
            props.data_path_iter = data_path_iter
            props.data_path_item = opt_suffix + opt
            props.type = self.type


class VIEW3D_MT_bone_options_toggle(Menu, BoneOptions):
    bl_label = "Toggle Bone Options"
    type = 'TOGGLE'


class VIEW3D_MT_bone_options_enable(Menu, BoneOptions):
    bl_label = "Enable Bone Options"
    type = 'ENABLE'


class VIEW3D_MT_bone_options_disable(Menu, BoneOptions):
    bl_label = "Disable Bone Options"
    type = 'DISABLE'


# ********** Edit Menus, suffix from ob.type **********


class VIEW3D_MT_edit_mesh(Menu):
    bl_label = "Mesh"

    def draw(self, _context):
        layout = self.layout

        with_bullet = bpy.app.build_options.bullet

        layout.menu("VIEW3D_MT_transform")
        layout.menu("VIEW3D_MT_mirror")
        layout.menu("VIEW3D_MT_snap")

        layout.separator()

        layout.operator("mesh.duplicate_move", text="Duplicate")
        layout.menu("VIEW3D_MT_edit_mesh_extrude")

        layout.separator()

        layout.menu("VIEW3D_MT_edit_mesh_merge", text="Merge")
        layout.menu("VIEW3D_MT_edit_mesh_split", text="Split")
        layout.operator_menu_enum("mesh.separate", "type")

        layout.separator()

        layout.operator("mesh.bisect")
        layout.operator("mesh.knife_project")

        if with_bullet:
            layout.operator("mesh.convex_hull")

        layout.operator("mesh.fair_vertices", text="Fair")

        layout.separator()

        layout.operator("mesh.symmetrize")
        layout.operator("mesh.symmetry_snap")

        layout.separator()

        layout.menu("VIEW3D_MT_edit_mesh_normals")
        layout.menu("VIEW3D_MT_edit_mesh_shading")
        layout.menu("VIEW3D_MT_edit_mesh_weights")
        layout.operator_menu_enum("mesh.sort_elements", "type", text="Sort Elements...")

        layout.separator()

        layout.menu("VIEW3D_MT_edit_mesh_showhide")
        layout.menu("VIEW3D_MT_edit_mesh_clean")

        layout.separator()

        layout.menu("VIEW3D_MT_edit_mesh_delete")


class VIEW3D_MT_edit_mesh_context_menu(Menu):
    bl_label = ""

    def draw(self, context):

        def count_selected_items_for_objects_in_mode():
            selected_verts_len = 0
            selected_edges_len = 0
            selected_faces_len = 0
            for ob in context.objects_in_mode_unique_data:
                v, e, f = ob.data.count_selected_items()
                selected_verts_len += v
                selected_edges_len += e
                selected_faces_len += f
            return (selected_verts_len, selected_edges_len, selected_faces_len)

        is_vert_mode, is_edge_mode, is_face_mode = context.tool_settings.mesh_select_mode
        selected_verts_len, selected_edges_len, selected_faces_len = count_selected_items_for_objects_in_mode()

        del count_selected_items_for_objects_in_mode

        layout = self.layout

        with_freestyle = bpy.app.build_options.freestyle

        layout.operator_context = 'INVOKE_REGION_WIN'

        # If nothing is selected
        # (disabled for now until it can be made more useful).
        '''
        # If nothing is selected
        if not (selected_verts_len or selected_edges_len or selected_faces_len):
            layout.menu("VIEW3D_MT_mesh_add", text="Add", text_ctxt=i18n_contexts.operator_default)

            return
        '''

        # Else something is selected

        row = layout.row()

        if is_vert_mode:
            col = row.column(align=True)

            col.label(text="Vertex Context Menu", icon='VERTEXSEL')
            col.separator()

            # Additive Operators
            col.operator("mesh.subdivide", text="Subdivide")

            col.separator()

            col.operator("mesh.extrude_vertices_move", text="Extrude Vertices")
            col.operator("mesh.bevel", text="Bevel Vertices").affect = 'VERTICES'

            if selected_verts_len > 1:
                col.separator()
                col.operator("mesh.edge_face_add", text="New Edge/Face from Vertices")
                col.operator("mesh.vert_connect_path", text="Connect Vertex Path")
                col.operator("mesh.vert_connect", text="Connect Vertex Pairs")

            col.separator()

            # Deform Operators
            col.operator("transform.push_pull", text="Push/Pull")
            col.operator("transform.shrink_fatten", text="Shrink/Fatten")
            col.operator("transform.shear", text="Shear")
            col.operator("transform.vert_slide", text="Slide Vertices")
            col.operator_context = 'EXEC_REGION_WIN'
            col.operator("transform.vertex_random", text="Randomize Vertices").offset = 0.1
            col.operator("mesh.vertices_smooth", text="Smooth Vertices").factor = 0.5
            col.operator_context = 'INVOKE_REGION_WIN'
            col.operator("mesh.vertices_smooth_laplacian", text="Smooth Laplacian")

            col.separator()

            col.menu("VIEW3D_MT_mirror", text="Mirror Vertices")
            col.menu("VIEW3D_MT_snap", text="Snap Vertices")

            col.separator()

            # Removal Operators
            if selected_verts_len > 1:
                col.menu("VIEW3D_MT_edit_mesh_merge", text="Merge Vertices")
            col.operator("mesh.split")
            col.operator_menu_enum("mesh.separate", "type")
            col.operator("mesh.dissolve_verts")
            col.operator("mesh.delete", text="Delete Vertices").type = 'VERT'

        if is_edge_mode:
            col = row.column(align=True)
            col.label(text="Edge Context Menu", icon='EDGESEL')
            col.separator()

            # Additive Operators
            col.operator("mesh.subdivide", text="Subdivide")

            col.separator()

            col.operator("mesh.extrude_edges_move", text="Extrude Edges")
            col.operator("mesh.bevel", text="Bevel Edges").affect = 'EDGES'
            if selected_edges_len >= 2:
                col.operator("mesh.bridge_edge_loops")
            if selected_edges_len >= 1:
                col.operator("mesh.edge_face_add", text="New Face from Edges")
            if selected_edges_len >= 2:
                col.operator("mesh.fill")

            col.separator()

            props = col.operator("mesh.loopcut_slide")
            props.TRANSFORM_OT_edge_slide.release_confirm = False
            col.operator("mesh.offset_edge_loops_slide")

            col.separator()

            col.operator("mesh.knife_tool")
            col.operator("mesh.bisect")

            col.separator()

            # Deform Operators
            col.operator("mesh.edge_rotate", text="Rotate Edge CW").use_ccw = False
            col.operator("transform.edge_slide")
            col.operator("mesh.edge_split")

            col.separator()

            # Edge Flags
            col.operator("transform.edge_crease")
            col.operator("transform.edge_bevelweight")

            col.separator()

            col.operator("mesh.mark_seam").clear = False
            col.operator("mesh.mark_seam", text="Clear Seam").clear = True

            col.separator()

            col.operator("mesh.mark_sharp")
            col.operator("mesh.mark_sharp", text="Clear Sharp").clear = True

            if with_freestyle:
                col.separator()

                col.operator("mesh.mark_freestyle_edge").clear = False
                col.operator("mesh.mark_freestyle_edge", text="Clear Freestyle Edge").clear = True

            col.separator()

            # Removal Operators
            col.operator("mesh.unsubdivide")
            col.operator("mesh.split")
            col.operator_menu_enum("mesh.separate", "type")
            col.operator("mesh.dissolve_edges")
            col.operator("mesh.delete", text="Delete Edges").type = 'EDGE'

        if is_face_mode:
            col = row.column(align=True)

            col.label(text="Face Context Menu", icon='FACESEL')
            col.separator()

            # Additive Operators
            col.operator("mesh.subdivide", text="Subdivide")

            col.separator()

            col.operator("view3d.edit_mesh_extrude_move_normal", text="Extrude Faces")
            col.operator("view3d.edit_mesh_extrude_move_shrink_fatten", text="Extrude Faces Along Normals")
            col.operator("mesh.extrude_faces_move", text="Extrude Individual Faces")

            col.operator("mesh.inset")
            col.operator("mesh.poke")

            if selected_faces_len >= 2:
                col.operator("mesh.bridge_edge_loops", text="Bridge Faces")

            col.separator()

            # Modify Operators
            col.menu("VIEW3D_MT_uv_map", text="UV Unwrap Faces")

            col.separator()

            props = col.operator("mesh.quads_convert_to_tris")
            props.quad_method = props.ngon_method = 'BEAUTY'
            col.operator("mesh.tris_convert_to_quads")

            col.separator()

            col.operator("mesh.faces_shade_smooth")
            col.operator("mesh.faces_shade_flat")

            col.separator()

            # Removal Operators
            col.operator("mesh.unsubdivide")
            col.operator("mesh.split")
            col.operator_menu_enum("mesh.separate", "type")
            col.operator("mesh.dissolve_faces")
            col.operator("mesh.delete", text="Delete Faces").type = 'FACE'


class VIEW3D_MT_edit_mesh_select_mode(Menu):
    bl_label = "Mesh Select Mode"

    def draw(self, _context):
        layout = self.layout

        layout.operator_context = 'INVOKE_REGION_WIN'
        layout.operator("mesh.select_mode", text="Vertex", icon='VERTEXSEL').type = 'VERT'
        layout.operator("mesh.select_mode", text="Edge", icon='EDGESEL').type = 'EDGE'
        layout.operator("mesh.select_mode", text="Face", icon='FACESEL').type = 'FACE'


class VIEW3D_MT_edit_mesh_extrude(Menu):
    bl_label = "Extrude"

    _extrude_funcs = {
        'VERT': lambda layout:
        layout.operator("mesh.extrude_vertices_move", text="Extrude Vertices"),
        'EDGE': lambda layout:
        layout.operator("mesh.extrude_edges_move", text="Extrude Edges"),
        'REGION': lambda layout:
        layout.operator("view3d.edit_mesh_extrude_move_normal", text="Extrude Faces"),
        'REGION_VERT_NORMAL': lambda layout:
        layout.operator("view3d.edit_mesh_extrude_move_shrink_fatten", text="Extrude Faces Along Normals"),
        'FACE': lambda layout:
        layout.operator("mesh.extrude_faces_move", text="Extrude Individual Faces"),
        'MANIFOLD': lambda layout:
        layout.operator("view3d.edit_mesh_extrude_manifold_normal", text="Extrude Manifold"),
    }

    @staticmethod
    def extrude_options(context):
        tool_settings = context.tool_settings
        select_mode = tool_settings.mesh_select_mode
        mesh = context.object.data

        menu = []
        if mesh.total_face_sel:
            menu += ['REGION', 'REGION_VERT_NORMAL', 'FACE', 'MANIFOLD']
        if mesh.total_edge_sel and (select_mode[0] or select_mode[1]):
            menu += ['EDGE']
        if mesh.total_vert_sel and select_mode[0]:
            menu += ['VERT']

        # should never get here
        return menu

    def draw(self, context):
        from math import pi

        layout = self.layout
        layout.operator_context = 'INVOKE_REGION_WIN'

        for menu_id in self.extrude_options(context):
            self._extrude_funcs[menu_id](layout)

        layout.separator()

        layout.operator("mesh.extrude_repeat")
        layout.operator("mesh.spin").angle = pi * 2


class VIEW3D_MT_edit_mesh_vertices(Menu):
    bl_label = "Vertex"

    def draw(self, _context):
        layout = self.layout
        layout.operator_context = 'INVOKE_REGION_WIN'

        layout.operator("mesh.extrude_vertices_move", text="Extrude Vertices")
        layout.operator("mesh.dupli_extrude_cursor").rotate_source = True
        layout.operator("mesh.bevel", text="Bevel Vertices").affect = 'VERTICES'

        layout.separator()

        layout.operator("mesh.edge_face_add", text="New Edge/Face from Vertices")
        layout.operator("mesh.vert_connect_path", text="Connect Vertex Path")
        layout.operator("mesh.vert_connect", text="Connect Vertex Pairs")

        layout.separator()

        props = layout.operator("mesh.rip_move", text="Rip Vertices")
        props.MESH_OT_rip.use_fill = False
        props = layout.operator("mesh.rip_move", text="Rip Vertices and Fill")
        props.MESH_OT_rip.use_fill = True
        layout.operator("mesh.rip_edge_move", text="Rip Vertices and Extend")

        layout.separator()

        layout.operator("transform.vert_slide", text="Slide Vertices")
        layout.operator_context = 'EXEC_REGION_WIN'
        layout.operator("mesh.vertices_smooth", text="Smooth Vertices").factor = 0.5
        layout.operator("mesh.vertices_smooth_laplacian", text="Smooth Vertices (Laplacian)")
        layout.operator_context = 'INVOKE_REGION_WIN'

        layout.separator()

        layout.operator("mesh.blend_from_shape")
        layout.operator("mesh.shape_propagate_to_all", text="Propagate to Shapes")

        layout.separator()

        layout.menu("VIEW3D_MT_vertex_group")
        layout.menu("VIEW3D_MT_hook")

        layout.separator()

        layout.operator("object.vertex_parent_set")


class VIEW3D_MT_edit_mesh_edges(Menu):
    bl_label = "Edge"

    def draw(self, _context):
        layout = self.layout

        with_freestyle = bpy.app.build_options.freestyle

        layout.operator_context = 'INVOKE_REGION_WIN'

        layout.operator("mesh.extrude_edges_move", text="Extrude Edges")
        layout.operator("mesh.bevel", text="Bevel Edges").affect = 'EDGES'
        layout.operator("mesh.bridge_edge_loops")
        layout.operator("mesh.screw")

        layout.separator()

        layout.operator("mesh.subdivide")
        layout.operator("mesh.subdivide_edgering")
        layout.operator("mesh.unsubdivide")

        layout.separator()

        layout.operator("mesh.edge_rotate", text="Rotate Edge CW").use_ccw = False
        layout.operator("mesh.edge_rotate", text="Rotate Edge CCW").use_ccw = True

        layout.separator()

        layout.operator("transform.edge_slide")
        props = layout.operator("mesh.loopcut_slide")
        props.TRANSFORM_OT_edge_slide.release_confirm = False
        layout.operator("mesh.offset_edge_loops_slide")

        layout.separator()

        layout.operator("transform.edge_crease")
        layout.operator("transform.edge_bevelweight")

        layout.separator()

        layout.operator("mesh.mark_seam").clear = False
        layout.operator("mesh.mark_seam", text="Clear Seam").clear = True

        layout.separator()

        layout.operator("mesh.mark_sharp")
        layout.operator("mesh.mark_sharp", text="Clear Sharp").clear = True

        layout.operator("mesh.mark_sharp", text="Mark Sharp from Vertices").use_verts = True
        props = layout.operator("mesh.mark_sharp", text="Clear Sharp from Vertices")
        props.use_verts = True
        props.clear = True

        if with_freestyle:
            layout.separator()

            layout.operator("mesh.mark_freestyle_edge").clear = False
            layout.operator("mesh.mark_freestyle_edge", text="Clear Freestyle Edge").clear = True


class VIEW3D_MT_edit_mesh_faces_data(Menu):
    bl_label = "Face Data"

    def draw(self, _context):
        layout = self.layout

        with_freestyle = bpy.app.build_options.freestyle

        layout.operator_context = 'INVOKE_REGION_WIN'

        layout.operator("mesh.colors_rotate")
        layout.operator("mesh.colors_reverse")

        layout.separator()

        layout.operator("mesh.uvs_rotate")
        layout.operator("mesh.uvs_reverse")

        layout.separator()

        if with_freestyle:
            layout.operator("mesh.mark_freestyle_face").clear = False
            layout.operator("mesh.mark_freestyle_face", text="Clear Freestyle Face").clear = True


class VIEW3D_MT_edit_mesh_faces(Menu):
    bl_label = "Face"
    bl_idname = "VIEW3D_MT_edit_mesh_faces"

    def draw(self, _context):
        layout = self.layout

        layout.operator_context = 'INVOKE_REGION_WIN'

        layout.operator("view3d.edit_mesh_extrude_move_normal", text="Extrude Faces")
        layout.operator("view3d.edit_mesh_extrude_move_shrink_fatten", text="Extrude Faces Along Normals")
        layout.operator("mesh.extrude_faces_move", text="Extrude Individual Faces")

        layout.separator()

        layout.operator("mesh.inset")
        layout.operator("mesh.poke")
        props = layout.operator("mesh.quads_convert_to_tris")
        props.quad_method = props.ngon_method = 'BEAUTY'
        layout.operator("mesh.tris_convert_to_quads")
        layout.operator("mesh.solidify", text="Solidify Faces")
        layout.operator("mesh.wireframe")

        layout.separator()

        layout.operator("mesh.fill")
        layout.operator("mesh.fill_grid")
        layout.operator("mesh.beautify_fill")

        layout.separator()

        layout.operator("mesh.intersect")
        layout.operator("mesh.intersect_boolean")

        layout.separator()

        layout.operator("mesh.face_split_by_edges")

        layout.separator()

        layout.operator("mesh.faces_shade_smooth")
        layout.operator("mesh.faces_shade_flat")

        layout.separator()

        layout.menu("VIEW3D_MT_edit_mesh_faces_data")


class VIEW3D_MT_edit_mesh_normals_select_strength(Menu):
    bl_label = "Select by Face Strength"

    def draw(self, _context):
        layout = self.layout

        op = layout.operator("mesh.mod_weighted_strength", text="Weak")
        op.set = False
        op.face_strength = 'WEAK'

        op = layout.operator("mesh.mod_weighted_strength", text="Medium")
        op.set = False
        op.face_strength = 'MEDIUM'

        op = layout.operator("mesh.mod_weighted_strength", text="Strong")
        op.set = False
        op.face_strength = 'STRONG'


class VIEW3D_MT_edit_mesh_normals_set_strength(Menu):
    bl_label = "Set Face Strength"

    def draw(self, _context):
        layout = self.layout

        op = layout.operator("mesh.mod_weighted_strength", text="Weak")
        op.set = True
        op.face_strength = 'WEAK'

        op = layout.operator("mesh.mod_weighted_strength", text="Medium")
        op.set = True
        op.face_strength = 'MEDIUM'

        op = layout.operator("mesh.mod_weighted_strength", text="Strong")
        op.set = True
        op.face_strength = 'STRONG'


class VIEW3D_MT_edit_mesh_normals_average(Menu):
    bl_label = "Average"

    def draw(self, _context):
        layout = self.layout

        layout.operator("mesh.average_normals", text="Custom Normal").average_type = 'CUSTOM_NORMAL'
        layout.operator("mesh.average_normals", text="Face Area").average_type = 'FACE_AREA'
        layout.operator("mesh.average_normals", text="Corner Angle").average_type = 'CORNER_ANGLE'


class VIEW3D_MT_edit_mesh_normals(Menu):
    bl_label = "Normals"

    def draw(self, _context):
        layout = self.layout

        layout.operator("mesh.flip_normals", text="Flip")
        layout.operator("mesh.normals_make_consistent", text="Recalculate Outside").inside = False
        layout.operator("mesh.normals_make_consistent", text="Recalculate Inside").inside = True

        layout.separator()

        layout.operator("mesh.set_normals_from_faces", text="Set from Faces")

        layout.operator_context = 'INVOKE_REGION_WIN'
        layout.operator("transform.rotate_normal", text="Rotate...")
        layout.operator("mesh.point_normals", text="Point to Target...")
        layout.operator_context = 'EXEC_REGION_WIN'

        layout.operator("mesh.merge_normals", text="Merge")
        layout.operator("mesh.split_normals", text="Split")
        layout.menu("VIEW3D_MT_edit_mesh_normals_average", text="Average")

        layout.separator()

        layout.operator("mesh.normals_tools", text="Copy Vectors").mode = 'COPY'
        layout.operator("mesh.normals_tools", text="Paste Vectors").mode = 'PASTE'

        layout.operator("mesh.smooth_normals", text="Smooth Vectors")
        layout.operator("mesh.normals_tools", text="Reset Vectors").mode = 'RESET'

        layout.separator()

        layout.menu("VIEW3D_MT_edit_mesh_normals_select_strength")
        layout.menu("VIEW3D_MT_edit_mesh_normals_set_strength")


class VIEW3D_MT_edit_mesh_shading(Menu):
    bl_label = "Shading"

    def draw(self, _context):
        layout = self.layout

        layout.operator("mesh.faces_shade_smooth", text="Smooth Faces")
        layout.operator("mesh.faces_shade_flat", text="Flat Faces")

        layout.separator()

        layout.operator("mesh.mark_sharp", text="Smooth Edges").clear = True
        layout.operator("mesh.mark_sharp", text="Sharp Edges")

        layout.separator()

        props = layout.operator("mesh.mark_sharp", text="Smooth Vertices")
        props.use_verts = True
        props.clear = True

        layout.operator("mesh.mark_sharp", text="Sharp Vertices").use_verts = True


class VIEW3D_MT_edit_mesh_weights(Menu):
    bl_label = "Weights"

    def draw(self, _context):
        VIEW3D_MT_paint_weight.draw_generic(self.layout, is_editmode=True)


class VIEW3D_MT_edit_mesh_clean(Menu):
    bl_label = "Clean Up"

    def draw(self, _context):
        layout = self.layout

        layout.operator("mesh.delete_loose")

        layout.separator()

        layout.operator("mesh.decimate")
        layout.operator("mesh.dissolve_degenerate")
        layout.operator("mesh.dissolve_limited")
        layout.operator("mesh.face_make_planar")

        layout.separator()

        layout.operator("mesh.vert_connect_nonplanar")
        layout.operator("mesh.vert_connect_concave")
        layout.operator("mesh.remove_doubles")
        layout.operator("mesh.fill_holes")


class VIEW3D_MT_edit_mesh_delete(Menu):
    bl_label = "Delete"

    def draw(self, _context):
        layout = self.layout

        layout.operator_enum("mesh.delete", "type")

        layout.separator()

        layout.operator("mesh.dissolve_verts")
        layout.operator("mesh.dissolve_edges")
        layout.operator("mesh.dissolve_faces")

        layout.separator()

        layout.operator("mesh.dissolve_limited")

        layout.separator()

        layout.operator("mesh.edge_collapse")
        layout.operator("mesh.delete_edgeloop", text="Edge Loops")


class VIEW3D_MT_edit_mesh_merge(Menu):
    bl_label = "Merge"

    def draw(self, _context):
        layout = self.layout

        layout.operator_enum("mesh.merge", "type")

        layout.separator()

        layout.operator("mesh.remove_doubles", text="By Distance")


class VIEW3D_MT_edit_mesh_split(Menu):
    bl_label = "Split"

    def draw(self, _context):
        layout = self.layout

        layout.operator("mesh.split", text="Selection")

        layout.separator()

        layout.operator_enum("mesh.edge_split", "type")


class VIEW3D_MT_edit_mesh_showhide(ShowHideMenu, Menu):
    _operator_name = "mesh"


class VIEW3D_MT_edit_gpencil_delete(Menu):
    bl_label = "Delete"

    def draw(self, _context):
        layout = self.layout

        layout.operator_enum("gpencil.delete", "type")

        layout.separator()

        layout.operator_enum("gpencil.dissolve", "type")

        layout.separator()

        layout.operator("gpencil.delete", text="Delete Active Keyframe (Active Layer)").type = 'FRAME'
        layout.operator("gpencil.active_frames_delete_all", text="Delete Active Keyframes (All Layers)")

# Edit Curve
# draw_curve is used by VIEW3D_MT_edit_curve and VIEW3D_MT_edit_surface


def draw_curve(self, _context):
    layout = self.layout

    layout.menu("VIEW3D_MT_transform")
    layout.menu("VIEW3D_MT_mirror")
    layout.menu("VIEW3D_MT_snap")

    layout.separator()

    layout.operator("curve.spin")
    layout.operator("curve.duplicate_move")

    layout.separator()

    layout.operator("curve.split")
    layout.operator("curve.separate")

    layout.separator()

    layout.operator("curve.cyclic_toggle")
    layout.operator_menu_enum("curve.spline_type_set", "type")

    layout.separator()

    layout.menu("VIEW3D_MT_edit_curve_showhide")
    layout.menu("VIEW3D_MT_edit_curve_clean")
    layout.menu("VIEW3D_MT_edit_curve_delete")


class VIEW3D_MT_edit_curve(Menu):
    bl_label = "Curve"

    draw = draw_curve


class VIEW3D_MT_edit_curve_ctrlpoints(Menu):
    bl_label = "Control Points"

    def draw(self, context):
        layout = self.layout

        edit_object = context.edit_object

        if edit_object.type in {'CURVE', 'SURFACE'}:
            layout.operator("curve.extrude_move")
            layout.operator("curve.vertex_add")

            layout.separator()

            layout.operator("curve.make_segment")

            layout.separator()

            if edit_object.type == 'CURVE':
                layout.operator("transform.tilt")
                layout.operator("curve.tilt_clear")

                layout.separator()

                layout.operator_menu_enum("curve.handle_type_set", "type")
                layout.operator("curve.normals_make_consistent")

                layout.separator()

            layout.operator("curve.smooth")
            if edit_object.type == 'CURVE':
                layout.operator("curve.smooth_tilt")
                layout.operator("curve.smooth_radius")
                layout.operator("curve.smooth_weight")

            layout.separator()

        layout.menu("VIEW3D_MT_hook")

        layout.separator()

        layout.operator("object.vertex_parent_set")


class VIEW3D_MT_edit_curve_segments(Menu):
    bl_label = "Segments"

    def draw(self, _context):
        layout = self.layout

        layout.operator("curve.subdivide")
        layout.operator("curve.switch_direction")


class VIEW3D_MT_edit_curve_clean(Menu):
    bl_label = "Clean Up"

    def draw(self, _context):
        layout = self.layout

        layout.operator("curve.decimate")


class VIEW3D_MT_edit_curve_context_menu(Menu):
    bl_label = "Curve Context Menu"

    def draw(self, _context):
        # TODO(campbell): match mesh vertex menu.

        layout = self.layout

        layout.operator_context = 'INVOKE_DEFAULT'

        # Add
        layout.operator("curve.subdivide")
        layout.operator("curve.extrude_move")
        layout.operator("curve.make_segment")
        layout.operator("curve.duplicate_move")

        layout.separator()

        # Transform
        layout.operator("transform.transform", text="Radius").mode = 'CURVE_SHRINKFATTEN'
        layout.operator("transform.tilt")
        layout.operator("curve.tilt_clear")
        layout.operator("curve.smooth")
        layout.operator("curve.smooth_tilt")
        layout.operator("curve.smooth_radius")

        layout.separator()

        layout.menu("VIEW3D_MT_mirror")
        layout.menu("VIEW3D_MT_snap")

        layout.separator()

        # Modify
        layout.operator_menu_enum("curve.spline_type_set", "type")
        layout.operator_menu_enum("curve.handle_type_set", "type")
        layout.operator("curve.cyclic_toggle")
        layout.operator("curve.switch_direction")

        layout.separator()

        layout.operator("curve.normals_make_consistent")
        layout.operator("curve.spline_weight_set")
        layout.operator("curve.radius_set")

        layout.separator()

        # Remove
        layout.operator("curve.split")
        layout.operator("curve.decimate")
        layout.operator("curve.separate")
        layout.operator("curve.dissolve_verts")
        layout.operator("curve.delete", text="Delete Segment").type = 'SEGMENT'
        layout.operator("curve.delete", text="Delete Point").type = 'VERT'


class VIEW3D_MT_edit_curve_delete(Menu):
    bl_label = "Delete"

    def draw(self, _context):
        layout = self.layout

        layout.operator_enum("curve.delete", "type")

        layout.separator()

        layout.operator("curve.dissolve_verts")


class VIEW3D_MT_edit_curve_showhide(ShowHideMenu, Menu):
    _operator_name = "curve"


class VIEW3D_MT_edit_surface(Menu):
    bl_label = "Surface"

    draw = draw_curve


class VIEW3D_MT_edit_font_chars(Menu):
    bl_label = "Special Characters"

    def draw(self, _context):
        layout = self.layout

        layout.operator("font.text_insert", text="Copyright").text = "\u00A9"
        layout.operator("font.text_insert", text="Registered Trademark").text = "\u00AE"

        layout.separator()

        layout.operator("font.text_insert", text="Degree Sign").text = "\u00B0"
        layout.operator("font.text_insert", text="Multiplication Sign").text = "\u00D7"
        layout.operator("font.text_insert", text="Circle").text = "\u008A"

        layout.separator()

        layout.operator("font.text_insert", text="Superscript 1").text = "\u00B9"
        layout.operator("font.text_insert", text="Superscript 2").text = "\u00B2"
        layout.operator("font.text_insert", text="Superscript 3").text = "\u00B3"

        layout.separator()

        layout.operator("font.text_insert", text="Double >>").text = "\u00BB"
        layout.operator("font.text_insert", text="Double <<").text = "\u00AB"
        layout.operator("font.text_insert", text="Promillage").text = "\u2030"

        layout.separator()

        layout.operator("font.text_insert", text="Dutch Florin").text = "\u00A4"
        layout.operator("font.text_insert", text="British Pound").text = "\u00A3"
        layout.operator("font.text_insert", text="Japanese Yen").text = "\u00A5"

        layout.separator()

        layout.operator("font.text_insert", text="German S").text = "\u00DF"
        layout.operator("font.text_insert", text="Spanish Question Mark").text = "\u00BF"
        layout.operator("font.text_insert", text="Spanish Exclamation Mark").text = "\u00A1"


class VIEW3D_MT_edit_font_kerning(Menu):
    bl_label = "Kerning"

    def draw(self, context):
        layout = self.layout

        ob = context.active_object
        text = ob.data
        kerning = text.edit_format.kerning

        layout.operator("font.change_spacing", text="Decrease Kerning").delta = -1
        layout.operator("font.change_spacing", text="Increase Kerning").delta = 1
        layout.operator("font.change_spacing", text="Reset Kerning").delta = -kerning


class VIEW3D_MT_edit_font_delete(Menu):
    bl_label = "Delete"

    def draw(self, _context):
        layout = self.layout

        layout.operator("font.delete", text="Previous Character").type = 'PREVIOUS_CHARACTER'
        layout.operator("font.delete", text="Next Character").type = 'NEXT_CHARACTER'
        layout.operator("font.delete", text="Previous Word").type = 'PREVIOUS_WORD'
        layout.operator("font.delete", text="Next Word").type = 'NEXT_WORD'


class VIEW3D_MT_edit_font(Menu):
    bl_label = "Text"

    def draw(self, _context):
        layout = self.layout

        layout.operator("font.text_cut", text="Cut")
        layout.operator("font.text_copy", text="Copy", icon='COPYDOWN')
        layout.operator("font.text_paste", text="Paste", icon='PASTEDOWN')

        layout.separator()

        layout.operator("font.text_paste_from_file")

        layout.separator()

        layout.operator("font.case_set", text="To Uppercase").case = 'UPPER'
        layout.operator("font.case_set", text="To Lowercase").case = 'LOWER'

        layout.separator()

        layout.menu("VIEW3D_MT_edit_font_chars")

        layout.separator()

        layout.operator("font.style_toggle", text="Toggle Bold", icon='BOLD').style = 'BOLD'
        layout.operator("font.style_toggle", text="Toggle Italic", icon='ITALIC').style = 'ITALIC'
        layout.operator("font.style_toggle", text="Toggle Underline", icon='UNDERLINE').style = 'UNDERLINE'
        layout.operator("font.style_toggle", text="Toggle Small Caps", icon='SMALL_CAPS').style = 'SMALL_CAPS'

        layout.menu("VIEW3D_MT_edit_font_kerning")

        layout.separator()

        layout.menu("VIEW3D_MT_edit_font_delete")


class VIEW3D_MT_edit_font_context_menu(Menu):
    bl_label = "Text Context Menu"

    def draw(self, _context):
        layout = self.layout

        layout.operator_context = 'INVOKE_DEFAULT'

        layout.operator("font.text_cut", text="Cut")
        layout.operator("font.text_copy", text="Copy", icon='COPYDOWN')
        layout.operator("font.text_paste", text="Paste", icon='PASTEDOWN')

        layout.separator()

        layout.operator("font.select_all")

        layout.separator()

        layout.menu("VIEW3D_MT_edit_font")


class VIEW3D_MT_edit_meta(Menu):
    bl_label = "Metaball"

    def draw(self, _context):
        layout = self.layout

        layout.menu("VIEW3D_MT_transform")
        layout.menu("VIEW3D_MT_mirror")
        layout.menu("VIEW3D_MT_snap")

        layout.separator()

        layout.operator("mball.duplicate_metaelems")

        layout.separator()

        layout.menu("VIEW3D_MT_edit_meta_showhide")

        layout.operator_context = 'EXEC_REGION_WIN'
        layout.operator("mball.delete_metaelems", text="Delete")


class VIEW3D_MT_edit_meta_showhide(Menu):
    bl_label = "Show/Hide"

    def draw(self, _context):
        layout = self.layout

        layout.operator("mball.reveal_metaelems")
        layout.operator("mball.hide_metaelems", text="Hide Selected").unselected = False
        layout.operator("mball.hide_metaelems", text="Hide Unselected").unselected = True


class VIEW3D_MT_edit_lattice(Menu):
    bl_label = "Lattice"

    def draw(self, _context):
        layout = self.layout

        layout.separator()

        layout.menu("VIEW3D_MT_transform")
        layout.menu("VIEW3D_MT_mirror")
        layout.menu("VIEW3D_MT_snap")
        layout.operator_menu_enum("lattice.flip", "axis")

        layout.separator()

        layout.operator("lattice.make_regular")

        layout.separator()

        layout.operator("object.vertex_parent_set")


class VIEW3D_MT_edit_armature(Menu):
    bl_label = "Armature"

    def draw(self, context):
        layout = self.layout

        edit_object = context.edit_object
        arm = edit_object.data

        layout.menu("VIEW3D_MT_transform_armature")
        layout.menu("VIEW3D_MT_mirror")
        layout.menu("VIEW3D_MT_snap")
        layout.menu("VIEW3D_MT_edit_armature_roll")

        layout.separator()

        layout.operator("armature.extrude_move")
        layout.operator("armature.click_extrude")

        if arm.use_mirror_x:
            layout.operator("armature.extrude_forked")

        layout.operator("armature.duplicate_move")
        layout.operator("armature.fill")

        layout.separator()

        layout.operator("armature.split")
        layout.operator("armature.separate")

        layout.separator()

        layout.operator("armature.subdivide", text="Subdivide")
        layout.operator("armature.switch_direction", text="Switch Direction")

        layout.separator()

        layout.operator("armature.symmetrize")
        layout.menu("VIEW3D_MT_edit_armature_names")

        layout.separator()

        layout.operator_context = 'INVOKE_DEFAULT'
        layout.operator("armature.armature_layers")
        layout.operator("armature.bone_layers")

        layout.separator()

        layout.menu("VIEW3D_MT_edit_armature_parent")

        layout.separator()

        layout.menu("VIEW3D_MT_bone_options_toggle", text="Bone Settings")

        layout.separator()

        layout.menu("VIEW3D_MT_edit_armature_delete")


class VIEW3D_MT_armature_context_menu(Menu):
    bl_label = "Armature Context Menu"

    def draw(self, context):
        layout = self.layout

        edit_object = context.edit_object
        arm = edit_object.data

        layout.operator_context = 'INVOKE_REGION_WIN'

        # Add
        layout.operator("armature.subdivide", text="Subdivide")
        layout.operator("armature.duplicate_move", text="Duplicate")
        layout.operator("armature.extrude_move")
        if arm.use_mirror_x:
            layout.operator("armature.extrude_forked")

        layout.separator()

        layout.operator("armature.fill")

        layout.separator()

        # Modify
        layout.menu("VIEW3D_MT_mirror")
        layout.menu("VIEW3D_MT_snap")
        layout.operator("armature.symmetrize")
        layout.operator("armature.switch_direction", text="Switch Direction")
        layout.menu("VIEW3D_MT_edit_armature_names")

        layout.separator()

        layout.menu("VIEW3D_MT_edit_armature_parent")

        layout.separator()

        # Remove
        layout.operator("armature.split")
        layout.operator("armature.separate")
        layout.operator("armature.dissolve")
        layout.operator("armature.delete")


class VIEW3D_MT_edit_armature_names(Menu):
    bl_label = "Names"

    def draw(self, _context):
        layout = self.layout

        layout.operator_context = 'EXEC_REGION_WIN'
        layout.operator("armature.autoside_names", text="Auto-Name Left/Right").type = 'XAXIS'
        layout.operator("armature.autoside_names", text="Auto-Name Front/Back").type = 'YAXIS'
        layout.operator("armature.autoside_names", text="Auto-Name Top/Bottom").type = 'ZAXIS'
        layout.operator("armature.flip_names", text="Flip Names")


class VIEW3D_MT_edit_armature_parent(Menu):
    bl_label = "Parent"

    def draw(self, _context):
        layout = self.layout

        layout.operator("armature.parent_set", text="Make")
        layout.operator("armature.parent_clear", text="Clear")


class VIEW3D_MT_edit_armature_roll(Menu):
    bl_label = "Bone Roll"

    def draw(self, _context):
        layout = self.layout

        layout.operator_menu_enum("armature.calculate_roll", "type")

        layout.separator()

        layout.operator("transform.transform", text="Set Roll").mode = 'BONE_ROLL'
        layout.operator("armature.roll_clear")


class VIEW3D_MT_edit_armature_delete(Menu):
    bl_label = "Delete"

    def draw(self, _context):
        layout = self.layout
        layout.operator_context = 'EXEC_AREA'

        layout.operator("armature.delete", text="Bones")

        layout.separator()

        layout.operator("armature.dissolve", text="Dissolve Bones")


# ********** Grease Pencil menus **********
class VIEW3D_MT_gpencil_autoweights(Menu):
    bl_label = "Generate Weights"

    def draw(self, _context):
        layout = self.layout
        layout.operator("gpencil.generate_weights", text="With Empty Groups").mode = 'NAME'
        layout.operator("gpencil.generate_weights", text="With Automatic Weights").mode = 'AUTO'


class VIEW3D_MT_gpencil_simplify(Menu):
    bl_label = "Simplify"

    def draw(self, _context):
        layout = self.layout
        layout.operator("gpencil.stroke_simplify_fixed", text="Fixed")
        layout.operator("gpencil.stroke_simplify", text="Adaptive")
        layout.operator("gpencil.stroke_sample", text="Sample")


class VIEW3D_MT_draw_gpencil(Menu):
    bl_label = "Draw"

    def draw(self, _context):

        layout = self.layout

        layout.menu("GPENCIL_MT_layer_active", text="Active Layer")

        layout.separator()

        layout.menu("VIEW3D_MT_gpencil_animation")
        layout.operator("gpencil.interpolate_sequence", text="Interpolate Sequence")

        layout.separator()

        layout.menu("VIEW3D_MT_edit_gpencil_showhide")
        layout.menu("GPENCIL_MT_cleanup")


class VIEW3D_MT_assign_material(Menu):
    bl_label = "Assign Material"

    def draw(self, context):
        layout = self.layout
        ob = context.active_object
        mat_active = ob.active_material

        for slot in ob.material_slots:
            mat = slot.material
            if mat:
                layout.operator("gpencil.stroke_change_color", text=mat.name,
                                icon='LAYER_ACTIVE' if mat == mat_active else 'BLANK1').material = mat.name


class VIEW3D_MT_edit_gpencil(Menu):
    bl_label = "Grease Pencil"

    def draw(self, _context):
        layout = self.layout

        layout.menu("VIEW3D_MT_edit_gpencil_transform")
        layout.menu("VIEW3D_MT_mirror")
        layout.menu("GPENCIL_MT_snap")

        layout.separator()

        layout.menu("GPENCIL_MT_layer_active", text="Active Layer")

        layout.separator()

        layout.menu("VIEW3D_MT_gpencil_animation")
        layout.operator("gpencil.interpolate_sequence", text="Interpolate Sequence")

        layout.separator()

        # Cut, Copy, Paste
        layout.operator("gpencil.duplicate_move", text="Duplicate")
        layout.operator("gpencil.stroke_split", text="Split")
        layout.operator("gpencil.copy", text="Copy", icon='COPYDOWN')
        layout.operator("gpencil.paste", text="Paste", icon='PASTEDOWN').type = 'ACTIVE'
        layout.operator("gpencil.paste", text="Paste by Layer").type = 'LAYER'

        layout.separator()

        layout.menu("VIEW3D_MT_weight_gpencil")

        layout.separator()

        layout.menu("VIEW3D_MT_edit_gpencil_showhide")

        layout.operator_menu_enum("gpencil.stroke_separate", "mode", text="Separate")
        layout.menu("GPENCIL_MT_cleanup")

        layout.separator()

        # Remove
        layout.menu("VIEW3D_MT_edit_gpencil_delete")


class VIEW3D_MT_edit_gpencil_stroke(Menu):
    bl_label = "Stroke"

    def draw(self, context):
        layout = self.layout
        settings = context.tool_settings.gpencil_sculpt

        layout.operator("gpencil.stroke_subdivide", text="Subdivide").only_selected = False
        layout.menu("VIEW3D_MT_gpencil_simplify")
        layout.operator("gpencil.stroke_trim", text="Trim")

        layout.separator()

        layout.operator_menu_enum("gpencil.stroke_join", "type", text="Join")

        layout.separator()

        layout.menu("GPENCIL_MT_move_to_layer")
        layout.menu("VIEW3D_MT_assign_material")
        layout.operator("gpencil.set_active_material", text="Set as Active Material")
        layout.operator_menu_enum("gpencil.stroke_arrange", "direction", text="Arrange")

        layout.separator()

        # Convert
        op = layout.operator("gpencil.stroke_cyclical_set", text="Close")
        op.type = 'CLOSE'
        op.geometry = True
        layout.operator("gpencil.stroke_cyclical_set", text="Toggle Cyclic").type = 'TOGGLE'
        layout.operator_menu_enum("gpencil.stroke_caps_set", text="Toggle Caps", property="type")
        layout.operator("gpencil.stroke_flip", text="Switch Direction")
        layout.prop(settings, "use_scale_thickness", text="Scale Thickness")

        layout.separator()
        layout.operator("gpencil.stroke_normalize", text="Normalize Thickness").mode = 'THICKNESS'
        layout.operator("gpencil.stroke_normalize", text="Normalize Opacity").mode = 'OPACITY'

        layout.separator()
        layout.operator("gpencil.reset_transform_fill", text="Reset Fill Transform")


class VIEW3D_MT_edit_gpencil_point(Menu):
    bl_label = "Point"

    def draw(self, _context):
        layout = self.layout

        layout.operator("gpencil.extrude_move", text="Extrude")

        layout.separator()

        layout.operator("gpencil.stroke_smooth", text="Smooth").only_selected = True

        layout.separator()

        layout.operator("gpencil.stroke_merge", text="Merge")

        # TODO: add new RIP operator

        layout.separator()

        layout.menu("VIEW3D_MT_gpencil_vertex_group")


class VIEW3D_MT_weight_gpencil(Menu):
    bl_label = "Weights"

    def draw(self, _context):
        layout = self.layout

        layout.operator("gpencil.vertex_group_normalize_all", text="Normalize All")
        layout.operator("gpencil.vertex_group_normalize", text="Normalize")

        layout.separator()

        layout.operator("gpencil.vertex_group_invert", text="Invert")
        layout.operator("gpencil.vertex_group_smooth", text="Smooth")

        layout.separator()

        layout.menu("VIEW3D_MT_gpencil_autoweights")


class VIEW3D_MT_gpencil_animation(Menu):
    bl_label = "Animation"

    @classmethod
    def poll(cls, context):
        ob = context.active_object
        return ob and ob.type == 'GPENCIL' and ob.mode != 'OBJECT'

    def draw(self, _context):
        layout = self.layout

        layout.operator("gpencil.blank_frame_add", text="Insert Blank Keyframe (Active Layer)")
        layout.operator("gpencil.blank_frame_add", text="Insert Blank Keyframe (All Layers)").all_layers = True

        layout.separator()

        layout.operator("gpencil.frame_duplicate", text="Duplicate Active Keyframe (Active Layer)")
        layout.operator("gpencil.frame_duplicate", text="Duplicate Active Keyframe (All Layers)").mode = 'ALL'

        layout.separator()

        layout.operator("gpencil.delete", text="Delete Active Keyframe (Active Layer)").type = 'FRAME'
        layout.operator("gpencil.active_frames_delete_all", text="Delete Active Keyframes (All Layers)")


class VIEW3D_MT_edit_gpencil_transform(Menu):
    bl_label = "Transform"

    def draw(self, _context):
        layout = self.layout

        layout.operator("transform.translate")
        layout.operator("transform.rotate")
        layout.operator("transform.resize", text="Scale")

        layout.separator()

        layout.operator("transform.bend", text="Bend")
        layout.operator("transform.shear", text="Shear")
        layout.operator("transform.tosphere", text="To Sphere")
        layout.operator("transform.transform", text="Shrink/Fatten").mode = 'GPENCIL_SHRINKFATTEN'


class VIEW3D_MT_edit_gpencil_showhide(Menu):
    bl_label = "Show/Hide"

    def draw(self, _context):
        layout = self.layout

        layout.operator("gpencil.reveal", text="Show All Layers")

        layout.separator()

        layout.operator("gpencil.hide", text="Hide Active Layer").unselected = False
        layout.operator("gpencil.hide", text="Hide Inactive Layers").unselected = True


class VIEW3D_MT_object_mode_pie(Menu):
    bl_label = "Mode"

    def draw(self, _context):
        layout = self.layout

        pie = layout.menu_pie()
        pie.operator_enum("object.mode_set", "mode")


class VIEW3D_MT_view_pie(Menu):
    bl_label = "View"
    bl_idname = "VIEW3D_MT_view_pie"

    def draw(self, _context):
        layout = self.layout

        pie = layout.menu_pie()
        pie.operator_enum("view3d.view_axis", "type")
        pie.operator("view3d.view_camera", text="View Camera", icon='CAMERA_DATA')
        pie.operator("view3d.view_selected", text="View Selected", icon='ZOOM_SELECTED')


class VIEW3D_MT_transform_gizmo_pie(Menu):
    bl_label = "View"

    def draw(self, context):
        layout = self.layout

        pie = layout.menu_pie()
        # 1: Left
        pie.operator("view3d.transform_gizmo_set", text="Move").type = {'TRANSLATE'}
        # 2: Right
        pie.operator("view3d.transform_gizmo_set", text="Rotate").type = {'ROTATE'}
        # 3: Down
        pie.operator("view3d.transform_gizmo_set", text="Scale").type = {'SCALE'}
        # 4: Up
        pie.prop(context.space_data, "show_gizmo", text="Show Gizmos", icon='GIZMO')
        # 5: Up/Left
        pie.operator("view3d.transform_gizmo_set", text="All").type = {'TRANSLATE', 'ROTATE', 'SCALE'}


class VIEW3D_MT_shading_pie(Menu):
    bl_label = "Shading"

    def draw(self, context):
        layout = self.layout
        pie = layout.menu_pie()

        view = context.space_data

        pie.prop(view.shading, "type", expand=True)


class VIEW3D_MT_shading_ex_pie(Menu):
    bl_label = "Shading"

    def draw(self, context):
        layout = self.layout
        pie = layout.menu_pie()

        view = context.space_data

        pie.prop_enum(view.shading, "type", value='WIREFRAME')
        pie.prop_enum(view.shading, "type", value='SOLID')

        # Note this duplicates "view3d.toggle_xray" logic, so we can see the active item: T58661.
        if context.pose_object:
            pie.prop(view.overlay, "show_xray_bone", icon='XRAY')
        else:
            xray_active = (
                (context.mode == 'EDIT_MESH') or
                (view.shading.type in {'SOLID', 'WIREFRAME'})
            )
            if xray_active:
                sub = pie
            else:
                sub = pie.row()
                sub.active = False
            sub.prop(
                view.shading,
                "show_xray_wireframe" if (view.shading.type == 'WIREFRAME') else "show_xray",
                text="Toggle X-Ray",
                icon='XRAY',
            )

        pie.prop(view.overlay, "show_overlays", text="Toggle Overlays", icon='OVERLAY')

        pie.prop_enum(view.shading, "type", value='MATERIAL')
        pie.prop_enum(view.shading, "type", value='RENDERED')


class VIEW3D_MT_pivot_pie(Menu):
    bl_label = "Pivot Point"

    def draw(self, context):
        layout = self.layout
        pie = layout.menu_pie()
        obj = context.active_object
        mode = context.mode

        pie.prop_enum(context.scene.tool_settings, "transform_pivot_point", value='BOUNDING_BOX_CENTER')
        pie.prop_enum(context.scene.tool_settings, "transform_pivot_point", value='CURSOR')
        pie.prop_enum(context.scene.tool_settings, "transform_pivot_point", value='INDIVIDUAL_ORIGINS')
        pie.prop_enum(context.scene.tool_settings, "transform_pivot_point", value='MEDIAN_POINT')
        pie.prop_enum(context.scene.tool_settings, "transform_pivot_point", value='ACTIVE_ELEMENT')
        if (obj is None) or (mode in {'OBJECT', 'POSE', 'WEIGHT_PAINT'}):
            pie.prop(context.scene.tool_settings, "use_transform_pivot_point_align")


class VIEW3D_MT_orientations_pie(Menu):
    bl_label = "Orientation"

    def draw(self, context):
        layout = self.layout
        pie = layout.menu_pie()
        scene = context.scene

        pie.prop(scene.transform_orientation_slots[0], "type", expand=True)


class VIEW3D_MT_snap_pie(Menu):
    bl_label = "Snap"

    def draw(self, _context):
        layout = self.layout
        pie = layout.menu_pie()

        pie.operator("view3d.snap_cursor_to_grid", text="Cursor to Grid", icon='CURSOR')
        pie.operator("view3d.snap_selected_to_grid", text="Selection to Grid", icon='RESTRICT_SELECT_OFF')
        pie.operator("view3d.snap_cursor_to_selected", text="Cursor to Selected", icon='CURSOR')
        pie.operator(
            "view3d.snap_selected_to_cursor",
            text="Selection to Cursor",
            icon='RESTRICT_SELECT_OFF',
        ).use_offset = False
        pie.operator(
            "view3d.snap_selected_to_cursor",
            text="Selection to Cursor (Keep Offset)",
            icon='RESTRICT_SELECT_OFF',
        ).use_offset = True
        pie.operator("view3d.snap_selected_to_active", text="Selection to Active", icon='RESTRICT_SELECT_OFF')
        pie.operator("view3d.snap_cursor_to_center", text="Cursor to World Origin", icon='CURSOR')
        pie.operator("view3d.snap_cursor_to_active", text="Cursor to Active", icon='CURSOR')


class VIEW3D_MT_proportional_editing_falloff_pie(Menu):
    bl_label = "Proportional Editing Falloff"

    def draw(self, context):
        layout = self.layout
        pie = layout.menu_pie()
        tool_settings = context.scene.tool_settings

        pie.prop(tool_settings, "proportional_edit_falloff", expand=True)


class VIEW3D_MT_sculpt_mask_edit_pie(Menu):
    bl_label = "Mask Edit"

    def draw(self, _context):
        layout = self.layout
        pie = layout.menu_pie()

        op = pie.operator("paint.mask_flood_fill", text='Invert Mask')
        op.mode = 'INVERT'
        op = pie.operator("paint.mask_flood_fill", text='Clear Mask')
        op.mode = 'VALUE'
        op.value = 0.0

        op = pie.operator("sculpt.ipmask_filter", text='IPMask Smooth')
        op.filter_type = "SMOOTH_SHARPEN"
        op.iterations = 1

        op = pie.operator("sculpt.ipmask_filter", text='IPMask Grow')
        op.filter_type = "GROW_SHRINK"
        op.iterations = 1

        op = pie.operator("sculpt.ipmask_filter", text='IPMask Harder')
        op.filter_type = "HARDER_SOFTER"
        op.iterations = 1

        op = pie.operator("sculpt.ipmask_filter", text='IPMask Contrast')
        op.filter_type = "CONTRAST"
        op.iterations = 1


class VIEW3D_MT_sculpt_automasking_pie(Menu):
    bl_label = "Automasking"

    def draw(self, context):
        layout = self.layout
        pie = layout.menu_pie()

        tool_settings = context.tool_settings
        sculpt = tool_settings.sculpt

        pie.prop(sculpt, "use_automasking_topology", text="Topology")
        pie.prop(sculpt, "use_automasking_face_sets", text="Face Sets")
        pie.prop(sculpt, "use_automasking_boundary_edges", text="Mesh Boundary")
        pie.prop(sculpt, "use_automasking_boundary_face_sets", text="Face Sets Boundary")


class VIEW3D_MT_sculpt_face_sets_edit_pie(Menu):

    bl_label = "Face Sets Edit"

    def draw(self, _context):
        layout = self.layout
        pie = layout.menu_pie()

        op = pie.operator("sculpt.face_sets_create", text='Face Set from Masked')
        op.mode = 'MASKED'

        op = pie.operator("sculpt.face_sets_create", text='Face Set from Visible')
        op.mode = 'VISIBLE'

        op = pie.operator("sculpt.face_set_change_visibility", text='Invert Visible')
        op.mode = 'INVERT'

        op = pie.operator("sculpt.face_set_change_visibility", text='Show All')
        op.mode = 'SHOW_ALL'

        op = pie.operator("sculpt.face_sets_init", text='Init by UV Seams')
        op.mode = 'UV_SEAMS'

        op = pie.operator("sculpt.face_sets_init", text='Init by Loose Parts')
        op.mode = 'LOOSE_PARTS'

        op = pie.operator("sculpt.face_sets_init", text='Init by Face Sets Boundaries')
        op.mode = 'FACE_SET_BOUNDARIES'

        op = pie.operator("sculpt.face_sets_create", text='Face Set from Selection')
        op.mode = 'SELECTION'


class VIEW3D_MT_wpaint_vgroup_lock_pie(Menu):
    bl_label = "Vertex Group Locks"

    def draw(self, _context):
        layout = self.layout
        pie = layout.menu_pie()

        # 1: Left
        op = pie.operator("object.vertex_group_lock", icon='LOCKED', text="Lock All")
        op.action, op.mask = 'LOCK', 'ALL'
        # 2: Right
        op = pie.operator("object.vertex_group_lock", icon='UNLOCKED', text="Unlock All")
        op.action, op.mask = 'UNLOCK', 'ALL'
        # 3: Down
        op = pie.operator("object.vertex_group_lock", icon='UNLOCKED', text="Unlock Selected")
        op.action, op.mask = 'UNLOCK', 'SELECTED'
        # 4: Up
        op = pie.operator("object.vertex_group_lock", icon='LOCKED', text="Lock Selected")
        op.action, op.mask = 'LOCK', 'SELECTED'
        # 5: Up/Left
        op = pie.operator("object.vertex_group_lock", icon='LOCKED', text="Lock Unselected")
        op.action, op.mask = 'LOCK', 'UNSELECTED'
        # 6: Up/Right
        op = pie.operator("object.vertex_group_lock", text="Lock Only Selected")
        op.action, op.mask = 'LOCK', 'INVERT_UNSELECTED'
        # 7: Down/Left
        op = pie.operator("object.vertex_group_lock", text="Lock Only Unselected")
        op.action, op.mask = 'UNLOCK', 'INVERT_UNSELECTED'
        # 8: Down/Right
        op = pie.operator("object.vertex_group_lock", text="Invert Locks")
        op.action, op.mask = 'INVERT', 'ALL'


# ********** Panel **********


class VIEW3D_PT_active_tool(Panel, ToolActivePanelHelper):
    bl_space_type = 'VIEW_3D'
    bl_region_type = 'UI'
    bl_category = "Tool"
    # See comment below.
    # bl_options = {'HIDE_HEADER'}

    # Don't show in properties editor.
    @classmethod
    def poll(cls, context):
        return context.area.type == 'VIEW_3D'


# FIXME(campbell): remove this second panel once 'HIDE_HEADER' works with category tabs,
# Currently pinning allows ordering headerless panels below panels with headers.
class VIEW3D_PT_active_tool_duplicate(Panel, ToolActivePanelHelper):
    bl_space_type = 'VIEW_3D'
    bl_region_type = 'UI'
    bl_category = "Tool"
    bl_options = {'HIDE_HEADER'}

    # Only show in properties editor.
    @classmethod
    def poll(cls, context):
        return context.area.type != 'VIEW_3D'


class VIEW3D_PT_view3d_properties(Panel):
    bl_space_type = 'VIEW_3D'
    bl_region_type = 'UI'
    bl_category = "View"
    bl_label = "View"

    def draw(self, context):
        layout = self.layout

        view = context.space_data

        layout.use_property_split = True
        layout.use_property_decorate = False  # No animation.

        col = layout.column()

        subcol = col.column()
        subcol.active = bool(view.region_3d.view_perspective != 'CAMERA' or view.region_quadviews)
        subcol.prop(view, "lens", text="Focal Length")

        subcol = col.column(align=True)
        subcol.prop(view, "clip_start", text="Clip Start")
        subcol.prop(view, "clip_end", text="End")

        layout.separator()

        col = layout.column(align=False, heading="Local Camera")
        col.use_property_decorate = False
        row = col.row(align=True)
        sub = row.row(align=True)
        sub.prop(view, "use_local_camera", text="")
        sub = sub.row(align=True)
        sub.enabled = view.use_local_camera
        sub.prop(view, "camera", text="")

        layout.separator()

        col = layout.column(align=True)
        col.prop(view, "use_render_border")
        col.active = view.region_3d.view_perspective != 'CAMERA'


class VIEW3D_PT_view3d_lock(Panel):
    bl_space_type = 'VIEW_3D'
    bl_region_type = 'UI'
    bl_category = "View"
    bl_label = "View Lock"
    bl_parent_id = "VIEW3D_PT_view3d_properties"

    def draw(self, context):
        layout = self.layout

        layout.use_property_split = True
        layout.use_property_decorate = False  # No animation.

        view = context.space_data

        col = layout.column(align=True)
        sub = col.column()
        sub.active = bool(view.region_3d.view_perspective != 'CAMERA' or view.region_quadviews)

        sub.prop(view, "lock_object")
        lock_object = view.lock_object
        if lock_object:
            if lock_object.type == 'ARMATURE':
                sub.prop_search(
                    view, "lock_bone", lock_object.data,
                    "edit_bones" if lock_object.mode == 'EDIT'
                    else "bones",
                    text="Bone",
                )

        col = layout.column(heading="Lock", align=True)
        if not lock_object:
            col.prop(view, "lock_cursor", text="To 3D Cursor")
        col.prop(view, "lock_camera", text="Camera to View")


class VIEW3D_PT_view3d_cursor(Panel):
    bl_space_type = 'VIEW_3D'
    bl_region_type = 'UI'
    bl_category = "View"
    bl_label = "3D Cursor"

    def draw(self, context):
        layout = self.layout

        cursor = context.scene.cursor

        layout.column().prop(cursor, "location", text="Location")
        rotation_mode = cursor.rotation_mode
        if rotation_mode == 'QUATERNION':
            layout.column().prop(cursor, "rotation_quaternion", text="Rotation")
        elif rotation_mode == 'AXIS_ANGLE':
            layout.column().prop(cursor, "rotation_axis_angle", text="Rotation")
        else:
            layout.column().prop(cursor, "rotation_euler", text="Rotation")
        layout.prop(cursor, "rotation_mode", text="")


class VIEW3D_PT_collections(Panel):
    bl_space_type = 'VIEW_3D'
    bl_region_type = 'UI'
    bl_category = "View"
    bl_label = "Collections"
    bl_options = {'DEFAULT_CLOSED'}

    def _draw_collection(self, layout, view_layer, use_local_collections, collection, index):
        need_separator = index
        for child in collection.children:
            index += 1

            if child.exclude:
                continue

            if child.collection.hide_viewport:
                continue

            if need_separator:
                layout.separator()
                need_separator = False

            icon = 'BLANK1'
            # has_objects = True
            if child.has_selected_objects(view_layer):
                icon = 'LAYER_ACTIVE'
            elif child.has_objects():
                icon = 'LAYER_USED'
            else:
                # has_objects = False
                pass

            row = layout.row()
            row.use_property_decorate = False
            sub = row.split(factor=0.98)
            subrow = sub.row()
            subrow.alignment = 'LEFT'
            subrow.operator(
                "object.hide_collection", text=child.name, icon=icon, emboss=False,
            ).collection_index = index

            sub = row.split()
            subrow = sub.row(align=True)
            subrow.alignment = 'RIGHT'
            if not use_local_collections:
                subrow.active = collection.is_visible  # Parent collection runtime visibility
                subrow.prop(child, "hide_viewport", text="", emboss=False)
            else:
                subrow.active = collection.visible_get()  # Parent collection runtime visibility
                icon = 'HIDE_OFF' if child.visible_get() else 'HIDE_ON'
                props = subrow.operator("object.hide_collection", text="", icon=icon, emboss=False)
                props.collection_index = index
                props.toggle = True

        for child in collection.children:
            index = self._draw_collection(layout, view_layer, use_local_collections, child, index)

        return index

    def draw(self, context):
        layout = self.layout
        layout.use_property_split = False

        view = context.space_data
        view_layer = context.view_layer

        layout.use_property_split = True
        layout.prop(view, "use_local_collections")
        layout.separator()

        # We pass index 0 here because the index is increased
        # so the first real index is 1
        # And we start with index as 1 because we skip the master collection
        self._draw_collection(layout, view_layer, view.use_local_collections, view_layer.layer_collection, 0)


class VIEW3D_PT_object_type_visibility(Panel):
    bl_space_type = 'VIEW_3D'
    bl_region_type = 'HEADER'
    bl_label = "View Object Types"
    bl_ui_units_x = 7

    def draw(self, context):
        layout = self.layout
        layout.use_property_split = True
        layout.use_property_decorate = False

        view = context.space_data

        layout.label(text="Object Types Visibility")
        layout.separator()
        col = layout.column()

        attr_object_types = (
            # Geometry
            ("mesh", "Mesh"),
            ("curve", "Curve"),
            ("surf", "Surface"),
            ("meta", "Meta"),
            ("font", "Text"),
            ("hair", "Hair"),
            ("pointcloud", "Point Cloud"),
            ("volume", "Volume"),
            ("grease_pencil", "Grease Pencil"),
            (None, None),
            # Other
            ("armature", "Armature"),
            ("lattice", "Lattice"),
            ("empty", "Empty"),
            ("light", "Light"),
            ("light_probe", "Light Probe"),
            ("camera", "Camera"),
            ("speaker", "Speaker"),
        )

        for attr, attr_name in attr_object_types:
            if attr is None:
                col.separator()
                continue

            if attr == "hair" and not hasattr(bpy.data, "hairs"):
                continue
            elif attr == "pointcloud" and not hasattr(bpy.data, "pointclouds"):
                continue

            attr_v = "show_object_viewport_" + attr
            attr_s = "show_object_select_" + attr

            icon_v = 'HIDE_OFF' if getattr(view, attr_v) else 'HIDE_ON'
            icon_s = 'RESTRICT_SELECT_OFF' if getattr(view, attr_s) else 'RESTRICT_SELECT_ON'

            row = col.row(align=True)
            row.alignment = 'RIGHT'

            row.label(text=attr_name)
            row.prop(view, attr_v, text="", icon=icon_v, emboss=False)
            rowsub = row.row(align=True)
            rowsub.active = getattr(view, attr_v)
            rowsub.prop(view, attr_s, text="", icon=icon_s, emboss=False)


class VIEW3D_PT_shading(Panel):
    bl_space_type = 'VIEW_3D'
    bl_region_type = 'HEADER'
    bl_label = "Shading"
    bl_ui_units_x = 12

    @classmethod
    def get_shading(cls, context):
        # Get settings from 3D viewport or OpenGL render engine
        view = context.space_data
        if view.type == 'VIEW_3D':
            return view.shading
        else:
            return context.scene.display.shading

    def draw(self, _context):
        layout = self.layout
        layout.label(text="Viewport Shading")


class VIEW3D_PT_shading_lighting(Panel):
    bl_space_type = 'VIEW_3D'
    bl_region_type = 'HEADER'
    bl_label = "Lighting"
    bl_parent_id = 'VIEW3D_PT_shading'

    @classmethod
    def poll(cls, context):
        shading = VIEW3D_PT_shading.get_shading(context)
        engine = context.scene.render.engine
        return shading.type in {'SOLID', 'MATERIAL'} or engine == 'BLENDER_EEVEE' and shading.type == 'RENDERED'

    def draw(self, context):
        layout = self.layout
        shading = VIEW3D_PT_shading.get_shading(context)

        col = layout.column()
        split = col.split(factor=0.9)

        if shading.type == 'SOLID':
            split.row().prop(shading, "light", expand=True)
            col = split.column()

            split = layout.split(factor=0.9)
            col = split.column()
            sub = col.row()

            if shading.light == 'STUDIO':
                prefs = context.preferences
                system = prefs.system

                if not system.use_studio_light_edit:
                    sub.scale_y = 0.6  # smaller studiolight preview
                    sub.template_icon_view(shading, "studio_light", scale_popup=3.0)
                else:
                    sub.prop(
                        system,
                        "use_studio_light_edit",
                        text="Disable Studio Light Edit",
                        icon='NONE',
                        toggle=True,
                    )

                col = split.column()
                col.operator("preferences.studiolight_show", emboss=False, text="", icon='PREFERENCES')

                split = layout.split(factor=0.9)
                col = split.column()

                row = col.row()
                row.prop(shading, "use_world_space_lighting", text="", icon='WORLD', toggle=True)
                row = row.row()
                row.active = shading.use_world_space_lighting
                row.prop(shading, "studiolight_rotate_z", text="Rotation")
                col = split.column()  # to align properly with above

            elif shading.light == 'MATCAP':
                sub.scale_y = 0.6  # smaller matcap preview
                sub.template_icon_view(shading, "studio_light", scale_popup=3.0)

                col = split.column()
                col.operator("preferences.studiolight_show", emboss=False, text="", icon='PREFERENCES')
                col.operator("view3d.toggle_matcap_flip", emboss=False, text="", icon='ARROW_LEFTRIGHT')

        elif shading.type == 'MATERIAL':
            col.prop(shading, "use_scene_lights")
            col.prop(shading, "use_scene_world")
            col = layout.column()
            split = col.split(factor=0.9)

            if not shading.use_scene_world:
                col = split.column()
                sub = col.row()
                sub.scale_y = 0.6
                sub.template_icon_view(shading, "studio_light", scale_popup=3)

                col = split.column()
                col.operator("preferences.studiolight_show", emboss=False, text="", icon='PREFERENCES')

                split = layout.split(factor=0.9)
                col = split.column()

                row = col.row()
                row.prop(shading, "use_studiolight_view_rotation", text="", icon='WORLD', toggle=True)
                row = row.row()
                row.prop(shading, "studiolight_rotate_z", text="Rotation")

                col.prop(shading, "studiolight_intensity")
                col.prop(shading, "studiolight_background_alpha")
                col.prop(shading, "studiolight_background_blur")
                col = split.column()  # to align properly with above

        elif shading.type == 'RENDERED':
            col.prop(shading, "use_scene_lights_render")
            col.prop(shading, "use_scene_world_render")

            if not shading.use_scene_world_render:
                col = layout.column()
                split = col.split(factor=0.9)

                col = split.column()
                sub = col.row()
                sub.scale_y = 0.6
                sub.template_icon_view(shading, "studio_light", scale_popup=3)

                col = split.column()
                col.operator("preferences.studiolight_show", emboss=False, text="", icon='PREFERENCES')

                split = layout.split(factor=0.9)
                col = split.column()
                col.prop(shading, "studiolight_rotate_z", text="Rotation")
                col.prop(shading, "studiolight_intensity")
                col.prop(shading, "studiolight_background_alpha")
                col.prop(shading, "studiolight_background_blur")
                col = split.column()  # to align properly with above


class VIEW3D_PT_shading_color(Panel):
    bl_space_type = 'VIEW_3D'
    bl_region_type = 'HEADER'
    bl_label = "Color"
    bl_parent_id = 'VIEW3D_PT_shading'

    @classmethod
    def poll(cls, context):
        shading = VIEW3D_PT_shading.get_shading(context)
        return shading.type in {'WIREFRAME', 'SOLID'}

    def _draw_color_type(self, context):
        layout = self.layout
        shading = VIEW3D_PT_shading.get_shading(context)

        layout.grid_flow(columns=3, align=True).prop(shading, "color_type", expand=True)
        if shading.color_type == 'SINGLE':
            layout.row().prop(shading, "single_color", text="")

    def _draw_background_color(self, context):
        layout = self.layout
        shading = VIEW3D_PT_shading.get_shading(context)

        layout.row().label(text="Background")
        layout.row().prop(shading, "background_type", expand=True)
        if shading.background_type == 'VIEWPORT':
            layout.row().prop(shading, "background_color", text="")

    def draw(self, context):
        shading = VIEW3D_PT_shading.get_shading(context)
        if shading.type == 'WIREFRAME':
            self.layout.row().prop(shading, "wireframe_color_type", expand=True)
        else:
            self._draw_color_type(context)
            self.layout.separator()
        self._draw_background_color(context)


class VIEW3D_PT_shading_options(Panel):
    bl_space_type = 'VIEW_3D'
    bl_region_type = 'HEADER'
    bl_label = "Options"
    bl_parent_id = 'VIEW3D_PT_shading'

    @classmethod
    def poll(cls, context):
        shading = VIEW3D_PT_shading.get_shading(context)
        return shading.type in {'WIREFRAME', 'SOLID'}

    def draw(self, context):
        layout = self.layout

        shading = VIEW3D_PT_shading.get_shading(context)

        col = layout.column()

        if shading.type == 'SOLID':
            col.prop(shading, "show_backface_culling")

        row = col.row(align=True)

        if shading.type == 'WIREFRAME':
            row.prop(shading, "show_xray_wireframe", text="")
            sub = row.row()
            sub.active = shading.show_xray_wireframe
            sub.prop(shading, "xray_alpha_wireframe", text="X-Ray")
        elif shading.type == 'SOLID':
            row.prop(shading, "show_xray", text="")
            sub = row.row()
            sub.active = shading.show_xray
            sub.prop(shading, "xray_alpha", text="X-Ray")
            # X-ray mode is off when alpha is 1.0
            xray_active = shading.show_xray and shading.xray_alpha != 1

            row = col.row(align=True)
            row.prop(shading, "show_shadows", text="")
            row.active = not xray_active
            sub = row.row(align=True)
            sub.active = shading.show_shadows
            sub.prop(shading, "shadow_intensity", text="Shadow")
            sub.popover(
                panel="VIEW3D_PT_shading_options_shadow",
                icon='PREFERENCES',
                text="",
            )

            col = layout.column()

            row = col.row()
            row.active = not xray_active
            row.prop(shading, "show_cavity")

            if shading.show_cavity and not xray_active:
                row.prop(shading, "cavity_type", text="Type")

                if shading.cavity_type in {'WORLD', 'BOTH'}:
                    col.label(text="World Space")
                    sub = col.row(align=True)
                    sub.prop(shading, "cavity_ridge_factor", text="Ridge")
                    sub.prop(shading, "cavity_valley_factor", text="Valley")
                    sub.popover(
                        panel="VIEW3D_PT_shading_options_ssao",
                        icon='PREFERENCES',
                        text="",
                    )

                if shading.cavity_type in {'SCREEN', 'BOTH'}:
                    col.label(text="Screen Space")
                    sub = col.row(align=True)
                    sub.prop(shading, "curvature_ridge_factor", text="Ridge")
                    sub.prop(shading, "curvature_valley_factor", text="Valley")

            row = col.row()
            row.active = not xray_active
            row.prop(shading, "use_dof", text="Depth of Field")

        if shading.type in {'WIREFRAME', 'SOLID'}:
            row = layout.split()
            row.prop(shading, "show_object_outline")
            sub = row.row()
            sub.active = shading.show_object_outline
            sub.prop(shading, "object_outline_color", text="")

        if shading.type == 'SOLID':
            col = layout.column()
            if shading.light in {'STUDIO', 'MATCAP'}:
                col.active = shading.selected_studio_light.has_specular_highlight_pass
                col.prop(shading, "show_specular_highlight", text="Specular Lighting")


class VIEW3D_PT_shading_options_shadow(Panel):
    bl_label = "Shadow Settings"
    bl_space_type = 'VIEW_3D'
    bl_region_type = 'HEADER'

    def draw(self, context):
        layout = self.layout
        layout.use_property_split = True
        scene = context.scene

        col = layout.column()
        col.prop(scene.display, "light_direction")
        col.prop(scene.display, "shadow_shift")
        col.prop(scene.display, "shadow_focus")


class VIEW3D_PT_shading_options_ssao(Panel):
    bl_label = "SSAO Settings"
    bl_space_type = 'VIEW_3D'
    bl_region_type = 'HEADER'

    def draw(self, context):
        layout = self.layout
        layout.use_property_split = True
        scene = context.scene

        col = layout.column(align=True)
        col.prop(scene.display, "matcap_ssao_samples")
        col.prop(scene.display, "matcap_ssao_distance")
        col.prop(scene.display, "matcap_ssao_attenuation")


class VIEW3D_PT_shading_render_pass(Panel):
    bl_space_type = 'VIEW_3D'
    bl_region_type = 'HEADER'
    bl_label = "Render Pass"
    bl_parent_id = 'VIEW3D_PT_shading'
    COMPAT_ENGINES = {'BLENDER_EEVEE'}

    @classmethod
    def poll(cls, context):
        return (
            (context.space_data.shading.type == 'MATERIAL') or
            (context.engine in cls.COMPAT_ENGINES and context.space_data.shading.type == 'RENDERED')
        )

    def draw(self, context):
        shading = context.space_data.shading

        layout = self.layout
        layout.prop(shading, "render_pass", text="")


class VIEW3D_PT_gizmo_display(Panel):
    bl_space_type = 'VIEW_3D'
    bl_region_type = 'HEADER'
    bl_label = "Gizmo"
    bl_ui_units_x = 8

    def draw(self, context):
        layout = self.layout

        scene = context.scene
        view = context.space_data

        col = layout.column()
        col.label(text="Viewport Gizmos")
        col.separator()

        col.active = view.show_gizmo
        colsub = col.column()
        colsub.prop(view, "show_gizmo_navigate", text="Navigate")
        colsub.prop(view, "show_gizmo_tool", text="Active Tools")
        colsub.prop(view, "show_gizmo_context", text="Active Object")

        layout.separator()

        col = layout.column()
        col.active = view.show_gizmo and view.show_gizmo_context
        col.label(text="Object Gizmos")
        col.prop(scene.transform_orientation_slots[1], "type", text="")
        col.prop(view, "show_gizmo_object_translate", text="Move")
        col.prop(view, "show_gizmo_object_rotate", text="Rotate")
        col.prop(view, "show_gizmo_object_scale", text="Scale")

        layout.separator()

        # Match order of object type visibility
        col = layout.column()
        col.active = view.show_gizmo
        col.label(text="Empty")
        col.prop(view, "show_gizmo_empty_image", text="Image")
        col.prop(view, "show_gizmo_empty_force_field", text="Force Field")
        col.label(text="Light")
        col.prop(view, "show_gizmo_light_size", text="Size")
        col.prop(view, "show_gizmo_light_look_at", text="Look At")
        col.label(text="Camera")
        col.prop(view, "show_gizmo_camera_lens", text="Lens")
        col.prop(view, "show_gizmo_camera_dof_distance", text="Focus Distance")


class VIEW3D_PT_overlay(Panel):
    bl_space_type = 'VIEW_3D'
    bl_region_type = 'HEADER'
    bl_label = "Overlays"
    bl_ui_units_x = 13

    def draw(self, _context):
        layout = self.layout
        layout.label(text="Viewport Overlays")


class VIEW3D_PT_overlay_guides(Panel):
    bl_space_type = 'VIEW_3D'
    bl_region_type = 'HEADER'
    bl_parent_id = 'VIEW3D_PT_overlay'
    bl_label = "Guides"

    def draw(self, context):
        layout = self.layout

        view = context.space_data
        scene = context.scene

        overlay = view.overlay
        shading = view.shading
        display_all = overlay.show_overlays

        col = layout.column()
        col.active = display_all

        split = col.split()
        sub = split.column()

        row = sub.row()
        row_el = row.column()
        row_el.prop(overlay, "show_ortho_grid", text="Grid")
        grid_active = bool(
            view.region_quadviews or
            (view.region_3d.is_orthographic_side_view and not view.region_3d.is_perspective)
        )
        row_el.active = grid_active
        row.prop(overlay, "show_floor", text="Floor")

        if overlay.show_floor or overlay.show_ortho_grid:
            sub = col.row(align=True)
            sub.active = (
                (overlay.show_floor and not view.region_3d.is_orthographic_side_view) or
                (overlay.show_ortho_grid and grid_active)
            )
            sub.prop(overlay, "grid_scale", text="Scale")
            sub = sub.row(align=True)
            sub.active = scene.unit_settings.system == 'NONE'
            sub.prop(overlay, "grid_subdivisions", text="Subdivisions")

        sub = split.column()
        row = sub.row()
        row.label(text="Axes")

        subrow = row.row(align=True)
        subrow.prop(overlay, "show_axis_x", text="X", toggle=True)
        subrow.prop(overlay, "show_axis_y", text="Y", toggle=True)
        subrow.prop(overlay, "show_axis_z", text="Z", toggle=True)

        split = col.split()
        sub = split.column()
        sub.prop(overlay, "show_text", text="Text Info")
        sub.prop(overlay, "show_stats", text="Statistics")

        sub = split.column()
        sub.prop(overlay, "show_cursor", text="3D Cursor")
        sub.prop(overlay, "show_annotation", text="Annotations")

        if shading.type == 'MATERIAL':
            row = col.row()
            row.active = shading.render_pass == 'COMBINED'
            row.prop(overlay, "show_look_dev")


class VIEW3D_PT_overlay_object(Panel):
    bl_space_type = 'VIEW_3D'
    bl_region_type = 'HEADER'
    bl_parent_id = 'VIEW3D_PT_overlay'
    bl_label = "Objects"

    def draw(self, context):
        layout = self.layout
        view = context.space_data
        overlay = view.overlay
        display_all = overlay.show_overlays

        col = layout.column(align=True)
        col.active = display_all

        split = col.split()

        sub = split.column(align=True)
        sub.prop(overlay, "show_extras", text="Extras")
        sub.prop(overlay, "show_relationship_lines")
        sub.prop(overlay, "show_outline_selected")

        sub = split.column(align=True)
        sub.prop(overlay, "show_bones", text="Bones")
        sub.prop(overlay, "show_motion_paths")
        sub.prop(overlay, "show_object_origins", text="Origins")
        subsub = sub.column()
        subsub.active = overlay.show_object_origins
        subsub.prop(overlay, "show_object_origins_all", text="Origins (All)")


class VIEW3D_PT_overlay_geometry(Panel):
    bl_space_type = 'VIEW_3D'
    bl_region_type = 'HEADER'
    bl_parent_id = 'VIEW3D_PT_overlay'
    bl_label = "Geometry"

    def draw(self, context):
        layout = self.layout
        view = context.space_data
        overlay = view.overlay
        display_all = overlay.show_overlays
        is_wireframes = view.shading.type == 'WIREFRAME'

        col = layout.column()
        col.active = display_all

        row = col.row(align=True)
        if not is_wireframes:
            row.prop(overlay, "show_wireframes", text="")
        sub = row.row()
        sub.active = overlay.show_wireframes or is_wireframes
        sub.prop(overlay, "wireframe_threshold", text="Wireframe")
        sub.prop(overlay, "wireframe_opacity", text="Opacity")

        row = col.row(align=True)

        # These properties should be always available in the UI for all modes
        # other than Object.
        # Even when the Fade Inactive Geometry overlay is not affecting the
        # current active object depending on its mode, it will always affect
        # the rest of the scene.
        if context.mode != 'OBJECT':
            row.prop(overlay, "show_fade_inactive", text="")
            sub = row.row()
            sub.active = overlay.show_fade_inactive
            sub.prop(overlay, "fade_inactive_alpha", text="Fade Inactive Geometry")

        col = layout.column(align=True)
        col.active = display_all

        col.prop(overlay, "show_face_orientation")

        # sub.prop(overlay, "show_onion_skins")


class VIEW3D_PT_overlay_motion_tracking(Panel):
    bl_space_type = 'VIEW_3D'
    bl_region_type = 'HEADER'
    bl_parent_id = 'VIEW3D_PT_overlay'
    bl_label = "Motion Tracking"

    def draw_header(self, context):
        layout = self.layout
        view = context.space_data
        overlay = view.overlay
        display_all = overlay.show_overlays
        layout.active = display_all
        layout.prop(view, "show_reconstruction", text=self.bl_label)

    def draw(self, context):
        layout = self.layout
        view = context.space_data
        overlay = view.overlay
        display_all = overlay.show_overlays

        col = layout.column()
        col.active = display_all

        if view.show_reconstruction:
            split = col.split()

            sub = split.column(align=True)
            sub.active = view.show_reconstruction
            sub.prop(view, "show_camera_path", text="Camera Path")

            sub = split.column()
            sub.prop(view, "show_bundle_names", text="Marker Names")

            col = layout.column()
            col.active = display_all
            col.label(text="Tracks")
            row = col.row(align=True)
            row.prop(view, "tracks_display_type", text="")
            row.prop(view, "tracks_display_size", text="Size")


class VIEW3D_PT_overlay_edit_mesh(Panel):
    bl_space_type = 'VIEW_3D'
    bl_region_type = 'HEADER'
    bl_parent_id = 'VIEW3D_PT_overlay'
    bl_label = "Mesh Edit Mode"

    @classmethod
    def poll(cls, context):
        return context.mode == 'EDIT_MESH'

    def draw(self, context):
        layout = self.layout

        view = context.space_data
        shading = view.shading
        overlay = view.overlay
        display_all = overlay.show_overlays

        is_any_solid_shading = not (shading.show_xray or (shading.type == 'WIREFRAME'))

        col = layout.column()
        col.active = display_all

        split = col.split()

        sub = split.column()
        sub.active = is_any_solid_shading
        sub.prop(overlay, "show_edges", text="Edges")
        sub = split.column()
        sub.prop(overlay, "show_faces", text="Faces")
        sub = split.column()
        sub.active = is_any_solid_shading
        sub.prop(overlay, "show_face_center", text="Center")

        row = col.row(align=True)
        row.prop(overlay, "show_edge_crease", text="Creases", toggle=True)
        row.prop(overlay, "show_edge_sharp", text="Sharp", text_ctxt=i18n_contexts.plural, toggle=True)
        row.prop(overlay, "show_edge_bevel_weight", text="Bevel", toggle=True)
        row.prop(overlay, "show_edge_seams", text="Seams", toggle=True)

        if context.preferences.view.show_developer_ui:
            col.label(text="Developer")
            col.prop(overlay, "show_extra_indices", text="Indices")


class VIEW3D_PT_overlay_edit_mesh_shading(Panel):
    bl_space_type = 'VIEW_3D'
    bl_region_type = 'HEADER'
    bl_parent_id = 'VIEW3D_PT_overlay_edit_mesh'
    bl_label = "Shading"

    @classmethod
    def poll(cls, context):
        return context.mode == 'EDIT_MESH'

    def draw(self, context):
        layout = self.layout

        view = context.space_data
        shading = view.shading
        overlay = view.overlay
        tool_settings = context.tool_settings
        display_all = overlay.show_overlays
        statvis = tool_settings.statvis

        col = layout.column()
        col.active = display_all

        col.prop(overlay, "show_occlude_wire")

        col.prop(overlay, "show_weight", text="Vertex Group Weights")
        if overlay.show_weight:
            row = col.split(factor=0.33)
            row.label(text="Zero Weights")
            sub = row.row()
            sub.prop(tool_settings, "vertex_group_user", expand=True)

        if shading.type == 'WIREFRAME':
            xray = shading.show_xray_wireframe and shading.xray_alpha_wireframe < 1.0
        elif shading.type == 'SOLID':
            xray = shading.show_xray and shading.xray_alpha < 1.0
        else:
            xray = False
        statvis_active = not xray
        row = col.row()
        row.active = statvis_active
        row.prop(overlay, "show_statvis", text="Mesh Analysis")
        if overlay.show_statvis:
            col = col.column()
            col.active = statvis_active

            sub = col.split()
            sub.label(text="Type")
            sub.prop(statvis, "type", text="")

            statvis_type = statvis.type
            if statvis_type == 'OVERHANG':
                row = col.row(align=True)
                row.prop(statvis, "overhang_min", text="Minimum")
                row.prop(statvis, "overhang_max", text="Maximum")
                col.row().prop(statvis, "overhang_axis", expand=True)
            elif statvis_type == 'THICKNESS':
                row = col.row(align=True)
                row.prop(statvis, "thickness_min", text="Minimum")
                row.prop(statvis, "thickness_max", text="Maximum")
                col.prop(statvis, "thickness_samples")
            elif statvis_type == 'INTERSECT':
                pass
            elif statvis_type == 'DISTORT':
                row = col.row(align=True)
                row.prop(statvis, "distort_min", text="Minimum")
                row.prop(statvis, "distort_max", text="Maximum")
            elif statvis_type == 'SHARP':
                row = col.row(align=True)
                row.prop(statvis, "sharp_min", text="Minimum")
                row.prop(statvis, "sharp_max", text="Maximum")


class VIEW3D_PT_overlay_edit_mesh_measurement(Panel):
    bl_space_type = 'VIEW_3D'
    bl_region_type = 'HEADER'
    bl_parent_id = 'VIEW3D_PT_overlay_edit_mesh'
    bl_label = "Measurement"

    @classmethod
    def poll(cls, context):
        return context.mode == 'EDIT_MESH'

    def draw(self, context):
        layout = self.layout

        view = context.space_data
        overlay = view.overlay
        display_all = overlay.show_overlays

        col = layout.column()
        col.active = display_all

        split = col.split()

        sub = split.column()
        sub.prop(overlay, "show_extra_edge_length", text="Edge Length")
        sub.prop(overlay, "show_extra_edge_angle", text="Edge Angle")

        sub = split.column()
        sub.prop(overlay, "show_extra_face_area", text="Face Area")
        sub.prop(overlay, "show_extra_face_angle", text="Face Angle")


class VIEW3D_PT_overlay_edit_mesh_normals(Panel):
    bl_space_type = 'VIEW_3D'
    bl_region_type = 'HEADER'
    bl_parent_id = 'VIEW3D_PT_overlay_edit_mesh'
    bl_label = "Normals"

    @classmethod
    def poll(cls, context):
        return context.mode == 'EDIT_MESH'

    def draw(self, context):
        layout = self.layout

        view = context.space_data
        overlay = view.overlay
        display_all = overlay.show_overlays

        col = layout.column()
        col.active = display_all

        row = col.row(align=True)
        row.prop(overlay, "show_vertex_normals", text="", icon='NORMALS_VERTEX')
        row.prop(overlay, "show_split_normals", text="", icon='NORMALS_VERTEX_FACE')
        row.prop(overlay, "show_face_normals", text="", icon='NORMALS_FACE')

        sub = row.row(align=True)
        sub.active = overlay.show_vertex_normals or overlay.show_face_normals or overlay.show_split_normals
        if overlay.use_normals_constant_screen_size:
            sub.prop(overlay, "normals_constant_screen_size", text="Size")
        else:
            sub.prop(overlay, "normals_length", text="Size")

        row.prop(overlay, "use_normals_constant_screen_size", text="", icon='FIXED_SIZE')


class VIEW3D_PT_overlay_edit_mesh_freestyle(Panel):
    bl_space_type = 'VIEW_3D'
    bl_region_type = 'HEADER'
    bl_parent_id = 'VIEW3D_PT_overlay'
    bl_label = "Freestyle"

    @classmethod
    def poll(cls, context):
        return context.mode == 'EDIT_MESH' and bpy.app.build_options.freestyle

    def draw(self, context):
        layout = self.layout

        view = context.space_data
        overlay = view.overlay
        display_all = overlay.show_overlays

        col = layout.column()
        col.active = display_all

        row = col.row()
        row.prop(overlay, "show_freestyle_edge_marks", text="Edge Marks")
        row.prop(overlay, "show_freestyle_face_marks", text="Face Marks")


class VIEW3D_PT_overlay_edit_curve(Panel):
    bl_space_type = 'VIEW_3D'
    bl_region_type = 'HEADER'
    bl_parent_id = 'VIEW3D_PT_overlay'
    bl_label = "Curve Edit Mode"

    @classmethod
    def poll(cls, context):
        return context.mode == 'EDIT_CURVE'

    def draw(self, context):
        layout = self.layout
        view = context.space_data
        overlay = view.overlay
        display_all = overlay.show_overlays

        col = layout.column()
        col.active = display_all

        row = col.row()
        row.prop(overlay, "display_handle", text="Handles")

        row = col.row()
        row.prop(overlay, "show_curve_normals", text="")
        sub = row.row()
        sub.active = overlay.show_curve_normals
        sub.prop(overlay, "normals_length", text="Normals")


class VIEW3D_PT_overlay_sculpt(Panel):
    bl_space_type = 'VIEW_3D'
    bl_context = ".sculpt_mode"
    bl_region_type = 'HEADER'
    bl_parent_id = 'VIEW3D_PT_overlay'
    bl_label = "Sculpt"

    @classmethod
    def poll(cls, context):
        return (
            context.mode == 'SCULPT' and
            (context.sculpt_object and context.tool_settings.sculpt)
        )

    def draw(self, context):
        layout = self.layout
        tool_settings = context.tool_settings
        sculpt = tool_settings.sculpt

        view = context.space_data
        overlay = view.overlay

        row = layout.row(align=True)
        row.prop(sculpt, "show_mask", text="")
        sub = row.row()
        sub.active = sculpt.show_mask
        sub.prop(overlay, "sculpt_mode_mask_opacity", text="Mask")

        row = layout.row(align=True)
        row.prop(sculpt, "show_face_sets", text="")
        sub = row.row()
        sub.active = sculpt.show_face_sets
        row.prop(overlay, "sculpt_mode_face_sets_opacity", text="Face Sets")


class VIEW3D_PT_overlay_pose(Panel):
    bl_space_type = 'VIEW_3D'
    bl_region_type = 'HEADER'
    bl_parent_id = 'VIEW3D_PT_overlay'
    bl_label = "Pose Mode"

    @classmethod
    def poll(cls, context):
        mode = context.mode
        return (
            (mode == 'POSE') or
            (mode == 'PAINT_WEIGHT' and context.pose_object)
        )

    def draw(self, context):
        layout = self.layout
        view = context.space_data
        mode = context.mode
        overlay = view.overlay
        display_all = overlay.show_overlays

        col = layout.column()
        col.active = display_all

        if mode == 'POSE':
            row = col.row()
            row.prop(overlay, "show_xray_bone", text="")
            sub = row.row()
            sub.active = display_all and overlay.show_xray_bone
            sub.prop(overlay, "xray_alpha_bone", text="Fade Geometry")
        else:
            row = col.row()
            row.prop(overlay, "show_xray_bone")


class VIEW3D_PT_overlay_texture_paint(Panel):
    bl_space_type = 'VIEW_3D'
    bl_region_type = 'HEADER'
    bl_parent_id = 'VIEW3D_PT_overlay'
    bl_label = "Texture Paint"

    @classmethod
    def poll(cls, context):
        return context.mode == 'PAINT_TEXTURE'

    def draw(self, context):
        layout = self.layout
        view = context.space_data
        overlay = view.overlay
        display_all = overlay.show_overlays

        col = layout.column()
        col.active = display_all
        col.prop(overlay, "texture_paint_mode_opacity")


class VIEW3D_PT_overlay_vertex_paint(Panel):
    bl_space_type = 'VIEW_3D'
    bl_region_type = 'HEADER'
    bl_parent_id = 'VIEW3D_PT_overlay'
    bl_label = "Vertex Paint"

    @classmethod
    def poll(cls, context):
        return context.mode == 'PAINT_VERTEX'

    def draw(self, context):
        layout = self.layout
        view = context.space_data
        overlay = view.overlay
        display_all = overlay.show_overlays

        col = layout.column()
        col.active = display_all

        col.prop(overlay, "vertex_paint_mode_opacity")
        col.prop(overlay, "show_paint_wire")


class VIEW3D_PT_overlay_weight_paint(Panel):
    bl_space_type = 'VIEW_3D'
    bl_region_type = 'HEADER'
    bl_parent_id = 'VIEW3D_PT_overlay'
    bl_label = "Weight Paint"

    @classmethod
    def poll(cls, context):
        return context.mode == 'PAINT_WEIGHT'

    def draw(self, context):
        layout = self.layout
        view = context.space_data
        overlay = view.overlay
        display_all = overlay.show_overlays

        col = layout.column()
        col.active = display_all

        col.prop(overlay, "weight_paint_mode_opacity", text="Opacity")
        row = col.split(factor=0.33)
        row.label(text="Zero Weights")
        sub = row.row()
        sub.prop(context.tool_settings, "vertex_group_user", expand=True)

        col.prop(overlay, "show_wpaint_contours")
        col.prop(overlay, "show_paint_wire")


class VIEW3D_PT_snapping(Panel):
    bl_space_type = 'VIEW_3D'
    bl_region_type = 'HEADER'
    bl_label = "Snapping"

    def draw(self, context):
        tool_settings = context.tool_settings
        snap_elements = tool_settings.snap_elements
        obj = context.active_object
        object_mode = 'OBJECT' if obj is None else obj.mode

        layout = self.layout
        col = layout.column()
        col.label(text="Snap To")
        col.prop(tool_settings, "snap_elements", expand=True)

        col.separator()
        if 'INCREMENT' in snap_elements:
            col.prop(tool_settings, "use_snap_grid_absolute")

        if snap_elements != {'INCREMENT'}:
            col.label(text="Snap With")
            row = col.row(align=True)
            row.prop(tool_settings, "snap_target", expand=True)

            col.prop(tool_settings, "use_snap_backface_culling")

            if obj:
                if object_mode == 'EDIT':
                    col.prop(tool_settings, "use_snap_self")
                if object_mode in {'OBJECT', 'POSE', 'EDIT', 'WEIGHT_PAINT'}:
                    col.prop(tool_settings, "use_snap_align_rotation")

            if 'FACE' in snap_elements:
                col.prop(tool_settings, "use_snap_project")

            if 'VOLUME' in snap_elements:
                col.prop(tool_settings, "use_snap_peel_object")

        col.label(text="Affect")
        row = col.row(align=True)
        row.prop(tool_settings, "use_snap_translate", text="Move", toggle=True)
        row.prop(tool_settings, "use_snap_rotate", text="Rotate", toggle=True)
        row.prop(tool_settings, "use_snap_scale", text="Scale", toggle=True)


class VIEW3D_PT_proportional_edit(Panel):
    bl_space_type = 'VIEW_3D'
    bl_region_type = 'HEADER'
    bl_label = "Proportional Editing"
    bl_ui_units_x = 8

    def draw(self, context):
        layout = self.layout
        tool_settings = context.tool_settings
        col = layout.column()
        col.active = (tool_settings.use_proportional_edit_objects if context.mode == 'OBJECT'
                      else tool_settings.use_proportional_edit)

        if context.mode != 'OBJECT':
            col.prop(tool_settings, "use_proportional_connected")
            sub = col.column()
            sub.active = not tool_settings.use_proportional_connected
            sub.prop(tool_settings, "use_proportional_projected")
            col.separator()

        col.prop(tool_settings, "proportional_edit_falloff", expand=True)


class VIEW3D_PT_transform_orientations(Panel):
    bl_space_type = 'VIEW_3D'
    bl_region_type = 'HEADER'
    bl_label = "Transform Orientations"
    bl_ui_units_x = 8

    def draw(self, context):
        layout = self.layout
        layout.label(text="Transform Orientations")

        scene = context.scene
        orient_slot = scene.transform_orientation_slots[0]
        orientation = orient_slot.custom_orientation

        row = layout.row()
        col = row.column()
        col.prop(orient_slot, "type", expand=True)
        row.operator("transform.create_orientation", text="", icon='ADD', emboss=False).use = True

        if orientation:
            row = layout.row(align=False)
            row.prop(orientation, "name", text="", icon='OBJECT_ORIGIN')
            row.operator("transform.delete_orientation", text="", icon='X', emboss=False)


class VIEW3D_PT_gpencil_origin(Panel):
    bl_space_type = 'VIEW_3D'
    bl_region_type = 'HEADER'
    bl_label = "Stroke Placement"

    def draw(self, context):
        layout = self.layout
        tool_settings = context.tool_settings
        gpd = context.gpencil_data

        layout.label(text="Stroke Placement")

        row = layout.row()
        col = row.column()
        col.prop(tool_settings, "gpencil_stroke_placement_view3d", expand=True)

        if tool_settings.gpencil_stroke_placement_view3d == 'SURFACE':
            row = layout.row()
            row.label(text="Offset")
            row = layout.row()
            row.prop(gpd, "zdepth_offset", text="")

        if tool_settings.gpencil_stroke_placement_view3d == 'STROKE':
            row = layout.row()
            row.label(text="Target")
            row = layout.row()
            row.prop(tool_settings, "gpencil_stroke_snap_mode", expand=True)


class VIEW3D_PT_gpencil_lock(Panel):
    bl_space_type = 'VIEW_3D'
    bl_region_type = 'HEADER'
    bl_label = "Drawing Plane"

    def draw(self, context):
        layout = self.layout
        layout.label(text="Drawing Plane")

        row = layout.row()
        col = row.column()
        col.prop(context.tool_settings.gpencil_sculpt, "lock_axis", expand=True)


class VIEW3D_PT_gpencil_guide(Panel):
    bl_space_type = 'VIEW_3D'
    bl_region_type = 'HEADER'
    bl_label = "Guides"

    def draw(self, context):
        settings = context.tool_settings.gpencil_sculpt.guide

        layout = self.layout
        layout.label(text="Guides")

        col = layout.column()
        col.active = settings.use_guide
        col.prop(settings, "type", expand=True)

        if settings.type in {'ISO', 'PARALLEL', 'RADIAL'}:
            col.prop(settings, "angle")
            row = col.row(align=True)

        col.prop(settings, "use_snapping")
        if settings.use_snapping:

            if settings.type == 'RADIAL':
                col.prop(settings, "angle_snap")
            else:
                col.prop(settings, "spacing")

        if settings.type in {'CIRCULAR', 'RADIAL'} or settings.use_snapping:
            col.label(text="Reference Point")
            row = col.row(align=True)
            row.prop(settings, "reference_point", expand=True)
            if settings.reference_point == 'CUSTOM':
                col.prop(settings, "location", text="Custom Location")
            elif settings.reference_point == 'OBJECT':
                col.prop(settings, "reference_object", text="Object Location")
                if not settings.reference_object:
                    col.label(text="No object selected, using cursor")


class VIEW3D_PT_overlay_gpencil_options(Panel):
    bl_space_type = 'VIEW_3D'
    bl_region_type = 'HEADER'
    bl_parent_id = 'VIEW3D_PT_overlay'
    bl_label = ""

    @classmethod
    def poll(cls, context):
        return context.object and context.object.type == 'GPENCIL'

    def draw_header(self, context):
        layout = self.layout
        layout.label(text={
            'PAINT_GPENCIL': "Draw Grease Pencil",
            'EDIT_GPENCIL': "Edit Grease Pencil",
            'SCULPT_GPENCIL': "Sculpt Grease Pencil",
            'WEIGHT_GPENCIL': "Weight Grease Pencil",
            'VERTEX_GPENCIL': "Vertex Grease Pencil",
            'OBJECT': "Grease Pencil",
        }[context.mode])

    def draw(self, context):
        layout = self.layout
        view = context.space_data
        overlay = view.overlay

        layout.prop(overlay, "use_gpencil_onion_skin", text="Onion Skin")

        col = layout.column()
        row = col.row()
        row.prop(overlay, "use_gpencil_grid", text="")
        sub = row.row(align=True)
        sub.active = overlay.use_gpencil_grid
        sub.prop(overlay, "gpencil_grid_opacity", text="Canvas", slider=True)
        sub.prop(overlay, "use_gpencil_canvas_xray", text="", icon='XRAY')

        row = col.row()
        row.prop(overlay, "use_gpencil_fade_layers", text="")
        sub = row.row()
        sub.active = overlay.use_gpencil_fade_layers
        sub.prop(overlay, "gpencil_fade_layer", text="Fade Layers", slider=True)

        row = col.row()
        row.prop(overlay, "use_gpencil_fade_objects", text="")
        sub = row.row(align=True)
        sub.active = overlay.use_gpencil_fade_objects
        sub.prop(overlay, "gpencil_fade_objects", text="Fade Objects", slider=True)
        sub.prop(overlay, "use_gpencil_fade_gp_objects", text="", icon='OUTLINER_OB_GREASEPENCIL')

        if context.object.mode in {'EDIT_GPENCIL', 'SCULPT_GPENCIL', 'WEIGHT_GPENCIL', 'VERTEX_GPENCIL'}:
            split = layout.split()
            col = split.column()
            col.prop(overlay, "use_gpencil_edit_lines", text="Edit Lines")
            col = split.column()
            col.prop(overlay, "use_gpencil_multiedit_line_only", text="Only in Multiframe")

            if context.object.mode == 'EDIT_GPENCIL':
                split = layout.split()
                col = split.column()
                col.prop(overlay, "use_gpencil_show_directions")
                col = split.column()
                col.prop(overlay, "use_gpencil_show_material_name", text="Material Name")

            layout.prop(overlay, "vertex_opacity", text="Vertex Opacity", slider=True)

            # Handles for Curve Edit
            if context.object.mode == 'EDIT_GPENCIL':
                gpd = context.object.data
                if gpd.use_curve_edit:
                    layout.prop(overlay, "display_handle", text="Handles")

        if context.object.mode in {'PAINT_GPENCIL', 'VERTEX_GPENCIL'}:
            layout.label(text="Vertex Paint")
            row = layout.row()
            shading = VIEW3D_PT_shading.get_shading(context)
            row.enabled = shading.type not in {'WIREFRAME', 'RENDERED'}
            row.prop(overlay, "gpencil_vertex_paint_opacity", text="Opacity", slider=True)


class VIEW3D_PT_quad_view(Panel):
    bl_space_type = 'VIEW_3D'
    bl_region_type = 'UI'
    bl_category = "View"
    bl_label = "Quad View"
    bl_options = {'DEFAULT_CLOSED'}

    @classmethod
    def poll(cls, context):
        view = context.space_data
        return view.region_quadviews

    def draw(self, context):
        layout = self.layout

        view = context.space_data

        region = view.region_quadviews[2]
        col = layout.column()
        col.prop(region, "lock_rotation")
        row = col.row()
        row.enabled = region.lock_rotation
        row.prop(region, "show_sync_view")
        row = col.row()
        row.enabled = region.lock_rotation and region.show_sync_view
        row.prop(region, "use_box_clip")


# Annotation properties
class VIEW3D_PT_grease_pencil(AnnotationDataPanel, Panel):
    bl_space_type = 'VIEW_3D'
    bl_region_type = 'UI'
    bl_category = "View"

    # NOTE: this is just a wrapper around the generic GP Panel


class VIEW3D_PT_annotation_onion(AnnotationOnionSkin, Panel):
    bl_space_type = 'VIEW_3D'
    bl_region_type = 'UI'
    bl_category = "View"
    bl_parent_id = 'VIEW3D_PT_grease_pencil'

    # NOTE: this is just a wrapper around the generic GP Panel


class TOPBAR_PT_annotation_layers(Panel, AnnotationDataPanel):
    bl_space_type = 'VIEW_3D'
    bl_region_type = 'HEADER'
    bl_label = "Layers"
    bl_ui_units_x = 14


class VIEW3D_PT_view3d_stereo(Panel):
    bl_space_type = 'VIEW_3D'
    bl_region_type = 'UI'
    bl_category = "View"
    bl_label = "Stereoscopy"
    bl_options = {'DEFAULT_CLOSED'}

    @classmethod
    def poll(cls, context):
        scene = context.scene

        multiview = scene.render.use_multiview
        return multiview

    def draw(self, context):
        layout = self.layout
        view = context.space_data

        basic_stereo = context.scene.render.views_format == 'STEREO_3D'

        col = layout.column()
        col.row().prop(view, "stereo_3d_camera", expand=True)

        col.label(text="Display")
        row = col.row()
        row.active = basic_stereo
        row.prop(view, "show_stereo_3d_cameras")
        row = col.row()
        row.active = basic_stereo
        split = row.split()
        split.prop(view, "show_stereo_3d_convergence_plane")
        split = row.split()
        split.prop(view, "stereo_3d_convergence_plane_alpha", text="Alpha")
        split.active = view.show_stereo_3d_convergence_plane
        row = col.row()
        split = row.split()
        split.prop(view, "show_stereo_3d_volume")
        split = row.split()
        split.active = view.show_stereo_3d_volume
        split.prop(view, "stereo_3d_volume_alpha", text="Alpha")


class VIEW3D_PT_context_properties(Panel):
    bl_space_type = 'VIEW_3D'
    bl_region_type = 'UI'
    bl_category = "Item"
    bl_label = "Properties"
    bl_options = {'DEFAULT_CLOSED'}

    @staticmethod
    def _active_context_member(context):
        obj = context.object
        if obj:
            object_mode = obj.mode
            if object_mode == 'POSE':
                return "active_pose_bone"
            elif object_mode == 'EDIT' and obj.type == 'ARMATURE':
                return "active_bone"
            else:
                return "object"

        return ""

    @classmethod
    def poll(cls, context):
        import rna_prop_ui
        member = cls._active_context_member(context)

        if member:
            context_member, member = rna_prop_ui.rna_idprop_context_value(context, member, object)
            return context_member and rna_prop_ui.rna_idprop_has_properties(context_member)

        return False

    def draw(self, context):
        import rna_prop_ui
        member = VIEW3D_PT_context_properties._active_context_member(context)

        if member:
            # Draw with no edit button
            rna_prop_ui.draw(self.layout, context, member, object, use_edit=False)


# Grease Pencil Object - Multiframe falloff tools
class VIEW3D_PT_gpencil_multi_frame(Panel):
    bl_space_type = 'VIEW_3D'
    bl_region_type = 'HEADER'
    bl_label = "Multi Frame"

    def draw(self, context):
        gpd = context.gpencil_data
        settings = context.tool_settings.gpencil_sculpt

        layout = self.layout
        col = layout.column(align=True)
        col.prop(settings, "use_multiframe_falloff")

        # Falloff curve
        if gpd.use_multiedit and settings.use_multiframe_falloff:
            layout.template_curve_mapping(settings, "multiframe_falloff_curve", brush=True)


# Grease Pencil Object - Curve Editing tools
class VIEW3D_PT_gpencil_curve_edit(Panel):
    bl_space_type = 'VIEW_3D'
    bl_region_type = 'HEADER'
    bl_label = "Curve Editing"

    def draw(self, context):
        layout = self.layout

        gpd = context.gpencil_data
        col = layout.column(align=True)
        col.prop(gpd, "edit_curve_resolution")
        col.prop(gpd, "curve_edit_threshold")
        col.prop(gpd, "curve_edit_corner_angle")
        col.prop(gpd, "use_adaptive_curve_resolution")


class VIEW3D_MT_gpencil_edit_context_menu(Menu):
    bl_label = ""

    def draw(self, context):

        is_point_mode = context.tool_settings.gpencil_selectmode_edit == 'POINT'
        is_stroke_mode = context.tool_settings.gpencil_selectmode_edit == 'STROKE'
        is_segment_mode = context.tool_settings.gpencil_selectmode_edit == 'SEGMENT'

        layout = self.layout

        layout.operator_context = 'INVOKE_REGION_WIN'

        row = layout.row()

        if is_point_mode or is_segment_mode:
            col = row.column(align=True)

            col.label(text="Point Context Menu", icon='GP_SELECT_POINTS')
            col.separator()

            # Additive Operators
            col.operator("gpencil.stroke_subdivide", text="Subdivide").only_selected = True

            col.separator()

            col.operator("gpencil.extrude_move", text="Extrude")

            col.separator()

            # Deform Operators
            col.operator("gpencil.stroke_smooth", text="Smooth").only_selected = True
            col.operator("transform.bend", text="Bend")
            col.operator("transform.shear", text="Shear")
            col.operator("transform.tosphere", text="To Sphere")
            col.operator("transform.transform", text="Shrink/Fatten").mode = 'GPENCIL_SHRINKFATTEN'

            col.separator()

            col.menu("VIEW3D_MT_mirror", text="Mirror")
            col.menu("GPENCIL_MT_snap", text="Snap")

            col.separator()

            # Duplicate operators
            col.operator("gpencil.duplicate_move", text="Duplicate")
            col.operator("gpencil.copy", text="Copy", icon='COPYDOWN')
            col.operator("gpencil.paste", text="Paste", icon='PASTEDOWN').type = 'ACTIVE'
            col.operator("gpencil.paste", text="Paste by Layer").type = 'LAYER'

            col.separator()

            # Removal Operators
            col.operator("gpencil.stroke_merge", text="Merge")
            col.operator("gpencil.stroke_merge_by_distance").use_unselected = False
            col.operator("gpencil.stroke_split", text="Split")
            col.operator("gpencil.stroke_separate", text="Separate").mode = 'POINT'

            col.separator()

            col.operator("gpencil.delete", text="Delete").type = 'POINTS'
            col.operator("gpencil.dissolve", text="Dissolve").type = 'POINTS'
            col.operator("gpencil.dissolve", text="Dissolve Between").type = 'BETWEEN'
            col.operator("gpencil.dissolve", text="Dissolve Unselected").type = 'UNSELECT'

        if is_stroke_mode:

            col = row.column(align=True)
            col.label(text="Stroke Context Menu", icon='GP_SELECT_STROKES')
            col.separator()

            # Main Strokes Operators
            col.operator("gpencil.stroke_subdivide", text="Subdivide").only_selected = False
            col.menu("VIEW3D_MT_gpencil_simplify")
            col.operator("gpencil.stroke_trim", text="Trim")

            col.separator()

            col.operator("gpencil.stroke_smooth", text="Smooth").only_selected = False
            col.operator("transform.transform", text="Shrink/Fatten").mode = 'GPENCIL_SHRINKFATTEN'

            col.separator()

            # Layer and Materials operators
            col.menu("GPENCIL_MT_move_to_layer")
            col.menu("VIEW3D_MT_assign_material")
            col.operator("gpencil.set_active_material", text="Set as Active Material")
            col.operator_menu_enum("gpencil.stroke_arrange", "direction", text="Arrange")

            col.separator()

            col.menu("VIEW3D_MT_mirror", text="Mirror")
            col.menu("VIEW3D_MT_snap", text="Snap")

            col.separator()

            # Duplicate operators
            col.operator("gpencil.duplicate_move", text="Duplicate")
            col.operator("gpencil.copy", text="Copy", icon='COPYDOWN')
            col.operator("gpencil.paste", text="Paste", icon='PASTEDOWN').type = 'ACTIVE'
            col.operator("gpencil.paste", text="Paste by Layer").type = 'LAYER'

            col.separator()

            # Removal Operators
            col.operator("gpencil.stroke_merge_by_distance").use_unselected = True
            col.operator_menu_enum("gpencil.stroke_join", "type", text="Join")
            col.operator("gpencil.stroke_split", text="Split")
            col.operator("gpencil.stroke_separate", text="Separate").mode = 'STROKE'

            col.separator()

            col.operator("gpencil.delete", text="Delete").type = 'STROKES'

            col.separator()

            col.operator("gpencil.reproject", text="Reproject")


def draw_gpencil_layer_active(context, layout):
    gpl = context.active_gpencil_layer
    if gpl:
        layout.label(text="Active Layer")
        row = layout.row(align=True)
        row.operator_context = 'EXEC_REGION_WIN'
        row.operator_menu_enum("gpencil.layer_change", "layer", text="", icon='GREASEPENCIL')
        row.prop(gpl, "info", text="")
        row.operator("gpencil.layer_remove", text="", icon='X')


def draw_gpencil_material_active(context, layout):
    ob = context.active_object
    if ob and len(ob.material_slots) > 0 and ob.active_material_index >= 0:
        ma = ob.material_slots[ob.active_material_index].material
        if ma:
            layout.label(text="Active Material")
            row = layout.row(align=True)
            row.operator_context = 'EXEC_REGION_WIN'
            row.operator_menu_enum("gpencil.material_set", "slot", text="", icon='MATERIAL')
            row.prop(ma, "name", text="")


class VIEW3D_PT_gpencil_sculpt_context_menu(Panel):
    bl_space_type = 'VIEW_3D'
    bl_region_type = 'WINDOW'
    bl_label = "Sculpt Context Menu"
    bl_ui_units_x = 12

    def draw(self, context):
        ts = context.tool_settings
        settings = ts.gpencil_sculpt_paint
        brush = settings.brush

        layout = self.layout

        layout.prop(brush, "size", slider=True)
        layout.prop(brush, "strength")

        # Layers
        draw_gpencil_layer_active(context, layout)


class VIEW3D_PT_gpencil_weight_context_menu(Panel):
    bl_space_type = 'VIEW_3D'
    bl_region_type = 'WINDOW'
    bl_label = "Weight Paint Context Menu"
    bl_ui_units_x = 12

    def draw(self, context):
        ts = context.tool_settings
        settings = ts.gpencil_weight_paint
        brush = settings.brush

        layout = self.layout

        layout.prop(brush, "size", slider=True)
        layout.prop(brush, "strength")
        layout.prop(brush, "weight")

        # Layers
        draw_gpencil_layer_active(context, layout)


class VIEW3D_PT_gpencil_draw_context_menu(Panel):
    bl_space_type = 'VIEW_3D'
    bl_region_type = 'WINDOW'
    bl_label = "Draw Context Menu"
    bl_ui_units_x = 12

    def draw(self, context):
        ts = context.tool_settings
        settings = ts.gpencil_paint
        brush = settings.brush
        gp_settings = brush.gpencil_settings

        layout = self.layout
        is_pin_vertex = gp_settings.brush_draw_mode == 'VERTEXCOLOR'
        is_vertex = settings.color_mode == 'VERTEXCOLOR' or brush.gpencil_tool == 'TINT' or is_pin_vertex

        if brush.gpencil_tool not in {'ERASE', 'CUTTER', 'EYEDROPPER'} and is_vertex:
            split = layout.split(factor=0.1)
            split.prop(brush, "color", text="")
            split.template_color_picker(brush, "color", value_slider=True)

            col = layout.column()
            col.separator()
            col.prop_menu_enum(gp_settings, "vertex_mode", text="Mode")
            col.separator()

        if brush.gpencil_tool not in {'FILL', 'CUTTER'}:
            layout.prop(brush, "size", slider=True)
        if brush.gpencil_tool not in {'ERASE', 'FILL', 'CUTTER'}:
            layout.prop(gp_settings, "pen_strength")

        # Layers
        draw_gpencil_layer_active(context, layout)
        # Material
        if not is_vertex:
            draw_gpencil_material_active(context, layout)


class VIEW3D_PT_gpencil_vertex_context_menu(Panel):
    bl_space_type = 'VIEW_3D'
    bl_region_type = 'WINDOW'
    bl_label = "Vertex Paint Context Menu"
    bl_ui_units_x = 12

    def draw(self, context):
        layout = self.layout
        ts = context.tool_settings
        settings = ts.gpencil_vertex_paint
        brush = settings.brush
        gp_settings = brush.gpencil_settings

        col = layout.column()

        if brush.gpencil_vertex_tool in {'DRAW', 'REPLACE'}:
            split = layout.split(factor=0.1)
            split.prop(brush, "color", text="")
            split.template_color_picker(brush, "color", value_slider=True)

            col = layout.column()
            col.separator()
            col.prop_menu_enum(gp_settings, "vertex_mode", text="Mode")
            col.separator()

        row = col.row(align=True)
        row.prop(brush, "size", text="Radius")
        row.prop(gp_settings, "use_pressure", text="", icon='STYLUS_PRESSURE')

        if brush.gpencil_vertex_tool in {'DRAW', 'BLUR', 'SMEAR'}:
            row = layout.row(align=True)
            row.prop(gp_settings, "pen_strength", slider=True)
            row.prop(gp_settings, "use_strength_pressure", text="", icon='STYLUS_PRESSURE')

        # Layers
        draw_gpencil_layer_active(context, layout)


class VIEW3D_PT_paint_vertex_context_menu(Panel):
    # Only for popover, these are dummy values.
    bl_space_type = 'VIEW_3D'
    bl_region_type = 'WINDOW'
    bl_label = "Vertex Paint Context Menu"

    def draw(self, context):
        layout = self.layout

        brush = context.tool_settings.vertex_paint.brush
        capabilities = brush.vertex_paint_capabilities

        if capabilities.has_color:
            split = layout.split(factor=0.1)
            UnifiedPaintPanel.prop_unified_color(split, context, brush, "color", text="")
            UnifiedPaintPanel.prop_unified_color_picker(split, context, brush, "color", value_slider=True)
            layout.prop(brush, "blend", text="")

        UnifiedPaintPanel.prop_unified(
            layout,
            context,
            brush,
            "size",
            unified_name="use_unified_size",
            pressure_name="use_pressure_size",
            slider=True,
        )
        UnifiedPaintPanel.prop_unified(
            layout,
            context,
            brush,
            "strength",
            unified_name="use_unified_strength",
            pressure_name="use_pressure_strength",
            slider=True,
        )


class VIEW3D_PT_paint_texture_context_menu(Panel):
    # Only for popover, these are dummy values.
    bl_space_type = 'VIEW_3D'
    bl_region_type = 'WINDOW'
    bl_label = "Texture Paint Context Menu"

    def draw(self, context):
        layout = self.layout

        brush = context.tool_settings.image_paint.brush
        capabilities = brush.image_paint_capabilities

        if capabilities.has_color:
            split = layout.split(factor=0.1)
            UnifiedPaintPanel.prop_unified_color(split, context, brush, "color", text="")
            UnifiedPaintPanel.prop_unified_color_picker(split, context, brush, "color", value_slider=True)
            layout.prop(brush, "blend", text="")

        if capabilities.has_radius:
            UnifiedPaintPanel.prop_unified(
                layout,
                context,
                brush,
                "size",
                unified_name="use_unified_size",
                pressure_name="use_pressure_size",
                slider=True,
            )
            UnifiedPaintPanel.prop_unified(
                layout,
                context,
                brush,
                "strength",
                unified_name="use_unified_strength",
                pressure_name="use_pressure_strength",
                slider=True,
            )


class VIEW3D_PT_paint_weight_context_menu(Panel):
    # Only for popover, these are dummy values.
    bl_space_type = 'VIEW_3D'
    bl_region_type = 'WINDOW'
    bl_label = "Weights Context Menu"

    def draw(self, context):
        layout = self.layout

        brush = context.tool_settings.weight_paint.brush
        UnifiedPaintPanel.prop_unified(
            layout,
            context,
            brush,
            "weight",
            unified_name="use_unified_weight",
            slider=True,
        )
        UnifiedPaintPanel.prop_unified(
            layout,
            context,
            brush,
            "size",
            unified_name="use_unified_size",
            pressure_name="use_pressure_size",
            slider=True,
        )
        UnifiedPaintPanel.prop_unified(
            layout,
            context,
            brush,
            "strength",
            unified_name="use_unified_strength",
            pressure_name="use_pressure_strength",
            slider=True,
        )


class VIEW3D_PT_sculpt_context_menu(Panel):
    # Only for popover, these are dummy values.
    bl_space_type = 'VIEW_3D'
    bl_region_type = 'WINDOW'
    bl_label = "Sculpt Context Menu"

    def draw(self, context):
        layout = self.layout

        brush = context.tool_settings.sculpt.brush
        capabilities = brush.sculpt_capabilities

        channels = []
        colorch = None
        keys = {}

        # maintain compatibility with old text overrides
        textmap = {"plane_trim": "Distance"}

        for ch in brush.channels:
            if ch.show_in_context_menu:
                if ch.idname == "color":
                    colorch = ch
                else:
                    key = ch.ui_order

                    if ch.idname == "blend":
                        key = -2
                    elif ch.idname == "secondary_color":
                        key = -1

                    keys[ch.idname] = key
                    channels.append(ch)

        channels.sort(key=lambda ch: keys[ch.idname])

        """
    def channel_unified(layout, context, brush, prop_name, icon='NONE', pressure=None, text=None,
                        slider=False, header=False, show_reorder=False, expand=None, toolsettings_only=False, ui_editing=None):

        """
        if colorch:
            split = layout.split(factor=0.1)
            UnifiedPaintPanel.prop_unified_color(split, context, brush, "color", text="")
            UnifiedPaintPanel.prop_unified_color_picker(split, context, brush, "color", value_slider=True)

        for ch in channels:
            if ch.idname in textmap:
                UnifiedPaintPanel.channel_unified(layout, context, brush, ch.idname, ui_editing=False, slider=True, text=textmap[ch.idname])
            else:
                UnifiedPaintPanel.channel_unified(layout, context, brush, ch.idname, ui_editing=False, slider=True)

        return
        layout.label(text="-----")

        if capabilities.has_color:
            split = layout.split(factor=0.1)
            UnifiedPaintPanel.prop_unified_color(split, context, brush, "color", text="")
            UnifiedPaintPanel.prop_unified_color_picker(split, context, brush, "color", value_slider=True)
            layout.prop(brush, "blend", text="")

        UnifiedPaintPanel.prop_unified(
            layout,
            context,
            brush,
            "size",
            unified_name="use_unified_size",
            pressure_name="use_pressure_size",
            slider=True,
        )
        UnifiedPaintPanel.prop_unified(
            layout,
            context,
            brush,
            "strength",
            unified_name="use_unified_strength",
            pressure_name="use_pressure_strength",
            slider=True,
        )

        if capabilities.has_auto_smooth:
            UnifiedPaintPanel.prop_unified(
                layout,
                context,
                brush,
                "auto_smooth_factor",
                slider=True,
            )

        if capabilities.has_normal_weight:
            UnifiedPaintPanel.prop_unified(
                layout,
                context,
                brush,
                "normal_weight",
                slider=True,
            )

        if capabilities.has_pinch_factor:
            text = "Pinch"
            if brush.sculpt_tool in {'BLOB', 'SNAKE_HOOK'}:
                text = "Magnify"
            UnifiedPaintPanel.prop_unified(
                layout,
                context,
                brush,
                "crease_pinch_factor",
                text=text,
                slider=True,
            )

        if capabilities.has_rake_factor:
            UnifiedPaintPanel.prop_unified(
                layout,
                context,
                brush,
                "rake_factor",
                slider=True,
            )

        if capabilities.has_plane_offset:
            UnifiedPaintPanel.prop_unified(
                layout,
                context,
                brush,
                "plane_offset",
                slider=True,
            )
            UnifiedPaintPanel.prop_unified(
                layout,
                context,
                brush,
                "plane_trim",
                slider=True,
                text="Distance"
            )

        if capabilities.has_height:
            UnifiedPaintPanel.prop_unified(
                layout,
                context,
                brush,
                "height",
                slider=True,
                text="Height"
            )


class TOPBAR_PT_gpencil_materials(GreasePencilMaterialsPanel, Panel):
    bl_space_type = 'VIEW_3D'
    bl_region_type = 'HEADER'
    bl_label = "Materials"
    bl_ui_units_x = 14

    @classmethod
    def poll(cls, context):
        ob = context.object
        return ob and ob.type == 'GPENCIL'


class TOPBAR_PT_gpencil_vertexcolor(GreasePencilVertexcolorPanel, Panel):
    bl_space_type = 'VIEW_3D'
    bl_region_type = 'HEADER'
    bl_label = "Vertex Color"
    bl_ui_units_x = 10

    @classmethod
    def poll(cls, context):
        ob = context.object
        return ob and ob.type == 'GPENCIL'


classes = (
    VIEW3D_HT_header,
    VIEW3D_HT_tool_header,
    VIEW3D_MT_editor_menus,
    VIEW3D_MT_transform,
    VIEW3D_MT_transform_object,
    VIEW3D_MT_transform_armature,
    VIEW3D_MT_mirror,
    VIEW3D_MT_snap,
    VIEW3D_MT_uv_map,
    VIEW3D_MT_view,
    VIEW3D_MT_view_local,
    VIEW3D_MT_view_cameras,
    VIEW3D_MT_view_navigation,
    VIEW3D_MT_view_align,
    VIEW3D_MT_view_align_selected,
    VIEW3D_MT_view_viewpoint,
    VIEW3D_MT_view_regions,
    VIEW3D_MT_select_object,
    VIEW3D_MT_select_object_more_less,
    VIEW3D_MT_select_pose,
    VIEW3D_MT_select_pose_more_less,
    VIEW3D_MT_select_particle,
    VIEW3D_MT_edit_mesh,
    VIEW3D_MT_edit_mesh_select_similar,
    VIEW3D_MT_edit_mesh_select_by_trait,
    VIEW3D_MT_edit_mesh_select_more_less,
    VIEW3D_MT_select_edit_mesh,
    VIEW3D_MT_select_edit_curve,
    VIEW3D_MT_select_edit_surface,
    VIEW3D_MT_select_edit_text,
    VIEW3D_MT_select_edit_metaball,
    VIEW3D_MT_edit_lattice_context_menu,
    VIEW3D_MT_select_edit_lattice,
    VIEW3D_MT_select_edit_armature,
    VIEW3D_MT_select_gpencil,
    VIEW3D_MT_select_paint_mask,
    VIEW3D_MT_select_paint_mask_vertex,
    VIEW3D_MT_angle_control,
    VIEW3D_MT_mesh_add,
    VIEW3D_MT_curve_add,
    VIEW3D_MT_surface_add,
    VIEW3D_MT_edit_metaball_context_menu,
    VIEW3D_MT_metaball_add,
    TOPBAR_MT_edit_curve_add,
    TOPBAR_MT_edit_armature_add,
    VIEW3D_MT_armature_add,
    VIEW3D_MT_light_add,
    VIEW3D_MT_lightprobe_add,
    VIEW3D_MT_camera_add,
    VIEW3D_MT_volume_add,
    VIEW3D_MT_add,
    VIEW3D_MT_image_add,
    VIEW3D_MT_object,
    VIEW3D_MT_object_animation,
    VIEW3D_MT_object_rigid_body,
    VIEW3D_MT_object_clear,
    VIEW3D_MT_object_context_menu,
    VIEW3D_MT_object_convert,
    VIEW3D_MT_object_shading,
    VIEW3D_MT_object_apply,
    VIEW3D_MT_object_relations,
    VIEW3D_MT_object_parent,
    VIEW3D_MT_object_track,
    VIEW3D_MT_object_collection,
    VIEW3D_MT_object_constraints,
    VIEW3D_MT_object_quick_effects,
    VIEW3D_MT_object_showhide,
    VIEW3D_MT_object_cleanup,
    VIEW3D_MT_make_single_user,
    VIEW3D_MT_make_links,
    VIEW3D_MT_brush_paint_modes,
    VIEW3D_MT_paint_vertex,
    VIEW3D_MT_hook,
    VIEW3D_MT_vertex_group,
    VIEW3D_MT_gpencil_vertex_group,
    VIEW3D_MT_paint_weight,
    VIEW3D_MT_paint_weight_lock,
    VIEW3D_MT_sculpt,
    VIEW3D_MT_sculpt_set_pivot,
    VIEW3D_MT_mask,
    VIEW3D_MT_face_sets,
    VIEW3D_MT_face_sets_init,
    VIEW3D_MT_random_mask,
    VIEW3D_MT_particle,
    VIEW3D_MT_particle_context_menu,
    VIEW3D_MT_particle_showhide,
    VIEW3D_MT_pose,
    VIEW3D_MT_pose_transform,
    VIEW3D_MT_pose_slide,
    VIEW3D_MT_pose_propagate,
    VIEW3D_MT_pose_library,
    VIEW3D_MT_pose_motion,
    VIEW3D_MT_pose_group,
    VIEW3D_MT_pose_ik,
    VIEW3D_MT_pose_constraints,
    VIEW3D_MT_pose_names,
    VIEW3D_MT_pose_showhide,
    VIEW3D_MT_pose_apply,
    VIEW3D_MT_pose_context_menu,
    VIEW3D_MT_bone_options_toggle,
    VIEW3D_MT_bone_options_enable,
    VIEW3D_MT_bone_options_disable,
    VIEW3D_MT_edit_mesh_context_menu,
    VIEW3D_MT_edit_mesh_select_mode,
    VIEW3D_MT_edit_mesh_select_linked,
    VIEW3D_MT_edit_mesh_select_loops,
    VIEW3D_MT_edit_mesh_extrude,
    VIEW3D_MT_edit_mesh_vertices,
    VIEW3D_MT_edit_mesh_edges,
    VIEW3D_MT_edit_mesh_faces,
    VIEW3D_MT_edit_mesh_faces_data,
    VIEW3D_MT_edit_mesh_normals,
    VIEW3D_MT_edit_mesh_normals_select_strength,
    VIEW3D_MT_edit_mesh_normals_set_strength,
    VIEW3D_MT_edit_mesh_normals_average,
    VIEW3D_MT_edit_mesh_shading,
    VIEW3D_MT_edit_mesh_weights,
    VIEW3D_MT_edit_mesh_clean,
    VIEW3D_MT_edit_mesh_delete,
    VIEW3D_MT_edit_mesh_merge,
    VIEW3D_MT_edit_mesh_split,
    VIEW3D_MT_edit_mesh_showhide,
    VIEW3D_MT_paint_gpencil,
    VIEW3D_MT_draw_gpencil,
    VIEW3D_MT_assign_material,
    VIEW3D_MT_edit_gpencil,
    VIEW3D_MT_edit_gpencil_stroke,
    VIEW3D_MT_edit_gpencil_point,
    VIEW3D_MT_edit_gpencil_delete,
    VIEW3D_MT_edit_gpencil_showhide,
    VIEW3D_MT_weight_gpencil,
    VIEW3D_MT_gpencil_animation,
    VIEW3D_MT_gpencil_simplify,
    VIEW3D_MT_gpencil_autoweights,
    VIEW3D_MT_gpencil_edit_context_menu,
    VIEW3D_MT_edit_curve,
    VIEW3D_MT_edit_curve_ctrlpoints,
    VIEW3D_MT_edit_curve_segments,
    VIEW3D_MT_edit_curve_clean,
    VIEW3D_MT_edit_curve_context_menu,
    VIEW3D_MT_edit_curve_delete,
    VIEW3D_MT_edit_curve_showhide,
    VIEW3D_MT_edit_surface,
    VIEW3D_MT_edit_font,
    VIEW3D_MT_edit_font_chars,
    VIEW3D_MT_edit_font_kerning,
    VIEW3D_MT_edit_font_delete,
    VIEW3D_MT_edit_font_context_menu,
    VIEW3D_MT_edit_meta,
    VIEW3D_MT_edit_meta_showhide,
    VIEW3D_MT_edit_lattice,
    VIEW3D_MT_edit_armature,
    VIEW3D_MT_armature_context_menu,
    VIEW3D_MT_edit_armature_parent,
    VIEW3D_MT_edit_armature_roll,
    VIEW3D_MT_edit_armature_names,
    VIEW3D_MT_edit_armature_delete,
    VIEW3D_MT_edit_gpencil_transform,
    VIEW3D_MT_object_mode_pie,
    VIEW3D_MT_view_pie,
    VIEW3D_MT_transform_gizmo_pie,
    VIEW3D_MT_shading_pie,
    VIEW3D_MT_shading_ex_pie,
    VIEW3D_MT_pivot_pie,
    VIEW3D_MT_snap_pie,
    VIEW3D_MT_orientations_pie,
    VIEW3D_MT_proportional_editing_falloff_pie,
    VIEW3D_MT_sculpt_mask_edit_pie,
    VIEW3D_MT_sculpt_automasking_pie,
    VIEW3D_MT_wpaint_vgroup_lock_pie,
    VIEW3D_MT_sculpt_face_sets_edit_pie,
    VIEW3D_PT_active_tool,
    VIEW3D_PT_active_tool_duplicate,
    VIEW3D_PT_view3d_properties,
    VIEW3D_PT_view3d_lock,
    VIEW3D_PT_view3d_cursor,
    VIEW3D_PT_collections,
    VIEW3D_PT_object_type_visibility,
    VIEW3D_PT_grease_pencil,
    VIEW3D_PT_annotation_onion,
    VIEW3D_PT_gpencil_multi_frame,
    VIEW3D_PT_gpencil_curve_edit,
    VIEW3D_PT_quad_view,
    VIEW3D_PT_view3d_stereo,
    VIEW3D_PT_shading,
    VIEW3D_PT_shading_lighting,
    VIEW3D_PT_shading_color,
    VIEW3D_PT_shading_options,
    VIEW3D_PT_shading_options_shadow,
    VIEW3D_PT_shading_options_ssao,
    VIEW3D_PT_shading_render_pass,
    VIEW3D_PT_gizmo_display,
    VIEW3D_PT_overlay,
    VIEW3D_PT_overlay_guides,
    VIEW3D_PT_overlay_object,
    VIEW3D_PT_overlay_geometry,
    VIEW3D_PT_overlay_motion_tracking,
    VIEW3D_PT_overlay_edit_mesh,
    VIEW3D_PT_overlay_edit_mesh_shading,
    VIEW3D_PT_overlay_edit_mesh_measurement,
    VIEW3D_PT_overlay_edit_mesh_normals,
    VIEW3D_PT_overlay_edit_mesh_freestyle,
    VIEW3D_PT_overlay_edit_curve,
    VIEW3D_PT_overlay_texture_paint,
    VIEW3D_PT_overlay_vertex_paint,
    VIEW3D_PT_overlay_weight_paint,
    VIEW3D_PT_overlay_pose,
    VIEW3D_PT_overlay_sculpt,
    VIEW3D_PT_snapping,
    VIEW3D_PT_proportional_edit,
    VIEW3D_PT_gpencil_origin,
    VIEW3D_PT_gpencil_lock,
    VIEW3D_PT_gpencil_guide,
    VIEW3D_PT_transform_orientations,
    VIEW3D_PT_overlay_gpencil_options,
    VIEW3D_PT_context_properties,
    VIEW3D_PT_paint_vertex_context_menu,
    VIEW3D_PT_paint_texture_context_menu,
    VIEW3D_PT_paint_weight_context_menu,
    VIEW3D_PT_gpencil_vertex_context_menu,
    VIEW3D_PT_gpencil_sculpt_context_menu,
    VIEW3D_PT_gpencil_weight_context_menu,
    VIEW3D_PT_gpencil_draw_context_menu,
    VIEW3D_PT_sculpt_context_menu,
    TOPBAR_PT_gpencil_materials,
    TOPBAR_PT_gpencil_vertexcolor,
    TOPBAR_PT_annotation_layers,
)


if __name__ == "__main__":  # only for live edit.
    from bpy.utils import register_class
    for cls in classes:
        register_class(cls)<|MERGE_RESOLUTION|>--- conflicted
+++ resolved
@@ -3078,17 +3078,7 @@
 
         layout.separator()
 
-<<<<<<< HEAD
-        props = layout.operator("object.transfer_mode", text="Transfer Sculpt Mode")
-        props.use_eyedropper = True
-        props.flash_object = False
-
-        layout.separator()
-
-        layout.operator("sculpt.reset_brushes")
-=======
         layout.operator("object.transfer_mode", text="Transfer Sculpt Mode")
->>>>>>> 990b912f
 
 
 class VIEW3D_MT_mask(Menu):
