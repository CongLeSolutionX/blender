# ##### BEGIN GPL LICENSE BLOCK #####
#
#  This program is free software; you can redistribute it and/or
#  modify it under the terms of the GNU General Public License
#  as published by the Free Software Foundation; either version 2
#  of the License, or (at your option) any later version.
#
#  This program is distributed in the hope that it will be useful,
#  but WITHOUT ANY WARRANTY; without even the implied warranty of
#  MERCHANTABILITY or FITNESS FOR A PARTICULAR PURPOSE.  See the
#  GNU General Public License for more details.
#
#  You should have received a copy of the GNU General Public License
#  along with this program; if not, write to the Free Software Foundation,
#  Inc., 51 Franklin Street, Fifth Floor, Boston, MA 02110-1301, USA.
#
# ##### END GPL LICENSE BLOCK #####


# ------------------------------------------------------------------------------
# Configurable Parameters
class Params:
    __slots__ = ("apple",
        "legacy",
        "select_mouse",
        "select_mouse_value",
        "select_tweak",
        "action_mouse",
        "action_tweak",
        "tool_mouse",
        "tool_tweak",
        "tool_maybe_tweak",
        "tool_maybe_tweak_value",
        "context_menu_event",
        "cursor_set_event",
        "cursor_tweak_event",
        "use_mouse_emulate_3_button",

        # User preferences:
        #
        # Swap 'Space/Shift-Space'.
        "spacebar_action",
        # Key toggles selection with 'A'.
        "use_select_all_toggle",
        # Activate gizmo on drag (which support it).
        "use_gizmo_drag",
        # Use the fallback tool instead of tweak for RMB select.
        "use_fallback_tool",
        # Use pie menu for tab by default (swap 'Tab/Ctrl-Tab').
        "use_v3d_tab_menu",
        # Use extended pie menu for shading.
        "use_v3d_shade_ex_pie",
        # Swap orbit/pan keys (for 2D workflows).
        "use_v3d_mmb_pan",
        # Alt click to access tools.
        "use_alt_click_leader",
        # Transform keys G/S/R activate tools instead of immediately
        # transforming.
        "use_key_activate_tools",
        # Optionally use a modifier to access tools.
        "tool_modifier",
        # Experimental option.
        "use_pie_click_drag",
        "v3d_tilde_action",
        # Alt-MMB axis switching 'RELATIVE' or 'ABSOLUTE' axis switching.
        "v3d_alt_mmb_drag_action",

        "use_file_single_click",
        # Convenience variables:
        # (derived from other settings).
        #
        # This case needs to be checked often,
        # Shorthand for: `(params.use_fallback_tool if params.select_mouse ==
        # 'RIGHTMOUSE' else False)`.
        "use_fallback_tool_rmb",
        # Shorthand for: `('CLICK' if params.use_fallback_tool_rmb else
        # params.select_mouse_value)`.
        "select_mouse_value_fallback",
        # Shorthand for: `{"type": params.select_tweak, "value": 'ANY'}`.
        "select_tweak_event",
        # Shorthand for: `('CLICK_DRAG' if params.use_pie_click_drag else
        # 'PRESS')`
        "pie_value",
        # Shorthand for: `{"type": params.tool_tweak, "value": 'ANY'}`.
        "tool_tweak_event",
        # Shorthand for: `{"type": params.tool_maybe_tweak, "value":
        # params.tool_maybe_tweak_value}`.
        #
        # NOTE: This is typically used for active tool key-map items however it
        # should never
        # be used for selection tools (the default box-select tool for
        # example).
        # Since this means with RMB select enabled in edit-mode for e.g.
        # `Ctrl-LMB` would be caught by box-select instead of add/extrude.
        "tool_maybe_tweak_event",)

    def __init__(self,
            *,
            legacy=False,
            select_mouse='RIGHT',
            use_mouse_emulate_3_button=False,

            # User preferences.
            spacebar_action='TOOL',
            use_key_activate_tools=False,
            use_select_all_toggle=False,
            use_gizmo_drag=True,
            use_fallback_tool=False,
            use_v3d_tab_menu=False,
            use_v3d_shade_ex_pie=False,
            use_v3d_mmb_pan=False,
            use_alt_tool_or_cursor=False,
            use_alt_click_leader=False,
            use_pie_click_drag=False,
            use_file_single_click=False,
            v3d_tilde_action='VIEW',
            v3d_alt_mmb_drag_action='RELATIVE',):
        from sys import platform
        self.apple = (platform == 'darwin')
        self.legacy = legacy

        if use_mouse_emulate_3_button:
            assert(use_alt_tool_or_cursor is False)

        if select_mouse == 'RIGHT':
            # Right mouse select.
            self.select_mouse = 'RIGHTMOUSE'
            self.select_mouse_value = 'PRESS'
            self.select_tweak = 'EVT_TWEAK_R'
            self.action_mouse = 'LEFTMOUSE'
            self.action_tweak = 'EVT_TWEAK_L'
            self.tool_mouse = 'LEFTMOUSE'
            self.tool_tweak = 'EVT_TWEAK_L'
            if use_alt_tool_or_cursor:
                self.tool_maybe_tweak = 'LEFTMOUSE'
                self.tool_maybe_tweak_value = 'PRESS'
            else:
                self.tool_maybe_tweak = 'EVT_TWEAK_L'
                self.tool_maybe_tweak_value = 'ANY'

            self.context_menu_event = {"type": 'W', "value": 'PRESS'}

            # Use the "cursor" functionality for RMB select.
            if use_alt_tool_or_cursor:
                self.cursor_set_event = {"type": 'LEFTMOUSE', "value": 'PRESS', "alt": True}
                self.cursor_tweak_event = {"type": 'EVT_TWEAK_L', "value": 'ANY', "alt": True}
            else:
                self.cursor_set_event = {"type": 'LEFTMOUSE', "value": 'CLICK'}
                self.cursor_tweak_event = None

            self.use_fallback_tool = use_fallback_tool
            self.tool_modifier = {}
        else:
            # Left mouse select uses Click event for selection.  This is a
            # little
            # less immediate, but is needed to distinguish between click and
            # tweak
            # events on the same mouse buttons.
            self.select_mouse = 'LEFTMOUSE'
            self.select_mouse_value = 'CLICK'
            self.select_tweak = 'EVT_TWEAK_L'
            self.action_mouse = 'RIGHTMOUSE'
            self.action_tweak = 'EVT_TWEAK_R'
            self.tool_mouse = 'LEFTMOUSE'
            self.tool_tweak = 'EVT_TWEAK_L'
            self.tool_maybe_tweak = 'EVT_TWEAK_L'
            self.tool_maybe_tweak_value = 'ANY'

            if self.legacy:
                self.context_menu_event = {"type": 'W', "value": 'PRESS'}
            else:
                self.context_menu_event = {"type": 'RIGHTMOUSE', "value": 'PRESS'}

            self.cursor_set_event = {"type": 'RIGHTMOUSE', "value": 'PRESS', "shift": True}
            self.cursor_tweak_event = {"type": 'EVT_TWEAK_R', "value": 'ANY', "shift": True}
            self.use_fallback_tool = True

            # Use the "tool" functionality for LMB select.
            if use_alt_tool_or_cursor:
                # Allow `Alt` to be pressed or not.
                self.tool_modifier = {"alt": -1}
            else:
                self.tool_modifier = {}

        self.use_mouse_emulate_3_button = use_mouse_emulate_3_button

        # User preferences:
        self.spacebar_action = spacebar_action
        self.use_key_activate_tools = use_key_activate_tools

        self.use_gizmo_drag = use_gizmo_drag
        self.use_select_all_toggle = use_select_all_toggle
        self.use_v3d_tab_menu = use_v3d_tab_menu
        self.use_v3d_shade_ex_pie = use_v3d_shade_ex_pie
        self.use_v3d_mmb_pan = use_v3d_mmb_pan
        self.v3d_tilde_action = v3d_tilde_action
        self.v3d_alt_mmb_drag_action = v3d_alt_mmb_drag_action

        self.use_alt_click_leader = use_alt_click_leader
        self.use_pie_click_drag = use_pie_click_drag

        self.use_file_single_click = use_file_single_click

        # Convenience variables:
        self.use_fallback_tool_rmb = self.use_fallback_tool if select_mouse == 'RIGHT' else False
        self.select_mouse_value_fallback = 'CLICK' if self.use_fallback_tool_rmb else self.select_mouse_value
        self.select_tweak_event = {"type": self.select_tweak, "value": 'ANY'}
        self.pie_value = 'CLICK_DRAG' if use_pie_click_drag else 'PRESS'
        self.tool_tweak_event = {"type": self.tool_tweak, "value": 'ANY'}
        self.tool_maybe_tweak_event = {"type": self.tool_maybe_tweak, "value": self.tool_maybe_tweak_value}


# ------------------------------------------------------------------------------
# Constants

# Physical layout.
NUMBERS_1 = ('ONE', 'TWO', 'THREE', 'FOUR', 'FIVE', 'SIX', 'SEVEN', 'EIGHT', 'NINE', 'ZERO')
# Numeric order.
NUMBERS_0 = ('ZERO', 'ONE', 'TWO', 'THREE', 'FOUR', 'FIVE', 'SIX', 'SEVEN', 'EIGHT', 'NINE')


# ------------------------------------------------------------------------------
# Generic Utilities
def _fallback_id(text, fallback):
    if fallback:
        return text + " (fallback)"
    return text


def any_except(*args):
    mod = {"ctrl": -1, "alt": -1, "shift": -1, "oskey": -1}
    for arg in args:
        del mod[arg]
    return mod


# ------------------------------------------------------------------------------
# Keymap Item Wrappers
def op_menu(menu, kmi_args):
    return ("wm.call_menu", kmi_args, {"properties": [("name", menu)]})


def op_menu_pie(menu, kmi_args):
    return ("wm.call_menu_pie", kmi_args, {"properties": [("name", menu)]})


def op_panel(menu, kmi_args, kmi_data=()):
    return ("wm.call_panel", kmi_args, {"properties": [("name", menu), *kmi_data]})


def op_tool(tool, kmi_args):
    return ("wm.tool_set_by_id", kmi_args, {"properties": [("name", tool)]})


def op_tool_cycle(tool, kmi_args):
    return ("wm.tool_set_by_id", kmi_args, {"properties": [("name", tool), ("cycle", True)]})


# Utility to select between an operator and a tool,
# without having to duplicate key map item arguments.
def op_tool_optional(op_args, tool_pair, params):
    if params.use_key_activate_tools:
        kmi_args = op_args[1]
        op_tool_fn, tool_id = tool_pair
        return op_tool_fn(tool_id, kmi_args)
    return op_args


# ------------------------------------------------------------------------------
# Keymap Templates
def _template_items_context_menu(menu, key_args_primary):
    return [
        op_menu(menu, kmi_args)
        for kmi_args in (key_args_primary, {"type": 'APP', "value": 'PRESS'})
    ]


def _template_items_context_panel(menu, key_args_primary):
    return [
        op_panel(menu, kmi_args)
        for kmi_args in (key_args_primary, {"type": 'APP', "value": 'PRESS'})
    ]


def _template_space_region_type_toggle(*, toolbar_key=None, sidebar_key=None, channels_key=None):
    items = []
    if toolbar_key is not None:
        items.append(("wm.context_toggle", toolbar_key,
             {"properties": [("data_path", 'space_data.show_region_toolbar')]}))
    if sidebar_key is not None:
        items.append(("wm.context_toggle", sidebar_key,
             {"properties": [("data_path", 'space_data.show_region_ui')]}),)
    if channels_key is not None:
        items.append(("wm.context_toggle", channels_key,
             {"properties": [("data_path", 'space_data.show_region_channels')]}),)

    return items


def _template_items_select_actions(params, operator):
    if not params.use_select_all_toggle:
        return [(operator, {"type": 'A', "value": 'PRESS'}, {"properties": [("action", 'SELECT')]}),
            (operator, {"type": 'A', "value": 'PRESS', "alt": True}, {"properties": [("action", 'DESELECT')]}),
            (operator, {"type": 'I', "value": 'PRESS', "ctrl": True}, {"properties": [("action", 'INVERT')]}),
            (operator, {"type": 'A', "value": 'DOUBLE_CLICK'}, {"properties": [("action", 'DESELECT')]}),]
    elif params.legacy:
        # Alt+A is for playback in legacy keymap.
        return [(operator, {"type": 'A', "value": 'PRESS'}, {"properties": [("action", 'TOGGLE')]}),
            (operator, {"type": 'I', "value": 'PRESS', "ctrl": True}, {"properties": [("action", 'INVERT')]}),]
    else:
        return [(operator, {"type": 'A', "value": 'PRESS'}, {"properties": [("action", 'TOGGLE')]}),
            (operator, {"type": 'A', "value": 'PRESS', "alt": True}, {"properties": [("action", 'DESELECT')]}),
            (operator, {"type": 'I', "value": 'PRESS', "ctrl": True}, {"properties": [("action", 'INVERT')]}),]


def _template_items_hide_reveal_actions(op_hide, op_reveal):
    return [(op_reveal, {"type": 'H', "value": 'PRESS', "alt": True}, None),
        (op_hide, {"type": 'H', "value": 'PRESS'}, {"properties": [("unselected", False)]}),
        (op_hide, {"type": 'H', "value": 'PRESS', "shift": True}, {"properties": [("unselected", True)]}),]


def _template_items_object_subdivision_set():
    return [
        ("object.subdivision_set",
         {"type": NUMBERS_0[i], "value": 'PRESS', "ctrl": True},
         {"properties": [("level", i), ("relative", False)]})
        for i in range(6)
    ]


def _template_items_gizmo_tweak_value():
    return [("gizmogroup.gizmo_tweak",
         {"type": 'LEFTMOUSE', "value": 'PRESS', **any_except("alt")}, None),]


def _template_items_gizmo_tweak_value_click_drag():
    return [("gizmogroup.gizmo_tweak",
         {"type": 'LEFTMOUSE', "value": 'CLICK', **any_except("alt")}, None),
        ("gizmogroup.gizmo_tweak",
         {"type": 'EVT_TWEAK_L', "value": 'ANY', **any_except("alt")}, None),]


def _template_items_gizmo_tweak_value_drag():
    return [("gizmogroup.gizmo_tweak", {"type": 'EVT_TWEAK_L', "value": 'ANY', **any_except("alt")}, None),]


def _template_items_editmode_mesh_select_mode(params):
    if params.legacy:
        return [op_menu("VIEW3D_MT_edit_mesh_select_mode", {"type": 'TAB', "value": 'PRESS', "ctrl": True}),]
    else:
        return [
            ("mesh.select_mode",
                {"type": k, "value": 'PRESS', **key_expand, **key_extend},
                {"properties": [*prop_extend, *prop_expand, ("type", e)]})
            for key_expand, prop_expand in (({}, ()), ({"ctrl": True}, (("use_expand", True),)))
            for key_extend, prop_extend in (({}, ()), ({"shift": True}, (("use_extend", True),)))
            for k, e in (('ONE', 'VERT'), ('TWO', 'EDGE'), ('THREE', 'FACE'))
        ]


def _template_items_uv_select_mode(params):
    if params.legacy:
        return [op_menu("IMAGE_MT_uvs_select_mode", {"type": 'TAB', "value": 'PRESS', "ctrl": True}),]
    else:
        return [*_template_items_editmode_mesh_select_mode(params),
            # Hack to prevent fall-through, when sync select isn't enabled (and
            # the island button isn't visible).
            ("mesh.select_mode", {"type": 'FOUR', "value": 'PRESS'}, None),
            *(("wm.context_set_enum", {"type": NUMBERS_1[i], "value": 'PRESS'},
               {"properties": [("data_path", 'tool_settings.uv_select_mode'), ("value", ty)]})
              for i, ty in enumerate(('VERTEX', 'EDGE', 'FACE', 'ISLAND')))]


def _template_items_proportional_editing(params, *, connected, toggle_data_path):
    return [(op_menu_pie("VIEW3D_MT_proportional_editing_falloff_pie", {"type": 'O', "value": 'PRESS', "shift": True})
            if not params.legacy else
            ("wm.context_cycle_enum", {"type": 'O', "value": 'PRESS', "shift": True},
             {"properties": [("data_path", 'tool_settings.proportional_edit_falloff'), ("wrap", True)]})),
        ("wm.context_toggle", {"type": 'O', "value": 'PRESS'},
         {"properties": [("data_path", toggle_data_path)]}),
        *(() if not connected else (("wm.context_toggle", {"type": 'O', "value": 'PRESS', "alt": True},
             {"properties": [("data_path", 'tool_settings.use_proportional_connected')]}),))]


def _template_items_change_frame(params):
    if params.select_mouse == 'LEFTMOUSE' and not params.legacy:
        return [("anim.change_frame", {"type": 'RIGHTMOUSE', "value": 'PRESS', "shift": True}, None),]
    else:
        return [("anim.change_frame", {"type": params.action_mouse, "value": 'PRESS'}, None),]


# Tool System Templates
def _template_items_tool_select(params, operator, cursor_operator, *, extend):
    if params.select_mouse == 'LEFTMOUSE':
        # Immediate select without quick delay.
        return [(operator, {"type": 'LEFTMOUSE', "value": 'PRESS'},
             {"properties": [("deselect_all", True)]}),
            (operator, {"type": 'LEFTMOUSE', "value": 'PRESS', "shift": True},
             {"properties": [(extend, True)]}),]
    else:
        # For right mouse, set the cursor.
        return [(cursor_operator, {"type": 'LEFTMOUSE', "value": 'PRESS'}, None),
            ("transform.translate", {"type": 'EVT_TWEAK_L', "value": 'ANY'},
             {"properties": [("release_confirm", True), ("cursor_transform", True)]}),]


def _template_items_tool_select_actions(operator, *, type, value):
    kmi_args = {"type": type, "value": value}
    return [(operator, kmi_args, None),
        (operator, {**kmi_args, "shift": True},
         {"properties": [("mode", 'ADD')]}),
        (operator, {**kmi_args, "ctrl": True},
         {"properties": [("mode", 'SUB')]}),
        (operator, {**kmi_args, "shift": True, "ctrl": True},
         {"properties": [("mode", 'AND')]}),]


# This could have a more generic name, for now use for circle select.
def _template_items_tool_select_actions_simple(operator, *, type, value, properties=()):
    kmi_args = {"type": type, "value": value}
    return [# Don't define 'SET' here, take from the tool options.
        (operator, kmi_args,
         {"properties": [*properties]}),
        (operator, {**kmi_args, "shift": True},
         {"properties": [*properties, ("mode", 'ADD')]}),
        (operator, {**kmi_args, "ctrl": True},
         {"properties": [*properties, ("mode", 'SUB')]}),]


def _template_items_legacy_tools_from_numbers():
    return [
        ("wm.tool_set_by_index",
         {
             "type": NUMBERS_1[i % 10],
             "value": 'PRESS',
             **({"shift": True} if i >= 10 else {}),
         },
         {"properties": [("index", i)]})
        for i in range(20)
    ]


# ------------------------------------------------------------------------------
# Window, Screen, Areas, Regions
def km_window(params):
    items = []
    keymap = ("Window",
        {"space_type": 'EMPTY', "region_type": 'WINDOW'},
        {"items": items},)

    if params.legacy:
        # Old shortcuts
        items.extend([("wm.save_homefile", {"type": 'U', "value": 'PRESS', "ctrl": True}, None),
            ("wm.open_mainfile", {"type": 'F1', "value": 'PRESS'}, None),
            ("wm.link", {"type": 'O', "value": 'PRESS', "ctrl": True, "alt": True}, None),
            ("wm.append", {"type": 'F1', "value": 'PRESS', "shift": True}, None),
            ("wm.save_mainfile", {"type": 'W', "value": 'PRESS', "ctrl": True}, None),
            ("wm.save_as_mainfile", {"type": 'F2', "value": 'PRESS'}, None),
            ("wm.save_as_mainfile", {"type": 'S', "value": 'PRESS', "ctrl": True, "alt": True},
             {"properties": [("copy", True)]}),
            ("wm.window_new", {"type": 'W', "value": 'PRESS', "ctrl": True, "alt": True}, None),
            ("wm.window_fullscreen_toggle", {"type": 'F11', "value": 'PRESS', "alt": True}, None),
            ("wm.doc_view_manual_ui_context", {"type": 'F1', "value": 'PRESS', "alt": True}, None),
            ("wm.search_menu", {"type": 'SPACE', "value": 'PRESS'}, None),
            ("wm.redraw_timer", {"type": 'T', "value": 'PRESS', "ctrl": True, "alt": True}, None),
            ("wm.debug_menu", {"type": 'D', "value": 'PRESS', "ctrl": True, "alt": True}, None),])

    items.extend([# File operations
        op_menu("TOPBAR_MT_file_new", {"type": 'N', "value": 'PRESS', "ctrl": True}),
        op_menu("TOPBAR_MT_file_open_recent", {"type": 'O', "value": 'PRESS', "shift": True, "ctrl": True}),
        ("wm.open_mainfile", {"type": 'O', "value": 'PRESS', "ctrl": True}, None),
        ("wm.save_mainfile", {"type": 'S', "value": 'PRESS', "ctrl": True}, None),
        ("wm.save_as_mainfile", {"type": 'S', "value": 'PRESS', "shift": True, "ctrl": True}, None),
        ("wm.quit_blender", {"type": 'Q', "value": 'PRESS', "ctrl": True}, None),

        # Quick menu and toolbar
        op_menu("SCREEN_MT_user_menu", {"type": 'Q', "value": 'PRESS'}),

        # Fast editor switching
        *(
            ("screen.space_type_set_or_cycle",
             {"type": k, "value": 'PRESS', "shift": True},
             {"properties": [("space_type", t)]})
            for k, t in (('F1', 'FILE_BROWSER'),
                ('F2', 'CLIP_EDITOR'),
                ('F3', 'NODE_EDITOR'),
                ('F4', 'CONSOLE'),
                ('F5', 'VIEW_3D'),
                ('F6', 'GRAPH_EDITOR'),
                ('F7', 'PROPERTIES'),
                ('F8', 'SEQUENCE_EDITOR'),
                ('F9', 'OUTLINER'),
                ('F10', 'IMAGE_EDITOR'),
                ('F11', 'TEXT_EDITOR'),
                ('F12', 'DOPESHEET_EDITOR'),)
        ),

        # NDOF settings
        op_panel("USERPREF_PT_ndof_settings", {"type": 'NDOF_BUTTON_MENU', "value": 'PRESS'}),
        ("wm.context_scale_float", {"type": 'NDOF_BUTTON_PLUS', "value": 'PRESS'},
         {"properties": [("data_path", 'preferences.inputs.ndof_sensitivity'), ("value", 1.1)]}),
        ("wm.context_scale_float", {"type": 'NDOF_BUTTON_MINUS', "value": 'PRESS'},
         {"properties": [("data_path", 'preferences.inputs.ndof_sensitivity'), ("value", 1.0 / 1.1)]}),
        ("wm.context_scale_float", {"type": 'NDOF_BUTTON_PLUS', "value": 'PRESS', "shift": True},
         {"properties": [("data_path", 'preferences.inputs.ndof_sensitivity'), ("value", 1.5)]}),
        ("wm.context_scale_float", {"type": 'NDOF_BUTTON_MINUS', "value": 'PRESS', "shift": True},
         {"properties": [("data_path", 'preferences.inputs.ndof_sensitivity'), ("value", 2.0 / 3.0)]}),
        ("info.reports_display_update", {"type": 'TIMER_REPORT', "value": 'ANY', "any": True}, None),])

    if not params.legacy:
        # New shortcuts
        items.extend([("wm.doc_view_manual_ui_context", {"type": 'F1', "value": 'PRESS'}, None),
            op_panel("TOPBAR_PT_name", {"type": 'F2', "value": 'PRESS'}, [("keep_open", False)]),
            ("wm.batch_rename", {"type": 'F2', "value": 'PRESS', "ctrl": True}, None),
            ("wm.search_menu", {"type": 'F3', "value": 'PRESS'}, None),
            op_menu("TOPBAR_MT_file_context_menu", {"type": 'F4', "value": 'PRESS'}),
            # Pass through when when no tool-system exists or the fallback
            # isn't available.
            ("wm.toolbar_fallback_pie", {"type": 'W', "value": 'PRESS', "alt": True}, None),])

        if params.use_alt_click_leader:
            items.extend([# Alt as "Leader-Key".
                ("wm.toolbar_prompt", {"type": 'LEFT_ALT', "value": 'CLICK'}, None),
                ("wm.toolbar_prompt", {"type": 'RIGHT_ALT', "value": 'CLICK'}, None),])

        if params.spacebar_action == 'TOOL':
            items.append(("wm.toolbar", {"type": 'SPACE', "value": 'PRESS'}, None),)
        elif params.spacebar_action == 'PLAY':
            items.append(("wm.toolbar", {"type": 'SPACE', "value": 'PRESS', "shift": True}, None),)
        elif params.spacebar_action == 'SEARCH':
            items.append(("wm.search_menu", {"type": 'SPACE', "value": 'PRESS'}, None),)
        else:
            assert False

    return keymap


def km_screen(params):
    items = []
    keymap = ("Screen",
        {"space_type": 'EMPTY', "region_type": 'WINDOW'},
        {"items": items},)

    items.extend([# Animation
        ("screen.animation_step", {"type": 'TIMER0', "value": 'ANY', "any": True}, None),
        ("screen.region_blend", {"type": 'TIMERREGION', "value": 'ANY', "any": True}, None),
        # Full screen and cycling
        ("screen.space_context_cycle", {"type": 'TAB', "value": 'PRESS', "ctrl": True},
         {"properties": [("direction", 'NEXT')]}),
        ("screen.space_context_cycle", {"type": 'TAB', "value": 'PRESS', "shift": True, "ctrl": True},
         {"properties": [("direction", 'PREV')]}),
        ("screen.workspace_cycle", {"type": 'PAGE_DOWN', "value": 'PRESS', "ctrl": True},
         {"properties": [("direction", 'NEXT')]}),
        ("screen.workspace_cycle", {"type": 'PAGE_UP', "value": 'PRESS', "ctrl": True},
         {"properties": [("direction", 'PREV')]}),
        # Quad view
        ("screen.region_quadview", {"type": 'Q', "value": 'PRESS', "ctrl": True, "alt": True}, None),
        # Repeat last
        ("screen.repeat_last", {"type": 'R', "value": 'PRESS', "shift": True, "repeat": True}, None),
        # Files
        ("file.execute", {"type": 'RET', "value": 'PRESS'}, None),
        ("file.execute", {"type": 'NUMPAD_ENTER', "value": 'PRESS'}, None),
        ("file.cancel", {"type": 'ESC', "value": 'PRESS'}, None),
        # Asset Catalog undo is only available in the asset browser, and should take priority over `ed.undo`.
        ("asset.catalog_undo", {"type": 'Z', "value": 'PRESS', "ctrl": True, "repeat": True}, None),
        ("asset.catalog_redo", {"type": 'Z', "value": 'PRESS', "ctrl": True, "shift": True, "repeat": True}, None),
        # Undo
        ("ed.undo", {"type": 'Z', "value": 'PRESS', "ctrl": True, "repeat": True}, None),
        ("ed.redo", {"type": 'Z', "value": 'PRESS', "shift": True, "ctrl": True, "repeat": True}, None),
        # Render
        ("render.render", {"type": 'F12', "value": 'PRESS'},
         {"properties": [("use_viewport", True)]}),
        ("render.render", {"type": 'F12', "value": 'PRESS', "ctrl": True},
         {"properties": [("animation", True), ("use_viewport", True)]}),
        ("render.view_cancel", {"type": 'ESC', "value": 'PRESS'}, None),
        ("render.view_show", {"type": 'F11', "value": 'PRESS'}, None),
        ("render.play_rendered_anim", {"type": 'F11', "value": 'PRESS', "ctrl": True}, None),])

    if not params.legacy:
        items.extend([("screen.screen_full_area", {"type": 'SPACE', "value": 'PRESS', "ctrl": True}, None),
            ("screen.screen_full_area", {"type": 'SPACE', "value": 'PRESS', "ctrl": True, "alt": True},
             {"properties": [("use_hide_panels", True)]}),
            ("screen.redo_last", {"type": 'F9', "value": 'PRESS'}, None),])
    else:
        # Old keymap
        items.extend([("ed.undo_history", {"type": 'Z', "value": 'PRESS', "ctrl": True, "alt": True}, None),
            ("screen.screen_full_area", {"type": 'UP_ARROW', "value": 'PRESS', "ctrl": True}, None),
            ("screen.screen_full_area", {"type": 'DOWN_ARROW', "value": 'PRESS', "ctrl": True}, None),
            ("screen.screen_full_area", {"type": 'SPACE', "value": 'PRESS', "shift": True}, None),
            ("screen.screen_full_area", {"type": 'F10', "value": 'PRESS', "alt": True},
             {"properties": [("use_hide_panels", True)]}),
            ("screen.screen_set", {"type": 'RIGHT_ARROW', "value": 'PRESS', "ctrl": True},
             {"properties": [("delta", 1)]}),
            ("screen.screen_set", {"type": 'LEFT_ARROW', "value": 'PRESS', "ctrl": True},
             {"properties": [("delta", -1)]}),
            ("screen.screenshot", {"type": 'F3', "value": 'PRESS', "ctrl": True}, None),
            ("screen.repeat_history", {"type": 'R', "value": 'PRESS', "ctrl": True, "alt": True}, None),
            ("screen.region_flip", {"type": 'F5', "value": 'PRESS'}, None),
            ("screen.redo_last", {"type": 'F6', "value": 'PRESS'}, None),
            ("script.reload", {"type": 'F8', "value": 'PRESS'}, None),
            ("screen.userpref_show", {"type": 'U', "value": 'PRESS', "ctrl": True, "alt": True}, None),])

    if params.apple:
        # Apple undo and user prefs
        items.extend([("screen.userpref_show", {"type": 'COMMA', "value": 'PRESS', "oskey": True}, None),])

    return keymap


def km_screen_editing(params):
    items = []
    keymap = ("Screen Editing",
              {"space_type": 'EMPTY', "region_type": 'WINDOW'},
              {"items": items})

    items.extend([# Action zones
        ("screen.actionzone", {"type": 'LEFTMOUSE', "value": 'PRESS'},
         {"properties": [("modifier", 0)]}),
        ("screen.actionzone", {"type": 'LEFTMOUSE', "value": 'PRESS', "shift": True},
         {"properties": [("modifier", 1)]}),
        ("screen.actionzone", {"type": 'LEFTMOUSE', "value": 'PRESS', "ctrl": True},
         {"properties": [("modifier", 2)]}),
        # Screen tools
        ("screen.area_split", {"type": 'ACTIONZONE_AREA', "value": 'ANY'}, None),
        ("screen.area_join", {"type": 'ACTIONZONE_AREA', "value": 'ANY'}, None),
        ("screen.area_dupli", {"type": 'ACTIONZONE_AREA', "value": 'ANY', "shift": True}, None),
        ("screen.area_swap", {"type": 'ACTIONZONE_AREA', "value": 'ANY', "ctrl": True}, None),
        ("screen.region_scale", {"type": 'ACTIONZONE_REGION', "value": 'ANY'}, None),
        ("screen.screen_full_area", {"type": 'ACTIONZONE_FULLSCREEN', "value": 'ANY'},
         {"properties": [("use_hide_panels", True)]}),
        # Area move after action zones
        ("screen.area_move", {"type": 'LEFTMOUSE', "value": 'PRESS'}, None),
        ("screen.area_options", {"type": 'RIGHTMOUSE', "value": 'PRESS'}, None),])

    if params.legacy:
        items.extend([("wm.context_toggle", {"type": 'F9', "value": 'PRESS', "alt": True},
             {"properties": [("data_path", 'space_data.show_region_header')]})])

    return keymap


def km_screen_region_context_menu(_params):
    items = []
    keymap = ("Region Context Menu",
        {"space_type": 'EMPTY', "region_type": 'WINDOW'},
        {"items": items},)

    items.extend([("screen.region_context_menu", {"type": 'RIGHTMOUSE', "value": 'PRESS'}, None),])

    return keymap


def km_view2d(_params):
    items = []
    keymap = ("View2D",
        {"space_type": 'EMPTY', "region_type": 'WINDOW'},
        {"items": items},)

    items.extend([# Scrollbars
        ("view2d.scroller_activate", {"type": 'LEFTMOUSE', "value": 'PRESS'}, None),
        ("view2d.scroller_activate", {"type": 'MIDDLEMOUSE', "value": 'PRESS'}, None),
        # Pan/scroll
        ("view2d.pan", {"type": 'MIDDLEMOUSE', "value": 'PRESS'}, None),
        ("view2d.pan", {"type": 'MIDDLEMOUSE', "value": 'PRESS', "shift": True}, None),
        ("view2d.pan", {"type": 'TRACKPADPAN', "value": 'ANY'}, None),
        ("view2d.scroll_right", {"type": 'WHEELDOWNMOUSE', "value": 'PRESS', "ctrl": True}, None),
        ("view2d.scroll_left", {"type": 'WHEELUPMOUSE', "value": 'PRESS', "ctrl": True}, None),
        ("view2d.scroll_down", {"type": 'WHEELDOWNMOUSE', "value": 'PRESS', "shift": True}, None),
        ("view2d.scroll_up", {"type": 'WHEELUPMOUSE', "value": 'PRESS', "shift": True}, None),
        ("view2d.ndof", {"type": 'NDOF_MOTION', "value": 'ANY'}, None),
        # Zoom with single step
        ("view2d.zoom_out", {"type": 'WHEELOUTMOUSE', "value": 'PRESS'}, None),
        ("view2d.zoom_in", {"type": 'WHEELINMOUSE', "value": 'PRESS'}, None),
        ("view2d.zoom_out", {"type": 'NUMPAD_MINUS', "value": 'PRESS', "repeat": True}, None),
        ("view2d.zoom_in", {"type": 'NUMPAD_PLUS', "value": 'PRESS', "repeat": True}, None),
        ("view2d.zoom", {"type": 'TRACKPADPAN', "value": 'ANY', "ctrl": True}, None),
        ("view2d.smoothview", {"type": 'TIMER1', "value": 'ANY', "any": True}, None),
        # Scroll up/down, only when zoom is not available.
        ("view2d.scroll_down", {"type": 'WHEELDOWNMOUSE', "value": 'PRESS'}, None),
        ("view2d.scroll_up", {"type": 'WHEELUPMOUSE', "value": 'PRESS'}, None),
        ("view2d.scroll_right", {"type": 'WHEELDOWNMOUSE', "value": 'PRESS'}, None),
        ("view2d.scroll_left", {"type": 'WHEELUPMOUSE', "value": 'PRESS'}, None),
        # Zoom with drag and border
        ("view2d.zoom", {"type": 'MIDDLEMOUSE', "value": 'PRESS', "ctrl": True}, None),
        ("view2d.zoom", {"type": 'TRACKPADZOOM', "value": 'ANY'}, None),
        ("view2d.zoom_border", {"type": 'B', "value": 'PRESS', "shift": True}, None),])

    return keymap


def km_view2d_buttons_list(_params):
    items = []
    keymap = ("View2D Buttons List",
        {"space_type": 'EMPTY', "region_type": 'WINDOW'},
        {"items": items},)

    items.extend([# Scrollbars
        ("view2d.scroller_activate", {"type": 'LEFTMOUSE', "value": 'PRESS'}, None),
        ("view2d.scroller_activate", {"type": 'MIDDLEMOUSE', "value": 'PRESS'}, None),
        # Pan scroll
        ("view2d.pan", {"type": 'MIDDLEMOUSE', "value": 'PRESS'}, None),
        ("view2d.pan", {"type": 'TRACKPADPAN', "value": 'ANY'}, None),
        ("view2d.scroll_down", {"type": 'WHEELDOWNMOUSE', "value": 'PRESS'}, None),
        ("view2d.scroll_up", {"type": 'WHEELUPMOUSE', "value": 'PRESS'}, None),
        ("view2d.scroll_down", {"type": 'PAGE_DOWN', "value": 'PRESS', "repeat": True},
         {"properties": [("page", True)]}),
        ("view2d.scroll_up", {"type": 'PAGE_UP', "value": 'PRESS', "repeat": True},
         {"properties": [("page", True)]}),
        # Zoom
        ("view2d.zoom", {"type": 'MIDDLEMOUSE', "value": 'PRESS', "ctrl": True}, None),
        ("view2d.zoom", {"type": 'TRACKPADZOOM', "value": 'ANY'}, None),
        ("view2d.zoom", {"type": 'TRACKPADPAN', "value": 'ANY', "ctrl": True}, None),
        ("view2d.zoom_out", {"type": 'NUMPAD_MINUS', "value": 'PRESS', "repeat": True}, None),
        ("view2d.zoom_in", {"type": 'NUMPAD_PLUS', "value": 'PRESS', "repeat": True}, None),
        ("view2d.reset", {"type": 'HOME', "value": 'PRESS'}, None),])

    return keymap


def km_user_interface(_params):
    items = []
    keymap = ("User Interface",
        {"space_type": 'EMPTY', "region_type": 'WINDOW'},
        {"items": items},)

    items.extend([# Eyedroppers all have the same event, and pass it through until
        # a suitable eyedropper handles it.
        ("ui.eyedropper_color", {"type": 'E', "value": 'PRESS'}, None),
        ("ui.eyedropper_colorramp", {"type": 'E', "value": 'PRESS'}, None),
        ("ui.eyedropper_colorramp_point", {"type": 'E', "value": 'PRESS', "alt": True}, None),
        ("ui.eyedropper_id", {"type": 'E', "value": 'PRESS'}, None),
        ("ui.eyedropper_depth", {"type": 'E', "value": 'PRESS'}, None),
        # Copy data path
        ("ui.copy_data_path_button", {"type": 'C', "value": 'PRESS', "shift": True, "ctrl": True}, None),
        ("ui.copy_data_path_button", {"type": 'C', "value": 'PRESS', "shift": True, "ctrl": True, "alt": True},
         {"properties": [("full_path", True)]}),
        # Keyframes and drivers
        ("anim.keyframe_insert_button", {"type": 'I', "value": 'PRESS'},
         {"properties": [("all", True)]}),
        ("anim.keyframe_delete_button", {"type": 'I', "value": 'PRESS', "alt": True},
         {"properties": [("all", True)]}),
        ("anim.keyframe_clear_button", {"type": 'I', "value": 'PRESS', "shift": True, "alt": True},
         {"properties": [("all", True)]}),
        ("anim.driver_button_add", {"type": 'D', "value": 'PRESS', "ctrl": True}, None),
        ("anim.driver_button_remove", {"type": 'D', "value": 'PRESS', "ctrl": True, "alt": True}, None),
        ("anim.keyingset_button_add", {"type": 'K', "value": 'PRESS'}, None),
        ("anim.keyingset_button_remove", {"type": 'K', "value": 'PRESS', "alt": True}, None),
        ("ui.reset_default_button", {"type": 'BACK_SPACE', "value": 'PRESS'}, {"properties": [("all", True)]}),
        # UI lists (polls check if there's a UI list under the cursor).
        ("ui.list_start_filter", {"type": 'F', "value": 'PRESS', "ctrl": True}, None),])

    return keymap


# ------------------------------------------------------------------------------
# Editors
# Shared Between Editors (Mask, Time-Line)

def km_mask_editing(params):
    items = []
    keymap = (
        "Mask Editing",
        {"space_type": 'EMPTY', "region_type": 'WINDOW'},
        {"items": items},
    )

    if params.select_mouse == 'RIGHTMOUSE':
        # mask.slide_point performs mostly the same function, so for the left
        # click select keymap it's fine to have the context menu instead.
        items.extend([
            ("mask.select", {"type": 'RIGHTMOUSE', "value": 'PRESS'},
             {"properties": [("deselect_all", not params.legacy)]}),
            ("transform.translate", {"type": 'EVT_TWEAK_R', "value": 'ANY'}, None),
        ])

    items.extend([
        ("mask.new", {"type": 'N', "value": 'PRESS', "alt": True}, None),
        op_menu("MASK_MT_add", {"type": 'A', "value": 'PRESS', "shift": True}),
        *_template_items_proportional_editing(
            params, connected=False, toggle_data_path='tool_settings.use_proportional_edit_mask'),
        ("mask.add_vertex_slide", {"type": 'LEFTMOUSE', "value": 'PRESS', "ctrl": True}, None),
        ("mask.add_feather_vertex_slide", {"type": 'LEFTMOUSE', "value": 'PRESS', "shift": True, "ctrl": True}, None),
        ("mask.delete", {"type": 'X', "value": 'PRESS'}, None),
        ("mask.delete", {"type": 'DEL', "value": 'PRESS'}, None),
        ("mask.select", {"type": params.select_mouse, "value": 'PRESS', "shift": True},
         {"properties": [("toggle", True)]}),
        *_template_items_select_actions(params, "mask.select_all"),
        ("mask.select_linked", {"type": 'L', "value": 'PRESS', "ctrl": True}, None),
        ("mask.select_linked_pick", {"type": 'L', "value": 'PRESS'},
         {"properties": [("deselect", False)]}),
        ("mask.select_linked_pick", {"type": 'L', "value": 'PRESS', "shift": True},
         {"properties": [("deselect", True)]}),
        ("mask.select_box", {"type": 'B', "value": 'PRESS'}, None),
        ("mask.select_circle", {"type": 'C', "value": 'PRESS'}, None),
        ("mask.select_lasso", {"type": params.action_tweak, "value": 'ANY', "ctrl": True, "alt": True},
         {"properties": [("mode", 'ADD')]}),
        ("mask.select_lasso", {"type": params.action_tweak, "value": 'ANY', "shift": True, "ctrl": True, "alt": True},
         {"properties": [("mode", 'SUB')]}),
        ("mask.select_more", {"type": 'NUMPAD_PLUS', "value": 'PRESS', "ctrl": True, "repeat": True}, None),
        ("mask.select_less", {"type": 'NUMPAD_MINUS', "value": 'PRESS', "ctrl": True, "repeat": True}, None),
        *_template_items_hide_reveal_actions("mask.hide_view_set", "mask.hide_view_clear"),
        ("clip.select", {"type": params.select_mouse, "value": 'PRESS', "ctrl": True}, None),
        ("mask.cyclic_toggle", {"type": 'C', "value": 'PRESS', "alt": True}, None),
        ("mask.slide_point", {"type": 'LEFTMOUSE', "value": 'PRESS'}, None),
        ("mask.slide_spline_curvature", {"type": 'LEFTMOUSE', "value": 'PRESS'}, None),
        ("mask.handle_type_set", {"type": 'V', "value": 'PRESS'}, None),
        ("mask.normals_make_consistent",
         {"type": 'N', "value": 'PRESS', "ctrl" if params.legacy else "shift": True}, None),
        ("mask.parent_set", {"type": 'P', "value": 'PRESS', "ctrl": True}, None),
        ("mask.parent_clear", {"type": 'P', "value": 'PRESS', "alt": True}, None),
        ("mask.shape_key_insert", {"type": 'I', "value": 'PRESS'}, None),
        ("mask.shape_key_clear", {"type": 'I', "value": 'PRESS', "alt": True}, None),
        ("mask.duplicate_move", {"type": 'D', "value": 'PRESS', "shift": True}, None),
        ("mask.copy_splines", {"type": 'C', "value": 'PRESS', "ctrl": True}, None),
        ("mask.paste_splines", {"type": 'V', "value": 'PRESS', "ctrl": True}, None),
        ("transform.translate", {"type": 'G', "value": 'PRESS'}, None),
        ("transform.translate", {"type": params.select_tweak, "value": 'ANY'}, None),
        ("transform.rotate", {"type": 'R', "value": 'PRESS'}, None),
        ("transform.resize", {"type": 'S', "value": 'PRESS'}, None),
        ("transform.tosphere", {"type": 'S', "value": 'PRESS', "shift": True, "alt": True}, None),
        ("transform.shear", {"type": 'S', "value": 'PRESS', "shift": True, "ctrl": True, "alt": True}, None),
        ("transform.transform", {"type": 'S', "value": 'PRESS', "alt": True},
         {"properties": [("mode", 'MASK_SHRINKFATTEN')]}),
    ])

    # 3D cursor
    if params.cursor_tweak_event:
        items.extend([
            ("uv.cursor_set", params.cursor_set_event, None),
            ("transform.translate", params.cursor_tweak_event,
             {"properties": [("release_confirm", True), ("cursor_transform", True)]}),
        ])
    else:
        items.extend([
            ("uv.cursor_set", params.cursor_set_event, None),
        ])

    return keymap


def km_markers(params):
    items = []
    keymap = (
        "Markers",
        {"space_type": 'EMPTY', "region_type": 'WINDOW'},
        {"items": items},
    )

    items.extend([
        ("marker.add", {"type": 'M', "value": 'PRESS'}, None),
        ("marker.move", {"type": params.select_tweak, "value": 'ANY'},
         {"properties": [("tweak", True)]}),
        ("marker.duplicate", {"type": 'D', "value": 'PRESS', "shift": True}, None),
        ("marker.select", {"type": params.select_mouse, "value": 'PRESS'}, None),
        ("marker.select", {"type": params.select_mouse, "value": 'PRESS', "shift": True},
         {"properties": [("extend", True)]}),
        ("marker.select", {"type": params.select_mouse, "value": 'PRESS', "ctrl": True},
         {"properties": [("camera", True)]}),
        ("marker.select", {"type": params.select_mouse, "value": 'PRESS', "shift": True, "ctrl": True},
         {"properties": [("extend", True), ("camera", True)]}),
        ("marker.select_box", {"type": params.select_tweak, "value": 'ANY'},
         {"properties": [("tweak", True)]}),
        ("marker.select_box", {"type": 'B', "value": 'PRESS'}, None),
        *_template_items_select_actions(params, "marker.select_all"),
        ("marker.delete", {"type": 'X', "value": 'PRESS'}, None),
        ("marker.delete", {"type": 'DEL', "value": 'PRESS'}, None),
        ("marker.rename", {"type": 'M', "value": 'PRESS', "ctrl": True}, None),
        ("marker.move", {"type": 'G', "value": 'PRESS'}, None),
        ("marker.camera_bind", {"type": 'B', "value": 'PRESS', "ctrl": True}, None),
    ])

    return keymap


def km_time_scrub(_params):
    items = []
    keymap = (
        "Time Scrub",
        {"space_type": 'EMPTY', "region_type": 'WINDOW'},
        {"items": items},
    )

    items.extend([
        ("anim.change_frame", {"type": 'LEFTMOUSE', "value": 'PRESS'}, None),
    ])

    return keymap


def km_time_scrub_clip(_params):
    items = []
    keymap = (
        "Clip Time Scrub",
        {"space_type": 'CLIP_EDITOR', "region_type": 'PREVIEW'},
        {"items": items},
    )

    items.extend([
        ("clip.change_frame", {"type": 'LEFTMOUSE', "value": 'PRESS'}, None),
    ])

    return keymap


# ------------------------------------------------------------------------------
# Editor (Property Editor)

def km_property_editor(_params):
    items = []
    keymap = ("Property Editor",
        {"space_type": 'PROPERTIES', "region_type": 'WINDOW'},
        {"items": items},)

    items.extend([("buttons.context_menu", {"type": 'RIGHTMOUSE', "value": 'PRESS'}, None),
        ("screen.space_context_cycle", {"type": 'WHEELUPMOUSE', "value": 'PRESS', "ctrl": True},
         {"properties": [("direction", 'PREV')]}),
        ("screen.space_context_cycle", {"type": 'WHEELDOWNMOUSE', "value": 'PRESS', "ctrl": True},
         {"properties": [("direction", 'NEXT')]}),
        ("buttons.start_filter", {"type": 'F', "value": 'PRESS', "ctrl": True}, None),
        ("buttons.clear_filter", {"type": 'F', "value": 'PRESS', "alt": True}, None),
        # Modifier panels
        ("object.modifier_set_active", {"type": 'LEFTMOUSE', "value": 'PRESS'}, None),
        ("object.modifier_remove", {"type": 'X', "value": 'PRESS'}, {"properties": [("report", True)]}),
        ("object.modifier_remove", {"type": 'DEL', "value": 'PRESS'}, {"properties": [("report", True)]}),
        ("object.modifier_copy", {"type": 'D', "value": 'PRESS', "shift": True}, None),
        ("object.modifier_apply", {"type": 'A', "value": 'PRESS', "ctrl": True}, {"properties": [("report", True)]}),
        # Grease pencil modifier panels
        ("object.gpencil_modifier_remove",
         {"type": 'X', "value": 'PRESS'}, {"properties": [("report", True)]}),
        ("object.gpencil_modifier_remove",
         {"type": 'DEL', "value": 'PRESS'}, {"properties": [("report", True)]}),
        ("object.gpencil_modifier_copy",
         {"type": 'D', "value": 'PRESS', "shift": True}, None),
        ("object.gpencil_modifier_apply",
         {"type": 'A', "value": 'PRESS', "ctrl": True}, {"properties": [("report", True)]}),
        # ShaderFX panels
        ("object.shaderfx_remove", {"type": 'X', "value": 'PRESS'}, {"properties": [("report", True)]}),
        ("object.shaderfx_remove", {"type": 'DEL', "value": 'PRESS'}, {"properties": [("report", True)]}),
        ("object.shaderfx_copy", {"type": 'D', "value": 'PRESS', "shift": True}, None),
        # Constraint panels
        ("constraint.delete", {"type": 'X', "value": 'PRESS'}, {"properties": [("report", True)]}),
        ("constraint.delete", {"type": 'DEL', "value": 'PRESS'}, {"properties": [("report", True)]}),
        ("constraint.copy", {"type": 'D', "value": 'PRESS', "shift": True}, None),
        ("constraint.apply", {"type": 'A', "value": 'PRESS', "ctrl": True}, {"properties": [("report", True)]}),])

    return keymap


# ------------------------------------------------------------------------------
# Editor (Outliner)

def km_outliner(params):
    items = []
    keymap = ("Outliner",
        {"space_type": 'OUTLINER', "region_type": 'WINDOW'},
        {"items": items},)

    items.extend([("outliner.highlight_update", {"type": 'MOUSEMOVE', "value": 'ANY', "any": True}, None),
        ("outliner.item_rename", {"type": 'LEFTMOUSE', "value": 'DOUBLE_CLICK'}, None),
        ("outliner.item_rename", {"type": 'F2', "value": 'PRESS'},
         {"properties": [("use_active", True)]}),
        ("outliner.item_activate", {"type": 'LEFTMOUSE', "value": 'CLICK'},
         {"properties": [("deselect_all", not params.legacy)]}),
        ("outliner.item_activate", {"type": 'LEFTMOUSE', "value": 'CLICK', "ctrl": True},
         {"properties": [("extend", True), ("deselect_all", not params.legacy)]}),
        ("outliner.item_activate", {"type": 'LEFTMOUSE', "value": 'CLICK', "shift": True},
         {"properties": [("extend_range", True), ("deselect_all", not params.legacy)]}),
        ("outliner.item_activate", {"type": 'LEFTMOUSE', "value": 'CLICK', "ctrl": True, "shift": True},
         {"properties": [("extend", True), ("extend_range", True), ("deselect_all", not params.legacy)]}),
        ("outliner.select_box", {"type": 'B', "value": 'PRESS'}, None),
        ("outliner.select_box", {"type": 'EVT_TWEAK_L', "value": 'ANY'}, {"properties": [("tweak", True)]}),
        ("outliner.select_box", {"type": 'EVT_TWEAK_L', "value": 'ANY', "shift": True},
         {"properties": [("tweak", True), ("mode", 'ADD')]}),
        ("outliner.select_box", {"type": 'EVT_TWEAK_L', "value": 'ANY', "ctrl": True},
         {"properties": [("tweak", True), ("mode", 'SUB')]}),
        ("outliner.select_walk", {"type": 'UP_ARROW', "value": 'PRESS', "repeat": True},
         {"properties": [("direction", 'UP')]}),
        ("outliner.select_walk", {"type": 'UP_ARROW', "value": 'PRESS', "shift": True, "repeat": True},
         {"properties": [("direction", 'UP'), ("extend", True)]}),
        ("outliner.select_walk", {"type": 'DOWN_ARROW', "value": 'PRESS', "repeat": True},
         {"properties": [("direction", 'DOWN')]}),
        ("outliner.select_walk", {"type": 'DOWN_ARROW', "value": 'PRESS', "shift": True, "repeat": True},
         {"properties": [("direction", 'DOWN'), ("extend", True)]}),
        ("outliner.select_walk", {"type": 'LEFT_ARROW', "value": 'PRESS', "repeat": True},
         {"properties": [("direction", 'LEFT')]}),
        ("outliner.select_walk", {"type": 'LEFT_ARROW', "value": 'PRESS', "shift": True, "repeat": True},
         {"properties": [("direction", 'LEFT'), ("toggle_all", True)]}),
        ("outliner.select_walk", {"type": 'RIGHT_ARROW', "value": 'PRESS', "repeat": True},
         {"properties": [("direction", 'RIGHT')]}),
        ("outliner.select_walk", {"type": 'RIGHT_ARROW', "value": 'PRESS', "shift": True, "repeat": True},
         {"properties": [("direction", 'RIGHT'), ("toggle_all", True)]}),
        ("outliner.item_openclose", {"type": 'LEFTMOUSE', "value": 'CLICK'},
         {"properties": [("all", False)]}),
        ("outliner.item_openclose", {"type": 'LEFTMOUSE', "value": 'CLICK', "shift": True},
         {"properties": [("all", True)]}),
        ("outliner.item_openclose", {"type": 'EVT_TWEAK_L', "value": 'ANY'},
         {"properties": [("all", False)]}),
        # Fall through to generic context menu if the item(s) selected have no
        # type specific actions.
        ("outliner.operation", {"type": 'RIGHTMOUSE', "value": 'PRESS'}, None),
        op_menu("OUTLINER_MT_context_menu", {"type": 'RIGHTMOUSE', "value": 'PRESS'}),
        op_menu_pie("OUTLINER_MT_view_pie", {"type": 'ACCENT_GRAVE', "value": 'PRESS'}),
        ("outliner.item_drag_drop", {"type": 'EVT_TWEAK_L', "value": 'ANY'}, None),
        ("outliner.item_drag_drop", {"type": 'EVT_TWEAK_L', "value": 'ANY', "shift": True}, None),
        ("outliner.show_hierarchy", {"type": 'HOME', "value": 'PRESS'}, None),
        ("outliner.show_active", {"type": 'PERIOD', "value": 'PRESS'}, None),
        ("outliner.show_active", {"type": 'NUMPAD_PERIOD', "value": 'PRESS'}, None),
        ("outliner.scroll_page", {"type": 'PAGE_DOWN', "value": 'PRESS', "repeat": True},
         {"properties": [("up", False)]}),
        ("outliner.scroll_page", {"type": 'PAGE_UP', "value": 'PRESS', "repeat": True},
         {"properties": [("up", True)]}),
        ("outliner.show_one_level", {"type": 'NUMPAD_PLUS', "value": 'PRESS'}, None),
        ("outliner.show_one_level", {"type": 'NUMPAD_MINUS', "value": 'PRESS'},
         {"properties": [("open", False)]}),
        *_template_items_select_actions(params, "outliner.select_all"),
        ("outliner.expanded_toggle", {"type": 'A', "value": 'PRESS', "shift": True}, None),
        ("outliner.keyingset_add_selected", {"type": 'K', "value": 'PRESS'}, None),
        ("outliner.keyingset_remove_selected", {"type": 'K', "value": 'PRESS', "alt": True}, None),
        ("anim.keyframe_insert", {"type": 'I', "value": 'PRESS'}, None),
        ("anim.keyframe_delete", {"type": 'I', "value": 'PRESS', "alt": True}, None),
        ("outliner.drivers_add_selected", {"type": 'D', "value": 'PRESS', "ctrl": True}, None),
        ("outliner.drivers_delete_selected", {"type": 'D', "value": 'PRESS', "ctrl": True, "alt": True}, None),
        ("outliner.collection_new", {"type": 'C', "value": 'PRESS'}, None),
        ("outliner.delete", {"type": 'X', "value": 'PRESS'}, None),
        ("outliner.delete", {"type": 'DEL', "value": 'PRESS'}, None),
        ("object.move_to_collection", {"type": 'M', "value": 'PRESS'}, None),
        ("object.link_to_collection", {"type": 'M', "value": 'PRESS', "shift": True}, None),
        ("outliner.collection_exclude_set", {"type": 'E', "value": 'PRESS'}, None),
        ("outliner.collection_exclude_clear", {"type": 'E', "value": 'PRESS', "alt": True}, None),
        ("outliner.hide", {"type": 'H', "value": 'PRESS'}, None),
        ("outliner.unhide_all", {"type": 'H', "value": 'PRESS', "alt": True}, None),
        # Copy/paste.
        ("outliner.id_copy", {"type": 'C', "value": 'PRESS', "ctrl": True}, None),
        ("outliner.id_paste", {"type": 'V', "value": 'PRESS', "ctrl": True}, None),])

    return keymap


# ------------------------------------------------------------------------------
# Editor (UV Editor)

def km_uv_editor(params):
    items = []
    keymap = ("UV Editor",
        {"space_type": 'EMPTY', "region_type": 'WINDOW'},
        {"items": items},)

    items.extend([# Selection modes.
        *_template_items_uv_select_mode(params),
        *_template_uv_select(type=params.select_mouse,
            value=('CLICK' if params.use_fallback_tool_rmb else params.select_mouse_value),
            legacy=params.legacy,),
        ("uv.mark_seam", {"type": 'E', "value": 'PRESS', "ctrl": True}, None),
        ("uv.select_loop",
         {"type": params.select_mouse, "value": params.select_mouse_value, "alt": True}, None),
        ("uv.select_loop",
         {"type": params.select_mouse, "value": params.select_mouse_value, "shift": True, "alt": True},
         {"properties": [("extend", True)]}),
        ("uv.select_edge_ring",
         {"type": params.select_mouse, "value": params.select_mouse_value, "ctrl": True, "alt": True}, None),
        ("uv.select_edge_ring",
         {"type": params.select_mouse, "value": params.select_mouse_value, "ctrl": True, "shift": True, "alt": True},
         {"properties": [("extend", True)]}),
        ("uv.shortest_path_pick",
         {"type": params.select_mouse, "value": params.select_mouse_value_fallback, "ctrl": True},
         {"properties": [("use_fill", False)]}),
        ("uv.shortest_path_pick",
         {"type": params.select_mouse, "value": params.select_mouse_value_fallback, "ctrl": True, "shift": True},
         {"properties": [("use_fill", True)]}),
        ("uv.select_split", {"type": 'Y', "value": 'PRESS'}, None),
        op_tool_optional(("uv.select_box", {"type": 'B', "value": 'PRESS'},
             {"properties": [("pinned", False)]}),
            (op_tool, "builtin.select_box"), params),
        ("uv.select_box", {"type": 'B', "value": 'PRESS', "ctrl": True},
         {"properties": [("pinned", True)]}),
        op_tool_optional(("uv.select_circle", {"type": 'C', "value": 'PRESS'}, None),
            (op_tool, "builtin.select_circle"), params),
        ("uv.select_lasso", {"type": params.action_tweak, "value": 'ANY', "ctrl": True},
         {"properties": [("mode", 'ADD')]}),
        ("uv.select_lasso", {"type": params.action_tweak, "value": 'ANY', "shift": True, "ctrl": True},
         {"properties": [("mode", 'SUB')]}),
        ("uv.select_linked", {"type": 'L', "value": 'PRESS', "ctrl": True}, None),
        ("uv.select_linked_pick", {"type": 'L', "value": 'PRESS'},
         {"properties": [("extend", True), ("deselect", False)]}),
        ("uv.select_linked_pick", {"type": 'L', "value": 'PRESS', "shift": True},
         {"properties": [("deselect", True)]}),
        ("uv.select_more", {"type": 'NUMPAD_PLUS', "value": 'PRESS', "ctrl": True, "repeat": True}, None),
        ("uv.select_less", {"type": 'NUMPAD_MINUS', "value": 'PRESS', "ctrl": True, "repeat": True}, None),
        *_template_items_select_actions(params, "uv.select_all"),
        *_template_items_hide_reveal_actions("uv.hide", "uv.reveal"),
        ("uv.select_pinned", {"type": 'P', "value": 'PRESS', "shift": True}, None),
        op_menu("IMAGE_MT_uvs_merge", {"type": 'M', "value": 'PRESS'}),
        op_menu("IMAGE_MT_uvs_split", {"type": 'M', "value": 'PRESS', "alt": True}),
        op_menu("IMAGE_MT_uvs_align", {"type": 'W', "value": 'PRESS', "shift": True}),
        ("uv.stitch", {"type": 'V', "value": 'PRESS', "alt": True}, None),
        ("uv.rip_move", {"type": 'V', "value": 'PRESS'}, None),
        ("uv.pin", {"type": 'P', "value": 'PRESS'},
         {"properties": [("clear", False)]}),
        ("uv.pin", {"type": 'P', "value": 'PRESS', "alt": True},
         {"properties": [("clear", True)]}),
        op_menu("IMAGE_MT_uvs_unwrap", {"type": 'U', "value": 'PRESS'}),
        (op_menu_pie("IMAGE_MT_uvs_snap_pie", {"type": 'S', "value": 'PRESS', "shift": True})
            if not params.legacy else
            op_menu("IMAGE_MT_uvs_snap", {"type": 'S', "value": 'PRESS', "shift": True})),
        op_menu("IMAGE_MT_uvs_select_mode", {"type": 'TAB', "value": 'PRESS', "ctrl": True}),
        *_template_items_proportional_editing(params, connected=False, toggle_data_path='tool_settings.use_proportional_edit'),
        ("transform.translate", {"type": params.select_tweak, "value": 'ANY'}, None),
        op_tool_optional(("transform.translate", {"type": 'G', "value": 'PRESS'}, None),
            (op_tool_cycle, "builtin.move"), params),
        op_tool_optional(("transform.rotate", {"type": 'R', "value": 'PRESS'}, None),
            (op_tool_cycle, "builtin.rotate"), params),
        op_tool_optional(("transform.resize", {"type": 'S', "value": 'PRESS'}, None),
            (op_tool_cycle, "builtin.scale"), params),
        ("transform.shear", {"type": 'S', "value": 'PRESS', "shift": True, "ctrl": True, "alt": True}, None),
        ("transform.mirror", {"type": 'M', "value": 'PRESS', "ctrl": True}, None),
        ("wm.context_toggle", {"type": 'TAB', "value": 'PRESS', "shift": True},
         {"properties": [("data_path", 'tool_settings.use_snap')]}),
        ("wm.context_menu_enum", {"type": 'TAB', "value": 'PRESS', "shift": True, "ctrl": True},
         {"properties": [("data_path", 'tool_settings.snap_uv_element')]}),
        *_template_items_context_menu("IMAGE_MT_uvs_context_menu", params.context_menu_event),])

    # Fallback for MMB emulation
    if params.use_mouse_emulate_3_button and params.select_mouse == 'LEFTMOUSE':
        items.extend([("uv.select_loop", {"type": params.select_mouse, "value": 'DOUBLE_CLICK'}, None),
            ("uv.select_loop", {"type": params.select_mouse, "value": 'DOUBLE_CLICK', "alt": True},
             {"properties": [("extend", True)]}),])

    # 3D cursor
    if params.cursor_tweak_event:
        items.extend([("uv.cursor_set", params.cursor_set_event, None),
            ("transform.translate", params.cursor_tweak_event,
             {"properties": [("release_confirm", True), ("cursor_transform", True)]}),])
    else:
        items.extend([("uv.cursor_set", params.cursor_set_event, None),])

    if params.legacy:
        items.extend([("uv.minimize_stretch", {"type": 'V', "value": 'PRESS', "ctrl": True}, None),
            ("uv.pack_islands", {"type": 'P', "value": 'PRESS', "ctrl": True}, None),
            ("uv.average_islands_scale", {"type": 'A', "value": 'PRESS', "ctrl": True}, None),])

    if params.select_mouse == 'LEFTMOUSE' and not params.legacy:
        # Quick switch to select tool, since left select can't easily
        # select with any tool active.
        items.extend([op_tool_cycle("builtin.select_box", {"type": 'W', "value": 'PRESS'}),])

    return keymap


# ------------------------------------------------------------------------------
# Editor (3D View)

# 3D View: all regions.
def km_view3d_generic(_params):
    items = []
    keymap = ("3D View Generic",
        {"space_type": 'VIEW_3D', "region_type": 'WINDOW'},
        {"items": items},)

    items.extend([*_template_space_region_type_toggle(toolbar_key={"type": 'T', "value": 'PRESS'},
            sidebar_key={"type": 'N', "value": 'PRESS'},)])

    return keymap


# 3D View: main region.
def km_view3d(params):
    items = []
    keymap = ("3D View",
        {"space_type": 'VIEW_3D', "region_type": 'WINDOW'},
        {"items": items},)

    # 3D cursor
    if params.cursor_tweak_event:
        items.extend([("view3d.cursor3d", params.cursor_set_event, None),
            ("transform.translate", params.cursor_tweak_event,
             {"properties": [("release_confirm", True), ("cursor_transform", True)]}),])
    else:
        items.extend([("view3d.cursor3d", params.cursor_set_event, None),])

    items.extend([# Visibility.
        ("view3d.localview", {"type": 'NUMPAD_SLASH', "value": 'PRESS'}, None),
        ("view3d.localview", {"type": 'SLASH', "value": 'PRESS'}, None),
        ("view3d.localview", {"type": 'MOUSESMARTZOOM', "value": 'ANY'}, None),
        ("view3d.localview_remove_from", {"type": 'M', "value": 'PRESS'}, None),
        # Navigation.
        ("view3d.rotate", {"type": 'MOUSEROTATE', "value": 'ANY'}, None),
        *((("view3d.rotate", {"type": 'MIDDLEMOUSE', "value": 'PRESS', "shift": True}, None),
            ("view3d.move", {"type": 'MIDDLEMOUSE', "value": 'PRESS'}, None),
            ("view3d.rotate", {"type": 'TRACKPADPAN', "value": 'ANY', "shift": True}, None),
            ("view3d.move", {"type": 'TRACKPADPAN', "value": 'ANY'}, None),) if params.use_v3d_mmb_pan else (("view3d.rotate", {"type": 'MIDDLEMOUSE', "value": 'PRESS'}, None),
            ("view3d.move", {"type": 'MIDDLEMOUSE', "value": 'PRESS', "shift": True}, None),
            ("view3d.rotate", {"type": 'TRACKPADPAN', "value": 'ANY'}, None),
            ("view3d.move", {"type": 'TRACKPADPAN', "value": 'ANY', "shift": True}, None),)),
        ("view3d.zoom", {"type": 'MIDDLEMOUSE', "value": 'PRESS', "ctrl": True}, None),
        ("view3d.dolly", {"type": 'MIDDLEMOUSE', "value": 'PRESS', "shift": True, "ctrl": True}, None),
        ("view3d.view_selected", {"type": 'NUMPAD_PERIOD', "value": 'PRESS', "ctrl": True},
         {"properties": [("use_all_regions", True)]}),
        ("view3d.view_selected", {"type": 'NUMPAD_PERIOD', "value": 'PRESS'},
         {"properties": [("use_all_regions", False)]}),
        ("view3d.smoothview", {"type": 'TIMER1', "value": 'ANY', "any": True}, None),
        ("view3d.zoom", {"type": 'TRACKPADZOOM', "value": 'ANY'}, None),
        ("view3d.zoom", {"type": 'TRACKPADPAN', "value": 'ANY', "ctrl": True}, None),
        ("view3d.zoom", {"type": 'NUMPAD_PLUS', "value": 'PRESS', "repeat": True},
         {"properties": [("delta", 1)]}),
        ("view3d.zoom", {"type": 'NUMPAD_MINUS', "value": 'PRESS', "repeat": True},
         {"properties": [("delta", -1)]}),
        ("view3d.zoom", {"type": 'EQUAL', "value": 'PRESS', "ctrl": True, "repeat": True},
         {"properties": [("delta", 1)]}),
        ("view3d.zoom", {"type": 'MINUS', "value": 'PRESS', "ctrl": True, "repeat": True},
         {"properties": [("delta", -1)]}),
        ("view3d.zoom", {"type": 'WHEELINMOUSE', "value": 'PRESS'},
         {"properties": [("delta", 1)]}),
        ("view3d.zoom", {"type": 'WHEELOUTMOUSE', "value": 'PRESS'},
         {"properties": [("delta", -1)]}),
        ("view3d.dolly", {"type": 'NUMPAD_PLUS', "value": 'PRESS', "shift": True, "repeat": True},
         {"properties": [("delta", 1)]}),
        ("view3d.dolly", {"type": 'NUMPAD_MINUS', "value": 'PRESS', "shift": True, "repeat": True},
         {"properties": [("delta", -1)]}),
        ("view3d.dolly", {"type": 'EQUAL', "value": 'PRESS', "shift": True, "ctrl": True, "repeat": True},
         {"properties": [("delta", 1)]}),
        ("view3d.dolly", {"type": 'MINUS', "value": 'PRESS', "shift": True, "ctrl": True, "repeat": True},
         {"properties": [("delta", -1)]}),
        ("view3d.view_center_camera", {"type": 'HOME', "value": 'PRESS'}, None),
        ("view3d.view_center_lock", {"type": 'HOME', "value": 'PRESS'}, None),
        ("view3d.view_all", {"type": 'HOME', "value": 'PRESS'},
         {"properties": [("center", False)]}),
        ("view3d.view_all", {"type": 'HOME', "value": 'PRESS', "ctrl": True},
         {"properties": [("use_all_regions", True), ("center", False)]}),
        ("view3d.view_all", {"type": 'C', "value": 'PRESS', "shift": True},
         {"properties": [("center", True)]}),
        op_menu_pie("VIEW3D_MT_view_pie" if params.v3d_tilde_action == 'VIEW' else "VIEW3D_MT_transform_gizmo_pie",
            {"type": 'ACCENT_GRAVE', "value": params.pie_value},),
        *(() if not params.use_pie_click_drag else
          (("view3d.navigate", {"type": 'ACCENT_GRAVE', "value": 'CLICK'}, None),)),
        ("view3d.navigate", {"type": 'ACCENT_GRAVE', "value": 'PRESS', "shift": True}, None),
        ("view3d.navigate", {"type": 'ACCENT_GRAVE', "value": 'PRESS', "shift": True}, None),
        # Numpad views.
        ("view3d.view_camera", {"type": 'NUMPAD_0', "value": 'PRESS'}, None),
        ("view3d.view_axis", {"type": 'NUMPAD_1', "value": 'PRESS'},
         {"properties": [("type", 'FRONT')]}),
        ("view3d.view_orbit", {"type": 'NUMPAD_2', "value": 'PRESS', "repeat": True},
         {"properties": [("type", 'ORBITDOWN')]}),
        ("view3d.view_axis", {"type": 'NUMPAD_3', "value": 'PRESS'},
         {"properties": [("type", 'RIGHT')]}),
        ("view3d.view_orbit", {"type": 'NUMPAD_4', "value": 'PRESS', "repeat": True},
         {"properties": [("type", 'ORBITLEFT')]}),
        ("view3d.view_persportho", {"type": 'NUMPAD_5', "value": 'PRESS'}, None),
        ("view3d.view_orbit", {"type": 'NUMPAD_6', "value": 'PRESS', "repeat": True},
         {"properties": [("type", 'ORBITRIGHT')]}),
        ("view3d.view_axis", {"type": 'NUMPAD_7', "value": 'PRESS'},
         {"properties": [("type", 'TOP')]}),
        ("view3d.view_orbit", {"type": 'NUMPAD_8', "value": 'PRESS', "repeat": True},
         {"properties": [("type", 'ORBITUP')]}),
        ("view3d.view_axis", {"type": 'NUMPAD_1', "value": 'PRESS', "ctrl": True},
         {"properties": [("type", 'BACK')]}),
        ("view3d.view_axis", {"type": 'NUMPAD_3', "value": 'PRESS', "ctrl": True},
         {"properties": [("type", 'LEFT')]}),
        ("view3d.view_axis", {"type": 'NUMPAD_7', "value": 'PRESS', "ctrl": True},
         {"properties": [("type", 'BOTTOM')]}),
        ("view3d.view_pan", {"type": 'NUMPAD_2', "value": 'PRESS', "ctrl": True, "repeat": True},
         {"properties": [("type", 'PANDOWN')]}),
        ("view3d.view_pan", {"type": 'NUMPAD_4', "value": 'PRESS', "ctrl": True, "repeat": True},
         {"properties": [("type", 'PANLEFT')]}),
        ("view3d.view_pan", {"type": 'NUMPAD_6', "value": 'PRESS', "ctrl": True, "repeat": True},
         {"properties": [("type", 'PANRIGHT')]}),
        ("view3d.view_pan", {"type": 'NUMPAD_8', "value": 'PRESS', "ctrl": True, "repeat": True},
         {"properties": [("type", 'PANUP')]}),
        ("view3d.view_roll", {"type": 'NUMPAD_4', "value": 'PRESS', "shift": True, "repeat": True},
         {"properties": [("type", 'LEFT')]}),
        ("view3d.view_roll", {"type": 'NUMPAD_6', "value": 'PRESS', "shift": True, "repeat": True},
         {"properties": [("type", 'RIGHT')]}),
        ("view3d.view_orbit", {"type": 'NUMPAD_9', "value": 'PRESS'},
         {"properties": [("angle", 3.1415927), ("type", 'ORBITRIGHT')]}),
        ("view3d.view_axis", {"type": 'NUMPAD_1', "value": 'PRESS', "shift": True},
         {"properties": [("type", 'FRONT'), ("align_active", True)]}),
        ("view3d.view_axis", {"type": 'NUMPAD_3', "value": 'PRESS', "shift": True},
         {"properties": [("type", 'RIGHT'), ("align_active", True)]}),
        ("view3d.view_axis", {"type": 'NUMPAD_7', "value": 'PRESS', "shift": True},
         {"properties": [("type", 'TOP'), ("align_active", True)]}),
        ("view3d.view_axis", {"type": 'NUMPAD_1', "value": 'PRESS', "shift": True, "ctrl": True},
         {"properties": [("type", 'BACK'), ("align_active", True)]}),
        ("view3d.view_axis", {"type": 'NUMPAD_3', "value": 'PRESS', "shift": True, "ctrl": True},
         {"properties": [("type", 'LEFT'), ("align_active", True)]}),
        ("view3d.view_axis", {"type": 'NUMPAD_7', "value": 'PRESS', "shift": True, "ctrl": True},
         {"properties": [("type", 'BOTTOM'), ("align_active", True)]}),
        *((("view3d.view_axis", {"type": 'EVT_TWEAK_M', "value": 'NORTH', "alt": True},
             {"properties": [("type", 'TOP'), ("relative", True)]}),
            ("view3d.view_axis", {"type": 'EVT_TWEAK_M', "value": 'SOUTH', "alt": True},
             {"properties": [("type", 'BOTTOM'), ("relative", True)]}),
            ("view3d.view_axis", {"type": 'EVT_TWEAK_M', "value": 'EAST', "alt": True},
             {"properties": [("type", 'RIGHT'), ("relative", True)]}),
            ("view3d.view_axis", {"type": 'EVT_TWEAK_M', "value": 'WEST', "alt": True},
             {"properties": [("type", 'LEFT'), ("relative", True)]}),) if params.v3d_alt_mmb_drag_action == 'RELATIVE' else (("view3d.view_axis", {"type": 'EVT_TWEAK_M', "value": 'NORTH', "alt": True},
             {"properties": [("type", 'TOP')]}),
            ("view3d.view_axis", {"type": 'EVT_TWEAK_M', "value": 'SOUTH', "alt": True},
             {"properties": [("type", 'BOTTOM')]}),
            ("view3d.view_axis", {"type": 'EVT_TWEAK_M', "value": 'EAST', "alt": True},
             {"properties": [("type", 'RIGHT')]}),
            ("view3d.view_axis", {"type": 'EVT_TWEAK_M', "value": 'WEST', "alt": True},
             {"properties": [("type", 'LEFT')]}),
            # Match the pie menu.
            ("view3d.view_axis", {"type": 'EVT_TWEAK_M', "value": 'NORTH_WEST', "alt": True},
             {"properties": [("type", 'FRONT')]}),
            ("view3d.view_axis", {"type": 'EVT_TWEAK_M', "value": 'NORTH_EAST', "alt": True},
             {"properties": [("type", 'BACK')]}),)),
        ("view3d.view_center_pick", {"type": 'MIDDLEMOUSE', "value": 'CLICK', "alt": True}, None),
        ("view3d.ndof_orbit_zoom", {"type": 'NDOF_MOTION', "value": 'ANY'}, None),
        ("view3d.ndof_orbit", {"type": 'NDOF_MOTION', "value": 'ANY', "ctrl": True}, None),
        ("view3d.ndof_pan", {"type": 'NDOF_MOTION', "value": 'ANY', "shift": True}, None),
        ("view3d.ndof_all", {"type": 'NDOF_MOTION', "value": 'ANY', "shift": True, "ctrl": True}, None),
        ("view3d.view_selected", {"type": 'NDOF_BUTTON_FIT', "value": 'PRESS'},
         {"properties": [("use_all_regions", False)]}),
        ("view3d.view_roll", {"type": 'NDOF_BUTTON_ROLL_CCW', "value": 'PRESS'},
         {"properties": [("type", 'LEFT')]}),
        ("view3d.view_roll", {"type": 'NDOF_BUTTON_ROLL_CCW', "value": 'PRESS'},
         {"properties": [("type", 'RIGHT')]}),
        ("view3d.view_axis", {"type": 'NDOF_BUTTON_FRONT', "value": 'PRESS'},
         {"properties": [("type", 'FRONT')]}),
        ("view3d.view_axis", {"type": 'NDOF_BUTTON_BACK', "value": 'PRESS'},
         {"properties": [("type", 'BACK')]}),
        ("view3d.view_axis", {"type": 'NDOF_BUTTON_LEFT', "value": 'PRESS'},
         {"properties": [("type", 'LEFT')]}),
        ("view3d.view_axis", {"type": 'NDOF_BUTTON_RIGHT', "value": 'PRESS'},
         {"properties": [("type", 'RIGHT')]}),
        ("view3d.view_axis", {"type": 'NDOF_BUTTON_TOP', "value": 'PRESS'},
         {"properties": [("type", 'TOP')]}),
        ("view3d.view_axis", {"type": 'NDOF_BUTTON_BOTTOM', "value": 'PRESS'},
         {"properties": [("type", 'BOTTOM')]}),
        ("view3d.view_axis", {"type": 'NDOF_BUTTON_FRONT', "value": 'PRESS', "shift": True},
         {"properties": [("type", 'FRONT'), ("align_active", True)]}),
        ("view3d.view_axis", {"type": 'NDOF_BUTTON_RIGHT', "value": 'PRESS', "shift": True},
         {"properties": [("type", 'RIGHT'), ("align_active", True)]}),
        ("view3d.view_axis", {"type": 'NDOF_BUTTON_TOP', "value": 'PRESS', "shift": True},
         {"properties": [("type", 'TOP'), ("align_active", True)]}),
        # Selection.
        *_template_view3d_select(type=params.select_mouse,
            value=params.select_mouse_value_fallback,
            legacy=params.legacy,),
        op_tool_optional(("view3d.select_box", {"type": 'B', "value": 'PRESS'}, None),
            (op_tool, "builtin.select_box"), params),
        ("view3d.select_lasso", {"type": params.action_tweak, "value": 'ANY', "ctrl": True},
         {"properties": [("mode", 'ADD')]}),
        ("view3d.select_lasso", {"type": params.action_tweak, "value": 'ANY', "shift": True, "ctrl": True},
         {"properties": [("mode", 'SUB')]}),
        op_tool_optional(("view3d.select_circle", {"type": 'C', "value": 'PRESS'}, None),
            (op_tool, "builtin.select_circle"), params),
        # Borders.
        ("view3d.clip_border", {"type": 'B', "value": 'PRESS', "alt": True}, None),
        ("view3d.zoom_border", {"type": 'B', "value": 'PRESS', "shift": True}, None),
        ("view3d.render_border", {"type": 'B', "value": 'PRESS', "ctrl": True}, None),
        ("view3d.clear_render_border", {"type": 'B', "value": 'PRESS', "ctrl": True, "alt": True}, None),
        # Cameras.
        ("view3d.camera_to_view", {"type": 'NUMPAD_0', "value": 'PRESS', "ctrl": True, "alt": True}, None),
        ("view3d.object_as_camera", {"type": 'NUMPAD_0', "value": 'PRESS', "ctrl": True}, None),
        # Copy/paste.
        ("view3d.copybuffer", {"type": 'C', "value": 'PRESS', "ctrl": True}, None),
        ("view3d.pastebuffer", {"type": 'V', "value": 'PRESS', "ctrl": True}, None),
        # Transform.
        ("transform.translate", {"type": params.select_tweak, "value": 'ANY'}, None),
        op_tool_optional(("transform.translate", {"type": 'G', "value": 'PRESS'}, None),
            (op_tool_cycle, "builtin.move"), params),
        op_tool_optional(("transform.rotate", {"type": 'R', "value": 'PRESS'}, None),
            (op_tool_cycle, "builtin.rotate"), params),
        op_tool_optional(("transform.resize", {"type": 'S', "value": 'PRESS'}, None),
            (op_tool_cycle, "builtin.scale"), params),
        op_tool_optional(("transform.tosphere", {"type": 'S', "value": 'PRESS', "shift": True, "alt": True}, None),
            (op_tool_cycle, "builtin.to_sphere"), params),
        op_tool_optional(("transform.shear", {"type": 'S', "value": 'PRESS', "shift": True, "ctrl": True, "alt": True}, None),
            (op_tool_cycle, "builtin.shear"), params),
        ("transform.bend", {"type": 'W', "value": 'PRESS', "shift": True}, None),
        ("transform.mirror", {"type": 'M', "value": 'PRESS', "ctrl": True}, None),
        ("object.transform_axis_target", {"type": 'T', "value": 'PRESS', "shift": True}, None),
        ("transform.skin_resize", {"type": 'A', "value": 'PRESS', "ctrl": True}, None),
        # Snapping.
        ("wm.context_toggle", {"type": 'TAB', "value": 'PRESS', "shift": True},
         {"properties": [("data_path", 'tool_settings.use_snap')]}),
        op_panel("VIEW3D_PT_snapping",
            {"type": 'TAB', "value": 'PRESS', "shift": True, "ctrl": True},
            [("keep_open", True)],),
        (op_menu_pie("VIEW3D_MT_snap_pie", {"type": 'S', "value": 'PRESS', "shift": True})
            if not params.legacy else
            op_menu("VIEW3D_MT_snap", {"type": 'S', "value": 'PRESS', "shift": True})),])

    if not params.legacy:
        # New pie menus.
        items.extend([("wm.context_toggle", {"type": 'ACCENT_GRAVE', "value": 'PRESS', "ctrl": True},
             {"properties": [("data_path", 'space_data.show_gizmo')]}),
            op_menu_pie("VIEW3D_MT_pivot_pie", {"type": 'PERIOD', "value": 'PRESS'}),
            op_menu_pie("VIEW3D_MT_orientations_pie", {"type": 'COMMA', "value": 'PRESS'}),
            op_menu_pie("VIEW3D_MT_shading_pie" if not params.use_v3d_shade_ex_pie else
                "VIEW3D_MT_shading_ex_pie",
                {"type": 'Z', "value": params.pie_value}),
            *(() if not params.use_pie_click_drag else
              (("view3d.toggle_shading", {"type": 'Z', "value": 'CLICK'},
                {"properties": [("type", 'WIREFRAME')]}),)),
            ("view3d.toggle_shading", {"type": 'Z', "value": 'PRESS', "shift": True},
             {"properties": [("type", 'WIREFRAME')]}),
            ("view3d.toggle_xray", {"type": 'Z', "value": 'PRESS', "alt": True}, None),
            ("wm.context_toggle", {"type": 'Z', "value": 'PRESS', "alt": True, "shift": True},
             {"properties": [("data_path", "space_data.overlay.show_overlays")]}),])
    else:
        items.extend([# Old navigation.
            ("view3d.view_lock_to_active", {"type": 'NUMPAD_PERIOD', "value": 'PRESS', "shift": True}, None),
            ("view3d.view_lock_clear", {"type": 'NUMPAD_PERIOD', "value": 'PRESS', "alt": True}, None),
            ("view3d.navigate", {"type": 'F', "value": 'PRESS', "shift": True}, None),
            ("view3d.zoom_camera_1_to_1", {"type": 'NUMPAD_ENTER', "value": 'PRESS', "shift": True}, None),
            ("view3d.view_center_cursor", {"type": 'HOME', "value": 'PRESS', "alt": True}, None),
            ("view3d.view_center_pick", {"type": 'F', "value": 'PRESS', "alt": True}, None),
            ("view3d.view_pan", {"type": 'WHEELUPMOUSE', "value": 'PRESS', "ctrl": True},
             {"properties": [("type", 'PANRIGHT')]}),
            ("view3d.view_pan", {"type": 'WHEELDOWNMOUSE', "value": 'PRESS', "ctrl": True},
             {"properties": [("type", 'PANLEFT')]}),
            ("view3d.view_pan", {"type": 'WHEELUPMOUSE', "value": 'PRESS', "shift": True},
             {"properties": [("type", 'PANUP')]}),
            ("view3d.view_pan", {"type": 'WHEELDOWNMOUSE', "value": 'PRESS', "shift": True},
             {"properties": [("type", 'PANDOWN')]}),
            ("view3d.view_orbit", {"type": 'WHEELUPMOUSE', "value": 'PRESS', "ctrl": True, "alt": True},
             {"properties": [("type", 'ORBITLEFT')]}),
            ("view3d.view_orbit", {"type": 'WHEELDOWNMOUSE', "value": 'PRESS', "ctrl": True, "alt": True},
             {"properties": [("type", 'ORBITRIGHT')]}),
            ("view3d.view_orbit", {"type": 'WHEELUPMOUSE', "value": 'PRESS', "shift": True, "alt": True},
             {"properties": [("type", 'ORBITUP')]}),
            ("view3d.view_orbit", {"type": 'WHEELDOWNMOUSE', "value": 'PRESS', "shift": True, "alt": True},
             {"properties": [("type", 'ORBITDOWN')]}),
            ("view3d.view_roll", {"type": 'WHEELUPMOUSE', "value": 'PRESS', "shift": True, "ctrl": True},
             {"properties": [("type", 'LEFT')]}),
            ("view3d.view_roll", {"type": 'WHEELDOWNMOUSE', "value": 'PRESS', "shift": True, "ctrl": True},
             {"properties": [("type", 'RIGHT')]}),
            ("transform.create_orientation", {"type": 'SPACE', "value": 'PRESS', "ctrl": True, "alt": True},
             {"properties": [("use", True)]}),
            ("transform.translate", {"type": 'T', "value": 'PRESS', "shift": True},
             {"properties": [("texture_space", True)]}),
            ("transform.resize", {"type": 'T', "value": 'PRESS', "shift": True, "alt": True},
             {"properties": [("texture_space", True)]}),
            # Old pivot.
            ("wm.context_set_enum", {"type": 'COMMA', "value": 'PRESS'},
             {"properties": [("data_path", 'tool_settings.transform_pivot_point'), ("value", 'BOUNDING_BOX_CENTER')]}),
            ("wm.context_set_enum", {"type": 'COMMA', "value": 'PRESS', "ctrl": True},
             {"properties": [("data_path", 'tool_settings.transform_pivot_point'), ("value", 'MEDIAN_POINT')]}),
            ("wm.context_toggle", {"type": 'COMMA', "value": 'PRESS', "alt": True},
             {"properties": [("data_path", 'tool_settings.use_transform_pivot_point_align')]}),
            ("wm.context_toggle", {"type": 'SPACE', "value": 'PRESS', "ctrl": True},
             {"properties": [("data_path", 'space_data.show_gizmo_context')]}),
            ("wm.context_set_enum", {"type": 'PERIOD', "value": 'PRESS'},
             {"properties": [("data_path", 'tool_settings.transform_pivot_point'), ("value", 'CURSOR')]}),
            ("wm.context_set_enum", {"type": 'PERIOD', "value": 'PRESS', "ctrl": True},
             {"properties": [("data_path", 'tool_settings.transform_pivot_point'), ("value", 'INDIVIDUAL_ORIGINS')]}),
            ("wm.context_set_enum", {"type": 'PERIOD', "value": 'PRESS', "alt": True},
             {"properties": [("data_path", 'tool_settings.transform_pivot_point'), ("value", 'ACTIVE_ELEMENT')]}),
            # Old shading.
            ("wm.context_toggle_enum", {"type": 'Z', "value": 'PRESS'},
             {"properties": [("data_path", 'space_data.shading.type'), ("value_1", 'WIREFRAME'), ("value_2", 'SOLID'),]}),
            ("wm.context_toggle_enum", {"type": 'Z', "value": 'PRESS', "shift": True},
             {"properties": [("data_path", 'space_data.shading.type'), ("value_1", 'RENDERED'), ("value_2", 'SOLID'),]}),
            ("wm.context_toggle_enum", {"type": 'Z', "value": 'PRESS', "alt": True},
             {"properties": [("data_path", 'space_data.shading.type'), ("value_1", 'MATERIAL'), ("value_2", 'SOLID'),]}),])

    if params.select_mouse == 'LEFTMOUSE' and not params.legacy:
        # Quick switch to select tool, since left select can't easily
        # select with any tool active.
        items.extend([op_tool_cycle("builtin.select_box", {"type": 'W', "value": 'PRESS'}),])

    return keymap


def km_mask_editing(params):
    items = []
    keymap = ("Mask Editing",
        {"space_type": 'EMPTY', "region_type": 'WINDOW'},
        {"items": items},)

    if params.select_mouse == 'RIGHTMOUSE':
        # mask.slide_point performs mostly the same function, so for the left
        # click select keymap it's fine to have the context menu instead.
        items.extend([("mask.select", {"type": 'RIGHTMOUSE', "value": 'PRESS'},
             {"properties": [("deselect_all", not params.legacy)]}),
            ("transform.translate", {"type": 'EVT_TWEAK_R', "value": 'ANY'}, None),])

    items.extend([("mask.new", {"type": 'N', "value": 'PRESS', "alt": True}, None),
        op_menu("MASK_MT_add", {"type": 'A', "value": 'PRESS', "shift": True}),
        *_template_items_proportional_editing(params, connected=False, toggle_data_path='tool_settings.use_proportional_edit_mask'),
        ("mask.add_vertex_slide", {"type": 'LEFTMOUSE', "value": 'PRESS', "ctrl": True}, None),
        ("mask.add_feather_vertex_slide", {"type": 'LEFTMOUSE', "value": 'PRESS', "shift": True, "ctrl": True}, None),
        ("mask.delete", {"type": 'X', "value": 'PRESS'}, None),
        ("mask.delete", {"type": 'DEL', "value": 'PRESS'}, None),
        ("mask.select", {"type": params.select_mouse, "value": 'PRESS', "shift": True},
         {"properties": [("toggle", True)]}),
        *_template_items_select_actions(params, "mask.select_all"),
        ("mask.select_linked", {"type": 'L', "value": 'PRESS', "ctrl": True}, None),
        ("mask.select_linked_pick", {"type": 'L', "value": 'PRESS'},
         {"properties": [("deselect", False)]}),
        ("mask.select_linked_pick", {"type": 'L', "value": 'PRESS', "shift": True},
         {"properties": [("deselect", True)]}),
        ("mask.select_box", {"type": 'B', "value": 'PRESS'}, None),
        ("mask.select_circle", {"type": 'C', "value": 'PRESS'}, None),
        ("mask.select_lasso", {"type": params.action_tweak, "value": 'ANY', "ctrl": True, "alt": True},
         {"properties": [("mode", 'ADD')]}),
        ("mask.select_lasso", {"type": params.action_tweak, "value": 'ANY', "shift": True, "ctrl": True, "alt": True},
         {"properties": [("mode", 'SUB')]}),
        ("mask.select_more", {"type": 'NUMPAD_PLUS', "value": 'PRESS', "ctrl": True, "repeat": True}, None),
        ("mask.select_less", {"type": 'NUMPAD_MINUS', "value": 'PRESS', "ctrl": True, "repeat": True}, None),
        *_template_items_hide_reveal_actions("mask.hide_view_set", "mask.hide_view_clear"),
        ("clip.select", {"type": params.select_mouse, "value": 'PRESS', "ctrl": True}, None),
        ("mask.cyclic_toggle", {"type": 'C', "value": 'PRESS', "alt": True}, None),
        ("mask.slide_point", {"type": 'LEFTMOUSE', "value": 'PRESS'}, None),
        ("mask.slide_spline_curvature", {"type": 'LEFTMOUSE', "value": 'PRESS'}, None),
        ("mask.handle_type_set", {"type": 'V', "value": 'PRESS'}, None),
        ("mask.normals_make_consistent",
         {"type": 'N', "value": 'PRESS', "ctrl" if params.legacy else "shift": True}, None),
        ("mask.parent_set", {"type": 'P', "value": 'PRESS', "ctrl": True}, None),
        ("mask.parent_clear", {"type": 'P', "value": 'PRESS', "alt": True}, None),
        ("mask.shape_key_insert", {"type": 'I', "value": 'PRESS'}, None),
        ("mask.shape_key_clear", {"type": 'I', "value": 'PRESS', "alt": True}, None),
        ("mask.duplicate_move", {"type": 'D', "value": 'PRESS', "shift": True}, None),
        ("mask.copy_splines", {"type": 'C', "value": 'PRESS', "ctrl": True}, None),
        ("mask.paste_splines", {"type": 'V', "value": 'PRESS', "ctrl": True}, None),
        ("transform.translate", {"type": 'G', "value": 'PRESS'}, None),
        ("transform.translate", {"type": params.select_tweak, "value": 'ANY'}, None),
        ("transform.rotate", {"type": 'R', "value": 'PRESS'}, None),
        ("transform.resize", {"type": 'S', "value": 'PRESS'}, None),
        ("transform.tosphere", {"type": 'S', "value": 'PRESS', "shift": True, "alt": True}, None),
        ("transform.shear", {"type": 'S', "value": 'PRESS', "shift": True, "ctrl": True, "alt": True}, None),
        ("transform.transform", {"type": 'S', "value": 'PRESS', "alt": True},
         {"properties": [("mode", 'MASK_SHRINKFATTEN')]}),])

    # 3D cursor
    if params.cursor_tweak_event:
        items.extend([("uv.cursor_set", params.cursor_set_event, None),
            ("transform.translate", params.cursor_tweak_event,
             {"properties": [("release_confirm", True), ("cursor_transform", True)]}),])
    else:
        items.extend([("uv.cursor_set", params.cursor_set_event, None),])

    return keymap


def km_markers(params):
    items = []
    keymap = ("Markers",
        {"space_type": 'EMPTY', "region_type": 'WINDOW'},
        {"items": items},)

    items.extend([("marker.add", {"type": 'M', "value": 'PRESS'}, None),
        ("marker.move", {"type": params.select_tweak, "value": 'ANY'},
         {"properties": [("tweak", True)]}),
        ("marker.duplicate", {"type": 'D', "value": 'PRESS', "shift": True}, None),
        ("marker.select", {"type": params.select_mouse, "value": 'PRESS'}, None),
        ("marker.select", {"type": params.select_mouse, "value": 'PRESS', "shift": True},
         {"properties": [("extend", True)]}),
        ("marker.select", {"type": params.select_mouse, "value": 'PRESS', "ctrl": True},
         {"properties": [("camera", True)]}),
        ("marker.select", {"type": params.select_mouse, "value": 'PRESS', "shift": True, "ctrl": True},
         {"properties": [("extend", True), ("camera", True)]}),
        ("marker.select_box", {"type": params.select_tweak, "value": 'ANY'},
         {"properties": [("tweak", True)]}),
        ("marker.select_box", {"type": 'B', "value": 'PRESS'}, None),
        *_template_items_select_actions(params, "marker.select_all"),
        ("marker.delete", {"type": 'X', "value": 'PRESS'}, None),
        ("marker.delete", {"type": 'DEL', "value": 'PRESS'}, None),
        ("marker.rename", {"type": 'M', "value": 'PRESS', "ctrl": True}, None),
        ("marker.move", {"type": 'G', "value": 'PRESS'}, None),
        ("marker.camera_bind", {"type": 'B', "value": 'PRESS', "ctrl": True}, None),])

    return keymap


def km_time_scrub(_params):
    items = []
    keymap = ("Time Scrub",
        {"space_type": 'EMPTY', "region_type": 'WINDOW'},
        {"items": items},)

    items.extend([("anim.change_frame", {"type": 'LEFTMOUSE', "value": 'PRESS'}, None),])

    return keymap


def km_time_scrub_clip(_params):
    items = []
    keymap = ("Clip Time Scrub",
        {"space_type": 'CLIP_EDITOR', "region_type": 'PREVIEW'},
        {"items": items},)

    items.extend([("clip.change_frame", {"type": 'LEFTMOUSE', "value": 'PRESS'}, None),])

    return keymap

# ------------------------------------------------------------------------------
# Editor (Graph Editor)

def km_graph_editor_generic(_params):
    items = []
    keymap = ("Graph Editor Generic",
        {"space_type": 'GRAPH_EDITOR', "region_type": 'WINDOW'},
        {"items": items},)

    items.extend([*_template_space_region_type_toggle(sidebar_key={"type": 'N', "value": 'PRESS'},),
        ("graph.extrapolation_type", {"type": 'E', "value": 'PRESS', "shift": True}, None),
        ("anim.channels_select_filter", {"type": 'F', "value": 'PRESS', "ctrl": True}, None),
        *_template_items_hide_reveal_actions("graph.hide", "graph.reveal"),
        ("wm.context_set_enum", {"type": 'TAB', "value": 'PRESS', "ctrl": True},
         {"properties": [("data_path", 'area.type'), ("value", 'DOPESHEET_EDITOR')]}),])

    return keymap


def km_graph_editor(params):
    items = []
    keymap = ("Graph Editor",
        {"space_type": 'GRAPH_EDITOR', "region_type": 'WINDOW'},
        {"items": items},)

    items.extend([("wm.context_toggle", {"type": 'H', "value": 'PRESS', "ctrl": True},
         {"properties": [("data_path", 'space_data.show_handles')]}),
        ("graph.clickselect", {"type": params.select_mouse, "value": 'PRESS'},
         {"properties": [("deselect_all", not params.legacy)]}),
        ("graph.clickselect", {"type": params.select_mouse, "value": 'PRESS', "alt": True},
         {"properties": [("column", True)]}),
        ("graph.clickselect", {"type": params.select_mouse, "value": 'PRESS', "shift": True},
         {"properties": [("extend", True)]}),
        ("graph.clickselect", {"type": params.select_mouse, "value": 'PRESS', "shift": True, "alt": True},
         {"properties": [("extend", True), ("column", True)]}),
        ("graph.clickselect", {"type": params.select_mouse, "value": 'PRESS', "ctrl": True, "alt": True},
         {"properties": [("curves", True)]}),
        ("graph.clickselect", {"type": params.select_mouse, "value": 'PRESS', "shift": True, "ctrl": True, "alt": True},
         {"properties": [("extend", True), ("curves", True)]}),
        ("graph.select_leftright",
         {"type": params.select_mouse, "value": 'PRESS' if params.legacy else 'CLICK', "ctrl": True},
         {"properties": [("mode", 'CHECK')]}),
        ("graph.select_leftright",
         {"type": params.select_mouse, "value": 'PRESS' if params.legacy else 'CLICK', "ctrl": True, "shift": True},
         {"properties": [("mode", 'CHECK'), ("extend", True)]}),
        ("graph.select_leftright", {"type": 'LEFT_BRACKET', "value": 'PRESS'},
         {"properties": [("mode", 'LEFT')]}),
        ("graph.select_leftright", {"type": 'RIGHT_BRACKET', "value": 'PRESS'},
         {"properties": [("mode", 'RIGHT')]}),
        *_template_items_select_actions(params, "graph.select_all"),
        ("graph.select_box", {"type": 'B', "value": 'PRESS'}, None),
        ("graph.select_box", {"type": 'B', "value": 'PRESS', "alt": True},
         {"properties": [("axis_range", True)]}),
        ("graph.select_box", {"type": params.select_tweak, "value": 'ANY'},
         {"properties": [("tweak", True), ("mode", 'SET')]}),
        ("graph.select_box", {"type": params.select_tweak, "value": 'ANY', "shift": True},
         {"properties": [("tweak", True), ("mode", 'ADD')]}),
        ("graph.select_box", {"type": params.select_tweak, "value": 'ANY', "ctrl": True},
         {"properties": [("tweak", True), ("mode", 'SUB')]}),
        ("graph.select_lasso", {"type": params.action_tweak, "value": 'ANY', "ctrl": True},
         {"properties": [("mode", 'ADD')]}),
        ("graph.select_lasso", {"type": params.action_tweak, "value": 'ANY', "shift": True, "ctrl": True},
         {"properties": [("mode", 'SUB')]}),
        ("graph.select_circle", {"type": 'C', "value": 'PRESS'}, None),
        ("graph.select_column", {"type": 'K', "value": 'PRESS'},
         {"properties": [("mode", 'KEYS')]}),
        ("graph.select_column", {"type": 'K', "value": 'PRESS', "ctrl": True},
         {"properties": [("mode", 'CFRA')]}),
        ("graph.select_column", {"type": 'K', "value": 'PRESS', "shift": True},
         {"properties": [("mode", 'MARKERS_COLUMN')]}),
        ("graph.select_column", {"type": 'K', "value": 'PRESS', "alt": True},
         {"properties": [("mode", 'MARKERS_BETWEEN')]}),
        ("graph.select_more", {"type": 'NUMPAD_PLUS', "value": 'PRESS', "ctrl": True, "repeat": True}, None),
        ("graph.select_less", {"type": 'NUMPAD_MINUS', "value": 'PRESS', "ctrl": True, "repeat": True}, None),
        ("graph.select_linked", {"type": 'L', "value": 'PRESS'}, None),
        ("graph.frame_jump", {"type": 'G', "value": 'PRESS', "ctrl": True}, None),
        (op_menu_pie("GRAPH_MT_snap_pie", {"type": 'S', "value": 'PRESS', "shift": True})
            if not params.legacy else
            ("graph.snap", {"type": 'S', "value": 'PRESS', "shift": True}, None)),
        ("graph.mirror", {"type": 'M', "value": 'PRESS', "ctrl": True}, None),
        ("graph.handle_type", {"type": 'V', "value": 'PRESS'}, None),
        ("graph.interpolation_type", {"type": 'T', "value": 'PRESS'}, None),
        ("graph.easing_type", {"type": 'E', "value": 'PRESS', "ctrl": True}, None),
        ("graph.smooth", {"type": 'O', "value": 'PRESS', "alt": True}, None),
        ("graph.sample", {"type": 'O', "value": 'PRESS', "shift": True, "alt": True}, None),
        ("graph.bake", {"type": 'C', "value": 'PRESS', "alt": True}, None),
        op_menu("GRAPH_MT_delete", {"type": 'X', "value": 'PRESS'}),
        ("graph.delete", {"type": 'DEL', "value": 'PRESS'}, {"properties": [("confirm", False)]}),
        ("graph.duplicate_move", {"type": 'D', "value": 'PRESS', "shift": True}, None),
        ("graph.keyframe_insert", {"type": 'I', "value": 'PRESS'}, None),
        ("graph.click_insert", {"type": params.action_mouse, "value": 'CLICK', "ctrl": True}, None),
        ("graph.click_insert", {"type": params.action_mouse, "value": 'CLICK', "shift": True, "ctrl": True},
         {"properties": [("extend", True)]}),
        ("graph.copy", {"type": 'C', "value": 'PRESS', "ctrl": True}, None),
        ("graph.paste", {"type": 'V', "value": 'PRESS', "ctrl": True}, None),
        ("graph.paste", {"type": 'V', "value": 'PRESS', "shift": True, "ctrl": True},
         {"properties": [("flipped", True)]}),
        ("graph.previewrange_set", {"type": 'P', "value": 'PRESS', "ctrl": True, "alt": True}, None),
        ("graph.view_all", {"type": 'HOME', "value": 'PRESS'}, None),
        ("graph.view_all", {"type": 'NDOF_BUTTON_FIT', "value": 'PRESS'}, None),
        ("graph.view_selected", {"type": 'NUMPAD_PERIOD', "value": 'PRESS'}, None),
        ("graph.view_frame", {"type": 'NUMPAD_0', "value": 'PRESS'}, None),
        op_menu_pie("GRAPH_MT_view_pie", {"type": 'ACCENT_GRAVE', "value": 'PRESS'}),
        ("graph.fmodifier_add", {"type": 'M', "value": 'PRESS', "shift": True, "ctrl": True},
         {"properties": [("only_active", False)]}),
        ("anim.channels_editable_toggle", {"type": 'TAB', "value": 'PRESS'}, None),
        ("transform.translate", {"type": 'G', "value": 'PRESS'}, None),
        ("transform.translate", {"type": params.select_tweak, "value": 'ANY'}, None),
        ("transform.transform", {"type": 'E', "value": 'PRESS'},
         {"properties": [("mode", 'TIME_EXTEND')]}),
        ("transform.rotate", {"type": 'R', "value": 'PRESS'}, None),
        ("transform.resize", {"type": 'S', "value": 'PRESS'}, None),
        *_template_items_proportional_editing(params, connected=False, toggle_data_path='tool_settings.use_proportional_fcurve'),
        ("marker.add", {"type": 'M', "value": 'PRESS'}, None),
        ("marker.rename", {"type": 'M', "value": 'PRESS', "ctrl": True}, None),
        *_template_items_context_menu("GRAPH_MT_context_menu", params.context_menu_event),])

    if not params.legacy:
        items.extend([op_menu_pie("GRAPH_MT_pivot_pie", {"type": 'PERIOD', "value": 'PRESS'}),])
    else:
        items.extend([# Old pivot.
            ("wm.context_set_enum", {"type": 'COMMA', "value": 'PRESS'},
             {"properties": [("data_path", 'space_data.pivot_point'), ("value", 'BOUNDING_BOX_CENTER')]}),
            ("wm.context_set_enum", {"type": 'PERIOD', "value": 'PRESS'},
             {"properties": [("data_path", 'space_data.pivot_point'), ("value", 'CURSOR')]}),
            ("wm.context_set_enum", {"type": 'PERIOD', "value": 'PRESS', "ctrl": True},
             {"properties": [("data_path", 'space_data.pivot_point'), ("value", 'INDIVIDUAL_ORIGINS')]}),])

    if params.select_mouse == 'LEFTMOUSE' and not params.legacy:
        items.extend([("graph.cursor_set", {"type": 'RIGHTMOUSE', "value": 'PRESS', "shift": True}, None),])
    else:
        items.extend([("graph.cursor_set", {"type": params.action_mouse, "value": 'PRESS'}, None),])

    return keymap


# ------------------------------------------------------------------------------
# Editor (Image)

def km_image_generic(params):
    items = []
    keymap = ("Image Generic",
        {"space_type": 'IMAGE_EDITOR', "region_type": 'WINDOW'},
        {"items": items},)

    items.extend([*_template_space_region_type_toggle(toolbar_key={"type": 'T', "value": 'PRESS'},
            sidebar_key={"type": 'N', "value": 'PRESS'},),
        ("image.new", {"type": 'N', "value": 'PRESS', "alt": True}, None),
        ("image.open", {"type": 'O', "value": 'PRESS', "alt": True}, None),
        ("image.reload", {"type": 'R', "value": 'PRESS', "alt": True}, None),
        ("image.read_viewlayers", {"type": 'R', "value": 'PRESS', "ctrl": True}, None),
        ("image.save", {"type": 'S', "value": 'PRESS', "alt": True}, None),
        ("image.cycle_render_slot", {"type": 'J', "value": 'PRESS', "repeat": True}, None),
        ("image.cycle_render_slot", {"type": 'J', "value": 'PRESS', "alt": True, "repeat": True},
<<<<<<< HEAD
         {"properties": [("reverse", True)]}),])
=======
         {"properties": [("reverse", True)]}),
        op_menu_pie("IMAGE_MT_view_pie", {"type": 'ACCENT_GRAVE', "value": 'PRESS'}),
    ])
>>>>>>> 7e82c840

    if not params.legacy:
        items.extend([("image.save_as", {"type": 'S', "value": 'PRESS', "shift": True, "alt": True}, None),])
    else:
        items.extend([("image.save_as", {"type": 'F3', "value": 'PRESS'}, None),])

    return keymap


def km_image(params):
    items = []
    keymap = ("Image",
        {"space_type": 'IMAGE_EDITOR', "region_type": 'WINDOW'},
        {"items": items},)

    items.extend([("image.view_all", {"type": 'HOME', "value": 'PRESS'}, None),
        ("image.view_all", {"type": 'HOME', "value": 'PRESS', "shift": True},
         {"properties": [("fit_view", True)]}),
        ("image.view_selected", {"type": 'NUMPAD_PERIOD', "value": 'PRESS'}, None),
        ("image.view_cursor_center", {"type": 'C', "value": 'PRESS', "shift": True}, None),
        ("image.view_pan", {"type": 'MIDDLEMOUSE', "value": 'PRESS'}, None),
        ("image.view_pan", {"type": 'MIDDLEMOUSE', "value": 'PRESS', "shift": True}, None),
        ("image.view_pan", {"type": 'TRACKPADPAN', "value": 'ANY'}, None),
        ("image.view_all", {"type": 'NDOF_BUTTON_FIT', "value": 'PRESS'}, None),
        ("image.view_ndof", {"type": 'NDOF_MOTION', "value": 'ANY'}, None),
        ("image.view_zoom_in", {"type": 'WHEELINMOUSE', "value": 'PRESS'}, None),
        ("image.view_zoom_out", {"type": 'WHEELOUTMOUSE', "value": 'PRESS'}, None),
        ("image.view_zoom_in", {"type": 'NUMPAD_PLUS', "value": 'PRESS', "repeat": True}, None),
        ("image.view_zoom_out", {"type": 'NUMPAD_MINUS', "value": 'PRESS', "repeat": True}, None),
        ("image.view_zoom", {"type": 'MIDDLEMOUSE', "value": 'PRESS', "ctrl": True}, None),
        ("image.view_zoom", {"type": 'TRACKPADZOOM', "value": 'ANY'}, None),
        ("image.view_zoom", {"type": 'TRACKPADPAN', "value": 'ANY', "ctrl": True}, None),
        ("image.view_zoom_border", {"type": 'B', "value": 'PRESS', "shift": True}, None),
        ("image.view_zoom_ratio", {"type": 'NUMPAD_8', "value": 'PRESS', "ctrl": True},
         {"properties": [("ratio", 8.0)]}),
        ("image.view_zoom_ratio", {"type": 'NUMPAD_4', "value": 'PRESS', "ctrl": True},
         {"properties": [("ratio", 4.0)]}),
        ("image.view_zoom_ratio", {"type": 'NUMPAD_2', "value": 'PRESS', "ctrl": True},
         {"properties": [("ratio", 2.0)]}),
        ("image.view_zoom_ratio", {"type": 'NUMPAD_8', "value": 'PRESS', "shift": True},
         {"properties": [("ratio", 8.0)]}),
        ("image.view_zoom_ratio", {"type": 'NUMPAD_4', "value": 'PRESS', "shift": True},
         {"properties": [("ratio", 4.0)]}),
        ("image.view_zoom_ratio", {"type": 'NUMPAD_2', "value": 'PRESS', "shift": True},
         {"properties": [("ratio", 2.0)]}),
        ("image.view_zoom_ratio", {"type": 'NUMPAD_1', "value": 'PRESS'},
         {"properties": [("ratio", 1.0)]}),
        ("image.view_zoom_ratio", {"type": 'NUMPAD_2', "value": 'PRESS'},
         {"properties": [("ratio", 0.5)]}),
        ("image.view_zoom_ratio", {"type": 'NUMPAD_4', "value": 'PRESS'},
         {"properties": [("ratio", 0.25)]}),
        ("image.view_zoom_ratio", {"type": 'NUMPAD_8', "value": 'PRESS'},
         {"properties": [("ratio", 0.125)]}),
        ("image.change_frame", {"type": 'LEFTMOUSE', "value": 'PRESS'}, None),
        ("image.sample", {"type": params.action_mouse, "value": 'PRESS'}, None),
        ("image.curves_point_set", {"type": params.action_mouse, "value": 'PRESS', "ctrl": True},
         {"properties": [("point", 'BLACK_POINT')]}),
        ("image.curves_point_set", {"type": params.action_mouse, "value": 'PRESS', "shift": True},
         {"properties": [("point", 'WHITE_POINT')]}),
        ("object.mode_set", {"type": 'TAB', "value": 'PRESS'},
         {"properties": [("mode", 'EDIT'), ("toggle", True)]}),
        *((("wm.context_set_int",
              {"type": NUMBERS_1[i], "value": 'PRESS'},
              {"properties": [("data_path", 'space_data.image.render_slots.active_index'), ("value", i)]})
             for i in range(9)
             )),
        ("image.render_border", {"type": 'B', "value": 'PRESS', "ctrl": True}, None),
        ("image.clear_render_border", {"type": 'B', "value": 'PRESS', "ctrl": True, "alt": True}, None),
        *_template_items_context_menu("IMAGE_MT_mask_context_menu", params.context_menu_event),])

    if not params.legacy:
        items.extend([op_menu_pie("IMAGE_MT_pivot_pie", {"type": 'PERIOD', "value": 'PRESS'}),])
    else:
        items.extend([# Old pivot.
            ("wm.context_set_enum", {"type": 'COMMA', "value": 'PRESS'},
             {"properties": [("data_path", 'space_data.pivot_point'), ("value", 'CENTER')]}),
            ("wm.context_set_enum", {"type": 'COMMA', "value": 'PRESS', "ctrl": True},
             {"properties": [("data_path", 'space_data.pivot_point'), ("value", 'MEDIAN')]}),
            ("wm.context_set_enum", {"type": 'PERIOD', "value": 'PRESS'},
             {"properties": [("data_path", 'space_data.pivot_point'), ("value", 'CURSOR')]}),

            ("image.view_center_cursor", {"type": 'HOME', "value": 'PRESS', "alt": True}, None),])

    return keymap


# ------------------------------------------------------------------------------
# Editor (Node)

def km_node_generic(_params):
    items = []
    keymap = ("Node Generic",
        {"space_type": 'NODE_EDITOR', "region_type": 'WINDOW'},
        {"items": items},)

    items.extend([*_template_space_region_type_toggle(toolbar_key={"type": 'T', "value": 'PRESS'},
            sidebar_key={"type": 'N', "value": 'PRESS'},),])

    return keymap


def km_node_editor(params):
    items = []
    keymap = ("Node Editor",
        {"space_type": 'NODE_EDITOR', "region_type": 'WINDOW'},
        {"items": items},)

    def node_select_ops(select_mouse):
        return [("node.select", {"type": select_mouse, "value": 'PRESS'},
             {"properties": [("deselect_all", True)]}),
            ("node.select", {"type": select_mouse, "value": 'PRESS', "ctrl": True}, None),
            ("node.select", {"type": select_mouse, "value": 'PRESS', "alt": True}, None),
            ("node.select", {"type": select_mouse, "value": 'PRESS', "ctrl": True, "alt": True}, None),
            ("node.select", {"type": select_mouse, "value": 'PRESS', "shift": True},
             {"properties": [("extend", True)]}),
            ("node.select", {"type": select_mouse, "value": 'PRESS', "shift": True, "ctrl": True},
             {"properties": [("extend", True)]}),
            ("node.select", {"type": select_mouse, "value": 'PRESS', "shift": True, "alt": True},
             {"properties": [("extend", True)]}),
            ("node.select", {"type": select_mouse, "value": 'PRESS', "shift": True, "ctrl": True, "alt": True},
             {"properties": [("extend", True)]}),]

    # Allow node selection with both for RMB select
    if not params.legacy:
        if params.select_mouse == 'RIGHTMOUSE':
            items.extend(node_select_ops('LEFTMOUSE'))
            items.extend(node_select_ops('RIGHTMOUSE'))
        else:
            items.extend(node_select_ops('LEFTMOUSE'))
    else:
        items.extend(node_select_ops('RIGHTMOUSE'))
        items.extend([("node.select", {"type": 'LEFTMOUSE', "value": 'PRESS'},
             {"properties": [("deselect_all", False)]}),
            ("node.select", {"type": 'LEFTMOUSE', "value": 'PRESS', "shift": True},
             {"properties": [("extend", True)]}),])

    items.extend([("node.select_box", {"type": params.select_tweak, "value": 'ANY'},
         {"properties": [("tweak", True)]}),
        ("node.select_lasso", {"type": 'EVT_TWEAK_L', "value": 'ANY', "ctrl": True, "alt": True},
         {"properties": [("mode", 'ADD')]}),
        ("node.select_lasso", {"type": 'EVT_TWEAK_L', "value": 'ANY', "shift": True, "ctrl": True, "alt": True},
         {"properties": [("mode", 'SUB')]}),
        op_tool_optional(("node.select_box", {"type": 'B', "value": 'PRESS'},
             {"properties": [("tweak", False)]}),
            (op_tool, "builtin.select_box"), params),
        op_tool_optional(("node.select_circle", {"type": 'C', "value": 'PRESS'}, None),
            (op_tool, "builtin.select_circle"), params),
        ("node.link", {"type": 'EVT_TWEAK_L', "value": 'ANY'},
         {"properties": [("detach", False)]}),
        ("node.link", {"type": 'EVT_TWEAK_L', "value": 'ANY', "ctrl": True},
         {"properties": [("detach", True)]}),
        ("node.resize", {"type": 'EVT_TWEAK_L', "value": 'ANY'}, None),
        ("node.add_reroute",
         {"type": 'EVT_TWEAK_L' if params.legacy else 'EVT_TWEAK_R', "value": 'ANY', "shift": True}, None),
        ("node.links_cut",
         {"type": 'EVT_TWEAK_L' if params.legacy else 'EVT_TWEAK_R', "value": 'ANY', "ctrl": True}, None),
        ("node.links_mute", {"type": 'EVT_TWEAK_R', "value": 'ANY', "ctrl": True, "alt": True}, None),
        ("node.select_link_viewer", {"type": 'LEFTMOUSE', "value": 'PRESS', "shift": True, "ctrl": True}, None),
        ("node.backimage_move", {"type": 'MIDDLEMOUSE', "value": 'PRESS', "alt": True}, None),
        ("node.backimage_zoom", {"type": 'V', "value": 'PRESS', "repeat": True},
         {"properties": [("factor", 1.0 / 1.2)]}),
        ("node.backimage_zoom", {"type": 'V', "value": 'PRESS', "alt": True, "repeat": True},
         {"properties": [("factor", 1.2)]}),
        ("node.backimage_fit", {"type": 'HOME', "value": 'PRESS', "alt": True}, None),
        ("node.backimage_sample", {"type": params.action_mouse, "value": 'PRESS', "alt": True}, None),
        ("node.link_make", {"type": 'F', "value": 'PRESS'},
         {"properties": [("replace", False)]}),
        ("node.link_make", {"type": 'F', "value": 'PRESS', "shift": True},
         {"properties": [("replace", True)]}),
        op_menu("NODE_MT_add", {"type": 'A', "value": 'PRESS', "shift": True}),
        ("node.duplicate_move", {"type": 'D', "value": 'PRESS', "shift": True}, None),
        ("node.duplicate_move_keep_inputs", {"type": 'D', "value": 'PRESS', "shift": True, "ctrl": True}, None),
        ("node.parent_set", {"type": 'P', "value": 'PRESS', "ctrl": True}, None),
        ("node.detach", {"type": 'P', "value": 'PRESS', "alt": True}, None),
        ("node.join", {"type": 'J', "value": 'PRESS', "ctrl": True}, None),
        ("node.hide_toggle", {"type": 'H', "value": 'PRESS'}, None),
        ("node.mute_toggle", {"type": 'M', "value": 'PRESS'}, None),
        ("node.preview_toggle", {"type": 'H', "value": 'PRESS', "shift": True}, None),
        ("node.hide_socket_toggle", {"type": 'H', "value": 'PRESS', "ctrl": True}, None),
        ("node.view_all", {"type": 'HOME', "value": 'PRESS'}, None),
        ("node.view_all", {"type": 'NDOF_BUTTON_FIT', "value": 'PRESS'}, None),
        ("node.view_selected", {"type": 'NUMPAD_PERIOD', "value": 'PRESS'}, None),
        op_menu_pie("NODE_MT_view_pie", {"type": 'ACCENT_GRAVE', "value": 'PRESS'}),
        ("node.delete", {"type": 'X', "value": 'PRESS'}, None),
        ("node.delete", {"type": 'DEL', "value": 'PRESS'}, None),
        ("node.delete_reconnect", {"type": 'X', "value": 'PRESS', "ctrl": True}, None),
        ("node.delete_reconnect", {"type": 'DEL', "value": 'PRESS', "ctrl": True}, None),
        *_template_items_select_actions(params, "node.select_all"),
        ("node.select_linked_to", {"type": 'L', "value": 'PRESS', "shift": True}, None),
        ("node.select_linked_from", {"type": 'L', "value": 'PRESS'}, None),
        ("node.select_grouped", {"type": 'G', "value": 'PRESS', "shift": True}, None),
        ("node.select_grouped", {"type": 'G', "value": 'PRESS', "shift": True, "ctrl": True},
         {"properties": [("extend", True)]}),
        ("node.select_same_type_step", {"type": 'RIGHT_BRACKET', "value": 'PRESS', "shift": True},
         {"properties": [("prev", False)]}),
        ("node.select_same_type_step", {"type": 'LEFT_BRACKET', "value": 'PRESS', "shift": True},
         {"properties": [("prev", True)]}),
        ("node.find_node", {"type": 'F', "value": 'PRESS', "ctrl": True}, None),
        ("node.group_make", {"type": 'G', "value": 'PRESS', "ctrl": True}, None),
        ("node.group_ungroup", {"type": 'G', "value": 'PRESS', "ctrl": True, "alt": True}, None),
        ("node.group_separate", {"type": 'P', "value": 'PRESS'}, None),
        ("node.group_edit", {"type": 'TAB', "value": 'PRESS'},
         {"properties": [("exit", False)]}),
        ("node.group_edit", {"type": 'TAB', "value": 'PRESS', "ctrl": True},
         {"properties": [("exit", True)]}),
        ("node.read_viewlayers", {"type": 'R', "value": 'PRESS', "ctrl": True}, None),
        ("node.render_changed", {"type": 'Z', "value": 'PRESS'}, None),
        ("node.clipboard_copy", {"type": 'C', "value": 'PRESS', "ctrl": True}, None),
        ("node.clipboard_paste", {"type": 'V', "value": 'PRESS', "ctrl": True}, None),
        ("node.viewer_border", {"type": 'B', "value": 'PRESS', "ctrl": True}, None),
        ("node.clear_viewer_border", {"type": 'B', "value": 'PRESS', "ctrl": True, "alt": True}, None),
        ("node.translate_attach",
         {"type": 'G', "value": 'PRESS'},
         {"properties": [("TRANSFORM_OT_translate", [("view2d_edge_pan", True)])]}),
        ("node.translate_attach",
         {"type": 'EVT_TWEAK_L', "value": 'ANY'},
         {"properties": [("TRANSFORM_OT_translate", [("view2d_edge_pan", True)])]}),
        ("node.translate_attach",
         {"type": params.select_tweak, "value": 'ANY'},
         {"properties": [("TRANSFORM_OT_translate", [("view2d_edge_pan", True)])]}),
        ("transform.translate", {"type": 'G', "value": 'PRESS'}, {"properties": [("view2d_edge_pan", True)]}),
        ("transform.translate", {"type": 'EVT_TWEAK_L', "value": 'ANY'},
         {"properties": [("release_confirm", True), ("view2d_edge_pan", True)]}),
        ("transform.translate", {"type": params.select_tweak, "value": 'ANY'},
         {"properties": [("release_confirm", True), ("view2d_edge_pan", True)]}),
        ("transform.rotate", {"type": 'R', "value": 'PRESS'}, None),
        ("transform.resize", {"type": 'S', "value": 'PRESS'}, None),
        ("node.move_detach_links",
         {"type": 'D', "value": 'PRESS', "alt": True},
         {"properties": [("TRANSFORM_OT_translate", [("view2d_edge_pan", True)])]}),
        ("node.move_detach_links_release",
         {"type": params.action_tweak, "value": 'ANY', "alt": True},
         {"properties": [("NODE_OT_translate_attach", [("TRANSFORM_OT_translate", [("view2d_edge_pan", True)])])]}),
        ("node.move_detach_links",
         {"type": params.select_tweak, "value": 'ANY', "alt": True},
         {"properties": [("TRANSFORM_OT_translate", [("view2d_edge_pan", True)])]}),
        ("wm.context_toggle", {"type": 'TAB', "value": 'PRESS', "shift": True},
         {"properties": [("data_path", 'tool_settings.use_snap')]}),
        ("wm.context_menu_enum", {"type": 'TAB', "value": 'PRESS', "shift": True, "ctrl": True},
         {"properties": [("data_path", 'tool_settings.snap_node_element')]}),
        ("wm.context_toggle", {"type": 'Z', "value": 'PRESS', "alt": True, "shift": True},
            {"properties": [("data_path", "space_data.overlay.show_overlays")]}),
        *_template_items_context_menu("NODE_MT_context_menu", params.context_menu_event),
    ])

    return keymap


# ------------------------------------------------------------------------------
# Editor (Info)

def km_info(params):
    items = []
    keymap = ("Info",
        {"space_type": 'INFO', "region_type": 'WINDOW'},
        {"items": items},)

    items.extend([("info.select_pick", {"type": 'LEFTMOUSE', "value": 'CLICK'}, None),
        ("info.select_pick", {"type": 'LEFTMOUSE', "value": 'CLICK', "shift": True},
         {"properties": [("extend", True)]}),
        ("info.select_box", {"type": 'EVT_TWEAK_L', "value": 'ANY'},
         {"properties": [("wait_for_input", False)]}),
        *_template_items_select_actions(params, "info.select_all"),
        ("info.select_box", {"type": 'B', "value": 'PRESS'}, None),
        ("info.report_replay", {"type": 'R', "value": 'PRESS'}, None),
        ("info.report_delete", {"type": 'X', "value": 'PRESS'}, None),
        ("info.report_delete", {"type": 'DEL', "value": 'PRESS'}, None),
        ("info.report_copy", {"type": 'C', "value": 'PRESS', "ctrl": True}, None),
        *_template_items_context_menu("INFO_MT_context_menu", params.context_menu_event),])

    return keymap


# ------------------------------------------------------------------------------
# Editor (File Browser)

def km_file_browser(params):
    items = []
    keymap = ("File Browser",
        {"space_type": 'FILE_BROWSER', "region_type": 'WINDOW'},
        {"items": items},)

    items.extend([*_template_space_region_type_toggle(toolbar_key={"type": 'T', "value": 'PRESS'},),
        ("wm.context_toggle", {"type": 'N', "value": 'PRESS'},
         {"properties": [("data_path", 'space_data.show_region_tool_props')]}),
        ("file.parent", {"type": 'UP_ARROW', "value": 'PRESS', "alt": True}, None),
        ("file.previous", {"type": 'LEFT_ARROW', "value": 'PRESS', "alt": True}, None),
        ("file.next", {"type": 'RIGHT_ARROW', "value": 'PRESS', "alt": True}, None),
        # The two refresh operators have polls excluding each other (so only one is available depending on context).
        ("file.refresh", {"type": 'R', "value": 'PRESS'}, None),
        ("file.asset_library_refresh", {"type": 'R', "value": 'PRESS'}, None),
        ("file.parent", {"type": 'P', "value": 'PRESS'}, None),
        ("file.previous", {"type": 'BACK_SPACE', "value": 'PRESS'}, None),
        ("file.next", {"type": 'BACK_SPACE', "value": 'PRESS', "shift": True}, None),
        ("wm.context_toggle", {"type": 'H', "value": 'PRESS'},
         {"properties": [("data_path", 'space_data.params.show_hidden')]}),
        ("file.directory_new", {"type": 'I', "value": 'PRESS'},
         {"properties": [("confirm", False)]}),
        ("file.rename", {"type": 'F2', "value": 'PRESS'}, None),
        ("file.delete", {"type": 'X', "value": 'PRESS'}, None),
        ("file.delete", {"type": 'DEL', "value": 'PRESS'}, None),
        ("file.smoothscroll", {"type": 'TIMER1', "value": 'ANY', "any": True}, None),
        ("file.bookmark_add", {"type": 'B', "value": 'PRESS', "ctrl": True}, None),
        ("file.start_filter", {"type": 'F', "value": 'PRESS', "ctrl": True}, None),
        ("file.filenum", {"type": 'NUMPAD_PLUS', "value": 'PRESS', "repeat": True},
         {"properties": [("increment", 1)]}),
        ("file.filenum", {"type": 'NUMPAD_PLUS', "value": 'PRESS', "shift": True, "repeat": True},
         {"properties": [("increment", 10)]}),
        ("file.filenum", {"type": 'NUMPAD_PLUS', "value": 'PRESS', "ctrl": True, "repeat": True},
         {"properties": [("increment", 100)]}),
        ("file.filenum", {"type": 'NUMPAD_MINUS', "value": 'PRESS', "repeat": True},
         {"properties": [("increment", -1)]}),
        ("file.filenum", {"type": 'NUMPAD_MINUS', "value": 'PRESS', "shift": True, "repeat": True},
         {"properties": [("increment", -10)]}),
        ("file.filenum", {"type": 'NUMPAD_MINUS', "value": 'PRESS', "ctrl": True, "repeat": True},
         {"properties": [("increment", -100)]}),

        # Select file under cursor before spawning the context menu.
        ("file.select", {"type": 'RIGHTMOUSE', "value": 'PRESS'},
         {"properties": [("open", False),
             ("only_activate_if_selected", params.select_mouse == 'LEFTMOUSE'), ("pass_through", True),]}),
        *_template_items_context_menu("FILEBROWSER_MT_context_menu", params.context_menu_event),
    ])

    return keymap


def km_file_browser_main(params):
    items = []
    keymap = ("File Browser Main",
        {"space_type": 'FILE_BROWSER', "region_type": 'WINDOW'},
        {"items": items},)

    if not params.use_file_single_click:
        items.extend([
            ("file.select", {"type": 'LEFTMOUSE', "value": 'DOUBLE_CLICK'},
             {"properties": [("open", True), ("deselect_all", not params.legacy)]}),
        ])

    items.extend([
        ("file.mouse_execute", {"type": 'LEFTMOUSE', "value": 'DOUBLE_CLICK'}, None),
        # Both .execute and .select are needed here. The former only works if
        # there's a file operator (i.e. not in regular editor mode) but is
        # needed to load files. The latter makes selection work if there's no
        # operator (i.e. in regular editor mode).
        ("file.select", {"type": 'LEFTMOUSE', "value": 'PRESS'},
         {"properties": [("open", params.use_file_single_click), ("deselect_all", not params.legacy)]}),
        ("file.select", {"type": 'LEFTMOUSE', "value": 'CLICK', "ctrl": True},
         {"properties": [("extend", True), ("open", False)]}),
        ("file.select", {"type": 'LEFTMOUSE', "value": 'CLICK', "shift": True},
         {"properties": [("extend", True), ("fill", True), ("open", False)]}),
        ("file.select_walk", {"type": 'UP_ARROW', "value": 'PRESS', "repeat": True},
         {"properties": [("direction", 'UP')]}),
        ("file.select_walk", {"type": 'UP_ARROW', "value": 'PRESS', "shift": True},
         {"properties": [("direction", 'UP'), ("extend", True)]}),
        ("file.select_walk", {"type": 'UP_ARROW', "value": 'PRESS', "shift": True, "ctrl": True, "repeat": True},
         {"properties": [("direction", 'UP'), ("extend", True), ("fill", True)]}),
        ("file.select_walk", {"type": 'DOWN_ARROW', "value": 'PRESS', "repeat": True},
         {"properties": [("direction", 'DOWN')]}),
        ("file.select_walk", {"type": 'DOWN_ARROW', "value": 'PRESS', "shift": True, "repeat": True},
         {"properties": [("direction", 'DOWN'), ("extend", True)]}),
        ("file.select_walk", {"type": 'DOWN_ARROW', "value": 'PRESS', "shift": True, "ctrl": True, "repeat": True},
         {"properties": [("direction", 'DOWN'), ("extend", True), ("fill", True)]}),
        ("file.select_walk", {"type": 'LEFT_ARROW', "value": 'PRESS', "repeat": True},
         {"properties": [("direction", 'LEFT')]}),
        ("file.select_walk", {"type": 'LEFT_ARROW', "value": 'PRESS', "shift": True, "repeat": True},
         {"properties": [("direction", 'LEFT'), ("extend", True)]}),
        ("file.select_walk", {"type": 'LEFT_ARROW', "value": 'PRESS', "shift": True, "ctrl": True, "repeat": True},
         {"properties": [("direction", 'LEFT'), ("extend", True), ("fill", True)]}),
        ("file.select_walk", {"type": 'RIGHT_ARROW', "value": 'PRESS', "repeat": True},
         {"properties": [("direction", 'RIGHT')]}),
        ("file.select_walk", {"type": 'RIGHT_ARROW', "value": 'PRESS', "shift": True, "repeat": True},
         {"properties": [("direction", 'RIGHT'), ("extend", True)]}),
        ("file.select_walk", {"type": 'RIGHT_ARROW', "value": 'PRESS', "shift": True, "ctrl": True, "repeat": True},
         {"properties": [("direction", 'RIGHT'), ("extend", True), ("fill", True)]}),
        ("file.previous", {"type": 'BUTTON4MOUSE', "value": 'CLICK'}, None),
        ("file.next", {"type": 'BUTTON5MOUSE', "value": 'CLICK'}, None),
        *_template_items_select_actions(params, "file.select_all"),
        ("file.select_box", {"type": 'B', "value": 'PRESS'}, None),
        ("file.select_box", {"type": 'EVT_TWEAK_L', "value": 'ANY'}, None),
        ("file.select_box", {"type": 'EVT_TWEAK_L', "value": 'ANY', "shift": True},
         {"properties": [("mode", 'ADD')]}),
        ("file.select_box", {"type": 'EVT_TWEAK_L', "value": 'ANY', "ctrl": True},
         {"properties": [("mode", 'SUB')]}),
        ("file.highlight", {"type": 'MOUSEMOVE', "value": 'ANY', "any": True}, None),
        ("file.sort_column_ui_context", {"type": 'LEFTMOUSE', "value": 'PRESS', "any": True}, None),
        ("file.view_selected", {"type": 'NUMPAD_PERIOD', "value": 'PRESS'}, None),
        *_template_items_context_menu("ASSETBROWSER_MT_context_menu", params.context_menu_event),
    ])

    return keymap


def km_file_browser_buttons(_params):
    items = []
    keymap = ("File Browser Buttons",
        {"space_type": 'FILE_BROWSER', "region_type": 'WINDOW'},
        {"items": items},)

    items.extend([("file.filenum", {"type": 'NUMPAD_PLUS', "value": 'PRESS', "repeat": True},
         {"properties": [("increment", 1)]}),
        ("file.filenum", {"type": 'NUMPAD_PLUS', "value": 'PRESS', "shift": True, "repeat": True},
         {"properties": [("increment", 10)]}),
        ("file.filenum", {"type": 'NUMPAD_PLUS', "value": 'PRESS', "ctrl": True, "repeat": True},
         {"properties": [("increment", 100)]}),
        ("file.filenum", {"type": 'NUMPAD_MINUS', "value": 'PRESS', "repeat": True},
         {"properties": [("increment", -1)]}),
        ("file.filenum", {"type": 'NUMPAD_MINUS', "value": 'PRESS', "shift": True, "repeat": True},
         {"properties": [("increment", -10)]}),
        ("file.filenum", {"type": 'NUMPAD_MINUS', "value": 'PRESS', "ctrl": True, "repeat": True},
         {"properties": [("increment", -100)]}),])

    return keymap


# ------------------------------------------------------------------------------
# Editor (Dope Sheet)

def km_dopesheet_generic(_params):
    items = []
    keymap = ("Dopesheet Generic",
        {"space_type": 'DOPESHEET_EDITOR', "region_type": 'WINDOW'},
        {"items": items},)

    items.extend([*_template_space_region_type_toggle(sidebar_key={"type": 'N', "value": 'PRESS'},),
        ("wm.context_set_enum", {"type": 'TAB', "value": 'PRESS', "ctrl": True},
         {"properties": [("data_path", 'area.type'), ("value", 'GRAPH_EDITOR')]}),
        ("action.extrapolation_type", {"type": 'E', "value": 'PRESS', "shift": True}, None),])

    return keymap


def km_dopesheet(params):
    items = []
    keymap = ("Dopesheet",
        {"space_type": 'DOPESHEET_EDITOR', "region_type": 'WINDOW'},
        {"items": items},)

    items.extend([("action.clickselect",
         {"type": params.select_mouse, "value": 'PRESS'},
         {"properties": [("deselect_all", not params.legacy)]}),
        ("action.clickselect",
         {"type": params.select_mouse, "value": 'PRESS', "alt": True},
         {"properties": [("column", True)]}),
        ("action.clickselect",
         {"type": params.select_mouse, "value": 'PRESS', "shift": True},
         {"properties": [("extend", True)]}),
        ("action.clickselect",
         {"type": params.select_mouse, "value": 'PRESS', "shift": True, "alt": True},
         {"properties": [("extend", True), ("column", True)]}),
        ("action.clickselect",
         {"type": params.select_mouse, "value": 'PRESS', "ctrl": True, "alt": True},
         {"properties": [("channel", True)]}),
        ("action.clickselect",
         {"type": params.select_mouse, "value": 'PRESS', "shift": True, "ctrl": True, "alt": True},
         {"properties": [("extend", True), ("channel", True)]}),
        ("action.select_leftright",
         {"type": params.select_mouse, "value": 'PRESS' if params.legacy else 'CLICK', "ctrl": True},
         {"properties": [("mode", 'CHECK')]}),
        ("action.select_leftright",
         {"type": params.select_mouse, "value": 'PRESS' if params.legacy else 'CLICK', "ctrl": True, "shift": True},
         {"properties": [("mode", 'CHECK'), ("extend", True)]}),
        ("action.select_leftright", {"type": 'LEFT_BRACKET', "value": 'PRESS'},
         {"properties": [("mode", 'LEFT')]}),
        ("action.select_leftright", {"type": 'RIGHT_BRACKET', "value": 'PRESS'},
         {"properties": [("mode", 'RIGHT')]}),
        *_template_items_select_actions(params, "action.select_all"),
        ("action.select_box", {"type": 'B', "value": 'PRESS'},
         {"properties": [("axis_range", False)]}),
        ("action.select_box", {"type": 'B', "value": 'PRESS', "alt": True},
         {"properties": [("axis_range", True)]}),
        ("action.select_box", {"type": params.select_tweak, "value": 'ANY'},
         {"properties": [("tweak", True), ("mode", 'SET')]}),
        ("action.select_box", {"type": params.select_tweak, "value": 'ANY', "shift": True},
         {"properties": [("tweak", True), ("mode", 'ADD')]}),
        ("action.select_box", {"type": params.select_tweak, "value": 'ANY', "ctrl": True},
         {"properties": [("tweak", True), ("mode", 'SUB')]}),
        ("action.select_lasso", {"type": params.action_tweak, "value": 'ANY', "ctrl": True},
         {"properties": [("mode", 'ADD')]}),
        ("action.select_lasso", {"type": params.action_tweak, "value": 'ANY', "shift": True, "ctrl": True},
         {"properties": [("mode", 'SUB')]}),
        ("action.select_circle", {"type": 'C', "value": 'PRESS'}, None),
        ("action.select_column", {"type": 'K', "value": 'PRESS'},
         {"properties": [("mode", 'KEYS')]}),
        ("action.select_column", {"type": 'K', "value": 'PRESS', "ctrl": True},
         {"properties": [("mode", 'CFRA')]}),
        ("action.select_column", {"type": 'K', "value": 'PRESS', "shift": True},
         {"properties": [("mode", 'MARKERS_COLUMN')]}),
        ("action.select_column", {"type": 'K', "value": 'PRESS', "alt": True},
         {"properties": [("mode", 'MARKERS_BETWEEN')]}),
        ("action.select_more", {"type": 'NUMPAD_PLUS', "value": 'PRESS', "ctrl": True, "repeat": True}, None),
        ("action.select_less", {"type": 'NUMPAD_MINUS', "value": 'PRESS', "ctrl": True, "repeat": True}, None),
        ("action.select_linked", {"type": 'L', "value": 'PRESS'}, None),
        ("action.frame_jump", {"type": 'G', "value": 'PRESS', "ctrl": True}, None),
        (op_menu_pie("DOPESHEET_MT_snap_pie", {"type": 'S', "value": 'PRESS', "shift": True})
            if not params.legacy else
            ("action.snap", {"type": 'S', "value": 'PRESS', "shift": True}, None)),
        ("action.mirror", {"type": 'M', "value": 'PRESS', "ctrl": True}, None),
        ("action.handle_type", {"type": 'V', "value": 'PRESS'}, None),
        ("action.interpolation_type", {"type": 'T', "value": 'PRESS'}, None),
        ("action.extrapolation_type", {"type": 'E', "value": 'PRESS', "shift": True}, None),
        ("action.easing_type", {"type": 'E', "value": 'PRESS', "ctrl": True}, None),
        ("action.keyframe_type", {"type": 'R', "value": 'PRESS'}, None),
        ("action.sample", {"type": 'O', "value": 'PRESS', "shift": True, "alt": True}, None),
        op_menu("DOPESHEET_MT_delete", {"type": 'X', "value": 'PRESS'}),
        ("action.delete", {"type": 'DEL', "value": 'PRESS'}, {"properties": [("confirm", False)]}),
        ("action.duplicate_move", {"type": 'D', "value": 'PRESS', "shift": True}, None),
        ("action.keyframe_insert", {"type": 'I', "value": 'PRESS'}, None),
        ("action.copy", {"type": 'C', "value": 'PRESS', "ctrl": True}, None),
        ("action.paste", {"type": 'V', "value": 'PRESS', "ctrl": True}, None),
        ("action.paste", {"type": 'V', "value": 'PRESS', "shift": True, "ctrl": True},
         {"properties": [("flipped", True)]}),
        ("action.previewrange_set", {"type": 'P', "value": 'PRESS', "ctrl": True, "alt": True}, None),
        ("action.view_all", {"type": 'HOME', "value": 'PRESS'}, None),
        ("action.view_all", {"type": 'NDOF_BUTTON_FIT', "value": 'PRESS'}, None),
        ("action.view_selected", {"type": 'NUMPAD_PERIOD', "value": 'PRESS'}, None),
        ("action.view_frame", {"type": 'NUMPAD_0', "value": 'PRESS'}, None),
        op_menu_pie("DOPESHEET_MT_view_pie", {"type": 'ACCENT_GRAVE', "value": 'PRESS'}),
        ("anim.channels_editable_toggle", {"type": 'TAB', "value": 'PRESS'}, None),
        ("anim.channels_select_filter", {"type": 'F', "value": 'PRESS', "ctrl": True}, None),
        ("transform.transform", {"type": 'G', "value": 'PRESS'},
         {"properties": [("mode", 'TIME_TRANSLATE')]}),
        ("transform.transform", {"type": params.select_tweak, "value": 'ANY'},
         {"properties": [("mode", 'TIME_TRANSLATE')]}),
        ("transform.transform", {"type": 'E', "value": 'PRESS'},
         {"properties": [("mode", 'TIME_EXTEND')]}),
        ("transform.transform", {"type": 'S', "value": 'PRESS'},
         {"properties": [("mode", 'TIME_SCALE')]}),
        ("transform.transform", {"type": 'T', "value": 'PRESS', "shift": True},
         {"properties": [("mode", 'TIME_SLIDE')]}),
        *_template_items_proportional_editing(params, connected=False, toggle_data_path='tool_settings.use_proportional_action'),
        ("marker.add", {"type": 'M', "value": 'PRESS'}, None),
        ("marker.rename", {"type": 'M', "value": 'PRESS', "ctrl": True}, None),
        ("marker.camera_bind", {"type": 'B', "value": 'PRESS', "ctrl": True}, None),
        *_template_items_context_menu("DOPESHEET_MT_context_menu", params.context_menu_event),
        *_template_items_change_frame(params),])

    return keymap


# ------------------------------------------------------------------------------
# Editor (NLA)

def km_nla_generic(_params):
    items = []
    keymap = ("NLA Generic",
        {"space_type": 'NLA_EDITOR', "region_type": 'WINDOW'},
        {"items": items},)

    items.extend([*_template_space_region_type_toggle(sidebar_key={"type": 'N', "value": 'PRESS'},),
        ("nla.tweakmode_enter", {"type": 'TAB', "value": 'PRESS'}, None),
        ("nla.tweakmode_exit", {"type": 'TAB', "value": 'PRESS'}, None),
        ("nla.tweakmode_enter", {"type": 'TAB', "value": 'PRESS', "shift": True},
         {"properties": [("isolate_action", True)]}),
        ("nla.tweakmode_exit", {"type": 'TAB', "value": 'PRESS', "shift": True},
         {"properties": [("isolate_action", True)]}),
        ("anim.channels_select_filter", {"type": 'F', "value": 'PRESS', "ctrl": True}, None),
    ])

    return keymap


def km_nla_channels(params):
    items = []
    keymap = ("NLA Channels",
        {"space_type": 'NLA_EDITOR', "region_type": 'WINDOW'},
        {"items": items},)

    items.extend([("nla.channels_click", {"type": 'LEFTMOUSE', "value": 'PRESS'}, None),
        ("nla.channels_click", {"type": 'LEFTMOUSE', "value": 'PRESS', "shift": True},
         {"properties": [("extend", True)]}),
        ("nla.tracks_add", {"type": 'A', "value": 'PRESS', "shift": True},
         {"properties": [("above_selected", False)]}),
        ("nla.tracks_add", {"type": 'A', "value": 'PRESS', "shift": True, "ctrl": True},
         {"properties": [("above_selected", True)]}),
        ("nla.tracks_delete", {"type": 'X', "value": 'PRESS'}, None),
        ("nla.tracks_delete", {"type": 'DEL', "value": 'PRESS'}, None),
        *_template_items_context_menu("NLA_MT_channel_context_menu", params.context_menu_event),])

    return keymap


def km_nla_editor(params):
    items = []
    keymap = ("NLA Editor",
        {"space_type": 'NLA_EDITOR', "region_type": 'WINDOW'},
        {"items": items},)

    items.extend([("nla.click_select", {"type": params.select_mouse, "value": 'PRESS'},
         {"properties": [("deselect_all", not params.legacy)]}),
        ("nla.click_select", {"type": params.select_mouse, "value": 'PRESS', "shift": True},
         {"properties": [("extend", True)]}),
        ("nla.select_leftright",
         {"type": params.select_mouse, "value": 'PRESS' if params.legacy else 'CLICK', "ctrl": True},
         {"properties": [("mode", 'CHECK')]}),
        ("nla.select_leftright",
         {"type": params.select_mouse, "value": 'PRESS' if params.legacy else 'CLICK', "ctrl": True, "shift": True},
         {"properties": [("mode", 'CHECK'), ("extend", True)]}),
        ("nla.select_leftright", {"type": 'LEFT_BRACKET', "value": 'PRESS'},
         {"properties": [("mode", 'LEFT')]}),
        ("nla.select_leftright", {"type": 'RIGHT_BRACKET', "value": 'PRESS'},
         {"properties": [("mode", 'RIGHT')]}),
        *_template_items_select_actions(params, "nla.select_all"),
        ("nla.select_box", {"type": 'B', "value": 'PRESS'},
         {"properties": [("axis_range", False)]}),
        ("nla.select_box", {"type": 'B', "value": 'PRESS', "alt": True},
         {"properties": [("axis_range", True)]}),
        ("nla.select_box", {"type": params.select_tweak, "value": 'ANY'},
         {"properties": [("tweak", True), ("mode", 'SET')]}),
        ("nla.select_box", {"type": params.select_tweak, "value": 'ANY', "shift": True},
         {"properties": [("tweak", True), ("mode", 'ADD')]}),
        ("nla.select_box", {"type": params.select_tweak, "value": 'ANY', "ctrl": True},
         {"properties": [("tweak", True), ("mode", 'SUB')]}),
        ("nla.previewrange_set", {"type": 'P', "value": 'PRESS', "ctrl": True, "alt": True}, None),
        ("nla.view_all", {"type": 'HOME', "value": 'PRESS'}, None),
        ("nla.view_all", {"type": 'NDOF_BUTTON_FIT', "value": 'PRESS'}, None),
        ("nla.view_selected", {"type": 'NUMPAD_PERIOD', "value": 'PRESS'}, None),
        ("nla.view_frame", {"type": 'NUMPAD_0', "value": 'PRESS'}, None),
        op_menu_pie("NLA_MT_view_pie", {"type": 'ACCENT_GRAVE', "value": 'PRESS'}),
        ("nla.actionclip_add", {"type": 'A', "value": 'PRESS', "shift": True}, None),
        ("nla.transition_add", {"type": 'T', "value": 'PRESS', "shift": True}, None),
        ("nla.soundclip_add", {"type": 'K', "value": 'PRESS', "shift": True}, None),
        ("nla.meta_add", {"type": 'G', "value": 'PRESS', "ctrl": True}, None),
        ("nla.meta_remove", {"type": 'G', "value": 'PRESS', "ctrl": True, "alt": True}, None),
        ("nla.duplicate", {"type": 'D', "value": 'PRESS', "shift": True},
         {"properties": [("linked", False)]}),
        ("nla.duplicate", {"type": 'D', "value": 'PRESS', "alt": True},
         {"properties": [("linked", True)]}),
        ("nla.make_single_user", {"type": 'U', "value": 'PRESS'}, None),
        ("nla.delete", {"type": 'X', "value": 'PRESS'}, None),
        ("nla.delete", {"type": 'DEL', "value": 'PRESS'}, None),
        ("nla.split", {"type": 'Y', "value": 'PRESS'}, None),
        ("nla.mute_toggle", {"type": 'H', "value": 'PRESS'}, None),
        ("nla.swap", {"type": 'F', "value": 'PRESS', "alt": True}, None),
        ("nla.move_up", {"type": 'PAGE_UP', "value": 'PRESS', "repeat": True}, None),
        ("nla.move_down", {"type": 'PAGE_DOWN', "value": 'PRESS', "repeat": True}, None),
        ("nla.apply_scale", {"type": 'A', "value": 'PRESS', "ctrl": True}, None),
        ("nla.clear_scale", {"type": 'S', "value": 'PRESS', "alt": True}, None),
        (op_menu_pie("NLA_MT_snap_pie", {"type": 'S', "value": 'PRESS', "shift": True})
            if not params.legacy else
            ("nla.snap", {"type": 'S', "value": 'PRESS', "shift": True}, None)),
        ("nla.fmodifier_add", {"type": 'M', "value": 'PRESS', "shift": True, "ctrl": True}, None),
        ("transform.transform", {"type": 'G', "value": 'PRESS'},
         {"properties": [("mode", 'TRANSLATION')]}),
        ("transform.transform", {"type": params.select_tweak, "value": 'ANY'},
         {"properties": [("mode", 'TRANSLATION')]}),
        ("transform.transform", {"type": 'E', "value": 'PRESS'},
         {"properties": [("mode", 'TIME_EXTEND')]}),
        ("transform.transform", {"type": 'S', "value": 'PRESS'},
         {"properties": [("mode", 'TIME_SCALE')]}),
        ("marker.add", {"type": 'M', "value": 'PRESS'}, None),
        ("marker.rename", {"type": 'M', "value": 'PRESS', "ctrl": True}, None),
        *_template_items_context_menu("NLA_MT_context_menu", params.context_menu_event),
        *_template_items_change_frame(params),])

    return keymap


# ------------------------------------------------------------------------------
# Editor (Text)

def km_text_generic(_params):
    items = []
    keymap = ("Text Generic",
        {"space_type": 'TEXT_EDITOR', "region_type": 'WINDOW'},
        {"items": items},)

    items.extend([*_template_space_region_type_toggle(sidebar_key={"type": 'T', "value": 'PRESS', "ctrl": True},),
        ("text.start_find", {"type": 'F', "value": 'PRESS', "ctrl": True}, None),
        ("text.jump", {"type": 'J', "value": 'PRESS', "ctrl": True}, None),
        ("text.find_set_selected", {"type": 'G', "value": 'PRESS', "ctrl": True}, None),
        ("text.replace", {"type": 'H', "value": 'PRESS', "ctrl": True}, None),])

    return keymap


def km_text(params):
    items = []
    keymap = ("Text",
        {"space_type": 'TEXT_EDITOR', "region_type": 'WINDOW'},
        {"items": items},)

    items.extend([("wm.context_cycle_int", {"type": 'WHEELUPMOUSE', "value": 'PRESS', "ctrl": True},
         {"properties": [("data_path", 'space_data.font_size'), ("reverse", False)]}),
        ("wm.context_cycle_int", {"type": 'WHEELDOWNMOUSE', "value": 'PRESS', "ctrl": True},
         {"properties": [("data_path", 'space_data.font_size'), ("reverse", True)]}),
        ("wm.context_cycle_int", {"type": 'NUMPAD_PLUS', "value": 'PRESS', "ctrl": True, "repeat": True},
         {"properties": [("data_path", 'space_data.font_size'), ("reverse", False)]}),
        ("wm.context_cycle_int", {"type": 'NUMPAD_MINUS', "value": 'PRESS', "ctrl": True, "repeat": True},
         {"properties": [("data_path", 'space_data.font_size'), ("reverse", True)]}),])

    if not params.legacy:
        items.extend([("text.new", {"type": 'N', "value": 'PRESS', "alt": True}, None),])
    else:
        items.extend([("text.new", {"type": 'N', "value": 'PRESS', "ctrl": True}, None),

            ("text.move", {"type": 'LEFT_ARROW', "value": 'PRESS', "alt": True, "repeat": True},
             {"properties": [("type", 'PREVIOUS_WORD')]}),
            ("text.move", {"type": 'RIGHT_ARROW', "value": 'PRESS', "alt": True, "repeat": True},
             {"properties": [("type", 'NEXT_WORD')]}),])

    items.extend([("text.open", {"type": 'O', "value": 'PRESS', "alt": True}, None),
        ("text.reload", {"type": 'R', "value": 'PRESS', "alt": True}, None),
        ("text.save", {"type": 'S', "value": 'PRESS', "alt": True}, None),
        ("text.save_as", {"type": 'S', "value": 'PRESS', "shift": True, "ctrl": True, "alt": True}, None),
        ("text.run_script", {"type": 'P', "value": 'PRESS', "alt": True}, None),
        ("text.cut", {"type": 'X', "value": 'PRESS', "ctrl": True}, None),
        ("text.copy", {"type": 'C', "value": 'PRESS', "ctrl": True}, None),
        ("text.paste", {"type": 'V', "value": 'PRESS', "ctrl": True, "repeat": True}, None),
        ("text.cut", {"type": 'DEL', "value": 'PRESS', "shift": True}, None),
        ("text.copy", {"type": 'INSERT', "value": 'PRESS', "ctrl": True}, None),
        ("text.paste", {"type": 'INSERT', "value": 'PRESS', "shift": True, "repeat": True}, None),
        ("text.duplicate_line", {"type": 'D', "value": 'PRESS', "ctrl": True, "repeat": True}, None),
        ("text.select_all", {"type": 'A', "value": 'PRESS', "ctrl": True}, None),
        ("text.select_line", {"type": 'A', "value": 'PRESS', "shift": True, "ctrl": True}, None),
        ("text.select_word", {"type": 'LEFTMOUSE', "value": 'DOUBLE_CLICK'}, None),
        ("text.move_lines", {"type": 'UP_ARROW', "value": 'PRESS', "shift": True, "ctrl": True, "repeat": True},
         {"properties": [("direction", 'UP')]}),
        ("text.move_lines", {"type": 'DOWN_ARROW', "value": 'PRESS', "shift": True, "ctrl": True, "repeat": True},
         {"properties": [("direction", 'DOWN')]}),
        ("text.indent_or_autocomplete", {"type": 'TAB', "value": 'PRESS', "repeat": True}, None),
        ("text.unindent", {"type": 'TAB', "value": 'PRESS', "shift": True, "repeat": True}, None),
        ("text.comment_toggle", {"type": 'SLASH', "value": 'PRESS', "ctrl": True}, None),
        ("text.move", {"type": 'HOME', "value": 'PRESS'},
         {"properties": [("type", 'LINE_BEGIN')]}),
        ("text.move", {"type": 'END', "value": 'PRESS'},
         {"properties": [("type", 'LINE_END')]}),
        ("text.move", {"type": 'E', "value": 'PRESS', "ctrl": True},
         {"properties": [("type", 'LINE_END')]}),
        ("text.move", {"type": 'E', "value": 'PRESS', "shift": True, "ctrl": True},
         {"properties": [("type", 'LINE_END')]}),
        ("text.move", {"type": 'LEFT_ARROW', "value": 'PRESS', "repeat": True},
         {"properties": [("type", 'PREVIOUS_CHARACTER')]}),
        ("text.move", {"type": 'RIGHT_ARROW', "value": 'PRESS', "repeat": True},
         {"properties": [("type", 'NEXT_CHARACTER')]}),
        ("text.move", {"type": 'LEFT_ARROW', "value": 'PRESS', "ctrl": True, "repeat": True},
         {"properties": [("type", 'PREVIOUS_WORD')]}),
        ("text.move", {"type": 'RIGHT_ARROW', "value": 'PRESS', "ctrl": True, "repeat": True},
         {"properties": [("type", 'NEXT_WORD')]}),
        ("text.move", {"type": 'UP_ARROW', "value": 'PRESS', "repeat": True},
         {"properties": [("type", 'PREVIOUS_LINE')]}),
        ("text.move", {"type": 'DOWN_ARROW', "value": 'PRESS', "repeat": True},
         {"properties": [("type", 'NEXT_LINE')]}),
        ("text.move", {"type": 'PAGE_UP', "value": 'PRESS', "repeat": True},
         {"properties": [("type", 'PREVIOUS_PAGE')]}),
        ("text.move", {"type": 'PAGE_DOWN', "value": 'PRESS', "repeat": True},
         {"properties": [("type", 'NEXT_PAGE')]}),
        ("text.move", {"type": 'HOME', "value": 'PRESS', "ctrl": True},
         {"properties": [("type", 'FILE_TOP')]}),
        ("text.move", {"type": 'END', "value": 'PRESS', "ctrl": True},
         {"properties": [("type", 'FILE_BOTTOM')]}),
        ("text.move_select", {"type": 'HOME', "value": 'PRESS', "shift": True},
         {"properties": [("type", 'LINE_BEGIN')]}),
        ("text.move_select", {"type": 'END', "value": 'PRESS', "shift": True},
         {"properties": [("type", 'LINE_END')]}),
        ("text.move_select", {"type": 'LEFT_ARROW', "value": 'PRESS', "shift": True, "repeat": True},
         {"properties": [("type", 'PREVIOUS_CHARACTER')]}),
        ("text.move_select", {"type": 'RIGHT_ARROW', "value": 'PRESS', "shift": True, "repeat": True},
         {"properties": [("type", 'NEXT_CHARACTER')]}),
        ("text.move_select", {"type": 'LEFT_ARROW', "value": 'PRESS', "shift": True, "ctrl": True, "repeat": True},
         {"properties": [("type", 'PREVIOUS_WORD')]}),
        ("text.move_select", {"type": 'RIGHT_ARROW', "value": 'PRESS', "shift": True, "ctrl": True, "repeat": True},
         {"properties": [("type", 'NEXT_WORD')]}),
        ("text.move_select", {"type": 'UP_ARROW', "value": 'PRESS', "shift": True, "repeat": True},
         {"properties": [("type", 'PREVIOUS_LINE')]}),
        ("text.move_select", {"type": 'DOWN_ARROW', "value": 'PRESS', "shift": True, "repeat": True},
         {"properties": [("type", 'NEXT_LINE')]}),
        ("text.move_select", {"type": 'PAGE_UP', "value": 'PRESS', "shift": True, "repeat": True},
         {"properties": [("type", 'PREVIOUS_PAGE')]}),
        ("text.move_select", {"type": 'PAGE_DOWN', "value": 'PRESS', "shift": True, "repeat": True},
         {"properties": [("type", 'NEXT_PAGE')]}),
        ("text.move_select", {"type": 'HOME', "value": 'PRESS', "shift": True, "ctrl": True},
         {"properties": [("type", 'FILE_TOP')]}),
        ("text.move_select", {"type": 'END', "value": 'PRESS', "shift": True, "ctrl": True},
         {"properties": [("type", 'FILE_BOTTOM')]}),
        ("text.delete", {"type": 'DEL', "value": 'PRESS', "repeat": True},
         {"properties": [("type", 'NEXT_CHARACTER')]}),
        ("text.delete", {"type": 'BACK_SPACE', "value": 'PRESS', "repeat": True},
         {"properties": [("type", 'PREVIOUS_CHARACTER')]}),
        ("text.delete", {"type": 'BACK_SPACE', "value": 'PRESS', "shift": True, "repeat": True},
         {"properties": [("type", 'PREVIOUS_CHARACTER')]}),
        ("text.delete", {"type": 'DEL', "value": 'PRESS', "ctrl": True, "repeat": True},
         {"properties": [("type", 'NEXT_WORD')]}),
        ("text.delete", {"type": 'BACK_SPACE', "value": 'PRESS', "ctrl": True, "repeat": True},
         {"properties": [("type", 'PREVIOUS_WORD')]}),
        ("text.overwrite_toggle", {"type": 'INSERT', "value": 'PRESS'}, None),
        ("text.scroll_bar", {"type": 'LEFTMOUSE', "value": 'PRESS'}, None),
        ("text.scroll_bar", {"type": 'MIDDLEMOUSE', "value": 'PRESS'}, None),
        ("text.scroll", {"type": 'MIDDLEMOUSE', "value": 'PRESS'}, None),
        ("text.scroll", {"type": 'TRACKPADPAN', "value": 'ANY'}, None),
        ("text.selection_set", {"type": 'EVT_TWEAK_L', "value": 'ANY'}, None),
        ("text.cursor_set", {"type": 'LEFTMOUSE', "value": 'PRESS'}, None),
        ("text.selection_set", {"type": 'LEFTMOUSE', "value": 'PRESS', "shift": True}, None),
        ("text.scroll", {"type": 'WHEELUPMOUSE', "value": 'PRESS'},
         {"properties": [("lines", -1)]}),
        ("text.scroll", {"type": 'WHEELDOWNMOUSE', "value": 'PRESS'},
         {"properties": [("lines", 1)]}),
        ("text.line_break", {"type": 'RET', "value": 'PRESS', "repeat": True}, None),
        ("text.line_break", {"type": 'NUMPAD_ENTER', "value": 'PRESS', "repeat": True}, None),
        ("text.line_number", {"type": 'TEXTINPUT', "value": 'ANY', "any": True, "repeat": True}, None),
        op_menu("TEXT_MT_context_menu", {"type": 'RIGHTMOUSE', "value": 'PRESS'}),
        ("text.insert", {"type": 'TEXTINPUT', "value": 'ANY', "any": True, "repeat": True}, None),])

    return keymap


# ------------------------------------------------------------------------------
# Editor (Sequencer)

def km_sequencercommon(params):
    items = []
    keymap = ("SequencerCommon",
        {"space_type": 'SEQUENCE_EDITOR', "region_type": 'WINDOW'},
        {"items": items},)

    items.extend([*_template_space_region_type_toggle(toolbar_key={"type": 'T', "value": 'PRESS'},
            sidebar_key={"type": 'N', "value": 'PRESS'},),
        ("wm.context_toggle", {"type": 'O', "value": 'PRESS', "shift": True},
         {"properties": [("data_path", 'scene.sequence_editor.show_overlay_frame')]}),
        ("wm.context_toggle_enum", {"type": 'TAB', "value": 'PRESS', "ctrl": True},
         {"properties": [("data_path", 'space_data.view_type'), ("value_1", 'SEQUENCER'), ("value_2", 'PREVIEW')]}),
        ("sequencer.refresh_all", {"type": 'R', "value": 'PRESS', "ctrl": True}, None),])

    if params.select_mouse == 'LEFTMOUSE' and not params.legacy:
        # Quick switch to select tool, since left select can't easily
        # select with any tool active.
        items.extend([op_tool_cycle("builtin.select_box", {"type": 'W', "value": 'PRESS'}),])

    return keymap


def km_sequencer(params):
    items = []
    keymap = ("Sequencer",
        {"space_type": 'SEQUENCE_EDITOR', "region_type": 'WINDOW'},
        {"items": items},)

    items.extend([*_template_items_select_actions(params, "sequencer.select_all"),
        ("sequencer.split", {"type": 'K', "value": 'PRESS'},
         {"properties": [("type", 'SOFT')]}),
        ("sequencer.split", {"type": 'K', "value": 'PRESS', "shift": True},
         {"properties": [("type", 'HARD')]}),
        ("sequencer.mute", {"type": 'H', "value": 'PRESS'},
         {"properties": [("unselected", False)]}),
        ("sequencer.mute", {"type": 'H', "value": 'PRESS', "shift": True},
         {"properties": [("unselected", True)]}),
        ("sequencer.unmute", {"type": 'H', "value": 'PRESS', "alt": True},
         {"properties": [("unselected", False)]}),
        ("sequencer.unmute", {"type": 'H', "value": 'PRESS', "shift": True, "alt": True},
         {"properties": [("unselected", True)]}),
        ("sequencer.lock", {"type": 'H', "value": 'PRESS', "ctrl": True}, None),
        ("sequencer.unlock", {"type": 'H', "value": 'PRESS', "ctrl": True, "alt": True}, None),
        ("sequencer.reassign_inputs", {"type": 'R', "value": 'PRESS'}, None),
        ("sequencer.reload", {"type": 'R', "value": 'PRESS', "alt": True}, None),
        ("sequencer.reload", {"type": 'R', "value": 'PRESS', "shift": True, "alt": True},
         {"properties": [("adjust_length", True)]}),
        ("sequencer.offset_clear", {"type": 'O', "value": 'PRESS', "alt": True}, None),
        ("sequencer.duplicate_move", {"type": 'D', "value": 'PRESS', "shift": True}, None),
        ("sequencer.delete", {"type": 'X', "value": 'PRESS'}, None),
        ("sequencer.delete", {"type": 'DEL', "value": 'PRESS'}, None),
        ("sequencer.copy", {"type": 'C', "value": 'PRESS', "ctrl": True}, None),
        ("sequencer.paste", {"type": 'V', "value": 'PRESS', "ctrl": True}, None),
        ("sequencer.paste", {"type": 'V', "value": 'PRESS', "ctrl": True, "shift": True},
         {"properties": [("keep_offset", True)]}),
        ("sequencer.images_separate", {"type": 'Y', "value": 'PRESS'}, None),
        ("sequencer.meta_toggle", {"type": 'TAB', "value": 'PRESS'}, None),
        ("sequencer.meta_make", {"type": 'G', "value": 'PRESS', "ctrl": True}, None),
        ("sequencer.meta_separate", {"type": 'G', "value": 'PRESS', "ctrl": True, "alt": True}, None),
        ("sequencer.view_all", {"type": 'HOME', "value": 'PRESS'}, None),
        ("sequencer.view_all", {"type": 'NDOF_BUTTON_FIT', "value": 'PRESS'}, None),
        ("sequencer.view_selected", {"type": 'NUMPAD_PERIOD', "value": 'PRESS'}, None),
        ("sequencer.view_frame", {"type": 'NUMPAD_0', "value": 'PRESS'}, None),
        ("sequencer.strip_jump", {"type": 'PAGE_UP', "value": 'PRESS', "repeat": True},
         {"properties": [("next", True), ("center", False)]}),
        ("sequencer.strip_jump", {"type": 'PAGE_DOWN', "value": 'PRESS', "repeat": True},
         {"properties": [("next", False), ("center", False)]}),
        ("sequencer.strip_jump", {"type": 'PAGE_UP', "value": 'PRESS', "alt": True, "repeat": True},
         {"properties": [("next", True), ("center", True)]}),
        ("sequencer.strip_jump", {"type": 'PAGE_DOWN', "value": 'PRESS', "alt": True, "repeat": True},
         {"properties": [("next", False), ("center", True)]}),
        ("sequencer.swap", {"type": 'LEFT_ARROW', "value": 'PRESS', "alt": True, "repeat": True},
         {"properties": [("side", 'LEFT')]}),
        ("sequencer.swap", {"type": 'RIGHT_ARROW', "value": 'PRESS', "alt": True, "repeat": True},
         {"properties": [("side", 'RIGHT')]}),
        ("sequencer.gap_remove", {"type": 'BACK_SPACE', "value": 'PRESS'},
         {"properties": [("all", False)]}),
        ("sequencer.gap_remove", {"type": 'BACK_SPACE', "value": 'PRESS', "shift": True},
         {"properties": [("all", True)]}),
        ("sequencer.gap_insert", {"type": 'EQUAL', "value": 'PRESS', "shift": True}, None),
        ("sequencer.snap", {"type": 'S', "value": 'PRESS', "shift": True}, None),
        ("sequencer.swap_inputs", {"type": 'S', "value": 'PRESS', "alt": True}, None),
        *((("sequencer.split_multicam",
              {"type": NUMBERS_1[i], "value": 'PRESS'},
              {"properties": [("camera", i + 1)]})
             for i in range(10)
             )),
        *_template_sequencer_timeline_select(type=params.select_mouse,
            value=params.select_mouse_value_fallback,
            legacy=params.legacy,),
        ("sequencer.select_more", {"type": 'NUMPAD_PLUS', "value": 'PRESS', "ctrl": True, "repeat": True}, None),
        ("sequencer.select_less", {"type": 'NUMPAD_MINUS', "value": 'PRESS', "ctrl": True, "repeat": True}, None),
        ("sequencer.select_linked_pick", {"type": 'L', "value": 'PRESS'}, None),
        ("sequencer.select_linked_pick", {"type": 'L', "value": 'PRESS', "shift": True},
         {"properties": [("extend", True)]}),
        ("sequencer.select_linked", {"type": 'L', "value": 'PRESS', "ctrl": True}, None),
        ("sequencer.select_box", {"type": params.select_tweak, "value": 'ANY'},
         {"properties": [("tweak", True), ("mode", 'SET')]}),
        ("sequencer.select_box", {"type": params.select_tweak, "value": 'ANY', "shift": True},
         {"properties": [("tweak", True), ("mode", 'ADD')]}),
        ("sequencer.select_box", {"type": params.select_tweak, "value": 'ANY', "ctrl": True},
         {"properties": [("tweak", True), ("mode", 'SUB')]}),
        ("sequencer.select_box", {"type": 'B', "value": 'PRESS'}, None),
        ("sequencer.select_box", {"type": 'B', "value": 'PRESS', "ctrl": True},
         {"properties": [("include_handles", True)]}),
        ("sequencer.select_grouped", {"type": 'G', "value": 'PRESS', "shift": True}, None),
        op_menu("SEQUENCER_MT_add", {"type": 'A', "value": 'PRESS', "shift": True}),
        op_menu("SEQUENCER_MT_change", {"type": 'C', "value": 'PRESS'}),
        op_menu_pie("SEQUENCER_MT_view_pie", {"type": 'ACCENT_GRAVE', "value": 'PRESS'}),
        ("sequencer.slip", {"type": 'S', "value": 'PRESS'}, None),
        ("wm.context_set_int", {"type": 'O', "value": 'PRESS'},
         {"properties": [("data_path", 'scene.sequence_editor.overlay_frame'), ("value", 0)]}),
        ("transform.seq_slide", {"type": 'G', "value": 'PRESS'}, None),
        ("transform.seq_slide", {"type": params.select_tweak, "value": 'ANY'}, None),
        ("transform.transform", {"type": 'E', "value": 'PRESS'},
         {"properties": [("mode", 'TIME_EXTEND')]}),
        ("marker.add", {"type": 'M', "value": 'PRESS'}, None),
        ("marker.rename", {"type": 'M', "value": 'PRESS', "ctrl": True}, None),
        ("sequencer.select_side_of_frame", {"type": 'LEFT_BRACKET', "value": 'PRESS'},
         {"properties": [("side", 'LEFT')]}),
        ("sequencer.select_side_of_frame", {"type": 'RIGHT_BRACKET', "value": 'PRESS'},
         {"properties": [("side", 'RIGHT')]}),
        ("wm.context_toggle", {"type": 'TAB', "value": 'PRESS', "shift": True},
         {"properties": [("data_path", 'tool_settings.use_snap_sequencer')]}),
        *_template_items_context_menu("SEQUENCER_MT_context_menu", params.context_menu_event),])

    return keymap


def km_sequencerpreview(params):
    items = []
    keymap = ("SequencerPreview",
        {"space_type": 'SEQUENCE_EDITOR', "region_type": 'WINDOW'},
        {"items": items},)

    items.extend([# Selection.
        *_template_sequencer_preview_select(type=params.select_mouse,
            value=params.select_mouse_value_fallback,
            legacy=params.legacy,
        ),
        *_template_items_select_actions(params, "sequencer.select_all"),
        ("sequencer.select_box", {"type": 'B', "value": 'PRESS'}, None),

        # View.
        ("sequencer.view_all_preview", {"type": 'HOME', "value": 'PRESS'}, None),
        ("sequencer.view_all_preview", {"type": 'NDOF_BUTTON_FIT', "value": 'PRESS'}, None),
        ("sequencer.view_ghost_border", {"type": 'O', "value": 'PRESS'}, None),
        ("sequencer.view_zoom_ratio", {"type": 'NUMPAD_8', "value": 'PRESS', "ctrl": True},
         {"properties": [("ratio", 8.0)]}),
        ("sequencer.view_zoom_ratio", {"type": 'NUMPAD_4', "value": 'PRESS', "ctrl": True},
         {"properties": [("ratio", 4.0)]}),
        ("sequencer.view_zoom_ratio", {"type": 'NUMPAD_2', "value": 'PRESS', "ctrl": True},
         {"properties": [("ratio", 2.0)]}),
        ("sequencer.view_zoom_ratio", {"type": 'NUMPAD_1', "value": 'PRESS'},
         {"properties": [("ratio", 1.0)]}),
        ("sequencer.view_zoom_ratio", {"type": 'NUMPAD_2', "value": 'PRESS'},
         {"properties": [("ratio", 0.5)]}),
        ("sequencer.view_zoom_ratio", {"type": 'NUMPAD_4', "value": 'PRESS'},
         {"properties": [("ratio", 0.25)]}),
        ("sequencer.view_zoom_ratio", {"type": 'NUMPAD_8', "value": 'PRESS'},
         {"properties": [("ratio", 0.125)]}),
        op_menu_pie("SEQUENCER_MT_preview_view_pie", {"type": 'ACCENT_GRAVE', "value": 'PRESS'}),

        # Edit.
        ("transform.translate", {"type": params.select_tweak, "value": 'ANY'}, None),
        op_tool_optional(("transform.translate", {"type": 'G', "value": 'PRESS'}, None),
            (op_tool_cycle, "builtin.move"), params),
        op_tool_optional(("transform.rotate", {"type": 'R', "value": 'PRESS'}, None),
            (op_tool_cycle, "builtin.rotate"), params),
        op_tool_optional(("transform.resize", {"type": 'S', "value": 'PRESS'}, None),
            (op_tool_cycle, "builtin.scale"), params),
        ("sequencer.strip_transform_clear", {"type": 'G', "alt": True, "value": 'PRESS'},
         {"properties": [("property", 'POSITION')]}),
        ("sequencer.strip_transform_clear", {"type": 'S', "alt": True, "value": 'PRESS'},
         {"properties": [("property", 'SCALE')]}),
        ("sequencer.strip_transform_clear", {"type": 'R', "alt": True, "value": 'PRESS'},
         {"properties": [("property", 'ROTATION')]}),

        ("sequencer.delete", {"type": 'X', "value": 'PRESS'}, None),
        ("sequencer.delete", {"type": 'DEL', "value": 'PRESS'}, None),

        *_template_items_context_menu("SEQUENCER_MT_preview_context_menu", params.context_menu_event),
    ])

    if not params.legacy:
        # New pie menus.
        items.extend([
            ("wm.context_toggle", {"type": 'ACCENT_GRAVE', "value": 'PRESS', "ctrl": True},
             {"properties": [("data_path", 'space_data.show_gizmo')]}),
            op_menu_pie("SEQUENCER_MT_pivot_pie", {"type": 'PERIOD', "value": 'PRESS'}),
            ("wm.context_toggle", {"type": 'Z', "value": 'PRESS', "alt": True, "shift": True},
             {"properties": [("data_path", "space_data.show_overlays")]}),
        ])

    # 2D cursor.
    if params.cursor_tweak_event:
        items.extend([
            ("sequencer.cursor_set", params.cursor_set_event, None),
            ("transform.translate", params.cursor_tweak_event,
             {"properties": [("release_confirm", True), ("cursor_transform", True)]}),
        ])
    else:
        items.extend([
            ("sequencer.cursor_set", params.cursor_set_event, None),
        ])

    return keymap


# ------------------------------------------------------------------------------
# Editor (Console)

def km_console(_params):
    items = []
    keymap = ("Console",
        {"space_type": 'CONSOLE', "region_type": 'WINDOW'},
        {"items": items},)

    items.extend([("console.move", {"type": 'LEFT_ARROW', "value": 'PRESS', "ctrl": True, "repeat": True},
         {"properties": [("type", 'PREVIOUS_WORD')]}),
        ("console.move", {"type": 'RIGHT_ARROW', "value": 'PRESS', "ctrl": True, "repeat": True},
         {"properties": [("type", 'NEXT_WORD')]}),
        ("console.move", {"type": 'HOME', "value": 'PRESS'},
         {"properties": [("type", 'LINE_BEGIN')]}),
        ("console.move", {"type": 'END', "value": 'PRESS'},
         {"properties": [("type", 'LINE_END')]}),
        ("wm.context_cycle_int", {"type": 'WHEELUPMOUSE', "value": 'PRESS', "ctrl": True},
         {"properties": [("data_path", 'space_data.font_size'), ("reverse", False)]}),
        ("wm.context_cycle_int", {"type": 'WHEELDOWNMOUSE', "value": 'PRESS', "ctrl": True},
         {"properties": [("data_path", 'space_data.font_size'), ("reverse", True)]}),
        ("wm.context_cycle_int", {"type": 'NUMPAD_PLUS', "value": 'PRESS', "ctrl": True, "repeat": True},
         {"properties": [("data_path", 'space_data.font_size'), ("reverse", False)]}),
        ("wm.context_cycle_int", {"type": 'NUMPAD_MINUS', "value": 'PRESS', "ctrl": True, "repeat": True},
         {"properties": [("data_path", 'space_data.font_size'), ("reverse", True)]}),
        ("console.move", {"type": 'LEFT_ARROW', "value": 'PRESS', "repeat": True},
         {"properties": [("type", 'PREVIOUS_CHARACTER')]}),
        ("console.move", {"type": 'RIGHT_ARROW', "value": 'PRESS', "repeat": True},
         {"properties": [("type", 'NEXT_CHARACTER')]}),
        ("console.history_cycle", {"type": 'UP_ARROW', "value": 'PRESS', "repeat": True},
         {"properties": [("reverse", True)]}),
        ("console.history_cycle", {"type": 'DOWN_ARROW', "value": 'PRESS', "repeat": True},
         {"properties": [("reverse", False)]}),
        ("console.delete", {"type": 'DEL', "value": 'PRESS', "repeat": True},
         {"properties": [("type", 'NEXT_CHARACTER')]}),
        ("console.delete", {"type": 'BACK_SPACE', "value": 'PRESS', "repeat": True},
         {"properties": [("type", 'PREVIOUS_CHARACTER')]}),
        ("console.delete", {"type": 'BACK_SPACE', "value": 'PRESS', "shift": True, "repeat": True},
         {"properties": [("type", 'PREVIOUS_CHARACTER')]}),
        ("console.delete", {"type": 'DEL', "value": 'PRESS', "ctrl": True, "repeat": True},
         {"properties": [("type", 'NEXT_WORD')]}),
        ("console.delete", {"type": 'BACK_SPACE', "value": 'PRESS', "ctrl": True, "repeat": True},
         {"properties": [("type", 'PREVIOUS_WORD')]}),
        ("console.clear_line", {"type": 'RET', "value": 'PRESS', "shift": True}, None),
        ("console.clear_line", {"type": 'NUMPAD_ENTER', "value": 'PRESS', "shift": True}, None),
        ("console.execute", {"type": 'RET', "value": 'PRESS'},
         {"properties": [("interactive", True)]}),
        ("console.execute", {"type": 'NUMPAD_ENTER', "value": 'PRESS'},
         {"properties": [("interactive", True)]}),
        ("console.copy_as_script", {"type": 'C', "value": 'PRESS', "shift": True, "ctrl": True}, None),
        ("console.copy", {"type": 'C', "value": 'PRESS', "ctrl": True}, None),
        ("console.paste", {"type": 'V', "value": 'PRESS', "ctrl": True, "repeat": True}, None),
        ("console.select_set", {"type": 'LEFTMOUSE', "value": 'PRESS'}, None),
        ("console.select_word", {"type": 'LEFTMOUSE', "value": 'DOUBLE_CLICK'}, None),
        ("console.insert", {"type": 'TAB', "value": 'PRESS', "ctrl": True, "repeat": True},
         {"properties": [("text", '\t')]}),
        ("console.indent_or_autocomplete", {"type": 'TAB', "value": 'PRESS', "repeat": True}, None),
        ("console.unindent", {"type": 'TAB', "value": 'PRESS', "shift": True, "repeat": True}, None),
        *_template_items_context_menu("CONSOLE_MT_context_menu", {"type": 'RIGHTMOUSE', "value": 'PRESS'}),
        ("console.insert", {"type": 'TEXTINPUT', "value": 'ANY', "any": True, "repeat": True}, None),])

    return keymap


# ------------------------------------------------------------------------------
# Editor (Clip)

def km_clip(_params):
    items = []
    keymap = ("Clip",
        {"space_type": 'CLIP_EDITOR', "region_type": 'WINDOW'},
        {"items": items},)

    items.extend([*_template_space_region_type_toggle(toolbar_key={"type": 'T', "value": 'PRESS'},
            sidebar_key={"type": 'N', "value": 'PRESS'},),
        ("clip.open", {"type": 'O', "value": 'PRESS', "alt": True}, None),
        ("clip.track_markers", {"type": 'LEFT_ARROW', "value": 'PRESS', "alt": True, "repeat": True},
         {"properties": [("backwards", True), ("sequence", False)]}),
        ("clip.track_markers", {"type": 'RIGHT_ARROW', "value": 'PRESS', "alt": True, "repeat": True},
         {"properties": [("backwards", False), ("sequence", False)]}),
        ("clip.track_markers", {"type": 'T', "value": 'PRESS', "ctrl": True},
         {"properties": [("backwards", False), ("sequence", True)]}),
        ("clip.track_markers", {"type": 'T', "value": 'PRESS', "shift": True, "ctrl": True},
         {"properties": [("backwards", True), ("sequence", True)]}),
        ("wm.context_toggle_enum", {"type": 'TAB', "value": 'PRESS'},
         {"properties": [("data_path", 'space_data.mode'), ("value_1", 'TRACKING'), ("value_2", 'MASK')]}),
        ("clip.prefetch", {"type": 'P', "value": 'PRESS'}, None),
        op_menu_pie("CLIP_MT_tracking_pie", {"type": 'E', "value": 'PRESS'}),
        op_menu_pie("CLIP_MT_solving_pie", {"type": 'S', "value": 'PRESS', "shift": True}),
        op_menu_pie("CLIP_MT_marker_pie", {"type": 'E', "value": 'PRESS', "shift": True}),
<<<<<<< HEAD
        op_menu_pie("CLIP_MT_reconstruction_pie", {"type": 'W', "value": 'PRESS', "shift": True}),])
=======
        op_menu_pie("CLIP_MT_reconstruction_pie", {"type": 'W', "value": 'PRESS', "shift": True}),
        op_menu_pie("CLIP_MT_view_pie", {"type": 'ACCENT_GRAVE', "value": 'PRESS'}),
    ])
>>>>>>> 7e82c840

    return keymap


def km_clip_editor(params):
    items = []
    keymap = ("Clip Editor",
        {"space_type": 'CLIP_EDITOR', "region_type": 'WINDOW'},
        {"items": items},)

    items.extend([("clip.view_pan", {"type": 'MIDDLEMOUSE', "value": 'PRESS'}, None),
        ("clip.view_pan", {"type": 'MIDDLEMOUSE', "value": 'PRESS', "shift": True}, None),
        ("clip.view_pan", {"type": 'TRACKPADPAN', "value": 'ANY'}, None),
        ("clip.view_zoom", {"type": 'MIDDLEMOUSE', "value": 'PRESS', "ctrl": True}, None),
        ("clip.view_zoom", {"type": 'TRACKPADZOOM', "value": 'ANY'}, None),
        ("clip.view_zoom", {"type": 'TRACKPADPAN', "value": 'ANY', "ctrl": True}, None),
        ("clip.view_zoom_in", {"type": 'WHEELINMOUSE', "value": 'PRESS'}, None),
        ("clip.view_zoom_out", {"type": 'WHEELOUTMOUSE', "value": 'PRESS'}, None),
        ("clip.view_zoom_in", {"type": 'NUMPAD_PLUS', "value": 'PRESS', "repeat": True}, None),
        ("clip.view_zoom_out", {"type": 'NUMPAD_MINUS', "value": 'PRESS', "repeat": True}, None),
        ("clip.view_zoom_ratio", {"type": 'NUMPAD_8', "value": 'PRESS', "ctrl": True},
         {"properties": [("ratio", 8.0)]}),
        ("clip.view_zoom_ratio", {"type": 'NUMPAD_4', "value": 'PRESS', "ctrl": True},
         {"properties": [("ratio", 4.0)]}),
        ("clip.view_zoom_ratio", {"type": 'NUMPAD_2', "value": 'PRESS', "ctrl": True},
         {"properties": [("ratio", 2.0)]}),
        ("clip.view_zoom_ratio", {"type": 'NUMPAD_8', "value": 'PRESS', "shift": True},
         {"properties": [("ratio", 8.0)]}),
        ("clip.view_zoom_ratio", {"type": 'NUMPAD_4', "value": 'PRESS', "shift": True},
         {"properties": [("ratio", 4.0)]}),
        ("clip.view_zoom_ratio", {"type": 'NUMPAD_2', "value": 'PRESS', "shift": True},
         {"properties": [("ratio", 2.0)]}),
        ("clip.view_zoom_ratio", {"type": 'NUMPAD_1', "value": 'PRESS'},
         {"properties": [("ratio", 1.0)]}),
        ("clip.view_zoom_ratio", {"type": 'NUMPAD_2', "value": 'PRESS'},
         {"properties": [("ratio", 0.5)]}),
        ("clip.view_zoom_ratio", {"type": 'NUMPAD_4', "value": 'PRESS'},
         {"properties": [("ratio", 0.25)]}),
        ("clip.view_zoom_ratio", {"type": 'NUMPAD_8', "value": 'PRESS'},
         {"properties": [("ratio", 0.125)]}),
        ("clip.view_all", {"type": 'HOME', "value": 'PRESS'}, None),
        ("clip.view_all", {"type": 'F', "value": 'PRESS'},
         {"properties": [("fit_view", True)]}),
        ("clip.view_selected", {"type": 'NUMPAD_PERIOD', "value": 'PRESS'}, None),
        ("clip.view_all", {"type": 'NDOF_BUTTON_FIT', "value": 'PRESS'}, None),
        ("clip.view_ndof", {"type": 'NDOF_MOTION', "value": 'ANY'}, None),
        ("clip.frame_jump", {"type": 'LEFT_ARROW', "value": 'PRESS', "shift": True, "ctrl": True, "repeat": True},
         {"properties": [("position", 'PATHSTART')]}),
        ("clip.frame_jump", {"type": 'RIGHT_ARROW', "value": 'PRESS', "shift": True, "ctrl": True, "repeat": True},
         {"properties": [("position", 'PATHEND')]}),
        ("clip.frame_jump", {"type": 'LEFT_ARROW', "value": 'PRESS', "shift": True, "alt": True, "repeat": True},
         {"properties": [("position", 'FAILEDPREV')]}),
        ("clip.frame_jump", {"type": 'RIGHT_ARROW', "value": 'PRESS', "shift": True, "alt": True, "repeat": True},
         {"properties": [("position", 'PATHSTART')]}),
        ("clip.change_frame", {"type": 'LEFTMOUSE', "value": 'PRESS'}, None),
        ("clip.select", {"type": params.select_mouse, "value": 'PRESS'},
         {"properties": [("deselect_all", not params.legacy)]}),
        ("clip.select", {"type": params.select_mouse, "value": 'PRESS', "shift": True},
         {"properties": [("extend", True)]}),
        *_template_items_select_actions(params, "clip.select_all"),
        ("clip.select_box", {"type": 'B', "value": 'PRESS'}, None),
        ("clip.select_circle", {"type": 'C', "value": 'PRESS'}, None),
        op_menu("CLIP_MT_select_grouped", {"type": 'G', "value": 'PRESS', "shift": True}),
        ("clip.select_lasso", {"type": params.action_tweak, "value": 'ANY', "ctrl": True, "alt": True},
         {"properties": [("mode", 'ADD')]}),
        ("clip.select_lasso", {"type": params.action_tweak, "value": 'ANY', "shift": True, "ctrl": True, "alt": True},
         {"properties": [("mode", 'SUB')]}),
        ("clip.add_marker_slide", {"type": 'LEFTMOUSE', "value": 'PRESS', "ctrl": True}, None),
        ("clip.delete_marker", {"type": 'X', "value": 'PRESS', "shift": True}, None),
        ("clip.delete_marker", {"type": 'DEL', "value": 'PRESS', "shift": True}, None),
        ("clip.slide_marker", {"type": 'LEFTMOUSE', "value": 'PRESS'}, None),
        ("clip.disable_markers", {"type": 'D', "value": 'PRESS', "shift": True},
         {"properties": [("action", 'TOGGLE')]}),
        ("clip.delete_track", {"type": 'X', "value": 'PRESS'}, None),
        ("clip.delete_track", {"type": 'DEL', "value": 'PRESS'}, None),
        ("clip.lock_tracks", {"type": 'L', "value": 'PRESS', "ctrl": True},
         {"properties": [("action", 'LOCK')]}),
        ("clip.lock_tracks", {"type": 'L', "value": 'PRESS', "alt": True},
         {"properties": [("action", 'UNLOCK')]}),
        *_template_items_hide_reveal_actions("clip.hide_tracks", "clip.hide_tracks_clear"),
        ("clip.slide_plane_marker", {"type": 'LEFTMOUSE', "value": 'CLICK_DRAG'}, None),
        ("clip.keyframe_insert", {"type": 'I', "value": 'PRESS'}, None),
        ("clip.keyframe_delete", {"type": 'I', "value": 'PRESS', "alt": True}, None),
        ("clip.join_tracks", {"type": 'J', "value": 'PRESS', "ctrl": True}, None),
        ("clip.lock_selection_toggle", {"type": 'L', "value": 'PRESS'}, None),
        ("wm.context_toggle", {"type": 'D', "value": 'PRESS', "alt": True},
         {"properties": [("data_path", 'space_data.show_disabled')]}),
        ("wm.context_toggle", {"type": 'S', "value": 'PRESS', "alt": True},
         {"properties": [("data_path", 'space_data.show_marker_search')]}),
        ("wm.context_toggle", {"type": 'M', "value": 'PRESS'},
         {"properties": [("data_path", 'space_data.use_mute_footage')]}),
        ("transform.translate", {"type": 'G', "value": 'PRESS'}, None),
        ("transform.translate", {"type": params.select_tweak, "value": 'ANY'}, None),
        ("transform.resize", {"type": 'S', "value": 'PRESS'}, None),
        ("transform.rotate", {"type": 'R', "value": 'PRESS'}, None),
        ("clip.clear_track_path", {"type": 'T', "value": 'PRESS', "alt": True},
         {"properties": [("action", 'REMAINED'), ("clear_active", False)]}),
        ("clip.clear_track_path", {"type": 'T', "value": 'PRESS', "shift": True},
         {"properties": [("action", 'UPTO'), ("clear_active", False)]}),
        ("clip.clear_track_path", {"type": 'T', "value": 'PRESS', "shift": True, "alt": True},
         {"properties": [("action", 'ALL'), ("clear_active", False)]}),
        ("clip.cursor_set", params.cursor_set_event, None),
        ("clip.copy_tracks", {"type": 'C', "value": 'PRESS', "ctrl": True}, None),
        ("clip.paste_tracks", {"type": 'V', "value": 'PRESS', "ctrl": True}, None),
        *_template_items_context_menu("CLIP_MT_tracking_context_menu", params.context_menu_event),])

    if not params.legacy:
        items.extend([op_menu_pie("CLIP_MT_pivot_pie", {"type": 'PERIOD', "value": 'PRESS'}),])
    else:
        items.extend([# Old pivot.
            ("wm.context_set_enum", {"type": 'COMMA', "value": 'PRESS'},
             {"properties": [("data_path", 'space_data.pivot_point'), ("value", 'BOUNDING_BOX_CENTER')]}),
            ("wm.context_set_enum", {"type": 'COMMA', "value": 'PRESS', "ctrl": True},
             {"properties": [("data_path", 'space_data.pivot_point'), ("value", 'MEDIAN_POINT')]}),
            ("wm.context_set_enum", {"type": 'PERIOD', "value": 'PRESS'},
             {"properties": [("data_path", 'space_data.pivot_point'), ("value", 'CURSOR')]}),
            ("wm.context_set_enum", {"type": 'PERIOD', "value": 'PRESS', "ctrl": True},
             {"properties": [("data_path", 'space_data.pivot_point'), ("value", 'INDIVIDUAL_ORIGINS')]}),

            ("clip.view_center_cursor", {"type": 'HOME', "value": 'PRESS', "alt": True}, None),])

    return keymap


def km_clip_graph_editor(params):
    items = []
    keymap = ("Clip Graph Editor",
        {"space_type": 'CLIP_EDITOR', "region_type": 'WINDOW'},
        {"items": items},)

    items.extend([("clip.graph_select", {"type": params.select_mouse, "value": 'PRESS'}, None),
        ("clip.graph_select", {"type": params.select_mouse, "value": 'PRESS', "shift": True},
         {"properties": [("extend", True)]}),
        *_template_items_select_actions(params, "clip.graph_select_all_markers"),
        ("clip.graph_select_box", {"type": 'B', "value": 'PRESS'}, None),
        ("clip.graph_delete_curve", {"type": 'X', "value": 'PRESS'}, None),
        ("clip.graph_delete_curve", {"type": 'DEL', "value": 'PRESS'}, None),
        ("clip.graph_delete_knot", {"type": 'X', "value": 'PRESS', "shift": True}, None),
        ("clip.graph_delete_knot", {"type": 'DEL', "value": 'PRESS', "shift": True}, None),
        ("clip.graph_view_all", {"type": 'HOME', "value": 'PRESS'}, None),
        ("clip.graph_view_all", {"type": 'NDOF_BUTTON_FIT', "value": 'PRESS'}, None),
        ("clip.graph_center_current_frame", {"type": 'NUMPAD_0', "value": 'PRESS'}, None),
        ("wm.context_toggle", {"type": 'L', "value": 'PRESS'},
         {"properties": [("data_path", 'space_data.lock_time_cursor')]}),
        ("clip.clear_track_path", {"type": 'T', "value": 'PRESS', "alt": True},
         {"properties": [("action", 'REMAINED'), ("clear_active", True)]}),
        ("clip.clear_track_path", {"type": 'T', "value": 'PRESS', "shift": True},
         {"properties": [("action", 'UPTO'), ("clear_active", True)]}),
        ("clip.clear_track_path", {"type": 'T', "value": 'PRESS', "shift": True, "alt": True},
         {"properties": [("action", 'ALL'), ("clear_active", True)]}),
        ("clip.graph_disable_markers", {"type": 'D', "value": 'PRESS', "shift": True},
         {"properties": [("action", 'TOGGLE')]}),
        ("transform.translate", {"type": 'G', "value": 'PRESS'}, None),
        ("transform.translate", {"type": params.select_tweak, "value": 'ANY'}, None),
        ("transform.resize", {"type": 'S', "value": 'PRESS'}, None),
        ("transform.rotate", {"type": 'R', "value": 'PRESS'}, None),])

    if params.select_mouse == 'LEFTMOUSE' and not params.legacy:
        items.extend([("clip.change_frame", {"type": 'RIGHTMOUSE', "value": 'PRESS', "shift": True}, None),])
    else:
        items.extend([("clip.change_frame", {"type": params.action_mouse, "value": 'PRESS'}, None),])

    return keymap


def km_clip_dopesheet_editor(_params):
    items = []
    keymap = ("Clip Dopesheet Editor",
        {"space_type": 'CLIP_EDITOR', "region_type": 'WINDOW'},
        {"items": items},)

    items.extend([("clip.dopesheet_select_channel", {"type": 'LEFTMOUSE', "value": 'PRESS'},
         {"properties": [("extend", True)]}),
        ("clip.dopesheet_view_all", {"type": 'HOME', "value": 'PRESS'}, None),
        ("clip.dopesheet_view_all", {"type": 'NDOF_BUTTON_FIT', "value": 'PRESS'}, None),])

    return keymap


# ------------------------------------------------------------------------------
# Editor (Spreadsheet)

def km_spreadsheet_generic(_params):
    items = []
    keymap = ("Spreadsheet Generic",
        {"space_type": 'SPREADSHEET', "region_type": 'WINDOW'},
        {"items": items},)

    items.extend([*_template_space_region_type_toggle(sidebar_key={"type": 'N', "value": 'PRESS'},
            channels_key={"type": 'T', "value": 'PRESS'},),])

    return keymap


# ------------------------------------------------------------------------------
# Animation

def km_frames(params):
    items = []
    keymap = ("Frames",
        {"space_type": 'EMPTY', "region_type": 'WINDOW'},
        {"items": items},)

    items.extend([# Frame offsets
        ("screen.frame_offset", {"type": 'LEFT_ARROW', "value": 'PRESS', "repeat": True},
         {"properties": [("delta", -1)]}),
        ("screen.frame_offset", {"type": 'RIGHT_ARROW', "value": 'PRESS', "repeat": True},
         {"properties": [("delta", 1)]}),
        ("screen.frame_jump", {"type": 'RIGHT_ARROW', "value": 'PRESS', "shift": True, "repeat": True},
         {"properties": [("end", True)]}),
        ("screen.frame_jump", {"type": 'LEFT_ARROW', "value": 'PRESS', "shift": True, "repeat": True},
         {"properties": [("end", False)]}),
        ("screen.keyframe_jump", {"type": 'UP_ARROW', "value": 'PRESS', "repeat": True},
         {"properties": [("next", True)]}),
        ("screen.keyframe_jump", {"type": 'DOWN_ARROW', "value": 'PRESS', "repeat": True},
         {"properties": [("next", False)]}),
        ("screen.keyframe_jump", {"type": 'MEDIA_LAST', "value": 'PRESS'},
         {"properties": [("next", True)]}),
        ("screen.keyframe_jump", {"type": 'MEDIA_FIRST', "value": 'PRESS'},
         {"properties": [("next", False)]}),
        ("screen.frame_offset", {"type": 'WHEELDOWNMOUSE', "value": 'PRESS', "alt": True},
         {"properties": [("delta", 1)]}),
        ("screen.frame_offset", {"type": 'WHEELUPMOUSE', "value": 'PRESS', "alt": True},
         {"properties": [("delta", -1)]}),])

    if not params.legacy:
        # New playback
        if params.spacebar_action in {'TOOL', 'SEARCH'}:
            items.append(("screen.animation_play", {"type": 'SPACE', "value": 'PRESS', "shift": True}, None),)
        elif params.spacebar_action == 'PLAY':
            items.append(("screen.animation_play", {"type": 'SPACE', "value": 'PRESS'}, None),)
        else:
            assert False

        items.extend([("screen.animation_play", {"type": 'SPACE', "value": 'PRESS', "shift": True, "ctrl": True},
             {"properties": [("reverse", True)]}),])
    else:
        # Old playback
        items.extend([("screen.frame_offset", {"type": 'UP_ARROW', "value": 'PRESS', "shift": True, "repeat": True},
             {"properties": [("delta", 10)]}),
            ("screen.frame_offset", {"type": 'DOWN_ARROW', "value": 'PRESS', "shift": True, "repeat": True},
             {"properties": [("delta", -10)]}),
            ("screen.frame_jump", {"type": 'UP_ARROW', "value": 'PRESS', "shift": True, "ctrl": True, "repeat": True},
             {"properties": [("end", True)]}),
            ("screen.frame_jump", {"type": 'DOWN_ARROW', "value": 'PRESS', "shift": True, "ctrl": True, "repeat": True},
             {"properties": [("end", False)]}),
            ("screen.animation_play", {"type": 'A', "value": 'PRESS', "alt": True}, None),
            ("screen.animation_play", {"type": 'A', "value": 'PRESS', "shift": True, "alt": True},
             {"properties": [("reverse", True)]}),])

    items.extend([("screen.animation_cancel", {"type": 'ESC', "value": 'PRESS'}, None),
        ("screen.animation_play", {"type": 'MEDIA_PLAY', "value": 'PRESS'}, None),
        ("screen.animation_cancel", {"type": 'MEDIA_STOP', "value": 'PRESS'}, None),])

    return keymap


def km_animation(_params):
    items = []
    keymap = ("Animation",
        {"space_type": 'EMPTY', "region_type": 'WINDOW'},
        {"items": items},)

    items.extend([# Frame management.
        ("wm.context_toggle", {"type": 'T', "value": 'PRESS', "ctrl": True},
         {"properties": [("data_path", 'space_data.show_seconds')]}),
        # Preview range.
        ("anim.previewrange_set", {"type": 'P', "value": 'PRESS'}, None),
        ("anim.previewrange_clear", {"type": 'P', "value": 'PRESS', "alt": True}, None),
        ("anim.start_frame_set", {"type": 'HOME', "value": 'PRESS', "ctrl": True}, None),
        ("anim.end_frame_set", {"type": 'END', "value": 'PRESS', "ctrl": True}, None),])

    return keymap


def km_animation_channels(params):
    items = []
    keymap = ("Animation Channels",
        {"space_type": 'EMPTY', "region_type": 'WINDOW'},
        {"items": items},)

    items.extend([# Click select.
        ("anim.channels_click", {"type": 'LEFTMOUSE', "value": 'PRESS'}, None),
        ("anim.channels_click", {"type": 'LEFTMOUSE', "value": 'PRESS', "shift": True},
         {"properties": [("extend", True)]}),
        ("anim.channels_click", {"type": 'LEFTMOUSE', "value": 'PRESS', "shift": True, "ctrl": True},
         {"properties": [("children_only", True)]}),
        # Rename.
        ("anim.channels_rename", {"type": 'LEFTMOUSE', "value": 'PRESS', "ctrl": True}, None),
        ("anim.channels_rename", {"type": 'LEFTMOUSE', "value": 'DOUBLE_CLICK'}, None),
        # Select keys.
        ("anim.channel_select_keys", {"type": 'LEFTMOUSE', "value": 'DOUBLE_CLICK'}, None),
        ("anim.channel_select_keys", {"type": 'LEFTMOUSE', "value": 'DOUBLE_CLICK', "shift": True},
         {"properties": [("extend", True)]}),
        # Find (setting the name filter).
        ("anim.channels_select_filter", {"type": 'F', "value": 'PRESS', "ctrl": True}, None),
        # Selection.
        *_template_items_select_actions(params, "anim.channels_select_all"),
        ("anim.channels_select_box", {"type": 'B', "value": 'PRESS'}, None),
        ("anim.channels_select_box", {"type": 'EVT_TWEAK_L', "value": 'ANY'}, None),
        ("anim.channels_select_box", {"type": 'EVT_TWEAK_L', "value": 'ANY', "shift": True},
         {"properties": [("extend", True)]}),
        ("anim.channels_select_box", {"type": 'EVT_TWEAK_L', "value": 'ANY', "ctrl": True},
         {"properties": [("deselect", True)]}),
        # Delete.
        ("anim.channels_delete", {"type": 'X', "value": 'PRESS'}, None),
        ("anim.channels_delete", {"type": 'DEL', "value": 'PRESS'}, None),
        # Settings.
        ("anim.channels_setting_toggle", {"type": 'W', "value": 'PRESS', "shift": True}, None),
        ("anim.channels_setting_enable", {"type": 'W', "value": 'PRESS', "shift": True, "ctrl": True}, None),
        ("anim.channels_setting_disable", {"type": 'W', "value": 'PRESS', "alt": True}, None),
        ("anim.channels_editable_toggle", {"type": 'TAB', "value": 'PRESS'}, None),
        # Expand/collapse.
        ("anim.channels_expand", {"type": 'NUMPAD_PLUS', "value": 'PRESS'}, None),
        ("anim.channels_collapse", {"type": 'NUMPAD_MINUS', "value": 'PRESS'}, None),
        ("anim.channels_expand", {"type": 'NUMPAD_PLUS', "value": 'PRESS', "ctrl": True},
         {"properties": [("all", False)]}),
        ("anim.channels_collapse", {"type": 'NUMPAD_MINUS', "value": 'PRESS', "ctrl": True},
         {"properties": [("all", False)]}),
        # Move.
        ("anim.channels_move", {"type": 'PAGE_UP', "value": 'PRESS', "repeat": True},
         {"properties": [("direction", 'UP')]}),
        ("anim.channels_move", {"type": 'PAGE_DOWN', "value": 'PRESS', "repeat": True},
         {"properties": [("direction", 'DOWN')]}),
        ("anim.channels_move", {"type": 'PAGE_UP', "value": 'PRESS', "shift": True},
         {"properties": [("direction", 'TOP')]}),
        ("anim.channels_move", {"type": 'PAGE_DOWN', "value": 'PRESS', "shift": True},
         {"properties": [("direction", 'BOTTOM')]}),
        # Group.
        ("anim.channels_group", {"type": 'G', "value": 'PRESS', "ctrl": True}, None),
        ("anim.channels_ungroup", {"type": 'G', "value": 'PRESS', "ctrl": True, "alt": True}, None),
        # Menus.
        *_template_items_context_menu("DOPESHEET_MT_channel_context_menu", params.context_menu_event),])

    return keymap


# ------------------------------------------------------------------------------
# Object Modes

def km_grease_pencil(params):
    items = []
    keymap = ("Grease Pencil",
        {"space_type": 'EMPTY', "region_type": 'WINDOW'},
        {"items": items},)

    if params.use_key_activate_tools:
        items.extend([op_tool_cycle("builtin.annotate", {"type": 'D', "value": 'PRESS'}),])
    else:
        items.extend([# Draw
            ("gpencil.annotate",
             {"type": 'LEFTMOUSE', "value": 'PRESS', "key_modifier": 'D'},
             {"properties": [("mode", 'DRAW'), ("wait_for_input", False)]}),
            ("gpencil.annotate",
             {"type": 'LEFTMOUSE', "value": 'PRESS', "key_modifier": 'D', "shift": True},
             {"properties": [("mode", 'DRAW'), ("wait_for_input", False)]}),
            # Draw - straight lines
            ("gpencil.annotate",
             {"type": 'LEFTMOUSE', "value": 'PRESS', "alt": True, "key_modifier": 'D'},
             {"properties": [("mode", 'DRAW_STRAIGHT'), ("wait_for_input", False)]}),
            # Draw - poly lines
            ("gpencil.annotate",
             {"type": 'LEFTMOUSE', "value": 'PRESS', "shift": True, "alt": True, "key_modifier": 'D'},
             {"properties": [("mode", 'DRAW_POLY'), ("wait_for_input", False)]}),
            # Erase
            ("gpencil.annotate",
             {"type": 'RIGHTMOUSE', "value": 'PRESS', "key_modifier": 'D'},
             {"properties": [("mode", 'ERASER'), ("wait_for_input", False)]}),])

    return keymap


def _grease_pencil_selection(params, use_select_mouse=True):
    return [# Select all
        *_template_items_select_actions(params, "gpencil.select_all"),
        # Circle select
        op_tool_optional(("gpencil.select_circle", {"type": 'C', "value": 'PRESS'}, None),
            (op_tool, "builtin.select_circle"), params),
        # Box select
        op_tool_optional(("gpencil.select_box", {"type": 'B', "value": 'PRESS'}, None),
            (op_tool, "builtin.select_box"), params),
        # Lasso select
        ("gpencil.select_lasso", {"type": params.action_tweak, "value": 'ANY', "ctrl": True},
         {"properties": [("mode", 'ADD')]}),
        ("gpencil.select_lasso", {"type": params.action_tweak, "value": 'ANY', "shift": True, "ctrl": True},
         {"properties": [("mode", 'SUB')]}),
        # In the Node Editor, lasso select needs ALT modifier too
        # (as somehow CTRL+LMB drag gets taken for "cut" quite early).
        # There probably isn't too much harm adding this for other editors too
        # as part of standard GP editing keymap.  This hotkey combo doesn't
        # seem
        # to see much use under standard scenarios?
        ("gpencil.select_lasso",
         {"type": params.action_tweak, "value": 'ANY', "ctrl": True, "alt": True},
         {"properties": [("mode", 'ADD')]}),
        ("gpencil.select_lasso",
         {"type": params.action_tweak, "value": 'ANY', "shift": True, "ctrl": True, "alt": True},
         {"properties": [("mode", 'SUB')]}),
        *_template_view3d_gpencil_select(type=params.select_mouse,
            value=params.select_mouse_value_fallback,
            legacy=params.legacy,
            use_select_mouse=use_select_mouse,),
        # Select linked
        ("gpencil.select_linked", {"type": 'L', "value": 'PRESS'}, None),
        ("gpencil.select_linked", {"type": 'L', "value": 'PRESS', "ctrl": True}, None),
        # Select alternate
        ("gpencil.select_alternate", {"type": 'L', "value": 'PRESS', "shift": True}, None),
        # Select grouped
        ("gpencil.select_grouped", {"type": 'G', "value": 'PRESS', "shift": True}, None),
        # Select more/less
        ("gpencil.select_more", {"type": 'NUMPAD_PLUS', "value": 'PRESS', "ctrl": True, "repeat": True}, None),
        ("gpencil.select_less", {"type": 'NUMPAD_MINUS', "value": 'PRESS', "ctrl": True, "repeat": True}, None),]


def _grease_pencil_display():
    return [("wm.context_toggle", {"type": 'Q', "value": 'PRESS', "shift": True},
         {"properties": [("data_path", 'space_data.overlay.use_gpencil_edit_lines')]}),
        ("wm.context_toggle", {"type": 'Q', "value": 'PRESS', "shift": True, "alt": True},
         {"properties": [("data_path", 'space_data.overlay.use_gpencil_multiedit_line_only')]}),]


def km_grease_pencil_stroke_edit_mode(params):
    items = []
    keymap = ("Grease Pencil Stroke Edit Mode",
        {"space_type": 'EMPTY', "region_type": 'WINDOW'},
        {"items": items},)

    items.extend([# Interpolation
        op_tool_optional(("gpencil.interpolate", {"type": 'E', "value": 'PRESS', "ctrl": True}, None),
            (op_tool_cycle, "builtin.interpolate"), params),
        ("gpencil.interpolate_sequence", {"type": 'E', "value": 'PRESS', "shift": True, "ctrl": True}, None),
        # Selection
        *_grease_pencil_selection(params),
        # Duplicate and move selected points
        ("gpencil.duplicate_move", {"type": 'D', "value": 'PRESS', "shift": True}, None),
        # Extrude and move selected points
        op_tool_optional(("gpencil.extrude_move", {"type": 'E', "value": 'PRESS'}, None),
            (op_tool_cycle, "builtin.extrude"), params),
        # Delete
        op_menu("VIEW3D_MT_edit_gpencil_delete", {"type": 'X', "value": 'PRESS'}),
        op_menu("VIEW3D_MT_edit_gpencil_delete", {"type": 'DEL', "value": 'PRESS'}),
        ("gpencil.dissolve", {"type": 'X', "value": 'PRESS', "ctrl": True}, None),
        ("gpencil.dissolve", {"type": 'DEL', "value": 'PRESS', "ctrl": True}, None),
        # Animation menu
        ("gpencil.blank_frame_add", {"type": 'I', "value": 'PRESS', "shift": True}, None),
        ("gpencil.active_frames_delete_all", {"type": 'X', "value": 'PRESS', "shift": True}, None),
        ("gpencil.active_frames_delete_all", {"type": 'DEL', "value": 'PRESS', "shift": True}, None),
        # Separate
        ("gpencil.stroke_separate", {"type": 'P', "value": 'PRESS'}, None),
        # Split and joint strokes
        ("gpencil.stroke_split", {"type": 'V', "value": 'PRESS'}, None),
        ("gpencil.stroke_join", {"type": 'J', "value": 'PRESS', "ctrl": True}, None),
        ("gpencil.stroke_join", {"type": 'J', "value": 'PRESS', "shift": True, "ctrl": True},
         {"properties": [("type", 'JOINCOPY')]}),
        # Close strokes
        ("gpencil.stroke_cyclical_set", {"type": 'F', "value": 'PRESS'},
         {"properties": [("type", 'CLOSE'), ("geometry", True)]}),
        # Copy + paset
        ("gpencil.copy", {"type": 'C', "value": 'PRESS', "ctrl": True}, None),
        ("gpencil.paste", {"type": 'V', "value": 'PRESS', "ctrl": True}, None),
        # Snap
        (op_menu_pie("GPENCIL_MT_snap_pie", {"type": 'S', "value": 'PRESS', "shift": True})
            if not params.legacy else
            op_menu("GPENCIL_MT_snap", {"type": 'S', "value": 'PRESS', "shift": True})),
        # Show/hide
        *_template_items_hide_reveal_actions("gpencil.hide", "gpencil.reveal"),
        ("gpencil.selection_opacity_toggle", {"type": 'H', "value": 'PRESS', "ctrl": True}, None),
        # Display
        *_grease_pencil_display(),
        # Isolate layer
        ("gpencil.layer_isolate", {"type": 'NUMPAD_ASTERIX', "value": 'PRESS'}, None),
        # Move to layer
        op_menu("GPENCIL_MT_move_to_layer", {"type": 'M', "value": 'PRESS'}),
        # Merge Layer
        ("gpencil.layer_merge", {"type": 'M', "value": 'PRESS', "shift": True, "ctrl": True}, None),
        # Transform tools
        ("transform.translate", {"type": params.select_tweak, "value": 'ANY'}, None),
        op_tool_optional(("transform.translate", {"type": 'G', "value": 'PRESS'}, None),
            (op_tool_cycle, "builtin.move"), params),
        op_tool_optional(("transform.rotate", {"type": 'R', "value": 'PRESS'}, None),
            (op_tool_cycle, "builtin.rotate"), params),
        op_tool_optional(("transform.resize", {"type": 'S', "value": 'PRESS'}, None),
            (op_tool_cycle, "builtin.scale"), params),
        op_tool_optional(("transform.tosphere", {"type": 'S', "value": 'PRESS', "shift": True, "alt": True}, None),
            (op_tool_cycle, "builtin.to_sphere"), params),
        op_tool_optional(("transform.shear", {"type": 'S', "value": 'PRESS', "shift": True, "ctrl": True, "alt": True}, None),
            (op_tool_cycle, "builtin.shear"), params),
        ("transform.mirror", {"type": 'M', "value": 'PRESS', "ctrl": True}, None),
        op_tool_optional(("transform.bend", {"type": 'W', "value": 'PRESS', "shift": True}, None),
            (op_tool_cycle, "builtin.bend"), params),
        op_tool_optional(("transform.transform", {"type": 'S', "value": 'PRESS', "alt": True},
             {"properties": [("mode", 'GPENCIL_SHRINKFATTEN')]}),
            (op_tool_cycle, "builtin.radius"), params),
        ("transform.transform", {"type": 'F', "value": 'PRESS', "shift": True},
         {"properties": [("mode", 'GPENCIL_OPACITY')]}),
        # Proportional editing.
        *_template_items_proportional_editing(params, connected=True, toggle_data_path='tool_settings.use_proportional_edit'),
        # Curve edit mode toggle.
        ("wm.context_toggle", {"type": 'U', "value": 'PRESS'},
         {"properties": [("data_path", 'gpencil_data.use_curve_edit')]}),
        # Add menu
        ("object.gpencil_add", {"type": 'A', "value": 'PRESS', "shift": True}, None),
        # Vertex group menu
        op_menu("GPENCIL_MT_gpencil_vertex_group", {"type": 'G', "value": 'PRESS', "ctrl": True}),
        # Select mode
        ("gpencil.selectmode_toggle", {"type": 'ONE', "value": 'PRESS'},
         {"properties": [("mode", 0)]}),
        ("gpencil.selectmode_toggle", {"type": 'TWO', "value": 'PRESS'},
         {"properties": [("mode", 1)]}),
        ("gpencil.selectmode_toggle", {"type": 'THREE', "value": 'PRESS'},
         {"properties": [("mode", 2)]}),
        # Active layer
        op_menu("GPENCIL_MT_layer_active", {"type": 'Y', "value": 'PRESS'}),
        # Keyframe menu
        op_menu("VIEW3D_MT_gpencil_animation", {"type": 'I', "value": 'PRESS'}),
        # Context menu
        *_template_items_context_menu("VIEW3D_MT_gpencil_edit_context_menu", params.context_menu_event),])

    if params.legacy:
        items.extend([# Convert to geometry
            ("gpencil.convert", {"type": 'C', "value": 'PRESS', "alt": True}, None),])

    return keymap


def km_grease_pencil_stroke_curve_edit_mode(_params):
    items = []
    keymap = ("Grease Pencil Stroke Curve Edit Mode",
        {"space_type": 'EMPTY', "region_type": 'WINDOW'},
        {"items": items},)

    items.extend([# Set handle type
        ("gpencil.stroke_editcurve_set_handle_type", {"type": 'V', "value": 'PRESS'}, None),])

    return keymap


def km_grease_pencil_stroke_paint_mode(params):
    items = []
    keymap = ("Grease Pencil Stroke Paint Mode",
        {"space_type": 'EMPTY', "region_type": 'WINDOW'},
        {"items": items},)

    items.extend([# Brush strength
        ("wm.radial_control", {"type": 'F', "value": 'PRESS', "shift": True},
         {"properties": [("data_path_primary", 'tool_settings.gpencil_paint.brush.gpencil_settings.pen_strength')]}),
        # Brush size
        ("wm.radial_control", {"type": 'F', "value": 'PRESS'},
         {"properties": [("data_path_primary", 'tool_settings.gpencil_paint.brush.size')]}),
        # Increase/Decrease brush size
        ("brush.scale_size", {"type": 'LEFT_BRACKET', "value": 'PRESS', "repeat": True},
         {"properties": [("scalar", 0.9)]}),
        ("brush.scale_size", {"type": 'RIGHT_BRACKET', "value": 'PRESS', "repeat": True},
         {"properties": [("scalar", 1.0 / 0.9)]}),
        # Draw delete menu
        op_menu("GPENCIL_MT_gpencil_draw_delete", {"type": 'X', "value": 'PRESS'}),
        # Animation menu
        ("gpencil.blank_frame_add", {"type": 'I', "value": 'PRESS', "shift": True}, None),
        ("gpencil.active_frames_delete_all", {"type": 'X', "value": 'PRESS', "shift": True}, None),
        ("gpencil.active_frames_delete_all", {"type": 'DEL', "value": 'PRESS', "shift": True}, None),
        # Interpolation
        op_tool_optional(("gpencil.interpolate", {"type": 'E', "value": 'PRESS', "ctrl": True}, None),
            (op_tool_cycle, "builtin.interpolate"), params),
        ("gpencil.interpolate_sequence", {"type": 'E', "value": 'PRESS', "shift": True, "ctrl": True}, None),
        # Show/hide
        *_template_items_hide_reveal_actions("gpencil.hide", "gpencil.reveal"),
        # Active layer
        op_menu("GPENCIL_MT_layer_active", {"type": 'Y', "value": 'PRESS'}),
        # Merge Layer
        ("gpencil.layer_merge", {"type": 'M', "value": 'PRESS', "shift": True, "ctrl": True}, None),
        # Active material
        op_menu("GPENCIL_MT_material_active", {"type": 'U', "value": 'PRESS'}),
        # Keyframe menu
        op_menu("VIEW3D_MT_gpencil_animation", {"type": 'I', "value": 'PRESS'}),
        # Draw context menu
        *_template_items_context_panel("VIEW3D_PT_gpencil_draw_context_menu", params.context_menu_event),])

    return keymap


def km_grease_pencil_stroke_paint_draw_brush(params):
    items = []
    keymap = ("Grease Pencil Stroke Paint (Draw brush)",
        {"space_type": 'EMPTY', "region_type": 'WINDOW'},
        {"items": items},)

    items.extend([# Draw
        ("gpencil.draw", {"type": 'LEFTMOUSE', "value": 'PRESS'},
         {"properties": [("mode", 'DRAW'), ("wait_for_input", False)]}),
        ("gpencil.draw", {"type": 'LEFTMOUSE', "value": 'PRESS', "shift": True},
         {"properties": [("mode", 'DRAW'), ("wait_for_input", False)]}),
        # Draw - straight lines
        ("gpencil.draw", {"type": 'LEFTMOUSE', "value": 'PRESS', "alt": True},
         {"properties": [("mode", 'DRAW_STRAIGHT'), ("wait_for_input", False)]}),
        # Erase
        ("gpencil.draw", {"type": 'LEFTMOUSE', "value": 'PRESS', "ctrl": True},
         {"properties": [("mode", 'ERASER'), ("wait_for_input", False)]}),
        # Constrain Guides Speedlines
        # Freehand
        ("gpencil.draw", {"type": 'O', "value": 'PRESS'}, None),
        ("gpencil.draw", {"type": 'J', "value": 'PRESS'}, None),
        ("gpencil.draw", {"type": 'J', "value": 'PRESS', "alt": True}, None),
        ("gpencil.draw", {"type": 'J', "value": 'PRESS', "shift": True}, None),
        ("gpencil.draw", {"type": 'K', "value": 'PRESS'}, None),
        ("gpencil.draw", {"type": 'K', "value": 'PRESS', "alt": True}, None),
        ("gpencil.draw", {"type": 'K', "value": 'PRESS', "shift": True}, None),
        ("gpencil.draw", {"type": 'L', "value": 'PRESS'}, None),
        ("gpencil.draw", {"type": 'L', "value": 'PRESS', "alt": True}, None),
        ("gpencil.draw", {"type": 'L', "value": 'PRESS', "ctrl": True}, None),
        ("gpencil.draw", {"type": 'V', "value": 'PRESS'}, None),
        # Mirror or flip
        ("gpencil.draw", {"type": 'M', "value": 'PRESS'}, None),
        # Mode
        ("gpencil.draw", {"type": 'C', "value": 'PRESS'}, None),
        # Set reference point
        ("gpencil.draw", {"type": 'C', "value": 'PRESS', "alt": True}, None),
        # Tablet Mappings for Drawing ------------------ */
        # For now, only support direct drawing using the eraser, as most users
        # using a tablet
        # may still want to use that as their primary pointing device!
        ("gpencil.draw", {"type": 'ERASER', "value": 'PRESS'},
         {"properties": [("mode", 'ERASER'), ("wait_for_input", False)]}),
        # Selected (used by eraser)
        # Box select
        ("gpencil.select_box", {"type": 'B', "value": 'PRESS'}, None),
        # Lasso select
        ("gpencil.select_lasso", {"type": params.action_tweak, "value": 'ANY', "ctrl": True, "alt": True}, None),])

    return keymap


def km_grease_pencil_stroke_paint_erase(params):
    items = []
    keymap = ("Grease Pencil Stroke Paint (Erase)",
        {"space_type": 'EMPTY', "region_type": 'WINDOW'},
        {"items": items},)

    items.extend([# Erase
        ("gpencil.draw", {"type": 'LEFTMOUSE', "value": 'PRESS'},
         {"properties": [("mode", 'ERASER'), ("wait_for_input", False)]}),
        ("gpencil.draw", {"type": 'ERASER', "value": 'PRESS'},
         {"properties": [("mode", 'ERASER'), ("wait_for_input", False)]}),
        # Box select (used by eraser)
        ("gpencil.select_box", {"type": 'B', "value": 'PRESS'}, None),
        # Lasso select
        ("gpencil.select_lasso", {"type": params.action_tweak, "value": 'ANY', "ctrl": True, "alt": True}, None),])

    return keymap


def km_grease_pencil_stroke_paint_fill(_params):
    items = []
    keymap = ("Grease Pencil Stroke Paint (Fill)",
        {"space_type": 'EMPTY', "region_type": 'WINDOW'},
        {"items": items},)

    items.extend([# Fill
        ("gpencil.fill", {"type": 'LEFTMOUSE', "value": 'PRESS'},
         {"properties": [("on_back", False)]}),
        ("gpencil.fill", {"type": 'LEFTMOUSE', "value": 'PRESS', "ctrl": True},
         {"properties": [("on_back", False)]}),
        # If press alternate key, the brush now it's for drawing areas
        ("gpencil.draw", {"type": 'LEFTMOUSE', "value": 'PRESS', "shift": True},
         {"properties": [("mode", 'DRAW'),
             ("wait_for_input", False),
             ("disable_straight", True),
             ("disable_stabilizer", True),]}),
        # If press alternative key, the brush now it's for drawing lines
        ("gpencil.draw", {"type": 'LEFTMOUSE', "value": 'PRESS', "alt": True},
         {"properties": [("mode", 'DRAW'),
             ("wait_for_input", False),
             ("disable_straight", True),
             ("disable_stabilizer", True),
             ("disable_fill", True),]}),])

    return keymap


def km_grease_pencil_stroke_paint_tint(_params):
    items = []
    keymap = ("Grease Pencil Stroke Paint (Tint)",
        {"space_type": 'EMPTY', "region_type": 'WINDOW'},
        {"items": items},)

    items.extend([# Tint
        ("gpencil.vertex_paint", {"type": 'LEFTMOUSE', "value": 'PRESS'},
         {"properties": [("wait_for_input", False)]}),
        ("gpencil.vertex_paint", {"type": 'LEFTMOUSE', "value": 'PRESS', "ctrl": True},
         {"properties": [("wait_for_input", False)]}),])

    return keymap


def km_grease_pencil_stroke_sculpt_mode(params):
    items = []
    keymap = ("Grease Pencil Stroke Sculpt Mode",
        {"space_type": 'EMPTY', "region_type": 'WINDOW'},
        {"items": items})

    items.extend([# Selection
        *_grease_pencil_selection(params, use_select_mouse=False),

        # Brush strength
        ("wm.radial_control", {"type": 'F', "value": 'PRESS', "shift": True},
         {"properties": [("data_path_primary", 'tool_settings.gpencil_sculpt_paint.brush.strength')]}),
        # Brush size
        ("wm.radial_control", {"type": 'F', "value": 'PRESS'},
         {"properties": [("data_path_primary", 'tool_settings.gpencil_sculpt_paint.brush.size')]}),
        # Increase/Decrease brush size
        ("brush.scale_size", {"type": 'LEFT_BRACKET', "value": 'PRESS', "repeat": True},
         {"properties": [("scalar", 0.9)]}),
        ("brush.scale_size", {"type": 'RIGHT_BRACKET', "value": 'PRESS', "repeat": True},
         {"properties": [("scalar", 1.0 / 0.9)]}),
        # Copy
        ("gpencil.copy", {"type": 'C', "value": 'PRESS', "ctrl": True}, None),
        # Display
        *_grease_pencil_display(),
        # Keyframe menu
        ("gpencil.blank_frame_add", {"type": 'I', "value": 'PRESS', "shift": True}, None),
        ("gpencil.active_frames_delete_all", {"type": 'X', "value": 'PRESS', "shift": True}, None),
        ("gpencil.active_frames_delete_all", {"type": 'DEL', "value": 'PRESS', "shift": True}, None),
        # Active layer
        op_menu("GPENCIL_MT_layer_active", {"type": 'Y', "value": 'PRESS'}),
        # Merge Layer
        ("gpencil.layer_merge", {"type": 'M', "value": 'PRESS', "shift": True, "ctrl": True}, None),
        # Keyframe menu
        op_menu("VIEW3D_MT_gpencil_animation", {"type": 'I', "value": 'PRESS'}),
        # Context menu
        *_template_items_context_panel("VIEW3D_PT_gpencil_sculpt_context_menu", params.context_menu_event),])

    return keymap


def km_grease_pencil_stroke_sculpt_smooth(_params):
    items = []
    keymap = ("Grease Pencil Stroke Sculpt (Smooth)",
        {"space_type": 'EMPTY', "region_type": 'WINDOW'},
        {"items": items},)

    items.extend([("gpencil.sculpt_paint", {"type": 'LEFTMOUSE', "value": 'PRESS'},
         {"properties": [("wait_for_input", False)]}),
        ("gpencil.sculpt_paint", {"type": 'LEFTMOUSE', "value": 'PRESS', "ctrl": True},
         {"properties": [("wait_for_input", False)]}),
        ("gpencil.sculpt_paint", {"type": 'LEFTMOUSE', "value": 'PRESS', "shift": True},
         {"properties": [("wait_for_input", False)]}),])

    return keymap


def km_grease_pencil_stroke_sculpt_thickness(_params):
    items = []
    keymap = ("Grease Pencil Stroke Sculpt (Thickness)",
        {"space_type": 'EMPTY', "region_type": 'WINDOW'},
        {"items": items},)

    items.extend([("gpencil.sculpt_paint", {"type": 'LEFTMOUSE', "value": 'PRESS'},
         {"properties": [("wait_for_input", False)]}),
        ("gpencil.sculpt_paint", {"type": 'LEFTMOUSE', "value": 'PRESS', "ctrl": True},
         {"properties": [("wait_for_input", False)]}),
        ("gpencil.sculpt_paint", {"type": 'LEFTMOUSE', "value": 'PRESS', "shift": True},
         {"properties": [("wait_for_input", False)]}),])

    return keymap


def km_grease_pencil_stroke_sculpt_strength(_params):
    items = []
    keymap = ("Grease Pencil Stroke Sculpt (Strength)",
        {"space_type": 'EMPTY', "region_type": 'WINDOW'},
        {"items": items},)

    items.extend([("gpencil.sculpt_paint", {"type": 'LEFTMOUSE', "value": 'PRESS'},
         {"properties": [("wait_for_input", False)]}),
        ("gpencil.sculpt_paint", {"type": 'LEFTMOUSE', "value": 'PRESS', "ctrl": True},
         {"properties": [("wait_for_input", False)]}),
        ("gpencil.sculpt_paint", {"type": 'LEFTMOUSE', "value": 'PRESS', "shift": True},
         {"properties": [("wait_for_input", False)]}),])

    return keymap


def km_grease_pencil_stroke_sculpt_grab(_params):
    items = []
    keymap = ("Grease Pencil Stroke Sculpt (Grab)",
        {"space_type": 'EMPTY', "region_type": 'WINDOW'},
        {"items": items},)

    items.extend([("gpencil.sculpt_paint", {"type": 'LEFTMOUSE', "value": 'PRESS'},
         {"properties": [("wait_for_input", False)]}),
        ("gpencil.sculpt_paint", {"type": 'LEFTMOUSE', "value": 'PRESS', "ctrl": True},
         {"properties": [("wait_for_input", False)]}),
        ("gpencil.sculpt_paint", {"type": 'LEFTMOUSE', "value": 'PRESS', "shift": True},
         {"properties": [("wait_for_input", False)]}),])

    return keymap


def km_grease_pencil_stroke_sculpt_push(_params):
    items = []
    keymap = ("Grease Pencil Stroke Sculpt (Push)",
        {"space_type": 'EMPTY', "region_type": 'WINDOW'},
        {"items": items},)

    items.extend([("gpencil.sculpt_paint", {"type": 'LEFTMOUSE', "value": 'PRESS'},
         {"properties": [("wait_for_input", False)]}),
        ("gpencil.sculpt_paint", {"type": 'LEFTMOUSE', "value": 'PRESS', "ctrl": True},
         {"properties": [("wait_for_input", False)]}),
        ("gpencil.sculpt_paint", {"type": 'LEFTMOUSE', "value": 'PRESS', "shift": True},
         {"properties": [("wait_for_input", False)]}),])

    return keymap


def km_grease_pencil_stroke_sculpt_twist(_params):
    items = []
    keymap = ("Grease Pencil Stroke Sculpt (Twist)",
        {"space_type": 'EMPTY', "region_type": 'WINDOW'},
        {"items": items},)

    items.extend([("gpencil.sculpt_paint", {"type": 'LEFTMOUSE', "value": 'PRESS'},
         {"properties": [("wait_for_input", False)]}),
        ("gpencil.sculpt_paint", {"type": 'LEFTMOUSE', "value": 'PRESS', "ctrl": True},
         {"properties": [("wait_for_input", False)]}),
        ("gpencil.sculpt_paint", {"type": 'LEFTMOUSE', "value": 'PRESS', "shift": True},
         {"properties": [("wait_for_input", False)]}),])

    return keymap


def km_grease_pencil_stroke_sculpt_pinch(_params):
    items = []
    keymap = ("Grease Pencil Stroke Sculpt (Pinch)",
        {"space_type": 'EMPTY', "region_type": 'WINDOW'},
        {"items": items},)

    items.extend([("gpencil.sculpt_paint", {"type": 'LEFTMOUSE', "value": 'PRESS'},
         {"properties": [("wait_for_input", False)]}),
        ("gpencil.sculpt_paint", {"type": 'LEFTMOUSE', "value": 'PRESS', "ctrl": True},
         {"properties": [("wait_for_input", False)]}),
        ("gpencil.sculpt_paint", {"type": 'LEFTMOUSE', "value": 'PRESS', "shift": True},
         {"properties": [("wait_for_input", False)]}),])

    return keymap


def km_grease_pencil_stroke_sculpt_randomize(_params):
    items = []
    keymap = ("Grease Pencil Stroke Sculpt (Randomize)",
        {"space_type": 'EMPTY', "region_type": 'WINDOW'},
        {"items": items},)

    items.extend([("gpencil.sculpt_paint", {"type": 'LEFTMOUSE', "value": 'PRESS'},
         {"properties": [("wait_for_input", False)]}),
        ("gpencil.sculpt_paint", {"type": 'LEFTMOUSE', "value": 'PRESS', "ctrl": True},
         {"properties": [("wait_for_input", False)]}),
        ("gpencil.sculpt_paint", {"type": 'LEFTMOUSE', "value": 'PRESS', "shift": True},
         {"properties": [("wait_for_input", False)]}),])

    return keymap


def km_grease_pencil_stroke_sculpt_clone(_params):
    items = []
    keymap = ("Grease Pencil Stroke Sculpt (Clone)",
        {"space_type": 'EMPTY', "region_type": 'WINDOW'},
        {"items": items},)

    items.extend([("gpencil.sculpt_paint", {"type": 'LEFTMOUSE', "value": 'PRESS'},
         {"properties": [("wait_for_input", False)]}),
        ("gpencil.sculpt_paint", {"type": 'LEFTMOUSE', "value": 'PRESS', "ctrl": True},
         {"properties": [("wait_for_input", False)]}),
        ("gpencil.sculpt_paint", {"type": 'LEFTMOUSE', "value": 'PRESS', "shift": True},
         {"properties": [("wait_for_input", False)]}),])

    return keymap


def km_grease_pencil_stroke_weight_mode(params):
    items = []
    keymap = ("Grease Pencil Stroke Weight Mode",
        {"space_type": 'EMPTY', "region_type": 'WINDOW'},
        {"items": items},)

    items.extend([# Brush strength
        ("wm.radial_control", {"type": 'F', "value": 'PRESS', "shift": True},
         {"properties": [("data_path_primary", 'tool_settings.gpencil_weight_paint.brush.strength')]}),
        # Brush size
        ("wm.radial_control", {"type": 'F', "value": 'PRESS'},
         {"properties": [("data_path_primary", 'tool_settings.gpencil_weight_paint.brush.size')]}),
        # Increase/Decrease brush size
        ("brush.scale_size", {"type": 'LEFT_BRACKET', "value": 'PRESS', "repeat": True},
         {"properties": [("scalar", 0.9)]}),
        ("brush.scale_size", {"type": 'RIGHT_BRACKET', "value": 'PRESS', "repeat": True},
         {"properties": [("scalar", 1.0 / 0.9)]}),
        # Display
        *_grease_pencil_display(),
        # Keyframe menu
        ("gpencil.blank_frame_add", {"type": 'I', "value": 'PRESS', "shift": True}, None),
        ("gpencil.active_frames_delete_all", {"type": 'X', "value": 'PRESS', "shift": True}, None),
        ("gpencil.active_frames_delete_all", {"type": 'DEL', "value": 'PRESS', "shift": True}, None),
        # Active layer
        op_menu("GPENCIL_MT_layer_active", {"type": 'Y', "value": 'PRESS'}),
        # Merge Layer
        ("gpencil.layer_merge", {"type": 'M', "value": 'PRESS', "shift": True, "ctrl": True}, None),
        # Keyframe menu
        op_menu("VIEW3D_MT_gpencil_animation", {"type": 'I', "value": 'PRESS'}),
        # Context menu
        *_template_items_context_panel("VIEW3D_PT_gpencil_weight_context_menu", params.context_menu_event),])

    if params.select_mouse == 'LEFTMOUSE':
        # Bone selection for combined weight paint + pose mode.
        items.extend([("view3d.select", {"type": 'LEFTMOUSE', "value": 'PRESS', "ctrl": True}, None),])

    return keymap


def km_grease_pencil_stroke_weight_draw(_params):
    items = []
    keymap = ("Grease Pencil Stroke Weight (Draw)",
        {"space_type": 'EMPTY', "region_type": 'WINDOW'},
        {"items": items},)

    items.extend([# Draw
        ("gpencil.weight_paint", {"type": 'LEFTMOUSE', "value": 'PRESS'},
         {"properties": [("wait_for_input", False)]}),])

    return keymap


def km_grease_pencil_stroke_vertex_mode(params):
    items = []
    keymap = ("Grease Pencil Stroke Vertex Mode",
        {"space_type": 'EMPTY', "region_type": 'WINDOW'},
        {"items": items},)

    items.extend([# Selection
        *_grease_pencil_selection(params, use_select_mouse=False),
        # Brush strength
        ("wm.radial_control", {"type": 'F', "value": 'PRESS', "shift": True},
         {"properties": [("data_path_primary", 'tool_settings.gpencil_vertex_paint.brush.gpencil_settings.pen_strength'),]}),
        # Brush size
        ("wm.radial_control", {"type": 'F', "value": 'PRESS'},
         {"properties": [("data_path_primary", 'tool_settings.gpencil_vertex_paint.brush.size')]}),
        # Increase/Decrease brush size
        ("brush.scale_size", {"type": 'LEFT_BRACKET', "value": 'PRESS', "repeat": True},
         {"properties": [("scalar", 0.9)]}),
        ("brush.scale_size", {"type": 'RIGHT_BRACKET', "value": 'PRESS', "repeat": True},
         {"properties": [("scalar", 1.0 / 0.9)]}),
        # Display
        *_grease_pencil_display(),
        # Tools
        op_tool("builtin_brush.Draw", {"type": 'D', "value": 'PRESS'}),
        # Keyframe menu
        ("gpencil.blank_frame_add", {"type": 'I', "value": 'PRESS', "shift": True}, None),
        ("gpencil.active_frames_delete_all", {"type": 'X', "value": 'PRESS', "shift": True}, None),
        ("gpencil.active_frames_delete_all", {"type": 'DEL', "value": 'PRESS', "shift": True}, None),
        # Active layer
        op_menu("GPENCIL_MT_layer_active", {"type": 'Y', "value": 'PRESS'}),
        # Merge Layer
        ("gpencil.layer_merge", {"type": 'M', "value": 'PRESS', "shift": True, "ctrl": True}, None),
        # Keyframe menu
        op_menu("VIEW3D_MT_gpencil_animation", {"type": 'I', "value": 'PRESS'}),
        # Vertex Paint context menu
        op_panel("VIEW3D_PT_gpencil_vertex_context_menu", params.context_menu_event),])

    return keymap


def km_grease_pencil_stroke_vertex_draw(_params):
    items = []
    keymap = ("Grease Pencil Stroke Vertex (Draw)",
        {"space_type": 'EMPTY', "region_type": 'WINDOW'},
        {"items": items},)

    items.extend([# Tint
        ("gpencil.vertex_paint", {"type": 'LEFTMOUSE', "value": 'PRESS'},
         {"properties": [("wait_for_input", False)]}),
        ("gpencil.vertex_paint", {"type": 'LEFTMOUSE', "value": 'PRESS', "ctrl": True},
         {"properties": [("wait_for_input", False)]}),
        # Brush strength
        ("wm.radial_control", {"type": 'F', "value": 'PRESS', "shift": True},
         {"properties": [("data_path_primary", 'tool_settings.gpencil_vertex_paint.brush.gpencil_settings.pen_strength'),]}),
        # Brush size
        ("wm.radial_control", {"type": 'F', "value": 'PRESS'},
         {"properties": [("data_path_primary", 'tool_settings.gpencil_vertex_paint.brush.size')]}),])

    return keymap


def km_grease_pencil_stroke_vertex_blur(_params):
    items = []
    keymap = ("Grease Pencil Stroke Vertex (Blur)",
        {"space_type": 'EMPTY', "region_type": 'WINDOW'},
        {"items": items},)

    items.extend([# Tint
        ("gpencil.vertex_paint", {"type": 'LEFTMOUSE', "value": 'PRESS'},
         {"properties": [("wait_for_input", False)]}),
        # Brush strength
        ("wm.radial_control", {"type": 'F', "value": 'PRESS', "shift": True},
         {"properties": [("data_path_primary", 'tool_settings.gpencil_vertex_paint.brush.gpencil_settings.pen_strength'),]}),
        # Brush size
        ("wm.radial_control", {"type": 'F', "value": 'PRESS'},
         {"properties": [("data_path_primary", 'tool_settings.gpencil_vertex_paint.brush.size')]}),])

    return keymap


def km_grease_pencil_stroke_vertex_average(_params):
    items = []
    keymap = ("Grease Pencil Stroke Vertex (Average)",
        {"space_type": 'EMPTY', "region_type": 'WINDOW'},
        {"items": items},)

    items.extend([# Tint
        ("gpencil.vertex_paint", {"type": 'LEFTMOUSE', "value": 'PRESS'},
         {"properties": [("wait_for_input", False)]}),
        ("gpencil.vertex_paint", {"type": 'LEFTMOUSE', "value": 'PRESS', "ctrl": True},
         {"properties": [("wait_for_input", False)]}),
        # Brush strength
        ("wm.radial_control", {"type": 'F', "value": 'PRESS', "shift": True},
         {"properties": [("data_path_primary", 'tool_settings.gpencil_vertex_paint.brush.gpencil_settings.pen_strength')],
          }),
        # Brush size
        ("wm.radial_control", {"type": 'F', "value": 'PRESS'},
         {"properties": [("data_path_primary", 'tool_settings.gpencil_vertex_paint.brush.size')]}),])

    return keymap


def km_grease_pencil_stroke_vertex_smear(_params):
    items = []
    keymap = ("Grease Pencil Stroke Vertex (Smear)",
        {"space_type": 'EMPTY', "region_type": 'WINDOW'},
        {"items": items},)

    items.extend([# Tint
        ("gpencil.vertex_paint", {"type": 'LEFTMOUSE', "value": 'PRESS'},
         {"properties": [("wait_for_input", False)]}),
        # Brush strength
        ("wm.radial_control", {"type": 'F', "value": 'PRESS', "shift": True},
         {"properties": [("data_path_primary", 'tool_settings.gpencil_vertex_paint.brush.gpencil_settings.pen_strength'),]}),
        # Brush size
        ("wm.radial_control", {"type": 'F', "value": 'PRESS'},
         {"properties": [("data_path_primary", 'tool_settings.gpencil_vertex_paint.brush.size')]}),])

    return keymap


def km_grease_pencil_stroke_vertex_replace(_params):
    items = []
    keymap = ("Grease Pencil Stroke Vertex (Replace)",
        {"space_type": 'EMPTY', "region_type": 'WINDOW'},
        {"items": items},)

    items.extend([# Tint
        ("gpencil.vertex_paint", {"type": 'LEFTMOUSE', "value": 'PRESS'},
         {"properties": [("wait_for_input", False)]}),
        # Brush size
        ("wm.radial_control", {"type": 'F', "value": 'PRESS'},
         {"properties": [("data_path_primary", 'tool_settings.gpencil_vertex_paint.brush.size')]}),])

    return keymap


def km_face_mask(params):
    items = []
    keymap = ("Paint Face Mask (Weight, Vertex, Texture)",
        {"space_type": 'EMPTY', "region_type": 'WINDOW'},
        {"items": items},)

    items.extend([*_template_items_select_actions(params, "paint.face_select_all"),
        *_template_items_hide_reveal_actions("paint.face_select_hide", "paint.face_select_reveal"),
        ("paint.face_select_linked", {"type": 'L', "value": 'PRESS', "ctrl": True}, None),
        ("paint.face_select_linked_pick", {"type": 'L', "value": 'PRESS'},
         {"properties": [("deselect", False)]}),
        ("paint.face_select_linked_pick", {"type": 'L', "value": 'PRESS', "shift": True},
         {"properties": [("deselect", True)]}),])

    return keymap


def km_weight_paint_vertex_selection(params):
    items = []
    keymap = ("Paint Vertex Selection (Weight, Vertex)",
        {"space_type": 'EMPTY', "region_type": 'WINDOW'},
        {"items": items},)

    items.extend([*_template_items_select_actions(params, "paint.vert_select_all"),
        ("view3d.select_box", {"type": 'B', "value": 'PRESS'}, None),
        ("view3d.select_lasso", {"type": params.action_tweak, "value": 'ANY', "ctrl": True},
         {"properties": [("mode", 'ADD')]}),
        ("view3d.select_lasso", {"type": params.action_tweak, "value": 'ANY', "shift": True, "ctrl": True},
         {"properties": [("mode", 'SUB')]}),
        ("view3d.select_circle", {"type": 'C', "value": 'PRESS'}, None),])

    return keymap


def km_pose(params):
    items = []
    keymap = ("Pose",
        {"space_type": 'EMPTY', "region_type": 'WINDOW'},
        {"items": items},)

    items.extend([("object.parent_set", {"type": 'P', "value": 'PRESS', "ctrl": True}, None),
        *_template_items_hide_reveal_actions("pose.hide", "pose.reveal"),
        op_menu("VIEW3D_MT_pose_apply", {"type": 'A', "value": 'PRESS', "ctrl": True}),
        ("pose.rot_clear", {"type": 'R', "value": 'PRESS', "alt": True}, None),
        ("pose.loc_clear", {"type": 'G', "value": 'PRESS', "alt": True}, None),
        ("pose.scale_clear", {"type": 'S', "value": 'PRESS', "alt": True}, None),
        ("pose.quaternions_flip", {"type": 'F', "value": 'PRESS', "alt": True}, None),
        ("pose.rotation_mode_set", {"type": 'R', "value": 'PRESS', "ctrl": True}, None),
        ("pose.copy", {"type": 'C', "value": 'PRESS', "ctrl": True}, None),
        ("pose.paste", {"type": 'V', "value": 'PRESS', "ctrl": True},
         {"properties": [("flipped", False)]}),
        ("pose.paste", {"type": 'V', "value": 'PRESS', "shift": True, "ctrl": True},
         {"properties": [("flipped", True)]}),
        *_template_items_select_actions(params, "pose.select_all"),
        ("pose.select_parent", {"type": 'P', "value": 'PRESS', "shift": True}, None),
        ("pose.select_hierarchy", {"type": 'LEFT_BRACKET', "value": 'PRESS', "repeat": True},
         {"properties": [("direction", 'PARENT'), ("extend", False)]}),
        ("pose.select_hierarchy", {"type": 'LEFT_BRACKET', "value": 'PRESS', "shift": True, "repeat": True},
         {"properties": [("direction", 'PARENT'), ("extend", True)]}),
        ("pose.select_hierarchy", {"type": 'RIGHT_BRACKET', "value": 'PRESS', "repeat": True},
         {"properties": [("direction", 'CHILD'), ("extend", False)]}),
        ("pose.select_hierarchy", {"type": 'RIGHT_BRACKET', "value": 'PRESS', "shift": True, "repeat": True},
         {"properties": [("direction", 'CHILD'), ("extend", True)]}),
        ("pose.select_linked", {"type": 'L', "value": 'PRESS', "ctrl": True}, None),
        ("pose.select_linked_pick", {"type": 'L', "value": 'PRESS'}, None),
        ("pose.select_grouped", {"type": 'G', "value": 'PRESS', "shift": True}, None),
        ("pose.select_mirror", {"type": 'M', "value": 'PRESS', "shift": True, "ctrl": True}, None),
        ("pose.constraint_add_with_targets", {"type": 'C', "value": 'PRESS', "shift": True, "ctrl": True}, None),
        ("pose.constraints_clear", {"type": 'C', "value": 'PRESS', "ctrl": True, "alt": True}, None),
        ("pose.ik_add", {"type": 'I', "value": 'PRESS', "shift": True}, None),
        ("pose.ik_clear", {"type": 'I', "value": 'PRESS', "ctrl": True, "alt": True}, None),
        op_menu("VIEW3D_MT_pose_group", {"type": 'G', "value": 'PRESS', "ctrl": True}),
        op_menu("VIEW3D_MT_bone_options_toggle", {"type": 'W', "value": 'PRESS', "shift": True}),
        op_menu("VIEW3D_MT_bone_options_enable", {"type": 'W', "value": 'PRESS', "shift": True, "ctrl": True}),
        op_menu("VIEW3D_MT_bone_options_disable", {"type": 'W', "value": 'PRESS', "alt": True}),
        ("armature.layers_show_all", {"type": 'ACCENT_GRAVE', "value": 'PRESS', "ctrl": True}, None),
        ("armature.armature_layers", {"type": 'M', "value": 'PRESS', "shift": True}, None),
        ("pose.bone_layers", {"type": 'M', "value": 'PRESS'}, None),
        ("transform.bbone_resize", {"type": 'S', "value": 'PRESS', "ctrl": True, "alt": True}, None),
        ("anim.keyframe_insert_menu", {"type": 'I', "value": 'PRESS'}, None),
        ("anim.keyframe_delete_v3d", {"type": 'I', "value": 'PRESS', "alt": True}, None),
        ("anim.keying_set_active_set", {"type": 'I', "value": 'PRESS', "shift": True, "ctrl": True, "alt": True}, None),
        ("poselib.browse_interactive", {"type": 'L', "value": 'PRESS', "alt": True}, None),
        ("poselib.pose_add", {"type": 'L', "value": 'PRESS', "shift": True}, None),
        ("poselib.pose_remove", {"type": 'L', "value": 'PRESS', "shift": True, "alt": True}, None),
        ("poselib.pose_rename", {"type": 'L', "value": 'PRESS', "shift": True, "ctrl": True}, None),
        ("pose.push", {"type": 'E', "value": 'PRESS', "ctrl": True}, None),
        ("pose.relax", {"type": 'E', "value": 'PRESS', "alt": True}, None),
        ("pose.breakdown", {"type": 'E', "value": 'PRESS', "shift": True}, None),
        ("pose.blend_to_neighbor", {"type": 'E', "value": 'PRESS', "shift": True, "alt": True}, None),
        op_menu("VIEW3D_MT_pose_propagate", {"type": 'P', "value": 'PRESS', "alt": True}),
        *((("object.hide_collection",
              {"type": NUMBERS_1[i], "value": 'PRESS', "any": True},
              {"properties": [("collection_index", i + 1)]})
             for i in range(10)
             )),
        *_template_items_context_menu("VIEW3D_MT_pose_context_menu", params.context_menu_event),])

    return keymap


def km_object_mode(params):
    items = []
    keymap = ("Object Mode",
        {"space_type": 'EMPTY', "region_type": 'WINDOW'},
        {"items": items},)

    items.extend([*_template_items_proportional_editing(params, connected=False, toggle_data_path='tool_settings.use_proportional_edit_objects'),
        *_template_items_select_actions(params, "object.select_all"),
        ("object.select_more", {"type": 'NUMPAD_PLUS', "value": 'PRESS', "ctrl": True, "repeat": True}, None),
        ("object.select_less", {"type": 'NUMPAD_MINUS', "value": 'PRESS', "ctrl": True, "repeat": True}, None),
        ("object.select_linked", {"type": 'L', "value": 'PRESS', "shift": True}, None),
        ("object.select_grouped", {"type": 'G', "value": 'PRESS', "shift": True}, None),
        ("object.select_hierarchy", {"type": 'LEFT_BRACKET', "value": 'PRESS', "repeat": True},
         {"properties": [("direction", 'PARENT'), ("extend", False)]}),
        ("object.select_hierarchy", {"type": 'LEFT_BRACKET', "value": 'PRESS', "shift": True, "repeat": True},
         {"properties": [("direction", 'PARENT'), ("extend", True)]}),
        ("object.select_hierarchy", {"type": 'RIGHT_BRACKET', "value": 'PRESS', "repeat": True},
         {"properties": [("direction", 'CHILD'), ("extend", False)]}),
        ("object.select_hierarchy", {"type": 'RIGHT_BRACKET', "value": 'PRESS', "shift": True, "repeat": True},
         {"properties": [("direction", 'CHILD'), ("extend", True)]}),
        ("object.parent_set", {"type": 'P', "value": 'PRESS', "ctrl": True}, None),
        ("object.parent_clear", {"type": 'P', "value": 'PRESS', "alt": True}, None),
        ("object.location_clear", {"type": 'G', "value": 'PRESS', "alt": True},
         {"properties": [("clear_delta", False)]}),
        ("object.rotation_clear", {"type": 'R', "value": 'PRESS', "alt": True},
         {"properties": [("clear_delta", False)]}),
        ("object.scale_clear", {"type": 'S', "value": 'PRESS', "alt": True},
         {"properties": [("clear_delta", False)]}),
        ("object.delete", {"type": 'X', "value": 'PRESS'},
         {"properties": [("use_global", False)]}),
        ("object.delete", {"type": 'X', "value": 'PRESS', "shift": True},
         {"properties": [("use_global", True)]}),
        ("object.delete", {"type": 'DEL', "value": 'PRESS'},
         {"properties": [("use_global", False), ("confirm", False)]}),
        ("object.delete", {"type": 'DEL', "value": 'PRESS', "shift": True},
         {"properties": [("use_global", True), ("confirm", False)]}),
        op_menu("VIEW3D_MT_add", {"type": 'A', "value": 'PRESS', "shift": True}),
        op_menu("VIEW3D_MT_object_apply", {"type": 'A', "value": 'PRESS', "ctrl": True}),
        op_menu("VIEW3D_MT_make_links", {"type": 'L', "value": 'PRESS', "ctrl": True}),
        ("object.duplicate_move", {"type": 'D', "value": 'PRESS', "shift": True}, None),
        ("object.duplicate_move_linked", {"type": 'D', "value": 'PRESS', "alt": True}, None),
        ("object.join", {"type": 'J', "value": 'PRESS', "ctrl": True}, None),
        ("wm.context_toggle", {"type": 'PERIOD', "value": 'PRESS', "ctrl": True},
         {"properties": [("data_path", 'tool_settings.use_transform_data_origin')]}),
        ("anim.keyframe_insert_menu", {"type": 'I', "value": 'PRESS'}, None),
        ("anim.keyframe_delete_v3d", {"type": 'I', "value": 'PRESS', "alt": True}, None),
        ("anim.keying_set_active_set", {"type": 'I', "value": 'PRESS', "shift": True, "ctrl": True, "alt": True}, None),
        ("collection.create", {"type": 'G', "value": 'PRESS', "ctrl": True}, None),
        ("collection.objects_remove", {"type": 'G', "value": 'PRESS', "ctrl": True, "alt": True}, None),
        ("collection.objects_remove_all",
         {"type": 'G', "value": 'PRESS', "shift": True, "ctrl": True, "alt": True}, None),
        ("collection.objects_add_active",
         {"type": 'G', "value": 'PRESS', "shift": True, "ctrl": True}, None),
        ("collection.objects_remove_active", {"type": 'G', "value": 'PRESS', "shift": True, "alt": True}, None),
        *_template_items_object_subdivision_set(),
        ("object.move_to_collection", {"type": 'M', "value": 'PRESS'}, None),
        ("object.link_to_collection", {"type": 'M', "value": 'PRESS', "shift": True}, None),
        *_template_items_hide_reveal_actions("object.hide_view_set", "object.hide_view_clear"),
        ("object.hide_collection", {"type": 'H', "value": 'PRESS', "ctrl": True}, None),
        *((("object.hide_collection",
              {"type": NUMBERS_1[i], "value": 'PRESS', "any": True},
              {"properties": [("collection_index", i + 1)]})
             for i in range(10)
             )),
        *_template_items_context_menu("VIEW3D_MT_object_context_menu", params.context_menu_event),])

    if params.legacy:
        items.extend([("object.select_mirror", {"type": 'M', "value": 'PRESS', "shift": True, "ctrl": True}, None),
            ("object.parent_no_inverse_set", {"type": 'P', "value": 'PRESS', "shift": True, "ctrl": True}, None),
            ("object.track_set", {"type": 'T', "value": 'PRESS', "ctrl": True}, None),
            ("object.track_clear", {"type": 'T', "value": 'PRESS', "alt": True}, None),
            ("object.constraint_add_with_targets", {"type": 'C', "value": 'PRESS', "shift": True, "ctrl": True}, None),
            ("object.constraints_clear", {"type": 'C', "value": 'PRESS', "ctrl": True, "alt": True}, None),
            ("object.origin_clear", {"type": 'O', "value": 'PRESS', "alt": True}, None),
            ("object.duplicates_make_real", {"type": 'A', "value": 'PRESS', "shift": True, "ctrl": True}, None),
            op_menu("VIEW3D_MT_make_single_user", {"type": 'U', "value": 'PRESS'}),
            ("object.convert", {"type": 'C', "value": 'PRESS', "alt": True}, None),
            ("object.make_local", {"type": 'L', "value": 'PRESS'}, None),
            ("object.data_transfer", {"type": 'T', "value": 'PRESS', "shift": True, "ctrl": True}, None),])

    return keymap


def km_paint_curve(params):
    items = []
    keymap = ("Paint Curve",
        {"space_type": 'EMPTY', "region_type": 'WINDOW'},
        {"items": items},)

    items.extend([("paintcurve.add_point_slide", {"type": params.action_mouse, "value": 'PRESS', "ctrl": True}, None),
        ("paintcurve.select", {"type": params.select_mouse, "value": 'PRESS'}, None),
        ("paintcurve.select", {"type": params.select_mouse, "value": 'PRESS', "shift": True},
         {"properties": [("extend", True)]}),
        ("paintcurve.slide", {"type": params.action_mouse, "value": 'PRESS'},
         {"properties": [("align", False)]}),
        ("paintcurve.slide", {"type": params.action_mouse, "value": 'PRESS', "shift": True},
         {"properties": [("align", True)]}),
        ("paintcurve.select", {"type": 'A', "value": 'PRESS'},
         {"properties": [("toggle", True)]}),
        ("paintcurve.cursor", {"type": params.action_mouse, "value": 'PRESS', "shift": True, "ctrl": True}, None),
        ("paintcurve.delete_point", {"type": 'X', "value": 'PRESS'}, None),
        ("paintcurve.delete_point", {"type": 'DEL', "value": 'PRESS'}, None),
        ("paintcurve.draw", {"type": 'RET', "value": 'PRESS'}, None),
        ("paintcurve.draw", {"type": 'NUMPAD_ENTER', "value": 'PRESS'}, None),
        ("transform.translate", {"type": 'G', "value": 'PRESS'}, None),
        ("transform.translate", {"type": params.select_tweak, "value": 'ANY'}, None),
        ("transform.rotate", {"type": 'R', "value": 'PRESS'}, None),
        ("transform.resize", {"type": 'S', "value": 'PRESS'}, None),])

    return keymap


def km_curve(params):
    items = []
    keymap = ("Curve",
        {"space_type": 'EMPTY', "region_type": 'WINDOW'},
        {"items": items},)

    items.extend([op_menu("TOPBAR_MT_edit_curve_add", {"type": 'A', "value": 'PRESS', "shift": True}),
        ("curve.handle_type_set", {"type": 'V', "value": 'PRESS'}, None),
        ("curve.vertex_add", {"type": params.action_mouse, "value": 'CLICK', "ctrl": True}, None),
        *_template_items_select_actions(params, "curve.select_all"),
        ("curve.select_row", {"type": 'R', "value": 'PRESS', "shift": True}, None),
        ("curve.select_more", {"type": 'NUMPAD_PLUS', "value": 'PRESS', "ctrl": True, "repeat": True}, None),
        ("curve.select_less", {"type": 'NUMPAD_MINUS', "value": 'PRESS', "ctrl": True, "repeat": True}, None),
        ("curve.select_linked", {"type": 'L', "value": 'PRESS', "ctrl": True}, None),
        ("curve.select_similar", {"type": 'G', "value": 'PRESS', "shift": True}, None),
        ("curve.select_linked_pick", {"type": 'L', "value": 'PRESS'},
         {"properties": [("deselect", False)]}),
        ("curve.select_linked_pick", {"type": 'L', "value": 'PRESS', "shift": True},
         {"properties": [("deselect", True)]}),
        ("curve.shortest_path_pick",
         {"type": params.select_mouse, "value": params.select_mouse_value_fallback, "ctrl": True}, None),
        ("curve.separate", {"type": 'P', "value": 'PRESS'}, None),
        ("curve.split", {"type": 'Y', "value": 'PRESS'}, None),
        op_tool_optional(("curve.extrude_move", {"type": 'E', "value": 'PRESS'}, None),
            (op_tool_cycle, "builtin.extrude"), params),
        ("curve.duplicate_move", {"type": 'D', "value": 'PRESS', "shift": True}, None),
        ("curve.make_segment", {"type": 'F', "value": 'PRESS'}, None),
        ("curve.cyclic_toggle", {"type": 'C', "value": 'PRESS', "alt": True}, None),
        op_menu("VIEW3D_MT_edit_curve_delete", {"type": 'X', "value": 'PRESS'}),
        op_menu("VIEW3D_MT_edit_curve_delete", {"type": 'DEL', "value": 'PRESS'}),
        ("curve.dissolve_verts", {"type": 'X', "value": 'PRESS', "ctrl": True}, None),
        ("curve.dissolve_verts", {"type": 'DEL', "value": 'PRESS', "ctrl": True}, None),
        ("curve.tilt_clear", {"type": 'T', "value": 'PRESS', "alt": True}, None),
        op_tool_optional(("transform.tilt", {"type": 'T', "value": 'PRESS', "ctrl": True}, None),
            (op_tool_cycle, "builtin.tilt"), params),
        ("transform.transform", {"type": 'S', "value": 'PRESS', "alt": True},
         {"properties": [("mode", 'CURVE_SHRINKFATTEN')]}),
        *_template_items_hide_reveal_actions("curve.hide", "curve.reveal"),
        ("curve.normals_make_consistent",
         {"type": 'N', "value": 'PRESS', "ctrl" if params.legacy else "shift": True}, None),
        ("object.vertex_parent_set", {"type": 'P', "value": 'PRESS', "ctrl": True}, None),
        op_menu("VIEW3D_MT_hook", {"type": 'H', "value": 'PRESS', "ctrl": True}),
        *_template_items_proportional_editing(params, connected=True, toggle_data_path='tool_settings.use_proportional_edit'),
        *_template_items_context_menu("VIEW3D_MT_edit_curve_context_menu", params.context_menu_event),])

    return keymap

# Radial control setup helpers, this operator has a lot of properties.
def radial_control_properties_channels(paint, prop, secondary_prop, secondary_rotation=False, color=False, zoom=False, type="float"):
    brush_path = 'tool_settings.' + paint + '.brush'
    channels_path = brush_path + ".channels"
    unified = "tool_settings." + paint + ".channels"

    rotation = 'mask_texture_slot_angle' if secondary_rotation else 'texture_slot_angle'
    return {
        "properties": [("data_path_primary", '%s["%s"].%s_value' % (channels_path, prop, type)),
            ("data_path_secondary", '%s["%s"].%s_value' % (unified, prop, type) if secondary_prop else ''),
            ("use_secondary", '%s["%s"].inherit' % (channels_path, prop) if secondary_prop else ''),
            #("rotation_path", '%s["%s"].float_value' % (channels_path,
            #rotation)),
            #("color_path", brush_path + '.cursor_color_add'),
            #("fill_color_path", brush_path + '.color' if color else ''),
            #("fill_color_override_path", unified_path + '.color' if color else
            #''),
            #("fill_color_override_test_path", unified_path +
            #'.use_unified_color' if color else ''),
            #("zoom_path", 'space_data.zoom' if zoom else ''),
            #("image_id", brush_path + ''),
            #("secondary_tex", secondary_rotation),
        ],
    }


def radial_control_properties(paint, prop, secondary_prop, secondary_rotation=False, color=False, zoom=False):
    brush_path = 'tool_settings.' + paint + '.brush'
    unified_path = 'tool_settings.unified_paint_settings'
    rotation = 'mask_texture_slot.angle' if secondary_rotation else 'texture_slot.angle'
    return {
        "properties": [("data_path_primary", brush_path + '.' + prop),
            ("data_path_secondary", unified_path + '.' + prop if secondary_prop else ''),
            ("use_secondary", unified_path + '.' + secondary_prop if secondary_prop else ''),
            ("rotation_path", brush_path + '.' + rotation),
            ("color_path", brush_path + '.cursor_color_add'),
            ("fill_color_path", brush_path + '.color' if color else ''),
            ("fill_color_override_path", unified_path + '.color' if color else ''),
            ("fill_color_override_test_path", unified_path + '.use_unified_color' if color else ''),
            ("zoom_path", 'space_data.zoom' if zoom else ''),
            ("image_id", brush_path + ''),
            ("secondary_tex", secondary_rotation),],
    }

# Radial controls for the paint and sculpt modes.
def _template_paint_radial_control(paint, rotation=False, secondary_rotation=False, color=False, zoom=False):
    items = []

    items.extend([("wm.radial_control", {"type": 'F', "value": 'PRESS'},
         radial_control_properties(paint, 'size', 'use_unified_size', secondary_rotation=secondary_rotation, color=color, zoom=zoom)),
        ("wm.radial_control", {"type": 'F', "value": 'PRESS', "shift": True},
         radial_control_properties(paint, 'strength', 'use_unified_strength', secondary_rotation=secondary_rotation, color=color)),])

    if rotation:
        items.extend([("wm.radial_control", {"type": 'F', "value": 'PRESS', "ctrl": True},
             radial_control_properties(paint, 'texture_slot.angle', None, color=color)),])

    if secondary_rotation:
        items.extend([("wm.radial_control", {"type": 'F', "value": 'PRESS', "ctrl": True, "alt": True},
             radial_control_properties(paint, 'mask_texture_slot.angle', None, secondary_rotation=secondary_rotation, color=color)),])

    return items


def _template_paint_radial_control_channels(paint, rotation=False, secondary_rotation=False, color=False, zoom=False):
    items = []

    items.extend([("wm.radial_control", {"type": 'F', "value": 'PRESS'},
         radial_control_properties_channels(paint, 'radius', 'use_unified_size', type="float", secondary_rotation=secondary_rotation, color=color, zoom=zoom)),
        ("wm.radial_control", {"type": 'F', "value": 'PRESS', "shift": True},
         radial_control_properties_channels(paint, 'strength', 'use_unified_strength', type="factor", secondary_rotation=secondary_rotation, color=color)),])

    """
    if rotation:
        items.extend([
            ("wm.radial_control", {"type": 'F', "value": 'PRESS', "ctrl": True},
             radial_control_properties_channels(paint, 'texture_slot_angle', None, color=color)),
        ])

    if secondary_rotation:
        items.extend([
            ("wm.radial_control", {"type": 'F', "value": 'PRESS', "ctrl": True, "alt": True},
             radial_control_properties_channels(paint, 'mask_texture_slot_angle', None, secondary_rotation=secondary_rotation, color=color)),
        ])
    """

    return items

def _template_view3d_select(*, type, value, legacy):
    return [("view3d.select",
        {"type": type, "value": value, **{m: True for m in mods}},
        {"properties": [(c, True) for c in props]},) for props, mods in ((("deselect_all",) if not legacy else (), ()),
        (("toggle",), ("shift",)),
        (("center", "object"), ("ctrl",)),
        (("enumerate",), ("alt",)),
        (("toggle", "center"), ("shift", "ctrl")),
        (("center", "enumerate"), ("ctrl", "alt")),
        (("toggle", "enumerate"), ("shift", "alt")),
        (("toggle", "center", "enumerate"), ("shift", "ctrl", "alt")),)]


def _template_view3d_gpencil_select(*, type, value, legacy, use_select_mouse=True):
    return [*([] if not use_select_mouse else [("gpencil.select", {"type": type, "value": value},
             {"properties": [("deselect_all", not legacy)]})]),
        ("gpencil.select", {"type": type, "value": value, "shift": True},
         {"properties": [("extend", True), ("toggle", True)]}),
        # Whole stroke select
        ("gpencil.select", {"type": type, "value": value, "alt": True},
         {"properties": [("entire_strokes", True)]}),
        ("gpencil.select", {"type": type, "value": value, "shift": True, "alt": True},
         {"properties": [("extend", True), ("entire_strokes", True)]}),]


def _template_uv_select(*, type, value, legacy):
    return [("uv.select", {"type": type, "value": value},
         {"properties": [("deselect_all", not legacy)]}),
        ("uv.select", {"type": type, "value": value, "shift": True},
         {"properties": [("extend", True)]}),]


def _template_sequencer_generic_select(*, type, value, legacy):
    return [("sequencer.select",
        {"type": type, "value": value, **{m: True for m in mods}},
        {"properties": [(c, True) for c in props]},) for props, mods in ((("deselect_all",) if not legacy else (), ()),
        (("toggle",), ("shift",)),)]


def _template_sequencer_preview_select(*, type, value, legacy):
    return _template_sequencer_generic_select(type=type, value=value, legacy=legacy,) + [("sequencer.select",
        {"type": type, "value": value, **{m: True for m in mods}},
        {"properties": [(c, True) for c in props]},) for props, mods in ((("center",), ("ctrl",)),
        # TODO:
        # (("enumerate",), ("alt",)),
        (("toggle", "center"), ("shift", "ctrl")),
        # (("center", "enumerate"), ("ctrl", "alt")),
        # (("toggle", "enumerate"), ("shift", "alt")),
        # (("toggle", "center", "enumerate"), ("shift", "ctrl", "alt")),
    )]


def _template_sequencer_timeline_select(*, type, value, legacy):
    return _template_sequencer_generic_select(type=type, value=value, legacy=legacy,) + [("sequencer.select",
        {"type": type, "value": value, **{m: True for m in mods}},
        {"properties": [(c, True) for c in props]},) for props, mods in ((("linked_handle",), ("alt",)),
        (("linked_handle", "extend"), ("shift", "alt",)),

        (("side_of_frame", "linked_time"), ("ctrl",)),
        (("side_of_frame", "linked_time", "extend"), ("ctrl", "shift")),)]


def km_image_paint(params):
    items = []
    keymap = ("Image Paint",
        {"space_type": 'EMPTY', "region_type": 'WINDOW'},
        {"items": items},)

    items.extend([("paint.image_paint", {"type": 'LEFTMOUSE', "value": 'PRESS'},
         {"properties": [("mode", 'NORMAL')]}),
        ("paint.image_paint", {"type": 'LEFTMOUSE', "value": 'PRESS', "ctrl": True},
         {"properties": [("mode", 'INVERT')]}),
        ("paint.brush_colors_flip", {"type": 'X', "value": 'PRESS'}, None),
        ("paint.grab_clone", {"type": 'RIGHTMOUSE', "value": 'PRESS'}, None),
        ("paint.sample_color", {"type": 'S', "value": 'PRESS'}, None),
        ("brush.scale_size", {"type": 'LEFT_BRACKET', "value": 'PRESS', "repeat": True},
         {"properties": [("scalar", 0.9)]}),
        ("brush.scale_size", {"type": 'RIGHT_BRACKET', "value": 'PRESS', "repeat": True},
         {"properties": [("scalar", 1.0 / 0.9)]}),
        *_template_paint_radial_control("image_paint", color=True, zoom=True, rotation=True, secondary_rotation=True),
        ("brush.stencil_control", {"type": 'RIGHTMOUSE', "value": 'PRESS'},
         {"properties": [("mode", 'TRANSLATION')]}),
        ("brush.stencil_control", {"type": 'RIGHTMOUSE', "value": 'PRESS', "shift": True},
         {"properties": [("mode", 'SCALE')]}),
        ("brush.stencil_control", {"type": 'RIGHTMOUSE', "value": 'PRESS', "ctrl": True},
         {"properties": [("mode", 'ROTATION')]}),
        ("brush.stencil_control", {"type": 'RIGHTMOUSE', "value": 'PRESS', "alt": True},
         {"properties": [("mode", 'TRANSLATION'), ("texmode", 'SECONDARY')]}),
        ("brush.stencil_control", {"type": 'RIGHTMOUSE', "value": 'PRESS', "shift": True, "alt": True},
         {"properties": [("mode", 'SCALE'), ("texmode", 'SECONDARY')]}),
        ("brush.stencil_control", {"type": 'RIGHTMOUSE', "value": 'PRESS', "ctrl": True, "alt": True},
         {"properties": [("mode", 'ROTATION'), ("texmode", 'SECONDARY')]}),
        ("wm.context_toggle", {"type": 'M', "value": 'PRESS'},
         {"properties": [("data_path", 'image_paint_object.data.use_paint_mask')]}),
        ("wm.context_toggle", {"type": 'S', "value": 'PRESS', "shift": True},
         {"properties": [("data_path", 'tool_settings.image_paint.brush.use_smooth_stroke')]}),
        op_menu("VIEW3D_MT_angle_control", {"type": 'R', "value": 'PRESS'}),
        ("wm.context_menu_enum", {"type": 'E', "value": 'PRESS'},
         {"properties": [("data_path", 'tool_settings.image_paint.brush.stroke_method')]}),
        *_template_items_context_panel("VIEW3D_PT_paint_texture_context_menu", params.context_menu_event),])

    if params.legacy:
        items.extend(_template_items_legacy_tools_from_numbers())

    return keymap


def km_vertex_paint(params):
    items = []
    keymap = ("Vertex Paint",
        {"space_type": 'EMPTY', "region_type": 'WINDOW'},
        {"items": items},)

    items.extend([("paint.vertex_paint", {"type": 'LEFTMOUSE', "value": 'PRESS'},
         {"properties": [("mode", 'NORMAL')]}),
        ("paint.vertex_paint", {"type": 'LEFTMOUSE', "value": 'PRESS', "ctrl": True},
         {"properties": [("mode", 'INVERT')]}),
        ("paint.brush_colors_flip", {"type": 'X', "value": 'PRESS'}, None),
        ("paint.sample_color", {"type": 'S', "value": 'PRESS'}, None),
        ("paint.vertex_color_set", {"type": 'K', "value": 'PRESS', "shift": True}, None),
        ("brush.scale_size", {"type": 'LEFT_BRACKET', "value": 'PRESS', "repeat": True},
         {"properties": [("scalar", 0.9)]}),
        ("brush.scale_size", {"type": 'RIGHT_BRACKET', "value": 'PRESS', "repeat": True},
         {"properties": [("scalar", 1.0 / 0.9)]}),
        *_template_paint_radial_control("vertex_paint", color=True, rotation=True),
        ("brush.stencil_control", {"type": 'RIGHTMOUSE', "value": 'PRESS'},
         {"properties": [("mode", 'TRANSLATION')]}),
        ("brush.stencil_control", {"type": 'RIGHTMOUSE', "value": 'PRESS', "shift": True},
         {"properties": [("mode", 'SCALE')]}),
        ("brush.stencil_control", {"type": 'RIGHTMOUSE', "value": 'PRESS', "ctrl": True},
         {"properties": [("mode", 'ROTATION')]}),
        ("brush.stencil_control", {"type": 'RIGHTMOUSE', "value": 'PRESS', "alt": True},
         {"properties": [("mode", 'TRANSLATION'), ("texmode", 'SECONDARY')]}),
        ("brush.stencil_control", {"type": 'RIGHTMOUSE', "value": 'PRESS', "shift": True, "alt": True},
         {"properties": [("mode", 'SCALE'), ("texmode", 'SECONDARY')]}),
        ("brush.stencil_control", {"type": 'RIGHTMOUSE', "value": 'PRESS', "ctrl": True, "alt": True},
         {"properties": [("mode", 'ROTATION'), ("texmode", 'SECONDARY')]}),
        ("wm.context_toggle", {"type": 'M', "value": 'PRESS'},
         {"properties": [("data_path", 'vertex_paint_object.data.use_paint_mask')]}),
        ("wm.context_toggle", {"type": 'S', "value": 'PRESS', "shift": True},
         {"properties": [("data_path", 'tool_settings.vertex_paint.brush.use_smooth_stroke')]}),
        op_menu("VIEW3D_MT_angle_control", {"type": 'R', "value": 'PRESS'}),
        ("wm.context_menu_enum", {"type": 'E', "value": 'PRESS'},
         {"properties": [("data_path", 'tool_settings.vertex_paint.brush.stroke_method')]}),
        *_template_items_context_panel("VIEW3D_PT_paint_vertex_context_menu", params.context_menu_event),])

    if params.legacy:
        items.extend(_template_items_legacy_tools_from_numbers())
    else:
        items.append(("wm.context_toggle", {"type": 'V', "value": 'PRESS'},
             {"properties": [("data_path", 'vertex_paint_object.data.use_paint_mask_vertex')]}))

    return keymap


def km_weight_paint(params):
    items = []
    keymap = ("Weight Paint",
        {"space_type": 'EMPTY', "region_type": 'WINDOW'},
        {"items": items},)

    items.extend([("paint.weight_paint", {"type": 'LEFTMOUSE', "value": 'PRESS'}, None),
        ("paint.weight_sample", {"type": params.action_mouse, "value": 'PRESS', "ctrl": True}, None),
        ("paint.weight_sample_group", {"type": params.action_mouse, "value": 'PRESS', "shift": True}, None),
        ("paint.weight_gradient", {"type": 'LEFTMOUSE', "value": 'PRESS', "alt": True},
         {"properties": [("type", 'LINEAR')]}),
        ("paint.weight_gradient", {"type": 'LEFTMOUSE', "value": 'PRESS', "ctrl": True, "alt": True},
         {"properties": [("type", 'RADIAL')]}),
        ("paint.weight_set", {"type": 'K', "value": 'PRESS', "shift": True}, None),
        ("brush.scale_size", {"type": 'LEFT_BRACKET', "value": 'PRESS', "repeat": True},
         {"properties": [("scalar", 0.9)]}),
        ("brush.scale_size", {"type": 'RIGHT_BRACKET', "value": 'PRESS', "repeat": True},
         {"properties": [("scalar", 1.0 / 0.9)]}),
        *_template_paint_radial_control("weight_paint"),
        ("wm.radial_control", {"type": 'F', "value": 'PRESS', "ctrl": True},
         radial_control_properties("weight_paint", 'weight', 'use_unified_weight')),
        ("wm.context_menu_enum", {"type": 'E', "value": 'PRESS'},
         {"properties": [("data_path", 'tool_settings.vertex_paint.brush.stroke_method')]}),
        ("wm.context_toggle", {"type": 'M', "value": 'PRESS'},
         {"properties": [("data_path", 'weight_paint_object.data.use_paint_mask')]}),
        ("wm.context_toggle", {"type": 'V', "value": 'PRESS'},
         {"properties": [("data_path", 'weight_paint_object.data.use_paint_mask_vertex')]}),
        ("wm.context_toggle", {"type": 'S', "value": 'PRESS', "shift": True},
         {"properties": [("data_path", 'tool_settings.weight_paint.brush.use_smooth_stroke')]}),
        op_menu_pie("VIEW3D_MT_wpaint_vgroup_lock_pie", {"type": 'K', "value": 'PRESS'}),
        *_template_items_context_panel("VIEW3D_PT_paint_weight_context_menu", params.context_menu_event),])

    if params.select_mouse == 'LEFTMOUSE':
        # Bone selection for combined weight paint + pose mode.
        items.extend([("view3d.select", {"type": 'LEFTMOUSE', "value": 'PRESS', "ctrl": True}, None),])

    if params.legacy:
        items.extend(_template_items_legacy_tools_from_numbers())

    return keymap


def km_sculpt(params):
    items = []
    keymap = ("Sculpt",
        {"space_type": 'EMPTY', "region_type": 'WINDOW'},
        {"items": items},)

    items.extend([# Brush strokes
        ("sculpt.brush_stroke", {"type": 'LEFTMOUSE', "value": 'PRESS'},
         {"properties": [("mode", 'NORMAL')]}),
        ("sculpt.brush_stroke", {"type": 'LEFTMOUSE', "value": 'PRESS', "ctrl": True},
         {"properties": [("mode", 'INVERT')]}),
        ("sculpt.brush_stroke", {"type": 'LEFTMOUSE', "value": 'PRESS', "shift": True},
         {"properties": [("mode", 'SMOOTH')]}),
        # Face Set by Topology
        ("sculpt.face_set_by_topology", {"type": 'W', "value": 'PRESS', "ctrl": True},
         {"properties": [("mode", "POLY_LOOP"), ("repeat_previous", True)]}),
        # Expand
        ("sculpt.expand", {"type": 'A', "value": 'PRESS', "shift": True},
         {"properties": [("target", "MASK"), ("falloff_type", "GEODESIC"), ("invert", True)]}),
        ("sculpt.expand", {"type": 'A', "value": 'PRESS', "shift": True, "alt": True},
         {"properties": [("target", "MASK"), ("falloff_type", "NORMALS"), ("invert", False)]}),
        ("sculpt.expand", {"type": 'W', "value": 'PRESS', "shift": True},
         {"properties": [("target", "FACE_SETS"),
             ("falloff_type", "GEODESIC"),
             ("invert", False),
             ("use_modify_active", False)]}),
        ("sculpt.expand", {"type": 'W', "value": 'PRESS', "shift": True, "alt": True},
         {"properties": [("target", "FACE_SETS"), ("falloff_type", "BOUNDARY_FACE_SET"),("invert", False), ("use_modify_active", True)]}),
        ("sculpt.expand", {"type": 'W', "value": 'PRESS', "shift": True, "ctrl": True},
         {"properties": [("target", "FACE_SETS"), ("falloff_type", "POLY_LOOP"), ("invert", False), ("use_modify_active", False)]}),
        # Partial Visibility Show/hide
        # Match keys from: `_template_items_hide_reveal_actions`, cannot use
        # because arguments aren't compatible.
        ("sculpt.face_set_change_visibility", {"type": 'H', "value": 'PRESS'},
         {"properties": [("mode", 'TOGGLE')]}),
        ("sculpt.face_set_change_visibility", {"type": 'H', "value": 'PRESS', "shift": True},
         {"properties": [("mode", 'HIDE_ACTIVE')]}),
        ("sculpt.face_set_change_visibility", {"type": 'H', "value": 'PRESS', "alt": True},
         {"properties": [("mode", 'SHOW_ALL')]}),
        # Subdivision levels
        *_template_items_object_subdivision_set(),
        ("object.subdivision_set", {"type": 'PAGE_UP', "value": 'PRESS', "repeat": True},
         {"properties": [("level", 1), ("relative", True)]}),
        ("object.subdivision_set", {"type": 'PAGE_DOWN', "value": 'PRESS', "repeat": True},
         {"properties": [("level", -1), ("relative", True)]}),
        # Mask
        ("paint.mask_flood_fill", {"type": 'M', "value": 'PRESS', "alt": True},
         {"properties": [("mode", 'VALUE'), ("value", 0.0)]}),
        ("paint.mask_flood_fill", {"type": 'I', "value": 'PRESS', "ctrl": True},
         {"properties": [("mode", 'INVERT')]}),
        ("paint.mask_box_gesture", {"type": 'B', "value": 'PRESS'},
         {"properties": [("mode", 'VALUE'), ("value", 0.0)]}),
        ("paint.mask_lasso_gesture", {"type": 'LEFTMOUSE', "value": 'PRESS', "shift": True, "ctrl": True}, None),
        ("wm.context_toggle", {"type": 'M', "value": 'PRESS', "ctrl": True},
         {"properties": [("data_path", 'scene.tool_settings.sculpt.show_mask')]}),
        # Dynamic topology
        ("sculpt.dynamic_topology_toggle", {"type": 'D', "value": 'PRESS', "ctrl": True}, None),
        ("sculpt.dyntopo_detail_size_edit", {"type": 'D', "value": 'PRESS', "shift": True}, None),
        ("sculpt.set_detail_size", {"type": 'D', "value": 'PRESS', "shift": True, "alt": True}, None),
        # Remesh
        ("object.voxel_remesh", {"type": 'R', "value": 'PRESS', "ctrl": True}, None),
        ("object.voxel_size_edit", {"type": 'R', "value": 'PRESS', "shift": True}, None),
        ("object.quadriflow_remesh", {"type": 'R', "value": 'PRESS', "ctrl": True, "alt": True}, None),
        # Color
        ("sculpt.sample_color", {"type": 'S', "value": 'PRESS'}, None),
        # Brush properties
        ("brush.scale_size", {"type": 'LEFT_BRACKET', "value": 'PRESS', "repeat": True},
         {"properties": [("scalar", 0.9)]}),
        ("brush.scale_size", {"type": 'RIGHT_BRACKET', "value": 'PRESS', "repeat": True},
         {"properties": [("scalar", 1.0 / 0.9)]}),
        *_template_paint_radial_control_channels("sculpt", rotation=True),
        #*_template_paint_radial_control("sculpt", rotation=True),
        # Stencil
        ("brush.stencil_control", {"type": 'RIGHTMOUSE', "value": 'PRESS'},
         {"properties": [("mode", 'TRANSLATION')]}),
        ("brush.stencil_control", {"type": 'RIGHTMOUSE', "value": 'PRESS', "shift": True},
         {"properties": [("mode", 'SCALE')]}),
        ("brush.stencil_control", {"type": 'RIGHTMOUSE', "value": 'PRESS', "ctrl": True},
         {"properties": [("mode", 'ROTATION')]}),
        ("brush.stencil_control", {"type": 'RIGHTMOUSE', "value": 'PRESS', "alt": True},
         {"properties": [("mode", 'TRANSLATION'), ("texmode", 'SECONDARY')]}),
        ("brush.stencil_control", {"type": 'RIGHTMOUSE', "value": 'PRESS', "shift": True, "alt": True},
         {"properties": [("mode", 'SCALE'), ("texmode", 'SECONDARY')]}),
        ("brush.stencil_control", {"type": 'RIGHTMOUSE', "value": 'PRESS', "ctrl": True, "alt": True},
         {"properties": [("mode", 'ROTATION'), ("texmode", 'SECONDARY')]}),
        # Tools
        ("paint.brush_select", {"type": 'X', "value": 'PRESS'},
         {"properties": [("sculpt_tool", 'DRAW')]}),
        ("paint.brush_select", {"type": 'S', "value": 'PRESS', "shift": True},
         {"properties": [("sculpt_tool", 'SMOOTH')]}),
        ("paint.brush_select", {"type": 'P', "value": 'PRESS'},
         {"properties": [("sculpt_tool", 'PINCH')]}),
        ("paint.brush_select", {"type": 'I', "value": 'PRESS'},
         {"properties": [("sculpt_tool", 'INFLATE')]}),
        ("paint.brush_select", {"type": 'G', "value": 'PRESS'},
         {"properties": [("sculpt_tool", 'GRAB')]}),
        ("paint.brush_select", {"type": 'L', "value": 'PRESS'},
         {"properties": [("sculpt_tool", 'LAYER')]}),
        ("paint.brush_select", {"type": 'T', "value": 'PRESS', "shift": True},
         {"properties": [("sculpt_tool", 'FLATTEN')]}),
        ("paint.brush_select", {"type": 'C', "value": 'PRESS'},
         {"properties": [("sculpt_tool", 'CLAY')]}),
        ("paint.brush_select", {"type": 'C', "value": 'PRESS', "shift": True},
         {"properties": [("sculpt_tool", 'CREASE')]}),
        ("paint.brush_select", {"type": 'K', "value": 'PRESS'},
         {"properties": [("sculpt_tool", 'SNAKE_HOOK')]}),
        ("paint.brush_select", {"type": 'M', "value": 'PRESS'},
         {"properties": [("sculpt_tool", 'MASK'), ("toggle", True), ("create_missing", True)]}),
        # Menus
        ("wm.context_menu_enum", {"type": 'E', "value": 'PRESS'},
         {"properties": [("data_path", 'tool_settings.sculpt.brush.stroke_method')]}),
        ("wm.context_toggle", {"type": 'S', "value": 'PRESS', "shift": True},
         {"properties": [("data_path", 'tool_settings.sculpt.brush.use_smooth_stroke')]}),
        op_menu("VIEW3D_MT_angle_control", {"type": 'R', "value": 'PRESS'}),
        op_menu_pie("VIEW3D_MT_sculpt_mask_edit_pie", {"type": 'A', "value": 'PRESS'}),
        op_menu_pie("VIEW3D_MT_sculpt_automasking_pie", {"type": 'A', "alt": True, "value": 'PRESS'}),
        op_menu_pie("VIEW3D_MT_sculpt_face_sets_edit_pie", {"type": 'W', "value": 'PRESS'}),
        *_template_items_context_panel("VIEW3D_PT_sculpt_context_menu", params.context_menu_event),])

    if params.legacy:
        items.extend(_template_items_legacy_tools_from_numbers())

    return keymap


# Mesh edit mode.
def km_mesh(params):
    items = []
    keymap = ("Mesh",
        {"space_type": 'EMPTY', "region_type": 'WINDOW'},
        {"items": items},)

    items.extend([# Tools.
        op_tool_optional(("mesh.loopcut_slide", {"type": 'R', "value": 'PRESS', "ctrl": True},
             {"properties": [("TRANSFORM_OT_edge_slide", [("release_confirm", False)],)]}),
            (op_tool_cycle, "builtin.loop_cut"), params),
        op_tool_optional(("mesh.offset_edge_loops_slide", {"type": 'R', "value": 'PRESS', "shift": True, "ctrl": True},
             {"properties": [("TRANSFORM_OT_edge_slide", [("release_confirm", False)],)]}),
            (op_tool_cycle, "builtin.offset_edge_loop_cut"), params),
        op_tool_optional(("mesh.inset", {"type": 'I', "value": 'PRESS'}, None),
            (op_tool_cycle, "builtin.inset_faces"), params),
        op_tool_optional(("mesh.bevel", {"type": 'B', "value": 'PRESS', "ctrl": True},
             {"properties": [("affect", 'EDGES')]}),
            (op_tool_cycle, "builtin.bevel"), params),
        op_tool_optional(
            ("transform.shrink_fatten", {"type": 'S', "value": 'PRESS', "alt": True}, None),
            (op_tool_cycle, "builtin.shrink_fatten"), params),
        ("mesh.bevel", {"type": 'B', "value": 'PRESS', "shift": True, "ctrl": True},
         {"properties": [("affect", 'VERTICES')]}),
        # Selection modes.
        *_template_items_editmode_mesh_select_mode(params),
        # Loop Select with alt.  Double click in case MMB emulation is on
        # (below).
        ("mesh.loop_select",
         {"type": params.select_mouse, "value": params.select_mouse_value, "alt": True}, None),
        ("mesh.loop_select",
         {"type": params.select_mouse, "value": params.select_mouse_value, "shift": True, "alt": True},
         {"properties": [("toggle", True)]}),
        # Selection
        ("mesh.edgering_select",
         {"type": params.select_mouse, "value": params.select_mouse_value, "ctrl": True, "alt": True}, None),
        ("mesh.edgering_select",
         {"type": params.select_mouse, "value": params.select_mouse_value, "shift": True, "ctrl": True, "alt": True},
         {"properties": [("toggle", True)]}),
        ("mesh.shortest_path_pick",
         {"type": params.select_mouse, "value": params.select_mouse_value_fallback, "ctrl": True},
         {"properties": [("use_fill", False)]}),
        ("mesh.shortest_path_pick",
         {"type": params.select_mouse, "value": params.select_mouse_value_fallback, "shift": True, "ctrl": True},
         {"properties": [("use_fill", True)]}),
        *_template_items_select_actions(params, "mesh.select_all"),
        ("mesh.select_more", {"type": 'NUMPAD_PLUS', "value": 'PRESS', "ctrl": True, "repeat": True}, None),
        ("mesh.select_less", {"type": 'NUMPAD_MINUS', "value": 'PRESS', "ctrl": True, "repeat": True}, None),
        ("mesh.select_next_item",
         {"type": 'NUMPAD_PLUS', "value": 'PRESS', "shift": True, "ctrl": True, "repeat": True}, None),
        ("mesh.select_prev_item",
         {"type": 'NUMPAD_MINUS', "value": 'PRESS', "shift": True, "ctrl": True, "repeat": True}, None),
        ("mesh.select_linked", {"type": 'L', "value": 'PRESS', "ctrl": True}, None),
        ("mesh.select_linked_pick", {"type": 'L', "value": 'PRESS'},
         {"properties": [("deselect", False)]}),
        ("mesh.select_linked_pick", {"type": 'L', "value": 'PRESS', "shift": True},
         {"properties": [("deselect", True)]}),
        ("mesh.select_mirror", {"type": 'M', "value": 'PRESS', "shift": True, "ctrl": True}, None),
        op_menu("VIEW3D_MT_edit_mesh_select_similar", {"type": 'G', "value": 'PRESS', "shift": True}),
        # Hide/reveal.
        *_template_items_hide_reveal_actions("mesh.hide", "mesh.reveal"),
        # Tools.
        ("mesh.normals_make_consistent", {"type": 'N', "value": 'PRESS', "ctrl" if params.legacy else "shift": True},
         {"properties": [("inside", False)]}),
        ("mesh.normals_make_consistent", {"type": 'N', "value": 'PRESS', "shift": True, "ctrl": True},
         {"properties": [("inside", True)]}),
        op_tool_optional(("view3d.edit_mesh_extrude_move_normal", {"type": 'E', "value": 'PRESS'}, None),
            (op_tool_cycle, "builtin.extrude_region"), params),
        op_menu("VIEW3D_MT_edit_mesh_extrude", {"type": 'E', "value": 'PRESS', "alt": True}),
        ("transform.edge_crease", {"type": 'E', "value": 'PRESS', "shift": True}, None),
        ("mesh.fill", {"type": 'F', "value": 'PRESS', "alt": True}, None),
        ("mesh.quads_convert_to_tris", {"type": 'T', "value": 'PRESS', "ctrl": True},
         {"properties": [("quad_method", 'BEAUTY'), ("ngon_method", 'BEAUTY')]}),
        ("mesh.quads_convert_to_tris", {"type": 'T', "value": 'PRESS', "shift": True, "ctrl": True},
         {"properties": [("quad_method", 'FIXED'), ("ngon_method", 'CLIP')]}),
        ("mesh.tris_convert_to_quads", {"type": 'J', "value": 'PRESS', "alt": True}, None),
        op_tool_optional(("mesh.rip_move", {"type": 'V', "value": 'PRESS'},
             {"properties": [("MESH_OT_rip", [("use_fill", False)],)]}),
            (op_tool_cycle, "builtin.rip_region"), params),
        # No tool is available for this.
        ("mesh.rip_move", {"type": 'V', "value": 'PRESS', "alt": True},
         {"properties": [("MESH_OT_rip", [("use_fill", True)],)]}),
        ("mesh.rip_edge_move", {"type": 'D', "value": 'PRESS', "alt": True}, None),
        op_menu("VIEW3D_MT_edit_mesh_merge", {"type": 'M', "value": 'PRESS'}),
        op_menu("VIEW3D_MT_edit_mesh_split", {"type": 'M', "value": 'PRESS', "alt": True}),
        ("mesh.edge_face_add", {"type": 'F', "value": 'PRESS', "repeat": True}, None),
        ("mesh.duplicate_move", {"type": 'D', "value": 'PRESS', "shift": True}, None),
        op_menu("VIEW3D_MT_mesh_add", {"type": 'A', "value": 'PRESS', "shift": True}),
        ("mesh.separate", {"type": 'P', "value": 'PRESS'}, None),
        ("mesh.split", {"type": 'Y', "value": 'PRESS'}, None),
        ("mesh.vert_connect_path", {"type": 'J', "value": 'PRESS'}, None),
        ("mesh.point_normals", {"type": 'L', "value": 'PRESS', "alt": True}, None),
        op_tool_optional(("transform.vert_slide", {"type": 'V', "value": 'PRESS', "shift": True}, None),
            (op_tool_cycle, "builtin.vertex_slide"), params),
        ("mesh.dupli_extrude_cursor", {"type": params.action_mouse, "value": 'CLICK', "ctrl": True},
         {"properties": [("rotate_source", True)]}),
        ("mesh.dupli_extrude_cursor", {"type": params.action_mouse, "value": 'CLICK', "shift": True, "ctrl": True},
         {"properties": [("rotate_source", False)]}),
        op_menu("VIEW3D_MT_edit_mesh_delete", {"type": 'X', "value": 'PRESS'}),
        op_menu("VIEW3D_MT_edit_mesh_delete", {"type": 'DEL', "value": 'PRESS'}),
        ("mesh.dissolve_mode", {"type": 'X', "value": 'PRESS', "ctrl": True}, None),
        ("mesh.dissolve_mode", {"type": 'DEL', "value": 'PRESS', "ctrl": True}, None),
        op_tool_optional(("mesh.knife_tool", {"type": 'K', "value": 'PRESS'},
             {"properties": [("use_occlude_geometry", True), ("only_selected", False)]}),
            (op_tool_cycle, "builtin.knife"), params),
        ("mesh.knife_tool", {"type": 'K', "value": 'PRESS', "shift": True},
         {"properties": [("use_occlude_geometry", False), ("only_selected", True)]}),
        ("object.vertex_parent_set", {"type": 'P', "value": 'PRESS', "ctrl": True}, None),
        # Menus.
        op_menu("VIEW3D_MT_edit_mesh_faces", {"type": 'F', "value": 'PRESS', "ctrl": True}),
        op_menu("VIEW3D_MT_edit_mesh_edges", {"type": 'E', "value": 'PRESS', "ctrl": True}),
        op_menu("VIEW3D_MT_edit_mesh_vertices", {"type": 'V', "value": 'PRESS', "ctrl": True}),
        op_menu("VIEW3D_MT_hook", {"type": 'H', "value": 'PRESS', "ctrl": True}),
        op_menu("VIEW3D_MT_uv_map", {"type": 'U', "value": 'PRESS'}),
        op_menu("VIEW3D_MT_vertex_group", {"type": 'G', "value": 'PRESS', "ctrl": True}),
        op_menu("VIEW3D_MT_edit_mesh_normals", {"type": 'N', "value": 'PRESS', "alt": True}),
        ("object.vertex_group_remove_from", {"type": 'G', "value": 'PRESS', "ctrl": True, "alt": True}, None),
        *_template_items_proportional_editing(params, connected=True, toggle_data_path='tool_settings.use_proportional_edit'),
        *_template_items_context_menu("VIEW3D_MT_edit_mesh_context_menu", params.context_menu_event),])

    if params.use_mouse_emulate_3_button and params.select_mouse == 'LEFTMOUSE':
        items.extend([("mesh.loop_select", {"type": params.select_mouse, "value": 'DOUBLE_CLICK'}, None),
            ("mesh.loop_select", {"type": params.select_mouse, "value": 'DOUBLE_CLICK', "shift": True},
             {"properties": [("extend", True)]}),
            ("mesh.loop_select", {"type": params.select_mouse, "value": 'DOUBLE_CLICK', "alt": True},
             {"properties": [("deselect", True)]}),
            ("mesh.edgering_select",
             {"type": params.select_mouse, "value": 'DOUBLE_CLICK', "ctrl": True}, None),
            ("mesh.edgering_select",
             {"type": params.select_mouse, "value": 'DOUBLE_CLICK', "shift": True, "ctrl": True},
             {"properties": [("toggle", True)]}),])

    if params.legacy:
        items.extend([("mesh.poke", {"type": 'P', "value": 'PRESS', "alt": True}, None),
            ("mesh.select_non_manifold",
             {"type": 'M', "value": 'PRESS', "shift": True, "ctrl": True, "alt": True}, None),
            ("mesh.faces_select_linked_flat",
             {"type": 'F', "value": 'PRESS', "shift": True, "ctrl": True, "alt": True}, None),
            ("mesh.spin", {"type": 'R', "value": 'PRESS', "alt": True}, None),
            ("mesh.beautify_fill", {"type": 'F', "value": 'PRESS', "shift": True, "alt": True}, None),
            *_template_items_object_subdivision_set(),])

    return keymap


# Armature edit mode
def km_armature(params):
    items = []
    keymap = ("Armature",
        {"space_type": 'EMPTY', "region_type": 'WINDOW'},
        {"items": items},)

    items.extend([# Hide/reveal.
        *_template_items_hide_reveal_actions("armature.hide", "armature.reveal"),
        # Align & roll.
        ("armature.align", {"type": 'A', "value": 'PRESS', "ctrl": True, "alt": True}, None),
        ("armature.calculate_roll", {"type": 'N', "value": 'PRESS', "ctrl" if params.legacy else "shift": True}, None),
        ("armature.roll_clear", {"type": 'R', "value": 'PRESS', "alt": True}, None),
        ("armature.switch_direction", {"type": 'F', "value": 'PRESS', "alt": True}, None),
        # Add.
        ("armature.bone_primitive_add", {"type": 'A', "value": 'PRESS', "shift": True}, None),
        # Parenting.
        ("armature.parent_set", {"type": 'P', "value": 'PRESS', "ctrl": True}, None),
        ("armature.parent_clear", {"type": 'P', "value": 'PRESS', "alt": True}, None),
        # Selection.
        *_template_items_select_actions(params, "armature.select_all"),
        ("armature.select_mirror", {"type": 'M', "value": 'PRESS', "shift": True, "ctrl": True},
         {"properties": [("extend", False)]}),
        ("armature.select_hierarchy", {"type": 'LEFT_BRACKET', "value": 'PRESS'},
         {"properties": [("direction", 'PARENT'), ("extend", False)]}),
        ("armature.select_hierarchy", {"type": 'LEFT_BRACKET', "value": 'PRESS', "shift": True},
         {"properties": [("direction", 'PARENT'), ("extend", True)]}),
        ("armature.select_hierarchy", {"type": 'RIGHT_BRACKET', "value": 'PRESS'},
         {"properties": [("direction", 'CHILD'), ("extend", False)]}),
        ("armature.select_hierarchy", {"type": 'RIGHT_BRACKET', "value": 'PRESS', "shift": True},
         {"properties": [("direction", 'CHILD'), ("extend", True)]}),
        ("armature.select_more", {"type": 'NUMPAD_PLUS', "value": 'PRESS', "ctrl": True, "repeat": True}, None),
        ("armature.select_less", {"type": 'NUMPAD_MINUS', "value": 'PRESS', "ctrl": True, "repeat": True}, None),
        ("armature.select_similar", {"type": 'G', "value": 'PRESS', "shift": True}, None),
        ("armature.select_linked_pick", {"type": 'L', "value": 'PRESS'},
         {"properties": [("deselect", False)]}),
        ("armature.select_linked_pick", {"type": 'L', "value": 'PRESS', "shift": True},
         {"properties": [("deselect", True)]}),
        ("armature.select_linked", {"type": 'L', "value": 'PRESS', "ctrl": True}, None),
        ("armature.shortest_path_pick",
         {"type": params.select_mouse, "value": params.select_mouse_value_fallback, "ctrl": True}, None),
        # Editing.
        op_menu("VIEW3D_MT_edit_armature_delete", {"type": 'X', "value": 'PRESS'}),
        op_menu("VIEW3D_MT_edit_armature_delete", {"type": 'DEL', "value": 'PRESS'}),
        ("armature.duplicate_move", {"type": 'D', "value": 'PRESS', "shift": True}, None),
        ("armature.dissolve", {"type": 'X', "value": 'PRESS', "ctrl": True}, None),
        ("armature.dissolve", {"type": 'DEL', "value": 'PRESS', "ctrl": True}, None),
        op_tool_optional(("armature.extrude_move", {"type": 'E', "value": 'PRESS'}, None),
            (op_tool_cycle, "builtin.extrude"), params),
        ("armature.extrude_forked", {"type": 'E', "value": 'PRESS', "shift": True}, None),
        ("armature.click_extrude", {"type": params.action_mouse, "value": 'CLICK', "ctrl": True}, None),
        ("armature.fill", {"type": 'F', "value": 'PRESS'}, None),
        ("armature.split", {"type": 'Y', "value": 'PRESS'}, None),
        ("armature.separate", {"type": 'P', "value": 'PRESS'}, None),
        # Set flags.
        op_menu("VIEW3D_MT_bone_options_toggle", {"type": 'W', "value": 'PRESS', "shift": True}),
        op_menu("VIEW3D_MT_bone_options_enable", {"type": 'W', "value": 'PRESS', "shift": True, "ctrl": True}),
        op_menu("VIEW3D_MT_bone_options_disable", {"type": 'W', "value": 'PRESS', "alt": True}),
        # Armature/bone layers.
        ("armature.layers_show_all", {"type": 'ACCENT_GRAVE', "value": 'PRESS', "ctrl": True}, None),
        ("armature.armature_layers", {"type": 'M', "value": 'PRESS', "shift": True}, None),
        ("armature.bone_layers", {"type": 'M', "value": 'PRESS'}, None),
        # Special transforms.
        op_tool_optional(("transform.bbone_resize", {"type": 'S', "value": 'PRESS', "ctrl": True, "alt": True}, None),
            (op_tool_cycle, "builtin.bone_size"), params),
        op_tool_optional(("transform.transform", {"type": 'S', "value": 'PRESS', "alt": True},
             {"properties": [("mode", 'BONE_ENVELOPE')]}),
            (op_tool_cycle, "builtin.bone_envelope"), params),
        op_tool_optional(("transform.transform", {"type": 'R', "value": 'PRESS', "ctrl": True},
             {"properties": [("mode", 'BONE_ROLL')]}),
            (op_tool_cycle, "builtin.roll"), params),
        # Menus.
        *_template_items_context_menu("VIEW3D_MT_armature_context_menu", params.context_menu_event),])

    return keymap


# Metaball edit mode.
def km_metaball(params):
    items = []
    keymap = ("Metaball",
        {"space_type": 'EMPTY', "region_type": 'WINDOW'},
        {"items": items},)

    items.extend([("object.metaball_add", {"type": 'A', "value": 'PRESS', "shift": True}, None),
        *_template_items_hide_reveal_actions("mball.hide_metaelems", "mball.reveal_metaelems"),
        ("mball.delete_metaelems", {"type": 'X', "value": 'PRESS'}, None),
        ("mball.delete_metaelems", {"type": 'DEL', "value": 'PRESS'}, None),
        ("mball.duplicate_move", {"type": 'D', "value": 'PRESS', "shift": True}, None),
        *_template_items_select_actions(params, "mball.select_all"),
        ("mball.select_similar", {"type": 'G', "value": 'PRESS', "shift": True}, None),
        *_template_items_proportional_editing(params, connected=True, toggle_data_path='tool_settings.use_proportional_edit'),
        *_template_items_context_menu("VIEW3D_MT_edit_metaball_context_menu", params.context_menu_event),])

    return keymap


# Lattice edit mode.
def km_lattice(params):
    items = []
    keymap = ("Lattice",
        {"space_type": 'EMPTY', "region_type": 'WINDOW'},
        {"items": items},)

    items.extend([*_template_items_select_actions(params, "lattice.select_all"),
        ("lattice.select_more", {"type": 'NUMPAD_PLUS', "value": 'PRESS', "ctrl": True, "repeat": True}, None),
        ("lattice.select_less", {"type": 'NUMPAD_MINUS', "value": 'PRESS', "ctrl": True, "repeat": True}, None),
        ("object.vertex_parent_set", {"type": 'P', "value": 'PRESS', "ctrl": True}, None),
        ("lattice.flip", {"type": 'F', "value": 'PRESS', "alt": True}, None),
        op_menu("VIEW3D_MT_hook", {"type": 'H', "value": 'PRESS', "ctrl": True}),
        *_template_items_proportional_editing(params, connected=False, toggle_data_path='tool_settings.use_proportional_edit'),
        *_template_items_context_menu("VIEW3D_MT_edit_lattice_context_menu", params.context_menu_event),])

    return keymap


# Particle edit mode.
def km_particle(params):
    items = []
    keymap = ("Particle",
        {"space_type": 'EMPTY', "region_type": 'WINDOW'},
        {"items": items},)

    items.extend([*_template_items_select_actions(params, "particle.select_all"),
        ("particle.select_more", {"type": 'NUMPAD_PLUS', "value": 'PRESS', "ctrl": True, "repeat": True}, None),
        ("particle.select_less", {"type": 'NUMPAD_MINUS', "value": 'PRESS', "ctrl": True, "repeat": True}, None),
        ("particle.select_linked_pick", {"type": 'L', "value": 'PRESS'},
         {"properties": [("deselect", False)]}),
        ("particle.select_linked_pick", {"type": 'L', "value": 'PRESS', "shift": True},
         {"properties": [("deselect", True)]}),
        ("particle.select_linked", {"type": 'L', "value": 'PRESS', "ctrl": True}, None),
        ("particle.delete", {"type": 'X', "value": 'PRESS'}, None),
        ("particle.delete", {"type": 'DEL', "value": 'PRESS'}, None),
        *_template_items_hide_reveal_actions("particle.hide", "particle.reveal"),
        ("particle.brush_edit", {"type": 'LEFTMOUSE', "value": 'PRESS'}, None),
        ("particle.brush_edit", {"type": 'LEFTMOUSE', "value": 'PRESS', "shift": True}, None),
        ("wm.radial_control", {"type": 'F', "value": 'PRESS'},
         {"properties": [("data_path_primary", 'tool_settings.particle_edit.brush.size')]}),
        ("wm.radial_control", {"type": 'F', "value": 'PRESS', "shift": True},
         {"properties": [("data_path_primary", 'tool_settings.particle_edit.brush.strength')]}),
        ("particle.weight_set", {"type": 'K', "value": 'PRESS', "shift": True}, None),
        *((("wm.context_set_enum",
              {"type": NUMBERS_1[i], "value": 'PRESS'},
              {"properties": [("data_path", "tool_settings.particle_edit.select_mode"), ("value", value)]})
             for i, value in enumerate(('PATH', 'POINT', 'TIP'))
             )),
        *_template_items_proportional_editing(params, connected=False, toggle_data_path='tool_settings.use_proportional_edit'),
        *_template_items_context_menu("VIEW3D_MT_particle_context_menu", params.context_menu_event),])

    return keymap


# Text edit mode.
def km_font(params):
    items = []
    keymap = ("Font",
        {"space_type": 'EMPTY', "region_type": 'WINDOW'},
        {"items": items},)

    items.extend([("font.style_toggle", {"type": 'B', "value": 'PRESS', "ctrl": True},
         {"properties": [("style", 'BOLD')]}),
        ("font.style_toggle", {"type": 'I', "value": 'PRESS', "ctrl": True},
         {"properties": [("style", 'ITALIC')]}),
        ("font.style_toggle", {"type": 'U', "value": 'PRESS', "ctrl": True},
         {"properties": [("style", 'UNDERLINE')]}),
        ("font.style_toggle", {"type": 'P', "value": 'PRESS', "ctrl": True},
         {"properties": [("style", 'SMALL_CAPS')]}),
        ("font.delete", {"type": 'DEL', "value": 'PRESS', "repeat": True},
         {"properties": [("type", 'NEXT_OR_SELECTION')]}),
        ("font.delete", {"type": 'DEL', "value": 'PRESS', "ctrl": True, "repeat": True},
         {"properties": [("type", 'NEXT_WORD')]}),
        ("font.delete", {"type": 'BACK_SPACE', "value": 'PRESS', "repeat": True},
         {"properties": [("type", 'PREVIOUS_OR_SELECTION')]}),
        ("font.delete", {"type": 'BACK_SPACE', "value": 'PRESS', "shift": True, "repeat": True},
         {"properties": [("type", 'PREVIOUS_OR_SELECTION')]}),
        ("font.delete", {"type": 'BACK_SPACE', "value": 'PRESS', "ctrl": True, "repeat": True},
         {"properties": [("type", 'PREVIOUS_WORD')]}),
        ("font.move", {"type": 'HOME', "value": 'PRESS'},
         {"properties": [("type", 'LINE_BEGIN')]}),
        ("font.move", {"type": 'END', "value": 'PRESS'},
         {"properties": [("type", 'LINE_END')]}),
        ("font.move", {"type": 'LEFT_ARROW', "value": 'PRESS', "repeat": True},
         {"properties": [("type", 'PREVIOUS_CHARACTER')]}),
        ("font.move", {"type": 'RIGHT_ARROW', "value": 'PRESS', "repeat": True},
         {"properties": [("type", 'NEXT_CHARACTER')]}),
        ("font.move", {"type": 'LEFT_ARROW', "value": 'PRESS', "ctrl": True, "repeat": True},
         {"properties": [("type", 'PREVIOUS_WORD')]}),
        ("font.move", {"type": 'RIGHT_ARROW', "value": 'PRESS', "ctrl": True, "repeat": True},
         {"properties": [("type", 'NEXT_WORD')]}),
        ("font.move", {"type": 'UP_ARROW', "value": 'PRESS', "repeat": True},
         {"properties": [("type", 'PREVIOUS_LINE')]}),
        ("font.move", {"type": 'DOWN_ARROW', "value": 'PRESS', "repeat": True},
         {"properties": [("type", 'NEXT_LINE')]}),
        ("font.move", {"type": 'PAGE_UP', "value": 'PRESS', "repeat": True},
         {"properties": [("type", 'PREVIOUS_PAGE')]}),
        ("font.move", {"type": 'PAGE_DOWN', "value": 'PRESS', "repeat": True},
         {"properties": [("type", 'NEXT_PAGE')]}),
        ("font.move_select", {"type": 'HOME', "value": 'PRESS', "shift": True},
         {"properties": [("type", 'LINE_BEGIN')]}),
        ("font.move_select", {"type": 'END', "value": 'PRESS', "shift": True},
         {"properties": [("type", 'LINE_END')]}),
        ("font.move_select", {"type": 'LEFT_ARROW', "value": 'PRESS', "shift": True, "repeat": True},
         {"properties": [("type", 'PREVIOUS_CHARACTER')]}),
        ("font.move_select", {"type": 'RIGHT_ARROW', "value": 'PRESS', "shift": True, "repeat": True},
         {"properties": [("type", 'NEXT_CHARACTER')]}),
        ("font.move_select", {"type": 'LEFT_ARROW', "value": 'PRESS', "shift": True, "ctrl": True, "repeat": True},
         {"properties": [("type", 'PREVIOUS_WORD')]}),
        ("font.move_select", {"type": 'RIGHT_ARROW', "value": 'PRESS', "shift": True, "ctrl": True, "repeat": True},
         {"properties": [("type", 'NEXT_WORD')]}),
        ("font.move_select", {"type": 'UP_ARROW', "value": 'PRESS', "shift": True, "repeat": True},
         {"properties": [("type", 'PREVIOUS_LINE')]}),
        ("font.move_select", {"type": 'DOWN_ARROW', "value": 'PRESS', "shift": True, "repeat": True},
         {"properties": [("type", 'NEXT_LINE')]}),
        ("font.move_select", {"type": 'PAGE_UP', "value": 'PRESS', "shift": True, "repeat": True},
         {"properties": [("type", 'PREVIOUS_PAGE')]}),
        ("font.move_select", {"type": 'PAGE_DOWN', "value": 'PRESS', "shift": True, "repeat": True},
         {"properties": [("type", 'NEXT_PAGE')]}),
        ("font.change_spacing", {"type": 'LEFT_ARROW', "value": 'PRESS', "alt": True, "repeat": True},
         {"properties": [("delta", -1)]}),
        ("font.change_spacing", {"type": 'RIGHT_ARROW', "value": 'PRESS', "alt": True, "repeat": True},
         {"properties": [("delta", 1)]}),
        ("font.change_character", {"type": 'UP_ARROW', "value": 'PRESS', "alt": True, "repeat": True},
         {"properties": [("delta", 1)]}),
        ("font.change_character", {"type": 'DOWN_ARROW', "value": 'PRESS', "alt": True, "repeat": True},
         {"properties": [("delta", -1)]}),
        ("font.select_all", {"type": 'A', "value": 'PRESS', "ctrl": True}, None),
        ("font.text_copy", {"type": 'C', "value": 'PRESS', "ctrl": True}, None),
        ("font.text_cut", {"type": 'X', "value": 'PRESS', "ctrl": True}, None),
        ("font.text_paste", {"type": 'V', "value": 'PRESS', "ctrl": True, "repeat": True}, None),
        ("font.line_break", {"type": 'RET', "value": 'PRESS', "repeat": True}, None),
        ("font.text_insert", {"type": 'TEXTINPUT', "value": 'ANY', "any": True, "repeat": True}, None),
        ("font.text_insert", {"type": 'BACK_SPACE', "value": 'PRESS', "alt": True, "repeat": True},
         {"properties": [("accent", True)]}),
        *_template_items_context_menu("VIEW3D_MT_edit_font_context_menu", params.context_menu_event),])

    return keymap


def km_object_non_modal(params):
    items = []
    keymap = ("Object Non-modal",
        {"space_type": 'EMPTY', "region_type": 'WINDOW'},
        {"items": items},)

    if params.legacy:
        items.extend([("object.mode_set", {"type": 'TAB', "value": 'PRESS'},
             {"properties": [("mode", 'EDIT'), ("toggle", True)]}),
            ("object.mode_set", {"type": 'TAB', "value": 'PRESS', "ctrl": True},
             {"properties": [("mode", 'POSE'), ("toggle", True)]}),
            ("object.mode_set", {"type": 'V', "value": 'PRESS'},
             {"properties": [("mode", 'VERTEX_PAINT'), ("toggle", True)]}),
            ("object.mode_set", {"type": 'TAB', "value": 'PRESS', "ctrl": True},
             {"properties": [("mode", 'WEIGHT_PAINT'), ("toggle", True)]}),

            ("object.origin_set", {"type": 'C', "value": 'PRESS', "shift": True, "ctrl": True, "alt": True}, None),])
    else:
        items.extend([# NOTE: this shortcut (while not temporary) is not ideal, see:
            # T89757.
            ("object.transfer_mode", {"type": 'Q', "value": 'PRESS', "alt": True}, None),])

        if params.use_pie_click_drag:
            items.extend([("object.mode_set", {"type": 'TAB', "value": 'CLICK'},
                 {"properties": [("mode", 'EDIT'), ("toggle", True)]}),
                op_menu_pie("VIEW3D_MT_object_mode_pie", {"type": 'TAB', "value": 'CLICK_DRAG'}),
                ("view3d.object_mode_pie_or_toggle", {"type": 'TAB', "value": 'PRESS', "ctrl": True}, None),])
        elif params.use_v3d_tab_menu:
            # Swap Tab/Ctrl-Tab
            items.extend([("object.mode_set", {"type": 'TAB', "value": 'PRESS', "ctrl": True},
                 {"properties": [("mode", 'EDIT'), ("toggle", True)]}),
                op_menu_pie("VIEW3D_MT_object_mode_pie", {"type": 'TAB', "value": 'PRESS'}),])
        else:
            items.extend([("object.mode_set", {"type": 'TAB', "value": 'PRESS'},
                 {"properties": [("mode", 'EDIT'), ("toggle", True)]}),
                ("view3d.object_mode_pie_or_toggle", {"type": 'TAB', "value": 'PRESS', "ctrl": True}, None),])

    return keymap


# ------------------------------------------------------------------------------
# Modal Maps and Gizmos

def km_eyedropper_modal_map(_params):
    items = []
    keymap = ("Eyedropper Modal Map",
        {"space_type": 'EMPTY', "region_type": 'WINDOW', "modal": True},
        {"items": items},)

    items.extend([("CANCEL", {"type": 'ESC', "value": 'PRESS', "any": True}, None),
        ("CANCEL", {"type": 'RIGHTMOUSE', "value": 'PRESS', "any": True}, None),
        ("SAMPLE_CONFIRM", {"type": 'RET', "value": 'RELEASE', "any": True}, None),
        ("SAMPLE_CONFIRM", {"type": 'NUMPAD_ENTER', "value": 'RELEASE', "any": True}, None),
        ("SAMPLE_CONFIRM", {"type": 'LEFTMOUSE', "value": 'RELEASE', "any": True}, None),
        ("SAMPLE_BEGIN", {"type": 'LEFTMOUSE', "value": 'PRESS', "any": True}, None),
        ("SAMPLE_RESET", {"type": 'SPACE', "value": 'RELEASE', "any": True}, None),])

    return keymap


def km_eyedropper_colorramp_pointsampling_map(_params):
    items = []
    keymap = ("Eyedropper ColorRamp PointSampling Map",
        {"space_type": 'EMPTY', "region_type": 'WINDOW', "modal": True},
        {"items": items},)

    items.extend([("CANCEL", {"type": 'ESC', "value": 'PRESS', "any": True}, None),
        ("CANCEL", {"type": 'BACK_SPACE', "value": 'PRESS', "any": True}, None),
        ("SAMPLE_CONFIRM", {"type": 'RIGHTMOUSE', "value": 'PRESS', "any": True}, None),
        ("SAMPLE_CONFIRM", {"type": 'RET', "value": 'RELEASE', "any": True}, None),
        ("SAMPLE_CONFIRM", {"type": 'NUMPAD_ENTER', "value": 'RELEASE', "any": True}, None),
        ("SAMPLE_SAMPLE", {"type": 'LEFTMOUSE', "value": 'PRESS', "any": True}, None),
        ("SAMPLE_RESET", {"type": 'SPACE', "value": 'RELEASE', "any": True}, None),])

    return keymap


def km_transform_modal_map(_params):
    items = []
    keymap = ("Transform Modal Map",
        {"space_type": 'EMPTY', "region_type": 'WINDOW', "modal": True},
        {"items": items},)

    items.extend([("CONFIRM", {"type": 'LEFTMOUSE', "value": 'PRESS', "any": True}, None),
        ("CONFIRM", {"type": 'RET', "value": 'PRESS', "any": True}, None),
        ("CONFIRM", {"type": 'NUMPAD_ENTER', "value": 'PRESS', "any": True}, None),
        ("CONFIRM", {"type": 'SPACE', "value": 'PRESS', "any": True}, None),
        ("CANCEL", {"type": 'RIGHTMOUSE', "value": 'PRESS', "any": True}, None),
        ("CANCEL", {"type": 'ESC', "value": 'PRESS', "any": True}, None),
        ("AXIS_X", {"type": 'X', "value": 'PRESS'}, None),
        ("AXIS_Y", {"type": 'Y', "value": 'PRESS'}, None),
        ("AXIS_Z", {"type": 'Z', "value": 'PRESS'}, None),
        ("PLANE_X", {"type": 'X', "value": 'PRESS', "shift": True}, None),
        ("PLANE_Y", {"type": 'Y', "value": 'PRESS', "shift": True}, None),
        ("PLANE_Z", {"type": 'Z', "value": 'PRESS', "shift": True}, None),
        ("CONS_OFF", {"type": 'C', "value": 'PRESS'}, None),
        ("TRANSLATE", {"type": 'G', "value": 'PRESS'}, None),
        ("ROTATE", {"type": 'R', "value": 'PRESS'}, None),
        ("RESIZE", {"type": 'S', "value": 'PRESS'}, None),
        ("SNAP_TOGGLE", {"type": 'TAB', "value": 'PRESS', "shift": True}, None),
        ("SNAP_INV_ON", {"type": 'LEFT_CTRL', "value": 'PRESS', "any": True}, None),
        ("SNAP_INV_OFF", {"type": 'LEFT_CTRL', "value": 'RELEASE', "any": True}, None),
        ("SNAP_INV_ON", {"type": 'RIGHT_CTRL', "value": 'PRESS', "any": True}, None),
        ("SNAP_INV_OFF", {"type": 'RIGHT_CTRL', "value": 'RELEASE', "any": True}, None),
        ("ADD_SNAP", {"type": 'A', "value": 'PRESS'}, None),
        ("ADD_SNAP", {"type": 'A', "value": 'PRESS', "ctrl": True}, None),
        ("REMOVE_SNAP", {"type": 'A', "value": 'PRESS', "alt": True}, None),
        ("PROPORTIONAL_SIZE_UP", {"type": 'PAGE_UP', "value": 'PRESS', "repeat": True}, None),
        ("PROPORTIONAL_SIZE_DOWN", {"type": 'PAGE_DOWN', "value": 'PRESS', "repeat": True}, None),
        ("PROPORTIONAL_SIZE_UP", {"type": 'PAGE_UP', "value": 'PRESS', "shift": True, "repeat": True}, None),
        ("PROPORTIONAL_SIZE_DOWN", {"type": 'PAGE_DOWN', "value": 'PRESS', "shift": True, "repeat": True}, None),
        ("PROPORTIONAL_SIZE_UP", {"type": 'WHEELDOWNMOUSE', "value": 'PRESS'}, None),
        ("PROPORTIONAL_SIZE_DOWN", {"type": 'WHEELUPMOUSE', "value": 'PRESS'}, None),
        ("PROPORTIONAL_SIZE_UP", {"type": 'WHEELDOWNMOUSE', "value": 'PRESS', "shift": True}, None),
        ("PROPORTIONAL_SIZE_DOWN", {"type": 'WHEELUPMOUSE', "value": 'PRESS', "shift": True}, None),
        ("PROPORTIONAL_SIZE", {"type": 'TRACKPADPAN', "value": 'ANY'}, None),
        ("EDGESLIDE_EDGE_NEXT", {"type": 'WHEELDOWNMOUSE', "value": 'PRESS', "alt": True}, None),
        ("EDGESLIDE_PREV_NEXT", {"type": 'WHEELUPMOUSE', "value": 'PRESS', "alt": True}, None),
        ("AUTOIK_CHAIN_LEN_UP", {"type": 'PAGE_UP', "value": 'PRESS', "repeat": True}, None),
        ("AUTOIK_CHAIN_LEN_DOWN", {"type": 'PAGE_DOWN', "value": 'PRESS', "repeat": True}, None),
        ("AUTOIK_CHAIN_LEN_UP", {"type": 'PAGE_UP', "value": 'PRESS', "shift": True, "repeat": True}, None),
        ("AUTOIK_CHAIN_LEN_DOWN", {"type": 'PAGE_DOWN', "value": 'PRESS', "shift": True, "repeat": True}, None),
        ("AUTOIK_CHAIN_LEN_UP", {"type": 'WHEELDOWNMOUSE', "value": 'PRESS'}, None),
        ("AUTOIK_CHAIN_LEN_DOWN", {"type": 'WHEELUPMOUSE', "value": 'PRESS'}, None),
        ("AUTOIK_CHAIN_LEN_UP", {"type": 'WHEELDOWNMOUSE', "value": 'PRESS', "shift": True}, None),
        ("AUTOIK_CHAIN_LEN_DOWN", {"type": 'WHEELUPMOUSE', "value": 'PRESS', "shift": True}, None),
        ("INSERTOFS_TOGGLE_DIR", {"type": 'T', "value": 'PRESS'}, None),
        ("AUTOCONSTRAIN", {"type": 'MIDDLEMOUSE', "value": 'ANY'}, None),
        ("AUTOCONSTRAINPLANE", {"type": 'MIDDLEMOUSE', "value": 'ANY', "shift": True}, None),
        ("PRECISION", {"type": 'LEFT_SHIFT', "value": 'ANY', "any": True}, None),
        ("PRECISION", {"type": 'RIGHT_SHIFT', "value": 'ANY', "any": True}, None),])

    return keymap


def km_view3d_interactive_add_tool_modal(_params):
    items = []
    keymap = ("View3D Placement Modal",
        {"space_type": 'EMPTY', "region_type": 'WINDOW', "modal": True},
        {"items": items},)

    items.extend([("PIVOT_CENTER_ON", {"type": 'LEFT_ALT', "value": 'PRESS', "any": True}, None),
        ("PIVOT_CENTER_OFF", {"type": 'LEFT_ALT', "value": 'RELEASE', "any": True}, None),
        ("PIVOT_CENTER_ON", {"type": 'RIGHT_ALT', "value": 'PRESS', "any": True}, None),
        ("PIVOT_CENTER_OFF", {"type": 'RIGHT_ALT', "value": 'RELEASE', "any": True}, None),
        ("FIXED_ASPECT_ON", {"type": 'LEFT_SHIFT', "value": 'PRESS', "any": True}, None),
        ("FIXED_ASPECT_OFF", {"type": 'LEFT_SHIFT', "value": 'RELEASE', "any": True}, None),
        ("FIXED_ASPECT_ON", {"type": 'RIGHT_SHIFT', "value": 'PRESS', "any": True}, None),
        ("FIXED_ASPECT_OFF", {"type": 'RIGHT_SHIFT', "value": 'RELEASE', "any": True}, None),
        ("SNAP_ON", {"type": 'LEFT_CTRL', "value": 'PRESS', "any": True}, None),
        ("SNAP_OFF", {"type": 'LEFT_CTRL', "value": 'RELEASE', "any": True}, None),
        ("SNAP_ON", {"type": 'RIGHT_CTRL', "value": 'PRESS', "any": True}, None),
        ("SNAP_OFF", {"type": 'RIGHT_CTRL', "value": 'RELEASE', "any": True}, None),])

    return keymap


def km_view3d_gesture_circle(_params):
    items = []
    keymap = ("View3D Gesture Circle",
        {"space_type": 'EMPTY', "region_type": 'WINDOW', "modal": True},
        {"items": items},)

    items.extend([# Note: use 'KM_ANY' for release, so the circle exits on any mouse
        # release,
        # this is needed when circle select is activated as a tool.
        ("CANCEL", {"type": 'ESC', "value": 'PRESS', "any": True}, None),
        ("CANCEL", {"type": 'RIGHTMOUSE', "value": 'ANY', "any": True}, None),
        ("CONFIRM", {"type": 'RET', "value": 'PRESS', "any": True}, None),
        ("CONFIRM", {"type": 'NUMPAD_ENTER', "value": 'PRESS'}, None),
        ("SELECT", {"type": 'LEFTMOUSE', "value": 'PRESS'}, None),
        ("DESELECT", {"type": 'LEFTMOUSE', "value": 'PRESS', "shift": True}, None),
        ("NOP", {"type": 'LEFTMOUSE', "value": 'RELEASE', "any": True}, None),
        ("DESELECT", {"type": 'MIDDLEMOUSE', "value": 'PRESS'}, None),
        ("NOP", {"type": 'MIDDLEMOUSE', "value": 'RELEASE', "any": True}, None),
        ("SUBTRACT", {"type": 'WHEELUPMOUSE', "value": 'PRESS'}, None),
        ("SUBTRACT", {"type": 'NUMPAD_MINUS', "value": 'PRESS', "repeat": True}, None),
        ("ADD", {"type": 'WHEELDOWNMOUSE', "value": 'PRESS'}, None),
        ("ADD", {"type": 'NUMPAD_PLUS', "value": 'PRESS', "repeat": True}, None),
        ("SIZE", {"type": 'TRACKPADPAN', "value": 'ANY'}, None),])

    return keymap


def km_gesture_border(_params):
    items = []
    keymap = ("Gesture Box",
        {"space_type": 'EMPTY', "region_type": 'WINDOW', "modal": True},
        {"items": items},)

    items.extend([("CANCEL", {"type": 'ESC', "value": 'PRESS', "any": True}, None),
        ("CANCEL", {"type": 'RIGHTMOUSE', "value": 'PRESS', "any": True}, None),
        ("SELECT", {"type": 'RIGHTMOUSE', "value": 'RELEASE', "any": True}, None),
        ("BEGIN", {"type": 'LEFTMOUSE', "value": 'PRESS', "shift": True}, None),
        ("DESELECT", {"type": 'LEFTMOUSE', "value": 'RELEASE', "shift": True}, None),
        ("BEGIN", {"type": 'LEFTMOUSE', "value": 'PRESS'}, None),
        ("SELECT", {"type": 'LEFTMOUSE', "value": 'RELEASE', "any": True}, None),
        ("BEGIN", {"type": 'MIDDLEMOUSE', "value": 'PRESS'}, None),
        ("DESELECT", {"type": 'MIDDLEMOUSE', "value": 'RELEASE'}, None),
        ("MOVE", {"type": 'SPACE', "value": 'ANY', "any": True}, None),])

    return keymap


def km_gesture_zoom_border(_params):
    items = []
    keymap = ("Gesture Zoom Border",
        {"space_type": 'EMPTY', "region_type": 'WINDOW', "modal": True},
        {"items": items},)

    items.extend([("CANCEL", {"type": 'ESC', "value": 'PRESS', "any": True}, None),
        ("CANCEL", {"type": 'RIGHTMOUSE', "value": 'ANY', "any": True}, None),
        ("BEGIN", {"type": 'LEFTMOUSE', "value": 'PRESS'}, None),
        ("IN", {"type": 'LEFTMOUSE', "value": 'RELEASE'}, None),
        ("BEGIN", {"type": 'MIDDLEMOUSE', "value": 'PRESS'}, None),
        ("OUT", {"type": 'MIDDLEMOUSE', "value": 'RELEASE'}, None),])

    return keymap


def km_gesture_straight_line(_params):
    items = []
    keymap = ("Gesture Straight Line",
        {"space_type": 'EMPTY', "region_type": 'WINDOW', "modal": True},
        {"items": items},)

    items.extend([("CANCEL", {"type": 'ESC', "value": 'PRESS', "any": True}, None),
        ("CANCEL", {"type": 'RIGHTMOUSE', "value": 'ANY', "any": True}, None),
        ("BEGIN", {"type": 'LEFTMOUSE', "value": 'PRESS'}, None),
        ("SELECT", {"type": 'LEFTMOUSE', "value": 'RELEASE', "any": True}, None),
        ("MOVE", {"type": 'SPACE', "value": 'ANY', "any": True}, None),
        ("SNAP", {"type": 'LEFT_CTRL', "value": 'ANY', "any": True}, None),
        ("FLIP", {"type": 'F', "value": 'PRESS', "any": True}, None),])

    return keymap


def km_gesture_lasso(_params):
    items = []
    keymap = ("Gesture Lasso",
        {"space_type": 'EMPTY', "region_type": 'WINDOW', "modal": True},
        {"items": items},)

    items.extend([("MOVE", {"type": 'SPACE', "value": 'ANY', "any": True}, None),])

    return keymap


def km_standard_modal_map(_params):
    items = []
    keymap = ("Standard Modal Map",
        {"space_type": 'EMPTY', "region_type": 'WINDOW', "modal": True},
        {"items": items},)

    items.extend([("CANCEL", {"type": 'ESC', "value": 'PRESS', "any": True}, None),
        ("APPLY", {"type": 'LEFTMOUSE', "value": 'ANY', "any": True}, None),
        ("APPLY", {"type": 'RET', "value": 'PRESS', "any": True}, None),
        ("APPLY", {"type": 'NUMPAD_ENTER', "value": 'PRESS', "any": True}, None),
        ("SNAP", {"type": 'LEFT_CTRL', "value": 'PRESS', "any": True}, None),
        ("SNAP_OFF", {"type": 'LEFT_CTRL', "value": 'RELEASE', "any": True}, None),])

    return keymap


def km_knife_tool_modal_map(_params):
    items = []
    keymap = ("Knife Tool Modal Map",
        {"space_type": 'EMPTY', "region_type": 'WINDOW', "modal": True},
        {"items": items},)

    items.extend([("CANCEL", {"type": 'ESC', "value": 'PRESS', "any": True}, None),
        ("PANNING", {"type": 'MIDDLEMOUSE', "value": 'ANY', "any": True}, None),
        ("ADD_CUT_CLOSED", {"type": 'LEFTMOUSE', "value": 'DOUBLE_CLICK', "any": True}, None),
        ("ADD_CUT", {"type": 'LEFTMOUSE', "value": 'ANY', "any": True}, None),
        ("UNDO", {"type": 'Z', "value": 'PRESS', "ctrl": True}, None),
        ("CONFIRM", {"type": 'RET', "value": 'PRESS', "any": True}, None),
        ("CONFIRM", {"type": 'NUMPAD_ENTER', "value": 'PRESS', "any": True}, None),
        ("CONFIRM", {"type": 'SPACE', "value": 'PRESS', "any": True}, None),
        ("NEW_CUT", {"type": 'RIGHTMOUSE', "value": 'PRESS'}, None),
        ("SNAP_MIDPOINTS_ON", {"type": 'LEFT_SHIFT', "value": 'PRESS', "any": True}, None),
        ("SNAP_MIDPOINTS_OFF", {"type": 'LEFT_SHIFT', "value": 'RELEASE', "any": True}, None),
        ("SNAP_MIDPOINTS_ON", {"type": 'RIGHT_SHIFT', "value": 'PRESS', "any": True}, None),
        ("SNAP_MIDPOINTS_OFF", {"type": 'RIGHT_SHIFT', "value": 'RELEASE', "any": True}, None),
        ("IGNORE_SNAP_ON", {"type": 'LEFT_CTRL', "value": 'PRESS', "any": True}, None),
        ("IGNORE_SNAP_OFF", {"type": 'LEFT_CTRL', "value": 'RELEASE', "any": True}, None),
        ("IGNORE_SNAP_ON", {"type": 'RIGHT_CTRL', "value": 'PRESS', "any": True}, None),
        ("IGNORE_SNAP_OFF", {"type": 'RIGHT_CTRL', "value": 'RELEASE', "any": True}, None),
        ("X_AXIS", {"type": 'X', "value": 'PRESS'}, None),
        ("Y_AXIS", {"type": 'Y', "value": 'PRESS'}, None),
        ("Z_AXIS", {"type": 'Z', "value": 'PRESS'}, None),
        ("ANGLE_SNAP_TOGGLE", {"type": 'A', "value": 'PRESS'}, None),
        ("CYCLE_ANGLE_SNAP_EDGE", {"type": 'R', "value": 'PRESS'}, None),
        ("CUT_THROUGH_TOGGLE", {"type": 'C', "value": 'PRESS'}, None),
        ("SHOW_DISTANCE_ANGLE_TOGGLE", {"type": 'S', "value": 'PRESS'}, None),
        ("DEPTH_TEST_TOGGLE", {"type": 'V', "value": 'PRESS'}, None),])

    return keymap


def km_custom_normals_modal_map(_params):
    items = []
    keymap = ("Custom Normals Modal Map",
        {"space_type": 'EMPTY', "region_type": 'WINDOW', "modal": True},
        {"items": items},)

    items.extend([("CANCEL", {"type": 'ESC', "value": 'PRESS', "any": True}, None),
        ("CANCEL", {"type": 'RIGHTMOUSE', "value": 'PRESS'}, None),
        ("CONFIRM", {"type": 'RET', "value": 'PRESS', "any": True}, None),
        ("CONFIRM", {"type": 'NUMPAD_ENTER', "value": 'PRESS', "any": True}, None),
        ("CONFIRM", {"type": 'LEFTMOUSE', "value": 'PRESS'}, None),
        ("RESET", {"type": 'R', "value": 'PRESS'}, None),
        ("INVERT", {"type": 'I', "value": 'PRESS'}, None),
        ("SPHERIZE", {"type": 'S', "value": 'PRESS'}, None),
        ("ALIGN", {"type": 'A', "value": 'PRESS'}, None),
        ("USE_MOUSE", {"type": 'M', "value": 'PRESS'}, None),
        ("USE_PIVOT", {"type": 'L', "value": 'PRESS'}, None),
        ("USE_OBJECT", {"type": 'O', "value": 'PRESS'}, None),
        ("SET_USE_3DCURSOR", {"type": 'LEFTMOUSE', "value": 'CLICK', "ctrl": True}, None),
        ("SET_USE_SELECTED", {"type": 'RIGHTMOUSE', "value": 'CLICK', "ctrl": True}, None),])

    return keymap


def km_bevel_modal_map(_params):
    items = []
    keymap = ("Bevel Modal Map",
        {"space_type": 'EMPTY', "region_type": 'WINDOW', "modal": True},
        {"items": items},)

    items.extend([("CANCEL", {"type": 'ESC', "value": 'PRESS', "any": True}, None),
        ("CANCEL", {"type": 'RIGHTMOUSE', "value": 'PRESS', "any": True}, None),
        ("CONFIRM", {"type": 'RET', "value": 'PRESS', "any": True}, None),
        ("CONFIRM", {"type": 'NUMPAD_ENTER', "value": 'PRESS', "any": True}, None),
        ("CONFIRM", {"type": 'LEFTMOUSE', "value": 'PRESS', "any": True}, None),
        ("VALUE_OFFSET", {"type": 'A', "value": 'PRESS', "any": True}, None),
        ("VALUE_PROFILE", {"type": 'P', "value": 'PRESS', "any": True}, None),
        ("VALUE_SEGMENTS", {"type": 'S', "value": 'PRESS', "any": True}, None),
        ("SEGMENTS_UP", {"type": 'WHEELUPMOUSE', "value": 'PRESS', "any": True}, None),
        ("SEGMENTS_UP", {"type": 'NUMPAD_PLUS', "value": 'PRESS', "any": True}, None),
        ("SEGMENTS_DOWN", {"type": 'WHEELDOWNMOUSE', "value": 'PRESS', "any": True}, None),
        ("SEGMENTS_DOWN", {"type": 'NUMPAD_MINUS', "value": 'PRESS', "any": True}, None),
        ("OFFSET_MODE_CHANGE", {"type": 'M', "value": 'PRESS', "any": True}, None),
        ("CLAMP_OVERLAP_TOGGLE", {"type": 'C', "value": 'PRESS', "any": True}, None),
        ("AFFECT_CHANGE", {"type": 'V', "value": 'PRESS', "any": True}, None),
        ("HARDEN_NORMALS_TOGGLE", {"type": 'H', "value": 'PRESS', "any": True}, None),
        ("MARK_SEAM_TOGGLE", {"type": 'U', "value": 'PRESS', "any": True}, None),
        ("MARK_SHARP_TOGGLE", {"type": 'K', "value": 'PRESS', "any": True}, None),
        ("OUTER_MITER_CHANGE", {"type": 'O', "value": 'PRESS', "any": True}, None),
        ("INNER_MITER_CHANGE", {"type": 'I', "value": 'PRESS', "any": True}, None),
        ("PROFILE_TYPE_CHANGE", {"type": 'Z', "value": 'PRESS', "any": True}, None),
        ("VERTEX_MESH_CHANGE", {"type": 'N', "value": 'PRESS', "any": True}, None),])

    return keymap


def km_view3d_fly_modal(_params):
    items = []
    keymap = ("View3D Fly Modal",
        {"space_type": 'EMPTY', "region_type": 'WINDOW', "modal": True},
        {"items": items},)

    items.extend([("CANCEL", {"type": 'RIGHTMOUSE', "value": 'ANY', "any": True}, None),
        ("CANCEL", {"type": 'ESC', "value": 'PRESS', "any": True}, None),
        ("CONFIRM", {"type": 'LEFTMOUSE', "value": 'ANY', "any": True}, None),
        ("CONFIRM", {"type": 'RET', "value": 'PRESS', "any": True}, None),
        ("CONFIRM", {"type": 'SPACE', "value": 'PRESS', "any": True}, None),
        ("CONFIRM", {"type": 'NUMPAD_ENTER', "value": 'PRESS', "any": True}, None),
        ("ACCELERATE", {"type": 'NUMPAD_PLUS', "value": 'PRESS', "any": True, "repeat": True}, None),
        ("DECELERATE", {"type": 'NUMPAD_MINUS', "value": 'PRESS', "any": True, "repeat": True}, None),
        ("ACCELERATE", {"type": 'WHEELUPMOUSE', "value": 'PRESS', "any": True}, None),
        ("DECELERATE", {"type": 'WHEELDOWNMOUSE', "value": 'PRESS', "any": True}, None),
        ("CONFIRM", {"type": 'TRACKPADPAN', "value": 'ANY'}, None),
        ("PAN_ENABLE", {"type": 'MIDDLEMOUSE', "value": 'PRESS', "any": True}, None),
        ("PAN_DISABLE", {"type": 'MIDDLEMOUSE', "value": 'RELEASE', "any": True}, None),
        ("FORWARD", {"type": 'W', "value": 'PRESS', "repeat": True}, None),
        ("BACKWARD", {"type": 'S', "value": 'PRESS', "repeat": True}, None),
        ("LEFT", {"type": 'A', "value": 'PRESS', "repeat": True}, None),
        ("RIGHT", {"type": 'D', "value": 'PRESS', "repeat": True}, None),
        ("UP", {"type": 'E', "value": 'PRESS', "repeat": True}, None),
        ("DOWN", {"type": 'Q', "value": 'PRESS', "repeat": True}, None),
        ("UP", {"type": 'R', "value": 'PRESS', "repeat": True}, None),
        ("DOWN", {"type": 'F', "value": 'PRESS', "repeat": True}, None),
        ("FORWARD", {"type": 'UP_ARROW', "value": 'PRESS', "repeat": True}, None),
        ("BACKWARD", {"type": 'DOWN_ARROW', "value": 'PRESS', "repeat": True}, None),
        ("LEFT", {"type": 'LEFT_ARROW', "value": 'PRESS', "repeat": True}, None),
        ("RIGHT", {"type": 'RIGHT_ARROW', "value": 'PRESS', "repeat": True}, None),
        ("AXIS_LOCK_X", {"type": 'X', "value": 'PRESS'}, None),
        ("AXIS_LOCK_Z", {"type": 'Z', "value": 'PRESS'}, None),
        ("PRECISION_ENABLE", {"type": 'LEFT_ALT', "value": 'PRESS', "any": True}, None),
        ("PRECISION_DISABLE", {"type": 'LEFT_ALT', "value": 'RELEASE', "any": True}, None),
        ("PRECISION_ENABLE", {"type": 'LEFT_SHIFT', "value": 'PRESS', "any": True}, None),
        ("PRECISION_DISABLE", {"type": 'LEFT_SHIFT', "value": 'RELEASE', "any": True}, None),
        ("FREELOOK_ENABLE", {"type": 'LEFT_CTRL', "value": 'PRESS', "any": True}, None),
        ("FREELOOK_DISABLE", {"type": 'LEFT_CTRL', "value": 'RELEASE', "any": True}, None),])

    return keymap


def km_view3d_walk_modal(_params):
    items = []
    keymap = ("View3D Walk Modal",
        {"space_type": 'EMPTY', "region_type": 'WINDOW', "modal": True},
        {"items": items},)

    items.extend([("CANCEL", {"type": 'RIGHTMOUSE', "value": 'ANY', "any": True}, None),
        ("CANCEL", {"type": 'ESC', "value": 'PRESS', "any": True}, None),
        ("CONFIRM", {"type": 'LEFTMOUSE', "value": 'ANY', "any": True}, None),
        ("CONFIRM", {"type": 'RET', "value": 'PRESS', "any": True}, None),
        ("CONFIRM", {"type": 'NUMPAD_ENTER', "value": 'PRESS', "any": True}, None),
        ("FAST_ENABLE", {"type": 'LEFT_SHIFT', "value": 'PRESS', "any": True}, None),
        ("FAST_DISABLE", {"type": 'LEFT_SHIFT', "value": 'RELEASE', "any": True}, None),
        ("SLOW_ENABLE", {"type": 'LEFT_ALT', "value": 'PRESS', "any": True}, None),
        ("SLOW_DISABLE", {"type": 'LEFT_ALT', "value": 'RELEASE', "any": True}, None),
        ("FORWARD", {"type": 'W', "value": 'PRESS', "any": True}, None),
        ("BACKWARD", {"type": 'S', "value": 'PRESS', "any": True}, None),
        ("LEFT", {"type": 'A', "value": 'PRESS', "any": True}, None),
        ("RIGHT", {"type": 'D', "value": 'PRESS', "any": True}, None),
        ("UP", {"type": 'E', "value": 'PRESS', "any": True}, None),
        ("DOWN", {"type": 'Q', "value": 'PRESS', "any": True}, None),
        ("FORWARD_STOP", {"type": 'W', "value": 'RELEASE', "any": True}, None),
        ("BACKWARD_STOP", {"type": 'S', "value": 'RELEASE', "any": True}, None),
        ("LEFT_STOP", {"type": 'A', "value": 'RELEASE', "any": True}, None),
        ("RIGHT_STOP", {"type": 'D', "value": 'RELEASE', "any": True}, None),
        ("UP_STOP", {"type": 'E', "value": 'RELEASE', "any": True}, None),
        ("DOWN_STOP", {"type": 'Q', "value": 'RELEASE', "any": True}, None),
        ("FORWARD", {"type": 'UP_ARROW', "value": 'PRESS'}, None),
        ("BACKWARD", {"type": 'DOWN_ARROW', "value": 'PRESS'}, None),
        ("LEFT", {"type": 'LEFT_ARROW', "value": 'PRESS'}, None),
        ("RIGHT", {"type": 'RIGHT_ARROW', "value": 'PRESS'}, None),
        ("FORWARD_STOP", {"type": 'UP_ARROW', "value": 'RELEASE', "any": True}, None),
        ("BACKWARD_STOP", {"type": 'DOWN_ARROW', "value": 'RELEASE', "any": True}, None),
        ("LEFT_STOP", {"type": 'LEFT_ARROW', "value": 'RELEASE', "any": True}, None),
        ("RIGHT_STOP", {"type": 'RIGHT_ARROW', "value": 'RELEASE', "any": True}, None),
        ("GRAVITY_TOGGLE", {"type": 'TAB', "value": 'PRESS'}, None),
        ("GRAVITY_TOGGLE", {"type": 'G', "value": 'PRESS'}, None),
        ("JUMP", {"type": 'V', "value": 'PRESS', "any": True}, None),
        ("JUMP_STOP", {"type": 'V', "value": 'RELEASE', "any": True}, None),
        ("TELEPORT", {"type": 'SPACE', "value": 'PRESS', "any": True}, None),
        ("TELEPORT", {"type": 'MIDDLEMOUSE', "value": 'ANY', "any": True}, None),
        ("ACCELERATE", {"type": 'NUMPAD_PLUS', "value": 'PRESS', "any": True, "repeat": True}, None),
        ("DECELERATE", {"type": 'NUMPAD_MINUS', "value": 'PRESS', "any": True, "repeat": True}, None),
        ("ACCELERATE", {"type": 'WHEELUPMOUSE', "value": 'PRESS', "any": True}, None),
        ("DECELERATE", {"type": 'WHEELDOWNMOUSE', "value": 'PRESS', "any": True}, None),
        ("AXIS_LOCK_Z", {"type": 'Z', "value": 'PRESS'}, None),])

    return keymap


def km_view3d_rotate_modal(_params):
    items = []
    keymap = ("View3D Rotate Modal",
        {"space_type": 'EMPTY', "region_type": 'WINDOW', "modal": True},
        {"items": items},)

    items.extend([("CONFIRM", {"type": 'MIDDLEMOUSE', "value": 'RELEASE', "any": True}, None),
        ("CONFIRM", {"type": 'ESC', "value": 'PRESS', "any": True}, None),
        ("AXIS_SNAP_ENABLE", {"type": 'LEFT_ALT', "value": 'PRESS', "any": True}, None),
        ("AXIS_SNAP_DISABLE", {"type": 'LEFT_ALT', "value": 'RELEASE', "any": True}, None),])

    return keymap


def km_view3d_move_modal(_params):
    items = []
    keymap = ("View3D Move Modal",
        {"space_type": 'EMPTY', "region_type": 'WINDOW', "modal": True},
        {"items": items},)

    items.extend([("CONFIRM", {"type": 'MIDDLEMOUSE', "value": 'RELEASE', "any": True}, None),
        ("CONFIRM", {"type": 'ESC', "value": 'PRESS', "any": True}, None),])

    return keymap


def km_view3d_zoom_modal(_params):
    items = []
    keymap = ("View3D Zoom Modal",
        {"space_type": 'EMPTY', "region_type": 'WINDOW', "modal": True},
        {"items": items},)

    items.extend([("CONFIRM", {"type": 'MIDDLEMOUSE', "value": 'RELEASE', "any": True}, None),
        ("CONFIRM", {"type": 'ESC', "value": 'PRESS', "any": True}, None),])

    return keymap


def km_view3d_dolly_modal(_params):
    items = []
    keymap = ("View3D Dolly Modal",
        {"space_type": 'EMPTY', "region_type": 'WINDOW', "modal": True},
        {"items": items},)

    items.extend([("CONFIRM", {"type": 'MIDDLEMOUSE', "value": 'RELEASE', "any": True}, None),
        ("CONFIRM", {"type": 'ESC', "value": 'PRESS', "any": True}, None),])

    return keymap


def km_paint_stroke_modal(_params):
    items = []
    keymap = ("Paint Stroke Modal",
        {"space_type": 'EMPTY', "region_type": 'WINDOW', "modal": True},
        {"items": items},)

    items.extend([("CANCEL", {"type": 'ESC', "value": 'PRESS', "any": True}, None),])

    return keymap


def km_sculpt_expand_modal(_params):
    items = []
    keymap = ("Sculpt Expand Modal",
        {"space_type": 'EMPTY', "region_type": 'WINDOW', "modal": True},
        {"items": items},)

    items.extend([("CANCEL", {"type": 'ESC', "value": 'PRESS', "any": True}, None),
        ("CANCEL", {"type": 'RIGHTMOUSE', "value": 'PRESS', "any": True}, None),
        ("CONFIRM", {"type": 'LEFTMOUSE', "value": 'PRESS', "any": True}, None),
        ("INVERT", {"type": 'F', "value": 'PRESS', "any": True}, None),
        ("PRESERVE", {"type": 'E', "value": 'PRESS', "any": True}, None),
        ("GRADIENT", {"type": 'G', "value": 'PRESS', "any": True}, None),
        ("RECURSION_STEP_GEODESIC", {"type": 'R', "value": 'PRESS'}, None),
        ("RECURSION_STEP_TOPOLOGY", {"type": 'R', "value": 'PRESS', "alt": True}, None),
        ("MOVE_TOGGLE", {"type": 'SPACE', "value": 'ANY', "any": True}, None),
        ("FALLOFF_GEODESICS", {"type": 'ONE', "value": 'PRESS', "any": True}, None),
        ("FALLOFF_TOPOLOGY", {"type": 'TWO', "value": 'PRESS', "any": True}, None),
        ("FALLOFF_TOPOLOGY_DIAGONALS", {"type": 'THREE', "value": 'PRESS', "any": True}, None),
        ("FALLOFF_SPHERICAL", {"type": 'FOUR', "value": 'PRESS', "any": True}, None),
        ("SNAP_ENABLE", {"type": 'LEFT_CTRL', "value": 'PRESS'}, None),
        ("SNAP_DISABLE", {"type": 'LEFT_CTRL', "value": 'RELEASE'}, None),
        ("LOOP_COUNT_INCREASE", {"type": 'W', "value": 'PRESS', "any": True, "repeat": True}, None),
        ("LOOP_COUNT_DECREASE", {"type": 'Q', "value": 'PRESS', "any": True, "repeat": True}, None),
        ("BRUSH_GRADIENT_TOGGLE", {"type": 'B', "value": 'PRESS', "any": True}, None),
        ("TEXTURE_DISTORTION_INCREASE", {"type": 'Y', "value": 'PRESS'}, None),
        ("TEXTURE_DISTORTION_DECREASE", {"type": 'T', "value": 'PRESS'}, None),])
    return keymap


# Fallback for gizmos that don't have custom a custom key-map.
def km_generic_gizmo(_params):
    keymap = ("Generic Gizmo",
        {"space_type": 'EMPTY', "region_type": 'WINDOW'},
        {"items": _template_items_gizmo_tweak_value()},)

    return keymap


def km_generic_gizmo_drag(_params):
    keymap = ("Generic Gizmo Drag",
        {"space_type": 'EMPTY', "region_type": 'WINDOW'},
        {"items": _template_items_gizmo_tweak_value_drag()},)

    return keymap


def km_generic_gizmo_click_drag(_params):
    keymap = ("Generic Gizmo Click Drag",
        {"space_type": 'EMPTY', "region_type": 'WINDOW'},
        {"items": _template_items_gizmo_tweak_value_click_drag()},)

    return keymap


def km_generic_gizmo_maybe_drag(params):
    keymap = ("Generic Gizmo Maybe Drag",
        {"space_type": 'EMPTY', "region_type": 'WINDOW'},
        {"items":
         _template_items_gizmo_tweak_value_drag()
         if params.use_gizmo_drag else
         _template_items_gizmo_tweak_value()
         },)

    return keymap


def km_generic_gizmo_select(_params):
    keymap = ("Generic Gizmo Select",
        {"space_type": 'EMPTY', "region_type": 'WINDOW'},
        # TODO, currently in C code.
        {"items": _template_items_gizmo_tweak_value()},)

    return keymap


def km_generic_gizmo_tweak_modal_map(_params):
    keymap = ("Generic Gizmo Tweak Modal Map",
        {"space_type": 'EMPTY', "region_type": 'WINDOW', "modal": True},
        {"items": [("CANCEL", {"type": 'ESC', "value": 'PRESS', "any": True}, None),
            ("CANCEL", {"type": 'RIGHTMOUSE', "value": 'PRESS', "any": True}, None),
            ("CONFIRM", {"type": 'RET', "value": 'PRESS', "any": True}, None),
            ("CONFIRM", {"type": 'NUMPAD_ENTER', "value": 'PRESS', "any": True}, None),
            ("PRECISION_ON", {"type": 'RIGHT_SHIFT', "value": 'PRESS', "any": True}, None),
            ("PRECISION_OFF", {"type": 'RIGHT_SHIFT', "value": 'RELEASE', "any": True}, None),
            ("PRECISION_ON", {"type": 'LEFT_SHIFT', "value": 'PRESS', "any": True}, None),
            ("PRECISION_OFF", {"type": 'LEFT_SHIFT', "value": 'RELEASE', "any": True}, None),
            ("SNAP_ON", {"type": 'RIGHT_CTRL', "value": 'PRESS', "any": True}, None),
            ("SNAP_OFF", {"type": 'RIGHT_CTRL', "value": 'RELEASE', "any": True}, None),
            ("SNAP_ON", {"type": 'LEFT_CTRL', "value": 'PRESS', "any": True}, None),
            ("SNAP_OFF", {"type": 'LEFT_CTRL', "value": 'RELEASE', "any": True}, None),]},)
    return keymap


# ------------------------------------------------------------------------------
# Popup Keymaps
def km_popup_toolbar(_params):
    return ("Toolbar Popup",
        {"space_type": 'EMPTY', "region_type": 'TEMPORARY'},
        {"items": [op_tool("builtin.cursor", {"type": 'SPACE', "value": 'PRESS'}),
            op_tool("builtin.select", {"type": 'W', "value": 'PRESS'}),
            op_tool("builtin.select_lasso", {"type": 'L', "value": 'PRESS'}),
            op_tool("builtin.transform", {"type": 'T', "value": 'PRESS'}),
            op_tool("builtin.measure", {"type": 'M', "value": 'PRESS'}),]},)


# ------------------------------------------------------------------------------
# Tool System (Generic)
#
# Named are auto-generated based on the tool name and it's toolbar.

def km_generic_tool_annotate(params):
    return ("Generic Tool: Annotate",
        {"space_type": 'EMPTY', "region_type": 'WINDOW'},
        {"items": [("gpencil.annotate", {"type": params.tool_mouse, "value": 'PRESS'},
             {"properties": [("mode", 'DRAW'), ("wait_for_input", False)]}),
            ("gpencil.annotate", {"type": params.tool_mouse, "value": 'PRESS', "ctrl": True},
             {"properties": [("mode", 'ERASER'), ("wait_for_input", False)]}),]},)


def km_generic_tool_annotate_line(params):
    return ("Generic Tool: Annotate Line",
        {"space_type": 'EMPTY', "region_type": 'WINDOW'},
        {"items": [("gpencil.annotate", params.tool_maybe_tweak_event,
             {"properties": [("mode", 'DRAW_STRAIGHT'), ("wait_for_input", False)]}),
            ("gpencil.annotate", {"type": params.tool_mouse, "value": 'PRESS', "ctrl": True},
             {"properties": [("mode", 'ERASER'), ("wait_for_input", False)]}),]},)


def km_generic_tool_annotate_polygon(params):
    return ("Generic Tool: Annotate Polygon",
        {"space_type": 'EMPTY', "region_type": 'WINDOW'},
        {"items": [("gpencil.annotate", {"type": params.tool_mouse, "value": 'PRESS'},
             {"properties": [("mode", 'DRAW_POLY'), ("wait_for_input", False)]}),
            ("gpencil.annotate", {"type": params.tool_mouse, "value": 'PRESS', "ctrl": True},
             {"properties": [("mode", 'ERASER'), ("wait_for_input", False)]}),]},)


def km_generic_tool_annotate_eraser(params):
    return ("Generic Tool: Annotate Eraser",
        {"space_type": 'EMPTY', "region_type": 'WINDOW'},
        {"items": [("gpencil.annotate", {"type": params.tool_mouse, "value": 'PRESS'},
             {"properties": [("mode", 'ERASER'), ("wait_for_input", False)]}),
            ("gpencil.annotate", {"type": params.tool_mouse, "value": 'PRESS', "ctrl": True},
             {"properties": [("mode", 'ERASER'), ("wait_for_input", False)]}),]},)


def km_image_editor_tool_generic_sample(params):
    return ("Image Editor Tool: Sample",
        {"space_type": 'IMAGE_EDITOR', "region_type": 'WINDOW'},
        {"items": [("image.sample", {"type": params.tool_mouse, "value": 'PRESS'}, None),]},)


# ------------------------------------------------------------------------------
# Tool System (UV Editor)

def km_image_editor_tool_uv_cursor(params):
    return ("Image Editor Tool: Uv, Cursor",
        {"space_type": 'IMAGE_EDITOR', "region_type": 'WINDOW'},
        {"items": [("uv.cursor_set", {"type": params.tool_mouse, "value": 'PRESS'}, None),
            # Don't use `tool_maybe_tweak_event` since it conflicts with
            # `PRESS` that places the cursor.
            ("transform.translate", params.tool_tweak_event,
             {"properties": [("release_confirm", True), ("cursor_transform", True)]}),]},)


def km_image_editor_tool_uv_select(params, *, fallback):
    return (_fallback_id("Image Editor Tool: Uv, Tweak", fallback),
        {"space_type": 'IMAGE_EDITOR', "region_type": 'WINDOW'},
        {"items": [*([] if fallback else _template_items_tool_select(params, "uv.select", "uv.cursor_set", extend="extend")),
            *([] if (not params.use_fallback_tool_rmb) else _template_uv_select(type=params.select_mouse, value=params.select_mouse_value, legacy=params.legacy)),]},)


def km_image_editor_tool_uv_select_box(params, *, fallback):
    return (_fallback_id("Image Editor Tool: Uv, Select Box", fallback),
        {"space_type": 'IMAGE_EDITOR', "region_type": 'WINDOW'},
        {"items": [*([] if (fallback and not params.use_fallback_tool) else _template_items_tool_select_actions_simple("uv.select_box",
                # Don't use `tool_maybe_tweak_event`, see comment for this
                # slot.
                **(params.select_tweak_event if fallback else params.tool_tweak_event))),
        ]},
    )


def km_image_editor_tool_uv_select_circle(params, *, fallback):
    return (_fallback_id("Image Editor Tool: Uv, Select Circle", fallback),
        {"space_type": 'IMAGE_EDITOR', "region_type": 'WINDOW'},
        {"items": [*([] if (fallback and not params.use_fallback_tool) else _template_items_tool_select_actions_simple("uv.select_circle",
                **(params.select_tweak_event if fallback else {"type": params.tool_mouse, "value": 'PRESS'}),
                properties=[("wait_for_input", False)])),
            # No selection fallback since this operates on press.
        ]},)


def km_image_editor_tool_uv_select_lasso(params, *, fallback):
    return (_fallback_id("Image Editor Tool: Uv, Select Lasso", fallback),
        {"space_type": 'IMAGE_EDITOR', "region_type": 'WINDOW'},

        {"items": [*([] if (fallback and not params.use_fallback_tool) else _template_items_tool_select_actions_simple("uv.select_lasso",
                **(params.select_tweak_event if fallback else params.tool_tweak_event))),
        ]},
    )


def km_image_editor_tool_uv_rip_region(params):
    return ("Image Editor Tool: Uv, Rip Region",
        {"space_type": 'IMAGE_EDITOR', "region_type": 'WINDOW'},
        {"items": [("uv.rip_move", {**params.tool_maybe_tweak_event, **params.tool_modifier},
             {"properties": [("TRANSFORM_OT_translate", [("release_confirm", True)])]}),]},)


def km_image_editor_tool_uv_sculpt_stroke(params):
    return ("Image Editor Tool: Uv, Sculpt Stroke",
        {"space_type": 'IMAGE_EDITOR', "region_type": 'WINDOW'},
        {"items": [("sculpt.uv_sculpt_stroke", {"type": params.tool_mouse, "value": 'PRESS'}, None),
            ("sculpt.uv_sculpt_stroke", {"type": params.tool_mouse, "value": 'PRESS', "ctrl": True},
             {"properties": [("mode", 'INVERT')]}),
            ("sculpt.uv_sculpt_stroke", {"type": params.tool_mouse, "value": 'PRESS', "shift": True},
             {"properties": [("mode", 'RELAX')]}),
            ("brush.scale_size", {"type": 'LEFT_BRACKET', "value": 'PRESS', "repeat": True},
             {"properties": [("scalar", 0.9)]}),
            ("brush.scale_size", {"type": 'RIGHT_BRACKET', "value": 'PRESS', "repeat": True},
             {"properties": [("scalar", 1.0 / 0.9)]}),
            *_template_paint_radial_control("uv_sculpt"),]},)


def km_image_editor_tool_uv_move(params):
    return ("Image Editor Tool: Uv, Move",
        {"space_type": 'IMAGE_EDITOR', "region_type": 'WINDOW'},
        {"items": [("transform.translate", {**params.tool_maybe_tweak_event, **params.tool_modifier},
             {"properties": [("release_confirm", True)]}),]},)


def km_image_editor_tool_uv_rotate(params):
    return ("Image Editor Tool: Uv, Rotate",
        {"space_type": 'IMAGE_EDITOR', "region_type": 'WINDOW'},
        {"items": [("transform.rotate", {**params.tool_maybe_tweak_event, **params.tool_modifier},
             {"properties": [("release_confirm", True)]}),]},)


def km_image_editor_tool_uv_scale(params):
    return ("Image Editor Tool: Uv, Scale",
        {"space_type": 'IMAGE_EDITOR', "region_type": 'WINDOW'},
        {"items": [("transform.resize", {**params.tool_maybe_tweak_event, **params.tool_modifier},
             {"properties": [("release_confirm", True)]}),]},)


# ------------------------------------------------------------------------------
# Tool System (Node Editor)

def km_node_editor_tool_select(params, *, fallback):
    return (_fallback_id("Node Tool: Tweak", fallback),
        {"space_type": 'NODE_EDITOR', "region_type": 'WINDOW'},
        {"items": [*([] if fallback else [("node.select", {"type": params.select_mouse, "value": 'PRESS'},
                 {"properties": [("deselect_all", not params.legacy)]}),]),]},)


def km_node_editor_tool_select_box(params, *, fallback):
    return (_fallback_id("Node Tool: Select Box", fallback),
        {"space_type": 'NODE_EDITOR', "region_type": 'WINDOW'},
        {"items": [
            *([] if (fallback and not params.use_fallback_tool) else _template_items_tool_select_actions_simple(
                "node.select_box",
                # Don't use `tool_maybe_tweak_event`, see comment for this slot.
                **(params.select_tweak_event if fallback else params.tool_tweak_event),
                properties=[("tweak", True)],
            )),
        ]},
    )


def km_node_editor_tool_select_lasso(params, *, fallback):
    return (_fallback_id("Node Tool: Select Lasso", fallback),
        {"space_type": 'NODE_EDITOR', "region_type": 'WINDOW'},
        {"items": [
            *([] if (fallback and not params.use_fallback_tool) else _template_items_tool_select_actions_simple(
                "node.select_lasso", **(params.select_tweak_event if fallback else params.tool_tweak_event),
                properties=[("tweak", True)]))
        ]},
    )


def km_node_editor_tool_select_circle(params, *, fallback):
    return (_fallback_id("Node Tool: Select Circle", fallback),
        {"space_type": 'NODE_EDITOR', "region_type": 'WINDOW'},
        {"items": [
            *([] if (fallback and not params.use_fallback_tool) else _template_items_tool_select_actions_simple(
                "node.select_circle",
                # Why circle select should be used on tweak?
                # So that RMB or Shift-RMB is still able to set an element as active.
                type=params.select_tweak if fallback else params.tool_mouse,
                value='ANY' if fallback else 'PRESS',
                properties=[("wait_for_input", False)])),
        ]},
    )


def km_node_editor_tool_links_cut(params):
    return ("Node Tool: Links Cut",
        {"space_type": 'NODE_EDITOR', "region_type": 'WINDOW'},
        {"items": [("node.links_cut", {"type": params.tool_mouse, "value": 'PRESS'}, None),]},)


# ------------------------------------------------------------------------------
# Tool System (3D View, Generic)

def km_3d_view_tool_cursor(params):
    return ("3D View Tool: Cursor",
        {"space_type": 'VIEW_3D', "region_type": 'WINDOW'},
        {"items": [("view3d.cursor3d", {"type": params.tool_mouse, "value": 'PRESS'}, None),
            # Don't use `tool_maybe_tweak_event` since it conflicts with
            # `PRESS` that places the cursor.
            ("transform.translate", params.tool_tweak_event,
             {"properties": [("release_confirm", True), ("cursor_transform", True)]}),]},)


def km_3d_view_tool_select(params, *, fallback):
    return (_fallback_id("3D View Tool: Tweak", fallback),
        {"space_type": 'VIEW_3D', "region_type": 'WINDOW'},
        {"items": [*([] if fallback else _template_items_tool_select(params, "view3d.select", "view3d.cursor3d", extend="toggle")),
            *([] if (not params.use_fallback_tool_rmb) else _template_view3d_select(type=params.select_mouse, value=params.select_mouse_value, legacy=params.legacy)),]},)


def km_3d_view_tool_select_box(params, *, fallback):
    return (_fallback_id("3D View Tool: Select Box", fallback),
        {"space_type": 'VIEW_3D', "region_type": 'WINDOW'},
        {"items": [*([] if (fallback and not params.use_fallback_tool) else _template_items_tool_select_actions("view3d.select_box",
                # Don't use `tool_maybe_tweak_event`, see comment for this
                # slot.
                **(params.select_tweak_event if fallback else params.tool_tweak_event))),
        ]},
    )


def km_3d_view_tool_select_circle(params, *, fallback):
    return (_fallback_id("3D View Tool: Select Circle", fallback),
        {"space_type": 'VIEW_3D', "region_type": 'WINDOW'},
        {"items": [*([] if (fallback and not params.use_fallback_tool) else _template_items_tool_select_actions_simple("view3d.select_circle",
                # Why circle select should be used on tweak?
                # So that RMB or Shift-RMB is still able to set an element as
                # active.
                type=params.select_tweak if fallback else params.tool_mouse,
                value='ANY' if fallback else 'PRESS',
                properties=[("wait_for_input", False)])),
        ]},
    )


def km_3d_view_tool_select_lasso(params, *, fallback):
    return (_fallback_id("3D View Tool: Select Lasso", fallback),
        {"space_type": 'VIEW_3D', "region_type": 'WINDOW'},
        {"items": [*([] if (fallback and not params.use_fallback_tool) else _template_items_tool_select_actions("view3d.select_lasso",
                **(params.select_tweak_event if fallback else params.tool_tweak_event))),
        ]}
    )


def km_3d_view_tool_transform(params):
    return ("3D View Tool: Transform",
        {"space_type": 'VIEW_3D', "region_type": 'WINDOW'},
        {"items": [("transform.from_gizmo", {**params.tool_maybe_tweak_event, **params.tool_modifier}, None),]},)


def km_3d_view_tool_move(params):
    return ("3D View Tool: Move",
        {"space_type": 'VIEW_3D', "region_type": 'WINDOW'},
        {"items": [("transform.translate", {**params.tool_maybe_tweak_event, **params.tool_modifier},
             {"properties": [("release_confirm", True)]}),]},)


def km_3d_view_tool_rotate(params):
    return ("3D View Tool: Rotate",
        {"space_type": 'VIEW_3D', "region_type": 'WINDOW'},
        {"items": [("transform.rotate", {**params.tool_maybe_tweak_event, **params.tool_modifier},
             {"properties": [("release_confirm", True)]}),]},)


def km_3d_view_tool_scale(params):
    return ("3D View Tool: Scale",
        {"space_type": 'VIEW_3D', "region_type": 'WINDOW'},
        {"items": [("transform.resize", {**params.tool_maybe_tweak_event, **params.tool_modifier},
             {"properties": [("release_confirm", True)]}),]},)


def km_3d_view_tool_shear(params):
    # Don't use 'tool_maybe_tweak_value' since we would loose tweak direction
    # support.
    return ("3D View Tool: Shear",
        {"space_type": 'VIEW_3D', "region_type": 'WINDOW'},
        {"items": [("transform.shear",
             {"type": params.tool_tweak, "value": 'NORTH', **params.tool_modifier},
             {"properties": [("release_confirm", True), ("orient_axis_ortho", 'Y')]}),
            ("transform.shear",
             {"type": params.tool_tweak, "value": 'SOUTH', **params.tool_modifier},
             {"properties": [("release_confirm", True), ("orient_axis_ortho", 'Y')]}),

            # Use as fallback to catch diagonals too.
            ("transform.shear",
             {"type": params.tool_tweak, "value": 'ANY', **params.tool_modifier},
             {"properties": [("release_confirm", True), ("orient_axis_ortho", 'X')]}),]},)


def km_3d_view_tool_measure(params):
    return ("3D View Tool: Measure",
        {"space_type": 'VIEW_3D', "region_type": 'WINDOW'},
        {"items": [("view3d.ruler_add", params.tool_maybe_tweak_event, None),
            ("view3d.ruler_remove", {"type": 'X', "value": 'PRESS'}, None),
            ("view3d.ruler_remove", {"type": 'DEL', "value": 'PRESS'}, None),]},)


# ------------------------------------------------------------------------------
# Tool System (3D View, Pose Mode)

def km_3d_view_tool_pose_breakdowner(params):
    return ("3D View Tool: Pose, Breakdowner",
        {"space_type": 'VIEW_3D', "region_type": 'WINDOW'},
        {"items": [("pose.breakdown", {**params.tool_maybe_tweak_event, **params.tool_modifier}, None),]},)


def km_3d_view_tool_pose_push(params):
    return ("3D View Tool: Pose, Push",
        {"space_type": 'VIEW_3D', "region_type": 'WINDOW'},
        {"items": [("pose.push", {**params.tool_maybe_tweak_event, **params.tool_modifier}, None),]},)


def km_3d_view_tool_pose_relax(params):
    return ("3D View Tool: Pose, Relax",
        {"space_type": 'VIEW_3D', "region_type": 'WINDOW'},
        {"items": [("pose.relax", {**params.tool_maybe_tweak_event, **params.tool_modifier}, None),]},)


# ------------------------------------------------------------------------------
# Tool System (3D View, Edit Armature)

def km_3d_view_tool_edit_armature_roll(params):
    return ("3D View Tool: Edit Armature, Roll",
        {"space_type": 'VIEW_3D', "region_type": 'WINDOW'},
        {"items": [("transform.transform", {**params.tool_maybe_tweak_event, **params.tool_modifier},
             {"properties": [("release_confirm", True), ("mode", 'BONE_ROLL')]}),]},)


def km_3d_view_tool_edit_armature_bone_size(params):
    return ("3D View Tool: Edit Armature, Bone Size",
        {"space_type": 'VIEW_3D', "region_type": 'WINDOW'},
        {"items": [("transform.transform", {**params.tool_maybe_tweak_event, **params.tool_modifier},
             {"properties": [("release_confirm", True), ("mode", 'BONE_ENVELOPE')]}),]},)


def km_3d_view_tool_edit_armature_bone_envelope(params):
    return ("3D View Tool: Edit Armature, Bone Envelope",
        {"space_type": 'VIEW_3D', "region_type": 'WINDOW'},

        {"items": [("transform.bbone_resize", {**params.tool_maybe_tweak_event, **params.tool_modifier},
             {"properties": [("release_confirm", True)]}),]},)


def km_3d_view_tool_edit_armature_extrude(params):
    return ("3D View Tool: Edit Armature, Extrude",
        {"space_type": 'VIEW_3D', "region_type": 'WINDOW'},
        {"items": [("armature.extrude_move", {**params.tool_maybe_tweak_event, **params.tool_modifier},
             {"properties": [("TRANSFORM_OT_translate", [("release_confirm", True)])]}),]},)


def km_3d_view_tool_edit_armature_extrude_to_cursor(params):
    return ("3D View Tool: Edit Armature, Extrude to Cursor",
        {"space_type": 'VIEW_3D', "region_type": 'WINDOW'},
        {"items": [("armature.click_extrude", {"type": params.tool_mouse, "value": 'PRESS', **params.tool_modifier}, None),]},)


# ------------------------------------------------------------------------------
# Tool System (3D View, Object Mode)

def km_3d_view_tool_interactive_add(params):
    return ("3D View Tool: Object, Add Primitive",
        {"space_type": 'VIEW_3D', "region_type": 'WINDOW'},
        {"items": [("view3d.interactive_add",
             {**params.tool_maybe_tweak_event,
              # While "Alt" isn't an important shortcut to support,
              # when the preferences to activate tools when "Alt" is held is used,
              # it's illogical not to support holding "Alt", even though it is not required.
              **({"any": True} if "alt" in params.tool_modifier else any_except("alt"))},
             {"properties": [("wait_for_input", False)]}),]},)


# ------------------------------------------------------------------------------
# Tool System (3D View, Edit Mesh)

def km_3d_view_tool_edit_mesh_extrude_region(params):
    return ("3D View Tool: Edit Mesh, Extrude Region",
        {"space_type": 'VIEW_3D', "region_type": 'WINDOW'},
        {"items": [("mesh.extrude_context_move", {**params.tool_maybe_tweak_event, **params.tool_modifier},
             {"properties": [("TRANSFORM_OT_translate", [("release_confirm", True)])]}),]},)


def km_3d_view_tool_edit_mesh_extrude_manifold(params):
    return ("3D View Tool: Edit Mesh, Extrude Manifold",
        {"space_type": 'VIEW_3D', "region_type": 'WINDOW'},
        {"items": [("mesh.extrude_manifold", {**params.tool_maybe_tweak_event, **params.tool_modifier},
             {"properties": [("MESH_OT_extrude_region", [("use_dissolve_ortho_edges", True)]),
                 ("TRANSFORM_OT_translate", [("release_confirm", True),
                     ("use_automerge_and_split", True),
                     ("constraint_axis", (False, False, True)),
                     ("orient_type", 'NORMAL'),]),]}),]},)


def km_3d_view_tool_edit_mesh_extrude_along_normals(params):
    return ("3D View Tool: Edit Mesh, Extrude Along Normals",
        {"space_type": 'VIEW_3D', "region_type": 'WINDOW'},
        {"items": [("mesh.extrude_region_shrink_fatten", {**params.tool_maybe_tweak_event, **params.tool_modifier},
             {"properties": [("TRANSFORM_OT_shrink_fatten", [("release_confirm", True)])]}),]},)


def km_3d_view_tool_edit_mesh_extrude_individual(params):
    return ("3D View Tool: Edit Mesh, Extrude Individual",
        {"space_type": 'VIEW_3D', "region_type": 'WINDOW'},
        {"items": [("mesh.extrude_faces_move", {**params.tool_maybe_tweak_event, **params.tool_modifier},
             {"properties": [("TRANSFORM_OT_shrink_fatten", [("release_confirm", True)])]}),]},)


def km_3d_view_tool_edit_mesh_extrude_to_cursor(params):
    return ("3D View Tool: Edit Mesh, Extrude to Cursor",
        {"space_type": 'VIEW_3D', "region_type": 'WINDOW'},
        {"items": [# No need for `tool_modifier` since this takes all input.
            ("mesh.dupli_extrude_cursor", {"type": params.tool_mouse, "value": 'PRESS'}, None),]},)


def km_3d_view_tool_edit_mesh_inset_faces(params):
    return ("3D View Tool: Edit Mesh, Inset Faces",
        {"space_type": 'VIEW_3D', "region_type": 'WINDOW'},
        {"items": [("mesh.inset", {**params.tool_maybe_tweak_event, **params.tool_modifier},
             {"properties": [("release_confirm", True)]}),]},)


def km_3d_view_tool_edit_mesh_bevel(params):
    return ("3D View Tool: Edit Mesh, Bevel",
        {"space_type": 'VIEW_3D', "region_type": 'WINDOW'},
        {"items": [("mesh.bevel", {**params.tool_maybe_tweak_event, **params.tool_modifier},
             {"properties": [("release_confirm", True)]}),]},)


def km_3d_view_tool_edit_mesh_loop_cut(params):
    return ("3D View Tool: Edit Mesh, Loop Cut",
        {"space_type": 'VIEW_3D', "region_type": 'WINDOW'},
        {"items": [# No need for `tool_modifier` since this takes all input.
            ("mesh.loopcut_slide", {"type": params.tool_mouse, "value": 'PRESS'},
             {"properties": [("TRANSFORM_OT_edge_slide", [("release_confirm", True)])]}),]},)


def km_3d_view_tool_edit_mesh_offset_edge_loop_cut(params):
    return ("3D View Tool: Edit Mesh, Offset Edge Loop Cut",
        {"space_type": 'VIEW_3D', "region_type": 'WINDOW'},
        {"items": [# No need for `tool_modifier` since this takes all input.
            ("mesh.offset_edge_loops_slide", {"type": params.tool_mouse, "value": 'PRESS'}, None),]},)


def km_3d_view_tool_edit_mesh_knife(params):
    return ("3D View Tool: Edit Mesh, Knife",
        {"space_type": 'VIEW_3D', "region_type": 'WINDOW'},
        {"items": [# No need for `tool_modifier` since this takes all input.
            ("mesh.knife_tool", {"type": params.tool_mouse, "value": 'PRESS'},
             {"properties": [("wait_for_input", False)]}),]},)


def km_3d_view_tool_edit_mesh_bisect(params):
    return ("3D View Tool: Edit Mesh, Bisect",
        {"space_type": 'VIEW_3D', "region_type": 'WINDOW'},
        {"items": [# No need for `tool_modifier` since this takes all input.
            ("mesh.bisect", params.tool_maybe_tweak_event, None),]},)


def km_3d_view_tool_edit_mesh_poly_build(params):
    return ("3D View Tool: Edit Mesh, Poly Build",
        {"space_type": 'VIEW_3D', "region_type": 'WINDOW'},
        {"items": [# No need for `tool_modifier` since this takes all input.
            ("mesh.polybuild_extrude_at_cursor_move", {"type": params.tool_mouse, "value": 'PRESS'},
             {"properties": [("TRANSFORM_OT_translate", [("release_confirm", True)])]}),
            ("mesh.polybuild_face_at_cursor_move", {"type": params.tool_mouse, "value": 'PRESS', "ctrl": True},
             {"properties": [("TRANSFORM_OT_translate", [("release_confirm", True)])]}),
            ("mesh.polybuild_delete_at_cursor", {"type": params.tool_mouse, "value": 'CLICK', "shift": True}, None),]},)


def km_3d_view_tool_edit_mesh_spin(params):
    return ("3D View Tool: Edit Mesh, Spin",
        {"space_type": 'VIEW_3D', "region_type": 'WINDOW'},
        {"items": [("mesh.spin", {**params.tool_maybe_tweak_event, **params.tool_modifier}, None),]},)


def km_3d_view_tool_edit_mesh_spin_duplicate(params):
    return ("3D View Tool: Edit Mesh, Spin Duplicates",
        {"space_type": 'VIEW_3D', "region_type": 'WINDOW'},
        {"items": [("mesh.spin", {**params.tool_maybe_tweak_event, **params.tool_modifier},
             {"properties": [("dupli", True)]}),]},)


def km_3d_view_tool_edit_mesh_smooth(params):
    return ("3D View Tool: Edit Mesh, Smooth",
        {"space_type": 'VIEW_3D', "region_type": 'WINDOW'},
        {"items": [("mesh.vertices_smooth", {**params.tool_maybe_tweak_event, **params.tool_modifier},
             {"properties": [("wait_for_input", False)]}),]},)


def km_3d_view_tool_edit_mesh_randomize(params):
    return ("3D View Tool: Edit Mesh, Randomize",
        {"space_type": 'VIEW_3D', "region_type": 'WINDOW'},
        {"items": [("transform.vertex_random", {**params.tool_maybe_tweak_event, **params.tool_modifier},
             {"properties": [("wait_for_input", False)]}),]},)


def km_3d_view_tool_edit_mesh_edge_slide(params):
    return ("3D View Tool: Edit Mesh, Edge Slide",
        {"space_type": 'VIEW_3D', "region_type": 'WINDOW'},
        {"items": [("transform.edge_slide", {**params.tool_maybe_tweak_event, **params.tool_modifier},
             {"properties": [("release_confirm", True)]}),]},)


def km_3d_view_tool_edit_mesh_vertex_slide(params):
    return ("3D View Tool: Edit Mesh, Vertex Slide",
        {"space_type": 'VIEW_3D', "region_type": 'WINDOW'},
        {"items": [("transform.vert_slide", {**params.tool_maybe_tweak_event, **params.tool_modifier},
             {"properties": [("release_confirm", True)]}),]},)


def km_3d_view_tool_edit_mesh_shrink_fatten(params):
    return ("3D View Tool: Edit Mesh, Shrink/Fatten",
        {"space_type": 'VIEW_3D', "region_type": 'WINDOW'},
        {"items": [("transform.shrink_fatten", {**params.tool_maybe_tweak_event, **params.tool_modifier},
             {"properties": [("release_confirm", True)]}),]},)


def km_3d_view_tool_edit_mesh_push_pull(params):
    return ("3D View Tool: Edit Mesh, Push/Pull",
        {"space_type": 'VIEW_3D', "region_type": 'WINDOW'},
        {"items": [("transform.push_pull", {**params.tool_maybe_tweak_event, **params.tool_modifier},
             {"properties": [("release_confirm", True)]}),]},)


def km_3d_view_tool_edit_mesh_to_sphere(params):
    return ("3D View Tool: Edit Mesh, To Sphere",
        {"space_type": 'VIEW_3D', "region_type": 'WINDOW'},
        {"items": [("transform.tosphere", {**params.tool_maybe_tweak_event, **params.tool_modifier},
             {"properties": [("release_confirm", True)]}),]},)


def km_3d_view_tool_edit_mesh_rip_region(params):
    return ("3D View Tool: Edit Mesh, Rip Region",
        {"space_type": 'VIEW_3D', "region_type": 'WINDOW'},
        {"items": [("mesh.rip_move", {**params.tool_maybe_tweak_event, **params.tool_modifier},
             {"properties": [("TRANSFORM_OT_translate", [("release_confirm", True)])]}),]},)


def km_3d_view_tool_edit_mesh_rip_edge(params):
    return ("3D View Tool: Edit Mesh, Rip Edge",
        {"space_type": 'VIEW_3D', "region_type": 'WINDOW'},
        {"items": [("mesh.rip_edge_move", {**params.tool_maybe_tweak_event, **params.tool_modifier},
             {"properties": [("TRANSFORM_OT_translate", [("release_confirm", True)])]}),]},)


# ------------------------------------------------------------------------------
# Tool System (3D View, Edit Curve)

def km_3d_view_tool_edit_curve_draw(params):
    return ("3D View Tool: Edit Curve, Draw",
        {"space_type": 'VIEW_3D', "region_type": 'WINDOW'},
        {"items": [# No need for `tool_modifier` since this takes all input.
            ("curve.draw", {"type": params.tool_mouse, "value": 'PRESS'},
             {"properties": [("wait_for_input", False)]}),]},)


def km_3d_view_tool_edit_curve_tilt(params):
    return ("3D View Tool: Edit Curve, Tilt",
        {"space_type": 'VIEW_3D', "region_type": 'WINDOW'},
        {"items": [("transform.tilt", {**params.tool_maybe_tweak_event, **params.tool_modifier},
             {"properties": [("release_confirm", True)]}),]},)


def km_3d_view_tool_edit_curve_radius(params):
    return ("3D View Tool: Edit Curve, Radius",
        {"space_type": 'VIEW_3D', "region_type": 'WINDOW'},
        {"items": [("transform.transform", {**params.tool_maybe_tweak_event, **params.tool_modifier},
             {"properties": [("mode", 'CURVE_SHRINKFATTEN'), ("release_confirm", True)]}),]},)


def km_3d_view_tool_edit_curve_randomize(params):
    return ("3D View Tool: Edit Curve, Randomize",
        {"space_type": 'VIEW_3D', "region_type": 'WINDOW'},
        {"items": [("transform.vertex_random", {**params.tool_maybe_tweak_event, **params.tool_modifier},
             {"properties": [("wait_for_input", False)]}),]},)


def km_3d_view_tool_edit_curve_extrude(params):
    return ("3D View Tool: Edit Curve, Extrude",
        {"space_type": 'VIEW_3D', "region_type": 'WINDOW'},
        {"items": [("curve.extrude_move", {**params.tool_maybe_tweak_event, **params.tool_modifier},
             {"properties": [("TRANSFORM_OT_translate", [("release_confirm", True)])]}),]},)


def km_3d_view_tool_edit_curve_extrude_to_cursor(params):
    return ("3D View Tool: Edit Curve, Extrude to Cursor",
        {"space_type": 'VIEW_3D', "region_type": 'WINDOW'},
        {"items": [# No need for `tool_modifier` since this takes all input.
            ("curve.vertex_add", {"type": params.tool_mouse, "value": 'PRESS'}, None),]},)


# ------------------------------------------------------------------------------
# Tool System (3D View, Sculpt)

def km_3d_view_tool_sculpt_box_hide(params):
    return ("3D View Tool: Sculpt, Box Hide",
        {"space_type": 'VIEW_3D', "region_type": 'WINDOW'},
        {"items": [("paint.hide_show", params.tool_maybe_tweak_event,
             {"properties": [("action", 'HIDE')]}),
            ("paint.hide_show", {**params.tool_maybe_tweak_event, "ctrl": True},
             {"properties": [("action", 'SHOW')]}),
            ("paint.hide_show", {"type": params.select_mouse, "value": params.select_mouse_value},
             {"properties": [("action", 'SHOW'), ("area", 'ALL')]}),]},)


def km_3d_view_tool_sculpt_box_mask(params):
    return ("3D View Tool: Sculpt, Box Mask",
        {"space_type": 'VIEW_3D', "region_type": 'WINDOW'},
        {"items": [("paint.mask_box_gesture", params.tool_maybe_tweak_event,
             {"properties": [("value", 1.0)]}),
            ("paint.mask_box_gesture", {**params.tool_maybe_tweak_event, "ctrl": True},
             {"properties": [("value", 0.0)]}),]},)


def km_3d_view_tool_sculpt_lasso_mask(params):
    return ("3D View Tool: Sculpt, Lasso Mask",
        {"space_type": 'VIEW_3D', "region_type": 'WINDOW'},
        {"items": [("paint.mask_lasso_gesture", params.tool_maybe_tweak_event,
             {"properties": [("value", 1.0)]}),
            ("paint.mask_lasso_gesture", {**params.tool_maybe_tweak_event, "ctrl": True},
             {"properties": [("value", 0.0)]}),]},)


def km_3d_view_tool_sculpt_box_face_set(params):
    return ("3D View Tool: Sculpt, Box Face Set",
        {"space_type": 'VIEW_3D', "region_type": 'WINDOW'},
        {"items": [("sculpt.face_set_box_gesture", params.tool_maybe_tweak_event, None),]},)


def km_3d_view_tool_sculpt_lasso_face_set(params):
    return ("3D View Tool: Sculpt, Lasso Face Set",
        {"space_type": 'VIEW_3D', "region_type": 'WINDOW'},
        {"items": [("sculpt.face_set_lasso_gesture", params.tool_maybe_tweak_event, None),]},)


def km_3d_view_tool_sculpt_box_trim(params):
    return ("3D View Tool: Sculpt, Box Trim",
        {"space_type": 'VIEW_3D', "region_type": 'WINDOW'},
        {"items": [("sculpt.trim_box_gesture", params.tool_maybe_tweak_event, None),]},)


def km_3d_view_tool_sculpt_lasso_trim(params):
    return ("3D View Tool: Sculpt, Lasso Trim",
        {"space_type": 'VIEW_3D', "region_type": 'WINDOW'},
        {"items": [("sculpt.trim_lasso_gesture", params.tool_maybe_tweak_event, None),]},)


def km_3d_view_tool_sculpt_line_mask(params):
    return ("3D View Tool: Sculpt, Line Mask",
        {"space_type": 'VIEW_3D', "region_type": 'WINDOW'},
        {"items": [("paint.mask_line_gesture", params.tool_maybe_tweak_event,
             {"properties": [("value", 1.0)]}),
            ("paint.mask_line_gesture", {**params.tool_maybe_tweak_event, "ctrl": True},
             {"properties": [("value", 0.0)]}),]},)

def km_3d_view_tool_sculpt_mask_select(params):
    return ("3D View Tool: Sculpt, Mask Select",
            {"space_type": 'VIEW_3D', "region_type": 'WINDOW'},
              {"items":
               [("sculpt.expand",
                 {"type": 'LEFTMOUSE', "value": 'PRESS'},
                 {"properties": [("use_preserve_flip_inverse", False), ("invert", True), ("use_mask_preserve", False)]},),
                ("sculpt.expand",
                 {"type": 'LEFTMOUSE', "value": 'PRESS', "shift": True},
                 {"properties": [("use_preserve_flip_inverse", True), ("invert", True), ("use_mask_preserve", True)]}),
                ("sculpt.expand",
                 {"type": 'LEFTMOUSE', "value": 'PRESS', "shift": True, "ctrl": True},
                 {"properties": [("use_preserve_flip_inverse", True), ("invert", False), ("use_mask_preserve", True)]}),
                ("sculpt.expand",
                 {"type": 'LEFTMOUSE', "value": 'PRESS', "ctrl" : True},
                 {"properties": [("use_preserve_flip_inverse", False), ("invert", False), ("use_mask_preserve", False)]},),]})

def km_3d_view_tool_sculpt_line_project(params):
    return ("3D View Tool: Sculpt, Line Project",
        {"space_type": 'VIEW_3D', "region_type": 'WINDOW'},
        {"items": [("sculpt.project_line_gesture", params.tool_maybe_tweak_event, None),]},)

def km_3d_view_tool_sculpt_lasso_project(params):
    return ("3D View Tool: Sculpt, Lasso Project",
        {"space_type": 'VIEW_3D', "region_type": 'WINDOW'},
        {"items": [("sculpt.project_lasso_gesture", {"type": params.tool_tweak, "value": 'ANY'},
             None),]},)

def km_3d_view_tool_sculpt_box_project(params):
    return ("3D View Tool: Sculpt, Box Project",
        {"space_type": 'VIEW_3D', "region_type": 'WINDOW'},
        {"items": [("sculpt.project_box_gesture", {"type": params.tool_tweak, "value": 'ANY'},
             None),]},)


def km_3d_view_tool_sculpt_mesh_filter(params):
    return ("3D View Tool: Sculpt, Mesh Filter",
        {"space_type": 'VIEW_3D', "region_type": 'WINDOW'},
        {"items": [("sculpt.mesh_filter", params.tool_maybe_tweak_event, None)]},)

def km_3d_view_tool_sculpt_ipmask_filter(params):
    return ("3D View Tool: Sculpt, IPMask Filter",
        {"space_type": 'VIEW_3D', "region_type": 'WINDOW'},
        {"items": [("sculpt.ipmask_filter", {"type": params.tool_tweak, "value": 'ANY'},
             None)]},)


def km_3d_view_tool_sculpt_cloth_filter(params):
    return ("3D View Tool: Sculpt, Cloth Filter",
        {"space_type": 'VIEW_3D', "region_type": 'WINDOW'},
        {"items": [("sculpt.cloth_filter", params.tool_maybe_tweak_event, None)]},)


def km_3d_view_tool_sculpt_color_filter(params):
    return ("3D View Tool: Sculpt, Color Filter",
        {"space_type": 'VIEW_3D', "region_type": 'WINDOW'},
        {"items": [("sculpt.color_filter", params.tool_maybe_tweak_event, None)]},)


def km_3d_view_tool_sculpt_mask_by_color(params):
    return ("3D View Tool: Sculpt, Mask by Color",
        {"space_type": 'VIEW_3D', "region_type": 'WINDOW'},
        {"items": [("sculpt.mask_by_color", {"type": params.tool_mouse, "value": 'ANY'}, None),
            ("sculpt.mask_by_color", params.tool_tweak_event, None),]},)


def km_3d_view_tool_sculpt_face_set_edit(params):
    return ("3D View Tool: Sculpt, Face Set Edit",
        {"space_type": 'VIEW_3D', "region_type": 'WINDOW'},
        {"items": [("sculpt.face_set_edit", {"type": params.tool_mouse, "value": 'PRESS'}, None),]},)


# ------------------------------------------------------------------------------
# Tool System (3D View, Weight Paint)

def km_3d_view_tool_paint_weight_sample_weight(params):
    return ("3D View Tool: Paint Weight, Sample Weight",
        {"space_type": 'VIEW_3D', "region_type": 'WINDOW'},
        {"items": [("paint.weight_sample", {"type": params.tool_mouse, "value": 'PRESS'}, None),]},)


def km_3d_view_tool_paint_weight_sample_vertex_group(params):
    return ("3D View Tool: Paint Weight, Sample Vertex Group",
        {"space_type": 'VIEW_3D', "region_type": 'WINDOW'},
        {"items": [("paint.weight_sample_group", {"type": params.tool_mouse, "value": 'PRESS'}, None),]},)


def km_3d_view_tool_paint_weight_gradient(params):
    return ("3D View Tool: Paint Weight, Gradient",
        {"space_type": 'VIEW_3D', "region_type": 'WINDOW'},
        {"items": [("paint.weight_gradient", params.tool_maybe_tweak_event, None),]},)


# ------------------------------------------------------------------------------
# Tool System (3D View, Grease Pencil, Paint)

def km_3d_view_tool_paint_gpencil_line(params):
    return ("3D View Tool: Paint Gpencil, Line",
        {"space_type": 'VIEW_3D', "region_type": 'WINDOW'},
        {"items": [("gpencil.primitive_line", params.tool_maybe_tweak_event,
             {"properties": [("wait_for_input", False)]}),
            ("gpencil.primitive_line", {"type": 'LEFTMOUSE', "value": 'PRESS', "shift": True},
             {"properties": [("wait_for_input", False)]}),
            ("gpencil.primitive_line", {"type": 'LEFTMOUSE', "value": 'PRESS', "alt": True},
             {"properties": [("wait_for_input", False)]}),
            # Lasso select
            ("gpencil.select_lasso", {"type": params.action_tweak, "value": 'ANY', "ctrl": True, "alt": True}, None),]},)


def km_3d_view_tool_paint_gpencil_polyline(params):
    return ("3D View Tool: Paint Gpencil, Polyline",
        {"space_type": 'VIEW_3D', "region_type": 'WINDOW'},
        {"items": [("gpencil.primitive_polyline", params.tool_maybe_tweak_event,
             {"properties": [("wait_for_input", False)]}),
            ("gpencil.primitive_polyline", {"type": 'LEFTMOUSE', "value": 'PRESS', "shift": True},
             {"properties": [("wait_for_input", False)]}),
            # Lasso select
            ("gpencil.select_lasso", {"type": params.action_tweak, "value": 'ANY', "ctrl": True, "alt": True}, None),]},)


def km_3d_view_tool_paint_gpencil_box(params):
    return ("3D View Tool: Paint Gpencil, Box",
        {"space_type": 'VIEW_3D', "region_type": 'WINDOW'},
        {"items": [("gpencil.primitive_box", params.tool_maybe_tweak_event,
             {"properties": [("wait_for_input", False)]}),
            ("gpencil.primitive_box", {"type": 'LEFTMOUSE', "value": 'PRESS', "shift": True},
             {"properties": [("wait_for_input", False)]}),
            ("gpencil.primitive_box", {"type": 'LEFTMOUSE', "value": 'PRESS', "alt": True},
             {"properties": [("wait_for_input", False)]}),
            # Lasso select
            ("gpencil.select_lasso", {"type": params.action_tweak, "value": 'ANY', "ctrl": True, "alt": True}, None),]},)


def km_3d_view_tool_paint_gpencil_circle(params):
    return ("3D View Tool: Paint Gpencil, Circle",
        {"space_type": 'VIEW_3D', "region_type": 'WINDOW'},
        {"items": [("gpencil.primitive_circle", params.tool_maybe_tweak_event,
             {"properties": [("wait_for_input", False)]}),
            ("gpencil.primitive_circle", {"type": 'LEFTMOUSE', "value": 'PRESS', "shift": True},
             {"properties": [("wait_for_input", False)]}),
            ("gpencil.primitive_circle", {"type": 'LEFTMOUSE', "value": 'PRESS', "alt": True},
             {"properties": [("wait_for_input", False)]}),
            # Lasso select
            ("gpencil.select_lasso", {"type": params.action_tweak, "value": 'ANY', "ctrl": True, "alt": True}, None),]},)


def km_3d_view_tool_paint_gpencil_arc(params):
    return ("3D View Tool: Paint Gpencil, Arc",
        {"space_type": 'VIEW_3D', "region_type": 'WINDOW'},
        {"items": [("gpencil.primitive_curve", params.tool_maybe_tweak_event,
             {"properties": [("type", 'ARC'), ("wait_for_input", False)]}),
            ("gpencil.primitive_curve", {"type": 'LEFTMOUSE', "value": 'PRESS', "shift": True},
             {"properties": [("type", 'ARC'), ("wait_for_input", False)]}),
            ("gpencil.primitive_curve", {"type": 'LEFTMOUSE', "value": 'PRESS', "alt": True},
             {"properties": [("type", 'ARC'), ("wait_for_input", False)]}),
            # Lasso select
            ("gpencil.select_lasso", {"type": params.action_tweak, "value": 'ANY', "ctrl": True, "alt": True}, None),]},)


def km_3d_view_tool_paint_gpencil_curve(params):
    return ("3D View Tool: Paint Gpencil, Curve",
        {"space_type": 'VIEW_3D', "region_type": 'WINDOW'},
        {"items": [("gpencil.primitive_curve", params.tool_maybe_tweak_event,
             {"properties": [("type", 'CURVE'), ("wait_for_input", False)]}),
            # Lasso select
            ("gpencil.select_lasso", {"type": params.action_tweak, "value": 'ANY', "ctrl": True, "alt": True}, None),]},)


def km_3d_view_tool_paint_gpencil_cutter(params):
    return ("3D View Tool: Paint Gpencil, Cutter",
        {"space_type": 'VIEW_3D', "region_type": 'WINDOW'},
        {"items": [("gpencil.stroke_cutter", {"type": params.tool_mouse, "value": 'PRESS'}, None),
            # Lasso select
            ("gpencil.select_lasso", {"type": params.action_tweak, "value": 'ANY', "ctrl": True, "alt": True}, None),]},)


def km_3d_view_tool_paint_gpencil_eyedropper(params):
    return ("3D View Tool: Paint Gpencil, Eyedropper",
        {"space_type": 'VIEW_3D', "region_type": 'WINDOW'},
        {"items": [("ui.eyedropper_gpencil_color",
             {"type": params.tool_mouse, "value": 'PRESS'}, None),
            ("ui.eyedropper_gpencil_color",
             {"type": params.tool_mouse, "value": 'PRESS', "shift": True}, None),
            ("ui.eyedropper_gpencil_color",
             {"type": params.tool_mouse, "value": 'PRESS', "shift": True, "ctrl": True}, None),]},)


def km_3d_view_tool_paint_gpencil_interpolate(params):
    return ("3D View Tool: Paint Gpencil, Interpolate",
        {"space_type": 'VIEW_3D', "region_type": 'WINDOW'},
        {"items": [("gpencil.interpolate", params.tool_maybe_tweak_event,
             {"properties": [("release_confirm", True)]}),]},)


# ------------------------------------------------------------------------------
# Tool System (3D View, Grease Pencil, Edit)

def km_3d_view_tool_edit_gpencil_select(params, *, fallback):
    return (_fallback_id("3D View Tool: Edit Gpencil, Tweak", fallback),
        {"space_type": 'VIEW_3D', "region_type": 'WINDOW'},
        {"items": [*([] if fallback else _template_items_tool_select(params, "gpencil.select", "view3d.cursor3d", extend="toggle")),
            *([] if (not params.use_fallback_tool_rmb) else _template_view3d_gpencil_select(type=params.select_mouse, value=params.select_mouse_value, legacy=params.legacy)),]},)


def km_3d_view_tool_edit_gpencil_select_box(params, *, fallback):
    return (_fallback_id("3D View Tool: Edit Gpencil, Select Box", fallback),
        {"space_type": 'VIEW_3D', "region_type": 'WINDOW'},
        {"items": [*([] if (fallback and not params.use_fallback_tool) else _template_items_tool_select_actions("gpencil.select_box",
                # Don't use `tool_maybe_tweak_event`, see comment for this
                # slot.
                **(params.select_tweak_event if fallback else params.tool_tweak_event))),
        ]},
    )


def km_3d_view_tool_edit_gpencil_select_circle(params, *, fallback):
    return (_fallback_id("3D View Tool: Edit Gpencil, Select Circle", fallback),
        {"space_type": 'VIEW_3D', "region_type": 'WINDOW'},
        {"items": [*([] if (fallback and not params.use_fallback_tool) else _template_items_tool_select_actions_simple("gpencil.select_circle",
                # Why circle select should be used on tweak?
                # So that RMB or Shift-RMB is still able to set an element as
                # active.
                type=params.select_tweak if fallback else params.tool_mouse,
                value='ANY' if fallback else 'PRESS',
                properties=[("wait_for_input", False)])),
        ]},
    )


def km_3d_view_tool_edit_gpencil_select_lasso(params, *, fallback):
    return (_fallback_id("3D View Tool: Edit Gpencil, Select Lasso", fallback),
        {"space_type": 'VIEW_3D', "region_type": 'WINDOW'},
        {"items": [*([] if (fallback and not params.use_fallback_tool) else _template_items_tool_select_actions("gpencil.select_lasso",
                **(params.select_tweak_event if fallback else params.tool_tweak_event))),
        ]}
    )


def km_3d_view_tool_edit_gpencil_extrude(params):
    return ("3D View Tool: Edit Gpencil, Extrude",
        {"space_type": 'VIEW_3D', "region_type": 'WINDOW'},
        {"items": [("gpencil.extrude_move", {**params.tool_maybe_tweak_event, **params.tool_modifier}, None),]},)


def km_3d_view_tool_edit_gpencil_radius(params):
    return ("3D View Tool: Edit Gpencil, Radius",
        {"space_type": 'VIEW_3D', "region_type": 'WINDOW'},
        {"items": [# No need for `tool_modifier` since this takes all input.
            ("transform.transform", params.tool_maybe_tweak_event,
             {"properties": [("mode", 'GPENCIL_SHRINKFATTEN'), ("release_confirm", True)]}),]},)


def km_3d_view_tool_edit_gpencil_bend(params):
    return ("3D View Tool: Edit Gpencil, Bend",
        {"space_type": 'VIEW_3D', "region_type": 'WINDOW'},
        {"items": [# No need for `tool_modifier` since this takes all input.
            ("transform.bend", params.tool_maybe_tweak_event,
             {"properties": [("release_confirm", True)]}),]},)


def km_3d_view_tool_edit_gpencil_shear(params):
    return ("3D View Tool: Edit Gpencil, Shear",
        {"space_type": 'VIEW_3D', "region_type": 'WINDOW'},
        {"items": [# No need for `tool_modifier` since this takes all input.
            ("transform.shear", params.tool_maybe_tweak_event,
             {"properties": [("release_confirm", True)]}),]},)


def km_3d_view_tool_edit_gpencil_to_sphere(params):
    return ("3D View Tool: Edit Gpencil, To Sphere",
        {"space_type": 'VIEW_3D', "region_type": 'WINDOW'},
        {"items": [# No need for `tool_modifier` since this takes all input.
            ("transform.tosphere", params.tool_maybe_tweak_event,
             {"properties": [("release_confirm", True)]}),]},)


def km_3d_view_tool_edit_gpencil_transform_fill(params):
    return ("3D View Tool: Edit Gpencil, Transform Fill",
        {"space_type": 'VIEW_3D', "region_type": 'WINDOW'},
        {"items": [# No need for `tool_modifier` since this takes all input.
            ("gpencil.transform_fill", params.tool_maybe_tweak_event,
             {"properties": [("release_confirm", True)]}),]},)


def km_3d_view_tool_edit_gpencil_interpolate(params):
    return ("3D View Tool: Edit Gpencil, Interpolate",
        {"space_type": 'VIEW_3D', "region_type": 'WINDOW'},
        {"items": [("gpencil.interpolate", params.tool_maybe_tweak_event,
             {"properties": [("release_confirm", True)]}),]},)


# ------------------------------------------------------------------------------
# Tool System (3D View, Grease Pencil, Sculpt)

def km_3d_view_tool_sculpt_gpencil_select(params):
    return ("3D View Tool: Sculpt Gpencil, Tweak",
        {"space_type": 'VIEW_3D', "region_type": 'WINDOW'},
        {"items": _template_items_tool_select(params, "gpencil.select", "view3d.cursor3d", extend="toggle")},)


def km_3d_view_tool_sculpt_gpencil_select_box(params):
    return ("3D View Tool: Sculpt Gpencil, Select Box",
        {"space_type": 'VIEW_3D', "region_type": 'WINDOW'},
        {"items": _template_items_tool_select_actions("gpencil.select_box", **params.tool_tweak_event)},)


def km_3d_view_tool_sculpt_gpencil_select_circle(params):
    return ("3D View Tool: Sculpt Gpencil, Select Circle",
        {"space_type": 'VIEW_3D', "region_type": 'WINDOW'},
        {"items": _template_items_tool_select_actions_simple("gpencil.select_circle", type=params.tool_mouse, value='PRESS',
            properties=[("wait_for_input", False)],)},)


def km_3d_view_tool_sculpt_gpencil_select_lasso(params):
    return ("3D View Tool: Sculpt Gpencil, Select Lasso",
        {"space_type": 'VIEW_3D', "region_type": 'WINDOW'},
        {"items": _template_items_tool_select_actions("gpencil.select_lasso", **params.tool_tweak_event)},)


# ------------------------------------------------------------------------------
# Tool System (Sequencer, Generic)

def km_sequencer_editor_tool_generic_select(params, *, fallback):
    return (
        _fallback_id("Sequencer Tool: Tweak", fallback),
        {"space_type": 'SEQUENCE_EDITOR', "region_type": 'WINDOW'},
        {"items": [
            *([] if fallback else _template_items_tool_select(
                params, "sequencer.select", "sequencer.cursor_set", extend="toggle")),

            *([] if (not params.use_fallback_tool_rmb) else _template_sequencer_preview_select(
                type=params.select_mouse, value=params.select_mouse_value_fallback, legacy=params.legacy)),
            # Ignored for preview.
            *_template_items_change_frame(params),
        ]},
    )


def km_sequencer_editor_tool_generic_select_box(params, *, fallback):
    return (
        _fallback_id("Sequencer Tool: Select Box", fallback),
        {"space_type": 'SEQUENCE_EDITOR', "region_type": 'WINDOW'},
        {"items": [# Don't use `tool_maybe_tweak_event`, see comment for this slot.
            *([] if (fallback and not params.use_fallback_tool) else _template_items_tool_select_actions_simple("sequencer.select_box",
                **(params.select_tweak_event if fallback else params.tool_tweak_event),
                properties=[("tweak", params.select_mouse == 'LEFTMOUSE')])),

            # RMB select can already set the frame, match the tweak tool.
            # Ignored for preview.
            *(_template_items_change_frame(params)
              if params.select_mouse == 'LEFTMOUSE' else []),]},)


def km_sequencer_editor_tool_generic_cursor(params):
    return (
        "Sequencer Tool: Cursor",
        {"space_type": 'SEQUENCE_EDITOR', "region_type": 'WINDOW'},
        {"items": [
            ("sequencer.cursor_set", {"type": params.tool_mouse, "value": 'PRESS'}, None),
            # Don't use `tool_maybe_tweak_event` since it conflicts with `PRESS` that places the cursor.
            ("transform.translate", params.tool_tweak_event,
             {"properties": [("release_confirm", True), ("cursor_transform", True)]}),
        ]},
    )


# ------------------------------------------------------------------------------
# Tool System (Sequencer, Timeline)

def km_sequencer_editor_tool_blade(_params):
    return ("Sequencer Tool: Blade",
        {"space_type": 'SEQUENCE_EDITOR', "region_type": 'WINDOW'},
        {"items": [("sequencer.split", {"type": 'LEFTMOUSE', "value": 'PRESS'},
             {"properties": [("type", 'SOFT'),
                 ("side", 'NO_CHANGE'),
                 ("use_cursor_position", True),
                 ("ignore_selection", True),]}),]},)


# ------------------------------------------------------------------------------
# Tool System (Sequencer, Preview)

def km_sequencer_editor_tool_sample(params):
    return (
        "Sequencer Tool: Sample",
        {"space_type": 'SEQUENCE_EDITOR', "region_type": 'WINDOW'},
        {"items": [
            ("sequencer.sample", {"type": params.tool_mouse, "value": 'PRESS'}, None),
        ]},
    )


def km_sequencer_editor_tool_move(params):
    return ("Sequencer Tool: Move",
        {"space_type": 'SEQUENCE_EDITOR', "region_type": 'WINDOW'},
        {"items": [
            ("transform.translate", {**params.tool_maybe_tweak_event, **params.tool_modifier},
             {"properties": [("release_confirm", True)]}),
        ]},
    )


def km_sequencer_editor_tool_rotate(params):
    return ("Sequencer Tool: Rotate",
        {"space_type": 'SEQUENCE_EDITOR', "region_type": 'WINDOW'},
        {"items": [
            ("transform.rotate", {**params.tool_maybe_tweak_event, **params.tool_modifier},
             {"properties": [("release_confirm", True)]}),
        ]},
    )


def km_sequencer_editor_tool_scale(params):
    return ("Sequencer Tool: Scale",
        {"space_type": 'SEQUENCE_EDITOR', "region_type": 'WINDOW'},
        {"items": [
            ("transform.resize", {**params.tool_maybe_tweak_event, **params.tool_modifier},
             {"properties": [("release_confirm", True)]}),
        ]},
    )


# ------------------------------------------------------------------------------
# Full Configuration
def generate_keymaps(params=None):
    if params is None:
        params = Params()
    return [# Window, screen, area, region.
        km_window(params),
        km_screen(params),
        km_screen_editing(params),
        km_screen_region_context_menu(params),
        km_view2d(params),
        km_view2d_buttons_list(params),
        km_user_interface(params),
        km_property_editor(params),

        # Editors.
        km_outliner(params),
        km_uv_editor(params),
        km_view3d_generic(params),
        km_view3d(params),
        km_mask_editing(params),
        km_markers(params),
        km_time_scrub(params),
        km_time_scrub_clip(params),
        km_graph_editor_generic(params),
        km_graph_editor(params),
        km_image_generic(params),
        km_image(params),
        km_node_generic(params),
        km_node_editor(params),
        km_spreadsheet_generic(params),
        km_info(params),
        km_file_browser(params),
        km_file_browser_main(params),
        km_file_browser_buttons(params),
        km_dopesheet_generic(params),
        km_dopesheet(params),
        km_nla_generic(params),
        km_nla_channels(params),
        km_nla_editor(params),
        km_text_generic(params),
        km_text(params),
        km_sequencercommon(params),
        km_sequencer(params),
        km_sequencerpreview(params),
        km_console(params),
        km_clip(params),
        km_clip_editor(params),
        km_clip_graph_editor(params),
        km_clip_dopesheet_editor(params),

        # Animation.
        km_frames(params),
        km_animation(params),
        km_animation_channels(params),

        # Modes.
        km_grease_pencil(params),
        km_grease_pencil_stroke_curve_edit_mode(params),
        km_grease_pencil_stroke_edit_mode(params),
        km_grease_pencil_stroke_paint_mode(params),
        km_grease_pencil_stroke_paint_draw_brush(params),
        km_grease_pencil_stroke_paint_erase(params),
        km_grease_pencil_stroke_paint_fill(params),
        km_grease_pencil_stroke_paint_tint(params),
        km_grease_pencil_stroke_sculpt_mode(params),
        km_grease_pencil_stroke_sculpt_smooth(params),
        km_grease_pencil_stroke_sculpt_thickness(params),
        km_grease_pencil_stroke_sculpt_strength(params),
        km_grease_pencil_stroke_sculpt_grab(params),
        km_grease_pencil_stroke_sculpt_push(params),
        km_grease_pencil_stroke_sculpt_twist(params),
        km_grease_pencil_stroke_sculpt_pinch(params),
        km_grease_pencil_stroke_sculpt_randomize(params),
        km_grease_pencil_stroke_sculpt_clone(params),
        km_grease_pencil_stroke_weight_mode(params),
        km_grease_pencil_stroke_weight_draw(params),
        km_grease_pencil_stroke_vertex_mode(params),
        km_grease_pencil_stroke_vertex_draw(params),
        km_grease_pencil_stroke_vertex_blur(params),
        km_grease_pencil_stroke_vertex_average(params),
        km_grease_pencil_stroke_vertex_smear(params),
        km_grease_pencil_stroke_vertex_replace(params),
        km_face_mask(params),
        km_weight_paint_vertex_selection(params),
        km_pose(params),
        km_object_mode(params),
        km_paint_curve(params),
        km_curve(params),
        km_image_paint(params),
        km_vertex_paint(params),
        km_weight_paint(params),
        km_sculpt(params),
        km_mesh(params),
        km_armature(params),
        km_metaball(params),
        km_lattice(params),
        km_particle(params),
        km_font(params),
        km_object_non_modal(params),

        # Modal maps.
        km_eyedropper_modal_map(params),
        km_eyedropper_colorramp_pointsampling_map(params),
        km_transform_modal_map(params),
        km_view3d_interactive_add_tool_modal(params),
        km_view3d_gesture_circle(params),
        km_gesture_border(params),
        km_gesture_zoom_border(params),
        km_gesture_straight_line(params),
        km_gesture_lasso(params),
        km_standard_modal_map(params),
        km_knife_tool_modal_map(params),
        km_custom_normals_modal_map(params),
        km_bevel_modal_map(params),
        km_view3d_fly_modal(params),
        km_view3d_walk_modal(params),
        km_view3d_rotate_modal(params),
        km_view3d_move_modal(params),
        km_view3d_zoom_modal(params),
        km_view3d_dolly_modal(params),
        km_paint_stroke_modal(params),
        km_sculpt_expand_modal(params),

        # Gizmos.
        km_generic_gizmo(params),
        km_generic_gizmo_drag(params),
        km_generic_gizmo_maybe_drag(params),
        km_generic_gizmo_click_drag(params),
        km_generic_gizmo_select(params),
        km_generic_gizmo_tweak_modal_map(params),

        # Pop-Up Keymaps.
        km_popup_toolbar(params),

        # Tool System.
        km_generic_tool_annotate(params),
        km_generic_tool_annotate_line(params),
        km_generic_tool_annotate_polygon(params),
        km_generic_tool_annotate_eraser(params),

        km_image_editor_tool_generic_sample(params),
        km_image_editor_tool_uv_cursor(params),
        *(km_image_editor_tool_uv_select(params, fallback=fallback) for fallback in (False, True)),
        *(km_image_editor_tool_uv_select_box(params, fallback=fallback) for fallback in (False, True)),
        *(km_image_editor_tool_uv_select_circle(params, fallback=fallback) for fallback in (False, True)),
        *(km_image_editor_tool_uv_select_lasso(params, fallback=fallback) for fallback in (False, True)),
        km_image_editor_tool_uv_rip_region(params),
        km_image_editor_tool_uv_sculpt_stroke(params),
        km_image_editor_tool_uv_move(params),
        km_image_editor_tool_uv_rotate(params),
        km_image_editor_tool_uv_scale(params),
        *(km_node_editor_tool_select(params, fallback=fallback) for fallback in (False, True)),
        *(km_node_editor_tool_select_box(params, fallback=fallback) for fallback in (False, True)),
        *(km_node_editor_tool_select_lasso(params, fallback=fallback) for fallback in (False, True)),
        *(km_node_editor_tool_select_circle(params, fallback=fallback) for fallback in (False, True)),
        km_node_editor_tool_links_cut(params),
        km_3d_view_tool_cursor(params),
        *(km_3d_view_tool_select(params, fallback=fallback) for fallback in (False, True)),
        *(km_3d_view_tool_select_box(params, fallback=fallback) for fallback in (False, True)),
        *(km_3d_view_tool_select_circle(params, fallback=fallback) for fallback in (False, True)),
        *(km_3d_view_tool_select_lasso(params, fallback=fallback) for fallback in (False, True)),
        km_3d_view_tool_transform(params),
        km_3d_view_tool_move(params),
        km_3d_view_tool_rotate(params),
        km_3d_view_tool_scale(params),
        km_3d_view_tool_shear(params),
        km_3d_view_tool_measure(params),
        km_3d_view_tool_interactive_add(params),
        km_3d_view_tool_pose_breakdowner(params),
        km_3d_view_tool_pose_push(params),
        km_3d_view_tool_pose_relax(params),
        km_3d_view_tool_edit_armature_roll(params),
        km_3d_view_tool_edit_armature_bone_size(params),
        km_3d_view_tool_edit_armature_bone_envelope(params),
        km_3d_view_tool_edit_armature_extrude(params),
        km_3d_view_tool_edit_armature_extrude_to_cursor(params),
        km_3d_view_tool_edit_mesh_extrude_region(params),
        km_3d_view_tool_edit_mesh_extrude_manifold(params),
        km_3d_view_tool_edit_mesh_extrude_along_normals(params),
        km_3d_view_tool_edit_mesh_extrude_individual(params),
        km_3d_view_tool_edit_mesh_extrude_to_cursor(params),
        km_3d_view_tool_edit_mesh_inset_faces(params),
        km_3d_view_tool_edit_mesh_bevel(params),
        km_3d_view_tool_edit_mesh_loop_cut(params),
        km_3d_view_tool_edit_mesh_offset_edge_loop_cut(params),
        km_3d_view_tool_edit_mesh_knife(params),
        km_3d_view_tool_edit_mesh_bisect(params),
        km_3d_view_tool_edit_mesh_poly_build(params),
        km_3d_view_tool_edit_mesh_spin(params),
        km_3d_view_tool_edit_mesh_spin_duplicate(params),
        km_3d_view_tool_edit_mesh_smooth(params),
        km_3d_view_tool_edit_mesh_randomize(params),
        km_3d_view_tool_edit_mesh_edge_slide(params),
        km_3d_view_tool_edit_mesh_vertex_slide(params),
        km_3d_view_tool_edit_mesh_shrink_fatten(params),
        km_3d_view_tool_edit_mesh_push_pull(params),
        km_3d_view_tool_edit_mesh_to_sphere(params),
        km_3d_view_tool_edit_mesh_rip_region(params),
        km_3d_view_tool_edit_mesh_rip_edge(params),
        km_3d_view_tool_edit_curve_draw(params),
        km_3d_view_tool_edit_curve_radius(params),
        km_3d_view_tool_edit_curve_tilt(params),
        km_3d_view_tool_edit_curve_randomize(params),
        km_3d_view_tool_edit_curve_extrude(params),
        km_3d_view_tool_edit_curve_extrude_to_cursor(params),
        km_3d_view_tool_sculpt_box_hide(params),
        km_3d_view_tool_sculpt_box_mask(params),
        km_3d_view_tool_sculpt_lasso_mask(params),
        km_3d_view_tool_sculpt_box_face_set(params),
        km_3d_view_tool_sculpt_lasso_face_set(params),
        km_3d_view_tool_sculpt_box_trim(params),
        km_3d_view_tool_sculpt_lasso_trim(params),
        km_3d_view_tool_sculpt_line_mask(params),
        km_3d_view_tool_sculpt_line_project(params),
        km_3d_view_tool_sculpt_mask_select(params),
        km_3d_view_tool_sculpt_lasso_project(params),
        km_3d_view_tool_sculpt_box_project(params),
        km_3d_view_tool_sculpt_mesh_filter(params),
        km_3d_view_tool_sculpt_ipmask_filter(params),
        km_3d_view_tool_sculpt_cloth_filter(params),
        km_3d_view_tool_sculpt_color_filter(params),
        km_3d_view_tool_sculpt_mask_by_color(params),
        km_3d_view_tool_sculpt_face_set_edit(params),
        km_3d_view_tool_paint_weight_sample_weight(params),
        km_3d_view_tool_paint_weight_sample_vertex_group(params),
        km_3d_view_tool_paint_weight_gradient(params),
        km_3d_view_tool_paint_gpencil_line(params),
        km_3d_view_tool_paint_gpencil_polyline(params),
        km_3d_view_tool_paint_gpencil_box(params),
        km_3d_view_tool_paint_gpencil_circle(params),
        km_3d_view_tool_paint_gpencil_arc(params),
        km_3d_view_tool_paint_gpencil_curve(params),
        km_3d_view_tool_paint_gpencil_cutter(params),
        km_3d_view_tool_paint_gpencil_eyedropper(params),
        km_3d_view_tool_paint_gpencil_interpolate(params),
        *(km_3d_view_tool_edit_gpencil_select(params, fallback=fallback) for fallback in (False, True)),
        *(km_3d_view_tool_edit_gpencil_select_box(params, fallback=fallback) for fallback in (False, True)),
        *(km_3d_view_tool_edit_gpencil_select_circle(params, fallback=fallback) for fallback in (False, True)),
        *(km_3d_view_tool_edit_gpencil_select_lasso(params, fallback=fallback) for fallback in (False, True)),
        km_3d_view_tool_edit_gpencil_extrude(params),
        km_3d_view_tool_edit_gpencil_radius(params),
        km_3d_view_tool_edit_gpencil_bend(params),
        km_3d_view_tool_edit_gpencil_shear(params),
        km_3d_view_tool_edit_gpencil_to_sphere(params),
        km_3d_view_tool_edit_gpencil_transform_fill(params),
        km_3d_view_tool_edit_gpencil_interpolate(params),
        km_3d_view_tool_sculpt_gpencil_select(params),
        km_3d_view_tool_sculpt_gpencil_select_box(params),
        km_3d_view_tool_sculpt_gpencil_select_circle(params),
        km_3d_view_tool_sculpt_gpencil_select_lasso(params),
        *(km_sequencer_editor_tool_generic_select(params, fallback=fallback) for fallback in (False, True)),
        *(km_sequencer_editor_tool_generic_select_box(params, fallback=fallback) for fallback in (False, True)),
        km_sequencer_editor_tool_generic_cursor(params),
        km_sequencer_editor_tool_blade(params),
        km_sequencer_editor_tool_sample(params),
        km_sequencer_editor_tool_move(params),
        km_sequencer_editor_tool_rotate(params),
        km_sequencer_editor_tool_scale(params),
    ]

# ------------------------------------------------------------------------------
# Refactoring (Testing Only)
#
# Allows running outside of Blender to generate data for diffing
#
# To compare:
#
#    python3 release/scripts/presets/keyconfig/keymap_data/blender_default.py && \
#      diff -u keymap_default.py.orig keymap_default.py && \
#      diff -u keymap_legacy.py.orig  keymap_legacy.py
#
# # begin code:
# import pprint
# for legacy in (False, True):
#     with open("keymap_default.py" if not legacy else "keymap_legacy.py", 'w') as fh:
#         fh.write(pprint.pformat(generate_keymaps(Params(legacy=legacy)), indent=2, width=80))
# import sys
# sys.exit()
# # end code


# ------------------------------------------------------------------------------
# PyLint (Testing Only)
#
# Command to lint:
#
#    pylint \
#        release/scripts/presets/keyconfig/keymap_data/blender_default.py \
#        --disable=C0111,C0301,C0302,C0415,R1705,R0902,R0903,R0913<|MERGE_RESOLUTION|>--- conflicted
+++ resolved
@@ -1739,13 +1739,9 @@
         ("image.save", {"type": 'S', "value": 'PRESS', "alt": True}, None),
         ("image.cycle_render_slot", {"type": 'J', "value": 'PRESS', "repeat": True}, None),
         ("image.cycle_render_slot", {"type": 'J', "value": 'PRESS', "alt": True, "repeat": True},
-<<<<<<< HEAD
-         {"properties": [("reverse", True)]}),])
-=======
          {"properties": [("reverse", True)]}),
         op_menu_pie("IMAGE_MT_view_pie", {"type": 'ACCENT_GRAVE', "value": 'PRESS'}),
     ])
->>>>>>> 7e82c840
 
     if not params.legacy:
         items.extend([("image.save_as", {"type": 'S', "value": 'PRESS', "shift": True, "alt": True}, None),])
@@ -2854,13 +2850,9 @@
         op_menu_pie("CLIP_MT_tracking_pie", {"type": 'E', "value": 'PRESS'}),
         op_menu_pie("CLIP_MT_solving_pie", {"type": 'S', "value": 'PRESS', "shift": True}),
         op_menu_pie("CLIP_MT_marker_pie", {"type": 'E', "value": 'PRESS', "shift": True}),
-<<<<<<< HEAD
-        op_menu_pie("CLIP_MT_reconstruction_pie", {"type": 'W', "value": 'PRESS', "shift": True}),])
-=======
         op_menu_pie("CLIP_MT_reconstruction_pie", {"type": 'W', "value": 'PRESS', "shift": True}),
         op_menu_pie("CLIP_MT_view_pie", {"type": 'ACCENT_GRAVE', "value": 'PRESS'}),
     ])
->>>>>>> 7e82c840
 
     return keymap
 
