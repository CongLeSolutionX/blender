# SPDX-License-Identifier: GPL-2.0-or-later

# Global settings used by all scripts in this dir.
# XXX Before any use of the tools in this dir, please make a copy of this file
#     named "setting.py"
# XXX This is a template, most values should be OK, but some you’ll have to
#     edit (most probably, BLENDER_EXEC and SOURCE_DIR).


import json
import os
import sys
import types

try:
    import bpy
except ModuleNotFoundError:
    print("Could not import bpy, some features are not available when not run from Blender.")
    bpy = None

###############################################################################
# MISC
###############################################################################

# The languages defined in Blender.
LANGUAGES_CATEGORIES = (
    # Min completeness level, UI english label.
    (0.95, "Complete"),
    (0.33, "In Progress"),
    (-1.0, "Starting"),
)
LANGUAGES = (
    # ID, UI english label, ISO code.
    (0, "Automatic (Automatic)", "DEFAULT"),
    (1, "English (English)", "en_US"),
    (2, "Japanese (日本語)", "ja_JP"),
    (3, "Dutch (Nederlandse taal)", "nl_NL"),
    (4, "Italian (Italiano)", "it_IT"),
    (5, "German (Deutsch)", "de_DE"),
    (6, "Finnish (Suomi)", "fi_FI"),
    (7, "Swedish (Svenska)", "sv_SE"),
    (8, "French (Français)", "fr_FR"),
    (9, "Spanish (Español)", "es"),
    (10, "Catalan (Català)", "ca_AD"),
    (11, "Czech (Český)", "cs_CZ"),
    (12, "Portuguese (Português)", "pt_PT"),
    (13, "Simplified Chinese (简体中文)", "zh_CN"),
    (14, "Traditional Chinese (繁體中文)", "zh_TW"),
    (15, "Russian (Русский)", "ru_RU"),
    (16, "Croatian (Hrvatski)", "hr_HR"),
    (17, "Serbian (Српски)", "sr_RS"),
    (18, "Ukrainian (Українська)", "uk_UA"),
    (19, "Polish (Polski)", "pl_PL"),
    (20, "Romanian (Român)", "ro_RO"),
    # Using the utf8 flipped form of Arabic (العربية).
    (21, "Arabic (ﺔﻴﺑﺮﻌﻟﺍ)", "ar_EG"),
    (22, "Bulgarian (Български)", "bg_BG"),
    (23, "Greek (Ελληνικά)", "el_GR"),
    (24, "Korean (한국어)", "ko_KR"),
    (25, "Nepali (नेपाली)", "ne_NP"),
    # Using the utf8 flipped form of Persian (فارسی).
    (26, "Persian (ﯽﺳﺭﺎﻓ)", "fa_IR"),
    (27, "Indonesian (Bahasa indonesia)", "id_ID"),
    (28, "Serbian Latin (Srpski latinica)", "sr_RS@latin"),
    (29, "Kyrgyz (Кыргыз тили)", "ky_KG"),
    (30, "Turkish (Türkçe)", "tr_TR"),
    (31, "Hungarian (Magyar)", "hu_HU"),
    (32, "Brazilian Portuguese (Português do Brasil)", "pt_BR"),
    # Using the utf8 flipped form of Hebrew (עִבְרִית)).
    (33, "Hebrew (תירִבְעִ)", "he_IL"),
    (34, "Estonian (Eestlane)", "et_EE"),
    (35, "Esperanto (Esperanto)", "eo"),
    (36, "Spanish from Spain (Español de España)", "es_ES"),
    (37, "Amharic (አማርኛ)", "am_ET"),
    (38, "Uzbek (Oʻzbek)", "uz_UZ"),
    (39, "Uzbek Cyrillic (Ўзбек)", "uz_UZ@cyrillic"),
    (40, "Hindi (मानक हिन्दी)", "hi_IN"),
    (41, "Vietnamese (tiếng Việt)", "vi_VN"),
    (42, "Basque (Euskara)", "eu_EU"),
    (43, "Hausa (Hausa)", "ha"),
    (44, "Kazakh (қазақша)", "kk_KZ"),
    (45, "Abkhaz (Аԥсуа бызшәа)", "ab"),
    (46, "Thai (ภาษาไทย)", "th_TH"),
    (47, "Slovak (Slovenčina)", "sk_SK"),
    (48, "Georgian (ქართული)", "ka"),
)

# Default context, in py (keep in sync with `BLT_translation.h`)!
if bpy is not None:
    assert bpy.app.translations.contexts.default == "*"
DEFAULT_CONTEXT = "*"

# Name of language file used by Blender to generate translations' menu.
LANGUAGES_FILE = "languages"

# The min level of completeness for a po file to be imported from /branches into /trunk, as a percentage.
IMPORT_MIN_LEVEL = 0.0

# Languages in /branches we do not want to import in /trunk currently...
IMPORT_LANGUAGES_SKIP = {
    'am_ET', 'bg_BG', 'fi_FI', 'el_GR', 'et_EE', 'ne_NP', 'ro_RO', 'uz_UZ', 'uz_UZ@cyrillic', 'kk_KZ', 'es_ES',
}

# Languages that need RTL pre-processing.
IMPORT_LANGUAGES_RTL = {
    'ar_EG', 'fa_IR', 'he_IL',
}

# The comment prefix used in generated messages.txt file.
MSG_COMMENT_PREFIX = "#~ "

# The comment prefix used in generated messages.txt file.
MSG_CONTEXT_PREFIX = "MSGCTXT:"

# The default comment prefix used in po's.
PO_COMMENT_PREFIX = "# "

# The comment prefix used to mark sources of msgids, in po's.
PO_COMMENT_PREFIX_SOURCE = "#: "

# The comment prefix used to mark sources of msgids, in po's.
PO_COMMENT_PREFIX_SOURCE_CUSTOM = "#. :src: "

# The general "generated" comment prefix, in po's.
PO_COMMENT_PREFIX_GENERATED = "#. "

# The comment prefix used to comment entries in po's.
PO_COMMENT_PREFIX_MSG = "#~ "

# The comment prefix used to mark fuzzy msgids, in po's.
PO_COMMENT_FUZZY = "#, fuzzy"

# The prefix used to define context, in po's.
PO_MSGCTXT = "msgctxt "

# The prefix used to define msgid, in po's.
PO_MSGID = "msgid "

# The prefix used to define msgstr, in po's.
PO_MSGSTR = "msgstr "

# The 'header' key of po files.
PO_HEADER_KEY = (DEFAULT_CONTEXT, "")

PO_HEADER_MSGSTR = (
    "Project-Id-Version: {blender_ver} ({blender_hash})\\n\n"
    "Report-Msgid-Bugs-To: \\n\n"
    "POT-Creation-Date: {time}\\n\n"
    "PO-Revision-Date: YEAR-MO-DA HO:MI+ZONE\\n\n"
    "Last-Translator: FULL NAME <EMAIL@ADDRESS>\\n\n"
    "Language-Team: LANGUAGE <LL@li.org>\\n\n"
    "Language: {uid}\\n\n"
    "MIME-Version: 1.0\\n\n"
    "Content-Type: text/plain; charset=UTF-8\\n\n"
    "Content-Transfer-Encoding: 8bit\n"
)
PO_HEADER_COMMENT_COPYRIGHT = (
    "# Blender's translation file (po format).\n"
    "# Copyright (C) {year} The Blender Foundation.\n"
    "# This file is distributed under the same license as the Blender package.\n"
    "#\n"
)
PO_HEADER_COMMENT = (
    "# FIRST AUTHOR <EMAIL@ADDRESS>, YEAR.\n"
    "#"
)

TEMPLATE_ISO_ID = "__TEMPLATE__"

# Num buttons report their label with a trailing ': '...
NUM_BUTTON_SUFFIX = ": "

# Undocumented operator placeholder string.
UNDOC_OPS_STR = "(undocumented operator)"

# The gettext domain.
DOMAIN = "blender"

# Our own "gettext" stuff.
# File type (ext) to parse.
PYGETTEXT_ALLOWED_EXTS = {".c", ".cc", ".cpp", ".cxx", ".hh", ".hpp", ".hxx", ".h"}

# Max number of contexts into a BLT_I18N_MSGID_MULTI_CTXT macro...
PYGETTEXT_MAX_MULTI_CTXT = 16

# Where to search contexts definitions, relative to SOURCE_DIR (defined below).
PYGETTEXT_CONTEXTS_DEFSRC = os.path.join("source", "blender", "blentranslation", "BLT_translation.h")

# Regex to extract contexts defined in BLT_translation.h
# XXX Not full-proof, but should be enough here!
PYGETTEXT_CONTEXTS = "#define\\s+(BLT_I18NCONTEXT_[A-Z_0-9]+)\\s+\"([^\"]*)\""

# autopep8: off

# Keywords' regex.
# XXX Most unfortunately, we can't use named backreferences inside character sets,
#     which makes the regexes even more twisty... :/
_str_base = (
    # Match void string
    "(?P<{_}1>[\"'])(?P={_}1)"  # Get opening quote (' or "), and closing immediately.
    "|"
    # Or match non-void string
    "(?P<{_}2>[\"'])"  # Get opening quote (' or ").
        "(?{capt}(?:"
            # This one is for crazy things like "hi \\\\\" folks!"...
            r"(?:(?!<\\)(?:\\\\)*\\(?=(?P={_}2)))|"
            # The most common case.
            ".(?!(?P={_}2))"
        ")+.)"  # Don't forget the last char!
    "(?P={_}2)"  # And closing quote.
)
str_clean_re = _str_base.format(_="g", capt="P<clean>")
_inbetween_str_re = (
    # XXX Strings may have comments between their pieces too, not only spaces!
    r"(?:\s*(?:"
        # A C comment
        r"/\*.*(?!\*/).\*/|"
        # Or a C++ one!
        r"//[^\n]*\n"
    # And we are done!
    r")?)*"
)
# Here we have to consider two different cases (empty string and other).
_str_whole_re = (
    _str_base.format(_="{_}1_", capt=":") +
    # Optional loop start, this handles "split" strings...
    "(?:(?<=[\"'])" + _inbetween_str_re + "(?=[\"'])(?:"
        + _str_base.format(_="{_}2_", capt=":") +
    # End of loop.
    "))*"
)
_ctxt_re_gen = lambda uid : r"(?P<ctxt_raw{uid}>(?:".format(uid=uid) + \
                            _str_whole_re.format(_="_ctxt{uid}".format(uid=uid)) + \
                            r")|(?:[A-Z_0-9]+))"
_ctxt_re = _ctxt_re_gen("")
_msg_re = r"(?P<msg_raw>" + _str_whole_re.format(_="_msg") + r")"
PYGETTEXT_KEYWORDS = (() +
    tuple((r"{}\(\s*" + _msg_re + r"\s*\)").format(it)
          for it in ("IFACE_", "TIP_", "DATA_", "N_")) +

    tuple((r"{}\(\s*" + _ctxt_re + r"\s*,\s*" + _msg_re + r"\s*\)").format(it)
          for it in ("CTX_IFACE_", "CTX_TIP_", "CTX_DATA_", "CTX_N_")) +

    tuple(("{}\\((?:[^\"',]+,){{1,2}}\\s*" + _msg_re + r"\s*(?:\)|,)").format(it)
          for it in ("BKE_report", "BKE_reportf", "BKE_reports_prepend", "BKE_reports_prependf",
                     "CTX_wm_operator_poll_msg_set")) +

    tuple(("{}\\((?:[^\"',]+,){{3}}\\s*" + _msg_re + r"\s*\)").format(it)
          for it in ("BMO_error_raise",)) +

    tuple(("{}\\((?:[^\"',]+,){{2}}\\s*" + _msg_re + r"\s*(?:\)|,)").format(it)
          for it in ("BKE_modifier_set_error",)) +

    # This one is a tad more risky, but in practice would not expect a name/uid string parameter
    # (the second one in those functions) to ever have a comma in it, so think this is fine.
    tuple(("{}\\((?:[^,]+,){{2}}\\s*" + _msg_re + r"\s*(?:\)|,)").format(it)
          for it in ("modifier_subpanel_register", "gpencil_modifier_subpanel_register")) +

    # bUnitDef unit names.
    # NOTE: regex is a bit more complex than it would need too. Since the actual
    # identifier (`B_UNIT_DEF_`) is at the end, if it's simpler/too general it
    # becomes extremely slow to process some (unrelated) source files.
    ((r"\{(?:(?:\s*\"[^\",]+\"\s*,)|(?:\s*\"\\\"\",)|(?:\s*NULL\s*,)){4}\s*" +
      _msg_re + r"\s*,(?:(?:\s*\"[^\"',]+\"\s*,)|(?:\s*NULL\s*,))(?:[^,]+,){2}"
      + "(?:\|?\s*B_UNIT_DEF_[_A-Z]+\s*)+\}"),) +

    tuple((r"{}\(\s*" + _msg_re + r"\s*,\s*(?:" +
           r"\s*,\s*)?(?:".join(_ctxt_re_gen(i) for i in range(PYGETTEXT_MAX_MULTI_CTXT)) + r")?\s*\)").format(it)
          for it in ("BLT_I18N_MSGID_MULTI_CTXT",))
)

# autopep8: on


# Check printf mismatches between msgid and msgstr.
CHECK_PRINTF_FORMAT = (
    r"(?!<%)(?:%%)*%"          # Beginning, with handling for crazy things like '%%%%%s'
    r"[-+#0]?"                 # Flags (note: do not add the ' ' (space) flag here, generates too much false positives!)
    r"(?:\*|[0-9]+)?"          # Width
    r"(?:\.(?:\*|[0-9]+))?"    # Precision
    r"(?:[hljztL]|hh|ll)?"     # Length
    r"[tldiuoxXfFeEgGaAcspn]"  # Specifiers (note we have Blender-specific %t and %l ones too)
)

# Should po parser warn when finding a first letter not capitalized?
WARN_MSGID_NOT_CAPITALIZED = True

# Strings that should not raise above warning!
WARN_MSGID_NOT_CAPITALIZED_ALLOWED = {
    "",                              # Simplifies things... :p
    "ac3",
    "along X",
    "along Y",
    "along Z",
    "along %s X",
    "along %s Y",
    "along %s Z",
    "along local Z",
    "arccos(A)",
    "arcsin(A)",
    "arctan(A)",
    "ascii",
    "author",                        # Addons' field. :/
    "bItasc",
    "blender.org",
    "color_index is invalid",
    "cos(A)",
    "cosh(A)",
    "dbl-",                          # Compacted for 'double', for keymap items.
    "description",                   # Addons' field. :/
    "dx",
    "fBM",
    "flac",
    "fps: %.2f",
    "fps: %i",
    "gimbal",
    "global",
    "glTF 2.0 (.glb/.gltf)",
    "glTF Binary (.glb)",
    "glTF Embedded (.gltf)",
    "glTF Material Output",
    "glTF Original PBR data",
    "glTF Separate (.gltf + .bin + textures)",
    "invoke() needs to be called before execute()",
    "iScale",
    "iso-8859-15",
    "iTaSC",
    "iTaSC parameters",
    "kb",
    "local",
    "location",                      # Addons' field. :/
    "locking %s X",
    "locking %s Y",
    "locking %s Z",
    "mkv",
    "mm",
    "mp2",
    "mp3",
    "normal",
    "ogg",
    "oneAPI",
    "p0",
    "px",
    "re",
    "res",
    "rv",
    "sin(A)",
    "sin(x) / x",
    "sinh(A)",
    "sqrt(x*x+y*y+z*z)",
    "sRGB",
    "sRGB display space",
    "sRGB display space with Filmic view transform",
    "tan(A)",
    "tanh(A)",
    "utf-8",
    "uv_on_emitter() requires a modifier from an evaluated object",
    "var",
    "vBVH",
    "view",
    "wav",
    "wmOwnerID '%s' not in workspace '%s'",
    "y",
    "y = (Ax + B)",
    # Sub-strings.
    "all",
    "all and invert unselected",
    "and AMD driver version 22.10 or newer",
    "and AMD Radeon Pro 21.Q4 driver or newer",
    "and Linux driver version xx.xx.23904 or newer",
    "and NVIDIA driver version 470 or newer",
    "and Windows driver version 101.3430 or newer",
    "available with",
    "brown fox",
    "can't save image while rendering",
    "category",
    "constructive modifier",
    "cursor",
    "custom",
    "custom matrix",
    "custom orientation",
    "edge data",
    "exp(A)",
    "expected a timeline/animation area to be active",
    "expected a view3d region",
    "expected a view3d region & editcurve",
    "expected a view3d region & editmesh",
    "face data",
    "gimbal",
    "global",
    "glTF Settings",
    "image file not found",
    "image format is read-only",
    "image path can't be written to",
    "in memory to enable editing!",
    "insufficient content",
    "into",
    "jumps over",
    "left",
    "local",
    "matrices", "no matrices",
    "multi-res modifier",
    "name",
    "non-triangle face",
    "normal",
    "or AMD with macOS 12.3 or newer",
    "performance impact!",
    "positions", "no positions",
    "read",
    "remove",
    "right",
    "selected",
    "selected and lock unselected",
    "selected and unlock unselected",
    "the lazy dog",
    "this legacy pose library to pose assets",
    "to the top level of the tree",
    "unable to load movie clip",
    "unable to load text",
    "unable to open the file",
    "unknown error reading file",
    "unknown error stating file",
    "unknown error writing file",
    "unselected",
    "unsupported font format",
    "unsupported format",
    "unsupported image format",
    "unsupported movie clip format",
    "untitled",
    "vertex data",
    "verts only",
    "view",
    "virtual parents",
    "which was replaced by the Asset Browser",
    "write",
}
WARN_MSGID_NOT_CAPITALIZED_ALLOWED |= set(lng[2] for lng in LANGUAGES)

WARN_MSGID_END_POINT_ALLOWED = {
    "Circle|Alt .",
    "Float Neg. Exp.",
    "Max Ext.",
    "Newer graphics drivers may be available to improve Blender support.",
    "Numpad .",
    "Pad.",
    "    RNA Path: bpy.types.",
    "Temp. Diff.",
    "Temperature Diff.",
    "The program will now close.",
    "Your graphics card or driver has limited support. It may work, but with issues.",
    "Your graphics card or driver is not supported.",
    "Invalid surface UVs on %d curves.",
}

PARSER_CACHE_HASH = 'sha1'

PARSER_TEMPLATE_ID = "__POT__"
PARSER_PY_ID = "__PY__"

PARSER_PY_MARKER_BEGIN = "\n# ##### BEGIN AUTOGENERATED I18N SECTION #####\n"
PARSER_PY_MARKER_END = "\n# ##### END AUTOGENERATED I18N SECTION #####\n"

PARSER_MAX_FILE_SIZE = 2 ** 24  # in bytes, i.e. 16 Mb.

###############################################################################
# PATHS
###############################################################################

# The Python3 executable.You’ll likely have to edit it in your user_settings.py
# if you’re under Windows.
PYTHON3_EXEC = "python3"

# The Blender executable!
# This is just an example, you’ll have to edit it in your user_settings.py!
BLENDER_EXEC = os.path.abspath(os.path.join("foo", "bar", "blender"))
# check for blender.bin
if not os.path.exists(BLENDER_EXEC):
    if os.path.exists(BLENDER_EXEC + ".bin"):
        BLENDER_EXEC = BLENDER_EXEC + ".bin"

# The gettext msgfmt "compiler". You’ll likely have to edit it in your user_settings.py if you’re under Windows.
GETTEXT_MSGFMT_EXECUTABLE = "msgfmt"

# The FriBidi C compiled library (.so under Linux, .dll under windows...).
# You’ll likely have to edit it in your user_settings.py if you’re under Windows., e.g. using the included one:
#     FRIBIDI_LIB = os.path.join(TOOLS_DIR, "libfribidi.dll")
FRIBIDI_LIB = "libfribidi.so.0"

# The name of the (currently empty) file that must be present in a po's directory to enable rtl-preprocess.
RTL_PREPROCESS_FILE = "is_rtl"

# The Blender source root path.
# This is just an example, you’ll have to override it in your user_settings.py!
SOURCE_DIR = os.path.abspath(os.path.join("blender"))

# The bf-translation repository (you'll have to override this in your user_settings.py).
I18N_DIR = os.path.abspath(os.path.join("i18n"))

# The /branches path (relative to I18N_DIR).
REL_BRANCHES_DIR = os.path.join("branches")

# The /trunk path (relative to I18N_DIR).
REL_TRUNK_DIR = os.path.join("trunk")

# The /trunk/po path (relative to I18N_DIR).
REL_TRUNK_PO_DIR = os.path.join(REL_TRUNK_DIR, "po")

# The /trunk/mo path (relative to I18N_DIR).
REL_TRUNK_MO_DIR = os.path.join(REL_TRUNK_DIR, "locale")


# The path to the *git* translation repository (relative to SOURCE_DIR).
REL_GIT_I18N_DIR = os.path.join("release/datafiles/locale")


# The /po path of the *git* translation repository (relative to REL_GIT_I18N_DIR).
REL_GIT_I18N_PO_DIR = os.path.join("po")


# The Blender source path to check for i18n macros (relative to SOURCE_DIR).
REL_POTFILES_SOURCE_DIR = os.path.join("source")

# Where to search for preset names (relative to SOURCE_DIR).
REL_PRESETS_DIR = os.path.join("release", "scripts", "presets")

# Where to search for templates (relative to SOURCE_DIR).
REL_TEMPLATES_DIR = os.path.join("release", "scripts", "startup",
                                 "bl_app_templates_system")

# The template messages file (relative to I18N_DIR).
REL_FILE_NAME_POT = os.path.join(REL_BRANCHES_DIR, DOMAIN + ".pot")

# Mo root datapath.
REL_MO_PATH_ROOT = os.path.join(REL_TRUNK_DIR, "locale")

# Mo path generator for a given language.
REL_MO_PATH_TEMPLATE = os.path.join(REL_MO_PATH_ROOT, "{}", "LC_MESSAGES")

# Mo path generator for a given language (relative to any "locale" dir).
MO_PATH_ROOT_RELATIVE = os.path.join("locale")
MO_PATH_TEMPLATE_RELATIVE = os.path.join(MO_PATH_ROOT_RELATIVE, "{}", "LC_MESSAGES")

# Mo file name.
MO_FILE_NAME = DOMAIN + ".mo"

# Where to search for py files that may contain ui strings (relative to one of the 'resource_path' of Blender).
CUSTOM_PY_UI_FILES = [
    os.path.join("scripts", "startup", "bl_ui"),
    os.path.join("scripts", "startup", "bl_operators"),
    os.path.join("scripts", "modules", "rna_prop_ui.py"),
    os.path.join("scripts", "modules", "rna_keymap_ui.py"),
<<<<<<< HEAD
=======
    os.path.join("scripts", "modules", "bpy_types.py"),
>>>>>>> 9a09adb7
    os.path.join("scripts", "presets", "keyconfig"),
]

# An optional text file listing files to force include/exclude from py_xgettext process.
SRC_POTFILES = ""

# A cache storing validated msgids, to avoid re-spellchecking them.
SPELL_CACHE = os.path.join("/tmp", ".spell_cache")

# Threshold defining whether a new msgid is similar enough with an old one to reuse its translation...
SIMILAR_MSGID_THRESHOLD = 0.75

# Additional import paths to add to sys.path (';' separated)...
INTERN_PY_SYS_PATHS = ""

# Custom override settings must be one dir above i18n tools itself!
sys.path.append(os.path.abspath(os.path.join(os.path.dirname(__file__), "..")))
try:
    from bl_i18n_settings_override import *
except ImportError:  # If no i18n_override_settings available, it’s no error!
    pass

# Override with custom user settings, if available.
try:
    from settings_user import *
except ImportError:  # If no user_settings available, it’s no error!
    pass


for p in set(INTERN_PY_SYS_PATHS.split(";")):
    if p:
        sys.path.append(p)


# The settings class itself!
def _do_get(ref, path):
    return os.path.normpath(os.path.join(ref, path))


def _do_set(ref, path):
    path = os.path.normpath(path)
    # If given path is absolute, make it relative to current ref one (else we consider it is already the case!)
    if os.path.isabs(path):
        # can't always find the relative path (between drive letters on windows)
        try:
            return os.path.relpath(path, ref)
        except ValueError:
            pass
    return path


def _gen_get_set_path(ref, name):
    def _get(self):
        return _do_get(getattr(self, ref), getattr(self, name))

    def _set(self, value):
        setattr(self, name, _do_set(getattr(self, ref), value))
    return _get, _set


def _check_valid_data(uid, val):
    return not uid.startswith("_") and type(val) not in tuple(types.__dict__.values()) + (type,)


class I18nSettings:
    """
    Class allowing persistence of our settings!
    Saved in JSon format, so settings should be JSon'able objects!
    """
    _settings = None

    def __new__(cls, *args, **kwargs):
        # Addon preferences are singleton by definition, so is this class!
        if not I18nSettings._settings:
            cls._settings = super(I18nSettings, cls).__new__(cls)
            cls._settings.__dict__ = {uid: val for uid, val in globals().items() if _check_valid_data(uid, val)}
        return I18nSettings._settings

    def __getstate__(self):
        return self.to_dict()

    def __setstate__(self, mapping):
        return self.from_dict(mapping)

    def from_dict(self, mapping):
        # Special case... :/
        if "INTERN_PY_SYS_PATHS" in mapping:
            self.PY_SYS_PATHS = mapping["INTERN_PY_SYS_PATHS"]
        self.__dict__.update(mapping)

    def to_dict(self):
        glob = globals()
        return {uid: val for uid, val in self.__dict__.items() if _check_valid_data(uid, val) and uid in glob}

    def from_json(self, string):
        self.from_dict(dict(json.loads(string)))

    def to_json(self):
        # Only save the diff from default i18n_settings!
        glob = globals()
        export_dict = {
            uid: val for uid, val in self.__dict__.items()
            if _check_valid_data(uid, val) and glob.get(uid) != val
        }
        return json.dumps(export_dict)

    def load(self, fname, reset=False):
        reset = reset or fname is None
        if reset:
            self.__dict__ = {uid: data for uid, data in globals().items() if not uid.startswith("_")}
        if fname is None:
            return
        if isinstance(fname, str):
            if not os.path.isfile(fname):
                # Assume it is already real JSon string...
                self.from_json(fname)
                return
            with open(fname, encoding="utf8") as f:
                self.from_json(f.read())
        # Else assume fname is already a file(like) object!
        else:
            self.from_json(fname.read())

    def save(self, fname):
        if isinstance(fname, str):
            with open(fname, 'w', encoding="utf8") as f:
                f.write(self.to_json())
        # Else assume fname is already a file(like) object!
        else:
            fname.write(self.to_json())

    BRANCHES_DIR = property(*(_gen_get_set_path("I18N_DIR", "REL_BRANCHES_DIR")))
    TRUNK_DIR = property(*(_gen_get_set_path("I18N_DIR", "REL_TRUNK_DIR")))
    TRUNK_PO_DIR = property(*(_gen_get_set_path("I18N_DIR", "REL_TRUNK_PO_DIR")))
    TRUNK_MO_DIR = property(*(_gen_get_set_path("I18N_DIR", "REL_TRUNK_MO_DIR")))
    GIT_I18N_ROOT = property(*(_gen_get_set_path("SOURCE_DIR", "REL_GIT_I18N_DIR")))
    GIT_I18N_PO_DIR = property(*(_gen_get_set_path("GIT_I18N_ROOT", "REL_GIT_I18N_PO_DIR")))
    POTFILES_SOURCE_DIR = property(*(_gen_get_set_path("SOURCE_DIR", "REL_POTFILES_SOURCE_DIR")))
    PRESETS_DIR = property(*(_gen_get_set_path("SOURCE_DIR", "REL_PRESETS_DIR")))
    TEMPLATES_DIR = property(*(_gen_get_set_path("SOURCE_DIR", "REL_TEMPLATES_DIR")))
    FILE_NAME_POT = property(*(_gen_get_set_path("I18N_DIR", "REL_FILE_NAME_POT")))
    MO_PATH_ROOT = property(*(_gen_get_set_path("I18N_DIR", "REL_MO_PATH_ROOT")))
    MO_PATH_TEMPLATE = property(*(_gen_get_set_path("I18N_DIR", "REL_MO_PATH_TEMPLATE")))

    def _get_py_sys_paths(self):
        return self.INTERN_PY_SYS_PATHS

    def _set_py_sys_paths(self, val):
        old_paths = set(self.INTERN_PY_SYS_PATHS.split(";")) - {""}
        new_paths = set(val.split(";")) - {""}
        for p in old_paths - new_paths:
            if p in sys.path:
                sys.path.remove(p)
        for p in new_paths - old_paths:
            sys.path.append(p)
        self.INTERN_PY_SYS_PATHS = val
    PY_SYS_PATHS = property(_get_py_sys_paths, _set_py_sys_paths)<|MERGE_RESOLUTION|>--- conflicted
+++ resolved
@@ -549,10 +549,7 @@
     os.path.join("scripts", "startup", "bl_operators"),
     os.path.join("scripts", "modules", "rna_prop_ui.py"),
     os.path.join("scripts", "modules", "rna_keymap_ui.py"),
-<<<<<<< HEAD
-=======
     os.path.join("scripts", "modules", "bpy_types.py"),
->>>>>>> 9a09adb7
     os.path.join("scripts", "presets", "keyconfig"),
 ]
 
