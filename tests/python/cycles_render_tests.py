--- conflicted
+++ resolved
@@ -61,7 +61,6 @@
     'T43865.blend',
 ]
 
-<<<<<<< HEAD
 BLACKLIST_OPTIX_OSL = [
     # OPTIX OSL doesn't support trace function needed for AO and bevel
     'bake_bevel.blend',
@@ -89,11 +88,6 @@
     # All the other tests mentioned in BLACKLIST_OSL (E.g. Principled BSDF tests having noise differences)
 ]
 
-BLACKLIST_METAL = [
-    # MNEE only works on Metal with macOS >= 13
-    "underwater_caustics.blend",
-]
-=======
 BLACKLIST_METAL = []
 
 if platform.system() == "Darwin":
@@ -104,7 +98,6 @@
             # MNEE only works on Metal with macOS >= 13
             "underwater_caustics.blend",
         ]
->>>>>>> 16f21e78
 
 BLACKLIST_GPU = [
     # Uninvestigated differences with GPU.
