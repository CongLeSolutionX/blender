#include "testing/testing.h"

// Keep first since utildefines defines AT which conflicts with fucking STL
#include "intern/abc_util.h"
#include "intern/abc_exporter.h"

extern "C" {
#include "BKE_global.h"
#include "BLI_utildefines.h"
#include "BLI_math.h"
#include "DNA_scene_types.h"
}

#include "DEG_depsgraph.h"

class TestableAbcExporter : public AbcExporter {
public:
<<<<<<< HEAD
	TestableAbcExporter(Scene *scene, const char *filename, ExportSettings &settings)
	    : AbcExporter(&eval_ctx, scene, filename, settings)
	{
		/* TODO(sergey): Pass scene layer somehow? */
		DEG_evaluation_context_init(&eval_ctx, DAG_EVAL_VIEWPORT);
	}
=======
	TestableAbcExporter(Main *bmain, Scene *scene, const char *filename, ExportSettings &settings)
	    : AbcExporter(bmain, scene, filename, settings)
	{}
>>>>>>> 89eb05a8

	void getShutterSamples(unsigned int nr_of_samples,
	                       bool time_relative,
	                       std::vector<double> &samples)
	{
		AbcExporter::getShutterSamples(nr_of_samples, time_relative, samples);
	}

	void getFrameSet(unsigned int nr_of_samples,
	                 std::set<double> &frames) {
		AbcExporter::getFrameSet(nr_of_samples, frames);
	}

	EvaluationContext eval_ctx;
};

class AlembicExportTest : public testing::Test
{
protected:
	ExportSettings settings;
	Scene scene;
	TestableAbcExporter *exporter;

	virtual void SetUp()
	{
		settings.frame_start = 31.0;
		settings.frame_end = 223.0;

		/* Fake a 25 FPS scene with a nonzero base (because that's sometimes forgotten) */
		scene.r.frs_sec = 50;
		scene.r.frs_sec_base = 2;

		exporter = NULL;
	}

	virtual void TearDown()
	{
		delete exporter;
	}

	// Call after setting up the settings.
	void createExporter()
	{
		exporter = new TestableAbcExporter(G.main, &scene, "somefile.abc", settings);
	}
};


TEST_F(AlembicExportTest, TimeSamplesFullShutter) {
	settings.shutter_open = 0.0;
	settings.shutter_close = 1.0;

	createExporter();
	std::vector<double> samples;

	/* test 5 samples per frame */
	exporter->getShutterSamples(5, true, samples);
	EXPECT_EQ(5, samples.size());
	EXPECT_NEAR(1.240, samples[0], 1e-5f);
	EXPECT_NEAR(1.248, samples[1], 1e-5f);
	EXPECT_NEAR(1.256, samples[2], 1e-5f);
	EXPECT_NEAR(1.264, samples[3], 1e-5f);
	EXPECT_NEAR(1.272, samples[4], 1e-5f);

	/* test same, but using frame number offset instead of time */
	exporter->getShutterSamples(5, false, samples);
	EXPECT_EQ(5, samples.size());
	EXPECT_NEAR(0.0, samples[0], 1e-5f);
	EXPECT_NEAR(0.2, samples[1], 1e-5f);
	EXPECT_NEAR(0.4, samples[2], 1e-5f);
	EXPECT_NEAR(0.6, samples[3], 1e-5f);
	EXPECT_NEAR(0.8, samples[4], 1e-5f);

	/* use the same setup to test getFrameSet() */
	std::set<double> frames;
	exporter->getFrameSet(5, frames);
	EXPECT_EQ(965, frames.size());
	EXPECT_EQ(1, frames.count(31.0));
	EXPECT_EQ(1, frames.count(31.2));
	EXPECT_EQ(1, frames.count(31.4));
	EXPECT_EQ(1, frames.count(31.6));
	EXPECT_EQ(1, frames.count(31.8));
}


TEST_F(AlembicExportTest, TimeSamples180degShutter) {
	settings.shutter_open = -0.25;
	settings.shutter_close = 0.25;

	createExporter();
	std::vector<double> samples;

	/* test 5 samples per frame */
	exporter->getShutterSamples(5, true, samples);
	EXPECT_EQ(5, samples.size());
	EXPECT_NEAR(1.230, samples[0], 1e-5f);
	EXPECT_NEAR(1.234, samples[1], 1e-5f);
	EXPECT_NEAR(1.238, samples[2], 1e-5f);
	EXPECT_NEAR(1.242, samples[3], 1e-5f);
	EXPECT_NEAR(1.246, samples[4], 1e-5f);

	/* test same, but using frame number offset instead of time */
	exporter->getShutterSamples(5, false, samples);
	EXPECT_EQ(5, samples.size());
	EXPECT_NEAR(-0.25, samples[0], 1e-5f);
	EXPECT_NEAR(-0.15, samples[1], 1e-5f);
	EXPECT_NEAR(-0.05, samples[2], 1e-5f);
	EXPECT_NEAR( 0.05, samples[3], 1e-5f);
	EXPECT_NEAR( 0.15, samples[4], 1e-5f);

	/* Use the same setup to test getFrameSet().
	 * Here only a few numbers are tested, due to rounding issues. */
	std::set<double> frames;
	exporter->getFrameSet(5, frames);
	EXPECT_EQ(965, frames.size());
	EXPECT_EQ(1, frames.count(30.75));
	EXPECT_EQ(1, frames.count(30.95));
	EXPECT_EQ(1, frames.count(31.15));
}<|MERGE_RESOLUTION|>--- conflicted
+++ resolved
@@ -15,18 +15,12 @@
 
 class TestableAbcExporter : public AbcExporter {
 public:
-<<<<<<< HEAD
-	TestableAbcExporter(Scene *scene, const char *filename, ExportSettings &settings)
-	    : AbcExporter(&eval_ctx, scene, filename, settings)
+	TestableAbcExporter(Main *bmain, Scene *scene, const char *filename, ExportSettings &settings)
+	    : AbcExporter(bmain, &eval_ctx, scene, filename, settings)
 	{
 		/* TODO(sergey): Pass scene layer somehow? */
 		DEG_evaluation_context_init(&eval_ctx, DAG_EVAL_VIEWPORT);
 	}
-=======
-	TestableAbcExporter(Main *bmain, Scene *scene, const char *filename, ExportSettings &settings)
-	    : AbcExporter(bmain, scene, filename, settings)
-	{}
->>>>>>> 89eb05a8
 
 	void getShutterSamples(unsigned int nr_of_samples,
 	                       bool time_relative,
@@ -49,6 +43,7 @@
 	ExportSettings settings;
 	Scene scene;
 	TestableAbcExporter *exporter;
+	EvaluationContext eval_ctx;
 
 	virtual void SetUp()
 	{
