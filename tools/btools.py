--- conflicted
+++ resolved
@@ -70,8 +70,7 @@
 			'BF_NUMJOBS',
 			'BF_MSVS',
 
-			'WITH_BF_UNIT_TEST',
-			'BF_CHECK_LIB',
+			# 'BF_CHECK_LIB',
 			]
 	
 	# Have options here that scons expects to be lists
@@ -391,12 +390,8 @@
 		('BF_NUMJOBS', 'Number of build processes to spawn', '1'),
 		('BF_MSVS', 'Generate MSVS project files and solution', False),
 
-<<<<<<< HEAD
-		(BoolVariable('WITH_BF_UNIT_TEST', 'Build unit tests', False)),
-		('BF_CHECK_LIB', 'Check unit testing framework library', 'check'),
-=======
-		(BoolVariable('BF_UNIT_TEST', 'Build with unit test support.', False))
->>>>>>> 15d77f17
+		(BoolVariable('BF_UNIT_TEST', 'Build with unit test support.', False)),
+		# ('BF_CHECK_LIB', 'Check unit testing framework library', 'check')
 
 	) # end of opts.AddOptions()
 
