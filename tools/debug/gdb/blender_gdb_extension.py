--- conflicted
+++ resolved
@@ -331,11 +331,7 @@
         return f"Size: {size}, [{start} - {start + size - 1}]"
 
     def display_hint(self):
-<<<<<<< HEAD
-        return "string"
-=======
-        return None
->>>>>>> eb8fb9e5
+        return None
 
 
 class IndexMaskPrinter:
