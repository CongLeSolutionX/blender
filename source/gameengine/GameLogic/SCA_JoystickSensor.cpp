--- conflicted
+++ resolved
@@ -46,15 +46,8 @@
 									   short int joymode,
 									   int axis, int axisf,int prec,
 									   int button,
-<<<<<<< HEAD
 									   int hat, int hatf, bool allevents)
 									   :SCA_ISensor(gameobj,eventmgr),
-									   m_pJoystickMgr(eventmgr),
-=======
-									   int hat, int hatf, bool allevents,
-									   PyTypeObject* T )
-									   :SCA_ISensor(gameobj,eventmgr,T),
->>>>>>> a4f3f5c2
 									   m_axis(axis),
 									   m_axisf(axisf),
 									   m_button(button),
@@ -537,13 +530,8 @@
 "\tReturns the number of buttons .\n";
 PyObject* SCA_JoystickSensor::PyNumberOfButtons( ) {
 	ShowDeprecationWarning("getNumButtons()", "the numButtons property");
-<<<<<<< HEAD
-	SCA_Joystick *joy = m_pJoystickMgr->GetJoystickDevice(m_joyindex);
+	SCA_Joystick *joy = ((SCA_JoystickManager *)m_eventmgr)->GetJoystickDevice(m_joyindex);
 	return PyLong_FromSsize_t( joy ? joy->GetNumberOfButtons() : 0 );
-=======
-	SCA_Joystick *joy = ((SCA_JoystickManager *)m_eventmgr)->GetJoystickDevice(m_joyindex);
-	return PyInt_FromLong( joy ? joy->GetNumberOfButtons() : 0 );
->>>>>>> a4f3f5c2
 }
 
 
@@ -552,13 +540,8 @@
 "\tReturns the number of hats .\n";
 PyObject* SCA_JoystickSensor::PyNumberOfHats( ) {
 	ShowDeprecationWarning("getNumHats()", "the numHats property");
-<<<<<<< HEAD
-	SCA_Joystick *joy = m_pJoystickMgr->GetJoystickDevice(m_joyindex);
+	SCA_Joystick *joy = ((SCA_JoystickManager *)m_eventmgr)->GetJoystickDevice(m_joyindex);
 	return PyLong_FromSsize_t( joy ? joy->GetNumberOfHats() : 0 );
-=======
-	SCA_Joystick *joy = ((SCA_JoystickManager *)m_eventmgr)->GetJoystickDevice(m_joyindex);
-	return PyInt_FromLong( joy ? joy->GetNumberOfHats() : 0 );
->>>>>>> a4f3f5c2
 }
 
 const char SCA_JoystickSensor::Connected_doc[] = 
@@ -625,37 +608,22 @@
 PyObject* SCA_JoystickSensor::pyattr_get_num_axis(void *self_v, const KX_PYATTRIBUTE_DEF *attrdef)
 {
 	SCA_JoystickSensor* self= static_cast<SCA_JoystickSensor*>(self_v);
-<<<<<<< HEAD
-	SCA_Joystick *joy = self->m_pJoystickMgr->GetJoystickDevice(self->m_joyindex);
+	SCA_Joystick *joy = ((SCA_JoystickManager *)self->m_eventmgr)->GetJoystickDevice(self->m_joyindex);
 	return PyLong_FromSsize_t( joy ? joy->GetNumberOfAxes() : 0 );
-=======
-	SCA_Joystick *joy = ((SCA_JoystickManager *)self->m_eventmgr)->GetJoystickDevice(self->m_joyindex);
-	return PyInt_FromLong( joy ? joy->GetNumberOfAxes() : 0 );
->>>>>>> a4f3f5c2
 }
 
 PyObject* SCA_JoystickSensor::pyattr_get_num_buttons(void *self_v, const KX_PYATTRIBUTE_DEF *attrdef)
 {
 	SCA_JoystickSensor* self= static_cast<SCA_JoystickSensor*>(self_v);
-<<<<<<< HEAD
-	SCA_Joystick *joy = self->m_pJoystickMgr->GetJoystickDevice(self->m_joyindex);
+	SCA_Joystick *joy = ((SCA_JoystickManager *)self->m_eventmgr)->GetJoystickDevice(self->m_joyindex);
 	return PyLong_FromSsize_t( joy ? joy->GetNumberOfButtons() : 0 );
-=======
-	SCA_Joystick *joy = ((SCA_JoystickManager *)self->m_eventmgr)->GetJoystickDevice(self->m_joyindex);
-	return PyInt_FromLong( joy ? joy->GetNumberOfButtons() : 0 );
->>>>>>> a4f3f5c2
 }
 
 PyObject* SCA_JoystickSensor::pyattr_get_num_hats(void *self_v, const KX_PYATTRIBUTE_DEF *attrdef)
 {
 	SCA_JoystickSensor* self= static_cast<SCA_JoystickSensor*>(self_v);
-<<<<<<< HEAD
-	SCA_Joystick *joy = self->m_pJoystickMgr->GetJoystickDevice(self->m_joyindex);
+	SCA_Joystick *joy = ((SCA_JoystickManager *)self->m_eventmgr)->GetJoystickDevice(self->m_joyindex);
 	return PyLong_FromSsize_t( joy ? joy->GetNumberOfHats() : 0 );
-=======
-	SCA_Joystick *joy = ((SCA_JoystickManager *)self->m_eventmgr)->GetJoystickDevice(self->m_joyindex);
-	return PyInt_FromLong( joy ? joy->GetNumberOfHats() : 0 );
->>>>>>> a4f3f5c2
 }
 
 PyObject* SCA_JoystickSensor::pyattr_get_connected(void *self_v, const KX_PYATTRIBUTE_DEF *attrdef)
