/* SPDX-FileCopyrightText: 2001-2002 NaN Holding BV. All rights reserved.
 *
 * SPDX-License-Identifier: GPL-2.0-or-later */

/** \file
 * \ingroup creator
 */

#include <cstdlib>
#include <cstring>

#ifdef WIN32
#  include "utfconv.hh"
#  include <windows.h>
#  ifdef WITH_CPU_CHECK
#    pragma comment(linker, "/include:cpu_check_win32")
#  endif
#endif

#if defined(WITH_TBB_MALLOC) && defined(_MSC_VER) && defined(NDEBUG)
#  pragma comment(lib, "tbbmalloc_proxy.lib")
#  pragma comment(linker, "/include:__TBB_malloc_proxy")
#endif

#include "MEM_guardedalloc.h"

#include "CLG_log.h"

#include "DNA_genfile.h"

#include "BLI_string.h"
#include "BLI_system.h"
#include "BLI_task.h"
#include "BLI_threads.h"
#include "BLI_utildefines.h"

/* Mostly initialization functions. */
#include "BKE_appdir.hh"
#include "BKE_blender.hh"
#include "BKE_brush.hh"
#include "BKE_cachefile.hh"
#include "BKE_callbacks.hh"
#include "BKE_context.hh"
#include "BKE_cpp_types.hh"
#include "BKE_global.hh"
#include "BKE_gpencil_modifier_legacy.h"
#include "BKE_idtype.hh"
#include "BKE_material.h"
#include "BKE_modifier.hh"
#include "BKE_node.hh"
#include "BKE_particle.h"
#include "BKE_shader_fx.h"
#include "BKE_sound.h"
#include "BKE_vfont.hh"
#include "BKE_volume.hh"

#ifndef WITH_PYTHON_MODULE
#  include "BLI_args.h"
#endif

#include "DEG_depsgraph.hh"

#include "IMB_imbuf.hh" /* For #IMB_init. */

#include "RE_engine.h"
#include "RE_texture.h"

#include "ED_datafiles.h"

#include "WM_api.hh"

#include "RNA_define.hh"

#include "GPU_compilation_subprocess.hh"

#ifdef WITH_FREESTYLE
#  include "FRS_freestyle.h"
#endif

#include <csignal>

#ifdef __FreeBSD__
#  include <floatingpoint.h>
#endif

#ifdef WITH_BINRELOC
#  include "binreloc.h"
#endif

#ifdef WITH_LIBMV
#  include "libmv-capi.h"
#endif

#ifdef WITH_CYCLES_LOGGING
#  include "CCL_api.h"
#endif

#ifdef WITH_SDL_DYNLOAD
#  include "sdlew.h"
#endif

#include "creator_intern.h" /* Own include. */

/* -------------------------------------------------------------------- */
/** \name Local Defines
 * \{ */

/* When building as a Python module, don't use special argument handling
 * so the module loading logic can control the `argv` & `argc`. */
#if defined(WIN32) && !defined(WITH_PYTHON_MODULE)
#  define USE_WIN32_UNICODE_ARGS
#endif

/** \} */

/* -------------------------------------------------------------------- */
/** \name Local Application State
 * \{ */

/* Written to by `creator_args.cc`. */
ApplicationState app_state = []() {
  ApplicationState app_state{};
  app_state.signal.use_crash_handler = true;
  app_state.signal.use_abort_handler = true;
  app_state.exit_code_on_error.python = 0;
  app_state.main_arg_deferred = nullptr;
  return app_state;
}();

/** \} */

/* -------------------------------------------------------------------- */
/** \name Application Level Callbacks
 *
 * Initialize callbacks for the modules that need them.
 * \{ */

static void callback_mem_error(const char *errorStr)
{
  fputs(errorStr, stderr);
  fflush(stderr);
}

static void main_callback_setup()
{
  /* Error output from the guarded allocation routines. */
  MEM_set_error_callback(callback_mem_error);
}

/* free data on early exit (if Python calls 'sys.exit()' while parsing args for eg). */
struct CreatorAtExitData {
#ifndef WITH_PYTHON_MODULE
  bArgs *ba;
#endif

#ifdef USE_WIN32_UNICODE_ARGS
  char **argv;
  int argv_num;
#endif

#if defined(WITH_PYTHON_MODULE) && !defined(USE_WIN32_UNICODE_ARGS)
  void *_empty; /* Prevent empty struct error with MSVC. */
#endif
};

static void callback_main_atexit(void *user_data)
{
  CreatorAtExitData *app_init_data = static_cast<CreatorAtExitData *>(user_data);

#ifndef WITH_PYTHON_MODULE
  if (app_init_data->ba) {
    BLI_args_destroy(app_init_data->ba);
    app_init_data->ba = nullptr;
  }
#else
  UNUSED_VARS(app_init_data); /* May be unused. */
#endif

#ifdef USE_WIN32_UNICODE_ARGS
  if (app_init_data->argv) {
    while (app_init_data->argv_num) {
      free((void *)app_init_data->argv[--app_init_data->argv_num]);
    }
    free((void *)app_init_data->argv);
    app_init_data->argv = nullptr;
  }
#else
  UNUSED_VARS(app_init_data); /* May be unused. */
#endif
}

static void callback_clg_fatal(void *fp)
{
  BLI_system_backtrace(static_cast<FILE *>(fp));
}

/** \} */

/* -------------------------------------------------------------------- */
/** \name Blender as a Stand-Alone Python Module (bpy)
 *
 * While not officially supported, this can be useful for Python developers.
 * See: https://developer.blender.org/docs/handbook/building_blender/python_module/
 * \{ */

#ifdef WITH_PYTHON_MODULE

/* Called in `bpy_interface.cc` when building as a Python module. */
int main_python_enter(int argc, const char **argv);
void main_python_exit();

/* Rename the 'main' function, allowing Python initialization to call it. */
#  define main main_python_enter
static void *evil_C = nullptr;

#  ifdef __APPLE__
/* Environment is not available in macOS shared libraries. */
#    include <crt_externs.h>
char **environ = nullptr;
#  endif /* __APPLE__ */

#endif /* WITH_PYTHON_MODULE */

/** \} */

/* -------------------------------------------------------------------- */
/** \name GMP Allocator Workaround
 * \{ */

#if (defined(WITH_TBB_MALLOC) && defined(_MSC_VER) && defined(NDEBUG) && defined(WITH_GMP)) || \
    defined(DOXYGEN)
#  include "gmp.h"
#  include "tbb/scalable_allocator.h"

void *gmp_alloc(size_t size)
{
  return scalable_malloc(size);
}
void *gmp_realloc(void *ptr, size_t /*old_size*/, size_t new_size)
{
  return scalable_realloc(ptr, new_size);
}

void gmp_free(void *ptr, size_t /*size*/)
{
  scalable_free(ptr);
}
/**
 * Use TBB's scalable_allocator on Windows.
 * `TBBmalloc` correctly captures all allocations already,
 * however, GMP is built with MINGW since it doesn't build with MSVC,
 * which TBB has issues hooking into automatically.
 */
void gmp_blender_init_allocator()
{
  mp_set_memory_functions(gmp_alloc, gmp_realloc, gmp_free);
}
#endif

/** \} */

/* -------------------------------------------------------------------- */
/** \name Main Function
 * \{ */

#if defined(__APPLE__)
extern "C" int GHOST_HACK_getFirstFile(char buf[]);
#endif

/**
 * Blender's main function responsibilities are:
 * - setup subsystems.
 * - handle arguments.
 * - run #WM_main() event loop,
 *   or exit immediately when running in background-mode.
 */
int main(int argc,
#ifdef USE_WIN32_UNICODE_ARGS
         const char ** /*argv_c*/
#else
         const char **argv
#endif
)
{
  bContext *C;
#ifndef WITH_PYTHON_MODULE
  bArgs *ba;
#endif

#ifdef USE_WIN32_UNICODE_ARGS
  char **argv;
  int argv_num;
#endif

  /* Ensure we free data on early-exit. */
  CreatorAtExitData app_init_data = {nullptr};
  BKE_blender_atexit_register(callback_main_atexit, &app_init_data);

/* Un-buffered `stdout` makes `stdout` and `stderr` better synchronized, and helps
 * when stepping through code in a debugger (prints are immediately
 * visible). However disabling buffering causes lock contention on windows
 * see #76767 for details, since this is a debugging aid, we do not enable
 * the un-buffered behavior for release builds. */
#ifndef NDEBUG
  setvbuf(stdout, nullptr, _IONBF, 0);
#endif

#ifdef WIN32
/* We delay loading of OPENMP so we can set the policy here. */
#  if defined(_MSC_VER)
  _putenv_s("OMP_WAIT_POLICY", "PASSIVE");
#  endif

#  ifdef USE_WIN32_UNICODE_ARGS
  /* Win32 Unicode Arguments. */
  {
    /* NOTE: Can't use `guardedalloc` allocation here, as it's not yet initialized
     * (it depends on the arguments passed in, which is what we're getting here!). */
    wchar_t **argv_16 = CommandLineToArgvW(GetCommandLineW(), &argc);
    argv = static_cast<char **>(malloc(argc * sizeof(char *)));
    for (argv_num = 0; argv_num < argc; argv_num++) {
      argv[argv_num] = alloc_utf_8_from_16(argv_16[argv_num], 0);
    }
    LocalFree(argv_16);

    /* Free on early-exit. */
    app_init_data.argv = argv;
    app_init_data.argv_num = argv_num;
  }
#  endif /* USE_WIN32_UNICODE_ARGS */
#endif   /* WIN32 */

<<<<<<< HEAD
#if defined(WITH_OPENGL_BACKEND) && defined(BLI_SUBPROCESS_SUPPORT)
=======
#if defined(WITH_OPENGL_BACKEND) && BLI_SUBPROCESS_SUPPORT
>>>>>>> 840457c4
  if (STREQ(argv[0], "--compilation-subprocess")) {
    BLI_assert(argc == 2);
    GPU_compilation_subprocess_run(argv[1]);
    return 0;
  }
#endif

  /* NOTE: Special exception for guarded allocator type switch:
   *       we need to perform switch from lock-free to fully
   *       guarded allocator before any allocation happened.
   */
  {
    int i;
    for (i = 0; i < argc; i++) {
      if (STR_ELEM(argv[i], "-d", "--debug", "--debug-memory", "--debug-all")) {
        printf("Switching to fully guarded memory allocator.\n");
        MEM_use_guarded_allocator();
        break;
      }
      if (STR_ELEM(argv[i], "--", "--command")) {
        break;
      }
    }
    MEM_init_memleak_detection();
  }

#ifdef BUILD_DATE
  {
    const time_t temp_time = build_commit_timestamp;
    const tm *tm = gmtime(&temp_time);
    if (LIKELY(tm)) {
      strftime(build_commit_date, sizeof(build_commit_date), "%Y-%m-%d", tm);
      strftime(build_commit_time, sizeof(build_commit_time), "%H:%M", tm);
    }
    else {
      const char *unknown = "date-unknown";
      STRNCPY(build_commit_date, unknown);
      STRNCPY(build_commit_time, unknown);
    }
  }
#endif

#ifdef WITH_SDL_DYNLOAD
  sdlewInit();
#endif

  /* Initialize logging. */
  CLG_init();
  CLG_fatal_fn_set(callback_clg_fatal);

  C = CTX_create();

#ifdef WITH_PYTHON_MODULE
#  ifdef __APPLE__
  environ = *_NSGetEnviron();
#  endif

#  undef main
  evil_C = C;
#endif

#ifdef WITH_BINRELOC
  br_init(nullptr);
#endif

#ifdef WITH_LIBMV
  libmv_initLogging(argv[0]);
#elif defined(WITH_CYCLES_LOGGING)
  CCL_init_logging(argv[0]);
#endif

#if defined(WITH_TBB_MALLOC) && defined(_MSC_VER) && defined(NDEBUG) && defined(WITH_GMP)
  gmp_blender_init_allocator();
#endif

  main_callback_setup();

#if defined(__APPLE__) && !defined(WITH_PYTHON_MODULE) && !defined(WITH_HEADLESS)
  /* Patch to ignore argument finder gives us (PID?). */
  if (argc == 2 && STRPREFIX(argv[1], "-psn_")) {
    static char firstfilebuf[512];

    argc = 1;

    if (GHOST_HACK_getFirstFile(firstfilebuf)) {
      argc = 2;
      argv[1] = firstfilebuf;
    }
  }
#endif

#ifdef __FreeBSD__
  fpsetmask(0);
#endif

  /* Initialize path to executable. */
  BKE_appdir_program_path_init(argv[0]);

  BLI_threadapi_init();

  DNA_sdna_current_init();

  BKE_blender_globals_init(); /* `blender.cc` */

  BKE_cpp_types_init();
  BKE_idtype_init();
  BKE_cachefiles_init();
  BKE_modifier_init();
  BKE_gpencil_modifier_init();
  BKE_shaderfx_init();
  BKE_volumes_init();
  DEG_register_node_types();

  BKE_brush_system_init();
  RE_texture_rng_init();

  BKE_callback_global_init();

/* First test for background-mode (#Global.background). */
#ifndef WITH_PYTHON_MODULE
  ba = BLI_args_create(argc, (const char **)argv); /* Skip binary path. */

  /* Ensure we free on early exit. */
  app_init_data.ba = ba;

  main_args_setup(C, ba, false);

  /* Begin argument parsing, ignore leaks so arguments that call #exit
   * (such as '--version' & '--help') don't report leaks. */
  MEM_use_memleak_detection(false);

  /* Parse environment handling arguments. */
  BLI_args_parse(ba, ARG_PASS_ENVIRONMENT, nullptr, nullptr);

#else
  /* Using preferences or user startup makes no sense for #WITH_PYTHON_MODULE. */
  G.factory_startup = true;
#endif

  /* After parsing #ARG_PASS_ENVIRONMENT such as `--env-*`,
   * since they impact `BKE_appdir` behavior. */
  BKE_appdir_init();

  /* After parsing number of threads argument. */
  BLI_task_scheduler_init();

#ifndef WITH_PYTHON_MODULE
  /* The settings pass includes:
   * - Background-mode assignment (#Global.background), checked by other subsystems
   *   which may be skipped in background mode.
   * - The animation player may be launched which takes over argument passing,
   *   initializes the sub-systems it needs which have not yet been started.
   *   The animation player will call `exit(..)` too, so code after this call
   *   never runs when it's invoked.
   * - All the `--debug-*` flags.
   */
  BLI_args_parse(ba, ARG_PASS_SETTINGS, nullptr, nullptr);

  main_signal_setup();
#endif

  /* Must be initialized after #BKE_appdir_init to account for color-management paths. */
  IMB_init();
#ifdef WITH_FFMPEG
  /* Keep after #ARG_PASS_SETTINGS since debug flags are checked. */
  IMB_ffmpeg_init();
#endif

  /* After #ARG_PASS_SETTINGS arguments, this is so #WM_main_playanim skips #RNA_init. */
  RNA_init();

  RE_engines_init();
  blender::bke::BKE_node_system_init();
  BKE_particle_init_rng();
  /* End second initialization. */

#if defined(WITH_PYTHON_MODULE) || defined(WITH_HEADLESS)
  /* Python module mode ALWAYS runs in background-mode (for now). */
  G.background = true;
#else
  if (G.background) {
    main_signal_setup_background();
  }
#endif

  /* Background render uses this font too. */
  BKE_vfont_builtin_register(datatoc_bfont_pfb, datatoc_bfont_pfb_size);

  /* Initialize FFMPEG if built in, also needed for background-mode if videos are
   * rendered via FFMPEG. */
  BKE_sound_init_once();

  BKE_materials_init();

#ifndef WITH_PYTHON_MODULE
  if (G.background == 0) {
    BLI_args_parse(ba, ARG_PASS_SETTINGS_GUI, nullptr, nullptr);
  }
  BLI_args_parse(ba, ARG_PASS_SETTINGS_FORCE, nullptr, nullptr);
#endif

  WM_init(C, argc, (const char **)argv);

#ifndef WITH_PYTHON
  printf(
      "\n* WARNING * - Blender compiled without Python!\n"
      "this is not intended for typical usage\n\n");
#endif

#ifdef WITH_FREESTYLE
  /* Initialize Freestyle. */
  FRS_init();
  FRS_set_context(C);
#endif

/* OK we are ready for it. */
#ifndef WITH_PYTHON_MODULE
  /* Handles #ARG_PASS_FINAL. */
  BLI_args_parse(ba, ARG_PASS_FINAL, main_args_handle_load_file, C);
#endif

  /* Explicitly free data allocated for argument parsing:
   * - 'ba'
   * - 'argv' on WIN32.
   */
  callback_main_atexit(&app_init_data);
  BKE_blender_atexit_unregister(callback_main_atexit, &app_init_data);

  /* End argument parsing, allow memory leaks to be printed. */
  MEM_use_memleak_detection(true);

/* Paranoid, avoid accidental re-use. */
#ifndef WITH_PYTHON_MODULE
  ba = nullptr;
  (void)ba;
#endif

#ifdef USE_WIN32_UNICODE_ARGS
  argv = nullptr;
  (void)argv;
#endif

#ifndef WITH_PYTHON_MODULE
  if (G.background) {
    int exit_code;
    if (app_state.main_arg_deferred != nullptr) {
      exit_code = main_arg_deferred_handle();
      main_arg_deferred_free();
    }
    else {
      exit_code = G.is_break ? EXIT_FAILURE : EXIT_SUCCESS;
    }
    /* Using window-manager API in background-mode is a bit odd, but works fine. */
    WM_exit(C, exit_code);
  }
  else {
    /* Not supported, although it could be made to work if needed. */
    BLI_assert(app_state.main_arg_deferred == nullptr);

    /* Shows the splash as needed. */
    WM_init_splash_on_startup(C);

    WM_main(C);
  }
  /* Neither #WM_exit, #WM_main return, this quiets CLANG's `unreachable-code-return` warning. */
  BLI_assert_unreachable();

#endif /* !WITH_PYTHON_MODULE */

  return 0;

} /* End of `int main(...)` function. */

#ifdef WITH_PYTHON_MODULE
void main_python_exit()
{
  WM_exit_ex((bContext *)evil_C, true, false);
  evil_C = nullptr;
}
#endif

/** \} */<|MERGE_RESOLUTION|>--- conflicted
+++ resolved
@@ -330,11 +330,7 @@
 #  endif /* USE_WIN32_UNICODE_ARGS */
 #endif   /* WIN32 */
 
-<<<<<<< HEAD
-#if defined(WITH_OPENGL_BACKEND) && defined(BLI_SUBPROCESS_SUPPORT)
-=======
 #if defined(WITH_OPENGL_BACKEND) && BLI_SUBPROCESS_SUPPORT
->>>>>>> 840457c4
   if (STREQ(argv[0], "--compilation-subprocess")) {
     BLI_assert(argc == 2);
     GPU_compilation_subprocess_run(argv[1]);
