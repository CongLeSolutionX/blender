--- conflicted
+++ resolved
@@ -1689,26 +1689,25 @@
     )
   endif()
 
-<<<<<<< HEAD
+  if(WITH_DRACO)
+    if(WITH_PYTHON_MODULE)
+      install(
+        PROGRAMS $<TARGET_FILE:extern_draco>
+        DESTINATION ${CMAKE_BINARY_DIR}/bin/bpy/lib
+      )
+    else()
+      install(
+        PROGRAMS $<TARGET_FILE:extern_draco>
+        DESTINATION ${TARGETDIR_VER}/python/lib/python${PYTHON_VERSION}/site-packages
+      )
+    endif()
+  endif()
+
   if(WITH_MESHOPTIMIZER)
     install(
       PROGRAMS $<TARGET_FILE:extern_meshoptimizer>
       DESTINATION ${TARGETDIR_VER}/python/lib/python${PYTHON_VERSION}/site-packages
     )
-=======
-  if(WITH_DRACO)
-    if(WITH_PYTHON_MODULE)
-      install(
-        PROGRAMS $<TARGET_FILE:extern_draco>
-        DESTINATION ${CMAKE_BINARY_DIR}/bin/bpy/lib
-      )
-    else()
-      install(
-        PROGRAMS $<TARGET_FILE:extern_draco>
-        DESTINATION ${TARGETDIR_VER}/python/lib/python${PYTHON_VERSION}/site-packages
-      )
-    endif()
->>>>>>> 22c514b9
   endif()
 endif()
 
