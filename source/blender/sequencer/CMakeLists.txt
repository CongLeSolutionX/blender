# SPDX-FileCopyrightText: 2011 Blender Authors
#
# SPDX-License-Identifier: GPL-2.0-or-later

set(INC
  .
  intern
  ../blenfont
  ../blenkernel
  ../blenloader
  ../blentranslation
  ../depsgraph
  ../imbuf
  ../makesrna
  ../render
  ../windowmanager
  ../../../intern/clog

  # RNA_prototypes.h
  ${CMAKE_BINARY_DIR}/source/blender/makesrna
)

set(INC_SYS

)

set(SRC
<<<<<<< HEAD
  SEQ_add.h
  SEQ_animation.h
  SEQ_channels.h
  SEQ_clipboard.h
  SEQ_edit.h
  SEQ_effects.h
  SEQ_iterator.hh
  SEQ_modifier.h
  SEQ_prefetch.h
  SEQ_proxy.h
  SEQ_relations.h
  SEQ_render.h
  SEQ_retiming.hh
  SEQ_select.h
  SEQ_sequencer.h
  SEQ_sound.h
  SEQ_time.h
  SEQ_transform.hh
  SEQ_utils.h
=======
  SEQ_add.hh
  SEQ_animation.hh
  SEQ_channels.hh
  SEQ_clipboard.hh
  SEQ_edit.hh
  SEQ_effects.hh
  SEQ_iterator.hh
  SEQ_modifier.hh
  SEQ_prefetch.hh
  SEQ_proxy.hh
  SEQ_relations.hh
  SEQ_render.hh
  SEQ_retiming.hh
  SEQ_select.hh
  SEQ_sequencer.hh
  SEQ_sound.hh
  SEQ_time.hh
  SEQ_transform.hh
  SEQ_utils.hh
>>>>>>> 21ea67f9

  intern/animation.cc
  intern/channels.cc
  intern/clipboard.cc
  intern/disk_cache.cc
  intern/disk_cache.hh
  intern/effects.cc
  intern/effects.hh
  intern/image_cache.cc
  intern/image_cache.hh
  intern/iterator.cc
  intern/modifier.cc
  intern/multiview.cc
  intern/multiview.hh
  intern/prefetch.cc
  intern/prefetch.hh
  intern/proxy.cc
  intern/proxy.hh
  intern/proxy_job.cc
  intern/render.cc
  intern/render.hh
  intern/sequence_lookup.cc
  intern/sequencer.cc
  intern/sequencer.hh
  intern/sound.cc
  intern/strip_add.cc
  intern/strip_edit.cc
  intern/strip_relations.cc
  intern/strip_retiming.cc
  intern/strip_select.cc
  intern/strip_time.cc
  intern/strip_time.hh
  intern/strip_transform.cc
  intern/utils.cc
  intern/utils.hh
)

set(LIB
  bf_blenkernel
  PRIVATE bf::blenlib
  PRIVATE bf::dna
  PRIVATE bf::intern::atomic
  PRIVATE bf::intern::guardedalloc
)

if(WITH_AUDASPACE)
  list(APPEND INC_SYS
    ${AUDASPACE_C_INCLUDE_DIRS}
  )
  if(WITH_SYSTEM_AUDASPACE)
    list(APPEND LIB
      ${AUDASPACE_C_LIBRARIES}
      ${AUDASPACE_PY_LIBRARIES}
    )
  endif()
  add_definitions(-DWITH_AUDASPACE)

  if(WITH_FFTW3)
    add_definitions(-DWITH_CONVOLUTION)
  endif()
endif()

blender_add_lib(bf_sequencer "${SRC}" "${INC}" "${INC_SYS}" "${LIB}")

# RNA_prototypes.h
add_dependencies(bf_sequencer bf_rna)<|MERGE_RESOLUTION|>--- conflicted
+++ resolved
@@ -25,27 +25,6 @@
 )
 
 set(SRC
-<<<<<<< HEAD
-  SEQ_add.h
-  SEQ_animation.h
-  SEQ_channels.h
-  SEQ_clipboard.h
-  SEQ_edit.h
-  SEQ_effects.h
-  SEQ_iterator.hh
-  SEQ_modifier.h
-  SEQ_prefetch.h
-  SEQ_proxy.h
-  SEQ_relations.h
-  SEQ_render.h
-  SEQ_retiming.hh
-  SEQ_select.h
-  SEQ_sequencer.h
-  SEQ_sound.h
-  SEQ_time.h
-  SEQ_transform.hh
-  SEQ_utils.h
-=======
   SEQ_add.hh
   SEQ_animation.hh
   SEQ_channels.hh
@@ -65,7 +44,6 @@
   SEQ_time.hh
   SEQ_transform.hh
   SEQ_utils.hh
->>>>>>> 21ea67f9
 
   intern/animation.cc
   intern/channels.cc
