--- conflicted
+++ resolved
@@ -120,22 +120,15 @@
   ListBase *seqbase = SEQ_active_seqbase_get(SEQ_editing_get(scene));
   blender::VectorSet<Sequence *> strips;
   blender::VectorSet<Sequence *> dependant;
-<<<<<<< HEAD
   dependant.add(seq);
   SEQ_iterator_set_expand(scene, seqbase, dependant, SEQ_query_strip_effect_chain);
   strips.add_multiple(dependant);
-=======
-  strips.add(seq);
-  dependant.add(seq);
-  SEQ_iterator_set_expand(scene, seqbase, dependant, SEQ_query_strip_effect_chain);
->>>>>>> 471a1486
   dependant.remove(seq);
   SEQ_transform_handle_overlap(scene, seqbase, strips, dependant, true);
 }
 
 void SEQ_retiming_reset(Scene *scene, Sequence *seq)
 {
-<<<<<<< HEAD
   if (!SEQ_retiming_is_allowed(seq)) {
     return;
   }
@@ -147,12 +140,6 @@
   SEQ_time_update_meta_strip_range(scene, seq_sequence_lookup_meta_by_seq(scene, seq));
 
   retiming_key_overlap(scene, seq);
-=======
-  if (SEQ_retiming_is_allowed(seq)) {
-    SEQ_retiming_data_clear(seq);
-    retiming_key_overlap(scene, seq);
-  }
->>>>>>> 471a1486
 }
 
 bool SEQ_retiming_is_active(const Sequence *seq)
