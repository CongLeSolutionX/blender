--- conflicted
+++ resolved
@@ -9,6 +9,7 @@
  */
 
 #include <cmath>
+#include <cstddef>
 #include <cstdlib>
 #include <cstring>
 
@@ -2603,11 +2604,8 @@
   TextVars *data = static_cast<TextVars *>(seq->effectdata);
   SEQ_effect_text_font_unload(data, do_id_user);
 
-  if (data->runtime) {
+  if (data) {
     MEM_delete(data->runtime);
-  }
-
-  if (data) {
     MEM_freeN(data);
     seq->effectdata = nullptr;
   }
@@ -2906,21 +2904,10 @@
 }
 namespace blender::seq {
 
-static void text_draw(const TextVarsRuntime &runtime, float color[4])
-{
-  for (const LineInfo &line : runtime.lines) {
+static void text_draw(const TextVarsRuntime *runtime, float color[4])
+{
+  for (const LineInfo &line : runtime->lines) {
     for (const CharInfo &character : line.characters) {
-      BLF_position(runtime.font, character.position.x, character.position.y, 0.0f);
-      BLF_buffer_col(runtime.font, color);
-      BLF_draw_buffer(runtime.font, character.str_ptr, character.byte_length);
-    }
-  }
-}
-
-static void text_draw(const TextVarsRuntime *runtime, float color[4])
-{
-  for (const blender::seq::LineInfo &line : runtime->lines) {
-    for (const blender::seq::CharInfo &character : line.characters) {
       BLF_position(runtime->font, character.position.x, character.position.y, 0.0f);
       BLF_buffer_col(runtime->font, color);
       BLF_draw_buffer(runtime->font, character.str_ptr, character.byte_length);
@@ -2930,28 +2917,16 @@
 
 static rcti draw_text_outline(const SeqRenderData *context,
                               const TextVars *data,
-<<<<<<< HEAD
                               const TextVarsRuntime *runtime,
-=======
-                              const TextVarsRuntime &runtime,
->>>>>>> 33c48215
                               ColorManagedDisplay *display,
                               ImBuf *out)
 {
   /* Outline width of 1.0 maps to half of text line height. */
-<<<<<<< HEAD
   const int outline_width = int(runtime->line_height * 0.5f * data->outline_width);
   if (outline_width < 1 || data->outline_color[3] <= 0.0f ||
       ((data->flag & SEQ_TEXT_OUTLINE) == 0))
   {
     return runtime->text_boundbox;
-=======
-  const int outline_width = int(runtime.line_height * 0.5f * data->outline_width);
-  if (outline_width < 1 || data->outline_color[3] <= 0.0f ||
-      ((data->flag & SEQ_TEXT_OUTLINE) == 0))
-  {
-    return runtime.text_boundbox;
->>>>>>> 33c48215
   }
 
   const int2 size = int2(context->rectx, context->recty);
@@ -2959,19 +2934,11 @@
   /* Draw white text into temporary buffer. */
   const size_t pixel_count = size_t(size.x) * size.y;
   Array<uchar4> tmp_buf(pixel_count, uchar4(0));
-<<<<<<< HEAD
   BLF_buffer(runtime->font, nullptr, (uchar *)tmp_buf.data(), size.x, size.y, display);
 
   text_draw(runtime, float4(1.0f));
 
   rcti outline_rect = runtime->text_boundbox;
-=======
-  BLF_buffer(runtime.font, nullptr, (uchar *)tmp_buf.data(), size.x, size.y, display);
-
-  text_draw(runtime, float4(1.0f));
-
-  rcti outline_rect = runtime.text_boundbox;
->>>>>>> 33c48215
   BLI_rcti_pad(&outline_rect, outline_width + 1, outline_width + 1);
   outline_rect.xmin = clamp_i(outline_rect.xmin, 0, size.x - 1);
   outline_rect.xmax = clamp_i(outline_rect.xmax, 0, size.x - 1);
@@ -3067,11 +3034,7 @@
       }
     }
   });
-<<<<<<< HEAD
   BLF_buffer(runtime->font, nullptr, out->byte_buffer.data, size.x, size.y, display);
-=======
-  BLF_buffer(runtime.font, nullptr, out->byte_buffer.data, size.x, size.y, display);
->>>>>>> 33c48215
 
   return outline_rect;
 }
@@ -3144,79 +3107,40 @@
   return font;
 }
 
-<<<<<<< HEAD
-static blender::Vector<blender::seq::CharInfo> build_character_info(const TextVars *data, int font)
-{
-  blender::Vector<blender::seq::CharInfo> characters;
-  int byte_offset = 0;
-  int char_index = 0;
-  while (byte_offset <= BLI_strnlen(data->text, sizeof(data->text))) {
-    const char *str = data->text + byte_offset;
-    const int char_length = BLI_str_utf8_size_or_error(str);
-
-    blender::seq::CharInfo char_info;
-    char_info.index = char_index;
-    char_info.str_ptr = str;
-    char_info.byte_length = char_length;
-    char_info.advance_x = BLF_glyph_advance(font, str, char_length);
-    characters.append(char_info);
-
-    byte_offset += char_length;
-    char_index++;
-=======
 static blender::Vector<CharInfo> build_character_info(const TextVars *data, int font)
 {
   blender::Vector<CharInfo> characters;
   const size_t len_max = BLI_strnlen(data->text, sizeof(data->text));
   int byte_offset = 0;
+  int char_index = 0;
   while (byte_offset <= len_max) {
     const char *str = data->text + byte_offset;
     const int char_length = BLI_str_utf8_size_safe(str);
 
     CharInfo char_info;
+    char_info.index = char_index;
     char_info.str_ptr = str;
     char_info.byte_length = char_length;
     char_info.advance_x = BLF_glyph_advance(font, str);
     characters.append(char_info);
 
     byte_offset += char_length;
->>>>>>> 33c48215
+    char_index++;
   }
   return characters;
 }
 
-<<<<<<< HEAD
-static int wrap_width_get(const TextVars *data, const ImBuf *ibuf)
-=======
 static int wrap_width_get(const TextVars *data, const int2 image_size)
->>>>>>> 33c48215
 {
   if (data->wrap_width == 0.0f) {
     return std::numeric_limits<int>::max();
   }
-<<<<<<< HEAD
-  return data->wrap_width * ibuf->x;
-=======
   return data->wrap_width * image_size.x;
->>>>>>> 33c48215
 }
 
 /* Lines must contain CharInfo for newlines and \0, as UI must know where they begin. */
 static void apply_word_wrapping(const TextVars *data,
-<<<<<<< HEAD
                                 TextVarsRuntime *runtime,
-                                const ImBuf *ibuf,
-                                blender::Vector<blender::seq::CharInfo> &characters)
-{
-  const int wrap_width = wrap_width_get(data, ibuf);
-
-  float2 char_position{0.0f, 0.0f};
-  blender::seq::CharInfo *last_space = nullptr;
-
-  /* First pass: Find characters where line has to be broken. */
-  for (blender::seq::CharInfo &character : characters) {
-=======
-                                TextVarsRuntime &runtime,
                                 const int2 image_size,
                                 blender::Vector<CharInfo> &characters)
 {
@@ -3227,7 +3151,6 @@
 
   /* First pass: Find characters where line has to be broken. */
   for (CharInfo &character : characters) {
->>>>>>> 33c48215
     if (character.str_ptr[0] == ' ') {
       character.position = char_position;
       last_space = &character;
@@ -3245,50 +3168,27 @@
 
   /* Second pass: Fill lines with characters. */
   char_position = {0.0f, 0.0f};
-<<<<<<< HEAD
-  runtime->lines.append(blender::seq::LineInfo());
-  for (blender::seq::CharInfo &character : characters) {
+  runtime->lines.append(LineInfo());
+  for (CharInfo &character : characters) {
     character.position = char_position;
     runtime->lines.last().characters.append(character);
     runtime->lines.last().width = char_position.x;
-=======
-  runtime.lines.append(LineInfo());
-  for (CharInfo &character : characters) {
-    character.position = char_position;
-    runtime.lines.last().characters.append(character);
-    runtime.lines.last().width = char_position.x;
->>>>>>> 33c48215
 
     char_position.x += character.advance_x;
 
     if (character.do_wrap || character.str_ptr[0] == '\n') {
-<<<<<<< HEAD
-      runtime->lines.append(blender::seq::LineInfo());
+      runtime->lines.append(LineInfo());
       char_position.x = 0;
       char_position.y -= runtime->line_height;
     }
   }
 }
 
-static int text_box_width_get(blender::Vector<blender::seq::LineInfo> lines)
+static int text_box_width_get(const blender::Vector<LineInfo> &lines)
 {
   int width_max = 0;
 
-  for (const blender::seq::LineInfo &line : lines) {
-=======
-      runtime.lines.append(LineInfo());
-      char_position.x = 0;
-      char_position.y -= runtime.line_height;
-    }
-  }
-}
-
-static int text_box_width_get(const blender::Vector<LineInfo> &lines)
-{
-  int width_max = 0;
-
   for (const LineInfo &line : lines) {
->>>>>>> 33c48215
     width_max = std::max(width_max, line.width);
   }
   return width_max;
@@ -3298,37 +3198,6 @@
                                               float line_width,
                                               int width_max)
 {
-<<<<<<< HEAD
-  float line_offset = (width_max - line_width) / 2.0f;
-  float center_offset = -line_width / 2.0f;
-
-  if (data->align == SEQ_TEXT_ALIGN_X_RIGHT) {
-    return {center_offset + line_offset, 0.0f};
-  }
-  else if (data->align == SEQ_TEXT_ALIGN_X_CENTER) {
-    return {center_offset, 0.0f};
-  }
-
-  return {center_offset - line_offset, 0.0f};
-}
-
-static void apply_text_alignment(const TextVars *data, TextVarsRuntime *runtime, const ImBuf *ibuf)
-{
-  const int image_width = ibuf->x;
-  const int image_height = ibuf->y;
-  const int width_max = text_box_width_get(runtime->lines);
-  const int text_height = runtime->lines.size() * runtime->line_height;
-
-  float2 image_center{data->loc[0] * image_width, data->loc[1] * image_height};
-  float2 line_height_offset{0.0f, float(-runtime->line_height - BLF_descender(runtime->font))};
-  float2 alignment_y(0.0f, text_height / 2.0f);
-
-  for (blender::seq::LineInfo &line : runtime->lines) {
-    float2 alignment_x = horizontal_alignment_offset_get(data, line.width, width_max);
-    float2 alignment = image_center + line_height_offset + alignment_x + alignment_y;
-
-    for (blender::seq::CharInfo &character : line.characters) {
-=======
   const float line_offset = (width_max - line_width);
 
   if (data->align == SEQ_TEXT_ALIGN_X_RIGHT) {
@@ -3372,24 +3241,24 @@
 }
 
 static void apply_text_alignment(const TextVars *data,
-                                 TextVarsRuntime &runtime,
+                                 TextVarsRuntime *runtime,
                                  const int2 image_size)
 {
-  const int width_max = text_box_width_get(runtime.lines);
-  const int text_height = runtime.lines.size() * runtime.line_height;
+  const int width_max = text_box_width_get(runtime->lines);
+  const int text_height = runtime->lines.size() * runtime->line_height;
 
   const float2 image_center{data->loc[0] * image_size.x, data->loc[1] * image_size.y};
-  const float2 line_height_offset{0.0f, float(-runtime.line_height - BLF_descender(runtime.font))};
+  const float2 line_height_offset{0.0f,
+                                  float(-runtime->line_height - BLF_descender(runtime->font))};
   const float2 anchor = anchor_offset_get(data, width_max, text_height);
 
   Vector<rcti> line_boxes;
 
-  for (LineInfo &line : runtime.lines) {
+  for (LineInfo &line : runtime->lines) {
     const float2 alignment_x = horizontal_alignment_offset_get(data, line.width, width_max);
     const float2 alignment = math::round(image_center + line_height_offset + alignment_x + anchor);
 
     for (CharInfo &character : line.characters) {
->>>>>>> 33c48215
       character.position += alignment;
     }
 
@@ -3397,49 +3266,36 @@
      * define their height. In that case, box has unwanted offset in Y axis. */
     rcti line_box;
     size_t str_len = line.characters.last().str_ptr - line.characters.first().str_ptr;
-    BLF_boundbox(runtime.font, line.characters.first().str_ptr, str_len, &line_box, nullptr);
+    BLF_boundbox(runtime->font, line.characters.first().str_ptr, str_len, &line_box, nullptr);
     BLI_rcti_translate(
         &line_box, line.characters.first().position.x, line.characters.first().position.y);
     line_boxes.append(line_box);
   }
-<<<<<<< HEAD
-  /* Pad box by descender on X axis to make box symmetrical. */
-  runtime->text_boundbox.xmin = image_center.x - width_max / 2 + runtime->font_descender;
-  runtime->text_boundbox.xmax = image_center.x + width_max / 2 - runtime->font_descender;
-  runtime->text_boundbox.ymax = image_center.y + text_height / 2;
-  runtime->text_boundbox.ymin = image_center.y - text_height / 2;
-}
-
-static TextVarsRuntime *calc_text_runtime(const Sequence *seq, int font, ImBuf *ibuf)
+
+  runtime->text_boundbox = line_boxes.first();
+  for (const rcti &box : line_boxes) {
+    BLI_rcti_union(&runtime->text_boundbox, &box);
+  }
+}
+
+static void calc_text_runtime(const Sequence *seq, int font, const int2 image_size)
 {
   TextVars *data = static_cast<TextVars *>(seq->effectdata);
 
   if (data->runtime != nullptr) {
-    return data->runtime;
-=======
-
-  runtime.text_boundbox = line_boxes.first();
-  for (const rcti &box : line_boxes) {
-    BLI_rcti_union(&runtime.text_boundbox, &box);
->>>>>>> 33c48215
-  }
-}
-
-static void calc_text_runtime(const Sequence *seq,
-                              int font,
-                              const int2 image_size,
-                              TextVarsRuntime &r_runtime)
-{
-  const TextVars *data = static_cast<TextVars *>(seq->effectdata);
-
-  r_runtime.font = font;
-  r_runtime.line_height = BLF_height_max(font);
-  r_runtime.font_descender = BLF_descender(font);
-  r_runtime.character_count = BLI_strlen_utf8(data->text);
+    MEM_delete(data->runtime);
+  }
+
+  data->runtime = MEM_new<TextVarsRuntime>(__func__);
+  TextVarsRuntime *runtime = data->runtime;
+  runtime->font = font;
+  runtime->line_height = BLF_height_max(font);
+  runtime->font_descender = BLF_descender(font);
+  runtime->character_count = BLI_strlen_utf8(data->text);
 
   blender::Vector<CharInfo> characters_temp = build_character_info(data, font);
-  apply_word_wrapping(data, r_runtime, image_size, characters_temp);
-  apply_text_alignment(data, r_runtime, image_size);
+  apply_word_wrapping(data, runtime, image_size, characters_temp);
+  apply_text_alignment(data, runtime, image_size);
 }
 
 static ImBuf *do_text_effect(const SeqRenderData *context,
@@ -3461,46 +3317,9 @@
 
   const int font = text_effect_font_init(context, seq, font_flags);
 
-<<<<<<< HEAD
-  TextVarsRuntime *runtime = MEM_new<TextVarsRuntime>(__func__);
-
-  runtime->font = font;
-  runtime->line_height = BLF_height_max(font);
-  runtime->font_descender = BLF_descender(font);
-  runtime->character_count = BLI_strlen_utf8(data->text);
-
-  blender::Vector<blender::seq::CharInfo> characters_temp = build_character_info(data, font);
-  apply_word_wrapping(data, runtime, ibuf, characters_temp);
-  apply_text_alignment(data, runtime, ibuf);
-
-  data->runtime = runtime;
-  return runtime;
-}
-
-static ImBuf *do_text_effect(const SeqRenderData *context,
-                             Sequence *seq,
-                             float /*timeline_frame*/,
-                             float /*fac*/,
-                             ImBuf * /*ibuf1*/,
-                             ImBuf * /*ibuf2*/)
-{
-  /* NOTE: text rasterization only fills in part of output image,
-   * need to clear it. */
-  ImBuf *out = prepare_effect_imbufs(context, nullptr, nullptr, false);
-  TextVars *data = static_cast<TextVars *>(seq->effectdata);
-
-  const char *display_device = context->scene->display_settings.display_device;
-  ColorManagedDisplay *display = IMB_colormanagement_display_get_named(display_device);
-  const int font_flags = ((data->flag & SEQ_TEXT_BOLD) ? BLF_BOLD : 0) |
-                         ((data->flag & SEQ_TEXT_ITALIC) ? BLF_ITALIC : 0);
-
-  const int font = text_effect_font_init(context, seq, font_flags);
-  TextVarsRuntime *runtime = calc_text_runtime(seq, font, out);
-=======
-  TextVarsRuntime runtime;
-  calc_text_runtime(seq, font, {out->x, out->y}, runtime);
-
->>>>>>> 33c48215
+  calc_text_runtime(seq, font, {out->x, out->y});
+  TextVarsRuntime *runtime = data->runtime;
+
   rcti outline_rect = draw_text_outline(context, data, runtime, display, out);
   BLF_buffer(font, nullptr, out->byte_buffer.data, out->x, out->y, display);
   text_draw(runtime, data->color);
@@ -3509,28 +3328,17 @@
 
   /* Draw shadow. */
   if (data->flag & SEQ_TEXT_SHADOW) {
-<<<<<<< HEAD
     draw_text_shadow(context, data, runtime->line_height, outline_rect, out);
-=======
-    draw_text_shadow(context, data, runtime.line_height, outline_rect, out);
->>>>>>> 33c48215
   }
 
   /* Draw box under text. */
   if (data->flag & SEQ_TEXT_BOX) {
     if (out->byte_buffer.data) {
       const int margin = data->box_margin * out->x;
-<<<<<<< HEAD
       const int minx = runtime->text_boundbox.xmin - margin;
       const int maxx = runtime->text_boundbox.xmax + margin;
       const int miny = runtime->text_boundbox.ymin - margin;
       const int maxy = runtime->text_boundbox.ymax + margin;
-=======
-      const int minx = runtime.text_boundbox.xmin - margin;
-      const int maxx = runtime.text_boundbox.xmax + margin;
-      const int miny = runtime.text_boundbox.ymin - margin;
-      const int maxy = runtime.text_boundbox.ymax + margin;
->>>>>>> 33c48215
       fill_rect_alpha_under(out, data->box_color, minx, miny, maxx, maxy);
     }
   }
