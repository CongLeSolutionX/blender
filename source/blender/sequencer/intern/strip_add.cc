/* SPDX-FileCopyrightText: 2001-2002 NaN Holding BV. All rights reserved.
 * SPDX-FileCopyrightText: 2003-2009 Blender Authors
 * SPDX-FileCopyrightText: 2005-2006 Peter Schlaile <peter [at] schlaile [dot] de>
 *
 * SPDX-License-Identifier: GPL-2.0-or-later */

/** \file
 * \ingroup bke
 */

#include <algorithm>
#include <cmath>
#include <cstring>

#include "MEM_guardedalloc.h"

#include "DNA_mask_types.h"
#include "DNA_scene_types.h"
#include "DNA_sequence_types.h"
#include "DNA_sound_types.h"

#include "BLI_listbase.h"
#include "BLI_path_util.h"
#include "BLI_string.h"

#include "BKE_image.h"
#include "BKE_lib_id.hh"
#include "BKE_main.hh"
#include "BKE_mask.h"
#include "BKE_movieclip.h"
#include "BKE_scene.hh"
#include "BKE_sound.h"

#include "DEG_depsgraph_query.hh"

#include "IMB_colormanagement.hh"
#include "IMB_imbuf.hh"
#include "IMB_imbuf_types.hh"
#include "IMB_metadata.hh"

#include "SEQ_add.hh"
#include "SEQ_edit.hh"
#include "SEQ_effects.hh"
#include "SEQ_relations.hh"
#include "SEQ_render.hh"
#include "SEQ_sequencer.hh"
#include "SEQ_time.hh"
#include "SEQ_transform.hh"
#include "SEQ_utils.hh"

#include "anim_manager.hh"
#include "multiview.hh"
#include "proxy.hh"
#include "sequencer.hh"
#include "strip_time.hh"

void SEQ_add_load_data_init(SeqLoadData *load_data,
                            const char *name,
                            const char *path,
                            const int start_frame,
                            const int channel)
{
  memset(load_data, 0, sizeof(SeqLoadData));
  if (name != nullptr) {
    STRNCPY(load_data->name, name);
  }
  if (path != nullptr) {
    STRNCPY(load_data->path, path);
  }
  load_data->start_frame = start_frame;
  load_data->channel = channel;
}

static void seq_add_generic_update(Scene *scene, Sequence *seq)
{
  SEQ_sequence_base_unique_name_recursive(scene, &scene->ed->seqbase, seq);
  SEQ_relations_invalidate_cache_composite(scene, seq);
  SEQ_sequence_lookup_tag(scene, SEQ_LOOKUP_TAG_INVALID);
  seq_time_effect_range_set(scene, seq);
  SEQ_time_update_meta_strip_range(scene, seq_sequence_lookup_meta_by_seq(scene, seq));
}

static void seq_add_set_name(Scene *scene, Sequence *seq, SeqLoadData *load_data)
{
  if (load_data->name[0] != '\0') {
    SEQ_edit_sequence_name_set(scene, seq, load_data->name);
  }
  else {
    if (seq->type == SEQ_TYPE_SCENE) {
      SEQ_edit_sequence_name_set(scene, seq, load_data->scene->id.name + 2);
    }
    else if (seq->type == SEQ_TYPE_MOVIECLIP) {
      SEQ_edit_sequence_name_set(scene, seq, load_data->clip->id.name + 2);
    }
    else if (seq->type == SEQ_TYPE_MASK) {
      SEQ_edit_sequence_name_set(scene, seq, load_data->mask->id.name + 2);
    }
    else if ((seq->type & SEQ_TYPE_EFFECT) != 0) {
      SEQ_edit_sequence_name_set(scene, seq, SEQ_sequence_give_name(seq));
    }
    else { /* Image, sound and movie. */
      SEQ_edit_sequence_name_set(scene, seq, load_data->name);
    }
  }
}

static void seq_add_set_view_transform(Scene *scene, Sequence *seq, SeqLoadData *load_data)
{
  const char *strip_colorspace = seq->strip->colorspace_settings.name;

  if (load_data->flags & SEQ_LOAD_SET_VIEW_TRANSFORM) {
    const char *role_colorspace_byte;
    role_colorspace_byte = IMB_colormanagement_role_colorspace_name_get(COLOR_ROLE_DEFAULT_BYTE);

    if (STREQ(strip_colorspace, role_colorspace_byte)) {
      ColorManagedDisplay *display = IMB_colormanagement_display_get_named(
          scene->display_settings.display_device);
      const char *default_view_transform =
          IMB_colormanagement_display_get_default_view_transform_name(display);
      STRNCPY(scene->view_settings.view_transform, default_view_transform);
    }
  }
}

Sequence *SEQ_add_scene_strip(Scene *scene, ListBase *seqbase, SeqLoadData *load_data)
{
  Sequence *seq = SEQ_sequence_alloc(
      seqbase, load_data->start_frame, load_data->channel, SEQ_TYPE_SCENE);
  seq->scene = load_data->scene;
  seq->len = load_data->scene->r.efra - load_data->scene->r.sfra + 1;
  id_us_ensure_real((ID *)load_data->scene);
  seq_add_set_name(scene, seq, load_data);
  seq_add_generic_update(scene, seq);
  return seq;
}

Sequence *SEQ_add_movieclip_strip(Scene *scene, ListBase *seqbase, SeqLoadData *load_data)
{
  Sequence *seq = SEQ_sequence_alloc(
      seqbase, load_data->start_frame, load_data->channel, SEQ_TYPE_MOVIECLIP);
  seq->clip = load_data->clip;
  seq->len = BKE_movieclip_get_duration(load_data->clip);
  id_us_ensure_real((ID *)load_data->clip);
  seq_add_set_name(scene, seq, load_data);
  seq_add_generic_update(scene, seq);
  return seq;
}

Sequence *SEQ_add_mask_strip(Scene *scene, ListBase *seqbase, SeqLoadData *load_data)
{
  Sequence *seq = SEQ_sequence_alloc(
      seqbase, load_data->start_frame, load_data->channel, SEQ_TYPE_MASK);
  seq->mask = load_data->mask;
  seq->len = BKE_mask_get_duration(load_data->mask);
  id_us_ensure_real((ID *)load_data->mask);
  seq_add_set_name(scene, seq, load_data);
  seq_add_generic_update(scene, seq);
  return seq;
}

Sequence *SEQ_add_effect_strip(Scene *scene, ListBase *seqbase, SeqLoadData *load_data)
{
  Sequence *seq = SEQ_sequence_alloc(
      seqbase, load_data->start_frame, load_data->channel, load_data->effect.type);

  seq->flag |= SEQ_USE_EFFECT_DEFAULT_FADE;
  SeqEffectHandle sh = SEQ_effect_handle_get(seq);
  sh.init(seq);
  seq->seq1 = load_data->effect.seq1;
  seq->seq2 = load_data->effect.seq2;
  seq->seq3 = load_data->effect.seq3;

  if (SEQ_effect_get_num_inputs(seq->type) == 1) {
    seq->blend_mode = seq->seq1->blend_mode;
    seq->blend_opacity = seq->seq1->blend_opacity;
  }

  if (!load_data->effect.seq1) {
    seq->len = 1; /* Effect is generator, set non zero length. */
    seq->flag |= SEQ_SINGLE_FRAME_CONTENT;
    SEQ_time_right_handle_frame_set(scene, seq, load_data->effect.end_frame);
  }

  seq_add_set_name(scene, seq, load_data);
  seq_add_generic_update(scene, seq);

  return seq;
}

void SEQ_add_image_set_directory(Sequence *seq, const char *dirpath)
{
  STRNCPY(seq->strip->dirpath, dirpath);
}

void SEQ_add_image_load_file(Scene *scene, Sequence *seq, size_t strip_frame, const char *filename)
{
  StripElem *se = SEQ_render_give_stripelem(
      scene, seq, SEQ_time_start_frame_get(seq) + strip_frame);
  STRNCPY(se->filename, filename);
}

void SEQ_add_image_init_alpha_mode(Sequence *seq)
{
  if (seq->strip && seq->strip->stripdata) {
    char filepath[FILE_MAX];
    ImBuf *ibuf;

    BLI_path_join(
        filepath, sizeof(filepath), seq->strip->dirpath, seq->strip->stripdata->filename);
    BLI_path_abs(filepath, BKE_main_blendfile_path_from_global());

    /* Initialize input color space. */
    if (seq->type == SEQ_TYPE_IMAGE) {
      ibuf = IMB_loadiffname(
          filepath, IB_test | IB_alphamode_detect, seq->strip->colorspace_settings.name);

      /* Byte images are default to straight alpha, however sequencer
       * works in premul space, so mark strip to be premultiplied first.
       */
      seq->alpha_mode = SEQ_ALPHA_STRAIGHT;
      if (ibuf) {
        if (ibuf->flags & IB_alphamode_premul) {
          seq->alpha_mode = IMA_ALPHA_PREMUL;
        }

        IMB_freeImBuf(ibuf);
      }
    }
  }
}

Sequence *SEQ_add_image_strip(Main *bmain, Scene *scene, ListBase *seqbase, SeqLoadData *load_data)
{
  Sequence *seq = SEQ_sequence_alloc(
      seqbase, load_data->start_frame, load_data->channel, SEQ_TYPE_IMAGE);
  seq->len = load_data->image.len;
  Strip *strip = seq->strip;
  strip->stripdata = static_cast<StripElem *>(
      MEM_callocN(load_data->image.len * sizeof(StripElem), "stripelem"));

  if (seq->len == 1) {
    seq->flag |= SEQ_SINGLE_FRAME_CONTENT;
  }

  /* Multiview settings. */
  if (load_data->use_multiview) {
    seq->flag |= SEQ_USE_VIEWS;
    seq->views_format = load_data->views_format;
  }
  if (load_data->stereo3d_format) {
    seq->stereo3d_format = load_data->stereo3d_format;
  }

  /* Set initial scale based on load_data->fit_method. */
  char file_path[FILE_MAX];
  STRNCPY(file_path, load_data->path);
  BLI_path_abs(file_path, BKE_main_blendfile_path(bmain));
  ImBuf *ibuf = IMB_loadiffname(file_path, IB_rect, seq->strip->colorspace_settings.name);
  if (ibuf != nullptr) {
    /* Set image resolution. Assume that all images in sequence are same size. This fields are only
     * informative. */
    StripElem *strip_elem = strip->stripdata;
    for (int i = 0; i < load_data->image.len; i++) {
      strip_elem->orig_width = ibuf->x;
      strip_elem->orig_height = ibuf->y;
      strip_elem++;
    }

    SEQ_set_scale_to_fit(
        seq, ibuf->x, ibuf->y, scene->r.xsch, scene->r.ysch, load_data->fit_method);
    IMB_freeImBuf(ibuf);
  }

  /* Set Last active directory. */
  STRNCPY(scene->ed->act_imagedir, seq->strip->dirpath);
  seq_add_set_view_transform(scene, seq, load_data);
  seq_add_set_name(scene, seq, load_data);
  seq_add_generic_update(scene, seq);

  return seq;
}

#ifdef WITH_AUDASPACE

static void seq_add_sound_av_sync(Main *bmain, Scene *scene, Sequence *seq, SeqLoadData *load_data)
{
  SoundStreamInfo sound_stream;
  if (!BKE_sound_stream_info_get(bmain, load_data->path, 0, &sound_stream)) {
    return;
  }

  const double av_stream_offset = sound_stream.start - load_data->r_video_stream_start;
  const int frame_offset = av_stream_offset * FPS;
  /* Set sub-frame offset. */
  seq->sound->offset_time = (double(frame_offset) / FPS) - av_stream_offset;
  SEQ_transform_translate_sequence(scene, seq, frame_offset);
}

Sequence *SEQ_add_sound_strip(Main *bmain, Scene *scene, ListBase *seqbase, SeqLoadData *load_data)
{
  bSound *sound = BKE_sound_new_file(bmain, load_data->path); /* Handles relative paths. */
  SoundInfo info;
  bool sound_loaded = BKE_sound_info_get(bmain, sound, &info);

  if (!sound_loaded && !load_data->allow_invalid_file) {
    BKE_id_free(bmain, sound);
    return nullptr;
  }

  if (info.specs.channels == SOUND_CHANNELS_INVALID && !load_data->allow_invalid_file) {
    BKE_id_free(bmain, sound);
    return nullptr;
  }

  Sequence *seq = SEQ_sequence_alloc(
      seqbase, load_data->start_frame, load_data->channel, SEQ_TYPE_SOUND_RAM);
  seq->sound = sound;
  seq->scene_sound = nullptr;

  /* We round the frame duration as the audio sample lengths usually does not
   * line up with the video frames. Therefore we round this number to the
   * nearest frame as the audio track usually overshoots or undershoots the
   * end frame of the video by a little bit.
   * See #47135 for under shoot example. */
  seq->len = std::max(1, int(round((info.length - sound->offset_time) * FPS)));

  Strip *strip = seq->strip;
  /* We only need 1 element to store the filename. */
  StripElem *se = strip->stripdata = static_cast<StripElem *>(
      MEM_callocN(sizeof(StripElem), "stripelem"));
  BLI_path_split_dir_file(
      load_data->path, strip->dirpath, sizeof(strip->dirpath), se->filename, sizeof(se->filename));

  if (seq->sound != nullptr) {
    if (load_data->flags & SEQ_LOAD_SOUND_MONO) {
      seq->sound->flags |= SOUND_FLAGS_MONO;
    }

    if (load_data->flags & SEQ_LOAD_SOUND_CACHE) {
      if (seq->sound) {
        seq->sound->flags |= SOUND_FLAGS_CACHING;
      }
    }
  }

  seq_add_sound_av_sync(bmain, scene, seq, load_data);

  /* Set Last active directory. */
  BLI_strncpy(scene->ed->act_sounddir, strip->dirpath, FILE_MAXDIR);
  seq_add_set_name(scene, seq, load_data);
  seq_add_generic_update(scene, seq);

  return seq;
}

#else   // WITH_AUDASPACE
Sequence *SEQ_add_sound_strip(Main * /*bmain*/,
                              Scene * /*scene*/,
                              ListBase * /*seqbase*/,
                              SeqLoadData * /*load_data*/)
{
  return nullptr;
}
#endif  // WITH_AUDASPACE

Sequence *SEQ_add_meta_strip(Scene *scene, ListBase *seqbase, SeqLoadData *load_data)
{
  /* Allocate sequence. */
  Sequence *seqm = SEQ_sequence_alloc(
      seqbase, load_data->start_frame, load_data->channel, SEQ_TYPE_META);

  /* Set name. */
  seq_add_set_name(scene, seqm, load_data);

  /* Set frames start and length. */
  seqm->start = load_data->start_frame;
  seqm->len = 1;

  seq_add_generic_update(scene, seqm);

  return seqm;
}

Sequence *SEQ_add_movie_strip(Main * /*bmain*/,
                              Scene *scene,
                              ListBase *seqbase,
                              SeqLoadData *load_data)
{
<<<<<<< HEAD

  Sequence *seq = SEQ_sequence_alloc(
      seqbase, load_data->start_frame, load_data->channel, SEQ_TYPE_MOVIE);
  Strip *strip = seq->strip;
  /* We only need 1 element for MOVIE strips. */
  strip->stripdata = static_cast<StripElem *>(MEM_callocN(sizeof(StripElem), "stripelem"));
  StripElem *se = strip->stripdata;
  BLI_path_split_dir_file(
      load_data->path, strip->dirpath, sizeof(strip->dirpath), se->filename, sizeof(se->filename));

  AnimManager *manager = seq_anim_manager_ensure(SEQ_editing_get(scene));
  manager->strip_anims_acquire(scene, seq);
  blender::Vector<ImBufAnim *> anims = manager->strip_anims_get(scene, seq);
=======
  char filepath[sizeof(load_data->path)];
  STRNCPY(filepath, load_data->path);
  BLI_path_abs(filepath, BKE_main_blendfile_path(bmain));

  char colorspace[64] = "\0"; /* MAX_COLORSPACE_NAME */
  bool is_multiview_loaded = false;
  const int totfiles = seq_num_files(scene, load_data->views_format, load_data->use_multiview);
  ImBufAnim **anim_arr = static_cast<ImBufAnim **>(
      MEM_callocN(sizeof(ImBufAnim *) * totfiles, "Video files"));
  int i;
  int orig_width = 0;
  int orig_height = 0;

  if (load_data->use_multiview && (load_data->views_format == R_IMF_VIEWS_INDIVIDUAL)) {
    char prefix[FILE_MAX];
    const char *ext = nullptr;
    size_t j = 0;

    BKE_scene_multiview_view_prefix_get(scene, filepath, prefix, &ext);

    if (prefix[0] != '\0') {
      for (i = 0; i < totfiles; i++) {
        char filepath_view[FILE_MAX];

        seq_multiview_name(scene, i, prefix, ext, filepath_view, sizeof(filepath_view));
        anim_arr[j] = openanim(filepath_view, IB_rect, 0, colorspace);

        if (anim_arr[j]) {
          seq_anim_add_suffix(scene, anim_arr[j], i);
          j++;
        }
      }
      is_multiview_loaded = true;
    }
  }

  if (is_multiview_loaded == false) {
    anim_arr[0] = openanim(filepath, IB_rect, 0, colorspace);
  }
>>>>>>> 2ffd69aa

  if (anims.size() == 0 && !load_data->allow_invalid_file) {
    manager->strip_anims_release(scene, seq);
    BLI_remlink(seqbase, seq);
    SEQ_sequence_free(scene, seq);
    return nullptr;
  }

  if (anims.size() > 0) {
    short fps_denom;
    float fps_num;

    IMB_anim_get_fps(anims[0], true, &fps_denom, &fps_num);

    strip->stripdata->orig_fps = fps_denom / fps_num;

    /* Adjust scene's frame rate settings to match. */
    if (load_data->flags & SEQ_LOAD_MOVIE_SYNC_FPS) {
      scene->r.frs_sec = fps_denom;
      scene->r.frs_sec_base = fps_num;
      DEG_id_tag_update(&scene->id, ID_RECALC_AUDIO_FPS | ID_RECALC_SEQUENCER_STRIPS);
    }

    load_data->r_video_stream_start = IMD_anim_get_offset(anims[0]);
  }

  /* Multiview settings. */
  if (load_data->use_multiview) {
    seq->flag |= SEQ_USE_VIEWS;
    seq->views_format = load_data->views_format;
  }
  if (load_data->stereo3d_format) {
    seq->stereo3d_format = load_data->stereo3d_format;
  }

  int orig_width = 0;
  int orig_height = 0;
  if (anims.size() > 0) {
    seq->len = IMB_anim_get_duration(anims[0], IMB_TC_RECORD_RUN);

    IMB_anim_load_metadata(anims[0]);

    /* Set initial scale based on load_data->fit_method. */
    orig_width = IMB_anim_get_image_width(anims[0]);
    orig_height = IMB_anim_get_image_height(anims[0]);
    SEQ_set_scale_to_fit(
        seq, orig_width, orig_height, scene->r.xsch, scene->r.ysch, load_data->fit_method);

    short frs_sec;
    float frs_sec_base;
    if (IMB_anim_get_fps(anims[0], true, &frs_sec, &frs_sec_base)) {
      seq->media_playback_rate = float(frs_sec) / frs_sec_base;
    }
  }

  seq->len = std::max(1, seq->len);
  if (load_data->adjust_playback_rate) {
    seq->flag |= SEQ_AUTO_PLAYBACK_RATE;
  }

  strip->stripdata->orig_width = orig_width;
  strip->stripdata->orig_height = orig_height;

  char colorspace[64] = "\0"; /* MAX_COLORSPACE_NAME */
  STRNCPY(seq->strip->colorspace_settings.name, colorspace);

  seq_add_set_view_transform(scene, seq, load_data);
  seq_add_set_name(scene, seq, load_data);
  seq_add_generic_update(scene, seq);

  manager->strip_anims_release(scene, seq);
  return seq;
}

void SEQ_add_reload_new_file(Main *bmain, Scene *scene, Sequence *seq, const bool lock_range)
{
  int prev_startdisp = 0, prev_enddisp = 0;
  /* NOTE: don't rename the strip, will break animation curves. */

  if (ELEM(seq->type,
           SEQ_TYPE_MOVIE,
           SEQ_TYPE_IMAGE,
           SEQ_TYPE_SOUND_RAM,
           SEQ_TYPE_SCENE,
           SEQ_TYPE_META,
           SEQ_TYPE_MOVIECLIP,
           SEQ_TYPE_MASK) == 0)
  {
    return;
  }

  if (lock_range) {
    /* keep so we don't have to move the actual start and end points (only the data) */
    prev_startdisp = SEQ_time_left_handle_frame_get(scene, seq);
    prev_enddisp = SEQ_time_right_handle_frame_get(scene, seq);
  }

  switch (seq->type) {
    case SEQ_TYPE_IMAGE: {
      /* Hack? */
      size_t olen = MEM_allocN_len(seq->strip->stripdata) / sizeof(StripElem);

      seq->len = olen;
      seq->len -= seq->anim_startofs;
      seq->len -= seq->anim_endofs;
      if (seq->len < 0) {
        seq->len = 0;
      }
      break;
    }
    case SEQ_TYPE_MOVIE: {
      AnimManager *manager = seq_anim_manager_ensure(SEQ_editing_get(scene));
      manager->free_anims_by_seq(scene, seq);
      manager->strip_anims_acquire(scene, seq);
      blender::Vector<ImBufAnim *> anims = manager->strip_anims_get(scene, seq);

      if (anims.size() == 0) {
        return;
      }

      IMB_anim_load_metadata(anims[0]);

      seq->len = IMB_anim_get_duration(
          anims[0],
          IMB_Timecode_Type(seq->strip->proxy ? IMB_Timecode_Type(seq->strip->proxy->tc) :
                                                IMB_TC_RECORD_RUN));

      manager->strip_anims_release(scene, seq);

      seq->len -= seq->anim_startofs;
      seq->len -= seq->anim_endofs;
      if (seq->len < 0) {
        seq->len = 0;
      }
      break;
    }
    case SEQ_TYPE_MOVIECLIP:
      if (seq->clip == nullptr) {
        return;
      }

      seq->len = BKE_movieclip_get_duration(seq->clip);

      seq->len -= seq->anim_startofs;
      seq->len -= seq->anim_endofs;
      if (seq->len < 0) {
        seq->len = 0;
      }
      break;
    case SEQ_TYPE_MASK:
      if (seq->mask == nullptr) {
        return;
      }
      seq->len = BKE_mask_get_duration(seq->mask);
      seq->len -= seq->anim_startofs;
      seq->len -= seq->anim_endofs;
      if (seq->len < 0) {
        seq->len = 0;
      }
      break;
    case SEQ_TYPE_SOUND_RAM:
#ifdef WITH_AUDASPACE
      if (!seq->sound) {
        return;
      }
      seq->len = ceil(double(BKE_sound_get_length(bmain, seq->sound)) * FPS);
      seq->len -= seq->anim_startofs;
      seq->len -= seq->anim_endofs;
      if (seq->len < 0) {
        seq->len = 0;
      }
#else
      UNUSED_VARS(bmain);
      return;
#endif
      break;
    case SEQ_TYPE_SCENE: {
      seq->len = (seq->scene) ? seq->scene->r.efra - seq->scene->r.sfra + 1 : 0;
      seq->len -= seq->anim_startofs;
      seq->len -= seq->anim_endofs;
      if (seq->len < 0) {
        seq->len = 0;
      }
      break;
    }
  }

  free_proxy_seq(seq);

  if (lock_range) {
    SEQ_time_left_handle_frame_set(scene, seq, prev_startdisp);
    SEQ_time_right_handle_frame_set(scene, seq, prev_enddisp);
  }

  SEQ_relations_invalidate_cache_raw(scene, seq);
}

void SEQ_add_movie_reload_if_needed(
    Main *bmain, Scene *scene, Sequence *seq, bool *r_was_reloaded, bool *r_can_produce_frames)
{
  BLI_assert_msg(seq->type == SEQ_TYPE_MOVIE,
                 "This function is only implemented for movie strips.");

  bool must_reload = false;

  /* The Sequence struct allows for multiple anim structs to be associated with one strip.
   * This function will return true only if there is at least one 'anim' AND all anims can
   * produce frames. */

  AnimManager *manager = seq_anim_manager_ensure(SEQ_editing_get(scene));
  manager->strip_anims_acquire(scene, seq);
  blender::Vector<ImBufAnim *> anims = manager->strip_anims_get(scene, seq);

  if (anims.size() == 0) {
    /* No anim present, so reloading is always necessary. */
    must_reload = true;
  }
  else {
    for (ImBufAnim *anim : anims) {
      if (!IMB_anim_can_produce_frames(anim)) {
        /* Anim cannot produce frames, try reloading. */
        must_reload = true;
        break;
      }
    }
  }
  manager->strip_anims_release(scene, seq);

  if (!must_reload) {
    /* There are one or more anims, and all can produce frames. */
    *r_was_reloaded = false;
    *r_can_produce_frames = true;
    return;
  }

  SEQ_add_reload_new_file(bmain, scene, seq, true);
  *r_was_reloaded = true;

  manager->strip_anims_acquire(scene, seq);
  anims = manager->strip_anims_get(scene, seq);

  if (anims.size() == 0) {
    /* No anims present after reloading => no frames can be produced. */
    *r_can_produce_frames = false;
    manager->strip_anims_release(scene, seq);
    return;
  }

  /* Check if there are still anims that cannot produce frames. */
  for (ImBufAnim *anim : anims) {
    if (!IMB_anim_can_produce_frames(anim)) {
      /* There still is an anim that cannot produce frames. */
      manager->strip_anims_release(scene, seq);
      *r_can_produce_frames = false;
      return;
    }
  };

  manager->strip_anims_release(scene, seq);
  /* There are one or more anims, and all can produce frames. */
  *r_can_produce_frames = true;
}<|MERGE_RESOLUTION|>--- conflicted
+++ resolved
@@ -386,7 +386,6 @@
                               ListBase *seqbase,
                               SeqLoadData *load_data)
 {
-<<<<<<< HEAD
 
   Sequence *seq = SEQ_sequence_alloc(
       seqbase, load_data->start_frame, load_data->channel, SEQ_TYPE_MOVIE);
@@ -400,47 +399,6 @@
   AnimManager *manager = seq_anim_manager_ensure(SEQ_editing_get(scene));
   manager->strip_anims_acquire(scene, seq);
   blender::Vector<ImBufAnim *> anims = manager->strip_anims_get(scene, seq);
-=======
-  char filepath[sizeof(load_data->path)];
-  STRNCPY(filepath, load_data->path);
-  BLI_path_abs(filepath, BKE_main_blendfile_path(bmain));
-
-  char colorspace[64] = "\0"; /* MAX_COLORSPACE_NAME */
-  bool is_multiview_loaded = false;
-  const int totfiles = seq_num_files(scene, load_data->views_format, load_data->use_multiview);
-  ImBufAnim **anim_arr = static_cast<ImBufAnim **>(
-      MEM_callocN(sizeof(ImBufAnim *) * totfiles, "Video files"));
-  int i;
-  int orig_width = 0;
-  int orig_height = 0;
-
-  if (load_data->use_multiview && (load_data->views_format == R_IMF_VIEWS_INDIVIDUAL)) {
-    char prefix[FILE_MAX];
-    const char *ext = nullptr;
-    size_t j = 0;
-
-    BKE_scene_multiview_view_prefix_get(scene, filepath, prefix, &ext);
-
-    if (prefix[0] != '\0') {
-      for (i = 0; i < totfiles; i++) {
-        char filepath_view[FILE_MAX];
-
-        seq_multiview_name(scene, i, prefix, ext, filepath_view, sizeof(filepath_view));
-        anim_arr[j] = openanim(filepath_view, IB_rect, 0, colorspace);
-
-        if (anim_arr[j]) {
-          seq_anim_add_suffix(scene, anim_arr[j], i);
-          j++;
-        }
-      }
-      is_multiview_loaded = true;
-    }
-  }
-
-  if (is_multiview_loaded == false) {
-    anim_arr[0] = openanim(filepath, IB_rect, 0, colorspace);
-  }
->>>>>>> 2ffd69aa
 
   if (anims.size() == 0 && !load_data->allow_invalid_file) {
     manager->strip_anims_release(scene, seq);
