--- conflicted
+++ resolved
@@ -415,14 +415,10 @@
     int loop_count = poly->totloop;
 
     if (material_indices[i] == material_index) {
-<<<<<<< HEAD
-=======
-      const MLoop *l = &loops[poly->loopstart];
->>>>>>> 2a9f792c
       BCPolygonNormalsIndices normal_indices = norind[i];
 
       for (int j = 0; j < loop_count; j++) {
-        const int vert_i = corner_verts[p->loopstart + j];
+        const int vert_i = corner_verts[poly->loopstart + j];
         primitive_list->appendValues(vert_i);
         primitive_list->appendValues(normal_indices[j]);
         if (has_uvs) {
@@ -643,13 +639,8 @@
       /* For flat faces use face normal as vertex normal: */
 
       float vector[3];
-<<<<<<< HEAD
-      BKE_mesh_calc_poly_normal(mpoly,
-                                &corner_verts[mpoly->loopstart],
-=======
       BKE_mesh_calc_poly_normal(poly,
-                                &loops[poly->loopstart],
->>>>>>> 2a9f792c
+                                &corner_verts[poly->loopstart],
                                 reinterpret_cast<const float(*)[3]>(positions.data()),
                                 vector);
 
