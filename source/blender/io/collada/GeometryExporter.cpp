--- conflicted
+++ resolved
@@ -640,11 +640,7 @@
 
       float vector[3];
       BKE_mesh_calc_poly_normal(mpoly,
-<<<<<<< HEAD
                                 &corner_verts[mpoly->loopstart],
-=======
-                                &loops[mpoly->loopstart],
->>>>>>> aaaa75f9
                                 reinterpret_cast<const float(*)[3]>(positions.data()),
                                 vector);
 
