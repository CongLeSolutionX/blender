--- conflicted
+++ resolved
@@ -638,11 +638,7 @@
 
   for (const int poly_index : polys.index_range()) {
     const MPoly *mpoly = &polys[poly_index];
-<<<<<<< HEAD
-    bool use_vertex_normals = use_custom_normals || !sharp_faces[poly_index];
-=======
-    bool use_vert_normals = use_custom_normals || mpoly->flag & ME_SMOOTH;
->>>>>>> 4ffae99d
+    bool use_vert_normals = use_custom_normals || !sharp_faces[poly_index];
 
     if (!use_vert_normals) {
       /* For flat faces use face normal as vertex normal: */
