--- conflicted
+++ resolved
@@ -121,20 +121,6 @@
   return data->layers[layer_index + n].name;
 }
 
-<<<<<<< HEAD
-=======
-const char *bc_CustomData_get_active_layer_name(const CustomData *data, const eCustomDataType type)
-{
-  /* get the layer index of the active layer of type */
-  int layer_index = CustomData_get_active_layer_index(data, type);
-  if (layer_index < 0) {
-    return nullptr;
-  }
-
-  return data->layers[layer_index].name;
-}
-
->>>>>>> 55d642ba
 DocumentExporter::DocumentExporter(BlenderContext &blender_context,
                                    ExportSettings *export_settings)
     : blender_context(blender_context),
