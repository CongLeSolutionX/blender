--- conflicted
+++ resolved
@@ -455,11 +455,7 @@
   if (total_poly_count > 0) {
     me->totpoly = total_poly_count;
     me->totloop = total_loop_count;
-<<<<<<< HEAD
     BKE_mesh_poly_offsets_ensure(me);
-=======
-    CustomData_add_layer(&me->pdata, CD_MPOLY, CD_SET_DEFAULT, me->totpoly);
->>>>>>> 88c7b695
     CustomData_add_layer_named(
         &me->ldata, CD_PROP_INT32, CD_SET_DEFAULT, me->totloop, ".corner_vert");
 
