/* SPDX-License-Identifier: GPL-2.0-or-later */

/** \file
 * \ingroup collada
 */

#include <algorithm>
#include <iostream>

/* COLLADABU_ASSERT, may be able to remove later */
#include "COLLADABUPlatform.h"

#include "COLLADAFWMeshPrimitive.h"
#include "COLLADAFWMeshVertexData.h"
#include "COLLADAFWPolygons.h"

#include "MEM_guardedalloc.h"

#include "BKE_attribute.h"
#include "BKE_customdata.h"
#include "BKE_displist.h"
#include "BKE_global.h"
#include "BKE_lib_id.h"
#include "BKE_material.h"
#include "BKE_mesh.h"
#include "BKE_object.h"

#include "BLI_edgehash.h"
#include "BLI_listbase.h"
#include "BLI_math.h"
#include "BLI_string.h"

#include "ArmatureImporter.h"
#include "MeshImporter.h"
#include "collada_utils.h"

using blender::float3;
using blender::MutableSpan;

/* get node name, or fall back to original id if not present (name is optional) */
template<class T> static std::string bc_get_dae_name(T *node)
{
  return node->getName().empty() ? node->getOriginalId() : node->getName();
}

static const char *bc_primTypeToStr(COLLADAFW::MeshPrimitive::PrimitiveType type)
{
  switch (type) {
    case COLLADAFW::MeshPrimitive::LINES:
      return "LINES";
    case COLLADAFW::MeshPrimitive::LINE_STRIPS:
      return "LINESTRIPS";
    case COLLADAFW::MeshPrimitive::POLYGONS:
      return "POLYGONS";
    case COLLADAFW::MeshPrimitive::POLYLIST:
      return "POLYLIST";
    case COLLADAFW::MeshPrimitive::TRIANGLES:
      return "TRIANGLES";
    case COLLADAFW::MeshPrimitive::TRIANGLE_FANS:
      return "TRIANGLE_FANS";
    case COLLADAFW::MeshPrimitive::TRIANGLE_STRIPS:
      return "TRIANGLE_STRIPS";
    case COLLADAFW::MeshPrimitive::POINTS:
      return "POINTS";
    case COLLADAFW::MeshPrimitive::UNDEFINED_PRIMITIVE_TYPE:
      return "UNDEFINED_PRIMITIVE_TYPE";
  }
  return "UNKNOWN";
}

static const char *bc_geomTypeToStr(COLLADAFW::Geometry::GeometryType type)
{
  switch (type) {
    case COLLADAFW::Geometry::GEO_TYPE_MESH:
      return "MESH";
    case COLLADAFW::Geometry::GEO_TYPE_SPLINE:
      return "SPLINE";
    case COLLADAFW::Geometry::GEO_TYPE_CONVEX_MESH:
      return "CONVEX_MESH";
    case COLLADAFW::Geometry::GEO_TYPE_UNKNOWN:
    default:
      return "UNKNOWN";
  }
}

UVDataWrapper::UVDataWrapper(COLLADAFW::MeshVertexData &vdata) : mVData(&vdata)
{
}

#ifdef COLLADA_DEBUG
void WVDataWrapper::print()
{
  fprintf(stderr, "UVs:\n");
  switch (mVData->getType()) {
    case COLLADAFW::MeshVertexData::DATA_TYPE_FLOAT: {
      COLLADAFW::ArrayPrimitiveType<float> *values = mVData->getFloatValues();
      if (values->getCount()) {
        for (int i = 0; i < values->getCount(); i += 2) {
          fprintf(stderr, "%.1f, %.1f\n", (*values)[i], (*values)[i + 1]);
        }
      }
    } break;
    case COLLADAFW::MeshVertexData::DATA_TYPE_DOUBLE: {
      COLLADAFW::ArrayPrimitiveType<double> *values = mVData->getDoubleValues();
      if (values->getCount()) {
        for (int i = 0; i < values->getCount(); i += 2) {
          fprintf(stderr, "%.1f, %.1f\n", float((*values)[i]), float((*values)[i + 1]));
        }
      }
    } break;
  }
  fprintf(stderr, "\n");
}
#endif

void UVDataWrapper::getUV(int uv_index, float *uv)
{
  int stride = mVData->getStride(0);
  if (stride == 0) {
    stride = 2;
  }

  switch (mVData->getType()) {
    case COLLADAFW::MeshVertexData::DATA_TYPE_FLOAT: {
      COLLADAFW::ArrayPrimitiveType<float> *values = mVData->getFloatValues();
      if (values->empty()) {
        return;
      }
      uv[0] = (*values)[uv_index * stride];
      uv[1] = (*values)[uv_index * stride + 1];

    } break;
    case COLLADAFW::MeshVertexData::DATA_TYPE_DOUBLE: {
      COLLADAFW::ArrayPrimitiveType<double> *values = mVData->getDoubleValues();
      if (values->empty()) {
        return;
      }
      uv[0] = float((*values)[uv_index * stride]);
      uv[1] = float((*values)[uv_index * stride + 1]);

    } break;
    case COLLADAFW::MeshVertexData::DATA_TYPE_UNKNOWN:
    default:
      fprintf(stderr, "MeshImporter.getUV(): unknown data type\n");
  }
}

VCOLDataWrapper::VCOLDataWrapper(COLLADAFW::MeshVertexData &vdata) : mVData(&vdata)
{
}

template<typename T>
static void colladaAddColor(T values, MLoopCol *mloopcol, int v_index, int stride)
{
  if (values->empty() || values->getCount() < (v_index + 1) * stride) {
    fprintf(stderr,
            "VCOLDataWrapper.getvcol(): Out of Bounds error: index %d points outside value "
            "list of length %zd (with stride=%d) \n",
            v_index,
            values->getCount(),
            stride);
    return;
  }

  mloopcol->r = unit_float_to_uchar_clamp((*values)[v_index * stride]);
  mloopcol->g = unit_float_to_uchar_clamp((*values)[v_index * stride + 1]);
  mloopcol->b = unit_float_to_uchar_clamp((*values)[v_index * stride + 2]);
  if (stride == 4) {
    mloopcol->a = unit_float_to_uchar_clamp((*values)[v_index * stride + 3]);
  }
}

void VCOLDataWrapper::get_vcol(int v_index, MLoopCol *mloopcol)
{
  int stride = mVData->getStride(0);
  if (stride == 0) {
    stride = 3;
  }

  switch (mVData->getType()) {
    case COLLADAFW::MeshVertexData::DATA_TYPE_FLOAT: {
      COLLADAFW::ArrayPrimitiveType<float> *values = mVData->getFloatValues();
      colladaAddColor<COLLADAFW::ArrayPrimitiveType<float> *>(values, mloopcol, v_index, stride);
    } break;

    case COLLADAFW::MeshVertexData::DATA_TYPE_DOUBLE: {
      COLLADAFW::ArrayPrimitiveType<double> *values = mVData->getDoubleValues();
      colladaAddColor<COLLADAFW::ArrayPrimitiveType<double> *>(values, mloopcol, v_index, stride);
    } break;

    default:
      fprintf(stderr, "VCOLDataWrapper.getvcol(): unknown data type\n");
  }
}

MeshImporter::MeshImporter(UnitConverter *unitconv,
                           bool use_custom_normals,
                           ArmatureImporter *arm,
                           Main *bmain,
                           Scene *sce,
                           ViewLayer *view_layer)
    : unitconverter(unitconv),
      use_custom_normals(use_custom_normals),
      m_bmain(bmain),
      scene(sce),
      view_layer(view_layer),
      armature_importer(arm)
{
  /* pass */
}

bool MeshImporter::set_poly_indices(
<<<<<<< HEAD
    MPoly *mpoly, int *poly_verts, int loop_index, const uint *indices, int loop_count)
=======
    MPoly *poly, MLoop *mloop, int loop_index, const uint *indices, int loop_count)
>>>>>>> 2a9f792c
{
  poly->loopstart = loop_index;
  poly->totloop = loop_count;
  bool broken_loop = false;
  for (int index = 0; index < loop_count; index++) {

    /* Test if loop defines a hole */
    if (!broken_loop) {
      for (int i = 0; i < index; i++) {
        if (indices[i] == indices[index]) {
          /* duplicate index -> not good */
          broken_loop = true;
        }
      }
    }

    *poly_verts = indices[index];
    poly_verts++;
  }
  return broken_loop;
}

void MeshImporter::set_vcol(MLoopCol *mloopcol,
                            VCOLDataWrapper &vob,
                            int loop_index,
                            COLLADAFW::IndexList &index_list,
                            int count)
{
  int index;
  for (index = 0; index < count; index++, mloopcol++) {
    int v_index = index_list.getIndex(index + loop_index);
    vob.get_vcol(v_index, mloopcol);
  }
}

void MeshImporter::set_face_uv(blender::float2 *mloopuv,
                               UVDataWrapper &uvs,
                               int start_index,
                               COLLADAFW::IndexList &index_list,
                               int count)
{
  /* per face vertex indices, this means for quad we have 4 indices, not 8 */
  COLLADAFW::UIntValuesArray &indices = index_list.getIndices();

  for (int index = 0; index < count; index++) {
    int uv_index = indices[index + start_index];
    uvs.getUV(uv_index, mloopuv[index]);
  }
}

#ifdef COLLADA_DEBUG
void MeshImporter::print_index_list(COLLADAFW::IndexList &index_list)
{
  fprintf(stderr, "Index list for \"%s\":\n", index_list.getName().c_str());
  for (int i = 0; i < index_list.getIndicesCount(); i += 2) {
    fprintf(stderr, "%u, %u\n", index_list.getIndex(i), index_list.getIndex(i + 1));
  }
  fprintf(stderr, "\n");
}
#endif

bool MeshImporter::is_nice_mesh(COLLADAFW::Mesh *mesh)
{
  COLLADAFW::MeshPrimitiveArray &prim_arr = mesh->getMeshPrimitives();

  const std::string &name = bc_get_dae_name(mesh);

  for (uint i = 0; i < prim_arr.getCount(); i++) {

    COLLADAFW::MeshPrimitive *mp = prim_arr[i];
    COLLADAFW::MeshPrimitive::PrimitiveType type = mp->getPrimitiveType();

    const char *type_str = bc_primTypeToStr(type);

    /* OpenCollada passes POLYGONS type for <polylist> */
    if (ELEM(type, COLLADAFW::MeshPrimitive::POLYLIST, COLLADAFW::MeshPrimitive::POLYGONS)) {

      COLLADAFW::Polygons *mpvc = (COLLADAFW::Polygons *)mp;
      COLLADAFW::Polygons::VertexCountArray &vca = mpvc->getGroupedVerticesVertexCountArray();

      int hole_count = 0;
      int nonface_count = 0;

      for (uint j = 0; j < vca.getCount(); j++) {
        int count = vca[j];
        if (abs(count) < 3) {
          nonface_count++;
        }

        if (count < 0) {
          hole_count++;
        }
      }

      if (hole_count > 0) {
        fprintf(stderr,
                "WARNING: Primitive %s in %s: %d holes not imported (unsupported)\n",
                type_str,
                name.c_str(),
                hole_count);
      }

      if (nonface_count > 0) {
        fprintf(stderr,
                "WARNING: Primitive %s in %s: %d faces with vertex count < 3 (rejected)\n",
                type_str,
                name.c_str(),
                nonface_count);
      }
    }

    else if (type == COLLADAFW::MeshPrimitive::LINES) {
      /* TODO: Add Checker for line syntax here */
    }

    else if (!ELEM(type,
                   COLLADAFW::MeshPrimitive::TRIANGLES,
                   COLLADAFW::MeshPrimitive::TRIANGLE_FANS)) {
      fprintf(stderr, "ERROR: Primitive type %s is not supported.\n", type_str);
      return false;
    }
  }

  return true;
}

void MeshImporter::read_vertices(COLLADAFW::Mesh *mesh, Mesh *me)
{
  /* vertices */
  COLLADAFW::MeshVertexData &pos = mesh->getPositions();
  if (pos.empty()) {
    return;
  }

  int stride = pos.getStride(0);
  if (stride == 0) {
    stride = 3;
  }

  me->totvert = pos.getFloatValues()->getCount() / stride;
  CustomData_add_layer_named(
      &me->vdata, CD_PROP_FLOAT3, CD_CONSTRUCT, nullptr, me->totvert, "position");
  MutableSpan<float3> positions = me->vert_positions_for_write();
  for (const int i : positions.index_range()) {
    get_vector(positions[i], pos, i, stride);
  }
}

bool MeshImporter::primitive_has_useable_normals(COLLADAFW::MeshPrimitive *mp)
{

  bool has_useable_normals = false;

  int normals_count = mp->getNormalIndices().getCount();
  if (normals_count > 0) {
    int index_count = mp->getPositionIndices().getCount();
    if (index_count == normals_count) {
      has_useable_normals = true;
    }
    else {
      fprintf(stderr,
              "Warning: Number of normals %d is different from the number of vertices %d, "
              "skipping normals\n",
              normals_count,
              index_count);
    }
  }

  return has_useable_normals;
}

bool MeshImporter::primitive_has_faces(COLLADAFW::MeshPrimitive *mp)
{

  bool has_faces = false;
  int type = mp->getPrimitiveType();
  switch (type) {
    case COLLADAFW::MeshPrimitive::TRIANGLES:
    case COLLADAFW::MeshPrimitive::TRIANGLE_FANS:
    case COLLADAFW::MeshPrimitive::POLYLIST:
    case COLLADAFW::MeshPrimitive::POLYGONS: {
      has_faces = true;
      break;
    }
    default: {
      has_faces = false;
      break;
    }
  }
  return has_faces;
}

static std::string extract_vcolname(const COLLADAFW::String &collada_id)
{
  std::string colname = collada_id;
  int spos = colname.find("-mesh-colors-");
  if (spos != std::string::npos) {
    colname = colname.substr(spos + 13);
  }
  return colname;
}

void MeshImporter::allocate_poly_data(COLLADAFW::Mesh *collada_mesh, Mesh *me)
{
  COLLADAFW::MeshPrimitiveArray &prim_arr = collada_mesh->getMeshPrimitives();
  int total_poly_count = 0;
  int total_loop_count = 0;

  /* collect edge_count and face_count from all parts */
  for (int i = 0; i < prim_arr.getCount(); i++) {
    COLLADAFW::MeshPrimitive *mp = prim_arr[i];
    int type = mp->getPrimitiveType();
    switch (type) {
      case COLLADAFW::MeshPrimitive::TRIANGLES:
      case COLLADAFW::MeshPrimitive::TRIANGLE_FANS:
      case COLLADAFW::MeshPrimitive::POLYLIST:
      case COLLADAFW::MeshPrimitive::POLYGONS: {
        COLLADAFW::Polygons *mpvc = (COLLADAFW::Polygons *)mp;
        size_t prim_poly_count = mpvc->getFaceCount();

        size_t prim_loop_count = 0;
        for (int index = 0; index < prim_poly_count; index++) {
          int vcount = get_vertex_count(mpvc, index);
          if (vcount > 0) {
            prim_loop_count += vcount;
            total_poly_count++;
          }
          else {
            /* TODO: this is a hole and not another polygon! */
          }
        }

        total_loop_count += prim_loop_count;

        break;
      }
      default:
        break;
    }
  }

  /* Add the data containers */
  if (total_poly_count > 0) {
    me->totpoly = total_poly_count;
    me->totloop = total_loop_count;
    CustomData_add_layer(&me->pdata, CD_MPOLY, CD_SET_DEFAULT, nullptr, me->totpoly);
    CustomData_add_layer_named(
        &me->ldata, CD_PROP_INT32, CD_SET_DEFAULT, nullptr, me->totloop, ".corner_vert");

    uint totuvset = collada_mesh->getUVCoords().getInputInfosArray().getCount();
    for (int i = 0; i < totuvset; i++) {
      if (collada_mesh->getUVCoords().getLength(i) == 0) {
        totuvset = 0;
        break;
      }
    }

    if (totuvset > 0) {
      for (int i = 0; i < totuvset; i++) {
        COLLADAFW::MeshVertexData::InputInfos *info =
            collada_mesh->getUVCoords().getInputInfosArray()[i];
        COLLADAFW::String &uvname = info->mName;
        /* Allocate space for UV_data */
        CustomData_add_layer_named(
            &me->ldata, CD_PROP_FLOAT2, CD_SET_DEFAULT, nullptr, me->totloop, uvname.c_str());
      }
      /* activate the first uv map */
      CustomData_set_layer_active(&me->ldata, CD_PROP_FLOAT2, 0);
    }

    int totcolset = collada_mesh->getColors().getInputInfosArray().getCount();
    if (totcolset > 0) {
      for (int i = 0; i < totcolset; i++) {
        COLLADAFW::MeshVertexData::InputInfos *info =
            collada_mesh->getColors().getInputInfosArray()[i];
        COLLADAFW::String colname = extract_vcolname(info->mName);
        CustomData_add_layer_named(
            &me->ldata, CD_PROP_BYTE_COLOR, CD_SET_DEFAULT, nullptr, me->totloop, colname.c_str());
      }
      BKE_id_attributes_active_color_set(
          &me->id, CustomData_get_layer_name(&me->ldata, CD_PROP_BYTE_COLOR, 0));
      BKE_id_attributes_default_color_set(
          &me->id, CustomData_get_layer_name(&me->ldata, CD_PROP_BYTE_COLOR, 0));
    }
  }
}

uint MeshImporter::get_vertex_count(COLLADAFW::Polygons *mp, int index)
{
  int type = mp->getPrimitiveType();
  int result;
  switch (type) {
    case COLLADAFW::MeshPrimitive::TRIANGLES:
    case COLLADAFW::MeshPrimitive::TRIANGLE_FANS: {
      result = 3;
      break;
    }
    case COLLADAFW::MeshPrimitive::POLYLIST:
    case COLLADAFW::MeshPrimitive::POLYGONS: {
      result = mp->getGroupedVerticesVertexCountArray()[index];
      break;
    }
    default: {
      result = -1;
      break;
    }
  }
  return result;
}

uint MeshImporter::get_loose_edge_count(COLLADAFW::Mesh *mesh)
{
  COLLADAFW::MeshPrimitiveArray &prim_arr = mesh->getMeshPrimitives();
  int loose_edge_count = 0;

  /* collect edge_count and face_count from all parts */
  for (int i = 0; i < prim_arr.getCount(); i++) {
    COLLADAFW::MeshPrimitive *mp = prim_arr[i];
    int type = mp->getPrimitiveType();
    switch (type) {
      case COLLADAFW::MeshPrimitive::LINES: {
        size_t prim_totface = mp->getFaceCount();
        loose_edge_count += prim_totface;
        break;
      }
      default:
        break;
    }
  }
  return loose_edge_count;
}

void MeshImporter::mesh_add_edges(Mesh *mesh, int len)
{
  CustomData edata;
  int totedge;

  if (len == 0) {
    return;
  }

  totedge = mesh->totedge + len;

  /* Update custom-data. */
  CustomData_copy(&mesh->edata, &edata, CD_MASK_MESH.emask, CD_SET_DEFAULT, totedge);
  CustomData_copy_data(&mesh->edata, &edata, 0, 0, mesh->totedge);

  if (!CustomData_has_layer(&edata, CD_MEDGE)) {
    CustomData_add_layer(&edata, CD_MEDGE, CD_SET_DEFAULT, nullptr, totedge);
  }

  CustomData_free(&mesh->edata, mesh->totedge);
  mesh->edata = edata;
  mesh->totedge = totedge;
}

void MeshImporter::read_lines(COLLADAFW::Mesh *mesh, Mesh *me)
{
  uint loose_edge_count = get_loose_edge_count(mesh);
  if (loose_edge_count > 0) {

    uint face_edge_count = me->totedge;
    /* uint total_edge_count = loose_edge_count + face_edge_count; */ /* UNUSED */

    mesh_add_edges(me, loose_edge_count);
    MutableSpan<MEdge> edges = me->edges_for_write();
    MEdge *edge = edges.data() + face_edge_count;

    COLLADAFW::MeshPrimitiveArray &prim_arr = mesh->getMeshPrimitives();

    for (int index = 0; index < prim_arr.getCount(); index++) {
      COLLADAFW::MeshPrimitive *mp = prim_arr[index];

      int type = mp->getPrimitiveType();
      if (type == COLLADAFW::MeshPrimitive::LINES) {
        uint edge_count = mp->getFaceCount();
        uint *indices = mp->getPositionIndices().getData();

        for (int j = 0; j < edge_count; j++, edge++) {
          edge->v1 = indices[2 * j];
          edge->v2 = indices[2 * j + 1];
        }
      }
    }
  }
}

void MeshImporter::read_polys(COLLADAFW::Mesh *collada_mesh,
                              Mesh *me,
                              blender::Vector<blender::float3> &loop_normals)
{
  uint i;

  allocate_poly_data(collada_mesh, me);

  UVDataWrapper uvs(collada_mesh->getUVCoords());
  VCOLDataWrapper vcol(collada_mesh->getColors());

  MutableSpan<MPoly> polys = me->polys_for_write();
<<<<<<< HEAD
  MutableSpan<int> corner_verts = me->corner_verts_for_write();
  MPoly *mpoly = polys.data();
=======
  MutableSpan<MLoop> loops = me->loops_for_write();
  MPoly *poly = polys.data();
  MLoop *mloop = loops.data();
>>>>>>> 2a9f792c
  int loop_index = 0;

  MaterialIdPrimitiveArrayMap mat_prim_map;

  int *material_indices = BKE_mesh_material_indices_for_write(me);

  COLLADAFW::MeshPrimitiveArray &prim_arr = collada_mesh->getMeshPrimitives();
  COLLADAFW::MeshVertexData &nor = collada_mesh->getNormals();

  for (i = 0; i < prim_arr.getCount(); i++) {

    COLLADAFW::MeshPrimitive *mp = prim_arr[i];

    /* faces */
    size_t prim_totpoly = mp->getFaceCount();
    uint *position_indices = mp->getPositionIndices().getData();
    uint *normal_indices = mp->getNormalIndices().getData();

    bool mp_has_normals = primitive_has_useable_normals(mp);
    bool mp_has_faces = primitive_has_faces(mp);

    int collada_meshtype = mp->getPrimitiveType();

    /* since we cannot set poly->mat_nr here, we store a portion of me->mpoly in Primitive */
    Primitive prim = {poly, material_indices, 0};

    /* If MeshPrimitive is TRIANGLE_FANS we split it into triangles
     * The first triangle-fan vertex will be the first vertex in every triangle
     * XXX The proper function of TRIANGLE_FANS is not tested!!!
     * XXX In particular the handling of the normal_indices is very wrong */
    /* TODO: UV, vertex color and custom normal support */
    if (collada_meshtype == COLLADAFW::MeshPrimitive::TRIANGLE_FANS) {
      uint grouped_vertex_count = mp->getGroupedVertexElementsCount();
      for (uint group_index = 0; group_index < grouped_vertex_count; group_index++) {
        uint first_vertex = position_indices[0]; /* Store first triangle-fan vertex. */
        uint first_normal = normal_indices[0];   /* Store first triangle-fan vertex normal. */
        uint vertex_count = mp->getGroupedVerticesVertexCount(group_index);

        for (uint vertex_index = 0; vertex_index < vertex_count - 2; vertex_index++) {
          /* For each triangle store indices of its 3 vertices */
          uint triangle_vertex_indices[3] = {
              first_vertex, position_indices[1], position_indices[2]};
<<<<<<< HEAD
          set_poly_indices(
              mpoly, &corner_verts[loop_index], loop_index, triangle_vertex_indices, 3);
=======
          set_poly_indices(poly, mloop, loop_index, triangle_vertex_indices, 3);
>>>>>>> 2a9f792c

          if (mp_has_normals) { /* vertex normals, same implementation as for the triangles */
            /* The same for vertices normals. */
            uint vertex_normal_indices[3] = {first_normal, normal_indices[1], normal_indices[2]};
            if (!is_flat_face(vertex_normal_indices, nor, 3)) {
              poly->flag |= ME_SMOOTH;
            }
            normal_indices++;
          }

          poly++;
          if (material_indices) {
            material_indices++;
          }
          loop_index += 3;
          prim.totpoly++;
        }

        /* Moving cursor to the next triangle fan. */
        if (mp_has_normals) {
          normal_indices += 2;
        }

        position_indices += 2;
      }
    }

    if (ELEM(collada_meshtype,
             COLLADAFW::MeshPrimitive::POLYLIST,
             COLLADAFW::MeshPrimitive::POLYGONS,
             COLLADAFW::MeshPrimitive::TRIANGLES)) {
      COLLADAFW::Polygons *mpvc = (COLLADAFW::Polygons *)mp;
      uint start_index = 0;

      COLLADAFW::IndexListArray &index_list_array_uvcoord = mp->getUVCoordIndicesArray();
      COLLADAFW::IndexListArray &index_list_array_vcolor = mp->getColorIndicesArray();

      int invalid_loop_holes = 0;
      for (uint j = 0; j < prim_totpoly; j++) {

        /* Vertices in polygon: */
        int vcount = get_vertex_count(mpvc, j);
        if (vcount < 0) {
          continue; /* TODO: add support for holes */
        }

<<<<<<< HEAD
        bool broken_loop = set_poly_indices(
            mpoly, &corner_verts[loop_index], loop_index, position_indices, vcount);
=======
        bool broken_loop = set_poly_indices(poly, mloop, loop_index, position_indices, vcount);
>>>>>>> 2a9f792c
        if (broken_loop) {
          invalid_loop_holes += 1;
        }

        for (uint uvset_index = 0; uvset_index < index_list_array_uvcoord.getCount();
             uvset_index++) {
          COLLADAFW::IndexList &index_list = *index_list_array_uvcoord[uvset_index];
          blender::float2 *mloopuv = static_cast<blender::float2 *>(
              CustomData_get_layer_named_for_write(
                  &me->ldata, CD_PROP_FLOAT2, index_list.getName().c_str(), me->totloop));
          if (mloopuv == nullptr) {
            fprintf(stderr,
                    "Collada import: Mesh [%s] : Unknown reference to TEXCOORD [#%s].\n",
                    me->id.name,
                    index_list.getName().c_str());
          }
          else {
            set_face_uv(mloopuv + loop_index,
                        uvs,
                        start_index,
                        *index_list_array_uvcoord[uvset_index],
                        vcount);
          }
        }

        if (mp_has_normals) {
          /* If it turns out that we have complete custom normals for each MPoly
           * and we want to use custom normals, this will be overridden. */
          if (!is_flat_face(normal_indices, nor, vcount)) {
            poly->flag |= ME_SMOOTH;
          }

          if (use_custom_normals) {
            /* Store the custom normals for later application. */
            float vert_normal[3];
            uint *cur_normal = normal_indices;
            for (int k = 0; k < vcount; k++, cur_normal++) {
              get_vector(vert_normal, nor, *cur_normal, 3);
              normalize_v3(vert_normal);
              loop_normals.append(vert_normal);
            }
          }
        }

        if (mp->hasColorIndices()) {
          int vcolor_count = index_list_array_vcolor.getCount();

          for (uint vcolor_index = 0; vcolor_index < vcolor_count; vcolor_index++) {

            COLLADAFW::IndexList &color_index_list = *mp->getColorIndices(vcolor_index);
            COLLADAFW::String colname = extract_vcolname(color_index_list.getName());
            MLoopCol *mloopcol = (MLoopCol *)CustomData_get_layer_named_for_write(
                &me->ldata, CD_PROP_BYTE_COLOR, colname.c_str(), me->totloop);
            if (mloopcol == nullptr) {
              fprintf(stderr,
                      "Collada import: Mesh [%s] : Unknown reference to VCOLOR [#%s].\n",
                      me->id.name,
                      color_index_list.getName().c_str());
            }
            else {
              set_vcol(mloopcol + loop_index, vcol, start_index, color_index_list, vcount);
            }
          }
        }

        poly++;
        if (material_indices) {
          material_indices++;
        }
        loop_index += vcount;
        start_index += vcount;
        prim.totpoly++;

        if (mp_has_normals) {
          normal_indices += vcount;
        }

        position_indices += vcount;
      }

      if (invalid_loop_holes > 0) {
        fprintf(stderr,
                "Collada import: Mesh [%s] : contains %d unsupported loops (holes).\n",
                me->id.name,
                invalid_loop_holes);
      }
    }

    else if (collada_meshtype == COLLADAFW::MeshPrimitive::LINES) {
      continue; /* read the lines later after all the rest is done */
    }

    if (mp_has_faces) {
      mat_prim_map[mp->getMaterialId()].push_back(prim);
    }
  }

  geom_uid_mat_mapping_map[collada_mesh->getUniqueId()] = mat_prim_map;
}

void MeshImporter::get_vector(float v[3], COLLADAFW::MeshVertexData &arr, int i, int stride)
{
  i *= stride;

  switch (arr.getType()) {
    case COLLADAFW::MeshVertexData::DATA_TYPE_FLOAT: {
      COLLADAFW::ArrayPrimitiveType<float> *values = arr.getFloatValues();
      if (values->empty()) {
        return;
      }

      v[0] = (*values)[i++];
      v[1] = (*values)[i++];
      if (stride >= 3) {
        v[2] = (*values)[i];
      }
      else {
        v[2] = 0.0f;
      }

    } break;
    case COLLADAFW::MeshVertexData::DATA_TYPE_DOUBLE: {
      COLLADAFW::ArrayPrimitiveType<double> *values = arr.getDoubleValues();
      if (values->empty()) {
        return;
      }

      v[0] = float((*values)[i++]);
      v[1] = float((*values)[i++]);
      if (stride >= 3) {
        v[2] = float((*values)[i]);
      }
      else {
        v[2] = 0.0f;
      }
    } break;
    default:
      break;
  }
}

bool MeshImporter::is_flat_face(uint *nind, COLLADAFW::MeshVertexData &nor, int count)
{
  float a[3], b[3];

  get_vector(a, nor, *nind, 3);
  normalize_v3(a);

  nind++;

  for (int i = 1; i < count; i++, nind++) {
    get_vector(b, nor, *nind, 3);
    normalize_v3(b);

    float dp = dot_v3v3(a, b);

    if (dp < 0.99999f || dp > 1.00001f) {
      return false;
    }
  }

  return true;
}

Object *MeshImporter::get_object_by_geom_uid(const COLLADAFW::UniqueId &geom_uid)
{
  if (uid_object_map.find(geom_uid) != uid_object_map.end()) {
    return uid_object_map[geom_uid];
  }
  return nullptr;
}

Mesh *MeshImporter::get_mesh_by_geom_uid(const COLLADAFW::UniqueId &geom_uid)
{
  if (uid_mesh_map.find(geom_uid) != uid_mesh_map.end()) {
    return uid_mesh_map[geom_uid];
  }
  return nullptr;
}

std::string *MeshImporter::get_geometry_name(const std::string &mesh_name)
{
  if (this->mesh_geom_map.find(mesh_name) != this->mesh_geom_map.end()) {
    return &this->mesh_geom_map[mesh_name];
  }
  return nullptr;
}

static bool bc_has_out_of_bound_indices(Mesh *me)
{
  for (const int vert_i : me->corner_verts()) {
    if (vert_i >= me->totvert) {
      return true;
    }
  }
  return false;
}

/**
 * this function checks if both objects have the same
 * materials assigned to Object (in the same order)
 * returns true if condition matches, otherwise false;
 */
static bool bc_has_same_material_configuration(Object *ob1, Object *ob2)
{
  if (ob1->totcol != ob2->totcol) {
    return false; /* not same number of materials */
  }
  if (ob1->totcol == 0) {
    return false; /* no material at all */
  }

  for (int index = 0; index < ob1->totcol; index++) {
    if (ob1->matbits[index] != ob2->matbits[index]) {
      return false; /* shouldn't happen */
    }
    if (ob1->matbits[index] == 0) {
      return false; /* shouldn't happen */
    }
    if (ob1->mat[index] != ob2->mat[index]) {
      return false; /* different material assignment */
    }
  }
  return true;
}

/**
 * Caution here: This code assumes that all materials are assigned to Object
 * and no material is assigned to Data.
 * That is true right after the objects have been imported.
 */
static void bc_copy_materials_to_data(Object *ob, Mesh *me)
{
  for (int index = 0; index < ob->totcol; index++) {
    ob->matbits[index] = 0;
    me->mat[index] = ob->mat[index];
  }
}

/**
 * Remove all references to materials from the object.
 */
static void bc_remove_materials_from_object(Object *ob, Mesh *me)
{
  for (int index = 0; index < ob->totcol; index++) {
    ob->matbits[index] = 0;
    ob->mat[index] = nullptr;
  }
}

std::vector<Object *> MeshImporter::get_all_users_of(Mesh *reference_mesh)
{
  std::vector<Object *> mesh_users;
  for (Object *ob : imported_objects) {
    if (bc_is_marked(ob)) {
      bc_remove_mark(ob);
      Mesh *me = (Mesh *)ob->data;
      if (me == reference_mesh) {
        mesh_users.push_back(ob);
      }
    }
  }
  return mesh_users;
}

void MeshImporter::optimize_material_assignements()
{
  for (Object *ob : imported_objects) {
    Mesh *me = (Mesh *)ob->data;
    if (ID_REAL_USERS(&me->id) == 1) {
      bc_copy_materials_to_data(ob, me);
      bc_remove_materials_from_object(ob, me);
      bc_remove_mark(ob);
    }
    else if (ID_REAL_USERS(&me->id) > 1) {
      bool can_move = true;
      std::vector<Object *> mesh_users = get_all_users_of(me);
      if (mesh_users.size() > 1) {
        Object *ref_ob = mesh_users[0];
        for (int index = 1; index < mesh_users.size(); index++) {
          if (!bc_has_same_material_configuration(ref_ob, mesh_users[index])) {
            can_move = false;
            break;
          }
        }
        if (can_move) {
          bc_copy_materials_to_data(ref_ob, me);
          for (Object *object : mesh_users) {
            bc_remove_materials_from_object(object, me);
            bc_remove_mark(object);
          }
        }
      }
    }
  }
}

void MeshImporter::assign_material_to_geom(
    COLLADAFW::MaterialBinding cmaterial,
    std::map<COLLADAFW::UniqueId, Material *> &uid_material_map,
    Object *ob,
    const COLLADAFW::UniqueId *geom_uid,
    short mat_index)
{
  const COLLADAFW::UniqueId &ma_uid = cmaterial.getReferencedMaterial();

  /* do we know this material? */
  if (uid_material_map.find(ma_uid) == uid_material_map.end()) {

    fprintf(stderr, "Cannot find material by UID.\n");
    return;
  }

  /* first time we get geom_uid, ma_uid pair. Save for later check. */
  materials_mapped_to_geom.insert(
      std::pair<COLLADAFW::UniqueId, COLLADAFW::UniqueId>(*geom_uid, ma_uid));

  Material *ma = uid_material_map[ma_uid];

  /* Attention! This temporarily assigns material to object on purpose!
   * See note above. */
  ob->actcol = 0;
  BKE_object_material_assign(m_bmain, ob, ma, mat_index + 1, BKE_MAT_ASSIGN_OBJECT);

  MaterialIdPrimitiveArrayMap &mat_prim_map = geom_uid_mat_mapping_map[*geom_uid];
  COLLADAFW::MaterialId mat_id = cmaterial.getMaterialId();

  /* assign material indices to mesh faces */
  if (mat_prim_map.find(mat_id) != mat_prim_map.end()) {

    std::vector<Primitive> &prims = mat_prim_map[mat_id];

    std::vector<Primitive>::iterator it;

    for (it = prims.begin(); it != prims.end(); it++) {
      Primitive &prim = *it;

      for (int i = 0; i < prim.totpoly; i++) {
        prim.material_indices[i] = mat_index;
      }
    }
  }
}

Object *MeshImporter::create_mesh_object(
    COLLADAFW::Node *node,
    COLLADAFW::InstanceGeometry *geom,
    bool isController,
    std::map<COLLADAFW::UniqueId, Material *> &uid_material_map)
{
  const COLLADAFW::UniqueId *geom_uid = &geom->getInstanciatedObjectId();

  /* check if node instantiates controller or geometry */
  if (isController) {

    geom_uid = armature_importer->get_geometry_uid(*geom_uid);

    if (!geom_uid) {
      fprintf(stderr, "Couldn't find a mesh UID by controller's UID.\n");
      return nullptr;
    }
  }
  else {

    if (uid_mesh_map.find(*geom_uid) == uid_mesh_map.end()) {
      /* this could happen if a mesh was not created
       * (e.g. if it contains unsupported geometry) */
      fprintf(stderr, "Couldn't find a mesh by UID.\n");
      return nullptr;
    }
  }
  if (!uid_mesh_map[*geom_uid]) {
    return nullptr;
  }

  /* name Object */
  const std::string &id = node->getName().empty() ? node->getOriginalId() : node->getName();
  const char *name = (id.length()) ? id.c_str() : nullptr;

  /* add object */
  Object *ob = bc_add_object(m_bmain, scene, view_layer, OB_MESH, name);
  bc_set_mark(ob); /* used later for material assignment optimization */

  /* store object pointer for ArmatureImporter */
  uid_object_map[*geom_uid] = ob;
  imported_objects.push_back(ob);

  /* replace ob->data freeing the old one */
  Mesh *old_mesh = (Mesh *)ob->data;
  Mesh *new_mesh = uid_mesh_map[*geom_uid];

  BKE_mesh_assign_object(m_bmain, ob, new_mesh);

  /* Because BKE_mesh_assign_object would have already decreased it... */
  id_us_plus(&old_mesh->id);

  BKE_id_free_us(m_bmain, old_mesh);

  COLLADAFW::MaterialBindingArray &mat_array = geom->getMaterialBindings();

  /* loop through geom's materials */
  for (uint i = 0; i < mat_array.getCount(); i++) {

    if (mat_array[i].getReferencedMaterial().isValid()) {
      assign_material_to_geom(mat_array[i], uid_material_map, ob, geom_uid, i);
    }
    else {
      fprintf(stderr, "invalid referenced material for %s\n", mat_array[i].getName().c_str());
    }
  }

  /* clean up the mesh */
  BKE_mesh_validate((Mesh *)ob->data, false, false);

  return ob;
}

bool MeshImporter::write_geometry(const COLLADAFW::Geometry *geom)
{

  if (geom->getType() != COLLADAFW::Geometry::GEO_TYPE_MESH) {
    /* TODO: report warning */
    fprintf(stderr, "Mesh type %s is not supported\n", bc_geomTypeToStr(geom->getType()));
    return true;
  }

  COLLADAFW::Mesh *mesh = (COLLADAFW::Mesh *)geom;

  if (!is_nice_mesh(mesh)) {
    fprintf(stderr, "Ignoring mesh %s\n", bc_get_dae_name(mesh).c_str());
    return true;
  }

  const std::string &str_geom_id = mesh->getName().empty() ? mesh->getOriginalId() :
                                                             mesh->getName();
  Mesh *me = BKE_mesh_add(m_bmain, (char *)str_geom_id.c_str());
  id_us_min(&me->id); /* is already 1 here, but will be set later in BKE_mesh_assign_object */

  /* store the Mesh pointer to link it later with an Object
   * mesh_geom_map needed to map mesh to its geometry name (for shape key naming) */
  this->uid_mesh_map[mesh->getUniqueId()] = me;
  this->mesh_geom_map[std::string(me->id.name)] = str_geom_id;

  read_vertices(mesh, me);

  blender::Vector<blender::float3> loop_normals;
  read_polys(mesh, me, loop_normals);

  BKE_mesh_calc_edges(me, false, false);

  /* We must apply custom normals after edges have been calculated, because
   * BKE_mesh_set_custom_normals()'s internals expect me->medge to be populated
   * and for the MLoops to have correct edge indices. */
  if (use_custom_normals && !loop_normals.is_empty()) {
    /* BKE_mesh_set_custom_normals()'s internals also expect that each corner
     * has a valid vertex index, which may not be the case due to the existing
     * logic in read_polys(). This check isn't necessary in the no-custom-normals
     * case because the invalid MLoops get stripped in a later step. */
    if (bc_has_out_of_bound_indices(me)) {
      fprintf(stderr, "Can't apply custom normals, encountered invalid loop vert indices!\n");
    }
    /* There may be a mismatch in lengths if one or more of the MeshPrimitives in
     * the Geometry had missing or otherwise invalid normals. */
    else if (me->totloop != loop_normals.size()) {
      fprintf(stderr,
              "Can't apply custom normals, me->totloop != loop_normals.size() (%d != %d)\n",
              me->totloop,
              int(loop_normals.size()));
    }
    else {
      BKE_mesh_set_custom_normals(me, reinterpret_cast<float(*)[3]>(loop_normals.data()));
      me->flag |= ME_AUTOSMOOTH;
    }
  }

  /* read_lines() must be called after the face edges have been generated.
   * Otherwise the loose edges will be silently deleted again. */
  read_lines(mesh, me);

  return true;
}<|MERGE_RESOLUTION|>--- conflicted
+++ resolved
@@ -210,11 +210,7 @@
 }
 
 bool MeshImporter::set_poly_indices(
-<<<<<<< HEAD
-    MPoly *mpoly, int *poly_verts, int loop_index, const uint *indices, int loop_count)
-=======
-    MPoly *poly, MLoop *mloop, int loop_index, const uint *indices, int loop_count)
->>>>>>> 2a9f792c
+    MPoly *poly, int *poly_verts, int loop_index, const uint *indices, int loop_count)
 {
   poly->loopstart = loop_index;
   poly->totloop = loop_count;
@@ -614,14 +610,8 @@
   VCOLDataWrapper vcol(collada_mesh->getColors());
 
   MutableSpan<MPoly> polys = me->polys_for_write();
-<<<<<<< HEAD
   MutableSpan<int> corner_verts = me->corner_verts_for_write();
-  MPoly *mpoly = polys.data();
-=======
-  MutableSpan<MLoop> loops = me->loops_for_write();
   MPoly *poly = polys.data();
-  MLoop *mloop = loops.data();
->>>>>>> 2a9f792c
   int loop_index = 0;
 
   MaterialIdPrimitiveArrayMap mat_prim_map;
@@ -664,12 +654,8 @@
           /* For each triangle store indices of its 3 vertices */
           uint triangle_vertex_indices[3] = {
               first_vertex, position_indices[1], position_indices[2]};
-<<<<<<< HEAD
           set_poly_indices(
-              mpoly, &corner_verts[loop_index], loop_index, triangle_vertex_indices, 3);
-=======
-          set_poly_indices(poly, mloop, loop_index, triangle_vertex_indices, 3);
->>>>>>> 2a9f792c
+              poly, &corner_verts[loop_index], loop_index, triangle_vertex_indices, 3);
 
           if (mp_has_normals) { /* vertex normals, same implementation as for the triangles */
             /* The same for vertices normals. */
@@ -716,12 +702,8 @@
           continue; /* TODO: add support for holes */
         }
 
-<<<<<<< HEAD
         bool broken_loop = set_poly_indices(
-            mpoly, &corner_verts[loop_index], loop_index, position_indices, vcount);
-=======
-        bool broken_loop = set_poly_indices(poly, mloop, loop_index, position_indices, vcount);
->>>>>>> 2a9f792c
+            poly, &corner_verts[loop_index], loop_index, position_indices, vcount);
         if (broken_loop) {
           invalid_loop_holes += 1;
         }
