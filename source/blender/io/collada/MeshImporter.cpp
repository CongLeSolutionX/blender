/* SPDX-License-Identifier: GPL-2.0-or-later */

/** \file
 * \ingroup collada
 */

#include <algorithm>
#include <iostream>

/* COLLADABU_ASSERT, may be able to remove later */
#include "COLLADABUPlatform.h"

#include "COLLADAFWMeshPrimitive.h"
#include "COLLADAFWMeshVertexData.h"
#include "COLLADAFWPolygons.h"

#include "MEM_guardedalloc.h"

#include "BKE_attribute.h"
#include "BKE_customdata.h"
#include "BKE_displist.h"
#include "BKE_global.h"
#include "BKE_lib_id.h"
#include "BKE_material.h"
#include "BKE_mesh.h"
#include "BKE_object.h"

#include "BLI_edgehash.h"
#include "BLI_listbase.h"
#include "BLI_math.h"
#include "BLI_string.h"

#include "ArmatureImporter.h"
#include "MeshImporter.h"
#include "collada_utils.h"

using blender::float3;
using blender::MutableSpan;

/* get node name, or fall back to original id if not present (name is optional) */
template<class T> static std::string bc_get_dae_name(T *node)
{
  return node->getName().empty() ? node->getOriginalId() : node->getName();
}

static const char *bc_primTypeToStr(COLLADAFW::MeshPrimitive::PrimitiveType type)
{
  switch (type) {
    case COLLADAFW::MeshPrimitive::LINES:
      return "LINES";
    case COLLADAFW::MeshPrimitive::LINE_STRIPS:
      return "LINESTRIPS";
    case COLLADAFW::MeshPrimitive::POLYGONS:
      return "POLYGONS";
    case COLLADAFW::MeshPrimitive::POLYLIST:
      return "POLYLIST";
    case COLLADAFW::MeshPrimitive::TRIANGLES:
      return "TRIANGLES";
    case COLLADAFW::MeshPrimitive::TRIANGLE_FANS:
      return "TRIANGLE_FANS";
    case COLLADAFW::MeshPrimitive::TRIANGLE_STRIPS:
      return "TRIANGLE_STRIPS";
    case COLLADAFW::MeshPrimitive::POINTS:
      return "POINTS";
    case COLLADAFW::MeshPrimitive::UNDEFINED_PRIMITIVE_TYPE:
      return "UNDEFINED_PRIMITIVE_TYPE";
  }
  return "UNKNOWN";
}

static const char *bc_geomTypeToStr(COLLADAFW::Geometry::GeometryType type)
{
  switch (type) {
    case COLLADAFW::Geometry::GEO_TYPE_MESH:
      return "MESH";
    case COLLADAFW::Geometry::GEO_TYPE_SPLINE:
      return "SPLINE";
    case COLLADAFW::Geometry::GEO_TYPE_CONVEX_MESH:
      return "CONVEX_MESH";
    case COLLADAFW::Geometry::GEO_TYPE_UNKNOWN:
    default:
      return "UNKNOWN";
  }
}

UVDataWrapper::UVDataWrapper(COLLADAFW::MeshVertexData &vdata) : mVData(&vdata)
{
}

#ifdef COLLADA_DEBUG
void WVDataWrapper::print()
{
  fprintf(stderr, "UVs:\n");
  switch (mVData->getType()) {
    case COLLADAFW::MeshVertexData::DATA_TYPE_FLOAT: {
      COLLADAFW::ArrayPrimitiveType<float> *values = mVData->getFloatValues();
      if (values->getCount()) {
        for (int i = 0; i < values->getCount(); i += 2) {
          fprintf(stderr, "%.1f, %.1f\n", (*values)[i], (*values)[i + 1]);
        }
      }
    } break;
    case COLLADAFW::MeshVertexData::DATA_TYPE_DOUBLE: {
      COLLADAFW::ArrayPrimitiveType<double> *values = mVData->getDoubleValues();
      if (values->getCount()) {
        for (int i = 0; i < values->getCount(); i += 2) {
          fprintf(stderr, "%.1f, %.1f\n", float((*values)[i]), float((*values)[i + 1]));
        }
      }
    } break;
  }
  fprintf(stderr, "\n");
}
#endif

void UVDataWrapper::getUV(int uv_index, float *uv)
{
  int stride = mVData->getStride(0);
  if (stride == 0) {
    stride = 2;
  }

  switch (mVData->getType()) {
    case COLLADAFW::MeshVertexData::DATA_TYPE_FLOAT: {
      COLLADAFW::ArrayPrimitiveType<float> *values = mVData->getFloatValues();
      if (values->empty()) {
        return;
      }
      uv[0] = (*values)[uv_index * stride];
      uv[1] = (*values)[uv_index * stride + 1];

    } break;
    case COLLADAFW::MeshVertexData::DATA_TYPE_DOUBLE: {
      COLLADAFW::ArrayPrimitiveType<double> *values = mVData->getDoubleValues();
      if (values->empty()) {
        return;
      }
      uv[0] = float((*values)[uv_index * stride]);
      uv[1] = float((*values)[uv_index * stride + 1]);

    } break;
    case COLLADAFW::MeshVertexData::DATA_TYPE_UNKNOWN:
    default:
      fprintf(stderr, "MeshImporter.getUV(): unknown data type\n");
  }
}

VCOLDataWrapper::VCOLDataWrapper(COLLADAFW::MeshVertexData &vdata) : mVData(&vdata)
{
}

template<typename T>
static void colladaAddColor(T values, MLoopCol *mloopcol, int v_index, int stride)
{
  if (values->empty() || values->getCount() < (v_index + 1) * stride) {
    fprintf(stderr,
            "VCOLDataWrapper.getvcol(): Out of Bounds error: index %d points outside value "
            "list of length %zd (with stride=%d) \n",
            v_index,
            values->getCount(),
            stride);
    return;
  }

  mloopcol->r = unit_float_to_uchar_clamp((*values)[v_index * stride]);
  mloopcol->g = unit_float_to_uchar_clamp((*values)[v_index * stride + 1]);
  mloopcol->b = unit_float_to_uchar_clamp((*values)[v_index * stride + 2]);
  if (stride == 4) {
    mloopcol->a = unit_float_to_uchar_clamp((*values)[v_index * stride + 3]);
  }
}

void VCOLDataWrapper::get_vcol(int v_index, MLoopCol *mloopcol)
{
  int stride = mVData->getStride(0);
  if (stride == 0) {
    stride = 3;
  }

  switch (mVData->getType()) {
    case COLLADAFW::MeshVertexData::DATA_TYPE_FLOAT: {
      COLLADAFW::ArrayPrimitiveType<float> *values = mVData->getFloatValues();
      colladaAddColor<COLLADAFW::ArrayPrimitiveType<float> *>(values, mloopcol, v_index, stride);
    } break;

    case COLLADAFW::MeshVertexData::DATA_TYPE_DOUBLE: {
      COLLADAFW::ArrayPrimitiveType<double> *values = mVData->getDoubleValues();
      colladaAddColor<COLLADAFW::ArrayPrimitiveType<double> *>(values, mloopcol, v_index, stride);
    } break;

    default:
      fprintf(stderr, "VCOLDataWrapper.getvcol(): unknown data type\n");
  }
}

MeshImporter::MeshImporter(UnitConverter *unitconv,
                           bool use_custom_normals,
                           ArmatureImporter *arm,
                           Main *bmain,
                           Scene *sce,
                           ViewLayer *view_layer)
    : unitconverter(unitconv),
      use_custom_normals(use_custom_normals),
      m_bmain(bmain),
      scene(sce),
      view_layer(view_layer),
      armature_importer(arm)
{
  /* pass */
}

<<<<<<< HEAD
bool MeshImporter::set_poly_indices(int *poly_verts,
                                    int loop_index,
                                    const uint *indices,
                                    int loop_count)
{
=======
bool MeshImporter::set_poly_indices(
    MPoly *poly, int *poly_verts, int loop_index, const uint *indices, int loop_count)
{
  poly->loopstart = loop_index;
  poly->totloop = loop_count;
>>>>>>> a8fc9871
  bool broken_loop = false;
  for (int index = 0; index < loop_count; index++) {

    /* Test if loop defines a hole */
    if (!broken_loop) {
      for (int i = 0; i < index; i++) {
        if (indices[i] == indices[index]) {
          /* duplicate index -> not good */
          broken_loop = true;
        }
      }
    }

    *poly_verts = indices[index];
    poly_verts++;
  }
  return broken_loop;
}

void MeshImporter::set_vcol(MLoopCol *mloopcol,
                            VCOLDataWrapper &vob,
                            int loop_index,
                            COLLADAFW::IndexList &index_list,
                            int count)
{
  int index;
  for (index = 0; index < count; index++, mloopcol++) {
    int v_index = index_list.getIndex(index + loop_index);
    vob.get_vcol(v_index, mloopcol);
  }
}

void MeshImporter::set_face_uv(blender::float2 *mloopuv,
                               UVDataWrapper &uvs,
                               int start_index,
                               COLLADAFW::IndexList &index_list,
                               int count)
{
  /* per face vertex indices, this means for quad we have 4 indices, not 8 */
  COLLADAFW::UIntValuesArray &indices = index_list.getIndices();

  for (int index = 0; index < count; index++) {
    int uv_index = indices[index + start_index];
    uvs.getUV(uv_index, mloopuv[index]);
  }
}

#ifdef COLLADA_DEBUG
void MeshImporter::print_index_list(COLLADAFW::IndexList &index_list)
{
  fprintf(stderr, "Index list for \"%s\":\n", index_list.getName().c_str());
  for (int i = 0; i < index_list.getIndicesCount(); i += 2) {
    fprintf(stderr, "%u, %u\n", index_list.getIndex(i), index_list.getIndex(i + 1));
  }
  fprintf(stderr, "\n");
}
#endif

bool MeshImporter::is_nice_mesh(COLLADAFW::Mesh *mesh)
{
  COLLADAFW::MeshPrimitiveArray &prim_arr = mesh->getMeshPrimitives();

  const std::string &name = bc_get_dae_name(mesh);

  for (uint i = 0; i < prim_arr.getCount(); i++) {

    COLLADAFW::MeshPrimitive *mp = prim_arr[i];
    COLLADAFW::MeshPrimitive::PrimitiveType type = mp->getPrimitiveType();

    const char *type_str = bc_primTypeToStr(type);

    /* OpenCollada passes POLYGONS type for <polylist> */
    if (ELEM(type, COLLADAFW::MeshPrimitive::POLYLIST, COLLADAFW::MeshPrimitive::POLYGONS)) {

      COLLADAFW::Polygons *mpvc = (COLLADAFW::Polygons *)mp;
      COLLADAFW::Polygons::VertexCountArray &vca = mpvc->getGroupedVerticesVertexCountArray();

      int hole_count = 0;
      int nonface_count = 0;

      for (uint j = 0; j < vca.getCount(); j++) {
        int count = vca[j];
        if (abs(count) < 3) {
          nonface_count++;
        }

        if (count < 0) {
          hole_count++;
        }
      }

      if (hole_count > 0) {
        fprintf(stderr,
                "WARNING: Primitive %s in %s: %d holes not imported (unsupported)\n",
                type_str,
                name.c_str(),
                hole_count);
      }

      if (nonface_count > 0) {
        fprintf(stderr,
                "WARNING: Primitive %s in %s: %d faces with vertex count < 3 (rejected)\n",
                type_str,
                name.c_str(),
                nonface_count);
      }
    }

    else if (type == COLLADAFW::MeshPrimitive::LINES) {
      /* TODO: Add Checker for line syntax here */
    }

    else if (!ELEM(type,
                   COLLADAFW::MeshPrimitive::TRIANGLES,
                   COLLADAFW::MeshPrimitive::TRIANGLE_FANS)) {
      fprintf(stderr, "ERROR: Primitive type %s is not supported.\n", type_str);
      return false;
    }
  }

  return true;
}

void MeshImporter::read_vertices(COLLADAFW::Mesh *mesh, Mesh *me)
{
  /* vertices */
  COLLADAFW::MeshVertexData &pos = mesh->getPositions();
  if (pos.empty()) {
    return;
  }

  int stride = pos.getStride(0);
  if (stride == 0) {
    stride = 3;
  }

  me->totvert = pos.getFloatValues()->getCount() / stride;
  CustomData_add_layer_named(
      &me->vdata, CD_PROP_FLOAT3, CD_CONSTRUCT, nullptr, me->totvert, "position");
  MutableSpan<float3> positions = me->vert_positions_for_write();
  for (const int i : positions.index_range()) {
    get_vector(positions[i], pos, i, stride);
  }
}

bool MeshImporter::primitive_has_useable_normals(COLLADAFW::MeshPrimitive *mp)
{

  bool has_useable_normals = false;

  int normals_count = mp->getNormalIndices().getCount();
  if (normals_count > 0) {
    int index_count = mp->getPositionIndices().getCount();
    if (index_count == normals_count) {
      has_useable_normals = true;
    }
    else {
      fprintf(stderr,
              "Warning: Number of normals %d is different from the number of vertices %d, "
              "skipping normals\n",
              normals_count,
              index_count);
    }
  }

  return has_useable_normals;
}

bool MeshImporter::primitive_has_faces(COLLADAFW::MeshPrimitive *mp)
{

  bool has_faces = false;
  int type = mp->getPrimitiveType();
  switch (type) {
    case COLLADAFW::MeshPrimitive::TRIANGLES:
    case COLLADAFW::MeshPrimitive::TRIANGLE_FANS:
    case COLLADAFW::MeshPrimitive::POLYLIST:
    case COLLADAFW::MeshPrimitive::POLYGONS: {
      has_faces = true;
      break;
    }
    default: {
      has_faces = false;
      break;
    }
  }
  return has_faces;
}

static std::string extract_vcolname(const COLLADAFW::String &collada_id)
{
  std::string colname = collada_id;
  int spos = colname.find("-mesh-colors-");
  if (spos != std::string::npos) {
    colname = colname.substr(spos + 13);
  }
  return colname;
}

void MeshImporter::allocate_poly_data(COLLADAFW::Mesh *collada_mesh, Mesh *me)
{
  COLLADAFW::MeshPrimitiveArray &prim_arr = collada_mesh->getMeshPrimitives();
  int total_poly_count = 0;
  int total_loop_count = 0;

  /* collect edge_count and face_count from all parts */
  for (int i = 0; i < prim_arr.getCount(); i++) {
    COLLADAFW::MeshPrimitive *mp = prim_arr[i];
    int type = mp->getPrimitiveType();
    switch (type) {
      case COLLADAFW::MeshPrimitive::TRIANGLES:
      case COLLADAFW::MeshPrimitive::TRIANGLE_FANS:
      case COLLADAFW::MeshPrimitive::POLYLIST:
      case COLLADAFW::MeshPrimitive::POLYGONS: {
        COLLADAFW::Polygons *mpvc = (COLLADAFW::Polygons *)mp;
        size_t prim_poly_count = mpvc->getFaceCount();

        size_t prim_loop_count = 0;
        for (int index = 0; index < prim_poly_count; index++) {
          int vcount = get_vertex_count(mpvc, index);
          if (vcount > 0) {
            prim_loop_count += vcount;
            total_poly_count++;
          }
          else {
            /* TODO: this is a hole and not another polygon! */
          }
        }

        total_loop_count += prim_loop_count;

        break;
      }
      default:
        break;
    }
  }

  /* Add the data containers */
  if (total_poly_count > 0) {
    me->totpoly = total_poly_count;
    me->totloop = total_loop_count;
    BKE_mesh_poly_offsets_ensure(me);
    CustomData_add_layer_named(
        &me->ldata, CD_PROP_INT32, CD_SET_DEFAULT, nullptr, me->totloop, ".corner_vert");

    uint totuvset = collada_mesh->getUVCoords().getInputInfosArray().getCount();
    for (int i = 0; i < totuvset; i++) {
      if (collada_mesh->getUVCoords().getLength(i) == 0) {
        totuvset = 0;
        break;
      }
    }

    if (totuvset > 0) {
      for (int i = 0; i < totuvset; i++) {
        COLLADAFW::MeshVertexData::InputInfos *info =
            collada_mesh->getUVCoords().getInputInfosArray()[i];
        COLLADAFW::String &uvname = info->mName;
        /* Allocate space for UV_data */
        CustomData_add_layer_named(
            &me->ldata, CD_PROP_FLOAT2, CD_SET_DEFAULT, nullptr, me->totloop, uvname.c_str());
      }
      /* activate the first uv map */
      CustomData_set_layer_active(&me->ldata, CD_PROP_FLOAT2, 0);
    }

    int totcolset = collada_mesh->getColors().getInputInfosArray().getCount();
    if (totcolset > 0) {
      for (int i = 0; i < totcolset; i++) {
        COLLADAFW::MeshVertexData::InputInfos *info =
            collada_mesh->getColors().getInputInfosArray()[i];
        COLLADAFW::String colname = extract_vcolname(info->mName);
        CustomData_add_layer_named(
            &me->ldata, CD_PROP_BYTE_COLOR, CD_SET_DEFAULT, nullptr, me->totloop, colname.c_str());
      }
      BKE_id_attributes_active_color_set(
          &me->id, CustomData_get_layer_name(&me->ldata, CD_PROP_BYTE_COLOR, 0));
      BKE_id_attributes_default_color_set(
          &me->id, CustomData_get_layer_name(&me->ldata, CD_PROP_BYTE_COLOR, 0));
    }
  }
}

uint MeshImporter::get_vertex_count(COLLADAFW::Polygons *mp, int index)
{
  int type = mp->getPrimitiveType();
  int result;
  switch (type) {
    case COLLADAFW::MeshPrimitive::TRIANGLES:
    case COLLADAFW::MeshPrimitive::TRIANGLE_FANS: {
      result = 3;
      break;
    }
    case COLLADAFW::MeshPrimitive::POLYLIST:
    case COLLADAFW::MeshPrimitive::POLYGONS: {
      result = mp->getGroupedVerticesVertexCountArray()[index];
      break;
    }
    default: {
      result = -1;
      break;
    }
  }
  return result;
}

uint MeshImporter::get_loose_edge_count(COLLADAFW::Mesh *mesh)
{
  COLLADAFW::MeshPrimitiveArray &prim_arr = mesh->getMeshPrimitives();
  int loose_edge_count = 0;

  /* collect edge_count and face_count from all parts */
  for (int i = 0; i < prim_arr.getCount(); i++) {
    COLLADAFW::MeshPrimitive *mp = prim_arr[i];
    int type = mp->getPrimitiveType();
    switch (type) {
      case COLLADAFW::MeshPrimitive::LINES: {
        size_t prim_totface = mp->getFaceCount();
        loose_edge_count += prim_totface;
        break;
      }
      default:
        break;
    }
  }
  return loose_edge_count;
}

void MeshImporter::mesh_add_edges(Mesh *mesh, int len)
{
  CustomData edata;
  int totedge;

  if (len == 0) {
    return;
  }

  totedge = mesh->totedge + len;

  /* Update custom-data. */
  CustomData_copy(&mesh->edata, &edata, CD_MASK_MESH.emask, CD_SET_DEFAULT, totedge);
  CustomData_copy_data(&mesh->edata, &edata, 0, 0, mesh->totedge);

  if (!CustomData_has_layer(&edata, CD_MEDGE)) {
    CustomData_add_layer(&edata, CD_MEDGE, CD_SET_DEFAULT, nullptr, totedge);
  }

  CustomData_free(&mesh->edata, mesh->totedge);
  mesh->edata = edata;
  mesh->totedge = totedge;
}

void MeshImporter::read_lines(COLLADAFW::Mesh *mesh, Mesh *me)
{
  uint loose_edge_count = get_loose_edge_count(mesh);
  if (loose_edge_count > 0) {

    uint face_edge_count = me->totedge;
    /* uint total_edge_count = loose_edge_count + face_edge_count; */ /* UNUSED */

    mesh_add_edges(me, loose_edge_count);
    MutableSpan<MEdge> edges = me->edges_for_write();
    MEdge *edge = edges.data() + face_edge_count;

    COLLADAFW::MeshPrimitiveArray &prim_arr = mesh->getMeshPrimitives();

    for (int index = 0; index < prim_arr.getCount(); index++) {
      COLLADAFW::MeshPrimitive *mp = prim_arr[index];

      int type = mp->getPrimitiveType();
      if (type == COLLADAFW::MeshPrimitive::LINES) {
        uint edge_count = mp->getFaceCount();
        uint *indices = mp->getPositionIndices().getData();

        for (int j = 0; j < edge_count; j++, edge++) {
          edge->v1 = indices[2 * j];
          edge->v2 = indices[2 * j + 1];
        }
      }
    }
  }
}

void MeshImporter::read_polys(COLLADAFW::Mesh *collada_mesh,
                              Mesh *me,
                              blender::Vector<blender::float3> &loop_normals)
{
  uint i;

  allocate_poly_data(collada_mesh, me);

  UVDataWrapper uvs(collada_mesh->getUVCoords());
  VCOLDataWrapper vcol(collada_mesh->getColors());

  MutableSpan<int> poly_offsets = me->poly_offsets_for_write();
  MutableSpan<int> corner_verts = me->corner_verts_for_write();
<<<<<<< HEAD
=======
  int poly_index = 0;
>>>>>>> a8fc9871
  int loop_index = 0;
  int poly_index = 0;

  MaterialIdPrimitiveArrayMap mat_prim_map;

  int *material_indices = BKE_mesh_material_indices_for_write(me);
  bool *sharp_faces = static_cast<bool *>(
      CustomData_get_layer_named_for_write(&me->pdata, CD_PROP_BOOL, "sharp_face", me->totpoly));
  if (!sharp_faces) {
    sharp_faces = static_cast<bool *>(CustomData_add_layer_named(
        &me->pdata, CD_PROP_BOOL, CD_SET_DEFAULT, NULL, me->totpoly, "sharp_face"));
  }

  COLLADAFW::MeshPrimitiveArray &prim_arr = collada_mesh->getMeshPrimitives();
  COLLADAFW::MeshVertexData &nor = collada_mesh->getNormals();

  for (i = 0; i < prim_arr.getCount(); i++) {

    COLLADAFW::MeshPrimitive *mp = prim_arr[i];

    /* faces */
    size_t prim_totpoly = mp->getFaceCount();
    uint *position_indices = mp->getPositionIndices().getData();
    uint *normal_indices = mp->getNormalIndices().getData();

    bool mp_has_normals = primitive_has_useable_normals(mp);
    bool mp_has_faces = primitive_has_faces(mp);

    int collada_meshtype = mp->getPrimitiveType();

<<<<<<< HEAD
    /* since we cannot set mpoly->mat_nr here, we store a portion of me->mpoly in Primitive */
    Primitive prim = {poly_index, material_indices, 0};
=======
    /* since we cannot set poly->mat_nr here, we store a portion of me->mpoly in Primitive */
    Primitive prim = {poly_index, &material_indices[poly_index], 0};
>>>>>>> a8fc9871

    /* If MeshPrimitive is TRIANGLE_FANS we split it into triangles
     * The first triangle-fan vertex will be the first vertex in every triangle
     * XXX The proper function of TRIANGLE_FANS is not tested!!!
     * XXX In particular the handling of the normal_indices is very wrong */
    /* TODO: UV, vertex color and custom normal support */
    if (collada_meshtype == COLLADAFW::MeshPrimitive::TRIANGLE_FANS) {
      uint grouped_vertex_count = mp->getGroupedVertexElementsCount();
      for (uint group_index = 0; group_index < grouped_vertex_count; group_index++) {
        uint first_vertex = position_indices[0]; /* Store first triangle-fan vertex. */
        uint first_normal = normal_indices[0];   /* Store first triangle-fan vertex normal. */
        uint vertex_count = mp->getGroupedVerticesVertexCount(group_index);

        for (uint vertex_index = 0; vertex_index < vertex_count - 2; vertex_index++) {
          /* For each triangle store indices of its 3 vertices */
          uint triangle_vertex_indices[3] = {
              first_vertex, position_indices[1], position_indices[2]};
<<<<<<< HEAD
          poly_offsets[poly_index] = loop_index;
          set_poly_indices(&corner_verts[loop_index], loop_index, triangle_vertex_indices, 3);
=======
          set_poly_indices(&polys[poly_index],
                           &corner_verts[loop_index],
                           loop_index,
                           triangle_vertex_indices,
                           3);
>>>>>>> a8fc9871

          if (mp_has_normals) { /* vertex normals, same implementation as for the triangles */
            /* The same for vertices normals. */
            uint vertex_normal_indices[3] = {first_normal, normal_indices[1], normal_indices[2]};
<<<<<<< HEAD
            *sharp_faces = is_flat_face(vertex_normal_indices, nor, 3);
=======
            if (!is_flat_face(vertex_normal_indices, nor, 3)) {
              polys[poly_index].flag |= ME_SMOOTH;
            }
>>>>>>> a8fc9871
            normal_indices++;
          }

          poly_index++;
<<<<<<< HEAD
          sharp_faces++;
          if (material_indices) {
            material_indices++;
          }
=======
>>>>>>> a8fc9871
          loop_index += 3;
          prim.totpoly++;
        }

        /* Moving cursor to the next triangle fan. */
        if (mp_has_normals) {
          normal_indices += 2;
        }

        position_indices += 2;
      }
    }

    if (ELEM(collada_meshtype,
             COLLADAFW::MeshPrimitive::POLYLIST,
             COLLADAFW::MeshPrimitive::POLYGONS,
             COLLADAFW::MeshPrimitive::TRIANGLES)) {
      COLLADAFW::Polygons *mpvc = (COLLADAFW::Polygons *)mp;
      uint start_index = 0;

      COLLADAFW::IndexListArray &index_list_array_uvcoord = mp->getUVCoordIndicesArray();
      COLLADAFW::IndexListArray &index_list_array_vcolor = mp->getColorIndicesArray();

      int invalid_loop_holes = 0;
      for (uint j = 0; j < prim_totpoly; j++) {

        /* Vertices in polygon: */
        int vcount = get_vertex_count(mpvc, j);
        if (vcount < 0) {
          continue; /* TODO: add support for holes */
        }

        poly_offsets[poly_index] = loop_index;
        bool broken_loop = set_poly_indices(
<<<<<<< HEAD
            &corner_verts[loop_index], loop_index, position_indices, vcount);
=======
            &polys[poly_index], &corner_verts[loop_index], loop_index, position_indices, vcount);
>>>>>>> a8fc9871
        if (broken_loop) {
          invalid_loop_holes += 1;
        }

        for (uint uvset_index = 0; uvset_index < index_list_array_uvcoord.getCount();
             uvset_index++) {
          COLLADAFW::IndexList &index_list = *index_list_array_uvcoord[uvset_index];
          blender::float2 *mloopuv = static_cast<blender::float2 *>(
              CustomData_get_layer_named_for_write(
                  &me->ldata, CD_PROP_FLOAT2, index_list.getName().c_str(), me->totloop));
          if (mloopuv == nullptr) {
            fprintf(stderr,
                    "Collada import: Mesh [%s] : Unknown reference to TEXCOORD [#%s].\n",
                    me->id.name,
                    index_list.getName().c_str());
          }
          else {
            set_face_uv(mloopuv + loop_index,
                        uvs,
                        start_index,
                        *index_list_array_uvcoord[uvset_index],
                        vcount);
          }
        }

        if (mp_has_normals) {
          /* If it turns out that we have complete custom normals for each poly
           * and we want to use custom normals, this will be overridden. */
<<<<<<< HEAD
          *sharp_faces = is_flat_face(normal_indices, nor, vcount);
=======
          if (!is_flat_face(normal_indices, nor, vcount)) {
            polys[poly_index].flag |= ME_SMOOTH;
          }
>>>>>>> a8fc9871

          if (use_custom_normals) {
            /* Store the custom normals for later application. */
            float vert_normal[3];
            uint *cur_normal = normal_indices;
            for (int k = 0; k < vcount; k++, cur_normal++) {
              get_vector(vert_normal, nor, *cur_normal, 3);
              normalize_v3(vert_normal);
              loop_normals.append(vert_normal);
            }
          }
        }

        if (mp->hasColorIndices()) {
          int vcolor_count = index_list_array_vcolor.getCount();

          for (uint vcolor_index = 0; vcolor_index < vcolor_count; vcolor_index++) {

            COLLADAFW::IndexList &color_index_list = *mp->getColorIndices(vcolor_index);
            COLLADAFW::String colname = extract_vcolname(color_index_list.getName());
            MLoopCol *mloopcol = (MLoopCol *)CustomData_get_layer_named_for_write(
                &me->ldata, CD_PROP_BYTE_COLOR, colname.c_str(), me->totloop);
            if (mloopcol == nullptr) {
              fprintf(stderr,
                      "Collada import: Mesh [%s] : Unknown reference to VCOLOR [#%s].\n",
                      me->id.name,
                      color_index_list.getName().c_str());
            }
            else {
              set_vcol(mloopcol + loop_index, vcol, start_index, color_index_list, vcount);
            }
          }
        }

        poly_index++;
<<<<<<< HEAD
        sharp_faces++;
        if (material_indices) {
          material_indices++;
        }
=======
>>>>>>> a8fc9871
        loop_index += vcount;
        start_index += vcount;
        prim.totpoly++;

        if (mp_has_normals) {
          normal_indices += vcount;
        }

        position_indices += vcount;
      }

      if (invalid_loop_holes > 0) {
        fprintf(stderr,
                "Collada import: Mesh [%s] : contains %d unsupported loops (holes).\n",
                me->id.name,
                invalid_loop_holes);
      }
    }

    else if (collada_meshtype == COLLADAFW::MeshPrimitive::LINES) {
      continue; /* read the lines later after all the rest is done */
    }

    if (mp_has_faces) {
      mat_prim_map[mp->getMaterialId()].push_back(prim);
    }
  }

  geom_uid_mat_mapping_map[collada_mesh->getUniqueId()] = mat_prim_map;
}

void MeshImporter::get_vector(float v[3], COLLADAFW::MeshVertexData &arr, int i, int stride)
{
  i *= stride;

  switch (arr.getType()) {
    case COLLADAFW::MeshVertexData::DATA_TYPE_FLOAT: {
      COLLADAFW::ArrayPrimitiveType<float> *values = arr.getFloatValues();
      if (values->empty()) {
        return;
      }

      v[0] = (*values)[i++];
      v[1] = (*values)[i++];
      if (stride >= 3) {
        v[2] = (*values)[i];
      }
      else {
        v[2] = 0.0f;
      }

    } break;
    case COLLADAFW::MeshVertexData::DATA_TYPE_DOUBLE: {
      COLLADAFW::ArrayPrimitiveType<double> *values = arr.getDoubleValues();
      if (values->empty()) {
        return;
      }

      v[0] = float((*values)[i++]);
      v[1] = float((*values)[i++]);
      if (stride >= 3) {
        v[2] = float((*values)[i]);
      }
      else {
        v[2] = 0.0f;
      }
    } break;
    default:
      break;
  }
}

bool MeshImporter::is_flat_face(uint *nind, COLLADAFW::MeshVertexData &nor, int count)
{
  float a[3], b[3];

  get_vector(a, nor, *nind, 3);
  normalize_v3(a);

  nind++;

  for (int i = 1; i < count; i++, nind++) {
    get_vector(b, nor, *nind, 3);
    normalize_v3(b);

    float dp = dot_v3v3(a, b);

    if (dp < 0.99999f || dp > 1.00001f) {
      return false;
    }
  }

  return true;
}

Object *MeshImporter::get_object_by_geom_uid(const COLLADAFW::UniqueId &geom_uid)
{
  if (uid_object_map.find(geom_uid) != uid_object_map.end()) {
    return uid_object_map[geom_uid];
  }
  return nullptr;
}

Mesh *MeshImporter::get_mesh_by_geom_uid(const COLLADAFW::UniqueId &geom_uid)
{
  if (uid_mesh_map.find(geom_uid) != uid_mesh_map.end()) {
    return uid_mesh_map[geom_uid];
  }
  return nullptr;
}

std::string *MeshImporter::get_geometry_name(const std::string &mesh_name)
{
  if (this->mesh_geom_map.find(mesh_name) != this->mesh_geom_map.end()) {
    return &this->mesh_geom_map[mesh_name];
  }
  return nullptr;
}

static bool bc_has_out_of_bound_indices(Mesh *me)
{
  for (const int vert_i : me->corner_verts()) {
    if (vert_i >= me->totvert) {
      return true;
    }
  }
  return false;
}

/**
 * this function checks if both objects have the same
 * materials assigned to Object (in the same order)
 * returns true if condition matches, otherwise false;
 */
static bool bc_has_same_material_configuration(Object *ob1, Object *ob2)
{
  if (ob1->totcol != ob2->totcol) {
    return false; /* not same number of materials */
  }
  if (ob1->totcol == 0) {
    return false; /* no material at all */
  }

  for (int index = 0; index < ob1->totcol; index++) {
    if (ob1->matbits[index] != ob2->matbits[index]) {
      return false; /* shouldn't happen */
    }
    if (ob1->matbits[index] == 0) {
      return false; /* shouldn't happen */
    }
    if (ob1->mat[index] != ob2->mat[index]) {
      return false; /* different material assignment */
    }
  }
  return true;
}

/**
 * Caution here: This code assumes that all materials are assigned to Object
 * and no material is assigned to Data.
 * That is true right after the objects have been imported.
 */
static void bc_copy_materials_to_data(Object *ob, Mesh *me)
{
  for (int index = 0; index < ob->totcol; index++) {
    ob->matbits[index] = 0;
    me->mat[index] = ob->mat[index];
  }
}

/**
 * Remove all references to materials from the object.
 */
static void bc_remove_materials_from_object(Object *ob, Mesh *me)
{
  for (int index = 0; index < ob->totcol; index++) {
    ob->matbits[index] = 0;
    ob->mat[index] = nullptr;
  }
}

std::vector<Object *> MeshImporter::get_all_users_of(Mesh *reference_mesh)
{
  std::vector<Object *> mesh_users;
  for (Object *ob : imported_objects) {
    if (bc_is_marked(ob)) {
      bc_remove_mark(ob);
      Mesh *me = (Mesh *)ob->data;
      if (me == reference_mesh) {
        mesh_users.push_back(ob);
      }
    }
  }
  return mesh_users;
}

void MeshImporter::optimize_material_assignements()
{
  for (Object *ob : imported_objects) {
    Mesh *me = (Mesh *)ob->data;
    if (ID_REAL_USERS(&me->id) == 1) {
      bc_copy_materials_to_data(ob, me);
      bc_remove_materials_from_object(ob, me);
      bc_remove_mark(ob);
    }
    else if (ID_REAL_USERS(&me->id) > 1) {
      bool can_move = true;
      std::vector<Object *> mesh_users = get_all_users_of(me);
      if (mesh_users.size() > 1) {
        Object *ref_ob = mesh_users[0];
        for (int index = 1; index < mesh_users.size(); index++) {
          if (!bc_has_same_material_configuration(ref_ob, mesh_users[index])) {
            can_move = false;
            break;
          }
        }
        if (can_move) {
          bc_copy_materials_to_data(ref_ob, me);
          for (Object *object : mesh_users) {
            bc_remove_materials_from_object(object, me);
            bc_remove_mark(object);
          }
        }
      }
    }
  }
}

void MeshImporter::assign_material_to_geom(
    COLLADAFW::MaterialBinding cmaterial,
    std::map<COLLADAFW::UniqueId, Material *> &uid_material_map,
    Object *ob,
    const COLLADAFW::UniqueId *geom_uid,
    short mat_index)
{
  const COLLADAFW::UniqueId &ma_uid = cmaterial.getReferencedMaterial();

  /* do we know this material? */
  if (uid_material_map.find(ma_uid) == uid_material_map.end()) {

    fprintf(stderr, "Cannot find material by UID.\n");
    return;
  }

  /* first time we get geom_uid, ma_uid pair. Save for later check. */
  materials_mapped_to_geom.insert(
      std::pair<COLLADAFW::UniqueId, COLLADAFW::UniqueId>(*geom_uid, ma_uid));

  Material *ma = uid_material_map[ma_uid];

  /* Attention! This temporarily assigns material to object on purpose!
   * See note above. */
  ob->actcol = 0;
  BKE_object_material_assign(m_bmain, ob, ma, mat_index + 1, BKE_MAT_ASSIGN_OBJECT);

  MaterialIdPrimitiveArrayMap &mat_prim_map = geom_uid_mat_mapping_map[*geom_uid];
  COLLADAFW::MaterialId mat_id = cmaterial.getMaterialId();

  /* assign material indices to mesh faces */
  if (mat_prim_map.find(mat_id) != mat_prim_map.end()) {

    std::vector<Primitive> &prims = mat_prim_map[mat_id];

    std::vector<Primitive>::iterator it;

    for (it = prims.begin(); it != prims.end(); it++) {
      Primitive &prim = *it;

      for (int i = 0; i < prim.totpoly; i++) {
        prim.material_indices[i] = mat_index;
      }
    }
  }
}

Object *MeshImporter::create_mesh_object(
    COLLADAFW::Node *node,
    COLLADAFW::InstanceGeometry *geom,
    bool isController,
    std::map<COLLADAFW::UniqueId, Material *> &uid_material_map)
{
  const COLLADAFW::UniqueId *geom_uid = &geom->getInstanciatedObjectId();

  /* check if node instantiates controller or geometry */
  if (isController) {

    geom_uid = armature_importer->get_geometry_uid(*geom_uid);

    if (!geom_uid) {
      fprintf(stderr, "Couldn't find a mesh UID by controller's UID.\n");
      return nullptr;
    }
  }
  else {

    if (uid_mesh_map.find(*geom_uid) == uid_mesh_map.end()) {
      /* this could happen if a mesh was not created
       * (e.g. if it contains unsupported geometry) */
      fprintf(stderr, "Couldn't find a mesh by UID.\n");
      return nullptr;
    }
  }
  if (!uid_mesh_map[*geom_uid]) {
    return nullptr;
  }

  /* name Object */
  const std::string &id = node->getName().empty() ? node->getOriginalId() : node->getName();
  const char *name = (id.length()) ? id.c_str() : nullptr;

  /* add object */
  Object *ob = bc_add_object(m_bmain, scene, view_layer, OB_MESH, name);
  bc_set_mark(ob); /* used later for material assignment optimization */

  /* store object pointer for ArmatureImporter */
  uid_object_map[*geom_uid] = ob;
  imported_objects.push_back(ob);

  /* replace ob->data freeing the old one */
  Mesh *old_mesh = (Mesh *)ob->data;
  Mesh *new_mesh = uid_mesh_map[*geom_uid];

  BKE_mesh_assign_object(m_bmain, ob, new_mesh);

  /* Because BKE_mesh_assign_object would have already decreased it... */
  id_us_plus(&old_mesh->id);

  BKE_id_free_us(m_bmain, old_mesh);

  COLLADAFW::MaterialBindingArray &mat_array = geom->getMaterialBindings();

  /* loop through geom's materials */
  for (uint i = 0; i < mat_array.getCount(); i++) {

    if (mat_array[i].getReferencedMaterial().isValid()) {
      assign_material_to_geom(mat_array[i], uid_material_map, ob, geom_uid, i);
    }
    else {
      fprintf(stderr, "invalid referenced material for %s\n", mat_array[i].getName().c_str());
    }
  }

  /* clean up the mesh */
  BKE_mesh_validate((Mesh *)ob->data, false, false);

  return ob;
}

bool MeshImporter::write_geometry(const COLLADAFW::Geometry *geom)
{

  if (geom->getType() != COLLADAFW::Geometry::GEO_TYPE_MESH) {
    /* TODO: report warning */
    fprintf(stderr, "Mesh type %s is not supported\n", bc_geomTypeToStr(geom->getType()));
    return true;
  }

  COLLADAFW::Mesh *mesh = (COLLADAFW::Mesh *)geom;

  if (!is_nice_mesh(mesh)) {
    fprintf(stderr, "Ignoring mesh %s\n", bc_get_dae_name(mesh).c_str());
    return true;
  }

  const std::string &str_geom_id = mesh->getName().empty() ? mesh->getOriginalId() :
                                                             mesh->getName();
  Mesh *me = BKE_mesh_add(m_bmain, (char *)str_geom_id.c_str());
  id_us_min(&me->id); /* is already 1 here, but will be set later in BKE_mesh_assign_object */

  /* store the Mesh pointer to link it later with an Object
   * mesh_geom_map needed to map mesh to its geometry name (for shape key naming) */
  this->uid_mesh_map[mesh->getUniqueId()] = me;
  this->mesh_geom_map[std::string(me->id.name)] = str_geom_id;

  read_vertices(mesh, me);

  blender::Vector<blender::float3> loop_normals;
  read_polys(mesh, me, loop_normals);

  BKE_mesh_calc_edges(me, false, false);

  /* We must apply custom normals after edges have been calculated, because
   * BKE_mesh_set_custom_normals()'s internals expect me->medge to be populated
   * and for the MLoops to have correct edge indices. */
  if (use_custom_normals && !loop_normals.is_empty()) {
    /* BKE_mesh_set_custom_normals()'s internals also expect that each corner
     * has a valid vertex index, which may not be the case due to the existing
     * logic in read_polys(). This check isn't necessary in the no-custom-normals
     * case because the invalid MLoops get stripped in a later step. */
    if (bc_has_out_of_bound_indices(me)) {
      fprintf(stderr, "Can't apply custom normals, encountered invalid loop vert indices!\n");
    }
    /* There may be a mismatch in lengths if one or more of the MeshPrimitives in
     * the Geometry had missing or otherwise invalid normals. */
    else if (me->totloop != loop_normals.size()) {
      fprintf(stderr,
              "Can't apply custom normals, me->totloop != loop_normals.size() (%d != %d)\n",
              me->totloop,
              int(loop_normals.size()));
    }
    else {
      BKE_mesh_set_custom_normals(me, reinterpret_cast<float(*)[3]>(loop_normals.data()));
      me->flag |= ME_AUTOSMOOTH;
    }
  }

  /* read_lines() must be called after the face edges have been generated.
   * Otherwise the loose edges will be silently deleted again. */
  read_lines(mesh, me);

  return true;
}<|MERGE_RESOLUTION|>--- conflicted
+++ resolved
@@ -209,19 +209,11 @@
   /* pass */
 }
 
-<<<<<<< HEAD
 bool MeshImporter::set_poly_indices(int *poly_verts,
                                     int loop_index,
                                     const uint *indices,
                                     int loop_count)
 {
-=======
-bool MeshImporter::set_poly_indices(
-    MPoly *poly, int *poly_verts, int loop_index, const uint *indices, int loop_count)
-{
-  poly->loopstart = loop_index;
-  poly->totloop = loop_count;
->>>>>>> a8fc9871
   bool broken_loop = false;
   for (int index = 0; index < loop_count; index++) {
 
@@ -619,10 +611,6 @@
 
   MutableSpan<int> poly_offsets = me->poly_offsets_for_write();
   MutableSpan<int> corner_verts = me->corner_verts_for_write();
-<<<<<<< HEAD
-=======
-  int poly_index = 0;
->>>>>>> a8fc9871
   int loop_index = 0;
   int poly_index = 0;
 
@@ -653,13 +641,8 @@
 
     int collada_meshtype = mp->getPrimitiveType();
 
-<<<<<<< HEAD
-    /* since we cannot set mpoly->mat_nr here, we store a portion of me->mpoly in Primitive */
-    Primitive prim = {poly_index, material_indices, 0};
-=======
     /* since we cannot set poly->mat_nr here, we store a portion of me->mpoly in Primitive */
     Primitive prim = {poly_index, &material_indices[poly_index], 0};
->>>>>>> a8fc9871
 
     /* If MeshPrimitive is TRIANGLE_FANS we split it into triangles
      * The first triangle-fan vertex will be the first vertex in every triangle
@@ -677,38 +660,17 @@
           /* For each triangle store indices of its 3 vertices */
           uint triangle_vertex_indices[3] = {
               first_vertex, position_indices[1], position_indices[2]};
-<<<<<<< HEAD
           poly_offsets[poly_index] = loop_index;
           set_poly_indices(&corner_verts[loop_index], loop_index, triangle_vertex_indices, 3);
-=======
-          set_poly_indices(&polys[poly_index],
-                           &corner_verts[loop_index],
-                           loop_index,
-                           triangle_vertex_indices,
-                           3);
->>>>>>> a8fc9871
 
           if (mp_has_normals) { /* vertex normals, same implementation as for the triangles */
             /* The same for vertices normals. */
             uint vertex_normal_indices[3] = {first_normal, normal_indices[1], normal_indices[2]};
-<<<<<<< HEAD
-            *sharp_faces = is_flat_face(vertex_normal_indices, nor, 3);
-=======
-            if (!is_flat_face(vertex_normal_indices, nor, 3)) {
-              polys[poly_index].flag |= ME_SMOOTH;
-            }
->>>>>>> a8fc9871
+            sharp_faces[poly_index] = is_flat_face(vertex_normal_indices, nor, 3);
             normal_indices++;
           }
 
           poly_index++;
-<<<<<<< HEAD
-          sharp_faces++;
-          if (material_indices) {
-            material_indices++;
-          }
-=======
->>>>>>> a8fc9871
           loop_index += 3;
           prim.totpoly++;
         }
@@ -743,11 +705,7 @@
 
         poly_offsets[poly_index] = loop_index;
         bool broken_loop = set_poly_indices(
-<<<<<<< HEAD
             &corner_verts[loop_index], loop_index, position_indices, vcount);
-=======
-            &polys[poly_index], &corner_verts[loop_index], loop_index, position_indices, vcount);
->>>>>>> a8fc9871
         if (broken_loop) {
           invalid_loop_holes += 1;
         }
@@ -776,14 +734,7 @@
         if (mp_has_normals) {
           /* If it turns out that we have complete custom normals for each poly
            * and we want to use custom normals, this will be overridden. */
-<<<<<<< HEAD
-          *sharp_faces = is_flat_face(normal_indices, nor, vcount);
-=======
-          if (!is_flat_face(normal_indices, nor, vcount)) {
-            polys[poly_index].flag |= ME_SMOOTH;
-          }
->>>>>>> a8fc9871
-
+          sharp_faces[poly_index] = is_flat_face(normal_indices, nor, vcount);
           if (use_custom_normals) {
             /* Store the custom normals for later application. */
             float vert_normal[3];
@@ -818,13 +769,10 @@
         }
 
         poly_index++;
-<<<<<<< HEAD
         sharp_faces++;
         if (material_indices) {
           material_indices++;
         }
-=======
->>>>>>> a8fc9871
         loop_index += vcount;
         start_index += vcount;
         prim.totpoly++;
