/* SPDX-FileCopyrightText: 2019 Blender Authors
 *
 * SPDX-License-Identifier: GPL-2.0-or-later */

/*
 * This file contains the AbstractHierarchyIterator. It is intended for exporters for file
 * formats that concern an entire hierarchy of objects (rather than, for example, an OBJ file that
 * contains only a single mesh). Examples are Universal Scene Description (USD) and Alembic.
 * AbstractHierarchyIterator is intended to be subclassed to support concrete file formats.
 *
 * The AbstractHierarchyIterator makes a distinction between the actual object hierarchy and the
 * export hierarchy. The former is the parent/child structure in Blender, which can have multiple
 * parent-like objects. For example, a duplicated object can have both a duplicator and a parent,
 * both determining the final transform. The export hierarchy is the hierarchy as written to the
 * file, and every object has only one export-parent.
 *
 * Currently the AbstractHierarchyIterator does not make any decisions about *what* to export.
 * Selections like "selected only" or "no hair systems" are left to concrete subclasses.
 */

#pragma once

#include "IO_dupli_persistent_id.hh"

#include "BLI_map.hh"
#include "DEG_depsgraph.hh"

#include <map>
#include <set>
#include <string>
#include <vector>

struct Depsgraph;
struct DupliObject;
struct ID;
struct Main;
struct Object;
struct ParticleSystem;

namespace blender::io {

class AbstractHierarchyWriter;
class DupliParentFinder;

/* HierarchyContext structs are created by the AbstractHierarchyIterator. Each HierarchyContext
 * struct contains everything necessary to export a single object to a file. */
struct HierarchyContext {
  /*********** Determined during hierarchy iteration: ***************/
  Object *object; /* Evaluated object. */
  Object *export_parent;
  Object *duplicator;
  PersistentID persistent_id;
  float matrix_world[4][4];
  std::string export_name;
  Map<Material *, std::string> material_names;

  /* When weak_export=true, the object will be exported only as transform, and only if is an
   * ancestor of an object with weak_export=false.
   *
   * In other words: when weak_export=true but this object has no children, or all descendants also
   * have weak_export=true, this object (and by recursive reasoning all its descendants) will be
   * excluded from the export.
   *
   * The export hierarchy is kept as close to the hierarchy in Blender as possible. As such, an
   * object that serves as a parent for another object, but which should NOT be exported itself, is
   * exported only as transform (i.e. as empty). This happens with objects that are invisible when
   * exporting with "Visible Only" enabled, for example. */
  bool weak_export;

  /* When true, this object should check its parents for animation data when determining whether
   * it's animated. This is necessary when a parent object in Blender is not part of the export. */
  bool animation_check_include_parent;

  /*********** Determined during writer creation: ***************/
  float parent_matrix_inv_world[4][4]; /* Inverse of the parent's world matrix. */
  std::string export_path; /* Hierarchical path, such as "/grandparent/parent/object_name". */
  ParticleSystem *particle_system; /* Only set for particle/hair writers. */

  /* Hierarchical path of the object this object is duplicating; only set when this object should
   * be stored as a reference to its original. It can happen that the original is not part of the
   * exported objects, in which case this string is empty even though 'duplicator' is set. */
  std::string original_export_path;

  /* Export path of the higher-up exported data. For transforms, this is the export path of the
   * parent object. For object data, this is the export path of that object's transform.
   *
   * From the exported file's point of view, this is the path to the parent in that file. The term
   * "parent" is not used here to avoid confusion with Blender's meaning of the word (which always
   * refers to a different object). */
  std::string higher_up_export_path;

  /*
<<<<<<< HEAD
   * When the Object contains non-ASCII characters, store the original name for display purposes.
   */
  std::optional<std::string> display_name;
  std::optional<std::string> data_computed_name;
=======
   * Display Name Support-- used when the names contain UTF8 characters.
   */

  std::string data_name;
  std::string computed_name;
  std::string data_computed_name;
  std::vector<std::string> object_material_names;
  std::vector<std::string> data_material_names;
>>>>>>> c2c9c612

  bool operator<(const HierarchyContext &other) const;

  /* Return a HierarchyContext representing the root of the export hierarchy. */
  static const HierarchyContext *root();

  /* For handling instanced collections, instances created by particles, etc. */
  bool is_instance() const;
  void mark_as_instance_of(const std::string &reference_export_path);
  void mark_as_not_instanced();

  bool is_object_visible(enum eEvaluationMode evaluation_mode) const;
};

/* Abstract writer for objects. Create concrete subclasses to write to USD, Alembic, etc.
 *
 * Instantiated by the AbstractHierarchyIterator on the first frame an object exists. Generally
 * that's the first frame to be exported, but can be later, for example when objects are
 * instantiated by particles. The AbstractHierarchyWriter::write() function is called on every
 * frame the object exists in the dependency graph and should be exported.
 */
class AbstractHierarchyWriter {
 public:
  virtual ~AbstractHierarchyWriter() = default;
  virtual void write(HierarchyContext &context) = 0;
  /* TODO(Sybren): add function like absent() that's called when a writer was previously created,
   * but wasn't used while exporting the current frame (for example, a particle-instanced mesh of
   * which the particle is no longer alive). */
 protected:
  /* Return true if the data written by this writer changes over time.
   * Note that this function assumes this is an object data writer. Transform writers should not
   * call this but implement their own logic. */
  virtual bool check_is_animated(const HierarchyContext &context) const;

  /* Helper functions for animation checks. */
  static bool check_has_physics(const HierarchyContext &context);
  static bool check_has_deforming_physics(const HierarchyContext &context);
};

/* Determines which subset of the writers actually gets to write. */
struct ExportSubset {
  bool transforms : 1;
  bool shapes : 1;
};

/* EnsuredWriter represents an AbstractHierarchyWriter* combined with information whether it was
 * newly created or not. It's returned by AbstractHierarchyIterator::ensure_writer(). */
class EnsuredWriter {
 private:
  AbstractHierarchyWriter *writer_;

  /* Is set to truth when ensure_writer() did not find existing writer and created a new one.
   * Is set to false when writer has been re-used or when allocation of the new one has failed
   * (`writer` will be `nullptr` in that case and bool(ensured_writer) will be false). */
  bool newly_created_;

  EnsuredWriter(AbstractHierarchyWriter *writer, bool newly_created);

 public:
  EnsuredWriter();

  static EnsuredWriter empty();
  static EnsuredWriter existing(AbstractHierarchyWriter *writer);
  static EnsuredWriter newly_created(AbstractHierarchyWriter *writer);

  bool is_newly_created() const;

  /* These operators make an EnsuredWriter* act as an AbstractHierarchyWriter* */
  operator bool() const;
  AbstractHierarchyWriter *operator->();
};

/* Unique identifier for a (potentially duplicated) object.
 *
 * Instances of this class serve as key in the export graph of the
 * AbstractHierarchyIterator. */
class ObjectIdentifier {
 public:
  Object *object;
  Object *duplicated_by; /* nullptr for real objects. */
  PersistentID persistent_id;

 protected:
  ObjectIdentifier(Object *object, Object *duplicated_by, const PersistentID &persistent_id);

 public:
  static ObjectIdentifier for_graph_root();
  static ObjectIdentifier for_real_object(Object *object);
  static ObjectIdentifier for_hierarchy_context(const HierarchyContext *context);
  static ObjectIdentifier for_duplicated_object(const DupliObject *dupli_object,
                                                Object *duplicated_by);

  bool is_root() const;
};

bool operator<(const ObjectIdentifier &obj_ident_a, const ObjectIdentifier &obj_ident_b);
bool operator==(const ObjectIdentifier &obj_ident_a, const ObjectIdentifier &obj_ident_b);

/* AbstractHierarchyIterator iterates over objects in a dependency graph, and constructs export
 * writers. These writers are then called to perform the actual writing to a USD or Alembic file.
 *
 * Dealing with file- and scene-level data (for example, creating a USD scene, setting the frame
 * rate, etc.) is not part of the AbstractHierarchyIterator class structure, and should be done
 * in separate code.
 */
class AbstractHierarchyIterator {
 public:
  /* Mapping from export path to writer. */
  typedef std::map<std::string, AbstractHierarchyWriter *> WriterMap;
  /* All the children of some object, as per the export hierarchy. */
  typedef std::set<HierarchyContext *> ExportChildren;
  /* Mapping from an object and its duplicator to the object's export-children. */
  typedef std::map<ObjectIdentifier, ExportChildren> ExportGraph;
  /* Mapping from ID to its export path. This is used for instancing; given an
   * instanced datablock, the export path of the original can be looked up. */
  typedef std::map<const ID *, std::string> ExportPathMap;
  /* Set of IDs of objects that are the originals of instances. */
  typedef std::set<const ID *> PrototypeObjects;

 protected:
  ExportGraph export_graph_;
  ExportPathMap duplisource_export_path_;
  Main *bmain_;
  Depsgraph *depsgraph_;
  WriterMap writers_;
  ExportSubset export_subset_;
  PrototypeObjects prototypes_;

 public:
  explicit AbstractHierarchyIterator(Main *bmain, Depsgraph *depsgraph);
  virtual ~AbstractHierarchyIterator();

  /* Iterate over the depsgraph, create writers, and tell the writers to write.
   * Main entry point for the AbstractHierarchyIterator, must be called for every to-be-exported
   * (sub)frame. */
  virtual void iterate_and_write();

  /* Release all writers. Call after all frames have been exported. */
  void release_writers();

  /* Determine which subset of writers is used for exporting.
   * Set this before calling iterate_and_write().
   *
   * Note that writers are created for each iterated object, regardless of this option. When a
   * writer is created it will also write the current iteration, to ensure the hierarchy is
   * complete. The `export_subset` option is only in effect when the writer already existed from a
   * previous iteration. */
  void set_export_subset(ExportSubset export_subset);

  /* Convert the given name to something that is valid for the exported file format.
   * This base implementation is a no-op; override in a concrete subclass. */
  virtual std::string make_valid_name(const std::string &name) const;

  /* Return the name of this ID datablock that is valid for the exported file format. Overriding is
   * only necessary if make_valid_name(id->name+2) is not suitable for the exported file format.
   * NULL-safe: when `id == nullptr` this returns an empty string. */
  virtual std::string get_id_name(const ID *id) const;

  /* Given a HierarchyContext of some Object *, return an export path that is valid for its
   * object->data. Overriding is necessary when the exported format does NOT expect the object's
   * data to be a child of the object. */
  virtual std::string get_object_data_path(const HierarchyContext *context);

  /* Returns the export path computed for the object with the given ID.
   * This should be called after only all writers have been created for the
   * dependency graph. This currently works for non-instanced objects only. */
  std::string get_object_export_path(const ID *id) const;

  /* Return true if the object with the given id is a prototype object
   * for instancing.  Returns false otherwise. */
  bool is_prototype(const ID *id) const;

  /* Return true if the object is a prototype object
   * for instancing.  Returns false otherwise. */
  bool is_prototype(const Object *obj) const;

 private:
  void debug_print_export_graph(const ExportGraph &graph) const;

  void export_graph_construct();
  void connect_loose_objects();
  void export_graph_prune();
  void export_graph_clear();

  virtual void precompute_material_names(Object *object, Map<Material *, std::string> &names_map);

  void visit_object(Object *object, Object *export_parent, bool weak_export);
  void visit_dupli_object(DupliObject *dupli_object,
                          Object *duplicator,
                          const DupliParentFinder &dupli_parent_finder);

  void context_update_for_graph_index(HierarchyContext *context,
                                      const ExportGraph::key_type &graph_index) const;

  void determine_export_paths(const HierarchyContext *parent_context);
  void determine_duplication_references(const HierarchyContext *parent_context,
                                        const std::string &indent);

  /* These three functions create writers and call their write() method. */
  void make_writers(const HierarchyContext *parent_context);
  void make_writer_object_data(const HierarchyContext *context);
  void make_writers_particle_systems(const HierarchyContext *transform_context);

  /* Return the appropriate HierarchyContext for the data of the object represented by
   * object_context. */
  HierarchyContext context_for_object_data(const HierarchyContext *object_context);

  /* Convenience wrappers around get_id_name(). */
<<<<<<< HEAD
  virtual std::string get_object_name(const Object *object);
  virtual std::string get_object_data_name(const Object *object);
  virtual std::optional<std::string> get_display_name(const void *object);
=======
  virtual std::string get_object_name(const Object *object) const;
  virtual std::string get_object_data_name(const Object *object) const;
  virtual std::string get_object_computed_name(const Object* object) const;
  virtual std::string get_object_data_computed_name(const Object* object) const;
>>>>>>> c2c9c612

  typedef AbstractHierarchyWriter *(AbstractHierarchyIterator::*create_writer_func)(
      const HierarchyContext *);
  /* Ensure that a writer exists; if it doesn't, call create_func(context).
   *
   * The create_func function should be one of the create_XXXX_writer(context) functions declared
   * below. */
  EnsuredWriter ensure_writer(HierarchyContext *context, create_writer_func create_func);

 protected:
  /* Construct a valid path for the export file format. This class concatenates by using '/' as a
   * path separator, which is valid for both Alembic and USD. */
  virtual std::string path_concatenate(const std::string &parent_path,
                                       const std::string &child_path) const;

  /* Return whether this object should be marked as 'weak export' or not.
   *
   * When this returns false, writers for the transform and data are created,
   * and dupli-objects dupli-object generated from this object will be passed to
   * should_visit_dupli_object().
   *
   * When this returns true, only a transform writer is created and marked as
   * 'weak export'. In this case, the transform writer will be removed before
   * exporting starts, unless a descendant of this object is to be exported.
   * Dupli-object generated from this object will also be skipped.
   *
   * See HierarchyContext::weak_export.
   */
  virtual bool mark_as_weak_export(const Object *object) const;

  virtual bool should_visit_dupli_object(const DupliObject *dupli_object) const;

  virtual ExportGraph::key_type determine_graph_index_object(const HierarchyContext *context);
  virtual ExportGraph::key_type determine_graph_index_dupli(
      const HierarchyContext *context,
      const DupliObject *dupli_object,
      const DupliParentFinder &dupli_parent_finder);

  /* These functions should create an AbstractHierarchyWriter subclass instance, or return
   * nullptr if the object or its data should not be exported. Returning a nullptr for
   * data/hair/particle will NOT prevent the transform to be written.
   *
   * The returned writer is owned by the AbstractHierarchyWriter, and should be freed in
   * delete_object_writer().
   *
   * The created AbstractHierarchyWriter instances should NOT keep a copy of the context pointer.
   * The context can be stack-allocated and go out of scope. */
  virtual AbstractHierarchyWriter *create_transform_writer(const HierarchyContext *context) = 0;
  virtual AbstractHierarchyWriter *create_data_writer(const HierarchyContext *context) = 0;
  virtual AbstractHierarchyWriter *create_hair_writer(const HierarchyContext *context) = 0;
  virtual AbstractHierarchyWriter *create_particle_writer(const HierarchyContext *context) = 0;

  /* Called by release_writers() to free what the create_XXX_writer() functions allocated. */
  virtual void release_writer(AbstractHierarchyWriter *writer) = 0;

  /* Return true if data writers should be created for this context. */
  virtual bool include_data_writers(const HierarchyContext *) const
  {
    return true;
  }

  /* Return true if children of the context should be converted to writers. */
  virtual bool include_child_writers(const HierarchyContext *) const
  {
    return true;
  }

  AbstractHierarchyWriter *get_writer(const std::string &export_path) const;
  ExportChildren &graph_children(const HierarchyContext *context);

  virtual std::vector<std::string> get_computed_material_names(const Material **materials,
                                                               const size_t count) const;

  const Material** get_materials_from_data(const Object* object) const;
  size_t get_materials_count_from_data(const Object* object) const;
};

}  // namespace blender::io<|MERGE_RESOLUTION|>--- conflicted
+++ resolved
@@ -90,12 +90,6 @@
   std::string higher_up_export_path;
 
   /*
-<<<<<<< HEAD
-   * When the Object contains non-ASCII characters, store the original name for display purposes.
-   */
-  std::optional<std::string> display_name;
-  std::optional<std::string> data_computed_name;
-=======
    * Display Name Support-- used when the names contain UTF8 characters.
    */
 
@@ -104,7 +98,6 @@
   std::string data_computed_name;
   std::vector<std::string> object_material_names;
   std::vector<std::string> data_material_names;
->>>>>>> c2c9c612
 
   bool operator<(const HierarchyContext &other) const;
 
@@ -313,16 +306,10 @@
   HierarchyContext context_for_object_data(const HierarchyContext *object_context);
 
   /* Convenience wrappers around get_id_name(). */
-<<<<<<< HEAD
-  virtual std::string get_object_name(const Object *object);
-  virtual std::string get_object_data_name(const Object *object);
-  virtual std::optional<std::string> get_display_name(const void *object);
-=======
   virtual std::string get_object_name(const Object *object) const;
   virtual std::string get_object_data_name(const Object *object) const;
   virtual std::string get_object_computed_name(const Object* object) const;
   virtual std::string get_object_data_computed_name(const Object* object) const;
->>>>>>> c2c9c612
 
   typedef AbstractHierarchyWriter *(AbstractHierarchyIterator::*create_writer_func)(
       const HierarchyContext *);
