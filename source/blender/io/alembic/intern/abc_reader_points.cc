/* SPDX-FileCopyrightText: 2016 Kévin Dietrich. All rights reserved.
 *
 * SPDX-License-Identifier: GPL-2.0-or-later */

/** \file
 * \ingroup balembic
 */

#include "abc_reader_points.h"
#include "abc_axis_conversion.h"
#include "abc_reader_mesh.h"
#include "abc_reader_transform.h"
#include "abc_util.h"

#include "DNA_mesh_types.h"
#include "DNA_modifier_types.h"
#include "DNA_object_types.h"
#include "DNA_pointcloud_types.h"

#include "BLT_translation.h"

#include "BKE_customdata.hh"
#include "BKE_geometry_set.hh"
#include "BKE_lib_id.h"
#include "BKE_mesh.hh"
#include "BKE_object.hh"
#include "BKE_pointcloud.h"

#include "BLI_math_vector.h"

using namespace Alembic::AbcGeom;

namespace blender::io::alembic {

AbcPointsReader::AbcPointsReader(const Alembic::Abc::IObject &object, ImportSettings &settings)
    : AbcObjectReader(object, settings)
{
  IPoints ipoints(m_iobject, kWrapExisting);
  m_schema = ipoints.getSchema();
  get_min_max_time(m_iobject, m_schema, m_min_time, m_max_time);
}

bool AbcPointsReader::valid() const
{
  return m_schema.valid();
}

bool AbcPointsReader::accepts_object_type(
    const Alembic::AbcCoreAbstract::ObjectHeader &alembic_header,
    const Object *const ob,
    const char **err_str) const
{
  if (!Alembic::AbcGeom::IPoints::matches(alembic_header)) {
    *err_str = RPT_(
        "Object type mismatch, Alembic object path pointed to Points when importing, but not any "
        "more");
    return false;
  }

<<<<<<< HEAD
  if (ob->type != OB_POINTCLOUD) {
    *err_str = TIP_("Object type mismatch, Alembic object path points to Points.");
=======
  if (ob->type != OB_MESH) {
    *err_str = RPT_("Object type mismatch, Alembic object path points to Points");
>>>>>>> 1dfb41bc
    return false;
  }

  return true;
}

void AbcPointsReader::readObjectData(Main *bmain, const Alembic::Abc::ISampleSelector &sample_sel)
{
  PointCloud *point_cloud = static_cast<PointCloud *>(
      BKE_pointcloud_add_default(bmain, m_data_name.c_str()));

  bke::GeometrySet geometry_set = bke::GeometrySet::from_pointcloud(
      point_cloud, bke::GeometryOwnershipType::Editable);
  read_geometry(geometry_set, sample_sel, 0, "", 1.0f, nullptr);

  PointCloud *read_point_cloud =
      geometry_set.get_component_for_write<bke::PointCloudComponent>().release();

  if (read_point_cloud != point_cloud) {
    BKE_pointcloud_nomain_to_pointcloud(read_point_cloud, point_cloud);
  }

  m_object = BKE_object_add_only_object(bmain, OB_POINTCLOUD, m_object_name.c_str());
  m_object->data = point_cloud;

  if (m_settings->always_add_cache_reader || has_animations(m_schema, m_settings)) {
    addCacheModifier();
  }
}

static void read_points(const P3fArraySamplePtr positions, MutableSpan<float3> r_points)
{
  for (size_t i = 0; i < positions->size(); i++) {
    copy_zup_from_yup(r_points[i], (*positions)[i].getValue());
  }
}

static N3fArraySamplePtr read_points_sample(const IPointsSchema &schema,
                                            const ISampleSelector &selector,
                                            MutableSpan<float3> r_points)
{
  Alembic::AbcGeom::IPointsSchema::Sample sample = schema.getValue(selector);

  const P3fArraySamplePtr &positions = sample.getPositions();

  ICompoundProperty prop = schema.getArbGeomParams();
  N3fArraySamplePtr vnormals;

  if (has_property(prop, "N")) {
    const Alembic::Util::uint32_t itime = static_cast<Alembic::Util::uint32_t>(
        selector.getRequestedTime());
    const IN3fArrayProperty &normals_prop = IN3fArrayProperty(prop, "N", itime);

    if (normals_prop) {
      vnormals = normals_prop.getValue(selector);
    }
  }

  read_points(positions, r_points);
  return vnormals;
}

void AbcPointsReader::read_geometry(bke::GeometrySet &geometry_set,
                                    const Alembic::Abc::ISampleSelector &sample_sel,
                                    int /*read_flag*/,
                                    const char * /*velocity_name*/,
                                    const float /*velocity_scale*/,
                                    const char **err_str)
{
  BLI_assert(geometry_set.has_pointcloud());

  IPointsSchema::Sample sample;
  try {
    sample = m_schema.getValue(sample_sel);
  }
  catch (Alembic::Util::Exception &ex) {
    *err_str = RPT_("Error reading points sample; more detail on the console");
    printf("Alembic: error reading points sample for '%s/%s' at time %f: %s\n",
           m_iobject.getFullName().c_str(),
           m_schema.getName().c_str(),
           sample_sel.getRequestedTime(),
           ex.what());
    return;
  }

  PointCloud *existing_point_cloud = geometry_set.get_pointcloud_for_write();
  PointCloud *point_cloud = existing_point_cloud;

  const P3fArraySamplePtr &positions = sample.getPositions();

  const IFloatGeomParam widths_param = m_schema.getWidthsParam();
  FloatArraySamplePtr radii;

  if (widths_param.valid()) {
    IFloatGeomParam::Sample wsample = widths_param.getExpandedValue(sample_sel);
    radii = wsample.getVals();
  }

  if (point_cloud->totpoint != positions->size()) {
    point_cloud = BKE_pointcloud_new_nomain(positions->size());
  }

  bke::MutableAttributeAccessor attribute_accessor = point_cloud->attributes_for_write();

  bke::SpanAttributeWriter<float3> positions_writer =
      attribute_accessor.lookup_or_add_for_write_span<float3>("position", bke::AttrDomain::Point);
  MutableSpan<float3> point_positions = positions_writer.span;
  N3fArraySamplePtr normals = read_points_sample(m_schema, sample_sel, point_positions);
  positions_writer.finish();

  bke::SpanAttributeWriter<float> point_radii_writer =
      attribute_accessor.lookup_or_add_for_write_span<float>("radius", bke::AttrDomain::Point);
  MutableSpan<float> point_radii = point_radii_writer.span;

  if (radii) {
    for (size_t i = 0; i < radii->size(); i++) {
      point_radii[i] = (*radii)[i];
    }
  }
  else {
    point_radii.fill(0.01f);
  }
  point_radii_writer.finish();

  if (normals) {
    bke::SpanAttributeWriter<float3> normals_writer =
        attribute_accessor.lookup_or_add_for_write_span<float3>("N", bke::AttrDomain::Point);
    MutableSpan<float3> point_normals = normals_writer.span;
    for (size_t i = 0; i < normals->size(); i++) {
      Imath::V3f nor_in = (*normals)[i];
      copy_zup_from_yup(point_normals[i], nor_in.getValue());
    }
    normals_writer.finish();
  }

  geometry_set.replace_pointcloud(point_cloud);
}

}  // namespace blender::io::alembic<|MERGE_RESOLUTION|>--- conflicted
+++ resolved
@@ -21,10 +21,9 @@
 
 #include "BKE_customdata.hh"
 #include "BKE_geometry_set.hh"
-#include "BKE_lib_id.h"
 #include "BKE_mesh.hh"
 #include "BKE_object.hh"
-#include "BKE_pointcloud.h"
+#include "BKE_pointcloud.hh"
 
 #include "BLI_math_vector.h"
 
@@ -57,13 +56,8 @@
     return false;
   }
 
-<<<<<<< HEAD
   if (ob->type != OB_POINTCLOUD) {
-    *err_str = TIP_("Object type mismatch, Alembic object path points to Points.");
-=======
-  if (ob->type != OB_MESH) {
-    *err_str = RPT_("Object type mismatch, Alembic object path points to Points");
->>>>>>> 1dfb41bc
+    *err_str = RPT_("Object type mismatch, Alembic object path points to Points.");
     return false;
   }
 
