/* SPDX-License-Identifier: GPL-2.0-or-later */

/** \file
 * \ingroup balembic
 */

#include "abc_reader_mesh.h"
#include "abc_axis_conversion.h"
#include "abc_reader_transform.h"
#include "abc_util.h"

#include <algorithm>

#include "MEM_guardedalloc.h"

#include "DNA_customdata_types.h"
#include "DNA_material_types.h"
#include "DNA_mesh_types.h"
#include "DNA_meshdata_types.h"
#include "DNA_object_types.h"

#include "BLI_compiler_compat.h"
#include "BLI_edgehash.h"
#include "BLI_index_range.hh"
#include "BLI_listbase.h"
#include "BLI_math_geom.h"

#include "BKE_attribute.hh"
#include "BKE_lib_id.h"
#include "BKE_main.h"
#include "BKE_material.h"
#include "BKE_mesh.h"
#include "BKE_modifier.h"
#include "BKE_object.h"

using Alembic::Abc::FloatArraySamplePtr;
using Alembic::Abc::Int32ArraySamplePtr;
using Alembic::Abc::IV3fArrayProperty;
using Alembic::Abc::P3fArraySamplePtr;
using Alembic::Abc::PropertyHeader;
using Alembic::Abc::V3fArraySamplePtr;

using Alembic::AbcGeom::IC3fGeomParam;
using Alembic::AbcGeom::IC4fGeomParam;
using Alembic::AbcGeom::IFaceSet;
using Alembic::AbcGeom::IFaceSetSchema;
using Alembic::AbcGeom::IN3fGeomParam;
using Alembic::AbcGeom::IObject;
using Alembic::AbcGeom::IPolyMesh;
using Alembic::AbcGeom::IPolyMeshSchema;
using Alembic::AbcGeom::ISampleSelector;
using Alembic::AbcGeom::ISubD;
using Alembic::AbcGeom::ISubDSchema;
using Alembic::AbcGeom::IV2fGeomParam;
using Alembic::AbcGeom::kWrapExisting;
using Alembic::AbcGeom::N3fArraySample;
using Alembic::AbcGeom::N3fArraySamplePtr;
using Alembic::AbcGeom::UInt32ArraySamplePtr;
using Alembic::AbcGeom::V2fArraySamplePtr;

namespace blender::io::alembic {

/* NOTE: Alembic's polygon winding order is clockwise, to match with Renderman. */

/* Some helpers for mesh generation */
namespace utils {

static std::map<std::string, Material *> build_material_map(const Main *bmain)
{
  std::map<std::string, Material *> mat_map;
  LISTBASE_FOREACH (Material *, material, &bmain->materials) {
    mat_map[material->id.name + 2] = material;
  }
  return mat_map;
}

static void assign_materials(Main *bmain,
                             Object *ob,
                             const std::map<std::string, int> &mat_index_map)
{
  std::map<std::string, int>::const_iterator it;
  if (mat_index_map.size() > MAXMAT) {
    return;
  }

  std::map<std::string, Material *> matname_to_material = build_material_map(bmain);
  std::map<std::string, Material *>::iterator mat_iter;

  for (it = mat_index_map.begin(); it != mat_index_map.end(); ++it) {
    const std::string mat_name = it->first;
    const int mat_index = it->second;

    Material *assigned_mat;
    mat_iter = matname_to_material.find(mat_name);
    if (mat_iter == matname_to_material.end()) {
      assigned_mat = BKE_material_add(bmain, mat_name.c_str());
      id_us_min(&assigned_mat->id);
      matname_to_material[mat_name] = assigned_mat;
    }
    else {
      assigned_mat = mat_iter->second;
    }

    BKE_object_material_assign_single_obdata(bmain, ob, assigned_mat, mat_index);
  }
  if (ob->totcol > 0) {
    ob->actcol = 1;
  }
}

} /* namespace utils */

struct AbcMeshData {
  Int32ArraySamplePtr face_indices;
  Int32ArraySamplePtr face_counts;

  P3fArraySamplePtr positions;
  P3fArraySamplePtr ceil_positions;

  AbcUvScope uv_scope;
  V2fArraySamplePtr uvs;
  UInt32ArraySamplePtr uvs_indices;
};

static void read_mverts_interp(float3 *vert_positions,
                               const P3fArraySamplePtr &positions,
                               const P3fArraySamplePtr &ceil_positions,
                               const double weight)
{
  float tmp[3];
  for (int i = 0; i < positions->size(); i++) {
    const Imath::V3f &floor_pos = (*positions)[i];
    const Imath::V3f &ceil_pos = (*ceil_positions)[i];

    interp_v3_v3v3(tmp, floor_pos.getValue(), ceil_pos.getValue(), float(weight));
    copy_zup_from_yup(vert_positions[i], tmp);
  }
}

static void read_mverts(CDStreamConfig &config, const AbcMeshData &mesh_data)
{
  float3 *vert_positions = config.positions;
  const P3fArraySamplePtr &positions = mesh_data.positions;

  if (config.use_vertex_interpolation && config.weight != 0.0f &&
      mesh_data.ceil_positions != nullptr &&
      mesh_data.ceil_positions->size() == positions->size()) {
    read_mverts_interp(vert_positions, positions, mesh_data.ceil_positions, config.weight);
    BKE_mesh_tag_coords_changed(config.mesh);
    return;
  }

  read_mverts(*config.mesh, positions, nullptr);
}

void read_mverts(Mesh &mesh, const P3fArraySamplePtr positions, const N3fArraySamplePtr normals)
{
  MutableSpan<float3> vert_positions = mesh.vert_positions_for_write();
  for (int i = 0; i < positions->size(); i++) {
    Imath::V3f pos_in = (*positions)[i];

    copy_zup_from_yup(vert_positions[i], pos_in.getValue());
  }
  BKE_mesh_tag_coords_changed(&mesh);

  if (normals) {
    float(*vert_normals)[3] = BKE_mesh_vertex_normals_for_write(&mesh);
    for (const int64_t i : IndexRange(normals->size())) {
      Imath::V3f nor_in = (*normals)[i];
      copy_zup_from_yup(vert_normals[i], nor_in.getValue());
    }
    BKE_mesh_vertex_normals_clear_dirty(&mesh);
  }
}

static void read_mpolys(CDStreamConfig &config, const AbcMeshData &mesh_data)
{
  MPoly *mpolys = config.mpoly;
<<<<<<< HEAD
  int *corner_verts = config.corner_verts;
  MLoopUV *mloopuvs = config.mloopuv;
=======
  MLoop *mloops = config.mloop;
  float2 *mloopuvs = config.mloopuv;
>>>>>>> aaaa75f9

  const Int32ArraySamplePtr &face_indices = mesh_data.face_indices;
  const Int32ArraySamplePtr &face_counts = mesh_data.face_counts;
  const V2fArraySamplePtr &uvs = mesh_data.uvs;
  const size_t uvs_size = uvs == nullptr ? 0 : uvs->size();

  const UInt32ArraySamplePtr &uvs_indices = mesh_data.uvs_indices;

  const bool do_uvs = (mloopuvs && uvs && uvs_indices);
  const bool do_uvs_per_loop = do_uvs && mesh_data.uv_scope == ABC_UV_SCOPE_LOOP;
  BLI_assert(!do_uvs || mesh_data.uv_scope != ABC_UV_SCOPE_NONE);
  uint loop_index = 0;
  uint rev_loop_index = 0;
  uint uv_index = 0;
  bool seen_invalid_geometry = false;

  for (int i = 0; i < face_counts->size(); i++) {
    const int face_size = (*face_counts)[i];

    MPoly &poly = mpolys[i];
    poly.loopstart = loop_index;
    poly.totloop = face_size;

    /* Polygons are always assumed to be smooth-shaded. If the Alembic mesh should be flat-shaded,
     * this is encoded in custom loop normals. See T71246. */
    poly.flag |= ME_SMOOTH;

    /* NOTE: Alembic data is stored in the reverse order. */
    rev_loop_index = loop_index + (face_size - 1);

    uint last_vertex_index = 0;
    for (int f = 0; f < face_size; f++, loop_index++, rev_loop_index--) {
      const int vert_i = (*face_indices)[loop_index];
      corner_verts[rev_loop_index] = vert_i;

      if (f > 0 && vert_i == last_vertex_index) {
        /* This face is invalid, as it has consecutive loops from the same vertex. This is caused
         * by invalid geometry in the Alembic file, such as in T76514. */
        seen_invalid_geometry = true;
      }
      last_vertex_index = vert_i;

      if (do_uvs) {
<<<<<<< HEAD
        MLoopUV &loopuv = mloopuvs[rev_loop_index];
        uv_index = (*uvs_indices)[do_uvs_per_loop ? loop_index : vert_i];
=======
        uv_index = (*uvs_indices)[do_uvs_per_loop ? loop_index : loop.v];
>>>>>>> aaaa75f9

        /* Some Alembic files are broken (or at least export UVs in a way we don't expect). */
        if (uv_index >= uvs_size) {
          continue;
        }

        mloopuvs[rev_loop_index][0] = (*uvs)[uv_index][0];
        mloopuvs[rev_loop_index][1] = (*uvs)[uv_index][1];
      }
    }
  }

  BKE_mesh_calc_edges(config.mesh, false, false);
  if (seen_invalid_geometry) {
    if (config.modifier_error_message) {
      *config.modifier_error_message = "Mesh hash invalid geometry; more details on the console";
    }
    BKE_mesh_validate(config.mesh, true, true);
  }
}

static void process_no_normals(CDStreamConfig & /*config*/)
{
  /* Absence of normals in the Alembic mesh is interpreted as 'smooth'. */
}

static void process_loop_normals(CDStreamConfig &config, const N3fArraySamplePtr loop_normals_ptr)
{
  size_t loop_count = loop_normals_ptr->size();

  if (loop_count == 0) {
    process_no_normals(config);
    return;
  }

  Mesh *mesh = config.mesh;
  if (loop_count != mesh->totloop) {
    /* This happens in certain Houdini exports. When a mesh is animated and then replaced by a
     * fluid simulation, Houdini will still write the original mesh's loop normals, but the mesh
     * verts/loops/polys are from the simulation. In such cases the normals cannot be mapped to the
     * mesh, so it's better to ignore them. */
    process_no_normals(config);
    return;
  }

  float(*lnors)[3] = static_cast<float(*)[3]>(
      MEM_malloc_arrayN(loop_count, sizeof(float[3]), "ABC::FaceNormals"));

  MPoly *mpoly = mesh->polys_for_write().data();
  const N3fArraySample &loop_normals = *loop_normals_ptr;
  int abc_index = 0;
  for (int i = 0, e = mesh->totpoly; i < e; i++, mpoly++) {
    /* As usual, ABC orders the loops in reverse. */
    for (int j = mpoly->totloop - 1; j >= 0; j--, abc_index++) {
      int blender_index = mpoly->loopstart + j;
      copy_zup_from_yup(lnors[blender_index], loop_normals[abc_index].getValue());
    }
  }

  mesh->flag |= ME_AUTOSMOOTH;
  BKE_mesh_set_custom_normals(mesh, lnors);

  MEM_freeN(lnors);
}

static void process_vertex_normals(CDStreamConfig &config,
                                   const N3fArraySamplePtr vertex_normals_ptr)
{
  size_t normals_count = vertex_normals_ptr->size();
  if (normals_count == 0) {
    process_no_normals(config);
    return;
  }

  float(*vert_normals)[3] = static_cast<float(*)[3]>(
      MEM_malloc_arrayN(normals_count, sizeof(float[3]), "ABC::VertexNormals"));

  const N3fArraySample &vertex_normals = *vertex_normals_ptr;
  for (int index = 0; index < normals_count; index++) {
    copy_zup_from_yup(vert_normals[index], vertex_normals[index].getValue());
  }

  config.mesh->flag |= ME_AUTOSMOOTH;
  BKE_mesh_set_custom_normals_from_verts(config.mesh, vert_normals);
  MEM_freeN(vert_normals);
}

static void process_normals(CDStreamConfig &config,
                            const IN3fGeomParam &normals,
                            const ISampleSelector &selector)
{
  if (!normals.valid()) {
    process_no_normals(config);
    return;
  }

  IN3fGeomParam::Sample normsamp = normals.getExpandedValue(selector);
  Alembic::AbcGeom::GeometryScope scope = normals.getScope();

  switch (scope) {
    case Alembic::AbcGeom::kFacevaryingScope: /* 'Vertex Normals' in Houdini. */
      process_loop_normals(config, normsamp.getVals());
      break;
    case Alembic::AbcGeom::kVertexScope:
    case Alembic::AbcGeom::kVaryingScope: /* 'Point Normals' in Houdini. */
      process_vertex_normals(config, normsamp.getVals());
      break;
    case Alembic::AbcGeom::kConstantScope:
    case Alembic::AbcGeom::kUniformScope:
    case Alembic::AbcGeom::kUnknownScope:
      process_no_normals(config);
      break;
  }
}

BLI_INLINE void read_uvs_params(CDStreamConfig &config,
                                AbcMeshData &abc_data,
                                const IV2fGeomParam &uv,
                                const ISampleSelector &selector)
{
  if (!uv.valid()) {
    return;
  }

  IV2fGeomParam::Sample uvsamp;
  uv.getIndexed(uvsamp, selector);

  UInt32ArraySamplePtr uvs_indices = uvsamp.getIndices();

  const AbcUvScope uv_scope = get_uv_scope(uv.getScope(), config, uvs_indices);

  if (uv_scope == ABC_UV_SCOPE_NONE) {
    return;
  }

  abc_data.uv_scope = uv_scope;
  abc_data.uvs = uvsamp.getVals();
  abc_data.uvs_indices = uvs_indices;

  std::string name = Alembic::Abc::GetSourceName(uv.getMetaData());

  /* According to the convention, primary UVs should have had their name
   * set using Alembic::Abc::SetSourceName, but you can't expect everyone
   * to follow it! :) */
  if (name.empty()) {
    name = uv.getName();
  }

  void *cd_ptr = config.add_customdata_cb(config.mesh, name.c_str(), CD_PROP_FLOAT2);
  config.mloopuv = static_cast<float2 *>(cd_ptr);
}

static void *add_customdata_cb(Mesh *mesh, const char *name, int data_type)
{
  eCustomDataType cd_data_type = static_cast<eCustomDataType>(data_type);

  /* unsupported custom data type -- don't do anything. */
  if (!ELEM(cd_data_type, CD_PROP_FLOAT2, CD_PROP_BYTE_COLOR)) {
    return nullptr;
  }

  void *cd_ptr = CustomData_get_layer_named(&mesh->ldata, cd_data_type, name);
  if (cd_ptr != nullptr) {
    /* layer already exists, so just return it. */
    return cd_ptr;
  }

  /* Create a new layer. */
  int numloops = mesh->totloop;
  cd_ptr = CustomData_add_layer_named(
      &mesh->ldata, cd_data_type, CD_SET_DEFAULT, nullptr, numloops, name);
  return cd_ptr;
}

static void get_weight_and_index(CDStreamConfig &config,
                                 Alembic::AbcCoreAbstract::TimeSamplingPtr time_sampling,
                                 size_t samples_number)
{
  Alembic::AbcGeom::index_t i0, i1;

  config.weight = get_weight_and_index(config.time, time_sampling, samples_number, i0, i1);

  config.index = i0;
  config.ceil_index = i1;
}

static V3fArraySamplePtr get_velocity_prop(const ICompoundProperty &schema,
                                           const ISampleSelector &selector,
                                           const std::string &name)
{
  for (size_t i = 0; i < schema.getNumProperties(); i++) {
    const PropertyHeader &header = schema.getPropertyHeader(i);

    if (header.isCompound()) {
      const ICompoundProperty &prop = ICompoundProperty(schema, header.getName());

      if (has_property(prop, name)) {
        /* Header cannot be null here, as its presence is checked via has_property, so it is safe
         * to dereference. */
        const PropertyHeader *header = prop.getPropertyHeader(name);
        if (!IV3fArrayProperty::matches(*header)) {
          continue;
        }

        const IV3fArrayProperty &velocity_prop = IV3fArrayProperty(prop, name, 0);
        if (velocity_prop) {
          return velocity_prop.getValue(selector);
        }
      }
    }
    else if (header.isArray()) {
      if (header.getName() == name && IV3fArrayProperty::matches(header)) {
        const IV3fArrayProperty &velocity_prop = IV3fArrayProperty(schema, name, 0);
        return velocity_prop.getValue(selector);
      }
    }
  }

  return V3fArraySamplePtr();
}

static void read_velocity(const V3fArraySamplePtr &velocities,
                          const CDStreamConfig &config,
                          const float velocity_scale)
{
  const int num_velocity_vectors = int(velocities->size());
  if (num_velocity_vectors != config.mesh->totvert) {
    /* Files containing videogrammetry data may be malformed and export velocity data on missing
     * frames (most likely by copying the last valid data). */
    return;
  }

  CustomDataLayer *velocity_layer = BKE_id_attribute_new(
      &config.mesh->id, "velocity", CD_PROP_FLOAT3, ATTR_DOMAIN_POINT, nullptr);
  float(*velocity)[3] = (float(*)[3])velocity_layer->data;

  for (int i = 0; i < num_velocity_vectors; i++) {
    const Imath::V3f &vel_in = (*velocities)[i];
    copy_zup_from_yup(velocity[i], vel_in.getValue());
    mul_v3_fl(velocity[i], velocity_scale);
  }
}

static void read_mesh_sample(const std::string &iobject_full_name,
                             ImportSettings *settings,
                             const IPolyMeshSchema &schema,
                             const ISampleSelector &selector,
                             CDStreamConfig &config)
{
  const IPolyMeshSchema::Sample sample = schema.getValue(selector);

  AbcMeshData abc_mesh_data;
  abc_mesh_data.face_counts = sample.getFaceCounts();
  abc_mesh_data.face_indices = sample.getFaceIndices();
  abc_mesh_data.positions = sample.getPositions();

  get_weight_and_index(config, schema.getTimeSampling(), schema.getNumSamples());

  if (config.weight != 0.0f) {
    Alembic::AbcGeom::IPolyMeshSchema::Sample ceil_sample;
    schema.get(ceil_sample, Alembic::Abc::ISampleSelector(config.ceil_index));
    abc_mesh_data.ceil_positions = ceil_sample.getPositions();
  }

  if ((settings->read_flag & MOD_MESHSEQ_READ_UV) != 0) {
    read_uvs_params(config, abc_mesh_data, schema.getUVsParam(), selector);
  }

  if ((settings->read_flag & MOD_MESHSEQ_READ_VERT) != 0) {
    read_mverts(config, abc_mesh_data);
    read_generated_coordinates(schema.getArbGeomParams(), config, selector);
  }

  if ((settings->read_flag & MOD_MESHSEQ_READ_POLY) != 0) {
    read_mpolys(config, abc_mesh_data);
    process_normals(config, schema.getNormalsParam(), selector);
  }

  if ((settings->read_flag & (MOD_MESHSEQ_READ_UV | MOD_MESHSEQ_READ_COLOR)) != 0) {
    read_custom_data(iobject_full_name, schema.getArbGeomParams(), config, selector);
  }

  if (!settings->velocity_name.empty() && settings->velocity_scale != 0.0f) {
    V3fArraySamplePtr velocities = get_velocity_prop(schema, selector, settings->velocity_name);
    if (velocities) {
      read_velocity(velocities, config, settings->velocity_scale);
    }
  }
}

CDStreamConfig get_config(Mesh *mesh, const bool use_vertex_interpolation)
{
  CDStreamConfig config;
  config.mesh = mesh;
  config.positions = mesh->vert_positions_for_write().data();
<<<<<<< HEAD
  config.corner_verts = mesh->corner_verts_for_write().data();
=======
  config.mloop = mesh->loops_for_write().data();
>>>>>>> aaaa75f9
  config.mpoly = mesh->polys_for_write().data();
  config.totvert = mesh->totvert;
  config.totloop = mesh->totloop;
  config.totpoly = mesh->totpoly;
  config.loopdata = &mesh->ldata;
  config.add_customdata_cb = add_customdata_cb;
  config.use_vertex_interpolation = use_vertex_interpolation;

  return config;
}

/* ************************************************************************** */

AbcMeshReader::AbcMeshReader(const IObject &object, ImportSettings &settings)
    : AbcObjectReader(object, settings)
{
  m_settings->read_flag |= MOD_MESHSEQ_READ_ALL;

  IPolyMesh ipoly_mesh(m_iobject, kWrapExisting);
  m_schema = ipoly_mesh.getSchema();

  get_min_max_time(m_iobject, m_schema, m_min_time, m_max_time);
}

bool AbcMeshReader::valid() const
{
  return m_schema.valid();
}

template<class typedGeomParam>
bool is_valid_animated(const ICompoundProperty arbGeomParams, const PropertyHeader &prop_header)
{
  if (!typedGeomParam::matches(prop_header)) {
    return false;
  }

  typedGeomParam geom_param(arbGeomParams, prop_header.getName());
  return geom_param.valid() && !geom_param.isConstant();
}

static bool has_animated_geom_params(const ICompoundProperty arbGeomParams)
{
  if (!arbGeomParams.valid()) {
    return false;
  }

  const int num_props = arbGeomParams.getNumProperties();
  for (int i = 0; i < num_props; i++) {
    const PropertyHeader &prop_header = arbGeomParams.getPropertyHeader(i);

    /* These are interpreted as vertex colors later (see 'read_custom_data'). */
    if (is_valid_animated<IC3fGeomParam>(arbGeomParams, prop_header)) {
      return true;
    }
    if (is_valid_animated<IC4fGeomParam>(arbGeomParams, prop_header)) {
      return true;
    }
  }

  return false;
}

/* Specialization of #has_animations() as defined in abc_reader_object.h. */
template<> bool has_animations(Alembic::AbcGeom::IPolyMeshSchema &schema, ImportSettings *settings)
{
  if (settings->is_sequence || !schema.isConstant()) {
    return true;
  }

  IV2fGeomParam uvsParam = schema.getUVsParam();
  if (uvsParam.valid() && !uvsParam.isConstant()) {
    return true;
  }

  IN3fGeomParam normalsParam = schema.getNormalsParam();
  if (normalsParam.valid() && !normalsParam.isConstant()) {
    return true;
  }

  ICompoundProperty arbGeomParams = schema.getArbGeomParams();
  if (has_animated_geom_params(arbGeomParams)) {
    return true;
  }

  return false;
}

void AbcMeshReader::readObjectData(Main *bmain, const Alembic::Abc::ISampleSelector &sample_sel)
{
  Mesh *mesh = BKE_mesh_add(bmain, m_data_name.c_str());

  m_object = BKE_object_add_only_object(bmain, OB_MESH, m_object_name.c_str());
  m_object->data = mesh;

  Mesh *read_mesh = this->read_mesh(mesh, sample_sel, MOD_MESHSEQ_READ_ALL, "", 0.0f, nullptr);
  if (read_mesh != mesh) {
    BKE_mesh_nomain_to_mesh(read_mesh, mesh, m_object);
  }

  if (m_settings->validate_meshes) {
    BKE_mesh_validate(mesh, false, false);
  }

  readFaceSetsSample(bmain, mesh, sample_sel);

  if (m_settings->always_add_cache_reader || has_animations(m_schema, m_settings)) {
    addCacheModifier();
  }
}

bool AbcMeshReader::accepts_object_type(
    const Alembic::AbcCoreAbstract::ObjectHeader &alembic_header,
    const Object *const ob,
    const char **err_str) const
{
  if (!Alembic::AbcGeom::IPolyMesh::matches(alembic_header)) {
    *err_str =
        "Object type mismatch, Alembic object path pointed to PolyMesh when importing, but not "
        "any more.";
    return false;
  }

  if (ob->type != OB_MESH) {
    *err_str = "Object type mismatch, Alembic object path points to PolyMesh.";
    return false;
  }

  return true;
}

bool AbcMeshReader::topology_changed(const Mesh *existing_mesh, const ISampleSelector &sample_sel)
{
  IPolyMeshSchema::Sample sample;
  try {
    sample = m_schema.getValue(sample_sel);
  }
  catch (Alembic::Util::Exception &ex) {
    printf("Alembic: error reading mesh sample for '%s/%s' at time %f: %s\n",
           m_iobject.getFullName().c_str(),
           m_schema.getName().c_str(),
           sample_sel.getRequestedTime(),
           ex.what());
    /* A similar error in read_mesh() would just return existing_mesh. */
    return false;
  }

  const P3fArraySamplePtr &positions = sample.getPositions();
  const Alembic::Abc::Int32ArraySamplePtr &face_indices = sample.getFaceIndices();
  const Alembic::Abc::Int32ArraySamplePtr &face_counts = sample.getFaceCounts();

  return positions->size() != existing_mesh->totvert ||
         face_counts->size() != existing_mesh->totpoly ||
         face_indices->size() != existing_mesh->totloop;
}

Mesh *AbcMeshReader::read_mesh(Mesh *existing_mesh,
                               const ISampleSelector &sample_sel,
                               const int read_flag,
                               const char *velocity_name,
                               const float velocity_scale,
                               const char **err_str)
{
  IPolyMeshSchema::Sample sample;
  try {
    sample = m_schema.getValue(sample_sel);
  }
  catch (Alembic::Util::Exception &ex) {
    if (err_str != nullptr) {
      *err_str = "Error reading mesh sample; more detail on the console";
    }
    printf("Alembic: error reading mesh sample for '%s/%s' at time %f: %s\n",
           m_iobject.getFullName().c_str(),
           m_schema.getName().c_str(),
           sample_sel.getRequestedTime(),
           ex.what());
    return existing_mesh;
  }

  const P3fArraySamplePtr &positions = sample.getPositions();
  const Alembic::Abc::Int32ArraySamplePtr &face_indices = sample.getFaceIndices();
  const Alembic::Abc::Int32ArraySamplePtr &face_counts = sample.getFaceCounts();

  /* Do some very minimal mesh validation. */
  const int poly_count = face_counts->size();
  const int loop_count = face_indices->size();
  /* This is the same test as in poly_to_tri_count(). */
  if (poly_count > 0 && loop_count < poly_count * 2) {
    if (err_str != nullptr) {
      *err_str = "Invalid mesh; more detail on the console";
    }
    printf("Alembic: invalid mesh sample for '%s/%s' at time %f, less than 2 loops per face\n",
           m_iobject.getFullName().c_str(),
           m_schema.getName().c_str(),
           sample_sel.getRequestedTime());
    return existing_mesh;
  }

  Mesh *new_mesh = nullptr;

  /* Only read point data when streaming meshes, unless we need to create new ones. */
  ImportSettings settings;
  settings.read_flag |= read_flag;
  settings.velocity_name = velocity_name;
  settings.velocity_scale = velocity_scale;

  if (topology_changed(existing_mesh, sample_sel)) {
    new_mesh = BKE_mesh_new_nomain_from_template(
        existing_mesh, positions->size(), 0, 0, face_indices->size(), face_counts->size());

    settings.read_flag |= MOD_MESHSEQ_READ_ALL;
  }
  else {
    /* If the face count changed (e.g. by triangulation), only read points.
     * This prevents crash from T49813.
     * TODO(kevin): perhaps find a better way to do this? */
    if (face_counts->size() != existing_mesh->totpoly ||
        face_indices->size() != existing_mesh->totloop) {
      settings.read_flag = MOD_MESHSEQ_READ_VERT;

      if (err_str) {
        *err_str =
            "Topology has changed, perhaps by triangulating the"
            " mesh. Only vertices will be read!";
      }
    }
  }

  Mesh *mesh_to_export = new_mesh ? new_mesh : existing_mesh;
  const bool use_vertex_interpolation = read_flag & MOD_MESHSEQ_INTERPOLATE_VERTICES;
  CDStreamConfig config = get_config(mesh_to_export, use_vertex_interpolation);
  config.time = sample_sel.getRequestedTime();
  config.modifier_error_message = err_str;

  read_mesh_sample(m_iobject.getFullName(), &settings, m_schema, sample_sel, config);

  if (new_mesh) {
    /* Here we assume that the number of materials doesn't change, i.e. that
     * the material slots that were created when the object was loaded from
     * Alembic are still valid now. */
    size_t num_polys = new_mesh->totpoly;
    if (num_polys > 0) {
      std::map<std::string, int> mat_map;
      bke::MutableAttributeAccessor attributes = new_mesh->attributes_for_write();
      bke::SpanAttributeWriter<int> material_indices =
          attributes.lookup_or_add_for_write_span<int>("material_index", ATTR_DOMAIN_FACE);
      assign_facesets_to_material_indices(sample_sel, material_indices.span, mat_map);
      material_indices.finish();
    }

    return new_mesh;
  }

  return existing_mesh;
}

void AbcMeshReader::assign_facesets_to_material_indices(const ISampleSelector &sample_sel,
                                                        MutableSpan<int> material_indices,
                                                        std::map<std::string, int> &r_mat_map)
{
  std::vector<std::string> face_sets;
  m_schema.getFaceSetNames(face_sets);

  if (face_sets.empty()) {
    return;
  }

  int current_mat = 0;

  for (const std::string &grp_name : face_sets) {
    if (r_mat_map.find(grp_name) == r_mat_map.end()) {
      r_mat_map[grp_name] = ++current_mat;
    }

    const int assigned_mat = r_mat_map[grp_name];

    const IFaceSet faceset = m_schema.getFaceSet(grp_name);

    if (!faceset.valid()) {
      std::cerr << " Face set " << grp_name << " invalid for " << m_object_name << "\n";
      continue;
    }

    const IFaceSetSchema face_schem = faceset.getSchema();
    const IFaceSetSchema::Sample face_sample = face_schem.getValue(sample_sel);
    const Int32ArraySamplePtr group_faces = face_sample.getFaces();
    const size_t num_group_faces = group_faces->size();

    for (size_t l = 0; l < num_group_faces; l++) {
      size_t pos = (*group_faces)[l];

      if (pos >= material_indices.size()) {
        std::cerr << "Faceset overflow on " << faceset.getName() << '\n';
        break;
      }

      material_indices[pos] = assigned_mat - 1;
    }
  }
}

void AbcMeshReader::readFaceSetsSample(Main *bmain, Mesh *mesh, const ISampleSelector &sample_sel)
{
  std::map<std::string, int> mat_map;
  bke::MutableAttributeAccessor attributes = mesh->attributes_for_write();
  bke::SpanAttributeWriter<int> material_indices = attributes.lookup_or_add_for_write_span<int>(
      "material_index", ATTR_DOMAIN_FACE);
  assign_facesets_to_material_indices(sample_sel, material_indices.span, mat_map);
  material_indices.finish();
  utils::assign_materials(bmain, m_object, mat_map);
}

/* ************************************************************************** */

static void read_subd_sample(const std::string &iobject_full_name,
                             ImportSettings *settings,
                             const ISubDSchema &schema,
                             const ISampleSelector &selector,
                             CDStreamConfig &config)
{
  const ISubDSchema::Sample sample = schema.getValue(selector);

  AbcMeshData abc_mesh_data;
  abc_mesh_data.face_counts = sample.getFaceCounts();
  abc_mesh_data.face_indices = sample.getFaceIndices();
  abc_mesh_data.positions = sample.getPositions();

  get_weight_and_index(config, schema.getTimeSampling(), schema.getNumSamples());

  if (config.weight != 0.0f) {
    Alembic::AbcGeom::ISubDSchema::Sample ceil_sample;
    schema.get(ceil_sample, Alembic::Abc::ISampleSelector(config.ceil_index));
    abc_mesh_data.ceil_positions = ceil_sample.getPositions();
  }

  if ((settings->read_flag & MOD_MESHSEQ_READ_UV) != 0) {
    read_uvs_params(config, abc_mesh_data, schema.getUVsParam(), selector);
  }

  if ((settings->read_flag & MOD_MESHSEQ_READ_VERT) != 0) {
    read_mverts(config, abc_mesh_data);
  }

  if ((settings->read_flag & MOD_MESHSEQ_READ_POLY) != 0) {
    /* Alembic's 'SubD' scheme is used to store subdivision surfaces, i.e. the pre-subdivision
     * mesh. Currently we don't add a subdivision modifier when we load such data. This code is
     * assuming that the subdivided surface should be smooth. */
    read_mpolys(config, abc_mesh_data);
    process_no_normals(config);
  }

  if ((settings->read_flag & (MOD_MESHSEQ_READ_UV | MOD_MESHSEQ_READ_COLOR)) != 0) {
    read_custom_data(iobject_full_name, schema.getArbGeomParams(), config, selector);
  }

  if (!settings->velocity_name.empty() && settings->velocity_scale != 0.0f) {
    V3fArraySamplePtr velocities = get_velocity_prop(schema, selector, settings->velocity_name);
    if (velocities) {
      read_velocity(velocities, config, settings->velocity_scale);
    }
  }
}

static void read_vertex_creases(Mesh *mesh,
                                const Int32ArraySamplePtr &indices,
                                const FloatArraySamplePtr &sharpnesses)
{
  if (!(indices && sharpnesses && indices->size() == sharpnesses->size() &&
        indices->size() != 0)) {
    return;
  }

  float *vertex_crease_data = (float *)CustomData_add_layer(
      &mesh->vdata, CD_CREASE, CD_SET_DEFAULT, nullptr, mesh->totvert);
  const int totvert = mesh->totvert;

  for (int i = 0, v = indices->size(); i < v; ++i) {
    const int idx = (*indices)[i];

    if (idx >= totvert) {
      continue;
    }

    vertex_crease_data[idx] = (*sharpnesses)[i];
  }
}

static void read_edge_creases(Mesh *mesh,
                              const Int32ArraySamplePtr &indices,
                              const FloatArraySamplePtr &sharpnesses)
{
  if (!(indices && sharpnesses)) {
    return;
  }

  MutableSpan<MEdge> edges = mesh->edges_for_write();
  EdgeHash *edge_hash = BLI_edgehash_new_ex(__func__, edges.size());

  float *creases = static_cast<float *>(
      CustomData_add_layer(&mesh->edata, CD_CREASE, CD_SET_DEFAULT, nullptr, edges.size()));

  for (const int i : edges.index_range()) {
    MEdge *edge = &edges[i];
    BLI_edgehash_insert(edge_hash, edge->v1, edge->v2, edge);
  }

  for (int i = 0, s = 0, e = indices->size(); i < e; i += 2, s++) {
    int v1 = (*indices)[i];
    int v2 = (*indices)[i + 1];

    if (v2 < v1) {
      /* It appears to be common to store edges with the smallest index first, in which case this
       * prevents us from doing the second search below. */
      std::swap(v1, v2);
    }

    MEdge *edge = static_cast<MEdge *>(BLI_edgehash_lookup(edge_hash, v1, v2));
    if (edge == nullptr) {
      edge = static_cast<MEdge *>(BLI_edgehash_lookup(edge_hash, v2, v1));
    }

    if (edge) {
      creases[edge - edges.data()] = unit_float_to_uchar_clamp((*sharpnesses)[s]);
    }
  }

  BLI_edgehash_free(edge_hash, nullptr);
}

/* ************************************************************************** */

AbcSubDReader::AbcSubDReader(const IObject &object, ImportSettings &settings)
    : AbcObjectReader(object, settings)
{
  m_settings->read_flag |= MOD_MESHSEQ_READ_ALL;

  ISubD isubd_mesh(m_iobject, kWrapExisting);
  m_schema = isubd_mesh.getSchema();

  get_min_max_time(m_iobject, m_schema, m_min_time, m_max_time);
}

bool AbcSubDReader::valid() const
{
  return m_schema.valid();
}

bool AbcSubDReader::accepts_object_type(
    const Alembic::AbcCoreAbstract::ObjectHeader &alembic_header,
    const Object *const ob,
    const char **err_str) const
{
  if (!Alembic::AbcGeom::ISubD::matches(alembic_header)) {
    *err_str =
        "Object type mismatch, Alembic object path pointed to SubD when importing, but not any "
        "more.";
    return false;
  }

  if (ob->type != OB_MESH) {
    *err_str = "Object type mismatch, Alembic object path points to SubD.";
    return false;
  }

  return true;
}

void AbcSubDReader::readObjectData(Main *bmain, const Alembic::Abc::ISampleSelector &sample_sel)
{
  Mesh *mesh = BKE_mesh_add(bmain, m_data_name.c_str());

  m_object = BKE_object_add_only_object(bmain, OB_MESH, m_object_name.c_str());
  m_object->data = mesh;

  Mesh *read_mesh = this->read_mesh(mesh, sample_sel, MOD_MESHSEQ_READ_ALL, "", 0.0f, nullptr);
  if (read_mesh != mesh) {
    BKE_mesh_nomain_to_mesh(read_mesh, mesh, m_object);
  }

  ISubDSchema::Sample sample;
  try {
    sample = m_schema.getValue(sample_sel);
  }
  catch (Alembic::Util::Exception &ex) {
    printf("Alembic: error reading mesh sample for '%s/%s' at time %f: %s\n",
           m_iobject.getFullName().c_str(),
           m_schema.getName().c_str(),
           sample_sel.getRequestedTime(),
           ex.what());
    return;
  }

  read_edge_creases(mesh, sample.getCreaseIndices(), sample.getCreaseSharpnesses());

  read_vertex_creases(mesh, sample.getCornerIndices(), sample.getCornerSharpnesses());

  if (m_settings->validate_meshes) {
    BKE_mesh_validate(mesh, false, false);
  }

  if (m_settings->always_add_cache_reader || has_animations(m_schema, m_settings)) {
    addCacheModifier();
  }
}

Mesh *AbcSubDReader::read_mesh(Mesh *existing_mesh,
                               const ISampleSelector &sample_sel,
                               const int read_flag,
                               const char *velocity_name,
                               const float velocity_scale,
                               const char **err_str)
{
  ISubDSchema::Sample sample;
  try {
    sample = m_schema.getValue(sample_sel);
  }
  catch (Alembic::Util::Exception &ex) {
    if (err_str != nullptr) {
      *err_str = "Error reading mesh sample; more detail on the console";
    }
    printf("Alembic: error reading mesh sample for '%s/%s' at time %f: %s\n",
           m_iobject.getFullName().c_str(),
           m_schema.getName().c_str(),
           sample_sel.getRequestedTime(),
           ex.what());
    return existing_mesh;
  }

  const P3fArraySamplePtr &positions = sample.getPositions();
  const Alembic::Abc::Int32ArraySamplePtr &face_indices = sample.getFaceIndices();
  const Alembic::Abc::Int32ArraySamplePtr &face_counts = sample.getFaceCounts();

  Mesh *new_mesh = nullptr;

  ImportSettings settings;
  settings.read_flag |= read_flag;
  settings.velocity_name = velocity_name;
  settings.velocity_scale = velocity_scale;

  if (existing_mesh->totvert != positions->size()) {
    new_mesh = BKE_mesh_new_nomain_from_template(
        existing_mesh, positions->size(), 0, 0, face_indices->size(), face_counts->size());

    settings.read_flag |= MOD_MESHSEQ_READ_ALL;
  }
  else {
    /* If the face count changed (e.g. by triangulation), only read points.
     * This prevents crash from T49813.
     * TODO(kevin): perhaps find a better way to do this? */
    if (face_counts->size() != existing_mesh->totpoly ||
        face_indices->size() != existing_mesh->totloop) {
      settings.read_flag = MOD_MESHSEQ_READ_VERT;

      if (err_str) {
        *err_str =
            "Topology has changed, perhaps by triangulating the"
            " mesh. Only vertices will be read!";
      }
    }
  }

  /* Only read point data when streaming meshes, unless we need to create new ones. */
  Mesh *mesh_to_export = new_mesh ? new_mesh : existing_mesh;
  const bool use_vertex_interpolation = read_flag & MOD_MESHSEQ_INTERPOLATE_VERTICES;
  CDStreamConfig config = get_config(mesh_to_export, use_vertex_interpolation);
  config.time = sample_sel.getRequestedTime();
  read_subd_sample(m_iobject.getFullName(), &settings, m_schema, sample_sel, config);

  return mesh_to_export;
}

}  // namespace blender::io::alembic<|MERGE_RESOLUTION|>--- conflicted
+++ resolved
@@ -176,13 +176,8 @@
 static void read_mpolys(CDStreamConfig &config, const AbcMeshData &mesh_data)
 {
   MPoly *mpolys = config.mpoly;
-<<<<<<< HEAD
   int *corner_verts = config.corner_verts;
-  MLoopUV *mloopuvs = config.mloopuv;
-=======
-  MLoop *mloops = config.mloop;
   float2 *mloopuvs = config.mloopuv;
->>>>>>> aaaa75f9
 
   const Int32ArraySamplePtr &face_indices = mesh_data.face_indices;
   const Int32ArraySamplePtr &face_counts = mesh_data.face_counts;
@@ -226,12 +221,7 @@
       last_vertex_index = vert_i;
 
       if (do_uvs) {
-<<<<<<< HEAD
-        MLoopUV &loopuv = mloopuvs[rev_loop_index];
-        uv_index = (*uvs_indices)[do_uvs_per_loop ? loop_index : vert_i];
-=======
-        uv_index = (*uvs_indices)[do_uvs_per_loop ? loop_index : loop.v];
->>>>>>> aaaa75f9
+        uv_index = (*uvs_indices)[do_uvs_per_loop ? loop_index : last_vertex_index];
 
         /* Some Alembic files are broken (or at least export UVs in a way we don't expect). */
         if (uv_index >= uvs_size) {
@@ -527,11 +517,7 @@
   CDStreamConfig config;
   config.mesh = mesh;
   config.positions = mesh->vert_positions_for_write().data();
-<<<<<<< HEAD
   config.corner_verts = mesh->corner_verts_for_write().data();
-=======
-  config.mloop = mesh->loops_for_write().data();
->>>>>>> aaaa75f9
   config.mpoly = mesh->polys_for_write().data();
   config.totvert = mesh->totvert;
   config.totloop = mesh->totloop;
