--- conflicted
+++ resolved
@@ -450,8 +450,7 @@
                          bool &r_has_flat_shaded_poly)
 {
   const Span<MPoly> polys = mesh->polys();
-<<<<<<< HEAD
-  const Span<MLoop> loops = mesh->loops();
+  const Span<int> corner_verts = mesh->corner_verts();
   const bke::AttributeAccessor attributes = mesh->attributes();
   const VArray<bool> sharp_faces = attributes.lookup_or_default<bool>(
       "sharp_face", ATTR_DOMAIN_FACE, false);
@@ -461,10 +460,6 @@
       break;
     }
   }
-=======
-  const Span<int> corner_verts = mesh->corner_verts();
-  r_has_flat_shaded_poly = false;
->>>>>>> 95915484
 
   poly_verts.clear();
   loop_counts.clear();
@@ -476,18 +471,9 @@
     const MPoly &poly = polys[i];
     loop_counts.push_back(poly.totloop);
 
-<<<<<<< HEAD
-    const MLoop *loop = &loops[poly.loopstart + (poly.totloop - 1)];
-
-    for (int j = 0; j < poly.totloop; j++, loop--) {
-      poly_verts.push_back(loop->v);
-=======
-    r_has_flat_shaded_poly |= (poly.flag & ME_SMOOTH) == 0;
-
     int corner = poly.loopstart + (poly.totloop - 1);
     for (int j = 0; j < poly.totloop; j++, corner--) {
       poly_verts.push_back(corner_verts[corner]);
->>>>>>> 95915484
     }
   }
 }
