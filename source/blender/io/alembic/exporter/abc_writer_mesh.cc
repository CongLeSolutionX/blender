--- conflicted
+++ resolved
@@ -64,27 +64,15 @@
 static void get_vertices(Mesh *mesh, std::vector<Imath::V3f> &points);
 static void get_topology(Mesh *mesh,
                          std::vector<int32_t> &poly_verts,
-<<<<<<< HEAD
                          std::vector<int32_t> &loop_counts);
-static void get_edge_creases(struct Mesh *mesh,
-=======
-                         std::vector<int32_t> &loop_counts,
-                         bool &r_has_flat_shaded_poly);
 static void get_edge_creases(Mesh *mesh,
->>>>>>> 0c0cd10e
                              std::vector<int32_t> &indices,
                              std::vector<int32_t> &lengths,
                              std::vector<float> &sharpnesses);
 static void get_vert_creases(Mesh *mesh,
                              std::vector<int32_t> &indices,
                              std::vector<float> &sharpnesses);
-<<<<<<< HEAD
 static void get_loop_normals(const Mesh *mesh, std::vector<Imath::V3f> &normals);
-=======
-static void get_loop_normals(Mesh *mesh,
-                             std::vector<Imath::V3f> &normals,
-                             bool has_flat_shaded_poly);
->>>>>>> 0c0cd10e
 
 ABCGenericMeshWriter::ABCGenericMeshWriter(const ABCWriterConstructorArgs &args)
     : ABCAbstractWriter(args), is_subd_(false)
@@ -528,13 +516,7 @@
   }
 }
 
-<<<<<<< HEAD
 static void get_loop_normals(const Mesh *mesh, std::vector<Imath::V3f> &normals)
-=======
-static void get_loop_normals(Mesh *mesh,
-                             std::vector<Imath::V3f> &normals,
-                             bool has_flat_shaded_poly)
->>>>>>> 0c0cd10e
 {
   normals.clear();
 
