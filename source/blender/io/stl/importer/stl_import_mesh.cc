/* SPDX-License-Identifier: GPL-2.0-or-later */

/** \file
 * \ingroup stl
 */

#include "BKE_customdata.h"
#include "BKE_lib_id.h"
#include "BKE_main.h"
#include "BKE_mesh.h"

#include "BLI_array.hh"
#include "BLI_math_vector.h"
#include "BLI_math_vector.hh"
#include "BLI_task.hh"

#include "DNA_mesh_types.h"
#include "DNA_meshdata_types.h"

#include "stl_import_mesh.hh"

namespace blender::io::stl {

STLMeshHelper::STLMeshHelper(int tris_num, bool use_custom_normals)
    : use_custom_normals_(use_custom_normals)
{
  degenerate_tris_num_ = 0;
  duplicate_tris_num_ = 0;
  tris_.reserve(tris_num);
  /* Upper bound (all vertices are unique). */
  verts_.reserve(tris_num * 3);
  if (use_custom_normals) {
    loop_normals_.reserve(tris_num * 3);
  }
}

bool STLMeshHelper::add_triangle(const float3 &a, const float3 &b, const float3 &c)
{
  int v1_id = verts_.index_of_or_add(a);
  int v2_id = verts_.index_of_or_add(b);
  int v3_id = verts_.index_of_or_add(c);
  if ((v1_id == v2_id) || (v1_id == v3_id) || (v2_id == v3_id)) {
    degenerate_tris_num_++;
    return false;
  }
  if (!tris_.add({v1_id, v2_id, v3_id})) {
    duplicate_tris_num_++;
    return false;
  }
  return true;
}

void STLMeshHelper::add_triangle(const float3 &a,
                                 const float3 &b,
                                 const float3 &c,
                                 const float3 &custom_normal)
{
  if (add_triangle(a, b, c)) {
    loop_normals_.append_n_times(custom_normal, 3);
  }
}

Mesh *STLMeshHelper::to_mesh(Main *bmain, char *mesh_name)
{
  if (degenerate_tris_num_ > 0) {
    std::cout << "STL Importer: " << degenerate_tris_num_ << " degenerate triangles were removed"
              << std::endl;
  }
  if (duplicate_tris_num_ > 0) {
    std::cout << "STL Importer: " << duplicate_tris_num_ << " duplicate triangles were removed"
              << std::endl;
  }

  Mesh *mesh = BKE_mesh_add(bmain, mesh_name);
  /* User count is already 1 here, but will be set later in #BKE_mesh_assign_object. */
  id_us_min(&mesh->id);

  mesh->totvert = verts_.size();
  CustomData_add_layer_named(
      &mesh->vdata, CD_PROP_FLOAT3, CD_CONSTRUCT, nullptr, mesh->totvert, "position");
<<<<<<< HEAD
  mesh->positions_for_write().copy_from(verts_);
=======
  mesh->vert_positions_for_write().copy_from(verts_);
>>>>>>> a7e1815c

  mesh->totpoly = tris_.size();
  mesh->totloop = tris_.size() * 3;
  CustomData_add_layer(&mesh->pdata, CD_MPOLY, CD_SET_DEFAULT, nullptr, mesh->totpoly);
  CustomData_add_layer_named(
      &mesh->ldata, CD_PROP_INT32, CD_SET_DEFAULT, nullptr, mesh->totloop, ".corner_vert");
  MutableSpan<MPoly> polys = mesh->polys_for_write();
  MutableSpan<int> corner_verts = mesh->corner_verts_for_write();
  threading::parallel_for(tris_.index_range(), 2048, [&](IndexRange tris_range) {
    for (const int i : tris_range) {
      polys[i].loopstart = 3 * i;
      polys[i].totloop = 3;

      corner_verts[3 * i] = tris_[i].v1;
      corner_verts[3 * i + 1] = tris_[i].v2;
      corner_verts[3 * i + 2] = tris_[i].v3;
    }
  });

  /* NOTE: edges must be calculated first before setting custom normals. */
  BKE_mesh_calc_edges(mesh, false, false);

  if (use_custom_normals_ && loop_normals_.size() == mesh->totloop) {
    BKE_mesh_set_custom_normals(mesh, reinterpret_cast<float(*)[3]>(loop_normals_.data()));
    mesh->flag |= ME_AUTOSMOOTH;
  }

  return mesh;
}

}  // namespace blender::io::stl<|MERGE_RESOLUTION|>--- conflicted
+++ resolved
@@ -78,11 +78,7 @@
   mesh->totvert = verts_.size();
   CustomData_add_layer_named(
       &mesh->vdata, CD_PROP_FLOAT3, CD_CONSTRUCT, nullptr, mesh->totvert, "position");
-<<<<<<< HEAD
-  mesh->positions_for_write().copy_from(verts_);
-=======
   mesh->vert_positions_for_write().copy_from(verts_);
->>>>>>> a7e1815c
 
   mesh->totpoly = tris_.size();
   mesh->totloop = tris_.size() * 3;
