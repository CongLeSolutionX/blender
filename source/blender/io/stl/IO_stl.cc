--- conflicted
+++ resolved
@@ -8,12 +8,8 @@
 
 #include "BLI_timeit.hh"
 
-<<<<<<< HEAD
-#include "IO_stl.h"
+#include "IO_stl.hh"
 #include "stl_export.hh"
-=======
-#include "IO_stl.hh"
->>>>>>> f27dd749
 #include "stl_import.hh"
 
 void STL_import(bContext *C, const STLImportParams *import_params)
@@ -22,7 +18,7 @@
   blender::io::stl::importer_main(C, *import_params);
 }
 
-void STL_export(bContext *C, const struct STLExportParams *export_params)
+void STL_export(bContext *C, const STLExportParams *export_params)
 {
   SCOPED_TIMER("STL Export");
   blender::io::stl::exporter_main(C, *export_params);
