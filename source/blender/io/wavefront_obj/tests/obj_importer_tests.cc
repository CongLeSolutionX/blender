--- conflicted
+++ resolved
@@ -101,11 +101,7 @@
         EXPECT_EQ(mesh->totedge, exp.mesh_totedge_or_curve_endp);
         EXPECT_EQ(mesh->totpoly, exp.mesh_totpoly_or_curve_order);
         EXPECT_EQ(mesh->totloop, exp.mesh_totloop_or_curve_cyclic);
-<<<<<<< HEAD
-        const Span<float3> positions = mesh->positions();
-=======
         const Span<float3> positions = mesh->vert_positions();
->>>>>>> a7e1815c
         EXPECT_V3_NEAR(positions.first(), exp.vert_first, 0.0001f);
         EXPECT_V3_NEAR(positions.last(), exp.vert_last, 0.0001f);
         const float3 *lnors = (const float3 *)CustomData_get_layer(&mesh->ldata, CD_NORMAL);
