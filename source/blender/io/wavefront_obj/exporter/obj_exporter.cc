--- conflicted
+++ resolved
@@ -329,8 +329,7 @@
 
 void exporter_main(bContext *C, const OBJExportParams &export_params)
 {
-<<<<<<< HEAD
-  ED_object_mode_set(C, OB_MODE_OBJECT);
+  ed::object::mode_set(C, OB_MODE_OBJECT);
 
   Collection *collection = nullptr;
   if (strlen(export_params.collection) > 0) {
@@ -347,10 +346,6 @@
   }
 
   OBJDepsgraph obj_depsgraph(C, export_params.export_eval_mode, collection);
-=======
-  ed::object::mode_set(C, OB_MODE_OBJECT);
-  OBJDepsgraph obj_depsgraph(C, export_params.export_eval_mode);
->>>>>>> 362d381a
   Scene *scene = DEG_get_input_scene(obj_depsgraph.get());
   const char *filepath = export_params.filepath;
 
