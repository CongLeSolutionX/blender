--- conflicted
+++ resolved
@@ -198,14 +198,9 @@
 {
   const bool *sharp_edges = static_cast<const bool *>(
       CustomData_get_layer_named(&export_mesh_->edata, CD_PROP_BOOL, "sharp_edge"));
-<<<<<<< HEAD
   const bool *sharp_faces = static_cast<const bool *>(
       CustomData_get_layer_named(&export_mesh_->pdata, CD_PROP_BOOL, "sharp_face"));
-  poly_smooth_groups_ = BKE_mesh_calc_smoothgroups(mesh_edges_.data(),
-                                                   mesh_edges_.size(),
-=======
   poly_smooth_groups_ = BKE_mesh_calc_smoothgroups(mesh_edges_.size(),
->>>>>>> b19102a6
                                                    mesh_polys_.data(),
                                                    mesh_polys_.ranges_num(),
                                                    export_mesh_->corner_edges().data(),
