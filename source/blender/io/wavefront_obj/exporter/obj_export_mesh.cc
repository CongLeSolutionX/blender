/* SPDX-FileCopyrightText: 2023 Blender Authors
 *
 * SPDX-License-Identifier: GPL-2.0-or-later */

/** \file
 * \ingroup obj
 */

#include "BKE_attribute.hh"
#include "BKE_customdata.hh"
#include "BKE_deform.h"
#include "BKE_lib_id.hh"
#include "BKE_material.h"
#include "BKE_mesh.hh"
#include "BKE_mesh_mapping.hh"
#include "BKE_object.hh"

#include "BLI_array_utils.hh"
#include "BLI_listbase.h"
#include "BLI_map.hh"
#include "BLI_math_matrix.hh"
<<<<<<< HEAD
=======
#include "BLI_math_rotation.h"
>>>>>>> a08e636b
#include "BLI_sort.hh"
#include "BLI_vector_set.hh"

#include "DEG_depsgraph_query.hh"

#include "DNA_material_types.h"
#include "DNA_meshdata_types.h"
#include "DNA_modifier_types.h"
#include "DNA_object_types.h"

#include "obj_export_mesh.hh"

#include "bmesh.hh"
#include "bmesh_tools.hh"

namespace blender::io::obj {
OBJMesh::OBJMesh(Depsgraph *depsgraph, const OBJExportParams &export_params, Object *mesh_object)
{
  /* We need to copy the object because it may be in temporary space. */
  Object *obj_eval = DEG_get_evaluated_object(depsgraph, mesh_object);
  object_name_ = obj_eval->id.name + 2;
  export_mesh_ = nullptr;

  if (obj_eval->type == OB_MESH) {
    export_mesh_ = export_params.apply_modifiers ? BKE_object_get_evaluated_mesh(obj_eval) :
                                                   BKE_object_get_pre_modified_mesh(obj_eval);
  }

  if (export_mesh_) {
    mesh_edges_ = export_mesh_->edges();
    mesh_faces_ = export_mesh_->faces();
    mesh_corner_verts_ = export_mesh_->corner_verts();
    sharp_faces_ = *export_mesh_->attributes().lookup_or_default<bool>(
        "sharp_face", bke::AttrDomain::Face, false);
  }
  else {
    /* Curves and NURBS surfaces need a new mesh when they're
     * exported in the form of vertices and edges.
     */
    this->set_mesh(BKE_mesh_new_from_object(depsgraph, obj_eval, true, true));
  }
  if (export_params.export_triangulated_mesh && obj_eval->type == OB_MESH) {
    this->triangulate_mesh_eval();
  }

  this->materials.reinitialize(export_mesh_->totcol);
  for (const int i : this->materials.index_range()) {
    this->materials[i] = BKE_object_material_get_eval(obj_eval, i + 1);
  }

  set_world_axes_transform(
      *obj_eval, export_params.forward_axis, export_params.up_axis, export_params.global_scale);
}

/**
 * Free new meshes allocated for triangulated meshes, or Curve converted to Mesh.
 */
OBJMesh::~OBJMesh()
{
  clear();
}

void OBJMesh::set_mesh(Mesh *mesh)
{
  if (owned_export_mesh_) {
    BKE_id_free(nullptr, owned_export_mesh_);
  }
  owned_export_mesh_ = mesh;
  export_mesh_ = owned_export_mesh_;
  mesh_edges_ = mesh->edges();
  mesh_faces_ = mesh->faces();
  mesh_corner_verts_ = mesh->corner_verts();
  sharp_faces_ = *export_mesh_->attributes().lookup_or_default<bool>(
      "sharp_face", bke::AttrDomain::Face, false);
}

void OBJMesh::clear()
{
  if (owned_export_mesh_) {
    BKE_id_free(nullptr, owned_export_mesh_);
    owned_export_mesh_ = nullptr;
  }
  export_mesh_ = nullptr;
  loop_to_uv_index_ = {};
  uv_coords_.clear_and_shrink();
  loop_to_normal_index_ = {};
<<<<<<< HEAD
  normal_coords_ = {};
  poly_order_.clear_and_shrink();
=======
  normal_coords_.clear_and_shrink();
  poly_order_ = {};
>>>>>>> a08e636b
  if (poly_smooth_groups_) {
    MEM_freeN(poly_smooth_groups_);
    poly_smooth_groups_ = nullptr;
  }
}

void OBJMesh::triangulate_mesh_eval()
{
  if (export_mesh_->faces_num <= 0) {
    return;
  }
  const BMeshCreateParams bm_create_params = {false};
  BMeshFromMeshParams bm_convert_params{};
  bm_convert_params.calc_face_normal = true;
  bm_convert_params.calc_vert_normal = true;
  bm_convert_params.add_key_index = false;
  bm_convert_params.use_shapekey = false;

  /* Lower threshold where triangulation of a face starts, i.e. a quadrilateral will be
   * triangulated here. */
  const int triangulate_min_verts = 4;

  BMesh *bmesh = BKE_mesh_to_bmesh_ex(export_mesh_, &bm_create_params, &bm_convert_params);
  BM_mesh_triangulate(bmesh,
                      MOD_TRIANGULATE_NGON_BEAUTY,
                      MOD_TRIANGULATE_QUAD_SHORTEDGE,
                      triangulate_min_verts,
                      false,
                      nullptr,
                      nullptr,
                      nullptr);
  Mesh *triangulated = BKE_mesh_from_bmesh_for_eval_nomain(bmesh, nullptr, export_mesh_);
  BM_mesh_free(bmesh);
  this->set_mesh(triangulated);
}

void OBJMesh::set_world_axes_transform(const Object &obj_eval,
                                       const eIOAxis forward,
                                       const eIOAxis up,
                                       const float global_scale)
{
  float3x3 axes_transform;
  /* +Y-forward and +Z-up are the default Blender axis settings. */
<<<<<<< HEAD
  mat3_from_axis_conversion(forward, up, IO_AXIS_Y, IO_AXIS_Z, axes_transform);
  mul_m4_m3m4(world_and_axes_transform_.ptr(), axes_transform, obj_eval.object_to_world);
  /* mul_m4_m3m4 does not transform last row of obmat, i.e. location data. */
  mul_v3_m3v3(world_and_axes_transform_[3], axes_transform, obj_eval.object_to_world[3]);
  world_and_axes_transform_ = math::scale(world_and_axes_transform_, float3(global_scale));

  world_and_axes_transform_[3][3] = obj_eval.object_to_world[3][3];

  mirrored_transform_ = is_negative_m4(world_and_axes_transform_.ptr());
=======
  mat3_from_axis_conversion(forward, up, IO_AXIS_Y, IO_AXIS_Z, axes_transform.ptr());

  const float4x4 object_to_world(obj_eval.object_to_world);
  const float3x3 transform = axes_transform * float3x3(object_to_world);

  world_and_axes_transform_ = float4x4(transform);
  world_and_axes_transform_.location() = axes_transform * object_to_world.location();
  world_and_axes_transform_[3][3] = object_to_world[3][3];

  /* Normals need inverse transpose of the regular matrix to handle non-uniform scale. */
  world_and_axes_normal_transform_ = math::transpose(math::invert(transform));

  mirrored_transform_ = math::is_negative(world_and_axes_normal_transform_);
>>>>>>> a08e636b
}

int OBJMesh::tot_vertices() const
{
  return export_mesh_->verts_num;
}

int OBJMesh::tot_faces() const
{
  return export_mesh_->faces_num;
}

int OBJMesh::tot_uv_vertices() const
{
  return int(uv_coords_.size());
}

int OBJMesh::tot_edges() const
{
  return export_mesh_->edges_num;
}

int16_t OBJMesh::tot_materials() const
{
  return this->materials.size();
}

int OBJMesh::ith_smooth_group(const int face_index) const
{
  /* Calculate smooth groups first: #OBJMesh::calc_smooth_groups. */
  BLI_assert(tot_smooth_groups_ != -NEGATIVE_INIT);
  BLI_assert(poly_smooth_groups_);
  return poly_smooth_groups_[face_index];
}

void OBJMesh::calc_smooth_groups(const bool use_bitflags)
{
  const bke::AttributeAccessor attributes = export_mesh_->attributes();
  const VArraySpan sharp_edges = *attributes.lookup<bool>("sharp_edge", bke::AttrDomain::Edge);
  const VArraySpan sharp_faces = *attributes.lookup<bool>("sharp_face", bke::AttrDomain::Face);
  poly_smooth_groups_ = BKE_mesh_calc_smoothgroups(mesh_edges_.size(),
                                                   mesh_faces_,
                                                   export_mesh_->corner_edges(),
                                                   sharp_edges,
                                                   sharp_faces,
                                                   &tot_smooth_groups_,
                                                   use_bitflags);
}

void OBJMesh::calc_poly_order()
{
  const bke::AttributeAccessor attributes = export_mesh_->attributes();
  const VArray<int> material_indices = *attributes.lookup_or_default<int>(
      "material_index", bke::AttrDomain::Face, 0);
  if (material_indices.is_single() && material_indices.get_internal_single() == 0) {
    return;
  }
  const VArraySpan<int> material_indices_span(material_indices);

  poly_order_.reinitialize(material_indices_span.size());
  for (const int i : material_indices_span.index_range()) {
    poly_order_[i] = i;
  }

  /* Sort polygons by their material index. */
  blender::parallel_sort(poly_order_.begin(), poly_order_.end(), [&](int a, int b) {
    int mat_a = material_indices_span[a];
    int mat_b = material_indices_span[b];
    if (mat_a != mat_b) {
      return mat_a < mat_b;
    }
    return a < b;
  });
}

bool OBJMesh::is_ith_poly_smooth(const int face_index) const
{
  return !sharp_faces_[face_index];
}

const char *OBJMesh::get_object_name() const
{
  return object_name_.c_str();
}

const char *OBJMesh::get_object_mesh_name() const
{
  return export_mesh_->id.name + 2;
}

<<<<<<< HEAD
=======
float3 OBJMesh::calc_vertex_coords(const int vert_index, const float global_scale) const
{
  const float3 coords = math::transform_point(world_and_axes_transform_,
                                              mesh_positions_[vert_index]);
  return coords * global_scale;
}

>>>>>>> a08e636b
Span<int> OBJMesh::calc_poly_vertex_indices(const int face_index) const
{
  return mesh_corner_verts_.slice(mesh_faces_[face_index]);
}

void OBJMesh::store_uv_coords_and_indices()
{
  const StringRef active_uv_name = CustomData_get_active_layer_name(&export_mesh_->corner_data,
                                                                    CD_PROP_FLOAT2);
  if (active_uv_name.is_empty()) {
    uv_coords_.clear();
    return;
  }
  const bke::AttributeAccessor attributes = export_mesh_->attributes();
  const VArraySpan uv_map = *attributes.lookup<float2>(active_uv_name, bke::AttrDomain::Corner);
  if (uv_map.is_empty()) {
    uv_coords_.clear();
    return;
  }

  Map<float2, int> uv_to_index;

  /* We don't know how many unique UVs there will be, but this is a guess. */
  uv_to_index.reserve(export_mesh_->verts_num);
  uv_coords_.reserve(export_mesh_->verts_num);

  loop_to_uv_index_.reinitialize(uv_map.size());

  for (int index = 0; index < int(uv_map.size()); index++) {
    float2 uv = uv_map[index];
    int uv_index = uv_to_index.lookup_default(uv, -1);
    if (uv_index == -1) {
      uv_index = uv_to_index.size();
      uv_to_index.add(uv, uv_index);
      uv_coords_.append(uv);
    }
    loop_to_uv_index_[index] = uv_index;
  }
}

Span<int> OBJMesh::calc_poly_uv_indices(const int face_index) const
{
  if (uv_coords_.is_empty()) {
    return {};
  }
  BLI_assert(face_index < export_mesh_->faces_num);
  return loop_to_uv_index_.as_span().slice(mesh_faces_[face_index]);
}

<<<<<<< HEAD
=======
float3 OBJMesh::calc_poly_normal(const int face_index) const
{
  const Span<int> face_verts = mesh_corner_verts_.slice(mesh_faces_[face_index]);
  const float3 normal = bke::mesh::face_normal_calc(mesh_positions_, face_verts);
  return math::normalize(world_and_axes_normal_transform_ * normal);
}

>>>>>>> a08e636b
/** Round \a f to \a round_digits decimal digits. */
static float round_float_to_n_digits(const float f, int round_digits)
{
  float scale = powf(10.0, round_digits);
  return ceilf(scale * f - 0.49999999f) / scale;
}

static float3 round_float3_to_n_digits(const float3 &v, int round_digits)
{
  float3 ans;
  ans.x = round_float_to_n_digits(v.x, round_digits);
  ans.y = round_float_to_n_digits(v.y, round_digits);
  ans.z = round_float_to_n_digits(v.z, round_digits);
  return ans;
}

void OBJMesh::store_normal_coords_and_indices()
{
  /* We'll round normal components to 4 digits.
   * This will cover up some minor differences
   * between floating point calculations on different platforms.
   * Since normals are normalized, there will be no perceptible loss
   * of precision when rounding to 4 digits. */
  constexpr int round_digits = 4;
  VectorSet<float3> deduplicated_normals;
  /* We don't know how many unique normals there will be, but this is a guess. */
<<<<<<< HEAD
  deduplicated_normals.reserve(export_mesh_->faces_num);
  loop_to_normal_index_.reinitialize(export_mesh_->corners_num);

  /* Normals need inverse transpose of the regular matrix to handle non-uniform scale. */
  const float3x3 transform = math::transpose(math::invert(float3x3(world_and_axes_transform_)));
  auto transform_and_round_normal = [&](const float3 &normal) {
    return round_float3_to_n_digits(math::normalize(transform * normal), round_digits);
  };

  switch (export_mesh_->normals_domain()) {
    case bke::MeshNormalDomain::Face: {
      const Span<float3> face_normals = export_mesh_->face_normals();
      for (const int face : mesh_faces_.index_range()) {
        const float3 normal = transform_and_round_normal(face_normals[face]);
        const int index = deduplicated_normals.index_of_or_add(normal);
        loop_to_normal_index_.as_mutable_span().slice(mesh_faces_[face]).fill(index);
=======
  normal_to_index.reserve(export_mesh_->faces_num);
  loop_to_normal_index_.reinitialize(export_mesh_->corners_num);
  loop_to_normal_index_.fill(-1);

  Span<float3> corner_normals;
  if (ELEM(export_mesh_->normals_domain(),
           bke::MeshNormalDomain::Point,
           bke::MeshNormalDomain::Corner))
  {
    corner_normals = export_mesh_->corner_normals();
  }

  for (int face_index = 0; face_index < export_mesh_->faces_num; ++face_index) {
    const IndexRange face = mesh_faces_[face_index];
    bool need_per_loop_normals = !corner_normals.is_empty() || !(sharp_faces_[face_index]);
    if (need_per_loop_normals) {
      for (const int corner : face) {
        BLI_assert(corner < export_mesh_->corners_num);
        const float3 normal = math::normalize(world_and_axes_normal_transform_ *
                                              corner_normals[corner]);
        const float3 rounded = round_float3_to_n_digits(normal, round_digits);
        int loop_norm_index = normal_to_index.lookup_default(rounded, -1);
        if (loop_norm_index == -1) {
          loop_norm_index = cur_normal_index++;
          normal_to_index.add(rounded, loop_norm_index);
          normal_coords_.append(rounded);
        }
        loop_to_normal_index_[corner] = loop_norm_index;
>>>>>>> a08e636b
      }
      break;
    }
    case bke::MeshNormalDomain::Point: {
      const Span<float3> vert_normals = export_mesh_->vert_normals();
      Array<int> vert_normal_indices(vert_normals.size());
      for (const int vert : vert_normals.index_range()) {
        const float3 normal = transform_and_round_normal(vert_normals[vert]);
        vert_normal_indices[vert] = deduplicated_normals.index_of_or_add(normal);
      }
      array_utils::gather(vert_normal_indices.as_span(),
                          mesh_corner_verts_,
                          loop_to_normal_index_.as_mutable_span());
      break;
    }
    case bke::MeshNormalDomain::Corner: {
      const Span<float3> corner_normals = export_mesh_->corner_normals();
      for (const int corner : corner_normals.index_range()) {
        const float3 normal = transform_and_round_normal(corner_normals[corner]);
        loop_to_normal_index_[corner] = deduplicated_normals.index_of_or_add(normal);
      }
      break;
    }
  }

  normal_coords_ = deduplicated_normals.as_span();
}

int OBJMesh::tot_deform_groups() const
{
  return BLI_listbase_count(&export_mesh_->vertex_group_names);
}

int16_t OBJMesh::get_poly_deform_group_index(const int face_index,
                                             MutableSpan<float> group_weights) const
{
  BLI_assert(face_index < export_mesh_->faces_num);
  BLI_assert(group_weights.size() == BLI_listbase_count(&export_mesh_->vertex_group_names));
  const Span<MDeformVert> dverts = export_mesh_->deform_verts();
  if (dverts.is_empty()) {
    return NOT_FOUND;
  }

  group_weights.fill(0);
  bool found_any_group = false;
  for (const int vert : mesh_corner_verts_.slice(mesh_faces_[face_index])) {
    const MDeformVert &dv = dverts[vert];
    for (int weight_i = 0; weight_i < dv.totweight; ++weight_i) {
      const auto group = dv.dw[weight_i].def_nr;
      if (group < group_weights.size()) {
        group_weights[group] += dv.dw[weight_i].weight;
        found_any_group = true;
      }
    }
  }

  if (!found_any_group) {
    return NOT_FOUND;
  }
  /* Index of the group with maximum vertices. */
  int16_t max_idx = std::max_element(group_weights.begin(), group_weights.end()) -
                    group_weights.begin();
  return max_idx;
}

const char *OBJMesh::get_poly_deform_group_name(const int16_t def_group_index) const
{
  const bDeformGroup &vertex_group = *(static_cast<bDeformGroup *>(
      BLI_findlink(&export_mesh_->vertex_group_names, def_group_index)));
  return vertex_group.name;
}

}  // namespace blender::io::obj<|MERGE_RESOLUTION|>--- conflicted
+++ resolved
@@ -19,10 +19,6 @@
 #include "BLI_listbase.h"
 #include "BLI_map.hh"
 #include "BLI_math_matrix.hh"
-<<<<<<< HEAD
-=======
-#include "BLI_math_rotation.h"
->>>>>>> a08e636b
 #include "BLI_sort.hh"
 #include "BLI_vector_set.hh"
 
@@ -109,13 +105,8 @@
   loop_to_uv_index_ = {};
   uv_coords_.clear_and_shrink();
   loop_to_normal_index_ = {};
-<<<<<<< HEAD
   normal_coords_ = {};
   poly_order_.clear_and_shrink();
-=======
-  normal_coords_.clear_and_shrink();
-  poly_order_ = {};
->>>>>>> a08e636b
   if (poly_smooth_groups_) {
     MEM_freeN(poly_smooth_groups_);
     poly_smooth_groups_ = nullptr;
@@ -159,17 +150,6 @@
 {
   float3x3 axes_transform;
   /* +Y-forward and +Z-up are the default Blender axis settings. */
-<<<<<<< HEAD
-  mat3_from_axis_conversion(forward, up, IO_AXIS_Y, IO_AXIS_Z, axes_transform);
-  mul_m4_m3m4(world_and_axes_transform_.ptr(), axes_transform, obj_eval.object_to_world);
-  /* mul_m4_m3m4 does not transform last row of obmat, i.e. location data. */
-  mul_v3_m3v3(world_and_axes_transform_[3], axes_transform, obj_eval.object_to_world[3]);
-  world_and_axes_transform_ = math::scale(world_and_axes_transform_, float3(global_scale));
-
-  world_and_axes_transform_[3][3] = obj_eval.object_to_world[3][3];
-
-  mirrored_transform_ = is_negative_m4(world_and_axes_transform_.ptr());
-=======
   mat3_from_axis_conversion(forward, up, IO_AXIS_Y, IO_AXIS_Z, axes_transform.ptr());
 
   const float4x4 object_to_world(obj_eval.object_to_world);
@@ -179,11 +159,7 @@
   world_and_axes_transform_.location() = axes_transform * object_to_world.location();
   world_and_axes_transform_[3][3] = object_to_world[3][3];
 
-  /* Normals need inverse transpose of the regular matrix to handle non-uniform scale. */
-  world_and_axes_normal_transform_ = math::transpose(math::invert(transform));
-
   mirrored_transform_ = math::is_negative(world_and_axes_normal_transform_);
->>>>>>> a08e636b
 }
 
 int OBJMesh::tot_vertices() const
@@ -274,16 +250,6 @@
   return export_mesh_->id.name + 2;
 }
 
-<<<<<<< HEAD
-=======
-float3 OBJMesh::calc_vertex_coords(const int vert_index, const float global_scale) const
-{
-  const float3 coords = math::transform_point(world_and_axes_transform_,
-                                              mesh_positions_[vert_index]);
-  return coords * global_scale;
-}
-
->>>>>>> a08e636b
 Span<int> OBJMesh::calc_poly_vertex_indices(const int face_index) const
 {
   return mesh_corner_verts_.slice(mesh_faces_[face_index]);
@@ -333,16 +299,6 @@
   return loop_to_uv_index_.as_span().slice(mesh_faces_[face_index]);
 }
 
-<<<<<<< HEAD
-=======
-float3 OBJMesh::calc_poly_normal(const int face_index) const
-{
-  const Span<int> face_verts = mesh_corner_verts_.slice(mesh_faces_[face_index]);
-  const float3 normal = bke::mesh::face_normal_calc(mesh_positions_, face_verts);
-  return math::normalize(world_and_axes_normal_transform_ * normal);
-}
-
->>>>>>> a08e636b
 /** Round \a f to \a round_digits decimal digits. */
 static float round_float_to_n_digits(const float f, int round_digits)
 {
@@ -369,7 +325,6 @@
   constexpr int round_digits = 4;
   VectorSet<float3> deduplicated_normals;
   /* We don't know how many unique normals there will be, but this is a guess. */
-<<<<<<< HEAD
   deduplicated_normals.reserve(export_mesh_->faces_num);
   loop_to_normal_index_.reinitialize(export_mesh_->corners_num);
 
@@ -386,36 +341,6 @@
         const float3 normal = transform_and_round_normal(face_normals[face]);
         const int index = deduplicated_normals.index_of_or_add(normal);
         loop_to_normal_index_.as_mutable_span().slice(mesh_faces_[face]).fill(index);
-=======
-  normal_to_index.reserve(export_mesh_->faces_num);
-  loop_to_normal_index_.reinitialize(export_mesh_->corners_num);
-  loop_to_normal_index_.fill(-1);
-
-  Span<float3> corner_normals;
-  if (ELEM(export_mesh_->normals_domain(),
-           bke::MeshNormalDomain::Point,
-           bke::MeshNormalDomain::Corner))
-  {
-    corner_normals = export_mesh_->corner_normals();
-  }
-
-  for (int face_index = 0; face_index < export_mesh_->faces_num; ++face_index) {
-    const IndexRange face = mesh_faces_[face_index];
-    bool need_per_loop_normals = !corner_normals.is_empty() || !(sharp_faces_[face_index]);
-    if (need_per_loop_normals) {
-      for (const int corner : face) {
-        BLI_assert(corner < export_mesh_->corners_num);
-        const float3 normal = math::normalize(world_and_axes_normal_transform_ *
-                                              corner_normals[corner]);
-        const float3 rounded = round_float3_to_n_digits(normal, round_digits);
-        int loop_norm_index = normal_to_index.lookup_default(rounded, -1);
-        if (loop_norm_index == -1) {
-          loop_norm_index = cur_normal_index++;
-          normal_to_index.add(rounded, loop_norm_index);
-          normal_coords_.append(rounded);
-        }
-        loop_to_normal_index_[corner] = loop_norm_index;
->>>>>>> a08e636b
       }
       break;
     }
