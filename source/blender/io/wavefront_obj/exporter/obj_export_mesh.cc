/* SPDX-License-Identifier: GPL-2.0-or-later */

/** \file
 * \ingroup obj
 */

#include "BKE_attribute.hh"
#include "BKE_customdata.h"
#include "BKE_deform.h"
#include "BKE_lib_id.h"
#include "BKE_material.h"
#include "BKE_mesh.h"
#include "BKE_mesh_mapping.h"
#include "BKE_object.h"

#include "BLI_listbase.h"
#include "BLI_map.hh"
#include "BLI_math.h"
#include "BLI_sort.hh"

#include "DEG_depsgraph_query.h"

#include "DNA_material_types.h"
#include "DNA_mesh_types.h"
#include "DNA_modifier_types.h"
#include "DNA_object_types.h"

#include "obj_export_mesh.hh"

#include "bmesh.h"
#include "bmesh_tools.h"

namespace blender::io::obj {
OBJMesh::OBJMesh(Depsgraph *depsgraph, const OBJExportParams &export_params, Object *mesh_object)
{
  /* We need to copy the object because it may be in temporary space. */
  Object *obj_eval = DEG_get_evaluated_object(depsgraph, mesh_object);
  export_object_eval_ = dna::shallow_copy(*obj_eval);
  export_mesh_ = export_params.apply_modifiers ?
                     BKE_object_get_evaluated_mesh(&export_object_eval_) :
                     BKE_object_get_pre_modified_mesh(&export_object_eval_);
  if (export_mesh_) {
    mesh_positions_ = export_mesh_->vert_positions();
    mesh_edges_ = export_mesh_->edges();
    mesh_polys_ = export_mesh_->polys();
<<<<<<< HEAD
    mesh_loops_ = export_mesh_->loops();
    sharp_faces_ = export_mesh_->attributes().lookup_or_default<bool>(
        "sharp_face", ATTR_DOMAIN_FACE, false);
=======
    mesh_corner_verts_ = export_mesh_->corner_verts();
>>>>>>> 95915484
  }
  else {
    /* Curves and NURBS surfaces need a new mesh when they're
     * exported in the form of vertices and edges.
     */
    this->set_mesh(BKE_mesh_new_from_object(depsgraph, &export_object_eval_, true, true));
  }
  if (export_params.export_triangulated_mesh && export_object_eval_.type == OB_MESH) {
    this->triangulate_mesh_eval();
  }
  set_world_axes_transform(export_params.forward_axis, export_params.up_axis);
}

/**
 * Free new meshes allocated for triangulated meshes, or Curve converted to Mesh.
 */
OBJMesh::~OBJMesh()
{
  clear();
}

void OBJMesh::set_mesh(Mesh *mesh)
{
  if (owned_export_mesh_) {
    BKE_id_free(nullptr, owned_export_mesh_);
  }
  owned_export_mesh_ = mesh;
  export_mesh_ = owned_export_mesh_;
  mesh_positions_ = mesh->vert_positions();
  mesh_edges_ = mesh->edges();
  mesh_polys_ = mesh->polys();
<<<<<<< HEAD
  mesh_loops_ = mesh->loops();
  sharp_faces_ = export_mesh_->attributes().lookup_or_default<bool>(
      "sharp_face", ATTR_DOMAIN_FACE, false);
=======
  mesh_corner_verts_ = mesh->corner_verts();
>>>>>>> 95915484
}

void OBJMesh::clear()
{
  if (owned_export_mesh_) {
    BKE_id_free(nullptr, owned_export_mesh_);
    owned_export_mesh_ = nullptr;
  }
  export_mesh_ = nullptr;
  uv_indices_.clear_and_shrink();
  uv_coords_.clear_and_shrink();
  loop_to_normal_index_.clear_and_shrink();
  normal_coords_.clear_and_shrink();
  poly_order_.clear_and_shrink();
  if (poly_smooth_groups_) {
    MEM_freeN(poly_smooth_groups_);
    poly_smooth_groups_ = nullptr;
  }
}

void OBJMesh::triangulate_mesh_eval()
{
  if (export_mesh_->totpoly <= 0) {
    return;
  }
  const BMeshCreateParams bm_create_params = {false};
  BMeshFromMeshParams bm_convert_params{};
  bm_convert_params.calc_face_normal = true;
  bm_convert_params.calc_vert_normal = true;
  bm_convert_params.add_key_index = false;
  bm_convert_params.use_shapekey = false;

  /* Lower threshold where triangulation of a polygon starts, i.e. a quadrilateral will be
   * triangulated here. */
  const int triangulate_min_verts = 4;

  BMesh *bmesh = BKE_mesh_to_bmesh_ex(export_mesh_, &bm_create_params, &bm_convert_params);
  BM_mesh_triangulate(bmesh,
                      MOD_TRIANGULATE_NGON_BEAUTY,
                      MOD_TRIANGULATE_QUAD_SHORTEDGE,
                      triangulate_min_verts,
                      false,
                      nullptr,
                      nullptr,
                      nullptr);
  Mesh *triangulated = BKE_mesh_from_bmesh_for_eval_nomain(bmesh, nullptr, export_mesh_);
  BM_mesh_free(bmesh);
  this->set_mesh(triangulated);
}

void OBJMesh::set_world_axes_transform(const eIOAxis forward, const eIOAxis up)
{
  float axes_transform[3][3];
  unit_m3(axes_transform);
  /* +Y-forward and +Z-up are the default Blender axis settings. */
  mat3_from_axis_conversion(forward, up, IO_AXIS_Y, IO_AXIS_Z, axes_transform);
  mul_m4_m3m4(world_and_axes_transform_, axes_transform, export_object_eval_.object_to_world);
  /* mul_m4_m3m4 does not transform last row of obmat, i.e. location data. */
  mul_v3_m3v3(
      world_and_axes_transform_[3], axes_transform, export_object_eval_.object_to_world[3]);
  world_and_axes_transform_[3][3] = export_object_eval_.object_to_world[3][3];

  /* Normals need inverse transpose of the regular matrix to handle non-uniform scale. */
  float normal_matrix[3][3];
  copy_m3_m4(normal_matrix, world_and_axes_transform_);
  invert_m3_m3(world_and_axes_normal_transform_, normal_matrix);
  transpose_m3(world_and_axes_normal_transform_);
  mirrored_transform_ = is_negative_m3(world_and_axes_normal_transform_);
}

int OBJMesh::tot_vertices() const
{
  return export_mesh_->totvert;
}

int OBJMesh::tot_polygons() const
{
  return export_mesh_->totpoly;
}

int OBJMesh::tot_uv_vertices() const
{
  return tot_uv_vertices_;
}

int OBJMesh::tot_edges() const
{
  return export_mesh_->totedge;
}

int16_t OBJMesh::tot_materials() const
{
  return export_mesh_->totcol;
}

int OBJMesh::tot_normal_indices() const
{
  return tot_normal_indices_;
}

int OBJMesh::ith_smooth_group(const int poly_index) const
{
  /* Calculate smooth groups first: #OBJMesh::calc_smooth_groups. */
  BLI_assert(tot_smooth_groups_ != -NEGATIVE_INIT);
  BLI_assert(poly_smooth_groups_);
  return poly_smooth_groups_[poly_index];
}

void OBJMesh::ensure_mesh_normals() const
{
  /* Const cast can be removed when calculating face corner normals lazily is possible. */
  BKE_mesh_calc_normals_split(const_cast<Mesh *>(export_mesh_));
}

void OBJMesh::calc_smooth_groups(const bool use_bitflags)
{
  const bool *sharp_edges = static_cast<const bool *>(
      CustomData_get_layer_named(&export_mesh_->edata, CD_PROP_BOOL, "sharp_edge"));
  const bool *sharp_faces = static_cast<const bool *>(
      CustomData_get_layer_named(&export_mesh_->pdata, CD_PROP_BOOL, "sharp_face"));
  poly_smooth_groups_ = BKE_mesh_calc_smoothgroups(mesh_edges_.data(),
                                                   mesh_edges_.size(),
                                                   mesh_polys_.data(),
                                                   mesh_polys_.size(),
                                                   export_mesh_->corner_edges().data(),
                                                   export_mesh_->totloop,
                                                   sharp_edges,
                                                   sharp_faces,
                                                   &tot_smooth_groups_,
                                                   use_bitflags);
}

void OBJMesh::calc_poly_order()
{
  const bke::AttributeAccessor attributes = export_mesh_->attributes();
  const VArray<int> material_indices = attributes.lookup_or_default<int>(
      "material_index", ATTR_DOMAIN_FACE, 0);
  if (material_indices.is_single() && material_indices.get_internal_single() == 0) {
    return;
  }
  const VArraySpan<int> material_indices_span(material_indices);

  poly_order_.resize(material_indices_span.size());
  for (const int i : material_indices_span.index_range()) {
    poly_order_[i] = i;
  }

  /* Sort polygons by their material index. */
  blender::parallel_sort(poly_order_.begin(), poly_order_.end(), [&](int a, int b) {
    int mat_a = material_indices_span[a];
    int mat_b = material_indices_span[b];
    if (mat_a != mat_b) {
      return mat_a < mat_b;
    }
    return a < b;
  });
}

const Material *OBJMesh::get_object_material(const int16_t mat_nr) const
{
  /**
   * The const_cast is safe here because #BKE_object_material_get_eval won't change the object
   * but it is a big can of worms to fix the declaration of that function right now.
   *
   * The call uses "+ 1" as material getter needs one-based indices.
   */
  Object *obj = const_cast<Object *>(&export_object_eval_);
  const Material *r_mat = BKE_object_material_get_eval(obj, mat_nr + 1);
  return r_mat;
}

bool OBJMesh::is_ith_poly_smooth(const int poly_index) const
{
  return !sharp_faces_[poly_index];
}

const char *OBJMesh::get_object_name() const
{
  return export_object_eval_.id.name + 2;
}

const char *OBJMesh::get_object_mesh_name() const
{
  return export_mesh_->id.name + 2;
}

const char *OBJMesh::get_object_material_name(const int16_t mat_nr) const
{
  const Material *mat = get_object_material(mat_nr);
  if (!mat) {
    return nullptr;
  }
  return mat->id.name + 2;
}

float3 OBJMesh::calc_vertex_coords(const int vert_index, const float global_scale) const
{
  float3 r_coords = mesh_positions_[vert_index];
  mul_m4_v3(world_and_axes_transform_, r_coords);
  mul_v3_fl(r_coords, global_scale);
  return r_coords;
}

Span<int> OBJMesh::calc_poly_vertex_indices(const int poly_index) const
{
  const MPoly &mpoly = mesh_polys_[poly_index];
  return mesh_corner_verts_.slice(mpoly.loopstart, mpoly.totloop);
}

void OBJMesh::store_uv_coords_and_indices()
{
  const int totvert = export_mesh_->totvert;
  const StringRef active_uv_name = CustomData_get_active_layer_name(&export_mesh_->ldata,
                                                                    CD_PROP_FLOAT2);
  if (active_uv_name.is_empty()) {
    tot_uv_vertices_ = 0;
    return;
  }
  const bke::AttributeAccessor attributes = export_mesh_->attributes();
  const VArraySpan<float2> uv_map = attributes.lookup<float2>(active_uv_name, ATTR_DOMAIN_CORNER);

  const float limit[2] = {STD_UV_CONNECT_LIMIT, STD_UV_CONNECT_LIMIT};

  UvVertMap *uv_vert_map = BKE_mesh_uv_vert_map_create(
      mesh_polys_.data(),
      nullptr,
      nullptr,
      mesh_corner_verts_.data(),
      reinterpret_cast<const float(*)[2]>(uv_map.data()),
      mesh_polys_.size(),
      totvert,
      limit,
      false,
      false);

  uv_indices_.resize(mesh_polys_.size());
  /* At least total vertices of a mesh will be present in its texture map. So
   * reserve minimum space early. */
  uv_coords_.reserve(totvert);

  tot_uv_vertices_ = 0;
  for (int vertex_index = 0; vertex_index < totvert; vertex_index++) {
    const UvMapVert *uv_vert = BKE_mesh_uv_vert_map_get_vert(uv_vert_map, vertex_index);
    for (; uv_vert; uv_vert = uv_vert->next) {
      if (uv_vert->separate) {
        tot_uv_vertices_ += 1;
      }
      const int verts_in_poly = mesh_polys_[uv_vert->poly_index].totloop;

      /* Store UV vertex coordinates. */
      uv_coords_.resize(tot_uv_vertices_);
      const int loopstart = mesh_polys_[uv_vert->poly_index].loopstart;
      Span<float> vert_uv_coords(uv_map[loopstart + uv_vert->loop_of_poly_index], 2);
      uv_coords_[tot_uv_vertices_ - 1] = float2(vert_uv_coords[0], vert_uv_coords[1]);

      /* Store UV vertex indices. */
      uv_indices_[uv_vert->poly_index].resize(verts_in_poly);
      /* Keep indices zero-based and let the writer handle the "+ 1" as per OBJ spec. */
      uv_indices_[uv_vert->poly_index][uv_vert->loop_of_poly_index] = tot_uv_vertices_ - 1;
    }
  }
  BKE_mesh_uv_vert_map_free(uv_vert_map);
}

Span<int> OBJMesh::calc_poly_uv_indices(const int poly_index) const
{
  if (uv_indices_.size() <= 0) {
    return {};
  }
  BLI_assert(poly_index < export_mesh_->totpoly);
  BLI_assert(poly_index < uv_indices_.size());
  return uv_indices_[poly_index];
}

float3 OBJMesh::calc_poly_normal(const int poly_index) const
{
  float3 r_poly_normal;
  const MPoly &poly = mesh_polys_[poly_index];
  BKE_mesh_calc_poly_normal(&poly,
                            &mesh_corner_verts_[poly.loopstart],
                            reinterpret_cast<const float(*)[3]>(mesh_positions_.data()),
                            r_poly_normal);
  mul_m3_v3(world_and_axes_normal_transform_, r_poly_normal);
  normalize_v3(r_poly_normal);
  return r_poly_normal;
}

/** Round \a f to \a round_digits decimal digits. */
static float round_float_to_n_digits(const float f, int round_digits)
{
  float scale = powf(10.0, round_digits);
  return ceilf(scale * f - 0.49999999f) / scale;
}

static float3 round_float3_to_n_digits(const float3 &v, int round_digits)
{
  float3 ans;
  ans.x = round_float_to_n_digits(v.x, round_digits);
  ans.y = round_float_to_n_digits(v.y, round_digits);
  ans.z = round_float_to_n_digits(v.z, round_digits);
  return ans;
}

void OBJMesh::store_normal_coords_and_indices()
{
  /* We'll round normal components to 4 digits.
   * This will cover up some minor differences
   * between floating point calculations on different platforms.
   * Since normals are normalized, there will be no perceptible loss
   * of precision when rounding to 4 digits. */
  constexpr int round_digits = 4;
  int cur_normal_index = 0;
  Map<float3, int> normal_to_index;
  /* We don't know how many unique normals there will be, but this is a guess. */
  normal_to_index.reserve(export_mesh_->totpoly);
  loop_to_normal_index_.resize(export_mesh_->totloop);
  loop_to_normal_index_.fill(-1);
  const float(*lnors)[3] = static_cast<const float(*)[3]>(
      CustomData_get_layer(&export_mesh_->ldata, CD_NORMAL));
  for (int poly_index = 0; poly_index < export_mesh_->totpoly; ++poly_index) {
    const MPoly &mpoly = mesh_polys_[poly_index];
    bool need_per_loop_normals = lnors != nullptr || !(sharp_faces_[poly_index]);
    if (need_per_loop_normals) {
      for (int loop_of_poly = 0; loop_of_poly < mpoly.totloop; ++loop_of_poly) {
        float3 loop_normal;
        int loop_index = mpoly.loopstart + loop_of_poly;
        BLI_assert(loop_index < export_mesh_->totloop);
        copy_v3_v3(loop_normal, lnors[loop_index]);
        mul_m3_v3(world_and_axes_normal_transform_, loop_normal);
        normalize_v3(loop_normal);
        float3 rounded_loop_normal = round_float3_to_n_digits(loop_normal, round_digits);
        int loop_norm_index = normal_to_index.lookup_default(rounded_loop_normal, -1);
        if (loop_norm_index == -1) {
          loop_norm_index = cur_normal_index++;
          normal_to_index.add(rounded_loop_normal, loop_norm_index);
          normal_coords_.append(rounded_loop_normal);
        }
        loop_to_normal_index_[loop_index] = loop_norm_index;
      }
    }
    else {
      float3 poly_normal = calc_poly_normal(poly_index);
      float3 rounded_poly_normal = round_float3_to_n_digits(poly_normal, round_digits);
      int poly_norm_index = normal_to_index.lookup_default(rounded_poly_normal, -1);
      if (poly_norm_index == -1) {
        poly_norm_index = cur_normal_index++;
        normal_to_index.add(rounded_poly_normal, poly_norm_index);
        normal_coords_.append(rounded_poly_normal);
      }
      for (int i = 0; i < mpoly.totloop; ++i) {
        int loop_index = mpoly.loopstart + i;
        BLI_assert(loop_index < export_mesh_->totloop);
        loop_to_normal_index_[loop_index] = poly_norm_index;
      }
    }
  }
  tot_normal_indices_ = cur_normal_index;
}

Vector<int> OBJMesh::calc_poly_normal_indices(const int poly_index) const
{
  if (loop_to_normal_index_.is_empty()) {
    return {};
  }
  const MPoly &mpoly = mesh_polys_[poly_index];
  const int totloop = mpoly.totloop;
  Vector<int> r_poly_normal_indices(totloop);
  for (int poly_loop_index = 0; poly_loop_index < totloop; poly_loop_index++) {
    int loop_index = mpoly.loopstart + poly_loop_index;
    r_poly_normal_indices[poly_loop_index] = loop_to_normal_index_[loop_index];
  }
  return r_poly_normal_indices;
}

int OBJMesh::tot_deform_groups() const
{
  if (!BKE_object_supports_vertex_groups(&export_object_eval_)) {
    return 0;
  }
  return BKE_object_defgroup_count(&export_object_eval_);
}

int16_t OBJMesh::get_poly_deform_group_index(const int poly_index,
                                             MutableSpan<float> group_weights) const
{
  BLI_assert(poly_index < export_mesh_->totpoly);
  BLI_assert(group_weights.size() == BKE_object_defgroup_count(&export_object_eval_));
  const Span<MDeformVert> dverts = export_mesh_->deform_verts();
  if (dverts.is_empty()) {
    return NOT_FOUND;
  }

  group_weights.fill(0);
  bool found_any_group = false;
  const MPoly &mpoly = mesh_polys_[poly_index];
  for (const int vert : mesh_corner_verts_.slice(mpoly.loopstart, mpoly.totloop)) {
    const MDeformVert &dv = dverts[vert];
    for (int weight_i = 0; weight_i < dv.totweight; ++weight_i) {
      const auto group = dv.dw[weight_i].def_nr;
      if (group < group_weights.size()) {
        group_weights[group] += dv.dw[weight_i].weight;
        found_any_group = true;
      }
    }
  }

  if (!found_any_group) {
    return NOT_FOUND;
  }
  /* Index of the group with maximum vertices. */
  int16_t max_idx = std::max_element(group_weights.begin(), group_weights.end()) -
                    group_weights.begin();
  return max_idx;
}

const char *OBJMesh::get_poly_deform_group_name(const int16_t def_group_index) const
{
  const bDeformGroup &vertex_group = *(static_cast<bDeformGroup *>(
      BLI_findlink(BKE_object_defgroup_list(&export_object_eval_), def_group_index)));
  return vertex_group.name;
}

}  // namespace blender::io::obj<|MERGE_RESOLUTION|>--- conflicted
+++ resolved
@@ -43,13 +43,9 @@
     mesh_positions_ = export_mesh_->vert_positions();
     mesh_edges_ = export_mesh_->edges();
     mesh_polys_ = export_mesh_->polys();
-<<<<<<< HEAD
-    mesh_loops_ = export_mesh_->loops();
+    mesh_corner_verts_ = export_mesh_->corner_verts();
     sharp_faces_ = export_mesh_->attributes().lookup_or_default<bool>(
         "sharp_face", ATTR_DOMAIN_FACE, false);
-=======
-    mesh_corner_verts_ = export_mesh_->corner_verts();
->>>>>>> 95915484
   }
   else {
     /* Curves and NURBS surfaces need a new mesh when they're
@@ -81,13 +77,9 @@
   mesh_positions_ = mesh->vert_positions();
   mesh_edges_ = mesh->edges();
   mesh_polys_ = mesh->polys();
-<<<<<<< HEAD
-  mesh_loops_ = mesh->loops();
+  mesh_corner_verts_ = mesh->corner_verts();
   sharp_faces_ = export_mesh_->attributes().lookup_or_default<bool>(
       "sharp_face", ATTR_DOMAIN_FACE, false);
-=======
-  mesh_corner_verts_ = mesh->corner_verts();
->>>>>>> 95915484
 }
 
 void OBJMesh::clear()
