/* SPDX-License-Identifier: GPL-2.0-or-later */

/** \file
 * \ingroup obj
 */

#include "BKE_attribute.hh"
#include "BKE_customdata.h"
#include "BKE_deform.h"
#include "BKE_lib_id.h"
#include "BKE_material.h"
#include "BKE_mesh.hh"
#include "BKE_mesh_mapping.h"
#include "BKE_object.h"

#include "BLI_listbase.h"
#include "BLI_map.hh"
#include "BLI_math.h"
#include "BLI_sort.hh"

#include "DEG_depsgraph_query.h"

#include "DNA_material_types.h"
#include "DNA_mesh_types.h"
#include "DNA_modifier_types.h"
#include "DNA_object_types.h"

#include "obj_export_mesh.hh"

#include "bmesh.h"
#include "bmesh_tools.h"

namespace blender::io::obj {
OBJMesh::OBJMesh(Depsgraph *depsgraph, const OBJExportParams &export_params, Object *mesh_object)
{
  /* We need to copy the object because it may be in temporary space. */
  Object *obj_eval = DEG_get_evaluated_object(depsgraph, mesh_object);
  export_object_eval_ = dna::shallow_copy(*obj_eval);
  export_mesh_ = export_params.apply_modifiers ?
                     BKE_object_get_evaluated_mesh(&export_object_eval_) :
                     BKE_object_get_pre_modified_mesh(&export_object_eval_);
  if (export_mesh_) {
    mesh_positions_ = export_mesh_->vert_positions();
    mesh_edges_ = export_mesh_->edges();
    mesh_polys_ = export_mesh_->polys();
    mesh_corner_verts_ = export_mesh_->corner_verts();
    sharp_faces_ = export_mesh_->attributes().lookup_or_default<bool>(
        "sharp_face", ATTR_DOMAIN_FACE, false);
  }
  else {
    /* Curves and NURBS surfaces need a new mesh when they're
     * exported in the form of vertices and edges.
     */
    this->set_mesh(BKE_mesh_new_from_object(depsgraph, &export_object_eval_, true, true));
  }
  if (export_params.export_triangulated_mesh && export_object_eval_.type == OB_MESH) {
    this->triangulate_mesh_eval();
  }
  set_world_axes_transform(export_params.forward_axis, export_params.up_axis);
}

/**
 * Free new meshes allocated for triangulated meshes, or Curve converted to Mesh.
 */
OBJMesh::~OBJMesh()
{
  clear();
}

void OBJMesh::set_mesh(Mesh *mesh)
{
  if (owned_export_mesh_) {
    BKE_id_free(nullptr, owned_export_mesh_);
  }
  owned_export_mesh_ = mesh;
  export_mesh_ = owned_export_mesh_;
  mesh_positions_ = mesh->vert_positions();
  mesh_edges_ = mesh->edges();
  mesh_polys_ = mesh->polys();
  mesh_corner_verts_ = mesh->corner_verts();
  sharp_faces_ = export_mesh_->attributes().lookup_or_default<bool>(
      "sharp_face", ATTR_DOMAIN_FACE, false);
}

void OBJMesh::clear()
{
  if (owned_export_mesh_) {
    BKE_id_free(nullptr, owned_export_mesh_);
    owned_export_mesh_ = nullptr;
  }
  export_mesh_ = nullptr;
  uv_indices_.clear_and_shrink();
  uv_coords_.clear_and_shrink();
  loop_to_normal_index_.clear_and_shrink();
  normal_coords_.clear_and_shrink();
  poly_order_.clear_and_shrink();
  if (poly_smooth_groups_) {
    MEM_freeN(poly_smooth_groups_);
    poly_smooth_groups_ = nullptr;
  }
}

void OBJMesh::triangulate_mesh_eval()
{
  if (export_mesh_->totpoly <= 0) {
    return;
  }
  const BMeshCreateParams bm_create_params = {false};
  BMeshFromMeshParams bm_convert_params{};
  bm_convert_params.calc_face_normal = true;
  bm_convert_params.calc_vert_normal = true;
  bm_convert_params.add_key_index = false;
  bm_convert_params.use_shapekey = false;

  /* Lower threshold where triangulation of a polygon starts, i.e. a quadrilateral will be
   * triangulated here. */
  const int triangulate_min_verts = 4;

  BMesh *bmesh = BKE_mesh_to_bmesh_ex(export_mesh_, &bm_create_params, &bm_convert_params);
  BM_mesh_triangulate(bmesh,
                      MOD_TRIANGULATE_NGON_BEAUTY,
                      MOD_TRIANGULATE_QUAD_SHORTEDGE,
                      triangulate_min_verts,
                      false,
                      nullptr,
                      nullptr,
                      nullptr);
  Mesh *triangulated = BKE_mesh_from_bmesh_for_eval_nomain(bmesh, nullptr, export_mesh_);
  BM_mesh_free(bmesh);
  this->set_mesh(triangulated);
}

void OBJMesh::set_world_axes_transform(const eIOAxis forward, const eIOAxis up)
{
  float axes_transform[3][3];
  unit_m3(axes_transform);
  /* +Y-forward and +Z-up are the default Blender axis settings. */
  mat3_from_axis_conversion(forward, up, IO_AXIS_Y, IO_AXIS_Z, axes_transform);
  mul_m4_m3m4(world_and_axes_transform_, axes_transform, export_object_eval_.object_to_world);
  /* mul_m4_m3m4 does not transform last row of obmat, i.e. location data. */
  mul_v3_m3v3(
      world_and_axes_transform_[3], axes_transform, export_object_eval_.object_to_world[3]);
  world_and_axes_transform_[3][3] = export_object_eval_.object_to_world[3][3];

  /* Normals need inverse transpose of the regular matrix to handle non-uniform scale. */
  float normal_matrix[3][3];
  copy_m3_m4(normal_matrix, world_and_axes_transform_);
  invert_m3_m3(world_and_axes_normal_transform_, normal_matrix);
  transpose_m3(world_and_axes_normal_transform_);
  mirrored_transform_ = is_negative_m3(world_and_axes_normal_transform_);
}

int OBJMesh::tot_vertices() const
{
  return export_mesh_->totvert;
}

int OBJMesh::tot_polygons() const
{
  return export_mesh_->totpoly;
}

int OBJMesh::tot_uv_vertices() const
{
  return tot_uv_vertices_;
}

int OBJMesh::tot_edges() const
{
  return export_mesh_->totedge;
}

int16_t OBJMesh::tot_materials() const
{
  return export_mesh_->totcol;
}

int OBJMesh::tot_normal_indices() const
{
  return tot_normal_indices_;
}

int OBJMesh::ith_smooth_group(const int poly_index) const
{
  /* Calculate smooth groups first: #OBJMesh::calc_smooth_groups. */
  BLI_assert(tot_smooth_groups_ != -NEGATIVE_INIT);
  BLI_assert(poly_smooth_groups_);
  return poly_smooth_groups_[poly_index];
}

void OBJMesh::ensure_mesh_normals() const
{
  /* Constant cast can be removed when calculating face corner normals lazily is possible. */
  BKE_mesh_calc_normals_split(const_cast<Mesh *>(export_mesh_));
}

void OBJMesh::calc_smooth_groups(const bool use_bitflags)
{
  const bool *sharp_edges = static_cast<const bool *>(
      CustomData_get_layer_named(&export_mesh_->edata, CD_PROP_BOOL, "sharp_edge"));
  const bool *sharp_faces = static_cast<const bool *>(
      CustomData_get_layer_named(&export_mesh_->pdata, CD_PROP_BOOL, "sharp_face"));
  poly_smooth_groups_ = BKE_mesh_calc_smoothgroups(mesh_edges_.size(),
                                                   mesh_polys_.data(),
                                                   mesh_polys_.size(),
                                                   export_mesh_->corner_edges().data(),
                                                   export_mesh_->totloop,
                                                   sharp_edges,
                                                   sharp_faces,
                                                   &tot_smooth_groups_,
                                                   use_bitflags);
}

void OBJMesh::calc_poly_order()
{
  const bke::AttributeAccessor attributes = export_mesh_->attributes();
  const VArray<int> material_indices = attributes.lookup_or_default<int>(
      "material_index", ATTR_DOMAIN_FACE, 0);
  if (material_indices.is_single() && material_indices.get_internal_single() == 0) {
    return;
  }
  const VArraySpan<int> material_indices_span(material_indices);

  poly_order_.resize(material_indices_span.size());
  for (const int i : material_indices_span.index_range()) {
    poly_order_[i] = i;
  }

  /* Sort polygons by their material index. */
  blender::parallel_sort(poly_order_.begin(), poly_order_.end(), [&](int a, int b) {
    int mat_a = material_indices_span[a];
    int mat_b = material_indices_span[b];
    if (mat_a != mat_b) {
      return mat_a < mat_b;
    }
    return a < b;
  });
}

const Material *OBJMesh::get_object_material(const int16_t mat_nr) const
{
  /**
   * The const_cast is safe here because #BKE_object_material_get_eval won't change the object
   * but it is a big can of worms to fix the declaration of that function right now.
   *
   * The call uses "+ 1" as material getter needs one-based indices.
   */
  Object *obj = const_cast<Object *>(&export_object_eval_);
  const Material *r_mat = BKE_object_material_get_eval(obj, mat_nr + 1);
  return r_mat;
}

bool OBJMesh::is_ith_poly_smooth(const int poly_index) const
{
  return !sharp_faces_[poly_index];
}

const char *OBJMesh::get_object_name() const
{
  return export_object_eval_.id.name + 2;
}

const char *OBJMesh::get_object_mesh_name() const
{
  return export_mesh_->id.name + 2;
}

const char *OBJMesh::get_object_material_name(const int16_t mat_nr) const
{
  const Material *mat = get_object_material(mat_nr);
  if (!mat) {
    return nullptr;
  }
  return mat->id.name + 2;
}

float3 OBJMesh::calc_vertex_coords(const int vert_index, const float global_scale) const
{
  float3 r_coords = mesh_positions_[vert_index];
  mul_m4_v3(world_and_axes_transform_, r_coords);
  mul_v3_fl(r_coords, global_scale);
  return r_coords;
}

Span<int> OBJMesh::calc_poly_vertex_indices(const int poly_index) const
{
  const MPoly &poly = mesh_polys_[poly_index];
  return mesh_corner_verts_.slice(poly.loopstart, poly.totloop);
}

void OBJMesh::store_uv_coords_and_indices()
{
  const int totvert = export_mesh_->totvert;
  const bke::AttributeAccessor attributes = export_mesh_->attributes();
  const VArray<float2> uv_map = attributes.lookup<float2>(export_mesh_->active_uv_attribute,
                                                          ATTR_DOMAIN_CORNER);
  if (!uv_map) {
    tot_uv_vertices_ = 0;
    return;
  }

  const float limit[2] = {STD_UV_CONNECT_LIMIT, STD_UV_CONNECT_LIMIT};

  const VArraySpan uv_map_span(uv_map);
  UvVertMap *uv_vert_map = BKE_mesh_uv_vert_map_create(
      mesh_polys_.data(),
      nullptr,
      nullptr,
<<<<<<< HEAD
      mesh_loops_.data(),
      reinterpret_cast<const float(*)[2]>(uv_map_span.data()),
=======
      mesh_corner_verts_.data(),
      reinterpret_cast<const float(*)[2]>(uv_map.data()),
>>>>>>> 5256b2ca
      mesh_polys_.size(),
      totvert,
      limit,
      false,
      false);

  uv_indices_.resize(mesh_polys_.size());
  /* At least total vertices of a mesh will be present in its texture map. So
   * reserve minimum space early. */
  uv_coords_.reserve(totvert);

  tot_uv_vertices_ = 0;
  for (int vertex_index = 0; vertex_index < totvert; vertex_index++) {
    const UvMapVert *uv_vert = BKE_mesh_uv_vert_map_get_vert(uv_vert_map, vertex_index);
    for (; uv_vert; uv_vert = uv_vert->next) {
      if (uv_vert->separate) {
        tot_uv_vertices_ += 1;
      }
      const int verts_in_poly = mesh_polys_[uv_vert->poly_index].totloop;

      /* Store UV vertex coordinates. */
      uv_coords_.resize(tot_uv_vertices_);
      const int loopstart = mesh_polys_[uv_vert->poly_index].loopstart;
      Span<float> vert_uv_coords(uv_map[loopstart + uv_vert->loop_of_poly_index], 2);
      uv_coords_[tot_uv_vertices_ - 1] = float2(vert_uv_coords[0], vert_uv_coords[1]);

      /* Store UV vertex indices. */
      uv_indices_[uv_vert->poly_index].resize(verts_in_poly);
      /* Keep indices zero-based and let the writer handle the "+ 1" as per OBJ spec. */
      uv_indices_[uv_vert->poly_index][uv_vert->loop_of_poly_index] = tot_uv_vertices_ - 1;
    }
  }
  BKE_mesh_uv_vert_map_free(uv_vert_map);
}

Span<int> OBJMesh::calc_poly_uv_indices(const int poly_index) const
{
  if (uv_indices_.size() <= 0) {
    return {};
  }
  BLI_assert(poly_index < export_mesh_->totpoly);
  BLI_assert(poly_index < uv_indices_.size());
  return uv_indices_[poly_index];
}

float3 OBJMesh::calc_poly_normal(const int poly_index) const
{
  const MPoly &poly = mesh_polys_[poly_index];
  float3 r_poly_normal = bke::mesh::poly_normal_calc(
      mesh_positions_, mesh_corner_verts_.slice(poly.loopstart, poly.totloop));
  mul_m3_v3(world_and_axes_normal_transform_, r_poly_normal);
  normalize_v3(r_poly_normal);
  return r_poly_normal;
}

/** Round \a f to \a round_digits decimal digits. */
static float round_float_to_n_digits(const float f, int round_digits)
{
  float scale = powf(10.0, round_digits);
  return ceilf(scale * f - 0.49999999f) / scale;
}

static float3 round_float3_to_n_digits(const float3 &v, int round_digits)
{
  float3 ans;
  ans.x = round_float_to_n_digits(v.x, round_digits);
  ans.y = round_float_to_n_digits(v.y, round_digits);
  ans.z = round_float_to_n_digits(v.z, round_digits);
  return ans;
}

void OBJMesh::store_normal_coords_and_indices()
{
  /* We'll round normal components to 4 digits.
   * This will cover up some minor differences
   * between floating point calculations on different platforms.
   * Since normals are normalized, there will be no perceptible loss
   * of precision when rounding to 4 digits. */
  constexpr int round_digits = 4;
  int cur_normal_index = 0;
  Map<float3, int> normal_to_index;
  /* We don't know how many unique normals there will be, but this is a guess. */
  normal_to_index.reserve(export_mesh_->totpoly);
  loop_to_normal_index_.resize(export_mesh_->totloop);
  loop_to_normal_index_.fill(-1);
  const float(*lnors)[3] = static_cast<const float(*)[3]>(
      CustomData_get_layer(&export_mesh_->ldata, CD_NORMAL));
  for (int poly_index = 0; poly_index < export_mesh_->totpoly; ++poly_index) {
    const MPoly &poly = mesh_polys_[poly_index];
    bool need_per_loop_normals = lnors != nullptr || !(sharp_faces_[poly_index]);
    if (need_per_loop_normals) {
      for (int loop_of_poly = 0; loop_of_poly < poly.totloop; ++loop_of_poly) {
        float3 loop_normal;
        int loop_index = poly.loopstart + loop_of_poly;
        BLI_assert(loop_index < export_mesh_->totloop);
        copy_v3_v3(loop_normal, lnors[loop_index]);
        mul_m3_v3(world_and_axes_normal_transform_, loop_normal);
        normalize_v3(loop_normal);
        float3 rounded_loop_normal = round_float3_to_n_digits(loop_normal, round_digits);
        int loop_norm_index = normal_to_index.lookup_default(rounded_loop_normal, -1);
        if (loop_norm_index == -1) {
          loop_norm_index = cur_normal_index++;
          normal_to_index.add(rounded_loop_normal, loop_norm_index);
          normal_coords_.append(rounded_loop_normal);
        }
        loop_to_normal_index_[loop_index] = loop_norm_index;
      }
    }
    else {
      float3 poly_normal = calc_poly_normal(poly_index);
      float3 rounded_poly_normal = round_float3_to_n_digits(poly_normal, round_digits);
      int poly_norm_index = normal_to_index.lookup_default(rounded_poly_normal, -1);
      if (poly_norm_index == -1) {
        poly_norm_index = cur_normal_index++;
        normal_to_index.add(rounded_poly_normal, poly_norm_index);
        normal_coords_.append(rounded_poly_normal);
      }
      for (int i = 0; i < poly.totloop; ++i) {
        int loop_index = poly.loopstart + i;
        BLI_assert(loop_index < export_mesh_->totloop);
        loop_to_normal_index_[loop_index] = poly_norm_index;
      }
    }
  }
  tot_normal_indices_ = cur_normal_index;
}

Vector<int> OBJMesh::calc_poly_normal_indices(const int poly_index) const
{
  if (loop_to_normal_index_.is_empty()) {
    return {};
  }
  const MPoly &poly = mesh_polys_[poly_index];
  const int totloop = poly.totloop;
  Vector<int> r_poly_normal_indices(totloop);
  for (int poly_loop_index = 0; poly_loop_index < totloop; poly_loop_index++) {
    int loop_index = poly.loopstart + poly_loop_index;
    r_poly_normal_indices[poly_loop_index] = loop_to_normal_index_[loop_index];
  }
  return r_poly_normal_indices;
}

int OBJMesh::tot_deform_groups() const
{
  if (!BKE_object_supports_vertex_groups(&export_object_eval_)) {
    return 0;
  }
  return BKE_object_defgroup_count(&export_object_eval_);
}

int16_t OBJMesh::get_poly_deform_group_index(const int poly_index,
                                             MutableSpan<float> group_weights) const
{
  BLI_assert(poly_index < export_mesh_->totpoly);
  BLI_assert(group_weights.size() == BKE_object_defgroup_count(&export_object_eval_));
  const Span<MDeformVert> dverts = export_mesh_->deform_verts();
  if (dverts.is_empty()) {
    return NOT_FOUND;
  }

  group_weights.fill(0);
  bool found_any_group = false;
  const MPoly &poly = mesh_polys_[poly_index];
  for (const int vert : mesh_corner_verts_.slice(poly.loopstart, poly.totloop)) {
    const MDeformVert &dv = dverts[vert];
    for (int weight_i = 0; weight_i < dv.totweight; ++weight_i) {
      const auto group = dv.dw[weight_i].def_nr;
      if (group < group_weights.size()) {
        group_weights[group] += dv.dw[weight_i].weight;
        found_any_group = true;
      }
    }
  }

  if (!found_any_group) {
    return NOT_FOUND;
  }
  /* Index of the group with maximum vertices. */
  int16_t max_idx = std::max_element(group_weights.begin(), group_weights.end()) -
                    group_weights.begin();
  return max_idx;
}

const char *OBJMesh::get_poly_deform_group_name(const int16_t def_group_index) const
{
  const bDeformGroup &vertex_group = *(static_cast<bDeformGroup *>(
      BLI_findlink(BKE_object_defgroup_list(&export_object_eval_), def_group_index)));
  return vertex_group.name;
}

}  // namespace blender::io::obj<|MERGE_RESOLUTION|>--- conflicted
+++ resolved
@@ -306,13 +306,8 @@
       mesh_polys_.data(),
       nullptr,
       nullptr,
-<<<<<<< HEAD
-      mesh_loops_.data(),
+      mesh_corner_verts_.data(),
       reinterpret_cast<const float(*)[2]>(uv_map_span.data()),
-=======
-      mesh_corner_verts_.data(),
-      reinterpret_cast<const float(*)[2]>(uv_map.data()),
->>>>>>> 5256b2ca
       mesh_polys_.size(),
       totvert,
       limit,
