--- conflicted
+++ resolved
@@ -350,11 +350,7 @@
   constexpr int round_digits = 4;
   int cur_normal_index = 0;
   Map<float3, int> normal_to_index;
-<<<<<<< HEAD
-  /* We don't know how many unique normals there will be, but this is a guess.*/
-=======
   /* We don't know how many unique normals there will be, but this is a guess. */
->>>>>>> ec2e9a43
   normal_to_index.reserve(export_mesh_eval_->totpoly);
   loop_to_normal_index_.resize(export_mesh_eval_->totloop);
   loop_to_normal_index_.fill(-1);
