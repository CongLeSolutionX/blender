--- conflicted
+++ resolved
@@ -184,15 +184,6 @@
   return poly_smooth_groups_[poly_index];
 }
 
-<<<<<<< HEAD
-=======
-void OBJMesh::ensure_mesh_normals() const
-{
-  /* Constant cast can be removed when calculating face corner normals lazily is possible. */
-  BKE_mesh_calc_normals_split(const_cast<Mesh *>(export_mesh_));
-}
-
->>>>>>> 96abaae9
 void OBJMesh::calc_smooth_groups(const bool use_bitflags)
 {
   const bool *sharp_edges = static_cast<const bool *>(
