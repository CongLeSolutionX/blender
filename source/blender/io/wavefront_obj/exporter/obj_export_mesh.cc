/* SPDX-License-Identifier: GPL-2.0-or-later */

/** \file
 * \ingroup obj
 */

#include "BKE_attribute.hh"
#include "BKE_customdata.h"
#include "BKE_deform.h"
#include "BKE_lib_id.h"
#include "BKE_material.h"
#include "BKE_mesh.h"
#include "BKE_mesh_mapping.h"
#include "BKE_object.h"

#include "BLI_listbase.h"
#include "BLI_map.hh"
#include "BLI_math.h"
#include "BLI_sort.hh"

#include "DEG_depsgraph_query.h"

#include "DNA_material_types.h"
#include "DNA_mesh_types.h"
#include "DNA_modifier_types.h"
#include "DNA_object_types.h"

#include "obj_export_mesh.hh"

namespace blender::io::obj {
OBJMesh::OBJMesh(Depsgraph *depsgraph, const OBJExportParams &export_params, Object *mesh_object)
{
  /* We need to copy the object because it may be in temporary space. */
  Object *obj_eval = DEG_get_evaluated_object(depsgraph, mesh_object);
  export_object_eval_ = dna::shallow_copy(*obj_eval);
  export_mesh_ = export_params.apply_modifiers ?
                     BKE_object_get_evaluated_mesh(&export_object_eval_) :
                     BKE_object_get_pre_modified_mesh(&export_object_eval_);
  if (export_mesh_) {
    mesh_verts_ = export_mesh_->verts();
    mesh_edges_ = export_mesh_->edges();
    mesh_polys_ = export_mesh_->polys();
    mesh_loops_ = export_mesh_->loops();
  }
  else {
    /* Curves and NURBS surfaces need a new mesh when they're
     * exported in the form of vertices and edges.
     */
    this->set_mesh(BKE_mesh_new_from_object(depsgraph, &export_object_eval_, true, true));
  }
  if (export_params.export_triangulated_mesh && export_object_eval_.type == OB_MESH) {
    this->triangulate_mesh_eval();
  }
  set_world_axes_transform(export_params.forward_axis, export_params.up_axis);
}

/**
 * Free new meshes allocated for triangulated meshes, or Curve converted to Mesh.
 */
OBJMesh::~OBJMesh()
{
  clear();
}

void OBJMesh::set_mesh(Mesh *mesh)
{
  if (owned_export_mesh_) {
    BKE_id_free(nullptr, owned_export_mesh_);
  }
  owned_export_mesh_ = mesh;
  export_mesh_ = owned_export_mesh_;
  mesh_verts_ = mesh->verts();
  mesh_edges_ = mesh->edges();
  mesh_polys_ = mesh->polys();
  mesh_loops_ = mesh->loops();
}

void OBJMesh::clear()
{
  if (owned_export_mesh_) {
    BKE_id_free(nullptr, owned_export_mesh_);
    owned_export_mesh_ = nullptr;
  }
  export_mesh_ = nullptr;
  uv_indices_.clear_and_make_inline();
  uv_coords_.clear_and_make_inline();
  loop_to_normal_index_.clear_and_make_inline();
  normal_coords_.clear_and_make_inline();
  poly_order_.clear_and_make_inline();
  if (poly_smooth_groups_) {
    MEM_freeN(poly_smooth_groups_);
    poly_smooth_groups_ = nullptr;
  }
}

void OBJMesh::triangulate_mesh_eval()
{
  if (export_mesh_->totpoly <= 0) {
    return;
  }
  const BMeshCreateParams bm_create_params = {false};
  BMeshFromMeshParams bm_convert_params{};
  bm_convert_params.calc_face_normal = true;
  bm_convert_params.calc_vert_normal = true;
  bm_convert_params.add_key_index = false;
  bm_convert_params.use_shapekey = false;

  /* Lower threshold where triangulation of a polygon starts, i.e. a quadrilateral will be
   * triangulated here. */
  const int triangulate_min_verts = 4;

  BMesh *bmesh = BKE_mesh_to_bmesh_ex(export_mesh_, &bm_create_params, &bm_convert_params);
  BM_mesh_triangulate(bmesh,
                      MOD_TRIANGULATE_NGON_BEAUTY,
                      MOD_TRIANGULATE_QUAD_SHORTEDGE,
                      triangulate_min_verts,
                      false,
                      nullptr,
                      nullptr,
                      nullptr);
  Mesh *triangulated = BKE_mesh_from_bmesh_for_eval_nomain(bmesh, nullptr, export_mesh_);
  BM_mesh_free(bmesh);
  this->set_mesh(triangulated);
}

void OBJMesh::set_world_axes_transform(const eIOAxis forward, const eIOAxis up)
{
  float axes_transform[3][3];
  unit_m3(axes_transform);
  /* +Y-forward and +Z-up are the default Blender axis settings. */
  mat3_from_axis_conversion(forward, up, IO_AXIS_Y, IO_AXIS_Z, axes_transform);
  mul_m4_m3m4(world_and_axes_transform_, axes_transform, export_object_eval_.object_to_world);
  /* mul_m4_m3m4 does not transform last row of obmat, i.e. location data. */
  mul_v3_m3v3(
      world_and_axes_transform_[3], axes_transform, export_object_eval_.object_to_world[3]);
  world_and_axes_transform_[3][3] = export_object_eval_.object_to_world[3][3];

  /* Normals need inverse transpose of the regular matrix to handle non-uniform scale. */
  float normal_matrix[3][3];
  copy_m3_m4(normal_matrix, world_and_axes_transform_);
  invert_m3_m3(world_and_axes_normal_transform_, normal_matrix);
  transpose_m3(world_and_axes_normal_transform_);
  mirrored_transform_ = is_negative_m3(world_and_axes_normal_transform_);
}

int OBJMesh::tot_vertices() const
{
  return export_mesh_->totvert;
}

int OBJMesh::tot_polygons() const
{
  return export_mesh_->totpoly;
}

int OBJMesh::tot_uv_vertices() const
{
  return tot_uv_vertices_;
}

int OBJMesh::tot_edges() const
{
  return export_mesh_->totedge;
}

int16_t OBJMesh::tot_materials() const
{
  return export_mesh_->totcol;
}

int OBJMesh::tot_normal_indices() const
{
  return tot_normal_indices_;
}

int OBJMesh::ith_smooth_group(const int poly_index) const
{
  /* Calculate smooth groups first: #OBJMesh::calc_smooth_groups. */
  BLI_assert(tot_smooth_groups_ != -NEGATIVE_INIT);
  BLI_assert(poly_smooth_groups_);
  return poly_smooth_groups_[poly_index];
}

void OBJMesh::ensure_mesh_normals() const
{
  /* Const cast can be removed when calculating face corner normals lazily is possible. */
  BKE_mesh_calc_normals_split(const_cast<Mesh *>(export_mesh_));
}

void OBJMesh::calc_smooth_groups(const bool use_bitflags)
{
  poly_smooth_groups_ = BKE_mesh_calc_smoothgroups(mesh_edges_.data(),
                                                   mesh_edges_.size(),
                                                   mesh_polys_.data(),
                                                   mesh_polys_.size(),
                                                   mesh_loops_.data(),
                                                   mesh_loops_.size(),
                                                   &tot_smooth_groups_,
                                                   use_bitflags);
}

void OBJMesh::calc_poly_order()
{
  const bke::AttributeAccessor attributes = export_mesh_->attributes();
  const VArray<int> material_indices = attributes.lookup_or_default<int>(
      "material_index", ATTR_DOMAIN_FACE, 0);
  if (material_indices.is_single() && material_indices.get_internal_single() == 0) {
    return;
  }
  const VArraySpan<int> material_indices_span(material_indices);

  poly_order_.resize(material_indices_span.size());
  for (const int i : material_indices_span.index_range()) {
    poly_order_[i] = i;
  }

  /* Sort polygons by their material index. */
  blender::parallel_sort(poly_order_.begin(), poly_order_.end(), [&](int a, int b) {
    int mat_a = material_indices_span[a];
    int mat_b = material_indices_span[b];
    if (mat_a != mat_b) {
      return mat_a < mat_b;
    }
    return a < b;
  });
}

const Material *OBJMesh::get_object_material(const int16_t mat_nr) const
{
  /**
   * The const_cast is safe here because #BKE_object_material_get_eval won't change the object
   * but it is a big can of worms to fix the declaration of that function right now.
   *
   * The call uses "+ 1" as material getter needs one-based indices.
   */
  Object *obj = const_cast<Object *>(&export_object_eval_);
  const Material *r_mat = BKE_object_material_get_eval(obj, mat_nr + 1);
  return r_mat;
}

bool OBJMesh::is_ith_poly_smooth(const int poly_index) const
{
  return mesh_polys_[poly_index].flag & ME_SMOOTH;
}

const char *OBJMesh::get_object_name() const
{
  return export_object_eval_.id.name + 2;
}

const char *OBJMesh::get_object_mesh_name() const
{
  return export_mesh_->id.name + 2;
}

const char *OBJMesh::get_object_material_name(const int16_t mat_nr) const
{
  const Material *mat = get_object_material(mat_nr);
  if (!mat) {
    return nullptr;
  }
  return mat->id.name + 2;
}

float3 OBJMesh::calc_vertex_coords(const int vert_index, const float global_scale) const
{
  float3 r_coords;
<<<<<<< HEAD
  const Span<float3> positions = export_mesh_eval_->positions();
  copy_v3_v3(r_coords, positions[vert_index]);
=======
  copy_v3_v3(r_coords, mesh_verts_[vert_index].co);
>>>>>>> a5f9f7e2
  mul_m4_v3(world_and_axes_transform_, r_coords);
  mul_v3_fl(r_coords, global_scale);
  return r_coords;
}

Vector<int> OBJMesh::calc_poly_vertex_indices(const int poly_index) const
{
  const MPoly &mpoly = mesh_polys_[poly_index];
  const MLoop *mloop = &mesh_loops_[mpoly.loopstart];
  const int totloop = mpoly.totloop;
  Vector<int> r_poly_vertex_indices(totloop);
  for (int loop_index = 0; loop_index < totloop; loop_index++) {
    r_poly_vertex_indices[loop_index] = mloop[loop_index].v;
  }
  return r_poly_vertex_indices;
}

void OBJMesh::store_uv_coords_and_indices()
{
  const int totvert = export_mesh_->totvert;
  const MLoopUV *mloopuv = static_cast<const MLoopUV *>(
      CustomData_get_layer(&export_mesh_->ldata, CD_MLOOPUV));
  if (!mloopuv) {
    tot_uv_vertices_ = 0;
    return;
  }
  const float limit[2] = {STD_UV_CONNECT_LIMIT, STD_UV_CONNECT_LIMIT};

  UvVertMap *uv_vert_map = BKE_mesh_uv_vert_map_create(mesh_polys_.data(),
                                                       nullptr,
                                                       nullptr,
                                                       mesh_loops_.data(),
                                                       mloopuv,
                                                       mesh_polys_.size(),
                                                       totvert,
                                                       limit,
                                                       false,
                                                       false);

  uv_indices_.resize(mesh_polys_.size());
  /* At least total vertices of a mesh will be present in its texture map. So
   * reserve minimum space early. */
  uv_coords_.reserve(totvert);

  tot_uv_vertices_ = 0;
  for (int vertex_index = 0; vertex_index < totvert; vertex_index++) {
    const UvMapVert *uv_vert = BKE_mesh_uv_vert_map_get_vert(uv_vert_map, vertex_index);
    for (; uv_vert; uv_vert = uv_vert->next) {
      if (uv_vert->separate) {
        tot_uv_vertices_ += 1;
      }
      const int verts_in_poly = mesh_polys_[uv_vert->poly_index].totloop;

      /* Store UV vertex coordinates. */
      uv_coords_.resize(tot_uv_vertices_);
      const int loopstart = mesh_polys_[uv_vert->poly_index].loopstart;
      Span<float> vert_uv_coords(mloopuv[loopstart + uv_vert->loop_of_poly_index].uv, 2);
      uv_coords_[tot_uv_vertices_ - 1] = float2(vert_uv_coords[0], vert_uv_coords[1]);

      /* Store UV vertex indices. */
      uv_indices_[uv_vert->poly_index].resize(verts_in_poly);
      /* Keep indices zero-based and let the writer handle the "+ 1" as per OBJ spec. */
      uv_indices_[uv_vert->poly_index][uv_vert->loop_of_poly_index] = tot_uv_vertices_ - 1;
    }
  }
  BKE_mesh_uv_vert_map_free(uv_vert_map);
}

Span<int> OBJMesh::calc_poly_uv_indices(const int poly_index) const
{
  if (uv_indices_.size() <= 0) {
    return {};
  }
  BLI_assert(poly_index < export_mesh_->totpoly);
  BLI_assert(poly_index < uv_indices_.size());
  return uv_indices_[poly_index];
}

float3 OBJMesh::calc_poly_normal(const int poly_index) const
{
  float3 r_poly_normal;
<<<<<<< HEAD
  const Span<float3> positions = export_mesh_eval_->positions();
  const Span<MPoly> polys = export_mesh_eval_->polys();
  const Span<MLoop> loops = export_mesh_eval_->loops();
  const MPoly &poly = polys[poly_index];
  BKE_mesh_calc_poly_normal(&poly,
                            &loops[poly.loopstart],
                            reinterpret_cast<const float(*)[3]>(positions.data()),
                            r_poly_normal);
=======
  const MPoly &poly = mesh_polys_[poly_index];
  BKE_mesh_calc_poly_normal(
      &poly, &mesh_loops_[poly.loopstart], mesh_verts_.data(), r_poly_normal);
>>>>>>> a5f9f7e2
  mul_m3_v3(world_and_axes_normal_transform_, r_poly_normal);
  normalize_v3(r_poly_normal);
  return r_poly_normal;
}

/** Round \a f to \a round_digits decimal digits. */
static float round_float_to_n_digits(const float f, int round_digits)
{
  float scale = powf(10.0, round_digits);
  return ceilf(scale * f - 0.49999999f) / scale;
}

static float3 round_float3_to_n_digits(const float3 &v, int round_digits)
{
  float3 ans;
  ans.x = round_float_to_n_digits(v.x, round_digits);
  ans.y = round_float_to_n_digits(v.y, round_digits);
  ans.z = round_float_to_n_digits(v.z, round_digits);
  return ans;
}

void OBJMesh::store_normal_coords_and_indices()
{
  /* We'll round normal components to 4 digits.
   * This will cover up some minor differences
   * between floating point calculations on different platforms.
   * Since normals are normalized, there will be no perceptible loss
   * of precision when rounding to 4 digits. */
  constexpr int round_digits = 4;
  int cur_normal_index = 0;
  Map<float3, int> normal_to_index;
  /* We don't know how many unique normals there will be, but this is a guess. */
  normal_to_index.reserve(export_mesh_->totpoly);
  loop_to_normal_index_.resize(export_mesh_->totloop);
  loop_to_normal_index_.fill(-1);
  const float(*lnors)[3] = static_cast<const float(*)[3]>(
      CustomData_get_layer(&export_mesh_->ldata, CD_NORMAL));
  for (int poly_index = 0; poly_index < export_mesh_->totpoly; ++poly_index) {
    const MPoly &mpoly = mesh_polys_[poly_index];
    bool need_per_loop_normals = lnors != nullptr || (mpoly.flag & ME_SMOOTH);
    if (need_per_loop_normals) {
      for (int loop_of_poly = 0; loop_of_poly < mpoly.totloop; ++loop_of_poly) {
        float3 loop_normal;
        int loop_index = mpoly.loopstart + loop_of_poly;
        BLI_assert(loop_index < export_mesh_->totloop);
        copy_v3_v3(loop_normal, lnors[loop_index]);
        mul_m3_v3(world_and_axes_normal_transform_, loop_normal);
        normalize_v3(loop_normal);
        float3 rounded_loop_normal = round_float3_to_n_digits(loop_normal, round_digits);
        int loop_norm_index = normal_to_index.lookup_default(rounded_loop_normal, -1);
        if (loop_norm_index == -1) {
          loop_norm_index = cur_normal_index++;
          normal_to_index.add(rounded_loop_normal, loop_norm_index);
          normal_coords_.append(rounded_loop_normal);
        }
        loop_to_normal_index_[loop_index] = loop_norm_index;
      }
    }
    else {
      float3 poly_normal = calc_poly_normal(poly_index);
      float3 rounded_poly_normal = round_float3_to_n_digits(poly_normal, round_digits);
      int poly_norm_index = normal_to_index.lookup_default(rounded_poly_normal, -1);
      if (poly_norm_index == -1) {
        poly_norm_index = cur_normal_index++;
        normal_to_index.add(rounded_poly_normal, poly_norm_index);
        normal_coords_.append(rounded_poly_normal);
      }
      for (int i = 0; i < mpoly.totloop; ++i) {
        int loop_index = mpoly.loopstart + i;
        BLI_assert(loop_index < export_mesh_->totloop);
        loop_to_normal_index_[loop_index] = poly_norm_index;
      }
    }
  }
  tot_normal_indices_ = cur_normal_index;
}

Vector<int> OBJMesh::calc_poly_normal_indices(const int poly_index) const
{
  if (loop_to_normal_index_.is_empty()) {
    return {};
  }
  const MPoly &mpoly = mesh_polys_[poly_index];
  const int totloop = mpoly.totloop;
  Vector<int> r_poly_normal_indices(totloop);
  for (int poly_loop_index = 0; poly_loop_index < totloop; poly_loop_index++) {
    int loop_index = mpoly.loopstart + poly_loop_index;
    r_poly_normal_indices[poly_loop_index] = loop_to_normal_index_[loop_index];
  }
  return r_poly_normal_indices;
}

int OBJMesh::tot_deform_groups() const
{
  if (!BKE_object_supports_vertex_groups(&export_object_eval_)) {
    return 0;
  }
  return BKE_object_defgroup_count(&export_object_eval_);
}

int16_t OBJMesh::get_poly_deform_group_index(const int poly_index,
                                             MutableSpan<float> group_weights) const
{
  BLI_assert(poly_index < export_mesh_->totpoly);
  BLI_assert(group_weights.size() == BKE_object_defgroup_count(&export_object_eval_));
  const Span<MDeformVert> dverts = export_mesh_->deform_verts();
  if (dverts.is_empty()) {
    return NOT_FOUND;
  }

  group_weights.fill(0);
  bool found_any_group = false;
  const MPoly &mpoly = mesh_polys_[poly_index];
  const MLoop *mloop = &mesh_loops_[mpoly.loopstart];
  for (int loop_i = 0; loop_i < mpoly.totloop; ++loop_i, ++mloop) {
    const MDeformVert &dv = dverts[mloop->v];
    for (int weight_i = 0; weight_i < dv.totweight; ++weight_i) {
      const auto group = dv.dw[weight_i].def_nr;
      if (group < group_weights.size()) {
        group_weights[group] += dv.dw[weight_i].weight;
        found_any_group = true;
      }
    }
  }

  if (!found_any_group) {
    return NOT_FOUND;
  }
  /* Index of the group with maximum vertices. */
  int16_t max_idx = std::max_element(group_weights.begin(), group_weights.end()) -
                    group_weights.begin();
  return max_idx;
}

const char *OBJMesh::get_poly_deform_group_name(const int16_t def_group_index) const
{
  const bDeformGroup &vertex_group = *(static_cast<bDeformGroup *>(
      BLI_findlink(BKE_object_defgroup_list(&export_object_eval_), def_group_index)));
  return vertex_group.name;
}

}  // namespace blender::io::obj<|MERGE_RESOLUTION|>--- conflicted
+++ resolved
@@ -37,7 +37,7 @@
                      BKE_object_get_evaluated_mesh(&export_object_eval_) :
                      BKE_object_get_pre_modified_mesh(&export_object_eval_);
   if (export_mesh_) {
-    mesh_verts_ = export_mesh_->verts();
+    mesh_positions_ = export_mesh_->positions();
     mesh_edges_ = export_mesh_->edges();
     mesh_polys_ = export_mesh_->polys();
     mesh_loops_ = export_mesh_->loops();
@@ -69,7 +69,7 @@
   }
   owned_export_mesh_ = mesh;
   export_mesh_ = owned_export_mesh_;
-  mesh_verts_ = mesh->verts();
+  mesh_positions_ = mesh->positions();
   mesh_edges_ = mesh->edges();
   mesh_polys_ = mesh->polys();
   mesh_loops_ = mesh->loops();
@@ -264,13 +264,7 @@
 
 float3 OBJMesh::calc_vertex_coords(const int vert_index, const float global_scale) const
 {
-  float3 r_coords;
-<<<<<<< HEAD
-  const Span<float3> positions = export_mesh_eval_->positions();
-  copy_v3_v3(r_coords, positions[vert_index]);
-=======
-  copy_v3_v3(r_coords, mesh_verts_[vert_index].co);
->>>>>>> a5f9f7e2
+  float3 r_coords = mesh_positions_[vert_index];
   mul_m4_v3(world_and_axes_transform_, r_coords);
   mul_v3_fl(r_coords, global_scale);
   return r_coords;
@@ -352,20 +346,11 @@
 float3 OBJMesh::calc_poly_normal(const int poly_index) const
 {
   float3 r_poly_normal;
-<<<<<<< HEAD
-  const Span<float3> positions = export_mesh_eval_->positions();
-  const Span<MPoly> polys = export_mesh_eval_->polys();
-  const Span<MLoop> loops = export_mesh_eval_->loops();
-  const MPoly &poly = polys[poly_index];
+  const MPoly &poly = mesh_polys_[poly_index];
   BKE_mesh_calc_poly_normal(&poly,
-                            &loops[poly.loopstart],
-                            reinterpret_cast<const float(*)[3]>(positions.data()),
+                            &mesh_loops_[poly.loopstart],
+                            reinterpret_cast<const float(*)[3]>(mesh_positions_.data()),
                             r_poly_normal);
-=======
-  const MPoly &poly = mesh_polys_[poly_index];
-  BKE_mesh_calc_poly_normal(
-      &poly, &mesh_loops_[poly.loopstart], mesh_verts_.data(), r_poly_normal);
->>>>>>> a5f9f7e2
   mul_m3_v3(world_and_axes_normal_transform_, r_poly_normal);
   normalize_v3(r_poly_normal);
   return r_poly_normal;
