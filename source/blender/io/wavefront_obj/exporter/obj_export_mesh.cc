/* SPDX-License-Identifier: GPL-2.0-or-later */

/** \file
 * \ingroup obj
 */

#include "BKE_attribute.hh"
#include "BKE_customdata.h"
#include "BKE_deform.h"
#include "BKE_lib_id.h"
#include "BKE_material.h"
#include "BKE_mesh.h"
#include "BKE_mesh_mapping.h"
#include "BKE_object.h"

#include "BLI_listbase.h"
#include "BLI_map.hh"
#include "BLI_math.h"
#include "BLI_sort.hh"

#include "DEG_depsgraph_query.h"

#include "DNA_material_types.h"
#include "DNA_mesh_types.h"
#include "DNA_modifier_types.h"
#include "DNA_object_types.h"

#include "obj_export_mesh.hh"

namespace blender::io::obj {
OBJMesh::OBJMesh(Depsgraph *depsgraph, const OBJExportParams &export_params, Object *mesh_object)
{
  /* We need to copy the object because it may be in temporary space. */
  Object *obj_eval = DEG_get_evaluated_object(depsgraph, mesh_object);
  export_object_eval_ = dna::shallow_copy(*obj_eval);
  export_mesh_ = export_params.apply_modifiers ?
                     BKE_object_get_evaluated_mesh(&export_object_eval_) :
                     BKE_object_get_pre_modified_mesh(&export_object_eval_);
  if (export_mesh_) {
    mesh_positions_ = export_mesh_->positions();
    mesh_edges_ = export_mesh_->edges();
    mesh_polys_ = export_mesh_->polys();
    mesh_loops_ = export_mesh_->loops();
  }
  else {
    /* Curves and NURBS surfaces need a new mesh when they're
     * exported in the form of vertices and edges.
     */
    this->set_mesh(BKE_mesh_new_from_object(depsgraph, &export_object_eval_, true, true));
  }
  if (export_params.export_triangulated_mesh && export_object_eval_.type == OB_MESH) {
    this->triangulate_mesh_eval();
  }
  set_world_axes_transform(export_params.forward_axis, export_params.up_axis);
}

/**
 * Free new meshes allocated for triangulated meshes, or Curve converted to Mesh.
 */
OBJMesh::~OBJMesh()
{
  clear();
}

void OBJMesh::set_mesh(Mesh *mesh)
{
  if (owned_export_mesh_) {
    BKE_id_free(nullptr, owned_export_mesh_);
  }
  owned_export_mesh_ = mesh;
  export_mesh_ = owned_export_mesh_;
  mesh_positions_ = mesh->positions();
  mesh_edges_ = mesh->edges();
  mesh_polys_ = mesh->polys();
  mesh_loops_ = mesh->loops();
}

void OBJMesh::clear()
{
  if (owned_export_mesh_) {
    BKE_id_free(nullptr, owned_export_mesh_);
    owned_export_mesh_ = nullptr;
  }
  export_mesh_ = nullptr;
  uv_indices_.clear_and_make_inline();
  uv_coords_.clear_and_make_inline();
  loop_to_normal_index_.clear_and_make_inline();
  normal_coords_.clear_and_make_inline();
  poly_order_.clear_and_make_inline();
  if (poly_smooth_groups_) {
    MEM_freeN(poly_smooth_groups_);
    poly_smooth_groups_ = nullptr;
  }
}

void OBJMesh::triangulate_mesh_eval()
{
  if (export_mesh_->totpoly <= 0) {
    return;
  }
  const BMeshCreateParams bm_create_params = {false};
  BMeshFromMeshParams bm_convert_params{};
  bm_convert_params.calc_face_normal = true;
  bm_convert_params.calc_vert_normal = true;
  bm_convert_params.add_key_index = false;
  bm_convert_params.use_shapekey = false;

  /* Lower threshold where triangulation of a polygon starts, i.e. a quadrilateral will be
   * triangulated here. */
  const int triangulate_min_verts = 4;

  BMesh *bmesh = BKE_mesh_to_bmesh_ex(export_mesh_, &bm_create_params, &bm_convert_params);
  BM_mesh_triangulate(bmesh,
                      MOD_TRIANGULATE_NGON_BEAUTY,
                      MOD_TRIANGULATE_QUAD_SHORTEDGE,
                      triangulate_min_verts,
                      false,
                      nullptr,
                      nullptr,
                      nullptr);
  Mesh *triangulated = BKE_mesh_from_bmesh_for_eval_nomain(bmesh, nullptr, export_mesh_);
  BM_mesh_free(bmesh);
  this->set_mesh(triangulated);
}

void OBJMesh::set_world_axes_transform(const eIOAxis forward, const eIOAxis up)
{
  float axes_transform[3][3];
  unit_m3(axes_transform);
  /* +Y-forward and +Z-up are the default Blender axis settings. */
  mat3_from_axis_conversion(forward, up, IO_AXIS_Y, IO_AXIS_Z, axes_transform);
  mul_m4_m3m4(world_and_axes_transform_, axes_transform, export_object_eval_.object_to_world);
  /* mul_m4_m3m4 does not transform last row of obmat, i.e. location data. */
  mul_v3_m3v3(
      world_and_axes_transform_[3], axes_transform, export_object_eval_.object_to_world[3]);
  world_and_axes_transform_[3][3] = export_object_eval_.object_to_world[3][3];

  /* Normals need inverse transpose of the regular matrix to handle non-uniform scale. */
  float normal_matrix[3][3];
  copy_m3_m4(normal_matrix, world_and_axes_transform_);
  invert_m3_m3(world_and_axes_normal_transform_, normal_matrix);
  transpose_m3(world_and_axes_normal_transform_);
  mirrored_transform_ = is_negative_m3(world_and_axes_normal_transform_);
}

int OBJMesh::tot_vertices() const
{
  return export_mesh_->totvert;
}

int OBJMesh::tot_polygons() const
{
  return export_mesh_->totpoly;
}

int OBJMesh::tot_uv_vertices() const
{
  return tot_uv_vertices_;
}

int OBJMesh::tot_edges() const
{
  return export_mesh_->totedge;
}

int16_t OBJMesh::tot_materials() const
{
  return export_mesh_->totcol;
}

int OBJMesh::tot_normal_indices() const
{
  return tot_normal_indices_;
}

int OBJMesh::ith_smooth_group(const int poly_index) const
{
  /* Calculate smooth groups first: #OBJMesh::calc_smooth_groups. */
  BLI_assert(tot_smooth_groups_ != -NEGATIVE_INIT);
  BLI_assert(poly_smooth_groups_);
  return poly_smooth_groups_[poly_index];
}

void OBJMesh::ensure_mesh_normals() const
{
  /* Const cast can be removed when calculating face corner normals lazily is possible. */
  BKE_mesh_calc_normals_split(const_cast<Mesh *>(export_mesh_));
}

void OBJMesh::calc_smooth_groups(const bool use_bitflags)
{
<<<<<<< HEAD
  const Span<MEdge> edges = export_mesh_eval_->edges();
  const Span<MPoly> polys = export_mesh_eval_->polys();
  const Span<int> corner_edges = export_mesh_eval_->corner_edges();
  poly_smooth_groups_ = BKE_mesh_calc_smoothgroups(edges.data(),
                                                   edges.size(),
                                                   polys.data(),
                                                   polys.size(),
                                                   corner_edges.data(),
                                                   corner_edges.size(),
=======
  poly_smooth_groups_ = BKE_mesh_calc_smoothgroups(mesh_edges_.data(),
                                                   mesh_edges_.size(),
                                                   mesh_polys_.data(),
                                                   mesh_polys_.size(),
                                                   mesh_loops_.data(),
                                                   mesh_loops_.size(),
>>>>>>> 6f906947
                                                   &tot_smooth_groups_,
                                                   use_bitflags);
}

void OBJMesh::calc_poly_order()
{
  const bke::AttributeAccessor attributes = export_mesh_->attributes();
  const VArray<int> material_indices = attributes.lookup_or_default<int>(
      "material_index", ATTR_DOMAIN_FACE, 0);
  if (material_indices.is_single() && material_indices.get_internal_single() == 0) {
    return;
  }
  const VArraySpan<int> material_indices_span(material_indices);

  poly_order_.resize(material_indices_span.size());
  for (const int i : material_indices_span.index_range()) {
    poly_order_[i] = i;
  }

  /* Sort polygons by their material index. */
  blender::parallel_sort(poly_order_.begin(), poly_order_.end(), [&](int a, int b) {
    int mat_a = material_indices_span[a];
    int mat_b = material_indices_span[b];
    if (mat_a != mat_b) {
      return mat_a < mat_b;
    }
    return a < b;
  });
}

const Material *OBJMesh::get_object_material(const int16_t mat_nr) const
{
  /**
   * The const_cast is safe here because #BKE_object_material_get_eval won't change the object
   * but it is a big can of worms to fix the declaration of that function right now.
   *
   * The call uses "+ 1" as material getter needs one-based indices.
   */
  Object *obj = const_cast<Object *>(&export_object_eval_);
  const Material *r_mat = BKE_object_material_get_eval(obj, mat_nr + 1);
  return r_mat;
}

bool OBJMesh::is_ith_poly_smooth(const int poly_index) const
{
  return mesh_polys_[poly_index].flag & ME_SMOOTH;
}

const char *OBJMesh::get_object_name() const
{
  return export_object_eval_.id.name + 2;
}

const char *OBJMesh::get_object_mesh_name() const
{
  return export_mesh_->id.name + 2;
}

const char *OBJMesh::get_object_material_name(const int16_t mat_nr) const
{
  const Material *mat = get_object_material(mat_nr);
  if (!mat) {
    return nullptr;
  }
  return mat->id.name + 2;
}

float3 OBJMesh::calc_vertex_coords(const int vert_index, const float global_scale) const
{
<<<<<<< HEAD
  float3 r_coords;
  const Span<float3> positions = export_mesh_eval_->positions();
  copy_v3_v3(r_coords, positions[vert_index]);
=======
  float3 r_coords = mesh_positions_[vert_index];
>>>>>>> 6f906947
  mul_m4_v3(world_and_axes_transform_, r_coords);
  mul_v3_fl(r_coords, global_scale);
  return r_coords;
}

Vector<int> OBJMesh::calc_poly_vertex_indices(const int poly_index) const
{
  const MPoly &mpoly = mesh_polys_[poly_index];
  const MLoop *mloop = &mesh_loops_[mpoly.loopstart];
  const int totloop = mpoly.totloop;
  Vector<int> r_poly_vertex_indices(totloop);
  for (int loop_index = 0; loop_index < totloop; loop_index++) {
    r_poly_vertex_indices[loop_index] = mloop[loop_index].v;
  }
  return r_poly_vertex_indices;
}

void OBJMesh::store_uv_coords_and_indices()
{
  const int totvert = export_mesh_->totvert;
  const MLoopUV *mloopuv = static_cast<const MLoopUV *>(
      CustomData_get_layer(&export_mesh_->ldata, CD_MLOOPUV));
  if (!mloopuv) {
    tot_uv_vertices_ = 0;
    return;
  }
  const float limit[2] = {STD_UV_CONNECT_LIMIT, STD_UV_CONNECT_LIMIT};

  UvVertMap *uv_vert_map = BKE_mesh_uv_vert_map_create(mesh_polys_.data(),
                                                       nullptr,
                                                       nullptr,
                                                       mesh_loops_.data(),
                                                       mloopuv,
                                                       mesh_polys_.size(),
                                                       totvert,
                                                       limit,
                                                       false,
                                                       false);

  uv_indices_.resize(mesh_polys_.size());
  /* At least total vertices of a mesh will be present in its texture map. So
   * reserve minimum space early. */
  uv_coords_.reserve(totvert);

  tot_uv_vertices_ = 0;
  for (int vertex_index = 0; vertex_index < totvert; vertex_index++) {
    const UvMapVert *uv_vert = BKE_mesh_uv_vert_map_get_vert(uv_vert_map, vertex_index);
    for (; uv_vert; uv_vert = uv_vert->next) {
      if (uv_vert->separate) {
        tot_uv_vertices_ += 1;
      }
      const int verts_in_poly = mesh_polys_[uv_vert->poly_index].totloop;

      /* Store UV vertex coordinates. */
      uv_coords_.resize(tot_uv_vertices_);
      const int loopstart = mesh_polys_[uv_vert->poly_index].loopstart;
      Span<float> vert_uv_coords(mloopuv[loopstart + uv_vert->loop_of_poly_index].uv, 2);
      uv_coords_[tot_uv_vertices_ - 1] = float2(vert_uv_coords[0], vert_uv_coords[1]);

      /* Store UV vertex indices. */
      uv_indices_[uv_vert->poly_index].resize(verts_in_poly);
      /* Keep indices zero-based and let the writer handle the "+ 1" as per OBJ spec. */
      uv_indices_[uv_vert->poly_index][uv_vert->loop_of_poly_index] = tot_uv_vertices_ - 1;
    }
  }
  BKE_mesh_uv_vert_map_free(uv_vert_map);
}

Span<int> OBJMesh::calc_poly_uv_indices(const int poly_index) const
{
  if (uv_indices_.size() <= 0) {
    return {};
  }
  BLI_assert(poly_index < export_mesh_->totpoly);
  BLI_assert(poly_index < uv_indices_.size());
  return uv_indices_[poly_index];
}

float3 OBJMesh::calc_poly_normal(const int poly_index) const
{
  float3 r_poly_normal;
<<<<<<< HEAD
  const Span<float3> positions = export_mesh_eval_->positions();
  const Span<MPoly> polys = export_mesh_eval_->polys();
  const Span<MLoop> loops = export_mesh_eval_->loops();
  const MPoly &poly = polys[poly_index];
  BKE_mesh_calc_poly_normal(&poly,
                            &loops[poly.loopstart],
                            reinterpret_cast<const float(*)[3]>(positions.data()),
=======
  const MPoly &poly = mesh_polys_[poly_index];
  BKE_mesh_calc_poly_normal(&poly,
                            &mesh_loops_[poly.loopstart],
                            reinterpret_cast<const float(*)[3]>(mesh_positions_.data()),
>>>>>>> 6f906947
                            r_poly_normal);
  mul_m3_v3(world_and_axes_normal_transform_, r_poly_normal);
  normalize_v3(r_poly_normal);
  return r_poly_normal;
}

/** Round \a f to \a round_digits decimal digits. */
static float round_float_to_n_digits(const float f, int round_digits)
{
  float scale = powf(10.0, round_digits);
  return ceilf(scale * f - 0.49999999f) / scale;
}

static float3 round_float3_to_n_digits(const float3 &v, int round_digits)
{
  float3 ans;
  ans.x = round_float_to_n_digits(v.x, round_digits);
  ans.y = round_float_to_n_digits(v.y, round_digits);
  ans.z = round_float_to_n_digits(v.z, round_digits);
  return ans;
}

void OBJMesh::store_normal_coords_and_indices()
{
  /* We'll round normal components to 4 digits.
   * This will cover up some minor differences
   * between floating point calculations on different platforms.
   * Since normals are normalized, there will be no perceptible loss
   * of precision when rounding to 4 digits. */
  constexpr int round_digits = 4;
  int cur_normal_index = 0;
  Map<float3, int> normal_to_index;
  /* We don't know how many unique normals there will be, but this is a guess. */
  normal_to_index.reserve(export_mesh_->totpoly);
  loop_to_normal_index_.resize(export_mesh_->totloop);
  loop_to_normal_index_.fill(-1);
  const float(*lnors)[3] = static_cast<const float(*)[3]>(
      CustomData_get_layer(&export_mesh_->ldata, CD_NORMAL));
  for (int poly_index = 0; poly_index < export_mesh_->totpoly; ++poly_index) {
    const MPoly &mpoly = mesh_polys_[poly_index];
    bool need_per_loop_normals = lnors != nullptr || (mpoly.flag & ME_SMOOTH);
    if (need_per_loop_normals) {
      for (int loop_of_poly = 0; loop_of_poly < mpoly.totloop; ++loop_of_poly) {
        float3 loop_normal;
        int loop_index = mpoly.loopstart + loop_of_poly;
        BLI_assert(loop_index < export_mesh_->totloop);
        copy_v3_v3(loop_normal, lnors[loop_index]);
        mul_m3_v3(world_and_axes_normal_transform_, loop_normal);
        normalize_v3(loop_normal);
        float3 rounded_loop_normal = round_float3_to_n_digits(loop_normal, round_digits);
        int loop_norm_index = normal_to_index.lookup_default(rounded_loop_normal, -1);
        if (loop_norm_index == -1) {
          loop_norm_index = cur_normal_index++;
          normal_to_index.add(rounded_loop_normal, loop_norm_index);
          normal_coords_.append(rounded_loop_normal);
        }
        loop_to_normal_index_[loop_index] = loop_norm_index;
      }
    }
    else {
      float3 poly_normal = calc_poly_normal(poly_index);
      float3 rounded_poly_normal = round_float3_to_n_digits(poly_normal, round_digits);
      int poly_norm_index = normal_to_index.lookup_default(rounded_poly_normal, -1);
      if (poly_norm_index == -1) {
        poly_norm_index = cur_normal_index++;
        normal_to_index.add(rounded_poly_normal, poly_norm_index);
        normal_coords_.append(rounded_poly_normal);
      }
      for (int i = 0; i < mpoly.totloop; ++i) {
        int loop_index = mpoly.loopstart + i;
        BLI_assert(loop_index < export_mesh_->totloop);
        loop_to_normal_index_[loop_index] = poly_norm_index;
      }
    }
  }
  tot_normal_indices_ = cur_normal_index;
}

Vector<int> OBJMesh::calc_poly_normal_indices(const int poly_index) const
{
  if (loop_to_normal_index_.is_empty()) {
    return {};
  }
  const MPoly &mpoly = mesh_polys_[poly_index];
  const int totloop = mpoly.totloop;
  Vector<int> r_poly_normal_indices(totloop);
  for (int poly_loop_index = 0; poly_loop_index < totloop; poly_loop_index++) {
    int loop_index = mpoly.loopstart + poly_loop_index;
    r_poly_normal_indices[poly_loop_index] = loop_to_normal_index_[loop_index];
  }
  return r_poly_normal_indices;
}

int OBJMesh::tot_deform_groups() const
{
  if (!BKE_object_supports_vertex_groups(&export_object_eval_)) {
    return 0;
  }
  return BKE_object_defgroup_count(&export_object_eval_);
}

int16_t OBJMesh::get_poly_deform_group_index(const int poly_index,
                                             MutableSpan<float> group_weights) const
{
  BLI_assert(poly_index < export_mesh_->totpoly);
  BLI_assert(group_weights.size() == BKE_object_defgroup_count(&export_object_eval_));
  const Span<MDeformVert> dverts = export_mesh_->deform_verts();
  if (dverts.is_empty()) {
    return NOT_FOUND;
  }

  group_weights.fill(0);
  bool found_any_group = false;
  const MPoly &mpoly = mesh_polys_[poly_index];
  const MLoop *mloop = &mesh_loops_[mpoly.loopstart];
  for (int loop_i = 0; loop_i < mpoly.totloop; ++loop_i, ++mloop) {
    const MDeformVert &dv = dverts[mloop->v];
    for (int weight_i = 0; weight_i < dv.totweight; ++weight_i) {
      const auto group = dv.dw[weight_i].def_nr;
      if (group < group_weights.size()) {
        group_weights[group] += dv.dw[weight_i].weight;
        found_any_group = true;
      }
    }
  }

  if (!found_any_group) {
    return NOT_FOUND;
  }
  /* Index of the group with maximum vertices. */
  int16_t max_idx = std::max_element(group_weights.begin(), group_weights.end()) -
                    group_weights.begin();
  return max_idx;
}

const char *OBJMesh::get_poly_deform_group_name(const int16_t def_group_index) const
{
  const bDeformGroup &vertex_group = *(static_cast<bDeformGroup *>(
      BLI_findlink(BKE_object_defgroup_list(&export_object_eval_), def_group_index)));
  return vertex_group.name;
}

}  // namespace blender::io::obj<|MERGE_RESOLUTION|>--- conflicted
+++ resolved
@@ -40,7 +40,7 @@
     mesh_positions_ = export_mesh_->positions();
     mesh_edges_ = export_mesh_->edges();
     mesh_polys_ = export_mesh_->polys();
-    mesh_loops_ = export_mesh_->loops();
+    mesh_corner_verts_ = export_mesh_->corner_verts();
   }
   else {
     /* Curves and NURBS surfaces need a new mesh when they're
@@ -72,7 +72,7 @@
   mesh_positions_ = mesh->positions();
   mesh_edges_ = mesh->edges();
   mesh_polys_ = mesh->polys();
-  mesh_loops_ = mesh->loops();
+  mesh_corner_verts_ = mesh->corner_verts();
 }
 
 void OBJMesh::clear()
@@ -189,24 +189,12 @@
 
 void OBJMesh::calc_smooth_groups(const bool use_bitflags)
 {
-<<<<<<< HEAD
-  const Span<MEdge> edges = export_mesh_eval_->edges();
-  const Span<MPoly> polys = export_mesh_eval_->polys();
-  const Span<int> corner_edges = export_mesh_eval_->corner_edges();
-  poly_smooth_groups_ = BKE_mesh_calc_smoothgroups(edges.data(),
-                                                   edges.size(),
-                                                   polys.data(),
-                                                   polys.size(),
-                                                   corner_edges.data(),
-                                                   corner_edges.size(),
-=======
   poly_smooth_groups_ = BKE_mesh_calc_smoothgroups(mesh_edges_.data(),
                                                    mesh_edges_.size(),
                                                    mesh_polys_.data(),
                                                    mesh_polys_.size(),
-                                                   mesh_loops_.data(),
-                                                   mesh_loops_.size(),
->>>>>>> 6f906947
+                                                   export_mesh_->corner_edges().data(),
+                                                   export_mesh_->totloop,
                                                    &tot_smooth_groups_,
                                                    use_bitflags);
 }
@@ -276,13 +264,7 @@
 
 float3 OBJMesh::calc_vertex_coords(const int vert_index, const float global_scale) const
 {
-<<<<<<< HEAD
-  float3 r_coords;
-  const Span<float3> positions = export_mesh_eval_->positions();
-  copy_v3_v3(r_coords, positions[vert_index]);
-=======
   float3 r_coords = mesh_positions_[vert_index];
->>>>>>> 6f906947
   mul_m4_v3(world_and_axes_transform_, r_coords);
   mul_v3_fl(r_coords, global_scale);
   return r_coords;
@@ -291,13 +273,7 @@
 Vector<int> OBJMesh::calc_poly_vertex_indices(const int poly_index) const
 {
   const MPoly &mpoly = mesh_polys_[poly_index];
-  const MLoop *mloop = &mesh_loops_[mpoly.loopstart];
-  const int totloop = mpoly.totloop;
-  Vector<int> r_poly_vertex_indices(totloop);
-  for (int loop_index = 0; loop_index < totloop; loop_index++) {
-    r_poly_vertex_indices[loop_index] = mloop[loop_index].v;
-  }
-  return r_poly_vertex_indices;
+  return mesh_corner_verts_.slice(mpoly.loopstart, mpoly.totloop);
 }
 
 void OBJMesh::store_uv_coords_and_indices()
@@ -314,7 +290,7 @@
   UvVertMap *uv_vert_map = BKE_mesh_uv_vert_map_create(mesh_polys_.data(),
                                                        nullptr,
                                                        nullptr,
-                                                       mesh_loops_.data(),
+                                                       mesh_corner_verts_.data(),
                                                        mloopuv,
                                                        mesh_polys_.size(),
                                                        totvert,
@@ -364,20 +340,10 @@
 float3 OBJMesh::calc_poly_normal(const int poly_index) const
 {
   float3 r_poly_normal;
-<<<<<<< HEAD
-  const Span<float3> positions = export_mesh_eval_->positions();
-  const Span<MPoly> polys = export_mesh_eval_->polys();
-  const Span<MLoop> loops = export_mesh_eval_->loops();
-  const MPoly &poly = polys[poly_index];
-  BKE_mesh_calc_poly_normal(&poly,
-                            &loops[poly.loopstart],
-                            reinterpret_cast<const float(*)[3]>(positions.data()),
-=======
   const MPoly &poly = mesh_polys_[poly_index];
   BKE_mesh_calc_poly_normal(&poly,
-                            &mesh_loops_[poly.loopstart],
+                            &mesh_corner_verts_[poly.loopstart],
                             reinterpret_cast<const float(*)[3]>(mesh_positions_.data()),
->>>>>>> 6f906947
                             r_poly_normal);
   mul_m3_v3(world_and_axes_normal_transform_, r_poly_normal);
   normalize_v3(r_poly_normal);
@@ -492,9 +458,8 @@
   group_weights.fill(0);
   bool found_any_group = false;
   const MPoly &mpoly = mesh_polys_[poly_index];
-  const MLoop *mloop = &mesh_loops_[mpoly.loopstart];
-  for (int loop_i = 0; loop_i < mpoly.totloop; ++loop_i, ++mloop) {
-    const MDeformVert &dv = dverts[mloop->v];
+  for (const int vert_i : mesh_corner_verts_.slice(mpoly.loopstart, mpoly.totloop)) {
+    const MDeformVert &dv = dverts[vert_i];
     for (int weight_i = 0; weight_i < dv.totweight; ++weight_i) {
       const auto group = dv.dw[weight_i].def_nr;
       if (group < group_weights.size()) {
