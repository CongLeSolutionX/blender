--- conflicted
+++ resolved
@@ -181,15 +181,6 @@
   return poly_smooth_groups_[poly_index];
 }
 
-<<<<<<< HEAD
-=======
-void OBJMesh::ensure_mesh_normals() const
-{
-  /* Const cast can be removed when calculating face corner normals lazily is possible. */
-  BKE_mesh_calc_normals_split(const_cast<Mesh *>(export_mesh_));
-}
-
->>>>>>> 75ad8da1
 void OBJMesh::calc_smooth_groups(const bool use_bitflags)
 {
   poly_smooth_groups_ = BKE_mesh_calc_smoothgroups(mesh_edges_.data(),
@@ -388,17 +379,10 @@
   normal_to_index.reserve(export_mesh_->totpoly);
   loop_to_normal_index_.resize(export_mesh_->totloop);
   loop_to_normal_index_.fill(-1);
-<<<<<<< HEAD
-  /* TODO: Only get loop normals when they're necessary. */
-  const float(*lnors)[3] = BKE_mesh_corner_normals_ensure(export_mesh_eval_);
+  const float(*lnors)[3] = static_cast<const float(*)[3]>(
+      CustomData_get_layer(&export_mesh_eval_->ldata, CD_NORMAL));
   for (int poly_index = 0; poly_index < export_mesh_eval_->totpoly; ++poly_index) {
     const MPoly &mpoly = polys[poly_index];
-=======
-  const float(*lnors)[3] = static_cast<const float(*)[3]>(
-      CustomData_get_layer(&export_mesh_->ldata, CD_NORMAL));
-  for (int poly_index = 0; poly_index < export_mesh_->totpoly; ++poly_index) {
-    const MPoly &mpoly = mesh_polys_[poly_index];
->>>>>>> 75ad8da1
     bool need_per_loop_normals = lnors != nullptr || (mpoly.flag & ME_SMOOTH);
     if (need_per_loop_normals) {
       for (int loop_of_poly = 0; loop_of_poly < mpoly.totloop; ++loop_of_poly) {
