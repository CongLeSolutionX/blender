/* SPDX-License-Identifier: GPL-2.0-or-later */

/** \file
 * \ingroup obj
 */

#include "BKE_attribute.hh"
#include "BKE_customdata.h"
#include "BKE_deform.h"
#include "BKE_lib_id.h"
#include "BKE_material.h"
#include "BKE_mesh.h"
#include "BKE_mesh_mapping.h"
#include "BKE_object.h"

#include "BLI_listbase.h"
#include "BLI_map.hh"
#include "BLI_math.h"
#include "BLI_sort.hh"

#include "DEG_depsgraph_query.h"

#include "DNA_material_types.h"
#include "DNA_mesh_types.h"
#include "DNA_modifier_types.h"
#include "DNA_object_types.h"

#include "obj_export_mesh.hh"

#include "bmesh.h"
#include "bmesh_tools.h"

namespace blender::io::obj {
OBJMesh::OBJMesh(Depsgraph *depsgraph, const OBJExportParams &export_params, Object *mesh_object)
{
  /* We need to copy the object because it may be in temporary space. */
  Object *obj_eval = DEG_get_evaluated_object(depsgraph, mesh_object);
  export_object_eval_ = dna::shallow_copy(*obj_eval);
  export_mesh_ = export_params.apply_modifiers ?
                     BKE_object_get_evaluated_mesh(&export_object_eval_) :
                     BKE_object_get_pre_modified_mesh(&export_object_eval_);
  if (export_mesh_) {
    mesh_positions_ = export_mesh_->vert_positions();
    mesh_edges_ = export_mesh_->edges();
    mesh_polys_ = export_mesh_->polys();
    mesh_loops_ = export_mesh_->loops();
    sharp_faces_ = export_mesh_->attributes().lookup_or_default<bool>(
        "sharp_face", ATTR_DOMAIN_FACE, false);
  }
  else {
    /* Curves and NURBS surfaces need a new mesh when they're
     * exported in the form of vertices and edges.
     */
    this->set_mesh(BKE_mesh_new_from_object(depsgraph, &export_object_eval_, true, true));
  }
  if (export_params.export_triangulated_mesh && export_object_eval_.type == OB_MESH) {
    this->triangulate_mesh_eval();
  }
  set_world_axes_transform(export_params.forward_axis, export_params.up_axis);
}

/**
 * Free new meshes allocated for triangulated meshes, or Curve converted to Mesh.
 */
OBJMesh::~OBJMesh()
{
  clear();
}

void OBJMesh::set_mesh(Mesh *mesh)
{
  if (owned_export_mesh_) {
    BKE_id_free(nullptr, owned_export_mesh_);
  }
  owned_export_mesh_ = mesh;
  export_mesh_ = owned_export_mesh_;
  mesh_positions_ = mesh->vert_positions();
  mesh_edges_ = mesh->edges();
  mesh_polys_ = mesh->polys();
  mesh_loops_ = mesh->loops();
  sharp_faces_ = export_mesh_->attributes().lookup_or_default<bool>(
      "sharp_face", ATTR_DOMAIN_FACE, false);
}

void OBJMesh::clear()
{
  if (owned_export_mesh_) {
    BKE_id_free(nullptr, owned_export_mesh_);
    owned_export_mesh_ = nullptr;
  }
  export_mesh_ = nullptr;
  uv_indices_.clear_and_shrink();
  uv_coords_.clear_and_shrink();
  loop_to_normal_index_.clear_and_shrink();
  normal_coords_.clear_and_shrink();
  poly_order_.clear_and_shrink();
  if (poly_smooth_groups_) {
    MEM_freeN(poly_smooth_groups_);
    poly_smooth_groups_ = nullptr;
  }
}

void OBJMesh::triangulate_mesh_eval()
{
  if (export_mesh_->totpoly <= 0) {
    return;
  }
  const BMeshCreateParams bm_create_params = {false};
  BMeshFromMeshParams bm_convert_params{};
  bm_convert_params.calc_face_normal = true;
  bm_convert_params.calc_vert_normal = true;
  bm_convert_params.add_key_index = false;
  bm_convert_params.use_shapekey = false;

  /* Lower threshold where triangulation of a polygon starts, i.e. a quadrilateral will be
   * triangulated here. */
  const int triangulate_min_verts = 4;

  BMesh *bmesh = BKE_mesh_to_bmesh_ex(export_mesh_, &bm_create_params, &bm_convert_params);
  BM_mesh_triangulate(bmesh,
                      MOD_TRIANGULATE_NGON_BEAUTY,
                      MOD_TRIANGULATE_QUAD_SHORTEDGE,
                      triangulate_min_verts,
                      false,
                      nullptr,
                      nullptr,
                      nullptr);
  Mesh *triangulated = BKE_mesh_from_bmesh_for_eval_nomain(bmesh, nullptr, export_mesh_);
  BM_mesh_free(bmesh);
  this->set_mesh(triangulated);
}

void OBJMesh::set_world_axes_transform(const eIOAxis forward, const eIOAxis up)
{
  float axes_transform[3][3];
  unit_m3(axes_transform);
  /* +Y-forward and +Z-up are the default Blender axis settings. */
  mat3_from_axis_conversion(forward, up, IO_AXIS_Y, IO_AXIS_Z, axes_transform);
  mul_m4_m3m4(world_and_axes_transform_, axes_transform, export_object_eval_.object_to_world);
  /* mul_m4_m3m4 does not transform last row of obmat, i.e. location data. */
  mul_v3_m3v3(
      world_and_axes_transform_[3], axes_transform, export_object_eval_.object_to_world[3]);
  world_and_axes_transform_[3][3] = export_object_eval_.object_to_world[3][3];

  /* Normals need inverse transpose of the regular matrix to handle non-uniform scale. */
  float normal_matrix[3][3];
  copy_m3_m4(normal_matrix, world_and_axes_transform_);
  invert_m3_m3(world_and_axes_normal_transform_, normal_matrix);
  transpose_m3(world_and_axes_normal_transform_);
  mirrored_transform_ = is_negative_m3(world_and_axes_normal_transform_);
}

int OBJMesh::tot_vertices() const
{
  return export_mesh_->totvert;
}

int OBJMesh::tot_polygons() const
{
  return export_mesh_->totpoly;
}

int OBJMesh::tot_uv_vertices() const
{
  return tot_uv_vertices_;
}

int OBJMesh::tot_edges() const
{
  return export_mesh_->totedge;
}

int16_t OBJMesh::tot_materials() const
{
  return export_mesh_->totcol;
}

int OBJMesh::tot_normal_indices() const
{
  return tot_normal_indices_;
}

int OBJMesh::ith_smooth_group(const int poly_index) const
{
  /* Calculate smooth groups first: #OBJMesh::calc_smooth_groups. */
  BLI_assert(tot_smooth_groups_ != -NEGATIVE_INIT);
  BLI_assert(poly_smooth_groups_);
  return poly_smooth_groups_[poly_index];
}

void OBJMesh::ensure_mesh_normals() const
{
  /* Constant cast can be removed when calculating face corner normals lazily is possible. */
  BKE_mesh_calc_normals_split(const_cast<Mesh *>(export_mesh_));
}

void OBJMesh::calc_smooth_groups(const bool use_bitflags)
{
  const bool *sharp_edges = static_cast<const bool *>(
      CustomData_get_layer_named(&export_mesh_->edata, CD_PROP_BOOL, "sharp_edge"));
  const bool *sharp_faces = static_cast<const bool *>(
      CustomData_get_layer_named(&export_mesh_->pdata, CD_PROP_BOOL, "sharp_face"));
  poly_smooth_groups_ = BKE_mesh_calc_smoothgroups(mesh_edges_.size(),
                                                   mesh_polys_.data(),
                                                   mesh_polys_.size(),
                                                   mesh_loops_.data(),
                                                   mesh_loops_.size(),
                                                   sharp_edges,
                                                   sharp_faces,
                                                   &tot_smooth_groups_,
                                                   use_bitflags);
}

void OBJMesh::calc_poly_order()
{
  const bke::AttributeAccessor attributes = export_mesh_->attributes();
  const VArray<int> material_indices = attributes.lookup_or_default<int>(
      "material_index", ATTR_DOMAIN_FACE, 0);
  if (material_indices.is_single() && material_indices.get_internal_single() == 0) {
    return;
  }
  const VArraySpan<int> material_indices_span(material_indices);

  poly_order_.resize(material_indices_span.size());
  for (const int i : material_indices_span.index_range()) {
    poly_order_[i] = i;
  }

  /* Sort polygons by their material index. */
  blender::parallel_sort(poly_order_.begin(), poly_order_.end(), [&](int a, int b) {
    int mat_a = material_indices_span[a];
    int mat_b = material_indices_span[b];
    if (mat_a != mat_b) {
      return mat_a < mat_b;
    }
    return a < b;
  });
}

const Material *OBJMesh::get_object_material(const int16_t mat_nr) const
{
  /**
   * The const_cast is safe here because #BKE_object_material_get_eval won't change the object
   * but it is a big can of worms to fix the declaration of that function right now.
   *
   * The call uses "+ 1" as material getter needs one-based indices.
   */
  Object *obj = const_cast<Object *>(&export_object_eval_);
  const Material *r_mat = BKE_object_material_get_eval(obj, mat_nr + 1);
  return r_mat;
}

bool OBJMesh::is_ith_poly_smooth(const int poly_index) const
{
  return !sharp_faces_[poly_index];
}

const char *OBJMesh::get_object_name() const
{
  return export_object_eval_.id.name + 2;
}

const char *OBJMesh::get_object_mesh_name() const
{
  return export_mesh_->id.name + 2;
}

const char *OBJMesh::get_object_material_name(const int16_t mat_nr) const
{
  const Material *mat = get_object_material(mat_nr);
  if (!mat) {
    return nullptr;
  }
  return mat->id.name + 2;
}

float3 OBJMesh::calc_vertex_coords(const int vert_index, const float global_scale) const
{
  float3 r_coords = mesh_positions_[vert_index];
  mul_m4_v3(world_and_axes_transform_, r_coords);
  mul_v3_fl(r_coords, global_scale);
  return r_coords;
}

Vector<int> OBJMesh::calc_poly_vertex_indices(const int poly_index) const
{
  const MPoly &poly = mesh_polys_[poly_index];
  const MLoop *mloop = &mesh_loops_[poly.loopstart];
  const int totloop = poly.totloop;
  Vector<int> r_poly_vertex_indices(totloop);
  for (int loop_index = 0; loop_index < totloop; loop_index++) {
    r_poly_vertex_indices[loop_index] = mloop[loop_index].v;
  }
  return r_poly_vertex_indices;
}

void OBJMesh::store_uv_coords_and_indices()
{
  const int totvert = export_mesh_->totvert;
  const StringRef active_uv_name = CustomData_get_active_layer_name(&export_mesh_->ldata,
                                                                    CD_PROP_FLOAT2);
  if (active_uv_name.is_empty()) {
    tot_uv_vertices_ = 0;
    return;
  }
  const bke::AttributeAccessor attributes = export_mesh_->attributes();
  const VArraySpan<float2> uv_map = attributes.lookup<float2>(active_uv_name, ATTR_DOMAIN_CORNER);

  const float limit[2] = {STD_UV_CONNECT_LIMIT, STD_UV_CONNECT_LIMIT};

  UvVertMap *uv_vert_map = BKE_mesh_uv_vert_map_create(
      mesh_polys_.data(),
      nullptr,
      nullptr,
      mesh_loops_.data(),
      reinterpret_cast<const float(*)[2]>(uv_map.data()),
      mesh_polys_.size(),
      totvert,
      limit,
      false,
      false);

  uv_indices_.resize(mesh_polys_.size());
  /* At least total vertices of a mesh will be present in its texture map. So
   * reserve minimum space early. */
  uv_coords_.reserve(totvert);

  tot_uv_vertices_ = 0;
  for (int vertex_index = 0; vertex_index < totvert; vertex_index++) {
    const UvMapVert *uv_vert = BKE_mesh_uv_vert_map_get_vert(uv_vert_map, vertex_index);
    for (; uv_vert; uv_vert = uv_vert->next) {
      if (uv_vert->separate) {
        tot_uv_vertices_ += 1;
      }
      const int verts_in_poly = mesh_polys_[uv_vert->poly_index].totloop;

      /* Store UV vertex coordinates. */
      uv_coords_.resize(tot_uv_vertices_);
      const int loopstart = mesh_polys_[uv_vert->poly_index].loopstart;
      Span<float> vert_uv_coords(uv_map[loopstart + uv_vert->loop_of_poly_index], 2);
      uv_coords_[tot_uv_vertices_ - 1] = float2(vert_uv_coords[0], vert_uv_coords[1]);

      /* Store UV vertex indices. */
      uv_indices_[uv_vert->poly_index].resize(verts_in_poly);
      /* Keep indices zero-based and let the writer handle the "+ 1" as per OBJ spec. */
      uv_indices_[uv_vert->poly_index][uv_vert->loop_of_poly_index] = tot_uv_vertices_ - 1;
    }
  }
  BKE_mesh_uv_vert_map_free(uv_vert_map);
}

Span<int> OBJMesh::calc_poly_uv_indices(const int poly_index) const
{
  if (uv_indices_.size() <= 0) {
    return {};
  }
  BLI_assert(poly_index < export_mesh_->totpoly);
  BLI_assert(poly_index < uv_indices_.size());
  return uv_indices_[poly_index];
}

float3 OBJMesh::calc_poly_normal(const int poly_index) const
{
  float3 r_poly_normal;
  const MPoly &poly = mesh_polys_[poly_index];
  BKE_mesh_calc_poly_normal(&poly,
                            &mesh_loops_[poly.loopstart],
                            reinterpret_cast<const float(*)[3]>(mesh_positions_.data()),
                            r_poly_normal);
  mul_m3_v3(world_and_axes_normal_transform_, r_poly_normal);
  normalize_v3(r_poly_normal);
  return r_poly_normal;
}

/** Round \a f to \a round_digits decimal digits. */
static float round_float_to_n_digits(const float f, int round_digits)
{
  float scale = powf(10.0, round_digits);
  return ceilf(scale * f - 0.49999999f) / scale;
}

static float3 round_float3_to_n_digits(const float3 &v, int round_digits)
{
  float3 ans;
  ans.x = round_float_to_n_digits(v.x, round_digits);
  ans.y = round_float_to_n_digits(v.y, round_digits);
  ans.z = round_float_to_n_digits(v.z, round_digits);
  return ans;
}

void OBJMesh::store_normal_coords_and_indices()
{
  /* We'll round normal components to 4 digits.
   * This will cover up some minor differences
   * between floating point calculations on different platforms.
   * Since normals are normalized, there will be no perceptible loss
   * of precision when rounding to 4 digits. */
  constexpr int round_digits = 4;
  int cur_normal_index = 0;
  Map<float3, int> normal_to_index;
  /* We don't know how many unique normals there will be, but this is a guess. */
  normal_to_index.reserve(export_mesh_->totpoly);
  loop_to_normal_index_.resize(export_mesh_->totloop);
  loop_to_normal_index_.fill(-1);
  const float(*lnors)[3] = static_cast<const float(*)[3]>(
      CustomData_get_layer(&export_mesh_->ldata, CD_NORMAL));
  for (int poly_index = 0; poly_index < export_mesh_->totpoly; ++poly_index) {
<<<<<<< HEAD
    const MPoly &mpoly = mesh_polys_[poly_index];
    bool need_per_loop_normals = lnors != nullptr || !(sharp_faces_[poly_index]);
=======
    const MPoly &poly = mesh_polys_[poly_index];
    bool need_per_loop_normals = lnors != nullptr || (poly.flag & ME_SMOOTH);
>>>>>>> 2a9f792c
    if (need_per_loop_normals) {
      for (int loop_of_poly = 0; loop_of_poly < poly.totloop; ++loop_of_poly) {
        float3 loop_normal;
        int loop_index = poly.loopstart + loop_of_poly;
        BLI_assert(loop_index < export_mesh_->totloop);
        copy_v3_v3(loop_normal, lnors[loop_index]);
        mul_m3_v3(world_and_axes_normal_transform_, loop_normal);
        normalize_v3(loop_normal);
        float3 rounded_loop_normal = round_float3_to_n_digits(loop_normal, round_digits);
        int loop_norm_index = normal_to_index.lookup_default(rounded_loop_normal, -1);
        if (loop_norm_index == -1) {
          loop_norm_index = cur_normal_index++;
          normal_to_index.add(rounded_loop_normal, loop_norm_index);
          normal_coords_.append(rounded_loop_normal);
        }
        loop_to_normal_index_[loop_index] = loop_norm_index;
      }
    }
    else {
      float3 poly_normal = calc_poly_normal(poly_index);
      float3 rounded_poly_normal = round_float3_to_n_digits(poly_normal, round_digits);
      int poly_norm_index = normal_to_index.lookup_default(rounded_poly_normal, -1);
      if (poly_norm_index == -1) {
        poly_norm_index = cur_normal_index++;
        normal_to_index.add(rounded_poly_normal, poly_norm_index);
        normal_coords_.append(rounded_poly_normal);
      }
      for (int i = 0; i < poly.totloop; ++i) {
        int loop_index = poly.loopstart + i;
        BLI_assert(loop_index < export_mesh_->totloop);
        loop_to_normal_index_[loop_index] = poly_norm_index;
      }
    }
  }
  tot_normal_indices_ = cur_normal_index;
}

Vector<int> OBJMesh::calc_poly_normal_indices(const int poly_index) const
{
  if (loop_to_normal_index_.is_empty()) {
    return {};
  }
  const MPoly &poly = mesh_polys_[poly_index];
  const int totloop = poly.totloop;
  Vector<int> r_poly_normal_indices(totloop);
  for (int poly_loop_index = 0; poly_loop_index < totloop; poly_loop_index++) {
    int loop_index = poly.loopstart + poly_loop_index;
    r_poly_normal_indices[poly_loop_index] = loop_to_normal_index_[loop_index];
  }
  return r_poly_normal_indices;
}

int OBJMesh::tot_deform_groups() const
{
  if (!BKE_object_supports_vertex_groups(&export_object_eval_)) {
    return 0;
  }
  return BKE_object_defgroup_count(&export_object_eval_);
}

int16_t OBJMesh::get_poly_deform_group_index(const int poly_index,
                                             MutableSpan<float> group_weights) const
{
  BLI_assert(poly_index < export_mesh_->totpoly);
  BLI_assert(group_weights.size() == BKE_object_defgroup_count(&export_object_eval_));
  const Span<MDeformVert> dverts = export_mesh_->deform_verts();
  if (dverts.is_empty()) {
    return NOT_FOUND;
  }

  group_weights.fill(0);
  bool found_any_group = false;
  const MPoly &poly = mesh_polys_[poly_index];
  const MLoop *mloop = &mesh_loops_[poly.loopstart];
  for (int loop_i = 0; loop_i < poly.totloop; ++loop_i, ++mloop) {
    const MDeformVert &dv = dverts[mloop->v];
    for (int weight_i = 0; weight_i < dv.totweight; ++weight_i) {
      const auto group = dv.dw[weight_i].def_nr;
      if (group < group_weights.size()) {
        group_weights[group] += dv.dw[weight_i].weight;
        found_any_group = true;
      }
    }
  }

  if (!found_any_group) {
    return NOT_FOUND;
  }
  /* Index of the group with maximum vertices. */
  int16_t max_idx = std::max_element(group_weights.begin(), group_weights.end()) -
                    group_weights.begin();
  return max_idx;
}

const char *OBJMesh::get_poly_deform_group_name(const int16_t def_group_index) const
{
  const bDeformGroup &vertex_group = *(static_cast<bDeformGroup *>(
      BLI_findlink(BKE_object_defgroup_list(&export_object_eval_), def_group_index)));
  return vertex_group.name;
}

}  // namespace blender::io::obj<|MERGE_RESOLUTION|>--- conflicted
+++ resolved
@@ -405,13 +405,8 @@
   const float(*lnors)[3] = static_cast<const float(*)[3]>(
       CustomData_get_layer(&export_mesh_->ldata, CD_NORMAL));
   for (int poly_index = 0; poly_index < export_mesh_->totpoly; ++poly_index) {
-<<<<<<< HEAD
-    const MPoly &mpoly = mesh_polys_[poly_index];
+    const MPoly &poly = mesh_polys_[poly_index];
     bool need_per_loop_normals = lnors != nullptr || !(sharp_faces_[poly_index]);
-=======
-    const MPoly &poly = mesh_polys_[poly_index];
-    bool need_per_loop_normals = lnors != nullptr || (poly.flag & ME_SMOOTH);
->>>>>>> 2a9f792c
     if (need_per_loop_normals) {
       for (int loop_of_poly = 0; loop_of_poly < poly.totloop; ++loop_of_poly) {
         float3 loop_normal;
