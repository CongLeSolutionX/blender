/* SPDX-License-Identifier: GPL-2.0-or-later */

/** \file
 * \ingroup obj
 */

#include "BKE_attribute.hh"
#include "BKE_customdata.h"
#include "BKE_deform.h"
#include "BKE_lib_id.h"
#include "BKE_material.h"
#include "BKE_mesh.hh"
#include "BKE_mesh_mapping.h"
#include "BKE_object.h"

#include "BLI_listbase.h"
#include "BLI_map.hh"
#include "BLI_math.h"
#include "BLI_sort.hh"

#include "DEG_depsgraph_query.h"

#include "DNA_material_types.h"
#include "DNA_mesh_types.h"
#include "DNA_modifier_types.h"
#include "DNA_object_types.h"

#include "obj_export_mesh.hh"

#include "bmesh.h"
#include "bmesh_tools.h"

namespace blender::io::obj {
OBJMesh::OBJMesh(Depsgraph *depsgraph, const OBJExportParams &export_params, Object *mesh_object)
{
  /* We need to copy the object because it may be in temporary space. */
  Object *obj_eval = DEG_get_evaluated_object(depsgraph, mesh_object);
  export_object_eval_ = dna::shallow_copy(*obj_eval);
  export_mesh_ = export_params.apply_modifiers ?
                     BKE_object_get_evaluated_mesh(&export_object_eval_) :
                     BKE_object_get_pre_modified_mesh(&export_object_eval_);
  if (export_mesh_) {
    mesh_positions_ = export_mesh_->vert_positions();
    mesh_edges_ = export_mesh_->edges();
    mesh_polys_ = export_mesh_->polys();
    mesh_corner_verts_ = export_mesh_->corner_verts();
    sharp_faces_ = export_mesh_->attributes().lookup_or_default<bool>(
        "sharp_face", ATTR_DOMAIN_FACE, false);
  }
  else {
    /* Curves and NURBS surfaces need a new mesh when they're
     * exported in the form of vertices and edges.
     */
    this->set_mesh(BKE_mesh_new_from_object(depsgraph, &export_object_eval_, true, true));
  }
  if (export_params.export_triangulated_mesh && export_object_eval_.type == OB_MESH) {
    this->triangulate_mesh_eval();
  }
  set_world_axes_transform(export_params.forward_axis, export_params.up_axis);
}

/**
 * Free new meshes allocated for triangulated meshes, or Curve converted to Mesh.
 */
OBJMesh::~OBJMesh()
{
  clear();
}

void OBJMesh::set_mesh(Mesh *mesh)
{
  if (owned_export_mesh_) {
    BKE_id_free(nullptr, owned_export_mesh_);
  }
  owned_export_mesh_ = mesh;
  export_mesh_ = owned_export_mesh_;
  mesh_positions_ = mesh->vert_positions();
  mesh_edges_ = mesh->edges();
  mesh_polys_ = mesh->polys();
  mesh_corner_verts_ = mesh->corner_verts();
  sharp_faces_ = export_mesh_->attributes().lookup_or_default<bool>(
      "sharp_face", ATTR_DOMAIN_FACE, false);
}

void OBJMesh::clear()
{
  if (owned_export_mesh_) {
    BKE_id_free(nullptr, owned_export_mesh_);
    owned_export_mesh_ = nullptr;
  }
  export_mesh_ = nullptr;
  uv_indices_.clear_and_shrink();
  uv_coords_.clear_and_shrink();
  loop_to_normal_index_.clear_and_shrink();
  normal_coords_.clear_and_shrink();
  poly_order_.clear_and_shrink();
  if (poly_smooth_groups_) {
    MEM_freeN(poly_smooth_groups_);
    poly_smooth_groups_ = nullptr;
  }
}

void OBJMesh::triangulate_mesh_eval()
{
  if (export_mesh_->totpoly <= 0) {
    return;
  }
  const BMeshCreateParams bm_create_params = {false};
  BMeshFromMeshParams bm_convert_params{};
  bm_convert_params.calc_face_normal = true;
  bm_convert_params.calc_vert_normal = true;
  bm_convert_params.add_key_index = false;
  bm_convert_params.use_shapekey = false;

  /* Lower threshold where triangulation of a polygon starts, i.e. a quadrilateral will be
   * triangulated here. */
  const int triangulate_min_verts = 4;

  BMesh *bmesh = BKE_mesh_to_bmesh_ex(export_mesh_, &bm_create_params, &bm_convert_params);
  BM_mesh_triangulate(bmesh,
                      MOD_TRIANGULATE_NGON_BEAUTY,
                      MOD_TRIANGULATE_QUAD_SHORTEDGE,
                      triangulate_min_verts,
                      false,
                      nullptr,
                      nullptr,
                      nullptr);
  Mesh *triangulated = BKE_mesh_from_bmesh_for_eval_nomain(bmesh, nullptr, export_mesh_);
  BM_mesh_free(bmesh);
  this->set_mesh(triangulated);
}

void OBJMesh::set_world_axes_transform(const eIOAxis forward, const eIOAxis up)
{
  float axes_transform[3][3];
  unit_m3(axes_transform);
  /* +Y-forward and +Z-up are the default Blender axis settings. */
  mat3_from_axis_conversion(forward, up, IO_AXIS_Y, IO_AXIS_Z, axes_transform);
  mul_m4_m3m4(world_and_axes_transform_, axes_transform, export_object_eval_.object_to_world);
  /* mul_m4_m3m4 does not transform last row of obmat, i.e. location data. */
  mul_v3_m3v3(
      world_and_axes_transform_[3], axes_transform, export_object_eval_.object_to_world[3]);
  world_and_axes_transform_[3][3] = export_object_eval_.object_to_world[3][3];

  /* Normals need inverse transpose of the regular matrix to handle non-uniform scale. */
  float normal_matrix[3][3];
  copy_m3_m4(normal_matrix, world_and_axes_transform_);
  invert_m3_m3(world_and_axes_normal_transform_, normal_matrix);
  transpose_m3(world_and_axes_normal_transform_);
  mirrored_transform_ = is_negative_m3(world_and_axes_normal_transform_);
}

int OBJMesh::tot_vertices() const
{
  return export_mesh_->totvert;
}

int OBJMesh::tot_polygons() const
{
  return export_mesh_->totpoly;
}

int OBJMesh::tot_uv_vertices() const
{
  return tot_uv_vertices_;
}

int OBJMesh::tot_edges() const
{
  return export_mesh_->totedge;
}

int16_t OBJMesh::tot_materials() const
{
  return export_mesh_->totcol;
}

int OBJMesh::tot_normal_indices() const
{
  return tot_normal_indices_;
}

int OBJMesh::ith_smooth_group(const int poly_index) const
{
  /* Calculate smooth groups first: #OBJMesh::calc_smooth_groups. */
  BLI_assert(tot_smooth_groups_ != -NEGATIVE_INIT);
  BLI_assert(poly_smooth_groups_);
  return poly_smooth_groups_[poly_index];
}

void OBJMesh::ensure_mesh_normals() const
{
  /* Constant cast can be removed when calculating face corner normals lazily is possible. */
  BKE_mesh_calc_normals_split(const_cast<Mesh *>(export_mesh_));
}

void OBJMesh::calc_smooth_groups(const bool use_bitflags)
{
  const bool *sharp_edges = static_cast<const bool *>(
      CustomData_get_layer_named(&export_mesh_->edata, CD_PROP_BOOL, "sharp_edge"));
  const bool *sharp_faces = static_cast<const bool *>(
      CustomData_get_layer_named(&export_mesh_->pdata, CD_PROP_BOOL, "sharp_face"));
  poly_smooth_groups_ = BKE_mesh_calc_smoothgroups(mesh_edges_.size(),
                                                   mesh_polys_.data(),
                                                   mesh_polys_.ranges_num(),
                                                   export_mesh_->corner_edges().data(),
                                                   export_mesh_->totloop,
                                                   sharp_edges,
                                                   sharp_faces,
                                                   &tot_smooth_groups_,
                                                   use_bitflags);
}

void OBJMesh::calc_poly_order()
{
  const bke::AttributeAccessor attributes = export_mesh_->attributes();
  const VArray<int> material_indices = attributes.lookup_or_default<int>(
      "material_index", ATTR_DOMAIN_FACE, 0);
  if (material_indices.is_single() && material_indices.get_internal_single() == 0) {
    return;
  }
  const VArraySpan<int> material_indices_span(material_indices);

  poly_order_.resize(material_indices_span.size());
  for (const int i : material_indices_span.index_range()) {
    poly_order_[i] = i;
  }

  /* Sort polygons by their material index. */
  blender::parallel_sort(poly_order_.begin(), poly_order_.end(), [&](int a, int b) {
    int mat_a = material_indices_span[a];
    int mat_b = material_indices_span[b];
    if (mat_a != mat_b) {
      return mat_a < mat_b;
    }
    return a < b;
  });
}

const Material *OBJMesh::get_object_material(const int16_t mat_nr) const
{
  /**
   * The const_cast is safe here because #BKE_object_material_get_eval won't change the object
   * but it is a big can of worms to fix the declaration of that function right now.
   *
   * The call uses "+ 1" as material getter needs one-based indices.
   */
  Object *obj = const_cast<Object *>(&export_object_eval_);
  const Material *r_mat = BKE_object_material_get_eval(obj, mat_nr + 1);
  return r_mat;
}

bool OBJMesh::is_ith_poly_smooth(const int poly_index) const
{
  return !sharp_faces_[poly_index];
}

const char *OBJMesh::get_object_name() const
{
  return export_object_eval_.id.name + 2;
}

const char *OBJMesh::get_object_mesh_name() const
{
  return export_mesh_->id.name + 2;
}

const char *OBJMesh::get_object_material_name(const int16_t mat_nr) const
{
  const Material *mat = get_object_material(mat_nr);
  if (!mat) {
    return nullptr;
  }
  return mat->id.name + 2;
}

float3 OBJMesh::calc_vertex_coords(const int vert_index, const float global_scale) const
{
  float3 r_coords = mesh_positions_[vert_index];
  mul_m4_v3(world_and_axes_transform_, r_coords);
  mul_v3_fl(r_coords, global_scale);
  return r_coords;
}

Span<int> OBJMesh::calc_poly_vertex_indices(const int poly_index) const
{
  return mesh_corner_verts_.slice(mesh_polys_[poly_index]);
}

void OBJMesh::store_uv_coords_and_indices()
{
  const int totvert = export_mesh_->totvert;
  const StringRef active_uv_name = CustomData_get_active_layer_name(&export_mesh_->ldata,
                                                                    CD_PROP_FLOAT2);
  if (active_uv_name.is_empty()) {
    tot_uv_vertices_ = 0;
    return;
  }
  const bke::AttributeAccessor attributes = export_mesh_->attributes();
  const VArraySpan<float2> uv_map = attributes.lookup<float2>(active_uv_name, ATTR_DOMAIN_CORNER);

  const float limit[2] = {STD_UV_CONNECT_LIMIT, STD_UV_CONNECT_LIMIT};

  UvVertMap *uv_vert_map = BKE_mesh_uv_vert_map_create(
      mesh_polys_,
      nullptr,
      nullptr,
      mesh_corner_verts_.data(),
      reinterpret_cast<const float(*)[2]>(uv_map.data()),
      totvert,
      limit,
      false,
      false);

  uv_indices_.resize(mesh_polys_.ranges_num());
  /* At least total vertices of a mesh will be present in its texture map. So
   * reserve minimum space early. */
  uv_coords_.reserve(totvert);

  tot_uv_vertices_ = 0;
  for (int vertex_index = 0; vertex_index < totvert; vertex_index++) {
    const UvMapVert *uv_vert = BKE_mesh_uv_vert_map_get_vert(uv_vert_map, vertex_index);
    for (; uv_vert; uv_vert = uv_vert->next) {
      if (uv_vert->separate) {
        tot_uv_vertices_ += 1;
      }
      const int verts_in_poly = mesh_polys_[uv_vert->poly_index].size();

      /* Store UV vertex coordinates. */
      uv_coords_.resize(tot_uv_vertices_);
      const int loopstart = mesh_polys_[uv_vert->poly_index].start();
      Span<float> vert_uv_coords(uv_map[loopstart + uv_vert->loop_of_poly_index], 2);
      uv_coords_[tot_uv_vertices_ - 1] = float2(vert_uv_coords[0], vert_uv_coords[1]);

      /* Store UV vertex indices. */
      uv_indices_[uv_vert->poly_index].resize(verts_in_poly);
      /* Keep indices zero-based and let the writer handle the "+ 1" as per OBJ spec. */
      uv_indices_[uv_vert->poly_index][uv_vert->loop_of_poly_index] = tot_uv_vertices_ - 1;
    }
  }
  BKE_mesh_uv_vert_map_free(uv_vert_map);
}

Span<int> OBJMesh::calc_poly_uv_indices(const int poly_index) const
{
  if (uv_indices_.size() <= 0) {
    return {};
  }
  BLI_assert(poly_index < export_mesh_->totpoly);
  BLI_assert(poly_index < uv_indices_.size());
  return uv_indices_[poly_index];
}

float3 OBJMesh::calc_poly_normal(const int poly_index) const
{
<<<<<<< HEAD
  float3 r_poly_normal;
  BKE_mesh_calc_poly_normal(mesh_corner_verts_.slice(mesh_polys_[poly_index]),
                            reinterpret_cast<const float(*)[3]>(mesh_positions_.data()),
                            r_poly_normal);
=======
  const MPoly &poly = mesh_polys_[poly_index];
  float3 r_poly_normal = bke::mesh::poly_normal_calc(
      mesh_positions_, mesh_corner_verts_.slice(poly.loopstart, poly.totloop));
>>>>>>> de4c2e8c
  mul_m3_v3(world_and_axes_normal_transform_, r_poly_normal);
  normalize_v3(r_poly_normal);
  return r_poly_normal;
}

/** Round \a f to \a round_digits decimal digits. */
static float round_float_to_n_digits(const float f, int round_digits)
{
  float scale = powf(10.0, round_digits);
  return ceilf(scale * f - 0.49999999f) / scale;
}

static float3 round_float3_to_n_digits(const float3 &v, int round_digits)
{
  float3 ans;
  ans.x = round_float_to_n_digits(v.x, round_digits);
  ans.y = round_float_to_n_digits(v.y, round_digits);
  ans.z = round_float_to_n_digits(v.z, round_digits);
  return ans;
}

void OBJMesh::store_normal_coords_and_indices()
{
  /* We'll round normal components to 4 digits.
   * This will cover up some minor differences
   * between floating point calculations on different platforms.
   * Since normals are normalized, there will be no perceptible loss
   * of precision when rounding to 4 digits. */
  constexpr int round_digits = 4;
  int cur_normal_index = 0;
  Map<float3, int> normal_to_index;
  /* We don't know how many unique normals there will be, but this is a guess. */
  normal_to_index.reserve(export_mesh_->totpoly);
  loop_to_normal_index_.resize(export_mesh_->totloop);
  loop_to_normal_index_.fill(-1);
  const float(*lnors)[3] = static_cast<const float(*)[3]>(
      CustomData_get_layer(&export_mesh_->ldata, CD_NORMAL));
  for (int poly_index = 0; poly_index < export_mesh_->totpoly; ++poly_index) {
    const IndexRange poly = mesh_polys_[poly_index];
    bool need_per_loop_normals = lnors != nullptr || !(sharp_faces_[poly_index]);
    if (need_per_loop_normals) {
      for (const int corner : poly) {
        float3 loop_normal;
        BLI_assert(corner < export_mesh_->totloop);
        copy_v3_v3(loop_normal, lnors[corner]);
        mul_m3_v3(world_and_axes_normal_transform_, loop_normal);
        normalize_v3(loop_normal);
        float3 rounded_loop_normal = round_float3_to_n_digits(loop_normal, round_digits);
        int loop_norm_index = normal_to_index.lookup_default(rounded_loop_normal, -1);
        if (loop_norm_index == -1) {
          loop_norm_index = cur_normal_index++;
          normal_to_index.add(rounded_loop_normal, loop_norm_index);
          normal_coords_.append(rounded_loop_normal);
        }
        loop_to_normal_index_[corner] = loop_norm_index;
      }
    }
    else {
      float3 poly_normal = calc_poly_normal(poly_index);
      float3 rounded_poly_normal = round_float3_to_n_digits(poly_normal, round_digits);
      int poly_norm_index = normal_to_index.lookup_default(rounded_poly_normal, -1);
      if (poly_norm_index == -1) {
        poly_norm_index = cur_normal_index++;
        normal_to_index.add(rounded_poly_normal, poly_norm_index);
        normal_coords_.append(rounded_poly_normal);
      }
      for (const int corner : poly) {
        BLI_assert(corner < export_mesh_->totloop);
        loop_to_normal_index_[corner] = poly_norm_index;
      }
    }
  }
  tot_normal_indices_ = cur_normal_index;
}

Vector<int> OBJMesh::calc_poly_normal_indices(const int poly_index) const
{
  if (loop_to_normal_index_.is_empty()) {
    return {};
  }
  const IndexRange poly = mesh_polys_[poly_index];
  Vector<int> r_poly_normal_indices(poly.size());
  for (const int i : IndexRange(poly.size())) {
    r_poly_normal_indices[i] = loop_to_normal_index_[poly[i]];
  }
  return r_poly_normal_indices;
}

int OBJMesh::tot_deform_groups() const
{
  if (!BKE_object_supports_vertex_groups(&export_object_eval_)) {
    return 0;
  }
  return BKE_object_defgroup_count(&export_object_eval_);
}

int16_t OBJMesh::get_poly_deform_group_index(const int poly_index,
                                             MutableSpan<float> group_weights) const
{
  BLI_assert(poly_index < export_mesh_->totpoly);
  BLI_assert(group_weights.size() == BKE_object_defgroup_count(&export_object_eval_));
  const Span<MDeformVert> dverts = export_mesh_->deform_verts();
  if (dverts.is_empty()) {
    return NOT_FOUND;
  }

  group_weights.fill(0);
  bool found_any_group = false;
  for (const int vert : mesh_corner_verts_.slice(mesh_polys_[poly_index])) {
    const MDeformVert &dv = dverts[vert];
    for (int weight_i = 0; weight_i < dv.totweight; ++weight_i) {
      const auto group = dv.dw[weight_i].def_nr;
      if (group < group_weights.size()) {
        group_weights[group] += dv.dw[weight_i].weight;
        found_any_group = true;
      }
    }
  }

  if (!found_any_group) {
    return NOT_FOUND;
  }
  /* Index of the group with maximum vertices. */
  int16_t max_idx = std::max_element(group_weights.begin(), group_weights.end()) -
                    group_weights.begin();
  return max_idx;
}

const char *OBJMesh::get_poly_deform_group_name(const int16_t def_group_index) const
{
  const bDeformGroup &vertex_group = *(static_cast<bDeformGroup *>(
      BLI_findlink(BKE_object_defgroup_list(&export_object_eval_), def_group_index)));
  return vertex_group.name;
}

}  // namespace blender::io::obj<|MERGE_RESOLUTION|>--- conflicted
+++ resolved
@@ -353,16 +353,8 @@
 
 float3 OBJMesh::calc_poly_normal(const int poly_index) const
 {
-<<<<<<< HEAD
-  float3 r_poly_normal;
-  BKE_mesh_calc_poly_normal(mesh_corner_verts_.slice(mesh_polys_[poly_index]),
-                            reinterpret_cast<const float(*)[3]>(mesh_positions_.data()),
-                            r_poly_normal);
-=======
-  const MPoly &poly = mesh_polys_[poly_index];
   float3 r_poly_normal = bke::mesh::poly_normal_calc(
-      mesh_positions_, mesh_corner_verts_.slice(poly.loopstart, poly.totloop));
->>>>>>> de4c2e8c
+      mesh_positions_, mesh_corner_verts_.slice(mesh_polys_[poly_index]));
   mul_m3_v3(world_and_axes_normal_transform_, r_poly_normal);
   normalize_v3(r_poly_normal);
   return r_poly_normal;
