--- conflicted
+++ resolved
@@ -31,36 +31,11 @@
     return {};
   }
 
-<<<<<<< HEAD
-  /* Calculate face normal, to project verts to 2D. */
-  const float3 normal = bke::mesh::face_normal_calc(vertex_coords, face_vertex_indices);
-
-=======
   const float3 normal = bke::mesh::face_normal_calc(vert_positions, face_verts);
->>>>>>> 5be9a1cc
   float axis_mat[3][3];
   axis_dominant_v3_to_m3(axis_mat, normal);
 
   /* Project vertices to 2D. */
-<<<<<<< HEAD
-  Array<double2> verts(face_vertex_indices.size());
-  for (const int i : face_vertex_indices.index_range()) {
-    int idx = face_vertex_indices[i];
-    BLI_assert(idx >= 0 && idx < vertex_coords.size());
-    float2 coord2d;
-    mul_v2_m3v3(coord2d, axis_mat, vertex_coords[idx]);
-    verts[i] = double2(coord2d.x, coord2d.y);
-  }
-
-  Array<int> face_offsets({0, int(verts.size())});
-  Array<int> face_vert_indices(verts.size());
-  std::iota(face_vert_indices.begin(), face_vert_indices.end(), 0);
-
-  CDT_input<double> input;
-  input.vert = verts;
-  input.face_offsets = face_offsets.as_span();
-  input.face_vert_indices = face_vert_indices;
-=======
   Array<double2> input_verts(face_verts.size());
   for (const int i : face_verts.index_range()) {
     int idx = face_verts[i];
@@ -70,16 +45,15 @@
     input_verts[i] = double2(coord2d.x, coord2d.y);
   }
 
-  Array<Vector<int>> input_faces(1);
-  input_faces.first().resize(input_verts.size());
-
-  std::iota(input_faces.first().begin(), input_faces.first().end(), 0);
+  const Array<int> face_offsets({0, int(input_verts.size())});
+  Array<int> face_vert_indices(input_verts.size());
+  std::iota(face_vert_indices.begin(), face_vert_indices.end(), 0);
 
   /* Prepare data for CDT. */
   CDT_input<double> input;
-  input.vert = std::move(input_verts);
-  input.face = std::move(input_faces);
->>>>>>> 5be9a1cc
+  input.vert = input_verts;
+  input.face_offsets = face_offsets.as_span();
+  input.face_vert_indices = face_vert_indices;
   input.epsilon = 1.0e-6f;
   input.need_ids = true;
   CDT_result<double> res = delaunay_2d_calc(input, CDT_CONSTRAINTS_VALID_BMESH_WITH_HOLES);
@@ -102,15 +76,9 @@
       }
       else {
         /* Vertex corresponds to one or more of the input vertices, use it. */
-<<<<<<< HEAD
         const int old_idx = res.orig_verts()[idx][0];
-        BLI_assert(old_idx >= 0 && old_idx < face_vertex_indices.size());
+        BLI_assert(idx >= 0 && idx < face_verts.size());
         face_verts.append(old_idx);
-=======
-        idx = res.vert_orig[idx][0];
-        BLI_assert(idx >= 0 && idx < face_verts.size());
-        face_verts.append(idx);
->>>>>>> 5be9a1cc
       }
     }
     faces.append(face_verts);
