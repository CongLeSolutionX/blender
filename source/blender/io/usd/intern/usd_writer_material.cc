--- conflicted
+++ resolved
@@ -145,8 +145,6 @@
 
   const InputSpecMap &input_map = preview_surface_input_map();
 
-  bool has_opacity = false;
-
   /* Set the preview surface inputs. */
   LISTBASE_FOREACH (bNodeSocket *, sock, &node->inputs) {
 
@@ -181,13 +179,6 @@
       pxr::UsdShadeConnectionSourceInfo source_info(
           usd_shader.ConnectableAPI(), source_name, pxr::UsdShadeAttributeType::Output);
       preview_surface.CreateInput(input_spec.input_name, input_spec.input_type)
-<<<<<<< HEAD
-          .ConnectToSource(created_shader.ConnectableAPI(), input_spec.source_name);
-      set_normal_texture_range(created_shader, input_spec);
-
-      if (input_spec.input_name == usdtokens::opacity) {
-        has_opacity = true;
-=======
           .ConnectToSource(source_info);
 
       set_normal_texture_range(usd_shader, input_spec);
@@ -212,7 +203,6 @@
         pxr::UsdShadeInput opacity_threshold_input = preview_surface.CreateInput(
             usdtokens::opacityThreshold, pxr::SdfValueTypeNames->Float);
         opacity_threshold_input.GetAttr().Set(pxr::VtValue(material->alpha_threshold));
->>>>>>> 9d6659bf
       }
     }
     else if (input_spec.set_default_value) {
@@ -235,15 +225,6 @@
       }
     }
   }
-
-  /* Set opacityThreshold if an alpha cutout is used. */
-  if (has_opacity) {
-    if ((material->blend_method == MA_BM_CLIP) && (material->alpha_threshold > 0.0)) {
-      pxr::UsdShadeInput opacity_threshold_input = preview_surface.CreateInput(
-          usdtokens::opacityThreshold, pxr::SdfValueTypeNames->Float);
-      opacity_threshold_input.GetAttr().Set(pxr::VtValue(material->alpha_threshold));
-    }
-  }
 }
 
 void set_normal_texture_range(pxr::UsdShadeShader &usd_shader, const InputSpec &input_spec)
