/* SPDX-FileCopyrightText: 2023 Blender Authors
 *
 * SPDX-License-Identifier: GPL-2.0-or-later */

#include "usd_writer_material.h"

#include "usd.h"
#include "usd_asset_utils.h"
#include "usd_exporter_context.h"
#include "usd_hook.h"
#include "usd_umm.h"

#include "BKE_appdir.h"
#include "BKE_colorband.h"
#include "BKE_colortools.h"
#include "BKE_curve.hh"
#include "BKE_global.h"
#include "BKE_image.h"
#include "BKE_image_format.h"
#include "BKE_main.hh"
#include "BKE_node.hh"
#include "BKE_node_runtime.hh"
#include "BKE_node_tree_update.hh"
#include "BKE_report.h"

#include "IMB_colormanagement.h"

#include "BLI_fileops.h"
#include "BLI_linklist.h"
#include "BLI_listbase.h"
#include "BLI_memory_utils.hh"
#include "BLI_path_util.h"
#include "BLI_string.h"
<<<<<<< HEAD
#include "BLI_string_utf8.h"
#include "BLI_string_utils.h"
=======
#include "BLI_string_utils.hh"
>>>>>>> 63dfdb0f

#include "DNA_material_types.h"

#include "MEM_guardedalloc.h"

#include "WM_api.hh"

#include <pxr/base/tf/stringUtils.h>
#include <pxr/pxr.h>
#include <pxr/usd/usdGeom/scope.h>

#include <cctype>
#include <iostream>

/* `TfToken` objects are not cheap to construct, so we do it once. */
namespace usdtokens {
/* Materials. */
static const pxr::TfToken clearcoat("clearcoat", pxr::TfToken::Immortal);
static const pxr::TfToken clearcoatRoughness("clearcoatRoughness", pxr::TfToken::Immortal);
static const pxr::TfToken diffuse_color("diffuseColor", pxr::TfToken::Immortal);
static const pxr::TfToken emissive_color("emissiveColor", pxr::TfToken::Immortal);
static const pxr::TfToken metallic("metallic", pxr::TfToken::Immortal);
static const pxr::TfToken preview_shader("previewShader", pxr::TfToken::Immortal);
static const pxr::TfToken preview_surface("UsdPreviewSurface", pxr::TfToken::Immortal);
static const pxr::TfToken UsdTransform2d("UsdTransform2d", pxr::TfToken::Immortal);
static const pxr::TfToken uv_texture("UsdUVTexture", pxr::TfToken::Immortal);
static const pxr::TfToken primvar_float2("UsdPrimvarReader_float2", pxr::TfToken::Immortal);
static const pxr::TfToken roughness("roughness", pxr::TfToken::Immortal);
static const pxr::TfToken specular("specular", pxr::TfToken::Immortal);
static const pxr::TfToken opacity("opacity", pxr::TfToken::Immortal);
static const pxr::TfToken opacityThreshold("opacityThreshold", pxr::TfToken::Immortal);
static const pxr::TfToken surface("surface", pxr::TfToken::Immortal);
static const pxr::TfToken perspective("perspective", pxr::TfToken::Immortal);
static const pxr::TfToken orthographic("orthographic", pxr::TfToken::Immortal);
static const pxr::TfToken rgb("rgb", pxr::TfToken::Immortal);
static const pxr::TfToken r("r", pxr::TfToken::Immortal);
static const pxr::TfToken g("g", pxr::TfToken::Immortal);
static const pxr::TfToken b("b", pxr::TfToken::Immortal);
static const pxr::TfToken a("a", pxr::TfToken::Immortal);
static const pxr::TfToken st("st", pxr::TfToken::Immortal);
static const pxr::TfToken result("result", pxr::TfToken::Immortal);
static const pxr::TfToken varname("varname", pxr::TfToken::Immortal);
static const pxr::TfToken mdl("mdl", pxr::TfToken::Immortal);
static const pxr::TfToken out("out", pxr::TfToken::Immortal);
static const pxr::TfToken normal("normal", pxr::TfToken::Immortal);
static const pxr::TfToken ior("ior", pxr::TfToken::Immortal);
static const pxr::TfToken file("file", pxr::TfToken::Immortal);
static const pxr::TfToken raw("raw", pxr::TfToken::Immortal);
static const pxr::TfToken scale("scale", pxr::TfToken::Immortal);
static const pxr::TfToken bias("bias", pxr::TfToken::Immortal);
static const pxr::TfToken sRGB("sRGB", pxr::TfToken::Immortal);
static const pxr::TfToken sourceColorSpace("sourceColorSpace", pxr::TfToken::Immortal);
static const pxr::TfToken Shader("Shader", pxr::TfToken::Immortal);
static const pxr::TfToken black("black", pxr::TfToken::Immortal);
static const pxr::TfToken clamp("clamp", pxr::TfToken::Immortal);
static const pxr::TfToken repeat("repeat", pxr::TfToken::Immortal);
static const pxr::TfToken wrapS("wrapS", pxr::TfToken::Immortal);
static const pxr::TfToken wrapT("wrapT", pxr::TfToken::Immortal);
static const pxr::TfToken emissiveColor("emissiveColor", pxr::TfToken::Immortal);
static const pxr::TfToken in("in", pxr::TfToken::Immortal);
static const pxr::TfToken translation("translation", pxr::TfToken::Immortal);
static const pxr::TfToken rotation("rotation", pxr::TfToken::Immortal);
}  // namespace usdtokens

/* Cycles specific tokens (Blender Importer and HdCycles) */
namespace cyclestokens {
static const pxr::TfToken cycles("cycles", pxr::TfToken::Immortal);
static const pxr::TfToken UVMap("UVMap", pxr::TfToken::Immortal);
static const pxr::TfToken filename("filename", pxr::TfToken::Immortal);
static const pxr::TfToken interpolation("interpolation", pxr::TfToken::Immortal);
static const pxr::TfToken projection("projection", pxr::TfToken::Immortal);
static const pxr::TfToken extension("extension", pxr::TfToken::Immortal);
static const pxr::TfToken colorspace("colorspace", pxr::TfToken::Immortal);
static const pxr::TfToken attribute("attribute", pxr::TfToken::Immortal);
static const pxr::TfToken bsdf("bsdf", pxr::TfToken::Immortal);
static const pxr::TfToken closure("closure", pxr::TfToken::Immortal);
static const pxr::TfToken vector("vector", pxr::TfToken::Immortal);
}  // namespace cyclestokens

namespace blender::io::usd {

/* Preview surface input specification. */
struct InputSpec {
  pxr::TfToken input_name;
  pxr::SdfValueTypeName input_type;
  /* Whether a default value should be set
   * if the node socket has not input. Usually
   * false for the Normal input. */
  bool set_default_value;
};

/* Map Blender socket names to USD Preview Surface InputSpec structs. */
using InputSpecMap = std::map<std::string, InputSpec>;

/* Static function forward declarations. */
static pxr::UsdShadeShader create_usd_preview_shader(const USDExporterContext &usd_export_context,
                                                     pxr::UsdShadeMaterial &material,
                                                     const char *name,
                                                     int type);
static pxr::UsdShadeShader create_usd_preview_shader(const USDExporterContext &usd_export_context,
                                                     pxr::UsdShadeMaterial &material,
                                                     bNode *node);
static void create_uv_input(const USDExporterContext &usd_export_context,
                            bNodeSocket *input_socket,
                            pxr::UsdShadeMaterial &usd_material,
                            pxr::UsdShadeInput &usd_input,
                            const pxr::TfToken &default_uv,
                            ReportList *reports);
static void create_uvmap_shader(const USDExporterContext &usd_export_context,
                                bNode *tex_node,
                                pxr::UsdShadeMaterial &usd_material,
                                pxr::UsdShadeShader &usd_tex_shader,
                                const pxr::TfToken &default_uv,
                                ReportList *reports);
static void export_texture(const USDExporterContext &usd_export_context, bNode *node);
static bNode *find_bsdf_node(Material *material);
static void get_absolute_path(Image *ima, char *r_path);
static std::string get_tex_image_asset_filepath(const USDExporterContext &usd_export_context,
                                                bNode *node);
static InputSpecMap &preview_surface_input_map();
static bNodeLink *traverse_channel(bNodeSocket *input, short target_type);

void set_normal_texture_range(pxr::UsdShadeShader &usd_shader, const InputSpec &input_spec);

/* Create an input on the given shader with name and type
 * provided by the InputSpec and assign the given value to the
 * input.  Parameters T1 and T2 indicate the Blender and USD
 * value types, respectively. */
template<typename T1, typename T2>
void create_input(pxr::UsdShadeShader &shader,
                  const InputSpec &spec,
                  const void *value,
<<<<<<< HEAD
                  float scale);
=======
                  float scale)
{
  const T1 *cast_value = static_cast<const T1 *>(value);
  shader.CreateInput(spec.input_name, spec.input_type).Set(scale * T2(cast_value->value));
}
>>>>>>> 63dfdb0f

static void create_usd_preview_surface_material(const USDExporterContext &usd_export_context,
                                                Material *material,
                                                pxr::UsdShadeMaterial &usd_material,
                                                const std::string &default_uv,
                                                ReportList *reports)
{
  if (!material) {
    return;
  }

  /* Default map when creating UV primvar reader shaders. */
  pxr::TfToken default_uv_sampler = default_uv.empty() ? cyclestokens::UVMap :
                                                         pxr::TfToken(default_uv);

  /* We only handle the first instance of either principled or
   * diffuse bsdf nodes in the material's node tree, because
   * USD Preview Surface has no concept of layering materials. */
  bNode *node = find_bsdf_node(material);
  if (!node) {
    return;
  }

  pxr::UsdShadeShader preview_surface = create_usd_preview_shader(
      usd_export_context, usd_material, node);

  const InputSpecMap &input_map = preview_surface_input_map();

  /* Set the preview surface inputs. */
  LISTBASE_FOREACH (bNodeSocket *, sock, &node->inputs) {

    /* Check if this socket is mapped to a USD preview shader input. */
    const InputSpecMap::const_iterator it = input_map.find(sock->name);

    if (it == input_map.end()) {
      continue;
    }

    /* Allow scaling inputs. */
    float scale = 1.0;

    const InputSpec &input_spec = it->second;
    bNodeLink *input_link = traverse_channel(sock, SH_NODE_TEX_IMAGE);

    if (input_spec.input_name == usdtokens::emissive_color) {
      /* Don't export emission color if strength is zero. */
      bNodeSocket *emission_strength_sock = nodeFindSocket(node, SOCK_IN, "Emission Strength");

      if (!emission_strength_sock) {
        continue;
      }

      scale = ((bNodeSocketValueFloat *)emission_strength_sock->default_value)->value;

      if (scale == 0.0f) {
        continue;
      }
    }

    if (input_link) {
      /* Convert the texture image node connected to this input. */
      bNode *input_node = input_link->fromnode;
      pxr::UsdShadeShader usd_shader = create_usd_preview_shader(
          usd_export_context, usd_material, input_node);

      /* Create the UsdUVTexture node output attribute that should be connected to this input. */
      pxr::TfToken source_name;
      if (input_spec.input_type == pxr::SdfValueTypeNames->Float) {
        /* If the input is a float, we connect it to either the texture alpha or red channels. */
        source_name = STREQ(input_link->fromsock->identifier, "Alpha") ? usdtokens::a :
                                                                         usdtokens::r;
        usd_shader.CreateOutput(source_name, pxr::SdfValueTypeNames->Float);
      }
      else {
        source_name = usdtokens::rgb;
        usd_shader.CreateOutput(usdtokens::rgb, pxr::SdfValueTypeNames->Float3);
      }

      /* Create the preview surface input and connect it to the shader. */
      pxr::UsdShadeConnectionSourceInfo source_info(
          usd_shader.ConnectableAPI(), source_name, pxr::UsdShadeAttributeType::Output);
      preview_surface.CreateInput(input_spec.input_name, input_spec.input_type)
          .ConnectToSource(source_info);

      set_normal_texture_range(usd_shader, input_spec);

      /* Export the texture, if necessary. */
      if (usd_export_context.export_params.export_textures) {
        export_texture(usd_export_context, input_node);
      }

      /* Look for a connected uvmap node. */
      if (bNodeSocket *socket = nodeFindSocket(input_node, SOCK_IN, "Vector")) {
        if (pxr::UsdShadeInput st_input = usd_shader.CreateInput(usdtokens::st,
                                                                 pxr::SdfValueTypeNames->Float2))
        {
          create_uv_input(
              usd_export_context, socket, usd_material, st_input, default_uv_sampler, reports);
        }
      }

      set_normal_texture_range(usd_shader, input_spec);

      /* Set opacityThreshold if an alpha cutout is used. */
      if ((input_spec.input_name == usdtokens::opacity) &&
          (material->blend_method == MA_BM_CLIP) && (material->alpha_threshold > 0.0))
      {
        pxr::UsdShadeInput opacity_threshold_input = preview_surface.CreateInput(
            usdtokens::opacityThreshold, pxr::SdfValueTypeNames->Float);
        opacity_threshold_input.GetAttr().Set(pxr::VtValue(material->alpha_threshold));
      }
    }
    else if (input_spec.set_default_value) {
      /* Set hardcoded value. */

      switch (sock->type) {
        case SOCK_FLOAT: {
          create_input<bNodeSocketValueFloat, float>(
              preview_surface, input_spec, sock->default_value, scale);
        } break;
        case SOCK_VECTOR: {
          create_input<bNodeSocketValueVector, pxr::GfVec3f>(
              preview_surface, input_spec, sock->default_value, scale);
        } break;
        case SOCK_RGBA: {
          create_input<bNodeSocketValueRGBA, pxr::GfVec3f>(
              preview_surface, input_spec, sock->default_value, scale);
        } break;
        default:
          break;
      }
    }
  }
}

void set_normal_texture_range(pxr::UsdShadeShader &usd_shader, const InputSpec &input_spec)
{
  /* Set the scale and bias for normal map textures
   * The USD spec requires them to be within the -1 to 1 space
   * */

  /* Only run if this input_spec is for a normal. */
  if (input_spec.input_name != usdtokens::normal) {
    return;
  }

  /* Make sure this is a texture shader prim. */
  pxr::TfToken shader_id;
  if (!usd_shader.GetIdAttr().Get(&shader_id) || shader_id != usdtokens::uv_texture) {
    return;
  }

  /* We should only be setting this if the colorspace is raw. sRGB will not map the same. */
  pxr::TfToken colorspace;
  auto colorspace_attr = usd_shader.GetInput(usdtokens::sourceColorSpace);
  if (!colorspace_attr || !colorspace_attr.Get(&colorspace) || colorspace != usdtokens::raw) {
    return;
  }

  /* Get or Create the scale attribute and set it. */
  auto scale_attr = usd_shader.GetInput(usdtokens::scale);
  if (!scale_attr) {
    scale_attr = usd_shader.CreateInput(usdtokens::scale, pxr::SdfValueTypeNames->Float4);
  }
  scale_attr.Set(pxr::GfVec4f(2.0f, 2.0f, 2.0f, 2.0f));

  /* Get or Create the bias attribute and set it. */
  auto bias_attr = usd_shader.GetInput(usdtokens::bias);
  if (!bias_attr) {
    bias_attr = usd_shader.CreateInput(usdtokens::bias, pxr::SdfValueTypeNames->Float4);
  }
  bias_attr.Set(pxr::GfVec4f(-1.0f, -1.0f, -1.0f, -1.0f));
}

/* Create USD Shade Material network from Blender viewport display settings. */
static void create_usd_viewport_material(const USDExporterContext &usd_export_context,
                                         Material *material,
                                         pxr::UsdShadeMaterial &usd_material)
{
  /* Construct the shader. */
  pxr::SdfPath shader_path = usd_material.GetPath().AppendChild(usdtokens::preview_shader);
  pxr::UsdShadeShader shader = pxr::UsdShadeShader::Define(usd_export_context.stage, shader_path);

  shader.CreateIdAttr(pxr::VtValue(usdtokens::preview_surface));
  shader.CreateInput(usdtokens::diffuse_color, pxr::SdfValueTypeNames->Color3f)
      .Set(pxr::GfVec3f(material->r, material->g, material->b));
  shader.CreateInput(usdtokens::roughness, pxr::SdfValueTypeNames->Float).Set(material->roughness);
  shader.CreateInput(usdtokens::metallic, pxr::SdfValueTypeNames->Float).Set(material->metallic);

  /* Connect the shader and the material together. */
  usd_material.CreateSurfaceOutput().ConnectToSource(shader.ConnectableAPI(), usdtokens::surface);
}

/* Return USD Preview Surface input map singleton. */
static InputSpecMap &preview_surface_input_map()
{
  static InputSpecMap input_map = {
      {"Base Color", {usdtokens::diffuse_color, pxr::SdfValueTypeNames->Color3f, true}},
      {"Emission Color", {usdtokens::emissive_color, pxr::SdfValueTypeNames->Color3f, true}},
      {"Color", {usdtokens::diffuse_color, pxr::SdfValueTypeNames->Color3f, true}},
      {"Roughness", {usdtokens::roughness, pxr::SdfValueTypeNames->Float, true}},
      {"Metallic", {usdtokens::metallic, pxr::SdfValueTypeNames->Float, true}},
      {"Specular IOR Level", {usdtokens::specular, pxr::SdfValueTypeNames->Float, true}},
      {"Alpha", {usdtokens::opacity, pxr::SdfValueTypeNames->Float, true}},
      {"IOR", {usdtokens::ior, pxr::SdfValueTypeNames->Float, true}},
      /* Note that for the Normal input set_default_value is false. */
      {"Normal", {usdtokens::normal, pxr::SdfValueTypeNames->Float3, false}},
      {"Coat Weight", {usdtokens::clearcoat, pxr::SdfValueTypeNames->Float, true}},
      {"Coat Roughness", {usdtokens::clearcoatRoughness, pxr::SdfValueTypeNames->Float, true}},
      {"Emission", {usdtokens::emissiveColor, pxr::SdfValueTypeNames->Color3f, true}},
  };

  return input_map;
}

<<<<<<< HEAD
/* Create an input on the given shader with name and type
 * provided by the InputSpec and assign the given value to the
 * input.  Parameters T1 and T2 indicate the Blender and USD
 * value types, respectively. */
template<typename T1, typename T2>
void create_input(pxr::UsdShadeShader &shader,
                  const InputSpec &spec,
                  const void *value,
                  float scale)
{
  const T1 *cast_value = static_cast<const T1 *>(value);
  shader.CreateInput(spec.input_name, spec.input_type).Set(scale * T2(cast_value->value));
}

=======
/* Find the UVMAP node input to the given texture image node and convert it
 * to a USD primvar reader shader. If no UVMAP node is found, create a primvar
 * reader for the given default uv set. The primvar reader will be attached to
 * the 'st' input of the given USD texture shader. */
>>>>>>> 63dfdb0f
static void create_uvmap_shader(const USDExporterContext &usd_export_context,
                                bNodeLink *uvmap_link,
                                pxr::UsdShadeMaterial &usd_material,
                                pxr::UsdShadeInput &usd_input,
                                const pxr::TfToken &default_uv,
                                ReportList *reports)

{
  bNode *uv_node = (uvmap_link && uvmap_link->fromnode ? uvmap_link->fromnode : nullptr);

  BLI_assert(!uv_node || uv_node->type == SH_NODE_UVMAP);

  const char *shader_name = uv_node ? uv_node->name : "uvmap";

  pxr::UsdShadeShader uv_shader = create_usd_preview_shader(
      usd_export_context, usd_material, shader_name, SH_NODE_UVMAP);

  if (!uv_shader) {
    BKE_reportf(reports, RPT_WARNING, "%s: Couldn't create USD shader for UV map", __func__);
    return;
  }

  pxr::TfToken uv_name = default_uv;
  if (uv_node && uv_node->storage) {
    NodeShaderUVMap *shader_uv_map = static_cast<NodeShaderUVMap *>(uv_node->storage);
    /* We need to make valid here because actual uv primvar has been. */
    uv_name = pxr::TfToken(pxr::TfMakeValidIdentifier(shader_uv_map->uv_map));
  }

  if (usd_export_context.export_params.convert_uv_to_st && uv_name == default_uv) {
    uv_name = usdtokens::st;
  }

  uv_shader.CreateInput(usdtokens::varname, pxr::SdfValueTypeNames->Token).Set(uv_name);
  usd_input.ConnectToSource(uv_shader.ConnectableAPI(), usdtokens::result);
}

static void create_transform2d_shader(const USDExporterContext &usd_export_context,
                                      bNodeLink *mapping_link,
                                      pxr::UsdShadeMaterial &usd_material,
                                      pxr::UsdShadeInput &usd_input,
                                      const pxr::TfToken &default_uv,
                                      ReportList *reports)
{
  bNode *mapping_node = (mapping_link && mapping_link->fromnode ? mapping_link->fromnode :
                                                                  nullptr);

  BLI_assert(mapping_node && mapping_node->type == SH_NODE_MAPPING);

  if (!mapping_node) {
    return;
  }

  if (mapping_node->custom1 != TEXMAP_TYPE_POINT) {
    if (bNodeSocket *socket = nodeFindSocket(mapping_node, SOCK_IN, "Vector")) {
      create_uv_input(usd_export_context, socket, usd_material, usd_input, default_uv, reports);
    }
    return;
  }

  pxr::UsdShadeShader transform2d_shader = create_usd_preview_shader(
      usd_export_context, usd_material, mapping_node);

  if (!transform2d_shader) {
    BKE_reportf(reports, RPT_WARNING, "%s: Couldn't create USD shader for mapping node", __func__);
    return;
  }

  usd_input.ConnectToSource(transform2d_shader.ConnectableAPI(), usdtokens::result);

  float scale[3] = {1.0f, 1.0f, 1.0f};
  float loc[3] = {0.0f, 0.0f, 0.0f};
  float rot[3] = {0.0f, 0.0f, 0.0f};

  if (bNodeSocket *scale_socket = nodeFindSocket(mapping_node, SOCK_IN, "Scale")) {
    copy_v3_v3(scale, ((bNodeSocketValueVector *)scale_socket->default_value)->value);
    /* Ignore the Z scale. */
    scale[2] = 1.0f;
  }

  if (bNodeSocket *loc_socket = nodeFindSocket(mapping_node, SOCK_IN, "Location")) {
    copy_v3_v3(loc, ((bNodeSocketValueVector *)loc_socket->default_value)->value);
    /* Ignore the Z translation. */
    loc[2] = 0.0f;
  }

  if (bNodeSocket *rot_socket = nodeFindSocket(mapping_node, SOCK_IN, "Rotation")) {
    copy_v3_v3(rot, ((bNodeSocketValueVector *)rot_socket->default_value)->value);
    /* Ignore the X and Y rotations. */
    rot[0] = 0.0f;
    rot[1] = 0.0f;
  }

  if (pxr::UsdShadeInput scale_input = transform2d_shader.CreateInput(
          usdtokens::scale, pxr::SdfValueTypeNames->Float2))
  {
    pxr::GfVec2f scale_val(scale[0], scale[1]);
    scale_input.Set(scale_val);
  }

  if (pxr::UsdShadeInput trans_input = transform2d_shader.CreateInput(
          usdtokens::translation, pxr::SdfValueTypeNames->Float2))
  {
    pxr::GfVec2f trans_val(loc[0], loc[1]);
    trans_input.Set(trans_val);
  }

  if (pxr::UsdShadeInput rot_input = transform2d_shader.CreateInput(usdtokens::rotation,
                                                                    pxr::SdfValueTypeNames->Float))
  {
    /* Convert to degrees. */
    float rot_val = rot[2] * 180.0f / M_PI;
    rot_input.Set(rot_val);
  }

  if (bNodeSocket *socket = nodeFindSocket(mapping_node, SOCK_IN, "Vector")) {
    if (pxr::UsdShadeInput in_input = transform2d_shader.CreateInput(
            usdtokens::in, pxr::SdfValueTypeNames->Float2))
    {
      create_uv_input(usd_export_context, socket, usd_material, in_input, default_uv, reports);
    }
  }
}

static void create_uv_input(const USDExporterContext &usd_export_context,
                            bNodeSocket *input_socket,
                            pxr::UsdShadeMaterial &usd_material,
                            pxr::UsdShadeInput &usd_input,
                            const pxr::TfToken &default_uv,
                            ReportList *reports)
{
  if (!(usd_material && usd_input)) {
    return;
  }

  if (bNodeLink *mapping_link = traverse_channel(input_socket, SH_NODE_MAPPING)) {
    create_transform2d_shader(
        usd_export_context, mapping_link, usd_material, usd_input, default_uv, reports);
    return;
  }

  bNodeLink *uvmap_link = traverse_channel(input_socket, SH_NODE_UVMAP);

  /* Note that uvmap_link might be null, but create_uv_shader() can handle this case. */
  create_uvmap_shader(
      usd_export_context, uvmap_link, usd_material, usd_input, default_uv, reports);
}

static bool is_in_memory_texture(Image *ima)
{
  return BKE_image_is_dirty(ima) || ima->source == IMA_SRC_GENERATED ||
         BKE_image_has_packedfile(ima);
}

/* Generate a file name for an in-memory image that doesn't have a
 * filepath already defined. */
static std::string get_in_memory_texture_filename(Image *ima)
{
  /* Determine the correct file extension from the image format. */
  ImBuf *imbuf = BKE_image_acquire_ibuf(ima, nullptr, nullptr);
  if (!imbuf) {
    return "";
  }

  ImageFormatData imageFormat;
  BKE_image_format_from_imbuf(&imageFormat, imbuf);
  BKE_image_release_ibuf(ima, imbuf, nullptr);

  char file_name[FILE_MAX];
  if (strlen(ima->filepath) > 0) {
    BLI_path_split_file_part(ima->filepath, file_name, FILE_MAX);
  }
  else {
    /* Use the image name for the file name. */
    STRNCPY(file_name, ima->id.name + 2);
  }

  BKE_image_path_ext_from_imformat_ensure(file_name, sizeof(file_name), &imageFormat);

  return file_name;
}

static void export_in_memory_texture(Image *ima,
                                     const std::string &export_dir,
                                     const bool allow_overwrite,
                                     ReportList *reports)
{
  char image_abs_path[FILE_MAX];

  char file_name[FILE_MAX];
  if (strlen(ima->filepath) > 0) {
    get_absolute_path(ima, image_abs_path);
    BLI_path_split_file_part(image_abs_path, file_name, FILE_MAX);
  }
  else {
    /* Use the image name for the file name. */
    STRNCPY(file_name, ima->id.name + 2);
  }

  ImBuf *imbuf = BKE_image_acquire_ibuf(ima, nullptr, nullptr);
  BLI_SCOPED_DEFER([&]() { BKE_image_release_ibuf(ima, imbuf, nullptr); });
  if (!imbuf) {
    return;
  }

  ImageFormatData imageFormat;
  BKE_image_format_from_imbuf(&imageFormat, imbuf);

  /* This image in its current state only exists in Blender memory.
   * So we have to export it. The export will keep the image state intact,
   * so the exported file will not be associated with the image. */

  BKE_image_path_ext_from_imformat_ensure(file_name, sizeof(file_name), &imageFormat);

  char export_path[FILE_MAX];
  BLI_path_join(export_path, FILE_MAX, export_dir.c_str(), file_name);
  BLI_string_replace_char(export_path, '\\', '/');

  if (!allow_overwrite && asset_exists(export_path)) {
    return;
  }

  if (paths_equal(export_path, image_abs_path) && asset_exists(image_abs_path)) {
    /* As a precaution, don't overwrite the original path. */
    return;
  }

  std::cout << "Exporting in-memory texture to " << export_path << std::endl;

  if (BLI_is_dir(export_dir.c_str())) {
    /* We are copying to a file system directory, so we can write the image buffer
     * directly to the destination. */
    if (BKE_imbuf_write_as(imbuf, export_path, &imageFormat, true) == 0) {
      BKE_reportf(
          reports, RPT_WARNING, "USD export: couldn't save in-memory texture to %s", export_path);
    }
    return;
  }

  /* If we got here, the export directory path is not on the file system, which
   * would be the case if we the path is a URI.  We therefore can't save the image
   * directly (because BKE_imbuf_write_as() can't resolve URIs) and must save
   * the image to a temporary location on disk before copyig it to its final
   * destination. */

  char temp_filepath[FILE_MAX];
  BLI_path_join(temp_filepath, FILE_MAX, BKE_tempdir_session(), file_name);

  std::cout << "Saving in-memory texture to temporary location " << temp_filepath << std::endl;

  if (BKE_imbuf_write_as(imbuf, temp_filepath, &imageFormat, true) == 0) {
    WM_reportf(RPT_WARNING,
               "USD export: couldn't save in-memory texture to temporary location %s",
               temp_filepath);
  }

  /* Copy to destination. */
  if (!copy_asset(temp_filepath,
                  export_path,
                  allow_overwrite ? USD_TEX_NAME_COLLISION_OVERWRITE :
                                    USD_TEX_NAME_COLLISION_USE_EXISTING,
                  reports))
  {
    WM_reportf(RPT_WARNING, "USD export: couldn't export in-memory texture to %s", temp_filepath);
  }

  BLI_delete(temp_filepath, false, false);
}

/* Get the absolute filepath of the given image.  Assumes
 * r_path result array is of length FILE_MAX. */
static void get_absolute_path(Image *ima, char *r_path)
{
  /* Make absolute source path. */
  BLI_strncpy(r_path, ima->filepath, FILE_MAX);
  USD_path_abs(r_path, ID_BLEND_PATH_FROM_GLOBAL(&ima->id), false /* Not for import */);
}

/* ===== Functions copied from inacessible source file
 * blender/nodes/shader/node_shader_tree.c */

static void localize(bNodeTree *localtree, bNodeTree * /*ntree*/)
{
  bNode *node, *node_next;

  /* replace muted nodes and reroute nodes by internal links */
  for (node = (bNode *)localtree->nodes.first; node; node = node_next) {
    node_next = node->next;

    if (node->flag & NODE_MUTED || node->type == NODE_REROUTE) {
      blender::bke::nodeInternalRelink(localtree, node);
      blender::bke::ntreeFreeLocalNode(localtree, node);
    }
  }
}

/* Find socket with a specified identifier. */
static bNodeSocket *ntree_shader_node_find_socket(ListBase *sockets, const char *identifier)
{
  for (bNodeSocket *sock = (bNodeSocket *)sockets->first; sock != NULL; sock = sock->next) {
    if (STREQ(sock->identifier, identifier)) {
      return sock;
    }
  }
  return NULL;
}

/* Find output socket with a specified identifier. */
static bNodeSocket *ntree_shader_node_find_output(bNode *node, const char *identifier)
{
  return ntree_shader_node_find_socket(&node->outputs, identifier);
}

/* Return true on success. */
static bool ntree_shader_expand_socket_default(bNodeTree *localtree,
                                               bNode *node,
                                               bNodeSocket *socket)
{
  bNode *value_node;
  bNodeSocket *value_socket;
  bNodeSocketValueVector *src_vector;
  bNodeSocketValueRGBA *src_rgba, *dst_rgba;
  bNodeSocketValueFloat *src_float, *dst_float;
  bNodeSocketValueInt *src_int;

  switch (socket->type) {
    case SOCK_VECTOR:
      value_node = nodeAddStaticNode(NULL, localtree, SH_NODE_RGB);
      value_socket = ntree_shader_node_find_output(value_node, "Color");
      BLI_assert(value_socket != NULL);
      src_vector = (bNodeSocketValueVector *)socket->default_value;
      dst_rgba = (bNodeSocketValueRGBA *)value_socket->default_value;
      copy_v3_v3(dst_rgba->value, src_vector->value);
      dst_rgba->value[3] = 1.0f; /* should never be read */
      break;
    case SOCK_RGBA:
      value_node = nodeAddStaticNode(NULL, localtree, SH_NODE_RGB);
      value_socket = ntree_shader_node_find_output(value_node, "Color");
      BLI_assert(value_socket != NULL);
      src_rgba = (bNodeSocketValueRGBA *)socket->default_value;
      dst_rgba = (bNodeSocketValueRGBA *)value_socket->default_value;
      copy_v4_v4(dst_rgba->value, src_rgba->value);
      break;
    case SOCK_INT:
      /* HACK: Support as float. */
      value_node = nodeAddStaticNode(NULL, localtree, SH_NODE_VALUE);
      value_socket = ntree_shader_node_find_output(value_node, "Value");
      BLI_assert(value_socket != NULL);
      src_int = (bNodeSocketValueInt *)socket->default_value;
      dst_float = (bNodeSocketValueFloat *)value_socket->default_value;
      dst_float->value = (float)(src_int->value);
      break;
    case SOCK_FLOAT:
      value_node = nodeAddStaticNode(NULL, localtree, SH_NODE_VALUE);
      value_socket = ntree_shader_node_find_output(value_node, "Value");
      BLI_assert(value_socket != NULL);
      src_float = (bNodeSocketValueFloat *)socket->default_value;
      dst_float = (bNodeSocketValueFloat *)value_socket->default_value;
      dst_float->value = src_float->value;
      break;
    default:
      return false;
  }
  nodeAddLink(localtree, value_node, value_socket, node, socket);
  return true;
}

static void ntree_shader_unlink_hidden_value_sockets(bNode *group_node, bNodeSocket *isock)
{
  bNodeTree *group_ntree = (bNodeTree *)group_node->id;
  bNode *node;
  bool removed_link = false;

  for (node = (bNode *)group_ntree->nodes.first; node; node = node->next) {
    for (bNodeSocket *sock = (bNodeSocket *)node->inputs.first; sock; sock = sock->next) {
      if ((sock->flag & SOCK_HIDE_VALUE) == 0) {
        continue;
      }
      /* If socket is linked to a group input node and sockets id match. */
      if (sock && sock->link && sock->link->fromnode->type == NODE_GROUP_INPUT) {
        if (STREQ(isock->identifier, sock->link->fromsock->identifier)) {
          nodeRemLink(group_ntree, sock->link);
          removed_link = true;
        }
      }
    }
  }

  if (removed_link) {
    BKE_ntree_update_main_tree(G.main, group_ntree, nullptr);
  }
}

/* Node groups once expanded looses their input sockets values.
 * To fix this, link value/rgba nodes into the sockets and copy the group sockets values. */
static void ntree_shader_groups_expand_inputs(bNodeTree *localtree)
{
  bool link_added = false;

  LISTBASE_FOREACH (bNode *, node, &localtree->nodes) {
    const bool is_group = ELEM(node->type, NODE_GROUP, NODE_CUSTOM_GROUP) && (node->id != NULL);
    const bool is_group_output = node->type == NODE_GROUP_OUTPUT && (node->flag & NODE_DO_OUTPUT);

    if (is_group) {
      /* Do it recursively. */
      ntree_shader_groups_expand_inputs((bNodeTree *)node->id);
    }

    if (is_group || is_group_output) {
      LISTBASE_FOREACH (bNodeSocket *, socket, &node->inputs) {
        if (socket->link != NULL) {
          bNodeLink *link = socket->link;
          /* Fix the case where the socket is actually converting the data. (see T71374)
           * We only do the case of lossy conversion to float.*/
          if ((socket->type == SOCK_FLOAT) && (link->fromsock->type != link->tosock->type)) {
            bNode *tmp = nodeAddStaticNode(NULL, localtree, SH_NODE_RGBTOBW);
            nodeAddLink(
                localtree, link->fromnode, link->fromsock, tmp, (bNodeSocket *)tmp->inputs.first);
            nodeAddLink(localtree, tmp, (bNodeSocket *)tmp->outputs.first, node, socket);
          }
          continue;
        }

        if (is_group) {
          /* Detect the case where an input is plugged into a hidden value socket.
           * In this case we should just remove the link to trigger the socket default override. */
          ntree_shader_unlink_hidden_value_sockets(node, socket);
        }

        if (ntree_shader_expand_socket_default(localtree, node, socket)) {
          link_added = true;
        }
      }
    }
  }

  if (link_added) {
    BKE_ntree_update_main_tree(G.main, localtree, nullptr);
  }
}

static void flatten_group_do(bNodeTree *ntree, bNode *gnode)
{
  bNodeLink *link, *linkn, *tlink;
  bNode *node, *nextnode;
  bNodeTree *ngroup;
  LinkNode *group_interface_nodes = NULL;

  ngroup = (bNodeTree *)gnode->id;

  /* Add the nodes into the ntree */
  for (node = (bNode *)ngroup->nodes.first; node; node = nextnode) {
    nextnode = node->next;
    /* Remove interface nodes.
     * This also removes remaining links to and from interface nodes.
     * We must delay removal since sockets will reference this node. see: T52092 */
    if (ELEM(node->type, NODE_GROUP_INPUT, NODE_GROUP_OUTPUT)) {
      BLI_linklist_prepend(&group_interface_nodes, node);
    }
    /* migrate node */
    BLI_remlink(&ngroup->nodes, node);
    BLI_addtail(&ntree->nodes, node);
    /* ensure unique node name in the node tree */
    /* This is very slow and it has no use for GPU nodetree. (see T70609) */
    nodeUniqueName(ntree, node);
  }

  /* Save first and last link to iterate over flattened group links. */
  bNodeLink *glinks_first = (bNodeLink *)ntree->links.last;

  /* Add internal links to the ntree */
  for (link = (bNodeLink *)ngroup->links.first; link; link = linkn) {
    linkn = link->next;
    BLI_remlink(&ngroup->links, link);
    BLI_addtail(&ntree->links, link);
  }

  bNodeLink *glinks_last = (bNodeLink *)ntree->links.last;

  /* restore external links to and from the gnode */
  if (glinks_first != NULL) {
    /* input links */
    for (link = (bNodeLink *)glinks_first->next; link != glinks_last->next; link = link->next) {
      if (link->fromnode->type == NODE_GROUP_INPUT) {
        const char *identifier = link->fromsock->identifier;
        /* find external links to this input */
        for (tlink = (bNodeLink *)ntree->links.first; tlink != glinks_first->next;
             tlink = tlink->next) {
          if (tlink->tonode == gnode && STREQ(tlink->tosock->identifier, identifier)) {
            nodeAddLink(ntree, tlink->fromnode, tlink->fromsock, link->tonode, link->tosock);
          }
        }
      }
    }
    /* Also iterate over the new links to cover passthrough links. */
    glinks_last = (bNodeLink *)ntree->links.last;
    /* output links */
    for (tlink = (bNodeLink *)ntree->links.first; tlink != glinks_first->next; tlink = tlink->next)
    {
      if (tlink->fromnode == gnode) {
        const char *identifier = tlink->fromsock->identifier;
        /* find internal links to this output */
        for (link = glinks_first->next; link != glinks_last->next; link = link->next) {
          /* only use active output node */
          if (link->tonode->type == NODE_GROUP_OUTPUT && (link->tonode->flag & NODE_DO_OUTPUT)) {
            if (STREQ(link->tosock->identifier, identifier)) {
              nodeAddLink(ntree, link->fromnode, link->fromsock, tlink->tonode, tlink->tosock);
            }
          }
        }
      }
    }
  }

  while (group_interface_nodes) {
    node = (bNode *)BLI_linklist_pop(&group_interface_nodes);
    blender::bke::ntreeFreeLocalNode(ntree, node);
  }

  BKE_ntree_update_tag_all(ntree);
}

/* Flatten group to only have a simple single tree */
static void ntree_shader_groups_flatten(bNodeTree *localtree)
{
  /* This is effectively recursive as the flattened groups will add
   * nodes at the end of the list, which will also get evaluated. */
  for (bNode *node = (bNode *)localtree->nodes.first, *node_next; node; node = node_next) {
    if (ELEM(node->type, NODE_GROUP, NODE_CUSTOM_GROUP) && node->id != NULL) {
      flatten_group_do(localtree, node);
      /* Continue even on new flattened nodes. */
      node_next = node->next;
      /* delete the group instance and its localtree. */
      bNodeTree *ngroup = (bNodeTree *)node->id;
      blender::bke::ntreeFreeLocalNode(localtree, node);
      blender::bke::ntreeFreeTree(ngroup);
      MEM_freeN(ngroup);
    }
    else {
      node_next = node->next;
    }
  }

  BKE_ntree_update_main_tree(G.main, localtree, nullptr);
}

/* ===== USD/Blender Material Interchange ===== */

static const int HD_CYCLES_CURVE_EXPORT_RES = 256;

/**
 * We need to encode cycles shader node enums as strings.
 * There seems to be no way to get these directly from the Cycles
 * API. So we have to store these for now.
 * Update: /source/blender/makesrna/intern/rna_nodetree.c
 * this looks suspiciously like we could use this to avoid these maps
 *
 */

// This helper wraps the conversion maps and in case of future features, or missing map entries
// we encode the index. HdCycles can ingest enums as strings or integers. The trouble with ints
// is that the order of enums is different from Blender to Cycles. Aguably, adding this ingeger
// fallback will 'hide' missing future features, and 'may' work. However this code should be
// considered 'live' and require tweaking with each new version until we can share this conversion
// somehow. (Perhaps as mentioned above with rna_nodetree.c)
static bool usd_handle_shader_enum(pxr::TfToken a_token,
                                   const std::map<int, std::string> &a_conversion_table,
                                   pxr::UsdShadeShader &a_shader,
                                   const int a_value)
{
  std::map<int, std::string>::const_iterator it = a_conversion_table.find(a_value);
  if (it != a_conversion_table.end()) {
    a_shader.CreateInput(pxr::TfToken(a_token), pxr::SdfValueTypeNames->String).Set(it->second);
    return true;
  }
  else {
    a_shader.CreateInput(pxr::TfToken(a_token), pxr::SdfValueTypeNames->Int).Set(a_value);
  }
  return false;
}

static const std::map<int, std::string> node_noise_dimensions_conversion = {
    {1, "1D"},
    {2, "2D"},
    {3, "3D"},
    {4, "4D"},
};
static const std::map<int, std::string> node_voronoi_feature_conversion = {
    {SHD_VORONOI_F1, "f1"},
    {SHD_VORONOI_F2, "f2"},
    {SHD_VORONOI_SMOOTH_F1, "smooth_f1"},
    {SHD_VORONOI_DISTANCE_TO_EDGE, "distance_to_edge"},
    {SHD_VORONOI_N_SPHERE_RADIUS, "n_sphere_radius"},
};
static const std::map<int, std::string> node_voronoi_distance_conversion = {
    {SHD_VORONOI_EUCLIDEAN, "euclidean"},
    {SHD_VORONOI_MANHATTAN, "manhattan"},
    {SHD_VORONOI_CHEBYCHEV, "chebychev"},
    {SHD_VORONOI_MINKOWSKI, "minkowski"},
};
static const std::map<int, std::string> node_musgrave_type_conversion = {
    {SHD_MUSGRAVE_MULTIFRACTAL, "multifractal"},
    {SHD_MUSGRAVE_FBM, "fBM"},
    {SHD_MUSGRAVE_HYBRID_MULTIFRACTAL, "hybrid_multifractal"},
    {SHD_MUSGRAVE_RIDGED_MULTIFRACTAL, "ridged_multifractal"},
    {SHD_MUSGRAVE_HETERO_TERRAIN, "hetero_terrain"},
};
static const std::map<int, std::string> node_wave_type_conversion = {
    {SHD_WAVE_BANDS, "bands"},
    {SHD_WAVE_RINGS, "rings"},
};
static const std::map<int, std::string> node_wave_bands_direction_conversion = {
    {SHD_WAVE_BANDS_DIRECTION_X, "x"},
    {SHD_WAVE_BANDS_DIRECTION_Y, "y"},
    {SHD_WAVE_BANDS_DIRECTION_Z, "z"},
    {SHD_WAVE_BANDS_DIRECTION_DIAGONAL, "diagonal"},
};
static const std::map<int, std::string> node_wave_rings_direction_conversion = {
    {SHD_WAVE_RINGS_DIRECTION_X, "x"},
    {SHD_WAVE_RINGS_DIRECTION_Y, "y"},
    {SHD_WAVE_RINGS_DIRECTION_Z, "z"},
    {SHD_WAVE_RINGS_DIRECTION_SPHERICAL, "spherical"},
};
static const std::map<int, std::string> node_wave_profile_conversion = {
    {SHD_WAVE_PROFILE_SIN, "sine"},
    {SHD_WAVE_PROFILE_SAW, "saw"},
    {SHD_WAVE_PROFILE_TRI, "tri"},
};
static const std::map<int, std::string> node_point_density_space_conversion = {
    {SHD_POINTDENSITY_SPACE_OBJECT, "object"},
    {SHD_POINTDENSITY_SPACE_WORLD, "world"},
};
static const std::map<int, std::string> node_point_density_interpolation_conversion = {
    {SHD_INTERP_CLOSEST, "closest"},
    {SHD_INTERP_LINEAR, "linear"},
    {SHD_INTERP_CUBIC, "cubic"},
    {SHD_INTERP_SMART, "smart"},
};
static const std::map<int, std::string> node_mapping_type_conversion = {
    {NODE_MAPPING_TYPE_POINT, "point"},
    {NODE_MAPPING_TYPE_TEXTURE, "texture"},
    {NODE_MAPPING_TYPE_VECTOR, "vector"},
    {NODE_MAPPING_TYPE_NORMAL, "normal"},
};
// No defines exist for these, we create our own?
static const std::map<int, std::string> node_mix_rgb_type_conversion = {
    {0, "mix"},
    {1, "add"},
    {2, "multiply"},
    {3, "subtract"},
    {4, "screen"},
    {5, "divide"},
    {6, "difference"},
    {7, "darken"},
    {8, "lighten"},
    {9, "overlay"},
    {10, "dodge"},
    {11, "burn"},
    {12, "hue"},
    {13, "saturation"},
    {14, "value"},
    {15, "color"},
    {16, "soft_light"},
    {17, "linear_light"},
};
static const std::map<int, std::string> node_displacement_conversion = {
    {SHD_SPACE_TANGENT, "tangent"},
    {SHD_SPACE_OBJECT, "object"},
    {SHD_SPACE_WORLD, "world"},
    {SHD_SPACE_BLENDER_OBJECT, "blender_object"},
    {SHD_SPACE_BLENDER_WORLD, "blender_world"},
};
static const std::map<int, std::string> node_sss_falloff_conversion = {
#ifdef DNA_DEPRECATED_ALLOW
    {SHD_SUBSURFACE_CUBIC, "cubic"},
    {SHD_SUBSURFACE_GAUSSIAN, "gaussian"},
#endif
    {SHD_SUBSURFACE_BURLEY, "burley"},
    {SHD_SUBSURFACE_RANDOM_WALK, "random_walk"},
    {SHD_SUBSURFACE_RANDOM_WALK_SKIN, "random_walk"},
};
static const std::map<int, std::string> node_principled_hair_parametrization_conversion = {
    {SHD_PRINCIPLED_HAIR_REFLECTANCE, "Direct coloring"},
    {SHD_PRINCIPLED_HAIR_PIGMENT_CONCENTRATION, "Melanin concentration"},
    {SHD_PRINCIPLED_HAIR_DIRECT_ABSORPTION, "Absorption coefficient"},
};
static const std::map<int, std::string> node_clamp_type_conversion = {
    {NODE_CLAMP_MINMAX, "minmax"},
    {NODE_CLAMP_RANGE, "range"},
};
static const std::map<int, std::string> node_math_type_conversion = {
    {NODE_MATH_ADD, "add"},
    {NODE_MATH_SUBTRACT, "subtract"},
    {NODE_MATH_MULTIPLY, "multiply"},
    {NODE_MATH_DIVIDE, "divide"},
    {NODE_MATH_MULTIPLY_ADD, "multiply_add"},
    {NODE_MATH_SINE, "sine"},
    {NODE_MATH_COSINE, "cosine"},
    {NODE_MATH_TANGENT, "tangent"},
    {NODE_MATH_SINH, "sinh"},
    {NODE_MATH_COSH, "cosh"},
    {NODE_MATH_TANH, "tanh"},
    {NODE_MATH_ARCSINE, "arcsine"},
    {NODE_MATH_ARCCOSINE, "arccosine"},
    {NODE_MATH_ARCTANGENT, "arctangent"},
    {NODE_MATH_POWER, "power"},
    {NODE_MATH_LOGARITHM, "logarithm"},
    {NODE_MATH_MINIMUM, "minimum"},
    {NODE_MATH_MAXIMUM, "maximum"},
    {NODE_MATH_ROUND, "round"},
    {NODE_MATH_LESS_THAN, "less_than"},
    {NODE_MATH_GREATER_THAN, "greater_than"},
    {NODE_MATH_MODULO, "modulo"},
    {NODE_MATH_ABSOLUTE, "absolute"},
    {NODE_MATH_ARCTAN2, "arctan2"},
    {NODE_MATH_FLOOR, "floor"},
    {NODE_MATH_CEIL, "ceil"},
    {NODE_MATH_FRACTION, "fraction"},
    {NODE_MATH_TRUNC, "trunc"},
    {NODE_MATH_SNAP, "snap"},
    {NODE_MATH_WRAP, "wrap"},
    {NODE_MATH_PINGPONG, "pingpong"},
    {NODE_MATH_SQRT, "sqrt"},
    {NODE_MATH_INV_SQRT, "inversesqrt"},
    {NODE_MATH_SIGN, "sign"},
    {NODE_MATH_EXPONENT, "exponent"},
    {NODE_MATH_RADIANS, "radians"},
    {NODE_MATH_DEGREES, "degrees"},
    {NODE_MATH_SMOOTH_MIN, "smoothmin"},
    {NODE_MATH_SMOOTH_MAX, "smoothmax"},
    {NODE_MATH_COMPARE, "compare"},
};
static const std::map<int, std::string> node_vector_math_type_conversion = {
    {NODE_VECTOR_MATH_ADD, "add"},
    {NODE_VECTOR_MATH_SUBTRACT, "subtract"},
    {NODE_VECTOR_MATH_MULTIPLY, "multiply"},
    {NODE_VECTOR_MATH_DIVIDE, "divide"},

    {NODE_VECTOR_MATH_CROSS_PRODUCT, "cross_product"},
    {NODE_VECTOR_MATH_PROJECT, "project"},
    {NODE_VECTOR_MATH_REFLECT, "reflect"},
    {NODE_VECTOR_MATH_DOT_PRODUCT, "dot_product"},

    {NODE_VECTOR_MATH_DISTANCE, "distance"},
    {NODE_VECTOR_MATH_LENGTH, "length"},
    {NODE_VECTOR_MATH_SCALE, "scale"},
    {NODE_VECTOR_MATH_NORMALIZE, "normalize"},

    {NODE_VECTOR_MATH_SNAP, "snap"},
    {NODE_VECTOR_MATH_FLOOR, "floor"},
    {NODE_VECTOR_MATH_CEIL, "ceil"},
    {NODE_VECTOR_MATH_MODULO, "modulo"},
    {NODE_VECTOR_MATH_FRACTION, "fraction"},
    {NODE_VECTOR_MATH_ABSOLUTE, "absolute"},
    {NODE_VECTOR_MATH_MINIMUM, "minimum"},
    {NODE_VECTOR_MATH_MAXIMUM, "maximum"},
    {NODE_VECTOR_MATH_WRAP, "wrap"},
    {NODE_VECTOR_MATH_SINE, "sine"},
    {NODE_VECTOR_MATH_COSINE, "cosine"},
    {NODE_VECTOR_MATH_TANGENT, "tangent"},
};
static const std::map<int, std::string> node_vector_rotate_type_conversion = {
    {NODE_VECTOR_ROTATE_TYPE_AXIS, "axis"},
    {NODE_VECTOR_ROTATE_TYPE_AXIS_X, "x_axis"},
    {NODE_VECTOR_ROTATE_TYPE_AXIS_Y, "y_axis"},
    {NODE_VECTOR_ROTATE_TYPE_AXIS_Z, "z_axis"},
    {NODE_VECTOR_ROTATE_TYPE_EULER_XYZ, "euler_xyz"},
};
static const std::map<int, std::string> node_vector_transform_type_conversion = {
    {SHD_VECT_TRANSFORM_TYPE_VECTOR, "vector"},
    {SHD_VECT_TRANSFORM_TYPE_POINT, "point"},
    {SHD_VECT_TRANSFORM_TYPE_NORMAL, "normal"},
};
static const std::map<int, std::string> node_vector_transform_space_conversion = {
    {SHD_VECT_TRANSFORM_SPACE_WORLD, "world"},
    {SHD_VECT_TRANSFORM_SPACE_OBJECT, "object"},
    {SHD_VECT_TRANSFORM_SPACE_CAMERA, "camera"},
};
static const std::map<int, std::string> node_normal_map_space_conversion = {
    {SHD_SPACE_TANGENT, "tangent"},
    {SHD_SPACE_OBJECT, "object"},
    {SHD_SPACE_WORLD, "world"},
    {SHD_SPACE_BLENDER_OBJECT, "blender_object"},
    {SHD_SPACE_BLENDER_WORLD, "blender_world"},
};
static const std::map<int, std::string> node_tangent_direction_type_conversion = {
    {SHD_TANGENT_RADIAL, "radial"},
    {SHD_TANGENT_UVMAP, "uv_map"},
};
static const std::map<int, std::string> node_tangent_axis_conversion = {
    {SHD_TANGENT_AXIS_X, "x"},
    {SHD_TANGENT_AXIS_Y, "y"},
    {SHD_TANGENT_AXIS_Z, "z"},
};
static const std::map<int, std::string> node_image_tex_alpha_type_conversion = {
    {IMA_ALPHA_STRAIGHT, "unassociated"},
    {IMA_ALPHA_PREMUL, "associated"},
    {IMA_ALPHA_CHANNEL_PACKED, "channel_packed"},
    {IMA_ALPHA_IGNORE, "ignore"},
    //{IMAGE_ALPHA_AUTO, "auto"},
};
static const std::map<int, std::string> node_image_tex_interpolation_conversion = {
    {SHD_INTERP_CLOSEST, "closest"},
    {SHD_INTERP_LINEAR, "linear"},
    {SHD_INTERP_CUBIC, "cubic"},
    {SHD_INTERP_SMART, "smart"},
};
static const std::map<int, std::string> node_image_tex_extension_conversion = {
    {SHD_IMAGE_EXTENSION_REPEAT, "periodic"},
    {SHD_IMAGE_EXTENSION_EXTEND, "clamp"},
    {SHD_IMAGE_EXTENSION_CLIP, "black"},
};
static const std::map<int, std::string> node_image_tex_projection_conversion = {
    {SHD_PROJ_FLAT, "flat"},
    {SHD_PROJ_BOX, "box"},
    {SHD_PROJ_SPHERE, "sphere"},
    {SHD_PROJ_TUBE, "tube"},
};
static const std::map<int, std::string> node_env_tex_projection_conversion = {
    {SHD_PROJ_EQUIRECTANGULAR, "equirectangular"},
    {SHD_PROJ_MIRROR_BALL, "mirror_ball"},
};
// TODO: 2.90 introduced enums
/*static const std::map<int, std::string> node_sky_tex_type_conversion = {
    {SHD_SKY_PREETHAM, "preetham"},
    {SHD_SKY_HOSEK, "hosek_wilkie"},
    {SHD_SKY_NISHITA, "nishita_improved"},
};*/
static const std::map<int, std::string> node_sky_tex_type_conversion = {
    {0, "preetham"},
    {1, "hosek_wilkie"},
    {2, "nishita_improved"},
};

// END TODO
static const std::map<int, std::string> node_gradient_tex_type_conversion = {
    {SHD_BLEND_LINEAR, "linear"},
    {SHD_BLEND_LINEAR, "quadratic"},
    {SHD_BLEND_EASING, "easing"},
    {SHD_BLEND_DIAGONAL, "diagonal"},
    {SHD_BLEND_RADIAL, "radial"},
    {SHD_BLEND_QUADRATIC_SPHERE, "quadratic_sphere"},
    {SHD_BLEND_SPHERICAL, "spherical"},
};
static const std::map<int, std::string> node_glossy_distribution_conversion = {
    {SHD_GLOSSY_SHARP_DEPRECATED, "sharp"},
    {SHD_GLOSSY_BECKMANN, "beckmann"},
    {SHD_GLOSSY_GGX, "GGX"},
    {SHD_GLOSSY_ASHIKHMIN_SHIRLEY, "ashikhmin_shirley"},
    {SHD_GLOSSY_MULTI_GGX, "Multiscatter GGX"},
};
static const std::map<int, std::string> node_anisotropic_distribution_conversion = {
    {SHD_GLOSSY_BECKMANN, "beckmann"},
    {SHD_GLOSSY_GGX, "GGX"},
    {SHD_GLOSSY_MULTI_GGX, "Multiscatter GGX"},
    {SHD_GLOSSY_ASHIKHMIN_SHIRLEY, "ashikhmin_shirley"},
};
static const std::map<int, std::string> node_glass_distribution_conversion = {
    {SHD_GLOSSY_SHARP_DEPRECATED, "sharp"},
    {SHD_GLOSSY_BECKMANN, "beckmann"},
    {SHD_GLOSSY_GGX, "GGX"},
    {SHD_GLOSSY_MULTI_GGX, "Multiscatter GGX"},
};
static const std::map<int, std::string> node_refraction_distribution_conversion = {
    {SHD_GLOSSY_SHARP_DEPRECATED, "sharp"},
    {SHD_GLOSSY_BECKMANN, "beckmann"},
    {SHD_GLOSSY_GGX, "GGX"},
};
static const std::map<int, std::string> node_toon_component_conversion = {
    {SHD_TOON_DIFFUSE, "diffuse"},
    {SHD_TOON_GLOSSY, "glossy"},
};
static const std::map<int, std::string> node_hair_component_conversion = {
    {SHD_HAIR_REFLECTION, "reflection"},
    {SHD_HAIR_TRANSMISSION, "transmission"},
};

static const std::map<int, std::string> node_principled_distribution_conversion = {
    {SHD_GLOSSY_GGX, "GGX"},
    {SHD_GLOSSY_MULTI_GGX, "Multiscatter GGX"},
};
static const std::map<int, std::string> node_principled_subsurface_method_conversion = {
    {SHD_SUBSURFACE_BURLEY, "burley"},
    {SHD_SUBSURFACE_RANDOM_WALK, "random_walk"},
};

static void to_lower(std::string &string)
{
  std::transform(string.begin(), string.end(), string.begin(), [](unsigned char c) {
    return std::tolower(c);
  });
}

static void set_default(bNode *node,
                        bNodeSocket *socketValue,
                        bNodeSocket *socketName,
                        pxr::UsdShadeShader usd_shader)
{
  std::string inputName = socketName->identifier;

  switch (node->type) {
    case SH_NODE_MATH: {
      if (inputName == "Value_001")
        inputName = "Value2";
      else
        inputName = "Value1";
    } break;
    case SH_NODE_VECTOR_MATH: {
      if (inputName == "Vector_001")
        inputName = "Vector2";
      else if (inputName == "Vector_002")
        inputName = "Vector3";
      else
        inputName = "Vector1";
    } break;
    case SH_NODE_SEPRGB_LEGACY: {
      if (inputName == "Image")
        inputName = "color";
    } break;
  }

  to_lower(inputName);

  pxr::TfToken sock_in = pxr::TfToken(pxr::TfMakeValidIdentifier(inputName));
  switch (socketValue->type) {
    case SOCK_FLOAT: {
      bNodeSocketValueFloat *float_data = (bNodeSocketValueFloat *)socketValue->default_value;
      usd_shader.CreateInput(sock_in, pxr::SdfValueTypeNames->Float)
          .Set(pxr::VtValue(float_data->value));
      break;
    }
    case SOCK_VECTOR: {
      bNodeSocketValueVector *vector_data = (bNodeSocketValueVector *)socketValue->default_value;
      usd_shader.CreateInput(sock_in, pxr::SdfValueTypeNames->Float3)
          .Set(pxr::GfVec3f(vector_data->value[0], vector_data->value[1], vector_data->value[2]));
      break;
    }
    case SOCK_RGBA: {
      bNodeSocketValueRGBA *rgba_data = (bNodeSocketValueRGBA *)socketValue->default_value;
      usd_shader.CreateInput(sock_in, pxr::SdfValueTypeNames->Float4)
          .Set(pxr::GfVec4f(
              rgba_data->value[0], rgba_data->value[1], rgba_data->value[2], rgba_data->value[2]));
      break;
    }
    case SOCK_BOOLEAN: {
      bNodeSocketValueBoolean *bool_data = (bNodeSocketValueBoolean *)socketValue->default_value;
      usd_shader.CreateInput(sock_in, pxr::SdfValueTypeNames->Bool)
          .Set(pxr::VtValue(bool_data->value));
      break;
    }
    case SOCK_INT: {
      bNodeSocketValueInt *int_data = (bNodeSocketValueInt *)socketValue->default_value;
      usd_shader.CreateInput(sock_in, pxr::SdfValueTypeNames->Int)
          .Set(pxr::VtValue(int_data->value));
      break;
    }
    case SOCK_STRING: {
      bNodeSocketValueString *string_data = (bNodeSocketValueString *)socketValue->default_value;
      usd_shader.CreateInput(sock_in, pxr::SdfValueTypeNames->Token)
          .Set(pxr::TfToken(pxr::TfMakeValidIdentifier(string_data->value)));
      break;
    }
    default:
      // Unsupported data type
      break;
  }
}

/* Creates a USDShadeShader based on given cycles shading node */
static pxr::UsdShadeShader create_cycles_shader_node(pxr::UsdStageRefPtr a_stage,
                                                     pxr::SdfPath &shaderPath,
                                                     bNode *node,
                                                     const USDExportParams &export_params)
{
  pxr::SdfPath primpath = shaderPath.AppendChild(
      pxr::TfToken(pxr::TfMakeValidIdentifier(node->name)));

  // Early out if already created
  if (a_stage->GetPrimAtPath(primpath).IsValid())
    return pxr::UsdShadeShader::Get(a_stage, primpath);

  pxr::UsdShadeShader shader = (export_params.export_as_overs) ?
                                   pxr::UsdShadeShader(a_stage->OverridePrim(primpath)) :
                                   pxr::UsdShadeShader::Define(a_stage, primpath);

  // Author Cycles Shader Node ID
  // For now we convert spaces to _ and transform to lowercase.
  // This isn't a 1:1 gaurantee it will be in the format for cycles standalone.
  // e.g. Blender: ShaderNodeBsdfPrincipled. Cycles_principled_bsdf
  // But works for now. We should also author idname to easier import directly
  // to Blender.
  bNodeType *ntype = node->typeinfo;
  std::string usd_shade_type_name(ntype->ui_name);
  to_lower(usd_shade_type_name);

  // TODO Move this to a more generic conversion map?
  if (usd_shade_type_name == "rgb")
    usd_shade_type_name = "color";
  if (node->type == SH_NODE_MIX_SHADER)
    usd_shade_type_name = "mix_closure";
  if (node->type == SH_NODE_ADD_SHADER)
    usd_shade_type_name = "add_closure";
  if (node->type == SH_NODE_OUTPUT_MATERIAL)
    usd_shade_type_name = "output";
  if (node->type == SH_NODE_OUTPUT_WORLD)
    usd_shade_type_name = "output";
  if (node->type == SH_NODE_OUTPUT_LIGHT)
    usd_shade_type_name = "output";
  if (node->type == SH_NODE_UVMAP)
    usd_shade_type_name = "uvmap";
  if (node->type == SH_NODE_VALTORGB)
    usd_shade_type_name = "rgb_ramp";
  if (node->type == SH_NODE_HUE_SAT)
    usd_shade_type_name = "hsv";
  if (node->type == SH_NODE_BRIGHTCONTRAST)
    usd_shade_type_name = "brightness_contrast";
  if (node->type == SH_NODE_BACKGROUND)
    usd_shade_type_name = "background_shader";
  if (node->type == SH_NODE_VOLUME_SCATTER)
    usd_shade_type_name = "scatter_volume";
  if (node->type == SH_NODE_VOLUME_ABSORPTION)
    usd_shade_type_name = "absorption_volume";

  shader.CreateIdAttr(
      pxr::VtValue(pxr::TfToken("cycles_" + pxr::TfMakeValidIdentifier(usd_shade_type_name))));

  // Store custom1-4

  switch (node->type) {
    case SH_NODE_TEX_WHITE_NOISE: {
      usd_handle_shader_enum(pxr::TfToken("Dimensions"),
                             node_noise_dimensions_conversion,
                             shader,
                             (int)node->custom1);
    } break;
    case SH_NODE_MATH: {
      usd_handle_shader_enum(
          pxr::TfToken("Type"), node_math_type_conversion, shader, (int)node->custom1);
    } break;
    case SH_NODE_VECTOR_MATH: {
      usd_handle_shader_enum(
          pxr::TfToken("Type"), node_vector_math_type_conversion, shader, (int)node->custom1);
    } break;
    case SH_NODE_MAPPING: {
      usd_handle_shader_enum(
          pxr::TfToken("Type"), node_mapping_type_conversion, shader, (int)node->custom1);
    } break;
    /* TODO(makowalski): find replacement for the following legacy node. */
    case SH_NODE_MIX_RGB_LEGACY: {
      usd_handle_shader_enum(
          pxr::TfToken("Type"), node_mix_rgb_type_conversion, shader, (int)node->custom1);
      shader.CreateInput(pxr::TfToken("Use_Clamp"), pxr::SdfValueTypeNames->Bool)
          .Set(static_cast<bool>(node->custom1 & SHD_MIXRGB_CLAMP));
    } break;
    case SH_NODE_VECTOR_DISPLACEMENT: {
      usd_handle_shader_enum(
          pxr::TfToken("Space"), node_displacement_conversion, shader, (int)node->custom1);
    } break;
    case SH_NODE_VECTOR_ROTATE: {
      usd_handle_shader_enum(
          pxr::TfToken("Type"), node_vector_rotate_type_conversion, shader, (int)node->custom1);
      shader.CreateInput(pxr::TfToken("Invert"), pxr::SdfValueTypeNames->Bool)
          .Set((bool)node->custom2);
    } break;
    case SH_NODE_VECT_TRANSFORM: {
      usd_handle_shader_enum(
          pxr::TfToken("Type"), node_vector_transform_type_conversion, shader, (int)node->custom1);
      usd_handle_shader_enum(pxr::TfToken("Space"),
                             node_vector_transform_space_conversion,
                             shader,
                             (int)node->custom2);
    } break;
    case SH_NODE_SUBSURFACE_SCATTERING: {
      usd_handle_shader_enum(
          pxr::TfToken("Falloff"), node_sss_falloff_conversion, shader, (int)node->custom1);
    } break;
    case SH_NODE_CLAMP: {
      usd_handle_shader_enum(
          pxr::TfToken("Type"), node_clamp_type_conversion, shader, (int)node->custom1);
    } break;
    case SH_NODE_WIREFRAME: {
      shader.CreateInput(pxr::TfToken("Use_Pixel_Size"), pxr::SdfValueTypeNames->Bool)
          .Set((bool)node->custom1);
    } break;
    case SH_NODE_BSDF_GLOSSY: {
      // Cycles Standalone uses a different enum for distribution and subsurface, we encode strings
      // instead
      usd_handle_shader_enum(pxr::TfToken("Distribution"),
                             node_glossy_distribution_conversion,
                             shader,
                             (int)node->custom1);
    } break;
    case SH_NODE_BSDF_REFRACTION: {
      // Cycles Standalone uses a different enum for distribution and subsurface, we encode strings
      // instead
      usd_handle_shader_enum(pxr::TfToken("Distribution"),
                             node_refraction_distribution_conversion,
                             shader,
                             (int)node->custom1);
    } break;
    case SH_NODE_BSDF_TOON: {
      usd_handle_shader_enum(
          pxr::TfToken("component"), node_toon_component_conversion, shader, (int)node->custom1);
    } break;
    case SH_NODE_DISPLACEMENT: {
      usd_handle_shader_enum(
          pxr::TfToken("Space"), node_displacement_conversion, shader, (int)node->custom1);
    } break;
    case SH_NODE_BSDF_HAIR: {
      usd_handle_shader_enum(
          pxr::TfToken("component"), node_hair_component_conversion, shader, (int)node->custom1);
    } break;
    case SH_NODE_BSDF_HAIR_PRINCIPLED: {
      usd_handle_shader_enum(pxr::TfToken("parametrization"),
                             node_principled_hair_parametrization_conversion,
                             shader,
                             (int)node->custom1);
    } break;
    case SH_NODE_MAP_RANGE: {
      shader.CreateInput(pxr::TfToken("Use_Clamp"), pxr::SdfValueTypeNames->Bool)
          .Set((bool)node->custom1);
      shader.CreateInput(pxr::TfToken("Type"), pxr::SdfValueTypeNames->Int)
          .Set((int)node->custom2);
    } break;
    case SH_NODE_BEVEL: {
      shader.CreateInput(pxr::TfToken("Samples"), pxr::SdfValueTypeNames->Int)
          .Set((int)node->custom1);
    } break;
    case SH_NODE_AMBIENT_OCCLUSION: {
      shader.CreateInput(pxr::TfToken("Samples"), pxr::SdfValueTypeNames->Int)
          .Set((int)node->custom1);
      // TODO: Format?
      shader.CreateInput(pxr::TfToken("Inside"), pxr::SdfValueTypeNames->Bool)
          .Set((bool)node->custom2);
      shader.CreateInput(pxr::TfToken("Only_Local"), pxr::SdfValueTypeNames->Bool)
          .Set((bool)node->custom3);
    } break;
    case SH_NODE_BSDF_GLASS: {
      // Cycles Standalone uses a different enum for distribution and subsurface, we encode strings
      // instead
      usd_handle_shader_enum(pxr::TfToken("Distribution"),
                             node_glass_distribution_conversion,
                             shader,
                             (int)node->custom1);
    } break;
    case SH_NODE_BUMP: {
      shader.CreateInput(pxr::TfToken("Invert"), pxr::SdfValueTypeNames->Bool)
          .Set((bool)node->custom1);
    } break;
    case SH_NODE_BSDF_PRINCIPLED: {
      // Cycles Standalone uses a different enum for distribution and subsurface, we encode strings
      // instead

      // Commenting out unused to prevent compiler warning.
      // int distribution = ((node->custom1) & 6);

      usd_handle_shader_enum(pxr::TfToken("Distribution"),
                             node_principled_distribution_conversion,
                             shader,
                             (int)node->custom1);
      usd_handle_shader_enum(pxr::TfToken("Subsurface_Method"),
                             node_principled_subsurface_method_conversion,
                             shader,
                             (int)node->custom2);

      // Removed in 2.82+?
      bool sss_diffuse_blend_get = (((node->custom1) & 8) != 0);
      shader.CreateInput(pxr::TfToken("Blend_SSS_Diffuse"), pxr::SdfValueTypeNames->Bool)
          .Set(sss_diffuse_blend_get);
    } break;
  }

  // Convert all internal storage
  switch (node->type) {

      // -- Texture Node Storage

    case SH_NODE_TEX_SKY: {
      NodeTexSky *sky_storage = (NodeTexSky *)node->storage;
      if (!sky_storage)
        break;
      // TexMapping tex_mapping;
      // ColorMapping color_mapping;
      usd_handle_shader_enum(
          pxr::TfToken("type"), node_sky_tex_type_conversion, shader, sky_storage->sky_model);
      shader.CreateInput(pxr::TfToken("sun_direction"), pxr::SdfValueTypeNames->Vector3f)
          .Set(pxr::GfVec3f(sky_storage->sun_direction[0],
                            sky_storage->sun_direction[1],
                            sky_storage->sun_direction[2]));
      shader.CreateInput(pxr::TfToken("turbidity"), pxr::SdfValueTypeNames->Float)
          .Set(sky_storage->turbidity);
      shader.CreateInput(pxr::TfToken("ground_albedo"), pxr::SdfValueTypeNames->Float)
          .Set(sky_storage->ground_albedo);
    } break;

    case SH_NODE_TEX_IMAGE: {
      NodeTexImage *tex_original = (NodeTexImage *)node->storage;
      if (!tex_original)
        break;
      std::string imagePath = get_tex_image_asset_filepath(node, a_stage, export_params);
      if (imagePath.size() > 0)
        shader.CreateInput(cyclestokens::filename, pxr::SdfValueTypeNames->Asset)
            .Set(pxr::SdfAssetPath(imagePath));

      usd_handle_shader_enum(cyclestokens::interpolation,
                             node_image_tex_interpolation_conversion,
                             shader,
                             tex_original->interpolation);
      usd_handle_shader_enum(cyclestokens::projection,
                             node_image_tex_projection_conversion,
                             shader,
                             tex_original->projection);
      usd_handle_shader_enum(cyclestokens::extension,
                             node_image_tex_extension_conversion,
                             shader,
                             tex_original->extension);

      if (node->id) {
        Image *ima = (Image *)node->id;
        usd_handle_shader_enum(pxr::TfToken("alpha_type"),
                               node_image_tex_alpha_type_conversion,
                               shader,
                               (int)ima->alpha_mode);

        if (strlen(ima->colorspace_settings.name) > 0) {
          shader.CreateInput(cyclestokens::colorspace, pxr::SdfValueTypeNames->String)
              .Set(std::string(ima->colorspace_settings.name));
        }
      }

      break;
    }

    case SH_NODE_TEX_CHECKER: {
      // NodeTexChecker *storage = (NodeTexChecker *)node->storage;
      // TexMapping tex_mapping;
      // ColorMapping color_mapping;
    } break;

    case SH_NODE_TEX_BRICK: {
      NodeTexBrick *brick_storage = (NodeTexBrick *)node->storage;
      if (!brick_storage)
        break;
      // TexMapping tex_mapping;
      // ColorMapping color_mapping;
      shader.CreateInput(pxr::TfToken("offset_freq"), pxr::SdfValueTypeNames->Int)
          .Set(brick_storage->offset_freq);
      shader.CreateInput(pxr::TfToken("squash_freq"), pxr::SdfValueTypeNames->Int)
          .Set(brick_storage->squash_freq);
      shader.CreateInput(pxr::TfToken("offset"), pxr::SdfValueTypeNames->Float)
          .Set(brick_storage->offset);
      shader.CreateInput(pxr::TfToken("squash"), pxr::SdfValueTypeNames->Float)
          .Set(brick_storage->squash);
    } break;

    case SH_NODE_TEX_ENVIRONMENT: {
      NodeTexEnvironment *env_storage = (NodeTexEnvironment *)node->storage;
      if (!env_storage)
        break;
      // TexMapping tex_mapping;
      // ColorMapping color_mapping;
      std::string imagePath = get_tex_image_asset_filepath(node, a_stage, export_params);
      if (imagePath.size() > 0)
        shader.CreateInput(cyclestokens::filename, pxr::SdfValueTypeNames->Asset)
            .Set(pxr::SdfAssetPath(imagePath));
      usd_handle_shader_enum(cyclestokens::projection,
                             node_env_tex_projection_conversion,
                             shader,
                             env_storage->projection);
      usd_handle_shader_enum(cyclestokens::interpolation,
                             node_image_tex_interpolation_conversion,
                             shader,
                             env_storage->interpolation);

      if (node->id) {
        Image *ima = (Image *)node->id;
        usd_handle_shader_enum(pxr::TfToken("alpha_type"),
                               node_image_tex_alpha_type_conversion,
                               shader,
                               (int)ima->alpha_mode);
      }
    } break;

    case SH_NODE_TEX_GRADIENT: {
      NodeTexGradient *grad_storage = (NodeTexGradient *)node->storage;
      if (!grad_storage)
        break;

      usd_handle_shader_enum(pxr::TfToken("type"),
                             node_gradient_tex_type_conversion,
                             shader,
                             grad_storage->gradient_type);
    } break;

    case SH_NODE_TEX_NOISE: {
      NodeTexNoise *noise_storage = (NodeTexNoise *)node->storage;
      if (!noise_storage)
        break;
      // TexMapping tex_mapping;
      // ColorMapping color_mapping;
      usd_handle_shader_enum(pxr::TfToken("dimensions"),
                             node_noise_dimensions_conversion,
                             shader,
                             noise_storage->dimensions);
    } break;

    case SH_NODE_TEX_VORONOI: {
      NodeTexVoronoi *voronoi_storage = (NodeTexVoronoi *)node->storage;
      if (!voronoi_storage)
        break;
      // TexMapping tex_mapping;
      // ColorMapping color_mapping;
      usd_handle_shader_enum(pxr::TfToken("dimensions"),
                             node_noise_dimensions_conversion,
                             shader,
                             voronoi_storage->dimensions);
      usd_handle_shader_enum(pxr::TfToken("feature"),
                             node_voronoi_feature_conversion,
                             shader,
                             voronoi_storage->feature);
      usd_handle_shader_enum(pxr::TfToken("metric"),
                             node_voronoi_distance_conversion,
                             shader,
                             voronoi_storage->distance);
    } break;

    case SH_NODE_TEX_MUSGRAVE_DEPRECATED: {
      NodeTexMusgrave *musgrave_storage = (NodeTexMusgrave *)node->storage;
      if (!musgrave_storage)
        break;

      usd_handle_shader_enum(pxr::TfToken("type"),
                             node_musgrave_type_conversion,
                             shader,
                             musgrave_storage->musgrave_type);
      usd_handle_shader_enum(pxr::TfToken("dimensions"),
                             node_noise_dimensions_conversion,
                             shader,
                             musgrave_storage->dimensions);
    } break;

    case SH_NODE_TEX_WAVE: {
      NodeTexWave *wave_storage = (NodeTexWave *)node->storage;
      if (!wave_storage)
        break;

      usd_handle_shader_enum(
          pxr::TfToken("type"), node_wave_type_conversion, shader, wave_storage->wave_type);
      usd_handle_shader_enum(pxr::TfToken("profile"),
                             node_wave_profile_conversion,
                             shader,
                             wave_storage->wave_profile);
      usd_handle_shader_enum(pxr::TfToken("rings_direction"),
                             node_wave_rings_direction_conversion,
                             shader,
                             wave_storage->rings_direction);
      usd_handle_shader_enum(pxr::TfToken("bands_direction"),
                             node_wave_bands_direction_conversion,
                             shader,
                             wave_storage->bands_direction);

    } break;

    case SH_NODE_TEX_POINTDENSITY: {
      NodeShaderTexPointDensity *pd_storage = (NodeShaderTexPointDensity *)node->storage;
      if (!pd_storage)
        break;

      // TODO: Incomplete...

      usd_handle_shader_enum(pxr::TfToken("space"),
                             node_point_density_space_conversion,
                             shader,
                             (int)pd_storage->space);
      usd_handle_shader_enum(pxr::TfToken("interpolation"),
                             node_point_density_interpolation_conversion,
                             shader,
                             (int)pd_storage->interpolation);
    } break;

    case SH_NODE_TEX_MAGIC: {
      NodeTexMagic *magic_storage = (NodeTexMagic *)node->storage;
      if (!magic_storage)
        break;
      // TexMapping tex_mapping;
      // ColorMapping color_mapping;
      shader.CreateInput(pxr::TfToken("depth"), pxr::SdfValueTypeNames->Int)
          .Set(magic_storage->depth);
    } break;

      // ==== Ramp

    case SH_NODE_VALTORGB: {
      ColorBand *coba = (ColorBand *)node->storage;
      if (!coba)
        break;

      pxr::VtVec3fArray array;
      pxr::VtFloatArray alpha_array;

      int size = HD_CYCLES_CURVE_EXPORT_RES;
      for (int i = 0; i < size; i++) {

        const float in = (float)i / size;
        float out[4] = {0, 0, 0, 0};

        BKE_colorband_evaluate(coba, in, out);
        array.push_back(pxr::GfVec3f(out[0], out[1], out[2]));
        alpha_array.push_back(out[3]);
      }

      shader.CreateInput(pxr::TfToken("Interpolate"), pxr::SdfValueTypeNames->Bool)
          .Set(coba->ipotype != COLBAND_INTERP_LINEAR);

      shader.CreateInput(pxr::TfToken("Ramp"), pxr::SdfValueTypeNames->Float3Array).Set(array);
      shader.CreateInput(pxr::TfToken("Ramp_Alpha"), pxr::SdfValueTypeNames->FloatArray)
          .Set(alpha_array);
    } break;

      // ==== Curves

    case SH_NODE_CURVE_VEC: {
      CurveMapping *vec_curve_storage = (CurveMapping *)node->storage;
      if (!vec_curve_storage)
        break;

      pxr::VtVec3fArray array;

      BKE_curvemapping_init(vec_curve_storage);

      int size = HD_CYCLES_CURVE_EXPORT_RES;
      for (int i = 0; i < size; i++) {

        float out[3] = {0, 0, 0};

        const float iter[3] = {(float)i / size, (float)i / size, (float)i / size};

        BKE_curvemapping_evaluate3F(vec_curve_storage, out, iter);
        array.push_back(pxr::GfVec3f(out[0], out[1], out[2]));
      }

      // @TODO(bjs): Implement properly
      shader.CreateInput(pxr::TfToken("Min_X"), pxr::SdfValueTypeNames->Float).Set(0.0f);
      shader.CreateInput(pxr::TfToken("Max_X"), pxr::SdfValueTypeNames->Float).Set(1.0f);

      shader.CreateInput(pxr::TfToken("Curves"), pxr::SdfValueTypeNames->Float3Array).Set(array);

    } break;

    case SH_NODE_CURVE_RGB: {
      CurveMapping *col_curve_storage = (CurveMapping *)node->storage;
      if (!col_curve_storage)
        break;

      pxr::VtVec3fArray array;

      BKE_curvemapping_init(col_curve_storage);

      int size = HD_CYCLES_CURVE_EXPORT_RES;
      for (int i = 0; i < size; i++) {

        float out[3] = {0, 0, 0};

        const float iter[3] = {(float)i / size, (float)i / size, (float)i / size};

        BKE_curvemapping_evaluateRGBF(col_curve_storage, out, iter);
        array.push_back(pxr::GfVec3f(out[0], out[1], out[2]));
      }

      // @TODO(bjs): Implement properly
      shader.CreateInput(pxr::TfToken("Min_X"), pxr::SdfValueTypeNames->Float).Set(0.0f);
      shader.CreateInput(pxr::TfToken("Max_X"), pxr::SdfValueTypeNames->Float).Set(1.0f);

      shader.CreateInput(pxr::TfToken("Curves"), pxr::SdfValueTypeNames->Float3Array).Set(array);
    } break;

    // ==== Misc
    case SH_NODE_VALUE: {
      if (!node->outputs.first)
        break;
      bNodeSocket *val_sock = (bNodeSocket *)node->outputs.first;
      if (val_sock) {
        bNodeSocketValueFloat *float_data = (bNodeSocketValueFloat *)val_sock->default_value;
        shader.CreateInput(pxr::TfToken("value"), pxr::SdfValueTypeNames->Float)
            .Set(float_data->value);
      }
    } break;

    case SH_NODE_RGB: {
      if (!node->outputs.first)
        break;
      bNodeSocket *val_sock = (bNodeSocket *)node->outputs.first;
      if (val_sock) {
        bNodeSocketValueRGBA *col_data = (bNodeSocketValueRGBA *)val_sock->default_value;
        shader.CreateInput(pxr::TfToken("value"), pxr::SdfValueTypeNames->Color3f)
            .Set(pxr::GfVec3f(col_data->value[0], col_data->value[1], col_data->value[2]));
      }
    } break;

    case SH_NODE_UVMAP: {
      NodeShaderUVMap *uv_storage = (NodeShaderUVMap *)node->storage;
      if (!uv_storage)
        break;
      // We need to make valid here because actual uv primvar has been
      shader.CreateInput(cyclestokens::attribute, pxr::SdfValueTypeNames->String)
          .Set(pxr::TfMakeValidIdentifier(uv_storage->uv_map));
      break;
    }

    case SH_NODE_HUE_SAT: {
      NodeHueSat *hue_sat_node_str = (NodeHueSat *)node->storage;
      if (!hue_sat_node_str)
        break;
      shader.CreateInput(pxr::TfToken("hue"), pxr::SdfValueTypeNames->Float)
          .Set(hue_sat_node_str->hue);
      shader.CreateInput(pxr::TfToken("sat"), pxr::SdfValueTypeNames->Float)
          .Set(hue_sat_node_str->sat);
      shader.CreateInput(pxr::TfToken("val"), pxr::SdfValueTypeNames->Float)
          .Set(hue_sat_node_str->val);
    } break;

    case SH_NODE_TANGENT: {
      NodeShaderTangent *tangent_node_str = (NodeShaderTangent *)node->storage;
      if (!tangent_node_str)
        break;
      usd_handle_shader_enum(pxr::TfToken("direction_type"),
                             node_tangent_direction_type_conversion,
                             shader,
                             tangent_node_str->direction_type);
      usd_handle_shader_enum(
          pxr::TfToken("axis"), node_tangent_axis_conversion, shader, tangent_node_str->axis);
      shader.CreateInput(pxr::TfToken("Attribute"), pxr::SdfValueTypeNames->String)
          .Set(tangent_node_str->uv_map);
    } break;

    case SH_NODE_NORMAL_MAP: {
      NodeShaderNormalMap *normal_node_str = (NodeShaderNormalMap *)node->storage;
      if (!normal_node_str)
        break;
      usd_handle_shader_enum(
          pxr::TfToken("Space"), node_normal_map_space_conversion, shader, normal_node_str->space);

      // We need to make valid here because actual uv primvar has been
      shader.CreateInput(pxr::TfToken("Attribute"), pxr::SdfValueTypeNames->String)
          .Set(pxr::TfMakeValidIdentifier(normal_node_str->uv_map));
    } break;

    case SH_NODE_VERTEX_COLOR: {
      NodeShaderVertexColor *vert_col_node_str = (NodeShaderVertexColor *)node->storage;
      if (!vert_col_node_str)
        break;
      shader.CreateInput(pxr::TfToken("layer_name"), pxr::SdfValueTypeNames->String)
          .Set(vert_col_node_str->layer_name);
    } break;

    case SH_NODE_TEX_IES: {
      NodeShaderTexIES *ies_node_str = (NodeShaderTexIES *)node->storage;
      if (!ies_node_str)
        break;
      shader.CreateInput(pxr::TfToken("mode"), pxr::SdfValueTypeNames->Int)
          .Set(ies_node_str->mode);

      // TODO Cycles standalone expects this as "File Name" ustring...
      shader.CreateInput(cyclestokens::filename, pxr::SdfValueTypeNames->Asset)
          .Set(pxr::SdfAssetPath(ies_node_str->filepath));
    } break;

    case SH_NODE_ATTRIBUTE: {
      NodeShaderAttribute *attr_node_str = (NodeShaderAttribute *)node->storage;
      if (!attr_node_str)
        break;
      shader.CreateInput(pxr::TfToken("Attribute"), pxr::SdfValueTypeNames->String)
          .Set(attr_node_str->name);
    } break;
  }

  // Assign default input inputs
  for (bNodeSocket *nSock = (bNodeSocket *)node->inputs.first; nSock; nSock = nSock->next) {
    set_default(node, nSock, nSock, shader);
  }

  return shader;
}

static void store_cycles_nodes(pxr::UsdStageRefPtr a_stage,
                               bNodeTree *ntree,
                               pxr::SdfPath shader_path,
                               bNode **material_out,
                               const USDExportParams &export_params)
{
  for (bNode *node = (bNode *)ntree->nodes.first; node; node = node->next) {

    // Blacklist certain nodes
    if (node->flag & NODE_MUTED)
      continue;

    if (node->type == SH_NODE_OUTPUT_MATERIAL) {
      *material_out = node;
      continue;
    }

    pxr::UsdShadeShader node_shader = create_cycles_shader_node(
        a_stage, shader_path, node, export_params);
  }
}

static void link_cycles_nodes(pxr::UsdStageRefPtr a_stage,
                              pxr::UsdShadeMaterial &usd_material,
                              bNodeTree *ntree,
                              pxr::SdfPath shader_path)
{
  // for all links
  for (bNodeLink *link = (bNodeLink *)ntree->links.first; link; link = link->next) {
    bNode *from_node = link->fromnode, *to_node = link->tonode;
    bNodeSocket *from_sock = link->fromsock, *to_sock = link->tosock;

    // We should not encounter any groups, the node tree is pre-flattened.
    if (to_node->type == NODE_GROUP_OUTPUT)
      continue;

    if (from_node->type == NODE_GROUP_OUTPUT)
      continue;

    if (from_node == nullptr)
      continue;
    if (to_node == nullptr)
      continue;
    if (from_sock == nullptr)
      continue;
    if (to_sock == nullptr)
      continue;

    pxr::UsdShadeShader from_shader = pxr::UsdShadeShader::Define(
        a_stage,
        shader_path.AppendChild(pxr::TfToken(pxr::TfMakeValidIdentifier(from_node->name))));

    if (to_node->type == SH_NODE_OUTPUT_MATERIAL) {
      if (strncmp(to_sock->name, "Surface", 64) == 0) {
        if (strncmp(from_sock->name, "BSDF", 64) == 0)
          usd_material.CreateSurfaceOutput(cyclestokens::cycles)
              .ConnectToSource(from_shader.ConnectableAPI(), cyclestokens::bsdf);
        else
          usd_material.CreateSurfaceOutput(cyclestokens::cycles)
              .ConnectToSource(from_shader.ConnectableAPI(), cyclestokens::closure);
      }
      else if (strncmp(to_sock->name, "Volume", 64) == 0)
        usd_material.CreateVolumeOutput(cyclestokens::cycles)
            .ConnectToSource(from_shader.ConnectableAPI(), cyclestokens::bsdf);
      else if (strncmp(to_sock->name, "Displacement", 64) == 0)
        usd_material.CreateDisplacementOutput(cyclestokens::cycles)
            .ConnectToSource(from_shader.ConnectableAPI(), cyclestokens::vector);
      continue;
    }

    pxr::UsdShadeShader to_shader = pxr::UsdShadeShader::Define(
        a_stage, shader_path.AppendChild(pxr::TfToken(pxr::TfMakeValidIdentifier(to_node->name))));

    if (!from_shader.GetPrim().IsValid())
      continue;

    if (!to_shader.GetPrim().IsValid())
      continue;

    // TODO CLEAN
    std::string toName(to_sock->identifier);
    switch (to_node->type) {
      case SH_NODE_MATH: {
        if (toName == "Value_001")
          toName = "Value2";
        else
          toName = "Value1";
      } break;
      case SH_NODE_VECTOR_MATH: {
        if (toName == "Vector_001")
          toName = "Vector2";
        else if (toName == "Vector_002")
          toName = "Vector3";
        else
          toName = "Vector1";
      } break;
      case SH_NODE_ADD_SHADER:
      case SH_NODE_MIX_SHADER: {
        if (toName == "Shader_001")
          toName = "Closure2";
        else if (toName == "Shader")
          toName = "Closure1";
      } break;
      // Only needed in 4.21?
      case SH_NODE_CURVE_RGB: {
        if (toName == "Color")
          toName = "value";
      } break;
      case SH_NODE_SEPRGB_LEGACY: {
        if (toName == "Image")
          toName = "color";
      } break;
    }
    to_lower(toName);

    // TODO CLEAN
    std::string fromName(from_sock->identifier);
    switch (from_node->type) {
      case SH_NODE_ADD_SHADER:
      case SH_NODE_MIX_SHADER: {
        fromName = "Closure";
      } break;
      // Only needed in 4.21?
      case SH_NODE_CURVE_RGB: {
        if (fromName == "Color")
          fromName = "value";
      } break;
    }
    to_lower(fromName);

    to_shader
        .CreateInput(pxr::TfToken(pxr::TfMakeValidIdentifier(toName)),
                     pxr::SdfValueTypeNames->Float)
        .ConnectToSource(from_shader.ConnectableAPI(),
                         pxr::TfToken(pxr::TfMakeValidIdentifier(fromName)));
  }
}

void create_usd_cycles_material(pxr::UsdStageRefPtr a_stage,
                                bNodeTree *ntree,
                                pxr::UsdShadeMaterial &usd_material,
                                const USDExportParams &export_params)
{

  bNode *output = nullptr;

  bNodeTree *localtree = ntreeLocalize(ntree);

  ntree_shader_groups_expand_inputs(localtree);

  ntree_shader_groups_flatten(localtree);

  localize(localtree, localtree);

  store_cycles_nodes(a_stage, localtree, usd_material.GetPath(), &output, export_params);
  link_cycles_nodes(a_stage, usd_material, localtree, usd_material.GetPath());

  ntreeFreeLocalTree(localtree);
  MEM_freeN(localtree);
}

/* Entry point to create USD Shade Material network from Cycles Node Graph
 * This is needed for re-importing in to Blender and for HdCycles. */
static void create_usd_cycles_material(pxr::UsdStageRefPtr a_stage,
                                       Material *material,
                                       pxr::UsdShadeMaterial &usd_material,
                                       const USDExportParams &export_params)
{
  create_usd_cycles_material(a_stage, material->nodetree, usd_material, export_params);
}

static void create_mdl_material(const USDExporterContext &usd_export_context,
                                Material *material,
                                pxr::UsdShadeMaterial &usd_material)
{
#ifdef WITH_PYTHON
  if (!(material && usd_material)) {
    return;
  }

  umm_export_material(usd_export_context, material, usd_material, "MDL");

#endif
}

static pxr::TfToken get_node_tex_image_color_space(bNode *node)
{
  if (!node->id) {
    return pxr::TfToken();
  }

  Image *ima = reinterpret_cast<Image *>(node->id);

  if (IMB_colormanagement_space_name_is_data(ima->colorspace_settings.name)) {
    return usdtokens::raw;
  }
  if (IMB_colormanagement_space_name_is_srgb(ima->colorspace_settings.name)) {
    return usdtokens::sRGB;
  }

  return pxr::TfToken();
}

static pxr::TfToken get_node_tex_image_wrap(bNode *node)
{
  if (node->type != SH_NODE_TEX_IMAGE) {
    return pxr::TfToken();
  }

  if (node->storage == nullptr) {
    return pxr::TfToken();
  }

  NodeTexImage *tex_image = static_cast<NodeTexImage *>(node->storage);

  pxr::TfToken wrap;

  switch (tex_image->extension) {
    case SHD_IMAGE_EXTENSION_REPEAT:
      wrap = usdtokens::repeat;
      break;
    case SHD_IMAGE_EXTENSION_EXTEND:
      wrap = usdtokens::clamp;
      break;
    case SHD_IMAGE_EXTENSION_CLIP:
      wrap = usdtokens::black;
      break;
  }

  return wrap;
}

/* Search the upstream node links connected to the given socket and return the first occurrence
 * of the link connected to the node of the given type. Return null if no such link was found.
 * The 'fromnode' and 'fromsock' members of the returned link are guaranteed to be not null. */
static bNodeLink *traverse_channel(bNodeSocket *input, const short target_type)
{
  if (!(input->link && input->link->fromnode && input->link->fromsock)) {
    return nullptr;
  }

  bNode *linked_node = input->link->fromnode;
  if (linked_node->type == target_type) {
    /* Return match. */
    return input->link;
  }

  /* Recursively traverse the linked node's sockets. */
  LISTBASE_FOREACH (bNodeSocket *, sock, &linked_node->inputs) {
    /* Apply heuristics to skip certain inputs. */
    if (strcmp(sock->name, "Factor") == 0) {
      continue;
    }
    if (bNodeLink *found_link = traverse_channel(sock, target_type)) {
      return found_link;
    }
  }

  return nullptr;
}

/* Returns the first occurrence of a principled BSDF or a diffuse BSDF node found in the given
 * material's node tree.  Returns null if no instance of either type was found. */
static bNode *find_bsdf_node(Material *material)
{
  for (bNode *node : material->nodetree->all_nodes()) {
    if (ELEM(node->type, SH_NODE_BSDF_PRINCIPLED, SH_NODE_BSDF_DIFFUSE)) {
      return node;
    }
  }

  return nullptr;
}

/* Creates a USD Preview Surface shader based on the given cycles node name and type. */
static pxr::UsdShadeShader create_usd_preview_shader(const USDExporterContext &usd_export_context,
                                                     pxr::UsdShadeMaterial &material,
                                                     const char *name,
                                                     const int type)
{
  pxr::SdfPath shader_path = material.GetPath().AppendChild(
      pxr::TfToken("preview_" + pxr::TfMakeValidIdentifier(name)));
  pxr::UsdShadeShader shader = pxr::UsdShadeShader::Define(usd_export_context.stage, shader_path);

  switch (type) {
    case SH_NODE_TEX_IMAGE: {
      shader.CreateIdAttr(pxr::VtValue(usdtokens::uv_texture));
      break;
    }
    case SH_NODE_MAPPING: {
      shader.CreateIdAttr(pxr::VtValue(usdtokens::UsdTransform2d));
      break;
    }
    case SH_NODE_TEX_COORD:
    case SH_NODE_UVMAP: {
      shader.CreateIdAttr(pxr::VtValue(usdtokens::primvar_float2));
      break;
    }
    case SH_NODE_BSDF_DIFFUSE:
    case SH_NODE_BSDF_PRINCIPLED: {
      shader.CreateIdAttr(pxr::VtValue(usdtokens::preview_surface));
      material.CreateSurfaceOutput().ConnectToSource(shader.ConnectableAPI(), usdtokens::surface);
      break;
    }

    default:
      break;
  }

  return shader;
}

/* Creates a USD Preview Surface shader based on the given cycles shading node.
 * Due to the limited nodes in the USD Preview Surface specification, only the following nodes
 * are supported:
 * - UVMap
 * - Texture Coordinate
 * - Image Texture
 * - Principled BSDF
 * More may be added in the future.
 */
static pxr::UsdShadeShader create_usd_preview_shader(const USDExporterContext &usd_export_context,
                                                     pxr::UsdShadeMaterial &material,
                                                     bNode *node)
{
  pxr::UsdShadeShader shader = create_usd_preview_shader(
      usd_export_context, material, node->name, node->type);

  if (node->type != SH_NODE_TEX_IMAGE) {
    return shader;
  }

  /* For texture image nodes we set the image path and color space. */
  std::string imagePath = get_tex_image_asset_filepath(usd_export_context, node);
  if (!imagePath.empty()) {
    shader.CreateInput(usdtokens::file, pxr::SdfValueTypeNames->Asset)
        .Set(pxr::SdfAssetPath(imagePath));
  }

  pxr::TfToken colorSpace = get_node_tex_image_color_space(node);
  if (!colorSpace.IsEmpty()) {
    shader.CreateInput(usdtokens::sourceColorSpace, pxr::SdfValueTypeNames->Token).Set(colorSpace);
  }

  pxr::TfToken wrap = get_node_tex_image_wrap(node);
  if (!wrap.IsEmpty()) {
    shader.CreateInput(usdtokens::wrapS, pxr::SdfValueTypeNames->Token).Set(wrap);
    shader.CreateInput(usdtokens::wrapT, pxr::SdfValueTypeNames->Token).Set(wrap);
  }

  return shader;
}

static std::string get_tex_image_asset_filepath(Image *ima)
{
  char filepath[FILE_MAX];
  get_absolute_path(ima, filepath);

  return std::string(filepath);
}

static std::string get_tex_image_asset_filepath(const USDExporterContext &usd_export_context,
                                                bNode *node)
{
  return get_tex_image_asset_filepath(
      node, usd_export_context.stage, usd_export_context.export_params);
}

/* Gets an asset path for the given texture image node. The resulting path
 * may be absolute, relative to the USD file, or in a 'textures' directory
 * in the same directory as the USD file, depending on the export parameters.
 * The filename is typically the image filepath but might also be automatically
 * generated based on the image name for in-memory textures when exporting textures.
 * This function may return an empty string if the image does not have a filepath
 * assigned and no asset path could be determined. */
std::string get_tex_image_asset_filepath(bNode *node,
                                         const pxr::UsdStageRefPtr stage,
                                         const USDExportParams &export_params)
{
  Image *ima = reinterpret_cast<Image *>(node->id);
  if (!ima) {
    return "";
  }

  std::string path;

  if (is_in_memory_texture(ima)) {
    path = get_in_memory_texture_filename(ima);
  }
  else if (strlen(ima->filepath) > 0) {
    /* Get absolute path. */
    path = get_tex_image_asset_filepath(ima);
  }

  return get_tex_image_asset_filepath(path, stage, export_params);
}

/* Return a USD asset path referencing the given texture file. The resulting path
 * may be absolute, relative to the USD file, or in a 'textures' directory
 * in the same directory as the USD file, depending on the export parameters. */
std::string get_tex_image_asset_filepath(const std::string &path,
                                         const pxr::UsdStageRefPtr stage,
                                         const USDExportParams &export_params)
{
  if (path.empty()) {
    return path;
  }

  if (export_params.export_textures) {
    /* The texture is exported to a 'textures' directory next to the
     * USD root layer. */

    char exp_path[FILE_MAX];
    char file_path[FILE_MAX];
    BLI_path_split_file_part(path.c_str(), file_path, FILE_MAX);

    if (export_params.relative_paths) {
      BLI_path_join(exp_path, FILE_MAX, ".", "textures", file_path);
    }
    else {
      /* Create absolute path in the textures directory. */
      pxr::SdfLayerHandle layer = stage->GetRootLayer();
      std::string stage_path = layer->GetRealPath();
      if (stage_path.empty()) {
        return path;
      }

      char dir_path[FILE_MAX];
      BLI_path_split_dir_part(stage_path.c_str(), dir_path, FILE_MAX);
      BLI_path_join(exp_path, FILE_MAX, dir_path, "textures", file_path);
    }
    BLI_string_replace_char(exp_path, '\\', '/');
    return exp_path;
  }

  if (export_params.relative_paths) {
    /* Get the path relative to the USD. */
    pxr::SdfLayerHandle layer = stage->GetRootLayer();
    std::string stage_path = layer->GetRealPath();
    if (stage_path.empty()) {
      return path;
    }

    char rel_path[FILE_MAX];
    STRNCPY(rel_path, path.c_str());

    BLI_path_rel(rel_path, stage_path.c_str());
    if (!BLI_path_is_rel(rel_path)) {
      return path;
    }
    BLI_string_replace_char(rel_path, '\\', '/');
    return rel_path + 2;
  }

  return path;
}

/* If the given image is tiled, copy the image tiles to the given
 * destination directory. */
static void copy_tiled_textures(Image *ima,
                                const std::string &dest_dir,
                                const bool allow_overwrite,
                                ReportList *reports)
{
  char src_path[FILE_MAX];
  get_absolute_path(ima, src_path);

  eUDIM_TILE_FORMAT tile_format;
  char *udim_pattern = BKE_image_get_tile_strformat(src_path, &tile_format);

  /* Only <UDIM> tile formats are supported by USD right now. */
  if (tile_format != UDIM_TILE_FORMAT_UDIM) {
    std::cout << "WARNING: unsupported tile format for `" << src_path << "`" << std::endl;
    MEM_SAFE_FREE(udim_pattern);
    return;
  }

  const eUSDTexNameCollisionMode tex_name_collision_mode = allow_overwrite ?
                                                               USD_TEX_NAME_COLLISION_OVERWRITE :
                                                               USD_TEX_NAME_COLLISION_USE_EXISTING;

  /* Copy all tiles. */
  LISTBASE_FOREACH (ImageTile *, tile, &ima->tiles) {
    char src_tile_path[FILE_MAX];
    BKE_image_set_filepath_from_tile_number(
        src_tile_path, udim_pattern, tile_format, tile->tile_number);

    char dest_filename[FILE_MAXFILE];
    BLI_path_split_file_part(src_tile_path, dest_filename, sizeof(dest_filename));

    char dest_tile_path[FILE_MAX];
    BLI_path_join(dest_tile_path, FILE_MAX, dest_dir.c_str(), dest_filename);
    BLI_string_replace_char(dest_tile_path, '\\', '/');

    if (!allow_overwrite && asset_exists(dest_tile_path)) {
      continue;
    }

    if (paths_equal(src_tile_path, dest_tile_path)) {
      /* Source and destination paths are the same, don't copy. */
      continue;
    }

    /* Copy the file. */
    if (!copy_asset(src_tile_path, dest_tile_path, tex_name_collision_mode, reports)) {
      BKE_reportf(reports,
                  RPT_WARNING,
                  "USD export: could not copy texture tile from %s to %s",
                  src_tile_path,
                  dest_tile_path);
    }
  }
  MEM_SAFE_FREE(udim_pattern);
}

/* Copy the given image to the destination directory. */
static void copy_single_file(Image *ima,
                             const std::string &dest_dir,
                             const bool allow_overwrite,
                             ReportList *reports)
{
  char source_path[FILE_MAX];
  get_absolute_path(ima, source_path);

  char file_name[FILE_MAX];
  BLI_path_split_file_part(source_path, file_name, FILE_MAX);

  char dest_path[FILE_MAX];
  BLI_path_join(dest_path, FILE_MAX, dest_dir.c_str(), file_name);
  BLI_string_replace_char(dest_path, '\\', '/');

  if (!allow_overwrite && asset_exists(dest_path)) {
    return;
  }

  if (paths_equal(source_path, dest_path)) {
    /* Source and destination paths are the same, don't copy. */
    return;
  }

  /* Copy the file. */
  if (!copy_asset(source_path,
                  dest_path,
                  allow_overwrite ? USD_TEX_NAME_COLLISION_OVERWRITE :
                                    USD_TEX_NAME_COLLISION_USE_EXISTING,
                  reports))
  {
    BKE_reportf(reports,
                RPT_WARNING,
                "USD export: could not copy texture from %s to %s",
                source_path,
                dest_path);
  }
}

/* Export the texture of every texture image node in the given
 * node tree. */
static void export_textures(const bNodeTree *ntree,
                            const pxr::UsdStageRefPtr stage,
                            const bool allow_overwrite,
                            ReportList *reports)
{
  if (!ntree) {
    return;
  }

  if (!stage) {
    return;
  }

  ntree->ensure_topology_cache();

  for (bNode *node = (bNode *)ntree->nodes.first; node; node = node->next) {
    if (ELEM(node->type, SH_NODE_TEX_IMAGE, SH_NODE_TEX_ENVIRONMENT)) {
      export_texture(node, stage, allow_overwrite, reports);
    }
    else if (node->is_group()) {
      if (const bNodeTree *sub_tree = reinterpret_cast<const bNodeTree *>(node->id)) {
        export_textures(sub_tree, stage, allow_overwrite, reports);
      }
    }
  }
}

/* Export the given texture node's image to a 'textures' directory in the export path.
 * Based on ImagesExporter::export_UV_Image() */
static void export_texture(const USDExporterContext &usd_export_context, bNode *node)
{
  export_texture(node,
                 usd_export_context.stage,
                 usd_export_context.export_params.overwrite_textures,
                 usd_export_context.export_params.worker_status->reports);
}

void export_texture(bNode *node,
                    const pxr::UsdStageRefPtr stage,
                    const bool allow_overwrite,
                    ReportList *reports)
{
  if (!ELEM(node->type, SH_NODE_TEX_IMAGE, SH_NODE_TEX_ENVIRONMENT)) {
    return;
  }

  Image *ima = reinterpret_cast<Image *>(node->id);
  if (!ima) {
    return;
  }

  std::string dest_dir = get_export_textures_dir(stage);

  if (dest_dir.empty()) {
    WM_reportf(RPT_WARNING, "%s: Couldn't determine textures directory path", __func__);
    return;
  }

  if (is_in_memory_texture(ima)) {
    export_in_memory_texture(
        ima, dest_dir, allow_overwrite, reports);
  }
  else if (ima->source == IMA_SRC_TILED) {
    copy_tiled_textures(
        ima, dest_dir, allow_overwrite, reports);
  }
  else {
    copy_single_file(
        ima, dest_dir, allow_overwrite, reports);
  }
}

/* Export the texture of every texture image node in the given material's node tree. */
static void export_textures(const Material *material,
                            const pxr::UsdStageRefPtr stage,
                            const bool allow_overwrite,
                            ReportList *reports)
{
  if (!(material && material->use_nodes)) {
    return;
  }

  if (!stage) {
    return;
  }

  export_textures(material->nodetree, stage, allow_overwrite, reports);
}

const pxr::TfToken token_for_input(const char *input_name)
{
  const InputSpecMap &input_map = preview_surface_input_map();
  const InputSpecMap::const_iterator it = input_map.find(input_name);

  if (it == input_map.end()) {
    return pxr::TfToken();
  }

  return it->second.input_name;
}

pxr::UsdShadeMaterial create_usd_material(const USDExporterContext &usd_export_context,
                                          pxr::SdfPath usd_path,
                                          Material *material,
                                          const std::string &active_uv,
                                          ReportList *reports)
{
  pxr::UsdShadeMaterial usd_material = pxr::UsdShadeMaterial::Define(usd_export_context.stage,
                                                                     usd_path);

  bool textures_exported = false;

  if (material->use_nodes && usd_export_context.export_params.generate_mdl) {
    create_mdl_material(usd_export_context, material, usd_material);
    if (usd_export_context.export_params.export_textures) {
      export_textures(
          material, usd_export_context.stage, usd_export_context.export_params.overwrite_textures, reports);
      textures_exported = true;
    }
  }
  if (material->use_nodes && usd_export_context.export_params.generate_cycles_shaders) {
    create_usd_cycles_material(
        usd_export_context.stage, material, usd_material, usd_export_context.export_params);
    if (!textures_exported && usd_export_context.export_params.export_textures) {
      export_textures(
          material, usd_export_context.stage, usd_export_context.export_params.overwrite_textures, reports);
      textures_exported = true;
    }
  }
  if (material->use_nodes && usd_export_context.export_params.generate_preview_surface) {
    create_usd_preview_surface_material(
        usd_export_context, material, usd_material, active_uv, reports);
  }
  else {
    create_usd_viewport_material(usd_export_context, material, usd_material);
  }

  call_material_export_hooks(usd_export_context.stage,
                             material,
                             usd_material,
                             usd_export_context.export_params.worker_status->reports);

  if (BLI_strlen_utf8(material->id.name) != strlen(material->id.name)) {
    pxr::UsdPrim prim = usd_material.GetPrim();
    prim.SetDisplayName(&material->id.name[2]);
  }

  return usd_material;
}

}  // namespace blender::io::usd<|MERGE_RESOLUTION|>--- conflicted
+++ resolved
@@ -31,12 +31,8 @@
 #include "BLI_memory_utils.hh"
 #include "BLI_path_util.h"
 #include "BLI_string.h"
-<<<<<<< HEAD
 #include "BLI_string_utf8.h"
-#include "BLI_string_utils.h"
-=======
 #include "BLI_string_utils.hh"
->>>>>>> 63dfdb0f
 
 #include "DNA_material_types.h"
 
@@ -169,15 +165,11 @@
 void create_input(pxr::UsdShadeShader &shader,
                   const InputSpec &spec,
                   const void *value,
-<<<<<<< HEAD
-                  float scale);
-=======
                   float scale)
 {
   const T1 *cast_value = static_cast<const T1 *>(value);
   shader.CreateInput(spec.input_name, spec.input_type).Set(scale * T2(cast_value->value));
 }
->>>>>>> 63dfdb0f
 
 static void create_usd_preview_surface_material(const USDExporterContext &usd_export_context,
                                                 Material *material,
@@ -393,27 +385,10 @@
   return input_map;
 }
 
-<<<<<<< HEAD
-/* Create an input on the given shader with name and type
- * provided by the InputSpec and assign the given value to the
- * input.  Parameters T1 and T2 indicate the Blender and USD
- * value types, respectively. */
-template<typename T1, typename T2>
-void create_input(pxr::UsdShadeShader &shader,
-                  const InputSpec &spec,
-                  const void *value,
-                  float scale)
-{
-  const T1 *cast_value = static_cast<const T1 *>(value);
-  shader.CreateInput(spec.input_name, spec.input_type).Set(scale * T2(cast_value->value));
-}
-
-=======
 /* Find the UVMAP node input to the given texture image node and convert it
  * to a USD primvar reader shader. If no UVMAP node is found, create a primvar
  * reader for the given default uv set. The primvar reader will be attached to
  * the 'st' input of the given USD texture shader. */
->>>>>>> 63dfdb0f
 static void create_uvmap_shader(const USDExporterContext &usd_export_context,
                                 bNodeLink *uvmap_link,
                                 pxr::UsdShadeMaterial &usd_material,
