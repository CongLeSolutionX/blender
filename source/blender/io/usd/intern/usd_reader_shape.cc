--- conflicted
+++ resolved
@@ -142,37 +142,18 @@
     return existing_mesh;
   }
 
-<<<<<<< HEAD
   MutableSpan<int> poly_offsets = active_mesh->poly_offsets_for_write();
   for (const int i : IndexRange(active_mesh->totpoly)) {
     poly_offsets[i] = face_counts[i];
   }
   offset_indices::accumulate_counts_to_offsets(poly_offsets);
 
+  /* Don't smooth-shade cubes; we're not worrying about sharpness for Gprims. */
   BKE_mesh_smooth_flag_set(active_mesh, !prim_.IsA<pxr::UsdGeomCube>());
 
   MutableSpan<int> corner_verts = active_mesh->corner_verts_for_write();
   for (const int i : corner_verts.index_range()) {
     corner_verts[i] = face_indices[i];
-=======
-  MutableSpan<MPoly> polys = active_mesh->polys_for_write();
-  MutableSpan<int> corner_verts = active_mesh->corner_verts_for_write();
-
-  /* Don't smooth-shade cubes; we're not worrying about sharpness for Gprims. */
-  BKE_mesh_smooth_flag_set(active_mesh, !prim_.IsA<pxr::UsdGeomCube>());
-
-  int loop_index = 0;
-  for (int i = 0; i < face_counts.size(); i++) {
-    const int face_size = face_counts[i];
-
-    MPoly &poly = polys[i];
-    poly.loopstart = loop_index;
-    poly.totloop = face_size;
-
-    for (int f = 0; f < face_size; ++f, ++loop_index) {
-      corner_verts[loop_index] = face_indices[loop_index];
-    }
->>>>>>> 38e45ee0
   }
 
   BKE_mesh_calc_edges(active_mesh, false, false);
