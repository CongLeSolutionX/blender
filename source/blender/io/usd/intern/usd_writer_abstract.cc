/* SPDX-FileCopyrightText: 2019 Blender Foundation
 *
 * SPDX-License-Identifier: GPL-2.0-or-later */
#include "usd_writer_abstract.h"
#include "usd_hierarchy_iterator.h"
#include "usd_hook.h"
#include "usd_writer_material.h"

#include <pxr/base/tf/stringUtils.h>
#include <pxr/usd/usdGeom/bboxCache.h>

#include "BKE_customdata.h"
#include "BLI_assert.h"

#include "DNA_mesh_types.h"

#include "WM_api.hh"

/* TfToken objects are not cheap to construct, so we do it once. */
namespace usdtokens {
/* Materials */
static const pxr::TfToken diffuse_color("diffuseColor", pxr::TfToken::Immortal);
static const pxr::TfToken metallic("metallic", pxr::TfToken::Immortal);
static const pxr::TfToken preview_shader("previewShader", pxr::TfToken::Immortal);
static const pxr::TfToken preview_surface("UsdPreviewSurface", pxr::TfToken::Immortal);
static const pxr::TfToken roughness("roughness", pxr::TfToken::Immortal);
static const pxr::TfToken surface("surface", pxr::TfToken::Immortal);
}  // namespace usdtokens

static std::string get_mesh_active_uvlayer_name(const Object *ob)
{
  if (!ob || ob->type != OB_MESH || !ob->data) {
    return "";
  }

  const Mesh *me = static_cast<Mesh *>(ob->data);

  const char *name = CustomData_get_active_layer_name(&me->loop_data, CD_PROP_FLOAT2);

  return name ? name : "";
}

namespace blender::io::usd {

USDAbstractWriter::USDAbstractWriter(const USDExporterContext &usd_export_context)
    : usd_export_context_(usd_export_context), frame_has_been_written_(false), is_animated_(false)
{
}

bool USDAbstractWriter::is_supported(const HierarchyContext * /*context*/) const
{
  return true;
}

std::string USDAbstractWriter::get_export_file_path() const
{
  return usd_export_context_.export_file_path;
}

pxr::UsdTimeCode USDAbstractWriter::get_export_time_code() const
{
  if (is_animated_) {
    return usd_export_context_.time_code;
  }
  /* By using the default timecode USD won't even write a single `timeSample` for non-animated
   * data. Instead, it writes it as non-timesampled. */
  static pxr::UsdTimeCode default_timecode = pxr::UsdTimeCode::Default();
  return default_timecode;
}

void USDAbstractWriter::write(HierarchyContext &context)
{
  if (!frame_has_been_written_) {
    is_animated_ = usd_export_context_.export_params.export_animation &&
                   check_is_animated(context);
  }
  else if (!is_animated_) {
    /* A frame has already been written, and without animation one frame is enough. */
    return;
  }

  do_write(context);

  frame_has_been_written_ = true;
}

const pxr::SdfPath &USDAbstractWriter::usd_path() const
{
  return usd_export_context_.usd_path;
}

pxr::SdfPath USDAbstractWriter::get_material_library_path() const
{
  static std::string material_library_path("/_materials");

  const char *root_prim_path = usd_export_context_.export_params.root_prim_path;

  if (root_prim_path[0] != '\0') {
    return pxr::SdfPath(root_prim_path + material_library_path);
  }

  return pxr::SdfPath(material_library_path);
}

pxr::UsdShadeMaterial USDAbstractWriter::ensure_usd_material(const HierarchyContext &context,
                                                             Material *material)
{
  pxr::UsdStageRefPtr stage = usd_export_context_.stage;

  /* Construct the material. */
  pxr::TfToken material_name(pxr::TfMakeValidIdentifier(material->id.name + 2));
  pxr::SdfPath usd_path = get_material_library_path().AppendChild(material_name);
  pxr::UsdShadeMaterial usd_material = pxr::UsdShadeMaterial::Get(stage, usd_path);
  if (usd_material) {
    return usd_material;
  }
<<<<<<< HEAD
  usd_material = pxr::UsdShadeMaterial::Define(stage, usd_path);

  if (material->use_nodes && this->usd_export_context_.export_params.generate_preview_surface) {
    std::string active_uv = get_mesh_active_uvlayer_name(context.object);
    create_usd_preview_surface_material(
        this->usd_export_context_, material, usd_material, active_uv);
  }
  else {
    create_usd_viewport_material(this->usd_export_context_, material, usd_material);
  }

  call_material_export_hooks(stage, material, usd_material);

  return usd_material;
=======
  std::string active_uv = get_mesh_active_uvlayer_name(context.object);
  return create_usd_material(usd_export_context_, usd_path, material, active_uv);
>>>>>>> f5e567b4
}

void USDAbstractWriter::write_visibility(const HierarchyContext &context,
                                         const pxr::UsdTimeCode timecode,
                                         pxr::UsdGeomImageable &usd_geometry)
{
  pxr::UsdAttribute attr_visibility = usd_geometry.CreateVisibilityAttr(pxr::VtValue(), true);

  const bool is_visible = context.is_object_visible(
      usd_export_context_.export_params.evaluation_mode);
  const pxr::TfToken visibility = is_visible ? pxr::UsdGeomTokens->inherited :
                                               pxr::UsdGeomTokens->invisible;

  usd_value_writer_.SetAttribute(attr_visibility, pxr::VtValue(visibility), timecode);
}

bool USDAbstractWriter::mark_as_instance(const HierarchyContext &context, const pxr::UsdPrim &prim)
{
  BLI_assert(context.is_instance());

  if (context.export_path == context.original_export_path) {
    printf("USD ref error: export path is reference path: %s\n", context.export_path.c_str());
    BLI_assert_msg(0, "USD reference error");
    return false;
  }

  pxr::SdfPath ref_path(context.original_export_path);
  if (!prim.GetReferences().AddInternalReference(ref_path)) {
    /* See this URL for a description for why referencing may fail"
     * https://graphics.pixar.com/usd/docs/api/class_usd_references.html#Usd_Failing_References
     */
    printf("USD Export warning: unable to add reference from %s to %s, not instancing object\n",
           context.export_path.c_str(),
           context.original_export_path.c_str());
    return false;
  }

  return true;
}

void USDAbstractWriter::author_extent(const pxr::UsdTimeCode timecode, pxr::UsdGeomBoundable &prim)
{
  /* Do not use any existing `extentsHint` that may be authored, instead recompute the extent when
   * authoring it. */
  const bool useExtentsHint = false;
  const pxr::TfTokenVector includedPurposes{pxr::UsdGeomTokens->default_};
  pxr::UsdGeomBBoxCache bboxCache(timecode, includedPurposes, useExtentsHint);
  pxr::GfBBox3d bounds = bboxCache.ComputeLocalBound(prim.GetPrim());
  if (pxr::GfBBox3d() == bounds) {
    /* This will occur, for example, if a mesh does not have any vertices. */
    WM_reportf(RPT_WARNING,
               "USD Export: no bounds could be computed for %s",
               prim.GetPrim().GetName().GetText());
    return;
  }

  pxr::VtArray<pxr::GfVec3f> extent{(pxr::GfVec3f)bounds.GetRange().GetMin(),
                                    (pxr::GfVec3f)bounds.GetRange().GetMax()};
  prim.CreateExtentAttr().Set(extent);
}

}  // namespace blender::io::usd<|MERGE_RESOLUTION|>--- conflicted
+++ resolved
@@ -3,7 +3,6 @@
  * SPDX-License-Identifier: GPL-2.0-or-later */
 #include "usd_writer_abstract.h"
 #include "usd_hierarchy_iterator.h"
-#include "usd_hook.h"
 #include "usd_writer_material.h"
 
 #include <pxr/base/tf/stringUtils.h>
@@ -114,25 +113,9 @@
   if (usd_material) {
     return usd_material;
   }
-<<<<<<< HEAD
-  usd_material = pxr::UsdShadeMaterial::Define(stage, usd_path);
 
-  if (material->use_nodes && this->usd_export_context_.export_params.generate_preview_surface) {
-    std::string active_uv = get_mesh_active_uvlayer_name(context.object);
-    create_usd_preview_surface_material(
-        this->usd_export_context_, material, usd_material, active_uv);
-  }
-  else {
-    create_usd_viewport_material(this->usd_export_context_, material, usd_material);
-  }
-
-  call_material_export_hooks(stage, material, usd_material);
-
-  return usd_material;
-=======
   std::string active_uv = get_mesh_active_uvlayer_name(context.object);
   return create_usd_material(usd_export_context_, usd_path, material, active_uv);
->>>>>>> f5e567b4
 }
 
 void USDAbstractWriter::write_visibility(const HierarchyContext &context,
