/* SPDX-FileCopyrightText: 2019 Blender Foundation
 *
 * SPDX-License-Identifier: GPL-2.0-or-later */
#include "usd_writer_mesh.h"
#include "usd_hierarchy_iterator.h"

#include <pxr/usd/usdGeom/bboxCache.h>
#include <pxr/usd/usdGeom/mesh.h>
#include <pxr/usd/usdGeom/primvarsAPI.h>
#include <pxr/usd/usdShade/material.h>
#include <pxr/usd/usdShade/materialBindingAPI.h>

#include "BLI_array_utils.hh"
#include "BLI_assert.h"
#include "BLI_math_vector.h"
#include "BLI_math_vector_types.hh"

#include "BKE_attribute.h"
#include "BKE_customdata.h"
#include "BKE_lib_id.h"
#include "BKE_material.h"
#include "BKE_mesh.hh"
#include "BKE_mesh_wrapper.h"
#include "BKE_modifier.h"
#include "BKE_object.h"

#include "DEG_depsgraph.h"

#include "DNA_layer_types.h"
#include "DNA_mesh_types.h"
#include "DNA_meshdata_types.h"
#include "DNA_modifier_types.h"
#include "DNA_object_fluidsim_types.h"
#include "DNA_particle_types.h"

#include "WM_api.h"

#include <iostream>

namespace blender::io::usd {

USDGenericMeshWriter::USDGenericMeshWriter(const USDExporterContext &ctx) : USDAbstractWriter(ctx)
{
}

bool USDGenericMeshWriter::is_supported(const HierarchyContext *context) const
{
  if (usd_export_context_.export_params.visible_objects_only) {
    return context->is_object_visible(usd_export_context_.export_params.evaluation_mode);
  }
  return true;
}

void USDGenericMeshWriter::do_write(HierarchyContext &context)
{
  Object *object_eval = context.object;
  bool needsfree = false;
  Mesh *mesh = get_export_mesh(object_eval, needsfree);

  if (mesh == nullptr) {
    return;
  }

  try {
    write_mesh(context, mesh);

    if (needsfree) {
      free_export_mesh(mesh);
    }
  }
  catch (...) {
    if (needsfree) {
      free_export_mesh(mesh);
    }
    throw;
  }
}

void USDGenericMeshWriter::write_custom_data(const Mesh *mesh, pxr::UsdGeomMesh usd_mesh)
{
  const bke::AttributeAccessor attributes = mesh->attributes();

  attributes.for_all(
      [&](const bke::AttributeIDRef &attribute_id, const bke::AttributeMetaData &meta_data) {
        /* Color data. */
        if (ELEM(meta_data.domain, ATTR_DOMAIN_CORNER, ATTR_DOMAIN_POINT) &&
            ELEM(meta_data.data_type, CD_PROP_BYTE_COLOR, CD_PROP_COLOR))
        {
          write_color_data(mesh, usd_mesh, attribute_id, meta_data);
        }

        return true;
      });
}

void USDGenericMeshWriter::write_color_data(const Mesh *mesh,
                                            pxr::UsdGeomMesh usd_mesh,
                                            const bke::AttributeIDRef &attribute_id,
                                            const bke::AttributeMetaData &meta_data)
{
  pxr::UsdTimeCode timecode = get_export_time_code();
  const std::string name = attribute_id.name();
  pxr::TfToken primvar_name(pxr::TfMakeValidIdentifier(name));
  const pxr::UsdGeomPrimvarsAPI pvApi = pxr::UsdGeomPrimvarsAPI(usd_mesh);

  /* Varying type depends on original domain. */
  const pxr::TfToken prim_varying = meta_data.domain == ATTR_DOMAIN_CORNER ?
                                        pxr::UsdGeomTokens->faceVarying :
                                        pxr::UsdGeomTokens->vertex;

  pxr::UsdGeomPrimvar colors_pv = pvApi.CreatePrimvar(
      primvar_name, pxr::SdfValueTypeNames->Color3fArray, prim_varying);

  const VArray<ColorGeometry4f> attribute = *mesh->attributes().lookup_or_default<ColorGeometry4f>(
      attribute_id, meta_data.domain, {0.0f, 0.0f, 0.0f, 1.0f});

  pxr::VtArray<pxr::GfVec3f> colors_data;

  /* TODO: Thread the copy, like the obj exporter. */
  switch (meta_data.domain) {
    case ATTR_DOMAIN_CORNER:
      for (size_t loop_idx = 0; loop_idx < mesh->totloop; loop_idx++) {
        const ColorGeometry4f color = attribute.get(loop_idx);
        colors_data.push_back(pxr::GfVec3f(color.r, color.g, color.b));
      }
      break;

    case ATTR_DOMAIN_POINT:
      for (const int point_index : attribute.index_range()) {
        const ColorGeometry4f color = attribute.get(point_index);
        colors_data.push_back(pxr::GfVec3f(color.r, color.g, color.b));
      }
      break;

    default:
      BLI_assert_msg(0, "Invalid domain for mesh color data.");
      return;
  }

  colors_pv.Set(colors_data, timecode);

  const pxr::UsdAttribute &prim_colors_attr = colors_pv.GetAttr();
  usd_value_writer_.SetAttribute(prim_colors_attr, pxr::VtValue(colors_data), timecode);
}

void USDGenericMeshWriter::free_export_mesh(Mesh *mesh)
{
  BKE_id_free(nullptr, mesh);
}

struct USDMeshData {
  pxr::VtArray<pxr::GfVec3f> points;
  pxr::VtIntArray face_vertex_counts;
  pxr::VtIntArray face_indices;
  std::map<short, pxr::VtIntArray> face_groups;

  /* The length of this array specifies the number of creases on the surface. Each element gives
   * the number of (must be adjacent) vertices in each crease, whose indices are linearly laid out
   * in the 'creaseIndices' attribute. Since each crease must be at least one edge long, each
   * element of this array should be greater than one. */
  pxr::VtIntArray crease_lengths;
  /* The indices of all vertices forming creased edges. The size of this array must be equal to the
   * sum of all elements of the 'creaseLengths' attribute. */
  pxr::VtIntArray crease_vertex_indices;
  /* The per-crease or per-edge sharpness for all creases (Usd.Mesh.SHARPNESS_INFINITE for a
   * perfectly sharp crease). Since 'creaseLengths' encodes the number of vertices in each crease,
   * the number of elements in this array will be either 'len(creaseLengths)' or the sum over all X
   * of '(creaseLengths[X] - 1)'. Note that while the RI spec allows each crease to have either a
   * single sharpness or a value per-edge, USD will encode either a single sharpness per crease on
   * a mesh, or sharpness's for all edges making up the creases on a mesh. */
  pxr::VtFloatArray crease_sharpnesses;

  /* The lengths of this array specifies the number of sharp corners (or vertex crease) on the
   * surface. Each value is the index of a vertex in the mesh's vertex list. */
  pxr::VtIntArray corner_indices;
  /* The per-vertex sharpnesses. The lengths of this array must match that of `corner_indices`. */
  pxr::VtFloatArray corner_sharpnesses;
};

void USDGenericMeshWriter::write_uv_maps(const Mesh *mesh, pxr::UsdGeomMesh usd_mesh)
{
  pxr::UsdTimeCode timecode = get_export_time_code();

  pxr::UsdGeomPrimvarsAPI primvarsAPI(usd_mesh.GetPrim());

  const CustomData *ldata = &mesh->loop_data;
  for (int layer_idx = 0; layer_idx < ldata->totlayer; layer_idx++) {
    const CustomDataLayer *layer = &ldata->layers[layer_idx];
    if (layer->type != CD_PROP_FLOAT2) {
      continue;
    }

    /* UV coordinates are stored in a Primvar on the Mesh, and can be referenced from materials.
     * The primvar name is the same as the UV Map name. This is to allow the standard name "st"
     * for texture coordinates by naming the UV Map as such, without having to guess which UV Map
     * is the "standard" one. */
    pxr::TfToken primvar_name(pxr::TfMakeValidIdentifier(layer->name));
    pxr::UsdGeomPrimvar uv_coords_primvar = primvarsAPI.CreatePrimvar(
        primvar_name, pxr::SdfValueTypeNames->TexCoord2fArray, pxr::UsdGeomTokens->faceVarying);

    const float2 *mloopuv = static_cast<const float2 *>(layer->data);
    pxr::VtArray<pxr::GfVec2f> uv_coords;
    for (int loop_idx = 0; loop_idx < mesh->totloop; loop_idx++) {
      uv_coords.push_back(pxr::GfVec2f(mloopuv[loop_idx].x, mloopuv[loop_idx].y));
    }

    if (!uv_coords_primvar.HasValue()) {
      uv_coords_primvar.Set(uv_coords, pxr::UsdTimeCode::Default());
    }
    const pxr::UsdAttribute &uv_coords_attr = uv_coords_primvar.GetAttr();
    usd_value_writer_.SetAttribute(uv_coords_attr, pxr::VtValue(uv_coords), timecode);
  }
}

void USDGenericMeshWriter::write_mesh(HierarchyContext &context, Mesh *mesh)
{
  pxr::UsdTimeCode timecode = get_export_time_code();
  pxr::UsdTimeCode defaultTime = pxr::UsdTimeCode::Default();
  pxr::UsdStageRefPtr stage = usd_export_context_.stage;
  const pxr::SdfPath &usd_path = usd_export_context_.usd_path;

  pxr::UsdGeomMesh usd_mesh = pxr::UsdGeomMesh::Define(stage, usd_path);
  write_visibility(context, timecode, usd_mesh);

  USDMeshData usd_mesh_data;
  /* Ensure data exists if currently in edit mode. */
  BKE_mesh_wrapper_ensure_mdata(mesh);
  get_geometry_data(mesh, usd_mesh_data);

  if (usd_export_context_.export_params.use_instancing && context.is_instance()) {
    if (!mark_as_instance(context, usd_mesh.GetPrim())) {
      return;
    }

    /* The material path will be of the form </_materials/{material name}>, which is outside the
     * sub-tree pointed to by ref_path. As a result, the referenced data is not allowed to point
     * out of its own sub-tree. It does work when we override the material with exactly the same
     * path, though. */
    if (usd_export_context_.export_params.export_materials) {
      assign_materials(context, usd_mesh, usd_mesh_data.face_groups);
    }

    return;
  }

  pxr::UsdAttribute attr_points = usd_mesh.CreatePointsAttr(pxr::VtValue(), true);
  pxr::UsdAttribute attr_face_vertex_counts = usd_mesh.CreateFaceVertexCountsAttr(pxr::VtValue(),
                                                                                  true);
  pxr::UsdAttribute attr_face_vertex_indices = usd_mesh.CreateFaceVertexIndicesAttr(pxr::VtValue(),
                                                                                    true);

  if (!attr_points.HasValue()) {
    /* Provide the initial value as default. This makes USD write the value as constant if they
     * don't change over time. */
    attr_points.Set(usd_mesh_data.points, defaultTime);
    attr_face_vertex_counts.Set(usd_mesh_data.face_vertex_counts, defaultTime);
    attr_face_vertex_indices.Set(usd_mesh_data.face_indices, defaultTime);
  }

  usd_value_writer_.SetAttribute(attr_points, pxr::VtValue(usd_mesh_data.points), timecode);
  usd_value_writer_.SetAttribute(
      attr_face_vertex_counts, pxr::VtValue(usd_mesh_data.face_vertex_counts), timecode);
  usd_value_writer_.SetAttribute(
      attr_face_vertex_indices, pxr::VtValue(usd_mesh_data.face_indices), timecode);

  if (!usd_mesh_data.crease_lengths.empty()) {
    pxr::UsdAttribute attr_crease_lengths = usd_mesh.CreateCreaseLengthsAttr(pxr::VtValue(), true);
    pxr::UsdAttribute attr_crease_indices = usd_mesh.CreateCreaseIndicesAttr(pxr::VtValue(), true);
    pxr::UsdAttribute attr_crease_sharpness = usd_mesh.CreateCreaseSharpnessesAttr(pxr::VtValue(),
                                                                                   true);

    if (!attr_crease_lengths.HasValue()) {
      attr_crease_lengths.Set(usd_mesh_data.crease_lengths, defaultTime);
      attr_crease_indices.Set(usd_mesh_data.crease_vertex_indices, defaultTime);
      attr_crease_sharpness.Set(usd_mesh_data.crease_sharpnesses, defaultTime);
    }

    usd_value_writer_.SetAttribute(
        attr_crease_lengths, pxr::VtValue(usd_mesh_data.crease_lengths), timecode);
    usd_value_writer_.SetAttribute(
        attr_crease_indices, pxr::VtValue(usd_mesh_data.crease_vertex_indices), timecode);
    usd_value_writer_.SetAttribute(
        attr_crease_sharpness, pxr::VtValue(usd_mesh_data.crease_sharpnesses), timecode);
  }

  if (!usd_mesh_data.corner_indices.empty() &&
      usd_mesh_data.corner_indices.size() == usd_mesh_data.corner_sharpnesses.size())
  {
    pxr::UsdAttribute attr_corner_indices = usd_mesh.CreateCornerIndicesAttr(pxr::VtValue(), true);
    pxr::UsdAttribute attr_corner_sharpnesses = usd_mesh.CreateCornerSharpnessesAttr(
        pxr::VtValue(), true);

    if (!attr_corner_indices.HasValue()) {
      attr_corner_indices.Set(usd_mesh_data.corner_indices, defaultTime);
      attr_corner_sharpnesses.Set(usd_mesh_data.corner_sharpnesses, defaultTime);
    }

    usd_value_writer_.SetAttribute(
        attr_corner_indices, pxr::VtValue(usd_mesh_data.corner_indices), timecode);
    usd_value_writer_.SetAttribute(
        attr_corner_sharpnesses, pxr::VtValue(usd_mesh_data.crease_sharpnesses), timecode);
  }

  if (usd_export_context_.export_params.export_uvmaps) {
    write_uv_maps(mesh, usd_mesh);
  }

  write_custom_data(mesh, usd_mesh);

  if (usd_export_context_.export_params.export_normals) {
    write_normals(mesh, usd_mesh);
  }
  write_surface_velocity(mesh, usd_mesh);

  /* TODO(Sybren): figure out what happens when the face groups change. */
  if (frame_has_been_written_) {
    return;
  }

  usd_mesh.CreateSubdivisionSchemeAttr().Set(pxr::UsdGeomTokens->none);

  if (usd_export_context_.export_params.export_materials) {
    assign_materials(context, usd_mesh, usd_mesh_data.face_groups);
  }

  /* Blender grows its bounds cache to cover animated meshes, so only author once. */
  if (const std::optional<Bounds<float3>> bounds = mesh->bounds_min_max()) {
    pxr::VtArray<pxr::GfVec3f> extent{
        pxr::GfVec3f{bounds->min[0], bounds->min[1], bounds->min[2]},
        pxr::GfVec3f{bounds->max[0], bounds->max[1], bounds->max[2]}};
    usd_mesh.CreateExtentAttr().Set(extent);
  }
}

static void get_vertices(const Mesh *mesh, USDMeshData &usd_mesh_data)
{
  usd_mesh_data.points.reserve(mesh->totvert);

  const Span<float3> positions = mesh->vert_positions();
  for (const int i : positions.index_range()) {
    const float3 &position = positions[i];
    usd_mesh_data.points.push_back(pxr::GfVec3f(position.x, position.y, position.z));
  }
}

static void get_loops_polys(const Mesh *mesh, USDMeshData &usd_mesh_data)
{
  /* Only construct face groups (a.k.a. geometry subsets) when we need them for material
   * assignments. */
  const bke::AttributeAccessor attributes = mesh->attributes();
  const VArray<int> material_indices = *attributes.lookup_or_default<int>(
      "material_index", ATTR_DOMAIN_FACE, 0);
  if (!material_indices.is_single() && mesh->totcol > 1) {
    const VArraySpan<int> indices_span(material_indices);
    for (const int i : indices_span.index_range()) {
      usd_mesh_data.face_groups[indices_span[i]].push_back(i);
    }
  }

  usd_mesh_data.face_vertex_counts.reserve(mesh->faces_num);
  usd_mesh_data.face_indices.reserve(mesh->totloop);

  const OffsetIndices faces = mesh->faces();
  const Span<int> corner_verts = mesh->corner_verts();

  for (const int i : faces.index_range()) {
    const IndexRange face = faces[i];
    usd_mesh_data.face_vertex_counts.push_back(face.size());
    for (const int vert : corner_verts.slice(face)) {
      usd_mesh_data.face_indices.push_back(vert);
    }
  }
}

static void get_edge_creases(const Mesh *mesh, USDMeshData &usd_mesh_data)
{
  const bke::AttributeAccessor attributes = mesh->attributes();
  const bke::AttributeReader attribute = attributes.lookup<float>("crease_edge", ATTR_DOMAIN_EDGE);
  if (!attribute) {
    return;
  }
  const VArraySpan creases(*attribute);
  const Span<int2> edges = mesh->edges();
  for (const int i : edges.index_range()) {
    const float crease = creases[i];
    if (crease == 0.0f) {
      continue;
    }

    const float sharpness = crease >= 1.0f ? pxr::UsdGeomMesh::SHARPNESS_INFINITE : crease;

    usd_mesh_data.crease_vertex_indices.push_back(edges[i][0]);
    usd_mesh_data.crease_vertex_indices.push_back(edges[i][1]);
    usd_mesh_data.crease_lengths.push_back(2);
    usd_mesh_data.crease_sharpnesses.push_back(sharpness);
  }
}

static void get_vert_creases(const Mesh *mesh, USDMeshData &usd_mesh_data)
{
  const bke::AttributeAccessor attributes = mesh->attributes();
  const bke::AttributeReader attribute = attributes.lookup<float>("crease_vert",
                                                                  ATTR_DOMAIN_POINT);
  if (!attribute) {
    return;
  }
  const VArraySpan creases(*attribute);
  for (const int i : creases.index_range()) {
    const float sharpness = creases[i];

    if (sharpness != 0.0f) {
      usd_mesh_data.corner_indices.push_back(i);
      usd_mesh_data.corner_sharpnesses.push_back(sharpness);
    }
  }
}

void USDGenericMeshWriter::get_geometry_data(const Mesh *mesh, USDMeshData &usd_mesh_data)
{
  get_vertices(mesh, usd_mesh_data);
  get_loops_polys(mesh, usd_mesh_data);
  get_edge_creases(mesh, usd_mesh_data);
  get_vert_creases(mesh, usd_mesh_data);
}

void USDGenericMeshWriter::assign_materials(const HierarchyContext &context,
                                            pxr::UsdGeomMesh usd_mesh,
                                            const MaterialFaceGroups &usd_face_groups)
{
  if (context.object->totcol == 0) {
    return;
  }

  /* Binding a material to a geometry subset isn't supported by the Hydra GL viewport yet,
   * which is why we always bind the first material to the entire mesh. See
   * https://github.com/PixarAnimationStudios/USD/issues/542 for more info. */
  bool mesh_material_bound = false;
  auto mesh_prim = usd_mesh.GetPrim();
  pxr::UsdShadeMaterialBindingAPI material_binding_api(mesh_prim);
  for (int mat_num = 0; mat_num < context.object->totcol; mat_num++) {
    Material *material = BKE_object_material_get(context.object, mat_num + 1);
    if (material == nullptr) {
      continue;
    }

    pxr::UsdShadeMaterial usd_material = ensure_usd_material(context, material);
    material_binding_api.Bind(usd_material);

    /* USD seems to support neither per-material nor per-face-group double-sidedness, so we just
     * use the flag from the first non-empty material slot. */
    usd_mesh.CreateDoubleSidedAttr(
        pxr::VtValue((material->blend_flag & MA_BL_CULL_BACKFACE) == 0));

    mesh_material_bound = true;
    break;
  }

  if (mesh_material_bound) {
    /* USD will require that prims with material bindings have the #MaterialBindingAPI applied
     * schema. While Bind() above will create the binding attribute, Apply() needs to be called as
     * well to add the #MaterialBindingAPI schema to the prim itself. */
    material_binding_api.Apply(mesh_prim);
  }
  else {
    /* Blender defaults to double-sided, but USD to single-sided. */
    usd_mesh.CreateDoubleSidedAttr(pxr::VtValue(true));
  }

  if (!mesh_material_bound || usd_face_groups.size() < 2) {
    /* Either all material slots were empty or there is only one material in use. As geometry
     * subsets are only written when actually used to assign a material, and the mesh already has
     * the material assigned, there is no need to continue. */
    return;
  }

  /* Define a geometry subset per material. */
  for (const MaterialFaceGroups::value_type &face_group : usd_face_groups) {
    short material_number = face_group.first;
    const pxr::VtIntArray &face_indices = face_group.second;

    Material *material = BKE_object_material_get(context.object, material_number + 1);
    if (material == nullptr) {
      continue;
    }

    pxr::UsdShadeMaterial usd_material = ensure_usd_material(context, material);
    pxr::TfToken material_name = usd_material.GetPath().GetNameToken();

    pxr::UsdGeomSubset usd_face_subset = material_binding_api.CreateMaterialBindSubset(
        material_name, face_indices);
    auto subset_prim = usd_face_subset.GetPrim();
    auto subset_material_api = pxr::UsdShadeMaterialBindingAPI(subset_prim);
    subset_material_api.Bind(usd_material);
    /* Apply the #MaterialBindingAPI applied schema, as required by USD. */
    subset_material_api.Apply(subset_prim);
  }
}

void USDGenericMeshWriter::write_normals(const Mesh *mesh, pxr::UsdGeomMesh usd_mesh)
{
  pxr::UsdTimeCode timecode = get_export_time_code();
<<<<<<< HEAD
=======
  const float(*lnors)[3] = static_cast<const float(*)[3]>(
      CustomData_get_layer(&mesh->loop_data, CD_NORMAL));
  const OffsetIndices faces = mesh->faces();
  const Span<int> corner_verts = mesh->corner_verts();
>>>>>>> aebc743b

  pxr::VtVec3fArray loop_normals;
  loop_normals.resize(mesh->totloop);

  MutableSpan dst_normals(reinterpret_cast<float3 *>(loop_normals.data()), loop_normals.size());

  switch (mesh->normal_domain_all_info()) {
    case ATTR_DOMAIN_POINT: {
      array_utils::gather(mesh->vert_normals(), mesh->corner_verts(), dst_normals);
      break;
    }
<<<<<<< HEAD
    case ATTR_DOMAIN_FACE: {
      const OffsetIndices polys = mesh->polys();
      const Span<float3> poly_normals = mesh->poly_normals();
      for (const int i : polys.index_range()) {
        dst_normals.slice(polys[i]).fill(poly_normals[i]);
=======
  }
  else {
    /* Compute the loop normals based on the 'smooth' flag. */
    bke::AttributeAccessor attributes = mesh->attributes();
    const Span<float3> vert_normals = mesh->vert_normals();
    const Span<float3> face_normals = mesh->face_normals();
    const VArray<bool> sharp_faces = *attributes.lookup_or_default<bool>(
        "sharp_face", ATTR_DOMAIN_FACE, false);
    for (const int i : faces.index_range()) {
      const IndexRange face = faces[i];
      if (sharp_faces[i]) {
        /* Flat shaded, use common normal for all verts. */
        pxr::GfVec3f pxr_normal(&face_normals[i].x);
        for (int loop_idx = 0; loop_idx < face.size(); ++loop_idx) {
          loop_normals.push_back(pxr_normal);
        }
      }
      else {
        /* Smooth shaded, use individual vert normals. */
        for (const int vert : corner_verts.slice(face)) {
          loop_normals.push_back(pxr::GfVec3f(&vert_normals[vert].x));
        }
>>>>>>> aebc743b
      }
      break;
    }
    case ATTR_DOMAIN_CORNER: {
      array_utils::copy(mesh->corner_normals(), dst_normals);
      break;
    }
    default:
      BLI_assert_unreachable();
  }

  pxr::UsdAttribute attr_normals = usd_mesh.CreateNormalsAttr(pxr::VtValue(), true);
  if (!attr_normals.HasValue()) {
    attr_normals.Set(loop_normals, pxr::UsdTimeCode::Default());
  }
  usd_value_writer_.SetAttribute(attr_normals, pxr::VtValue(loop_normals), timecode);
  usd_mesh.SetNormalsInterpolation(pxr::UsdGeomTokens->faceVarying);
}

void USDGenericMeshWriter::write_surface_velocity(const Mesh *mesh, pxr::UsdGeomMesh usd_mesh)
{
  /* Export velocity attribute output by fluid sim, sequence cache modifier
   * and geometry nodes. */
  CustomDataLayer *velocity_layer = BKE_id_attribute_find(
      &mesh->id, "velocity", CD_PROP_FLOAT3, ATTR_DOMAIN_POINT);

  if (velocity_layer == nullptr) {
    return;
  }

  const float(*velocities)[3] = reinterpret_cast<float(*)[3]>(velocity_layer->data);

  /* Export per-vertex velocity vectors. */
  pxr::VtVec3fArray usd_velocities;
  usd_velocities.reserve(mesh->totvert);

  for (int vertex_idx = 0, totvert = mesh->totvert; vertex_idx < totvert; ++vertex_idx) {
    usd_velocities.push_back(pxr::GfVec3f(velocities[vertex_idx]));
  }

  pxr::UsdTimeCode timecode = get_export_time_code();
  usd_mesh.CreateVelocitiesAttr().Set(usd_velocities, timecode);
}

USDMeshWriter::USDMeshWriter(const USDExporterContext &ctx) : USDGenericMeshWriter(ctx) {}

Mesh *USDMeshWriter::get_export_mesh(Object *object_eval, bool & /*r_needsfree*/)
{
  return BKE_object_get_evaluated_mesh(object_eval);
}

}  // namespace blender::io::usd<|MERGE_RESOLUTION|>--- conflicted
+++ resolved
@@ -499,13 +499,6 @@
 void USDGenericMeshWriter::write_normals(const Mesh *mesh, pxr::UsdGeomMesh usd_mesh)
 {
   pxr::UsdTimeCode timecode = get_export_time_code();
-<<<<<<< HEAD
-=======
-  const float(*lnors)[3] = static_cast<const float(*)[3]>(
-      CustomData_get_layer(&mesh->loop_data, CD_NORMAL));
-  const OffsetIndices faces = mesh->faces();
-  const Span<int> corner_verts = mesh->corner_verts();
->>>>>>> aebc743b
 
   pxr::VtVec3fArray loop_normals;
   loop_normals.resize(mesh->totloop);
@@ -517,36 +510,11 @@
       array_utils::gather(mesh->vert_normals(), mesh->corner_verts(), dst_normals);
       break;
     }
-<<<<<<< HEAD
     case ATTR_DOMAIN_FACE: {
-      const OffsetIndices polys = mesh->polys();
-      const Span<float3> poly_normals = mesh->poly_normals();
-      for (const int i : polys.index_range()) {
-        dst_normals.slice(polys[i]).fill(poly_normals[i]);
-=======
-  }
-  else {
-    /* Compute the loop normals based on the 'smooth' flag. */
-    bke::AttributeAccessor attributes = mesh->attributes();
-    const Span<float3> vert_normals = mesh->vert_normals();
-    const Span<float3> face_normals = mesh->face_normals();
-    const VArray<bool> sharp_faces = *attributes.lookup_or_default<bool>(
-        "sharp_face", ATTR_DOMAIN_FACE, false);
-    for (const int i : faces.index_range()) {
-      const IndexRange face = faces[i];
-      if (sharp_faces[i]) {
-        /* Flat shaded, use common normal for all verts. */
-        pxr::GfVec3f pxr_normal(&face_normals[i].x);
-        for (int loop_idx = 0; loop_idx < face.size(); ++loop_idx) {
-          loop_normals.push_back(pxr_normal);
-        }
-      }
-      else {
-        /* Smooth shaded, use individual vert normals. */
-        for (const int vert : corner_verts.slice(face)) {
-          loop_normals.push_back(pxr::GfVec3f(&vert_normals[vert].x));
-        }
->>>>>>> aebc743b
+      const OffsetIndices faces = mesh->faces();
+      const Span<float3> face_normals = mesh->face_normals();
+      for (const int i : faces.index_range()) {
+        dst_normals.slice(faces[i]).fill(face_normals[i]);
       }
       break;
     }
