/* SPDX-License-Identifier: GPL-2.0-or-later
 * Copyright 2019 Blender Foundation. All rights reserved. */
#include "usd_writer_mesh.h"
#include "usd_hierarchy_iterator.h"

#include <pxr/usd/usdGeom/bboxCache.h>
#include <pxr/usd/usdGeom/mesh.h>
#include <pxr/usd/usdGeom/primvarsAPI.h>
#include <pxr/usd/usdShade/material.h>
#include <pxr/usd/usdShade/materialBindingAPI.h>

#include "BLI_assert.h"
#include "BLI_math_vector.h"
#include "BLI_math_vector_types.hh"

#include "BKE_attribute.h"
#include "BKE_attribute.hh"
#include "BKE_customdata.h"
#include "BKE_lib_id.h"
#include "BKE_material.h"
#include "BKE_mesh.hh"
#include "BKE_mesh_wrapper.h"
#include "BKE_modifier.h"
#include "BKE_object.h"

#include "DEG_depsgraph.h"

#include "DNA_layer_types.h"
#include "DNA_mesh_types.h"
#include "DNA_meshdata_types.h"
#include "DNA_modifier_types.h"
#include "DNA_object_fluidsim_types.h"
#include "DNA_particle_types.h"

#include <iostream>

namespace blender::io::usd {

USDGenericMeshWriter::USDGenericMeshWriter(const USDExporterContext &ctx) : USDAbstractWriter(ctx)
{
}

bool USDGenericMeshWriter::is_supported(const HierarchyContext *context) const
{
  if (usd_export_context_.export_params.visible_objects_only) {
    return context->is_object_visible(usd_export_context_.export_params.evaluation_mode);
  }
  return true;
}

void USDGenericMeshWriter::do_write(HierarchyContext &context)
{
  Object *object_eval = context.object;
  bool needsfree = false;
  Mesh *mesh = get_export_mesh(object_eval, needsfree);

  if (mesh == nullptr) {
    return;
  }

  try {
    write_mesh(context, mesh);

    if (needsfree) {
      free_export_mesh(mesh);
    }
  }
  catch (...) {
    if (needsfree) {
      free_export_mesh(mesh);
    }
    throw;
  }
}

void USDGenericMeshWriter::free_export_mesh(Mesh *mesh)
{
  BKE_id_free(nullptr, mesh);
}

struct USDMeshData {
  pxr::VtArray<pxr::GfVec3f> points;
  pxr::VtIntArray face_vertex_counts;
  pxr::VtIntArray face_indices;
  std::map<short, pxr::VtIntArray> face_groups;

  /* The length of this array specifies the number of creases on the surface. Each element gives
   * the number of (must be adjacent) vertices in each crease, whose indices are linearly laid out
   * in the 'creaseIndices' attribute. Since each crease must be at least one edge long, each
   * element of this array should be greater than one. */
  pxr::VtIntArray crease_lengths;
  /* The indices of all vertices forming creased edges. The size of this array must be equal to the
   * sum of all elements of the 'creaseLengths' attribute. */
  pxr::VtIntArray crease_vertex_indices;
  /* The per-crease or per-edge sharpness for all creases (Usd.Mesh.SHARPNESS_INFINITE for a
   * perfectly sharp crease). Since 'creaseLengths' encodes the number of vertices in each crease,
   * the number of elements in this array will be either 'len(creaseLengths)' or the sum over all X
   * of '(creaseLengths[X] - 1)'. Note that while the RI spec allows each crease to have either a
   * single sharpness or a value per-edge, USD will encode either a single sharpness per crease on
   * a mesh, or sharpness's for all edges making up the creases on a mesh. */
  pxr::VtFloatArray crease_sharpnesses;

  /* The lengths of this array specifies the number of sharp corners (or vertex crease) on the
   * surface. Each value is the index of a vertex in the mesh's vertex list. */
  pxr::VtIntArray corner_indices;
  /* The per-vertex sharpnesses. The lengths of this array must match that of `corner_indices`. */
  pxr::VtFloatArray corner_sharpnesses;
};

void USDGenericMeshWriter::write_uv_maps(const Mesh *mesh, pxr::UsdGeomMesh usd_mesh)
{
  pxr::UsdTimeCode timecode = get_export_time_code();

  pxr::UsdGeomPrimvarsAPI primvarsAPI(usd_mesh.GetPrim());

  const CustomData *ldata = &mesh->ldata;
  for (int layer_idx = 0; layer_idx < ldata->totlayer; layer_idx++) {
    const CustomDataLayer *layer = &ldata->layers[layer_idx];
    if (layer->type != CD_PROP_FLOAT2) {
      continue;
    }

    /* UV coordinates are stored in a Primvar on the Mesh, and can be referenced from materials.
     * The primvar name is the same as the UV Map name. This is to allow the standard name "st"
     * for texture coordinates by naming the UV Map as such, without having to guess which UV Map
     * is the "standard" one. */
    pxr::TfToken primvar_name(pxr::TfMakeValidIdentifier(layer->name));
    pxr::UsdGeomPrimvar uv_coords_primvar = primvarsAPI.CreatePrimvar(
        primvar_name, pxr::SdfValueTypeNames->TexCoord2fArray, pxr::UsdGeomTokens->faceVarying);

    const float2 *mloopuv = static_cast<const float2 *>(layer->data);
    pxr::VtArray<pxr::GfVec2f> uv_coords;
    for (int loop_idx = 0; loop_idx < mesh->totloop; loop_idx++) {
      uv_coords.push_back(pxr::GfVec2f(mloopuv[loop_idx].x, mloopuv[loop_idx].y));
    }

    if (!uv_coords_primvar.HasValue()) {
      uv_coords_primvar.Set(uv_coords, pxr::UsdTimeCode::Default());
    }
    const pxr::UsdAttribute &uv_coords_attr = uv_coords_primvar.GetAttr();
    usd_value_writer_.SetAttribute(uv_coords_attr, pxr::VtValue(uv_coords), timecode);
  }
}

void USDGenericMeshWriter::write_mesh(HierarchyContext &context, Mesh *mesh)
{
  pxr::UsdTimeCode timecode = get_export_time_code();
  pxr::UsdTimeCode defaultTime = pxr::UsdTimeCode::Default();
  pxr::UsdStageRefPtr stage = usd_export_context_.stage;
  const pxr::SdfPath &usd_path = usd_export_context_.usd_path;

  pxr::UsdGeomMesh usd_mesh = pxr::UsdGeomMesh::Define(stage, usd_path);
  write_visibility(context, timecode, usd_mesh);

  USDMeshData usd_mesh_data;
  /* Ensure data exists if currently in edit mode. */
  BKE_mesh_wrapper_ensure_mdata(mesh);
  get_geometry_data(mesh, usd_mesh_data);

  if (usd_export_context_.export_params.use_instancing && context.is_instance()) {
    if (!mark_as_instance(context, usd_mesh.GetPrim())) {
      return;
    }

    /* The material path will be of the form </_materials/{material name}>, which is outside the
     * sub-tree pointed to by ref_path. As a result, the referenced data is not allowed to point
     * out of its own sub-tree. It does work when we override the material with exactly the same
     * path, though. */
    if (usd_export_context_.export_params.export_materials) {
      assign_materials(context, usd_mesh, usd_mesh_data.face_groups);
    }

    return;
  }

  pxr::UsdAttribute attr_points = usd_mesh.CreatePointsAttr(pxr::VtValue(), true);
  pxr::UsdAttribute attr_face_vertex_counts = usd_mesh.CreateFaceVertexCountsAttr(pxr::VtValue(),
                                                                                  true);
  pxr::UsdAttribute attr_face_vertex_indices = usd_mesh.CreateFaceVertexIndicesAttr(pxr::VtValue(),
                                                                                    true);

  if (!attr_points.HasValue()) {
    /* Provide the initial value as default. This makes USD write the value as constant if they
     * don't change over time. */
    attr_points.Set(usd_mesh_data.points, defaultTime);
    attr_face_vertex_counts.Set(usd_mesh_data.face_vertex_counts, defaultTime);
    attr_face_vertex_indices.Set(usd_mesh_data.face_indices, defaultTime);
  }

  usd_value_writer_.SetAttribute(attr_points, pxr::VtValue(usd_mesh_data.points), timecode);
  usd_value_writer_.SetAttribute(
      attr_face_vertex_counts, pxr::VtValue(usd_mesh_data.face_vertex_counts), timecode);
  usd_value_writer_.SetAttribute(
      attr_face_vertex_indices, pxr::VtValue(usd_mesh_data.face_indices), timecode);

  if (!usd_mesh_data.crease_lengths.empty()) {
    pxr::UsdAttribute attr_crease_lengths = usd_mesh.CreateCreaseLengthsAttr(pxr::VtValue(), true);
    pxr::UsdAttribute attr_crease_indices = usd_mesh.CreateCreaseIndicesAttr(pxr::VtValue(), true);
    pxr::UsdAttribute attr_crease_sharpness = usd_mesh.CreateCreaseSharpnessesAttr(pxr::VtValue(),
                                                                                   true);

    if (!attr_crease_lengths.HasValue()) {
      attr_crease_lengths.Set(usd_mesh_data.crease_lengths, defaultTime);
      attr_crease_indices.Set(usd_mesh_data.crease_vertex_indices, defaultTime);
      attr_crease_sharpness.Set(usd_mesh_data.crease_sharpnesses, defaultTime);
    }

    usd_value_writer_.SetAttribute(
        attr_crease_lengths, pxr::VtValue(usd_mesh_data.crease_lengths), timecode);
    usd_value_writer_.SetAttribute(
        attr_crease_indices, pxr::VtValue(usd_mesh_data.crease_vertex_indices), timecode);
    usd_value_writer_.SetAttribute(
        attr_crease_sharpness, pxr::VtValue(usd_mesh_data.crease_sharpnesses), timecode);
  }

  if (!usd_mesh_data.corner_indices.empty() &&
      usd_mesh_data.corner_indices.size() == usd_mesh_data.corner_sharpnesses.size()) {
    pxr::UsdAttribute attr_corner_indices = usd_mesh.CreateCornerIndicesAttr(pxr::VtValue(), true);
    pxr::UsdAttribute attr_corner_sharpnesses = usd_mesh.CreateCornerSharpnessesAttr(
        pxr::VtValue(), true);

    if (!attr_corner_indices.HasValue()) {
      attr_corner_indices.Set(usd_mesh_data.corner_indices, defaultTime);
      attr_corner_sharpnesses.Set(usd_mesh_data.corner_sharpnesses, defaultTime);
    }

    usd_value_writer_.SetAttribute(
        attr_corner_indices, pxr::VtValue(usd_mesh_data.corner_indices), timecode);
    usd_value_writer_.SetAttribute(
        attr_corner_sharpnesses, pxr::VtValue(usd_mesh_data.crease_sharpnesses), timecode);
  }

  if (usd_export_context_.export_params.export_uvmaps) {
    write_uv_maps(mesh, usd_mesh);
  }
  if (usd_export_context_.export_params.export_normals) {
    write_normals(mesh, usd_mesh);
  }
  write_surface_velocity(mesh, usd_mesh);

  /* TODO(Sybren): figure out what happens when the face groups change. */
  if (frame_has_been_written_) {
    return;
  }

  usd_mesh.CreateSubdivisionSchemeAttr().Set(pxr::UsdGeomTokens->none);

  if (usd_export_context_.export_params.export_materials) {
    assign_materials(context, usd_mesh, usd_mesh_data.face_groups);
  }

  /* Blender grows its bounds cache to cover animated meshes, so only author once. */
  float bound_min[3];
  float bound_max[3];
  INIT_MINMAX(bound_min, bound_max);
  BKE_mesh_minmax(mesh, bound_min, bound_max);
  pxr::VtArray<pxr::GfVec3f> extent{pxr::GfVec3f{bound_min[0], bound_min[1], bound_min[2]},
                                    pxr::GfVec3f{bound_max[0], bound_max[1], bound_max[2]}};
  usd_mesh.CreateExtentAttr().Set(extent);
}

static void get_vertices(const Mesh *mesh, USDMeshData &usd_mesh_data)
{
  usd_mesh_data.points.reserve(mesh->totvert);

  const Span<float3> positions = mesh->vert_positions();
  for (const int i : positions.index_range()) {
    const float3 &position = positions[i];
    usd_mesh_data.points.push_back(pxr::GfVec3f(position.x, position.y, position.z));
  }
}

static void get_loops_polys(const Mesh *mesh, USDMeshData &usd_mesh_data)
{
  /* Only construct face groups (a.k.a. geometry subsets) when we need them for material
   * assignments. */
  const bke::AttributeAccessor attributes = mesh->attributes();
  const VArray<int> material_indices = attributes.lookup_or_default<int>(
      "material_index", ATTR_DOMAIN_FACE, 0);
  if (!material_indices.is_single() && mesh->totcol > 1) {
    const VArraySpan<int> indices_span(material_indices);
    for (const int i : indices_span.index_range()) {
      usd_mesh_data.face_groups[indices_span[i]].push_back(i);
    }
  }

  usd_mesh_data.face_vertex_counts.reserve(mesh->totpoly);
  usd_mesh_data.face_indices.reserve(mesh->totloop);

  const OffsetIndices polys = mesh->polys();
  const Span<int> corner_verts = mesh->corner_verts();

  for (const int i : polys.index_range()) {
    const IndexRange poly = polys[i];
    usd_mesh_data.face_vertex_counts.push_back(poly.size());
    for (const int vert : corner_verts.slice(poly)) {
      usd_mesh_data.face_indices.push_back(vert);
    }
  }
}

static void get_edge_creases(const Mesh *mesh, USDMeshData &usd_mesh_data)
{
  const float *creases = static_cast<const float *>(CustomData_get_layer(&mesh->edata, CD_CREASE));
  if (!creases) {
    return;
  }

  const Span<MEdge> edges = mesh->edges();
  for (const int i : edges.index_range()) {
    const float crease = creases[i];
    if (crease == 0.0f) {
      continue;
    }

    const float sharpness = crease >= 1.0f ? pxr::UsdGeomMesh::SHARPNESS_INFINITE : crease;

    usd_mesh_data.crease_vertex_indices.push_back(edges[i].v1);
    usd_mesh_data.crease_vertex_indices.push_back(edges[i].v2);
    usd_mesh_data.crease_lengths.push_back(2);
    usd_mesh_data.crease_sharpnesses.push_back(sharpness);
  }
}

static void get_vert_creases(const Mesh *mesh, USDMeshData &usd_mesh_data)
{
  const float *creases = static_cast<const float *>(CustomData_get_layer(&mesh->vdata, CD_CREASE));

  if (!creases) {
    return;
  }

  for (int i = 0, v = mesh->totvert; i < v; i++) {
    const float sharpness = creases[i];

    if (sharpness != 0.0f) {
      usd_mesh_data.corner_indices.push_back(i);
      usd_mesh_data.corner_sharpnesses.push_back(sharpness);
    }
  }
}

void USDGenericMeshWriter::get_geometry_data(const Mesh *mesh, USDMeshData &usd_mesh_data)
{
  get_vertices(mesh, usd_mesh_data);
  get_loops_polys(mesh, usd_mesh_data);
  get_edge_creases(mesh, usd_mesh_data);
  get_vert_creases(mesh, usd_mesh_data);
}

void USDGenericMeshWriter::assign_materials(const HierarchyContext &context,
                                            pxr::UsdGeomMesh usd_mesh,
                                            const MaterialFaceGroups &usd_face_groups)
{
  if (context.object->totcol == 0) {
    return;
  }

  /* Binding a material to a geometry subset isn't supported by the Hydra GL viewport yet,
   * which is why we always bind the first material to the entire mesh. See
   * https://github.com/PixarAnimationStudios/USD/issues/542 for more info. */
  bool mesh_material_bound = false;
  auto mesh_prim = usd_mesh.GetPrim();
  pxr::UsdShadeMaterialBindingAPI material_binding_api(mesh_prim);
  for (int mat_num = 0; mat_num < context.object->totcol; mat_num++) {
    Material *material = BKE_object_material_get(context.object, mat_num + 1);
    if (material == nullptr) {
      continue;
    }

    pxr::UsdShadeMaterial usd_material = ensure_usd_material(context, material);
    material_binding_api.Bind(usd_material);

    /* USD seems to support neither per-material nor per-face-group double-sidedness, so we just
     * use the flag from the first non-empty material slot. */
    usd_mesh.CreateDoubleSidedAttr(
        pxr::VtValue((material->blend_flag & MA_BL_CULL_BACKFACE) == 0));

    mesh_material_bound = true;
    break;
  }

  if (mesh_material_bound) {
    /* USD will require that prims with material bindings have the #MaterialBindingAPI applied
     * schema. While Bind() above will create the binding attribute, Apply() needs to be called as
     * well to add the #MaterialBindingAPI schema to the prim itself. */
    material_binding_api.Apply(mesh_prim);
  }
  else {
    /* Blender defaults to double-sided, but USD to single-sided. */
    usd_mesh.CreateDoubleSidedAttr(pxr::VtValue(true));
  }

  if (!mesh_material_bound || usd_face_groups.size() < 2) {
    /* Either all material slots were empty or there is only one material in use. As geometry
     * subsets are only written when actually used to assign a material, and the mesh already has
     * the material assigned, there is no need to continue. */
    return;
  }

  /* Define a geometry subset per material. */
  for (const MaterialFaceGroups::value_type &face_group : usd_face_groups) {
    short material_number = face_group.first;
    const pxr::VtIntArray &face_indices = face_group.second;

    Material *material = BKE_object_material_get(context.object, material_number + 1);
    if (material == nullptr) {
      continue;
    }

    pxr::UsdShadeMaterial usd_material = ensure_usd_material(context, material);
    pxr::TfToken material_name = usd_material.GetPath().GetNameToken();

    pxr::UsdGeomSubset usd_face_subset = material_binding_api.CreateMaterialBindSubset(
        material_name, face_indices);
    auto subset_prim = usd_face_subset.GetPrim();
    auto subset_material_api = pxr::UsdShadeMaterialBindingAPI(subset_prim);
    subset_material_api.Bind(usd_material);
    /* Apply the #MaterialBindingAPI applied schema, as required by USD. */
    subset_material_api.Apply(subset_prim);
  }
}

void USDGenericMeshWriter::write_normals(const Mesh *mesh, pxr::UsdGeomMesh usd_mesh)
{
  pxr::UsdTimeCode timecode = get_export_time_code();
  const float(*lnors)[3] = static_cast<const float(*)[3]>(
      CustomData_get_layer(&mesh->ldata, CD_NORMAL));
  const OffsetIndices polys = mesh->polys();
  const Span<int> corner_verts = mesh->corner_verts();

  pxr::VtVec3fArray loop_normals;
  loop_normals.reserve(mesh->totloop);

  if (lnors != nullptr) {
    /* Export custom loop normals. */
    for (int loop_idx = 0, totloop = mesh->totloop; loop_idx < totloop; ++loop_idx) {
      loop_normals.push_back(pxr::GfVec3f(lnors[loop_idx]));
    }
  }
  else {
    /* Compute the loop normals based on the 'smooth' flag. */
    bke::AttributeAccessor attributes = mesh->attributes();
    const Span<float3> vert_normals = mesh->vert_normals();
    const Span<float3> poly_normals = mesh->poly_normals();
    const VArray<bool> sharp_faces = attributes.lookup_or_default<bool>(
        "sharp_face", ATTR_DOMAIN_FACE, false);
    for (const int i : polys.index_range()) {
      const IndexRange poly = polys[i];
      if (sharp_faces[i]) {
        /* Flat shaded, use common normal for all verts. */
<<<<<<< HEAD
        pxr::GfVec3f pxr_normal(face_normals[i]);
        for (int loop_idx = 0; loop_idx < poly.size(); ++loop_idx) {
=======
        pxr::GfVec3f pxr_normal(&poly_normals[i].x);
        for (int loop_idx = 0; loop_idx < poly.totloop; ++loop_idx) {
>>>>>>> 806c3046
          loop_normals.push_back(pxr_normal);
        }
      }
      else {
        /* Smooth shaded, use individual vert normals. */
<<<<<<< HEAD
        for (const int vert : corner_verts.slice(poly)) {
          loop_normals.push_back(pxr::GfVec3f(vert_normals[vert]));
=======
        for (const int vert : corner_verts.slice(poly.loopstart, poly.totloop)) {
          loop_normals.push_back(pxr::GfVec3f(&vert_normals[vert].x));
>>>>>>> 806c3046
        }
      }
    }
  }

  pxr::UsdAttribute attr_normals = usd_mesh.CreateNormalsAttr(pxr::VtValue(), true);
  if (!attr_normals.HasValue()) {
    attr_normals.Set(loop_normals, pxr::UsdTimeCode::Default());
  }
  usd_value_writer_.SetAttribute(attr_normals, pxr::VtValue(loop_normals), timecode);
  usd_mesh.SetNormalsInterpolation(pxr::UsdGeomTokens->faceVarying);
}

void USDGenericMeshWriter::write_surface_velocity(const Mesh *mesh, pxr::UsdGeomMesh usd_mesh)
{
  /* Export velocity attribute output by fluid sim, sequence cache modifier
   * and geometry nodes. */
  CustomDataLayer *velocity_layer = BKE_id_attribute_find(
      &mesh->id, "velocity", CD_PROP_FLOAT3, ATTR_DOMAIN_POINT);

  if (velocity_layer == nullptr) {
    return;
  }

  const float(*velocities)[3] = reinterpret_cast<float(*)[3]>(velocity_layer->data);

  /* Export per-vertex velocity vectors. */
  pxr::VtVec3fArray usd_velocities;
  usd_velocities.reserve(mesh->totvert);

  for (int vertex_idx = 0, totvert = mesh->totvert; vertex_idx < totvert; ++vertex_idx) {
    usd_velocities.push_back(pxr::GfVec3f(velocities[vertex_idx]));
  }

  pxr::UsdTimeCode timecode = get_export_time_code();
  usd_mesh.CreateVelocitiesAttr().Set(usd_velocities, timecode);
}

USDMeshWriter::USDMeshWriter(const USDExporterContext &ctx) : USDGenericMeshWriter(ctx)
{
}

Mesh *USDMeshWriter::get_export_mesh(Object *object_eval, bool & /*r_needsfree*/)
{
  return BKE_object_get_evaluated_mesh(object_eval);
}

}  // namespace blender::io::usd<|MERGE_RESOLUTION|>--- conflicted
+++ resolved
@@ -449,25 +449,15 @@
       const IndexRange poly = polys[i];
       if (sharp_faces[i]) {
         /* Flat shaded, use common normal for all verts. */
-<<<<<<< HEAD
-        pxr::GfVec3f pxr_normal(face_normals[i]);
+        pxr::GfVec3f pxr_normal(&poly_normals[i].x);
         for (int loop_idx = 0; loop_idx < poly.size(); ++loop_idx) {
-=======
-        pxr::GfVec3f pxr_normal(&poly_normals[i].x);
-        for (int loop_idx = 0; loop_idx < poly.totloop; ++loop_idx) {
->>>>>>> 806c3046
           loop_normals.push_back(pxr_normal);
         }
       }
       else {
         /* Smooth shaded, use individual vert normals. */
-<<<<<<< HEAD
         for (const int vert : corner_verts.slice(poly)) {
-          loop_normals.push_back(pxr::GfVec3f(vert_normals[vert]));
-=======
-        for (const int vert : corner_verts.slice(poly.loopstart, poly.totloop)) {
           loop_normals.push_back(pxr::GfVec3f(&vert_normals[vert].x));
->>>>>>> 806c3046
         }
       }
     }
