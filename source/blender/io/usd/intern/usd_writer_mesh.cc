--- conflicted
+++ resolved
@@ -424,13 +424,8 @@
 void USDGenericMeshWriter::write_normals(const Mesh *mesh, pxr::UsdGeomMesh usd_mesh)
 {
   pxr::UsdTimeCode timecode = get_export_time_code();
-<<<<<<< HEAD
   /* TODO: Only when necessary. */
   const float(*lnors)[3] = BKE_mesh_corner_normals_ensure(mesh);
-=======
-  const float(*lnors)[3] = static_cast<const float(*)[3]>(
-      CustomData_get_layer(&mesh->ldata, CD_NORMAL));
->>>>>>> 96abaae9
   const Span<MPoly> polys = mesh->polys();
   const Span<MLoop> loops = mesh->loops();
 
