/* SPDX-FileCopyrightText: 2021 Tangent Animation and. NVIDIA Corporation. All rights reserved.
 *
 * SPDX-License-Identifier: GPL-2.0-or-later */
#pragma once

#include "BLI_map.hh"
#include "BLI_set.hh"
#include "BLI_vector.hh"

#include "usd.hh"
#include "usd_hash_types.hh"
#include "usd_reader_prim.hh"

#include <pxr/usd/usdGeom/imageable.h>
#include <pxr/usd/usdLux/domeLight.h>

#include <string>

struct Collection;
struct ImportSettings;
struct Main;
struct ReportList;

namespace blender::io::usd {

class USDPointInstancerReader;

/**
 * Map a USD prototype prim path to the list of readers that convert
 * the prototype data.
 */
using ProtoReaderMap = blender::Map<pxr::SdfPath, blender::Vector<USDPrimReader *>>;

using UsdPathSet = blender::Set<pxr::SdfPath>;

class USDStageReader {

 protected:
  pxr::UsdStageRefPtr stage_;
  USDImportParams params_;
  ImportSettings settings_;

  blender::Vector<USDPrimReader *> readers_;

  /* USD dome lights are converted to a world material,
   * rather than light objects, so are handled differently */
<<<<<<< HEAD
  std::vector<pxr::UsdLuxDomeLight> dome_lights_;
=======
  blender::Vector<pxr::UsdLuxDomeLight> dome_lights_;
>>>>>>> 3f67abfe

  /* USD material prim paths encountered during stage
   * traversal, for importing unused materials. */
  blender::Vector<std::string> material_paths_;

  /* Readers for scene-graph instance prototypes. */
  ProtoReaderMap proto_readers_;

  /* Readers for point instancer prototypes. */
  ProtoReaderMap instancer_proto_readers_;

 public:
  USDStageReader(pxr::UsdStageRefPtr stage,
                 const USDImportParams &params,
                 const ImportSettings &settings);

  ~USDStageReader();

  USDPrimReader *create_reader_if_allowed(const pxr::UsdPrim &prim);

  USDPrimReader *create_reader(const pxr::UsdPrim &prim);

  void collect_readers();

  /**
   * Complete setting up the armature modifiers that
   * were created for skinned meshes by setting the
   * modifier object on the corresponding modifier.
   */
  void process_armature_modifiers() const;

  /* Convert every material prim on the stage to a Blender
   * material, including materials not used by any geometry.
   * Note that collect_readers() must be called before calling
   * import_all_materials(). */
  void import_all_materials(struct Main *bmain);

  /* Add fake users for any imported materials with no
   * users. This is typically required when importing all
   * materials. */
  void fake_users_for_unused_materials();

  bool valid() const;

  pxr::UsdStageRefPtr stage()
  {
    return stage_;
  }
  const USDImportParams &params() const
  {
    return params_;
  }

  const ImportSettings &settings() const
  {
    return settings_;
  }

  /** Get the wmJobWorkerStatus-provided `reports` list pointer, to use with the BKE_report API. */
  ReportList *reports() const
  {
    return params_.worker_status ? params_.worker_status->reports : nullptr;
  }

  /** Clear all cached reader collections. */
  void clear_readers();

  const blender::Vector<USDPrimReader *> &readers() const
  {
    return readers_;
  };

<<<<<<< HEAD
  const std::vector<pxr::UsdLuxDomeLight> &dome_lights() const
=======
  const blender::Vector<pxr::UsdLuxDomeLight> &dome_lights() const
>>>>>>> 3f67abfe
  {
    return dome_lights_;
  };

  void sort_readers();

  /**
   * Create prototype collections for instancing by the USD instance readers.
   */
  void create_proto_collections(Main *bmain, Collection *parent_collection);

 private:
  /**
   * Create readers for the subtree rooted at the given prim and append the
   * new readers in r_readers.
   *
   * \param prim: Root of the subtree to convert to readers
   * \param pruned_prims: Set of paths to prune when iterating over the
   *                      stage during conversion.  I.e., these prims
   *                      and their descendants will not be converted to
   *                      readers.
   * \param defined_prims_only: If true, only defined prims will be converted,
   *                            skipping abstract and over prims.  This should
   *                            be set to false when converting point instancer
   *                            prototype prims, which can be declared as overs.
   * \param r_readers: Readers created for the prims in the converted subtree.
   * \return A pointer to the reader created for the given prim or null if
   *         the prim cannot be converted.
   */
  USDPrimReader *collect_readers(const pxr::UsdPrim &prim,
                                 const UsdPathSet &pruned_prims,
                                 bool defined_prims_only,
                                 blender::Vector<USDPrimReader *> &r_readers);

  /**
   * Returns true if the given prim should be included in the
   * traversal based on the import options and the prim's visibility
   * attribute.  Note that the prim will be trivially included
   * if it has no visibility attribute or if the visibility
   * is inherited.
   */
  bool include_by_visibility(const pxr::UsdGeomImageable &imageable) const;

  /**
   * Returns true if the given prim should be included in the
   * traversal based on the import options and the prim's purpose
   * attribute. E.g., return false (to exclude the prim) if the prim
   * represents guide geometry and the 'Import Guide' option is
   * toggled off.
   */
  bool include_by_purpose(const pxr::UsdGeomImageable &imageable) const;

  /**
   * Returns true if the specified UsdPrim is a UsdGeom primitive,
   * procedural shape, such as UsdGeomCube.
   */
  bool is_primitive_prim(const pxr::UsdPrim &prim) const;

  /**
   * Iterate over the stage and return the paths of all prototype
   * primitives references by point instancers.
   *
   * \return The prototype paths, or an empty path set if the scene
   *         does not contain any point instancers.
   */
  UsdPathSet collect_point_instancer_proto_paths() const;

  /**
   * Populate the instancer_proto_readers_ map for the prototype prims
   * in the given set.  For each prototype path, this function will
   * create readers for the prims in the subtree rooted at the prototype
   * prim.
   */
  void create_point_instancer_proto_readers(const UsdPathSet &proto_paths);
};

};  // namespace blender::io::usd<|MERGE_RESOLUTION|>--- conflicted
+++ resolved
@@ -44,11 +44,7 @@
 
   /* USD dome lights are converted to a world material,
    * rather than light objects, so are handled differently */
-<<<<<<< HEAD
-  std::vector<pxr::UsdLuxDomeLight> dome_lights_;
-=======
   blender::Vector<pxr::UsdLuxDomeLight> dome_lights_;
->>>>>>> 3f67abfe
 
   /* USD material prim paths encountered during stage
    * traversal, for importing unused materials. */
@@ -121,11 +117,7 @@
     return readers_;
   };
 
-<<<<<<< HEAD
-  const std::vector<pxr::UsdLuxDomeLight> &dome_lights() const
-=======
   const blender::Vector<pxr::UsdLuxDomeLight> &dome_lights() const
->>>>>>> 3f67abfe
   {
     return dome_lights_;
   };
