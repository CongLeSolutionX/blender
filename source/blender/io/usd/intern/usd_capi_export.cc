--- conflicted
+++ resolved
@@ -229,17 +229,13 @@
   /* For restoring the current frame after exporting animation is done. */
   const int orig_frame = scene->r.cfra;
 
+  /* Ensure Python types for invoking export hooks are registered. */
+  register_export_hook_converters();
+
   usd_stage->SetMetadata(pxr::UsdGeomTokens->upAxis, pxr::VtValue(pxr::UsdGeomTokens->z));
   ensure_root_prim(usd_stage, params);
 
-<<<<<<< HEAD
-  /* Ensure Python types for invoking export hooks are registered. */
-  register_export_hook_converters();
-
-  USDHierarchyIterator iter(data->bmain, data->depsgraph, usd_stage, data->params);
-=======
   USDHierarchyIterator iter(bmain, depsgraph, usd_stage, params);
->>>>>>> fa34d893
 
   if (params.export_animation) {
     /* Writing the animated frames is not 100% of the work, but it's our best guess. */
@@ -283,13 +279,8 @@
     }
   }
 
-<<<<<<< HEAD
-  call_export_hooks(usd_stage, data->depsgraph);
-
-  usd_stage->GetRootLayer()->Save();
-
-=======
->>>>>>> fa34d893
+  call_export_hooks(usd_stage, depsgraph);
+
   /* Finish up by going back to the keyframe that was current before we started. */
   if (scene->r.cfra != orig_frame) {
     scene->r.cfra = orig_frame;
