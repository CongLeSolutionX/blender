/* SPDX-FileCopyrightText: 2023 Blender Authors
 *
 * SPDX-License-Identifier: GPL-2.0-or-later */
#pragma once

#include <pxr/usd/usdShade/material.h>

#include <string>

struct bNode;
<<<<<<< HEAD
struct Image;
=======
>>>>>>> 3f67abfe
struct Material;
struct ReportList;

namespace blender::io::usd {

struct USDExporterContext;
struct USDExportParams;

/* Create USDMaterial from Blender material.
 *
 * \param default_uv: used as the default UV set name sampled by the `primvar`
 * reader shaders generated for image texture nodes that don't have an attached UVMap node.
 */
pxr::UsdShadeMaterial create_usd_material(const USDExporterContext &usd_export_context,
                                          pxr::SdfPath usd_path,
                                          Material *material,
                                          const std::string &active_uv,
                                          ReportList *reports);

/* Returns a USDPreviewSurface token name for a given Blender shader Socket name,
 * or an empty TfToken if the input name is not found in the map. */
const pxr::TfToken token_for_input(const char *input_name);

<<<<<<< HEAD
=======
/* Export the given texture node's image to a 'textures' directory in the given stage's
 * export path. */
>>>>>>> 3f67abfe
void export_texture(bNode *node,
                    const pxr::UsdStageRefPtr stage,
                    const bool allow_overwrite = false,
                    ReportList *reports = nullptr);

<<<<<<< HEAD
=======
/* Gets an asset path for the given texture image node. The resulting path
 * may be absolute, relative to the USD file, or in a 'textures' directory
 * in the same directory as the USD file, depending on the export parameters.
 * The filename is typically the image filepath but might also be automatically
 * generated based on the image name for in-memory textures when exporting textures.
 * This function may return an empty string if the image does not have a filepath
 * assigned and no asset path could be determined. */
>>>>>>> 3f67abfe
std::string get_tex_image_asset_filepath(bNode *node,
                                         const pxr::UsdStageRefPtr stage,
                                         const USDExportParams &export_params);

<<<<<<< HEAD
std::string get_tex_image_asset_filepath(Image *ima,
                                         const std::string &stage_path,
                                         const USDExportParams &export_params);

std::string get_tex_image_asset_filepath(const std::string &asset_path,
                                         const std::string &stage_path,
                                         const USDExportParams &export_params);

=======
>>>>>>> 3f67abfe
}  // namespace blender::io::usd<|MERGE_RESOLUTION|>--- conflicted
+++ resolved
@@ -8,10 +8,8 @@
 #include <string>
 
 struct bNode;
-<<<<<<< HEAD
+struct bNode;
 struct Image;
-=======
->>>>>>> 3f67abfe
 struct Material;
 struct ReportList;
 
@@ -35,18 +33,13 @@
  * or an empty TfToken if the input name is not found in the map. */
 const pxr::TfToken token_for_input(const char *input_name);
 
-<<<<<<< HEAD
-=======
 /* Export the given texture node's image to a 'textures' directory in the given stage's
  * export path. */
->>>>>>> 3f67abfe
 void export_texture(bNode *node,
                     const pxr::UsdStageRefPtr stage,
                     const bool allow_overwrite = false,
                     ReportList *reports = nullptr);
 
-<<<<<<< HEAD
-=======
 /* Gets an asset path for the given texture image node. The resulting path
  * may be absolute, relative to the USD file, or in a 'textures' directory
  * in the same directory as the USD file, depending on the export parameters.
@@ -54,12 +47,15 @@
  * generated based on the image name for in-memory textures when exporting textures.
  * This function may return an empty string if the image does not have a filepath
  * assigned and no asset path could be determined. */
->>>>>>> 3f67abfe
 std::string get_tex_image_asset_filepath(bNode *node,
                                          const pxr::UsdStageRefPtr stage,
                                          const USDExportParams &export_params);
 
-<<<<<<< HEAD
+void export_texture(bNode *node,
+                    const pxr::UsdStageRefPtr stage,
+                    const bool allow_overwrite = false,
+                    ReportList *reports = nullptr);
+
 std::string get_tex_image_asset_filepath(Image *ima,
                                          const std::string &stage_path,
                                          const USDExportParams &export_params);
@@ -68,6 +64,4 @@
                                          const std::string &stage_path,
                                          const USDExportParams &export_params);
 
-=======
->>>>>>> 3f67abfe
 }  // namespace blender::io::usd