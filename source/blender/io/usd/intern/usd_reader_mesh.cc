/* SPDX-License-Identifier: GPL-2.0-or-later
 * Adapted from the Blender Alembic importer implementation.
 * Modifications Copyright 2021 Tangent Animation and
 * NVIDIA Corporation. All rights reserved. */

#include "usd_reader_mesh.h"
#include "usd_reader_material.h"

#include "BKE_attribute.hh"
#include "BKE_customdata.h"
#include "BKE_main.h"
#include "BKE_material.h"
#include "BKE_mesh.hh"
#include "BKE_object.h"

#include "BLI_math.h"
#include "BLI_math_geom.h"
#include "BLI_math_vector_types.hh"
#include "BLI_span.hh"
#include "BLI_string.h"

#include "DNA_customdata_types.h"
#include "DNA_material_types.h"
#include "DNA_mesh_types.h"
#include "DNA_meshdata_types.h"
#include "DNA_modifier_types.h"
#include "DNA_object_types.h"
#include "DNA_windowmanager_types.h"

#include "WM_api.h"

#include "MEM_guardedalloc.h"

#include <pxr/base/vt/array.h>
#include <pxr/base/vt/types.h>
#include <pxr/base/vt/value.h>
#include <pxr/usd/sdf/types.h>
#include <pxr/usd/usdGeom/mesh.h>
#include <pxr/usd/usdGeom/primvarsAPI.h>
#include <pxr/usd/usdGeom/subset.h>
#include <pxr/usd/usdShade/materialBindingAPI.h>

#include <iostream>

namespace usdtokens {
/* Materials */
static const pxr::TfToken st("st", pxr::TfToken::Immortal);
static const pxr::TfToken UVMap("UVMap", pxr::TfToken::Immortal);
static const pxr::TfToken Cd("Cd", pxr::TfToken::Immortal);
static const pxr::TfToken displayColor("displayColor", pxr::TfToken::Immortal);
static const pxr::TfToken normalsPrimvar("normals", pxr::TfToken::Immortal);
}  // namespace usdtokens

namespace utils {

static pxr::UsdShadeMaterial compute_bound_material(const pxr::UsdPrim &prim)
{
  pxr::UsdShadeMaterialBindingAPI api = pxr::UsdShadeMaterialBindingAPI(prim);

  /* Compute generically bound ('allPurpose') materials. */
  pxr::UsdShadeMaterial mtl = api.ComputeBoundMaterial();

  /* If no generic material could be resolved, also check for 'preview' and
   * 'full' purpose materials as fallbacks. */
  if (!mtl) {
    mtl = api.ComputeBoundMaterial(pxr::UsdShadeTokens->preview);
  }

  if (!mtl) {
    mtl = api.ComputeBoundMaterial(pxr::UsdShadeTokens->full);
  }

  return mtl;
}

static void assign_materials(Main *bmain,
                             Object *ob,
                             const std::map<pxr::SdfPath, int> &mat_index_map,
                             const USDImportParams &params,
                             pxr::UsdStageRefPtr stage,
                             std::map<std::string, Material *> &mat_name_to_mat,
                             std::map<std::string, std::string> &usd_path_to_mat_name)
{
  if (!(stage && bmain && ob)) {
    return;
  }

  if (mat_index_map.size() > MAXMAT) {
    return;
  }

  blender::io::usd::USDMaterialReader mat_reader(params, bmain);

  for (std::map<pxr::SdfPath, int>::const_iterator it = mat_index_map.begin();
       it != mat_index_map.end();
       ++it) {

    Material *assigned_mat = blender::io::usd::find_existing_material(
        it->first, params, mat_name_to_mat, usd_path_to_mat_name);
    if (!assigned_mat) {
      /* Blender material doesn't exist, so create it now. */

      /* Look up the USD material. */
      pxr::UsdPrim prim = stage->GetPrimAtPath(it->first);
      pxr::UsdShadeMaterial usd_mat(prim);

      if (!usd_mat) {
        std::cout << "WARNING: Couldn't construct USD material from prim " << it->first
                  << std::endl;
        continue;
      }

      /* Add the Blender material. */
      assigned_mat = mat_reader.add_material(usd_mat);

      if (!assigned_mat) {
        std::cout << "WARNING: Couldn't create Blender material from USD material " << it->first
                  << std::endl;
        continue;
      }

      const std::string mat_name = pxr::TfMakeValidIdentifier(assigned_mat->id.name + 2);
      mat_name_to_mat[mat_name] = assigned_mat;

      if (params.mtl_name_collision_mode == USD_MTL_NAME_COLLISION_MAKE_UNIQUE) {
        /* Record the name of the Blender material we created for the USD material
         * with the given path. */
        usd_path_to_mat_name[it->first.GetAsString()] = mat_name;
      }
    }

    if (assigned_mat) {
      BKE_object_material_assign_single_obdata(bmain, ob, assigned_mat, it->second);
    }
    else {
      /* This shouldn't happen. */
      std::cout << "WARNING: Couldn't assign material " << it->first << std::endl;
    }
  }
  if (ob->totcol > 0) {
    ob->actcol = 1;
  }
}

}  // namespace utils

static void *add_customdata_cb(Mesh *mesh, const char *name, const int data_type)
{
  eCustomDataType cd_data_type = static_cast<eCustomDataType>(data_type);
  void *cd_ptr;
  CustomData *loopdata;
  int numloops;

  /* unsupported custom data type -- don't do anything. */
  if (!ELEM(cd_data_type, CD_PROP_FLOAT2, CD_PROP_BYTE_COLOR)) {
    return nullptr;
  }

  loopdata = &mesh->ldata;
  cd_ptr = CustomData_get_layer_named_for_write(loopdata, cd_data_type, name, mesh->totloop);
  if (cd_ptr != nullptr) {
    /* layer already exists, so just return it. */
    return cd_ptr;
  }

  /* Create a new layer. */
  numloops = mesh->totloop;
  cd_ptr = CustomData_add_layer_named(loopdata, cd_data_type, CD_SET_DEFAULT, numloops, name);
  return cd_ptr;
}

namespace blender::io::usd {

USDMeshReader::USDMeshReader(const pxr::UsdPrim &prim,
                             const USDImportParams &import_params,
                             const ImportSettings &settings)
    : USDGeomReader(prim, import_params, settings),
      mesh_prim_(prim),
      is_left_handed_(false),
      has_uvs_(false),
      is_time_varying_(false),
      is_initial_load_(false)
{
}

void USDMeshReader::create_object(Main *bmain, const double /* motionSampleTime */)
{
  Mesh *mesh = BKE_mesh_add(bmain, name_.c_str());

  object_ = BKE_object_add_only_object(bmain, OB_MESH, name_.c_str());
  object_->data = mesh;
}

void USDMeshReader::read_object_data(Main *bmain, const double motionSampleTime)
{
  Mesh *mesh = (Mesh *)object_->data;

  is_initial_load_ = true;
  const USDMeshReadParams params = create_mesh_read_params(motionSampleTime,
                                                           import_params_.mesh_read_flag);

  Mesh *read_mesh = this->read_mesh(mesh, params, nullptr);

  is_initial_load_ = false;
  if (read_mesh != mesh) {
    BKE_mesh_nomain_to_mesh(read_mesh, mesh, object_);
  }

  readFaceSetsSample(bmain, mesh, motionSampleTime);

  if (mesh_prim_.GetPointsAttr().ValueMightBeTimeVarying()) {
    is_time_varying_ = true;
  }

  if (is_time_varying_) {
    add_cache_modifier();
  }

  if (import_params_.import_subdiv) {
    pxr::TfToken subdivScheme;
    mesh_prim_.GetSubdivisionSchemeAttr().Get(&subdivScheme, motionSampleTime);

    if (subdivScheme == pxr::UsdGeomTokens->catmullClark) {
      add_subdiv_modifier();
    }
  }

  USDXformReader::read_object_data(bmain, motionSampleTime);
}  // namespace blender::io::usd

bool USDMeshReader::valid() const
{
  return bool(mesh_prim_);
}

bool USDMeshReader::topology_changed(const Mesh *existing_mesh, const double motionSampleTime)
{
  /* TODO(makowalski): Is it the best strategy to cache the mesh
   * geometry in this function?  This needs to be revisited. */

  mesh_prim_.GetFaceVertexIndicesAttr().Get(&face_indices_, motionSampleTime);
  mesh_prim_.GetFaceVertexCountsAttr().Get(&face_counts_, motionSampleTime);
  mesh_prim_.GetPointsAttr().Get(&positions_, motionSampleTime);

  pxr::UsdGeomPrimvarsAPI primvarsAPI(mesh_prim_);

  /* TODO(makowalski): Reading normals probably doesn't belong in this function,
   * as this is not required to determine if the topology has changed. */

  /* If 'normals' and 'primvars:normals' are both specified, the latter has precedence. */
  pxr::UsdGeomPrimvar primvar = primvarsAPI.GetPrimvar(usdtokens::normalsPrimvar);
  if (primvar.HasValue()) {
    primvar.ComputeFlattened(&normals_, motionSampleTime);
    normal_interpolation_ = primvar.GetInterpolation();
  }
  else {
    mesh_prim_.GetNormalsAttr().Get(&normals_, motionSampleTime);
    normal_interpolation_ = mesh_prim_.GetNormalsInterpolation();
  }

  return positions_.size() != existing_mesh->totvert ||
         face_counts_.size() != existing_mesh->totpoly ||
         face_indices_.size() != existing_mesh->totloop;
}

void USDMeshReader::read_mpolys(Mesh *mesh)
{
  MutableSpan<int> poly_offsets = mesh->poly_offsets_for_write();
  MutableSpan<int> corner_verts = mesh->corner_verts_for_write();

  int loop_index = 0;

  for (int i = 0; i < face_counts_.size(); i++) {
    const int face_size = face_counts_[i];

    poly_offsets[i] = loop_index;

    /* Polygons are always assumed to be smooth-shaded. If the mesh should be flat-shaded,
     * this is encoded in custom loop normals. */

    if (is_left_handed_) {
      int loop_end_index = loop_index + (face_size - 1);
      for (int f = 0; f < face_size; ++f, ++loop_index) {
        corner_verts[loop_index] = face_indices_[loop_end_index - f];
      }
    }
    else {
      for (int f = 0; f < face_size; ++f, ++loop_index) {
        corner_verts[loop_index] = face_indices_[loop_index];
      }
    }
  }

  BKE_mesh_calc_edges(mesh, false, false);
}

void USDMeshReader::read_uvs(Mesh *mesh, const double motionSampleTime, const bool load_uvs)
{
  uint loop_index = 0;
  uint rev_loop_index = 0;
  uint uv_index = 0;

  const CustomData *ldata = &mesh->ldata;

  struct UVSample {
    pxr::VtVec2fArray uvs;
    pxr::TfToken interpolation;
  };

  std::vector<UVSample> uv_primvars(ldata->totlayer);

  pxr::UsdGeomPrimvarsAPI primvarsAPI(mesh_prim_);

  if (has_uvs_) {
    for (int layer_idx = 0; layer_idx < ldata->totlayer; layer_idx++) {
      const CustomDataLayer *layer = &ldata->layers[layer_idx];
      std::string layer_name = std::string(layer->name);
      if (layer->type != CD_PROP_FLOAT2) {
        continue;
      }

      pxr::TfToken uv_token;

      /* If first time seeing uv token, store in map of `<layer->uid, TfToken>`. */
      if (uv_token_map_.find(layer_name) == uv_token_map_.end()) {
        uv_token = pxr::TfToken(layer_name);
        uv_token_map_.insert(std::make_pair(layer_name, uv_token));
      }
      else {
        uv_token = uv_token_map_.at(layer_name);
      }

      /* Early out if no token found, this should never happen */
      if (uv_token.IsEmpty()) {
        continue;
      }
      /* Early out if not first load and UVs aren't animated. */
      if (!load_uvs && primvar_varying_map_.find(uv_token) != primvar_varying_map_.end() &&
          !primvar_varying_map_.at(uv_token)) {
        continue;
      }

      /* Early out if mesh doesn't have primvar. */
      if (!primvarsAPI.HasPrimvar(uv_token)) {
        continue;
      }

      if (pxr::UsdGeomPrimvar uv_primvar = primvarsAPI.GetPrimvar(uv_token)) {
        uv_primvar.ComputeFlattened(&uv_primvars[layer_idx].uvs, motionSampleTime);
        uv_primvars[layer_idx].interpolation = uv_primvar.GetInterpolation();
      }
    }
  }

  const Span<int> corner_verts = mesh->corner_verts();
  for (int i = 0; i < face_counts_.size(); i++) {
    const int face_size = face_counts_[i];

    rev_loop_index = loop_index + (face_size - 1);

    for (int f = 0; f < face_size; f++, loop_index++, rev_loop_index--) {

      for (int layer_idx = 0; layer_idx < ldata->totlayer; layer_idx++) {
        const CustomDataLayer *layer = &ldata->layers[layer_idx];
        if (layer->type != CD_PROP_FLOAT2) {
          continue;
        }

        /* Early out if mismatched layer sizes. */
        if (layer_idx > uv_primvars.size()) {
          continue;
        }

        /* Early out if no uvs loaded. */
        if (uv_primvars[layer_idx].uvs.empty()) {
          continue;
        }

        const UVSample &sample = uv_primvars[layer_idx];

        if (!ELEM(sample.interpolation,
                  pxr::UsdGeomTokens->faceVarying,
                  pxr::UsdGeomTokens->vertex)) {
          std::cerr << "WARNING: unexpected interpolation type " << sample.interpolation
                    << " for uv " << layer->name << std::endl;
          continue;
        }

        /* For Vertex interpolation, use the vertex index. */
        int usd_uv_index = sample.interpolation == pxr::UsdGeomTokens->vertex ?
                               corner_verts[loop_index] :
                               loop_index;

        if (usd_uv_index >= sample.uvs.size()) {
          std::cerr << "WARNING: out of bounds uv index " << usd_uv_index << " for uv "
                    << layer->name << " of size " << sample.uvs.size() << std::endl;
          continue;
        }

        float2 *mloopuv = static_cast<float2 *>(layer->data);
        if (is_left_handed_) {
          uv_index = rev_loop_index;
        }
        else {
          uv_index = loop_index;
        }
        mloopuv[uv_index][0] = sample.uvs[usd_uv_index][0];
        mloopuv[uv_index][1] = sample.uvs[usd_uv_index][1];
      }
    }
  }
}

void USDMeshReader::read_color_data_all_primvars(Mesh *mesh, const double motionSampleTime)
{
  if (!(mesh && mesh_prim_ && mesh->totloop > 0)) {
    return;
  }

  pxr::UsdGeomPrimvarsAPI pv_api = pxr::UsdGeomPrimvarsAPI(mesh_prim_);
  std::vector<pxr::UsdGeomPrimvar> primvars = pv_api.GetPrimvarsWithValues();

  pxr::TfToken active_color_name;

  /* Convert color primvars to custom layer data. */
  for (pxr::UsdGeomPrimvar &pv : primvars) {
    if (!pv.HasValue()) {
      continue;
    }

    pxr::SdfValueTypeName type = pv.GetTypeName();

    if (!ELEM(type,
              pxr::SdfValueTypeNames->Color3hArray,
              pxr::SdfValueTypeNames->Color3fArray,
              pxr::SdfValueTypeNames->Color3dArray)) {
      continue;
    }

    pxr::TfToken name = pv.GetPrimvarName();

    /* Set the active color name to 'displayColor', if a color primvar
     * with this name exists.  Otherwise, use the name of the first
     * color primvar we find for the active color. */
    if (active_color_name.IsEmpty() || name == usdtokens::displayColor) {
      active_color_name = name;
    }

    /* Skip if we read this primvar before and it isn't animated. */
    const std::map<const pxr::TfToken, bool>::const_iterator is_animated_iter =
        primvar_varying_map_.find(name);
    if (is_animated_iter != primvar_varying_map_.end() && !is_animated_iter->second) {
      continue;
    }

    read_color_data_primvar(mesh, pv, motionSampleTime);
  }

  if (!active_color_name.IsEmpty()) {
    BKE_id_attributes_active_color_set(&mesh->id, active_color_name.GetText());
  }
}

void USDMeshReader::read_color_data_primvar(Mesh *mesh,
                                    const pxr::UsdGeomPrimvar &color_primvar,
                                    const double motionSampleTime)
{
  if (!(mesh && color_primvar && color_primvar.HasValue())) {
    return;
  }

  if (primvar_varying_map_.find(color_primvar.GetPrimvarName()) == primvar_varying_map_.end()) {
    bool might_be_time_varying = color_primvar.ValueMightBeTimeVarying();
    primvar_varying_map_.insert(
        std::make_pair(color_primvar.GetPrimvarName(), might_be_time_varying));
    if (might_be_time_varying) {
      is_time_varying_ = true;
    }
  }

  pxr::VtArray<pxr::GfVec3f> usd_colors;

  if (!color_primvar.ComputeFlattened(&usd_colors, motionSampleTime)) {
    WM_reportf(RPT_WARNING,
               "USD Import: couldn't compute values for color attribute '%s'",
               color_primvar.GetName().GetText());
    return;
  }

  pxr::TfToken interp = color_primvar.GetInterpolation();

  if ((interp == pxr::UsdGeomTokens->faceVarying && usd_colors.size() != mesh->totloop) ||
      (interp == pxr::UsdGeomTokens->varying && usd_colors.size() != mesh->totloop) ||
      (interp == pxr::UsdGeomTokens->vertex && usd_colors.size() != mesh->totvert) ||
      (interp == pxr::UsdGeomTokens->constant && usd_colors.size() != 1) ||
      (interp == pxr::UsdGeomTokens->uniform && usd_colors.size() != mesh->totpoly)) {
    WM_reportf(RPT_WARNING,
               "USD Import: color attribute value '%s' count inconsistent with interpolation type",
               color_primvar.GetName().GetText());
    return;
  }

  const StringRef color_primvar_name(color_primvar.GetBaseName().GetString());
  bke::MutableAttributeAccessor attributes = mesh->attributes_for_write();

  eAttrDomain color_domain = ATTR_DOMAIN_POINT;

  if (ELEM(interp,
           pxr::UsdGeomTokens->varying,
           pxr::UsdGeomTokens->faceVarying,
           pxr::UsdGeomTokens->uniform)) {
    color_domain = ATTR_DOMAIN_CORNER;
  }

  bke::SpanAttributeWriter<ColorGeometry4f> color_data;
  color_data = attributes.lookup_or_add_for_write_only_span<ColorGeometry4f>(color_primvar_name,
                                                                             color_domain);
  if (!color_data) {
    WM_reportf(RPT_WARNING,
               "USD Import: couldn't add color attribute '%s'",
               color_primvar.GetBaseName().GetText());
    return;
  }

  if (ELEM(interp, pxr::UsdGeomTokens->constant, pxr::UsdGeomTokens->uniform)) {
    /* For situations where there's only a single item, flood fill the object. */
    color_data.span.fill(
        ColorGeometry4f(usd_colors[0][0], usd_colors[0][1], usd_colors[0][2], 1.0f));
  }
  else {
    /* Check for situations that allow for a straight-forward copy by index. */
    if ((ELEM(interp, pxr::UsdGeomTokens->vertex)) ||
        (color_domain == ATTR_DOMAIN_CORNER && !is_left_handed_)) {
      for (int i = 0; i < usd_colors.size(); i++) {
        ColorGeometry4f color = ColorGeometry4f(
            usd_colors[i][0], usd_colors[i][1], usd_colors[i][2], 1.0f);
        color_data.span[i] = color;
      }
    }

    /* Special case: expand uniform color into corner color.
     * Uniforms in USD come through as single colors, face-varying. Since Blender does not
     * support this particular combination for paintable color attributes, we convert the type
     * here to make sure that the user gets the same visual result.
     * */
    else if (ELEM(interp, pxr::UsdGeomTokens->uniform)) {
      for (int i = 0; i < usd_colors.size(); i++) {
        const ColorGeometry4f color = ColorGeometry4f(
            usd_colors[i][0], usd_colors[i][1], usd_colors[i][2], 1.0f);
        color_data.span[i * 4] = color;
        color_data.span[i * 4 + 1] = color;
        color_data.span[i * 4 + 2] = color;
        color_data.span[i * 4 + 3] = color;
      }
    }

<<<<<<< HEAD
    else {
      /* Loop-level data, but left-handed, requires a bit of a swizzle. */
      const Span<MPoly> polys = mesh->polys();

      for (const MPoly &poly : polys) {
        for (int j = 0; j < poly.totloop; ++j) {
          /* Default for constant varying interpolation. */
          int usd_index = poly.loopstart;
          if (is_left_handed_) {
            usd_index += poly.totloop - 1 - j;
          }
          else {
            usd_index += j;
          }
=======
  const OffsetIndices polys = mesh->polys();
  const Span<int> corner_verts = mesh->corner_verts();
  for (const int i : polys.index_range()) {
    const IndexRange poly = polys[i];
    for (int j = 0; j < poly.size(); ++j) {
      int loop_index = poly[j];
>>>>>>> 5df8e35d

          if (usd_index >= usd_colors.size()) {
            continue;
          }

<<<<<<< HEAD
          ColorGeometry4f color = ColorGeometry4f(
              usd_colors[usd_index][0], usd_colors[usd_index][1], usd_colors[usd_index][2], 1.0f);
          color_data.span[usd_index] = color;
=======
      if (interp == pxr::UsdGeomTokens->vertex) {
        usd_index = corner_verts[loop_index];
      }
      else if (interp == pxr::UsdGeomTokens->faceVarying) {
        usd_index = poly.start();
        if (is_left_handed_) {
          usd_index += poly.size() - 1 - j;
        }
        else {
          usd_index += j;
>>>>>>> 5df8e35d
        }
      }
    }
  }

  color_data.finish();
}

void USDMeshReader::read_vertex_creases(Mesh *mesh, const double motionSampleTime)
{
  pxr::VtIntArray corner_indices;
  if (!mesh_prim_.GetCornerIndicesAttr().Get(&corner_indices, motionSampleTime)) {
    return;
  }

  pxr::VtIntArray corner_sharpnesses;
  if (!mesh_prim_.GetCornerSharpnessesAttr().Get(&corner_sharpnesses, motionSampleTime)) {
    return;
  }

  /* It is fine to have fewer indices than vertices, but never the other way other. */
  if (corner_indices.size() > mesh->totvert) {
    std::cerr << "WARNING: too many vertex crease for mesh " << prim_path_ << std::endl;
    return;
  }

  if (corner_indices.size() != corner_sharpnesses.size()) {
    std::cerr << "WARNING: vertex crease indices and sharpnesses count mismatch for mesh "
              << prim_path_ << std::endl;
    return;
  }

  float *creases = static_cast<float *>(
      CustomData_add_layer(&mesh->vdata, CD_CREASE, CD_SET_DEFAULT, mesh->totvert));

  for (size_t i = 0; i < corner_indices.size(); i++) {
    creases[corner_indices[i]] = corner_sharpnesses[i];
  }
}

void USDMeshReader::process_normals_vertex_varying(Mesh *mesh)
{
  if (!mesh) {
    return;
  }

  if (normals_.empty()) {
    return;
  }

  if (normals_.size() != mesh->totvert) {
    std::cerr << "WARNING: vertex varying normals count mismatch for mesh " << prim_path_
              << std::endl;
    return;
  }

  MutableSpan vert_normals{(float3 *)BKE_mesh_vert_normals_for_write(mesh), mesh->totvert};
  BLI_STATIC_ASSERT(sizeof(normals_[0]) == sizeof(float3), "Expected float3 normals size");
  vert_normals.copy_from({(float3 *)normals_.data(), int64_t(normals_.size())});
  BKE_mesh_vert_normals_clear_dirty(mesh);
}

void USDMeshReader::process_normals_face_varying(Mesh *mesh)
{
  if (normals_.empty()) {
    return;
  }

  /* Check for normals count mismatches to prevent crashes. */
  if (normals_.size() != mesh->totloop) {
    std::cerr << "WARNING: loop normal count mismatch for mesh " << mesh->id.name << std::endl;
    return;
  }

  mesh->flag |= ME_AUTOSMOOTH;

  long int loop_count = normals_.size();

  float(*lnors)[3] = static_cast<float(*)[3]>(
      MEM_malloc_arrayN(loop_count, sizeof(float[3]), "USD::FaceNormals"));

  const OffsetIndices polys = mesh->polys();
  for (const int i : polys.index_range()) {
    const IndexRange poly = polys[i];
    for (int j = 0; j < poly.size(); j++) {
      int blender_index = poly.start() + j;

      int usd_index = poly.start();
      if (is_left_handed_) {
        usd_index += poly.size() - 1 - j;
      }
      else {
        usd_index += j;
      }

      lnors[blender_index][0] = normals_[usd_index][0];
      lnors[blender_index][1] = normals_[usd_index][1];
      lnors[blender_index][2] = normals_[usd_index][2];
    }
  }
  BKE_mesh_set_custom_normals(mesh, lnors);

  MEM_freeN(lnors);
}

void USDMeshReader::process_normals_uniform(Mesh *mesh)
{
  if (normals_.empty()) {
    return;
  }

  /* Check for normals count mismatches to prevent crashes. */
  if (normals_.size() != mesh->totpoly) {
    std::cerr << "WARNING: uniform normal count mismatch for mesh " << mesh->id.name << std::endl;
    return;
  }

  float(*lnors)[3] = static_cast<float(*)[3]>(
      MEM_malloc_arrayN(mesh->totloop, sizeof(float[3]), "USD::FaceNormals"));

  const OffsetIndices polys = mesh->polys();
  for (const int i : polys.index_range()) {
    for (const int corner : polys[i]) {
      lnors[corner][0] = normals_[i][0];
      lnors[corner][1] = normals_[i][1];
      lnors[corner][2] = normals_[i][2];
    }
  }

  mesh->flag |= ME_AUTOSMOOTH;
  BKE_mesh_set_custom_normals(mesh, lnors);

  MEM_freeN(lnors);
}

void USDMeshReader::read_mesh_sample(ImportSettings *settings,
                                     Mesh *mesh,
                                     const double motionSampleTime,
                                     const bool new_mesh)
{
  /* Note that for new meshes we always want to read verts and polys,
   * regardless of the value of the read_flag, to avoid a crash downstream
   * in code that expect this data to be there. */

  if (new_mesh || (settings->read_flag & MOD_MESHSEQ_READ_VERT) != 0) {
    MutableSpan<float3> vert_positions = mesh->vert_positions_for_write();
    for (int i = 0; i < positions_.size(); i++) {
      vert_positions[i] = {positions_[i][0], positions_[i][1], positions_[i][2]};
    }
    BKE_mesh_tag_positions_changed(mesh);

    read_vertex_creases(mesh, motionSampleTime);
  }

  if (new_mesh || (settings->read_flag & MOD_MESHSEQ_READ_POLY) != 0) {
    read_mpolys(mesh);
    if (normal_interpolation_ == pxr::UsdGeomTokens->faceVarying) {
      process_normals_face_varying(mesh);
    }
    else if (normal_interpolation_ == pxr::UsdGeomTokens->uniform) {
      process_normals_uniform(mesh);
    }
  }

  /* Process point normals after reading polys. */
  if ((settings->read_flag & MOD_MESHSEQ_READ_VERT) != 0 &&
      normal_interpolation_ == pxr::UsdGeomTokens->vertex) {
    process_normals_vertex_varying(mesh);
  }

  if ((settings->read_flag & MOD_MESHSEQ_READ_UV) != 0) {
    read_uvs(mesh, motionSampleTime, new_mesh);
  }

  /* Custom Data layers. */
  read_custom_data(settings, mesh, motionSampleTime);
}

void USDMeshReader::read_custom_data(const ImportSettings *settings,
                                     Mesh *mesh,
                                     const double motionSampleTime)
{
  if ((settings->read_flag & MOD_MESHSEQ_READ_COLOR) != 0) {
    read_color_data_all_primvars(mesh, motionSampleTime);
  }

  /* TODO: Generic readers for custom data layers not listed above. */
}

void USDMeshReader::assign_facesets_to_material_indices(double motionSampleTime,
                                                        MutableSpan<int> material_indices,
                                                        std::map<pxr::SdfPath, int> *r_mat_map)
{
  if (r_mat_map == nullptr) {
    return;
  }

  /* Find the geom subsets that have bound materials.
   * We don't call #pxr::UsdShadeMaterialBindingAPI::GetMaterialBindSubsets()
   * because this function returns only those subsets that are in the 'materialBind'
   * family, but, in practice, applications (like Houdini) might export subsets
   * in different families that are bound to materials.
   * TODO(makowalski): Reassess if the above is the best approach. */
  const std::vector<pxr::UsdGeomSubset> subsets = pxr::UsdGeomSubset::GetAllGeomSubsets(
      mesh_prim_);

  int current_mat = 0;
  if (!subsets.empty()) {
    for (const pxr::UsdGeomSubset &subset : subsets) {

      pxr::UsdShadeMaterial subset_mtl = utils::compute_bound_material(subset.GetPrim());
      if (!subset_mtl) {
        continue;
      }

      pxr::SdfPath subset_mtl_path = subset_mtl.GetPath();

      if (subset_mtl_path.IsEmpty()) {
        continue;
      }

      if (r_mat_map->find(subset_mtl_path) == r_mat_map->end()) {
        (*r_mat_map)[subset_mtl_path] = 1 + current_mat++;
      }

      const int mat_idx = (*r_mat_map)[subset_mtl_path] - 1;

      pxr::UsdAttribute indicesAttribute = subset.GetIndicesAttr();
      pxr::VtIntArray indices;
      indicesAttribute.Get(&indices, motionSampleTime);

      for (const int i : indices) {
        material_indices[i] = mat_idx;
      }
    }
  }

  if (r_mat_map->empty()) {

    pxr::UsdShadeMaterial mtl = utils::compute_bound_material(prim_);
    if (mtl) {
      pxr::SdfPath mtl_path = mtl.GetPath();

      if (!mtl_path.IsEmpty()) {
        r_mat_map->insert(std::make_pair(mtl.GetPath(), 1));
      }
    }
  }
}

void USDMeshReader::readFaceSetsSample(Main *bmain, Mesh *mesh, const double motionSampleTime)
{
  if (!import_params_.import_materials) {
    return;
  }

  std::map<pxr::SdfPath, int> mat_map;

  bke::MutableAttributeAccessor attributes = mesh->attributes_for_write();
  bke::SpanAttributeWriter<int> material_indices = attributes.lookup_or_add_for_write_span<int>(
      "material_index", ATTR_DOMAIN_FACE);
  this->assign_facesets_to_material_indices(motionSampleTime, material_indices.span, &mat_map);
  material_indices.finish();
  /* Build material name map if it's not built yet. */
  if (this->settings_->mat_name_to_mat.empty()) {
    build_material_map(bmain, &this->settings_->mat_name_to_mat);
  }
  utils::assign_materials(bmain,
                          object_,
                          mat_map,
                          this->import_params_,
                          this->prim_.GetStage(),
                          this->settings_->mat_name_to_mat,
                          this->settings_->usd_path_to_mat_name);
}

Mesh *USDMeshReader::read_mesh(Mesh *existing_mesh,
                               const USDMeshReadParams params,
                               const char ** /* err_str */)
{
  if (!mesh_prim_) {
    return existing_mesh;
  }

  mesh_prim_.GetOrientationAttr().Get(&orientation_);
  if (orientation_ == pxr::UsdGeomTokens->leftHanded) {
    is_left_handed_ = true;
  }

  pxr::UsdGeomPrimvarsAPI primvarsAPI(mesh_prim_);

  std::vector<pxr::TfToken> uv_tokens;

  /* Currently we only handle UV primvars. */
  if (params.read_flags & MOD_MESHSEQ_READ_UV) {

    std::vector<pxr::UsdGeomPrimvar> primvars = primvarsAPI.GetPrimvars();

    for (pxr::UsdGeomPrimvar p : primvars) {

      pxr::TfToken name = p.GetPrimvarName();
      pxr::SdfValueTypeName type = p.GetTypeName();

      bool is_uv = false;

      /* Assume all UVs are stored in one of these primvar types */
      if (ELEM(type,
               pxr::SdfValueTypeNames->TexCoord2hArray,
               pxr::SdfValueTypeNames->TexCoord2fArray,
               pxr::SdfValueTypeNames->TexCoord2dArray)) {
        is_uv = true;
      }
      /* In some cases, the st primvar is stored as float2 values. */
      else if (name == usdtokens::st && type == pxr::SdfValueTypeNames->Float2Array) {
        is_uv = true;
      }

      if (is_uv) {

        pxr::TfToken interp = p.GetInterpolation();

        if (!ELEM(interp, pxr::UsdGeomTokens->faceVarying, pxr::UsdGeomTokens->vertex)) {
          continue;
        }

        uv_tokens.push_back(p.GetBaseName());
        has_uvs_ = true;

        /* Record whether the UVs might be time varying. */
        if (primvar_varying_map_.find(name) == primvar_varying_map_.end()) {
          bool might_be_time_varying = p.ValueMightBeTimeVarying();
          primvar_varying_map_.insert(std::make_pair(name, might_be_time_varying));
          if (might_be_time_varying) {
            is_time_varying_ = true;
          }
        }
      }
    }
  }

  Mesh *active_mesh = existing_mesh;
  bool new_mesh = false;

  /* TODO(makowalski): implement the optimization of only updating the mesh points when
   * the topology is consistent, as in the Alembic importer. */

  ImportSettings settings;
  settings.read_flag |= params.read_flags;

  if (topology_changed(existing_mesh, params.motion_sample_time)) {
    new_mesh = true;
    active_mesh = BKE_mesh_new_nomain_from_template(
        existing_mesh, positions_.size(), 0, face_indices_.size(), face_counts_.size());

    for (pxr::TfToken token : uv_tokens) {
      add_customdata_cb(active_mesh, token.GetText(), CD_PROP_FLOAT2);
    }
  }

  read_mesh_sample(
      &settings, active_mesh, params.motion_sample_time, new_mesh || is_initial_load_);

  if (new_mesh) {
    /* Here we assume that the number of materials doesn't change, i.e. that
     * the material slots that were created when the object was loaded from
     * USD are still valid now. */
    if (active_mesh->totpoly != 0 && import_params_.import_materials) {
      std::map<pxr::SdfPath, int> mat_map;
      bke::MutableAttributeAccessor attributes = active_mesh->attributes_for_write();
      bke::SpanAttributeWriter<int> material_indices =
          attributes.lookup_or_add_for_write_span<int>("material_index", ATTR_DOMAIN_FACE);
      assign_facesets_to_material_indices(
          params.motion_sample_time, material_indices.span, &mat_map);
      material_indices.finish();
    }
  }

  return active_mesh;
}

}  // namespace blender::io::usd<|MERGE_RESOLUTION|>--- conflicted
+++ resolved
@@ -462,8 +462,8 @@
 }
 
 void USDMeshReader::read_color_data_primvar(Mesh *mesh,
-                                    const pxr::UsdGeomPrimvar &color_primvar,
-                                    const double motionSampleTime)
+                                            const pxr::UsdGeomPrimvar &color_primvar,
+                                            const double motionSampleTime)
 {
   if (!(mesh && color_primvar && color_primvar.HasValue())) {
     return;
@@ -554,50 +554,41 @@
       }
     }
 
-<<<<<<< HEAD
     else {
-      /* Loop-level data, but left-handed, requires a bit of a swizzle. */
-      const Span<MPoly> polys = mesh->polys();
-
-      for (const MPoly &poly : polys) {
-        for (int j = 0; j < poly.totloop; ++j) {
+      const OffsetIndices polys = mesh->polys();
+      const Span<int> corner_verts = mesh->corner_verts();
+      for (const int i : polys.index_range()) {
+        const IndexRange &poly = polys[i];
+        for (int j = 0; j < poly.size(); ++j) {
+          int loop_index = poly[j];
+
           /* Default for constant varying interpolation. */
-          int usd_index = poly.loopstart;
-          if (is_left_handed_) {
-            usd_index += poly.totloop - 1 - j;
+          int usd_index = 0;
+
+          if (interp == pxr::UsdGeomTokens->vertex) {
+            usd_index = corner_verts[loop_index];
           }
-          else {
-            usd_index += j;
+          else if (interp == pxr::UsdGeomTokens->faceVarying) {
+            usd_index = poly.start();
+            if (is_left_handed_) {
+              usd_index += poly.size() - 1 - j;
+            }
+            else {
+              usd_index += j;
+            }
           }
-=======
-  const OffsetIndices polys = mesh->polys();
-  const Span<int> corner_verts = mesh->corner_verts();
-  for (const int i : polys.index_range()) {
-    const IndexRange poly = polys[i];
-    for (int j = 0; j < poly.size(); ++j) {
-      int loop_index = poly[j];
->>>>>>> 5df8e35d
+          else if (interp == pxr::UsdGeomTokens->uniform) {
+            /* Uniform varying uses the poly index. */
+            usd_index = i;
+          }
 
           if (usd_index >= usd_colors.size()) {
             continue;
           }
 
-<<<<<<< HEAD
           ColorGeometry4f color = ColorGeometry4f(
               usd_colors[usd_index][0], usd_colors[usd_index][1], usd_colors[usd_index][2], 1.0f);
           color_data.span[usd_index] = color;
-=======
-      if (interp == pxr::UsdGeomTokens->vertex) {
-        usd_index = corner_verts[loop_index];
-      }
-      else if (interp == pxr::UsdGeomTokens->faceVarying) {
-        usd_index = poly.start();
-        if (is_left_handed_) {
-          usd_index += poly.size() - 1 - j;
-        }
-        else {
-          usd_index += j;
->>>>>>> 5df8e35d
         }
       }
     }
