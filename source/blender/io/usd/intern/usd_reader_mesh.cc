/* SPDX-FileCopyrightText: 2023 Blender Foundation
 *
 * SPDX-License-Identifier: GPL-2.0-or-later
 * Adapted from the Blender Alembic importer implementation.
 * Modifications Copyright 2021 Tangent Animation and
 * NVIDIA Corporation. All rights reserved. */

#include "usd_reader_mesh.h"
#include "usd_reader_material.h"

#include "BKE_attribute.hh"
#include "BKE_customdata.h"
#include "BKE_main.h"
#include "BKE_material.h"
#include "BKE_mesh.hh"
#include "BKE_object.h"

#include "BLI_hash.hh"
#include "usd_hash_types.h"

#include "BLI_math_vector_types.hh"
#include "BLI_span.hh"
#include "BLI_string.h"

#include "DNA_customdata_types.h"
#include "DNA_material_types.h"
#include "DNA_mesh_types.h"
#include "DNA_modifier_types.h"
#include "DNA_object_types.h"

#include "WM_api.h"

#include "MEM_guardedalloc.h"

#include <pxr/base/vt/array.h>
#include <pxr/base/vt/types.h>
#include <pxr/base/vt/value.h>
#include <pxr/usd/sdf/types.h>
#include <pxr/usd/usdGeom/primvarsAPI.h>
#include <pxr/usd/usdGeom/subset.h>
#include <pxr/usd/usdShade/materialBindingAPI.h>

#include <iostream>

namespace usdtokens {
/* Materials */
static const pxr::TfToken st("st", pxr::TfToken::Immortal);
static const pxr::TfToken UVMap("UVMap", pxr::TfToken::Immortal);
static const pxr::TfToken Cd("Cd", pxr::TfToken::Immortal);
static const pxr::TfToken displayColor("displayColor", pxr::TfToken::Immortal);
static const pxr::TfToken normalsPrimvar("normals", pxr::TfToken::Immortal);
}  // namespace usdtokens

namespace utils {

static pxr::UsdShadeMaterial compute_bound_material(const pxr::UsdPrim &prim)
{
  pxr::UsdShadeMaterialBindingAPI api = pxr::UsdShadeMaterialBindingAPI(prim);

  /* Compute generically bound ('allPurpose') materials. */
  pxr::UsdShadeMaterial mtl = api.ComputeBoundMaterial();

  /* If no generic material could be resolved, also check for 'preview' and
   * 'full' purpose materials as fallbacks. */
  if (!mtl) {
    mtl = api.ComputeBoundMaterial(pxr::UsdShadeTokens->preview);
  }

  if (!mtl) {
    mtl = api.ComputeBoundMaterial(pxr::UsdShadeTokens->full);
  }

  return mtl;
}

static void assign_materials(Main *bmain,
                             Object *ob,
                             const std::map<pxr::SdfPath, int> &mat_index_map,
                             const USDImportParams &params,
                             pxr::UsdStageRefPtr stage,
                             std::map<std::string, Material *> &mat_name_to_mat,
                             std::map<std::string, std::string> &usd_path_to_mat_name)
{
  if (!(stage && bmain && ob)) {
    return;
  }

  if (mat_index_map.size() > MAXMAT) {
    return;
  }

  blender::io::usd::USDMaterialReader mat_reader(params, bmain);

  for (std::map<pxr::SdfPath, int>::const_iterator it = mat_index_map.begin();
       it != mat_index_map.end();
       ++it)
  {

    Material *assigned_mat = blender::io::usd::find_existing_material(
        it->first, params, mat_name_to_mat, usd_path_to_mat_name);
    if (!assigned_mat) {
      /* Blender material doesn't exist, so create it now. */

      /* Look up the USD material. */
      pxr::UsdPrim prim = stage->GetPrimAtPath(it->first);
      pxr::UsdShadeMaterial usd_mat(prim);

      if (!usd_mat) {
        std::cout << "WARNING: Couldn't construct USD material from prim " << it->first
                  << std::endl;
        continue;
      }

      /* Add the Blender material. */
      assigned_mat = mat_reader.add_material(usd_mat);

      if (!assigned_mat) {
        std::cout << "WARNING: Couldn't create Blender material from USD material " << it->first
                  << std::endl;
        continue;
      }

      const std::string mat_name = pxr::TfMakeValidIdentifier(assigned_mat->id.name + 2);
      mat_name_to_mat[mat_name] = assigned_mat;

      if (params.mtl_name_collision_mode == USD_MTL_NAME_COLLISION_MAKE_UNIQUE) {
        /* Record the name of the Blender material we created for the USD material
         * with the given path. */
        usd_path_to_mat_name[it->first.GetAsString()] = mat_name;
      }
    }

    if (assigned_mat) {
      BKE_object_material_assign_single_obdata(bmain, ob, assigned_mat, it->second);
    }
    else {
      /* This shouldn't happen. */
      std::cout << "WARNING: Couldn't assign material " << it->first << std::endl;
    }
  }
  if (ob->totcol > 0) {
    ob->actcol = 1;
  }
}

}  // namespace utils

<<<<<<< HEAD
=======
static void *add_customdata_cb(Mesh *mesh, const char *name, const int data_type)
{
  eCustomDataType cd_data_type = static_cast<eCustomDataType>(data_type);
  void *cd_ptr;
  CustomData *loopdata;
  int numloops;

  /* unsupported custom data type -- don't do anything. */
  if (!ELEM(cd_data_type, CD_PROP_FLOAT2, CD_PROP_BYTE_COLOR)) {
    return nullptr;
  }

  loopdata = &mesh->loop_data;
  cd_ptr = CustomData_get_layer_named_for_write(loopdata, cd_data_type, name, mesh->totloop);
  if (cd_ptr != nullptr) {
    /* layer already exists, so just return it. */
    return cd_ptr;
  }

  /* Create a new layer. */
  numloops = mesh->totloop;
  cd_ptr = CustomData_add_layer_named(loopdata, cd_data_type, CD_SET_DEFAULT, numloops, name);
  return cd_ptr;
}

>>>>>>> d6aa9906
namespace blender::io::usd {

USDMeshReader::USDMeshReader(const pxr::UsdPrim &prim,
                             const USDImportParams &import_params,
                             const ImportSettings &settings)
    : USDGeomReader(prim, import_params, settings),
      mesh_prim_(prim),
      is_left_handed_(false),
      has_uvs_(false),
      is_time_varying_(false),
      is_initial_load_(false)
{
}

static std::optional<eCustomDataType> convert_usd_type_to_blender(
    const pxr::SdfValueTypeName usd_type)
{
  static const blender::Map<pxr::SdfValueTypeName, eCustomDataType> type_map = []() {
    blender::Map<pxr::SdfValueTypeName, eCustomDataType> map;
    map.add_new(pxr::SdfValueTypeNames->FloatArray, CD_PROP_FLOAT);
    map.add_new(pxr::SdfValueTypeNames->Double, CD_PROP_FLOAT);
    map.add_new(pxr::SdfValueTypeNames->IntArray, CD_PROP_INT32);
    map.add_new(pxr::SdfValueTypeNames->Float2Array, CD_PROP_FLOAT2);
    map.add_new(pxr::SdfValueTypeNames->TexCoord2dArray, CD_PROP_FLOAT2);
    map.add_new(pxr::SdfValueTypeNames->TexCoord2fArray, CD_PROP_FLOAT2);
    map.add_new(pxr::SdfValueTypeNames->TexCoord2hArray, CD_PROP_FLOAT2);
    map.add_new(pxr::SdfValueTypeNames->TexCoord3dArray, CD_PROP_FLOAT2);
    map.add_new(pxr::SdfValueTypeNames->TexCoord3fArray, CD_PROP_FLOAT2);
    map.add_new(pxr::SdfValueTypeNames->TexCoord3hArray, CD_PROP_FLOAT2);
    map.add_new(pxr::SdfValueTypeNames->Float3Array, CD_PROP_FLOAT3);
    map.add_new(pxr::SdfValueTypeNames->Color3fArray, CD_PROP_COLOR);
    map.add_new(pxr::SdfValueTypeNames->Color3hArray, CD_PROP_COLOR);
    map.add_new(pxr::SdfValueTypeNames->Color3dArray, CD_PROP_COLOR);
    map.add_new(pxr::SdfValueTypeNames->StringArray, CD_PROP_STRING);
    map.add_new(pxr::SdfValueTypeNames->BoolArray, CD_PROP_BOOL);
    map.add_new(pxr::SdfValueTypeNames->QuatfArray, CD_PROP_QUATERNION);
    return map;
  }();

  const eCustomDataType *value = type_map.lookup_ptr(usd_type);
  if (value == nullptr) {
    WM_reportf(RPT_WARNING, "Unsupported type for mesh data.");
    return std::nullopt;
  }

  return *value;
}

static const std::optional<eAttrDomain> convert_usd_varying_to_blender(
    const pxr::TfToken usd_domain)
{
  static const blender::Map<pxr::TfToken, eAttrDomain> domain_map = []() {
    blender::Map<pxr::TfToken, eAttrDomain> map;
    map.add_new(pxr::UsdGeomTokens->faceVarying, ATTR_DOMAIN_CORNER);
    map.add_new(pxr::UsdGeomTokens->vertex, ATTR_DOMAIN_POINT);
    map.add_new(pxr::UsdGeomTokens->varying, ATTR_DOMAIN_POINT);
    map.add_new(pxr::UsdGeomTokens->face, ATTR_DOMAIN_FACE);
    /* As there's no "constant" type in Blender, for now we're
     * translating into a point Attribute. */
    map.add_new(pxr::UsdGeomTokens->constant, ATTR_DOMAIN_POINT);
    map.add_new(pxr::UsdGeomTokens->uniform, ATTR_DOMAIN_FACE);
    /* Notice: Edge types are not supported! */
    return map;
  }();

  const eAttrDomain *value = domain_map.lookup_ptr(usd_domain);

  if (value == nullptr) {
    WM_reportf(RPT_WARNING, "Unsupported domain for mesh data type %s.", usd_domain.GetText());
    return std::nullopt;
  }

  return *value;
}

void USDMeshReader::create_object(Main *bmain, const double /* motionSampleTime */)
{
  Mesh *mesh = BKE_mesh_add(bmain, name_.c_str());

  object_ = BKE_object_add_only_object(bmain, OB_MESH, name_.c_str());
  object_->data = mesh;
}

void USDMeshReader::read_object_data(Main *bmain, const double motionSampleTime)
{
  Mesh *mesh = (Mesh *)object_->data;

  is_initial_load_ = true;
  const USDMeshReadParams params = create_mesh_read_params(motionSampleTime,
                                                           import_params_.mesh_read_flag);

  Mesh *read_mesh = this->read_mesh(mesh, params, nullptr);

  is_initial_load_ = false;
  if (read_mesh != mesh) {
    BKE_mesh_nomain_to_mesh(read_mesh, mesh, object_);
  }

  readFaceSetsSample(bmain, mesh, motionSampleTime);

  if (mesh_prim_.GetPointsAttr().ValueMightBeTimeVarying()) {
    is_time_varying_ = true;
  }

  if (is_time_varying_) {
    add_cache_modifier();
  }

  if (import_params_.import_subdiv) {
    pxr::TfToken subdivScheme;
    mesh_prim_.GetSubdivisionSchemeAttr().Get(&subdivScheme, motionSampleTime);

    if (subdivScheme == pxr::UsdGeomTokens->catmullClark) {
      add_subdiv_modifier();
    }
  }

  USDXformReader::read_object_data(bmain, motionSampleTime);
}  // namespace blender::io::usd

bool USDMeshReader::valid() const
{
  return bool(mesh_prim_);
}

bool USDMeshReader::topology_changed(const Mesh *existing_mesh, const double motionSampleTime)
{
  /* TODO(makowalski): Is it the best strategy to cache the mesh
   * geometry in this function?  This needs to be revisited. */

  mesh_prim_.GetFaceVertexIndicesAttr().Get(&face_indices_, motionSampleTime);
  mesh_prim_.GetFaceVertexCountsAttr().Get(&face_counts_, motionSampleTime);
  mesh_prim_.GetPointsAttr().Get(&positions_, motionSampleTime);

  pxr::UsdGeomPrimvarsAPI primvarsAPI(mesh_prim_);

  /* TODO(makowalski): Reading normals probably doesn't belong in this function,
   * as this is not required to determine if the topology has changed. */

  /* If 'normals' and 'primvars:normals' are both specified, the latter has precedence. */
  pxr::UsdGeomPrimvar primvar = primvarsAPI.GetPrimvar(usdtokens::normalsPrimvar);
  if (primvar.HasValue()) {
    primvar.ComputeFlattened(&normals_, motionSampleTime);
    normal_interpolation_ = primvar.GetInterpolation();
  }
  else {
    mesh_prim_.GetNormalsAttr().Get(&normals_, motionSampleTime);
    normal_interpolation_ = mesh_prim_.GetNormalsInterpolation();
  }

  return positions_.size() != existing_mesh->totvert ||
         face_counts_.size() != existing_mesh->faces_num ||
         face_indices_.size() != existing_mesh->totloop;
}

void USDMeshReader::read_mpolys(Mesh *mesh)
{
  MutableSpan<int> face_offsets = mesh->face_offsets_for_write();
  MutableSpan<int> corner_verts = mesh->corner_verts_for_write();

  int loop_index = 0;

  for (int i = 0; i < face_counts_.size(); i++) {
    const int face_size = face_counts_[i];

    face_offsets[i] = loop_index;

    /* Polygons are always assumed to be smooth-shaded. If the mesh should be flat-shaded,
     * this is encoded in custom loop normals. */

    if (is_left_handed_) {
      int loop_end_index = loop_index + (face_size - 1);
      for (int f = 0; f < face_size; ++f, ++loop_index) {
        corner_verts[loop_index] = face_indices_[loop_end_index - f];
      }
    }
    else {
      for (int f = 0; f < face_size; ++f, ++loop_index) {
        corner_verts[loop_index] = face_indices_[loop_index];
      }
    }
  }

  BKE_mesh_calc_edges(mesh, false, false);
}

template<typename T>
pxr::VtArray<T> get_prim_attribute_array(const pxr::UsdGeomPrimvar &primvar,
                                         const double motionSampleTime)
{
<<<<<<< HEAD
  pxr::VtArray<T> array;
=======
  uint loop_index = 0;
  uint rev_loop_index = 0;
  uint uv_index = 0;

  const CustomData *ldata = &mesh->loop_data;

  struct UVSample {
    pxr::VtVec2fArray uvs;
    pxr::TfToken interpolation;
  };

  std::vector<UVSample> uv_primvars(ldata->totlayer);

  pxr::UsdGeomPrimvarsAPI primvarsAPI(mesh_prim_);

  if (has_uvs_) {
    for (int layer_idx = 0; layer_idx < ldata->totlayer; layer_idx++) {
      const CustomDataLayer *layer = &ldata->layers[layer_idx];
      std::string layer_name = std::string(layer->name);
      if (layer->type != CD_PROP_FLOAT2) {
        continue;
      }

      pxr::TfToken uv_token;

      /* If first time seeing uv token, store in map of `<layer->uid, TfToken>`. */
      if (uv_token_map_.find(layer_name) == uv_token_map_.end()) {
        uv_token = pxr::TfToken(layer_name);
        uv_token_map_.insert(std::make_pair(layer_name, uv_token));
      }
      else {
        uv_token = uv_token_map_.at(layer_name);
      }
>>>>>>> d6aa9906

  pxr::VtValue primvar_val;

  if (!primvar.ComputeFlattened(&primvar_val, motionSampleTime)) {
    WM_reportf(
        RPT_WARNING, "Unable to get array values for primvar %s", primvar.GetName().GetText());
    return array;
  }

  if (!primvar_val.CanCast<pxr::VtArray<T>>()) {
    WM_reportf(RPT_WARNING,
               "USD Import: can't cast attribute '%s' to array",
               primvar.GetName().GetText());
    return array;
  }

  array = primvar_val.Cast<pxr::VtArray<T>>().template UncheckedGet<pxr::VtArray<T>>();
  return array;
}

void USDMeshReader::read_color_data_primvar(Mesh *mesh,
                                            const pxr::UsdGeomPrimvar &primvar,
                                            const double motionSampleTime)
{
  if (!(mesh && primvar && primvar.HasValue())) {
    return;
  }

  pxr::VtArray<pxr::GfVec3f> usd_colors = get_prim_attribute_array<pxr::GfVec3f>(primvar,
                                                                                 motionSampleTime);

  if (usd_colors.empty()) {
    return;
  }

  pxr::TfToken interp = primvar.GetInterpolation();

  if ((interp == pxr::UsdGeomTokens->faceVarying && usd_colors.size() != mesh->totloop) ||
      (interp == pxr::UsdGeomTokens->varying && usd_colors.size() != mesh->totloop) ||
      (interp == pxr::UsdGeomTokens->vertex && usd_colors.size() != mesh->totvert) ||
      (interp == pxr::UsdGeomTokens->constant && usd_colors.size() != 1) ||
      (interp == pxr::UsdGeomTokens->uniform && usd_colors.size() != mesh->faces_num))
  {
    WM_reportf(RPT_WARNING,
               "USD Import: color attribute value '%s' count inconsistent with interpolation type",
               primvar.GetName().GetText());
    return;
  }

  const StringRef primvar_name(primvar.GetBaseName().GetString());
  bke::MutableAttributeAccessor attributes = mesh->attributes_for_write();

  eAttrDomain color_domain = ATTR_DOMAIN_POINT;

  if (ELEM(interp,
           pxr::UsdGeomTokens->varying,
           pxr::UsdGeomTokens->faceVarying,
           pxr::UsdGeomTokens->uniform))
  {
    color_domain = ATTR_DOMAIN_CORNER;
  }

  bke::SpanAttributeWriter<ColorGeometry4f> color_data;
  color_data = attributes.lookup_or_add_for_write_only_span<ColorGeometry4f>(primvar_name,
                                                                             color_domain);
  if (!color_data) {
    WM_reportf(RPT_WARNING,
               "USD Import: couldn't add color attribute '%s'",
               primvar.GetBaseName().GetText());
    return;
  }

  if (ELEM(interp, pxr::UsdGeomTokens->constant, pxr::UsdGeomTokens->uniform)) {
    /* For situations where there's only a single item, flood fill the object. */
    color_data.span.fill(
        ColorGeometry4f(usd_colors[0][0], usd_colors[0][1], usd_colors[0][2], 1.0f));
  }
  else {
    /* Check for situations that allow for a straight-forward copy by index. */
    if ((ELEM(interp, pxr::UsdGeomTokens->vertex)) ||
        (color_domain == ATTR_DOMAIN_CORNER && !is_left_handed_))
    {
      for (int i = 0; i < usd_colors.size(); i++) {
        ColorGeometry4f color = ColorGeometry4f(
            usd_colors[i][0], usd_colors[i][1], usd_colors[i][2], 1.0f);
        color_data.span[i] = color;
      }
    }

    /* Special case: expand uniform color into corner color.
     * Uniforms in USD come through as single colors, face-varying. Since Blender does not
     * support this particular combination for paintable color attributes, we convert the type
     * here to make sure that the user gets the same visual result.
     * */
    else if (ELEM(interp, pxr::UsdGeomTokens->uniform)) {
      for (int i = 0; i < usd_colors.size(); i++) {
        const ColorGeometry4f color = ColorGeometry4f(
            usd_colors[i][0], usd_colors[i][1], usd_colors[i][2], 1.0f);
        color_data.span[i * 4] = color;
        color_data.span[i * 4 + 1] = color;
        color_data.span[i * 4 + 2] = color;
        color_data.span[i * 4 + 3] = color;
      }
    }

    else {
      const OffsetIndices faces = mesh->faces();
      const Span<int> corner_verts = mesh->corner_verts();
      for (const int i : faces.index_range()) {
        const IndexRange &face = faces[i];
        for (int j = 0; j < face.size(); ++j) {
          int loop_index = face[j];

          /* Default for constant varying interpolation. */
          int usd_index = 0;

          if (interp == pxr::UsdGeomTokens->vertex) {
            usd_index = corner_verts[loop_index];
          }
          else if (interp == pxr::UsdGeomTokens->faceVarying) {
            usd_index = face.start();
            if (is_left_handed_) {
              usd_index += face.size() - 1 - j;
            }
            else {
              usd_index += j;
            }
          }
          else if (interp == pxr::UsdGeomTokens->uniform) {
            /* Uniform varying uses the face index. */
            usd_index = i;
          }

          if (usd_index >= usd_colors.size()) {
            continue;
          }

          ColorGeometry4f color = ColorGeometry4f(
              usd_colors[usd_index][0], usd_colors[usd_index][1], usd_colors[usd_index][2], 1.0f);
          color_data.span[usd_index] = color;
        }
      }
    }
  }

  color_data.finish();
}

void USDMeshReader::read_uv_data_primvar(Mesh *mesh,
                                         const pxr::UsdGeomPrimvar &primvar,
                                         const double motionSampleTime)
{
  const StringRef primvar_name(primvar.StripPrimvarsName(primvar.GetName()).GetString());

  pxr::VtArray<pxr::GfVec2f> usd_uvs = get_prim_attribute_array<pxr::GfVec2f>(primvar,
                                                                              motionSampleTime);

  if (usd_uvs.empty()) {
    return;
  }

  const pxr::TfToken varying_type = primvar.GetInterpolation();
  BLI_assert(ELEM(varying_type,
                  pxr::UsdGeomTokens->vertex,
                  pxr::UsdGeomTokens->faceVarying,
                  pxr::UsdGeomTokens->varying));

  if ((varying_type == pxr::UsdGeomTokens->faceVarying && usd_uvs.size() != mesh->totloop) ||
      (varying_type == pxr::UsdGeomTokens->vertex && usd_uvs.size() != mesh->totvert) ||
      (varying_type == pxr::UsdGeomTokens->varying && usd_uvs.size() != mesh->totloop))
  {
    WM_reportf(RPT_WARNING,
               "USD Import: uv attribute value '%s' count inconsistent with interpolation type",
               primvar.GetName().GetText());
    return;
  }

  bke::MutableAttributeAccessor attributes = mesh->attributes_for_write();
  bke::SpanAttributeWriter<float2> uv_data;
  uv_data = attributes.lookup_or_add_for_write_only_span<float2>(primvar_name, ATTR_DOMAIN_CORNER);

  if (!uv_data) {
    WM_reportf(RPT_WARNING,
               "USD Import: couldn't add UV attribute '%s'",
               primvar.GetBaseName().GetText());
    return;
  }

  if (varying_type == pxr::UsdGeomTokens->faceVarying ||
      varying_type == pxr::UsdGeomTokens->varying) {
    if (is_left_handed_) {
      /* Reverse the index order. */
      const OffsetIndices polys = mesh->polys();
      for (const int i : polys.index_range()) {
        const IndexRange poly = polys[i];
        for (int j = 0; j < poly.size(); j++) {
          const int rev_index = poly.start() + poly.size() - 1 - j;
          uv_data.span[poly.start() + j] = float2(usd_uvs[rev_index][0], usd_uvs[rev_index][1]);
        }
      }
    }
    else {
      for (int i = 0; i < uv_data.span.size(); ++i) {
        uv_data.span[i] = float2(usd_uvs[i][0], usd_uvs[i][1]);
      }
    }
  }
  else {
    /* Handle vertex interpolation. */
    const Span<int> corner_verts = mesh->corner_verts();
    BLI_assert(mesh->totvert == usd_uvs.size());
    for (int i = 0; i < uv_data.span.size(); ++i) {
      /* Get the vertex index for this corner. */
      int vi = corner_verts[i];
      uv_data.span[i] = float2(usd_uvs[vi][0], usd_uvs[vi][1]);
    }
  }

  uv_data.finish();
}

template<typename USDT, typename BlenderT> inline BlenderT convert_value(const USDT &value)
{
  /* Default is no conversion. */
  return value;
}

template<> inline float2 convert_value(const pxr::GfVec2f &value)
{
  return float2(value[0], value[1]);
}

template<> inline float3 convert_value(const pxr::GfVec3f &value)
{
  return float3(value[0], value[1], value[2]);
}

template<> inline ColorGeometry4f convert_value(const pxr::GfVec3f &value)
{
  return ColorGeometry4f(value[0], value[1], value[2], 1.0f);
}

template<typename USDT, typename BlenderT>
void USDMeshReader::copy_prim_array_to_blender_attribute(const Mesh *mesh,
                                                         const pxr::UsdGeomPrimvar &primvar,
                                                         const double motionSampleTime,
                                                         MutableSpan<BlenderT> attribute)
{
  const pxr::TfToken interp = primvar.GetInterpolation();
  pxr::VtArray<USDT> primvar_array = get_prim_attribute_array<USDT>(primvar, motionSampleTime);
  if (primvar_array.empty()) {
    WM_reportf(
        RPT_WARNING, "Unable to get array values for primvar %s", primvar.GetName().GetText());
    return;
  }

  if (ELEM(interp, pxr::UsdGeomTokens->constant, pxr::UsdGeomTokens->uniform)) {
    /* For situations where there's only a single item, flood fill the object. */
    attribute.fill(convert_value<USDT, BlenderT>(primvar_array[0]));
  }

  else if (interp == pxr::UsdGeomTokens->faceVarying) {
    if (is_left_handed_) {
      /* Reverse the index order. */
      const OffsetIndices polys = mesh->polys();
      for (const int i : polys.index_range()) {
        const IndexRange poly = polys[i];
        for (int j = 0; j < poly.size(); j++) {
          const int rev_index = poly.start() + poly.size() - 1 - j;
          attribute[poly.start() + j] = convert_value<USDT, BlenderT>(primvar_array[rev_index]);
        }
      }
    }
    else {
      for (const int64_t i : attribute.index_range()) {
        attribute[i] = convert_value<USDT, BlenderT>(primvar_array[i]);
      }
    }
  }

  else {
    /* Assume direct one-to-one mapping. */
    if (primvar_array.size() == attribute.size()) {
      if constexpr (std::is_same_v<USDT, BlenderT>) {
        const Span<USDT> src(primvar_array.data(), primvar_array.size());
        attribute.copy_from(src);
      }
      else {
        for (const int64_t i : attribute.index_range()) {
          attribute[i] = convert_value<USDT, BlenderT>(primvar_array[i]);
        }
      }
    }
  }
}

void USDMeshReader::read_generic_data_primvar(Mesh *mesh,
                                              const pxr::UsdGeomPrimvar &primvar,
                                              const double motionSampleTime)
{
  const pxr::SdfValueTypeName sdf_type = primvar.GetTypeName();
  const pxr::TfToken varying_type = primvar.GetInterpolation();
  const pxr::TfToken name = pxr::UsdGeomPrimvar::StripPrimvarsName(primvar.GetPrimvarName());

  const std::optional<eAttrDomain> domain = convert_usd_varying_to_blender(varying_type);
  const std::optional<eCustomDataType> type = convert_usd_type_to_blender(sdf_type);

  if (!domain.has_value() || !type.has_value()) {
    return;
  }

  bke::MutableAttributeAccessor attributes = mesh->attributes_for_write();
  bke::GSpanAttributeWriter attribute = attributes.lookup_or_add_for_write_span(
      name.GetText(), *domain, *type);
  switch (*type) {
    case CD_PROP_FLOAT:
      copy_prim_array_to_blender_attribute<float>(
          mesh, primvar, motionSampleTime, attribute.span.typed<float>());
      break;

    case CD_PROP_INT32:
      copy_prim_array_to_blender_attribute<int32_t>(
          mesh, primvar, motionSampleTime, attribute.span.typed<int>());
      break;

    case CD_PROP_FLOAT2:
      copy_prim_array_to_blender_attribute<pxr::GfVec2f>(
          mesh, primvar, motionSampleTime, attribute.span.typed<float2>());
      break;

    case CD_PROP_FLOAT3:
      copy_prim_array_to_blender_attribute<pxr::GfVec3f>(
          mesh, primvar, motionSampleTime, attribute.span.typed<float3>());
      break;

    case CD_PROP_COLOR:
      copy_prim_array_to_blender_attribute<pxr::GfVec3f>(
          mesh, primvar, motionSampleTime, attribute.span.typed<ColorGeometry4f>());
      break;

    case CD_PROP_BOOL:
      copy_prim_array_to_blender_attribute<bool>(
          mesh, primvar, motionSampleTime, attribute.span.typed<bool>());
      break;
    default:
      WM_reportf(RPT_ERROR,
                 "Generic primvar %s: invalid type %s.",
                 primvar.GetName().GetText(),
                 sdf_type.GetAsToken().GetText());
      break;
  }
  attribute.finish();
}

void USDMeshReader::read_vertex_creases(Mesh *mesh, const double motionSampleTime)
{
  pxr::VtIntArray corner_indices;
  if (!mesh_prim_.GetCornerIndicesAttr().Get(&corner_indices, motionSampleTime)) {
    return;
  }

  pxr::VtIntArray corner_sharpnesses;
  if (!mesh_prim_.GetCornerSharpnessesAttr().Get(&corner_sharpnesses, motionSampleTime)) {
    return;
  }

  /* It is fine to have fewer indices than vertices, but never the other way other. */
  if (corner_indices.size() > mesh->totvert) {
    std::cerr << "WARNING: too many vertex crease for mesh " << prim_path_ << std::endl;
    return;
  }

  if (corner_indices.size() != corner_sharpnesses.size()) {
    std::cerr << "WARNING: vertex crease indices and sharpnesses count mismatch for mesh "
              << prim_path_ << std::endl;
    return;
  }

  bke::MutableAttributeAccessor attributes = mesh->attributes_for_write();
  bke::SpanAttributeWriter creases = attributes.lookup_or_add_for_write_span<float>(
      "crease_vert", ATTR_DOMAIN_POINT);

  for (size_t i = 0; i < corner_indices.size(); i++) {
    creases.span[corner_indices[i]] = corner_sharpnesses[i];
  }
  creases.finish();
}

void USDMeshReader::process_normals_vertex_varying(Mesh *mesh)
{
  if (!mesh) {
    return;
  }

  if (normals_.empty()) {
    return;
  }

  if (normals_.size() != mesh->totvert) {
    std::cerr << "WARNING: vertex varying normals count mismatch for mesh " << prim_path_
              << std::endl;
    return;
  }

  MutableSpan vert_normals{(float3 *)BKE_mesh_vert_normals_for_write(mesh), mesh->totvert};
  BLI_STATIC_ASSERT(sizeof(normals_[0]) == sizeof(float3), "Expected float3 normals size");
  vert_normals.copy_from({(float3 *)normals_.data(), int64_t(normals_.size())});
  BKE_mesh_vert_normals_clear_dirty(mesh);
}

void USDMeshReader::process_normals_face_varying(Mesh *mesh)
{
  if (normals_.empty()) {
    return;
  }

  /* Check for normals count mismatches to prevent crashes. */
  if (normals_.size() != mesh->totloop) {
    std::cerr << "WARNING: loop normal count mismatch for mesh " << mesh->id.name << std::endl;
    return;
  }

  mesh->flag |= ME_AUTOSMOOTH;

  long int loop_count = normals_.size();

  float(*lnors)[3] = static_cast<float(*)[3]>(
      MEM_malloc_arrayN(loop_count, sizeof(float[3]), "USD::FaceNormals"));

  const OffsetIndices faces = mesh->faces();
  for (const int i : faces.index_range()) {
    const IndexRange face = faces[i];
    for (int j = 0; j < face.size(); j++) {
      int blender_index = face.start() + j;

      int usd_index = face.start();
      if (is_left_handed_) {
        usd_index += face.size() - 1 - j;
      }
      else {
        usd_index += j;
      }

      lnors[blender_index][0] = normals_[usd_index][0];
      lnors[blender_index][1] = normals_[usd_index][1];
      lnors[blender_index][2] = normals_[usd_index][2];
    }
  }
  BKE_mesh_set_custom_normals(mesh, lnors);

  MEM_freeN(lnors);
}

void USDMeshReader::process_normals_uniform(Mesh *mesh)
{
  if (normals_.empty()) {
    return;
  }

  /* Check for normals count mismatches to prevent crashes. */
  if (normals_.size() != mesh->faces_num) {
    std::cerr << "WARNING: uniform normal count mismatch for mesh " << mesh->id.name << std::endl;
    return;
  }

  float(*lnors)[3] = static_cast<float(*)[3]>(
      MEM_malloc_arrayN(mesh->totloop, sizeof(float[3]), "USD::FaceNormals"));

  const OffsetIndices faces = mesh->faces();
  for (const int i : faces.index_range()) {
    for (const int corner : faces[i]) {
      lnors[corner][0] = normals_[i][0];
      lnors[corner][1] = normals_[i][1];
      lnors[corner][2] = normals_[i][2];
    }
  }

  mesh->flag |= ME_AUTOSMOOTH;
  BKE_mesh_set_custom_normals(mesh, lnors);

  MEM_freeN(lnors);
}

void USDMeshReader::read_mesh_sample(ImportSettings *settings,
                                     Mesh *mesh,
                                     const double motionSampleTime,
                                     const bool new_mesh)
{
  /* Note that for new meshes we always want to read verts and faces,
   * regardless of the value of the read_flag, to avoid a crash downstream
   * in code that expect this data to be there. */

  if (new_mesh || (settings->read_flag & MOD_MESHSEQ_READ_VERT) != 0) {
    MutableSpan<float3> vert_positions = mesh->vert_positions_for_write();
    for (int i = 0; i < positions_.size(); i++) {
      vert_positions[i] = {positions_[i][0], positions_[i][1], positions_[i][2]};
    }
    BKE_mesh_tag_positions_changed(mesh);

    read_vertex_creases(mesh, motionSampleTime);
  }

  if (new_mesh || (settings->read_flag & MOD_MESHSEQ_READ_POLY) != 0) {
    read_mpolys(mesh);
    if (normal_interpolation_ == pxr::UsdGeomTokens->faceVarying) {
      process_normals_face_varying(mesh);
    }
    else if (normal_interpolation_ == pxr::UsdGeomTokens->uniform) {
      process_normals_uniform(mesh);
    }
  }

  /* Process point normals after reading faces. */
  if ((settings->read_flag & MOD_MESHSEQ_READ_VERT) != 0 &&
      normal_interpolation_ == pxr::UsdGeomTokens->vertex)
  {
    process_normals_vertex_varying(mesh);
  }

  /* Custom Data layers. */
  if ((settings->read_flag & MOD_MESHSEQ_READ_VERT) ||
      (settings->read_flag & MOD_MESHSEQ_READ_COLOR) ||
      (settings->read_flag & MOD_MESHSEQ_READ_ATTRIBUTES))
  {
    read_custom_data(settings, mesh, motionSampleTime, new_mesh);
  }
}

void USDMeshReader::read_custom_data(const ImportSettings *settings,
                                     Mesh *mesh,
                                     const double motionSampleTime,
                                     const bool new_mesh)
{
  if (!(mesh && mesh_prim_ && mesh->totloop > 0)) {
    return;
  }

  pxr::UsdGeomPrimvarsAPI pv_api = pxr::UsdGeomPrimvarsAPI(mesh_prim_);
  std::vector<pxr::UsdGeomPrimvar> primvars = pv_api.GetPrimvarsWithValues();

  pxr::TfToken active_color_name;
  pxr::TfToken active_uv_set_name;

  /* Convert primvars to custom layer data. */
  for (pxr::UsdGeomPrimvar &pv : primvars) {
    if (!pv.HasValue()) {
      WM_reportf(RPT_WARNING,
                 "Skipping primvar %s, mesh %s -- no value.",
                 pv.GetName().GetText(),
                 &mesh->id.name[2]);
      continue;
    }

    const pxr::SdfValueTypeName type = pv.GetTypeName();
    const pxr::TfToken varying_type = pv.GetInterpolation();
    const pxr::TfToken name = pv.StripPrimvarsName(pv.GetPrimvarName());

    /* To avoid unnecessarily reloading static primvars during animation,
     * early out if not first load and this primvar isn't animated. */
    if (!new_mesh && primvar_varying_map_.find(name) != primvar_varying_map_.end() &&
        !primvar_varying_map_.at(name))
    {
      continue;
    }

    /* Read Color primvars. */
    if (ELEM(type,
             pxr::SdfValueTypeNames->Color3hArray,
             pxr::SdfValueTypeNames->Color3fArray,
             pxr::SdfValueTypeNames->Color3dArray))
    {
      if ((settings->read_flag & MOD_MESHSEQ_READ_COLOR) != 0) {
        /* Set the active color name to 'displayColor', if a color primvar
         * with this name exists.  Otherwise, use the name of the first
         * color primvar we find for the active color. */
        if (active_color_name.IsEmpty() || name == usdtokens::displayColor) {
          active_color_name = name;
        }

        read_color_data_primvar(mesh, pv, motionSampleTime);
      }
    }

    /* Read UV primvars. */
    else if (ELEM(varying_type,
                  pxr::UsdGeomTokens->vertex,
                  pxr::UsdGeomTokens->faceVarying,
                  pxr::UsdGeomTokens->varying) &&
             ELEM(type,
                  pxr::SdfValueTypeNames->TexCoord2dArray,
                  pxr::SdfValueTypeNames->TexCoord2fArray,
                  pxr::SdfValueTypeNames->TexCoord2hArray,
                  pxr::SdfValueTypeNames->TexCoord3dArray,
                  pxr::SdfValueTypeNames->TexCoord3fArray,
                  pxr::SdfValueTypeNames->TexCoord3hArray,
                  pxr::SdfValueTypeNames->Float2Array))
    {
      if ((settings->read_flag & MOD_MESHSEQ_READ_UV) != 0) {
        /* Set the active uv set name to 'st', if a uv set primvar
         * with this name exists.  Otherwise, use the name of the first
         * uv set primvar we find for the active uv set. */
        if (active_uv_set_name.IsEmpty() || name == usdtokens::st) {
          active_uv_set_name = name;
        }
        read_uv_data_primvar(mesh, pv, motionSampleTime);
      }
    }

    /* Read all other primvars. */
    else {
      if ((settings->read_flag & MOD_MESHSEQ_READ_ATTRIBUTES) != 0) {
        read_generic_data_primvar(mesh, pv, motionSampleTime);
      }
    }

    /* Record whether the primvar attribute might be time varying. */
    if (primvar_varying_map_.find(name) == primvar_varying_map_.end()) {
      bool might_be_time_varying = pv.ValueMightBeTimeVarying();
      primvar_varying_map_.insert(std::make_pair(name, might_be_time_varying));
      if (might_be_time_varying) {
        is_time_varying_ = true;
      }
    }
  } /* End primvar attribute loop. */

  if (!active_color_name.IsEmpty()) {
    BKE_id_attributes_default_color_set(&mesh->id, active_color_name.GetText());
    BKE_id_attributes_active_color_set(&mesh->id, active_color_name.GetText());
  }

  if (!active_uv_set_name.IsEmpty()) {
    int layer_index = CustomData_get_named_layer_index(
        &mesh->ldata, CD_PROP_FLOAT2, active_uv_set_name.GetText());
    if (layer_index > -1) {
      CustomData_set_layer_active_index(&mesh->ldata, CD_PROP_FLOAT2, layer_index);
      CustomData_set_layer_render_index(&mesh->ldata, CD_PROP_FLOAT2, layer_index);
    }
  }
}

void USDMeshReader::assign_facesets_to_material_indices(double motionSampleTime,
                                                        MutableSpan<int> material_indices,
                                                        std::map<pxr::SdfPath, int> *r_mat_map)
{
  if (r_mat_map == nullptr) {
    return;
  }

  /* Find the geom subsets that have bound materials.
   * We don't call #pxr::UsdShadeMaterialBindingAPI::GetMaterialBindSubsets()
   * because this function returns only those subsets that are in the 'materialBind'
   * family, but, in practice, applications (like Houdini) might export subsets
   * in different families that are bound to materials.
   * TODO(makowalski): Reassess if the above is the best approach. */
  const std::vector<pxr::UsdGeomSubset> subsets = pxr::UsdGeomSubset::GetAllGeomSubsets(
      mesh_prim_);

  int current_mat = 0;
  if (!subsets.empty()) {
    for (const pxr::UsdGeomSubset &subset : subsets) {

      pxr::UsdShadeMaterial subset_mtl = utils::compute_bound_material(subset.GetPrim());
      if (!subset_mtl) {
        continue;
      }

      pxr::SdfPath subset_mtl_path = subset_mtl.GetPath();

      if (subset_mtl_path.IsEmpty()) {
        continue;
      }

      if (r_mat_map->find(subset_mtl_path) == r_mat_map->end()) {
        (*r_mat_map)[subset_mtl_path] = 1 + current_mat++;
      }

      const int mat_idx = (*r_mat_map)[subset_mtl_path] - 1;

      pxr::UsdAttribute indicesAttribute = subset.GetIndicesAttr();
      pxr::VtIntArray indices;
      indicesAttribute.Get(&indices, motionSampleTime);

      for (const int i : indices) {
        material_indices[i] = mat_idx;
      }
    }
  }

  if (r_mat_map->empty()) {

    pxr::UsdShadeMaterial mtl = utils::compute_bound_material(prim_);
    if (mtl) {
      pxr::SdfPath mtl_path = mtl.GetPath();

      if (!mtl_path.IsEmpty()) {
        r_mat_map->insert(std::make_pair(mtl.GetPath(), 1));
      }
    }
  }
}

void USDMeshReader::readFaceSetsSample(Main *bmain, Mesh *mesh, const double motionSampleTime)
{
  if (!import_params_.import_materials) {
    return;
  }

  std::map<pxr::SdfPath, int> mat_map;

  bke::MutableAttributeAccessor attributes = mesh->attributes_for_write();
  bke::SpanAttributeWriter<int> material_indices = attributes.lookup_or_add_for_write_span<int>(
      "material_index", ATTR_DOMAIN_FACE);
  this->assign_facesets_to_material_indices(motionSampleTime, material_indices.span, &mat_map);
  material_indices.finish();
  /* Build material name map if it's not built yet. */
  if (this->settings_->mat_name_to_mat.empty()) {
    build_material_map(bmain, &this->settings_->mat_name_to_mat);
  }
  utils::assign_materials(bmain,
                          object_,
                          mat_map,
                          this->import_params_,
                          this->prim_.GetStage(),
                          this->settings_->mat_name_to_mat,
                          this->settings_->usd_path_to_mat_name);
}

Mesh *USDMeshReader::read_mesh(Mesh *existing_mesh,
                               const USDMeshReadParams params,
                               const char ** /* err_str */)
{
  if (!mesh_prim_) {
    return existing_mesh;
  }

  mesh_prim_.GetOrientationAttr().Get(&orientation_);
  if (orientation_ == pxr::UsdGeomTokens->leftHanded) {
    is_left_handed_ = true;
  }

  Mesh *active_mesh = existing_mesh;
  bool new_mesh = false;

  /* TODO(makowalski): implement the optimization of only updating the mesh points when
   * the topology is consistent, as in the Alembic importer. */

  ImportSettings settings;
  settings.read_flag |= params.read_flags;

  if (topology_changed(existing_mesh, params.motion_sample_time)) {
    new_mesh = true;
    active_mesh = BKE_mesh_new_nomain_from_template(
        existing_mesh, positions_.size(), 0, face_counts_.size(), face_indices_.size());
  }

  read_mesh_sample(
      &settings, active_mesh, params.motion_sample_time, new_mesh || is_initial_load_);

  if (new_mesh) {
    /* Here we assume that the number of materials doesn't change, i.e. that
     * the material slots that were created when the object was loaded from
     * USD are still valid now. */
    if (active_mesh->faces_num != 0 && import_params_.import_materials) {
      std::map<pxr::SdfPath, int> mat_map;
      bke::MutableAttributeAccessor attributes = active_mesh->attributes_for_write();
      bke::SpanAttributeWriter<int> material_indices =
          attributes.lookup_or_add_for_write_span<int>("material_index", ATTR_DOMAIN_FACE);
      assign_facesets_to_material_indices(
          params.motion_sample_time, material_indices.span, &mat_map);
      material_indices.finish();
    }
  }

  return active_mesh;
}

}  // namespace blender::io::usd<|MERGE_RESOLUTION|>--- conflicted
+++ resolved
@@ -15,18 +15,21 @@
 #include "BKE_mesh.hh"
 #include "BKE_object.h"
 
-#include "BLI_hash.hh"
-#include "usd_hash_types.h"
-
+#include "BLI_math.h"
+#include "BLI_math_geom.h"
 #include "BLI_math_vector_types.hh"
 #include "BLI_span.hh"
 #include "BLI_string.h"
 
+#include "usd_hash_types.h"
+
 #include "DNA_customdata_types.h"
 #include "DNA_material_types.h"
 #include "DNA_mesh_types.h"
+#include "DNA_meshdata_types.h"
 #include "DNA_modifier_types.h"
 #include "DNA_object_types.h"
+#include "DNA_windowmanager_types.h"
 
 #include "WM_api.h"
 
@@ -36,6 +39,7 @@
 #include <pxr/base/vt/types.h>
 #include <pxr/base/vt/value.h>
 #include <pxr/usd/sdf/types.h>
+#include <pxr/usd/usdGeom/mesh.h>
 #include <pxr/usd/usdGeom/primvarsAPI.h>
 #include <pxr/usd/usdGeom/subset.h>
 #include <pxr/usd/usdShade/materialBindingAPI.h>
@@ -145,34 +149,6 @@
 
 }  // namespace utils
 
-<<<<<<< HEAD
-=======
-static void *add_customdata_cb(Mesh *mesh, const char *name, const int data_type)
-{
-  eCustomDataType cd_data_type = static_cast<eCustomDataType>(data_type);
-  void *cd_ptr;
-  CustomData *loopdata;
-  int numloops;
-
-  /* unsupported custom data type -- don't do anything. */
-  if (!ELEM(cd_data_type, CD_PROP_FLOAT2, CD_PROP_BYTE_COLOR)) {
-    return nullptr;
-  }
-
-  loopdata = &mesh->loop_data;
-  cd_ptr = CustomData_get_layer_named_for_write(loopdata, cd_data_type, name, mesh->totloop);
-  if (cd_ptr != nullptr) {
-    /* layer already exists, so just return it. */
-    return cd_ptr;
-  }
-
-  /* Create a new layer. */
-  numloops = mesh->totloop;
-  cd_ptr = CustomData_add_layer_named(loopdata, cd_data_type, CD_SET_DEFAULT, numloops, name);
-  return cd_ptr;
-}
-
->>>>>>> d6aa9906
 namespace blender::io::usd {
 
 USDMeshReader::USDMeshReader(const pxr::UsdPrim &prim,
@@ -363,43 +339,7 @@
 pxr::VtArray<T> get_prim_attribute_array(const pxr::UsdGeomPrimvar &primvar,
                                          const double motionSampleTime)
 {
-<<<<<<< HEAD
   pxr::VtArray<T> array;
-=======
-  uint loop_index = 0;
-  uint rev_loop_index = 0;
-  uint uv_index = 0;
-
-  const CustomData *ldata = &mesh->loop_data;
-
-  struct UVSample {
-    pxr::VtVec2fArray uvs;
-    pxr::TfToken interpolation;
-  };
-
-  std::vector<UVSample> uv_primvars(ldata->totlayer);
-
-  pxr::UsdGeomPrimvarsAPI primvarsAPI(mesh_prim_);
-
-  if (has_uvs_) {
-    for (int layer_idx = 0; layer_idx < ldata->totlayer; layer_idx++) {
-      const CustomDataLayer *layer = &ldata->layers[layer_idx];
-      std::string layer_name = std::string(layer->name);
-      if (layer->type != CD_PROP_FLOAT2) {
-        continue;
-      }
-
-      pxr::TfToken uv_token;
-
-      /* If first time seeing uv token, store in map of `<layer->uid, TfToken>`. */
-      if (uv_token_map_.find(layer_name) == uv_token_map_.end()) {
-        uv_token = pxr::TfToken(layer_name);
-        uv_token_map_.insert(std::make_pair(layer_name, uv_token));
-      }
-      else {
-        uv_token = uv_token_map_.at(layer_name);
-      }
->>>>>>> d6aa9906
 
   pxr::VtValue primvar_val;
 
