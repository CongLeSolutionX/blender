/* SPDX-License-Identifier: GPL-2.0-or-later
 * Adapted from the Blender Alembic importer implementation.
 * Modifications Copyright 2021 Tangent Animation and
 * NVIDIA Corporation. All rights reserved. */

#include "usd_reader_mesh.h"
#include "usd_reader_material.h"

#include "BKE_attribute.hh"
#include "BKE_customdata.h"
#include "BKE_main.h"
#include "BKE_material.h"
#include "BKE_mesh.h"
#include "BKE_object.h"

#include "BLI_math.h"
#include "BLI_math_geom.h"
#include "BLI_math_vec_types.hh"
#include "BLI_span.hh"
#include "BLI_string.h"

#include "DNA_customdata_types.h"
#include "DNA_material_types.h"
#include "DNA_mesh_types.h"
#include "DNA_meshdata_types.h"
#include "DNA_modifier_types.h"
#include "DNA_object_types.h"

#include "MEM_guardedalloc.h"

#include <pxr/base/vt/array.h>
#include <pxr/base/vt/types.h>
#include <pxr/base/vt/value.h>
#include <pxr/usd/sdf/types.h>
#include <pxr/usd/usdGeom/mesh.h>
#include <pxr/usd/usdGeom/primvarsAPI.h>
#include <pxr/usd/usdGeom/subset.h>
#include <pxr/usd/usdShade/materialBindingAPI.h>

#include <iostream>

namespace usdtokens {
/* Materials */
static const pxr::TfToken st("st", pxr::TfToken::Immortal);
static const pxr::TfToken UVMap("UVMap", pxr::TfToken::Immortal);
static const pxr::TfToken Cd("Cd", pxr::TfToken::Immortal);
static const pxr::TfToken displayColor("displayColor", pxr::TfToken::Immortal);
static const pxr::TfToken normalsPrimvar("normals", pxr::TfToken::Immortal);
}  // namespace usdtokens

namespace utils {
/* Very similar to #blender::io::alembic::utils. */
static void build_mat_map(const Main *bmain, std::map<std::string, Material *> *r_mat_map)
{
  if (r_mat_map == nullptr) {
    return;
  }

  Material *material = static_cast<Material *>(bmain->materials.first);

  for (; material; material = static_cast<Material *>(material->id.next)) {
    /* We have to do this because the stored material name is coming directly from USD. */
    (*r_mat_map)[pxr::TfMakeValidIdentifier(material->id.name + 2)] = material;
  }
}

static pxr::UsdShadeMaterial compute_bound_material(const pxr::UsdPrim &prim)
{
  pxr::UsdShadeMaterialBindingAPI api = pxr::UsdShadeMaterialBindingAPI(prim);

  /* Compute generically bound ('allPurpose') materials. */
  pxr::UsdShadeMaterial mtl = api.ComputeBoundMaterial();

  /* If no generic material could be resolved, also check for 'preview' and
   * 'full' purpose materials as fallbacks. */
  if (!mtl) {
    mtl = api.ComputeBoundMaterial(pxr::UsdShadeTokens->preview);
  }

  if (!mtl) {
    mtl = api.ComputeBoundMaterial(pxr::UsdShadeTokens->full);
  }

  return mtl;
}

/* Returns an existing Blender material that corresponds to the USD material with the given path.
 * Returns null if no such material exists. */
static Material *find_existing_material(
    const pxr::SdfPath &usd_mat_path,
    const USDImportParams &params,
    const std::map<std::string, Material *> &mat_map,
    const std::map<std::string, std::string> &usd_path_to_mat_name)
{
  if (params.mtl_name_collision_mode == USD_MTL_NAME_COLLISION_MAKE_UNIQUE) {
    /* Check if we've already created the Blender material with a modified name. */
    std::map<std::string, std::string>::const_iterator path_to_name_iter =
        usd_path_to_mat_name.find(usd_mat_path.GetAsString());

    if (path_to_name_iter != usd_path_to_mat_name.end()) {
      std::string mat_name = path_to_name_iter->second;
      std::map<std::string, Material *>::const_iterator mat_iter = mat_map.find(mat_name);
      if (mat_iter != mat_map.end()) {
        return mat_iter->second;
      }
      /* We can't find the Blender material which was previously created for this USD
       * material, which should never happen. */
      BLI_assert_unreachable();
    }
  }
  else {
    std::string mat_name = usd_mat_path.GetName();
    std::map<std::string, Material *>::const_iterator mat_iter = mat_map.find(mat_name);

    if (mat_iter != mat_map.end()) {
      return mat_iter->second;
    }
  }

  return nullptr;
}

static void assign_materials(Main *bmain,
                             Object *ob,
                             const std::map<pxr::SdfPath, int> &mat_index_map,
                             const USDImportParams &params,
                             pxr::UsdStageRefPtr stage,
                             std::map<std::string, Material *> &mat_name_to_mat,
                             std::map<std::string, std::string> &usd_path_to_mat_name)
{
  if (!(stage && bmain && ob)) {
    return;
  }

  if (mat_index_map.size() > MAXMAT) {
    return;
  }

  blender::io::usd::USDMaterialReader mat_reader(params, bmain);

  for (std::map<pxr::SdfPath, int>::const_iterator it = mat_index_map.begin();
       it != mat_index_map.end();
       ++it) {

    Material *assigned_mat = find_existing_material(
        it->first, params, mat_name_to_mat, usd_path_to_mat_name);
    if (!assigned_mat) {
      /* Blender material doesn't exist, so create it now. */

      /* Look up the USD material. */
      pxr::UsdPrim prim = stage->GetPrimAtPath(it->first);
      pxr::UsdShadeMaterial usd_mat(prim);

      if (!usd_mat) {
        std::cout << "WARNING: Couldn't construct USD material from prim " << it->first
                  << std::endl;
        continue;
      }

      /* Add the Blender material. */
      assigned_mat = mat_reader.add_material(usd_mat);

      if (!assigned_mat) {
        std::cout << "WARNING: Couldn't create Blender material from USD material " << it->first
                  << std::endl;
        continue;
      }

      const std::string mat_name = pxr::TfMakeValidIdentifier(assigned_mat->id.name + 2);
      mat_name_to_mat[mat_name] = assigned_mat;

      if (params.mtl_name_collision_mode == USD_MTL_NAME_COLLISION_MAKE_UNIQUE) {
        /* Record the name of the Blender material we created for the USD material
         * with the given path. */
        usd_path_to_mat_name[it->first.GetAsString()] = mat_name;
      }
    }

    if (assigned_mat) {
      BKE_object_material_assign_single_obdata(bmain, ob, assigned_mat, it->second);
    }
    else {
      /* This shouldn't happen. */
      std::cout << "WARNING: Couldn't assign material " << it->first << std::endl;
    }
  }
  if (ob->totcol > 0) {
    ob->actcol = 1;
  }
}

}  // namespace utils

static void *add_customdata_cb(Mesh *mesh, const char *name, const int data_type)
{
  eCustomDataType cd_data_type = static_cast<eCustomDataType>(data_type);
  void *cd_ptr;
  CustomData *loopdata;
  int numloops;

  /* unsupported custom data type -- don't do anything. */
  if (!ELEM(cd_data_type, CD_MLOOPUV, CD_PROP_BYTE_COLOR)) {
    return nullptr;
  }

  loopdata = &mesh->ldata;
  cd_ptr = CustomData_get_layer_named(loopdata, cd_data_type, name);
  if (cd_ptr != nullptr) {
    /* layer already exists, so just return it. */
    return cd_ptr;
  }

  /* Create a new layer. */
  numloops = mesh->totloop;
  cd_ptr = CustomData_add_layer_named(
      loopdata, cd_data_type, CD_SET_DEFAULT, nullptr, numloops, name);
  return cd_ptr;
}

namespace blender::io::usd {

USDMeshReader::USDMeshReader(const pxr::UsdPrim &prim,
                             const USDImportParams &import_params,
                             const ImportSettings &settings)
    : USDGeomReader(prim, import_params, settings),
      mesh_prim_(prim),
      is_left_handed_(false),
      has_uvs_(false),
      is_time_varying_(false),
      is_initial_load_(false)
{
}

void USDMeshReader::create_object(Main *bmain, const double /* motionSampleTime */)
{
  Mesh *mesh = BKE_mesh_add(bmain, name_.c_str());

  object_ = BKE_object_add_only_object(bmain, OB_MESH, name_.c_str());
  object_->data = mesh;
}

void USDMeshReader::read_object_data(Main *bmain, const double motionSampleTime)
{
  Mesh *mesh = (Mesh *)object_->data;

  is_initial_load_ = true;
  Mesh *read_mesh = this->read_mesh(
      mesh, motionSampleTime, import_params_.mesh_read_flag, nullptr);

  is_initial_load_ = false;
  if (read_mesh != mesh) {
    BKE_mesh_nomain_to_mesh(read_mesh, mesh, object_);
  }

  readFaceSetsSample(bmain, mesh, motionSampleTime);

  if (mesh_prim_.GetPointsAttr().ValueMightBeTimeVarying()) {
    is_time_varying_ = true;
  }

  if (is_time_varying_) {
    add_cache_modifier();
  }

  if (import_params_.import_subdiv) {
    pxr::TfToken subdivScheme;
    mesh_prim_.GetSubdivisionSchemeAttr().Get(&subdivScheme, motionSampleTime);

    if (subdivScheme == pxr::UsdGeomTokens->catmullClark) {
      add_subdiv_modifier();
    }
  }

  USDXformReader::read_object_data(bmain, motionSampleTime);
}

bool USDMeshReader::valid() const
{
  return bool(mesh_prim_);
}

bool USDMeshReader::topology_changed(const Mesh *existing_mesh, const double motionSampleTime)
{
  /* TODO(makowalski): Is it the best strategy to cache the mesh
   * geometry in this function?  This needs to be revisited. */

  mesh_prim_.GetFaceVertexIndicesAttr().Get(&face_indices_, motionSampleTime);
  mesh_prim_.GetFaceVertexCountsAttr().Get(&face_counts_, motionSampleTime);
  mesh_prim_.GetPointsAttr().Get(&positions_, motionSampleTime);

  pxr::UsdGeomPrimvarsAPI primvarsAPI(mesh_prim_);

  /* TODO(makowalski): Reading normals probably doesn't belong in this function,
   * as this is not required to determine if the topology has changed. */

  /* If 'normals' and 'primvars:normals' are both specified, the latter has precedence. */
  pxr::UsdGeomPrimvar primvar = primvarsAPI.GetPrimvar(usdtokens::normalsPrimvar);
  if (primvar.HasValue()) {
    primvar.ComputeFlattened(&normals_, motionSampleTime);
    normal_interpolation_ = primvar.GetInterpolation();
  }
  else {
    mesh_prim_.GetNormalsAttr().Get(&normals_, motionSampleTime);
    normal_interpolation_ = mesh_prim_.GetNormalsInterpolation();
  }

  return positions_.size() != existing_mesh->totvert ||
         face_counts_.size() != existing_mesh->totpoly ||
         face_indices_.size() != existing_mesh->totloop;
}

void USDMeshReader::read_mpolys(Mesh *mesh)
{
  MutableSpan<MPoly> polys = mesh->polys_for_write();
  MutableSpan<int> corner_verts = mesh->corner_verts_for_write();

  int loop_index = 0;

  for (int i = 0; i < face_counts_.size(); i++) {
    const int face_size = face_counts_[i];

    MPoly &poly = polys[i];
    poly.loopstart = loop_index;
    poly.totloop = face_size;

    /* Polygons are always assumed to be smooth-shaded. If the mesh should be flat-shaded,
     * this is encoded in custom loop normals. */
    poly.flag |= ME_SMOOTH;

    if (is_left_handed_) {
      int loop_end_index = loop_index + (face_size - 1);
      for (int f = 0; f < face_size; ++f, ++loop_index) {
        corner_verts[loop_index] = face_indices_[loop_end_index - f];
      }
    }
    else {
      for (int f = 0; f < face_size; ++f, ++loop_index) {
        corner_verts[loop_index] = face_indices_[loop_index];
      }
    }
  }

  BKE_mesh_calc_edges(mesh, false, false);
}

void USDMeshReader::read_uvs(Mesh *mesh, const double motionSampleTime, const bool load_uvs)
{
  uint loop_index = 0;
  uint rev_loop_index = 0;
  uint uv_index = 0;

  const CustomData *ldata = &mesh->ldata;

  struct UVSample {
    pxr::VtVec2fArray uvs;
    pxr::TfToken interpolation;
  };

  std::vector<UVSample> uv_primvars(ldata->totlayer);

  pxr::UsdGeomPrimvarsAPI primvarsAPI(mesh_prim_);

  if (has_uvs_) {
    for (int layer_idx = 0; layer_idx < ldata->totlayer; layer_idx++) {
      const CustomDataLayer *layer = &ldata->layers[layer_idx];
      std::string layer_name = std::string(layer->name);
      if (layer->type != CD_MLOOPUV) {
        continue;
      }

      pxr::TfToken uv_token;

      /* If first time seeing uv token, store in map of `<layer->uid, TfToken>`. */
      if (uv_token_map_.find(layer_name) == uv_token_map_.end()) {
        uv_token = pxr::TfToken(layer_name);
        uv_token_map_.insert(std::make_pair(layer_name, uv_token));
      }
      else {
        uv_token = uv_token_map_.at(layer_name);
      }

      /* Early out if no token found, this should never happen */
      if (uv_token.IsEmpty()) {
        continue;
      }
      /* Early out if not first load and UVs aren't animated. */
      if (!load_uvs && primvar_varying_map_.find(uv_token) != primvar_varying_map_.end() &&
          !primvar_varying_map_.at(uv_token)) {
        continue;
      }

      /* Early out if mesh doesn't have primvar. */
      if (!primvarsAPI.HasPrimvar(uv_token)) {
        continue;
      }

      if (pxr::UsdGeomPrimvar uv_primvar = primvarsAPI.GetPrimvar(uv_token)) {
        uv_primvar.ComputeFlattened(&uv_primvars[layer_idx].uvs, motionSampleTime);
        uv_primvars[layer_idx].interpolation = uv_primvar.GetInterpolation();
      }
    }
  }

  const Span<int> corner_verts = mesh->corner_verts();
  for (int i = 0; i < face_counts_.size(); i++) {
    const int face_size = face_counts_[i];

    rev_loop_index = loop_index + (face_size - 1);

    for (int f = 0; f < face_size; f++, loop_index++, rev_loop_index--) {

      for (int layer_idx = 0; layer_idx < ldata->totlayer; layer_idx++) {
        const CustomDataLayer *layer = &ldata->layers[layer_idx];
        if (layer->type != CD_MLOOPUV) {
          continue;
        }

        /* Early out if mismatched layer sizes. */
        if (layer_idx > uv_primvars.size()) {
          continue;
        }

        /* Early out if no uvs loaded. */
        if (uv_primvars[layer_idx].uvs.empty()) {
          continue;
        }

        const UVSample &sample = uv_primvars[layer_idx];

        if (!ELEM(sample.interpolation,
                  pxr::UsdGeomTokens->faceVarying,
                  pxr::UsdGeomTokens->vertex)) {
          std::cerr << "WARNING: unexpected interpolation type " << sample.interpolation
                    << " for uv " << layer->name << std::endl;
          continue;
        }

        /* For Vertex interpolation, use the vertex index. */
        int usd_uv_index = sample.interpolation == pxr::UsdGeomTokens->vertex ?
                               corner_verts[loop_index] :
                               loop_index;

        if (usd_uv_index >= sample.uvs.size()) {
          std::cerr << "WARNING: out of bounds uv index " << usd_uv_index << " for uv "
                    << layer->name << " of size " << sample.uvs.size() << std::endl;
          continue;
        }

        MLoopUV *mloopuv = static_cast<MLoopUV *>(layer->data);
        if (is_left_handed_) {
          uv_index = rev_loop_index;
        }
        else {
          uv_index = loop_index;
        }
        mloopuv[uv_index].uv[0] = sample.uvs[usd_uv_index][0];
        mloopuv[uv_index].uv[1] = sample.uvs[usd_uv_index][1];
      }
    }
  }
}

void USDMeshReader::read_colors(Mesh *mesh, const double motionSampleTime)
{
  if (!(mesh && mesh_prim_ && mesh->totloop > 0)) {
    return;
  }

  /* Early out if we read the display color before and if this attribute isn't animated. */
  if (primvar_varying_map_.find(usdtokens::displayColor) != primvar_varying_map_.end() &&
      !primvar_varying_map_.at(usdtokens::displayColor)) {
    return;
  }

  pxr::UsdGeomPrimvar color_primvar = mesh_prim_.GetDisplayColorPrimvar();

  if (!color_primvar.HasValue()) {
    return;
  }

  pxr::TfToken interp = color_primvar.GetInterpolation();

  if (interp == pxr::UsdGeomTokens->varying) {
    std::cerr << "WARNING: Unsupported varying interpolation for display colors\n" << std::endl;
    return;
  }

  if (primvar_varying_map_.find(usdtokens::displayColor) == primvar_varying_map_.end()) {
    bool might_be_time_varying = color_primvar.ValueMightBeTimeVarying();
    primvar_varying_map_.insert(std::make_pair(usdtokens::displayColor, might_be_time_varying));
    if (might_be_time_varying) {
      is_time_varying_ = true;
    }
  }

  pxr::VtArray<pxr::GfVec3f> display_colors;

  if (!color_primvar.ComputeFlattened(&display_colors, motionSampleTime)) {
    std::cerr << "WARNING: Couldn't compute display colors\n" << std::endl;
    return;
  }

  if ((interp == pxr::UsdGeomTokens->faceVarying && display_colors.size() != mesh->totloop) ||
      (interp == pxr::UsdGeomTokens->vertex && display_colors.size() != mesh->totvert) ||
      (interp == pxr::UsdGeomTokens->constant && display_colors.size() != 1) ||
      (interp == pxr::UsdGeomTokens->uniform && display_colors.size() != mesh->totpoly)) {
    std::cerr << "WARNING: display colors count mismatch\n" << std::endl;
    return;
  }

  void *cd_ptr = add_customdata_cb(mesh, "displayColors", CD_PROP_BYTE_COLOR);

  if (!cd_ptr) {
    std::cerr << "WARNING: Couldn't add displayColors custom data.\n";
    return;
  }

  MLoopCol *colors = static_cast<MLoopCol *>(cd_ptr);

  const Span<MPoly> polys = mesh->polys();
  const Span<int> corner_verts = mesh->corner_verts();
  for (const int i : polys.index_range()) {
    const MPoly &poly = polys[i];
    for (int j = 0; j < poly.totloop; ++j) {
      int loop_index = poly.loopstart + j;

      /* Default for constant varying interpolation. */
      int usd_index = 0;

      if (interp == pxr::UsdGeomTokens->vertex) {
        usd_index = corner_verts[loop_index];
      }
      else if (interp == pxr::UsdGeomTokens->faceVarying) {
        usd_index = poly.loopstart;
        if (is_left_handed_) {
          usd_index += poly.totloop - 1 - j;
        }
        else {
          usd_index += j;
        }
      }
      else if (interp == pxr::UsdGeomTokens->uniform) {
        /* Uniform varying uses the poly index. */
        usd_index = i;
      }

      if (usd_index >= display_colors.size()) {
        continue;
      }

      colors[loop_index].r = unit_float_to_uchar_clamp(display_colors[usd_index][0]);
      colors[loop_index].g = unit_float_to_uchar_clamp(display_colors[usd_index][1]);
      colors[loop_index].b = unit_float_to_uchar_clamp(display_colors[usd_index][2]);
      colors[loop_index].a = unit_float_to_uchar_clamp(1.0);
    }
  }
}

void USDMeshReader::read_vertex_creases(Mesh *mesh, const double motionSampleTime)
{
  pxr::VtIntArray corner_indices;
  if (!mesh_prim_.GetCornerIndicesAttr().Get(&corner_indices, motionSampleTime)) {
    return;
  }

  pxr::VtIntArray corner_sharpnesses;
  if (!mesh_prim_.GetCornerSharpnessesAttr().Get(&corner_sharpnesses, motionSampleTime)) {
    return;
  }

  /* It is fine to have fewer indices than vertices, but never the other way other. */
  if (corner_indices.size() > mesh->totvert) {
    std::cerr << "WARNING: too many vertex crease for mesh " << prim_path_ << std::endl;
    return;
  }

  if (corner_indices.size() != corner_sharpnesses.size()) {
    std::cerr << "WARNING: vertex crease indices and sharpnesses count mismatch for mesh "
              << prim_path_ << std::endl;
    return;
  }

  float *creases = static_cast<float *>(
      CustomData_add_layer(&mesh->vdata, CD_CREASE, CD_SET_DEFAULT, nullptr, mesh->totvert));

  for (size_t i = 0; i < corner_indices.size(); i++) {
    creases[corner_indices[i]] = corner_sharpnesses[i];
  }
}

void USDMeshReader::process_normals_vertex_varying(Mesh *mesh)
{
  if (!mesh) {
    return;
  }

  if (normals_.empty()) {
    return;
  }

  if (normals_.size() != mesh->totvert) {
    std::cerr << "WARNING: vertex varying normals count mismatch for mesh " << prim_path_
              << std::endl;
    return;
  }

  MutableSpan vert_normals{(float3 *)BKE_mesh_vertex_normals_for_write(mesh), mesh->totvert};
  BLI_STATIC_ASSERT(sizeof(normals_[0]) == sizeof(float3), "Expected float3 normals size");
  vert_normals.copy_from({(float3 *)normals_.data(), int64_t(normals_.size())});
  BKE_mesh_vertex_normals_clear_dirty(mesh);
}

void USDMeshReader::process_normals_face_varying(Mesh *mesh)
{
  if (normals_.empty()) {
    return;
  }

  /* Check for normals count mismatches to prevent crashes. */
  if (normals_.size() != mesh->totloop) {
    std::cerr << "WARNING: loop normal count mismatch for mesh " << mesh->id.name << std::endl;
    return;
  }

  mesh->flag |= ME_AUTOSMOOTH;

  long int loop_count = normals_.size();

  float(*lnors)[3] = static_cast<float(*)[3]>(
      MEM_malloc_arrayN(loop_count, sizeof(float[3]), "USD::FaceNormals"));

  const Span<MPoly> polys = mesh->polys();
  for (const int i : polys.index_range()) {
    const MPoly &poly = polys[i];
    for (int j = 0; j < poly.totloop; j++) {
      int blender_index = poly.loopstart + j;

      int usd_index = poly.loopstart;
      if (is_left_handed_) {
        usd_index += poly.totloop - 1 - j;
      }
      else {
        usd_index += j;
      }

      lnors[blender_index][0] = normals_[usd_index][0];
      lnors[blender_index][1] = normals_[usd_index][1];
      lnors[blender_index][2] = normals_[usd_index][2];
    }
  }
  BKE_mesh_set_custom_normals(mesh, lnors);

  MEM_freeN(lnors);
}

void USDMeshReader::process_normals_uniform(Mesh *mesh)
{
  if (normals_.empty()) {
    return;
  }

  /* Check for normals count mismatches to prevent crashes. */
  if (normals_.size() != mesh->totpoly) {
    std::cerr << "WARNING: uniform normal count mismatch for mesh " << mesh->id.name << std::endl;
    return;
  }

  float(*lnors)[3] = static_cast<float(*)[3]>(
      MEM_malloc_arrayN(mesh->totloop, sizeof(float[3]), "USD::FaceNormals"));

  const Span<MPoly> polys = mesh->polys();
  for (const int i : polys.index_range()) {
    const MPoly &poly = polys[i];
    for (int j = 0; j < poly.totloop; j++) {
      int loop_index = poly.loopstart + j;
      lnors[loop_index][0] = normals_[i][0];
      lnors[loop_index][1] = normals_[i][1];
      lnors[loop_index][2] = normals_[i][2];
    }
  }

  mesh->flag |= ME_AUTOSMOOTH;
  BKE_mesh_set_custom_normals(mesh, lnors);

  MEM_freeN(lnors);
}

void USDMeshReader::read_mesh_sample(ImportSettings *settings,
                                     Mesh *mesh,
                                     const double motionSampleTime,
                                     const bool new_mesh)
{
  /* Note that for new meshes we always want to read verts and polys,
   * regardless of the value of the read_flag, to avoid a crash downstream
   * in code that expect this data to be there. */

  if (new_mesh || (settings->read_flag & MOD_MESHSEQ_READ_VERT) != 0) {
<<<<<<< HEAD
    MutableSpan<float3> mesh_positions = mesh->positions_for_write();
=======
    MutableSpan<float3> mesh_positions = mesh->vert_positions_for_write();
>>>>>>> a7e1815c
    for (int i = 0; i < positions_.size(); i++) {
      mesh_positions[i] = {positions_[i][0], positions_[i][1], positions_[i][2]};
    }
    BKE_mesh_tag_coords_changed(mesh);

    read_vertex_creases(mesh, motionSampleTime);
  }

  if (new_mesh || (settings->read_flag & MOD_MESHSEQ_READ_POLY) != 0) {
    read_mpolys(mesh);
    if (normal_interpolation_ == pxr::UsdGeomTokens->faceVarying) {
      process_normals_face_varying(mesh);
    }
    else if (normal_interpolation_ == pxr::UsdGeomTokens->uniform) {
      process_normals_uniform(mesh);
    }
  }

  /* Process point normals after reading polys. */
  if ((settings->read_flag & MOD_MESHSEQ_READ_VERT) != 0 &&
      normal_interpolation_ == pxr::UsdGeomTokens->vertex) {
    process_normals_vertex_varying(mesh);
  }

  if ((settings->read_flag & MOD_MESHSEQ_READ_UV) != 0) {
    read_uvs(mesh, motionSampleTime, new_mesh);
  }

  if ((settings->read_flag & MOD_MESHSEQ_READ_COLOR) != 0) {
    read_colors(mesh, motionSampleTime);
  }
}

void USDMeshReader::assign_facesets_to_material_indices(double motionSampleTime,
                                                        MutableSpan<int> material_indices,
                                                        std::map<pxr::SdfPath, int> *r_mat_map)
{
  if (r_mat_map == nullptr) {
    return;
  }

  /* Find the geom subsets that have bound materials.
   * We don't call #pxr::UsdShadeMaterialBindingAPI::GetMaterialBindSubsets()
   * because this function returns only those subsets that are in the 'materialBind'
   * family, but, in practice, applications (like Houdini) might export subsets
   * in different families that are bound to materials.
   * TODO(makowalski): Reassess if the above is the best approach. */
  const std::vector<pxr::UsdGeomSubset> subsets = pxr::UsdGeomSubset::GetAllGeomSubsets(
      mesh_prim_);

  int current_mat = 0;
  if (!subsets.empty()) {
    for (const pxr::UsdGeomSubset &subset : subsets) {

      pxr::UsdShadeMaterial subset_mtl = utils::compute_bound_material(subset.GetPrim());
      if (!subset_mtl) {
        continue;
      }

      pxr::SdfPath subset_mtl_path = subset_mtl.GetPath();

      if (subset_mtl_path.IsEmpty()) {
        continue;
      }

      if (r_mat_map->find(subset_mtl_path) == r_mat_map->end()) {
        (*r_mat_map)[subset_mtl_path] = 1 + current_mat++;
      }

      const int mat_idx = (*r_mat_map)[subset_mtl_path] - 1;

      pxr::UsdAttribute indicesAttribute = subset.GetIndicesAttr();
      pxr::VtIntArray indices;
      indicesAttribute.Get(&indices, motionSampleTime);

      for (const int i : indices) {
        material_indices[i] = mat_idx;
      }
    }
  }

  if (r_mat_map->empty()) {

    pxr::UsdShadeMaterial mtl = utils::compute_bound_material(prim_);
    if (mtl) {
      pxr::SdfPath mtl_path = mtl.GetPath();

      if (!mtl_path.IsEmpty()) {
        r_mat_map->insert(std::make_pair(mtl.GetPath(), 1));
      }
    }
  }
}

void USDMeshReader::readFaceSetsSample(Main *bmain, Mesh *mesh, const double motionSampleTime)
{
  if (!import_params_.import_materials) {
    return;
  }

  std::map<pxr::SdfPath, int> mat_map;

  bke::MutableAttributeAccessor attributes = mesh->attributes_for_write();
  bke::SpanAttributeWriter<int> material_indices = attributes.lookup_or_add_for_write_span<int>(
      "material_index", ATTR_DOMAIN_FACE);
  this->assign_facesets_to_material_indices(motionSampleTime, material_indices.span, &mat_map);
  material_indices.finish();
  /* Build material name map if it's not built yet. */
  if (this->settings_->mat_name_to_mat.empty()) {
    utils::build_mat_map(bmain, &this->settings_->mat_name_to_mat);
  }
  utils::assign_materials(bmain,
                          object_,
                          mat_map,
                          this->import_params_,
                          this->prim_.GetStage(),
                          this->settings_->mat_name_to_mat,
                          this->settings_->usd_path_to_mat_name);
}

Mesh *USDMeshReader::read_mesh(Mesh *existing_mesh,
                               const double motionSampleTime,
                               const int read_flag,
                               const char ** /* err_str */)
{
  if (!mesh_prim_) {
    return existing_mesh;
  }

  mesh_prim_.GetOrientationAttr().Get(&orientation_);
  if (orientation_ == pxr::UsdGeomTokens->leftHanded) {
    is_left_handed_ = true;
  }

  pxr::UsdGeomPrimvarsAPI primvarsAPI(mesh_prim_);

  std::vector<pxr::TfToken> uv_tokens;

  /* Currently we only handle UV primvars. */
  if (read_flag & MOD_MESHSEQ_READ_UV) {

    std::vector<pxr::UsdGeomPrimvar> primvars = primvarsAPI.GetPrimvars();

    for (pxr::UsdGeomPrimvar p : primvars) {

      pxr::TfToken name = p.GetPrimvarName();
      pxr::SdfValueTypeName type = p.GetTypeName();

      bool is_uv = false;

      /* Assume all UVs are stored in one of these primvar types */
      if (ELEM(type,
               pxr::SdfValueTypeNames->TexCoord2hArray,
               pxr::SdfValueTypeNames->TexCoord2fArray,
               pxr::SdfValueTypeNames->TexCoord2dArray)) {
        is_uv = true;
      }
      /* In some cases, the st primvar is stored as float2 values. */
      else if (name == usdtokens::st && type == pxr::SdfValueTypeNames->Float2Array) {
        is_uv = true;
      }

      if (is_uv) {

        pxr::TfToken interp = p.GetInterpolation();

        if (!ELEM(interp, pxr::UsdGeomTokens->faceVarying, pxr::UsdGeomTokens->vertex)) {
          continue;
        }

        uv_tokens.push_back(p.GetBaseName());
        has_uvs_ = true;

        /* Record whether the UVs might be time varying. */
        if (primvar_varying_map_.find(name) == primvar_varying_map_.end()) {
          bool might_be_time_varying = p.ValueMightBeTimeVarying();
          primvar_varying_map_.insert(std::make_pair(name, might_be_time_varying));
          if (might_be_time_varying) {
            is_time_varying_ = true;
          }
        }
      }
    }
  }

  Mesh *active_mesh = existing_mesh;
  bool new_mesh = false;

  /* TODO(makowalski): implement the optimization of only updating the mesh points when
   * the topology is consistent, as in the Alembic importer. */

  ImportSettings settings;
  settings.read_flag |= read_flag;

  if (topology_changed(existing_mesh, motionSampleTime)) {
    new_mesh = true;
    active_mesh = BKE_mesh_new_nomain_from_template(
        existing_mesh, positions_.size(), 0, 0, face_indices_.size(), face_counts_.size());

    for (pxr::TfToken token : uv_tokens) {
      add_customdata_cb(active_mesh, token.GetText(), CD_MLOOPUV);
    }
  }

  read_mesh_sample(&settings, active_mesh, motionSampleTime, new_mesh || is_initial_load_);

  if (new_mesh) {
    /* Here we assume that the number of materials doesn't change, i.e. that
     * the material slots that were created when the object was loaded from
     * USD are still valid now. */
    MutableSpan<MPoly> polys = active_mesh->polys_for_write();
    if (!polys.is_empty() && import_params_.import_materials) {
      std::map<pxr::SdfPath, int> mat_map;
      bke::MutableAttributeAccessor attributes = active_mesh->attributes_for_write();
      bke::SpanAttributeWriter<int> material_indices =
          attributes.lookup_or_add_for_write_span<int>("material_index", ATTR_DOMAIN_FACE);
      assign_facesets_to_material_indices(motionSampleTime, material_indices.span, &mat_map);
      material_indices.finish();
    }
  }

  return active_mesh;
}

}  // namespace blender::io::usd<|MERGE_RESOLUTION|>--- conflicted
+++ resolved
@@ -695,11 +695,7 @@
    * in code that expect this data to be there. */
 
   if (new_mesh || (settings->read_flag & MOD_MESHSEQ_READ_VERT) != 0) {
-<<<<<<< HEAD
-    MutableSpan<float3> mesh_positions = mesh->positions_for_write();
-=======
     MutableSpan<float3> mesh_positions = mesh->vert_positions_for_write();
->>>>>>> a7e1815c
     for (int i = 0; i < positions_.size(); i++) {
       mesh_positions[i] = {positions_[i][0], positions_[i][1], positions_[i][2]};
     }
