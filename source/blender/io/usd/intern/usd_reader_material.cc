--- conflicted
+++ resolved
@@ -806,7 +806,6 @@
 
   /* For now, only convert UsdUVTexture, UsdTransform2d and UsdPrimvarReader_float2 inputs. */
   if (shader_id == usdtokens::UsdUVTexture) {
-<<<<<<< HEAD
     int shift = 1;
 
     /* Create a Normal Map node if the source is flowing into a 'Normal' socket. */
@@ -849,21 +848,6 @@
         target_node = normal_map.node;
         target_sock_name = normal_map.sock_input_name;
       }
-=======
-    if (STREQ(dest_socket_name, "Normal")) {
-      /* The normal texture input requires creating a normal map node. */
-      float locx = 0.0f;
-      float locy = 0.0f;
-      compute_node_loc(column + 1, &locx, &locy, r_ctx);
-
-      bNode *normal_map = add_node(nullptr, ntree, SH_NODE_NORMAL_MAP, locx, locy);
-
-      /* Currently, the Normal Map node has Tangent Space as the default,
-       * which is what we need, so we don't need to explicitly set it. */
-
-      /* Connect the Normal Map to the Normal input. */
-      link_nodes(ntree, normal_map, "Normal", dest_node, "Normal");
->>>>>>> a9c8bf30
 
       link_nodes(ntree, normal_map.node, normal_map.sock_output_name, dest_node, dest_socket_name);
     }
