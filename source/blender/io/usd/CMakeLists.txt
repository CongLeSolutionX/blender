--- conflicted
+++ resolved
@@ -246,12 +246,7 @@
   set(TEST_LIB
     bf_blenloader_test_util
   )
-<<<<<<< HEAD
-  include(GTestTesting)
   blender_add_test_suite_lib(io_usd "${TEST_SRC}" "${INC};${TEST_INC}" "${INC_SYS}" "${LIB};${TEST_LIB}")
-=======
-  blender_add_test_lib(bf_io_usd_tests "${TEST_SRC}" "${INC};${TEST_INC}" "${INC_SYS}" "${LIB};${TEST_LIB}")
->>>>>>> 4190a610
 endif()
 
 # In CMAKE version 3.21 and up, we can instead use the `NO_CACHE` option for
