# SPDX-FileCopyrightText: 2019 Blender Authors
#
# SPDX-License-Identifier: GPL-2.0-or-later

# This suppresses the warning "This file includes at least one deprecated or antiquated
# header which may be removed without further notice at a future date", which is caused
# by the USD library including <ext/hash_set> on Linux. This has been reported at:
# https://github.com/PixarAnimationStudios/USD/issues/1057.
if(UNIX AND NOT APPLE)
  add_definitions(-D_GLIBCXX_PERMIT_BACKWARD_HASH)
endif()
if(WIN32)
  add_definitions(-DNOMINMAX -DWIN32_LEAN_AND_MEAN -DBOOST_DEBUG_PYTHON)
endif()
add_definitions(-DBOOST_ALL_NO_LIB)

# Precompiled Linux libs are made with GCC, and USD uses some extensions
# which lead to an incompatible ABI for Clang. Using those extensions with
# Clang as well works around the issue.
if(UNIX AND NOT APPLE)
  if(CMAKE_C_COMPILER_ID MATCHES "Clang")
    if(EXISTS ${LIBDIR})
      add_definitions(-DARCH_HAS_GNU_STL_EXTENSIONS)
    endif()
  endif()
endif()

# USD headers use deprecated TBB headers, silence warning.
add_definitions(-DTBB_SUPPRESS_DEPRECATED_MESSAGES=1)

# Check if USD has the imaging headers available, if they are
# add a USD_HAS_IMAGING define so code can dynamically detect this.
# Cleanup of this variable is done at the end of the file since
# test code further down uses it to add imaging tests.
find_file(
  USD_IMAGING_HEADERS
  NAMES
    capsuleAdapter.h
  PATHS
    ${USD_INCLUDE_DIRS}
  PATH_SUFFIXES
    pxr/usdImaging/usdImaging/
  NO_DEFAULT_PATH
)

if(USD_IMAGING_HEADERS)
  add_definitions(-DUSD_HAS_IMAGING)
endif()

if(WIN32)
  # Some USD library headers trigger the "unreferenced formal parameter"
  # warning alert.
  # Silence them by restore warn C4100 back to w4
  remove_cc_flag("/w34100")
endif()

set(INC
  .
  ../common
  ../../blenkernel
  ../../blenloader
  ../../blentranslation
  ../../bmesh
  ../../depsgraph
  ../../editors/include
  ../../imbuf
  ../../makesrna
  ../../nodes
  ../../python/intern
  ../../windowmanager
  ../../../../intern/clog
  ../../../../intern/utfconv
  # RNA_prototypes.h
  ${CMAKE_BINARY_DIR}/source/blender/makesrna
)

set(INC_SYS
  ${USD_INCLUDE_DIRS}
  ${BOOST_INCLUDE_DIR}
  ${TBB_INCLUDE_DIR}
  ${PYTHON_INCLUDE_DIR}
)

set(SRC
  intern/usd_asset_utils.cc
  intern/usd_capi_export.cc
  intern/usd_capi_import.cc
  intern/usd_hierarchy_iterator.cc
  intern/usd_hook.cc
  intern/usd_writer_abstract.cc
  intern/usd_writer_camera.cc
  intern/usd_writer_curves.cc
  intern/usd_writer_hair.cc
  intern/usd_writer_light.cc
  intern/usd_writer_material.cc
  intern/usd_writer_mesh.cc
  intern/usd_writer_metaball.cc
  intern/usd_writer_transform.cc
  intern/usd_writer_volume.cc

  intern/usd_reader_camera.cc
  intern/usd_reader_curve.cc
  intern/usd_reader_geom.cc
  intern/usd_reader_light.cc
  intern/usd_reader_material.cc
  intern/usd_reader_mesh.cc
  intern/usd_reader_nurbs.cc
  intern/usd_reader_prim.cc
  intern/usd_reader_shape.cc
  intern/usd_reader_skeleton.cc
  intern/usd_reader_stage.cc
  intern/usd_reader_volume.cc
  intern/usd_reader_xform.cc
  intern/usd_skel_convert.cc

  usd.h
  usd.hh

  intern/usd_asset_utils.h
  intern/usd_exporter_context.h
  intern/usd_hash_types.h
  intern/usd_hierarchy_iterator.h
  intern/usd_hook.h
  intern/usd_writer_abstract.h
  intern/usd_writer_camera.h
  intern/usd_writer_curves.h
  intern/usd_writer_hair.h
  intern/usd_writer_light.h
  intern/usd_writer_material.h
  intern/usd_writer_mesh.h
  intern/usd_writer_metaball.h
  intern/usd_writer_transform.h
  intern/usd_writer_volume.h

  intern/usd_reader_camera.h
  intern/usd_reader_curve.h
  intern/usd_reader_geom.h
  intern/usd_reader_light.h
  intern/usd_reader_material.h
  intern/usd_reader_mesh.h
  intern/usd_reader_nurbs.h
  intern/usd_reader_prim.h
  intern/usd_reader_shape.h
  intern/usd_reader_skeleton.h
  intern/usd_reader_stage.h
  intern/usd_reader_volume.h
  intern/usd_reader_xform.h
  intern/usd_skel_convert.h
)

if(WITH_HYDRA)
  list(APPEND SRC
    hydra/camera.cc
    hydra/curves.cc
    hydra/hydra_scene_delegate.cc
    hydra/id.cc
    hydra/image.cc
    hydra/instancer.cc
    hydra/light.cc
    hydra/material.cc
    hydra/mesh.cc
    hydra/object.cc
    hydra/usd_scene_delegate.cc
    hydra/volume.cc
    hydra/volume_modifier.cc
    hydra/world.cc

    hydra/camera.h
    hydra/curves.h
    hydra/hydra_scene_delegate.h
    hydra/id.h
    hydra/image.h
    hydra/instancer.h
    hydra/light.h
    hydra/material.h
    hydra/mesh.h
    hydra/object.h
    hydra/usd_scene_delegate.h
    hydra/volume.h
    hydra/volume_modifier.h
    hydra/world.h
  )
endif()

set(LIB
  bf_blenkernel
  PRIVATE bf::blenlib
  PRIVATE bf::dna
  bf_imbuf
  PRIVATE bf::intern::guardedalloc
  bf_io_common
)

list(APPEND LIB
  ${BOOST_LIBRARIES}
  ${BOOST_PYTHON_LIBRARIES}
  ${PYTHON_LIBRARIES}
  ${USD_LIBRARIES}
  ${TBB_LIBRARIES}
)

if(WITH_OPENVDB)
  add_definitions(-DWITH_OPENVDB ${OPENVDB_DEFINITIONS})
  list(APPEND INC_SYS
    ${OPENVDB_INCLUDE_DIRS}
  )
  list(APPEND LIB
    ${OPENVDB_LIBRARIES}
  )
endif()

<<<<<<< HEAD
if(WITH_MATERIALX)
  add_definitions(-DWITH_MATERIALX)
  list(APPEND LIB MaterialXCore)
endif()

blender_add_lib(bf_usd "${SRC}" "${INC}" "${INC_SYS}" "${LIB}")
=======
blender_add_lib(bf_io_usd "${SRC}" "${INC}" "${INC_SYS}" "${LIB}")
>>>>>>> 2721b937

# RNA_prototypes.h
add_dependencies(bf_io_usd bf_rna)

if(COMMAND target_precompile_headers)
  target_precompile_headers(bf_io_usd PRIVATE intern/usd_precomp.h)
endif()

if(WITH_GTESTS)
  set(TEST_SRC
    tests/usd_curves_test.cc
    tests/usd_export_test.cc
    tests/usd_stage_creation_test.cc
    tests/usd_usdz_export_test.cc
    intern/usd_writer_material.h
  )
  if(USD_IMAGING_HEADERS)
    list(APPEND TEST_SRC tests/usd_imaging_test.cc)
  endif()

  include_directories(intern)

  set(TEST_INC
  )
  set(TEST_LIB
  )
  include(GTestTesting)
  blender_add_test_lib(bf_io_usd_tests "${TEST_SRC}" "${INC};${TEST_INC}" "${INC_SYS}" "${LIB};${TEST_LIB}")
endif()

# In CMAKE version 3.21 and up, we can instead use the `NO_CACHE` option for
# `find_file` so we don't need to clear it from the cache here.
unset(USD_IMAGING_HEADERS CACHE)<|MERGE_RESOLUTION|>--- conflicted
+++ resolved
@@ -209,16 +209,12 @@
   )
 endif()
 
-<<<<<<< HEAD
 if(WITH_MATERIALX)
   add_definitions(-DWITH_MATERIALX)
   list(APPEND LIB MaterialXCore)
 endif()
 
-blender_add_lib(bf_usd "${SRC}" "${INC}" "${INC_SYS}" "${LIB}")
-=======
 blender_add_lib(bf_io_usd "${SRC}" "${INC}" "${INC_SYS}" "${LIB}")
->>>>>>> 2721b937
 
 # RNA_prototypes.h
 add_dependencies(bf_io_usd bf_rna)
