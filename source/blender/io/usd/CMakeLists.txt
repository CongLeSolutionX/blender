--- conflicted
+++ resolved
@@ -11,10 +11,7 @@
 if(WIN32)
   add_definitions(-DNOMINMAX -DWIN32_LEAN_AND_MEAN -DBOOST_DEBUG_PYTHON)
 endif()
-<<<<<<< HEAD
-=======
 add_definitions(-DBOOST_ALL_NO_LIB)
->>>>>>> 51759e65
 
 # USD headers use deprecated TBB headers, silence warning.
 add_definitions(-DTBB_SUPPRESS_DEPRECATED_MESSAGES=1)
@@ -61,11 +58,7 @@
   ${USD_INCLUDE_DIRS}
   ${BOOST_INCLUDE_DIR}
   ${TBB_INCLUDE_DIR}
-<<<<<<< HEAD
-  ${PYTHON_INCLUDE_DIRS}
-=======
   ${PYTHON_INCLUDE_DIR}
->>>>>>> 51759e65
 )
 
 set(SRC
