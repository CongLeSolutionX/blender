--- conflicted
+++ resolved
@@ -129,14 +129,11 @@
   bool export_cameras = true;
   bool export_curves = true;
   bool export_volumes = true;
-
-<<<<<<< HEAD
-  bool allow_unicode = false;
-
-=======
   eUSDZTextureDownscaleSize usdz_downscale_size = eUSDZTextureDownscaleSize::USD_TEXTURE_SIZE_KEEP;
   int usdz_downscale_custom_size = 128;
->>>>>>> 0d7d6b00
+
+  bool allow_unicode = false;
+
   char root_prim_path[1024] = ""; /* FILE_MAX */
   char collection[MAX_IDPROP_NAME] = "";
 
