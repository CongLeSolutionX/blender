/* SPDX-FileCopyrightText: 2019 Blender Authors
 *
 * SPDX-License-Identifier: GPL-2.0-or-later */

#pragma once

#include <memory>

#include "../common/IO_orientation.hh"

#include "DEG_depsgraph.hh"

#include "DNA_modifier_types.h"
#include "RNA_types.hh"

struct bContext;
struct CacheArchiveHandle;
struct CacheReader;
struct ListBase;
struct Mesh;
struct Object;
struct ReportList;
struct wmJobWorkerStatus;

namespace blender::bke {
struct GeometrySet;
}

namespace blender::io::usd {

/**
 * Behavior when the name of an imported material
 * conflicts with an existing material.
 */
enum eUSDMtlNameCollisionMode {
  USD_MTL_NAME_COLLISION_MAKE_UNIQUE = 0,
  USD_MTL_NAME_COLLISION_REFERENCE_EXISTING = 1,
};

/**
 *  Behavior for importing of custom
 *  attributes / properties outside
 *  a prim's regular schema.
 */
typedef enum eUSDAttrImportMode {
  USD_ATTR_IMPORT_NONE = 0,
  USD_ATTR_IMPORT_USER = 1,
  USD_ATTR_IMPORT_ALL = 2,
} eUSDAttrImportMode;

/**
 *  Behavior when importing textures from a package
 * (e.g., USDZ archive) or from a URI path.
 */
enum eUSDTexImportMode {
  USD_TEX_IMPORT_NONE = 0,
  USD_TEX_IMPORT_PACK,
  USD_TEX_IMPORT_COPY,
};

/**
 * Behavior when the name of an imported texture
 * file conflicts with an existing file.
 */
enum eUSDTexNameCollisionMode {
  USD_TEX_NAME_COLLISION_USE_EXISTING = 0,
  USD_TEX_NAME_COLLISION_OVERWRITE = 1,
};

enum eSubdivExportMode {
  /** Subdivision scheme = None, export base mesh without subdivision. */
  USD_SUBDIV_IGNORE = 0,
  /** Subdivision scheme = None, export subdivided mesh. */
  USD_SUBDIV_TESSELLATE = 1,
  /**
   * Apply the USD subdivision scheme that is the closest match to Blender.
   * Reverts to #USD_SUBDIV_TESSELLATE if the subdivision method is not supported.
   */
  USD_SUBDIV_BEST_MATCH = 2,
};

typedef enum eUSDXformOpMode {
  USD_XFORM_OP_TRS = 0,
  USD_XFORM_OP_TOS = 1,
  USD_XFORM_OP_MAT = 2,
} eUSDXformOpMode;

typedef enum eUSDZTextureDownscaleSize {
  USD_TEXTURE_SIZE_CUSTOM = -1,
  USD_TEXTURE_SIZE_KEEP = 0,
  USD_TEXTURE_SIZE_256 = 256,
  USD_TEXTURE_SIZE_512 = 512,
  USD_TEXTURE_SIZE_1024 = 1024,
  USD_TEXTURE_SIZE_2048 = 2048,
  USD_TEXTURE_SIZE_4096 = 4096
} eUSDZTextureDownscaleSize;

struct USDExportParams {
  bool export_animation = false;
  bool export_hair = true;
  bool export_uvmaps = true;
  bool export_normals = true;
  bool export_mesh_colors = true;
  bool export_materials = true;
  bool export_armatures = true;
  bool export_shapekeys = true;
  bool only_deform_bones = false;
  eSubdivExportMode export_subdiv = USD_SUBDIV_BEST_MATCH;
  bool selected_objects_only = false;
  bool visible_objects_only = true;
  bool use_instancing = false;
  enum eEvaluationMode evaluation_mode = DAG_EVAL_VIEWPORT;
  bool generate_preview_surface = true;
  bool export_textures = true;
  bool overwrite_textures = true;
  bool relative_paths = true;
  bool export_custom_properties = true;
  bool author_blender_name = true;
  bool triangulate_meshes = false;
  int quad_method = MOD_TRIANGULATE_QUAD_SHORTEDGE;
  int ngon_method = MOD_TRIANGULATE_NGON_BEAUTY;
  bool convert_orientation = false;
  enum eIOAxis forward_axis = eIOAxis::IO_AXIS_NEGATIVE_Z;
  enum eIOAxis up_axis = eIOAxis::IO_AXIS_Y;
  bool convert_world_material = true;
  eUSDXformOpMode xform_op_mode = eUSDXformOpMode::USD_XFORM_OP_TRS;
<<<<<<< HEAD
  eUSDZTextureDownscaleSize usdz_downscale_size = eUSDZTextureDownscaleSize::USD_TEXTURE_SIZE_KEEP;
  int usdz_downscale_custom_size = 128;
=======
  bool export_meshes = true;
  bool export_lights = true;
  bool export_cameras = true;
  bool export_curves = true;
  bool export_volumes = true;

>>>>>>> e48eacd6
  char root_prim_path[1024] = ""; /* FILE_MAX */
  char collection[MAX_IDPROP_NAME] = "";

  /** Communication structure between the wmJob management code and the worker code. Currently used
   * to generate safely reports from the worker thread. */
  wmJobWorkerStatus *worker_status = nullptr;
};

struct USDImportParams {
  float scale;
  bool is_sequence;
  bool set_frame_range;
  int sequence_len;
  int offset;
  bool validate_meshes;
  char mesh_read_flag;
  bool import_cameras;
  bool import_curves;
  bool import_lights;
  bool import_materials;
  bool import_meshes;
  bool import_volumes;
  bool import_shapes;
  bool import_skeletons;
  bool import_blendshapes;
  bool import_points;
  char *prim_path_mask;
  bool import_subdiv;
  bool support_scene_instancing;
  bool create_collection;
  bool import_guide;
  bool import_proxy;
  bool import_render;
  bool import_visible_only;
  bool use_instancing;
  bool import_usd_preview;
  bool set_material_blend;
  float light_intensity_scale;
  eUSDMtlNameCollisionMode mtl_name_collision_mode;
  eUSDTexImportMode import_textures_mode;
  bool import_defined_only;
  char import_textures_dir[768]; /* FILE_MAXDIR */
  eUSDTexNameCollisionMode tex_name_collision_mode;
  bool import_all_materials;
  eUSDAttrImportMode attr_import_mode;
  bool create_world_material;

  /**
   * Communication structure between the wmJob management code and the worker code. Currently used
   * to generate safely reports from the worker thread.
   */
  wmJobWorkerStatus *worker_status;
};

/**
 * This struct is in place to store the mesh sequence parameters needed when reading a data from a
 * USD file for the mesh sequence cache.
 */
struct USDMeshReadParams {
  double motion_sample_time; /* USD TimeCode in frames. */
  int read_flags; /* MOD_MESHSEQ_xxx value that is set from MeshSeqCacheModifierData.read_flag. */
};

USDMeshReadParams create_mesh_read_params(double motion_sample_time, int read_flags);

/**
 * The USD_export takes a `as_background_job` parameter, and returns a boolean.
 *
 * When `as_background_job=true`, returns false immediately after scheduling
 * a background job.
 *
 * When `as_background_job=false`, performs the export synchronously, and returns
 * true when the export was ok, and false if there were any errors.
 */
bool USD_export(bContext *C,
                const char *filepath,
                const USDExportParams *params,
                bool as_background_job,
                ReportList *reports);

bool USD_import(bContext *C,
                const char *filepath,
                const USDImportParams *params,
                bool as_background_job,
                ReportList *reports);

int USD_get_version();

/* USD Import and Mesh Cache interface. */

CacheArchiveHandle *USD_create_handle(Main *bmain, const char *filepath, ListBase *object_paths);

void USD_free_handle(CacheArchiveHandle *handle);

void USD_get_transform(CacheReader *reader, float r_mat[4][4], float time, float scale);

/** Either modifies current_mesh in-place or constructs a new mesh. */
void USD_read_geometry(CacheReader *reader,
                       Object *ob,
                       blender::bke::GeometrySet &geometry_set,
                       USDMeshReadParams params,
                       const char **err_str);

bool USD_mesh_topology_changed(CacheReader *reader,
                               const Object *ob,
                               const Mesh *existing_mesh,
                               double time,
                               const char **err_str);

CacheReader *CacheReader_open_usd_object(CacheArchiveHandle *handle,
                                         CacheReader *reader,
                                         Object *object,
                                         const char *object_path);

void USD_CacheReader_incref(CacheReader *reader);
void USD_CacheReader_free(CacheReader *reader);

/** Data for registering USD IO hooks. */
struct USDHook {

  /* Identifier used for class name. */
  char idname[64];
  /* Identifier used as label. */
  char name[64];
  /* Short help/description. */
  char description[1024]; /* #RNA_DYN_DESCR_MAX */

  /* rna_ext.data points to the USDHook class PyObject. */
  ExtensionRNA rna_ext;
};

void USD_register_hook(std::unique_ptr<USDHook> hook);
/**
 * Remove the given entry from the list of registered hooks and
 * free the allocated memory for the hook instance.
 */
void USD_unregister_hook(USDHook *hook);
USDHook *USD_find_hook_name(const char idname[]);

};  // namespace blender::io::usd<|MERGE_RESOLUTION|>--- conflicted
+++ resolved
@@ -124,17 +124,14 @@
   enum eIOAxis up_axis = eIOAxis::IO_AXIS_Y;
   bool convert_world_material = true;
   eUSDXformOpMode xform_op_mode = eUSDXformOpMode::USD_XFORM_OP_TRS;
-<<<<<<< HEAD
-  eUSDZTextureDownscaleSize usdz_downscale_size = eUSDZTextureDownscaleSize::USD_TEXTURE_SIZE_KEEP;
-  int usdz_downscale_custom_size = 128;
-=======
   bool export_meshes = true;
   bool export_lights = true;
   bool export_cameras = true;
   bool export_curves = true;
   bool export_volumes = true;
 
->>>>>>> e48eacd6
+  eUSDZTextureDownscaleSize usdz_downscale_size = eUSDZTextureDownscaleSize::USD_TEXTURE_SIZE_KEEP;
+  int usdz_downscale_custom_size = 128;
   char root_prim_path[1024] = ""; /* FILE_MAX */
   char collection[MAX_IDPROP_NAME] = "";
 
