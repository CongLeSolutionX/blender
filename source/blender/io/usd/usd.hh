--- conflicted
+++ resolved
@@ -99,18 +99,15 @@
   bool relative_paths = true;
   bool export_custom_properties = true;
   bool author_blender_name = true;
-<<<<<<< HEAD
+  bool convert_orientation = false;
+  enum eIOAxis forward_axis = eIOAxis::IO_AXIS_NEGATIVE_Z;
+  enum eIOAxis up_axis = eIOAxis::IO_AXIS_Y;
   bool export_meshes = true;
   bool export_lights = true;
   bool export_cameras = true;
   bool export_curves = true;
   bool export_volumes = true;
 
-=======
-  bool convert_orientation = false;
-  enum eIOAxis forward_axis = eIOAxis::IO_AXIS_NEGATIVE_Z;
-  enum eIOAxis up_axis = eIOAxis::IO_AXIS_Y;
->>>>>>> 9cb298f7
   char root_prim_path[1024] = ""; /* FILE_MAX */
   char collection[MAX_IDPROP_NAME] = "";
 
