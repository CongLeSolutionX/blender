--- conflicted
+++ resolved
@@ -108,16 +108,13 @@
   bool convert_orientation = false;
   enum eIOAxis forward_axis = eIOAxis::IO_AXIS_NEGATIVE_Z;
   enum eIOAxis up_axis = eIOAxis::IO_AXIS_Y;
-<<<<<<< HEAD
+  eUSDXformOpMode xform_op_mode = eUSDXformOpMode::USD_XFORM_OP_TRS;
   bool export_meshes = true;
   bool export_lights = true;
   bool export_cameras = true;
   bool export_curves = true;
   bool export_volumes = true;
 
-=======
-  eUSDXformOpMode xform_op_mode = eUSDXformOpMode::USD_XFORM_OP_TRS;
->>>>>>> 9ae4f8a5
   char root_prim_path[1024] = ""; /* FILE_MAX */
   char collection[MAX_IDPROP_NAME] = "";
 
