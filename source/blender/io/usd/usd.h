/* SPDX-License-Identifier: GPL-2.0-or-later
 * Copyright 2019 Blender Foundation. All rights reserved. */

#pragma once

#include "DEG_depsgraph.h"

#ifdef __cplusplus
extern "C" {
#endif

struct CacheArchiveHandle;
struct CacheReader;
struct Object;
struct bContext;

/* Behavior when the name of an imported material
 * conflicts with an existing material. */
typedef enum eUSDMtlNameCollisionMode {
  USD_MTL_NAME_COLLISION_MAKE_UNIQUE = 0,
  USD_MTL_NAME_COLLISION_REFERENCE_EXISTING = 1,
} eUSDMtlNameCollisionMode;

<<<<<<< HEAD
/* Enums specifying the USD material purpose,
 * corresponding to pxr::UsdShadeTokens 'allPurpose',
 * 'preview', and 'render', respectively. */
typedef enum eUSDMtlPurpose {
  USD_MTL_PURPOSE_ALL = 0,
  USD_MTL_PURPOSE_PREVIEW = 1,
  USD_MTL_PURPOSE_FULL = 2
} eUSDMtlPurpose;
=======
/* Behavior when importing textures from a package
 * (e.g., USDZ archive) or from a URI path. */
typedef enum eUSDTexImportMode {
  USD_TEX_IMPORT_NONE = 0,
  USD_TEX_IMPORT_PACK,
  USD_TEX_IMPORT_COPY,
} eUSDTexImportMode;

/* Behavior when the name of an imported texture
 * file conflicts with an existing file. */
typedef enum eUSDTexNameCollisionMode {
  USD_TEX_NAME_COLLISION_USE_EXISTING = 0,
  USD_TEX_NAME_COLLISION_OVERWRITE = 1,
} eUSDTexNameCollisionMode;
>>>>>>> e1a29b58

struct USDExportParams {
  bool export_animation;
  bool export_hair;
  bool export_uvmaps;
  bool export_normals;
  bool export_materials;
  bool selected_objects_only;
  bool visible_objects_only;
  bool use_instancing;
  enum eEvaluationMode evaluation_mode;
  bool generate_preview_surface;
  bool export_textures;
  bool overwrite_textures;
  bool relative_paths;
};

struct USDImportParams {
  float scale;
  bool is_sequence;
  bool set_frame_range;
  int sequence_len;
  int offset;
  bool validate_meshes;
  char mesh_read_flag;
  bool import_cameras;
  bool import_curves;
  bool import_lights;
  bool import_materials;
  bool import_meshes;
  bool import_volumes;
  bool import_shapes;
  char prim_path_mask[1024];
  bool import_subdiv;
  bool import_instance_proxies;
  bool create_collection;
  bool import_guide;
  bool import_proxy;
  bool import_render;
  bool import_visible_only;
  bool use_instancing;
  bool import_usd_preview;
  bool set_material_blend;
  float light_intensity_scale;
  eUSDMtlNameCollisionMode mtl_name_collision_mode;
<<<<<<< HEAD
  eUSDMtlPurpose mtl_purpose;
=======
  eUSDTexImportMode import_textures_mode;
  char import_textures_dir[768]; /* FILE_MAXDIR */
  eUSDTexNameCollisionMode tex_name_collision_mode;
  bool import_all_materials;
>>>>>>> e1a29b58
};

/* The USD_export takes a as_background_job parameter, and returns a boolean.
 *
 * When as_background_job=true, returns false immediately after scheduling
 * a background job.
 *
 * When as_background_job=false, performs the export synchronously, and returns
 * true when the export was ok, and false if there were any errors.
 */

bool USD_export(struct bContext *C,
                const char *filepath,
                const struct USDExportParams *params,
                bool as_background_job);

bool USD_import(struct bContext *C,
                const char *filepath,
                const struct USDImportParams *params,
                bool as_background_job);

int USD_get_version(void);

/* USD Import and Mesh Cache interface. */

struct CacheArchiveHandle *USD_create_handle(struct Main *bmain,
                                             const char *filepath,
                                             struct ListBase *object_paths);

void USD_free_handle(struct CacheArchiveHandle *handle);

void USD_get_transform(struct CacheReader *reader, float r_mat[4][4], float time, float scale);

/* Either modifies current_mesh in-place or constructs a new mesh. */
struct Mesh *USD_read_mesh(struct CacheReader *reader,
                           struct Object *ob,
                           struct Mesh *existing_mesh,
                           double time,
                           const char **err_str,
                           int read_flag);

bool USD_mesh_topology_changed(struct CacheReader *reader,
                               const struct Object *ob,
                               const struct Mesh *existing_mesh,
                               double time,
                               const char **err_str);

struct CacheReader *CacheReader_open_usd_object(struct CacheArchiveHandle *handle,
                                                struct CacheReader *reader,
                                                struct Object *object,
                                                const char *object_path);

void USD_CacheReader_incref(struct CacheReader *reader);
void USD_CacheReader_free(struct CacheReader *reader);
void USD_ensure_plugin_path_registered(void);
#ifdef __cplusplus
}
#endif<|MERGE_RESOLUTION|>--- conflicted
+++ resolved
@@ -21,7 +21,6 @@
   USD_MTL_NAME_COLLISION_REFERENCE_EXISTING = 1,
 } eUSDMtlNameCollisionMode;
 
-<<<<<<< HEAD
 /* Enums specifying the USD material purpose,
  * corresponding to pxr::UsdShadeTokens 'allPurpose',
  * 'preview', and 'render', respectively. */
@@ -30,7 +29,7 @@
   USD_MTL_PURPOSE_PREVIEW = 1,
   USD_MTL_PURPOSE_FULL = 2
 } eUSDMtlPurpose;
-=======
+
 /* Behavior when importing textures from a package
  * (e.g., USDZ archive) or from a URI path. */
 typedef enum eUSDTexImportMode {
@@ -45,7 +44,6 @@
   USD_TEX_NAME_COLLISION_USE_EXISTING = 0,
   USD_TEX_NAME_COLLISION_OVERWRITE = 1,
 } eUSDTexNameCollisionMode;
->>>>>>> e1a29b58
 
 struct USDExportParams {
   bool export_animation;
@@ -91,14 +89,11 @@
   bool set_material_blend;
   float light_intensity_scale;
   eUSDMtlNameCollisionMode mtl_name_collision_mode;
-<<<<<<< HEAD
   eUSDMtlPurpose mtl_purpose;
-=======
   eUSDTexImportMode import_textures_mode;
   char import_textures_dir[768]; /* FILE_MAXDIR */
   eUSDTexNameCollisionMode tex_name_collision_mode;
   bool import_all_materials;
->>>>>>> e1a29b58
 };
 
 /* The USD_export takes a as_background_job parameter, and returns a boolean.
