/* SPDX-License-Identifier: GPL-2.0-or-later */

/** \file
 * \ingroup ply
 */

#include "BKE_attribute.h"
#include "BKE_attribute.hh"
#include "BKE_customdata.h"
#include "BKE_mesh.hh"
#include "BKE_mesh_runtime.h"

#include "GEO_mesh_merge_by_distance.hh"

#include "BLI_math_vector.h"

#include "ply_import_mesh.hh"

namespace blender::io::ply {
Mesh *convert_ply_to_mesh(PlyData &data, Mesh *mesh, const PLYImportParams &params)
{

  /* Add vertices to the mesh. */
  mesh->totvert = int(data.vertices.size());
  CustomData_add_layer_named(
      &mesh->vdata, CD_PROP_FLOAT3, CD_CONSTRUCT, mesh->totvert, "position");
  mesh->vert_positions_for_write().copy_from(data.vertices);

  bke::MutableAttributeAccessor attributes = mesh->attributes_for_write();

  if (!data.edges.is_empty()) {
    mesh->totedge = int(data.edges.size());
    CustomData_add_layer(&mesh->edata, CD_MEDGE, CD_SET_DEFAULT, mesh->totedge);
    MutableSpan<MEdge> edges = mesh->edges_for_write();
    for (int i = 0; i < mesh->totedge; i++) {
      uint32_t v1 = data.edges[i].first;
      uint32_t v2 = data.edges[i].second;
      if (v1 >= mesh->totvert) {
        fprintf(stderr, "Invalid PLY vertex index in edge %i/1: %u\n", i, v1);
        v1 = 0;
      }
      if (v2 >= mesh->totvert) {
        fprintf(stderr, "Invalid PLY vertex index in edge %i/2: %u\n", i, v2);
        v2 = 0;
      }
      edges[i].v1 = v1;
      edges[i].v2 = v2;
    }
  }

  /* Add faces to the mesh. */
<<<<<<< HEAD
  if (!data.faces.is_empty()) {
    /* Specify amount of total faces. */
    mesh->totpoly = int(data.faces.size());
    mesh->totloop = 0;
    for (int i = 0; i < data.faces.size(); i++) {
      /* Add number of loops from the vertex indices in the face. */
      mesh->totloop += data.faces[i].size();
    }
    BKE_mesh_poly_offsets_ensure(mesh);
=======
  if (!data.face_sizes.is_empty()) {
    /* Create poly and loop layers. */
    mesh->totpoly = int(data.face_sizes.size());
    mesh->totloop = int(data.face_vertices.size());
    CustomData_add_layer(&mesh->pdata, CD_MPOLY, CD_SET_DEFAULT, mesh->totpoly);
>>>>>>> 806c3046
    CustomData_add_layer_named(
        &mesh->ldata, CD_PROP_INT32, CD_CONSTRUCT, mesh->totloop, ".corner_vert");
    MutableSpan<int> poly_offsets = mesh->poly_offsets_for_write();
    MutableSpan<int> corner_verts = mesh->corner_verts_for_write();

    /* Fill in face data. */
    uint32_t offset = 0;
    for (int i = 0; i < mesh->totpoly; i++) {
<<<<<<< HEAD
      int size = int(data.faces[i].size());
      /* Set the index from where this face starts and specify the amount of edges it has. */
      poly_offsets[i] = offset;

=======
      uint32_t size = data.face_sizes[i];
      polys[i].loopstart = offset;
      polys[i].totloop = size;
>>>>>>> 806c3046
      for (int j = 0; j < size; j++) {
        uint32_t v = data.face_vertices[offset + j];
        if (v >= mesh->totvert) {
          fprintf(stderr, "Invalid PLY vertex index in face %i loop %i: %u\n", i, j, v);
          v = 0;
        }
        corner_verts[offset + j] = data.face_vertices[offset + j];
      }
      offset += size;
    }
  }

  /* Vertex colors */
  if (!data.vertex_colors.is_empty() && params.vertex_colors != PLY_VERTEX_COLOR_NONE) {
    /* Create a data layer for vertex colors and set them. */
    bke::SpanAttributeWriter<ColorGeometry4f> colors =
        attributes.lookup_or_add_for_write_span<ColorGeometry4f>("Col", ATTR_DOMAIN_POINT);

    if (params.vertex_colors == PLY_VERTEX_COLOR_SRGB) {
      for (int i = 0; i < data.vertex_colors.size(); i++) {
        srgb_to_linearrgb_v4(colors.span[i], data.vertex_colors[i]);
      }
    }
    else {
      for (int i = 0; i < data.vertex_colors.size(); i++) {
        copy_v4_v4(colors.span[i], data.vertex_colors[i]);
      }
    }
    colors.finish();
    BKE_id_attributes_active_color_set(&mesh->id, "Col");
    BKE_id_attributes_default_color_set(&mesh->id, "Col");
  }

  /* Uvmap */
  if (!data.uv_coordinates.is_empty()) {
    bke::SpanAttributeWriter<float2> uv_map = attributes.lookup_or_add_for_write_only_span<float2>(
        "UVMap", ATTR_DOMAIN_CORNER);
    for (size_t i = 0; i < data.face_vertices.size(); i++) {
      uv_map.span[i] = data.uv_coordinates[data.face_vertices[i]];
    }
    uv_map.finish();
  }

  /* Calculate edges from the rest of the mesh. */
  BKE_mesh_calc_edges(mesh, true, false);

  /* Note: This is important to do after initializing the loops. */
  if (!data.vertex_normals.is_empty()) {
    BKE_mesh_set_custom_normals_from_verts(
        mesh, reinterpret_cast<float(*)[3]>(data.vertex_normals.data()));
  }

  /* Merge all vertices on the same location. */
  if (params.merge_verts) {
    std::optional<Mesh *> return_value = blender::geometry::mesh_merge_by_distance_all(
        *mesh, IndexMask(mesh->totvert), 0.0001f);
    if (return_value.has_value()) {
      mesh = return_value.value();
    }
  }

  BKE_mesh_smooth_flag_set(mesh, false);

  return mesh;
}
}  // namespace blender::io::ply<|MERGE_RESOLUTION|>--- conflicted
+++ resolved
@@ -49,23 +49,11 @@
   }
 
   /* Add faces to the mesh. */
-<<<<<<< HEAD
-  if (!data.faces.is_empty()) {
-    /* Specify amount of total faces. */
-    mesh->totpoly = int(data.faces.size());
-    mesh->totloop = 0;
-    for (int i = 0; i < data.faces.size(); i++) {
-      /* Add number of loops from the vertex indices in the face. */
-      mesh->totloop += data.faces[i].size();
-    }
-    BKE_mesh_poly_offsets_ensure(mesh);
-=======
   if (!data.face_sizes.is_empty()) {
     /* Create poly and loop layers. */
     mesh->totpoly = int(data.face_sizes.size());
     mesh->totloop = int(data.face_vertices.size());
-    CustomData_add_layer(&mesh->pdata, CD_MPOLY, CD_SET_DEFAULT, mesh->totpoly);
->>>>>>> 806c3046
+    BKE_mesh_poly_offsets_ensure(mesh);
     CustomData_add_layer_named(
         &mesh->ldata, CD_PROP_INT32, CD_CONSTRUCT, mesh->totloop, ".corner_vert");
     MutableSpan<int> poly_offsets = mesh->poly_offsets_for_write();
@@ -74,16 +62,8 @@
     /* Fill in face data. */
     uint32_t offset = 0;
     for (int i = 0; i < mesh->totpoly; i++) {
-<<<<<<< HEAD
-      int size = int(data.faces[i].size());
-      /* Set the index from where this face starts and specify the amount of edges it has. */
+      uint32_t size = data.face_sizes[i];
       poly_offsets[i] = offset;
-
-=======
-      uint32_t size = data.face_sizes[i];
-      polys[i].loopstart = offset;
-      polys[i].totloop = size;
->>>>>>> 806c3046
       for (int j = 0; j < size; j++) {
         uint32_t v = data.face_vertices[offset + j];
         if (v >= mesh->totvert) {
