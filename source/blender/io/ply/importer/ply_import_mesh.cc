--- conflicted
+++ resolved
@@ -47,17 +47,10 @@
       /* Add number of loops from the vertex indices in the face. */
       mesh->totloop += data.faces[i].size();
     }
-<<<<<<< HEAD
     BKE_mesh_poly_offsets_ensure(mesh);
     CustomData_add_layer_named(
-        &mesh->ldata, CD_PROP_INT32, CD_CONSTRUCT, nullptr, mesh->totloop, ".corner_vert");
+        &mesh->ldata, CD_PROP_INT32, CD_CONSTRUCT, mesh->totloop, ".corner_vert");
     MutableSpan<int> poly_offsets = mesh->poly_offsets_for_write();
-=======
-    CustomData_add_layer(&mesh->pdata, CD_MPOLY, CD_SET_DEFAULT, mesh->totpoly);
-    CustomData_add_layer_named(
-        &mesh->ldata, CD_PROP_INT32, CD_CONSTRUCT, mesh->totloop, ".corner_vert");
-    MutableSpan<MPoly> polys = mesh->polys_for_write();
->>>>>>> 88c7b695
     MutableSpan<int> corner_verts = mesh->corner_verts_for_write();
 
     int offset = 0;
