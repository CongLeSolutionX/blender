/* SPDX-License-Identifier: GPL-2.0-or-later */

/** \file
 * \ingroup ply
 */

#include "ply_export_load_plydata.hh"
#include "IO_ply.h"
#include "ply_data.hh"

#include "BKE_attribute.hh"
#include "BKE_lib_id.h"
#include "BKE_mesh.hh"
#include "BKE_object.h"
#include "BLI_hash.hh"
#include "BLI_math.h"
#include "BLI_vector.hh"
#include "DEG_depsgraph_query.h"
#include "DNA_layer_types.h"

#include "bmesh.h"
#include "bmesh_tools.h"
#include <tools/bmesh_triangulate.h>

namespace blender::io::ply {

static Mesh *do_triangulation(const Mesh *mesh, bool force_triangulation)
{
  const BMeshCreateParams bm_create_params = {false};
  BMeshFromMeshParams bm_convert_params{};
  bm_convert_params.calc_face_normal = true;
  bm_convert_params.calc_vert_normal = true;
  const int triangulation_threshold = force_triangulation ? 4 : 255;

  BMesh *bmesh = BKE_mesh_to_bmesh_ex(mesh, &bm_create_params, &bm_convert_params);
  BM_mesh_triangulate(bmesh, 0, 3, triangulation_threshold, false, nullptr, nullptr, nullptr);
  Mesh *temp_mesh = BKE_mesh_from_bmesh_for_eval_nomain(bmesh, nullptr, mesh);
  BM_mesh_free(bmesh);
  return temp_mesh;
}

static void set_world_axes_transform(Object *object,
                                     const eIOAxis forward,
                                     const eIOAxis up,
                                     float r_world_and_axes_transform[4][4],
                                     float r_world_and_axes_normal_transform[3][3])
{
  float axes_transform[3][3];
  unit_m3(axes_transform);
  /* +Y-forward and +Z-up are the default Blender axis settings. */
  mat3_from_axis_conversion(forward, up, IO_AXIS_Y, IO_AXIS_Z, axes_transform);
  mul_m4_m3m4(r_world_and_axes_transform, axes_transform, object->object_to_world);
  /* mul_m4_m3m4 does not transform last row of obmat, i.e. location data. */
  mul_v3_m3v3(r_world_and_axes_transform[3], axes_transform, object->object_to_world[3]);
  r_world_and_axes_transform[3][3] = object->object_to_world[3][3];

  /* Normals need inverse transpose of the regular matrix to handle non-uniform scale. */
  float normal_matrix[3][3];
  copy_m3_m4(normal_matrix, r_world_and_axes_transform);
  invert_m3_m3(r_world_and_axes_normal_transform, normal_matrix);
  transpose_m3(r_world_and_axes_normal_transform);
}

struct uv_vertex_key {
  float2 uv;
  int vertex_index;

  bool operator==(const uv_vertex_key &r) const
  {
    return (uv == r.uv && vertex_index == r.vertex_index);
  }

  uint64_t hash() const
  {
    return get_default_hash_3(uv.x, uv.y, vertex_index);
  }
};

static void generate_vertex_map(const Mesh *mesh,
                                const PLYExportParams &export_params,
                                Vector<int> &r_ply_to_vertex,
                                Vector<int> &r_vertex_to_ply,
                                Vector<int> &r_loop_to_ply,
                                Vector<float2> &r_uvs)
{
  bool export_uv = false;
  VArraySpan<float2> uv_map;
  if (export_params.export_uv) {
    const StringRef uv_name = CustomData_get_active_layer_name(&mesh->ldata, CD_PROP_FLOAT2);
    if (!uv_name.is_empty()) {
      const bke::AttributeAccessor attributes = mesh->attributes();
      uv_map = attributes.lookup<float2>(uv_name, ATTR_DOMAIN_CORNER);
      export_uv = !uv_map.is_empty();
    }
  }

  const Span<int> corner_verts = mesh->corner_verts();
  r_vertex_to_ply.resize(mesh->totvert, -1);
  r_loop_to_ply.resize(mesh->totloop, -1);

  /* If we do not export or have UVs, then mapping of vertex indices is simple. */
  if (!export_uv) {
    r_ply_to_vertex.resize(mesh->totvert);
    for (int index = 0; index < mesh->totvert; index++) {
      r_vertex_to_ply[index] = index;
      r_ply_to_vertex[index] = index;
    }
    for (int index = 0; index < mesh->totloop; index++) {
      r_loop_to_ply[index] = corner_verts[index];
    }
    return;
  }

  /* We are exporting UVs. Need to build mappings of what
   * any unique (vertex, UV) values will map into the PLY data. */
  Map<uv_vertex_key, int> vertex_map;
  vertex_map.reserve(mesh->totvert);
  r_ply_to_vertex.reserve(mesh->totvert);
  r_uvs.reserve(mesh->totvert);

  for (int loop_index = 0; loop_index < int(corner_verts.size()); loop_index++) {
    int vertex_index = corner_verts[loop_index];
    uv_vertex_key key{uv_map[loop_index], vertex_index};
    int ply_index = vertex_map.lookup_or_add(key, int(vertex_map.size()));
    r_vertex_to_ply[vertex_index] = ply_index;
    r_loop_to_ply[loop_index] = ply_index;
    while (r_uvs.size() <= ply_index) {
      r_uvs.append(key.uv);
      r_ply_to_vertex.append(key.vertex_index);
    }
  }

  /* Add zero UVs for any loose vertices. */
  for (int vertex_index = 0; vertex_index < mesh->totvert; vertex_index++) {
    if (r_vertex_to_ply[vertex_index] != -1)
      continue;
    int ply_index = int(r_uvs.size());
    r_vertex_to_ply[vertex_index] = ply_index;
    r_uvs.append({0, 0});
    r_ply_to_vertex.append(vertex_index);
  }
}

void load_plydata(PlyData &plyData, Depsgraph *depsgraph, const PLYExportParams &export_params)
{
  DEGObjectIterSettings deg_iter_settings{};
  deg_iter_settings.depsgraph = depsgraph;
  deg_iter_settings.flags = DEG_ITER_OBJECT_FLAG_LINKED_DIRECTLY |
                            DEG_ITER_OBJECT_FLAG_LINKED_VIA_SET | DEG_ITER_OBJECT_FLAG_VISIBLE |
                            DEG_ITER_OBJECT_FLAG_DUPLI;

  /* When exporting multiple objects, vertex indices have to be offset. */
  uint32_t vertex_offset = 0;

  DEG_OBJECT_ITER_BEGIN (&deg_iter_settings, object) {
    if (object->type != OB_MESH) {
      continue;
    }

    if (export_params.export_selected_objects && !(object->base_flag & BASE_SELECTED)) {
      continue;
    }

    Object *obj_eval = DEG_get_evaluated_object(depsgraph, object);
    Object export_object_eval_ = dna::shallow_copy(*obj_eval);
    Mesh *mesh = export_params.apply_modifiers ?
                     BKE_object_get_evaluated_mesh(&export_object_eval_) :
                     BKE_object_get_pre_modified_mesh(&export_object_eval_);

    bool force_triangulation = false;
    const OffsetIndices polys = mesh->polys();
    for (const int i : polys.index_range()) {
      if (polys[i].size() > 255) {
        force_triangulation = true;
        break;
      }
    }

    /* Triangulate */
    bool manually_free_mesh = false;
    if (export_params.export_triangulated_mesh || force_triangulation) {
      mesh = do_triangulation(mesh, export_params.export_triangulated_mesh);
      manually_free_mesh = true;
    }

    Vector<int> ply_to_vertex, vertex_to_ply, loop_to_ply;
    Vector<float2> uvs;
    generate_vertex_map(mesh, export_params, ply_to_vertex, vertex_to_ply, loop_to_ply, uvs);

    float world_and_axes_transform[4][4];
    float world_and_axes_normal_transform[3][3];
    set_world_axes_transform(&export_object_eval_,
                             export_params.forward_axis,
                             export_params.up_axis,
                             world_and_axes_transform,
                             world_and_axes_normal_transform);

    /* Face data. */
    plyData.face_vertices.reserve(mesh->totloop);
    plyData.face_sizes.reserve(mesh->totpoly);
    int loop_offset = 0;
<<<<<<< HEAD
    const Span<int> corner_verts = mesh->corner_verts();
    for (const int i : polys.index_range()) {
      const Span<int> mesh_poly_verts = corner_verts.slice(polys[i]);
      Array<uint32_t> poly_verts(mesh_poly_verts.size());

      for (int i = 0; i < mesh_poly_verts.size(); ++i) {
        float2 uv;
        if (export_params.export_uv && uv_map != nullptr) {
          uv = uv_map[i + loop_offset];
        }
        else {
          uv = {0, 0};
        }
        UV_vertex_key key = UV_vertex_key(uv, mesh_poly_verts[i]);
        int ply_vertex_index = vertex_map.lookup(key);
        plyData.face_vertices.append(ply_vertex_index + vertex_offset);
=======
    for (const MPoly &poly : mesh->polys()) {
      for (int i = 0; i < poly.totloop; ++i) {
        int ply_index = loop_to_ply[i + loop_offset];
        BLI_assert(ply_index >= 0 && ply_index < ply_to_vertex.size());
        plyData.face_vertices.append(ply_index + vertex_offset);
>>>>>>> d90795bc
      }
      loop_offset += mesh_poly_verts.size();
      plyData.face_sizes.append(mesh_poly_verts.size());
    }

    /* Vertices */
    plyData.vertices.reserve(ply_to_vertex.size());
    Span<float3> vert_positions = mesh->vert_positions();
    for (int vertex_index : ply_to_vertex) {
      float3 pos = vert_positions[vertex_index];
      mul_m4_v3(world_and_axes_transform, pos);
      mul_v3_fl(pos, export_params.global_scale);
      plyData.vertices.append(pos);
    }

    /* UV's */
    if (!uvs.is_empty()) {
      BLI_assert(uvs.size() == ply_to_vertex.size());
      plyData.uv_coordinates = uvs;
    }

    /* Normals */
    if (export_params.export_normals) {
      plyData.vertex_normals.reserve(ply_to_vertex.size());
      const Span<float3> vert_normals = mesh->vert_normals();
      for (int vertex_index : ply_to_vertex) {
        float3 normal = vert_normals[vertex_index];
        mul_m3_v3(world_and_axes_normal_transform, normal);
        plyData.vertex_normals.append(normal);
      }
    }

    /* Colors */
    if (export_params.vertex_colors != PLY_VERTEX_COLOR_NONE) {
      const StringRef name = mesh->active_color_attribute;
      if (!name.is_empty()) {
        const bke::AttributeAccessor attributes = mesh->attributes();
        const VArray<ColorGeometry4f> color_attribute =
            attributes.lookup_or_default<ColorGeometry4f>(
                name, ATTR_DOMAIN_POINT, {0.0f, 0.0f, 0.0f, 0.0f});
        if (!color_attribute.is_empty()) {
          plyData.vertex_colors.reserve(ply_to_vertex.size());
          for (int vertex_index : ply_to_vertex) {
            float4 color = float4(color_attribute[vertex_index]);
            if (export_params.vertex_colors == PLY_VERTEX_COLOR_SRGB) {
              linearrgb_to_srgb_v4(color, color);
            }
            plyData.vertex_colors.append(color);
          }
        }
      }
    }

    /* Loose edges */
    const bke::LooseEdgeCache &loose_edges = mesh->loose_edges();
    if (loose_edges.count > 0) {
      Span<MEdge> edges = mesh->edges();
      for (int i = 0; i < edges.size(); ++i) {
        if (loose_edges.is_loose_bits[i]) {
          int v1 = vertex_to_ply[edges[i].v1];
          int v2 = vertex_to_ply[edges[i].v2];
          plyData.edges.append({v1, v2});
        }
      }
    }

    vertex_offset = int(plyData.vertices.size());
    if (manually_free_mesh) {
      BKE_id_free(nullptr, mesh);
    }
  }

  DEG_OBJECT_ITER_END;
}

<<<<<<< HEAD
void generate_vertex_map(const Mesh *mesh,
                         const float2 *uv_map,
                         const PLYExportParams &export_params,
                         Map<UV_vertex_key, int> &r_map)
{

  const OffsetIndices polys = mesh->polys();
  const Span<int> corner_verts = mesh->corner_verts();
  const int totvert = mesh->totvert;

  r_map.reserve(totvert);

  if (uv_map == nullptr || !export_params.export_uv) {
    for (int vertex_index = 0; vertex_index < totvert; ++vertex_index) {
      UV_vertex_key key = UV_vertex_key({0, 0}, vertex_index);
      r_map.add_new(key, int(r_map.size()));
    }
    return;
  }

  const float limit[2] = {STD_UV_CONNECT_LIMIT, STD_UV_CONNECT_LIMIT};
  UvVertMap *uv_vert_map = BKE_mesh_uv_vert_map_create(polys,
                                                       nullptr,
                                                       nullptr,
                                                       corner_verts.data(),
                                                       reinterpret_cast<const float(*)[2]>(uv_map),
                                                       totvert,
                                                       limit,
                                                       false,
                                                       false);

  for (int vertex_index = 0; vertex_index < totvert; vertex_index++) {
    const UvMapVert *uv_vert = BKE_mesh_uv_vert_map_get_vert(uv_vert_map, vertex_index);

    if (uv_vert == nullptr) {
      UV_vertex_key key = UV_vertex_key({0, 0}, vertex_index);
      r_map.add_new(key, int(r_map.size()));
    }

    for (; uv_vert; uv_vert = uv_vert->next) {
      /* Store UV vertex coordinates. */
      const int loopstart = polys[uv_vert->poly_index].start();
      float2 vert_uv_coords(uv_map[loopstart + uv_vert->loop_of_poly_index]);
      UV_vertex_key key = UV_vertex_key(vert_uv_coords, vertex_index);
      r_map.add(key, int(r_map.size()));
    }
  }
  BKE_mesh_uv_vert_map_free(uv_vert_map);
}

=======
>>>>>>> d90795bc
}  // namespace blender::io::ply<|MERGE_RESOLUTION|>--- conflicted
+++ resolved
@@ -198,34 +198,14 @@
     /* Face data. */
     plyData.face_vertices.reserve(mesh->totloop);
     plyData.face_sizes.reserve(mesh->totpoly);
-    int loop_offset = 0;
-<<<<<<< HEAD
-    const Span<int> corner_verts = mesh->corner_verts();
     for (const int i : polys.index_range()) {
-      const Span<int> mesh_poly_verts = corner_verts.slice(polys[i]);
-      Array<uint32_t> poly_verts(mesh_poly_verts.size());
-
-      for (int i = 0; i < mesh_poly_verts.size(); ++i) {
-        float2 uv;
-        if (export_params.export_uv && uv_map != nullptr) {
-          uv = uv_map[i + loop_offset];
-        }
-        else {
-          uv = {0, 0};
-        }
-        UV_vertex_key key = UV_vertex_key(uv, mesh_poly_verts[i]);
-        int ply_vertex_index = vertex_map.lookup(key);
-        plyData.face_vertices.append(ply_vertex_index + vertex_offset);
-=======
-    for (const MPoly &poly : mesh->polys()) {
-      for (int i = 0; i < poly.totloop; ++i) {
-        int ply_index = loop_to_ply[i + loop_offset];
+      const IndexRange poly = polys[i];
+      for (const int corner : poly) {
+        int ply_index = loop_to_ply[corner];
         BLI_assert(ply_index >= 0 && ply_index < ply_to_vertex.size());
         plyData.face_vertices.append(ply_index + vertex_offset);
->>>>>>> d90795bc
-      }
-      loop_offset += mesh_poly_verts.size();
-      plyData.face_sizes.append(mesh_poly_verts.size());
+      }
+      plyData.face_sizes.append(poly.size());
     }
 
     /* Vertices */
@@ -298,57 +278,4 @@
   DEG_OBJECT_ITER_END;
 }
 
-<<<<<<< HEAD
-void generate_vertex_map(const Mesh *mesh,
-                         const float2 *uv_map,
-                         const PLYExportParams &export_params,
-                         Map<UV_vertex_key, int> &r_map)
-{
-
-  const OffsetIndices polys = mesh->polys();
-  const Span<int> corner_verts = mesh->corner_verts();
-  const int totvert = mesh->totvert;
-
-  r_map.reserve(totvert);
-
-  if (uv_map == nullptr || !export_params.export_uv) {
-    for (int vertex_index = 0; vertex_index < totvert; ++vertex_index) {
-      UV_vertex_key key = UV_vertex_key({0, 0}, vertex_index);
-      r_map.add_new(key, int(r_map.size()));
-    }
-    return;
-  }
-
-  const float limit[2] = {STD_UV_CONNECT_LIMIT, STD_UV_CONNECT_LIMIT};
-  UvVertMap *uv_vert_map = BKE_mesh_uv_vert_map_create(polys,
-                                                       nullptr,
-                                                       nullptr,
-                                                       corner_verts.data(),
-                                                       reinterpret_cast<const float(*)[2]>(uv_map),
-                                                       totvert,
-                                                       limit,
-                                                       false,
-                                                       false);
-
-  for (int vertex_index = 0; vertex_index < totvert; vertex_index++) {
-    const UvMapVert *uv_vert = BKE_mesh_uv_vert_map_get_vert(uv_vert_map, vertex_index);
-
-    if (uv_vert == nullptr) {
-      UV_vertex_key key = UV_vertex_key({0, 0}, vertex_index);
-      r_map.add_new(key, int(r_map.size()));
-    }
-
-    for (; uv_vert; uv_vert = uv_vert->next) {
-      /* Store UV vertex coordinates. */
-      const int loopstart = polys[uv_vert->poly_index].start();
-      float2 vert_uv_coords(uv_map[loopstart + uv_vert->loop_of_poly_index]);
-      UV_vertex_key key = UV_vertex_key(vert_uv_coords, vertex_index);
-      r_map.add(key, int(r_map.size()));
-    }
-  }
-  BKE_mesh_uv_vert_map_free(uv_vert_map);
-}
-
-=======
->>>>>>> d90795bc
 }  // namespace blender::io::ply