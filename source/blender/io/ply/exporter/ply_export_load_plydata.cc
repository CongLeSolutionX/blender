--- conflicted
+++ resolved
@@ -229,13 +229,7 @@
                          Map<UV_vertex_key, int> &r_map)
 {
 
-<<<<<<< HEAD
-  Map<UV_vertex_key, int> vertex_map;
-
   const OffsetIndices polys = mesh->polys();
-=======
-  const Span<MPoly> polys = mesh->polys();
->>>>>>> 806c3046
   const Span<int> corner_verts = mesh->corner_verts();
   const int totvert = mesh->totvert;
 
