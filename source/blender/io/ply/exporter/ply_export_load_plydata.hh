/* SPDX-License-Identifier: GPL-2.0-or-later */

/** \file
 * \ingroup ply
 */

#pragma once

struct Depsgraph;
struct PLYExportParams;

namespace blender::io::ply {

<<<<<<< HEAD
Mesh *do_triangulation(const Mesh *mesh, bool force_triangulation);
void set_world_axes_transform(Object *object, const eIOAxis forward, const eIOAxis up);

struct UV_vertex_key {
  float2 UV;
  int mesh_vertex_index;

  UV_vertex_key(float2 UV, int vertex_index) : UV(UV), mesh_vertex_index(vertex_index)
  {
  }

  bool operator==(const UV_vertex_key &r) const
  {
    return (UV == r.UV && mesh_vertex_index == r.mesh_vertex_index);
  }

  uint64_t hash() const
  {
    return get_default_hash_3(UV.x, UV.y, mesh_vertex_index);
  }
};

void generate_vertex_map(const Mesh *mesh,
                         const Span<float2> uv_map,
                         const PLYExportParams &export_params,
                         Map<UV_vertex_key, int> &r_map);
=======
struct PlyData;
>>>>>>> 55d642ba

void load_plydata(PlyData &plyData, Depsgraph *depsgraph, const PLYExportParams &export_params);

}  // namespace blender::io::ply<|MERGE_RESOLUTION|>--- conflicted
+++ resolved
@@ -11,36 +11,7 @@
 
 namespace blender::io::ply {
 
-<<<<<<< HEAD
-Mesh *do_triangulation(const Mesh *mesh, bool force_triangulation);
-void set_world_axes_transform(Object *object, const eIOAxis forward, const eIOAxis up);
-
-struct UV_vertex_key {
-  float2 UV;
-  int mesh_vertex_index;
-
-  UV_vertex_key(float2 UV, int vertex_index) : UV(UV), mesh_vertex_index(vertex_index)
-  {
-  }
-
-  bool operator==(const UV_vertex_key &r) const
-  {
-    return (UV == r.UV && mesh_vertex_index == r.mesh_vertex_index);
-  }
-
-  uint64_t hash() const
-  {
-    return get_default_hash_3(UV.x, UV.y, mesh_vertex_index);
-  }
-};
-
-void generate_vertex_map(const Mesh *mesh,
-                         const Span<float2> uv_map,
-                         const PLYExportParams &export_params,
-                         Map<UV_vertex_key, int> &r_map);
-=======
 struct PlyData;
->>>>>>> 55d642ba
 
 void load_plydata(PlyData &plyData, Depsgraph *depsgraph, const PLYExportParams &export_params);
 
