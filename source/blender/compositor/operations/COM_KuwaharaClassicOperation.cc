--- conflicted
+++ resolved
@@ -84,7 +84,6 @@
         int yy = y + dy;
         if (xx >= 0 && yy >= 0 && xx < this->get_width() && yy < this->get_height()) {
 
-<<<<<<< HEAD
           float4 color;
           image_reader_->read_sampled(color, xx, yy, sampler);
           const float3 v = color.xyz();
@@ -116,37 +115,6 @@
             mean_of_squared_color[quadrant_index] += v * v;
             quadrant_pixel_count[quadrant_index]++;
           }
-=======
-        float4 color;
-        image_reader_->read_sampled(color, xx, yy, sampler);
-
-        if (dx >= 0 && dy >= 0) {
-          const int quadrant_index = 0;
-          mean_of_color[quadrant_index] += color;
-          mean_of_squared_color[quadrant_index] += color * color;
-          quadrant_pixel_count[quadrant_index]++;
-        }
-
-        if (dx <= 0 && dy >= 0) {
-          const int quadrant_index = 1;
-          mean_of_color[quadrant_index] += color;
-          mean_of_squared_color[quadrant_index] += color * color;
-          quadrant_pixel_count[quadrant_index]++;
-        }
-
-        if (dx <= 0 && dy <= 0) {
-          const int quadrant_index = 2;
-          mean_of_color[quadrant_index] += color;
-          mean_of_squared_color[quadrant_index] += color * color;
-          quadrant_pixel_count[quadrant_index]++;
-        }
-
-        if (dx >= 0 && dy <= 0) {
-          const int quadrant_index = 3;
-          mean_of_color[quadrant_index] += color;
-          mean_of_squared_color[quadrant_index] += color * color;
-          quadrant_pixel_count[quadrant_index]++;
->>>>>>> 652aab0b
         }
       }
     }
@@ -208,7 +176,6 @@
     const int x = it.x;
     const int y = it.y;
 
-<<<<<<< HEAD
     float3 mean_of_color[4] = {float3(0.0f), float3(0.0f), float3(0.0f), float3(0.0f)};
     float3 mean_of_squared_color[4] = {float3(0.0f), float3(0.0f), float3(0.0f), float3(0.0f)};
     int quadrant_pixel_count[4] = {0, 0, 0, 0};
@@ -280,49 +247,6 @@
               mean_of_squared_color[quadrant_index] += v * v;
               quadrant_pixel_count[quadrant_index]++;
             }
-=======
-    float4 mean_of_color[] = {float4(0.0f), float4(0.0f), float4(0.0f), float4(0.0f)};
-    float4 mean_of_squared_color[] = {float4(0.0f), float4(0.0f), float4(0.0f), float4(0.0f)};
-    int quadrant_pixel_count[] = {0, 0, 0, 0};
-
-    /* Split surroundings of pixel into 4 overlapping regions. */
-    for (int dy = -kernel_size_; dy <= kernel_size_; dy++) {
-      for (int dx = -kernel_size_; dx <= kernel_size_; dx++) {
-
-        int xx = x + dx;
-        int yy = y + dy;
-        if (xx >= 0 && yy >= 0 && xx < image->get_width() && yy < image->get_height()) {
-
-          float4 color;
-          image->read_elem(xx, yy, &color.x);
-
-          if (dx >= 0 && dy >= 0) {
-            const int quadrant_index = 0;
-            mean_of_color[quadrant_index] += color;
-            mean_of_squared_color[quadrant_index] += color * color;
-            quadrant_pixel_count[quadrant_index]++;
-          }
-
-          if (dx <= 0 && dy >= 0) {
-            const int quadrant_index = 1;
-            mean_of_color[quadrant_index] += color;
-            mean_of_squared_color[quadrant_index] += color * color;
-            quadrant_pixel_count[quadrant_index]++;
-          }
-
-          if (dx <= 0 && dy <= 0) {
-            const int quadrant_index = 2;
-            mean_of_color[quadrant_index] += color;
-            mean_of_squared_color[quadrant_index] += color * color;
-            quadrant_pixel_count[quadrant_index]++;
-          }
-
-          if (dx >= 0 && dy <= 0) {
-            const int quadrant_index = 3;
-            mean_of_color[quadrant_index] += color;
-            mean_of_squared_color[quadrant_index] += color * color;
-            quadrant_pixel_count[quadrant_index]++;
->>>>>>> 652aab0b
           }
         }
       }
