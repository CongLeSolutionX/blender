/* SPDX-FileCopyrightText: 2011 Blender Authors
 *
 * SPDX-License-Identifier: GPL-2.0-or-later */

#include <memory>

#include "BLI_assert.h"
#include "BLI_fileops.h"
#include "BLI_path_util.h"
#include "BLI_string.h"
#include "BLI_string_utils.hh"
#include "BLI_utildefines.h"

#include "DNA_node_types.h"
#include "DNA_scene_types.h"

#include "BKE_image.h"
#include "BKE_image_format.h"
#include "BKE_main.hh"
#include "BKE_scene.hh"

#include "RE_pipeline.h"

#include "COM_FileOutputOperation.h"
#include "COM_render_context.hh"

namespace blender::compositor {

FileOutputInput::FileOutputInput(NodeImageMultiFileSocket *data, DataType data_type)
    : data(data), data_type(data_type)
{
}

static int get_channels_count(DataType datatype)
{
  switch (datatype) {
    case DataType::Value:
      return 1;
    case DataType::Vector:
      return 3;
    case DataType::Color:
      return 4;
    default:
      return 0;
  }
}

static float *initialize_buffer(uint width, uint height, DataType datatype)
{
  const int size = get_channels_count(datatype);
  return static_cast<float *>(
      MEM_malloc_arrayN(size_t(width) * height, sizeof(float) * size, "File Output Buffer."));
}

FileOutputOperation::FileOutputOperation(const CompositorContext *context,
                                         const NodeImageMultiFile *node_data,
                                         Vector<FileOutputInput> inputs)
    : context_(context), node_data_(node_data), file_output_inputs_(inputs)
{
  for (const FileOutputInput &input : inputs) {
    add_input_socket(input.data_type);
  }
  this->set_canvas_input_index(RESOLUTION_INPUT_ANY);
}

void FileOutputOperation::init_execution()
{
  for (int i = 0; i < file_output_inputs_.size(); i++) {
    FileOutputInput &input = file_output_inputs_[i];
    input.image_input = get_input_socket_reader(i);
    if (!input.image_input) {
      continue;
    }
    input.output_buffer = initialize_buffer(get_width(), get_height(), input.data_type);
  }
}

void FileOutputOperation::update_memory_buffer_partial(MemoryBuffer * /*output*/,
                                                       const rcti &area,
                                                       Span<MemoryBuffer *> inputs)
{
  for (int i = 0; i < file_output_inputs_.size(); i++) {
    const FileOutputInput &input = file_output_inputs_[i];
    if (!input.output_buffer) {
      continue;
    }
    int channels_count = get_channels_count(input.data_type);
    MemoryBuffer output_buf(input.output_buffer, channels_count, get_width(), get_height());
    output_buf.copy_from(inputs[i], area, 0, inputs[i]->get_num_channels(), 0);
  }
}

static void add_meta_data_for_input(realtime_compositor::FileOutput &file_output,
                                    const FileOutputInput &input)
{
  std::unique_ptr<MetaData> meta_data = input.image_input->get_meta_data();
  if (!meta_data) {
    return;
  }

  blender::StringRef layer_name = blender::bke::cryptomatte::BKE_cryptomatte_extract_layer_name(
      blender::StringRef(input.data->layer,
                         BLI_strnlen(input.data->layer, sizeof(input.data->layer))));
  meta_data->replace_hash_neutral_cryptomatte_keys(layer_name);
  meta_data->for_each_entry([&](const std::string &key, const std::string &value) {
    file_output.add_meta_data(key, value);
  });
}

void FileOutputOperation::deinit_execution()
{
  /* It is possible that none of the inputs would have an image connected, which will materialize
   * as a size of zero, so check this here and return early doing nothing. Just make sure to free
   * the allocated buffers. */
  const int2 size = int2(get_width(), get_height());
  if (size == int2(0)) {
    for (const FileOutputInput &input : file_output_inputs_) {
      if (input.output_buffer) {
        MEM_freeN(input.output_buffer);
      }
    }
    return;
  }

  if (is_multi_layer()) {
    execute_multi_layer();
  }
  else {
    execute_single_layer();
  }
}

/* --------------------
 * Single Layer Images.
 */

void FileOutputOperation::execute_single_layer()
{
  const int2 size = int2(get_width(), get_height());
  for (const FileOutputInput &input : file_output_inputs_) {
    /* Unlinked input. */
    if (!input.image_input) {
      continue;
    }

    char base_path[FILE_MAX];
    get_single_layer_image_base_path(input.data->path, base_path);

    /* The image saving code expects EXR images to have a different structure than standard
     * images. In particular, in EXR images, the buffers need to be stored in passes that are, in
     * turn, stored in a render layer. On the other hand, in non-EXR images, the buffers need to
     * be stored in views. An exception to this is stereo images, which needs to have the same
     * structure as non-EXR images. */
    const auto &format = input.data->use_node_format ? node_data_->format : input.data->format;
    const bool is_exr = format.imtype == R_IMF_IMTYPE_OPENEXR;
    const int views_count = BKE_scene_multiview_num_views_get(context_->get_render_data());
    if (is_exr && !(format.views_format == R_IMF_VIEWS_STEREO_3D && views_count == 2)) {
      execute_single_layer_multi_view_exr(input, format, base_path);
      continue;
    }

    char image_path[FILE_MAX];
    get_single_layer_image_path(base_path, format, image_path);

    realtime_compositor::FileOutput &file_output = context_->get_render_context()->get_file_output(
        image_path, format, size, input.data->save_as_render);

    add_view_for_input(file_output, input, context_->get_view_name());

    add_meta_data_for_input(file_output, input);
  }
}

/* -----------------------------------
 * Single Layer Multi-View EXR Images.
 */

void FileOutputOperation::execute_single_layer_multi_view_exr(const FileOutputInput &input,
                                                              const ImageFormatData &format,
                                                              const char *base_path)
{
  const bool has_views = format.views_format != R_IMF_VIEWS_INDIVIDUAL;

  /* The EXR stores all views in the same file, so we supply an empty view to make sure the file
   * name does not contain a view suffix. */
  char image_path[FILE_MAX];
  const char *path_view = has_views ? "" : context_->get_view_name();
  get_multi_layer_exr_image_path(base_path, path_view, image_path);

  const int2 size = int2(get_width(), get_height());
  realtime_compositor::FileOutput &file_output = context_->get_render_context()->get_file_output(
      image_path, format, size, false);

  /* The EXR stores all views in the same file, so we add the actual render view. Otherwise, we
   * add a default unnamed view. */
  const char *view_name = has_views ? context_->get_view_name() : "";
  file_output.add_view(view_name);
  add_pass_for_input(file_output, input, "", view_name);

  add_meta_data_for_input(file_output, input);
}

/* -----------------------
 * Multi-Layer EXR Images.
 */

void FileOutputOperation::execute_multi_layer()
{
  const bool store_views_in_single_file = is_multi_view_exr();
  const char *view = context_->get_view_name();

  /* If we are saving all views in a single multi-layer file, we supply an empty view to make
   * sure the file name does not contain a view suffix. */
  char image_path[FILE_MAX];
  const char *write_view = store_views_in_single_file ? "" : view;
  get_multi_layer_exr_image_path(get_base_path(), write_view, image_path);

  const int2 size = int2(get_width(), get_height());
  const ImageFormatData format = node_data_->format;
  realtime_compositor::FileOutput &file_output = context_->get_render_context()->get_file_output(
      image_path, format, size, false);

  /* If we are saving views in separate files, we needn't store the view in the channel names, so
   * we add an unnamed view. */
  const char *pass_view = store_views_in_single_file ? view : "";
  file_output.add_view(pass_view);

  for (const FileOutputInput &input : file_output_inputs_) {
    /* Unlinked input. */
    if (!input.image_input) {
      continue;
    }

    const char *pass_name = input.data->layer;
    add_pass_for_input(file_output, input, pass_name, pass_view);

    add_meta_data_for_input(file_output, input);
  }
}

/* Add a pass of the given name, view, and input buffer. The pass channel identifiers follows the
 * EXR conventions. */
void FileOutputOperation::add_pass_for_input(realtime_compositor::FileOutput &file_output,
                                             const FileOutputInput &input,
                                             const char *pass_name,
                                             const char *view_name)
{
  switch (input.data_type) {
    case DataType::Color:
      file_output.add_pass(pass_name, view_name, "RGBA", input.output_buffer);
      break;
    case DataType::Vector:
      file_output.add_pass(pass_name, view_name, "XYZ", input.output_buffer);
      break;
    case DataType::Value:
      file_output.add_pass(pass_name, view_name, "V", input.output_buffer);
      break;
<<<<<<< HEAD
    default:
      /* Other types are internal and needn't be handled by operations. */
=======
    case DataType::Float2:
      /* An internal type that needn't be handled. */
>>>>>>> ac7309f9
      BLI_assert_unreachable();
      break;
  }
}

/* Add a view of the given name and input buffer. */
void FileOutputOperation::add_view_for_input(realtime_compositor::FileOutput &file_output,
                                             const FileOutputInput &input,
                                             const char *view_name)
{
  switch (input.data_type) {
    case DataType::Color:
      file_output.add_view(view_name, 4, input.output_buffer);
      break;
    case DataType::Vector:
      file_output.add_view(view_name, 3, input.output_buffer);
      break;
    case DataType::Value:
      file_output.add_view(view_name, 1, input.output_buffer);
      break;
<<<<<<< HEAD
    default:
      /* Other types are internal and needn't be handled by operations. */
=======
    case DataType::Float2:
      /* An internal type that needn't be handled. */
>>>>>>> ac7309f9
      BLI_assert_unreachable();
      break;
  }
}

/* Get the base path of the image to be saved, based on the base path of the node. The base name
 * is an optional initial name of the image, which will later be concatenated with other
 * information like the frame number, view, and extension. If the base name is empty, then the
 * base path represents a directory, so a trailing slash is ensured. */
void FileOutputOperation::get_single_layer_image_base_path(const char *base_name, char *base_path)
{
  if (base_name[0]) {
    BLI_path_join(base_path, FILE_MAX, get_base_path(), base_name);
  }
  else {
    BLI_strncpy(base_path, get_base_path(), FILE_MAX);
    BLI_path_slash_ensure(base_path, FILE_MAX);
  }
}

/* Get the path of the image to be saved based on the given format. */
void FileOutputOperation::get_single_layer_image_path(const char *base_path,
                                                      const ImageFormatData &format,
                                                      char *image_path)
{
  BKE_image_path_from_imformat(image_path,
                               base_path,
                               BKE_main_blendfile_path_from_global(),
                               context_->get_framenumber(),
                               &format,
                               use_file_extension(),
                               true,
                               nullptr);
}

/* Get the path of the EXR image to be saved. If the given view is not empty, its corresponding
 * file suffix will be appended to the name. */
void FileOutputOperation::get_multi_layer_exr_image_path(const char *base_path,
                                                         const char *view,
                                                         char *image_path)
{
  const char *suffix = BKE_scene_multiview_view_suffix_get(context_->get_render_data(), view);
  BKE_image_path_from_imtype(image_path,
                             base_path,
                             BKE_main_blendfile_path_from_global(),
                             context_->get_framenumber(),
                             R_IMF_IMTYPE_MULTILAYER,
                             use_file_extension(),
                             true,
                             suffix);
}

bool FileOutputOperation::is_multi_layer()
{
  return node_data_->format.imtype == R_IMF_IMTYPE_MULTILAYER;
}

const char *FileOutputOperation::get_base_path()
{
  return node_data_->base_path;
}

/* Add the file format extensions to the rendered file name. */
bool FileOutputOperation::use_file_extension()
{
  return context_->get_render_data()->scemode & R_EXTENSION;
}

/* If true, save views in a multi-view EXR file, otherwise, save each view in its own file. */
bool FileOutputOperation::is_multi_view_exr()
{
  if (!is_multi_view_scene()) {
    return false;
  }

  return node_data_->format.views_format == R_IMF_VIEWS_MULTIVIEW;
}

bool FileOutputOperation::is_multi_view_scene()
{
  return context_->get_render_data()->scemode & R_MULTIVIEW;
}

}  // namespace blender::compositor<|MERGE_RESOLUTION|>--- conflicted
+++ resolved
@@ -255,13 +255,8 @@
     case DataType::Value:
       file_output.add_pass(pass_name, view_name, "V", input.output_buffer);
       break;
-<<<<<<< HEAD
-    default:
-      /* Other types are internal and needn't be handled by operations. */
-=======
     case DataType::Float2:
       /* An internal type that needn't be handled. */
->>>>>>> ac7309f9
       BLI_assert_unreachable();
       break;
   }
@@ -282,13 +277,8 @@
     case DataType::Value:
       file_output.add_view(view_name, 1, input.output_buffer);
       break;
-<<<<<<< HEAD
-    default:
-      /* Other types are internal and needn't be handled by operations. */
-=======
     case DataType::Float2:
       /* An internal type that needn't be handled. */
->>>>>>> ac7309f9
       BLI_assert_unreachable();
       break;
   }
