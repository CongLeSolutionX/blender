/* SPDX-FileCopyrightText: 2023 Blender Authors
 *
 * SPDX-License-Identifier: GPL-2.0-or-later */

#include "DNA_node_types.h"
#include "DNA_scene_types.h"

#include "COM_KuwaharaNode.h"

#include "COM_CalculateMeanOperation.h"
#include "COM_GaussianXBlurOperation.h"
#include "COM_GaussianYBlurOperation.h"
#include "COM_KuwaharaAnisotropicOperation.h"
#include "COM_KuwaharaAnisotropicStructureTensorOperation.h"
#include "COM_KuwaharaClassicOperation.h"
#include "COM_SummedAreaTableOperation.h"

namespace blender::compositor {

void KuwaharaNode::convert_to_operations(NodeConverter &converter,
                                         const CompositorContext & /*context*/) const
{
  const bNode *node = this->get_bnode();
  const NodeKuwaharaData *data = (const NodeKuwaharaData *)node->storage;

  switch (data->variation) {
    case CMP_NODE_KUWAHARA_CLASSIC: {
<<<<<<< HEAD
      KuwaharaClassicOperation *kuwahara_classic = new KuwaharaClassicOperation();
      kuwahara_classic->set_kernel_size(data->size);
      converter.add_operation(kuwahara_classic);
      converter.map_input_socket(get_input_socket(0), kuwahara_classic->get_input_socket(0));

      if(kuwahara_classic->get_kernel_size() < 4) {
        /* Naive computation is faster for small kernel sizes. */
        kuwahara_classic->set_use_sat(false);
      }
      else {
        kuwahara_classic->set_use_sat(true);
        SummedAreaTableOperation *sat = new SummedAreaTableOperation();
        sat->set_mode(SummedAreaTableOperation::eMode::Identity);
        converter.add_operation(sat);
        converter.map_input_socket(get_input_socket(0), sat->get_input_socket(0));
        converter.add_link(sat->get_output_socket(0), kuwahara_classic->get_input_socket(1));

        SummedAreaTableOperation *sat_squared = new SummedAreaTableOperation();
        sat_squared->set_mode(SummedAreaTableOperation::eMode::Squared);
        converter.add_operation(sat_squared);
        converter.map_input_socket(get_input_socket(0), sat_squared->get_input_socket(0));
        converter.add_link(sat_squared->get_output_socket(0),
                           kuwahara_classic->get_input_socket(2));
      }

      converter.map_output_socket(get_output_socket(0), kuwahara_classic->get_output_socket(0));
=======
      KuwaharaClassicOperation *operation = new KuwaharaClassicOperation();

      converter.add_operation(operation);
      converter.map_input_socket(get_input_socket(0), operation->get_input_socket(0));
      converter.map_input_socket(get_input_socket(1), operation->get_input_socket(1));
      converter.map_output_socket(get_output_socket(0), operation->get_output_socket());
>>>>>>> 94530317
      break;
    }

    case CMP_NODE_KUWAHARA_ANISOTROPIC: {
      KuwaharaAnisotropicStructureTensorOperation *structure_tensor_operation =
          new KuwaharaAnisotropicStructureTensorOperation();
      converter.add_operation(structure_tensor_operation);
      converter.map_input_socket(get_input_socket(0),
                                 structure_tensor_operation->get_input_socket(0));

      NodeBlurData blur_data;
      blur_data.sizex = data->uniformity;
      blur_data.sizey = data->uniformity;
      blur_data.relative = false;
      blur_data.filtertype = R_FILTER_GAUSS;

      GaussianXBlurOperation *blur_x_operation = new GaussianXBlurOperation();
      blur_x_operation->set_data(&blur_data);
      blur_x_operation->set_size(1.0f);

      converter.add_operation(blur_x_operation);
      converter.add_link(structure_tensor_operation->get_output_socket(0),
                         blur_x_operation->get_input_socket(0));

      GaussianYBlurOperation *blur_y_operation = new GaussianYBlurOperation();
      blur_y_operation->set_data(&blur_data);
      blur_y_operation->set_size(1.0f);

      converter.add_operation(blur_y_operation);
      converter.add_link(blur_x_operation->get_output_socket(0),
                         blur_y_operation->get_input_socket(0));

      KuwaharaAnisotropicOperation *kuwahara_anisotropic_operation =
          new KuwaharaAnisotropicOperation();
      kuwahara_anisotropic_operation->data = *data;

      converter.add_operation(kuwahara_anisotropic_operation);
      converter.map_input_socket(get_input_socket(0),
                                 kuwahara_anisotropic_operation->get_input_socket(0));
      converter.map_input_socket(get_input_socket(1),
                                 kuwahara_anisotropic_operation->get_input_socket(1));
      converter.add_link(blur_y_operation->get_output_socket(0),
                         kuwahara_anisotropic_operation->get_input_socket(2));

      converter.map_output_socket(get_output_socket(0),
                                  kuwahara_anisotropic_operation->get_output_socket(0));

      break;
    }
  }
}

}  // namespace blender::compositor<|MERGE_RESOLUTION|>--- conflicted
+++ resolved
@@ -25,41 +25,33 @@
 
   switch (data->variation) {
     case CMP_NODE_KUWAHARA_CLASSIC: {
-<<<<<<< HEAD
       KuwaharaClassicOperation *kuwahara_classic = new KuwaharaClassicOperation();
-      kuwahara_classic->set_kernel_size(data->size);
+//      kuwahara_classic->set_kernel_size(data->size);
       converter.add_operation(kuwahara_classic);
       converter.map_input_socket(get_input_socket(0), kuwahara_classic->get_input_socket(0));
+      converter.map_input_socket(get_input_socket(1), kuwahara_classic->get_input_socket(1));
 
-      if(kuwahara_classic->get_kernel_size() < 4) {
-        /* Naive computation is faster for small kernel sizes. */
-        kuwahara_classic->set_use_sat(false);
-      }
-      else {
+//      if(kuwahara_classic->get_kernel_size() < 4) {
+//        /* Naive computation is faster for small kernel sizes. */
+//        kuwahara_classic->set_use_sat(false);
+//      }
+//      else {
         kuwahara_classic->set_use_sat(true);
         SummedAreaTableOperation *sat = new SummedAreaTableOperation();
         sat->set_mode(SummedAreaTableOperation::eMode::Identity);
         converter.add_operation(sat);
         converter.map_input_socket(get_input_socket(0), sat->get_input_socket(0));
-        converter.add_link(sat->get_output_socket(0), kuwahara_classic->get_input_socket(1));
+        converter.add_link(sat->get_output_socket(0), kuwahara_classic->get_input_socket(2));
 
         SummedAreaTableOperation *sat_squared = new SummedAreaTableOperation();
         sat_squared->set_mode(SummedAreaTableOperation::eMode::Squared);
         converter.add_operation(sat_squared);
         converter.map_input_socket(get_input_socket(0), sat_squared->get_input_socket(0));
         converter.add_link(sat_squared->get_output_socket(0),
-                           kuwahara_classic->get_input_socket(2));
-      }
+                           kuwahara_classic->get_input_socket(3));
+//      }
 
       converter.map_output_socket(get_output_socket(0), kuwahara_classic->get_output_socket(0));
-=======
-      KuwaharaClassicOperation *operation = new KuwaharaClassicOperation();
-
-      converter.add_operation(operation);
-      converter.map_input_socket(get_input_socket(0), operation->get_input_socket(0));
-      converter.map_input_socket(get_input_socket(1), operation->get_input_socket(1));
-      converter.map_output_socket(get_output_socket(0), operation->get_output_socket());
->>>>>>> 94530317
       break;
     }
 
