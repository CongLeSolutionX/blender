/* SPDX-FileCopyrightText: 2023 Blender Authors
 *
 * SPDX-License-Identifier: GPL-2.0-or-later */

#pragma once

#include "BLI_math_vector_types.hh"
#include "BLI_string_ref.hh"

#include "DNA_ID.h"
#include "DNA_scene_types.h"
#include "DNA_vec_types.h"

#include "GPU_shader.h"
#include "GPU_texture.h"

#include "COM_domain.hh"
#include "COM_render_context.hh"
#include "COM_result.hh"
#include "COM_static_cache_manager.hh"
#include "COM_texture_pool.hh"

namespace blender::realtime_compositor {

/* ------------------------------------------------------------------------------------------------
 * Context
 *
 * A Context is an abstract class that is implemented by the caller of the evaluator to provide the
 * necessary data and functionalities for the correct operation of the evaluator. This includes
 * providing input data like render passes and the active scene, as well as references to the data
 * where the output of the evaluator will be written. The class also provides a reference to the
 * texture pool which should be implemented by the caller and provided during construction.
 * Finally, the class have an instance of a static resource manager for acquiring cached resources
 * efficiently. */
class Context {
 private:
  /* A texture pool that can be used to allocate textures for the compositor efficiently. */
  TexturePool &texture_pool_;
  /* A static cache manager that can be used to acquire cached resources for the compositor
   * efficiently. */
  StaticCacheManager cache_manager_;

 public:
  Context(TexturePool &texture_pool);

  /* Get the compositing scene. */
  virtual const Scene &get_scene() const = 0;

  /* Get the node tree used for compositing. */
  virtual const bNodeTree &get_node_tree() const = 0;

  /* True if the compositor should write file outputs, false otherwise. */
  virtual bool use_file_output() const = 0;

  /* True if the compositor should write the composite output, otherwise, the compositor is assumed
   * to not support the composite output and just displays its viewer output. In that case, the
   * composite output will be used as a fallback viewer if no other viewer exists */
  virtual bool use_composite_output() const = 0;

  /* Get the render settings for compositing. */
  virtual const RenderData &get_render_data() const = 0;

  /* Get the width and height of the render passes and of the output texture returned by the
   * get_input_texture and get_output_texture methods respectively. */
  virtual int2 get_render_size() const = 0;

  /* Get the rectangular region representing the area of the input that the compositor will operate
   * on. Conversely, the compositor will only update the region of the output that corresponds to
   * the compositing region. In the base case, the compositing region covers the entirety of the
   * render region with a lower bound of zero and an upper bound of the render size returned by the
   * get_render_size method. In other cases, the compositing region might be a subset of the render
   * region. Callers should check the validity of the region through is_valid_compositing_region(),
   * since the region can be zero sized. */
  virtual rcti get_compositing_region() const = 0;

  /* Get the texture where the result of the compositor should be written. This should be called by
   * the composite output node to get its target texture. */
  virtual GPUTexture *get_output_texture() = 0;

  /* Get the texture where the result of the compositor viewer should be written, given the domain
   * of the result to be viewed. This should be called by viewer output nodes to get their target
   * texture. */
  virtual GPUTexture *get_viewer_output_texture(Domain domain) = 0;

  /* Get the texture where the given render pass is stored. This should be called by the Render
   * Layer node to populate its outputs. */
  virtual GPUTexture *get_input_texture(const Scene *scene,
                                        int view_layer,
                                        const char *pass_name) = 0;

  /* Get the name of the view currently being rendered. */
  virtual StringRef get_view_name() = 0;

  /* Get the precision of the intermediate results of the compositor. */
  virtual ResultPrecision get_precision() const = 0;

  /* Set an info message. This is called by the compositor evaluator to inform or warn the user
   * about something, typically an error. The implementation should display the message in an
   * appropriate place, which can be directly in the UI or just logged to the output stream. */
  virtual void set_info_message(StringRef message) const = 0;

  /* Returns the ID recalculate flag of the given ID and reset it to zero. The given ID is assumed
   * to be one that has a DrawDataList and conforms to the IdDdtTemplate.
   *
   * The ID recalculate flag is a mechanism through which one can identify if an ID has changed
   * since the last time the flag was reset, hence why the method reset the flag after querying it,
   * that is, to ready it to track the next change. */
  virtual IDRecalcFlag query_id_recalc_flag(ID *id) const = 0;

  /* Get a pointer to the render context of this context. A render context stores information about
   * the current render. It might be null if the compositor is not being evaluated as part of a
   * render pipeline. */
  virtual RenderContext *render_context() const;

<<<<<<< HEAD
  /* Returns true if the compositor evaluation is canceled and that the evaluator should stop
   * executing as soon as possible. */
  virtual bool is_canceled() const;

  /* Get the size of the compositing region. See get_compositing_region(). */
=======
  /* Get the size of the compositing region. See get_compositing_region(). The output size is
   * sanitized such that it is at least 1 in both dimensions. However, the developer is expected to
   * gracefully handled zero sizes regions by checking the is_valid_compositing_region method. */
>>>>>>> 5c87dfd2
  int2 get_compositing_region_size() const;

  /* Returns true if the compositing region has a valid size, that is, has at least one pixel in
   * both dimensions, returns false otherwise. */
  bool is_valid_compositing_region() const;

  /* Get the normalized render percentage of the active scene. */
  float get_render_percentage() const;

  /* Get the current frame number of the active scene. */
  int get_frame_number() const;

  /* Get the current time in seconds of the active scene. */
  float get_time() const;

  /* Get a GPU shader with the given info name and precision. */
  GPUShader *get_shader(const char *info_name, ResultPrecision precision);

  /* Get a GPU shader with the given info name and context's precision. */
  GPUShader *get_shader(const char *info_name);

  /* Create a result of the given type and precision using the context's texture pool. */
  Result create_result(ResultType type, ResultPrecision precision);

  /* Create a result of the given type using the context's texture pool and precision. */
  Result create_result(ResultType type);

  /* Create a temporary result of the given type and precision using the context's texture pool.
   * See Result::Temporary for more information. */
  Result create_temporary_result(ResultType type, ResultPrecision precision);

  /* Create a temporary result of the given type using the context's texture pool and precision.
   * See Result::Temporary for more information. */
  Result create_temporary_result(ResultType type);

  /* Get a reference to the texture pool of this context. */
  TexturePool &texture_pool();

  /* Get a reference to the static cache manager of this context. */
  StaticCacheManager &cache_manager();
};

}  // namespace blender::realtime_compositor<|MERGE_RESOLUTION|>--- conflicted
+++ resolved
@@ -112,17 +112,13 @@
    * render pipeline. */
   virtual RenderContext *render_context() const;
 
-<<<<<<< HEAD
   /* Returns true if the compositor evaluation is canceled and that the evaluator should stop
    * executing as soon as possible. */
   virtual bool is_canceled() const;
 
-  /* Get the size of the compositing region. See get_compositing_region(). */
-=======
   /* Get the size of the compositing region. See get_compositing_region(). The output size is
    * sanitized such that it is at least 1 in both dimensions. However, the developer is expected to
    * gracefully handled zero sizes regions by checking the is_valid_compositing_region method. */
->>>>>>> 5c87dfd2
   int2 get_compositing_region_size() const;
 
   /* Returns true if the compositing region has a valid size, that is, has at least one pixel in
