/* SPDX-License-Identifier: GPL-2.0-or-later */

#pragma once

#include "COM_context.hh"
#include "COM_result.hh"

namespace blender::realtime_compositor {

/* Anti-alias the given input using the SMAA algorithm and write the result into the given output.
 * See the SMAA_THRESHOLD, SMAA_LOCAL_CONTRAST_ADAPTATION_FACTOR, and SMAA_CORNER_ROUNDING defines
 * in gpu_shader_smaa_lib.glsl for information on the parameters. */
void smaa(Context &context,
          Result &input,
          Result &output,
          float threshold = 0.1f,
<<<<<<< HEAD
          float local_contrast_adaptation_factor = 2.0,
=======
          float local_contrast_adaptation_factor = 2.0f,
>>>>>>> 625ba3cb
          int corner_rounding = 25);

}  // namespace blender::realtime_compositor<|MERGE_RESOLUTION|>--- conflicted
+++ resolved
@@ -14,11 +14,7 @@
           Result &input,
           Result &output,
           float threshold = 0.1f,
-<<<<<<< HEAD
-          float local_contrast_adaptation_factor = 2.0,
-=======
           float local_contrast_adaptation_factor = 2.0f,
->>>>>>> 625ba3cb
           int corner_rounding = 25);
 
 }  // namespace blender::realtime_compositor