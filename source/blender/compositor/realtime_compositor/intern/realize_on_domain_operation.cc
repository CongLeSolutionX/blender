/* SPDX-FileCopyrightText: 2023 Blender Authors
 *
 * SPDX-License-Identifier: GPL-2.0-or-later */

#include "COM_algorithm_realize_on_domain.hh"
#include "COM_context.hh"
#include "COM_domain.hh"
#include "COM_input_descriptor.hh"
#include "COM_result.hh"

#include "COM_realize_on_domain_operation.hh"

namespace blender::realtime_compositor {

/* ------------------------------------------------------------------------------------------------
 * Realize On Domain Operation
 */

RealizeOnDomainOperation::RealizeOnDomainOperation(Context &context,
                                                   Domain domain,
                                                   ResultType type)
    : SimpleOperation(context), domain_(domain)
{
  InputDescriptor input_descriptor;
  input_descriptor.type = type;
  declare_input_descriptor(input_descriptor);
  populate_result(context.create_result(type));
}

void RealizeOnDomainOperation::execute()
{
<<<<<<< HEAD
  Result &input = get_input();
  Result &result = get_result();

  result.allocate_texture(domain_);

  GPUShader *shader = get_realization_shader();
  GPU_shader_bind(shader);

  /* Transform the input space into the domain space. */
  const float3x3 local_transformation = math::invert(domain_.transformation) *
                                        input.domain().transformation;

  /* Set the origin of the transformation to be the center of the domain. */
  const float3x3 transformation = math::from_origin_transform<float3x3>(
      local_transformation, float2(domain_.size) / 2.0f);

  /* Invert the transformation because the shader transforms the domain coordinates instead of the
   * input image itself and thus expect the inverse. */
  const float3x3 inverse_transformation = math::invert(transformation);

  GPU_shader_uniform_mat3_as_mat4(shader, "inverse_transformation", inverse_transformation.ptr());

  /* The texture sampler should use bilinear interpolation for both the bilinear and bicubic
   * cases, as the logic used by the bicubic realization shader expects textures to use bilinear
   * interpolation. */
  const bool use_bilinear = ELEM(input.get_realization_options().interpolation,
                                 Interpolation::Bilinear,
                                 Interpolation::Bicubic);
  GPU_texture_filter_mode(input.texture(), use_bilinear);

  /* If the input repeats, set a repeating wrap mode for out-of-bound texture access. Otherwise,
   * make out-of-bound texture access return zero by setting a clamp to border extend mode. */
  GPU_texture_extend_mode_x(input.texture(),
                            input.get_realization_options().repeat_x ?
                                GPU_SAMPLER_EXTEND_MODE_REPEAT :
                                GPU_SAMPLER_EXTEND_MODE_CLAMP_TO_BORDER);
  GPU_texture_extend_mode_y(input.texture(),
                            input.get_realization_options().repeat_y ?
                                GPU_SAMPLER_EXTEND_MODE_REPEAT :
                                GPU_SAMPLER_EXTEND_MODE_CLAMP_TO_BORDER);

  input.bind_as_texture(shader, "input_tx");
  result.bind_as_image(shader, "domain_img");

  compute_dispatch_threads_at_least(shader, domain_.size);

  input.unbind_as_texture();
  result.unbind_as_image();
  GPU_shader_unbind();
}

GPUShader *RealizeOnDomainOperation::get_realization_shader()
{
  if (get_input().get_realization_options().interpolation == Interpolation::Bicubic) {
    switch (get_result().type()) {
      case ResultType::Color:
        return context().get_shader("compositor_realize_on_domain_bicubic_color");
      case ResultType::Vector:
        return context().get_shader("compositor_realize_on_domain_bicubic_vector");
      case ResultType::Float:
        return context().get_shader("compositor_realize_on_domain_bicubic_float");
      default:
        /* Other types are internal and needn't be handled by operations. */
        BLI_assert_unreachable();
        return nullptr;
    }
  }
  else {
    switch (get_result().type()) {
      case ResultType::Color:
        return context().get_shader("compositor_realize_on_domain_color");
      case ResultType::Vector:
        return context().get_shader("compositor_realize_on_domain_vector");
      case ResultType::Float:
        return context().get_shader("compositor_realize_on_domain_float");
      default:
        /* Other types are internal and needn't be handled by operations. */
        BLI_assert_unreachable();
        return nullptr;
    }
  }

  BLI_assert_unreachable();
  return nullptr;
=======
  realize_on_domain(context(),
                    get_input(),
                    get_result(),
                    domain_,
                    get_input().domain().transformation,
                    get_input().get_realization_options());
>>>>>>> d6e1a6d6
}

Domain RealizeOnDomainOperation::compute_domain()
{
  return domain_;
}

SimpleOperation *RealizeOnDomainOperation::construct_if_needed(
    Context &context,
    const Result &input_result,
    const InputDescriptor &input_descriptor,
    const Domain &operation_domain)
{
  /* This input doesn't need realization, the operation is not needed. */
  if (!input_descriptor.realization_options.realize_on_operation_domain) {
    return nullptr;
  }

  /* The input expects a single value and if no single value is provided, it will be ignored and a
   * default value will be used, so no need to realize it and the operation is not needed. */
  if (input_descriptor.expects_single_value) {
    return nullptr;
  }

  /* Input result is a single value and does not need realization, the operation is not needed. */
  if (input_result.is_single_value()) {
    return nullptr;
  }

  /* The input have an identical domain to the operation domain, so no need to realize it and the
   * operation is not needed. */
  if (input_result.domain() == operation_domain) {
    return nullptr;
  }

  /* Otherwise, realization is needed. */
  return new RealizeOnDomainOperation(context, operation_domain, input_descriptor.type);
}

}  // namespace blender::realtime_compositor<|MERGE_RESOLUTION|>--- conflicted
+++ resolved
@@ -29,99 +29,12 @@
 
 void RealizeOnDomainOperation::execute()
 {
-<<<<<<< HEAD
-  Result &input = get_input();
-  Result &result = get_result();
-
-  result.allocate_texture(domain_);
-
-  GPUShader *shader = get_realization_shader();
-  GPU_shader_bind(shader);
-
-  /* Transform the input space into the domain space. */
-  const float3x3 local_transformation = math::invert(domain_.transformation) *
-                                        input.domain().transformation;
-
-  /* Set the origin of the transformation to be the center of the domain. */
-  const float3x3 transformation = math::from_origin_transform<float3x3>(
-      local_transformation, float2(domain_.size) / 2.0f);
-
-  /* Invert the transformation because the shader transforms the domain coordinates instead of the
-   * input image itself and thus expect the inverse. */
-  const float3x3 inverse_transformation = math::invert(transformation);
-
-  GPU_shader_uniform_mat3_as_mat4(shader, "inverse_transformation", inverse_transformation.ptr());
-
-  /* The texture sampler should use bilinear interpolation for both the bilinear and bicubic
-   * cases, as the logic used by the bicubic realization shader expects textures to use bilinear
-   * interpolation. */
-  const bool use_bilinear = ELEM(input.get_realization_options().interpolation,
-                                 Interpolation::Bilinear,
-                                 Interpolation::Bicubic);
-  GPU_texture_filter_mode(input.texture(), use_bilinear);
-
-  /* If the input repeats, set a repeating wrap mode for out-of-bound texture access. Otherwise,
-   * make out-of-bound texture access return zero by setting a clamp to border extend mode. */
-  GPU_texture_extend_mode_x(input.texture(),
-                            input.get_realization_options().repeat_x ?
-                                GPU_SAMPLER_EXTEND_MODE_REPEAT :
-                                GPU_SAMPLER_EXTEND_MODE_CLAMP_TO_BORDER);
-  GPU_texture_extend_mode_y(input.texture(),
-                            input.get_realization_options().repeat_y ?
-                                GPU_SAMPLER_EXTEND_MODE_REPEAT :
-                                GPU_SAMPLER_EXTEND_MODE_CLAMP_TO_BORDER);
-
-  input.bind_as_texture(shader, "input_tx");
-  result.bind_as_image(shader, "domain_img");
-
-  compute_dispatch_threads_at_least(shader, domain_.size);
-
-  input.unbind_as_texture();
-  result.unbind_as_image();
-  GPU_shader_unbind();
-}
-
-GPUShader *RealizeOnDomainOperation::get_realization_shader()
-{
-  if (get_input().get_realization_options().interpolation == Interpolation::Bicubic) {
-    switch (get_result().type()) {
-      case ResultType::Color:
-        return context().get_shader("compositor_realize_on_domain_bicubic_color");
-      case ResultType::Vector:
-        return context().get_shader("compositor_realize_on_domain_bicubic_vector");
-      case ResultType::Float:
-        return context().get_shader("compositor_realize_on_domain_bicubic_float");
-      default:
-        /* Other types are internal and needn't be handled by operations. */
-        BLI_assert_unreachable();
-        return nullptr;
-    }
-  }
-  else {
-    switch (get_result().type()) {
-      case ResultType::Color:
-        return context().get_shader("compositor_realize_on_domain_color");
-      case ResultType::Vector:
-        return context().get_shader("compositor_realize_on_domain_vector");
-      case ResultType::Float:
-        return context().get_shader("compositor_realize_on_domain_float");
-      default:
-        /* Other types are internal and needn't be handled by operations. */
-        BLI_assert_unreachable();
-        return nullptr;
-    }
-  }
-
-  BLI_assert_unreachable();
-  return nullptr;
-=======
   realize_on_domain(context(),
                     get_input(),
                     get_result(),
                     domain_,
                     get_input().domain().transformation,
                     get_input().get_realization_options());
->>>>>>> d6e1a6d6
 }
 
 Domain RealizeOnDomainOperation::compute_domain()
