--- conflicted
+++ resolved
@@ -221,11 +221,7 @@
       for (const int64_t x : IndexRange(preview_size.x)) {
         const int index = (y * preview_size.x + x) * 4;
         IMB_colormanagement_processor_apply_v4(color_processor, preview_pixels + index);
-<<<<<<< HEAD
-        rgba_float_to_uchar(preview->image.rect + index, preview_pixels + index);
-=======
         rgba_float_to_uchar(preview->ibuf->byte_buffer.data + index, preview_pixels + index);
->>>>>>> b199f102
       }
     }
   });
