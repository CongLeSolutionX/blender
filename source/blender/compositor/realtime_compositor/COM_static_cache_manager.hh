--- conflicted
+++ resolved
@@ -4,10 +4,7 @@
 
 #pragma once
 
-<<<<<<< HEAD
-=======
 #include "COM_bokeh_kernel.hh"
->>>>>>> 931c188c
 #include "COM_cached_image.hh"
 #include "COM_cached_mask.hh"
 #include "COM_cached_shader.hh"
@@ -56,10 +53,7 @@
   DistortionGridContainer distortion_grids;
   KeyingScreenContainer keying_screens;
   CachedShaderContainer cached_shaders;
-<<<<<<< HEAD
-=======
   BokehKernelContainer bokeh_kernels;
->>>>>>> 931c188c
   CachedImageContainer cached_images;
 
   /* Reset the cache manager by deleting the cached resources that are no longer needed because
