--- conflicted
+++ resolved
@@ -4,11 +4,8 @@
 
 #pragma once
 
-<<<<<<< HEAD
+#include "COM_bokeh_kernel.hh"
 #include "COM_cached_image.hh"
-=======
-#include "COM_bokeh_kernel.hh"
->>>>>>> fd3629b8
 #include "COM_cached_mask.hh"
 #include "COM_cached_shader.hh"
 #include "COM_cached_texture.hh"
@@ -56,11 +53,8 @@
   DistortionGridContainer distortion_grids;
   KeyingScreenContainer keying_screens;
   CachedShaderContainer cached_shaders;
-<<<<<<< HEAD
+  BokehKernelContainer bokeh_kernels;
   CachedImageContainer cached_images;
-=======
-  BokehKernelContainer bokeh_kernels;
->>>>>>> fd3629b8
 
   /* Reset the cache manager by deleting the cached resources that are no longer needed because
    * they weren't used in the last evaluation and prepare the remaining cached resources to track
