/* SPDX-FileCopyrightText: 2013 Blender Authors
 *
 * SPDX-License-Identifier: GPL-2.0-or-later */

#include <set>

#include "BLI_assert.h"
#include "BLI_multi_value_map.hh"

#include "BKE_node_runtime.hh"

#include "COM_Converter.h"
#include "COM_Debug.h"

#include "COM_PreviewOperation.h"
#include "COM_SetColorOperation.h"
#include "COM_SetValueOperation.h"
#include "COM_SetVectorOperation.h"
#include "COM_ViewerOperation.h"

#include "COM_ConstantFolder.h"
#include "COM_NodeOperationBuilder.h" /* own include */

namespace blender::compositor {

NodeOperationBuilder::NodeOperationBuilder(const CompositorContext *context,
                                           bNodeTree *b_nodetree,
                                           ExecutionSystem *system)
    : context_(context), exec_system_(system), current_node_(nullptr), active_viewer_(nullptr)
{
  graph_.from_bNodeTree(*context, b_nodetree);
}

void NodeOperationBuilder::convert_to_operations(ExecutionSystem *system)
{
  /* interface handle for nodes */
  NodeConverter converter(this);

  for (Node *node : graph_.nodes()) {
    current_node_ = node;

    DebugInfo::node_to_operations(node);
    node->convert_to_operations(converter, *context_);
  }

  current_node_ = nullptr;

  /* The input map constructed by nodes maps operation inputs to node inputs.
   * Inverting yields a map of node inputs to all connected operation inputs,
   * so multiple operations can use the same node input.
   */
  blender::MultiValueMap<NodeInput *, NodeOperationInput *> inverse_input_map;
  for (MutableMapItem<NodeOperationInput *, NodeInput *> item : input_map_.items()) {
    inverse_input_map.add(item.value, item.key);
  }

  for (const NodeGraph::Link &link : graph_.links()) {
    NodeOutput *from = link.from;
    NodeInput *to = link.to;

    NodeOperationOutput *op_from = output_map_.lookup_default(from, nullptr);

    const blender::Span<NodeOperationInput *> op_to_list = inverse_input_map.lookup(to);
    if (!op_from || op_to_list.is_empty()) {
      /* XXX allow this? error/debug message? */
      // BLI_assert(false);
      /* XXX NOTE: this can happen with certain nodes (e.g. OutputFile)
       * which only generate operations in certain circumstances (rendering)
       * just let this pass silently for now ...
       */
      continue;
    }

    for (NodeOperationInput *op_to : op_to_list) {
      add_link(op_from, op_to);
    }
  }

  add_operation_input_constants();

  resolve_proxies();

  add_datatype_conversions();

  save_graphviz("compositor_prior_folding");
  ConstantFolder folder(*this);
  folder.fold_operations();

  determine_canvases();

  save_graphviz("compositor_prior_merging");
  merge_equal_operations();

  /* links not available from here on */
  /* XXX make links_ a local variable to avoid confusion! */
  links_.clear();

  prune_operations();

  /* ensure topological (link-based) order of nodes */
  // sort_operations(); /* not needed yet. */

  /* transfer resulting operations to the system */
  system->set_operations(operations_);
}

void NodeOperationBuilder::add_operation(NodeOperation *operation)
{
  operation->set_id(operations_.size());
  operations_.append(operation);
  if (current_node_) {
    operation->set_name(current_node_->get_bnode()->name);
    operation->set_node_instance_key(current_node_->get_instance_key());
  }
  operation->set_execution_system(exec_system_);
}

void NodeOperationBuilder::replace_operation_with_constant(NodeOperation *operation,
                                                           ConstantOperation *constant_operation)
{
  BLI_assert(constant_operation->get_number_of_input_sockets() == 0);
  unlink_inputs_and_relink_outputs(operation, constant_operation);
  add_operation(constant_operation);
}

void NodeOperationBuilder::unlink_inputs_and_relink_outputs(NodeOperation *unlinked_op,
                                                            NodeOperation *linked_op)
{
  int i = 0;
  while (i < links_.size()) {
    Link &link = links_[i];
    if (&link.to()->get_operation() == unlinked_op) {
      link.to()->set_link(nullptr);
      links_.remove(i);
      continue;
    }

    if (&link.from()->get_operation() == unlinked_op) {
      link.to()->set_link(linked_op->get_output_socket());
      links_[i] = Link(linked_op->get_output_socket(), link.to());
    }
    i++;
  }
}

void NodeOperationBuilder::map_input_socket(NodeInput *node_socket,
                                            NodeOperationInput *operation_socket)
{
  BLI_assert(current_node_);
  BLI_assert(node_socket->get_node() == current_node_);

  /* NOTE: this maps operation sockets to node sockets.
   * for resolving links the map will be inverted first in convert_to_operations,
   * to get a list of links for each node input socket.
   */
  input_map_.add_new(operation_socket, node_socket);
}

void NodeOperationBuilder::map_output_socket(NodeOutput *node_socket,
                                             NodeOperationOutput *operation_socket)
{
  BLI_assert(current_node_);
  BLI_assert(node_socket->get_node() == current_node_);

  output_map_.add_new(node_socket, operation_socket);
}

void NodeOperationBuilder::add_link(NodeOperationOutput *from, NodeOperationInput *to)
{
  if (to->is_connected()) {
    return;
  }

  links_.append(Link(from, to));

  /* register with the input */
  to->set_link(from);
}

void NodeOperationBuilder::remove_input_link(NodeOperationInput *to)
{
  int index = 0;
  for (Link &link : links_) {
    if (link.to() == to) {
      /* unregister with the input */
      to->set_link(nullptr);

      links_.remove(index);
      return;
    }
    index++;
  }
}

PreviewOperation *NodeOperationBuilder::make_preview_operation() const
{
  BLI_assert(current_node_);

  if (!(current_node_->get_bnode()->flag & NODE_PREVIEW)) {
    return nullptr;
  }
  /* previews only in the active group */
  if (!current_node_->is_in_active_group()) {
    return nullptr;
  }
  /* do not calculate previews of hidden nodes */
  if (current_node_->get_bnode()->flag & NODE_HIDDEN) {
    return nullptr;
  }

  bNodeInstanceHash *previews = context_->get_preview_hash();
  if (previews) {
    Scene *scene = context_->get_scene();
    PreviewOperation *operation = new PreviewOperation(
        &scene->view_settings,
        &scene->display_settings,
        current_node_->get_bnode()->runtime->preview_xsize,
        current_node_->get_bnode()->runtime->preview_ysize);
    operation->set_bnodetree(context_->get_bnodetree());
    operation->verify_preview(previews, current_node_->get_instance_key());
    return operation;
  }

  return nullptr;
}

void NodeOperationBuilder::add_preview(NodeOperationOutput *output)
{
  PreviewOperation *operation = make_preview_operation();
  if (operation) {
    add_operation(operation);

    add_link(output, operation->get_input_socket(0));
  }
}

void NodeOperationBuilder::add_node_input_preview(NodeInput *input)
{
  PreviewOperation *operation = make_preview_operation();
  if (operation) {
    add_operation(operation);

    map_input_socket(input, operation->get_input_socket(0));
  }
}

void NodeOperationBuilder::register_viewer(ViewerOperation *viewer)
{
  if (active_viewer_) {
    if (current_node_->is_in_active_group()) {
      /* deactivate previous viewer */
      active_viewer_->set_active(false);

      active_viewer_ = viewer;
      viewer->set_active(true);
    }
  }
  else {
    if (current_node_->get_bnodetree() == context_->get_bnodetree()) {
      active_viewer_ = viewer;
      viewer->set_active(true);
    }
  }
}

/****************************
 **** Optimization Steps ****
 ****************************/

void NodeOperationBuilder::add_datatype_conversions()
{
  Vector<Link> convert_links;
  for (const Link &link : links_) {
    /* proxy operations can skip data type conversion */
    NodeOperation *from_op = &link.from()->get_operation();
    NodeOperation *to_op = &link.to()->get_operation();
    if (!(from_op->get_flags().use_datatype_conversion ||
          to_op->get_flags().use_datatype_conversion))
    {
      continue;
    }

    if (link.from()->get_data_type() != link.to()->get_data_type()) {
      convert_links.append(link);
    }
  }
  for (const Link &link : convert_links) {
    NodeOperation *converter = COM_convert_data_type(*link.from(), *link.to());
    if (converter) {
      add_operation(converter);

      remove_input_link(link.to());
      add_link(link.from(), converter->get_input_socket(0));
      add_link(converter->get_output_socket(0), link.to());
    }
  }
}

void NodeOperationBuilder::add_operation_input_constants()
{
  /* NOTE: unconnected inputs cached first to avoid modifying
   *       operations_ while iterating over it
   */
  Vector<NodeOperationInput *> pending_inputs;
  for (NodeOperation *op : operations_) {
    for (int k = 0; k < op->get_number_of_input_sockets(); ++k) {
      NodeOperationInput *input = op->get_input_socket(k);
      if (!input->is_connected()) {
        pending_inputs.append(input);
      }
    }
  }
  for (NodeOperationInput *input : pending_inputs) {
    add_input_constant_value(input, input_map_.lookup_default(input, nullptr));
  }
}

void NodeOperationBuilder::add_input_constant_value(NodeOperationInput *input,
                                                    const NodeInput *node_input)
{
  switch (input->get_data_type()) {
    case DataType::Value: {
      float value;
      if (node_input && node_input->get_bnode_socket()) {
        value = node_input->get_editor_value_float();
      }
      else {
        value = 0.0f;
      }

      SetValueOperation *op = new SetValueOperation();
      op->set_value(value);
      add_operation(op);
      add_link(op->get_output_socket(), input);
      break;
    }
    case DataType::Color: {
      float value[4];
      if (node_input && node_input->get_bnode_socket()) {
        node_input->get_editor_value_color(value);
      }
      else {
        zero_v4(value);
      }

      SetColorOperation *op = new SetColorOperation();
      op->set_channels(value);
      add_operation(op);
      add_link(op->get_output_socket(), input);
      break;
    }
    case DataType::Vector: {
      float value[3];
      if (node_input && node_input->get_bnode_socket()) {
        node_input->get_editor_value_vector(value);
      }
      else {
        zero_v3(value);
      }

      SetVectorOperation *op = new SetVectorOperation();
      op->set_vector(value);
      add_operation(op);
      add_link(op->get_output_socket(), input);
      break;
    }
<<<<<<< HEAD
    default:
      /* Other types are internal and needn't be handled by operations. */
=======
    case DataType::Float2:
      /* An internal type that needn't be handled. */
>>>>>>> ac7309f9
      BLI_assert_unreachable();
      break;
  }
}

void NodeOperationBuilder::resolve_proxies()
{
  Vector<Link> proxy_links;
  for (const Link &link : links_) {
    /* don't replace links from proxy to proxy, since we may need them for replacing others! */
    if (link.from()->get_operation().get_flags().is_proxy_operation &&
        !link.to()->get_operation().get_flags().is_proxy_operation)
    {
      proxy_links.append(link);
    }
  }

  for (const Link &link : proxy_links) {
    NodeOperationInput *to = link.to();
    NodeOperationOutput *from = link.from();
    do {
      /* walk upstream bypassing the proxy operation */
      from = from->get_operation().get_input_socket(0)->get_link();
    } while (from && from->get_operation().get_flags().is_proxy_operation);

    remove_input_link(to);
    /* we may not have a final proxy input link,
     * in that case it just gets dropped
     */
    if (from) {
      add_link(from, to);
    }
  }
}

void NodeOperationBuilder::determine_canvases()
{
  /* Determine all canvas areas of the operations. */
  const rcti &preferred_area = COM_AREA_NONE;
  for (NodeOperation *op : operations_) {
    if (op->is_output_operation(context_->is_rendering()) && !op->get_flags().is_preview_operation)
    {
      rcti canvas = COM_AREA_NONE;
      op->determine_canvas(preferred_area, canvas);
      op->set_canvas(canvas);
    }
  }

  for (NodeOperation *op : operations_) {
    if (op->is_output_operation(context_->is_rendering()) && op->get_flags().is_preview_operation)
    {
      rcti canvas = COM_AREA_NONE;
      op->determine_canvas(preferred_area, canvas);
      op->set_canvas(canvas);
    }
  }

  /* Convert operation canvases when needed. */
  {
    Vector<Link> convert_links;
    for (const Link &link : links_) {
      if (link.to()->get_resize_mode() != ResizeMode::None) {
        const rcti &from_canvas = link.from()->get_operation().get_canvas();
        const rcti &to_canvas = link.to()->get_operation().get_canvas();

        bool needs_conversion;
        if (link.to()->get_resize_mode() == ResizeMode::Align) {
          needs_conversion = from_canvas.xmin != to_canvas.xmin ||
                             from_canvas.ymin != to_canvas.ymin;
        }
        else {
          needs_conversion = !BLI_rcti_compare(&from_canvas, &to_canvas);
        }

        if (needs_conversion) {
          convert_links.append(link);
        }
      }
    }
    for (const Link &link : convert_links) {
      COM_convert_canvas(*this, link.from(), link.to());
    }
  }
}

static Vector<NodeOperationHash> generate_hashes(Span<NodeOperation *> operations)
{
  Vector<NodeOperationHash> hashes;
  for (NodeOperation *op : operations) {
    std::optional<NodeOperationHash> hash = op->generate_hash();
    if (hash) {
      hashes.append(std::move(*hash));
    }
  }
  return hashes;
}

void NodeOperationBuilder::merge_equal_operations()
{
  bool check_for_next_merge = true;
  while (check_for_next_merge) {
    /* Re-generate hashes with any change. */
    Vector<NodeOperationHash> hashes = generate_hashes(operations_);

    /* Make hashes be consecutive when they are equal. */
    std::sort(hashes.begin(), hashes.end());

    bool any_merged = false;
    const NodeOperationHash *prev_hash = nullptr;
    for (const NodeOperationHash &hash : hashes) {
      if (prev_hash && *prev_hash == hash) {
        merge_equal_operations(prev_hash->get_operation(), hash.get_operation());
        any_merged = true;
      }
      prev_hash = &hash;
    }

    check_for_next_merge = any_merged;
  }
}

void NodeOperationBuilder::merge_equal_operations(NodeOperation *from, NodeOperation *into)
{
  unlink_inputs_and_relink_outputs(from, into);
  operations_.remove_first_occurrence_and_reorder(from);
  delete from;
}

Vector<NodeOperationInput *> NodeOperationBuilder::cache_output_links(
    NodeOperationOutput *output) const
{
  Vector<NodeOperationInput *> inputs;
  for (const Link &link : links_) {
    if (link.from() == output) {
      inputs.append(link.to());
    }
  }
  return inputs;
}

using Tags = std::set<NodeOperation *>;

static void find_reachable_operations_recursive(Tags &reachable, NodeOperation *op)
{
  if (reachable.find(op) != reachable.end()) {
    return;
  }
  reachable.insert(op);

  for (int i = 0; i < op->get_number_of_input_sockets(); i++) {
    NodeOperationInput *input = op->get_input_socket(i);
    if (input->is_connected()) {
      find_reachable_operations_recursive(reachable, &input->get_link()->get_operation());
    }
  }
}

void NodeOperationBuilder::prune_operations()
{
  Tags reachable;
  for (NodeOperation *op : operations_) {
    /* output operations are primary executed operations */
    if (op->is_output_operation(context_->is_rendering())) {
      find_reachable_operations_recursive(reachable, op);
    }
  }

  /* delete unreachable operations */
  Vector<NodeOperation *> reachable_ops;
  for (NodeOperation *op : operations_) {
    if (reachable.find(op) != reachable.end()) {
      reachable_ops.append(op);
    }
    else {
      delete op;
    }
  }
  /* finally replace the operations list with the pruned list */
  operations_ = reachable_ops;
}

/* topological (depth-first) sorting of operations */
static void sort_operations_recursive(Vector<NodeOperation *> &sorted,
                                      Tags &visited,
                                      NodeOperation *op)
{
  if (visited.find(op) != visited.end()) {
    return;
  }
  visited.insert(op);

  for (int i = 0; i < op->get_number_of_input_sockets(); i++) {
    NodeOperationInput *input = op->get_input_socket(i);
    if (input->is_connected()) {
      sort_operations_recursive(sorted, visited, &input->get_link()->get_operation());
    }
  }

  sorted.append(op);
}

void NodeOperationBuilder::sort_operations()
{
  Vector<NodeOperation *> sorted;
  sorted.reserve(operations_.size());
  Tags visited;

  for (NodeOperation *operation : operations_) {
    sort_operations_recursive(sorted, visited, operation);
  }

  operations_ = sorted;
}

void NodeOperationBuilder::save_graphviz(StringRefNull name)
{
  if (COM_EXPORT_GRAPHVIZ) {
    exec_system_->set_operations(operations_);
    DebugInfo::graphviz(exec_system_, name);
  }
}

std::ostream &operator<<(std::ostream &os, const NodeOperationBuilder &builder)
{
  os << "# Builder start\n";
  os << "digraph  G {\n";
  os << "    rankdir=LR;\n";
  os << "    node [shape=box];\n";
  for (const NodeOperation *operation : builder.get_operations()) {
    os << "    op" << operation->get_id() << " [label=\"" << *operation << "\"];\n";
  }

  os << "\n";
  for (const NodeOperationBuilder::Link &link : builder.get_links()) {
    os << "    op" << link.from()->get_operation().get_id() << " -> op"
       << link.to()->get_operation().get_id() << ";\n";
  }

  os << "}\n";
  os << "# Builder end\n";
  return os;
}

std::ostream &operator<<(std::ostream &os, const NodeOperationBuilder::Link &link)
{
  os << link.from()->get_operation().get_id() << " -> " << link.to()->get_operation().get_id();
  return os;
}

}  // namespace blender::compositor<|MERGE_RESOLUTION|>--- conflicted
+++ resolved
@@ -364,13 +364,8 @@
       add_link(op->get_output_socket(), input);
       break;
     }
-<<<<<<< HEAD
-    default:
-      /* Other types are internal and needn't be handled by operations. */
-=======
     case DataType::Float2:
       /* An internal type that needn't be handled. */
->>>>>>> ac7309f9
       BLI_assert_unreachable();
       break;
   }
