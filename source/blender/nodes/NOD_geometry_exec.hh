/* SPDX-License-Identifier: GPL-2.0-or-later */

#pragma once

#include "FN_field.hh"
#include "FN_multi_function_builder.hh"

#include "BKE_attribute_access.hh"
#include "BKE_geometry_fields.hh"
#include "BKE_geometry_set.hh"
#include "BKE_geometry_set_instances.hh"

#include "DNA_node_types.h"

#include "NOD_derived_node_tree.hh"
#include "NOD_geometry_nodes_eval_log.hh"

#include "GEO_realize_instances.hh"

struct Depsgraph;
struct ModifierData;

namespace blender::nodes {

using bke::AnonymousAttributeFieldInput;
using bke::AttributeFieldInput;
using bke::AttributeIDRef;
using bke::GeometryComponentFieldContext;
using bke::GeometryFieldInput;
using bke::OutputAttribute;
using bke::OutputAttribute_Typed;
using bke::ReadAttributeLookup;
using bke::StrongAnonymousAttributeID;
using bke::WeakAnonymousAttributeID;
using bke::WriteAttributeLookup;
using fn::Field;
using fn::FieldContext;
using fn::FieldEvaluator;
using fn::FieldInput;
using fn::FieldOperation;
using fn::GField;
using fn::ValueOrField;
using geometry_nodes_eval_log::eNamedAttrUsage;
using geometry_nodes_eval_log::NodeWarningType;

/**
 * This class exists to separate the memory management details of the geometry nodes evaluator
 * from the node execution functions and related utilities.
 */
class GeoNodeExecParamsProvider {
 public:
  DNode dnode;
  const Object *self_object = nullptr;
  const ModifierData *modifier = nullptr;
  Depsgraph *depsgraph = nullptr;
  geometry_nodes_eval_log::GeoLogger *logger = nullptr;

  /**
   * Returns true when the node is allowed to get/extract the input value. The identifier is
   * expected to be valid. This may return false if the input value has been consumed already.
   */
  virtual bool can_get_input(StringRef identifier) const = 0;

  /**
   * Returns true when the node is allowed to set the output value. The identifier is expected to
   * be valid. This may return false if the output value has been set already.
   */
  virtual bool can_set_output(StringRef identifier) const = 0;

  /**
   * Take ownership of an input value. The caller is responsible for destructing the value. It does
   * not have to be freed, because the memory is managed by the geometry nodes evaluator.
   */
  virtual GMutablePointer extract_input(StringRef identifier) = 0;

  /**
   * Similar to #extract_input, but has to be used for multi-input sockets.
   */
  virtual Vector<GMutablePointer> extract_multi_input(StringRef identifier) = 0;

  /**
   * Get the input value for the identifier without taking ownership of it.
   */
  virtual GPointer get_input(StringRef identifier) const = 0;

  /**
   * Prepare a memory buffer for an output value of the node. The returned memory has to be
   * initialized by the caller. The identifier and type are expected to be correct.
   */
  virtual GMutablePointer alloc_output_value(const CPPType &type) = 0;

  /**
   * The value has been allocated with #alloc_output_value.
   */
  virtual void set_output(StringRef identifier, GMutablePointer value) = 0;

  /* A description for these methods is provided in GeoNodeExecParams. */
  virtual void set_input_unused(StringRef identifier) = 0;
  virtual bool output_is_required(StringRef identifier) const = 0;
  virtual bool lazy_require_input(StringRef identifier) = 0;
  virtual bool lazy_output_is_required(StringRef identifier) const = 0;

  virtual void set_default_remaining_outputs() = 0;
};

class GeoNodeExecParams {
 private:
  GeoNodeExecParamsProvider *provider_;

 public:
  GeoNodeExecParams(GeoNodeExecParamsProvider &provider) : provider_(&provider)
  {
  }

  template<typename T>
  static inline constexpr bool is_field_base_type_v =
      is_same_any_v<T, float, int, bool, ColorGeometry4f, float3, std::string>;

  /**
   * Get the input value for the input socket with the given identifier.
   *
   * The node calling becomes responsible for destructing the value before it is done
   * executing. This method can only be called once for each identifier.
   */
  GMutablePointer extract_input(StringRef identifier)
  {
#ifdef DEBUG
    this->check_input_access(identifier);
#endif
    return provider_->extract_input(identifier);
  }

  /**
   * Get the input value for the input socket with the given identifier.
   *
   * This method can only be called once for each identifier.
   */
  template<typename T> T extract_input(StringRef identifier)
  {
    if constexpr (is_field_base_type_v<T>) {
      ValueOrField<T> value_or_field = this->extract_input<ValueOrField<T>>(identifier);
      return value_or_field.as_value();
    }
    else if constexpr (fn::is_field_v<T>) {
      using BaseType = typename T::base_type;
      ValueOrField<BaseType> value_or_field = this->extract_input<ValueOrField<BaseType>>(
          identifier);
      return value_or_field.as_field();
    }
    else {
#ifdef DEBUG
      this->check_input_access(identifier, &CPPType::get<T>());
#endif
      GMutablePointer gvalue = this->extract_input(identifier);
      T value = gvalue.relocate_out<T>();
      if constexpr (std::is_same_v<T, GeometrySet>) {
        this->check_input_geometry_set(identifier, value);
      }
      return value;
    }
  }

  void check_input_geometry_set(StringRef identifier, const GeometrySet &geometry_set) const;

  /**
   * Get input as vector for multi input socket with the given identifier.
   *
   * This method can only be called once for each identifier.
   */
  template<typename T> Vector<T> extract_multi_input(StringRef identifier)
  {
    Vector<GMutablePointer> gvalues = provider_->extract_multi_input(identifier);
    Vector<T> values;
    for (GMutablePointer gvalue : gvalues) {
      if constexpr (is_field_base_type_v<T>) {
        const ValueOrField<T> value_or_field = gvalue.relocate_out<ValueOrField<T>>();
        values.append(value_or_field.as_value());
      }
      else {
        values.append(gvalue.relocate_out<T>());
      }
    }
    return values;
  }

  /**
   * Get the input value for the input socket with the given identifier.
   */
  template<typename T> T get_input(StringRef identifier) const
  {
    if constexpr (is_field_base_type_v<T>) {
      ValueOrField<T> value_or_field = this->get_input<ValueOrField<T>>(identifier);
      return value_or_field.as_value();
    }
    else if constexpr (fn::is_field_v<T>) {
      using BaseType = typename T::base_type;
      ValueOrField<BaseType> value_or_field = this->get_input<ValueOrField<BaseType>>(identifier);
      return value_or_field.as_field();
    }
    else {
#ifdef DEBUG
      this->check_input_access(identifier, &CPPType::get<T>());
#endif
      GPointer gvalue = provider_->get_input(identifier);
      BLI_assert(gvalue.is_type<T>());
      const T &value = *(const T *)gvalue.get();
      if constexpr (std::is_same_v<T, GeometrySet>) {
        this->check_input_geometry_set(identifier, value);
      }
      return value;
    }
  }

  /**
   * Store the output value for the given socket identifier.
   */
  template<typename T> void set_output(StringRef identifier, T &&value)
  {
    using StoredT = std::decay_t<T>;
    if constexpr (is_field_base_type_v<StoredT>) {
      this->set_output(identifier, ValueOrField<StoredT>(std::forward<T>(value)));
    }
    else if constexpr (fn::is_field_v<StoredT>) {
      using BaseType = typename StoredT::base_type;
      this->set_output(identifier, ValueOrField<BaseType>(std::forward<T>(value)));
    }
    else {
      const CPPType &type = CPPType::get<StoredT>();
#ifdef DEBUG
      this->check_output_access(identifier, type);
#endif
      GMutablePointer gvalue = provider_->alloc_output_value(type);
      new (gvalue.get()) StoredT(std::forward<T>(value));
      provider_->set_output(identifier, gvalue);
    }
  }

  /**
   * Tell the evaluator that a specific input won't be used anymore.
   */
  void set_input_unused(StringRef identifier)
  {
    provider_->set_input_unused(identifier);
  }

  /**
   * Returns true when the output has to be computed.
   * Nodes that support laziness could use the #lazy_output_is_required variant to possibly avoid
   * some computations.
   */
  bool output_is_required(StringRef identifier) const
  {
    return provider_->output_is_required(identifier);
  }

  /**
   * Tell the evaluator that a specific input is required.
   * This returns true when the input will only be available in the next execution.
   * False is returned if the input is available already.
   * This can only be used when the node supports laziness.
   */
  bool lazy_require_input(StringRef identifier)
  {
    return provider_->lazy_require_input(identifier);
  }

  /**
   * Asks the evaluator if a specific output is required right now. If this returns false, the
   * value might still need to be computed later.
   * This can only be used when the node supports laziness.
   */
  bool lazy_output_is_required(StringRef identifier)
  {
    return provider_->lazy_output_is_required(identifier);
  }

  /**
   * Get the node that is currently being executed.
   */
  const bNode &node() const
  {
    return *provider_->dnode->bnode();
  }

  const Object *self_object() const
  {
    return provider_->self_object;
  }

  Depsgraph *depsgraph() const
  {
    return provider_->depsgraph;
  }

  /**
   * Add an error message displayed at the top of the node when displaying the node tree,
   * and potentially elsewhere in Blender.
   */
  void error_message_add(const NodeWarningType type, std::string message) const;

  /**
   * Creates a read-only attribute based on node inputs. The method automatically detects which
   * input socket with the given name is available.
   *
   * \note This will add an error message if the string socket is active and
   * the input attribute does not exist.
   */
  GVArray get_input_attribute(const StringRef name,
                              const GeometryComponent &component,
                              eAttrDomain domain,
<<<<<<< HEAD
                              const eCustomDataType type,
=======
                              eCustomDataType type,
>>>>>>> 1fb36e9a
                              const void *default_value) const;

  template<typename T>
  VArray<T> get_input_attribute(const StringRef name,
                                const GeometryComponent &component,
                                const eAttrDomain domain,
                                const T &default_value) const
  {
    const eCustomDataType type = bke::cpp_type_to_custom_data_type(CPPType::get<T>());
    GVArray varray = this->get_input_attribute(name, component, domain, type, &default_value);
    return varray.typed<T>();
  }

  /**
   * Get the type of an input property or the associated constant socket types with the
   * same names. Fall back to the default value if no attribute exists with the name.
   */
  eCustomDataType get_input_attribute_data_type(const StringRef name,
                                                const GeometryComponent &component,
<<<<<<< HEAD
                                                const eCustomDataType default_type) const;
=======
                                                eCustomDataType default_type) const;
>>>>>>> 1fb36e9a

  /**
   * If any of the corresponding input sockets are attributes instead of single values,
   * use the highest priority attribute domain from among them.
   * Otherwise return the default domain.
   */
  eAttrDomain get_highest_priority_input_domain(Span<std::string> names,
                                                const GeometryComponent &component,
                                                eAttrDomain default_domain) const;

  std::string attribute_producer_name() const;

  void set_default_remaining_outputs();

  void used_named_attribute(std::string attribute_name, eNamedAttrUsage usage);

 private:
  /* Utilities for detecting common errors at when using this class. */
  void check_input_access(StringRef identifier, const CPPType *requested_type = nullptr) const;
  void check_output_access(StringRef identifier, const CPPType &value_type) const;

  /* Find the active socket with the input name (not the identifier). */
  const bNodeSocket *find_available_socket(const StringRef name) const;
};

}  // namespace blender::nodes<|MERGE_RESOLUTION|>--- conflicted
+++ resolved
@@ -308,11 +308,7 @@
   GVArray get_input_attribute(const StringRef name,
                               const GeometryComponent &component,
                               eAttrDomain domain,
-<<<<<<< HEAD
-                              const eCustomDataType type,
-=======
                               eCustomDataType type,
->>>>>>> 1fb36e9a
                               const void *default_value) const;
 
   template<typename T>
@@ -332,11 +328,7 @@
    */
   eCustomDataType get_input_attribute_data_type(const StringRef name,
                                                 const GeometryComponent &component,
-<<<<<<< HEAD
-                                                const eCustomDataType default_type) const;
-=======
                                                 eCustomDataType default_type) const;
->>>>>>> 1fb36e9a
 
   /**
    * If any of the corresponding input sockets are attributes instead of single values,
