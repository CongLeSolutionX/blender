/* SPDX-FileCopyrightText: 2023 Blender Authors
 *
 * SPDX-License-Identifier: GPL-2.0-or-later */

#pragma once

#include "BLI_color.hh"
#include "BLI_math_quaternion_types.hh"

#include "FN_field.hh"
#include "FN_lazy_function.hh"
#include "FN_multi_function_builder.hh"

#include "BKE_attribute_math.hh"
#include "BKE_geometry_fields.hh"
#include "BKE_geometry_set.hh"
<<<<<<< HEAD
#include "BKE_node_socket_value_cpp_type.hh"
#include "BKE_volume_grid_fwd.hh"
=======
#include "BKE_node_socket_value.hh"
>>>>>>> e1d0d709

#include "DNA_node_types.h"

#include "NOD_derived_node_tree.hh"
#include "NOD_geometry_nodes_lazy_function.hh"

namespace blender::nodes {

using bke::AnonymousAttributeFieldInput;
using bke::AnonymousAttributeID;
using bke::AnonymousAttributeIDPtr;
using bke::AnonymousAttributePropagationInfo;
using bke::AttributeAccessor;
using bke::AttributeFieldInput;
using bke::AttributeIDRef;
using bke::AttributeKind;
using bke::AttributeMetaData;
using bke::AttributeReader;
using bke::AttributeWriter;
using bke::CurveComponent;
using bke::GAttributeReader;
using bke::GAttributeWriter;
using bke::GeometryComponent;
using bke::GeometryComponentEditData;
using bke::GeometrySet;
using bke::GreasePencilComponent;
using bke::GSpanAttributeWriter;
using bke::InstancesComponent;
using bke::MeshComponent;
using bke::MutableAttributeAccessor;
using bke::PointCloudComponent;
using bke::SocketValueVariant;
using bke::SpanAttributeWriter;
using bke::VolumeComponent;
using fn::Field;
using fn::FieldContext;
using fn::FieldEvaluator;
using fn::FieldInput;
using fn::FieldOperation;
using fn::GField;
using geo_eval_log::NamedAttributeUsage;
using geo_eval_log::NodeWarningType;

class GeoNodeExecParams {
 private:
  const bNode &node_;
  lf::Params &params_;
  const lf::Context &lf_context_;
  const Span<int> lf_input_for_output_bsocket_usage_;
  const Span<int> lf_input_for_attribute_propagation_to_output_;
  const FunctionRef<AnonymousAttributeIDPtr(int)> get_output_attribute_id_;

 public:
  GeoNodeExecParams(const bNode &node,
                    lf::Params &params,
                    const lf::Context &lf_context,
                    const Span<int> lf_input_for_output_bsocket_usage,
                    const Span<int> lf_input_for_attribute_propagation_to_output,
                    const FunctionRef<AnonymousAttributeIDPtr(int)> get_output_attribute_id)
      : node_(node),
        params_(params),
        lf_context_(lf_context),
        lf_input_for_output_bsocket_usage_(lf_input_for_output_bsocket_usage),
        lf_input_for_attribute_propagation_to_output_(
            lf_input_for_attribute_propagation_to_output),
        get_output_attribute_id_(get_output_attribute_id)
  {
  }

  template<typename T>
  static inline constexpr bool is_field_base_type_v =
      is_same_any_v<T, float, int, bool, ColorGeometry4f, float3, std::string, math::Quaternion>;

  /**
   * Get the input value for the input socket with the given identifier.
   *
   * This method can only be called once for each identifier.
   */
  template<typename T> T extract_input(StringRef identifier)
  {
<<<<<<< HEAD
    if constexpr (is_field_base_type_v<T>) {
      SocketValueVariant<T> value_variant = this->extract_input<SocketValueVariant<T>>(identifier);
      return value_variant.as_value();
    }
    else if constexpr (fn::is_field_v<T>) {
      using BaseType = typename T::base_type;
      SocketValueVariant<BaseType> value_variant =
          this->extract_input<SocketValueVariant<BaseType>>(identifier);
      return value_variant.as_field();
    }
    else if constexpr (std::is_same_v<T, bke::GVolumeGrid>) {
      const int index = this->get_input_index(identifier);
      const CPPType &type = *node_.input_socket(index).typeinfo->geometry_nodes_cpp_type;
      if (type.is<SocketValueVariant<float>>()) {
        return this->extract_input<SocketValueVariant<float>>(identifier).as_grid();
      }
      /* TODO */
      BLI_assert_unreachable();
      return T();
    }
    else if constexpr (bke::is_VolumeGrid_v<T>) {
      using BaseType = typename T::base_type;
      return this->extract_input<SocketValueVariant<BaseType>>(identifier).as_grid();
    }
    else if constexpr (std::is_same_v<std::decay_t<T>, GField>) {
      const int index = this->get_input_index(identifier);
      const bNodeSocket &input_socket = node_.input_by_identifier(identifier);
      const CPPType &value_type = *input_socket.typeinfo->geometry_nodes_cpp_type;
      const bke::SocketValueVariantCPPType &value_variant_type =
          *bke::SocketValueVariantCPPType::get_from_self(value_type);
      return value_variant_type.as_field(params_.try_get_input_data_ptr(index));
=======
    if constexpr (is_field_base_type_v<T> || fn::is_field_v<T> ||
                  std::is_same_v<std::decay_t<T>, GField>)
    {
      SocketValueVariant value_variant = this->extract_input<SocketValueVariant>(identifier);
      return value_variant.extract<T>();
>>>>>>> e1d0d709
    }
    else {
#ifndef NDEBUG
      this->check_input_access(identifier, &CPPType::get<T>());
#endif
      const int index = this->get_input_index(identifier);
      T value = params_.extract_input<T>(index);
      if constexpr (std::is_same_v<T, GeometrySet>) {
        this->check_input_geometry_set(identifier, value);
      }
      if constexpr (std::is_same_v<T, SocketValueVariant>) {
        BLI_assert(value.valid_for_socket(
            eNodeSocketDatatype(node_.input_by_identifier(identifier).type)));
      }
      return value;
    }
  }

  void check_input_geometry_set(StringRef identifier, const GeometrySet &geometry_set) const;
  void check_output_geometry_set(const GeometrySet &geometry_set) const;

  /**
   * Get the input value for the input socket with the given identifier.
   */
  template<typename T> T get_input(StringRef identifier) const
  {
    if constexpr (is_field_base_type_v<T> || fn::is_field_v<T> ||
                  std::is_same_v<std::decay_t<T>, GField>)
    {
      auto value_variant = this->get_input<SocketValueVariant>(identifier);
      return value_variant.extract<T>();
    }
    else if constexpr (std::is_same_v<T, bke::GVolumeGrid>) {
      const int index = this->get_input_index(identifier);
      const CPPType &type = *node_.input_socket(index).typeinfo->geometry_nodes_cpp_type;
      if (type.is<SocketValueVariant<float>>()) {
        return this->get_input<SocketValueVariant<float>>(identifier).as_grid();
      }
      /* TODO */
      BLI_assert_unreachable();
      return T();
    }
    else if constexpr (bke::is_VolumeGrid_v<T>) {
      using BaseType = typename T::base_type;
      return this->get_input<SocketValueVariant<BaseType>>(identifier).as_grid();
    }
    else {
#ifndef NDEBUG
      this->check_input_access(identifier, &CPPType::get<T>());
#endif
      const int index = this->get_input_index(identifier);
      const T &value = params_.get_input<T>(index);
      if constexpr (std::is_same_v<T, GeometrySet>) {
        this->check_input_geometry_set(identifier, value);
      }
      if constexpr (std::is_same_v<T, SocketValueVariant>) {
        BLI_assert(value.valid_for_socket(
            eNodeSocketDatatype(node_.input_by_identifier(identifier).type)));
      }
      return value;
    }
  }

  /**
   * Store the output value for the given socket identifier.
   */
  template<typename T> void set_output(StringRef identifier, T &&value)
  {
    using StoredT = std::decay_t<T>;
<<<<<<< HEAD

    if constexpr (is_field_base_type_v<StoredT>) {
      this->set_output(identifier, SocketValueVariant<StoredT>(std::forward<T>(value)));
    }
    else if constexpr (fn::is_field_v<StoredT>) {
      using BaseType = typename StoredT::base_type;
      this->set_output(identifier, SocketValueVariant<BaseType>(std::forward<T>(value)));
    }
    else if constexpr (std::is_same_v<StoredT, GField>) {
      bke::attribute_math::convert_to_static_type(value.cpp_type(), [&](auto dummy) {
        using ValueT = decltype(dummy);
        Field<ValueT> value_typed(std::forward<T>(value));
        this->set_output(identifier, SocketValueVariant<ValueT>(std::move(value_typed)));
      });
=======
    if constexpr (is_field_base_type_v<StoredT> || fn::is_field_v<StoredT> ||
                  std::is_same_v<StoredT, GField>)
    {
      SocketValueVariant value_variant(std::forward<T>(value));
      this->set_output(identifier, std::move(value_variant));
>>>>>>> e1d0d709
    }
    else if constexpr (std::is_same_v<StoredT, bke::GVolumeGrid>) {
      const int index = this->get_output_index(identifier);
      const CPPType &type = *node_.output_socket(index).typeinfo->geometry_nodes_cpp_type;
      if (type.is<SocketValueVariant<float>>()) {
        this->set_output(identifier, SocketValueVariant<float>(value.template typed<float>()));
      }
      else {
        /* TODO */
        BLI_assert_unreachable();
      }
    }
    else if constexpr (bke::is_VolumeGrid_v<T>) {
      using BaseType = typename T::base_type;
      return this->set_output<SocketValueVariant<BaseType>>(
          identifier, SocketValueVariant<BaseType>(std::move(value)));
    }
    else {
#ifndef NDEBUG
      const CPPType &type = CPPType::get<StoredT>();
      this->check_output_access(identifier, type);
      if constexpr (std::is_same_v<StoredT, SocketValueVariant>) {
        BLI_assert(value.valid_for_socket(
            eNodeSocketDatatype(node_.output_by_identifier(identifier).type)));
      }
#endif
      if constexpr (std::is_same_v<StoredT, GeometrySet>) {
        this->check_output_geometry_set(value);
      }
      const int index = this->get_output_index(identifier);
      params_.set_output(index, std::forward<T>(value));
    }
  }

  geo_eval_log::GeoTreeLogger *get_local_tree_logger() const
  {
    return this->local_user_data()->try_get_tree_logger(*this->user_data());
  }

  /**
   * Tell the evaluator that a specific input won't be used anymore.
   */
  void set_input_unused(StringRef identifier)
  {
    const int index = this->get_input_index(identifier);
    params_.set_input_unused(index);
  }

  /**
   * Returns true when the output has to be computed.
   */
  bool output_is_required(StringRef identifier) const
  {
    const int index = this->get_output_index(identifier);
    return params_.get_output_usage(index) != lf::ValueUsage::Unused;
  }

  /**
   * Get the node that is currently being executed.
   */
  const bNode &node() const
  {
    return node_;
  }

  const Object *self_object() const
  {
    if (const auto *data = this->user_data()) {
      return data->call_data->self_object();
    }
    return nullptr;
  }

  Depsgraph *depsgraph() const
  {
    if (const auto *data = this->user_data()) {
      if (data->call_data->modifier_data) {
        return data->call_data->modifier_data->depsgraph;
      }
      if (data->call_data->operator_data) {
        return data->call_data->operator_data->depsgraph;
      }
    }
    return nullptr;
  }

  GeoNodesLFUserData *user_data() const
  {
    return static_cast<GeoNodesLFUserData *>(lf_context_.user_data);
  }

  GeoNodesLFLocalUserData *local_user_data() const
  {
    return static_cast<GeoNodesLFLocalUserData *>(lf_context_.local_user_data);
  }

  /**
   * Add an error message displayed at the top of the node when displaying the node tree,
   * and potentially elsewhere in Blender.
   */
  void error_message_add(const NodeWarningType type, StringRef message) const;

  void set_default_remaining_outputs();

  void used_named_attribute(StringRef attribute_name, NamedAttributeUsage usage);

  /**
   * Return true when the anonymous attribute referenced by the given output should be created.
   */
  bool anonymous_attribute_output_is_required(const StringRef output_identifier)
  {
    const int lf_index =
        lf_input_for_output_bsocket_usage_[node_.output_by_identifier(output_identifier)
                                               .index_in_all_outputs()];
    return params_.get_input<bool>(lf_index);
  }

  /**
   * Return a new anonymous attribute id for the given output. None is returned if the anonymous
   * attribute is not needed.
   */
  AnonymousAttributeIDPtr get_output_anonymous_attribute_id_if_needed(
      const StringRef output_identifier, const bool force_create = false)
  {
    if (!this->anonymous_attribute_output_is_required(output_identifier) && !force_create) {
      return {};
    }
    const bNodeSocket &output_socket = node_.output_by_identifier(output_identifier);
    return get_output_attribute_id_(output_socket.index());
  }

  /**
   * Get information about which anonymous attributes should be propagated to the given output.
   */
  AnonymousAttributePropagationInfo get_output_propagation_info(
      const StringRef output_identifier) const
  {
    const int lf_index =
        lf_input_for_attribute_propagation_to_output_[node_.output_by_identifier(output_identifier)
                                                          .index_in_all_outputs()];
    const bke::AnonymousAttributeSet &set = params_.get_input<bke::AnonymousAttributeSet>(
        lf_index);
    AnonymousAttributePropagationInfo info;
    info.names = set.names;
    info.propagate_all = false;
    return info;
  }

 private:
  /* Utilities for detecting common errors at when using this class. */
  void check_input_access(StringRef identifier, const CPPType *requested_type = nullptr) const;
  void check_output_access(StringRef identifier, const CPPType &value_type) const;

  /* Find the active socket with the input name (not the identifier). */
  const bNodeSocket *find_available_socket(const StringRef name) const;

  int get_input_index(const StringRef identifier) const
  {
    int counter = 0;
    for (const bNodeSocket *socket : node_.input_sockets()) {
      if (!socket->is_available()) {
        continue;
      }
      if (socket->identifier == identifier) {
        return counter;
      }
      counter++;
    }
    BLI_assert_unreachable();
    return -1;
  }

  int get_output_index(const StringRef identifier) const
  {
    int counter = 0;
    for (const bNodeSocket *socket : node_.output_sockets()) {
      if (!socket->is_available()) {
        continue;
      }
      if (socket->identifier == identifier) {
        return counter;
      }
      counter++;
    }
    BLI_assert_unreachable();
    return -1;
  }
};

}  // namespace blender::nodes<|MERGE_RESOLUTION|>--- conflicted
+++ resolved
@@ -14,12 +14,7 @@
 #include "BKE_attribute_math.hh"
 #include "BKE_geometry_fields.hh"
 #include "BKE_geometry_set.hh"
-<<<<<<< HEAD
-#include "BKE_node_socket_value_cpp_type.hh"
-#include "BKE_volume_grid_fwd.hh"
-=======
 #include "BKE_node_socket_value.hh"
->>>>>>> e1d0d709
 
 #include "DNA_node_types.h"
 
@@ -100,45 +95,11 @@
    */
   template<typename T> T extract_input(StringRef identifier)
   {
-<<<<<<< HEAD
-    if constexpr (is_field_base_type_v<T>) {
-      SocketValueVariant<T> value_variant = this->extract_input<SocketValueVariant<T>>(identifier);
-      return value_variant.as_value();
-    }
-    else if constexpr (fn::is_field_v<T>) {
-      using BaseType = typename T::base_type;
-      SocketValueVariant<BaseType> value_variant =
-          this->extract_input<SocketValueVariant<BaseType>>(identifier);
-      return value_variant.as_field();
-    }
-    else if constexpr (std::is_same_v<T, bke::GVolumeGrid>) {
-      const int index = this->get_input_index(identifier);
-      const CPPType &type = *node_.input_socket(index).typeinfo->geometry_nodes_cpp_type;
-      if (type.is<SocketValueVariant<float>>()) {
-        return this->extract_input<SocketValueVariant<float>>(identifier).as_grid();
-      }
-      /* TODO */
-      BLI_assert_unreachable();
-      return T();
-    }
-    else if constexpr (bke::is_VolumeGrid_v<T>) {
-      using BaseType = typename T::base_type;
-      return this->extract_input<SocketValueVariant<BaseType>>(identifier).as_grid();
-    }
-    else if constexpr (std::is_same_v<std::decay_t<T>, GField>) {
-      const int index = this->get_input_index(identifier);
-      const bNodeSocket &input_socket = node_.input_by_identifier(identifier);
-      const CPPType &value_type = *input_socket.typeinfo->geometry_nodes_cpp_type;
-      const bke::SocketValueVariantCPPType &value_variant_type =
-          *bke::SocketValueVariantCPPType::get_from_self(value_type);
-      return value_variant_type.as_field(params_.try_get_input_data_ptr(index));
-=======
     if constexpr (is_field_base_type_v<T> || fn::is_field_v<T> ||
                   std::is_same_v<std::decay_t<T>, GField>)
     {
       SocketValueVariant value_variant = this->extract_input<SocketValueVariant>(identifier);
       return value_variant.extract<T>();
->>>>>>> e1d0d709
     }
     else {
 #ifndef NDEBUG
@@ -208,39 +169,11 @@
   template<typename T> void set_output(StringRef identifier, T &&value)
   {
     using StoredT = std::decay_t<T>;
-<<<<<<< HEAD
-
-    if constexpr (is_field_base_type_v<StoredT>) {
-      this->set_output(identifier, SocketValueVariant<StoredT>(std::forward<T>(value)));
-    }
-    else if constexpr (fn::is_field_v<StoredT>) {
-      using BaseType = typename StoredT::base_type;
-      this->set_output(identifier, SocketValueVariant<BaseType>(std::forward<T>(value)));
-    }
-    else if constexpr (std::is_same_v<StoredT, GField>) {
-      bke::attribute_math::convert_to_static_type(value.cpp_type(), [&](auto dummy) {
-        using ValueT = decltype(dummy);
-        Field<ValueT> value_typed(std::forward<T>(value));
-        this->set_output(identifier, SocketValueVariant<ValueT>(std::move(value_typed)));
-      });
-=======
     if constexpr (is_field_base_type_v<StoredT> || fn::is_field_v<StoredT> ||
                   std::is_same_v<StoredT, GField>)
     {
       SocketValueVariant value_variant(std::forward<T>(value));
       this->set_output(identifier, std::move(value_variant));
->>>>>>> e1d0d709
-    }
-    else if constexpr (std::is_same_v<StoredT, bke::GVolumeGrid>) {
-      const int index = this->get_output_index(identifier);
-      const CPPType &type = *node_.output_socket(index).typeinfo->geometry_nodes_cpp_type;
-      if (type.is<SocketValueVariant<float>>()) {
-        this->set_output(identifier, SocketValueVariant<float>(value.template typed<float>()));
-      }
-      else {
-        /* TODO */
-        BLI_assert_unreachable();
-      }
     }
     else if constexpr (bke::is_VolumeGrid_v<T>) {
       using BaseType = typename T::base_type;
