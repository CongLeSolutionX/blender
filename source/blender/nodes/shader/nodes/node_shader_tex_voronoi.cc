/* SPDX-License-Identifier: GPL-2.0-or-later
 * Copyright 2005 Blender Foundation */

#include "node_shader_util.hh"

#include "BLI_noise.hh"

#include "UI_interface.h"
#include "UI_resources.h"

namespace blender::nodes::node_shader_tex_voronoi_cc {

NODE_STORAGE_FUNCS(NodeTexVoronoi)

static void sh_node_tex_voronoi_declare(NodeDeclarationBuilder &b)
{
  b.is_function_node();
  b.add_input<decl::Vector>(N_("Vector"))
      .hide_value()
      .implicit_field(implicit_field_inputs::position);
  b.add_input<decl::Float>(N_("W")).min(-1000.0f).max(1000.0f).make_available([](bNode &node) {
    /* Default to 1 instead of 4, because it is much faster. */
    node_storage(node).dimensions = 1;
  });
  b.add_input<decl::Float>(N_("Scale")).min(-1000.0f).max(1000.0f).default_value(5.0f);
  b.add_input<decl::Float>(N_("Detail"))
      .min(0.0f)
      .max(15.0f)
      .default_value(0.0f)
      .make_available([](bNode &node) { node_storage(node).feature = SHD_VORONOI_F1; })
      .description(N_("The number of Voronoi layers to sum"));
  b.add_input<decl::Float>(N_("Roughness"))
      .min(0.0f)
      .max(1.0f)
      .default_value(0.5f)
      .subtype(PROP_FACTOR)
      .make_available([](bNode &node) { node_storage(node).feature = SHD_VORONOI_F1; })
      .description(N_("The influence of a Voronoi layer relative to that of the previous layer"));
  b.add_input<decl::Float>(N_("Lacunarity"))
      .min(0.0f)
      .max(1000.0f)
      .default_value(2.0f)
      .make_available([](bNode &node) { node_storage(node).feature = SHD_VORONOI_F1; })
      .description(N_("The scale of a Voronoi layer relative to that of the previous layer"));
  b.add_input<decl::Float>(N_("Smoothness"))
      .min(0.0f)
      .max(1.0f)
      .default_value(1.0f)
      .subtype(PROP_FACTOR)
      .make_available([](bNode &node) { node_storage(node).feature = SHD_VORONOI_SMOOTH_F1; });
  b.add_input<decl::Float>(N_("Exponent"))
      .min(0.0f)
      .max(32.0f)
      .default_value(0.5f)
      .make_available([](bNode &node) { node_storage(node).distance = SHD_VORONOI_MINKOWSKI; });
  b.add_input<decl::Float>(N_("Randomness"))
      .min(0.0f)
      .max(1.0f)
      .default_value(1.0f)
      .subtype(PROP_FACTOR);
  b.add_output<decl::Float>(N_("Distance")).no_muted_links();
  b.add_output<decl::Color>(N_("Color")).no_muted_links();
  b.add_output<decl::Vector>(N_("Position")).no_muted_links();
  b.add_output<decl::Float>(N_("W")).no_muted_links().make_available([](bNode &node) {
    /* Default to 1 instead of 4, because it is much faster. */
    node_storage(node).dimensions = 1;
  });
  b.add_output<decl::Float>(N_("Radius")).no_muted_links().make_available([](bNode &node) {
    node_storage(node).feature = SHD_VORONOI_N_SPHERE_RADIUS;
  });
}

static void node_shader_buts_tex_voronoi(uiLayout *layout, bContext * /*C*/, PointerRNA *ptr)
{
  uiItemR(layout, ptr, "voronoi_dimensions", UI_ITEM_R_SPLIT_EMPTY_NAME, "", ICON_NONE);
  uiItemR(layout, ptr, "feature", UI_ITEM_R_SPLIT_EMPTY_NAME, "", ICON_NONE);
  int feature = RNA_enum_get(ptr, "feature");
  if (!ELEM(feature, SHD_VORONOI_DISTANCE_TO_EDGE, SHD_VORONOI_N_SPHERE_RADIUS) &&
      RNA_enum_get(ptr, "voronoi_dimensions") != 1)
  {
    uiItemR(layout, ptr, "distance", UI_ITEM_R_SPLIT_EMPTY_NAME, "", ICON_NONE);
  }
  if (!ELEM(feature, SHD_VORONOI_N_SPHERE_RADIUS)) {
    uiItemR(layout, ptr, "normalize", UI_ITEM_R_SPLIT_EMPTY_NAME, nullptr, ICON_NONE);
  }
}

static void node_shader_init_tex_voronoi(bNodeTree * /*ntree*/, bNode *node)
{
  NodeTexVoronoi *tex = MEM_cnew<NodeTexVoronoi>(__func__);
  BKE_texture_mapping_default(&tex->base.tex_mapping, TEXMAP_TYPE_POINT);
  BKE_texture_colormapping_default(&tex->base.color_mapping);
  tex->dimensions = 3;
  tex->distance = SHD_VORONOI_EUCLIDEAN;
  tex->feature = SHD_VORONOI_F1;
  tex->normalize = false;

  node->storage = tex;
}

static const char *gpu_shader_get_name(const int feature, const int dimensions)
{
  BLI_assert(feature >= 0 && feature < 5);
  BLI_assert(dimensions > 0 && dimensions < 5);

  switch (feature) {
    case SHD_VORONOI_F1:
      return std::array{
          "node_tex_voronoi_f1_1d",
          "node_tex_voronoi_f1_2d",
          "node_tex_voronoi_f1_3d",
          "node_tex_voronoi_f1_4d",
      }[dimensions - 1];
    case SHD_VORONOI_F2:
      return std::array{
          "node_tex_voronoi_f2_1d",
          "node_tex_voronoi_f2_2d",
          "node_tex_voronoi_f2_3d",
          "node_tex_voronoi_f2_4d",
      }[dimensions - 1];
    case SHD_VORONOI_SMOOTH_F1:
      return std::array{
          "node_tex_voronoi_smooth_f1_1d",
          "node_tex_voronoi_smooth_f1_2d",
          "node_tex_voronoi_smooth_f1_3d",
          "node_tex_voronoi_smooth_f1_4d",
      }[dimensions - 1];
    case SHD_VORONOI_DISTANCE_TO_EDGE:
      return std::array{
          "node_tex_voronoi_distance_to_edge_1d",
          "node_tex_voronoi_distance_to_edge_2d",
          "node_tex_voronoi_distance_to_edge_3d",
          "node_tex_voronoi_distance_to_edge_4d",
      }[dimensions - 1];
    case SHD_VORONOI_N_SPHERE_RADIUS:
      return std::array{
          "node_tex_voronoi_n_sphere_radius_1d",
          "node_tex_voronoi_n_sphere_radius_2d",
          "node_tex_voronoi_n_sphere_radius_3d",
          "node_tex_voronoi_n_sphere_radius_4d",
      }[dimensions - 1];
  }
  return nullptr;
}

static int node_shader_gpu_tex_voronoi(GPUMaterial *mat,
                                       bNode *node,
                                       bNodeExecData * /*execdata*/,
                                       GPUNodeStack *in,
                                       GPUNodeStack *out)
{
  node_shader_gpu_default_tex_coord(mat, node, &in[0].link);
  node_shader_gpu_tex_mapping(mat, node, in, out);

  NodeTexVoronoi *tex = (NodeTexVoronoi *)node->storage;
  float metric = tex->distance;
  float normalize = tex->normalize;

  const char *name = gpu_shader_get_name(tex->feature, tex->dimensions);

  return GPU_stack_link(mat, node, name, in, out, GPU_constant(&metric), GPU_constant(&normalize));
}

static void node_shader_update_tex_voronoi(bNodeTree *ntree, bNode *node)
{
  bNodeSocket *inVectorSock = nodeFindSocket(node, SOCK_IN, "Vector");
  bNodeSocket *inWSock = nodeFindSocket(node, SOCK_IN, "W");
  bNodeSocket *inDetailSock = nodeFindSocket(node, SOCK_IN, "Detail");
  bNodeSocket *inRoughnessSock = nodeFindSocket(node, SOCK_IN, "Roughness");
  bNodeSocket *inLacunaritySock = nodeFindSocket(node, SOCK_IN, "Lacunarity");
  bNodeSocket *inSmoothnessSock = nodeFindSocket(node, SOCK_IN, "Smoothness");
  bNodeSocket *inExponentSock = nodeFindSocket(node, SOCK_IN, "Exponent");

  bNodeSocket *outDistanceSock = nodeFindSocket(node, SOCK_OUT, "Distance");
  bNodeSocket *outColorSock = nodeFindSocket(node, SOCK_OUT, "Color");
  bNodeSocket *outPositionSock = nodeFindSocket(node, SOCK_OUT, "Position");
  bNodeSocket *outWSock = nodeFindSocket(node, SOCK_OUT, "W");
  bNodeSocket *outRadiusSock = nodeFindSocket(node, SOCK_OUT, "Radius");

  const NodeTexVoronoi &storage = node_storage(*node);

  bke::nodeSetSocketAvailability(
      ntree, inWSock, storage.dimensions == 1 || storage.dimensions == 4);
  bke::nodeSetSocketAvailability(ntree, inVectorSock, storage.dimensions != 1);
  bke::nodeSetSocketAvailability(
      ntree,
      inExponentSock,
      storage.distance == SHD_VORONOI_MINKOWSKI && storage.dimensions != 1 &&
          !ELEM(storage.feature, SHD_VORONOI_DISTANCE_TO_EDGE, SHD_VORONOI_N_SPHERE_RADIUS));
<<<<<<< HEAD
  nodeSetSocketAvailability(ntree, inDetailSock, storage.feature != SHD_VORONOI_N_SPHERE_RADIUS);
  nodeSetSocketAvailability(
      ntree, inRoughnessSock, storage.feature != SHD_VORONOI_N_SPHERE_RADIUS);
  nodeSetSocketAvailability(
      ntree, inLacunaritySock, storage.feature != SHD_VORONOI_N_SPHERE_RADIUS);
  nodeSetSocketAvailability(ntree, inSmoothnessSock, storage.feature == SHD_VORONOI_SMOOTH_F1);
=======
  bke::nodeSetSocketAvailability(
      ntree, inSmoothnessSock, storage.feature == SHD_VORONOI_SMOOTH_F1);
>>>>>>> dd32dac6

  bke::nodeSetSocketAvailability(
      ntree, outDistanceSock, storage.feature != SHD_VORONOI_N_SPHERE_RADIUS);
  bke::nodeSetSocketAvailability(ntree,
                                          outColorSock,
                                          storage.feature != SHD_VORONOI_DISTANCE_TO_EDGE &&
                                              storage.feature != SHD_VORONOI_N_SPHERE_RADIUS);
  bke::nodeSetSocketAvailability(ntree,
                                          outPositionSock,
                                          storage.feature != SHD_VORONOI_DISTANCE_TO_EDGE &&
                                              storage.feature != SHD_VORONOI_N_SPHERE_RADIUS &&
                                              storage.dimensions != 1);
  bke::nodeSetSocketAvailability(ntree,
                                          outWSock,
                                          storage.feature != SHD_VORONOI_DISTANCE_TO_EDGE &&
                                              storage.feature != SHD_VORONOI_N_SPHERE_RADIUS &&
                                              ELEM(storage.dimensions, 1, 4));
  bke::nodeSetSocketAvailability(
      ntree, outRadiusSock, storage.feature == SHD_VORONOI_N_SPHERE_RADIUS);
}

static mf::MultiFunction::ExecutionHints voronoi_execution_hints{50, false};

class VoronoiMetricFunction : public mf::MultiFunction {
 private:
  int dimensions_;
  int feature_;
  int metric_;
  bool normalize_;

 public:
  VoronoiMetricFunction(int dimensions, int feature, int metric, bool normalize)
      : dimensions_(dimensions), feature_(feature), metric_(metric), normalize_(normalize)
  {
    BLI_assert(dimensions >= 1 && dimensions <= 4);
    BLI_assert(feature >= 0 && feature <= 4);
    if (metric_ == SHD_VORONOI_MINKOWSKI) {
      static std::array<mf::Signature, 12> signatures{
          create_signature(1, SHD_VORONOI_F1, SHD_VORONOI_MINKOWSKI),
          create_signature(2, SHD_VORONOI_F1, SHD_VORONOI_MINKOWSKI),
          create_signature(3, SHD_VORONOI_F1, SHD_VORONOI_MINKOWSKI),
          create_signature(4, SHD_VORONOI_F1, SHD_VORONOI_MINKOWSKI),

          create_signature(1, SHD_VORONOI_F2, SHD_VORONOI_MINKOWSKI),
          create_signature(2, SHD_VORONOI_F2, SHD_VORONOI_MINKOWSKI),
          create_signature(3, SHD_VORONOI_F2, SHD_VORONOI_MINKOWSKI),
          create_signature(4, SHD_VORONOI_F2, SHD_VORONOI_MINKOWSKI),

          create_signature(1, SHD_VORONOI_SMOOTH_F1, SHD_VORONOI_MINKOWSKI),
          create_signature(2, SHD_VORONOI_SMOOTH_F1, SHD_VORONOI_MINKOWSKI),
          create_signature(3, SHD_VORONOI_SMOOTH_F1, SHD_VORONOI_MINKOWSKI),
          create_signature(4, SHD_VORONOI_SMOOTH_F1, SHD_VORONOI_MINKOWSKI),
      };
      this->set_signature(&signatures[dimensions + feature * 4 - 1]);
    }
    else {
      static std::array<mf::Signature, 12> signatures{
          create_signature(1, SHD_VORONOI_F1, SHD_VORONOI_EUCLIDEAN),
          create_signature(2, SHD_VORONOI_F1, SHD_VORONOI_EUCLIDEAN),
          create_signature(3, SHD_VORONOI_F1, SHD_VORONOI_EUCLIDEAN),
          create_signature(4, SHD_VORONOI_F1, SHD_VORONOI_EUCLIDEAN),

          create_signature(1, SHD_VORONOI_F2, SHD_VORONOI_EUCLIDEAN),
          create_signature(2, SHD_VORONOI_F2, SHD_VORONOI_EUCLIDEAN),
          create_signature(3, SHD_VORONOI_F2, SHD_VORONOI_EUCLIDEAN),
          create_signature(4, SHD_VORONOI_F2, SHD_VORONOI_EUCLIDEAN),

          create_signature(1, SHD_VORONOI_SMOOTH_F1, SHD_VORONOI_EUCLIDEAN),
          create_signature(2, SHD_VORONOI_SMOOTH_F1, SHD_VORONOI_EUCLIDEAN),
          create_signature(3, SHD_VORONOI_SMOOTH_F1, SHD_VORONOI_EUCLIDEAN),
          create_signature(4, SHD_VORONOI_SMOOTH_F1, SHD_VORONOI_EUCLIDEAN),
      };
      this->set_signature(&signatures[dimensions + feature * 4 - 1]);
    }
  }

  static mf::Signature create_signature(int dimensions, int feature, int metric)
  {
    mf::Signature signature;
    mf::SignatureBuilder builder{"voronoi_metric", signature};

    if (ELEM(dimensions, 2, 3, 4)) {
      builder.single_input<float3>("Vector");
    }
    if (ELEM(dimensions, 1, 4)) {
      builder.single_input<float>("W");
    }
    builder.single_input<float>("Scale");
    builder.single_input<float>("Detail");
    builder.single_input<float>("Roughness");
    builder.single_input<float>("Lacunarity");
    if (feature == SHD_VORONOI_SMOOTH_F1) {
      builder.single_input<float>("Smoothness");
    }
    if ((dimensions != 1) && (metric == SHD_VORONOI_MINKOWSKI)) {
      builder.single_input<float>("Exponent");
    }
    builder.single_input<float>("Randomness");

    builder.single_output<float>("Distance", mf::ParamFlag::SupportsUnusedOutput);
    builder.single_output<ColorGeometry4f>("Color", mf::ParamFlag::SupportsUnusedOutput);
    if (dimensions != 1) {
      builder.single_output<float3>("Position", mf::ParamFlag::SupportsUnusedOutput);
    }
    if (ELEM(dimensions, 1, 4)) {
      builder.single_output<float>("W", mf::ParamFlag::SupportsUnusedOutput);
    }

    return signature;
  }

  void call(IndexMask mask, mf::Params mf_params, mf::Context /*context*/) const override
  {
    auto get_vector = [&](int param_index) -> VArray<float3> {
      return mf_params.readonly_single_input<float3>(param_index, "Vector");
    };
    auto get_w = [&](int param_index) -> VArray<float> {
      return mf_params.readonly_single_input<float>(param_index, "W");
    };
    auto get_scale = [&](int param_index) -> VArray<float> {
      return mf_params.readonly_single_input<float>(param_index, "Scale");
    };
    auto get_detail = [&](int param_index) -> VArray<float> {
      return mf_params.readonly_single_input<float>(param_index, "Detail");
    };
    auto get_roughness = [&](int param_index) -> VArray<float> {
      return mf_params.readonly_single_input<float>(param_index, "Roughness");
    };
    auto get_lacunarity = [&](int param_index) -> VArray<float> {
      return mf_params.readonly_single_input<float>(param_index, "Lacunarity");
    };
    auto get_smoothness = [&](int param_index) -> VArray<float> {
      return mf_params.readonly_single_input<float>(param_index, "Smoothness");
    };
    auto get_exponent = [&](int param_index) -> VArray<float> {
      return mf_params.readonly_single_input<float>(param_index, "Exponent");
    };
    auto get_randomness = [&](int param_index) -> VArray<float> {
      return mf_params.readonly_single_input<float>(param_index, "Randomness");
    };
    auto get_r_distance = [&](int param_index) -> MutableSpan<float> {
      return mf_params.uninitialized_single_output_if_required<float>(param_index, "Distance");
    };
    auto get_r_color = [&](int param_index) -> MutableSpan<ColorGeometry4f> {
      return mf_params.uninitialized_single_output_if_required<ColorGeometry4f>(param_index,
                                                                                "Color");
    };
    auto get_r_position = [&](int param_index) -> MutableSpan<float3> {
      return mf_params.uninitialized_single_output_if_required<float3>(param_index, "Position");
    };
    auto get_r_w = [&](int param_index) -> MutableSpan<float> {
      return mf_params.uninitialized_single_output_if_required<float>(param_index, "W");
    };

    int param = 0;

    const VArray<float3> &vector = (dimensions_ != 1) ? get_vector(param++) : VArray<float3>{};
    const VArray<float> &w = (dimensions_ == 1) || (dimensions_ == 4) ? get_w(param++) :
                                                                        VArray<float>{};
    const VArray<float> &scale = get_scale(param++);
    const VArray<float> &detail = get_detail(param++);
    const VArray<float> &roughness = get_roughness(param++);
    const VArray<float> &lacunarity = get_lacunarity(param++);
    const VArray<float> &smoothness = (feature_ == SHD_VORONOI_SMOOTH_F1) ?
                                          get_smoothness(param++) :
                                          VArray<float>{};
    const VArray<float> &exponent = (metric_ == SHD_VORONOI_MINKOWSKI) && (dimensions_ != 1) ?
                                        get_exponent(param++) :
                                        VArray<float>{};
    const VArray<float> &randomness = get_randomness(param++);
    MutableSpan<float> r_distance = get_r_distance(param++);
    MutableSpan<ColorGeometry4f> r_color = get_r_color(param++);
    MutableSpan<float3> r_position = (dimensions_ != 1) ? get_r_position(param++) :
                                                          MutableSpan<float3>{};
    MutableSpan<float> r_w = (dimensions_ == 1) || (dimensions_ == 4) ? get_r_w(param++) :
                                                                        MutableSpan<float>{};
    const bool calc_distance = !r_distance.is_empty();
    const bool calc_color = !r_color.is_empty();
    const bool calc_position = !r_position.is_empty();
    const bool calc_w = !r_w.is_empty();

    noise::VoronoiParams params;
    params.feature = feature_;
    params.metric = metric_;
    params.normalize = normalize_;

    noise::VoronoiOutput output;
    switch (dimensions_) {
      case 1: {
        for (int64_t i : mask) {
          params.scale = scale[i];
          params.detail = detail[i];
          params.roughness = roughness[i];
          params.lacunarity = lacunarity[i];
          params.smoothness = (feature_ == SHD_VORONOI_SMOOTH_F1) ?
                                  std::min(std::max(smoothness[i] / 2.0f, 0.0f), 0.5f) :
                                  0.0f;
          params.exponent = 0.0f;
          params.randomness = std::min(std::max(randomness[i], 0.0f), 1.0f);
          params.max_distance = (0.5f + 0.5f * params.randomness) *
                                ((params.feature == SHD_VORONOI_F2) ? 2.0f : 1.0f);

          output = noise::fractal_voronoi_x_fx<float>(params, w[i] * params.scale);
          if (calc_distance) {
            r_distance[i] = output.distance;
          }
          if (calc_color) {
            r_color[i] = ColorGeometry4f(output.color.x, output.color.y, output.color.z, 1.0f);
          }
          if (calc_w) {
            r_w[i] = output.position.w;
          }
        }
        break;
      }
      case 2: {
        for (int64_t i : mask) {
          params.scale = scale[i];
          params.detail = detail[i];
          params.roughness = roughness[i];
          params.lacunarity = lacunarity[i];
          params.smoothness = (feature_ == SHD_VORONOI_SMOOTH_F1) ?
                                  std::min(std::max(smoothness[i] / 2.0f, 0.0f), 0.5f) :
                                  0.0f;
          params.exponent = (metric_ == SHD_VORONOI_MINKOWSKI) && (dimensions_ != 1) ?
                                exponent[i] :
                                0.0f;
          params.randomness = std::min(std::max(randomness[i], 0.0f), 1.0f);
          params.max_distance = noise::voronoi_distance(float2{0.0f, 0.0f},
                                                        float2(0.5f + 0.5f * params.randomness,
                                                               0.5f + 0.5f * params.randomness),
                                                        params) *
                                ((params.feature == SHD_VORONOI_F2) ? 2.0f : 1.0f);

          output = noise::fractal_voronoi_x_fx<float2>(
              params, float2{vector[i].x, vector[i].y} * params.scale);
          if (calc_distance) {
            r_distance[i] = output.distance;
          }
          if (calc_color) {
            r_color[i] = ColorGeometry4f(output.color.x, output.color.y, output.color.z, 1.0f);
          }
          if (calc_position) {
            r_position[i] = float3{output.position.x, output.position.y, 0.0f};
          }
        }
        break;
      }
      case 3: {
        for (int64_t i : mask) {
          params.scale = scale[i];
          params.detail = detail[i];
          params.roughness = roughness[i];
          params.lacunarity = lacunarity[i];
          params.smoothness = (feature_ == SHD_VORONOI_SMOOTH_F1) ?
                                  std::min(std::max(smoothness[i] / 2.0f, 0.0f), 0.5f) :
                                  0.0f;
          params.exponent = (metric_ == SHD_VORONOI_MINKOWSKI) && (dimensions_ != 1) ?
                                exponent[i] :
                                0.0f;
          params.randomness = std::min(std::max(randomness[i], 0.0f), 1.0f);
          params.max_distance = noise::voronoi_distance(float3{0.0f, 0.0f, 0.0f},
                                                        float3(0.5f + 0.5f * params.randomness,
                                                               0.5f + 0.5f * params.randomness,
                                                               0.5f + 0.5f * params.randomness),
                                                        params) *
                                ((params.feature == SHD_VORONOI_F2) ? 2.0f : 1.0f);

          output = noise::fractal_voronoi_x_fx<float3>(params, vector[i] * params.scale);
          if (calc_distance) {
            r_distance[i] = output.distance;
          }
          if (calc_color) {
            r_color[i] = ColorGeometry4f(output.color.x, output.color.y, output.color.z, 1.0f);
          }
          if (calc_position) {
            r_position[i] = float3{output.position.x, output.position.y, output.position.z};
          }
        }
        break;
      }
      case 4: {
        for (int64_t i : mask) {
          params.scale = scale[i];
          params.detail = detail[i];
          params.roughness = roughness[i];
          params.lacunarity = lacunarity[i];
          params.smoothness = (feature_ == SHD_VORONOI_SMOOTH_F1) ?
                                  std::min(std::max(smoothness[i] / 2.0f, 0.0f), 0.5f) :
                                  0.0f;
          params.exponent = (metric_ == SHD_VORONOI_MINKOWSKI) && (dimensions_ != 1) ?
                                exponent[i] :
                                0.0f;
          params.randomness = std::min(std::max(randomness[i], 0.0f), 1.0f);
          params.max_distance = noise::voronoi_distance(float4{0.0f, 0.0f, 0.0f, 0.0f},
                                                        float4(0.5f + 0.5f * params.randomness,
                                                               0.5f + 0.5f * params.randomness,
                                                               0.5f + 0.5f * params.randomness,
                                                               0.5f + 0.5f * params.randomness),
                                                        params) *
                                ((params.feature == SHD_VORONOI_F2) ? 2.0f : 1.0f);

          output = noise::fractal_voronoi_x_fx<float4>(
              params, float4{vector[i].x, vector[i].y, vector[i].z, w[i]} * params.scale);
          if (calc_distance) {
            r_distance[i] = output.distance;
          }
          if (calc_color) {
            r_color[i] = ColorGeometry4f(output.color.x, output.color.y, output.color.z, 1.0f);
          }
          if (calc_position) {
            r_position[i] = float3{output.position.x, output.position.y, output.position.z};
          }
          if (calc_w) {
            r_w[i] = output.position.w;
          }
        }
        break;
      }
    }
  }

  ExecutionHints get_execution_hints() const override
  {
    return voronoi_execution_hints;
  }
};

class VoronoiDistToEdgeFunction : public mf::MultiFunction {
 private:
  int dimensions_;
  bool normalize_;

 public:
  VoronoiDistToEdgeFunction(int dimensions, bool normalize)
      : dimensions_(dimensions), normalize_(normalize)
  {
    BLI_assert(dimensions >= 1 && dimensions <= 4);
    static std::array<mf::Signature, 4> signatures{
        create_signature(1),
        create_signature(2),
        create_signature(3),
        create_signature(4),
    };
    this->set_signature(&signatures[dimensions - 1]);
  }

  static mf::Signature create_signature(int dimensions)
  {
    mf::Signature signature;
    mf::SignatureBuilder builder{"voronoi_dist_to_edge", signature};

    if (ELEM(dimensions, 2, 3, 4)) {
      builder.single_input<float3>("Vector");
    }
    if (ELEM(dimensions, 1, 4)) {
      builder.single_input<float>("W");
    }
    builder.single_input<float>("Scale");
    builder.single_input<float>("Detail");
    builder.single_input<float>("Roughness");
    builder.single_input<float>("Lacunarity");
    builder.single_input<float>("Randomness");

    builder.single_output<float>("Distance");

    return signature;
  }

  void call(IndexMask mask, mf::Params mf_params, mf::Context /*context*/) const override
  {
    auto get_vector = [&](int param_index) -> VArray<float3> {
      return mf_params.readonly_single_input<float3>(param_index, "Vector");
    };
    auto get_w = [&](int param_index) -> VArray<float> {
      return mf_params.readonly_single_input<float>(param_index, "W");
    };
    auto get_scale = [&](int param_index) -> VArray<float> {
      return mf_params.readonly_single_input<float>(param_index, "Scale");
    };
    auto get_detail = [&](int param_index) -> VArray<float> {
      return mf_params.readonly_single_input<float>(param_index, "Detail");
    };
    auto get_roughness = [&](int param_index) -> VArray<float> {
      return mf_params.readonly_single_input<float>(param_index, "Roughness");
    };
    auto get_lacunarity = [&](int param_index) -> VArray<float> {
      return mf_params.readonly_single_input<float>(param_index, "Lacunarity");
    };
    auto get_randomness = [&](int param_index) -> VArray<float> {
      return mf_params.readonly_single_input<float>(param_index, "Randomness");
    };
    auto get_r_distance = [&](int param_index) -> MutableSpan<float> {
      return mf_params.uninitialized_single_output<float>(param_index, "Distance");
    };

    int param = 0;

    const VArray<float3> &vector = (dimensions_ != 1) ? get_vector(param++) : VArray<float3>{};
    const VArray<float> &w = (dimensions_ == 1) || (dimensions_ == 4) ? get_w(param++) :
                                                                        VArray<float>{};
    const VArray<float> &scale = get_scale(param++);
    const VArray<float> &detail = get_detail(param++);
    const VArray<float> &roughness = get_roughness(param++);
    const VArray<float> &lacunarity = get_lacunarity(param++);
    const VArray<float> &randomness = get_randomness(param++);
    MutableSpan<float> r_distance = get_r_distance(param++);

    noise::VoronoiParams params;
    params.normalize = normalize_;

    switch (dimensions_) {
      case 1: {
        for (int64_t i : mask) {
          params.scale = scale[i];
          params.detail = detail[i];
          params.roughness = roughness[i];
          params.lacunarity = lacunarity[i];
          params.randomness = std::min(std::max(randomness[i], 0.0f), 1.0f);

          r_distance[i] = noise::fractal_voronoi_distance_to_edge<float>(params,
                                                                         w[i] * params.scale);
        }
        break;
      }
      case 2: {
        for (int64_t i : mask) {
          params.scale = scale[i];
          params.detail = detail[i];
          params.roughness = roughness[i];
          params.lacunarity = lacunarity[i];
          params.randomness = std::min(std::max(randomness[i], 0.0f), 1.0f);

          r_distance[i] = noise::fractal_voronoi_distance_to_edge<float2>(
              params, float2{vector[i].x, vector[i].y} * params.scale);
        }
        break;
      }
      case 3: {
        for (int64_t i : mask) {
          params.scale = scale[i];
          params.detail = detail[i];
          params.roughness = roughness[i];
          params.lacunarity = lacunarity[i];
          params.randomness = std::min(std::max(randomness[i], 0.0f), 1.0f);

          r_distance[i] = noise::fractal_voronoi_distance_to_edge<float3>(
              params, vector[i] * params.scale);
        }
        break;
      }
      case 4: {
        for (int64_t i : mask) {
          params.scale = scale[i];
          params.detail = detail[i];
          params.roughness = roughness[i];
          params.lacunarity = lacunarity[i];
          params.randomness = std::min(std::max(randomness[i], 0.0f), 1.0f);

          r_distance[i] = noise::fractal_voronoi_distance_to_edge<float4>(
              params, float4{vector[i].x, vector[i].y, vector[i].z, w[i]} * params.scale);
        }
        break;
      }
    }
  }

  ExecutionHints get_execution_hints() const override
  {
    return voronoi_execution_hints;
  }
};

class VoronoiNSphereFunction : public mf::MultiFunction {
 private:
  int dimensions_;

 public:
  VoronoiNSphereFunction(int dimensions) : dimensions_(dimensions)
  {
    BLI_assert(dimensions >= 1 && dimensions <= 4);
    static std::array<mf::Signature, 4> signatures{
        create_signature(1),
        create_signature(2),
        create_signature(3),
        create_signature(4),
    };
    this->set_signature(&signatures[dimensions - 1]);
  }

  static mf::Signature create_signature(int dimensions)
  {
    mf::Signature signature;
    mf::SignatureBuilder builder{"voronoi_n_sphere", signature};

    if (ELEM(dimensions, 2, 3, 4)) {
      builder.single_input<float3>("Vector");
    }
    if (ELEM(dimensions, 1, 4)) {
      builder.single_input<float>("W");
    }
    builder.single_input<float>("Scale");
    builder.single_input<float>("Randomness");

    builder.single_output<float>("Radius");

    return signature;
  }

  void call(IndexMask mask, mf::Params mf_params, mf::Context /*context*/) const override
  {
    auto get_vector = [&](int param_index) -> VArray<float3> {
      return mf_params.readonly_single_input<float3>(param_index, "Vector");
    };
    auto get_w = [&](int param_index) -> VArray<float> {
      return mf_params.readonly_single_input<float>(param_index, "W");
    };
    auto get_scale = [&](int param_index) -> VArray<float> {
      return mf_params.readonly_single_input<float>(param_index, "Scale");
    };
    auto get_randomness = [&](int param_index) -> VArray<float> {
      return mf_params.readonly_single_input<float>(param_index, "Randomness");
    };
    auto get_r_radius = [&](int param_index) -> MutableSpan<float> {
      return mf_params.uninitialized_single_output<float>(param_index, "Radius");
    };

    int param = 0;

    const VArray<float3> &vector = (dimensions_ != 1) ? get_vector(param++) : VArray<float3>{};
    const VArray<float> &w = (dimensions_ == 1) || (dimensions_ == 4) ? get_w(param++) :
                                                                        VArray<float>{};
    const VArray<float> &scale = get_scale(param++);
    const VArray<float> &randomness = get_randomness(param++);
    MutableSpan<float> r_radius = get_r_radius(param++);

    noise::VoronoiParams params;

    switch (dimensions_) {
      case 1: {
        for (int64_t i : mask) {
          params.scale = scale[i];
          params.randomness = std::min(std::max(randomness[i], 0.0f), 1.0f);
          r_radius[i] = noise::voronoi_n_sphere_radius(params, w[i] * params.scale);
        }
        break;
      }
      case 2: {
        for (int64_t i : mask) {
          params.scale = scale[i];
          params.randomness = std::min(std::max(randomness[i], 0.0f), 1.0f);
          r_radius[i] = noise::voronoi_n_sphere_radius(
              params, float2{vector[i].x, vector[i].y} * params.scale);
        }
        break;
      }
      case 3: {
        for (int64_t i : mask) {
          params.scale = scale[i];
          params.randomness = std::min(std::max(randomness[i], 0.0f), 1.0f);
          r_radius[i] = noise::voronoi_n_sphere_radius(params, vector[i] * params.scale);
        }
        break;
      }
      case 4: {
        for (int64_t i : mask) {
          params.scale = scale[i];
          params.randomness = std::min(std::max(randomness[i], 0.0f), 1.0f);
          r_radius[i] = noise::voronoi_n_sphere_radius(
              params, float4{vector[i].x, vector[i].y, vector[i].z, w[i]} * params.scale);
        }
        break;
      }
    }
  }

  ExecutionHints get_execution_hints() const override
  {
    return voronoi_execution_hints;
  }
};

static void sh_node_voronoi_build_multi_function(NodeMultiFunctionBuilder &builder)
{
  const NodeTexVoronoi &storage = node_storage(builder.node());
  switch (storage.feature) {
    case SHD_VORONOI_DISTANCE_TO_EDGE: {
      builder.construct_and_set_matching_fn<VoronoiDistToEdgeFunction>(storage.dimensions,
                                                                       storage.normalize);
      break;
    }
    case SHD_VORONOI_N_SPHERE_RADIUS: {
      builder.construct_and_set_matching_fn<VoronoiNSphereFunction>(storage.dimensions);
      break;
    }
    default: {
      builder.construct_and_set_matching_fn<VoronoiMetricFunction>(
          storage.dimensions, storage.feature, storage.distance, storage.normalize);
      break;
    }
  }
}

}  // namespace blender::nodes::node_shader_tex_voronoi_cc

void register_node_type_sh_tex_voronoi()
{
  namespace file_ns = blender::nodes::node_shader_tex_voronoi_cc;

  static bNodeType ntype;

  sh_fn_node_type_base(&ntype, SH_NODE_TEX_VORONOI, "Voronoi Texture", NODE_CLASS_TEXTURE);
  ntype.declare = file_ns::sh_node_tex_voronoi_declare;
  ntype.draw_buttons = file_ns::node_shader_buts_tex_voronoi;
  ntype.initfunc = file_ns::node_shader_init_tex_voronoi;
  node_type_storage(
      &ntype, "NodeTexVoronoi", node_free_standard_storage, node_copy_standard_storage);
  ntype.gpu_fn = file_ns::node_shader_gpu_tex_voronoi;
  ntype.updatefunc = file_ns::node_shader_update_tex_voronoi;
  ntype.build_multi_function = file_ns::sh_node_voronoi_build_multi_function;

  nodeRegisterType(&ntype);
}<|MERGE_RESOLUTION|>--- conflicted
+++ resolved
@@ -187,17 +187,14 @@
       inExponentSock,
       storage.distance == SHD_VORONOI_MINKOWSKI && storage.dimensions != 1 &&
           !ELEM(storage.feature, SHD_VORONOI_DISTANCE_TO_EDGE, SHD_VORONOI_N_SPHERE_RADIUS));
-<<<<<<< HEAD
-  nodeSetSocketAvailability(ntree, inDetailSock, storage.feature != SHD_VORONOI_N_SPHERE_RADIUS);
-  nodeSetSocketAvailability(
+  bke::nodeSetSocketAvailability(
+      ntree, inDetailSock, storage.feature != SHD_VORONOI_N_SPHERE_RADIUS);
+  bke::nodeSetSocketAvailability(
       ntree, inRoughnessSock, storage.feature != SHD_VORONOI_N_SPHERE_RADIUS);
-  nodeSetSocketAvailability(
+  bke::nodeSetSocketAvailability(
       ntree, inLacunaritySock, storage.feature != SHD_VORONOI_N_SPHERE_RADIUS);
-  nodeSetSocketAvailability(ntree, inSmoothnessSock, storage.feature == SHD_VORONOI_SMOOTH_F1);
-=======
   bke::nodeSetSocketAvailability(
       ntree, inSmoothnessSock, storage.feature == SHD_VORONOI_SMOOTH_F1);
->>>>>>> dd32dac6
 
   bke::nodeSetSocketAvailability(
       ntree, outDistanceSock, storage.feature != SHD_VORONOI_N_SPHERE_RADIUS);
