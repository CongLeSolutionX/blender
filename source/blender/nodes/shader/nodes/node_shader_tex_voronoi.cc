--- conflicted
+++ resolved
@@ -20,32 +20,27 @@
     /* Default to 1 instead of 4, because it is much faster. */
     node_storage(node).dimensions = 1;
   });
-<<<<<<< HEAD
-  b.add_input<decl::Float>(N_("Scale")).min(-1000.0f).max(1000.0f).default_value(5.0f);
-  b.add_input<decl::Float>(N_("Detail"))
+  b.add_input<decl::Float>("Scale").min(-1000.0f).max(1000.0f).default_value(5.0f);
+  b.add_input<decl::Float>("Detail")
       .min(0.0f)
       .max(15.0f)
       .default_value(0.0f)
       .make_available([](bNode &node) { node_storage(node).feature = SHD_VORONOI_F1; })
-      .description(N_("The number of Voronoi layers to sum"));
-  b.add_input<decl::Float>(N_("Roughness"))
+      .description("The number of Voronoi layers to sum");
+  b.add_input<decl::Float>("Roughness")
       .min(0.0f)
       .max(1.0f)
       .default_value(0.5f)
       .subtype(PROP_FACTOR)
       .make_available([](bNode &node) { node_storage(node).feature = SHD_VORONOI_F1; })
-      .description(N_("The influence of a Voronoi layer relative to that of the previous layer"));
-  b.add_input<decl::Float>(N_("Lacunarity"))
+      .description("The influence of a Voronoi layer relative to that of the previous layer");
+  b.add_input<decl::Float>("Lacunarity")
       .min(0.0f)
       .max(1000.0f)
       .default_value(2.0f)
       .make_available([](bNode &node) { node_storage(node).feature = SHD_VORONOI_F1; })
-      .description(N_("The scale of a Voronoi layer relative to that of the previous layer"));
-  b.add_input<decl::Float>(N_("Smoothness"))
-=======
-  b.add_input<decl::Float>("Scale").min(-1000.0f).max(1000.0f).default_value(5.0f);
+      .description("The scale of a Voronoi layer relative to that of the previous layer");
   b.add_input<decl::Float>("Smoothness")
->>>>>>> 406cfd21
       .min(0.0f)
       .max(1.0f)
       .default_value(1.0f)
