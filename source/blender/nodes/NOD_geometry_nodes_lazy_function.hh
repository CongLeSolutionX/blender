--- conflicted
+++ resolved
@@ -34,11 +34,8 @@
 
 struct Object;
 struct Depsgraph;
-<<<<<<< HEAD
 struct NodesModifierData;
-=======
 struct Scene;
->>>>>>> d9de0a47
 
 namespace blender::nodes {
 
