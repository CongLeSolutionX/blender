/* SPDX-License-Identifier: GPL-2.0-or-later */

#pragma once

/**
 * For evaluation, geometry node groups are converted to a lazy-function graph. The generated graph
 * is cached per node group, so it only has to be generated once after a change.
 *
 * Node groups are *not* inlined into the lazy-function graph. This could be added in the future as
 * it might improve performance in some cases, but generally does not seem necessary. Inlining node
 * groups also has disadvantages like making per-node-group caches less useful, resulting in more
 * overhead.
 *
 * Instead, group nodes are just like all other nodes in the lazy-function graph. What makes them
 * special is that they reference the lazy-function graph of the group they reference.
 *
 * During lazy-function graph generation, a mapping between the #bNodeTree and
 * #lazy_function::Graph is build that can be used when evaluating the graph (e.g. for logging).
 */

#include "FN_lazy_function_graph.hh"
#include "FN_lazy_function_graph_executor.hh"

#include "NOD_geometry_nodes_log.hh"
#include "NOD_multi_function.hh"

#include "BLI_compute_context.hh"

#include "BKE_simulation_state.hh"

struct Object;
struct Depsgraph;

namespace blender::nodes {

using lf::LazyFunction;
using mf::MultiFunction;

/**
 * Data that is passed into geometry nodes evaluation from the modifier.
 */
struct GeoNodesModifierData {
  /** Object that is currently evaluated. */
  const Object *self_object = nullptr;
  /** Depsgraph that is evaluating the modifier. */
  Depsgraph *depsgraph = nullptr;
  /** Optional logger. */
  geo_eval_log::GeoModifierLog *eval_log = nullptr;

<<<<<<< HEAD
  const bke::sim::ModifierSimulationState *prev_simulation_state = nullptr;
  const bke::sim::ModifierSimulationState *current_simulation_state = nullptr;
=======
  const bke::sim::ModifierSimulationState *current_simulation_state = nullptr;
  const bke::sim::ModifierSimulationState *prev_simulation_state = nullptr;
  const bke::sim::ModifierSimulationState *next_simulation_state = nullptr;
  float simulation_state_mix_factor = 0.0f;
>>>>>>> c13005fe
  bke::sim::ModifierSimulationState *current_simulation_state_for_write = nullptr;
  float simulation_time_delta = 0.0f;

  /**
   * Some nodes should be executed even when their output is not used (e.g. active viewer nodes and
   * the node groups they are contained in).
   */
  const MultiValueMap<ComputeContextHash, const lf::FunctionNode *> *side_effect_nodes = nullptr;
  /**
   * Controls in which compute contexts we want to log socket values. Logging them in all contexts
   * can result in slowdowns. In the majority of cases, the logged socket values are freed without
   * being looked at anyway.
   *
   * If this is null, all socket values will be logged.
   */
  const Set<ComputeContextHash> *socket_log_contexts = nullptr;
};

/**
 * Custom user data that is passed to every geometry nodes related lazy-function evaluation.
 */
struct GeoNodesLFUserData : public lf::UserData {
  /**
   * Data from the modifier that is being evaluated.
   */
  GeoNodesModifierData *modifier_data = nullptr;
  /**
   * Current compute context. This is different depending in the (nested) node group that is being
   * evaluated.
   */
  const ComputeContext *compute_context = nullptr;
  /**
   * Log socket values in the current compute context. Child contexts might use logging again.
   */
  bool log_socket_values = true;
};

/**
 * In the general case, this is #DynamicSocket. That means that to determine if a node group will
 * use a particular input, it has to be partially executed.
 *
 * In other cases, it's not necessary to look into the node group to determine if an input is
 * necessary.
 */
enum class InputUsageHintType {
  /** The input socket is never used. */
  Never,
  /** The input socket is used when a subset of the outputs is used. */
  DependsOnOutput,
  /** Can't determine statically if the input is used, check the corresponding output socket. */
  DynamicSocket,
};

struct InputUsageHint {
  InputUsageHintType type = InputUsageHintType::DependsOnOutput;
  /** Used in depends-on-output mode. */
  Vector<int> output_dependencies;
};

/**
 * Contains the mapping between the #bNodeTree and the corresponding lazy-function graph.
 * This is *not* a one-to-one mapping.
 */
struct GeometryNodeLazyFunctionGraphMapping {
  /**
   * Contains mapping of sockets for special nodes like group input and group output.
   */
  Map<const bNodeSocket *, lf::Socket *> dummy_socket_map;
  /**
   * The inputs sockets in the graph. Multiple group input nodes are combined into one in the
   * lazy-function graph.
   */
  Vector<const lf::OutputSocket *> group_input_sockets;
  /**
   * Dummy output sockets that correspond to the active group output node. If there is no such
   * node, defaulted fallback outputs are created.
   */
  Vector<const lf::InputSocket *> standard_group_output_sockets;
  /**
   * Dummy boolean sockets that have to be passed in from the outside and indicate whether a
   * specific output will be used.
   */
  Vector<const lf::OutputSocket *> group_output_used_sockets;
  /**
   * Dummy boolean sockets that can be used as group output that indicate whether a specific input
   * will be used (this may depend on the used outputs as well as other inputs).
   */
  Vector<const lf::InputSocket *> group_input_usage_sockets;
  /**
   * This is an optimization to avoid partially evaluating a node group just to figure out which
   * inputs are needed.
   */
  Vector<InputUsageHint> group_input_usage_hints;
  /**
   * If the node group propagates attributes from an input geometry to the output, it has to know
   * which attributes should be propagated and which can be removed (for optimization purposes).
   */
  Map<int, const lf::OutputSocket *> attribute_set_by_geometry_output;
  /**
   * A mapping used for logging intermediate values.
   */
  MultiValueMap<const lf::Socket *, const bNodeSocket *> bsockets_by_lf_socket_map;
  /**
   * Mappings for some special node types. Generally, this mapping does not exist for all node
   * types, so better have more specialized mappings for now.
   */
  Map<const bNode *, const lf::FunctionNode *> group_node_map;
  Map<const bNode *, const lf::FunctionNode *> viewer_node_map;
  Map<const bNode *, const lf::FunctionNode *> sim_output_node_map;

  /* Indexed by #bNodeSocket::index_in_all_outputs. */
  Array<int> lf_input_index_for_output_bsocket_usage;
  /* Indexed by #bNodeSocket::index_in_all_outputs. */
  Array<int> lf_input_index_for_attribute_propagation_to_output;
  /* Indexed by #bNodeSocket::index_in_tree. */
  Array<int> lf_index_by_bsocket;
};

/**
 * Data that is cached for every #bNodeTree.
 */
struct GeometryNodesLazyFunctionGraphInfo {
  /**
   * Allocator used for many things contained in this struct.
   */
  LinearAllocator<> allocator;
  /**
   * Many nodes are implemented as multi-functions. So this contains a mapping from nodes to their
   * corresponding multi-functions.
   */
  std::unique_ptr<NodeMultiFunctions> node_multi_functions;
  /**
   * Many lazy-functions are build for the lazy-function graph. Since the graph does not own them,
   * we have to keep track of them separately.
   */
  Vector<std::unique_ptr<LazyFunction>> functions;
  /**
   * Debug info that has to be destructed when the graph is not used anymore.
   */
  Vector<std::unique_ptr<lf::DummyDebugInfo>> dummy_debug_infos_;
  /**
   * Many sockets have default values. Since those are not owned by the lazy-function graph, we
   * have to keep track of them separately. This only owns the values, the memory is owned by the
   * allocator above.
   */
  Vector<GMutablePointer> values_to_destruct;
  /**
   * The actual lazy-function graph.
   */
  lf::Graph graph;
  /**
   * Mappings between the lazy-function graph and the #bNodeTree.
   */
  GeometryNodeLazyFunctionGraphMapping mapping;
  /**
   * Approximate number of nodes in the graph if all sub-graphs were inlined.
   * This can be used as a simple heuristic for the complexity of the node group.
   */
  int num_inline_nodes_approximate = 0;

  GeometryNodesLazyFunctionGraphInfo();
  ~GeometryNodesLazyFunctionGraphInfo();
};

/**
 * Logs intermediate values from the lazy-function graph evaluation into #GeoModifierLog based on
 * the mapping between the lazy-function graph and the corresponding #bNodeTree.
 */
class GeometryNodesLazyFunctionLogger : public fn::lazy_function::GraphExecutor::Logger {
 private:
  const GeometryNodesLazyFunctionGraphInfo &lf_graph_info_;

 public:
  GeometryNodesLazyFunctionLogger(const GeometryNodesLazyFunctionGraphInfo &lf_graph_info);
  void log_socket_value(const fn::lazy_function::Socket &lf_socket,
                        GPointer value,
                        const fn::lazy_function::Context &context) const override;
  void dump_when_outputs_are_missing(const lf::FunctionNode &node,
                                     Span<const lf::OutputSocket *> missing_sockets,
                                     const lf::Context &context) const override;
  void dump_when_input_is_set_twice(const lf::InputSocket &target_socket,
                                    const lf::OutputSocket &from_socket,
                                    const lf::Context &context) const override;
  void log_before_node_execute(const lf::FunctionNode &node,
                               const lf::Params &params,
                               const lf::Context &context) const override;
};

std::unique_ptr<LazyFunction> get_simulation_output_lazy_function(const bNode &node);
std::unique_ptr<LazyFunction> get_simulation_input_lazy_function(const bNodeTree &node_tree,
                                                                 const bNode &node);
std::unique_ptr<LazyFunction> get_switch_node_lazy_function(const bNode &node);

bke::sim::SimulationZoneID get_simulation_zone_id(const ComputeContext &context,
                                                  const int output_node_id);

/**
 * Tells the lazy-function graph evaluator which nodes have side effects based on the current
 * context. For example, the same viewer node can have side effects in one context, but not in
 * another (depending on e.g. which tree path is currently viewed in the node editor).
 */
class GeometryNodesLazyFunctionSideEffectProvider
    : public fn::lazy_function::GraphExecutor::SideEffectProvider {
 public:
  Vector<const lf::FunctionNode *> get_nodes_with_side_effects(
      const lf::Context &context) const override;
};

/**
 * Main function that converts a #bNodeTree into a lazy-function graph. If the graph has been
 * generated already, nothing is done. Under some circumstances a valid graph cannot be created. In
 * those cases null is returned.
 */
const GeometryNodesLazyFunctionGraphInfo *ensure_geometry_nodes_lazy_function_graph(
    const bNodeTree &btree);

}  // namespace blender::nodes<|MERGE_RESOLUTION|>--- conflicted
+++ resolved
@@ -47,15 +47,10 @@
   /** Optional logger. */
   geo_eval_log::GeoModifierLog *eval_log = nullptr;
 
-<<<<<<< HEAD
-  const bke::sim::ModifierSimulationState *prev_simulation_state = nullptr;
-  const bke::sim::ModifierSimulationState *current_simulation_state = nullptr;
-=======
   const bke::sim::ModifierSimulationState *current_simulation_state = nullptr;
   const bke::sim::ModifierSimulationState *prev_simulation_state = nullptr;
   const bke::sim::ModifierSimulationState *next_simulation_state = nullptr;
   float simulation_state_mix_factor = 0.0f;
->>>>>>> c13005fe
   bke::sim::ModifierSimulationState *current_simulation_state_for_write = nullptr;
   float simulation_time_delta = 0.0f;
 
