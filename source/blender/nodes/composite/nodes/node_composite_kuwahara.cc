/* SPDX-FileCopyrightText: 2023 Blender Authors
 *
 * SPDX-License-Identifier: GPL-2.0-or-later */

/** \file
 * \ingroup cmpnodes
 */

#include "BLI_math_base.hh"

#include "RNA_access.hh"

#include "UI_interface.hh"
#include "UI_resources.hh"

#include "COM_node_operation.hh"
#include "COM_utilities.hh"

#include "COM_algorithm_summed_area_table.hh"
#include "COM_algorithm_symmetric_separable_blur.hh"

#include "node_composite_util.hh"

/* **************** Kuwahara ******************** */

namespace blender::nodes::node_composite_kuwahara_cc {

NODE_STORAGE_FUNCS(NodeKuwaharaData)

static void cmp_node_kuwahara_declare(NodeDeclarationBuilder &b)
{
  b.add_input<decl::Color>("Image")
      .default_value({1.0f, 1.0f, 1.0f, 1.0f})
      .compositor_domain_priority(0);
  b.add_output<decl::Color>("Image");

  // todo: remove
  // ### debug
  b.add_output<decl::Color>("sat");
  b.add_output<decl::Color>("sat squared");
}

static void node_composit_init_kuwahara(bNodeTree * /*ntree*/, bNode *node)
{
  NodeKuwaharaData *data = MEM_cnew<NodeKuwaharaData>(__func__);
  node->storage = data;

  /* Set defaults. */
  data->size = 6;
  data->uniformity = 4;
  data->eccentricity = 1.0;
  data->sharpness = 0.5;
}

static void node_composit_buts_kuwahara(uiLayout *layout, bContext * /*C*/, PointerRNA *ptr)
{
  uiLayout *col;

  col = uiLayoutColumn(layout, false);

  uiItemR(col, ptr, "variation", UI_ITEM_NONE, nullptr, ICON_NONE);
  uiItemR(col, ptr, "size", UI_ITEM_NONE, nullptr, ICON_NONE);

  const int variation = RNA_enum_get(ptr, "variation");

  if (variation == CMP_NODE_KUWAHARA_ANISOTROPIC) {
<<<<<<< HEAD
    uiItemR(col, ptr, "smoothing", UI_ITEM_NONE, nullptr, ICON_NONE);
  } else if (variation == CMP_NODE_KUWAHARA_CLASSIC) {
    uiItemR(col, ptr, "fast", UI_ITEM_NONE, nullptr, ICON_NONE);
=======
    uiItemR(col, ptr, "uniformity", UI_ITEM_NONE, nullptr, ICON_NONE);
    uiItemR(col, ptr, "sharpness", UI_ITEM_NONE, nullptr, ICON_NONE);
    uiItemR(col, ptr, "eccentricity", UI_ITEM_NONE, nullptr, ICON_NONE);
>>>>>>> b25b13a9
  }
}

using namespace blender::realtime_compositor;

class ConvertKuwaharaOperation : public NodeOperation {
 public:
  using NodeOperation::NodeOperation;

  void execute() override
  {
    if (get_input("Image").is_single_value()) {
      get_input("Image").pass_through(get_result("Image"));
      return;
    }

    if (node_storage(bnode()).variation == CMP_NODE_KUWAHARA_ANISOTROPIC) {
      execute_anisotropic();
    }
    else {
      execute_classic();
    }
  }

  void execute_classic()
  {
    /* For high radii, we accelerate the filter using a summed area table, making the filter
     * execute in constant time as opposed to the trivial quadratic complexity. */
    if (node_storage(bnode()).size > 5) {
      execute_classic_summed_area_table();
      return;
    }

    GPUShader *shader = shader_manager().get("compositor_kuwahara_classic");
    GPU_shader_bind(shader);

    GPU_shader_uniform_1i(shader, "radius", node_storage(bnode()).size);

    const Result &input_image = get_input("Image");
    input_image.bind_as_texture(shader, "input_tx");

    const Domain domain = compute_domain();
    Result &output_image = get_result("Image");
    output_image.allocate_texture(domain);
    output_image.bind_as_image(shader, "output_img");

    compute_dispatch_threads_at_least(shader, domain.size);

    input_image.unbind_as_texture();
    output_image.unbind_as_image();
    GPU_shader_unbind();
  }

  void execute_classic_summed_area_table()
  {
    Result table = Result::Temporary(ResultType::Color, texture_pool(), ResultPrecision::Full);
    summed_area_table(context(), get_input("Image"), table);

    Result squared_table = Result::Temporary(
        ResultType::Color, texture_pool(), ResultPrecision::Full);
    summed_area_table(
        context(), get_input("Image"), squared_table, SummedAreaTableOperation::Square);

    GPUShader *shader = shader_manager().get("compositor_kuwahara_classic_summed_area_table");
    GPU_shader_bind(shader);

    GPU_shader_uniform_1i(shader, "radius", node_storage(bnode()).size);

    table.bind_as_texture(shader, "table_tx");
    squared_table.bind_as_texture(shader, "squared_table_tx");

    const Domain domain = compute_domain();
    Result &output_image = get_result("Image");
    output_image.allocate_texture(domain);
    output_image.bind_as_image(shader, "output_img");

    compute_dispatch_threads_at_least(shader, domain.size);

    table.unbind_as_texture();
    squared_table.unbind_as_texture();
    output_image.unbind_as_image();
    GPU_shader_unbind();

    table.release();
    squared_table.release();
  }

  /* An implementation of the Anisotropic Kuwahara filter described in the paper:
   *
   *   Kyprianidis, Jan Eric, Henry Kang, and Jurgen Dollner. "Image and video abstraction by
   *   anisotropic Kuwahara filtering." 2009.
   */
  void execute_anisotropic()
  {
    Result structure_tensor = compute_structure_tensor();
    Result smoothed_structure_tensor = Result::Temporary(ResultType::Color, texture_pool());
    symmetric_separable_blur(context(),
                             structure_tensor,
                             smoothed_structure_tensor,
                             float2(node_storage(bnode()).uniformity));
    structure_tensor.release();

    GPUShader *shader = shader_manager().get("compositor_kuwahara_anisotropic");
    GPU_shader_bind(shader);

    GPU_shader_uniform_1i(shader, "radius", node_storage(bnode()).size);
    GPU_shader_uniform_1f(shader, "eccentricity", get_eccentricity());
    GPU_shader_uniform_1f(shader, "sharpness", get_sharpness());

    Result &input = get_input("Image");
    input.bind_as_texture(shader, "input_tx");

    smoothed_structure_tensor.bind_as_texture(shader, "structure_tensor_tx");

    const Domain domain = compute_domain();
    Result &output_image = get_result("Image");
    output_image.allocate_texture(domain);
    output_image.bind_as_image(shader, "output_img");

    compute_dispatch_threads_at_least(shader, domain.size);

    input.unbind_as_texture();
    smoothed_structure_tensor.unbind_as_texture();
    output_image.unbind_as_image();
    GPU_shader_unbind();

    smoothed_structure_tensor.release();
  }

  Result compute_structure_tensor()
  {
    GPUShader *shader = shader_manager().get(
        "compositor_kuwahara_anisotropic_compute_structure_tensor");
    GPU_shader_bind(shader);

    Result &input = get_input("Image");
    input.bind_as_texture(shader, "input_tx");

    const Domain domain = compute_domain();
    Result structure_tensor = Result::Temporary(ResultType::Color, texture_pool());
    structure_tensor.allocate_texture(domain);
    structure_tensor.bind_as_image(shader, "structure_tensor_img");

    compute_dispatch_threads_at_least(shader, domain.size);

    input.unbind_as_texture();
    structure_tensor.unbind_as_image();
    GPU_shader_unbind();

    return structure_tensor;
  }

  /* The sharpness controls the sharpness of the transitions between the kuwahara sectors, which is
   * controlled by the weighting function pow(standard_deviation, -sharpness) as can be seen in the
   * shader. The transition is completely smooth when the sharpness is zero and completely sharp
   * when it is infinity. But realistically, the sharpness doesn't change much beyond the value of
   * 16 due to its exponential nature, so we just assume a maximum sharpness of 16.
   *
   * The stored sharpness is in the range [0, 1], so we multiply by 16 to get it in the range
   * [0, 16], however, we also square it before multiplication to slow down the rate of change near
   * zero to counter its exponential nature for more intuitive user control. */
  float get_sharpness()
  {
    const float sharpness_factor = node_storage(bnode()).sharpness;
    return sharpness_factor * sharpness_factor * 16.0f;
  }

  /* The eccentricity controls how much the image anisotropy affects the eccentricity of the
   * kuwahara sectors, which is controlled by the following factor that gets multiplied to the
   * radius to get the ellipse width and divides the radius to get the ellipse height:
   *
   *   (eccentricity + anisotropy) / eccentricity
   *
   * Since the anisotropy is in the [0, 1] range, the factor tends to 1 as the eccentricity tends
   * to infinity and tends to infinity when the eccentricity tends to zero. The stored eccentricity
   * is in the range [0, 2], we map that to the range [infinity, 0.5] by taking the reciprocal,
   * satisfying the aforementioned limits. The upper limit doubles the computed default
   * eccentricity, which users can use to enhance the directionality of the filter. Instead of
   * actual infinity, we just use an eccentricity of 1 / 0.01 since the result is very similar to
   * that of infinity. */
  float get_eccentricity()
  {
    return 1.0f / math::max(0.01f, node_storage(bnode()).eccentricity);
  }
};

static NodeOperation *get_compositor_operation(Context &context, DNode node)
{
  return new ConvertKuwaharaOperation(context, node);
}

}  // namespace blender::nodes::node_composite_kuwahara_cc

void register_node_type_cmp_kuwahara()
{
  namespace file_ns = blender::nodes::node_composite_kuwahara_cc;

  static bNodeType ntype;

  cmp_node_type_base(&ntype, CMP_NODE_KUWAHARA, "Kuwahara", NODE_CLASS_OP_FILTER);
  ntype.declare = file_ns::cmp_node_kuwahara_declare;
  ntype.draw_buttons = file_ns::node_composit_buts_kuwahara;
  ntype.initfunc = file_ns::node_composit_init_kuwahara;
  node_type_storage(
      &ntype, "NodeKuwaharaData", node_free_standard_storage, node_copy_standard_storage);
  ntype.get_compositor_operation = file_ns::get_compositor_operation;

  nodeRegisterType(&ntype);
}<|MERGE_RESOLUTION|>--- conflicted
+++ resolved
@@ -64,15 +64,11 @@
   const int variation = RNA_enum_get(ptr, "variation");
 
   if (variation == CMP_NODE_KUWAHARA_ANISOTROPIC) {
-<<<<<<< HEAD
-    uiItemR(col, ptr, "smoothing", UI_ITEM_NONE, nullptr, ICON_NONE);
-  } else if (variation == CMP_NODE_KUWAHARA_CLASSIC) {
-    uiItemR(col, ptr, "fast", UI_ITEM_NONE, nullptr, ICON_NONE);
-=======
     uiItemR(col, ptr, "uniformity", UI_ITEM_NONE, nullptr, ICON_NONE);
     uiItemR(col, ptr, "sharpness", UI_ITEM_NONE, nullptr, ICON_NONE);
     uiItemR(col, ptr, "eccentricity", UI_ITEM_NONE, nullptr, ICON_NONE);
->>>>>>> b25b13a9
+  } else if (variation == CMP_NODE_KUWAHARA_CLASSIC) {
+    uiItemR(col, ptr, "fast", UI_ITEM_NONE, nullptr, ICON_NONE);
   }
 }
 
