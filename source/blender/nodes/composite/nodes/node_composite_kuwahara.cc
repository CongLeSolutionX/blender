--- conflicted
+++ resolved
@@ -122,35 +122,25 @@
 
   void execute_classic_summed_area_table()
   {
-<<<<<<< HEAD
-    Result blocks = Result::Temporary(ResultType::Color, texture_pool(), ResultPrecision::Full);
-    Result x_prologues = Result::Temporary(
-        ResultType::Color, texture_pool(), ResultPrecision::Full);
-    Result y_prologues = Result::Temporary(
-        ResultType::Color, texture_pool(), ResultPrecision::Full);
+    Result blocks = context().create_temporary_result(ResultType::Color, ResultPrecision::Full);
+    Result x_prologues = context().create_temporary_result(ResultType::Color,
+                                                           ResultPrecision::Full);
+    Result y_prologues = context().create_temporary_result(ResultType::Color,
+                                                           ResultPrecision::Full);
     summed_area_table(context(), get_input("Image"), blocks, x_prologues, y_prologues);
 
-    Result squared_blocks = Result::Temporary(
-        ResultType::Color, texture_pool(), ResultPrecision::Full);
-    Result squared_x_prologues = Result::Temporary(
-        ResultType::Color, texture_pool(), ResultPrecision::Full);
-    Result squared_y_prologues = Result::Temporary(
-        ResultType::Color, texture_pool(), ResultPrecision::Full);
+    Result squared_blocks = context().create_temporary_result(ResultType::Color,
+                                                              ResultPrecision::Full);
+    Result squared_x_prologues = context().create_temporary_result(ResultType::Color,
+                                                                   ResultPrecision::Full);
+    Result squared_y_prologues = context().create_temporary_result(ResultType::Color,
+                                                                   ResultPrecision::Full);
     summed_area_table(context(),
                       get_input("Image"),
                       squared_blocks,
                       squared_x_prologues,
                       squared_y_prologues,
                       SummedAreaTableOperation::Square);
-=======
-    Result table = context().create_temporary_result(ResultType::Color, ResultPrecision::Full);
-    summed_area_table(context(), get_input("Image"), table);
-
-    Result squared_table = context().create_temporary_result(ResultType::Color,
-                                                             ResultPrecision::Full);
-    summed_area_table(
-        context(), get_input("Image"), squared_table, SummedAreaTableOperation::Square);
->>>>>>> 7ea54b74
 
     GPUShader *shader = context().get_shader(get_classic_summed_area_table_shader_name());
     GPU_shader_bind(shader);
