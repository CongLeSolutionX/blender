--- conflicted
+++ resolved
@@ -16,44 +16,47 @@
 
 NODE_STORAGE_FUNCS(NodeRandomValue)
 
-static void node_declare_dynamic(const bNodeTree & /*node_tree*/,
-                                 const bNode &node,
-                                 NodeDeclarationBuilder &b)
+static void node_declare(NodeDeclarationBuilder &b)
 {
-  const NodeRandomValue &storage = node_storage(node);
-  const eCustomDataType data_type = eCustomDataType(storage.data_type);
+  const bNode *node = b.node_or_null();
 
-  switch (data_type) {
-    case CD_PROP_FLOAT3:
-      b.add_input<decl::Vector>("Min").supports_field();
-      b.add_input<decl::Vector>("Max").default_value({1.0f, 1.0f, 1.0f}).supports_field();
-      break;
-    case CD_PROP_FLOAT:
-      b.add_input<decl::Float>("Min").supports_field();
-      b.add_input<decl::Float>("Max").default_value(1.0f).supports_field();
-      break;
-    case CD_PROP_INT32:
-      b.add_input<decl::Int>("Min").supports_field();
-      b.add_input<decl::Int>("Max").default_value(100).supports_field();
-      break;
-    case CD_PROP_BOOL:
-      b.add_input<decl::Float>("Probability")
-          .min(0.0f)
-          .max(1.0f)
-          .default_value(0.5f)
-          .subtype(PROP_FACTOR)
-          .supports_field()
-          .make_available([](bNode &node) { node_storage(node).data_type = CD_PROP_BOOL; });
-      break;
-    default:
-      BLI_assert_unreachable();
-      break;
+  if (node != nullptr) {
+    const eCustomDataType data_type = eCustomDataType(node_storage(*node).data_type);
+    switch (data_type) {
+      case CD_PROP_FLOAT3:
+        b.add_input<decl::Vector>("Min").supports_field();
+        b.add_input<decl::Vector>("Max").default_value({1.0f, 1.0f, 1.0f}).supports_field();
+        break;
+      case CD_PROP_FLOAT:
+        b.add_input<decl::Float>("Min").supports_field();
+        b.add_input<decl::Float>("Max").default_value(1.0f).supports_field();
+        break;
+      case CD_PROP_INT32:
+        b.add_input<decl::Int>("Min").supports_field();
+        b.add_input<decl::Int>("Max").default_value(100).supports_field();
+        break;
+      case CD_PROP_BOOL:
+        b.add_input<decl::Float>("Probability")
+            .min(0.0f)
+            .max(1.0f)
+            .default_value(0.5f)
+            .subtype(PROP_FACTOR)
+            .supports_field()
+            .make_available([](bNode &node) { node_storage(node).data_type = CD_PROP_BOOL; });
+        break;
+      default:
+        BLI_assert_unreachable();
+        break;
+    }
   }
 
   b.add_input<decl::Int>("ID").implicit_field(implicit_field_inputs::id_or_index);
   b.add_input<decl::Int>("Seed").supports_field();
 
-  b.add_output(data_type, "Value").dependent_field();
+  if (node != nullptr) {
+    const eCustomDataType data_type = eCustomDataType(node_storage(*node).data_type);
+    b.add_output(data_type, "Value").dependent_field();
+  }
 }
 
 static void node_layout(uiLayout *layout, bContext * /*C*/, PointerRNA *ptr)
@@ -85,9 +88,6 @@
   }
 }
 
-<<<<<<< HEAD
-static void node_gather_link_search_ops(GatherLinkSearchOpParams &params) {}
-=======
 static void node_gather_link_search_ops(GatherLinkSearchOpParams &params)
 {
   const NodeDeclaration &declaration = *params.node_type().static_declaration;
@@ -118,7 +118,6 @@
     });
   }
 }
->>>>>>> fb57767f
 
 static void node_build_multi_function(NodeMultiFunctionBuilder &builder)
 {
@@ -187,7 +186,7 @@
   fn_node_type_base(&ntype, FN_NODE_RANDOM_VALUE, "Random Value", NODE_CLASS_CONVERTER);
   ntype.initfunc = fn_node_random_value_init;
   ntype.draw_buttons = node_layout;
-  ntype.declare_dynamic = node_declare_dynamic;
+  ntype.declare = node_declare;
   ntype.build_multi_function = node_build_multi_function;
   ntype.gather_link_search_ops = node_gather_link_search_ops;
   node_type_storage(
