/* SPDX-FileCopyrightText: 2023 Blender Foundation
 *
 * SPDX-License-Identifier: GPL-2.0-or-later */

#pragma once

#include "BKE_node.h"

extern bNodeTreeType *ntreeType_Geometry;

void register_node_type_geo_custom_group(bNodeType *ntype);

/* -------------------------------------------------------------------- */
/** \name Simulation Input Node
 * \{ */

bNode *NOD_geometry_simulation_input_get_paired_output(bNodeTree *node_tree,
                                                       const bNode *simulation_input_node);

/**
 * Pair a simulation input node with an output node.
 * \return True if pairing the node was successful.
 */
<<<<<<< HEAD
bool NOD_geometry_simulation_input_pair_with_output(const struct bNodeTree *node_tree,
                                                    struct bNode *simulation_input_node,
                                                    const struct bNode *simulation_output_node);
bool NOD_geometry_serial_loop_input_pair_with_output(const struct bNodeTree *node_tree,
                                                     struct bNode *serial_loop_input_node,
                                                     const struct bNode *serial_loop_output_node);
=======
bool NOD_geometry_simulation_input_pair_with_output(const bNodeTree *node_tree,
                                                    bNode *simulation_input_node,
                                                    const bNode *simulation_output_node);
>>>>>>> d5cd0a1e

/** \} */

/* -------------------------------------------------------------------- */
/** \name Simulation Output Node
 * \{ */

bool NOD_geometry_simulation_output_item_socket_type_supported(eNodeSocketDatatype socket_type);

/**
 * Set a unique item name.
 * \return True if the unique name differs from the original name.
 */
bool NOD_geometry_simulation_output_item_set_unique_name(NodeGeometrySimulationOutput *sim,
                                                         NodeSimulationItem *item,
                                                         const char *name,
                                                         const char *defname);

/**
 * Find the node owning this simulation state item.
 */
bNode *NOD_geometry_simulation_output_find_node_by_item(bNodeTree *ntree,
                                                        const NodeSimulationItem *item);

bool NOD_geometry_simulation_output_contains_item(NodeGeometrySimulationOutput *sim,
                                                  const NodeSimulationItem *item);
NodeSimulationItem *NOD_geometry_simulation_output_get_active_item(
    NodeGeometrySimulationOutput *sim);
void NOD_geometry_simulation_output_set_active_item(NodeGeometrySimulationOutput *sim,
                                                    NodeSimulationItem *item);
NodeSimulationItem *NOD_geometry_simulation_output_find_item(NodeGeometrySimulationOutput *sim,
                                                             const char *name);
NodeSimulationItem *NOD_geometry_simulation_output_add_item(NodeGeometrySimulationOutput *sim,
                                                            short socket_type,
                                                            const char *name);
NodeSimulationItem *NOD_geometry_simulation_output_insert_item(NodeGeometrySimulationOutput *sim,
                                                               short socket_type,
                                                               const char *name,
                                                               int index);
NodeSimulationItem *NOD_geometry_simulation_output_add_item_from_socket(
    NodeGeometrySimulationOutput *sim, const bNode *from_node, const bNodeSocket *from_sock);
NodeSimulationItem *NOD_geometry_simulation_output_insert_item_from_socket(
    NodeGeometrySimulationOutput *sim,
    const bNode *from_node,
    const bNodeSocket *from_sock,
    int index);
void NOD_geometry_simulation_output_remove_item(NodeGeometrySimulationOutput *sim,
                                                NodeSimulationItem *item);
void NOD_geometry_simulation_output_clear_items(NodeGeometrySimulationOutput *sim);
void NOD_geometry_simulation_output_move_item(NodeGeometrySimulationOutput *sim,
                                              int from_index,
                                              int to_index);

/** \} */<|MERGE_RESOLUTION|>--- conflicted
+++ resolved
@@ -21,18 +21,12 @@
  * Pair a simulation input node with an output node.
  * \return True if pairing the node was successful.
  */
-<<<<<<< HEAD
-bool NOD_geometry_simulation_input_pair_with_output(const struct bNodeTree *node_tree,
-                                                    struct bNode *simulation_input_node,
-                                                    const struct bNode *simulation_output_node);
-bool NOD_geometry_serial_loop_input_pair_with_output(const struct bNodeTree *node_tree,
-                                                     struct bNode *serial_loop_input_node,
-                                                     const struct bNode *serial_loop_output_node);
-=======
 bool NOD_geometry_simulation_input_pair_with_output(const bNodeTree *node_tree,
                                                     bNode *simulation_input_node,
                                                     const bNode *simulation_output_node);
->>>>>>> d5cd0a1e
+bool NOD_geometry_serial_loop_input_pair_with_output(const bNodeTree *node_tree,
+                                                     bNode *serial_loop_input_node,
+                                                     const bNode *serial_loop_output_node);
 
 /** \} */
 
