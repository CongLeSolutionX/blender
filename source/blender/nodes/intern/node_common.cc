/* SPDX-FileCopyrightText: 2007 Blender Authors
 *
 * SPDX-License-Identifier: GPL-2.0-or-later */

/** \file
 * \ingroup nodes
 */

#include <cstddef>
#include <cstring>

#include "DNA_asset_types.h"
#include "DNA_node_types.h"

#include "BLI_listbase.h"
#include "BLI_map.hh"
#include "BLI_multi_value_map.hh"
#include "BLI_set.hh"
#include "BLI_stack.hh"
#include "BLI_string.h"
#include "BLI_string_ref.hh"
#include "BLI_utildefines.h"

#include "BLT_translation.hh"

#include "BKE_node.hh"
#include "BKE_node_runtime.hh"
#include "BKE_node_tree_interface.hh"

#include "MEM_guardedalloc.h"

#include "NOD_common.h"
#include "NOD_node_declaration.hh"
#include "NOD_register.hh"
#include "NOD_socket.hh"
#include "NOD_socket_declarations.hh"
#include "NOD_socket_declarations_geometry.hh"
#include "node_common.h"
#include "node_util.hh"

using blender::Map;
using blender::MultiValueMap;
using blender::Set;
using blender::Stack;
using blender::StringRef;
using blender::Vector;

namespace node_interface = blender::bke::node_interface;

/* -------------------------------------------------------------------- */
/** \name Node Group
 * \{ */

static bNodeSocket *find_matching_socket(ListBase &sockets, StringRef identifier)
{
  LISTBASE_FOREACH (bNodeSocket *, socket, &sockets) {
    if (socket->identifier == identifier) {
      return socket;
    }
  }
  return nullptr;
}

bNodeSocket *node_group_find_input_socket(bNode *groupnode, const char *identifier)
{
  return find_matching_socket(groupnode->inputs, identifier);
}

bNodeSocket *node_group_find_output_socket(bNode *groupnode, const char *identifier)
{
  return find_matching_socket(groupnode->outputs, identifier);
}

void node_group_label(const bNodeTree * /*ntree*/,
                      const bNode *node,
                      char *label,
                      int label_maxncpy)
{
  BLI_strncpy(
      label, (node->id) ? node->id->name + 2 : IFACE_("Missing Data-Block"), label_maxncpy);
}

int node_group_ui_class(const bNode *node)
{
  const bNodeTree *group = reinterpret_cast<const bNodeTree *>(node->id);
  if (!group) {
    return NODE_CLASS_GROUP;
  }
  switch (blender::bke::NodeGroupColorTag(group->color_tag)) {
    case blender::bke::NodeGroupColorTag::None:
      return NODE_CLASS_GROUP;
    case blender::bke::NodeGroupColorTag::Attribute:
      return NODE_CLASS_ATTRIBUTE;
    case blender::bke::NodeGroupColorTag::Color:
      return NODE_CLASS_OP_COLOR;
    case blender::bke::NodeGroupColorTag::Converter:
      return NODE_CLASS_CONVERTER;
    case blender::bke::NodeGroupColorTag::Distort:
      return NODE_CLASS_DISTORT;
    case blender::bke::NodeGroupColorTag::Filter:
      return NODE_CLASS_OP_FILTER;
    case blender::bke::NodeGroupColorTag::Geometry:
      return NODE_CLASS_GEOMETRY;
    case blender::bke::NodeGroupColorTag::Input:
      return NODE_CLASS_INPUT;
    case blender::bke::NodeGroupColorTag::Matte:
      return NODE_CLASS_MATTE;
    case blender::bke::NodeGroupColorTag::Output:
      return NODE_CLASS_OUTPUT;
    case blender::bke::NodeGroupColorTag::Script:
      return NODE_CLASS_SCRIPT;
    case blender::bke::NodeGroupColorTag::Shader:
      return NODE_CLASS_SHADER;
    case blender::bke::NodeGroupColorTag::Texture:
      return NODE_CLASS_TEXTURE;
    case blender::bke::NodeGroupColorTag::Vector:
      return NODE_CLASS_OP_VECTOR;
  }
  return NODE_CLASS_GROUP;
}

bool node_group_poll_instance(const bNode *node,
                              const bNodeTree *nodetree,
                              const char **r_disabled_hint)
{
  if (!node->typeinfo->poll(node->typeinfo, nodetree, r_disabled_hint)) {
    return false;
  }
  const bNodeTree *grouptree = reinterpret_cast<const bNodeTree *>(node->id);
  if (!grouptree) {
    return true;
  }
  return blender::bke::node_group_poll(nodetree, grouptree, r_disabled_hint);
}

std::string node_group_ui_description(const bNode &node)
{
  if (!node.id) {
    return "";
  }
  const bNodeTree *group = reinterpret_cast<const bNodeTree *>(node.id);
  if (group->id.asset_data) {
    if (group->id.asset_data->description) {
      return group->id.asset_data->description;
    }
  }
  if (!group->description) {
    return "";
  }
  return group->description;
}

bool blender::bke::node_group_poll(const bNodeTree *nodetree,
                                   const bNodeTree *grouptree,
                                   const char **r_disabled_hint)
{
  /* unspecified node group, generally allowed
   * (if anything, should be avoided on operator level)
   */
  if (grouptree == nullptr) {
    return true;
  }

  if (nodetree == grouptree) {
    if (r_disabled_hint) {
      *r_disabled_hint = RPT_("Nesting a node group inside of itself is not allowed");
    }
    return false;
  }
  if (nodetree->type != grouptree->type) {
    if (r_disabled_hint) {
      *r_disabled_hint = RPT_("Node group has different type");
    }
    return false;
  }

  for (const bNode *node : grouptree->all_nodes()) {
    if (node->typeinfo->poll_instance &&
        !node->typeinfo->poll_instance(node, nodetree, r_disabled_hint))
    {
      return false;
    }
  }
  return true;
}

namespace blender::nodes {

static std::function<ID *(const bNode &node)> get_default_id_getter(
    const bNodeTreeInterface &tree_interface, const bNodeTreeInterfaceSocket &io_socket)
{
  const int item_index = tree_interface.find_item_index(io_socket.item);
  BLI_assert(item_index >= 0);

  /* Avoid capturing pointers that can become dangling. */
  return [item_index](const bNode &node) -> ID * {
    if (node.id == nullptr) {
      return nullptr;
    }
    if (GS(node.id->name) != ID_NT) {
      return nullptr;
    }
    const bNodeTree &ntree = *reinterpret_cast<const bNodeTree *>(node.id);
    const bNodeTreeInterfaceItem *io_item = ntree.tree_interface.get_item_at_index(item_index);
    if (io_item == nullptr || io_item->item_type != NODE_INTERFACE_SOCKET) {
      return nullptr;
    }
    const bNodeTreeInterfaceSocket &io_socket =
        node_interface::get_item_as<bNodeTreeInterfaceSocket>(*io_item);
    return *static_cast<ID **>(io_socket.socket_data);
  };
}

static std::function<void(bNode &node, bNodeSocket &socket, const char *data_path)>
get_init_socket_fn(const bNodeTreeInterface &interface, const bNodeTreeInterfaceSocket &io_socket)
{
  const int item_index = interface.find_item_index(io_socket.item);
  BLI_assert(item_index >= 0);

  /* Avoid capturing pointers that can become dangling. */
  return [item_index](bNode &node, bNodeSocket &socket, const char *data_path) {
    if (node.id == nullptr) {
      return;
    }
    if (GS(node.id->name) != ID_NT) {
      return;
    }
    bNodeTree &ntree = *reinterpret_cast<bNodeTree *>(node.id);
    const bNodeTreeInterfaceItem *io_item = ntree.tree_interface.get_item_at_index(item_index);
    if (io_item == nullptr || io_item->item_type != NODE_INTERFACE_SOCKET) {
      return;
    }
    const bNodeTreeInterfaceSocket &io_socket =
        node_interface::get_item_as<bNodeTreeInterfaceSocket>(*io_item);
    blender::bke::bNodeSocketType *typeinfo = io_socket.socket_typeinfo();
    if (typeinfo && typeinfo->interface_init_socket) {
      typeinfo->interface_init_socket(&ntree.id, &io_socket, &node, &socket, data_path);
    }
  };
}

static BaseSocketDeclarationBuilder &build_interface_socket_declaration(
    const bNodeTree &tree,
    const bNodeTreeInterfaceSocket &io_socket,
    const eNodeSocketInOut in_out,
    DeclarationListBuilder &b)
{
  blender::bke::bNodeSocketType *base_typeinfo = blender::bke::node_socket_type_find(
      io_socket.socket_type);
  eNodeSocketDatatype datatype = SOCK_CUSTOM;

  const StringRef name = io_socket.name;
  const StringRef identifier = io_socket.identifier;

  BaseSocketDeclarationBuilder *decl = nullptr;
  if (base_typeinfo) {
    datatype = eNodeSocketDatatype(base_typeinfo->type);
    switch (datatype) {
      case SOCK_FLOAT: {
        const auto &value = node_interface::get_socket_data_as<bNodeSocketValueFloat>(io_socket);
        decl = &b.add_socket<decl::Float>(name, identifier, in_out)
                    .subtype(PropertySubType(value.subtype))
                    .default_value(value.value)
                    .min(value.min)
                    .max(value.max);
        break;
      }
      case SOCK_VECTOR: {
        const auto &value = node_interface::get_socket_data_as<bNodeSocketValueVector>(io_socket);
        decl = &b.add_socket<decl::Vector>(name, identifier, in_out)
                    .subtype(PropertySubType(value.subtype))
                    .default_value(value.value)
                    .min(value.min)
                    .max(value.max);
        break;
      }
      case SOCK_RGBA: {
        const auto &value = node_interface::get_socket_data_as<bNodeSocketValueRGBA>(io_socket);
        decl = &b.add_socket<decl::Color>(name, identifier, in_out).default_value(value.value);
        break;
      }
      case SOCK_SHADER: {
        decl = &b.add_socket<decl::Shader>(name, identifier, in_out);
        break;
      }
      case SOCK_BOOLEAN: {
        const auto &value = node_interface::get_socket_data_as<bNodeSocketValueBoolean>(io_socket);
        decl = &b.add_socket<decl::Bool>(name, identifier, in_out).default_value(value.value);
        break;
      }
      case SOCK_ROTATION: {
        const auto &value = node_interface::get_socket_data_as<bNodeSocketValueRotation>(
            io_socket);
        decl = &b.add_socket<decl::Rotation>(name, identifier, in_out)
                    .default_value(math::EulerXYZ(float3(value.value_euler)));
        break;
      }
      case SOCK_MATRIX: {
        decl = &b.add_socket<decl::Matrix>(name, identifier, in_out);
        break;
      }
      case SOCK_INT: {
        const auto &value = node_interface::get_socket_data_as<bNodeSocketValueInt>(io_socket);
        decl = &b.add_socket<decl::Int>(name, identifier, in_out)
                    .subtype(PropertySubType(value.subtype))
                    .default_value(value.value)
                    .min(value.min)
                    .max(value.max);
        break;
      }
      case SOCK_STRING: {
        const auto &value = node_interface::get_socket_data_as<bNodeSocketValueString>(io_socket);
        decl = &b.add_socket<decl::String>(name, identifier, in_out)
                    .subtype(PropertySubType(value.subtype))
                    .default_value(value.value);
        break;
      }
      case SOCK_MENU: {
        const auto &value = node_interface::get_socket_data_as<bNodeSocketValueMenu>(io_socket);
        decl = &b.add_socket<decl::Menu>(name, identifier, in_out).default_value(value.value);
        break;
      }
      case SOCK_OBJECT: {
        decl = &b.add_socket<decl::Object>(name, identifier, in_out)
                    .default_value_fn(get_default_id_getter(tree.tree_interface, io_socket));
        break;
      }
      case SOCK_IMAGE: {
        decl = &b.add_socket<decl::Image>(name, identifier, in_out)
                    .default_value_fn(get_default_id_getter(tree.tree_interface, io_socket));
        break;
      }
      case SOCK_GEOMETRY:
        decl = &b.add_socket<decl::Geometry>(name, identifier, in_out);
        break;
      case SOCK_COLLECTION: {
        decl = &b.add_socket<decl::Collection>(name, identifier, in_out)
                    .default_value_fn(get_default_id_getter(tree.tree_interface, io_socket));
        break;
      }
      case SOCK_TEXTURE: {
        decl = &b.add_socket<decl::Texture>(name, identifier, in_out)
                    .default_value_fn(get_default_id_getter(tree.tree_interface, io_socket));
        break;
      }
      case SOCK_MATERIAL: {
        decl = &b.add_socket<decl::Material>(name, identifier, in_out)
                    .default_value_fn(get_default_id_getter(tree.tree_interface, io_socket));
        break;
      }
      case SOCK_CUSTOM: {
        decl = &b.add_socket<decl::Custom>(name, identifier, in_out)
                    .idname(io_socket.socket_type)
                    .init_socket_fn(get_init_socket_fn(tree.tree_interface, io_socket));
        break;
      }
    }
  }
  else {
    decl = &b.add_socket<decl::Custom>(name, identifier, in_out)
                .idname(io_socket.socket_type)
                .init_socket_fn(get_init_socket_fn(tree.tree_interface, io_socket));
  }
  decl->description(io_socket.description ? io_socket.description : "");
  decl->hide_value(io_socket.flag & NODE_INTERFACE_SOCKET_HIDE_VALUE);
  decl->compact(io_socket.flag & NODE_INTERFACE_SOCKET_COMPACT);
  return *decl;
}

static void set_default_input_field(const bNodeTreeInterfaceSocket &input, SocketDeclaration &decl)
{
  if (decl.socket_type == SOCK_VECTOR) {
    if (input.default_input == GEO_NODE_DEFAULT_FIELD_INPUT_NORMAL_FIELD) {
      decl.implicit_input_fn = std::make_unique<ImplicitInputValueFn>(
          implicit_field_inputs::normal);
      decl.hide_value = true;
    }
    else if (input.default_input == GEO_NODE_DEFAULT_FIELD_INPUT_POSITION_FIELD) {
      decl.implicit_input_fn = std::make_unique<ImplicitInputValueFn>(
          implicit_field_inputs::position);
      decl.hide_value = true;
    }
  }
  else if (decl.socket_type == SOCK_INT) {
    if (input.default_input == GEO_NODE_DEFAULT_FIELD_INPUT_INDEX_FIELD) {
      decl.implicit_input_fn = std::make_unique<ImplicitInputValueFn>(
          implicit_field_inputs::index);
      decl.hide_value = true;
    }
    else if (input.default_input == GEO_NODE_DEFAULT_FIELD_INPUT_ID_INDEX_FIELD) {
      decl.implicit_input_fn = std::make_unique<ImplicitInputValueFn>(
          implicit_field_inputs::id_or_index);
      decl.hide_value = true;
    }
  }
  else if (decl.socket_type == SOCK_MATRIX) {
    decl.implicit_input_fn = std::make_unique<ImplicitInputValueFn>(
        implicit_field_inputs::instance_transform);
    decl.hide_value = true;
  }
}

static void node_group_declare_panel_recursive(DeclarationListBuilder &b,
                                               const bNodeTree &group,
                                               const bNodeTreeInterfacePanel &io_parent_panel,
                                               const bool is_root)
{
  bool layout_added = false;
  auto add_layout_if_needed = [&]() {
    if (is_root && !layout_added) {
      b.add_default_layout();
      layout_added = true;
    }
  };

  for (const bNodeTreeInterfaceItem *item : io_parent_panel.items()) {
    switch (item->item_type) {
      case NODE_INTERFACE_SOCKET: {
        const auto &io_socket = node_interface::get_item_as<bNodeTreeInterfaceSocket>(*item);
        const eNodeSocketInOut in_out = (io_socket.flag & NODE_INTERFACE_SOCKET_INPUT) ? SOCK_IN :
                                                                                         SOCK_OUT;
        if (in_out == SOCK_IN) {
          add_layout_if_needed();
        }
        build_interface_socket_declaration(group, io_socket, in_out, b);
        break;
      }
      case NODE_INTERFACE_PANEL: {
        add_layout_if_needed();
        const auto &io_panel = node_interface::get_item_as<bNodeTreeInterfacePanel>(*item);
        auto &panel_b = b.add_panel(StringRef(io_panel.name), io_panel.identifier)
                            .description(StringRef(io_panel.description))
                            .default_closed(io_panel.flag & NODE_INTERFACE_PANEL_DEFAULT_CLOSED);
        node_group_declare_panel_recursive(panel_b, group, io_panel, false);
        break;
      }
    }
  }

  add_layout_if_needed();
}

void node_group_declare(NodeDeclarationBuilder &b)
{
  const bNode *node = b.node_or_null();
  if (node == nullptr) {
    return;
  }
  NodeDeclaration &r_declaration = b.declaration();
  const bNodeTree *group = reinterpret_cast<const bNodeTree *>(node->id);
  if (!group) {
    return;
  }
  if (ID_IS_LINKED(&group->id) && (group->id.tag & ID_TAG_MISSING)) {
    r_declaration.skip_updating_sockets = true;
    return;
  }
  r_declaration.skip_updating_sockets = false;

  /* Allow the node group interface to define the socket order. */
  r_declaration.use_custom_socket_order = true;

<<<<<<< HEAD
  group->tree_interface.foreach_item([&](const bNodeTreeInterfaceItem &item) {
    switch (item.item_type) {
      case NODE_INTERFACE_SOCKET: {
        const bNodeTreeInterfaceSocket &socket =
            node_interface::get_item_as<bNodeTreeInterfaceSocket>(item);

        SocketDeclarationPtr input_decl = (socket.flag & NODE_INTERFACE_SOCKET_INPUT) ?
                                              declaration_for_interface_socket(
                                                  *group, socket, SOCK_IN) :
                                              nullptr;
        SocketDeclarationPtr output_decl = (socket.flag & NODE_INTERFACE_SOCKET_OUTPUT) ?
                                               declaration_for_interface_socket(
                                                   *group, socket, SOCK_OUT) :
                                               nullptr;
        if (output_decl) {
          r_declaration.outputs.append(output_decl.get());
          r_declaration.items.append(std::move(output_decl));
        }
        if (input_decl) {
          if (!StringRef(socket.context_identifier).is_empty()) {
            input_decl->hide_value = true;
          }

          r_declaration.inputs.append(input_decl.get());
          r_declaration.items.append(std::move(input_decl));
        }
        break;
      }
      case NODE_INTERFACE_PANEL: {
        const bNodeTreeInterfacePanel &panel =
            node_interface::get_item_as<bNodeTreeInterfacePanel>(item);
        if (PanelDeclarationPtr panel_decl = declaration_for_interface_panel(*group, panel)) {
          r_declaration.items.append(std::move(panel_decl));
        }
        break;
      }
    }
    return true;
  });
=======
  node_group_declare_panel_recursive(b, *group, group->tree_interface.root_panel, true);
>>>>>>> 04b6eae3

  if (group->type == NTREE_GEOMETRY) {
    group->ensure_interface_cache();
    const Span<const bNodeTreeInterfaceSocket *> inputs = group->interface_inputs();
    const FieldInferencingInterface &field_interface =
        *group->runtime->field_inferencing_interface;
    for (const int i : inputs.index_range()) {
      SocketDeclaration &decl = *r_declaration.inputs[i];
      decl.input_field_type = field_interface.inputs[i];
      set_default_input_field(*inputs[i], decl);
    }

    for (const int i : r_declaration.outputs.index_range()) {
      r_declaration.outputs[i]->output_field_dependency = field_interface.outputs[i];
    }
  }
}

}  // namespace blender::nodes

/** \} */

/* -------------------------------------------------------------------- */
/** \name Node Frame
 * \{ */

static void node_frame_init(bNodeTree * /*ntree*/, bNode *node)
{
  NodeFrame *data = MEM_cnew<NodeFrame>("frame node storage");
  node->storage = data;

  data->flag |= NODE_FRAME_SHRINK;

  data->label_size = 20;
}

void register_node_type_frame()
{
  /* frame type is used for all tree types, needs dynamic allocation */
  blender::bke::bNodeType *ntype = MEM_cnew<blender::bke::bNodeType>("frame node type");
  ntype->free_self = (void (*)(blender::bke::bNodeType *))MEM_freeN;

  blender::bke::node_type_base(ntype, NODE_FRAME, "Frame", NODE_CLASS_LAYOUT);
  ntype->initfunc = node_frame_init;
  blender::bke::node_type_storage(
      ntype, "NodeFrame", node_free_standard_storage, node_copy_standard_storage);
  blender::bke::node_type_size(ntype, 150, 100, 0);
  ntype->flag |= NODE_BACKGROUND;

  blender::bke::node_register_type(ntype);
}

/** \} */

/* -------------------------------------------------------------------- */
/** \name Node Re-Route
 * \{ */

static void node_reroute_declare(blender::nodes::NodeDeclarationBuilder &b)
{
  const bNode *node = b.node_or_null();
  if (node == nullptr) {
    return;
  }

  const blender::StringRefNull socket_idname(
      static_cast<const NodeReroute *>(node->storage)->type_idname);
  b.add_input<blender::nodes::decl::Custom>("Input").idname(socket_idname.c_str());
  b.add_output<blender::nodes::decl::Custom>("Output").idname(socket_idname.c_str());
}

static void node_reroute_init(bNodeTree * /*ntree*/, bNode *node)
{
  NodeReroute *data = MEM_cnew<NodeReroute>(__func__);
  STRNCPY(data->type_idname, "NodeSocketColor");
  node->storage = data;
}

void register_node_type_reroute()
{
  /* frame type is used for all tree types, needs dynamic allocation */
  blender::bke::bNodeType *ntype = MEM_cnew<blender::bke::bNodeType>("frame node type");
  ntype->free_self = (void (*)(blender::bke::bNodeType *))MEM_freeN;

  blender::bke::node_type_base(ntype, NODE_REROUTE, "Reroute", NODE_CLASS_LAYOUT);
  ntype->declare = node_reroute_declare;
  ntype->initfunc = node_reroute_init;
  node_type_storage(ntype, "NodeReroute", node_free_standard_storage, node_copy_standard_storage);

  blender::bke::node_register_type(ntype);
}

static void propagate_reroute_type_from_start_socket(
    bNodeSocket *start_socket,
    const MultiValueMap<bNodeSocket *, bNodeLink *> &links_map,
    Map<bNode *, const blender::bke::bNodeSocketType *> &r_reroute_types)
{
  Stack<bNode *> nodes_to_check;
  for (bNodeLink *link : links_map.lookup(start_socket)) {
    if (link->tonode->type == NODE_REROUTE) {
      nodes_to_check.push(link->tonode);
    }
    if (link->fromnode->type == NODE_REROUTE) {
      nodes_to_check.push(link->fromnode);
    }
  }
  const blender::bke::bNodeSocketType *current_type = start_socket->typeinfo;
  while (!nodes_to_check.is_empty()) {
    bNode *reroute_node = nodes_to_check.pop();
    BLI_assert(reroute_node->type == NODE_REROUTE);
    if (r_reroute_types.add(reroute_node, current_type)) {
      for (bNodeLink *link : links_map.lookup((bNodeSocket *)reroute_node->inputs.first)) {
        if (link->fromnode->type == NODE_REROUTE) {
          nodes_to_check.push(link->fromnode);
        }
      }
      for (bNodeLink *link : links_map.lookup((bNodeSocket *)reroute_node->outputs.first)) {
        if (link->tonode->type == NODE_REROUTE) {
          nodes_to_check.push(link->tonode);
        }
      }
    }
  }
}

void ntree_update_reroute_nodes(bNodeTree *ntree)
{
  /* Contains nodes that are linked to at least one reroute node. */
  Set<bNode *> nodes_linked_with_reroutes;
  /* Contains all links that are linked to at least one reroute node. */
  MultiValueMap<bNodeSocket *, bNodeLink *> links_map;
  /* Build acceleration data structures for the algorithm below. */
  LISTBASE_FOREACH (bNodeLink *, link, &ntree->links) {
    if (link->fromsock == nullptr || link->tosock == nullptr) {
      continue;
    }
    if (link->fromnode->type != NODE_REROUTE && link->tonode->type != NODE_REROUTE) {
      continue;
    }
    if (link->fromnode->type != NODE_REROUTE) {
      nodes_linked_with_reroutes.add(link->fromnode);
    }
    if (link->tonode->type != NODE_REROUTE) {
      nodes_linked_with_reroutes.add(link->tonode);
    }
    links_map.add(link->fromsock, link);
    links_map.add(link->tosock, link);
  }

  /* Will contain the socket type for every linked reroute node. */
  Map<bNode *, const blender::bke::bNodeSocketType *> reroute_types;

  /* Propagate socket types from left to right. */
  for (bNode *start_node : nodes_linked_with_reroutes) {
    LISTBASE_FOREACH (bNodeSocket *, output_socket, &start_node->outputs) {
      propagate_reroute_type_from_start_socket(output_socket, links_map, reroute_types);
    }
  }

  /* Propagate socket types from right to left. This affects reroute nodes that haven't been
   * changed in the loop above. */
  for (bNode *start_node : nodes_linked_with_reroutes) {
    LISTBASE_FOREACH (bNodeSocket *, input_socket, &start_node->inputs) {
      propagate_reroute_type_from_start_socket(input_socket, links_map, reroute_types);
    }
  }

  /* Actually update reroute nodes with changed types. */
  for (const auto item : reroute_types.items()) {
    bNode *reroute_node = item.key;
    const blender::bke::bNodeSocketType *socket_type = item.value;
    NodeReroute *storage = static_cast<NodeReroute *>(reroute_node->storage);
    STRNCPY(storage->type_idname, socket_type->idname);
    blender::nodes::update_node_declaration_and_sockets(*ntree, *reroute_node);
  }
}

bool blender::bke::node_is_connected_to_output(const bNodeTree *ntree, const bNode *node)
{
  ntree->ensure_topology_cache();
  Stack<const bNode *> nodes_to_check;
  for (const bNodeSocket *socket : node->output_sockets()) {
    for (const bNodeLink *link : socket->directly_linked_links()) {
      nodes_to_check.push(link->tonode);
    }
  }
  while (!nodes_to_check.is_empty()) {
    const bNode *next_node = nodes_to_check.pop();
    for (const bNodeSocket *socket : next_node->output_sockets()) {
      for (const bNodeLink *link : socket->directly_linked_links()) {
        if (link->tonode->typeinfo->nclass == NODE_CLASS_OUTPUT &&
            link->tonode->flag & NODE_DO_OUTPUT)
        {
          return true;
        }
        nodes_to_check.push(link->tonode);
      }
    }
  }

  return false;
}

/** \} */

/* -------------------------------------------------------------------- */
/** \name Node #GROUP_INPUT / #GROUP_OUTPUT
 * \{ */

bNodeSocket *node_group_input_find_socket(bNode *node, const char *identifier)
{
  LISTBASE_FOREACH (bNodeSocket *, sock, &node->outputs) {
    if (STREQ(sock->identifier, identifier)) {
      return sock;
    }
  }
  return nullptr;
}

namespace blender::nodes {

static void group_input_declare(NodeDeclarationBuilder &b)
{
  const bNodeTree *node_tree = b.tree_or_null();
  if (node_tree == nullptr) {
    return;
  }
  node_tree->tree_interface.foreach_item([&](const bNodeTreeInterfaceItem &item) {
    switch (item.item_type) {
      case NODE_INTERFACE_SOCKET: {
        const bNodeTreeInterfaceSocket &socket =
            node_interface::get_item_as<bNodeTreeInterfaceSocket>(item);
        if (socket.flag & NODE_INTERFACE_SOCKET_INPUT) {
<<<<<<< HEAD
          SocketDeclarationPtr socket_decl = declaration_for_interface_socket(
              *node_tree, socket, SOCK_OUT);
          if (!StringRef(socket.context_identifier).is_empty()) {
            socket_decl->is_available = false;
          }
          r_declaration.outputs.append(socket_decl.get());
          r_declaration.items.append(std::move(socket_decl));
=======
          build_interface_socket_declaration(*node_tree, socket, SOCK_OUT, b);
>>>>>>> 04b6eae3
        }
        break;
      }
    }
    return true;
  });
  b.add_output<decl::Extend>("", "__extend__");
}

static void group_output_declare(NodeDeclarationBuilder &b)
{
  const bNodeTree *node_tree = b.tree_or_null();
  if (node_tree == nullptr) {
    return;
  }
  node_tree->tree_interface.foreach_item([&](const bNodeTreeInterfaceItem &item) {
    switch (item.item_type) {
      case NODE_INTERFACE_SOCKET: {
        const bNodeTreeInterfaceSocket &socket =
            node_interface::get_item_as<bNodeTreeInterfaceSocket>(item);
        if (socket.flag & NODE_INTERFACE_SOCKET_OUTPUT) {
          build_interface_socket_declaration(*node_tree, socket, SOCK_IN, b);
        }
        break;
      }
    }
    return true;
  });
  b.add_input<decl::Extend>("", "__extend__");
}

static bool group_input_insert_link(bNodeTree *ntree, bNode *node, bNodeLink *link)
{
  BLI_assert(link->tonode != node);
  BLI_assert(link->tosock->in_out == SOCK_IN);
  if (!StringRef(link->fromsock->identifier).startswith("__extend__")) {
    return true;
  }
  if (StringRef(link->tosock->identifier).startswith("__extend__")) {
    /* Don't connect to other "extend" sockets. */
    return false;
  }
  const bNodeTreeInterfaceSocket *io_socket = node_interface::add_interface_socket_from_node(
      *ntree, *link->tonode, *link->tosock);
  if (!io_socket) {
    return false;
  }
  update_node_declaration_and_sockets(*ntree, *node);
  link->fromsock = node_group_input_find_socket(node, io_socket->identifier);
  return true;
}

static bool group_output_insert_link(bNodeTree *ntree, bNode *node, bNodeLink *link)
{
  BLI_assert(link->fromnode != node);
  BLI_assert(link->fromsock->in_out == SOCK_OUT);
  if (!StringRef(link->tosock->identifier).startswith("__extend__")) {
    return true;
  }
  if (StringRef(link->fromsock->identifier).startswith("__extend__")) {
    /* Don't connect to other "extend" sockets. */
    return false;
  }
  const bNodeTreeInterfaceSocket *io_socket = node_interface::add_interface_socket_from_node(
      *ntree, *link->fromnode, *link->fromsock);
  if (!io_socket) {
    return false;
  }
  update_node_declaration_and_sockets(*ntree, *node);
  link->tosock = node_group_output_find_socket(node, io_socket->identifier);
  return true;
}

}  // namespace blender::nodes

void register_node_type_group_input()
{
  /* used for all tree types, needs dynamic allocation */
  blender::bke::bNodeType *ntype = MEM_cnew<blender::bke::bNodeType>("node type");
  ntype->free_self = (void (*)(blender::bke::bNodeType *))MEM_freeN;

  blender::bke::node_type_base(ntype, NODE_GROUP_INPUT, "Group Input", NODE_CLASS_INTERFACE);
  blender::bke::node_type_size(ntype, 140, 80, 400);
  ntype->declare = blender::nodes::group_input_declare;
  ntype->insert_link = blender::nodes::group_input_insert_link;

  blender::bke::node_register_type(ntype);
}

bNodeSocket *node_group_output_find_socket(bNode *node, const char *identifier)
{
  LISTBASE_FOREACH (bNodeSocket *, sock, &node->inputs) {
    if (STREQ(sock->identifier, identifier)) {
      return sock;
    }
  }
  return nullptr;
}

void register_node_type_group_output()
{
  /* used for all tree types, needs dynamic allocation */
  blender::bke::bNodeType *ntype = MEM_cnew<blender::bke::bNodeType>("node type");
  ntype->free_self = (void (*)(blender::bke::bNodeType *))MEM_freeN;

  blender::bke::node_type_base(ntype, NODE_GROUP_OUTPUT, "Group Output", NODE_CLASS_INTERFACE);
  blender::bke::node_type_size(ntype, 140, 80, 400);
  ntype->declare = blender::nodes::group_output_declare;
  ntype->insert_link = blender::nodes::group_output_insert_link;

  ntype->no_muting = true;

  blender::bke::node_register_type(ntype);
}

/** \} */<|MERGE_RESOLUTION|>--- conflicted
+++ resolved
@@ -364,6 +364,9 @@
   decl->description(io_socket.description ? io_socket.description : "");
   decl->hide_value(io_socket.flag & NODE_INTERFACE_SOCKET_HIDE_VALUE);
   decl->compact(io_socket.flag & NODE_INTERFACE_SOCKET_COMPACT);
+  if (in_out == SOCK_IN && !StringRef(io_socket.context_identifier).is_empty()) {
+    decl->hide_value();
+  }
   return *decl;
 }
 
@@ -460,49 +463,7 @@
   /* Allow the node group interface to define the socket order. */
   r_declaration.use_custom_socket_order = true;
 
-<<<<<<< HEAD
-  group->tree_interface.foreach_item([&](const bNodeTreeInterfaceItem &item) {
-    switch (item.item_type) {
-      case NODE_INTERFACE_SOCKET: {
-        const bNodeTreeInterfaceSocket &socket =
-            node_interface::get_item_as<bNodeTreeInterfaceSocket>(item);
-
-        SocketDeclarationPtr input_decl = (socket.flag & NODE_INTERFACE_SOCKET_INPUT) ?
-                                              declaration_for_interface_socket(
-                                                  *group, socket, SOCK_IN) :
-                                              nullptr;
-        SocketDeclarationPtr output_decl = (socket.flag & NODE_INTERFACE_SOCKET_OUTPUT) ?
-                                               declaration_for_interface_socket(
-                                                   *group, socket, SOCK_OUT) :
-                                               nullptr;
-        if (output_decl) {
-          r_declaration.outputs.append(output_decl.get());
-          r_declaration.items.append(std::move(output_decl));
-        }
-        if (input_decl) {
-          if (!StringRef(socket.context_identifier).is_empty()) {
-            input_decl->hide_value = true;
-          }
-
-          r_declaration.inputs.append(input_decl.get());
-          r_declaration.items.append(std::move(input_decl));
-        }
-        break;
-      }
-      case NODE_INTERFACE_PANEL: {
-        const bNodeTreeInterfacePanel &panel =
-            node_interface::get_item_as<bNodeTreeInterfacePanel>(item);
-        if (PanelDeclarationPtr panel_decl = declaration_for_interface_panel(*group, panel)) {
-          r_declaration.items.append(std::move(panel_decl));
-        }
-        break;
-      }
-    }
-    return true;
-  });
-=======
   node_group_declare_panel_recursive(b, *group, group->tree_interface.root_panel, true);
->>>>>>> 04b6eae3
 
   if (group->type == NTREE_GEOMETRY) {
     group->ensure_interface_cache();
@@ -736,17 +697,10 @@
         const bNodeTreeInterfaceSocket &socket =
             node_interface::get_item_as<bNodeTreeInterfaceSocket>(item);
         if (socket.flag & NODE_INTERFACE_SOCKET_INPUT) {
-<<<<<<< HEAD
-          SocketDeclarationPtr socket_decl = declaration_for_interface_socket(
-              *node_tree, socket, SOCK_OUT);
+          auto &decl = build_interface_socket_declaration(*node_tree, socket, SOCK_OUT, b);
           if (!StringRef(socket.context_identifier).is_empty()) {
-            socket_decl->is_available = false;
+            decl.available(false);
           }
-          r_declaration.outputs.append(socket_decl.get());
-          r_declaration.items.append(std::move(socket_decl));
-=======
-          build_interface_socket_declaration(*node_tree, socket, SOCK_OUT, b);
->>>>>>> 04b6eae3
         }
         break;
       }
