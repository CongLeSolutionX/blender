--- conflicted
+++ resolved
@@ -10,9 +10,8 @@
 #include "DNA_node_types.h"
 
 #include "BLI_color.hh"
-#include "BLI_float3x3.hh"
-#include "BLI_float4x4.hh"
 #include "BLI_listbase.h"
+#include "BLI_math_matrix_types.hh"
 #include "BLI_math_vector.h"
 #include "BLI_math_vector_types.hh"
 #include "BLI_string.h"
@@ -624,79 +623,6 @@
   node_socket_copy_default_value(sock, interface_socket);
 }
 
-<<<<<<< HEAD
-/* copies settings that are not changed for each socket instance */
-static void standard_node_socket_interface_verify_socket(bNodeTree * /*ntree*/,
-                                                         const bNodeSocket *interface_socket,
-                                                         bNode * /*node*/,
-                                                         bNodeSocket *sock,
-                                                         const char * /*data_path*/)
-{
-  /* sanity check */
-  if (sock->type != interface_socket->typeinfo->type) {
-    return;
-  }
-
-  /* make sure both exist */
-  if (!interface_socket->default_value) {
-    return;
-  }
-  node_socket_init_default_value(sock);
-
-  switch (interface_socket->typeinfo->type) {
-    case SOCK_FLOAT: {
-      bNodeSocketValueFloat *toval = (bNodeSocketValueFloat *)sock->default_value;
-      const bNodeSocketValueFloat *fromval = (const bNodeSocketValueFloat *)
-                                                 interface_socket->default_value;
-      toval->min = fromval->min;
-      toval->max = fromval->max;
-      break;
-    }
-    case SOCK_INT: {
-      bNodeSocketValueInt *toval = (bNodeSocketValueInt *)sock->default_value;
-      const bNodeSocketValueInt *fromval = (const bNodeSocketValueInt *)
-                                               interface_socket->default_value;
-      toval->min = fromval->min;
-      toval->max = fromval->max;
-      break;
-    }
-    case SOCK_VECTOR: {
-      bNodeSocketValueVector *toval = (bNodeSocketValueVector *)sock->default_value;
-      const bNodeSocketValueVector *fromval = (const bNodeSocketValueVector *)
-                                                  interface_socket->default_value;
-      toval->min = fromval->min;
-      toval->max = fromval->max;
-      break;
-    }
-    case SOCK_MATRIX_2X2: {
-      bNodeSocketValueMatrix2x2 *toval = (bNodeSocketValueMatrix2x2 *)sock->default_value;
-      const bNodeSocketValueMatrix2x2 *fromval = (const bNodeSocketValueMatrix2x2 *)
-                                                     interface_socket->default_value;
-      toval->min = fromval->min;
-      toval->max = fromval->max;
-      break;
-    }
-    case SOCK_MATRIX_3X3: {
-      bNodeSocketValueMatrix3x3 *toval = (bNodeSocketValueMatrix3x3 *)sock->default_value;
-      const bNodeSocketValueMatrix3x3 *fromval = (const bNodeSocketValueMatrix3x3 *)
-                                                     interface_socket->default_value;
-      toval->min = fromval->min;
-      toval->max = fromval->max;
-      break;
-    }
-    case SOCK_MATRIX_4X4: {
-      bNodeSocketValueMatrix4x4 *toval = (bNodeSocketValueMatrix4x4 *)sock->default_value;
-      const bNodeSocketValueMatrix4x4 *fromval = (const bNodeSocketValueMatrix4x4 *)
-                                                     interface_socket->default_value;
-      toval->min = fromval->min;
-      toval->max = fromval->max;
-      break;
-    }
-  }
-}
-
-=======
->>>>>>> 1d3a2fb5
 static void standard_node_socket_interface_from_socket(bNodeTree * /*ntree*/,
                                                        bNodeSocket *stemp,
                                                        const bNode * /*node*/,
@@ -852,7 +778,7 @@
   bNodeSocketType *socktype = make_standard_socket_type(SOCK_MATRIX_3X3, PROP_MATRIX);
   socktype->base_cpp_type = &blender::CPPType::get<blender::float3x3>();
   socktype->get_base_cpp_value = [](const bNodeSocket &socket, void *r_value) {
-    *(blender::float3x3 *)r_value = ((bNodeSocketValueMatrix3x3 *)socket.default_value)->value;
+    *(blender::float3x3 *)r_value = float3x3(((bNodeSocketValueMatrix3x3 *)socket.default_value)->value);
   };
   socktype->geometry_nodes_cpp_type = &blender::CPPType::get<ValueOrField<blender::float3x3>>();
   socktype->get_geometry_nodes_cpp_value = [](const bNodeSocket &socket, void *r_value) {
@@ -868,7 +794,7 @@
   bNodeSocketType *socktype = make_standard_socket_type(SOCK_MATRIX_4X4, PROP_MATRIX);
   socktype->base_cpp_type = &blender::CPPType::get<blender::float4x4>();
   socktype->get_base_cpp_value = [](const bNodeSocket &socket, void *r_value) {
-    *(blender::float4x4 *)r_value = ((bNodeSocketValueMatrix4x4 *)socket.default_value)->value;
+    *(blender::float4x4 *)r_value = float4x4(((bNodeSocketValueMatrix4x4 *)socket.default_value)->value);
   };
   socktype->geometry_nodes_cpp_type = &blender::CPPType::get<ValueOrField<blender::float4x4>>();
   socktype->get_geometry_nodes_cpp_value = [](const bNodeSocket &socket, void *r_value) {
