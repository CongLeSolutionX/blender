/* SPDX-FileCopyrightText: 2023 Blender Authors
 *
 * SPDX-License-Identifier: GPL-2.0-or-later */

#include "DNA_modifier_types.h"

#include "DEG_depsgraph_query.hh"

#include "BKE_curves.hh"
#include "BKE_type_conversions.hh"

#include "BLT_translation.hh"

#include "NOD_geometry_exec.hh"

#include "node_geometry_util.hh"

namespace blender::nodes {

Main *GeoNodeExecParams::bmain() const
{
<<<<<<< HEAD
  /* For the node tools case where we potentially have two dependency graphs (`depsgraph_main`
   * and `depsgraph_extra`) they will both reference the same main data-base anyway. */
=======
>>>>>>> 4666af64
  return DEG_get_bmain(this->depsgraph());
}

void GeoNodeExecParams::error_message_add(const NodeWarningType type,
                                          const StringRef message) const
{
  if (geo_eval_log::GeoTreeLogger *tree_logger = this->get_local_tree_logger()) {
    tree_logger->node_warnings.append(
        *tree_logger->allocator,
        {node_.identifier, {type, tree_logger->allocator->copy_string(message)}});
  }
}

void GeoNodeExecParams::used_named_attribute(const StringRef attribute_name,
                                             const NamedAttributeUsage usage)
{
  if (geo_eval_log::GeoTreeLogger *tree_logger = this->get_local_tree_logger()) {
    tree_logger->used_named_attributes.append(
        *tree_logger->allocator,
        {node_.identifier, tree_logger->allocator->copy_string(attribute_name), usage});
  }
}

void GeoNodeExecParams::check_input_geometry_set(StringRef identifier,
                                                 const GeometrySet &geometry_set) const
{
  const SocketDeclaration &decl = *node_.input_by_identifier(identifier).runtime->declaration;
  const decl::Geometry *geo_decl = dynamic_cast<const decl::Geometry *>(&decl);
  if (geo_decl == nullptr) {
    return;
  }

  const bool only_realized_data = geo_decl->only_realized_data();
  const bool only_instances = geo_decl->only_instances();
  const Span<GeometryComponent::Type> supported_types = geo_decl->supported_types();

  if (only_realized_data) {
    if (geometry_set.has_instances()) {
      this->error_message_add(NodeWarningType::Info,
                              TIP_("Instances in input geometry are ignored"));
    }
  }
  if (only_instances) {
    if (geometry_set.has_realized_data()) {
      this->error_message_add(NodeWarningType::Info,
                              TIP_("Realized data in input geometry is ignored"));
    }
  }
  if (supported_types.is_empty()) {
    /* Assume all types are supported. */
    return;
  }
  const Vector<GeometryComponent::Type> types_in_geometry = geometry_set.gather_component_types(
      true, true);
  for (const GeometryComponent::Type type : types_in_geometry) {
    if (type == GeometryComponent::Type::Instance) {
      continue;
    }
    if (supported_types.contains(type)) {
      continue;
    }
    std::string message = RPT_("Input geometry has unsupported type: ");
    switch (type) {
      case GeometryComponent::Type::Mesh: {
        message += RPT_("Mesh");
        break;
      }
      case GeometryComponent::Type::PointCloud: {
        message += RPT_("Point Cloud");
        break;
      }
      case GeometryComponent::Type::Instance: {
        BLI_assert_unreachable();
        break;
      }
      case GeometryComponent::Type::Volume: {
        message += CTX_RPT_(BLT_I18NCONTEXT_ID_ID, "Volume");
        break;
      }
      case GeometryComponent::Type::Curve: {
        message += RPT_("Curve");
        break;
      }
      case GeometryComponent::Type::Edit: {
        continue;
      }
      case GeometryComponent::Type::GreasePencil: {
        message += RPT_("Grease Pencil");
        break;
      }
    }
    this->error_message_add(NodeWarningType::Info, std::move(message));
  }
}

void GeoNodeExecParams::check_output_geometry_set(const GeometrySet &geometry_set) const
{
  UNUSED_VARS_NDEBUG(geometry_set);
#ifndef NDEBUG
  if (const bke::CurvesEditHints *curve_edit_hints = geometry_set.get_curve_edit_hints()) {
    /* If this is not valid, it's likely that the number of stored deformed points does not match
     * the number of points in the original data. */
    BLI_assert(curve_edit_hints->is_valid());
  }
#endif
}

const bNodeSocket *GeoNodeExecParams::find_available_socket(const StringRef name) const
{
  for (const bNodeSocket *socket : node_.input_sockets()) {
    if (socket->is_available() && socket->name == name) {
      return socket;
    }
  }

  return nullptr;
}

void GeoNodeExecParams::set_default_remaining_outputs()
{
  set_default_remaining_node_outputs(params_, node_);
}

void GeoNodeExecParams::check_input_access(StringRef identifier,
                                           const CPPType *requested_type) const
{
  const bNodeSocket *found_socket = nullptr;
  for (const bNodeSocket *socket : node_.input_sockets()) {
    if (socket->identifier == identifier) {
      found_socket = socket;
      break;
    }
  }

  if (found_socket == nullptr) {
    std::cout << "Did not find an input socket with the identifier '" << identifier << "'.\n";
    std::cout << "Possible identifiers are: ";
    for (const bNodeSocket *socket : node_.input_sockets()) {
      if (socket->is_available()) {
        std::cout << "'" << socket->identifier << "', ";
      }
    }
    std::cout << "\n";
    BLI_assert_unreachable();
  }
  else if (found_socket->flag & SOCK_UNAVAIL) {
    std::cout << "The socket corresponding to the identifier '" << identifier
              << "' is disabled.\n";
    BLI_assert_unreachable();
  }
  else if (requested_type != nullptr && (found_socket->flag & SOCK_MULTI_INPUT) == 0) {
    const CPPType &expected_type = *found_socket->typeinfo->geometry_nodes_cpp_type;
    if (*requested_type != expected_type) {
      std::cout << "The requested type '" << requested_type->name() << "' is incorrect. Expected '"
                << expected_type.name() << "'.\n";
      BLI_assert_unreachable();
    }
  }
}

void GeoNodeExecParams::check_output_access(StringRef identifier, const CPPType &value_type) const
{
  const bNodeSocket *found_socket = nullptr;
  for (const bNodeSocket *socket : node_.output_sockets()) {
    if (socket->identifier == identifier) {
      found_socket = socket;
      break;
    }
  }

  if (found_socket == nullptr) {
    std::cout << "Did not find an output socket with the identifier '" << identifier << "'.\n";
    std::cout << "Possible identifiers are: ";
    for (const bNodeSocket *socket : node_.output_sockets()) {
      if (socket->is_available()) {
        std::cout << "'" << socket->identifier << "', ";
      }
    }
    std::cout << "\n";
    BLI_assert_unreachable();
  }
  else if (found_socket->flag & SOCK_UNAVAIL) {
    std::cout << "The socket corresponding to the identifier '" << identifier
              << "' is disabled.\n";
    BLI_assert_unreachable();
  }
  else if (params_.output_was_set(this->get_output_index(identifier))) {
    std::cout << "The identifier '" << identifier << "' has been set already.\n";
    BLI_assert_unreachable();
  }
  else {
    const CPPType &expected_type = *found_socket->typeinfo->geometry_nodes_cpp_type;
    if (value_type != expected_type) {
      std::cout << "The value type '" << value_type.name() << "' is incorrect. Expected '"
                << expected_type.name() << "'.\n";
      BLI_assert_unreachable();
    }
  }
}

}  // namespace blender::nodes<|MERGE_RESOLUTION|>--- conflicted
+++ resolved
@@ -19,11 +19,6 @@
 
 Main *GeoNodeExecParams::bmain() const
 {
-<<<<<<< HEAD
-  /* For the node tools case where we potentially have two dependency graphs (`depsgraph_main`
-   * and `depsgraph_extra`) they will both reference the same main data-base anyway. */
-=======
->>>>>>> 4666af64
   return DEG_get_bmain(this->depsgraph());
 }
 
