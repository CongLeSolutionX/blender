--- conflicted
+++ resolved
@@ -6,12 +6,9 @@
  * \ingroup nodes
  */
 
-<<<<<<< HEAD
 #include "DNA_volume_types.h"
 
-=======
 #include "BLI_math_color.hh"
->>>>>>> 6f9c3b1b
 #include "BLI_math_euler.hh"
 #include "BLI_math_quaternion.hh"
 
