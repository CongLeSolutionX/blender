--- conflicted
+++ resolved
@@ -1670,24 +1670,14 @@
 
     for (const auto item : body_fn_.indices.inputs.attributes_by_field_source_index.items()) {
       const int index = inputs_.append_and_get_index_as(
-<<<<<<< HEAD
           "Attribute Set", CPPType::get<bke::AnonymousAttributeSet>(), lf::ValueUsage::Maybe);
-      zone_info.attribute_set_input_by_field_source_index.add_new(item.key, index);
-=======
-          "Attribute Set", CPPType::get<bke::AnonymousAttributeSet>());
       zone_info.indices.inputs.attributes_by_field_source_index.add_new(item.key, index);
->>>>>>> 7bde842e
     }
     for (const auto item : body_fn_.indices.inputs.attributes_by_caller_propagation_index.items())
     {
       const int index = inputs_.append_and_get_index_as(
-<<<<<<< HEAD
           "Attribute Set", CPPType::get<bke::AnonymousAttributeSet>(), lf::ValueUsage::Maybe);
-      zone_info.attribute_set_input_by_caller_propagation_index.add_new(item.key, index);
-=======
-          "Attribute Set", CPPType::get<bke::AnonymousAttributeSet>());
       zone_info.indices.inputs.attributes_by_caller_propagation_index.add_new(item.key, index);
->>>>>>> 7bde842e
     }
   }
 
@@ -1711,7 +1701,7 @@
         repeat_output_bnode_.storage);
     RepeatEvalStorage &eval_storage = *static_cast<RepeatEvalStorage *>(context.storage);
 
-    const int iterations_usage_index = zone_info_.main_input_usage_indices[0];
+    const int iterations_usage_index = zone_info_.indices.outputs.input_usages[0];
     if (params.output_was_set(iterations_usage_index)) {
       /* The iterations input is always used. */
       params.set_output(iterations_usage_index, true);
@@ -1742,12 +1732,11 @@
                                   const NodeGeometryRepeatOutput &node_storage) const
   {
     const int num_repeat_items = node_storage.items_num;
-    const int num_border_links = body_fn_.border_link_inputs.size();
+    const int num_border_links = body_fn_.indices.inputs.border_links.size();
 
     /* Number of iterations to evaluate. */
     const int iterations = std::max<int>(
-<<<<<<< HEAD
-        0, params.get_input<ValueOrField<int>>(zone_info_.main_input_indices[0]).as_value());
+        0, params.get_input<ValueOrField<int>>(zone_info_.indices.inputs.main[0]).as_value());
     /* Take iterations input into account. */
     const int main_inputs_offset = 1;
 
@@ -1785,142 +1774,23 @@
     for (const int iter_i : lf_body_nodes.index_range()) {
       lf::FunctionNode &lf_node = *lf_body_nodes[iter_i];
       for (const int i : IndexRange(num_border_links)) {
-        lf_graph.add_link(*lf_inputs[zone_info_.border_link_input_indices[i]],
-                          lf_node.input(body_fn_.border_link_inputs[i]));
-        lf_graph.add_link(lf_node.output(body_fn_.border_link_usages[i]),
+        lf_graph.add_link(*lf_inputs[zone_info_.indices.inputs.border_links[i]],
+                          lf_node.input(body_fn_.indices.inputs.border_links[i]));
+        lf_graph.add_link(lf_node.output(body_fn_.indices.outputs.border_link_usages[i]),
                           lf_border_link_usage_or_nodes[i]->input(iter_i));
       }
-      for (const auto item : body_fn_.attribute_set_input_by_field_source_index.items()) {
+      for (const auto item : body_fn_.indices.inputs.attributes_by_field_source_index.items()) {
         lf_graph.add_link(
-            *lf_inputs[zone_info_.attribute_set_input_by_field_source_index.lookup(item.key)],
-            lf_node.input(item.value));
-      }
-      for (const auto item : body_fn_.attribute_set_input_by_caller_propagation_index.items()) {
-        lf_graph.add_link(
-            *lf_inputs[zone_info_.attribute_set_input_by_caller_propagation_index.lookup(
+            *lf_inputs[zone_info_.indices.inputs.attributes_by_field_source_index.lookup(
                 item.key)],
             lf_node.input(item.value));
-=======
-        0, params.get_input<ValueOrField<int>>(zone_info_.indices.inputs.main[0]).as_value());
-
-    const int repeat_items_num = node_storage.items_num;
-    /* Gather data types of the repeat items. */
-    Array<const CPPType *> repeat_item_types(repeat_items_num);
-    for (const int i : body_fn_.indices.inputs.main.index_range()) {
-      const int input_i = body_fn_.indices.inputs.main[i];
-      const CPPType &type = *body_fn_.function->inputs()[input_i].type;
-      repeat_item_types[i] = &type;
-    }
-
-    LinearAllocator<> allocator;
-    Array<void *, 64> repeat_item_values((iterations + 1) * repeat_items_num, nullptr);
-    /* Allocate memory for the looped values. */
-    for (const int iteration : IndexRange(iterations)) {
-      MutableSpan<void *> item_values = repeat_item_values.as_mutable_span().slice(
-          (iteration + 1) * repeat_items_num, repeat_items_num);
-      for (const int item_i : IndexRange(repeat_items_num)) {
-        const CPPType &type = *repeat_item_types[item_i];
-        void *buffer = allocator.allocate(type.size(), type.alignment());
-        item_values[item_i] = buffer;
-      }
-    }
-
-    /* Load the inputs of the first repeat iteration. */
-    MutableSpan<void *> first_item_values = repeat_item_values.as_mutable_span().take_front(
-        repeat_items_num);
-    for (const int i : IndexRange(repeat_items_num)) {
-      /* +1 because of the iterations input. */
-      const int input_index = zone_info_.indices.inputs.main[i + 1];
-      void *value = params.try_get_input_data_ptr(input_index);
-      BLI_assert(value != nullptr);
-      first_item_values[i] = value;
-    }
-
-    /* Load border link values. */
-    const int border_links_num = zone_info_.indices.inputs.border_links.size();
-    Array<void *> border_link_input_values(border_links_num, nullptr);
-    for (const int i : IndexRange(border_links_num)) {
-      const int input_index = zone_info_.indices.inputs.border_links[i];
-      void *value = params.try_get_input_data_ptr(input_index);
-      BLI_assert(value != nullptr);
-      border_link_input_values[i] = value;
-    }
-
-    /* Load attribute sets that are needed to propagate attributes correctly in the zone. */
-    Map<int, bke::AnonymousAttributeSet *> attribute_set_by_field_source_index;
-    Map<int, bke::AnonymousAttributeSet *> attribute_set_by_caller_propagation_index;
-    for (const auto item : zone_info_.indices.inputs.attributes_by_field_source_index.items()) {
-      bke::AnonymousAttributeSet &attribute_set = params.get_input<bke::AnonymousAttributeSet>(
-          item.value);
-      attribute_set_by_field_source_index.add_new(item.key, &attribute_set);
-    }
-    for (const auto item :
-         zone_info_.indices.inputs.attributes_by_caller_propagation_index.items()) {
-      bke::AnonymousAttributeSet &attribute_set = params.get_input<bke::AnonymousAttributeSet>(
-          item.value);
-      attribute_set_by_caller_propagation_index.add_new(item.key, &attribute_set);
-    }
-
-    const int body_inputs_num = body_fn_.function->inputs().size();
-    const int body_outputs_num = body_fn_.function->outputs().size();
-    /* Evaluate the repeat zone eagerly, one iteration at a time.
-     * This can be made more lazy as a separate step. */
-    for (const int iteration : IndexRange(iterations)) {
-      /* Prepare all data that has to be passed into the evaluation of the repeat zone body. */
-      Array<GMutablePointer> inputs(body_inputs_num);
-      Array<GMutablePointer> outputs(body_outputs_num);
-      Array<std::optional<lf::ValueUsage>> input_usages(body_inputs_num);
-      Array<lf::ValueUsage> output_usages(body_outputs_num, lf::ValueUsage::Used);
-      Array<bool> set_outputs(body_outputs_num, false);
-
-      /* Prepare pointers to the main input and output values of the repeat zone,
-       * as well as their usages. */
-      Array<bool> tmp_main_input_usages(repeat_items_num);
-      for (const int i : IndexRange(repeat_items_num)) {
-        const CPPType &type = *repeat_item_types[i];
-        void *prev_value = repeat_item_values[iteration * repeat_items_num + i];
-        void *next_value = repeat_item_values[(iteration + 1) * repeat_items_num + i];
-        inputs[body_fn_.indices.inputs.main[i]] = {type, prev_value};
-        outputs[body_fn_.indices.outputs.main[i]] = {type, next_value};
-        outputs[body_fn_.indices.outputs.input_usages[i]] = &tmp_main_input_usages[i];
-      }
-      static bool static_true = true;
-      for (const int input_index : body_fn_.indices.inputs.output_usages) {
-        /* All main outputs are used currently. */
-        inputs[input_index] = &static_true;
-      }
-      /* Prepare border link values for the repeat body. */
-      Array<bool> tmp_border_link_usages(border_links_num);
-      for (const int i : IndexRange(border_links_num)) {
-        const int input_index = body_fn_.indices.inputs.border_links[i];
-        const int usage_index = body_fn_.indices.outputs.border_link_usages[i];
-        const CPPType &type = *body_fn_.function->inputs()[input_index].type;
-        /* Need to copy because a lazy function is allowed to modify the input (e.g. move from
-         * it). */
-        void *value_copy = allocator.allocate(type.size(), type.alignment());
-        type.copy_construct(border_link_input_values[i], value_copy);
-        inputs[input_index] = {type, value_copy};
-        outputs[usage_index] = &tmp_border_link_usages[i];
-      }
-
-      /* Prepare attribute sets that are passed into the repeat body. */
-      for (const auto item : body_fn_.indices.inputs.attributes_by_field_source_index.items()) {
-        bke::AnonymousAttributeSet &attribute_set =
-            *allocator
-                 .construct<bke::AnonymousAttributeSet>(
-                     *attribute_set_by_field_source_index.lookup(item.key))
-                 .release();
-        inputs[item.value] = &attribute_set;
       }
       for (const auto item :
            body_fn_.indices.inputs.attributes_by_caller_propagation_index.items()) {
-        bke::AnonymousAttributeSet &attribute_set =
-            *allocator
-                 .construct<bke::AnonymousAttributeSet>(
-                     *attribute_set_by_caller_propagation_index.lookup(item.key))
-                 .release();
-        inputs[item.value] = &attribute_set;
->>>>>>> 7bde842e
+        lf_graph.add_link(
+            *lf_inputs[zone_info_.indices.inputs.attributes_by_caller_propagation_index.lookup(
+                item.key)],
+            lf_node.input(item.value));
       }
     }
 
@@ -1929,94 +1799,63 @@
       lf::FunctionNode &lf_node = *lf_body_nodes[iter_i];
       lf::FunctionNode &lf_next_node = *lf_body_nodes[iter_i + 1];
       for (const int i : IndexRange(num_repeat_items)) {
-        lf_graph.add_link(lf_node.output(body_fn_.main_outputs[i]),
-                          lf_next_node.input(body_fn_.main_inputs[i]));
+        lf_graph.add_link(lf_node.output(body_fn_.indices.outputs.main[i]),
+                          lf_next_node.input(body_fn_.indices.inputs.main[i]));
         /* TODO: Add back-link after being able to check for cyclic dependencies. */
-        // lf_graph.add_link(lf_next_node.output(body_fn_.main_input_usages[i]),
-        //                   lf_node.input(body_fn_.main_output_usages[i]));
+        // lf_graph.add_link(lf_next_node.output(body_fn_.indices.outputs.input_usages[i]),
+        //                   lf_node.input(body_fn_.indices.inputs.output_usages[i]));
         static bool static_true = true;
-        lf_node.input(body_fn_.main_output_usages[i]).set_default_value(&static_true);
+        lf_node.input(body_fn_.indices.inputs.output_usages[i]).set_default_value(&static_true);
       }
     }
 
     /* Handle border link usage outputs. */
     for (const int i : IndexRange(num_border_links)) {
       lf_graph.add_link(lf_border_link_usage_or_nodes[i]->output(0),
-                        *lf_outputs[zone_info_.border_link_input_usage_indices[i]]);
-    }
-
-<<<<<<< HEAD
+                        *lf_outputs[zone_info_.indices.outputs.border_link_usages[i]]);
+    }
+
     if (iterations > 0) {
       {
         /* Link first body node to input/output nodes. */
         lf::FunctionNode &lf_first_body_node = *lf_body_nodes[0];
         for (const int i : IndexRange(num_repeat_items)) {
-          lf_graph.add_link(*lf_inputs[zone_info_.main_input_indices[i + main_inputs_offset]],
-                            lf_first_body_node.input(body_fn_.main_inputs[i]));
+          lf_graph.add_link(*lf_inputs[zone_info_.indices.inputs.main[i + main_inputs_offset]],
+                            lf_first_body_node.input(body_fn_.indices.inputs.main[i]));
           lf_graph.add_link(
-              lf_first_body_node.output(body_fn_.main_input_usages[i]),
-              *lf_outputs[zone_info_.main_input_usage_indices[i + main_inputs_offset]]);
+              lf_first_body_node.output(body_fn_.indices.outputs.input_usages[i]),
+              *lf_outputs[zone_info_.indices.outputs.input_usages[i + main_inputs_offset]]);
         }
       }
       {
         /* Link last body node to input/output nodes. */
         lf::FunctionNode &lf_last_body_node = *lf_body_nodes.as_span().last();
         for (const int i : IndexRange(num_repeat_items)) {
-          lf_graph.add_link(lf_last_body_node.output(body_fn_.main_outputs[i]),
-                            *lf_outputs[zone_info_.main_output_indices[i]]);
-          lf_graph.add_link(*lf_inputs[zone_info_.main_output_usage_indices[i]],
-                            lf_last_body_node.input(body_fn_.main_output_usages[i]));
+          lf_graph.add_link(lf_last_body_node.output(body_fn_.indices.outputs.main[i]),
+                            *lf_outputs[zone_info_.indices.outputs.main[i]]);
+          lf_graph.add_link(*lf_inputs[zone_info_.indices.inputs.output_usages[i]],
+                            lf_last_body_node.input(body_fn_.indices.inputs.output_usages[i]));
         }
       }
     }
     else {
       /* There are no iterations, just link the input directly to the output. */
       for (const int i : IndexRange(num_repeat_items)) {
-        lf_graph.add_link(*lf_inputs[zone_info_.main_input_indices[i + main_inputs_offset]],
-                          *lf_outputs[zone_info_.main_output_indices[i]]);
+        lf_graph.add_link(*lf_inputs[zone_info_.indices.inputs.main[i + main_inputs_offset]],
+                          *lf_outputs[zone_info_.indices.outputs.main[i]]);
         lf_graph.add_link(
-            *lf_inputs[zone_info_.main_output_usage_indices[i]],
-            *lf_outputs[zone_info_.main_input_usage_indices[i + main_inputs_offset]]);
+            *lf_inputs[zone_info_.indices.inputs.output_usages[i]],
+            *lf_outputs[zone_info_.indices.outputs.input_usages[i + main_inputs_offset]]);
       }
       for (const int i : IndexRange(num_border_links)) {
         static bool static_false = false;
-        lf_outputs[zone_info_.border_link_input_usage_indices[i]]->set_default_value(
+        lf_outputs[zone_info_.indices.outputs.border_link_usages[i]]->set_default_value(
             &static_false);
       }
     }
 
     /* The graph is ready, update the node indices which are required by the executor. */
     lf_graph.update_node_indices();
-=======
-      /* Destruct values that are not needed after the evaluation anymore. */
-      body_fn_.function->destruct_storage(body_storage);
-      for (const int i : body_fn_.indices.inputs.border_links) {
-        inputs[i].destruct();
-      }
-      for (const int i : body_fn_.indices.inputs.attributes_by_field_source_index.values()) {
-        inputs[i].destruct();
-      }
-      for (const int i : body_fn_.indices.inputs.attributes_by_caller_propagation_index.values()) {
-        inputs[i].destruct();
-      }
-    }
-
-    /* Set outputs of the repeat zone. */
-    for (const int i : IndexRange(repeat_items_num)) {
-      void *computed_value = repeat_item_values[iterations * repeat_items_num + i];
-      const int output_index = zone_info_.indices.outputs.main[i];
-      void *r_value = params.get_output_data_ptr(output_index);
-      const CPPType &type = *repeat_item_types[i];
-      type.move_construct(computed_value, r_value);
-      params.output_set(output_index);
-    }
-    for (const int i : zone_info_.indices.outputs.input_usages) {
-      params.set_output(i, true);
-    }
-    for (const int i : IndexRange(border_links_num)) {
-      params.set_output(zone_info_.indices.outputs.border_link_usages[i], true);
-    }
->>>>>>> 7bde842e
 
     // std::cout << "\n\n" << lf_graph.to_dot() << "\n\n";
 
@@ -2028,7 +1867,7 @@
     eval_storage.input_index_map = inputs_.index_range().drop_front(1);
     Vector<const lf::GraphInputSocket *> lf_graph_inputs = lf_inputs.as_span().drop_front(1);
 
-    const int iteration_usage_index = zone_info_.main_input_usage_indices[0];
+    const int iteration_usage_index = zone_info_.indices.outputs.input_usages[0];
     std::iota(eval_storage.output_index_map.begin(),
               eval_storage.output_index_map.begin() + iteration_usage_index,
               0);
