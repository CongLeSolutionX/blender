--- conflicted
+++ resolved
@@ -1765,7 +1765,7 @@
                                   const NodeGeometryRepeatOutput &node_storage) const
   {
     const int num_repeat_items = node_storage.items_num;
-    const int num_border_links = body_indices_.border_link_inputs.size();
+    const int num_border_links = body_fn_.border_link_inputs.size();
 
     /* Number of iterations to evaluate. */
     const int iterations = std::max<int>(
@@ -1773,7 +1773,6 @@
     /* Take iterations input into account. */
     const int main_inputs_offset = 1;
 
-<<<<<<< HEAD
     lf::Graph &lf_graph = eval_storage.graph;
 
     Vector<const CPPType *> input_types(inputs_.size());
@@ -1791,7 +1790,7 @@
     /* Create body nodes. */
     VectorSet<lf::FunctionNode *> &lf_body_nodes = eval_storage.lf_body_nodes;
     for ([[maybe_unused]] const int i : IndexRange(iterations)) {
-      lf::FunctionNode &lf_node = lf_graph.add_function(body_fn_);
+      lf::FunctionNode &lf_node = lf_graph.add_function(*body_fn_.function);
       lf_body_nodes.add_new(&lf_node);
     }
 
@@ -1809,139 +1808,21 @@
       lf::FunctionNode &lf_node = *lf_body_nodes[iter_i];
       for (const int i : IndexRange(num_border_links)) {
         lf_graph.add_link(lf_input_node.output(zone_info_.border_link_input_indices[i]),
-                          lf_node.input(body_indices_.border_link_inputs[i]));
-        lf_graph.add_link(lf_node.output(body_indices_.border_link_usages[i]),
+                          lf_node.input(body_fn_.border_link_inputs[i]));
+        lf_graph.add_link(lf_node.output(body_fn_.border_link_usages[i]),
                           lf_border_link_usage_or_nodes[i]->input(iter_i));
       }
-      for (const auto item : body_indices_.attribute_set_input_by_field_source_index.items()) {
+      for (const auto item : body_fn_.attribute_set_input_by_field_source_index.items()) {
         lf_graph.add_link(
             lf_input_node.output(
                 zone_info_.attribute_set_input_by_field_source_index.lookup(item.key)),
             lf_node.input(item.value));
       }
-      for (const auto item : body_indices_.attribute_set_input_by_caller_propagation_index.items())
-      {
+      for (const auto item : body_fn_.attribute_set_input_by_caller_propagation_index.items()) {
         lf_graph.add_link(
             lf_input_node.output(
                 zone_info_.attribute_set_input_by_caller_propagation_index.lookup(item.key)),
             lf_node.input(item.value));
-=======
-    const int repeat_items_num = node_storage.items_num;
-    /* Gather data types of the repeat items. */
-    Array<const CPPType *> repeat_item_types(repeat_items_num);
-    for (const int i : body_fn_.main_inputs.index_range()) {
-      const int input_i = body_fn_.main_inputs[i];
-      const CPPType &type = *body_fn_.function->inputs()[input_i].type;
-      repeat_item_types[i] = &type;
-    }
-
-    LinearAllocator<> allocator;
-    Array<void *, 64> repeat_item_values((iterations + 1) * repeat_items_num, nullptr);
-    /* Allocate memory for the looped values. */
-    for (const int iteration : IndexRange(iterations)) {
-      MutableSpan<void *> item_values = repeat_item_values.as_mutable_span().slice(
-          (iteration + 1) * repeat_items_num, repeat_items_num);
-      for (const int item_i : IndexRange(repeat_items_num)) {
-        const CPPType &type = *repeat_item_types[item_i];
-        void *buffer = allocator.allocate(type.size(), type.alignment());
-        item_values[item_i] = buffer;
-      }
-    }
-
-    /* Load the inputs of the first repeat iteration. */
-    MutableSpan<void *> first_item_values = repeat_item_values.as_mutable_span().take_front(
-        repeat_items_num);
-    for (const int i : IndexRange(repeat_items_num)) {
-      /* +1 because of the iterations input. */
-      const int input_index = zone_info_.main_input_indices[i + 1];
-      void *value = params.try_get_input_data_ptr(input_index);
-      BLI_assert(value != nullptr);
-      first_item_values[i] = value;
-    }
-
-    /* Load border link values. */
-    const int border_links_num = zone_info_.border_link_input_indices.size();
-    Array<void *> border_link_input_values(border_links_num, nullptr);
-    for (const int i : IndexRange(border_links_num)) {
-      const int input_index = zone_info_.border_link_input_indices[i];
-      void *value = params.try_get_input_data_ptr(input_index);
-      BLI_assert(value != nullptr);
-      border_link_input_values[i] = value;
-    }
-
-    /* Load attribute sets that are needed to propagate attributes correctly in the zone. */
-    Map<int, bke::AnonymousAttributeSet *> attribute_set_by_field_source_index;
-    Map<int, bke::AnonymousAttributeSet *> attribute_set_by_caller_propagation_index;
-    for (const auto item : zone_info_.attribute_set_input_by_field_source_index.items()) {
-      bke::AnonymousAttributeSet &attribute_set = params.get_input<bke::AnonymousAttributeSet>(
-          item.value);
-      attribute_set_by_field_source_index.add_new(item.key, &attribute_set);
-    }
-    for (const auto item : zone_info_.attribute_set_input_by_caller_propagation_index.items()) {
-      bke::AnonymousAttributeSet &attribute_set = params.get_input<bke::AnonymousAttributeSet>(
-          item.value);
-      attribute_set_by_caller_propagation_index.add_new(item.key, &attribute_set);
-    }
-
-    const int body_inputs_num = body_fn_.function->inputs().size();
-    const int body_outputs_num = body_fn_.function->outputs().size();
-    /* Evaluate the repeat zone eagerly, one iteration at a time.
-     * This can be made more lazy as a separate step. */
-    for (const int iteration : IndexRange(iterations)) {
-      /* Prepare all data that has to be passed into the evaluation of the repeat zone body. */
-      Array<GMutablePointer> inputs(body_inputs_num);
-      Array<GMutablePointer> outputs(body_outputs_num);
-      Array<std::optional<lf::ValueUsage>> input_usages(body_inputs_num);
-      Array<lf::ValueUsage> output_usages(body_outputs_num, lf::ValueUsage::Used);
-      Array<bool> set_outputs(body_outputs_num, false);
-
-      /* Prepare pointers to the main input and output values of the repeat zone,
-       * as well as their usages. */
-      Array<bool> tmp_main_input_usages(repeat_items_num);
-      for (const int i : IndexRange(repeat_items_num)) {
-        const CPPType &type = *repeat_item_types[i];
-        void *prev_value = repeat_item_values[iteration * repeat_items_num + i];
-        void *next_value = repeat_item_values[(iteration + 1) * repeat_items_num + i];
-        inputs[body_fn_.main_inputs[i]] = {type, prev_value};
-        outputs[body_fn_.main_outputs[i]] = {type, next_value};
-        outputs[body_fn_.main_input_usages[i]] = &tmp_main_input_usages[i];
-      }
-      static bool static_true = true;
-      for (const int input_index : body_fn_.main_output_usages) {
-        /* All main outputs are used currently. */
-        inputs[input_index] = &static_true;
-      }
-      /* Prepare border link values for the repeat body. */
-      Array<bool> tmp_border_link_usages(border_links_num);
-      for (const int i : IndexRange(border_links_num)) {
-        const int input_index = body_fn_.border_link_inputs[i];
-        const int usage_index = body_fn_.border_link_usages[i];
-        const CPPType &type = *body_fn_.function->inputs()[input_index].type;
-        /* Need to copy because a lazy function is allowed to modify the input (e.g. move from
-         * it). */
-        void *value_copy = allocator.allocate(type.size(), type.alignment());
-        type.copy_construct(border_link_input_values[i], value_copy);
-        inputs[input_index] = {type, value_copy};
-        outputs[usage_index] = &tmp_border_link_usages[i];
-      }
-
-      /* Prepare attribute sets that are passed into the repeat body. */
-      for (const auto item : body_fn_.attribute_set_input_by_field_source_index.items()) {
-        bke::AnonymousAttributeSet &attribute_set =
-            *allocator
-                 .construct<bke::AnonymousAttributeSet>(
-                     *attribute_set_by_field_source_index.lookup(item.key))
-                 .release();
-        inputs[item.value] = &attribute_set;
-      }
-      for (const auto item : body_fn_.attribute_set_input_by_caller_propagation_index.items()) {
-        bke::AnonymousAttributeSet &attribute_set =
-            *allocator
-                 .construct<bke::AnonymousAttributeSet>(
-                     *attribute_set_by_caller_propagation_index.lookup(item.key))
-                 .release();
-        inputs[item.value] = &attribute_set;
->>>>>>> 07977bb4
       }
     }
 
@@ -1950,15 +1831,14 @@
       lf::FunctionNode &lf_node = *lf_body_nodes[iter_i];
       lf::FunctionNode &lf_next_node = *lf_body_nodes[iter_i + 1];
       for (const int i : IndexRange(num_repeat_items)) {
-        lf_graph.add_link(lf_node.output(body_indices_.main_outputs[i]),
-                          lf_next_node.input(body_indices_.main_inputs[i]));
+        lf_graph.add_link(lf_node.output(body_fn_.main_outputs[i]),
+                          lf_next_node.input(body_fn_.main_inputs[i]));
         /* TODO: Add back-link after being able to check for cyclic dependencies. */
-        // lf_graph.add_link(lf_next_node.output(body_indices_.main_input_usages[i]),
-        //                   lf_node.input(body_indices_.main_output_usages[i]));
+        // lf_graph.add_link(lf_next_node.output(body_fn_.main_input_usages[i]),
+        //                   lf_node.input(body_fn_.main_output_usages[i]));
         static bool static_true = true;
-        lf_node.input(body_indices_.main_output_usages[i]).set_default_value(&static_true);
-      }
-<<<<<<< HEAD
+        lf_node.input(body_fn_.main_output_usages[i]).set_default_value(&static_true);
+      }
     }
 
     /* Handle border link usage outputs. */
@@ -1974,9 +1854,9 @@
         for (const int i : IndexRange(num_repeat_items)) {
           lf_graph.add_link(
               lf_input_node.output(zone_info_.main_input_indices[i + main_inputs_offset]),
-              lf_first_body_node.input(body_indices_.main_inputs[i]));
+              lf_first_body_node.input(body_fn_.main_inputs[i]));
           lf_graph.add_link(
-              lf_first_body_node.output(body_indices_.main_input_usages[i]),
+              lf_first_body_node.output(body_fn_.main_input_usages[i]),
               lf_output_node.input(zone_info_.main_input_usage_indices[i + main_inputs_offset]));
         }
       }
@@ -1984,10 +1864,10 @@
         /* Link last body node to input/output nodes. */
         lf::FunctionNode &lf_last_body_node = *lf_body_nodes.as_span().last();
         for (const int i : IndexRange(num_repeat_items)) {
-          lf_graph.add_link(lf_last_body_node.output(body_indices_.main_outputs[i]),
+          lf_graph.add_link(lf_last_body_node.output(body_fn_.main_outputs[i]),
                             lf_output_node.input(zone_info_.main_output_indices[i]));
           lf_graph.add_link(lf_input_node.output(zone_info_.main_output_usage_indices[i]),
-                            lf_last_body_node.input(body_indices_.main_output_usages[i]));
+                            lf_last_body_node.input(body_fn_.main_output_usages[i]));
         }
       }
     }
@@ -2005,27 +1885,6 @@
         static bool static_false = false;
         lf_output_node.input(zone_info_.border_link_input_usage_indices[i])
             .set_default_value(&static_false);
-=======
-      GeoNodesLFLocalUserData body_local_user_data{body_user_data};
-      void *body_storage = body_fn_.function->init_storage(allocator);
-      lf::Context body_context{body_storage, &body_user_data, &body_local_user_data};
-
-      lf::BasicParams body_params{
-          *body_fn_.function, inputs, outputs, input_usages, output_usages, set_outputs};
-      /* Actually evaluate the repeat body. */
-      body_fn_.function->execute(body_params, body_context);
-
-      /* Destruct values that are not needed after the evaluation anymore. */
-      body_fn_.function->destruct_storage(body_storage);
-      for (const int i : body_fn_.border_link_inputs) {
-        inputs[i].destruct();
-      }
-      for (const int i : body_fn_.attribute_set_input_by_field_source_index.values()) {
-        inputs[i].destruct();
-      }
-      for (const int i : body_fn_.attribute_set_input_by_caller_propagation_index.values()) {
-        inputs[i].destruct();
->>>>>>> 07977bb4
       }
     }
 
@@ -2485,13 +2344,8 @@
 
     auto &logger = scope_.construct<GeometryNodesLazyFunctionLogger>(*lf_graph_info_);
     auto &side_effect_provider = scope_.construct<GeometryNodesLazyFunctionSideEffectProvider>();
-<<<<<<< HEAD
-    LazyFunction &body_graph_fn = scope_.construct<lf::GraphExecutor>(
+    body_fn.function = &scope_.construct<lf::GraphExecutor>(
         lf_body_graph, lf_body_inputs, lf_body_outputs, &logger, &side_effect_provider, nullptr);
-=======
-    body_fn.function = &scope_.construct<lf::GraphExecutor>(
-        lf_body_graph, lf_body_inputs, lf_body_outputs, &logger, &side_effect_provider);
->>>>>>> 07977bb4
 
     // std::cout << "\n\n" << lf_body_graph.to_dot() << "\n\n";
 
