--- conflicted
+++ resolved
@@ -18,11 +18,7 @@
 #include "NOD_multi_function.hh"
 #include "NOD_node_declaration.hh"
 
-<<<<<<< HEAD
-#include "BLI_bit_array_vector.hh"
-=======
 #include "BLI_bit_group_vector.hh"
->>>>>>> 7d38cef6
 #include "BLI_bit_span_ops.hh"
 #include "BLI_cpp_types.hh"
 #include "BLI_dot_export.hh"
@@ -2580,28 +2576,17 @@
     const int sockets_num = btree_.all_sockets().size();
     const int attribute_references_num = attribute_reference_keys.size();
 
-<<<<<<< HEAD
-    /* The code below uses #BitArrayVector to store a set of attribute references per socket. Each
-     * socket has a bit span where each bit corresponds to one attribute reference. */
-    BitArrayVector<> referenced_by_field_socket(sockets_num, attribute_references_num, false);
-    BitArrayVector<> propagated_to_geometry_socket(sockets_num, attribute_references_num, false);
-=======
     /* The code below uses #BitGroupVector to store a set of attribute references per socket. Each
      * socket has a bit span where each bit corresponds to one attribute reference. */
     BitGroupVector<> referenced_by_field_socket(sockets_num, attribute_references_num, false);
     BitGroupVector<> propagated_to_geometry_socket(sockets_num, attribute_references_num, false);
->>>>>>> 7d38cef6
     this->gather_referenced_and_potentially_propagated_data(relations_by_node,
                                                             attribute_reference_keys,
                                                             attribute_reference_infos,
                                                             referenced_by_field_socket,
                                                             propagated_to_geometry_socket);
 
-<<<<<<< HEAD
-    BitArrayVector<> required_propagated_to_geometry_socket(
-=======
     BitGroupVector<> required_propagated_to_geometry_socket(
->>>>>>> 7d38cef6
         sockets_num, attribute_references_num, false);
     this->gather_required_propagated_data(relations_by_node,
                                           attribute_reference_keys,
@@ -2703,13 +2688,8 @@
       const Span<const aal::RelationsInNode *> relations_by_node,
       const Span<AttributeReferenceKey> attribute_reference_keys,
       const Span<AttributeReferenceInfo> attribute_reference_infos,
-<<<<<<< HEAD
-      BitArrayVector<> &r_referenced_by_field_socket,
-      BitArrayVector<> &r_propagated_to_geometry_socket)
-=======
       BitGroupVector<> &r_referenced_by_field_socket,
       BitGroupVector<> &r_propagated_to_geometry_socket)
->>>>>>> 7d38cef6
   {
     /* Insert initial referenced/propagated attributes. */
     for (const int key_index : attribute_reference_keys.index_range()) {
@@ -2779,24 +2759,14 @@
   void gather_required_propagated_data(
       const Span<const aal::RelationsInNode *> relations_by_node,
       const VectorSet<AttributeReferenceKey> &attribute_reference_keys,
-<<<<<<< HEAD
-      const BitArrayVector<> &referenced_by_field_socket,
-      const BitArrayVector<> &propagated_to_geometry_socket,
-      BitArrayVector<> &r_required_propagated_to_geometry_socket)
-=======
       const BitGroupVector<> &referenced_by_field_socket,
       const BitGroupVector<> &propagated_to_geometry_socket,
       BitGroupVector<> &r_required_propagated_to_geometry_socket)
->>>>>>> 7d38cef6
   {
     const aal::RelationsInNode &tree_relations = *btree_.runtime->anonymous_attribute_relations;
     const int sockets_num = btree_.all_sockets().size();
     const int attribute_references_num = referenced_by_field_socket.group_size();
-<<<<<<< HEAD
-    BitArrayVector<> required_by_geometry_socket(sockets_num, attribute_references_num, false);
-=======
     BitGroupVector<> required_by_geometry_socket(sockets_num, attribute_references_num, false);
->>>>>>> 7d38cef6
 
     /* Initialize required attributes at group output. */
     if (const bNode *group_output_bnode = btree_.group_output_node()) {
@@ -2876,11 +2846,7 @@
   void build_attribute_sets_to_propagate(
       const Span<AttributeReferenceKey> attribute_reference_keys,
       const Span<AttributeReferenceInfo> attribute_reference_infos,
-<<<<<<< HEAD
-      const BitArrayVector<> &required_propagated_to_geometry_socket)
-=======
       const BitGroupVector<> &required_propagated_to_geometry_socket)
->>>>>>> 7d38cef6
   {
     JoinAttibuteSetsCache join_attribute_sets_cache;
 
