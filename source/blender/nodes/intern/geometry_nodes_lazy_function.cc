/* SPDX-License-Identifier: GPL-2.0-or-later */

/**
 * This file mainly converts a #bNodeTree into a lazy-function graph. This generally works by
 * creating a lazy-function for every node, which is then put into the lazy-function graph. Then
 * the nodes in the new graph are linked based on links in the original #bNodeTree. Some additional
 * nodes are inserted for things like type conversions and multi-input sockets.
 *
 * Currently, lazy-functions are even created for nodes that don't strictly require it, like
 * reroutes or muted nodes. In the future we could avoid that at the cost of additional code
 * complexity. So far, this does not seem to be a performance issue.
 */

#include "NOD_geometry_exec.hh"
#include "NOD_geometry_nodes_lazy_function.hh"
#include "NOD_multi_function.hh"
#include "NOD_node_declaration.hh"

#include "BLI_cpp_types.hh"
#include "BLI_dot_export.hh"
#include "BLI_hash.h"
#include "BLI_lazy_threading.hh"
#include "BLI_map.hh"

#include "DNA_ID.h"

#include "BKE_compute_contexts.hh"
#include "BKE_geometry_set.hh"
#include "BKE_type_conversions.hh"

#include "FN_field_cpp_type.hh"
#include "FN_lazy_function_graph_executor.hh"

#include "DEG_depsgraph_query.h"

namespace blender::nodes {

using fn::ValueOrField;
using fn::ValueOrFieldCPPType;

static const CPPType *get_socket_cpp_type(const bNodeSocketType &typeinfo)
{
  const CPPType *type = typeinfo.geometry_nodes_cpp_type;
  if (type == nullptr) {
    return nullptr;
  }
  BLI_assert(type->has_special_member_functions());
  return type;
}

static const CPPType *get_socket_cpp_type(const bNodeSocket &socket)
{
  return get_socket_cpp_type(*socket.typeinfo);
}

static const CPPType *get_vector_type(const CPPType &type)
{
  const VectorCPPType *vector_type = VectorCPPType::get_from_value(type);
  if (vector_type == nullptr) {
    return nullptr;
  }
  return &vector_type->self;
}

/**
 * Checks which sockets of the node are available and creates corresponding inputs/outputs on the
 * lazy-function.
 */
static void lazy_function_interface_from_node(const bNode &node,
                                              Vector<const bNodeSocket *> &r_used_inputs,
                                              Vector<const bNodeSocket *> &r_used_outputs,
                                              Vector<lf::Input> &r_inputs,
                                              Vector<lf::Output> &r_outputs)
{
  const bool is_muted = node.is_muted();
  const bool supports_laziness = node.typeinfo->geometry_node_execute_supports_laziness ||
                                 node.is_group();
  const lf::ValueUsage input_usage = supports_laziness ? lf::ValueUsage::Maybe :
                                                         lf::ValueUsage::Used;
  for (const bNodeSocket *socket : node.input_sockets()) {
    if (!socket->is_available()) {
      continue;
    }
    const CPPType *type = get_socket_cpp_type(*socket);
    if (type == nullptr) {
      continue;
    }
    if (socket->is_multi_input() && !is_muted) {
      type = get_vector_type(*type);
    }
    r_inputs.append({socket->identifier, *type, input_usage});
    r_used_inputs.append(socket);
  }
  for (const bNodeSocket *socket : node.output_sockets()) {
    if (!socket->is_available()) {
      continue;
    }
    const CPPType *type = get_socket_cpp_type(*socket);
    if (type == nullptr) {
      continue;
    }
    r_outputs.append({socket->identifier, *type});
    r_used_outputs.append(socket);
  }
}

/**
 * Used for most normal geometry nodes like Subdivision Surface and Set Position.
 */
class LazyFunctionForGeometryNode : public LazyFunction {
 private:
  const bNode &node_;

 public:
  /**
   * Index of a boolean input that indicates whether the output socket is used.
   */
  Map<StringRef, int> lf_input_for_output_bsocket_usage_;
  /**
   * Index of an attribute set input that indicates which anonymous attributes should be
   * propagated to the output.
   */
  Map<StringRef, int> lf_input_for_attribute_propagation_to_output_;

  LazyFunctionForGeometryNode(const bNode &node,
                              Vector<const bNodeSocket *> &r_used_inputs,
                              Vector<const bNodeSocket *> &r_used_outputs)
      : node_(node)
  {
    BLI_assert(node.typeinfo->geometry_node_execute != nullptr);
    debug_name_ = node.name;
    lazy_function_interface_from_node(node, r_used_inputs, r_used_outputs, inputs_, outputs_);

    const NodeDeclaration &node_decl = *node.declaration();
    const aal::RelationsInNode *relations = node_decl.anonymous_attribute_relations();
    if (relations == nullptr) {
      return;
    }
    Vector<const bNodeSocket *> handled_field_outputs;
    for (const aal::AvailableRelation &relation : relations->available_relations) {
      const bNodeSocket &output_bsocket = node.output_socket(relation.field_output);
      if (output_bsocket.is_available() && !handled_field_outputs.contains(&output_bsocket)) {
        handled_field_outputs.append(&output_bsocket);
        const int lf_index = inputs_.append_and_get_index_as("Output Used", CPPType::get<bool>());
        lf_input_for_output_bsocket_usage_.add(output_bsocket.identifier, lf_index);
      }
    }

    Vector<const bNodeSocket *> handled_geometry_outputs;
    for (const aal::PropagateRelation &relation : relations->propagate_relations) {
      const bNodeSocket &output_bsocket = node.output_socket(relation.to_geometry_output);
      if (output_bsocket.is_available() && !handled_geometry_outputs.contains(&output_bsocket)) {
        handled_geometry_outputs.append(&output_bsocket);
        const int lf_index = inputs_.append_and_get_index_as(
            "Propagate to Output", CPPType::get<bke::AnonymousAttributeSet>());
        lf_input_for_attribute_propagation_to_output_.add(output_bsocket.identifier, lf_index);
      }
    }
  }

  void execute_impl(lf::Params &params, const lf::Context &context) const override
  {
    GeoNodesLFUserData *user_data = dynamic_cast<GeoNodesLFUserData *>(context.user_data);
    BLI_assert(user_data != nullptr);

    GeoNodeExecParams geo_params{node_,
                                 params,
                                 context,
                                 lf_input_for_output_bsocket_usage_,
                                 lf_input_for_attribute_propagation_to_output_};

    geo_eval_log::TimePoint start_time = geo_eval_log::Clock::now();
    node_.typeinfo->geometry_node_execute(geo_params);
    geo_eval_log::TimePoint end_time = geo_eval_log::Clock::now();

    if (geo_eval_log::GeoModifierLog *modifier_log = user_data->modifier_data->eval_log) {
      geo_eval_log::GeoTreeLogger &tree_logger = modifier_log->get_local_tree_logger(
          *user_data->compute_context);
      tree_logger.node_execution_times.append({node_.identifier, start_time, end_time});
    }
  }

  std::string input_name(const int index) const override
  {
    for (const auto [identifier, lf_index] : lf_input_for_output_bsocket_usage_.items()) {
      if (index == lf_index) {
        return "Use Output '" + identifier + "'";
      }
    }
    for (const auto [identifier, lf_index] :
         lf_input_for_attribute_propagation_to_output_.items()) {
      if (index == lf_index) {
        return "Propagate to '" + identifier + "'";
      }
    }
    return inputs_[index].debug_name;
  }

  std::string output_name(const int index) const override
  {
    return outputs_[index].debug_name;
  }
};

/**
 * Used to gather all inputs of a multi-input socket. A separate node is necessary because
 * multi-inputs are not supported in lazy-function graphs.
 */
class LazyFunctionForMultiInput : public LazyFunction {
 private:
  const CPPType *base_type_;

 public:
  LazyFunctionForMultiInput(const bNodeSocket &socket)
  {
    debug_name_ = "Multi Input";
    base_type_ = get_socket_cpp_type(socket);
    BLI_assert(base_type_ != nullptr);
    BLI_assert(socket.is_multi_input());
    const bNodeTree &btree = socket.owner_tree();
    for (const bNodeLink *link : socket.directly_linked_links()) {
      if (link->is_muted() || !link->fromsock->is_available() ||
          nodeIsDanglingReroute(&btree, link->fromnode)) {
        continue;
      }
      inputs_.append({"Input", *base_type_});
    }
    const CPPType *vector_type = get_vector_type(*base_type_);
    BLI_assert(vector_type != nullptr);
    outputs_.append({"Output", *vector_type});
  }

  void execute_impl(lf::Params &params, const lf::Context & /*context*/) const override
  {
    /* Currently we only have multi-inputs for geometry and string sockets. This could be
     * generalized in the future. */
    base_type_->to_static_type_tag<GeometrySet, ValueOrField<std::string>>([&](auto type_tag) {
      using T = typename decltype(type_tag)::type;
      if constexpr (std::is_void_v<T>) {
        /* This type is not supported in this node for now. */
        BLI_assert_unreachable();
      }
      else {
        void *output_ptr = params.get_output_data_ptr(0);
        Vector<T> &values = *new (output_ptr) Vector<T>();
        for (const int i : inputs_.index_range()) {
          values.append(params.extract_input<T>(i));
        }
        params.output_set(0);
      }
    });
  }
};

/**
 * Simple lazy-function that just forwards the input.
 */
class LazyFunctionForRerouteNode : public LazyFunction {
 public:
  LazyFunctionForRerouteNode(const CPPType &type)
  {
    debug_name_ = "Reroute";
    inputs_.append({"Input", type});
    outputs_.append({"Output", type});
  }

  void execute_impl(lf::Params &params, const lf::Context & /*context*/) const override
  {
    void *input_value = params.try_get_input_data_ptr(0);
    void *output_value = params.get_output_data_ptr(0);
    BLI_assert(input_value != nullptr);
    BLI_assert(output_value != nullptr);
    const CPPType &type = *inputs_[0].type;
    type.move_construct(input_value, output_value);
    params.output_set(0);
  }
};

/**
 * Lazy functions for nodes whose type cannot be found. An undefined function just outputs default
 * values. It's useful to have so other parts of the conversion don't have to care about undefined
 * nodes.
 */
class LazyFunctionForUndefinedNode : public LazyFunction {
 public:
  LazyFunctionForUndefinedNode(const bNode &node, Vector<const bNodeSocket *> &r_used_outputs)
  {
    debug_name_ = "Undefined";
    Vector<const bNodeSocket *> dummy_used_inputs;
    Vector<lf::Input> dummy_inputs;
    lazy_function_interface_from_node(
        node, dummy_used_inputs, r_used_outputs, dummy_inputs, outputs_);
  }

  void execute_impl(lf::Params &params, const lf::Context & /*context*/) const override
  {
    params.set_default_remaining_outputs();
  }
};

/**
 * Executes a multi-function. If all inputs are single values, the results will also be single
 * values. If any input is a field, the outputs will also be fields.
 */
static void execute_multi_function_on_value_or_field(
    const MultiFunction &fn,
    const std::shared_ptr<MultiFunction> &owned_fn,
    const Span<const ValueOrFieldCPPType *> input_types,
    const Span<const ValueOrFieldCPPType *> output_types,
    const Span<const void *> input_values,
    const Span<void *> output_values)
{
  BLI_assert(fn.param_amount() == input_types.size() + output_types.size());
  BLI_assert(input_types.size() == input_values.size());
  BLI_assert(output_types.size() == output_values.size());

  /* Check if any input is a field. */
  bool any_input_is_field = false;
  for (const int i : input_types.index_range()) {
    const ValueOrFieldCPPType &type = *input_types[i];
    const void *value_or_field = input_values[i];
    if (type.is_field(value_or_field)) {
      any_input_is_field = true;
      break;
    }
  }

  if (any_input_is_field) {
    /* Convert all inputs into fields, so that they can be used as input in the new field. */
    Vector<GField> input_fields;
    for (const int i : input_types.index_range()) {
      const ValueOrFieldCPPType &type = *input_types[i];
      const void *value_or_field = input_values[i];
      input_fields.append(type.as_field(value_or_field));
    }

    /* Construct the new field node. */
    std::shared_ptr<fn::FieldOperation> operation;
    if (owned_fn) {
      operation = std::make_shared<fn::FieldOperation>(owned_fn, std::move(input_fields));
    }
    else {
      operation = std::make_shared<fn::FieldOperation>(fn, std::move(input_fields));
    }

    /* Store the new fields in the output. */
    for (const int i : output_types.index_range()) {
      const ValueOrFieldCPPType &type = *output_types[i];
      void *value_or_field = output_values[i];
      type.construct_from_field(value_or_field, GField{operation, i});
    }
  }
  else {
    /* In this case, the multi-function is evaluated directly. */
    mf::ParamsBuilder params{fn, 1};
    mf::ContextBuilder context;

    for (const int i : input_types.index_range()) {
      const ValueOrFieldCPPType &type = *input_types[i];
      const void *value_or_field = input_values[i];
      const void *value = type.get_value_ptr(value_or_field);
      params.add_readonly_single_input(GPointer{type.value, value});
    }
    for (const int i : output_types.index_range()) {
      const ValueOrFieldCPPType &type = *output_types[i];
      void *value_or_field = output_values[i];
      type.self.default_construct(value_or_field);
      void *value = type.get_value_ptr(value_or_field);
      type.value.destruct(value);
      params.add_uninitialized_single_output(GMutableSpan{type.value, value, 1});
    }
    fn.call(IndexRange(1), params, context);
  }
}

/**
 * Behavior of muted nodes:
 * - Some inputs are forwarded to outputs without changes.
 * - Some inputs are converted to a different type which becomes the output.
 * - Some outputs are value initialized because they don't have a corresponding input.
 */
class LazyFunctionForMutedNode : public LazyFunction {
 private:
  Array<int> input_by_output_index_;

 public:
  LazyFunctionForMutedNode(const bNode &node,
                           Vector<const bNodeSocket *> &r_used_inputs,
                           Vector<const bNodeSocket *> &r_used_outputs)
  {
    debug_name_ = "Muted";
    lazy_function_interface_from_node(node, r_used_inputs, r_used_outputs, inputs_, outputs_);
    for (lf::Input &fn_input : inputs_) {
      fn_input.usage = lf::ValueUsage::Maybe;
    }

    for (lf::Input &fn_input : inputs_) {
      fn_input.usage = lf::ValueUsage::Unused;
    }

    input_by_output_index_.reinitialize(outputs_.size());
    input_by_output_index_.fill(-1);
    for (const bNodeLink &internal_link : node.internal_links()) {
      const int input_i = r_used_inputs.first_index_of_try(internal_link.fromsock);
      const int output_i = r_used_outputs.first_index_of_try(internal_link.tosock);
      if (ELEM(-1, input_i, output_i)) {
        continue;
      }
      input_by_output_index_[output_i] = input_i;
      inputs_[input_i].usage = lf::ValueUsage::Maybe;
    }
  }

  void execute_impl(lf::Params &params, const lf::Context & /*context*/) const override
  {
    for (const int output_i : outputs_.index_range()) {
      if (params.output_was_set(output_i)) {
        continue;
      }
      const CPPType &output_type = *outputs_[output_i].type;
      void *output_value = params.get_output_data_ptr(output_i);
      const int input_i = input_by_output_index_[output_i];
      if (input_i == -1) {
        /* The output does not have a corresponding input. */
        output_type.value_initialize(output_value);
        params.output_set(output_i);
        continue;
      }
      const void *input_value = params.try_get_input_data_ptr_or_request(input_i);
      if (input_value == nullptr) {
        continue;
      }
      const CPPType &input_type = *inputs_[input_i].type;
      if (input_type == output_type) {
        /* Forward the value as is. */
        input_type.copy_construct(input_value, output_value);
        params.output_set(output_i);
        continue;
      }
      /* Perform a type conversion and then format the value. */
      const bke::DataTypeConversions &conversions = bke::get_implicit_type_conversions();
      const auto *from_type = ValueOrFieldCPPType::get_from_self(input_type);
      const auto *to_type = ValueOrFieldCPPType::get_from_self(output_type);
      if (from_type != nullptr && to_type != nullptr) {
        if (conversions.is_convertible(from_type->value, to_type->value)) {
          const MultiFunction &multi_fn = *conversions.get_conversion_multi_function(
              mf::DataType::ForSingle(from_type->value), mf::DataType::ForSingle(to_type->value));
          execute_multi_function_on_value_or_field(
              multi_fn, {}, {from_type}, {to_type}, {input_value}, {output_value});
        }
        params.output_set(output_i);
        continue;
      }
      /* Use a value initialization if the conversion does not work. */
      output_type.value_initialize(output_value);
      params.output_set(output_i);
    }
  }
};

/**
 * Type conversions are generally implemented as multi-functions. This node checks if the input is
 * a field or single value and outputs a field or single value respectively.
 */
class LazyFunctionForMultiFunctionConversion : public LazyFunction {
 private:
  const MultiFunction &fn_;
  const ValueOrFieldCPPType &from_type_;
  const ValueOrFieldCPPType &to_type_;

 public:
  LazyFunctionForMultiFunctionConversion(const MultiFunction &fn,
                                         const ValueOrFieldCPPType &from,
                                         const ValueOrFieldCPPType &to)
      : fn_(fn), from_type_(from), to_type_(to)
  {
    debug_name_ = "Convert";
    inputs_.append({"From", from.self});
    outputs_.append({"To", to.self});
  }

  void execute_impl(lf::Params &params, const lf::Context & /*context*/) const override
  {
    const void *from_value = params.try_get_input_data_ptr(0);
    void *to_value = params.get_output_data_ptr(0);
    BLI_assert(from_value != nullptr);
    BLI_assert(to_value != nullptr);

    execute_multi_function_on_value_or_field(
        fn_, {}, {&from_type_}, {&to_type_}, {from_value}, {to_value});

    params.output_set(0);
  }
};

/**
 * This lazy-function wraps nodes that are implemented as multi-function (mostly math nodes).
 */
class LazyFunctionForMultiFunctionNode : public LazyFunction {
 private:
  const NodeMultiFunctions::Item fn_item_;
  Vector<const ValueOrFieldCPPType *> input_types_;
  Vector<const ValueOrFieldCPPType *> output_types_;

 public:
  LazyFunctionForMultiFunctionNode(const bNode &node,
                                   NodeMultiFunctions::Item fn_item,
                                   Vector<const bNodeSocket *> &r_used_inputs,
                                   Vector<const bNodeSocket *> &r_used_outputs)
      : fn_item_(std::move(fn_item))
  {
    BLI_assert(fn_item_.fn != nullptr);
    debug_name_ = node.name;
    lazy_function_interface_from_node(node, r_used_inputs, r_used_outputs, inputs_, outputs_);
    for (const lf::Input &fn_input : inputs_) {
      input_types_.append(ValueOrFieldCPPType::get_from_self(*fn_input.type));
    }
    for (const lf::Output &fn_output : outputs_) {
      output_types_.append(ValueOrFieldCPPType::get_from_self(*fn_output.type));
    }
  }

  void execute_impl(lf::Params &params, const lf::Context & /*context*/) const override
  {
    Vector<const void *> input_values(inputs_.size());
    Vector<void *> output_values(outputs_.size());
    for (const int i : inputs_.index_range()) {
      input_values[i] = params.try_get_input_data_ptr(i);
    }
    for (const int i : outputs_.index_range()) {
      output_values[i] = params.get_output_data_ptr(i);
    }
    execute_multi_function_on_value_or_field(
        *fn_item_.fn, fn_item_.owned_fn, input_types_, output_types_, input_values, output_values);
    for (const int i : outputs_.index_range()) {
      params.output_set(i);
    }
  }
};

/**
 * Some sockets have non-trivial implicit inputs (e.g. the Position input of the Set Position
 * node). Those are implemented as a separate node that outputs the value.
 */
class LazyFunctionForImplicitInput : public LazyFunction {
 private:
  /**
   * The function that generates the implicit input. The passed in memory is uninitialized.
   */
  std::function<void(void *)> init_fn_;

 public:
  LazyFunctionForImplicitInput(const CPPType &type, std::function<void(void *)> init_fn)
      : init_fn_(std::move(init_fn))
  {
    debug_name_ = "Input";
    outputs_.append({"Output", type});
  }

  void execute_impl(lf::Params &params, const lf::Context & /*context*/) const override
  {
    void *value = params.get_output_data_ptr(0);
    init_fn_(value);
    params.output_set(0);
  }
};

/**
 * The viewer node does not have outputs. Instead it is executed because the executor knows that it
 * has side effects. The side effect is that the inputs to the viewer are logged.
 */
class LazyFunctionForViewerNode : public LazyFunction {
 private:
  const bNode &bnode_;
  /** The field is only logged when it is linked. */
  bool use_field_input_ = true;

 public:
  LazyFunctionForViewerNode(const bNode &bnode, Vector<const bNodeSocket *> &r_used_inputs)
      : bnode_(bnode)
  {
    debug_name_ = "Viewer";
    Vector<const bNodeSocket *> dummy_used_outputs;
    lazy_function_interface_from_node(bnode, r_used_inputs, dummy_used_outputs, inputs_, outputs_);
    const Span<const bNodeLink *> links = r_used_inputs[1]->directly_linked_links();
    if (links.is_empty() || nodeIsDanglingReroute(&bnode.owner_tree(), links.first()->fromnode)) {
      use_field_input_ = false;
      r_used_inputs.pop_last();
      inputs_.pop_last();
    }
  }

  void execute_impl(lf::Params &params, const lf::Context &context) const override
  {
    GeoNodesLFUserData *user_data = dynamic_cast<GeoNodesLFUserData *>(context.user_data);
    BLI_assert(user_data != nullptr);
    if (user_data->modifier_data == nullptr) {
      return;
    }
    if (user_data->modifier_data->eval_log == nullptr) {
      return;
    }

    GeometrySet geometry = params.extract_input<GeometrySet>(0);
    const NodeGeometryViewer *storage = static_cast<NodeGeometryViewer *>(bnode_.storage);

    if (use_field_input_) {
      const void *value_or_field = params.try_get_input_data_ptr(1);
      BLI_assert(value_or_field != nullptr);
      const auto &value_or_field_type = *ValueOrFieldCPPType::get_from_self(*inputs_[1].type);
      GField field = value_or_field_type.as_field(value_or_field);
      const eAttrDomain domain = eAttrDomain(storage->domain);
      const StringRefNull viewer_attribute_name = ".viewer";
      if (domain == ATTR_DOMAIN_INSTANCE) {
        if (geometry.has_instances()) {
          GeometryComponent &component = geometry.get_component_for_write(
              GEO_COMPONENT_TYPE_INSTANCES);
          bke::try_capture_field_on_geometry(
              component, viewer_attribute_name, ATTR_DOMAIN_INSTANCE, field);
        }
      }
      else {
        geometry.modify_geometry_sets([&](GeometrySet &geometry) {
          for (const GeometryComponentType type : {GEO_COMPONENT_TYPE_MESH,
                                                   GEO_COMPONENT_TYPE_POINT_CLOUD,
                                                   GEO_COMPONENT_TYPE_CURVE}) {
            if (geometry.has(type)) {
              GeometryComponent &component = geometry.get_component_for_write(type);
              eAttrDomain used_domain = domain;
              if (used_domain == ATTR_DOMAIN_AUTO) {
                if (const std::optional<eAttrDomain> detected_domain =
                        bke::try_detect_field_domain(component, field)) {
                  used_domain = *detected_domain;
                }
                else {
                  used_domain = ATTR_DOMAIN_POINT;
                }
              }
              bke::try_capture_field_on_geometry(
                  component, viewer_attribute_name, used_domain, field);
            }
          }
        });
      }
    }

    geo_eval_log::GeoTreeLogger &tree_logger =
        user_data->modifier_data->eval_log->get_local_tree_logger(*user_data->compute_context);
    tree_logger.log_viewer_node(bnode_, std::move(geometry));
  }
};

/**
 * Outputs true when a specific viewer node is used in the current context and false otherwise.
 */
class LazyFunctionForViewerInputUsage : public LazyFunction {
 private:
  const lf::FunctionNode &lf_viewer_node_;

 public:
  LazyFunctionForViewerInputUsage(const lf::FunctionNode &lf_viewer_node)
      : lf_viewer_node_(lf_viewer_node)
  {
    debug_name_ = "Viewer Input Usage";
    outputs_.append_as("Viewer is Used", CPPType::get<bool>());
  }

  void execute_impl(lf::Params &params, const lf::Context &context) const override
  {
    GeoNodesLFUserData *user_data = dynamic_cast<GeoNodesLFUserData *>(context.user_data);
    BLI_assert(user_data != nullptr);
    const ComputeContextHash &context_hash = user_data->compute_context->hash();
    const GeoNodesModifierData &modifier_data = *user_data->modifier_data;
    const Span<const lf::FunctionNode *> nodes_with_side_effects =
        modifier_data.side_effect_nodes->lookup(context_hash);

    const bool viewer_is_used = nodes_with_side_effects.contains(&lf_viewer_node_);
    params.set_output(0, viewer_is_used);
  }
};

/**
 * This lazy-function wraps a group node. Internally it just executes the lazy-function graph of
 * the referenced group.
 */
class LazyFunctionForGroupNode : public LazyFunction {
 private:
  const bNode &group_node_;
  bool has_many_nodes_ = false;
  std::optional<GeometryNodesLazyFunctionLogger> lf_logger_;
  std::optional<GeometryNodesLazyFunctionSideEffectProvider> lf_side_effect_provider_;
  std::optional<lf::GraphExecutor> graph_executor_;

  struct Storage {
    void *graph_executor_storage = nullptr;
    /* To avoid computing the hash more than once. */
    std::optional<ComputeContextHash> context_hash_cache;
  };

 public:
  /**
   * For every input bsocket there is a corresponding boolean output that indicates whether that
   * input is used.
   */
  Map<int, int> lf_output_for_input_bsocket_usage_;
  /**
   * For every output bsocket there is a corresponding boolean input that indicates whether the
   * output is used.
   */
  Map<int, int> lf_input_for_output_bsocket_usage_;
  /**
   * For every geometry output that can propagate attributes from an input, there is an attribute
   * set input. It indicates which attributes should be propagated to the output.
   */
  Map<int, int> lf_input_for_attribute_propagation_to_output_;

  LazyFunctionForGroupNode(const bNode &group_node,
                           const GeometryNodesLazyFunctionGraphInfo &lf_graph_info)
      : group_node_(group_node)
  {
    debug_name_ = group_node.name;
    allow_missing_requested_inputs_ = true;

    Vector<const bNodeSocket *> tmp_inputs;
    Vector<const bNodeSocket *> tmp_outputs;
    lazy_function_interface_from_node(group_node, tmp_inputs, tmp_outputs, inputs_, outputs_);

    has_many_nodes_ = lf_graph_info.num_inline_nodes_approximate > 1000;

    Vector<const lf::OutputSocket *> graph_inputs;
    /* Add inputs that also exist on the bnode. */
    graph_inputs.extend(lf_graph_info.mapping.group_input_sockets);

    /* Add a boolean input for every output bsocket that indicates whether that socket is used. */
    for (const int i : group_node.output_sockets().index_range()) {
      lf_input_for_output_bsocket_usage_.add_new(
          i,
          graph_inputs.append_and_get_index(lf_graph_info.mapping.group_output_used_sockets[i]));
      inputs_.append_as("Output is Used", CPPType::get<bool>(), lf::ValueUsage::Maybe);
    }
    graph_inputs.extend(lf_graph_info.mapping.group_output_used_sockets);

    /* Add an attribute set input for every output geometry socket that can propagate attributes
     * from inputs. */
    for (auto [output_index, lf_socket] :
         lf_graph_info.mapping.attribute_set_by_geometry_output.items()) {
      const int lf_index = inputs_.append_and_get_index_as(
          "Attribute Set", CPPType::get<bke::AnonymousAttributeSet>(), lf::ValueUsage::Maybe);
      graph_inputs.append(lf_socket);
      lf_input_for_attribute_propagation_to_output_.add(output_index, lf_index);
    }

    Vector<const lf::InputSocket *> graph_outputs;
    /* Add outputs that also exist on the bnode. */
    graph_outputs.extend(lf_graph_info.mapping.standard_group_output_sockets);
    /* Add a boolean output for every input bsocket that indicates whether that socket is used. */
    for (const int i : group_node.input_sockets().index_range()) {
      const InputUsageHint &input_usage_hint = lf_graph_info.mapping.group_input_usage_hints[i];
      if (input_usage_hint.type == InputUsageHintType::DynamicSocket) {
        const lf::InputSocket *lf_socket = lf_graph_info.mapping.group_input_usage_sockets[i];
        lf_output_for_input_bsocket_usage_.add_new(i,
                                                   graph_outputs.append_and_get_index(lf_socket));
        outputs_.append_as("Input is Used", CPPType::get<bool>());
      }
    }

    lf_logger_.emplace(lf_graph_info);
    lf_side_effect_provider_.emplace();
    graph_executor_.emplace(lf_graph_info.graph,
                            std::move(graph_inputs),
                            std::move(graph_outputs),
                            &*lf_logger_,
                            &*lf_side_effect_provider_);
  }

  void execute_impl(lf::Params &params, const lf::Context &context) const override
  {
    GeoNodesLFUserData *user_data = dynamic_cast<GeoNodesLFUserData *>(context.user_data);
    BLI_assert(user_data != nullptr);

    if (has_many_nodes_) {
      /* If the called node group has many nodes, it's likely that executing it takes a while even
       * if every individual node is very small. */
      lazy_threading::send_hint();
    }

    Storage *storage = static_cast<Storage *>(context.storage);

    /* The compute context changes when entering a node group. */
    bke::NodeGroupComputeContext compute_context{
        user_data->compute_context, group_node_.identifier, storage->context_hash_cache};
    storage->context_hash_cache = compute_context.hash();

    GeoNodesLFUserData group_user_data = *user_data;
    group_user_data.compute_context = &compute_context;
    if (user_data->modifier_data->socket_log_contexts) {
      group_user_data.log_socket_values = user_data->modifier_data->socket_log_contexts->contains(
          compute_context.hash());
    }

    lf::Context group_context = context;
    group_context.user_data = &group_user_data;
    group_context.storage = storage->graph_executor_storage;

    graph_executor_->execute(params, group_context);
  }

  void *init_storage(LinearAllocator<> &allocator) const override
  {
    Storage *s = allocator.construct<Storage>().release();
    s->graph_executor_storage = graph_executor_->init_storage(allocator);
    return s;
  }

  void destruct_storage(void *storage) const override
  {
    Storage *s = static_cast<Storage *>(storage);
    graph_executor_->destruct_storage(s->graph_executor_storage);
    std::destroy_at(s);
  }

  std::string name() const override
  {
    std::stringstream ss;
    ss << "Group '" << (group_node_.id->name + 2) << "' (" << group_node_.name << ")";
    return ss.str();
  }

  std::string input_name(const int i) const override
  {
    if (i < group_node_.input_sockets().size()) {
      return group_node_.input_socket(i).name;
    }
    for (const auto [bsocket_index, lf_socket_index] :
         lf_input_for_output_bsocket_usage_.items()) {
      if (i == lf_socket_index) {
        std::stringstream ss;
        ss << "'" << group_node_.output_socket(bsocket_index).name << "' output is used";
        return ss.str();
      }
    }
    for (const auto [bsocket_index, lf_index] :
         lf_input_for_attribute_propagation_to_output_.items()) {
      if (i == lf_index) {
        std::stringstream ss;
        ss << "Propagate to '" << group_node_.output_socket(bsocket_index).name << "'";
        return ss.str();
      }
    }
    return inputs_[i].debug_name;
  }

  std::string output_name(const int i) const override
  {
    if (i < group_node_.output_sockets().size()) {
      return group_node_.output_socket(i).name;
    }
    for (const auto [bsocket_index, lf_socket_index] :
         lf_output_for_input_bsocket_usage_.items()) {
      if (i == lf_socket_index) {
        std::stringstream ss;
        ss << "'" << group_node_.input_socket(bsocket_index).name << "' input is used";
        return ss.str();
      }
    }
    return outputs_[i].debug_name;
  }
};

static GMutablePointer get_socket_default_value(LinearAllocator<> &allocator,
                                                const bNodeSocket &bsocket)
{
  const bNodeSocketType &typeinfo = *bsocket.typeinfo;
  const CPPType *type = get_socket_cpp_type(typeinfo);
  if (type == nullptr) {
    return {};
  }
  void *buffer = allocator.allocate(type->size(), type->alignment());
  typeinfo.get_geometry_nodes_cpp_value(bsocket, buffer);
  return {type, buffer};
}

class GroupInputDebugInfo : public lf::DummyDebugInfo {
 public:
  Vector<StringRef> socket_names;

  std::string node_name() const override
  {
    return "Group Input";
  }

  std::string output_name(const int i) const override
  {
    return this->socket_names[i];
  }
};

class GroupOutputDebugInfo : public lf::DummyDebugInfo {
 public:
  Vector<StringRef> socket_names;

<<<<<<< HEAD
  std::string node_name() const
=======
  std::string node_name() const override
>>>>>>> d9398bb5
  {
    return "Group Output";
  }

  std::string input_name(const int i) const override
  {
    return this->socket_names[i];
  }
};

<<<<<<< HEAD
=======
/**
 * Computes the logical or of the inputs and supports short-circuit evaluation (i.e. if the first
 * input is true already, the other inputs are not checked).
 */
class LazyFunctionForLogicalOr : public lf::LazyFunction {
 public:
  LazyFunctionForLogicalOr(const int inputs_num)
  {
    debug_name_ = "Logical Or";
    for ([[maybe_unused]] const int i : IndexRange(inputs_num)) {
      inputs_.append_as("Input", CPPType::get<bool>(), lf::ValueUsage::Maybe);
    }
    outputs_.append_as("Output", CPPType::get<bool>());
  }

  void execute_impl(lf::Params &params, const lf::Context & /*context*/) const override
  {
    int first_unavailable_input = -1;
    for (const int i : inputs_.index_range()) {
      if (const bool *value = params.try_get_input_data_ptr<bool>(i)) {
        if (*value) {
          params.set_output(0, true);
          return;
        }
      }
      else {
        first_unavailable_input = i;
      }
    }
    if (first_unavailable_input == -1) {
      params.set_output(0, false);
      return;
    }
    params.try_get_input_data_ptr_or_request(first_unavailable_input);
  }
};

/**
 * Outputs booleans that indicate which inputs of a switch node are used. Note that it's possible
 * that both inputs are used when the condition is a field.
 */
class LazyFunctionForSwitchSocketUsage : public lf::LazyFunction {
 public:
  LazyFunctionForSwitchSocketUsage()
  {
    debug_name_ = "Switch Socket Usage";
    inputs_.append_as("Condition", CPPType::get<ValueOrField<bool>>());
    outputs_.append_as("False", CPPType::get<bool>());
    outputs_.append_as("True", CPPType::get<bool>());
  }

  void execute_impl(lf::Params &params, const lf::Context & /*context*/) const override
  {
    const ValueOrField<bool> &condition = params.get_input<ValueOrField<bool>>(0);
    if (condition.is_field()) {
      params.set_output(0, true);
      params.set_output(1, true);
    }
    else {
      const bool value = condition.as_value();
      params.set_output(0, !value);
      params.set_output(1, value);
    }
  }
};

/**
 * Takes a field as input and extracts the set of anonymous attributes that it references.
 */
class LazyFunctionForAnonymousAttributeSetExtract : public lf::LazyFunction {
 private:
  const ValueOrFieldCPPType &type_;

 public:
  LazyFunctionForAnonymousAttributeSetExtract(const ValueOrFieldCPPType &type) : type_(type)
  {
    debug_name_ = "Extract Attribute Set";
    inputs_.append_as("Field", type.self);
    outputs_.append_as("Attributes", CPPType::get<bke::AnonymousAttributeSet>());
  }

  void execute_impl(lf::Params &params, const lf::Context & /*context*/) const override
  {
    const void *value_or_field = params.try_get_input_data_ptr(0);
    bke::AnonymousAttributeSet attributes;
    if (type_.is_field(value_or_field)) {
      const GField &field = *type_.get_field_ptr(value_or_field);
      field.node().for_each_field_input_recursive([&](const FieldInput &field_input) {
        if (const auto *attr_field_input = dynamic_cast<const AnonymousAttributeFieldInput *>(
                &field_input)) {
          if (!attributes.names) {
            attributes.names = std::make_shared<Set<std::string>>();
          }
          attributes.names->add_as(attr_field_input->anonymous_id()->name());
        }
      });
    }
    params.set_output(0, std::move(attributes));
  }
};

/**
 * Conditionally joins multiple attribute sets. Each input attribute set can be disabled with a
 * corresponding boolean input.
 */
class LazyFunctionForAnonymousAttributeSetJoin : public lf::LazyFunction {
  const int amount_;

 public:
  LazyFunctionForAnonymousAttributeSetJoin(const int amount) : amount_(amount)
  {
    debug_name_ = "Join Attribute Sets";
    for ([[maybe_unused]] const int i : IndexRange(amount)) {
      inputs_.append_as("Use", CPPType::get<bool>());
      inputs_.append_as(
          "Attribute Set", CPPType::get<bke::AnonymousAttributeSet>(), lf::ValueUsage::Maybe);
    }
    outputs_.append_as("Attribute Set", CPPType::get<bke::AnonymousAttributeSet>());
  }

  void execute_impl(lf::Params &params, const lf::Context & /*context*/) const override
  {
    Vector<bke::AnonymousAttributeSet *> sets;
    bool set_is_missing = false;
    for (const int i : IndexRange(amount_)) {
      if (params.get_input<bool>(this->get_use_input(i))) {
        if (bke::AnonymousAttributeSet *set =
                params.try_get_input_data_ptr_or_request<bke::AnonymousAttributeSet>(
                    this->get_attribute_set_input(i))) {
          sets.append(set);
        }
        else {
          set_is_missing = true;
        }
      }
    }
    if (set_is_missing) {
      return;
    }
    bke::AnonymousAttributeSet joined_set;
    if (sets.is_empty()) {
      /* Nothing to do. */
    }
    else if (sets.size() == 1) {
      joined_set.names = std::move(sets[0]->names);
    }
    else {
      joined_set.names = std::make_shared<Set<std::string>>();
      for (const bke::AnonymousAttributeSet *set : sets) {
        if (set->names) {
          for (const std::string &name : *set->names) {
            joined_set.names->add(name);
          }
        }
      }
    }
    params.set_output(0, std::move(joined_set));
  }

  int get_use_input(const int i) const
  {
    return 2 * i;
  }

  int get_attribute_set_input(const int i) const
  {
    return 2 * i + 1;
  }

  /**
   * Cache for functions small amounts to avoid to avoid building them many times.
   */
  static const LazyFunctionForAnonymousAttributeSetJoin &get_cached(
      const int amount, Vector<std::unique_ptr<LazyFunction>> &r_functions)
  {
    constexpr int cache_amount = 16;
    static std::array<LazyFunctionForAnonymousAttributeSetJoin, cache_amount> cached_functions =
        get_cache(std::make_index_sequence<cache_amount>{});
    if (amount < cached_functions.size()) {
      return cached_functions[amount];
    }

    auto fn = std::make_unique<LazyFunctionForAnonymousAttributeSetJoin>(amount);
    const auto &fn_ref = *fn;
    r_functions.append(std::move(fn));
    return fn_ref;
  }

 private:
  template<size_t... I>
  static std::array<LazyFunctionForAnonymousAttributeSetJoin, sizeof...(I)> get_cache(
      std::index_sequence<I...> /*indices*/)
  {
    return {LazyFunctionForAnonymousAttributeSetJoin(I)...};
  }
};

enum class AttributeReferenceKeyType {
  /** Attribute referenced by a field passed into the group. */
  InputField,
  /** Attributes referenced on the output geometry outside of the current group. */
  OutputGeometry,
  /** Attribute referenced by a field created within the current group. */
  Socket,
};

/**
 * Identifier for something that can reference anonymous attributes that should be propagated.
 */
struct AttributeReferenceKey {
  AttributeReferenceKeyType type;
  /* Used when type is InputField or OutputGeometry. */
  int index = 0;
  /* Used when type is Socket. */
  const bNodeSocket *bsocket = nullptr;

  uint64_t hash() const
  {
    return get_default_hash_3(this->type, this->bsocket, this->index);
  }

  friend bool operator==(const AttributeReferenceKey &a, const AttributeReferenceKey &b)
  {
    return a.type == b.type && a.bsocket == b.bsocket && a.index == b.index;
  }

  friend std::ostream &operator<<(std::ostream &stream, const AttributeReferenceKey &value)
  {
    if (value.type == AttributeReferenceKeyType::InputField) {
      stream << "Input Field: " << value.index;
    }
    else if (value.type == AttributeReferenceKeyType::OutputGeometry) {
      stream << "Output Geometry: " << value.index;
    }
    else {
      stream << "Socket: " << value.bsocket->owner_node().name << " -> " << value.bsocket->name;
    }
    return stream;
  }
};

/**
 * Additional information that corresponds to an #AttributeReferenceKey.
 */
struct AttributeReferenceInfo {
  /** Output socket that contains an attribute set containing the referenced attributes. */
  lf::OutputSocket *lf_attribute_set_socket = nullptr;
  /** Geometry sockets that contain the referenced attributes. */
  Vector<const bNodeSocket *> initial_geometry_sockets;
};

>>>>>>> d9398bb5
/**
 * Utility class to build a lazy-function graph based on a geometry nodes tree.
 * This is mainly a separate class because it makes it easier to have variables that can be
 * accessed by many functions.
 */
struct GeometryNodesLazyFunctionGraphBuilder {
 private:
  const bNodeTree &btree_;
  GeometryNodesLazyFunctionGraphInfo *lf_graph_info_;
  lf::Graph *lf_graph_;
  GeometryNodeLazyFunctionGraphMapping *mapping_;
  MultiValueMap<const bNodeSocket *, lf::InputSocket *> input_socket_map_;
  Map<const bNodeSocket *, lf::OutputSocket *> output_socket_map_;
  Map<const bNodeSocket *, lf::Node *> multi_input_socket_nodes_;
  const bke::DataTypeConversions *conversions_;
  /**
   * Maps bsockets to boolean sockets in the graph whereby each boolean socket indicates whether
   * the bsocket is used. Sockets not contained in this map are not used.
   * This is indexed by `bNodeSocket::index_in_tree()`.
   */
  Array<lf::OutputSocket *> socket_is_used_map_;
  /**
   * Some built-in nodes get additional boolean inputs that indicate whether certain outputs are
   * used (field output sockets that contain new anonymous attribute references).
   */
  Vector<std::pair<const bNodeSocket *, lf::InputSocket *>> output_used_sockets_for_builtin_nodes_;
  /**
   * Maps from output geometry sockets to corresponding attribute set inputs.
   */
  Map<const bNodeSocket *, lf::InputSocket *> attribute_set_propagation_map_;
  /**
   * Boolean inputs that tell a node if some socket (of the same or another node) is used. If this
   * socket is in a link-cycle, its input can become a constant true.
   */
  Set<const lf::InputSocket *> socket_usage_inputs_;

  /**
   * All group input nodes are combined into one dummy node in the lazy-function graph.
   */
  lf::DummyNode *group_input_lf_node_;

<<<<<<< HEAD
=======
  friend class UsedSocketVisualizeOptions;

>>>>>>> d9398bb5
 public:
  GeometryNodesLazyFunctionGraphBuilder(const bNodeTree &btree,
                                        GeometryNodesLazyFunctionGraphInfo &lf_graph_info)
      : btree_(btree), lf_graph_info_(&lf_graph_info)
  {
  }

  void build()
  {
    btree_.ensure_topology_cache();

    lf_graph_ = &lf_graph_info_->graph;
    mapping_ = &lf_graph_info_->mapping;
    conversions_ = &bke::get_implicit_type_conversions();

    socket_is_used_map_.reinitialize(btree_.all_sockets().size());
    socket_is_used_map_.fill(nullptr);

    this->prepare_node_multi_functions();
    this->build_group_input_node();
    if (btree_.group_output_node() == nullptr) {
      this->build_fallback_output_node();
    }
    this->handle_nodes();
    this->handle_links();
    this->add_default_inputs();

    this->build_attribute_propagation_input_node();
    this->build_output_usage_input_node();
    this->build_input_usage_output_node();
    this->build_socket_usages();

    this->build_attribute_propagation_sets();
    this->fix_link_cycles();

    // this->print_graph();

    lf_graph_->update_node_indices();
    lf_graph_info_->num_inline_nodes_approximate += lf_graph_->nodes().size();
  }

 private:
  void prepare_node_multi_functions()
  {
    lf_graph_info_->node_multi_functions = std::make_unique<NodeMultiFunctions>(btree_);
  }

  void build_group_input_node()
  {
    Vector<const CPPType *, 16> input_cpp_types;
    const Span<const bNodeSocket *> interface_inputs = btree_.interface_inputs();
    for (const bNodeSocket *interface_input : interface_inputs) {
      input_cpp_types.append(interface_input->typeinfo->geometry_nodes_cpp_type);
    }

    /* Create a dummy node for the group inputs. */
    auto debug_info = std::make_unique<GroupInputDebugInfo>();
    group_input_lf_node_ = &lf_graph_->add_dummy({}, input_cpp_types, debug_info.get());

    for (const int i : interface_inputs.index_range()) {
      mapping_->group_input_sockets.append(&group_input_lf_node_->output(i));
      debug_info->socket_names.append(interface_inputs[i]->name);
<<<<<<< HEAD
    }
=======
    }
    lf_graph_info_->dummy_debug_infos_.append(std::move(debug_info));
  }

  /**
   * Build an output node that just outputs default values in the case when there is no Group
   * Output node in the tree.
   */
  void build_fallback_output_node()
  {
    Vector<const CPPType *, 16> output_cpp_types;
    auto debug_info = std::make_unique<GroupOutputDebugInfo>();
    for (const bNodeSocket *interface_output : btree_.interface_outputs()) {
      output_cpp_types.append(interface_output->typeinfo->geometry_nodes_cpp_type);
      debug_info->socket_names.append(interface_output->name);
    }

    lf::Node &lf_node = lf_graph_->add_dummy(output_cpp_types, {}, debug_info.get());
    for (lf::InputSocket *lf_socket : lf_node.inputs()) {
      const CPPType &type = lf_socket->type();
      lf_socket->set_default_value(type.default_value());
    }
    mapping_->standard_group_output_sockets = lf_node.inputs();

>>>>>>> d9398bb5
    lf_graph_info_->dummy_debug_infos_.append(std::move(debug_info));
  }

  void handle_nodes()
  {
    /* Insert all nodes into the lazy function graph. */
    for (const bNode *bnode : btree_.all_nodes()) {
      const bNodeType *node_type = bnode->typeinfo;
      if (node_type == nullptr) {
        continue;
      }
      if (bnode->is_muted()) {
        this->handle_muted_node(*bnode);
        continue;
      }
      switch (node_type->type) {
        case NODE_FRAME: {
          /* Ignored. */
          break;
        }
        case NODE_REROUTE: {
          this->handle_reroute_node(*bnode);
          break;
        }
        case NODE_GROUP_INPUT: {
          this->handle_group_input_node(*bnode);
          break;
        }
        case NODE_GROUP_OUTPUT: {
          this->handle_group_output_node(*bnode);
          break;
        }
        case NODE_CUSTOM_GROUP:
        case NODE_GROUP: {
          this->handle_group_node(*bnode);
          break;
        }
        case GEO_NODE_SIMULATION_OUTPUT: {
          const lf::FunctionNode &lf_node = this->handle_geometry_node(*bnode);
          mapping_->sim_output_node_map.add(bnode, &lf_node);
          break;
        }
        case GEO_NODE_VIEWER: {
          this->handle_viewer_node(*bnode);
          break;
        }
        default: {
          if (node_type->geometry_node_execute) {
            this->handle_geometry_node(*bnode);
            break;
          }
          const NodeMultiFunctions::Item &fn_item = lf_graph_info_->node_multi_functions->try_get(
              *bnode);
          if (fn_item.fn != nullptr) {
            this->handle_multi_function_node(*bnode, fn_item);
            break;
          }
          if (node_type == &NodeTypeUndefined) {
            this->handle_undefined_node(*bnode);
            break;
          }
          /* Nodes that don't match any of the criteria above are just ignored. */
          break;
        }
      }
    }
  }

  void handle_muted_node(const bNode &bnode)
  {
    Vector<const bNodeSocket *> used_inputs;
    Vector<const bNodeSocket *> used_outputs;
    auto lazy_function = std::make_unique<LazyFunctionForMutedNode>(
        bnode, used_inputs, used_outputs);
    lf::Node &lf_node = lf_graph_->add_function(*lazy_function);
    lf_graph_info_->functions.append(std::move(lazy_function));
    for (const int i : used_inputs.index_range()) {
      const bNodeSocket &bsocket = *used_inputs[i];
      lf::InputSocket &lf_socket = lf_node.input(i);
      input_socket_map_.add(&bsocket, &lf_socket);
      mapping_->bsockets_by_lf_socket_map.add(&lf_socket, &bsocket);
    }
    for (const int i : used_outputs.index_range()) {
      const bNodeSocket &bsocket = *used_outputs[i];
      lf::OutputSocket &lf_socket = lf_node.output(i);
      output_socket_map_.add_new(&bsocket, &lf_socket);
      mapping_->bsockets_by_lf_socket_map.add(&lf_socket, &bsocket);
    }
  }

  void handle_reroute_node(const bNode &bnode)
  {
    const bNodeSocket &input_bsocket = bnode.input_socket(0);
    const bNodeSocket &output_bsocket = bnode.output_socket(0);
    const CPPType *type = get_socket_cpp_type(input_bsocket);
    if (type == nullptr) {
      return;
    }

    auto lazy_function = std::make_unique<LazyFunctionForRerouteNode>(*type);
    lf::Node &lf_node = lf_graph_->add_function(*lazy_function);
    lf_graph_info_->functions.append(std::move(lazy_function));

    lf::InputSocket &lf_input = lf_node.input(0);
    lf::OutputSocket &lf_output = lf_node.output(0);
    input_socket_map_.add(&input_bsocket, &lf_input);
    output_socket_map_.add_new(&output_bsocket, &lf_output);
    mapping_->bsockets_by_lf_socket_map.add(&lf_input, &input_bsocket);
    mapping_->bsockets_by_lf_socket_map.add(&lf_output, &output_bsocket);
  }

  void handle_group_input_node(const bNode &bnode)
  {
    for (const int i : btree_.interface_inputs().index_range()) {
      const bNodeSocket &bsocket = bnode.output_socket(i);
      lf::OutputSocket &lf_socket = group_input_lf_node_->output(i);
      output_socket_map_.add_new(&bsocket, &lf_socket);
      mapping_->dummy_socket_map.add_new(&bsocket, &lf_socket);
      mapping_->bsockets_by_lf_socket_map.add(&lf_socket, &bsocket);
    }
  }

  void handle_group_output_node(const bNode &bnode)
  {
    Vector<const CPPType *, 16> output_cpp_types;
<<<<<<< HEAD
    const Span<const bNodeSocket *> interface_outputs = btree_.interface_outputs();
    for (const bNodeSocket *interface_input : interface_outputs) {
      output_cpp_types.append(interface_input->typeinfo->geometry_nodes_cpp_type);
    }

    auto debug_info = std::make_unique<GroupOutputDebugInfo>();
    lf::DummyNode &group_output_lf_node = lf_graph_->add_dummy(
        output_cpp_types, {}, debug_info.get());

    for (const int i : interface_outputs.index_range()) {
=======
    auto debug_info = std::make_unique<GroupOutputDebugInfo>();
    for (const bNodeSocket *interface_input : btree_.interface_outputs()) {
      output_cpp_types.append(interface_input->typeinfo->geometry_nodes_cpp_type);
      debug_info->socket_names.append(interface_input->name);
    }

    lf::DummyNode &group_output_lf_node = lf_graph_->add_dummy(
        output_cpp_types, {}, debug_info.get());

    for (const int i : group_output_lf_node.inputs().index_range()) {
>>>>>>> d9398bb5
      const bNodeSocket &bsocket = bnode.input_socket(i);
      lf::InputSocket &lf_socket = group_output_lf_node.input(i);
      input_socket_map_.add(&bsocket, &lf_socket);
      mapping_->dummy_socket_map.add(&bsocket, &lf_socket);
      mapping_->bsockets_by_lf_socket_map.add(&lf_socket, &bsocket);
      debug_info->socket_names.append(interface_outputs[i]->name);
    }

<<<<<<< HEAD
=======
    if (&bnode == btree_.group_output_node()) {
      mapping_->standard_group_output_sockets = group_output_lf_node.inputs();
    }

>>>>>>> d9398bb5
    lf_graph_info_->dummy_debug_infos_.append(std::move(debug_info));
  }

  void handle_group_node(const bNode &bnode)
  {
    const bNodeTree *group_btree = reinterpret_cast<bNodeTree *>(bnode.id);
    if (group_btree == nullptr) {
      return;
    }
    const GeometryNodesLazyFunctionGraphInfo *group_lf_graph_info =
        ensure_geometry_nodes_lazy_function_graph(*group_btree);
    if (group_lf_graph_info == nullptr) {
      return;
    }

    auto lazy_function = std::make_unique<LazyFunctionForGroupNode>(bnode, *group_lf_graph_info);
    lf::FunctionNode &lf_node = lf_graph_->add_function(*lazy_function);

    for (const int i : bnode.input_sockets().index_range()) {
      const bNodeSocket &bsocket = bnode.input_socket(i);
      BLI_assert(!bsocket.is_multi_input());
      lf::InputSocket &lf_socket = lf_node.input(i);
      input_socket_map_.add(&bsocket, &lf_socket);
      mapping_->bsockets_by_lf_socket_map.add(&lf_socket, &bsocket);
    }
    for (const int i : bnode.output_sockets().index_range()) {
      const bNodeSocket &bsocket = bnode.output_socket(i);
      lf::OutputSocket &lf_socket = lf_node.output(i);
      output_socket_map_.add_new(&bsocket, &lf_socket);
      mapping_->bsockets_by_lf_socket_map.add(&lf_socket, &bsocket);
    }
    mapping_->group_node_map.add(&bnode, &lf_node);
    lf_graph_info_->num_inline_nodes_approximate +=
        group_lf_graph_info->num_inline_nodes_approximate;
    static const bool static_false = false;
    for (const int i : lazy_function->lf_input_for_output_bsocket_usage_.values()) {
      lf_node.input(i).set_default_value(&static_false);
      socket_usage_inputs_.add(&lf_node.input(i));
    }
    /* Keep track of attribute set inputs that need to be populated later. */
    for (const auto [output_index, lf_input_index] :
         lazy_function->lf_input_for_attribute_propagation_to_output_.items()) {
      attribute_set_propagation_map_.add(&bnode.output_socket(output_index),
                                         &lf_node.input(lf_input_index));
    }
    lf_graph_info_->functions.append(std::move(lazy_function));
  }

  lf::FunctionNode &handle_geometry_node(const bNode &bnode)
  {
    Vector<const bNodeSocket *> used_inputs;
    Vector<const bNodeSocket *> used_outputs;
    auto lazy_function = std::make_unique<LazyFunctionForGeometryNode>(
        bnode, used_inputs, used_outputs);
<<<<<<< HEAD
    lf::FunctionNode &lf_node = lf_graph_->add_function(*lazy_function);
    lf_graph_info_->functions.append(std::move(lazy_function));
=======
    lf::Node &lf_node = lf_graph_->add_function(*lazy_function);
>>>>>>> d9398bb5

    for (const int i : used_inputs.index_range()) {
      const bNodeSocket &bsocket = *used_inputs[i];
      lf::InputSocket &lf_socket = lf_node.input(i);

      if (bsocket.is_multi_input()) {
        auto multi_input_lazy_function = std::make_unique<LazyFunctionForMultiInput>(bsocket);
        lf::Node &lf_multi_input_node = lf_graph_->add_function(*multi_input_lazy_function);
        lf_graph_info_->functions.append(std::move(multi_input_lazy_function));
        lf_graph_->add_link(lf_multi_input_node.output(0), lf_socket);
        multi_input_socket_nodes_.add_new(&bsocket, &lf_multi_input_node);
        for (lf::InputSocket *lf_multi_input_socket : lf_multi_input_node.inputs()) {
          mapping_->bsockets_by_lf_socket_map.add(lf_multi_input_socket, &bsocket);
        }
      }
      else {
        input_socket_map_.add(&bsocket, &lf_socket);
        mapping_->bsockets_by_lf_socket_map.add(&lf_socket, &bsocket);
      }
    }
    for (const int i : used_outputs.index_range()) {
      const bNodeSocket &bsocket = *used_outputs[i];
      lf::OutputSocket &lf_socket = lf_node.output(i);
      output_socket_map_.add_new(&bsocket, &lf_socket);
      mapping_->bsockets_by_lf_socket_map.add(&lf_socket, &bsocket);
    }

<<<<<<< HEAD
    return lf_node;
=======
    for (const auto [identifier, lf_input_index] :
         lazy_function->lf_input_for_output_bsocket_usage_.items()) {
      output_used_sockets_for_builtin_nodes_.append_as(&bnode.output_by_identifier(identifier),
                                                       &lf_node.input(lf_input_index));
      socket_usage_inputs_.add_new(&lf_node.input(lf_input_index));
    }
    /* Keep track of attribute set inputs that need to be populated later. */
    for (const auto [identifier, lf_input_index] :
         lazy_function->lf_input_for_attribute_propagation_to_output_.items()) {
      attribute_set_propagation_map_.add(&bnode.output_by_identifier(identifier),
                                         &lf_node.input(lf_input_index));
    }

    lf_graph_info_->functions.append(std::move(lazy_function));
>>>>>>> d9398bb5
  }

  void handle_multi_function_node(const bNode &bnode, const NodeMultiFunctions::Item &fn_item)
  {
    Vector<const bNodeSocket *> used_inputs;
    Vector<const bNodeSocket *> used_outputs;
    auto lazy_function = std::make_unique<LazyFunctionForMultiFunctionNode>(
        bnode, fn_item, used_inputs, used_outputs);
    lf::Node &lf_node = lf_graph_->add_function(*lazy_function);
    lf_graph_info_->functions.append(std::move(lazy_function));

    for (const int i : used_inputs.index_range()) {
      const bNodeSocket &bsocket = *used_inputs[i];
      BLI_assert(!bsocket.is_multi_input());
      lf::InputSocket &lf_socket = lf_node.input(i);
      input_socket_map_.add(&bsocket, &lf_socket);
      mapping_->bsockets_by_lf_socket_map.add(&lf_socket, &bsocket);
    }
    for (const int i : used_outputs.index_range()) {
      const bNodeSocket &bsocket = *used_outputs[i];
      lf::OutputSocket &lf_socket = lf_node.output(i);
      output_socket_map_.add(&bsocket, &lf_socket);
      mapping_->bsockets_by_lf_socket_map.add(&lf_socket, &bsocket);
    }
  }

  void handle_viewer_node(const bNode &bnode)
  {
    Vector<const bNodeSocket *> used_inputs;
    auto lazy_function = std::make_unique<LazyFunctionForViewerNode>(bnode, used_inputs);
    lf::FunctionNode &lf_node = lf_graph_->add_function(*lazy_function);
    lf_graph_info_->functions.append(std::move(lazy_function));

    for (const int i : used_inputs.index_range()) {
      const bNodeSocket &bsocket = *used_inputs[i];
      lf::InputSocket &lf_socket = lf_node.input(i);
      input_socket_map_.add(&bsocket, &lf_socket);
      mapping_->bsockets_by_lf_socket_map.add(&lf_socket, &bsocket);
    }

    mapping_->viewer_node_map.add(&bnode, &lf_node);
  }

  void handle_undefined_node(const bNode &bnode)
  {
    Vector<const bNodeSocket *> used_outputs;
    auto lazy_function = std::make_unique<LazyFunctionForUndefinedNode>(bnode, used_outputs);
    lf::FunctionNode &lf_node = lf_graph_->add_function(*lazy_function);
    lf_graph_info_->functions.append(std::move(lazy_function));

    for (const int i : used_outputs.index_range()) {
      const bNodeSocket &bsocket = *used_outputs[i];
      lf::OutputSocket &lf_socket = lf_node.output(i);
      output_socket_map_.add(&bsocket, &lf_socket);
      mapping_->bsockets_by_lf_socket_map.add(&lf_socket, &bsocket);
    }
  }

  void handle_links()
  {
    for (const auto item : output_socket_map_.items()) {
      this->insert_links_from_socket(*item.key, *item.value);
    }
  }

  void insert_links_from_socket(const bNodeSocket &from_bsocket, lf::OutputSocket &from_lf_socket)
  {
    if (nodeIsDanglingReroute(&btree_, &from_bsocket.owner_node())) {
      return;
    }

    const Span<const bNodeLink *> links_from_bsocket = from_bsocket.directly_linked_links();

    struct TypeWithLinks {
      const CPPType *type;
      Vector<const bNodeLink *> links;
    };

    /* Group available target sockets by type so that they can be handled together. */
    Vector<TypeWithLinks> types_with_links;
    for (const bNodeLink *link : links_from_bsocket) {
      if (link->is_muted()) {
        continue;
      }
      if (!link->is_available()) {
        continue;
      }
      const bNodeSocket &to_bsocket = *link->tosock;
      const CPPType *to_type = get_socket_cpp_type(to_bsocket);
      if (to_type == nullptr) {
        continue;
      }
      bool inserted = false;
      for (TypeWithLinks &types_with_links : types_with_links) {
        if (types_with_links.type == to_type) {
          types_with_links.links.append(link);
          inserted = true;
          break;
        }
      }
      if (inserted) {
        continue;
      }
      types_with_links.append({to_type, {link}});
    }

    for (const TypeWithLinks &type_with_links : types_with_links) {
      const CPPType &to_type = *type_with_links.type;
      const Span<const bNodeLink *> links = type_with_links.links;

      lf::OutputSocket *converted_from_lf_socket = this->insert_type_conversion_if_necessary(
          from_lf_socket, to_type);

      auto make_input_link_or_set_default = [&](lf::InputSocket &to_lf_socket) {
        if (converted_from_lf_socket == nullptr) {
          const void *default_value = to_type.default_value();
          to_lf_socket.set_default_value(default_value);
        }
        else {
          lf_graph_->add_link(*converted_from_lf_socket, to_lf_socket);
        }
      };

      for (const bNodeLink *link : links) {
        const bNodeSocket &to_bsocket = *link->tosock;
        if (to_bsocket.is_multi_input()) {
          /* TODO: Cache this index on the link. */
          int link_index = 0;
          for (const bNodeLink *multi_input_link : to_bsocket.directly_linked_links()) {
            if (multi_input_link == link) {
              break;
            }
            if (multi_input_link->is_muted() || !multi_input_link->fromsock->is_available() ||
                nodeIsDanglingReroute(&btree_, multi_input_link->fromnode)) {
              continue;
            }
            link_index++;
          }
          if (to_bsocket.owner_node().is_muted()) {
            if (link_index == 0) {
              for (lf::InputSocket *to_lf_socket : input_socket_map_.lookup(&to_bsocket)) {
                make_input_link_or_set_default(*to_lf_socket);
              }
            }
          }
          else {
            lf::Node *multi_input_lf_node = multi_input_socket_nodes_.lookup_default(&to_bsocket,
                                                                                     nullptr);
            if (multi_input_lf_node == nullptr) {
              continue;
            }
            make_input_link_or_set_default(multi_input_lf_node->input(link_index));
          }
        }
        else {
          for (lf::InputSocket *to_lf_socket : input_socket_map_.lookup(&to_bsocket)) {
            make_input_link_or_set_default(*to_lf_socket);
          }
        }
      }
    }
  }

  lf::OutputSocket *insert_type_conversion_if_necessary(lf::OutputSocket &from_socket,
                                                        const CPPType &to_type)
  {
    const CPPType &from_type = from_socket.type();
    if (from_type == to_type) {
      return &from_socket;
    }
    const auto *from_field_type = ValueOrFieldCPPType::get_from_self(from_type);
    const auto *to_field_type = ValueOrFieldCPPType::get_from_self(to_type);
    if (from_field_type != nullptr && to_field_type != nullptr) {
      if (conversions_->is_convertible(from_field_type->value, to_field_type->value)) {
        const MultiFunction &multi_fn = *conversions_->get_conversion_multi_function(
            mf::DataType::ForSingle(from_field_type->value),
            mf::DataType::ForSingle(to_field_type->value));
        auto fn = std::make_unique<LazyFunctionForMultiFunctionConversion>(
            multi_fn, *from_field_type, *to_field_type);
        lf::Node &conversion_node = lf_graph_->add_function(*fn);
        lf_graph_info_->functions.append(std::move(fn));
        lf_graph_->add_link(from_socket, conversion_node.input(0));
        return &conversion_node.output(0);
      }
    }
    return nullptr;
  }

  void add_default_inputs()
  {
    for (auto item : input_socket_map_.items()) {
      const bNodeSocket &bsocket = *item.key;
      const Span<lf::InputSocket *> lf_sockets = item.value;
      for (lf::InputSocket *lf_socket : lf_sockets) {
        if (lf_socket->origin() != nullptr) {
          /* Is linked already. */
          continue;
        }
        this->add_default_input(bsocket, *lf_socket);
      }
    }
  }

  void add_default_input(const bNodeSocket &input_bsocket, lf::InputSocket &input_lf_socket)
  {
    if (this->try_add_implicit_input(input_bsocket, input_lf_socket)) {
      return;
    }
    GMutablePointer value = get_socket_default_value(lf_graph_info_->allocator, input_bsocket);
    if (value.get() == nullptr) {
      /* Not possible to add a default value. */
      return;
    }
    input_lf_socket.set_default_value(value.get());
    if (!value.type()->is_trivially_destructible()) {
      lf_graph_info_->values_to_destruct.append(value);
    }
  }

  bool try_add_implicit_input(const bNodeSocket &input_bsocket, lf::InputSocket &input_lf_socket)
  {
    const bNode &bnode = input_bsocket.owner_node();
    const SocketDeclaration *socket_decl = input_bsocket.runtime->declaration;
    if (socket_decl == nullptr) {
      return false;
    }
    if (socket_decl->input_field_type != InputSocketFieldType::Implicit) {
      return false;
    }
    const ImplicitInputValueFn *implicit_input_fn = socket_decl->implicit_input_fn();
    if (implicit_input_fn == nullptr) {
      return false;
    }
    std::function<void(void *)> init_fn = [&bnode, implicit_input_fn](void *r_value) {
      (*implicit_input_fn)(bnode, r_value);
    };
    const CPPType &type = input_lf_socket.type();
    auto lazy_function = std::make_unique<LazyFunctionForImplicitInput>(type, std::move(init_fn));
    lf::Node &lf_node = lf_graph_->add_function(*lazy_function);
    lf_graph_info_->functions.append(std::move(lazy_function));
    lf_graph_->add_link(lf_node.output(0), input_lf_socket);
    return true;
  }

  /**
   * Every output geometry socket that may propagate attributes has to know which attributes should
   * be propagated. Therefore, every one of these outputs gets a corresponding attribute set input.
   */
  void build_attribute_propagation_input_node()
  {
    const aal::RelationsInNode &tree_relations = *btree_.runtime->anonymous_attribute_relations;
    Vector<int> output_indices;
    for (const aal::PropagateRelation &relation : tree_relations.propagate_relations) {
      output_indices.append_non_duplicates(relation.to_geometry_output);
    }
    Vector<const CPPType *> cpp_types;
    auto debug_info = std::make_unique<lf::SimpleDummyDebugInfo>();
    debug_info->name = "Attributes to Propagate to Output";
    cpp_types.append_n_times(&CPPType::get<bke::AnonymousAttributeSet>(), output_indices.size());
    lf::Node &lf_node = lf_graph_->add_dummy({}, cpp_types, debug_info.get());
    for (const int i : output_indices.index_range()) {
      const int output_index = output_indices[i];
      mapping_->attribute_set_by_geometry_output.add(output_index, &lf_node.output(i));
      debug_info->output_names.append(btree_.interface_outputs()[output_index]->name);
    }
    lf_graph_info_->dummy_debug_infos_.append(std::move(debug_info));
  }

  /**
   * Build new boolean group inputs that indicate which group outputs are used.
   */
  void build_output_usage_input_node()
  {
    const Span<const bNodeSocket *> interface_outputs = btree_.interface_outputs();

    Vector<const CPPType *> cpp_types;
    cpp_types.append_n_times(&CPPType::get<bool>(), interface_outputs.size());
    auto debug_info = std::make_unique<lf::SimpleDummyDebugInfo>();
    debug_info->name = "Output Socket Usage";
    lf::Node &lf_node = lf_graph_->add_dummy({}, cpp_types, debug_info.get());
    for (const int i : interface_outputs.index_range()) {
      mapping_->group_output_used_sockets.append(&lf_node.output(i));
      debug_info->output_names.append(interface_outputs[i]->name);
    }
    lf_graph_info_->dummy_debug_infos_.append(std::move(debug_info));
  }

  /**
   * Build new boolean group outputs that indicate which group inputs are used depending on other
   * group inputs.
   */
  void build_input_usage_output_node()
  {
    const Span<const bNodeSocket *> interface_inputs = btree_.interface_inputs();

    Vector<const CPPType *> cpp_types;
    cpp_types.append_n_times(&CPPType::get<bool>(), interface_inputs.size());
    auto debug_info = std::make_unique<lf::SimpleDummyDebugInfo>();
    debug_info->name = "Input Socket Usage";
    lf::Node &lf_node = lf_graph_->add_dummy(cpp_types, {}, debug_info.get());
    for (const int i : interface_inputs.index_range()) {
      mapping_->group_input_usage_sockets.append(&lf_node.input(i));
      debug_info->input_names.append(interface_inputs[i]->name);
    }
    lf_graph_info_->dummy_debug_infos_.append(std::move(debug_info));
  }

  /**
   * For every socket we want to determine if it will be used depending on the inputs of the node
   * group (just static analysis is not enough when there are e.g. Switch nodes). This function
   * populates #socket_is_used_map_ with that information.
   */
  void build_socket_usages()
  {
    OrSocketUsagesCache or_socket_usages_cache;

    if (const bNode *group_output_bnode = btree_.group_output_node()) {
      /* Whether a group output is used is determined by a group input that has been created
       * exactly for this purpose. */
      for (const bNodeSocket *bsocket : group_output_bnode->input_sockets().drop_back(1)) {
        const int index = bsocket->index();
        socket_is_used_map_[bsocket->index_in_tree()] = const_cast<lf::OutputSocket *>(
            mapping_->group_output_used_sockets[index]);
      }
    }

    /* Iterate over all nodes from right to left to determine when which sockets are used. */
    for (const bNode *bnode : btree_.toposort_right_to_left()) {
      const bNodeType *node_type = bnode->typeinfo;
      if (node_type == nullptr) {
        /* Ignore. */
        continue;
      }

      this->build_output_socket_usages(*bnode, or_socket_usages_cache);

      if (bnode->is_muted()) {
        this->build_muted_node_usages(*bnode, or_socket_usages_cache);
        continue;
      }

      switch (node_type->type) {
        case NODE_GROUP_OUTPUT: {
          /* Handled before this loop already. */
          break;
        }
        case NODE_GROUP_INPUT: {
          /* Handled after this loop. */
          break;
        }
        case NODE_FRAME: {
          /* Ignored. */
          break;
        }
        case NODE_REROUTE: {
          /* The input is used exactly when the output is used. */
          socket_is_used_map_[bnode->input_socket(0).index_in_tree()] =
              socket_is_used_map_[bnode->output_socket(0).index_in_tree()];
          break;
        }
        case GEO_NODE_SWITCH: {
          this->build_switch_node_socket_usage(*bnode);
          break;
        }
        case GEO_NODE_VIEWER: {
          this->build_viewer_node_socket_usage(*bnode);
          break;
        }
        case NODE_GROUP:
        case NODE_CUSTOM_GROUP: {
          this->build_group_node_socket_usage(*bnode, or_socket_usages_cache);
          break;
        }
        default: {
          this->build_standard_node_input_socket_usage(*bnode, or_socket_usages_cache);
          break;
        }
      }
    }

    this->build_group_input_usages(or_socket_usages_cache);
    this->link_output_used_sockets_for_builtin_nodes();
  }

  using OrSocketUsagesCache = Map<Vector<lf::OutputSocket *>, lf::OutputSocket *>;

  /**
   * Combine multiple socket usages with a logical or. Inserts a new node for that purpose if
   * necessary.
   */
  lf::OutputSocket *or_socket_usages(MutableSpan<lf::OutputSocket *> usages,
                                     OrSocketUsagesCache &cache)
  {
    if (usages.is_empty()) {
      return nullptr;
    }
    if (usages.size() == 1) {
      return usages[0];
    }

    std::sort(usages.begin(), usages.end());
    return cache.lookup_or_add_cb_as(usages, [&]() {
      auto logical_or_fn = std::make_unique<LazyFunctionForLogicalOr>(usages.size());
      lf::Node &logical_or_node = lf_graph_->add_function(*logical_or_fn);
      lf_graph_info_->functions.append(std::move(logical_or_fn));

      for (const int i : usages.index_range()) {
        lf_graph_->add_link(*usages[i], logical_or_node.input(i));
      }
      return &logical_or_node.output(0);
    });
  }

  void build_output_socket_usages(const bNode &bnode, OrSocketUsagesCache &or_socket_usages_cache)
  {
    /* Output sockets are used when any of their linked inputs are used. */
    for (const bNodeSocket *socket : bnode.output_sockets()) {
      if (!socket->is_available()) {
        continue;
      }
      /* Determine when linked target sockets are used. */
      Vector<lf::OutputSocket *> target_usages;
      for (const bNodeLink *link : socket->directly_linked_links()) {
        if (!link->is_used()) {
          continue;
        }
        const bNodeSocket &target_socket = *link->tosock;
        if (lf::OutputSocket *is_used_socket =
                socket_is_used_map_[target_socket.index_in_tree()]) {
          target_usages.append_non_duplicates(is_used_socket);
        }
      }
      /* Combine target socket usages into the usage of the current socket. */
      socket_is_used_map_[socket->index_in_tree()] = this->or_socket_usages(
          target_usages, or_socket_usages_cache);
    }
  }

  /**
   * An input of a muted node is used when any of its internally linked outputs is used.
   */
  void build_muted_node_usages(const bNode &bnode, OrSocketUsagesCache &or_socket_usages_cache)
  {
    /* Find all outputs that use a specific input. */
    MultiValueMap<const bNodeSocket *, const bNodeSocket *> outputs_by_input;
    for (const bNodeLink &blink : bnode.internal_links()) {
      outputs_by_input.add(blink.fromsock, blink.tosock);
    }
    for (const auto item : outputs_by_input.items()) {
      const bNodeSocket &input_bsocket = *item.key;
      const Span<const bNodeSocket *> output_bsockets = item.value;

      /* The input is used if any of the internally linked outputs is used. */
      Vector<lf::OutputSocket *> lf_socket_usages;
      for (const bNodeSocket *output_bsocket : output_bsockets) {
        if (lf::OutputSocket *lf_socket = socket_is_used_map_[output_bsocket->index_in_tree()]) {
          lf_socket_usages.append(lf_socket);
        }
      }
      socket_is_used_map_[input_bsocket.index_in_tree()] = this->or_socket_usages(
          lf_socket_usages, or_socket_usages_cache);
    }
  }

  void build_switch_node_socket_usage(const bNode &bnode)
  {
    const bNodeSocket *switch_input_bsocket = nullptr;
    const bNodeSocket *false_input_bsocket = nullptr;
    const bNodeSocket *true_input_bsocket = nullptr;
    const bNodeSocket *output_bsocket = nullptr;
    for (const bNodeSocket *socket : bnode.input_sockets()) {
      if (!socket->is_available()) {
        continue;
      }
      if (socket->name == StringRef("Switch")) {
        switch_input_bsocket = socket;
      }
      else if (socket->name == StringRef("False")) {
        false_input_bsocket = socket;
      }
      else if (socket->name == StringRef("True")) {
        true_input_bsocket = socket;
      }
    }
    for (const bNodeSocket *socket : bnode.output_sockets()) {
      if (socket->is_available()) {
        output_bsocket = socket;
        break;
      }
    }
    lf::OutputSocket *output_is_used_socket = socket_is_used_map_[output_bsocket->index_in_tree()];
    if (output_is_used_socket == nullptr) {
      return;
    }
    socket_is_used_map_[switch_input_bsocket->index_in_tree()] = output_is_used_socket;
    lf::InputSocket *lf_switch_input = input_socket_map_.lookup(switch_input_bsocket)[0];
    if (lf::OutputSocket *lf_switch_origin = lf_switch_input->origin()) {
      /* The condition input is dynamic, so the usage of the other inputs is as well. */
      static const LazyFunctionForSwitchSocketUsage switch_socket_usage_fn;
      lf::Node &lf_node = lf_graph_->add_function(switch_socket_usage_fn);
      lf_graph_->add_link(*lf_switch_origin, lf_node.input(0));
      socket_is_used_map_[false_input_bsocket->index_in_tree()] = &lf_node.output(0);
      socket_is_used_map_[true_input_bsocket->index_in_tree()] = &lf_node.output(1);
    }
    else {
      if (switch_input_bsocket->default_value_typed<bNodeSocketValueBoolean>()->value) {
        socket_is_used_map_[true_input_bsocket->index_in_tree()] = output_is_used_socket;
      }
      else {
        socket_is_used_map_[false_input_bsocket->index_in_tree()] = output_is_used_socket;
      }
    }
  }

  void build_viewer_node_socket_usage(const bNode &bnode)
  {
    const lf::FunctionNode &lf_viewer_node = *mapping_->viewer_node_map.lookup(&bnode);
    auto lazy_function = std::make_unique<LazyFunctionForViewerInputUsage>(lf_viewer_node);
    lf::Node &lf_node = lf_graph_->add_function(*lazy_function);
    lf_graph_info_->functions.append(std::move(lazy_function));

    for (const bNodeSocket *bsocket : bnode.input_sockets()) {
      if (bsocket->is_available()) {
        socket_is_used_map_[bsocket->index_in_tree()] = &lf_node.output(0);
      }
    }
  }

  void build_group_node_socket_usage(const bNode &bnode,
                                     OrSocketUsagesCache &or_socket_usages_cache)
  {
    const bNodeTree *bgroup = reinterpret_cast<const bNodeTree *>(bnode.id);
    if (bgroup == nullptr) {
      return;
    }
    const GeometryNodesLazyFunctionGraphInfo *group_lf_graph_info =
        ensure_geometry_nodes_lazy_function_graph(*bgroup);
    if (group_lf_graph_info == nullptr) {
      return;
    }
    lf::FunctionNode &lf_group_node = const_cast<lf::FunctionNode &>(
        *mapping_->group_node_map.lookup(&bnode));
    const auto &fn = static_cast<const LazyFunctionForGroupNode &>(lf_group_node.function());

    for (const bNodeSocket *input_bsocket : bnode.input_sockets()) {
      const int input_index = input_bsocket->index();
      const InputUsageHint &input_usage_hint =
          group_lf_graph_info->mapping.group_input_usage_hints[input_index];
      switch (input_usage_hint.type) {
        case InputUsageHintType::Never: {
          /* Nothing to do. */
          break;
        }
        case InputUsageHintType::DependsOnOutput: {
          Vector<lf::OutputSocket *> output_usages;
          for (const int i : input_usage_hint.output_dependencies) {
            if (lf::OutputSocket *lf_socket =
                    socket_is_used_map_[bnode.output_socket(i).index_in_tree()]) {
              output_usages.append(lf_socket);
            }
          }
          socket_is_used_map_[input_bsocket->index_in_tree()] = this->or_socket_usages(
              output_usages, or_socket_usages_cache);
          break;
        }
        case InputUsageHintType::DynamicSocket: {
          socket_is_used_map_[input_bsocket->index_in_tree()] = &const_cast<lf::OutputSocket &>(
              lf_group_node.output(fn.lf_output_for_input_bsocket_usage_.lookup(input_index)));
          break;
        }
      }
    }

    for (const bNodeSocket *output_bsocket : bnode.output_sockets()) {
      const int output_index = output_bsocket->index();
      const int lf_input_index = fn.lf_input_for_output_bsocket_usage_.lookup(output_index);
      lf::InputSocket &lf_socket = lf_group_node.input(lf_input_index);
      if (lf::OutputSocket *lf_output_is_used =
              socket_is_used_map_[output_bsocket->index_in_tree()]) {
        lf_graph_->add_link(*lf_output_is_used, lf_socket);
      }
      else {
        static const bool static_false = false;
        lf_socket.set_default_value(&static_false);
      }
    }
  }

  void build_standard_node_input_socket_usage(const bNode &bnode,
                                              OrSocketUsagesCache &or_socket_usages_cache)
  {
    if (bnode.input_sockets().is_empty()) {
      return;
    }

    Vector<lf::OutputSocket *> output_usages;
    for (const bNodeSocket *output_socket : bnode.output_sockets()) {
      if (!output_socket->is_available()) {
        continue;
      }
      if (lf::OutputSocket *is_used_socket = socket_is_used_map_[output_socket->index_in_tree()]) {
        output_usages.append_non_duplicates(is_used_socket);
      }
    }

    /* Assume every input is used when any output is used. */
    lf::OutputSocket *lf_usage = this->or_socket_usages(output_usages, or_socket_usages_cache);
    if (lf_usage == nullptr) {
      return;
    }

    for (const bNodeSocket *input_socket : bnode.input_sockets()) {
      if (input_socket->is_available()) {
        socket_is_used_map_[input_socket->index_in_tree()] = lf_usage;
      }
    }
  }

  void build_group_input_usages(OrSocketUsagesCache &or_socket_usages_cache)
  {
    const Span<const bNode *> group_input_nodes = btree_.group_input_nodes();
    for (const int i : btree_.interface_inputs().index_range()) {
      Vector<lf::OutputSocket *> target_usages;
      for (const bNode *group_input_node : group_input_nodes) {
        if (lf::OutputSocket *lf_socket =
                socket_is_used_map_[group_input_node->output_socket(i).index_in_tree()]) {
          target_usages.append_non_duplicates(lf_socket);
        }
      }

      lf::OutputSocket *lf_socket = this->or_socket_usages(target_usages, or_socket_usages_cache);
      lf::InputSocket *lf_group_output = const_cast<lf::InputSocket *>(
          mapping_->group_input_usage_sockets[i]);
      InputUsageHint input_usage_hint;
      if (lf_socket == nullptr) {
        static const bool static_false = false;
        lf_group_output->set_default_value(&static_false);
        input_usage_hint.type = InputUsageHintType::Never;
      }
      else {
        lf_graph_->add_link(*lf_socket, *lf_group_output);
        if (lf_socket->node().is_dummy()) {
          /* Can support slightly more complex cases where it depends on more than one output in
           * the future. */
          input_usage_hint.type = InputUsageHintType::DependsOnOutput;
          input_usage_hint.output_dependencies = {
              mapping_->group_output_used_sockets.first_index_of(lf_socket)};
        }
        else {
          input_usage_hint.type = InputUsageHintType::DynamicSocket;
        }
      }
      lf_graph_info_->mapping.group_input_usage_hints.append(std::move(input_usage_hint));
    }
  }

  void link_output_used_sockets_for_builtin_nodes()
  {
    for (const auto &[output_bsocket, lf_input] : output_used_sockets_for_builtin_nodes_) {
      if (lf::OutputSocket *lf_is_used = socket_is_used_map_[output_bsocket->index_in_tree()]) {
        lf_graph_->add_link(*lf_is_used, *lf_input);
      }
      else {
        static const bool static_false = false;
        lf_input->set_default_value(&static_false);
      }
    }
  }

  void build_attribute_propagation_sets()
  {
    ResourceScope scope;
    const Array<const aal::RelationsInNode *> relations_by_node =
        bke::anonymous_attribute_inferencing::get_relations_by_node(btree_, scope);

    VectorSet<AttributeReferenceKey> attribute_reference_keys;
    /* Indexed by reference key index. */
    Vector<AttributeReferenceInfo> attribute_reference_infos;
    this->build_attribute_references(
        relations_by_node, attribute_reference_keys, attribute_reference_infos);

    MultiValueMap<const bNodeSocket *, int> referenced_by_field_socket;
    MultiValueMap<const bNodeSocket *, int> propagated_to_geometry_socket;
    this->gather_referenced_and_potentially_propagated_data(relations_by_node,
                                                            attribute_reference_keys,
                                                            attribute_reference_infos,
                                                            referenced_by_field_socket,
                                                            propagated_to_geometry_socket);

    MultiValueMap<const bNodeSocket *, int> required_propagated_to_geometry_socket;
    this->gather_required_propagated_data(relations_by_node,
                                          attribute_reference_keys,
                                          referenced_by_field_socket,
                                          propagated_to_geometry_socket,
                                          required_propagated_to_geometry_socket);

    this->build_attribute_sets_to_propagate(attribute_reference_keys,
                                            attribute_reference_infos,
                                            required_propagated_to_geometry_socket);
  }

  void build_attribute_references(const Span<const aal::RelationsInNode *> relations_by_node,
                                  VectorSet<AttributeReferenceKey> &r_attribute_reference_keys,
                                  Vector<AttributeReferenceInfo> &r_attribute_reference_infos)
  {
    auto add_get_attributes_node = [&](lf::OutputSocket &lf_field_socket) -> lf::OutputSocket & {
      const ValueOrFieldCPPType &type = *ValueOrFieldCPPType::get_from_self(
          lf_field_socket.type());
      auto lazy_function = std::make_unique<LazyFunctionForAnonymousAttributeSetExtract>(type);
      lf::Node &lf_node = lf_graph_->add_function(*lazy_function);
      lf_graph_->add_link(lf_field_socket, lf_node.input(0));
      lf_graph_info_->functions.append(std::move(lazy_function));
      return lf_node.output(0);
    };

    /* Find nodes that create new anonymous attributes. */
    for (const bNode *node : btree_.all_nodes()) {
      const aal::RelationsInNode &relations = *relations_by_node[node->index()];
      for (const aal::AvailableRelation &relation : relations.available_relations) {
        const bNodeSocket &geometry_bsocket = node->output_socket(relation.geometry_output);
        const bNodeSocket &field_bsocket = node->output_socket(relation.field_output);
        if (!field_bsocket.is_available()) {
          continue;
        }
        if (!field_bsocket.is_directly_linked()) {
          continue;
        }
        AttributeReferenceKey key;
        key.type = AttributeReferenceKeyType::Socket;
        key.bsocket = &field_bsocket;
        const int key_index = r_attribute_reference_keys.index_of_or_add(key);
        if (key_index >= r_attribute_reference_infos.size()) {
          AttributeReferenceInfo info;
          lf::OutputSocket &lf_field_socket = *output_socket_map_.lookup(&field_bsocket);
          info.lf_attribute_set_socket = &add_get_attributes_node(lf_field_socket);
          r_attribute_reference_infos.append(info);
        }
        AttributeReferenceInfo &info = r_attribute_reference_infos[key_index];
        if (geometry_bsocket.is_available()) {
          info.initial_geometry_sockets.append(&geometry_bsocket);
        }
      }
    }

    /* Find field group inputs that are evaluated within this node tree. */
    const aal::RelationsInNode &tree_relations = *btree_.runtime->anonymous_attribute_relations;
    for (const aal::EvalRelation &relation : tree_relations.eval_relations) {
      AttributeReferenceKey key;
      key.type = AttributeReferenceKeyType::InputField;
      key.index = relation.field_input;
      const int key_index = r_attribute_reference_keys.index_of_or_add(key);
      if (key_index >= r_attribute_reference_infos.size()) {
        AttributeReferenceInfo info;
        lf::OutputSocket &lf_field_socket = *const_cast<lf::OutputSocket *>(
            mapping_->group_input_sockets[relation.field_input]);
        info.lf_attribute_set_socket = &add_get_attributes_node(lf_field_socket);
        r_attribute_reference_infos.append(info);
      }
      AttributeReferenceInfo &info = r_attribute_reference_infos[key_index];
      for (const bNode *bnode : btree_.group_input_nodes()) {
        info.initial_geometry_sockets.append(&bnode->output_socket(relation.geometry_input));
      }
    }
    /* Find group outputs that attributes need to be propagated to. */
    for (const aal::PropagateRelation &relation : tree_relations.propagate_relations) {
      AttributeReferenceKey key;
      key.type = AttributeReferenceKeyType::OutputGeometry;
      key.index = relation.to_geometry_output;
      const int key_index = r_attribute_reference_keys.index_of_or_add(key);
      if (key_index >= r_attribute_reference_infos.size()) {
        AttributeReferenceInfo info;
        info.lf_attribute_set_socket = const_cast<lf::OutputSocket *>(
            mapping_->attribute_set_by_geometry_output.lookup(relation.to_geometry_output));
        r_attribute_reference_infos.append(info);
      }
      AttributeReferenceInfo &info = r_attribute_reference_infos[key_index];
      for (const bNode *bnode : btree_.group_input_nodes()) {
        info.initial_geometry_sockets.append(&bnode->output_socket(relation.from_geometry_input));
      }
    }
  }

  /**
   * For every field socket, figure out which anonymous attributes it may reference.
   * For every geometry socket, figure out which anonymous attributes may be propagated to it.
   */
  void gather_referenced_and_potentially_propagated_data(
      const Span<const aal::RelationsInNode *> relations_by_node,
      const Span<AttributeReferenceKey> attribute_reference_keys,
      const Span<AttributeReferenceInfo> attribute_reference_infos,
      MultiValueMap<const bNodeSocket *, int> &r_referenced_by_field_socket,
      MultiValueMap<const bNodeSocket *, int> &r_propagated_to_geometry_socket)
  {
    /* Initialize maps. */
    for (const int key_index : attribute_reference_keys.index_range()) {
      const AttributeReferenceKey &key = attribute_reference_keys[key_index];
      const AttributeReferenceInfo &info = attribute_reference_infos[key_index];
      switch (key.type) {
        case AttributeReferenceKeyType::InputField: {
          for (const bNode *bnode : btree_.group_input_nodes()) {
            const bNodeSocket &bsocket = bnode->output_socket(key.index);
            r_referenced_by_field_socket.add(&bsocket, key_index);
          }
          break;
        }
        case AttributeReferenceKeyType::OutputGeometry: {
          break;
        }
        case AttributeReferenceKeyType::Socket: {
          r_referenced_by_field_socket.add(key.bsocket, key_index);
          break;
        }
      }
      for (const bNodeSocket *geometry_bsocket : info.initial_geometry_sockets) {
        r_propagated_to_geometry_socket.add(geometry_bsocket, key_index);
      }
    }
    /* Propagate attribute usages from left to right. */
    for (const bNode *bnode : btree_.toposort_left_to_right()) {
      for (const bNodeSocket *bsocket : bnode->input_sockets()) {
        if (bsocket->is_available()) {
          Vector<int> referenced_keys;
          Vector<int> propagated_keys;
          for (const bNodeLink *blink : bsocket->directly_linked_links()) {
            if (blink->is_used()) {
              referenced_keys.extend_non_duplicates(
                  r_referenced_by_field_socket.lookup(blink->fromsock));
              propagated_keys.extend_non_duplicates(
                  r_propagated_to_geometry_socket.lookup(blink->fromsock));
            }
          }
          if (!referenced_keys.is_empty()) {
            r_referenced_by_field_socket.add_multiple(bsocket, referenced_keys);
          }
          if (!propagated_keys.is_empty()) {
            r_propagated_to_geometry_socket.add_multiple(bsocket, propagated_keys);
          }
        }
      }
      const aal::RelationsInNode &relations = *relations_by_node[bnode->index()];
      for (const aal::ReferenceRelation &relation : relations.reference_relations) {
        const bNodeSocket &input_bsocket = bnode->input_socket(relation.from_field_input);
        const bNodeSocket &output_bsocket = bnode->output_socket(relation.to_field_output);
        if (!input_bsocket.is_available() || !output_bsocket.is_available()) {
          continue;
        }
        r_referenced_by_field_socket.add_multiple(
            &output_bsocket, Vector<int>(r_referenced_by_field_socket.lookup(&input_bsocket)));
      }
      for (const aal::PropagateRelation &relation : relations.propagate_relations) {
        const bNodeSocket &input_bsocket = bnode->input_socket(relation.from_geometry_input);
        const bNodeSocket &output_bsocket = bnode->output_socket(relation.to_geometry_output);
        if (!input_bsocket.is_available() || !output_bsocket.is_available()) {
          continue;
        }
        r_propagated_to_geometry_socket.add_multiple(
            &output_bsocket, Vector<int>(r_propagated_to_geometry_socket.lookup(&input_bsocket)));
      }
    }
  }

  /**
   * Determines which anonymous attributes should be propagated to which geometry sockets.
   */
  void gather_required_propagated_data(
      const Span<const aal::RelationsInNode *> relations_by_node,
      const VectorSet<AttributeReferenceKey> &attribute_reference_keys,
      const MultiValueMap<const bNodeSocket *, int> &referenced_by_field_socket,
      const MultiValueMap<const bNodeSocket *, int> &propagated_to_geometry_socket,
      MultiValueMap<const bNodeSocket *, int> &r_required_propagated_to_geometry_socket)
  {
    const aal::RelationsInNode &tree_relations = *btree_.runtime->anonymous_attribute_relations;
    MultiValueMap<const bNodeSocket *, int> required_by_geometry_socket;

    /* Initialize required attributes at group output. */
    if (const bNode *group_output_bnode = btree_.group_output_node()) {
      for (const aal::PropagateRelation &relation : tree_relations.propagate_relations) {
        AttributeReferenceKey key;
        key.type = AttributeReferenceKeyType::OutputGeometry;
        key.index = relation.to_geometry_output;
        const int key_index = attribute_reference_keys.index_of(key);
        required_by_geometry_socket.add(
            &group_output_bnode->input_socket(relation.to_geometry_output), key_index);
      }
      for (const aal::AvailableRelation &relation : tree_relations.available_relations) {
        const bNodeSocket &geometry_bsocket = group_output_bnode->input_socket(
            relation.geometry_output);
        const bNodeSocket &field_bsocket = group_output_bnode->input_socket(relation.field_output);
        required_by_geometry_socket.add_multiple(
            &geometry_bsocket, referenced_by_field_socket.lookup(&field_bsocket));
      }
    }

    /* Propagate attribute usages from right to left. */
    for (const bNode *bnode : btree_.toposort_right_to_left()) {
      const aal::RelationsInNode &relations = *relations_by_node[bnode->index()];
      for (const bNodeSocket *bsocket : bnode->output_sockets()) {
        if (!bsocket->is_available()) {
          continue;
        }
        Vector<int> required_attributes;
        for (const bNodeLink *blink : bsocket->directly_linked_links()) {
          if (blink->is_used()) {
            const bNodeSocket &to_socket = *blink->tosock;
            required_attributes.extend_non_duplicates(
                required_by_geometry_socket.lookup(&to_socket));
          }
        }
        const Span<int> available_attributes = propagated_to_geometry_socket.lookup(bsocket);
        for (const int key_index : required_attributes) {
          if (available_attributes.contains(key_index)) {
            required_by_geometry_socket.add(bsocket, key_index);

            const AttributeReferenceKey &key = attribute_reference_keys[key_index];
            if (key.type != AttributeReferenceKeyType::Socket ||
                &key.bsocket->owner_node() != bnode) {
              r_required_propagated_to_geometry_socket.add(bsocket, key_index);
            }
          }
        }
      }

      for (const bNodeSocket *bsocket : bnode->input_sockets()) {
        if (!bsocket->is_available()) {
          continue;
        }
        Vector<int> required_attributes;
        for (const aal::PropagateRelation &relation : relations.propagate_relations) {
          if (relation.from_geometry_input == bsocket->index()) {
            const bNodeSocket &output_bsocket = bnode->output_socket(relation.to_geometry_output);
            required_attributes.extend_non_duplicates(
                required_by_geometry_socket.lookup(&output_bsocket));
          }
        }
        for (const aal::EvalRelation &relation : relations.eval_relations) {
          if (relation.geometry_input == bsocket->index()) {
            const bNodeSocket &field_bsocket = bnode->input_socket(relation.field_input);
            if (field_bsocket.is_available()) {
              required_attributes.extend_non_duplicates(
                  referenced_by_field_socket.lookup(&field_bsocket));
            }
          }
        }
        const Span<int> available_attributes = propagated_to_geometry_socket.lookup(bsocket);
        for (const int key_index : required_attributes) {
          if (available_attributes.contains(key_index)) {
            required_by_geometry_socket.add(bsocket, key_index);
          }
        }
      }
    }
  }

  /**
   * For every node that propagates attributes, prepare an attribute set containing information
   * about which attributes should be propagated.
   */
  void build_attribute_sets_to_propagate(
      const Span<AttributeReferenceKey> attribute_reference_keys,
      const Span<AttributeReferenceInfo> attribute_reference_infos,
      const MultiValueMap<const bNodeSocket *, int> &required_propagated_to_geometry_socket)
  {
    JoinAttibuteSetsCache join_attribute_sets_cache;

    for (const auto [geometry_output_bsocket, lf_attribute_set_input] :
         attribute_set_propagation_map_.items()) {
      const Span<int> required = required_propagated_to_geometry_socket.lookup(
          geometry_output_bsocket);

      Vector<lf::OutputSocket *> attribute_set_sockets;
      Vector<lf::OutputSocket *> used_sockets;

      for (const int i : required.index_range()) {
        const int key_index = required[i];
        const AttributeReferenceKey &key = attribute_reference_keys[key_index];
        const AttributeReferenceInfo &info = attribute_reference_infos[key_index];
        lf::OutputSocket *lf_socket_usage = nullptr;
        switch (key.type) {
          case AttributeReferenceKeyType::InputField: {
            lf_socket_usage = const_cast<lf::InputSocket *>(
                                  mapping_->group_input_usage_sockets[key.index])
                                  ->origin();
            break;
          }
          case AttributeReferenceKeyType::OutputGeometry: {
            lf_socket_usage = const_cast<lf::OutputSocket *>(
                mapping_->group_output_used_sockets[key.index]);
            break;
          }
          case AttributeReferenceKeyType::Socket: {
            lf_socket_usage = socket_is_used_map_[key.bsocket->index_in_tree()];
            break;
          }
        }
        if (lf_socket_usage) {
          attribute_set_sockets.append(info.lf_attribute_set_socket);
          used_sockets.append(lf_socket_usage);
        }
      }
      if (lf::OutputSocket *joined_attribute_set = this->join_attribute_sets(
              attribute_set_sockets, used_sockets, join_attribute_sets_cache)) {
        lf_graph_->add_link(*joined_attribute_set, *lf_attribute_set_input);
      }
      else {
        static const bke::AnonymousAttributeSet empty_set;
        lf_attribute_set_input->set_default_value(&empty_set);
      }
    }
  }

  using JoinAttibuteSetsCache = Map<Vector<lf::OutputSocket *>, lf::OutputSocket *>;

  /**
   * Join multiple attributes set into a single attribute set that can be passed into a node.
   */
  lf::OutputSocket *join_attribute_sets(const Span<lf::OutputSocket *> attribute_set_sockets,
                                        const Span<lf::OutputSocket *> used_sockets,
                                        JoinAttibuteSetsCache &cache)
  {
    BLI_assert(attribute_set_sockets.size() == used_sockets.size());
    if (attribute_set_sockets.is_empty()) {
      return nullptr;
    }

    Vector<lf::OutputSocket *, 16> key;
    key.extend(attribute_set_sockets);
    key.extend(used_sockets);
    std::sort(key.begin(), key.end());
    return cache.lookup_or_add_cb(key, [&]() {
      const auto &lazy_function = LazyFunctionForAnonymousAttributeSetJoin::get_cached(
          attribute_set_sockets.size(), lf_graph_info_->functions);
      lf::Node &lf_node = lf_graph_->add_function(lazy_function);
      for (const int i : attribute_set_sockets.index_range()) {
        lf::InputSocket &lf_use_input = lf_node.input(lazy_function.get_use_input(i));
        socket_usage_inputs_.add(&lf_use_input);
        lf::InputSocket &lf_attributes_input = lf_node.input(
            lazy_function.get_attribute_set_input(i));
        lf_graph_->add_link(*used_sockets[i], lf_use_input);
        lf_graph_->add_link(*attribute_set_sockets[i], lf_attributes_input);
      }
      return &lf_node.output(0);
    });
  }

  /**
   * By depending on "the future" (whether a specific socket is used in the future), it is possible
   * to introduce cycles in the graph. This function finds those cycles and breaks them by removing
   * specific links.
   *
   * Example for a cycle: There is a `Distribute Points on Faces` node and its `Normal` output is
   * only used when the number of generated points is larger than 1000 because of some switch node
   * later in the tree. In this case, to know whether the `Normal` output is needed, one first has
   * to compute the points, but for that one has to know whether the normal information has to be
   * added to the points. The fix is to always add the normal information in this case.
   */
  void fix_link_cycles()
  {
    lf_graph_->update_socket_indices();
    const int sockets_num = lf_graph_->socket_num();

    struct SocketState {
      bool done = false;
      bool in_stack = false;
    };

    Array<SocketState> socket_states(sockets_num);

    Vector<lf::Socket *> lf_sockets_to_check;
    for (lf::Node *lf_node : lf_graph_->nodes()) {
      if (lf_node->is_function()) {
        for (lf::OutputSocket *lf_socket : lf_node->outputs()) {
          if (lf_socket->targets().is_empty()) {
            lf_sockets_to_check.append(lf_socket);
          }
        }
      }
      if (lf_node->outputs().is_empty()) {
        for (lf::InputSocket *lf_socket : lf_node->inputs()) {
          lf_sockets_to_check.append(lf_socket);
        }
      }
    }
    Vector<lf::Socket *> lf_socket_stack;
    while (!lf_sockets_to_check.is_empty()) {
      lf::Socket *lf_inout_socket = lf_sockets_to_check.last();
      lf::Node &lf_node = lf_inout_socket->node();
      SocketState &state = socket_states[lf_inout_socket->index_in_graph()];

      if (!state.in_stack) {
        lf_socket_stack.append(lf_inout_socket);
        state.in_stack = true;
      }

      Vector<lf::Socket *, 16> lf_origin_sockets;
      if (lf_inout_socket->is_input()) {
        lf::InputSocket &lf_input_socket = lf_inout_socket->as_input();
        if (lf::OutputSocket *lf_origin_socket = lf_input_socket.origin()) {
          lf_origin_sockets.append(lf_origin_socket);
        }
      }
      else {
        lf::OutputSocket &lf_output_socket = lf_inout_socket->as_output();
        if (lf_node.is_function()) {
          lf::FunctionNode &lf_function_node = static_cast<lf::FunctionNode &>(lf_node);
          const lf::LazyFunction &fn = lf_function_node.function();
          fn.possible_output_dependencies(
              lf_output_socket.index(), [&](const Span<int> input_indices) {
                for (const int input_index : input_indices) {
                  lf_origin_sockets.append(&lf_node.input(input_index));
                }
              });
        }
      }

      bool pushed_socket = false;
      bool detected_cycle = false;
      for (lf::Socket *lf_origin_socket : lf_origin_sockets) {
        if (socket_states[lf_origin_socket->index_in_graph()].in_stack) {
          /* A cycle has been detected. The cycle is broken by removing a link and replacing it
           * with a constant "true" input. This can only affect inputs which determine whether a
           * specific value is used. Therefore, setting it to a constant true can result in more
           * computation later, but does not change correctness.
           *
           * After the cycle is broken, the cycle-detection is "rolled back" to the socket where
           * the first socket of the cycle was found. This is necessary in case another cycle goes
           * through this socket. */

          detected_cycle = true;
          const int index_in_socket_stack = lf_socket_stack.first_index_of(lf_origin_socket);
          const int index_in_sockets_to_check = lf_sockets_to_check.first_index_of(
              lf_origin_socket);
          const Span<lf::Socket *> cycle = lf_socket_stack.as_span().drop_front(
              index_in_socket_stack);

          bool broke_cycle = false;
          for (lf::Socket *lf_cycle_socket : cycle) {
            if (lf_cycle_socket->is_input() &&
                socket_usage_inputs_.contains(&lf_cycle_socket->as_input())) {
              lf::InputSocket &lf_cycle_input_socket = lf_cycle_socket->as_input();
              lf_graph_->clear_origin(lf_cycle_input_socket);
              static const bool static_true = true;
              lf_cycle_input_socket.set_default_value(&static_true);
              broke_cycle = true;
            }
            /* This is actually removed from the stack when it is resized below. */
            SocketState &lf_cycle_socket_state = socket_states[lf_cycle_socket->index_in_graph()];
            lf_cycle_socket_state.in_stack = false;
          }
          if (!broke_cycle) {
            BLI_assert_unreachable();
          }
          /* Roll back algorithm by removing the sockets that corresponded to the cycle from the
           * stacks. */
          lf_socket_stack.resize(index_in_socket_stack);
          /* The +1 is there so that the socket itself is not removed. */
          lf_sockets_to_check.resize(index_in_sockets_to_check + 1);
          break;
        }
        else if (!socket_states[lf_origin_socket->index_in_graph()].done) {
          lf_sockets_to_check.append(lf_origin_socket);
          pushed_socket = true;
        }
      }
      if (detected_cycle) {
        continue;
      }
      if (pushed_socket) {
        continue;
      }

      state.done = true;
      state.in_stack = false;
      lf_sockets_to_check.pop_last();
      lf_socket_stack.pop_last();
    }
  }

  void print_graph();
};

class UsedSocketVisualizeOptions : public lf::Graph::ToDotOptions {
 private:
  const GeometryNodesLazyFunctionGraphBuilder &builder_;
  Map<const lf::Socket *, std::string> socket_font_colors_;
  Map<const lf::Socket *, std::string> socket_name_suffixes_;

 public:
  UsedSocketVisualizeOptions(const GeometryNodesLazyFunctionGraphBuilder &builder)
      : builder_(builder)
  {
    VectorSet<lf::OutputSocket *> found;
    for (const int bsocket_index : builder_.socket_is_used_map_.index_range()) {
      const bNodeSocket *bsocket = builder_.btree_.all_sockets()[bsocket_index];
      lf::OutputSocket *lf_used_socket = builder_.socket_is_used_map_[bsocket_index];
      if (lf_used_socket == nullptr) {
        continue;
      }
      const float hue = BLI_hash_int_01(uintptr_t(lf_used_socket));
      std::stringstream ss;
      ss.precision(3);
      ss << hue << " 0.9 0.5";
      const std::string color_str = ss.str();
      const std::string suffix = " (" + std::to_string(found.index_of_or_add(lf_used_socket)) +
                                 ")";
      socket_font_colors_.add(lf_used_socket, color_str);
      socket_name_suffixes_.add(lf_used_socket, suffix);

      if (bsocket->is_input()) {
        for (const lf::InputSocket *lf_socket : builder_.input_socket_map_.lookup(bsocket)) {
          socket_font_colors_.add(lf_socket, color_str);
          socket_name_suffixes_.add(lf_socket, suffix);
        }
      }
      else if (lf::OutputSocket *lf_socket = builder_.output_socket_map_.lookup(bsocket)) {
        socket_font_colors_.add(lf_socket, color_str);
        socket_name_suffixes_.add(lf_socket, suffix);
      }
    }
  }

  std::optional<std::string> socket_font_color(const lf::Socket &socket) const override
  {
    if (const std::string *color = socket_font_colors_.lookup_ptr(&socket)) {
      return *color;
    }
    return std::nullopt;
  }

  std::string socket_name(const lf::Socket &socket) const override
  {
    return socket.name() + socket_name_suffixes_.lookup_default(&socket, "");
  }

  void add_edge_attributes(const lf::OutputSocket & /*from*/,
                           const lf::InputSocket &to,
                           dot::DirectedEdge &dot_edge) const override
  {
    if (builder_.socket_usage_inputs_.contains_as(&to)) {
      // dot_edge.attributes.set("constraint", "false");
      dot_edge.attributes.set("color", "#00000055");
    }
  }
};

void GeometryNodesLazyFunctionGraphBuilder::print_graph()
{
  UsedSocketVisualizeOptions options{*this};
  std::cout << "\n\n" << lf_graph_->to_dot(options) << "\n\n";
}

const GeometryNodesLazyFunctionGraphInfo *ensure_geometry_nodes_lazy_function_graph(
    const bNodeTree &btree)
{
  btree.ensure_topology_cache();
  if (btree.has_available_link_cycle()) {
    return nullptr;
  }
  if (const ID *id_orig = DEG_get_original_id(const_cast<ID *>(&btree.id))) {
    if (id_orig->tag & LIB_TAG_MISSING) {
      return nullptr;
    }
  }
  for (const bNodeSocket *interface_bsocket : btree.interface_inputs()) {
    if (interface_bsocket->typeinfo->geometry_nodes_cpp_type == nullptr) {
      return nullptr;
    }
  }
  for (const bNodeSocket *interface_bsocket : btree.interface_outputs()) {
    if (interface_bsocket->typeinfo->geometry_nodes_cpp_type == nullptr) {
      return nullptr;
    }
  }

  std::unique_ptr<GeometryNodesLazyFunctionGraphInfo> &lf_graph_info_ptr =
      btree.runtime->geometry_nodes_lazy_function_graph_info;

  if (lf_graph_info_ptr) {
    return lf_graph_info_ptr.get();
  }
  std::lock_guard lock{btree.runtime->geometry_nodes_lazy_function_graph_info_mutex};
  if (lf_graph_info_ptr) {
    return lf_graph_info_ptr.get();
  }

  auto lf_graph_info = std::make_unique<GeometryNodesLazyFunctionGraphInfo>();
  GeometryNodesLazyFunctionGraphBuilder builder{btree, *lf_graph_info};
  builder.build();

  lf_graph_info_ptr = std::move(lf_graph_info);
  return lf_graph_info_ptr.get();
}

GeometryNodesLazyFunctionLogger::GeometryNodesLazyFunctionLogger(
    const GeometryNodesLazyFunctionGraphInfo &lf_graph_info)
    : lf_graph_info_(lf_graph_info)
{
}

void GeometryNodesLazyFunctionLogger::log_socket_value(
    const fn::lazy_function::Socket &lf_socket,
    const GPointer value,
    const fn::lazy_function::Context &context) const
{
  /* In this context we expect only a single kind of user data, so use `static_cast`. */
  GeoNodesLFUserData *user_data = static_cast<GeoNodesLFUserData *>(context.user_data);
  BLI_assert(dynamic_cast<GeoNodesLFUserData *>(context.user_data) != nullptr);
  if (!user_data->log_socket_values) {
    return;
  }
  if (user_data->modifier_data->eval_log == nullptr) {
    return;
  }

  const Span<const bNodeSocket *> bsockets =
      lf_graph_info_.mapping.bsockets_by_lf_socket_map.lookup(&lf_socket);
  if (bsockets.is_empty()) {
    return;
  }

  geo_eval_log::GeoTreeLogger &tree_logger =
      user_data->modifier_data->eval_log->get_local_tree_logger(*user_data->compute_context);
  for (const bNodeSocket *bsocket : bsockets) {
    /* Avoid logging to some sockets when the same value will also be logged to a linked socket.
     * This reduces the number of logged values without losing information. */
    if (bsocket->is_input() && bsocket->is_directly_linked()) {
      continue;
    }
    const bNode &bnode = bsocket->owner_node();
    if (bnode.is_reroute()) {
      continue;
    }
    tree_logger.log_value(bsocket->owner_node(), *bsocket, value);
  }
}

static std::mutex dump_error_context_mutex;

void GeometryNodesLazyFunctionLogger::dump_when_outputs_are_missing(
    const lf::FunctionNode &node,
    Span<const lf::OutputSocket *> missing_sockets,
    const lf::Context &context) const
{
  std::lock_guard lock{dump_error_context_mutex};

  GeoNodesLFUserData *user_data = dynamic_cast<GeoNodesLFUserData *>(context.user_data);
  BLI_assert(user_data != nullptr);
  user_data->compute_context->print_stack(std::cout, node.name());
  std::cout << "Missing outputs:\n";
  for (const lf::OutputSocket *socket : missing_sockets) {
    std::cout << "  " << socket->name() << "\n";
  }
}

void GeometryNodesLazyFunctionLogger::dump_when_input_is_set_twice(
    const lf::InputSocket &target_socket,
    const lf::OutputSocket &from_socket,
    const lf::Context &context) const
{
  std::lock_guard lock{dump_error_context_mutex};

  std::stringstream ss;
  ss << from_socket.node().name() << ":" << from_socket.name() << " -> "
     << target_socket.node().name() << ":" << target_socket.name();

  GeoNodesLFUserData *user_data = dynamic_cast<GeoNodesLFUserData *>(context.user_data);
  BLI_assert(user_data != nullptr);
  user_data->compute_context->print_stack(std::cout, ss.str());
}

Vector<const lf::FunctionNode *> GeometryNodesLazyFunctionSideEffectProvider::
    get_nodes_with_side_effects(const lf::Context &context) const
{
  GeoNodesLFUserData *user_data = dynamic_cast<GeoNodesLFUserData *>(context.user_data);
  BLI_assert(user_data != nullptr);
  const ComputeContextHash &context_hash = user_data->compute_context->hash();
  const GeoNodesModifierData &modifier_data = *user_data->modifier_data;
  return modifier_data.side_effect_nodes->lookup(context_hash);
}

GeometryNodesLazyFunctionGraphInfo::GeometryNodesLazyFunctionGraphInfo() = default;
GeometryNodesLazyFunctionGraphInfo::~GeometryNodesLazyFunctionGraphInfo()
{
  for (GMutablePointer &p : this->values_to_destruct) {
    p.destruct();
  }
}

[[maybe_unused]] static void add_thread_id_debug_message(
    const GeometryNodesLazyFunctionGraphInfo &lf_graph_info,
    const lf::FunctionNode &node,
    const lf::Context &context)
{
  static std::atomic<int> thread_id_source = 0;
  static thread_local const int thread_id = thread_id_source.fetch_add(1);
  static thread_local const std::string thread_id_str = "Thread: " + std::to_string(thread_id);

  GeoNodesLFUserData *user_data = dynamic_cast<GeoNodesLFUserData *>(context.user_data);
  BLI_assert(user_data != nullptr);
  if (user_data->modifier_data->eval_log == nullptr) {
    return;
  }
  geo_eval_log::GeoTreeLogger &tree_logger =
      user_data->modifier_data->eval_log->get_local_tree_logger(*user_data->compute_context);

  /* Find corresponding node based on the socket mapping. */
  auto check_sockets = [&](const Span<const lf::Socket *> lf_sockets) {
    for (const lf::Socket *lf_socket : lf_sockets) {
      const Span<const bNodeSocket *> bsockets =
          lf_graph_info.mapping.bsockets_by_lf_socket_map.lookup(lf_socket);
      if (!bsockets.is_empty()) {
        const bNodeSocket &bsocket = *bsockets[0];
        const bNode &bnode = bsocket.owner_node();
        tree_logger.debug_messages.append({bnode.identifier, thread_id_str});
        return true;
      }
    }
    return false;
  };

  if (check_sockets(node.inputs().cast<const lf::Socket *>())) {
    return;
  }
  check_sockets(node.outputs().cast<const lf::Socket *>());
}

void GeometryNodesLazyFunctionLogger::log_before_node_execute(const lf::FunctionNode &node,
                                                              const lf::Params & /*params*/,
                                                              const lf::Context &context) const
{
  /* Enable this to see the threads that invoked a node. */
  if constexpr (false) {
    add_thread_id_debug_message(lf_graph_info_, node, context);
  }
}

}  // namespace blender::nodes<|MERGE_RESOLUTION|>--- conflicted
+++ resolved
@@ -899,11 +899,7 @@
  public:
   Vector<StringRef> socket_names;
 
-<<<<<<< HEAD
-  std::string node_name() const
-=======
   std::string node_name() const override
->>>>>>> d9398bb5
   {
     return "Group Output";
   }
@@ -914,8 +910,6 @@
   }
 };
 
-<<<<<<< HEAD
-=======
 /**
  * Computes the logical or of the inputs and supports short-circuit evaluation (i.e. if the first
  * input is true already, the other inputs are not checked).
@@ -1167,7 +1161,6 @@
   Vector<const bNodeSocket *> initial_geometry_sockets;
 };
 
->>>>>>> d9398bb5
 /**
  * Utility class to build a lazy-function graph based on a geometry nodes tree.
  * This is mainly a separate class because it makes it easier to have variables that can be
@@ -1209,11 +1202,8 @@
    */
   lf::DummyNode *group_input_lf_node_;
 
-<<<<<<< HEAD
-=======
   friend class UsedSocketVisualizeOptions;
 
->>>>>>> d9398bb5
  public:
   GeometryNodesLazyFunctionGraphBuilder(const bNodeTree &btree,
                                         GeometryNodesLazyFunctionGraphInfo &lf_graph_info)
@@ -1276,9 +1266,6 @@
     for (const int i : interface_inputs.index_range()) {
       mapping_->group_input_sockets.append(&group_input_lf_node_->output(i));
       debug_info->socket_names.append(interface_inputs[i]->name);
-<<<<<<< HEAD
-    }
-=======
     }
     lf_graph_info_->dummy_debug_infos_.append(std::move(debug_info));
   }
@@ -1303,7 +1290,6 @@
     }
     mapping_->standard_group_output_sockets = lf_node.inputs();
 
->>>>>>> d9398bb5
     lf_graph_info_->dummy_debug_infos_.append(std::move(debug_info));
   }
 
@@ -1339,11 +1325,6 @@
         case NODE_CUSTOM_GROUP:
         case NODE_GROUP: {
           this->handle_group_node(*bnode);
-          break;
-        }
-        case GEO_NODE_SIMULATION_OUTPUT: {
-          const lf::FunctionNode &lf_node = this->handle_geometry_node(*bnode);
-          mapping_->sim_output_node_map.add(bnode, &lf_node);
           break;
         }
         case GEO_NODE_VIEWER: {
@@ -1429,18 +1410,6 @@
   void handle_group_output_node(const bNode &bnode)
   {
     Vector<const CPPType *, 16> output_cpp_types;
-<<<<<<< HEAD
-    const Span<const bNodeSocket *> interface_outputs = btree_.interface_outputs();
-    for (const bNodeSocket *interface_input : interface_outputs) {
-      output_cpp_types.append(interface_input->typeinfo->geometry_nodes_cpp_type);
-    }
-
-    auto debug_info = std::make_unique<GroupOutputDebugInfo>();
-    lf::DummyNode &group_output_lf_node = lf_graph_->add_dummy(
-        output_cpp_types, {}, debug_info.get());
-
-    for (const int i : interface_outputs.index_range()) {
-=======
     auto debug_info = std::make_unique<GroupOutputDebugInfo>();
     for (const bNodeSocket *interface_input : btree_.interface_outputs()) {
       output_cpp_types.append(interface_input->typeinfo->geometry_nodes_cpp_type);
@@ -1451,22 +1420,17 @@
         output_cpp_types, {}, debug_info.get());
 
     for (const int i : group_output_lf_node.inputs().index_range()) {
->>>>>>> d9398bb5
       const bNodeSocket &bsocket = bnode.input_socket(i);
       lf::InputSocket &lf_socket = group_output_lf_node.input(i);
       input_socket_map_.add(&bsocket, &lf_socket);
       mapping_->dummy_socket_map.add(&bsocket, &lf_socket);
       mapping_->bsockets_by_lf_socket_map.add(&lf_socket, &bsocket);
-      debug_info->socket_names.append(interface_outputs[i]->name);
-    }
-
-<<<<<<< HEAD
-=======
+    }
+
     if (&bnode == btree_.group_output_node()) {
       mapping_->standard_group_output_sockets = group_output_lf_node.inputs();
     }
 
->>>>>>> d9398bb5
     lf_graph_info_->dummy_debug_infos_.append(std::move(debug_info));
   }
 
@@ -1515,18 +1479,13 @@
     lf_graph_info_->functions.append(std::move(lazy_function));
   }
 
-  lf::FunctionNode &handle_geometry_node(const bNode &bnode)
+  void handle_geometry_node(const bNode &bnode)
   {
     Vector<const bNodeSocket *> used_inputs;
     Vector<const bNodeSocket *> used_outputs;
     auto lazy_function = std::make_unique<LazyFunctionForGeometryNode>(
         bnode, used_inputs, used_outputs);
-<<<<<<< HEAD
-    lf::FunctionNode &lf_node = lf_graph_->add_function(*lazy_function);
-    lf_graph_info_->functions.append(std::move(lazy_function));
-=======
     lf::Node &lf_node = lf_graph_->add_function(*lazy_function);
->>>>>>> d9398bb5
 
     for (const int i : used_inputs.index_range()) {
       const bNodeSocket &bsocket = *used_inputs[i];
@@ -1554,9 +1513,6 @@
       mapping_->bsockets_by_lf_socket_map.add(&lf_socket, &bsocket);
     }
 
-<<<<<<< HEAD
-    return lf_node;
-=======
     for (const auto [identifier, lf_input_index] :
          lazy_function->lf_input_for_output_bsocket_usage_.items()) {
       output_used_sockets_for_builtin_nodes_.append_as(&bnode.output_by_identifier(identifier),
@@ -1571,7 +1527,6 @@
     }
 
     lf_graph_info_->functions.append(std::move(lazy_function));
->>>>>>> d9398bb5
   }
 
   void handle_multi_function_node(const bNode &bnode, const NodeMultiFunctions::Item &fn_item)
