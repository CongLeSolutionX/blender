/* SPDX-FileCopyrightText: 2023 Blender Authors
 *
 * SPDX-License-Identifier: GPL-2.0-or-later */

#include "BLI_string.h"

#include "NOD_socket_declarations.hh"
#include "NOD_socket_declarations_geometry.hh"

#include "BKE_lib_id.hh"
#include "BKE_node_runtime.hh"

#include "BLI_math_vector.h"

namespace blender::nodes::decl {

/**
 * \note This function only deals with declarations, not the field status of existing nodes. If the
 * field status of existing nodes was stored on the sockets, an improvement would be to check the
 * existing socket's current status instead of the declaration.
 */
static bool field_types_are_compatible(const SocketDeclaration &input,
                                       const SocketDeclaration &output)
{
  if (output.output_field_dependency.field_type() == OutputSocketFieldType::FieldSource) {
    if (input.input_field_type == InputSocketFieldType::None) {
      return false;
    }
  }
  return true;
}

static bool sockets_can_connect(const SocketDeclaration &socket_decl,
                                const bNodeSocket &other_socket)
{
  /* Input sockets cannot connect to input sockets, outputs cannot connect to outputs. */
  if (socket_decl.in_out == other_socket.in_out) {
    return false;
  }

  if (other_socket.runtime->declaration) {
    if (socket_decl.in_out == SOCK_IN) {
      if (!field_types_are_compatible(socket_decl, *other_socket.runtime->declaration)) {
        return false;
      }
    }
    else {
      if (!field_types_are_compatible(*other_socket.runtime->declaration, socket_decl)) {
        return false;
      }
    }
  }

  return true;
}

static bool basic_types_can_connect(const SocketDeclaration & /*socket_decl*/,
                                    const bNodeSocket &other_socket)
{
  return ELEM(other_socket.type, SOCK_FLOAT, SOCK_INT, SOCK_BOOLEAN, SOCK_VECTOR, SOCK_RGBA);
}

static void modify_subtype_except_for_storage(bNodeSocket &socket, int new_subtype)
{
  const char *idname = bke::node_static_socket_type(socket.type, new_subtype);
  STRNCPY(socket.idname, idname);
  bke::bNodeSocketType *socktype = bke::node_socket_type_find(idname);
  socket.typeinfo = socktype;
}

/* -------------------------------------------------------------------- */
/** \name #Float
 * \{ */

bNodeSocket &Float::build(bNodeTree &ntree, bNode &node) const
{
  bNodeSocket &socket = *bke::node_add_static_socket(&ntree,
                                                     &node,
                                                     this->in_out,
                                                     SOCK_FLOAT,
                                                     this->subtype,
                                                     this->identifier.c_str(),
                                                     this->name.c_str());
  this->set_common_flags(socket);
  bNodeSocketValueFloat &value = *(bNodeSocketValueFloat *)socket.default_value;
  value.min = this->soft_min_value;
  value.max = this->soft_max_value;
  value.value = this->default_value;
  return socket;
}

bool Float::matches(const bNodeSocket &socket) const
{
  if (!this->matches_common_data(socket)) {
    return false;
  }
  if (socket.type != SOCK_FLOAT) {
    return false;
  }
  if (socket.typeinfo->subtype != this->subtype) {
    return false;
  }
  bNodeSocketValueFloat &value = *(bNodeSocketValueFloat *)socket.default_value;
  if (value.min != this->soft_min_value) {
    return false;
  }
  if (value.max != this->soft_max_value) {
    return false;
  }
  return true;
}

bool Float::can_connect(const bNodeSocket &socket) const
{
  if (!sockets_can_connect(*this, socket)) {
    return false;
  }
  if (this->in_out == SOCK_OUT && socket.type == SOCK_ROTATION) {
    return true;
  }
  return basic_types_can_connect(*this, socket);
}

bNodeSocket &Float::update_or_build(bNodeTree &ntree, bNode &node, bNodeSocket &socket) const
{
  if (socket.type != SOCK_FLOAT) {
    BLI_assert(socket.in_out == this->in_out);
    return this->build(ntree, node);
  }
  if (socket.typeinfo->subtype != this->subtype) {
    modify_subtype_except_for_storage(socket, this->subtype);
  }
  this->set_common_flags(socket);
  bNodeSocketValueFloat &value = *(bNodeSocketValueFloat *)socket.default_value;
  value.min = this->soft_min_value;
  value.max = this->soft_max_value;
  value.subtype = this->subtype;
  return socket;
}

/** \} */

/* -------------------------------------------------------------------- */
/** \name #Int
 * \{ */

bNodeSocket &Int::build(bNodeTree &ntree, bNode &node) const
{
  bNodeSocket &socket = *bke::node_add_static_socket(&ntree,
                                                     &node,
                                                     this->in_out,
                                                     SOCK_INT,
                                                     this->subtype,
                                                     this->identifier.c_str(),
                                                     this->name.c_str());
  this->set_common_flags(socket);
  bNodeSocketValueInt &value = *(bNodeSocketValueInt *)socket.default_value;
  value.min = this->soft_min_value;
  value.max = this->soft_max_value;
  value.value = this->default_value;
  return socket;
}

bool Int::matches(const bNodeSocket &socket) const
{
  if (!this->matches_common_data(socket)) {
    return false;
  }
  if (socket.type != SOCK_INT) {
    return false;
  }
  if (socket.typeinfo->subtype != this->subtype) {
    return false;
  }
  bNodeSocketValueInt &value = *(bNodeSocketValueInt *)socket.default_value;
  if (value.min != this->soft_min_value) {
    return false;
  }
  if (value.max != this->soft_max_value) {
    return false;
  }
  return true;
}

bool Int::can_connect(const bNodeSocket &socket) const
{
  if (!sockets_can_connect(*this, socket)) {
    return false;
  }
  return basic_types_can_connect(*this, socket);
}

bNodeSocket &Int::update_or_build(bNodeTree &ntree, bNode &node, bNodeSocket &socket) const
{
  if (socket.type != SOCK_INT) {
    BLI_assert(socket.in_out == this->in_out);
    return this->build(ntree, node);
  }
  if (socket.typeinfo->subtype != this->subtype) {
    modify_subtype_except_for_storage(socket, this->subtype);
  }
  this->set_common_flags(socket);
  bNodeSocketValueInt &value = *(bNodeSocketValueInt *)socket.default_value;
  value.min = this->soft_min_value;
  value.max = this->soft_max_value;
  value.subtype = this->subtype;
  return socket;
}

/** \} */

/* -------------------------------------------------------------------- */
/** \name #Vector
 * \{ */

bNodeSocket &Vector::build(bNodeTree &ntree, bNode &node) const
{
  bNodeSocket &socket = *bke::node_add_static_socket(&ntree,
                                                     &node,
                                                     this->in_out,
                                                     SOCK_VECTOR,
                                                     this->subtype,
                                                     this->identifier.c_str(),
                                                     this->name.c_str());
  this->set_common_flags(socket);
  bNodeSocketValueVector &value = *(bNodeSocketValueVector *)socket.default_value;
  copy_v3_v3(value.value, this->default_value);
  value.min = this->soft_min_value;
  value.max = this->soft_max_value;
  return socket;
}

bool Vector::matches(const bNodeSocket &socket) const
{
  if (!this->matches_common_data(socket)) {
    return false;
  }
  if (socket.type != SOCK_VECTOR) {
    return false;
  }
  if (socket.typeinfo->subtype != this->subtype) {
    return false;
  }
  const bNodeSocketValueVector &value = *static_cast<const bNodeSocketValueVector *>(
      socket.default_value);
  if (value.min != this->soft_min_value) {
    return false;
  }
  if (value.max != this->soft_max_value) {
    return false;
  }
  return true;
}

bool Vector::can_connect(const bNodeSocket &socket) const
{
  if (!sockets_can_connect(*this, socket)) {
    return false;
  }
  if (socket.type == SOCK_ROTATION) {
    return true;
  }
  return basic_types_can_connect(*this, socket);
}

bNodeSocket &Vector::update_or_build(bNodeTree &ntree, bNode &node, bNodeSocket &socket) const
{
  if (socket.type != SOCK_VECTOR) {
    BLI_assert(socket.in_out == this->in_out);
    return this->build(ntree, node);
  }
  if (socket.typeinfo->subtype != this->subtype) {
    modify_subtype_except_for_storage(socket, this->subtype);
  }
  this->set_common_flags(socket);
  bNodeSocketValueVector &value = *(bNodeSocketValueVector *)socket.default_value;
  value.subtype = this->subtype;
  value.min = this->soft_min_value;
  value.max = this->soft_max_value;
  return socket;
}

/** \} */

/* -------------------------------------------------------------------- */
/** \name #Bool
 * \{ */

bNodeSocket &Bool::build(bNodeTree &ntree, bNode &node) const
{
  bNodeSocket &socket = *bke::node_add_static_socket(&ntree,
                                                     &node,
                                                     this->in_out,
                                                     SOCK_BOOLEAN,
                                                     PROP_NONE,
                                                     this->identifier.c_str(),
                                                     this->name.c_str());
  this->set_common_flags(socket);
  bNodeSocketValueBoolean &value = *(bNodeSocketValueBoolean *)socket.default_value;
  value.value = this->default_value;
  return socket;
}

bool Bool::matches(const bNodeSocket &socket) const
{
  if (!this->matches_common_data(socket)) {
    return false;
  }
  if (socket.type != SOCK_BOOLEAN) {
    return false;
  }
  return true;
}

bool Bool::can_connect(const bNodeSocket &socket) const
{
  if (!sockets_can_connect(*this, socket)) {
    return false;
  }
  return basic_types_can_connect(*this, socket);
}

bNodeSocket &Bool::update_or_build(bNodeTree &ntree, bNode &node, bNodeSocket &socket) const
{
  if (socket.type != SOCK_BOOLEAN) {
    BLI_assert(socket.in_out == this->in_out);
    return this->build(ntree, node);
  }
  this->set_common_flags(socket);
  return socket;
}

/** \} */

/* -------------------------------------------------------------------- */
/** \name #Color
 * \{ */

bNodeSocket &Color::build(bNodeTree &ntree, bNode &node) const
{
  bNodeSocket &socket = *bke::node_add_static_socket(&ntree,
                                                     &node,
                                                     this->in_out,
                                                     SOCK_RGBA,
                                                     PROP_NONE,
                                                     this->identifier.c_str(),
                                                     this->name.c_str());
  this->set_common_flags(socket);
  bNodeSocketValueRGBA &value = *(bNodeSocketValueRGBA *)socket.default_value;
  copy_v4_v4(value.value, this->default_value);
  return socket;
}

bool Color::matches(const bNodeSocket &socket) const
{
  if (!this->matches_common_data(socket)) {
    return false;
  }
  if (socket.type != SOCK_RGBA) {
    return false;
  }
  return true;
}

bool Color::can_connect(const bNodeSocket &socket) const
{
  if (!sockets_can_connect(*this, socket)) {
    return false;
  }
  return basic_types_can_connect(*this, socket);
}

bNodeSocket &Color::update_or_build(bNodeTree &ntree, bNode &node, bNodeSocket &socket) const
{
  if (socket.type != SOCK_RGBA) {
    BLI_assert(socket.in_out == this->in_out);
    return this->build(ntree, node);
  }
  this->set_common_flags(socket);
  return socket;
}

/** \} */
/* -------------------------------------------------------------------- */
/** \name #Rotation
 * \{ */

bNodeSocket &Rotation::build(bNodeTree &ntree, bNode &node) const
{
  bNodeSocket &socket = *bke::node_add_static_socket(&ntree,
                                                     &node,
                                                     this->in_out,
                                                     SOCK_ROTATION,
                                                     PROP_NONE,
                                                     this->identifier.c_str(),
                                                     this->name.c_str());
  this->set_common_flags(socket);
  bNodeSocketValueRotation &value = *static_cast<bNodeSocketValueRotation *>(socket.default_value);
  copy_v3_v3(value.value_euler, float3(this->default_value));
  return socket;
}

bool Rotation::matches(const bNodeSocket &socket) const
{
  if (!this->matches_common_data(socket)) {
    return false;
  }
  if (socket.type != SOCK_ROTATION) {
    return false;
  }
  return true;
}

bool Rotation::can_connect(const bNodeSocket &socket) const
{
  if (!sockets_can_connect(*this, socket)) {
    return false;
  }
  if (this->in_out == SOCK_IN) {
    return ELEM(socket.type, SOCK_ROTATION, SOCK_FLOAT, SOCK_VECTOR, SOCK_MATRIX);
  }
  return ELEM(socket.type, SOCK_ROTATION, SOCK_VECTOR, SOCK_MATRIX);
}

bNodeSocket &Rotation::update_or_build(bNodeTree &ntree, bNode &node, bNodeSocket &socket) const
{
  if (socket.type != SOCK_ROTATION) {
    BLI_assert(socket.in_out == this->in_out);
    return this->build(ntree, node);
  }
  this->set_common_flags(socket);
  return socket;
}

/** \} */

/* -------------------------------------------------------------------- */
/** \name #Matrix
 * \{ */

bNodeSocket &Matrix::build(bNodeTree &ntree, bNode &node) const
{
  bNodeSocket &socket = *bke::node_add_static_socket(&ntree,
                                                     &node,
                                                     this->in_out,
                                                     SOCK_MATRIX,
                                                     PROP_NONE,
                                                     this->identifier.c_str(),
                                                     this->name.c_str());
  this->set_common_flags(socket);
  return socket;
}

bool Matrix::matches(const bNodeSocket &socket) const
{
  if (!this->matches_common_data(socket)) {
    return false;
  }
  if (socket.type != SOCK_MATRIX) {
    return false;
  }
  return true;
}

bool Matrix::can_connect(const bNodeSocket &socket) const
{
  if (!sockets_can_connect(*this, socket)) {
    return false;
  }
  if (this->in_out == SOCK_IN) {
    return ELEM(socket.type, SOCK_MATRIX, SOCK_FLOAT, SOCK_VECTOR, SOCK_MATRIX);
  }
  return ELEM(socket.type, SOCK_MATRIX, SOCK_VECTOR, SOCK_MATRIX);
}

bNodeSocket &Matrix::update_or_build(bNodeTree &ntree, bNode &node, bNodeSocket &socket) const
{
  if (socket.type != SOCK_MATRIX) {
    BLI_assert(socket.in_out == this->in_out);
    return this->build(ntree, node);
  }
  this->set_common_flags(socket);
  return socket;
}

/** \} */

/* -------------------------------------------------------------------- */
/** \name #String
 * \{ */

bNodeSocket &String::build(bNodeTree &ntree, bNode &node) const
{
  bNodeSocket &socket = *bke::node_add_static_socket(&ntree,
                                                     &node,
                                                     this->in_out,
                                                     SOCK_STRING,
                                                     this->subtype,
                                                     this->identifier.c_str(),
                                                     this->name.c_str());
  STRNCPY(((bNodeSocketValueString *)socket.default_value)->value, this->default_value.c_str());
  this->set_common_flags(socket);
  return socket;
}

bool String::matches(const bNodeSocket &socket) const
{
  if (!this->matches_common_data(socket)) {
    return false;
  }
  if (socket.type != SOCK_STRING) {
    return false;
  }
  if (socket.typeinfo->subtype != this->subtype) {
    return false;
  }
  return true;
}

bool String::can_connect(const bNodeSocket &socket) const
{
  return sockets_can_connect(*this, socket) && socket.type == SOCK_STRING;
}

bNodeSocket &String::update_or_build(bNodeTree &ntree, bNode &node, bNodeSocket &socket) const
{
  if (socket.type != SOCK_STRING) {
    BLI_assert(socket.in_out == this->in_out);
    return this->build(ntree, node);
  }
  if (socket.typeinfo->subtype != this->subtype) {
    modify_subtype_except_for_storage(socket, this->subtype);
  }
  this->set_common_flags(socket);
  bNodeSocketValueString &value = *(bNodeSocketValueString *)socket.default_value;
  value.subtype = this->subtype;
  return socket;
}

/** \} */

/* -------------------------------------------------------------------- */
/** \name #Menu
 * \{ */

bNodeSocket &Menu::build(bNodeTree &ntree, bNode &node) const
{
  bNodeSocket &socket = *bke::node_add_static_socket(&ntree,
                                                     &node,
                                                     this->in_out,
                                                     SOCK_MENU,
                                                     PROP_NONE,
                                                     this->identifier.c_str(),
                                                     this->name.c_str());

  ((bNodeSocketValueMenu *)socket.default_value)->value = this->default_value;
  this->set_common_flags(socket);
  return socket;
}

bool Menu::matches(const bNodeSocket &socket) const
{
  if (!this->matches_common_data(socket)) {
    return false;
  }
  if (socket.type != SOCK_MENU) {
    return false;
  }
  return true;
}

bool Menu::can_connect(const bNodeSocket &socket) const
{
  return sockets_can_connect(*this, socket) && socket.type == SOCK_MENU;
}

bNodeSocket &Menu::update_or_build(bNodeTree &ntree, bNode &node, bNodeSocket &socket) const
{
  if (socket.type != SOCK_MENU) {
    BLI_assert(socket.in_out == this->in_out);
    return this->build(ntree, node);
  }
  this->set_common_flags(socket);
  return socket;
}

/** \} */

/* -------------------------------------------------------------------- */
/** \name #IDSocketDeclaration
 * \{ */

bNodeSocket &IDSocketDeclaration::build(bNodeTree &ntree, bNode &node) const
{
  bNodeSocket &socket = *bke::node_add_socket(
      &ntree, &node, this->in_out, this->idname, this->identifier.c_str(), this->name.c_str());
  if (this->default_value_fn) {
    ID *id = this->default_value_fn(node);
    /* Assumes that all ID sockets like #bNodeSocketValueObject and #bNodeSocketValueImage have the
     * ID pointer at the start of the struct. */
    *static_cast<ID **>(socket.default_value) = id;
    id_us_plus(id);
  }
  this->set_common_flags(socket);
  return socket;
}

bool IDSocketDeclaration::matches(const bNodeSocket &socket) const
{
  if (!this->matches_common_data(socket)) {
    return false;
  }
  if (!STREQ(socket.idname, this->idname)) {
    return false;
  }
  return true;
}

bool IDSocketDeclaration::can_connect(const bNodeSocket &socket) const
{
  return sockets_can_connect(*this, socket) && STREQ(socket.idname, this->idname);
}

bNodeSocket &IDSocketDeclaration::update_or_build(bNodeTree &ntree,
                                                  bNode &node,
                                                  bNodeSocket &socket) const
{
  if (StringRef(socket.idname) != this->idname) {
    BLI_assert(socket.in_out == this->in_out);
    return this->build(ntree, node);
  }
  this->set_common_flags(socket);
  return socket;
}

/** \} */

/* -------------------------------------------------------------------- */
/** \name #Geometry
 * \{ */

bNodeSocket &Geometry::build(bNodeTree &ntree, bNode &node) const
{
  bNodeSocket &socket = *bke::node_add_socket(&ntree,
                                              &node,
                                              this->in_out,
                                              "NodeSocketGeometry",
                                              this->identifier.c_str(),
                                              this->name.c_str());
  this->set_common_flags(socket);
  return socket;
}

bool Geometry::matches(const bNodeSocket &socket) const
{
  if (!this->matches_common_data(socket)) {
    return false;
  }
  if (socket.type != SOCK_GEOMETRY) {
    return false;
  }
  return true;
}

bool Geometry::can_connect(const bNodeSocket &socket) const
{
  return sockets_can_connect(*this, socket) && socket.type == SOCK_GEOMETRY;
}

Span<bke::GeometryComponent::Type> Geometry::supported_types() const
{
  return supported_types_;
}

bool Geometry::only_realized_data() const
{
  return only_realized_data_;
}

bool Geometry::only_instances() const
{
  return only_instances_;
}

GeometryBuilder &GeometryBuilder::supported_type(bke::GeometryComponent::Type supported_type)
{
  decl_->supported_types_ = {supported_type};
  return *this;
}

GeometryBuilder &GeometryBuilder::supported_type(
    blender::Vector<bke::GeometryComponent::Type> supported_types)
{
  decl_->supported_types_ = supported_types;
  return *this;
}

GeometryBuilder &GeometryBuilder::only_realized_data(bool value)
{
  decl_->only_realized_data_ = value;
  return *this;
}

GeometryBuilder &GeometryBuilder::only_instances(bool value)
{
  decl_->only_instances_ = value;
  return *this;
}

/** \} */

/* -------------------------------------------------------------------- */
/** \name #Shader
 * \{ */

bNodeSocket &Shader::build(bNodeTree &ntree, bNode &node) const
{
  bNodeSocket &socket = *bke::node_add_socket(&ntree,
                                              &node,
                                              this->in_out,
                                              "NodeSocketShader",
                                              this->identifier.c_str(),
                                              this->name.c_str());
  this->set_common_flags(socket);
  return socket;
}

bool Shader::matches(const bNodeSocket &socket) const
{
  if (!this->matches_common_data(socket)) {
    return false;
  }
  if (socket.type != SOCK_SHADER) {
    return false;
  }
  return true;
}

bool Shader::can_connect(const bNodeSocket &socket) const
{
  if (!sockets_can_connect(*this, socket)) {
    return false;
  }
  /* Basic types can convert to shaders, but not the other way around. */
  if (this->in_out == SOCK_IN) {
    return ELEM(
        socket.type, SOCK_VECTOR, SOCK_RGBA, SOCK_FLOAT, SOCK_INT, SOCK_BOOLEAN, SOCK_SHADER);
  }
  return socket.type == SOCK_SHADER;
}

/** \} */

/* -------------------------------------------------------------------- */
/** \name #Extend
 * \{ */

bNodeSocket &Extend::build(bNodeTree &ntree, bNode &node) const
{
  bNodeSocket &socket = *bke::node_add_socket(&ntree,
                                              &node,
                                              this->in_out,
                                              "NodeSocketVirtual",
                                              this->identifier.c_str(),
                                              this->name.c_str());
  return socket;
}

bool Extend::matches(const bNodeSocket &socket) const
{
  if (socket.identifier != this->identifier) {
    return false;
  }
  return true;
}

bool Extend::can_connect(const bNodeSocket & /*socket*/) const
{
  return false;
}

bNodeSocket &Extend::update_or_build(bNodeTree & /*ntree*/,
                                     bNode & /*node*/,
                                     bNodeSocket &socket) const
{
  return socket;
}

/** \} */

/* -------------------------------------------------------------------- */
/** \name #Custom
 * \{ */

bNodeSocket &Custom::build(bNodeTree &ntree, bNode &node) const
{
  bNodeSocket &socket = *bke::node_add_socket(
      &ntree, &node, this->in_out, idname_, this->identifier.c_str(), this->name.c_str());
  if (this->init_socket_fn) {
    this->init_socket_fn(node, socket, "interface");
  }
  return socket;
}

bool Custom::matches(const bNodeSocket &socket) const
{
  if (!this->matches_common_data(socket)) {
    return false;
  }
  if (socket.type != SOCK_CUSTOM) {
    return false;
  }
  if (!STREQ(socket.typeinfo->idname, idname_)) {
    return false;
  }
  return true;
}

bool Custom::can_connect(const bNodeSocket &socket) const
{
  return sockets_can_connect(*this, socket) && STREQ(socket.idname, idname_);
}

bNodeSocket &Custom::update_or_build(bNodeTree &ntree, bNode &node, bNodeSocket &socket) const
{
  if (!STREQ(socket.typeinfo->idname, idname_)) {
    return this->build(ntree, node);
  }
  this->set_common_flags(socket);
  return socket;
}

<<<<<<< HEAD
SocketDeclarationPtr create_extend_declaration(const eNodeSocketInOut in_out)
{
  std::unique_ptr<decl::Extend> decl = std::make_unique<decl::Extend>();
  decl->name = "";
  decl->identifier = "__extend__";
  decl->in_out = in_out;
  decl->structure_type = StructureType::Dynamic;
  return decl;
}

=======
>>>>>>> 8d4d59d0
/** \} */

}  // namespace blender::nodes::decl<|MERGE_RESOLUTION|>--- conflicted
+++ resolved
@@ -830,19 +830,6 @@
   return socket;
 }
 
-<<<<<<< HEAD
-SocketDeclarationPtr create_extend_declaration(const eNodeSocketInOut in_out)
-{
-  std::unique_ptr<decl::Extend> decl = std::make_unique<decl::Extend>();
-  decl->name = "";
-  decl->identifier = "__extend__";
-  decl->in_out = in_out;
-  decl->structure_type = StructureType::Dynamic;
-  return decl;
-}
-
-=======
->>>>>>> 8d4d59d0
 /** \} */
 
 }  // namespace blender::nodes::decl