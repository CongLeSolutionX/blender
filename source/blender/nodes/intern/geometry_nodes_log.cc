--- conflicted
+++ resolved
@@ -578,40 +578,9 @@
   ComputeContextBuilder compute_context_builder;
   compute_context_builder.push<bke::ModifierComputeContext>(parsed_path->modifier_name);
   for (const ViewerPathElem *elem : parsed_path->node_path) {
-<<<<<<< HEAD
-    switch (elem->type) {
-      case VIEWER_PATH_ELEM_TYPE_GROUP_NODE: {
-        const auto &typed_elem = *reinterpret_cast<const GroupNodeViewerPathElem *>(elem);
-        compute_context_builder.push<bke::NodeGroupComputeContext>(typed_elem.node_id);
-        break;
-      }
-      case VIEWER_PATH_ELEM_TYPE_SIMULATION_ZONE: {
-        const auto &typed_elem = *reinterpret_cast<const SimulationZoneViewerPathElem *>(elem);
-        compute_context_builder.push<bke::SimulationZoneComputeContext>(
-            typed_elem.sim_output_node_id);
-        break;
-      }
-      case VIEWER_PATH_ELEM_TYPE_REPEAT_ZONE: {
-        const auto &typed_elem = *reinterpret_cast<const RepeatZoneViewerPathElem *>(elem);
-        compute_context_builder.push<bke::RepeatZoneComputeContext>(
-            typed_elem.repeat_output_node_id, typed_elem.iteration);
-        break;
-      }
-      case VIEWER_PATH_ELEM_TYPE_FOREACH_ZONE: {
-        const auto &typed_elem = *reinterpret_cast<const ForEachZoneViewerPathElem *>(elem);
-        compute_context_builder.push<bke::ForEachZoneComputeContext>(
-            typed_elem.foreach_output_node_id, typed_elem.index);
-        break;
-      }
-      default: {
-        BLI_assert_unreachable();
-        break;
-      }
-=======
     if (!ed::viewer_path::add_compute_context_for_viewer_path_elem(*elem, compute_context_builder))
     {
       return nullptr;
->>>>>>> 32cb2b23
     }
   }
   const ComputeContextHash context_hash = compute_context_builder.hash();
