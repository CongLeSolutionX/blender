--- conflicted
+++ resolved
@@ -129,16 +129,10 @@
         }
         break;
       }
-<<<<<<< HEAD
-=======
-      case bke::GeometryComponent::Type::Volume: {
         break;
       }
       case bke::GeometryComponent::Type::GreasePencil: {
         /* TODO. Do nothing for now. */
-        break;
-      }
->>>>>>> b879a4f2
     }
   }
 }
