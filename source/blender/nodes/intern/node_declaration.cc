/* SPDX-FileCopyrightText: 2023 Blender Authors
 *
 * SPDX-License-Identifier: GPL-2.0-or-later */

#include "NOD_node_declaration.hh"
#include "NOD_socket_declarations.hh"
#include "NOD_socket_declarations_geometry.hh"

#include "BLI_stack.hh"
#include "BLI_utildefines.h"

#include "BKE_geometry_fields.hh"
#include "BKE_node.hh"
#include "BKE_node_runtime.hh"
#include "BKE_node_socket_value.hh"

#include "RNA_access.hh"

namespace blender::nodes {

static void reset_declaration(NodeDeclaration &declaration)
{
  std::destroy_at(&declaration);
  new (&declaration) NodeDeclaration();
}

void build_node_declaration(const bke::bNodeType &typeinfo,
                            NodeDeclaration &r_declaration,
                            const bNodeTree *ntree,
                            const bNode *node)
{
  reset_declaration(r_declaration);
  NodeDeclarationBuilder node_decl_builder{typeinfo, r_declaration, ntree, node};
  typeinfo.declare(node_decl_builder);
  node_decl_builder.finalize();
}

void NodeDeclarationBuilder::build_remaining_anonymous_attribute_relations()
{
  auto is_data_socket_decl = [](const SocketDeclaration *socket_decl) {
    return dynamic_cast<const decl::Geometry *>(socket_decl);
  };

  Vector<int> geometry_inputs;
  for (const int i : declaration_.inputs.index_range()) {
    if (is_data_socket_decl(declaration_.inputs[i])) {
      geometry_inputs.append(i);
    }
  }
  Vector<int> geometry_outputs;
  for (const int i : declaration_.outputs.index_range()) {
    if (is_data_socket_decl(declaration_.outputs[i])) {
      geometry_outputs.append(i);
    }
  }

  for (BaseSocketDeclarationBuilder *socket_builder : input_socket_builders_) {
    if (socket_builder->field_on_all_) {
      aal::RelationsInNode &relations = this->get_anonymous_attribute_relations();
      const int field_input = socket_builder->decl_base_->index;
      for (const int geometry_input : geometry_inputs) {
        relations.eval_relations.append({field_input, geometry_input});
      }
    }
  }
  for (BaseSocketDeclarationBuilder *socket_builder : output_socket_builders_) {
    if (socket_builder->field_on_all_) {
      aal::RelationsInNode &relations = this->get_anonymous_attribute_relations();
      const int field_output = socket_builder->decl_base_->index;
      for (const int geometry_output : geometry_outputs) {
        relations.available_relations.append({field_output, geometry_output});
      }
    }
    if (socket_builder->reference_pass_all_) {
      aal::RelationsInNode &relations = this->get_anonymous_attribute_relations();
      const int field_output = socket_builder->decl_base_->index;
      for (const int input_i : declaration_.inputs.index_range()) {
        SocketDeclaration &input_socket_decl = *declaration_.inputs[input_i];
        if (input_socket_decl.input_field_type != InputSocketFieldType::None) {
          relations.reference_relations.append({input_i, field_output});
        }
      }
    }
    if (socket_builder->propagate_from_all_) {
      aal::RelationsInNode &relations = this->get_anonymous_attribute_relations();
      const int geometry_output = socket_builder->decl_base_->index;
      for (const int geometry_input : geometry_inputs) {
        relations.propagate_relations.append({geometry_input, geometry_output});
      }
    }
  }
}

void NodeDeclarationBuilder::finalize()
{
  this->build_remaining_anonymous_attribute_relations();
<<<<<<< HEAD
  if (is_function_node_) {
    for (SocketDeclaration *socket_decl : declaration_.inputs) {
      socket_decl->structure_type = StructureType::Dynamic;
    }
    for (SocketDeclaration *socket_decl : declaration_.outputs) {
      socket_decl->structure_type = StructureType::Dynamic;
    }
  }
  BLI_assert(declaration_.is_valid());
=======
#ifndef NDEBUG
  declaration_.assert_valid();
#endif
>>>>>>> 8d4d59d0
}

NodeDeclarationBuilder::NodeDeclarationBuilder(const bke::bNodeType &typeinfo,
                                               NodeDeclaration &declaration,
                                               const bNodeTree *ntree,
                                               const bNode *node)
    : DeclarationListBuilder(*this, declaration.root_items),
      typeinfo_(typeinfo),
      declaration_(declaration),
      ntree_(ntree),
      node_(node)
{
}

void NodeDeclarationBuilder::use_custom_socket_order(bool enable)
{
  declaration_.use_custom_socket_order = enable;
}

void NodeDeclarationBuilder::allow_any_socket_order(bool enable)
{
  BLI_assert(declaration_.use_custom_socket_order);
  declaration_.allow_any_socket_order = enable;
}

Span<SocketDeclaration *> NodeDeclaration::sockets(eNodeSocketInOut in_out) const
{
  if (in_out == SOCK_IN) {
    return inputs;
  }
  return outputs;
}

namespace anonymous_attribute_lifetime {

std::ostream &operator<<(std::ostream &stream, const RelationsInNode &relations)
{
  stream << "Propagate Relations: " << relations.propagate_relations.size() << "\n";
  for (const PropagateRelation &relation : relations.propagate_relations) {
    stream << "  " << relation.from_geometry_input << " -> " << relation.to_geometry_output
           << "\n";
  }
  stream << "Reference Relations: " << relations.reference_relations.size() << "\n";
  for (const ReferenceRelation &relation : relations.reference_relations) {
    stream << "  " << relation.from_field_input << " -> " << relation.to_field_output << "\n";
  }
  stream << "Eval Relations: " << relations.eval_relations.size() << "\n";
  for (const EvalRelation &relation : relations.eval_relations) {
    stream << "  eval " << relation.field_input << " on " << relation.geometry_input << "\n";
  }
  stream << "Available Relations: " << relations.available_relations.size() << "\n";
  for (const AvailableRelation &relation : relations.available_relations) {
    stream << "  " << relation.field_output << " available on " << relation.geometry_output
           << "\n";
  }
  stream << "Available on None: " << relations.available_on_none.size() << "\n";
  for (const int i : relations.available_on_none) {
    stream << "  output " << i << " available on none\n";
  }
  return stream;
}

}  // namespace anonymous_attribute_lifetime

static void assert_valid_panels_recursive(const NodeDeclaration &node_decl,
                                          const Span<const ItemDeclaration *> items,
                                          Vector<const SocketDeclaration *> &r_flat_inputs,
                                          Vector<const SocketDeclaration *> &r_flat_outputs)
{
  /* Expected item order unless any order is allowed: outputs, inputs, panels. */
  bool found_input = false;
  bool found_panel = false;

  for (const ItemDeclaration *item_decl : items) {
    if (const auto *socket_decl = dynamic_cast<const SocketDeclaration *>(item_decl)) {
      if (socket_decl->in_out == SOCK_IN) {
        BLI_assert(node_decl.allow_any_socket_order || !found_panel);
        found_input = true;
        r_flat_inputs.append(socket_decl);
      }
      else {
        BLI_assert(node_decl.allow_any_socket_order || (!found_input && !found_panel));
        r_flat_outputs.append(socket_decl);
      }
    }
    else if (const auto *panel_decl = dynamic_cast<const PanelDeclaration *>(item_decl)) {
      found_panel = true;
      assert_valid_panels_recursive(node_decl, panel_decl->items, r_flat_inputs, r_flat_outputs);
    }
  }
  UNUSED_VARS(found_input, found_panel);
}

void NodeDeclaration::assert_valid() const
{
  if (!this->use_custom_socket_order) {
    /* Skip validation for conventional socket layouts. Those are reordered in drawing code. */
    return;
  }

  Vector<const SocketDeclaration *> flat_inputs;
  Vector<const SocketDeclaration *> flat_outputs;
  assert_valid_panels_recursive(*this, this->root_items, flat_inputs, flat_outputs);

  BLI_assert(this->inputs.as_span() == flat_inputs);
  BLI_assert(this->outputs.as_span() == flat_outputs);
}

bool NodeDeclaration::matches(const bNode &node) const
{
  const bNodeSocket *current_input = static_cast<bNodeSocket *>(node.inputs.first);
  const bNodeSocket *current_output = static_cast<bNodeSocket *>(node.outputs.first);
  const bNodePanelState *current_panel = node.panel_states_array;
  for (const ItemDeclarationPtr &item_decl : this->all_items) {
    if (const SocketDeclaration *socket_decl = dynamic_cast<const SocketDeclaration *>(
            item_decl.get()))
    {
      switch (socket_decl->in_out) {
        case SOCK_IN:
          if (current_input == nullptr || !socket_decl->matches(*current_input)) {
            return false;
          }
          current_input = current_input->next;
          break;
        case SOCK_OUT:
          if (current_output == nullptr || !socket_decl->matches(*current_output)) {
            return false;
          }
          current_output = current_output->next;
          break;
      }
    }
    else if (const PanelDeclaration *panel_decl = dynamic_cast<const PanelDeclaration *>(
                 item_decl.get()))
    {
      if (!node.panel_states().contains_ptr(current_panel) || !panel_decl->matches(*current_panel))
      {
        return false;
      }
      ++current_panel;
    }
    else if (dynamic_cast<const SeparatorDeclaration *>(item_decl.get()) ||
             dynamic_cast<const LayoutDeclaration *>(item_decl.get()))
    {
      /* Ignored because they don't have corresponding data in DNA. */
    }
    else {
      /* Unknown item type. */
      BLI_assert_unreachable();
    }
  }
  /* If items are left over, some were removed from the declaration. */
  if (current_input != nullptr || current_output != nullptr ||
      node.panel_states().contains_ptr(current_panel))
  {
    return false;
  }
  return true;
}

bNodeSocket &SocketDeclaration::update_or_build(bNodeTree &ntree,
                                                bNode &node,
                                                bNodeSocket &socket) const
{
  /* By default just rebuild. */
  BLI_assert(socket.in_out == this->in_out);
  UNUSED_VARS_NDEBUG(socket);
  return this->build(ntree, node);
}

void SocketDeclaration::set_common_flags(bNodeSocket &socket) const
{
  SET_FLAG_FROM_TEST(socket.flag, compact, SOCK_COMPACT);
  SET_FLAG_FROM_TEST(socket.flag, hide_value, SOCK_HIDE_VALUE);
  SET_FLAG_FROM_TEST(socket.flag, hide_label, SOCK_HIDE_LABEL);
  SET_FLAG_FROM_TEST(socket.flag, is_multi_input, SOCK_MULTI_INPUT);
  SET_FLAG_FROM_TEST(socket.flag, no_mute_links, SOCK_NO_INTERNAL_LINK);
  SET_FLAG_FROM_TEST(socket.flag, !is_available, SOCK_UNAVAIL);
}

bool SocketDeclaration::matches_common_data(const bNodeSocket &socket) const
{
  if (socket.name != this->name) {
    return false;
  }
  if (socket.identifier != this->identifier) {
    return false;
  }
  if (((socket.flag & SOCK_COMPACT) != 0) != this->compact) {
    return false;
  }
  if (((socket.flag & SOCK_HIDE_VALUE) != 0) != this->hide_value) {
    return false;
  }
  if (((socket.flag & SOCK_HIDE_LABEL) != 0) != this->hide_label) {
    return false;
  }
  if (((socket.flag & SOCK_MULTI_INPUT) != 0) != this->is_multi_input) {
    return false;
  }
  if (((socket.flag & SOCK_NO_INTERNAL_LINK) != 0) != this->no_mute_links) {
    return false;
  }
  if (((socket.flag & SOCK_UNAVAIL) != 0) != !this->is_available) {
    return false;
  }
  return true;
}

template<typename Fn>
static bool socket_type_to_static_decl_type(const eNodeSocketDatatype socket_type, Fn &&fn)
{
  switch (socket_type) {
    case SOCK_FLOAT:
      fn(TypeTag<decl::Float>());
      return true;
    case SOCK_VECTOR:
      fn(TypeTag<decl::Vector>());
      return true;
    case SOCK_RGBA:
      fn(TypeTag<decl::Color>());
      return true;
    case SOCK_BOOLEAN:
      fn(TypeTag<decl::Bool>());
      return true;
    case SOCK_ROTATION:
      fn(TypeTag<decl::Rotation>());
      return true;
    case SOCK_MATRIX:
      fn(TypeTag<decl::Matrix>());
      return true;
    case SOCK_INT:
      fn(TypeTag<decl::Int>());
      return true;
    case SOCK_STRING:
      fn(TypeTag<decl::String>());
      return true;
    case SOCK_GEOMETRY:
      fn(TypeTag<decl::Geometry>());
      return true;
    case SOCK_OBJECT:
      fn(TypeTag<decl::Object>());
      return true;
    case SOCK_IMAGE:
      fn(TypeTag<decl::Image>());
      return true;
    case SOCK_COLLECTION:
      fn(TypeTag<decl::Collection>());
      return true;
    case SOCK_MATERIAL:
      fn(TypeTag<decl::Material>());
      return true;
    case SOCK_MENU:
      fn(TypeTag<decl::Menu>());
      return true;
    default:
      return false;
  }
}

std::unique_ptr<SocketDeclaration> make_declaration_for_socket_type(
    const eNodeSocketDatatype socket_type)
{
  std::unique_ptr<SocketDeclaration> decl;
  socket_type_to_static_decl_type(socket_type, [&](auto type_tag) {
    using DeclT = typename decltype(type_tag)::type;
    decl = std::make_unique<DeclT>();
  });
  return decl;
}

BaseSocketDeclarationBuilder &DeclarationListBuilder::add_input(
    const eNodeSocketDatatype socket_type, const StringRef name, const StringRef identifier)
{
  BaseSocketDeclarationBuilder *decl = nullptr;
  socket_type_to_static_decl_type(socket_type, [&](auto type_tag) {
    using DeclT = typename decltype(type_tag)::type;
    decl = &this->add_input<DeclT>(name, identifier);
  });
  if (!decl) {
    BLI_assert_unreachable();
    decl = &this->add_input<decl::Float>("", "");
  }
  return *decl;
}

BaseSocketDeclarationBuilder &DeclarationListBuilder::add_input(const eCustomDataType data_type,
                                                                const StringRef name,
                                                                const StringRef identifier)
{
  return this->add_input(*bke::custom_data_type_to_socket_type(data_type), name, identifier);
}

BaseSocketDeclarationBuilder &DeclarationListBuilder::add_output(
    const eNodeSocketDatatype socket_type, const StringRef name, const StringRef identifier)
{
  BaseSocketDeclarationBuilder *decl = nullptr;
  socket_type_to_static_decl_type(socket_type, [&](auto type_tag) {
    using DeclT = typename decltype(type_tag)::type;
    decl = &this->add_output<DeclT>(name, identifier);
  });
  if (!decl) {
    BLI_assert_unreachable();
    decl = &this->add_output<decl::Float>("", "");
  }
  return *decl;
}

BaseSocketDeclarationBuilder &DeclarationListBuilder::add_output(const eCustomDataType data_type,
                                                                 const StringRef name,
                                                                 const StringRef identifier)
{
  return this->add_output(*bke::custom_data_type_to_socket_type(data_type), name, identifier);
}

void DeclarationListBuilder::add_separator()
{
  auto decl_ptr = std::make_unique<SeparatorDeclaration>();
  SeparatorDeclaration &decl = *decl_ptr;
  this->node_decl_builder.declaration_.all_items.append(std::move(decl_ptr));
  this->items.append(&decl);
}

void DeclarationListBuilder::add_default_layout()
{
  BLI_assert(this->node_decl_builder.typeinfo_.draw_buttons);
  this->add_layout([](uiLayout *layout, bContext *C, PointerRNA *ptr) {
    const bNode &node = *static_cast<bNode *>(ptr->data);
    node.typeinfo->draw_buttons(layout, C, ptr);
  });
  static_cast<LayoutDeclaration &>(*this->items.last()).is_default = true;
}

void DeclarationListBuilder::add_layout(
    std::function<void(uiLayout *, bContext *, PointerRNA *)> draw)
{
  auto decl_ptr = std::make_unique<LayoutDeclaration>();
  LayoutDeclaration &decl = *decl_ptr;
  decl.draw = std::move(draw);
  this->node_decl_builder.declaration_.all_items.append(std::move(decl_ptr));
  this->items.append(&decl);
}

PanelDeclarationBuilder &DeclarationListBuilder::add_panel(const StringRef name, int identifier)
{
  auto panel_decl_ptr = std::make_unique<PanelDeclaration>();
  PanelDeclaration &panel_decl = *panel_decl_ptr;
  auto panel_decl_builder_ptr = std::make_unique<PanelDeclarationBuilder>(this->node_decl_builder,
                                                                          panel_decl);
  PanelDeclarationBuilder &panel_decl_builder = *panel_decl_builder_ptr;

  if (identifier >= 0) {
    panel_decl.identifier = identifier;
  }
  else {
    /* Use index as identifier. */
    panel_decl.identifier = this->node_decl_builder.declaration_.all_items.size();
  }
  panel_decl.name = name;
  panel_decl.parent_panel = this->parent_panel_decl;
  panel_decl.index = this->node_decl_builder.declaration_.panels.append_and_get_index(&panel_decl);
  this->node_decl_builder.declaration_.all_items.append(std::move(panel_decl_ptr));
  this->node_decl_builder.panel_builders_.append_and_get_index(std::move(panel_decl_builder_ptr));
  this->items.append(&panel_decl);
  return panel_decl_builder;
}

void PanelDeclaration::build(bNodePanelState &panel) const
{
  panel = {0};
  panel.identifier = this->identifier;
  SET_FLAG_FROM_TEST(panel.flag, this->default_collapsed, NODE_PANEL_COLLAPSED);
}

bool PanelDeclaration::matches(const bNodePanelState &panel) const
{
  return panel.identifier == this->identifier;
}

void PanelDeclaration::update_or_build(const bNodePanelState &old_panel,
                                       bNodePanelState &new_panel) const
{
  build(new_panel);
  /* Copy existing state to the new panel */
  SET_FLAG_FROM_TEST(new_panel.flag, old_panel.is_collapsed(), NODE_PANEL_COLLAPSED);
}

int PanelDeclaration::depth() const
{
  int count = 0;
  for (const PanelDeclaration *parent = this->parent_panel; parent; parent = parent->parent_panel)
  {
    count++;
  }
  return count;
}

BaseSocketDeclarationBuilder &BaseSocketDeclarationBuilder::supports_field()
{
  BLI_assert(this->is_input());
  decl_base_->input_field_type = InputSocketFieldType::IsSupported;
  this->structure_type(StructureType::Dynamic);
  return *this;
}

BaseSocketDeclarationBuilder &BaseSocketDeclarationBuilder::dependent_field(
    Vector<int> input_dependencies)
{
  BLI_assert(this->is_output());
  this->reference_pass(input_dependencies);
  decl_base_->output_field_dependency = OutputFieldDependency::ForPartiallyDependentField(
      std::move(input_dependencies));
  this->structure_type(StructureType::Dynamic);
  return *this;
}

BaseSocketDeclarationBuilder &BaseSocketDeclarationBuilder::hide_label(bool value)
{
  decl_base_->hide_label = value;
  return *this;
}

BaseSocketDeclarationBuilder &BaseSocketDeclarationBuilder::hide_value(bool value)
{
  decl_base_->hide_value = value;
  return *this;
}

BaseSocketDeclarationBuilder &BaseSocketDeclarationBuilder::multi_input(bool value)
{
  BLI_assert(this->is_input());
  decl_base_->is_multi_input = value;
  return *this;
}

BaseSocketDeclarationBuilder &BaseSocketDeclarationBuilder::compact(bool value)
{
  decl_base_->compact = value;
  return *this;
}

BaseSocketDeclarationBuilder &BaseSocketDeclarationBuilder::reference_pass(
    const Span<int> input_indices)
{
  BLI_assert(this->is_output());
  aal::RelationsInNode &relations = node_decl_builder_->get_anonymous_attribute_relations();
  for (const int from_input : input_indices) {
    aal::ReferenceRelation relation;
    relation.from_field_input = from_input;
    relation.to_field_output = decl_base_->index;
    relations.reference_relations.append(relation);
  }
  return *this;
}

BaseSocketDeclarationBuilder &BaseSocketDeclarationBuilder::field_on(const Span<int> indices)
{
  aal::RelationsInNode &relations = node_decl_builder_->get_anonymous_attribute_relations();
  if (this->is_input()) {
    this->supports_field();
    for (const int input_index : indices) {
      aal::EvalRelation relation;
      relation.field_input = decl_base_->index;
      relation.geometry_input = input_index;
      relations.eval_relations.append(relation);
    }
  }
  else {
    this->field_source();
    for (const int output_index : indices) {
      aal::AvailableRelation relation;
      relation.field_output = decl_base_->index;
      relation.geometry_output = output_index;
      relations.available_relations.append(relation);
    }
  }
  return *this;
}

BaseSocketDeclarationBuilder &BaseSocketDeclarationBuilder::short_label(std::string value)
{
  decl_base_->short_label = std::move(value);
  return *this;
}

BaseSocketDeclarationBuilder &BaseSocketDeclarationBuilder::description(std::string value)
{
  decl_base_->description = std::move(value);
  return *this;
}

BaseSocketDeclarationBuilder &BaseSocketDeclarationBuilder::translation_context(std::string value)
{
  decl_base_->translation_context = std::move(value);
  return *this;
}

BaseSocketDeclarationBuilder &BaseSocketDeclarationBuilder::no_muted_links(bool value)
{
  decl_base_->no_mute_links = value;
  return *this;
}

BaseSocketDeclarationBuilder &BaseSocketDeclarationBuilder::available(bool value)
{
  decl_base_->is_available = value;
  return *this;
}

BaseSocketDeclarationBuilder &BaseSocketDeclarationBuilder::is_attribute_name(bool value)
{
  decl_base_->is_attribute_name = value;
  return *this;
}

BaseSocketDeclarationBuilder &BaseSocketDeclarationBuilder::is_default_link_socket(bool value)
{
  decl_base_->is_default_link_socket = value;
  return *this;
}

BaseSocketDeclarationBuilder &BaseSocketDeclarationBuilder::field_on_all()
{
  if (this->is_input()) {
    this->supports_field();
  }
  if (this->is_output()) {
    this->field_source();
  }
  field_on_all_ = true;
  this->structure_type(StructureType::Field);
  return *this;
}

BaseSocketDeclarationBuilder &BaseSocketDeclarationBuilder::field_source()
{
  BLI_assert(this->is_output());
  decl_base_->output_field_dependency = OutputFieldDependency::ForFieldSource();
  this->structure_type(StructureType::Field);
  return *this;
}

BaseSocketDeclarationBuilder &BaseSocketDeclarationBuilder::implicit_field(ImplicitInputValueFn fn)
{
  BLI_assert(this->is_input());
  this->hide_value();
  decl_base_->input_field_type = InputSocketFieldType::Implicit;
  decl_base_->implicit_input_fn = std::make_unique<ImplicitInputValueFn>(std::move(fn));
  return *this;
}

BaseSocketDeclarationBuilder &BaseSocketDeclarationBuilder::implicit_field_on_all(
    ImplicitInputValueFn fn)
{
  this->implicit_field(fn);
  field_on_all_ = true;
  this->structure_type(StructureType::Field);
  return *this;
}

BaseSocketDeclarationBuilder &BaseSocketDeclarationBuilder::implicit_field_on(
    ImplicitInputValueFn fn, const Span<int> input_indices)
{
  this->field_on(input_indices);
  this->implicit_field(fn);
  this->structure_type(StructureType::Field);
  return *this;
}

BaseSocketDeclarationBuilder &BaseSocketDeclarationBuilder::dependent_field()
{
  BLI_assert(this->is_output());
  decl_base_->output_field_dependency = OutputFieldDependency::ForDependentField();
  this->reference_pass_all();
  return *this;
}

BaseSocketDeclarationBuilder &BaseSocketDeclarationBuilder::field_source_reference_all()
{
  this->field_source();
  this->reference_pass_all();
  return *this;
}

BaseSocketDeclarationBuilder &BaseSocketDeclarationBuilder::reference_pass_all()
{
  reference_pass_all_ = true;
  return *this;
}

BaseSocketDeclarationBuilder &BaseSocketDeclarationBuilder::propagate_all()
{
  propagate_from_all_ = true;
  return *this;
}

BaseSocketDeclarationBuilder &BaseSocketDeclarationBuilder::compositor_realization_options(
    CompositorInputRealizationOptions value)
{
  decl_base_->compositor_realization_options_ = value;
  return *this;
}

BaseSocketDeclarationBuilder &BaseSocketDeclarationBuilder::compositor_domain_priority(
    int priority)
{
  decl_base_->compositor_domain_priority_ = priority;
  return *this;
}

BaseSocketDeclarationBuilder &BaseSocketDeclarationBuilder::compositor_expects_single_value(
    bool value)
{
  decl_base_->compositor_expects_single_value_ = value;
  return *this;
}

BaseSocketDeclarationBuilder &BaseSocketDeclarationBuilder::make_available(
    std::function<void(bNode &)> fn)
{
  decl_base_->make_available_fn_ = std::move(fn);
  return *this;
}

BaseSocketDeclarationBuilder &BaseSocketDeclarationBuilder::align_with_previous(const bool value)
{
  decl_base_->align_with_previous_socket = value;
  return *this;
}

BaseSocketDeclarationBuilder &BaseSocketDeclarationBuilder::structure_type(
    const StructureType structure_type)
{
  decl_base_->structure_type = structure_type;
  return *this;
}

BaseSocketDeclarationBuilder &BaseSocketDeclarationBuilder ::socket_name_ptr(
    const PointerRNA ptr, const StringRef property_name)
{
  decl_base_->socket_name_rna = std::make_unique<SocketNameRNA>();
  decl_base_->socket_name_rna->owner = ptr;
  decl_base_->socket_name_rna->property_name = property_name;
  return *this;
}

BaseSocketDeclarationBuilder &BaseSocketDeclarationBuilder::socket_name_ptr(
    const ID *id, const StructRNA *srna, const void *data, StringRef property_name)
{
  /* Doing const-casts here because this data is generally only available as const when creating
   * the declaration, but it's still valid to modify later. */
  return this->socket_name_ptr(RNA_pointer_create(const_cast<ID *>(id),
                                                  const_cast<StructRNA *>(srna),
                                                  const_cast<void *>(data)),
                               property_name);
}

OutputFieldDependency OutputFieldDependency::ForFieldSource()
{
  OutputFieldDependency field_dependency;
  field_dependency.type_ = OutputSocketFieldType::FieldSource;
  return field_dependency;
}

OutputFieldDependency OutputFieldDependency::ForDataSource()
{
  OutputFieldDependency field_dependency;
  field_dependency.type_ = OutputSocketFieldType::None;
  return field_dependency;
}

OutputFieldDependency OutputFieldDependency::ForDependentField()
{
  OutputFieldDependency field_dependency;
  field_dependency.type_ = OutputSocketFieldType::DependentField;
  return field_dependency;
}

OutputFieldDependency OutputFieldDependency::ForPartiallyDependentField(Vector<int> indices)
{
  OutputFieldDependency field_dependency;
  if (indices.is_empty()) {
    field_dependency.type_ = OutputSocketFieldType::None;
  }
  else {
    field_dependency.type_ = OutputSocketFieldType::PartiallyDependent;
    field_dependency.linked_input_indices_ = std::move(indices);
  }
  return field_dependency;
}

OutputSocketFieldType OutputFieldDependency::field_type() const
{
  return type_;
}

Span<int> OutputFieldDependency::linked_input_indices() const
{
  return linked_input_indices_;
}

const CompositorInputRealizationOptions &SocketDeclaration::compositor_realization_options() const
{
  return compositor_realization_options_;
}

int SocketDeclaration::compositor_domain_priority() const
{
  return compositor_domain_priority_;
}

bool SocketDeclaration::compositor_expects_single_value() const
{
  return compositor_expects_single_value_;
}

void SocketDeclaration::make_available(bNode &node) const
{
  if (make_available_fn_) {
    make_available_fn_(node);
  }
}

PanelDeclarationBuilder &PanelDeclarationBuilder::description(std::string value)
{
  decl_->description = std::move(value);
  return *this;
}

PanelDeclarationBuilder &PanelDeclarationBuilder::default_closed(bool closed)
{
  decl_->default_collapsed = closed;
  return *this;
}

namespace implicit_field_inputs {

void position(const bNode & /*node*/, void *r_value)
{
  new (r_value) bke::SocketValueVariant(bke::AttributeFieldInput::Create<float3>("position"));
}

void normal(const bNode & /*node*/, void *r_value)
{
  new (r_value)
      bke::SocketValueVariant(fn::Field<float3>(std::make_shared<bke::NormalFieldInput>()));
}

void index(const bNode & /*node*/, void *r_value)
{
  new (r_value) bke::SocketValueVariant(fn::Field<int>(std::make_shared<fn::IndexFieldInput>()));
}

void id_or_index(const bNode & /*node*/, void *r_value)
{
  new (r_value)
      bke::SocketValueVariant(fn::Field<int>(std::make_shared<bke::IDAttributeFieldInput>()));
}

void instance_transform(const bNode & /*node*/, void *r_value)
{
  new (r_value)
      bke::SocketValueVariant(bke::AttributeFieldInput::Create<float4x4>("instance_transform"));
}

}  // namespace implicit_field_inputs

}  // namespace blender::nodes<|MERGE_RESOLUTION|>--- conflicted
+++ resolved
@@ -94,7 +94,6 @@
 void NodeDeclarationBuilder::finalize()
 {
   this->build_remaining_anonymous_attribute_relations();
-<<<<<<< HEAD
   if (is_function_node_) {
     for (SocketDeclaration *socket_decl : declaration_.inputs) {
       socket_decl->structure_type = StructureType::Dynamic;
@@ -103,12 +102,9 @@
       socket_decl->structure_type = StructureType::Dynamic;
     }
   }
-  BLI_assert(declaration_.is_valid());
-=======
 #ifndef NDEBUG
   declaration_.assert_valid();
 #endif
->>>>>>> 8d4d59d0
 }
 
 NodeDeclarationBuilder::NodeDeclarationBuilder(const bke::bNodeType &typeinfo,
