--- conflicted
+++ resolved
@@ -443,16 +443,14 @@
       fn(TypeTag<decl::Material>());
       return true;
     case SOCK_MENU:
-<<<<<<< HEAD
-      return std::make_unique<decl::Menu>();
+      fn(TypeTag<decl::Menu>());
+      return true;
     case SOCK_BUNDLE:
-      return std::make_unique<decl::Bundle>();
+      fn(TypeTag<decl::Bundle>());
+      return true;
     case SOCK_CLOSURE:
-      return std::make_unique<decl::Closure>();
-=======
-      fn(TypeTag<decl::Menu>());
-      return true;
->>>>>>> 33d8a640
+      fn(TypeTag<decl::Closure>());
+      return true;
     default:
       return false;
   }
@@ -472,44 +470,6 @@
 BaseSocketDeclarationBuilder &NodeDeclarationBuilder::add_input(
     const eNodeSocketDatatype socket_type, const StringRef name, const StringRef identifier)
 {
-<<<<<<< HEAD
-  switch (socket_type) {
-    case SOCK_FLOAT:
-      return this->add_input<decl::Float>(name, identifier);
-    case SOCK_VECTOR:
-      return this->add_input<decl::Vector>(name, identifier);
-    case SOCK_RGBA:
-      return this->add_input<decl::Color>(name, identifier);
-    case SOCK_BOOLEAN:
-      return this->add_input<decl::Bool>(name, identifier);
-    case SOCK_ROTATION:
-      return this->add_input<decl::Rotation>(name, identifier);
-    case SOCK_MATRIX:
-      return this->add_input<decl::Matrix>(name, identifier);
-    case SOCK_INT:
-      return this->add_input<decl::Int>(name, identifier);
-    case SOCK_STRING:
-      return this->add_input<decl::String>(name, identifier);
-    case SOCK_GEOMETRY:
-      return this->add_input<decl::Geometry>(name, identifier);
-    case SOCK_OBJECT:
-      return this->add_input<decl::Object>(name, identifier);
-    case SOCK_IMAGE:
-      return this->add_input<decl::Image>(name, identifier);
-    case SOCK_COLLECTION:
-      return this->add_input<decl::Collection>(name, identifier);
-    case SOCK_MATERIAL:
-      return this->add_input<decl::Material>(name, identifier);
-    case SOCK_MENU:
-      return this->add_input<decl::Menu>(name, identifier);
-    case SOCK_BUNDLE:
-      return this->add_input<decl::Bundle>(name, identifier);
-    case SOCK_CLOSURE:
-      return this->add_input<decl::Closure>(name, identifier);
-    default:
-      BLI_assert_unreachable();
-      return this->add_input<decl::Float>("", "");
-=======
   BaseSocketDeclarationBuilder *decl = nullptr;
   socket_type_to_static_decl_type(socket_type, [&](auto type_tag) {
     using DeclT = typename decltype(type_tag)::type;
@@ -518,7 +478,6 @@
   if (!decl) {
     BLI_assert_unreachable();
     decl = &this->add_input<decl::Float>("", "");
->>>>>>> 33d8a640
   }
   return *decl;
 }
@@ -533,44 +492,6 @@
 BaseSocketDeclarationBuilder &NodeDeclarationBuilder::add_output(
     const eNodeSocketDatatype socket_type, const StringRef name, const StringRef identifier)
 {
-<<<<<<< HEAD
-  switch (socket_type) {
-    case SOCK_FLOAT:
-      return this->add_output<decl::Float>(name, identifier);
-    case SOCK_VECTOR:
-      return this->add_output<decl::Vector>(name, identifier);
-    case SOCK_RGBA:
-      return this->add_output<decl::Color>(name, identifier);
-    case SOCK_BOOLEAN:
-      return this->add_output<decl::Bool>(name, identifier);
-    case SOCK_ROTATION:
-      return this->add_output<decl::Rotation>(name, identifier);
-    case SOCK_MATRIX:
-      return this->add_output<decl::Matrix>(name, identifier);
-    case SOCK_INT:
-      return this->add_output<decl::Int>(name, identifier);
-    case SOCK_STRING:
-      return this->add_output<decl::String>(name, identifier);
-    case SOCK_GEOMETRY:
-      return this->add_output<decl::Geometry>(name, identifier);
-    case SOCK_OBJECT:
-      return this->add_output<decl::Object>(name, identifier);
-    case SOCK_IMAGE:
-      return this->add_output<decl::Image>(name, identifier);
-    case SOCK_COLLECTION:
-      return this->add_output<decl::Collection>(name, identifier);
-    case SOCK_MATERIAL:
-      return this->add_output<decl::Material>(name, identifier);
-    case SOCK_MENU:
-      return this->add_output<decl::Menu>(name, identifier);
-    case SOCK_BUNDLE:
-      return this->add_output<decl::Bundle>(name, identifier);
-    case SOCK_CLOSURE:
-      return this->add_output<decl::Closure>(name, identifier);
-    default:
-      BLI_assert_unreachable();
-      return this->add_output<decl::Float>("", "");
-=======
   BaseSocketDeclarationBuilder *decl = nullptr;
   socket_type_to_static_decl_type(socket_type, [&](auto type_tag) {
     using DeclT = typename decltype(type_tag)::type;
@@ -579,7 +500,6 @@
   if (!decl) {
     BLI_assert_unreachable();
     decl = &this->add_output<decl::Float>("", "");
->>>>>>> 33d8a640
   }
   return *decl;
 }
