--- conflicted
+++ resolved
@@ -79,7 +79,8 @@
 
 void node_geo_exec_with_missing_openvdb(GeoNodeExecParams &params);
 
-<<<<<<< HEAD
+void draw_data_blocks(const bContext *C, uiLayout *layout, PointerRNA &bake_rna);
+
 namespace grids {
 
 BaseSocketDeclarationBuilder &declare_grid_type_input(NodeDeclarationBuilder &b,
@@ -113,8 +114,5 @@
                                            GPointer background);
 
 }  // namespace grids
-=======
-void draw_data_blocks(const bContext *C, uiLayout *layout, PointerRNA &bake_rna);
->>>>>>> 3566a9e8
 
 }  // namespace blender::nodes