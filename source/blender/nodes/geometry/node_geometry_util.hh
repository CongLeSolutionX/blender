--- conflicted
+++ resolved
@@ -139,19 +139,7 @@
                                               NodeDeclaration &r_declaration);
 const CPPType &get_simulation_item_cpp_type(eNodeSocketDatatype socket_type);
 const CPPType &get_simulation_item_cpp_type(const NodeSimulationItem &item);
-<<<<<<< HEAD
-void values_to_simulation_state(const Span<NodeSimulationItem> node_simulation_items,
-                                const Span<void *> input_values,
-                                bke::sim::SimulationZoneState &r_zone_state);
-void simulation_state_to_values(const Span<NodeSimulationItem> node_simulation_items,
-                                const bke::sim::SimulationZoneState &zone_state,
-                                const Object &self_object,
-                                const ComputeContext &compute_context,
-                                const bNode &sim_output_node,
-                                const bke::BakeIDMapping &id_mapping,
-                                bke::BakeIDMappingIssuesLog *id_mapping_issues,
-                                Span<void *> r_output_values);
-=======
+
 void move_values_to_simulation_state(const Span<NodeSimulationItem> node_simulation_items,
                                      const Span<void *> input_values,
                                      bke::sim::SimulationZoneState &r_zone_state);
@@ -160,14 +148,17 @@
                                      const Object &self_object,
                                      const ComputeContext &compute_context,
                                      const bNode &sim_output_node,
+                                     const bke::BakeIDMapping &id_mapping,
+                                     bke::BakeIDMappingIssuesLog *id_mapping_issues,
                                      Span<void *> r_output_values);
 void copy_simulation_state_to_values(const Span<NodeSimulationItem> node_simulation_items,
                                      const bke::sim::SimulationZoneState &zone_state,
                                      const Object &self_object,
                                      const ComputeContext &compute_context,
                                      const bNode &sim_output_node,
+                                     const bke::BakeIDMapping &id_mapping,
+                                     bke::BakeIDMappingIssuesLog *id_mapping_issues,
                                      Span<void *> r_output_values);
->>>>>>> 58b34917
 
 void copy_with_checked_indices(const GVArray &src,
                                const VArray<int> &indices,
