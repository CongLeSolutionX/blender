/* SPDX-FileCopyrightText: 2023 Blender Authors
 *
 * SPDX-License-Identifier: GPL-2.0-or-later */

#pragma once

#include "MEM_guardedalloc.h"

#include "BKE_node.hh"

#include "NOD_geometry_exec.hh"
#include "NOD_register.hh"
#include "NOD_socket_declarations.hh"
#include "NOD_socket_declarations_geometry.hh"

#include "node_util.hh"

#ifdef WITH_OPENVDB
#  include <openvdb/Types.h>
#endif

struct BVHTreeFromMesh;
namespace blender::nodes {
class GatherAddNodeSearchParams;
class GatherLinkSearchOpParams;
}  // namespace blender::nodes

void geo_node_type_base(bNodeType *ntype, int type, const char *name, short nclass);
bool geo_node_poll_default(const bNodeType *ntype,
                           const bNodeTree *ntree,
                           const char **r_disabled_hint);

namespace blender::nodes {

bool check_tool_context_and_error(GeoNodeExecParams &params);
void search_link_ops_for_tool_node(GatherLinkSearchOpParams &params);

void transform_mesh(Mesh &mesh,
                    const float3 translation,
                    const float3 rotation,
                    const float3 scale);

void transform_geometry_set(GeoNodeExecParams &params,
                            GeometrySet &geometry,
                            const float4x4 &transform,
                            const Depsgraph &depsgraph);

/**
 * Returns the parts of the geometry that are on the selection for the given domain. If the domain
 * is not applicable for the component, e.g. face domain for point cloud, nothing happens to that
 * component. If no component can work with the domain, then `error_message` is set to true.
 */
void separate_geometry(GeometrySet &geometry_set,
                       eAttrDomain domain,
                       GeometryNodeDeleteGeometryMode mode,
                       const Field<bool> &selection_field,
                       const AnonymousAttributePropagationInfo &propagation_info,
                       bool &r_is_error);

void get_closest_in_bvhtree(BVHTreeFromMesh &tree_data,
                            const VArray<float3> &positions,
                            const IndexMask &mask,
                            const MutableSpan<int> r_indices,
                            const MutableSpan<float> r_distances_sq,
                            const MutableSpan<float3> r_positions);

int apply_offset_in_cyclic_range(IndexRange range, int start_index, int offset);

std::optional<eCustomDataType> node_data_type_to_custom_data_type(eNodeSocketDatatype type);
std::optional<eCustomDataType> node_socket_to_custom_data_type(const bNodeSocket &socket);

#ifdef WITH_OPENVDB
/**
 * Initializes the VolumeComponent of a GeometrySet with a new Volume from points.
 * The grid class should be either openvdb::GRID_FOG_VOLUME or openvdb::GRID_LEVEL_SET.
 */
void initialize_volume_component_from_points(GeoNodeExecParams &params,
                                             const NodeGeometryPointsToVolume &storage,
                                             GeometrySet &r_geometry_set,
                                             openvdb::GridClass gridClass);
#endif

class EvaluateAtIndexInput final : public bke::GeometryFieldInput {
 private:
  Field<int> index_field_;
  GField value_field_;
  eAttrDomain value_field_domain_;

 public:
  EvaluateAtIndexInput(Field<int> index_field, GField value_field, eAttrDomain value_field_domain);

  GVArray get_varray_for_context(const bke::GeometryFieldContext &context,
                                 const IndexMask &mask) const final;

  std::optional<eAttrDomain> preferred_domain(const GeometryComponent & /*component*/) const final
  {
    return value_field_domain_;
  }
};

<<<<<<< HEAD
std::string socket_identifier_for_simulation_item(const NodeSimulationItem &item);

void socket_declarations_for_simulation_items(const bNode &output_node,
                                              Span<NodeSimulationItem> items,
                                              NodeDeclaration &r_declaration);
=======
>>>>>>> 58303166
const CPPType &get_simulation_item_cpp_type(eNodeSocketDatatype socket_type);
const CPPType &get_simulation_item_cpp_type(const NodeSimulationItem &item);

bke::bake::BakeState move_values_to_simulation_state(
    const Span<NodeSimulationItem> node_simulation_items, const Span<void *> input_values);
void move_simulation_state_to_values(const Span<NodeSimulationItem> node_simulation_items,
                                     bke::bake::BakeState zone_state,
                                     const Object &self_object,
                                     const ComputeContext &compute_context,
                                     const bNode &sim_output_node,
                                     Span<void *> r_output_values);
void copy_simulation_state_to_values(const Span<NodeSimulationItem> node_simulation_items,
                                     const bke::bake::BakeStateRef &zone_state,
                                     const Object &self_object,
                                     const ComputeContext &compute_context,
                                     const bNode &sim_output_node,
                                     Span<void *> r_output_values);

void copy_with_checked_indices(const GVArray &src,
                               const VArray<int> &indices,
                               const IndexMask &mask,
                               GMutableSpan dst);

<<<<<<< HEAD
void socket_declarations_for_repeat_items(const bNode &output_node,
                                          const Span<NodeRepeatItem> items,
                                          NodeDeclaration &r_declaration);

=======
>>>>>>> 58303166
namespace enums {

const EnumPropertyItem *attribute_type_type_with_socket_fn(bContext * /*C*/,
                                                           PointerRNA * /*ptr*/,
                                                           PropertyRNA * /*prop*/,
                                                           bool *r_free);

bool generic_attribute_type_supported(const EnumPropertyItem &item);

}  // namespace enums

}  // namespace blender::nodes<|MERGE_RESOLUTION|>--- conflicted
+++ resolved
@@ -98,14 +98,6 @@
   }
 };
 
-<<<<<<< HEAD
-std::string socket_identifier_for_simulation_item(const NodeSimulationItem &item);
-
-void socket_declarations_for_simulation_items(const bNode &output_node,
-                                              Span<NodeSimulationItem> items,
-                                              NodeDeclaration &r_declaration);
-=======
->>>>>>> 58303166
 const CPPType &get_simulation_item_cpp_type(eNodeSocketDatatype socket_type);
 const CPPType &get_simulation_item_cpp_type(const NodeSimulationItem &item);
 
@@ -129,13 +121,6 @@
                                const IndexMask &mask,
                                GMutableSpan dst);
 
-<<<<<<< HEAD
-void socket_declarations_for_repeat_items(const bNode &output_node,
-                                          const Span<NodeRepeatItem> items,
-                                          NodeDeclaration &r_declaration);
-
-=======
->>>>>>> 58303166
 namespace enums {
 
 const EnumPropertyItem *attribute_type_type_with_socket_fn(bContext * /*C*/,
