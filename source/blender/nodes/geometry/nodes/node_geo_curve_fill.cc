/* SPDX-FileCopyrightText: 2023 Blender Authors
 *
 * SPDX-License-Identifier: GPL-2.0-or-later */

#include "BLI_array.hh"
#include "BLI_delaunay_2d.hh"
#include "BLI_math_vector_types.hh"

#include "DNA_mesh_types.h"
#include "DNA_meshdata_types.h"

#include "BKE_curves.hh"
#include "BKE_grease_pencil.hh"
#include "BKE_instances.hh"
#include "BKE_mesh.hh"

#include "BLI_task.hh"

#include "NOD_rna_define.hh"

#include "UI_interface.hh"
#include "UI_resources.hh"

#include "node_geometry_util.hh"

namespace blender::nodes::node_geo_curve_fill_cc {

NODE_STORAGE_FUNCS(NodeGeometryCurveFill)

static void node_declare(NodeDeclarationBuilder &b)
{
  b.add_input<decl::Geometry>("Curve").supported_type(
      {GeometryComponent::Type::Curve, GeometryComponent::Type::GreasePencil});
  b.add_input<decl::Int>("Group ID")
      .supports_field()
      .hide_value()
      .description(
          "An index used to group curves together. Filling is done separately for each group");
  b.add_output<decl::Geometry>("Mesh");
}

static void node_layout(uiLayout *layout, bContext * /*C*/, PointerRNA *ptr)
{
  uiItemR(layout, ptr, "mode", UI_ITEM_R_EXPAND, nullptr, ICON_NONE);
}

static void node_init(bNodeTree * /*tree*/, bNode *node)
{
  NodeGeometryCurveFill *data = MEM_cnew<NodeGeometryCurveFill>(__func__);

  data->mode = GEO_NODE_CURVE_FILL_MODE_TRIANGULATED;
  node->storage = data;
}

static void fill_curve_vert_indices(const OffsetIndices<int> offsets,
                                    MutableSpan<Vector<int>> faces)
{
  threading::parallel_for(faces.index_range(), 1024, [&](const IndexRange range) {
    for (const int i : range) {
      faces[i].resize(offsets[i].size());
      array_utils::fill_index_range<int>(faces[i], offsets[i].start());
    }
  });
}

static meshintersect::CDT_result<double> do_cdt(const bke::CurvesGeometry &curves,
                                                const CDT_output_type output_type)
{
  const Span<float3> positions = curves.evaluated_positions();

  Array<double2> positions_2d(positions.size());
  threading::parallel_for(positions.index_range(), 2048, [&](const IndexRange range) {
    for (const int i : range) {
      positions_2d[i] = double2(positions[i].x, positions[i].y);
    }
  });
<<<<<<< HEAD
  Array<int> face_vert_indices(positions.size());
  array_utils::fill_index_range<int>(face_vert_indices, 0);

  meshintersect::CDT_input<double> input;
  input.vert = positions_2d;
  input.face_offsets = curves.evaluated_points_by_curve();
  input.face_vert_indices = face_vert_indices;
  input.need_ids = false;
=======

  Array<Vector<int>> faces(curves.curves_num());
  fill_curve_vert_indices(points_by_curve, faces);

  meshintersect::CDT_input<double> input;
  input.need_ids = false;
  input.vert = std::move(positions_2d);
  input.face = std::move(faces);

>>>>>>> 5be9a1cc
  return delaunay_2d_calc(input, output_type);
}

static meshintersect::CDT_result<double> do_cdt_with_mask(const bke::CurvesGeometry &curves,
                                                          const CDT_output_type output_type,
                                                          const IndexMask &mask)
{
  const OffsetIndices points_by_curve = curves.evaluated_points_by_curve();
  const Span<float3> positions = curves.evaluated_positions();

  Array<int> offsets_data(mask.size() + 1);
  const OffsetIndices points_by_curve_masked = offset_indices::gather_selected_offsets(
      points_by_curve, mask, offsets_data);

  Array<double2> positions_2d(points_by_curve_masked.total_size());
<<<<<<< HEAD
  Array<int> face_vert_indices(points_by_curve_masked.total_size());
=======
>>>>>>> 5be9a1cc
  mask.foreach_index(GrainSize(1024), [&](const int src_curve, const int dst_curve) {
    const IndexRange src_points = points_by_curve[src_curve];
    const IndexRange dst_points = points_by_curve_masked[dst_curve];
    for (const int i : src_points.index_range()) {
      const int src = src_points[i];
      const int dst = dst_points[i];
      positions_2d[dst] = double2(positions[src].x, positions[src].y);
    }
<<<<<<< HEAD
    array_utils::fill_index_range<int>(face_vert_indices.as_mutable_span().slice(dst_points),
                                       dst_points.start());
  });

    meshintersect::CDT_input<double> input;
  input.vert = positions_2d;
  input.face_offsets = points_by_curve_masked;
  input.face_vert_indices = face_vert_indices;
  input.need_ids = false;

  meshintersect::CDT_result<double> result = delaunay_2d_calc(input, output_type);
  return result;
=======
  });

  Array<Vector<int>> faces(points_by_curve_masked.size());
  fill_curve_vert_indices(points_by_curve_masked, faces);

  meshintersect::CDT_input<double> input;
  input.need_ids = false;
  input.vert = std::move(positions_2d);
  input.face = std::move(faces);

  return delaunay_2d_calc(input, output_type);
>>>>>>> 5be9a1cc
}

static Array<meshintersect::CDT_result<double>> do_group_aware_cdt(
    const bke::CurvesGeometry &curves,
    const CDT_output_type output_type,
    const Field<int> &group_index_field)
{
  const bke::GeometryFieldContext field_context{curves, ATTR_DOMAIN_CURVE};
  fn::FieldEvaluator data_evaluator{field_context, curves.curves_num()};
  data_evaluator.add(group_index_field);
  data_evaluator.evaluate();
  const VArray<int> curve_group_ids = data_evaluator.get_evaluated<int>(0);

  if (curve_group_ids.is_single()) {
    return {do_cdt(curves, output_type)};
  }

  const VArraySpan<int> group_ids_span(curve_group_ids);
  const int domain_size = group_ids_span.size();

  VectorSet<int> group_indexing(group_ids_span);
  const int groups_num = group_indexing.size();

  IndexMaskMemory mask_memory;
  Array<IndexMask> group_masks(groups_num);
  IndexMask::from_groups<int>(
      IndexMask(domain_size),
      mask_memory,
      [&](const int i) {
        const int group_id = group_ids_span[i];
        return group_indexing.index_of(group_id);
      },
      group_masks);

  Array<meshintersect::CDT_result<double>> cdt_results(groups_num);

  /* The grain size should be larger as each group gets smaller. */
  const int avg_group_size = domain_size / groups_num;
  const int grain_size = std::max(8192 / avg_group_size, 1);
  threading::parallel_for(IndexRange(groups_num), grain_size, [&](const IndexRange range) {
    for (const int group_index : range) {
      const IndexMask &mask = group_masks[group_index];
      cdt_results[group_index] = do_cdt_with_mask(curves, output_type, mask);
    }
  });

  return cdt_results;
}

/* Converts multiple CDT results into a single Mesh. */
static Mesh *cdts_to_mesh(const Span<meshintersect::CDT_result<double>> results)
{
  /* Converting a single CDT result to a Mesh would be simple because the indices could be re-used.
   * However, in the general case here we need to combine several CDT results into a single Mesh,
   * which requires us to map the original indices to a new set of indices.
   * In order to allow for parallelization when appropriate, this implementation starts by
   * determining (for each domain) what range of indices in the final mesh data will be used for
   * each CDT result. The index ranges are represented as offsets, which are referred to as "group
   * offsets" to distinguish them from the other types of offsets we need to work with here.
   * Since it's likely that most invocations will only have a single CDT result, it's important
   * that case is made as optimal as feasible. */

  Array<int> vert_groups_data(results.size() + 1);
  Array<int> edge_groups_data(results.size() + 1);
  Array<int> face_groups_data(results.size() + 1);
  Array<int> loop_groups_data(results.size() + 1);
  threading::parallel_for(results.index_range(), 1024, [&](const IndexRange results_range) {
    for (const int i_result : results_range) {
      const meshintersect::CDT_result<double> &result = results[i_result];
      vert_groups_data[i_result] = result.vert.size();
      edge_groups_data[i_result] = result.edge.size();
      face_groups_data[i_result] = result.faces().size();
      loop_groups_data[i_result] = result.faces().offsets.total_size();
    }
  });

  const OffsetIndices vert_groups = offset_indices::accumulate_counts_to_offsets(vert_groups_data);
  const OffsetIndices edge_groups = offset_indices::accumulate_counts_to_offsets(edge_groups_data);
  const OffsetIndices face_groups = offset_indices::accumulate_counts_to_offsets(face_groups_data);
  const OffsetIndices loop_groups = offset_indices::accumulate_counts_to_offsets(loop_groups_data);

  Mesh *mesh = BKE_mesh_new_nomain(vert_groups.total_size(),
                                   edge_groups.total_size(),
                                   face_groups.total_size(),
                                   loop_groups.total_size());

  MutableSpan<float3> all_positions = mesh->vert_positions_for_write();
  MutableSpan<int2> all_edges = mesh->edges_for_write();
  MutableSpan<int> all_face_offsets = mesh->face_offsets_for_write();
  MutableSpan<int> all_corner_verts = mesh->corner_verts_for_write();

  threading::parallel_for(results.index_range(), 1024, [&](const IndexRange results_range) {
    for (const int i_result : results_range) {
      const meshintersect::CDT_result<double> &result = results[i_result];
      const IndexRange verts_range = vert_groups[i_result];
      const IndexRange edges_range = edge_groups[i_result];
      const IndexRange faces_range = face_groups[i_result];
      const IndexRange loops_range = loop_groups[i_result];

      MutableSpan<float3> positions = all_positions.slice(verts_range);
      for (const int i : result.vert.index_range()) {
        positions[i] = float3(float(result.vert[i].x), float(result.vert[i].y), 0.0f);
      }

      MutableSpan<int2> edges = all_edges.slice(edges_range);
      for (const int i : result.edge.index_range()) {
        edges[i] = int2(result.edge[i].first + verts_range.start(),
                        result.edge[i].second + verts_range.start());
      }

      MutableSpan<int> face_offsets = all_face_offsets.slice(faces_range);
      for (const int face : result.faces().index_range()) {
        face_offsets[face] = result.face_offsets[face] + loops_range.start();
      }

      MutableSpan<int> corner_verts = all_corner_verts.slice(loops_range);
      for (const int i : result.face_vert_indices.index_range()) {
        corner_verts[i] = result.face_vert_indices[i] + verts_range.start();
      }
    }
  });

  /* The delaunay triangulation doesn't seem to return all of the necessary all_edges, even in
   * triangulation mode. */
  BKE_mesh_calc_edges(mesh, true, false);
  bke::mesh_smooth_set(*mesh, false);

  mesh->tag_overlapping_none();

  return mesh;
}

static void curve_fill_calculate(GeometrySet &geometry_set,
                                 const GeometryNodeCurveFillMode mode,
                                 const Field<int> &group_index)
{
  const CDT_output_type output_type = (mode == GEO_NODE_CURVE_FILL_MODE_NGONS) ?
                                          CDT_CONSTRAINTS_VALID_BMESH_WITH_HOLES :
                                          CDT_INSIDE_WITH_HOLES;
  if (geometry_set.has_curves()) {
    const Curves &curves_id = *geometry_set.get_curves();
    const bke::CurvesGeometry &curves = curves_id.geometry.wrap();
    if (curves.curves_num() > 0) {
      const Array<meshintersect::CDT_result<double>> results = do_group_aware_cdt(
          curves, output_type, group_index);
      Mesh *mesh = cdts_to_mesh(results);
      geometry_set.replace_mesh(mesh);
    }
    geometry_set.replace_curves(nullptr);
  }

  if (geometry_set.has_grease_pencil()) {
    using namespace blender::bke::greasepencil;
    const GreasePencil &grease_pencil = *geometry_set.get_grease_pencil();
    Vector<Mesh *> mesh_by_layer(grease_pencil.layers().size(), nullptr);
    for (const int layer_index : grease_pencil.layers().index_range()) {
      const Drawing *drawing = get_eval_grease_pencil_layer_drawing(grease_pencil, layer_index);
      if (drawing == nullptr) {
        continue;
      }
      const bke::CurvesGeometry &src_curves = drawing->strokes();
      if (src_curves.curves_num() == 0) {
        continue;
      }
      const Array<meshintersect::CDT_result<double>> results = do_group_aware_cdt(
          src_curves, output_type, group_index);
      mesh_by_layer[layer_index] = cdts_to_mesh(results);
    }
    if (!mesh_by_layer.is_empty()) {
      InstancesComponent &instances_component =
          geometry_set.get_component_for_write<InstancesComponent>();
      bke::Instances *instances = instances_component.get_for_write();
      if (instances == nullptr) {
        instances = new bke::Instances();
        instances_component.replace(instances);
      }
      for (Mesh *mesh : mesh_by_layer) {
        if (!mesh) {
          /* Add an empty reference so the number of layers and instances match.
           * This makes it easy to reconstruct the layers afterwards and keep their attributes.
           * Although in this particular case we don't propagate the attributes. */
          const int handle = instances->add_reference(bke::InstanceReference());
          instances->add_instance(handle, float4x4::identity());
          continue;
        }
        GeometrySet temp_set = GeometrySet::from_mesh(mesh);
        const int handle = instances->add_reference(bke::InstanceReference{temp_set});
        instances->add_instance(handle, float4x4::identity());
      }
    }
    geometry_set.replace_grease_pencil(nullptr);
  }
}

static void node_geo_exec(GeoNodeExecParams params)
{
  GeometrySet geometry_set = params.extract_input<GeometrySet>("Curve");
  Field<int> group_index = params.extract_input<Field<int>>("Group ID");

  const NodeGeometryCurveFill &storage = node_storage(params.node());
  const GeometryNodeCurveFillMode mode = (GeometryNodeCurveFillMode)storage.mode;

  geometry_set.modify_geometry_sets(
      [&](GeometrySet &geometry_set) { curve_fill_calculate(geometry_set, mode, group_index); });

  params.set_output("Mesh", std::move(geometry_set));
}

static void node_rna(StructRNA *srna)
{
  static const EnumPropertyItem mode_items[] = {
      {GEO_NODE_CURVE_FILL_MODE_TRIANGULATED, "TRIANGLES", 0, "Triangles", ""},
      {GEO_NODE_CURVE_FILL_MODE_NGONS, "NGONS", 0, "N-gons", ""},
      {0, nullptr, 0, nullptr, nullptr},
  };

  RNA_def_node_enum(srna,
                    "mode",
                    "Mode",
                    "",
                    mode_items,
                    NOD_storage_enum_accessors(mode),
                    GEO_NODE_CURVE_FILL_MODE_TRIANGULATED);
}

static void node_register()
{
  static bNodeType ntype;

  geo_node_type_base(&ntype, GEO_NODE_FILL_CURVE, "Fill Curve", NODE_CLASS_GEOMETRY);

  ntype.initfunc = node_init;
  node_type_storage(
      &ntype, "NodeGeometryCurveFill", node_free_standard_storage, node_copy_standard_storage);
  ntype.declare = node_declare;
  ntype.geometry_node_execute = node_geo_exec;
  ntype.draw_buttons = node_layout;
  nodeRegisterType(&ntype);

  node_rna(ntype.rna_ext.srna);
}
NOD_REGISTER_NODE(node_register)

}  // namespace blender::nodes::node_geo_curve_fill_cc<|MERGE_RESOLUTION|>--- conflicted
+++ resolved
@@ -53,12 +53,11 @@
 }
 
 static void fill_curve_vert_indices(const OffsetIndices<int> offsets,
-                                    MutableSpan<Vector<int>> faces)
-{
-  threading::parallel_for(faces.index_range(), 1024, [&](const IndexRange range) {
+                                    MutableSpan<int> face_vert_indices)
+{
+  threading::parallel_for(offsets.index_range(), 1024, [&](const IndexRange range) {
     for (const int i : range) {
-      faces[i].resize(offsets[i].size());
-      array_utils::fill_index_range<int>(faces[i], offsets[i].start());
+      array_utils::fill_index_range<int>(face_vert_indices.slice(offsets[i]), offsets[i].start());
     }
   });
 }
@@ -66,6 +65,7 @@
 static meshintersect::CDT_result<double> do_cdt(const bke::CurvesGeometry &curves,
                                                 const CDT_output_type output_type)
 {
+  const OffsetIndices points_by_curve = curves.evaluated_points_by_curve();
   const Span<float3> positions = curves.evaluated_positions();
 
   Array<double2> positions_2d(positions.size());
@@ -74,26 +74,15 @@
       positions_2d[i] = double2(positions[i].x, positions[i].y);
     }
   });
-<<<<<<< HEAD
+
   Array<int> face_vert_indices(positions.size());
-  array_utils::fill_index_range<int>(face_vert_indices, 0);
+  fill_curve_vert_indices(points_by_curve, face_vert_indices);
 
   meshintersect::CDT_input<double> input;
   input.vert = positions_2d;
-  input.face_offsets = curves.evaluated_points_by_curve();
+  input.face_offsets = points_by_curve;
   input.face_vert_indices = face_vert_indices;
   input.need_ids = false;
-=======
-
-  Array<Vector<int>> faces(curves.curves_num());
-  fill_curve_vert_indices(points_by_curve, faces);
-
-  meshintersect::CDT_input<double> input;
-  input.need_ids = false;
-  input.vert = std::move(positions_2d);
-  input.face = std::move(faces);
-
->>>>>>> 5be9a1cc
   return delaunay_2d_calc(input, output_type);
 }
 
@@ -109,10 +98,6 @@
       points_by_curve, mask, offsets_data);
 
   Array<double2> positions_2d(points_by_curve_masked.total_size());
-<<<<<<< HEAD
-  Array<int> face_vert_indices(points_by_curve_masked.total_size());
-=======
->>>>>>> 5be9a1cc
   mask.foreach_index(GrainSize(1024), [&](const int src_curve, const int dst_curve) {
     const IndexRange src_points = points_by_curve[src_curve];
     const IndexRange dst_points = points_by_curve_masked[dst_curve];
@@ -121,12 +106,12 @@
       const int dst = dst_points[i];
       positions_2d[dst] = double2(positions[src].x, positions[src].y);
     }
-<<<<<<< HEAD
-    array_utils::fill_index_range<int>(face_vert_indices.as_mutable_span().slice(dst_points),
-                                       dst_points.start());
-  });
-
-    meshintersect::CDT_input<double> input;
+  });
+
+  Array<int> face_vert_indices(positions_2d.size());
+  fill_curve_vert_indices(points_by_curve_masked, face_vert_indices);
+
+  meshintersect::CDT_input<double> input;
   input.vert = positions_2d;
   input.face_offsets = points_by_curve_masked;
   input.face_vert_indices = face_vert_indices;
@@ -134,19 +119,6 @@
 
   meshintersect::CDT_result<double> result = delaunay_2d_calc(input, output_type);
   return result;
-=======
-  });
-
-  Array<Vector<int>> faces(points_by_curve_masked.size());
-  fill_curve_vert_indices(points_by_curve_masked, faces);
-
-  meshintersect::CDT_input<double> input;
-  input.need_ids = false;
-  input.vert = std::move(positions_2d);
-  input.face = std::move(faces);
-
-  return delaunay_2d_calc(input, output_type);
->>>>>>> 5be9a1cc
 }
 
 static Array<meshintersect::CDT_result<double>> do_group_aware_cdt(
