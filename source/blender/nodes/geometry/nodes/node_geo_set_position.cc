--- conflicted
+++ resolved
@@ -117,13 +117,8 @@
   GreasePencil &grease_pencil = *grease_pencil_component.get_for_write();
   /* Set position for each layer. */
   for (const int layer_index : grease_pencil.layers().index_range()) {
-<<<<<<< HEAD
-    Drawing *drawing = bke::get_eval_grease_pencil_layer_drawing_for_write(grease_pencil,
-                                                                           layer_index);
-=======
     Drawing *drawing = bke::greasepencil::get_eval_grease_pencil_layer_drawing_for_write(
         grease_pencil, layer_index);
->>>>>>> 559c271a
     if (drawing == nullptr || drawing->strokes().points_num() == 0) {
       continue;
     }
