--- conflicted
+++ resolved
@@ -23,27 +23,12 @@
                              const Field<bool> &selection,
                              const Field<bool> &cyclic)
 {
-<<<<<<< HEAD
-  if (curves.curves_num() == 0) {
-    return;
-  }
-  MutableAttributeAccessor attributes = curves.attributes_for_write();
-  AttributeWriter<bool> cyclics = attributes.lookup_or_add_for_write<bool>("cyclic",
-                                                                           AttrDomain::Curve);
-  fn::FieldEvaluator evaluator{field_context, curves.curves_num()};
-  evaluator.set_selection(selection_field);
-  evaluator.add_with_destination(cyclic_field, std::move(cyclics.varray));
-  evaluator.evaluate();
-
-  cyclics.finish();
-=======
   bke::try_capture_field_on_geometry(curves.attributes_for_write(),
                                      field_context,
                                      "cyclic",
                                      bke::AttrDomain::Curve,
                                      selection,
                                      cyclic);
->>>>>>> 3be6dbb0
 }
 
 static void set_grease_pencil_cyclic(GreasePencil &grease_pencil,
