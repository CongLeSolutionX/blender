/* SPDX-License-Identifier: GPL-2.0-or-later */

#include "BLI_array_utils.hh"
#include "BLI_map.hh"
#include "BLI_noise.hh"
#include "BLI_offset_indices.hh"
#include "BLI_span.hh"
#include "BLI_task.hh"

#include "DNA_mesh_types.h"
#include "DNA_meshdata_types.h"
#include "DNA_pointcloud_types.h"

#include "BKE_attribute_math.hh"
#include "BKE_curves.hh"
#include "BKE_instances.hh"
#include "BKE_mesh.h"
#include "BKE_pointcloud.h"

#include "node_geometry_util.hh"

#include "UI_interface.h"
#include "UI_resources.h"

namespace blender::nodes::node_geo_duplicate_elements_cc {

NODE_STORAGE_FUNCS(NodeGeometryDuplicateElements);

static void node_declare(NodeDeclarationBuilder &b)
{
  b.add_input<decl::Geometry>(N_("Geometry"));
  b.add_input<decl::Bool>(N_("Selection")).hide_value().default_value(true).field_on_all();
  b.add_input<decl::Int>(N_("Amount"))
      .min(0)
      .default_value(1)
      .field_on_all()
      .description(N_("The number of duplicates to create for each element"));

  b.add_output<decl::Geometry>(N_("Geometry"))
      .propagate_all()
      .description(N_("The duplicated geometry, not including the original geometry"));
  b.add_output<decl::Int>(N_("Duplicate Index"))
      .field_on_all()
      .description(N_("The indices of the duplicates for each element"));
}

static void node_init(bNodeTree * /*tree*/, bNode *node)
{
  NodeGeometryDuplicateElements *data = MEM_cnew<NodeGeometryDuplicateElements>(__func__);
  data->domain = ATTR_DOMAIN_POINT;
  node->storage = data;
}

static void node_layout(uiLayout *layout, bContext * /*C*/, PointerRNA *ptr)
{
  uiItemR(layout, ptr, "domain", 0, "", ICON_NONE);
}

struct IndexAttributes {
  AutoAnonymousAttributeID duplicate_index;
};

/* -------------------------------------------------------------------- */
/** \name Utility Functions
 * \{ */

static OffsetIndices<int> accumulate_counts_to_offsets(const IndexMask selection,
                                                       const VArray<int> &counts,
                                                       Array<int> &r_offset_data)
{
  r_offset_data.reinitialize(selection.size() + 1);
  if (counts.is_single()) {
    const int count = counts.get_internal_single();
    threading::parallel_for(selection.index_range(), 1024, [&](const IndexRange range) {
      for (const int64_t i : range) {
        r_offset_data[i] = count * i;
      }
    });
    r_offset_data.last() = count * selection.size();
  }
  else {
    threading::parallel_for(selection.index_range(), 1024, [&](const IndexRange range) {
      counts.materialize_compressed(selection.slice(range),
                                    r_offset_data.as_mutable_span().slice(range));
    });
    offset_indices::accumulate_counts_to_offsets(r_offset_data);
  }
  return OffsetIndices<int>(r_offset_data);
}

/* Utility functions for threaded copying of attribute data where possible. */
template<typename T>
static void threaded_slice_fill(const OffsetIndices<int> offsets,
                                const IndexMask selection,
                                const Span<T> src,
                                MutableSpan<T> dst)
{
  BLI_assert(offsets.total_size() == dst.size());
  threading::parallel_for(selection.index_range(), 512, [&](IndexRange range) {
    for (const int i : range) {
      dst.slice(offsets[i]).fill(src[selection[i]]);
    }
  });
}

static void copy_hashed_ids(const Span<int> src, const int hash, MutableSpan<int> dst)
{
  for (const int i : src.index_range()) {
    dst[i] = noise::hash(src[i], hash);
  }
}

static void threaded_id_offset_copy(const OffsetIndices<int> offsets,
                                    const Span<int> src,
                                    MutableSpan<int> all_dst)
{
  BLI_assert(offsets.total_size() == all_dst.size());
  threading::parallel_for(IndexRange(offsets.ranges_num()), 512, [&](IndexRange range) {
    for (const int i : range) {
      MutableSpan<int> dst = all_dst.slice(offsets[i]);
      if (dst.is_empty()) {
        continue;
      }
      dst.first() = src[i];
      for (const int i_duplicate : dst.index_range().drop_front(1)) {
        dst[i_duplicate] = noise::hash(src[i], i_duplicate);
      }
    }
  });
}

/** Create the copy indices for the duplication domain. */
static void create_duplicate_index_attribute(bke::MutableAttributeAccessor attributes,
                                             const eAttrDomain output_domain,
                                             const IndexMask selection,
                                             const IndexAttributes &attribute_outputs,
                                             const OffsetIndices<int> offsets)
{
  SpanAttributeWriter<int> duplicate_indices = attributes.lookup_or_add_for_write_only_span<int>(
      attribute_outputs.duplicate_index.get(), output_domain);
  for (const int i : IndexRange(selection.size())) {
    MutableSpan<int> indices = duplicate_indices.span.slice(offsets[i]);
    for (const int i : indices.index_range()) {
      indices[i] = i;
    }
  }
  duplicate_indices.finish();
}

/**
 * Copy the stable ids to the first duplicate and create new ids based on a hash of the original id
 * and the duplicate number. This function is used for the point domain elements.
 */
static void copy_stable_id_point(const OffsetIndices<int> offsets,
                                 const bke::AttributeAccessor src_attributes,
                                 bke::MutableAttributeAccessor dst_attributes)
{
  GAttributeReader src_attribute = src_attributes.lookup("id");
  if (!src_attribute) {
    return;
  }
  GSpanAttributeWriter dst_attribute = dst_attributes.lookup_or_add_for_write_only_span(
      "id", ATTR_DOMAIN_POINT, CD_PROP_INT32);
  if (!dst_attribute) {
    return;
  }

  VArraySpan<int> src{src_attribute.varray.typed<int>()};
  MutableSpan<int> dst = dst_attribute.span.typed<int>();
  threaded_id_offset_copy(offsets, src, dst);
  dst_attribute.finish();
}

static void copy_attributes_without_id(const OffsetIndices<int> offsets,
                                       const IndexMask selection,
                                       const AnonymousAttributePropagationInfo &propagation_info,
                                       const eAttrDomain domain,
                                       const bke::AttributeAccessor src_attributes,
                                       bke::MutableAttributeAccessor dst_attributes)
{
  for (auto &attribute : bke::retrieve_attributes_for_transfer(src_attributes,
                                                               dst_attributes,
                                                               ATTR_DOMAIN_AS_MASK(domain),
                                                               propagation_info,
                                                               {"id"})) {
    attribute_math::convert_to_static_type(attribute.src.type(), [&](auto dummy) {
      using T = decltype(dummy);
      const Span<T> src = attribute.src.typed<T>();
      MutableSpan<T> dst = attribute.dst.span.typed<T>();
      threaded_slice_fill<T>(offsets, selection, src, dst);
    });
    attribute.dst.finish();
  }
}

/** \} */

/* -------------------------------------------------------------------- */
/** \name Duplicate Curves
 * \{ */

/**
 * Copies the attributes for curve duplicates. If copying the curve domain, the attributes are
 * copied with an offset fill, otherwise a mapping is used.
 */
static void copy_curve_attributes_without_id(
    const bke::CurvesGeometry &src_curves,
    const IndexMask selection,
    const OffsetIndices<int> curve_offsets,
    const AnonymousAttributePropagationInfo &propagation_info,
    bke::CurvesGeometry &dst_curves)
{
  const OffsetIndices src_points_by_curve = src_curves.points_by_curve();
  const OffsetIndices dst_points_by_curve = dst_curves.points_by_curve();

  for (auto &attribute : bke::retrieve_attributes_for_transfer(src_curves.attributes(),
                                                               dst_curves.attributes_for_write(),
                                                               ATTR_DOMAIN_MASK_ALL,
                                                               propagation_info,
                                                               {"id"})) {
    attribute_math::convert_to_static_type(attribute.src.type(), [&](auto dummy) {
      using T = decltype(dummy);
      const Span<T> src = attribute.src.typed<T>();
      MutableSpan<T> dst = attribute.dst.span.typed<T>();

      switch (attribute.meta_data.domain) {
        case ATTR_DOMAIN_CURVE:
          threaded_slice_fill<T>(curve_offsets, selection, src, dst);
          break;
        case ATTR_DOMAIN_POINT:
          threading::parallel_for(selection.index_range(), 512, [&](IndexRange range) {
            for (const int i_selection : range) {
              const int i_src_curve = selection[i_selection];
              const Span<T> curve_src = src.slice(src_points_by_curve[i_src_curve]);
              for (const int i_dst_curve : curve_offsets[i_selection]) {
                dst.slice(dst_points_by_curve[i_dst_curve]).copy_from(curve_src);
              }
            }
          });
          break;
        default:
          BLI_assert_unreachable();
          break;
      }
    });
    attribute.dst.finish();
  }
}

/**
 * Copy the stable ids to the first duplicate and create new ids based on a hash of the original id
 * and the duplicate number. In the curve case, copy the entire curve's points to the
 * destination,
 * then loop over the remaining ones point by point, hashing their ids to the new ids.
 */
static void copy_stable_id_curves(const bke::CurvesGeometry &src_curves,
                                  const IndexMask selection,
                                  const OffsetIndices<int> offsets,
                                  bke::CurvesGeometry &dst_curves)
{
  GAttributeReader src_attribute = src_curves.attributes().lookup("id");
  if (!src_attribute) {
    return;
  }
  GSpanAttributeWriter dst_attribute =
      dst_curves.attributes_for_write().lookup_or_add_for_write_only_span(
          "id", ATTR_DOMAIN_POINT, CD_PROP_INT32);
  if (!dst_attribute) {
    return;
  }

  VArraySpan<int> src{src_attribute.varray.typed<int>()};
  MutableSpan<int> dst = dst_attribute.span.typed<int>();

  const OffsetIndices src_points_by_curve = src_curves.points_by_curve();
  const OffsetIndices dst_points_by_curve = dst_curves.points_by_curve();

  threading::parallel_for(selection.index_range(), 512, [&](IndexRange range) {
    for (const int i_selection : range) {
      const int i_src_curve = selection[i_selection];
      const Span<int> curve_src = src.slice(src_points_by_curve[i_src_curve]);
      const IndexRange duplicates_range = offsets[i_selection];
      for (const int i_duplicate : IndexRange(offsets.size(i_selection)).drop_front(1)) {
        const int i_dst_curve = duplicates_range[i_duplicate];
        copy_hashed_ids(curve_src, i_duplicate, dst.slice(dst_points_by_curve[i_dst_curve]));
      }
    }
  });
  dst_attribute.finish();
}

static void duplicate_curves(GeometrySet &geometry_set,
                             const Field<int> &count_field,
                             const Field<bool> &selection_field,
                             const IndexAttributes &attribute_outputs,
                             const AnonymousAttributePropagationInfo &propagation_info)
{
  if (!geometry_set.has_curves()) {
    geometry_set.remove_geometry_during_modify();
    return;
  }
  geometry_set.keep_only_during_modify({GEO_COMPONENT_TYPE_CURVE});
  GeometryComponentEditData::remember_deformed_curve_positions_if_necessary(geometry_set);

  const Curves &curves_id = *geometry_set.get_curves_for_read();
  const bke::CurvesGeometry &curves = curves_id.geometry.wrap();

  bke::CurvesFieldContext field_context{curves, ATTR_DOMAIN_CURVE};
  FieldEvaluator evaluator{field_context, curves.curves_num()};
  evaluator.add(count_field);
  evaluator.set_selection(selection_field);
  evaluator.evaluate();
  const VArray<int> counts = evaluator.get_evaluated<int>(0);
  const IndexMask selection = evaluator.get_evaluated_selection_as_mask();

  const OffsetIndices points_by_curve = curves.points_by_curve();

  /* The offset in the result curve domain at every selected input curve. */
  Array<int> curve_offset_data(selection.size() + 1);
  Array<int> point_offset_data(selection.size() + 1);

  int dst_curves_num = 0;
  int dst_points_num = 0;
  for (const int i_curve : selection.index_range()) {
    const int count = std::max(counts[selection[i_curve]], 0);
    curve_offset_data[i_curve] = dst_curves_num;
    point_offset_data[i_curve] = dst_points_num;
    dst_curves_num += count;
    dst_points_num += count * points_by_curve.size(selection[i_curve]);
  }
  curve_offset_data.last() = dst_curves_num;
  point_offset_data.last() = dst_points_num;

  const OffsetIndices<int> curve_offsets(curve_offset_data);
  const OffsetIndices<int> point_offsets(point_offset_data);

  Curves *new_curves_id = bke::curves_new_nomain(dst_points_num, dst_curves_num);
  bke::curves_copy_parameters(curves_id, *new_curves_id);
  bke::CurvesGeometry &new_curves = new_curves_id->geometry.wrap();
  MutableSpan<int> all_dst_offsets = new_curves.offsets_for_write();

  threading::parallel_for(selection.index_range(), 512, [&](IndexRange range) {
    for (const int i_selection : range) {
      const int i_src_curve = selection[i_selection];
      const IndexRange src_curve_range = points_by_curve[i_src_curve];
      const IndexRange dst_curves_range = curve_offsets[i_selection];
      MutableSpan<int> dst_offsets = all_dst_offsets.slice(dst_curves_range);
      for (const int i_duplicate : IndexRange(dst_curves_range.size())) {
        dst_offsets[i_duplicate] = point_offsets[i_selection].start() +
                                   src_curve_range.size() * i_duplicate;
      }
    }
  });
  all_dst_offsets.last() = dst_points_num;

  copy_curve_attributes_without_id(curves, selection, curve_offsets, propagation_info, new_curves);

  copy_stable_id_curves(curves, selection, curve_offsets, new_curves);

  if (attribute_outputs.duplicate_index) {
    create_duplicate_index_attribute(new_curves.attributes_for_write(),
                                     ATTR_DOMAIN_CURVE,
                                     selection,
                                     attribute_outputs,
                                     curve_offsets);
  }

  new_curves.update_curve_types();
  geometry_set.replace_curves(new_curves_id);
}

/** \} */

/* -------------------------------------------------------------------- */
/** \name Duplicate Faces
 * \{ */

/**
 * Copies the attributes for face duplicates. If copying the face domain, the attributes are
 * copied with an offset fill, otherwise a mapping is used.
 */
static void copy_face_attributes_without_id(
    const Span<int> edge_mapping,
    const Span<int> vert_mapping,
    const Span<int> loop_mapping,
    const OffsetIndices<int> offsets,
    const IndexMask selection,
    const AnonymousAttributePropagationInfo &propagation_info,
    const bke::AttributeAccessor src_attributes,
    bke::MutableAttributeAccessor dst_attributes)
{
<<<<<<< HEAD
  Map<AttributeIDRef, AttributeKind> attributes = gather_attributes_without_id(
      geometry_set, GEO_COMPONENT_TYPE_MESH, propagation_info);
  attributes.remove(".corner_vert");
  attributes.remove(".corner_edge");

  for (const Map<AttributeIDRef, AttributeKind>::Item entry : attributes.items()) {
    const AttributeIDRef attribute_id = entry.key;
    GAttributeReader src_attribute = src_attributes.lookup(attribute_id);
    if (!src_attribute) {
      continue;
    }

    eAttrDomain out_domain = src_attribute.domain;
    const eCustomDataType data_type = bke::cpp_type_to_custom_data_type(
        src_attribute.varray.type());
    GSpanAttributeWriter dst_attribute = dst_attributes.lookup_or_add_for_write_only_span(
        attribute_id, out_domain, data_type);
    if (!dst_attribute) {
      continue;
    }

    attribute_math::convert_to_static_type(data_type, [&](auto dummy) {
=======
  for (auto &attribute : bke::retrieve_attributes_for_transfer(
           src_attributes, dst_attributes, ATTR_DOMAIN_MASK_ALL, propagation_info, {"id"})) {
    attribute_math::convert_to_static_type(attribute.src.type(), [&](auto dummy) {
>>>>>>> c39b81d8
      using T = decltype(dummy);
      const Span<T> src = attribute.src.typed<T>();
      MutableSpan<T> dst = attribute.dst.span.typed<T>();

      switch (attribute.meta_data.domain) {
        case ATTR_DOMAIN_POINT:
          array_utils::gather(src, vert_mapping, dst);
          break;
        case ATTR_DOMAIN_EDGE:
          array_utils::gather(src, edge_mapping, dst);
          break;
        case ATTR_DOMAIN_FACE:
          threaded_slice_fill<T>(offsets, selection, src, dst);
          break;
        case ATTR_DOMAIN_CORNER:
          array_utils::gather(src, loop_mapping, dst);
          break;
        default:
          BLI_assert_unreachable();
          break;
      }
    });
    attribute.dst.finish();
  }
}

/**
 * Copy the stable ids to the first duplicate and create new ids based on a hash of the original id
 * and the duplicate number. This function is used for points when duplicating the face domain.
 *
 * This function could be threaded in the future, but since it is only 1 attribute and the
 * `face->edge->vert` mapping would mean creating a 1/1 mapping to allow for it, is it worth it?
 */
static void copy_stable_id_faces(const Mesh &mesh,
                                 const IndexMask selection,
                                 const OffsetIndices<int> poly_offsets,
                                 const Span<int> vert_mapping,
                                 const bke::AttributeAccessor src_attributes,
                                 bke::MutableAttributeAccessor dst_attributes)
{
  GAttributeReader src_attribute = src_attributes.lookup("id");
  if (!src_attribute) {
    return;
  }
  GSpanAttributeWriter dst_attribute = dst_attributes.lookup_or_add_for_write_only_span(
      "id", ATTR_DOMAIN_POINT, CD_PROP_INT32);
  if (!dst_attribute) {
    return;
  }

  VArraySpan<int> src{src_attribute.varray.typed<int>()};
  MutableSpan<int> dst = dst_attribute.span.typed<int>();

  const Span<MPoly> polys = mesh.polys();
  int loop_index = 0;
  for (const int i_poly : selection.index_range()) {
    const IndexRange range = poly_offsets[i_poly];
    if (range.size() == 0) {
      continue;
    }
    const MPoly &source = polys[i_poly];
    for ([[maybe_unused]] const int i_duplicate : IndexRange(range.size())) {
      for ([[maybe_unused]] const int i_loops : IndexRange(source.totloop)) {
        if (i_duplicate == 0) {
          dst[loop_index] = src[vert_mapping[loop_index]];
        }
        else {
          dst[loop_index] = noise::hash(src[vert_mapping[loop_index]], i_duplicate);
        }
        loop_index++;
      }
    }
  }

  dst_attribute.finish();
}

static void duplicate_faces(GeometrySet &geometry_set,
                            const Field<int> &count_field,
                            const Field<bool> &selection_field,
                            const IndexAttributes &attribute_outputs,
                            const AnonymousAttributePropagationInfo &propagation_info)
{
  if (!geometry_set.has_mesh()) {
    geometry_set.remove_geometry_during_modify();
    return;
  }
  geometry_set.keep_only_during_modify({GEO_COMPONENT_TYPE_MESH});

  const Mesh &mesh = *geometry_set.get_mesh_for_read();
  const Span<MEdge> edges = mesh.edges();
  const Span<MPoly> polys = mesh.polys();
  const Span<int> corner_verts = mesh.corner_verts();
  const Span<int> corner_edges = mesh.corner_edges();

  bke::MeshFieldContext field_context{mesh, ATTR_DOMAIN_FACE};
  FieldEvaluator evaluator(field_context, polys.size());
  evaluator.add(count_field);
  evaluator.set_selection(selection_field);
  evaluator.evaluate();
  const IndexMask selection = evaluator.get_evaluated_selection_as_mask();
  const VArray<int> counts = evaluator.get_evaluated<int>(0);

  int total_polys = 0;
  int total_loops = 0;
  Array<int> offset_data(selection.size() + 1);
  for (const int i_selection : selection.index_range()) {
    const int count = std::max(counts[selection[i_selection]], 0);
    offset_data[i_selection] = total_polys;
    total_polys += count;
    total_loops += count * polys[selection[i_selection]].totloop;
  }
  offset_data[selection.size()] = total_polys;

  const OffsetIndices<int> duplicates(offset_data);

  Mesh *new_mesh = BKE_mesh_new_nomain(total_loops, total_loops, 0, total_loops, total_polys);
  MutableSpan<MEdge> new_edges = new_mesh->edges_for_write();
  MutableSpan<MPoly> new_polys = new_mesh->polys_for_write();
  MutableSpan<int> new_corner_verts = new_mesh->corner_verts_for_write();
  MutableSpan<int> new_corner_edges = new_mesh->corner_edges_for_write();

  Array<int> vert_mapping(new_mesh->totvert);
  Array<int> edge_mapping(new_edges.size());
  Array<int> loop_mapping(total_loops);

  int poly_index = 0;
  int loop_index = 0;
  for (const int i_selection : selection.index_range()) {
    const IndexRange poly_range = duplicates[i_selection];

    const MPoly &source = polys[selection[i_selection]];
    for ([[maybe_unused]] const int i_duplicate : IndexRange(poly_range.size())) {
      new_polys[poly_index] = source;
      new_polys[poly_index].loopstart = loop_index;
      for (const int i_loops : IndexRange(source.totloop)) {
        const int src_corner = source.loopstart + i_loops;
        loop_mapping[loop_index] = src_corner;
        vert_mapping[loop_index] = corner_verts[src_corner];
        new_edges[loop_index] = edges[corner_edges[src_corner]];
        edge_mapping[loop_index] = corner_edges[src_corner];
        new_edges[loop_index].v1 = loop_index;
        if (i_loops + 1 != source.totloop) {
          new_edges[loop_index].v2 = loop_index + 1;
        }
        else {
          new_edges[loop_index].v2 = new_polys[poly_index].loopstart;
        }
        new_corner_verts[loop_index] = loop_index;
        new_corner_edges[loop_index] = loop_index;
        loop_index++;
      }
      poly_index++;
    }
  }

  new_mesh->loose_edges_tag_none();

  copy_face_attributes_without_id(edge_mapping,
                                  vert_mapping,
                                  loop_mapping,
                                  duplicates,
                                  selection,
                                  propagation_info,
                                  mesh.attributes(),
                                  new_mesh->attributes_for_write());

  copy_stable_id_faces(mesh,
                       selection,
                       duplicates,
                       vert_mapping,
                       mesh.attributes(),
                       new_mesh->attributes_for_write());

  if (attribute_outputs.duplicate_index) {
    create_duplicate_index_attribute(new_mesh->attributes_for_write(),
                                     ATTR_DOMAIN_FACE,
                                     selection,
                                     attribute_outputs,
                                     duplicates);
  }

  geometry_set.replace_mesh(new_mesh);
}

/** \} */

/* -------------------------------------------------------------------- */
/** \name Duplicate Edges
 * \{ */

/**
 * Copies the attributes for edge duplicates. If copying the edge domain, the attributes are
 * copied with an offset fill, for point domain a mapping is used.
 */
static void copy_edge_attributes_without_id(
    const Span<int> point_mapping,
    const OffsetIndices<int> offsets,
    const IndexMask selection,
    const AnonymousAttributePropagationInfo &propagation_info,
    const bke::AttributeAccessor src_attributes,
    bke::MutableAttributeAccessor dst_attributes)
{
  for (auto &attribute :
       bke::retrieve_attributes_for_transfer(src_attributes,
                                             dst_attributes,
                                             ATTR_DOMAIN_MASK_POINT | ATTR_DOMAIN_MASK_EDGE,
                                             propagation_info,
                                             {"id"})) {
    attribute_math::convert_to_static_type(attribute.src.type(), [&](auto dummy) {
      using T = decltype(dummy);
      const Span<T> src = attribute.src.typed<T>();
      MutableSpan<T> dst = attribute.dst.span.typed<T>();

      switch (attribute.meta_data.domain) {
        case ATTR_DOMAIN_EDGE:
          threaded_slice_fill<T>(offsets, selection, src, dst);
          break;
        case ATTR_DOMAIN_POINT:
          array_utils::gather(src, point_mapping, dst);
          break;
        default:
          BLI_assert_unreachable();
          break;
      }
    });
    attribute.dst.finish();
  }
}

/**
 * Copy the stable ids to the first duplicate and create new ids based on a hash of the original id
 * and the duplicate number. This function is used for points when duplicating the edge domain.
 */
static void copy_stable_id_edges(const Mesh &mesh,
                                 const IndexMask selection,
                                 const OffsetIndices<int> offsets,
                                 const bke::AttributeAccessor src_attributes,
                                 bke::MutableAttributeAccessor dst_attributes)
{
  GAttributeReader src_attribute = src_attributes.lookup("id");
  if (!src_attribute) {
    return;
  }
  GSpanAttributeWriter dst_attribute = dst_attributes.lookup_or_add_for_write_only_span(
      "id", ATTR_DOMAIN_POINT, CD_PROP_INT32);
  if (!dst_attribute) {
    return;
  }

  const Span<MEdge> edges = mesh.edges();

  VArraySpan<int> src{src_attribute.varray.typed<int>()};
  MutableSpan<int> dst = dst_attribute.span.typed<int>();
  threading::parallel_for(IndexRange(selection.size()), 1024, [&](IndexRange range) {
    for (const int i_selection : range) {
      const IndexRange edge_range = offsets[i_selection];
      if (edge_range.size() == 0) {
        continue;
      }
      const MEdge &edge = edges[selection[i_selection]];
      const IndexRange vert_range = {edge_range.start() * 2, edge_range.size() * 2};

      dst[vert_range[0]] = src[edge.v1];
      dst[vert_range[1]] = src[edge.v2];
      for (const int i_duplicate : IndexRange(1, edge_range.size() - 1)) {
        dst[vert_range[i_duplicate * 2]] = noise::hash(src[edge.v1], i_duplicate);
        dst[vert_range[i_duplicate * 2 + 1]] = noise::hash(src[edge.v2], i_duplicate);
      }
    }
  });
  dst_attribute.finish();
}

static void duplicate_edges(GeometrySet &geometry_set,
                            const Field<int> &count_field,
                            const Field<bool> &selection_field,
                            const IndexAttributes &attribute_outputs,
                            const AnonymousAttributePropagationInfo &propagation_info)
{
  if (!geometry_set.has_mesh()) {
    geometry_set.remove_geometry_during_modify();
    return;
  };
  const Mesh &mesh = *geometry_set.get_mesh_for_read();
  const Span<MEdge> edges = mesh.edges();

  bke::MeshFieldContext field_context{mesh, ATTR_DOMAIN_EDGE};
  FieldEvaluator evaluator{field_context, edges.size()};
  evaluator.add(count_field);
  evaluator.set_selection(selection_field);
  evaluator.evaluate();
  const VArray<int> counts = evaluator.get_evaluated<int>(0);
  const IndexMask selection = evaluator.get_evaluated_selection_as_mask();

  Array<int> offset_data;
  const OffsetIndices<int> duplicates = accumulate_counts_to_offsets(
      selection, counts, offset_data);
  const int output_edges_num = duplicates.total_size();

  Mesh *new_mesh = BKE_mesh_new_nomain(output_edges_num * 2, output_edges_num, 0, 0, 0);
  MutableSpan<MEdge> new_edges = new_mesh->edges_for_write();

  Array<int> vert_orig_indices(output_edges_num * 2);
  threading::parallel_for(selection.index_range(), 1024, [&](IndexRange range) {
    for (const int i_selection : range) {
      const MEdge &edge = edges[selection[i_selection]];
      const IndexRange edge_range = duplicates[i_selection];
      const IndexRange vert_range(edge_range.start() * 2, edge_range.size() * 2);

      for (const int i_duplicate : IndexRange(edge_range.size())) {
        vert_orig_indices[vert_range[i_duplicate * 2]] = edge.v1;
        vert_orig_indices[vert_range[i_duplicate * 2 + 1]] = edge.v2;
      }
    }
  });

  threading::parallel_for(selection.index_range(), 1024, [&](IndexRange range) {
    for (const int i_selection : range) {
      const IndexRange edge_range = duplicates[i_selection];
      const IndexRange vert_range(edge_range.start() * 2, edge_range.size() * 2);
      for (const int i_duplicate : IndexRange(edge_range.size())) {
        MEdge &new_edge = new_edges[edge_range[i_duplicate]];
        new_edge.v1 = vert_range[i_duplicate * 2];
        new_edge.v2 = vert_range[i_duplicate * 2] + 1;
      }
    }
  });

  copy_edge_attributes_without_id(vert_orig_indices,
                                  duplicates,
                                  selection,
                                  propagation_info,
                                  mesh.attributes(),
                                  new_mesh->attributes_for_write());

  copy_stable_id_edges(
      mesh, selection, duplicates, mesh.attributes(), new_mesh->attributes_for_write());

  if (attribute_outputs.duplicate_index) {
    create_duplicate_index_attribute(new_mesh->attributes_for_write(),
                                     ATTR_DOMAIN_EDGE,
                                     selection,
                                     attribute_outputs,
                                     duplicates);
  }

  geometry_set.replace_mesh(new_mesh);
}

/** \} */

/* -------------------------------------------------------------------- */
/** \name Duplicate Points (Curves)
 * \{ */

static void duplicate_points_curve(GeometrySet &geometry_set,
                                   const Field<int> &count_field,
                                   const Field<bool> &selection_field,
                                   const IndexAttributes &attribute_outputs,
                                   const AnonymousAttributePropagationInfo &propagation_info)
{
  const Curves &src_curves_id = *geometry_set.get_curves_for_read();
  const bke::CurvesGeometry &src_curves = src_curves_id.geometry.wrap();
  if (src_curves.points_num() == 0) {
    return;
  }

  bke::CurvesFieldContext field_context{src_curves, ATTR_DOMAIN_POINT};
  FieldEvaluator evaluator{field_context, src_curves.points_num()};
  evaluator.add(count_field);
  evaluator.set_selection(selection_field);
  evaluator.evaluate();
  const VArray<int> counts = evaluator.get_evaluated<int>(0);
  const IndexMask selection = evaluator.get_evaluated_selection_as_mask();

  Array<int> offset_data;
  const OffsetIndices<int> duplicates = accumulate_counts_to_offsets(
      selection, counts, offset_data);
  const int dst_num = duplicates.total_size();

  const Array<int> point_to_curve_map = src_curves.point_to_curve_map();

  Curves *new_curves_id = bke::curves_new_nomain(dst_num, dst_num);
  bke::curves_copy_parameters(src_curves_id, *new_curves_id);
  bke::CurvesGeometry &new_curves = new_curves_id->geometry.wrap();
  MutableSpan<int> new_curve_offsets = new_curves.offsets_for_write();
  for (const int i : new_curves.curves_range()) {
    new_curve_offsets[i] = i;
  }
  new_curve_offsets.last() = dst_num;

  for (auto &attribute : bke::retrieve_attributes_for_transfer(src_curves.attributes(),
                                                               new_curves.attributes_for_write(),
                                                               ATTR_DOMAIN_MASK_ALL,
                                                               propagation_info,
                                                               {"id"})) {
    attribute_math::convert_to_static_type(attribute.src.type(), [&](auto dummy) {
      using T = decltype(dummy);
      const Span<T> src = attribute.src.typed<T>();
      MutableSpan<T> dst = attribute.dst.span.typed<T>();
      switch (attribute.meta_data.domain) {
        case ATTR_DOMAIN_CURVE:
          threading::parallel_for(selection.index_range(), 512, [&](IndexRange range) {
            for (const int i_selection : range) {
              const T &src_value = src[point_to_curve_map[selection[i_selection]]];
              dst.slice(duplicates[i_selection]).fill(src_value);
            }
          });
          break;
        case ATTR_DOMAIN_POINT:
          threaded_slice_fill(duplicates, selection, src, dst);
          break;
        default:
          BLI_assert_unreachable();
          break;
      }
    });
    attribute.dst.finish();
  }

  copy_stable_id_point(duplicates, src_curves.attributes(), new_curves.attributes_for_write());

  if (attribute_outputs.duplicate_index) {
    create_duplicate_index_attribute(new_curves.attributes_for_write(),
                                     ATTR_DOMAIN_POINT,
                                     selection,
                                     attribute_outputs,
                                     duplicates);
  }

  geometry_set.replace_curves(new_curves_id);
}

/** \} */

/* -------------------------------------------------------------------- */
/** \name Duplicate Points (Mesh)
 * \{ */

static void duplicate_points_mesh(GeometrySet &geometry_set,
                                  const Field<int> &count_field,
                                  const Field<bool> &selection_field,
                                  const IndexAttributes &attribute_outputs,
                                  const AnonymousAttributePropagationInfo &propagation_info)
{
  const Mesh &mesh = *geometry_set.get_mesh_for_read();

  bke::MeshFieldContext field_context{mesh, ATTR_DOMAIN_POINT};
  FieldEvaluator evaluator{field_context, mesh.totvert};
  evaluator.add(count_field);
  evaluator.set_selection(selection_field);
  evaluator.evaluate();
  const VArray<int> counts = evaluator.get_evaluated<int>(0);
  const IndexMask selection = evaluator.get_evaluated_selection_as_mask();

  Array<int> offset_data;
  const OffsetIndices<int> duplicates = accumulate_counts_to_offsets(
      selection, counts, offset_data);

  Mesh *new_mesh = BKE_mesh_new_nomain(duplicates.total_size(), 0, 0, 0, 0);

  copy_attributes_without_id(duplicates,
                             selection,
                             propagation_info,
                             ATTR_DOMAIN_POINT,
                             mesh.attributes(),
                             new_mesh->attributes_for_write());

  copy_stable_id_point(duplicates, mesh.attributes(), new_mesh->attributes_for_write());

  if (attribute_outputs.duplicate_index) {
    create_duplicate_index_attribute(new_mesh->attributes_for_write(),
                                     ATTR_DOMAIN_POINT,
                                     selection,
                                     attribute_outputs,
                                     duplicates);
  }

  geometry_set.replace_mesh(new_mesh);
}

/** \} */

/* -------------------------------------------------------------------- */
/** \name Duplicate Points (Point Cloud)
 * \{ */

static void duplicate_points_pointcloud(GeometrySet &geometry_set,
                                        const Field<int> &count_field,
                                        const Field<bool> &selection_field,
                                        const IndexAttributes &attribute_outputs,
                                        const AnonymousAttributePropagationInfo &propagation_info)
{
  const PointCloud &src_points = *geometry_set.get_pointcloud_for_read();

  bke::PointCloudFieldContext field_context{src_points};
  FieldEvaluator evaluator{field_context, src_points.totpoint};
  evaluator.add(count_field);
  evaluator.set_selection(selection_field);
  evaluator.evaluate();
  const VArray<int> counts = evaluator.get_evaluated<int>(0);
  const IndexMask selection = evaluator.get_evaluated_selection_as_mask();

  Array<int> offset_data;
  const OffsetIndices<int> duplicates = accumulate_counts_to_offsets(
      selection, counts, offset_data);

  PointCloud *pointcloud = BKE_pointcloud_new_nomain(duplicates.total_size());

  copy_attributes_without_id(duplicates,
                             selection,
                             propagation_info,
                             ATTR_DOMAIN_POINT,
                             src_points.attributes(),
                             pointcloud->attributes_for_write());

  copy_stable_id_point(duplicates, src_points.attributes(), pointcloud->attributes_for_write());

  if (attribute_outputs.duplicate_index) {
    create_duplicate_index_attribute(pointcloud->attributes_for_write(),
                                     ATTR_DOMAIN_POINT,
                                     selection,
                                     attribute_outputs,
                                     duplicates);
  }
  geometry_set.replace_pointcloud(pointcloud);
}

/** \} */

/* -------------------------------------------------------------------- */
/** \name Duplicate Points
 * \{ */

static void duplicate_points(GeometrySet &geometry_set,
                             const Field<int> &count_field,
                             const Field<bool> &selection_field,
                             const IndexAttributes &attribute_outputs,
                             const AnonymousAttributePropagationInfo &propagation_info)
{
  Vector<GeometryComponentType> component_types = geometry_set.gather_component_types(true, true);
  for (const GeometryComponentType component_type : component_types) {
    switch (component_type) {
      case GEO_COMPONENT_TYPE_POINT_CLOUD:
        if (geometry_set.has_pointcloud()) {
          duplicate_points_pointcloud(
              geometry_set, count_field, selection_field, attribute_outputs, propagation_info);
        }
        break;
      case GEO_COMPONENT_TYPE_MESH:
        if (geometry_set.has_mesh()) {
          duplicate_points_mesh(
              geometry_set, count_field, selection_field, attribute_outputs, propagation_info);
        }
        break;
      case GEO_COMPONENT_TYPE_CURVE:
        if (geometry_set.has_curves()) {
          duplicate_points_curve(
              geometry_set, count_field, selection_field, attribute_outputs, propagation_info);
        }
        break;
      default:
        break;
    }
  }
  component_types.append(GEO_COMPONENT_TYPE_INSTANCES);
  geometry_set.keep_only_during_modify(component_types);
}

/** \} */

/* -------------------------------------------------------------------- */
/** \name Duplicate Instances
 * \{ */

static void duplicate_instances(GeometrySet &geometry_set,
                                const Field<int> &count_field,
                                const Field<bool> &selection_field,
                                const IndexAttributes &attribute_outputs,
                                const AnonymousAttributePropagationInfo &propagation_info)
{
  if (!geometry_set.has_instances()) {
    geometry_set.clear();
    return;
  }

  const bke::Instances &src_instances = *geometry_set.get_instances_for_read();

  bke::InstancesFieldContext field_context{src_instances};
  FieldEvaluator evaluator{field_context, src_instances.instances_num()};
  evaluator.add(count_field);
  evaluator.set_selection(selection_field);
  evaluator.evaluate();
  IndexMask selection = evaluator.get_evaluated_selection_as_mask();
  const VArray<int> counts = evaluator.get_evaluated<int>(0);

  Array<int> offset_data;
  const OffsetIndices<int> duplicates = accumulate_counts_to_offsets(
      selection, counts, offset_data);
  if (duplicates.total_size() == 0) {
    geometry_set.clear();
    return;
  }

  std::unique_ptr<bke::Instances> dst_instances = std::make_unique<bke::Instances>();

  dst_instances->resize(duplicates.total_size());
  for (const int i_selection : selection.index_range()) {
    const IndexRange range = duplicates[i_selection];
    if (range.size() == 0) {
      continue;
    }
    const int old_handle = src_instances.reference_handles()[i_selection];
    const bke::InstanceReference reference = src_instances.references()[old_handle];
    const int new_handle = dst_instances->add_reference(reference);
    const float4x4 transform = src_instances.transforms()[i_selection];
    dst_instances->transforms().slice(range).fill(transform);
    dst_instances->reference_handles().slice(range).fill(new_handle);
  }

  copy_attributes_without_id(duplicates,
                             selection,
                             propagation_info,
                             ATTR_DOMAIN_INSTANCE,
                             src_instances.attributes(),
                             dst_instances->attributes_for_write());

  if (attribute_outputs.duplicate_index) {
    create_duplicate_index_attribute(dst_instances->attributes_for_write(),
                                     ATTR_DOMAIN_INSTANCE,
                                     selection,
                                     attribute_outputs,
                                     duplicates);
  }

  geometry_set = GeometrySet::create_with_instances(dst_instances.release());
}

/** \} */

/* -------------------------------------------------------------------- */
/** \name Entry Point
 * \{ */

static void node_geo_exec(GeoNodeExecParams params)
{
  GeometrySet geometry_set = params.extract_input<GeometrySet>("Geometry");

  const NodeGeometryDuplicateElements &storage = node_storage(params.node());
  const eAttrDomain duplicate_domain = eAttrDomain(storage.domain);

  Field<int> count_field = params.extract_input<Field<int>>("Amount");
  Field<bool> selection_field = params.extract_input<Field<bool>>("Selection");
  IndexAttributes attribute_outputs;
  attribute_outputs.duplicate_index = params.get_output_anonymous_attribute_id_if_needed(
      "Duplicate Index");

  const AnonymousAttributePropagationInfo &propagation_info = params.get_output_propagation_info(
      "Geometry");

  if (duplicate_domain == ATTR_DOMAIN_INSTANCE) {
    duplicate_instances(
        geometry_set, count_field, selection_field, attribute_outputs, propagation_info);
  }
  else {
    geometry_set.modify_geometry_sets([&](GeometrySet &geometry_set) {
      switch (duplicate_domain) {
        case ATTR_DOMAIN_CURVE:
          duplicate_curves(
              geometry_set, count_field, selection_field, attribute_outputs, propagation_info);
          break;
        case ATTR_DOMAIN_FACE:
          duplicate_faces(
              geometry_set, count_field, selection_field, attribute_outputs, propagation_info);
          break;
        case ATTR_DOMAIN_EDGE:
          duplicate_edges(
              geometry_set, count_field, selection_field, attribute_outputs, propagation_info);
          break;
        case ATTR_DOMAIN_POINT:
          duplicate_points(
              geometry_set, count_field, selection_field, attribute_outputs, propagation_info);
          break;
        default:
          BLI_assert_unreachable();
          break;
      }
    });
  }

  if (geometry_set.is_empty()) {
    params.set_default_remaining_outputs();
    return;
  }

  if (attribute_outputs.duplicate_index) {
    params.set_output(
        "Duplicate Index",
        AnonymousAttributeFieldInput::Create<int>(std::move(attribute_outputs.duplicate_index),
                                                  params.attribute_producer_name()));
  }
  params.set_output("Geometry", std::move(geometry_set));
}

/** \} */

}  // namespace blender::nodes::node_geo_duplicate_elements_cc

void register_node_type_geo_duplicate_elements()
{
  namespace file_ns = blender::nodes::node_geo_duplicate_elements_cc;
  static bNodeType ntype;
  geo_node_type_base(
      &ntype, GEO_NODE_DUPLICATE_ELEMENTS, "Duplicate Elements", NODE_CLASS_GEOMETRY);

  node_type_storage(&ntype,
                    "NodeGeometryDuplicateElements",
                    node_free_standard_storage,
                    node_copy_standard_storage);

  ntype.initfunc = file_ns::node_init;
  ntype.draw_buttons = file_ns::node_layout;
  ntype.geometry_node_execute = file_ns::node_geo_exec;
  ntype.declare = file_ns::node_declare;
  nodeRegisterType(&ntype);
}<|MERGE_RESOLUTION|>--- conflicted
+++ resolved
@@ -389,34 +389,13 @@
     const bke::AttributeAccessor src_attributes,
     bke::MutableAttributeAccessor dst_attributes)
 {
-<<<<<<< HEAD
-  Map<AttributeIDRef, AttributeKind> attributes = gather_attributes_without_id(
-      geometry_set, GEO_COMPONENT_TYPE_MESH, propagation_info);
-  attributes.remove(".corner_vert");
-  attributes.remove(".corner_edge");
-
-  for (const Map<AttributeIDRef, AttributeKind>::Item entry : attributes.items()) {
-    const AttributeIDRef attribute_id = entry.key;
-    GAttributeReader src_attribute = src_attributes.lookup(attribute_id);
-    if (!src_attribute) {
-      continue;
-    }
-
-    eAttrDomain out_domain = src_attribute.domain;
-    const eCustomDataType data_type = bke::cpp_type_to_custom_data_type(
-        src_attribute.varray.type());
-    GSpanAttributeWriter dst_attribute = dst_attributes.lookup_or_add_for_write_only_span(
-        attribute_id, out_domain, data_type);
-    if (!dst_attribute) {
-      continue;
-    }
-
-    attribute_math::convert_to_static_type(data_type, [&](auto dummy) {
-=======
-  for (auto &attribute : bke::retrieve_attributes_for_transfer(
-           src_attributes, dst_attributes, ATTR_DOMAIN_MASK_ALL, propagation_info, {"id"})) {
+  for (auto &attribute :
+       bke::retrieve_attributes_for_transfer(src_attributes,
+                                             dst_attributes,
+                                             ATTR_DOMAIN_MASK_ALL,
+                                             propagation_info,
+                                             {"id", ".corner_vert", ".corner_edge"})) {
     attribute_math::convert_to_static_type(attribute.src.type(), [&](auto dummy) {
->>>>>>> c39b81d8
       using T = decltype(dummy);
       const Span<T> src = attribute.src.typed<T>();
       MutableSpan<T> dst = attribute.dst.span.typed<T>();
