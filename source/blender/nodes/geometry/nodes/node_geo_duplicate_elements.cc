/* SPDX-License-Identifier: GPL-2.0-or-later */

#include "BLI_array_utils.hh"
#include "BLI_map.hh"
#include "BLI_noise.hh"
#include "BLI_span.hh"
#include "BLI_task.hh"

#include "DNA_mesh_types.h"
#include "DNA_meshdata_types.h"
#include "DNA_pointcloud_types.h"

#include "BKE_attribute_math.hh"
#include "BKE_curves.hh"
#include "BKE_instances.hh"
#include "BKE_mesh.h"
#include "BKE_pointcloud.h"

#include "node_geometry_util.hh"

#include "UI_interface.h"
#include "UI_resources.h"

namespace blender::nodes::node_geo_duplicate_elements_cc {

NODE_STORAGE_FUNCS(NodeGeometryDuplicateElements);

static void node_declare(NodeDeclarationBuilder &b)
{
  b.add_input<decl::Geometry>(N_("Geometry"));
  b.add_input<decl::Bool>(N_("Selection")).hide_value().default_value(true).field_on_all();
  b.add_input<decl::Int>(N_("Amount"))
      .min(0)
      .default_value(1)
      .field_on_all()
      .description(N_("The number of duplicates to create for each element"));

  b.add_output<decl::Geometry>(N_("Geometry"))
      .propagate_all()
      .description(N_("The duplicated geometry, not including the original geometry"));
  b.add_output<decl::Int>(N_("Duplicate Index"))
      .field_on_all()
      .description(N_("The indices of the duplicates for each element"));
}

static void node_init(bNodeTree * /*tree*/, bNode *node)
{
  NodeGeometryDuplicateElements *data = MEM_cnew<NodeGeometryDuplicateElements>(__func__);
  data->domain = ATTR_DOMAIN_POINT;
  node->storage = data;
}

static void node_layout(uiLayout *layout, bContext * /*C*/, PointerRNA *ptr)
{
  uiItemR(layout, ptr, "domain", 0, "", ICON_NONE);
}

struct IndexAttributes {
  AutoAnonymousAttributeID duplicate_index;
};

/* -------------------------------------------------------------------- */
/** \name Utility Functions
 * \{ */

static Map<AttributeIDRef, AttributeKind> gather_attributes_without_id(
    const GeometrySet &geometry_set,
    const GeometryComponentType component_type,
    const AnonymousAttributePropagationInfo &propagation_info)
{
  Map<AttributeIDRef, AttributeKind> attributes;
  geometry_set.gather_attributes_for_propagation(
      {component_type}, component_type, false, propagation_info, attributes);
  attributes.remove("id");
  return attributes;
};

static IndexRange range_for_offsets_index(const Span<int> offsets, const int index)
{
  return {offsets[index], offsets[index + 1] - offsets[index]};
}

static Array<int> accumulate_counts_to_offsets(const IndexMask selection,
                                               const VArray<int> &counts)
{
  Array<int> offsets(selection.size() + 1);
  int total = 0;
  for (const int i : selection.index_range()) {
    offsets[i] = total;
    total += std::max(counts[selection[i]], 0);
  }
  offsets.last() = total;
  return offsets;
}

/* Utility functions for threaded copying of attribute data where possible. */
template<typename T>
static void threaded_slice_fill(Span<int> offsets,
                                const IndexMask selection,
                                Span<T> src,
                                MutableSpan<T> dst)
{
  BLI_assert(offsets.last() == dst.size());
  BLI_assert(selection.size() == offsets.size() - 1);
  threading::parallel_for(IndexRange(offsets.size() - 1), 512, [&](IndexRange range) {
    for (const int i : range) {
      dst.slice(range_for_offsets_index(offsets, i)).fill(src[selection[i]]);
    }
  });
}

static void copy_hashed_ids(const Span<int> src, const int hash, MutableSpan<int> dst)
{
  for (const int i : src.index_range()) {
    dst[i] = noise::hash(src[i], hash);
  }
}

static void threaded_id_offset_copy(const Span<int> offsets,
                                    const Span<int> src,
                                    MutableSpan<int> dst)
{
  BLI_assert(offsets.last() == dst.size());
  threading::parallel_for(IndexRange(offsets.size() - 1), 512, [&](IndexRange range) {
    for (const int i : range) {
      dst[offsets[i]] = src[i];
      const int count = offsets[i + 1] - offsets[i];
      if (count == 0) {
        continue;
      }
      for (const int i_duplicate : IndexRange(1, count - 1)) {
        dst[offsets[i] + i_duplicate] = noise::hash(src[i], i_duplicate);
      }
    }
  });
}

/** Create the copy indices for the duplication domain. */
static void create_duplicate_index_attribute(bke::MutableAttributeAccessor attributes,
                                             const eAttrDomain output_domain,
                                             const IndexMask selection,
                                             const IndexAttributes &attribute_outputs,
                                             const Span<int> offsets)
{
  SpanAttributeWriter<int> duplicate_indices = attributes.lookup_or_add_for_write_only_span<int>(
      attribute_outputs.duplicate_index.get(), output_domain);
  for (const int i : IndexRange(selection.size())) {
    const IndexRange range = range_for_offsets_index(offsets, i);
    MutableSpan<int> indices = duplicate_indices.span.slice(range);
    for (const int i : indices.index_range()) {
      indices[i] = i;
    }
  }
  duplicate_indices.finish();
}

/**
 * Copy the stable ids to the first duplicate and create new ids based on a hash of the original id
 * and the duplicate number. This function is used for the point domain elements.
 */
static void copy_stable_id_point(const Span<int> offsets,
                                 const bke::AttributeAccessor src_attributes,
                                 bke::MutableAttributeAccessor dst_attributes)
{
  GAttributeReader src_attribute = src_attributes.lookup("id");
  if (!src_attribute) {
    return;
  }
  GSpanAttributeWriter dst_attribute = dst_attributes.lookup_or_add_for_write_only_span(
      "id", ATTR_DOMAIN_POINT, CD_PROP_INT32);
  if (!dst_attribute) {
    return;
  }

  VArraySpan<int> src{src_attribute.varray.typed<int>()};
  MutableSpan<int> dst = dst_attribute.span.typed<int>();
  threaded_id_offset_copy(offsets, src, dst);
  dst_attribute.finish();
}

static void copy_attributes_without_id(GeometrySet &geometry_set,
                                       const GeometryComponentType component_type,
                                       const eAttrDomain domain,
                                       const Span<int> offsets,
                                       const IndexMask selection,
                                       const AnonymousAttributePropagationInfo &propagation_info,
                                       const bke::AttributeAccessor src_attributes,
                                       bke::MutableAttributeAccessor dst_attributes)
{
  const Map<AttributeIDRef, AttributeKind> attributes = gather_attributes_without_id(
      geometry_set, component_type, propagation_info);

  for (const Map<AttributeIDRef, AttributeKind>::Item entry : attributes.items()) {
    const AttributeIDRef attribute_id = entry.key;
    GAttributeReader src_attribute = src_attributes.lookup(attribute_id);
    if (!src_attribute || src_attribute.domain != domain) {
      continue;
    }
    eAttrDomain out_domain = src_attribute.domain;
    const eCustomDataType data_type = bke::cpp_type_to_custom_data_type(
        src_attribute.varray.type());
    GSpanAttributeWriter dst_attribute = dst_attributes.lookup_or_add_for_write_only_span(
        attribute_id, out_domain, data_type);
    if (!dst_attribute) {
      continue;
    }
    attribute_math::convert_to_static_type(data_type, [&](auto dummy) {
      using T = decltype(dummy);
      VArraySpan<T> src = src_attribute.varray.typed<T>();
      MutableSpan<T> dst = dst_attribute.span.typed<T>();
      threaded_slice_fill<T>(offsets, selection, src, dst);
    });
    dst_attribute.finish();
  }
}

/** \} */

/* -------------------------------------------------------------------- */
/** \name Duplicate Curves
 * \{ */

/**
 * Copies the attributes for curve duplicates. If copying the curve domain, the attributes are
 * copied with an offset fill, otherwise a mapping is used.
 */
static void copy_curve_attributes_without_id(
    const GeometrySet &geometry_set,
    const bke::CurvesGeometry &src_curves,
    const IndexMask selection,
    const Span<int> curve_offsets,
    const AnonymousAttributePropagationInfo &propagation_info,
    bke::CurvesGeometry &dst_curves)
{
  Map<AttributeIDRef, AttributeKind> attributes = gather_attributes_without_id(
      geometry_set, GEO_COMPONENT_TYPE_CURVE, propagation_info);

  for (const Map<AttributeIDRef, AttributeKind>::Item entry : attributes.items()) {
    const AttributeIDRef attribute_id = entry.key;
    GAttributeReader src_attribute = src_curves.attributes().lookup(attribute_id);
    if (!src_attribute) {
      continue;
    }

    eAttrDomain out_domain = src_attribute.domain;
    const eCustomDataType data_type = bke::cpp_type_to_custom_data_type(
        src_attribute.varray.type());
    GSpanAttributeWriter dst_attribute =
        dst_curves.attributes_for_write().lookup_or_add_for_write_only_span(
            attribute_id, out_domain, data_type);
    if (!dst_attribute) {
      continue;
    }

    attribute_math::convert_to_static_type(data_type, [&](auto dummy) {
      using T = decltype(dummy);
      VArraySpan<T> src{src_attribute.varray.typed<T>()};
      MutableSpan<T> dst = dst_attribute.span.typed<T>();

      switch (out_domain) {
        case ATTR_DOMAIN_CURVE:
          threaded_slice_fill<T>(curve_offsets, selection, src, dst);
          break;
        case ATTR_DOMAIN_POINT:
          threading::parallel_for(selection.index_range(), 512, [&](IndexRange range) {
            for (const int i_selection : range) {
              const int i_src_curve = selection[i_selection];
              const Span<T> curve_src = src.slice(src_curves.points_for_curve(i_src_curve));
              for (const int i_dst_curve : range_for_offsets_index(curve_offsets, i_selection)) {
                dst.slice(dst_curves.points_for_curve(i_dst_curve)).copy_from(curve_src);
              }
            }
          });
          break;
        default:
          break;
      }
    });
    dst_attribute.finish();
  }
}

/**
 * Copy the stable ids to the first duplicate and create new ids based on a hash of the original id
 * and the duplicate number. In the curve case, copy the entire curve's points to the
 * destination,
 * then loop over the remaining ones point by point, hashing their ids to the new ids.
 */
static void copy_stable_id_curves(const bke::CurvesGeometry &src_curves,
                                  const IndexMask selection,
                                  const Span<int> curve_offsets,
                                  bke::CurvesGeometry &dst_curves)
{
  GAttributeReader src_attribute = src_curves.attributes().lookup("id");
  if (!src_attribute) {
    return;
  }
  GSpanAttributeWriter dst_attribute =
      dst_curves.attributes_for_write().lookup_or_add_for_write_only_span(
          "id", ATTR_DOMAIN_POINT, CD_PROP_INT32);
  if (!dst_attribute) {
    return;
  }

  VArraySpan<int> src{src_attribute.varray.typed<int>()};
  MutableSpan<int> dst = dst_attribute.span.typed<int>();

  threading::parallel_for(selection.index_range(), 512, [&](IndexRange range) {
    for (const int i_selection : range) {
      const int i_src_curve = selection[i_selection];
      const Span<int> curve_src = src.slice(src_curves.points_for_curve(i_src_curve));
      const IndexRange duplicates_range = range_for_offsets_index(curve_offsets, i_selection);
      for (const int i_duplicate : IndexRange(duplicates_range.size()).drop_front(1)) {
        const int i_dst_curve = duplicates_range[i_duplicate];
        copy_hashed_ids(
            curve_src, i_duplicate, dst.slice(dst_curves.points_for_curve(i_dst_curve)));
      }
    }
  });
  dst_attribute.finish();
}

static void duplicate_curves(GeometrySet &geometry_set,
                             const Field<int> &count_field,
                             const Field<bool> &selection_field,
                             const IndexAttributes &attribute_outputs,
                             const AnonymousAttributePropagationInfo &propagation_info)
{
  if (!geometry_set.has_curves()) {
    geometry_set.remove_geometry_during_modify();
    return;
  }
  geometry_set.keep_only_during_modify({GEO_COMPONENT_TYPE_CURVE});
  GeometryComponentEditData::remember_deformed_curve_positions_if_necessary(geometry_set);

  const Curves &curves_id = *geometry_set.get_curves_for_read();
  const bke::CurvesGeometry &curves = bke::CurvesGeometry::wrap(curves_id.geometry);

  bke::CurvesFieldContext field_context{curves, ATTR_DOMAIN_CURVE};
  FieldEvaluator evaluator{field_context, curves.curves_num()};
  evaluator.add(count_field);
  evaluator.set_selection(selection_field);
  evaluator.evaluate();
  const VArray<int> counts = evaluator.get_evaluated<int>(0);
  const IndexMask selection = evaluator.get_evaluated_selection_as_mask();

  /* The offset in the result curve domain at every selected input curve. */
  Array<int> curve_offsets(selection.size() + 1);
  Array<int> point_offsets(selection.size() + 1);

  int dst_curves_num = 0;
  int dst_points_num = 0;
  for (const int i_curve : selection.index_range()) {
    const int count = std::max(counts[selection[i_curve]], 0);
    curve_offsets[i_curve] = dst_curves_num;
    point_offsets[i_curve] = dst_points_num;
    dst_curves_num += count;
    dst_points_num += count * curves.points_for_curve(selection[i_curve]).size();
  }
  curve_offsets.last() = dst_curves_num;
  point_offsets.last() = dst_points_num;

  Curves *new_curves_id = bke::curves_new_nomain(dst_points_num, dst_curves_num);
  bke::curves_copy_parameters(curves_id, *new_curves_id);
  bke::CurvesGeometry &new_curves = bke::CurvesGeometry::wrap(new_curves_id->geometry);
  MutableSpan<int> all_dst_offsets = new_curves.offsets_for_write();

  threading::parallel_for(selection.index_range(), 512, [&](IndexRange range) {
    for (const int i_selection : range) {
      const int i_src_curve = selection[i_selection];
      const IndexRange src_curve_range = curves.points_for_curve(i_src_curve);
      const IndexRange dst_curves_range = range_for_offsets_index(curve_offsets, i_selection);
      MutableSpan<int> dst_offsets = all_dst_offsets.slice(dst_curves_range);
      for (const int i_duplicate : IndexRange(dst_curves_range.size())) {
        dst_offsets[i_duplicate] = point_offsets[i_selection] +
                                   src_curve_range.size() * i_duplicate;
      }
    }
  });
  all_dst_offsets.last() = dst_points_num;

  copy_curve_attributes_without_id(
      geometry_set, curves, selection, curve_offsets, propagation_info, new_curves);

  copy_stable_id_curves(curves, selection, curve_offsets, new_curves);

  if (attribute_outputs.duplicate_index) {
    create_duplicate_index_attribute(new_curves.attributes_for_write(),
                                     ATTR_DOMAIN_CURVE,
                                     selection,
                                     attribute_outputs,
                                     curve_offsets);
  }

  geometry_set.replace_curves(new_curves_id);
}

/** \} */

/* -------------------------------------------------------------------- */
/** \name Duplicate Faces
 * \{ */

/**
 * Copies the attributes for face duplicates. If copying the face domain, the attributes are
 * copied with an offset fill, otherwise a mapping is used.
 */
static void copy_face_attributes_without_id(
    GeometrySet &geometry_set,
    const Span<int> edge_mapping,
    const Span<int> vert_mapping,
    const Span<int> loop_mapping,
    const Span<int> offsets,
    const IndexMask selection,
    const AnonymousAttributePropagationInfo &propagation_info,
    const bke::AttributeAccessor src_attributes,
    bke::MutableAttributeAccessor dst_attributes)
{
  Map<AttributeIDRef, AttributeKind> attributes = gather_attributes_without_id(
<<<<<<< HEAD
      geometry_set, GEO_COMPONENT_TYPE_MESH);
  attributes.remove(".corner_vert");
  attributes.remove(".corner_edge");
=======
      geometry_set, GEO_COMPONENT_TYPE_MESH, propagation_info);
>>>>>>> 95a04165

  for (const Map<AttributeIDRef, AttributeKind>::Item entry : attributes.items()) {
    const AttributeIDRef attribute_id = entry.key;
    GAttributeReader src_attribute = src_attributes.lookup(attribute_id);
    if (!src_attribute) {
      continue;
    }

    eAttrDomain out_domain = src_attribute.domain;
    const eCustomDataType data_type = bke::cpp_type_to_custom_data_type(
        src_attribute.varray.type());
    GSpanAttributeWriter dst_attribute = dst_attributes.lookup_or_add_for_write_only_span(
        attribute_id, out_domain, data_type);
    if (!dst_attribute) {
      continue;
    }

    attribute_math::convert_to_static_type(data_type, [&](auto dummy) {
      using T = decltype(dummy);
      VArraySpan<T> src{src_attribute.varray.typed<T>()};
      MutableSpan<T> dst = dst_attribute.span.typed<T>();

      switch (out_domain) {
        case ATTR_DOMAIN_POINT:
          array_utils::gather(src, vert_mapping, dst);
          break;
        case ATTR_DOMAIN_EDGE:
          array_utils::gather(src, edge_mapping, dst);
          break;
        case ATTR_DOMAIN_FACE:
          threaded_slice_fill<T>(offsets, selection, src, dst);
          break;
        case ATTR_DOMAIN_CORNER:
          array_utils::gather(src, loop_mapping, dst);
          break;
        default:
          break;
      }
    });
    dst_attribute.finish();
  }
}

/**
 * Copy the stable ids to the first duplicate and create new ids based on a hash of the original id
 * and the duplicate number. This function is used for points when duplicating the face domain.
 *
 * This function could be threaded in the future, but since it is only 1 attribute and the
 * `face->edge->vert` mapping would mean creating a 1/1 mapping to allow for it, is it worth it?
 */
static void copy_stable_id_faces(const Mesh &mesh,
                                 const IndexMask selection,
                                 const Span<int> poly_offsets,
                                 const Span<int> vert_mapping,
                                 const bke::AttributeAccessor src_attributes,
                                 bke::MutableAttributeAccessor dst_attributes)
{
  GAttributeReader src_attribute = src_attributes.lookup("id");
  if (!src_attribute) {
    return;
  }
  GSpanAttributeWriter dst_attribute = dst_attributes.lookup_or_add_for_write_only_span(
      "id", ATTR_DOMAIN_POINT, CD_PROP_INT32);
  if (!dst_attribute) {
    return;
  }

  VArraySpan<int> src{src_attribute.varray.typed<int>()};
  MutableSpan<int> dst = dst_attribute.span.typed<int>();

  const Span<MPoly> polys = mesh.polys();
  int loop_index = 0;
  for (const int i_poly : selection.index_range()) {
    const IndexRange range = range_for_offsets_index(poly_offsets, i_poly);
    if (range.size() == 0) {
      continue;
    }
    const MPoly &source = polys[i_poly];
    for ([[maybe_unused]] const int i_duplicate : IndexRange(range.size())) {
      for ([[maybe_unused]] const int i_loops : IndexRange(source.totloop)) {
        if (i_duplicate == 0) {
          dst[loop_index] = src[vert_mapping[loop_index]];
        }
        else {
          dst[loop_index] = noise::hash(src[vert_mapping[loop_index]], i_duplicate);
        }
        loop_index++;
      }
    }
  }

  dst_attribute.finish();
}

static void duplicate_faces(GeometrySet &geometry_set,
                            const Field<int> &count_field,
                            const Field<bool> &selection_field,
                            const IndexAttributes &attribute_outputs,
                            const AnonymousAttributePropagationInfo &propagation_info)
{
  if (!geometry_set.has_mesh()) {
    geometry_set.remove_geometry_during_modify();
    return;
  }
  geometry_set.keep_only_during_modify({GEO_COMPONENT_TYPE_MESH});

  const Mesh &mesh = *geometry_set.get_mesh_for_read();
  const Span<MEdge> edges = mesh.edges();
  const Span<MPoly> polys = mesh.polys();
  const Span<int> corner_verts = mesh.corner_verts();
  const Span<int> corner_edges = mesh.corner_edges();

  bke::MeshFieldContext field_context{mesh, ATTR_DOMAIN_FACE};
  FieldEvaluator evaluator(field_context, polys.size());
  evaluator.add(count_field);
  evaluator.set_selection(selection_field);
  evaluator.evaluate();
  const IndexMask selection = evaluator.get_evaluated_selection_as_mask();
  const VArray<int> counts = evaluator.get_evaluated<int>(0);

  int total_polys = 0;
  int corners_num = 0;
  Array<int> offsets(selection.size() + 1);
  for (const int i_selection : selection.index_range()) {
    const int count = std::max(counts[selection[i_selection]], 0);
    offsets[i_selection] = total_polys;
    total_polys += count;
    corners_num += count * polys[selection[i_selection]].totloop;
  }
  offsets[selection.size()] = total_polys;

  Mesh *new_mesh = BKE_mesh_new_nomain(corners_num, corners_num, 0, corners_num, total_polys);
  MutableSpan<MEdge> new_edges = new_mesh->edges_for_write();
  MutableSpan<MPoly> new_polys = new_mesh->polys_for_write();
  MutableSpan<int> new_corner_verts = new_mesh->corner_verts_for_write();
  MutableSpan<int> new_corner_edges = new_mesh->corner_edges_for_write();

  Array<int> vert_mapping(new_mesh->totvert);
  Array<int> edge_mapping(new_edges.size());
  Array<int> corner_mapping(corners_num);

  int poly_index = 0;
  int loop_index = 0;
  for (const int i_selection : selection.index_range()) {
    const IndexRange poly_range = range_for_offsets_index(offsets, i_selection);

    const MPoly &source = polys[selection[i_selection]];
    for ([[maybe_unused]] const int i_duplicate : IndexRange(poly_range.size())) {
      new_polys[poly_index] = source;
      new_polys[poly_index].loopstart = loop_index;
      for (const int i_loops : IndexRange(source.totloop)) {
        const int src_corner_i = source.loopstart + i_loops;
        corner_mapping[loop_index] = src_corner_i;
        vert_mapping[loop_index] = corner_verts[src_corner_i];
        new_edges[loop_index] = edges[corner_edges[src_corner_i]];
        edge_mapping[loop_index] = corner_edges[src_corner_i];
        new_edges[loop_index].v1 = loop_index;
        if (i_loops + 1 != source.totloop) {
          new_edges[loop_index].v2 = loop_index + 1;
        }
        else {
          new_edges[loop_index].v2 = new_polys[poly_index].loopstart;
        }
        new_corner_verts[loop_index] = loop_index;
        new_corner_edges[loop_index] = loop_index;
        loop_index++;
      }
      poly_index++;
    }
  }

  new_mesh->loose_edges_tag_none();

  copy_face_attributes_without_id(geometry_set,
                                  edge_mapping,
                                  vert_mapping,
                                  corner_mapping,
                                  offsets,
                                  selection,
                                  propagation_info,
                                  mesh.attributes(),
                                  new_mesh->attributes_for_write());

  copy_stable_id_faces(
      mesh, selection, offsets, vert_mapping, mesh.attributes(), new_mesh->attributes_for_write());

  if (attribute_outputs.duplicate_index) {
    create_duplicate_index_attribute(
        new_mesh->attributes_for_write(), ATTR_DOMAIN_FACE, selection, attribute_outputs, offsets);
  }

  geometry_set.replace_mesh(new_mesh);
}

/** \} */

/* -------------------------------------------------------------------- */
/** \name Duplicate Edges
 * \{ */

/**
 * Copies the attributes for edge duplicates. If copying the edge domain, the attributes are
 * copied with an offset fill, for point domain a mapping is used.
 */
static void copy_edge_attributes_without_id(
    GeometrySet &geometry_set,
    const Span<int> point_mapping,
    const Span<int> offsets,
    const IndexMask selection,
    const AnonymousAttributePropagationInfo &propagation_info,
    const bke::AttributeAccessor src_attributes,
    bke::MutableAttributeAccessor dst_attributes)
{
  Map<AttributeIDRef, AttributeKind> attributes = gather_attributes_without_id(
      geometry_set, GEO_COMPONENT_TYPE_MESH, propagation_info);

  for (const Map<AttributeIDRef, AttributeKind>::Item entry : attributes.items()) {
    const AttributeIDRef attribute_id = entry.key;
    GAttributeReader src_attribute = src_attributes.lookup(attribute_id);
    if (!src_attribute) {
      continue;
    }

    const eAttrDomain out_domain = src_attribute.domain;
    const eCustomDataType data_type = bke::cpp_type_to_custom_data_type(
        src_attribute.varray.type());
    GSpanAttributeWriter dst_attribute = dst_attributes.lookup_or_add_for_write_only_span(
        attribute_id, out_domain, data_type);
    if (!dst_attribute) {
      continue;
    }
    attribute_math::convert_to_static_type(data_type, [&](auto dummy) {
      using T = decltype(dummy);
      VArraySpan<T> src{src_attribute.varray.typed<T>()};
      MutableSpan<T> dst = dst_attribute.span.typed<T>();

      switch (out_domain) {
        case ATTR_DOMAIN_EDGE:
          threaded_slice_fill<T>(offsets, selection, src, dst);
          break;
        case ATTR_DOMAIN_POINT:
          array_utils::gather(src, point_mapping, dst);
          break;
        default:
          break;
      }
    });
    dst_attribute.finish();
  }
}

/**
 * Copy the stable ids to the first duplicate and create new ids based on a hash of the original id
 * and the duplicate number. This function is used for points when duplicating the edge domain.
 */
static void copy_stable_id_edges(const Mesh &mesh,
                                 const IndexMask selection,
                                 const Span<int> edge_offsets,
                                 const bke::AttributeAccessor src_attributes,
                                 bke::MutableAttributeAccessor dst_attributes)
{
  GAttributeReader src_attribute = src_attributes.lookup("id");
  if (!src_attribute) {
    return;
  }
  GSpanAttributeWriter dst_attribute = dst_attributes.lookup_or_add_for_write_only_span(
      "id", ATTR_DOMAIN_POINT, CD_PROP_INT32);
  if (!dst_attribute) {
    return;
  }

  const Span<MEdge> edges = mesh.edges();

  VArraySpan<int> src{src_attribute.varray.typed<int>()};
  MutableSpan<int> dst = dst_attribute.span.typed<int>();
  threading::parallel_for(IndexRange(selection.size()), 1024, [&](IndexRange range) {
    for (const int i_selection : range) {
      const IndexRange edge_range = range_for_offsets_index(edge_offsets, i_selection);
      if (edge_range.size() == 0) {
        continue;
      }
      const MEdge &edge = edges[selection[i_selection]];
      const IndexRange vert_range = {edge_range.start() * 2, edge_range.size() * 2};

      dst[vert_range[0]] = src[edge.v1];
      dst[vert_range[1]] = src[edge.v2];
      for (const int i_duplicate : IndexRange(1, edge_range.size() - 1)) {
        dst[vert_range[i_duplicate * 2]] = noise::hash(src[edge.v1], i_duplicate);
        dst[vert_range[i_duplicate * 2 + 1]] = noise::hash(src[edge.v2], i_duplicate);
      }
    }
  });
  dst_attribute.finish();
}

static void duplicate_edges(GeometrySet &geometry_set,
                            const Field<int> &count_field,
                            const Field<bool> &selection_field,
                            const IndexAttributes &attribute_outputs,
                            const AnonymousAttributePropagationInfo &propagation_info)
{
  if (!geometry_set.has_mesh()) {
    geometry_set.remove_geometry_during_modify();
    return;
  };
  const Mesh &mesh = *geometry_set.get_mesh_for_read();
  const Span<MEdge> edges = mesh.edges();

  bke::MeshFieldContext field_context{mesh, ATTR_DOMAIN_EDGE};
  FieldEvaluator evaluator{field_context, edges.size()};
  evaluator.add(count_field);
  evaluator.set_selection(selection_field);
  evaluator.evaluate();
  const VArray<int> counts = evaluator.get_evaluated<int>(0);
  const IndexMask selection = evaluator.get_evaluated_selection_as_mask();

  Array<int> edge_offsets = accumulate_counts_to_offsets(selection, counts);

  Mesh *new_mesh = BKE_mesh_new_nomain(edge_offsets.last() * 2, edge_offsets.last(), 0, 0, 0);
  MutableSpan<MEdge> new_edges = new_mesh->edges_for_write();

  Array<int> vert_orig_indices(edge_offsets.last() * 2);
  threading::parallel_for(selection.index_range(), 1024, [&](IndexRange range) {
    for (const int i_selection : range) {
      const MEdge &edge = edges[selection[i_selection]];
      const IndexRange edge_range = range_for_offsets_index(edge_offsets, i_selection);
      const IndexRange vert_range(edge_range.start() * 2, edge_range.size() * 2);

      for (const int i_duplicate : IndexRange(edge_range.size())) {
        vert_orig_indices[vert_range[i_duplicate * 2]] = edge.v1;
        vert_orig_indices[vert_range[i_duplicate * 2 + 1]] = edge.v2;
      }
    }
  });

  threading::parallel_for(selection.index_range(), 1024, [&](IndexRange range) {
    for (const int i_selection : range) {
      const IndexRange edge_range = range_for_offsets_index(edge_offsets, i_selection);
      const IndexRange vert_range(edge_range.start() * 2, edge_range.size() * 2);
      for (const int i_duplicate : IndexRange(edge_range.size())) {
        MEdge &new_edge = new_edges[edge_range[i_duplicate]];
        new_edge.v1 = vert_range[i_duplicate * 2];
        new_edge.v2 = vert_range[i_duplicate * 2] + 1;
      }
    }
  });

  copy_edge_attributes_without_id(geometry_set,
                                  vert_orig_indices,
                                  edge_offsets,
                                  selection,
                                  propagation_info,
                                  mesh.attributes(),
                                  new_mesh->attributes_for_write());

  copy_stable_id_edges(
      mesh, selection, edge_offsets, mesh.attributes(), new_mesh->attributes_for_write());

  if (attribute_outputs.duplicate_index) {
    create_duplicate_index_attribute(new_mesh->attributes_for_write(),
                                     ATTR_DOMAIN_EDGE,
                                     selection,
                                     attribute_outputs,
                                     edge_offsets);
  }

  geometry_set.replace_mesh(new_mesh);
}

/** \} */

/* -------------------------------------------------------------------- */
/** \name Duplicate Points (Curves)
 * \{ */

static void duplicate_points_curve(GeometrySet &geometry_set,
                                   const Field<int> &count_field,
                                   const Field<bool> &selection_field,
                                   const IndexAttributes &attribute_outputs,
                                   const AnonymousAttributePropagationInfo &propagation_info)
{
  const Curves &src_curves_id = *geometry_set.get_curves_for_read();
  const bke::CurvesGeometry &src_curves = bke::CurvesGeometry::wrap(src_curves_id.geometry);
  if (src_curves.points_num() == 0) {
    return;
  }

  bke::CurvesFieldContext field_context{src_curves, ATTR_DOMAIN_POINT};
  FieldEvaluator evaluator{field_context, src_curves.points_num()};
  evaluator.add(count_field);
  evaluator.set_selection(selection_field);
  evaluator.evaluate();
  const VArray<int> counts = evaluator.get_evaluated<int>(0);
  const IndexMask selection = evaluator.get_evaluated_selection_as_mask();

  Array<int> offsets = accumulate_counts_to_offsets(selection, counts);
  const int dst_num = offsets.last();

  Array<int> point_to_curve_map(src_curves.points_num());
  threading::parallel_for(src_curves.curves_range(), 1024, [&](const IndexRange range) {
    for (const int i_curve : range) {
      const IndexRange points = src_curves.points_for_curve(i_curve);
      point_to_curve_map.as_mutable_span().slice(points).fill(i_curve);
    }
  });

  Curves *new_curves_id = bke::curves_new_nomain(dst_num, dst_num);
  bke::curves_copy_parameters(src_curves_id, *new_curves_id);
  bke::CurvesGeometry &new_curves = bke::CurvesGeometry::wrap(new_curves_id->geometry);
  MutableSpan<int> new_curve_offsets = new_curves.offsets_for_write();
  for (const int i : new_curves.curves_range()) {
    new_curve_offsets[i] = i;
  }
  new_curve_offsets.last() = dst_num;

  Map<AttributeIDRef, AttributeKind> attributes = gather_attributes_without_id(
      geometry_set, GEO_COMPONENT_TYPE_CURVE, propagation_info);

  for (const Map<AttributeIDRef, AttributeKind>::Item entry : attributes.items()) {
    const AttributeIDRef attribute_id = entry.key;
    GAttributeReader src_attribute = src_curves.attributes().lookup(attribute_id);
    if (!src_attribute) {
      continue;
    }

    eAttrDomain domain = src_attribute.domain;
    const eCustomDataType data_type = bke::cpp_type_to_custom_data_type(
        src_attribute.varray.type());
    GSpanAttributeWriter dst_attribute =
        new_curves.attributes_for_write().lookup_or_add_for_write_only_span(
            attribute_id, domain, data_type);
    if (!dst_attribute) {
      continue;
    }

    attribute_math::convert_to_static_type(data_type, [&](auto dummy) {
      using T = decltype(dummy);
      VArraySpan<T> src{src_attribute.varray.typed<T>()};
      MutableSpan<T> dst = dst_attribute.span.typed<T>();

      switch (domain) {
        case ATTR_DOMAIN_CURVE:
          threading::parallel_for(selection.index_range(), 512, [&](IndexRange range) {
            for (const int i_selection : range) {
              const T &src_value = src[point_to_curve_map[selection[i_selection]]];
              const IndexRange duplicate_range = range_for_offsets_index(offsets, i_selection);
              dst.slice(duplicate_range).fill(src_value);
            }
          });
          break;
        case ATTR_DOMAIN_POINT:
          threaded_slice_fill(offsets, selection, src, dst);
          break;
        default:
          break;
      }
    });
    dst_attribute.finish();
  }

  copy_stable_id_point(offsets, src_curves.attributes(), new_curves.attributes_for_write());

  if (attribute_outputs.duplicate_index) {
    create_duplicate_index_attribute(new_curves.attributes_for_write(),
                                     ATTR_DOMAIN_POINT,
                                     selection,
                                     attribute_outputs,
                                     offsets.as_span());
  }

  geometry_set.replace_curves(new_curves_id);
}

/** \} */

/* -------------------------------------------------------------------- */
/** \name Duplicate Points (Mesh)
 * \{ */

static void duplicate_points_mesh(GeometrySet &geometry_set,
                                  const Field<int> &count_field,
                                  const Field<bool> &selection_field,
                                  const IndexAttributes &attribute_outputs,
                                  const AnonymousAttributePropagationInfo &propagation_info)
{
  const Mesh &mesh = *geometry_set.get_mesh_for_read();

  bke::MeshFieldContext field_context{mesh, ATTR_DOMAIN_POINT};
  FieldEvaluator evaluator{field_context, mesh.totvert};
  evaluator.add(count_field);
  evaluator.set_selection(selection_field);
  evaluator.evaluate();
  const VArray<int> counts = evaluator.get_evaluated<int>(0);
  const IndexMask selection = evaluator.get_evaluated_selection_as_mask();

  Array<int> offsets = accumulate_counts_to_offsets(selection, counts);

  Mesh *new_mesh = BKE_mesh_new_nomain(offsets.last(), 0, 0, 0, 0);

  copy_attributes_without_id(geometry_set,
                             GEO_COMPONENT_TYPE_MESH,
                             ATTR_DOMAIN_POINT,
                             offsets,
                             selection,
                             propagation_info,
                             mesh.attributes(),
                             new_mesh->attributes_for_write());

  copy_stable_id_point(offsets, mesh.attributes(), new_mesh->attributes_for_write());

  if (attribute_outputs.duplicate_index) {
    create_duplicate_index_attribute(new_mesh->attributes_for_write(),
                                     ATTR_DOMAIN_POINT,
                                     selection,
                                     attribute_outputs,
                                     offsets.as_span());
  }

  geometry_set.replace_mesh(new_mesh);
}

/** \} */

/* -------------------------------------------------------------------- */
/** \name Duplicate Points (Point Cloud)
 * \{ */

static void duplicate_points_pointcloud(GeometrySet &geometry_set,
                                        const Field<int> &count_field,
                                        const Field<bool> &selection_field,
                                        const IndexAttributes &attribute_outputs,
                                        const AnonymousAttributePropagationInfo &propagation_info)
{
  const PointCloud &src_points = *geometry_set.get_pointcloud_for_read();

  bke::PointCloudFieldContext field_context{src_points};
  FieldEvaluator evaluator{field_context, src_points.totpoint};
  evaluator.add(count_field);
  evaluator.set_selection(selection_field);
  evaluator.evaluate();
  const VArray<int> counts = evaluator.get_evaluated<int>(0);
  const IndexMask selection = evaluator.get_evaluated_selection_as_mask();

  Array<int> offsets = accumulate_counts_to_offsets(selection, counts);

  PointCloud *pointcloud = BKE_pointcloud_new_nomain(offsets.last());

  copy_attributes_without_id(geometry_set,
                             GEO_COMPONENT_TYPE_POINT_CLOUD,
                             ATTR_DOMAIN_POINT,
                             offsets,
                             selection,
                             propagation_info,
                             src_points.attributes(),
                             pointcloud->attributes_for_write());

  copy_stable_id_point(offsets, src_points.attributes(), pointcloud->attributes_for_write());

  if (attribute_outputs.duplicate_index) {
    create_duplicate_index_attribute(pointcloud->attributes_for_write(),
                                     ATTR_DOMAIN_POINT,
                                     selection,
                                     attribute_outputs,
                                     offsets);
  }
  geometry_set.replace_pointcloud(pointcloud);
}

/** \} */

/* -------------------------------------------------------------------- */
/** \name Duplicate Points
 * \{ */

static void duplicate_points(GeometrySet &geometry_set,
                             const Field<int> &count_field,
                             const Field<bool> &selection_field,
                             const IndexAttributes &attribute_outputs,
                             const AnonymousAttributePropagationInfo &propagation_info)
{
  Vector<GeometryComponentType> component_types = geometry_set.gather_component_types(true, true);
  for (const GeometryComponentType component_type : component_types) {
    switch (component_type) {
      case GEO_COMPONENT_TYPE_POINT_CLOUD:
        if (geometry_set.has_pointcloud()) {
          duplicate_points_pointcloud(
              geometry_set, count_field, selection_field, attribute_outputs, propagation_info);
        }
        break;
      case GEO_COMPONENT_TYPE_MESH:
        if (geometry_set.has_mesh()) {
          duplicate_points_mesh(
              geometry_set, count_field, selection_field, attribute_outputs, propagation_info);
        }
        break;
      case GEO_COMPONENT_TYPE_CURVE:
        if (geometry_set.has_curves()) {
          duplicate_points_curve(
              geometry_set, count_field, selection_field, attribute_outputs, propagation_info);
        }
        break;
      default:
        break;
    }
  }
  component_types.append(GEO_COMPONENT_TYPE_INSTANCES);
  geometry_set.keep_only_during_modify(component_types);
}

/** \} */

/* -------------------------------------------------------------------- */
/** \name Duplicate Instances
 * \{ */

static void duplicate_instances(GeometrySet &geometry_set,
                                const Field<int> &count_field,
                                const Field<bool> &selection_field,
                                const IndexAttributes &attribute_outputs,
                                const AnonymousAttributePropagationInfo &propagation_info)
{
  if (!geometry_set.has_instances()) {
    geometry_set.clear();
    return;
  }

  const bke::Instances &src_instances = *geometry_set.get_instances_for_read();

  bke::InstancesFieldContext field_context{src_instances};
  FieldEvaluator evaluator{field_context, src_instances.instances_num()};
  evaluator.add(count_field);
  evaluator.set_selection(selection_field);
  evaluator.evaluate();
  IndexMask selection = evaluator.get_evaluated_selection_as_mask();
  const VArray<int> counts = evaluator.get_evaluated<int>(0);

  Array<int> offsets = accumulate_counts_to_offsets(selection, counts);
  if (offsets.last() == 0) {
    geometry_set.clear();
    return;
  }

  std::unique_ptr<bke::Instances> dst_instances = std::make_unique<bke::Instances>();

  dst_instances->resize(offsets.last());
  for (const int i_selection : selection.index_range()) {
    const IndexRange range = range_for_offsets_index(offsets, i_selection);
    if (range.size() == 0) {
      continue;
    }
    const int old_handle = src_instances.reference_handles()[i_selection];
    const bke::InstanceReference reference = src_instances.references()[old_handle];
    const int new_handle = dst_instances->add_reference(reference);
    const float4x4 transform = src_instances.transforms()[i_selection];
    dst_instances->transforms().slice(range).fill(transform);
    dst_instances->reference_handles().slice(range).fill(new_handle);
  }

  copy_attributes_without_id(geometry_set,
                             GEO_COMPONENT_TYPE_INSTANCES,
                             ATTR_DOMAIN_INSTANCE,
                             offsets,
                             selection,
                             propagation_info,
                             src_instances.attributes(),
                             dst_instances->attributes_for_write());

  if (attribute_outputs.duplicate_index) {
    create_duplicate_index_attribute(dst_instances->attributes_for_write(),
                                     ATTR_DOMAIN_INSTANCE,
                                     selection,
                                     attribute_outputs,
                                     offsets);
  }

  geometry_set = GeometrySet::create_with_instances(dst_instances.release());
}

/** \} */

/* -------------------------------------------------------------------- */
/** \name Entry Point
 * \{ */

static void node_geo_exec(GeoNodeExecParams params)
{
  GeometrySet geometry_set = params.extract_input<GeometrySet>("Geometry");

  const NodeGeometryDuplicateElements &storage = node_storage(params.node());
  const eAttrDomain duplicate_domain = eAttrDomain(storage.domain);

  Field<int> count_field = params.extract_input<Field<int>>("Amount");
  Field<bool> selection_field = params.extract_input<Field<bool>>("Selection");
  IndexAttributes attribute_outputs;
  attribute_outputs.duplicate_index = params.get_output_anonymous_attribute_id_if_needed(
      "Duplicate Index");

  const AnonymousAttributePropagationInfo &propagation_info = params.get_output_propagation_info(
      "Geometry");

  if (duplicate_domain == ATTR_DOMAIN_INSTANCE) {
    duplicate_instances(
        geometry_set, count_field, selection_field, attribute_outputs, propagation_info);
  }
  else {
    geometry_set.modify_geometry_sets([&](GeometrySet &geometry_set) {
      switch (duplicate_domain) {
        case ATTR_DOMAIN_CURVE:
          duplicate_curves(
              geometry_set, count_field, selection_field, attribute_outputs, propagation_info);
          break;
        case ATTR_DOMAIN_FACE:
          duplicate_faces(
              geometry_set, count_field, selection_field, attribute_outputs, propagation_info);
          break;
        case ATTR_DOMAIN_EDGE:
          duplicate_edges(
              geometry_set, count_field, selection_field, attribute_outputs, propagation_info);
          break;
        case ATTR_DOMAIN_POINT:
          duplicate_points(
              geometry_set, count_field, selection_field, attribute_outputs, propagation_info);
          break;
        default:
          BLI_assert_unreachable();
          break;
      }
    });
  }

  if (geometry_set.is_empty()) {
    params.set_default_remaining_outputs();
    return;
  }

  if (attribute_outputs.duplicate_index) {
    params.set_output(
        "Duplicate Index",
        AnonymousAttributeFieldInput::Create<int>(std::move(attribute_outputs.duplicate_index),
                                                  params.attribute_producer_name()));
  }
  params.set_output("Geometry", std::move(geometry_set));
}

/** \} */

}  // namespace blender::nodes::node_geo_duplicate_elements_cc

void register_node_type_geo_duplicate_elements()
{
  namespace file_ns = blender::nodes::node_geo_duplicate_elements_cc;
  static bNodeType ntype;
  geo_node_type_base(
      &ntype, GEO_NODE_DUPLICATE_ELEMENTS, "Duplicate Elements", NODE_CLASS_GEOMETRY);

  node_type_storage(&ntype,
                    "NodeGeometryDuplicateElements",
                    node_free_standard_storage,
                    node_copy_standard_storage);

  ntype.initfunc = file_ns::node_init;
  ntype.draw_buttons = file_ns::node_layout;
  ntype.geometry_node_execute = file_ns::node_geo_exec;
  ntype.declare = file_ns::node_declare;
  nodeRegisterType(&ntype);
}<|MERGE_RESOLUTION|>--- conflicted
+++ resolved
@@ -417,13 +417,9 @@
     bke::MutableAttributeAccessor dst_attributes)
 {
   Map<AttributeIDRef, AttributeKind> attributes = gather_attributes_without_id(
-<<<<<<< HEAD
-      geometry_set, GEO_COMPONENT_TYPE_MESH);
+      geometry_set, GEO_COMPONENT_TYPE_MESH, propagation_info);
   attributes.remove(".corner_vert");
   attributes.remove(".corner_edge");
-=======
-      geometry_set, GEO_COMPONENT_TYPE_MESH, propagation_info);
->>>>>>> 95a04165
 
   for (const Map<AttributeIDRef, AttributeKind>::Item entry : attributes.items()) {
     const AttributeIDRef attribute_id = entry.key;
