/* SPDX-License-Identifier: GPL-2.0-or-later */

#include "BLI_task.hh"

#include "DNA_mesh_types.h"
#include "DNA_meshdata_types.h"

#include "BKE_material.h"
#include "BKE_mesh.h"

#include "UI_interface.h"
#include "UI_resources.h"

#include "node_geometry_util.hh"

namespace blender::nodes {

static void calculate_uvs(Mesh *mesh,
                          Span<float3> positions,
                          Span<MLoop> loops,
                          const float size_x,
                          const float size_y,
                          const AttributeIDRef &uv_map_id)
{
  MutableAttributeAccessor attributes = mesh->attributes_for_write();

  SpanAttributeWriter<float2> uv_attribute = attributes.lookup_or_add_for_write_only_span<float2>(
      uv_map_id, ATTR_DOMAIN_CORNER);

  const float dx = (size_x == 0.0f) ? 0.0f : 1.0f / size_x;
  const float dy = (size_y == 0.0f) ? 0.0f : 1.0f / size_y;
  threading::parallel_for(loops.index_range(), 1024, [&](IndexRange range) {
    for (const int i : range) {
      const float3 &co = positions[loops[i].v];
      uv_attribute.span[i].x = (co.x + size_x * 0.5f) * dx;
      uv_attribute.span[i].y = (co.y + size_y * 0.5f) * dy;
    }
  });

  uv_attribute.finish();
}

Mesh *create_grid_mesh(const int verts_x,
                       const int verts_y,
                       const float size_x,
                       const float size_y,
                       const AttributeIDRef &uv_map_id)
{
  BLI_assert(verts_x > 0 && verts_y > 0);
  const int edges_x = verts_x - 1;
  const int edges_y = verts_y - 1;
  Mesh *mesh = BKE_mesh_new_nomain(verts_x * verts_y,
                                   edges_x * verts_y + edges_y * verts_x,
                                   0,
                                   edges_x * edges_y * 4,
                                   edges_x * edges_y);
<<<<<<< HEAD
  BKE_mesh_smooth_flag_set(mesh, false);
  MutableSpan<MVert> verts = mesh->verts_for_write();
=======
  MutableSpan<float3> positions = mesh->vert_positions_for_write();
>>>>>>> dd9e1ede
  MutableSpan<MEdge> edges = mesh->edges_for_write();
  MutableSpan<MPoly> polys = mesh->polys_for_write();
  MutableSpan<MLoop> loops = mesh->loops_for_write();

  {
    const float dx = edges_x == 0 ? 0.0f : size_x / edges_x;
    const float dy = edges_y == 0 ? 0.0f : size_y / edges_y;
    const float x_shift = edges_x / 2.0f;
    const float y_shift = edges_y / 2.0f;
    threading::parallel_for(IndexRange(verts_x), 512, [&](IndexRange x_range) {
      for (const int x : x_range) {
        const int y_offset = x * verts_y;
        threading::parallel_for(IndexRange(verts_y), 512, [&](IndexRange y_range) {
          for (const int y : y_range) {
            const int vert_index = y_offset + y;
            positions[vert_index].x = (x - x_shift) * dx;
            positions[vert_index].y = (y - y_shift) * dy;
            positions[vert_index].z = 0.0f;
          }
        });
      }
    });
  }

  const int y_edges_start = 0;
  const int x_edges_start = verts_x * edges_y;

  /* Build the horizontal edges in the X direction. */
  threading::parallel_for(IndexRange(verts_x), 512, [&](IndexRange x_range) {
    for (const int x : x_range) {
      const int y_vert_offset = x * verts_y;
      const int y_edge_offset = y_edges_start + x * edges_y;
      threading::parallel_for(IndexRange(edges_y), 512, [&](IndexRange y_range) {
        for (const int y : y_range) {
          const int vert_index = y_vert_offset + y;
          MEdge &edge = edges[y_edge_offset + y];
          edge.v1 = vert_index;
          edge.v2 = vert_index + 1;
          edge.flag = ME_EDGEDRAW;
        }
      });
    }
  });

  /* Build the vertical edges in the Y direction. */
  threading::parallel_for(IndexRange(verts_y), 512, [&](IndexRange y_range) {
    for (const int y : y_range) {
      const int x_edge_offset = x_edges_start + y * edges_x;
      threading::parallel_for(IndexRange(edges_x), 512, [&](IndexRange x_range) {
        for (const int x : x_range) {
          const int vert_index = x * verts_y + y;
          MEdge &edge = edges[x_edge_offset + x];
          edge.v1 = vert_index;
          edge.v2 = vert_index + verts_y;
          edge.flag = ME_EDGEDRAW;
        }
      });
    }
  });

  threading::parallel_for(IndexRange(edges_x), 512, [&](IndexRange x_range) {
    for (const int x : x_range) {
      const int y_offset = x * edges_y;
      threading::parallel_for(IndexRange(edges_y), 512, [&](IndexRange y_range) {
        for (const int y : y_range) {
          const int poly_index = y_offset + y;
          const int loop_index = poly_index * 4;
          MPoly &poly = polys[poly_index];
          poly.loopstart = loop_index;
          poly.totloop = 4;
          const int vert_index = x * verts_y + y;

          MLoop &loop_a = loops[loop_index];
          loop_a.v = vert_index;
          loop_a.e = x_edges_start + edges_x * y + x;
          MLoop &loop_b = loops[loop_index + 1];
          loop_b.v = vert_index + verts_y;
          loop_b.e = y_edges_start + edges_y * (x + 1) + y;
          MLoop &loop_c = loops[loop_index + 2];
          loop_c.v = vert_index + verts_y + 1;
          loop_c.e = x_edges_start + edges_x * (y + 1) + x;
          MLoop &loop_d = loops[loop_index + 3];
          loop_d.v = vert_index + 1;
          loop_d.e = y_edges_start + edges_y * x + y;
        }
      });
    }
  });

  if (uv_map_id && mesh->totpoly != 0) {
    calculate_uvs(mesh, positions, loops, size_x, size_y, uv_map_id);
  }

  mesh->loose_edges_tag_none();

  return mesh;
}

}  // namespace blender::nodes

namespace blender::nodes::node_geo_mesh_primitive_grid_cc {

static void node_declare(NodeDeclarationBuilder &b)
{
  b.add_input<decl::Float>(N_("Size X"))
      .default_value(1.0f)
      .min(0.0f)
      .subtype(PROP_DISTANCE)
      .description(N_("Side length of the plane in the X direction"));
  b.add_input<decl::Float>(N_("Size Y"))
      .default_value(1.0f)
      .min(0.0f)
      .subtype(PROP_DISTANCE)
      .description(N_("Side length of the plane in the Y direction"));
  b.add_input<decl::Int>(N_("Vertices X"))
      .default_value(3)
      .min(2)
      .max(1000)
      .description(N_("Number of vertices in the X direction"));
  b.add_input<decl::Int>(N_("Vertices Y"))
      .default_value(3)
      .min(2)
      .max(1000)
      .description(N_("Number of vertices in the Y direction"));
  b.add_output<decl::Geometry>(N_("Mesh"));
  b.add_output<decl::Vector>(N_("UV Map")).field_on_all();
}

static void node_geo_exec(GeoNodeExecParams params)
{
  const float size_x = params.extract_input<float>("Size X");
  const float size_y = params.extract_input<float>("Size Y");
  const int verts_x = params.extract_input<int>("Vertices X");
  const int verts_y = params.extract_input<int>("Vertices Y");
  if (verts_x < 1 || verts_y < 1) {
    params.set_default_remaining_outputs();
    return;
  }

  AutoAnonymousAttributeID uv_map_id = params.get_output_anonymous_attribute_id_if_needed(
      "UV Map");

  Mesh *mesh = create_grid_mesh(verts_x, verts_y, size_x, size_y, uv_map_id.get());
  BKE_id_material_eval_ensure_default_slot(&mesh->id);

  params.set_output("Mesh", GeometrySet::create_with_mesh(mesh));

  if (uv_map_id) {
    params.set_output("UV Map",
                      AnonymousAttributeFieldInput::Create<float3>(
                          std::move(uv_map_id), params.attribute_producer_name()));
  }
}

}  // namespace blender::nodes::node_geo_mesh_primitive_grid_cc

void register_node_type_geo_mesh_primitive_grid()
{
  namespace file_ns = blender::nodes::node_geo_mesh_primitive_grid_cc;

  static bNodeType ntype;

  geo_node_type_base(&ntype, GEO_NODE_MESH_PRIMITIVE_GRID, "Grid", NODE_CLASS_GEOMETRY);
  ntype.declare = file_ns::node_declare;
  ntype.geometry_node_execute = file_ns::node_geo_exec;
  nodeRegisterType(&ntype);
}<|MERGE_RESOLUTION|>--- conflicted
+++ resolved
@@ -54,12 +54,8 @@
                                    0,
                                    edges_x * edges_y * 4,
                                    edges_x * edges_y);
-<<<<<<< HEAD
   BKE_mesh_smooth_flag_set(mesh, false);
-  MutableSpan<MVert> verts = mesh->verts_for_write();
-=======
   MutableSpan<float3> positions = mesh->vert_positions_for_write();
->>>>>>> dd9e1ede
   MutableSpan<MEdge> edges = mesh->edges_for_write();
   MutableSpan<MPoly> polys = mesh->polys_for_write();
   MutableSpan<MLoop> loops = mesh->loops_for_write();
