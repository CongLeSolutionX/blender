--- conflicted
+++ resolved
@@ -54,41 +54,6 @@
   node->storage = data;
 }
 
-<<<<<<< HEAD
-static void node_update(bNodeTree *ntree, bNode *node)
-{
-  const NodeSwitch &storage = node_storage(*node);
-  int index = 0;
-  bNodeSocket *field_switch = static_cast<bNodeSocket *>(node->inputs.first);
-  bNodeSocket *non_field_switch = static_cast<bNodeSocket *>(field_switch->next);
-
-  const bool fields_type = ELEM(storage.input_type,
-                                SOCK_FLOAT,
-                                SOCK_INT,
-                                SOCK_BOOLEAN,
-                                SOCK_VECTOR,
-                                SOCK_RGBA,
-                                SOCK_STRING,
-                                SOCK_ROTATION,
-                                SOCK_MATRIX);
-
-  bke::nodeSetSocketAvailability(ntree, field_switch, fields_type);
-  bke::nodeSetSocketAvailability(ntree, non_field_switch, !fields_type);
-
-  LISTBASE_FOREACH_INDEX (bNodeSocket *, socket, &node->inputs, index) {
-    if (index <= 1) {
-      continue;
-    }
-    bke::nodeSetSocketAvailability(ntree, socket, socket->type == storage.input_type);
-  }
-
-  LISTBASE_FOREACH (bNodeSocket *, socket, &node->outputs) {
-    bke::nodeSetSocketAvailability(ntree, socket, socket->type == storage.input_type);
-  }
-}
-
-=======
->>>>>>> f7383cfe
 static void node_gather_link_searches(GatherLinkSearchOpParams &params)
 {
   if (params.in_out() == SOCK_OUT) {
