/* SPDX-FileCopyrightText: 2023 Blender Authors
 *
 * SPDX-License-Identifier: GPL-2.0-or-later */

#include "node_geometry_util.hh"

#include "UI_interface.hh"
#include "UI_resources.hh"

#include "NOD_rna_define.hh"
#include "NOD_socket.hh"
#include "NOD_socket_search_link.hh"

#include "RNA_enum_types.hh"

namespace blender::nodes::node_geo_switch_cc {

NODE_STORAGE_FUNCS(NodeSwitch)

static bool is_supported_socket_type(const eNodeSocketDatatype type)
{
  switch (type) {
    case SOCK_FLOAT:
    case SOCK_VECTOR:
    case SOCK_RGBA:
    case SOCK_SHADER:
    case SOCK_BOOLEAN:
    case SOCK_INT:
    case SOCK_STRING:
    case SOCK_OBJECT:
    case SOCK_IMAGE:
    case SOCK_GEOMETRY:
    case SOCK_COLLECTION:
    case SOCK_TEXTURE:
    case SOCK_MATERIAL:
    case SOCK_ROTATION:
    case SOCK_MENU:
      return true;

    case SOCK_CUSTOM:
      return false;
  }
  return false;
}

static void node_declare(NodeDeclarationBuilder &b)
{
<<<<<<< HEAD
  b.add_input<decl::Bool>("Switch").default_value(false).supports_field();
  b.add_input<decl::Bool>("Switch", "Switch_001").default_value(false);

  b.add_input<decl::Float>("False").supports_field();
  b.add_input<decl::Float>("True").supports_field();
  b.add_input<decl::Int>("False", "False_001").min(-100000).max(100000).supports_field();
  b.add_input<decl::Int>("True", "True_001").min(-100000).max(100000).supports_field();
  b.add_input<decl::Bool>("False", "False_002").default_value(false).hide_value().supports_field();
  b.add_input<decl::Bool>("True", "True_002").default_value(true).hide_value().supports_field();
  b.add_input<decl::Vector>("False", "False_003").supports_field();
  b.add_input<decl::Vector>("True", "True_003").supports_field();
  b.add_input<decl::Menu>("False", "False_004").supports_field();
  b.add_input<decl::Menu>("True", "True_004").supports_field();

  b.add_input<decl::Color>("False", "False_004")
      .default_value({0.8f, 0.8f, 0.8f, 1.0f})
      .supports_field();
  b.add_input<decl::Color>("True", "True_004")
      .default_value({0.8f, 0.8f, 0.8f, 1.0f})
      .supports_field();
  b.add_input<decl::String>("False", "False_005").supports_field();
  b.add_input<decl::String>("True", "True_005").supports_field();

  b.add_input<decl::Geometry>("False", "False_006");
  b.add_input<decl::Geometry>("True", "True_006");
  b.add_input<decl::Object>("False", "False_007");
  b.add_input<decl::Object>("True", "True_007");
  b.add_input<decl::Collection>("False", "False_008");
  b.add_input<decl::Collection>("True", "True_008");
  b.add_input<decl::Texture>("False", "False_009");
  b.add_input<decl::Texture>("True", "True_009");
  b.add_input<decl::Material>("False", "False_010");
  b.add_input<decl::Material>("True", "True_010");
  b.add_input<decl::Image>("False", "False_011");
  b.add_input<decl::Image>("True", "True_011");
  b.add_input<decl::Rotation>("False", "False_012").supports_field();
  b.add_input<decl::Rotation>("True", "True_012").supports_field();

  b.add_output<decl::Float>("Output").dependent_field().reference_pass_all();
  b.add_output<decl::Int>("Output", "Output_001").dependent_field().reference_pass_all();
  b.add_output<decl::Bool>("Output", "Output_002").dependent_field().reference_pass_all();
  b.add_output<decl::Vector>("Output", "Output_003").dependent_field().reference_pass_all();
  b.add_output<decl::Color>("Output", "Output_004").dependent_field().reference_pass_all();
  b.add_output<decl::String>("Output", "Output_005").dependent_field().reference_pass_all();
  b.add_output<decl::Geometry>("Output", "Output_006").propagate_all();
  b.add_output<decl::Object>("Output", "Output_007");
  b.add_output<decl::Collection>("Output", "Output_008");
  b.add_output<decl::Texture>("Output", "Output_009");
  b.add_output<decl::Material>("Output", "Output_010");
  b.add_output<decl::Image>("Output", "Output_011");
  b.add_output<decl::Rotation>("Output", "Output_012").dependent_field().reference_pass_all();
  b.add_output<decl::Menu>("Output", "Output_013").dependent_field().reference_pass_all();
=======
  auto &switch_decl = b.add_input<decl::Bool>("Switch");
  const bNode *node = b.node_or_null();
  if (!node) {
    return;
  }
  const NodeSwitch &storage = node_storage(*node);
  const eNodeSocketDatatype socket_type = eNodeSocketDatatype(storage.input_type);

  auto &false_decl = b.add_input(socket_type, "False");
  auto &true_decl = b.add_input(socket_type, "True");
  auto &output_decl = b.add_output(socket_type, "Output");

  if (socket_type_supports_fields(socket_type)) {
    switch_decl.supports_field();
    false_decl.supports_field();
    true_decl.supports_field();
    output_decl.dependent_field().reference_pass_all();
  }
  if (socket_type == SOCK_GEOMETRY) {
    output_decl.propagate_all();
  }
>>>>>>> b04b607f
}

static void node_layout(uiLayout *layout, bContext * /*C*/, PointerRNA *ptr)
{
  uiItemR(layout, ptr, "input_type", UI_ITEM_NONE, "", ICON_NONE);
}

static void node_init(bNodeTree * /*tree*/, bNode *node)
{
  NodeSwitch *data = MEM_cnew<NodeSwitch>(__func__);
  data->input_type = SOCK_GEOMETRY;
  node->storage = data;
}

<<<<<<< HEAD
static void node_update(bNodeTree *ntree, bNode *node)
{
  const NodeSwitch &storage = node_storage(*node);
  int index = 0;
  bNodeSocket *field_switch = static_cast<bNodeSocket *>(node->inputs.first);
  bNodeSocket *non_field_switch = static_cast<bNodeSocket *>(field_switch->next);

  const bool fields_type = ELEM(storage.input_type,
                                SOCK_FLOAT,
                                SOCK_INT,
                                SOCK_BOOLEAN,
                                SOCK_VECTOR,
                                SOCK_RGBA,
                                SOCK_STRING,
                                SOCK_ROTATION,
                                SOCK_MENU);

  bke::nodeSetSocketAvailability(ntree, field_switch, fields_type);
  bke::nodeSetSocketAvailability(ntree, non_field_switch, !fields_type);

  LISTBASE_FOREACH_INDEX (bNodeSocket *, socket, &node->inputs, index) {
    if (index <= 1) {
      continue;
    }
    bke::nodeSetSocketAvailability(ntree, socket, socket->type == storage.input_type);
  }

  LISTBASE_FOREACH (bNodeSocket *, socket, &node->outputs) {
    bke::nodeSetSocketAvailability(ntree, socket, socket->type == storage.input_type);
  }
}

=======
>>>>>>> b04b607f
static void node_gather_link_searches(GatherLinkSearchOpParams &params)
{
  if (params.in_out() == SOCK_OUT) {
    if (is_supported_socket_type(eNodeSocketDatatype(params.other_socket().type))) {
      params.add_item(IFACE_("Output"), [](LinkSearchOpParams &params) {
        bNode &node = params.add_node("GeometryNodeSwitch");
        node_storage(node).input_type = params.socket.type;
        params.update_and_connect_available_socket(node, "Output");
      });
    }
  }
  else {
    /* Make sure the switch input comes first in the search for boolean sockets. */
    int true_false_weights = 0;
    if (params.other_socket().type == SOCK_BOOLEAN) {
      params.add_item(IFACE_("Switch"), [](LinkSearchOpParams &params) {
        bNode &node = params.add_node("GeometryNodeSwitch");
        params.update_and_connect_available_socket(node, "Switch");
      });
      true_false_weights--;
    }

    if (is_supported_socket_type(eNodeSocketDatatype(params.other_socket().type))) {
      params.add_item(
          IFACE_("False"),
          [](LinkSearchOpParams &params) {
            bNode &node = params.add_node("GeometryNodeSwitch");
            node_storage(node).input_type = params.socket.type;
            params.update_and_connect_available_socket(node, "False");
          },
          true_false_weights);
      params.add_item(
          IFACE_("True"),
          [](LinkSearchOpParams &params) {
            bNode &node = params.add_node("GeometryNodeSwitch");
            node_storage(node).input_type = params.socket.type;
            params.update_and_connect_available_socket(node, "True");
          },
          true_false_weights);
    }
  }
}

class LazyFunctionForSwitchNode : public LazyFunction {
 private:
  bool can_be_field_ = false;

 public:
  LazyFunctionForSwitchNode(const bNode &node)
  {
    const NodeSwitch &storage = node_storage(node);
    const eNodeSocketDatatype data_type = eNodeSocketDatatype(storage.input_type);
<<<<<<< HEAD
    can_be_field_ = ELEM(data_type,
                         SOCK_FLOAT,
                         SOCK_INT,
                         SOCK_BOOLEAN,
                         SOCK_VECTOR,
                         SOCK_RGBA,
                         SOCK_ROTATION,
                         SOCK_MENU);
=======
    can_be_field_ = socket_type_supports_fields(data_type);
>>>>>>> b04b607f

    const bNodeSocketType *socket_type = nullptr;
    for (const bNodeSocket *socket : node.output_sockets()) {
      if (socket->type == data_type) {
        socket_type = socket->typeinfo;
        break;
      }
    }
    BLI_assert(socket_type != nullptr);
    const CPPType &cpp_type = *socket_type->geometry_nodes_cpp_type;

    debug_name_ = node.name;
    inputs_.append_as("Condition", CPPType::get<SocketValueVariant<bool>>());
    inputs_.append_as("False", cpp_type, lf::ValueUsage::Maybe);
    inputs_.append_as("True", cpp_type, lf::ValueUsage::Maybe);
    outputs_.append_as("Value", cpp_type);
  }

  void execute_impl(lf::Params &params, const lf::Context & /*context*/) const override
  {
    const SocketValueVariant<bool> condition = params.get_input<SocketValueVariant<bool>>(0);
    if (condition.is_field() && can_be_field_) {
      Field<bool> condition_field = condition.as_field();
      if (condition_field.node().depends_on_input()) {
        this->execute_field(condition.as_field(), params);
        return;
      }
      const bool condition_bool = fn::evaluate_constant_field(condition_field);
      this->execute_single(condition_bool, params);
      return;
    }
    this->execute_single(condition.as_value(), params);
  }

  static constexpr int false_input_index = 1;
  static constexpr int true_input_index = 2;

  void execute_single(const bool condition, lf::Params &params) const
  {
    const int input_to_forward = condition ? true_input_index : false_input_index;
    const int input_to_ignore = condition ? false_input_index : true_input_index;

    params.set_input_unused(input_to_ignore);
    void *value_to_forward = params.try_get_input_data_ptr_or_request(input_to_forward);
    if (value_to_forward == nullptr) {
      /* Try again when the value is available. */
      return;
    }

    const CPPType &type = *outputs_[0].type;
    void *output_ptr = params.get_output_data_ptr(0);
    type.move_construct(value_to_forward, output_ptr);
    params.output_set(0);
  }

  void execute_field(Field<bool> condition, lf::Params &params) const
  {
    /* When the condition is a non-constant field, we need both inputs. */
    void *false_value_variant = params.try_get_input_data_ptr_or_request(false_input_index);
    void *true_value_variant = params.try_get_input_data_ptr_or_request(true_input_index);
    if (ELEM(nullptr, false_value_variant, true_value_variant)) {
      /* Try again when inputs are available. */
      return;
    }

    const CPPType &type = *outputs_[0].type;
    const bke::SocketValueVariantCPPType &value_variant_type =
        *bke::SocketValueVariantCPPType::get_from_self(type);
    const CPPType &value_type = value_variant_type.value;
    const MultiFunction &switch_multi_function = this->get_switch_multi_function(value_type);

    GField false_field = value_variant_type.as_field(false_value_variant);
    GField true_field = value_variant_type.as_field(true_value_variant);

    GField output_field{FieldOperation::Create(
        switch_multi_function,
        {std::move(condition), std::move(false_field), std::move(true_field)})};

    void *output_ptr = params.get_output_data_ptr(0);
    value_variant_type.construct_from_field(output_ptr, std::move(output_field));
    params.output_set(0);
  }

  const MultiFunction &get_switch_multi_function(const CPPType &type) const
  {
    const MultiFunction *switch_multi_function = nullptr;
    type.to_static_type_tag<float,
                            int,
                            bool,
                            float3,
                            ColorGeometry4f,
                            std::string,
                            math::Quaternion>([&](auto type_tag) {
      using T = typename decltype(type_tag)::type;
      if constexpr (std::is_void_v<T>) {
        BLI_assert_unreachable();
      }
      else {
        static auto switch_fn = mf::build::SI3_SO<bool, T, T, T>(
            "Switch", [](const bool condition, const T &false_value, const T &true_value) {
              return condition ? true_value : false_value;
            });
        switch_multi_function = &switch_fn;
      }
    });
    BLI_assert(switch_multi_function != nullptr);
    return *switch_multi_function;
  }
};

static void node_rna(StructRNA *srna)
{
  RNA_def_node_enum(
      srna,
      "input_type",
      "Input Type",
      "",
      rna_enum_node_socket_data_type_items,
      NOD_storage_enum_accessors(input_type),
      SOCK_GEOMETRY,
      [](bContext * /*C*/, PointerRNA * /*ptr*/, PropertyRNA * /*prop*/, bool *r_free) {
        *r_free = true;
        return enum_items_filter(rna_enum_node_socket_data_type_items,
                                 [](const EnumPropertyItem &item) -> bool {
                                   return ELEM(item.value,
                                               SOCK_FLOAT,
                                               SOCK_INT,
                                               SOCK_BOOLEAN,
                                               SOCK_ROTATION,
                                               SOCK_VECTOR,
                                               SOCK_STRING,
                                               SOCK_RGBA,
                                               SOCK_GEOMETRY,
                                               SOCK_OBJECT,
                                               SOCK_COLLECTION,
                                               SOCK_MATERIAL,
                                               SOCK_IMAGE,
                                               SOCK_MENU);
                                 });
      });
}

static void register_node()
{
  static bNodeType ntype;

  geo_node_type_base(&ntype, GEO_NODE_SWITCH, "Switch", NODE_CLASS_CONVERTER);
  ntype.declare = node_declare;
  ntype.initfunc = node_init;
  node_type_storage(&ntype, "NodeSwitch", node_free_standard_storage, node_copy_standard_storage);
  ntype.gather_link_search_ops = node_gather_link_searches;
  ntype.draw_buttons = node_layout;
  nodeRegisterType(&ntype);

  node_rna(ntype.rna_ext.srna);
}
NOD_REGISTER_NODE(register_node)

}  // namespace blender::nodes::node_geo_switch_cc

namespace blender::nodes {

std::unique_ptr<LazyFunction> get_switch_node_lazy_function(const bNode &node)
{
  using namespace node_geo_switch_cc;
  BLI_assert(node.type == GEO_NODE_SWITCH);
  return std::make_unique<LazyFunctionForSwitchNode>(node);
}

}  // namespace blender::nodes<|MERGE_RESOLUTION|>--- conflicted
+++ resolved
@@ -17,88 +17,8 @@
 
 NODE_STORAGE_FUNCS(NodeSwitch)
 
-static bool is_supported_socket_type(const eNodeSocketDatatype type)
-{
-  switch (type) {
-    case SOCK_FLOAT:
-    case SOCK_VECTOR:
-    case SOCK_RGBA:
-    case SOCK_SHADER:
-    case SOCK_BOOLEAN:
-    case SOCK_INT:
-    case SOCK_STRING:
-    case SOCK_OBJECT:
-    case SOCK_IMAGE:
-    case SOCK_GEOMETRY:
-    case SOCK_COLLECTION:
-    case SOCK_TEXTURE:
-    case SOCK_MATERIAL:
-    case SOCK_ROTATION:
-    case SOCK_MENU:
-      return true;
-
-    case SOCK_CUSTOM:
-      return false;
-  }
-  return false;
-}
-
 static void node_declare(NodeDeclarationBuilder &b)
 {
-<<<<<<< HEAD
-  b.add_input<decl::Bool>("Switch").default_value(false).supports_field();
-  b.add_input<decl::Bool>("Switch", "Switch_001").default_value(false);
-
-  b.add_input<decl::Float>("False").supports_field();
-  b.add_input<decl::Float>("True").supports_field();
-  b.add_input<decl::Int>("False", "False_001").min(-100000).max(100000).supports_field();
-  b.add_input<decl::Int>("True", "True_001").min(-100000).max(100000).supports_field();
-  b.add_input<decl::Bool>("False", "False_002").default_value(false).hide_value().supports_field();
-  b.add_input<decl::Bool>("True", "True_002").default_value(true).hide_value().supports_field();
-  b.add_input<decl::Vector>("False", "False_003").supports_field();
-  b.add_input<decl::Vector>("True", "True_003").supports_field();
-  b.add_input<decl::Menu>("False", "False_004").supports_field();
-  b.add_input<decl::Menu>("True", "True_004").supports_field();
-
-  b.add_input<decl::Color>("False", "False_004")
-      .default_value({0.8f, 0.8f, 0.8f, 1.0f})
-      .supports_field();
-  b.add_input<decl::Color>("True", "True_004")
-      .default_value({0.8f, 0.8f, 0.8f, 1.0f})
-      .supports_field();
-  b.add_input<decl::String>("False", "False_005").supports_field();
-  b.add_input<decl::String>("True", "True_005").supports_field();
-
-  b.add_input<decl::Geometry>("False", "False_006");
-  b.add_input<decl::Geometry>("True", "True_006");
-  b.add_input<decl::Object>("False", "False_007");
-  b.add_input<decl::Object>("True", "True_007");
-  b.add_input<decl::Collection>("False", "False_008");
-  b.add_input<decl::Collection>("True", "True_008");
-  b.add_input<decl::Texture>("False", "False_009");
-  b.add_input<decl::Texture>("True", "True_009");
-  b.add_input<decl::Material>("False", "False_010");
-  b.add_input<decl::Material>("True", "True_010");
-  b.add_input<decl::Image>("False", "False_011");
-  b.add_input<decl::Image>("True", "True_011");
-  b.add_input<decl::Rotation>("False", "False_012").supports_field();
-  b.add_input<decl::Rotation>("True", "True_012").supports_field();
-
-  b.add_output<decl::Float>("Output").dependent_field().reference_pass_all();
-  b.add_output<decl::Int>("Output", "Output_001").dependent_field().reference_pass_all();
-  b.add_output<decl::Bool>("Output", "Output_002").dependent_field().reference_pass_all();
-  b.add_output<decl::Vector>("Output", "Output_003").dependent_field().reference_pass_all();
-  b.add_output<decl::Color>("Output", "Output_004").dependent_field().reference_pass_all();
-  b.add_output<decl::String>("Output", "Output_005").dependent_field().reference_pass_all();
-  b.add_output<decl::Geometry>("Output", "Output_006").propagate_all();
-  b.add_output<decl::Object>("Output", "Output_007");
-  b.add_output<decl::Collection>("Output", "Output_008");
-  b.add_output<decl::Texture>("Output", "Output_009");
-  b.add_output<decl::Material>("Output", "Output_010");
-  b.add_output<decl::Image>("Output", "Output_011");
-  b.add_output<decl::Rotation>("Output", "Output_012").dependent_field().reference_pass_all();
-  b.add_output<decl::Menu>("Output", "Output_013").dependent_field().reference_pass_all();
-=======
   auto &switch_decl = b.add_input<decl::Bool>("Switch");
   const bNode *node = b.node_or_null();
   if (!node) {
@@ -120,7 +40,6 @@
   if (socket_type == SOCK_GEOMETRY) {
     output_decl.propagate_all();
   }
->>>>>>> b04b607f
 }
 
 static void node_layout(uiLayout *layout, bContext * /*C*/, PointerRNA *ptr)
@@ -135,41 +54,6 @@
   node->storage = data;
 }
 
-<<<<<<< HEAD
-static void node_update(bNodeTree *ntree, bNode *node)
-{
-  const NodeSwitch &storage = node_storage(*node);
-  int index = 0;
-  bNodeSocket *field_switch = static_cast<bNodeSocket *>(node->inputs.first);
-  bNodeSocket *non_field_switch = static_cast<bNodeSocket *>(field_switch->next);
-
-  const bool fields_type = ELEM(storage.input_type,
-                                SOCK_FLOAT,
-                                SOCK_INT,
-                                SOCK_BOOLEAN,
-                                SOCK_VECTOR,
-                                SOCK_RGBA,
-                                SOCK_STRING,
-                                SOCK_ROTATION,
-                                SOCK_MENU);
-
-  bke::nodeSetSocketAvailability(ntree, field_switch, fields_type);
-  bke::nodeSetSocketAvailability(ntree, non_field_switch, !fields_type);
-
-  LISTBASE_FOREACH_INDEX (bNodeSocket *, socket, &node->inputs, index) {
-    if (index <= 1) {
-      continue;
-    }
-    bke::nodeSetSocketAvailability(ntree, socket, socket->type == storage.input_type);
-  }
-
-  LISTBASE_FOREACH (bNodeSocket *, socket, &node->outputs) {
-    bke::nodeSetSocketAvailability(ntree, socket, socket->type == storage.input_type);
-  }
-}
-
-=======
->>>>>>> b04b607f
 static void node_gather_link_searches(GatherLinkSearchOpParams &params)
 {
   if (params.in_out() == SOCK_OUT) {
@@ -222,18 +106,7 @@
   {
     const NodeSwitch &storage = node_storage(node);
     const eNodeSocketDatatype data_type = eNodeSocketDatatype(storage.input_type);
-<<<<<<< HEAD
-    can_be_field_ = ELEM(data_type,
-                         SOCK_FLOAT,
-                         SOCK_INT,
-                         SOCK_BOOLEAN,
-                         SOCK_VECTOR,
-                         SOCK_RGBA,
-                         SOCK_ROTATION,
-                         SOCK_MENU);
-=======
     can_be_field_ = socket_type_supports_fields(data_type);
->>>>>>> b04b607f
 
     const bNodeSocketType *socket_type = nullptr;
     for (const bNodeSocket *socket : node.output_sockets()) {
