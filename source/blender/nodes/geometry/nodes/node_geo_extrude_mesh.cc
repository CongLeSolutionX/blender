/* SPDX-License-Identifier: GPL-2.0-or-later */

#include "BLI_array_utils.hh"
#include "BLI_disjoint_set.hh"
#include "BLI_task.hh"
#include "BLI_vector_set.hh"

#include "DNA_mesh_types.h"
#include "DNA_meshdata_types.h"

#include "BKE_attribute_math.hh"
#include "BKE_mesh.hh"
#include "BKE_mesh_mapping.h"
#include "BKE_mesh_runtime.h"

#include "UI_interface.h"
#include "UI_resources.h"

#include "node_geometry_util.hh"

namespace blender::nodes::node_geo_extrude_mesh_cc {

NODE_STORAGE_FUNCS(NodeGeometryExtrudeMesh)

static void node_declare(NodeDeclarationBuilder &b)
{
  b.add_input<decl::Geometry>("Mesh").supported_type(GEO_COMPONENT_TYPE_MESH);
  b.add_input<decl::Bool>(N_("Selection")).default_value(true).field_on_all().hide_value();
  b.add_input<decl::Vector>(N_("Offset"))
      .subtype(PROP_TRANSLATION)
      .implicit_field_on_all(implicit_field_inputs::normal)
      .hide_value();
  b.add_input<decl::Float>(N_("Offset Scale")).default_value(1.0f).field_on_all();
  b.add_input<decl::Bool>(N_("Individual")).default_value(true);
  b.add_output<decl::Geometry>("Mesh").propagate_all();
  b.add_output<decl::Bool>(N_("Top")).field_on_all();
  b.add_output<decl::Bool>(N_("Side")).field_on_all();
}

static void node_layout(uiLayout *layout, bContext * /*C*/, PointerRNA *ptr)
{
  uiLayoutSetPropSep(layout, true);
  uiLayoutSetPropDecorate(layout, false);
  uiItemR(layout, ptr, "mode", 0, "", ICON_NONE);
}

static void node_init(bNodeTree * /*tree*/, bNode *node)
{
  NodeGeometryExtrudeMesh *data = MEM_cnew<NodeGeometryExtrudeMesh>(__func__);
  data->mode = GEO_NODE_EXTRUDE_MESH_FACES;
  node->storage = data;
}

static void node_update(bNodeTree *ntree, bNode *node)
{
  const NodeGeometryExtrudeMesh &storage = node_storage(*node);
  const GeometryNodeExtrudeMeshMode mode = GeometryNodeExtrudeMeshMode(storage.mode);

  bNodeSocket *individual_socket = static_cast<bNodeSocket *>(node->inputs.last);

  nodeSetSocketAvailability(ntree, individual_socket, mode == GEO_NODE_EXTRUDE_MESH_FACES);
}

struct AttributeOutputs {
  AnonymousAttributeIDPtr top_id;
  AnonymousAttributeIDPtr side_id;
};

static void save_selection_as_attribute(Mesh &mesh,
                                        const AnonymousAttributeID *id,
                                        const eAttrDomain domain,
                                        const IndexMask selection)
{
  MutableAttributeAccessor attributes = mesh.attributes_for_write();
  BLI_assert(!attributes.contains(id));

  SpanAttributeWriter<bool> attribute = attributes.lookup_or_add_for_write_only_span<bool>(id,
                                                                                           domain);
  selection.to_bools(attribute.span);

  attribute.finish();
}

static void expand_mesh(Mesh &mesh,
                        const int vert_expand,
                        const int edge_expand,
                        const int poly_expand,
                        const int loop_expand)
{
  /* Remove types that aren't supported for interpolation in this node. */
  if (vert_expand != 0) {
    CustomData_free_layers(&mesh.vdata, CD_ORCO, mesh.totvert);
    CustomData_free_layers(&mesh.vdata, CD_BWEIGHT, mesh.totvert);
    CustomData_free_layers(&mesh.vdata, CD_SHAPEKEY, mesh.totvert);
    CustomData_free_layers(&mesh.vdata, CD_CLOTH_ORCO, mesh.totvert);
    CustomData_free_layers(&mesh.vdata, CD_MVERT_SKIN, mesh.totvert);
    const int old_verts_num = mesh.totvert;
    mesh.totvert += vert_expand;
    CustomData_realloc(&mesh.vdata, old_verts_num, mesh.totvert);
  }
  if (edge_expand != 0) {
    CustomData_free_layers(&mesh.edata, CD_BWEIGHT, mesh.totedge);
    CustomData_free_layers(&mesh.edata, CD_FREESTYLE_EDGE, mesh.totedge);
    const int old_edges_num = mesh.totedge;
    mesh.totedge += edge_expand;
    CustomData_realloc(&mesh.edata, old_edges_num, mesh.totedge);
  }
  if (poly_expand != 0) {
    CustomData_free_layers(&mesh.pdata, CD_FACEMAP, mesh.totpoly);
    CustomData_free_layers(&mesh.pdata, CD_FREESTYLE_FACE, mesh.totpoly);
    const int old_polys_num = mesh.totpoly;
    mesh.totpoly += poly_expand;
    CustomData_realloc(&mesh.pdata, old_polys_num, mesh.totpoly);
    implicit_sharing::resize_trivial_array(&mesh.poly_offset_indices,
                                           &mesh.runtime->poly_offsets_sharing_info,
                                           old_polys_num == 0 ? 0 : (old_polys_num + 1),
                                           mesh.totpoly + 1);
    /* Set common values for convenience. */
    mesh.poly_offset_indices[0] = 0;
    mesh.poly_offset_indices[mesh.totpoly] = mesh.totloop + loop_expand;
  }
  if (loop_expand != 0) {
    CustomData_free_layers(&mesh.ldata, CD_NORMAL, mesh.totloop);
    CustomData_free_layers(&mesh.ldata, CD_MDISPS, mesh.totloop);
    CustomData_free_layers(&mesh.ldata, CD_TANGENT, mesh.totloop);
    CustomData_free_layers(&mesh.ldata, CD_PAINT_MASK, mesh.totloop);
    CustomData_free_layers(&mesh.ldata, CD_MLOOPTANGENT, mesh.totloop);
    CustomData_free_layers(&mesh.ldata, CD_GRID_PAINT_MASK, mesh.totloop);
    CustomData_free_layers(&mesh.ldata, CD_CUSTOMLOOPNORMAL, mesh.totloop);
    const int old_loops_num = mesh.totloop;
    mesh.totloop += loop_expand;
    CustomData_realloc(&mesh.ldata, old_loops_num, mesh.totloop);
  }
}

static CustomData &mesh_custom_data_for_domain(Mesh &mesh, const eAttrDomain domain)
{
  switch (domain) {
    case ATTR_DOMAIN_POINT:
      return mesh.vdata;
    case ATTR_DOMAIN_EDGE:
      return mesh.edata;
    case ATTR_DOMAIN_FACE:
      return mesh.pdata;
    case ATTR_DOMAIN_CORNER:
      return mesh.ldata;
    default:
      BLI_assert_unreachable();
      return mesh.vdata;
  }
}

/**
 * \note The result may be an empty span.
 */
static MutableSpan<int> get_orig_index_layer(Mesh &mesh, const eAttrDomain domain)
{
  const bke::AttributeAccessor attributes = mesh.attributes();
  CustomData &custom_data = mesh_custom_data_for_domain(mesh, domain);
  if (int *orig_indices = static_cast<int *>(CustomData_get_layer_for_write(
          &custom_data, CD_ORIGINDEX, attributes.domain_size(domain)))) {
    return {orig_indices, attributes.domain_size(domain)};
  }
  return {};
}

/**
 * \param get_mix_indices_fn: Returns a Span of indices of the source points to mix for every
 * result point.
 */
template<typename T, typename GetMixIndicesFn>
void copy_with_mixing(MutableSpan<T> dst, Span<T> src, GetMixIndicesFn get_mix_indices_fn)
{
  threading::parallel_for(dst.index_range(), 512, [&](const IndexRange range) {
    attribute_math::DefaultPropagationMixer<T> mixer{dst.slice(range)};
    for (const int i_dst : IndexRange(range.size())) {
      for (const int i_src : get_mix_indices_fn(range[i_dst])) {
        mixer.mix_in(i_dst, src[i_src]);
      }
    }
    mixer.finalize();
  });
}

static Array<Vector<int>> create_vert_to_edge_map(const int vert_size,
                                                  const Span<int2> edges,
                                                  const int vert_offset = 0)
{
  Array<Vector<int>> vert_to_edge_map(vert_size);
  for (const int i : edges.index_range()) {
    vert_to_edge_map[edges[i][0] - vert_offset].append(i);
    vert_to_edge_map[edges[i][1] - vert_offset].append(i);
  }
  return vert_to_edge_map;
}

static void extrude_mesh_vertices(Mesh &mesh,
                                  const Field<bool> &selection_field,
                                  const Field<float3> &offset_field,
                                  const AttributeOutputs &attribute_outputs)
{
  const int orig_vert_size = mesh.totvert;
  const int orig_edge_size = mesh.totedge;

  const bke::MeshFieldContext context{mesh, ATTR_DOMAIN_POINT};
  FieldEvaluator evaluator{context, mesh.totvert};
  evaluator.add(offset_field);
  evaluator.set_selection(selection_field);
  evaluator.evaluate();
  const IndexMask selection = evaluator.get_evaluated_selection_as_mask();
  const VArray<float3> offsets = evaluator.get_evaluated<float3>(0);

  /* This allows parallelizing attribute mixing for new edges. */
  Array<Vector<int>> vert_to_edge_map = create_vert_to_edge_map(orig_vert_size, mesh.edges());

  expand_mesh(mesh, selection.size(), selection.size(), 0, 0);

  const IndexRange new_vert_range{orig_vert_size, selection.size()};
  const IndexRange new_edge_range{orig_edge_size, selection.size()};

  MutableSpan<float3> new_positions = mesh.vert_positions_for_write().slice(new_vert_range);
  MutableSpan<int2> new_edges = mesh.edges_for_write().slice(new_edge_range);

  for (const int i_selection : selection.index_range()) {
    new_edges[i_selection] = int2(selection[i_selection], new_vert_range[i_selection]);
  }

  MutableAttributeAccessor attributes = mesh.attributes_for_write();

  attributes.for_all([&](const AttributeIDRef &id, const AttributeMetaData meta_data) {
    if (!ELEM(meta_data.domain, ATTR_DOMAIN_POINT, ATTR_DOMAIN_EDGE)) {
      return true;
    }
    if (ELEM(id.name(), ".corner_vert", ".corner_edge", ".edge_verts")) {
      return true;
    }
    if (meta_data.data_type == CD_PROP_STRING) {
      return true;
    }
    GSpanAttributeWriter attribute = attributes.lookup_or_add_for_write_span(
        id, meta_data.domain, meta_data.data_type);
    switch (attribute.domain) {
      case ATTR_DOMAIN_POINT:
        /* New vertices copy the attribute values from their source vertex. */
        array_utils::gather(attribute.span, selection, attribute.span.slice(new_vert_range));
        break;
      case ATTR_DOMAIN_EDGE:
        attribute_math::convert_to_static_type(meta_data.data_type, [&](auto dummy) {
          using T = decltype(dummy);
          MutableSpan<T> data = attribute.span.typed<T>();
          /* New edge values are mixed from of all the edges connected to the source vertex. */
          copy_with_mixing(data.slice(new_edge_range), data.as_span(), [&](const int i) {
            return vert_to_edge_map[selection[i]].as_span();
          });
        });
        break;
      default:
        BLI_assert_unreachable();
    }

    attribute.finish();
    return true;
  });

  devirtualize_varray(offsets, [&](const auto offsets) {
    threading::parallel_for(selection.index_range(), 1024, [&](const IndexRange range) {
      for (const int i : range) {
        new_positions[i] += offsets[selection[i]];
      }
    });
  });

  MutableSpan<int> vert_orig_indices = get_orig_index_layer(mesh, ATTR_DOMAIN_POINT);
  if (!vert_orig_indices.is_empty()) {
    array_utils::gather(
        vert_orig_indices.as_span(), selection, vert_orig_indices.slice(new_vert_range));
  }

  MutableSpan<int> new_edge_orig_indices = get_orig_index_layer(mesh, ATTR_DOMAIN_EDGE);
  new_edge_orig_indices.slice_safe(new_edge_range).fill(ORIGINDEX_NONE);

  if (attribute_outputs.top_id) {
    save_selection_as_attribute(
        mesh, attribute_outputs.top_id.get(), ATTR_DOMAIN_POINT, new_vert_range);
  }
  if (attribute_outputs.side_id) {
    save_selection_as_attribute(
        mesh, attribute_outputs.side_id.get(), ATTR_DOMAIN_EDGE, new_edge_range);
  }

  BKE_mesh_runtime_clear_cache(&mesh);
}

static void fill_quad_consistent_direction(const Span<int> other_poly_verts,
                                           const Span<int> other_poly_edges,
                                           MutableSpan<int> new_corner_verts,
                                           MutableSpan<int> new_corner_edges,
                                           const int vert_connected_to_poly_1,
                                           const int vert_connected_to_poly_2,
                                           const int vert_across_from_poly_1,
                                           const int vert_across_from_poly_2,
                                           const int edge_connected_to_poly,
                                           const int connecting_edge_1,
                                           const int edge_across_from_poly,
                                           const int connecting_edge_2)
{
  /* Find the loop on the polygon connected to the new quad that uses the duplicate edge. */
  bool start_with_connecting_edge = true;
  for (const int i : other_poly_edges.index_range()) {
    if (other_poly_edges[i] == edge_connected_to_poly) {
      start_with_connecting_edge = other_poly_verts[i] == vert_connected_to_poly_1;
      break;
    }
  }
  if (start_with_connecting_edge) {
    new_corner_verts[0] = vert_connected_to_poly_1;
    new_corner_edges[0] = connecting_edge_1;
    new_corner_verts[1] = vert_across_from_poly_1;
    new_corner_edges[1] = edge_across_from_poly;
    new_corner_verts[2] = vert_across_from_poly_2;
    new_corner_edges[2] = connecting_edge_2;
    new_corner_verts[3] = vert_connected_to_poly_2;
    new_corner_edges[3] = edge_connected_to_poly;
  }
  else {
    new_corner_verts[0] = vert_connected_to_poly_1;
    new_corner_edges[0] = edge_connected_to_poly;
    new_corner_verts[1] = vert_connected_to_poly_2;
    new_corner_edges[1] = connecting_edge_2;
    new_corner_verts[2] = vert_across_from_poly_2;
    new_corner_edges[2] = edge_across_from_poly;
    new_corner_verts[3] = vert_across_from_poly_1;
    new_corner_edges[3] = connecting_edge_1;
  }
}

template<typename T>
static VectorSet<int> vert_indices_from_edges(const Mesh &mesh, const Span<T> edge_indices)
{
  static_assert(is_same_any_v<T, int, int64_t>);
  const Span<int2> edges = mesh.edges();

  VectorSet<int> vert_indices;
  vert_indices.reserve(edge_indices.size());
  for (const T i_edge : edge_indices) {
    const int2 &edge = edges[i_edge];
    vert_indices.add(edge[0]);
    vert_indices.add(edge[1]);
  }
  return vert_indices;
}

static void extrude_mesh_edges(Mesh &mesh,
                               const Field<bool> &selection_field,
                               const Field<float3> &offset_field,
                               const AttributeOutputs &attribute_outputs)
{
  const int orig_vert_size = mesh.totvert;
  const Span<int2> orig_edges = mesh.edges();
  const OffsetIndices orig_polys = mesh.polys();
  const int orig_loop_size = mesh.totloop;

  const bke::MeshFieldContext edge_context{mesh, ATTR_DOMAIN_EDGE};
  FieldEvaluator edge_evaluator{edge_context, mesh.totedge};
  edge_evaluator.set_selection(selection_field);
  edge_evaluator.add(offset_field);
  edge_evaluator.evaluate();
  const IndexMask edge_selection = edge_evaluator.get_evaluated_selection_as_mask();
  const VArray<float3> edge_offsets = edge_evaluator.get_evaluated<float3>(0);
  if (edge_selection.is_empty()) {
    return;
  }

  const Array<Vector<int, 2>> edge_to_poly_map = bke::mesh_topology::build_edge_to_poly_map(
      orig_polys, mesh.corner_edges(), mesh.totedge);

  /* Find the offsets on the vertex domain for translation. This must be done before the mesh's
   * custom data layers are reallocated, in case the virtual array references one of them. */
  Array<float3> vert_offsets;
  if (!edge_offsets.is_single()) {
    vert_offsets.reinitialize(orig_vert_size);
    attribute_math::DefaultPropagationMixer<float3> mixer(vert_offsets);
<<<<<<< HEAD
    edge_selection.foreach_index([&](const int i_edge) {
      const MEdge &edge = orig_edges[i_edge];
      const float3 offset = edge_offsets[i_edge];
      mixer.mix_in(edge.v1, offset);
      mixer.mix_in(edge.v2, offset);
    });
=======
    for (const int i_edge : edge_selection) {
      const int2 &edge = orig_edges[i_edge];
      const float3 offset = edge_offsets[i_edge];
      mixer.mix_in(edge[0], offset);
      mixer.mix_in(edge[1], offset);
    }
>>>>>>> 70504a35
    mixer.finalize();
  }

  Vector<int> edge_selection_indices(edge_selection.size());
  edge_selection.to_indices(edge_selection_indices.as_mutable_span());
  const VectorSet<int> new_vert_indices = vert_indices_from_edges<int>(mesh,
                                                                       edge_selection_indices);

  const IndexRange new_vert_range{orig_vert_size, new_vert_indices.size()};
  /* The extruded edges connect the original and duplicate edges. */
  const IndexRange connect_edge_range{orig_edges.size(), new_vert_range.size()};
  /* The duplicate edges are extruded copies of the selected edges. */
  const IndexRange duplicate_edge_range = connect_edge_range.after(edge_selection.size());
  /* There is a new polygon for every selected edge. */
  const IndexRange new_poly_range{orig_polys.size(), edge_selection.size()};
  /* Every new polygon is a quad with four corners. */
  const IndexRange new_loop_range{orig_loop_size, new_poly_range.size() * 4};

  expand_mesh(mesh,
              new_vert_range.size(),
              connect_edge_range.size() + duplicate_edge_range.size(),
              new_poly_range.size(),
              new_loop_range.size());

  MutableSpan<int2> edges = mesh.edges_for_write();
  MutableSpan<int2> connect_edges = edges.slice(connect_edge_range);
  MutableSpan<int2> duplicate_edges = edges.slice(duplicate_edge_range);
  MutableSpan<int> poly_offsets = mesh.poly_offsets_for_write();
  MutableSpan<int> new_poly_offsets = poly_offsets.slice(new_poly_range);
  MutableSpan<int> corner_verts = mesh.corner_verts_for_write();
  MutableSpan<int> new_corner_verts = corner_verts.slice(new_loop_range);
  MutableSpan<int> corner_edges = mesh.corner_edges_for_write();
  MutableSpan<int> new_corner_edges = corner_edges.slice(new_loop_range);

  new_poly_offsets.fill(4);
  offset_indices::accumulate_counts_to_offsets(new_poly_offsets, orig_loop_size);
  const OffsetIndices polys = mesh.polys();

  for (const int i : connect_edges.index_range()) {
    connect_edges[i] = int2(new_vert_indices[i], new_vert_range[i]);
  }

  for (const int i : duplicate_edges.index_range()) {
    const int2 &orig_edge = edges[edge_selection[i]];
    const int i_new_vert_1 = new_vert_indices.index_of(orig_edge[0]);
    const int i_new_vert_2 = new_vert_indices.index_of(orig_edge[1]);
    duplicate_edges[i] = int2(new_vert_range[i_new_vert_1], new_vert_range[i_new_vert_2]);
  }

  for (const int i : edge_selection.index_range()) {
    const int orig_edge_index = edge_selection[i];

    const int2 &duplicate_edge = duplicate_edges[i];
    const int new_vert_1 = duplicate_edge[0];
    const int new_vert_2 = duplicate_edge[1];
    const int extrude_index_1 = new_vert_1 - orig_vert_size;
    const int extrude_index_2 = new_vert_2 - orig_vert_size;

    const Span<int> connected_polys = edge_to_poly_map[orig_edge_index];

    /* When there was a single polygon connected to the new polygon, we can use the old one to keep
     * the face direction consistent. When there is more than one connected edge, the new face
     * direction is totally arbitrary and the only goal for the behavior is to be deterministic. */
    Span<int> connected_poly_verts = {};
    Span<int> connected_poly_edges = {};
    if (connected_polys.size() == 1) {
      const IndexRange connected_poly = polys[connected_polys.first()];
      connected_poly_verts = corner_verts.slice(connected_poly);
      connected_poly_edges = corner_edges.slice(connected_poly);
    }
    fill_quad_consistent_direction(connected_poly_verts,
                                   connected_poly_edges,
                                   new_corner_verts.slice(4 * i, 4),
                                   new_corner_edges.slice(4 * i, 4),
                                   new_vert_indices[extrude_index_1],
                                   new_vert_indices[extrude_index_2],
                                   new_vert_1,
                                   new_vert_2,
                                   orig_edge_index,
                                   connect_edge_range[extrude_index_1],
                                   duplicate_edge_range[i],
                                   connect_edge_range[extrude_index_2]);
  }

  /* Create a map of indices in the extruded vertices array to all of the indices of edges
   * in the duplicate edges array that connect to that vertex. This can be used to simplify the
   * mixing of attribute data for the connecting edges. */
  const Array<Vector<int>> new_vert_to_duplicate_edge_map = create_vert_to_edge_map(
      new_vert_range.size(), duplicate_edges, orig_vert_size);

  MutableAttributeAccessor attributes = mesh.attributes_for_write();

  attributes.for_all([&](const AttributeIDRef &id, const AttributeMetaData meta_data) {
    if (meta_data.data_type == CD_PROP_STRING) {
      return true;
    }
    if (ELEM(id.name(), ".corner_vert", ".corner_edge", ".edge_verts")) {
      return true;
    }
    GSpanAttributeWriter attribute = attributes.lookup_or_add_for_write_span(
        id, meta_data.domain, meta_data.data_type);

    attribute_math::convert_to_static_type(meta_data.data_type, [&](auto dummy) {
      using T = decltype(dummy);
      MutableSpan<T> data = attribute.span.typed<T>();
      switch (attribute.domain) {
        case ATTR_DOMAIN_POINT: {
          /* New vertices copy the attribute values from their source vertex. */
          array_utils::gather(
              data.as_span(), new_vert_indices.as_span(), data.slice(new_vert_range));
          break;
        }
        case ATTR_DOMAIN_EDGE: {
          /* Edges parallel to original edges copy the edge attributes from the original edges. */
          MutableSpan<T> duplicate_data = data.slice(duplicate_edge_range);
          array_utils::gather(data.as_span(), edge_selection, duplicate_data);

          /* Edges connected to original vertices mix values of selected connected edges. */
          MutableSpan<T> connect_data = data.slice(connect_edge_range);
          copy_with_mixing(connect_data, duplicate_data.as_span(), [&](const int i_new_vert) {
            return new_vert_to_duplicate_edge_map[i_new_vert].as_span();
          });
          break;
        }
        case ATTR_DOMAIN_FACE: {
          /* Attribute values for new faces are a mix of the values of faces connected to the its
           * original edge. */
          copy_with_mixing(data.slice(new_poly_range), data.as_span(), [&](const int i) {
            return edge_to_poly_map[edge_selection[i]].as_span();
          });

          break;
        }
        case ATTR_DOMAIN_CORNER: {
          /* New corners get the average value of all adjacent corners on original faces connected
           * to the original edge of their face. */
          MutableSpan<T> new_data = data.slice(new_loop_range);
          threading::parallel_for(edge_selection.index_range(), 256, [&](const IndexRange range) {
            for (const int i_edge_selection : range) {
              const int orig_edge_index = edge_selection[i_edge_selection];

              const Span<int> connected_polys = edge_to_poly_map[orig_edge_index];
              if (connected_polys.is_empty()) {
                /* If there are no connected polygons, there is no corner data to
                 * interpolate. */
                new_data.slice(4 * i_edge_selection, 4).fill(T());
                continue;
              }

              /* Both corners on each vertical edge of the side polygon get the same value,
               * so there are only two unique values to mix. */
              Array<T> side_poly_corner_data(2);
              attribute_math::DefaultPropagationMixer<T> mixer{side_poly_corner_data};

              const int2 &duplicate_edge = duplicate_edges[i_edge_selection];
              const int new_vert_1 = duplicate_edge[0];
              const int new_vert_2 = duplicate_edge[1];
              const int orig_vert_1 = new_vert_indices[new_vert_1 - orig_vert_size];
              const int orig_vert_2 = new_vert_indices[new_vert_2 - orig_vert_size];

              /* Average the corner data from the corners that share a vertex from the
               * polygons that share an edge with the extruded edge. */
              for (const int i_connected_poly : connected_polys.index_range()) {
                const IndexRange connected_poly = polys[connected_polys[i_connected_poly]];
                for (const int i_loop : IndexRange(connected_poly)) {
                  if (corner_verts[i_loop] == orig_vert_1) {
                    mixer.mix_in(0, data[i_loop]);
                  }
                  if (corner_verts[i_loop] == orig_vert_2) {
                    mixer.mix_in(1, data[i_loop]);
                  }
                }
              }

              mixer.finalize();

              /* Instead of replicating the order in #fill_quad_consistent_direction here, it's
               * simpler (though probably slower) to just match the corner data based on the vertex
               * indices. */
              for (const int i : IndexRange(4 * i_edge_selection, 4)) {
                if (ELEM(new_corner_verts[i], new_vert_1, orig_vert_1)) {
                  new_data[i] = side_poly_corner_data.first();
                }
                else if (ELEM(new_corner_verts[i], new_vert_2, orig_vert_2)) {
                  new_data[i] = side_poly_corner_data.last();
                }
              }
            }
          });
          break;
        }
        default:
          BLI_assert_unreachable();
      }
    });

    attribute.finish();
    return true;
  });

  MutableSpan<float3> new_positions = mesh.vert_positions_for_write().slice(new_vert_range);
  if (edge_offsets.is_single()) {
    const float3 offset = edge_offsets.get_internal_single();
    threading::parallel_for(new_positions.index_range(), 1024, [&](const IndexRange range) {
      for (const int i : range) {
        new_positions[i] += offset;
      }
    });
  }
  else {
    threading::parallel_for(new_positions.index_range(), 1024, [&](const IndexRange range) {
      for (const int i : range) {
        new_positions[i] += vert_offsets[new_vert_indices[i]];
      }
    });
  }

  MutableSpan<int> vert_orig_indices = get_orig_index_layer(mesh, ATTR_DOMAIN_POINT);
  if (!vert_orig_indices.is_empty()) {
    array_utils::gather(vert_orig_indices.as_span(),
                        new_vert_indices.as_span(),
                        vert_orig_indices.slice(new_vert_range));
  }

  MutableSpan<int> edge_orig_indices = get_orig_index_layer(mesh, ATTR_DOMAIN_EDGE);
  if (!edge_orig_indices.is_empty()) {
    edge_orig_indices.slice(connect_edge_range).fill(ORIGINDEX_NONE);
    array_utils::gather(edge_orig_indices.as_span(),
                        edge_selection,
                        edge_orig_indices.slice(duplicate_edge_range));
  }

  MutableSpan<int> poly_orig_indices = get_orig_index_layer(mesh, ATTR_DOMAIN_FACE);
  poly_orig_indices.slice_safe(new_poly_range).fill(ORIGINDEX_NONE);

  if (attribute_outputs.top_id) {
    save_selection_as_attribute(
        mesh, attribute_outputs.top_id.get(), ATTR_DOMAIN_EDGE, duplicate_edge_range);
  }
  if (attribute_outputs.side_id) {
    save_selection_as_attribute(
        mesh, attribute_outputs.side_id.get(), ATTR_DOMAIN_FACE, new_poly_range);
  }

  BKE_mesh_runtime_clear_cache(&mesh);
}

/**
 * Edges connected to one selected face are on the boundary of a region and will be duplicated into
 * a "side face". Edges inside a region will be duplicated to leave any original faces unchanged.
 */
static void extrude_mesh_face_regions(Mesh &mesh,
                                      const Field<bool> &selection_field,
                                      const Field<float3> &offset_field,
                                      const AttributeOutputs &attribute_outputs)
{
  const int orig_vert_size = mesh.totvert;
  const Span<int2> orig_edges = mesh.edges();
  const OffsetIndices orig_polys = mesh.polys();
  const Span<int> orig_corner_verts = mesh.corner_verts();
  const int orig_loop_size = orig_corner_verts.size();

  const bke::MeshFieldContext poly_context{mesh, ATTR_DOMAIN_FACE};
  FieldEvaluator poly_evaluator{poly_context, mesh.totpoly};
  poly_evaluator.set_selection(selection_field);
  poly_evaluator.add(offset_field);
  poly_evaluator.evaluate();
  const IndexMask poly_selection = poly_evaluator.get_evaluated_selection_as_mask();
  const VArray<float3> poly_position_offsets = poly_evaluator.get_evaluated<float3>(0);
  if (poly_selection.is_empty()) {
    return;
  }

  Array<bool> poly_selection_array(orig_polys.size());
  poly_selection.to_bools(poly_selection_array);

  /* Mix the offsets from the face domain to the vertex domain. Evaluate on the face domain above
   * in order to be consistent with the selection, and to use the face normals rather than vertex
   * normals as an offset, for example. */
  Array<float3> vert_offsets;
  if (!poly_position_offsets.is_single()) {
    vert_offsets.reinitialize(orig_vert_size);
    attribute_math::DefaultPropagationMixer<float3> mixer(vert_offsets);
<<<<<<< HEAD
    poly_selection.foreach_index([&](const int i_poly) {
      const MPoly &poly = orig_polys[i_poly];
      const float3 offset = poly_offsets[i_poly];
      for (const int vert : orig_corner_verts.slice(poly.loopstart, poly.totloop)) {
=======
    for (const int i_poly : poly_selection) {
      const float3 offset = poly_position_offsets[i_poly];
      for (const int vert : orig_corner_verts.slice(orig_polys[i_poly])) {
>>>>>>> 70504a35
        mixer.mix_in(vert, offset);
      }
    });
    mixer.finalize();
  }

  /* All of the faces (selected and deselected) connected to each edge. */
  const Array<Vector<int, 2>> edge_to_poly_map = bke::mesh_topology::build_edge_to_poly_map(
      orig_polys, mesh.corner_edges(), orig_edges.size());

  /* All vertices that are connected to the selected polygons.
   * Start the size at one vert per poly to reduce unnecessary reallocation. */
  VectorSet<int> all_selected_verts;
  all_selected_verts.reserve(orig_polys.size());
<<<<<<< HEAD
  poly_selection.foreach_index([&](const int i_poly) {
    const MPoly &poly = orig_polys[i_poly];
    for (const int vert : orig_corner_verts.slice(poly.loopstart, poly.totloop)) {
=======
  for (const int i_poly : poly_selection) {
    for (const int vert : orig_corner_verts.slice(orig_polys[i_poly])) {
>>>>>>> 70504a35
      all_selected_verts.add(vert);
    }
  });

  /* Edges inside of an extruded region that are also attached to deselected edges. They must be
   * duplicated in order to leave the old edge attached to the unchanged deselected faces. */
  VectorSet<int> new_inner_edge_indices;
  /* Edges inside of an extruded region. Their vertices should be translated
   * with the offset, but the edges themselves should not be duplicated. */
  Vector<int> inner_edge_indices;
  /* The extruded face corresponding to each boundary edge (and each boundary face). */
  Vector<int> edge_extruded_face_indices;
  /* Edges on the outside of selected regions, either because there are no
   * other connected faces, or because all of the other faces aren't selected. */
  VectorSet<int> boundary_edge_indices;
  for (const int i_edge : orig_edges.index_range()) {
    const Span<int> polys = edge_to_poly_map[i_edge];

    int i_selected_poly = -1;
    int deselected_poly_count = 0;
    int selected_poly_count = 0;
    for (const int i_other_poly : polys) {
      if (poly_selection_array[i_other_poly]) {
        selected_poly_count++;
        i_selected_poly = i_other_poly;
      }
      else {
        deselected_poly_count++;
      }
    }

    if (selected_poly_count == 1) {
      /* If there is only one selected polygon connected to the edge,
       * the edge should be extruded to form a "side face". */
      boundary_edge_indices.add_new(i_edge);
      edge_extruded_face_indices.append(i_selected_poly);
    }
    else if (selected_poly_count > 1) {
      /* The edge is inside an extruded region of faces. */
      if (deselected_poly_count > 0) {
        /* Add edges that are also connected to deselected edges to a separate list. */
        new_inner_edge_indices.add_new(i_edge);
      }
      else {
        /* Otherwise, just keep track of edges inside the region so that
         * we can reattach them to duplicated vertices if necessary. */
        inner_edge_indices.append(i_edge);
      }
    }
  }

  VectorSet<int> new_vert_indices = vert_indices_from_edges(mesh, boundary_edge_indices.as_span());
  /* Before adding the rest of the new vertices from the new inner edges, store the number
   * of new vertices from the boundary edges, since this is the number of connecting edges. */
  const int extruded_vert_size = new_vert_indices.size();

  /* The vertices attached to duplicate inner edges also have to be duplicated. */
  for (const int i_edge : new_inner_edge_indices) {
    const int2 &edge = orig_edges[i_edge];
    new_vert_indices.add(edge[0]);
    new_vert_indices.add(edge[1]);
  }

  /* New vertices forming the duplicated boundary edges and the ends of the new inner edges. */
  const IndexRange new_vert_range{orig_vert_size, new_vert_indices.size()};
  /* One edge connects each selected vertex to a new vertex on the extruded polygons. */
  const IndexRange connect_edge_range{orig_edges.size(), extruded_vert_size};
  /* Each selected edge is duplicated to form a single edge on the extrusion. */
  const IndexRange boundary_edge_range = connect_edge_range.after(boundary_edge_indices.size());
  /* Duplicated edges inside regions that were connected to deselected faces. */
  const IndexRange new_inner_edge_range = boundary_edge_range.after(new_inner_edge_indices.size());
  /* Each edge selected for extrusion is extruded into a single face. */
  const IndexRange side_poly_range{orig_polys.size(), boundary_edge_indices.size()};
  /* The loops that form the new side faces. */
  const IndexRange side_loop_range{orig_corner_verts.size(), side_poly_range.size() * 4};

  expand_mesh(mesh,
              new_vert_range.size(),
              connect_edge_range.size() + boundary_edge_range.size() + new_inner_edge_range.size(),
              side_poly_range.size(),
              side_loop_range.size());

  MutableSpan<int2> edges = mesh.edges_for_write();
  MutableSpan<int2> connect_edges = edges.slice(connect_edge_range);
  MutableSpan<int2> boundary_edges = edges.slice(boundary_edge_range);
  MutableSpan<int2> new_inner_edges = edges.slice(new_inner_edge_range);
  MutableSpan<int> poly_offsets = mesh.poly_offsets_for_write();
  MutableSpan<int> new_poly_offsets = poly_offsets.slice(side_poly_range);
  MutableSpan<int> corner_verts = mesh.corner_verts_for_write();
  MutableSpan<int> new_corner_verts = corner_verts.slice(side_loop_range);
  MutableSpan<int> corner_edges = mesh.corner_edges_for_write();
  MutableSpan<int> new_corner_edges = corner_edges.slice(side_loop_range);

  /* Initialize the new side polygons. */
  if (!new_poly_offsets.is_empty()) {
    new_poly_offsets.fill(4);
    offset_indices::accumulate_counts_to_offsets(new_poly_offsets, orig_loop_size);
  }
  const OffsetIndices polys = mesh.polys();

  /* Initialize the edges that form the sides of the extrusion. */
  for (const int i : connect_edges.index_range()) {
    connect_edges[i] = int2(new_vert_indices[i], new_vert_range[i]);
  }

  /* Initialize the edges that form the top of the extrusion. */
  for (const int i : boundary_edges.index_range()) {
    const int2 &orig_edge = edges[boundary_edge_indices[i]];
    const int i_new_vert_1 = new_vert_indices.index_of(orig_edge[0]);
    const int i_new_vert_2 = new_vert_indices.index_of(orig_edge[1]);
    boundary_edges[i] = int2(new_vert_range[i_new_vert_1], new_vert_range[i_new_vert_2]);
  }

  /* Initialize the new edges inside of extrude regions. */
  for (const int i : new_inner_edge_indices.index_range()) {
    const int2 &orig_edge = edges[new_inner_edge_indices[i]];
    const int i_new_vert_1 = new_vert_indices.index_of(orig_edge[0]);
    const int i_new_vert_2 = new_vert_indices.index_of(orig_edge[1]);
    new_inner_edges[i] = int2(new_vert_range[i_new_vert_1], new_vert_range[i_new_vert_2]);
  }

  /* Connect original edges inside face regions to any new vertices, if necessary. */
  for (const int i : inner_edge_indices) {
    int2 &edge = edges[i];
    const int i_new_vert_1 = new_vert_indices.index_of_try(edge[0]);
    const int i_new_vert_2 = new_vert_indices.index_of_try(edge[1]);
    if (i_new_vert_1 != -1) {
      edge[0] = new_vert_range[i_new_vert_1];
    }
    if (i_new_vert_2 != -1) {
      edge[1] = new_vert_range[i_new_vert_2];
    }
  }

  /* Connect the selected faces to the extruded or duplicated edges and the new vertices. */
<<<<<<< HEAD
  poly_selection.foreach_index([&](const int i_poly) {
    const MPoly &poly = polys[i_poly];
    for (const int corner : IndexRange(poly.loopstart, poly.totloop)) {
=======
  for (const int i_poly : poly_selection) {
    for (const int corner : polys[i_poly]) {
>>>>>>> 70504a35
      const int i_new_vert = new_vert_indices.index_of_try(corner_verts[corner]);
      if (i_new_vert != -1) {
        corner_verts[corner] = new_vert_range[i_new_vert];
      }
      const int i_boundary_edge = boundary_edge_indices.index_of_try(corner_edges[corner]);
      if (i_boundary_edge != -1) {
        corner_edges[corner] = boundary_edge_range[i_boundary_edge];
        /* Skip the next check, an edge cannot be both a boundary edge and an inner edge. */
        continue;
      }
      const int i_new_inner_edge = new_inner_edge_indices.index_of_try(corner_edges[corner]);
      if (i_new_inner_edge != -1) {
        corner_edges[corner] = new_inner_edge_range[i_new_inner_edge];
      }
    }
  });

  /* Create the faces on the sides of extruded regions. */
  for (const int i : boundary_edge_indices.index_range()) {
    const int2 &boundary_edge = boundary_edges[i];
    const int new_vert_1 = boundary_edge[0];
    const int new_vert_2 = boundary_edge[1];
    const int extrude_index_1 = new_vert_1 - orig_vert_size;
    const int extrude_index_2 = new_vert_2 - orig_vert_size;

    const IndexRange extrude_poly = polys[edge_extruded_face_indices[i]];

    fill_quad_consistent_direction(corner_verts.slice(extrude_poly),
                                   corner_edges.slice(extrude_poly),
                                   new_corner_verts.slice(4 * i, 4),
                                   new_corner_edges.slice(4 * i, 4),
                                   new_vert_1,
                                   new_vert_2,
                                   new_vert_indices[extrude_index_1],
                                   new_vert_indices[extrude_index_2],
                                   boundary_edge_range[i],
                                   connect_edge_range[extrude_index_1],
                                   boundary_edge_indices[i],
                                   connect_edge_range[extrude_index_2]);
  }

  /* Create a map of indices in the extruded vertices array to all of the indices of edges
   * in the duplicate edges array that connect to that vertex. This can be used to simplify the
   * mixing of attribute data for the connecting edges. */
  const Array<Vector<int>> new_vert_to_duplicate_edge_map = create_vert_to_edge_map(
      new_vert_range.size(), boundary_edges, orig_vert_size);

  MutableAttributeAccessor attributes = mesh.attributes_for_write();

  attributes.for_all([&](const AttributeIDRef &id, const AttributeMetaData meta_data) {
    if (meta_data.data_type == CD_PROP_STRING) {
      return true;
    }
    if (ELEM(id.name(), ".corner_vert", ".corner_edge", ".edge_verts")) {
      return true;
    }
    GSpanAttributeWriter attribute = attributes.lookup_or_add_for_write_span(
        id, meta_data.domain, meta_data.data_type);

    attribute_math::convert_to_static_type(meta_data.data_type, [&](auto dummy) {
      using T = decltype(dummy);
      MutableSpan<T> data = attribute.span.typed<T>();
      switch (attribute.domain) {
        case ATTR_DOMAIN_POINT: {
          /* New vertices copy the attributes from their original vertices. */
          array_utils::gather(
              data.as_span(), new_vert_indices.as_span(), data.slice(new_vert_range));
          break;
        }
        case ATTR_DOMAIN_EDGE: {
          /* Edges parallel to original edges copy the edge attributes from the original edges. */
          MutableSpan<T> boundary_data = data.slice(boundary_edge_range);
          array_utils::gather(data.as_span(), boundary_edge_indices.as_span(), boundary_data);

          /* Edges inside of face regions also just duplicate their source data. */
          MutableSpan<T> new_inner_data = data.slice(new_inner_edge_range);
          array_utils::gather(data.as_span(), new_inner_edge_indices.as_span(), new_inner_data);

          /* Edges connected to original vertices mix values of selected connected edges. */
          MutableSpan<T> connect_data = data.slice(connect_edge_range);
          copy_with_mixing(connect_data, boundary_data.as_span(), [&](const int i) {
            return new_vert_to_duplicate_edge_map[i].as_span();
          });
          break;
        }
        case ATTR_DOMAIN_FACE: {
          /* New faces on the side of extrusions get the values from the corresponding selected
           * face. */
          array_utils::gather(
              data.as_span(), edge_extruded_face_indices.as_span(), data.slice(side_poly_range));
          break;
        }
        case ATTR_DOMAIN_CORNER: {
          /* New corners get the values from the corresponding corner on the extruded face. */
          MutableSpan<T> new_data = data.slice(side_loop_range);
          threading::parallel_for(
              boundary_edge_indices.index_range(), 256, [&](const IndexRange range) {
                for (const int i_boundary_edge : range) {
                  const int2 &boundary_edge = boundary_edges[i_boundary_edge];
                  const int new_vert_1 = boundary_edge[0];
                  const int new_vert_2 = boundary_edge[1];
                  const int orig_vert_1 = new_vert_indices[new_vert_1 - orig_vert_size];
                  const int orig_vert_2 = new_vert_indices[new_vert_2 - orig_vert_size];

                  /* Retrieve the data for the first two sides of the quad from the extruded
                   * polygon, which we generally expect to have just a small amount of sides. This
                   * loop could be eliminated by adding a cache of connected loops (which would
                   * also simplify some of the other code to find the correct loops on the extruded
                   * face). */
                  T data_1;
                  T data_2;
                  for (const int i_loop : polys[edge_extruded_face_indices[i_boundary_edge]]) {
                    if (corner_verts[i_loop] == new_vert_1) {
                      data_1 = data[i_loop];
                    }
                    if (corner_verts[i_loop] == new_vert_2) {
                      data_2 = data[i_loop];
                    }
                  }

                  /* Instead of replicating the order in #fill_quad_consistent_direction here, it's
                   * simpler (though probably slower) to just match the corner data based on the
                   * vertex indices. */
                  for (const int i : IndexRange(4 * i_boundary_edge, 4)) {
                    if (ELEM(new_corner_verts[i], new_vert_1, orig_vert_1)) {
                      new_data[i] = data_1;
                    }
                    else if (ELEM(new_corner_verts[i], new_vert_2, orig_vert_2)) {
                      new_data[i] = data_2;
                    }
                  }
                }
              });
          break;
        }
        default:
          BLI_assert_unreachable();
      }
    });

    attribute.finish();
    return true;
  });

  /* Translate vertices based on the offset. If the vertex is used by a selected edge, it will
   * have been duplicated and only the new vertex should use the offset. Otherwise the vertex might
   * still need an offset, but it was reused on the inside of a region of extruded faces. */
  MutableSpan<float3> positions = mesh.vert_positions_for_write();
  if (poly_position_offsets.is_single()) {
    const float3 offset = poly_position_offsets.get_internal_single();
    threading::parallel_for(
        IndexRange(all_selected_verts.size()), 1024, [&](const IndexRange range) {
          for (const int i_orig : all_selected_verts.as_span().slice(range)) {
            const int i_new = new_vert_indices.index_of_try(i_orig);
            if (i_new == -1) {
              positions[i_orig] += offset;
            }
            else {
              positions[new_vert_range[i_new]] += offset;
            }
          }
        });
  }
  else {
    threading::parallel_for(
        IndexRange(all_selected_verts.size()), 1024, [&](const IndexRange range) {
          for (const int i_orig : all_selected_verts.as_span().slice(range)) {
            const int i_new = new_vert_indices.index_of_try(i_orig);
            const float3 offset = vert_offsets[i_orig];
            if (i_new == -1) {
              positions[i_orig] += offset;
            }
            else {
              positions[new_vert_range[i_new]] += offset;
            }
          }
        });
  }

  MutableSpan<int> vert_orig_indices = get_orig_index_layer(mesh, ATTR_DOMAIN_POINT);
  if (!vert_orig_indices.is_empty()) {
    array_utils::gather(vert_orig_indices.as_span(),
                        new_vert_indices.as_span(),
                        vert_orig_indices.slice(new_vert_range));
  }

  MutableSpan<int> edge_orig_indices = get_orig_index_layer(mesh, ATTR_DOMAIN_EDGE);
  if (!edge_orig_indices.is_empty()) {
    edge_orig_indices.slice(connect_edge_range).fill(ORIGINDEX_NONE);
    array_utils::gather(edge_orig_indices.as_span(),
                        new_inner_edge_indices.as_span(),
                        edge_orig_indices.slice(new_inner_edge_range));
    array_utils::gather(edge_orig_indices.as_span(),
                        boundary_edge_indices.as_span(),
                        edge_orig_indices.slice(boundary_edge_range));
  }

  MutableSpan<int> poly_orig_indices = get_orig_index_layer(mesh, ATTR_DOMAIN_FACE);
  if (!poly_orig_indices.is_empty()) {
    array_utils::gather(poly_orig_indices.as_span(),
                        edge_extruded_face_indices.as_span(),
                        poly_orig_indices.slice(side_poly_range));
  }

  if (attribute_outputs.top_id) {
    save_selection_as_attribute(
        mesh, attribute_outputs.top_id.get(), ATTR_DOMAIN_FACE, poly_selection);
  }
  if (attribute_outputs.side_id) {
    save_selection_as_attribute(
        mesh, attribute_outputs.side_id.get(), ATTR_DOMAIN_FACE, side_poly_range);
  }

  BKE_mesh_runtime_clear_cache(&mesh);
}

/* Get the range into an array of extruded corners, edges, or vertices for a particular polygon. */
static IndexRange selected_corner_range(Span<int> offsets, const int index)
{
  const int offset = offsets[index];
  const int next_offset = offsets[index + 1];
  return IndexRange(offset, next_offset - offset);
}

static void extrude_individual_mesh_faces(Mesh &mesh,
                                          const Field<bool> &selection_field,
                                          const Field<float3> &offset_field,
                                          const AttributeOutputs &attribute_outputs)
{
  const int orig_vert_size = mesh.totvert;
  const int orig_edge_size = mesh.totedge;
  const OffsetIndices orig_polys = mesh.polys();
  const Span<int> orig_corner_verts = mesh.corner_verts();
  const int orig_loop_size = orig_corner_verts.size();

  /* Use a mesh for the result of the evaluation because the mesh is reallocated before
   * the vertices are moved, and the evaluated result might reference an attribute. */
  Array<float3> poly_offset(orig_polys.size());
  const bke::MeshFieldContext poly_context{mesh, ATTR_DOMAIN_FACE};
  FieldEvaluator poly_evaluator{poly_context, mesh.totpoly};
  poly_evaluator.set_selection(selection_field);
  poly_evaluator.add_with_destination(offset_field, poly_offset.as_mutable_span());
  poly_evaluator.evaluate();
  const IndexMask poly_selection = poly_evaluator.get_evaluated_selection_as_mask();
  if (poly_selection.is_empty()) {
    return;
  }

  /* Build an array of offsets into the new data for each polygon. This is used to facilitate
   * parallelism later on by avoiding the need to keep track of an offset when iterating through
   * all polygons. */
  int extrude_corner_size = 0;
  Array<int> index_offsets(poly_selection.size() + 1);
  for (const int i_selection : poly_selection.index_range()) {
    index_offsets[i_selection] = extrude_corner_size;
    extrude_corner_size += orig_polys[poly_selection[i_selection]].size();
  }
  index_offsets.last() = extrude_corner_size;

  const IndexRange new_vert_range{orig_vert_size, extrude_corner_size};
  /* One edge connects each selected vertex to a new vertex on the extruded polygons. */
  const IndexRange connect_edge_range{orig_edge_size, extrude_corner_size};
  /* Each selected edge is duplicated to form a single edge on the extrusion. */
  const IndexRange duplicate_edge_range = connect_edge_range.after(extrude_corner_size);
  /* Each edge selected for extrusion is extruded into a single face. */
  const IndexRange side_poly_range{orig_polys.size(), duplicate_edge_range.size()};
  const IndexRange side_loop_range{orig_loop_size, side_poly_range.size() * 4};

  expand_mesh(mesh,
              new_vert_range.size(),
              connect_edge_range.size() + duplicate_edge_range.size(),
              side_poly_range.size(),
              side_loop_range.size());

  MutableSpan<float3> new_positions = mesh.vert_positions_for_write().slice(new_vert_range);
  MutableSpan<int2> edges = mesh.edges_for_write();
  MutableSpan<int2> connect_edges = edges.slice(connect_edge_range);
  MutableSpan<int2> duplicate_edges = edges.slice(duplicate_edge_range);
  MutableSpan<int> poly_offsets = mesh.poly_offsets_for_write();
  MutableSpan<int> new_poly_offsets = poly_offsets.slice(side_poly_range);
  MutableSpan<int> corner_verts = mesh.corner_verts_for_write();
  MutableSpan<int> corner_edges = mesh.corner_edges_for_write();

  new_poly_offsets.fill(4);
  offset_indices::accumulate_counts_to_offsets(new_poly_offsets, orig_loop_size);
  const OffsetIndices polys = mesh.polys();

  /* For every selected polygon, change it to use the new extruded vertices and the duplicate
   * edges, and build the faces that form the sides of the extrusion. Build "original index"
   * arrays for the new vertices and edges so they can be accessed later.
   *
   * Filling some of this data like the new edges or polygons could be easily split into
   * separate loops, which may or may not be faster, but would involve more duplication. */
  Array<int> new_vert_indices(extrude_corner_size);
  Array<int> duplicate_edge_indices(extrude_corner_size);
  threading::parallel_for(poly_selection.index_range(), 256, [&](const IndexRange range) {
    for (const int i_selection : range) {
      const IndexRange extrude_range = selected_corner_range(index_offsets, i_selection);

      const IndexRange poly = polys[poly_selection[i_selection]];
      MutableSpan<int> poly_verts = corner_verts.slice(poly);
      MutableSpan<int> poly_edges = corner_edges.slice(poly);

      for (const int i : IndexRange(poly.size())) {
        const int i_extrude = extrude_range[i];
        new_vert_indices[i_extrude] = poly_verts[i];
        duplicate_edge_indices[i_extrude] = poly_edges[i];

        poly_verts[i] = new_vert_range[i_extrude];
        poly_edges[i] = duplicate_edge_range[i_extrude];
      }

      for (const int i : IndexRange(poly.size())) {
        const int i_next = (i == poly.size() - 1) ? 0 : i + 1;
        const int i_extrude = extrude_range[i];
        const int i_extrude_next = extrude_range[i_next];

        const int i_duplicate_edge = duplicate_edge_range[i_extrude];
        const int new_vert = new_vert_range[i_extrude];
        const int new_vert_next = new_vert_range[i_extrude_next];

        const int orig_edge = duplicate_edge_indices[i_extrude];

        const int orig_vert = new_vert_indices[i_extrude];
        const int orig_vert_next = new_vert_indices[i_extrude_next];

        duplicate_edges[i_extrude] = int2(new_vert, new_vert_next);

        MutableSpan<int> side_poly_verts = corner_verts.slice(side_loop_range[i_extrude * 4], 4);
        MutableSpan<int> side_poly_edges = corner_edges.slice(side_loop_range[i_extrude * 4], 4);
        side_poly_verts[0] = new_vert_next;
        side_poly_edges[0] = i_duplicate_edge;
        side_poly_verts[1] = new_vert;
        side_poly_edges[1] = connect_edge_range[i_extrude];
        side_poly_verts[2] = orig_vert;
        side_poly_edges[2] = orig_edge;
        side_poly_verts[3] = orig_vert_next;
        side_poly_edges[3] = connect_edge_range[i_extrude_next];

        connect_edges[i_extrude] = int2(orig_vert, new_vert);
      }
    }
  });

  MutableAttributeAccessor attributes = mesh.attributes_for_write();

  attributes.for_all([&](const AttributeIDRef &id, const AttributeMetaData meta_data) {
    if (meta_data.data_type == CD_PROP_STRING) {
      return true;
    }
    if (ELEM(id.name(), ".corner_vert", ".corner_edge", ".edge_verts")) {
      return true;
    }
    GSpanAttributeWriter attribute = attributes.lookup_or_add_for_write_span(
        id, meta_data.domain, meta_data.data_type);

    attribute_math::convert_to_static_type(meta_data.data_type, [&](auto dummy) {
      using T = decltype(dummy);
      MutableSpan<T> data = attribute.span.typed<T>();
      switch (attribute.domain) {
        case ATTR_DOMAIN_POINT: {
          /* New vertices copy the attributes from their original vertices. */
          MutableSpan<T> new_data = data.slice(new_vert_range);
          array_utils::gather(data.as_span(), new_vert_indices.as_span(), new_data);
          break;
        }
        case ATTR_DOMAIN_EDGE: {
          /* The data for the duplicate edge is simply a copy of the original edge's data. */
          MutableSpan<T> duplicate_data = data.slice(duplicate_edge_range);
          array_utils::gather(data.as_span(), duplicate_edge_indices.as_span(), duplicate_data);

          MutableSpan<T> connect_data = data.slice(connect_edge_range);
          threading::parallel_for(poly_selection.index_range(), 512, [&](const IndexRange range) {
            for (const int i_selection : range) {
              const IndexRange poly = polys[poly_selection[i_selection]];
              const IndexRange extrude_range = selected_corner_range(index_offsets, i_selection);

              /* For the extruded edges, mix the data from the two neighboring original edges of
               * the extruded polygon. */
              for (const int i : IndexRange(poly.size())) {
                const int i_prev = (i == 0) ? poly.size() - 1 : i - 1;
                const int i_extrude = extrude_range[i];
                const int i_extrude_prev = extrude_range[i_prev];

                const int orig_edge = duplicate_edge_indices[i_extrude];
                const int orig_edge_prev = duplicate_edge_indices[i_extrude_prev];
                if constexpr (std::is_same_v<T, bool>) {
                  /* Propagate selections with "or" instead of "at least half". */
                  connect_data[i_extrude] = data[orig_edge] || data[orig_edge_prev];
                }
                else {
                  connect_data[i_extrude] = attribute_math::mix2(
                      0.5f, data[orig_edge], data[orig_edge_prev]);
                }
              }
            }
          });
          break;
        }
        case ATTR_DOMAIN_FACE: {
          /* Each side face gets the values from the corresponding new face. */
          MutableSpan<T> new_data = data.slice(side_poly_range);
          threading::parallel_for(poly_selection.index_range(), 1024, [&](const IndexRange range) {
            for (const int i_selection : range) {
              const int poly_index = poly_selection[i_selection];
              const IndexRange extrude_range = selected_corner_range(index_offsets, i_selection);
              new_data.slice(extrude_range).fill(data[poly_index]);
            }
          });
          break;
        }
        case ATTR_DOMAIN_CORNER: {
          /* Each corner on a side face gets its value from the matching corner on an extruded
           * face. */
          MutableSpan<T> new_data = data.slice(side_loop_range);
          threading::parallel_for(poly_selection.index_range(), 256, [&](const IndexRange range) {
            for (const int i_selection : range) {
              const IndexRange poly = polys[poly_selection[i_selection]];
              const Span<T> poly_loop_data = data.slice(poly);
              const IndexRange extrude_range = selected_corner_range(index_offsets, i_selection);

              for (const int i : IndexRange(poly.size())) {
                const int i_next = (i == poly.size() - 1) ? 0 : i + 1;
                const int i_extrude = extrude_range[i];

                MutableSpan<T> side_loop_data = new_data.slice(i_extrude * 4, 4);

                /* The two corners on each side of the side polygon get the data from the matching
                 * corners of the extruded polygon. This order depends on the loop filling the loop
                 * indices. */
                side_loop_data[0] = poly_loop_data[i_next];
                side_loop_data[1] = poly_loop_data[i];
                side_loop_data[2] = poly_loop_data[i];
                side_loop_data[3] = poly_loop_data[i_next];
              }
            }
          });
          break;
        }
        default:
          BLI_assert_unreachable();
      }
    });

    attribute.finish();
    return true;
  });

  /* Offset the new vertices. */
  threading::parallel_for(poly_selection.index_range(), 1024, [&](const IndexRange range) {
    for (const int i_selection : range) {
      const IndexRange extrude_range = selected_corner_range(index_offsets, i_selection);
      for (float3 &position : new_positions.slice(extrude_range)) {
        position += poly_offset[poly_selection[i_selection]];
      }
    }
  });

  MutableSpan<int> vert_orig_indices = get_orig_index_layer(mesh, ATTR_DOMAIN_POINT);
  if (!vert_orig_indices.is_empty()) {
    array_utils::gather(vert_orig_indices.as_span(),
                        new_vert_indices.as_span(),
                        vert_orig_indices.slice(new_vert_range));
  }

  MutableSpan<int> edge_orig_indices = get_orig_index_layer(mesh, ATTR_DOMAIN_EDGE);
  if (!edge_orig_indices.is_empty()) {
    edge_orig_indices.slice(connect_edge_range).fill(ORIGINDEX_NONE);
    array_utils::gather(edge_orig_indices.as_span(),
                        duplicate_edge_indices.as_span(),
                        edge_orig_indices.slice(duplicate_edge_range));
  }

  MutableSpan<int> poly_orig_indices = get_orig_index_layer(mesh, ATTR_DOMAIN_FACE);
  if (!poly_orig_indices.is_empty()) {
    MutableSpan<int> new_poly_orig_indices = poly_orig_indices.slice(side_poly_range);
    threading::parallel_for(poly_selection.index_range(), 1024, [&](const IndexRange range) {
      for (const int selection_i : range) {
        const int poly_i = poly_selection[selection_i];
        const IndexRange extrude_range = selected_corner_range(index_offsets, selection_i);
        new_poly_orig_indices.slice(extrude_range).fill(poly_orig_indices[poly_i]);
      }
    });
  }

  if (attribute_outputs.top_id) {
    save_selection_as_attribute(
        mesh, attribute_outputs.top_id.get(), ATTR_DOMAIN_FACE, poly_selection);
  }
  if (attribute_outputs.side_id) {
    save_selection_as_attribute(
        mesh, attribute_outputs.side_id.get(), ATTR_DOMAIN_FACE, side_poly_range);
  }

  BKE_mesh_runtime_clear_cache(&mesh);
}

static void node_geo_exec(GeoNodeExecParams params)
{
  GeometrySet geometry_set = params.extract_input<GeometrySet>("Mesh");
  Field<bool> selection = params.extract_input<Field<bool>>("Selection");
  Field<float3> offset_field = params.extract_input<Field<float3>>("Offset");
  Field<float> scale_field = params.extract_input<Field<float>>("Offset Scale");
  const NodeGeometryExtrudeMesh &storage = node_storage(params.node());
  GeometryNodeExtrudeMeshMode mode = GeometryNodeExtrudeMeshMode(storage.mode);

  /* Create a combined field from the offset and the scale so the field evaluator
   * can take care of the multiplication and to simplify each extrude function. */
  static auto multiply_fn = mf::build::SI2_SO<float3, float, float3>(
      "Scale",
      [](const float3 &offset, const float scale) { return offset * scale; },
      mf::build::exec_presets::AllSpanOrSingle());
  const Field<float3> final_offset{
      FieldOperation::Create(multiply_fn, {std::move(offset_field), std::move(scale_field)})};

  AttributeOutputs attribute_outputs;
  attribute_outputs.top_id = params.get_output_anonymous_attribute_id_if_needed("Top");
  attribute_outputs.side_id = params.get_output_anonymous_attribute_id_if_needed("Side");

  const bool extrude_individual = mode == GEO_NODE_EXTRUDE_MESH_FACES &&
                                  params.extract_input<bool>("Individual");

  geometry_set.modify_geometry_sets([&](GeometrySet &geometry_set) {
    if (Mesh *mesh = geometry_set.get_mesh_for_write()) {
      switch (mode) {
        case GEO_NODE_EXTRUDE_MESH_VERTICES:
          extrude_mesh_vertices(*mesh, selection, final_offset, attribute_outputs);
          break;
        case GEO_NODE_EXTRUDE_MESH_EDGES:
          extrude_mesh_edges(*mesh, selection, final_offset, attribute_outputs);
          break;
        case GEO_NODE_EXTRUDE_MESH_FACES: {
          if (extrude_individual) {
            extrude_individual_mesh_faces(*mesh, selection, final_offset, attribute_outputs);
          }
          else {
            extrude_mesh_face_regions(*mesh, selection, final_offset, attribute_outputs);
          }
          break;
        }
      }
    }
  });

  params.set_output("Mesh", std::move(geometry_set));
}

}  // namespace blender::nodes::node_geo_extrude_mesh_cc

void register_node_type_geo_extrude_mesh()
{
  namespace file_ns = blender::nodes::node_geo_extrude_mesh_cc;

  static bNodeType ntype;
  geo_node_type_base(&ntype, GEO_NODE_EXTRUDE_MESH, "Extrude Mesh", NODE_CLASS_GEOMETRY);
  ntype.declare = file_ns::node_declare;
  ntype.initfunc = file_ns::node_init;
  ntype.updatefunc = file_ns::node_update;
  ntype.geometry_node_execute = file_ns::node_geo_exec;
  node_type_storage(
      &ntype, "NodeGeometryExtrudeMesh", node_free_standard_storage, node_copy_standard_storage);
  ntype.draw_buttons = file_ns::node_layout;
  nodeRegisterType(&ntype);
}<|MERGE_RESOLUTION|>--- conflicted
+++ resolved
@@ -380,21 +380,12 @@
   if (!edge_offsets.is_single()) {
     vert_offsets.reinitialize(orig_vert_size);
     attribute_math::DefaultPropagationMixer<float3> mixer(vert_offsets);
-<<<<<<< HEAD
     edge_selection.foreach_index([&](const int i_edge) {
-      const MEdge &edge = orig_edges[i_edge];
-      const float3 offset = edge_offsets[i_edge];
-      mixer.mix_in(edge.v1, offset);
-      mixer.mix_in(edge.v2, offset);
-    });
-=======
-    for (const int i_edge : edge_selection) {
       const int2 &edge = orig_edges[i_edge];
       const float3 offset = edge_offsets[i_edge];
       mixer.mix_in(edge[0], offset);
       mixer.mix_in(edge[1], offset);
-    }
->>>>>>> 70504a35
+    });
     mixer.finalize();
   }
 
@@ -678,16 +669,9 @@
   if (!poly_position_offsets.is_single()) {
     vert_offsets.reinitialize(orig_vert_size);
     attribute_math::DefaultPropagationMixer<float3> mixer(vert_offsets);
-<<<<<<< HEAD
     poly_selection.foreach_index([&](const int i_poly) {
-      const MPoly &poly = orig_polys[i_poly];
-      const float3 offset = poly_offsets[i_poly];
-      for (const int vert : orig_corner_verts.slice(poly.loopstart, poly.totloop)) {
-=======
-    for (const int i_poly : poly_selection) {
       const float3 offset = poly_position_offsets[i_poly];
       for (const int vert : orig_corner_verts.slice(orig_polys[i_poly])) {
->>>>>>> 70504a35
         mixer.mix_in(vert, offset);
       }
     });
@@ -702,14 +686,8 @@
    * Start the size at one vert per poly to reduce unnecessary reallocation. */
   VectorSet<int> all_selected_verts;
   all_selected_verts.reserve(orig_polys.size());
-<<<<<<< HEAD
   poly_selection.foreach_index([&](const int i_poly) {
-    const MPoly &poly = orig_polys[i_poly];
-    for (const int vert : orig_corner_verts.slice(poly.loopstart, poly.totloop)) {
-=======
-  for (const int i_poly : poly_selection) {
     for (const int vert : orig_corner_verts.slice(orig_polys[i_poly])) {
->>>>>>> 70504a35
       all_selected_verts.add(vert);
     }
   });
@@ -845,14 +823,8 @@
   }
 
   /* Connect the selected faces to the extruded or duplicated edges and the new vertices. */
-<<<<<<< HEAD
   poly_selection.foreach_index([&](const int i_poly) {
-    const MPoly &poly = polys[i_poly];
-    for (const int corner : IndexRange(poly.loopstart, poly.totloop)) {
-=======
-  for (const int i_poly : poly_selection) {
     for (const int corner : polys[i_poly]) {
->>>>>>> 70504a35
       const int i_new_vert = new_vert_indices.index_of_try(corner_verts[corner]);
       if (i_new_vert != -1) {
         corner_verts[corner] = new_vert_range[i_new_vert];
