--- conflicted
+++ resolved
@@ -1275,15 +1275,9 @@
   /* Offset the new vertices. */
   threading::parallel_for(poly_selection.index_range(), 1024, [&](const IndexRange range) {
     for (const int i_selection : range) {
-<<<<<<< HEAD
-      const IndexRange poly_corner_range = selected_corner_range(index_offsets, i_selection);
-      for (float3 &position : new_positions.slice(poly_corner_range)) {
+      const IndexRange extrude_range = selected_corner_range(index_offsets, i_selection);
+      for (float3 &position : new_positions.slice(extrude_range)) {
         position += poly_offset[poly_selection[i_selection]];
-=======
-      const IndexRange extrude_range = selected_corner_range(index_offsets, i_selection);
-      for (MVert &vert : new_verts.slice(extrude_range)) {
-        add_v3_v3(vert.co, poly_offset[poly_selection[i_selection]]);
->>>>>>> 19d90c7a
       }
     }
   });
