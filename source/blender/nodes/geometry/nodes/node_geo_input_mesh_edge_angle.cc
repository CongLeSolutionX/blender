/* SPDX-License-Identifier: GPL-2.0-or-later */

#include "BLI_math_matrix.hh"
#include "BLI_math_vector.h"

#include "DNA_mesh_types.h"
#include "DNA_meshdata_types.h"

#include "BKE_mesh.hh"

#include "node_geometry_util.hh"

namespace blender::nodes::node_geo_input_mesh_edge_angle_cc {

static void node_declare(NodeDeclarationBuilder &b)
{
  b.add_output<decl::Float>(N_("Unsigned Angle"))
      .field_source()
      .description(
          "The shortest angle in radians between two faces where they meet at an edge. Flat edges "
          "and Non-manifold edges have an angle of zero. Computing this value is faster than the "
          "signed angle");
  b.add_output<decl::Float>(N_("Signed Angle"))
      .field_source()
      .description(
          "The signed angle in radians between two faces where they meet at an edge. Flat edges "
          "and Non-manifold edges have an angle of zero. Concave angles are positive and convex "
          "angles are negative. Computing this value is slower than the unsigned angle");
}

struct EdgeMapEntry {
  int face_count;
  int face_index_1;
  int face_index_2;
};

static Array<EdgeMapEntry> create_edge_map(const Span<MPoly> polys,
                                           const Span<int> corner_edges,
                                           const int total_edges)
{
  Array<EdgeMapEntry> edge_map(total_edges, {0, 0, 0});

  for (const int i_poly : polys.index_range()) {
    const MPoly &poly = polys[i_poly];
    for (const int edge : corner_edges.slice(poly.loopstart, poly.totloop)) {
      EdgeMapEntry &entry = edge_map[edge];
      if (entry.face_count == 0) {
        entry.face_index_1 = i_poly;
      }
      else if (entry.face_count == 1) {
        entry.face_index_2 = i_poly;
      }
      entry.face_count++;
    }
  }
  return edge_map;
}

class AngleFieldInput final : public bke::MeshFieldInput {
 public:
  AngleFieldInput() : bke::MeshFieldInput(CPPType::get<float>(), "Unsigned Angle Field")
  {
    category_ = Category::Generated;
  }

  GVArray get_varray_for_context(const Mesh &mesh,
                                 const eAttrDomain domain,
                                 const IndexMask /*mask*/) const final
  {
    const Span<float3> positions = mesh.vert_positions();
    const Span<MPoly> polys = mesh.polys();
    const Span<int> corner_verts = mesh.corner_verts();
    const Span<int> corner_edges = mesh.corner_edges();
    Array<EdgeMapEntry> edge_map = create_edge_map(polys, corner_edges, mesh.totedge);

    auto angle_fn =
        [edge_map = std::move(edge_map), positions, polys, corner_verts](const int i) -> float {
      if (edge_map[i].face_count != 2) {
        return 0.0f;
      }
      const MPoly &poly_1 = polys[edge_map[i].face_index_1];
      const MPoly &poly_2 = polys[edge_map[i].face_index_2];
<<<<<<< HEAD
      float3 normal_1, normal_2;
      BKE_mesh_calc_poly_normal(&poly_1,
                                &corner_verts[poly_1.loopstart],
                                reinterpret_cast<const float(*)[3]>(positions.data()),
                                normal_1);
      BKE_mesh_calc_poly_normal(&poly_2,
                                &corner_verts[poly_2.loopstart],
                                reinterpret_cast<const float(*)[3]>(positions.data()),
                                normal_2);
=======
      const float3 normal_1 = bke::mesh::poly_normal_calc(
          positions, loops.slice(poly_1.loopstart, poly_1.totloop));
      const float3 normal_2 = bke::mesh::poly_normal_calc(
          positions, loops.slice(poly_2.loopstart, poly_2.totloop));
>>>>>>> cbc73a1e
      return angle_normalized_v3v3(normal_1, normal_2);
    };

    VArray<float> angles = VArray<float>::ForFunc(mesh.totedge, angle_fn);
    return mesh.attributes().adapt_domain<float>(std::move(angles), ATTR_DOMAIN_EDGE, domain);
  }

  uint64_t hash() const override
  {
    /* Some random constant hash. */
    return 32426725235;
  }

  bool is_equal_to(const fn::FieldNode &other) const override
  {
    return dynamic_cast<const AngleFieldInput *>(&other) != nullptr;
  }

  std::optional<eAttrDomain> preferred_domain(const Mesh & /*mesh*/) const override
  {
    return ATTR_DOMAIN_EDGE;
  }
};

class SignedAngleFieldInput final : public bke::MeshFieldInput {
 public:
  SignedAngleFieldInput() : bke::MeshFieldInput(CPPType::get<float>(), "Signed Angle Field")
  {
    category_ = Category::Generated;
  }

  GVArray get_varray_for_context(const Mesh &mesh,
                                 const eAttrDomain domain,
                                 const IndexMask /*mask*/) const final
  {
    const Span<float3> positions = mesh.vert_positions();
    const Span<MEdge> edges = mesh.edges();
    const Span<MPoly> polys = mesh.polys();
    const Span<int> corner_verts = mesh.corner_verts();
    const Span<int> corner_edges = mesh.corner_edges();
    Array<EdgeMapEntry> edge_map = create_edge_map(polys, corner_edges, mesh.totedge);

    auto angle_fn = [edge_map = std::move(edge_map), positions, edges, polys, corner_verts](
                        const int i) -> float {
      if (edge_map[i].face_count != 2) {
        return 0.0f;
      }
      const MPoly &poly_1 = polys[edge_map[i].face_index_1];
      const MPoly &poly_2 = polys[edge_map[i].face_index_2];

      /* Find the normals of the 2 polys. */
<<<<<<< HEAD
      float3 poly_1_normal, poly_2_normal;
      BKE_mesh_calc_poly_normal(&poly_1,
                                &corner_verts[poly_1.loopstart],
                                reinterpret_cast<const float(*)[3]>(positions.data()),
                                poly_1_normal);
      BKE_mesh_calc_poly_normal(&poly_2,
                                &corner_verts[poly_2.loopstart],
                                reinterpret_cast<const float(*)[3]>(positions.data()),
                                poly_2_normal);
=======
      const float3 poly_1_normal = bke::mesh::poly_normal_calc(
          positions, loops.slice(poly_1.loopstart, poly_1.totloop));
      const float3 poly_2_normal = bke::mesh::poly_normal_calc(
          positions, loops.slice(poly_2.loopstart, poly_2.totloop));
>>>>>>> cbc73a1e

      /* Find the centerpoint of the axis edge */
      const float3 edge_centerpoint = (positions[edges[i].v1] + positions[edges[i].v2]) * 0.5f;

      /* Get the centerpoint of poly 2 and subtract the edge centerpoint to get a tangent
       * normal for poly 2. */
<<<<<<< HEAD
      float3 poly_center_2;
      BKE_mesh_calc_poly_center(&poly_2,
                                &corner_verts[poly_2.loopstart],
                                reinterpret_cast<const float(*)[3]>(positions.data()),
                                poly_center_2);
=======
      const float3 poly_center_2 = bke::mesh::poly_center_calc(
          positions, loops.slice(poly_2.loopstart, poly_2.totloop));
>>>>>>> cbc73a1e
      const float3 poly_2_tangent = math::normalize(poly_center_2 - edge_centerpoint);
      const float concavity = math::dot(poly_1_normal, poly_2_tangent);

      /* Get the unsigned angle between the two polys */
      const float angle = angle_normalized_v3v3(poly_1_normal, poly_2_normal);

      if (angle == 0.0f || angle == 2.0f * M_PI || concavity < 0) {
        return angle;
      }
      return -angle;
    };

    VArray<float> angles = VArray<float>::ForFunc(mesh.totedge, angle_fn);
    return mesh.attributes().adapt_domain<float>(std::move(angles), ATTR_DOMAIN_EDGE, domain);
  }

  uint64_t hash() const override
  {
    /* Some random constant hash. */
    return 68465416863;
  }

  bool is_equal_to(const fn::FieldNode &other) const override
  {
    return dynamic_cast<const SignedAngleFieldInput *>(&other) != nullptr;
  }

  std::optional<eAttrDomain> preferred_domain(const Mesh & /*mesh*/) const override
  {
    return ATTR_DOMAIN_EDGE;
  }
};

static void node_geo_exec(GeoNodeExecParams params)
{
  if (params.output_is_required("Unsigned Angle")) {
    Field<float> angle_field{std::make_shared<AngleFieldInput>()};
    params.set_output("Unsigned Angle", std::move(angle_field));
  }
  if (params.output_is_required("Signed Angle")) {
    Field<float> angle_field{std::make_shared<SignedAngleFieldInput>()};
    params.set_output("Signed Angle", std::move(angle_field));
  }
}

}  // namespace blender::nodes::node_geo_input_mesh_edge_angle_cc

void register_node_type_geo_input_mesh_edge_angle()
{
  namespace file_ns = blender::nodes::node_geo_input_mesh_edge_angle_cc;

  static bNodeType ntype;
  geo_node_type_base(&ntype, GEO_NODE_INPUT_MESH_EDGE_ANGLE, "Edge Angle", NODE_CLASS_INPUT);
  ntype.declare = file_ns::node_declare;
  ntype.geometry_node_execute = file_ns::node_geo_exec;
  nodeRegisterType(&ntype);
}<|MERGE_RESOLUTION|>--- conflicted
+++ resolved
@@ -80,22 +80,10 @@
       }
       const MPoly &poly_1 = polys[edge_map[i].face_index_1];
       const MPoly &poly_2 = polys[edge_map[i].face_index_2];
-<<<<<<< HEAD
-      float3 normal_1, normal_2;
-      BKE_mesh_calc_poly_normal(&poly_1,
-                                &corner_verts[poly_1.loopstart],
-                                reinterpret_cast<const float(*)[3]>(positions.data()),
-                                normal_1);
-      BKE_mesh_calc_poly_normal(&poly_2,
-                                &corner_verts[poly_2.loopstart],
-                                reinterpret_cast<const float(*)[3]>(positions.data()),
-                                normal_2);
-=======
       const float3 normal_1 = bke::mesh::poly_normal_calc(
-          positions, loops.slice(poly_1.loopstart, poly_1.totloop));
+          positions, corner_verts.slice(poly_1.loopstart, poly_1.totloop));
       const float3 normal_2 = bke::mesh::poly_normal_calc(
-          positions, loops.slice(poly_2.loopstart, poly_2.totloop));
->>>>>>> cbc73a1e
+          positions, corner_verts.slice(poly_2.loopstart, poly_2.totloop));
       return angle_normalized_v3v3(normal_1, normal_2);
     };
 
@@ -147,38 +135,18 @@
       const MPoly &poly_2 = polys[edge_map[i].face_index_2];
 
       /* Find the normals of the 2 polys. */
-<<<<<<< HEAD
-      float3 poly_1_normal, poly_2_normal;
-      BKE_mesh_calc_poly_normal(&poly_1,
-                                &corner_verts[poly_1.loopstart],
-                                reinterpret_cast<const float(*)[3]>(positions.data()),
-                                poly_1_normal);
-      BKE_mesh_calc_poly_normal(&poly_2,
-                                &corner_verts[poly_2.loopstart],
-                                reinterpret_cast<const float(*)[3]>(positions.data()),
-                                poly_2_normal);
-=======
       const float3 poly_1_normal = bke::mesh::poly_normal_calc(
-          positions, loops.slice(poly_1.loopstart, poly_1.totloop));
+          positions, corner_verts.slice(poly_1.loopstart, poly_1.totloop));
       const float3 poly_2_normal = bke::mesh::poly_normal_calc(
-          positions, loops.slice(poly_2.loopstart, poly_2.totloop));
->>>>>>> cbc73a1e
+          positions, corner_verts.slice(poly_2.loopstart, poly_2.totloop));
 
       /* Find the centerpoint of the axis edge */
       const float3 edge_centerpoint = (positions[edges[i].v1] + positions[edges[i].v2]) * 0.5f;
 
       /* Get the centerpoint of poly 2 and subtract the edge centerpoint to get a tangent
        * normal for poly 2. */
-<<<<<<< HEAD
-      float3 poly_center_2;
-      BKE_mesh_calc_poly_center(&poly_2,
-                                &corner_verts[poly_2.loopstart],
-                                reinterpret_cast<const float(*)[3]>(positions.data()),
-                                poly_center_2);
-=======
       const float3 poly_center_2 = bke::mesh::poly_center_calc(
-          positions, loops.slice(poly_2.loopstart, poly_2.totloop));
->>>>>>> cbc73a1e
+          positions, corner_verts.slice(poly_2.loopstart, poly_2.totloop));
       const float3 poly_2_tangent = math::normalize(poly_center_2 - edge_centerpoint);
       const float concavity = math::dot(poly_1_normal, poly_2_tangent);
 
