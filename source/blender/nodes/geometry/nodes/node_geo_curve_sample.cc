--- conflicted
+++ resolved
@@ -27,20 +27,10 @@
   b.add_input<decl::Geometry>("Curves").only_realized_data().supported_type(
       GeometryComponent::Type::Curve);
 
-<<<<<<< HEAD
-  b.add_input<decl::Float>("Value", "Value_Float").hide_value().field_on_all();
-  b.add_input<decl::Int>("Value", "Value_Int").hide_value().field_on_all();
-  b.add_input<decl::Vector>("Value", "Value_Vector").hide_value().field_on_all();
-  b.add_input<decl::Color>("Value", "Value_Color").hide_value().field_on_all();
-  b.add_input<decl::Bool>("Value", "Value_Bool").hide_value().field_on_all();
-  b.add_input<decl::Rotation>("Value", "Value_Rotation").hide_value().field_on_all();
-  b.add_input<decl::Matrix>("Value", "Value_Matrix").hide_value().field_on_all();
-=======
   if (const bNode *node = b.node_or_null()) {
     const NodeGeometryCurveSample &storage = node_storage(*node);
     b.add_input(eCustomDataType(storage.data_type), "Value").hide_value().field_on_all();
   }
->>>>>>> 06eda2a4
 
   b.add_input<decl::Float>("Factor")
       .min(0.0f)
@@ -57,20 +47,10 @@
     node_storage(node).use_all_curves = false;
   });
 
-<<<<<<< HEAD
-  b.add_output<decl::Float>("Value", "Value_Float").dependent_field({7, 8, 9});
-  b.add_output<decl::Int>("Value", "Value_Int").dependent_field({7, 8, 9});
-  b.add_output<decl::Vector>("Value", "Value_Vector").dependent_field({7, 8, 9});
-  b.add_output<decl::Color>("Value", "Value_Color").dependent_field({7, 8, 9});
-  b.add_output<decl::Bool>("Value", "Value_Bool").dependent_field({7, 8, 9});
-  b.add_output<decl::Rotation>("Value", "Value_Rotation").dependent_field({7, 8, 9});
-  b.add_output<decl::Matrix>("Value", "Value_Matrix").dependent_field({7, 8, 9});
-=======
   if (const bNode *node = b.node_or_null()) {
     const NodeGeometryCurveSample &storage = node_storage(*node);
     b.add_output(eCustomDataType(storage.data_type), "Value").dependent_field({2, 3, 4});
   }
->>>>>>> 06eda2a4
 
   b.add_output<decl::Vector>("Position").dependent_field({2, 3, 4});
   b.add_output<decl::Vector>("Tangent").dependent_field({2, 3, 4});
@@ -98,52 +78,13 @@
   const NodeGeometryCurveSample &storage = node_storage(*node);
   const GeometryNodeCurveSampleMode mode = GeometryNodeCurveSampleMode(storage.mode);
 
-<<<<<<< HEAD
-  bNodeSocket *in_socket_float = static_cast<bNodeSocket *>(node->inputs.first)->next;
-  bNodeSocket *in_socket_int32 = in_socket_float->next;
-  bNodeSocket *in_socket_vector = in_socket_int32->next;
-  bNodeSocket *in_socket_color4f = in_socket_vector->next;
-  bNodeSocket *in_socket_bool = in_socket_color4f->next;
-  bNodeSocket *in_socket_quat = in_socket_bool->next;
-  bNodeSocket *in_socket_matrix = in_socket_quat->next;
-
-  bNodeSocket *factor = in_socket_matrix->next;
-=======
   bNodeSocket *factor = static_cast<bNodeSocket *>(node->inputs.first)->next->next;
->>>>>>> 06eda2a4
   bNodeSocket *length = factor->next;
   bNodeSocket *curve_index = length->next;
 
   bke::nodeSetSocketAvailability(ntree, factor, mode == GEO_NODE_CURVE_SAMPLE_FACTOR);
   bke::nodeSetSocketAvailability(ntree, length, mode == GEO_NODE_CURVE_SAMPLE_LENGTH);
   bke::nodeSetSocketAvailability(ntree, curve_index, !storage.use_all_curves);
-<<<<<<< HEAD
-
-  bke::nodeSetSocketAvailability(ntree, in_socket_vector, data_type == CD_PROP_FLOAT3);
-  bke::nodeSetSocketAvailability(ntree, in_socket_float, data_type == CD_PROP_FLOAT);
-  bke::nodeSetSocketAvailability(ntree, in_socket_color4f, data_type == CD_PROP_COLOR);
-  bke::nodeSetSocketAvailability(ntree, in_socket_bool, data_type == CD_PROP_BOOL);
-  bke::nodeSetSocketAvailability(ntree, in_socket_int32, data_type == CD_PROP_INT32);
-  bke::nodeSetSocketAvailability(ntree, in_socket_quat, data_type == CD_PROP_QUATERNION);
-  bke::nodeSetSocketAvailability(ntree, in_socket_matrix, data_type == CD_PROP_FLOAT4X4);
-
-  bNodeSocket *out_socket_float = static_cast<bNodeSocket *>(node->outputs.first);
-  bNodeSocket *out_socket_int32 = out_socket_float->next;
-  bNodeSocket *out_socket_vector = out_socket_int32->next;
-  bNodeSocket *out_socket_color4f = out_socket_vector->next;
-  bNodeSocket *out_socket_bool = out_socket_color4f->next;
-  bNodeSocket *out_socket_quat = out_socket_bool->next;
-  bNodeSocket *out_socket_matrix = out_socket_quat->next;
-
-  bke::nodeSetSocketAvailability(ntree, out_socket_vector, data_type == CD_PROP_FLOAT3);
-  bke::nodeSetSocketAvailability(ntree, out_socket_float, data_type == CD_PROP_FLOAT);
-  bke::nodeSetSocketAvailability(ntree, out_socket_color4f, data_type == CD_PROP_COLOR);
-  bke::nodeSetSocketAvailability(ntree, out_socket_bool, data_type == CD_PROP_BOOL);
-  bke::nodeSetSocketAvailability(ntree, out_socket_int32, data_type == CD_PROP_INT32);
-  bke::nodeSetSocketAvailability(ntree, out_socket_quat, data_type == CD_PROP_QUATERNION);
-  bke::nodeSetSocketAvailability(ntree, out_socket_matrix, data_type == CD_PROP_FLOAT4X4);
-=======
->>>>>>> 06eda2a4
 }
 
 static void node_gather_link_searches(GatherLinkSearchOpParams &params)
@@ -494,68 +435,6 @@
   return curve_lengths;
 }
 
-<<<<<<< HEAD
-static GField get_input_attribute_field(GeoNodeExecParams &params, const eCustomDataType data_type)
-{
-  switch (data_type) {
-    case CD_PROP_FLOAT:
-      return params.extract_input<GField>("Value_Float");
-    case CD_PROP_FLOAT3:
-      return params.extract_input<GField>("Value_Vector");
-    case CD_PROP_COLOR:
-      return params.extract_input<GField>("Value_Color");
-    case CD_PROP_BOOL:
-      return params.extract_input<GField>("Value_Bool");
-    case CD_PROP_INT32:
-      return params.extract_input<GField>("Value_Int");
-    case CD_PROP_QUATERNION:
-      return params.extract_input<GField>("Value_Rotation");
-    case CD_PROP_FLOAT4X4:
-      return params.extract_input<GField>("Value_Matrix");
-    default:
-      BLI_assert_unreachable();
-  }
-  return {};
-}
-
-static void output_attribute_field(GeoNodeExecParams &params, GField field)
-{
-  switch (bke::cpp_type_to_custom_data_type(field.cpp_type())) {
-    case CD_PROP_FLOAT: {
-      params.set_output("Value_Float", field);
-      break;
-    }
-    case CD_PROP_FLOAT3: {
-      params.set_output("Value_Vector", field);
-      break;
-    }
-    case CD_PROP_COLOR: {
-      params.set_output("Value_Color", field);
-      break;
-    }
-    case CD_PROP_BOOL: {
-      params.set_output("Value_Bool", field);
-      break;
-    }
-    case CD_PROP_INT32: {
-      params.set_output("Value_Int", field);
-      break;
-    }
-    case CD_PROP_QUATERNION: {
-      params.set_output("Value_Rotation", field);
-      break;
-    }
-    case CD_PROP_FLOAT4X4: {
-      params.set_output("Value_Matrix", field);
-      break;
-    }
-    default:
-      break;
-  }
-}
-
-=======
->>>>>>> 06eda2a4
 static void node_geo_exec(GeoNodeExecParams params)
 {
   GeometrySet geometry_set = params.extract_input<GeometrySet>("Curves");
