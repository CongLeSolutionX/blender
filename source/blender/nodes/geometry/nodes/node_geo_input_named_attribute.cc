/* SPDX-FileCopyrightText: 2023 Blender Foundation
 *
 * SPDX-License-Identifier: GPL-2.0-or-later */

#include "UI_interface.h"
#include "UI_resources.h"

#include "NOD_socket_search_link.hh"

#include "node_geometry_util.hh"

namespace blender::nodes::node_geo_input_named_attribute_cc {

NODE_STORAGE_FUNCS(NodeGeometryInputNamedAttribute)

static void node_declare(NodeDeclarationBuilder &b)
{
  b.add_input<decl::String>("Name").is_attribute_name();

  b.add_output<decl::Vector>("Attribute", "Attribute_Vector").field_source();
  b.add_output<decl::Float>("Attribute", "Attribute_Float").field_source();
  b.add_output<decl::Color>("Attribute", "Attribute_Color").field_source();
  b.add_output<decl::Bool>("Attribute", "Attribute_Bool").field_source();
  b.add_output<decl::Int>("Attribute", "Attribute_Int").field_source();
  b.add_output<decl::Rotation>("Attribute", "Attribute_Rotation").field_source();

  b.add_output<decl::Bool>("Exists").field_source();
}

static void node_layout(uiLayout *layout, bContext * /*C*/, PointerRNA *ptr)
{
  uiItemR(layout, ptr, "data_type", 0, "", ICON_NONE);
}

static void node_init(bNodeTree * /*tree*/, bNode *node)
{
  NodeGeometryInputNamedAttribute *data = MEM_cnew<NodeGeometryInputNamedAttribute>(__func__);
  data->data_type = CD_PROP_FLOAT;
  node->storage = data;
}

static void node_update(bNodeTree *ntree, bNode *node)
{
  const NodeGeometryInputNamedAttribute &storage = node_storage(*node);
  const eCustomDataType data_type = eCustomDataType(storage.data_type);

  bNodeSocket *socket_vector = static_cast<bNodeSocket *>(node->outputs.first);
  bNodeSocket *socket_float = socket_vector->next;
  bNodeSocket *socket_color4f = socket_float->next;
  bNodeSocket *socket_boolean = socket_color4f->next;
  bNodeSocket *socket_int32 = socket_boolean->next;
  bNodeSocket *socket_quat = socket_int32->next;

  bke::nodeSetSocketAvailability(ntree, socket_vector, data_type == CD_PROP_FLOAT3);
  bke::nodeSetSocketAvailability(ntree, socket_float, data_type == CD_PROP_FLOAT);
  bke::nodeSetSocketAvailability(ntree, socket_color4f, data_type == CD_PROP_COLOR);
  bke::nodeSetSocketAvailability(ntree, socket_boolean, data_type == CD_PROP_BOOL);
  bke::nodeSetSocketAvailability(ntree, socket_int32, data_type == CD_PROP_INT32);
  bke::nodeSetSocketAvailability(ntree, socket_quat, data_type == CD_PROP_QUATERNION);
}

static void node_gather_link_searches(GatherLinkSearchOpParams &params)
{
  const NodeDeclaration &declaration = *params.node_type().fixed_declaration;
  search_link_ops_for_declarations(params, declaration.inputs);

  const bNodeType &node_type = params.node_type();
  if (params.in_out() == SOCK_OUT) {
    const std::optional<eCustomDataType> type = node_data_type_to_custom_data_type(
        eNodeSocketDatatype(params.other_socket().type));
    if (type && *type != CD_PROP_STRING) {
      /* The input and output sockets have the same name. */
      params.add_item(N_("Attribute"), [node_type, type](LinkSearchOpParams &params) {
        bNode &node = params.add_node(node_type);
        node_storage(node).data_type = *type;
        params.update_and_connect_available_socket(node, "Attribute");
      });
<<<<<<< HEAD
      params.add_item(
          N_("Exists"),
          [node_type](LinkSearchOpParams &params) {
            bNode &node = params.add_node(node_type);
            params.update_and_connect_available_socket(node, "Exists");
          },
          -1);
=======
      if (params.node_tree().typeinfo->validate_link(
              SOCK_BOOLEAN, eNodeSocketDatatype(params.other_socket().type)))
      {
        params.add_item(
            IFACE_("Exists"),
            [node_type](LinkSearchOpParams &params) {
              bNode &node = params.add_node(node_type);
              params.update_and_connect_available_socket(node, "Exists");
            },
            -1);
      }
>>>>>>> 445d71a5
    }
  }
}

class AttributeExistsFieldInput final : public bke::GeometryFieldInput {
 private:
  std::string name_;

 public:
  AttributeExistsFieldInput(std::string name, const CPPType &type)
      : GeometryFieldInput(type, name), name_(std::move(name))
  {
    category_ = Category::Generated;
  }

  static Field<bool> Create(std::string name)
  {
    const CPPType &type = CPPType::get<bool>();
    auto field_input = std::make_shared<AttributeExistsFieldInput>(std::move(name), type);
    return Field<bool>(field_input);
  }

  GVArray get_varray_for_context(const bke::GeometryFieldContext &context,
                                 const IndexMask & /*mask*/) const final
  {
    const bool exists = context.attributes()->contains(name_);
    const int domain_size = context.attributes()->domain_size(context.domain());
    return VArray<bool>::ForSingle(exists, domain_size);
  }
};

static void node_geo_exec(GeoNodeExecParams params)
{
  const NodeGeometryInputNamedAttribute &storage = node_storage(params.node());
  const eCustomDataType data_type = eCustomDataType(storage.data_type);

  const std::string name = params.extract_input<std::string>("Name");

  if (name.empty()) {
    params.set_default_remaining_outputs();
    return;
  }
  if (!bke::allow_procedural_attribute_access(name)) {
    params.error_message_add(NodeWarningType::Info, TIP_(bke::no_procedural_access_message));
    params.set_default_remaining_outputs();
    return;
  }

  params.used_named_attribute(name, NamedAttributeUsage::Read);

  switch (data_type) {
    case CD_PROP_FLOAT:
      params.set_output("Attribute_Float", AttributeFieldInput::Create<float>(name));
      break;
    case CD_PROP_FLOAT3:
      params.set_output("Attribute_Vector", AttributeFieldInput::Create<float3>(name));
      break;
    case CD_PROP_COLOR:
      params.set_output("Attribute_Color", AttributeFieldInput::Create<ColorGeometry4f>(name));
      break;
    case CD_PROP_BOOL:
      params.set_output("Attribute_Bool", AttributeFieldInput::Create<bool>(name));
      break;
    case CD_PROP_INT32:
      params.set_output("Attribute_Int", AttributeFieldInput::Create<int>(name));
      break;
    case CD_PROP_QUATERNION:
      params.set_output("Attribute_Rotation", AttributeFieldInput::Create<math::Quaternion>(name));
      break;
    default:
      break;
  }

  params.set_output("Exists", AttributeExistsFieldInput::Create(std::move(name)));
}

}  // namespace blender::nodes::node_geo_input_named_attribute_cc

void register_node_type_geo_input_named_attribute()
{
  namespace file_ns = blender::nodes::node_geo_input_named_attribute_cc;

  static bNodeType ntype;

  geo_node_type_base(&ntype, GEO_NODE_INPUT_NAMED_ATTRIBUTE, "Named Attribute", NODE_CLASS_INPUT);
  ntype.geometry_node_execute = file_ns::node_geo_exec;
  ntype.declare = file_ns::node_declare;
  ntype.draw_buttons = file_ns::node_layout;
  ntype.gather_link_search_ops = file_ns::node_gather_link_searches;
  ntype.updatefunc = file_ns::node_update;
  ntype.initfunc = file_ns::node_init;
  node_type_storage(&ntype,
                    "NodeGeometryInputNamedAttribute",
                    node_free_standard_storage,
                    node_copy_standard_storage);
  nodeRegisterType(&ntype);
}<|MERGE_RESOLUTION|>--- conflicted
+++ resolved
@@ -75,27 +75,17 @@
         node_storage(node).data_type = *type;
         params.update_and_connect_available_socket(node, "Attribute");
       });
-<<<<<<< HEAD
-      params.add_item(
-          N_("Exists"),
-          [node_type](LinkSearchOpParams &params) {
-            bNode &node = params.add_node(node_type);
-            params.update_and_connect_available_socket(node, "Exists");
-          },
-          -1);
-=======
       if (params.node_tree().typeinfo->validate_link(
               SOCK_BOOLEAN, eNodeSocketDatatype(params.other_socket().type)))
       {
         params.add_item(
-            IFACE_("Exists"),
+            N_("Exists"),
             [node_type](LinkSearchOpParams &params) {
               bNode &node = params.add_node(node_type);
               params.update_and_connect_available_socket(node, "Exists");
             },
             -1);
       }
->>>>>>> 445d71a5
     }
   }
 }
