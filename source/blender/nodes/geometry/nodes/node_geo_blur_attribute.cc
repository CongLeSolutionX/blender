/* SPDX-FileCopyrightText: 2023 Blender Authors
 *
 * SPDX-License-Identifier: GPL-2.0-or-later */

#include "BLI_array.hh"
#include "BLI_generic_array.hh"
#include "BLI_index_mask.hh"
#include "BLI_index_range.hh"
#include "BLI_span.hh"
#include "BLI_task.hh"
#include "BLI_vector.hh"
#include "BLI_virtual_array.hh"

#include "DNA_mesh_types.h"
#include "DNA_meshdata_types.h"

#include "BKE_attribute_math.hh"
#include "BKE_curves.hh"
#include "BKE_geometry_fields.hh"
#include "BKE_grease_pencil.hh"
#include "BKE_mesh.hh"
#include "BKE_mesh_mapping.hh"

#include "NOD_rna_define.hh"

#include "UI_interface.hh"
#include "UI_resources.hh"

#include "RNA_enum_types.hh"

#include "NOD_socket_search_link.hh"

#include "node_geometry_util.hh"

namespace blender::nodes::node_geo_blur_attribute_cc {

static void node_declare_dynamic(const bNodeTree & /*node_tree*/,
                                 const bNode &node,
                                 NodeDeclarationBuilder &b)
{
  const eCustomDataType data_type = eCustomDataType(node.custom1);

  b.add_input(data_type, "Value").supports_field().hide_value().is_default_link_socket();
  b.add_input<decl::Int>("Iterations")
      .default_value(1)
      .min(0)
      .description("How many times to blur the values for all elements");
  b.add_input<decl::Float>("Weight")
      .default_value(1.0f)
      .subtype(PROP_FACTOR)
      .min(0.0f)
      .max(1.0f)
      .supports_field()
      .description("Relative mix weight of neighboring elements");

  b.add_output(data_type, "Value").field_source_reference_all().dependent_field();
}

static void node_layout(uiLayout *layout, bContext * /*C*/, PointerRNA *ptr)
{
  uiItemR(layout, ptr, "data_type", UI_ITEM_NONE, "", ICON_NONE);
}

static void node_init(bNodeTree * /*tree*/, bNode *node)
{
  node->custom1 = CD_PROP_FLOAT;
}

<<<<<<< HEAD
static void node_gather_link_searches(GatherLinkSearchOpParams &params) {}
=======
static void node_gather_link_searches(GatherLinkSearchOpParams &params)
{
  const bNodeType &node_type = params.node_type();
  const NodeDeclaration &declaration = *node_type.static_declaration;

  /* Weight and Iterations inputs don't change based on the data type. */
  search_link_ops_for_declarations(params, declaration.inputs.as_span().take_back(2));

  const std::optional<eCustomDataType> new_node_type = bke::socket_type_to_custom_data_type(
      eNodeSocketDatatype(params.other_socket().type));
  if (!new_node_type.has_value()) {
    return;
  }
  eCustomDataType fixed_data_type = *new_node_type;
  if (fixed_data_type == CD_PROP_STRING) {
    return;
  }
  if (fixed_data_type == CD_PROP_QUATERNION) {
    /* Don't implement quaternion blurring for now. */
    return;
  }
  if (fixed_data_type == CD_PROP_BOOL) {
    /* This node does not support boolean sockets, use integer instead. */
    fixed_data_type = CD_PROP_INT32;
  }
  params.add_item(IFACE_("Value"), [node_type, fixed_data_type](LinkSearchOpParams &params) {
    bNode &node = params.add_node(node_type);
    node.custom1 = fixed_data_type;
    params.update_and_connect_available_socket(node, "Value");
  });
}

static void node_update(bNodeTree *ntree, bNode *node)
{
  const eCustomDataType data_type = static_cast<eCustomDataType>(node->custom1);

  bNodeSocket *socket_value_float = (bNodeSocket *)node->inputs.first;
  bNodeSocket *socket_value_int32 = socket_value_float->next;
  bNodeSocket *socket_value_vector = socket_value_int32->next;
  bNodeSocket *socket_value_color4f = socket_value_vector->next;

  bke::nodeSetSocketAvailability(ntree, socket_value_float, data_type == CD_PROP_FLOAT);
  bke::nodeSetSocketAvailability(ntree, socket_value_int32, data_type == CD_PROP_INT32);
  bke::nodeSetSocketAvailability(ntree, socket_value_vector, data_type == CD_PROP_FLOAT3);
  bke::nodeSetSocketAvailability(ntree, socket_value_color4f, data_type == CD_PROP_COLOR);

  bNodeSocket *out_socket_value_float = (bNodeSocket *)node->outputs.first;
  bNodeSocket *out_socket_value_int32 = out_socket_value_float->next;
  bNodeSocket *out_socket_value_vector = out_socket_value_int32->next;
  bNodeSocket *out_socket_value_color4f = out_socket_value_vector->next;

  bke::nodeSetSocketAvailability(ntree, out_socket_value_float, data_type == CD_PROP_FLOAT);
  bke::nodeSetSocketAvailability(ntree, out_socket_value_int32, data_type == CD_PROP_INT32);
  bke::nodeSetSocketAvailability(ntree, out_socket_value_vector, data_type == CD_PROP_FLOAT3);
  bke::nodeSetSocketAvailability(ntree, out_socket_value_color4f, data_type == CD_PROP_COLOR);
}
>>>>>>> fb57767f

static void build_vert_to_vert_by_edge_map(const Span<int2> edges,
                                           const int verts_num,
                                           Array<int> &r_offsets,
                                           Array<int> &r_indices)
{
  bke::mesh::build_vert_to_edge_map(edges, verts_num, r_offsets, r_indices);
  const OffsetIndices<int> offsets(r_offsets);
  threading::parallel_for(IndexRange(verts_num), 2048, [&](const IndexRange range) {
    for (const int vert : range) {
      MutableSpan<int> neighbors = r_indices.as_mutable_span().slice(offsets[vert]);
      for (const int i : neighbors.index_range()) {
        neighbors[i] = bke::mesh::edge_other_vert(edges[neighbors[i]], vert);
      }
    }
  });
}

static void build_edge_to_edge_by_vert_map(const Span<int2> edges,
                                           const int verts_num,
                                           Array<int> &r_offsets,
                                           Array<int> &r_indices)
{
  Array<int> vert_to_edge_offset_data;
  Array<int> vert_to_edge_indices;
  const GroupedSpan<int> vert_to_edge = bke::mesh::build_vert_to_edge_map(
      edges, verts_num, vert_to_edge_offset_data, vert_to_edge_indices);
  const OffsetIndices<int> vert_to_edge_offsets(vert_to_edge_offset_data);

  r_offsets = Array<int>(edges.size() + 1, 0);
  threading::parallel_for(edges.index_range(), 1024, [&](const IndexRange range) {
    for (const int edge_i : range) {
      const int2 edge = edges[edge_i];
      r_offsets[edge_i] = vert_to_edge_offsets[edge[0]].size() - 1 +
                          vert_to_edge_offsets[edge[1]].size() - 1;
    }
  });
  const OffsetIndices offsets = offset_indices::accumulate_counts_to_offsets(r_offsets);
  r_indices.reinitialize(offsets.total_size());

  threading::parallel_for(edges.index_range(), 1024, [&](const IndexRange range) {
    for (const int edge_i : range) {
      const int2 edge = edges[edge_i];
      MutableSpan<int> neighbors = r_indices.as_mutable_span().slice(offsets[edge_i]);
      int count = 0;
      for (const Span<int> neighbor_edges : {vert_to_edge[edge[0]], vert_to_edge[edge[1]]}) {
        for (const int neighbor_edge : neighbor_edges) {
          if (neighbor_edge != edge_i) {
            neighbors[count] = neighbor_edge;
            count++;
          }
        }
      }
    }
  });
}

static void build_face_to_face_by_edge_map(const OffsetIndices<int> faces,
                                           const Span<int> corner_edges,
                                           const int edges_num,
                                           Array<int> &r_offsets,
                                           Array<int> &r_indices)
{
  Array<int> edge_to_face_offset_data;
  Array<int> edge_to_face_indices;
  const GroupedSpan<int> edge_to_face_map = bke::mesh::build_edge_to_face_map(
      faces, corner_edges, edges_num, edge_to_face_offset_data, edge_to_face_indices);
  const OffsetIndices<int> edge_to_face_offsets(edge_to_face_offset_data);

  r_offsets = Array<int>(faces.size() + 1, 0);
  threading::parallel_for(faces.index_range(), 4096, [&](const IndexRange range) {
    for (const int face_i : range) {
      for (const int edge : corner_edges.slice(faces[face_i])) {
        /* Subtract face itself from the number of faces connected to the edge. */
        r_offsets[face_i] += edge_to_face_offsets[edge].size() - 1;
      }
    }
  });
  const OffsetIndices<int> offsets = offset_indices::accumulate_counts_to_offsets(r_offsets);
  r_indices.reinitialize(offsets.total_size());

  threading::parallel_for(faces.index_range(), 1024, [&](IndexRange range) {
    for (const int face_i : range) {
      MutableSpan<int> neighbors = r_indices.as_mutable_span().slice(offsets[face_i]);
      if (neighbors.is_empty()) {
        continue;
      }
      int count = 0;
      for (const int edge : corner_edges.slice(faces[face_i])) {
        for (const int neighbor : edge_to_face_map[edge]) {
          if (neighbor != face_i) {
            neighbors[count] = neighbor;
            count++;
          }
        }
      }
    }
  });
}

static GroupedSpan<int> create_mesh_map(const Mesh &mesh,
                                        const eAttrDomain domain,
                                        Array<int> &r_offsets,
                                        Array<int> &r_indices)
{
  switch (domain) {
    case ATTR_DOMAIN_POINT:
      build_vert_to_vert_by_edge_map(mesh.edges(), mesh.totvert, r_offsets, r_indices);
      break;
    case ATTR_DOMAIN_EDGE:
      build_edge_to_edge_by_vert_map(mesh.edges(), mesh.totvert, r_offsets, r_indices);
      break;
    case ATTR_DOMAIN_FACE:
      build_face_to_face_by_edge_map(
          mesh.faces(), mesh.corner_edges(), mesh.totedge, r_offsets, r_indices);
      break;
    default:
      BLI_assert_unreachable();
      break;
  }
  return {OffsetIndices<int>(r_offsets), r_indices};
}

template<typename T>
static Span<T> blur_on_mesh_exec(const Span<float> neighbor_weights,
                                 const GroupedSpan<int> neighbors_map,
                                 const int iterations,
                                 const MutableSpan<T> buffer_a,
                                 const MutableSpan<T> buffer_b)
{
  /* Source is set to buffer_b even though it is actually in buffer_a because the loop below starts
   * with swapping both. */
  MutableSpan<T> src = buffer_b;
  MutableSpan<T> dst = buffer_a;

  for ([[maybe_unused]] const int64_t iteration : IndexRange(iterations)) {
    std::swap(src, dst);
    bke::attribute_math::DefaultMixer<T> mixer{dst, IndexMask(0)};
    threading::parallel_for(dst.index_range(), 1024, [&](const IndexRange range) {
      for (const int64_t index : range) {
        const Span<int> neighbors = neighbors_map[index];
        const float neighbor_weight = neighbor_weights[index];
        mixer.set(index, src[index], 1.0f);
        for (const int neighbor : neighbors) {
          mixer.mix_in(index, src[neighbor], neighbor_weight);
        }
      }
      mixer.finalize(range);
    });
  }

  return dst;
}

static GSpan blur_on_mesh(const Mesh &mesh,
                          const eAttrDomain domain,
                          const int iterations,
                          const Span<float> neighbor_weights,
                          const GMutableSpan buffer_a,
                          const GMutableSpan buffer_b)
{
  Array<int> neighbor_offsets;
  Array<int> neighbor_indices;
  const GroupedSpan<int> neighbors_map = create_mesh_map(
      mesh, domain, neighbor_offsets, neighbor_indices);

  GSpan result_buffer;
  bke::attribute_math::convert_to_static_type(buffer_a.type(), [&](auto dummy) {
    using T = decltype(dummy);
    if constexpr (!std::is_same_v<T, bool>) {
      result_buffer = blur_on_mesh_exec<T>(
          neighbor_weights, neighbors_map, iterations, buffer_a.typed<T>(), buffer_b.typed<T>());
    }
  });
  return result_buffer;
}

template<typename T>
static Span<T> blur_on_curve_exec(const bke::CurvesGeometry &curves,
                                  const Span<float> neighbor_weights,
                                  const int iterations,
                                  const MutableSpan<T> buffer_a,
                                  const MutableSpan<T> buffer_b)
{
  MutableSpan<T> src = buffer_b;
  MutableSpan<T> dst = buffer_a;

  const OffsetIndices points_by_curve = curves.points_by_curve();
  const VArray<bool> cyclic = curves.cyclic();

  for ([[maybe_unused]] const int iteration : IndexRange(iterations)) {
    std::swap(src, dst);
    bke::attribute_math::DefaultMixer<T> mixer{dst, IndexMask(0)};
    threading::parallel_for(curves.curves_range(), 256, [&](const IndexRange range) {
      for (const int curve_i : range) {
        const IndexRange points = points_by_curve[curve_i];
        if (points.size() == 1) {
          /* No mixing possible. */
          const int point_i = points[0];
          mixer.set(point_i, src[point_i], 1.0f);
          continue;
        }
        /* Inner points. */
        for (const int point_i : points.drop_front(1).drop_back(1)) {
          const float neighbor_weight = neighbor_weights[point_i];
          mixer.set(point_i, src[point_i], 1.0f);
          mixer.mix_in(point_i, src[point_i - 1], neighbor_weight);
          mixer.mix_in(point_i, src[point_i + 1], neighbor_weight);
        }
        const int first_i = points[0];
        const float first_neighbor_weight = neighbor_weights[first_i];
        const int last_i = points.last();
        const float last_neighbor_weight = neighbor_weights[last_i];

        /* First point. */
        mixer.set(first_i, src[first_i], 1.0f);
        mixer.mix_in(first_i, src[first_i + 1], first_neighbor_weight);
        /* Last point. */
        mixer.set(last_i, src[last_i], 1.0f);
        mixer.mix_in(last_i, src[last_i - 1], last_neighbor_weight);

        if (cyclic[curve_i]) {
          /* First point. */
          mixer.mix_in(first_i, src[last_i], first_neighbor_weight);
          /* Last point. */
          mixer.mix_in(last_i, src[first_i], last_neighbor_weight);
        }
      }
      mixer.finalize(points_by_curve[range]);
    });
  }

  return dst;
}

static GSpan blur_on_curves(const bke::CurvesGeometry &curves,
                            const int iterations,
                            const Span<float> neighbor_weights,
                            const GMutableSpan buffer_a,
                            const GMutableSpan buffer_b)
{
  GSpan result_buffer;
  bke::attribute_math::convert_to_static_type(buffer_a.type(), [&](auto dummy) {
    using T = decltype(dummy);
    if constexpr (!std::is_same_v<T, bool>) {
      result_buffer = blur_on_curve_exec<T>(
          curves, neighbor_weights, iterations, buffer_a.typed<T>(), buffer_b.typed<T>());
    }
  });
  return result_buffer;
}

class BlurAttributeFieldInput final : public bke::GeometryFieldInput {
 private:
  const Field<float> weight_field_;
  const GField value_field_;
  const int iterations_;

 public:
  BlurAttributeFieldInput(Field<float> weight_field, GField value_field, const int iterations)
      : bke::GeometryFieldInput(value_field.cpp_type(), "Blur Attribute"),
        weight_field_(std::move(weight_field)),
        value_field_(std::move(value_field)),
        iterations_(iterations)
  {
  }

  GVArray get_varray_for_context(const bke::GeometryFieldContext &context,
                                 const IndexMask & /*mask*/) const final
  {
    const int64_t domain_size = context.attributes()->domain_size(context.domain());

    GArray<> buffer_a(*type_, domain_size);

    FieldEvaluator evaluator(context, domain_size);

    evaluator.add_with_destination(value_field_, buffer_a.as_mutable_span());
    evaluator.add(weight_field_);
    evaluator.evaluate();

    /* Blurring does not make sense with a less than 2 elements. */
    if (domain_size <= 1) {
      return GVArray::ForGArray(std::move(buffer_a));
    }

    if (iterations_ <= 0) {
      return GVArray::ForGArray(std::move(buffer_a));
    }

    VArraySpan<float> neighbor_weights = evaluator.get_evaluated<float>(1);
    GArray<> buffer_b(*type_, domain_size);

    GSpan result_buffer = buffer_a.as_span();
    switch (context.type()) {
      case GeometryComponent::Type::Mesh:
        if (ELEM(context.domain(), ATTR_DOMAIN_POINT, ATTR_DOMAIN_EDGE, ATTR_DOMAIN_FACE)) {
          if (const Mesh *mesh = context.mesh()) {
            result_buffer = blur_on_mesh(
                *mesh, context.domain(), iterations_, neighbor_weights, buffer_a, buffer_b);
          }
        }
        break;
      case GeometryComponent::Type::Curve:
      case GeometryComponent::Type::GreasePencil:
        if (context.domain() == ATTR_DOMAIN_POINT) {
          if (const bke::CurvesGeometry *curves = context.curves_or_strokes()) {
            result_buffer = blur_on_curves(
                *curves, iterations_, neighbor_weights, buffer_a, buffer_b);
          }
        }
        break;
      default:
        break;
    }

    BLI_assert(ELEM(result_buffer.data(), buffer_a.data(), buffer_b.data()));
    if (result_buffer.data() == buffer_a.data()) {
      return GVArray::ForGArray(std::move(buffer_a));
    }
    return GVArray::ForGArray(std::move(buffer_b));
  }

  void for_each_field_input_recursive(FunctionRef<void(const FieldInput &)> fn) const override
  {
    weight_field_.node().for_each_field_input_recursive(fn);
    value_field_.node().for_each_field_input_recursive(fn);
  }

  uint64_t hash() const override
  {
    return get_default_hash_3(iterations_, weight_field_, value_field_);
  }

  bool is_equal_to(const fn::FieldNode &other) const override
  {
    if (const BlurAttributeFieldInput *other_blur = dynamic_cast<const BlurAttributeFieldInput *>(
            &other))
    {
      return weight_field_ == other_blur->weight_field_ &&
             value_field_ == other_blur->value_field_ && iterations_ == other_blur->iterations_;
    }
    return false;
  }

  std::optional<eAttrDomain> preferred_domain(const GeometryComponent &component) const override
  {
    return bke::try_detect_field_domain(component, value_field_);
  }
};

static void node_geo_exec(GeoNodeExecParams params)
{
  const int iterations = params.extract_input<int>("Iterations");
  Field<float> weight_field = params.extract_input<Field<float>>("Weight");

  GField value_field = params.extract_input<GField>("Value");
  GField output_field{std::make_shared<BlurAttributeFieldInput>(
      std::move(weight_field), std::move(value_field), iterations)};
  params.set_output<GField>("Value", std::move(output_field));
}

static void node_rna(StructRNA *srna)
{
  RNA_def_node_enum(
      srna,
      "data_type",
      "Data Type",
      "",
      rna_enum_attribute_type_items,
      NOD_inline_enum_accessors(custom1),
      CD_PROP_FLOAT,
      [](bContext * /*C*/, PointerRNA * /*ptr*/, PropertyRNA * /*prop*/, bool *r_free) {
        *r_free = true;
        return enum_items_filter(rna_enum_attribute_type_items, [](const EnumPropertyItem &item) {
          return ELEM(item.value, CD_PROP_FLOAT, CD_PROP_FLOAT3, CD_PROP_COLOR, CD_PROP_INT32);
        });
      });
}

static void node_register()
{
  static bNodeType ntype;
  geo_node_type_base(&ntype, GEO_NODE_BLUR_ATTRIBUTE, "Blur Attribute", NODE_CLASS_ATTRIBUTE);
  ntype.initfunc = node_init;
  ntype.declare_dynamic = node_declare_dynamic;
  ntype.draw_buttons = node_layout;
  ntype.geometry_node_execute = node_geo_exec;
  ntype.gather_link_search_ops = node_gather_link_searches;
  nodeRegisterType(&ntype);

  node_rna(ntype.rna_ext.srna);
}
NOD_REGISTER_NODE(node_register)

}  // namespace blender::nodes::node_geo_blur_attribute_cc<|MERGE_RESOLUTION|>--- conflicted
+++ resolved
@@ -34,13 +34,14 @@
 
 namespace blender::nodes::node_geo_blur_attribute_cc {
 
-static void node_declare_dynamic(const bNodeTree & /*node_tree*/,
-                                 const bNode &node,
-                                 NodeDeclarationBuilder &b)
-{
-  const eCustomDataType data_type = eCustomDataType(node.custom1);
-
-  b.add_input(data_type, "Value").supports_field().hide_value().is_default_link_socket();
+static void node_declare(NodeDeclarationBuilder &b)
+{
+  const bNode *node = b.node_or_null();
+
+  if (node != nullptr) {
+    const eCustomDataType data_type = eCustomDataType(node->custom1);
+    b.add_input(data_type, "Value").supports_field().hide_value().is_default_link_socket();
+  }
   b.add_input<decl::Int>("Iterations")
       .default_value(1)
       .min(0)
@@ -53,7 +54,10 @@
       .supports_field()
       .description("Relative mix weight of neighboring elements");
 
-  b.add_output(data_type, "Value").field_source_reference_all().dependent_field();
+  if (node != nullptr) {
+    const eCustomDataType data_type = eCustomDataType(node->custom1);
+    b.add_output(data_type, "Value").field_source_reference_all().dependent_field();
+  }
 }
 
 static void node_layout(uiLayout *layout, bContext * /*C*/, PointerRNA *ptr)
@@ -66,9 +70,6 @@
   node->custom1 = CD_PROP_FLOAT;
 }
 
-<<<<<<< HEAD
-static void node_gather_link_searches(GatherLinkSearchOpParams &params) {}
-=======
 static void node_gather_link_searches(GatherLinkSearchOpParams &params)
 {
   const bNodeType &node_type = params.node_type();
@@ -100,32 +101,6 @@
     params.update_and_connect_available_socket(node, "Value");
   });
 }
-
-static void node_update(bNodeTree *ntree, bNode *node)
-{
-  const eCustomDataType data_type = static_cast<eCustomDataType>(node->custom1);
-
-  bNodeSocket *socket_value_float = (bNodeSocket *)node->inputs.first;
-  bNodeSocket *socket_value_int32 = socket_value_float->next;
-  bNodeSocket *socket_value_vector = socket_value_int32->next;
-  bNodeSocket *socket_value_color4f = socket_value_vector->next;
-
-  bke::nodeSetSocketAvailability(ntree, socket_value_float, data_type == CD_PROP_FLOAT);
-  bke::nodeSetSocketAvailability(ntree, socket_value_int32, data_type == CD_PROP_INT32);
-  bke::nodeSetSocketAvailability(ntree, socket_value_vector, data_type == CD_PROP_FLOAT3);
-  bke::nodeSetSocketAvailability(ntree, socket_value_color4f, data_type == CD_PROP_COLOR);
-
-  bNodeSocket *out_socket_value_float = (bNodeSocket *)node->outputs.first;
-  bNodeSocket *out_socket_value_int32 = out_socket_value_float->next;
-  bNodeSocket *out_socket_value_vector = out_socket_value_int32->next;
-  bNodeSocket *out_socket_value_color4f = out_socket_value_vector->next;
-
-  bke::nodeSetSocketAvailability(ntree, out_socket_value_float, data_type == CD_PROP_FLOAT);
-  bke::nodeSetSocketAvailability(ntree, out_socket_value_int32, data_type == CD_PROP_INT32);
-  bke::nodeSetSocketAvailability(ntree, out_socket_value_vector, data_type == CD_PROP_FLOAT3);
-  bke::nodeSetSocketAvailability(ntree, out_socket_value_color4f, data_type == CD_PROP_COLOR);
-}
->>>>>>> fb57767f
 
 static void build_vert_to_vert_by_edge_map(const Span<int2> edges,
                                            const int verts_num,
@@ -510,7 +485,7 @@
   static bNodeType ntype;
   geo_node_type_base(&ntype, GEO_NODE_BLUR_ATTRIBUTE, "Blur Attribute", NODE_CLASS_ATTRIBUTE);
   ntype.initfunc = node_init;
-  ntype.declare_dynamic = node_declare_dynamic;
+  ntype.declare = node_declare;
   ntype.draw_buttons = node_layout;
   ntype.geometry_node_execute = node_geo_exec;
   ntype.gather_link_search_ops = node_gather_link_searches;
