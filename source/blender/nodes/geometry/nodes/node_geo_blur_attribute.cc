--- conflicted
+++ resolved
@@ -197,51 +197,30 @@
                                            Array<int> &r_offsets,
                                            Array<int> &r_indices)
 {
-<<<<<<< HEAD
-  Array<int> edge_to_face_offsets;
+  Array<int> edge_to_face_offset_data;
   Array<int> edge_to_face_indices;
   const GroupedSpan<int> edge_to_face_map = bke::mesh::build_edge_to_face_map(
-      faces, corner_edges, edges_num, edge_to_face_offsets, edge_to_face_indices);
+      faces, corner_edges, edges_num, edge_to_face_offset_data, edge_to_face_indices);
+  const OffsetIndices<int> edge_to_face_offsets(edge_to_face_offset_data);
 
   r_offsets = Array<int>(faces.size() + 1, 0);
-  for (const int face_i : faces.index_range()) {
-    for (const int edge : corner_edges.slice(faces[face_i])) {
-      for (const int neighbor : edge_to_face_map[edge]) {
-        if (neighbor != face_i) {
-          r_offsets[face_i]++;
-        }
-=======
-  Array<int> edge_to_poly_offset_data;
-  Array<int> edge_to_poly_indices;
-  const GroupedSpan<int> edge_to_poly_map = bke::mesh::build_edge_to_poly_map(
-      polys, corner_edges, edges_num, edge_to_poly_offset_data, edge_to_poly_indices);
-  const OffsetIndices<int> edge_to_poly_offsets(edge_to_poly_offset_data);
-
-  r_offsets = Array<int>(polys.size() + 1, 0);
-  threading::parallel_for(polys.index_range(), 4096, [&](const IndexRange range) {
-    for (const int poly_i : range) {
-      for (const int edge : corner_edges.slice(polys[poly_i])) {
-        /* Subtract polygon itself from the number of polygons connected to the edge. */
-        r_offsets[poly_i] += edge_to_poly_offsets[edge].size() - 1;
->>>>>>> 5c469475
+  threading::parallel_for(faces.index_range(), 4096, [&](const IndexRange range) {
+    for (const int face_i : range) {
+      for (const int edge : corner_edges.slice(faces[face_i])) {
+        /* Subtract face itself from the number of faces connected to the edge. */
+        r_offsets[face_i] += edge_to_face_offsets[edge].size() - 1;
       }
     }
   });
   const OffsetIndices<int> offsets = offset_indices::accumulate_counts_to_offsets(r_offsets);
   r_indices.reinitialize(offsets.total_size());
 
-<<<<<<< HEAD
   threading::parallel_for(faces.index_range(), 1024, [&](IndexRange range) {
     for (const int face_i : range) {
       MutableSpan<int> neighbors = r_indices.as_mutable_span().slice(offsets[face_i]);
-=======
-  threading::parallel_for(polys.index_range(), 1024, [&](IndexRange range) {
-    for (const int poly_i : range) {
-      MutableSpan<int> neighbors = r_indices.as_mutable_span().slice(offsets[poly_i]);
       if (neighbors.is_empty()) {
         continue;
       }
->>>>>>> 5c469475
       int count = 0;
       for (const int edge : corner_edges.slice(faces[face_i])) {
         for (const int neighbor : edge_to_face_map[edge]) {
