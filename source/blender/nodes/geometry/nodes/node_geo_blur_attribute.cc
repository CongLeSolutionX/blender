/* SPDX-License-Identifier: GPL-2.0-or-later */

#include "BLI_array.hh"
#include "BLI_generic_array.hh"
#include "BLI_index_mask.hh"
#include "BLI_index_range.hh"
#include "BLI_span.hh"
#include "BLI_task.hh"
#include "BLI_vector.hh"
#include "BLI_virtual_array.hh"

#include "DNA_mesh_types.h"
#include "DNA_meshdata_types.h"

#include "BKE_attribute_math.hh"
#include "BKE_curves.hh"
#include "BKE_geometry_fields.hh"
#include "BKE_mesh.hh"
#include "BKE_mesh_mapping.h"

#include "UI_interface.h"
#include "UI_resources.h"

#include "NOD_socket_search_link.hh"

#include "node_geometry_util.hh"

namespace blender::nodes::node_geo_blur_attribute_cc {

static void node_declare(NodeDeclarationBuilder &b)
{
  b.add_input<decl::Float>("Value", "Value_Float")
      .supports_field()
      .hide_value()
      .is_default_link_socket();
  b.add_input<decl::Int>("Value", "Value_Int")
      .supports_field()
      .hide_value()
      .is_default_link_socket();
  b.add_input<decl::Vector>("Value", "Value_Vector")
      .supports_field()
      .hide_value()
      .is_default_link_socket();
  b.add_input<decl::Color>("Value", "Value_Color")
      .supports_field()
      .hide_value()
      .is_default_link_socket();

  b.add_input<decl::Int>("Iterations")
      .default_value(1)
      .min(0)
      .description("How many times to blur the values for all elements");
  b.add_input<decl::Float>("Weight")
      .default_value(1.0f)
      .subtype(PROP_FACTOR)
      .min(0.0f)
      .max(1.0f)
      .supports_field()
      .description("Relative mix weight of neighboring elements");

  b.add_output<decl::Float>("Value", "Value_Float").field_source_reference_all().dependent_field();
  b.add_output<decl::Int>("Value", "Value_Int").field_source_reference_all().dependent_field();
  b.add_output<decl::Vector>("Value", "Value_Vector")
      .field_source_reference_all()
      .dependent_field();
  b.add_output<decl::Color>("Value", "Value_Color").field_source_reference_all().dependent_field();
}

static void node_layout(uiLayout *layout, bContext * /*C*/, PointerRNA *ptr)
{
  uiItemR(layout, ptr, "data_type", 0, "", ICON_NONE);
}

static void node_init(bNodeTree * /*tree*/, bNode *node)
{
  node->custom1 = CD_PROP_FLOAT;
}

static void node_gather_link_searches(GatherLinkSearchOpParams &params)
{
  const bNodeType &node_type = params.node_type();
  const NodeDeclaration &declaration = *node_type.fixed_declaration;

  /* Weight and Iterations inputs don't change based on the data type. */
  search_link_ops_for_declarations(params, declaration.inputs.as_span().take_back(2));

  const eNodeSocketDatatype other_socket_type = static_cast<eNodeSocketDatatype>(
      params.other_socket().type);
  const std::optional<eCustomDataType> new_node_type = node_data_type_to_custom_data_type(
      other_socket_type);
  if (!new_node_type.has_value()) {
    return;
  }
  eCustomDataType fixed_data_type = *new_node_type;
  if (fixed_data_type == CD_PROP_STRING) {
    return;
  }
  if (fixed_data_type == CD_PROP_BOOL) {
    /* This node does not support boolean sockets, use integer instead. */
    fixed_data_type = CD_PROP_INT32;
  }
  params.add_item(IFACE_("Value"), [node_type, fixed_data_type](LinkSearchOpParams &params) {
    bNode &node = params.add_node(node_type);
    node.custom1 = fixed_data_type;
    params.update_and_connect_available_socket(node, "Value");
  });
}

static void node_update(bNodeTree *ntree, bNode *node)
{
  const eCustomDataType data_type = static_cast<eCustomDataType>(node->custom1);

  bNodeSocket *socket_value_float = (bNodeSocket *)node->inputs.first;
  bNodeSocket *socket_value_int32 = socket_value_float->next;
  bNodeSocket *socket_value_vector = socket_value_int32->next;
  bNodeSocket *socket_value_color4f = socket_value_vector->next;

  bke::nodeSetSocketAvailability(ntree, socket_value_float, data_type == CD_PROP_FLOAT);
  bke::nodeSetSocketAvailability(ntree, socket_value_int32, data_type == CD_PROP_INT32);
  bke::nodeSetSocketAvailability(ntree, socket_value_vector, data_type == CD_PROP_FLOAT3);
  bke::nodeSetSocketAvailability(ntree, socket_value_color4f, data_type == CD_PROP_COLOR);

  bNodeSocket *out_socket_value_float = (bNodeSocket *)node->outputs.first;
  bNodeSocket *out_socket_value_int32 = out_socket_value_float->next;
  bNodeSocket *out_socket_value_vector = out_socket_value_int32->next;
  bNodeSocket *out_socket_value_color4f = out_socket_value_vector->next;

  bke::nodeSetSocketAvailability(ntree, out_socket_value_float, data_type == CD_PROP_FLOAT);
  bke::nodeSetSocketAvailability(ntree, out_socket_value_int32, data_type == CD_PROP_INT32);
  bke::nodeSetSocketAvailability(ntree, out_socket_value_vector, data_type == CD_PROP_FLOAT3);
  bke::nodeSetSocketAvailability(ntree, out_socket_value_color4f, data_type == CD_PROP_COLOR);
}

static void build_vert_to_vert_by_edge_map(const Span<int2> edges,
                                           const int verts_num,
                                           Array<int> &r_offsets,
                                           Array<int> &r_indices)
{
  bke::mesh::build_vert_to_edge_map(edges, verts_num, r_offsets, r_indices);
  const OffsetIndices<int> offsets(r_offsets);
  threading::parallel_for(IndexRange(verts_num), 2048, [&](const IndexRange range) {
    for (const int vert : range) {
      MutableSpan<int> neighbors = r_indices.as_mutable_span().slice(offsets[vert]);
      for (const int i : neighbors.index_range()) {
        neighbors[i] = bke::mesh::edge_other_vert(edges[neighbors[i]], vert);
      }
    }
  });
}

<<<<<<< HEAD
static Array<Vector<int>> build_edge_to_edge_by_vert_map(const Span<int2> edges,
                                                         const int verts_num,
                                                         const IndexMask &edge_mask)
{
  Array<Vector<int>> map(edges.size());
  Array<Vector<int>> vert_to_edge_map = bke::mesh_topology::build_vert_to_edge_map(edges,
                                                                                   verts_num);

  edge_mask.foreach_index(GrainSize(1024), [&](const int edge_i) {
    Vector<int> &self_edges = map[edge_i];
    const Span<int> vert_1_edges = vert_to_edge_map[edges[edge_i][0]];
    const Span<int> vert_2_edges = vert_to_edge_map[edges[edge_i][1]];
    self_edges.reserve(vert_1_edges.size() - 1 + vert_2_edges.size() - 1);

    for (const int i : vert_1_edges) {
      if (i != edge_i) {
        self_edges.append(i);
      }
    }
    for (const int i : vert_2_edges) {
      if (i != edge_i) {
        self_edges.append(i);
=======
static void build_edge_to_edge_by_vert_map(const Span<int2> edges,
                                           const int verts_num,
                                           Array<int> &r_offsets,
                                           Array<int> &r_indices)
{
  Array<int> vert_to_edge_offset_data;
  Array<int> vert_to_edge_indices;
  const GroupedSpan<int> vert_to_edge = bke::mesh::build_vert_to_edge_map(
      edges, verts_num, vert_to_edge_offset_data, vert_to_edge_indices);
  const OffsetIndices<int> vert_to_edge_offsets(vert_to_edge_offset_data);

  r_offsets = Array<int>(edges.size() + 1, 0);
  threading::parallel_for(edges.index_range(), 1024, [&](const IndexRange range) {
    for (const int edge_i : range) {
      const int2 edge = edges[edge_i];
      r_offsets[edge_i] = vert_to_edge_offsets[edge[0]].size() - 1 +
                          vert_to_edge_offsets[edge[1]].size() - 1;
    }
  });
  const OffsetIndices offsets = offset_indices::accumulate_counts_to_offsets(r_offsets);
  r_indices.reinitialize(offsets.total_size());

  threading::parallel_for(edges.index_range(), 1024, [&](const IndexRange range) {
    for (const int edge_i : range) {
      const int2 edge = edges[edge_i];
      MutableSpan<int> neighbors = r_indices.as_mutable_span().slice(offsets[edge_i]);
      int count = 0;
      for (const Span<int> neighbor_edges : {vert_to_edge[edge[0]], vert_to_edge[edge[1]]}) {
        for (const int neighbor_edge : neighbor_edges) {
          if (neighbor_edge != edge_i) {
            neighbors[count] = neighbor_edge;
            count++;
          }
        }
>>>>>>> 60d97fb5
      }
    }
  });
}

static void build_face_to_face_by_edge_map(const OffsetIndices<int> polys,
                                           const Span<int> corner_edges,
                                           const int edges_num,
                                           Array<int> &r_offsets,
                                           Array<int> &r_indices)
{
  Array<int> edge_to_poly_offsets;
  Array<int> edge_to_poly_indices;
  const GroupedSpan<int> edge_to_poly_map = bke::mesh::build_edge_to_poly_map(
      polys, corner_edges, edges_num, edge_to_poly_offsets, edge_to_poly_indices);

  r_offsets = Array<int>(polys.size() + 1, 0);
  for (const int poly_i : polys.index_range()) {
    for (const int edge : corner_edges.slice(polys[poly_i])) {
      for (const int neighbor : edge_to_poly_map[edge]) {
        if (neighbor != poly_i) {
          r_offsets[poly_i]++;
        }
      }
    }
  }
<<<<<<< HEAD
  return map;
}

static Array<Vector<int>> build_face_to_face_by_edge_map(const OffsetIndices<int> polys,
                                                         const Span<int> corner_edges,
                                                         const int edges_num,
                                                         const IndexMask &poly_mask)
{
  Array<Vector<int>> map(polys.size());
  Array<Vector<int>> faces_by_edge = build_face_to_edge_by_loop_map(
      polys, corner_edges, edges_num);

  poly_mask.foreach_index(GrainSize(1024), [&](const int poly_i) {
    for (const int edge : corner_edges.slice(polys[poly_i])) {
      if (faces_by_edge[edge].size() > 1) {
        for (const int neighbor : faces_by_edge[edge]) {
          if (neighbor != poly_i) {
            map[poly_i].append(neighbor);
=======
  const OffsetIndices offsets = offset_indices::accumulate_counts_to_offsets(r_offsets);
  r_indices.reinitialize(offsets.total_size());

  threading::parallel_for(polys.index_range(), 1024, [&](IndexRange range) {
    for (const int poly_i : range) {
      MutableSpan<int> neighbors = r_indices.as_mutable_span().slice(offsets[poly_i]);
      int count = 0;
      for (const int edge : corner_edges.slice(polys[poly_i])) {
        for (const int neighbor : edge_to_poly_map[edge]) {
          if (neighbor != poly_i) {
            neighbors[count] = neighbor;
            count++;
>>>>>>> 60d97fb5
          }
        }
      }
    }
  });
}

<<<<<<< HEAD
static Array<Vector<int>> create_mesh_map(const Mesh &mesh,
                                          const eAttrDomain domain,
                                          const IndexMask &mask)
=======
static GroupedSpan<int> create_mesh_map(const Mesh &mesh,
                                        const eAttrDomain domain,
                                        Array<int> &r_offsets,
                                        Array<int> &r_indices)
>>>>>>> 60d97fb5
{
  switch (domain) {
    case ATTR_DOMAIN_POINT:
      build_vert_to_vert_by_edge_map(mesh.edges(), mesh.totvert, r_offsets, r_indices);
      break;
    case ATTR_DOMAIN_EDGE:
      build_edge_to_edge_by_vert_map(mesh.edges(), mesh.totvert, r_offsets, r_indices);
      break;
    case ATTR_DOMAIN_FACE:
      build_face_to_face_by_edge_map(
          mesh.polys(), mesh.corner_edges(), mesh.totedge, r_offsets, r_indices);
      break;
    default:
      BLI_assert_unreachable();
      break;
  }
  return {OffsetIndices<int>(r_offsets), r_indices};
}

template<typename T>
static Span<T> blur_on_mesh_exec(const Span<float> neighbor_weights,
                                 const GroupedSpan<int> neighbors_map,
                                 const int iterations,
                                 const MutableSpan<T> buffer_a,
                                 const MutableSpan<T> buffer_b)
{
  /* Source is set to buffer_b even though it is actually in buffer_a because the loop below starts
   * with swapping both. */
  MutableSpan<T> src = buffer_b;
  MutableSpan<T> dst = buffer_a;

  for ([[maybe_unused]] const int64_t iteration : IndexRange(iterations)) {
    std::swap(src, dst);
    bke::attribute_math::DefaultMixer<T> mixer{dst, IndexMask(0)};
    threading::parallel_for(dst.index_range(), 1024, [&](const IndexRange range) {
      for (const int64_t index : range) {
        const Span<int> neighbors = neighbors_map[index];
        const float neighbor_weight = neighbor_weights[index];
        mixer.set(index, src[index], 1.0f);
        for (const int neighbor : neighbors) {
          mixer.mix_in(index, src[neighbor], neighbor_weight);
        }
      }
      mixer.finalize(range);
    });
  }

  return dst;
}

static GSpan blur_on_mesh(const Mesh &mesh,
                          const eAttrDomain domain,
                          const int iterations,
                          const Span<float> neighbor_weights,
                          const GMutableSpan buffer_a,
                          const GMutableSpan buffer_b)
{
  Array<int> neighbor_offsets;
  Array<int> neighbor_indices;
  const GroupedSpan<int> neighbors_map = create_mesh_map(
      mesh, domain, neighbor_offsets, neighbor_indices);

  GSpan result_buffer;
  bke::attribute_math::convert_to_static_type(buffer_a.type(), [&](auto dummy) {
    using T = decltype(dummy);
    if constexpr (!std::is_same_v<T, bool>) {
      result_buffer = blur_on_mesh_exec<T>(
          neighbor_weights, neighbors_map, iterations, buffer_a.typed<T>(), buffer_b.typed<T>());
    }
  });
  return result_buffer;
}

template<typename T>
static Span<T> blur_on_curve_exec(const bke::CurvesGeometry &curves,
                                  const Span<float> neighbor_weights,
                                  const int iterations,
                                  const MutableSpan<T> buffer_a,
                                  const MutableSpan<T> buffer_b)
{
  MutableSpan<T> src = buffer_b;
  MutableSpan<T> dst = buffer_a;

  const OffsetIndices points_by_curve = curves.points_by_curve();
  const VArray<bool> cyclic = curves.cyclic();

  for ([[maybe_unused]] const int iteration : IndexRange(iterations)) {
    std::swap(src, dst);
    bke::attribute_math::DefaultMixer<T> mixer{dst, IndexMask(0)};
    threading::parallel_for(curves.curves_range(), 256, [&](const IndexRange range) {
      for (const int curve_i : range) {
        const IndexRange points = points_by_curve[curve_i];
        if (points.size() == 1) {
          /* No mixing possible. */
          const int point_i = points[0];
          mixer.set(point_i, src[point_i], 1.0f);
          continue;
        }
        /* Inner points. */
        for (const int point_i : points.drop_front(1).drop_back(1)) {
          const float neighbor_weight = neighbor_weights[point_i];
          mixer.set(point_i, src[point_i], 1.0f);
          mixer.mix_in(point_i, src[point_i - 1], neighbor_weight);
          mixer.mix_in(point_i, src[point_i + 1], neighbor_weight);
        }
        const int first_i = points[0];
        const float first_neighbor_weight = neighbor_weights[first_i];
        const int last_i = points.last();
        const float last_neighbor_weight = neighbor_weights[last_i];

        /* First point. */
        mixer.set(first_i, src[first_i], 1.0f);
        mixer.mix_in(first_i, src[first_i + 1], first_neighbor_weight);
        /* Last point. */
        mixer.set(last_i, src[last_i], 1.0f);
        mixer.mix_in(last_i, src[last_i - 1], last_neighbor_weight);

        if (cyclic[curve_i]) {
          /* First point. */
          mixer.mix_in(first_i, src[last_i], first_neighbor_weight);
          /* Last point. */
          mixer.mix_in(last_i, src[first_i], last_neighbor_weight);
        }
      }
      mixer.finalize(points_by_curve[range]);
    });
  }

  return dst;
}

static GSpan blur_on_curves(const bke::CurvesGeometry &curves,
                            const int iterations,
                            const Span<float> neighbor_weights,
                            const GMutableSpan buffer_a,
                            const GMutableSpan buffer_b)
{
  GSpan result_buffer;
  bke::attribute_math::convert_to_static_type(buffer_a.type(), [&](auto dummy) {
    using T = decltype(dummy);
    if constexpr (!std::is_same_v<T, bool>) {
      result_buffer = blur_on_curve_exec<T>(
          curves, neighbor_weights, iterations, buffer_a.typed<T>(), buffer_b.typed<T>());
    }
  });
  return result_buffer;
}

class BlurAttributeFieldInput final : public bke::GeometryFieldInput {
 private:
  const Field<float> weight_field_;
  const GField value_field_;
  const int iterations_;

 public:
  BlurAttributeFieldInput(Field<float> weight_field, GField value_field, const int iterations)
      : bke::GeometryFieldInput(value_field.cpp_type(), "Blur Attribute"),
        weight_field_(std::move(weight_field)),
        value_field_(std::move(value_field)),
        iterations_(iterations)
  {
  }

  GVArray get_varray_for_context(const bke::GeometryFieldContext &context,
                                 const IndexMask & /*mask*/) const final
  {
    const int64_t domain_size = context.attributes()->domain_size(context.domain());

    GArray<> buffer_a(*type_, domain_size);

    FieldEvaluator evaluator(context, domain_size);

    evaluator.add_with_destination(value_field_, buffer_a.as_mutable_span());
    evaluator.add(weight_field_);
    evaluator.evaluate();

    /* Blurring does not make sense with a less than 2 elements. */
    if (domain_size <= 1) {
      return GVArray::ForGArray(std::move(buffer_a));
    }

    if (iterations_ <= 0) {
      return GVArray::ForGArray(std::move(buffer_a));
    }

    VArraySpan<float> neighbor_weights = evaluator.get_evaluated<float>(1);
    GArray<> buffer_b(*type_, domain_size);

    GSpan result_buffer;
    switch (context.type()) {
      case GEO_COMPONENT_TYPE_MESH:
        if (ELEM(context.domain(), ATTR_DOMAIN_POINT, ATTR_DOMAIN_EDGE, ATTR_DOMAIN_FACE)) {
          if (const Mesh *mesh = context.mesh()) {
            result_buffer = blur_on_mesh(
                *mesh, context.domain(), iterations_, neighbor_weights, buffer_a, buffer_b);
          }
        }
        break;
      case GEO_COMPONENT_TYPE_CURVE:
        if (context.domain() == ATTR_DOMAIN_POINT) {
          if (const bke::CurvesGeometry *curves = context.curves()) {
            result_buffer = blur_on_curves(
                *curves, iterations_, neighbor_weights, buffer_a, buffer_b);
          }
        }
        break;
      default:
        break;
    }

    BLI_assert(ELEM(result_buffer.data(), buffer_a.data(), buffer_b.data()));
    if (result_buffer.data() == buffer_a.data()) {
      return GVArray::ForGArray(std::move(buffer_a));
    }
    return GVArray::ForGArray(std::move(buffer_b));
  }

  void for_each_field_input_recursive(FunctionRef<void(const FieldInput &)> fn) const override
  {
    weight_field_.node().for_each_field_input_recursive(fn);
    value_field_.node().for_each_field_input_recursive(fn);
  }

  uint64_t hash() const override
  {
    return get_default_hash_3(iterations_, weight_field_, value_field_);
  }

  bool is_equal_to(const fn::FieldNode &other) const override
  {
    if (const BlurAttributeFieldInput *other_blur = dynamic_cast<const BlurAttributeFieldInput *>(
            &other))
    {
      return weight_field_ == other_blur->weight_field_ &&
             value_field_ == other_blur->value_field_ && iterations_ == other_blur->iterations_;
    }
    return false;
  }

  std::optional<eAttrDomain> preferred_domain(const GeometryComponent &component) const override
  {
    return bke::try_detect_field_domain(component, value_field_);
  }
};

static StringRefNull identifier_suffix(eCustomDataType data_type)
{
  switch (data_type) {
    case CD_PROP_FLOAT:
      return "Float";
    case CD_PROP_INT32:
      return "Int";
    case CD_PROP_COLOR:
      return "Color";
    case CD_PROP_FLOAT3:
      return "Vector";
    default:
      BLI_assert_unreachable();
      return "";
  }
}

static void node_geo_exec(GeoNodeExecParams params)
{
  const eCustomDataType data_type = static_cast<eCustomDataType>(params.node().custom1);

  const int iterations = params.extract_input<int>("Iterations");
  Field<float> weight_field = params.extract_input<Field<float>>("Weight");

  bke::attribute_math::convert_to_static_type(data_type, [&](auto dummy) {
    using T = decltype(dummy);
    static const std::string identifier = "Value_" + identifier_suffix(data_type);
    Field<T> value_field = params.extract_input<Field<T>>(identifier);
    Field<T> output_field{std::make_shared<BlurAttributeFieldInput>(
        std::move(weight_field), std::move(value_field), iterations)};
    params.set_output(identifier, std::move(output_field));
  });
}

}  // namespace blender::nodes::node_geo_blur_attribute_cc

void register_node_type_geo_blur_attribute()
{
  namespace file_ns = blender::nodes::node_geo_blur_attribute_cc;

  static bNodeType ntype;
  geo_node_type_base(&ntype, GEO_NODE_BLUR_ATTRIBUTE, "Blur Attribute", NODE_CLASS_ATTRIBUTE);
  ntype.declare = file_ns::node_declare;
  ntype.initfunc = file_ns::node_init;
  ntype.updatefunc = file_ns::node_update;
  ntype.draw_buttons = file_ns::node_layout;
  ntype.geometry_node_execute = file_ns::node_geo_exec;
  ntype.gather_link_search_ops = file_ns::node_gather_link_searches;
  nodeRegisterType(&ntype);
}<|MERGE_RESOLUTION|>--- conflicted
+++ resolved
@@ -148,30 +148,6 @@
   });
 }
 
-<<<<<<< HEAD
-static Array<Vector<int>> build_edge_to_edge_by_vert_map(const Span<int2> edges,
-                                                         const int verts_num,
-                                                         const IndexMask &edge_mask)
-{
-  Array<Vector<int>> map(edges.size());
-  Array<Vector<int>> vert_to_edge_map = bke::mesh_topology::build_vert_to_edge_map(edges,
-                                                                                   verts_num);
-
-  edge_mask.foreach_index(GrainSize(1024), [&](const int edge_i) {
-    Vector<int> &self_edges = map[edge_i];
-    const Span<int> vert_1_edges = vert_to_edge_map[edges[edge_i][0]];
-    const Span<int> vert_2_edges = vert_to_edge_map[edges[edge_i][1]];
-    self_edges.reserve(vert_1_edges.size() - 1 + vert_2_edges.size() - 1);
-
-    for (const int i : vert_1_edges) {
-      if (i != edge_i) {
-        self_edges.append(i);
-      }
-    }
-    for (const int i : vert_2_edges) {
-      if (i != edge_i) {
-        self_edges.append(i);
-=======
 static void build_edge_to_edge_by_vert_map(const Span<int2> edges,
                                            const int verts_num,
                                            Array<int> &r_offsets,
@@ -206,7 +182,6 @@
             count++;
           }
         }
->>>>>>> 60d97fb5
       }
     }
   });
@@ -233,26 +208,6 @@
       }
     }
   }
-<<<<<<< HEAD
-  return map;
-}
-
-static Array<Vector<int>> build_face_to_face_by_edge_map(const OffsetIndices<int> polys,
-                                                         const Span<int> corner_edges,
-                                                         const int edges_num,
-                                                         const IndexMask &poly_mask)
-{
-  Array<Vector<int>> map(polys.size());
-  Array<Vector<int>> faces_by_edge = build_face_to_edge_by_loop_map(
-      polys, corner_edges, edges_num);
-
-  poly_mask.foreach_index(GrainSize(1024), [&](const int poly_i) {
-    for (const int edge : corner_edges.slice(polys[poly_i])) {
-      if (faces_by_edge[edge].size() > 1) {
-        for (const int neighbor : faces_by_edge[edge]) {
-          if (neighbor != poly_i) {
-            map[poly_i].append(neighbor);
-=======
   const OffsetIndices offsets = offset_indices::accumulate_counts_to_offsets(r_offsets);
   r_indices.reinitialize(offsets.total_size());
 
@@ -265,7 +220,6 @@
           if (neighbor != poly_i) {
             neighbors[count] = neighbor;
             count++;
->>>>>>> 60d97fb5
           }
         }
       }
@@ -273,16 +227,10 @@
   });
 }
 
-<<<<<<< HEAD
-static Array<Vector<int>> create_mesh_map(const Mesh &mesh,
-                                          const eAttrDomain domain,
-                                          const IndexMask &mask)
-=======
 static GroupedSpan<int> create_mesh_map(const Mesh &mesh,
                                         const eAttrDomain domain,
                                         Array<int> &r_offsets,
                                         Array<int> &r_indices)
->>>>>>> 60d97fb5
 {
   switch (domain) {
     case ATTR_DOMAIN_POINT:
