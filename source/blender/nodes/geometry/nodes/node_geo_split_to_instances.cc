/* SPDX-FileCopyrightText: 2023 Blender Authors
 *
 * SPDX-License-Identifier: GPL-2.0-or-later */

#include "node_geometry_util.hh"

#include "GEO_mesh_copy_selection.hh"
#include "GEO_randomize.hh"

#include "BKE_curves.hh"
#include "BKE_instances.hh"
#include "BKE_pointcloud.hh"

#include "NOD_rna_define.hh"

#include "UI_interface.hh"
#include "UI_resources.hh"

#include "RNA_enum_types.hh"

#include "BLI_array_utils.hh"

namespace blender::nodes::node_geo_split_to_instances_cc {

static void node_declare(NodeDeclarationBuilder &b)
{
  b.add_input<decl::Geometry>("Geometry")
      .supported_type({GeometryComponent::Type::Mesh,
                       GeometryComponent::Type::PointCloud,
                       GeometryComponent::Type::Curve,
                       GeometryComponent::Type::Instance});
  b.add_input<decl::Bool>("Selection").default_value(true).field_on_all().hide_value();
  b.add_input<decl::Int>("Group ID").field_on_all().hide_value();
  b.add_output<decl::Geometry>("Instances")
      .propagate_all()
      .description("All geometry groups as separate instances");
  b.add_output<decl::Int>("Group ID")
      .field_on_all()
      .description("The group ID of each group instance");
}

static void node_layout(uiLayout *layout, bContext * /*C*/, PointerRNA *ptr)
{
  uiLayoutSetPropSep(layout, true);
  uiLayoutSetPropDecorate(layout, false);
  uiItemR(layout, ptr, "domain", UI_ITEM_NONE, "", ICON_NONE);
}

static void ensure_group_geometries(Map<int, std::unique_ptr<GeometrySet>> &geometry_by_group_id,
                                    const Span<int> group_ids)
{
  for (const int group_id : group_ids) {
    geometry_by_group_id.lookup_or_add_cb(group_id,
                                          []() { return std::make_unique<GeometrySet>(); });
  }
}

struct SplitGroups {
  std::optional<bke::GeometryFieldContext> field_context;
  std::optional<FieldEvaluator> field_evaluator;

  VectorSet<int> group_ids;

  IndexMaskMemory memory;
  Vector<IndexMask> group_masks;
};

/**
 * \return True, if the component is already fully handled and does not need further processing.
 */
[[nodiscard]] static bool do_common_split(
    const GeometryComponent &src_component,
    const AttrDomain domain,
    const Field<bool> &selection_field,
    const Field<int> &group_id_field,
    Map<int, std::unique_ptr<GeometrySet>> &geometry_by_group_id,
    SplitGroups &r_groups)
{
  const int domain_size = src_component.attribute_domain_size(domain);

  r_groups.field_context.emplace(src_component, domain);
  FieldEvaluator &field_evaluator = r_groups.field_evaluator.emplace(*r_groups.field_context,
                                                                     domain_size);
  field_evaluator.set_selection(selection_field);
  field_evaluator.add(group_id_field);
  field_evaluator.evaluate();

  const IndexMask selection = field_evaluator.get_evaluated_selection_as_mask();
  if (selection.is_empty()) {
    return true;
  }

  r_groups.group_masks = IndexMask::from_group_ids(
      selection, field_evaluator.get_evaluated<int>(0), r_groups.memory, r_groups.group_ids);

  ensure_group_geometries(geometry_by_group_id, r_groups.group_ids);
  return false;
}

static void split_mesh_groups(const MeshComponent &component,
                              const AttrDomain domain,
                              const Field<bool> &selection_field,
                              const Field<int> &group_id_field,
                              const AttributeFilter &attribute_filter,
                              Map<int, std::unique_ptr<GeometrySet>> &geometry_by_group_id)
{
  SplitGroups split_groups;
  if (do_common_split(
          component, domain, selection_field, group_id_field, geometry_by_group_id, split_groups))
  {
    return;
  }
  const Mesh &src_mesh = *component.get();
  const int domain_size = component.attribute_domain_size(domain);

  threading::EnumerableThreadSpecific<Array<bool>> group_selection_per_thread{
      [&]() { return Array<bool>(domain_size, false); }};

  threading::parallel_for(split_groups.group_masks.index_range(), 16, [&](const IndexRange range) {
    /* Need task isolation because of the thread local variable. */
    threading::isolate_task([&]() {
      MutableSpan<bool> group_selection = group_selection_per_thread.local();
      const VArray<bool> group_selection_varray = VArray<bool>::ForSpan(group_selection);
      for (const int group_index : range) {
        const IndexMask &mask = split_groups.group_masks[group_index];
        index_mask::masked_fill(group_selection, true, mask);
        const int group_id = split_groups.group_ids[group_index];

        /* Using #mesh_copy_selection here is not ideal, because it can lead to O(n^2) behavior
         * when there are many groups. */
        std::optional<Mesh *> group_mesh_opt = geometry::mesh_copy_selection(
            src_mesh, group_selection_varray, domain, attribute_filter);
        GeometrySet &group_geometry = *geometry_by_group_id.lookup(group_id);
        if (group_mesh_opt.has_value()) {
          if (Mesh *group_mesh = *group_mesh_opt) {
            group_geometry.replace_mesh(group_mesh);
          }
          else {
            group_geometry.replace_mesh(nullptr);
          }
        }
        else {
          group_geometry.add(component);
        }

        index_mask::masked_fill(group_selection, false, mask);
      }
    });
  });
}

static void split_pointcloud_groups(const PointCloudComponent &component,
                                    const Field<bool> &selection_field,
                                    const Field<int> &group_id_field,
                                    const AttributeFilter &attribute_filter,
                                    Map<int, std::unique_ptr<GeometrySet>> &geometry_by_group_id)
{
  SplitGroups split_groups;
  if (do_common_split(component,
                      AttrDomain::Point,
                      selection_field,
                      group_id_field,
                      geometry_by_group_id,
                      split_groups))
  {
    return;
  }
  const PointCloud &src_pointcloud = *component.get();
  threading::parallel_for(split_groups.group_ids.index_range(), 16, [&](const IndexRange range) {
    for (const int group_index : range) {
      const IndexMask &mask = split_groups.group_masks[group_index];
      const int group_id = split_groups.group_ids[group_index];

      PointCloud *group_pointcloud = BKE_pointcloud_new_nomain(mask.size());

      const AttributeAccessor src_attributes = src_pointcloud.attributes();
      MutableAttributeAccessor dst_attributes = group_pointcloud->attributes_for_write();
<<<<<<< HEAD
      bke::gather_attributes(src_attributes,
                             AttrDomain::Point,
                             AttrDomain::Point,
                             propagation_info,
                             {},
                             mask,
                             dst_attributes);
=======
      bke::gather_attributes(
          src_attributes, AttrDomain::Point, attribute_filter, mask, dst_attributes);
>>>>>>> 2ddc574a

      GeometrySet &group_geometry = *geometry_by_group_id.lookup(group_id);
      group_geometry.replace_pointcloud(group_pointcloud);
    }
  });
}

static void split_curve_groups(const bke::CurveComponent &component,
                               const AttrDomain domain,
                               const Field<bool> &selection_field,
                               const Field<int> &group_id_field,
                               const AttributeFilter &attribute_filter,
                               Map<int, std::unique_ptr<GeometrySet>> &geometry_by_group_id)
{
  SplitGroups split_groups;
  if (do_common_split(
          component, domain, selection_field, group_id_field, geometry_by_group_id, split_groups))
  {
    return;
  }
  const bke::CurvesGeometry &src_curves = component.get()->geometry.wrap();
  threading::parallel_for(split_groups.group_ids.index_range(), 16, [&](const IndexRange range) {
    for (const int group_index : range) {
      const IndexMask &mask = split_groups.group_masks[group_index];
      const int group_id = split_groups.group_ids[group_index];

      bke::CurvesGeometry group_curves;
      if (domain == AttrDomain::Point) {
        group_curves = bke::curves_copy_point_selection(src_curves, mask, attribute_filter);
      }
      else {
        group_curves = bke::curves_copy_curve_selection(src_curves, mask, attribute_filter);
      }
      Curves *group_curves_id = bke::curves_new_nomain(std::move(group_curves));
      GeometrySet &group_geometry = *geometry_by_group_id.lookup(group_id);
      group_geometry.replace_curves(group_curves_id);
    }
  });
}

static void split_instance_groups(const InstancesComponent &component,
                                  const Field<bool> &selection_field,
                                  const Field<int> &group_id_field,
                                  const AttributeFilter &attribute_filter,
                                  Map<int, std::unique_ptr<GeometrySet>> &geometry_by_group_id)
{
  SplitGroups split_groups;
  if (do_common_split(component,
                      AttrDomain::Instance,
                      selection_field,
                      group_id_field,
                      geometry_by_group_id,
                      split_groups))
  {
    return;
  }
  const bke::Instances &src_instances = *component.get();
  threading::parallel_for(split_groups.group_ids.index_range(), 16, [&](const IndexRange range) {
    for (const int group_index : range) {
      const IndexMask &mask = split_groups.group_masks[group_index];
      const int group_id = split_groups.group_ids[group_index];

      bke::Instances *group_instances = new bke::Instances();
      group_instances->resize(mask.size());

      for (const bke::InstanceReference &reference : src_instances.references()) {
        group_instances->add_reference(reference);
      }

      bke::gather_attributes(src_instances.attributes(),
                             AttrDomain::Instance,
<<<<<<< HEAD
                             AttrDomain::Instance,
                             propagation_info,
                             {},
=======
                             attribute_filter,
>>>>>>> 2ddc574a
                             mask,
                             group_instances->attributes_for_write());
      group_instances->remove_unused_references();

      GeometrySet &group_geometry = *geometry_by_group_id.lookup(group_id);
      group_geometry.replace_instances(group_instances);
    }
  });
}

static void node_geo_exec(GeoNodeExecParams params)
{
  const bNode &node = params.node();
  const AttrDomain domain = AttrDomain(node.custom1);

  GeometrySet src_geometry = params.extract_input<GeometrySet>("Geometry");
  const Field<bool> selection_field = params.extract_input<Field<bool>>("Selection");
  const Field<int> group_id_field = params.extract_input<Field<int>>("Group ID");

  const NodeAttributeFilter &attribute_filter = params.get_attribute_filter("Instances");

  Map<int, std::unique_ptr<GeometrySet>> geometry_by_group_id;

  if (src_geometry.has_mesh() &&
      ELEM(domain, AttrDomain::Point, AttrDomain::Edge, AttrDomain::Face))
  {
    const auto &component = *src_geometry.get_component<MeshComponent>();
    split_mesh_groups(component,
                      domain,
                      selection_field,
                      group_id_field,
                      attribute_filter,
                      geometry_by_group_id);
  }
  if (src_geometry.has_pointcloud() && domain == AttrDomain::Point) {
    const auto &component = *src_geometry.get_component<PointCloudComponent>();
    split_pointcloud_groups(
        component, selection_field, group_id_field, attribute_filter, geometry_by_group_id);
  }
  if (src_geometry.has_curves() && ELEM(domain, AttrDomain::Point, AttrDomain::Curve)) {
    const auto &component = *src_geometry.get_component<bke::CurveComponent>();
    split_curve_groups(component,
                       domain,
                       selection_field,
                       group_id_field,
                       attribute_filter,
                       geometry_by_group_id);
  }
  if (src_geometry.has_instances() && domain == AttrDomain::Instance) {
    const auto &component = *src_geometry.get_component<bke::InstancesComponent>();
    split_instance_groups(
        component, selection_field, group_id_field, attribute_filter, geometry_by_group_id);
  }

  bke::Instances *dst_instances = new bke::Instances();
  GeometrySet dst_geometry = GeometrySet::from_instances(dst_instances);
  const int total_groups_num = geometry_by_group_id.size();
  dst_instances->resize(total_groups_num);

  std::optional<std::string> dst_group_id_attribute_id =
      params.get_output_anonymous_attribute_id_if_needed("Group ID");
  if (dst_group_id_attribute_id) {
    SpanAttributeWriter<int> dst_group_id =
        dst_instances->attributes_for_write().lookup_or_add_for_write_span<int>(
            *dst_group_id_attribute_id, AttrDomain::Instance);
    std::copy(geometry_by_group_id.keys().begin(),
              geometry_by_group_id.keys().end(),
              dst_group_id.span.begin());
    dst_group_id.finish();
  }

  dst_instances->transforms_for_write().fill(float4x4::identity());
  array_utils::fill_index_range(dst_instances->reference_handles_for_write());

  for (auto item : geometry_by_group_id.items()) {
    std::unique_ptr<GeometrySet> &group_geometry = item.value;
    dst_instances->add_reference(std::move(group_geometry));
  }

  dst_geometry.name = src_geometry.name;

  geometry::debug_randomize_instance_order(dst_instances);

  params.set_output("Instances", std::move(dst_geometry));
}

static void node_rna(StructRNA *srna)
{
  RNA_def_node_enum(srna,
                    "domain",
                    "Domain",
                    "Attribute domain for the Selection and Group ID inputs",
                    rna_enum_attribute_domain_without_corner_items,
                    NOD_inline_enum_accessors(custom1),
                    int(AttrDomain::Point));
}

static void node_register()
{
  static blender::bke::bNodeType ntype;
  geo_node_type_base(
      &ntype, GEO_NODE_SPLIT_TO_INSTANCES, "Split to Instances", NODE_CLASS_GEOMETRY);
  ntype.geometry_node_execute = node_geo_exec;
  ntype.declare = node_declare;
  ntype.draw_buttons = node_layout;
  blender::bke::node_register_type(&ntype);

  node_rna(ntype.rna_ext.srna);
}
NOD_REGISTER_NODE(node_register)

}  // namespace blender::nodes::node_geo_split_to_instances_cc<|MERGE_RESOLUTION|>--- conflicted
+++ resolved
@@ -175,18 +175,8 @@
 
       const AttributeAccessor src_attributes = src_pointcloud.attributes();
       MutableAttributeAccessor dst_attributes = group_pointcloud->attributes_for_write();
-<<<<<<< HEAD
-      bke::gather_attributes(src_attributes,
-                             AttrDomain::Point,
-                             AttrDomain::Point,
-                             propagation_info,
-                             {},
-                             mask,
-                             dst_attributes);
-=======
       bke::gather_attributes(
           src_attributes, AttrDomain::Point, attribute_filter, mask, dst_attributes);
->>>>>>> 2ddc574a
 
       GeometrySet &group_geometry = *geometry_by_group_id.lookup(group_id);
       group_geometry.replace_pointcloud(group_pointcloud);
@@ -258,13 +248,7 @@
 
       bke::gather_attributes(src_instances.attributes(),
                              AttrDomain::Instance,
-<<<<<<< HEAD
-                             AttrDomain::Instance,
-                             propagation_info,
-                             {},
-=======
                              attribute_filter,
->>>>>>> 2ddc574a
                              mask,
                              group_instances->attributes_for_write());
       group_instances->remove_unused_references();
