/* SPDX-FileCopyrightText: 2023 Blender Authors
 *
 * SPDX-License-Identifier: GPL-2.0-or-later */

#include "BKE_curves.hh"

#include "BKE_curve_to_mesh.hh"
#include "BKE_grease_pencil.hh"
#include "BKE_instances.hh"

#include "UI_resources.hh"

#include "GEO_randomize.hh"

#include "node_geometry_util.hh"

namespace blender::nodes::node_geo_curve_to_mesh_cc {

static void node_declare(NodeDeclarationBuilder &b)
{
  b.add_input<decl::Geometry>("Curve").supported_type(
      {GeometryComponent::Type::Curve, GeometryComponent::Type::GreasePencil});
  b.add_input<decl::Geometry>("Profile Curve")
      .only_realized_data()
      .supported_type(GeometryComponent::Type::Curve);
  b.add_input<decl::Bool>("Fill Caps")
      .description(
          "If the profile spline is cyclic, fill the ends of the generated mesh with N-gons");
  b.add_output<decl::Geometry>("Mesh").propagate_all();
}

static Mesh *curve_to_mesh(const bke::CurvesGeometry &curves,
                           const GeometrySet &profile_set,
                           const bool fill_caps,
                           const AttributeFilter &attribute_filter)
{
  Mesh *mesh;
  if (profile_set.has_curves()) {
    const Curves *profile_curves = profile_set.get_curves();
    mesh = bke::curve_to_mesh_sweep(
        curves, profile_curves->geometry.wrap(), fill_caps, attribute_filter);
  }
  else {
    mesh = bke::curve_to_wire_mesh(curves, attribute_filter);
  }
  geometry::debug_randomize_mesh_order(mesh);
  return mesh;
}

static void grease_pencil_to_mesh(GeometrySet &geometry_set,
                                  const GeometrySet &profile_set,
                                  const bool fill_caps,
                                  const AttributeFilter &attribute_filter)
{
  using namespace blender::bke::greasepencil;

  const GreasePencil &grease_pencil = *geometry_set.get_grease_pencil();
  Array<Mesh *> mesh_by_layer(grease_pencil.layers().size(), nullptr);

  for (const int layer_index : grease_pencil.layers().index_range()) {
    const Drawing *drawing = grease_pencil.get_eval_drawing(*grease_pencil.layer(layer_index));
    if (drawing == nullptr) {
      continue;
    }
    const bke::CurvesGeometry &curves = drawing->strokes();
    mesh_by_layer[layer_index] = curve_to_mesh(curves, profile_set, fill_caps, attribute_filter);
  }

  if (mesh_by_layer.is_empty()) {
    return;
  }

  InstancesComponent &instances_component =
      geometry_set.get_component_for_write<InstancesComponent>();
  bke::Instances *instances = instances_component.get_for_write();
  if (instances == nullptr) {
    instances = new bke::Instances();
    instances_component.replace(instances);
  }
  for (Mesh *mesh : mesh_by_layer) {
    if (!mesh) {
      /* Add an empty reference so the number of layers and instances match.
       * This makes it easy to reconstruct the layers afterwards and keep their attributes.
       * Although in this particular case we don't propagate the attributes. */
      const int handle = instances->add_reference(bke::InstanceReference());
      instances->add_instance(handle, float4x4::identity());
      continue;
    }
    GeometrySet temp_set = GeometrySet::from_mesh(mesh);
    const int handle = instances->add_reference(bke::InstanceReference{temp_set});
    instances->add_instance(handle, float4x4::identity());
  }
<<<<<<< HEAD

  bke::copy_attributes(geometry_set.get_grease_pencil()->attributes(),
                       bke::AttrDomain::Layer,
                       bke::AttrDomain::Instance,
                       propagation_info,
                       {},
                       geometry_set.get_instances_for_write()->attributes_for_write());

=======
  GeometrySet::propagate_attributes_from_layer_to_instances(
      geometry_set.get_grease_pencil()->attributes(),
      geometry_set.get_instances_for_write()->attributes_for_write(),
      attribute_filter);
>>>>>>> 4577d213
  geometry_set.replace_grease_pencil(nullptr);
}

static void node_geo_exec(GeoNodeExecParams params)
{
  GeometrySet curve_set = params.extract_input<GeometrySet>("Curve");
  GeometrySet profile_set = params.extract_input<GeometrySet>("Profile Curve");
  const bool fill_caps = params.extract_input<bool>("Fill Caps");

  bke::GeometryComponentEditData::remember_deformed_positions_if_necessary(curve_set);
  const AttributeFilter &attribute_filter = params.get_attribute_filter("Mesh");

  curve_set.modify_geometry_sets([&](GeometrySet &geometry_set) {
    if (geometry_set.has_curves()) {
      const Curves &curves = *geometry_set.get_curves();
      Mesh *mesh = curve_to_mesh(curves.geometry.wrap(), profile_set, fill_caps, attribute_filter);
      geometry_set.replace_mesh(mesh);
    }
    if (geometry_set.has_grease_pencil()) {
      grease_pencil_to_mesh(geometry_set, profile_set, fill_caps, attribute_filter);
    }
    geometry_set.keep_only_during_modify({GeometryComponent::Type::Mesh});
  });

  params.set_output("Mesh", std::move(curve_set));
}

static void node_register()
{
  static blender::bke::bNodeType ntype;

  geo_node_type_base(&ntype, GEO_NODE_CURVE_TO_MESH, "Curve to Mesh", NODE_CLASS_GEOMETRY);
  ntype.declare = node_declare;
  ntype.geometry_node_execute = node_geo_exec;
  blender::bke::node_register_type(&ntype);
}
NOD_REGISTER_NODE(node_register)

}  // namespace blender::nodes::node_geo_curve_to_mesh_cc<|MERGE_RESOLUTION|>--- conflicted
+++ resolved
@@ -90,21 +90,12 @@
     const int handle = instances->add_reference(bke::InstanceReference{temp_set});
     instances->add_instance(handle, float4x4::identity());
   }
-<<<<<<< HEAD
 
   bke::copy_attributes(geometry_set.get_grease_pencil()->attributes(),
                        bke::AttrDomain::Layer,
                        bke::AttrDomain::Instance,
-                       propagation_info,
-                       {},
+                       attribute_filter,
                        geometry_set.get_instances_for_write()->attributes_for_write());
-
-=======
-  GeometrySet::propagate_attributes_from_layer_to_instances(
-      geometry_set.get_grease_pencil()->attributes(),
-      geometry_set.get_instances_for_write()->attributes_for_write(),
-      attribute_filter);
->>>>>>> 4577d213
   geometry_set.replace_grease_pencil(nullptr);
 }
 
