--- conflicted
+++ resolved
@@ -59,7 +59,7 @@
   Array<Mesh *> mesh_by_layer(grease_pencil.layers().size(), nullptr);
 
   for (const int layer_index : grease_pencil.layers().index_range()) {
-    const Drawing *drawing = grease_pencil.get_eval_drawing(grease_pencil.layer(layer_index));
+    const Drawing *drawing = grease_pencil.get_eval_drawing(*grease_pencil.layer(layer_index));
     if (drawing == nullptr) {
       continue;
     }
@@ -90,14 +90,13 @@
                        bke::AttrDomain::Layer,
                        bke::AttrDomain::Instance,
                        attribute_filter,
-<<<<<<< HEAD
                        gp_instances->attributes_for_write());
 
-  geometry_set = geometry::join_geometries(
-      {std::move(geometry_set), GeometrySet::from_instances(gp_instances)}, attribute_filter);
-=======
-                       instances->attributes_for_write());
->>>>>>> 95502043
+  InstancesComponent &dst_component = geometry_set.get_component_for_write<InstancesComponent>();
+  bke::Instances *dst_instances = dst_component.get_for_write();
+  GeometrySet new_instances = geometry::join_geometries({GeometrySet::from_instances(dst_instances), GeometrySet::from_instances(gp_instances)}, attribute_filter);
+  
+
   geometry_set.replace_grease_pencil(nullptr);
 }
 
