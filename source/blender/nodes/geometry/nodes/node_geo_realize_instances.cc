/* SPDX-License-Identifier: GPL-2.0-or-later */

#include "node_geometry_util.hh"

#include "BKE_instances.hh"

#include "GEO_realize_instances.hh"

#include "UI_interface.h"
#include "UI_resources.h"

namespace blender::nodes::node_geo_realize_instances_cc {

static void node_declare(NodeDeclarationBuilder &b)
{
  b.add_input<decl::Geometry>(N_("Geometry"));
<<<<<<< HEAD
  b.add_input<decl::Bool>(N_("Selection")).default_value(true).hide_value().supports_field();
  b.add_input<decl::Int>(N_("Depth")).default_value(1).supports_field();
  b.add_output<decl::Geometry>(N_("Geometry"));
=======
  b.add_output<decl::Geometry>(N_("Geometry")).propagate_all();
>>>>>>> b6c74b4c
}

static void node_layout(uiLayout *layout, bContext * /*C*/, PointerRNA *ptr)
{
  uiItemR(layout, ptr, "legacy_behavior", 0, nullptr, ICON_NONE);
}

static void node_geo_exec(GeoNodeExecParams params)
{
  const bool legacy_behavior = params.node().custom1 & GEO_NODE_REALIZE_INSTANCES_LEGACY_BEHAVIOR;

  if (legacy_behavior) {
    params.error_message_add(
        NodeWarningType::Info,
        TIP_("This node uses legacy behavior with regards to attributes on "
             "instances. The behavior can be changed in the node properties in "
             "the side bar. In most cases the new behavior is the same for files created in "
             "Blender 3.0"));
  }

  GeometrySet geometry_set = params.extract_input<GeometrySet>("Geometry");
<<<<<<< HEAD
  if (!geometry_set.has_instances()) {
    params.set_output("Geometry", std::move(geometry_set));
    return;
  }

  Field<bool> selection_field = params.extract_input<Field<bool>>("Selection");
  Field<int> depth_field = params.extract_input<Field<int>>("Depth");

  const bke::Instances &instances = *geometry_set.get_instances_for_read();
  const bke::InstancesFieldContext field_context{instances};

  fn::FieldEvaluator evaluator{field_context, instances.instances_num()};
  evaluator.set_selection(selection_field);

  evaluator.add(depth_field);
  evaluator.evaluate();
  const VArray<int> depths = evaluator.get_evaluated<int>(0);

  const IndexMask selection = evaluator.get_evaluated_selection_as_mask();

  geometry_set = geometry::realize_instances(
      geometry_set, {legacy_behavior, !legacy_behavior, selection, depths});
=======
  geometry::RealizeInstancesOptions options;
  options.keep_original_ids = legacy_behavior;
  options.realize_instance_attributes = !legacy_behavior;
  options.propagation_info = params.get_output_propagation_info("Geometry");
  geometry_set = geometry::realize_instances(geometry_set, options);
>>>>>>> b6c74b4c
  params.set_output("Geometry", std::move(geometry_set));
}

}  // namespace blender::nodes::node_geo_realize_instances_cc

void register_node_type_geo_realize_instances()
{
  namespace file_ns = blender::nodes::node_geo_realize_instances_cc;

  static bNodeType ntype;

  geo_node_type_base(&ntype, GEO_NODE_REALIZE_INSTANCES, "Realize Instances", NODE_CLASS_GEOMETRY);
  ntype.declare = file_ns::node_declare;
  ntype.draw_buttons_ex = file_ns::node_layout;
  ntype.geometry_node_execute = file_ns::node_geo_exec;
  nodeRegisterType(&ntype);
}<|MERGE_RESOLUTION|>--- conflicted
+++ resolved
@@ -14,13 +14,9 @@
 static void node_declare(NodeDeclarationBuilder &b)
 {
   b.add_input<decl::Geometry>(N_("Geometry"));
-<<<<<<< HEAD
   b.add_input<decl::Bool>(N_("Selection")).default_value(true).hide_value().supports_field();
   b.add_input<decl::Int>(N_("Depth")).default_value(1).supports_field();
-  b.add_output<decl::Geometry>(N_("Geometry"));
-=======
   b.add_output<decl::Geometry>(N_("Geometry")).propagate_all();
->>>>>>> b6c74b4c
 }
 
 static void node_layout(uiLayout *layout, bContext * /*C*/, PointerRNA *ptr)
@@ -42,7 +38,6 @@
   }
 
   GeometrySet geometry_set = params.extract_input<GeometrySet>("Geometry");
-<<<<<<< HEAD
   if (!geometry_set.has_instances()) {
     params.set_output("Geometry", std::move(geometry_set));
     return;
@@ -63,15 +58,12 @@
 
   const IndexMask selection = evaluator.get_evaluated_selection_as_mask();
 
-  geometry_set = geometry::realize_instances(
-      geometry_set, {legacy_behavior, !legacy_behavior, selection, depths});
-=======
-  geometry::RealizeInstancesOptions options;
-  options.keep_original_ids = legacy_behavior;
-  options.realize_instance_attributes = !legacy_behavior;
-  options.propagation_info = params.get_output_propagation_info("Geometry");
-  geometry_set = geometry::realize_instances(geometry_set, options);
->>>>>>> b6c74b4c
+  geometry_set = geometry::realize_instances(geometry_set,
+                                             {legacy_behavior,
+                                              !legacy_behavior,
+                                              selection,
+                                              depths,
+                                              params.get_output_propagation_info("Geometry")});
   params.set_output("Geometry", std::move(geometry_set));
 }
 
