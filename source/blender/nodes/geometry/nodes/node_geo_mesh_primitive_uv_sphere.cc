/* SPDX-License-Identifier: GPL-2.0-or-later */

#include "BLI_task.hh"

#include "DNA_mesh_types.h"
#include "DNA_meshdata_types.h"

#include "BKE_material.h"
#include "BKE_mesh.h"

#include "UI_interface.h"
#include "UI_resources.h"

#include "node_geometry_util.hh"

namespace blender::nodes::node_geo_mesh_primitive_uv_sphere_cc {

static void node_declare(NodeDeclarationBuilder &b)
{
  b.add_input<decl::Int>(N_("Segments"))
      .default_value(32)
      .min(3)
      .max(1024)
      .description(N_("Horizontal resolution of the sphere"));
  b.add_input<decl::Int>(N_("Rings"))
      .default_value(16)
      .min(2)
      .max(1024)
      .description(N_("The number of horizontal rings"));
  b.add_input<decl::Float>(N_("Radius"))
      .default_value(1.0f)
      .min(0.0f)
      .subtype(PROP_DISTANCE)
      .description(N_("Distance from the generated points to the origin"));
  b.add_output<decl::Geometry>(N_("Mesh"));
  b.add_output<decl::Vector>(N_("UV Map")).field_source();
}

static int sphere_vert_total(const int segments, const int rings)
{
  return segments * (rings - 1) + 2;
}

static int sphere_edge_total(const int segments, const int rings)
{
  return segments * (rings * 2 - 1);
}

static int sphere_corner_total(const int segments, const int rings)
{
  const int quad_corners = 4 * segments * (rings - 2);
  const int tri_corners = 3 * segments * 2;
  return quad_corners + tri_corners;
}

static int sphere_face_total(const int segments, const int rings)
{
  const int quads = segments * (rings - 2);
  const int triangles = segments * 2;
  return quads + triangles;
}

/**
 * Also calculate vertex normals here, since the calculation is trivial, and it allows avoiding the
 * calculation later, if it's necessary. The vertex normals are just the normalized positions.
 */
BLI_NOINLINE static void calculate_sphere_vertex_data(MutableSpan<float3> positions,
                                                      MutableSpan<float3> vert_normals,
                                                      const float radius,
                                                      const int segments,
                                                      const int rings)
{
  const float delta_theta = M_PI / rings;
  const float delta_phi = (2.0f * M_PI) / segments;

  Array<float, 64> segment_cosines(segments + 1);
  for (const int segment : IndexRange(1, segments)) {
    const float phi = segment * delta_phi;
    segment_cosines[segment] = std::cos(phi);
  }
  Array<float, 64> segment_sines(segments + 1);
  for (const int segment : IndexRange(1, segments)) {
    const float phi = segment * delta_phi;
    segment_sines[segment] = std::sin(phi);
  }

  positions[0] = float3(0.0f, 0.0f, radius);
  vert_normals.first() = float3(0.0f, 0.0f, 1.0f);

  int vert_index = 1;
  for (const int ring : IndexRange(1, rings - 1)) {
    const float theta = ring * delta_theta;
    const float sin_theta = std::sin(theta);
    const float z = std::cos(theta);
    for (const int segment : IndexRange(1, segments)) {
      const float x = sin_theta * segment_cosines[segment];
      const float y = sin_theta * segment_sines[segment];
      positions[vert_index] = float3(x, y, z) * radius;
      vert_normals[vert_index] = float3(x, y, z);
      vert_index++;
    }
  }

  positions.last() = float3(0.0f, 0.0f, -radius);
  vert_normals.last() = float3(0.0f, 0.0f, -1.0f);
}

BLI_NOINLINE static void calculate_sphere_edge_indices(MutableSpan<MEdge> edges,
                                                       const int segments,
                                                       const int rings)
{
  int edge_index = 0;

  /* Add the edges connecting the top vertex to the first ring. */
  const int first_vert_ring_index_start = 1;
  for (const int segment : IndexRange(segments)) {
    MEdge &edge = edges[edge_index++];
    edge.v1 = 0;
    edge.v2 = first_vert_ring_index_start + segment;
    edge.flag = ME_EDGEDRAW;
  }

  int ring_vert_index_start = 1;
  for (const int ring : IndexRange(rings - 1)) {
    const int next_ring_vert_index_start = ring_vert_index_start + segments;

    /* Add the edges running along each ring. */
    for (const int segment : IndexRange(segments)) {
      MEdge &edge = edges[edge_index++];
      edge.v1 = ring_vert_index_start + segment;
      edge.v2 = ring_vert_index_start + ((segment + 1) % segments);
      edge.flag = ME_EDGEDRAW;
    }

    /* Add the edges connecting to the next ring. */
    if (ring < rings - 2) {
      for (const int segment : IndexRange(segments)) {
        MEdge &edge = edges[edge_index++];
        edge.v1 = ring_vert_index_start + segment;
        edge.v2 = next_ring_vert_index_start + segment;
        edge.flag = ME_EDGEDRAW;
      }
    }
    ring_vert_index_start += segments;
  }

  /* Add the edges connecting the last ring to the bottom vertex. */
  const int last_vert_index = sphere_vert_total(segments, rings) - 1;
  const int last_vert_ring_start = last_vert_index - segments;
  for (const int segment : IndexRange(segments)) {
    MEdge &edge = edges[edge_index++];
    edge.v1 = last_vert_index;
    edge.v2 = last_vert_ring_start + segment;
    edge.flag = ME_EDGEDRAW;
  }
}

BLI_NOINLINE static void calculate_sphere_faces(MutableSpan<MPoly> polys, const int segments)
{
  int loop_index = 0;

  /* Add the triangles connected to the top vertex. */
  for (MPoly &poly : polys.take_front(segments)) {
    poly.loopstart = loop_index;
    poly.totloop = 3;
    loop_index += 3;
  }

  /* Add the middle quads. */
  for (MPoly &poly : polys.drop_front(segments).drop_back(segments)) {
    poly.loopstart = loop_index;
    poly.totloop = 4;
    loop_index += 4;
  }

  /* Add the triangles connected to the bottom vertex. */
  for (MPoly &poly : polys.take_back(segments)) {
    poly.loopstart = loop_index;
    poly.totloop = 3;
    loop_index += 3;
  }
}

BLI_NOINLINE static void calculate_sphere_corners(MutableSpan<int> corner_verts,
                                                  MutableSpan<int> corner_edges,
                                                  const int segments,
                                                  const int rings)
{
  auto segment_next_or_first = [&](const int segment) {
    return segment == segments - 1 ? 0 : segment + 1;
  };

  /* Add the triangles connected to the top vertex. */
  const int first_vert_ring_start = 1;
  for (const int segment : IndexRange(segments)) {
    const int loop_start = segment * 3;
    const int segment_next = segment_next_or_first(segment);

    corner_verts[loop_start + 0] = 0;
    corner_edges[loop_start + 0] = segment;

    corner_verts[loop_start + 1] = first_vert_ring_start + segment;
    corner_edges[loop_start + 1] = segments + segment;

    corner_verts[loop_start + 2] = first_vert_ring_start + segment_next;
    corner_edges[loop_start + 2] = segment_next;
  }

  const int rings_vert_start = 1;
  const int rings_edge_start = segments;
  const int rings_loop_start = segments * 3;
  for (const int ring : IndexRange(1, rings - 2)) {
    const int ring_vert_start = rings_vert_start + (ring - 1) * segments;
    const int ring_edge_start = rings_edge_start + (ring - 1) * segments * 2;
    const int ring_loop_start = rings_loop_start + (ring - 1) * segments * 4;

    const int next_ring_vert_start = ring_vert_start + segments;
    const int next_ring_edge_start = ring_edge_start + segments * 2;
    const int ring_vertical_edge_start = ring_edge_start + segments;

    for (const int segment : IndexRange(segments)) {
      const int loop_start = ring_loop_start + segment * 4;
      const int segment_next = segment_next_or_first(segment);

      corner_verts[loop_start + 0] = ring_vert_start + segment;
      corner_edges[loop_start + 0] = ring_vertical_edge_start + segment;

      corner_verts[loop_start + 1] = next_ring_vert_start + segment;
      corner_edges[loop_start + 1] = next_ring_edge_start + segment;

      corner_verts[loop_start + 2] = next_ring_vert_start + segment_next;
      corner_edges[loop_start + 2] = ring_vertical_edge_start + segment_next;

      corner_verts[loop_start + 3] = ring_vert_start + segment_next;
      corner_edges[loop_start + 3] = ring_edge_start + segment;
    }
  }

  /* Add the triangles connected to the bottom vertex. */
  const int bottom_loop_start = rings_loop_start + segments * (rings - 2) * 4;
  const int last_edge_ring_start = segments * (rings - 2) * 2 + segments;
  const int bottom_edge_fan_start = last_edge_ring_start + segments;
  const int last_vert_index = sphere_vert_total(segments, rings) - 1;
  const int last_vert_ring_start = last_vert_index - segments;
  for (const int segment : IndexRange(segments)) {
    const int loop_start = bottom_loop_start + segment * 3;
    const int segment_next = segment_next_or_first(segment);

    corner_verts[loop_start + 0] = last_vert_index;
    corner_edges[loop_start + 0] = bottom_edge_fan_start + segment_next;

    corner_verts[loop_start + 1] = last_vert_ring_start + segment_next;
    corner_edges[loop_start + 1] = last_edge_ring_start + segment;

    corner_verts[loop_start + 2] = last_vert_ring_start + segment;
    corner_edges[loop_start + 2] = bottom_edge_fan_start + segment;
  }
}

BLI_NOINLINE static void calculate_sphere_uvs(Mesh *mesh,
                                              const float segments,
                                              const float rings,
                                              const AttributeIDRef &uv_map_id)
{
  MutableAttributeAccessor attributes = mesh->attributes_for_write();

  SpanAttributeWriter<float2> uv_attribute = attributes.lookup_or_add_for_write_only_span<float2>(
      uv_map_id, ATTR_DOMAIN_CORNER);
  MutableSpan<float2> uvs = uv_attribute.span;

  const float dy = 1.0f / rings;

  const float segments_inv = 1.0f / segments;

  for (const int i_segment : IndexRange(segments)) {
    const int loop_start = i_segment * 3;
    const float segment = float(i_segment);
    uvs[loop_start + 0] = float2((segment + 0.5f) * segments_inv, 0.0f);
    uvs[loop_start + 1] = float2(segment * segments_inv, dy);
    uvs[loop_start + 2] = float2((segment + 1.0f) * segments_inv, dy);
  }

  const int rings_loop_start = segments * 3;
  for (const int i_ring : IndexRange(1, rings - 2)) {
    const int ring_loop_start = rings_loop_start + (i_ring - 1) * segments * 4;
    const float ring = float(i_ring);
    for (const int i_segment : IndexRange(segments)) {
      const int loop_start = ring_loop_start + i_segment * 4;
      const float segment = float(i_segment);
      uvs[loop_start + 0] = float2(segment * segments_inv, ring / rings);
      uvs[loop_start + 1] = float2(segment * segments_inv, (ring + 1.0f) / rings);
      uvs[loop_start + 2] = float2((segment + 1.0f) * segments_inv, (ring + 1.0f) / rings);
      uvs[loop_start + 3] = float2((segment + 1.0f) * segments_inv, ring / rings);
    }
  }

  const int bottom_loop_start = rings_loop_start + segments * (rings - 2) * 4;
  for (const int i_segment : IndexRange(segments)) {
    const int loop_start = bottom_loop_start + i_segment * 3;
    const float segment = float(i_segment);
    uvs[loop_start + 0] = float2((segment + 0.5f) * segments_inv, 1.0f);
    uvs[loop_start + 1] = float2((segment + 1.0f) * segments_inv, 1.0f - dy);
    uvs[loop_start + 2] = float2(segment * segments_inv, 1.0f - dy);
  }

  uv_attribute.finish();
}

static Mesh *create_uv_sphere_mesh(const float radius,
                                   const int segments,
                                   const int rings,
                                   const AttributeIDRef &uv_map_id)
{
  Mesh *mesh = BKE_mesh_new_nomain(sphere_vert_total(segments, rings),
                                   sphere_edge_total(segments, rings),
                                   0,
                                   sphere_corner_total(segments, rings),
                                   sphere_face_total(segments, rings));
  BKE_id_material_eval_ensure_default_slot(&mesh->id);
<<<<<<< HEAD
  MutableSpan<float3> positions = mesh->positions_for_write();
=======
  MutableSpan<float3> positions = mesh->vert_positions_for_write();
>>>>>>> a7e1815c
  MutableSpan<MEdge> edges = mesh->edges_for_write();
  MutableSpan<MPoly> polys = mesh->polys_for_write();
  MutableSpan<int> corner_verts = mesh->corner_verts_for_write();
  MutableSpan<int> corner_edges = mesh->corner_edges_for_write();

  threading::parallel_invoke(
      1024 < segments * rings,
      [&]() {
        MutableSpan vert_normals{
            reinterpret_cast<float3 *>(BKE_mesh_vertex_normals_for_write(mesh)), mesh->totvert};
        calculate_sphere_vertex_data(positions, vert_normals, radius, segments, rings);
        BKE_mesh_vertex_normals_clear_dirty(mesh);
      },
      [&]() { calculate_sphere_edge_indices(edges, segments, rings); },
      [&]() { calculate_sphere_faces(polys, segments); },
      [&]() { calculate_sphere_corners(corner_verts, corner_edges, segments, rings); },
      [&]() {
        if (uv_map_id) {
          calculate_sphere_uvs(mesh, segments, rings, uv_map_id);
        }
      });

  mesh->loose_edges_tag_none();

  BLI_assert(BKE_mesh_is_valid(mesh));

  return mesh;
}

static void node_geo_exec(GeoNodeExecParams params)
{
  const int segments_num = params.extract_input<int>("Segments");
  const int rings_num = params.extract_input<int>("Rings");
  if (segments_num < 3 || rings_num < 2) {
    if (segments_num < 3) {
      params.error_message_add(NodeWarningType::Info, TIP_("Segments must be at least 3"));
    }
    if (rings_num < 3) {
      params.error_message_add(NodeWarningType::Info, TIP_("Rings must be at least 3"));
    }
    params.set_default_remaining_outputs();
    return;
  }

  const float radius = params.extract_input<float>("Radius");

  StrongAnonymousAttributeID uv_map_id;
  if (params.output_is_required("UV Map")) {
    uv_map_id = StrongAnonymousAttributeID("uv_map");
  }

  Mesh *mesh = create_uv_sphere_mesh(radius, segments_num, rings_num, uv_map_id.get());
  params.set_output("Mesh", GeometrySet::create_with_mesh(mesh));
  if (uv_map_id) {
    params.set_output("UV Map",
                      AnonymousAttributeFieldInput::Create<float3>(
                          std::move(uv_map_id), params.attribute_producer_name()));
  }
}

}  // namespace blender::nodes::node_geo_mesh_primitive_uv_sphere_cc

void register_node_type_geo_mesh_primitive_uv_sphere()
{
  namespace file_ns = blender::nodes::node_geo_mesh_primitive_uv_sphere_cc;

  static bNodeType ntype;

  geo_node_type_base(&ntype, GEO_NODE_MESH_PRIMITIVE_UV_SPHERE, "UV Sphere", NODE_CLASS_GEOMETRY);
  ntype.declare = file_ns::node_declare;
  ntype.geometry_node_execute = file_ns::node_geo_exec;
  nodeRegisterType(&ntype);
}<|MERGE_RESOLUTION|>--- conflicted
+++ resolved
@@ -317,11 +317,7 @@
                                    sphere_corner_total(segments, rings),
                                    sphere_face_total(segments, rings));
   BKE_id_material_eval_ensure_default_slot(&mesh->id);
-<<<<<<< HEAD
-  MutableSpan<float3> positions = mesh->positions_for_write();
-=======
   MutableSpan<float3> positions = mesh->vert_positions_for_write();
->>>>>>> a7e1815c
   MutableSpan<MEdge> edges = mesh->edges_for_write();
   MutableSpan<MPoly> polys = mesh->polys_for_write();
   MutableSpan<int> corner_verts = mesh->corner_verts_for_write();
