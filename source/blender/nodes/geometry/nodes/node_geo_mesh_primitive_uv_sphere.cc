/* SPDX-License-Identifier: GPL-2.0-or-later */

#include "BLI_task.hh"

#include "DNA_mesh_types.h"
#include "DNA_meshdata_types.h"

#include "BKE_material.h"
#include "BKE_mesh.h"

#include "UI_interface.h"
#include "UI_resources.h"

#include "node_geometry_util.hh"

namespace blender::nodes::node_geo_mesh_primitive_uv_sphere_cc {

static void node_declare(NodeDeclarationBuilder &b)
{
  b.add_input<decl::Int>(N_("Segments"))
      .default_value(32)
      .min(3)
      .max(1024)
      .description(N_("Horizontal resolution of the sphere"));
  b.add_input<decl::Int>(N_("Rings"))
      .default_value(16)
      .min(2)
      .max(1024)
      .description(N_("The number of horizontal rings"));
  b.add_input<decl::Float>(N_("Radius"))
      .default_value(1.0f)
      .min(0.0f)
      .subtype(PROP_DISTANCE)
      .description(N_("Distance from the generated points to the origin"));
  b.add_output<decl::Geometry>(N_("Mesh"));
  b.add_output<decl::Vector>(N_("UV Map")).field_source();
}

static int sphere_vert_total(const int segments, const int rings)
{
  return segments * (rings - 1) + 2;
}

static int sphere_edge_total(const int segments, const int rings)
{
  return segments * (rings * 2 - 1);
}

static int sphere_corner_total(const int segments, const int rings)
{
  const int quad_corners = 4 * segments * (rings - 2);
  const int tri_corners = 3 * segments * 2;
  return quad_corners + tri_corners;
}

static int sphere_face_total(const int segments, const int rings)
{
  const int quads = segments * (rings - 2);
  const int triangles = segments * 2;
  return quads + triangles;
}

/**
 * Also calculate vertex normals here, since the calculation is trivial, and it allows avoiding the
 * calculation later, if it's necessary. The vertex normals are just the normalized positions.
 */
BLI_NOINLINE static void calculate_sphere_vertex_data(MutableSpan<float3> positions,
                                                      MutableSpan<float3> vert_normals,
                                                      const float radius,
                                                      const int segments,
                                                      const int rings)
{
  const float delta_theta = M_PI / rings;
  const float delta_phi = (2.0f * M_PI) / segments;

  Array<float, 64> segment_cosines(segments + 1);
  for (const int segment : IndexRange(1, segments)) {
    const float phi = segment * delta_phi;
    segment_cosines[segment] = std::cos(phi);
  }
  Array<float, 64> segment_sines(segments + 1);
  for (const int segment : IndexRange(1, segments)) {
    const float phi = segment * delta_phi;
    segment_sines[segment] = std::sin(phi);
  }

  positions[0] = float3(0.0f, 0.0f, radius);
  vert_normals.first() = float3(0.0f, 0.0f, 1.0f);

  int vert_index = 1;
  for (const int ring : IndexRange(1, rings - 1)) {
    const float theta = ring * delta_theta;
    const float sin_theta = std::sin(theta);
    const float z = std::cos(theta);
    for (const int segment : IndexRange(1, segments)) {
      const float x = sin_theta * segment_cosines[segment];
      const float y = sin_theta * segment_sines[segment];
      positions[vert_index] = float3(x, y, z) * radius;
      vert_normals[vert_index] = float3(x, y, z);
      vert_index++;
    }
  }

  positions.last() = float3(0.0f, 0.0f, -radius);
  vert_normals.last() = float3(0.0f, 0.0f, -1.0f);
}

BLI_NOINLINE static void calculate_sphere_edge_indices(MutableSpan<MEdge> edges,
                                                       const int segments,
                                                       const int rings)
{
  int edge_index = 0;

  /* Add the edges connecting the top vertex to the first ring. */
  const int first_vert_ring_index_start = 1;
  for (const int segment : IndexRange(segments)) {
    MEdge &edge = edges[edge_index++];
    edge.v1 = 0;
    edge.v2 = first_vert_ring_index_start + segment;
    edge.flag = ME_EDGEDRAW;
  }

  int ring_vert_index_start = 1;
  for (const int ring : IndexRange(rings - 1)) {
    const int next_ring_vert_index_start = ring_vert_index_start + segments;

    /* Add the edges running along each ring. */
    for (const int segment : IndexRange(segments)) {
      MEdge &edge = edges[edge_index++];
      edge.v1 = ring_vert_index_start + segment;
      edge.v2 = ring_vert_index_start + ((segment + 1) % segments);
      edge.flag = ME_EDGEDRAW;
    }

    /* Add the edges connecting to the next ring. */
    if (ring < rings - 2) {
      for (const int segment : IndexRange(segments)) {
        MEdge &edge = edges[edge_index++];
        edge.v1 = ring_vert_index_start + segment;
        edge.v2 = next_ring_vert_index_start + segment;
        edge.flag = ME_EDGEDRAW;
      }
    }
    ring_vert_index_start += segments;
  }

  /* Add the edges connecting the last ring to the bottom vertex. */
  const int last_vert_index = sphere_vert_total(segments, rings) - 1;
  const int last_vert_ring_start = last_vert_index - segments;
  for (const int segment : IndexRange(segments)) {
    MEdge &edge = edges[edge_index++];
    edge.v1 = last_vert_index;
    edge.v2 = last_vert_ring_start + segment;
    edge.flag = ME_EDGEDRAW;
  }
}

BLI_NOINLINE static void calculate_sphere_faces(MutableSpan<MPoly> polys, const int segments)
{
  int loop_index = 0;

  /* Add the triangles connected to the top vertex. */
  for (MPoly &poly : polys.take_front(segments)) {
    poly.loopstart = loop_index;
    poly.totloop = 3;
    loop_index += 3;
  }

  /* Add the middle quads. */
  for (MPoly &poly : polys.drop_front(segments).drop_back(segments)) {
    poly.loopstart = loop_index;
    poly.totloop = 4;
    loop_index += 4;
  }

  /* Add the triangles connected to the bottom vertex. */
  for (MPoly &poly : polys.take_back(segments)) {
    poly.loopstart = loop_index;
    poly.totloop = 3;
    loop_index += 3;
  }
}

BLI_NOINLINE static void calculate_sphere_corners(MutableSpan<int> corner_verts,
                                                  MutableSpan<int> corner_edges,
                                                  const int segments,
                                                  const int rings)
{
  auto segment_next_or_first = [&](const int segment) {
    return segment == segments - 1 ? 0 : segment + 1;
  };

  /* Add the triangles connected to the top vertex. */
  const int first_vert_ring_start = 1;
  for (const int segment : IndexRange(segments)) {
    const int loop_start = segment * 3;
    const int segment_next = segment_next_or_first(segment);

    corner_verts[loop_start + 0] = 0;
    corner_edges[loop_start + 0] = segment;

    corner_verts[loop_start + 1] = first_vert_ring_start + segment;
    corner_edges[loop_start + 1] = segments + segment;

    corner_verts[loop_start + 2] = first_vert_ring_start + segment_next;
    corner_edges[loop_start + 2] = segment_next;
  }

  const int rings_vert_start = 1;
  const int rings_edge_start = segments;
  const int rings_loop_start = segments * 3;
  for (const int ring : IndexRange(1, rings - 2)) {
    const int ring_vert_start = rings_vert_start + (ring - 1) * segments;
    const int ring_edge_start = rings_edge_start + (ring - 1) * segments * 2;
    const int ring_loop_start = rings_loop_start + (ring - 1) * segments * 4;

    const int next_ring_vert_start = ring_vert_start + segments;
    const int next_ring_edge_start = ring_edge_start + segments * 2;
    const int ring_vertical_edge_start = ring_edge_start + segments;

    for (const int segment : IndexRange(segments)) {
      const int loop_start = ring_loop_start + segment * 4;
      const int segment_next = segment_next_or_first(segment);

      corner_verts[loop_start + 0] = ring_vert_start + segment;
      corner_edges[loop_start + 0] = ring_vertical_edge_start + segment;

      corner_verts[loop_start + 1] = next_ring_vert_start + segment;
      corner_edges[loop_start + 1] = next_ring_edge_start + segment;

      corner_verts[loop_start + 2] = next_ring_vert_start + segment_next;
      corner_edges[loop_start + 2] = ring_vertical_edge_start + segment_next;

      corner_verts[loop_start + 3] = ring_vert_start + segment_next;
      corner_edges[loop_start + 3] = ring_edge_start + segment;
    }
  }

  /* Add the triangles connected to the bottom vertex. */
  const int bottom_loop_start = rings_loop_start + segments * (rings - 2) * 4;
  const int last_edge_ring_start = segments * (rings - 2) * 2 + segments;
  const int bottom_edge_fan_start = last_edge_ring_start + segments;
  const int last_vert_index = sphere_vert_total(segments, rings) - 1;
  const int last_vert_ring_start = last_vert_index - segments;
  for (const int segment : IndexRange(segments)) {
    const int loop_start = bottom_loop_start + segment * 3;
    const int segment_next = segment_next_or_first(segment);

    corner_verts[loop_start + 0] = last_vert_index;
    corner_edges[loop_start + 0] = bottom_edge_fan_start + segment_next;

    corner_verts[loop_start + 1] = last_vert_ring_start + segment_next;
    corner_edges[loop_start + 1] = last_edge_ring_start + segment;

    corner_verts[loop_start + 2] = last_vert_ring_start + segment;
    corner_edges[loop_start + 2] = bottom_edge_fan_start + segment;
  }
}

BLI_NOINLINE static void calculate_sphere_uvs(Mesh *mesh,
                                              const float segments,
                                              const float rings,
                                              const AttributeIDRef &uv_map_id)
{
  MutableAttributeAccessor attributes = mesh->attributes_for_write();

  SpanAttributeWriter<float2> uv_attribute = attributes.lookup_or_add_for_write_only_span<float2>(
      uv_map_id, ATTR_DOMAIN_CORNER);
  MutableSpan<float2> uvs = uv_attribute.span;

  const float dy = 1.0f / rings;

  const float segments_inv = 1.0f / segments;

  for (const int i_segment : IndexRange(segments)) {
    const int loop_start = i_segment * 3;
    const float segment = float(i_segment);
    uvs[loop_start + 0] = float2((segment + 0.5f) * segments_inv, 0.0f);
    uvs[loop_start + 1] = float2(segment * segments_inv, dy);
    uvs[loop_start + 2] = float2((segment + 1.0f) * segments_inv, dy);
  }

  const int rings_loop_start = segments * 3;
  for (const int i_ring : IndexRange(1, rings - 2)) {
    const int ring_loop_start = rings_loop_start + (i_ring - 1) * segments * 4;
    const float ring = float(i_ring);
    for (const int i_segment : IndexRange(segments)) {
      const int loop_start = ring_loop_start + i_segment * 4;
      const float segment = float(i_segment);
      uvs[loop_start + 0] = float2(segment * segments_inv, ring / rings);
      uvs[loop_start + 1] = float2(segment * segments_inv, (ring + 1.0f) / rings);
      uvs[loop_start + 2] = float2((segment + 1.0f) * segments_inv, (ring + 1.0f) / rings);
      uvs[loop_start + 3] = float2((segment + 1.0f) * segments_inv, ring / rings);
    }
  }

  const int bottom_loop_start = rings_loop_start + segments * (rings - 2) * 4;
  for (const int i_segment : IndexRange(segments)) {
    const int loop_start = bottom_loop_start + i_segment * 3;
    const float segment = float(i_segment);
    uvs[loop_start + 0] = float2((segment + 0.5f) * segments_inv, 1.0f);
    uvs[loop_start + 1] = float2((segment + 1.0f) * segments_inv, 1.0f - dy);
    uvs[loop_start + 2] = float2(segment * segments_inv, 1.0f - dy);
  }

  uv_attribute.finish();
}

static Mesh *create_uv_sphere_mesh(const float radius,
                                   const int segments,
                                   const int rings,
                                   const AttributeIDRef &uv_map_id)
{
  Mesh *mesh = BKE_mesh_new_nomain(sphere_vert_total(segments, rings),
                                   sphere_edge_total(segments, rings),
                                   0,
                                   sphere_corner_total(segments, rings),
                                   sphere_face_total(segments, rings));
  BKE_id_material_eval_ensure_default_slot(&mesh->id);
  MutableSpan<float3> positions = mesh->positions_for_write();
  MutableSpan<MEdge> edges = mesh->edges_for_write();
  MutableSpan<MPoly> polys = mesh->polys_for_write();
  MutableSpan<int> corner_verts = mesh->corner_verts_for_write();
  MutableSpan<int> corner_edges = mesh->corner_edges_for_write();

  threading::parallel_invoke(
      1024 < segments * rings,
      [&]() {
        MutableSpan vert_normals{
            reinterpret_cast<float3 *>(BKE_mesh_vertex_normals_for_write(mesh)), mesh->totvert};
        calculate_sphere_vertex_data(positions, vert_normals, radius, segments, rings);
        BKE_mesh_vertex_normals_clear_dirty(mesh);
      },
      [&]() { calculate_sphere_edge_indices(edges, segments, rings); },
      [&]() { calculate_sphere_faces(polys, segments); },
<<<<<<< HEAD
      [&]() { calculate_sphere_corners(corner_verts, corner_edges, segments, rings); },
      [&]() { calculate_sphere_uvs(mesh, segments, rings); });
=======
      [&]() { calculate_sphere_corners(loops, segments, rings); },
      [&]() {
        if (uv_map_id) {
          calculate_sphere_uvs(mesh, segments, rings, uv_map_id);
        }
      });
>>>>>>> 8fa25960

  mesh->loose_edges_tag_none();

  BLI_assert(BKE_mesh_is_valid(mesh));

  return mesh;
}

static void node_geo_exec(GeoNodeExecParams params)
{
  const int segments_num = params.extract_input<int>("Segments");
  const int rings_num = params.extract_input<int>("Rings");
  if (segments_num < 3 || rings_num < 2) {
    if (segments_num < 3) {
      params.error_message_add(NodeWarningType::Info, TIP_("Segments must be at least 3"));
    }
    if (rings_num < 3) {
      params.error_message_add(NodeWarningType::Info, TIP_("Rings must be at least 3"));
    }
    params.set_default_remaining_outputs();
    return;
  }

  const float radius = params.extract_input<float>("Radius");

  StrongAnonymousAttributeID uv_map_id;
  if (params.output_is_required("UV Map")) {
    uv_map_id = StrongAnonymousAttributeID("uv_map");
  }

  Mesh *mesh = create_uv_sphere_mesh(radius, segments_num, rings_num, uv_map_id.get());
  params.set_output("Mesh", GeometrySet::create_with_mesh(mesh));
  if (uv_map_id) {
    params.set_output("UV Map",
                      AnonymousAttributeFieldInput::Create<float3>(
                          std::move(uv_map_id), params.attribute_producer_name()));
  }
}

}  // namespace blender::nodes::node_geo_mesh_primitive_uv_sphere_cc

void register_node_type_geo_mesh_primitive_uv_sphere()
{
  namespace file_ns = blender::nodes::node_geo_mesh_primitive_uv_sphere_cc;

  static bNodeType ntype;

  geo_node_type_base(&ntype, GEO_NODE_MESH_PRIMITIVE_UV_SPHERE, "UV Sphere", NODE_CLASS_GEOMETRY);
  ntype.declare = file_ns::node_declare;
  ntype.geometry_node_execute = file_ns::node_geo_exec;
  nodeRegisterType(&ntype);
}<|MERGE_RESOLUTION|>--- conflicted
+++ resolved
@@ -333,17 +333,12 @@
       },
       [&]() { calculate_sphere_edge_indices(edges, segments, rings); },
       [&]() { calculate_sphere_faces(polys, segments); },
-<<<<<<< HEAD
       [&]() { calculate_sphere_corners(corner_verts, corner_edges, segments, rings); },
-      [&]() { calculate_sphere_uvs(mesh, segments, rings); });
-=======
-      [&]() { calculate_sphere_corners(loops, segments, rings); },
       [&]() {
         if (uv_map_id) {
           calculate_sphere_uvs(mesh, segments, rings, uv_map_id);
         }
       });
->>>>>>> 8fa25960
 
   mesh->loose_edges_tag_none();
 
