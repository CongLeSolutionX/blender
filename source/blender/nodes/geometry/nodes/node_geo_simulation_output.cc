--- conflicted
+++ resolved
@@ -11,6 +11,7 @@
 #include "BKE_curves.hh"
 #include "BKE_idprop.hh"
 #include "BKE_instances.hh"
+#include "BKE_material.h"
 #include "BKE_scene.h"
 
 #include "DEG_depsgraph_query.h"
@@ -195,137 +196,6 @@
   });
 }
 
-<<<<<<< HEAD
-void simulation_state_to_values(const Span<NodeSimulationItem> node_simulation_items,
-                                const bke::sim::SimulationZoneState &zone_state,
-                                const Object &self_object,
-                                const ComputeContext &compute_context,
-                                const bNode &node,
-                                const bke::BakeIDMapping &id_mapping,
-                                bke::BakeIDMappingIssuesLog *id_mapping_issues,
-                                Span<void *> r_output_values)
-{
-  /* Some attributes stored in the simulation state become anonymous attributes in geometry nodes.
-   * This maps attribute names to their corresponding anonymous attribute ids. */
-  Map<std::string, AnonymousAttributeIDPtr> attribute_map;
-  Vector<GeometrySet *> geometries;
-
-  for (const int i : node_simulation_items.index_range()) {
-    const NodeSimulationItem &item = node_simulation_items[i];
-    const eNodeSocketDatatype socket_type = eNodeSocketDatatype(item.socket_type);
-    const CPPType &cpp_type = get_simulation_item_cpp_type(socket_type);
-
-    void *r_output_value = r_output_values[i];
-
-    if (!zone_state.item_by_identifier.contains(item.identifier)) {
-      cpp_type.value_initialize(r_output_value);
-      continue;
-    }
-    const bke::sim::SimulationStateItem &state_item = *zone_state.item_by_identifier.lookup(
-        item.identifier);
-
-    switch (socket_type) {
-      case SOCK_GEOMETRY: {
-        if (const auto *geo_state_item =
-                dynamic_cast<const bke::sim::GeometrySimulationStateItem *>(&state_item))
-        {
-          GeometrySet *geometry = new (r_output_value) GeometrySet(geo_state_item->geometry);
-          geometry->modify_geometry_sets([&](GeometrySet &geometry) {
-            if (Mesh *mesh = geometry.get_mesh_for_write()) {
-              if (IDProperty *mesh_props = mesh->id.properties) {
-                IDProperty *array_prop = IDP_GetPropertyFromGroup(mesh_props, ".materials");
-                mesh->totcol = array_prop->len;
-                mesh->mat = MEM_cnew_array<Material *>(mesh->totcol, __func__);
-                for (const int i : IndexRange(array_prop->len)) {
-                  IDProperty *mat_prop = IDP_GetIndexArray(array_prop, i);
-                  bke::BakeIDMappingKey key;
-                  if (IDProperty *id_name_prop = IDP_GetPropertyFromGroup(mat_prop, "id_name")) {
-                    if (id_name_prop->type == IDP_STRING) {
-                      key.id_name = IDP_String(id_name_prop);
-                    }
-                  }
-                  if (IDProperty *lib_name_prop = IDP_GetPropertyFromGroup(mat_prop, "lib_name")) {
-                    if (lib_name_prop->type == IDP_STRING) {
-                      key.lib_name = IDP_String(lib_name_prop);
-                    }
-                  }
-                  Material *material = reinterpret_cast<Material *>(id_mapping.get(key, ID_MA));
-                  if (material) {
-                    mesh->mat[i] = material;
-                  }
-                  else if (id_mapping_issues && !key.id_name.is_empty()) {
-                    id_mapping_issues->add(key, ID_MA);
-                  }
-                }
-              }
-            }
-          });
-          geometries.append(geometry);
-        }
-        else {
-          cpp_type.value_initialize(r_output_value);
-        }
-        break;
-      }
-      case SOCK_FLOAT:
-      case SOCK_VECTOR:
-      case SOCK_INT:
-      case SOCK_BOOLEAN:
-      case SOCK_ROTATION:
-      case SOCK_RGBA: {
-        const fn::ValueOrFieldCPPType &value_or_field_type =
-            *fn::ValueOrFieldCPPType::get_from_self(cpp_type);
-        if (const auto *primitive_state_item =
-                dynamic_cast<const bke::sim::PrimitiveSimulationStateItem *>(&state_item))
-        {
-          if (primitive_state_item->type() == value_or_field_type.value) {
-            value_or_field_type.construct_from_value(r_output_value,
-                                                     primitive_state_item->value());
-          }
-          else {
-            cpp_type.value_initialize(r_output_value);
-          }
-        }
-        else if (const auto *attribute_state_item =
-                     dynamic_cast<const bke::sim::AttributeSimulationStateItem *>(&state_item))
-        {
-          AnonymousAttributeIDPtr attribute_id = MEM_new<NodeAnonymousAttributeID>(
-              __func__,
-              self_object,
-              compute_context,
-              node,
-              std::to_string(item.identifier),
-              item.name);
-          GField field{std::make_shared<AnonymousAttributeFieldInput>(
-              attribute_id, value_or_field_type.value, node.label_or_name())};
-          value_or_field_type.construct_from_field(r_output_value, std::move(field));
-          attribute_map.add(attribute_state_item->name(), std::move(attribute_id));
-        }
-        else {
-          cpp_type.value_initialize(r_output_value);
-        }
-        break;
-      }
-      case SOCK_STRING: {
-        if (const auto *string_state_item =
-                dynamic_cast<const bke::sim::StringSimulationStateItem *>(&state_item))
-        {
-          new (r_output_value) ValueOrField<std::string>(string_state_item->value());
-        }
-        else {
-          cpp_type.value_initialize(r_output_value);
-        }
-        break;
-      }
-      default: {
-        cpp_type.value_initialize(r_output_value);
-        break;
-      }
-    }
-  }
-
-  /* Make some attributes anonymous. */
-=======
 /**
  * Some attributes stored in the simulation state become anonymous attributes in geometry nodes.
  * This maps attribute names to their corresponding anonymous attribute ids.
@@ -333,7 +203,6 @@
 static void rename_attributes(const Span<GeometrySet *> geometries,
                               const Map<std::string, AnonymousAttributeIDPtr> &attribute_map)
 {
->>>>>>> 58b34917
   for (GeometrySet *geometry : geometries) {
     for (const GeometryComponent::Type type : {GeometryComponent::Type::Mesh,
                                                GeometryComponent::Type::Curve,
@@ -435,6 +304,8 @@
                                      const Object &self_object,
                                      const ComputeContext &compute_context,
                                      const bNode &node,
+                                     const bke::BakeIDMapping &id_mapping,
+                                     bke::BakeIDMappingIssuesLog *id_mapping_issues,
                                      Span<void *> r_output_values)
 {
   Map<std::string, AnonymousAttributeIDPtr> attribute_map;
@@ -484,6 +355,8 @@
                                      const Object &self_object,
                                      const ComputeContext &compute_context,
                                      const bNode &node,
+                                     const bke::BakeIDMapping &id_mapping,
+                                     bke::BakeIDMappingIssuesLog *id_mapping_issues,
                                      Span<void *> r_output_values)
 {
   Map<std::string, AnonymousAttributeIDPtr> attribute_map;
@@ -988,43 +861,26 @@
       /* Wait until all inputs are available. */
       return;
     }
-<<<<<<< HEAD
-    values_to_simulation_state(simulation_items_, input_values, new_zone_state);
-=======
     move_values_to_simulation_state(simulation_items_, input_values, new_zone_state);
->>>>>>> 58b34917
     this->output_cached_state(params, user_data, new_zone_state);
   }
 
   void output_cached_state(lf::Params &params,
-<<<<<<< HEAD
-                           const GeoNodesLFUserData &user_data,
-=======
                            GeoNodesLFUserData &user_data,
->>>>>>> 58b34917
                            const bke::sim::SimulationZoneState &state) const
   {
     Array<void *> output_values(simulation_items_.size());
     for (const int i : simulation_items_.index_range()) {
       output_values[i] = params.get_output_data_ptr(i);
     }
-<<<<<<< HEAD
-    simulation_state_to_values(simulation_items_,
-                               state,
-                               *user_data.modifier_data->self_object,
-                               *user_data.compute_context,
-                               node_,
-                               user_data.modifier_data->id_mapping,
-                               user_data.modifier_data->id_mapping_issues,
-                               output_values);
-=======
     copy_simulation_state_to_values(simulation_items_,
                                     state,
                                     *user_data.modifier_data->self_object,
                                     *user_data.compute_context,
                                     node_,
+                                    user_data.modifier_data->id_mapping,
+                                    user_data.modifier_data->id_mapping_issues,
                                     output_values);
->>>>>>> 58b34917
     for (const int i : simulation_items_.index_range()) {
       params.output_set(i);
     }
@@ -1040,19 +896,14 @@
     for (const int i : simulation_items_.index_range()) {
       output_values[i] = params.get_output_data_ptr(i);
     }
-<<<<<<< HEAD
-    simulation_state_to_values(simulation_items_,
-                               prev_state,
-                               *user_data.modifier_data->self_object,
-                               *user_data.compute_context,
-                               node_,
-                               user_data.modifier_data->id_mapping,
-                               user_data.modifier_data->id_mapping_issues,
-                               output_values);
-=======
-    copy_simulation_state_to_values(
-        simulation_items_, prev_state, self_object, compute_context, node_, output_values);
->>>>>>> 58b34917
+    copy_simulation_state_to_values(simulation_items_,
+                                    prev_state,
+                                    *user_data.modifier_data->self_object,
+                                    *user_data.compute_context,
+                                    node_,
+                                    user_data.modifier_data->id_mapping,
+                                    user_data.modifier_data->id_mapping_issues,
+                                    output_values);
 
     Array<void *> next_values(simulation_items_.size());
     LinearAllocator<> allocator;
@@ -1060,19 +911,14 @@
       const CPPType &type = *outputs_[i].type;
       next_values[i] = allocator.allocate(type.size(), type.alignment());
     }
-<<<<<<< HEAD
-    simulation_state_to_values(simulation_items_,
-                               next_state,
-                               *user_data.modifier_data->self_object,
-                               *user_data.compute_context,
-                               node_,
-                               user_data.modifier_data->id_mapping,
-                               user_data.modifier_data->id_mapping_issues,
-                               next_values);
-=======
-    copy_simulation_state_to_values(
-        simulation_items_, next_state, self_object, compute_context, node_, next_values);
->>>>>>> 58b34917
+    copy_simulation_state_to_values(simulation_items_,
+                                    next_state,
+                                    *user_data.modifier_data->self_object,
+                                    *user_data.compute_context,
+                                    node_,
+                                    user_data.modifier_data->id_mapping,
+                                    user_data.modifier_data->id_mapping_issues,
+                                    next_values);
 
     for (const int i : simulation_items_.index_range()) {
       mix_simulation_state(simulation_items_[i], output_values[i], next_values[i], mix_factor);
