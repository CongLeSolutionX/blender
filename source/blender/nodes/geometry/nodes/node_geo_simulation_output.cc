/* SPDX-FileCopyrightText: 2023 Blender Foundation
 *
 * SPDX-License-Identifier: GPL-2.0-or-later */

#include "BLI_math_matrix.hh"
#include "BLI_string_utils.h"
#include "BLI_task.hh"

#include "BKE_attribute_math.hh"
#include "BKE_bake_items_socket.hh"
#include "BKE_compute_contexts.hh"
#include "BKE_curves.hh"
#include "BKE_instances.hh"
#include "BKE_scene.h"

#include "DEG_depsgraph_query.h"

#include "UI_interface.h"

#include "NOD_common.h"
#include "NOD_socket.hh"

#include "FN_field_cpp_type.hh"

#include "DNA_curves_types.h"
#include "DNA_mesh_types.h"
#include "DNA_pointcloud_types.h"

#include "NOD_add_node_search.hh"

#include "node_geometry_util.hh"

namespace blender::nodes {

std::string socket_identifier_for_simulation_item(const NodeSimulationItem &item)
{
  return "Item_" + std::to_string(item.identifier);
}

static std::unique_ptr<SocketDeclaration> socket_declaration_for_simulation_item(
    const NodeSimulationItem &item, const eNodeSocketInOut in_out, const int index)
{
  const eNodeSocketDatatype socket_type = eNodeSocketDatatype(item.socket_type);
  BLI_assert(NOD_geometry_simulation_output_item_socket_type_supported(socket_type));

  std::unique_ptr<SocketDeclaration> decl;
  switch (socket_type) {
    case SOCK_FLOAT:
      decl = std::make_unique<decl::Float>();
      decl->input_field_type = InputSocketFieldType::IsSupported;
      decl->output_field_dependency = OutputFieldDependency::ForPartiallyDependentField({index});
      break;
    case SOCK_VECTOR:
      decl = std::make_unique<decl::Vector>();
      decl->input_field_type = InputSocketFieldType::IsSupported;
      decl->output_field_dependency = OutputFieldDependency::ForPartiallyDependentField({index});
      break;
    case SOCK_RGBA:
      decl = std::make_unique<decl::Color>();
      decl->input_field_type = InputSocketFieldType::IsSupported;
      decl->output_field_dependency = OutputFieldDependency::ForPartiallyDependentField({index});
      break;
    case SOCK_BOOLEAN:
      decl = std::make_unique<decl::Bool>();
      decl->input_field_type = InputSocketFieldType::IsSupported;
      decl->output_field_dependency = OutputFieldDependency::ForPartiallyDependentField({index});
      break;
    case SOCK_ROTATION:
      decl = std::make_unique<decl::Rotation>();
      decl->input_field_type = InputSocketFieldType::IsSupported;
      decl->output_field_dependency = OutputFieldDependency::ForPartiallyDependentField({index});
      break;
    case SOCK_INT:
      decl = std::make_unique<decl::Int>();
      decl->input_field_type = InputSocketFieldType::IsSupported;
      decl->output_field_dependency = OutputFieldDependency::ForPartiallyDependentField({index});
      break;
    case SOCK_STRING:
      decl = std::make_unique<decl::String>();
      break;
    case SOCK_GEOMETRY:
      decl = std::make_unique<decl::Geometry>();
      break;
    default:
      BLI_assert_unreachable();
  }

  decl->name = item.name ? item.name : "";
  decl->identifier = socket_identifier_for_simulation_item(item);
  decl->in_out = in_out;
  return decl;
}

void socket_declarations_for_simulation_items(const Span<NodeSimulationItem> items,
                                              NodeDeclaration &r_declaration)
{
  for (const int i : items.index_range()) {
    const NodeSimulationItem &item = items[i];
    r_declaration.inputs.append(socket_declaration_for_simulation_item(item, SOCK_IN, i));
    r_declaration.outputs.append(socket_declaration_for_simulation_item(item, SOCK_OUT, i));
  }
  r_declaration.inputs.append(decl::create_extend_declaration(SOCK_IN));
  r_declaration.outputs.append(decl::create_extend_declaration(SOCK_OUT));
}

struct SimulationItemsUniqueNameArgs {
  NodeGeometrySimulationOutput *sim;
  const NodeSimulationItem *item;
};

static bool simulation_items_unique_name_check(void *arg, const char *name)
{
  const SimulationItemsUniqueNameArgs &args = *static_cast<const SimulationItemsUniqueNameArgs *>(
      arg);
  for (const NodeSimulationItem &item : args.sim->items_span()) {
    if (&item != args.item) {
      if (STREQ(item.name, name)) {
        return true;
      }
    }
  }
  if (STREQ(name, "Delta Time")) {
    return true;
  }
  return false;
}

const CPPType &get_simulation_item_cpp_type(const eNodeSocketDatatype socket_type)
{
  const char *socket_idname = nodeStaticSocketType(socket_type, 0);
  const bNodeSocketType *typeinfo = nodeSocketTypeFind(socket_idname);
  BLI_assert(typeinfo);
  BLI_assert(typeinfo->geometry_nodes_cpp_type);
  return *typeinfo->geometry_nodes_cpp_type;
}

const CPPType &get_simulation_item_cpp_type(const NodeSimulationItem &item)
{
  return get_simulation_item_cpp_type(eNodeSocketDatatype(item.socket_type));
}

static bke::BakeSocketConfig make_bake_socket_config(
    const Span<NodeSimulationItem> node_simulation_items)
{
  bke::BakeSocketConfig config;
  const int items_num = node_simulation_items.size();
  config.domains.resize(items_num);
  config.types.resize(items_num);
  config.geometries_by_attribute.resize(items_num);

  int last_geometry_index = -1;
  for (const int item_i : node_simulation_items.index_range()) {
    const NodeSimulationItem &item = node_simulation_items[item_i];
    config.types[item_i] = eNodeSocketDatatype(item.socket_type);
    config.domains[item_i] = eAttrDomain(item.attribute_domain);
    if (item.socket_type == SOCK_GEOMETRY) {
      last_geometry_index = item_i;
    }
    else if (last_geometry_index != -1) {
      config.geometries_by_attribute[item_i].append(last_geometry_index);
    }
  }
  return config;
}

static std::shared_ptr<AnonymousAttributeFieldInput> make_attribute_field(
    const Object &self_object,
    const ComputeContext &compute_context,
    const bNode &node,
    const NodeSimulationItem &item,
    const CPPType &type)
{
  AnonymousAttributeIDPtr attribute_id = MEM_new<NodeAnonymousAttributeID>(
      __func__, self_object, compute_context, node, std::to_string(item.identifier), item.name);
  return std::make_shared<AnonymousAttributeFieldInput>(attribute_id, type, node.label_or_name());
}

void move_simulation_state_to_values(const Span<NodeSimulationItem> node_simulation_items,
                                     bke::sim::SimulationZoneState &zone_state,
                                     const Object &self_object,
                                     const ComputeContext &compute_context,
                                     const bNode &node,
                                     Span<void *> r_output_values)
{
  const bke::BakeSocketConfig config = make_bake_socket_config(node_simulation_items);
  Vector<bke::BakeItem *> bake_items;
  for (const NodeSimulationItem &item : node_simulation_items) {
    auto *bake_item = zone_state.item_by_identifier.lookup_ptr(item.identifier);
    bake_items.append(bake_item ? bake_item->get() : nullptr);
  }

  bke::move_bake_items_to_socket_values(
      bake_items,
      config,
      [&](const int i, const CPPType &type) {
        return make_attribute_field(
            self_object, compute_context, node, node_simulation_items[i], type);
      },
      r_output_values);
}

void copy_simulation_state_to_values(const Span<NodeSimulationItem> node_simulation_items,
                                     const bke::sim::SimulationZoneState &zone_state,
                                     const Object &self_object,
                                     const ComputeContext &compute_context,
                                     const bNode &node,
                                     Span<void *> r_output_values)
{
  const bke::BakeSocketConfig config = make_bake_socket_config(node_simulation_items);
  Vector<bke::BakeItem *> bake_items;
  for (const NodeSimulationItem &item : node_simulation_items) {
    auto *bake_item = zone_state.item_by_identifier.lookup_ptr(item.identifier);
    bake_items.append(bake_item ? bake_item->get() : nullptr);
  }

  bke::copy_bake_items_to_socket_values(
      bake_items,
      config,
      [&](const int i, const CPPType &type) {
        return make_attribute_field(
            self_object, compute_context, node, node_simulation_items[i], type);
      },
      r_output_values);
}

void move_values_to_simulation_state(const Span<NodeSimulationItem> node_simulation_items,
                                     const Span<void *> input_values,
                                     bke::sim::SimulationZoneState &r_zone_state)
{
  const bke::BakeSocketConfig config = make_bake_socket_config(node_simulation_items);

<<<<<<< HEAD
  Vector<std::unique_ptr<bke::BakeItem>> bake_items = bke::move_socket_values_to_bake_items(
=======
  Array<std::unique_ptr<bke::BakeItem>> bake_items = bke::move_socket_values_to_bake_items(
>>>>>>> 860196d5
      input_values, config);

  for (const int i : node_simulation_items.index_range()) {
    const NodeSimulationItem &item = node_simulation_items[i];
    std::unique_ptr<bke::BakeItem> &bake_item = bake_items[i];
    if (bake_item) {
      r_zone_state.item_by_identifier.add_new(item.identifier, std::move(bake_item));
    }
  }
}

}  // namespace blender::nodes

namespace blender::nodes::node_geo_simulation_output_cc {

NODE_STORAGE_FUNCS(NodeGeometrySimulationOutput);

struct EvalData {
  bool is_first_evaluation = true;
};

static bool sharing_info_equal(const ImplicitSharingInfo *a, const ImplicitSharingInfo *b)
{
  if (!a || !b) {
    return false;
  }
  return a == b;
}

template<typename T>
void mix_with_indices(MutableSpan<T> prev,
                      const VArray<T> &next,
                      const Span<int> index_map,
                      const float factor)
{
  threading::parallel_for(prev.index_range(), 1024, [&](const IndexRange range) {
    devirtualize_varray(next, [&](const auto next) {
      for (const int i : range) {
        if (index_map[i] != -1) {
          prev[i] = bke::attribute_math::mix2(factor, prev[i], next[index_map[i]]);
        }
      }
    });
  });
}

static void mix_with_indices(GMutableSpan prev,
                             const GVArray &next,
                             const Span<int> index_map,
                             const float factor)
{
  bke::attribute_math::convert_to_static_type(prev.type(), [&](auto dummy) {
    using T = decltype(dummy);
    mix_with_indices(prev.typed<T>(), next.typed<T>(), index_map, factor);
  });
}

template<typename T> void mix(MutableSpan<T> prev, const VArray<T> &next, const float factor)
{
  threading::parallel_for(prev.index_range(), 1024, [&](const IndexRange range) {
    devirtualize_varray(next, [&](const auto next) {
      for (const int i : range) {
        prev[i] = bke::attribute_math::mix2(factor, prev[i], next[i]);
      }
    });
  });
}

static void mix(GMutableSpan prev, const GVArray &next, const float factor)
{
  bke::attribute_math::convert_to_static_type(prev.type(), [&](auto dummy) {
    using T = decltype(dummy);
    mix(prev.typed<T>(), next.typed<T>(), factor);
  });
}

static void mix(MutableSpan<float4x4> prev, const Span<float4x4> next, const float factor)
{
  threading::parallel_for(prev.index_range(), 1024, [&](const IndexRange range) {
    for (const int i : range) {
      prev[i] = math::interpolate(prev[i], next[i], factor);
    }
  });
}

static void mix_with_indices(MutableSpan<float4x4> prev,
                             const Span<float4x4> next,
                             const Span<int> index_map,
                             const float factor)
{
  threading::parallel_for(prev.index_range(), 1024, [&](const IndexRange range) {
    for (const int i : range) {
      if (index_map[i] != -1) {
        prev[i] = math::interpolate(prev[i], next[index_map[i]], factor);
      }
    }
  });
}

static void mix_attributes(MutableAttributeAccessor prev_attributes,
                           const AttributeAccessor next_attributes,
                           const Span<int> index_map,
                           const eAttrDomain mix_domain,
                           const float factor,
                           const Set<std::string> &names_to_skip = {})
{
  Set<AttributeIDRef> ids = prev_attributes.all_ids();
  ids.remove("id");
  for (const StringRef name : names_to_skip) {
    ids.remove(name);
  }

  for (const AttributeIDRef &id : ids) {
    const GAttributeReader prev = prev_attributes.lookup(id);
    const eAttrDomain domain = prev.domain;
    if (domain != mix_domain) {
      continue;
    }
    const eCustomDataType type = bke::cpp_type_to_custom_data_type(prev.varray.type());
    if (ELEM(type, CD_PROP_STRING, CD_PROP_BOOL)) {
      /* String attributes can't be mixed, and there's no point in mixing boolean attributes. */
      continue;
    }
    const GAttributeReader next = next_attributes.lookup(id, prev.domain, type);
    if (sharing_info_equal(prev.sharing_info, next.sharing_info)) {
      continue;
    }
    GSpanAttributeWriter dst = prev_attributes.lookup_for_write_span(id);
    if (!index_map.is_empty()) {
      /* If there's an ID attribute, use its values to mix with potentially changed indices. */
      mix_with_indices(dst.span, *next, index_map, factor);
    }
    else if (prev_attributes.domain_size(domain) == next_attributes.domain_size(domain)) {
      /* With no ID attribute to find matching elements, we can only support mixing when the domain
       * size (topology) is the same. Other options like mixing just the start of arrays might work
       * too, but give bad results too. */
      mix(dst.span, next.varray, factor);
    }
    dst.finish();
  }
}

static Map<int, int> create_value_to_first_index_map(const Span<int> values)
{
  Map<int, int> map;
  map.reserve(values.size());
  for (const int i : values.index_range()) {
    map.add(values[i], i);
  }
  return map;
}

static Array<int> create_id_index_map(const AttributeAccessor prev_attributes,
                                      const AttributeAccessor next_attributes)
{
  const AttributeReader<int> prev_ids = prev_attributes.lookup<int>("id");
  const AttributeReader<int> next_ids = next_attributes.lookup<int>("id");
  if (!prev_ids || !next_ids) {
    return {};
  }
  if (sharing_info_equal(prev_ids.sharing_info, next_ids.sharing_info)) {
    return {};
  }

  const VArraySpan prev(*prev_ids);
  const VArraySpan next(*next_ids);

  const Map<int, int> next_id_map = create_value_to_first_index_map(VArraySpan(*next_ids));
  Array<int> index_map(prev.size());
  threading::parallel_for(prev.index_range(), 1024, [&](const IndexRange range) {
    for (const int i : range) {
      index_map[i] = next_id_map.lookup_default(prev[i], -1);
    }
  });
  return index_map;
}

static void mix_geometries(GeometrySet &prev, const GeometrySet &next, const float factor)
{
  if (Mesh *mesh_prev = prev.get_mesh_for_write()) {
    if (const Mesh *mesh_next = next.get_mesh_for_read()) {
      Array<int> vert_map = create_id_index_map(mesh_prev->attributes(), mesh_next->attributes());
      mix_attributes(mesh_prev->attributes_for_write(),
                     mesh_next->attributes(),
                     vert_map,
                     ATTR_DOMAIN_POINT,
                     factor,
                     {});
    }
  }
  if (PointCloud *points_prev = prev.get_pointcloud_for_write()) {
    if (const PointCloud *points_next = next.get_pointcloud_for_read()) {
      const Array<int> index_map = create_id_index_map(points_prev->attributes(),
                                                       points_next->attributes());
      mix_attributes(points_prev->attributes_for_write(),
                     points_next->attributes(),
                     index_map,
                     ATTR_DOMAIN_POINT,
                     factor);
    }
  }
  if (Curves *curves_prev = prev.get_curves_for_write()) {
    if (const Curves *curves_next = next.get_curves_for_read()) {
      MutableAttributeAccessor prev = curves_prev->geometry.wrap().attributes_for_write();
      const AttributeAccessor next = curves_next->geometry.wrap().attributes();
      const Array<int> index_map = create_id_index_map(prev, next);
      mix_attributes(prev,
                     next,
                     index_map,
                     ATTR_DOMAIN_POINT,
                     factor,
                     {"handle_type_left", "handle_type_right"});
    }
  }
  if (bke::Instances *instances_prev = prev.get_instances_for_write()) {
    if (const bke::Instances *instances_next = next.get_instances_for_read()) {
      const Array<int> index_map = create_id_index_map(instances_prev->attributes(),
                                                       instances_next->attributes());
      mix_attributes(instances_prev->attributes_for_write(),
                     instances_next->attributes(),
                     index_map,
                     ATTR_DOMAIN_INSTANCE,
                     factor,
                     {"position"});
      if (index_map.is_empty()) {
        mix(instances_prev->transforms(), instances_next->transforms(), factor);
      }
      else {
        mix_with_indices(
            instances_prev->transforms(), instances_next->transforms(), index_map, factor);
      }
    }
  }
}

static void mix_simulation_state(const NodeSimulationItem &item,
                                 void *prev,
                                 const void *next,
                                 const float factor)
{
  switch (eNodeSocketDatatype(item.socket_type)) {
    case SOCK_GEOMETRY: {
      mix_geometries(
          *static_cast<GeometrySet *>(prev), *static_cast<const GeometrySet *>(next), factor);
      break;
    }
    case SOCK_FLOAT:
    case SOCK_VECTOR:
    case SOCK_INT:
    case SOCK_BOOLEAN:
    case SOCK_ROTATION:
    case SOCK_RGBA: {
      const CPPType &type = get_simulation_item_cpp_type(item);
      const fn::ValueOrFieldCPPType &value_or_field_type = *fn::ValueOrFieldCPPType::get_from_self(
          type);
      if (value_or_field_type.is_field(prev) || value_or_field_type.is_field(next)) {
        /* Fields are evaluated on geometries and are mixed there. */
        break;
      }

      void *prev_value = value_or_field_type.get_value_ptr(prev);
      const void *next_value = value_or_field_type.get_value_ptr(next);
      bke::attribute_math::convert_to_static_type(value_or_field_type.value, [&](auto dummy) {
        using T = decltype(dummy);
        *static_cast<T *>(prev_value) = bke::attribute_math::mix2(
            factor, *static_cast<T *>(prev_value), *static_cast<const T *>(next_value));
      });
      break;
    }
    default:
      break;
  }
}

class LazyFunctionForSimulationOutputNode final : public LazyFunction {
  const bNode &node_;
  Span<NodeSimulationItem> simulation_items_;

 public:
  LazyFunctionForSimulationOutputNode(const bNode &node,
                                      GeometryNodesLazyFunctionGraphInfo &own_lf_graph_info)
      : node_(node)
  {
    debug_name_ = "Simulation Output";
    const NodeGeometrySimulationOutput &storage = node_storage(node);
    simulation_items_ = {storage.items, storage.items_num};

    MutableSpan<int> lf_index_by_bsocket = own_lf_graph_info.mapping.lf_index_by_bsocket;

    for (const int i : simulation_items_.index_range()) {
      const NodeSimulationItem &item = simulation_items_[i];
      const bNodeSocket &input_bsocket = node.input_socket(i);
      const bNodeSocket &output_bsocket = node.output_socket(i);

      const CPPType &type = get_simulation_item_cpp_type(item);

      lf_index_by_bsocket[input_bsocket.index_in_tree()] = inputs_.append_and_get_index_as(
          item.name, type, lf::ValueUsage::Maybe);
      lf_index_by_bsocket[output_bsocket.index_in_tree()] = outputs_.append_and_get_index_as(
          item.name, type);
    }
  }

  void *init_storage(LinearAllocator<> &allocator) const
  {
    return allocator.construct<EvalData>().release();
  }

  void destruct_storage(void *storage) const
  {
    std::destroy_at(static_cast<EvalData *>(storage));
  }

  void execute_impl(lf::Params &params, const lf::Context &context) const final
  {
    GeoNodesLFUserData &user_data = *static_cast<GeoNodesLFUserData *>(context.user_data);
    GeoNodesModifierData &modifier_data = *user_data.modifier_data;
    EvalData &eval_data = *static_cast<EvalData *>(context.storage);
    BLI_SCOPED_DEFER([&]() { eval_data.is_first_evaluation = false; });

    const std::optional<bke::sim::SimulationZoneID> zone_id = get_simulation_zone_id(
        user_data, node_.identifier);
    if (!zone_id) {
      params.set_default_remaining_outputs();
      return;
    }

    const bke::sim::SimulationZoneState *current_zone_state =
        modifier_data.current_simulation_state ?
            modifier_data.current_simulation_state->get_zone_state(*zone_id) :
            nullptr;
    if (eval_data.is_first_evaluation && current_zone_state != nullptr) {
      /* Common case when data is cached already. */
      this->output_cached_state(params, user_data, *current_zone_state);
      return;
    }

    if (modifier_data.current_simulation_state_for_write == nullptr) {
      const bke::sim::SimulationZoneState *prev_zone_state =
          modifier_data.prev_simulation_state ?
              modifier_data.prev_simulation_state->get_zone_state(*zone_id) :
              nullptr;
      if (prev_zone_state == nullptr) {
        /* There is no previous simulation state and we also don't create a new one, so just
         * output defaults. */
        params.set_default_remaining_outputs();
        return;
      }
      const bke::sim::SimulationZoneState *next_zone_state =
          modifier_data.next_simulation_state ?
              modifier_data.next_simulation_state->get_zone_state(*zone_id) :
              nullptr;
      if (next_zone_state == nullptr) {
        /* Output the last cached simulation state. */
        this->output_cached_state(params, user_data, *prev_zone_state);
        return;
      }
      /* A previous and next frame is cached already, but the current frame is not. */
      this->output_mixed_cached_state(params,
                                      *modifier_data.self_object,
                                      *user_data.compute_context,
                                      *prev_zone_state,
                                      *next_zone_state,
                                      modifier_data.simulation_state_mix_factor);
      return;
    }

    bke::sim::SimulationZoneState &new_zone_state =
        modifier_data.current_simulation_state_for_write->get_zone_state_for_write(*zone_id);
    if (eval_data.is_first_evaluation) {
      new_zone_state.item_by_identifier.clear();
    }

    Array<void *> input_values(simulation_items_.size(), nullptr);
    for (const int i : simulation_items_.index_range()) {
      input_values[i] = params.try_get_input_data_ptr_or_request(i);
    }
    if (input_values.as_span().contains(nullptr)) {
      /* Wait until all inputs are available. */
      return;
    }
    move_values_to_simulation_state(simulation_items_, input_values, new_zone_state);
    this->output_cached_state(params, user_data, new_zone_state);
  }

  void output_cached_state(lf::Params &params,
                           GeoNodesLFUserData &user_data,
                           const bke::sim::SimulationZoneState &state) const
  {
    Array<void *> output_values(simulation_items_.size());
    for (const int i : simulation_items_.index_range()) {
      output_values[i] = params.get_output_data_ptr(i);
    }
    copy_simulation_state_to_values(simulation_items_,
                                    state,
                                    *user_data.modifier_data->self_object,
                                    *user_data.compute_context,
                                    node_,
                                    output_values);
    for (const int i : simulation_items_.index_range()) {
      params.output_set(i);
    }
  }

  void output_mixed_cached_state(lf::Params &params,
                                 const Object &self_object,
                                 const ComputeContext &compute_context,
                                 const bke::sim::SimulationZoneState &prev_state,
                                 const bke::sim::SimulationZoneState &next_state,
                                 const float mix_factor) const
  {
    Array<void *> output_values(simulation_items_.size());
    for (const int i : simulation_items_.index_range()) {
      output_values[i] = params.get_output_data_ptr(i);
    }
    copy_simulation_state_to_values(
        simulation_items_, prev_state, self_object, compute_context, node_, output_values);

    Array<void *> next_values(simulation_items_.size());
    LinearAllocator<> allocator;
    for (const int i : simulation_items_.index_range()) {
      const CPPType &type = *outputs_[i].type;
      next_values[i] = allocator.allocate(type.size(), type.alignment());
    }
    copy_simulation_state_to_values(
        simulation_items_, next_state, self_object, compute_context, node_, next_values);

    for (const int i : simulation_items_.index_range()) {
      mix_simulation_state(simulation_items_[i], output_values[i], next_values[i], mix_factor);
    }

    for (const int i : simulation_items_.index_range()) {
      const CPPType &type = *outputs_[i].type;
      type.destruct(next_values[i]);
    }

    for (const int i : simulation_items_.index_range()) {
      params.output_set(i);
    }
  }
};

}  // namespace blender::nodes::node_geo_simulation_output_cc

namespace blender::nodes {

std::unique_ptr<LazyFunction> get_simulation_output_lazy_function(
    const bNode &node, GeometryNodesLazyFunctionGraphInfo &own_lf_graph_info)
{
  namespace file_ns = blender::nodes::node_geo_simulation_output_cc;
  BLI_assert(node.type == GEO_NODE_SIMULATION_OUTPUT);
  return std::make_unique<file_ns::LazyFunctionForSimulationOutputNode>(node, own_lf_graph_info);
}

std::optional<bke::sim::SimulationZoneID> get_simulation_zone_id(
    const GeoNodesLFUserData &user_data, const int output_node_id)
{
  Vector<int> node_ids;
  for (const ComputeContext *context = user_data.compute_context; context != nullptr;
       context = context->parent())
  {
    if (const auto *node_context = dynamic_cast<const bke::NodeGroupComputeContext *>(context)) {
      node_ids.append(node_context->node_id());
    }
    else if (dynamic_cast<const bke::RepeatZoneComputeContext *>(context) != nullptr) {
      /* Simulation can't be used in a repeat zone. */
      return std::nullopt;
    }
  }
  std::reverse(node_ids.begin(), node_ids.end());
  node_ids.append(output_node_id);
  const bNestedNodeRef *nested_node_ref = user_data.root_ntree->nested_node_ref_from_node_id_path(
      node_ids);
  bke::sim::SimulationZoneID zone_id;
  zone_id.nested_node_id = nested_node_ref->id;
  return zone_id;
}

}  // namespace blender::nodes

namespace blender::nodes::node_geo_simulation_output_cc {

static void node_declare_dynamic(const bNodeTree & /*node_tree*/,
                                 const bNode &node,
                                 NodeDeclaration &r_declaration)
{
  const NodeGeometrySimulationOutput &storage = node_storage(node);
  socket_declarations_for_simulation_items({storage.items, storage.items_num}, r_declaration);
}

static void search_node_add_ops(GatherAddNodeSearchParams &params)
{
  AddNodeItem item;
  item.ui_name = IFACE_("Simulation Zone");
  item.description = TIP_("Add a new simulation input and output nodes to the node tree");
  item.add_fn = [](const bContext &C, bNodeTree &node_tree, float2 cursor) {
    bNode *input = nodeAddNode(&C, &node_tree, "GeometryNodeSimulationInput");
    bNode *output = nodeAddNode(&C, &node_tree, "GeometryNodeSimulationOutput");
    static_cast<NodeGeometrySimulationInput *>(input->storage)->output_node_id =
        output->identifier;

    NodeSimulationItem &item = node_storage(*output).items[0];

    update_node_declaration_and_sockets(node_tree, *input);
    update_node_declaration_and_sockets(node_tree, *output);

    nodeAddLink(
        &node_tree,
        input,
        nodeFindSocket(input, SOCK_OUT, socket_identifier_for_simulation_item(item).c_str()),
        output,
        nodeFindSocket(output, SOCK_IN, socket_identifier_for_simulation_item(item).c_str()));

    input->locx = cursor.x / UI_SCALE_FAC - 150;
    input->locy = cursor.y / UI_SCALE_FAC + 20;
    output->locx = cursor.x / UI_SCALE_FAC + 150;
    output->locy = cursor.y / UI_SCALE_FAC + 20;

    return Vector<bNode *>({input, output});
  };
  params.add_item(std::move(item));
}

static void node_init(bNodeTree * /*tree*/, bNode *node)
{
  NodeGeometrySimulationOutput *data = MEM_cnew<NodeGeometrySimulationOutput>(__func__);

  data->next_identifier = 0;

  data->items = MEM_cnew_array<NodeSimulationItem>(1, __func__);
  data->items[0].name = BLI_strdup(DATA_("Geometry"));
  data->items[0].socket_type = SOCK_GEOMETRY;
  data->items[0].identifier = data->next_identifier++;
  data->items_num = 1;

  node->storage = data;
}

static void node_free_storage(bNode *node)
{
  if (!node->storage) {
    return;
  }
  NodeGeometrySimulationOutput &storage = node_storage(*node);
  for (NodeSimulationItem &item : MutableSpan(storage.items, storage.items_num)) {
    MEM_SAFE_FREE(item.name);
  }
  MEM_SAFE_FREE(storage.items);
  MEM_freeN(node->storage);
}

static void node_copy_storage(bNodeTree * /*dst_tree*/, bNode *dst_node, const bNode *src_node)
{
  const NodeGeometrySimulationOutput &src_storage = node_storage(*src_node);
  NodeGeometrySimulationOutput *dst_storage = MEM_cnew<NodeGeometrySimulationOutput>(__func__);

  dst_storage->items = MEM_cnew_array<NodeSimulationItem>(src_storage.items_num, __func__);
  dst_storage->items_num = src_storage.items_num;
  dst_storage->active_index = src_storage.active_index;
  dst_storage->next_identifier = src_storage.next_identifier;
  for (const int i : IndexRange(src_storage.items_num)) {
    if (char *name = src_storage.items[i].name) {
      dst_storage->items[i].identifier = src_storage.items[i].identifier;
      dst_storage->items[i].name = BLI_strdup(name);
      dst_storage->items[i].socket_type = src_storage.items[i].socket_type;
      dst_storage->items[i].attribute_domain = src_storage.items[i].attribute_domain;
    }
  }

  dst_node->storage = dst_storage;
}

static bool node_insert_link(bNodeTree *ntree, bNode *node, bNodeLink *link)
{
  NodeGeometrySimulationOutput &storage = node_storage(*node);
  if (link->tonode == node) {
    if (link->tosock->identifier == StringRef("__extend__")) {
      if (const NodeSimulationItem *item = NOD_geometry_simulation_output_add_item_from_socket(
              &storage, link->fromnode, link->fromsock))
      {
        update_node_declaration_and_sockets(*ntree, *node);
        link->tosock = nodeFindSocket(
            node, SOCK_IN, socket_identifier_for_simulation_item(*item).c_str());
      }
      else {
        return false;
      }
    }
  }
  else {
    BLI_assert(link->fromnode == node);
    if (link->fromsock->identifier == StringRef("__extend__")) {
      if (const NodeSimulationItem *item = NOD_geometry_simulation_output_add_item_from_socket(
              &storage, link->fromnode, link->tosock))
      {
        update_node_declaration_and_sockets(*ntree, *node);
        link->fromsock = nodeFindSocket(
            node, SOCK_OUT, socket_identifier_for_simulation_item(*item).c_str());
      }
      else {
        return false;
      }
    }
  }
  return true;
}

}  // namespace blender::nodes::node_geo_simulation_output_cc

void register_node_type_geo_simulation_output()
{
  namespace file_ns = blender::nodes::node_geo_simulation_output_cc;

  static bNodeType ntype;

  geo_node_type_base(
      &ntype, GEO_NODE_SIMULATION_OUTPUT, "Simulation Output", NODE_CLASS_INTERFACE);
  ntype.initfunc = file_ns::node_init;
  ntype.declare_dynamic = file_ns::node_declare_dynamic;
  ntype.gather_add_node_search_ops = file_ns::search_node_add_ops;
  ntype.gather_link_search_ops = nullptr;
  ntype.insert_link = file_ns::node_insert_link;
  node_type_storage(&ntype,
                    "NodeGeometrySimulationOutput",
                    file_ns::node_free_storage,
                    file_ns::node_copy_storage);
  nodeRegisterType(&ntype);
}

blender::Span<NodeSimulationItem> NodeGeometrySimulationOutput::items_span() const
{
  return blender::Span<NodeSimulationItem>(items, items_num);
}

blender::MutableSpan<NodeSimulationItem> NodeGeometrySimulationOutput::items_span()
{
  return blender::MutableSpan<NodeSimulationItem>(items, items_num);
}

blender::IndexRange NodeGeometrySimulationOutput::items_range() const
{
  return blender::IndexRange(items_num);
}

bool NOD_geometry_simulation_output_item_socket_type_supported(
    const eNodeSocketDatatype socket_type)
{
  return ELEM(socket_type,
              SOCK_FLOAT,
              SOCK_VECTOR,
              SOCK_RGBA,
              SOCK_BOOLEAN,
              SOCK_ROTATION,
              SOCK_INT,
              SOCK_STRING,
              SOCK_GEOMETRY);
}

bNode *NOD_geometry_simulation_output_find_node_by_item(bNodeTree *ntree,
                                                        const NodeSimulationItem *item)
{
  ntree->ensure_topology_cache();
  for (bNode *node : ntree->nodes_by_type("GeometryNodeSimulationOutput")) {
    NodeGeometrySimulationOutput *sim = static_cast<NodeGeometrySimulationOutput *>(node->storage);
    if (sim->items_span().contains_ptr(item)) {
      return node;
    }
  }
  return nullptr;
}

bool NOD_geometry_simulation_output_item_set_unique_name(NodeGeometrySimulationOutput *sim,
                                                         NodeSimulationItem *item,
                                                         const char *name,
                                                         const char *defname)
{
  char unique_name[MAX_NAME + 4];
  STRNCPY(unique_name, name);

  blender::nodes::SimulationItemsUniqueNameArgs args{sim, item};
  const bool name_changed = BLI_uniquename_cb(blender::nodes::simulation_items_unique_name_check,
                                              &args,
                                              defname,
                                              '.',
                                              unique_name,
                                              ARRAY_SIZE(unique_name));
  MEM_delete(item->name);
  item->name = BLI_strdup(unique_name);
  return name_changed;
}

bool NOD_geometry_simulation_output_contains_item(NodeGeometrySimulationOutput *sim,
                                                  const NodeSimulationItem *item)
{
  return sim->items_span().contains_ptr(item);
}

NodeSimulationItem *NOD_geometry_simulation_output_get_active_item(
    NodeGeometrySimulationOutput *sim)
{
  if (!sim->items_range().contains(sim->active_index)) {
    return nullptr;
  }
  return &sim->items[sim->active_index];
}

void NOD_geometry_simulation_output_set_active_item(NodeGeometrySimulationOutput *sim,
                                                    NodeSimulationItem *item)
{
  if (sim->items_span().contains_ptr(item)) {
    sim->active_index = item - sim->items;
  }
}

NodeSimulationItem *NOD_geometry_simulation_output_find_item(NodeGeometrySimulationOutput *sim,
                                                             const char *name)
{
  for (NodeSimulationItem &item : sim->items_span()) {
    if (STREQ(item.name, name)) {
      return &item;
    }
  }
  return nullptr;
}

NodeSimulationItem *NOD_geometry_simulation_output_add_item(NodeGeometrySimulationOutput *sim,
                                                            const short socket_type,
                                                            const char *name)
{
  return NOD_geometry_simulation_output_insert_item(sim, socket_type, name, sim->items_num);
}

NodeSimulationItem *NOD_geometry_simulation_output_insert_item(NodeGeometrySimulationOutput *sim,
                                                               const short socket_type,
                                                               const char *name,
                                                               int index)
{
  if (!NOD_geometry_simulation_output_item_socket_type_supported(eNodeSocketDatatype(socket_type)))
  {
    return nullptr;
  }

  NodeSimulationItem *old_items = sim->items;
  sim->items = MEM_cnew_array<NodeSimulationItem>(sim->items_num + 1, __func__);
  for (const int i : blender::IndexRange(index)) {
    sim->items[i] = old_items[i];
  }
  for (const int i : blender::IndexRange(index, sim->items_num - index)) {
    sim->items[i + 1] = old_items[i];
  }

  const char *defname = nodeStaticSocketLabel(socket_type, 0);
  NodeSimulationItem &added_item = sim->items[index];
  added_item.identifier = sim->next_identifier++;
  NOD_geometry_simulation_output_item_set_unique_name(sim, &added_item, name, defname);
  added_item.socket_type = socket_type;

  sim->items_num++;
  MEM_SAFE_FREE(old_items);

  return &added_item;
}

NodeSimulationItem *NOD_geometry_simulation_output_add_item_from_socket(
    NodeGeometrySimulationOutput *sim, const bNode * /*from_node*/, const bNodeSocket *from_sock)
{
  return NOD_geometry_simulation_output_insert_item(
      sim, from_sock->type, from_sock->name, sim->items_num);
}

NodeSimulationItem *NOD_geometry_simulation_output_insert_item_from_socket(
    NodeGeometrySimulationOutput *sim,
    const bNode * /*from_node*/,
    const bNodeSocket *from_sock,
    int index)
{
  return NOD_geometry_simulation_output_insert_item(sim, from_sock->type, from_sock->name, index);
}

void NOD_geometry_simulation_output_remove_item(NodeGeometrySimulationOutput *sim,
                                                NodeSimulationItem *item)
{
  const int index = item - sim->items;
  if (index < 0 || index >= sim->items_num) {
    return;
  }

  NodeSimulationItem *old_items = sim->items;
  sim->items = MEM_cnew_array<NodeSimulationItem>(sim->items_num - 1, __func__);
  for (const int i : blender::IndexRange(index)) {
    sim->items[i] = old_items[i];
  }
  for (const int i : blender::IndexRange(index, sim->items_num - index).drop_front(1)) {
    sim->items[i - 1] = old_items[i];
  }

  MEM_SAFE_FREE(old_items[index].name);

  sim->items_num--;
  MEM_SAFE_FREE(old_items);
}

void NOD_geometry_simulation_output_clear_items(NodeGeometrySimulationOutput *sim)
{
  for (NodeSimulationItem &item : sim->items_span()) {
    MEM_SAFE_FREE(item.name);
  }
  MEM_SAFE_FREE(sim->items);
  sim->items = nullptr;
  sim->items_num = 0;
}

void NOD_geometry_simulation_output_move_item(NodeGeometrySimulationOutput *sim,
                                              int from_index,
                                              int to_index)
{
  BLI_assert(from_index >= 0 && from_index < sim->items_num);
  BLI_assert(to_index >= 0 && to_index < sim->items_num);

  if (from_index == to_index) {
    return;
  }

  if (from_index < to_index) {
    const NodeSimulationItem tmp = sim->items[from_index];
    for (int i = from_index; i < to_index; ++i) {
      sim->items[i] = sim->items[i + 1];
    }
    sim->items[to_index] = tmp;
  }
  else /* from_index > to_index */ {
    const NodeSimulationItem tmp = sim->items[from_index];
    for (int i = from_index; i > to_index; --i) {
      sim->items[i] = sim->items[i - 1];
    }
    sim->items[to_index] = tmp;
  }
}<|MERGE_RESOLUTION|>--- conflicted
+++ resolved
@@ -229,11 +229,7 @@
 {
   const bke::BakeSocketConfig config = make_bake_socket_config(node_simulation_items);
 
-<<<<<<< HEAD
-  Vector<std::unique_ptr<bke::BakeItem>> bake_items = bke::move_socket_values_to_bake_items(
-=======
   Array<std::unique_ptr<bke::BakeItem>> bake_items = bke::move_socket_values_to_bake_items(
->>>>>>> 860196d5
       input_values, config);
 
   for (const int i : node_simulation_items.index_range()) {
