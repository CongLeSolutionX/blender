--- conflicted
+++ resolved
@@ -16,11 +16,16 @@
 
 namespace blender::nodes {
 
-<<<<<<< HEAD
+std::string socket_identifier_for_simulation_item(const NodeSimulationItem &item)
+{
+  return "Item_" + std::to_string(item.identifier);
+}
+
 static std::unique_ptr<SocketDeclaration> socket_declaration_for_simulation_item(
     const NodeSimulationItem &item, const eNodeSocketInOut in_out, const int index)
 {
-  BLI_assert(NOD_geometry_simulation_output_item_socket_type_supported(eNodeSocketDatatype(item.socket_type)));
+  BLI_assert(NOD_geometry_simulation_output_item_socket_type_supported(
+      eNodeSocketDatatype(item.socket_type)));
 
   std::unique_ptr<SocketDeclaration> decl;
   switch (eNodeSocketDatatype(item.socket_type)) {
@@ -60,48 +65,18 @@
   }
 
   decl->name = item.name ? item.name : "";
-  decl->identifier = "Item_" + std::to_string(item.identifier);
+  decl->identifier = socket_identifier_for_simulation_item(item);
   decl->in_out = in_out;
   return decl;
-=======
-std::string socket_identifier_for_simulation_item(const NodeSimulationItem &item)
-{
-  return "Item_" + std::to_string(item.identifier);
->>>>>>> abac1198
 }
 
 void socket_declarations_for_simulation_items(const Span<NodeSimulationItem> items,
                                               NodeDeclaration &r_declaration)
 {
-<<<<<<< HEAD
   for (const int i : items.index_range()) {
     const NodeSimulationItem &item = items[i];
     r_declaration.inputs.append(socket_declaration_for_simulation_item(item, SOCK_IN, i));
     r_declaration.outputs.append(socket_declaration_for_simulation_item(item, SOCK_OUT, i));
-=======
-  for (const NodeSimulationItem &item : items) {
-    switch (eNodeSocketDatatype(item.socket_type)) {
-      case SOCK_GEOMETRY: {
-        {
-          std::unique_ptr<decl::Geometry> decl = std::make_unique<decl::Geometry>();
-          decl->name = item.name ? item.name : "";
-          decl->identifier = socket_identifier_for_simulation_item(item);
-          decl->in_out = SOCK_IN;
-          r_declaration.inputs.append(std::move(decl));
-        }
-        {
-          std::unique_ptr<decl::Geometry> decl = std::make_unique<decl::Geometry>();
-          decl->name = item.name ? item.name : "";
-          decl->identifier = socket_identifier_for_simulation_item(item);
-          decl->in_out = SOCK_OUT;
-          r_declaration.outputs.append(std::move(decl));
-        }
-        break;
-      }
-      default:
-        BLI_assert_unreachable();
-    }
->>>>>>> abac1198
   }
   r_declaration.inputs.append(decl::create_extend_declaration(SOCK_IN));
   r_declaration.outputs.append(decl::create_extend_declaration(SOCK_OUT));
@@ -557,6 +532,11 @@
                                                                const char *name,
                                                                int index)
 {
+  if (!NOD_geometry_simulation_output_item_socket_type_supported(
+          eNodeSocketDatatype(socket_type))) {
+    return nullptr;
+  }
+
   NodeSimulationItem *old_items = sim->items;
   sim->items = MEM_cnew_array<NodeSimulationItem>(sim->items_num + 1, __func__);
   for (const int i : blender::IndexRange(index)) {
@@ -581,9 +561,6 @@
 NodeSimulationItem *NOD_geometry_simulation_output_add_item_from_socket(
     NodeGeometrySimulationOutput *sim, const bNode * /*from_node*/, const bNodeSocket *from_sock)
 {
-  if (from_sock->type != SOCK_GEOMETRY) {
-    return nullptr;
-  }
   return NOD_geometry_simulation_output_insert_item(
       sim, from_sock->type, from_sock->name, sim->items_num);
 }
