/* SPDX-FileCopyrightText: 2023 Blender Foundation
 *
 * SPDX-License-Identifier: GPL-2.0-or-later */

#include "BLI_array.hh"
#include "BLI_disjoint_set.hh"
#include "BLI_math_matrix.hh"
#include "BLI_task.hh"
#include "BLI_vector.hh"
#include "BLI_vector_set.hh"

#include "DNA_mesh_types.h"
#include "DNA_meshdata_types.h"

#include "NOD_rna_define.hh"

#include "UI_interface.hh"
#include "UI_resources.hh"

#include "BKE_mesh.hh"

#include "NOD_rna_define.hh"

#include "node_geometry_util.hh"

namespace blender::nodes::node_geo_scale_elements_cc {

static void node_declare(NodeDeclarationBuilder &b)
{
  b.add_input<decl::Geometry>("Geometry").supported_type(GeometryComponent::Type::Mesh);
  b.add_input<decl::Bool>("Selection").default_value(true).hide_value().field_on_all();
  b.add_input<decl::Float>("Scale", "Scale").default_value(1.0f).min(0.0f).field_on_all();
  b.add_input<decl::Vector>("Center")
      .subtype(PROP_TRANSLATION)
      .implicit_field_on_all(implicit_field_inputs::position)
      .description(
          "Origin of the scaling for each element. If multiple elements are connected, their "
          "center is averaged");
  b.add_input<decl::Vector>("Axis")
      .default_value({1.0f, 0.0f, 0.0f})
      .field_on_all()
      .description("Direction in which to scale the element")
      .make_available([](bNode &node) { node.custom2 = GEO_NODE_SCALE_ELEMENTS_SINGLE_AXIS; });
  b.add_output<decl::Geometry>("Geometry").propagate_all();
};

static void node_layout(uiLayout *layout, bContext * /*C*/, PointerRNA *ptr)
{
  uiItemR(layout, ptr, "domain", UI_ITEM_NONE, "", ICON_NONE);
  uiItemR(layout, ptr, "scale_mode", UI_ITEM_NONE, "", ICON_NONE);
}

static void node_init(bNodeTree * /*tree*/, bNode *node)
{
  node->custom1 = ATTR_DOMAIN_FACE;
  node->custom2 = GEO_NODE_SCALE_ELEMENTS_UNIFORM;
}

static void node_update(bNodeTree *ntree, bNode *node)
{
  bNodeSocket *geometry_socket = static_cast<bNodeSocket *>(node->inputs.first);
  bNodeSocket *selection_socket = geometry_socket->next;
  bNodeSocket *scale_float_socket = selection_socket->next;
  bNodeSocket *center_socket = scale_float_socket->next;
  bNodeSocket *axis_socket = center_socket->next;

  const GeometryNodeScaleElementsMode mode = GeometryNodeScaleElementsMode(node->custom2);
  const bool use_single_axis = mode == GEO_NODE_SCALE_ELEMENTS_SINGLE_AXIS;

  bke::nodeSetSocketAvailability(ntree, axis_socket, use_single_axis);
}

struct UniformScaleFields {
  Field<bool> selection;
  Field<float> scale;
  Field<float3> center;
};

struct UniformScaleParams {
  IndexMask selection;
  VArray<float> scales;
  VArray<float3> centers;
};

struct AxisScaleFields {
  Field<bool> selection;
  Field<float> scale;
  Field<float3> center;
  Field<float3> axis;
};

struct AxisScaleParams {
  IndexMask selection;
  VArray<float> scales;
  VArray<float3> centers;
  VArray<float3> axis_vectors;
};

/**
 * When multiple elements share the same vertices, they are scaled together.
 */
struct ElementIsland {
  /* Either face or edge indices. */
  Vector<int> element_indices;
};

static float3 transform_with_uniform_scale(const float3 &position,
                                           const float3 &center,
                                           const float scale)
{
  const float3 diff = position - center;
  const float3 scaled_diff = scale * diff;
  const float3 new_position = center + scaled_diff;
  return new_position;
}

static float4x4 create_single_axis_transform(const float3 &center,
                                             const float3 &axis,
                                             const float scale)
{
  /* Scale along x axis. The other axis need to be orthogonal, but their specific value does not
   * matter. */
  const float3 x_axis = math::normalize(axis);
  float3 y_axis = math::cross(x_axis, float3(0.0f, 0.0f, 1.0f));
  if (math::is_zero(y_axis)) {
    y_axis = math::cross(x_axis, float3(0.0f, 1.0f, 0.0f));
  }
  y_axis = math::normalize(y_axis);
  const float3 z_axis = math::cross(x_axis, y_axis);

  float4x4 transform = float4x4::identity();

  /* Move scaling center to the origin. */
  transform.location() -= center;

  /* `base_change` and `base_change_inv` are used to rotate space so that scaling along the
   * provided axis is the same as scaling along the x axis. */
  float4x4 base_change = float4x4::identity();
  base_change.x_axis() = x_axis;
  base_change.y_axis() = y_axis;
  base_change.z_axis() = z_axis;

  /* Can invert by transposing, because the matrix is orthonormal. */
  float4x4 base_change_inv = math::transpose(base_change);

  float4x4 scale_transform = float4x4::identity();
  scale_transform[0][0] = scale;

  transform = base_change * scale_transform * base_change_inv * transform;

  /* Move scaling center back to where it was. */
  transform.location() += center;

  return transform;
}

using GetVertexIndicesFn = FunctionRef<void(Span<int2> edges,
                                            OffsetIndices<int> faces,
                                            Span<int> corner_verts,
                                            int element_index,
                                            VectorSet<int> &r_vertex_indices)>;

static void scale_vertex_islands_uniformly(Mesh &mesh,
                                           const Span<ElementIsland> islands,
                                           const UniformScaleParams &params,
                                           const GetVertexIndicesFn get_vertex_indices)
{
  MutableSpan<float3> positions = mesh.vert_positions_for_write();
  const Span<int2> edges = mesh.edges();
  const OffsetIndices faces = mesh.faces();
  const Span<int> corner_verts = mesh.corner_verts();

  threading::parallel_for(islands.index_range(), 256, [&](const IndexRange range) {
    for (const int island_index : range) {
      const ElementIsland &island = islands[island_index];

      float scale = 0.0f;
      float3 center = {0.0f, 0.0f, 0.0f};

      VectorSet<int> vertex_indices;
      for (const int face_index : island.element_indices) {
        get_vertex_indices(edges, faces, corner_verts, face_index, vertex_indices);
        center += params.centers[face_index];
        scale += params.scales[face_index];
      }

      /* Divide by number of elements to get the average. */
      const float f = 1.0f / island.element_indices.size();
      scale *= f;
      center *= f;

      for (const int vert_index : vertex_indices) {
        positions[vert_index] = transform_with_uniform_scale(positions[vert_index], center, scale);
      }
    }
  });

  BKE_mesh_tag_positions_changed(&mesh);
}

static void scale_vertex_islands_on_axis(Mesh &mesh,
                                         const Span<ElementIsland> islands,
                                         const AxisScaleParams &params,
                                         const GetVertexIndicesFn get_vertex_indices)
{
  MutableSpan<float3> positions = mesh.vert_positions_for_write();
  const Span<int2> edges = mesh.edges();
  const OffsetIndices faces = mesh.faces();
  const Span<int> corner_verts = mesh.corner_verts();

  threading::parallel_for(islands.index_range(), 256, [&](const IndexRange range) {
    for (const int island_index : range) {
      const ElementIsland &island = islands[island_index];

      float scale = 0.0f;
      float3 center = {0.0f, 0.0f, 0.0f};
      float3 axis = {0.0f, 0.0f, 0.0f};

      VectorSet<int> vertex_indices;
      for (const int face_index : island.element_indices) {
        get_vertex_indices(edges, faces, corner_verts, face_index, vertex_indices);
        center += params.centers[face_index];
        scale += params.scales[face_index];
        axis += params.axis_vectors[face_index];
      }

      /* Divide by number of elements to get the average. */
      const float f = 1.0f / island.element_indices.size();
      scale *= f;
      center *= f;
      axis *= f;

      if (math::is_zero(axis)) {
        axis = float3(1.0f, 0.0f, 0.0f);
      }

      const float4x4 transform = create_single_axis_transform(center, axis, scale);
      for (const int vert_index : vertex_indices) {
        positions[vert_index] = math::transform_point(transform, positions[vert_index]);
      }
    }
  });

  BKE_mesh_tag_positions_changed(&mesh);
}

static Vector<ElementIsland> prepare_face_islands(const Mesh &mesh,
                                                  const IndexMask &face_selection)
{
  const OffsetIndices faces = mesh.faces();
  const Span<int> corner_verts = mesh.corner_verts();

  /* Use the disjoint set data structure to determine which vertices have to be scaled together. */
  DisjointSet<int> disjoint_set(mesh.totvert);
  face_selection.foreach_index([&](const int face_index) {
    const Span<int> face_verts = corner_verts.slice(faces[face_index]);
    for (const int loop_index : face_verts.index_range().drop_back(1)) {
      const int v1 = face_verts[loop_index];
      const int v2 = face_verts[loop_index + 1];
      disjoint_set.join(v1, v2);
    }
    disjoint_set.join(face_verts.first(), face_verts.last());
  });

  VectorSet<int> island_ids;
  Vector<ElementIsland> islands;
  /* There are at most as many islands as there are selected faces. */
  islands.reserve(face_selection.size());

  /* Gather all of the face indices in each island into separate vectors. */
  face_selection.foreach_index([&](const int face_index) {
    const Span<int> face_verts = corner_verts.slice(faces[face_index]);
    const int island_id = disjoint_set.find_root(face_verts[0]);
    const int island_index = island_ids.index_of_or_add(island_id);
    if (island_index == islands.size()) {
      islands.append_as();
    }
    ElementIsland &island = islands[island_index];
    island.element_indices.append(face_index);
  });

  return islands;
}

static void get_face_verts(const Span<int2> /*edges*/,
                           const OffsetIndices<int> faces,
                           const Span<int> corner_verts,
                           int face_index,
                           VectorSet<int> &r_vertex_indices)
{
  r_vertex_indices.add_multiple(corner_verts.slice(faces[face_index]));
}

static AxisScaleParams evaluate_axis_scale_fields(FieldEvaluator &evaluator,
                                                  const AxisScaleFields &fields)
{
  AxisScaleParams out;
  evaluator.set_selection(fields.selection);
  evaluator.add(fields.scale, &out.scales);
  evaluator.add(fields.center, &out.centers);
  evaluator.add(fields.axis, &out.axis_vectors);
  evaluator.evaluate();
  out.selection = evaluator.get_evaluated_selection_as_mask();
  return out;
}

static void scale_faces_on_axis(Mesh &mesh, const AxisScaleFields &fields)
{
  const bke::MeshFieldContext field_context{mesh, ATTR_DOMAIN_FACE};
  FieldEvaluator evaluator{field_context, mesh.faces_num};
  AxisScaleParams params = evaluate_axis_scale_fields(evaluator, fields);

  Vector<ElementIsland> island = prepare_face_islands(mesh, params.selection);
  scale_vertex_islands_on_axis(mesh, island, params, get_face_verts);
}

static UniformScaleParams evaluate_uniform_scale_fields(FieldEvaluator &evaluator,
                                                        const UniformScaleFields &fields)
{
  UniformScaleParams out;
  evaluator.set_selection(fields.selection);
  evaluator.add(fields.scale, &out.scales);
  evaluator.add(fields.center, &out.centers);
  evaluator.evaluate();
  out.selection = evaluator.get_evaluated_selection_as_mask();
  return out;
}

static void scale_faces_uniformly(Mesh &mesh, const UniformScaleFields &fields)
{
  const bke::MeshFieldContext field_context{mesh, ATTR_DOMAIN_FACE};
  FieldEvaluator evaluator{field_context, mesh.faces_num};
  UniformScaleParams params = evaluate_uniform_scale_fields(evaluator, fields);

  Vector<ElementIsland> island = prepare_face_islands(mesh, params.selection);
  scale_vertex_islands_uniformly(mesh, island, params, get_face_verts);
}

static Vector<ElementIsland> prepare_edge_islands(const Mesh &mesh,
                                                  const IndexMask &edge_selection)
{
  const Span<int2> edges = mesh.edges();

  /* Use the disjoint set data structure to determine which vertices have to be scaled together. */
  DisjointSet<int> disjoint_set(mesh.totvert);
  edge_selection.foreach_index([&](const int edge_index) {
    const int2 &edge = edges[edge_index];
    disjoint_set.join(edge[0], edge[1]);
  });

  VectorSet<int> island_ids;
  Vector<ElementIsland> islands;
  /* There are at most as many islands as there are selected edges. */
  islands.reserve(edge_selection.size());

  /* Gather all of the edge indices in each island into separate vectors. */
  edge_selection.foreach_index([&](const int edge_index) {
    const int2 &edge = edges[edge_index];
    const int island_id = disjoint_set.find_root(edge[0]);
    const int island_index = island_ids.index_of_or_add(island_id);
    if (island_index == islands.size()) {
      islands.append_as();
    }
    ElementIsland &island = islands[island_index];
    island.element_indices.append(edge_index);
  });

  return islands;
}

static void get_edge_verts(const Span<int2> edges,
                           const OffsetIndices<int> /*faces*/,
                           const Span<int> /*corner_verts*/,
                           int edge_index,
                           VectorSet<int> &r_vertex_indices)
{
  const int2 &edge = edges[edge_index];
  r_vertex_indices.add(edge[0]);
  r_vertex_indices.add(edge[1]);
}

static void scale_edges_uniformly(Mesh &mesh, const UniformScaleFields &fields)
{
  const bke::MeshFieldContext field_context{mesh, ATTR_DOMAIN_EDGE};
  FieldEvaluator evaluator{field_context, mesh.totedge};
  UniformScaleParams params = evaluate_uniform_scale_fields(evaluator, fields);

  Vector<ElementIsland> island = prepare_edge_islands(mesh, params.selection);
  scale_vertex_islands_uniformly(mesh, island, params, get_edge_verts);
}

static void scale_edges_on_axis(Mesh &mesh, const AxisScaleFields &fields)
{
  const bke::MeshFieldContext field_context{mesh, ATTR_DOMAIN_EDGE};
  FieldEvaluator evaluator{field_context, mesh.totedge};
  AxisScaleParams params = evaluate_axis_scale_fields(evaluator, fields);

  Vector<ElementIsland> island = prepare_edge_islands(mesh, params.selection);
  scale_vertex_islands_on_axis(mesh, island, params, get_edge_verts);
}

static void node_geo_exec(GeoNodeExecParams params)
{
  const bNode &node = params.node();
  const eAttrDomain domain = eAttrDomain(node.custom1);
  const GeometryNodeScaleElementsMode scale_mode = GeometryNodeScaleElementsMode(node.custom2);

  GeometrySet geometry = params.extract_input<GeometrySet>("Geometry");

  Field<bool> selection_field = params.get_input<Field<bool>>("Selection");
  Field<float> scale_field = params.get_input<Field<float>>("Scale");
  Field<float3> center_field = params.get_input<Field<float3>>("Center");
  Field<float3> axis_field;
  if (scale_mode == GEO_NODE_SCALE_ELEMENTS_SINGLE_AXIS) {
    axis_field = params.get_input<Field<float3>>("Axis");
  }

  geometry.modify_geometry_sets([&](GeometrySet &geometry) {
    if (Mesh *mesh = geometry.get_mesh_for_write()) {
      switch (domain) {
        case ATTR_DOMAIN_FACE: {
          switch (scale_mode) {
            case GEO_NODE_SCALE_ELEMENTS_UNIFORM: {
              scale_faces_uniformly(*mesh, {selection_field, scale_field, center_field});
              break;
            }
            case GEO_NODE_SCALE_ELEMENTS_SINGLE_AXIS: {
              scale_faces_on_axis(*mesh, {selection_field, scale_field, center_field, axis_field});
              break;
            }
          }
          break;
        }
        case ATTR_DOMAIN_EDGE: {
          switch (scale_mode) {
            case GEO_NODE_SCALE_ELEMENTS_UNIFORM: {
              scale_edges_uniformly(*mesh, {selection_field, scale_field, center_field});
              break;
            }
            case GEO_NODE_SCALE_ELEMENTS_SINGLE_AXIS: {
              scale_edges_on_axis(*mesh, {selection_field, scale_field, center_field, axis_field});
              break;
            }
          }
          break;
        }
        default:
          BLI_assert_unreachable();
          break;
      }
    }
  });

  params.set_output("Geometry", std::move(geometry));
}

static void node_rna(StructRNA *srna)
{
<<<<<<< HEAD
  PropertyRNA *prop;

=======
>>>>>>> 09d2108b
  static const EnumPropertyItem domain_items[] = {
      {ATTR_DOMAIN_FACE,
       "FACE",
       ICON_NONE,
       "Face",
       "Scale individual faces or neighboring face islands"},
      {ATTR_DOMAIN_EDGE,
       "EDGE",
       ICON_NONE,
       "Edge",
       "Scale individual edges or neighboring edge islands"},
      {0, nullptr, 0, nullptr, nullptr},
  };

  static const EnumPropertyItem scale_mode_items[] = {
      {GEO_NODE_SCALE_ELEMENTS_UNIFORM,
       "UNIFORM",
       ICON_NONE,
       "Uniform",
       "Scale elements by the same factor in every direction"},
      {GEO_NODE_SCALE_ELEMENTS_SINGLE_AXIS,
       "SINGLE_AXIS",
       ICON_NONE,
       "Single Axis",
       "Scale elements in a single direction"},
      {0, nullptr, 0, nullptr, nullptr},
<<<<<<< HEAD

  };

  prop = RNA_def_property(srna, "domain", PROP_ENUM, PROP_NONE);
  RNA_def_property_enum_sdna(prop, nullptr, "custom1");
  RNA_def_property_enum_items(prop, domain_items);
  RNA_def_property_enum_default(prop, ATTR_DOMAIN_FACE);
  RNA_def_property_ui_text(prop, "Domain", "Element type to transform");
  RNA_def_property_update(prop, NC_NODE | NA_EDITED, "rna_GeometryNode_socket_update");

  prop = RNA_def_property(srna, "scale_mode", PROP_ENUM, PROP_NONE);
  RNA_def_property_enum_sdna(prop, nullptr, "custom2");
  RNA_def_property_enum_items(prop, scale_mode_items);
  RNA_def_property_ui_text(prop, "Scale Mode", "");
  RNA_def_property_update(prop, NC_NODE | NA_EDITED, "rna_GeometryNode_socket_update");
}

/* -------------------------------------------------------------------------- */

=======
  };

  RNA_def_node_enum(srna,
                    "domain",
                    "Domain",
                    "Element type to transform",
                    domain_items,
                    NOD_inline_enum_accessors(custom1),
                    ATTR_DOMAIN_FACE);

  RNA_def_node_enum(
      srna, "scale_mode", "Scale Mode", "", scale_mode_items, NOD_inline_enum_accessors(custom2));
}

>>>>>>> 09d2108b
static void node_register()
{
  static bNodeType ntype;

  geo_node_type_base(&ntype, GEO_NODE_SCALE_ELEMENTS, "Scale Elements", NODE_CLASS_GEOMETRY);
  ntype.geometry_node_execute = node_geo_exec;
  ntype.declare = node_declare;
  ntype.draw_buttons = node_layout;
  ntype.initfunc = node_init;
  ntype.updatefunc = node_update;
  nodeRegisterType(&ntype);
<<<<<<< HEAD
=======

>>>>>>> 09d2108b
  node_rna(ntype.rna_ext.srna);
}
NOD_REGISTER_NODE(node_register)

}  // namespace blender::nodes::node_geo_scale_elements_cc<|MERGE_RESOLUTION|>--- conflicted
+++ resolved
@@ -11,8 +11,6 @@
 
 #include "DNA_mesh_types.h"
 #include "DNA_meshdata_types.h"
-
-#include "NOD_rna_define.hh"
 
 #include "UI_interface.hh"
 #include "UI_resources.hh"
@@ -456,11 +454,6 @@
 
 static void node_rna(StructRNA *srna)
 {
-<<<<<<< HEAD
-  PropertyRNA *prop;
-
-=======
->>>>>>> 09d2108b
   static const EnumPropertyItem domain_items[] = {
       {ATTR_DOMAIN_FACE,
        "FACE",
@@ -487,27 +480,6 @@
        "Single Axis",
        "Scale elements in a single direction"},
       {0, nullptr, 0, nullptr, nullptr},
-<<<<<<< HEAD
-
-  };
-
-  prop = RNA_def_property(srna, "domain", PROP_ENUM, PROP_NONE);
-  RNA_def_property_enum_sdna(prop, nullptr, "custom1");
-  RNA_def_property_enum_items(prop, domain_items);
-  RNA_def_property_enum_default(prop, ATTR_DOMAIN_FACE);
-  RNA_def_property_ui_text(prop, "Domain", "Element type to transform");
-  RNA_def_property_update(prop, NC_NODE | NA_EDITED, "rna_GeometryNode_socket_update");
-
-  prop = RNA_def_property(srna, "scale_mode", PROP_ENUM, PROP_NONE);
-  RNA_def_property_enum_sdna(prop, nullptr, "custom2");
-  RNA_def_property_enum_items(prop, scale_mode_items);
-  RNA_def_property_ui_text(prop, "Scale Mode", "");
-  RNA_def_property_update(prop, NC_NODE | NA_EDITED, "rna_GeometryNode_socket_update");
-}
-
-/* -------------------------------------------------------------------------- */
-
-=======
   };
 
   RNA_def_node_enum(srna,
@@ -522,7 +494,6 @@
       srna, "scale_mode", "Scale Mode", "", scale_mode_items, NOD_inline_enum_accessors(custom2));
 }
 
->>>>>>> 09d2108b
 static void node_register()
 {
   static bNodeType ntype;
@@ -534,10 +505,7 @@
   ntype.initfunc = node_init;
   ntype.updatefunc = node_update;
   nodeRegisterType(&ntype);
-<<<<<<< HEAD
-=======
-
->>>>>>> 09d2108b
+
   node_rna(ntype.rna_ext.srna);
 }
 NOD_REGISTER_NODE(node_register)
