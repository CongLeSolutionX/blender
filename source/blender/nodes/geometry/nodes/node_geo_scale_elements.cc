/* SPDX-FileCopyrightText: 2023 Blender Authors
 *
 * SPDX-License-Identifier: GPL-2.0-or-later */

#include "atomic_ops.h"

#include "BLI_array.hh"
#include "BLI_array_utils.hh"
#include "BLI_atomic_disjoint_set.hh"
#include "BLI_math_matrix.hh"
#include "BLI_sort.hh"
#include "BLI_task.hh"
#include "BLI_virtual_array.hh"

#include "DNA_mesh_types.h"

#include "UI_interface.hh"
#include "UI_resources.hh"

#include "BKE_mesh.hh"

#include "GEO_mesh_selection.hh"

#include "NOD_rna_define.hh"

#include "node_geometry_util.hh"

namespace blender::nodes::node_geo_scale_elements_cc {

static void node_declare(NodeDeclarationBuilder &b)
{
  b.add_input<decl::Geometry>("Geometry").supported_type(GeometryComponent::Type::Mesh);
  b.add_input<decl::Bool>("Selection").default_value(true).hide_value().field_on_all();
  b.add_input<decl::Float>("Scale", "Scale").default_value(1.0f).min(0.0f).field_on_all();
  b.add_input<decl::Vector>("Center")
      .subtype(PROP_TRANSLATION)
      .implicit_field_on_all(implicit_field_inputs::position)
      .description(
          "Origin of the scaling for each element. If multiple elements are connected, their "
          "center is averaged");
  b.add_input<decl::Vector>("Axis")
      .default_value({1.0f, 0.0f, 0.0f})
      .field_on_all()
      .description("Direction in which to scale the element")
      .make_available([](bNode &node) { node.custom2 = GEO_NODE_SCALE_ELEMENTS_SINGLE_AXIS; });
  b.add_output<decl::Geometry>("Geometry").propagate_all();
};

static void node_layout(uiLayout *layout, bContext * /*C*/, PointerRNA *ptr)
{
  uiItemR(layout, ptr, "domain", UI_ITEM_NONE, "", ICON_NONE);
  uiItemR(layout, ptr, "scale_mode", UI_ITEM_NONE, "", ICON_NONE);
}

static void node_init(bNodeTree * /*tree*/, bNode *node)
{
  node->custom1 = int16_t(AttrDomain::Face);
  node->custom2 = GEO_NODE_SCALE_ELEMENTS_UNIFORM;
}

static void node_update(bNodeTree *ntree, bNode *node)
{
  bNodeSocket *geometry_socket = static_cast<bNodeSocket *>(node->inputs.first);
  bNodeSocket *selection_socket = geometry_socket->next;
  bNodeSocket *scale_float_socket = selection_socket->next;
  bNodeSocket *center_socket = scale_float_socket->next;
  bNodeSocket *axis_socket = center_socket->next;

  const GeometryNodeScaleElementsMode mode = GeometryNodeScaleElementsMode(node->custom2);
  const bool use_single_axis = mode == GEO_NODE_SCALE_ELEMENTS_SINGLE_AXIS;

  bke::nodeSetSocketAvailability(ntree, axis_socket, use_single_axis);
}

static Array<int> create_reverse_offsets(const Span<int> indices, const int items_num)
{
  Array<int> offsets(items_num + 1, 0);
  offset_indices::build_reverse_offsets(indices, offsets);
  return offsets;
}

static Span<int> front_indices_to_same_value(const Span<int> indices, const Span<int> values)
{
  const int value = values[indices.first()];
  const int &first_other = *std::find_if(
      indices.begin(), indices.end(), [&](const int index) { return values[index] != value; });
  return indices.take_front(&first_other - indices.begin());
}

static void from_indices_large_groups(const Span<int> group_indices,
                                      MutableSpan<int> r_counts_to_offset,
                                      MutableSpan<int> r_indices)
{
  constexpr const int segment_size = 1024;
  constexpr const IndexRange segment(segment_size);
  const bool last_small_segmet = bool(group_indices.size() % segment_size);
  const int total_segments = group_indices.size() / segment_size + int(last_small_segmet);

  Array<int> src_indices(group_indices.size());
  threading::parallel_for_each(IndexRange(total_segments), [&](const int segment_index) {
    const IndexRange range = segment.shift(segment_size * segment_index);
    MutableSpan<int> segment_indices = src_indices.as_mutable_span().slice_safe(range);
    std::iota(segment_indices.begin(), segment_indices.end(), segment_size * segment_index);
    parallel_sort(segment_indices.begin(), segment_indices.end(), [&](const int a, const int b) {
      return group_indices[a] < group_indices[b];
    });

    for (Span<int> indices = segment_indices; !indices.is_empty();) {
      const int group = group_indices[indices.first()];
      const int step_size = front_indices_to_same_value(indices, group_indices).size();
      atomic_add_and_fetch_int32(&r_counts_to_offset[group], step_size);
      indices = indices.drop_front(step_size);
    }
  });

  const OffsetIndices<int> offset = offset_indices::accumulate_counts_to_offsets(
      r_counts_to_offset);
  Array<int> counts(offset.size(), 0);
  threading::parallel_for_each(IndexRange(total_segments), [&](const int segment_index) {
    const IndexRange range = segment.shift(segment_size * segment_index);
    const Span<int> segment_indices = src_indices.as_span().slice_safe(range);
    for (Span<int> indices = segment_indices; !indices.is_empty();) {
      const Span<int> indices_of_current_group = front_indices_to_same_value(indices,
                                                                             group_indices);
      const int step_size = indices_of_current_group.size();
      const int group = group_indices[indices.first()];
      const int start = atomic_add_and_fetch_int32(&counts[group], step_size) - step_size;
      const IndexRange dst_range = offset[group].slice(start, step_size);
      array_utils::copy(indices_of_current_group, r_indices.slice(dst_range));
      indices = indices.drop_front(step_size);
    }
  });
}

static Array<int> reverse_indices_in_groups(const Span<int> group_indices,
                                            const OffsetIndices<int> offsets)
{
  if (group_indices.is_empty()) {
    return {};
  }
  BLI_assert(*std::max_element(group_indices.begin(), group_indices.end()) < offsets.size());
  BLI_assert(*std::min_element(group_indices.begin(), group_indices.end()) >= 0);

  /* `counts` keeps track of how many elements have been added to each group, and is incremented
   * atomically by many threads in parallel. `calloc` can be measurably faster than a parallel fill
   * of zero. Alternatively the offsets could be copied and incremented directly, but the cost of
   * the copy is slightly higher than the cost of `calloc`. */
  int *counts = MEM_cnew_array<int>(size_t(offsets.size()), __func__);
  BLI_SCOPED_DEFER([&]() { MEM_freeN(counts); })
  Array<int> results(group_indices.size());
  threading::parallel_for(group_indices.index_range(), 1024, [&](const IndexRange range) {
    for (const int64_t i : range) {
      const int group_index = group_indices[i];
      const int index_in_group = atomic_fetch_and_add_int32(&counts[group_index], 1);
      results[offsets[group_index][index_in_group]] = int(i);
    }
  });
  return results;
}

static GroupedSpan<int> gather_groups(const Span<int> group_indices,
                                      const int groups_num,
                                      Array<int> &r_offsets,
                                      Array<int> &r_indices)
{
  if (group_indices.size() / groups_num > 1000) {
    r_offsets.reinitialize(groups_num + 1);
    r_offsets.as_mutable_span().fill(0);
    r_indices.reinitialize(group_indices.size());
    from_indices_large_groups(group_indices, r_offsets, r_indices);
  }
  else {
    r_offsets = create_reverse_offsets(group_indices, groups_num);
    r_indices = reverse_indices_in_groups(group_indices, r_offsets.as_span());
  }
  return {OffsetIndices<int>(r_offsets), r_indices};
}

template<typename T, typename Function>
inline void parallel_transform(MutableSpan<T> data,
                               const int64_t grain_size,
                               const Function &function)
{
  threading::parallel_for(data.index_range(), grain_size, [&](const IndexRange range) {
    MutableSpan<T> data_range = data.slice(range);
    std::transform(data_range.begin(), data_range.end(), data_range.begin(), function);
  });
}

template<typename T> static T gather_mean(const VArray<T> &values, const Span<int> indices)
{
  BLI_assert(!indices.is_empty());
  if (const std::optional<T> value = values.get_if_single()) {
    return *value;
  }

  using MeanAccumulator = std::pair<T, int>;
  const auto join_accumulators = [](const MeanAccumulator a,
                                    const MeanAccumulator b) -> MeanAccumulator {
    return {(a.first + b.first) / (a.second + b.second), 1};
  };

  T value;
  devirtualize_varray(values, [&](const auto values) {
    const auto accumulator = threading::parallel_reduce<MeanAccumulator>(
        indices.index_range(),
        2048,
        MeanAccumulator(T(), 0),
        [&](const IndexRange range, MeanAccumulator other) -> MeanAccumulator {
          T value(0);
          for (const int i : indices.slice(range)) {
            value += values[i];
          }
          return join_accumulators({value, int(range.size())}, other);
        },
        join_accumulators);
    value = accumulator.first / accumulator.second;
  });
  return value;
}

static float3 transform_with_uniform_scale(const float3 &position,
                                           const float3 &center,
                                           const float scale)
{
  const float3 diff = position - center;
  const float3 scaled_diff = scale * diff;
  const float3 new_position = center + scaled_diff;
  return new_position;
}

static void scale_uniformly(const GroupedSpan<int> elem_islands,
                            const GroupedSpan<int> vert_islands,
                            const VArray<float> &scale_varray,
                            const VArray<float3> &center_varray,
                            Mesh &mesh)
{
  MutableSpan<float3> positions = mesh.vert_positions_for_write();
  threading::parallel_for(elem_islands.index_range(), 512, [&](const IndexRange range) {
    for (const int island_index : range) {
      const Span<int> vert_island = vert_islands[island_index];
      const Span<int> elem_island = elem_islands[island_index];

      const float scale = gather_mean<float>(scale_varray, elem_island);
      const float3 center = gather_mean<float3>(center_varray, elem_island);

      threading::parallel_for(vert_island.index_range(), 2048, [&](const IndexRange range) {
        for (const int vert_i : vert_island.slice(range)) {
          positions[vert_i] = transform_with_uniform_scale(positions[vert_i], center, scale);
        }
      });
    }
  });
}

static float4x4 create_single_axis_transform(const float3 &center,
                                             const float3 &axis,
                                             const float scale)
{
  /* Scale along x axis. The other axis need to be orthogonal, but their specific value does not
   * matter. */
  const float3 x_axis = math::normalize(axis);
  float3 y_axis = math::cross(x_axis, float3(0.0f, 0.0f, 1.0f));
  if (math::is_zero(y_axis)) {
    y_axis = math::cross(x_axis, float3(0.0f, 1.0f, 0.0f));
  }
  y_axis = math::normalize(y_axis);
  const float3 z_axis = math::cross(x_axis, y_axis);

  float4x4 transform = float4x4::identity();

  /* Move scaling center to the origin. */
  transform.location() -= center;

  /* `base_change` and `base_change_inv` are used to rotate space so that scaling along the
   * provided axis is the same as scaling along the x axis. */
  float4x4 base_change = float4x4::identity();
  base_change.x_axis() = x_axis;
  base_change.y_axis() = y_axis;
  base_change.z_axis() = z_axis;

  /* Can invert by transposing, because the matrix is orthonormal. */
  float4x4 base_change_inv = math::transpose(base_change);

  float4x4 scale_transform = float4x4::identity();
  scale_transform[0][0] = scale;

  transform = base_change * scale_transform * base_change_inv * transform;

  /* Move scaling center back to where it was. */
  transform.location() += center;

  return transform;
}

static void scale_on_axis(const GroupedSpan<int> elem_islands,
                          const GroupedSpan<int> vert_islands,
                          const VArray<float> &scale_varray,
                          const VArray<float3> &center_varray,
                          const VArray<float3> &axis_varray,
                          Mesh &mesh)
{
  MutableSpan<float3> positions = mesh.vert_positions_for_write();
<<<<<<< HEAD
  threading::parallel_for(elem_islands.index_range(), 512, [&](const IndexRange range) {
    for (const int island_index : range) {
      const Span<int> vert_island = vert_islands[island_index];
      const Span<int> elem_island = elem_islands[island_index];

      const float scale = gather_mean<float>(scale_varray, elem_island);
      const float3 center = gather_mean<float3>(center_varray, elem_island);
      const float3 axis = gather_mean<float3>(axis_varray, elem_island);
      const float3 fixed_axis = math::is_zero(axis) ? float3(1.0f, 0.0f, 0.0f) : axis;

      const float4x4 transform = create_single_axis_transform(center, fixed_axis, scale);
      threading::parallel_for(vert_island.index_range(), 2048, [&](const IndexRange range) {
        for (const int vert_i : vert_island.slice(range)) {
          positions[vert_i] = math::transform_point(transform, positions[vert_i]);
        }
      });
    }
  });
=======
  const Span<int2> edges = mesh.edges();
  const OffsetIndices faces = mesh.faces();
  const Span<int> corner_verts = mesh.corner_verts();

  threading::parallel_for_weighted(
      islands.index_range(),
      512,
      [&](const IndexRange range) {
        for (const int island_index : range) {
          const ElementIsland &island = islands[island_index];

          float scale = 0.0f;
          float3 center = {0.0f, 0.0f, 0.0f};

          VectorSet<int> vertex_indices;
          for (const int face_index : island.element_indices) {
            get_vertex_indices(edges, faces, corner_verts, face_index, vertex_indices);
            center += params.centers[face_index];
            scale += params.scales[face_index];
          }

          /* Divide by number of elements to get the average. */
          const float f = 1.0f / island.element_indices.size();
          scale *= f;
          center *= f;

          for (const int vert_index : vertex_indices) {
            positions[vert_index] = transform_with_uniform_scale(
                positions[vert_index], center, scale);
          }
        }
      },
      [&](const int64_t i) { return islands[i].element_indices.size(); });

  mesh.tag_positions_changed();
>>>>>>> c3f1bacc
}

static int face_to_vert_islands(const Mesh &mesh,
                                const IndexMask &face_mask,
                                const IndexMask &vert_mask,
                                MutableSpan<int> face_island_indices,
                                MutableSpan<int> vert_island_indices)
{
  Array<int> verts_pos(vert_mask.min_array_size());
  index_mask::build_reverse_map<int>(vert_mask, verts_pos);

  AtomicDisjointSet disjoint_set(vert_mask.size());
  const GroupedSpan<int> face_verts(mesh.faces(), mesh.corner_verts());

  face_mask.foreach_index_optimized<int>(GrainSize(4096), [&](const int face_i) {
    const Span<int> verts = face_verts[face_i];
    const int v1 = verts_pos[verts.first()];
    for (const int vert_i : verts.drop_front(1)) {
      const int v2 = verts_pos[vert_i];
      disjoint_set.join(v1, v2);
    }
  });

  disjoint_set.calc_reduced_ids(vert_island_indices);

  face_mask.foreach_index(GrainSize(4096), [&](const int face_i, const int face_pos) {
    const int face_vert_i = face_verts[face_i].first();
    const int vert_pos = verts_pos[face_vert_i];
    const int vert_island = vert_island_indices[vert_pos];
    face_island_indices[face_pos] = vert_island;
  });

  return disjoint_set.count_sets();
}

static void gather_face_islands(const Mesh &mesh,
                                const IndexMask &face_mask,
                                Array<int> &r_item_offsets,
                                Array<int> &r_item_indices,
                                Array<int> &r_vert_offsets,
                                Array<int> &r_vert_indices)
{
  IndexMaskMemory memory;
  const IndexMask vert_mask = geometry::vert_selection_from_face(
      mesh.face_offsets(), face_mask, mesh.corner_verts(), mesh.verts_num, memory);

  Array<int> face_island_indices(face_mask.size());
  Array<int> vert_island_indices(vert_mask.size());
  const int total_islands = face_to_vert_islands(
      mesh, face_mask, vert_mask, face_island_indices, vert_island_indices);

  /* Group gathered vertices and faces. */
  gather_groups(vert_island_indices, total_islands, r_vert_offsets, r_vert_indices);
  gather_groups(face_island_indices, total_islands, r_item_offsets, r_item_indices);

  /* If result indices is for gathered array, map than back into global indices. */
  if (face_mask.size() != mesh.faces_num) {
    Array<int> face_mask_map(face_mask.size());
    face_mask.to_indices<int>(face_mask_map);
    array_utils::gather<int>(
        face_mask_map.as_span(), r_item_indices.as_span(), r_item_indices.as_mutable_span());
  }
  if (vert_mask.size() != mesh.verts_num) {
    Array<int> vert_mask_map(vert_mask.size());
    vert_mask.to_indices<int>(vert_mask_map);
    array_utils::gather<int>(
        vert_mask_map.as_span(), r_vert_indices.as_span(), r_vert_indices.as_mutable_span());
  }
}

static int edge_to_vert_islands(const Mesh &mesh,
                                const IndexMask &edge_mask,
                                const IndexMask &vert_mask,
                                MutableSpan<int> edge_island_indices,
                                MutableSpan<int> vert_island_indices)
{
  Array<int> verts_pos(vert_mask.min_array_size());
  index_mask::build_reverse_map<int>(vert_mask, verts_pos);

  AtomicDisjointSet disjoint_set(vert_mask.size());
  const Span<int2> edges = mesh.edges();

  edge_mask.foreach_index_optimized<int>(GrainSize(4096), [&](const int edge_i) {
    const int2 edge = edges[edge_i];
    const int v1 = verts_pos[edge[0]];
    const int v2 = verts_pos[edge[1]];
    disjoint_set.join(v1, v2);
  });

  disjoint_set.calc_reduced_ids(vert_island_indices);

  edge_mask.foreach_index(GrainSize(4096), [&](const int edge_i, const int edge_pos) {
    const int2 edge = edges[edge_i];
    const int edge_vert_i = edge[0];
    const int vert_pos = verts_pos[edge_vert_i];
    const int vert_island = vert_island_indices[vert_pos];
    edge_island_indices[edge_pos] = vert_island;
  });

  return disjoint_set.count_sets();
}

static void gather_edge_islands(const Mesh &mesh,
                                const IndexMask &edge_mask,
                                Array<int> &r_item_offsets,
                                Array<int> &r_item_indices,
                                Array<int> &r_vert_offsets,
                                Array<int> &r_vert_indices)
{
  IndexMaskMemory memory;
  const IndexMask vert_mask = geometry::vert_selection_from_edge(
      mesh.edges(), edge_mask, mesh.verts_num, memory);

  Array<int> edge_island_indices(edge_mask.size());
  Array<int> vert_island_indices(vert_mask.size());
  const int total_islands = edge_to_vert_islands(
      mesh, edge_mask, vert_mask, edge_island_indices, vert_island_indices);

  /* Group gathered vertices and edges. */
  gather_groups(vert_island_indices, total_islands, r_vert_offsets, r_vert_indices);
  gather_groups(edge_island_indices, total_islands, r_item_offsets, r_item_indices);

  /* If result indices is for gathered array, map than back into global indices. */
  if (edge_mask.size() != mesh.edges_num) {
    Array<int> edge_mask_map(edge_mask.size());
    edge_mask.to_indices<int>(edge_mask_map);
    array_utils::gather<int>(
        edge_mask_map.as_span(), r_item_indices.as_span(), r_item_indices.as_mutable_span());
  }
  if (vert_mask.size() != mesh.verts_num) {
    Array<int> vert_mask_map(vert_mask.size());
    vert_mask.to_indices<int>(vert_mask_map);
    array_utils::gather<int>(
        vert_mask_map.as_span(), r_vert_indices.as_span(), r_vert_indices.as_mutable_span());
  }
}

static void node_geo_exec(GeoNodeExecParams params)
{
  const bNode &node = params.node();
  const AttrDomain domain = AttrDomain(node.custom1);
  const GeometryNodeScaleElementsMode scale_mode = GeometryNodeScaleElementsMode(node.custom2);

  GeometrySet geometry = params.extract_input<GeometrySet>("Geometry");

  const Field<bool> selection_field = params.extract_input<Field<bool>>("Selection");
  const Field<float> scale_field = params.extract_input<Field<float>>("Scale");
  const Field<float3> center_field = params.extract_input<Field<float3>>("Center");

  geometry.modify_geometry_sets([&](GeometrySet &geometry) {
    if (Mesh *mesh = geometry.get_mesh_for_write()) {
      const bke::MeshFieldContext context{*mesh, domain};
      FieldEvaluator evaluator{context, mesh->attributes().domain_size(domain)};
      evaluator.set_selection(selection_field);
      evaluator.add(scale_field);
      evaluator.add(center_field);
      if (scale_mode == GEO_NODE_SCALE_ELEMENTS_SINGLE_AXIS) {
        evaluator.add(params.get_input<Field<float3>>("Axis"));
      }
      evaluator.evaluate();
      const IndexMask &mask = evaluator.get_evaluated_selection_as_mask();
      if (mask.is_empty()) {
        return;
      }

      Array<int> item_offsets;
      Array<int> item_indices;

      Array<int> vert_offsets;
      Array<int> vert_indices;

      switch (domain) {
        case AttrDomain::Face:
          gather_face_islands(*mesh, mask, item_offsets, item_indices, vert_offsets, vert_indices);
          break;
        case AttrDomain::Edge:
          gather_edge_islands(*mesh, mask, item_offsets, item_indices, vert_offsets, vert_indices);
          break;
        default:
          BLI_assert_unreachable();
      }

      const GroupedSpan<int> item_islands(item_offsets.as_span(), item_indices);
      const GroupedSpan<int> vert_islands(vert_offsets.as_span(), vert_indices);

      const VArray<float> scale_varray = evaluator.get_evaluated<float>(0);
      const VArray<float3> center_varray = evaluator.get_evaluated<float3>(1);

      switch (scale_mode) {
        case GEO_NODE_SCALE_ELEMENTS_UNIFORM:
          scale_uniformly(item_islands, vert_islands, scale_varray, center_varray, *mesh);
          break;
        case GEO_NODE_SCALE_ELEMENTS_SINGLE_AXIS: {
          const VArray<float3> axis_varray = evaluator.get_evaluated<float3>(2);
          scale_on_axis(
              item_islands, vert_islands, scale_varray, center_varray, axis_varray, *mesh);
          break;
        }
      }
      mesh->tag_positions_changed();
    }
  });

  params.set_output("Geometry", std::move(geometry));
}

static void node_rna(StructRNA *srna)
{
  static const EnumPropertyItem domain_items[] = {
      {int(AttrDomain::Face),
       "FACE",
       ICON_NONE,
       "Face",
       "Scale individual faces or neighboring face islands"},
      {int(AttrDomain::Edge),
       "EDGE",
       ICON_NONE,
       "Edge",
       "Scale individual edges or neighboring edge islands"},
      {0, nullptr, 0, nullptr, nullptr},
  };

  static const EnumPropertyItem scale_mode_items[] = {
      {GEO_NODE_SCALE_ELEMENTS_UNIFORM,
       "UNIFORM",
       ICON_NONE,
       "Uniform",
       "Scale elements by the same factor in every direction"},
      {GEO_NODE_SCALE_ELEMENTS_SINGLE_AXIS,
       "SINGLE_AXIS",
       ICON_NONE,
       "Single Axis",
       "Scale elements in a single direction"},
      {0, nullptr, 0, nullptr, nullptr},
  };

  RNA_def_node_enum(srna,
                    "domain",
                    "Domain",
                    "Element type to transform",
                    domain_items,
                    NOD_inline_enum_accessors(custom1),
                    int(AttrDomain::Face));

  RNA_def_node_enum(
      srna, "scale_mode", "Scale Mode", "", scale_mode_items, NOD_inline_enum_accessors(custom2));
}

static void node_register()
{
  static bNodeType ntype;

  geo_node_type_base(&ntype, GEO_NODE_SCALE_ELEMENTS, "Scale Elements", NODE_CLASS_GEOMETRY);
  ntype.geometry_node_execute = node_geo_exec;
  ntype.declare = node_declare;
  ntype.draw_buttons = node_layout;
  ntype.initfunc = node_init;
  ntype.updatefunc = node_update;
  nodeRegisterType(&ntype);

  node_rna(ntype.rna_ext.srna);
}
NOD_REGISTER_NODE(node_register)

}  // namespace blender::nodes::node_geo_scale_elements_cc<|MERGE_RESOLUTION|>--- conflicted
+++ resolved
@@ -236,21 +236,25 @@
                             Mesh &mesh)
 {
   MutableSpan<float3> positions = mesh.vert_positions_for_write();
-  threading::parallel_for(elem_islands.index_range(), 512, [&](const IndexRange range) {
-    for (const int island_index : range) {
-      const Span<int> vert_island = vert_islands[island_index];
-      const Span<int> elem_island = elem_islands[island_index];
-
-      const float scale = gather_mean<float>(scale_varray, elem_island);
-      const float3 center = gather_mean<float3>(center_varray, elem_island);
-
-      threading::parallel_for(vert_island.index_range(), 2048, [&](const IndexRange range) {
-        for (const int vert_i : vert_island.slice(range)) {
-          positions[vert_i] = transform_with_uniform_scale(positions[vert_i], center, scale);
+  threading::parallel_for(
+      elem_islands.index_range(),
+      512,
+      [&](const IndexRange range) {
+        for (const int island_index : range) {
+          const Span<int> vert_island = vert_islands[island_index];
+          const Span<int> elem_island = elem_islands[island_index];
+
+          const float scale = gather_mean<float>(scale_varray, elem_island);
+          const float3 center = gather_mean<float3>(center_varray, elem_island);
+
+          threading::parallel_for(vert_island.index_range(), 2048, [&](const IndexRange range) {
+            for (const int vert_i : vert_island.slice(range)) {
+              positions[vert_i] = transform_with_uniform_scale(positions[vert_i], center, scale);
+            }
+          });
         }
-      });
-    }
-  });
+      },
+      [&](const int64_t i) { return vert_islands[i].size(); });
 }
 
 static float4x4 create_single_axis_transform(const float3 &center,
@@ -301,62 +305,28 @@
                           Mesh &mesh)
 {
   MutableSpan<float3> positions = mesh.vert_positions_for_write();
-<<<<<<< HEAD
-  threading::parallel_for(elem_islands.index_range(), 512, [&](const IndexRange range) {
-    for (const int island_index : range) {
-      const Span<int> vert_island = vert_islands[island_index];
-      const Span<int> elem_island = elem_islands[island_index];
-
-      const float scale = gather_mean<float>(scale_varray, elem_island);
-      const float3 center = gather_mean<float3>(center_varray, elem_island);
-      const float3 axis = gather_mean<float3>(axis_varray, elem_island);
-      const float3 fixed_axis = math::is_zero(axis) ? float3(1.0f, 0.0f, 0.0f) : axis;
-
-      const float4x4 transform = create_single_axis_transform(center, fixed_axis, scale);
-      threading::parallel_for(vert_island.index_range(), 2048, [&](const IndexRange range) {
-        for (const int vert_i : vert_island.slice(range)) {
-          positions[vert_i] = math::transform_point(transform, positions[vert_i]);
-        }
-      });
-    }
-  });
-=======
-  const Span<int2> edges = mesh.edges();
-  const OffsetIndices faces = mesh.faces();
-  const Span<int> corner_verts = mesh.corner_verts();
-
   threading::parallel_for_weighted(
-      islands.index_range(),
+      elem_islands.index_range(),
       512,
       [&](const IndexRange range) {
         for (const int island_index : range) {
-          const ElementIsland &island = islands[island_index];
-
-          float scale = 0.0f;
-          float3 center = {0.0f, 0.0f, 0.0f};
-
-          VectorSet<int> vertex_indices;
-          for (const int face_index : island.element_indices) {
-            get_vertex_indices(edges, faces, corner_verts, face_index, vertex_indices);
-            center += params.centers[face_index];
-            scale += params.scales[face_index];
-          }
-
-          /* Divide by number of elements to get the average. */
-          const float f = 1.0f / island.element_indices.size();
-          scale *= f;
-          center *= f;
-
-          for (const int vert_index : vertex_indices) {
-            positions[vert_index] = transform_with_uniform_scale(
-                positions[vert_index], center, scale);
-          }
+          const Span<int> vert_island = vert_islands[island_index];
+          const Span<int> elem_island = elem_islands[island_index];
+
+          const float scale = gather_mean<float>(scale_varray, elem_island);
+          const float3 center = gather_mean<float3>(center_varray, elem_island);
+          const float3 axis = gather_mean<float3>(axis_varray, elem_island);
+          const float3 fixed_axis = math::is_zero(axis) ? float3(1.0f, 0.0f, 0.0f) : axis;
+
+          const float4x4 transform = create_single_axis_transform(center, fixed_axis, scale);
+          threading::parallel_for(vert_island.index_range(), 2048, [&](const IndexRange range) {
+            for (const int vert_i : vert_island.slice(range)) {
+              positions[vert_i] = math::transform_point(transform, positions[vert_i]);
+            }
+          });
         }
       },
-      [&](const int64_t i) { return islands[i].element_indices.size(); });
-
-  mesh.tag_positions_changed();
->>>>>>> c3f1bacc
+      [&](const int64_t i) { return vert_islands[i].size(); });
 }
 
 static int face_to_vert_islands(const Mesh &mesh,
