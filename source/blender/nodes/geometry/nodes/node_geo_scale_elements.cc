/* SPDX-License-Identifier: GPL-2.0-or-later */

#include "BLI_array.hh"
#include "BLI_disjoint_set.hh"
#include "BLI_math_matrix.hh"
#include "BLI_task.hh"
#include "BLI_vector.hh"
#include "BLI_vector_set.hh"

#include "DNA_mesh_types.h"
#include "DNA_meshdata_types.h"

#include "UI_interface.h"
#include "UI_resources.h"

#include "BKE_mesh.hh"

#include "node_geometry_util.hh"

namespace blender::nodes::node_geo_scale_elements_cc {

static void node_declare(NodeDeclarationBuilder &b)
{
  b.add_input<decl::Geometry>(N_("Geometry")).supported_type(GEO_COMPONENT_TYPE_MESH);
  b.add_input<decl::Bool>(N_("Selection")).default_value(true).hide_value().field_on_all();
  b.add_input<decl::Float>(N_("Scale"), "Scale").default_value(1.0f).min(0.0f).field_on_all();
  b.add_input<decl::Vector>(N_("Center"))
      .subtype(PROP_TRANSLATION)
      .implicit_field_on_all(implicit_field_inputs::position)
      .description(N_("Origin of the scaling for each element. If multiple elements are "
                      "connected, their center is averaged"));
  b.add_input<decl::Vector>(N_("Axis"))
      .default_value({1.0f, 0.0f, 0.0f})
      .field_on_all()
      .description(N_("Direction in which to scale the element"))
      .make_available([](bNode &node) { node.custom2 = GEO_NODE_SCALE_ELEMENTS_SINGLE_AXIS; });
  b.add_output<decl::Geometry>(N_("Geometry")).propagate_all();
};

static void node_layout(uiLayout *layout, bContext * /*C*/, PointerRNA *ptr)
{
  uiItemR(layout, ptr, "domain", 0, "", ICON_NONE);
  uiItemR(layout, ptr, "scale_mode", 0, "", ICON_NONE);
}

static void node_init(bNodeTree * /*tree*/, bNode *node)
{
  node->custom1 = ATTR_DOMAIN_FACE;
  node->custom2 = GEO_NODE_SCALE_ELEMENTS_UNIFORM;
}

static void node_update(bNodeTree *ntree, bNode *node)
{
  bNodeSocket *geometry_socket = static_cast<bNodeSocket *>(node->inputs.first);
  bNodeSocket *selection_socket = geometry_socket->next;
  bNodeSocket *scale_float_socket = selection_socket->next;
  bNodeSocket *center_socket = scale_float_socket->next;
  bNodeSocket *axis_socket = center_socket->next;

  const GeometryNodeScaleElementsMode mode = GeometryNodeScaleElementsMode(node->custom2);
  const bool use_single_axis = mode == GEO_NODE_SCALE_ELEMENTS_SINGLE_AXIS;

  nodeSetSocketAvailability(ntree, axis_socket, use_single_axis);
}

struct UniformScaleFields {
  Field<bool> selection;
  Field<float> scale;
  Field<float3> center;
};

struct UniformScaleParams {
  IndexMask selection;
  VArray<float> scales;
  VArray<float3> centers;
};

struct AxisScaleFields {
  Field<bool> selection;
  Field<float> scale;
  Field<float3> center;
  Field<float3> axis;
};

struct AxisScaleParams {
  IndexMask selection;
  VArray<float> scales;
  VArray<float3> centers;
  VArray<float3> axis_vectors;
};

/**
 * When multiple elements share the same vertices, they are scaled together.
 */
struct ElementIsland {
  /* Either face or edge indices. */
  Vector<int> element_indices;
};

static float3 transform_with_uniform_scale(const float3 &position,
                                           const float3 &center,
                                           const float scale)
{
  const float3 diff = position - center;
  const float3 scaled_diff = scale * diff;
  const float3 new_position = center + scaled_diff;
  return new_position;
}

static float4x4 create_single_axis_transform(const float3 &center,
                                             const float3 &axis,
                                             const float scale)
{
  /* Scale along x axis. The other axis need to be orthogonal, but their specific value does not
   * matter. */
  const float3 x_axis = math::normalize(axis);
  float3 y_axis = math::cross(x_axis, float3(0.0f, 0.0f, 1.0f));
  if (math::is_zero(y_axis)) {
    y_axis = math::cross(x_axis, float3(0.0f, 1.0f, 0.0f));
  }
  y_axis = math::normalize(y_axis);
  const float3 z_axis = math::cross(x_axis, y_axis);

  float4x4 transform = float4x4::identity();

  /* Move scaling center to the origin. */
  transform.location() -= center;

  /* `base_change` and `base_change_inv` are used to rotate space so that scaling along the
   * provided axis is the same as scaling along the x axis. */
  float4x4 base_change = float4x4::identity();
  base_change.x_axis() = x_axis;
  base_change.y_axis() = y_axis;
  base_change.z_axis() = z_axis;

  /* Can invert by transposing, because the matrix is orthonormal. */
  float4x4 base_change_inv = math::transpose(base_change);

  float4x4 scale_transform = float4x4::identity();
  scale_transform[0][0] = scale;

  transform = base_change * scale_transform * base_change_inv * transform;

  /* Move scaling center back to where it was. */
  transform.location() += center;

  return transform;
}

using GetVertexIndicesFn = FunctionRef<void(Span<int2> edges,
                                            OffsetIndices<int> polys,
                                            Span<int> corner_verts,
                                            int element_index,
                                            VectorSet<int> &r_vertex_indices)>;

static void scale_vertex_islands_uniformly(Mesh &mesh,
                                           const Span<ElementIsland> islands,
                                           const UniformScaleParams &params,
                                           const GetVertexIndicesFn get_vertex_indices)
{
  MutableSpan<float3> positions = mesh.vert_positions_for_write();
  const Span<int2> edges = mesh.edges();
  const OffsetIndices polys = mesh.polys();
  const Span<int> corner_verts = mesh.corner_verts();

  threading::parallel_for(islands.index_range(), 256, [&](const IndexRange range) {
    for (const int island_index : range) {
      const ElementIsland &island = islands[island_index];

      float scale = 0.0f;
      float3 center = {0.0f, 0.0f, 0.0f};

      VectorSet<int> vertex_indices;
      for (const int poly_index : island.element_indices) {
        get_vertex_indices(edges, polys, corner_verts, poly_index, vertex_indices);
        center += params.centers[poly_index];
        scale += params.scales[poly_index];
      }

      /* Divide by number of elements to get the average. */
      const float f = 1.0f / island.element_indices.size();
      scale *= f;
      center *= f;

      for (const int vert_index : vertex_indices) {
        positions[vert_index] = transform_with_uniform_scale(positions[vert_index], center, scale);
      }
    }
  });

  BKE_mesh_tag_positions_changed(&mesh);
}

static void scale_vertex_islands_on_axis(Mesh &mesh,
                                         const Span<ElementIsland> islands,
                                         const AxisScaleParams &params,
                                         const GetVertexIndicesFn get_vertex_indices)
{
  MutableSpan<float3> positions = mesh.vert_positions_for_write();
  const Span<int2> edges = mesh.edges();
  const OffsetIndices polys = mesh.polys();
  const Span<int> corner_verts = mesh.corner_verts();

  threading::parallel_for(islands.index_range(), 256, [&](const IndexRange range) {
    for (const int island_index : range) {
      const ElementIsland &island = islands[island_index];

      float scale = 0.0f;
      float3 center = {0.0f, 0.0f, 0.0f};
      float3 axis = {0.0f, 0.0f, 0.0f};

      VectorSet<int> vertex_indices;
      for (const int poly_index : island.element_indices) {
        get_vertex_indices(edges, polys, corner_verts, poly_index, vertex_indices);
        center += params.centers[poly_index];
        scale += params.scales[poly_index];
        axis += params.axis_vectors[poly_index];
      }

      /* Divide by number of elements to get the average. */
      const float f = 1.0f / island.element_indices.size();
      scale *= f;
      center *= f;
      axis *= f;

      if (math::is_zero(axis)) {
        axis = float3(1.0f, 0.0f, 0.0f);
      }

      const float4x4 transform = create_single_axis_transform(center, axis, scale);
      for (const int vert_index : vertex_indices) {
        positions[vert_index] = math::transform_point(transform, positions[vert_index]);
      }
    }
  });

  BKE_mesh_tag_positions_changed(&mesh);
}

static Vector<ElementIsland> prepare_face_islands(const Mesh &mesh, const IndexMask face_selection)
{
  const OffsetIndices polys = mesh.polys();
  const Span<int> corner_verts = mesh.corner_verts();

  /* Use the disjoint set data structure to determine which vertices have to be scaled together. */
  DisjointSet<int> disjoint_set(mesh.totvert);
<<<<<<< HEAD
  face_selection.foreach_index([&](const int poly_index) {
    const MPoly &poly = polys[poly_index];
    const Span<int> poly_verts = corner_verts.slice(poly.loopstart, poly.totloop);
    for (const int loop_index : IndexRange(poly.totloop - 1)) {
=======
  for (const int poly_index : face_selection) {
    const Span<int> poly_verts = corner_verts.slice(polys[poly_index]);
    for (const int loop_index : poly_verts.index_range().drop_back(1)) {
>>>>>>> 70504a35
      const int v1 = poly_verts[loop_index];
      const int v2 = poly_verts[loop_index + 1];
      disjoint_set.join(v1, v2);
    }
    disjoint_set.join(poly_verts.first(), poly_verts.last());
  });

  VectorSet<int> island_ids;
  Vector<ElementIsland> islands;
  /* There are at most as many islands as there are selected faces. */
  islands.reserve(face_selection.size());

  /* Gather all of the face indices in each island into separate vectors. */
<<<<<<< HEAD
  face_selection.foreach_index([&](const int poly_index) {
    const MPoly &poly = polys[poly_index];
    const Span<int> poly_verts = corner_verts.slice(poly.loopstart, poly.totloop);
=======
  for (const int poly_index : face_selection) {
    const Span<int> poly_verts = corner_verts.slice(polys[poly_index]);
>>>>>>> 70504a35
    const int island_id = disjoint_set.find_root(poly_verts[0]);
    const int island_index = island_ids.index_of_or_add(island_id);
    if (island_index == islands.size()) {
      islands.append_as();
    }
    ElementIsland &island = islands[island_index];
    island.element_indices.append(poly_index);
  });

  return islands;
}

static void get_face_verts(const Span<int2> /*edges*/,
                           const OffsetIndices<int> polys,
                           const Span<int> corner_verts,
                           int face_index,
                           VectorSet<int> &r_vertex_indices)
{
  r_vertex_indices.add_multiple(corner_verts.slice(polys[face_index]));
}

static AxisScaleParams evaluate_axis_scale_fields(FieldEvaluator &evaluator,
                                                  const AxisScaleFields &fields)
{
  AxisScaleParams out;
  evaluator.set_selection(fields.selection);
  evaluator.add(fields.scale, &out.scales);
  evaluator.add(fields.center, &out.centers);
  evaluator.add(fields.axis, &out.axis_vectors);
  evaluator.evaluate();
  out.selection = evaluator.get_evaluated_selection_as_mask();
  return out;
}

static void scale_faces_on_axis(Mesh &mesh, const AxisScaleFields &fields)
{
  bke::MeshFieldContext field_context{mesh, ATTR_DOMAIN_FACE};
  FieldEvaluator evaluator{field_context, mesh.totpoly};
  AxisScaleParams params = evaluate_axis_scale_fields(evaluator, fields);

  Vector<ElementIsland> island = prepare_face_islands(mesh, params.selection);
  scale_vertex_islands_on_axis(mesh, island, params, get_face_verts);
}

static UniformScaleParams evaluate_uniform_scale_fields(FieldEvaluator &evaluator,
                                                        const UniformScaleFields &fields)
{
  UniformScaleParams out;
  evaluator.set_selection(fields.selection);
  evaluator.add(fields.scale, &out.scales);
  evaluator.add(fields.center, &out.centers);
  evaluator.evaluate();
  out.selection = evaluator.get_evaluated_selection_as_mask();
  return out;
}

static void scale_faces_uniformly(Mesh &mesh, const UniformScaleFields &fields)
{
  bke::MeshFieldContext field_context{mesh, ATTR_DOMAIN_FACE};
  FieldEvaluator evaluator{field_context, mesh.totpoly};
  UniformScaleParams params = evaluate_uniform_scale_fields(evaluator, fields);

  Vector<ElementIsland> island = prepare_face_islands(mesh, params.selection);
  scale_vertex_islands_uniformly(mesh, island, params, get_face_verts);
}

static Vector<ElementIsland> prepare_edge_islands(const Mesh &mesh, const IndexMask edge_selection)
{
  const Span<int2> edges = mesh.edges();

  /* Use the disjoint set data structure to determine which vertices have to be scaled together. */
  DisjointSet<int> disjoint_set(mesh.totvert);
<<<<<<< HEAD
  edge_selection.foreach_index([&](const int edge_index) {
    const MEdge &edge = edges[edge_index];
    disjoint_set.join(edge.v1, edge.v2);
  });
=======
  for (const int edge_index : edge_selection) {
    const int2 &edge = edges[edge_index];
    disjoint_set.join(edge[0], edge[1]);
  }
>>>>>>> 70504a35

  VectorSet<int> island_ids;
  Vector<ElementIsland> islands;
  /* There are at most as many islands as there are selected edges. */
  islands.reserve(edge_selection.size());

  /* Gather all of the edge indices in each island into separate vectors. */
<<<<<<< HEAD
  edge_selection.foreach_index([&](const int edge_index) {
    const MEdge &edge = edges[edge_index];
    const int island_id = disjoint_set.find_root(edge.v1);
=======
  for (const int edge_index : edge_selection) {
    const int2 &edge = edges[edge_index];
    const int island_id = disjoint_set.find_root(edge[0]);
>>>>>>> 70504a35
    const int island_index = island_ids.index_of_or_add(island_id);
    if (island_index == islands.size()) {
      islands.append_as();
    }
    ElementIsland &island = islands[island_index];
    island.element_indices.append(edge_index);
  });

  return islands;
}

static void get_edge_verts(const Span<int2> edges,
                           const OffsetIndices<int> /*polys*/,
                           const Span<int> /*corner_verts*/,
                           int edge_index,
                           VectorSet<int> &r_vertex_indices)
{
  const int2 &edge = edges[edge_index];
  r_vertex_indices.add(edge[0]);
  r_vertex_indices.add(edge[1]);
}

static void scale_edges_uniformly(Mesh &mesh, const UniformScaleFields &fields)
{
  bke::MeshFieldContext field_context{mesh, ATTR_DOMAIN_EDGE};
  FieldEvaluator evaluator{field_context, mesh.totedge};
  UniformScaleParams params = evaluate_uniform_scale_fields(evaluator, fields);

  Vector<ElementIsland> island = prepare_edge_islands(mesh, params.selection);
  scale_vertex_islands_uniformly(mesh, island, params, get_edge_verts);
}

static void scale_edges_on_axis(Mesh &mesh, const AxisScaleFields &fields)
{
  bke::MeshFieldContext field_context{mesh, ATTR_DOMAIN_EDGE};
  FieldEvaluator evaluator{field_context, mesh.totedge};
  AxisScaleParams params = evaluate_axis_scale_fields(evaluator, fields);

  Vector<ElementIsland> island = prepare_edge_islands(mesh, params.selection);
  scale_vertex_islands_on_axis(mesh, island, params, get_edge_verts);
}

static void node_geo_exec(GeoNodeExecParams params)
{
  const bNode &node = params.node();
  const eAttrDomain domain = eAttrDomain(node.custom1);
  const GeometryNodeScaleElementsMode scale_mode = GeometryNodeScaleElementsMode(node.custom2);

  GeometrySet geometry = params.extract_input<GeometrySet>("Geometry");

  Field<bool> selection_field = params.get_input<Field<bool>>("Selection");
  Field<float> scale_field = params.get_input<Field<float>>("Scale");
  Field<float3> center_field = params.get_input<Field<float3>>("Center");
  Field<float3> axis_field;
  if (scale_mode == GEO_NODE_SCALE_ELEMENTS_SINGLE_AXIS) {
    axis_field = params.get_input<Field<float3>>("Axis");
  }

  geometry.modify_geometry_sets([&](GeometrySet &geometry) {
    if (Mesh *mesh = geometry.get_mesh_for_write()) {
      switch (domain) {
        case ATTR_DOMAIN_FACE: {
          switch (scale_mode) {
            case GEO_NODE_SCALE_ELEMENTS_UNIFORM: {
              scale_faces_uniformly(*mesh, {selection_field, scale_field, center_field});
              break;
            }
            case GEO_NODE_SCALE_ELEMENTS_SINGLE_AXIS: {
              scale_faces_on_axis(*mesh, {selection_field, scale_field, center_field, axis_field});
              break;
            }
          }
          break;
        }
        case ATTR_DOMAIN_EDGE: {
          switch (scale_mode) {
            case GEO_NODE_SCALE_ELEMENTS_UNIFORM: {
              scale_edges_uniformly(*mesh, {selection_field, scale_field, center_field});
              break;
            }
            case GEO_NODE_SCALE_ELEMENTS_SINGLE_AXIS: {
              scale_edges_on_axis(*mesh, {selection_field, scale_field, center_field, axis_field});
              break;
            }
          }
          break;
        }
        default:
          BLI_assert_unreachable();
          break;
      }
    }
  });

  params.set_output("Geometry", std::move(geometry));
}

}  // namespace blender::nodes::node_geo_scale_elements_cc

void register_node_type_geo_scale_elements()
{
  namespace file_ns = blender::nodes::node_geo_scale_elements_cc;

  static bNodeType ntype;

  geo_node_type_base(&ntype, GEO_NODE_SCALE_ELEMENTS, "Scale Elements", NODE_CLASS_GEOMETRY);
  ntype.geometry_node_execute = file_ns::node_geo_exec;
  ntype.declare = file_ns::node_declare;
  ntype.draw_buttons = file_ns::node_layout;
  ntype.initfunc = file_ns::node_init;
  ntype.updatefunc = file_ns::node_update;
  nodeRegisterType(&ntype);
}<|MERGE_RESOLUTION|>--- conflicted
+++ resolved
@@ -244,16 +244,9 @@
 
   /* Use the disjoint set data structure to determine which vertices have to be scaled together. */
   DisjointSet<int> disjoint_set(mesh.totvert);
-<<<<<<< HEAD
   face_selection.foreach_index([&](const int poly_index) {
-    const MPoly &poly = polys[poly_index];
-    const Span<int> poly_verts = corner_verts.slice(poly.loopstart, poly.totloop);
-    for (const int loop_index : IndexRange(poly.totloop - 1)) {
-=======
-  for (const int poly_index : face_selection) {
     const Span<int> poly_verts = corner_verts.slice(polys[poly_index]);
     for (const int loop_index : poly_verts.index_range().drop_back(1)) {
->>>>>>> 70504a35
       const int v1 = poly_verts[loop_index];
       const int v2 = poly_verts[loop_index + 1];
       disjoint_set.join(v1, v2);
@@ -267,14 +260,8 @@
   islands.reserve(face_selection.size());
 
   /* Gather all of the face indices in each island into separate vectors. */
-<<<<<<< HEAD
   face_selection.foreach_index([&](const int poly_index) {
-    const MPoly &poly = polys[poly_index];
-    const Span<int> poly_verts = corner_verts.slice(poly.loopstart, poly.totloop);
-=======
-  for (const int poly_index : face_selection) {
     const Span<int> poly_verts = corner_verts.slice(polys[poly_index]);
->>>>>>> 70504a35
     const int island_id = disjoint_set.find_root(poly_verts[0]);
     const int island_index = island_ids.index_of_or_add(island_id);
     if (island_index == islands.size()) {
@@ -347,17 +334,10 @@
 
   /* Use the disjoint set data structure to determine which vertices have to be scaled together. */
   DisjointSet<int> disjoint_set(mesh.totvert);
-<<<<<<< HEAD
   edge_selection.foreach_index([&](const int edge_index) {
-    const MEdge &edge = edges[edge_index];
-    disjoint_set.join(edge.v1, edge.v2);
-  });
-=======
-  for (const int edge_index : edge_selection) {
     const int2 &edge = edges[edge_index];
     disjoint_set.join(edge[0], edge[1]);
   }
->>>>>>> 70504a35
 
   VectorSet<int> island_ids;
   Vector<ElementIsland> islands;
@@ -365,15 +345,9 @@
   islands.reserve(edge_selection.size());
 
   /* Gather all of the edge indices in each island into separate vectors. */
-<<<<<<< HEAD
   edge_selection.foreach_index([&](const int edge_index) {
-    const MEdge &edge = edges[edge_index];
-    const int island_id = disjoint_set.find_root(edge.v1);
-=======
-  for (const int edge_index : edge_selection) {
     const int2 &edge = edges[edge_index];
     const int island_id = disjoint_set.find_root(edge[0]);
->>>>>>> 70504a35
     const int island_index = island_ids.index_of_or_add(island_id);
     if (island_index == islands.size()) {
       islands.append_as();
