--- conflicted
+++ resolved
@@ -23,13 +23,8 @@
 {
 }
 
-<<<<<<< HEAD
-GVArray FieldAtIndexInput::get_varray_for_context(const bke::GeometryFieldContext &context,
-                                                  const IndexMask &mask) const
-=======
 GVArray EvaluateAtIndexInput::get_varray_for_context(const bke::GeometryFieldContext &context,
                                                      const IndexMask mask) const
->>>>>>> 4cf7b95a
 {
   const std::optional<AttributeAccessor> attributes = context.attributes();
   if (!attributes) {
@@ -48,30 +43,9 @@
   index_evaluator.evaluate();
   const VArray<int> indices = index_evaluator.get_evaluated<int>(0);
 
-<<<<<<< HEAD
-  GVArray output_array;
-  attribute_math::convert_to_static_type(*type_, [&](auto dummy) {
-    using T = decltype(dummy);
-    Array<T> dst_array(mask.min_array_size());
-    VArray<T> src_values = values.typed<T>();
-    mask.foreach_index(GrainSize(1024), [&](const int i) {
-      const int index = indices[i];
-      if (src_values.index_range().contains(index)) {
-        dst_array[i] = src_values[index];
-      }
-      else {
-        dst_array[i] = {};
-      }
-    });
-    output_array = VArray<T>::ForContainer(std::move(dst_array));
-  });
-
-  return output_array;
-=======
   GArray<> dst_array(values.type(), mask.min_array_size());
   copy_with_checked_indices(values, indices, mask, dst_array);
   return GVArray::ForGArray(std::move(dst_array));
->>>>>>> 4cf7b95a
 }
 
 }  // namespace blender::nodes
