--- conflicted
+++ resolved
@@ -25,17 +25,19 @@
 
 NODE_STORAGE_FUNCS(NodeGeometryStoreNamedAttribute)
 
-static void node_declare_dynamic(const bNodeTree & /*node_tree*/,
-                                 const bNode &node,
-                                 NodeDeclarationBuilder &b)
-{
-  const NodeGeometryStoreNamedAttribute &storage = node_storage(node);
-  const eCustomDataType data_type = eCustomDataType(storage.data_type);
+static void node_declare(NodeDeclarationBuilder &b)
+{
+  const bNode *node = b.node_or_null();
 
   b.add_input<decl::Geometry>("Geometry");
   b.add_input<decl::Bool>("Selection").default_value(true).hide_value().field_on_all();
   b.add_input<decl::String>("Name").is_attribute_name();
-  b.add_input(data_type, "Value").field_on_all();
+
+  if (node != nullptr) {
+    const NodeGeometryStoreNamedAttribute &storage = node_storage(*node);
+    const eCustomDataType data_type = eCustomDataType(storage.data_type);
+    b.add_input(data_type, "Value").field_on_all();
+  }
 
   b.add_output<decl::Geometry>("Geometry").propagate_all();
 }
@@ -54,33 +56,6 @@
   data->data_type = CD_PROP_FLOAT;
   data->domain = ATTR_DOMAIN_POINT;
   node->storage = data;
-}
-
-<<<<<<< HEAD
-static void node_gather_link_searches(GatherLinkSearchOpParams &params) {}
-=======
-static void node_update(bNodeTree *ntree, bNode *node)
-{
-  const NodeGeometryStoreNamedAttribute &storage = node_storage(*node);
-  const eCustomDataType data_type = eCustomDataType(storage.data_type);
-
-  bNodeSocket *socket_geometry = static_cast<bNodeSocket *>(node->inputs.first);
-  bNodeSocket *socket_name = socket_geometry->next->next;
-  bNodeSocket *socket_vector = socket_name->next;
-  bNodeSocket *socket_float = socket_vector->next;
-  bNodeSocket *socket_color4f = socket_float->next;
-  bNodeSocket *socket_boolean = socket_color4f->next;
-  bNodeSocket *socket_int32 = socket_boolean->next;
-  bNodeSocket *socket_quat = socket_int32->next;
-
-  bke::nodeSetSocketAvailability(
-      ntree, socket_vector, ELEM(data_type, CD_PROP_FLOAT2, CD_PROP_FLOAT3));
-  bke::nodeSetSocketAvailability(ntree, socket_float, data_type == CD_PROP_FLOAT);
-  bke::nodeSetSocketAvailability(
-      ntree, socket_color4f, ELEM(data_type, CD_PROP_COLOR, CD_PROP_BYTE_COLOR));
-  bke::nodeSetSocketAvailability(ntree, socket_boolean, data_type == CD_PROP_BOOL);
-  bke::nodeSetSocketAvailability(ntree, socket_int32, data_type == CD_PROP_INT32);
-  bke::nodeSetSocketAvailability(ntree, socket_quat, data_type == CD_PROP_QUATERNION);
 }
 
 static void node_gather_link_searches(GatherLinkSearchOpParams &params)
@@ -102,7 +77,6 @@
     }
   }
 }
->>>>>>> fb57767f
 
 static void node_geo_exec(GeoNodeExecParams params)
 {
@@ -127,7 +101,6 @@
 
   const Field<bool> selection = params.extract_input<Field<bool>>("Selection");
 
-<<<<<<< HEAD
   GField field = params.extract_input<GField>("Value");
   if (data_type == CD_PROP_FLOAT2) {
     field = bke::get_implicit_type_conversions().try_convert(std::move(field),
@@ -136,41 +109,6 @@
   if (data_type == CD_PROP_BYTE_COLOR) {
     field = bke::get_implicit_type_conversions().try_convert(std::move(field),
                                                              CPPType::get<ColorGeometry4b>());
-=======
-  GField field;
-  switch (data_type) {
-    case CD_PROP_FLOAT:
-      field = params.extract_input<GField>("Value_Float");
-      break;
-    case CD_PROP_FLOAT2: {
-      field = params.extract_input<GField>("Value_Vector");
-      field = bke::get_implicit_type_conversions().try_convert(field, CPPType::get<float2>());
-      break;
-    }
-    case CD_PROP_FLOAT3:
-      field = params.extract_input<GField>("Value_Vector");
-      break;
-    case CD_PROP_COLOR:
-      field = params.extract_input<GField>("Value_Color");
-      break;
-    case CD_PROP_BYTE_COLOR: {
-      field = params.extract_input<GField>("Value_Color");
-      field = bke::get_implicit_type_conversions().try_convert(field,
-                                                               CPPType::get<ColorGeometry4b>());
-      break;
-    }
-    case CD_PROP_BOOL:
-      field = params.extract_input<GField>("Value_Bool");
-      break;
-    case CD_PROP_INT32:
-      field = params.extract_input<GField>("Value_Int");
-      break;
-    case CD_PROP_QUATERNION:
-      field = params.extract_input<GField>("Value_Rotation");
-      break;
-    default:
-      break;
->>>>>>> fb57767f
   }
 
   std::atomic<bool> failure = false;
@@ -260,7 +198,7 @@
                     node_copy_standard_storage);
   blender::bke::node_type_size(&ntype, 140, 100, 700);
   ntype.initfunc = node_init;
-  ntype.declare_dynamic = node_declare_dynamic;
+  ntype.declare = node_declare;
   ntype.gather_link_search_ops = node_gather_link_searches;
   ntype.geometry_node_execute = node_geo_exec;
   ntype.draw_buttons = node_layout;
