--- conflicted
+++ resolved
@@ -41,18 +41,11 @@
       .max(FLT_MAX);
   b.add_input<decl::Int>(N_("Half-Band Voxels"))
       .description(N_("Half the width of the narrow band in voxel units"))
-<<<<<<< HEAD
       .default_value(3)
       .min(1)
       .max(10);
-  b.add_output<decl::Geometry>(N_("Volume"));
-=======
-      .default_value(3.0f)
-      .min(1.01f)
-      .max(10.0f);
   b.add_output<decl::Geometry>(CTX_N_(BLT_I18NCONTEXT_ID_ID, "Volume"))
       .translation_context(BLT_I18NCONTEXT_ID_ID);
->>>>>>> 2b6c1600
 }
 
 static void search_node_add_ops(GatherAddNodeSearchParams &params)
