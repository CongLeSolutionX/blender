/* SPDX-License-Identifier: GPL-2.0-or-later */

#include <atomic>

#include "BKE_curves.hh"

#include "UI_interface.h"
#include "UI_resources.h"

#include "node_geometry_util.hh"

namespace blender::nodes::node_geo_curve_set_handle_type_cc {

NODE_STORAGE_FUNCS(NodeGeometryCurveSetHandles)

static void node_declare(NodeDeclarationBuilder &b)
{
  b.add_input<decl::Geometry>(N_("Curve")).supported_type(GEO_COMPONENT_TYPE_CURVE);
  b.add_input<decl::Bool>(N_("Selection")).default_value(true).hide_value().field_on_all();
  b.add_output<decl::Geometry>(N_("Curve")).propagate_all();
}

static void node_layout(uiLayout *layout, bContext * /*C*/, PointerRNA *ptr)
{
  uiItemR(layout, ptr, "mode", UI_ITEM_R_EXPAND, nullptr, ICON_NONE);
  uiItemR(layout, ptr, "handle_type", 0, "", ICON_NONE);
}

static void node_init(bNodeTree * /*tree*/, bNode *node)
{
  NodeGeometryCurveSetHandles *data = MEM_cnew<NodeGeometryCurveSetHandles>(__func__);

  data->handle_type = GEO_NODE_CURVE_HANDLE_AUTO;
  data->mode = GEO_NODE_CURVE_HANDLE_LEFT | GEO_NODE_CURVE_HANDLE_RIGHT;
  node->storage = data;
}

static HandleType handle_type_from_input_type(GeometryNodeCurveHandleType type)
{
  switch (type) {
    case GEO_NODE_CURVE_HANDLE_AUTO:
      return BEZIER_HANDLE_AUTO;
    case GEO_NODE_CURVE_HANDLE_ALIGN:
      return BEZIER_HANDLE_ALIGN;
    case GEO_NODE_CURVE_HANDLE_FREE:
      return BEZIER_HANDLE_FREE;
    case GEO_NODE_CURVE_HANDLE_VECTOR:
      return BEZIER_HANDLE_VECTOR;
  }
  BLI_assert_unreachable();
  return BEZIER_HANDLE_AUTO;
}

static void set_handle_type(bke::CurvesGeometry &curves,
                            const GeometryNodeCurveHandleMode mode,
                            const HandleType new_handle_type,
                            const Field<bool> &selection_field)
{
  const bke::CurvesFieldContext field_context{curves, ATTR_DOMAIN_POINT};
  fn::FieldEvaluator evaluator{field_context, curves.points_num()};
  evaluator.set_selection(selection_field);
  evaluator.evaluate();
  const IndexMask selection = evaluator.get_evaluated_selection_as_mask();

  if (mode & GEO_NODE_CURVE_HANDLE_LEFT) {
<<<<<<< HEAD
    index_mask::masked_fill<int8_t>(
        curves.handle_types_left_for_write(), new_handle_type, selection);
  }
  if (mode & GEO_NODE_CURVE_HANDLE_RIGHT) {
    index_mask::masked_fill<int8_t>(
        curves.handle_types_right_for_write(), new_handle_type, selection);
=======
    curves.handle_types_left_for_write().fill_indices(selection.indices(), new_handle_type);
  }
  if (mode & GEO_NODE_CURVE_HANDLE_RIGHT) {
    curves.handle_types_right_for_write().fill_indices(selection.indices(), new_handle_type);
>>>>>>> 4cf7b95a
  }

  /* Eagerly calculate automatically derived handle positions if necessary. */
  if (ELEM(new_handle_type, BEZIER_HANDLE_AUTO, BEZIER_HANDLE_VECTOR, BEZIER_HANDLE_ALIGN)) {
    curves.calculate_bezier_auto_handles();
  }
}

static void node_geo_exec(GeoNodeExecParams params)
{
  const NodeGeometryCurveSetHandles &storage = node_storage(params.node());
  const GeometryNodeCurveHandleType type = (GeometryNodeCurveHandleType)storage.handle_type;
  const GeometryNodeCurveHandleMode mode = (GeometryNodeCurveHandleMode)storage.mode;

  GeometrySet geometry_set = params.extract_input<GeometrySet>("Curve");
  Field<bool> selection_field = params.extract_input<Field<bool>>("Selection");

  const HandleType new_handle_type = handle_type_from_input_type(type);

  std::atomic<bool> has_curves = false;
  std::atomic<bool> has_bezier = false;

  geometry_set.modify_geometry_sets([&](GeometrySet &geometry_set) {
    if (Curves *curves_id = geometry_set.get_curves_for_write()) {
      bke::CurvesGeometry &curves = curves_id->geometry.wrap();
      has_curves = true;
      const AttributeAccessor attributes = curves.attributes();
      if (!attributes.contains("handle_type_left") || !attributes.contains("handle_type_right")) {
        return;
      }
      has_bezier = true;

      set_handle_type(curves, mode, new_handle_type, selection_field);
    }
  });

  if (has_curves && !has_bezier) {
    params.error_message_add(NodeWarningType::Info, TIP_("Input curves do not have Bezier type"));
  }

  params.set_output("Curve", std::move(geometry_set));
}
}  // namespace blender::nodes::node_geo_curve_set_handle_type_cc

void register_node_type_geo_curve_set_handle_type()
{
  namespace file_ns = blender::nodes::node_geo_curve_set_handle_type_cc;

  static bNodeType ntype;
  geo_node_type_base(
      &ntype, GEO_NODE_CURVE_SET_HANDLE_TYPE, "Set Handle Type", NODE_CLASS_GEOMETRY);
  ntype.declare = file_ns::node_declare;
  ntype.geometry_node_execute = file_ns::node_geo_exec;
  ntype.initfunc = file_ns::node_init;
  node_type_storage(&ntype,
                    "NodeGeometryCurveSetHandles",
                    node_free_standard_storage,
                    node_copy_standard_storage);
  ntype.draw_buttons = file_ns::node_layout;

  nodeRegisterType(&ntype);
}<|MERGE_RESOLUTION|>--- conflicted
+++ resolved
@@ -63,19 +63,10 @@
   const IndexMask selection = evaluator.get_evaluated_selection_as_mask();
 
   if (mode & GEO_NODE_CURVE_HANDLE_LEFT) {
-<<<<<<< HEAD
-    index_mask::masked_fill<int8_t>(
-        curves.handle_types_left_for_write(), new_handle_type, selection);
-  }
-  if (mode & GEO_NODE_CURVE_HANDLE_RIGHT) {
-    index_mask::masked_fill<int8_t>(
-        curves.handle_types_right_for_write(), new_handle_type, selection);
-=======
     curves.handle_types_left_for_write().fill_indices(selection.indices(), new_handle_type);
   }
   if (mode & GEO_NODE_CURVE_HANDLE_RIGHT) {
     curves.handle_types_right_for_write().fill_indices(selection.indices(), new_handle_type);
->>>>>>> 4cf7b95a
   }
 
   /* Eagerly calculate automatically derived handle positions if necessary. */
