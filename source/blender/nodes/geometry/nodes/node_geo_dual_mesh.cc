--- conflicted
+++ resolved
@@ -140,6 +140,7 @@
    * Remove anonymous attributes that don't need to be propagated. */
   Set<AttributeIDRef> attribute_ids = src_attributes.all_ids();
   attribute_ids.remove("position");
+  attribute_ids.remove("sharp_face");
   attribute_ids.remove_if([&](const AttributeIDRef &id) {
     return id.is_anonymous() && !propagation_info.propagate(id.anonymous_id());
   });
@@ -886,12 +887,8 @@
     }
   }
   Mesh *mesh_out = BKE_mesh_new_nomain(
-<<<<<<< HEAD
-      vertex_positions.size(), new_edges.size(), loops.size(), loop_lengths.size());
+      vert_positions.size(), new_edges.size(), loops.size(), loop_lengths.size());
   BKE_mesh_smooth_flag_set(mesh_out, false);
-=======
-      vert_positions.size(), new_edges.size(), loops.size(), loop_lengths.size());
->>>>>>> 4ffae99d
 
   transfer_attributes(vertex_types,
                       keep_boundaries,
