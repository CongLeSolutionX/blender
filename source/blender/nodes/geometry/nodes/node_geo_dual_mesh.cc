--- conflicted
+++ resolved
@@ -685,15 +685,8 @@
   Vector<float3> vert_positions(src_mesh.totpoly);
   for (const int i : src_polys.index_range()) {
     const MPoly &poly = src_polys[i];
-<<<<<<< HEAD
-    BKE_mesh_calc_poly_center(&poly,
-                              &src_corner_verts[poly.loopstart],
-                              reinterpret_cast<const float(*)[3]>(src_positions.data()),
-                              vert_positions[i]);
-=======
-    vert_positions[i] = bke::mesh::poly_center_calc(src_positions,
-                                                    src_loops.slice(poly.loopstart, poly.totloop));
->>>>>>> cbc73a1e
+    vert_positions[i] = bke::mesh::poly_center_calc(
+        src_positions, src_corner_verts.slice(poly.loopstart, poly.totloop));
   }
 
   Array<int> boundary_edge_midpoint_index;
