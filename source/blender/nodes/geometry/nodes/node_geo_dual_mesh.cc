--- conflicted
+++ resolved
@@ -140,12 +140,9 @@
    * Remove anonymous attributes that don't need to be propagated. */
   Set<AttributeIDRef> attribute_ids = src_attributes.all_ids();
   attribute_ids.remove("position");
-<<<<<<< HEAD
   attribute_ids.remove(".corner_vert");
   attribute_ids.remove(".corner_edge");
-=======
   attribute_ids.remove("sharp_face");
->>>>>>> 5876573e
   attribute_ids.remove_if([&](const AttributeIDRef &id) {
     return id.is_anonymous() && !propagation_info.propagate(id.anonymous_id());
   });
