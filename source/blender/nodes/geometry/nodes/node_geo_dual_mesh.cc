--- conflicted
+++ resolved
@@ -251,26 +251,6 @@
 }
 
 /**
-<<<<<<< HEAD
- * Stores the indices of the polygons connected to each vertex.
- */
-static void create_vertex_poly_map(const Mesh &mesh,
-                                   MutableSpan<Vector<int>> r_vertex_poly_indices)
-{
-  const Span<MPoly> polys = mesh.polys();
-  const Span<int> loops = mesh.loops();
-  for (const int i : polys.index_range()) {
-    const MPoly &poly = polys[i];
-    const Span<MLoop> poly_loops = loops.slice(poly.loopstart, poly.totloop);
-    for (const MLoop &loop : poly_loops) {
-      r_vertex_poly_indices[loop.v].append(i);
-    }
-  }
-}
-
-/**
-=======
->>>>>>> 9388ff87
  * Sorts the polygons connected to the given vertex based on polygon adjacency. The ordering is
  * so such that the normals point in the same way as the original mesh. If the vertex is a
  * boundary vertex, the first and last polygon have a boundary edge connected to the vertex. The
@@ -560,13 +540,8 @@
  */
 static void dissolve_redundant_verts(const Span<MEdge> edges,
                                      const Span<MPoly> polys,
-<<<<<<< HEAD
                                      const Span<int> corner_edges,
-                                     const Span<Vector<int>> vertex_poly_indices,
-=======
-                                     const Span<MLoop> loops,
                                      const Span<Vector<int>> vert_to_poly_map,
->>>>>>> 9388ff87
                                      MutableSpan<VertexType> vertex_types,
                                      MutableSpan<int> old_to_new_edges_map,
                                      Vector<MEdge> &new_edges,
@@ -631,36 +606,20 @@
  */
 static Mesh *calc_dual_mesh(const Mesh &src_mesh, const bool keep_boundaries)
 {
-<<<<<<< HEAD
-  const Mesh &mesh_in = *in_component.get_for_read();
   const Span<float3> src_positions = mesh_in.positions();
   const Span<MEdge> src_edges = mesh_in.edges();
   const Span<MPoly> src_polys = mesh_in.polys();
   const Span<int> src_corner_verts = mesh_in.corner_verts();
   const Span<int> src_corner_edges = mesh_in.corner_edges();
 
-  Map<AttributeIDRef, AttributeKind> attributes;
-  geometry_set.gather_attributes_for_propagation(
-      {GEO_COMPONENT_TYPE_MESH}, GEO_COMPONENT_TYPE_MESH, false, attributes);
-
-  Array<VertexType> vertex_types(mesh_in.totvert);
-  Array<EdgeType> edge_types(mesh_in.totedge);
-  calc_boundaries(mesh_in, vertex_types, edge_types);
-=======
-  const Span<float3> src_positions = src_mesh.positions();
-  const Span<MEdge> src_edges = src_mesh.edges();
-  const Span<MPoly> src_polys = src_mesh.polys();
-  const Span<MLoop> src_loops = src_mesh.loops();
-
   Array<VertexType> vertex_types(src_mesh.totvert);
   Array<EdgeType> edge_types(src_mesh.totedge);
   calc_boundaries(src_mesh, vertex_types, edge_types);
->>>>>>> 9388ff87
   /* Stores the indices of the polygons connected to the vertex. Because the polygons are looped
    * over in order of their indices, the polygon's indices will be sorted in ascending order.
    * (This can change once they are sorted using `sort_vertex_polys`). */
   Array<Vector<int>> vert_to_poly_map = bke::mesh_topology::build_vert_to_poly_map(
-      src_polys, src_loops, src_positions.size());
+      src_polys, src_corner_verts, src_positions.size());
   Array<Array<int>> vertex_shared_edges(src_mesh.totvert);
   Array<Array<int>> vertex_corners(src_mesh.totvert);
   threading::parallel_for(vert_to_poly_map.index_range(), 512, [&](IndexRange range) {
@@ -754,13 +713,8 @@
    * anything for most meshes. */
   dissolve_redundant_verts(src_edges,
                            src_polys,
-<<<<<<< HEAD
                            src_corner_edges,
-                           vertex_poly_indices,
-=======
-                           src_loops,
                            vert_to_poly_map,
->>>>>>> 9388ff87
                            vertex_types,
                            old_to_new_edges_map,
                            new_edges,
