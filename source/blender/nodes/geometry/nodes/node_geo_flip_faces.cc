--- conflicted
+++ resolved
@@ -33,25 +33,13 @@
   MutableSpan<int> corner_verts = mesh.corner_verts_for_write();
   MutableSpan<int> corner_edges = mesh.corner_edges_for_write();
 
-<<<<<<< HEAD
   selection.foreach_index(GrainSize(1024), [&](const int i) {
     const IndexRange poly(polys[i].loopstart, polys[i].totloop);
     for (const int j : IndexRange(poly.size() / 2)) {
       const int a = poly[j + 1];
       const int b = poly.last(j);
-      std::swap(loops[a].v, loops[b].v);
-      std::swap(loops[a - 1].e, loops[b].e);
-=======
-  threading::parallel_for(selection.index_range(), 1024, [&](const IndexRange range) {
-    for (const int i : selection.slice(range)) {
-      const IndexRange poly(polys[i].loopstart, polys[i].totloop);
-      for (const int j : IndexRange(poly.size() / 2)) {
-        const int a = poly[j + 1];
-        const int b = poly.last(j);
-        std::swap(corner_verts[a], corner_verts[b]);
-        std::swap(corner_edges[a - 1], corner_edges[b]);
-      }
->>>>>>> 0323f8d1
+      std::swap(corner_verts[a], corner_verts[b]);
+      std::swap(corner_edges[a - 1], corner_edges[b]);
     }
   });
 
