--- conflicted
+++ resolved
@@ -35,12 +35,7 @@
 
   threading::parallel_for(selection.index_range(), 1024, [&](const IndexRange range) {
     for (const int i : selection.slice(range)) {
-<<<<<<< HEAD
       const IndexRange poly = polys[i];
-      int start = poly.start();
-=======
-      const IndexRange poly(polys[i].loopstart, polys[i].totloop);
->>>>>>> 58ac9923
       for (const int j : IndexRange(poly.size() / 2)) {
         const int a = poly[j + 1];
         const int b = poly.last(j);
@@ -62,30 +57,14 @@
         if (ELEM(attribute_id.name(), ".corner_vert", ".corner_edge")) {
           return true;
         }
-<<<<<<< HEAD
-        if (meta_data.domain == ATTR_DOMAIN_CORNER) {
-          GSpanAttributeWriter attribute = attributes.lookup_or_add_for_write_span(
-              attribute_id, ATTR_DOMAIN_CORNER, meta_data.data_type);
-          attribute_math::convert_to_static_type(meta_data.data_type, [&](auto dummy) {
-            using T = decltype(dummy);
-            MutableSpan<T> dst_span = attribute.span.typed<T>();
-            threading::parallel_for(selection.index_range(), 1024, [&](const IndexRange range) {
-              for (const int i : selection.slice(range)) {
-                const IndexRange poly = polys[i];
-                dst_span.slice(poly.drop_front(1)).reverse();
-              }
-            });
-=======
         GSpanAttributeWriter attribute = attributes.lookup_for_write_span(attribute_id);
         attribute_math::convert_to_static_type(meta_data.data_type, [&](auto dummy) {
           using T = decltype(dummy);
           MutableSpan<T> dst_span = attribute.span.typed<T>();
           threading::parallel_for(selection.index_range(), 1024, [&](const IndexRange range) {
             for (const int i : selection.slice(range)) {
-              const IndexRange poly(polys[i].loopstart, polys[i].totloop);
-              dst_span.slice(poly.drop_front(1)).reverse();
+              dst_span.slice(polys[i].drop_front(1)).reverse();
             }
->>>>>>> 58ac9923
           });
         });
         attribute.finish();
