--- conflicted
+++ resolved
@@ -52,11 +52,7 @@
     const VArray<int> corner_indices = evaluator.get_evaluated<int>(0);
     const VArray<int> offsets = evaluator.get_evaluated<int>(1);
 
-<<<<<<< HEAD
-    const Span<int> loop_to_poly_map = mesh.corner_to_poly_map();
-=======
-    Array<int> loop_to_face_map = bke::mesh::build_loop_to_face_map(faces);
->>>>>>> 0b23816d
+    const Span<int> loop_to_face_map = mesh.corner_to_face_map();
 
     Array<int> offset_corners(mask.min_array_size());
     mask.foreach_index_optimized<int>(GrainSize(2048), [&](const int selection_i) {
