/* SPDX-FileCopyrightText: 2023 Blender Authors
 *
 * SPDX-License-Identifier: GPL-2.0-or-later */

#include "BLI_array.hh"
#include "BLI_math_matrix.hh"
#include "BLI_task.hh"

#include "DNA_pointcloud_types.h"

#include "BKE_customdata.hh"
#include "BKE_grease_pencil.hh"
#include "BKE_instances.hh"
#include "BKE_pointcloud.hh"

#include "GEO_join_geometries.hh"
#include "GEO_resample_curves.hh"

#include "NOD_rna_define.hh"

#include "UI_interface.hh"
#include "UI_resources.hh"

#include "node_geometry_util.hh"

namespace blender::nodes::node_geo_curve_to_points_cc {

NODE_STORAGE_FUNCS(NodeGeometryCurveToPoints)

static void node_declare(NodeDeclarationBuilder &b)
{
  b.add_input<decl::Geometry>("Curve").supported_type(
      {GeometryComponent::Type::Curve, GeometryComponent::Type::GreasePencil});
  auto &count = b.add_input<decl::Int>("Count")
                    .default_value(10)
                    .min(2)
                    .max(100000)
                    .field_on_all()
                    .make_available([](bNode &node) {
                      node_storage(node).mode = GEO_NODE_CURVE_RESAMPLE_COUNT;
                    });
  auto &length = b.add_input<decl::Float>("Length")
                     .default_value(0.1f)
                     .min(0.001f)
                     .subtype(PROP_DISTANCE)
                     .make_available([](bNode &node) {
                       node_storage(node).mode = GEO_NODE_CURVE_RESAMPLE_LENGTH;
                     });
  b.add_output<decl::Geometry>("Points").propagate_all();
  b.add_output<decl::Vector>("Tangent").field_on_all();
  b.add_output<decl::Vector>("Normal").field_on_all();
  b.add_output<decl::Rotation>("Rotation").field_on_all();

  const bNode *node = b.node_or_null();
  if (node != nullptr) {
    const NodeGeometryCurveToPoints &storage = node_storage(*node);
    const GeometryNodeCurveResampleMode mode = GeometryNodeCurveResampleMode(storage.mode);

    count.available(mode == GEO_NODE_CURVE_RESAMPLE_COUNT);
    length.available(mode == GEO_NODE_CURVE_RESAMPLE_LENGTH);
  }
}

static void node_layout(uiLayout *layout, bContext * /*C*/, PointerRNA *ptr)
{
  uiItemR(layout, ptr, "mode", UI_ITEM_NONE, "", ICON_NONE);
}

static void node_init(bNodeTree * /*tree*/, bNode *node)
{
  NodeGeometryCurveToPoints *data = MEM_cnew<NodeGeometryCurveToPoints>(__func__);

  data->mode = GEO_NODE_CURVE_RESAMPLE_COUNT;
  node->storage = data;
}

static void fill_rotation_attribute(const Span<float3> tangents,
                                    const Span<float3> normals,
                                    MutableSpan<math::Quaternion> rotations)
{
  threading::parallel_for(IndexRange(rotations.size()), 512, [&](IndexRange range) {
    for (const int i : range) {
      rotations[i] = math::to_quaternion(
          math::from_orthonormal_axes<float4x4>(normals[i], tangents[i]));
    }
  });
}

static void copy_curve_domain_attributes(const AttributeAccessor curve_attributes,
                                         MutableAttributeAccessor point_attributes)
{
  curve_attributes.foreach_attribute([&](const bke::AttributeIter &iter) {
    if (iter.is_builtin) {
      return;
    }
    if (iter.domain != AttrDomain::Curve) {
      return;
    }
    if (iter.data_type == CD_PROP_STRING) {
      return;
    }
    point_attributes.add(iter.name,
                         AttrDomain::Point,
                         iter.data_type,
                         bke::AttributeInitVArray(*iter.get(AttrDomain::Point)));
  });
}

static PointCloud *pointcloud_from_curves(bke::CurvesGeometry curves,
                                          const std::optional<StringRef> &tangent_id,
                                          const std::optional<StringRef> &normal_id,
                                          const std::optional<StringRef> &rotation_id)
{
  PointCloud *pointcloud = BKE_pointcloud_new_nomain(0);
  pointcloud->totpoint = curves.points_num();

  if (rotation_id) {
    MutableAttributeAccessor attributes = curves.attributes_for_write();
    const VArraySpan tangents = *attributes.lookup<float3>(*tangent_id, AttrDomain::Point);
    const VArraySpan normals = *attributes.lookup<float3>(*normal_id, AttrDomain::Point);
    SpanAttributeWriter<math::Quaternion> rotations =
        attributes.lookup_or_add_for_write_only_span<math::Quaternion>(*rotation_id,
                                                                       AttrDomain::Point);
    fill_rotation_attribute(tangents, normals, rotations.span);
    rotations.finish();
  }

  /* Move the curve point custom data to the pointcloud, to avoid any copying. */
  CustomData_free(&pointcloud->pdata, pointcloud->totpoint);
  pointcloud->pdata = curves.point_data;
  CustomData_reset(&curves.point_data);

  copy_curve_domain_attributes(curves.attributes(), pointcloud->attributes_for_write());

  return pointcloud;
}

static void curve_to_points(GeometrySet &geometry_set,
                            GeoNodeExecParams params,
                            const GeometryNodeCurveResampleMode mode,
                            geometry::ResampleCurvesOutputAttributeIDs resample_attributes,
                            const std::optional<StringRef> &rotation_anonymous_id)
{
  switch (mode) {
    case GEO_NODE_CURVE_RESAMPLE_COUNT: {
      Field<int> count = params.extract_input<Field<int>>("Count");
      geometry_set.modify_geometry_sets([&](GeometrySet &geometry) {
        if (const Curves *src_curves_id = geometry.get_curves()) {
          const bke::CurvesGeometry &src_curves = src_curves_id->geometry.wrap();
          const bke::CurvesFieldContext field_context{*src_curves_id, AttrDomain::Curve};
          bke::CurvesGeometry dst_curves = geometry::resample_to_count(
              src_curves,
              field_context,
              fn::make_constant_field<bool>(true),
              count,
              resample_attributes);
          PointCloud *pointcloud = pointcloud_from_curves(std::move(dst_curves),
                                                          resample_attributes.tangent_id,
                                                          resample_attributes.normal_id,
                                                          rotation_anonymous_id);
          geometry.remove_geometry_during_modify();
          geometry.replace_pointcloud(pointcloud);
        }
      });
      break;
    }
    case GEO_NODE_CURVE_RESAMPLE_LENGTH: {
      Field<float> length = params.extract_input<Field<float>>("Length");
      geometry_set.modify_geometry_sets([&](GeometrySet &geometry) {
        if (const Curves *src_curves_id = geometry.get_curves()) {
          const bke::CurvesGeometry &src_curves = src_curves_id->geometry.wrap();
          const bke::CurvesFieldContext field_context{*src_curves_id, AttrDomain::Curve};
          bke::CurvesGeometry dst_curves = geometry::resample_to_length(
              src_curves,
              field_context,
              fn::make_constant_field<bool>(true),
              length,
              resample_attributes);
          PointCloud *pointcloud = pointcloud_from_curves(std::move(dst_curves),
                                                          resample_attributes.tangent_id,
                                                          resample_attributes.normal_id,
                                                          rotation_anonymous_id);
          geometry.remove_geometry_during_modify();
          geometry.replace_pointcloud(pointcloud);
        }
      });
      break;
    }
    case GEO_NODE_CURVE_RESAMPLE_EVALUATED: {
      geometry_set.modify_geometry_sets([&](GeometrySet &geometry) {
        if (const Curves *src_curves_id = geometry.get_curves()) {
          const bke::CurvesGeometry &src_curves = src_curves_id->geometry.wrap();
          const bke::CurvesFieldContext field_context{*src_curves_id, AttrDomain::Curve};
          bke::CurvesGeometry dst_curves = geometry::resample_to_evaluated(
              src_curves, field_context, fn::make_constant_field<bool>(true), resample_attributes);
          PointCloud *pointcloud = pointcloud_from_curves(std::move(dst_curves),
                                                          resample_attributes.tangent_id,
                                                          resample_attributes.normal_id,
                                                          rotation_anonymous_id);
          geometry.remove_geometry_during_modify();
          geometry.replace_pointcloud(pointcloud);
        }
      });
      break;
    }
  }
}

static void grease_pencil_to_points(GeometrySet &geometry_set,
                                    GeoNodeExecParams params,
                                    const GeometryNodeCurveResampleMode mode,
                                    geometry::ResampleCurvesOutputAttributeIDs resample_attributes,
                                    const std::optional<StringRef> &rotation_anonymous_id,
                                    const AttributeFilter &attribute_filter)
{
  Field<int> count;
  Field<float> length;

  switch (mode) {
    case GEO_NODE_CURVE_RESAMPLE_COUNT:
      count = params.extract_input<Field<int>>("Count");
      break;
    case GEO_NODE_CURVE_RESAMPLE_LENGTH:
      length = params.extract_input<Field<float>>("Length");
      break;
    case GEO_NODE_CURVE_RESAMPLE_EVALUATED:
      break;
  }

  geometry_set.modify_geometry_sets([&](GeometrySet &geometry) {
    using namespace blender::bke::greasepencil;
    if (geometry.has_grease_pencil()) {
      const GreasePencil &grease_pencil = *geometry.get_grease_pencil();
      Vector<PointCloud *> pointcloud_by_layer(grease_pencil.layers().size(), nullptr);
      for (const int layer_index : grease_pencil.layers().index_range()) {
        const Drawing *drawing = grease_pencil.get_eval_drawing(grease_pencil.layer(layer_index));
        if (drawing == nullptr) {
          continue;
        }
        const bke::CurvesGeometry &src_curves = drawing->strokes();
        bke::GreasePencilLayerFieldContext field_context(
            grease_pencil, AttrDomain::Curve, layer_index);

        bke::CurvesGeometry dst_curves;
        switch (mode) {
          case GEO_NODE_CURVE_RESAMPLE_COUNT: {
            dst_curves = geometry::resample_to_count(src_curves,
                                                     field_context,
                                                     fn::make_constant_field<bool>(true),
                                                     count,
                                                     resample_attributes);
            break;
          }
          case GEO_NODE_CURVE_RESAMPLE_LENGTH: {
            dst_curves = geometry::resample_to_length(src_curves,
                                                      field_context,
                                                      fn::make_constant_field<bool>(true),
                                                      length,
                                                      resample_attributes);
            break;
          }
          case GEO_NODE_CURVE_RESAMPLE_EVALUATED: {
            dst_curves = geometry::resample_to_evaluated(src_curves,
                                                         field_context,
                                                         fn::make_constant_field<bool>(true),
                                                         resample_attributes);
            break;
          }
        }
        pointcloud_by_layer[layer_index] = pointcloud_from_curves(std::move(dst_curves),
                                                                  resample_attributes.tangent_id,
                                                                  resample_attributes.normal_id,
                                                                  rotation_anonymous_id);
      }
      if (!pointcloud_by_layer.is_empty()) {
        bke::Instances *instances = new bke::Instances();
        for (PointCloud *pointcloud : pointcloud_by_layer) {
          if (!pointcloud) {
            /* Add an empty reference so the number of layers and instances match.
             * This makes it easy to reconstruct the layers afterwards and keep their
             * attributes. */
            const int handle = instances->add_reference(bke::InstanceReference());
            instances->add_instance(handle, float4x4::identity());
            continue;
          }
          GeometrySet temp_set = GeometrySet::from_pointcloud(pointcloud);
          const int handle = instances->add_reference(bke::InstanceReference{temp_set});
          instances->add_instance(handle, float4x4::identity());
        }
<<<<<<< HEAD
        bke::copy_attributes(grease_pencil.attributes(),
                             bke::AttrDomain::Layer,
                             bke::AttrDomain::Instance,
                             attribute_filter,
                             instances->attributes_for_write());
=======
        GeometrySet::propagate_attributes_from_layer_to_instances(
            geometry.get_grease_pencil()->attributes(),
            instances->attributes_for_write(),
            attribute_filter);
        InstancesComponent &dst_component = geometry.get_component_for_write<InstancesComponent>();
        GeometrySet new_instances = geometry::join_geometries(
            {GeometrySet::from_instances(dst_component.release()),
             GeometrySet::from_instances(instances)},
            attribute_filter);
        dst_component.replace(
            new_instances.get_component_for_write<InstancesComponent>().release());
>>>>>>> 81ea699e
      }
    }
  });
  geometry_set.replace_grease_pencil(nullptr);
}

static void node_geo_exec(GeoNodeExecParams params)
{
  const NodeGeometryCurveToPoints &storage = node_storage(params.node());
  const GeometryNodeCurveResampleMode mode = (GeometryNodeCurveResampleMode)storage.mode;
  GeometrySet geometry_set = params.extract_input<GeometrySet>("Curve");

  GeometryComponentEditData::remember_deformed_positions_if_necessary(geometry_set);

  std::optional<std::string> rotation_anonymous_id =
      params.get_output_anonymous_attribute_id_if_needed("Rotation");
  const bool need_tangent_and_normal = bool(rotation_anonymous_id);
  std::optional<std::string> tangent_anonymous_id =
      params.get_output_anonymous_attribute_id_if_needed("Tangent", need_tangent_and_normal);
  std::optional<std::string> normal_anonymous_id =
      params.get_output_anonymous_attribute_id_if_needed("Normal", need_tangent_and_normal);

  geometry::ResampleCurvesOutputAttributeIDs resample_attributes;
  resample_attributes.tangent_id = tangent_anonymous_id;
  resample_attributes.normal_id = normal_anonymous_id;
  const NodeAttributeFilter &attribute_filter = params.get_attribute_filter("Points");

  if (geometry_set.has_curves()) {
    curve_to_points(geometry_set, params, mode, resample_attributes, rotation_anonymous_id);
  }
  if (geometry_set.has_grease_pencil()) {
    grease_pencil_to_points(
        geometry_set, params, mode, resample_attributes, rotation_anonymous_id, attribute_filter);
  }

  params.set_output("Points", std::move(geometry_set));
}

static void node_rna(StructRNA *srna)
{
  static EnumPropertyItem mode_items[] = {
      {GEO_NODE_CURVE_RESAMPLE_EVALUATED,
       "EVALUATED",
       0,
       "Evaluated",
       "Create points from the curve's evaluated points, based on the resolution attribute for "
       "NURBS and Bézier splines"},
      {GEO_NODE_CURVE_RESAMPLE_COUNT,
       "COUNT",
       0,
       "Count",
       "Sample each spline by evenly distributing the specified number of points"},
      {GEO_NODE_CURVE_RESAMPLE_LENGTH,
       "LENGTH",
       0,
       "Length",
       "Sample each spline by splitting it into segments with the specified length"},
      {0, nullptr, 0, nullptr, nullptr},
  };

  RNA_def_node_enum(srna,
                    "mode",
                    "Mode",
                    "How to generate points from the input curve",
                    mode_items,
                    NOD_storage_enum_accessors(mode),
                    GEO_NODE_CURVE_RESAMPLE_COUNT);
}

static void node_register()
{
  static blender::bke::bNodeType ntype;

  geo_node_type_base(&ntype, GEO_NODE_CURVE_TO_POINTS, "Curve to Points", NODE_CLASS_GEOMETRY);
  ntype.declare = node_declare;
  ntype.geometry_node_execute = node_geo_exec;
  ntype.draw_buttons = node_layout;
  blender::bke::node_type_storage(
      &ntype, "NodeGeometryCurveToPoints", node_free_standard_storage, node_copy_standard_storage);
  ntype.initfunc = node_init;
  blender::bke::node_register_type(&ntype);

  node_rna(ntype.rna_ext.srna);
}
NOD_REGISTER_NODE(node_register)

}  // namespace blender::nodes::node_geo_curve_to_points_cc<|MERGE_RESOLUTION|>--- conflicted
+++ resolved
@@ -287,17 +287,12 @@
           const int handle = instances->add_reference(bke::InstanceReference{temp_set});
           instances->add_instance(handle, float4x4::identity());
         }
-<<<<<<< HEAD
-        bke::copy_attributes(grease_pencil.attributes(),
+
+        bke::copy_attributes(geometry.get_grease_pencil()->attributes(),
                              bke::AttrDomain::Layer,
                              bke::AttrDomain::Instance,
                              attribute_filter,
                              instances->attributes_for_write());
-=======
-        GeometrySet::propagate_attributes_from_layer_to_instances(
-            geometry.get_grease_pencil()->attributes(),
-            instances->attributes_for_write(),
-            attribute_filter);
         InstancesComponent &dst_component = geometry.get_component_for_write<InstancesComponent>();
         GeometrySet new_instances = geometry::join_geometries(
             {GeometrySet::from_instances(dst_component.release()),
@@ -305,7 +300,6 @@
             attribute_filter);
         dst_component.replace(
             new_instances.get_component_for_write<InstancesComponent>().release());
->>>>>>> 81ea699e
       }
     }
   });
