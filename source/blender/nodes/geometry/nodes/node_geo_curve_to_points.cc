/* SPDX-FileCopyrightText: 2023 Blender Authors
 *
 * SPDX-License-Identifier: GPL-2.0-or-later */

#include "BLI_array.hh"
#include "BLI_math_matrix.hh"
#include "BLI_task.hh"

#include "DNA_pointcloud_types.h"

#include "BKE_customdata.hh"
#include "BKE_grease_pencil.hh"
#include "BKE_instances.hh"
#include "BKE_pointcloud.hh"

#include "GEO_join_geometries.hh"
#include "GEO_resample_curves.hh"

#include "NOD_rna_define.hh"

#include "UI_interface.hh"
#include "UI_resources.hh"

#include "node_geometry_util.hh"

namespace blender::nodes::node_geo_curve_to_points_cc {

NODE_STORAGE_FUNCS(NodeGeometryCurveToPoints)

static void node_declare(NodeDeclarationBuilder &b)
{
  b.add_input<decl::Geometry>("Curve").supported_type(
      {GeometryComponent::Type::Curve, GeometryComponent::Type::GreasePencil});
  auto &count = b.add_input<decl::Int>("Count")
                    .default_value(10)
                    .min(2)
                    .max(100000)
                    .field_on_all()
                    .make_available([](bNode &node) {
                      node_storage(node).mode = GEO_NODE_CURVE_RESAMPLE_COUNT;
                    });
  auto &length = b.add_input<decl::Float>("Length")
                     .default_value(0.1f)
                     .min(0.001f)
                     .subtype(PROP_DISTANCE)
                     .make_available([](bNode &node) {
                       node_storage(node).mode = GEO_NODE_CURVE_RESAMPLE_LENGTH;
                     });
  b.add_output<decl::Geometry>("Points").propagate_all();
  b.add_output<decl::Vector>("Tangent").field_on_all();
  b.add_output<decl::Vector>("Normal").field_on_all();
  b.add_output<decl::Rotation>("Rotation").field_on_all();

  const bNode *node = b.node_or_null();
  if (node != nullptr) {
    const NodeGeometryCurveToPoints &storage = node_storage(*node);
    const GeometryNodeCurveResampleMode mode = GeometryNodeCurveResampleMode(storage.mode);

    count.available(mode == GEO_NODE_CURVE_RESAMPLE_COUNT);
    length.available(mode == GEO_NODE_CURVE_RESAMPLE_LENGTH);
  }
}

static void node_layout(uiLayout *layout, bContext * /*C*/, PointerRNA *ptr)
{
  uiItemR(layout, ptr, "mode", UI_ITEM_NONE, "", ICON_NONE);
}

static void node_init(bNodeTree * /*tree*/, bNode *node)
{
  NodeGeometryCurveToPoints *data = MEM_cnew<NodeGeometryCurveToPoints>(__func__);

  data->mode = GEO_NODE_CURVE_RESAMPLE_COUNT;
  node->storage = data;
}

static void fill_rotation_attribute(const Span<float3> tangents,
                                    const Span<float3> normals,
                                    MutableSpan<math::Quaternion> rotations)
{
  threading::parallel_for(IndexRange(rotations.size()), 512, [&](IndexRange range) {
    for (const int i : range) {
      rotations[i] = math::to_quaternion(
          math::from_orthonormal_axes<float4x4>(normals[i], tangents[i]));
    }
  });
}

static void copy_curve_domain_attributes(const AttributeAccessor curve_attributes,
                                         MutableAttributeAccessor point_attributes)
{
  curve_attributes.foreach_attribute([&](const bke::AttributeIter &iter) {
    if (iter.is_builtin) {
      return;
    }
    if (iter.domain != AttrDomain::Curve) {
      return;
    }
    if (iter.data_type == CD_PROP_STRING) {
      return;
    }
    point_attributes.add(iter.name,
                         AttrDomain::Point,
                         iter.data_type,
                         bke::AttributeInitVArray(*iter.get(AttrDomain::Point)));
  });
}

static PointCloud *pointcloud_from_curves(bke::CurvesGeometry curves,
                                          const std::optional<StringRef> &tangent_id,
                                          const std::optional<StringRef> &normal_id,
                                          const std::optional<StringRef> &rotation_id)
{
  PointCloud *pointcloud = BKE_pointcloud_new_nomain(0);
  pointcloud->totpoint = curves.points_num();

  if (rotation_id) {
    MutableAttributeAccessor attributes = curves.attributes_for_write();
    const VArraySpan tangents = *attributes.lookup<float3>(*tangent_id, AttrDomain::Point);
    const VArraySpan normals = *attributes.lookup<float3>(*normal_id, AttrDomain::Point);
    SpanAttributeWriter<math::Quaternion> rotations =
        attributes.lookup_or_add_for_write_only_span<math::Quaternion>(*rotation_id,
                                                                       AttrDomain::Point);
    fill_rotation_attribute(tangents, normals, rotations.span);
    rotations.finish();
  }

  /* Move the curve point custom data to the pointcloud, to avoid any copying. */
  CustomData_free(&pointcloud->pdata, pointcloud->totpoint);
  pointcloud->pdata = curves.point_data;
  CustomData_reset(&curves.point_data);

  copy_curve_domain_attributes(curves.attributes(), pointcloud->attributes_for_write());

  return pointcloud;
}

static void curve_to_points(GeometrySet &geometry_set,
                            GeoNodeExecParams params,
                            const GeometryNodeCurveResampleMode mode,
                            geometry::ResampleCurvesOutputAttributeIDs resample_attributes,
                            const std::optional<StringRef> &rotation_anonymous_id)
{
  switch (mode) {
    case GEO_NODE_CURVE_RESAMPLE_COUNT: {
      Field<int> count = params.extract_input<Field<int>>("Count");
      geometry_set.modify_geometry_sets([&](GeometrySet &geometry) {
        if (const Curves *src_curves_id = geometry.get_curves()) {
          const bke::CurvesGeometry &src_curves = src_curves_id->geometry.wrap();
          const bke::CurvesFieldContext field_context{*src_curves_id, AttrDomain::Curve};
          bke::CurvesGeometry dst_curves = geometry::resample_to_count(
              src_curves,
              field_context,
              fn::make_constant_field<bool>(true),
              count,
              resample_attributes);
          PointCloud *pointcloud = pointcloud_from_curves(std::move(dst_curves),
                                                          resample_attributes.tangent_id,
                                                          resample_attributes.normal_id,
                                                          rotation_anonymous_id);
          geometry.keep_only_during_modify({bke::GeometryComponent::Type::PointCloud,
                                            bke::GeometryComponent::Type::GreasePencil});
          geometry.replace_pointcloud(pointcloud);
        }
      });
      break;
    }
    case GEO_NODE_CURVE_RESAMPLE_LENGTH: {
      Field<float> length = params.extract_input<Field<float>>("Length");
      geometry_set.modify_geometry_sets([&](GeometrySet &geometry) {
        if (const Curves *src_curves_id = geometry.get_curves()) {
          const bke::CurvesGeometry &src_curves = src_curves_id->geometry.wrap();
          const bke::CurvesFieldContext field_context{*src_curves_id, AttrDomain::Curve};
          bke::CurvesGeometry dst_curves = geometry::resample_to_length(
              src_curves,
              field_context,
              fn::make_constant_field<bool>(true),
              length,
              resample_attributes);
          PointCloud *pointcloud = pointcloud_from_curves(std::move(dst_curves),
                                                          resample_attributes.tangent_id,
                                                          resample_attributes.normal_id,
                                                          rotation_anonymous_id);
          geometry.keep_only_during_modify({bke::GeometryComponent::Type::PointCloud,
                                            bke::GeometryComponent::Type::GreasePencil});
          geometry.replace_pointcloud(pointcloud);
        }
      });
      break;
    }
    case GEO_NODE_CURVE_RESAMPLE_EVALUATED: {
      geometry_set.modify_geometry_sets([&](GeometrySet &geometry) {
        if (const Curves *src_curves_id = geometry.get_curves()) {
          const bke::CurvesGeometry &src_curves = src_curves_id->geometry.wrap();
          const bke::CurvesFieldContext field_context{*src_curves_id, AttrDomain::Curve};
          bke::CurvesGeometry dst_curves = geometry::resample_to_evaluated(
              src_curves, field_context, fn::make_constant_field<bool>(true), resample_attributes);
          PointCloud *pointcloud = pointcloud_from_curves(std::move(dst_curves),
                                                          resample_attributes.tangent_id,
                                                          resample_attributes.normal_id,
                                                          rotation_anonymous_id);
          geometry.keep_only_during_modify({bke::GeometryComponent::Type::PointCloud,
                                            bke::GeometryComponent::Type::GreasePencil});
          geometry.replace_pointcloud(pointcloud);
        }
      });
      break;
    }
  }
}

static void grease_pencil_to_points(GeometrySet &geometry_set,
                                    GeoNodeExecParams params,
                                    const GeometryNodeCurveResampleMode mode,
                                    geometry::ResampleCurvesOutputAttributeIDs resample_attributes,
                                    const std::optional<StringRef> &rotation_anonymous_id,
                                    const AttributeFilter &attribute_filter)
{
  Field<int> count;
  Field<float> length;

  switch (mode) {
    case GEO_NODE_CURVE_RESAMPLE_COUNT:
      count = params.extract_input<Field<int>>("Count");
      break;
    case GEO_NODE_CURVE_RESAMPLE_LENGTH:
      length = params.extract_input<Field<float>>("Length");
      break;
    case GEO_NODE_CURVE_RESAMPLE_EVALUATED:
      break;
  }

  geometry_set.modify_geometry_sets([&](GeometrySet &geometry) {
    using namespace blender::bke::greasepencil;
    if (!geometry.has_grease_pencil()) {
      return;
    }
    const GreasePencil &grease_pencil = *geometry.get_grease_pencil();
    Vector<PointCloud *> pointcloud_by_layer(grease_pencil.layers().size(), nullptr);
    for (const int layer_index : grease_pencil.layers().index_range()) {
      const Drawing *drawing = grease_pencil.get_eval_drawing(grease_pencil.layer(layer_index));
      if (drawing == nullptr) {
        continue;
      }
<<<<<<< HEAD
      const bke::CurvesGeometry &src_curves = drawing->strokes();
      bke::GreasePencilLayerFieldContext field_context(
          grease_pencil, AttrDomain::Curve, layer_index);

      bke::CurvesGeometry dst_curves;
      switch (mode) {
        case GEO_NODE_CURVE_RESAMPLE_COUNT: {
          dst_curves = geometry::resample_to_count(src_curves,
                                                   field_context,
                                                   fn::make_constant_field<bool>(true),
                                                   count,
                                                   resample_attributes);
          break;
        }
        case GEO_NODE_CURVE_RESAMPLE_LENGTH: {
          dst_curves = geometry::resample_to_length(src_curves,
                                                    field_context,
                                                    fn::make_constant_field<bool>(true),
                                                    length,
                                                    resample_attributes);
          break;
        }
        case GEO_NODE_CURVE_RESAMPLE_EVALUATED: {
          dst_curves = geometry::resample_to_evaluated(
              src_curves, field_context, fn::make_constant_field<bool>(true), resample_attributes);
          break;
        }
=======
      if (!pointcloud_by_layer.is_empty()) {
        bke::Instances *instances = new bke::Instances();
        for (PointCloud *pointcloud : pointcloud_by_layer) {
          if (!pointcloud) {
            /* Add an empty reference so the number of layers and instances match.
             * This makes it easy to reconstruct the layers afterwards and keep their
             * attributes. */
            const int handle = instances->add_reference(bke::InstanceReference());
            instances->add_instance(handle, float4x4::identity());
            continue;
          }
          GeometrySet temp_set = GeometrySet::from_pointcloud(pointcloud);
          const int handle = instances->add_reference(bke::InstanceReference{temp_set});
          instances->add_instance(handle, float4x4::identity());
        }
        GeometrySet::propagate_attributes_from_layer_to_instances(
            geometry.get_grease_pencil()->attributes(),
            instances->attributes_for_write(),
            attribute_filter);
        InstancesComponent &dst_component = geometry.get_component_for_write<InstancesComponent>();
        GeometrySet new_instances = geometry::join_geometries(
            {GeometrySet::from_instances(dst_component.release()),
             GeometrySet::from_instances(instances)},
            attribute_filter);
        dst_component.replace(
            new_instances.get_component_for_write<InstancesComponent>().release());
>>>>>>> 81ea699e
      }
      pointcloud_by_layer[layer_index] = pointcloud_from_curves(std::move(dst_curves),
                                                                resample_attributes.tangent_id,
                                                                resample_attributes.normal_id,
                                                                rotation_anonymous_id);
    }

    if (pointcloud_by_layer.is_empty()) {
      return;
    }

    bke::Instances *instances = new bke::Instances();
    for (PointCloud *pointcloud : pointcloud_by_layer) {
      if (!pointcloud) {
        /* Add an empty reference so the number of layers and instances match.
         * This makes it easy to reconstruct the layers afterwards and keep their
         * attributes. */
        const int handle = instances->add_reference(bke::InstanceReference());
        instances->add_instance(handle, float4x4::identity());
        continue;
      }
      GeometrySet temp_set = GeometrySet::from_pointcloud(pointcloud);
      const int handle = instances->add_reference(bke::InstanceReference{temp_set});
      instances->add_instance(handle, float4x4::identity());
    }
    bke::copy_attributes(grease_pencil.attributes(),
                         bke::AttrDomain::Layer,
                         bke::AttrDomain::Instance,
                         attribute_filter,
                         instances->attributes_for_write());

    InstancesComponent &dst_component = geometry.get_component_for_write<InstancesComponent>();
    GeometrySet new_instances = geometry::join_geometries(
        {GeometrySet::from_instances(dst_component.release()),
         GeometrySet::from_instances(instances)},
        attribute_filter);
    dst_component.replace(new_instances.get_component_for_write<InstancesComponent>().release());
    geometry.keep_only_during_modify({bke::GeometryComponent::Type::PointCloud});
  });
}

static void node_geo_exec(GeoNodeExecParams params)
{
  const NodeGeometryCurveToPoints &storage = node_storage(params.node());
  const GeometryNodeCurveResampleMode mode = (GeometryNodeCurveResampleMode)storage.mode;
  GeometrySet geometry_set = params.extract_input<GeometrySet>("Curve");

  GeometryComponentEditData::remember_deformed_positions_if_necessary(geometry_set);

  std::optional<std::string> rotation_anonymous_id =
      params.get_output_anonymous_attribute_id_if_needed("Rotation");
  const bool need_tangent_and_normal = bool(rotation_anonymous_id);
  std::optional<std::string> tangent_anonymous_id =
      params.get_output_anonymous_attribute_id_if_needed("Tangent", need_tangent_and_normal);
  std::optional<std::string> normal_anonymous_id =
      params.get_output_anonymous_attribute_id_if_needed("Normal", need_tangent_and_normal);

  geometry::ResampleCurvesOutputAttributeIDs resample_attributes;
  resample_attributes.tangent_id = tangent_anonymous_id;
  resample_attributes.normal_id = normal_anonymous_id;
  const NodeAttributeFilter &attribute_filter = params.get_attribute_filter("Points");

  if (geometry_set.has_curves()) {
    curve_to_points(geometry_set, params, mode, resample_attributes, rotation_anonymous_id);
  }
  if (geometry_set.has_grease_pencil()) {
    grease_pencil_to_points(
        geometry_set, params, mode, resample_attributes, rotation_anonymous_id, attribute_filter);
  }

  params.set_output("Points", std::move(geometry_set));
}

static void node_rna(StructRNA *srna)
{
  static EnumPropertyItem mode_items[] = {
      {GEO_NODE_CURVE_RESAMPLE_EVALUATED,
       "EVALUATED",
       0,
       "Evaluated",
       "Create points from the curve's evaluated points, based on the resolution attribute for "
       "NURBS and Bézier splines"},
      {GEO_NODE_CURVE_RESAMPLE_COUNT,
       "COUNT",
       0,
       "Count",
       "Sample each spline by evenly distributing the specified number of points"},
      {GEO_NODE_CURVE_RESAMPLE_LENGTH,
       "LENGTH",
       0,
       "Length",
       "Sample each spline by splitting it into segments with the specified length"},
      {0, nullptr, 0, nullptr, nullptr},
  };

  RNA_def_node_enum(srna,
                    "mode",
                    "Mode",
                    "How to generate points from the input curve",
                    mode_items,
                    NOD_storage_enum_accessors(mode),
                    GEO_NODE_CURVE_RESAMPLE_COUNT);
}

static void node_register()
{
  static blender::bke::bNodeType ntype;

  geo_node_type_base(&ntype, GEO_NODE_CURVE_TO_POINTS, "Curve to Points", NODE_CLASS_GEOMETRY);
  ntype.declare = node_declare;
  ntype.geometry_node_execute = node_geo_exec;
  ntype.draw_buttons = node_layout;
  blender::bke::node_type_storage(
      &ntype, "NodeGeometryCurveToPoints", node_free_standard_storage, node_copy_standard_storage);
  ntype.initfunc = node_init;
  blender::bke::node_register_type(&ntype);

  node_rna(ntype.rna_ext.srna);
}
NOD_REGISTER_NODE(node_register)

}  // namespace blender::nodes::node_geo_curve_to_points_cc<|MERGE_RESOLUTION|>--- conflicted
+++ resolved
@@ -158,8 +158,7 @@
                                                           resample_attributes.tangent_id,
                                                           resample_attributes.normal_id,
                                                           rotation_anonymous_id);
-          geometry.keep_only_during_modify({bke::GeometryComponent::Type::PointCloud,
-                                            bke::GeometryComponent::Type::GreasePencil});
+          geometry.remove_geometry_during_modify();
           geometry.replace_pointcloud(pointcloud);
         }
       });
@@ -181,8 +180,7 @@
                                                           resample_attributes.tangent_id,
                                                           resample_attributes.normal_id,
                                                           rotation_anonymous_id);
-          geometry.keep_only_during_modify({bke::GeometryComponent::Type::PointCloud,
-                                            bke::GeometryComponent::Type::GreasePencil});
+          geometry.remove_geometry_during_modify();
           geometry.replace_pointcloud(pointcloud);
         }
       });
@@ -199,8 +197,7 @@
                                                           resample_attributes.tangent_id,
                                                           resample_attributes.normal_id,
                                                           rotation_anonymous_id);
-          geometry.keep_only_during_modify({bke::GeometryComponent::Type::PointCloud,
-                                            bke::GeometryComponent::Type::GreasePencil});
+          geometry.remove_geometry_during_modify();
           geometry.replace_pointcloud(pointcloud);
         }
       });
@@ -232,45 +229,49 @@
 
   geometry_set.modify_geometry_sets([&](GeometrySet &geometry) {
     using namespace blender::bke::greasepencil;
-    if (!geometry.has_grease_pencil()) {
-      return;
-    }
-    const GreasePencil &grease_pencil = *geometry.get_grease_pencil();
-    Vector<PointCloud *> pointcloud_by_layer(grease_pencil.layers().size(), nullptr);
-    for (const int layer_index : grease_pencil.layers().index_range()) {
-      const Drawing *drawing = grease_pencil.get_eval_drawing(grease_pencil.layer(layer_index));
-      if (drawing == nullptr) {
-        continue;
+    if (geometry.has_grease_pencil()) {
+      const GreasePencil &grease_pencil = *geometry.get_grease_pencil();
+      Vector<PointCloud *> pointcloud_by_layer(grease_pencil.layers().size(), nullptr);
+      for (const int layer_index : grease_pencil.layers().index_range()) {
+        const Drawing *drawing = grease_pencil.get_eval_drawing(grease_pencil.layer(layer_index));
+        if (drawing == nullptr) {
+          continue;
+        }
+        const bke::CurvesGeometry &src_curves = drawing->strokes();
+        bke::GreasePencilLayerFieldContext field_context(
+            grease_pencil, AttrDomain::Curve, layer_index);
+
+        bke::CurvesGeometry dst_curves;
+        switch (mode) {
+          case GEO_NODE_CURVE_RESAMPLE_COUNT: {
+            dst_curves = geometry::resample_to_count(src_curves,
+                                                     field_context,
+                                                     fn::make_constant_field<bool>(true),
+                                                     count,
+                                                     resample_attributes);
+            break;
+          }
+          case GEO_NODE_CURVE_RESAMPLE_LENGTH: {
+            dst_curves = geometry::resample_to_length(src_curves,
+                                                      field_context,
+                                                      fn::make_constant_field<bool>(true),
+                                                      length,
+                                                      resample_attributes);
+            break;
+          }
+          case GEO_NODE_CURVE_RESAMPLE_EVALUATED: {
+            dst_curves = geometry::resample_to_evaluated(src_curves,
+                                                         field_context,
+                                                         fn::make_constant_field<bool>(true),
+                                                         resample_attributes);
+            break;
+          }
+        }
+        pointcloud_by_layer[layer_index] = pointcloud_from_curves(std::move(dst_curves),
+                                                                  resample_attributes.tangent_id,
+                                                                  resample_attributes.normal_id,
+                                                                  rotation_anonymous_id);
       }
-<<<<<<< HEAD
-      const bke::CurvesGeometry &src_curves = drawing->strokes();
-      bke::GreasePencilLayerFieldContext field_context(
-          grease_pencil, AttrDomain::Curve, layer_index);
-
-      bke::CurvesGeometry dst_curves;
-      switch (mode) {
-        case GEO_NODE_CURVE_RESAMPLE_COUNT: {
-          dst_curves = geometry::resample_to_count(src_curves,
-                                                   field_context,
-                                                   fn::make_constant_field<bool>(true),
-                                                   count,
-                                                   resample_attributes);
-          break;
-        }
-        case GEO_NODE_CURVE_RESAMPLE_LENGTH: {
-          dst_curves = geometry::resample_to_length(src_curves,
-                                                    field_context,
-                                                    fn::make_constant_field<bool>(true),
-                                                    length,
-                                                    resample_attributes);
-          break;
-        }
-        case GEO_NODE_CURVE_RESAMPLE_EVALUATED: {
-          dst_curves = geometry::resample_to_evaluated(
-              src_curves, field_context, fn::make_constant_field<bool>(true), resample_attributes);
-          break;
-        }
-=======
       if (!pointcloud_by_layer.is_empty()) {
         bke::Instances *instances = new bke::Instances();
         for (PointCloud *pointcloud : pointcloud_by_layer) {
@@ -297,46 +298,10 @@
             attribute_filter);
         dst_component.replace(
             new_instances.get_component_for_write<InstancesComponent>().release());
->>>>>>> 81ea699e
       }
-      pointcloud_by_layer[layer_index] = pointcloud_from_curves(std::move(dst_curves),
-                                                                resample_attributes.tangent_id,
-                                                                resample_attributes.normal_id,
-                                                                rotation_anonymous_id);
-    }
-
-    if (pointcloud_by_layer.is_empty()) {
-      return;
-    }
-
-    bke::Instances *instances = new bke::Instances();
-    for (PointCloud *pointcloud : pointcloud_by_layer) {
-      if (!pointcloud) {
-        /* Add an empty reference so the number of layers and instances match.
-         * This makes it easy to reconstruct the layers afterwards and keep their
-         * attributes. */
-        const int handle = instances->add_reference(bke::InstanceReference());
-        instances->add_instance(handle, float4x4::identity());
-        continue;
-      }
-      GeometrySet temp_set = GeometrySet::from_pointcloud(pointcloud);
-      const int handle = instances->add_reference(bke::InstanceReference{temp_set});
-      instances->add_instance(handle, float4x4::identity());
-    }
-    bke::copy_attributes(grease_pencil.attributes(),
-                         bke::AttrDomain::Layer,
-                         bke::AttrDomain::Instance,
-                         attribute_filter,
-                         instances->attributes_for_write());
-
-    InstancesComponent &dst_component = geometry.get_component_for_write<InstancesComponent>();
-    GeometrySet new_instances = geometry::join_geometries(
-        {GeometrySet::from_instances(dst_component.release()),
-         GeometrySet::from_instances(instances)},
-        attribute_filter);
-    dst_component.replace(new_instances.get_component_for_write<InstancesComponent>().release());
-    geometry.keep_only_during_modify({bke::GeometryComponent::Type::PointCloud});
+    }
   });
+  geometry_set.replace_grease_pencil(nullptr);
 }
 
 static void node_geo_exec(GeoNodeExecParams params)
