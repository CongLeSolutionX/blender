/* SPDX-FileCopyrightText: 2023 Blender Authors
 *
 * SPDX-License-Identifier: GPL-2.0-or-later */

#include "BLI_array_utils.hh"
#include "BLI_math_matrix.h"
#include "BLI_math_matrix.hh"
#include "BLI_task.hh"

#include "BKE_attribute_math.hh"
#include "BKE_curves.hh"
#include "BKE_grease_pencil.hh"
#include "BKE_instances.hh"

#include "node_geometry_util.hh"

namespace blender::nodes::node_geo_instance_on_points_cc {

static void node_declare(NodeDeclarationBuilder &b)
{
  b.add_input<decl::Geometry>("Points").description("Points to instance on");
  b.add_input<decl::Bool>("Selection").default_value(true).field_on({0}).hide_value();
  b.add_input<decl::Geometry>("Instance").description("Geometry that is instanced on the points");
  b.add_input<decl::Bool>("Pick Instance")
      .field_on({0})
      .description(
          "Choose instances from the \"Instance\" input at each point instead of instancing the "
          "entire geometry");
  b.add_input<decl::Int>("Instance Index")
      .implicit_field_on(implicit_field_inputs::id_or_index, {0})
      .description(
          "Index of the instance used for each point. This is only used when Pick Instances "
          "is on. By default the point index is used");
  b.add_input<decl::Rotation>("Rotation").field_on({0}).description("Rotation of the instances");
  b.add_input<decl::Vector>("Scale")
      .default_value({1.0f, 1.0f, 1.0f})
      .subtype(PROP_XYZ)
      .field_on({0})
      .description("Scale of the instances");

  b.add_output<decl::Geometry>("Instances").propagate_all();
}

static void add_instances_from_component(
    bke::Instances &dst_component,
    const AttributeAccessor &src_attributes,
    const GeometrySet &instance,
    const fn::FieldContext &field_context,
    const GeoNodeExecParams &params,
    const Map<StringRef, AttributeKind> &attributes_to_propagate)
{
  const AttrDomain domain = AttrDomain::Point;
  const int domain_num = src_attributes.domain_size(domain);

  VArray<bool> pick_instance;
  VArray<int> indices;
  VArray<math::Quaternion> rotations;
  VArray<float3> scales;

  const Field<bool> selection_field = params.get_input<Field<bool>>("Selection");
  fn::FieldEvaluator evaluator{field_context, domain_num};
  evaluator.set_selection(selection_field);
  /* The evaluator could use the component's stable IDs as a destination directly, but only the
   * selected indices should be copied. */
  evaluator.add(params.get_input<Field<bool>>("Pick Instance"), &pick_instance);
  evaluator.add(params.get_input<Field<int>>("Instance Index"), &indices);
  evaluator.add(params.get_input<Field<math::Quaternion>>("Rotation"), &rotations);
  evaluator.add(params.get_input<Field<float3>>("Scale"), &scales);
  evaluator.evaluate();

  const IndexMask selection = evaluator.get_evaluated_selection_as_mask();
  if (selection.is_empty()) {
    return;
  }

  /* The initial size of the component might be non-zero when this function is called for multiple
   * component types. */
  const int start_len = dst_component.instances_num();
  const int select_len = selection.index_range().size();
  dst_component.resize(start_len + select_len);

  MutableSpan<int> dst_handles = dst_component.reference_handles_for_write().slice(start_len,
                                                                                   select_len);
  MutableSpan<float4x4> dst_transforms = dst_component.transforms_for_write().slice(start_len,
                                                                                    select_len);

  const VArraySpan positions = *src_attributes.lookup<float3>("position");

  const bke::Instances *src_instances = instance.get_instances();

  /* Maps handles from the source instances to handles on the new instance. */
  Array<int> handle_mapping;
  /* Only fill #handle_mapping when it may be used below. */
  if (src_instances != nullptr &&
      (!pick_instance.is_single() || pick_instance.get_internal_single()))
  {
    Span<bke::InstanceReference> src_references = src_instances->references();
    handle_mapping.reinitialize(src_references.size());
    for (const int src_instance_handle : src_references.index_range()) {
      const bke::InstanceReference &reference = src_references[src_instance_handle];
      const int dst_instance_handle = dst_component.add_reference(reference);
      handle_mapping[src_instance_handle] = dst_instance_handle;
    }
  }

  const int full_instance_handle = dst_component.add_reference(instance);
  /* Add this reference last, because it is the most likely one to be removed later on. */
  const int empty_reference_handle = dst_component.add_reference(bke::InstanceReference());

  selection.foreach_index(GrainSize(1024), [&](const int64_t i, const int64_t range_i) {
    /* Compute base transform for every instances. */
    float4x4 &dst_transform = dst_transforms[range_i];
    dst_transform = math::from_loc_rot_scale<float4x4>(positions[i], rotations[i], scales[i]);

    /* Reference that will be used by this new instance. */
    int dst_handle = empty_reference_handle;

    const bool use_individual_instance = pick_instance[i];
    if (use_individual_instance) {
      if (src_instances != nullptr) {
        const int src_instances_num = src_instances->instances_num();
        const int original_index = indices[i];
        /* Use #mod_i instead of `%` to get the desirable wrap around behavior where -1
         * refers to the last element. */
        const int index = mod_i(original_index, std::max(src_instances_num, 1));
        if (index < src_instances_num) {
          /* Get the reference to the source instance. */
          const int src_handle = src_instances->reference_handles()[index];
          dst_handle = handle_mapping[src_handle];

          /* Take transforms of the source instance into account. */
          mul_m4_m4_post(dst_transform.ptr(), src_instances->transforms()[index].ptr());
        }
      }
    }
    else {
      /* Use entire source geometry as instance. */
      dst_handle = full_instance_handle;
    }
    /* Set properties of new instance. */
    dst_handles[range_i] = dst_handle;
  });

  if (pick_instance.is_single()) {
    if (pick_instance.get_internal_single()) {
      if (instance.has_realized_data()) {
        params.error_message_add(
            NodeWarningType::Info,
            TIP_("Realized geometry is not used when pick instances is true"));
      }
    }
  }

  bke::MutableAttributeAccessor dst_attributes = dst_component.attributes_for_write();
  for (const auto item : attributes_to_propagate.items()) {
    const StringRef id = item.key;
    const eCustomDataType data_type = item.value.data_type;
    const bke::GAttributeReader src = src_attributes.lookup(id, AttrDomain::Point, data_type);
    if (!src) {
      /* Domain interpolation can fail if the source domain is empty. */
      continue;
    }

    if (!dst_attributes.contains(id)) {
      if (src.varray.size() == dst_component.instances_num() && src.sharing_info &&
          src.varray.is_span())
      {
        const bke::AttributeInitShared init(src.varray.get_internal_span().data(),
                                            *src.sharing_info);
        dst_attributes.add(id, AttrDomain::Instance, data_type, init);
        continue;
      }
      dst_attributes.add(id, AttrDomain::Instance, data_type, bke::AttributeInitConstruct());
    }

    GSpanAttributeWriter dst = dst_attributes.lookup_for_write_span(id);
    array_utils::gather(src.varray, selection, dst.span.slice(start_len, select_len));
    dst.finish();
  }
}

static void node_geo_exec(GeoNodeExecParams params)
{
  GeometrySet geometry_set = params.extract_input<GeometrySet>("Points");
  GeometrySet instance = params.get_input<GeometrySet>("Instance");
  instance.ensure_owns_direct_data();
  const NodeAttributeFilter &attribute_filter = params.get_attribute_filter("Instances");

  geometry_set.modify_geometry_sets([&](GeometrySet &geometry_set) {
    /* It's important not to invalidate the existing #InstancesComponent because it owns references
     * to other geometry sets that are processed by this node. */
    InstancesComponent &instances_component =
        geometry_set.get_component_for_write<InstancesComponent>();
    bke::Instances *dst_instances = instances_component.get_for_write();
    if (dst_instances == nullptr) {
      dst_instances = new bke::Instances();
      instances_component.replace(dst_instances);
    }

    const Array<GeometryComponent::Type> types{GeometryComponent::Type::Mesh,
                                               GeometryComponent::Type::PointCloud,
                                               GeometryComponent::Type::Curve};

    Map<StringRef, AttributeKind> attributes_to_propagate;
    geometry_set.gather_attributes_for_propagation(types,
                                                   GeometryComponent::Type::Instance,
                                                   false,
                                                   attribute_filter,
                                                   attributes_to_propagate);
    attributes_to_propagate.remove("position");
    attributes_to_propagate.remove(".reference_index");

    for (const GeometryComponent::Type type : types) {
      if (geometry_set.has(type)) {
        const GeometryComponent &component = *geometry_set.get_component(type);
        const bke::GeometryFieldContext field_context{component, AttrDomain::Point};
        add_instances_from_component(*dst_instances,
                                     *component.attributes(),
                                     instance,
                                     field_context,
                                     params,
                                     attributes_to_propagate);
      }
    }
    if (geometry_set.has_grease_pencil()) {
      using namespace bke::greasepencil;
      const GreasePencil &grease_pencil = *geometry_set.get_grease_pencil();
      for (const int layer_index : grease_pencil.layers().index_range()) {
        const Drawing *drawing = grease_pencil.get_eval_drawing(*grease_pencil.layer(layer_index));
        if (drawing == nullptr) {
          continue;
        }
        const bke::CurvesGeometry &src_curves = drawing->strokes();
        if (src_curves.curves_num() == 0) {
          /* Add an empty reference so the number of layers and instances match.
           * This makes it easy to reconstruct the layers afterwards and keep their attributes.
           * Although in this particular case we don't propagate the attributes. */
          const int handle = dst_instances->add_reference(bke::InstanceReference());
          dst_instances->add_instance(handle, float4x4::identity());
          continue;
        }
        /* TODO: Attributes are not propagating from the curves or the points. */
        bke::Instances *instances = new bke::Instances();
        const bke::GreasePencilLayerFieldContext field_context(
            grease_pencil, AttrDomain::Point, layer_index);
        add_instances_from_component(*instances,
                                     src_curves.attributes(),
                                     instance,
                                     field_context,
                                     params,
                                     attributes_to_propagate);
        GeometrySet temp_set = GeometrySet::from_instances(instances);
        const int handle = dst_instances->add_reference(bke::InstanceReference{temp_set});
        dst_instances->add_instance(handle, float4x4::identity());
      }
      if (geometry_set.has_instances()) {
<<<<<<< HEAD
        bke::copy_attributes(geometry_set.get_grease_pencil()->attributes(),
                             bke::AttrDomain::Layer,
                             bke::AttrDomain::Instance,
                             propagation_info,
                             {},
                             geometry_set.get_instances_for_write()->attributes_for_write());
=======
        GeometrySet::propagate_attributes_from_layer_to_instances(
            geometry_set.get_grease_pencil()->attributes(),
            geometry_set.get_instances_for_write()->attributes_for_write(),
            attribute_filter);
>>>>>>> 4577d213
      }
    }
    geometry_set.remove_geometry_during_modify();
  });

  /* Unused references may have been added above. Remove those now so that other nodes don't
   * process them needlessly.
   * This should eventually be moved into the loop above, but currently this is quite tricky
   * because it might remove references that the loop still wants to iterate over. */
  if (bke::Instances *instances = geometry_set.get_instances_for_write()) {
    instances->remove_unused_references();
  }

  params.set_output("Instances", std::move(geometry_set));
}

static void node_register()
{
  static blender::bke::bNodeType ntype;

  geo_node_type_base(
      &ntype, GEO_NODE_INSTANCE_ON_POINTS, "Instance on Points", NODE_CLASS_GEOMETRY);
  ntype.declare = node_declare;
  ntype.geometry_node_execute = node_geo_exec;
  blender::bke::node_register_type(&ntype);
}
NOD_REGISTER_NODE(node_register)

}  // namespace blender::nodes::node_geo_instance_on_points_cc<|MERGE_RESOLUTION|>--- conflicted
+++ resolved
@@ -254,19 +254,11 @@
         dst_instances->add_instance(handle, float4x4::identity());
       }
       if (geometry_set.has_instances()) {
-<<<<<<< HEAD
         bke::copy_attributes(geometry_set.get_grease_pencil()->attributes(),
                              bke::AttrDomain::Layer,
                              bke::AttrDomain::Instance,
-                             propagation_info,
-                             {},
+                             attribute_filter,
                              geometry_set.get_instances_for_write()->attributes_for_write());
-=======
-        GeometrySet::propagate_attributes_from_layer_to_instances(
-            geometry_set.get_grease_pencil()->attributes(),
-            geometry_set.get_instances_for_write()->attributes_for_write(),
-            attribute_filter);
->>>>>>> 4577d213
       }
     }
     geometry_set.remove_geometry_during_modify();
