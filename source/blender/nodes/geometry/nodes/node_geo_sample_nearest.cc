--- conflicted
+++ resolved
@@ -17,7 +17,7 @@
 
 void get_closest_in_bvhtree(BVHTreeFromMesh &tree_data,
                             const VArray<float3> &positions,
-                            const IndexMask &mask,
+                            const IndexMask mask,
                             const MutableSpan<int> r_indices,
                             const MutableSpan<float> r_distances_sq,
                             const MutableSpan<float3> r_positions)
@@ -26,7 +26,7 @@
   BLI_assert(positions.size() >= r_distances_sq.size());
   BLI_assert(positions.size() >= r_positions.size());
 
-  mask.foreach_index([&](const int i) {
+  for (const int i : mask) {
     BVHTreeNearest nearest;
     nearest.dist_sq = FLT_MAX;
     const float3 position = positions[i];
@@ -41,7 +41,7 @@
     if (!r_positions.is_empty()) {
       r_positions[i] = nearest.co;
     }
-  });
+  }
 }
 
 }  // namespace blender::nodes
@@ -69,7 +69,7 @@
 
 static void get_closest_pointcloud_points(const PointCloud &pointcloud,
                                           const VArray<float3> &positions,
-                                          const IndexMask &mask,
+                                          const IndexMask mask,
                                           const MutableSpan<int> r_indices,
                                           const MutableSpan<float> r_distances_sq)
 {
@@ -79,7 +79,7 @@
   BVHTreeFromPointCloud tree_data;
   BKE_bvhtree_from_pointcloud_get(&tree_data, &pointcloud, 2);
 
-  mask.foreach_index([&](const int i) {
+  for (const int i : mask) {
     BVHTreeNearest nearest;
     nearest.dist_sq = FLT_MAX;
     const float3 position = positions[i];
@@ -89,14 +89,14 @@
     if (!r_distances_sq.is_empty()) {
       r_distances_sq[i] = nearest.dist_sq;
     }
-  });
+  }
 
   free_bvhtree_from_pointcloud(&tree_data);
 }
 
 static void get_closest_mesh_points(const Mesh &mesh,
                                     const VArray<float3> &positions,
-                                    const IndexMask &mask,
+                                    const IndexMask mask,
                                     const MutableSpan<int> r_point_indices,
                                     const MutableSpan<float> r_distances_sq,
                                     const MutableSpan<float3> r_positions)
@@ -110,7 +110,7 @@
 
 static void get_closest_mesh_edges(const Mesh &mesh,
                                    const VArray<float3> &positions,
-                                   const IndexMask &mask,
+                                   const IndexMask mask,
                                    const MutableSpan<int> r_edge_indices,
                                    const MutableSpan<float> r_distances_sq,
                                    const MutableSpan<float3> r_positions)
@@ -124,7 +124,7 @@
 
 static void get_closest_mesh_looptris(const Mesh &mesh,
                                       const VArray<float3> &positions,
-                                      const IndexMask &mask,
+                                      const IndexMask mask,
                                       const MutableSpan<int> r_looptri_indices,
                                       const MutableSpan<float> r_distances_sq,
                                       const MutableSpan<float3> r_positions)
@@ -139,7 +139,7 @@
 
 static void get_closest_mesh_polys(const Mesh &mesh,
                                    const VArray<float3> &positions,
-                                   const IndexMask &mask,
+                                   const IndexMask mask,
                                    const MutableSpan<int> r_poly_indices,
                                    const MutableSpan<float> r_distances_sq,
                                    const MutableSpan<float3> r_positions)
@@ -151,22 +151,15 @@
 
   const Span<int> looptri_polys = mesh.looptri_polys();
 
-<<<<<<< HEAD
-  mask.foreach_index([&](const int i) {
-    const MLoopTri &looptri = looptris[looptri_indices[i]];
-    r_poly_indices[i] = looptri.poly;
-  });
-=======
   for (const int i : mask) {
     r_poly_indices[i] = looptri_polys[looptri_indices[i]];
   }
->>>>>>> 4cf7b95a
 }
 
 /* The closest corner is defined to be the closest corner on the closest face. */
 static void get_closest_mesh_corners(const Mesh &mesh,
                                      const VArray<float3> &positions,
-                                     const IndexMask &mask,
+                                     const IndexMask mask,
                                      const MutableSpan<int> r_corner_indices,
                                      const MutableSpan<float> r_distances_sq,
                                      const MutableSpan<float3> r_positions)
@@ -179,7 +172,7 @@
   Array<int> poly_indices(positions.size());
   get_closest_mesh_polys(mesh, positions, mask, poly_indices, {}, {});
 
-  mask.foreach_index([&](const int i) {
+  for (const int i : mask) {
     const float3 position = positions[i];
     const int poly_index = poly_indices[i];
 
@@ -205,7 +198,7 @@
     if (!r_distances_sq.is_empty()) {
       r_distances_sq[i] = min_distance_sq;
     }
-  });
+  }
 }
 
 static bool component_is_available(const GeometrySet &geometry,
@@ -258,16 +251,12 @@
     this->set_signature(&signature_);
   }
 
-  void call(const IndexMask &mask, mf::Params params, mf::Context /*context*/) const override
+  void call(IndexMask mask, mf::Params params, mf::Context /*context*/) const override
   {
     const VArray<float3> &positions = params.readonly_single_input<float3>(0, "Position");
     MutableSpan<int> indices = params.uninitialized_single_output<int>(1, "Index");
     if (!src_component_) {
-<<<<<<< HEAD
-      index_mask::masked_fill(indices, 0, mask);
-=======
       indices.fill_indices(mask.indices(), 0);
->>>>>>> 4cf7b95a
       return;
     }
 
