/* SPDX-License-Identifier: GPL-2.0-or-later */

#include "DNA_pointcloud_types.h"

#include "BKE_bvhutils.h"
#include "BKE_mesh.h"
#include "BKE_mesh_runtime.h"

#include "UI_interface.h"
#include "UI_resources.h"

#include "node_geometry_util.hh"

namespace blender::nodes {

void get_closest_in_bvhtree(BVHTreeFromMesh &tree_data,
                            const VArray<float3> &positions,
                            const IndexMask mask,
                            const MutableSpan<int> r_indices,
                            const MutableSpan<float> r_distances_sq,
                            const MutableSpan<float3> r_positions)
{
  BLI_assert(positions.size() >= r_indices.size());
  BLI_assert(positions.size() >= r_distances_sq.size());
  BLI_assert(positions.size() >= r_positions.size());

  for (const int i : mask) {
    BVHTreeNearest nearest;
    nearest.dist_sq = FLT_MAX;
    const float3 position = positions[i];
    BLI_bvhtree_find_nearest(
        tree_data.tree, position, &nearest, tree_data.nearest_callback, &tree_data);
    if (!r_indices.is_empty()) {
      r_indices[i] = nearest.index;
    }
    if (!r_distances_sq.is_empty()) {
      r_distances_sq[i] = nearest.dist_sq;
    }
    if (!r_positions.is_empty()) {
      r_positions[i] = nearest.co;
    }
  }
}

}  // namespace blender::nodes

namespace blender::nodes::node_geo_sample_nearest_cc {

static void node_declare(NodeDeclarationBuilder &b)
{
  b.add_input<decl::Geometry>(N_("Geometry"))
      .supported_type({GEO_COMPONENT_TYPE_MESH, GEO_COMPONENT_TYPE_POINT_CLOUD});
  b.add_input<decl::Vector>(N_("Sample Position")).implicit_field(implicit_field_inputs::position);
  b.add_output<decl::Int>(N_("Index")).dependent_field({1});
}

static void node_layout(uiLayout *layout, bContext * /*C*/, PointerRNA *ptr)
{
  uiItemR(layout, ptr, "domain", 0, "", ICON_NONE);
}

static void node_init(bNodeTree * /*tree*/, bNode *node)
{
  node->custom1 = CD_PROP_FLOAT;
  node->custom2 = ATTR_DOMAIN_POINT;
}

static void get_closest_pointcloud_points(const PointCloud &pointcloud,
                                          const VArray<float3> &positions,
                                          const IndexMask mask,
                                          const MutableSpan<int> r_indices,
                                          const MutableSpan<float> r_distances_sq)
{
  BLI_assert(positions.size() >= r_indices.size());
  BLI_assert(pointcloud.totpoint > 0);

  BVHTreeFromPointCloud tree_data;
  BKE_bvhtree_from_pointcloud_get(&tree_data, &pointcloud, 2);

  for (const int i : mask) {
    BVHTreeNearest nearest;
    nearest.dist_sq = FLT_MAX;
    const float3 position = positions[i];
    BLI_bvhtree_find_nearest(
        tree_data.tree, position, &nearest, tree_data.nearest_callback, &tree_data);
    r_indices[i] = nearest.index;
    if (!r_distances_sq.is_empty()) {
      r_distances_sq[i] = nearest.dist_sq;
    }
  }

  free_bvhtree_from_pointcloud(&tree_data);
}

static void get_closest_mesh_points(const Mesh &mesh,
                                    const VArray<float3> &positions,
                                    const IndexMask mask,
                                    const MutableSpan<int> r_point_indices,
                                    const MutableSpan<float> r_distances_sq,
                                    const MutableSpan<float3> r_positions)
{
  BLI_assert(mesh.totvert > 0);
  BVHTreeFromMesh tree_data;
  BKE_bvhtree_from_mesh_get(&tree_data, &mesh, BVHTREE_FROM_VERTS, 2);
  get_closest_in_bvhtree(tree_data, positions, mask, r_point_indices, r_distances_sq, r_positions);
  free_bvhtree_from_mesh(&tree_data);
}

static void get_closest_mesh_edges(const Mesh &mesh,
                                   const VArray<float3> &positions,
                                   const IndexMask mask,
                                   const MutableSpan<int> r_edge_indices,
                                   const MutableSpan<float> r_distances_sq,
                                   const MutableSpan<float3> r_positions)
{
  BLI_assert(mesh.totedge > 0);
  BVHTreeFromMesh tree_data;
  BKE_bvhtree_from_mesh_get(&tree_data, &mesh, BVHTREE_FROM_EDGES, 2);
  get_closest_in_bvhtree(tree_data, positions, mask, r_edge_indices, r_distances_sq, r_positions);
  free_bvhtree_from_mesh(&tree_data);
}

static void get_closest_mesh_looptris(const Mesh &mesh,
                                      const VArray<float3> &positions,
                                      const IndexMask mask,
                                      const MutableSpan<int> r_looptri_indices,
                                      const MutableSpan<float> r_distances_sq,
                                      const MutableSpan<float3> r_positions)
{
  BLI_assert(mesh.totpoly > 0);
  BVHTreeFromMesh tree_data;
  BKE_bvhtree_from_mesh_get(&tree_data, &mesh, BVHTREE_FROM_LOOPTRI, 2);
  get_closest_in_bvhtree(
      tree_data, positions, mask, r_looptri_indices, r_distances_sq, r_positions);
  free_bvhtree_from_mesh(&tree_data);
}

static void get_closest_mesh_polys(const Mesh &mesh,
                                   const VArray<float3> &positions,
                                   const IndexMask mask,
                                   const MutableSpan<int> r_poly_indices,
                                   const MutableSpan<float> r_distances_sq,
                                   const MutableSpan<float3> r_positions)
{
  BLI_assert(mesh.totpoly > 0);

  Array<int> looptri_indices(positions.size());
  get_closest_mesh_looptris(mesh, positions, mask, looptri_indices, r_distances_sq, r_positions);

  const Span<MLoopTri> looptris = mesh.looptris();

  for (const int i : mask) {
    const MLoopTri &looptri = looptris[looptri_indices[i]];
    r_poly_indices[i] = looptri.poly;
  }
}

/* The closest corner is defined to be the closest corner on the closest face. */
static void get_closest_mesh_corners(const Mesh &mesh,
                                     const VArray<float3> &positions,
                                     const IndexMask mask,
                                     const MutableSpan<int> r_corner_indices,
                                     const MutableSpan<float> r_distances_sq,
                                     const MutableSpan<float3> r_positions)
{
<<<<<<< HEAD
  const Span<float3> mesh_positions = mesh.positions();
=======
  const Span<float3> mesh_positions = mesh.vert_positions();
>>>>>>> a7e1815c
  const Span<MPoly> polys = mesh.polys();
  const Span<int> corner_verts = mesh.corner_verts();

  BLI_assert(mesh.totloop > 0);
  Array<int> poly_indices(positions.size());
  get_closest_mesh_polys(mesh, positions, mask, poly_indices, {}, {});

  for (const int i : mask) {
    const float3 position = positions[i];
    const int poly_index = poly_indices[i];
    const MPoly &poly = polys[poly_index];

    /* Find the closest vertex in the polygon. */
    float min_distance_sq = FLT_MAX;
    int closest_vert_index = 0;
    int closest_loop_index = 0;
    for (const int loop_index : IndexRange(poly.loopstart, poly.totloop)) {
<<<<<<< HEAD
      const int vertex_index = corner_verts[loop_index];
=======
      const MLoop &loop = loops[loop_index];
      const int vertex_index = loop.v;
>>>>>>> a7e1815c
      const float distance_sq = math::distance_squared(position, mesh_positions[vertex_index]);
      if (distance_sq < min_distance_sq) {
        min_distance_sq = distance_sq;
        closest_loop_index = loop_index;
        closest_vert_index = vertex_index;
      }
    }
    if (!r_corner_indices.is_empty()) {
      r_corner_indices[i] = closest_loop_index;
    }
    if (!r_positions.is_empty()) {
      r_positions[i] = mesh_positions[closest_vert_index];
    }
    if (!r_distances_sq.is_empty()) {
      r_distances_sq[i] = min_distance_sq;
    }
  }
}

static bool component_is_available(const GeometrySet &geometry,
                                   const GeometryComponentType type,
                                   const eAttrDomain domain)
{
  if (!geometry.has(type)) {
    return false;
  }
  const GeometryComponent &component = *geometry.get_component_for_read(type);
  return component.attribute_domain_size(domain) != 0;
}

static const GeometryComponent *find_source_component(const GeometrySet &geometry,
                                                      const eAttrDomain domain)
{
  /* Choose the other component based on a consistent order, rather than some more complicated
   * heuristic. This is the same order visible in the spreadsheet and used in the ray-cast node. */
  static const Array<GeometryComponentType> supported_types = {GEO_COMPONENT_TYPE_MESH,
                                                               GEO_COMPONENT_TYPE_POINT_CLOUD,
                                                               GEO_COMPONENT_TYPE_CURVE,
                                                               GEO_COMPONENT_TYPE_INSTANCES};
  for (const GeometryComponentType src_type : supported_types) {
    if (component_is_available(geometry, src_type, domain)) {
      return geometry.get_component_for_read(src_type);
    }
  }

  return nullptr;
}

class SampleNearestFunction : public fn::MultiFunction {
  GeometrySet source_;
  eAttrDomain domain_;

  const GeometryComponent *src_component_;

  fn::MFSignature signature_;

 public:
  SampleNearestFunction(GeometrySet geometry, eAttrDomain domain)
      : source_(std::move(geometry)), domain_(domain)
  {
    source_.ensure_owns_direct_data();
    signature_ = this->create_signature();
    this->set_signature(&signature_);

    this->src_component_ = find_source_component(source_, domain_);
  }

  fn::MFSignature create_signature()
  {
    fn::MFSignatureBuilder signature{"Sample Nearest"};
    signature.single_input<float3>("Position");
    signature.single_output<int>("Index");
    return signature.build();
  }

  void call(IndexMask mask, fn::MFParams params, fn::MFContext /*context*/) const override
  {
    const VArray<float3> &positions = params.readonly_single_input<float3>(0, "Position");
    MutableSpan<int> indices = params.uninitialized_single_output<int>(1, "Index");
    if (!src_component_) {
      indices.fill_indices(mask, 0);
      return;
    }

    switch (src_component_->type()) {
      case GEO_COMPONENT_TYPE_MESH: {
        const MeshComponent &component = *static_cast<const MeshComponent *>(src_component_);
        const Mesh &mesh = *component.get_for_read();
        Array<float> distances(mask.min_array_size());
        switch (domain_) {
          case ATTR_DOMAIN_POINT:
            get_closest_mesh_points(mesh, positions, mask, indices, distances, {});
            break;
          case ATTR_DOMAIN_EDGE:
            get_closest_mesh_edges(mesh, positions, mask, indices, distances, {});
            break;
          case ATTR_DOMAIN_FACE:
            get_closest_mesh_polys(mesh, positions, mask, indices, distances, {});
            break;
          case ATTR_DOMAIN_CORNER:
            get_closest_mesh_corners(mesh, positions, mask, indices, distances, {});
            break;
          default:
            break;
        }
        break;
      }
      case GEO_COMPONENT_TYPE_POINT_CLOUD: {
        const PointCloudComponent &component = *static_cast<const PointCloudComponent *>(
            src_component_);
        const PointCloud &points = *component.get_for_read();
        Array<float> distances(mask.min_array_size());
        get_closest_pointcloud_points(points, positions, mask, indices, distances);
        break;
      }
      default:
        break;
    }
  }
};

static void node_geo_exec(GeoNodeExecParams params)
{
  GeometrySet geometry = params.extract_input<GeometrySet>("Geometry");
  const eAttrDomain domain = eAttrDomain(params.node().custom2);
  if (geometry.has_curves() && !geometry.has_mesh() && !geometry.has_pointcloud()) {
    params.error_message_add(NodeWarningType::Error,
                             TIP_("The source geometry must contain a mesh or a point cloud"));
    params.set_default_remaining_outputs();
    return;
  }

  Field<float3> positions = params.extract_input<Field<float3>>("Sample Position");
  auto fn = std::make_shared<SampleNearestFunction>(std::move(geometry), domain);
  auto op = FieldOperation::Create(std::move(fn), {std::move(positions)});
  params.set_output<Field<int>>("Index", Field<int>(std::move(op)));
}

}  // namespace blender::nodes::node_geo_sample_nearest_cc

void register_node_type_geo_sample_nearest()
{
  namespace file_ns = blender::nodes::node_geo_sample_nearest_cc;

  static bNodeType ntype;

  geo_node_type_base(&ntype, GEO_NODE_SAMPLE_NEAREST, "Sample Nearest", NODE_CLASS_GEOMETRY);
  ntype.initfunc = file_ns::node_init;
  ntype.declare = file_ns::node_declare;
  ntype.geometry_node_execute = file_ns::node_geo_exec;
  ntype.draw_buttons = file_ns::node_layout;
  nodeRegisterType(&ntype);
}<|MERGE_RESOLUTION|>--- conflicted
+++ resolved
@@ -163,11 +163,7 @@
                                      const MutableSpan<float> r_distances_sq,
                                      const MutableSpan<float3> r_positions)
 {
-<<<<<<< HEAD
-  const Span<float3> mesh_positions = mesh.positions();
-=======
   const Span<float3> mesh_positions = mesh.vert_positions();
->>>>>>> a7e1815c
   const Span<MPoly> polys = mesh.polys();
   const Span<int> corner_verts = mesh.corner_verts();
 
@@ -185,12 +181,7 @@
     int closest_vert_index = 0;
     int closest_loop_index = 0;
     for (const int loop_index : IndexRange(poly.loopstart, poly.totloop)) {
-<<<<<<< HEAD
       const int vertex_index = corner_verts[loop_index];
-=======
-      const MLoop &loop = loops[loop_index];
-      const int vertex_index = loop.v;
->>>>>>> a7e1815c
       const float distance_sq = math::distance_squared(position, mesh_positions[vertex_index]);
       if (distance_sq < min_distance_sq) {
         min_distance_sq = distance_sq;
