--- conflicted
+++ resolved
@@ -186,7 +186,6 @@
   nodeRegisterType(&ntype);
 }
 
-<<<<<<< HEAD
 bNode *node_geo_simulation_input_get_paired_output(bNodeTree *node_tree,
                                                    const bNode *simulation_input_node)
 {
@@ -196,14 +195,9 @@
   return node_tree->node_by_id(data.output_node_id);
 }
 
-bool node_geo_simulation_input_pair_with_output(const bNodeTree *node_tree,
-                                                bNode *simulation_input_node,
-                                                const bNode *simulation_output_node)
-=======
 bool NOD_geometry_simulation_input_pair_with_output(const bNodeTree *node_tree,
                                                     bNode *sim_input_node,
                                                     const bNode *sim_output_node)
->>>>>>> cbc5b17c
 {
   namespace file_ns = blender::nodes::node_geo_simulation_input_cc;
 
