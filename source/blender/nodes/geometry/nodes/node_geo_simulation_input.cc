--- conflicted
+++ resolved
@@ -125,6 +125,8 @@
                                     *user_data.modifier_data->self_object,
                                     *user_data.compute_context,
                                     node_,
+                                    user_data.modifier_data->id_mapping,
+                                    user_data.modifier_data->id_mapping_issues,
                                     outputs);
     for (const int i : simulation_items_.index_range()) {
       params.output_set(i + 1);
@@ -139,23 +141,14 @@
     for (const int i : simulation_items_.index_range()) {
       outputs[i] = params.get_output_data_ptr(i + 1);
     }
-<<<<<<< HEAD
-    simulation_state_to_values(simulation_items_,
-                               *prev_zone_state,
-                               *modifier_data.self_object,
-                               *user_data.compute_context,
-                               node_,
-                               modifier_data.id_mapping,
-                               modifier_data.id_mapping_issues,
-                               output_values);
-=======
     move_simulation_state_to_values(simulation_items_,
                                     state,
                                     *user_data.modifier_data->self_object,
                                     *user_data.compute_context,
                                     node_,
+                                    user_data.modifier_data->id_mapping,
+                                    user_data.modifier_data->id_mapping_issues,
                                     outputs);
->>>>>>> 58b34917
     for (const int i : simulation_items_.index_range()) {
       params.output_set(i + 1);
     }
