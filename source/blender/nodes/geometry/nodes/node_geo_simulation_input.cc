--- conflicted
+++ resolved
@@ -195,12 +195,6 @@
 
   b.add_output<decl::Float>("Delta Time");
 
-<<<<<<< HEAD
-  const NodeGeometrySimulationOutput &storage = *static_cast<const NodeGeometrySimulationOutput *>(
-      output_node->storage);
-  socket_declarations_for_simulation_items(
-      *output_node, {storage.items, storage.items_num}, r_declaration);
-=======
   for (const int i : IndexRange(output_storage.items_num)) {
     const NodeSimulationItem &item = output_storage.items[i];
     const eNodeSocketDatatype socket_type = eNodeSocketDatatype(item.socket_type);
@@ -215,7 +209,6 @@
   }
   b.add_input<decl::Extend>("", "__extend__");
   b.add_output<decl::Extend>("", "__extend__");
->>>>>>> 58303166
 }
 
 static void node_init(bNodeTree * /*tree*/, bNode *node)
