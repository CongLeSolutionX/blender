--- conflicted
+++ resolved
@@ -105,13 +105,8 @@
                                 Vector<float3> &r_bary_coords,
                                 Vector<int> &r_looptri_indices)
 {
-<<<<<<< HEAD
-  const Span<float3> positions = mesh.positions();
+  const Span<float3> positions = mesh.vert_positions();
   const Span<int> corner_verts = mesh.corner_verts();
-=======
-  const Span<float3> positions = mesh.vert_positions();
-  const Span<MLoop> loops = mesh.loops();
->>>>>>> a7e1815c
   const Span<MLoopTri> looptris = mesh.looptris();
 
   for (const int looptri_index : looptris.index_range()) {
@@ -119,15 +114,9 @@
     const int v0_loop = looptri.tri[0];
     const int v1_loop = looptri.tri[1];
     const int v2_loop = looptri.tri[2];
-<<<<<<< HEAD
     const int v0_index = corner_verts[v0_loop];
     const int v1_index = corner_verts[v1_loop];
     const int v2_index = corner_verts[v2_loop];
-=======
-    const int v0_index = loops[v0_loop].v;
-    const int v1_index = loops[v1_loop].v;
-    const int v2_index = loops[v2_loop].v;
->>>>>>> a7e1815c
     const float3 v0_pos = positions[v0_index];
     const float3 v1_pos = positions[v1_index];
     const float3 v2_pos = positions[v2_index];
@@ -359,13 +348,8 @@
         attribute_outputs.rotation_id.get(), ATTR_DOMAIN_POINT);
   }
 
-<<<<<<< HEAD
-  const Span<float3> positions = mesh.positions();
+  const Span<float3> positions = mesh.vert_positions();
   const Span<int> corner_verts = mesh.corner_verts();
-=======
-  const Span<float3> positions = mesh.vert_positions();
-  const Span<MLoop> loops = mesh.loops();
->>>>>>> a7e1815c
   const Span<MLoopTri> looptris = mesh.looptris();
 
   for (const int i : bary_coords.index_range()) {
@@ -373,15 +357,9 @@
     const MLoopTri &looptri = looptris[looptri_index];
     const float3 &bary_coord = bary_coords[i];
 
-<<<<<<< HEAD
     const int v0_index = corner_verts[looptri.tri[0]];
     const int v1_index = corner_verts[looptri.tri[1]];
     const int v2_index = corner_verts[looptri.tri[2]];
-=======
-    const int v0_index = loops[looptri.tri[0]].v;
-    const int v1_index = loops[looptri.tri[1]].v;
-    const int v2_index = loops[looptri.tri[2]].v;
->>>>>>> a7e1815c
     const float3 v0_pos = positions[v0_index];
     const float3 v1_pos = positions[v1_index];
     const float3 v2_pos = positions[v2_index];
