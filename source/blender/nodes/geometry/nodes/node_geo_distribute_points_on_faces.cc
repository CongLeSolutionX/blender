--- conflicted
+++ resolved
@@ -106,11 +106,7 @@
                                 Vector<int> &r_looptri_indices)
 {
   const Span<float3> positions = mesh.vert_positions();
-<<<<<<< HEAD
   const Span<int> corner_verts = mesh.corner_verts();
-=======
-  const Span<MLoop> loops = mesh.loops();
->>>>>>> aaaa75f9
   const Span<MLoopTri> looptris = mesh.looptris();
 
   for (const int looptri_index : looptris.index_range()) {
@@ -118,18 +114,9 @@
     const int v0_loop = looptri.tri[0];
     const int v1_loop = looptri.tri[1];
     const int v2_loop = looptri.tri[2];
-<<<<<<< HEAD
-    const int v0_index = corner_verts[v0_loop];
-    const int v1_index = corner_verts[v1_loop];
-    const int v2_index = corner_verts[v2_loop];
-=======
-    const int v0_index = loops[v0_loop].v;
-    const int v1_index = loops[v1_loop].v;
-    const int v2_index = loops[v2_loop].v;
->>>>>>> aaaa75f9
-    const float3 v0_pos = positions[v0_index];
-    const float3 v1_pos = positions[v1_index];
-    const float3 v2_pos = positions[v2_index];
+    const float3 &v0_pos = positions[corner_verts[v0_loop]];
+    const float3 &v1_pos = positions[corner_verts[v1_loop]];
+    const float3 &v2_pos = positions[corner_verts[v2_loop]];
 
     float looptri_density_factor = 1.0f;
     if (!density_factors.is_empty()) {
@@ -359,30 +346,16 @@
   }
 
   const Span<float3> positions = mesh.vert_positions();
-<<<<<<< HEAD
   const Span<int> corner_verts = mesh.corner_verts();
-=======
-  const Span<MLoop> loops = mesh.loops();
->>>>>>> aaaa75f9
   const Span<MLoopTri> looptris = mesh.looptris();
 
   for (const int i : bary_coords.index_range()) {
     const int looptri_index = looptri_indices[i];
     const MLoopTri &looptri = looptris[looptri_index];
     const float3 &bary_coord = bary_coords[i];
-
-<<<<<<< HEAD
-    const int v0_index = corner_verts[looptri.tri[0]];
-    const int v1_index = corner_verts[looptri.tri[1]];
-    const int v2_index = corner_verts[looptri.tri[2]];
-=======
-    const int v0_index = loops[looptri.tri[0]].v;
-    const int v1_index = loops[looptri.tri[1]].v;
-    const int v2_index = loops[looptri.tri[2]].v;
->>>>>>> aaaa75f9
-    const float3 v0_pos = positions[v0_index];
-    const float3 v1_pos = positions[v1_index];
-    const float3 v2_pos = positions[v2_index];
+    const float3 &v0_pos = positions[corner_verts[looptri.tri[0]]];
+    const float3 &v1_pos = positions[corner_verts[looptri.tri[1]]];
+    const float3 &v2_pos = positions[corner_verts[looptri.tri[2]]];
 
     ids.span[i] = noise::hash(noise::hash_float(bary_coord), looptri_index);
 
