--- conflicted
+++ resolved
@@ -23,13 +23,7 @@
   const Span<int> corner_verts = mesh.corner_verts();
 
   auto area_fn = [positions, polys, corner_verts](const int i) -> float {
-<<<<<<< HEAD
-    return BKE_mesh_calc_poly_area(corner_verts.slice(polys[i]),
-                                   reinterpret_cast<const float(*)[3]>(positions.data()));
-=======
-    const MPoly &poly = polys[i];
-    return bke::mesh::poly_area_calc(positions, corner_verts.slice(poly.loopstart, poly.totloop));
->>>>>>> de4c2e8c
+    return bke::mesh::poly_area_calc(positions, corner_verts.slice(polys[i]));
   };
 
   return mesh.attributes().adapt_domain<float>(
