--- conflicted
+++ resolved
@@ -34,11 +34,7 @@
     if (domain != ATTR_DOMAIN_CORNER) {
       return {};
     }
-<<<<<<< HEAD
     return VArray<int>::ForSpan(mesh.corner_to_poly_map());
-=======
-    return VArray<int>::ForContainer(bke::mesh::build_loop_to_poly_map(mesh.polys()));
->>>>>>> d168df7c
   }
 
   uint64_t hash() const final
@@ -67,20 +63,11 @@
       return {};
     }
     const OffsetIndices polys = mesh.polys();
-<<<<<<< HEAD
     const Span<int> loop_to_poly_map = mesh.corner_to_poly_map();
     return VArray<int>::ForFunc(mesh.totloop, [polys, loop_to_poly_map](const int corner_i) {
       const int poly_i = loop_to_poly_map[corner_i];
       return corner_i - polys[poly_i].start();
     });
-=======
-    Array<int> loop_to_poly_map = bke::mesh::build_loop_to_poly_map(polys);
-    return VArray<int>::ForFunc(
-        mesh.totloop, [polys, loop_to_poly_map = std::move(loop_to_poly_map)](const int corner_i) {
-          const int poly_i = loop_to_poly_map[corner_i];
-          return corner_i - polys[poly_i].start();
-        });
->>>>>>> d168df7c
   }
 
   uint64_t hash() const final
