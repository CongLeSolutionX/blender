--- conflicted
+++ resolved
@@ -22,15 +22,11 @@
   ../../windowmanager
   ../../io/common
   ../../io/stl
-<<<<<<< HEAD
+  ../../io/wavefront_obj
   ../../../../extern/fmtlib/include
   ../../../../intern/guardedalloc
   ../../../../intern/slim
-  # RNA_prototypes.h
-=======
-  ../../io/wavefront_obj
   # RNA_prototypes.hh
->>>>>>> 3fcd80db
   ${CMAKE_BINARY_DIR}/source/blender/makesrna
 )
 
