--- conflicted
+++ resolved
@@ -244,7 +244,14 @@
   PRIVATE bf::extern::fmtlib
 )
 
-<<<<<<< HEAD
+if(WITH_IO_STL)
+  list(APPEND LIB
+    PRIVATE bf_io_common
+    PRIVATE bf_io_stl
+  )
+  add_definitions(-DWITH_IO_STL)
+endif()
+
 if(WITH_AUDASPACE)
   list(APPEND LIB
     bf_intern_audaspace
@@ -259,14 +266,6 @@
     )
   endif()
   add_definitions(-DWITH_AUDASPACE)
-=======
-if(WITH_IO_STL)
-  list(APPEND LIB
-    PRIVATE bf_io_common
-    PRIVATE bf_io_stl
-  )
-  add_definitions(-DWITH_IO_STL)
->>>>>>> d0f0e38b
 endif()
 
 if(WITH_BULLET)
