--- conflicted
+++ resolved
@@ -214,12 +214,8 @@
   bf_geometry
   PRIVATE bf::intern::guardedalloc
   bf_nodes
-<<<<<<< HEAD
-  extern_fmtlib
   PRIVATE bf::intern::atomic
-=======
   PRIVATE bf::extern::fmtlib
->>>>>>> b37ee403
 )
 
 if(WITH_BULLET)
