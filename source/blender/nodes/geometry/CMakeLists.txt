--- conflicted
+++ resolved
@@ -18,12 +18,9 @@
   ../../modifiers
   ../../render
   ../../windowmanager
-<<<<<<< HEAD
   ../../../../extern/fmtlib/include
   ../../../../intern/guardedalloc
   ../../../../intern/slim
-=======
->>>>>>> b37ee403
   # RNA_prototypes.h
   ${CMAKE_BINARY_DIR}/source/blender/makesrna
 )
