/* SPDX-FileCopyrightText: 2005 Blender Authors
 *
 * SPDX-License-Identifier: GPL-2.0-or-later */

/** \file
 * \ingroup nodes
 */

#pragma once

#include "BKE_node.h"

<<<<<<< HEAD
namespace blender::realtime_compositor {
class RenderContext;
}

=======
struct bNodeTreeType;
struct CryptomatteSession;
>>>>>>> b416c3da
struct Scene;
struct RenderData;
struct Render;
struct ViewLayer;

extern bNodeTreeType *ntreeType_Composite;

void node_cmp_rlayers_outputs(bNodeTree *ntree, bNode *node);
void node_cmp_rlayers_register_pass(bNodeTree *ntree,
                                    bNode *node,
                                    Scene *scene,
                                    ViewLayer *view_layer,
                                    const char *name,
                                    eNodeSocketDatatype type);
const char *node_cmp_rlayers_sock_to_pass(int sock_index);

void register_node_type_cmp_custom_group(bNodeType *ntype);

void ntreeCompositExecTree(Render *render,
                           Scene *scene,
                           bNodeTree *ntree,
                           RenderData *rd,
                           bool rendering,
                           int do_previews,
                           const char *view_name,
                           blender::realtime_compositor::RenderContext *render_context);

/**
 * Called from render pipeline, to tag render input and output.
 * need to do all scenes, to prevent errors when you re-render 1 scene.
 */
void ntreeCompositTagRender(Scene *scene);

void ntreeCompositTagNeedExec(bNode *node);

/**
 * Update the outputs of the render layer nodes.
 * Since the outputs depend on the render engine, this part is a bit complex:
 * - #ntreeCompositUpdateRLayers is called and loops over all render layer nodes.
 * - Each render layer node calls the update function of the
 *   render engine that's used for its scene.
 * - The render engine calls RE_engine_register_pass for each pass.
 * - #RE_engine_register_pass calls #node_cmp_rlayers_register_pass.
 */
void ntreeCompositUpdateRLayers(bNodeTree *ntree);

void ntreeCompositClearTags(bNodeTree *ntree);

bNodeSocket *ntreeCompositOutputFileAddSocket(bNodeTree *ntree,
                                              bNode *node,
                                              const char *name,
                                              const ImageFormatData *im_format);

int ntreeCompositOutputFileRemoveActiveSocket(bNodeTree *ntree, bNode *node);
void ntreeCompositOutputFileSetPath(bNode *node, bNodeSocket *sock, const char *name);
void ntreeCompositOutputFileSetLayer(bNode *node, bNodeSocket *sock, const char *name);
/* needed in do_versions */
void ntreeCompositOutputFileUniquePath(ListBase *list,
                                       bNodeSocket *sock,
                                       const char defname[],
                                       char delim);
void ntreeCompositOutputFileUniqueLayer(ListBase *list,
                                        bNodeSocket *sock,
                                        const char defname[],
                                        char delim);

void ntreeCompositColorBalanceSyncFromLGG(bNodeTree *ntree, bNode *node);
void ntreeCompositColorBalanceSyncFromCDL(bNodeTree *ntree, bNode *node);

void ntreeCompositCryptomatteSyncFromAdd(const Scene *scene, bNode *node);
void ntreeCompositCryptomatteSyncFromRemove(bNode *node);
bNodeSocket *ntreeCompositCryptomatteAddSocket(bNodeTree *ntree, bNode *node);
int ntreeCompositCryptomatteRemoveSocket(bNodeTree *ntree, bNode *node);
void ntreeCompositCryptomatteLayerPrefix(const Scene *scene,
                                         const bNode *node,
                                         char *r_prefix,
                                         size_t prefix_maxncpy);

/**
 * Update the runtime layer names with the crypto-matte layer names of the references render layer
 * or image.
 */
void ntreeCompositCryptomatteUpdateLayerNames(const Scene *scene, bNode *node);
CryptomatteSession *ntreeCompositCryptomatteSession(const Scene *scene, bNode *node);<|MERGE_RESOLUTION|>--- conflicted
+++ resolved
@@ -10,15 +10,12 @@
 
 #include "BKE_node.h"
 
-<<<<<<< HEAD
 namespace blender::realtime_compositor {
 class RenderContext;
 }
 
-=======
 struct bNodeTreeType;
 struct CryptomatteSession;
->>>>>>> b416c3da
 struct Scene;
 struct RenderData;
 struct Render;
