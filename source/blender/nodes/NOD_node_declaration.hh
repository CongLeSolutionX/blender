--- conflicted
+++ resolved
@@ -588,12 +588,9 @@
   bool is_function_node_ = false;
 
  private:
-<<<<<<< HEAD
   friend PanelDeclarationBuilder;
   friend BaseSocketDeclarationBuilder;
-=======
   friend DeclarationListBuilder;
->>>>>>> 04b6eae3
 
  public:
   NodeDeclarationBuilder(const bke::bNodeType &typeinfo,
