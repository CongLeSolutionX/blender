/* SPDX-FileCopyrightText: 2007 Blender Foundation
 *
 * SPDX-License-Identifier: GPL-2.0-or-later */
#pragma once

/** \file
 * \ingroup wm
 *
 * \page wmpage windowmanager
 * \section wmabout About windowmanager
 * \ref wm handles events received from \ref GHOST and manages
 * the screens, areas and input for Blender
 * \section wmnote NOTE
 * \todo document
 */

/* dna-savable wmStructs here */
#include "BLI_compiler_attrs.h"
#include "BLI_sys_types.h"
#include "DNA_windowmanager_types.h"
#include "WM_keymap.h"
#include "WM_types.h"

#ifdef __cplusplus
extern "C" {
#endif

struct ARegion;
struct GHashIterator;
struct GPUViewport;
struct ID;
struct IDProperty;
struct IDRemapper;
struct ImBuf;
struct ImageFormatData;
struct Main;
struct MenuType;
struct PointerRNA;
struct PropertyRNA;
struct ScrArea;
struct View3D;
struct ViewLayer;
struct bContext;
struct rcti;
struct wmDrag;
struct wmDropBox;
struct wmEvent;
struct wmEventHandler_Keymap;
struct wmEventHandler_UI;
struct wmGenericUserData;
struct wmGesture;
struct wmJob;
struct wmOperator;
struct wmOperatorType;
struct wmPaintCursor;
struct wmTabletData;

#ifdef WITH_INPUT_NDOF
struct wmNDOFMotionData;
#endif

#ifdef WITH_XR_OPENXR
struct wmXrRuntimeData;
#endif

typedef struct wmGizmo wmGizmo;
typedef struct wmGizmoMap wmGizmoMap;
typedef struct wmGizmoMapType wmGizmoMapType;
typedef struct wmJob wmJob;

/* General API. */

/**
 * Used for setting app-template from the command line:
 * - non-empty string: overrides.
 * - empty string: override, using no app template.
 * - NULL: clears override.
 */
void WM_init_state_app_template_set(const char *app_template);
const char *WM_init_state_app_template_get(void);

/**
 * Called when no ghost system was initialized.
 */
void WM_init_state_size_set(int stax, int stay, int sizx, int sizy);
/**
 * For border-less and border windows set from command-line.
 */
void WM_init_state_fullscreen_set(void);
void WM_init_state_normal_set(void);
void WM_init_state_maximized_set(void);
void WM_init_state_start_with_console_set(bool value);
void WM_init_window_focus_set(bool do_it);
void WM_init_native_pixels(bool do_it);
void WM_init_input_devices(void);

/**
 * Initialize Blender and load the startup file & preferences
 * (only called once).
 */
void WM_init(struct bContext *C, int argc, const char **argv);
/**
 * Main exit function (implementation).
 *
 * \note Unlike #WM_exit this does not call `exit()`,
 * the caller is responsible for this.
 *
 * \param C: The context or null, a null context implies `do_user_exit_actions == false` &
 * prevents some editor-exit operations from running.
 * \param do_python: Free all data associated with Blender's Python integration.
 * Also exit the Python interpreter (unless `WITH_PYTHON_MODULE` is enabled).
 * \param do_user_exit_actions: When enabled perform actions associated with a user
 * having been using Blender then exiting. Actions such as writing the auto-save
 * and writing any changes to preferences.
 * Set to false in background mode or when exiting because of failed command line argument parsing.
 * In general automated actions where the user isn't making changes should pass in false too.
 */
void WM_exit_ex(struct bContext *C, bool do_python, bool do_user_exit_actions);

/**
 * Main exit function to close Blender ordinarily.
 *
 * \note Use #wm_exit_schedule_delayed() to close Blender from an operator.
 * Might leak memory otherwise.
 *
 * \param exit_code: Passed to #exit, typically #EXIT_SUCCESS or #EXIT_FAILURE should be used.
 * With failure being used for an early exit when parsing command line arguments fails.
 * Note that any exit-code besides #EXIT_SUCCESS calls #WM_exit_ex with its `do_user_exit_actions`
 * argument set to false.
 */
void WM_exit(struct bContext *C, int exit_code) ATTR_NORETURN;

void WM_main(struct bContext *C) ATTR_NORETURN;

/**
 * Show the splash screen as needed on startup.
 *
 * The splash may not show depending on a file being loaded and user preferences.
 */
void WM_init_splash_on_startup(struct bContext *C);
/**
 * Show the splash screen.
 */
void WM_init_splash(struct bContext *C);

void WM_init_gpu(void);

/**
 * Return an identifier for the underlying GHOST implementation.
 * \warning Use of this function should be limited & never for compatibility checks.
 * see: #GHOST_ISystem::getSystemBackend for details.
 */
const char *WM_ghost_backend(void);

typedef enum eWM_CapabilitiesFlag {
  /** Ability to warp the cursor (set it's location). */
  WM_CAPABILITY_CURSOR_WARP = (1 << 0),
  /** Ability to access window positions & move them. */
  WM_CAPABILITY_WINDOW_POSITION = (1 << 1),
  /**
   * The windowing system supports a separate primary clipboard
   * (typically set when interactively selecting text).
   */
  WM_CAPABILITY_PRIMARY_CLIPBOARD = (1 << 2),
  /**
   * Reading from the back-buffer is supported.
   */
  WM_CAPABILITY_GPU_FRONT_BUFFER_READ = (1 << 3),
  /** Ability to copy/paste system clipboard images. */
  WM_CAPABILITY_CLIPBOARD_IMAGES = (1 << 4),
} eWM_CapabilitiesFlag;

eWM_CapabilitiesFlag WM_capabilities_flag(void);

void WM_check(struct bContext *C);
void WM_reinit_gizmomap_all(struct Main *bmain);

/**
 * Needed for cases when operators are re-registered
 * (when operator type pointers are stored).
 */
void WM_script_tag_reload(void);

wmWindow *WM_window_find_under_cursor(wmWindow *win, const int mval[2], int r_mval[2]);

/**
 * Knowing the area, return it's screen.
 * \note This should typically be avoided, only use when the context is not available.
 */
wmWindow *WM_window_find_by_area(wmWindowManager *wm, const struct ScrArea *area);

/**
 * Read pixels from the front-buffer (fast).
 *
 * \note Internally this depends on the front-buffer state,
 * for a slower but more reliable method of reading pixels,
 * use #WM_window_pixels_read_from_offscreen.
 * Fast pixel access may be preferred for file-save thumbnails.
 *
 * \warning Drawing (swap-buffers) immediately before calling this function causes
 * the front-buffer state to be invalid under some EGL configurations.
 */
uint8_t *WM_window_pixels_read_from_frontbuffer(const struct wmWindowManager *wm,
                                                const struct wmWindow *win,
                                                int r_size[2]);
/** A version of #WM_window_pixels_read_from_frontbuffer that samples a pixel at `pos`. */
void WM_window_pixels_read_sample_from_frontbuffer(const wmWindowManager *wm,
                                                   const struct wmWindow *win,
                                                   const int pos[2],
                                                   float r_col[3]);

/**
 * Draw the window & read pixels from an off-screen buffer
 * (slower than #WM_window_pixels_read_from_frontbuffer).
 *
 * \note This is needed because the state of the front-buffer may be damaged
 * (see in-line code comments for details).
 */
uint8_t *WM_window_pixels_read_from_offscreen(struct bContext *C,
                                              struct wmWindow *win,
                                              int r_size[2]);
/** A version of #WM_window_pixels_read_from_offscreen that samples a pixel at `pos`. */
bool WM_window_pixels_read_sample_from_offscreen(struct bContext *C,
                                                 struct wmWindow *win,
                                                 const int pos[2],
                                                 float r_col[3]);

/**
 * Read from the screen.
 *
 * \note Use off-screen drawing when front-buffer reading is not supported.
 */
uint8_t *WM_window_pixels_read(struct bContext *C, struct wmWindow *win, int r_size[2]);
/**
 * Read a single pixel from the screen.
 *
 * \note Use off-screen drawing when front-buffer reading is not supported.
 */
bool WM_window_pixels_read_sample(struct bContext *C,
                                  struct wmWindow *win,
                                  const int pos[2],
                                  float r_col[3]);

/**
 * Support for native pixel size
 *
 * \note macOS retina opens window in size X, but it has up to 2 x more pixels.
 */
int WM_window_pixels_x(const struct wmWindow *win);
int WM_window_pixels_y(const struct wmWindow *win);
/**
 * Get boundaries usable by all window contents, including global areas.
 */
void WM_window_rect_calc(const struct wmWindow *win, struct rcti *r_rect);
/**
 * Get boundaries usable by screen-layouts, excluding global areas.
 * \note Depends on #UI_SCALE_FAC. Should that be outdated, call #WM_window_set_dpi first.
 */
void WM_window_screen_rect_calc(const struct wmWindow *win, struct rcti *r_rect);
bool WM_window_is_fullscreen(const struct wmWindow *win);
bool WM_window_is_maximized(const struct wmWindow *win);

/**
 * Some editor data may need to be synced with scene data (3D View camera and layers).
 * This function ensures data is synced for editors
 * in visible work-spaces and their visible layouts.
 */
void WM_windows_scene_data_sync(const ListBase *win_lb, struct Scene *scene) ATTR_NONNULL();
struct Scene *WM_windows_scene_get_from_screen(const struct wmWindowManager *wm,
                                               const struct bScreen *screen)
    ATTR_NONNULL() ATTR_WARN_UNUSED_RESULT;
struct ViewLayer *WM_windows_view_layer_get_from_screen(const struct wmWindowManager *wm,
                                                        const struct bScreen *screen)
    ATTR_NONNULL() ATTR_WARN_UNUSED_RESULT;
struct WorkSpace *WM_windows_workspace_get_from_screen(const wmWindowManager *wm,
                                                       const struct bScreen *screen)
    ATTR_NONNULL() ATTR_WARN_UNUSED_RESULT;

struct Scene *WM_window_get_active_scene(const struct wmWindow *win)
    ATTR_NONNULL() ATTR_WARN_UNUSED_RESULT;
/**
 * \warning Only call outside of area/region loops.
 */
void WM_window_set_active_scene(struct Main *bmain,
                                struct bContext *C,
                                struct wmWindow *win,
                                struct Scene *scene_new) ATTR_NONNULL();
struct WorkSpace *WM_window_get_active_workspace(const struct wmWindow *win)
    ATTR_NONNULL() ATTR_WARN_UNUSED_RESULT;
void WM_window_set_active_workspace(struct bContext *C,
                                    struct wmWindow *win,
                                    struct WorkSpace *workspace) ATTR_NONNULL(1);
struct WorkSpaceLayout *WM_window_get_active_layout(const struct wmWindow *win)
    ATTR_NONNULL() ATTR_WARN_UNUSED_RESULT;
void WM_window_set_active_layout(struct wmWindow *win,
                                 struct WorkSpace *workspace,
                                 struct WorkSpaceLayout *layout) ATTR_NONNULL(1);
/**
 * Get the active screen of the active workspace in \a win.
 */
struct bScreen *WM_window_get_active_screen(const struct wmWindow *win)
    ATTR_NONNULL() ATTR_WARN_UNUSED_RESULT;
void WM_window_set_active_screen(struct wmWindow *win,
                                 struct WorkSpace *workspace,
                                 struct bScreen *screen) ATTR_NONNULL(1);

struct ViewLayer *WM_window_get_active_view_layer(const struct wmWindow *win)
    ATTR_NONNULL(1) ATTR_WARN_UNUSED_RESULT;
void WM_window_set_active_view_layer(struct wmWindow *win, struct ViewLayer *view_layer)
    ATTR_NONNULL(1);
void WM_window_ensure_active_view_layer(struct wmWindow *win) ATTR_NONNULL(1);

bool WM_window_is_temp_screen(const struct wmWindow *win) ATTR_WARN_UNUSED_RESULT;

void *WM_system_gpu_context_create(void);
void WM_system_gpu_context_dispose(void *context);
void WM_system_gpu_context_activate(void *context);
void WM_system_gpu_context_release(void *context);

/* #WM_window_open alignment */
typedef enum eWindowAlignment {
  WIN_ALIGN_ABSOLUTE = 0,
  WIN_ALIGN_LOCATION_CENTER,
  WIN_ALIGN_PARENT_CENTER,
} eWindowAlignment;

/**
 * \param space_type: SPACE_VIEW3D, SPACE_INFO, ... (eSpace_Type)
 * \param toplevel: Not a child owned by other windows. A peer of main window.
 * \param dialog: whether this should be made as a dialog-style window
 * \param temp: whether this is considered a short-lived window
 * \param alignment: how this window is positioned relative to its parent
 * \return the window or NULL in case of failure.
 */
struct wmWindow *WM_window_open(struct bContext *C,
                                const char *title,
                                int x,
                                int y,
                                int sizex,
                                int sizey,
                                int space_type,
                                bool toplevel,
                                bool dialog,
                                bool temp,
                                eWindowAlignment alignment);

void WM_window_set_dpi(const wmWindow *win);

bool WM_stereo3d_enabled(struct wmWindow *win, bool only_fullscreen_test);

/* wm_files.cc */

void WM_file_autoexec_init(const char *filepath);
bool WM_file_read(struct bContext *C, const char *filepath, struct ReportList *reports);
void WM_file_autosave_init(struct wmWindowManager *wm);
bool WM_file_recover_last_session(struct bContext *C, struct ReportList *reports);
void WM_file_tag_modified(void);

/**
 * \note `scene` (and related `view_layer` and `v3d`) pointers may be NULL,
 * in which case no instantiation of linked objects, collections etc. will be performed.
 */
struct ID *WM_file_link_datablock(struct Main *bmain,
                                  struct Scene *scene,
                                  struct ViewLayer *view_layer,
                                  struct View3D *v3d,
                                  const char *filepath,
                                  short id_code,
                                  const char *id_name,
                                  int flag);
/**
 * \note `scene` (and related `view_layer` and `v3d`) pointers may be NULL,
 * in which case no instantiation of appended objects, collections etc. will be performed.
 */
struct ID *WM_file_append_datablock(struct Main *bmain,
                                    struct Scene *scene,
                                    struct ViewLayer *view_layer,
                                    struct View3D *v3d,
                                    const char *filepath,
                                    short id_code,
                                    const char *id_name,
                                    int flag);
void WM_lib_reload(struct Library *lib, struct bContext *C, struct ReportList *reports);

/* Mouse cursors. */

void WM_cursor_set(struct wmWindow *win, int curs);
bool WM_cursor_set_from_tool(struct wmWindow *win, const ScrArea *area, const ARegion *region);
void WM_cursor_modal_set(struct wmWindow *win, int val);
void WM_cursor_modal_restore(struct wmWindow *win);
/**
 * To allow usage all over, we do entire WM.
 */
void WM_cursor_wait(bool val);
/**
 * Enable cursor grabbing, optionally hiding the cursor and wrapping cursor-motion
 * within a sub-region of the window.
 *
 * \param wrap: an enum (#WM_CURSOR_WRAP_NONE, #WM_CURSOR_WRAP_XY... etc).
 * \param wrap_region: Window-relative region for cursor wrapping (when `wrap` is
 * #WM_CURSOR_WRAP_XY). When NULL, the window bounds are used for wrapping.
 *
 * \note The current grab state can be accessed by #wmWindowManager.grabcursor although.
 */
void WM_cursor_grab_enable(struct wmWindow *win,
                           eWM_CursorWrapAxis wrap,
                           const struct rcti *wrap_region,
                           bool hide);
void WM_cursor_grab_disable(struct wmWindow *win, const int mouse_ungrab_xy[2]);
/**
 * After this you can call restore too.
 */
void WM_cursor_time(struct wmWindow *win, int nr);

struct wmPaintCursor *WM_paint_cursor_activate(
    short space_type,
    short region_type,
    bool (*poll)(struct bContext *C),
    void (*draw)(struct bContext *C, int, int, void *customdata),
    void *customdata);

bool WM_paint_cursor_end(struct wmPaintCursor *handle);
void WM_paint_cursor_remove_by_type(struct wmWindowManager *wm,
                                    void *draw_fn,
                                    void (*free)(void *));
void WM_paint_cursor_tag_redraw(struct wmWindow *win, struct ARegion *region);

/**
 * Set the cursor location in window coordinates (compatible with #wmEvent.xy).
 *
 * \note Some platforms don't support this, check: #WM_CAPABILITY_WINDOW_POSITION
 * before relying on this functionality.
 */
void WM_cursor_warp(struct wmWindow *win, int x, int y);

/* Handlers. */

typedef enum eWM_EventHandlerFlag {
  /** After this handler all others are ignored. */
  WM_HANDLER_BLOCKING = (1 << 0),
  /** Handler accepts double key press events. */
  WM_HANDLER_ACCEPT_DBL_CLICK = (1 << 1),

  /* Internal. */
  /** Handler tagged to be freed in #wm_handlers_do(). */
  WM_HANDLER_DO_FREE = (1 << 7),
} eWM_EventHandlerFlag;
ENUM_OPERATORS(eWM_EventHandlerFlag, WM_HANDLER_DO_FREE)

typedef bool (*EventHandlerPoll)(const ARegion *region, const struct wmEvent *event);
struct wmEventHandler_Keymap *WM_event_add_keymap_handler(ListBase *handlers, wmKeyMap *keymap);
struct wmEventHandler_Keymap *WM_event_add_keymap_handler_poll(ListBase *handlers,
                                                               wmKeyMap *keymap,
                                                               EventHandlerPoll poll);
struct wmEventHandler_Keymap *WM_event_add_keymap_handler_v2d_mask(ListBase *handlers,
                                                                   wmKeyMap *keymap);
/**
 * \note Priorities not implemented yet, for time being just insert in begin of list.
 */
struct wmEventHandler_Keymap *WM_event_add_keymap_handler_priority(ListBase *handlers,
                                                                   wmKeyMap *keymap,
                                                                   int priority);

typedef struct wmEventHandler_KeymapResult {
  wmKeyMap *keymaps[3];
  int keymaps_len;
} wmEventHandler_KeymapResult;

typedef void(wmEventHandler_KeymapDynamicFn)(wmWindowManager *wm,
                                             struct wmWindow *win,
                                             struct wmEventHandler_Keymap *handler,
                                             struct wmEventHandler_KeymapResult *km_result);

void WM_event_get_keymap_from_toolsystem_with_gizmos(struct wmWindowManager *wm,
                                                     struct wmWindow *win,
                                                     struct wmEventHandler_Keymap *handler,
                                                     wmEventHandler_KeymapResult *km_result);
void WM_event_get_keymap_from_toolsystem(struct wmWindowManager *wm,
                                         struct wmWindow *win,
                                         struct wmEventHandler_Keymap *handler,
                                         wmEventHandler_KeymapResult *km_result);

struct wmEventHandler_Keymap *WM_event_add_keymap_handler_dynamic(
    ListBase *handlers, wmEventHandler_KeymapDynamicFn *keymap_fn, void *user_data);

void WM_event_remove_keymap_handler(ListBase *handlers, wmKeyMap *keymap);

void WM_event_set_keymap_handler_post_callback(struct wmEventHandler_Keymap *handler,
                                               void(keymap_tag)(wmKeyMap *keymap,
                                                                wmKeyMapItem *kmi,
                                                                void *user_data),
                                               void *user_data);
void WM_event_get_keymaps_from_handler(wmWindowManager *wm,
                                       struct wmWindow *win,
                                       struct wmEventHandler_Keymap *handler,
                                       struct wmEventHandler_KeymapResult *km_result);

wmKeyMapItem *WM_event_match_keymap_item(struct bContext *C,
                                         wmKeyMap *keymap,
                                         const struct wmEvent *event);

wmKeyMapItem *WM_event_match_keymap_item_from_handlers(struct bContext *C,
                                                       struct wmWindowManager *wm,
                                                       struct wmWindow *win,
                                                       struct ListBase *handlers,
                                                       const struct wmEvent *event);

bool WM_event_match(const struct wmEvent *winevent, const struct wmKeyMapItem *kmi);

typedef int (*wmUIHandlerFunc)(struct bContext *C, const struct wmEvent *event, void *userdata);
typedef void (*wmUIHandlerRemoveFunc)(struct bContext *C, void *userdata);

struct wmEventHandler_UI *WM_event_add_ui_handler(const struct bContext *C,
                                                  ListBase *handlers,
                                                  wmUIHandlerFunc handle_fn,
                                                  wmUIHandlerRemoveFunc remove_fn,
                                                  void *user_data,
                                                  eWM_EventHandlerFlag flag);

/**
 * Return the first modal operator of type \a ot or NULL.
 */
wmOperator *WM_operator_find_modal_by_type(wmWindow *win, const wmOperatorType *ot);

/**
 * \param postpone: Enable for `win->modalhandlers`,
 * this is in a running for () loop in wm_handlers_do().
 */
void WM_event_remove_ui_handler(ListBase *handlers,
                                wmUIHandlerFunc handle_fn,
                                wmUIHandlerRemoveFunc remove_fn,
                                void *user_data,
                                bool postpone);
void WM_event_remove_area_handler(struct ListBase *handlers, void *area);
void WM_event_free_ui_handler_all(struct bContext *C,
                                  ListBase *handlers,
                                  wmUIHandlerFunc handle_fn,
                                  wmUIHandlerRemoveFunc remove_fn);

/**
 * Add a modal handler to `win`, `area` and `region` may optionally be NULL.
 */
struct wmEventHandler_Op *WM_event_add_modal_handler_ex(struct wmWindow *win,
                                                        struct ScrArea *area,
                                                        struct ARegion *region,
                                                        wmOperator *op) ATTR_NONNULL(1, 4);
struct wmEventHandler_Op *WM_event_add_modal_handler(struct bContext *C, struct wmOperator *op)
    ATTR_NONNULL(1, 2);
/**
 * Modal handlers store a pointer to an area which might be freed while the handler runs.
 * Use this function to NULL all handler pointers to \a old_area.
 */
void WM_event_modal_handler_area_replace(wmWindow *win,
                                         const struct ScrArea *old_area,
                                         struct ScrArea *new_area);
/**
 * Modal handlers store a pointer to a region which might be freed while the handler runs.
 * Use this function to NULL all handler pointers to \a old_region.
 */
void WM_event_modal_handler_region_replace(wmWindow *win,
                                           const struct ARegion *old_region,
                                           struct ARegion *new_region);

/**
 * Called on exit or remove area, only here call cancel callback.
 */
void WM_event_remove_handlers(struct bContext *C, ListBase *handlers);

struct wmEventHandler_Dropbox *WM_event_add_dropbox_handler(ListBase *handlers,
                                                            ListBase *dropboxes);

/* mouse */
void WM_event_add_mousemove(wmWindow *win);

#ifdef WITH_INPUT_NDOF
/* 3D mouse */
void WM_ndof_deadzone_set(float deadzone);
#endif
/* notifiers */
void WM_event_add_notifier_ex(struct wmWindowManager *wm,
                              const struct wmWindow *win,
                              unsigned int type,
                              void *reference);
void WM_event_add_notifier(const struct bContext *C, unsigned int type, void *reference);
void WM_main_add_notifier(unsigned int type, void *reference);
/**
 * Clear notifiers by reference, Used so listeners don't act on freed data.
 */
void WM_main_remove_notifier_reference(const void *reference);
void WM_main_remap_editor_id_reference(const struct IDRemapper *mappings);

/* reports */
/**
 * Show the report in the info header.
 */
void WM_report_banner_show(void);
/**
 * Hide all currently displayed banners and abort their timer.
 */
void WM_report_banners_cancel(struct Main *bmain);
void WM_report(eReportType type, const char *message);
void WM_reportf(eReportType type, const char *format, ...) ATTR_PRINTF_FORMAT(2, 3);

struct wmEvent *wm_event_add_ex(struct wmWindow *win,
                                const struct wmEvent *event_to_add,
                                const struct wmEvent *event_to_add_after) ATTR_NONNULL(1, 2);
struct wmEvent *wm_event_add(struct wmWindow *win, const struct wmEvent *event_to_add)
    ATTR_NONNULL(1, 2);

void wm_event_init_from_window(struct wmWindow *win, struct wmEvent *event);

/* at maximum, every timestep seconds it triggers event_type events */
struct wmTimer *WM_event_add_timer(struct wmWindowManager *wm,
                                   struct wmWindow *win,
                                   int event_type,
                                   double timestep);
struct wmTimer *WM_event_add_timer_notifier(struct wmWindowManager *wm,
                                            struct wmWindow *win,
                                            unsigned int type,
                                            double timestep);
/** Mark the given `timer` to be removed, actual removal and deletion is deferred and handled
 * internally by the window manager code. */
void WM_event_remove_timer(struct wmWindowManager *wm,
                           struct wmWindow *win,
                           struct wmTimer *timer);
void WM_event_remove_timer_notifier(struct wmWindowManager *wm,
                                    struct wmWindow *win,
                                    struct wmTimer *timer);
/**
 * To (de)activate running timers temporary.
 */
void WM_event_timer_sleep(struct wmWindowManager *wm,
                          struct wmWindow *win,
                          struct wmTimer *timer,
                          bool do_sleep);

/* Operator API, default callbacks. */

/**
 * Helper to get select and tweak-transform to work conflict free and as desired. See
 * #WM_operator_properties_generic_select() for details.
 *
 * To be used together with #WM_generic_select_invoke() and
 * #WM_operator_properties_generic_select().
 */
int WM_generic_select_modal(struct bContext *C,
                            struct wmOperator *op,
                            const struct wmEvent *event);
/**
 * Helper to get select and tweak-transform to work conflict free and as desired. See
 * #WM_operator_properties_generic_select() for details.
 *
 * To be used together with #WM_generic_select_modal() and
 * #WM_operator_properties_generic_select().
 */
int WM_generic_select_invoke(struct bContext *C,
                             struct wmOperator *op,
                             const struct wmEvent *event);
void WM_operator_view3d_unit_defaults(struct bContext *C, struct wmOperator *op);
int WM_operator_smooth_viewtx_get(const struct wmOperator *op);
/**
 * Invoke callback, uses enum property named "type".
 */
int WM_menu_invoke_ex(struct bContext *C, struct wmOperator *op, wmOperatorCallContext opcontext);
int WM_menu_invoke(struct bContext *C, struct wmOperator *op, const struct wmEvent *event);
/**
 * Call an existent menu. The menu can be created in C or Python.
 */
void WM_menu_name_call(struct bContext *C, const char *menu_name, short context);
/**
 * Similar to #WM_enum_search_invoke, but draws previews. Also, this can't
 * be used as invoke callback directly since it needs additional info.
 */
int WM_enum_search_invoke_previews(struct bContext *C,
                                   struct wmOperator *op,
                                   short prv_cols,
                                   short prv_rows);
int WM_enum_search_invoke(struct bContext *C, struct wmOperator *op, const struct wmEvent *event);
/**
 * Invoke callback, confirm menu + exec.
 */
int WM_operator_confirm(struct bContext *C, struct wmOperator *op, const struct wmEvent *event);
int WM_operator_confirm_or_exec(struct bContext *C,
                                struct wmOperator *op,
                                const struct wmEvent *event);
/**
 * Invoke callback, file selector "filepath" unset + exec.
 *
 * #wmOperatorType.invoke, opens file-select if path property not set, otherwise executes.
 */
int WM_operator_filesel(struct bContext *C, struct wmOperator *op, const struct wmEvent *event);
bool WM_operator_filesel_ensure_ext_imtype(wmOperator *op,
                                           const struct ImageFormatData *im_format);
/** Callback for #wmOperatorType.poll */
bool WM_operator_winactive(struct bContext *C);
/**
 * Invoke callback, exec + redo popup.
 *
 * Same as #WM_operator_props_popup but don't use operator redo.
 * just wraps #WM_operator_props_dialog_popup.
 */
int WM_operator_props_popup_confirm(struct bContext *C,
                                    struct wmOperator *op,
                                    const struct wmEvent *event);
/**
 * Same as #WM_operator_props_popup but call the operator first,
 * This way - the button values correspond to the result of the operator.
 * Without this, first access to a button will make the result jump, see #32452.
 */
int WM_operator_props_popup_call(struct bContext *C,
                                 struct wmOperator *op,
                                 const struct wmEvent *event);
int WM_operator_props_popup(struct bContext *C,
                            struct wmOperator *op,
                            const struct wmEvent *event);
int WM_operator_props_dialog_popup(struct bContext *C, struct wmOperator *op, int width);
int WM_operator_redo_popup(struct bContext *C, struct wmOperator *op);
int WM_operator_ui_popup(struct bContext *C, struct wmOperator *op, int width);

/**
 * Can't be used as an invoke directly, needs message arg (can be NULL).
 */
int WM_operator_confirm_message_ex(struct bContext *C,
                                   struct wmOperator *op,
                                   const char *title,
                                   int icon,
                                   const char *message,
                                   wmOperatorCallContext opcontext);
int WM_operator_confirm_message(struct bContext *C, struct wmOperator *op, const char *message);

/* Operator API. */

void WM_operator_free(struct wmOperator *op);
void WM_operator_free_all_after(wmWindowManager *wm, struct wmOperator *op);
/**
 * Use with extreme care!
 * Properties, custom-data etc - must be compatible.
 *
 * \param op: Operator to assign the type to.
 * \param ot: Operator type to assign.
 */
void WM_operator_type_set(struct wmOperator *op, struct wmOperatorType *ot);
void WM_operator_stack_clear(struct wmWindowManager *wm);
/**
 * This function is needed in the case when an addon id disabled
 * while a modal operator it defined is running.
 */
void WM_operator_handlers_clear(wmWindowManager *wm, struct wmOperatorType *ot);

bool WM_operator_poll(struct bContext *C, struct wmOperatorType *ot);
bool WM_operator_poll_context(struct bContext *C, struct wmOperatorType *ot, short context);
/**
 * For running operators with frozen context (modal handlers, menus).
 *
 * \param store: Store properties for re-use when an operator has finished
 * (unless #PROP_SKIP_SAVE is set).
 *
 * \warning do not use this within an operator to call itself! #29537.
 */
int WM_operator_call_ex(struct bContext *C, struct wmOperator *op, bool store);
int WM_operator_call(struct bContext *C, struct wmOperator *op);
/**
 * This is intended to be used when an invoke operator wants to call exec on itself
 * and is basically like running op->type->exec() directly, no poll checks no freeing,
 * since we assume whoever called invoke will take care of that
 */
int WM_operator_call_notest(struct bContext *C, struct wmOperator *op);
/**
 * Execute this operator again, put here so it can share above code
 */
int WM_operator_repeat(struct bContext *C, struct wmOperator *op);
int WM_operator_repeat_last(struct bContext *C, struct wmOperator *op);
/**
 * \return true if #WM_operator_repeat can run.
 * Simple check for now but may become more involved.
 * To be sure the operator can run call `WM_operator_poll(C, op->type)` also, since this call
 * checks if #WM_operator_repeat() can run at all, not that it WILL run at any time.
 */
bool WM_operator_repeat_check(const struct bContext *C, struct wmOperator *op);
bool WM_operator_is_repeat(const struct bContext *C, const struct wmOperator *op);

bool WM_operator_name_poll(struct bContext *C, const char *opstring);
/**
 * Invokes operator in context.
 *
 * \param event: Optionally pass in an event to use when context uses one of the
 * `WM_OP_INVOKE_*` values. When left unset the #wmWindow.eventstate will be used,
 * this can cause problems for operators that read the events type - for example,
 * storing the key that was pressed so as to be able to detect it's release.
 * In these cases it's necessary to forward the current event being handled.
 */
int WM_operator_name_call_ptr(struct bContext *C,
                              struct wmOperatorType *ot,
                              wmOperatorCallContext context,
                              struct PointerRNA *properties,
                              const wmEvent *event);
/** See #WM_operator_name_call_ptr */
int WM_operator_name_call(struct bContext *C,
                          const char *opstring,
                          wmOperatorCallContext context,
                          struct PointerRNA *properties,
                          const wmEvent *event);
int WM_operator_name_call_with_properties(struct bContext *C,
                                          const char *opstring,
                                          wmOperatorCallContext context,
                                          struct IDProperty *properties,
                                          const wmEvent *event);
/**
 * Similar to #WM_operator_name_call called with #WM_OP_EXEC_DEFAULT context.
 *
 * - #wmOperatorType is used instead of operator name since python already has the operator type.
 * - `poll()` must be called by python before this runs.
 * - reports can be passed to this function (so python can report them as exceptions).
 */
int WM_operator_call_py(struct bContext *C,
                        struct wmOperatorType *ot,
                        wmOperatorCallContext context,
                        struct PointerRNA *properties,
                        struct ReportList *reports,
                        bool is_undo);

void WM_operator_name_call_ptr_with_depends_on_cursor(struct bContext *C,
                                                      wmOperatorType *ot,
                                                      wmOperatorCallContext opcontext,
                                                      PointerRNA *properties,
                                                      const wmEvent *event,
                                                      const char *drawstr);

/**
 * Similar to the function above except its uses ID properties used for key-maps and macros.
 */
void WM_operator_properties_alloc(struct PointerRNA **ptr,
                                  struct IDProperty **properties,
                                  const char *opstring);

/**
 * Make props context sensitive or not.
 */
void WM_operator_properties_sanitize(struct PointerRNA *ptr, bool no_context);

/**
 * Set all props to their default.
 *
 * \param do_update: Only update un-initialized props.
 *
 * \note There's nothing specific to operators here.
 * This could be made a general function.
 */
bool WM_operator_properties_default(struct PointerRNA *ptr, bool do_update);
/**
 * Remove all props without #PROP_SKIP_SAVE.
 */
void WM_operator_properties_reset(struct wmOperator *op);
void WM_operator_properties_create(struct PointerRNA *ptr, const char *opstring);
void WM_operator_properties_create_ptr(struct PointerRNA *ptr, struct wmOperatorType *ot);
void WM_operator_properties_clear(struct PointerRNA *ptr);
void WM_operator_properties_free(struct PointerRNA *ptr);

bool WM_operator_check_ui_empty(struct wmOperatorType *ot);
/**
 * Return false, if the UI should be disabled.
 */
bool WM_operator_check_ui_enabled(const struct bContext *C, const char *idname);

IDProperty *WM_operator_last_properties_ensure_idprops(struct wmOperatorType *ot);
void WM_operator_last_properties_ensure(struct wmOperatorType *ot, struct PointerRNA *ptr);
wmOperator *WM_operator_last_redo(const struct bContext *C);
/**
 * Use for drag & drop a path or name with operators invoke() function.
 * Returns null if no operator property is set to identify the file or ID to use.
 */
ID *WM_operator_drop_load_path(struct bContext *C, struct wmOperator *op, short idcode);

bool WM_operator_last_properties_init(struct wmOperator *op);
bool WM_operator_last_properties_store(struct wmOperator *op);

/* wm_operator_props.c */

void WM_operator_properties_confirm_or_exec(struct wmOperatorType *ot);

/** Flags for #WM_operator_properties_filesel. */
typedef enum eFileSel_Flag {
  WM_FILESEL_RELPATH = 1 << 0,
  WM_FILESEL_DIRECTORY = 1 << 1,
  WM_FILESEL_FILENAME = 1 << 2,
  WM_FILESEL_FILEPATH = 1 << 3,
  WM_FILESEL_FILES = 1 << 4,
  /** Show the properties sidebar by default. */
  WM_FILESEL_SHOW_PROPS = 1 << 5,
} eFileSel_Flag;
ENUM_OPERATORS(eFileSel_Flag, WM_FILESEL_SHOW_PROPS)

/** Action for #WM_operator_properties_filesel. */
typedef enum eFileSel_Action {
  FILE_OPENFILE = 0,
  FILE_SAVE = 1,
} eFileSel_Action;

/**
 * Default properties for file-select.
 */
void WM_operator_properties_filesel(struct wmOperatorType *ot,
                                    int filter,
                                    short type,
                                    eFileSel_Action action,
                                    eFileSel_Flag flag,
                                    short display,
                                    short sort);

/**
 * Tries to pass \a id to an operator via either a "session_uuid" or a "name" property defined in
 * the properties of \a ptr. The former is preferred, since it works properly with linking and
 * library overrides (which may both result in multiple IDs with the same name and type).
 *
 * Also see #WM_operator_properties_id_lookup() and
 * #WM_operator_properties_id_lookup_from_name_or_session_uuid()
 */
void WM_operator_properties_id_lookup_set_from_id(PointerRNA *ptr, const ID *id);
/**
 * Tries to find an ID in \a bmain. There needs to be either a "session_uuid" int or "name" string
 * property defined and set. The former has priority. See #WM_operator_properties_id_lookup() for a
 * helper to add the properties.
 */
struct ID *WM_operator_properties_id_lookup_from_name_or_session_uuid(struct Main *bmain,
                                                                      PointerRNA *ptr,
                                                                      enum ID_Type type);
/**
 * Check if either the "session_uuid" or "name" property is set inside \a ptr. If this is the case
 * the ID can be looked up by #WM_operator_properties_id_lookup_from_name_or_session_uuid().
 */
bool WM_operator_properties_id_lookup_is_set(PointerRNA *ptr);
/**
 * Adds "name" and "session_uuid" properties so the caller can tell the operator which ID to act
 * on. See #WM_operator_properties_id_lookup_from_name_or_session_uuid(). Both properties will be
 * hidden in the UI and not be saved over consecutive operator calls.
 *
 * \note New operators should probably use "session_uuid" only (set \a add_name_prop to #false),
 * since this works properly with linked data and/or library overrides (in both cases, multiple IDs
 * with the same name and type may be present). The "name" property is only kept to not break
 * compatibility with old scripts using some previously existing operators.
 */
void WM_operator_properties_id_lookup(wmOperatorType *ot, const bool add_name_prop);

/**
 * Disable using cursor position,
 * use when view operators are initialized from buttons.
 */
void WM_operator_properties_use_cursor_init(struct wmOperatorType *ot);
void WM_operator_properties_border(struct wmOperatorType *ot);
void WM_operator_properties_border_to_rcti(struct wmOperator *op, struct rcti *rect);
void WM_operator_properties_border_to_rctf(struct wmOperator *op, rctf *rect);
/**
 * Use with #WM_gesture_box_invoke
 */
void WM_operator_properties_gesture_box_ex(struct wmOperatorType *ot, bool deselect, bool extend);
void WM_operator_properties_gesture_box(struct wmOperatorType *ot);
void WM_operator_properties_gesture_box_select(struct wmOperatorType *ot);
void WM_operator_properties_gesture_box_zoom(struct wmOperatorType *ot);
/**
 * Use with #WM_gesture_lasso_invoke
 */
void WM_operator_properties_gesture_lasso(struct wmOperatorType *ot);
/**
 * Use with #WM_gesture_straightline_invoke
 */
void WM_operator_properties_gesture_straightline(struct wmOperatorType *ot, int cursor);
/**
 * Use with #WM_gesture_circle_invoke
 */
void WM_operator_properties_gesture_circle(struct wmOperatorType *ot);
/**
 * See #ED_select_pick_params_from_operator to initialize parameters defined here.
 */
void WM_operator_properties_mouse_select(struct wmOperatorType *ot);
void WM_operator_properties_select_all(struct wmOperatorType *ot);
void WM_operator_properties_select_action(struct wmOperatorType *ot,
                                          int default_action,
                                          bool hide_gui);
/**
 * Only for select/de-select.
 */
void WM_operator_properties_select_action_simple(struct wmOperatorType *ot,
                                                 int default_action,
                                                 bool hide_gui);
/**
 * Use for all select random operators.
 * Adds properties: percent, seed, action.
 */
void WM_operator_properties_select_random(struct wmOperatorType *ot);
int WM_operator_properties_select_random_seed_increment_get(wmOperator *op);
void WM_operator_properties_select_operation(struct wmOperatorType *ot);
/**
 * \note Some tools don't support XOR/AND.
 */
void WM_operator_properties_select_operation_simple(struct wmOperatorType *ot);
void WM_operator_properties_select_walk_direction(struct wmOperatorType *ot);
/**
 * Selecting and tweaking items are overlapping operations. Getting both to work without conflicts
 * requires special care. See
 * https://wiki.blender.org/wiki/Human_Interface_Guidelines/Selection#Select-tweaking for the
 * desired behavior.
 *
 * For default click selection (with no modifier keys held), the select operators can do the
 * following:
 * - On a mouse press on an unselected item, change selection and finish immediately after.
 *   This sends an undo push and allows transform to take over should a click-drag event be caught.
 * - On a mouse press on a selected item, don't change selection state, but start modal execution
 *   of the operator. Idea is that we wait with deselecting other items until we know that the
 *   intention wasn't to tweak (mouse press+drag) all selected items.
 * - If a click-drag is recognized before the release event happens, cancel the operator,
 *   so that transform can take over and no undo-push is sent.
 * - If the release event occurs rather than a click-drag one,
 *   deselect all items but the one under the cursor, and finish the modal operator.
 *
 * This utility, together with #WM_generic_select_invoke() and #WM_generic_select_modal() should
 * help getting the wanted behavior to work. Most generic logic should be handled in these, so that
 * the select operators only have to care for the case dependent handling.
 *
 * Every select operator has slightly different requirements, e.g. sequencer strip selection
 * also needs to account for handle selection. This should be the baseline behavior though.
 */
void WM_operator_properties_generic_select(struct wmOperatorType *ot);

struct CheckerIntervalParams {
  int nth; /* bypass when set to zero */
  int skip;
  int offset;
};
/**
 * \param nth_can_disable: Enable if we want to be able to select no interval at all.
 */
void WM_operator_properties_checker_interval(struct wmOperatorType *ot, bool nth_can_disable);
void WM_operator_properties_checker_interval_from_op(struct wmOperator *op,
                                                     struct CheckerIntervalParams *op_params);
bool WM_operator_properties_checker_interval_test(const struct CheckerIntervalParams *op_params,
                                                  int depth);

/**
 * Operator as a Python command (resulting string must be freed).
 *
 * Print a string representation of the operator,
 * with the arguments that it runs so Python can run it again.
 *
 * When calling from an existing #wmOperator, better to use simple version:
 * `WM_operator_pystring(C, op);`
 *
 * \note Both \a op and \a opptr may be `NULL` (\a op is only used for macro operators).
 */
char *WM_operator_pystring_ex(struct bContext *C,
                              struct wmOperator *op,
                              bool all_args,
                              bool macro_args,
                              struct wmOperatorType *ot,
                              struct PointerRNA *opptr);
char *WM_operator_pystring(struct bContext *C,
                           struct wmOperator *op,
                           bool all_args,
                           bool macro_args);
/**
 * \return true if the string was shortened.
 */
bool WM_operator_pystring_abbreviate(char *str, int str_len_max);
char *WM_prop_pystring_assign(struct bContext *C,
                              struct PointerRNA *ptr,
                              struct PropertyRNA *prop,
                              int index);
/**
 * Convert: `some.op` -> `SOME_OT_op` or leave as-is.
 * \return the length of `dst`.
 */
size_t WM_operator_bl_idname(char *dst, const char *src) ATTR_NONNULL(1, 2);
/**
 * Convert: `SOME_OT_op` -> `some.op` or leave as-is.
 * \return the length of `dst`.
 */
size_t WM_operator_py_idname(char *dst, const char *src) ATTR_NONNULL(1, 2);
/**
 * Sanity check to ensure #WM_operator_bl_idname won't fail.
 * \returns true when there are no problems with \a idname, otherwise report an error.
 */
bool WM_operator_py_idname_ok_or_report(struct ReportList *reports,
                                        const char *classname,
                                        const char *idname);
/**
 * Calculate the path to `ptr` from context `C`, or return NULL if it can't be calculated.
 */
char *WM_context_path_resolve_property_full(const struct bContext *C,
                                            const PointerRNA *ptr,
                                            PropertyRNA *prop,
                                            int index);
char *WM_context_path_resolve_full(struct bContext *C, const PointerRNA *ptr);

/* wm_operator_type.c */

struct wmOperatorType *WM_operatortype_find(const char *idname, bool quiet);
/**
 * \note Caller must free.
 */
void WM_operatortype_iter(struct GHashIterator *ghi);
void WM_operatortype_append(void (*opfunc)(struct wmOperatorType *));
void WM_operatortype_append_ptr(void (*opfunc)(struct wmOperatorType *, void *), void *userdata);
void WM_operatortype_append_macro_ptr(void (*opfunc)(struct wmOperatorType *, void *),
                                      void *userdata);
/**
 * Called on initialize WM_exit().
 */
void WM_operatortype_remove_ptr(struct wmOperatorType *ot);
bool WM_operatortype_remove(const char *idname);
/**
 * Remove memory of all previously executed tools.
 */
void WM_operatortype_last_properties_clear_all(void);

void WM_operatortype_idname_visit_for_search(const struct bContext *C,
                                             PointerRNA *ptr,
                                             PropertyRNA *prop,
                                             const char *edit_text,
                                             StringPropertySearchVisitFunc visit_fn,
                                             void *visit_user_data);

/**
 * Tag all operator-properties of \a ot defined after calling this, until
 * the next #WM_operatortype_props_advanced_end call (if available), with
 * #OP_PROP_TAG_ADVANCED. Previously defined ones properties not touched.
 *
 * Calling this multiple times without a call to #WM_operatortype_props_advanced_end,
 * all calls after the first one are ignored. Meaning all proprieties defined after the
 * first call are tagged as advanced.
 *
 * This doesn't do the actual tagging, #WM_operatortype_props_advanced_end does which is
 * called for all operators during registration (see #wm_operatortype_append__end).
 */
void WM_operatortype_props_advanced_begin(struct wmOperatorType *ot);
/**
 * Tags all operator-properties of \a ot defined since the first
 * #WM_operatortype_props_advanced_begin call,
 * or the last #WM_operatortype_props_advanced_end call, with #OP_PROP_TAG_ADVANCED.
 *
 * \note This is called for all operators during registration (see #wm_operatortype_append__end).
 * So it does not need to be explicitly called in operator-type definition.
 */
void WM_operatortype_props_advanced_end(struct wmOperatorType *ot);

#define WM_operatortype_prop_tag(property, tags) \
  { \
    CHECK_TYPE(tags, eOperatorPropTags); \
    RNA_def_property_tags(prop, tags); \
  } \
  (void)0

/**
 * \note Names have to be static for now.
 */
struct wmOperatorType *WM_operatortype_append_macro(const char *idname,
                                                    const char *name,
                                                    const char *description,
                                                    int flag);
struct wmOperatorTypeMacro *WM_operatortype_macro_define(struct wmOperatorType *ot,
                                                         const char *idname);

const char *WM_operatortype_name(struct wmOperatorType *ot, struct PointerRNA *properties);
char *WM_operatortype_description(struct bContext *C,
                                  struct wmOperatorType *ot,
                                  struct PointerRNA *properties);
/**
 * Use when we want a label, preferring the description.
 */
char *WM_operatortype_description_or_name(struct bContext *C,
                                          struct wmOperatorType *ot,
                                          struct PointerRNA *properties);

/* wm_operator_utils.c */

/**
 * Allow an operator with only and execute function to run modally,
 * re-doing the action, using vertex coordinate store/restore instead of operator undo.
 */
void WM_operator_type_modal_from_exec_for_object_edit_coords(struct wmOperatorType *ot);

/* wm_uilist_type.c */

/**
 * Called on initialize #WM_init()
 */
void WM_uilisttype_init(void);
struct uiListType *WM_uilisttype_find(const char *idname, bool quiet);
bool WM_uilisttype_add(struct uiListType *ult);
void WM_uilisttype_remove_ptr(struct Main *bmain, struct uiListType *ult);
void WM_uilisttype_free(void);

/**
 * The "full" list-ID is an internal name used for storing and identifying a list. It is built like
 * this:
 * "{uiListType.idname}_{list_id}", whereby "list_id" is an optional parameter passed to
 * `UILayout.template_list()`. If it is not set, the full list-ID is just "{uiListType.idname}_".
 *
 * Note that whenever the Python API refers to the list-ID, it's the short, "non-full" one it
 * passed to `UILayout.template_list()`. C code can query that through
 * #WM_uilisttype_list_id_get().
 */
void WM_uilisttype_to_full_list_id(const struct uiListType *ult,
                                   const char *list_id,
                                   char r_full_list_id[]);
/**
 * Get the "non-full" list-ID, see #WM_uilisttype_to_full_list_id() for details.
 *
 * \note Assumes `uiList.list_id` was set using #WM_uilisttype_to_full_list_id()!
 */
const char *WM_uilisttype_list_id_get(const struct uiListType *ult, struct uiList *list);

/* wm_menu_type.c */

/**
 * \note Called on initialize #WM_init().
 */
void WM_menutype_init(void);
struct MenuType *WM_menutype_find(const char *idname, bool quiet);
void WM_menutype_iter(struct GHashIterator *ghi);
bool WM_menutype_add(struct MenuType *mt);
void WM_menutype_freelink(struct MenuType *mt);
void WM_menutype_free(void);
bool WM_menutype_poll(struct bContext *C, struct MenuType *mt);

void WM_menutype_idname_visit_for_search(const struct bContext *C,
                                         struct PointerRNA *ptr,
                                         struct PropertyRNA *prop,
                                         const char *edit_text,
                                         StringPropertySearchVisitFunc visit_fn,
                                         void *visit_user_data);

/* wm_panel_type.c */

/**
 * Called on initialize #WM_init().
 */
void WM_paneltype_init(void);
void WM_paneltype_clear(void);
struct PanelType *WM_paneltype_find(const char *idname, bool quiet);
bool WM_paneltype_add(struct PanelType *pt);
void WM_paneltype_remove(struct PanelType *pt);

void WM_paneltype_idname_visit_for_search(const struct bContext *C,
                                          struct PointerRNA *ptr,
                                          struct PropertyRNA *prop,
                                          const char *edit_text,
                                          StringPropertySearchVisitFunc visit_fn,
                                          void *visit_user_data);

/* wm_gesture_ops.c */

int WM_gesture_box_invoke(struct bContext *C, struct wmOperator *op, const struct wmEvent *event);
int WM_gesture_box_modal(struct bContext *C, struct wmOperator *op, const struct wmEvent *event);
void WM_gesture_box_cancel(struct bContext *C, struct wmOperator *op);
int WM_gesture_circle_invoke(struct bContext *C,
                             struct wmOperator *op,
                             const struct wmEvent *event);
int WM_gesture_circle_modal(struct bContext *C,
                            struct wmOperator *op,
                            const struct wmEvent *event);
void WM_gesture_circle_cancel(struct bContext *C, struct wmOperator *op);
int WM_gesture_lines_invoke(struct bContext *C,
                            struct wmOperator *op,
                            const struct wmEvent *event);
int WM_gesture_lines_modal(struct bContext *C, struct wmOperator *op, const struct wmEvent *event);
void WM_gesture_lines_cancel(struct bContext *C, struct wmOperator *op);
int WM_gesture_lasso_invoke(struct bContext *C,
                            struct wmOperator *op,
                            const struct wmEvent *event);
int WM_gesture_lasso_modal(struct bContext *C, struct wmOperator *op, const struct wmEvent *event);
void WM_gesture_lasso_cancel(struct bContext *C, struct wmOperator *op);
/**
 * helper function, we may want to add options for conversion to view space
 *
 * caller must free.
 */
const int (*WM_gesture_lasso_path_to_array(struct bContext *C,
                                           struct wmOperator *op,
                                           int *mcoords_len))[2];

int WM_gesture_straightline_invoke(struct bContext *C,
                                   struct wmOperator *op,
                                   const struct wmEvent *event);
/**
 * This invoke callback starts the straight-line gesture with a viewport preview to the right side
 * of the line.
 */
int WM_gesture_straightline_active_side_invoke(struct bContext *C,
                                               struct wmOperator *op,
                                               const struct wmEvent *event);
/**
 * This modal callback calls exec once per mouse move event while the gesture is active with the
 * updated line start and end values, so it can be used for tools that have a real time preview
 * (like a gradient updating in real time over the mesh).
 */
int WM_gesture_straightline_modal(struct bContext *C,
                                  struct wmOperator *op,
                                  const struct wmEvent *event);
/**
 * This modal one-shot callback only calls exec once after the gesture finishes without any updates
 * during the gesture execution. Should be used for operations that are intended to be applied once
 * without real time preview (like a trimming tool that only applies the bisect operation once
 * after finishing the gesture as the bisect operation is too heavy to be computed in real time for
 * a preview).
 */
int WM_gesture_straightline_oneshot_modal(struct bContext *C,
                                          struct wmOperator *op,
                                          const struct wmEvent *event);
void WM_gesture_straightline_cancel(struct bContext *C, struct wmOperator *op);

/* Gesture manager API */

/**
 * Context checked on having screen, window and area.
 */
struct wmGesture *WM_gesture_new(struct wmWindow *window,
                                 const struct ARegion *region,
                                 const struct wmEvent *event,
                                 int type);
void WM_gesture_end(struct wmWindow *win, struct wmGesture *gesture);
void WM_gestures_remove(struct wmWindow *win);
void WM_gestures_free_all(struct wmWindow *win);
bool WM_gesture_is_modal_first(const struct wmGesture *gesture);

/* File-selecting support. */

/**
 * The idea here is to keep a handler alive on window queue, owning the operator.
 * The file window can send event to make it execute, thus ensuring
 * executing happens outside of lower level queues, with UI refreshed.
 * Should also allow multi-window solutions.
 */
void WM_event_add_fileselect(struct bContext *C, struct wmOperator *op);
void WM_event_fileselect_event(struct wmWindowManager *wm, void *ophandle, int eventval);

/* Event consecutive data. */

/** Return a borrowed reference to the custom-data. */
void *WM_event_consecutive_data_get(wmWindow *win, const char *id);
/** Set the custom-data (and own the pointer), free with #MEM_freeN. */
void WM_event_consecutive_data_set(wmWindow *win, const char *id, void *custom_data);
/** Clear and free the consecutive custom-data. */
void WM_event_consecutive_data_free(wmWindow *win);

/**
 * Sets the active region for this space from the context.
 *
 * \see #BKE_area_find_region_active_win
 */
void WM_operator_region_active_win_set(struct bContext *C);

/**
 * Indented for use in a selection (picking) operators #wmOperatorType::invoke callback
 * to implement click-drag, where the initial click selects and the drag action
 * grabs or performs box-select (for example).
 *
 * - In this case, returning `OPERATOR_FINISHED` causes the PRESS event
 *   to be handled and prevents further CLICK (on release) or DRAG (on cursor motion)
 *   from being generated & handled.
 *
 * - Returning `OPERATOR_FINISHED | OPERATOR_PASS_THROUGH` allows for CLICK/DRAG but only makes
 *   sense if the event's value is PRESS. If the operator was already mapped to a CLICK/DRAG event,
 *   a single CLICK/DRAG could invoke multiple operators.
 *
 * This function handles the details of checking the operator return value,
 * clearing #OPERATOR_PASS_THROUGH when the #wmEvent::val is not #KM_PRESS.
 *
 * \note Combining selection with other actions should only be used
 * in situations where selecting doesn't change the visibility of other items.
 * Since it means for example click-drag to box select could hide-show elements the user
 * intended to box-select. In this case it's preferred to select on CLICK instead of PRESS
 * (see the Outliner use of click-drag).
 */
int WM_operator_flag_only_pass_through_on_press(int retval, const struct wmEvent *event);

/* Drag and drop. */

/**
 * Start dragging immediately with the given data.
 * Note that \a poin should be valid allocated and not on stack.
 */
void WM_event_start_drag(struct bContext *C,
                         int icon,
                         eWM_DragDataType type,
                         void *poin,
                         double value,
                         unsigned int flags);
/**
 * Create and fill the dragging data, but don't start dragging just yet (unlike
 * #WM_event_start_drag()). Must be followed up by #WM_event_start_prepared_drag(), otherwise the
 * returned pointer will leak memory.
 *
 * Note that \a poin should be valid allocated and not on stack.
 */
wmDrag *WM_drag_data_create(struct bContext *C,
                            int icon,
                            eWM_DragDataType type,
                            void *poin,
                            double value,
                            unsigned int flags);
/**
 * Invoke dragging using the given \a drag data.
 */
void WM_event_start_prepared_drag(struct bContext *C, wmDrag *drag);
void WM_event_drag_image(struct wmDrag *, struct ImBuf *, float scale);
void WM_drag_free(struct wmDrag *drag);
void WM_drag_data_free(eWM_DragDataType dragtype, void *poin);
void WM_drag_free_list(struct ListBase *lb);
struct wmDropBox *WM_dropbox_add(
    ListBase *lb,
    const char *idname,
    bool (*poll)(struct bContext *, struct wmDrag *, const struct wmEvent *event),
    void (*copy)(struct bContext *, struct wmDrag *, struct wmDropBox *),
    void (*cancel)(struct Main *, struct wmDrag *, struct wmDropBox *),
    WMDropboxTooltipFunc tooltip);
void WM_drag_draw_item_name_fn(struct bContext *C,
                               struct wmWindow *win,
                               struct wmDrag *drag,
                               const int xy[2]);
void WM_drag_draw_default_fn(struct bContext *C,
                             struct wmWindow *win,
                             struct wmDrag *drag,
                             const int xy[2]);
/**
 * `spaceid` / `regionid` are zero for window drop maps.
 */
ListBase *WM_dropboxmap_find(const char *idname, int spaceid, int regionid);

/* ID drag and drop */

/**
 * \param flag_extra: Additional linking flags (from #eFileSel_Params_Flag).
 */
ID *WM_drag_asset_id_import(wmDragAsset *asset_drag, int flag_extra);
bool WM_drag_asset_will_import_linked(const wmDrag *drag);
void WM_drag_add_local_ID(struct wmDrag *drag, struct ID *id, struct ID *from_parent);
struct ID *WM_drag_get_local_ID(const struct wmDrag *drag, short idcode);
struct ID *WM_drag_get_local_ID_from_event(const struct wmEvent *event, short idcode);
/**
 * Check if the drag data is either a local ID or an external ID asset of type \a idcode.
 */
bool WM_drag_is_ID_type(const struct wmDrag *drag, int idcode);

/**
 * \note Does not store \a asset in any way, so it's fine to pass a temporary.
 */
<<<<<<< HEAD
wmDragAsset *WM_drag_create_asset_data(const struct AssetHandle *asset,
                                       const char *path,
                                       int /* #eAssetImportMethod */ import_type,
                                       struct bContext *evil_C);
=======
wmDragAsset *WM_drag_create_asset_data(const struct AssetRepresentation *asset,
                                       int /* #eAssetImportMethod */ import_type);
>>>>>>> 26bad3b1
struct wmDragAsset *WM_drag_get_asset_data(const struct wmDrag *drag, int idcode);
struct AssetMetaData *WM_drag_get_asset_meta_data(const struct wmDrag *drag, int idcode);
/**
 * When dragging a local ID, return that. Otherwise, if dragging an asset-handle, link or append
 * that depending on what was chosen by the drag-box (currently append only in fact).
 *
 * Use #WM_drag_free_imported_drag_ID() as cancel callback of the drop-box, so that the asset
 * import is rolled back if the drop operator fails.
 */
struct ID *WM_drag_get_local_ID_or_import_from_asset(const struct wmDrag *drag, int idcode);

/**
 * \brief Free asset ID imported for canceled drop.
 *
 * If the asset was imported (linked/appended) using #WM_drag_get_local_ID_or_import_from_asset()`
 * (typically via a #wmDropBox.copy() callback), we want the ID to be removed again if the drop
 * operator cancels.
 * This is for use as #wmDropBox.cancel() callback.
 */
void WM_drag_free_imported_drag_ID(struct Main *bmain,
                                   struct wmDrag *drag,
                                   struct wmDropBox *drop);

struct wmDragAssetCatalog *WM_drag_get_asset_catalog_data(const struct wmDrag *drag);

/**
 * \note Does not store \a asset in any way, so it's fine to pass a temporary.
 */
<<<<<<< HEAD
void WM_drag_add_asset_list_item(wmDrag *drag,
                                 const struct AssetHandle *asset,
                                 struct bContext *evil_C);
=======
void WM_drag_add_asset_list_item(wmDrag *drag, const struct AssetRepresentation *asset);
>>>>>>> 26bad3b1
const ListBase *WM_drag_asset_list_get(const wmDrag *drag);

const char *WM_drag_get_item_name(struct wmDrag *drag);

/* Path drag and drop. */
/**
 * \param path: The path to drag. Value will be copied into the drag data so the passed string may
 *              be destructed.
 */
wmDragPath *WM_drag_create_path_data(const char *path);
const char *WM_drag_get_path(const wmDrag *drag);
/**
 * Note that even though the enum return type uses bit-flags, this should never have multiple
 * type-bits set, so `ELEM()` like comparison is possible.
 */
int /* eFileSel_File_Types */ WM_drag_get_path_file_type(const wmDrag *drag);

/* Set OpenGL viewport and scissor */
void wmViewport(const struct rcti *winrct);
void wmPartialViewport(rcti *drawrct, const rcti *winrct, const rcti *partialrct);
void wmWindowViewport(struct wmWindow *win);

/* OpenGL utilities with safety check */
void wmOrtho2(float x1, float x2, float y1, float y2);
/* use for conventions (avoid hard-coded offsets all over) */

/**
 * Default pixel alignment for regions.
 */
void wmOrtho2_region_pixelspace(const struct ARegion *region);
void wmOrtho2_pixelspace(float x, float y);
void wmGetProjectionMatrix(float mat[4][4], const struct rcti *winrct);

/* threaded Jobs Manager */
typedef enum eWM_JobFlag {
  WM_JOB_PRIORITY = (1 << 0),
  WM_JOB_EXCL_RENDER = (1 << 1),
  WM_JOB_PROGRESS = (1 << 2),
} eWM_JobFlag;
ENUM_OPERATORS(enum eWM_JobFlag, WM_JOB_PROGRESS);

/**
 * Identifying jobs by owner alone is unreliable, this isn't saved,
 * order can change (keep 0 for 'any').
 */
typedef enum eWM_JobType {
  WM_JOB_TYPE_ANY = 0,
  WM_JOB_TYPE_COMPOSITE,
  WM_JOB_TYPE_RENDER,
  WM_JOB_TYPE_RENDER_PREVIEW, /* UI preview */
  /** Job for the UI to load previews from the file system (uses OS thumbnail cache). */
  WM_JOB_TYPE_LOAD_PREVIEW, /* UI preview */
  WM_JOB_TYPE_OBJECT_SIM_OCEAN,
  WM_JOB_TYPE_OBJECT_SIM_FLUID,
  WM_JOB_TYPE_OBJECT_BAKE_TEXTURE,
  WM_JOB_TYPE_OBJECT_BAKE,
  WM_JOB_TYPE_FILESEL_READDIR,
  WM_JOB_TYPE_CLIP_BUILD_PROXY,
  WM_JOB_TYPE_CLIP_TRACK_MARKERS,
  WM_JOB_TYPE_CLIP_SOLVE_CAMERA,
  WM_JOB_TYPE_CLIP_PREFETCH,
  WM_JOB_TYPE_SEQ_BUILD_PROXY,
  WM_JOB_TYPE_SEQ_BUILD_PREVIEW,
  WM_JOB_TYPE_POINTCACHE,
  WM_JOB_TYPE_DPAINT_BAKE,
  WM_JOB_TYPE_ALEMBIC,
  WM_JOB_TYPE_SHADER_COMPILATION,
  WM_JOB_TYPE_STUDIOLIGHT,
  WM_JOB_TYPE_LIGHT_BAKE,
  WM_JOB_TYPE_FSMENU_BOOKMARK_VALIDATE,
  WM_JOB_TYPE_QUADRIFLOW_REMESH,
  WM_JOB_TYPE_TRACE_IMAGE,
  WM_JOB_TYPE_LINEART,
  WM_JOB_TYPE_SEQ_DRAW_THUMBNAIL,
  WM_JOB_TYPE_SEQ_DRAG_DROP_PREVIEW,
  WM_JOB_TYPE_CALCULATE_SIMULATION_NODES,
  WM_JOB_TYPE_BAKE_SIMULATION_NODES,
  WM_JOB_TYPE_UV_PACK,
  /* add as needed, bake, seq proxy build
   * if having hard coded values is a problem */
} eWM_JobType;

/**
 * \return current job or adds new job, but doesn't run it.
 *
 * \note every owner only gets a single job,
 * adding a new one will stop running job and when stopped it starts the new one.
 */
struct wmJob *WM_jobs_get(struct wmWindowManager *wm,
                          struct wmWindow *win,
                          const void *owner,
                          const char *name,
                          eWM_JobFlag flag,
                          eWM_JobType job_type);

/**
 * Returns true if job runs, for UI (progress) indicators.
 */
bool WM_jobs_test(const struct wmWindowManager *wm, const void *owner, int job_type);
float WM_jobs_progress(const struct wmWindowManager *wm, const void *owner);
const char *WM_jobs_name(const struct wmWindowManager *wm, const void *owner);
/**
 * Time that job started.
 */
double WM_jobs_starttime(const struct wmWindowManager *wm, const void *owner);
void *WM_jobs_customdata_from_type(struct wmWindowManager *wm, const void *owner, int job_type);

bool WM_jobs_is_running(const struct wmJob *wm_job);
bool WM_jobs_is_stopped(const wmWindowManager *wm, const void *owner);
void *WM_jobs_customdata_get(struct wmJob *);
void WM_jobs_customdata_set(struct wmJob *, void *customdata, void (*free)(void *));
void WM_jobs_timer(struct wmJob *, double timestep, unsigned int note, unsigned int endnote);
void WM_jobs_delay_start(struct wmJob *, double delay_time);

typedef void (*wm_jobs_start_callback)(void *custom_data,
                                       bool *stop,
                                       bool *do_update,
                                       float *progress);
void WM_jobs_callbacks(struct wmJob *,
                       wm_jobs_start_callback startjob,
                       void (*initjob)(void *),
                       void (*update)(void *),
                       void (*endjob)(void *));

void WM_jobs_callbacks_ex(wmJob *wm_job,
                          wm_jobs_start_callback startjob,
                          void (*initjob)(void *),
                          void (*update)(void *),
                          void (*endjob)(void *),
                          void (*completed)(void *),
                          void (*canceled)(void *));

/**
 * If job running, the same owner gave it a new job.
 * if different owner starts existing startjob, it suspends itself
 */
void WM_jobs_start(struct wmWindowManager *wm, struct wmJob *);
/**
 * Signal job(s) from this owner or callback to stop, timer is required to get handled.
 */
void WM_jobs_stop(struct wmWindowManager *wm, const void *owner, void *startjob);
/**
 * Actually terminate thread and job timer.
 */
void WM_jobs_kill(struct wmWindowManager *wm,
                  void *owner,
                  void (*)(void *, bool *, bool *, float *));
/**
 * Wait until every job ended.
 */
void WM_jobs_kill_all(struct wmWindowManager *wm);
/**
 * Wait until every job ended, except for one owner (used in undo to keep screen job alive).
 */
void WM_jobs_kill_all_except(struct wmWindowManager *wm, const void *owner);
void WM_jobs_kill_type(struct wmWindowManager *wm, const void *owner, int job_type);

bool WM_jobs_has_running(const struct wmWindowManager *wm);
bool WM_jobs_has_running_type(const struct wmWindowManager *wm, int job_type);

void WM_job_main_thread_lock_acquire(struct wmJob *job);
void WM_job_main_thread_lock_release(struct wmJob *job);

/* Clipboard. */

/**
 * Return text from the clipboard.
 * \param selection: Use the "primary" clipboard, see: #WM_CAPABILITY_PRIMARY_CLIPBOARD.
 * \param ensure_utf8: Ensure the resulting string does not contain invalid UTF8 encoding.
 */
char *WM_clipboard_text_get(bool selection, bool ensure_utf8, int *r_len);
/**
 * Convenience function for pasting to areas of Blender which don't support newlines.
 */
char *WM_clipboard_text_get_firstline(bool selection, bool ensure_utf8, int *r_len);

void WM_clipboard_text_set(const char *buf, bool selection);

/**
 * Returns true if the clipboard contains an image.
 */
bool WM_clipboard_image_available(void);

/**
 * Get image data from the Clipboard
 * \param r_width: the returned image width in pixels.
 * \param r_height: the returned image height in pixels.
 * \return pointer uint array in RGBA byte order. Caller must free.
 */
struct ImBuf *WM_clipboard_image_get(void);

/**
 * Put image data to the Clipboard
 * \param rgba: uint array in RGBA byte order.
 * \param width: the image width in pixels.
 * \param height: the image height in pixels.
 */
bool WM_clipboard_image_set(struct ImBuf *ibuf);

/* progress */

void WM_progress_set(struct wmWindow *win, float progress);
void WM_progress_clear(struct wmWindow *win);

/* Draw (for screenshot) */

void *WM_draw_cb_activate(struct wmWindow *win,
                          void (*draw)(const struct wmWindow *, void *),
                          void *customdata);
void WM_draw_cb_exit(struct wmWindow *win, void *handle);
void WM_redraw_windows(struct bContext *C);

void WM_draw_region_viewport_ensure(struct ARegion *region, short space_type);
void WM_draw_region_viewport_bind(struct ARegion *region);
void WM_draw_region_viewport_unbind(struct ARegion *region);

/* Region drawing */

void WM_draw_region_free(struct ARegion *region, bool hide);
struct GPUViewport *WM_draw_region_get_viewport(struct ARegion *region);
struct GPUViewport *WM_draw_region_get_bound_viewport(struct ARegion *region);

void WM_main_playanim(int argc, const char **argv);

/**
 * Debugging only, convenience function to write on crash.
 * Convenient to save a blend file from a debugger.
 */
bool write_crash_blend(void);

/**
 * Lock the interface for any communication.
 */
void WM_set_locked_interface(struct wmWindowManager *wm, bool lock);

void WM_event_tablet_data_default_set(struct wmTabletData *tablet_data);

/**
 * For testing only, see #G_FLAG_EVENT_SIMULATE.
 */
struct wmEvent *WM_event_add_simulate(struct wmWindow *win, const struct wmEvent *event_to_add);

const char *WM_window_cursor_keymap_status_get(const struct wmWindow *win,
                                               int button_index,
                                               int type_index);
void WM_window_cursor_keymap_status_refresh(struct bContext *C, struct wmWindow *win);

void WM_window_status_area_tag_redraw(struct wmWindow *win);
/**
 * Similar to #BKE_screen_area_map_find_area_xy and related functions,
 * use here since the area is stored in the window manager.
 */
struct ScrArea *WM_window_status_area_find(struct wmWindow *win, struct bScreen *screen);
bool WM_window_modal_keymap_status_draw(struct bContext *C,
                                        struct wmWindow *win,
                                        struct uiLayout *layout);

/* wm_event_query.c */

/**
 * For debugging only, getting inspecting events manually is tedious.
 */
void WM_event_print(const struct wmEvent *event);

/**
 * For modal callbacks, check configuration for how to interpret exit when dragging.
 */
bool WM_event_is_modal_drag_exit(const struct wmEvent *event,
                                 short init_event_type,
                                 short init_event_val);
bool WM_event_is_mouse_drag(const struct wmEvent *event);
bool WM_event_is_mouse_drag_or_press(const wmEvent *event);
int WM_event_drag_direction(const wmEvent *event);
char WM_event_utf8_to_ascii(const struct wmEvent *event) ATTR_NONNULL(1) ATTR_WARN_UNUSED_RESULT;

/**
 * Detect motion between selection (callers should only use this for selection picking),
 * typically mouse press/click events.
 *
 * \param mval: Region relative coordinates, call with (-1, -1) resets the last cursor location.
 * \returns True when there was motion since last called.
 *
 * NOTE(@ideasman42): The logic used here isn't foolproof.
 * It's possible that users move the cursor past #WM_EVENT_CURSOR_MOTION_THRESHOLD then back to
 * a position within the threshold (between mouse clicks).
 * In practice users never reported this since the threshold is very small (a few pixels).
 * To prevent the unlikely case of values matching from another region,
 * changing regions resets this value to (-1, -1).
 */
bool WM_cursor_test_motion_and_update(const int mval[2]) ATTR_NONNULL(1) ATTR_WARN_UNUSED_RESULT;

/**
 * Return true if this event type is a candidate for being flagged as consecutive.
 *
 * See: #WM_EVENT_IS_CONSECUTIVE doc-string.
 */
bool WM_event_consecutive_gesture_test(const wmEvent *event);
/**
 * Return true if this event should break the chain of consecutive gestures.
 * Practically all intentional user input should, key presses or button clicks.
 */
bool WM_event_consecutive_gesture_test_break(const wmWindow *win, const wmEvent *event);

int WM_event_drag_threshold(const struct wmEvent *event);
bool WM_event_drag_test(const struct wmEvent *event, const int prev_xy[2]);
bool WM_event_drag_test_with_delta(const struct wmEvent *event, const int delta[2]);
void WM_event_drag_start_mval(const wmEvent *event, const ARegion *region, int r_mval[2]);
void WM_event_drag_start_mval_fl(const wmEvent *event, const ARegion *region, float r_mval[2]);
void WM_event_drag_start_xy(const wmEvent *event, int r_xy[2]);

/**
 * Event map that takes preferences into account.
 */
int WM_userdef_event_map(int kmitype);
/**
 * Use so we can check if 'wmEvent.type' is released in modal operators.
 *
 * An alternative would be to add a 'wmEvent.type_nokeymap'... or similar.
 */
int WM_userdef_event_type_from_keymap_type(int kmitype);

#ifdef WITH_INPUT_NDOF
void WM_event_ndof_pan_get(const struct wmNDOFMotionData *ndof, float r_pan[3], bool use_zoom);
void WM_event_ndof_rotate_get(const struct wmNDOFMotionData *ndof, float r_rot[3]);

float WM_event_ndof_to_axis_angle(const struct wmNDOFMotionData *ndof, float axis[3]);
void WM_event_ndof_to_quat(const struct wmNDOFMotionData *ndof, float q[4]);
#endif /* WITH_INPUT_NDOF */

#ifdef WITH_XR_OPENXR
bool WM_event_is_xr(const struct wmEvent *event);
#endif

/**
 * If this is a tablet event, return tablet pressure and set `*pen_flip`
 * to 1 if the eraser tool is being used, 0 otherwise.
 */
float WM_event_tablet_data(const struct wmEvent *event, int *pen_flip, float tilt[2]);
bool WM_event_is_tablet(const struct wmEvent *event);

int WM_event_absolute_delta_x(const struct wmEvent *event);
int WM_event_absolute_delta_y(const struct wmEvent *event);

#ifdef WITH_INPUT_IME
bool WM_event_is_ime_switch(const struct wmEvent *event);
#endif

/* wm_tooltip.c */

typedef struct ARegion *(*wmTooltipInitFn)(struct bContext *C,
                                           struct ARegion *region,
                                           int *pass,
                                           double *r_pass_delay,
                                           bool *r_exit_on_event);

void WM_tooltip_immediate_init(struct bContext *C,
                               struct wmWindow *win,
                               struct ScrArea *area,
                               struct ARegion *region,
                               wmTooltipInitFn init);
void WM_tooltip_timer_init_ex(struct bContext *C,
                              struct wmWindow *win,
                              struct ScrArea *area,
                              struct ARegion *region,
                              wmTooltipInitFn init,
                              double delay);
void WM_tooltip_timer_init(struct bContext *C,
                           struct wmWindow *win,
                           struct ScrArea *area,
                           struct ARegion *region,
                           wmTooltipInitFn init);
void WM_tooltip_timer_clear(struct bContext *C, struct wmWindow *win);
void WM_tooltip_clear(struct bContext *C, struct wmWindow *win);
void WM_tooltip_init(struct bContext *C, struct wmWindow *win);
void WM_tooltip_refresh(struct bContext *C, struct wmWindow *win);
double WM_tooltip_time_closed(void);

/* wm_utils.c */

struct wmGenericCallback *WM_generic_callback_steal(struct wmGenericCallback *callback);
void WM_generic_callback_free(struct wmGenericCallback *callback);

void WM_generic_user_data_free(struct wmGenericUserData *wm_userdata);

bool WM_region_use_viewport(struct ScrArea *area, struct ARegion *region);

#ifdef WITH_XR_OPENXR
/* wm_xr_session.c */

/**
 * Check if the XR-Session was triggered.
 * If an error happened while trying to start a session, this returns false too.
 */
bool WM_xr_session_exists(const wmXrData *xr);
/**
 * Check if the session is running, according to the OpenXR definition.
 */
bool WM_xr_session_is_ready(const wmXrData *xr);
struct wmXrSessionState *WM_xr_session_state_handle_get(const wmXrData *xr);
struct ScrArea *WM_xr_session_area_get(const wmXrData *xr);
void WM_xr_session_base_pose_reset(wmXrData *xr);
bool WM_xr_session_state_viewer_pose_location_get(const wmXrData *xr, float r_location[3]);
bool WM_xr_session_state_viewer_pose_rotation_get(const wmXrData *xr, float r_rotation[4]);
bool WM_xr_session_state_viewer_pose_matrix_info_get(const wmXrData *xr,
                                                     float r_viewmat[4][4],
                                                     float *r_focal_len);
bool WM_xr_session_state_controller_grip_location_get(const wmXrData *xr,
                                                      unsigned int subaction_idx,
                                                      float r_location[3]);
bool WM_xr_session_state_controller_grip_rotation_get(const wmXrData *xr,
                                                      unsigned int subaction_idx,
                                                      float r_rotation[4]);
bool WM_xr_session_state_controller_aim_location_get(const wmXrData *xr,
                                                     unsigned int subaction_idx,
                                                     float r_location[3]);
bool WM_xr_session_state_controller_aim_rotation_get(const wmXrData *xr,
                                                     unsigned int subaction_idx,
                                                     float r_rotation[4]);
bool WM_xr_session_state_nav_location_get(const wmXrData *xr, float r_location[3]);
void WM_xr_session_state_nav_location_set(wmXrData *xr, const float location[3]);
bool WM_xr_session_state_nav_rotation_get(const wmXrData *xr, float r_rotation[4]);
void WM_xr_session_state_nav_rotation_set(wmXrData *xr, const float rotation[4]);
bool WM_xr_session_state_nav_scale_get(const wmXrData *xr, float *r_scale);
void WM_xr_session_state_nav_scale_set(wmXrData *xr, float scale);
void WM_xr_session_state_navigation_reset(struct wmXrSessionState *state);

struct ARegionType *WM_xr_surface_controller_region_type_get(void);

/* wm_xr_actions.c */

/* XR action functions to be called pre-XR session start.
 * NOTE: The "destroy" functions can also be called post-session start. */

bool WM_xr_action_set_create(wmXrData *xr, const char *action_set_name);
void WM_xr_action_set_destroy(wmXrData *xr, const char *action_set_name);
bool WM_xr_action_create(wmXrData *xr,
                         const char *action_set_name,
                         const char *action_name,
                         eXrActionType type,
                         const ListBase *user_paths,
                         struct wmOperatorType *ot,
                         struct IDProperty *op_properties,
                         const char *haptic_name,
                         const int64_t *haptic_duration,
                         const float *haptic_frequency,
                         const float *haptic_amplitude,
                         eXrOpFlag op_flag,
                         eXrActionFlag action_flag,
                         eXrHapticFlag haptic_flag);
void WM_xr_action_destroy(wmXrData *xr, const char *action_set_name, const char *action_name);
bool WM_xr_action_binding_create(wmXrData *xr,
                                 const char *action_set_name,
                                 const char *action_name,
                                 const char *profile_path,
                                 const ListBase *user_paths,
                                 const ListBase *component_paths,
                                 const float *float_thresholds,
                                 const eXrAxisFlag *axis_flags,
                                 const struct wmXrPose *poses);
void WM_xr_action_binding_destroy(wmXrData *xr,
                                  const char *action_set_name,
                                  const char *action_name,
                                  const char *profile_path);

/**
 * If action_set_name is NULL, then all action sets will be treated as active.
 */
bool WM_xr_active_action_set_set(wmXrData *xr, const char *action_set_name, bool delayed);

bool WM_xr_controller_pose_actions_set(wmXrData *xr,
                                       const char *action_set_name,
                                       const char *grip_action_name,
                                       const char *aim_action_name);

/**
 * XR action functions to be called post-XR session start.
 */
bool WM_xr_action_state_get(const wmXrData *xr,
                            const char *action_set_name,
                            const char *action_name,
                            const char *subaction_path,
                            struct wmXrActionState *r_state);
bool WM_xr_haptic_action_apply(wmXrData *xr,
                               const char *action_set_name,
                               const char *action_name,
                               const char *subaction_path,
                               const int64_t *duration,
                               const float *frequency,
                               const float *amplitude);
void WM_xr_haptic_action_stop(wmXrData *xr,
                              const char *action_set_name,
                              const char *action_name,
                              const char *subaction_path);

/* wm_xr_actionmap.c */

XrActionMap *WM_xr_actionmap_new(struct wmXrRuntimeData *runtime,
                                 const char *name,
                                 bool replace_existing);
/**
 * Ensure unique name among all action maps.
 */
void WM_xr_actionmap_ensure_unique(struct wmXrRuntimeData *runtime, XrActionMap *actionmap);
XrActionMap *WM_xr_actionmap_add_copy(struct wmXrRuntimeData *runtime, XrActionMap *am_src);
bool WM_xr_actionmap_remove(struct wmXrRuntimeData *runtime, XrActionMap *actionmap);
XrActionMap *WM_xr_actionmap_find(struct wmXrRuntimeData *runtime, const char *name);
void WM_xr_actionmap_clear(XrActionMap *actionmap);
void WM_xr_actionmaps_clear(struct wmXrRuntimeData *runtime);
ListBase *WM_xr_actionmaps_get(struct wmXrRuntimeData *runtime);
short WM_xr_actionmap_active_index_get(const struct wmXrRuntimeData *runtime);
void WM_xr_actionmap_active_index_set(struct wmXrRuntimeData *runtime, short idx);
short WM_xr_actionmap_selected_index_get(const struct wmXrRuntimeData *runtime);
void WM_xr_actionmap_selected_index_set(struct wmXrRuntimeData *runtime, short idx);

XrActionMapItem *WM_xr_actionmap_item_new(XrActionMap *actionmap,
                                          const char *name,
                                          bool replace_existing);
/**
 * Ensure unique name among all action map items.
 */
void WM_xr_actionmap_item_ensure_unique(XrActionMap *actionmap, XrActionMapItem *ami);
XrActionMapItem *WM_xr_actionmap_item_add_copy(XrActionMap *actionmap, XrActionMapItem *ami_src);
bool WM_xr_actionmap_item_remove(XrActionMap *actionmap, XrActionMapItem *ami);
XrActionMapItem *WM_xr_actionmap_item_find(XrActionMap *actionmap, const char *name);
/**
 * Similar to #wm_xr_actionmap_item_properties_set()
 * but checks for the #eXrActionType and #wmOperatorType having changed.
 */
void WM_xr_actionmap_item_properties_update_ot(XrActionMapItem *ami);

XrActionMapBinding *WM_xr_actionmap_binding_new(XrActionMapItem *ami,
                                                const char *name,
                                                bool replace_existing);
/**
 * Ensure unique name among all action map bindings.
 */
void WM_xr_actionmap_binding_ensure_unique(XrActionMapItem *ami, XrActionMapBinding *amb);
XrActionMapBinding *WM_xr_actionmap_binding_add_copy(XrActionMapItem *ami,
                                                     XrActionMapBinding *amb_src);
bool WM_xr_actionmap_binding_remove(XrActionMapItem *ami, XrActionMapBinding *amb);
XrActionMapBinding *WM_xr_actionmap_binding_find(XrActionMapItem *ami, const char *name);
#endif /* WITH_XR_OPENXR */

#ifdef __cplusplus
}
#endif<|MERGE_RESOLUTION|>--- conflicted
+++ resolved
@@ -1443,15 +1443,9 @@
 /**
  * \note Does not store \a asset in any way, so it's fine to pass a temporary.
  */
-<<<<<<< HEAD
-wmDragAsset *WM_drag_create_asset_data(const struct AssetHandle *asset,
-                                       const char *path,
+wmDragAsset *WM_drag_create_asset_data(const struct AssetRepresentation *asset,
                                        int /* #eAssetImportMethod */ import_type,
                                        struct bContext *evil_C);
-=======
-wmDragAsset *WM_drag_create_asset_data(const struct AssetRepresentation *asset,
-                                       int /* #eAssetImportMethod */ import_type);
->>>>>>> 26bad3b1
 struct wmDragAsset *WM_drag_get_asset_data(const struct wmDrag *drag, int idcode);
 struct AssetMetaData *WM_drag_get_asset_meta_data(const struct wmDrag *drag, int idcode);
 /**
@@ -1480,13 +1474,9 @@
 /**
  * \note Does not store \a asset in any way, so it's fine to pass a temporary.
  */
-<<<<<<< HEAD
 void WM_drag_add_asset_list_item(wmDrag *drag,
-                                 const struct AssetHandle *asset,
+                                 const struct AssetRepresentation *asset,
                                  struct bContext *evil_C);
-=======
-void WM_drag_add_asset_list_item(wmDrag *drag, const struct AssetRepresentation *asset);
->>>>>>> 26bad3b1
 const ListBase *WM_drag_asset_list_get(const wmDrag *drag);
 
 const char *WM_drag_get_item_name(struct wmDrag *drag);
