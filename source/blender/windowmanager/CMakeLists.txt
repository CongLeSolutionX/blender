# SPDX-FileCopyrightText: 2006 Blender Authors
#
# SPDX-License-Identifier: GPL-2.0-or-later

set(INC
  .
  gizmo
  gizmo/intern
  ../asset_system
  ../blenkernel
  ../blenloader
  ../blentranslation
  ../compositor
  ../editors/include
  ../draw
  ../gpu
  ../imbuf
  ../makesrna
  ../nodes
  ../render
  ../sequencer
  ../../../intern/memutil
  ../../../extern/fmtlib/include
  ../bmesh

  # RNA_prototypes.h
  ${CMAKE_BINARY_DIR}/source/blender/makesrna
)
set(INC_SYS
)

set(SRC
  intern/wm.cc
  intern/wm_cursors.cc
  intern/wm_dragdrop.cc
  intern/wm_draw.cc
  intern/wm_event_query.cc
  intern/wm_event_system.cc
  intern/wm_files.cc
  intern/wm_files_link.cc
  intern/wm_gesture.cc
  intern/wm_gesture_ops.cc
  intern/wm_init_exit.cc
  intern/wm_jobs.cc
  intern/wm_keymap.cc
  intern/wm_keymap_utils.cc
  intern/wm_menu_type.cc
  intern/wm_operator_props.cc
  intern/wm_operator_type.cc
  intern/wm_operator_utils.cc
  intern/wm_operators.cc
  intern/wm_panel_type.cc
  intern/wm_platform_support.cc
  intern/wm_playanim.cc
  intern/wm_splash_screen.cc
  intern/wm_stereo.cc
  intern/wm_subwindow.cc
  intern/wm_surface.cc
  intern/wm_toolsystem.cc
  intern/wm_tooltip.cc
  intern/wm_uilist_type.cc
  intern/wm_utils.cc
  intern/wm_window.cc
  gizmo/intern/wm_gizmo.cc
  gizmo/intern/wm_gizmo_group.cc
  gizmo/intern/wm_gizmo_group_type.cc
  gizmo/intern/wm_gizmo_map.cc
  gizmo/intern/wm_gizmo_target_props.cc
  gizmo/intern/wm_gizmo_type.cc
  message_bus/intern/wm_message_bus.cc
  message_bus/intern/wm_message_bus_rna.cc
  message_bus/intern/wm_message_bus_static.cc

  WM_api.hh
  WM_keymap.hh
  WM_message.hh
  WM_toolsystem.h
  WM_types.hh
  wm.hh
  wm_cursors.hh
  wm_draw.hh
  wm_event_system.h
  wm_event_types.hh
  wm_files.hh
  wm_surface.hh
  wm_window.hh
  intern/wm_platform_support.h
  intern/wm_window_private.h
  gizmo/WM_gizmo_api.h
  gizmo/WM_gizmo_types.h
  gizmo/wm_gizmo_fn.h
  gizmo/wm_gizmo_wmapi.h
  gizmo/intern/wm_gizmo_intern.h
  message_bus/intern/wm_message_bus_intern.hh
  message_bus/wm_message_bus.hh
)

set(LIB
  PRIVATE bf::blenfont
  PRIVATE bf::blenlib
  PRIVATE bf::depsgraph
  PRIVATE bf::dna
  bf_editor_screen
  PRIVATE bf::intern::clog
  PRIVATE bf::intern::guardedalloc
  PRIVATE bf::animrig
  bf_sequencer
  bf_intern_ghost
)

if(WIN32)
  add_definitions(-DNOMINMAX)
endif()

if(WITH_AUDASPACE)
  list(APPEND INC_SYS
    ${AUDASPACE_C_INCLUDE_DIRS}
  )
  if(WITH_SYSTEM_AUDASPACE)
    list(APPEND LIB
      ${AUDASPACE_C_LIBRARIES}
      ${AUDASPACE_PY_LIBRARIES}
    )
  endif()
  add_definitions(-DWITH_AUDASPACE)
endif()

if(WITH_CYCLES)
  add_definitions(-DWITH_CYCLES)
endif()

if(WITH_OPENGL_BACKEND)
  add_definitions(-DWITH_OPENGL_BACKEND)
endif()

if(WITH_VULKAN_BACKEND)
  add_definitions(-DWITH_VULKAN_BACKEND)
endif()

if(WITH_OPENCOLLADA)
  add_definitions(-DWITH_COLLADA)
endif()

if(WITH_CODEC_FFMPEG)
  list(APPEND INC_SYS
    ${FFMPEG_INCLUDE_DIRS}
  )
  list(APPEND LIB
    ${FFMPEG_LIBRARIES}
  )
  add_definitions(-DWITH_FFMPEG)
endif()

if(WITH_HEADLESS)
  add_definitions(-DWITH_HEADLESS)
elseif(WITH_GHOST_X11)
  add_definitions(-DWITH_GHOST_X11)
endif()

if(WITH_PYTHON)
  list(APPEND INC
    ../python
  )
  add_definitions(-DWITH_PYTHON)
  if(WITH_PYTHON_MODULE)
    add_definitions(-DWITH_PYTHON_MODULE)
  endif()
endif()

if(WITH_BUILDINFO)
  add_definitions(-DWITH_BUILDINFO)
endif()

if(WITH_INPUT_NDOF)
  add_definitions(-DWITH_INPUT_NDOF)
endif()

if(WITH_INPUT_IME)
  add_definitions(-DWITH_INPUT_IME)
endif()

if(WITH_COMPOSITOR_CPU)
  list(APPEND LIB
    bf_compositor
  )
  add_definitions(-DWITH_COMPOSITOR_CPU)
endif()

if(WITH_XR_OPENXR)
  add_definitions(-DWITH_XR_OPENXR)

  list(APPEND INC
    xr
  )

  list(APPEND SRC
    xr/intern/wm_xr.cc
    xr/intern/wm_xr_action.cc
    xr/intern/wm_xr_actionmap.cc
    xr/intern/wm_xr_draw.cc
    xr/intern/wm_xr_operators.cc
    xr/intern/wm_xr_session.cc

    xr/wm_xr.h
    xr/intern/wm_xr_intern.h
  )
endif()

blender_add_lib_nolist(bf_windowmanager "${SRC}" "${INC}" "${INC_SYS}" "${LIB}")

# RNA_prototypes.h
add_dependencies(bf_windowmanager bf_rna)

if(WITH_GTESTS)
  set(TEST_INC
  )
  set(TEST_SRC
    intern/wm_dragdrop_test.cc
  )
<<<<<<< HEAD
  include(GTestTesting)
  blender_add_test_suite_lib(windowmanager "${TEST_SRC}" "${INC};${TEST_INC}" "${INC_SYS}" "${LIB}")
=======
  blender_add_test_lib(bf_wm_tests "${TEST_SRC}" "${INC};${TEST_INC}" "${INC_SYS}" "${LIB}")
>>>>>>> 4190a610
endif()<|MERGE_RESOLUTION|>--- conflicted
+++ resolved
@@ -217,10 +217,5 @@
   set(TEST_SRC
     intern/wm_dragdrop_test.cc
   )
-<<<<<<< HEAD
-  include(GTestTesting)
   blender_add_test_suite_lib(windowmanager "${TEST_SRC}" "${INC};${TEST_INC}" "${INC_SYS}" "${LIB}")
-=======
-  blender_add_test_lib(bf_wm_tests "${TEST_SRC}" "${INC};${TEST_INC}" "${INC_SYS}" "${LIB}")
->>>>>>> 4190a610
 endif()