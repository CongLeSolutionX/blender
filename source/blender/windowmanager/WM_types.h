--- conflicted
+++ resolved
@@ -1088,12 +1088,8 @@
   WM_DRAG_COLOR,
   WM_DRAG_DATASTACK,
   WM_DRAG_ASSET_CATALOG,
-<<<<<<< HEAD
-  /* Socket or panel declaration in a node tree interface. */
+  WM_DRAG_GREASE_PENCIL_LAYER,
   WM_DRAG_NODE_TREE_INTERFACE,
-=======
-  WM_DRAG_GREASE_PENCIL_LAYER,
->>>>>>> 99b96281
 } eWM_DragDataType;
 
 typedef enum eWM_DragFlags {
