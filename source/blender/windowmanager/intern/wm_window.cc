--- conflicted
+++ resolved
@@ -1568,7 +1568,6 @@
       if (ddd->dataType == GHOST_kDragnDropTypeFilenames) {
         const GHOST_TStringArray *stra = static_cast<const GHOST_TStringArray *>(ddd->data);
 
-<<<<<<< HEAD
           if (stra->count) {
             printf("drop file %s\n", stra->strings[0]);
             /* try to get icon type from extension */
@@ -1579,18 +1578,7 @@
             /* Void pointer should point to string, it makes a copy. */
             break; /* only one drop element supported now */
           }
-=======
-        for (int a = 0; a < stra->count; a++) {
-          printf("drop file %s\n", stra->strings[a]);
-          /* try to get icon type from extension */
-          int icon = ED_file_extension_icon((char *)stra->strings[a]);
-          wmDragPath *path_data = WM_drag_create_path_data((char *)stra->strings[a]);
-          WM_event_start_drag(C, icon, WM_DRAG_PATH, path_data, 0.0, WM_DRAG_NOP);
-          /* Void pointer should point to string, it makes a copy. */
-          break; /* only one drop element supported now */
->>>>>>> 3832059c
         }
-      }
 
       break;
     }
