--- conflicted
+++ resolved
@@ -362,14 +362,7 @@
 /* called on startup,  (context entirely filled with NULLs) */
 /* or called for 'New File' */
 /* op can be NULL */
-<<<<<<< HEAD
-/* note: G.sce is used to store the last saved path so backup and restore after loading
- * G.main->name is similar to G.sce but when loading from memory set the name to startup.blend 
- * ...this could be changed but seems better then setting to "" */
-int WM_read_homefile(bContext *C, wmOperator *op)
-=======
 int WM_read_homefile(bContext *C, ReportList *reports, short from_memory)
->>>>>>> 2198cfdb
 {
 	ListBase wmbase;
 	char tstr[FILE_MAXDIR+FILE_MAXFILE];
@@ -416,14 +409,8 @@
 	wm_window_match_do(C, &wmbase); 
 	WM_check(C); /* opens window(s), checks keymaps */
 
-<<<<<<< HEAD
-	strcpy(G.sce, scestr); /* restore */
 	G.main->name[0]= '\0';
-	
-=======
-	G.main->name[0]= '\0';
-
->>>>>>> 2198cfdb
+
 	wm_init_userdef(C);
 	
 	/* When loading factory settings, the reset solid OpenGL lights need to be applied. */
