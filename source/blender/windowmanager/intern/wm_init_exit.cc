/* SPDX-FileCopyrightText: 2007 Blender Authors
 *
 * SPDX-License-Identifier: GPL-2.0-or-later */

/** \file
 * \ingroup wm
 *
 * Manage initializing resources and correctly shutting down.
 */

#include <cstdio>
#include <cstdlib>
#include <cstring>

#include "MEM_guardedalloc.h"

#include "CLG_log.h"

#include "DNA_genfile.h"
#include "DNA_scene_types.h"
#include "DNA_userdef_types.h"
#include "DNA_windowmanager_types.h"

#include "BLI_fileops.h"
#include "BLI_listbase.h"
#include "BLI_path_util.h"
#include "BLI_string.h"
#include "BLI_task.h"
#include "BLI_threads.h"
#include "BLI_timer.h"
#include "BLI_utildefines.h"

#include "BLO_undofile.hh"
#include "BLO_writefile.hh"

#include "BKE_blender.hh"
#include "BKE_blendfile.hh"
#include "BKE_context.hh"
#include "BKE_global.hh"
#include "BKE_icons.h"
#include "BKE_image.h"
#include "BKE_keyconfig.h"
#include "BKE_lib_remap.hh"
#include "BKE_main.hh"
#include "BKE_mball_tessellate.hh"
#include "BKE_preview_image.hh"
#include "BKE_scene.hh"
#include "BKE_screen.hh"
#include "BKE_sound.h"
#include "BKE_vfont.hh"

#include "BKE_addon.h"
#include "BKE_appdir.hh"
#include "BKE_mask.h"     /* free mask clipboard */
#include "BKE_material.h" /* BKE_material_copybuf_clear */
#include "BKE_studiolight.h"
#include "BKE_subdiv.hh"
#include "BKE_tracking.h" /* free tracking clipboard */

#include "RE_engine.h"
#include "RE_pipeline.h" /* RE_ free stuff */

#ifdef WITH_PYTHON
#  include "BPY_extern_python.h"
#  include "BPY_extern_run.h"
#endif

#include "GHOST_C-api.h"
#include "GHOST_Path-api.hh"

#include "RNA_define.hh"

#include "WM_api.hh"
#include "WM_message.hh"
#include "WM_types.hh"

#include "wm.hh"
#include "wm_cursors.hh"
#include "wm_event_system.hh"
#include "wm_files.hh"
#include "wm_platform_support.hh"
#include "wm_surface.hh"
#include "wm_window.hh"

#include "ED_anim_api.hh"
#include "ED_asset.hh"
#include "ED_gpencil_legacy.hh"
#include "ED_keyframes_edit.hh"
#include "ED_keyframing.hh"
#include "ED_node.hh"
#include "ED_render.hh"
#include "ED_screen.hh"
#include "ED_space_api.hh"
#include "ED_undo.hh"
#include "ED_util.hh"

#include "BLF_api.hh"
#include "BLT_lang.hh"

#include "UI_interface.hh"
#include "UI_resources.hh"
#include "UI_string_search.hh"

#include "GPU_context.h"
#include "GPU_init_exit.h"
#include "GPU_material.hh"

#include "COM_compositor.hh"

#include "DEG_depsgraph.hh"
#include "DEG_depsgraph_query.hh"

#include "DRW_engine.hh"

CLG_LOGREF_DECLARE_GLOBAL(WM_LOG_OPERATORS, "wm.operator");
CLG_LOGREF_DECLARE_GLOBAL(WM_LOG_HANDLERS, "wm.handler");
CLG_LOGREF_DECLARE_GLOBAL(WM_LOG_EVENTS, "wm.event");
CLG_LOGREF_DECLARE_GLOBAL(WM_LOG_KEYMAPS, "wm.keymap");
CLG_LOGREF_DECLARE_GLOBAL(WM_LOG_TOOLS, "wm.tool");
CLG_LOGREF_DECLARE_GLOBAL(WM_LOG_MSGBUS_PUB, "wm.msgbus.pub");
CLG_LOGREF_DECLARE_GLOBAL(WM_LOG_MSGBUS_SUB, "wm.msgbus.sub");

static void wm_init_scripts_extensions_once(bContext *C);

static bool wm_start_with_console = false;

void WM_init_state_start_with_console_set(bool value)
{
  wm_start_with_console = value;
}

/**
 * Since we cannot know in advance if we will require the draw manager
 * context when starting blender in background mode (specially true with
 * scripts) we defer the ghost initialization the most as possible
 * so that it does not break anything that can run in headless mode (as in
 * without display server attached).
 */
static bool gpu_is_init = false;

void WM_init_gpu()
{
  /* Must be called only once. */
  BLI_assert(gpu_is_init == false);

  if (G.background) {
    /* Ghost is still not initialized elsewhere in background mode. */
    wm_ghost_init_background();
  }

  if (!GPU_backend_supported()) {
    return;
  }

  /* Needs to be first to have an OpenGL context bound. */
  DRW_gpu_context_create();

  GPU_init();

  GPU_pass_cache_init();

  if (G.debug & G_DEBUG_GPU_COMPILE_SHADERS) {
    GPU_shader_compile_static();
  }

  gpu_is_init = true;
}

static void sound_jack_sync_callback(Main *bmain, int mode, double time)
{
  /* Ugly: Blender doesn't like it when the animation is played back during rendering. */
  if (G.is_rendering) {
    return;
  }

  wmWindowManager *wm = static_cast<wmWindowManager *>(bmain->wm.first);

  LISTBASE_FOREACH (wmWindow *, window, &wm->windows) {
    Scene *scene = WM_window_get_active_scene(window);
    if ((scene->audio.flag & AUDIO_SYNC) == 0) {
      continue;
    }
    ViewLayer *view_layer = WM_window_get_active_view_layer(window);
    Depsgraph *depsgraph = BKE_scene_get_depsgraph(scene, view_layer);
    if (depsgraph == nullptr) {
      continue;
    }
    BKE_sound_lock();
    Scene *scene_eval = DEG_get_evaluated_scene(depsgraph);
    BKE_sound_jack_scene_update(scene_eval, mode, time);
    BKE_sound_unlock();
  }
}

void WM_init(bContext *C, int argc, const char **argv)
{

  if (!G.background) {
    wm_ghost_init(C); /* NOTE: it assigns C to ghost! */
    wm_init_cursor_data();
    BKE_sound_jack_sync_callback_set(sound_jack_sync_callback);
  }

  GHOST_CreateSystemPaths();

  BKE_addon_pref_type_init();
  BKE_keyconfig_pref_type_init();

  wm_operatortype_init();
  wm_operatortypes_register();

  WM_paneltype_init(); /* Lookup table only. */
  WM_menutype_init();
  WM_uilisttype_init();
  wm_gizmotype_init();
  wm_gizmogrouptype_init();

  ED_undosys_type_init();

  BKE_library_callback_free_notifier_reference_set(WM_main_remove_notifier_reference);
  BKE_region_callback_free_gizmomap_set(wm_gizmomap_remove);
  BKE_region_callback_refresh_tag_gizmomap_set(WM_gizmomap_tag_refresh);
  BKE_library_callback_remap_editor_id_reference_set(WM_main_remap_editor_id_reference);
  BKE_spacedata_callback_id_remap_set(ED_spacedata_id_remap_single);
  DEG_editors_set_update_cb(ED_render_id_flush_update, ED_render_scene_update);

  ED_spacetypes_init();

  ED_node_init_butfuncs();

  BLF_init();

  BLT_lang_init();
  /* Must call first before doing any `.blend` file reading,
   * since versioning code may create new IDs. See #57066. */
  BLT_lang_set(nullptr);

  /* Init icons & previews before reading .blend files for preview icons, which can
   * get triggered by the depsgraph. This is also done in background mode
   * for scripts that do background processing with preview icons. */
  BKE_icons_init(BIFICONID_LAST_STATIC);
  BKE_preview_images_init();

  WM_msgbus_types_init();

  /* Studio-lights needs to be init before we read the home-file,
   * otherwise the versioning cannot find the default studio-light. */
  BKE_studiolight_init();

  BLI_assert((G.fileflags & G_FILE_NO_UI) == 0);

  /**
   * NOTE(@ideasman42): Startup file and order of initialization.
   *
   * Loading #BLENDER_STARTUP_FILE, #BLENDER_USERPREF_FILE, starting Python and other sub-systems,
   * have inter-dependencies, for example.
   *
   * - Some sub-systems depend on the preferences (initializing icons depend on the theme).
   * - Add-ons depends on the preferences to know what has been enabled.
   * - Add-ons depends on the window-manger to register their key-maps.
   * - Evaluating the startup file depends on Python for animation-drivers (see #89046).
   * - Starting Python depends on the startup file so key-maps can be added in the window-manger.
   *
   * Loading preferences early, then application subsystems and finally the startup data would
   * simplify things if it weren't for key-maps being part of the window-manager
   * which is blend file data.
   * Creating a dummy window-manager early, or moving the key-maps into the preferences
   * would resolve this and may be worth looking into long-term, see: D12184 for details.
   */
  wmFileReadPost_Params *params_file_read_post = nullptr;
  wmHomeFileRead_Params read_homefile_params{};
  read_homefile_params.use_data = true;
  read_homefile_params.use_userdef = true;
  read_homefile_params.use_factory_settings = G.factory_startup;
  read_homefile_params.use_empty_data = false;
  read_homefile_params.filepath_startup_override = nullptr;
  read_homefile_params.app_template_override = WM_init_state_app_template_get();

  wm_homefile_read_ex(C, &read_homefile_params, nullptr, &params_file_read_post);

  /* NOTE: leave `G_MAIN->filepath` set to an empty string since this
   * matches behavior after loading a new file. */
  BLI_assert(G_MAIN->filepath[0] == '\0');

  /* Call again to set from preferences. */
  BLT_lang_set(nullptr);

  /* For file-system. Called here so can include user preference paths if needed. */
  ED_file_init();

  if (!G.background) {
    GPU_render_begin();

#ifdef WITH_INPUT_NDOF
    /* Sets 3D mouse dead-zone. */
    WM_ndof_deadzone_set(U.ndof_deadzone);
#endif
    WM_init_gpu();

    if (!WM_platform_support_perform_checks()) {
      WM_exit(C, -1);
    }

    GPU_context_begin_frame(GPU_context_active_get());
    UI_init();
    GPU_context_end_frame(GPU_context_active_get());
    GPU_render_end();
  }

  BKE_subdiv_init();

  ED_spacemacros_init();

#ifdef WITH_PYTHON
  BPY_python_start(C, argc, argv);
  BPY_python_reset(C);
#else
  UNUSED_VARS(argc, argv);
#endif

  if (!G.background) {
    if (wm_start_with_console) {
      GHOST_setConsoleWindowState(GHOST_kConsoleWindowStateShow);
    }
    else {
      GHOST_setConsoleWindowState(GHOST_kConsoleWindowStateHideForNonConsoleLaunch);
    }
  }

  ED_render_clear_mtex_copybuf();

  wm_history_file_read();

  if (!G.background) {
    blender::ui::string_search::read_recent_searches_file();
  }

  STRNCPY(G.filepath_last_library, BKE_main_blendfile_path_from_global());

  CTX_py_init_set(C, true);

  /* Postpone updating the key-configuration until after add-ons have been registered,
   * needed to properly load user-configured add-on key-maps, see: #113603. */
  WM_keyconfig_update_postpone_begin();

  WM_keyconfig_init(C);

  /* Load add-ons after key-maps have been initialized (but before the blend file has been read),
   * important to guarantee default key-maps have been declared & before post-read handlers run. */
  wm_init_scripts_extensions_once(C);

  WM_keyconfig_update_postpone_end();
  WM_keyconfig_update(static_cast<wmWindowManager *>(G_MAIN->wm.first));

  wm_homefile_read_post(C, params_file_read_post);
}

static bool wm_init_splash_show_on_startup_check()
{
  if (U.uiflag & USER_SPLASH_DISABLE) {
    return false;
  }

  bool use_splash = false;

  const char *blendfile_path = BKE_main_blendfile_path_from_global();
  if (blendfile_path[0] == '\0') {
    /* Common case, no file is loaded, show the splash. */
    use_splash = true;
  }
  else {
    /* A less common case, if there is no user preferences, show the splash screen
     * so the user has the opportunity to restore settings from a previous version. */
    const std::optional<std::string> cfgdir = BKE_appdir_folder_id(BLENDER_USER_CONFIG, nullptr);
    if (cfgdir.has_value()) {
      char userpref[FILE_MAX];
      BLI_path_join(userpref, sizeof(userpref), cfgdir->c_str(), BLENDER_USERPREF_FILE);
      if (!BLI_exists(userpref)) {
        use_splash = true;
      }
    }
    else {
      use_splash = true;
    }
  }

  return use_splash;
}

void WM_init_splash_on_startup(bContext *C)
{
  if (!wm_init_splash_show_on_startup_check()) {
    return;
  }

  WM_init_splash(C);
}

void WM_init_splash(bContext *C)
{
  wmWindowManager *wm = CTX_wm_manager(C);
  /* NOTE(@ideasman42): this should practically never happen. */
  if (UNLIKELY(BLI_listbase_is_empty(&wm->windows))) {
    return;
  }

  wmWindow *prevwin = CTX_wm_window(C);
  CTX_wm_window_set(C, static_cast<wmWindow *>(wm->windows.first));
  WM_operator_name_call(C, "WM_OT_splash", WM_OP_INVOKE_DEFAULT, nullptr, nullptr);
  CTX_wm_window_set(C, prevwin);
}

/** Load add-ons & app-templates once on startup. */
static void wm_init_scripts_extensions_once(bContext *C)
{
#ifdef WITH_PYTHON
  const char *imports[] = {"bpy", nullptr};
  BPY_run_string_eval(C, imports, "bpy.utils.load_scripts_extensions()");
#else
  UNUSED_VARS(C);
#endif
}

/* free strings of open recent files */
static void free_openrecent()
{
  LISTBASE_FOREACH (RecentFile *, recent, &G.recent_files) {
    MEM_freeN(recent->filepath);
  }

  BLI_freelistN(&(G.recent_files));
}

static int wm_exit_handler(bContext *C, const wmEvent *event, void *userdata)
{
  WM_exit(C, EXIT_SUCCESS);

  UNUSED_VARS(event, userdata);
  return WM_UI_HANDLER_BREAK;
}

void wm_exit_schedule_delayed(const bContext *C)
{
  /* What we do here is a little bit hacky, but quite simple and doesn't require bigger
   * changes: Add a handler wrapping WM_exit() to cause a delayed call of it. */

  wmWindow *win = CTX_wm_window(C);

  /* Use modal UI handler for now.
   * Could add separate WM handlers or so, but probably not worth it. */
  WM_event_add_ui_handler(
      C, &win->modalhandlers, wm_exit_handler, nullptr, nullptr, eWM_EventHandlerFlag(0));
  WM_event_add_mousemove(win); /* ensure handler actually gets called */
}

void UV_clipboard_free();

void WM_exit_ex(bContext *C, const bool do_python_exit, const bool do_user_exit_actions)
{
  using namespace blender;
  wmWindowManager *wm = C ? CTX_wm_manager(C) : nullptr;

  /* While nothing technically prevents saving user data in background mode,
   * don't do this as not typically useful and more likely to cause problems
   * if automated scripts happen to write changes to the preferences for e.g.
   * Saving #BLENDER_QUIT_FILE is also not likely to be desired either. */
  BLI_assert(G.background ? (do_user_exit_actions == false) : true);

  /* first wrap up running stuff, we assume only the active WM is running */
  /* modal handlers are on window level freed, others too? */
  /* NOTE: same code copied in `wm_files.cc`. */
  if (C && wm) {
<<<<<<< HEAD
    if (!G.background) {
      /* Save quit.blend. */
      Main *bmain = CTX_data_main(C);
      char filepath[FILE_MAX];
      const int fileflags = G.fileflags & ~G_FILE_COMPRESS;

      BLI_path_join(filepath, sizeof(filepath), BKE_tempdir_base(), BLENDER_QUIT_FILE);

      ED_editors_flush_edits(bmain);

      BlendFileWriteParams blend_file_write_params{};
      if (BLO_write_file(bmain, filepath, fileflags, &blend_file_write_params, nullptr)) {
        printf("Saved session recovery to \"%s\"\n", filepath);
=======
    if (do_user_exit_actions) {
      /* save the undo state as quit.blend */
      Main *bmain = CTX_data_main(C);
      char filepath[FILE_MAX];
      BLI_path_join(filepath, sizeof(filepath), BKE_tempdir_base(), BLENDER_QUIT_FILE);
      MemFile *undo_memfile = wm->undo_stack ?
                                  ED_undosys_stack_memfile_get_if_active(wm->undo_stack) :
                                  nullptr;
      /* When true, the `undo_memfile` doesn't contain all information necessary
       * for writing and up to date blend file. */
      const bool is_memfile_outdated = ED_editors_flush_edits(bmain);

      if (undo_memfile && !is_memfile_outdated) {
        BLO_memfile_write_file(undo_memfile, filepath);
      }
      else {
        const int fileflags = G.fileflags & ~G_FILE_COMPRESS;
        BlendFileWriteParams blend_file_write_params{};
        BLO_write_file(bmain, filepath, fileflags, &blend_file_write_params, nullptr);
>>>>>>> 41b10424
      }
      printf("Saved session recovery to \"%s\"\n", filepath);
    }

    WM_jobs_kill_all(wm);

    LISTBASE_FOREACH (wmWindow *, win, &wm->windows) {
      CTX_wm_window_set(C, win); /* needed by operator close callbacks */
      WM_event_remove_handlers(C, &win->handlers);
      WM_event_remove_handlers(C, &win->modalhandlers);
      ED_screen_exit(C, win, WM_window_get_active_screen(win));
    }

    if (!G.background) {
      blender::ui::string_search::write_recent_searches_file();
    }

    if (do_user_exit_actions) {
      if ((U.pref_flag & USER_PREF_FLAG_SAVE) && ((G.f & G_FLAG_USERPREF_NO_SAVE_ON_EXIT) == 0)) {
        if (U.runtime.is_dirty) {
          BKE_blendfile_userdef_write_all(nullptr);
        }
      }
      /* Free the callback data used on file-open
       * (will be set when a recover operation has run). */
      wm_test_autorun_revert_action_set(nullptr, nullptr);
    }
  }

#if defined(WITH_PYTHON) && !defined(WITH_PYTHON_MODULE)
  /* Without this, we there isn't a good way to manage false-positive resource leaks
   * where a #PyObject references memory allocated with guarded-alloc, #71362.
   *
   * This allows add-ons to free resources when unregistered (which is good practice anyway).
   *
   * Don't run this code when built as a Python module as this runs when Python is in the
   * process of shutting down, where running a snippet like this will crash, see #82675.
   * Instead use the `atexit` module, installed by #BPY_python_start.
   *
   * Don't run this code when `C` is null because #pyrna_unregister_class
   * passes in `CTX_data_main(C)` to un-registration functions.
   * Further: `addon_utils.disable_all()` may call into functions that expect a valid context,
   * supporting all these code-paths with a null context is quite involved for such a corner-case.
   *
   * Check `CTX_py_init_get(C)` in case this function runs before Python has been initialized.
   * Which can happen when the GPU backend fails to initialize.
   */
  if (C && CTX_py_init_get(C)) {
    const char *imports[2] = {"addon_utils", nullptr};
    BPY_run_string_eval(C, imports, "addon_utils.disable_all()");
  }
#endif

  BLI_timer_free();

  WM_paneltype_clear();

  BKE_addon_pref_type_free();
  BKE_keyconfig_pref_type_free();
  BKE_materials_exit();

  wm_operatortype_free();
  wm_surfaces_free();
  wm_dropbox_free();
  WM_menutype_free();

  /* all non-screen and non-space stuff editors did, like editmode */
  if (C) {
    Main *bmain = CTX_data_main(C);
    ED_editors_exit(bmain, true);
  }

  free_openrecent();

  BKE_mball_cubeTable_free();

  /* render code might still access databases */
  RE_FreeAllRender();
  RE_engines_exit();

  ED_preview_free_dbase(); /* frees a Main dbase, before BKE_blender_free! */
  ED_preview_restart_queue_free();
  ed::asset::list::storage_exit();

  BKE_tracking_clipboard_free();
  BKE_mask_clipboard_free();
  BKE_vfont_clipboard_free();
  ED_node_clipboard_free();
  UV_clipboard_free();
  wm_clipboard_free();

#ifdef WITH_COMPOSITOR_CPU
  COM_deinitialize();
#endif

  BKE_subdiv_exit();

  if (gpu_is_init) {
    BKE_image_free_unused_gpu_textures();
  }

  /* Frees the entire library (#G_MAIN) and space-types. */
  BKE_blender_free();

  /* Important this runs after #BKE_blender_free because the window manager may be allocated
   * when `C` is null, holding references to undo steps which will fail to free if their types
   * have been freed first. */
  ED_undosys_type_free();

  /* Free the GPU subdivision data after the database to ensure that subdivision structs used by
   * the modifiers were garbage collected. */
  if (gpu_is_init) {
    blender::draw::DRW_subdiv_free();
  }

  ANIM_fcurves_copybuf_free();
  ANIM_drivers_copybuf_free();
  ANIM_driver_vars_copybuf_free();
  ANIM_fmodifiers_copybuf_free();
  ED_gpencil_anim_copybuf_free();
  ED_gpencil_strokes_copybuf_free();

  /* free gizmo-maps after freeing blender,
   * so no deleted data get accessed during cleaning up of areas. */
  wm_gizmomaptypes_free();
  wm_gizmogrouptype_free();
  wm_gizmotype_free();
  /* Same for UI-list types. */
  WM_uilisttype_free();

  BLF_exit();

  BLT_lang_free();

  ANIM_keyingset_infos_exit();

  //  free_txt_data();

#ifdef WITH_PYTHON
  /* Option not to exit Python so this function can be called from 'atexit'. */
  if ((C == nullptr) || CTX_py_init_get(C)) {
    /* NOTE: (old note)
     * before BKE_blender_free so Python's garbage-collection happens while library still exists.
     * Needed at least for a rare crash that can happen in python-drivers.
     *
     * Update for Blender 2.5, move after #BKE_blender_free because Blender now holds references
     * to #PyObject's so #Py_DECREF'ing them after Python ends causes bad problems every time
     * the python-driver bug can be fixed if it happens again we can deal with it then. */
    BPY_python_end(do_python_exit);
  }
#else
  (void)do_python_exit;
#endif

  ED_file_exit(); /* For file-selector menu data. */

  /* Delete GPU resources and context. The UI also uses GPU resources and so
   * is also deleted with the context active. */
  if (gpu_is_init) {
    DRW_gpu_context_enable_ex(false);
    UI_exit();
    GPU_pass_cache_free();
    GPU_exit();
    DRW_gpu_context_disable_ex(false);
    DRW_gpu_context_destroy();
  }
  else {
    UI_exit();
  }

  BKE_blender_userdef_data_free(&U, false);

  RNA_exit(); /* should be after BPY_python_end so struct python slots are cleared */

  wm_ghost_exit();

  if (C) {
    CTX_free(C);
  }

  GHOST_DisposeSystemPaths();

  DNA_sdna_current_free();

  BLI_threadapi_exit();
  BLI_task_scheduler_exit();

  /* No need to call this early, rather do it late so that other
   * pieces of Blender using sound may exit cleanly, see also #50676. */
  BKE_sound_exit();

  BKE_appdir_exit();

  BKE_blender_atexit();

  wm_autosave_delete();

  BKE_tempdir_session_purge();

  /* Logging cannot be called after exiting (#CLOG_INFO, #CLOG_WARN etc will crash).
   * So postpone exiting until other sub-systems that may use logging have shut down. */
  CLG_exit();
}

void WM_exit(bContext *C, const int exit_code)
{
  const bool do_user_exit_actions = G.background ? false : (exit_code == EXIT_SUCCESS);
  WM_exit_ex(C, true, do_user_exit_actions);

  printf("\nBlender quit\n");

  exit(exit_code);
}

void WM_script_tag_reload()
{
  UI_interface_tag_script_reload();
}<|MERGE_RESOLUTION|>--- conflicted
+++ resolved
@@ -470,21 +470,6 @@
   /* modal handlers are on window level freed, others too? */
   /* NOTE: same code copied in `wm_files.cc`. */
   if (C && wm) {
-<<<<<<< HEAD
-    if (!G.background) {
-      /* Save quit.blend. */
-      Main *bmain = CTX_data_main(C);
-      char filepath[FILE_MAX];
-      const int fileflags = G.fileflags & ~G_FILE_COMPRESS;
-
-      BLI_path_join(filepath, sizeof(filepath), BKE_tempdir_base(), BLENDER_QUIT_FILE);
-
-      ED_editors_flush_edits(bmain);
-
-      BlendFileWriteParams blend_file_write_params{};
-      if (BLO_write_file(bmain, filepath, fileflags, &blend_file_write_params, nullptr)) {
-        printf("Saved session recovery to \"%s\"\n", filepath);
-=======
     if (do_user_exit_actions) {
       /* save the undo state as quit.blend */
       Main *bmain = CTX_data_main(C);
@@ -504,7 +489,6 @@
         const int fileflags = G.fileflags & ~G_FILE_COMPRESS;
         BlendFileWriteParams blend_file_write_params{};
         BLO_write_file(bmain, filepath, fileflags, &blend_file_write_params, nullptr);
->>>>>>> 41b10424
       }
       printf("Saved session recovery to \"%s\"\n", filepath);
     }
