/* SPDX-FileCopyrightText: 2001-2002 NaN Holding BV. All rights reserved.
 *
 * SPDX-License-Identifier: GPL-2.0-or-later */

/** \file
 * \ingroup wm
 *
 * User level access for blend file read/write, file-history and user-preferences
 * (including relevant operators).
 */

/* Placed up here because of crappy WINSOCK stuff. */
#include <cerrno>
#include <cstddef>
#include <cstring>
#include <fcntl.h> /* For open flags (#O_BINARY, #O_RDONLY). */

#ifdef WIN32
/* Need to include windows.h so _WIN32_IE is defined. */
#  include <windows.h>
#  ifndef _WIN32_IE
/* Minimal requirements for SHGetSpecialFolderPath on MINGW MSVC has this defined already. */
#    define _WIN32_IE 0x0400
#  endif
/* For SHGetSpecialFolderPath, has to be done before BLI_winstuff
 * because 'near' is disabled through BLI_windstuff */
#  include "BLI_winstuff.h"
#  include <shlobj.h>
#endif

#include <fmt/format.h>

#include "MEM_CacheLimiterC-Api.h"
#include "MEM_guardedalloc.h"

#include "BLI_blenlib.h"
#include "BLI_fileops_types.h"
#include "BLI_filereader.h"
#include "BLI_linklist.h"
#include "BLI_math_time.h"
#include "BLI_system.h"
#include "BLI_threads.h"
#include "BLI_timer.h"
#include "BLI_utildefines.h"
#include BLI_SYSTEM_PID_H

#include "PIL_time.h"

#include "BLO_readfile.h"
#include "BLT_translation.h"

#include "BLF_api.h"

#include "DNA_object_types.h"
#include "DNA_scene_types.h"
#include "DNA_screen_types.h"
#include "DNA_space_types.h"
#include "DNA_userdef_types.h"
#include "DNA_windowmanager_types.h"
#include "DNA_workspace_types.h"

#include "AS_asset_library.h"

#include "BKE_addon.h"
#include "BKE_appdir.h"
#include "BKE_autoexec.h"
#include "BKE_blender.h"
#include "BKE_blender_undo.h"
#include "BKE_blender_version.h"
#include "BKE_blendfile.hh"
#include "BKE_callbacks.h"
#include "BKE_context.hh"
#include "BKE_global.h"
#include "BKE_idprop.h"
#include "BKE_lib_id.h"
#include "BKE_lib_override.hh"
<<<<<<< HEAD
#include "BKE_lib_remap.h"
#include "BKE_main.h"
#include "BKE_main_namemap.h"
#include "BKE_multires.hh"
=======
#include "BKE_lib_remap.hh"
#include "BKE_main.hh"
#include "BKE_main_namemap.hh"
>>>>>>> fcbb94ed
#include "BKE_packedFile.h"
#include "BKE_paint.hh"
#include "BKE_report.h"
#include "BKE_scene.h"
#include "BKE_screen.hh"
#include "BKE_sound.h"
#include "BKE_undo_system.h"
#include "BKE_workspace.h"

#include "BLO_undofile.hh" /* to save from an undo memfile */
#include "BLO_writefile.hh"

#include "RNA_access.hh"
#include "RNA_define.hh"

#include "IMB_imbuf.h"
#include "IMB_imbuf_types.h"
#include "IMB_thumbs.h"

#include "ED_asset.hh"
#include "ED_datafiles.h"
#include "ED_fileselect.hh"
#include "ED_image.hh"
#include "ED_outliner.hh"
#include "ED_render.hh"
#include "ED_screen.hh"
#include "ED_undo.hh"
#include "ED_util.hh"
#include "ED_view3d.hh"
#include "ED_view3d_offscreen.hh"

#include "GHOST_C-api.h"
#include "GHOST_Path-api.hh"

#include "GPU_context.h"

#include "UI_interface.hh"
#include "UI_resources.hh"
#include "UI_view2d.hh"

/* only to report a missing engine */
#include "RE_engine.h"

#ifdef WITH_PYTHON
#  include "BPY_extern_python.h"
#  include "BPY_extern_run.h"
#endif

#include "DEG_depsgraph.hh"

#include "WM_api.hh"
#include "WM_message.hh"
#include "WM_toolsystem.h"
#include "WM_types.hh"

#include "wm.hh"
#include "wm_event_system.h"
#include "wm_files.hh"
#include "wm_window.hh"

#include "CLG_log.h"

static RecentFile *wm_file_history_find(const char *filepath);
static void wm_history_file_free(RecentFile *recent);
static void wm_history_files_free();
static void wm_history_file_update();
static void wm_history_file_write();

static void wm_test_autorun_revert_action_exec(bContext *C);

static CLG_LogRef LOG = {"wm.files"};

/* -------------------------------------------------------------------- */
/** \name Misc Utility Functions
 * \{ */

void WM_file_tag_modified()
{
  wmWindowManager *wm = static_cast<wmWindowManager *>(G_MAIN->wm.first);
  if (wm->file_saved) {
    wm->file_saved = 0;
    /* notifier that data changed, for save-over warning or header */
    WM_main_add_notifier(NC_WM | ND_DATACHANGED, nullptr);
  }
}

bool wm_file_or_session_data_has_unsaved_changes(const Main *bmain, const wmWindowManager *wm)
{
  return !wm->file_saved || ED_image_should_save_modified(bmain) ||
         AS_asset_library_has_any_unsaved_catalogs();
}

/** \} */

/* -------------------------------------------------------------------- */
/** \name Window Matching for File Reading
 * \{ */

/**
 * To be able to read files without windows closing, opening, moving
 * we try to prepare for worst case:
 * - active window gets active screen from file
 * - restoring the screens from non-active windows
 * Best case is all screens match, in that case they get assigned to proper window.
 */

/**
 * Clear several WM/UI runtime data that would make later complex WM handling impossible.
 *
 * Return data should be cleared by #wm_file_read_setup_wm_finalize. */
static BlendFileReadWMSetupData *wm_file_read_setup_wm_init(bContext *C,
                                                            Main *bmain,
                                                            const bool is_read_homefile)
{
  BLI_assert(BLI_listbase_count_at_most(&bmain->wm, 2) <= 1);
  wmWindowManager *wm = static_cast<wmWindowManager *>(bmain->wm.first);
  BlendFileReadWMSetupData *wm_setup_data = MEM_cnew<BlendFileReadWMSetupData>(__func__);
  wm_setup_data->is_read_homefile = is_read_homefile;
  /* This info is not always known yet when this function is called. */
  wm_setup_data->is_factory_startup = false;

  if (wm == nullptr) {
    return wm_setup_data;
  }

  /* First wrap up running stuff.
   *
   * Code copied from wm_init_exit.cc */
  WM_jobs_kill_all(wm);

  wmWindow *active_win = CTX_wm_window(C);
  LISTBASE_FOREACH (wmWindow *, win, &wm->windows) {
    CTX_wm_window_set(C, win); /* Needed by operator close callbacks. */
    WM_event_remove_handlers(C, &win->handlers);
    WM_event_remove_handlers(C, &win->modalhandlers);
    ED_screen_exit(C, win, WM_window_get_active_screen(win));
  }
  /* Reset active window. */
  CTX_wm_window_set(C, active_win);

  /* NOTE(@ideasman42): Clear the message bus so it's always cleared on file load.
   * Otherwise it's cleared when "Load UI" is set (see #USER_FILENOUI and #wm_close_and_free).
   * However it's _not_ cleared when the UI is kept. This complicates use from add-ons
   * which can re-register subscribers on file-load. To support this use case,
   * it's best to have predictable behavior - always clear. */
  if (wm->message_bus != nullptr) {
    WM_msgbus_destroy(wm->message_bus);
    wm->message_bus = nullptr;
  }

  /* XXX Hack! We have to clear context menu here, because removing all modalhandlers
   * above frees the active menu (at least, in the 'startup splash' case),
   * causing use-after-free error in later handling of the button callbacks in UI code
   * (see ui_apply_but_funcs_after()).
   * Tried solving this by always nullptr-ing context's menu when setting wm/win/etc.,
   * but it broke popups refreshing (see #47632),
   * so for now just handling this specific case here. */
  CTX_wm_menu_set(C, nullptr);

  ED_editors_exit(bmain, true);

  /* Asset loading is done by the UI/editors and they keep pointers into it. So make sure to clear
   * it after UI/editors. */
  ED_assetlist_storage_exit();
  AS_asset_libraries_exit();

  /* NOTE: `wm_setup_data->old_wm` cannot be set here, as this pointer may be swapped with the
   * newly read one in `setup_app_data` process (See #swap_wm_data_for_blendfile). */

  return wm_setup_data;
}

static void wm_file_read_setup_wm_substitute_old_window(wmWindowManager *oldwm,
                                                        wmWindowManager *wm,
                                                        wmWindow *oldwin,
                                                        wmWindow *win)
{
  win->ghostwin = oldwin->ghostwin;
  win->gpuctx = oldwin->gpuctx;
  win->active = oldwin->active;
  if (win->active) {
    wm->winactive = win;
  }
  if (oldwm->windrawable == oldwin) {
    oldwm->windrawable = nullptr;
    wm->windrawable = win;
  }

  /* File loading in background mode still calls this. */
  if (!G.background) {
    /* Pointer back. */
    GHOST_SetWindowUserData(static_cast<GHOST_WindowHandle>(win->ghostwin), win);
  }

  oldwin->ghostwin = nullptr;
  oldwin->gpuctx = nullptr;

  win->eventstate = oldwin->eventstate;
  win->event_last_handled = oldwin->event_last_handled;
  oldwin->eventstate = nullptr;
  oldwin->event_last_handled = nullptr;

  /* Ensure proper screen re-scaling. */
  win->sizex = oldwin->sizex;
  win->sizey = oldwin->sizey;
  win->posx = oldwin->posx;
  win->posy = oldwin->posy;
}

/**
 * Support loading older files without multiple windows (pre 2.5),
 * in this case the #bScreen from the users file should be used but the current
 * windows (from `current_wm_list` are kept).
 *
 * As the original file did not have multiple windows, duplicate the layout into each window.
 * An alternative solution could also be to close all windows except the first however this is
 * enough of a corner case that it's the current behavior is acceptable.
 */
static void wm_file_read_setup_wm_keep_old(const bContext *C,
                                           Main *bmain,
                                           BlendFileReadWMSetupData *wm_setup_data,
                                           wmWindowManager *wm,
                                           const bool load_ui)
{
  /* This data is not needed here, besides detecting that old WM has been kept (in caller code).
   * Since `old_wm` is kept, do not free it, just clear the pointer as clean-up. */
  wm_setup_data->old_wm = nullptr;

  if (!load_ui) {
    /* When loading without UI (i.e. keeping existing UI), no matching needed.
     *
     * The other UI data (workspaces, layouts, screens) has also been re-used from old Main, and
     * newly read one from file has already been discarded in #setup_app_data. */
    return;
  }

  /* Old WM is being reused, but other UI data (workspaces, layouts, screens) comes from the new
   * file, so the WM needs to be updated to use these. */
  bScreen *screen = CTX_wm_screen(C);
  if (screen != nullptr) {
    LISTBASE_FOREACH (wmWindow *, win, &wm->windows) {
      WorkSpace *workspace;

      WorkSpaceLayout *layout_ref = BKE_workspace_layout_find_global(bmain, screen, &workspace);
      BKE_workspace_active_set(win->workspace_hook, workspace);
      win->scene = CTX_data_scene(C);

      /* All windows get active screen from file. */
      if (screen->winid == 0) {
        WM_window_set_active_screen(win, workspace, screen);
      }
      else {
#if 0
        /* NOTE(@ideasman42): The screen referenced from the window has been freed,
         * see: #107525. */
        WorkSpaceLayout *layout_ref = WM_window_get_active_layout(win);
#endif
        WorkSpaceLayout *layout_new = ED_workspace_layout_duplicate(
            bmain, workspace, layout_ref, win);

        WM_window_set_active_layout(win, workspace, layout_new);
      }

      bScreen *win_screen = WM_window_get_active_screen(win);
      win_screen->winid = win->winid;
    }
  }
}

static void wm_file_read_setup_wm_use_new(bContext *C,
                                          Main * /*bmain*/,
                                          BlendFileReadWMSetupData *wm_setup_data,
                                          wmWindowManager *wm)
{
  wmWindowManager *old_wm = wm_setup_data->old_wm;

  wm->op_undo_depth = old_wm->op_undo_depth;

  /* Move existing key configurations into the new WM. */
  wm->keyconfigs = old_wm->keyconfigs;
  wm->addonconf = old_wm->addonconf;
  wm->defaultconf = old_wm->defaultconf;
  wm->userconf = old_wm->userconf;

  BLI_listbase_clear(&old_wm->keyconfigs);
  old_wm->addonconf = nullptr;
  old_wm->defaultconf = nullptr;
  old_wm->userconf = nullptr;

  /* Ensure new keymaps are made, and space types are set. */
  wm->init_flag = 0;
  wm->winactive = nullptr;

  /* Clearing drawable of old WM before deleting any context to avoid clearing the wrong wm. */
  wm_window_clear_drawable(old_wm);

  bool has_match = false;
  LISTBASE_FOREACH (wmWindow *, win, &wm->windows) {
    LISTBASE_FOREACH (wmWindow *, old_win, &old_wm->windows) {
      if (old_win->winid == win->winid) {
        has_match = true;

        wm_file_read_setup_wm_substitute_old_window(old_wm, wm, old_win, win);
      }
    }
  }
  /* Ensure that at least one window is kept open so we don't lose the context, see #42303. */
  if (!has_match) {
    wm_file_read_setup_wm_substitute_old_window(old_wm,
                                                wm,
                                                static_cast<wmWindow *>(old_wm->windows.first),
                                                static_cast<wmWindow *>(wm->windows.first));
  }

  wm_setup_data->old_wm = nullptr;
  wm_close_and_free(C, old_wm);
  /* Don't handle user counts as this is only ever called once #G_MAIN has already been freed via
   * #BKE_main_free so any access to ID's referenced by the window-manager (from ID properties)
   * will crash. See: #100703. */
  BKE_libblock_free_data(&old_wm->id, false);
  BKE_libblock_free_data_py(&old_wm->id);
  MEM_freeN(old_wm);
}

/**
 * Finalize setting up the WM for the newly read file, transferring GHOST windows from the old WM
 * if needed, updating other UI data, etc. And free the old WM if any.
 *
 * Counterpart of #wm_file_read_setup_wm_init.
 */
static void wm_file_read_setup_wm_finalize(bContext *C,
                                           Main *bmain,
                                           BlendFileReadWMSetupData *wm_setup_data)
{
  BLI_assert(BLI_listbase_count_at_most(&bmain->wm, 2) <= 1);
  BLI_assert(wm_setup_data != nullptr);
  wmWindowManager *wm = static_cast<wmWindowManager *>(bmain->wm.first);

  /* If reading factory startup file, and there was no previous WM, clear the size of the windows
   * in newly read WM so that they get resized to occupy the whole available space on current
   * monitor.
   */
  if (wm_setup_data->is_read_homefile && wm_setup_data->is_factory_startup &&
      wm_setup_data->old_wm == nullptr)
  {
    wm_clear_default_size(C);
  }

  if (wm == nullptr) {
    /* Add a default WM in case none exists in newly read main (should only happen when opening
     * an old pre-2.5 .blend file at startup). */
    wm_add_default(bmain, C);
  }
  else if (wm_setup_data->old_wm != nullptr) {
    if (wm_setup_data->old_wm == wm) {
      /* Old WM was kept, update it with new workspaces/layouts/screens read from file.
       *
       * Happens when not loading UI, or when the newly read file has no WM (pre-2.5 files). */
      wm_file_read_setup_wm_keep_old(
          C, bmain, wm_setup_data, wm, (G.fileflags & G_FILE_NO_UI) == 0);
    }
    else {
      /* Using new WM from read file, try to keep current GHOST windows, transfer keymaps, etc.,
       * from old WM.
       *
       * Also takes care of clearing old WM data (temporarily stored in `wm_setup_data->old_wm`).
       */
      wm_file_read_setup_wm_use_new(C, bmain, wm_setup_data, wm);
    }
  }
  /* Else just using the new WM read from file, nothing to do. */
  BLI_assert(wm_setup_data->old_wm == nullptr);
  MEM_delete(wm_setup_data);
}

/** \} */

/* -------------------------------------------------------------------- */
/** \name Preferences Initialization & Versioning
 * \{ */

static void wm_gpu_backend_override_from_userdef()
{
  /* Check if GPU backend is already set from the command line arguments. The command line
   * arguments have higher priority than user preferences. */
  if (GPU_backend_type_selection_is_overridden()) {
    return;
  }

  GPU_backend_type_selection_set_override(eGPUBackendType(U.gpu_backend));
}

/**
 * In case #UserDef was read, re-initialize values that depend on it.
 */
static void wm_init_userdef(Main *bmain)
{
  /* Not versioning, just avoid errors. */
#ifndef WITH_CYCLES
  BKE_addon_remove_safe(&U.addons, "cycles");
#endif

  UI_init_userdef();

  /* needed so loading a file from the command line respects user-pref #26156. */
  SET_FLAG_FROM_TEST(G.fileflags, U.flag & USER_FILENOUI, G_FILE_NO_UI);

  /* set the python auto-execute setting from user prefs */
  /* enabled by default, unless explicitly enabled in the command line which overrides */
  if ((G.f & G_FLAG_SCRIPT_OVERRIDE_PREF) == 0) {
    SET_FLAG_FROM_TEST(G.f, (U.flag & USER_SCRIPT_AUTOEXEC_DISABLE) == 0, G_FLAG_SCRIPT_AUTOEXEC);
  }

  MEM_CacheLimiter_set_maximum(size_t(U.memcachelimit) * 1024 * 1024);
  BKE_sound_init(bmain);

  /* Update the temporary directory from the preferences or fallback to the system default. */
  BKE_tempdir_init(U.tempdir);

  /* Update input device preference. */
  WM_init_input_devices();

  BLO_sanitize_experimental_features_userpref_blend(&U);

  wm_gpu_backend_override_from_userdef();
  GPU_backend_type_selection_detect();
}

/* return codes */
#define BKE_READ_EXOTIC_FAIL_PATH -3   /* file format is not supported */
#define BKE_READ_EXOTIC_FAIL_FORMAT -2 /* file format is not supported */
#define BKE_READ_EXOTIC_FAIL_OPEN -1   /* Can't open the file */
#define BKE_READ_EXOTIC_OK_BLEND 0     /* .blend file */
#if 0
#  define BKE_READ_EXOTIC_OK_OTHER 1 /* other supported formats */
#endif

/** \} */

/* -------------------------------------------------------------------- */
/** \name Read Exotic File Formats
 *
 * Currently only supports `.blend` files,
 * we could support registering other file formats and their loaders.
 * \{ */

/* intended to check for non-blender formats but for now it only reads blends */
static int wm_read_exotic(const char *filepath)
{
  /* make sure we're not trying to read a directory.... */

  int filepath_len = strlen(filepath);
  if (filepath_len > 0 && ELEM(filepath[filepath_len - 1], '/', '\\')) {
    return BKE_READ_EXOTIC_FAIL_PATH;
  }

  /* open the file. */
  const int filedes = BLI_open(filepath, O_BINARY | O_RDONLY, 0);
  if (filedes == -1) {
    return BKE_READ_EXOTIC_FAIL_OPEN;
  }

  FileReader *rawfile = BLI_filereader_new_file(filedes);
  if (rawfile == nullptr) {
    return BKE_READ_EXOTIC_FAIL_OPEN;
  }

  /* read the header (7 bytes are enough to identify all known types). */
  char header[7];
  if (rawfile->read(rawfile, header, sizeof(header)) != sizeof(header)) {
    rawfile->close(rawfile);
    return BKE_READ_EXOTIC_FAIL_FORMAT;
  }
  rawfile->seek(rawfile, 0, SEEK_SET);

  /* check for uncompressed .blend */
  if (STREQLEN(header, "BLENDER", 7)) {
    rawfile->close(rawfile);
    return BKE_READ_EXOTIC_OK_BLEND;
  }

  /* check for compressed .blend */
  FileReader *compressed_file = nullptr;
  if (BLI_file_magic_is_gzip(header)) {
    /* In earlier versions of Blender (before 3.0), compressed files used `Gzip` instead of `Zstd`.
     * While these files will no longer be written, there still needs to be reading support. */
    compressed_file = BLI_filereader_new_gzip(rawfile);
  }
  else if (BLI_file_magic_is_zstd(header)) {
    compressed_file = BLI_filereader_new_zstd(rawfile);
  }

  /* If a compression signature matches, try decompressing the start and check if it's a .blend */
  if (compressed_file != nullptr) {
    size_t len = compressed_file->read(compressed_file, header, sizeof(header));
    compressed_file->close(compressed_file);
    if (len == sizeof(header) && STREQLEN(header, "BLENDER", 7)) {
      return BKE_READ_EXOTIC_OK_BLEND;
    }
  }
  else {
    rawfile->close(rawfile);
  }

  /* Add check for future file formats here. */

  return BKE_READ_EXOTIC_FAIL_FORMAT;
}

/** \} */

/* -------------------------------------------------------------------- */
/** \name Read Blend-File Shared Utilities
 * \{ */

void WM_file_autoexec_init(const char *filepath)
{
  if (G.f & G_FLAG_SCRIPT_OVERRIDE_PREF) {
    return;
  }

  if (G.f & G_FLAG_SCRIPT_AUTOEXEC) {
    char dirpath[FILE_MAX];
    BLI_path_split_dir_part(filepath, dirpath, sizeof(dirpath));
    if (BKE_autoexec_match(dirpath)) {
      G.f &= ~G_FLAG_SCRIPT_AUTOEXEC;
    }
  }
}

void wm_file_read_report(Main *bmain, wmWindow *win)
{
  wmWindowManager *wm = static_cast<wmWindowManager *>(bmain->wm.first);
  ReportList *reports = &wm->reports;
  bool found = false;
  LISTBASE_FOREACH (Scene *, scene, &bmain->scenes) {
    if (scene->r.engine[0] &&
        BLI_findstring(&R_engines, scene->r.engine, offsetof(RenderEngineType, idname)) == nullptr)
    {
      BKE_reportf(reports,
                  RPT_ERROR,
                  "Engine '%s' not available for scene '%s' (an add-on may need to be installed "
                  "or enabled)",
                  scene->r.engine,
                  scene->id.name + 2);
      found = true;
    }
  }

  if (found) {
    if (!G.background) {
      WM_report_banner_show(wm, win);
    }
  }
}

/**
 * Logic shared between #WM_file_read & #wm_homefile_read,
 * call before loading a file.
 * \note In the case of #WM_file_read the file may fail to load.
 * Change here shouldn't cause user-visible changes in that case.
 */
static void wm_file_read_pre(bool use_data, bool /*use_userdef*/)
{
  if (use_data) {
    BLI_timer_on_file_load();
  }

  /* Always do this as both startup and preferences may have loaded in many font's
   * at a different zoom level to the file being loaded. */
  UI_view2d_zoom_cache_reset();

  ED_preview_restart_queue_free();
}

/**
 * Parameters for #wm_file_read_post, also used for deferred initialization.
 */
struct wmFileReadPost_Params {
  uint use_data : 1;
  uint use_userdef : 1;

  uint is_startup_file : 1;
  uint is_factory_startup : 1;
  uint reset_app_template : 1;

  /* Used by #wm_homefile_read_post */
  uint success : 1;
  uint is_alloc : 1;
};

/**
 * Logic shared between #WM_file_read & #wm_homefile_read,
 * updates to make after reading a file.
 */
static void wm_file_read_post(bContext *C,
                              const char *filepath,
                              const wmFileReadPost_Params *params)
{
  wmWindowManager *wm = CTX_wm_manager(C);

  const bool use_data = params->use_data;
  const bool use_userdef = params->use_userdef;
  const bool is_startup_file = params->is_startup_file;
  const bool is_factory_startup = params->is_factory_startup;
  const bool reset_app_template = params->reset_app_template;

  bool addons_loaded = false;

  if (use_data) {
    if (!G.background) {
      /* remove windows which failed to be added via WM_check */
      wm_window_ghostwindows_remove_invalid(C, wm);
    }
    CTX_wm_window_set(C, static_cast<wmWindow *>(wm->windows.first));
  }

#ifdef WITH_PYTHON
  if (is_startup_file) {
    /* On startup (by default), Python won't have been initialized.
     *
     * The following block handles data & preferences being reloaded
     * which requires resetting some internal variables. */
    if (CTX_py_init_get(C)) {
      bool reset_all = use_userdef;
      if (use_userdef || reset_app_template) {
        /* Only run when we have a template path found. */
        if (BKE_appdir_app_template_any()) {
          const char *imports[] = {"bl_app_template_utils", nullptr};
          BPY_run_string_eval(C, imports, "bl_app_template_utils.reset()");
          reset_all = true;
        }
      }
      if (reset_all) {
        const char *imports[] = {"bpy", "addon_utils", nullptr};
        BPY_run_string_exec(
            C,
            imports,
            /* Refresh scripts as the preferences may have changed the user-scripts path.
             *
             * This is needed when loading settings from the previous version,
             * otherwise the script path stored in the preferences would be ignored. */
            "bpy.utils.refresh_script_paths()\n"
            /* Sync add-ons, these may have changed from the defaults. */
            "addon_utils.reset_all()");
      }
      if (use_data) {
        BPY_python_reset(C);
      }
      addons_loaded = true;
    }
  }
  else {
    /* run any texts that were loaded in and flagged as modules */
    if (use_data) {
      BPY_python_reset(C);
    }
    addons_loaded = true;
  }
#else
  UNUSED_VARS(is_startup_file, reset_app_template);
#endif /* WITH_PYTHON */

  Main *bmain = CTX_data_main(C);

  if (use_userdef) {
    if (is_factory_startup) {
      BKE_callback_exec_null(bmain, BKE_CB_EVT_LOAD_FACTORY_USERDEF_POST);
    }
  }

  if (is_factory_startup && BLT_translate_new_dataname()) {
    /* Translate workspace names */
    LISTBASE_FOREACH_MUTABLE (WorkSpace *, workspace, &bmain->workspaces) {
      BKE_libblock_rename(
          bmain, &workspace->id, CTX_DATA_(BLT_I18NCONTEXT_ID_WORKSPACE, workspace->id.name + 2));
    }
  }

  if (use_data) {
    /* Important to do before nulling the context. */
    BKE_callback_exec_null(bmain, BKE_CB_EVT_VERSION_UPDATE);

    /* Load-post must run before evaluating drivers & depsgraph, see: #109720.
     * On failure, the caller handles #BKE_CB_EVT_LOAD_POST_FAIL. */
    if (params->success) {
      BKE_callback_exec_string(bmain, BKE_CB_EVT_LOAD_POST, filepath);
    }

    if (is_factory_startup) {
      BKE_callback_exec_null(bmain, BKE_CB_EVT_LOAD_FACTORY_STARTUP_POST);
    }
  }

  if (use_data) {
    WM_operatortype_last_properties_clear_all();

    /* After load post, so for example the driver namespace can be filled
     * before evaluating the depsgraph. */
    wm_event_do_depsgraph(C, true);

    ED_editors_init(C);

#if 1
    WM_event_add_notifier(C, NC_WM | ND_FILEREAD, nullptr);
#else
    WM_msg_publish_static(CTX_wm_message_bus(C), WM_MSG_STATICTYPE_FILE_READ);
#endif
  }

  /* report any errors.
   * currently disabled if addons aren't yet loaded */
  if (addons_loaded) {
    wm_file_read_report(bmain, static_cast<wmWindow *>(wm->windows.first));
  }

  if (use_data) {
    if (!G.background) {
      if (wm->undo_stack == nullptr) {
        wm->undo_stack = BKE_undosys_stack_create();
      }
      else {
        BKE_undosys_stack_clear(wm->undo_stack);
      }
      BKE_undosys_stack_init_from_main(wm->undo_stack, bmain);
      BKE_undosys_stack_init_from_context(wm->undo_stack, C);
    }
  }

  if (use_data) {
    if (!G.background) {
      /* in background mode this makes it hard to load
       * a blend file and do anything since the screen
       * won't be set to a valid value again */
      CTX_wm_window_set(C, nullptr); /* exits queues */

      /* Ensure auto-run action is not used from a previous blend file load. */
      wm_test_autorun_revert_action_set(nullptr, nullptr);

      /* Ensure tools are registered. */
      WM_toolsystem_init(C);
    }
  }
}

static void wm_read_callback_pre_wrapper(bContext *C, const char *filepath)
{
  /* NOTE: either #BKE_CB_EVT_LOAD_POST or #BKE_CB_EVT_LOAD_POST_FAIL must run.
   * Runs at the end of this function, don't return beforehand. */
  BKE_callback_exec_string(CTX_data_main(C), BKE_CB_EVT_LOAD_PRE, filepath);
}

static void wm_read_callback_post_wrapper(bContext *C, const char *filepath, const bool success)
{
  Main *bmain = CTX_data_main(C);
  /* Temporarily set the window context as this was once supported, see: #107759.
   * If the window is already set, don't change it. */
  bool has_window = CTX_wm_window(C) != nullptr;
  if (!has_window) {
    wmWindowManager *wm = static_cast<wmWindowManager *>(bmain->wm.first);
    wmWindow *win = static_cast<wmWindow *>(wm->windows.first);
    CTX_wm_window_set(C, win);
  }

  /* On success: #BKE_CB_EVT_LOAD_POST runs from #wm_file_read_post. */
  if (success == false) {
    BKE_callback_exec_string(bmain, BKE_CB_EVT_LOAD_POST_FAIL, filepath);
  }

  /* This function should leave the window null when the function entered. */
  if (!has_window) {
    CTX_wm_window_set(C, nullptr);
  }
}

/** \} */

/* -------------------------------------------------------------------- */
/** \name Read Main Blend-File API
 * \{ */

static void file_read_reports_finalize(BlendFileReadReport *bf_reports)
{
  double duration_whole_minutes, duration_whole_seconds;
  double duration_libraries_minutes, duration_libraries_seconds;
  double duration_lib_override_minutes, duration_lib_override_seconds;
  double duration_lib_override_resync_minutes, duration_lib_override_resync_seconds;
  double duration_lib_override_recursive_resync_minutes,
      duration_lib_override_recursive_resync_seconds;

  BLI_math_time_seconds_decompose(bf_reports->duration.whole,
                                  nullptr,
                                  nullptr,
                                  &duration_whole_minutes,
                                  &duration_whole_seconds,
                                  nullptr);
  BLI_math_time_seconds_decompose(bf_reports->duration.libraries,
                                  nullptr,
                                  nullptr,
                                  &duration_libraries_minutes,
                                  &duration_libraries_seconds,
                                  nullptr);
  BLI_math_time_seconds_decompose(bf_reports->duration.lib_overrides,
                                  nullptr,
                                  nullptr,
                                  &duration_lib_override_minutes,
                                  &duration_lib_override_seconds,
                                  nullptr);
  BLI_math_time_seconds_decompose(bf_reports->duration.lib_overrides_resync,
                                  nullptr,
                                  nullptr,
                                  &duration_lib_override_resync_minutes,
                                  &duration_lib_override_resync_seconds,
                                  nullptr);
  BLI_math_time_seconds_decompose(bf_reports->duration.lib_overrides_recursive_resync,
                                  nullptr,
                                  nullptr,
                                  &duration_lib_override_recursive_resync_minutes,
                                  &duration_lib_override_recursive_resync_seconds,
                                  nullptr);

  CLOG_INFO(
      &LOG, 0, "Blender file read in %.0fm%.2fs", duration_whole_minutes, duration_whole_seconds);
  CLOG_INFO(&LOG,
            0,
            " * Loading libraries: %.0fm%.2fs",
            duration_libraries_minutes,
            duration_libraries_seconds);
  CLOG_INFO(&LOG,
            0,
            " * Applying overrides: %.0fm%.2fs",
            duration_lib_override_minutes,
            duration_lib_override_seconds);
  CLOG_INFO(&LOG,
            0,
            " * Resyncing overrides: %.0fm%.2fs (%d root overrides), including recursive "
            "resyncs: %.0fm%.2fs)",
            duration_lib_override_resync_minutes,
            duration_lib_override_resync_seconds,
            bf_reports->count.resynced_lib_overrides,
            duration_lib_override_recursive_resync_minutes,
            duration_lib_override_recursive_resync_seconds);

  if (bf_reports->resynced_lib_overrides_libraries_count != 0) {
    for (LinkNode *node_lib = bf_reports->resynced_lib_overrides_libraries; node_lib != nullptr;
         node_lib = node_lib->next)
    {
      Library *library = static_cast<Library *>(node_lib->link);
      BKE_reportf(bf_reports->reports,
                  RPT_INFO,
                  "Library \"%s\" needs overrides resync",
                  library->filepath);
    }
  }

  if (bf_reports->count.missing_libraries != 0 || bf_reports->count.missing_linked_id != 0) {
    BKE_reportf(bf_reports->reports,
                RPT_WARNING,
                "%d libraries and %d linked data-blocks are missing (including %d ObjectData and "
                "%d Proxies), please check the Info and Outliner editors for details",
                bf_reports->count.missing_libraries,
                bf_reports->count.missing_linked_id,
                bf_reports->count.missing_obdata,
                bf_reports->count.missing_obproxies);
  }
  else {
    if (bf_reports->count.missing_obdata != 0 || bf_reports->count.missing_obproxies != 0) {
      CLOG_ERROR(&LOG,
                 "%d local ObjectData and %d local Object proxies are reported to be missing, "
                 "this should never happen",
                 bf_reports->count.missing_obdata,
                 bf_reports->count.missing_obproxies);
    }
  }

  if (bf_reports->resynced_lib_overrides_libraries_count != 0) {
    BKE_reportf(bf_reports->reports,
                RPT_WARNING,
                "%d libraries have overrides needing resync (auto resynced in %.0fm%.2fs),  "
                "please check the Info editor for details",
                bf_reports->resynced_lib_overrides_libraries_count,
                duration_lib_override_recursive_resync_minutes,
                duration_lib_override_recursive_resync_seconds);
  }

  if (bf_reports->count.proxies_to_lib_overrides_success != 0 ||
      bf_reports->count.proxies_to_lib_overrides_failures != 0)
  {
    BKE_reportf(bf_reports->reports,
                RPT_WARNING,
                "Proxies have been removed from Blender (%d proxies were automatically converted "
                "to library overrides, %d proxies could not be converted and were cleared). "
                "Consider re-saving any library .blend file with the newest Blender version",
                bf_reports->count.proxies_to_lib_overrides_success,
                bf_reports->count.proxies_to_lib_overrides_failures);
  }

  if (bf_reports->count.sequence_strips_skipped != 0) {
    BKE_reportf(bf_reports->reports,
                RPT_ERROR,
                "%d sequence strips were not read because they were in a channel larger than %d",
                bf_reports->count.sequence_strips_skipped,
                MAXSEQ);
  }

  BLI_linklist_free(bf_reports->resynced_lib_overrides_libraries, nullptr);
  bf_reports->resynced_lib_overrides_libraries = nullptr;
}

bool WM_file_read(bContext *C, const char *filepath, ReportList *reports)
{
  /* assume automated tasks with background, don't write recent file list */
  const bool do_history_file_update = (G.background == false) &&
                                      (CTX_wm_manager(C)->op_undo_depth == 0);
  bool success = false;

  const bool use_data = true;
  const bool use_userdef = false;

  /* NOTE: a matching #wm_read_callback_post_wrapper must be called. */
  wm_read_callback_pre_wrapper(C, filepath);

  Main *bmain = CTX_data_main(C);

  /* so we can get the error message */
  errno = 0;

  WM_cursor_wait(true);

  /* first try to append data from exotic file formats... */
  /* it throws error box when file doesn't exist and returns -1 */
  /* NOTE(ton): it should set some error message somewhere. */
  const int retval = wm_read_exotic(filepath);

  /* we didn't succeed, now try to read Blender file */
  if (retval == BKE_READ_EXOTIC_OK_BLEND) {
    BlendFileReadParams params{};
    params.is_startup = false;
    /* Loading preferences when the user intended to load a regular file is a security
     * risk, because the excluded path list is also loaded. Further it's just confusing
     * if a user loads a file and various preferences change. */
    params.skip_flags = BLO_READ_SKIP_USERDEF;

    BlendFileReadReport bf_reports{};
    bf_reports.reports = reports;
    bf_reports.duration.whole = PIL_check_seconds_timer();
    BlendFileData *bfd = BKE_blendfile_read(filepath, &params, &bf_reports);
    if (bfd != nullptr) {
      wm_file_read_pre(use_data, use_userdef);

      /* Close any user-loaded fonts. */
      BLF_reset_fonts();

      /* Put WM into a stable state for post-readfile processes (kill jobs, removes event handlers,
       * message bus, and so on). */
      BlendFileReadWMSetupData *wm_setup_data = wm_file_read_setup_wm_init(C, bmain, false);

      /* This flag is initialized by the operator but overwritten on read.
       * need to re-enable it here else drivers and registered scripts won't work. */
      const int G_f_orig = G.f;

      /* Frees the current main and replaces it with the new one read from file. */
      BKE_blendfile_read_setup_readfile(
          C, bfd, &params, wm_setup_data, &bf_reports, false, nullptr);
      bmain = CTX_data_main(C);

      /* Finalize handling of WM, using the read WM and/or the current WM depending on things like
       * whether the UI is loaded from the .blend file or not, etc. */
      wm_file_read_setup_wm_finalize(C, bmain, wm_setup_data);

      if (G.f != G_f_orig) {
        const int flags_keep = G_FLAG_ALL_RUNTIME;
        G.f &= G_FLAG_ALL_READFILE;
        G.f = (G.f & ~flags_keep) | (G_f_orig & flags_keep);
      }

      WM_check(C); /* opens window(s), checks keymaps */

      if (do_history_file_update) {
        wm_history_file_update();
      }

      wmFileReadPost_Params read_file_post_params{};
      read_file_post_params.use_data = use_data;
      read_file_post_params.use_userdef = use_userdef;
      read_file_post_params.is_startup_file = false;
      read_file_post_params.is_factory_startup = false;
      read_file_post_params.reset_app_template = false;
      read_file_post_params.success = true;
      read_file_post_params.is_alloc = false;
      wm_file_read_post(C, filepath, &read_file_post_params);

      bf_reports.duration.whole = PIL_check_seconds_timer() - bf_reports.duration.whole;
      file_read_reports_finalize(&bf_reports);

      success = true;
    }
  }
#if 0
  else if (retval == BKE_READ_EXOTIC_OK_OTHER) {
    BKE_undo_write(C, "Import file");
  }
#endif
  else if (retval == BKE_READ_EXOTIC_FAIL_OPEN) {
    BKE_reportf(reports,
                RPT_ERROR,
                "Cannot read file \"%s\": %s",
                filepath,
                errno ? strerror(errno) : TIP_("unable to open the file"));
  }
  else if (retval == BKE_READ_EXOTIC_FAIL_FORMAT) {
    BKE_reportf(reports, RPT_ERROR, "File format is not supported in file \"%s\"", filepath);
  }
  else if (retval == BKE_READ_EXOTIC_FAIL_PATH) {
    BKE_reportf(reports, RPT_ERROR, "File path \"%s\" invalid", filepath);
  }
  else {
    BKE_reportf(reports, RPT_ERROR, "Unknown error loading \"%s\"", filepath);
    BLI_assert_msg(0, "invalid 'retval'");
  }

  if (success == false) {
    /* remove from recent files list */
    if (do_history_file_update) {
      RecentFile *recent = wm_file_history_find(filepath);
      if (recent) {
        wm_history_file_free(recent);
        wm_history_file_write();
      }
    }
  }

  WM_cursor_wait(false);

  wm_read_callback_post_wrapper(C, filepath, success);

  BLI_assert(BKE_main_namemap_validate(CTX_data_main(C)));

  return success;
}

static struct {
  char app_template[64];
  bool override;
} wm_init_state_app_template = {{0}};

void WM_init_state_app_template_set(const char *app_template)
{
  if (app_template) {
    STRNCPY(wm_init_state_app_template.app_template, app_template);
    wm_init_state_app_template.override = true;
  }
  else {
    wm_init_state_app_template.app_template[0] = '\0';
    wm_init_state_app_template.override = false;
  }
}

const char *WM_init_state_app_template_get()
{
  return wm_init_state_app_template.override ? wm_init_state_app_template.app_template : nullptr;
}

/** \} */

/* -------------------------------------------------------------------- */
/** \name Read Startup & Preferences Blend-File API
 * \{ */

void wm_homefile_read_ex(bContext *C,
                         const wmHomeFileRead_Params *params_homefile,
                         ReportList *reports,
                         wmFileReadPost_Params **r_params_file_read_post)
{
  /* NOTE: unlike #WM_file_read, don't set the wait cursor when reading the home-file.
   * While technically both are reading a file and could use the wait cursor,
   * avoid doing so for the following reasons.
   *
   * - When loading blend with a file (command line or external file browser)
   *   the home-file is read before the file being loaded.
   *   Toggling the wait cursor twice causes the cursor to flicker which looks like a glitch.
   * - In practice it's not that useful as users tend not to set scenes with slow loading times
   *   as their startup.
   */

/* UNUSED, keep as this may be needed later & the comment below isn't self evident. */
#if 0
  /* Context does not always have valid main pointer here. */
  Main *bmain = G_MAIN;
#endif
  bool success = false;

  /* May be enabled, when the user configuration doesn't exist. */
  const bool use_data = params_homefile->use_data;
  const bool use_userdef = params_homefile->use_userdef;
  bool use_factory_settings = params_homefile->use_factory_settings;
  /* Currently this only impacts preferences as it doesn't make much sense to keep the default
   * startup open in the case the app-template doesn't happen to define its own startup.
   * Unlike preferences where we might want to only reset the app-template part of the preferences
   * so as not to reset the preferences for all other Blender instances, see: #96427. */
  const bool use_factory_settings_app_template_only =
      params_homefile->use_factory_settings_app_template_only;
  const bool use_empty_data = params_homefile->use_empty_data;
  const char *filepath_startup_override = params_homefile->filepath_startup_override;
  const char *app_template_override = params_homefile->app_template_override;

  bool filepath_startup_is_factory = true;
  char filepath_startup[FILE_MAX];
  char filepath_userdef[FILE_MAX];

  /* When 'app_template' is set:
   * '{BLENDER_USER_CONFIG}/{app_template}' */
  char app_template_system[FILE_MAX];
  /* When 'app_template' is set:
   * '{BLENDER_SYSTEM_SCRIPTS}/startup/bl_app_templates_system/{app_template}' */
  char app_template_config[FILE_MAX];

  eBLOReadSkip skip_flags = eBLOReadSkip(0);

  if (use_data == false) {
    skip_flags |= BLO_READ_SKIP_DATA;
  }
  if (use_userdef == false) {
    skip_flags |= BLO_READ_SKIP_USERDEF;
  }

  /* True if we load startup.blend from memory
   * or use app-template startup.blend which the user hasn't saved. */
  bool is_factory_startup = true;

  const char *app_template = nullptr;
  bool update_defaults = false;

  /* Current Main is not always available in context here. */
  Main *bmain = G_MAIN;

  if (filepath_startup_override != nullptr) {
    /* pass */
  }
  else if (app_template_override) {
    /* This may be clearing the current template by setting to an empty string. */
    app_template = app_template_override;
  }
  else if (!use_factory_settings && U.app_template[0]) {
    app_template = U.app_template;
  }

  const bool reset_app_template = ((!app_template && U.app_template[0]) ||
                                   (app_template && !STREQ(app_template, U.app_template)));

  /* Options exclude each other. */
  BLI_assert((use_factory_settings && filepath_startup_override) == 0);

  if ((G.f & G_FLAG_SCRIPT_OVERRIDE_PREF) == 0) {
    SET_FLAG_FROM_TEST(G.f, (U.flag & USER_SCRIPT_AUTOEXEC_DISABLE) == 0, G_FLAG_SCRIPT_AUTOEXEC);
  }

  if (use_data) {
    if (reset_app_template) {
      /* Always load UI when switching to another template. */
      G.fileflags &= ~G_FILE_NO_UI;
    }
  }

  if (use_userdef || reset_app_template) {
#ifdef WITH_PYTHON
    /* This only runs once Blender has already started. */
    if (CTX_py_init_get(C)) {
      /* This is restored by 'wm_file_read_post', disable before loading any preferences
       * so an add-on can read their own preferences when un-registering,
       * and use new preferences if/when re-registering, see #67577.
       *
       * Note that this fits into 'wm_file_read_pre' function but gets messy
       * since we need to know if 'reset_app_template' is true. */
      const char *imports[] = {"addon_utils", nullptr};
      BPY_run_string_eval(C, imports, "addon_utils.disable_all()");
    }
#endif /* WITH_PYTHON */
  }

  if (use_data) {
    /* NOTE: a matching #wm_read_callback_post_wrapper must be called.
     * This runs from #wm_homefile_read_post. */
    wm_read_callback_pre_wrapper(C, "");
  }

  /* For regular file loading this only runs after the file is successfully read.
   * In the case of the startup file, the in-memory startup file is used as a fallback
   * so we know this will work if all else fails. */
  wm_file_read_pre(use_data, use_userdef);

  BlendFileReadWMSetupData *wm_setup_data = nullptr;
  if (use_data) {
    /* Put WM into a stable state for post-readfile processes (kill jobs, removes event handlers,
     * message bus, and so on). */
    wm_setup_data = wm_file_read_setup_wm_init(C, bmain, true);
  }

  filepath_startup[0] = '\0';
  filepath_userdef[0] = '\0';
  app_template_system[0] = '\0';
  app_template_config[0] = '\0';

  const char *const cfgdir = BKE_appdir_folder_id(BLENDER_USER_CONFIG, nullptr);
  if (!use_factory_settings) {
    if (cfgdir) {
      BLI_path_join(filepath_startup, sizeof(filepath_startup), cfgdir, BLENDER_STARTUP_FILE);
      filepath_startup_is_factory = false;
      if (use_userdef) {
        BLI_path_join(filepath_userdef, sizeof(filepath_startup), cfgdir, BLENDER_USERPREF_FILE);
      }
    }
    else {
      use_factory_settings = true;
    }

    if (filepath_startup_override) {
      STRNCPY(filepath_startup, filepath_startup_override);
      filepath_startup_is_factory = false;
    }
  }

  /* load preferences before startup.blend */
  if (use_userdef) {
    if (use_factory_settings_app_template_only) {
      /* Use the current preferences as-is (only load in the app_template preferences). */
      skip_flags |= BLO_READ_SKIP_USERDEF;
    }
    else if (!use_factory_settings && BLI_exists(filepath_userdef)) {
      UserDef *userdef = BKE_blendfile_userdef_read(filepath_userdef, nullptr);
      if (userdef != nullptr) {
        BKE_blender_userdef_data_set_and_free(userdef);
        userdef = nullptr;

        skip_flags |= BLO_READ_SKIP_USERDEF;
        printf("Read prefs: \"%s\"\n", filepath_userdef);
      }
    }
  }

  if ((app_template != nullptr) && (app_template[0] != '\0')) {
    if (!BKE_appdir_app_template_id_search(
            app_template, app_template_system, sizeof(app_template_system)))
    {
      /* Can safely continue with code below, just warn it's not found. */
      BKE_reportf(reports, RPT_WARNING, "Application Template \"%s\" not found", app_template);
    }

    /* Insert template name into startup file. */

    /* note that the path is being set even when 'use_factory_settings == true'
     * this is done so we can load a templates factory-settings */
    if (!use_factory_settings) {
      BLI_path_join(app_template_config, sizeof(app_template_config), cfgdir, app_template);
      BLI_path_join(
          filepath_startup, sizeof(filepath_startup), app_template_config, BLENDER_STARTUP_FILE);
      filepath_startup_is_factory = false;
      if (BLI_access(filepath_startup, R_OK) != 0) {
        filepath_startup[0] = '\0';
      }
    }
    else {
      filepath_startup[0] = '\0';
    }

    if (filepath_startup[0] == '\0') {
      BLI_path_join(
          filepath_startup, sizeof(filepath_startup), app_template_system, BLENDER_STARTUP_FILE);
      filepath_startup_is_factory = true;

      /* Update defaults only for system templates. */
      update_defaults = true;
    }
  }

  if (!use_factory_settings || (filepath_startup[0] != '\0')) {
    if (BLI_access(filepath_startup, R_OK) == 0) {
      BlendFileReadParams params{};
      params.is_startup = true;
      params.skip_flags = skip_flags | BLO_READ_SKIP_USERDEF;
      BlendFileReadReport bf_reports{};
      bf_reports.reports = reports;
      BlendFileData *bfd = BKE_blendfile_read(filepath_startup, &params, &bf_reports);

      if (bfd != nullptr) {
        /* Frees the current main and replaces it with the new one read from file. */
        BKE_blendfile_read_setup_readfile(C,
                                          bfd,
                                          &params,
                                          wm_setup_data,
                                          &bf_reports,
                                          update_defaults && use_data,
                                          app_template);
        success = true;
        bmain = CTX_data_main(C);
      }
    }
    if (success) {
      is_factory_startup = filepath_startup_is_factory;
    }
  }

  if (use_userdef) {
    if ((skip_flags & BLO_READ_SKIP_USERDEF) == 0) {
      UserDef *userdef_default = BKE_blendfile_userdef_from_defaults();
      BKE_blender_userdef_data_set_and_free(userdef_default);
      skip_flags |= BLO_READ_SKIP_USERDEF;
    }
  }

  if (success == false && filepath_startup_override && reports) {
    /* We can not return from here because wm is already reset */
    BKE_reportf(reports, RPT_ERROR, "Could not read \"%s\"", filepath_startup_override);
  }

  bool loaded_factory_settings = false;
  if (success == false) {
    BlendFileReadParams read_file_params{};
    read_file_params.is_startup = true;
    read_file_params.skip_flags = skip_flags;
    BlendFileData *bfd = BKE_blendfile_read_from_memory(
        datatoc_startup_blend, datatoc_startup_blend_size, &read_file_params, nullptr);
    if (bfd != nullptr) {
      BlendFileReadReport read_report{};
      /* Frees the current main and replaces it with the new one read from file. */
      BKE_blendfile_read_setup_readfile(
          C, bfd, &read_file_params, wm_setup_data, &read_report, true, nullptr);
      success = true;
      loaded_factory_settings = true;
      bmain = CTX_data_main(C);
    }
  }

  if (use_empty_data) {
    BKE_blendfile_read_make_empty(C);
  }

  /* Load template preferences,
   * unlike regular preferences we only use some of the settings,
   * see: BKE_blender_userdef_set_app_template */
  if (app_template_system[0] != '\0') {
    char temp_path[FILE_MAX];
    temp_path[0] = '\0';
    if (!use_factory_settings) {
      BLI_path_join(temp_path, sizeof(temp_path), app_template_config, BLENDER_USERPREF_FILE);
      if (BLI_access(temp_path, R_OK) != 0) {
        temp_path[0] = '\0';
      }
    }

    if (temp_path[0] == '\0') {
      BLI_path_join(temp_path, sizeof(temp_path), app_template_system, BLENDER_USERPREF_FILE);
    }

    if (use_userdef) {
      UserDef *userdef_template = nullptr;
      /* just avoids missing file warning */
      if (BLI_exists(temp_path)) {
        userdef_template = BKE_blendfile_userdef_read(temp_path, nullptr);
      }
      if (userdef_template == nullptr) {
        /* we need to have preferences load to overwrite preferences from previous template */
        userdef_template = BKE_blendfile_userdef_from_defaults();
      }
      if (userdef_template) {
        BKE_blender_userdef_app_template_data_set_and_free(userdef_template);
        userdef_template = nullptr;
      }
    }
  }

  if (app_template_override) {
    STRNCPY(U.app_template, app_template_override);
  }

  if (use_userdef) {
    /* check userdef before open window, keymaps etc */
    wm_init_userdef(bmain);
  }

  if (use_data) {
    /* Finalize handling of WM, using the read WM and/or the current WM depending on things like
     * whether the UI is loaded from the .blend file or not, etc. */
    wm_setup_data->is_factory_startup = loaded_factory_settings;
    wm_file_read_setup_wm_finalize(C, bmain, wm_setup_data);
  }

  if (use_userdef) {
    /* Clear keymaps because the current default keymap may have been initialized
     * from user preferences, which have been reset. */
    LISTBASE_FOREACH (wmWindowManager *, wm, &bmain->wm) {
      if (wm->defaultconf) {
        wm->defaultconf->flag &= ~KEYCONF_INIT_DEFAULT;
      }
    }
  }

  if (use_data) {
    WM_check(C); /* opens window(s), checks keymaps */

    bmain->filepath[0] = '\0';
  }

  {
    wmFileReadPost_Params params_file_read_post{};
    params_file_read_post.use_data = use_data;
    params_file_read_post.use_userdef = use_userdef;
    params_file_read_post.is_startup_file = true;
    params_file_read_post.is_factory_startup = is_factory_startup;
    params_file_read_post.reset_app_template = reset_app_template;

    params_file_read_post.success = success;
    params_file_read_post.is_alloc = false;

    if (r_params_file_read_post == nullptr) {
      wm_homefile_read_post(C, &params_file_read_post);
    }
    else {
      params_file_read_post.is_alloc = true;
      *r_params_file_read_post = static_cast<wmFileReadPost_Params *>(
          MEM_mallocN(sizeof(wmFileReadPost_Params), __func__));
      **r_params_file_read_post = params_file_read_post;

      /* Match #wm_file_read_post which leaves the window cleared too. */
      CTX_wm_window_set(C, nullptr);
    }
  }
}

void wm_homefile_read(bContext *C,
                      const wmHomeFileRead_Params *params_homefile,
                      ReportList *reports)
{
  wm_homefile_read_ex(C, params_homefile, reports, nullptr);
}

void wm_homefile_read_post(bContext *C, const wmFileReadPost_Params *params_file_read_post)
{
  const char *filepath = "";
  wm_file_read_post(C, filepath, params_file_read_post);

  if (params_file_read_post->use_data) {
    wm_read_callback_post_wrapper(C, filepath, params_file_read_post->success);
  }

  if (params_file_read_post->is_alloc) {
    MEM_freeN((void *)params_file_read_post);
  }
}

/** \} */

/* -------------------------------------------------------------------- */
/** \name Blend-File History API
 * \{ */

void wm_history_file_read()
{
  const char *const cfgdir = BKE_appdir_folder_id(BLENDER_USER_CONFIG, nullptr);
  if (!cfgdir) {
    return;
  }

  char filepath[FILE_MAX];
  LinkNode *l;
  int num;

  BLI_path_join(filepath, sizeof(filepath), cfgdir, BLENDER_HISTORY_FILE);

  LinkNode *lines = BLI_file_read_as_lines(filepath);

  wm_history_files_free();

  /* Read list of recent opened files from #BLENDER_HISTORY_FILE to memory. */
  for (l = lines, num = 0; l && (num < U.recent_files); l = l->next) {
    const char *line = static_cast<const char *>(l->link);
    /* don't check if files exist, causes slow startup for remote/external drives */
    if (line[0]) {
      RecentFile *recent = (RecentFile *)MEM_mallocN(sizeof(RecentFile), "RecentFile");
      BLI_addtail(&(G.recent_files), recent);
      recent->filepath = BLI_strdup(line);
      num++;
    }
  }

  BLI_file_free_lines(lines);
}

static RecentFile *wm_history_file_new(const char *filepath)
{
  RecentFile *recent = static_cast<RecentFile *>(MEM_mallocN(sizeof(RecentFile), "RecentFile"));
  recent->filepath = BLI_strdup(filepath);
  return recent;
}

static void wm_history_file_free(RecentFile *recent)
{
  BLI_assert(BLI_findindex(&G.recent_files, recent) != -1);
  MEM_freeN(recent->filepath);
  BLI_freelinkN(&G.recent_files, recent);
}

static void wm_history_files_free()
{
  LISTBASE_FOREACH_MUTABLE (RecentFile *, recent, &G.recent_files) {
    wm_history_file_free(recent);
  }
}

static RecentFile *wm_file_history_find(const char *filepath)
{
  return static_cast<RecentFile *>(
      BLI_findstring_ptr(&G.recent_files, filepath, offsetof(RecentFile, filepath)));
}

/**
 * Write #BLENDER_HISTORY_FILE as-is, without checking the environment
 * (that's handled by #wm_history_file_update).
 */
static void wm_history_file_write()
{
  const char *user_config_dir;
  char filepath[FILE_MAX];
  FILE *fp;

  /* will be nullptr in background mode */
  user_config_dir = BKE_appdir_folder_id_create(BLENDER_USER_CONFIG, nullptr);
  if (!user_config_dir) {
    return;
  }

  BLI_path_join(filepath, sizeof(filepath), user_config_dir, BLENDER_HISTORY_FILE);

  fp = BLI_fopen(filepath, "w");
  if (fp) {
    LISTBASE_FOREACH (RecentFile *, recent, &G.recent_files) {
      fprintf(fp, "%s\n", recent->filepath);
    }
    fclose(fp);
  }
}

/**
 * Run after saving a file to refresh the #BLENDER_HISTORY_FILE list.
 */
static void wm_history_file_update()
{
  RecentFile *recent;
  const char *blendfile_path = BKE_main_blendfile_path_from_global();

  /* No write history for recovered startup files. */
  if (blendfile_path[0] == '\0') {
    return;
  }

  recent = static_cast<RecentFile *>(G.recent_files.first);
  /* Refresh #BLENDER_HISTORY_FILE of recent opened files, when current file was changed. */
  if (!(recent) || (BLI_path_cmp(recent->filepath, blendfile_path) != 0)) {

    recent = wm_file_history_find(blendfile_path);
    if (recent) {
      BLI_remlink(&G.recent_files, recent);
    }
    else {
      RecentFile *recent_next;
      for (recent = static_cast<RecentFile *>(BLI_findlink(&G.recent_files, U.recent_files - 1));
           recent;
           recent = recent_next)
      {
        recent_next = recent->next;
        wm_history_file_free(recent);
      }
      recent = wm_history_file_new(blendfile_path);
    }

    /* add current file to the beginning of list */
    BLI_addhead(&(G.recent_files), recent);

    /* Write current file to #BLENDER_HISTORY_FILE. */
    wm_history_file_write();

    /* Also update most recent files on system. */
    GHOST_addToSystemRecentFiles(blendfile_path);
  }
}

/** \} */

/* -------------------------------------------------------------------- */
/** \name Thumbnail Generation: Screen-Shot / Camera View
 *
 * Thumbnail Sizes
 * ===============
 *
 * - `PREVIEW_RENDER_LARGE_HEIGHT * 2` is used to render a large thumbnail,
 *   giving some over-sampling when scaled down:
 *
 * - There are two outputs for this thumbnail:
 *
 *   - An image is saved to the thumbnail cache, sized at #PREVIEW_RENDER_LARGE_HEIGHT.
 *
 *   - A smaller thumbnail is stored in the `.blend` file itself, sized at #BLEN_THUMB_SIZE.
 *     The size is kept small to prevent thumbnails bloating the size of `.blend` files.
 *
 *     The this thumbnail will be extracted if the file is shared or the local thumbnail cache
 *     is cleared. see: `blendthumb_extract.cc` for logic that extracts the thumbnail.
 *
 * \{ */

/**
 * Screen-shot the active window.
 */
static ImBuf *blend_file_thumb_from_screenshot(bContext *C, BlendThumbnail **r_thumb)
{
  *r_thumb = nullptr;

  wmWindow *win = CTX_wm_window(C);
  if (G.background || (win == nullptr)) {
    return nullptr;
  }

  /* The window to capture should be a main window (without parent). */
  while (win && win->parent) {
    win = win->parent;
  }

  wmWindowManager *wm = CTX_wm_manager(C);
  int win_size[2];
  /* NOTE: always read from front-buffer as drawing a window can cause problems while saving,
   * even if this means the thumbnail from the screen-shot fails to be created, see: #98462. */
  uint8_t *buffer = WM_window_pixels_read_from_frontbuffer(wm, win, win_size);
  ImBuf *ibuf = IMB_allocFromBufferOwn(buffer, nullptr, win_size[0], win_size[1], 24);

  if (ibuf) {
    int ex, ey;
    if (ibuf->x > ibuf->y) {
      ex = BLEN_THUMB_SIZE;
      ey = max_ii(1, int((float(ibuf->y) / float(ibuf->x)) * BLEN_THUMB_SIZE));
    }
    else {
      ex = max_ii(1, int((float(ibuf->x) / float(ibuf->y)) * BLEN_THUMB_SIZE));
      ey = BLEN_THUMB_SIZE;
    }

    /* File-system thumbnail image can be 256x256. */
    IMB_scaleImBuf(ibuf, ex * 2, ey * 2);

    /* Thumbnail inside blend should be 128x128. */
    ImBuf *thumb_ibuf = IMB_dupImBuf(ibuf);
    IMB_scaleImBuf(thumb_ibuf, ex, ey);

    BlendThumbnail *thumb = BKE_main_thumbnail_from_imbuf(nullptr, thumb_ibuf);
    IMB_freeImBuf(thumb_ibuf);
    *r_thumb = thumb;
  }

  /* Must be freed by caller. */
  return ibuf;
}

/**
 * Render the current scene with the active camera.
 *
 * \param screen: can be nullptr.
 */
static ImBuf *blend_file_thumb_from_camera(const bContext *C,
                                           Scene *scene,
                                           bScreen *screen,
                                           BlendThumbnail **r_thumb)
{
  *r_thumb = nullptr;

  /* Scene can be nullptr if running a script at startup and calling the save operator. */
  if (G.background || scene == nullptr) {
    return nullptr;
  }

  /* will be scaled down, but gives some nice oversampling */
  ImBuf *ibuf;
  BlendThumbnail *thumb;
  wmWindowManager *wm = CTX_wm_manager(C);
  const float pixelsize_old = U.pixelsize;
  wmWindow *windrawable_old = wm->windrawable;
  char err_out[256] = "unknown";

  /* screen if no camera found */
  ScrArea *area = nullptr;
  ARegion *region = nullptr;
  View3D *v3d = nullptr;

  if (screen != nullptr) {
    area = BKE_screen_find_big_area(screen, SPACE_VIEW3D, 0);
    if (area) {
      v3d = static_cast<View3D *>(area->spacedata.first);
      region = BKE_area_find_region_type(area, RGN_TYPE_WINDOW);
    }
  }

  if (scene->camera == nullptr && v3d == nullptr) {
    return nullptr;
  }

  Depsgraph *depsgraph = CTX_data_ensure_evaluated_depsgraph(C);

  /* Note that with scaling, this ends up being 0.5,
   * as it's a thumbnail, we don't need object centers and friends to be 1:1 size. */
  U.pixelsize = 1.0f;

  if (scene->camera) {
    ibuf = ED_view3d_draw_offscreen_imbuf_simple(depsgraph,
                                                 scene,
                                                 (v3d) ? &v3d->shading : nullptr,
                                                 (v3d) ? eDrawType(v3d->shading.type) : OB_SOLID,
                                                 scene->camera,
                                                 PREVIEW_RENDER_LARGE_HEIGHT * 2,
                                                 PREVIEW_RENDER_LARGE_HEIGHT * 2,
                                                 IB_rect,
                                                 (v3d) ? V3D_OFSDRAW_OVERRIDE_SCENE_SETTINGS :
                                                         V3D_OFSDRAW_NONE,
                                                 R_ALPHAPREMUL,
                                                 nullptr,
                                                 nullptr,
                                                 nullptr,
                                                 err_out);
  }
  else {
    ibuf = ED_view3d_draw_offscreen_imbuf(depsgraph,
                                          scene,
                                          OB_SOLID,
                                          v3d,
                                          region,
                                          PREVIEW_RENDER_LARGE_HEIGHT * 2,
                                          PREVIEW_RENDER_LARGE_HEIGHT * 2,
                                          IB_rect,
                                          R_ALPHAPREMUL,
                                          nullptr,
                                          true,
                                          nullptr,
                                          nullptr,
                                          err_out);
  }

  U.pixelsize = pixelsize_old;

  /* Reset to old drawable. */
  if (windrawable_old) {
    wm_window_make_drawable(wm, windrawable_old);
  }
  else {
    wm_window_clear_drawable(wm);
  }

  if (ibuf) {
    /* dirty oversampling */
    ImBuf *thumb_ibuf;
    thumb_ibuf = IMB_dupImBuf(ibuf);
    /* BLEN_THUMB_SIZE is size of thumbnail inside blend file: 128x128. */
    IMB_scaleImBuf(thumb_ibuf, BLEN_THUMB_SIZE, BLEN_THUMB_SIZE);
    thumb = BKE_main_thumbnail_from_imbuf(nullptr, thumb_ibuf);
    IMB_freeImBuf(thumb_ibuf);
    /* Thumbnail saved to file-system should be 256x256. */
    IMB_scaleImBuf(ibuf, PREVIEW_RENDER_LARGE_HEIGHT, PREVIEW_RENDER_LARGE_HEIGHT);
  }
  else {
    /* '*r_thumb' needs to stay nullptr to prevent a bad thumbnail from being handled. */
    CLOG_WARN(&LOG, "failed to create thumbnail: %s", err_out);
    thumb = nullptr;
  }

  /* must be freed by caller */
  *r_thumb = thumb;

  return ibuf;
}

/** \} */

/* -------------------------------------------------------------------- */
/** \name Write Main Blend-File (internal)
 * \{ */

bool write_crash_blend()
{
  char filepath[FILE_MAX];

  STRNCPY(filepath, BKE_main_blendfile_path_from_global());
  BLI_path_extension_replace(filepath, sizeof(filepath), "_crash.blend");
  BlendFileWriteParams params{};
  const bool success = BLO_write_file(G_MAIN, filepath, G.fileflags, &params, nullptr);
  printf("%s: \"%s\"\n", success ? "written" : "failed", filepath);
  return success;
}

/**
 * Helper to check if file `filepath` can be written.
 * \return true if it can, otherwise report an error and return false.
 */
static bool wm_file_write_check_with_report_on_failure(Main *bmain,
                                                       const char *filepath,
                                                       ReportList *reports)
{
  const int filepath_len = strlen(filepath);
  if (filepath_len == 0) {
    BKE_report(reports, RPT_ERROR, "Path is empty, cannot save");
    return false;
  }

  if (filepath_len >= FILE_MAX) {
    BKE_report(reports, RPT_ERROR, "Path too long, cannot save");
    return false;
  }

  LISTBASE_FOREACH (Library *, li, &bmain->libraries) {
    if (BLI_path_cmp(li->filepath_abs, filepath) == 0) {
      BKE_reportf(reports, RPT_ERROR, "Cannot overwrite used library '%.240s'", filepath);
      return false;
    }
  }

  return true;
}

/**
 * \see #wm_homefile_write_exec wraps #BLO_write_file in a similar way.
 */
static bool wm_file_write(bContext *C,
                          const char *filepath,
                          int fileflags,
                          eBLO_WritePathRemap remap_mode,
                          bool use_save_as_copy,
                          ReportList *reports)
{
  Main *bmain = CTX_data_main(C);
  BlendThumbnail *thumb = nullptr, *main_thumb = nullptr;
  ImBuf *ibuf_thumb = nullptr;

  /* NOTE: used to replace the file extension (to ensure `.blend`),
   * no need to now because the operator ensures,
   * its handy for scripts to save to a predefined name without blender editing it */

  if (!wm_file_write_check_with_report_on_failure(bmain, filepath, reports)) {
    return false;
  }

  /* Call pre-save callbacks before writing preview,
   * that way you can generate custom file thumbnail. */

  /* NOTE: either #BKE_CB_EVT_SAVE_POST or #BKE_CB_EVT_SAVE_POST_FAIL must run.
   * Runs at the end of this function, don't return beforehand. */
  BKE_callback_exec_string(bmain, BKE_CB_EVT_SAVE_PRE, filepath);

  /* Check if file write permission is OK. */
  if (BLI_exists(filepath) && !BLI_file_is_writable(filepath)) {
    BKE_reportf(
        reports, RPT_ERROR, "Cannot save blend file, path \"%s\" is not writable", filepath);

    BKE_callback_exec_string(bmain, BKE_CB_EVT_SAVE_POST_FAIL, filepath);
    return false;
  }

  ED_assets_pre_save(bmain);

  /* Enforce full override check/generation on file save. */
  BKE_lib_override_library_main_operations_create(bmain, true, nullptr);

  /* NOTE: Ideally we would call `WM_redraw_windows` here to remove any open menus.
   * But we can crash if saving from a script, see #92704 & #97627.
   * Just checking `!G.background && BLI_thread_is_main()` is not sufficient to fix this.
   * Additionally some EGL configurations don't support reading the front-buffer
   * immediately after drawing, see: #98462. In that case off-screen drawing is necessary. */

  /* don't forget not to return without! */
  WM_cursor_wait(true);

  if (U.file_preview_type != USER_FILE_PREVIEW_NONE) {
    /* Blend file thumbnail.
     *
     * - Save before exiting edit-mode, otherwise evaluated-mesh for shared data gets corrupted.
     *   See #27765.
     * - Main can store a `.blend` thumbnail,
     *   useful for background-mode or thumbnail customization.
     */
    main_thumb = thumb = bmain->blen_thumb;
    if (thumb != nullptr) {
      /* In case we are given a valid thumbnail data, just generate image from it. */
      ibuf_thumb = BKE_main_thumbnail_to_imbuf(nullptr, thumb);
    }
    else if (BLI_thread_is_main()) {
      int file_preview_type = U.file_preview_type;

      if (file_preview_type == USER_FILE_PREVIEW_AUTO) {
        Scene *scene = CTX_data_scene(C);
        bScreen *screen = CTX_wm_screen(C);
        bool do_render = (scene != nullptr && scene->camera != nullptr && screen != nullptr &&
                          (BKE_screen_find_big_area(screen, SPACE_VIEW3D, 0) != nullptr));
        file_preview_type = do_render ? USER_FILE_PREVIEW_CAMERA : USER_FILE_PREVIEW_SCREENSHOT;
      }

      switch (file_preview_type) {
        case USER_FILE_PREVIEW_SCREENSHOT: {
          ibuf_thumb = blend_file_thumb_from_screenshot(C, &thumb);
          break;
        }
        case USER_FILE_PREVIEW_CAMERA: {
          ibuf_thumb = blend_file_thumb_from_camera(
              C, CTX_data_scene(C), CTX_wm_screen(C), &thumb);
          break;
        }
        default:
          BLI_assert_unreachable();
      }
    }
  }

  /* operator now handles overwrite checks */

  if (G.fileflags & G_FILE_AUTOPACK) {
    BKE_packedfile_pack_all(bmain, reports, false);
  }

  ED_editors_flush_edits(bmain);

  /* XXX(ton): temp solution to solve bug, real fix coming. */
  bmain->recovered = false;

  BlendFileWriteParams blend_write_params{};
  blend_write_params.remap_mode = remap_mode;
  blend_write_params.use_save_versions = true;
  blend_write_params.use_save_as_copy = use_save_as_copy;
  blend_write_params.thumb = thumb;

  const bool success = BLO_write_file(bmain, filepath, fileflags, &blend_write_params, reports);

  if (success) {
    const bool do_history_file_update = (G.background == false) &&
                                        (CTX_wm_manager(C)->op_undo_depth == 0);

    if (use_save_as_copy == false) {
      STRNCPY(bmain->filepath, filepath); /* is guaranteed current file */
    }

    SET_FLAG_FROM_TEST(G.fileflags, fileflags & G_FILE_COMPRESS, G_FILE_COMPRESS);

    /* prevent background mode scripts from clobbering history */
    if (do_history_file_update) {
      wm_history_file_update();
    }

    /* run this function after because the file can't be written before the blend is */
    if (ibuf_thumb) {
      IMB_thumb_delete(filepath, THB_FAIL); /* without this a failed thumb overrides */
      ibuf_thumb = IMB_thumb_create(filepath, THB_LARGE, THB_SOURCE_BLEND, ibuf_thumb);
    }

    /* Without this there is no feedback the file was saved. */
    BKE_reportf(reports, RPT_INFO, "Saved \"%s\"", BLI_path_basename(filepath));
  }

  BKE_callback_exec_string(
      bmain, success ? BKE_CB_EVT_SAVE_POST : BKE_CB_EVT_SAVE_POST_FAIL, filepath);

  if (ibuf_thumb) {
    IMB_freeImBuf(ibuf_thumb);
  }
  if (thumb && thumb != main_thumb) {
    MEM_freeN(thumb);
  }

  WM_cursor_wait(false);

  return success;
}

/** \} */

/* -------------------------------------------------------------------- */
/** \name Auto-Save API
 * \{ */

static void wm_autosave_location(char filepath[FILE_MAX])
{
  const int pid = abs(getpid());
  char filename[1024];

  /* Normally there is no need to check for this to be nullptr,
   * however this runs on exit when it may be cleared. */
  Main *bmain = G_MAIN;
  const char *blendfile_path = bmain ? BKE_main_blendfile_path(bmain) : nullptr;

  if (blendfile_path && (blendfile_path[0] != '\0')) {
    const char *basename = BLI_path_basename(blendfile_path);
    int len = strlen(basename) - 6;
    SNPRINTF(filename, "%.*s_%d_autosave.blend", len, basename, pid);
  }
  else {
    SNPRINTF(filename, "%d_autosave.blend", pid);
  }

  const char *tempdir_base = BKE_tempdir_base();
  /* NOTE(@ideasman42): It's strange that this is only used on WIN32.
   * From reading commits it seems accessing the temporary directory used to be less reliable.
   * If this is still the case on WIN32 - other features such as copy-paste will also fail.
   * We could support #BLENDER_USER_AUTOSAVE on all platforms or remove it entirely. */
#ifdef WIN32
  if (!BLI_exists(tempdir_base)) {
    const char *savedir = BKE_appdir_folder_id_create(BLENDER_USER_AUTOSAVE, nullptr);
    if (savedir) {
      tempdir_base = savedir;
    }
  }
#endif

  BLI_path_join(filepath, FILE_MAX, tempdir_base, filename);
}

/* NotForPR: In order to make testing less painful,
 * flush the sculpt mesh prior to autosave.  Since this comes with a
 * performance cost it must be removed prior to the final merge.
 */
void ED_sculpt_fast_save_bmesh(Object *ob);
struct MemFileUndoStep;
MemFileUndoData *memfile_get_step_data(struct MemFileUndoStep *us);

extern "C" void wm_autosave_write(Main *bmain, wmWindowManager *wm)
{
  char filepath[FILE_MAX];

  wm_autosave_location(filepath);

  /* Fast save of last undo-buffer, now with UI. */
  const bool use_memfile = (U.uiflag & USER_GLOBALUNDO) != 0;
  MemFile *memfile = use_memfile ? ED_undosys_stack_memfile_get_active(wm->undo_stack) : nullptr;
  bool update = false;

  LISTBASE_FOREACH (Object *, ob, &bmain->objects) {
    if (ob->mode != OB_MODE_SCULPT || !ob->sculpt) {
      continue;
    }

    /* Flush sculpt data to the mesh, we will append it to the undo memfile. */
    if (ob->sculpt->bm) {
      ED_sculpt_fast_save_bmesh(ob);
    }
    else {
      multires_flush_sculpt_updates(ob);
    }

    update = true;
  }

  MemFileUndoData *mus = NULL;

  if (update && memfile) {
    UndoStep *us = BKE_undosys_stack_active_with_type(wm->undo_stack, BKE_UNDOSYS_TYPE_MEMFILE);

    if (us) {
      mus = memfile_get_step_data((struct MemFileUndoStep *)us);
      mus = BKE_memfile_undo_encode(bmain, mus);
      memfile = &mus->memfile;
    }
  }
  if (memfile != nullptr) {
    BLO_memfile_write_file(memfile, filepath);

    if (update) {
      BKE_memfile_undo_free(mus);
    }
  }
  else {
    if (use_memfile) {
      /* This is very unlikely, alert developers of this unexpected case. */
      CLOG_WARN(&LOG, "undo-data not found for writing, fallback to regular file write!");
    }

    /* Save as regular blend file with recovery information. */
    const int fileflags = (G.fileflags & ~G_FILE_COMPRESS) | G_FILE_RECOVER_WRITE;

    ED_editors_flush_edits(bmain);

    /* Error reporting into console. */
    BlendFileWriteParams params{};
    BLO_write_file(bmain, filepath, fileflags, &params, nullptr);
  }
}

static void wm_autosave_timer_begin_ex(wmWindowManager *wm, double timestep)
{
  wm_autosave_timer_end(wm);

  if (U.flag & USER_AUTOSAVE) {
    wm->autosavetimer = WM_event_timer_add(wm, nullptr, TIMERAUTOSAVE, timestep);
  }
}

void wm_autosave_timer_begin(wmWindowManager *wm)
{
  wm_autosave_timer_begin_ex(wm, U.savetime * 60.0);
}

void wm_autosave_timer_end(wmWindowManager *wm)
{
  if (wm->autosavetimer) {
    WM_event_timer_remove(wm, nullptr, wm->autosavetimer);
    wm->autosavetimer = nullptr;
  }
}

void WM_file_autosave_init(wmWindowManager *wm)
{
  wm_autosave_timer_begin(wm);
}

void wm_autosave_timer(Main *bmain, wmWindowManager *wm, wmTimer * /*wt*/)
{
  wm_autosave_timer_end(wm);

  /* If a modal operator is running, don't autosave because we might not be in
   * a valid state to save. But try again in 10ms. */
  LISTBASE_FOREACH (wmWindow *, win, &wm->windows) {
    LISTBASE_FOREACH (wmEventHandler *, handler_base, &win->modalhandlers) {
      if (handler_base->type == WM_HANDLER_TYPE_OP) {
        wmEventHandler_Op *handler = (wmEventHandler_Op *)handler_base;
        if (handler->op) {
          wm_autosave_timer_begin_ex(wm, 0.01);
          return;
        }
      }
    }
  }

  wm_autosave_write(bmain, wm);

  /* Restart the timer after file write, just in case file write takes a long time. */
  wm_autosave_timer_begin(wm);
}

void wm_autosave_delete()
{
  char filepath[FILE_MAX];

  wm_autosave_location(filepath);

  if (BLI_exists(filepath)) {
    char filepath_quit[FILE_MAX];
    BLI_path_join(filepath_quit, sizeof(filepath_quit), BKE_tempdir_base(), BLENDER_QUIT_FILE);

    /* For global undo; remove temporarily saved file, otherwise rename. */
    if (U.uiflag & USER_GLOBALUNDO) {
      BLI_delete(filepath, false, false);
    }
    else {
      BLI_rename_overwrite(filepath, filepath_quit);
    }
  }
}

/** \} */

/* -------------------------------------------------------------------- */
/** \name Shared Operator Properties
 * \{ */

/** Use for loading factory startup & preferences. */
static void read_factory_reset_props(wmOperatorType *ot)
{
  PropertyRNA *prop;

  /* So it's possible to reset app-template settings without resetting other defaults. */
  prop = RNA_def_boolean(ot->srna,
                         "use_factory_startup_app_template_only",
                         false,
                         "Factory Startup App-Template Only",
                         "");
  RNA_def_property_flag(prop, PropertyFlag(PROP_HIDDEN | PROP_SKIP_SAVE));
}

/** \} */

/* -------------------------------------------------------------------- */
/** \name Initialize `WM_OT_open_*` Properties
 *
 * Check if load_ui was set by the caller.
 * Fall back to user preference when file flags not specified.
 *
 * \{ */

void wm_open_init_load_ui(wmOperator *op, bool use_prefs)
{
  PropertyRNA *prop = RNA_struct_find_property(op->ptr, "load_ui");
  if (!RNA_property_is_set(op->ptr, prop)) {
    bool value = use_prefs ? ((U.flag & USER_FILENOUI) == 0) : ((G.fileflags & G_FILE_NO_UI) == 0);

    RNA_property_boolean_set(op->ptr, prop, value);
  }
}

void wm_open_init_use_scripts(wmOperator *op, bool use_prefs)
{
  PropertyRNA *prop = RNA_struct_find_property(op->ptr, "use_scripts");
  if (!RNA_property_is_set(op->ptr, prop)) {
    /* use G_FLAG_SCRIPT_AUTOEXEC rather than the userpref because this means if
     * the flag has been disabled from the command line, then opening
     * from the menu won't enable this setting. */
    bool value = use_prefs ? ((U.flag & USER_SCRIPT_AUTOEXEC_DISABLE) == 0) :
                             ((G.f & G_FLAG_SCRIPT_AUTOEXEC) != 0);

    RNA_property_boolean_set(op->ptr, prop, value);
  }
}

/** \} */

/* -------------------------------------------------------------------- */
/** \name Startup File Save Operator
 * \{ */

/**
 * \see #wm_file_write wraps #BLO_write_file in a similar way.
 * \return success.
 */
static int wm_homefile_write_exec(bContext *C, wmOperator *op)
{
  Main *bmain = CTX_data_main(C);
  wmWindowManager *wm = CTX_wm_manager(C);
  wmWindow *win = CTX_wm_window(C);
  char filepath[FILE_MAX];
  int fileflags;

  const char *app_template = U.app_template[0] ? U.app_template : nullptr;
  const char *const cfgdir = BKE_appdir_folder_id_create(BLENDER_USER_CONFIG, app_template);
  if (cfgdir == nullptr) {
    BKE_report(op->reports, RPT_ERROR, "Unable to create user config path");
    return OPERATOR_CANCELLED;
  }

  /* NOTE: either #BKE_CB_EVT_SAVE_POST or #BKE_CB_EVT_SAVE_POST_FAIL must run.
   * Runs at the end of this function, don't return beforehand. */
  BKE_callback_exec_string(bmain, BKE_CB_EVT_SAVE_PRE, "");
  ED_assets_pre_save(bmain);

  /* check current window and close it if temp */
  if (win && WM_window_is_temp_screen(win)) {
    wm_window_close(C, wm, win);
  }

  /* update keymaps in user preferences */
  WM_keyconfig_update(wm);

  BLI_path_join(filepath, sizeof(filepath), cfgdir, BLENDER_STARTUP_FILE);

  printf("Writing homefile: \"%s\" ", filepath);

  ED_editors_flush_edits(bmain);

  /* Force save as regular blend file. */
  fileflags = G.fileflags & ~G_FILE_COMPRESS;

  BlendFileWriteParams blend_write_params{};
  /* Make all paths absolute when saving the startup file.
   * On load the `G.main->filepath` will be empty so the paths
   * won't have a base for resolving the relative paths. */
  blend_write_params.remap_mode = BLO_WRITE_PATH_REMAP_ABSOLUTE;
  /* Don't apply any path changes to the current blend file. */
  blend_write_params.use_save_as_copy = true;

  const bool success = BLO_write_file(
      bmain, filepath, fileflags, &blend_write_params, op->reports);

  BKE_callback_exec_string(bmain, success ? BKE_CB_EVT_SAVE_POST : BKE_CB_EVT_SAVE_POST_FAIL, "");

  if (success) {
    printf("ok\n");
    BKE_report(op->reports, RPT_INFO, "Startup file saved");
    return OPERATOR_FINISHED;
  }
  printf("fail\n");
  return OPERATOR_CANCELLED;
}

void WM_OT_save_homefile(wmOperatorType *ot)
{
  ot->name = "Save Startup File";
  ot->idname = "WM_OT_save_homefile";
  ot->description = "Make the current file the default .blend file";

  ot->invoke = WM_operator_confirm;
  ot->exec = wm_homefile_write_exec;
}

/** \} */

/* -------------------------------------------------------------------- */
/** \name Write Preferences Operator
 * \{ */

/* Only save the prefs block. operator entry */
static int wm_userpref_write_exec(bContext *C, wmOperator *op)
{
  wmWindowManager *wm = CTX_wm_manager(C);

  /* Update keymaps in user preferences. */
  WM_keyconfig_update(wm);

  const bool success = BKE_blendfile_userdef_write_all(op->reports);

  return success ? OPERATOR_FINISHED : OPERATOR_CANCELLED;
}

void WM_OT_save_userpref(wmOperatorType *ot)
{
  ot->name = "Save Preferences";
  ot->idname = "WM_OT_save_userpref";
  ot->description = "Make the current preferences default";

  ot->invoke = WM_operator_confirm;
  ot->exec = wm_userpref_write_exec;
}

/** \} */

/* -------------------------------------------------------------------- */
/** \name Read Preferences Operator
 * \{ */

/**
 * When reading preferences, there are some exceptions for values which are reset.
 */
static void wm_userpref_read_exceptions(UserDef *userdef_curr, const UserDef *userdef_prev)
{
#define USERDEF_RESTORE(member) \
  { \
    userdef_curr->member = userdef_prev->member; \
  } \
  ((void)0)

  /* Current visible preferences category. */
  USERDEF_RESTORE(space_data.section_active);

#undef USERDEF_RESTORE
}

static void rna_struct_update_when_changed(bContext *C,
                                           Main *bmain,
                                           PointerRNA *ptr_a,
                                           PointerRNA *ptr_b)
{
  CollectionPropertyIterator iter;
  PropertyRNA *iterprop = RNA_struct_iterator_property(ptr_a->type);
  BLI_assert(ptr_a->type == ptr_b->type);
  RNA_property_collection_begin(ptr_a, iterprop, &iter);
  for (; iter.valid; RNA_property_collection_next(&iter)) {
    PropertyRNA *prop = static_cast<PropertyRNA *>(iter.ptr.data);
    if (STREQ(RNA_property_identifier(prop), "rna_type")) {
      continue;
    }
    switch (RNA_property_type(prop)) {
      case PROP_POINTER: {
        PointerRNA ptr_sub_a = RNA_property_pointer_get(ptr_a, prop);
        PointerRNA ptr_sub_b = RNA_property_pointer_get(ptr_b, prop);
        rna_struct_update_when_changed(C, bmain, &ptr_sub_a, &ptr_sub_b);
        break;
      }
      case PROP_COLLECTION:
        /* Don't handle collections. */
        break;
      default: {
        if (!RNA_property_equals(bmain, ptr_a, ptr_b, prop, RNA_EQ_STRICT)) {
          RNA_property_update(C, ptr_b, prop);
        }
      }
    }
  }
  RNA_property_collection_end(&iter);
}

static void wm_userpref_update_when_changed(bContext *C,
                                            Main *bmain,
                                            UserDef *userdef_prev,
                                            UserDef *userdef_curr)
{
  PointerRNA ptr_a = RNA_pointer_create(nullptr, &RNA_Preferences, userdef_prev);
  PointerRNA ptr_b = RNA_pointer_create(nullptr, &RNA_Preferences, userdef_curr);
  const bool is_dirty = userdef_curr->runtime.is_dirty;

  rna_struct_update_when_changed(C, bmain, &ptr_a, &ptr_b);

  WM_reinit_gizmomap_all(bmain);
  WM_keyconfig_reload(C);

  userdef_curr->runtime.is_dirty = is_dirty;
}

static int wm_userpref_read_exec(bContext *C, wmOperator *op)
{
  Main *bmain = CTX_data_main(C);
  const bool use_data = false;
  const bool use_userdef = true;
  const bool use_factory_settings = STREQ(op->type->idname, "WM_OT_read_factory_userpref");
  const bool use_factory_settings_app_template_only =
      (use_factory_settings && RNA_boolean_get(op->ptr, "use_factory_startup_app_template_only"));

  BKE_callback_exec_null(bmain, BKE_CB_EVT_EXTENSION_REPOS_UPDATE_PRE);

  UserDef U_backup = blender::dna::shallow_copy(U);

  wmHomeFileRead_Params read_homefile_params{};
  read_homefile_params.use_data = use_data;
  read_homefile_params.use_userdef = use_userdef;
  read_homefile_params.use_factory_settings = use_factory_settings;
  read_homefile_params.use_factory_settings_app_template_only =
      use_factory_settings_app_template_only;
  read_homefile_params.use_empty_data = false;
  read_homefile_params.filepath_startup_override = nullptr;
  read_homefile_params.app_template_override = WM_init_state_app_template_get();
  wm_homefile_read(C, &read_homefile_params, op->reports);

  wm_userpref_read_exceptions(&U, &U_backup);
  SET_FLAG_FROM_TEST(G.f, use_factory_settings, G_FLAG_USERPREF_NO_SAVE_ON_EXIT);

  wm_userpref_update_when_changed(C, bmain, &U_backup, &U);

  if (use_factory_settings) {
    U.runtime.is_dirty = true;
  }

  /* Ensure the correct icon textures are loaded. When the current theme didn't had an
   * #icon_border_intensity, but the loaded theme has, the icon with border intensity needs to be
   * loaded. */
  UI_icons_reload_internal_textures();

  BKE_callback_exec_null(bmain, BKE_CB_EVT_EXTENSION_REPOS_UPDATE_POST);

  /* Needed to recalculate UI scaling values (eg, #UserDef.inv_dpi_fac). */
  wm_window_clear_drawable(static_cast<wmWindowManager *>(bmain->wm.first));

  WM_event_add_notifier(C, NC_WINDOW, nullptr);

  return OPERATOR_FINISHED;
}

void WM_OT_read_userpref(wmOperatorType *ot)
{
  ot->name = "Load Preferences";
  ot->idname = "WM_OT_read_userpref";
  ot->description = "Load last saved preferences";

  ot->invoke = WM_operator_confirm;
  ot->exec = wm_userpref_read_exec;
}

void WM_OT_read_factory_userpref(wmOperatorType *ot)
{
  ot->name = "Load Factory Preferences";
  ot->idname = "WM_OT_read_factory_userpref";
  ot->description =
      "Load factory default preferences. "
      "To make changes to preferences permanent, use \"Save Preferences\"";

  ot->invoke = WM_operator_confirm;
  ot->exec = wm_userpref_read_exec;

  read_factory_reset_props(ot);
}

/** \} */

/* -------------------------------------------------------------------- */
/** \name Read File History Operator
 * \{ */

static int wm_history_file_read_exec(bContext * /*C*/, wmOperator * /*op*/)
{
  ED_file_read_bookmarks();
  wm_history_file_read();
  return OPERATOR_FINISHED;
}

void WM_OT_read_history(wmOperatorType *ot)
{
  ot->name = "Reload History File";
  ot->idname = "WM_OT_read_history";
  ot->description = "Reloads history and bookmarks";

  ot->invoke = WM_operator_confirm;
  ot->exec = wm_history_file_read_exec;

  /* this operator is only used for loading settings from a previous blender install */
  ot->flag = OPTYPE_INTERNAL;
}

/** \} */

/* -------------------------------------------------------------------- */
/** \name Read Startup & Preferences Operator
 *
 * Both #WM_OT_read_homefile & #WM_OT_read_factory_settings.
 * \{ */

static int wm_homefile_read_exec(bContext *C, wmOperator *op)
{
  const bool use_factory_startup_and_userdef = STREQ(op->type->idname,
                                                     "WM_OT_read_factory_settings");
  const bool use_factory_settings = use_factory_startup_and_userdef ||
                                    RNA_boolean_get(op->ptr, "use_factory_startup");
  const bool use_factory_settings_app_template_only =
      (use_factory_startup_and_userdef &&
       RNA_boolean_get(op->ptr, "use_factory_startup_app_template_only"));

  bool use_userdef = false;
  char filepath_buf[FILE_MAX];
  const char *filepath = nullptr;
  UserDef U_backup = blender::dna::shallow_copy(U);

  if (!use_factory_settings) {
    PropertyRNA *prop = RNA_struct_find_property(op->ptr, "filepath");

    /* This can be used when loading of a start-up file should only change
     * the scene content but keep the blender UI as it is. */
    wm_open_init_load_ui(op, true);
    SET_FLAG_FROM_TEST(G.fileflags, !RNA_boolean_get(op->ptr, "load_ui"), G_FILE_NO_UI);

    if (RNA_property_is_set(op->ptr, prop)) {
      RNA_property_string_get(op->ptr, prop, filepath_buf);
      filepath = filepath_buf;
      if (BLI_access(filepath, R_OK)) {
        BKE_reportf(
            op->reports, RPT_ERROR, "Can't read alternative start-up file: \"%s\"", filepath);
        return OPERATOR_CANCELLED;
      }
    }
  }
  else {
    if (use_factory_startup_and_userdef) {
      /* always load UI for factory settings (prefs will re-init) */
      G.fileflags &= ~G_FILE_NO_UI;
      /* Always load preferences with factory settings. */
      use_userdef = true;
    }
  }

  /* Close any user-loaded fonts. */
  BLF_reset_fonts();

  char app_template_buf[sizeof(U.app_template)];
  const char *app_template;
  PropertyRNA *prop_app_template = RNA_struct_find_property(op->ptr, "app_template");
  const bool use_splash = !use_factory_settings && RNA_boolean_get(op->ptr, "use_splash");
  const bool use_empty_data = RNA_boolean_get(op->ptr, "use_empty");

  if (prop_app_template && RNA_property_is_set(op->ptr, prop_app_template)) {
    RNA_property_string_get(op->ptr, prop_app_template, app_template_buf);
    app_template = app_template_buf;

    if (!use_factory_settings) {
      /* Always load preferences when switching templates with own preferences. */
      use_userdef = BKE_appdir_app_template_has_userpref(app_template) ||
                    BKE_appdir_app_template_has_userpref(U.app_template);
    }

    /* Turn override off, since we're explicitly loading a different app-template. */
    WM_init_state_app_template_set(nullptr);
  }
  else {
    /* Normally nullptr, only set when overriding from the command-line. */
    app_template = WM_init_state_app_template_get();
  }

  if (use_userdef) {
    BKE_callback_exec_null(CTX_data_main(C), BKE_CB_EVT_EXTENSION_REPOS_UPDATE_PRE);
  }

  wmHomeFileRead_Params read_homefile_params{};
  read_homefile_params.use_data = true;
  read_homefile_params.use_userdef = use_userdef;
  read_homefile_params.use_factory_settings = use_factory_settings;
  read_homefile_params.use_factory_settings_app_template_only =
      use_factory_settings_app_template_only;
  read_homefile_params.use_empty_data = use_empty_data;
  read_homefile_params.filepath_startup_override = filepath;
  read_homefile_params.app_template_override = app_template;
  wm_homefile_read(C, &read_homefile_params, op->reports);

  if (use_splash) {
    WM_init_splash(C);
  }

  if (use_userdef) {
    wm_userpref_read_exceptions(&U, &U_backup);
    SET_FLAG_FROM_TEST(G.f, use_factory_settings, G_FLAG_USERPREF_NO_SAVE_ON_EXIT);

    if (use_factory_settings) {
      U.runtime.is_dirty = true;
    }
  }

  if (use_userdef) {
    BKE_callback_exec_null(CTX_data_main(C), BKE_CB_EVT_EXTENSION_REPOS_UPDATE_POST);
  }

  if (G.fileflags & G_FILE_NO_UI) {
    ED_outliner_select_sync_from_all_tag(C);
  }

  return OPERATOR_FINISHED;
}

static void wm_homefile_read_after_dialog_callback(bContext *C, void *user_data)
{
  WM_operator_name_call_with_properties(
      C, "WM_OT_read_homefile", WM_OP_EXEC_DEFAULT, (IDProperty *)user_data, nullptr);
}

static int wm_homefile_read_invoke(bContext *C, wmOperator *op, const wmEvent * /*event*/)
{
  if (wm_operator_close_file_dialog_if_needed(C, op, wm_homefile_read_after_dialog_callback)) {
    return OPERATOR_INTERFACE;
  }
  return wm_homefile_read_exec(C, op);
}

static void read_homefile_props(wmOperatorType *ot)
{
  PropertyRNA *prop;

  prop = RNA_def_string(ot->srna, "app_template", "Template", sizeof(U.app_template), "", "");
  RNA_def_property_flag(prop, PropertyFlag(PROP_HIDDEN | PROP_SKIP_SAVE));

  prop = RNA_def_boolean(ot->srna, "use_empty", false, "Empty", "");
  RNA_def_property_flag(prop, PropertyFlag(PROP_HIDDEN | PROP_SKIP_SAVE));
}

void WM_OT_read_homefile(wmOperatorType *ot)
{
  PropertyRNA *prop;
  ot->name = "Reload Start-Up File";
  ot->idname = "WM_OT_read_homefile";
  ot->description = "Open the default file";

  ot->invoke = wm_homefile_read_invoke;
  ot->exec = wm_homefile_read_exec;

  prop = RNA_def_string_file_path(ot->srna,
                                  "filepath",
                                  nullptr,
                                  FILE_MAX,
                                  "File Path",
                                  "Path to an alternative start-up file");
  RNA_def_property_flag(prop, PROP_HIDDEN);

  /* So scripts can use an alternative start-up file without the UI */
  prop = RNA_def_boolean(
      ot->srna, "load_ui", true, "Load UI", "Load user interface setup from the .blend file");
  RNA_def_property_flag(prop, PropertyFlag(PROP_HIDDEN | PROP_SKIP_SAVE));

  /* So the splash can be kept open after loading a file (for templates). */
  prop = RNA_def_boolean(ot->srna, "use_splash", false, "Splash", "");
  RNA_def_property_flag(prop, PropertyFlag(PROP_HIDDEN | PROP_SKIP_SAVE));

  /* So scripts can load factory-startup without resetting preferences
   * (which has other implications such as reloading all add-ons).
   * Match naming for `--factory-startup` command line argument. */
  prop = RNA_def_boolean(ot->srna, "use_factory_startup", false, "Factory Startup", "");
  RNA_def_property_flag(prop, PropertyFlag(PROP_HIDDEN | PROP_SKIP_SAVE));
  read_factory_reset_props(ot);

  read_homefile_props(ot);

  /* omit poll to run in background mode */
}

void WM_OT_read_factory_settings(wmOperatorType *ot)
{
  ot->name = "Load Factory Settings";
  ot->idname = "WM_OT_read_factory_settings";
  ot->description =
      "Load factory default startup file and preferences. "
      "To make changes permanent, use \"Save Startup File\" and \"Save Preferences\"";

  ot->invoke = WM_operator_confirm;
  ot->exec = wm_homefile_read_exec;
  /* Omit poll to run in background mode. */

  read_factory_reset_props(ot);

  read_homefile_props(ot);
}

/** \} */

/* -------------------------------------------------------------------- */
/** \name Open Main .blend File Utilities
 * \{ */

/**
 * Wrap #WM_file_read, shared by file reading operators.
 */
static bool wm_file_read_opwrap(bContext *C, const char *filepath, ReportList *reports)
{
  /* XXX wm in context is not set correctly after WM_file_read -> crash */
  /* do it before for now, but is this correct with multiple windows? */
  WM_event_add_notifier(C, NC_WINDOW, nullptr);

  /* Set by the "use_scripts" property on file load. */
  if ((G.f & G_FLAG_SCRIPT_AUTOEXEC) == 0) {
    WM_file_autoexec_init(filepath);
  }

  const bool success = WM_file_read(C, filepath, reports);

  return success;
}

/* Generic operator state utilities */

static void create_operator_state(wmOperatorType *ot, int first_state)
{
  PropertyRNA *prop = RNA_def_int(
      ot->srna, "state", first_state, INT32_MIN, INT32_MAX, "State", "", INT32_MIN, INT32_MAX);
  RNA_def_property_flag(prop, PROP_SKIP_SAVE);
  RNA_def_property_flag(prop, PROP_HIDDEN);
}

static int get_operator_state(wmOperator *op)
{
  return RNA_int_get(op->ptr, "state");
}

static void set_next_operator_state(wmOperator *op, int state)
{
  RNA_int_set(op->ptr, "state", state);
}

struct OperatorDispatchTarget {
  int state;
  int (*run)(bContext *C, wmOperator *op);
};

static int operator_state_dispatch(bContext *C, wmOperator *op, OperatorDispatchTarget *targets)
{
  int state = get_operator_state(op);
  for (int i = 0; targets[i].run; i++) {
    OperatorDispatchTarget target = targets[i];
    if (target.state == state) {
      return target.run(C, op);
    }
  }
  BLI_assert_unreachable();
  return OPERATOR_CANCELLED;
}

/** \} */

/* -------------------------------------------------------------------- */
/** \name Open Main .blend File Operator
 * \{ */

enum {
  OPEN_MAINFILE_STATE_DISCARD_CHANGES,
  OPEN_MAINFILE_STATE_SELECT_FILE_PATH,
  OPEN_MAINFILE_STATE_OPEN,
};

static int wm_open_mainfile_dispatch(bContext *C, wmOperator *op);

static void wm_open_mainfile_after_dialog_callback(bContext *C, void *user_data)
{
  WM_operator_name_call_with_properties(
      C, "WM_OT_open_mainfile", WM_OP_INVOKE_DEFAULT, (IDProperty *)user_data, nullptr);
}

static int wm_open_mainfile__discard_changes(bContext *C, wmOperator *op)
{
  if (RNA_boolean_get(op->ptr, "display_file_selector")) {
    set_next_operator_state(op, OPEN_MAINFILE_STATE_SELECT_FILE_PATH);
  }
  else {
    set_next_operator_state(op, OPEN_MAINFILE_STATE_OPEN);
  }

  if (wm_operator_close_file_dialog_if_needed(C, op, wm_open_mainfile_after_dialog_callback)) {
    return OPERATOR_INTERFACE;
  }
  return wm_open_mainfile_dispatch(C, op);
}

static int wm_open_mainfile__select_file_path(bContext *C, wmOperator *op)
{
  set_next_operator_state(op, OPEN_MAINFILE_STATE_OPEN);

  Main *bmain = CTX_data_main(C);
  const char *blendfile_path = BKE_main_blendfile_path(bmain);

  if (CTX_wm_window(C) == nullptr) {
    /* in rare cases this could happen, when trying to invoke in background
     * mode on load for example. Don't use poll for this because exec()
     * can still run without a window */
    BKE_report(op->reports, RPT_ERROR, "Context window not set");
    return OPERATOR_CANCELLED;
  }

  /* if possible, get the name of the most recently used .blend file */
  if (G.recent_files.first) {
    RecentFile *recent = static_cast<RecentFile *>(G.recent_files.first);
    blendfile_path = recent->filepath;
  }

  RNA_string_set(op->ptr, "filepath", blendfile_path);
  wm_open_init_load_ui(op, true);
  wm_open_init_use_scripts(op, true);
  op->customdata = nullptr;

  WM_event_add_fileselect(C, op);

  return OPERATOR_RUNNING_MODAL;
}

static int wm_open_mainfile__open(bContext *C, wmOperator *op)
{
  char filepath[FILE_MAX];
  bool success;

  RNA_string_get(op->ptr, "filepath", filepath);
  BLI_path_canonicalize_native(filepath, sizeof(filepath));

  /* For file opening, also print in console for warnings, not only errors. */
  BKE_report_print_level_set(op->reports, RPT_WARNING);

  /* re-use last loaded setting so we can reload a file without changing */
  wm_open_init_load_ui(op, false);
  wm_open_init_use_scripts(op, false);

  SET_FLAG_FROM_TEST(G.fileflags, !RNA_boolean_get(op->ptr, "load_ui"), G_FILE_NO_UI);
  SET_FLAG_FROM_TEST(G.f, RNA_boolean_get(op->ptr, "use_scripts"), G_FLAG_SCRIPT_AUTOEXEC);
  success = wm_file_read_opwrap(C, filepath, op->reports);

  if (success) {
    if (G.fileflags & G_FILE_NO_UI) {
      ED_outliner_select_sync_from_all_tag(C);
    }
    ED_view3d_local_collections_reset(C, (G.fileflags & G_FILE_NO_UI) != 0);
    return OPERATOR_FINISHED;
  }
  return OPERATOR_CANCELLED;
}

static OperatorDispatchTarget wm_open_mainfile_dispatch_targets[] = {
    {OPEN_MAINFILE_STATE_DISCARD_CHANGES, wm_open_mainfile__discard_changes},
    {OPEN_MAINFILE_STATE_SELECT_FILE_PATH, wm_open_mainfile__select_file_path},
    {OPEN_MAINFILE_STATE_OPEN, wm_open_mainfile__open},
    {0, nullptr},
};

static int wm_open_mainfile_dispatch(bContext *C, wmOperator *op)
{
  return operator_state_dispatch(C, op, wm_open_mainfile_dispatch_targets);
}

static int wm_open_mainfile_invoke(bContext *C, wmOperator *op, const wmEvent * /*event*/)
{
  return wm_open_mainfile_dispatch(C, op);
}

static int wm_open_mainfile_exec(bContext *C, wmOperator *op)
{
  return wm_open_mainfile__open(C, op);
}

static std::string wm_open_mainfile_description(bContext * /*C*/,
                                                wmOperatorType * /*ot*/,
                                                PointerRNA *params)
{
  if (!RNA_struct_property_is_set(params, "filepath")) {
    return "";
  }

  char filepath[FILE_MAX];
  RNA_string_get(params, "filepath", filepath);

  BLI_stat_t stats;
  if (BLI_stat(filepath, &stats) == -1) {
    return fmt::format("{}\n\n{}", filepath, TIP_("File Not Found"));
  }

  /* Date. */
  char date_st[FILELIST_DIRENTRY_DATE_LEN];
  char time_st[FILELIST_DIRENTRY_TIME_LEN];
  bool is_today, is_yesterday;
  BLI_filelist_entry_datetime_to_string(
      nullptr, int64_t(stats.st_mtime), false, time_st, date_st, &is_today, &is_yesterday);
  if (is_today || is_yesterday) {
    STRNCPY(date_st, is_today ? TIP_("Today") : TIP_("Yesterday"));
  }

  /* Size. */
  char size_str[FILELIST_DIRENTRY_SIZE_LEN];
  BLI_filelist_entry_size_to_string(nullptr, uint64_t(stats.st_size), false, size_str);

  return fmt::format("{}\n\n{}: {} {}\n{}: {}",
                     filepath,
                     TIP_("Modified"),
                     date_st,
                     time_st,
                     TIP_("Size"),
                     size_str);
}

/* currently fits in a pointer */
struct FileRuntime {
  bool is_untrusted;
};
BLI_STATIC_ASSERT(sizeof(FileRuntime) <= sizeof(void *), "Struct must not exceed pointer size");

static bool wm_open_mainfile_check(bContext * /*C*/, wmOperator *op)
{
  FileRuntime *file_info = (FileRuntime *)&op->customdata;
  PropertyRNA *prop = RNA_struct_find_property(op->ptr, "use_scripts");
  bool is_untrusted = false;
  char filepath[FILE_MAX];
  char *lslash;

  RNA_string_get(op->ptr, "filepath", filepath);

  /* get the dir */
  lslash = (char *)BLI_path_slash_rfind(filepath);
  if (lslash) {
    *(lslash + 1) = '\0';
  }

  if ((U.flag & USER_SCRIPT_AUTOEXEC_DISABLE) == 0) {
    if (BKE_autoexec_match(filepath) == true) {
      RNA_property_boolean_set(op->ptr, prop, false);
      is_untrusted = true;
    }
  }

  if (file_info) {
    file_info->is_untrusted = is_untrusted;
  }

  return is_untrusted;
}

static void wm_open_mainfile_ui(bContext * /*C*/, wmOperator *op)
{
  FileRuntime *file_info = (FileRuntime *)&op->customdata;
  uiLayout *layout = op->layout;
  const char *autoexec_text;

  uiItemR(layout, op->ptr, "load_ui", UI_ITEM_NONE, nullptr, ICON_NONE);

  uiLayout *col = uiLayoutColumn(layout, false);
  if (file_info->is_untrusted) {
    autoexec_text = IFACE_("Trusted Source [Untrusted Path]");
    uiLayoutSetActive(col, false);
    uiLayoutSetEnabled(col, false);
  }
  else {
    autoexec_text = IFACE_("Trusted Source");
  }

  uiItemR(col, op->ptr, "use_scripts", UI_ITEM_NONE, autoexec_text, ICON_NONE);
}

static void wm_open_mainfile_def_property_use_scripts(wmOperatorType *ot)
{
  RNA_def_boolean(ot->srna,
                  "use_scripts",
                  true,
                  "Trusted Source",
                  "Allow .blend file to execute scripts automatically, default available from "
                  "system preferences");
}

void WM_OT_open_mainfile(wmOperatorType *ot)
{
  ot->name = "Open";
  ot->idname = "WM_OT_open_mainfile";
  ot->description = "Open a Blender file";
  ot->get_description = wm_open_mainfile_description;

  ot->invoke = wm_open_mainfile_invoke;
  ot->exec = wm_open_mainfile_exec;
  ot->check = wm_open_mainfile_check;
  ot->ui = wm_open_mainfile_ui;
  /* omit window poll so this can work in background mode */

  WM_operator_properties_filesel(ot,
                                 FILE_TYPE_FOLDER | FILE_TYPE_BLENDER,
                                 FILE_BLENDER,
                                 FILE_OPENFILE,
                                 WM_FILESEL_FILEPATH,
                                 FILE_DEFAULTDISPLAY,
                                 FILE_SORT_DEFAULT);

  RNA_def_boolean(
      ot->srna, "load_ui", true, "Load UI", "Load user interface setup in the .blend file");

  wm_open_mainfile_def_property_use_scripts(ot);

  PropertyRNA *prop = RNA_def_boolean(
      ot->srna, "display_file_selector", true, "Display File Selector", "");
  RNA_def_property_flag(prop, PROP_SKIP_SAVE);

  create_operator_state(ot, OPEN_MAINFILE_STATE_DISCARD_CHANGES);
}

/** \} */

/* -------------------------------------------------------------------- */
/** \name Reload (revert) Main .blend File Operator
 * \{ */

static int wm_revert_mainfile_exec(bContext *C, wmOperator *op)
{
  Main *bmain = CTX_data_main(C);
  bool success;
  char filepath[FILE_MAX];

  wm_open_init_use_scripts(op, false);

  SET_FLAG_FROM_TEST(G.f, RNA_boolean_get(op->ptr, "use_scripts"), G_FLAG_SCRIPT_AUTOEXEC);

  STRNCPY(filepath, BKE_main_blendfile_path(bmain));
  success = wm_file_read_opwrap(C, filepath, op->reports);

  if (success) {
    return OPERATOR_FINISHED;
  }
  return OPERATOR_CANCELLED;
}

static bool wm_revert_mainfile_poll(bContext * /*C*/)
{
  const char *blendfile_path = BKE_main_blendfile_path_from_global();
  return (blendfile_path[0] != '\0');
}

void WM_OT_revert_mainfile(wmOperatorType *ot)
{
  ot->name = "Revert";
  ot->idname = "WM_OT_revert_mainfile";
  ot->description = "Reload the saved file";

  ot->invoke = WM_operator_confirm;
  ot->exec = wm_revert_mainfile_exec;
  ot->poll = wm_revert_mainfile_poll;

  wm_open_mainfile_def_property_use_scripts(ot);
}

/** \} */

/* -------------------------------------------------------------------- */
/** \name Recover Last Session Operator
 * \{ */

bool WM_file_recover_last_session(bContext *C, ReportList *reports)
{
  char filepath[FILE_MAX];
  BLI_path_join(filepath, sizeof(filepath), BKE_tempdir_base(), BLENDER_QUIT_FILE);
  G.fileflags |= G_FILE_RECOVER_READ;
  const bool success = wm_file_read_opwrap(C, filepath, reports);
  G.fileflags &= ~G_FILE_RECOVER_READ;
  return success;
}

static int wm_recover_last_session_exec(bContext *C, wmOperator *op)
{
  wm_open_init_use_scripts(op, true);
  SET_FLAG_FROM_TEST(G.f, RNA_boolean_get(op->ptr, "use_scripts"), G_FLAG_SCRIPT_AUTOEXEC);
  if (WM_file_recover_last_session(C, op->reports)) {
    if (!G.background) {
      wmOperatorType *ot = op->type;
      PointerRNA *props_ptr = MEM_cnew<PointerRNA>(__func__);
      WM_operator_properties_create_ptr(props_ptr, ot);
      RNA_boolean_set(props_ptr, "use_scripts", true);
      wm_test_autorun_revert_action_set(ot, props_ptr);
    }
    return OPERATOR_FINISHED;
  }
  return OPERATOR_CANCELLED;
}

static void wm_recover_last_session_after_dialog_callback(bContext *C, void *user_data)
{
  WM_operator_name_call_with_properties(
      C, "WM_OT_recover_last_session", WM_OP_EXEC_DEFAULT, (IDProperty *)user_data, nullptr);
}

static int wm_recover_last_session_invoke(bContext *C, wmOperator *op, const wmEvent * /*event*/)
{
  /* Keep the current setting instead of using the preferences since a file selector
   * doesn't give us the option to change the setting. */
  wm_open_init_use_scripts(op, false);

  if (wm_operator_close_file_dialog_if_needed(
          C, op, wm_recover_last_session_after_dialog_callback)) {
    return OPERATOR_INTERFACE;
  }
  return wm_recover_last_session_exec(C, op);
}

void WM_OT_recover_last_session(wmOperatorType *ot)
{
  ot->name = "Recover Last Session";
  ot->idname = "WM_OT_recover_last_session";
  ot->description = "Open the last closed file (\"" BLENDER_QUIT_FILE "\")";

  ot->invoke = wm_recover_last_session_invoke;
  ot->exec = wm_recover_last_session_exec;

  wm_open_mainfile_def_property_use_scripts(ot);
}

/** \} */

/* -------------------------------------------------------------------- */
/** \name Auto-Save Main .blend File Operator
 * \{ */

static int wm_recover_auto_save_exec(bContext *C, wmOperator *op)
{
  char filepath[FILE_MAX];
  bool success;

  RNA_string_get(op->ptr, "filepath", filepath);
  BLI_path_canonicalize_native(filepath, sizeof(filepath));

  wm_open_init_use_scripts(op, true);
  SET_FLAG_FROM_TEST(G.f, RNA_boolean_get(op->ptr, "use_scripts"), G_FLAG_SCRIPT_AUTOEXEC);

  G.fileflags |= G_FILE_RECOVER_READ;

  success = wm_file_read_opwrap(C, filepath, op->reports);

  G.fileflags &= ~G_FILE_RECOVER_READ;

  if (success) {
    if (!G.background) {
      wmOperatorType *ot = op->type;
      PointerRNA *props_ptr = MEM_cnew<PointerRNA>(__func__);
      WM_operator_properties_create_ptr(props_ptr, ot);
      RNA_boolean_set(props_ptr, "use_scripts", true);
      wm_test_autorun_revert_action_set(ot, props_ptr);
    }
    return OPERATOR_FINISHED;
  }
  return OPERATOR_CANCELLED;
}

static int wm_recover_auto_save_invoke(bContext *C, wmOperator *op, const wmEvent * /*event*/)
{
  char filepath[FILE_MAX];

  wm_autosave_location(filepath);
  RNA_string_set(op->ptr, "filepath", filepath);
  wm_open_init_use_scripts(op, true);
  WM_event_add_fileselect(C, op);

  return OPERATOR_RUNNING_MODAL;
}

void WM_OT_recover_auto_save(wmOperatorType *ot)
{
  ot->name = "Recover Auto Save";
  ot->idname = "WM_OT_recover_auto_save";
  ot->description = "Open an automatically saved file to recover it";

  ot->invoke = wm_recover_auto_save_invoke;
  ot->exec = wm_recover_auto_save_exec;

  WM_operator_properties_filesel(ot,
                                 FILE_TYPE_BLENDER,
                                 FILE_BLENDER,
                                 FILE_OPENFILE,
                                 WM_FILESEL_FILEPATH,
                                 FILE_VERTICALDISPLAY,
                                 FILE_SORT_TIME);

  wm_open_mainfile_def_property_use_scripts(ot);
}

/** \} */

/* -------------------------------------------------------------------- */
/** \name Save Main .blend File Operator
 *
 * Both #WM_OT_save_as_mainfile & #WM_OT_save_mainfile.
 * \{ */

static void wm_filepath_default(const Main *bmain, char *filepath)
{
  if (bmain->filepath[0] == '\0') {
    char filename_untitled[FILE_MAXFILE];
    SNPRINTF(filename_untitled, "%s.blend", DATA_("untitled"));
    BLI_path_filename_ensure(filepath, FILE_MAX, filename_untitled);
  }
}

static void save_set_compress(wmOperator *op)
{
  PropertyRNA *prop;

  prop = RNA_struct_find_property(op->ptr, "compress");
  if (!RNA_property_is_set(op->ptr, prop)) {
    const char *blendfile_path = BKE_main_blendfile_path_from_global();
    if (blendfile_path[0] != '\0') { /* Keep flag for existing file. */
      RNA_property_boolean_set(op->ptr, prop, (G.fileflags & G_FILE_COMPRESS) != 0);
    }
    else { /* use userdef for new file */
      RNA_property_boolean_set(op->ptr, prop, (U.flag & USER_FILECOMPRESS) != 0);
    }
  }
}

static void save_set_filepath(bContext *C, wmOperator *op)
{
  Main *bmain = CTX_data_main(C);
  PropertyRNA *prop;
  char filepath[FILE_MAX];

  prop = RNA_struct_find_property(op->ptr, "filepath");
  if (!RNA_property_is_set(op->ptr, prop)) {
    const char *blendfile_path = BKE_main_blendfile_path(bmain);
    /* if not saved before, get the name of the most recently used .blend file */
    if ((blendfile_path[0] == '\0') && G.recent_files.first) {
      RecentFile *recent = static_cast<RecentFile *>(G.recent_files.first);
      STRNCPY(filepath, recent->filepath);
    }
    else {
      STRNCPY(filepath, blendfile_path);
    }

    wm_filepath_default(bmain, filepath);
    RNA_property_string_set(op->ptr, prop, filepath);
  }
}

static int wm_save_as_mainfile_invoke(bContext *C, wmOperator *op, const wmEvent * /*event*/)
{

  save_set_compress(op);
  save_set_filepath(C, op);

  PropertyRNA *prop = RNA_struct_find_property(op->ptr, "relative_remap");
  if (!RNA_property_is_set(op->ptr, prop)) {
    RNA_property_boolean_set(op->ptr, prop, (U.flag & USER_RELPATHS));
  }

  WM_event_add_fileselect(C, op);

  return OPERATOR_RUNNING_MODAL;
}

/* Function used for #WM_OT_save_mainfile too. */
static int wm_save_as_mainfile_exec(bContext *C, wmOperator *op)
{
  Main *bmain = CTX_data_main(C);
  char filepath[FILE_MAX];
  const bool is_save_as = (op->type->invoke == wm_save_as_mainfile_invoke);
  const bool use_save_as_copy = is_save_as && RNA_boolean_get(op->ptr, "copy");

  /* We could expose all options to the users however in most cases remapping
   * existing relative paths is a good default.
   * Users can manually make their paths relative & absolute if they wish. */
  const eBLO_WritePathRemap remap_mode = RNA_boolean_get(op->ptr, "relative_remap") ?
                                             BLO_WRITE_PATH_REMAP_RELATIVE :
                                             BLO_WRITE_PATH_REMAP_NONE;
  save_set_compress(op);

  const bool is_filepath_set = RNA_struct_property_is_set(op->ptr, "filepath");
  if (is_filepath_set) {
    RNA_string_get(op->ptr, "filepath", filepath);
    BLI_path_canonicalize_native(filepath, sizeof(filepath));
  }
  else {
    STRNCPY(filepath, BKE_main_blendfile_path(bmain));
  }

  if (filepath[0] == '\0') {
    BKE_report(op->reports,
               RPT_ERROR,
               "Unable to save an unsaved file with an empty or unset \"filepath\" property");
    return OPERATOR_CANCELLED;
  }

  if ((is_save_as == false) && RNA_boolean_get(op->ptr, "incremental")) {
    char head[FILE_MAXFILE], tail[FILE_MAXFILE];
    ushort digits;
    int num = BLI_path_sequence_decode(filepath, head, sizeof(head), tail, sizeof(tail), &digits);
    /* Numbers greater than INT_MAX return 0, resulting in always appending "1" to the name. */
    if (num == 0 && digits == 0) {
      /* This does nothing if there are no numbers at the end of the head. */
      BLI_str_rstrip_digits(head);
    }

    const int tries_limit = 1000;
    int tries = 0;
    bool in_use = true;
    do {
      num++;
      tries++;
      BLI_path_sequence_encode(filepath, sizeof(filepath), head, tail, digits, num);
      in_use = BLI_exists(filepath);
    } while (in_use && tries < tries_limit && num < INT_MAX);
    if (in_use) {
      BKE_report(op->reports, RPT_ERROR, "Unable to find an available incremented file name");
      return OPERATOR_CANCELLED;
    }
  }

  const int fileflags_orig = G.fileflags;
  int fileflags = G.fileflags;

  /* set compression flag */
  SET_FLAG_FROM_TEST(fileflags, RNA_boolean_get(op->ptr, "compress"), G_FILE_COMPRESS);

  const bool success = wm_file_write(
      C, filepath, fileflags, remap_mode, use_save_as_copy, op->reports);

  if ((op->flag & OP_IS_INVOKE) == 0) {
    /* OP_IS_INVOKE is set when the operator is called from the GUI.
     * If it is not set, the operator is called from a script and
     * shouldn't influence G.fileflags. */
    G.fileflags = fileflags_orig;
  }

  if (success == false) {
    return OPERATOR_CANCELLED;
  }

  if (!is_save_as) {
    /* If saved as current file, there are technically no more compatibility issues, the file on
     * disk now matches the currently opened data version-wise. */
    bmain->has_forward_compatibility_issues = false;
  }

  WM_event_add_notifier(C, NC_WM | ND_FILESAVE, nullptr);

  if (!is_save_as && RNA_boolean_get(op->ptr, "exit")) {
    wm_exit_schedule_delayed(C);
  }

  return OPERATOR_FINISHED;
}

static bool wm_save_mainfile_check(bContext * /*C*/, wmOperator *op)
{
  char filepath[FILE_MAX];
  RNA_string_get(op->ptr, "filepath", filepath);
  if (!BKE_blendfile_extension_check(filepath)) {
    /* NOTE(@ideasman42): some users would prefer #BLI_path_extension_replace(),
     * we have had some nitpicking bug reports about this.
     * Always adding the extension as users may use '.' as part of the file-name. */
    BLI_path_extension_ensure(filepath, FILE_MAX, ".blend");
    RNA_string_set(op->ptr, "filepath", filepath);
    return true;
  }
  return false;
}

static std::string wm_save_as_mainfile_get_name(wmOperatorType *ot, PointerRNA *ptr)
{
  if (RNA_boolean_get(ptr, "copy")) {
    return CTX_IFACE_(ot->translation_context, "Save Copy");
  }
  return "";
}

static std::string wm_save_as_mainfile_get_description(bContext * /*C*/,
                                                       wmOperatorType * /*ot*/,
                                                       PointerRNA *ptr)
{
  if (RNA_boolean_get(ptr, "copy")) {
    return BLI_strdup(TIP_(
        "Save the current file in the desired location but do not make the saved file active"));
  }
  return "";
}

void WM_OT_save_as_mainfile(wmOperatorType *ot)
{
  PropertyRNA *prop;

  ot->name = "Save As";
  ot->idname = "WM_OT_save_as_mainfile";
  ot->description = "Save the current file in the desired location";

  ot->invoke = wm_save_as_mainfile_invoke;
  ot->exec = wm_save_as_mainfile_exec;
  ot->get_name = wm_save_as_mainfile_get_name;
  ot->get_description = wm_save_as_mainfile_get_description;
  ot->check = wm_save_mainfile_check;
  /* omit window poll so this can work in background mode */

  WM_operator_properties_filesel(ot,
                                 FILE_TYPE_FOLDER | FILE_TYPE_BLENDER,
                                 FILE_BLENDER,
                                 FILE_SAVE,
                                 WM_FILESEL_FILEPATH,
                                 FILE_DEFAULTDISPLAY,
                                 FILE_SORT_DEFAULT);
  RNA_def_boolean(ot->srna, "compress", false, "Compress", "Write compressed .blend file");
  RNA_def_boolean(ot->srna,
                  "relative_remap",
                  true,
                  "Remap Relative",
                  "Remap relative paths when saving to a different directory");
  prop = RNA_def_boolean(
      ot->srna,
      "copy",
      false,
      "Save Copy",
      "Save a copy of the actual working state but does not make saved file active");
  RNA_def_property_flag(prop, PROP_SKIP_SAVE);
}

static int wm_save_mainfile_invoke(bContext *C, wmOperator *op, const wmEvent * /*event*/)
{
  int ret;

  /* cancel if no active window */
  if (CTX_wm_window(C) == nullptr) {
    return OPERATOR_CANCELLED;
  }

  save_set_compress(op);
  save_set_filepath(C, op);

  /* if we're saving for the first time and prefer relative paths -
   * any existing paths will be absolute,
   * enable the option to remap paths to avoid confusion #37240. */
  const char *blendfile_path = BKE_main_blendfile_path_from_global();
  if ((blendfile_path[0] == '\0') && (U.flag & USER_RELPATHS)) {
    PropertyRNA *prop = RNA_struct_find_property(op->ptr, "relative_remap");
    if (!RNA_property_is_set(op->ptr, prop)) {
      RNA_property_boolean_set(op->ptr, prop, true);
    }
  }

  if (blendfile_path[0] != '\0') {
    if (CTX_data_main(C)->has_forward_compatibility_issues) {
      wm_save_file_forwardcompat_dialog(C, op);
      ret = OPERATOR_INTERFACE;
    }
    else {
      ret = wm_save_as_mainfile_exec(C, op);
    }
  }
  else {
    WM_event_add_fileselect(C, op);
    ret = OPERATOR_RUNNING_MODAL;
  }

  return ret;
}

static std::string wm_save_mainfile_get_description(bContext * /*C*/,
                                                    wmOperatorType * /*ot*/,
                                                    PointerRNA *ptr)
{
  if (RNA_boolean_get(ptr, "incremental")) {
    return TIP_(
        "Save the current Blender file with a numerically incremented name that does not "
        "overwrite any existing files");
  }
  return "";
}

void WM_OT_save_mainfile(wmOperatorType *ot)
{
  ot->name = "Save Blender File";
  ot->idname = "WM_OT_save_mainfile";
  ot->description = "Save the current Blender file";

  ot->invoke = wm_save_mainfile_invoke;
  ot->exec = wm_save_as_mainfile_exec;
  ot->check = wm_save_mainfile_check;
  ot->get_description = wm_save_mainfile_get_description;
  /* Omit window poll so this can work in background mode. */

  PropertyRNA *prop;
  WM_operator_properties_filesel(ot,
                                 FILE_TYPE_FOLDER | FILE_TYPE_BLENDER,
                                 FILE_BLENDER,
                                 FILE_SAVE,
                                 WM_FILESEL_FILEPATH,
                                 FILE_DEFAULTDISPLAY,
                                 FILE_SORT_DEFAULT);
  RNA_def_boolean(ot->srna, "compress", false, "Compress", "Write compressed .blend file");
  RNA_def_boolean(ot->srna,
                  "relative_remap",
                  false,
                  "Remap Relative",
                  "Remap relative paths when saving to a different directory");

  prop = RNA_def_boolean(ot->srna, "exit", false, "Exit", "Exit Blender after saving");
  RNA_def_property_flag(prop, PropertyFlag(PROP_HIDDEN | PROP_SKIP_SAVE));

  prop = RNA_def_boolean(ot->srna,
                         "incremental",
                         false,
                         "Incremental",
                         "Save the current Blender file with a numerically incremented name that "
                         "does not overwrite any existing files");
  RNA_def_property_flag(prop, PropertyFlag(PROP_HIDDEN | PROP_SKIP_SAVE));
}

/** \} */

/* -------------------------------------------------------------------- */
/** \name Auto Script Execution Warning Dialog
 * \{ */

static void wm_block_autorun_warning_ignore(bContext *C, void *arg_block, void * /*arg*/)
{
  wmWindow *win = CTX_wm_window(C);
  UI_popup_block_close(C, win, static_cast<uiBlock *>(arg_block));

  /* Free the data as it's no longer needed. */
  wm_test_autorun_revert_action_set(nullptr, nullptr);
}

static void wm_block_autorun_warning_reload_with_scripts(bContext *C, uiBlock *block)
{
  wmWindow *win = CTX_wm_window(C);

  UI_popup_block_close(C, win, block);

  /* Save user preferences for permanent execution. */
  if ((U.flag & USER_SCRIPT_AUTOEXEC_DISABLE) == 0) {
    WM_operator_name_call(C, "WM_OT_save_userpref", WM_OP_EXEC_DEFAULT, nullptr, nullptr);
  }

  /* Load file again with scripts enabled.
   * The reload is necessary to allow scripts to run when the files loads. */
  wm_test_autorun_revert_action_exec(C);
}

static void wm_block_autorun_warning_enable_scripts(bContext *C, uiBlock *block)
{
  wmWindow *win = CTX_wm_window(C);
  Main *bmain = CTX_data_main(C);

  UI_popup_block_close(C, win, block);

  /* Save user preferences for permanent execution. */
  if ((U.flag & USER_SCRIPT_AUTOEXEC_DISABLE) == 0) {
    WM_operator_name_call(C, "WM_OT_save_userpref", WM_OP_EXEC_DEFAULT, nullptr, nullptr);
  }

  /* Force a full refresh, but without reloading the file. */
  LISTBASE_FOREACH (Scene *, scene, &bmain->scenes) {
    BKE_scene_free_depsgraph_hash(scene);
  }
}

/* Build the autorun warning dialog UI */
static uiBlock *block_create_autorun_warning(bContext *C, ARegion *region, void * /*arg1*/)
{
  const char *blendfile_path = BKE_main_blendfile_path_from_global();
  wmWindowManager *wm = CTX_wm_manager(C);

  uiBlock *block = UI_block_begin(C, region, "autorun_warning_popup", UI_EMBOSS);
  UI_block_flag_enable(
      block, UI_BLOCK_KEEP_OPEN | UI_BLOCK_LOOP | UI_BLOCK_NO_WIN_CLIP | UI_BLOCK_NUMSELECT);
  UI_block_theme_style_set(block, UI_BLOCK_THEME_STYLE_POPUP);
  UI_block_emboss_set(block, UI_EMBOSS);

  uiLayout *layout = uiItemsAlertBox(block, 44, ALERT_ICON_ERROR);

  /* Title and explanation text. */
  uiLayout *col = uiLayoutColumn(layout, true);
  uiItemL_ex(col,
             TIP_("For security reasons, automatic execution of Python scripts "
                  "in this file was disabled:"),
             ICON_NONE,
             true,
             false);
  uiItemL_ex(col, G.autoexec_fail, ICON_NONE, false, true);
  uiItemL(col, TIP_("This may lead to unexpected behavior"), ICON_NONE);

  uiItemS(layout);

  PointerRNA pref_ptr = RNA_pointer_create(nullptr, &RNA_PreferencesFilePaths, &U);
  uiItemR(layout,
          &pref_ptr,
          "use_scripts_auto_execute",
          UI_ITEM_NONE,
          TIP_("Permanently allow execution of scripts"),
          ICON_NONE);

  uiItemS_ex(layout, 3.0f);

  /* Buttons */
  uiBut *but;
  uiLayout *split = uiLayoutSplit(layout, 0.0f, true);
  uiLayoutSetScaleY(split, 1.2f);

  /* empty space */
  col = uiLayoutColumn(split, false);
  uiItemS(col);

  col = uiLayoutColumn(split, false);

  /* Allow reload if we have a saved file.
   * Otherwise just enable scripts and reset the depsgraphs. */
  if ((blendfile_path[0] != '\0') && wm->file_saved) {
    but = uiDefIconTextBut(block,
                           UI_BTYPE_BUT,
                           0,
                           ICON_NONE,
                           IFACE_("Allow Execution"),
                           0,
                           0,
                           50,
                           UI_UNIT_Y,
                           nullptr,
                           0,
                           0,
                           0,
                           0,
                           TIP_("Reload file with execution of Python scripts enabled"));
    UI_but_func_set(
        but, [block](bContext &C) { wm_block_autorun_warning_reload_with_scripts(&C, block); });
  }
  else {
    but = uiDefIconTextBut(block,
                           UI_BTYPE_BUT,
                           0,
                           ICON_NONE,
                           IFACE_("Allow Execution"),
                           0,
                           0,
                           50,
                           UI_UNIT_Y,
                           nullptr,
                           0,
                           0,
                           0,
                           0,
                           TIP_("Enable scripts"));
    UI_but_func_set(but,
                    [block](bContext &C) { wm_block_autorun_warning_enable_scripts(&C, block); });
  }
  UI_but_drawflag_disable(but, UI_BUT_TEXT_LEFT);

  col = uiLayoutColumn(split, false);
  but = uiDefIconTextBut(block,
                         UI_BTYPE_BUT,
                         0,
                         ICON_NONE,
                         IFACE_("Ignore"),
                         0,
                         0,
                         50,
                         UI_UNIT_Y,
                         nullptr,
                         0,
                         0,
                         0,
                         0,
                         TIP_("Continue using file without Python scripts"));
  UI_but_func_set(but, wm_block_autorun_warning_ignore, block, nullptr);
  UI_but_drawflag_disable(but, UI_BUT_TEXT_LEFT);
  UI_but_flag_enable(but, UI_BUT_ACTIVE_DEFAULT);

  UI_block_bounds_set_centered(block, 14 * UI_SCALE_FAC);

  return block;
}

/**
 * Store the action needed if the user needs to reload the file with Python scripts enabled.
 *
 * When left to nullptr, this is simply revert.
 * When loading files through the recover auto-save or session,
 * we need to revert using other operators.
 */
static struct {
  wmOperatorType *ot;
  PointerRNA *ptr;
} wm_test_autorun_revert_action_data = {nullptr, nullptr};

void wm_test_autorun_revert_action_set(wmOperatorType *ot, PointerRNA *ptr)
{
  BLI_assert(!G.background);
  wm_test_autorun_revert_action_data.ot = nullptr;
  if (wm_test_autorun_revert_action_data.ptr != nullptr) {
    WM_operator_properties_free(wm_test_autorun_revert_action_data.ptr);
    MEM_freeN(wm_test_autorun_revert_action_data.ptr);
    wm_test_autorun_revert_action_data.ptr = nullptr;
  }
  wm_test_autorun_revert_action_data.ot = ot;
  wm_test_autorun_revert_action_data.ptr = ptr;
}

void wm_test_autorun_revert_action_exec(bContext *C)
{
  wmOperatorType *ot = wm_test_autorun_revert_action_data.ot;
  PointerRNA *ptr = wm_test_autorun_revert_action_data.ptr;

  /* Use regular revert. */
  if (ot == nullptr) {
    ot = WM_operatortype_find("WM_OT_revert_mainfile", false);
    ptr = MEM_cnew<PointerRNA>(__func__);
    WM_operator_properties_create_ptr(ptr, ot);
    RNA_boolean_set(ptr, "use_scripts", true);

    /* Set state, so it's freed correctly */
    wm_test_autorun_revert_action_set(ot, ptr);
  }

  WM_operator_name_call_ptr(C, ot, WM_OP_EXEC_DEFAULT, ptr, nullptr);
  wm_test_autorun_revert_action_set(nullptr, nullptr);
}

void wm_test_autorun_warning(bContext *C)
{
  /* Test if any auto-execution of scripts failed. */
  if ((G.f & G_FLAG_SCRIPT_AUTOEXEC_FAIL) == 0) {
    return;
  }

  /* Only show the warning once. */
  if (G.f & G_FLAG_SCRIPT_AUTOEXEC_FAIL_QUIET) {
    return;
  }

  G.f |= G_FLAG_SCRIPT_AUTOEXEC_FAIL_QUIET;

  wmWindowManager *wm = CTX_wm_manager(C);
  wmWindow *win = (wm->winactive) ? wm->winactive : static_cast<wmWindow *>(wm->windows.first);

  if (win) {
    wmWindow *prevwin = CTX_wm_window(C);
    CTX_wm_window_set(C, win);
    UI_popup_block_invoke(C, block_create_autorun_warning, nullptr, nullptr);
    CTX_wm_window_set(C, prevwin);
  }
}

/** \} */

/* -------------------------------------------------------------------- */
/** \name Save File Forward Compatibility Dialog
 * \{ */

static void free_post_file_close_action(void *arg)
{
  wmGenericCallback *action = (wmGenericCallback *)arg;
  WM_generic_callback_free(action);
}

static void wm_free_operator_properties_callback(void *user_data)
{
  IDProperty *properties = (IDProperty *)user_data;
  IDP_FreeProperty(properties);
}

static const char *save_file_forwardcompat_dialog_name = "save_file_forwardcompat_popup";

static void file_forwardcompat_detailed_info_show(uiLayout *parent_layout, Main *bmain)
{
  uiLayout *layout = uiLayoutColumn(parent_layout, true);
  /* Trick to make both lines of text below close enough to look like they are part of a same
   * block. */
  uiLayoutSetScaleY(layout, 0.70f);

  char writer_ver_str[16];
  char current_ver_str[16];
  if (bmain->versionfile == BLENDER_VERSION) {
    BKE_blender_version_blendfile_string_from_values(
        writer_ver_str, sizeof(writer_ver_str), bmain->versionfile, bmain->subversionfile);
    BKE_blender_version_blendfile_string_from_values(
        current_ver_str, sizeof(current_ver_str), BLENDER_FILE_VERSION, BLENDER_FILE_SUBVERSION);
  }
  else {
    BKE_blender_version_blendfile_string_from_values(
        writer_ver_str, sizeof(writer_ver_str), bmain->versionfile, -1);
    BKE_blender_version_blendfile_string_from_values(
        current_ver_str, sizeof(current_ver_str), BLENDER_VERSION, -1);
  }

  char message_line1[256];
  char message_line2[256];
  SNPRINTF(message_line1,
           TIP_("This file was saved by a newer version of Blender (%s)"),
           writer_ver_str);
  SNPRINTF(message_line2,
           TIP_("Saving it with this Blender (%s) may cause loss of data"),
           current_ver_str);
  uiItemL(layout, message_line1, ICON_NONE);
  uiItemL(layout, message_line2, ICON_NONE);
}

static void save_file_forwardcompat_cancel(bContext *C, void *arg_block, void * /*arg_data*/)
{
  wmWindow *win = CTX_wm_window(C);
  UI_popup_block_close(C, win, static_cast<uiBlock *>(arg_block));
}

static void save_file_forwardcompat_cancel_button(uiBlock *block, wmGenericCallback *post_action)
{
  uiBut *but = uiDefIconTextBut(block,
                                UI_BTYPE_BUT,
                                0,
                                ICON_NONE,
                                IFACE_("Cancel"),
                                0,
                                0,
                                0,
                                UI_UNIT_Y,
                                nullptr,
                                0,
                                0,
                                0,
                                0,
                                "");
  UI_but_func_set(but, save_file_forwardcompat_cancel, block, post_action);
  UI_but_drawflag_disable(but, UI_BUT_TEXT_LEFT);
}

static void save_file_forwardcompat_overwrite(bContext *C, void *arg_block, void *arg_data)
{
  wmWindow *win = CTX_wm_window(C);

  /* Re-use operator properties as defined for the initial 'save' operator, which triggered this
   * 'forward compat' popup. */
  wmGenericCallback *callback = WM_generic_callback_steal(
      static_cast<wmGenericCallback *>(arg_data));

  /* Needs to be done after stealing the callback data above, otherwise it would cause a
   * use-after-free. */
  UI_popup_block_close(C, win, static_cast<uiBlock *>(arg_block));

  PointerRNA operator_propptr = {};
  PointerRNA *operator_propptr_p = &operator_propptr;
  IDProperty *operator_idproperties = static_cast<IDProperty *>(callback->user_data);
  WM_operator_properties_alloc(&operator_propptr_p, &operator_idproperties, "WM_OT_save_mainfile");

  WM_operator_name_call(C, "WM_OT_save_mainfile", WM_OP_EXEC_DEFAULT, operator_propptr_p, nullptr);

  WM_generic_callback_free(callback);
}

static void save_file_forwardcompat_overwrite_button(uiBlock *block,
                                                     wmGenericCallback *post_action)
{
  uiBut *but = uiDefIconTextBut(block,
                                UI_BTYPE_BUT,
                                0,
                                ICON_NONE,
                                IFACE_("Overwrite"),
                                0,
                                0,
                                0,
                                UI_UNIT_Y,
                                nullptr,
                                0,
                                0,
                                0,
                                0,
                                "");
  UI_but_func_set(but, save_file_forwardcompat_overwrite, block, post_action);
  UI_but_drawflag_disable(but, UI_BUT_TEXT_LEFT);
  UI_but_flag_enable(but, UI_BUT_REDALERT);
}

static void save_file_forwardcompat_saveas(bContext *C, void *arg_block, void * /*arg_data*/)
{
  wmWindow *win = CTX_wm_window(C);
  UI_popup_block_close(C, win, static_cast<uiBlock *>(arg_block));

  WM_operator_name_call(C, "WM_OT_save_as_mainfile", WM_OP_INVOKE_DEFAULT, nullptr, nullptr);
}

static void save_file_forwardcompat_saveas_button(uiBlock *block, wmGenericCallback *post_action)
{
  uiBut *but = uiDefIconTextBut(block,
                                UI_BTYPE_BUT,
                                0,
                                ICON_NONE,
                                IFACE_("Save As..."),
                                0,
                                0,
                                0,
                                UI_UNIT_Y,
                                nullptr,
                                0,
                                0,
                                0,
                                0,
                                "");
  UI_but_func_set(but, save_file_forwardcompat_saveas, block, post_action);
  UI_but_drawflag_disable(but, UI_BUT_TEXT_LEFT);
  UI_but_flag_enable(but, UI_BUT_ACTIVE_DEFAULT);
}

static uiBlock *block_create_save_file_forwardcompat_dialog(bContext *C,
                                                            ARegion *region,
                                                            void *arg1)
{
  wmGenericCallback *post_action = static_cast<wmGenericCallback *>(arg1);
  Main *bmain = CTX_data_main(C);

  uiBlock *block = UI_block_begin(C, region, save_file_forwardcompat_dialog_name, UI_EMBOSS);
  UI_block_flag_enable(
      block, UI_BLOCK_KEEP_OPEN | UI_BLOCK_LOOP | UI_BLOCK_NO_WIN_CLIP | UI_BLOCK_NUMSELECT);
  UI_block_theme_style_set(block, UI_BLOCK_THEME_STYLE_POPUP);

  uiLayout *layout = uiItemsAlertBox(block, 34, ALERT_ICON_WARNING);

  /* Title. */
  uiItemL_ex(
      layout, TIP_("Overwrite file with an older Blender version?"), ICON_NONE, true, false);

  /* Filename. */
  const char *blendfile_path = BKE_main_blendfile_path(CTX_data_main(C));
  char filename[FILE_MAX];
  if (blendfile_path[0] != '\0') {
    BLI_path_split_file_part(blendfile_path, filename, sizeof(filename));
  }
  else {
    SNPRINTF(filename, "%s.blend", DATA_("untitled"));
    /* Since this dialog should only be shown when re-saving an existing file, current filepath
     * should never be empty. */
    BLI_assert_unreachable();
  }
  uiItemL(layout, filename, ICON_NONE);

  /* Detailed message info. */
  file_forwardcompat_detailed_info_show(layout, bmain);

  uiItemS_ex(layout, 4.0f);

  /* Buttons. */

  uiLayout *split = uiLayoutSplit(layout, 0.3f, true);
  uiLayoutSetScaleY(split, 1.2f);

  uiLayoutColumn(split, false);
  save_file_forwardcompat_overwrite_button(block, post_action);

  uiLayout *split_right = uiLayoutSplit(split, 0.1f, true);

  uiLayoutColumn(split_right, false);
  /* Empty space. */

  uiLayoutColumn(split_right, false);
  save_file_forwardcompat_cancel_button(block, post_action);

  uiLayoutColumn(split_right, false);
  save_file_forwardcompat_saveas_button(block, post_action);

  UI_block_bounds_set_centered(block, 14 * UI_SCALE_FAC);
  return block;
}

void wm_save_file_forwardcompat_dialog(bContext *C, wmOperator *op)
{
  if (!UI_popup_block_name_exists(CTX_wm_screen(C), save_file_forwardcompat_dialog_name)) {
    wmGenericCallback *callback = MEM_cnew<wmGenericCallback>(__func__);
    callback->exec = nullptr;
    callback->user_data = IDP_CopyProperty(op->properties);
    callback->free_user_data = wm_free_operator_properties_callback;

    UI_popup_block_invoke(
        C, block_create_save_file_forwardcompat_dialog, callback, free_post_file_close_action);
  }
}

/** \} */

/* -------------------------------------------------------------------- */
/** \name Close File Dialog
 * \{ */

static char save_images_when_file_is_closed = true;

static void wm_block_file_close_cancel(bContext *C, void *arg_block, void * /*arg_data*/)
{
  wmWindow *win = CTX_wm_window(C);
  UI_popup_block_close(C, win, static_cast<uiBlock *>(arg_block));
}

static void wm_block_file_close_discard(bContext *C, void *arg_block, void *arg_data)
{
  wmGenericCallback *callback = WM_generic_callback_steal((wmGenericCallback *)arg_data);

  /* Close the popup before executing the callback. Otherwise
   * the popup might be closed by the callback, which will lead
   * to a crash. */
  wmWindow *win = CTX_wm_window(C);
  UI_popup_block_close(C, win, static_cast<uiBlock *>(arg_block));

  callback->exec(C, callback->user_data);
  WM_generic_callback_free(callback);
}

static void wm_block_file_close_save(bContext *C, void *arg_block, void *arg_data)
{
  const Main *bmain = CTX_data_main(C);
  wmWindowManager *wm = static_cast<wmWindowManager *>(bmain->wm.first);
  wmGenericCallback *callback = WM_generic_callback_steal((wmGenericCallback *)arg_data);
  bool execute_callback = true;

  wmWindow *win = CTX_wm_window(C);
  UI_popup_block_close(C, win, static_cast<uiBlock *>(arg_block));

  int modified_images_count = ED_image_save_all_modified_info(CTX_data_main(C), nullptr);
  if (modified_images_count > 0 && save_images_when_file_is_closed) {
    if (ED_image_should_save_modified(bmain)) {
      ReportList *reports = CTX_wm_reports(C);
      ED_image_save_all_modified(C, reports);
      WM_report_banner_show(wm, win);
    }
    else {
      execute_callback = false;
    }
  }

  bool file_has_been_saved_before = BKE_main_blendfile_path(bmain)[0] != '\0';

  if (file_has_been_saved_before) {
    if (bmain->has_forward_compatibility_issues) {
      /* Need to invoke to get the file-browser and choose where to save the new file.
       * This also makes it impossible to keep on going with current operation, which is why
       * callback cannot be executed anymore.
       *
       * This is the same situation as what happens when the file has never been saved before
       * (outer `else` statement, below). */
      WM_operator_name_call(C, "WM_OT_save_as_mainfile", WM_OP_INVOKE_DEFAULT, nullptr, nullptr);
      execute_callback = false;
    }
    else {
      if (WM_operator_name_call(C, "WM_OT_save_mainfile", WM_OP_EXEC_DEFAULT, nullptr, nullptr) &
          OPERATOR_CANCELLED)
      {
        execute_callback = false;
      }
    }
  }
  else {
    WM_operator_name_call(C, "WM_OT_save_mainfile", WM_OP_INVOKE_DEFAULT, nullptr, nullptr);
    execute_callback = false;
  }

  if (execute_callback) {
    callback->exec(C, callback->user_data);
  }
  WM_generic_callback_free(callback);
}

static void wm_block_file_close_cancel_button(uiBlock *block, wmGenericCallback *post_action)
{
  uiBut *but = uiDefIconTextBut(block,
                                UI_BTYPE_BUT,
                                0,
                                ICON_NONE,
                                IFACE_("Cancel"),
                                0,
                                0,
                                0,
                                UI_UNIT_Y,
                                nullptr,
                                0,
                                0,
                                0,
                                0,
                                "");
  UI_but_func_set(but, wm_block_file_close_cancel, block, post_action);
  UI_but_drawflag_disable(but, UI_BUT_TEXT_LEFT);
}

static void wm_block_file_close_discard_button(uiBlock *block, wmGenericCallback *post_action)
{
  uiBut *but = uiDefIconTextBut(block,
                                UI_BTYPE_BUT,
                                0,
                                ICON_NONE,
                                IFACE_("Don't Save"),
                                0,
                                0,
                                0,
                                UI_UNIT_Y,
                                nullptr,
                                0,
                                0,
                                0,
                                0,
                                "");
  UI_but_func_set(but, wm_block_file_close_discard, block, post_action);
  UI_but_drawflag_disable(but, UI_BUT_TEXT_LEFT);
}

static void wm_block_file_close_save_button(uiBlock *block,
                                            wmGenericCallback *post_action,
                                            const bool has_forwardcompat_issues)
{
  uiBut *but = uiDefIconTextBut(
      block,
      UI_BTYPE_BUT,
      0,
      ICON_NONE,
      /* Forward compatibility issues force using 'save as' operator instead of 'save' one. */
      has_forwardcompat_issues ? IFACE_("Save As...") : IFACE_("Save"),
      0,
      0,
      0,
      UI_UNIT_Y,
      nullptr,
      0,
      0,
      0,
      0,
      "");
  UI_but_func_set(but, wm_block_file_close_save, block, post_action);
  UI_but_drawflag_disable(but, UI_BUT_TEXT_LEFT);
  UI_but_flag_enable(but, UI_BUT_ACTIVE_DEFAULT);
}

static const char *close_file_dialog_name = "file_close_popup";

static void save_catalogs_when_file_is_closed_set_fn(bContext * /*C*/, void *arg1, void * /*arg2*/)
{
  char *save_catalogs_when_file_is_closed = static_cast<char *>(arg1);
  ED_asset_catalogs_set_save_catalogs_when_file_is_saved(*save_catalogs_when_file_is_closed != 0);
}

static uiBlock *block_create__close_file_dialog(bContext *C, ARegion *region, void *arg1)
{
  wmGenericCallback *post_action = (wmGenericCallback *)arg1;
  Main *bmain = CTX_data_main(C);

  uiBlock *block = UI_block_begin(C, region, close_file_dialog_name, UI_EMBOSS);
  UI_block_flag_enable(
      block, UI_BLOCK_KEEP_OPEN | UI_BLOCK_LOOP | UI_BLOCK_NO_WIN_CLIP | UI_BLOCK_NUMSELECT);
  UI_block_theme_style_set(block, UI_BLOCK_THEME_STYLE_POPUP);

  uiLayout *layout = uiItemsAlertBox(block, 34, ALERT_ICON_QUESTION);

  const bool has_forwardcompat_issues = bmain->has_forward_compatibility_issues;

  /* Title. */
  uiItemL_ex(layout, TIP_("Save changes before closing?"), ICON_NONE, true, false);

  /* Filename. */
  const char *blendfile_path = BKE_main_blendfile_path(CTX_data_main(C));
  char filename[FILE_MAX];
  if (blendfile_path[0] != '\0') {
    BLI_path_split_file_part(blendfile_path, filename, sizeof(filename));
  }
  else {
    SNPRINTF(filename, "%s.blend", DATA_("untitled"));
  }
  uiItemL(layout, filename, ICON_NONE);

  /* Potential forward compatibility issues message. */
  if (has_forwardcompat_issues) {
    file_forwardcompat_detailed_info_show(layout, bmain);
  }

  /* Image Saving Warnings. */
  ReportList reports;
  BKE_reports_init(&reports, RPT_STORE);
  uint modified_images_count = ED_image_save_all_modified_info(bmain, &reports);

  LISTBASE_FOREACH (Report *, report, &reports.list) {
    uiLayout *row = uiLayoutColumn(layout, false);
    uiLayoutSetScaleY(row, 0.6f);
    uiItemS(row);

    /* Error messages created in ED_image_save_all_modified_info() can be long,
     * but are made to separate into two parts at first colon between text and paths.
     */
    char *message = BLI_strdupn(report->message, report->len);
    char *path_info = strstr(message, ": ");
    if (path_info) {
      /* Terminate message string at colon. */
      path_info[1] = '\0';
      /* Skip over the ": " */
      path_info += 2;
    }
    uiItemL_ex(row, message, ICON_NONE, false, true);
    if (path_info) {
      uiItemL_ex(row, path_info, ICON_NONE, false, true);
    }
    MEM_freeN(message);
  }

  /* Used to determine if extra separators are needed. */
  bool has_extra_checkboxes = false;

  /* Modified Images Checkbox. */
  if (modified_images_count > 0) {
    char message[64];
    SNPRINTF(message, "Save %u modified image(s)", modified_images_count);
    /* Only the first checkbox should get extra separation. */
    if (!has_extra_checkboxes) {
      uiItemS(layout);
    }
    uiDefButBitC(block,
                 UI_BTYPE_CHECKBOX,
                 1,
                 0,
                 message,
                 0,
                 0,
                 0,
                 UI_UNIT_Y,
                 &save_images_when_file_is_closed,
                 0,
                 0,
                 0,
                 0,
                 "");
    has_extra_checkboxes = true;
  }

  if (AS_asset_library_has_any_unsaved_catalogs()) {
    static char save_catalogs_when_file_is_closed;

    save_catalogs_when_file_is_closed = ED_asset_catalogs_get_save_catalogs_when_file_is_saved();

    /* Only the first checkbox should get extra separation. */
    if (!has_extra_checkboxes) {
      uiItemS(layout);
    }
    uiBut *but = uiDefButBitC(block,
                              UI_BTYPE_CHECKBOX,
                              1,
                              0,
                              "Save modified asset catalogs",
                              0,
                              0,
                              0,
                              UI_UNIT_Y,
                              &save_catalogs_when_file_is_closed,
                              0,
                              0,
                              0,
                              0,
                              "");
    UI_but_func_set(but,
                    save_catalogs_when_file_is_closed_set_fn,
                    &save_catalogs_when_file_is_closed,
                    nullptr);
    has_extra_checkboxes = true;
  }

  BKE_reports_free(&reports);

  uiItemS_ex(layout, has_extra_checkboxes ? 2.0f : 4.0f);

  /* Buttons. */
#ifdef _WIN32
  const bool windows_layout = true;
#else
  const bool windows_layout = false;
#endif

  if (windows_layout) {
    /* Windows standard layout. */

    uiLayout *split = uiLayoutSplit(layout, 0.0f, true);
    uiLayoutSetScaleY(split, 1.2f);

    uiLayoutColumn(split, false);
    wm_block_file_close_save_button(block, post_action, has_forwardcompat_issues);

    uiLayoutColumn(split, false);
    wm_block_file_close_discard_button(block, post_action);

    uiLayoutColumn(split, false);
    wm_block_file_close_cancel_button(block, post_action);
  }
  else {
    /* Non-Windows layout (macOS and Linux). */

    uiLayout *split = uiLayoutSplit(layout, 0.3f, true);
    uiLayoutSetScaleY(split, 1.2f);

    uiLayoutColumn(split, false);
    wm_block_file_close_discard_button(block, post_action);

    uiLayout *split_right = uiLayoutSplit(split, 0.1f, true);

    uiLayoutColumn(split_right, false);
    /* Empty space. */

    uiLayoutColumn(split_right, false);
    wm_block_file_close_cancel_button(block, post_action);

    uiLayoutColumn(split_right, false);
    wm_block_file_close_save_button(block, post_action, has_forwardcompat_issues);
  }

  UI_block_bounds_set_centered(block, 14 * UI_SCALE_FAC);
  return block;
}

void wm_close_file_dialog(bContext *C, wmGenericCallback *post_action)
{
  if (!UI_popup_block_name_exists(CTX_wm_screen(C), close_file_dialog_name)) {
    UI_popup_block_invoke(
        C, block_create__close_file_dialog, post_action, free_post_file_close_action);
  }
  else {
    WM_generic_callback_free(post_action);
  }
}

bool wm_operator_close_file_dialog_if_needed(bContext *C,
                                             wmOperator *op,
                                             wmGenericCallbackFn post_action_fn)
{
  if (U.uiflag & USER_SAVE_PROMPT &&
      wm_file_or_session_data_has_unsaved_changes(CTX_data_main(C), CTX_wm_manager(C)))
  {
    wmGenericCallback *callback = MEM_cnew<wmGenericCallback>(__func__);
    callback->exec = post_action_fn;
    callback->user_data = IDP_CopyProperty(op->properties);
    callback->free_user_data = wm_free_operator_properties_callback;
    wm_close_file_dialog(C, callback);
    return true;
  }

  return false;
}

/** \} */<|MERGE_RESOLUTION|>--- conflicted
+++ resolved
@@ -74,16 +74,10 @@
 #include "BKE_idprop.h"
 #include "BKE_lib_id.h"
 #include "BKE_lib_override.hh"
-<<<<<<< HEAD
-#include "BKE_lib_remap.h"
-#include "BKE_main.h"
-#include "BKE_main_namemap.h"
-#include "BKE_multires.hh"
-=======
 #include "BKE_lib_remap.hh"
 #include "BKE_main.hh"
 #include "BKE_main_namemap.hh"
->>>>>>> fcbb94ed
+#include "BKE_multires.hh"
 #include "BKE_packedFile.h"
 #include "BKE_paint.hh"
 #include "BKE_report.h"
@@ -2103,7 +2097,10 @@
  * flush the sculpt mesh prior to autosave.  Since this comes with a
  * performance cost it must be removed prior to the final merge.
  */
-void ED_sculpt_fast_save_bmesh(Object *ob);
+namespace blender::ed::sculpt_paint::undo {
+void fast_save_bmesh(Object *ob);
+}
+using namespace blender::ed::sculpt_paint;
 struct MemFileUndoStep;
 MemFileUndoData *memfile_get_step_data(struct MemFileUndoStep *us);
 
@@ -2125,7 +2122,7 @@
 
     /* Flush sculpt data to the mesh, we will append it to the undo memfile. */
     if (ob->sculpt->bm) {
-      ED_sculpt_fast_save_bmesh(ob);
+      undo::fast_save_bmesh(ob);
     }
     else {
       multires_flush_sculpt_updates(ob);
