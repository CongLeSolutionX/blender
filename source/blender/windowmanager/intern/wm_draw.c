--- conflicted
+++ resolved
@@ -132,11 +132,7 @@
        * deltas without it escaping from the window. In this case we never want to show the actual
        * cursor coordinates so limit reading the cursor location to when the cursor is grabbed and
        * wrapping in a region since this is the case when it would otherwise attempt to draw the
-<<<<<<< HEAD
-       * cursor outside the view/window. See: T102792. */
-=======
        * cursor outside the view/window. See: #102792. */
->>>>>>> d9398bb5
       if ((WM_capabilities_flag() & WM_CAPABILITY_CURSOR_WARP) &&
           wm_window_grab_warp_region_is_set(win)) {
         int x = 0, y = 0;
