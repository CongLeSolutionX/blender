/* SPDX-FileCopyrightText: 2007 Blender Authors
 *
 * SPDX-License-Identifier: GPL-2.0-or-later */

/** \file
 * \ingroup wm
 *
 * Functions for dealing with wmOperator, adding, removing, calling
 * as well as some generic operators and shared operator properties.
 */

#include <algorithm>
#include <cctype>
#include <cerrno>
#include <cfloat>
#include <cstddef>
#include <cstdio>
#include <cstring>
#include <iostream>
#include <sstream>

#include <fmt/format.h>

#ifdef WIN32
#  include "GHOST_C-api.h"
#endif

#include "MEM_guardedalloc.h"

#include "CLG_log.h"

#include "DNA_ID.h"
#include "DNA_armature_types.h"
#include "DNA_brush_types.h"
#include "DNA_object_types.h"
#include "DNA_scene_types.h"
#include "DNA_screen_types.h"
#include "DNA_userdef_types.h"
#include "DNA_windowmanager_types.h"

#include "BLT_translation.hh"

#include "BLI_blenlib.h"
#include "BLI_dial_2d.h"
#include "BLI_math_rotation.h"
#include "BLI_math_vector_types.hh"
#include "BLI_string_utils.hh"
#include "BLI_time.h"
#include "BLI_utildefines.h"

#include "BKE_anim_data.hh"
#include "BKE_brush.hh"
#include "BKE_colortools.hh"
#include "BKE_context.hh"
#include "BKE_global.hh"
#include "BKE_idprop.h"
#include "BKE_image.h"
#include "BKE_image_format.h"
#include "BKE_lib_id.hh"
#include "BKE_lib_query.hh"
#include "BKE_main.hh"
#include "BKE_material.h"
#include "BKE_preview_image.hh"
#include "BKE_report.hh"
#include "BKE_scene.hh"
#include "BKE_screen.hh" /* #BKE_ST_MAXNAME. */
#include "BKE_unit.hh"

#include "BKE_idtype.hh"

#include "BLF_api.hh"

#include "GPU_immediate.h"
#include "GPU_immediate_util.h"
#include "GPU_matrix.h"
#include "GPU_state.h"

#include "IMB_imbuf_types.hh"

#include "ED_fileselect.hh"
#include "ED_gpencil_legacy.hh"
#include "ED_grease_pencil.hh"
#include "ED_numinput.hh"
#include "ED_screen.hh"
#include "ED_undo.hh"
#include "ED_view3d.hh"

#include "RNA_access.hh"
#include "RNA_define.hh"
#include "RNA_enum_types.hh"
#include "RNA_path.hh"
#include "RNA_prototypes.h"

#include "UI_interface.hh"
#include "UI_interface_icons.hh"
#include "UI_resources.hh"

#include "WM_api.hh"
#include "WM_types.hh"

#include "wm.hh"
#include "wm_draw.hh"
#include "wm_event_system.hh"
#include "wm_event_types.hh"
#include "wm_files.hh"
#include "wm_window.hh"
#ifdef WITH_XR_OPENXR
#  include "wm_xr.hh"
#endif

#define UNDOCUMENTED_OPERATOR_TIP N_("(undocumented operator)")

/* -------------------------------------------------------------------- */
/** \name Operator API
 * \{ */

#define OP_BL_SEP_STRING "_OT_"
#define OP_BL_SEP_LEN 4

#define OP_PY_SEP_CHAR '.'
#define OP_PY_SEP_LEN 1

/* Difference between python 'identifier' and BL/C code one ("." separator replaced by "_OT_"),
 * and final `\0` char. */
#define OP_MAX_PY_IDNAME (OP_MAX_TYPENAME - OP_BL_SEP_LEN + OP_PY_SEP_LEN - 1)

size_t WM_operator_py_idname(char *dst, const char *src)
{
  const char *sep = strstr(src, OP_BL_SEP_STRING);
  if (sep) {
    const size_t sep_offset = size_t(sep - src);

    /* NOTE: we use ascii `tolower` instead of system `tolower`, because the
     * latter depends on the locale, and can lead to `idname` mismatch. */
    memcpy(dst, src, sep_offset);
    BLI_str_tolower_ascii(dst, sep_offset);

    dst[sep_offset] = OP_PY_SEP_CHAR;
    return BLI_strncpy_rlen(dst + (sep_offset + OP_PY_SEP_LEN),
                            sep + OP_BL_SEP_LEN,
                            OP_MAX_TYPENAME - sep_offset - OP_PY_SEP_LEN) +
           (sep_offset + OP_PY_SEP_LEN);
  }
  /* Should not happen but support just in case. */
  return BLI_strncpy_rlen(dst, src, OP_MAX_TYPENAME);
}

size_t WM_operator_bl_idname(char *dst, const char *src)
{
  const size_t from_len = size_t(strlen(src));

  const char *sep = strchr(src, OP_PY_SEP_CHAR);
  if (sep && (from_len <= OP_MAX_PY_IDNAME)) {
    const size_t sep_offset = size_t(sep - src);
    memcpy(dst, src, sep_offset);
    BLI_str_toupper_ascii(dst, sep_offset);

    memcpy(dst + sep_offset, OP_BL_SEP_STRING, OP_BL_SEP_LEN);
    BLI_strncpy(dst + sep_offset + OP_BL_SEP_LEN,
                sep + OP_PY_SEP_LEN,
                from_len - sep_offset - OP_PY_SEP_LEN + 1);
    return from_len + OP_BL_SEP_LEN - OP_PY_SEP_LEN;
  }
  /* Should not happen but support just in case. */
  return BLI_strncpy_rlen(dst, src, OP_MAX_TYPENAME);
}

bool WM_operator_py_idname_ok_or_report(ReportList *reports,
                                        const char *classname,
                                        const char *idname)
{
  const char *ch = idname;
  int dot = 0;
  int i;
  for (i = 0; *ch; i++, ch++) {
    if ((*ch >= 'a' && *ch <= 'z') || (*ch >= '0' && *ch <= '9') || *ch == '_') {
      /* Pass. */
    }
    else if (*ch == '.') {
      dot++;
    }
    else {
      BKE_reportf(reports,
                  RPT_ERROR,
                  "Registering operator class: '%s', invalid bl_idname '%s', at position %d",
                  classname,
                  idname,
                  i);
      return false;
    }
  }

  if (i > OP_MAX_PY_IDNAME) {
    BKE_reportf(reports,
                RPT_ERROR,
                "Registering operator class: '%s', invalid bl_idname '%s', "
                "is too long, maximum length is %d",
                classname,
                idname,
                OP_MAX_PY_IDNAME);
    return false;
  }

  if (dot != 1) {
    BKE_reportf(
        reports,
        RPT_ERROR,
        "Registering operator class: '%s', invalid bl_idname '%s', must contain 1 '.' character",
        classname,
        idname);
    return false;
  }
  return true;
}

std::string WM_operator_pystring_ex(bContext *C,
                                    wmOperator *op,
                                    const bool all_args,
                                    const bool macro_args,
                                    wmOperatorType *ot,
                                    PointerRNA *opptr)
{
  char idname_py[OP_MAX_TYPENAME];

  /* For building the string. */
  std::stringstream ss;

  /* Arbitrary, but can get huge string with stroke painting otherwise. */
  int max_prop_length = 10;

  WM_operator_py_idname(idname_py, ot->idname);
  ss << "bpy.ops." << idname_py << "(";

  if (op && op->macro.first) {
    /* Special handling for macros, else we only get default values in this case... */
    wmOperator *opm;
    bool first_op = true;

    opm = static_cast<wmOperator *>(macro_args ? op->macro.first : nullptr);

    for (; opm; opm = opm->next) {
      PointerRNA *opmptr = opm->ptr;
      PointerRNA opmptr_default;
      if (opmptr == nullptr) {
        WM_operator_properties_create_ptr(&opmptr_default, opm->type);
        opmptr = &opmptr_default;
      }

      std::string string_args = RNA_pointer_as_string_id(C, opmptr);
      if (first_op) {
        ss << opm->type->idname << '=' << string_args;
        first_op = false;
      }
      else {
        ss << ", " << opm->type->idname << '=' << string_args;
      }

      if (opmptr == &opmptr_default) {
        WM_operator_properties_free(&opmptr_default);
      }
    }
  }
  else {
    /* Only to get the original props for comparisons. */
    PointerRNA opptr_default;
    const bool macro_args_test = ot->macro.first ? macro_args : true;

    if (opptr == nullptr) {
      WM_operator_properties_create_ptr(&opptr_default, ot);
      opptr = &opptr_default;
    }

    ss << RNA_pointer_as_string_keywords(
        C, opptr, false, all_args, macro_args_test, max_prop_length);

    if (opptr == &opptr_default) {
      WM_operator_properties_free(&opptr_default);
    }
  }

  ss << ')';

  return ss.str();
}

std::string WM_operator_pystring(bContext *C,
                                 wmOperator *op,
                                 const bool all_args,
                                 const bool macro_args)
{
  return WM_operator_pystring_ex(C, op, all_args, macro_args, op->type, op->ptr);
}

std::string WM_operator_pystring_abbreviate(std::string str, int str_len_max)
{
  const int str_len = str.size();
  const size_t parens_start = str.find('(');
  if (parens_start == std::string::npos) {
    return str;
  }

  const size_t parens_end = str.find(parens_start + 1, ')');
  if (parens_end == std::string::npos) {
    return str;
  }

  const int parens_len = parens_end - parens_start;
  if (parens_len <= str_len_max) {
    return str;
  }

  /* Truncate after the first comma. */
  const size_t comma_first = str.find(parens_start, ',');
  if (comma_first == std::string::npos) {
    return str;
  }
  const char end_str[] = " ... )";
  const int end_str_len = sizeof(end_str) - 1;

  /* Leave a place for the first argument. */
  const int new_str_len = (comma_first - parens_start) + 1;

  if (str_len < new_str_len + parens_start + end_str_len + 1) {
    return str;
  }

  return str.substr(0, comma_first) + end_str;
}

/* Return nullptr if no match is found. */
#if 0
static const char *wm_context_member_from_ptr(bContext *C, const PointerRNA *ptr, bool *r_is_id)
{
  /* Loop over all context items and do 2 checks
   *
   * - See if the pointer is in the context.
   * - See if the pointers ID is in the context.
   */

  /* Don't get from the context store since this is normally
   * set only for the UI and not usable elsewhere. */
  ListBase lb = CTX_data_dir_get_ex(C, false, true, true);
  LinkData *link;

  const char *member_found = nullptr;
  const char *member_id = nullptr;
  bool member_found_is_id = false;

  for (link = lb.first; link; link = link->next) {
    const char *identifier = link->data;
    PointerRNA ctx_item_ptr = {{0}};
    // CTX_data_pointer_get(C, identifier);  /* XXX, this isn't working. */

    if (ctx_item_ptr.type == nullptr) {
      continue;
    }

    if (ptr->owner_id == ctx_item_ptr.owner_id) {
      const bool is_id = RNA_struct_is_ID(ctx_item_ptr.type);
      if ((ptr->data == ctx_item_ptr.data) && (ptr->type == ctx_item_ptr.type)) {
        /* Found! */
        member_found = identifier;
        member_found_is_id = is_id;
        break;
      }
      if (is_id) {
        /* Found a reference to this ID, so fallback to it if there is no direct reference. */
        member_id = identifier;
      }
    }
  }
  BLI_freelistN(&lb);

  if (member_found) {
    *r_is_id = member_found_is_id;
    return member_found;
  }
  else if (member_id) {
    *r_is_id = true;
    return member_id;
  }
  else {
    return nullptr;
  }
}

#else

/* Use hard coded checks for now. */

/**
 * \param: r_is_id:
 * - When set to true, the returned member is an ID type.
 *   This is a signal that #RNA_path_from_ID_to_struct needs to be used to calculate
 *   the remainder of the RNA path.
 * - When set to false, the returned member is not an ID type.
 *   In this case the context path *must* resolve to `ptr`,
 *   since there is no convenient way to calculate partial RNA paths.
 *
 * \note While the path to the ID is typically sufficient to calculate the remainder of the path,
 * in practice this would cause #WM_context_path_resolve_property_full to create a path such as:
 * `object.data.bones["Bones"].use_deform` such paths are not useful for key-shortcuts,
 * so this function supports returning data-paths directly to context members that aren't ID types.
 */
static const char *wm_context_member_from_ptr(const bContext *C,
                                              const PointerRNA *ptr,
                                              bool *r_is_id)
{
  const char *member_id = nullptr;
  bool is_id = false;

#  define CTX_TEST_PTR_ID(C, member, idptr) \
    { \
      const char *ctx_member = member; \
      PointerRNA ctx_item_ptr = CTX_data_pointer_get(C, ctx_member); \
      if (ctx_item_ptr.owner_id == idptr) { \
        member_id = ctx_member; \
        is_id = true; \
        break; \
      } \
    } \
    (void)0

#  define CTX_TEST_PTR_ID_CAST(C, member, member_full, cast, idptr) \
    { \
      const char *ctx_member = member; \
      const char *ctx_member_full = member_full; \
      PointerRNA ctx_item_ptr = CTX_data_pointer_get(C, ctx_member); \
      if (ctx_item_ptr.owner_id && (ID *)cast(ctx_item_ptr.owner_id) == idptr) { \
        member_id = ctx_member_full; \
        is_id = true; \
        break; \
      } \
    } \
    (void)0

#  define TEST_PTR_DATA_TYPE(member, rna_type, rna_ptr, dataptr_cmp) \
    { \
      const char *ctx_member = member; \
      if (RNA_struct_is_a((rna_ptr)->type, &(rna_type)) && (rna_ptr)->data == (dataptr_cmp)) { \
        member_id = ctx_member; \
        break; \
      } \
    } \
    (void)0

/* A version of #TEST_PTR_DATA_TYPE that calls `CTX_data_pointer_get_type(C, member)`. */
#  define TEST_PTR_DATA_TYPE_FROM_CONTEXT(member, rna_type, rna_ptr) \
    { \
      const char *ctx_member = member; \
      if (RNA_struct_is_a((rna_ptr)->type, &(rna_type)) && \
          (rna_ptr)->data == (CTX_data_pointer_get_type(C, ctx_member, &(rna_type)).data)) \
      { \
        member_id = ctx_member; \
        break; \
      } \
    } \
    (void)0

  /* General checks (multiple ID types). */
  if (ptr->owner_id) {
    const ID_Type ptr_id_type = GS(ptr->owner_id->name);

    /* Support break in the macros for an early exit. */
    do {
      /* Animation Data. */
      if (id_type_can_have_animdata(ptr_id_type)) {
        TEST_PTR_DATA_TYPE_FROM_CONTEXT("active_nla_track", RNA_NlaTrack, ptr);
        TEST_PTR_DATA_TYPE_FROM_CONTEXT("active_nla_strip", RNA_NlaStrip, ptr);
      }
    } while (false);
  }

  /* Specific ID type checks. */
  if (ptr->owner_id && (member_id == nullptr)) {

    const ID_Type ptr_id_type = GS(ptr->owner_id->name);
    switch (ptr_id_type) {
      case ID_SCE: {
        TEST_PTR_DATA_TYPE_FROM_CONTEXT("active_sequence_strip", RNA_Sequence, ptr);

        CTX_TEST_PTR_ID(C, "scene", ptr->owner_id);
        break;
      }
      case ID_OB: {
        TEST_PTR_DATA_TYPE_FROM_CONTEXT("active_pose_bone", RNA_PoseBone, ptr);

        CTX_TEST_PTR_ID(C, "object", ptr->owner_id);
        break;
      }
      /* From #rna_Main_objects_new. */
      case OB_DATA_SUPPORT_ID_CASE: {

        if (ptr_id_type == ID_AR) {
          const bArmature *arm = (bArmature *)ptr->owner_id;
          if (arm->edbo != nullptr) {
            TEST_PTR_DATA_TYPE("active_bone", RNA_EditBone, ptr, arm->act_edbone);
          }
          else {
            TEST_PTR_DATA_TYPE("active_bone", RNA_Bone, ptr, arm->act_bone);
          }
        }

#  define ID_CAST_OBDATA(id_pt) (((Object *)(id_pt))->data)
        CTX_TEST_PTR_ID_CAST(C, "object", "object.data", ID_CAST_OBDATA, ptr->owner_id);
        break;
#  undef ID_CAST_OBDATA
      }
      case ID_MA: {
#  define ID_CAST_OBMATACT(id_pt) \
    BKE_object_material_get(((Object *)id_pt), ((Object *)id_pt)->actcol)
        CTX_TEST_PTR_ID_CAST(
            C, "object", "object.active_material", ID_CAST_OBMATACT, ptr->owner_id);
        break;
#  undef ID_CAST_OBMATACT
      }
      case ID_WO: {
#  define ID_CAST_SCENEWORLD(id_pt) (((Scene *)(id_pt))->world)
        CTX_TEST_PTR_ID_CAST(C, "scene", "scene.world", ID_CAST_SCENEWORLD, ptr->owner_id);
        break;
#  undef ID_CAST_SCENEWORLD
      }
      case ID_SCR: {
        CTX_TEST_PTR_ID(C, "screen", ptr->owner_id);

        TEST_PTR_DATA_TYPE("area", RNA_Area, ptr, CTX_wm_area(C));
        TEST_PTR_DATA_TYPE("region", RNA_Region, ptr, CTX_wm_region(C));

        SpaceLink *space_data = CTX_wm_space_data(C);
        if (space_data != nullptr) {
          TEST_PTR_DATA_TYPE("space_data", RNA_Space, ptr, space_data);

          switch (space_data->spacetype) {
            case SPACE_VIEW3D: {
              const View3D *v3d = (View3D *)space_data;
              const View3DShading *shading = &v3d->shading;

              TEST_PTR_DATA_TYPE("space_data.overlay", RNA_View3DOverlay, ptr, v3d);
              TEST_PTR_DATA_TYPE("space_data.shading", RNA_View3DShading, ptr, shading);
              break;
            }
            case SPACE_GRAPH: {
              const SpaceGraph *sipo = (SpaceGraph *)space_data;
              const bDopeSheet *ads = sipo->ads;
              TEST_PTR_DATA_TYPE("space_data.dopesheet", RNA_DopeSheet, ptr, ads);
              break;
            }
            case SPACE_FILE: {
              const SpaceFile *sfile = (SpaceFile *)space_data;
              const FileSelectParams *params = ED_fileselect_get_active_params(sfile);
              TEST_PTR_DATA_TYPE("space_data.params", RNA_FileSelectParams, ptr, params);
              break;
            }
            case SPACE_IMAGE: {
              const SpaceImage *sima = (SpaceImage *)space_data;
              TEST_PTR_DATA_TYPE("space_data.overlay", RNA_SpaceImageOverlay, ptr, sima);
              TEST_PTR_DATA_TYPE("space_data.uv_editor", RNA_SpaceUVEditor, ptr, sima);
              break;
            }
            case SPACE_NLA: {
              const SpaceNla *snla = (SpaceNla *)space_data;
              const bDopeSheet *ads = snla->ads;
              TEST_PTR_DATA_TYPE("space_data.dopesheet", RNA_DopeSheet, ptr, ads);
              break;
            }
            case SPACE_ACTION: {
              const SpaceAction *sact = (SpaceAction *)space_data;
              const bDopeSheet *ads = &sact->ads;
              TEST_PTR_DATA_TYPE("space_data.dopesheet", RNA_DopeSheet, ptr, ads);
              break;
            }
            case SPACE_NODE: {
              const SpaceNode *snode = (SpaceNode *)space_data;
              TEST_PTR_DATA_TYPE("space_data.overlay", RNA_SpaceNodeOverlay, ptr, snode);
              break;
            }
          }
        }

        break;
      }
      default:
        break;
    }
#  undef CTX_TEST_PTR_ID
#  undef CTX_TEST_PTR_ID_CAST
#  undef TEST_PTR_DATA_TYPE
  }

  *r_is_id = is_id;

  return member_id;
}
#endif

std::optional<std::string> WM_context_path_resolve_property_full(const bContext *C,
                                                                 const PointerRNA *ptr,
                                                                 PropertyRNA *prop,
                                                                 int index)
{
  bool is_id;
  const char *member_id = wm_context_member_from_ptr(C, ptr, &is_id);
  if (!member_id) {
    return std::nullopt;
  }
  std::string member_id_data_path;
  if (is_id && !RNA_struct_is_ID(ptr->type)) {
    std::optional<std::string> data_path = RNA_path_from_ID_to_struct(ptr);
    if (data_path) {
      if (prop != nullptr) {
        std::string prop_str = RNA_path_property_py(ptr, prop, index);
        if (prop_str[0] == '[') {
          member_id_data_path = fmt::format("{}.{}{}", member_id, *data_path, prop_str);
        }
        else {
          member_id_data_path = fmt::format("{}.{}.{}", member_id, *data_path, prop_str);
        }
      }
      else {
        member_id_data_path = fmt::format("{}.{}", member_id, *data_path);
      }
    }
  }
  else {
    if (prop != nullptr) {
      std::string prop_str = RNA_path_property_py(ptr, prop, index);
      if (prop_str[0] == '[') {
        member_id_data_path = fmt::format("{}{}", member_id, prop_str);
      }
      else {
        member_id_data_path = fmt::format("{}.{}", member_id, prop_str);
      }
    }
    else {
      member_id_data_path = member_id;
    }
  }

  return member_id_data_path;
}

std::optional<std::string> WM_context_path_resolve_full(bContext *C, const PointerRNA *ptr)
{
  return WM_context_path_resolve_property_full(C, ptr, nullptr, -1);
}

static std::optional<std::string> wm_prop_pystring_from_context(bContext *C,
                                                                PointerRNA *ptr,
                                                                PropertyRNA *prop,
                                                                int index)
{
  std::optional<std::string> member_id_data_path = WM_context_path_resolve_property_full(
      C, ptr, prop, index);
  if (!member_id_data_path.has_value()) {
    return std::nullopt;
  }
  return "bpy.context." + member_id_data_path.value();
}

std::optional<std::string> WM_prop_pystring_assign(bContext *C,
                                                   PointerRNA *ptr,
                                                   PropertyRNA *prop,
                                                   int index)
{
  std::optional<std::string> lhs = C ? wm_prop_pystring_from_context(C, ptr, prop, index) :
                                       std::nullopt;

  if (!lhs.has_value()) {
    /* Fallback to `bpy.data.foo[id]` if we don't find in the context. */
    if (std::optional<std::string> lhs_str = RNA_path_full_property_py(ptr, prop, index)) {
      lhs = lhs_str;
    }
    else {
      return std::nullopt;
    }
  }

  std::string rhs = RNA_property_as_string(C, ptr, prop, index, INT_MAX);

  std::string ret = fmt::format("{} = {}", lhs.value(), rhs);
  return ret;
}

void WM_operator_properties_create_ptr(PointerRNA *ptr, wmOperatorType *ot)
{
  /* Set the ID so the context can be accessed: see #STRUCT_NO_CONTEXT_WITHOUT_OWNER_ID. */
  *ptr = RNA_pointer_create(static_cast<ID *>(G_MAIN->wm.first), ot->srna, nullptr);
}

void WM_operator_properties_create(PointerRNA *ptr, const char *opstring)
{
  wmOperatorType *ot = WM_operatortype_find(opstring, false);

  if (ot) {
    WM_operator_properties_create_ptr(ptr, ot);
  }
  else {
    /* Set the ID so the context can be accessed: see #STRUCT_NO_CONTEXT_WITHOUT_OWNER_ID. */
    *ptr = RNA_pointer_create(
        static_cast<ID *>(G_MAIN->wm.first), &RNA_OperatorProperties, nullptr);
  }
}

void WM_operator_properties_alloc(PointerRNA **ptr, IDProperty **properties, const char *opstring)
{
  IDProperty *tmp_properties = nullptr;
  /* Allow passing nullptr for properties, just create the properties here then. */
  if (properties == nullptr) {
    properties = &tmp_properties;
  }

  if (*properties == nullptr) {
    IDPropertyTemplate val = {0};
    *properties = IDP_New(IDP_GROUP, &val, "wmOpItemProp");
  }

  if (*ptr == nullptr) {
    *ptr = static_cast<PointerRNA *>(MEM_callocN(sizeof(PointerRNA), "wmOpItemPtr"));
    WM_operator_properties_create(*ptr, opstring);
  }

  (*ptr)->data = *properties;
}

void WM_operator_properties_sanitize(PointerRNA *ptr, const bool no_context)
{
  RNA_STRUCT_BEGIN (ptr, prop) {
    switch (RNA_property_type(prop)) {
      case PROP_ENUM:
        if (no_context) {
          RNA_def_property_flag(prop, PROP_ENUM_NO_CONTEXT);
        }
        else {
          RNA_def_property_clear_flag(prop, PROP_ENUM_NO_CONTEXT);
        }
        break;
      case PROP_POINTER: {
        StructRNA *ptype = RNA_property_pointer_type(ptr, prop);

        /* Recurse into operator properties. */
        if (RNA_struct_is_a(ptype, &RNA_OperatorProperties)) {
          PointerRNA opptr = RNA_property_pointer_get(ptr, prop);
          WM_operator_properties_sanitize(&opptr, no_context);
        }
        break;
      }
      default:
        break;
    }
  }
  RNA_STRUCT_END;
}

bool WM_operator_properties_default(PointerRNA *ptr, const bool do_update)
{
  bool changed = false;
  RNA_STRUCT_BEGIN (ptr, prop) {
    switch (RNA_property_type(prop)) {
      case PROP_POINTER: {
        StructRNA *ptype = RNA_property_pointer_type(ptr, prop);
        if (ptype != &RNA_Struct) {
          PointerRNA opptr = RNA_property_pointer_get(ptr, prop);
          changed |= WM_operator_properties_default(&opptr, do_update);
        }
        break;
      }
      default:
        if ((do_update == false) || (RNA_property_is_set(ptr, prop) == false)) {
          if (RNA_property_reset(ptr, prop, -1)) {
            changed = true;
          }
        }
        break;
    }
  }
  RNA_STRUCT_END;

  return changed;
}

void WM_operator_properties_reset(wmOperator *op)
{
  if (op->ptr->data) {
    PropertyRNA *iterprop = RNA_struct_iterator_property(op->type->srna);

    RNA_PROP_BEGIN (op->ptr, itemptr, iterprop) {
      PropertyRNA *prop = static_cast<PropertyRNA *>(itemptr.data);

      if ((RNA_property_flag(prop) & PROP_SKIP_SAVE) == 0) {
        const char *identifier = RNA_property_identifier(prop);
        RNA_struct_idprops_unset(op->ptr, identifier);
      }
    }
    RNA_PROP_END;
  }
}

void WM_operator_properties_clear(PointerRNA *ptr)
{
  IDProperty *properties = static_cast<IDProperty *>(ptr->data);

  if (properties) {
    IDP_ClearProperty(properties);
  }
}

void WM_operator_properties_free(PointerRNA *ptr)
{
  IDProperty *properties = static_cast<IDProperty *>(ptr->data);

  if (properties) {
    IDP_FreeProperty(properties);
    ptr->data = nullptr; /* Just in case. */
  }
}

/** \} */

/* -------------------------------------------------------------------- */
/** \name Operator Last Properties API
 * \{ */

#if 1 /* May want to disable operator remembering previous state for testing. */

static bool operator_last_properties_init_impl(wmOperator *op, IDProperty *last_properties)
{
  bool changed = false;
  IDPropertyTemplate val = {0};
  IDProperty *replaceprops = IDP_New(IDP_GROUP, &val, "wmOperatorProperties");

  PropertyRNA *iterprop = RNA_struct_iterator_property(op->type->srna);

  RNA_PROP_BEGIN (op->ptr, itemptr, iterprop) {
    PropertyRNA *prop = static_cast<PropertyRNA *>(itemptr.data);
    if ((RNA_property_flag(prop) & PROP_SKIP_SAVE) == 0) {
      if (!RNA_property_is_set(op->ptr, prop)) { /* Don't override a setting already set. */
        const char *identifier = RNA_property_identifier(prop);
        IDProperty *idp_src = IDP_GetPropertyFromGroup(last_properties, identifier);
        if (idp_src) {
          IDProperty *idp_dst = IDP_CopyProperty(idp_src);

          /* NOTE: in the future this may need to be done recursively,
           * but for now RNA doesn't access nested operators. */
          idp_dst->flag |= IDP_FLAG_GHOST;

          /* Add to temporary group instead of immediate replace,
           * because we are iterating over this group. */
          IDP_AddToGroup(replaceprops, idp_dst);
          changed = true;
        }
      }
    }
  }
  RNA_PROP_END;

  if (changed) {
    CLOG_INFO(WM_LOG_OPERATORS, 1, "loading previous properties for '%s'", op->type->idname);
  }
  IDP_MergeGroup(op->properties, replaceprops, true);
  IDP_FreeProperty(replaceprops);
  return changed;
}

bool WM_operator_last_properties_init(wmOperator *op)
{
  bool changed = false;
  if (op->type->last_properties) {
    changed |= operator_last_properties_init_impl(op, op->type->last_properties);
    LISTBASE_FOREACH (wmOperator *, opm, &op->macro) {
      IDProperty *idp_src = IDP_GetPropertyFromGroup(op->type->last_properties, opm->idname);
      if (idp_src) {
        changed |= operator_last_properties_init_impl(opm, idp_src);
      }
    }
  }
  return changed;
}

bool WM_operator_last_properties_store(wmOperator *op)
{
  if (op->type->last_properties) {
    IDP_FreeProperty(op->type->last_properties);
    op->type->last_properties = nullptr;
  }

  if (op->properties) {
    if (!BLI_listbase_is_empty(&op->properties->data.group)) {
      CLOG_INFO(WM_LOG_OPERATORS, 1, "storing properties for '%s'", op->type->idname);
    }
    op->type->last_properties = IDP_CopyProperty(op->properties);
  }

  if (op->macro.first != nullptr) {
    LISTBASE_FOREACH (wmOperator *, opm, &op->macro) {
      if (opm->properties) {
        if (op->type->last_properties == nullptr) {
          IDPropertyTemplate temp{};
          op->type->last_properties = IDP_New(IDP_GROUP, &temp, "wmOperatorProperties");
        }
        IDProperty *idp_macro = IDP_CopyProperty(opm->properties);
        STRNCPY(idp_macro->name, opm->type->idname);
        IDP_ReplaceInGroup(op->type->last_properties, idp_macro);
      }
    }
  }

  return (op->type->last_properties != nullptr);
}

#else

bool WM_operator_last_properties_init(wmOperator * /*op*/)
{
  return false;
}

bool WM_operator_last_properties_store(wmOperator * /*op*/)
{
  return false;
}

#endif

/** \} */

/* -------------------------------------------------------------------- */
/** \name Default Operator Callbacks
 * \{ */

int WM_generic_select_modal(bContext *C, wmOperator *op, const wmEvent *event)
{
  PropertyRNA *wait_to_deselect_prop = RNA_struct_find_property(op->ptr,
                                                                "wait_to_deselect_others");
  const short init_event_type = short(POINTER_AS_INT(op->customdata));
  int ret_value = 0;

  /* Get settings from RNA properties for operator. */
  const int mval[2] = {RNA_int_get(op->ptr, "mouse_x"), RNA_int_get(op->ptr, "mouse_y")};

  if (init_event_type == 0) {
    if (event->val == KM_PRESS) {
      RNA_property_boolean_set(op->ptr, wait_to_deselect_prop, true);

      ret_value = op->type->exec(C, op);
      OPERATOR_RETVAL_CHECK(ret_value);
      op->customdata = POINTER_FROM_INT(int(event->type));
      if (ret_value & OPERATOR_RUNNING_MODAL) {
        WM_event_add_modal_handler(C, op);
      }
      return ret_value | OPERATOR_PASS_THROUGH;
    }
    /* If we are in init phase, and cannot validate init of modal operations,
     * just fall back to basic exec.
     */
    RNA_property_boolean_set(op->ptr, wait_to_deselect_prop, false);

    ret_value = op->type->exec(C, op);
    OPERATOR_RETVAL_CHECK(ret_value);

    return ret_value | OPERATOR_PASS_THROUGH;
  }
  if (event->type == init_event_type && event->val == KM_RELEASE) {
    RNA_property_boolean_set(op->ptr, wait_to_deselect_prop, false);

    ret_value = op->type->exec(C, op);
    OPERATOR_RETVAL_CHECK(ret_value);

    return ret_value | OPERATOR_PASS_THROUGH;
  }
  if (ISMOUSE_MOTION(event->type)) {
    const int drag_delta[2] = {
        mval[0] - event->mval[0],
        mval[1] - event->mval[1],
    };
    /* If user moves mouse more than defined threshold, we consider select operator as
     * finished. Otherwise, it is still running until we get an 'release' event. In any
     * case, we pass through event, but select op is not finished yet. */
    if (WM_event_drag_test_with_delta(event, drag_delta)) {
      return OPERATOR_FINISHED | OPERATOR_PASS_THROUGH;
    }
    /* Important not to return anything other than PASS_THROUGH here,
     * otherwise it prevents underlying drag detection code to work properly. */
    return OPERATOR_PASS_THROUGH;
  }

  return OPERATOR_RUNNING_MODAL | OPERATOR_PASS_THROUGH;
}

int WM_generic_select_invoke(bContext *C, wmOperator *op, const wmEvent *event)
{
  ARegion *region = CTX_wm_region(C);

  int mval[2];
  WM_event_drag_start_mval(event, region, mval);

  RNA_int_set(op->ptr, "mouse_x", mval[0]);
  RNA_int_set(op->ptr, "mouse_y", mval[1]);

  op->customdata = POINTER_FROM_INT(0);

  return op->type->modal(C, op, event);
}

void WM_operator_view3d_unit_defaults(bContext *C, wmOperator *op)
{
  if (op->flag & OP_IS_INVOKE) {
    Scene *scene = CTX_data_scene(C);
    View3D *v3d = CTX_wm_view3d(C);

    const float dia = v3d ? ED_view3d_grid_scale(scene, v3d, nullptr) :
                            ED_scene_grid_scale(scene, nullptr);

    /* Always run, so the values are initialized,
     * otherwise we may get differ behavior when `dia != 1.0`. */
    RNA_STRUCT_BEGIN (op->ptr, prop) {
      if (RNA_property_type(prop) == PROP_FLOAT) {
        PropertySubType pstype = RNA_property_subtype(prop);
        if (pstype == PROP_DISTANCE) {
          /* We don't support arrays yet. */
          BLI_assert(RNA_property_array_check(prop) == false);
          /* Initialize. */
          if (!RNA_property_is_set_ex(op->ptr, prop, false)) {
            const float value = RNA_property_float_get_default(op->ptr, prop) * dia;
            RNA_property_float_set(op->ptr, prop, value);
          }
        }
      }
    }
    RNA_STRUCT_END;
  }
}

int WM_operator_smooth_viewtx_get(const wmOperator *op)
{
  return (op->flag & OP_IS_INVOKE) ? U.smooth_viewtx : 0;
}

int WM_menu_invoke_ex(bContext *C, wmOperator *op, wmOperatorCallContext opcontext)
{
  PropertyRNA *prop = op->type->prop;

  if (prop == nullptr) {
    CLOG_ERROR(WM_LOG_OPERATORS, "'%s' has no enum property set", op->type->idname);
  }
  else if (RNA_property_type(prop) != PROP_ENUM) {
    CLOG_ERROR(WM_LOG_OPERATORS,
               "'%s', '%s' is not an enum property",
               op->type->idname,
               RNA_property_identifier(prop));
  }
  else if (RNA_property_is_set(op->ptr, prop)) {
    const int retval = op->type->exec(C, op);
    OPERATOR_RETVAL_CHECK(retval);
    return retval;
  }
  else {
    uiPopupMenu *pup = UI_popup_menu_begin(
        C, WM_operatortype_name(op->type, op->ptr).c_str(), ICON_NONE);
    uiLayout *layout = UI_popup_menu_layout(pup);
    /* Set this so the default execution context is the same as submenus. */
    uiLayoutSetOperatorContext(layout, opcontext);
    uiItemsFullEnumO(layout,
                     op->type->idname,
                     RNA_property_identifier(prop),
                     static_cast<IDProperty *>(op->ptr->data),
                     opcontext,
                     UI_ITEM_NONE);
    UI_popup_menu_end(C, pup);
    return OPERATOR_INTERFACE;
  }

  return OPERATOR_CANCELLED;
}

int WM_menu_invoke(bContext *C, wmOperator *op, const wmEvent * /*event*/)
{
  return WM_menu_invoke_ex(C, op, WM_OP_INVOKE_REGION_WIN);
}

struct EnumSearchMenu {
  wmOperator *op; /* The operator that will be executed when selecting an item. */
};

/** Generic enum search invoke popup. */
static uiBlock *wm_enum_search_menu(bContext *C, ARegion *region, void *arg)
{
  EnumSearchMenu *search_menu = static_cast<EnumSearchMenu *>(arg);
  wmWindow *win = CTX_wm_window(C);
  wmOperator *op = search_menu->op;
  /* `template_ID` uses `4 * widget_unit` for width,
   * we use a bit more, some items may have a suffix to show. */
<<<<<<< HEAD
  const int width = search_menu->use_previews ? 5 * U.widget_unit * search_menu->prv_cols :
                                                UI_searchbox_size_x();
  const int height = search_menu->use_previews ? 5 * U.widget_unit * search_menu->prv_rows :
                                                 UI_searchbox_size_y() - UI_SEARCHBOX_BOUNDS;
=======
  const int width = UI_searchbox_size_x();
  const int height = UI_searchbox_size_y();
>>>>>>> f3f79ef4
  static char search[256] = "";

  uiBlock *block = UI_block_begin(C, region, "_popup", UI_EMBOSS);
  UI_block_flag_enable(block, UI_BLOCK_LOOP | UI_BLOCK_MOVEMOUSE_QUIT | UI_BLOCK_SEARCH_MENU);
  UI_block_theme_style_set(block, UI_BLOCK_THEME_STYLE_POPUP);

  search[0] = '\0';
#if 0 /* Ok, this isn't so easy. */
  uiDefBut(block,
           UI_BTYPE_LABEL,
           0,
           WM_operatortype_name(op->type, op->ptr),
           0,
           0,
           UI_searchbox_size_x(),
           UI_UNIT_Y,
           nullptr,
           0.0,
           0.0,
           "");
#endif
  uiBut *but = uiDefSearchButO_ptr(block,
                                   op->type,
                                   static_cast<IDProperty *>(op->ptr->data),
                                   search,
                                   0,
                                   ICON_VIEWZOOM,
                                   sizeof(search),
                                   0,
                                   0,
                                   width,
                                   UI_UNIT_Y,
                                   "");

<<<<<<< HEAD
  /* Fake button holds space for search items. */
  uiDefBut(block, UI_BTYPE_LABEL, 0, "", 0, -height, width, height, nullptr, 0, 0, 0, 0, nullptr);
=======
  /* Fake button, it holds space for search items. */
  uiDefBut(block,
           UI_BTYPE_LABEL,
           0,
           "",
           10,
           10 - UI_searchbox_size_y(),
           width,
           height,
           nullptr,
           0,
           0,
           nullptr);
>>>>>>> f3f79ef4

  /* Move it downwards, mouse over button. */
  UI_block_bounds_set_popup(block, UI_SEARCHBOX_BOUNDS, blender::int2{0, -UI_UNIT_Y});

  UI_but_focus_on_enter_event(win, but);

  return block;
}

int WM_enum_search_invoke(bContext *C, wmOperator *op, const wmEvent * /*event*/)
{
  static EnumSearchMenu search_menu;
  search_menu.op = op;
  UI_popup_block_invoke(C, wm_enum_search_menu, &search_menu, nullptr);
  return OPERATOR_INTERFACE;
}

int WM_operator_confirm_message_ex(bContext *C,
                                   wmOperator *op,
                                   const char *title,
                                   const int icon,
                                   const char *message,
                                   const wmOperatorCallContext /*opcontext*/)
{
  int alert_icon = ALERT_ICON_QUESTION;
  switch (icon) {
    case ICON_NONE:
      alert_icon = ALERT_ICON_NONE;
      break;
    case ICON_ERROR:
      alert_icon = ALERT_ICON_WARNING;
      break;
    case ICON_QUESTION:
      alert_icon = ALERT_ICON_QUESTION;
      break;
    case ICON_CANCEL:
      alert_icon = ALERT_ICON_ERROR;
      break;
    case ICON_INFO:
      alert_icon = ALERT_ICON_INFO;
      break;
  }
  return WM_operator_confirm_ex(C, op, IFACE_(title), nullptr, IFACE_(message), alert_icon, false);
}

int WM_operator_confirm_message(bContext *C, wmOperator *op, const char *message)
{
  return WM_operator_confirm_ex(
      C, op, IFACE_(message), nullptr, IFACE_("OK"), ALERT_ICON_NONE, false);
}

int WM_operator_confirm(bContext *C, wmOperator *op, const wmEvent * /*event*/)
{
  return WM_operator_confirm_ex(
      C, op, IFACE_(op->type->name), nullptr, IFACE_("OK"), ALERT_ICON_NONE, false);
}

int WM_operator_confirm_or_exec(bContext *C, wmOperator *op, const wmEvent * /*event*/)
{
  const bool confirm = RNA_boolean_get(op->ptr, "confirm");
  if (confirm) {
    return WM_operator_confirm_ex(
        C, op, IFACE_(op->type->name), nullptr, IFACE_("OK"), ALERT_ICON_NONE, false);
  }
  return op->type->exec(C, op);
}

int WM_operator_filesel(bContext *C, wmOperator *op, const wmEvent * /*event*/)
{
  if (RNA_struct_property_is_set(op->ptr, "filepath")) {
    return WM_operator_call_notest(C, op); /* Call exec direct. */
  }
  WM_event_add_fileselect(C, op);
  return OPERATOR_RUNNING_MODAL;
}

bool WM_operator_filesel_ensure_ext_imtype(wmOperator *op, const ImageFormatData *im_format)
{
  char filepath[FILE_MAX];
  /* Don't nullptr check prop, this can only run on ops with a 'filepath'. */
  PropertyRNA *prop = RNA_struct_find_property(op->ptr, "filepath");
  RNA_property_string_get(op->ptr, prop, filepath);
  if (BKE_image_path_ext_from_imformat_ensure(filepath, sizeof(filepath), im_format)) {
    RNA_property_string_set(op->ptr, prop, filepath);
    /* NOTE: we could check for and update 'filename' here,
     * but so far nothing needs this. */
    return true;
  }
  return false;
}

bool WM_operator_winactive(bContext *C)
{
  if (CTX_wm_window(C) == nullptr) {
    return false;
  }
  return true;
}

bool WM_operator_check_ui_enabled(const bContext *C, const char *idname)
{
  wmWindowManager *wm = CTX_wm_manager(C);
  Scene *scene = CTX_data_scene(C);

  return !((ED_undo_is_valid(C, idname) == false) || WM_jobs_test(wm, scene, WM_JOB_TYPE_ANY));
}

wmOperator *WM_operator_last_redo(const bContext *C)
{
  wmWindowManager *wm = CTX_wm_manager(C);

  /* Only for operators that are registered and did an undo push. */
  LISTBASE_FOREACH_BACKWARD (wmOperator *, op, &wm->operators) {
    if ((op->type->flag & OPTYPE_REGISTER) && (op->type->flag & OPTYPE_UNDO)) {
      return op;
    }
  }

  return nullptr;
}

IDProperty *WM_operator_last_properties_ensure_idprops(wmOperatorType *ot)
{
  if (ot->last_properties == nullptr) {
    IDPropertyTemplate val = {0};
    ot->last_properties = IDP_New(IDP_GROUP, &val, "wmOperatorProperties");
  }
  return ot->last_properties;
}

void WM_operator_last_properties_ensure(wmOperatorType *ot, PointerRNA *ptr)
{
  IDProperty *props = WM_operator_last_properties_ensure_idprops(ot);
  *ptr = RNA_pointer_create(static_cast<ID *>(G_MAIN->wm.first), ot->srna, props);
}

ID *WM_operator_drop_load_path(bContext *C, wmOperator *op, const short idcode)
{
  Main *bmain = CTX_data_main(C);
  ID *id = nullptr;

  /* Check input variables. */
  if (RNA_struct_property_is_set(op->ptr, "filepath")) {
    const bool is_relative_path = RNA_boolean_get(op->ptr, "relative_path");
    char filepath[FILE_MAX];
    bool exists = false;

    RNA_string_get(op->ptr, "filepath", filepath);

    errno = 0;

    if (idcode == ID_IM) {
      id = (ID *)BKE_image_load_exists_ex(bmain, filepath, &exists);
    }
    else {
      BLI_assert_unreachable();
    }

    if (!id) {
      BKE_reportf(op->reports,
                  RPT_ERROR,
                  "Cannot read %s '%s': %s",
                  BKE_idtype_idcode_to_name(idcode),
                  filepath,
                  errno ? strerror(errno) : RPT_("unsupported format"));
      return nullptr;
    }

    if (is_relative_path) {
      if (exists == false) {
        if (idcode == ID_IM) {
          BLI_path_rel(((Image *)id)->filepath, BKE_main_blendfile_path(bmain));
        }
        else {
          BLI_assert_unreachable();
        }
      }
    }

    return id;
  }

  if (!WM_operator_properties_id_lookup_is_set(op->ptr)) {
    return nullptr;
  }

  /* Lookup an already existing ID. */
  id = WM_operator_properties_id_lookup_from_name_or_session_uid(bmain, op->ptr, ID_Type(idcode));

  if (!id) {
    /* Print error with the name if the name is available. */

    if (RNA_struct_property_is_set(op->ptr, "name")) {
      char name[MAX_ID_NAME - 2];
      RNA_string_get(op->ptr, "name", name);
      BKE_reportf(
          op->reports, RPT_ERROR, "%s '%s' not found", BKE_idtype_idcode_to_name(idcode), name);
      return nullptr;
    }

    BKE_reportf(op->reports, RPT_ERROR, "%s not found", BKE_idtype_idcode_to_name(idcode));
    return nullptr;
  }

  id_us_plus(id);
  return id;
}

static void wm_block_redo_cb(bContext *C, void *arg_op, int /*arg_event*/)
{
  wmOperator *op = static_cast<wmOperator *>(arg_op);

  if (op == WM_operator_last_redo(C)) {
    /* Operator was already executed once? undo & repeat. */
    ED_undo_operator_repeat(C, op);
  }
  else {
    /* Operator not executed yet, call it. */
    ED_undo_push_op(C, op);
    wm_operator_register(C, op);

    WM_operator_repeat(C, op);
  }
}

static void wm_block_redo_cancel_cb(bContext *C, void *arg_op)
{
  wmOperator *op = static_cast<wmOperator *>(arg_op);

  /* If operator never got executed, free it. */
  if (op != WM_operator_last_redo(C)) {
    WM_operator_free(op);
  }
}

static uiBlock *wm_block_create_redo(bContext *C, ARegion *region, void *arg_op)
{
  wmOperator *op = static_cast<wmOperator *>(arg_op);
  const uiStyle *style = UI_style_get_dpi();
  int width = 15 * UI_UNIT_X;

  uiBlock *block = UI_block_begin(C, region, __func__, UI_EMBOSS);
  UI_block_flag_disable(block, UI_BLOCK_LOOP);
  UI_block_theme_style_set(block, UI_BLOCK_THEME_STYLE_REGULAR);

  /* #UI_BLOCK_NUMSELECT for layer buttons. */
  UI_block_flag_enable(block, UI_BLOCK_NUMSELECT | UI_BLOCK_KEEP_OPEN | UI_BLOCK_MOVEMOUSE_QUIT);

  /* If register is not enabled, the operator gets freed on #OPERATOR_FINISHED
   * ui_apply_but_funcs_after calls #ED_undo_operator_repeate_cb and crashes. */
  BLI_assert(op->type->flag & OPTYPE_REGISTER);

  UI_block_func_handle_set(block, wm_block_redo_cb, arg_op);
  uiLayout *layout = UI_block_layout(
      block, UI_LAYOUT_VERTICAL, UI_LAYOUT_PANEL, 0, 0, width, UI_UNIT_Y, 0, style);

  if (op == WM_operator_last_redo(C)) {
    if (!WM_operator_check_ui_enabled(C, op->type->name)) {
      uiLayoutSetEnabled(layout, false);
    }
  }

  uiLayout *col = uiLayoutColumn(layout, false);
  uiTemplateOperatorPropertyButs(
      C, col, op, UI_BUT_LABEL_ALIGN_NONE, UI_TEMPLATE_OP_PROPS_SHOW_TITLE);

  UI_block_bounds_set_popup(block, 6 * UI_SCALE_FAC, nullptr);

  return block;
}

struct wmOpPopUp {
  wmOperator *op;
  int width;
  int free_op;
  std::string title;
  std::string message;
  std::string confirm_text;
  eAlertIcon icon;
  wmPopupSize size;
  wmPopupPosition position;
  bool cancel_default;
  bool mouse_move_quit;
  bool include_properties;
};

/* Only invoked by OK button in popups created with #wm_block_dialog_create(). */
static void dialog_exec_cb(bContext *C, void *arg1, void *arg2)
{
  wmOperator *op;
  {
    /* Execute will free the operator.
     * In this case, wm_operator_ui_popup_cancel won't run. */
    wmOpPopUp *data = static_cast<wmOpPopUp *>(arg1);
    op = data->op;
    MEM_delete(data);
  }

  uiBlock *block = static_cast<uiBlock *>(arg2);
  /* Explicitly set UI_RETURN_OK flag, otherwise the menu might be canceled
   * in case WM_operator_call_ex exits/reloads the current file (#49199). */

  UI_popup_menu_retval_set(block, UI_RETURN_OK, true);

  /* Get context data *after* WM_operator_call_ex
   * which might have closed the current file and changed context. */
  wmWindow *win = CTX_wm_window(C);
  UI_popup_block_close(C, win, block);

  WM_operator_call_ex(C, op, true);
}

static void wm_operator_ui_popup_cancel(bContext *C, void *user_data);

/* Only invoked by Cancel button in popups created with #wm_block_dialog_create(). */
static void dialog_cancel_cb(bContext *C, void *arg1, void *arg2)
{
  wm_operator_ui_popup_cancel(C, arg1);
  uiBlock *block = static_cast<uiBlock *>(arg2);
  UI_popup_menu_retval_set(block, UI_RETURN_CANCEL, true);
  wmWindow *win = CTX_wm_window(C);
  UI_popup_block_close(C, win, block);
}

/**
 * Dialogs are popups that require user verification (click OK) before exec.
 */
static uiBlock *wm_block_dialog_create(bContext *C, ARegion *region, void *user_data)
{
  wmOpPopUp *data = static_cast<wmOpPopUp *>(user_data);
  wmOperator *op = data->op;
  const uiStyle *style = UI_style_get_dpi();
  const bool small = data->size == WM_POPUP_SIZE_SMALL;
  const short icon_size = (small ? 32 : 64) * UI_SCALE_FAC;

  uiBlock *block = UI_block_begin(C, region, __func__, UI_EMBOSS);
  UI_block_flag_disable(block, UI_BLOCK_LOOP);
  UI_block_theme_style_set(block, UI_BLOCK_THEME_STYLE_POPUP);

  if (data->mouse_move_quit) {
    UI_block_flag_enable(block, UI_BLOCK_MOVEMOUSE_QUIT);
  }
  if (data->icon < ALERT_ICON_NONE || data->icon >= ALERT_ICON_MAX) {
    data->icon = ALERT_ICON_QUESTION;
  }

  UI_block_flag_enable(block, UI_BLOCK_KEEP_OPEN | UI_BLOCK_NUMSELECT);

  UI_fontstyle_set(&style->widget);
  /* Width based on the text lengths. */
  int text_width = std::max(
      120 * UI_SCALE_FAC,
      BLF_width(style->widget.uifont_id, data->title.c_str(), BLF_DRAW_STR_DUMMY_MAX));

  /* Break Message into multiple lines. */
  blender::Vector<std::string> message_lines;
  blender::StringRef messaged_trimmed = blender::StringRef(data->message).trim();
  std::istringstream message_stream(messaged_trimmed);
  std::string line;
  while (std::getline(message_stream, line)) {
    message_lines.append(line);
    text_width = std::max(
        text_width, int(BLF_width(style->widget.uifont_id, line.c_str(), BLF_DRAW_STR_DUMMY_MAX)));
  }

  int dialog_width = std::max(text_width + int(style->columnspace * 2.5), data->width);

  /* Adjust width if the button text is long. */
  const int longest_button_text = std::max(
      BLF_width(style->widget.uifont_id, data->confirm_text.c_str(), BLF_DRAW_STR_DUMMY_MAX),
      BLF_width(style->widget.uifont_id, IFACE_("Cancel"), BLF_DRAW_STR_DUMMY_MAX));
  dialog_width = std::max(dialog_width, 3 * longest_button_text);

  uiLayout *layout;
  if (data->icon != ALERT_ICON_NONE) {
    layout = uiItemsAlertBox(
        block, style, dialog_width + icon_size, eAlertIcon(data->icon), icon_size);
  }
  else {
    layout = UI_block_layout(
        block, UI_LAYOUT_VERTICAL, UI_LAYOUT_PANEL, 0, 0, dialog_width, 0, 0, style);
  }

  /* Title. */
  if (!data->title.empty()) {
    uiItemL_ex(layout, data->title.c_str(), ICON_NONE, true, false);

    /* Line under the title if there are properties but no message body. */
    if (data->include_properties && message_lines.size() == 0) {
      uiItemS_ex(layout, 0.2f, LayoutSeparatorType::Line);
    };
  }

  /* Message lines. */
  for (auto &st : message_lines) {
    uiItemL(layout, st.c_str(), ICON_NONE);
  }

  if (data->include_properties) {
    uiItemS_ex(layout, 0.5f);
    uiTemplateOperatorPropertyButs(C, layout, op, UI_BUT_LABEL_ALIGN_SPLIT_COLUMN, 0);
  }

  uiItemS_ex(layout, small ? 0.1f : 2.0f);

  /* Clear so the OK button is left alone. */
  UI_block_func_set(block, nullptr, nullptr, nullptr);

#ifdef _WIN32
  const bool windows_layout = true;
#else
  const bool windows_layout = false;
#endif

  /* New column so as not to interfere with custom layouts, see: #26436. */
  {
    uiLayout *col = uiLayoutColumn(layout, false);
    uiBlock *col_block = uiLayoutGetBlock(col);
    uiBut *confirm_but;
    uiBut *cancel_but;

    col = uiLayoutSplit(col, 0.0f, true);
    uiLayoutSetScaleY(col, small ? 1.0f : 1.2f);

    if (windows_layout) {
      confirm_but = uiDefBut(col_block,
                             UI_BTYPE_BUT,
                             0,
                             data->confirm_text.c_str(),
                             0,
                             0,
                             0,
                             UI_UNIT_Y,
                             nullptr,
                             0,
                             0,
                             "");
      uiLayoutColumn(col, false);
    }

    cancel_but = uiDefBut(
        col_block, UI_BTYPE_BUT, 0, IFACE_("Cancel"), 0, 0, 0, UI_UNIT_Y, nullptr, 0, 0, "");

    if (!windows_layout) {
      uiLayoutColumn(col, false);
      confirm_but = uiDefBut(col_block,
                             UI_BTYPE_BUT,
                             0,
                             data->confirm_text.c_str(),
                             0,
                             0,
                             0,
                             UI_UNIT_Y,
                             nullptr,
                             0,
                             0,
                             "");
    }

    UI_but_func_set(confirm_but, dialog_exec_cb, data, col_block);
    UI_but_func_set(cancel_but, dialog_cancel_cb, data, col_block);
    UI_but_flag_enable((data->cancel_default) ? cancel_but : confirm_but, UI_BUT_ACTIVE_DEFAULT);
  }

  const int padding = (small ? 7 : 14) * UI_SCALE_FAC;

  if (data->position == WM_POPUP_POSITION_MOUSE) {
    const float button_center_x = windows_layout ? -0.33f : -0.66f;
    const float button_center_y = small ? 1.9f : 3.1f;
    const int bounds_offset[2] = {int(button_center_x * uiLayoutGetWidth(layout)),
                                  int(button_center_y * UI_UNIT_X)};
    UI_block_bounds_set_popup(block, padding, bounds_offset);
  }
  else if (data->position == WM_POPUP_POSITION_CENTER) {
    UI_block_bounds_set_centered(block, padding);
  }

  return block;
}

static uiBlock *wm_operator_ui_create(bContext *C, ARegion *region, void *user_data)
{
  wmOpPopUp *data = static_cast<wmOpPopUp *>(user_data);
  wmOperator *op = data->op;
  const uiStyle *style = UI_style_get_dpi();

  uiBlock *block = UI_block_begin(C, region, __func__, UI_EMBOSS);
  UI_block_flag_disable(block, UI_BLOCK_LOOP);
  UI_block_flag_enable(block, UI_BLOCK_KEEP_OPEN | UI_BLOCK_MOVEMOUSE_QUIT);
  UI_block_theme_style_set(block, UI_BLOCK_THEME_STYLE_REGULAR);

  uiLayout *layout = UI_block_layout(
      block, UI_LAYOUT_VERTICAL, UI_LAYOUT_PANEL, 0, 0, data->width, 0, 0, style);

  /* Since UI is defined the auto-layout args are not used. */
  uiTemplateOperatorPropertyButs(C, layout, op, UI_BUT_LABEL_ALIGN_COLUMN, 0);

  UI_block_func_set(block, nullptr, nullptr, nullptr);

  UI_block_bounds_set_popup(block, 6 * UI_SCALE_FAC, nullptr);

  return block;
}

static void wm_operator_ui_popup_cancel(bContext *C, void *user_data)
{
  wmOpPopUp *data = static_cast<wmOpPopUp *>(user_data);
  wmOperator *op = data->op;

  if (op) {
    if (op->type->cancel) {
      op->type->cancel(C, op);
    }

    if (data->free_op) {
      WM_operator_free(op);
    }
  }

  MEM_delete(data);
}

static void wm_operator_ui_popup_ok(bContext *C, void *arg, int retval)
{
  wmOpPopUp *data = static_cast<wmOpPopUp *>(arg);
  wmOperator *op = data->op;

  if (op && retval > 0) {
    WM_operator_call_ex(C, op, true);
  }

  MEM_delete(data);
}

int WM_operator_confirm_ex(bContext *C,
                           wmOperator *op,
                           const char *title,
                           const char *message,
                           const char *confirm_text,
                           int icon,
                           bool cancel_default)
{
  wmOpPopUp *data = MEM_new<wmOpPopUp>(__func__);
  data->op = op;
  data->width = int(180.0f * UI_SCALE_FAC * UI_style_get()->widgetlabel.points /
                    UI_DEFAULT_TEXT_POINTS);
  data->free_op = true;
  data->title = (title == nullptr) ? WM_operatortype_name(op->type, op->ptr) : title;
  data->message = (message == nullptr) ? std::string() : message;
  data->confirm_text = (confirm_text == nullptr) ? IFACE_("OK") : confirm_text;
  data->icon = eAlertIcon(icon);
  data->size = (message == nullptr) ? WM_POPUP_SIZE_SMALL : WM_POPUP_SIZE_LARGE;
  data->position = (message == nullptr) ? WM_POPUP_POSITION_MOUSE : WM_POPUP_POSITION_CENTER;
  data->cancel_default = cancel_default;
  data->mouse_move_quit = (message == nullptr) ? true : false;
  data->include_properties = false;

  UI_popup_block_ex(
      C, wm_block_dialog_create, wm_operator_ui_popup_ok, wm_operator_ui_popup_cancel, data, op);

  return OPERATOR_RUNNING_MODAL;
}

int WM_operator_ui_popup(bContext *C, wmOperator *op, int width)
{
  wmOpPopUp *data = MEM_new<wmOpPopUp>(__func__);
  data->op = op;
  data->width = width * UI_SCALE_FAC;
  data->free_op = true; /* If this runs and gets registered we may want not to free it. */
  UI_popup_block_ex(C, wm_operator_ui_create, nullptr, wm_operator_ui_popup_cancel, data, op);
  return OPERATOR_RUNNING_MODAL;
}

/**
 * For use by #WM_operator_props_popup_call, #WM_operator_props_popup only.
 *
 * \note operator menu needs undo flag enabled, for redo callback.
 */
static int wm_operator_props_popup_ex(bContext *C,
                                      wmOperator *op,
                                      const bool do_call,
                                      const bool do_redo)
{
  if ((op->type->flag & OPTYPE_REGISTER) == 0) {
    BKE_reportf(op->reports,
                RPT_ERROR,
                "Operator '%s' does not have register enabled, incorrect invoke function",
                op->type->idname);
    return OPERATOR_CANCELLED;
  }

  if (do_redo) {
    if ((op->type->flag & OPTYPE_UNDO) == 0) {
      BKE_reportf(op->reports,
                  RPT_ERROR,
                  "Operator '%s' does not have undo enabled, incorrect invoke function",
                  op->type->idname);
      return OPERATOR_CANCELLED;
    }
  }

  /* If we don't have global undo, we can't do undo push for automatic redo,
   * so we require manual OK clicking in this popup. */
  if (!do_redo || !(U.uiflag & USER_GLOBALUNDO)) {
    return WM_operator_props_dialog_popup(C, op, 300);
  }

  UI_popup_block_ex(C, wm_block_create_redo, nullptr, wm_block_redo_cancel_cb, op, op);

  if (do_call) {
    wm_block_redo_cb(C, op, 0);
  }

  return OPERATOR_RUNNING_MODAL;
}

int WM_operator_props_popup_confirm(bContext *C, wmOperator *op, const wmEvent * /*event*/)
{
  return wm_operator_props_popup_ex(C, op, false, false);
}

int WM_operator_props_popup_call(bContext *C, wmOperator *op, const wmEvent * /*event*/)
{
  return wm_operator_props_popup_ex(C, op, true, true);
}

int WM_operator_props_popup(bContext *C, wmOperator *op, const wmEvent * /*event*/)
{
  return wm_operator_props_popup_ex(C, op, false, true);
}

int WM_operator_props_dialog_popup(bContext *C,
                                   wmOperator *op,
                                   int width,
                                   std::optional<std::string> title,
                                   std::optional<std::string> confirm_text)
{
  wmOpPopUp *data = MEM_new<wmOpPopUp>(__func__);
  data->op = op;
  data->width = int(float(width) * UI_SCALE_FAC * UI_style_get()->widgetlabel.points /
                    UI_DEFAULT_TEXT_POINTS);
  data->free_op = true; /* If this runs and gets registered we may want not to free it. */
  data->title = title ? std::move(*title) : WM_operatortype_name(op->type, op->ptr);
  data->confirm_text = confirm_text ? std::move(*confirm_text) : IFACE_("OK");
  data->icon = ALERT_ICON_NONE;
  data->size = WM_POPUP_SIZE_SMALL;
  data->position = WM_POPUP_POSITION_MOUSE;
  data->cancel_default = false;
  data->mouse_move_quit = false;
  data->include_properties = true;

  /* The operator is not executed until popup OK button is clicked. */
  UI_popup_block_ex(
      C, wm_block_dialog_create, wm_operator_ui_popup_ok, wm_operator_ui_popup_cancel, data, op);

  return OPERATOR_RUNNING_MODAL;
}

int WM_operator_redo_popup(bContext *C, wmOperator *op)
{
  /* `CTX_wm_reports(C)` because operator is on stack, not active in event system. */
  if ((op->type->flag & OPTYPE_REGISTER) == 0) {
    BKE_reportf(CTX_wm_reports(C),
                RPT_ERROR,
                "Operator redo '%s' does not have register enabled, incorrect invoke function",
                op->type->idname);
    return OPERATOR_CANCELLED;
  }
  if (op->type->poll && op->type->poll(C) == 0) {
    BKE_reportf(
        CTX_wm_reports(C), RPT_ERROR, "Operator redo '%s': wrong context", op->type->idname);
    return OPERATOR_CANCELLED;
  }

  UI_popup_block_invoke(C, wm_block_create_redo, op, nullptr);

  return OPERATOR_CANCELLED;
}

/** \} */

/* -------------------------------------------------------------------- */
/** \name Debug Menu Operator
 *
 * Set internal debug value, mainly for developers.
 * \{ */

static int wm_debug_menu_exec(bContext *C, wmOperator *op)
{
  G.debug_value = RNA_int_get(op->ptr, "debug_value");
  ED_screen_refresh(CTX_wm_manager(C), CTX_wm_window(C));
  WM_event_add_notifier(C, NC_WINDOW, nullptr);

  return OPERATOR_FINISHED;
}

static int wm_debug_menu_invoke(bContext *C, wmOperator *op, const wmEvent * /*event*/)
{
  RNA_int_set(op->ptr, "debug_value", G.debug_value);
  return WM_operator_props_dialog_popup(C, op, 250, IFACE_("Set Debug Value"), IFACE_("Set"));
}

static void WM_OT_debug_menu(wmOperatorType *ot)
{
  ot->name = "Debug Menu";
  ot->idname = "WM_OT_debug_menu";
  ot->description = "Open a popup to set the debug level";

  ot->invoke = wm_debug_menu_invoke;
  ot->exec = wm_debug_menu_exec;
  ot->poll = WM_operator_winactive;

  ot->prop = RNA_def_int(
      ot->srna, "debug_value", 0, SHRT_MIN, SHRT_MAX, "Debug Value", "", -10000, 10000);
}

/** \} */

/* -------------------------------------------------------------------- */
/** \name Reset Defaults Operator
 * \{ */

static int wm_operator_defaults_exec(bContext *C, wmOperator *op)
{
  PointerRNA ptr = CTX_data_pointer_get_type(C, "active_operator", &RNA_Operator);

  if (!ptr.data) {
    BKE_report(op->reports, RPT_ERROR, "No operator in context");
    return OPERATOR_CANCELLED;
  }

  WM_operator_properties_reset((wmOperator *)ptr.data);
  return OPERATOR_FINISHED;
}

/* Used by operator preset menu. pre-2.65 this was a 'Reset' button. */
static void WM_OT_operator_defaults(wmOperatorType *ot)
{
  ot->name = "Restore Operator Defaults";
  ot->idname = "WM_OT_operator_defaults";
  ot->description = "Set the active operator to its default values";

  ot->exec = wm_operator_defaults_exec;

  ot->flag = OPTYPE_INTERNAL;
}

/** \} */

/* -------------------------------------------------------------------- */
/** \name Operator/Menu Search Operator
 * \{ */

enum SearchType {
  SEARCH_TYPE_OPERATOR = 0,
  SEARCH_TYPE_MENU = 1,
  SEARCH_TYPE_SINGLE_MENU = 2,
};

struct SearchPopupInit_Data {
  SearchType search_type;
  int size[2];
  std::string single_menu_idname;
};

static char g_search_text[256] = "";

static uiBlock *wm_block_search_menu(bContext *C, ARegion *region, void *userdata)
{
  const SearchPopupInit_Data *init_data = static_cast<const SearchPopupInit_Data *>(userdata);

  uiBlock *block = UI_block_begin(C, region, "_popup", UI_EMBOSS);
  UI_block_flag_enable(block, UI_BLOCK_LOOP | UI_BLOCK_MOVEMOUSE_QUIT | UI_BLOCK_SEARCH_MENU);
  UI_block_theme_style_set(block, UI_BLOCK_THEME_STYLE_POPUP);

  uiBut *but = uiDefSearchBut(block,
                              g_search_text,
                              0,
                              ICON_VIEWZOOM,
                              sizeof(g_search_text),
                              0,
                              0,
                              init_data->size[0],
                              UI_UNIT_Y,
                              "");

  if (init_data->search_type == SEARCH_TYPE_OPERATOR) {
    UI_but_func_operator_search(but);
  }
  else if (init_data->search_type == SEARCH_TYPE_MENU) {
    UI_but_func_menu_search(but);
  }
  else if (init_data->search_type == SEARCH_TYPE_SINGLE_MENU) {
    UI_but_func_menu_search(but, init_data->single_menu_idname.c_str());
    UI_but_flag2_enable(but, UI_BUT2_ACTIVATE_ON_INIT_NO_SELECT);
  }
  else {
    BLI_assert_unreachable();
  }

  UI_but_flag_enable(but, UI_BUT_ACTIVATE_ON_INIT);

<<<<<<< HEAD
  /* Fake button holds space for search items. */
  const int height = init_data->size[1] - UI_SEARCHBOX_BOUNDS;
=======
  /* Fake button, it holds space for search items. */
>>>>>>> f3f79ef4
  uiDefBut(block,
           UI_BTYPE_LABEL,
           0,
           "",
           0,
           -height,
           init_data->size[0],
           height,
           nullptr,
           0,
           0,
           nullptr);

  /* Move it downwards, mouse over button. */
  UI_block_bounds_set_popup(block, UI_SEARCHBOX_BOUNDS, blender::int2{0, -UI_UNIT_Y});

  return block;
}

static int wm_search_menu_exec(bContext * /*C*/, wmOperator * /*op*/)
{
  return OPERATOR_FINISHED;
}

static int wm_search_menu_invoke(bContext *C, wmOperator *op, const wmEvent *event)
{
  /* Exception for launching via space-bar. */
  if (event->type == EVT_SPACEKEY) {
    bool ok = true;
    ScrArea *area = CTX_wm_area(C);
    if (area) {
      if (area->spacetype == SPACE_CONSOLE) {
        /* So we can use the shortcut in the console. */
        ok = false;
      }
      else if (area->spacetype == SPACE_TEXT) {
        /* So we can use the space-bar in the text editor. */
        ok = false;
      }
    }
    else {
      Object *editob = CTX_data_edit_object(C);
      if (editob && editob->type == OB_FONT) {
        /* So we can use the space-bar for entering text. */
        ok = false;
      }
    }
    if (!ok) {
      return OPERATOR_PASS_THROUGH;
    }
  }

  SearchType search_type;
  if (STREQ(op->type->idname, "WM_OT_search_menu")) {
    search_type = SEARCH_TYPE_MENU;
  }
  else if (STREQ(op->type->idname, "WM_OT_search_single_menu")) {
    search_type = SEARCH_TYPE_SINGLE_MENU;
  }
  else {
    search_type = SEARCH_TYPE_OPERATOR;
  }

  static SearchPopupInit_Data data{};

  if (search_type == SEARCH_TYPE_SINGLE_MENU) {
    {
      char *buffer = RNA_string_get_alloc(op->ptr, "menu_idname", nullptr, 0, nullptr);
      data.single_menu_idname = buffer;
      MEM_SAFE_FREE(buffer);
    }
    {
      char *buffer = RNA_string_get_alloc(op->ptr, "initial_query", nullptr, 0, nullptr);
      STRNCPY(g_search_text, buffer);
      MEM_SAFE_FREE(buffer);
    }
  }
  else {
    g_search_text[0] = '\0';
  }

  data.search_type = search_type;
  data.size[0] = UI_searchbox_size_x() * 2;
  data.size[1] = UI_searchbox_size_y();

  UI_popup_block_invoke_ex(C, wm_block_search_menu, &data, nullptr, false);

  return OPERATOR_INTERFACE;
}

static void WM_OT_search_menu(wmOperatorType *ot)
{
  ot->name = "Search Menu";
  ot->idname = "WM_OT_search_menu";
  ot->description = "Pop-up a search over all menus in the current context";

  ot->invoke = wm_search_menu_invoke;
  ot->exec = wm_search_menu_exec;
  ot->poll = WM_operator_winactive;
}

static void WM_OT_search_operator(wmOperatorType *ot)
{
  ot->name = "Search Operator";
  ot->idname = "WM_OT_search_operator";
  ot->description = "Pop-up a search over all available operators in current context";

  ot->invoke = wm_search_menu_invoke;
  ot->exec = wm_search_menu_exec;
  ot->poll = WM_operator_winactive;
}

static void WM_OT_search_single_menu(wmOperatorType *ot)
{
  ot->name = "Search Single Menu";
  ot->idname = "WM_OT_search_single_menu";
  ot->description = "Pop-up a search for a menu in current context";

  ot->invoke = wm_search_menu_invoke;
  ot->exec = wm_search_menu_exec;
  ot->poll = WM_operator_winactive;

  RNA_def_string(ot->srna, "menu_idname", nullptr, 0, "Menu Name", "Menu to search in");
  RNA_def_string(ot->srna,
                 "initial_query",
                 nullptr,
                 0,
                 "Initial Query",
                 "Query to insert into the search box");
}

static int wm_call_menu_exec(bContext *C, wmOperator *op)
{
  char idname[BKE_ST_MAXNAME];
  RNA_string_get(op->ptr, "name", idname);

  return UI_popup_menu_invoke(C, idname, op->reports);
}

static std::string wm_call_menu_get_name(wmOperatorType *ot, PointerRNA *ptr)
{
  char idname[BKE_ST_MAXNAME];
  RNA_string_get(ptr, "name", idname);
  MenuType *mt = WM_menutype_find(idname, true);
  return (mt) ? CTX_IFACE_(mt->translation_context, mt->label) :
                CTX_IFACE_(ot->translation_context, ot->name);
}

static void WM_OT_call_menu(wmOperatorType *ot)
{
  ot->name = "Call Menu";
  ot->idname = "WM_OT_call_menu";
  ot->description = "Open a predefined menu";

  ot->exec = wm_call_menu_exec;
  ot->poll = WM_operator_winactive;
  ot->get_name = wm_call_menu_get_name;

  ot->flag = OPTYPE_INTERNAL;

  PropertyRNA *prop;

  prop = RNA_def_string(ot->srna, "name", nullptr, BKE_ST_MAXNAME, "Name", "Name of the menu");
  RNA_def_property_string_search_func_runtime(
      prop,
      WM_menutype_idname_visit_for_search,
      /* Only a suggestion as menu items may be referenced from add-ons that have been disabled. */
      (PROP_STRING_SEARCH_SORT | PROP_STRING_SEARCH_SUGGESTION));
}

static int wm_call_pie_menu_invoke(bContext *C, wmOperator *op, const wmEvent *event)
{
  char idname[BKE_ST_MAXNAME];
  RNA_string_get(op->ptr, "name", idname);

  return UI_pie_menu_invoke(C, idname, event);
}

static int wm_call_pie_menu_exec(bContext *C, wmOperator *op)
{
  char idname[BKE_ST_MAXNAME];
  RNA_string_get(op->ptr, "name", idname);

  return UI_pie_menu_invoke(C, idname, CTX_wm_window(C)->eventstate);
}

static void WM_OT_call_menu_pie(wmOperatorType *ot)
{
  ot->name = "Call Pie Menu";
  ot->idname = "WM_OT_call_menu_pie";
  ot->description = "Open a predefined pie menu";

  ot->invoke = wm_call_pie_menu_invoke;
  ot->exec = wm_call_pie_menu_exec;
  ot->poll = WM_operator_winactive;
  ot->get_name = wm_call_menu_get_name;

  ot->flag = OPTYPE_INTERNAL;

  PropertyRNA *prop;

  prop = RNA_def_string(ot->srna, "name", nullptr, BKE_ST_MAXNAME, "Name", "Name of the pie menu");
  RNA_def_property_string_search_func_runtime(
      prop,
      WM_menutype_idname_visit_for_search,
      /* Only a suggestion as menu items may be referenced from add-ons that have been disabled. */
      (PROP_STRING_SEARCH_SORT | PROP_STRING_SEARCH_SUGGESTION));
}

static int wm_call_panel_exec(bContext *C, wmOperator *op)
{
  char idname[BKE_ST_MAXNAME];
  RNA_string_get(op->ptr, "name", idname);
  const bool keep_open = RNA_boolean_get(op->ptr, "keep_open");

  return UI_popover_panel_invoke(C, idname, keep_open, op->reports);
}

static std::string wm_call_panel_get_name(wmOperatorType *ot, PointerRNA *ptr)
{
  char idname[BKE_ST_MAXNAME];
  RNA_string_get(ptr, "name", idname);
  PanelType *pt = WM_paneltype_find(idname, true);
  return (pt) ? CTX_IFACE_(pt->translation_context, pt->label) :
                CTX_IFACE_(ot->translation_context, ot->name);
}

static void WM_OT_call_panel(wmOperatorType *ot)
{
  ot->name = "Call Panel";
  ot->idname = "WM_OT_call_panel";
  ot->description = "Open a predefined panel";

  ot->exec = wm_call_panel_exec;
  ot->poll = WM_operator_winactive;
  ot->get_name = wm_call_panel_get_name;

  ot->flag = OPTYPE_INTERNAL;

  PropertyRNA *prop;

  prop = RNA_def_string(ot->srna, "name", nullptr, BKE_ST_MAXNAME, "Name", "Name of the menu");
  RNA_def_property_string_search_func_runtime(
      prop,
      WM_paneltype_idname_visit_for_search,
      /* Only a suggestion as menu items may be referenced from add-ons that have been disabled. */
      (PROP_STRING_SEARCH_SORT | PROP_STRING_SEARCH_SUGGESTION));
  RNA_def_property_flag(prop, PROP_SKIP_SAVE);
  prop = RNA_def_boolean(ot->srna, "keep_open", true, "Keep Open", "");
  RNA_def_property_flag(prop, PROP_SKIP_SAVE);
}

/** \} */

/* -------------------------------------------------------------------- */
/** \name Window/Screen Operators
 * \{ */

/**
 * This poll functions is needed in place of #WM_operator_winactive
 * while it crashes on full screen.
 */
static bool wm_operator_winactive_normal(bContext *C)
{
  wmWindow *win = CTX_wm_window(C);
  bScreen *screen;

  if (win == nullptr) {
    return false;
  }
  if (!((screen = WM_window_get_active_screen(win)) && (screen->state == SCREENNORMAL))) {
    return false;
  }
  if (G.background) {
    return false;
  }

  return true;
}

static bool wm_operator_winactive_not_full(bContext *C)
{
  wmWindow *win = CTX_wm_window(C);
  bScreen *screen;

  if (win == nullptr) {
    return false;
  }
  if (!((screen = WM_window_get_active_screen(win)) && (screen->state != SCREENFULL))) {
    return false;
  }
  if (G.background) {
    return false;
  }

  return true;
}

/* Included for script-access. */
static void WM_OT_window_close(wmOperatorType *ot)
{
  ot->name = "Close Window";
  ot->idname = "WM_OT_window_close";
  ot->description = "Close the current window";

  ot->exec = wm_window_close_exec;
  ot->poll = WM_operator_winactive;
}

static void WM_OT_window_new(wmOperatorType *ot)
{
  ot->name = "New Window";
  ot->idname = "WM_OT_window_new";
  ot->description = "Create a new window";

  ot->exec = wm_window_new_exec;
  ot->poll = wm_operator_winactive_not_full;
}

static void WM_OT_window_new_main(wmOperatorType *ot)
{
  ot->name = "New Main Window";
  ot->idname = "WM_OT_window_new_main";
  ot->description = "Create a new main window with its own workspace and scene selection";

  ot->exec = wm_window_new_main_exec;
  ot->poll = wm_operator_winactive_normal;
}

static void WM_OT_window_fullscreen_toggle(wmOperatorType *ot)
{
  ot->name = "Toggle Window Fullscreen";
  ot->idname = "WM_OT_window_fullscreen_toggle";
  ot->description = "Toggle the current window full-screen";

  ot->exec = wm_window_fullscreen_toggle_exec;
  ot->poll = WM_operator_winactive;
}

static int wm_exit_blender_exec(bContext *C, wmOperator * /*op*/)
{
  wm_exit_schedule_delayed(C);
  return OPERATOR_FINISHED;
}

static int wm_exit_blender_invoke(bContext *C, wmOperator * /*op*/, const wmEvent * /*event*/)
{
  if (U.uiflag & USER_SAVE_PROMPT) {
    wm_quit_with_optional_confirmation_prompt(C, CTX_wm_window(C));
  }
  else {
    wm_exit_schedule_delayed(C);
  }
  return OPERATOR_FINISHED;
}

static void WM_OT_quit_blender(wmOperatorType *ot)
{
  ot->name = "Quit Blender";
  ot->idname = "WM_OT_quit_blender";
  ot->description = "Quit Blender";

  ot->invoke = wm_exit_blender_invoke;
  ot->exec = wm_exit_blender_exec;
}

/** \} */

/* -------------------------------------------------------------------- */
/** \name Console Toggle Operator (WIN32 only)
 * \{ */

#if defined(WIN32)

static int wm_console_toggle_exec(bContext * /*C*/, wmOperator * /*op*/)
{
  GHOST_setConsoleWindowState(GHOST_kConsoleWindowStateToggle);
  return OPERATOR_FINISHED;
}

static void WM_OT_console_toggle(wmOperatorType *ot)
{
  /* XXX Have to mark these for xgettext, as under linux they do not exists... */
  ot->name = CTX_N_(BLT_I18NCONTEXT_OPERATOR_DEFAULT, "Toggle System Console");
  ot->idname = "WM_OT_console_toggle";
  ot->description = N_("Toggle System Console");

  ot->exec = wm_console_toggle_exec;
  ot->poll = WM_operator_winactive;
}

#endif

/** \} */

/* -------------------------------------------------------------------- */
/** \name default paint cursors, draw always around cursor
 *
 * - Returns handler to free.
 * - `poll(bContext)`: returns 1 if draw should happen.
 * - `draw(bContext)`: drawing callback for paint cursor.
 *
 * \{ */

wmPaintCursor *WM_paint_cursor_activate(short space_type,
                                        short region_type,
                                        bool (*poll)(bContext *C),
                                        wmPaintCursorDraw draw,
                                        void *customdata)
{
  wmWindowManager *wm = static_cast<wmWindowManager *>(G_MAIN->wm.first);

  wmPaintCursor *pc = static_cast<wmPaintCursor *>(
      MEM_callocN(sizeof(wmPaintCursor), "paint cursor"));

  BLI_addtail(&wm->paintcursors, pc);

  pc->customdata = customdata;
  pc->poll = poll;
  pc->draw = draw;

  pc->space_type = space_type;
  pc->region_type = region_type;

  return pc;
}

bool WM_paint_cursor_end(wmPaintCursor *handle)
{
  wmWindowManager *wm = static_cast<wmWindowManager *>(G_MAIN->wm.first);
  LISTBASE_FOREACH (wmPaintCursor *, pc, &wm->paintcursors) {
    if (pc == (wmPaintCursor *)handle) {
      BLI_remlink(&wm->paintcursors, pc);
      MEM_freeN(pc);
      return true;
    }
  }
  return false;
}

void WM_paint_cursor_remove_by_type(wmWindowManager *wm, void *draw_fn, void (*free)(void *))
{
  LISTBASE_FOREACH_MUTABLE (wmPaintCursor *, pc, &wm->paintcursors) {
    if (pc->draw == draw_fn) {
      if (free) {
        free(pc->customdata);
      }
      BLI_remlink(&wm->paintcursors, pc);
      MEM_freeN(pc);
    }
  }
}

/** \} */

/* -------------------------------------------------------------------- */
/** \name Radial Control Operator
 * \{ */

#define WM_RADIAL_CONTROL_DISPLAY_SIZE (200 * UI_SCALE_FAC)
#define WM_RADIAL_CONTROL_DISPLAY_MIN_SIZE (35 * UI_SCALE_FAC)
#define WM_RADIAL_CONTROL_DISPLAY_WIDTH \
  (WM_RADIAL_CONTROL_DISPLAY_SIZE - WM_RADIAL_CONTROL_DISPLAY_MIN_SIZE)
#define WM_RADIAL_MAX_STR 10

struct RadialControl {
  PropertyType type;
  PropertySubType subtype;
  PointerRNA ptr, col_ptr, fill_col_ptr, rot_ptr, zoom_ptr, image_id_ptr;
  PointerRNA fill_col_override_ptr, fill_col_override_test_ptr;
  PropertyRNA *prop, *col_prop, *fill_col_prop, *rot_prop, *zoom_prop;
  PropertyRNA *fill_col_override_prop, *fill_col_override_test_prop;
  StructRNA *image_id_srna;
  float initial_value, current_value, min_value, max_value;
  int initial_mouse[2];
  int initial_co[2];
  int slow_mouse[2];
  bool slow_mode;
  float scale_fac;
  Dial *dial;
  GPUTexture *texture;
  ListBase orig_paintcursors;
  bool use_secondary_tex;
  void *cursor;
  NumInput num_input;
  int init_event;
};

static void radial_control_update_header(wmOperator *op, bContext *C)
{
  RadialControl *rc = static_cast<RadialControl *>(op->customdata);
  char msg[UI_MAX_DRAW_STR];
  ScrArea *area = CTX_wm_area(C);
  Scene *scene = CTX_data_scene(C);

  if (hasNumInput(&rc->num_input)) {
    char num_str[NUM_STR_REP_LEN];
    outputNumInput(&rc->num_input, num_str, &scene->unit);
    SNPRINTF(msg, "%s: %s", RNA_property_ui_name(rc->prop), num_str);
  }
  else {
    const char *ui_name = RNA_property_ui_name(rc->prop);
    switch (rc->subtype) {
      case PROP_NONE:
      case PROP_DISTANCE:
        SNPRINTF(msg, "%s: %0.4f", ui_name, rc->current_value);
        break;
      case PROP_PIXEL:
        SNPRINTF(msg, "%s: %d", ui_name, int(rc->current_value)); /* XXX: round to nearest? */
        break;
      case PROP_PERCENTAGE:
        SNPRINTF(msg, "%s: %3.1f%%", ui_name, rc->current_value);
        break;
      case PROP_FACTOR:
        SNPRINTF(msg, "%s: %1.3f", ui_name, rc->current_value);
        break;
      case PROP_ANGLE:
        SNPRINTF(msg, "%s: %3.2f", ui_name, RAD2DEGF(rc->current_value));
        break;
      default:
        SNPRINTF(msg, "%s", ui_name); /* XXX: No value? */
        break;
    }
  }

  ED_area_status_text(area, msg);
}

static void radial_control_set_initial_mouse(bContext *C, RadialControl *rc, const wmEvent *event)
{
  float d[2] = {0, 0};
  float zoom[2] = {1, 1};

  copy_v2_v2_int(rc->initial_mouse, event->xy);
  copy_v2_v2_int(rc->initial_co, event->xy);

  switch (rc->subtype) {
    case PROP_NONE:
    case PROP_DISTANCE:
    case PROP_PIXEL:
      d[0] = rc->initial_value;
      break;
    case PROP_PERCENTAGE:
      d[0] = (rc->initial_value) / 100.0f * WM_RADIAL_CONTROL_DISPLAY_WIDTH +
             WM_RADIAL_CONTROL_DISPLAY_MIN_SIZE;
      break;
    case PROP_FACTOR:
      d[0] = rc->initial_value * WM_RADIAL_CONTROL_DISPLAY_WIDTH +
             WM_RADIAL_CONTROL_DISPLAY_MIN_SIZE;
      break;
    case PROP_ANGLE:
      d[0] = WM_RADIAL_CONTROL_DISPLAY_SIZE * cosf(rc->initial_value);
      d[1] = WM_RADIAL_CONTROL_DISPLAY_SIZE * sinf(rc->initial_value);
      break;
    default:
      return;
  }

  if (rc->zoom_prop) {
    RNA_property_float_get_array(&rc->zoom_ptr, rc->zoom_prop, zoom);
    d[0] *= zoom[0];
    d[1] *= zoom[1];
  }
  rc->scale_fac = 1.0f;
  if (rc->ptr.owner_id && GS(rc->ptr.owner_id->name) == ID_BR && rc->prop == &rna_Brush_size) {
    Brush *brush = reinterpret_cast<Brush *>(rc->ptr.owner_id);
    rc->scale_fac = ED_gpencil_radial_control_scale(C, brush, rc->initial_value, event->mval);
  }

  rc->initial_mouse[0] -= d[0];
  rc->initial_mouse[1] -= d[1];
}

static void radial_control_set_tex(RadialControl *rc)
{
  ImBuf *ibuf;

  switch (RNA_type_to_ID_code(rc->image_id_ptr.type)) {
    case ID_BR:
      if ((ibuf = BKE_brush_gen_radial_control_imbuf(
               static_cast<Brush *>(rc->image_id_ptr.data),
               rc->use_secondary_tex,
               !ELEM(rc->subtype, PROP_NONE, PROP_PIXEL, PROP_DISTANCE))))
      {

        rc->texture = GPU_texture_create_2d("radial_control",
                                            ibuf->x,
                                            ibuf->y,
                                            1,
                                            GPU_R8,
                                            GPU_TEXTURE_USAGE_SHADER_READ,
                                            ibuf->float_buffer.data);

        GPU_texture_filter_mode(rc->texture, true);
        GPU_texture_swizzle_set(rc->texture, "111r");

        MEM_freeN(ibuf->float_buffer.data);
        MEM_freeN(ibuf);
      }
      break;
    default:
      break;
  }
}

static void radial_control_paint_tex(RadialControl *rc, float radius, float alpha)
{

  /* Set fill color. */
  float col[3] = {0, 0, 0};
  if (rc->fill_col_prop) {
    PointerRNA *fill_ptr;
    PropertyRNA *fill_prop;

    if (rc->fill_col_override_prop &&
        RNA_property_boolean_get(&rc->fill_col_override_test_ptr, rc->fill_col_override_test_prop))
    {
      fill_ptr = &rc->fill_col_override_ptr;
      fill_prop = rc->fill_col_override_prop;
    }
    else {
      fill_ptr = &rc->fill_col_ptr;
      fill_prop = rc->fill_col_prop;
    }

    RNA_property_float_get_array(fill_ptr, fill_prop, col);
  }

  GPUVertFormat *format = immVertexFormat();
  uint pos = GPU_vertformat_attr_add(format, "pos", GPU_COMP_F32, 2, GPU_FETCH_FLOAT);

  if (rc->texture) {
    uint texCoord = GPU_vertformat_attr_add(format, "texCoord", GPU_COMP_F32, 2, GPU_FETCH_FLOAT);

    /* Set up rotation if available. */
    if (rc->rot_prop) {
      float rot = RNA_property_float_get(&rc->rot_ptr, rc->rot_prop);
      GPU_matrix_push();
      GPU_matrix_rotate_2d(RAD2DEGF(rot));
    }

    immBindBuiltinProgram(GPU_SHADER_3D_IMAGE_COLOR);

    immUniformColor3fvAlpha(col, alpha);
    immBindTexture("image", rc->texture);

    /* Draw textured quad. */
    immBegin(GPU_PRIM_TRI_FAN, 4);

    immAttr2f(texCoord, 0, 0);
    immVertex2f(pos, -radius, -radius);

    immAttr2f(texCoord, 1, 0);
    immVertex2f(pos, radius, -radius);

    immAttr2f(texCoord, 1, 1);
    immVertex2f(pos, radius, radius);

    immAttr2f(texCoord, 0, 1);
    immVertex2f(pos, -radius, radius);

    immEnd();

    GPU_texture_unbind(rc->texture);

    /* Undo rotation. */
    if (rc->rot_prop) {
      GPU_matrix_pop();
    }
  }
  else {
    /* Flat color if no texture available. */
    immBindBuiltinProgram(GPU_SHADER_3D_UNIFORM_COLOR);
    immUniformColor3fvAlpha(col, alpha);
    imm_draw_circle_fill_2d(pos, 0.0f, 0.0f, radius, 40);
  }

  immUnbindProgram();
}

static void radial_control_paint_curve(uint pos, Brush *br, float radius, int line_segments)
{
  GPU_line_width(2.0f);
  immUniformColor4f(0.8f, 0.8f, 0.8f, 0.85f);
  float step = (radius * 2.0f) / float(line_segments);
  BKE_curvemapping_init(br->curve);
  immBegin(GPU_PRIM_LINES, line_segments * 2);
  for (int i = 0; i < line_segments; i++) {
    float h1 = BKE_brush_curve_strength_clamped(br, fabsf((i * step) - radius), radius);
    immVertex2f(pos, -radius + (i * step), h1 * radius);
    float h2 = BKE_brush_curve_strength_clamped(br, fabsf(((i + 1) * step) - radius), radius);
    immVertex2f(pos, -radius + ((i + 1) * step), h2 * radius);
  }
  immEnd();
}

static void radial_control_paint_cursor(bContext * /*C*/, int x, int y, void *customdata)
{
  RadialControl *rc = static_cast<RadialControl *>(customdata);
  const uiStyle *style = UI_style_get();
  const uiFontStyle *fstyle = &style->widget;
  const int fontid = fstyle->uifont_id;
  short fstyle_points = fstyle->points;
  char str[WM_RADIAL_MAX_STR];
  short strdrawlen = 0;
  float strwidth, strheight;
  float r1 = 0.0f, r2 = 0.0f, rmin = 0.0, tex_radius, alpha;
  float zoom[2], col[4] = {1.0f, 1.0f, 1.0f, 1.0f};
  float text_color[4];

  switch (rc->subtype) {
    case PROP_NONE:
    case PROP_DISTANCE:
    case PROP_PIXEL:
      r1 = rc->current_value;
      r2 = rc->initial_value;
      tex_radius = r1;
      alpha = 0.75;
      break;
    case PROP_PERCENTAGE:
      r1 = rc->current_value / 100.0f * WM_RADIAL_CONTROL_DISPLAY_WIDTH +
           WM_RADIAL_CONTROL_DISPLAY_MIN_SIZE;
      r2 = tex_radius = WM_RADIAL_CONTROL_DISPLAY_SIZE;
      rmin = WM_RADIAL_CONTROL_DISPLAY_MIN_SIZE;
      SNPRINTF(str, "%3.1f%%", rc->current_value);
      strdrawlen = BLI_strlen_utf8(str);
      tex_radius = r1;
      alpha = 0.75;
      break;
    case PROP_FACTOR:
      r1 = rc->current_value * WM_RADIAL_CONTROL_DISPLAY_WIDTH +
           WM_RADIAL_CONTROL_DISPLAY_MIN_SIZE;
      r2 = tex_radius = WM_RADIAL_CONTROL_DISPLAY_SIZE;
      rmin = WM_RADIAL_CONTROL_DISPLAY_MIN_SIZE;
      alpha = rc->current_value / 2.0f + 0.5f;
      SNPRINTF(str, "%1.3f", rc->current_value);
      strdrawlen = BLI_strlen_utf8(str);
      break;
    case PROP_ANGLE:
      r1 = r2 = tex_radius = WM_RADIAL_CONTROL_DISPLAY_SIZE;
      alpha = 0.75;
      rmin = WM_RADIAL_CONTROL_DISPLAY_MIN_SIZE;
      SNPRINTF(str, "%3.2f", RAD2DEGF(rc->current_value));
      strdrawlen = BLI_strlen_utf8(str);
      break;
    default:
      tex_radius = WM_RADIAL_CONTROL_DISPLAY_SIZE; /* NOTE: this is a dummy value. */
      alpha = 0.75;
      break;
  }

  if (rc->subtype == PROP_ANGLE) {
    /* Use the initial mouse position to draw the rotation preview. This avoids starting the
     * rotation in a random direction. */
    x = rc->initial_mouse[0];
    y = rc->initial_mouse[1];
  }
  else {
    /* Keep cursor in the original place. */
    x = rc->initial_co[0];
    y = rc->initial_co[1];
  }
  GPU_matrix_translate_2f(float(x), float(y));

  GPU_blend(GPU_BLEND_ALPHA);
  GPU_line_smooth(true);

  /* Apply zoom if available. */
  if (rc->zoom_prop) {
    RNA_property_float_get_array(&rc->zoom_ptr, rc->zoom_prop, zoom);
    GPU_matrix_scale_2fv(zoom);
  }

  /* Apply scale correction (used by grease pencil brushes). */
  GPU_matrix_scale_2f(rc->scale_fac, rc->scale_fac);

  /* Draw rotated texture. */
  radial_control_paint_tex(rc, tex_radius, alpha);

  /* Set line color. */
  if (rc->col_prop) {
    RNA_property_float_get_array(&rc->col_ptr, rc->col_prop, col);
  }

  GPUVertFormat *format = immVertexFormat();
  uint pos = GPU_vertformat_attr_add(format, "pos", GPU_COMP_F32, 2, GPU_FETCH_FLOAT);

  immBindBuiltinProgram(GPU_SHADER_3D_UNIFORM_COLOR);

  if (rc->subtype == PROP_ANGLE) {
    GPU_matrix_push();

    /* Draw original angle line. */
    GPU_matrix_rotate_3f(RAD2DEGF(rc->initial_value), 0.0f, 0.0f, 1.0f);
    immBegin(GPU_PRIM_LINES, 2);
    immVertex2f(pos, float(WM_RADIAL_CONTROL_DISPLAY_MIN_SIZE), 0.0f);
    immVertex2f(pos, float(WM_RADIAL_CONTROL_DISPLAY_SIZE), 0.0f);
    immEnd();

    /* Draw new angle line. */
    GPU_matrix_rotate_3f(RAD2DEGF(rc->current_value - rc->initial_value), 0.0f, 0.0f, 1.0f);
    immBegin(GPU_PRIM_LINES, 2);
    immVertex2f(pos, float(WM_RADIAL_CONTROL_DISPLAY_MIN_SIZE), 0.0f);
    immVertex2f(pos, float(WM_RADIAL_CONTROL_DISPLAY_SIZE), 0.0f);
    immEnd();

    GPU_matrix_pop();
  }

  /* Draw circles on top. */
  GPU_line_width(2.0f);
  immUniformColor3fvAlpha(col, 0.8f);
  imm_draw_circle_wire_2d(pos, 0.0f, 0.0f, r1, 80);

  GPU_line_width(1.0f);
  immUniformColor3fvAlpha(col, 0.5f);
  imm_draw_circle_wire_2d(pos, 0.0f, 0.0f, r2, 80);
  if (rmin > 0.0f) {
    /* Inner fill circle to increase the contrast of the value. */
    const float black[3] = {0.0f};
    immUniformColor3fvAlpha(black, 0.2f);
    imm_draw_circle_fill_2d(pos, 0.0, 0.0f, rmin, 80);

    immUniformColor3fvAlpha(col, 0.5f);
    imm_draw_circle_wire_2d(pos, 0.0, 0.0f, rmin, 80);
  }

  /* Draw curve falloff preview. */
  if (RNA_type_to_ID_code(rc->image_id_ptr.type) == ID_BR && rc->subtype == PROP_FACTOR) {
    Brush *br = static_cast<Brush *>(rc->image_id_ptr.data);
    if (br) {
      radial_control_paint_curve(pos, br, r2, 120);
    }
  }

  immUnbindProgram();

  BLF_size(fontid, 1.75f * fstyle_points * UI_SCALE_FAC);
  UI_GetThemeColor4fv(TH_TEXT_HI, text_color);
  BLF_color4fv(fontid, text_color);

  /* Draw value. */
  BLF_width_and_height(fontid, str, strdrawlen, &strwidth, &strheight);
  BLF_position(fontid, -0.5f * strwidth, -0.5f * strheight, 0.0f);
  BLF_draw(fontid, str, strdrawlen);

  GPU_blend(GPU_BLEND_NONE);
  GPU_line_smooth(false);
}

enum RCPropFlags {
  RC_PROP_ALLOW_MISSING = 1,
  RC_PROP_REQUIRE_FLOAT = 2,
  RC_PROP_REQUIRE_BOOL = 4,
};

/**
 * Attempt to retrieve the rna pointer/property from an rna path.
 *
 * \return 0 for failure, 1 for success, and also 1 if property is not set.
 */
static int radial_control_get_path(PointerRNA *ctx_ptr,
                                   wmOperator *op,
                                   const char *name,
                                   PointerRNA *r_ptr,
                                   PropertyRNA **r_prop,
                                   int req_length,
                                   RCPropFlags flags)
{
  PropertyRNA *unused_prop;

  /* Check flags. */
  if ((flags & RC_PROP_REQUIRE_BOOL) && (flags & RC_PROP_REQUIRE_FLOAT)) {
    BKE_report(op->reports, RPT_ERROR, "Property cannot be both boolean and float");
    return 0;
  }

  /* Get an rna string path from the operator's properties. */
  char *str;
  if (!(str = RNA_string_get_alloc(op->ptr, name, nullptr, 0, nullptr))) {
    return 1;
  }

  if (str[0] == '\0') {
    if (r_prop) {
      *r_prop = nullptr;
    }
    MEM_freeN(str);
    return 1;
  }

  if (!r_prop) {
    r_prop = &unused_prop;
  }

  /* Get rna from path. */
  if (!RNA_path_resolve(ctx_ptr, str, r_ptr, r_prop)) {
    MEM_freeN(str);
    if (flags & RC_PROP_ALLOW_MISSING) {
      return 1;
    }
    BKE_reportf(op->reports, RPT_ERROR, "Could not resolve path '%s'", name);
    return 0;
  }

  /* Check property type. */
  if (flags & (RC_PROP_REQUIRE_BOOL | RC_PROP_REQUIRE_FLOAT)) {
    PropertyType prop_type = RNA_property_type(*r_prop);

    if (((flags & RC_PROP_REQUIRE_BOOL) && (prop_type != PROP_BOOLEAN)) ||
        ((flags & RC_PROP_REQUIRE_FLOAT) && (prop_type != PROP_FLOAT)))
    {
      MEM_freeN(str);
      BKE_reportf(op->reports, RPT_ERROR, "Property from path '%s' is not a float", name);
      return 0;
    }
  }

  /* Check property's array length. */
  int len;
  if (*r_prop && (len = RNA_property_array_length(r_ptr, *r_prop)) != req_length) {
    MEM_freeN(str);
    BKE_reportf(op->reports,
                RPT_ERROR,
                "Property from path '%s' has length %d instead of %d",
                name,
                len,
                req_length);
    return 0;
  }

  /* Success. */
  MEM_freeN(str);
  return 1;
}

/* Initialize the rna pointers and properties using rna paths. */
static int radial_control_get_properties(bContext *C, wmOperator *op)
{
  RadialControl *rc = static_cast<RadialControl *>(op->customdata);

  PointerRNA ctx_ptr = RNA_pointer_create(nullptr, &RNA_Context, C);

  /* Check if we use primary or secondary path. */
  PointerRNA use_secondary_ptr;
  PropertyRNA *use_secondary_prop = nullptr;
  if (!radial_control_get_path(&ctx_ptr,
                               op,
                               "use_secondary",
                               &use_secondary_ptr,
                               &use_secondary_prop,
                               0,
                               RCPropFlags(RC_PROP_ALLOW_MISSING | RC_PROP_REQUIRE_BOOL)))
  {
    return 0;
  }

  const char *data_path;
  if (use_secondary_prop && RNA_property_boolean_get(&use_secondary_ptr, use_secondary_prop)) {
    data_path = "data_path_secondary";
  }
  else {
    data_path = "data_path_primary";
  }

  if (!radial_control_get_path(&ctx_ptr, op, data_path, &rc->ptr, &rc->prop, 0, RCPropFlags(0))) {
    return 0;
  }

  /* Data path is required. */
  if (!rc->prop) {
    return 0;
  }

  if (!radial_control_get_path(
          &ctx_ptr, op, "rotation_path", &rc->rot_ptr, &rc->rot_prop, 0, RC_PROP_REQUIRE_FLOAT))
  {
    return 0;
  }

  if (!radial_control_get_path(
          &ctx_ptr, op, "color_path", &rc->col_ptr, &rc->col_prop, 4, RC_PROP_REQUIRE_FLOAT))
  {
    return 0;
  }

  if (!radial_control_get_path(&ctx_ptr,
                               op,
                               "fill_color_path",
                               &rc->fill_col_ptr,
                               &rc->fill_col_prop,
                               3,
                               RC_PROP_REQUIRE_FLOAT))
  {
    return 0;
  }

  if (!radial_control_get_path(&ctx_ptr,
                               op,
                               "fill_color_override_path",
                               &rc->fill_col_override_ptr,
                               &rc->fill_col_override_prop,
                               3,
                               RC_PROP_REQUIRE_FLOAT))
  {
    return 0;
  }
  if (!radial_control_get_path(&ctx_ptr,
                               op,
                               "fill_color_override_test_path",
                               &rc->fill_col_override_test_ptr,
                               &rc->fill_col_override_test_prop,
                               0,
                               RC_PROP_REQUIRE_BOOL))
  {
    return 0;
  }

  /* Slightly ugly; allow this property to not resolve correctly.
   * Needed because 3d texture paint shares the same key-map as 2d image paint. */
  if (!radial_control_get_path(&ctx_ptr,
                               op,
                               "zoom_path",
                               &rc->zoom_ptr,
                               &rc->zoom_prop,
                               2,
                               RCPropFlags(RC_PROP_REQUIRE_FLOAT | RC_PROP_ALLOW_MISSING)))
  {
    return 0;
  }

  if (!radial_control_get_path(
          &ctx_ptr, op, "image_id", &rc->image_id_ptr, nullptr, 0, RCPropFlags(0)))
  {
    return 0;
  }
  if (rc->image_id_ptr.data) {
    /* Extra check, pointer must be to an ID. */
    if (!RNA_struct_is_ID(rc->image_id_ptr.type)) {
      BKE_report(op->reports, RPT_ERROR, "Pointer from path image_id is not an ID");
      return 0;
    }
  }

  rc->use_secondary_tex = RNA_boolean_get(op->ptr, "secondary_tex");

  return 1;
}

static int radial_control_invoke(bContext *C, wmOperator *op, const wmEvent *event)
{
  wmWindowManager *wm;
  RadialControl *rc;

  if (!(op->customdata = rc = static_cast<RadialControl *>(
            MEM_callocN(sizeof(RadialControl), "RadialControl"))))
  {
    return OPERATOR_CANCELLED;
  }

  if (!radial_control_get_properties(C, op)) {
    MEM_freeN(rc);
    return OPERATOR_CANCELLED;
  }

  /* Get type, initial, min, and max values of the property. */
  switch (rc->type = RNA_property_type(rc->prop)) {
    case PROP_INT: {
      int value, min, max, step;

      value = RNA_property_int_get(&rc->ptr, rc->prop);
      RNA_property_int_ui_range(&rc->ptr, rc->prop, &min, &max, &step);

      rc->initial_value = value;
      rc->min_value = min_ii(value, min);
      rc->max_value = max_ii(value, max);
      break;
    }
    case PROP_FLOAT: {
      float value, min, max, step, precision;

      value = RNA_property_float_get(&rc->ptr, rc->prop);
      RNA_property_float_ui_range(&rc->ptr, rc->prop, &min, &max, &step, &precision);

      rc->initial_value = value;
      rc->min_value = min_ff(value, min);
      rc->max_value = max_ff(value, max);
      break;
    }
    default:
      BKE_report(op->reports, RPT_ERROR, "Property must be an integer or a float");
      MEM_freeN(rc);
      return OPERATOR_CANCELLED;
  }

  /* Initialize numerical input. */
  initNumInput(&rc->num_input);
  rc->num_input.idx_max = 0;
  rc->num_input.val_flag[0] |= NUM_NO_NEGATIVE;
  rc->num_input.unit_sys = USER_UNIT_NONE;
  rc->num_input.unit_type[0] = RNA_SUBTYPE_UNIT_VALUE(RNA_property_unit(rc->prop));

  /* Get subtype of property. */
  rc->subtype = RNA_property_subtype(rc->prop);
  if (!ELEM(rc->subtype,
            PROP_NONE,
            PROP_DISTANCE,
            PROP_FACTOR,
            PROP_PERCENTAGE,
            PROP_ANGLE,
            PROP_PIXEL))
  {
    BKE_report(op->reports,
               RPT_ERROR,
               "Property must be a none, distance, factor, percentage, angle, or pixel");
    MEM_freeN(rc);
    return OPERATOR_CANCELLED;
  }

  rc->current_value = rc->initial_value;
  radial_control_set_initial_mouse(C, rc, event);
  radial_control_set_tex(rc);

  rc->init_event = WM_userdef_event_type_from_keymap_type(event->type);

  /* Temporarily disable other paint cursors. */
  wm = CTX_wm_manager(C);
  rc->orig_paintcursors = wm->paintcursors;
  BLI_listbase_clear(&wm->paintcursors);

  /* Add radial control paint cursor. */
  rc->cursor = WM_paint_cursor_activate(
      SPACE_TYPE_ANY, RGN_TYPE_ANY, op->type->poll, radial_control_paint_cursor, rc);

  WM_event_add_modal_handler(C, op);

  return OPERATOR_RUNNING_MODAL;
}

static void radial_control_set_value(RadialControl *rc, float val)
{
  switch (rc->type) {
    case PROP_INT:
      RNA_property_int_set(&rc->ptr, rc->prop, val);
      break;
    case PROP_FLOAT:
      RNA_property_float_set(&rc->ptr, rc->prop, val);
      break;
    default:
      break;
  }
}

static void radial_control_cancel(bContext *C, wmOperator *op)
{
  RadialControl *rc = static_cast<RadialControl *>(op->customdata);
  wmWindowManager *wm = CTX_wm_manager(C);
  ScrArea *area = CTX_wm_area(C);

  MEM_SAFE_FREE(rc->dial);

  ED_area_status_text(area, nullptr);

  WM_paint_cursor_end(static_cast<wmPaintCursor *>(rc->cursor));

  /* Restore original paint cursors. */
  wm->paintcursors = rc->orig_paintcursors;

  /* Not sure if this is a good notifier to use;
   * intended purpose is to update the UI so that the
   * new value is displayed in sliders/number-fields. */
  WM_event_add_notifier(C, NC_WINDOW, nullptr);

  if (rc->texture != nullptr) {
    GPU_texture_free(rc->texture);
  }

  MEM_freeN(rc);
}

static int radial_control_modal(bContext *C, wmOperator *op, const wmEvent *event)
{
  RadialControl *rc = static_cast<RadialControl *>(op->customdata);
  float new_value, dist = 0.0f, zoom[2];
  float delta[2];
  int ret = OPERATOR_RUNNING_MODAL;
  float angle_precision = 0.0f;
  const bool has_numInput = hasNumInput(&rc->num_input);
  bool handled = false;
  float numValue;
  /* TODO: fix hard-coded events. */

  bool snap = (event->modifier & KM_CTRL) != 0;

  /* Modal numinput active, try to handle numeric inputs first... */
  if (event->val == KM_PRESS && has_numInput && handleNumInput(C, &rc->num_input, event)) {
    handled = true;
    applyNumInput(&rc->num_input, &numValue);

    if (rc->subtype == PROP_ANGLE) {
      numValue = fmod(numValue, 2.0f * float(M_PI));
      if (numValue < 0.0f) {
        numValue += 2.0f * float(M_PI);
      }
    }

    CLAMP(numValue, rc->min_value, rc->max_value);
    new_value = numValue;

    radial_control_set_value(rc, new_value);
    rc->current_value = new_value;
    radial_control_update_header(op, C);
    return OPERATOR_RUNNING_MODAL;
  }

  handled = false;
  switch (event->type) {
    case EVT_ESCKEY:
    case RIGHTMOUSE:
      /* Canceled; restore original value. */
      radial_control_set_value(rc, rc->initial_value);
      ret = OPERATOR_CANCELLED;
      break;

    case LEFTMOUSE:
    case EVT_PADENTER:
    case EVT_RETKEY:
      /* Done; value already set. */
      RNA_property_update(C, &rc->ptr, rc->prop);
      ret = OPERATOR_FINISHED;
      break;

    case MOUSEMOVE:
      if (!has_numInput) {
        if (rc->slow_mode) {
          if (rc->subtype == PROP_ANGLE) {
            /* Calculate the initial angle here first. */
            delta[0] = rc->initial_mouse[0] - rc->slow_mouse[0];
            delta[1] = rc->initial_mouse[1] - rc->slow_mouse[1];

            /* Precision angle gets calculated from dial and gets added later. */
            angle_precision = -0.1f * BLI_dial_angle(rc->dial,
                                                     blender::float2{float(event->xy[0]),
                                                                     float(event->xy[1])});
          }
          else {
            delta[0] = rc->initial_mouse[0] - rc->slow_mouse[0];
            delta[1] = 0.0f;

            if (rc->zoom_prop) {
              RNA_property_float_get_array(&rc->zoom_ptr, rc->zoom_prop, zoom);
              delta[0] /= zoom[0];
            }

            dist = len_v2(delta);

            delta[0] = event->xy[0] - rc->slow_mouse[0];

            if (rc->zoom_prop) {
              delta[0] /= zoom[0];
            }

            dist = dist + 0.1f * (delta[0]);
          }
        }
        else {
          delta[0] = float(rc->initial_mouse[0] - event->xy[0]);
          delta[1] = float(rc->initial_mouse[1] - event->xy[1]);
          if (rc->zoom_prop) {
            RNA_property_float_get_array(&rc->zoom_ptr, rc->zoom_prop, zoom);
            delta[0] /= zoom[0];
            delta[1] /= zoom[1];
          }
          if (rc->subtype == PROP_ANGLE) {
            dist = len_v2(delta);
          }
          else {
            dist = clamp_f(-delta[0], 0.0f, FLT_MAX);
          }
        }

        /* Calculate new value and apply snapping. */
        switch (rc->subtype) {
          case PROP_NONE:
          case PROP_DISTANCE:
          case PROP_PIXEL:
            new_value = dist;
            if (snap) {
              new_value = (int(new_value) + 5) / 10 * 10;
            }
            break;
          case PROP_PERCENTAGE:
            new_value = ((dist - WM_RADIAL_CONTROL_DISPLAY_MIN_SIZE) /
                         WM_RADIAL_CONTROL_DISPLAY_WIDTH) *
                        100.0f;
            if (snap) {
              new_value = int(new_value + 2.5f) / 5 * 5;
            }
            break;
          case PROP_FACTOR:
            new_value = (WM_RADIAL_CONTROL_DISPLAY_SIZE - dist) / WM_RADIAL_CONTROL_DISPLAY_WIDTH;
            if (snap) {
              new_value = (int(ceil(new_value * 10.0f)) * 10.0f) / 100.0f;
            }
            /* Invert new value to increase the factor moving the mouse to the right. */
            new_value = 1 - new_value;
            break;
          case PROP_ANGLE:
            new_value = atan2f(delta[1], delta[0]) + float(M_PI) + angle_precision;
            new_value = fmod(new_value, 2.0f * float(M_PI));
            if (new_value < 0.0f) {
              new_value += 2.0f * float(M_PI);
            }
            if (snap) {
              new_value = DEG2RADF((int(RAD2DEGF(new_value)) + 5) / 10 * 10);
            }
            break;
          default:
            new_value = dist; /* NOTE(@ideasman42): Dummy value, should this ever happen? */
            break;
        }

        /* Clamp and update. */
        CLAMP(new_value, rc->min_value, rc->max_value);
        radial_control_set_value(rc, new_value);
        rc->current_value = new_value;
        handled = true;
        break;
      }
      break;

    case EVT_LEFTSHIFTKEY:
    case EVT_RIGHTSHIFTKEY: {
      if (event->val == KM_PRESS) {
        rc->slow_mouse[0] = event->xy[0];
        rc->slow_mouse[1] = event->xy[1];
        rc->slow_mode = true;
        if (rc->subtype == PROP_ANGLE) {
          const float initial_position[2] = {float(rc->initial_mouse[0]),
                                             float(rc->initial_mouse[1])};
          const float current_position[2] = {float(rc->slow_mouse[0]), float(rc->slow_mouse[1])};
          rc->dial = BLI_dial_init(initial_position, 0.0f);
          /* Immediately set the position to get a an initial direction. */
          BLI_dial_angle(rc->dial, current_position);
        }
        handled = true;
      }
      if (event->val == KM_RELEASE) {
        rc->slow_mode = false;
        handled = true;
        MEM_SAFE_FREE(rc->dial);
      }
      break;
    }
  }

  /* Modal numinput inactive, try to handle numeric inputs last... */
  if (!handled && event->val == KM_PRESS && handleNumInput(C, &rc->num_input, event)) {
    applyNumInput(&rc->num_input, &numValue);

    if (rc->subtype == PROP_ANGLE) {
      numValue = fmod(numValue, 2.0f * float(M_PI));
      if (numValue < 0.0f) {
        numValue += 2.0f * float(M_PI);
      }
    }

    CLAMP(numValue, rc->min_value, rc->max_value);
    new_value = numValue;

    radial_control_set_value(rc, new_value);

    rc->current_value = new_value;
    radial_control_update_header(op, C);
    return OPERATOR_RUNNING_MODAL;
  }

  if (!handled && (event->val == KM_RELEASE) && (rc->init_event == event->type) &&
      RNA_boolean_get(op->ptr, "release_confirm"))
  {
    ret = OPERATOR_FINISHED;
  }

  ED_region_tag_redraw(CTX_wm_region(C));
  radial_control_update_header(op, C);

  if (ret & OPERATOR_FINISHED) {
    wmWindowManager *wm = CTX_wm_manager(C);
    if (wm->op_undo_depth == 0) {
      ID *id = rc->ptr.owner_id;
      if (ED_undo_is_legacy_compatible_for_property(C, id)) {
        ED_undo_push(C, op->type->name);
      }
    }
  }

  if (ret != OPERATOR_RUNNING_MODAL) {
    radial_control_cancel(C, op);
  }

  return ret;
}

static void WM_OT_radial_control(wmOperatorType *ot)
{
  ot->name = "Radial Control";
  ot->idname = "WM_OT_radial_control";
  ot->description = "Set some size property (e.g. brush size) with mouse wheel";

  ot->invoke = radial_control_invoke;
  ot->modal = radial_control_modal;
  ot->cancel = radial_control_cancel;

  ot->flag = OPTYPE_REGISTER | OPTYPE_BLOCKING;

  /* All paths relative to the context. */
  PropertyRNA *prop;
  prop = RNA_def_string(ot->srna,
                        "data_path_primary",
                        nullptr,
                        0,
                        "Primary Data Path",
                        "Primary path of property to be set by the radial control");
  RNA_def_property_flag(prop, PROP_SKIP_SAVE);

  prop = RNA_def_string(ot->srna,
                        "data_path_secondary",
                        nullptr,
                        0,
                        "Secondary Data Path",
                        "Secondary path of property to be set by the radial control");
  RNA_def_property_flag(prop, PROP_SKIP_SAVE);

  prop = RNA_def_string(ot->srna,
                        "use_secondary",
                        nullptr,
                        0,
                        "Use Secondary",
                        "Path of property to select between the primary and secondary data paths");
  RNA_def_property_flag(prop, PROP_SKIP_SAVE);

  prop = RNA_def_string(ot->srna,
                        "rotation_path",
                        nullptr,
                        0,
                        "Rotation Path",
                        "Path of property used to rotate the texture display");
  RNA_def_property_flag(prop, PROP_SKIP_SAVE);

  prop = RNA_def_string(ot->srna,
                        "color_path",
                        nullptr,
                        0,
                        "Color Path",
                        "Path of property used to set the color of the control");
  RNA_def_property_flag(prop, PROP_SKIP_SAVE);

  prop = RNA_def_string(ot->srna,
                        "fill_color_path",
                        nullptr,
                        0,
                        "Fill Color Path",
                        "Path of property used to set the fill color of the control");
  RNA_def_property_flag(prop, PROP_SKIP_SAVE);

  prop = RNA_def_string(
      ot->srna, "fill_color_override_path", nullptr, 0, "Fill Color Override Path", "");
  RNA_def_property_flag(prop, PROP_SKIP_SAVE);
  prop = RNA_def_string(
      ot->srna, "fill_color_override_test_path", nullptr, 0, "Fill Color Override Test", "");
  RNA_def_property_flag(prop, PROP_SKIP_SAVE);

  prop = RNA_def_string(ot->srna,
                        "zoom_path",
                        nullptr,
                        0,
                        "Zoom Path",
                        "Path of property used to set the zoom level for the control");
  RNA_def_property_flag(prop, PROP_SKIP_SAVE);

  prop = RNA_def_string(ot->srna,
                        "image_id",
                        nullptr,
                        0,
                        "Image ID",
                        "Path of ID that is used to generate an image for the control");
  RNA_def_property_flag(prop, PROP_SKIP_SAVE);

  prop = RNA_def_boolean(
      ot->srna, "secondary_tex", false, "Secondary Texture", "Tweak brush secondary/mask texture");
  RNA_def_property_flag(prop, PROP_SKIP_SAVE);

  prop = RNA_def_boolean(
      ot->srna, "release_confirm", false, "Confirm On Release", "Finish operation on key release");
  RNA_def_property_flag(prop, PROP_SKIP_SAVE);
}

/** \} */

/* -------------------------------------------------------------------- */
/** \name Redraw Timer Operator
 *
 * Use for simple benchmarks.
 * \{ */

/* Uses no type defines, fully local testing function anyway. */

static void redraw_timer_window_swap(bContext *C)
{
  wmWindow *win = CTX_wm_window(C);
  bScreen *screen = CTX_wm_screen(C);

  CTX_wm_menu_set(C, nullptr);

  LISTBASE_FOREACH (ScrArea *, area, &screen->areabase) {
    ED_area_tag_redraw(area);
  }
  wm_draw_update(C);

  CTX_wm_window_set(C, win); /* XXX context manipulation warning! */
}

enum {
  eRTDrawRegion = 0,
  eRTDrawRegionSwap = 1,
  eRTDrawWindow = 2,
  eRTDrawWindowSwap = 3,
  eRTAnimationStep = 4,
  eRTAnimationPlay = 5,
  eRTUndo = 6,
};

static const EnumPropertyItem redraw_timer_type_items[] = {
    {eRTDrawRegion, "DRAW", 0, "Draw Region", "Draw region"},
    {eRTDrawRegionSwap, "DRAW_SWAP", 0, "Draw Region & Swap", "Draw region and swap"},
    {eRTDrawWindow, "DRAW_WIN", 0, "Draw Window", "Draw window"},
    {eRTDrawWindowSwap, "DRAW_WIN_SWAP", 0, "Draw Window & Swap", "Draw window and swap"},
    {eRTAnimationStep, "ANIM_STEP", 0, "Animation Step", "Animation steps"},
    {eRTAnimationPlay, "ANIM_PLAY", 0, "Animation Play", "Animation playback"},
    {eRTUndo, "UNDO", 0, "Undo/Redo", "Undo and redo"},
    {0, nullptr, 0, nullptr, nullptr},
};

static void redraw_timer_step(bContext *C,
                              Scene *scene,
                              Depsgraph *depsgraph,
                              wmWindow *win,
                              ScrArea *area,
                              ARegion *region,
                              const int type,
                              const int cfra)
{
  if (type == eRTDrawRegion) {
    if (region) {
      wm_draw_region_test(C, area, region);
    }
  }
  else if (type == eRTDrawRegionSwap) {
    CTX_wm_menu_set(C, nullptr);

    ED_region_tag_redraw(region);
    wm_draw_update(C);

    CTX_wm_window_set(C, win); /* XXX context manipulation warning! */
  }
  else if (type == eRTDrawWindow) {
    bScreen *screen = WM_window_get_active_screen(win);

    CTX_wm_menu_set(C, nullptr);

    LISTBASE_FOREACH (ScrArea *, area_iter, &screen->areabase) {
      CTX_wm_area_set(C, area_iter);
      LISTBASE_FOREACH (ARegion *, region_iter, &area_iter->regionbase) {
        if (!region_iter->visible) {
          continue;
        }
        CTX_wm_region_set(C, region_iter);
        wm_draw_region_test(C, area_iter, region_iter);
      }
    }

    CTX_wm_window_set(C, win); /* XXX context manipulation warning! */

    CTX_wm_area_set(C, area);
    CTX_wm_region_set(C, region);
  }
  else if (type == eRTDrawWindowSwap) {
    redraw_timer_window_swap(C);
  }
  else if (type == eRTAnimationStep) {
    scene->r.cfra += (cfra == scene->r.cfra) ? 1 : -1;
    BKE_scene_graph_update_for_newframe(depsgraph);
  }
  else if (type == eRTAnimationPlay) {
    /* Play anim, return on same frame as started with. */
    int tot = (scene->r.efra - scene->r.sfra) + 1;

    while (tot--) {
      /* TODO: ability to escape! */
      scene->r.cfra++;
      if (scene->r.cfra > scene->r.efra) {
        scene->r.cfra = scene->r.sfra;
      }

      BKE_scene_graph_update_for_newframe(depsgraph);
      redraw_timer_window_swap(C);
    }
  }
  else { /* #eRTUndo. */
    /* Undo and redo, including depsgraph update since that can be a
     * significant part of the cost. */
    ED_undo_pop(C);
    wm_event_do_refresh_wm_and_depsgraph(C);
    ED_undo_redo(C);
    wm_event_do_refresh_wm_and_depsgraph(C);
  }
}

static bool redraw_timer_poll(bContext *C)
{
  /* Check background mode as many of these actions use redrawing.
   * NOTE(@ideasman42): if it's useful to support undo or animation step this could
   * be allowed at the moment this seems like a corner case that isn't needed. */
  return !G.background && WM_operator_winactive(C);
}

static int redraw_timer_exec(bContext *C, wmOperator *op)
{
  Scene *scene = CTX_data_scene(C);
  wmWindow *win = CTX_wm_window(C);
  ScrArea *area = CTX_wm_area(C);
  ARegion *region = CTX_wm_region(C);
  wmWindowManager *wm = CTX_wm_manager(C);
  const int type = RNA_enum_get(op->ptr, "type");
  const int iter = RNA_int_get(op->ptr, "iterations");
  const double time_limit = double(RNA_float_get(op->ptr, "time_limit"));
  const int cfra = scene->r.cfra;
  const char *infostr = "";

  /* NOTE: Depsgraph is used to update scene for a new state, so no need to ensure evaluation
   * here.
   */
  Depsgraph *depsgraph = CTX_data_depsgraph_pointer(C);

  WM_cursor_wait(true);

  double time_start = BLI_time_now_seconds();

  wm_window_make_drawable(wm, win);

  int iter_steps = 0;
  for (int a = 0; a < iter; a++) {
    redraw_timer_step(C, scene, depsgraph, win, area, region, type, cfra);
    iter_steps += 1;

    if (time_limit != 0.0) {
      if ((BLI_time_now_seconds() - time_start) > time_limit) {
        break;
      }
      a = 0;
    }
  }

  double time_delta = (BLI_time_now_seconds() - time_start) * 1000;

  RNA_enum_description(redraw_timer_type_items, type, &infostr);

  WM_cursor_wait(false);

  BKE_reportf(op->reports,
              RPT_WARNING,
              "%d \u00D7 %s: %.4f ms, average: %.8f ms",
              iter_steps,
              infostr,
              time_delta,
              time_delta / iter_steps);

  return OPERATOR_FINISHED;
}

static void WM_OT_redraw_timer(wmOperatorType *ot)
{
  ot->name = "Redraw Timer";
  ot->idname = "WM_OT_redraw_timer";
  ot->description = "Simple redraw timer to test the speed of updating the interface";

  ot->invoke = WM_menu_invoke;
  ot->exec = redraw_timer_exec;
  ot->poll = redraw_timer_poll;

  ot->prop = RNA_def_enum(ot->srna, "type", redraw_timer_type_items, eRTDrawRegion, "Type", "");
  RNA_def_int(
      ot->srna, "iterations", 10, 1, INT_MAX, "Iterations", "Number of times to redraw", 1, 1000);
  RNA_def_float(ot->srna,
                "time_limit",
                0.0,
                0.0,
                FLT_MAX,
                "Time Limit",
                "Seconds to run the test for (override iterations)",
                0.0,
                60.0);
}

/** \} */

/* -------------------------------------------------------------------- */
/** \name Report Memory Statistics
 *
 * Use for testing/debugging.
 * \{ */

static int memory_statistics_exec(bContext * /*C*/, wmOperator * /*op*/)
{
  MEM_printmemlist_stats();
  return OPERATOR_FINISHED;
}

static void WM_OT_memory_statistics(wmOperatorType *ot)
{
  ot->name = "Memory Statistics";
  ot->idname = "WM_OT_memory_statistics";
  ot->description = "Print memory statistics to the console";

  ot->exec = memory_statistics_exec;
}

/** \} */

/* -------------------------------------------------------------------- */
/** \name Data-Block Preview Generation Operator
 *
 * Use for material/texture/light ... etc.
 * \{ */

struct PreviewsIDEnsureData {
  bContext *C;
  Scene *scene;
};

static void previews_id_ensure(bContext *C, Scene *scene, ID *id)
{
  BLI_assert(ELEM(GS(id->name), ID_MA, ID_TE, ID_IM, ID_WO, ID_LA));

  /* Only preview non-library datablocks, lib ones do not pertain to this .blend file!
   * Same goes for ID with no user. */
  if (!ID_IS_LINKED(id) && (id->us != 0)) {
    UI_icon_render_id(C, scene, id, ICON_SIZE_ICON, false);
    UI_icon_render_id(C, scene, id, ICON_SIZE_PREVIEW, false);
  }
}

static int previews_id_ensure_callback(LibraryIDLinkCallbackData *cb_data)
{
  const int cb_flag = cb_data->cb_flag;

  if (cb_flag & (IDWALK_CB_EMBEDDED | IDWALK_CB_EMBEDDED_NOT_OWNING)) {
    return IDWALK_RET_NOP;
  }

  PreviewsIDEnsureData *data = static_cast<PreviewsIDEnsureData *>(cb_data->user_data);
  ID *id = *cb_data->id_pointer;

  if (id && (id->tag & LIB_TAG_DOIT)) {
    BLI_assert(ELEM(GS(id->name), ID_MA, ID_TE, ID_IM, ID_WO, ID_LA));
    previews_id_ensure(data->C, data->scene, id);
    id->tag &= ~LIB_TAG_DOIT;
  }

  return IDWALK_RET_NOP;
}

static int previews_ensure_exec(bContext *C, wmOperator * /*op*/)
{
  Main *bmain = CTX_data_main(C);
  ListBase *lb[] = {&bmain->materials,
                    &bmain->textures,
                    &bmain->images,
                    &bmain->worlds,
                    &bmain->lights,
                    nullptr};
  PreviewsIDEnsureData preview_id_data;

  /* We use LIB_TAG_DOIT to check whether we have already handled a given ID or not. */
  BKE_main_id_tag_all(bmain, LIB_TAG_DOIT, false);
  for (int i = 0; lb[i]; i++) {
    BKE_main_id_tag_listbase(lb[i], LIB_TAG_DOIT, true);
  }

  preview_id_data.C = C;
  LISTBASE_FOREACH (Scene *, scene, &bmain->scenes) {
    preview_id_data.scene = scene;
    ID *id = (ID *)scene;

    BKE_library_foreach_ID_link(
        nullptr, id, previews_id_ensure_callback, &preview_id_data, IDWALK_RECURSE);
  }

  /* Check a last time for ID not used (fake users only, in theory), and
   * do our best for those, using current scene... */
  for (int i = 0; lb[i]; i++) {
    LISTBASE_FOREACH (ID *, id, lb[i]) {
      if (id->tag & LIB_TAG_DOIT) {
        previews_id_ensure(C, nullptr, id);
        id->tag &= ~LIB_TAG_DOIT;
      }
    }
  }

  return OPERATOR_FINISHED;
}

static void WM_OT_previews_ensure(wmOperatorType *ot)
{
  ot->name = "Refresh Data-Block Previews";
  ot->idname = "WM_OT_previews_ensure";
  ot->description =
      "Ensure data-block previews are available and up-to-date "
      "(to be saved in .blend file, only for some types like materials, textures, etc.)";

  ot->exec = previews_ensure_exec;
}

/** \} */

/* -------------------------------------------------------------------- */
/** \name Data-Block Preview Clear Operator
 * \{ */

enum PreviewFilterID {
  PREVIEW_FILTER_ALL,
  PREVIEW_FILTER_GEOMETRY,
  PREVIEW_FILTER_SHADING,
  PREVIEW_FILTER_SCENE,
  PREVIEW_FILTER_COLLECTION,
  PREVIEW_FILTER_OBJECT,
  PREVIEW_FILTER_MATERIAL,
  PREVIEW_FILTER_LIGHT,
  PREVIEW_FILTER_WORLD,
  PREVIEW_FILTER_TEXTURE,
  PREVIEW_FILTER_IMAGE,
};

/* Only types supporting previews currently. */
static const EnumPropertyItem preview_id_type_items[] = {
    {PREVIEW_FILTER_ALL, "ALL", 0, "All Types", ""},
    {PREVIEW_FILTER_GEOMETRY,
     "GEOMETRY",
     0,
     "All Geometry Types",
     "Clear previews for scenes, collections and objects"},
    {PREVIEW_FILTER_SHADING,
     "SHADING",
     0,
     "All Shading Types",
     "Clear previews for materials, lights, worlds, textures and images"},
    {PREVIEW_FILTER_SCENE, "SCENE", 0, "Scenes", ""},
    {PREVIEW_FILTER_COLLECTION, "COLLECTION", 0, "Collections", ""},
    {PREVIEW_FILTER_OBJECT, "OBJECT", 0, "Objects", ""},
    {PREVIEW_FILTER_MATERIAL, "MATERIAL", 0, "Materials", ""},
    {PREVIEW_FILTER_LIGHT, "LIGHT", 0, "Lights", ""},
    {PREVIEW_FILTER_WORLD, "WORLD", 0, "Worlds", ""},
    {PREVIEW_FILTER_TEXTURE, "TEXTURE", 0, "Textures", ""},
    {PREVIEW_FILTER_IMAGE, "IMAGE", 0, "Images", ""},
#if 0 /* XXX: TODO. */
    {PREVIEW_FILTER_BRUSH, "BRUSH", 0, "Brushes", ""},
#endif
    {0, nullptr, 0, nullptr, nullptr},
};

static uint preview_filter_to_idfilter(enum PreviewFilterID filter)
{
  switch (filter) {
    case PREVIEW_FILTER_ALL:
      return FILTER_ID_SCE | FILTER_ID_GR | FILTER_ID_OB | FILTER_ID_MA | FILTER_ID_LA |
             FILTER_ID_WO | FILTER_ID_TE | FILTER_ID_IM;
    case PREVIEW_FILTER_GEOMETRY:
      return FILTER_ID_SCE | FILTER_ID_GR | FILTER_ID_OB;
    case PREVIEW_FILTER_SHADING:
      return FILTER_ID_MA | FILTER_ID_LA | FILTER_ID_WO | FILTER_ID_TE | FILTER_ID_IM;
    case PREVIEW_FILTER_SCENE:
      return FILTER_ID_SCE;
    case PREVIEW_FILTER_COLLECTION:
      return FILTER_ID_GR;
    case PREVIEW_FILTER_OBJECT:
      return FILTER_ID_OB;
    case PREVIEW_FILTER_MATERIAL:
      return FILTER_ID_MA;
    case PREVIEW_FILTER_LIGHT:
      return FILTER_ID_LA;
    case PREVIEW_FILTER_WORLD:
      return FILTER_ID_WO;
    case PREVIEW_FILTER_TEXTURE:
      return FILTER_ID_TE;
    case PREVIEW_FILTER_IMAGE:
      return FILTER_ID_IM;
  }

  return 0;
}

static int previews_clear_exec(bContext *C, wmOperator *op)
{
  Main *bmain = CTX_data_main(C);
  ListBase *lb[] = {
      &bmain->objects,
      &bmain->collections,
      &bmain->materials,
      &bmain->worlds,
      &bmain->lights,
      &bmain->textures,
      &bmain->images,
      nullptr,
  };

  const int id_filters = preview_filter_to_idfilter(
      PreviewFilterID(RNA_enum_get(op->ptr, "id_type")));

  for (int i = 0; lb[i]; i++) {
    ID *id = static_cast<ID *>(lb[i]->first);
    if (!id) {
      continue;
    }

#if 0
    printf("%s: %d, %d, %d -> %d\n",
           id->name,
           GS(id->name),
           BKE_idtype_idcode_to_idfilter(GS(id->name)),
           id_filters,
           BKE_idtype_idcode_to_idfilter(GS(id->name)) & id_filters);
#endif

    if (!(BKE_idtype_idcode_to_idfilter(GS(id->name)) & id_filters)) {
      continue;
    }

    for (; id; id = static_cast<ID *>(id->next)) {
      PreviewImage *prv_img = BKE_previewimg_id_ensure(id);

      BKE_previewimg_clear(prv_img);
    }
  }

  return OPERATOR_FINISHED;
}

static void WM_OT_previews_clear(wmOperatorType *ot)
{
  ot->name = "Clear Data-Block Previews";
  ot->idname = "WM_OT_previews_clear";
  ot->description =
      "Clear data-block previews (only for some types like objects, materials, textures, etc.)";

  ot->exec = previews_clear_exec;
  ot->invoke = WM_menu_invoke;

  ot->prop = RNA_def_enum_flag(ot->srna,
                               "id_type",
                               preview_id_type_items,
                               PREVIEW_FILTER_ALL,
                               "Data-Block Type",
                               "Which data-block previews to clear");
}

/** \} */

/* -------------------------------------------------------------------- */
/** \name Doc from UI Operator
 * \{ */

static int doc_view_manual_ui_context_exec(bContext *C, wmOperator * /*op*/)
{
  PointerRNA ptr_props;
  short retval = OPERATOR_CANCELLED;

  if (std::optional<std::string> manual_id = UI_but_online_manual_id_from_active(C)) {
    WM_operator_properties_create(&ptr_props, "WM_OT_doc_view_manual");
    RNA_string_set(&ptr_props, "doc_id", manual_id.value().c_str());

    retval = WM_operator_name_call_ptr(C,
                                       WM_operatortype_find("WM_OT_doc_view_manual", false),
                                       WM_OP_EXEC_DEFAULT,
                                       &ptr_props,
                                       nullptr);

    WM_operator_properties_free(&ptr_props);
  }

  return retval;
}

static void WM_OT_doc_view_manual_ui_context(wmOperatorType *ot)
{
  /* Identifiers. */
  ot->name = "View Online Manual";
  ot->idname = "WM_OT_doc_view_manual_ui_context";
  ot->description = "View a context based online manual in a web browser";

  /* Callbacks. */
  ot->poll = ED_operator_regionactive;
  ot->exec = doc_view_manual_ui_context_exec;
}

/** \} */

/* -------------------------------------------------------------------- */
/** \name Toggle Stereo 3D Operator
 *
 * Turning it full-screen if needed.
 * \{ */

static void WM_OT_stereo3d_set(wmOperatorType *ot)
{
  PropertyRNA *prop;

  ot->name = "Set Stereo 3D";
  ot->idname = "WM_OT_set_stereo_3d";
  ot->description = "Toggle 3D stereo support for current window (or change the display mode)";

  ot->exec = wm_stereo3d_set_exec;
  ot->invoke = wm_stereo3d_set_invoke;
  ot->poll = WM_operator_winactive;
  ot->ui = wm_stereo3d_set_draw;
  ot->check = wm_stereo3d_set_check;
  ot->cancel = wm_stereo3d_set_cancel;

  prop = RNA_def_enum(ot->srna,
                      "display_mode",
                      rna_enum_stereo3d_display_items,
                      S3D_DISPLAY_ANAGLYPH,
                      "Display Mode",
                      "");
  RNA_def_property_flag(prop, PROP_SKIP_SAVE);
  prop = RNA_def_enum(ot->srna,
                      "anaglyph_type",
                      rna_enum_stereo3d_anaglyph_type_items,
                      S3D_ANAGLYPH_REDCYAN,
                      "Anaglyph Type",
                      "");
  RNA_def_property_flag(prop, PROP_SKIP_SAVE);
  prop = RNA_def_enum(ot->srna,
                      "interlace_type",
                      rna_enum_stereo3d_interlace_type_items,
                      S3D_INTERLACE_ROW,
                      "Interlace Type",
                      "");
  RNA_def_property_flag(prop, PROP_SKIP_SAVE);
  prop = RNA_def_boolean(ot->srna,
                         "use_interlace_swap",
                         false,
                         "Swap Left/Right",
                         "Swap left and right stereo channels");
  RNA_def_property_flag(prop, PROP_SKIP_SAVE);
  prop = RNA_def_boolean(ot->srna,
                         "use_sidebyside_crosseyed",
                         false,
                         "Cross-Eyed",
                         "Right eye should see left image and vice versa");
  RNA_def_property_flag(prop, PROP_SKIP_SAVE);
}

/** \} */

/* -------------------------------------------------------------------- */
/** \name Operator Registration & Keymaps
 * \{ */

void wm_operatortypes_register()
{
  WM_operatortype_append(WM_OT_window_close);
  WM_operatortype_append(WM_OT_window_new);
  WM_operatortype_append(WM_OT_window_new_main);
  WM_operatortype_append(WM_OT_read_history);
  WM_operatortype_append(WM_OT_read_homefile);
  WM_operatortype_append(WM_OT_read_factory_settings);
  WM_operatortype_append(WM_OT_save_homefile);
  WM_operatortype_append(WM_OT_save_userpref);
  WM_operatortype_append(WM_OT_read_userpref);
  WM_operatortype_append(WM_OT_read_factory_userpref);
  WM_operatortype_append(WM_OT_window_fullscreen_toggle);
  WM_operatortype_append(WM_OT_quit_blender);
  WM_operatortype_append(WM_OT_open_mainfile);
  WM_operatortype_append(WM_OT_revert_mainfile);
  WM_operatortype_append(WM_OT_link);
  WM_operatortype_append(WM_OT_append);
  WM_operatortype_append(WM_OT_lib_relocate);
  WM_operatortype_append(WM_OT_lib_reload);
  WM_operatortype_append(WM_OT_recover_last_session);
  WM_operatortype_append(WM_OT_recover_auto_save);
  WM_operatortype_append(WM_OT_save_as_mainfile);
  WM_operatortype_append(WM_OT_save_mainfile);
  WM_operatortype_append(WM_OT_clear_recent_files);
  WM_operatortype_append(WM_OT_redraw_timer);
  WM_operatortype_append(WM_OT_memory_statistics);
  WM_operatortype_append(WM_OT_debug_menu);
  WM_operatortype_append(WM_OT_operator_defaults);
  WM_operatortype_append(WM_OT_splash);
  WM_operatortype_append(WM_OT_splash_about);
  WM_operatortype_append(WM_OT_search_menu);
  WM_operatortype_append(WM_OT_search_operator);
  WM_operatortype_append(WM_OT_search_single_menu);
  WM_operatortype_append(WM_OT_call_menu);
  WM_operatortype_append(WM_OT_call_menu_pie);
  WM_operatortype_append(WM_OT_call_panel);
  WM_operatortype_append(WM_OT_radial_control);
  WM_operatortype_append(WM_OT_stereo3d_set);
#if defined(WIN32)
  WM_operatortype_append(WM_OT_console_toggle);
#endif
  WM_operatortype_append(WM_OT_previews_ensure);
  WM_operatortype_append(WM_OT_previews_clear);
  WM_operatortype_append(WM_OT_doc_view_manual_ui_context);

#ifdef WITH_XR_OPENXR
  wm_xr_operatortypes_register();
#endif

  /* Gizmos. */
  WM_operatortype_append(GIZMOGROUP_OT_gizmo_select);
  WM_operatortype_append(GIZMOGROUP_OT_gizmo_tweak);
}

/* Circle-select-like modal operators. */
static void gesture_circle_modal_keymap(wmKeyConfig *keyconf)
{
  static const EnumPropertyItem modal_items[] = {
      {GESTURE_MODAL_CANCEL, "CANCEL", 0, "Cancel", ""},
      {GESTURE_MODAL_CONFIRM, "CONFIRM", 0, "Confirm", ""},
      {GESTURE_MODAL_CIRCLE_ADD, "ADD", 0, "Add", ""},
      {GESTURE_MODAL_CIRCLE_SUB, "SUBTRACT", 0, "Subtract", ""},
      {GESTURE_MODAL_CIRCLE_SIZE, "SIZE", 0, "Size", ""},

      {GESTURE_MODAL_SELECT, "SELECT", 0, "Select", ""},
      {GESTURE_MODAL_DESELECT, "DESELECT", 0, "Deselect", ""},
      {GESTURE_MODAL_NOP, "NOP", 0, "No Operation", ""},

      {0, nullptr, 0, nullptr, nullptr},
  };

  /* WARNING: Name is incorrect, use for non-3d views. */
  wmKeyMap *keymap = WM_modalkeymap_find(keyconf, "View3D Gesture Circle");

  /* This function is called for each space-type, only needs to add map once. */
  if (keymap && keymap->modal_items) {
    return;
  }

  keymap = WM_modalkeymap_ensure(keyconf, "View3D Gesture Circle", modal_items);

  /* Assign map to operators. */
  WM_modalkeymap_assign(keymap, "VIEW3D_OT_select_circle");
  WM_modalkeymap_assign(keymap, "UV_OT_select_circle");
  WM_modalkeymap_assign(keymap, "CLIP_OT_select_circle");
  WM_modalkeymap_assign(keymap, "MASK_OT_select_circle");
  WM_modalkeymap_assign(keymap, "NODE_OT_select_circle");
  WM_modalkeymap_assign(keymap, "GPENCIL_OT_select_circle");
  WM_modalkeymap_assign(keymap, "GRAPH_OT_select_circle");
  WM_modalkeymap_assign(keymap, "ACTION_OT_select_circle");
}

/* Straight line modal operators. */
static void gesture_straightline_modal_keymap(wmKeyConfig *keyconf)
{
  static const EnumPropertyItem modal_items[] = {
      {GESTURE_MODAL_CANCEL, "CANCEL", 0, "Cancel", ""},
      {GESTURE_MODAL_SELECT, "SELECT", 0, "Select", ""},
      {GESTURE_MODAL_BEGIN, "BEGIN", 0, "Begin", ""},
      {GESTURE_MODAL_MOVE, "MOVE", 0, "Move", ""},
      {GESTURE_MODAL_SNAP, "SNAP", 0, "Snap", ""},
      {GESTURE_MODAL_FLIP, "FLIP", 0, "Flip", ""},
      {0, nullptr, 0, nullptr, nullptr},
  };

  wmKeyMap *keymap = WM_modalkeymap_find(keyconf, "Gesture Straight Line");

  /* This function is called for each space-type, only needs to add map once. */
  if (keymap && keymap->modal_items) {
    return;
  }

  keymap = WM_modalkeymap_ensure(keyconf, "Gesture Straight Line", modal_items);

  /* Assign map to operators. */
  WM_modalkeymap_assign(keymap, "IMAGE_OT_sample_line");
  WM_modalkeymap_assign(keymap, "PAINT_OT_weight_gradient");
  WM_modalkeymap_assign(keymap, "MESH_OT_bisect");
  WM_modalkeymap_assign(keymap, "PAINT_OT_mask_line_gesture");
  WM_modalkeymap_assign(keymap, "SCULPT_OT_project_line_gesture");
}

/* Box_select-like modal operators. */
static void gesture_box_modal_keymap(wmKeyConfig *keyconf)
{
  static const EnumPropertyItem modal_items[] = {
      {GESTURE_MODAL_CANCEL, "CANCEL", 0, "Cancel", ""},
      {GESTURE_MODAL_SELECT, "SELECT", 0, "Select", ""},
      {GESTURE_MODAL_DESELECT, "DESELECT", 0, "Deselect", ""},
      {GESTURE_MODAL_BEGIN, "BEGIN", 0, "Begin", ""},
      {GESTURE_MODAL_MOVE, "MOVE", 0, "Move", ""},
      {0, nullptr, 0, nullptr, nullptr},
  };

  wmKeyMap *keymap = WM_modalkeymap_find(keyconf, "Gesture Box");

  /* This function is called for each space-type, only needs to add map once. */
  if (keymap && keymap->modal_items) {
    return;
  }

  keymap = WM_modalkeymap_ensure(keyconf, "Gesture Box", modal_items);

  /* Assign map to operators. */
  WM_modalkeymap_assign(keymap, "ACTION_OT_select_box");
  WM_modalkeymap_assign(keymap, "ANIM_OT_channels_select_box");
  WM_modalkeymap_assign(keymap, "ANIM_OT_previewrange_set");
  WM_modalkeymap_assign(keymap, "INFO_OT_select_box");
  WM_modalkeymap_assign(keymap, "FILE_OT_select_box");
  WM_modalkeymap_assign(keymap, "GRAPH_OT_select_box");
  WM_modalkeymap_assign(keymap, "MARKER_OT_select_box");
  WM_modalkeymap_assign(keymap, "NLA_OT_select_box");
  WM_modalkeymap_assign(keymap, "NODE_OT_select_box");
  WM_modalkeymap_assign(keymap, "NODE_OT_viewer_border");
  WM_modalkeymap_assign(keymap, "PAINT_OT_hide_show");
  WM_modalkeymap_assign(keymap, "OUTLINER_OT_select_box");
#if 0 /* Template. */
  WM_modalkeymap_assign(keymap, "SCREEN_OT_box_select");
#endif
  WM_modalkeymap_assign(keymap, "SEQUENCER_OT_select_box");
  WM_modalkeymap_assign(keymap, "SEQUENCER_OT_view_ghost_border");
  WM_modalkeymap_assign(keymap, "UV_OT_select_box");
  WM_modalkeymap_assign(keymap, "CLIP_OT_select_box");
  WM_modalkeymap_assign(keymap, "CLIP_OT_graph_select_box");
  WM_modalkeymap_assign(keymap, "MASK_OT_select_box");
  WM_modalkeymap_assign(keymap, "PAINT_OT_mask_box_gesture");
  WM_modalkeymap_assign(keymap, "SCULPT_OT_face_set_box_gesture");
  WM_modalkeymap_assign(keymap, "SCULPT_OT_trim_box_gesture");
  WM_modalkeymap_assign(keymap, "VIEW2D_OT_zoom_border");
  WM_modalkeymap_assign(keymap, "VIEW3D_OT_clip_border");
  WM_modalkeymap_assign(keymap, "VIEW3D_OT_render_border");
  WM_modalkeymap_assign(keymap, "VIEW3D_OT_select_box");
  /* XXX TODO: zoom border should perhaps map right-mouse to zoom out instead of in+cancel. */
  WM_modalkeymap_assign(keymap, "VIEW3D_OT_zoom_border");
  WM_modalkeymap_assign(keymap, "IMAGE_OT_render_border");
  WM_modalkeymap_assign(keymap, "IMAGE_OT_view_zoom_border");
  WM_modalkeymap_assign(keymap, "GPENCIL_OT_select_box");
}

/* Lasso modal operators. */
static void gesture_lasso_modal_keymap(wmKeyConfig *keyconf)
{
  static const EnumPropertyItem modal_items[] = {
      {GESTURE_MODAL_MOVE, "MOVE", 0, "Move", ""},
      {0, nullptr, 0, nullptr, nullptr},
  };

  wmKeyMap *keymap = WM_modalkeymap_find(keyconf, "Gesture Lasso");

  /* This function is called for each space-type, only needs to add map once. */
  if (keymap && keymap->modal_items) {
    return;
  }

  keymap = WM_modalkeymap_ensure(keyconf, "Gesture Lasso", modal_items);

  /* Assign map to operators. */
  WM_modalkeymap_assign(keymap, "VIEW3D_OT_select_lasso");
  WM_modalkeymap_assign(keymap, "GPENCIL_OT_stroke_cutter");
  WM_modalkeymap_assign(keymap, "GPENCIL_OT_select_lasso");
  WM_modalkeymap_assign(keymap, "MASK_OT_select_lasso");
  WM_modalkeymap_assign(keymap, "PAINT_OT_mask_lasso_gesture");
  WM_modalkeymap_assign(keymap, "SCULPT_OT_face_set_lasso_gesture");
  WM_modalkeymap_assign(keymap, "SCULPT_OT_trim_lasso_gesture");
  WM_modalkeymap_assign(keymap, "ACTION_OT_select_lasso");
  WM_modalkeymap_assign(keymap, "CLIP_OT_select_lasso");
  WM_modalkeymap_assign(keymap, "GRAPH_OT_select_lasso");
  WM_modalkeymap_assign(keymap, "NODE_OT_select_lasso");
  WM_modalkeymap_assign(keymap, "UV_OT_select_lasso");
  WM_modalkeymap_assign(keymap, "PAINT_OT_hide_show_lasso_gesture");
}

/* Zoom to border modal operators. */
static void gesture_zoom_border_modal_keymap(wmKeyConfig *keyconf)
{
  static const EnumPropertyItem modal_items[] = {
      {GESTURE_MODAL_CANCEL, "CANCEL", 0, "Cancel", ""},
      {GESTURE_MODAL_IN, "IN", 0, "In", ""},
      {GESTURE_MODAL_OUT, "OUT", 0, "Out", ""},
      {GESTURE_MODAL_BEGIN, "BEGIN", 0, "Begin", ""},
      {0, nullptr, 0, nullptr, nullptr},
  };

  wmKeyMap *keymap = WM_modalkeymap_find(keyconf, "Gesture Zoom Border");

  /* This function is called for each space-type, only needs to add map once. */
  if (keymap && keymap->modal_items) {
    return;
  }

  keymap = WM_modalkeymap_ensure(keyconf, "Gesture Zoom Border", modal_items);

  /* Assign map to operators. */
  WM_modalkeymap_assign(keymap, "VIEW2D_OT_zoom_border");
  WM_modalkeymap_assign(keymap, "VIEW3D_OT_zoom_border");
  WM_modalkeymap_assign(keymap, "IMAGE_OT_view_zoom_border");
}

void wm_window_keymap(wmKeyConfig *keyconf)
{
  WM_keymap_ensure(keyconf, "Window", SPACE_EMPTY, RGN_TYPE_WINDOW);

  wm_gizmos_keymap(keyconf);
  gesture_circle_modal_keymap(keyconf);
  gesture_box_modal_keymap(keyconf);
  gesture_zoom_border_modal_keymap(keyconf);
  gesture_straightline_modal_keymap(keyconf);
  gesture_lasso_modal_keymap(keyconf);

  WM_keymap_fix_linking();
}

/** \} */

/* -------------------------------------------------------------------- */
/** \name Enum Filter Functions
 *
 * Filter functions that can be used with rna_id_itemf() below.
 * Should return false if 'id' should be excluded.
 *
 * \{ */

static bool rna_id_enum_filter_single(const ID *id, void *user_data)
{
  return (id != user_data);
}

/* Generic itemf's for operators that take library args. */
static const EnumPropertyItem *rna_id_itemf(bool *r_free,
                                            ID *id,
                                            bool local,
                                            bool (*filter_ids)(const ID *id, void *user_data),
                                            void *user_data)
{
  EnumPropertyItem item_tmp = {0}, *item = nullptr;
  int totitem = 0;
  int i = 0;

  if (id != nullptr) {
    const short id_type = GS(id->name);
    for (; id; id = static_cast<ID *>(id->next)) {
      if ((filter_ids != nullptr) && filter_ids(id, user_data) == false) {
        i++;
        continue;
      }
      if (local == false || !ID_IS_LINKED(id)) {
        item_tmp.identifier = item_tmp.name = id->name + 2;
        item_tmp.value = i++;

        /* Show collection color tag icons in menus. */
        if (id_type == ID_GR) {
          item_tmp.icon = UI_icon_color_from_collection((Collection *)id);
        }

        RNA_enum_item_add(&item, &totitem, &item_tmp);
      }
    }
  }

  RNA_enum_item_end(&item, &totitem);
  *r_free = true;

  return item;
}

/* Can add more ID types as needed. */

const EnumPropertyItem *RNA_action_itemf(bContext *C,
                                         PointerRNA * /*ptr*/,
                                         PropertyRNA * /*prop*/,
                                         bool *r_free)
{

  return rna_id_itemf(
      r_free, C ? (ID *)CTX_data_main(C)->actions.first : nullptr, false, nullptr, nullptr);
}
#if 0 /* UNUSED. */
const EnumPropertyItem *RNA_action_local_itemf(bContext *C,
                                               PointerRNA * /*ptr*/,
                                               PropertyRNA * /*prop*/,
                                               bool *r_free)
{
  return rna_id_itemf(r_free, C ? (ID *)CTX_data_main(C)->action.first : nullptr, true);
}
#endif

const EnumPropertyItem *RNA_collection_itemf(bContext *C,
                                             PointerRNA * /*ptr*/,
                                             PropertyRNA * /*prop*/,
                                             bool *r_free)
{
  return rna_id_itemf(
      r_free, C ? (ID *)CTX_data_main(C)->collections.first : nullptr, false, nullptr, nullptr);
}
const EnumPropertyItem *RNA_collection_local_itemf(bContext *C,
                                                   PointerRNA * /*ptr*/,
                                                   PropertyRNA * /*prop*/,
                                                   bool *r_free)
{
  return rna_id_itemf(
      r_free, C ? (ID *)CTX_data_main(C)->collections.first : nullptr, true, nullptr, nullptr);
}

const EnumPropertyItem *RNA_image_itemf(bContext *C,
                                        PointerRNA * /*ptr*/,
                                        PropertyRNA * /*prop*/,
                                        bool *r_free)
{
  return rna_id_itemf(
      r_free, C ? (ID *)CTX_data_main(C)->images.first : nullptr, false, nullptr, nullptr);
}
const EnumPropertyItem *RNA_image_local_itemf(bContext *C,
                                              PointerRNA * /*ptr*/,
                                              PropertyRNA * /*prop*/,
                                              bool *r_free)
{
  return rna_id_itemf(
      r_free, C ? (ID *)CTX_data_main(C)->images.first : nullptr, true, nullptr, nullptr);
}

const EnumPropertyItem *RNA_scene_itemf(bContext *C,
                                        PointerRNA * /*ptr*/,
                                        PropertyRNA * /*prop*/,
                                        bool *r_free)
{
  return rna_id_itemf(
      r_free, C ? (ID *)CTX_data_main(C)->scenes.first : nullptr, false, nullptr, nullptr);
}
const EnumPropertyItem *RNA_scene_local_itemf(bContext *C,
                                              PointerRNA * /*ptr*/,
                                              PropertyRNA * /*prop*/,
                                              bool *r_free)
{
  return rna_id_itemf(
      r_free, C ? (ID *)CTX_data_main(C)->scenes.first : nullptr, true, nullptr, nullptr);
}
const EnumPropertyItem *RNA_scene_without_active_itemf(bContext *C,
                                                       PointerRNA * /*ptr*/,
                                                       PropertyRNA * /*prop*/,
                                                       bool *r_free)
{
  Scene *scene_active = C ? CTX_data_scene(C) : nullptr;
  return rna_id_itemf(r_free,
                      C ? (ID *)CTX_data_main(C)->scenes.first : nullptr,
                      false,
                      rna_id_enum_filter_single,
                      scene_active);
}
const EnumPropertyItem *RNA_movieclip_itemf(bContext *C,
                                            PointerRNA * /*ptr*/,
                                            PropertyRNA * /*prop*/,
                                            bool *r_free)
{
  return rna_id_itemf(
      r_free, C ? (ID *)CTX_data_main(C)->movieclips.first : nullptr, false, nullptr, nullptr);
}
const EnumPropertyItem *RNA_movieclip_local_itemf(bContext *C,
                                                  PointerRNA * /*ptr*/,
                                                  PropertyRNA * /*prop*/,
                                                  bool *r_free)
{
  return rna_id_itemf(
      r_free, C ? (ID *)CTX_data_main(C)->movieclips.first : nullptr, true, nullptr, nullptr);
}

const EnumPropertyItem *RNA_mask_itemf(bContext *C,
                                       PointerRNA * /*ptr*/,
                                       PropertyRNA * /*prop*/,
                                       bool *r_free)
{
  return rna_id_itemf(
      r_free, C ? (ID *)CTX_data_main(C)->masks.first : nullptr, false, nullptr, nullptr);
}
const EnumPropertyItem *RNA_mask_local_itemf(bContext *C,
                                             PointerRNA * /*ptr*/,
                                             PropertyRNA * /*prop*/,
                                             bool *r_free)
{
  return rna_id_itemf(
      r_free, C ? (ID *)CTX_data_main(C)->masks.first : nullptr, true, nullptr, nullptr);
}

/** \} */<|MERGE_RESOLUTION|>--- conflicted
+++ resolved
@@ -1089,15 +1089,8 @@
   wmOperator *op = search_menu->op;
   /* `template_ID` uses `4 * widget_unit` for width,
    * we use a bit more, some items may have a suffix to show. */
-<<<<<<< HEAD
-  const int width = search_menu->use_previews ? 5 * U.widget_unit * search_menu->prv_cols :
-                                                UI_searchbox_size_x();
-  const int height = search_menu->use_previews ? 5 * U.widget_unit * search_menu->prv_rows :
-                                                 UI_searchbox_size_y() - UI_SEARCHBOX_BOUNDS;
-=======
   const int width = UI_searchbox_size_x();
   const int height = UI_searchbox_size_y();
->>>>>>> f3f79ef4
   static char search[256] = "";
 
   uiBlock *block = UI_block_begin(C, region, "_popup", UI_EMBOSS);
@@ -1132,24 +1125,8 @@
                                    UI_UNIT_Y,
                                    "");
 
-<<<<<<< HEAD
   /* Fake button holds space for search items. */
-  uiDefBut(block, UI_BTYPE_LABEL, 0, "", 0, -height, width, height, nullptr, 0, 0, 0, 0, nullptr);
-=======
-  /* Fake button, it holds space for search items. */
-  uiDefBut(block,
-           UI_BTYPE_LABEL,
-           0,
-           "",
-           10,
-           10 - UI_searchbox_size_y(),
-           width,
-           height,
-           nullptr,
-           0,
-           0,
-           nullptr);
->>>>>>> f3f79ef4
+  uiDefBut(block, UI_BTYPE_LABEL, 0, "", 0, -height, width, height, nullptr, 0, 0, nullptr);
 
   /* Move it downwards, mouse over button. */
   UI_block_bounds_set_popup(block, UI_SEARCHBOX_BOUNDS, blender::int2{0, -UI_UNIT_Y});
@@ -1952,12 +1929,8 @@
 
   UI_but_flag_enable(but, UI_BUT_ACTIVATE_ON_INIT);
 
-<<<<<<< HEAD
-  /* Fake button holds space for search items. */
+  /* Fake button, it holds space for search items. */
   const int height = init_data->size[1] - UI_SEARCHBOX_BOUNDS;
-=======
-  /* Fake button, it holds space for search items. */
->>>>>>> f3f79ef4
   uiDefBut(block,
            UI_BTYPE_LABEL,
            0,
