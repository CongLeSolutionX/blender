/* SPDX-License-Identifier: GPL-2.0-or-later
 * Copyright 2019 Blender Foundation. All rights reserved. */

/* \file
 * \ingroup editors
 */

#include "MOD_gpencil_lineart.h"
#include "MOD_lineart.h"

#include "BLI_edgehash.h"
#include "BLI_linklist.h"
#include "BLI_listbase.h"
#include "BLI_math.h"
#include "BLI_sort.hh"
#include "BLI_task.h"
#include "BLI_utildefines.h"
#include "BLI_vector.hh"

#include "PIL_time.h"

#include "BKE_attribute.hh"
#include "BKE_camera.h"
#include "BKE_collection.h"
#include "BKE_customdata.h"
#include "BKE_deform.h"
#include "BKE_duplilist.h"
#include "BKE_editmesh.h"
#include "BKE_global.h"
#include "BKE_gpencil.h"
#include "BKE_gpencil_geom.h"
#include "BKE_gpencil_modifier.h"
#include "BKE_lib_id.h"
#include "BKE_material.h"
#include "BKE_mesh.h"
#include "BKE_mesh_mapping.h"
#include "BKE_mesh_runtime.h"
#include "BKE_object.h"
#include "BKE_pointcache.h"
#include "BKE_scene.h"
#include "DEG_depsgraph_query.h"
#include "DNA_camera_types.h"
#include "DNA_collection_types.h"
#include "DNA_gpencil_types.h"
#include "DNA_light_types.h"
#include "DNA_material_types.h"
#include "DNA_mesh_types.h"
#include "DNA_meshdata_types.h"
#include "DNA_modifier_types.h"
#include "DNA_scene_types.h"
#include "MEM_guardedalloc.h"

#include "lineart_intern.h"

struct LineartIsecSingle {
  double v1[3], v2[3];
  LineartTriangle *tri1, *tri2;
};

struct LineartIsecThread {
  int thread_id;

  /* Scheduled work range. */
  LineartElementLinkNode *pending_from;
  LineartElementLinkNode *pending_to;
  int index_from;
  int index_to;

  /* Thread intersection result data. */
  LineartIsecSingle *array;
  int current;
  int max;
  int count_test;

  /* For individual thread reference. */
  LineartData *ld;
};

struct LineartIsecData {
  LineartData *ld;
  LineartIsecThread *threads;
  int thread_count;
};

static void lineart_bounding_area_link_edge(LineartData *ld,
                                            LineartBoundingArea *root_ba,
                                            LineartEdge *e);

static bool lineart_get_edge_bounding_areas(
    LineartData *ld, LineartEdge *e, int *rowbegin, int *rowend, int *colbegin, int *colend);

static bool lineart_triangle_edge_image_space_occlusion(const LineartTriangle *tri,
                                                        const LineartEdge *e,
                                                        const double *override_camera_loc,
                                                        const bool override_cam_is_persp,
                                                        const bool allow_overlapping_edges,
                                                        const double m_view_projection[4][4],
                                                        const double camera_dir[3],
                                                        const float cam_shift_x,
                                                        const float cam_shift_y,
                                                        double *from,
                                                        double *to);

static void lineart_bounding_area_link_triangle(LineartData *ld,
                                                LineartBoundingArea *root_ba,
                                                LineartTriangle *tri,
                                                double l_r_u_b[4],
                                                int recursive,
                                                int recursive_level,
                                                bool do_intersection,
                                                LineartIsecThread *th);

static void lineart_free_bounding_area_memory(LineartBoundingArea *ba, bool recursive);

static void lineart_free_bounding_area_memories(LineartData *ld);

static LineartCache *lineart_init_cache();

static void lineart_discard_segment(LineartData *ld, LineartEdgeSegment *es)
{
  BLI_spin_lock(&ld->lock_cuts);

  memset(es, 0, sizeof(LineartEdgeSegment));

  /* Storing the node for potentially reuse the memory for new segment data.
   * Line Art data is not freed after all calculations are done. */
  BLI_addtail(&ld->wasted_cuts, es);

  BLI_spin_unlock(&ld->lock_cuts);
}

static LineartEdgeSegment *lineart_give_segment(LineartData *ld)
{
  BLI_spin_lock(&ld->lock_cuts);

  /* See if there is any already allocated memory we can reuse. */
  if (ld->wasted_cuts.first) {
    LineartEdgeSegment *es = (LineartEdgeSegment *)BLI_pophead(&ld->wasted_cuts);
    BLI_spin_unlock(&ld->lock_cuts);
    memset(es, 0, sizeof(LineartEdgeSegment));
    return es;
  }
  BLI_spin_unlock(&ld->lock_cuts);

  /* Otherwise allocate some new memory. */
  return (LineartEdgeSegment *)lineart_mem_acquire_thread(ld->edge_data_pool,
                                                          sizeof(LineartEdgeSegment));
}

/**
 * Cuts the edge in image space and mark occlusion level for each segment.
 */
void lineart_edge_cut(LineartData *ld,
                      LineartEdge *e,
                      double start,
                      double end,
                      uchar material_mask_bits,
                      uchar mat_occlusion,
                      uint32_t shadow_bits)
{
  LineartEdgeSegment *i_seg, *prev_seg;
  LineartEdgeSegment *cut_start_before = nullptr, *cut_end_before = nullptr;
  LineartEdgeSegment *new_seg1 = nullptr, *new_seg2 = nullptr;
  int untouched = 0;

  /* If for some reason the occlusion function may give a result that has zero length, or reversed
   * in direction, or NAN, we take care of them here. */
  if (LRT_DOUBLE_CLOSE_ENOUGH(start, end)) {
    return;
  }
  if (LRT_DOUBLE_CLOSE_ENOUGH(start, 1) || LRT_DOUBLE_CLOSE_ENOUGH(end, 0)) {
    return;
  }
  if (UNLIKELY(start != start)) {
    start = 0.0;
  }
  if (UNLIKELY(end != end)) {
    end = 0.0;
  }

  if (start > end) {
    double t = start;
    start = end;
    end = t;
  }

  /* Begin looking for starting position of the segment. */
  /* Not using a list iteration macro because of it more clear when using for loops to iterate
   * through the segments. */
  LISTBASE_FOREACH (LineartEdgeSegment *, seg, &e->segments) {
    if (LRT_DOUBLE_CLOSE_ENOUGH(seg->ratio, start)) {
      cut_start_before = seg;
      new_seg1 = cut_start_before;
      break;
    }
    if (seg->next == nullptr) {
      break;
    }
    i_seg = seg->next;
    if (i_seg->ratio > start + 1e-09 && start > seg->ratio) {
      cut_start_before = i_seg;
      new_seg1 = lineart_give_segment(ld);
      break;
    }
  }
  if (!cut_start_before && LRT_DOUBLE_CLOSE_ENOUGH(1, end)) {
    untouched = 1;
  }
  for (LineartEdgeSegment *seg = cut_start_before; seg; seg = seg->next) {
    /* We tried to cut ratio existing cutting point (e.g. where the line's occluded by a triangle
     * strip). */
    if (LRT_DOUBLE_CLOSE_ENOUGH(seg->ratio, end)) {
      cut_end_before = seg;
      new_seg2 = cut_end_before;
      break;
    }
    /* This check is to prevent `es->ratio == 1.0` (where we don't need to cut because we are ratio
     * the end point). */
    if (!seg->next && LRT_DOUBLE_CLOSE_ENOUGH(1, end)) {
      cut_end_before = seg;
      new_seg2 = cut_end_before;
      untouched = 1;
      break;
    }
    /* When an actual cut is needed in the line. */
    if (seg->ratio > end) {
      cut_end_before = seg;
      new_seg2 = lineart_give_segment(ld);
      break;
    }
  }

  /* When we still can't find any existing cut in the line, we allocate new ones. */
  if (new_seg1 == nullptr) {
    new_seg1 = lineart_give_segment(ld);
  }
  if (new_seg2 == nullptr) {
    if (untouched) {
      new_seg2 = new_seg1;
      cut_end_before = new_seg2;
    }
    else {
      new_seg2 = lineart_give_segment(ld);
    }
  }

  if (cut_start_before) {
    if (cut_start_before != new_seg1) {
      /* Insert cutting points for when a new cut is needed. */
      i_seg = cut_start_before->prev ? cut_start_before->prev : nullptr;
      if (i_seg) {
        new_seg1->occlusion = i_seg->occlusion;
        new_seg1->material_mask_bits = i_seg->material_mask_bits;
        new_seg1->shadow_mask_bits = i_seg->shadow_mask_bits;
      }
      BLI_insertlinkbefore(&e->segments, cut_start_before, new_seg1);
    }
    /* Otherwise we already found a existing cutting point, no need to insert a new one. */
  }
  else {
    /* We have yet to reach a existing cutting point even after we searched the whole line, so we
     * append the new cut to the end. */
    i_seg = static_cast<LineartEdgeSegment *>(e->segments.last);
    new_seg1->occlusion = i_seg->occlusion;
    new_seg1->material_mask_bits = i_seg->material_mask_bits;
    new_seg1->shadow_mask_bits = i_seg->shadow_mask_bits;
    BLI_addtail(&e->segments, new_seg1);
  }
  if (cut_end_before) {
    /* The same manipulation as on "cut_start_before". */
    if (cut_end_before != new_seg2) {
      i_seg = cut_end_before->prev ? cut_end_before->prev : nullptr;
      if (i_seg) {
        new_seg2->occlusion = i_seg->occlusion;
        new_seg2->material_mask_bits = i_seg->material_mask_bits;
        new_seg2->shadow_mask_bits = i_seg->shadow_mask_bits;
      }
      BLI_insertlinkbefore(&e->segments, cut_end_before, new_seg2);
    }
  }
  else {
    i_seg = static_cast<LineartEdgeSegment *>(e->segments.last);
    new_seg2->occlusion = i_seg->occlusion;
    new_seg2->material_mask_bits = i_seg->material_mask_bits;
    new_seg2->shadow_mask_bits = i_seg->shadow_mask_bits;
    if (!untouched) {
      BLI_addtail(&e->segments, new_seg2);
    }
  }

  /* If we touched the cut list, we assign the new cut position based on new cut position,
   * this way we accommodate precision lost due to multiple cut inserts. */
  new_seg1->ratio = start;
  if (!untouched) {
    new_seg2->ratio = end;
  }
  else {
    /* For the convenience of the loop below. */
    new_seg2 = new_seg2->next;
  }

  /* Register 1 level of occlusion for all touched segments. */
  for (LineartEdgeSegment *seg = new_seg1; seg && seg != new_seg2; seg = seg->next) {
    seg->occlusion += mat_occlusion;
    seg->material_mask_bits |= material_mask_bits;

    /* The enclosed shape flag will override regular lit/shaded
     * flags. See LineartEdgeSegment::shadow_mask_bits for details. */
    if (shadow_bits == LRT_SHADOW_MASK_ENCLOSED_SHAPE) {
      if (seg->shadow_mask_bits & LRT_SHADOW_MASK_ILLUMINATED ||
          e->flags & LRT_EDGE_FLAG_LIGHT_CONTOUR) {
        seg->shadow_mask_bits |= LRT_SHADOW_MASK_INHIBITED;
      }
      else if (seg->shadow_mask_bits & LRT_SHADOW_MASK_SHADED) {
        seg->shadow_mask_bits |= LRT_SHADOW_MASK_ILLUMINATED_SHAPE;
      }
    }
    else {
      seg->shadow_mask_bits |= shadow_bits;
    }
  }

  /* Reduce adjacent cutting points of the same level, which saves memory. */
  int8_t min_occ = 127;
  prev_seg = nullptr;
  LISTBASE_FOREACH_MUTABLE (LineartEdgeSegment *, seg, &e->segments) {

    if (prev_seg && prev_seg->occlusion == seg->occlusion &&
        prev_seg->material_mask_bits == seg->material_mask_bits &&
        prev_seg->shadow_mask_bits == seg->shadow_mask_bits) {
      BLI_remlink(&e->segments, seg);
      /* This puts the node back to the render buffer, if more cut happens, these unused nodes get
       * picked first. */
      lineart_discard_segment(ld, seg);
      continue;
    }

    min_occ = MIN2(min_occ, seg->occlusion);

    prev_seg = seg;
  }
  e->min_occ = min_occ;
}

/**
 * To see if given line is connected to an adjacent intersection line.
 */
BLI_INLINE bool lineart_occlusion_is_adjacent_intersection(LineartEdge *e, LineartTriangle *tri)
{
  return (((e->target_reference & LRT_LIGHT_CONTOUR_TARGET) == tri->target_reference) ||
          (((e->target_reference >> 32) & LRT_LIGHT_CONTOUR_TARGET) == tri->target_reference));
}

static void lineart_bounding_area_triangle_reallocate(LineartBoundingArea *ba)
{
  ba->max_triangle_count *= 2;
  ba->linked_triangles = static_cast<LineartTriangle **>(
      MEM_recallocN(ba->linked_triangles, sizeof(LineartTriangle *) * ba->max_triangle_count));
}

static void lineart_bounding_area_line_add(LineartBoundingArea *ba, LineartEdge *e)
{
  /* In case of too many lines concentrating in one point, do not add anymore, these lines will
   * be either shorter than a single pixel, or will still be added into the list of other less
   * dense areas. */
  if (ba->line_count >= 65535) {
    return;
  }
  if (ba->line_count >= ba->max_line_count) {
    LineartEdge **new_array = static_cast<LineartEdge **>(
        MEM_malloc_arrayN(ba->max_line_count * 2, sizeof(LineartEdge *), __func__));
    memcpy(new_array, ba->linked_lines, sizeof(LineartEdge *) * ba->max_line_count);
    ba->max_line_count *= 2;
    MEM_freeN(ba->linked_lines);
    ba->linked_lines = new_array;
  }
  ba->linked_lines[ba->line_count] = e;
  ba->line_count++;
}

static void lineart_occlusion_single_line(LineartData *ld, LineartEdge *e, int thread_id)
{
  LineartTriangleThread *tri;
  double l, r;
  LRT_EDGE_BA_MARCHING_BEGIN(e->v1->fbcoord, e->v2->fbcoord)
  {
    for (int i = 0; i < nba->triangle_count; i++) {
      tri = (LineartTriangleThread *)nba->linked_triangles[i];
      /* If we are already testing the line in this thread, then don't do it. */
      if (tri->testing_e[thread_id] == e || (tri->base.flags & LRT_TRIANGLE_INTERSECTION_ONLY) ||
          /* Ignore this triangle if an intersection line directly comes from it, */
          lineart_occlusion_is_adjacent_intersection(e, (LineartTriangle *)tri) ||
          /* Or if this triangle isn't effectively occluding anything nor it's providing a
           * material flag. */
          ((!tri->base.mat_occlusion) && (!tri->base.material_mask_bits))) {
        continue;
      }
      tri->testing_e[thread_id] = e;
      if (lineart_triangle_edge_image_space_occlusion((const LineartTriangle *)tri,
                                                      e,
                                                      ld->conf.camera_pos,
                                                      ld->conf.cam_is_persp,
                                                      ld->conf.allow_overlapping_edges,
                                                      ld->conf.view_projection,
                                                      ld->conf.view_vector,
                                                      ld->conf.shift_x,
                                                      ld->conf.shift_y,
                                                      &l,
                                                      &r)) {
        lineart_edge_cut(ld, e, l, r, tri->base.material_mask_bits, tri->base.mat_occlusion, 0);
        if (e->min_occ > ld->conf.max_occlusion_level) {
          /* No need to calculate any longer on this line because no level more than set value is
           * going to show up in the rendered result. */
          return;
        }
      }
    }
    LRT_EDGE_BA_MARCHING_NEXT(e->v1->fbcoord, e->v2->fbcoord)
  }
  LRT_EDGE_BA_MARCHING_END
}

static int lineart_occlusion_make_task_info(LineartData *ld, LineartRenderTaskInfo *rti)
{
  int res = 0;
  int starting_index;

  BLI_spin_lock(&ld->lock_task);

  starting_index = ld->scheduled_count;
  ld->scheduled_count += LRT_THREAD_EDGE_COUNT;

  BLI_spin_unlock(&ld->lock_task);

  if (starting_index >= ld->pending_edges.next) {
    res = 0;
  }
  else {
    rti->pending_edges.array = &ld->pending_edges.array[starting_index];
    int remaining = ld->pending_edges.next - starting_index;
    rti->pending_edges.max = MIN2(remaining, LRT_THREAD_EDGE_COUNT);
    res = 1;
  }

  return res;
}

static void lineart_occlusion_worker(TaskPool *__restrict /*pool*/, LineartRenderTaskInfo *rti)
{
  LineartData *ld = rti->ld;
  LineartEdge *eip;

  while (lineart_occlusion_make_task_info(ld, rti)) {
    for (int i = 0; i < rti->pending_edges.max; i++) {
      eip = rti->pending_edges.array[i];
      lineart_occlusion_single_line(ld, eip, rti->thread_id);
    }
  }
}

/**
 * All internal functions starting with lineart_main_ is called inside
 * #MOD_lineart_compute_feature_lines function.
 * This function handles all occlusion calculation.
 */
void lineart_main_occlusion_begin(LineartData *ld)
{
  int thread_count = ld->thread_count;
  LineartRenderTaskInfo *rti = static_cast<LineartRenderTaskInfo *>(
      MEM_callocN(sizeof(LineartRenderTaskInfo) * thread_count, __func__));
  int i;

  TaskPool *tp = BLI_task_pool_create(nullptr, TASK_PRIORITY_HIGH);

  for (i = 0; i < thread_count; i++) {
    rti[i].thread_id = i;
    rti[i].ld = ld;
    BLI_task_pool_push(tp, (TaskRunFunction)lineart_occlusion_worker, &rti[i], false, nullptr);
  }
  BLI_task_pool_work_and_wait(tp);
  BLI_task_pool_free(tp);

  MEM_freeN(rti);
}

/**
 * Test if v lies with in the triangle formed by v0, v1, and v2.
 * Returns false when v is exactly on the edge.
 *
 * For v to be inside the triangle, it needs to be at the same side of v0->v1, v1->v2, and
 * `v2->v0`, where the "side" is determined by checking the sign of `cross(v1-v0, v1-v)` and so on.
 */
static bool lineart_point_inside_triangle(const double v[2],
                                          const double v0[2],
                                          const double v1[2],
                                          const double v2[2])
{
  double cl, c, cl0;

  cl = (v0[0] - v[0]) * (v1[1] - v[1]) - (v0[1] - v[1]) * (v1[0] - v[0]);
  c = cl0 = cl;

  cl = (v1[0] - v[0]) * (v2[1] - v[1]) - (v1[1] - v[1]) * (v2[0] - v[0]);
  if (c * cl <= 0) {
    return false;
  }

  c = cl;

  cl = (v2[0] - v[0]) * (v0[1] - v[1]) - (v2[1] - v[1]) * (v0[0] - v[0]);
  if (c * cl <= 0) {
    return false;
  }

  c = cl;

  if (c * cl0 <= 0) {
    return false;
  }

  return true;
}

static int lineart_point_on_line_segment(double v[2], double v0[2], double v1[2])
{
  /* `c1 != c2` by default. */
  double c1 = 1, c2 = 0;
  double l0[2], l1[2];

  sub_v2_v2v2_db(l0, v, v0);
  sub_v2_v2v2_db(l1, v, v1);

  if (v1[0] == v0[0] && v1[1] == v0[1]) {
    return 0;
  }

  if (!LRT_DOUBLE_CLOSE_ENOUGH(v1[0], v0[0])) {
    c1 = ratiod(v0[0], v1[0], v[0]);
  }
  else {
    if (LRT_DOUBLE_CLOSE_ENOUGH(v[0], v1[0])) {
      c2 = ratiod(v0[1], v1[1], v[1]);
      return (c2 >= -DBL_TRIANGLE_LIM && c2 <= 1 + DBL_TRIANGLE_LIM);
    }
    return false;
  }

  if (!LRT_DOUBLE_CLOSE_ENOUGH(v1[1], v0[1])) {
    c2 = ratiod(v0[1], v1[1], v[1]);
  }
  else {
    if (LRT_DOUBLE_CLOSE_ENOUGH(v[1], v1[1])) {
      c1 = ratiod(v0[0], v1[0], v[0]);
      return (c1 >= -DBL_TRIANGLE_LIM && c1 <= 1 + DBL_TRIANGLE_LIM);
    }
    return false;
  }

  if (LRT_DOUBLE_CLOSE_ENOUGH(c1, c2) && c1 >= 0 && c1 <= 1) {
    return 1;
  }

  return 0;
}

enum LineartPointTri {
  LRT_OUTSIDE_TRIANGLE = 0,
  LRT_ON_TRIANGLE = 1,
  LRT_INSIDE_TRIANGLE = 2,
};

/**
 * Same algorithm as lineart_point_inside_triangle(), but returns differently:
 * 0-outside 1-on the edge 2-inside.
 */
static LineartPointTri lineart_point_triangle_relation(double v[2],
                                                       double v0[2],
                                                       double v1[2],
                                                       double v2[2])
{
  double cl, c;
  double r;
  if (lineart_point_on_line_segment(v, v0, v1) || lineart_point_on_line_segment(v, v1, v2) ||
      lineart_point_on_line_segment(v, v2, v0)) {
    return LRT_ON_TRIANGLE;
  }

  cl = (v0[0] - v[0]) * (v1[1] - v[1]) - (v0[1] - v[1]) * (v1[0] - v[0]);
  c = cl;

  cl = (v1[0] - v[0]) * (v2[1] - v[1]) - (v1[1] - v[1]) * (v2[0] - v[0]);
  if ((r = c * cl) < 0) {
    return LRT_OUTSIDE_TRIANGLE;
  }

  c = cl;

  cl = (v2[0] - v[0]) * (v0[1] - v[1]) - (v2[1] - v[1]) * (v0[0] - v[0]);
  if ((r = c * cl) < 0) {
    return LRT_OUTSIDE_TRIANGLE;
  }

  c = cl;

  cl = (v0[0] - v[0]) * (v1[1] - v[1]) - (v0[1] - v[1]) * (v1[0] - v[0]);
  if ((r = c * cl) < 0) {
    return LRT_OUTSIDE_TRIANGLE;
  }

  if (r == 0) {
    return LRT_ON_TRIANGLE;
  }

  return LRT_INSIDE_TRIANGLE;
}

/**
 * Similar with #lineart_point_inside_triangle, but in 3d.
 * Returns false when not co-planar.
 */
static bool lineart_point_inside_triangle3d(double v[3], double v0[3], double v1[3], double v2[3])
{
  double l[3], r[3];
  double N1[3], N2[3];
  double d;

  sub_v3_v3v3_db(l, v1, v0);
  sub_v3_v3v3_db(r, v, v1);
  cross_v3_v3v3_db(N1, l, r);

  sub_v3_v3v3_db(l, v2, v1);
  sub_v3_v3v3_db(r, v, v2);
  cross_v3_v3v3_db(N2, l, r);

  if ((d = dot_v3v3_db(N1, N2)) < 0) {
    return false;
  }

  sub_v3_v3v3_db(l, v0, v2);
  sub_v3_v3v3_db(r, v, v0);
  cross_v3_v3v3_db(N1, l, r);

  if ((d = dot_v3v3_db(N1, N2)) < 0) {
    return false;
  }

  sub_v3_v3v3_db(l, v1, v0);
  sub_v3_v3v3_db(r, v, v1);
  cross_v3_v3v3_db(N2, l, r);

  if ((d = dot_v3v3_db(N1, N2)) < 0) {
    return false;
  }

  return true;
}

/**
 * The following `lineart_memory_get_XXX_space` functions are for allocating new memory for some
 * modified geometries in the culling stage.
 */
static LineartElementLinkNode *lineart_memory_get_triangle_space(LineartData *ld)
{
  /* We don't need to allocate a whole bunch of triangles because the amount of clipped triangles
   * are relatively small. */
  LineartTriangle *render_triangles = static_cast<LineartTriangle *>(
      lineart_mem_acquire(&ld->render_data_pool, 64 * ld->sizeof_triangle));

  LineartElementLinkNode *eln = static_cast<LineartElementLinkNode *>(
      lineart_list_append_pointer_pool_sized(&ld->geom.triangle_buffer_pointers,
                                             &ld->render_data_pool,
                                             render_triangles,
                                             sizeof(LineartElementLinkNode)));
  eln->element_count = 64;
  eln->flags |= LRT_ELEMENT_IS_ADDITIONAL;

  return eln;
}

static LineartElementLinkNode *lineart_memory_get_vert_space(LineartData *ld)
{
  LineartVert *render_vertices = static_cast<LineartVert *>(
      lineart_mem_acquire(&ld->render_data_pool, sizeof(LineartVert) * 64));

  LineartElementLinkNode *eln = static_cast<LineartElementLinkNode *>(
      lineart_list_append_pointer_pool_sized(&ld->geom.vertex_buffer_pointers,
                                             &ld->render_data_pool,
                                             render_vertices,
                                             sizeof(LineartElementLinkNode)));
  eln->element_count = 64;
  eln->flags |= LRT_ELEMENT_IS_ADDITIONAL;

  return eln;
}

static LineartElementLinkNode *lineart_memory_get_edge_space(LineartData *ld)
{
  LineartEdge *render_edges = static_cast<LineartEdge *>(
      lineart_mem_acquire(ld->edge_data_pool, sizeof(LineartEdge) * 64));

  LineartElementLinkNode *eln = static_cast<LineartElementLinkNode *>(
      lineart_list_append_pointer_pool_sized(&ld->geom.line_buffer_pointers,
                                             ld->edge_data_pool,
                                             render_edges,
                                             sizeof(LineartElementLinkNode)));
  eln->element_count = 64;
  eln->crease_threshold = ld->conf.crease_threshold;
  eln->flags |= LRT_ELEMENT_IS_ADDITIONAL;

  return eln;
}

static void lineart_triangle_post(LineartTriangle *tri, LineartTriangle *orig)
{
  /* Just re-assign normal and set cull flag. */
  copy_v3_v3_db(tri->gn, orig->gn);
  tri->flags = LRT_CULL_GENERATED;
  tri->intersection_mask = orig->intersection_mask;
  tri->material_mask_bits = orig->material_mask_bits;
  tri->mat_occlusion = orig->mat_occlusion;
  tri->intersection_priority = orig->intersection_priority;
  tri->target_reference = orig->target_reference;
}

static void lineart_triangle_set_cull_flag(LineartTriangle *tri, uchar flag)
{
  uchar intersection_only = (tri->flags & LRT_TRIANGLE_INTERSECTION_ONLY);
  tri->flags = flag;
  tri->flags |= intersection_only;
}

static bool lineart_edge_match(LineartTriangle *tri, LineartEdge *e, int v1, int v2)
{
  return ((tri->v[v1] == e->v1 && tri->v[v2] == e->v2) ||
          (tri->v[v2] == e->v1 && tri->v[v1] == e->v2));
}

static void lineart_discard_duplicated_edges(LineartEdge *old_e)
{
  LineartEdge *e = old_e;
  while (e->flags & LRT_EDGE_FLAG_NEXT_IS_DUPLICATION) {
    e++;
    e->flags |= LRT_EDGE_FLAG_CHAIN_PICKED;
  }
}

/**
 * Does near-plane cut on 1 triangle only. When cutting with far-plane, the camera vectors gets
 * reversed by the caller so don't need to implement one in a different direction.
 */
static void lineart_triangle_cull_single(LineartData *ld,
                                         LineartTriangle *tri,
                                         int in0,
                                         int in1,
                                         int in2,
                                         double cam_pos[3],
                                         double view_dir[3],
                                         bool allow_boundaries,
                                         double m_view_projection[4][4],
                                         Object *ob,
                                         int *r_v_count,
                                         int *r_e_count,
                                         int *r_t_count,
                                         LineartElementLinkNode *v_eln,
                                         LineartElementLinkNode *e_eln,
                                         LineartElementLinkNode *t_eln)
{
  double span_v1[3], span_v2[3], dot_v1, dot_v2;
  double a;
  int v_count = *r_v_count;
  int e_count = *r_e_count;
  int t_count = *r_t_count;
  uint16_t new_flag = 0;

  LineartEdge *new_e, *e, *old_e;
  LineartEdgeSegment *es;

  if (tri->flags & (LRT_CULL_USED | LRT_CULL_GENERATED | LRT_CULL_DISCARD)) {
    return;
  }

  /* See definition of tri->intersecting_verts and the usage in
   * lineart_geometry_object_load() for details. */
  LineartTriangleAdjacent *tri_adj = reinterpret_cast<LineartTriangleAdjacent *>(
      tri->intersecting_verts);

  LineartVert *vt = &((LineartVert *)v_eln->pointer)[v_count];
  LineartTriangle *tri1 = static_cast<LineartTriangle *>(
      (void *)(((uchar *)t_eln->pointer) + ld->sizeof_triangle * t_count));
  LineartTriangle *tri2 = static_cast<LineartTriangle *>(
      (void *)(((uchar *)t_eln->pointer) + ld->sizeof_triangle * (t_count + 1)));

  new_e = &((LineartEdge *)e_eln->pointer)[e_count];
  /* Init `edge` to the last `edge` entry. */
  e = new_e;

#define INCREASE_EDGE \
  new_e = &((LineartEdge *)e_eln->pointer)[e_count]; \
  e_count++; \
  e = new_e; \
  es = static_cast<LineartEdgeSegment *>( \
      lineart_mem_acquire(&ld->render_data_pool, sizeof(LineartEdgeSegment))); \
  BLI_addtail(&e->segments, es);

#define SELECT_EDGE(e_num, v1_link, v2_link, new_tri) \
  if (tri_adj->e[e_num]) { \
    old_e = tri_adj->e[e_num]; \
    new_flag = old_e->flags; \
    old_e->flags = LRT_EDGE_FLAG_CHAIN_PICKED; \
    lineart_discard_duplicated_edges(old_e); \
    INCREASE_EDGE \
    e->v1 = (v1_link); \
    e->v2 = (v2_link); \
    e->v1->index = (v1_link)->index; \
    e->v2->index = (v1_link)->index; \
    e->flags = new_flag; \
    e->object_ref = ob; \
    e->t1 = ((old_e->t1 == tri) ? (new_tri) : (old_e->t1)); \
    e->t2 = ((old_e->t2 == tri) ? (new_tri) : (old_e->t2)); \
    lineart_add_edge_to_array(&ld->pending_edges, e); \
  }

#define RELINK_EDGE(e_num, new_tri) \
  if (tri_adj->e[e_num]) { \
    old_e = tri_adj->e[e_num]; \
    old_e->t1 = ((old_e->t1 == tri) ? (new_tri) : (old_e->t1)); \
    old_e->t2 = ((old_e->t2 == tri) ? (new_tri) : (old_e->t2)); \
  }

#define REMOVE_TRIANGLE_EDGE \
  if (tri_adj->e[0]) { \
    tri_adj->e[0]->flags = LRT_EDGE_FLAG_CHAIN_PICKED; \
    lineart_discard_duplicated_edges(tri_adj->e[0]); \
  } \
  if (tri_adj->e[1]) { \
    tri_adj->e[1]->flags = LRT_EDGE_FLAG_CHAIN_PICKED; \
    lineart_discard_duplicated_edges(tri_adj->e[1]); \
  } \
  if (tri_adj->e[2]) { \
    tri_adj->e[2]->flags = LRT_EDGE_FLAG_CHAIN_PICKED; \
    lineart_discard_duplicated_edges(tri_adj->e[2]); \
  }

  switch (in0 + in1 + in2) {
    case 0: /* Triangle is visible. Ignore this triangle. */
      return;
    case 3:
      /* Triangle completely behind near plane, throw it away
       * also remove render lines form being computed. */
      lineart_triangle_set_cull_flag(tri, LRT_CULL_DISCARD);
      REMOVE_TRIANGLE_EDGE
      return;
    case 2:
      /* Two points behind near plane, cut those and
       * generate 2 new points, 3 lines and 1 triangle. */
      lineart_triangle_set_cull_flag(tri, LRT_CULL_USED);

      /**
       * (!in0) means "when point 0 is visible".
       * conditions for point 1, 2 are the same idea.
       *
       * \code{.txt}identify
       * 1-----|-------0
       * |     |   ---
       * |     |---
       * |  ---|
       * 2--   |
       *     (near)---------->(far)
       * Will become:
       *       |N******0
       *       |*  ***
       *       |N**
       *       |
       *       |
       *     (near)---------->(far)
       * \endcode
       */
      if (!in0) {

        /* Cut point for line 2---|-----0. */
        sub_v3_v3v3_db(span_v1, tri->v[0]->gloc, cam_pos);
        sub_v3_v3v3_db(span_v2, cam_pos, tri->v[2]->gloc);
        dot_v1 = dot_v3v3_db(span_v1, view_dir);
        dot_v2 = dot_v3v3_db(span_v2, view_dir);
        a = dot_v1 / (dot_v1 + dot_v2);
        /* Assign it to a new point. */
        interp_v3_v3v3_db(vt[0].gloc, tri->v[0]->gloc, tri->v[2]->gloc, a);
        mul_v4_m4v3_db(vt[0].fbcoord, m_view_projection, vt[0].gloc);
        vt[0].index = tri->v[2]->index;

        /* Cut point for line 1---|-----0. */
        sub_v3_v3v3_db(span_v1, tri->v[0]->gloc, cam_pos);
        sub_v3_v3v3_db(span_v2, cam_pos, tri->v[1]->gloc);
        dot_v1 = dot_v3v3_db(span_v1, view_dir);
        dot_v2 = dot_v3v3_db(span_v2, view_dir);
        a = dot_v1 / (dot_v1 + dot_v2);
        /* Assign it to another new point. */
        interp_v3_v3v3_db(vt[1].gloc, tri->v[0]->gloc, tri->v[1]->gloc, a);
        mul_v4_m4v3_db(vt[1].fbcoord, m_view_projection, vt[1].gloc);
        vt[1].index = tri->v[1]->index;

        /* New line connecting two new points. */
        INCREASE_EDGE
        if (allow_boundaries) {
          e->flags = LRT_EDGE_FLAG_CONTOUR;
          lineart_add_edge_to_array(&ld->pending_edges, e);
        }
        /* NOTE: inverting `e->v1/v2` (left/right point) doesn't matter as long as
         * `tri->edge` and `tri->v` has the same sequence. and the winding direction
         * can be either CW or CCW but needs to be consistent throughout the calculation. */
        e->v1 = &vt[1];
        e->v2 = &vt[0];
        /* Only one adjacent triangle, because the other side is the near plane. */
        /* Use `tl` or `tr` doesn't matter. */
        e->t1 = tri1;
        e->object_ref = ob;

        /* New line connecting original point 0 and a new point, only when it's a selected line. */
        SELECT_EDGE(2, tri->v[0], &vt[0], tri1)
        /* New line connecting original point 0 and another new point. */
        SELECT_EDGE(0, tri->v[0], &vt[1], tri1)

        /* Re-assign triangle point array to two new points. */
        tri1->v[0] = tri->v[0];
        tri1->v[1] = &vt[1];
        tri1->v[2] = &vt[0];

        lineart_triangle_post(tri1, tri);

        v_count += 2;
        t_count += 1;
      }
      else if (!in2) {
        sub_v3_v3v3_db(span_v1, tri->v[2]->gloc, cam_pos);
        sub_v3_v3v3_db(span_v2, cam_pos, tri->v[0]->gloc);
        dot_v1 = dot_v3v3_db(span_v1, view_dir);
        dot_v2 = dot_v3v3_db(span_v2, view_dir);
        a = dot_v1 / (dot_v1 + dot_v2);
        interp_v3_v3v3_db(vt[0].gloc, tri->v[2]->gloc, tri->v[0]->gloc, a);
        mul_v4_m4v3_db(vt[0].fbcoord, m_view_projection, vt[0].gloc);
        vt[0].index = tri->v[0]->index;

        sub_v3_v3v3_db(span_v1, tri->v[2]->gloc, cam_pos);
        sub_v3_v3v3_db(span_v2, cam_pos, tri->v[1]->gloc);
        dot_v1 = dot_v3v3_db(span_v1, view_dir);
        dot_v2 = dot_v3v3_db(span_v2, view_dir);
        a = dot_v1 / (dot_v1 + dot_v2);
        interp_v3_v3v3_db(vt[1].gloc, tri->v[2]->gloc, tri->v[1]->gloc, a);
        mul_v4_m4v3_db(vt[1].fbcoord, m_view_projection, vt[1].gloc);
        vt[1].index = tri->v[1]->index;

        INCREASE_EDGE
        if (allow_boundaries) {
          e->flags = LRT_EDGE_FLAG_CONTOUR;
          lineart_add_edge_to_array(&ld->pending_edges, e);
        }
        e->v1 = &vt[0];
        e->v2 = &vt[1];
        e->t1 = tri1;
        e->object_ref = ob;

        SELECT_EDGE(2, tri->v[2], &vt[0], tri1)
        SELECT_EDGE(1, tri->v[2], &vt[1], tri1)

        tri1->v[0] = &vt[0];
        tri1->v[1] = &vt[1];
        tri1->v[2] = tri->v[2];

        lineart_triangle_post(tri1, tri);

        v_count += 2;
        t_count += 1;
      }
      else if (!in1) {
        sub_v3_v3v3_db(span_v1, tri->v[1]->gloc, cam_pos);
        sub_v3_v3v3_db(span_v2, cam_pos, tri->v[2]->gloc);
        dot_v1 = dot_v3v3_db(span_v1, view_dir);
        dot_v2 = dot_v3v3_db(span_v2, view_dir);
        a = dot_v1 / (dot_v1 + dot_v2);
        interp_v3_v3v3_db(vt[0].gloc, tri->v[1]->gloc, tri->v[2]->gloc, a);
        mul_v4_m4v3_db(vt[0].fbcoord, m_view_projection, vt[0].gloc);
        vt[0].index = tri->v[2]->index;

        sub_v3_v3v3_db(span_v1, tri->v[1]->gloc, cam_pos);
        sub_v3_v3v3_db(span_v2, cam_pos, tri->v[0]->gloc);
        dot_v1 = dot_v3v3_db(span_v1, view_dir);
        dot_v2 = dot_v3v3_db(span_v2, view_dir);
        a = dot_v1 / (dot_v1 + dot_v2);
        interp_v3_v3v3_db(vt[1].gloc, tri->v[1]->gloc, tri->v[0]->gloc, a);
        mul_v4_m4v3_db(vt[1].fbcoord, m_view_projection, vt[1].gloc);
        vt[1].index = tri->v[0]->index;

        INCREASE_EDGE
        if (allow_boundaries) {
          e->flags = LRT_EDGE_FLAG_CONTOUR;
          lineart_add_edge_to_array(&ld->pending_edges, e);
        }
        e->v1 = &vt[1];
        e->v2 = &vt[0];
        e->t1 = tri1;
        e->object_ref = ob;

        SELECT_EDGE(1, tri->v[1], &vt[0], tri1)
        SELECT_EDGE(0, tri->v[1], &vt[1], tri1)

        tri1->v[0] = &vt[0];
        tri1->v[1] = tri->v[1];
        tri1->v[2] = &vt[1];

        lineart_triangle_post(tri1, tri);

        v_count += 2;
        t_count += 1;
      }
      break;
    case 1:
      /* One point behind near plane, cut those and
       * generate 2 new points, 4 lines and 2 triangles. */
      lineart_triangle_set_cull_flag(tri, LRT_CULL_USED);

      /**
       * (in0) means "when point 0 is invisible".
       * conditions for point 1, 2 are the same idea.
       * \code{.txt}
       * 0------|----------1
       *   --   |          |
       *     ---|          |
       *        |--        |
       *        |  ---     |
       *        |     ---  |
       *        |        --2
       *      (near)---------->(far)
       * Will become:
       *        |N*********1
       *        |*     *** |
       *        |*  ***    |
       *        |N**       |
       *        |  ***     |
       *        |     ***  |
       *        |        **2
       *      (near)---------->(far)
       * \endcode
       */
      if (in0) {
        /* Cut point for line 0---|------1. */
        sub_v3_v3v3_db(span_v1, tri->v[1]->gloc, cam_pos);
        sub_v3_v3v3_db(span_v2, cam_pos, tri->v[0]->gloc);
        dot_v1 = dot_v3v3_db(span_v1, view_dir);
        dot_v2 = dot_v3v3_db(span_v2, view_dir);
        a = dot_v2 / (dot_v1 + dot_v2);
        /* Assign to a new point. */
        interp_v3_v3v3_db(vt[0].gloc, tri->v[0]->gloc, tri->v[1]->gloc, a);
        mul_v4_m4v3_db(vt[0].fbcoord, m_view_projection, vt[0].gloc);
        vt[0].index = tri->v[0]->index;

        /* Cut point for line 0---|------2. */
        sub_v3_v3v3_db(span_v1, tri->v[2]->gloc, cam_pos);
        sub_v3_v3v3_db(span_v2, cam_pos, tri->v[0]->gloc);
        dot_v1 = dot_v3v3_db(span_v1, view_dir);
        dot_v2 = dot_v3v3_db(span_v2, view_dir);
        a = dot_v2 / (dot_v1 + dot_v2);
        /* Assign to other new point. */
        interp_v3_v3v3_db(vt[1].gloc, tri->v[0]->gloc, tri->v[2]->gloc, a);
        mul_v4_m4v3_db(vt[1].fbcoord, m_view_projection, vt[1].gloc);
        vt[1].index = tri->v[0]->index;

        /* New line connects two new points. */
        INCREASE_EDGE
        if (allow_boundaries) {
          e->flags = LRT_EDGE_FLAG_CONTOUR;
          lineart_add_edge_to_array(&ld->pending_edges, e);
        }
        e->v1 = &vt[1];
        e->v2 = &vt[0];
        e->t1 = tri1;
        e->object_ref = ob;

        /* New line connects new point 0 and old point 1,
         * this is a border line. */

        SELECT_EDGE(0, tri->v[1], &vt[0], tri1)
        SELECT_EDGE(2, tri->v[2], &vt[1], tri2)
        RELINK_EDGE(1, tri2)

        /* We now have one triangle closed. */
        tri1->v[0] = tri->v[1];
        tri1->v[1] = &vt[1];
        tri1->v[2] = &vt[0];
        /* Close the second triangle. */
        tri2->v[0] = &vt[1];
        tri2->v[1] = tri->v[1];
        tri2->v[2] = tri->v[2];

        lineart_triangle_post(tri1, tri);
        lineart_triangle_post(tri2, tri);

        v_count += 2;
        t_count += 2;
      }
      else if (in1) {

        sub_v3_v3v3_db(span_v1, tri->v[1]->gloc, cam_pos);
        sub_v3_v3v3_db(span_v2, cam_pos, tri->v[2]->gloc);
        dot_v1 = dot_v3v3_db(span_v1, view_dir);
        dot_v2 = dot_v3v3_db(span_v2, view_dir);
        a = dot_v1 / (dot_v1 + dot_v2);
        interp_v3_v3v3_db(vt[0].gloc, tri->v[1]->gloc, tri->v[2]->gloc, a);
        mul_v4_m4v3_db(vt[0].fbcoord, m_view_projection, vt[0].gloc);
        vt[0].index = tri->v[1]->index;

        sub_v3_v3v3_db(span_v1, tri->v[1]->gloc, cam_pos);
        sub_v3_v3v3_db(span_v2, cam_pos, tri->v[0]->gloc);
        dot_v1 = dot_v3v3_db(span_v1, view_dir);
        dot_v2 = dot_v3v3_db(span_v2, view_dir);
        a = dot_v1 / (dot_v1 + dot_v2);
        interp_v3_v3v3_db(vt[1].gloc, tri->v[1]->gloc, tri->v[0]->gloc, a);
        mul_v4_m4v3_db(vt[1].fbcoord, m_view_projection, vt[1].gloc);
        vt[1].index = tri->v[1]->index;

        INCREASE_EDGE
        if (allow_boundaries) {
          e->flags = LRT_EDGE_FLAG_CONTOUR;
          lineart_add_edge_to_array(&ld->pending_edges, e);
        }
        e->v1 = &vt[1];
        e->v2 = &vt[0];

        e->t1 = tri1;
        e->object_ref = ob;

        SELECT_EDGE(1, tri->v[2], &vt[0], tri1)
        SELECT_EDGE(0, tri->v[0], &vt[1], tri2)
        RELINK_EDGE(2, tri2)

        tri1->v[0] = tri->v[2];
        tri1->v[1] = &vt[1];
        tri1->v[2] = &vt[0];

        tri2->v[0] = &vt[1];
        tri2->v[1] = tri->v[2];
        tri2->v[2] = tri->v[0];

        lineart_triangle_post(tri1, tri);
        lineart_triangle_post(tri2, tri);

        v_count += 2;
        t_count += 2;
      }
      else if (in2) {

        sub_v3_v3v3_db(span_v1, tri->v[2]->gloc, cam_pos);
        sub_v3_v3v3_db(span_v2, cam_pos, tri->v[0]->gloc);
        dot_v1 = dot_v3v3_db(span_v1, view_dir);
        dot_v2 = dot_v3v3_db(span_v2, view_dir);
        a = dot_v1 / (dot_v1 + dot_v2);
        interp_v3_v3v3_db(vt[0].gloc, tri->v[2]->gloc, tri->v[0]->gloc, a);
        mul_v4_m4v3_db(vt[0].fbcoord, m_view_projection, vt[0].gloc);
        vt[0].index = tri->v[2]->index;

        sub_v3_v3v3_db(span_v1, tri->v[2]->gloc, cam_pos);
        sub_v3_v3v3_db(span_v2, cam_pos, tri->v[1]->gloc);
        dot_v1 = dot_v3v3_db(span_v1, view_dir);
        dot_v2 = dot_v3v3_db(span_v2, view_dir);
        a = dot_v1 / (dot_v1 + dot_v2);
        interp_v3_v3v3_db(vt[1].gloc, tri->v[2]->gloc, tri->v[1]->gloc, a);
        mul_v4_m4v3_db(vt[1].fbcoord, m_view_projection, vt[1].gloc);
        vt[1].index = tri->v[2]->index;

        INCREASE_EDGE
        if (allow_boundaries) {
          e->flags = LRT_EDGE_FLAG_CONTOUR;
          lineart_add_edge_to_array(&ld->pending_edges, e);
        }
        e->v1 = &vt[1];
        e->v2 = &vt[0];

        e->t1 = tri1;
        e->object_ref = ob;

        SELECT_EDGE(2, tri->v[0], &vt[0], tri1)
        SELECT_EDGE(1, tri->v[1], &vt[1], tri2)
        RELINK_EDGE(0, tri2)

        tri1->v[0] = tri->v[0];
        tri1->v[1] = &vt[1];
        tri1->v[2] = &vt[0];

        tri2->v[0] = &vt[1];
        tri2->v[1] = tri->v[0];
        tri2->v[2] = tri->v[1];

        lineart_triangle_post(tri1, tri);
        lineart_triangle_post(tri2, tri);

        v_count += 2;
        t_count += 2;
      }
      break;
  }
  *r_v_count = v_count;
  *r_e_count = e_count;
  *r_t_count = t_count;

#undef INCREASE_EDGE
#undef SELECT_EDGE
#undef RELINK_EDGE
#undef REMOVE_TRIANGLE_EDGE
}

/**
 * This function cuts triangles with near- or far-plane. Setting clip_far = true for cutting with
 * far-plane. For triangles that's crossing the plane, it will generate new 1 or 2 triangles with
 * new topology that represents the trimmed triangle. (which then became a triangle or a square
 * formed by two triangles)
 */
void lineart_main_cull_triangles(LineartData *ld, bool clip_far)
{
  LineartTriangle *tri;
  LineartElementLinkNode *v_eln, *t_eln, *e_eln;
  double(*m_view_projection)[4] = ld->conf.view_projection;
  int i;
  int v_count = 0, t_count = 0, e_count = 0;
  Object *ob;
  bool allow_boundaries = ld->conf.allow_boundaries;
  double cam_pos[3];
  double clip_start = ld->conf.near_clip, clip_end = ld->conf.far_clip;
  double view_dir[3], clip_advance[3];

  copy_v3_v3_db(view_dir, ld->conf.view_vector);
  copy_v3_v3_db(clip_advance, ld->conf.view_vector);
  copy_v3_v3_db(cam_pos, ld->conf.camera_pos);

  if (clip_far) {
    /* Move starting point to end plane. */
    mul_v3db_db(clip_advance, -clip_end);
    add_v3_v3_db(cam_pos, clip_advance);

    /* "reverse looking". */
    mul_v3db_db(view_dir, -1.0f);
  }
  else {
    /* Clip Near. */
    mul_v3db_db(clip_advance, -clip_start);
    add_v3_v3_db(cam_pos, clip_advance);
  }

  v_eln = lineart_memory_get_vert_space(ld);
  t_eln = lineart_memory_get_triangle_space(ld);
  e_eln = lineart_memory_get_edge_space(ld);

  /* Additional memory space for storing generated points and triangles. */
#define LRT_CULL_ENSURE_MEMORY \
  if (v_count > 60) { \
    v_eln->element_count = v_count; \
    v_eln = lineart_memory_get_vert_space(ld); \
    v_count = 0; \
  } \
  if (t_count > 60) { \
    t_eln->element_count = t_count; \
    t_eln = lineart_memory_get_triangle_space(ld); \
    t_count = 0; \
  } \
  if (e_count > 60) { \
    e_eln->element_count = e_count; \
    e_eln = lineart_memory_get_edge_space(ld); \
    e_count = 0; \
  }

#define LRT_CULL_DECIDE_INSIDE \
  /* These three represents points that are in the clipping range or not. */ \
  in0 = 0, in1 = 0, in2 = 0; \
  if (clip_far) { \
    /* Point outside far plane. */ \
    if (tri->v[0]->fbcoord[use_w] > clip_end) { \
      in0 = 1; \
    } \
    if (tri->v[1]->fbcoord[use_w] > clip_end) { \
      in1 = 1; \
    } \
    if (tri->v[2]->fbcoord[use_w] > clip_end) { \
      in2 = 1; \
    } \
  } \
  else { \
    /* Point inside near plane. */ \
    if (tri->v[0]->fbcoord[use_w] < clip_start) { \
      in0 = 1; \
    } \
    if (tri->v[1]->fbcoord[use_w] < clip_start) { \
      in1 = 1; \
    } \
    if (tri->v[2]->fbcoord[use_w] < clip_start) { \
      in2 = 1; \
    } \
  }

  int use_w = 3;
  int in0 = 0, in1 = 0, in2 = 0;

  if (!ld->conf.cam_is_persp) {
    clip_start = -1;
    clip_end = 1;
    use_w = 2;
  }

  /* Then go through all the other triangles. */
  LISTBASE_FOREACH (LineartElementLinkNode *, eln, &ld->geom.triangle_buffer_pointers) {
    if (eln->flags & LRT_ELEMENT_IS_ADDITIONAL) {
      continue;
    }
    ob = static_cast<Object *>(eln->object_ref);
    for (i = 0; i < eln->element_count; i++) {
      /* Select the triangle in the array. */
      tri = static_cast<LineartTriangle *>(
          (void *)(((uchar *)eln->pointer) + ld->sizeof_triangle * i));

      if (tri->flags & LRT_CULL_DISCARD) {
        continue;
      }

      LRT_CULL_DECIDE_INSIDE
      LRT_CULL_ENSURE_MEMORY
      lineart_triangle_cull_single(ld,
                                   tri,
                                   in0,
                                   in1,
                                   in2,
                                   cam_pos,
                                   view_dir,
                                   allow_boundaries,
                                   m_view_projection,
                                   ob,
                                   &v_count,
                                   &e_count,
                                   &t_count,
                                   v_eln,
                                   e_eln,
                                   t_eln);
    }
    t_eln->element_count = t_count;
    v_eln->element_count = v_count;
  }

#undef LRT_CULL_ENSURE_MEMORY
#undef LRT_CULL_DECIDE_INSIDE
}

/**
 * Adjacent data is only used during the initial stages of computing.
 * So we can free it using this function when it is not needed anymore.
 */
void lineart_main_free_adjacent_data(LineartData *ld)
{
  LinkData *link;
  while ((link = static_cast<LinkData *>(BLI_pophead(&ld->geom.triangle_adjacent_pointers))) !=
         nullptr) {
    MEM_freeN(link->data);
  }
  LISTBASE_FOREACH (LineartElementLinkNode *, eln, &ld->geom.triangle_buffer_pointers) {
    LineartTriangle *tri = static_cast<LineartTriangle *>(eln->pointer);
    int i;
    for (i = 0; i < eln->element_count; i++) {
      /* See definition of tri->intersecting_verts and the usage in
       * lineart_geometry_object_load() for detailed. */
      tri->intersecting_verts = nullptr;
      tri = (LineartTriangle *)(((uchar *)tri) + ld->sizeof_triangle);
    }
  }
}

void lineart_main_perspective_division(LineartData *ld)
{
  LISTBASE_FOREACH (LineartElementLinkNode *, eln, &ld->geom.vertex_buffer_pointers) {
    LineartVert *vt = static_cast<LineartVert *>(eln->pointer);
    for (int i = 0; i < eln->element_count; i++) {
      if (ld->conf.cam_is_persp) {
        /* Do not divide Z, we use Z to back transform cut points in later chaining process. */
        vt[i].fbcoord[0] /= vt[i].fbcoord[3];
        vt[i].fbcoord[1] /= vt[i].fbcoord[3];
        /* Re-map z into (0-1) range, because we no longer need NDC (Normalized Device Coordinates)
         * at the moment.
         * The algorithm currently doesn't need Z for operation, we use W instead. If Z is needed
         * in the future, the line below correctly transforms it to view space coordinates. */
        // `vt[i].fbcoord[2] = -2 * vt[i].fbcoord[2] / (far - near) - (far + near) / (far - near);
      }
      /* Shifting is always needed. */
      vt[i].fbcoord[0] -= ld->conf.shift_x * 2;
      vt[i].fbcoord[1] -= ld->conf.shift_y * 2;
    }
  }
}

void lineart_main_discard_out_of_frame_edges(LineartData *ld)
{
  LineartEdge *e;
  int i;

#define LRT_VERT_OUT_OF_BOUND(v) \
  (v && (v->fbcoord[0] < -1 || v->fbcoord[0] > 1 || v->fbcoord[1] < -1 || v->fbcoord[1] > 1))

  LISTBASE_FOREACH (LineartElementLinkNode *, eln, &ld->geom.line_buffer_pointers) {
    e = (LineartEdge *)eln->pointer;
    for (i = 0; i < eln->element_count; i++) {
      if (LRT_VERT_OUT_OF_BOUND(e[i].v1) && LRT_VERT_OUT_OF_BOUND(e[i].v2)) {
        e[i].flags = LRT_EDGE_FLAG_CHAIN_PICKED;
      }
    }
  }
}

struct LineartEdgeNeighbor {
  int e;
  uint16_t flags;
  int v1, v2;
};

struct VertData {
  const float (*positions)[3];
  LineartVert *v_arr;
  double (*model_view)[4];
  double (*model_view_proj)[4];
};

static void lineart_mvert_transform_task(void *__restrict userdata,
                                         const int i,
                                         const TaskParallelTLS *__restrict /*tls*/)
{
  VertData *vert_task_data = (VertData *)userdata;
  double co[4];
  LineartVert *v = &vert_task_data->v_arr[i];
  copy_v3db_v3fl(co, vert_task_data->positions[i]);
  mul_v3_m4v3_db(v->gloc, vert_task_data->model_view, co);
  mul_v4_m4v3_db(v->fbcoord, vert_task_data->model_view_proj, co);
  v->index = i;
}

static const int LRT_MESH_EDGE_TYPES[] = {
    LRT_EDGE_FLAG_EDGE_MARK,
    LRT_EDGE_FLAG_CONTOUR,
    LRT_EDGE_FLAG_CREASE,
    LRT_EDGE_FLAG_MATERIAL,
    LRT_EDGE_FLAG_LOOSE,
    LRT_EDGE_FLAG_CONTOUR_SECONDARY,
};

#define LRT_MESH_EDGE_TYPES_COUNT 6

static int lineart_edge_type_duplication_count(int eflag)
{
  int count = 0;
  /* See eLineartEdgeFlag for details. */
  for (int i = 0; i < LRT_MESH_EDGE_TYPES_COUNT; i++) {
    if (eflag & LRT_MESH_EDGE_TYPES[i]) {
      count++;
    }
  }
  return count;
}

/**
 * Because we have a variable size for #LineartTriangle, we need an access helper.
 * See #LineartTriangleThread for more info.
 */
static LineartTriangle *lineart_triangle_from_index(LineartData *ld,
                                                    LineartTriangle *rt_array,
                                                    int index)
{
  int8_t *b = (int8_t *)rt_array;
  b += (index * ld->sizeof_triangle);
  return (LineartTriangle *)b;
}

struct EdgeFeatData {
  LineartData *ld;
  Mesh *me;
  Object *ob_eval; /* For evaluated materials. */
  const int *material_indices;
  blender::Span<MEdge> edges;
  blender::Span<int> corner_verts;
  blender::Span<int> corner_edges;
<<<<<<< HEAD
  blender::OffsetIndices<int> polys;
=======
  blender::Span<MPoly> polys;
  blender::Span<MLoopTri> looptris;
>>>>>>> 58ac9923
  LineartTriangle *tri_array;
  blender::VArray<bool> sharp_edges;
  blender::VArray<bool> sharp_faces;
  LineartVert *v_array;
  float crease_threshold;
  bool use_auto_smooth;
  bool use_freestyle_face;
  int freestyle_face_index;
  bool use_freestyle_edge;
  int freestyle_edge_index;
  LineartEdgeNeighbor *edge_nabr;
};

struct EdgeFeatReduceData {
  int feat_edges;
};

static void feat_data_sum_reduce(const void *__restrict /*userdata*/,
                                 void *__restrict chunk_join,
                                 void *__restrict chunk)
{
  EdgeFeatReduceData *feat_chunk_join = (EdgeFeatReduceData *)chunk_join;
  EdgeFeatReduceData *feat_chunk = (EdgeFeatReduceData *)chunk;
  feat_chunk_join->feat_edges += feat_chunk->feat_edges;
}

static void lineart_identify_mlooptri_feature_edges(void *__restrict userdata,
                                                    const int i,
                                                    const TaskParallelTLS *__restrict tls)
{
  EdgeFeatData *e_feat_data = (EdgeFeatData *)userdata;
  EdgeFeatReduceData *reduce_data = (EdgeFeatReduceData *)tls->userdata_chunk;
  Mesh *me = e_feat_data->me;
  const int *material_indices = e_feat_data->material_indices;
  Object *ob_eval = e_feat_data->ob_eval;
  LineartEdgeNeighbor *edge_nabr = e_feat_data->edge_nabr;
  const blender::Span<MLoopTri> looptris = e_feat_data->looptris;

  uint16_t edge_flag_result = 0;

  /* Because the edge neighbor array contains loop edge pairs, we only need to process the first
   * edge in the pair. Otherwise we would add the same edge that the loops represent twice. */
  if (i < edge_nabr[i].e) {
    return;
  }

  bool face_mark_filtered = false;
  bool enable_face_mark = (e_feat_data->use_freestyle_face &&
                           e_feat_data->ld->conf.filter_face_mark);
  bool only_contour = false;
  if (enable_face_mark) {
    FreestyleFace *ff1, *ff2;
    int index = e_feat_data->freestyle_face_index;
    if (index > -1) {
      ff1 = &((FreestyleFace *)me->pdata.layers[index].data)[looptris[i / 3].poly];
    }
    if (edge_nabr[i].e > -1) {
      ff2 = &((FreestyleFace *)me->pdata.layers[index].data)[looptris[edge_nabr[i].e / 3].poly];
    }
    else {
      /* Handle mesh boundary cases: We want mesh boundaries to respect
       * `filter_face_mark_boundaries` option the same way as face mark boundaries, and the code
       * path is simper when it's assuming both ff1 and ff2 not nullptr. */
      ff2 = ff1;
    }
    if (e_feat_data->ld->conf.filter_face_mark_boundaries ^
        e_feat_data->ld->conf.filter_face_mark_invert) {
      if ((ff1->flag & FREESTYLE_FACE_MARK) || (ff2->flag & FREESTYLE_FACE_MARK)) {
        face_mark_filtered = true;
      }
    }
    else {
      if ((ff1->flag & FREESTYLE_FACE_MARK) && (ff2->flag & FREESTYLE_FACE_MARK) && (ff2 != ff1)) {
        face_mark_filtered = true;
      }
    }
    if (e_feat_data->ld->conf.filter_face_mark_invert) {
      face_mark_filtered = !face_mark_filtered;
    }
    if (!face_mark_filtered) {
      edge_nabr[i].flags = LRT_EDGE_FLAG_INHIBIT;
      if (e_feat_data->ld->conf.filter_face_mark_keep_contour) {
        only_contour = true;
      }
    }
  }

  if (enable_face_mark && !face_mark_filtered && !only_contour) {
    return;
  }

  /* Mesh boundary */
  if (edge_nabr[i].e == -1) {
    edge_nabr[i].flags = LRT_EDGE_FLAG_CONTOUR;
    reduce_data->feat_edges += 1;
    return;
  }

  LineartTriangle *tri1, *tri2;
  LineartVert *vert;
  LineartData *ld = e_feat_data->ld;

  int f1 = i / 3, f2 = edge_nabr[i].e / 3;

  /* The mesh should already be triangulated now, so we can assume each face is a triangle. */
  tri1 = lineart_triangle_from_index(ld, e_feat_data->tri_array, f1);
  tri2 = lineart_triangle_from_index(ld, e_feat_data->tri_array, f2);

  vert = &e_feat_data->v_array[edge_nabr[i].v1];

  double view_vector_persp[3];
  double *view_vector = view_vector_persp;
  double dot_v1 = 0, dot_v2 = 0;
  double result;
  bool material_back_face = ((tri1->flags | tri2->flags) & LRT_TRIANGLE_MAT_BACK_FACE_CULLING);

  if (ld->conf.use_contour || ld->conf.use_back_face_culling || material_back_face) {
    if (ld->conf.cam_is_persp) {
      sub_v3_v3v3_db(view_vector, ld->conf.camera_pos, vert->gloc);
    }
    else {
      view_vector = ld->conf.view_vector;
    }

    dot_v1 = dot_v3v3_db(view_vector, tri1->gn);
    dot_v2 = dot_v3v3_db(view_vector, tri2->gn);

    if ((result = dot_v1 * dot_v2) <= 0 && (dot_v1 + dot_v2)) {
      edge_flag_result |= LRT_EDGE_FLAG_CONTOUR;
    }

    if (ld->conf.use_back_face_culling) {
      if (dot_v1 < 0) {
        tri1->flags |= LRT_CULL_DISCARD;
      }
      if (dot_v2 < 0) {
        tri2->flags |= LRT_CULL_DISCARD;
      }
    }
    if (material_back_face) {
      if (tri1->flags & LRT_TRIANGLE_MAT_BACK_FACE_CULLING && dot_v1 < 0) {
        tri1->flags |= LRT_CULL_DISCARD;
      }
      if (tri2->flags & LRT_TRIANGLE_MAT_BACK_FACE_CULLING && dot_v2 < 0) {
        tri2->flags |= LRT_CULL_DISCARD;
      }
    }
  }

  if (ld->conf.use_contour_secondary) {
    view_vector = view_vector_persp;
    if (ld->conf.cam_is_persp_secondary) {
      sub_v3_v3v3_db(view_vector, vert->gloc, ld->conf.camera_pos_secondary);
    }
    else {
      view_vector = ld->conf.view_vector_secondary;
    }

    dot_v1 = dot_v3v3_db(view_vector, tri1->gn);
    dot_v2 = dot_v3v3_db(view_vector, tri2->gn);

    if ((result = dot_v1 * dot_v2) <= 0 && (dot_v1 + dot_v2)) {
      edge_flag_result |= LRT_EDGE_FLAG_CONTOUR_SECONDARY;
    }
  }

  if (!only_contour) {
    if (ld->conf.use_crease) {
      bool do_crease = true;
      if (!ld->conf.force_crease && !e_feat_data->use_auto_smooth &&
<<<<<<< HEAD
          (!e_feat_data->sharp_faces[mlooptri[f1].poly]) &&
          (!e_feat_data->sharp_faces[mlooptri[f2].poly])) {
=======
          (e_feat_data->polys[looptris[f1].poly].flag & ME_SMOOTH) &&
          (e_feat_data->polys[looptris[f2].poly].flag & ME_SMOOTH)) {
>>>>>>> 58ac9923
        do_crease = false;
      }
      if (do_crease && (dot_v3v3_db(tri1->gn, tri2->gn) < e_feat_data->crease_threshold)) {
        edge_flag_result |= LRT_EDGE_FLAG_CREASE;
      }
    }

    int mat1 = material_indices ? material_indices[looptris[f1].poly] : 0;
    int mat2 = material_indices ? material_indices[looptris[f2].poly] : 0;

    if (mat1 != mat2) {
      Material *m1 = BKE_object_material_get_eval(ob_eval, mat1 + 1);
      Material *m2 = BKE_object_material_get_eval(ob_eval, mat2 + 1);
      if (m1 && m2 &&
          ((m1->lineart.mat_occlusion == 0 && m2->lineart.mat_occlusion != 0) ||
           (m2->lineart.mat_occlusion == 0 && m1->lineart.mat_occlusion != 0))) {
        if (ld->conf.use_contour) {
          edge_flag_result |= LRT_EDGE_FLAG_CONTOUR;
        }
      }
      if (ld->conf.use_material) {
        edge_flag_result |= LRT_EDGE_FLAG_MATERIAL;
      }
    }
  }
  else {                     /* only_contour */
    if (!edge_flag_result) { /* Other edge types inhibited */
      return;
    }
  }

  int real_edges[3];
  BKE_mesh_looptri_get_real_edges(e_feat_data->edges.data(),
                                  e_feat_data->corner_verts.data(),
                                  e_feat_data->corner_edges.data(),
                                  &looptris[i / 3],
                                  real_edges);

  if (real_edges[i % 3] >= 0) {
    if (ld->conf.use_crease && ld->conf.sharp_as_crease &&
        e_feat_data->sharp_edges[real_edges[i % 3]]) {
      edge_flag_result |= LRT_EDGE_FLAG_CREASE;
    }

    if (ld->conf.use_edge_marks && e_feat_data->use_freestyle_edge) {
      FreestyleEdge *fe;
      int index = e_feat_data->freestyle_edge_index;
      fe = &((FreestyleEdge *)me->edata.layers[index].data)[real_edges[i % 3]];
      if (fe->flag & FREESTYLE_EDGE_MARK) {
        edge_flag_result |= LRT_EDGE_FLAG_EDGE_MARK;
      }
    }
  }

  edge_nabr[i].flags = edge_flag_result;

  if (edge_flag_result) {
    /* Only allocate for feature edge (instead of all edges) to save memory.
     * If allow duplicated edges, one edge gets added multiple times if it has multiple types.
     */
    reduce_data->feat_edges += e_feat_data->ld->conf.allow_duplicated_types ?
                                   lineart_edge_type_duplication_count(edge_flag_result) :
                                   1;
  }
}

struct LooseEdgeData {
  int loose_count;
  int *loose_array;
};

void lineart_add_edge_to_array(LineartPendingEdges *pe, LineartEdge *e)
{
  if (pe->next >= pe->max || !pe->max) {
    if (!pe->max) {
      pe->max = 1000;
    }

    LineartEdge **new_array = static_cast<LineartEdge **>(
        MEM_mallocN(sizeof(LineartEdge *) * pe->max * 2, "LineartPendingEdges array"));
    if (LIKELY(pe->array)) {
      memcpy(new_array, pe->array, sizeof(LineartEdge *) * pe->max);
      MEM_freeN(pe->array);
    }
    pe->max *= 2;
    pe->array = new_array;
  }
  pe->array[pe->next] = e;
  pe->next++;
}
static void lineart_add_edge_to_array_thread(LineartObjectInfo *obi, LineartEdge *e)
{
  lineart_add_edge_to_array(&obi->pending_edges, e);
}

/* NOTE: For simplicity, this function doesn't actually do anything if you already have data in
 * #pe. */
void lineart_finalize_object_edge_array_reserve(LineartPendingEdges *pe, int count)
{
  if (pe->max || pe->array || count == 0) {
    return;
  }

  pe->max = count;
  LineartEdge **new_array = static_cast<LineartEdge **>(
      MEM_mallocN(sizeof(LineartEdge *) * pe->max, "LineartPendingEdges array final"));
  pe->array = new_array;
}

static void lineart_finalize_object_edge_array(LineartPendingEdges *pe, LineartObjectInfo *obi)
{
  /* In case of line art "occlusion only" or contour not enabled, it's possible for an object to
   * not produce any feature lines. */
  if (!obi->pending_edges.array) {
    return;
  }
  memcpy(&pe->array[pe->next],
         obi->pending_edges.array,
         sizeof(LineartEdge *) * obi->pending_edges.next);
  MEM_freeN(obi->pending_edges.array);
  pe->next += obi->pending_edges.next;
}

static void lineart_triangle_adjacent_assign(LineartTriangle *tri,
                                             LineartTriangleAdjacent *tri_adj,
                                             LineartEdge *e)
{
  if (lineart_edge_match(tri, e, 0, 1)) {
    tri_adj->e[0] = e;
  }
  else if (lineart_edge_match(tri, e, 1, 2)) {
    tri_adj->e[1] = e;
  }
  else if (lineart_edge_match(tri, e, 2, 0)) {
    tri_adj->e[2] = e;
  }
}

struct TriData {
  LineartObjectInfo *ob_info;
  blender::Span<blender::float3> positions;
  blender::Span<int> corner_verts;
  blender::Span<MLoopTri> looptris;
  const int *material_indices;
  LineartVert *vert_arr;
  LineartTriangle *tri_arr;
  int lineart_triangle_size;
  LineartTriangleAdjacent *tri_adj;
};

static void lineart_load_tri_task(void *__restrict userdata,
                                  const int i,
                                  const TaskParallelTLS *__restrict /*tls*/)
{
  TriData *tri_task_data = (TriData *)userdata;
  LineartObjectInfo *ob_info = tri_task_data->ob_info;
  const blender::Span<blender::float3> positions = tri_task_data->positions;
  const blender::Span<int> corner_verts = tri_task_data->corner_verts;
  const MLoopTri *looptri = &tri_task_data->looptris[i];
  const int *material_indices = tri_task_data->material_indices;
  LineartVert *vert_arr = tri_task_data->vert_arr;
  LineartTriangle *tri = tri_task_data->tri_arr;

  tri = (LineartTriangle *)(((uchar *)tri) + tri_task_data->lineart_triangle_size * i);

  int v1 = corner_verts[looptri->tri[0]];
  int v2 = corner_verts[looptri->tri[1]];
  int v3 = corner_verts[looptri->tri[2]];

  tri->v[0] = &vert_arr[v1];
  tri->v[1] = &vert_arr[v2];
  tri->v[2] = &vert_arr[v3];

  /* Material mask bits and occlusion effectiveness assignment. */
  Material *mat = BKE_object_material_get(
      ob_info->original_ob_eval, material_indices ? material_indices[looptri->poly] + 1 : 1);
  tri->material_mask_bits |= ((mat && (mat->lineart.flags & LRT_MATERIAL_MASK_ENABLED)) ?
                                  mat->lineart.material_mask_bits :
                                  0);
  tri->mat_occlusion |= (mat ? mat->lineart.mat_occlusion : 1);
  tri->intersection_priority = ((mat && (mat->lineart.flags &
                                         LRT_MATERIAL_CUSTOM_INTERSECTION_PRIORITY)) ?
                                    mat->lineart.intersection_priority :
                                    ob_info->intersection_priority);
  tri->flags |= (mat && (mat->blend_flag & MA_BL_CULL_BACKFACE)) ?
                    LRT_TRIANGLE_MAT_BACK_FACE_CULLING :
                    0;

  tri->intersection_mask = ob_info->override_intersection_mask;

  tri->target_reference = (ob_info->obindex | (i & LRT_OBINDEX_LOWER));

  double gn[3];
  float no[3];
  normal_tri_v3(no, positions[v1], positions[v2], positions[v3]);
  copy_v3db_v3fl(gn, no);
  mul_v3_mat3_m4v3_db(tri->gn, ob_info->normal, gn);
  normalize_v3_db(tri->gn);

  if (ob_info->usage == OBJECT_LRT_INTERSECTION_ONLY) {
    tri->flags |= LRT_TRIANGLE_INTERSECTION_ONLY;
  }
  else if (ob_info->usage == OBJECT_LRT_FORCE_INTERSECTION) {
    tri->flags |= LRT_TRIANGLE_FORCE_INTERSECTION;
  }
  else if (ELEM(ob_info->usage, OBJECT_LRT_NO_INTERSECTION, OBJECT_LRT_OCCLUSION_ONLY)) {
    tri->flags |= LRT_TRIANGLE_NO_INTERSECTION;
  }

  /* Re-use this field to refer to adjacent info, will be cleared after culling stage. */
  tri->intersecting_verts = static_cast<LinkNode *>((void *)&tri_task_data->tri_adj[i]);
}
struct EdgeNeighborData {
  LineartEdgeNeighbor *edge_nabr;
  LineartAdjacentEdge *adj_e;
  blender::Span<int> corner_verts;
  blender::Span<MLoopTri> looptris;
};

static void lineart_edge_neighbor_init_task(void *__restrict userdata,
                                            const int i,
                                            const TaskParallelTLS *__restrict /*tls*/)
{
  EdgeNeighborData *en_data = (EdgeNeighborData *)userdata;
  LineartAdjacentEdge *adj_e = &en_data->adj_e[i];
  const MLoopTri *looptri = &en_data->looptris[i / 3];
  LineartEdgeNeighbor *edge_nabr = &en_data->edge_nabr[i];
  const blender::Span<int> corner_verts = en_data->corner_verts;

  adj_e->e = i;
  adj_e->v1 = corner_verts[looptri->tri[i % 3]];
  adj_e->v2 = corner_verts[looptri->tri[(i + 1) % 3]];
  if (adj_e->v1 > adj_e->v2) {
    std::swap(adj_e->v1, adj_e->v2);
  }
  edge_nabr->e = -1;

  edge_nabr->v1 = adj_e->v1;
  edge_nabr->v2 = adj_e->v2;
  edge_nabr->flags = 0;
}

static void lineart_sort_adjacent_items(LineartAdjacentEdge *ai, int length)
{
  blender::parallel_sort(
      ai, ai + length, [](const LineartAdjacentEdge &p1, const LineartAdjacentEdge &p2) {
        int a = p1.v1 - p2.v1;
        int b = p1.v2 - p2.v2;
        /* `parallel_sort()` requires `cmp()` to return true when the first element needs to appear
         * before the second element in the sorted array, false otherwise (strict weak ordering),
         * see https://en.cppreference.com/w/cpp/named_req/Compare. */
        if (a < 0) {
          return true;
        }
        if (a > 0) {
          return false;
        }
        return b < 0;
      });
}

static LineartEdgeNeighbor *lineart_build_edge_neighbor(Mesh *me, int total_edges)
{
  /* Because the mesh is triangulated, so `me->totedge` should be reliable? */
  LineartAdjacentEdge *adj_e = static_cast<LineartAdjacentEdge *>(
      MEM_mallocN(sizeof(LineartAdjacentEdge) * total_edges, "LineartAdjacentEdge arr"));
  LineartEdgeNeighbor *edge_nabr = static_cast<LineartEdgeNeighbor *>(
      MEM_mallocN(sizeof(LineartEdgeNeighbor) * total_edges, "LineartEdgeNeighbor arr"));

  TaskParallelSettings en_settings;
  BLI_parallel_range_settings_defaults(&en_settings);
  /* Set the minimum amount of edges a thread has to process. */
  en_settings.min_iter_per_thread = 50000;

  EdgeNeighborData en_data;
  en_data.adj_e = adj_e;
  en_data.edge_nabr = edge_nabr;
  en_data.corner_verts = me->corner_verts();
  en_data.looptris = me->looptris();

  BLI_task_parallel_range(0, total_edges, &en_data, lineart_edge_neighbor_init_task, &en_settings);

  lineart_sort_adjacent_items(adj_e, total_edges);

  for (int i = 0; i < total_edges - 1; i++) {
    if (adj_e[i].v1 == adj_e[i + 1].v1 && adj_e[i].v2 == adj_e[i + 1].v2) {
      edge_nabr[adj_e[i].e].e = adj_e[i + 1].e;
      edge_nabr[adj_e[i + 1].e].e = adj_e[i].e;
    }
  }

  MEM_freeN(adj_e);

  return edge_nabr;
}

static void lineart_geometry_object_load(LineartObjectInfo *ob_info,
                                         LineartData *la_data,
                                         ListBase *shadow_elns)
{
  using namespace blender;
  Mesh *me = ob_info->original_me;
  if (!me->totedge) {
    return;
  }

  /* Triangulate. */
  const blender::Span<MLoopTri> looptris = me->looptris();

  const int *material_indices = (const int *)CustomData_get_layer_named(
      &me->pdata, CD_PROP_INT32, "material_index");

  /* Check if we should look for custom data tags like Freestyle edges or faces. */
  bool can_find_freestyle_edge = false;
  int layer_index = CustomData_get_active_layer_index(&me->edata, CD_FREESTYLE_EDGE);
  if (layer_index != -1) {
    can_find_freestyle_edge = true;
  }

  bool can_find_freestyle_face = false;
  layer_index = CustomData_get_active_layer_index(&me->pdata, CD_FREESTYLE_FACE);
  if (layer_index != -1) {
    can_find_freestyle_face = true;
  }

  /* If we allow duplicated edges, one edge should get added multiple times if is has been
   * classified as more than one edge type. This is so we can create multiple different line type
   * chains containing the same edge. */
  LineartVert *la_v_arr = static_cast<LineartVert *>(
      lineart_mem_acquire_thread(&la_data->render_data_pool, sizeof(LineartVert) * me->totvert));
  LineartTriangle *la_tri_arr = static_cast<LineartTriangle *>(lineart_mem_acquire_thread(
      &la_data->render_data_pool, looptris.size() * la_data->sizeof_triangle));

  Object *orig_ob = ob_info->original_ob;

  BLI_spin_lock(&la_data->lock_task);
  LineartElementLinkNode *elem_link_node = static_cast<LineartElementLinkNode *>(
      lineart_list_append_pointer_pool_sized_thread(&la_data->geom.vertex_buffer_pointers,
                                                    &la_data->render_data_pool,
                                                    la_v_arr,
                                                    sizeof(LineartElementLinkNode)));
  BLI_spin_unlock(&la_data->lock_task);

  elem_link_node->obindex = ob_info->obindex;
  elem_link_node->element_count = me->totvert;
  elem_link_node->object_ref = orig_ob;
  ob_info->v_eln = elem_link_node;

  bool use_auto_smooth = false;
  float crease_angle = 0;
  if (orig_ob->lineart.flags & OBJECT_LRT_OWN_CREASE) {
    crease_angle = cosf(M_PI - orig_ob->lineart.crease_threshold);
  }
  else if (ob_info->original_me->flag & ME_AUTOSMOOTH) {
    crease_angle = cosf(ob_info->original_me->smoothresh);
    use_auto_smooth = true;
  }
  else {
    crease_angle = la_data->conf.crease_threshold;
  }

  /* FIXME(Yiming): Hack for getting clean 3D text, the seam that extruded text object creates
   * erroneous detection on creases. Future configuration should allow options. */
  if (orig_ob->type == OB_FONT) {
    elem_link_node->flags |= LRT_ELEMENT_BORDER_ONLY;
  }

  BLI_spin_lock(&la_data->lock_task);
  elem_link_node = static_cast<LineartElementLinkNode *>(
      lineart_list_append_pointer_pool_sized_thread(&la_data->geom.triangle_buffer_pointers,
                                                    &la_data->render_data_pool,
                                                    la_tri_arr,
                                                    sizeof(LineartElementLinkNode)));
  BLI_spin_unlock(&la_data->lock_task);

  int usage = ob_info->usage;

  elem_link_node->element_count = looptris.size();
  elem_link_node->object_ref = orig_ob;
  elem_link_node->flags = eLineArtElementNodeFlag(
      elem_link_node->flags |
      ((usage == OBJECT_LRT_NO_INTERSECTION) ? LRT_ELEMENT_NO_INTERSECTION : 0));

  /* Note this memory is not from pool, will be deleted after culling. */
  LineartTriangleAdjacent *tri_adj = static_cast<LineartTriangleAdjacent *>(
      MEM_callocN(sizeof(LineartTriangleAdjacent) * looptris.size(), "LineartTriangleAdjacent"));
  /* Link is minimal so we use pool anyway. */
  BLI_spin_lock(&la_data->lock_task);
  lineart_list_append_pointer_pool_thread(
      &la_data->geom.triangle_adjacent_pointers, &la_data->render_data_pool, tri_adj);
  BLI_spin_unlock(&la_data->lock_task);

  /* Convert all vertices to lineart verts. */
  TaskParallelSettings vert_settings;
  BLI_parallel_range_settings_defaults(&vert_settings);
  /* Set the minimum amount of verts a thread has to process. */
  vert_settings.min_iter_per_thread = 4000;

  VertData vert_data;
  vert_data.positions = BKE_mesh_vert_positions(me);
  vert_data.v_arr = la_v_arr;
  vert_data.model_view = ob_info->model_view;
  vert_data.model_view_proj = ob_info->model_view_proj;

  BLI_task_parallel_range(
      0, me->totvert, &vert_data, lineart_mvert_transform_task, &vert_settings);

  /* Convert all mesh triangles into lineart triangles.
   * Also create an edge map to get connectivity between edges and triangles. */
  TaskParallelSettings tri_settings;
  BLI_parallel_range_settings_defaults(&tri_settings);
  /* Set the minimum amount of triangles a thread has to process. */
  tri_settings.min_iter_per_thread = 4000;

  TriData tri_data;
  tri_data.ob_info = ob_info;
  tri_data.positions = me->vert_positions();
  tri_data.corner_verts = me->corner_verts();
  tri_data.looptris = looptris;
  tri_data.material_indices = material_indices;
  tri_data.vert_arr = la_v_arr;
  tri_data.tri_arr = la_tri_arr;
  tri_data.lineart_triangle_size = la_data->sizeof_triangle;
  tri_data.tri_adj = tri_adj;

  uint32_t total_edges = looptris.size() * 3;

  BLI_task_parallel_range(0, looptris.size(), &tri_data, lineart_load_tri_task, &tri_settings);

  /* Check for contour lines in the mesh.
   * IE check if the triangle edges lies in area where the triangles go from front facing to back
   * facing.
   */
  EdgeFeatReduceData edge_reduce = {0};
  TaskParallelSettings edge_feat_settings;
  BLI_parallel_range_settings_defaults(&edge_feat_settings);
  /* Set the minimum amount of edges a thread has to process. */
  edge_feat_settings.min_iter_per_thread = 4000;
  edge_feat_settings.userdata_chunk = &edge_reduce;
  edge_feat_settings.userdata_chunk_size = sizeof(EdgeFeatReduceData);
  edge_feat_settings.func_reduce = feat_data_sum_reduce;

  const bke::AttributeAccessor attributes = me->attributes();
  const VArray<bool> sharp_edges = attributes.lookup_or_default<bool>(
      "sharp_edge", ATTR_DOMAIN_EDGE, false);
  const VArray<bool> sharp_faces = attributes.lookup_or_default<bool>(
      "sharp_face", ATTR_DOMAIN_FACE, false);

  EdgeFeatData edge_feat_data = {nullptr};
  edge_feat_data.ld = la_data;
  edge_feat_data.me = me;
  edge_feat_data.ob_eval = ob_info->original_ob_eval;
  edge_feat_data.material_indices = material_indices;
  edge_feat_data.edges = me->edges();
  edge_feat_data.polys = me->polys();
  edge_feat_data.corner_verts = me->corner_verts();
  edge_feat_data.corner_edges = me->corner_edges();
  edge_feat_data.looptris = looptris;
  edge_feat_data.sharp_edges = sharp_edges;
  edge_feat_data.sharp_faces = sharp_faces;
  edge_feat_data.edge_nabr = lineart_build_edge_neighbor(me, total_edges);
  edge_feat_data.tri_array = la_tri_arr;
  edge_feat_data.v_array = la_v_arr;
  edge_feat_data.crease_threshold = crease_angle;
  edge_feat_data.use_auto_smooth = use_auto_smooth;
  edge_feat_data.use_freestyle_face = can_find_freestyle_face;
  edge_feat_data.use_freestyle_edge = can_find_freestyle_edge;
  if (edge_feat_data.use_freestyle_face) {
    edge_feat_data.freestyle_face_index = CustomData_get_layer_index(&me->pdata,
                                                                     CD_FREESTYLE_FACE);
  }
  if (edge_feat_data.use_freestyle_edge) {
    edge_feat_data.freestyle_edge_index = CustomData_get_layer_index(&me->edata,
                                                                     CD_FREESTYLE_EDGE);
  }

  BLI_task_parallel_range(0,
                          total_edges,
                          &edge_feat_data,
                          lineart_identify_mlooptri_feature_edges,
                          &edge_feat_settings);

  LooseEdgeData loose_data = {0};

  if (la_data->conf.use_loose) {
    /* Only identifying floating edges at this point because other edges has been taken care of
     * inside #lineart_identify_mlooptri_feature_edges function. */
    const bke::LooseEdgeCache &loose_edges = me->loose_edges();
    loose_data.loose_array = static_cast<int *>(
        MEM_malloc_arrayN(loose_edges.count, sizeof(int), __func__));
    if (loose_edges.count > 0) {
      loose_data.loose_count = 0;
      for (const int64_t edge_i : IndexRange(me->totedge)) {
        if (loose_edges.is_loose_bits[edge_i]) {
          loose_data.loose_array[loose_data.loose_count] = int(edge_i);
          loose_data.loose_count++;
        }
      }
    }
  }

  int allocate_la_e = edge_reduce.feat_edges + loose_data.loose_count;

  LineartEdge *la_edge_arr = static_cast<LineartEdge *>(
      lineart_mem_acquire_thread(la_data->edge_data_pool, sizeof(LineartEdge) * allocate_la_e));
  LineartEdgeSegment *la_seg_arr = static_cast<LineartEdgeSegment *>(lineart_mem_acquire_thread(
      la_data->edge_data_pool, sizeof(LineartEdgeSegment) * allocate_la_e));
  BLI_spin_lock(&la_data->lock_task);
  elem_link_node = static_cast<LineartElementLinkNode *>(
      lineart_list_append_pointer_pool_sized_thread(&la_data->geom.line_buffer_pointers,
                                                    la_data->edge_data_pool,
                                                    la_edge_arr,
                                                    sizeof(LineartElementLinkNode)));
  BLI_spin_unlock(&la_data->lock_task);
  elem_link_node->element_count = allocate_la_e;
  elem_link_node->object_ref = orig_ob;
  elem_link_node->obindex = ob_info->obindex;

  LineartElementLinkNode *shadow_eln = nullptr;
  if (shadow_elns) {
    shadow_eln = lineart_find_matching_eln(shadow_elns, ob_info->obindex);
  }

  /* Start of the edge/seg arr */
  LineartEdge *la_edge;
  LineartEdgeSegment *la_seg;
  la_edge = la_edge_arr;
  la_seg = la_seg_arr;

  for (int i = 0; i < total_edges; i++) {
    LineartEdgeNeighbor *edge_nabr = &edge_feat_data.edge_nabr[i];

    if (i < edge_nabr->e) {
      continue;
    }

    /* Not a feature line, so we skip. */
    if (edge_nabr->flags == 0) {
      continue;
    }

    LineartEdge *edge_added = nullptr;

    /* See eLineartEdgeFlag for details. */
    for (int flag_bit = 0; flag_bit < LRT_MESH_EDGE_TYPES_COUNT; flag_bit++) {
      int use_type = LRT_MESH_EDGE_TYPES[flag_bit];
      if (!(use_type & edge_nabr->flags)) {
        continue;
      }

      la_edge->v1 = &la_v_arr[edge_nabr->v1];
      la_edge->v2 = &la_v_arr[edge_nabr->v2];
      int findex = i / 3;
      la_edge->t1 = lineart_triangle_from_index(la_data, la_tri_arr, findex);
      if (!edge_added) {
        lineart_triangle_adjacent_assign(la_edge->t1, &tri_adj[findex], la_edge);
      }
      if (edge_nabr->e != -1) {
        findex = edge_nabr->e / 3;
        la_edge->t2 = lineart_triangle_from_index(la_data, la_tri_arr, findex);
        if (!edge_added) {
          lineart_triangle_adjacent_assign(la_edge->t2, &tri_adj[findex], la_edge);
        }
      }
      la_edge->flags = use_type;
      la_edge->object_ref = orig_ob;
      la_edge->edge_identifier = LRT_EDGE_IDENTIFIER(ob_info, la_edge);
      BLI_addtail(&la_edge->segments, la_seg);

      if (shadow_eln) {
        /* TODO(Yiming): It's gonna be faster to do this operation after second stage occlusion if
         * we only need visible segments to have shadow info, however that way we lose information
         * on "shadow behind transparency window" type of region. */
        LineartEdge *shadow_e = lineart_find_matching_edge(shadow_eln, la_edge->edge_identifier);
        if (shadow_e) {
          lineart_register_shadow_cuts(la_data, la_edge, shadow_e);
        }
      }

      if (ELEM(usage,
               OBJECT_LRT_INHERIT,
               OBJECT_LRT_INCLUDE,
               OBJECT_LRT_NO_INTERSECTION,
               OBJECT_LRT_FORCE_INTERSECTION)) {
        lineart_add_edge_to_array_thread(ob_info, la_edge);
      }

      if (edge_added) {
        edge_added->flags |= LRT_EDGE_FLAG_NEXT_IS_DUPLICATION;
      }

      edge_added = la_edge;

      la_edge++;
      la_seg++;

      if (!la_data->conf.allow_duplicated_types) {
        break;
      }
    }
  }

  if (loose_data.loose_array) {
    const Span<MEdge> edges = me->edges();
    for (int i = 0; i < loose_data.loose_count; i++) {
      const MEdge *edge = &edges[loose_data.loose_array[i]];
      la_edge->v1 = &la_v_arr[edge->v1];
      la_edge->v2 = &la_v_arr[edge->v2];
      la_edge->flags = LRT_EDGE_FLAG_LOOSE;
      la_edge->object_ref = orig_ob;
      la_edge->edge_identifier = LRT_EDGE_IDENTIFIER(ob_info, la_edge);
      BLI_addtail(&la_edge->segments, la_seg);
      if (ELEM(usage,
               OBJECT_LRT_INHERIT,
               OBJECT_LRT_INCLUDE,
               OBJECT_LRT_NO_INTERSECTION,
               OBJECT_LRT_FORCE_INTERSECTION)) {
        lineart_add_edge_to_array_thread(ob_info, la_edge);
        if (shadow_eln) {
          LineartEdge *shadow_e = lineart_find_matching_edge(shadow_eln, la_edge->edge_identifier);
          if (shadow_e) {
            lineart_register_shadow_cuts(la_data, la_edge, shadow_e);
          }
        }
      }
      la_edge++;
      la_seg++;
    }
    MEM_SAFE_FREE(loose_data.loose_array);
  }

  MEM_freeN(edge_feat_data.edge_nabr);

  if (ob_info->free_use_mesh) {
    BKE_id_free(nullptr, me);
  }
}

static void lineart_object_load_worker(TaskPool *__restrict /*pool*/,
                                       LineartObjectLoadTaskInfo *olti)
{
  for (LineartObjectInfo *obi = olti->pending; obi; obi = obi->next) {
    lineart_geometry_object_load(obi, olti->ld, olti->shadow_elns);
  }
}

static uchar lineart_intersection_mask_check(Collection *c, Object *ob)
{
  LISTBASE_FOREACH (CollectionChild *, cc, &c->children) {
    uchar result = lineart_intersection_mask_check(cc->collection, ob);
    if (result) {
      return result;
    }
  }

  if (BKE_collection_has_object(c, (Object *)(ob->id.orig_id))) {
    if (c->lineart_flags & COLLECTION_LRT_USE_INTERSECTION_MASK) {
      return c->lineart_intersection_mask;
    }
  }

  return 0;
}

static uchar lineart_intersection_priority_check(Collection *c, Object *ob)
{
  if (ob->lineart.flags & OBJECT_LRT_OWN_INTERSECTION_PRIORITY) {
    return ob->lineart.intersection_priority;
  }

  LISTBASE_FOREACH (CollectionChild *, cc, &c->children) {
    uchar result = lineart_intersection_priority_check(cc->collection, ob);
    if (result) {
      return result;
    }
  }
  if (BKE_collection_has_object(c, (Object *)(ob->id.orig_id))) {
    if (c->lineart_flags & COLLECTION_LRT_USE_INTERSECTION_PRIORITY) {
      return c->lineart_intersection_priority;
    }
  }
  return 0;
}

/**
 * See if this object in such collection is used for generating line art,
 * Disabling a collection for line art will doable all objects inside.
 */
static int lineart_usage_check(Collection *c, Object *ob, bool is_render)
{

  if (!c) {
    return OBJECT_LRT_INHERIT;
  }

  int object_has_special_usage = (ob->lineart.usage != OBJECT_LRT_INHERIT);

  if (object_has_special_usage) {
    return ob->lineart.usage;
  }

  if (c->gobject.first) {
    if (BKE_collection_has_object(c, (Object *)(ob->id.orig_id))) {
      if ((is_render && (c->flag & COLLECTION_HIDE_RENDER)) ||
          ((!is_render) && (c->flag & COLLECTION_HIDE_VIEWPORT))) {
        return OBJECT_LRT_EXCLUDE;
      }
      if (ob->lineart.usage == OBJECT_LRT_INHERIT) {
        switch (c->lineart_usage) {
          case COLLECTION_LRT_OCCLUSION_ONLY:
            return OBJECT_LRT_OCCLUSION_ONLY;
          case COLLECTION_LRT_EXCLUDE:
            return OBJECT_LRT_EXCLUDE;
          case COLLECTION_LRT_INTERSECTION_ONLY:
            return OBJECT_LRT_INTERSECTION_ONLY;
          case COLLECTION_LRT_NO_INTERSECTION:
            return OBJECT_LRT_NO_INTERSECTION;
          case COLLECTION_LRT_FORCE_INTERSECTION:
            return OBJECT_LRT_FORCE_INTERSECTION;
        }
        return OBJECT_LRT_INHERIT;
      }
      return ob->lineart.usage;
    }
  }

  LISTBASE_FOREACH (CollectionChild *, cc, &c->children) {
    int result = lineart_usage_check(cc->collection, ob, is_render);
    if (result > OBJECT_LRT_INHERIT) {
      return result;
    }
  }

  return OBJECT_LRT_INHERIT;
}

static void lineart_geometry_load_assign_thread(LineartObjectLoadTaskInfo *olti_list,
                                                LineartObjectInfo *obi,
                                                int thread_count,
                                                int this_face_count)
{
  LineartObjectLoadTaskInfo *use_olti = olti_list;
  uint64_t min_face = use_olti->total_faces;
  for (int i = 0; i < thread_count; i++) {
    if (olti_list[i].total_faces < min_face) {
      min_face = olti_list[i].total_faces;
      use_olti = &olti_list[i];
    }
  }

  use_olti->total_faces += this_face_count;
  obi->next = use_olti->pending;
  use_olti->pending = obi;
}

static bool lineart_geometry_check_visible(double model_view_proj[4][4],
                                           double shift_x,
                                           double shift_y,
                                           Mesh *use_mesh)
{
  if (!use_mesh) {
    return false;
  }
  float mesh_min[3], mesh_max[3];
  INIT_MINMAX(mesh_min, mesh_max);
  BKE_mesh_minmax(use_mesh, mesh_min, mesh_max);
  BoundBox bb;
  BKE_boundbox_init_from_minmax(&bb, mesh_min, mesh_max);

  double co[8][4];
  double tmp[3];
  for (int i = 0; i < 8; i++) {
    copy_v3db_v3fl(co[i], bb.vec[i]);
    copy_v3_v3_db(tmp, co[i]);
    mul_v4_m4v3_db(co[i], model_view_proj, tmp);
    co[i][0] -= shift_x * 2 * co[i][3];
    co[i][1] -= shift_y * 2 * co[i][3];
  }

  bool cond[6] = {true, true, true, true, true, true};
  /* Because for a point to be inside clip space, it must satisfy `-Wc <= XYCc <= Wc`, here if
   * all verts falls to the same side of the clip space border, we know it's outside view. */
  for (int i = 0; i < 8; i++) {
    cond[0] &= (co[i][0] < -co[i][3]);
    cond[1] &= (co[i][0] > co[i][3]);
    cond[2] &= (co[i][1] < -co[i][3]);
    cond[3] &= (co[i][1] > co[i][3]);
    cond[4] &= (co[i][2] < -co[i][3]);
    cond[5] &= (co[i][2] > co[i][3]);
  }
  for (int i = 0; i < 6; i++) {
    if (cond[i]) {
      return false;
    }
  }
  return true;
}

static void lineart_object_load_single_instance(LineartData *ld,
                                                Depsgraph *depsgraph,
                                                Scene *scene,
                                                Object *ob,
                                                Object *ref_ob,
                                                float use_mat[4][4],
                                                bool is_render,
                                                LineartObjectLoadTaskInfo *olti,
                                                int thread_count,
                                                int obindex)
{
  LineartObjectInfo *obi = static_cast<LineartObjectInfo *>(
      lineart_mem_acquire(&ld->render_data_pool, sizeof(LineartObjectInfo)));
  obi->usage = lineart_usage_check(scene->master_collection, ob, is_render);
  obi->override_intersection_mask = lineart_intersection_mask_check(scene->master_collection, ob);
  obi->intersection_priority = lineart_intersection_priority_check(scene->master_collection, ob);
  Mesh *use_mesh;

  if (obi->usage == OBJECT_LRT_EXCLUDE) {
    return;
  }

  obi->obindex = obindex << LRT_OBINDEX_SHIFT;

  /* Prepare the matrix used for transforming this specific object (instance). This has to be
   * done before mesh boundbox check because the function needs that. */
  mul_m4db_m4db_m4fl(obi->model_view_proj, ld->conf.view_projection, use_mat);
  mul_m4db_m4db_m4fl(obi->model_view, ld->conf.view, use_mat);

  if (!ELEM(ob->type, OB_MESH, OB_MBALL, OB_CURVES_LEGACY, OB_SURF, OB_FONT)) {
    return;
  }
  if (ob->type == OB_MESH) {
    use_mesh = BKE_object_get_evaluated_mesh(ob);
    if ((!use_mesh) || use_mesh->edit_mesh) {
      /* If the object is being edited, then the mesh is not evaluated fully into the final
       * result, do not load them. This could be caused by incorrect evaluation order due to
       * the way line art uses depsgraph.See #102612 for explanation of this workaround. */
      return;
    }
  }
  else {
    use_mesh = BKE_mesh_new_from_object(depsgraph, ob, true, true);
  }

  /* In case we still can not get any mesh geometry data from the object, same as above. */
  if (!use_mesh) {
    return;
  }

  if (!lineart_geometry_check_visible(
          obi->model_view_proj, ld->conf.shift_x, ld->conf.shift_y, use_mesh)) {
    return;
  }

  if (ob->type != OB_MESH) {
    obi->free_use_mesh = true;
  }

  /* Make normal matrix. */
  float imat[4][4];
  invert_m4_m4(imat, use_mat);
  transpose_m4(imat);
  copy_m4d_m4(obi->normal, imat);

  obi->original_me = use_mesh;
  obi->original_ob = (ref_ob->id.orig_id ? (Object *)ref_ob->id.orig_id : (Object *)ref_ob);
  obi->original_ob_eval = DEG_get_evaluated_object(depsgraph, obi->original_ob);
  lineart_geometry_load_assign_thread(olti, obi, thread_count, use_mesh->totpoly);
}

void lineart_main_load_geometries(Depsgraph *depsgraph,
                                  Scene *scene,
                                  Object *camera /* Still use camera arg for convenience. */,
                                  LineartData *ld,
                                  bool allow_duplicates,
                                  bool do_shadow_casting,
                                  ListBase *shadow_elns)
{
  double proj[4][4], view[4][4], result[4][4];
  float inv[4][4];

  if (!do_shadow_casting) {
    Camera *cam = static_cast<Camera *>(camera->data);
    float sensor = BKE_camera_sensor_size(cam->sensor_fit, cam->sensor_x, cam->sensor_y);
    int fit = BKE_camera_sensor_fit(cam->sensor_fit, ld->w, ld->h);
    double asp = (double(ld->w) / double(ld->h));
    if (cam->type == CAM_PERSP) {
      if (fit == CAMERA_SENSOR_FIT_VERT && asp > 1) {
        sensor *= asp;
      }
      if (fit == CAMERA_SENSOR_FIT_HOR && asp < 1) {
        sensor /= asp;
      }
      const double fov = focallength_to_fov(cam->lens / (1 + ld->conf.overscan), sensor);
      lineart_matrix_perspective_44d(proj, fov, asp, cam->clip_start, cam->clip_end);
    }
    else if (cam->type == CAM_ORTHO) {
      const double w = cam->ortho_scale / 2;
      lineart_matrix_ortho_44d(proj, -w, w, -w / asp, w / asp, cam->clip_start, cam->clip_end);
    }

    invert_m4_m4(inv, ld->conf.cam_obmat);
    mul_m4db_m4db_m4fl(result, proj, inv);
    copy_m4_m4_db(proj, result);
    copy_m4_m4_db(ld->conf.view_projection, proj);

    unit_m4_db(view);
    copy_m4_m4_db(ld->conf.view, view);
  }

  BLI_listbase_clear(&ld->geom.triangle_buffer_pointers);
  BLI_listbase_clear(&ld->geom.vertex_buffer_pointers);

  double t_start;
  if (G.debug_value == 4000) {
    t_start = PIL_check_seconds_timer();
  }

  int thread_count = ld->thread_count;
  int bound_box_discard_count = 0;
  int obindex = 0;

  /* This memory is in render buffer memory pool. So we don't need to free those after loading. */
  LineartObjectLoadTaskInfo *olti = static_cast<LineartObjectLoadTaskInfo *>(lineart_mem_acquire(
      &ld->render_data_pool, sizeof(LineartObjectLoadTaskInfo) * thread_count));

  eEvaluationMode eval_mode = DEG_get_mode(depsgraph);
  bool is_render = eval_mode == DAG_EVAL_RENDER;

  int flags = DEG_ITER_OBJECT_FLAG_LINKED_DIRECTLY | DEG_ITER_OBJECT_FLAG_LINKED_VIA_SET |
              DEG_ITER_OBJECT_FLAG_VISIBLE;

  /* Instance duplicated & particles. */
  if (allow_duplicates) {
    flags |= DEG_ITER_OBJECT_FLAG_DUPLI;
  }

  DEGObjectIterSettings deg_iter_settings = {nullptr};
  deg_iter_settings.depsgraph = depsgraph;
  deg_iter_settings.flags = flags;

  /* XXX(@Yiming): Temporary solution, this iterator is technically unsafe to use *during*
   * depsgraph evaluation, see D14997 for detailed explanations. */
  DEG_OBJECT_ITER_BEGIN (&deg_iter_settings, ob) {

    obindex++;

    Object *eval_ob = DEG_get_evaluated_object(depsgraph, ob);

    if (!eval_ob) {
      continue;
    }

    /* DEG_OBJECT_ITER_BEGIN will include the instanced mesh of these curve object types, so don't
     * load them twice. */
    if (allow_duplicates && ELEM(ob->type, OB_CURVES_LEGACY, OB_FONT, OB_SURF)) {
      continue;
    }

    if (BKE_object_visibility(eval_ob, eval_mode) & OB_VISIBLE_SELF) {
      lineart_object_load_single_instance(ld,
                                          depsgraph,
                                          scene,
                                          eval_ob,
                                          eval_ob,
                                          eval_ob->object_to_world,
                                          is_render,
                                          olti,
                                          thread_count,
                                          obindex);
    }
  }
  DEG_OBJECT_ITER_END;

  TaskPool *tp = BLI_task_pool_create(nullptr, TASK_PRIORITY_HIGH);

  if (G.debug_value == 4000) {
    printf("thread count: %d\n", thread_count);
  }
  for (int i = 0; i < thread_count; i++) {
    olti[i].ld = ld;
    olti[i].shadow_elns = shadow_elns;
    olti[i].thread_id = i;
    BLI_task_pool_push(tp, (TaskRunFunction)lineart_object_load_worker, &olti[i], false, nullptr);
  }
  BLI_task_pool_work_and_wait(tp);
  BLI_task_pool_free(tp);

  /* The step below is to serialize vertex index in the whole scene, so
   * lineart_triangle_share_edge() can work properly from the lack of triangle adjacent info. */
  int global_i = 0;

  int edge_count = 0;
  for (int i = 0; i < thread_count; i++) {
    for (LineartObjectInfo *obi = olti[i].pending; obi; obi = obi->next) {
      if (!obi->v_eln) {
        continue;
      }
      edge_count += obi->pending_edges.next;
    }
  }
  lineart_finalize_object_edge_array_reserve(&ld->pending_edges, edge_count);

  for (int i = 0; i < thread_count; i++) {
    for (LineartObjectInfo *obi = olti[i].pending; obi; obi = obi->next) {
      if (!obi->v_eln) {
        continue;
      }
      LineartVert *v = (LineartVert *)obi->v_eln->pointer;
      int v_count = obi->v_eln->element_count;
      obi->v_eln->global_index_offset = global_i;
      for (int vi = 0; vi < v_count; vi++) {
        v[vi].index += global_i;
      }
      /* Register a global index increment. See #lineart_triangle_share_edge() and
       * #lineart_main_load_geometries() for detailed. It's okay that global_vindex might
       * eventually overflow, in such large scene it's virtually impossible for two vertex of the
       * same numeric index to come close together. */
      obi->global_i_offset = global_i;
      global_i += v_count;
      lineart_finalize_object_edge_array(&ld->pending_edges, obi);
    }
  }

  if (G.debug_value == 4000) {
    double t_elapsed = PIL_check_seconds_timer() - t_start;
    printf("Line art loading time: %lf\n", t_elapsed);
    printf("Discarded %d object from bound box check\n", bound_box_discard_count);
  }
}

/**
 * Returns the two other verts of the triangle given a vertex. Returns false if the given vertex
 * doesn't belong to this triangle.
 */
static bool lineart_triangle_get_other_verts(const LineartTriangle *tri,
                                             const LineartVert *vt,
                                             LineartVert **l,
                                             LineartVert **r)
{
  if (tri->v[0] == vt) {
    *l = tri->v[1];
    *r = tri->v[2];
    return true;
  }
  if (tri->v[1] == vt) {
    *l = tri->v[2];
    *r = tri->v[0];
    return true;
  }
  if (tri->v[2] == vt) {
    *l = tri->v[0];
    *r = tri->v[1];
    return true;
  }
  return false;
}

bool lineart_edge_from_triangle(const LineartTriangle *tri,
                                const LineartEdge *e,
                                bool allow_overlapping_edges)
{
  const LineartEdge *use_e = e;
  if (e->flags & LRT_EDGE_FLAG_LIGHT_CONTOUR) {
    if (((e->target_reference & LRT_LIGHT_CONTOUR_TARGET) == tri->target_reference) ||
        (((e->target_reference >> 32) & LRT_LIGHT_CONTOUR_TARGET) == tri->target_reference)) {
      return true;
    }
  }
  else {
    /* Normally we just determine from identifiers of adjacent triangles. */
    if ((use_e->t1 && use_e->t1->target_reference == tri->target_reference) ||
        (use_e->t2 && use_e->t2->target_reference == tri->target_reference)) {
      return true;
    }
  }

  /* If allows overlapping, then we compare the vertex coordinates one by one to determine if one
   * edge is from specific triangle. This is slower but can handle edge split cases very well. */
  if (allow_overlapping_edges) {
#define LRT_TRI_SAME_POINT(tri, i, pt) \
  ((LRT_DOUBLE_CLOSE_ENOUGH(tri->v[i]->gloc[0], pt->gloc[0]) && \
    LRT_DOUBLE_CLOSE_ENOUGH(tri->v[i]->gloc[1], pt->gloc[1]) && \
    LRT_DOUBLE_CLOSE_ENOUGH(tri->v[i]->gloc[2], pt->gloc[2])) || \
   (LRT_DOUBLE_CLOSE_ENOUGH(tri->v[i]->gloc[0], pt->gloc[0]) && \
    LRT_DOUBLE_CLOSE_ENOUGH(tri->v[i]->gloc[1], pt->gloc[1]) && \
    LRT_DOUBLE_CLOSE_ENOUGH(tri->v[i]->gloc[2], pt->gloc[2])))
    if ((LRT_TRI_SAME_POINT(tri, 0, e->v1) || LRT_TRI_SAME_POINT(tri, 1, e->v1) ||
         LRT_TRI_SAME_POINT(tri, 2, e->v1)) &&
        (LRT_TRI_SAME_POINT(tri, 0, e->v2) || LRT_TRI_SAME_POINT(tri, 1, e->v2) ||
         LRT_TRI_SAME_POINT(tri, 2, e->v2))) {
      return true;
    }
#undef LRT_TRI_SAME_POINT
  }
  return false;
}

/* Sorting three intersection points from min to max,
 * the order for each intersection is set in `lst[0]` to `lst[2]`. */
#define INTERSECT_SORT_MIN_TO_MAX_3(ia, ib, ic, lst) \
  { \
    lst[0] = LRT_MIN3_INDEX(ia, ib, ic); \
    lst[1] = (((ia <= ib && ib <= ic) || (ic <= ib && ib <= ia)) ? \
                  1 : \
                  (((ic <= ia && ia <= ib) || (ib < ia && ia <= ic)) ? 0 : 2)); \
    lst[2] = LRT_MAX3_INDEX(ia, ib, ic); \
  }

/* `ia ib ic` are ordered. */
#define INTERSECT_JUST_GREATER(is, order, num, index) \
  { \
    index = (num < is[order[0]] ? \
                 order[0] : \
                 (num < is[order[1]] ? order[1] : (num < is[order[2]] ? order[2] : -1))); \
  }

/* `ia ib ic` are ordered. */
#define INTERSECT_JUST_SMALLER(is, order, num, index) \
  { \
    index = (num > is[order[2]] ? \
                 order[2] : \
                 (num > is[order[1]] ? order[1] : (num > is[order[0]] ? order[0] : -1))); \
  }

#define LRT_ISEC(index) (index == 0 ? isec_e1 : (index == 1 ? isec_e2 : isec_e3))
#define LRT_PARALLEL(index) (index == 0 ? para_e1 : (index == 1 ? para_e2 : para_e3))

/**
 * This is the main function to calculate
 * the occlusion status between 1(one) triangle and 1(one) line.
 * if returns true, then from/to will carry the occluded segments
 * in ratio from `e->v1` to `e->v2`. The line is later cut with these two values.
 *
 * TODO(@Yiming): This function uses a convoluted method that needs to be redesigned.
 *
 * 1) The #lineart_intersect_seg_seg() and #lineart_point_triangle_relation() are separate calls,
 * which would potentially return results that doesn't agree, especially when it's an edge
 * extruding from one of the triangle's point. To get the information using one math process can
 * solve this problem.
 *
 * 2) Currently using discrete a/b/c/para_e1/para_e2/para_e3/is[3] values for storing
 * intersection/edge_aligned/intersection_order info, which isn't optimal, needs a better
 * representation (likely a struct) for readability and clarity of code path.
 *
 * I keep this function as-is because it's still fast, and more importantly the output value
 * threshold is already in tune with the cutting function in the next stage.
 * While current "edge aligned" fix isn't ideal, it does solve most of the precision issue
 * especially in orthographic camera mode.
 */
static bool lineart_triangle_edge_image_space_occlusion(const LineartTriangle *tri,
                                                        const LineartEdge *e,
                                                        const double *override_camera_loc,
                                                        const bool override_cam_is_persp,
                                                        const bool allow_overlapping_edges,
                                                        const double m_view_projection[4][4],
                                                        const double camera_dir[3],
                                                        const float cam_shift_x,
                                                        const float cam_shift_y,
                                                        double *from,
                                                        double *to)
{
  double cross_ratios[3] = {0};
  int cross_order[3];
  int cross_v1 = -1, cross_v2 = -1;
  /* If the edge intersects with the triangle edges (including extensions). */
  int isec_e1, isec_e2, isec_e3;
  /* If edge is parallel to one of the edges in the triangle. */
  bool para_e1, para_e2, para_e3;
  enum LineartPointTri state_v1 = LRT_OUTSIDE_TRIANGLE, state_v2 = LRT_OUTSIDE_TRIANGLE;

  double dir_v1[3];
  double dir_v2[3];
  double view_vector[4];
  double dir_cam[3];
  double dot_v1, dot_v2, dot_v1a, dot_v2a;
  double dot_f;
  double gloc[4], trans[4];
  double cut = -1;

  double *LFBC = e->v1->fbcoord, *RFBC = e->v2->fbcoord, *FBC0 = tri->v[0]->fbcoord,
         *FBC1 = tri->v[1]->fbcoord, *FBC2 = tri->v[2]->fbcoord;

  /* Overlapping not possible, return early. */
  if ((MAX3(FBC0[0], FBC1[0], FBC2[0]) < MIN2(LFBC[0], RFBC[0])) ||
      (MIN3(FBC0[0], FBC1[0], FBC2[0]) > MAX2(LFBC[0], RFBC[0])) ||
      (MAX3(FBC0[1], FBC1[1], FBC2[1]) < MIN2(LFBC[1], RFBC[1])) ||
      (MIN3(FBC0[1], FBC1[1], FBC2[1]) > MAX2(LFBC[1], RFBC[1])) ||
      (MIN3(FBC0[3], FBC1[3], FBC2[3]) > MAX2(LFBC[3], RFBC[3]))) {
    return false;
  }

  /* If the line is one of the edge in the triangle, then it's not occluded. */
  if (lineart_edge_from_triangle(tri, e, allow_overlapping_edges)) {
    return false;
  }

  /* Check if the line visually crosses one of the edge in the triangle. */
  isec_e1 = lineart_intersect_seg_seg(LFBC, RFBC, FBC0, FBC1, &cross_ratios[0], &para_e1);
  isec_e2 = lineart_intersect_seg_seg(LFBC, RFBC, FBC1, FBC2, &cross_ratios[1], &para_e2);
  isec_e3 = lineart_intersect_seg_seg(LFBC, RFBC, FBC2, FBC0, &cross_ratios[2], &para_e3);

  /* Sort the intersection distance. */
  INTERSECT_SORT_MIN_TO_MAX_3(cross_ratios[0], cross_ratios[1], cross_ratios[2], cross_order);

  sub_v3_v3v3_db(dir_v1, e->v1->gloc, tri->v[0]->gloc);
  sub_v3_v3v3_db(dir_v2, e->v2->gloc, tri->v[0]->gloc);

  copy_v3_v3_db(dir_cam, camera_dir);
  copy_v3_v3_db(view_vector, override_camera_loc);
  if (override_cam_is_persp) {
    sub_v3_v3v3_db(dir_cam, view_vector, tri->v[0]->gloc);
  }

  dot_v1 = dot_v3v3_db(dir_v1, tri->gn);
  dot_v2 = dot_v3v3_db(dir_v2, tri->gn);
  dot_f = dot_v3v3_db(dir_cam, tri->gn);

  if ((e->flags & LRT_EDGE_FLAG_PROJECTED_SHADOW) &&
      (e->target_reference == tri->target_reference)) {
    if (((dot_f > 0) && (e->flags & LRT_EDGE_FLAG_SHADOW_FACING_LIGHT)) ||
        ((dot_f < 0) && !(e->flags & LRT_EDGE_FLAG_SHADOW_FACING_LIGHT))) {
      *from = 0.0f;
      *to = 1.0f;
      return true;
    }

    return false;
  }

  /* NOTE(Yiming): When we don't use `dot_f==0` here, it's theoretically possible that _some_
   * faces in perspective mode would get erroneously caught in this condition where they really
   * are legit faces that would produce occlusion, but haven't encountered those yet in my test
   * files.
   */
  if (fabs(dot_f) < FLT_EPSILON) {
    return false;
  }

  /* Whether two end points are inside/on_the_edge/outside of the triangle. */
  state_v1 = lineart_point_triangle_relation(LFBC, FBC0, FBC1, FBC2);
  state_v2 = lineart_point_triangle_relation(RFBC, FBC0, FBC1, FBC2);

  /* If the edge doesn't visually cross any edge of the triangle... */
  if (!isec_e1 && !isec_e2 && !isec_e3) {
    /* And if both end point from the edge is outside of the triangle... */
    if ((!state_v1) && (!state_v2)) {
      return false; /* We don't have any occlusion. */
    }
  }

  /* Determine the cut position. */

  dot_v1a = fabs(dot_v1);
  if (dot_v1a < DBL_EPSILON) {
    dot_v1a = 0;
    dot_v1 = 0;
  }
  dot_v2a = fabs(dot_v2);
  if (dot_v2a < DBL_EPSILON) {
    dot_v2a = 0;
    dot_v2 = 0;
  }
  if (dot_v1 - dot_v2 == 0) {
    cut = 100000;
  }
  else if (dot_v1 * dot_v2 <= 0) {
    cut = dot_v1a / fabs(dot_v1 - dot_v2);
  }
  else {
    cut = fabs(dot_v2 + dot_v1) / fabs(dot_v1 - dot_v2);
    cut = dot_v2a > dot_v1a ? 1 - cut : cut;
  }

  /* Transform the cut from geometry space to image space. */
  if (override_cam_is_persp) {
    interp_v3_v3v3_db(gloc, e->v1->gloc, e->v2->gloc, cut);
    mul_v4_m4v3_db(trans, m_view_projection, gloc);
    mul_v3db_db(trans, (1 / trans[3]));
    trans[0] -= cam_shift_x * 2;
    trans[1] -= cam_shift_y * 2;
    /* To accommodate `k=0` and `k=inf` (vertical) lines. here the cut is in image space. */
    if (fabs(e->v1->fbcoord[0] - e->v2->fbcoord[0]) >
        fabs(e->v1->fbcoord[1] - e->v2->fbcoord[1])) {
      cut = ratiod(e->v1->fbcoord[0], e->v2->fbcoord[0], trans[0]);
    }
    else {
      cut = ratiod(e->v1->fbcoord[1], e->v2->fbcoord[1], trans[1]);
    }
  }

#define LRT_GUARD_NOT_FOUND \
  if (cross_v1 < 0 || cross_v2 < 0) { \
    return false; \
  }

  /* Determine the pair of edges that the line has crossed. The "|" symbol in the comment
   * indicates triangle boundary. DBL_TRIANGLE_LIM is needed to for floating point precision
   * tolerance. */

  if (state_v1 == LRT_INSIDE_TRIANGLE) {
    /* Left side is in the triangle. */
    if (state_v2 == LRT_INSIDE_TRIANGLE) {
      /* |   l---r   | */
      INTERSECT_JUST_SMALLER(cross_ratios, cross_order, DBL_TRIANGLE_LIM, cross_v1);
      INTERSECT_JUST_GREATER(cross_ratios, cross_order, 1 - DBL_TRIANGLE_LIM, cross_v2);
    }
    else if (state_v2 == LRT_ON_TRIANGLE) {
      /* |   l------r| */
      INTERSECT_JUST_SMALLER(cross_ratios, cross_order, DBL_TRIANGLE_LIM, cross_v1);
      INTERSECT_JUST_GREATER(cross_ratios, cross_order, 1 - DBL_TRIANGLE_LIM, cross_v2);
    }
    else if (state_v2 == LRT_OUTSIDE_TRIANGLE) {
      /* |   l-------|------r */
      INTERSECT_JUST_SMALLER(cross_ratios, cross_order, DBL_TRIANGLE_LIM, cross_v1);
      INTERSECT_JUST_GREATER(cross_ratios, cross_order, 0, cross_v2);
    }
  }
  else if (state_v1 == LRT_ON_TRIANGLE) {
    /* Left side is on some edge of the triangle. */
    if (state_v2 == LRT_INSIDE_TRIANGLE) {
      /* |l------r   | */
      INTERSECT_JUST_SMALLER(cross_ratios, cross_order, DBL_TRIANGLE_LIM, cross_v1);
      INTERSECT_JUST_GREATER(cross_ratios, cross_order, 1 - DBL_TRIANGLE_LIM, cross_v2);
    }
    else if (state_v2 == LRT_ON_TRIANGLE) {
      /* |l---------r| */
      INTERSECT_JUST_SMALLER(cross_ratios, cross_order, DBL_TRIANGLE_LIM, cross_v1);
      INTERSECT_JUST_GREATER(cross_ratios, cross_order, 1 - DBL_TRIANGLE_LIM, cross_v2);
    }
    else if (state_v2 == LRT_OUTSIDE_TRIANGLE) {
      /*           |l----------|-------r (crossing the triangle) [OR]
       * r---------|l          |         (not crossing the triangle) */
      INTERSECT_JUST_GREATER(cross_ratios, cross_order, DBL_TRIANGLE_LIM, cross_v2);
      if (cross_v2 >= 0 && LRT_ISEC(cross_v2) && cross_ratios[cross_v2] > (DBL_TRIANGLE_LIM)) {
        INTERSECT_JUST_SMALLER(cross_ratios, cross_order, DBL_TRIANGLE_LIM, cross_v1);
      }
      else {
        INTERSECT_JUST_SMALLER(cross_ratios, cross_order, DBL_TRIANGLE_LIM, cross_v2);
        if (cross_v2 > 0) {
          INTERSECT_JUST_SMALLER(cross_ratios, cross_order, cross_ratios[cross_v2], cross_v1);
        }
      }
      LRT_GUARD_NOT_FOUND
      /* We could have the edge being completely parallel to the triangle where there isn't a
       * viable occlusion result. */
      if ((LRT_PARALLEL(cross_v1) && !LRT_ISEC(cross_v1)) ||
          (LRT_PARALLEL(cross_v2) && !LRT_ISEC(cross_v2))) {
        return false;
      }
    }
  }
  else if (state_v1 == LRT_OUTSIDE_TRIANGLE) {
    /* Left side is outside of the triangle. */
    if (state_v2 == LRT_INSIDE_TRIANGLE) {
      /* l---|---r   | */
      INTERSECT_JUST_SMALLER(cross_ratios, cross_order, 1 - DBL_TRIANGLE_LIM, cross_v1);
      INTERSECT_JUST_GREATER(cross_ratios, cross_order, 1 - DBL_TRIANGLE_LIM, cross_v2);
    }
    else if (state_v2 == LRT_ON_TRIANGLE) {
      /*           |r----------|-------l (crossing the triangle) [OR]
       * l---------|r          |         (not crossing the triangle) */
      INTERSECT_JUST_SMALLER(cross_ratios, cross_order, 1 - DBL_TRIANGLE_LIM, cross_v1);
      if (cross_v1 >= 0 && LRT_ISEC(cross_v1) && cross_ratios[cross_v1] < (1 - DBL_TRIANGLE_LIM)) {
        INTERSECT_JUST_GREATER(cross_ratios, cross_order, 1 - DBL_TRIANGLE_LIM, cross_v2);
      }
      else {
        INTERSECT_JUST_GREATER(cross_ratios, cross_order, 1 - DBL_TRIANGLE_LIM, cross_v1);
        if (cross_v1 > 0) {
          INTERSECT_JUST_GREATER(cross_ratios, cross_order, cross_ratios[cross_v1], cross_v2);
        }
      }
      LRT_GUARD_NOT_FOUND
      /* The same logic applies as above case. */
      if ((LRT_PARALLEL(cross_v1) && !LRT_ISEC(cross_v1)) ||
          (LRT_PARALLEL(cross_v2) && !LRT_ISEC(cross_v2))) {
        return false;
      }
    }
    else if (state_v2 == LRT_OUTSIDE_TRIANGLE) {
      /*      l---|----|----r (crossing the triangle) [OR]
       * l----r   |    |      (not crossing the triangle) */
      INTERSECT_JUST_GREATER(cross_ratios, cross_order, -DBL_TRIANGLE_LIM, cross_v1);
      if (cross_v1 >= 0 && LRT_ISEC(cross_v1)) {
        INTERSECT_JUST_GREATER(cross_ratios, cross_order, cross_ratios[cross_v1], cross_v2);
      }
      else {
        if (cross_v1 >= 0) {
          INTERSECT_JUST_GREATER(cross_ratios, cross_order, cross_ratios[cross_v1], cross_v1);
          if (cross_v1 >= 0) {
            INTERSECT_JUST_GREATER(cross_ratios, cross_order, cross_ratios[cross_v1], cross_v2);
          }
        }
      }
    }
  }

  LRT_GUARD_NOT_FOUND

  double dot_1f = dot_v1 * dot_f, dot_2f = dot_v2 * dot_f;

  /* Determine the start and end point of image space cut on a line. */
  if (dot_1f <= 0 && dot_2f <= 0 && (dot_v1 || dot_v2)) {
    *from = MAX2(0, cross_ratios[cross_v1]);
    *to = MIN2(1, cross_ratios[cross_v2]);
    if (*from >= *to) {
      return false;
    }
    return true;
  }
  if (dot_1f >= 0 && dot_2f <= 0 && (dot_v1 || dot_v2)) {
    *from = MAX2(cut, cross_ratios[cross_v1]);
    *to = MIN2(1, cross_ratios[cross_v2]);
    if (*from >= *to) {
      return false;
    }
    return true;
  }
  if (dot_1f <= 0 && dot_2f >= 0 && (dot_v1 || dot_v2)) {
    *from = MAX2(0, cross_ratios[cross_v1]);
    *to = MIN2(cut, cross_ratios[cross_v2]);
    if (*from >= *to) {
      return false;
    }
    return true;
  }

  /* Unlikely, but here's the default failed value if anything fall through. */
  return false;
}

#undef INTERSECT_SORT_MIN_TO_MAX_3
#undef INTERSECT_JUST_GREATER
#undef INTERSECT_JUST_SMALLER
#undef LRT_ISEC
#undef LRT_PARALLEL

/**
 * At this stage of the computation we don't have triangle adjacent info anymore,
 * so we can only compare the global vert index.
 */
static bool lineart_triangle_share_edge(const LineartTriangle *l, const LineartTriangle *r)
{
  if (l->v[0]->index == r->v[0]->index) {
    if (l->v[1]->index == r->v[1]->index || l->v[1]->index == r->v[2]->index ||
        l->v[2]->index == r->v[2]->index || l->v[2]->index == r->v[1]->index) {
      return true;
    }
  }
  if (l->v[0]->index == r->v[1]->index) {
    if (l->v[1]->index == r->v[0]->index || l->v[1]->index == r->v[2]->index ||
        l->v[2]->index == r->v[2]->index || l->v[2]->index == r->v[0]->index) {
      return true;
    }
  }
  if (l->v[0]->index == r->v[2]->index) {
    if (l->v[1]->index == r->v[1]->index || l->v[1]->index == r->v[0]->index ||
        l->v[2]->index == r->v[0]->index || l->v[2]->index == r->v[1]->index) {
      return true;
    }
  }
  if (l->v[1]->index == r->v[0]->index) {
    if (l->v[2]->index == r->v[1]->index || l->v[2]->index == r->v[2]->index ||
        l->v[0]->index == r->v[2]->index || l->v[0]->index == r->v[1]->index) {
      return true;
    }
  }
  if (l->v[1]->index == r->v[1]->index) {
    if (l->v[2]->index == r->v[0]->index || l->v[2]->index == r->v[2]->index ||
        l->v[0]->index == r->v[2]->index || l->v[0]->index == r->v[0]->index) {
      return true;
    }
  }
  if (l->v[1]->index == r->v[2]->index) {
    if (l->v[2]->index == r->v[1]->index || l->v[2]->index == r->v[0]->index ||
        l->v[0]->index == r->v[0]->index || l->v[0]->index == r->v[1]->index) {
      return true;
    }
  }

  /* Otherwise not possible. */
  return false;
}

static LineartVert *lineart_triangle_share_point(const LineartTriangle *l,
                                                 const LineartTriangle *r)
{
  if (l->v[0] == r->v[0]) {
    return r->v[0];
  }
  if (l->v[0] == r->v[1]) {
    return r->v[1];
  }
  if (l->v[0] == r->v[2]) {
    return r->v[2];
  }
  if (l->v[1] == r->v[0]) {
    return r->v[0];
  }
  if (l->v[1] == r->v[1]) {
    return r->v[1];
  }
  if (l->v[1] == r->v[2]) {
    return r->v[2];
  }
  if (l->v[2] == r->v[0]) {
    return r->v[0];
  }
  if (l->v[2] == r->v[1]) {
    return r->v[1];
  }
  if (l->v[2] == r->v[2]) {
    return r->v[2];
  }
  return nullptr;
}

static bool lineart_triangle_2v_intersection_math(
    LineartVert *v1, LineartVert *v2, LineartTriangle *tri, const double *last, double *rv)
{
  /* Direction vectors for the edge verts. We will check if the verts are on the same side of the
   * triangle or not. */
  double dir_v1[3], dir_v2[3];
  double dot_v1, dot_v2;
  double gloc[3];

  sub_v3_v3v3_db(dir_v1, v1->gloc, tri->v[0]->gloc);
  sub_v3_v3v3_db(dir_v2, v2->gloc, tri->v[0]->gloc);

  dot_v1 = dot_v3v3_db(dir_v1, tri->gn);
  dot_v2 = dot_v3v3_db(dir_v2, tri->gn);

  if (dot_v1 * dot_v2 > 0 || (!dot_v1 && !dot_v2)) {
    return false;
  }

  dot_v1 = fabs(dot_v1);
  dot_v2 = fabs(dot_v2);

  interp_v3_v3v3_db(gloc, v1->gloc, v2->gloc, dot_v1 / (dot_v1 + dot_v2));

  /* Due to precision issue, we might end up with the same point as the one we already detected. */
  if (last && LRT_DOUBLE_CLOSE_ENOUGH(last[0], gloc[0]) &&
      LRT_DOUBLE_CLOSE_ENOUGH(last[1], gloc[1]) && LRT_DOUBLE_CLOSE_ENOUGH(last[2], gloc[2])) {
    return false;
  }

  if (!lineart_point_inside_triangle3d(gloc, tri->v[0]->gloc, tri->v[1]->gloc, tri->v[2]->gloc)) {
    return false;
  }

  copy_v3_v3_db(rv, gloc);

  return true;
}

static bool lineart_triangle_intersect_math(LineartTriangle *tri,
                                            LineartTriangle *t2,
                                            double *v1,
                                            double *v2)
{
  double *next = v1, *last = nullptr;
  LineartVert *sv1, *sv2;

  LineartVert *share = lineart_triangle_share_point(t2, tri);

  if (share) {
    /* If triangles have sharing points like `abc` and `acd`, then we only need to detect `bc`
     * against `acd` or `cd` against `abc`. */

    lineart_triangle_get_other_verts(tri, share, &sv1, &sv2);

    copy_v3_v3_db(v1, share->gloc);

    if (!lineart_triangle_2v_intersection_math(sv1, sv2, t2, nullptr, v2)) {
      lineart_triangle_get_other_verts(t2, share, &sv1, &sv2);
      if (lineart_triangle_2v_intersection_math(sv1, sv2, tri, nullptr, v2)) {
        return true;
      }
    }
  }
  else {
    /* If not sharing any points, then we need to try all the possibilities. */

    if (lineart_triangle_2v_intersection_math(tri->v[0], tri->v[1], t2, nullptr, v1)) {
      next = v2;
      last = v1;
    }

    if (lineart_triangle_2v_intersection_math(tri->v[1], tri->v[2], t2, last, next)) {
      if (last) {
        return true;
      }
      next = v2;
      last = v1;
    }
    if (lineart_triangle_2v_intersection_math(tri->v[2], tri->v[0], t2, last, next)) {
      if (last) {
        return true;
      }
      next = v2;
      last = v1;
    }

    if (lineart_triangle_2v_intersection_math(t2->v[0], t2->v[1], tri, last, next)) {
      if (last) {
        return true;
      }
      next = v2;
      last = v1;
    }
    if (lineart_triangle_2v_intersection_math(t2->v[1], t2->v[2], tri, last, next)) {
      if (last) {
        return true;
      }
      next = v2;
      last = v1;
    }
    if (lineart_triangle_2v_intersection_math(t2->v[2], t2->v[0], tri, last, next)) {
      if (last) {
        return true;
      }
      next = v2;
      last = v1;
    }
  }
  return false;
}

static void lineart_add_isec_thread(LineartIsecThread *th,
                                    const double *v1,
                                    const double *v2,
                                    LineartTriangle *tri1,
                                    LineartTriangle *tri2)
{
  if (th->current == th->max) {

    LineartIsecSingle *new_array = static_cast<LineartIsecSingle *>(
        MEM_mallocN(sizeof(LineartIsecSingle) * th->max * 2, "LineartIsecSingle"));
    memcpy(new_array, th->array, sizeof(LineartIsecSingle) * th->max);
    th->max *= 2;
    MEM_freeN(th->array);
    th->array = new_array;
  }
  LineartIsecSingle *isec_single = &th->array[th->current];
  copy_v3_v3_db(isec_single->v1, v1);
  copy_v3_v3_db(isec_single->v2, v2);
  isec_single->tri1 = tri1;
  isec_single->tri2 = tri2;
  if (tri1->target_reference > tri2->target_reference) {
    std::swap(isec_single->tri1, isec_single->tri2);
  }
  th->current++;
}

#define LRT_ISECT_TRIANGLE_PER_THREAD 4096

static bool lineart_schedule_new_triangle_task(LineartIsecThread *th)
{
  LineartData *ld = th->ld;
  int remaining = LRT_ISECT_TRIANGLE_PER_THREAD;

  BLI_spin_lock(&ld->lock_task);
  LineartElementLinkNode *eln = ld->isect_scheduled_up_to;

  if (!eln) {
    BLI_spin_unlock(&ld->lock_task);
    return false;
  }

  th->pending_from = eln;
  th->index_from = ld->isect_scheduled_up_to_index;

  while (remaining > 0 && eln) {
    int remaining_this_eln = eln->element_count - ld->isect_scheduled_up_to_index;
    int added_count = MIN2(remaining, remaining_this_eln);
    remaining -= added_count;
    if (remaining || added_count == remaining_this_eln) {
      eln = eln->next;
      ld->isect_scheduled_up_to = eln;
      ld->isect_scheduled_up_to_index = 0;
    }
    else {
      ld->isect_scheduled_up_to_index += added_count;
    }
  }

  th->pending_to = eln ? eln :
                         static_cast<LineartElementLinkNode *>(
                             ld->geom.triangle_buffer_pointers.last);
  th->index_to = ld->isect_scheduled_up_to_index;

  BLI_spin_unlock(&ld->lock_task);

  return true;
}

/* This function initializes two things:
 * 1) Triangle array scheduling info, for each worker thread to get its chunk from the scheduler.
 * 2) Per-thread intersection result array. Does not store actual #LineartEdge, these results will
 * be finalized by #lineart_create_edges_from_isec_data
 */
static void lineart_init_isec_thread(LineartIsecData *d, LineartData *ld, int thread_count)
{
  d->threads = static_cast<LineartIsecThread *>(
      MEM_callocN(sizeof(LineartIsecThread) * thread_count, "LineartIsecThread arr"));
  d->ld = ld;
  d->thread_count = thread_count;

  ld->isect_scheduled_up_to = static_cast<LineartElementLinkNode *>(
      ld->geom.triangle_buffer_pointers.first);
  ld->isect_scheduled_up_to_index = 0;

  for (int i = 0; i < thread_count; i++) {
    LineartIsecThread *it = &d->threads[i];
    it->array = static_cast<LineartIsecSingle *>(
        MEM_mallocN(sizeof(LineartIsecSingle) * 100, "LineartIsecSingle arr"));
    it->max = 100;
    it->current = 0;
    it->thread_id = i;
    it->ld = ld;
  }
}

static void lineart_destroy_isec_thread(LineartIsecData *d)
{
  for (int i = 0; i < d->thread_count; i++) {
    LineartIsecThread *it = &d->threads[i];
    MEM_freeN(it->array);
  }
  MEM_freeN(d->threads);
}

static void lineart_triangle_intersect_in_bounding_area(LineartTriangle *tri,
                                                        LineartBoundingArea *ba,
                                                        LineartIsecThread *th,
                                                        int up_to)
{
  BLI_assert(th != nullptr);

  if (!th) {
    return;
  }

  double *G0 = tri->v[0]->gloc, *G1 = tri->v[1]->gloc, *G2 = tri->v[2]->gloc;

  /* If this _is_ the smallest subdivision bounding area, then do the intersections there. */
  for (int i = 0; i < up_to; i++) {
    /* Testing_triangle->testing[0] is used to store pairing triangle reference.
     * See definition of LineartTriangleThread for more info. */
    LineartTriangle *testing_triangle = ba->linked_triangles[i];
    LineartTriangleThread *tt = (LineartTriangleThread *)testing_triangle;

    if (testing_triangle == tri || tt->testing_e[th->thread_id] == (LineartEdge *)tri) {
      continue;
    }
    tt->testing_e[th->thread_id] = (LineartEdge *)tri;

    if (!((testing_triangle->flags | tri->flags) & LRT_TRIANGLE_FORCE_INTERSECTION)) {
      if (((testing_triangle->flags | tri->flags) & LRT_TRIANGLE_NO_INTERSECTION) ||
          (testing_triangle->flags & tri->flags & LRT_TRIANGLE_INTERSECTION_ONLY)) {
        continue;
      }
    }

    double *RG0 = testing_triangle->v[0]->gloc, *RG1 = testing_triangle->v[1]->gloc,
           *RG2 = testing_triangle->v[2]->gloc;

    /* Bounding box not overlapping or triangles share edges, not potential of intersecting. */
    if ((MIN3(G0[2], G1[2], G2[2]) > MAX3(RG0[2], RG1[2], RG2[2])) ||
        (MAX3(G0[2], G1[2], G2[2]) < MIN3(RG0[2], RG1[2], RG2[2])) ||
        (MIN3(G0[0], G1[0], G2[0]) > MAX3(RG0[0], RG1[0], RG2[0])) ||
        (MAX3(G0[0], G1[0], G2[0]) < MIN3(RG0[0], RG1[0], RG2[0])) ||
        (MIN3(G0[1], G1[1], G2[1]) > MAX3(RG0[1], RG1[1], RG2[1])) ||
        (MAX3(G0[1], G1[1], G2[1]) < MIN3(RG0[1], RG1[1], RG2[1])) ||
        lineart_triangle_share_edge(tri, testing_triangle)) {
      continue;
    }

    /* If we do need to compute intersection, then finally do it. */

    double iv1[3], iv2[3];
    if (lineart_triangle_intersect_math(tri, testing_triangle, iv1, iv2)) {
      lineart_add_isec_thread(th, iv1, iv2, tri, testing_triangle);
    }
  }
}

/**
 * The calculated view vector will point towards the far-plane from the camera position.
 */
void lineart_main_get_view_vector(LineartData *ld)
{
  float direction[3] = {0, 0, 1};
  float trans[3];
  float inv[4][4];
  float obmat_no_scale[4][4];

  copy_m4_m4(obmat_no_scale, ld->conf.cam_obmat);
  normalize_v3(obmat_no_scale[0]);
  normalize_v3(obmat_no_scale[1]);
  normalize_v3(obmat_no_scale[2]);
  invert_m4_m4(inv, obmat_no_scale);
  transpose_m4(inv);
  mul_v3_mat3_m4v3(trans, inv, direction);
  copy_m4_m4(ld->conf.cam_obmat, obmat_no_scale);
  copy_v3db_v3fl(ld->conf.view_vector, trans);

  if (ld->conf.light_reference_available) {
    copy_m4_m4(obmat_no_scale, ld->conf.cam_obmat_secondary);
    normalize_v3(obmat_no_scale[0]);
    normalize_v3(obmat_no_scale[1]);
    normalize_v3(obmat_no_scale[2]);
    invert_m4_m4(inv, obmat_no_scale);
    transpose_m4(inv);
    mul_v3_mat3_m4v3(trans, inv, direction);
    copy_m4_m4(ld->conf.cam_obmat_secondary, obmat_no_scale);
    copy_v3db_v3fl(ld->conf.view_vector_secondary, trans);
  }
}

static void lineart_end_bounding_area_recursive(LineartBoundingArea *ba)
{
  BLI_spin_end(&ba->lock);
  if (ba->child) {
    for (int i = 0; i < 4; i++) {
      lineart_end_bounding_area_recursive(&ba->child[i]);
    }
  }
}

void lineart_destroy_render_data_keep_init(LineartData *ld)
{
  if (ld == nullptr) {
    return;
  }

  BLI_listbase_clear(&ld->chains);
  BLI_listbase_clear(&ld->wasted_cuts);

  BLI_listbase_clear(&ld->geom.vertex_buffer_pointers);
  BLI_listbase_clear(&ld->geom.line_buffer_pointers);
  BLI_listbase_clear(&ld->geom.triangle_buffer_pointers);

  if (ld->pending_edges.array) {
    MEM_freeN(ld->pending_edges.array);
  }

  for (int i = 0; i < ld->qtree.initial_tile_count; i++) {
    lineart_end_bounding_area_recursive(&ld->qtree.initials[i]);
  }
  lineart_free_bounding_area_memories(ld);

  lineart_mem_destroy(&ld->render_data_pool);
}

static void lineart_destroy_render_data(LineartData *ld)
{
  if (ld == nullptr) {
    return;
  }

  BLI_spin_end(&ld->lock_task);
  BLI_spin_end(&ld->lock_cuts);
  BLI_spin_end(&ld->render_data_pool.lock_mem);

  lineart_destroy_render_data_keep_init(ld);

  lineart_mem_destroy(&ld->render_data_pool);
}

void MOD_lineart_destroy_render_data(LineartGpencilModifierData *lmd)
{
  LineartData *ld = lmd->la_data_ptr;

  lineart_destroy_render_data(ld);

  if (ld) {
    MEM_freeN(ld);
    lmd->la_data_ptr = nullptr;
  }

  if (G.debug_value == 4000) {
    printf("LRT: Destroyed render data.\n");
  }
}

static LineartCache *lineart_init_cache()
{
  LineartCache *lc = static_cast<LineartCache *>(
      MEM_callocN(sizeof(LineartCache), "Lineart Cache"));
  return lc;
}

void MOD_lineart_clear_cache(LineartCache **lc)
{
  if (!(*lc)) {
    return;
  }
  lineart_mem_destroy(&((*lc)->chain_data_pool));
  MEM_freeN(*lc);
  (*lc) = nullptr;
}

static LineartData *lineart_create_render_buffer(Scene *scene,
                                                 LineartGpencilModifierData *lmd,
                                                 Object *camera,
                                                 Object *active_camera,
                                                 LineartCache *lc)
{
  LineartData *ld = static_cast<LineartData *>(
      MEM_callocN(sizeof(LineartData), "Line Art render buffer"));
  lmd->cache = lc;
  lmd->la_data_ptr = ld;
  lc->all_enabled_edge_types = lmd->edge_types_override;

  if (!scene || !camera || !lc) {
    return nullptr;
  }
  Camera *c = static_cast<Camera *>(camera->data);
  double clipping_offset = 0;

  if (lmd->calculation_flags & LRT_ALLOW_CLIPPING_BOUNDARIES) {
    /* This way the clipped lines are "stably visible" by prevents depth buffer artifacts. */
    clipping_offset = 0.0001;
  }

  copy_v3db_v3fl(ld->conf.camera_pos, camera->object_to_world[3]);
  if (active_camera) {
    copy_v3db_v3fl(ld->conf.active_camera_pos, active_camera->object_to_world[3]);
  }
  copy_m4_m4(ld->conf.cam_obmat, camera->object_to_world);
  /* Make sure none of the scaling factor makes in, line art expects no scaling on cameras and
   * lights. */
  normalize_v3(ld->conf.cam_obmat[0]);
  normalize_v3(ld->conf.cam_obmat[1]);
  normalize_v3(ld->conf.cam_obmat[2]);

  ld->conf.cam_is_persp = (c->type == CAM_PERSP);
  ld->conf.near_clip = c->clip_start + clipping_offset;
  ld->conf.far_clip = c->clip_end - clipping_offset;
  ld->w = scene->r.xsch;
  ld->h = scene->r.ysch;

  if (ld->conf.cam_is_persp) {
    ld->qtree.recursive_level = LRT_TILE_RECURSIVE_PERSPECTIVE;
  }
  else {
    ld->qtree.recursive_level = LRT_TILE_RECURSIVE_ORTHO;
  }

  double asp = (double(ld->w) / double(ld->h));
  int fit = BKE_camera_sensor_fit(c->sensor_fit, ld->w, ld->h);
  ld->conf.shift_x = fit == CAMERA_SENSOR_FIT_HOR ? c->shiftx : c->shiftx / asp;
  ld->conf.shift_y = fit == CAMERA_SENSOR_FIT_VERT ? c->shifty : c->shifty * asp;

  ld->conf.overscan = lmd->overscan;

  ld->conf.shift_x /= (1 + ld->conf.overscan);
  ld->conf.shift_y /= (1 + ld->conf.overscan);

  if (lmd->light_contour_object) {
    Object *light_obj = lmd->light_contour_object;
    copy_v3db_v3fl(ld->conf.camera_pos_secondary, light_obj->object_to_world[3]);
    copy_m4_m4(ld->conf.cam_obmat_secondary, light_obj->object_to_world);
    /* Make sure none of the scaling factor makes in, line art expects no scaling on cameras and
     * lights. */
    normalize_v3(ld->conf.cam_obmat_secondary[0]);
    normalize_v3(ld->conf.cam_obmat_secondary[1]);
    normalize_v3(ld->conf.cam_obmat_secondary[2]);
    ld->conf.light_reference_available = true;
    if (light_obj->type == OB_LAMP) {
      ld->conf.cam_is_persp_secondary = ((Light *)light_obj->data)->type != LA_SUN;
    }
  }

  ld->conf.crease_threshold = cos(M_PI - lmd->crease_threshold);
  ld->conf.chaining_image_threshold = lmd->chaining_image_threshold;
  ld->conf.angle_splitting_threshold = lmd->angle_splitting_threshold;
  ld->conf.chain_smooth_tolerance = lmd->chain_smooth_tolerance;

  ld->conf.fuzzy_intersections = (lmd->calculation_flags & LRT_INTERSECTION_AS_CONTOUR) != 0;
  ld->conf.fuzzy_everything = (lmd->calculation_flags & LRT_EVERYTHING_AS_CONTOUR) != 0;
  ld->conf.allow_boundaries = (lmd->calculation_flags & LRT_ALLOW_CLIPPING_BOUNDARIES) != 0;
  ld->conf.use_loose_as_contour = (lmd->calculation_flags & LRT_LOOSE_AS_CONTOUR) != 0;
  ld->conf.use_loose_edge_chain = (lmd->calculation_flags & LRT_CHAIN_LOOSE_EDGES) != 0;
  ld->conf.use_geometry_space_chain = (lmd->calculation_flags & LRT_CHAIN_GEOMETRY_SPACE) != 0;
  ld->conf.use_image_boundary_trimming = (lmd->calculation_flags &
                                          LRT_USE_IMAGE_BOUNDARY_TRIMMING) != 0;

  /* See lineart_edge_from_triangle() for how this option may impact performance. */
  ld->conf.allow_overlapping_edges = (lmd->calculation_flags & LRT_ALLOW_OVERLAPPING_EDGES) != 0;

  ld->conf.allow_duplicated_types = (lmd->calculation_flags & LRT_ALLOW_OVERLAP_EDGE_TYPES) != 0;

  ld->conf.force_crease = (lmd->calculation_flags & LRT_USE_CREASE_ON_SMOOTH_SURFACES) != 0;
  ld->conf.sharp_as_crease = (lmd->calculation_flags & LRT_USE_CREASE_ON_SHARP_EDGES) != 0;

  ld->conf.chain_preserve_details = (lmd->calculation_flags & LRT_CHAIN_PRESERVE_DETAILS) != 0;

  /* This is used to limit calculation to a certain level to save time, lines who have higher
   * occlusion levels will get ignored. */
  ld->conf.max_occlusion_level = lmd->level_end_override;

  int16_t edge_types = lmd->edge_types_override;

  /* lmd->edge_types_override contains all used flags in the modifier stack. */
  ld->conf.use_contour = (edge_types & LRT_EDGE_FLAG_CONTOUR) != 0;
  ld->conf.use_crease = (edge_types & LRT_EDGE_FLAG_CREASE) != 0;
  ld->conf.use_material = (edge_types & LRT_EDGE_FLAG_MATERIAL) != 0;
  ld->conf.use_edge_marks = (edge_types & LRT_EDGE_FLAG_EDGE_MARK) != 0;
  ld->conf.use_intersections = (edge_types & LRT_EDGE_FLAG_INTERSECTION) != 0;
  ld->conf.use_loose = (edge_types & LRT_EDGE_FLAG_LOOSE) != 0;
  ld->conf.use_light_contour = ((edge_types & LRT_EDGE_FLAG_LIGHT_CONTOUR) != 0 &&
                                (lmd->light_contour_object != nullptr));
  ld->conf.use_shadow = ((edge_types & LRT_EDGE_FLAG_PROJECTED_SHADOW) != 0 &&
                         (lmd->light_contour_object != nullptr));

  ld->conf.shadow_selection = lmd->shadow_selection_override;
  ld->conf.shadow_enclose_shapes = lmd->shadow_selection_override ==
                                   LRT_SHADOW_FILTER_ILLUMINATED_ENCLOSED_SHAPES;
  ld->conf.shadow_use_silhouette = lmd->shadow_use_silhouette_override != 0;

  ld->conf.use_back_face_culling = (lmd->calculation_flags & LRT_USE_BACK_FACE_CULLING) != 0;

  ld->conf.filter_face_mark_invert = (lmd->calculation_flags & LRT_FILTER_FACE_MARK_INVERT) != 0;
  ld->conf.filter_face_mark = (lmd->calculation_flags & LRT_FILTER_FACE_MARK) != 0;
  ld->conf.filter_face_mark_boundaries = (lmd->calculation_flags &
                                          LRT_FILTER_FACE_MARK_BOUNDARIES) != 0;
  ld->conf.filter_face_mark_keep_contour = (lmd->calculation_flags &
                                            LRT_FILTER_FACE_MARK_KEEP_CONTOUR) != 0;

  ld->chain_data_pool = &lc->chain_data_pool;

  /* See #LineartData::edge_data_pool for explanation. */
  ld->edge_data_pool = &ld->render_data_pool;

  BLI_spin_init(&ld->lock_task);
  BLI_spin_init(&ld->lock_cuts);
  BLI_spin_init(&ld->render_data_pool.lock_mem);

  ld->thread_count = BKE_render_num_threads(&scene->r);

  return ld;
}

static int lineart_triangle_size_get(LineartData *ld)
{
  return sizeof(LineartTriangle) + (sizeof(LineartEdge *) * (ld->thread_count));
}

void lineart_main_bounding_area_make_initial(LineartData *ld)
{
  /* Initial tile split is defined as 4 (subdivided as 4*4), increasing the value allows the
   * algorithm to build the acceleration structure for bigger scenes a little faster but not as
   * efficient at handling medium to small scenes. */
  int sp_w = LRT_BA_ROWS;
  int sp_h = LRT_BA_ROWS;
  int row, col;
  LineartBoundingArea *ba;

  /* Always make sure the shortest side has at least LRT_BA_ROWS tiles. */
  if (ld->w > ld->h) {
    sp_w = sp_h * ld->w / ld->h;
  }
  else {
    sp_h = sp_w * ld->h / ld->w;
  }

  /* Because NDC (Normalized Device Coordinates) range is (-1,1),
   * so the span for each initial tile is double of that in the (0,1) range. */
  double span_w = 1.0 / sp_w * 2.0;
  double span_h = 1.0 / sp_h * 2.0;

  ld->qtree.count_x = sp_w;
  ld->qtree.count_y = sp_h;
  ld->qtree.tile_width = span_w;
  ld->qtree.tile_height = span_h;

  ld->qtree.initial_tile_count = sp_w * sp_h;
  ld->qtree.initials = static_cast<LineartBoundingArea *>(lineart_mem_acquire(
      &ld->render_data_pool, sizeof(LineartBoundingArea) * ld->qtree.initial_tile_count));
  for (int i = 0; i < ld->qtree.initial_tile_count; i++) {
    BLI_spin_init(&ld->qtree.initials[i].lock);
  }

  /* Initialize tiles. */
  for (row = 0; row < sp_h; row++) {
    for (col = 0; col < sp_w; col++) {
      ba = &ld->qtree.initials[row * ld->qtree.count_x + col];

      /* Set the four direction limits. */
      ba->l = span_w * col - 1.0;
      ba->r = (col == sp_w - 1) ? 1.0 : (span_w * (col + 1) - 1.0);
      ba->u = 1.0 - span_h * row;
      ba->b = (row == sp_h - 1) ? -1.0 : (1.0 - span_h * (row + 1));

      ba->cx = (ba->l + ba->r) / 2;
      ba->cy = (ba->u + ba->b) / 2;

      /* Init linked_triangles array. */
      ba->max_triangle_count = LRT_TILE_SPLITTING_TRIANGLE_LIMIT;
      ba->max_line_count = LRT_TILE_EDGE_COUNT_INITIAL;
      ba->linked_triangles = static_cast<LineartTriangle **>(
          MEM_callocN(sizeof(LineartTriangle *) * ba->max_triangle_count, "ba_linked_triangles"));
      ba->linked_lines = static_cast<LineartEdge **>(
          MEM_callocN(sizeof(LineartEdge *) * ba->max_line_count, "ba_linked_lines"));

      BLI_spin_init(&ba->lock);
    }
  }
}

/**
 * Re-link adjacent tiles after one gets subdivided.
 */
static void lineart_bounding_areas_connect_new(LineartData *ld, LineartBoundingArea *root)
{
  LineartBoundingArea *ba = root->child, *tba;
  LinkData *lip2, *next_lip;
  LineartStaticMemPool *mph = &ld->render_data_pool;

  /* Inter-connection with newly created 4 child bounding areas. */
  lineart_list_append_pointer_pool(&ba[1].rp, mph, &ba[0]);
  lineart_list_append_pointer_pool(&ba[0].lp, mph, &ba[1]);
  lineart_list_append_pointer_pool(&ba[1].bp, mph, &ba[2]);
  lineart_list_append_pointer_pool(&ba[2].up, mph, &ba[1]);
  lineart_list_append_pointer_pool(&ba[2].rp, mph, &ba[3]);
  lineart_list_append_pointer_pool(&ba[3].lp, mph, &ba[2]);
  lineart_list_append_pointer_pool(&ba[3].up, mph, &ba[0]);
  lineart_list_append_pointer_pool(&ba[0].bp, mph, &ba[3]);

  /* Connect 4 child bounding areas to other areas that are
   * adjacent to their original parents. */
  LISTBASE_FOREACH (LinkData *, lip, &root->lp) {

    /* For example, we are dealing with parent's left side
     * "tba" represents each adjacent neighbor of the parent. */
    tba = static_cast<LineartBoundingArea *>(lip->data);

    /* if this neighbor is adjacent to
     * the two new areas on the left side of the parent,
     * then add them to the adjacent list as well. */
    if (ba[1].u > tba->b && ba[1].b < tba->u) {
      lineart_list_append_pointer_pool(&ba[1].lp, mph, tba);
      lineart_list_append_pointer_pool(&tba->rp, mph, &ba[1]);
    }
    if (ba[2].u > tba->b && ba[2].b < tba->u) {
      lineart_list_append_pointer_pool(&ba[2].lp, mph, tba);
      lineart_list_append_pointer_pool(&tba->rp, mph, &ba[2]);
    }
  }
  LISTBASE_FOREACH (LinkData *, lip, &root->rp) {
    tba = static_cast<LineartBoundingArea *>(lip->data);
    if (ba[0].u > tba->b && ba[0].b < tba->u) {
      lineart_list_append_pointer_pool(&ba[0].rp, mph, tba);
      lineart_list_append_pointer_pool(&tba->lp, mph, &ba[0]);
    }
    if (ba[3].u > tba->b && ba[3].b < tba->u) {
      lineart_list_append_pointer_pool(&ba[3].rp, mph, tba);
      lineart_list_append_pointer_pool(&tba->lp, mph, &ba[3]);
    }
  }
  LISTBASE_FOREACH (LinkData *, lip, &root->up) {
    tba = static_cast<LineartBoundingArea *>(lip->data);
    if (ba[0].r > tba->l && ba[0].l < tba->r) {
      lineart_list_append_pointer_pool(&ba[0].up, mph, tba);
      lineart_list_append_pointer_pool(&tba->bp, mph, &ba[0]);
    }
    if (ba[1].r > tba->l && ba[1].l < tba->r) {
      lineart_list_append_pointer_pool(&ba[1].up, mph, tba);
      lineart_list_append_pointer_pool(&tba->bp, mph, &ba[1]);
    }
  }
  LISTBASE_FOREACH (LinkData *, lip, &root->bp) {
    tba = static_cast<LineartBoundingArea *>(lip->data);
    if (ba[2].r > tba->l && ba[2].l < tba->r) {
      lineart_list_append_pointer_pool(&ba[2].bp, mph, tba);
      lineart_list_append_pointer_pool(&tba->up, mph, &ba[2]);
    }
    if (ba[3].r > tba->l && ba[3].l < tba->r) {
      lineart_list_append_pointer_pool(&ba[3].bp, mph, tba);
      lineart_list_append_pointer_pool(&tba->up, mph, &ba[3]);
    }
  }

  /* Then remove the parent bounding areas from
   * their original adjacent areas. */
  LISTBASE_FOREACH (LinkData *, lip, &root->lp) {
    for (lip2 = static_cast<LinkData *>(((LineartBoundingArea *)lip->data)->rp.first); lip2;
         lip2 = next_lip) {
      next_lip = lip2->next;
      tba = static_cast<LineartBoundingArea *>(lip2->data);
      if (tba == root) {
        lineart_list_remove_pointer_item_no_free(&((LineartBoundingArea *)lip->data)->rp, lip2);
        if (ba[1].u > tba->b && ba[1].b < tba->u) {
          lineart_list_append_pointer_pool(&tba->rp, mph, &ba[1]);
        }
        if (ba[2].u > tba->b && ba[2].b < tba->u) {
          lineart_list_append_pointer_pool(&tba->rp, mph, &ba[2]);
        }
      }
    }
  }
  LISTBASE_FOREACH (LinkData *, lip, &root->rp) {
    for (lip2 = static_cast<LinkData *>(((LineartBoundingArea *)lip->data)->lp.first); lip2;
         lip2 = next_lip) {
      next_lip = lip2->next;
      tba = static_cast<LineartBoundingArea *>(lip2->data);
      if (tba == root) {
        lineart_list_remove_pointer_item_no_free(&((LineartBoundingArea *)lip->data)->lp, lip2);
        if (ba[0].u > tba->b && ba[0].b < tba->u) {
          lineart_list_append_pointer_pool(&tba->lp, mph, &ba[0]);
        }
        if (ba[3].u > tba->b && ba[3].b < tba->u) {
          lineart_list_append_pointer_pool(&tba->lp, mph, &ba[3]);
        }
      }
    }
  }
  LISTBASE_FOREACH (LinkData *, lip, &root->up) {
    for (lip2 = static_cast<LinkData *>(((LineartBoundingArea *)lip->data)->bp.first); lip2;
         lip2 = next_lip) {
      next_lip = lip2->next;
      tba = static_cast<LineartBoundingArea *>(lip2->data);
      if (tba == root) {
        lineart_list_remove_pointer_item_no_free(&((LineartBoundingArea *)lip->data)->bp, lip2);
        if (ba[0].r > tba->l && ba[0].l < tba->r) {
          lineart_list_append_pointer_pool(&tba->up, mph, &ba[0]);
        }
        if (ba[1].r > tba->l && ba[1].l < tba->r) {
          lineart_list_append_pointer_pool(&tba->up, mph, &ba[1]);
        }
      }
    }
  }
  LISTBASE_FOREACH (LinkData *, lip, &root->bp) {
    for (lip2 = static_cast<LinkData *>(((LineartBoundingArea *)lip->data)->up.first); lip2;
         lip2 = next_lip) {
      next_lip = lip2->next;
      tba = static_cast<LineartBoundingArea *>(lip2->data);
      if (tba == root) {
        lineart_list_remove_pointer_item_no_free(&((LineartBoundingArea *)lip->data)->up, lip2);
        if (ba[2].r > tba->l && ba[2].l < tba->r) {
          lineart_list_append_pointer_pool(&tba->bp, mph, &ba[2]);
        }
        if (ba[3].r > tba->l && ba[3].l < tba->r) {
          lineart_list_append_pointer_pool(&tba->bp, mph, &ba[3]);
        }
      }
    }
  }

  /* Finally clear parent's adjacent list. */
  BLI_listbase_clear(&root->lp);
  BLI_listbase_clear(&root->rp);
  BLI_listbase_clear(&root->up);
  BLI_listbase_clear(&root->bp);
}

static void lineart_bounding_areas_connect_recursive(LineartData *ld, LineartBoundingArea *root)
{
  if (root->child) {
    lineart_bounding_areas_connect_new(ld, root);
    for (int i = 0; i < 4; i++) {
      lineart_bounding_areas_connect_recursive(ld, &root->child[i]);
    }
  }
}

void lineart_main_bounding_areas_connect_post(LineartData *ld)
{
  int total_tile_initial = ld->qtree.count_x * ld->qtree.count_y;
  int tiles_per_row = ld->qtree.count_x;

  for (int row = 0; row < ld->qtree.count_y; row++) {
    for (int col = 0; col < ld->qtree.count_x; col++) {
      LineartBoundingArea *ba = &ld->qtree.initials[row * tiles_per_row + col];
      /* Link adjacent ones. */
      if (row) {
        lineart_list_append_pointer_pool(
            &ba->up, &ld->render_data_pool, &ld->qtree.initials[(row - 1) * tiles_per_row + col]);
      }
      if (col) {
        lineart_list_append_pointer_pool(
            &ba->lp, &ld->render_data_pool, &ld->qtree.initials[row * tiles_per_row + col - 1]);
      }
      if (row != ld->qtree.count_y - 1) {
        lineart_list_append_pointer_pool(
            &ba->bp, &ld->render_data_pool, &ld->qtree.initials[(row + 1) * tiles_per_row + col]);
      }
      if (col != ld->qtree.count_x - 1) {
        lineart_list_append_pointer_pool(
            &ba->rp, &ld->render_data_pool, &ld->qtree.initials[row * tiles_per_row + col + 1]);
      }
    }
  }
  for (int i = 0; i < total_tile_initial; i++) {
    lineart_bounding_areas_connect_recursive(ld, &ld->qtree.initials[i]);
  }
}

/**
 * Subdivide a tile after one tile contains too many triangles, then re-link triangles into all the
 * child tiles.
 */
static void lineart_bounding_area_split(LineartData *ld,
                                        LineartBoundingArea *root,
                                        int recursive_level)
{
  LineartBoundingArea *ba = static_cast<LineartBoundingArea *>(
      lineart_mem_acquire_thread(&ld->render_data_pool, sizeof(LineartBoundingArea) * 4));
  ba[0].l = root->cx;
  ba[0].r = root->r;
  ba[0].u = root->u;
  ba[0].b = root->cy;
  ba[0].cx = (ba[0].l + ba[0].r) / 2;
  ba[0].cy = (ba[0].u + ba[0].b) / 2;

  ba[1].l = root->l;
  ba[1].r = root->cx;
  ba[1].u = root->u;
  ba[1].b = root->cy;
  ba[1].cx = (ba[1].l + ba[1].r) / 2;
  ba[1].cy = (ba[1].u + ba[1].b) / 2;

  ba[2].l = root->l;
  ba[2].r = root->cx;
  ba[2].u = root->cy;
  ba[2].b = root->b;
  ba[2].cx = (ba[2].l + ba[2].r) / 2;
  ba[2].cy = (ba[2].u + ba[2].b) / 2;

  ba[3].l = root->cx;
  ba[3].r = root->r;
  ba[3].u = root->cy;
  ba[3].b = root->b;
  ba[3].cx = (ba[3].l + ba[3].r) / 2;
  ba[3].cy = (ba[3].u + ba[3].b) / 2;

  /* Init linked_triangles array and locks. */
  for (int i = 0; i < 4; i++) {
    ba[i].max_triangle_count = LRT_TILE_SPLITTING_TRIANGLE_LIMIT;
    ba[i].max_line_count = LRT_TILE_EDGE_COUNT_INITIAL;
    ba[i].linked_triangles = static_cast<LineartTriangle **>(
        MEM_callocN(sizeof(LineartTriangle *) * ba[i].max_triangle_count, "ba_linked_triangles"));
    ba[i].linked_lines = static_cast<LineartEdge **>(
        MEM_callocN(sizeof(LineartEdge *) * ba[i].max_line_count, "ba_linked_lines"));
    BLI_spin_init(&ba[i].lock);
  }

  for (uint32_t i = 0; i < root->triangle_count; i++) {
    LineartTriangle *tri = root->linked_triangles[i];

    double b[4];
    b[0] = MIN3(tri->v[0]->fbcoord[0], tri->v[1]->fbcoord[0], tri->v[2]->fbcoord[0]);
    b[1] = MAX3(tri->v[0]->fbcoord[0], tri->v[1]->fbcoord[0], tri->v[2]->fbcoord[0]);
    b[2] = MAX3(tri->v[0]->fbcoord[1], tri->v[1]->fbcoord[1], tri->v[2]->fbcoord[1]);
    b[3] = MIN3(tri->v[0]->fbcoord[1], tri->v[1]->fbcoord[1], tri->v[2]->fbcoord[1]);

    /* Re-link triangles into child tiles, not doing intersection lines during this because this
     * batch of triangles are all tested with each other for intersections. */
    if (LRT_BOUND_AREA_CROSSES(b, &ba[0].l)) {
      lineart_bounding_area_link_triangle(
          ld, &ba[0], tri, b, 0, recursive_level + 1, false, nullptr);
    }
    if (LRT_BOUND_AREA_CROSSES(b, &ba[1].l)) {
      lineart_bounding_area_link_triangle(
          ld, &ba[1], tri, b, 0, recursive_level + 1, false, nullptr);
    }
    if (LRT_BOUND_AREA_CROSSES(b, &ba[2].l)) {
      lineart_bounding_area_link_triangle(
          ld, &ba[2], tri, b, 0, recursive_level + 1, false, nullptr);
    }
    if (LRT_BOUND_AREA_CROSSES(b, &ba[3].l)) {
      lineart_bounding_area_link_triangle(
          ld, &ba[3], tri, b, 0, recursive_level + 1, false, nullptr);
    }
  }

  /* At this point the child tiles are fully initialized and it's safe for new triangles to be
   * inserted, so assign root->child for #lineart_bounding_area_link_triangle to use. */
  root->child = ba;
}

static bool lineart_bounding_area_edge_intersect(LineartData * /*fb*/,
                                                 const double l[2],
                                                 const double r[2],
                                                 LineartBoundingArea *ba)
{
  double dx, dy;
  double converted[4];
  double c1, c;

  if (((converted[0] = ba->l) > MAX2(l[0], r[0])) || ((converted[1] = ba->r) < MIN2(l[0], r[0])) ||
      ((converted[2] = ba->b) > MAX2(l[1], r[1])) || ((converted[3] = ba->u) < MIN2(l[1], r[1]))) {
    return false;
  }

  dx = l[0] - r[0];
  dy = l[1] - r[1];

  c1 = dx * (converted[2] - l[1]) - dy * (converted[0] - l[0]);
  c = c1;

  c1 = dx * (converted[2] - l[1]) - dy * (converted[1] - l[0]);
  if (c1 * c <= 0) {
    return true;
  }
  c = c1;

  c1 = dx * (converted[3] - l[1]) - dy * (converted[0] - l[0]);
  if (c1 * c <= 0) {
    return true;
  }
  c = c1;

  c1 = dx * (converted[3] - l[1]) - dy * (converted[1] - l[0]);
  if (c1 * c <= 0) {
    return true;
  }
  c = c1;

  return false;
}

static bool lineart_bounding_area_triangle_intersect(LineartData *fb,
                                                     LineartTriangle *tri,
                                                     LineartBoundingArea *ba,
                                                     bool *r_triangle_vert_inside)
{
  double p1[2], p2[2], p3[2], p4[2];
  double *FBC1 = tri->v[0]->fbcoord, *FBC2 = tri->v[1]->fbcoord, *FBC3 = tri->v[2]->fbcoord;

  p3[0] = p1[0] = ba->l;
  p2[1] = p1[1] = ba->b;
  p2[0] = p4[0] = ba->r;
  p3[1] = p4[1] = ba->u;

  if ((FBC1[0] >= p1[0] && FBC1[0] <= p2[0] && FBC1[1] >= p1[1] && FBC1[1] <= p3[1]) ||
      (FBC2[0] >= p1[0] && FBC2[0] <= p2[0] && FBC2[1] >= p1[1] && FBC2[1] <= p3[1]) ||
      (FBC3[0] >= p1[0] && FBC3[0] <= p2[0] && FBC3[1] >= p1[1] && FBC3[1] <= p3[1])) {
    *r_triangle_vert_inside = true;
    return true;
  }

  *r_triangle_vert_inside = false;

  if (lineart_point_inside_triangle(p1, FBC1, FBC2, FBC3) ||
      lineart_point_inside_triangle(p2, FBC1, FBC2, FBC3) ||
      lineart_point_inside_triangle(p3, FBC1, FBC2, FBC3) ||
      lineart_point_inside_triangle(p4, FBC1, FBC2, FBC3)) {
    return true;
  }

  if (lineart_bounding_area_edge_intersect(fb, FBC1, FBC2, ba) ||
      lineart_bounding_area_edge_intersect(fb, FBC2, FBC3, ba) ||
      lineart_bounding_area_edge_intersect(fb, FBC3, FBC1, ba)) {
    return true;
  }

  return false;
}

/**
 * This function does two things:
 *
 * 1) Builds a quad-tree under ld->InitialBoundingAreas to achieve good geometry separation for
 * fast overlapping test between triangles and lines. This acceleration structure makes the
 * occlusion stage much faster.
 *
 * 2) Test triangles with other triangles that are previously linked into each tile
 * (#LineartBoundingArea) for intersection lines. When splitting the tile into 4 children and
 * re-linking triangles into the child tiles, intersections are inhibited so we don't get
 * duplicated intersection lines.
 */
static void lineart_bounding_area_link_triangle(LineartData *ld,
                                                LineartBoundingArea *root_ba,
                                                LineartTriangle *tri,
                                                double l_r_u_b[4],
                                                int recursive,
                                                int recursive_level,
                                                bool do_intersection,
                                                LineartIsecThread *th)
{
  bool triangle_vert_inside;
  if (!lineart_bounding_area_triangle_intersect(ld, tri, root_ba, &triangle_vert_inside)) {
    return;
  }

  LineartBoundingArea *old_ba = root_ba;

  if (old_ba->child) {
    /* If old_ba->child is not nullptr, then tile splitting is fully finished, safe to directly
     * insert into child tiles. */
    double *B1 = l_r_u_b;
    double b[4];
    if (!l_r_u_b) {
      b[0] = MIN3(tri->v[0]->fbcoord[0], tri->v[1]->fbcoord[0], tri->v[2]->fbcoord[0]);
      b[1] = MAX3(tri->v[0]->fbcoord[0], tri->v[1]->fbcoord[0], tri->v[2]->fbcoord[0]);
      b[2] = MAX3(tri->v[0]->fbcoord[1], tri->v[1]->fbcoord[1], tri->v[2]->fbcoord[1]);
      b[3] = MIN3(tri->v[0]->fbcoord[1], tri->v[1]->fbcoord[1], tri->v[2]->fbcoord[1]);
      B1 = b;
    }
    for (int iba = 0; iba < 4; iba++) {
      if (LRT_BOUND_AREA_CROSSES(B1, &old_ba->child[iba].l)) {
        lineart_bounding_area_link_triangle(
            ld, &old_ba->child[iba], tri, B1, recursive, recursive_level + 1, do_intersection, th);
      }
    }
    return;
  }

  /* When splitting tiles, triangles are relinked into new tiles by a single thread, #th is nullptr
   * in that situation. */
  if (th) {
    BLI_spin_lock(&old_ba->lock);
  }

  /* If there are still space left in this tile for insertion. */
  if (old_ba->triangle_count < old_ba->max_triangle_count) {
    const uint32_t old_tri_count = old_ba->triangle_count;

    old_ba->linked_triangles[old_tri_count] = tri;

    if (triangle_vert_inside) {
      old_ba->insider_triangle_count++;
    }
    old_ba->triangle_count++;

    /* Do intersections in place. */
    if (do_intersection && ld->conf.use_intersections) {
      lineart_triangle_intersect_in_bounding_area(tri, old_ba, th, old_tri_count);
    }

    if (th) {
      BLI_spin_unlock(&old_ba->lock);
    }
  }
  else { /* We need to wait for either splitting or array extension to be done. */

    if (recursive_level < ld->qtree.recursive_level &&
        old_ba->insider_triangle_count >= LRT_TILE_SPLITTING_TRIANGLE_LIMIT) {
      if (!old_ba->child) {
        /* old_ba->child==nullptr, means we are the thread that's doing the splitting. */
        lineart_bounding_area_split(ld, old_ba, recursive_level);
      } /* Otherwise other thread has completed the splitting process. */
    }
    else {
      if (old_ba->triangle_count == old_ba->max_triangle_count) {
        /* Means we are the thread that's doing the extension. */
        lineart_bounding_area_triangle_reallocate(old_ba);
      } /* Otherwise other thread has completed the extending the array. */
    }

    /* Unlock before going into recursive call. */
    if (th) {
      BLI_spin_unlock(&old_ba->lock);
    }

    /* Of course we still have our own triangle needs to be added. */
    lineart_bounding_area_link_triangle(
        ld, root_ba, tri, l_r_u_b, recursive, recursive_level, do_intersection, th);
  }
}

static void lineart_free_bounding_area_memory(LineartBoundingArea *ba, bool recursive)
{
  BLI_spin_end(&ba->lock);
  if (ba->linked_lines) {
    MEM_freeN(ba->linked_lines);
  }
  if (ba->linked_triangles) {
    MEM_freeN(ba->linked_triangles);
  }
  if (recursive && ba->child) {
    for (int i = 0; i < 4; i++) {
      lineart_free_bounding_area_memory(&ba->child[i], recursive);
    }
  }
}
static void lineart_free_bounding_area_memories(LineartData *ld)
{
  for (int i = 0; i < ld->qtree.count_y; i++) {
    for (int j = 0; j < ld->qtree.count_x; j++) {
      lineart_free_bounding_area_memory(&ld->qtree.initials[i * ld->qtree.count_x + j], true);
    }
  }
}

static void lineart_bounding_area_link_edge(LineartData *ld,
                                            LineartBoundingArea *root_ba,
                                            LineartEdge *e)
{
  if (root_ba->child == nullptr) {
    lineart_bounding_area_line_add(root_ba, e);
  }
  else {
    if (lineart_bounding_area_edge_intersect(
            ld, e->v1->fbcoord, e->v2->fbcoord, &root_ba->child[0])) {
      lineart_bounding_area_link_edge(ld, &root_ba->child[0], e);
    }
    if (lineart_bounding_area_edge_intersect(
            ld, e->v1->fbcoord, e->v2->fbcoord, &root_ba->child[1])) {
      lineart_bounding_area_link_edge(ld, &root_ba->child[1], e);
    }
    if (lineart_bounding_area_edge_intersect(
            ld, e->v1->fbcoord, e->v2->fbcoord, &root_ba->child[2])) {
      lineart_bounding_area_link_edge(ld, &root_ba->child[2], e);
    }
    if (lineart_bounding_area_edge_intersect(
            ld, e->v1->fbcoord, e->v2->fbcoord, &root_ba->child[3])) {
      lineart_bounding_area_link_edge(ld, &root_ba->child[3], e);
    }
  }
}

static void lineart_clear_linked_edges_recursive(LineartData *ld, LineartBoundingArea *root_ba)
{
  if (root_ba->child) {
    for (int i = 0; i < 4; i++) {
      lineart_clear_linked_edges_recursive(ld, &root_ba->child[i]);
    }
  }
  if (root_ba->linked_lines) {
    MEM_freeN(root_ba->linked_lines);
  }
  root_ba->line_count = 0;
  root_ba->max_line_count = 128;
  root_ba->linked_lines = static_cast<LineartEdge **>(
      MEM_callocN(sizeof(LineartEdge *) * root_ba->max_line_count, "cleared lineart edges"));
}
void lineart_main_clear_linked_edges(LineartData *ld)
{
  LineartBoundingArea *ba = ld->qtree.initials;
  for (int i = 0; i < ld->qtree.count_y; i++) {
    for (int j = 0; j < ld->qtree.count_x; j++) {
      lineart_clear_linked_edges_recursive(ld, &ba[i * ld->qtree.count_x + j]);
    }
  }
}

/**
 * Link lines to their respective bounding areas.
 */
void lineart_main_link_lines(LineartData *ld)
{
  LRT_ITER_ALL_LINES_BEGIN
  {
    int r1, r2, c1, c2, row, col;
    if (lineart_get_edge_bounding_areas(ld, e, &r1, &r2, &c1, &c2)) {
      for (row = r1; row != r2 + 1; row++) {
        for (col = c1; col != c2 + 1; col++) {
          lineart_bounding_area_link_edge(
              ld, &ld->qtree.initials[row * ld->qtree.count_x + col], e);
        }
      }
    }
  }
  LRT_ITER_ALL_LINES_END
}

static void lineart_main_remove_unused_lines_recursive(LineartBoundingArea *ba,
                                                       uint8_t max_occlusion)
{
  if (ba->child) {
    for (int i = 0; i < 4; i++) {
      lineart_main_remove_unused_lines_recursive(&ba->child[i], max_occlusion);
    }
    return;
  }

  if (!ba->line_count) {
    return;
  }

  int usable_count = 0;
  for (int i = 0; i < ba->line_count; i++) {
    LineartEdge *e = ba->linked_lines[i];
    if (e->min_occ > max_occlusion) {
      continue;
    }
    usable_count++;
  }

  if (!usable_count) {
    ba->line_count = 0;
    return;
  }

  LineartEdge **new_array = static_cast<LineartEdge **>(
      MEM_callocN(sizeof(LineartEdge *) * usable_count, "cleaned lineart edge array"));

  int new_i = 0;
  for (int i = 0; i < ba->line_count; i++) {
    LineartEdge *e = ba->linked_lines[i];
    if (e->min_occ > max_occlusion) {
      continue;
    }
    new_array[new_i] = e;
    new_i++;
  }

  MEM_freeN(ba->linked_lines);
  ba->linked_lines = new_array;
  ba->max_line_count = ba->line_count = usable_count;
}

static void lineart_main_remove_unused_lines_from_tiles(LineartData *ld)
{
  for (int row = 0; row < ld->qtree.count_y; row++) {
    for (int col = 0; col < ld->qtree.count_x; col++) {
      lineart_main_remove_unused_lines_recursive(
          &ld->qtree.initials[row * ld->qtree.count_x + col], ld->conf.max_occlusion_level);
    }
  }
}

static bool lineart_get_triangle_bounding_areas(
    LineartData *ld, LineartTriangle *tri, int *rowbegin, int *rowend, int *colbegin, int *colend)
{
  double sp_w = ld->qtree.tile_width, sp_h = ld->qtree.tile_height;
  double b[4];

  if (!tri->v[0] || !tri->v[1] || !tri->v[2]) {
    return false;
  }

  b[0] = MIN3(tri->v[0]->fbcoord[0], tri->v[1]->fbcoord[0], tri->v[2]->fbcoord[0]);
  b[1] = MAX3(tri->v[0]->fbcoord[0], tri->v[1]->fbcoord[0], tri->v[2]->fbcoord[0]);
  b[2] = MIN3(tri->v[0]->fbcoord[1], tri->v[1]->fbcoord[1], tri->v[2]->fbcoord[1]);
  b[3] = MAX3(tri->v[0]->fbcoord[1], tri->v[1]->fbcoord[1], tri->v[2]->fbcoord[1]);

  if (b[0] > 1 || b[1] < -1 || b[2] > 1 || b[3] < -1) {
    return false;
  }

  (*colbegin) = int((b[0] + 1.0) / sp_w);
  (*colend) = int((b[1] + 1.0) / sp_w);
  (*rowend) = ld->qtree.count_y - int((b[2] + 1.0) / sp_h) - 1;
  (*rowbegin) = ld->qtree.count_y - int((b[3] + 1.0) / sp_h) - 1;

  if ((*colend) >= ld->qtree.count_x) {
    (*colend) = ld->qtree.count_x - 1;
  }
  if ((*rowend) >= ld->qtree.count_y) {
    (*rowend) = ld->qtree.count_y - 1;
  }
  if ((*colbegin) < 0) {
    (*colbegin) = 0;
  }
  if ((*rowbegin) < 0) {
    (*rowbegin) = 0;
  }

  return true;
}

static bool lineart_get_edge_bounding_areas(
    LineartData *ld, LineartEdge *e, int *rowbegin, int *rowend, int *colbegin, int *colend)
{
  double sp_w = ld->qtree.tile_width, sp_h = ld->qtree.tile_height;
  double b[4];

  if (!e->v1 || !e->v2) {
    return false;
  }

  if (e->v1->fbcoord[0] != e->v1->fbcoord[0] || e->v2->fbcoord[0] != e->v2->fbcoord[0]) {
    return false;
  }

  b[0] = MIN2(e->v1->fbcoord[0], e->v2->fbcoord[0]);
  b[1] = MAX2(e->v1->fbcoord[0], e->v2->fbcoord[0]);
  b[2] = MIN2(e->v1->fbcoord[1], e->v2->fbcoord[1]);
  b[3] = MAX2(e->v1->fbcoord[1], e->v2->fbcoord[1]);

  if (b[0] > 1 || b[1] < -1 || b[2] > 1 || b[3] < -1) {
    return false;
  }

  (*colbegin) = int((b[0] + 1.0) / sp_w);
  (*colend) = int((b[1] + 1.0) / sp_w);
  (*rowend) = ld->qtree.count_y - int((b[2] + 1.0) / sp_h) - 1;
  (*rowbegin) = ld->qtree.count_y - int((b[3] + 1.0) / sp_h) - 1;

  /* It's possible that the line stretches too much out to the side, resulting negative value. */
  if ((*rowend) < (*rowbegin)) {
    (*rowend) = ld->qtree.count_y - 1;
  }

  if ((*colend) < (*colbegin)) {
    (*colend) = ld->qtree.count_x - 1;
  }

  CLAMP((*colbegin), 0, ld->qtree.count_x - 1);
  CLAMP((*rowbegin), 0, ld->qtree.count_y - 1);
  CLAMP((*colend), 0, ld->qtree.count_x - 1);
  CLAMP((*rowend), 0, ld->qtree.count_y - 1);

  return true;
}

LineartBoundingArea *MOD_lineart_get_parent_bounding_area(LineartData *ld, double x, double y)
{
  double sp_w = ld->qtree.tile_width, sp_h = ld->qtree.tile_height;
  int col, row;

  if (x > 1 || x < -1 || y > 1 || y < -1) {
    return nullptr;
  }

  col = int((x + 1.0) / sp_w);
  row = ld->qtree.count_y - int((y + 1.0) / sp_h) - 1;

  if (col >= ld->qtree.count_x) {
    col = ld->qtree.count_x - 1;
  }
  if (row >= ld->qtree.count_y) {
    row = ld->qtree.count_y - 1;
  }
  if (col < 0) {
    col = 0;
  }
  if (row < 0) {
    row = 0;
  }

  return &ld->qtree.initials[row * ld->qtree.count_x + col];
}

static LineartBoundingArea *lineart_get_bounding_area(LineartData *ld, double x, double y)
{
  LineartBoundingArea *iba;
  double sp_w = ld->qtree.tile_width, sp_h = ld->qtree.tile_height;
  int c = int((x + 1.0) / sp_w);
  int r = ld->qtree.count_y - int((y + 1.0) / sp_h) - 1;
  if (r < 0) {
    r = 0;
  }
  if (c < 0) {
    c = 0;
  }
  if (r >= ld->qtree.count_y) {
    r = ld->qtree.count_y - 1;
  }
  if (c >= ld->qtree.count_x) {
    c = ld->qtree.count_x - 1;
  }

  iba = &ld->qtree.initials[r * ld->qtree.count_x + c];
  while (iba->child) {
    if (x > iba->cx) {
      if (y > iba->cy) {
        iba = &iba->child[0];
      }
      else {
        iba = &iba->child[3];
      }
    }
    else {
      if (y > iba->cy) {
        iba = &iba->child[1];
      }
      else {
        iba = &iba->child[2];
      }
    }
  }
  return iba;
}

LineartBoundingArea *MOD_lineart_get_bounding_area(LineartData *ld, double x, double y)
{
  LineartBoundingArea *ba;
  if ((ba = MOD_lineart_get_parent_bounding_area(ld, x, y)) != nullptr) {
    return lineart_get_bounding_area(ld, x, y);
  }
  return nullptr;
}

static void lineart_add_triangles_worker(TaskPool *__restrict /*pool*/, LineartIsecThread *th)
{
  LineartData *ld = th->ld;
  // int _dir_control = 0; /* UNUSED */
  while (lineart_schedule_new_triangle_task(th)) {
    for (LineartElementLinkNode *eln = th->pending_from; eln != th->pending_to->next;
         eln = eln->next) {
      int index_start = eln == th->pending_from ? th->index_from : 0;
      int index_end = eln == th->pending_to ? th->index_to : eln->element_count;
      LineartTriangle *tri = static_cast<LineartTriangle *>(
          (void *)(((uchar *)eln->pointer) + ld->sizeof_triangle * index_start));
      for (int ei = index_start; ei < index_end; ei++) {
        int x1, x2, y1, y2;
        int r, co;
        if ((tri->flags & LRT_CULL_USED) || (tri->flags & LRT_CULL_DISCARD)) {
          tri = static_cast<LineartTriangle *>((void *)(((uchar *)tri) + ld->sizeof_triangle));
          continue;
        }
        if (lineart_get_triangle_bounding_areas(ld, tri, &y1, &y2, &x1, &x2)) {
          // _dir_control++;
          for (co = x1; co <= x2; co++) {
            for (r = y1; r <= y2; r++) {
              lineart_bounding_area_link_triangle(ld,
                                                  &ld->qtree.initials[r * ld->qtree.count_x + co],
                                                  tri,
                                                  nullptr,
                                                  1,
                                                  0,
                                                  true,
                                                  th);
            }
          }
        } /* Else throw away. */
        tri = static_cast<LineartTriangle *>((void *)(((uchar *)tri) + ld->sizeof_triangle));
      }
    }
  }
}

static void lineart_create_edges_from_isec_data(LineartIsecData *d)
{
  LineartData *ld = d->ld;
  double ZMax = ld->conf.far_clip;
  double ZMin = ld->conf.near_clip;
  int total_lines = 0;

  for (int i = 0; i < d->thread_count; i++) {
    LineartIsecThread *th = &d->threads[i];
    if (G.debug_value == 4000) {
      printf("Thread %d isec generated %d lines.\n", i, th->current);
    }
    if (!th->current) {
      continue;
    }
    total_lines += th->current;
  }

  if (!total_lines) {
    return;
  }

  /* We don't care about removing duplicated vert in this method, chaining can handle that,
   * and it saves us from using locks and look up tables. */
  LineartVert *v = static_cast<LineartVert *>(
      lineart_mem_acquire(ld->edge_data_pool, sizeof(LineartVert) * total_lines * 2));
  LineartEdge *e = static_cast<LineartEdge *>(
      lineart_mem_acquire(ld->edge_data_pool, sizeof(LineartEdge) * total_lines));
  LineartEdgeSegment *es = static_cast<LineartEdgeSegment *>(
      lineart_mem_acquire(ld->edge_data_pool, sizeof(LineartEdgeSegment) * total_lines));

  LineartElementLinkNode *eln = static_cast<LineartElementLinkNode *>(
      lineart_mem_acquire(ld->edge_data_pool, sizeof(LineartElementLinkNode)));
  eln->element_count = total_lines;
  eln->pointer = e;
  eln->flags |= LRT_ELEMENT_INTERSECTION_DATA;
  BLI_addhead(&ld->geom.line_buffer_pointers, eln);

  for (int i = 0; i < d->thread_count; i++) {
    LineartIsecThread *th = &d->threads[i];
    if (!th->current) {
      continue;
    }

    for (int j = 0; j < th->current; j++) {
      LineartIsecSingle *is = &th->array[j];
      LineartVert *v1 = v;
      LineartVert *v2 = v + 1;
      copy_v3_v3_db(v1->gloc, is->v1);
      copy_v3_v3_db(v2->gloc, is->v2);
      /* The intersection line has been generated only in geometry space, so we need to transform
       * them as well. */
      mul_v4_m4v3_db(v1->fbcoord, ld->conf.view_projection, v1->gloc);
      mul_v4_m4v3_db(v2->fbcoord, ld->conf.view_projection, v2->gloc);
      mul_v3db_db(v1->fbcoord, (1 / v1->fbcoord[3]));
      mul_v3db_db(v2->fbcoord, (1 / v2->fbcoord[3]));

      v1->fbcoord[0] -= ld->conf.shift_x * 2;
      v1->fbcoord[1] -= ld->conf.shift_y * 2;
      v2->fbcoord[0] -= ld->conf.shift_x * 2;
      v2->fbcoord[1] -= ld->conf.shift_y * 2;

      /* This z transformation is not the same as the rest of the part, because the data don't go
       * through normal perspective division calls in the pipeline, but this way the 3D result and
       * occlusion on the generated line is correct, and we don't really use 2D for viewport stroke
       * generation anyway. */
      v1->fbcoord[2] = ZMin * ZMax / (ZMax - fabs(v1->fbcoord[2]) * (ZMax - ZMin));
      v2->fbcoord[2] = ZMin * ZMax / (ZMax - fabs(v2->fbcoord[2]) * (ZMax - ZMin));
      e->v1 = v1;
      e->v2 = v2;
      e->t1 = is->tri1;
      e->t2 = is->tri2;
      /* This is so we can also match intersection edges from shadow to later viewing stage. */
      e->edge_identifier = (uint64_t(e->t1->target_reference) << 32) | e->t2->target_reference;
      e->flags = LRT_EDGE_FLAG_INTERSECTION;
      e->intersection_mask = (is->tri1->intersection_mask | is->tri2->intersection_mask);
      BLI_addtail(&e->segments, es);

      int obi1 = (e->t1->target_reference & LRT_OBINDEX_HIGHER);
      int obi2 = (e->t2->target_reference & LRT_OBINDEX_HIGHER);
      LineartElementLinkNode *eln1 = lineart_find_matching_eln(&ld->geom.line_buffer_pointers,
                                                               obi1);
      LineartElementLinkNode *eln2 = obi1 == obi2 ? eln1 :
                                                    lineart_find_matching_eln(
                                                        &ld->geom.line_buffer_pointers, obi2);
      Object *ob1 = eln1 ? static_cast<Object *>(eln1->object_ref) : nullptr;
      Object *ob2 = eln2 ? static_cast<Object *>(eln2->object_ref) : nullptr;
      if (e->t1->intersection_priority > e->t2->intersection_priority) {
        e->object_ref = ob1;
      }
      else if (e->t1->intersection_priority < e->t2->intersection_priority) {
        e->object_ref = ob2;
      }
      else { /* equal priority */
        if (ob1 == ob2) {
          /* object_ref should be ambiguous if intersection lines comes from different objects. */
          e->object_ref = ob1;
        }
      }

      lineart_add_edge_to_array(&ld->pending_edges, e);

      v += 2;
      e++;
      es++;
    }
  }
}

/**
 * Sequentially add triangles into render buffer, intersection lines between those triangles will
 * also be computed at the same time.
 */
void lineart_main_add_triangles(LineartData *ld)
{
  double t_start;
  if (G.debug_value == 4000) {
    t_start = PIL_check_seconds_timer();
  }

  /* Initialize per-thread data for thread task scheduling information and storing intersection
   * results. */
  LineartIsecData d = {nullptr};
  lineart_init_isec_thread(&d, ld, ld->thread_count);

  TaskPool *tp = BLI_task_pool_create(nullptr, TASK_PRIORITY_HIGH);
  for (int i = 0; i < ld->thread_count; i++) {
    BLI_task_pool_push(
        tp, (TaskRunFunction)lineart_add_triangles_worker, &d.threads[i], false, nullptr);
  }
  BLI_task_pool_work_and_wait(tp);
  BLI_task_pool_free(tp);

  if (ld->conf.use_intersections) {
    lineart_create_edges_from_isec_data(&d);
  }

  lineart_destroy_isec_thread(&d);

  if (G.debug_value == 4000) {
    double t_elapsed = PIL_check_seconds_timer() - t_start;
    printf("Line art intersection time: %f\n", t_elapsed);
  }
}

/**
 * This function gets the tile for the point `e->v1`, and later use #lineart_bounding_area_next()
 * to get next along the way.
 */
LineartBoundingArea *lineart_edge_first_bounding_area(LineartData *ld,
                                                      double *fbcoord1,
                                                      double *fbcoord2)
{
  double data[2] = {fbcoord1[0], fbcoord1[1]};
  double LU[2] = {-1, 1}, RU[2] = {1, 1}, LB[2] = {-1, -1}, RB[2] = {1, -1};
  double r = 1, sr = 1;
  bool p_unused;

  if (data[0] > -1 && data[0] < 1 && data[1] > -1 && data[1] < 1) {
    return lineart_get_bounding_area(ld, data[0], data[1]);
  }

  if (lineart_intersect_seg_seg(fbcoord1, fbcoord2, LU, RU, &sr, &p_unused) && sr < r && sr > 0) {
    r = sr;
  }
  if (lineart_intersect_seg_seg(fbcoord1, fbcoord2, LB, RB, &sr, &p_unused) && sr < r && sr > 0) {
    r = sr;
  }
  if (lineart_intersect_seg_seg(fbcoord1, fbcoord2, LB, LU, &sr, &p_unused) && sr < r && sr > 0) {
    r = sr;
  }
  if (lineart_intersect_seg_seg(fbcoord1, fbcoord2, RB, RU, &sr, &p_unused) && sr < r && sr > 0) {
    r = sr;
  }
  interp_v2_v2v2_db(data, fbcoord1, fbcoord2, r);

  return lineart_get_bounding_area(ld, data[0], data[1]);
}

/**
 * This march along one render line in image space and
 * get the next bounding area the line is crossing.
 */
LineartBoundingArea *lineart_bounding_area_next(LineartBoundingArea *self,
                                                double *fbcoord1,
                                                double *fbcoord2,
                                                double x,
                                                double y,
                                                double k,
                                                int positive_x,
                                                int positive_y,
                                                double *next_x,
                                                double *next_y)
{
  double rx, ry, ux, uy, lx, ly, bx, by;
  double r1, r2;
  LineartBoundingArea *ba;

  /* If we are marching towards the right. */
  if (positive_x > 0) {
    rx = self->r;
    ry = y + k * (rx - x);

    /* If we are marching towards the top. */
    if (positive_y > 0) {
      uy = self->u;
      ux = x + (uy - y) / k;
      r1 = ratiod(fbcoord1[0], fbcoord2[0], rx);
      r2 = ratiod(fbcoord1[0], fbcoord2[0], ux);
      if (MIN2(r1, r2) > 1) {
        return nullptr;
      }

      /* We reached the right side before the top side. */
      if (r1 <= r2) {
        LISTBASE_FOREACH (LinkData *, lip, &self->rp) {
          ba = static_cast<LineartBoundingArea *>(lip->data);
          if (ba->u >= ry && ba->b < ry) {
            *next_x = rx;
            *next_y = ry;
            return ba;
          }
        }
      }
      /* We reached the top side before the right side. */
      else {
        LISTBASE_FOREACH (LinkData *, lip, &self->up) {
          ba = static_cast<LineartBoundingArea *>(lip->data);
          if (ba->r >= ux && ba->l < ux) {
            *next_x = ux;
            *next_y = uy;
            return ba;
          }
        }
      }
    }
    /* If we are marching towards the bottom. */
    else if (positive_y < 0) {
      by = self->b;
      bx = x + (by - y) / k;
      r1 = ratiod(fbcoord1[0], fbcoord2[0], rx);
      r2 = ratiod(fbcoord1[0], fbcoord2[0], bx);
      if (MIN2(r1, r2) > 1) {
        return nullptr;
      }
      if (r1 <= r2) {
        LISTBASE_FOREACH (LinkData *, lip, &self->rp) {
          ba = static_cast<LineartBoundingArea *>(lip->data);
          if (ba->u >= ry && ba->b < ry) {
            *next_x = rx;
            *next_y = ry;
            return ba;
          }
        }
      }
      else {
        LISTBASE_FOREACH (LinkData *, lip, &self->bp) {
          ba = static_cast<LineartBoundingArea *>(lip->data);
          if (ba->r >= bx && ba->l < bx) {
            *next_x = bx;
            *next_y = by;
            return ba;
          }
        }
      }
    }
    /* If the line is completely horizontal, in which Y difference == 0. */
    else {
      r1 = ratiod(fbcoord1[0], fbcoord2[0], self->r);
      if (r1 > 1) {
        return nullptr;
      }
      LISTBASE_FOREACH (LinkData *, lip, &self->rp) {
        ba = static_cast<LineartBoundingArea *>(lip->data);
        if (ba->u >= y && ba->b < y) {
          *next_x = self->r;
          *next_y = y;
          return ba;
        }
      }
    }
  }

  /* If we are marching towards the left. */
  else if (positive_x < 0) {
    lx = self->l;
    ly = y + k * (lx - x);

    /* If we are marching towards the top. */
    if (positive_y > 0) {
      uy = self->u;
      ux = x + (uy - y) / k;
      r1 = ratiod(fbcoord1[0], fbcoord2[0], lx);
      r2 = ratiod(fbcoord1[0], fbcoord2[0], ux);
      if (MIN2(r1, r2) > 1) {
        return nullptr;
      }
      if (r1 <= r2) {
        LISTBASE_FOREACH (LinkData *, lip, &self->lp) {
          ba = static_cast<LineartBoundingArea *>(lip->data);
          if (ba->u >= ly && ba->b < ly) {
            *next_x = lx;
            *next_y = ly;
            return ba;
          }
        }
      }
      else {
        LISTBASE_FOREACH (LinkData *, lip, &self->up) {
          ba = static_cast<LineartBoundingArea *>(lip->data);
          if (ba->r >= ux && ba->l < ux) {
            *next_x = ux;
            *next_y = uy;
            return ba;
          }
        }
      }
    }

    /* If we are marching towards the bottom. */
    else if (positive_y < 0) {
      by = self->b;
      bx = x + (by - y) / k;
      r1 = ratiod(fbcoord1[0], fbcoord2[0], lx);
      r2 = ratiod(fbcoord1[0], fbcoord2[0], bx);
      if (MIN2(r1, r2) > 1) {
        return nullptr;
      }
      if (r1 <= r2) {
        LISTBASE_FOREACH (LinkData *, lip, &self->lp) {
          ba = static_cast<LineartBoundingArea *>(lip->data);
          if (ba->u >= ly && ba->b < ly) {
            *next_x = lx;
            *next_y = ly;
            return ba;
          }
        }
      }
      else {
        LISTBASE_FOREACH (LinkData *, lip, &self->bp) {
          ba = static_cast<LineartBoundingArea *>(lip->data);
          if (ba->r >= bx && ba->l < bx) {
            *next_x = bx;
            *next_y = by;
            return ba;
          }
        }
      }
    }
    /* Again, horizontal. */
    else {
      r1 = ratiod(fbcoord1[0], fbcoord2[0], self->l);
      if (r1 > 1) {
        return nullptr;
      }
      LISTBASE_FOREACH (LinkData *, lip, &self->lp) {
        ba = static_cast<LineartBoundingArea *>(lip->data);
        if (ba->u >= y && ba->b < y) {
          *next_x = self->l;
          *next_y = y;
          return ba;
        }
      }
    }
  }
  /* If the line is completely vertical, hence X difference == 0. */
  else {
    if (positive_y > 0) {
      r1 = ratiod(fbcoord1[1], fbcoord2[1], self->u);
      if (r1 > 1) {
        return nullptr;
      }
      LISTBASE_FOREACH (LinkData *, lip, &self->up) {
        ba = static_cast<LineartBoundingArea *>(lip->data);
        if (ba->r > x && ba->l <= x) {
          *next_x = x;
          *next_y = self->u;
          return ba;
        }
      }
    }
    else if (positive_y < 0) {
      r1 = ratiod(fbcoord1[1], fbcoord2[1], self->b);
      if (r1 > 1) {
        return nullptr;
      }
      LISTBASE_FOREACH (LinkData *, lip, &self->bp) {
        ba = static_cast<LineartBoundingArea *>(lip->data);
        if (ba->r > x && ba->l <= x) {
          *next_x = x;
          *next_y = self->b;
          return ba;
        }
      }
    }
    else {
      /* Segment has no length. */
      return nullptr;
    }
  }
  return nullptr;
}

/**
 * This is the entry point of all line art calculations.
 *
 * \return True when a change is made.
 */
bool MOD_lineart_compute_feature_lines(Depsgraph *depsgraph,
                                       LineartGpencilModifierData *lmd,
                                       LineartCache **cached_result,
                                       bool enable_stroke_depth_offset)
{
  LineartData *ld;
  Scene *scene = DEG_get_evaluated_scene(depsgraph);
  int intersections_only = 0; /* Not used right now, but preserve for future. */
  Object *use_camera;

  double t_start;
  if (G.debug_value == 4000) {
    t_start = PIL_check_seconds_timer();
  }

  if (lmd->calculation_flags & LRT_USE_CUSTOM_CAMERA) {
    if (!lmd->source_camera ||
        (use_camera = DEG_get_evaluated_object(depsgraph, lmd->source_camera))->type !=
            OB_CAMERA) {
      return false;
    }
  }
  else {

    BKE_scene_camera_switch_update(scene);

    if (!scene->camera) {
      return false;
    }
    use_camera = scene->camera;
  }

  LineartCache *lc = lineart_init_cache();
  *cached_result = lc;

  ld = lineart_create_render_buffer(scene, lmd, use_camera, scene->camera, lc);

  /* Triangle thread testing data size varies depending on the thread count.
   * See definition of LineartTriangleThread for details. */
  ld->sizeof_triangle = lineart_triangle_size_get(ld);

  LineartData *shadow_rb = nullptr;
  LineartElementLinkNode *shadow_veln, *shadow_eeln;
  ListBase *shadow_elns = ld->conf.shadow_selection ? &lc->shadow_elns : nullptr;
  bool shadow_generated = lineart_main_try_generate_shadow(depsgraph,
                                                           scene,
                                                           ld,
                                                           lmd,
                                                           &lc->shadow_data_pool,
                                                           &shadow_veln,
                                                           &shadow_eeln,
                                                           shadow_elns,
                                                           &shadow_rb);

  /* Get view vector before loading geometries, because we detect feature lines there. */
  lineart_main_get_view_vector(ld);

  lineart_main_load_geometries(depsgraph,
                               scene,
                               use_camera,
                               ld,
                               lmd->calculation_flags & LRT_ALLOW_DUPLI_OBJECTS,
                               false,
                               shadow_elns);

  if (shadow_generated) {
    lineart_main_transform_and_add_shadow(ld, shadow_veln, shadow_eeln);
  }

  if (!ld->geom.vertex_buffer_pointers.first) {
    /* No geometry loaded, return early. */
    return true;
  }

  /* Initialize the bounding box acceleration structure, it's a lot like BVH in 3D. */
  lineart_main_bounding_area_make_initial(ld);

  /* We need to get cut into triangles that are crossing near/far plans, only this way can we get
   * correct coordinates of those clipped lines. Done in two steps,
   * setting clip_far==false for near plane. */
  lineart_main_cull_triangles(ld, false);
  /* `clip_far == true` for far plane. */
  lineart_main_cull_triangles(ld, true);

  /* At this point triangle adjacent info pointers is no longer needed, free them. */
  lineart_main_free_adjacent_data(ld);

  /* Do the perspective division after clipping is done. */
  lineart_main_perspective_division(ld);

  lineart_main_discard_out_of_frame_edges(ld);

  /* Triangle intersections are done here during sequential adding of them. Only after this,
   * triangles and lines are all linked with acceleration structure, and the 2D occlusion stage
   * can do its job. */
  lineart_main_add_triangles(ld);

  /* Add shadow cuts to intersection lines as well. */
  lineart_register_intersection_shadow_cuts(ld, shadow_elns);

  /* Re-link bounding areas because they have been subdivided by worker threads and we need
   * adjacent info. */
  lineart_main_bounding_areas_connect_post(ld);

  /* Link lines to acceleration structure, this can only be done after perspective division, if
   * we do it after triangles being added, the acceleration structure has already been
   * subdivided, this way we do less list manipulations. */
  lineart_main_link_lines(ld);

  /* "intersection_only" is preserved for being called in a standalone fashion.
   * If so the data will already be available at the stage. Otherwise we do the occlusion and
   * chaining etc. */

  if (!intersections_only) {

    /* Occlusion is work-and-wait. This call will not return before work is completed. */
    lineart_main_occlusion_begin(ld);

    lineart_main_make_enclosed_shapes(ld, shadow_rb);

    lineart_main_remove_unused_lines_from_tiles(ld);

    /* Chaining is all single threaded. See lineart_chain.c
     * In this particular call, only lines that are geometrically connected (share the _exact_
     * same end point) will be chained together. */
    MOD_lineart_chain_feature_lines(ld);

    /* We are unable to take care of occlusion if we only connect end points, so here we do a
     * spit, where the splitting point could be any cut in e->segments. */
    MOD_lineart_chain_split_for_fixed_occlusion(ld);

    /* Then we connect chains based on the _proximity_ of their end points in image space, here's
     * the place threshold value gets involved. */
    MOD_lineart_chain_connect(ld);

    if (ld->conf.chain_smooth_tolerance > FLT_EPSILON) {
      /* Keeping UI range of 0-1 for ease of read while scaling down the actual value for best
       * effective range in image-space (Coordinate only goes from -1 to 1). This value is
       * somewhat arbitrary, but works best for the moment. */
      MOD_lineart_smooth_chains(ld, ld->conf.chain_smooth_tolerance / 50);
    }

    if (ld->conf.use_image_boundary_trimming) {
      MOD_lineart_chain_clip_at_border(ld);
    }

    if (ld->conf.angle_splitting_threshold > FLT_EPSILON) {
      MOD_lineart_chain_split_angle(ld, ld->conf.angle_splitting_threshold);
    }

    if (enable_stroke_depth_offset && lmd->stroke_depth_offset > FLT_EPSILON) {
      MOD_lineart_chain_offset_towards_camera(
          ld, lmd->stroke_depth_offset, lmd->flags & LRT_GPENCIL_OFFSET_TOWARDS_CUSTOM_CAMERA);
    }

    if (ld->conf.shadow_use_silhouette) {
      MOD_lineart_chain_find_silhouette_backdrop_objects(ld);
    }

    /* Finally transfer the result list into cache. */
    memcpy(&lc->chains, &ld->chains, sizeof(ListBase));

    /* At last, we need to clear flags so we don't confuse GPencil generation calls. */
    MOD_lineart_chain_clear_picked_flag(lc);

    MOD_lineart_finalize_chains(ld);
  }

  lineart_mem_destroy(&lc->shadow_data_pool);

  if (ld->conf.shadow_enclose_shapes && shadow_rb) {
    lineart_destroy_render_data_keep_init(shadow_rb);
    MEM_freeN(shadow_rb);
  }

  if (G.debug_value == 4000) {
    lineart_count_and_print_render_buffer_memory(ld);

    double t_elapsed = PIL_check_seconds_timer() - t_start;
    printf("Line art total time: %lf\n", t_elapsed);
  }

  return true;
}

static void lineart_gpencil_generate(LineartCache *cache,
                                     Depsgraph *depsgraph,
                                     Object *gpencil_object,
                                     float (*gp_obmat_inverse)[4],
                                     bGPDlayer * /*gpl*/,
                                     bGPDframe *gpf,
                                     int level_start,
                                     int level_end,
                                     int material_nr,
                                     Object *source_object,
                                     Collection *source_collection,
                                     int types,
                                     uchar mask_switches,
                                     uchar material_mask_bits,
                                     uchar intersection_mask,
                                     int16_t thickness,
                                     float opacity,
                                     uchar shaodow_selection,
                                     uchar silhouette_mode,
                                     const char *source_vgname,
                                     const char *vgname,
                                     int modifier_flags,
                                     int modifier_calculation_flags)
{
  if (cache == nullptr) {
    if (G.debug_value == 4000) {
      printf("nullptr Lineart cache!\n");
    }
    return;
  }

  int stroke_count = 0;
  int color_idx = 0;

  Object *orig_ob = nullptr;
  if (source_object) {
    orig_ob = source_object->id.orig_id ? (Object *)source_object->id.orig_id : source_object;
  }

  Collection *orig_col = nullptr;
  if (source_collection) {
    orig_col = source_collection->id.orig_id ? (Collection *)source_collection->id.orig_id :
                                               source_collection;
  }

  /* (!orig_col && !orig_ob) means the whole scene is selected. */

  int enabled_types = cache->all_enabled_edge_types;
  bool invert_input = modifier_calculation_flags & LRT_GPENCIL_INVERT_SOURCE_VGROUP;
  bool match_output = modifier_calculation_flags & LRT_GPENCIL_MATCH_OUTPUT_VGROUP;
  bool inverse_silhouette = modifier_flags & LRT_GPENCIL_INVERT_SILHOUETTE_FILTER;

  LISTBASE_FOREACH (LineartEdgeChain *, ec, &cache->chains) {

    if (ec->picked) {
      continue;
    }
    if (!(ec->type & (types & enabled_types))) {
      continue;
    }
    if (ec->level > level_end || ec->level < level_start) {
      continue;
    }
    if (orig_ob && orig_ob != ec->object_ref) {
      continue;
    }
    if (orig_col && ec->object_ref) {
      if (BKE_collection_has_object_recursive_instanced(orig_col, (Object *)ec->object_ref)) {
        if (modifier_flags & LRT_GPENCIL_INVERT_COLLECTION) {
          continue;
        }
      }
      else {
        if (!(modifier_flags & LRT_GPENCIL_INVERT_COLLECTION)) {
          continue;
        }
      }
    }
    if (mask_switches & LRT_GPENCIL_MATERIAL_MASK_ENABLE) {
      if (mask_switches & LRT_GPENCIL_MATERIAL_MASK_MATCH) {
        if (ec->material_mask_bits != material_mask_bits) {
          continue;
        }
      }
      else {
        if (!(ec->material_mask_bits & material_mask_bits)) {
          continue;
        }
      }
    }
    if (ec->type & LRT_EDGE_FLAG_INTERSECTION) {
      if (mask_switches & LRT_GPENCIL_INTERSECTION_MATCH) {
        if (ec->intersection_mask != intersection_mask) {
          continue;
        }
      }
      else {
        if ((intersection_mask) && !(ec->intersection_mask & intersection_mask)) {
          continue;
        }
      }
    }
    if (shaodow_selection) {
      if (ec->shadow_mask_bits != LRT_SHADOW_MASK_UNDEFINED) {
        /* TODO(@Yiming): Give a behavior option for how to display undefined shadow info. */
        if (shaodow_selection == LRT_SHADOW_FILTER_ILLUMINATED &&
            !(ec->shadow_mask_bits & LRT_SHADOW_MASK_ILLUMINATED)) {
          continue;
        }
        if (shaodow_selection == LRT_SHADOW_FILTER_SHADED &&
            !(ec->shadow_mask_bits & LRT_SHADOW_MASK_SHADED)) {
          continue;
        }
        if (shaodow_selection == LRT_SHADOW_FILTER_ILLUMINATED_ENCLOSED_SHAPES) {
          uint32_t test_bits = ec->shadow_mask_bits & LRT_SHADOW_TEST_SHAPE_BITS;
          if ((test_bits != LRT_SHADOW_MASK_ILLUMINATED) &&
              (test_bits != (LRT_SHADOW_MASK_SHADED | LRT_SHADOW_MASK_ILLUMINATED_SHAPE))) {
            continue;
          }
        }
      }
    }
    if (silhouette_mode && (ec->type & (LRT_EDGE_FLAG_CONTOUR))) {
      bool is_silhouette = false;
      if (orig_col) {
        if (!ec->silhouette_backdrop) {
          is_silhouette = true;
        }
        else if (!BKE_collection_has_object_recursive_instanced(orig_col,
                                                                ec->silhouette_backdrop)) {
          is_silhouette = true;
        }
      }
      else {
        if ((!orig_ob) && (!ec->silhouette_backdrop)) {
          is_silhouette = true;
        }
      }

      if ((silhouette_mode == LRT_SILHOUETTE_FILTER_INDIVIDUAL || orig_ob) &&
          ec->silhouette_backdrop != ec->object_ref) {
        is_silhouette = true;
      }

      if (inverse_silhouette) {
        is_silhouette = !is_silhouette;
      }
      if (!is_silhouette) {
        continue;
      }
    }

    /* Preserved: If we ever do asynchronous generation, this picked flag should be set here. */
    // ec->picked = 1;

    const int count = MOD_lineart_chain_count(ec);
    if (count < 2) {
      continue;
    }

    bGPDstroke *gps = BKE_gpencil_stroke_add(gpf, color_idx, count, thickness, false);

    int i;
    LISTBASE_FOREACH_INDEX (LineartEdgeChainItem *, eci, &ec->chain, i) {
      bGPDspoint *point = &gps->points[i];
      mul_v3_m4v3(&point->x, gp_obmat_inverse, eci->gpos);
      point->pressure = 1.0f;
      point->strength = opacity;
    }

    BKE_gpencil_dvert_ensure(gps);
    gps->mat_nr = max_ii(material_nr, 0);

    if (source_vgname && vgname) {
      Object *eval_ob = DEG_get_evaluated_object(depsgraph, ec->object_ref);
      int gpdg = -1;
      if (match_output || (gpdg = BKE_object_defgroup_name_index(gpencil_object, vgname)) >= 0) {
        if (eval_ob && eval_ob->type == OB_MESH) {
          int dindex = 0;
          Mesh *me = BKE_object_get_evaluated_mesh(eval_ob);
          MDeformVert *dvert = BKE_mesh_deform_verts_for_write(me);
          if (dvert) {
            LISTBASE_FOREACH (bDeformGroup *, db, &me->vertex_group_names) {
              if ((!source_vgname) || strstr(db->name, source_vgname) == db->name) {
                if (match_output) {
                  gpdg = BKE_object_defgroup_name_index(gpencil_object, db->name);
                  if (gpdg < 0) {
                    continue;
                  }
                }
                int sindex = 0, vindex;
                LISTBASE_FOREACH (LineartEdgeChainItem *, eci, &ec->chain) {
                  vindex = eci->index;
                  if (vindex >= me->totvert) {
                    break;
                  }
                  MDeformWeight *mdw = BKE_defvert_ensure_index(&dvert[vindex], dindex);
                  MDeformWeight *gdw = BKE_defvert_ensure_index(&gps->dvert[sindex], gpdg);

                  float use_weight = mdw->weight;
                  if (invert_input) {
                    use_weight = 1 - use_weight;
                  }
                  gdw->weight = MAX2(use_weight, gdw->weight);

                  sindex++;
                }
              }
              dindex++;
            }
          }
        }
      }
    }

    if (G.debug_value == 4000) {
      BKE_gpencil_stroke_set_random_color(gps);
    }
    BKE_gpencil_stroke_geometry_update(static_cast<bGPdata *>(gpencil_object->data), gps);
    stroke_count++;
  }

  if (G.debug_value == 4000) {
    printf("LRT: Generated %d strokes.\n", stroke_count);
  }
}

void MOD_lineart_gpencil_generate(LineartCache *cache,
                                  Depsgraph *depsgraph,
                                  Object *ob,
                                  bGPDlayer *gpl,
                                  bGPDframe *gpf,
                                  int8_t source_type,
                                  void *source_reference,
                                  int level_start,
                                  int level_end,
                                  int mat_nr,
                                  int16_t edge_types,
                                  uchar mask_switches,
                                  uchar material_mask_bits,
                                  uchar intersection_mask,
                                  int16_t thickness,
                                  float opacity,
                                  uchar shadow_selection,
                                  uchar silhouette_mode,
                                  const char *source_vgname,
                                  const char *vgname,
                                  int modifier_flags,
                                  int modifier_calculation_flags)
{

  if (!gpl || !gpf || !ob) {
    return;
  }

  Object *source_object = nullptr;
  Collection *source_collection = nullptr;
  int16_t use_types = edge_types;
  if (source_type == LRT_SOURCE_OBJECT) {
    if (!source_reference) {
      return;
    }
    source_object = (Object *)source_reference;
  }
  else if (source_type == LRT_SOURCE_COLLECTION) {
    if (!source_reference) {
      return;
    }
    source_collection = (Collection *)source_reference;
  }

  float gp_obmat_inverse[4][4];
  invert_m4_m4(gp_obmat_inverse, ob->object_to_world);
  lineart_gpencil_generate(cache,
                           depsgraph,
                           ob,
                           gp_obmat_inverse,
                           gpl,
                           gpf,
                           level_start,
                           level_end,
                           mat_nr,
                           source_object,
                           source_collection,
                           use_types,
                           mask_switches,
                           material_mask_bits,
                           intersection_mask,
                           thickness,
                           opacity,
                           shadow_selection,
                           silhouette_mode,
                           source_vgname,
                           vgname,
                           modifier_flags,
                           modifier_calculation_flags);
}<|MERGE_RESOLUTION|>--- conflicted
+++ resolved
@@ -1478,12 +1478,8 @@
   blender::Span<MEdge> edges;
   blender::Span<int> corner_verts;
   blender::Span<int> corner_edges;
-<<<<<<< HEAD
   blender::OffsetIndices<int> polys;
-=======
-  blender::Span<MPoly> polys;
   blender::Span<MLoopTri> looptris;
->>>>>>> 58ac9923
   LineartTriangle *tri_array;
   blender::VArray<bool> sharp_edges;
   blender::VArray<bool> sharp_faces;
@@ -1654,13 +1650,8 @@
     if (ld->conf.use_crease) {
       bool do_crease = true;
       if (!ld->conf.force_crease && !e_feat_data->use_auto_smooth &&
-<<<<<<< HEAD
-          (!e_feat_data->sharp_faces[mlooptri[f1].poly]) &&
-          (!e_feat_data->sharp_faces[mlooptri[f2].poly])) {
-=======
-          (e_feat_data->polys[looptris[f1].poly].flag & ME_SMOOTH) &&
-          (e_feat_data->polys[looptris[f2].poly].flag & ME_SMOOTH)) {
->>>>>>> 58ac9923
+          (!e_feat_data->sharp_faces[looptris[f1].poly]) &&
+          (!e_feat_data->sharp_faces[looptris[f2].poly])) {
         do_crease = false;
       }
       if (do_crease && (dot_v3v3_db(tri1->gn, tri2->gn) < e_feat_data->crease_threshold)) {
