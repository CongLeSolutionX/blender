/* SPDX-License-Identifier: GPL-2.0-or-later
 * Copyright 2019 Blender Foundation. All rights reserved. */

/* \file
 * \ingroup editors
 */

#include "MOD_gpencil_lineart.h"
#include "MOD_lineart.h"

#include "BLI_edgehash.h"
#include "BLI_linklist.h"
#include "BLI_listbase.h"
#include "BLI_math.h"
#include "BLI_sort.hh"
#include "BLI_task.h"
#include "BLI_utildefines.h"
#include "BLI_vector.hh"

#include "PIL_time.h"

#include "BKE_attribute.hh"
#include "BKE_camera.h"
#include "BKE_collection.h"
#include "BKE_customdata.h"
#include "BKE_deform.h"
#include "BKE_duplilist.h"
#include "BKE_editmesh.h"
#include "BKE_global.h"
#include "BKE_gpencil.h"
#include "BKE_gpencil_geom.h"
#include "BKE_gpencil_modifier.h"
#include "BKE_lib_id.h"
#include "BKE_material.h"
#include "BKE_mesh.h"
#include "BKE_mesh_mapping.h"
#include "BKE_mesh_runtime.h"
#include "BKE_object.h"
#include "BKE_pointcache.h"
#include "BKE_scene.h"
#include "DEG_depsgraph_query.h"
#include "DNA_camera_types.h"
#include "DNA_collection_types.h"
#include "DNA_gpencil_types.h"
#include "DNA_light_types.h"
#include "DNA_material_types.h"
#include "DNA_mesh_types.h"
#include "DNA_meshdata_types.h"
#include "DNA_modifier_types.h"
#include "DNA_scene_types.h"
#include "MEM_guardedalloc.h"

#include "lineart_intern.h"

struct LineartIsecSingle {
  double v1[3], v2[3];
  LineartTriangle *tri1, *tri2;
};

struct LineartIsecThread {
  int thread_id;

  /* Scheduled work range. */
  LineartElementLinkNode *pending_from;
  LineartElementLinkNode *pending_to;
  int index_from;
  int index_to;

  /* Thread intersection result data. */
  LineartIsecSingle *array;
  int current;
  int max;
  int count_test;

  /* For individual thread reference. */
  LineartData *ld;
};

struct LineartIsecData {
  LineartData *ld;
  LineartIsecThread *threads;
  int thread_count;
};

static void lineart_bounding_area_link_edge(LineartData *ld,
                                            LineartBoundingArea *root_ba,
                                            LineartEdge *e);

static bool lineart_get_edge_bounding_areas(
    LineartData *ld, LineartEdge *e, int *rowbegin, int *rowend, int *colbegin, int *colend);

static bool lineart_triangle_edge_image_space_occlusion(const LineartTriangle *tri,
                                                        const LineartEdge *e,
                                                        const double *override_camera_loc,
                                                        const bool override_cam_is_persp,
                                                        const bool allow_overlapping_edges,
                                                        const double m_view_projection[4][4],
                                                        const double camera_dir[3],
                                                        const float cam_shift_x,
                                                        const float cam_shift_y,
                                                        double *from,
                                                        double *to);

static void lineart_bounding_area_link_triangle(LineartData *ld,
                                                LineartBoundingArea *root_ba,
                                                LineartTriangle *tri,
                                                double l_r_u_b[4],
                                                int recursive,
                                                int recursive_level,
                                                bool do_intersection,
                                                LineartIsecThread *th);

static void lineart_free_bounding_area_memory(LineartBoundingArea *ba, bool recursive);

static void lineart_free_bounding_area_memories(LineartData *ld);

static LineartCache *lineart_init_cache();

static void lineart_discard_segment(LineartData *ld, LineartEdgeSegment *es)
{
  BLI_spin_lock(&ld->lock_cuts);

  memset(es, 0, sizeof(LineartEdgeSegment));

  /* Storing the node for potentially reuse the memory for new segment data.
   * Line Art data is not freed after all calculations are done. */
  BLI_addtail(&ld->wasted_cuts, es);

  BLI_spin_unlock(&ld->lock_cuts);
}

static LineartEdgeSegment *lineart_give_segment(LineartData *ld)
{
  BLI_spin_lock(&ld->lock_cuts);

  /* See if there is any already allocated memory we can reuse. */
  if (ld->wasted_cuts.first) {
    LineartEdgeSegment *es = (LineartEdgeSegment *)BLI_pophead(&ld->wasted_cuts);
    BLI_spin_unlock(&ld->lock_cuts);
    memset(es, 0, sizeof(LineartEdgeSegment));
    return es;
  }
  BLI_spin_unlock(&ld->lock_cuts);

  /* Otherwise allocate some new memory. */
  return (LineartEdgeSegment *)lineart_mem_acquire_thread(ld->edge_data_pool,
                                                          sizeof(LineartEdgeSegment));
}

/**
 * Cuts the edge in image space and mark occlusion level for each segment.
 */
void lineart_edge_cut(LineartData *ld,
                      LineartEdge *e,
                      double start,
                      double end,
                      uchar material_mask_bits,
                      uchar mat_occlusion,
                      uint32_t shadow_bits)
{
  LineartEdgeSegment *i_seg, *prev_seg;
  LineartEdgeSegment *cut_start_before = nullptr, *cut_end_before = nullptr;
  LineartEdgeSegment *new_seg1 = nullptr, *new_seg2 = nullptr;
  int untouched = 0;

  /* If for some reason the occlusion function may give a result that has zero length, or reversed
   * in direction, or NAN, we take care of them here. */
  if (LRT_DOUBLE_CLOSE_ENOUGH(start, end)) {
    return;
  }
  if (LRT_DOUBLE_CLOSE_ENOUGH(start, 1) || LRT_DOUBLE_CLOSE_ENOUGH(end, 0)) {
    return;
  }
  if (UNLIKELY(start != start)) {
    start = 0.0;
  }
  if (UNLIKELY(end != end)) {
    end = 0.0;
  }

  if (start > end) {
    double t = start;
    start = end;
    end = t;
  }

  /* Begin looking for starting position of the segment. */
  /* Not using a list iteration macro because of it more clear when using for loops to iterate
   * through the segments. */
  LISTBASE_FOREACH (LineartEdgeSegment *, seg, &e->segments) {
    if (LRT_DOUBLE_CLOSE_ENOUGH(seg->ratio, start)) {
      cut_start_before = seg;
      new_seg1 = cut_start_before;
      break;
    }
    if (seg->next == nullptr) {
      break;
    }
    i_seg = seg->next;
    if (i_seg->ratio > start + 1e-09 && start > seg->ratio) {
      cut_start_before = i_seg;
      new_seg1 = lineart_give_segment(ld);
      break;
    }
  }
  if (!cut_start_before && LRT_DOUBLE_CLOSE_ENOUGH(1, end)) {
    untouched = 1;
  }
  for (LineartEdgeSegment *seg = cut_start_before; seg; seg = seg->next) {
    /* We tried to cut ratio existing cutting point (e.g. where the line's occluded by a triangle
     * strip). */
    if (LRT_DOUBLE_CLOSE_ENOUGH(seg->ratio, end)) {
      cut_end_before = seg;
      new_seg2 = cut_end_before;
      break;
    }
    /* This check is to prevent `es->ratio == 1.0` (where we don't need to cut because we are ratio
     * the end point). */
    if (!seg->next && LRT_DOUBLE_CLOSE_ENOUGH(1, end)) {
      cut_end_before = seg;
      new_seg2 = cut_end_before;
      untouched = 1;
      break;
    }
    /* When an actual cut is needed in the line. */
    if (seg->ratio > end) {
      cut_end_before = seg;
      new_seg2 = lineart_give_segment(ld);
      break;
    }
  }

  /* When we still can't find any existing cut in the line, we allocate new ones. */
  if (new_seg1 == nullptr) {
    new_seg1 = lineart_give_segment(ld);
  }
  if (new_seg2 == nullptr) {
    if (untouched) {
      new_seg2 = new_seg1;
      cut_end_before = new_seg2;
    }
    else {
      new_seg2 = lineart_give_segment(ld);
    }
  }

  if (cut_start_before) {
    if (cut_start_before != new_seg1) {
      /* Insert cutting points for when a new cut is needed. */
      i_seg = cut_start_before->prev ? cut_start_before->prev : nullptr;
      if (i_seg) {
        new_seg1->occlusion = i_seg->occlusion;
        new_seg1->material_mask_bits = i_seg->material_mask_bits;
        new_seg1->shadow_mask_bits = i_seg->shadow_mask_bits;
      }
      BLI_insertlinkbefore(&e->segments, cut_start_before, new_seg1);
    }
    /* Otherwise we already found a existing cutting point, no need to insert a new one. */
  }
  else {
    /* We have yet to reach a existing cutting point even after we searched the whole line, so we
     * append the new cut to the end. */
    i_seg = static_cast<LineartEdgeSegment *>(e->segments.last);
    new_seg1->occlusion = i_seg->occlusion;
    new_seg1->material_mask_bits = i_seg->material_mask_bits;
    new_seg1->shadow_mask_bits = i_seg->shadow_mask_bits;
    BLI_addtail(&e->segments, new_seg1);
  }
  if (cut_end_before) {
    /* The same manipulation as on "cut_start_before". */
    if (cut_end_before != new_seg2) {
      i_seg = cut_end_before->prev ? cut_end_before->prev : nullptr;
      if (i_seg) {
        new_seg2->occlusion = i_seg->occlusion;
        new_seg2->material_mask_bits = i_seg->material_mask_bits;
        new_seg2->shadow_mask_bits = i_seg->shadow_mask_bits;
      }
      BLI_insertlinkbefore(&e->segments, cut_end_before, new_seg2);
    }
  }
  else {
    i_seg = static_cast<LineartEdgeSegment *>(e->segments.last);
    new_seg2->occlusion = i_seg->occlusion;
    new_seg2->material_mask_bits = i_seg->material_mask_bits;
    new_seg2->shadow_mask_bits = i_seg->shadow_mask_bits;
    if (!untouched) {
      BLI_addtail(&e->segments, new_seg2);
    }
  }

  /* If we touched the cut list, we assign the new cut position based on new cut position,
   * this way we accommodate precision lost due to multiple cut inserts. */
  new_seg1->ratio = start;
  if (!untouched) {
    new_seg2->ratio = end;
  }
  else {
    /* For the convenience of the loop below. */
    new_seg2 = new_seg2->next;
  }

  /* Register 1 level of occlusion for all touched segments. */
  for (LineartEdgeSegment *seg = new_seg1; seg && seg != new_seg2; seg = seg->next) {
    seg->occlusion += mat_occlusion;
    seg->material_mask_bits |= material_mask_bits;

    /* The enclosed shape flag will override regular lit/shaded
     * flags. See LineartEdgeSegment::shadow_mask_bits for details. */
    if (shadow_bits == LRT_SHADOW_MASK_ENCLOSED_SHAPE) {
      if (seg->shadow_mask_bits & LRT_SHADOW_MASK_ILLUMINATED ||
          e->flags & LRT_EDGE_FLAG_LIGHT_CONTOUR) {
        seg->shadow_mask_bits |= LRT_SHADOW_MASK_INHIBITED;
      }
      else if (seg->shadow_mask_bits & LRT_SHADOW_MASK_SHADED) {
        seg->shadow_mask_bits |= LRT_SHADOW_MASK_ILLUMINATED_SHAPE;
      }
    }
    else {
      seg->shadow_mask_bits |= shadow_bits;
    }
  }

  /* Reduce adjacent cutting points of the same level, which saves memory. */
  int8_t min_occ = 127;
  prev_seg = nullptr;
  LISTBASE_FOREACH_MUTABLE (LineartEdgeSegment *, seg, &e->segments) {

    if (prev_seg && prev_seg->occlusion == seg->occlusion &&
        prev_seg->material_mask_bits == seg->material_mask_bits &&
        prev_seg->shadow_mask_bits == seg->shadow_mask_bits) {
      BLI_remlink(&e->segments, seg);
      /* This puts the node back to the render buffer, if more cut happens, these unused nodes get
       * picked first. */
      lineart_discard_segment(ld, seg);
      continue;
    }

    min_occ = MIN2(min_occ, seg->occlusion);

    prev_seg = seg;
  }
  e->min_occ = min_occ;
}

/**
 * To see if given line is connected to an adjacent intersection line.
 */
BLI_INLINE bool lineart_occlusion_is_adjacent_intersection(LineartEdge *e, LineartTriangle *tri)
{
  return (((e->target_reference & LRT_LIGHT_CONTOUR_TARGET) == tri->target_reference) ||
          (((e->target_reference >> 32) & LRT_LIGHT_CONTOUR_TARGET) == tri->target_reference));
}

static void lineart_bounding_area_triangle_reallocate(LineartBoundingArea *ba)
{
  ba->max_triangle_count *= 2;
  ba->linked_triangles = static_cast<LineartTriangle **>(
      MEM_recallocN(ba->linked_triangles, sizeof(LineartTriangle *) * ba->max_triangle_count));
}

static void lineart_bounding_area_line_add(LineartBoundingArea *ba, LineartEdge *e)
{
  /* In case of too many lines concentrating in one point, do not add anymore, these lines will
   * be either shorter than a single pixel, or will still be added into the list of other less
   * dense areas. */
  if (ba->line_count >= 65535) {
    return;
  }
  if (ba->line_count >= ba->max_line_count) {
    LineartEdge **new_array = static_cast<LineartEdge **>(
        MEM_malloc_arrayN(ba->max_line_count * 2, sizeof(LineartEdge *), __func__));
    memcpy(new_array, ba->linked_lines, sizeof(LineartEdge *) * ba->max_line_count);
    ba->max_line_count *= 2;
    MEM_freeN(ba->linked_lines);
    ba->linked_lines = new_array;
  }
  ba->linked_lines[ba->line_count] = e;
  ba->line_count++;
}

static void lineart_occlusion_single_line(LineartData *ld, LineartEdge *e, int thread_id)
{
  LineartTriangleThread *tri;
  double l, r;
  LRT_EDGE_BA_MARCHING_BEGIN(e->v1->fbcoord, e->v2->fbcoord)
  {
    for (int i = 0; i < nba->triangle_count; i++) {
      tri = (LineartTriangleThread *)nba->linked_triangles[i];
      /* If we are already testing the line in this thread, then don't do it. */
      if (tri->testing_e[thread_id] == e || (tri->base.flags & LRT_TRIANGLE_INTERSECTION_ONLY) ||
          /* Ignore this triangle if an intersection line directly comes from it, */
          lineart_occlusion_is_adjacent_intersection(e, (LineartTriangle *)tri) ||
          /* Or if this triangle isn't effectively occluding anything nor it's providing a
           * material flag. */
          ((!tri->base.mat_occlusion) && (!tri->base.material_mask_bits))) {
        continue;
      }
      tri->testing_e[thread_id] = e;
      if (lineart_triangle_edge_image_space_occlusion((const LineartTriangle *)tri,
                                                      e,
                                                      ld->conf.camera_pos,
                                                      ld->conf.cam_is_persp,
                                                      ld->conf.allow_overlapping_edges,
                                                      ld->conf.view_projection,
                                                      ld->conf.view_vector,
                                                      ld->conf.shift_x,
                                                      ld->conf.shift_y,
                                                      &l,
                                                      &r)) {
        lineart_edge_cut(ld, e, l, r, tri->base.material_mask_bits, tri->base.mat_occlusion, 0);
        if (e->min_occ > ld->conf.max_occlusion_level) {
          /* No need to calculate any longer on this line because no level more than set value is
           * going to show up in the rendered result. */
          return;
        }
      }
    }
    LRT_EDGE_BA_MARCHING_NEXT(e->v1->fbcoord, e->v2->fbcoord)
  }
  LRT_EDGE_BA_MARCHING_END
}

static int lineart_occlusion_make_task_info(LineartData *ld, LineartRenderTaskInfo *rti)
{
  int res = 0;
  int starting_index;

  BLI_spin_lock(&ld->lock_task);

  starting_index = ld->scheduled_count;
  ld->scheduled_count += LRT_THREAD_EDGE_COUNT;

  BLI_spin_unlock(&ld->lock_task);

  if (starting_index >= ld->pending_edges.next) {
    res = 0;
  }
  else {
    rti->pending_edges.array = &ld->pending_edges.array[starting_index];
    int remaining = ld->pending_edges.next - starting_index;
    rti->pending_edges.max = MIN2(remaining, LRT_THREAD_EDGE_COUNT);
    res = 1;
  }

  return res;
}

static void lineart_occlusion_worker(TaskPool *__restrict /*pool*/, LineartRenderTaskInfo *rti)
{
  LineartData *ld = rti->ld;
  LineartEdge *eip;

  while (lineart_occlusion_make_task_info(ld, rti)) {
    for (int i = 0; i < rti->pending_edges.max; i++) {
      eip = rti->pending_edges.array[i];
      lineart_occlusion_single_line(ld, eip, rti->thread_id);
    }
  }
}

/**
 * All internal functions starting with lineart_main_ is called inside
 * #MOD_lineart_compute_feature_lines function.
 * This function handles all occlusion calculation.
 */
void lineart_main_occlusion_begin(LineartData *ld)
{
  int thread_count = ld->thread_count;
  LineartRenderTaskInfo *rti = static_cast<LineartRenderTaskInfo *>(
      MEM_callocN(sizeof(LineartRenderTaskInfo) * thread_count, __func__));
  int i;

  TaskPool *tp = BLI_task_pool_create(nullptr, TASK_PRIORITY_HIGH);

  for (i = 0; i < thread_count; i++) {
    rti[i].thread_id = i;
    rti[i].ld = ld;
    BLI_task_pool_push(tp, (TaskRunFunction)lineart_occlusion_worker, &rti[i], false, nullptr);
  }
  BLI_task_pool_work_and_wait(tp);
  BLI_task_pool_free(tp);

  MEM_freeN(rti);
}

/**
 * Test if v lies with in the triangle formed by v0, v1, and v2.
 * Returns false when v is exactly on the edge.
 *
 * For v to be inside the triangle, it needs to be at the same side of v0->v1, v1->v2, and
 * `v2->v0`, where the "side" is determined by checking the sign of `cross(v1-v0, v1-v)` and so on.
 */
static bool lineart_point_inside_triangle(const double v[2],
                                          const double v0[2],
                                          const double v1[2],
                                          const double v2[2])
{
  double cl, c, cl0;

  cl = (v0[0] - v[0]) * (v1[1] - v[1]) - (v0[1] - v[1]) * (v1[0] - v[0]);
  c = cl0 = cl;

  cl = (v1[0] - v[0]) * (v2[1] - v[1]) - (v1[1] - v[1]) * (v2[0] - v[0]);
  if (c * cl <= 0) {
    return false;
  }

  c = cl;

  cl = (v2[0] - v[0]) * (v0[1] - v[1]) - (v2[1] - v[1]) * (v0[0] - v[0]);
  if (c * cl <= 0) {
    return false;
  }

  c = cl;

  if (c * cl0 <= 0) {
    return false;
  }

  return true;
}

static int lineart_point_on_line_segment(double v[2], double v0[2], double v1[2])
{
  /* `c1 != c2` by default. */
  double c1 = 1, c2 = 0;
  double l0[2], l1[2];

  sub_v2_v2v2_db(l0, v, v0);
  sub_v2_v2v2_db(l1, v, v1);

  if (v1[0] == v0[0] && v1[1] == v0[1]) {
    return 0;
  }

  if (!LRT_DOUBLE_CLOSE_ENOUGH(v1[0], v0[0])) {
    c1 = ratiod(v0[0], v1[0], v[0]);
  }
  else {
    if (LRT_DOUBLE_CLOSE_ENOUGH(v[0], v1[0])) {
      c2 = ratiod(v0[1], v1[1], v[1]);
      return (c2 >= -DBL_TRIANGLE_LIM && c2 <= 1 + DBL_TRIANGLE_LIM);
    }
    return false;
  }

  if (!LRT_DOUBLE_CLOSE_ENOUGH(v1[1], v0[1])) {
    c2 = ratiod(v0[1], v1[1], v[1]);
  }
  else {
    if (LRT_DOUBLE_CLOSE_ENOUGH(v[1], v1[1])) {
      c1 = ratiod(v0[0], v1[0], v[0]);
      return (c1 >= -DBL_TRIANGLE_LIM && c1 <= 1 + DBL_TRIANGLE_LIM);
    }
    return false;
  }

  if (LRT_DOUBLE_CLOSE_ENOUGH(c1, c2) && c1 >= 0 && c1 <= 1) {
    return 1;
  }

  return 0;
}

enum LineartPointTri {
  LRT_OUTSIDE_TRIANGLE = 0,
  LRT_ON_TRIANGLE = 1,
  LRT_INSIDE_TRIANGLE = 2,
};

/**
 * Same algorithm as lineart_point_inside_triangle(), but returns differently:
 * 0-outside 1-on the edge 2-inside.
 */
static LineartPointTri lineart_point_triangle_relation(double v[2],
                                                       double v0[2],
                                                       double v1[2],
                                                       double v2[2])
{
  double cl, c;
  double r;
  if (lineart_point_on_line_segment(v, v0, v1) || lineart_point_on_line_segment(v, v1, v2) ||
      lineart_point_on_line_segment(v, v2, v0)) {
    return LRT_ON_TRIANGLE;
  }

  cl = (v0[0] - v[0]) * (v1[1] - v[1]) - (v0[1] - v[1]) * (v1[0] - v[0]);
  c = cl;

  cl = (v1[0] - v[0]) * (v2[1] - v[1]) - (v1[1] - v[1]) * (v2[0] - v[0]);
  if ((r = c * cl) < 0) {
    return LRT_OUTSIDE_TRIANGLE;
  }

  c = cl;

  cl = (v2[0] - v[0]) * (v0[1] - v[1]) - (v2[1] - v[1]) * (v0[0] - v[0]);
  if ((r = c * cl) < 0) {
    return LRT_OUTSIDE_TRIANGLE;
  }

  c = cl;

  cl = (v0[0] - v[0]) * (v1[1] - v[1]) - (v0[1] - v[1]) * (v1[0] - v[0]);
  if ((r = c * cl) < 0) {
    return LRT_OUTSIDE_TRIANGLE;
  }

  if (r == 0) {
    return LRT_ON_TRIANGLE;
  }

  return LRT_INSIDE_TRIANGLE;
}

/**
 * Similar with #lineart_point_inside_triangle, but in 3d.
 * Returns false when not co-planar.
 */
static bool lineart_point_inside_triangle3d(double v[3], double v0[3], double v1[3], double v2[3])
{
  double l[3], r[3];
  double N1[3], N2[3];
  double d;

  sub_v3_v3v3_db(l, v1, v0);
  sub_v3_v3v3_db(r, v, v1);
  cross_v3_v3v3_db(N1, l, r);

  sub_v3_v3v3_db(l, v2, v1);
  sub_v3_v3v3_db(r, v, v2);
  cross_v3_v3v3_db(N2, l, r);

  if ((d = dot_v3v3_db(N1, N2)) < 0) {
    return false;
  }

  sub_v3_v3v3_db(l, v0, v2);
  sub_v3_v3v3_db(r, v, v0);
  cross_v3_v3v3_db(N1, l, r);

  if ((d = dot_v3v3_db(N1, N2)) < 0) {
    return false;
  }

  sub_v3_v3v3_db(l, v1, v0);
  sub_v3_v3v3_db(r, v, v1);
  cross_v3_v3v3_db(N2, l, r);

  if ((d = dot_v3v3_db(N1, N2)) < 0) {
    return false;
  }

  return true;
}

/**
 * The following `lineart_memory_get_XXX_space` functions are for allocating new memory for some
 * modified geometries in the culling stage.
 */
static LineartElementLinkNode *lineart_memory_get_triangle_space(LineartData *ld)
{
  /* We don't need to allocate a whole bunch of triangles because the amount of clipped triangles
   * are relatively small. */
  LineartTriangle *render_triangles = static_cast<LineartTriangle *>(
      lineart_mem_acquire(&ld->render_data_pool, 64 * ld->sizeof_triangle));

  LineartElementLinkNode *eln = static_cast<LineartElementLinkNode *>(
      lineart_list_append_pointer_pool_sized(&ld->geom.triangle_buffer_pointers,
                                             &ld->render_data_pool,
                                             render_triangles,
                                             sizeof(LineartElementLinkNode)));
  eln->element_count = 64;
  eln->flags |= LRT_ELEMENT_IS_ADDITIONAL;

  return eln;
}

static LineartElementLinkNode *lineart_memory_get_vert_space(LineartData *ld)
{
  LineartVert *render_vertices = static_cast<LineartVert *>(
      lineart_mem_acquire(&ld->render_data_pool, sizeof(LineartVert) * 64));

  LineartElementLinkNode *eln = static_cast<LineartElementLinkNode *>(
      lineart_list_append_pointer_pool_sized(&ld->geom.vertex_buffer_pointers,
                                             &ld->render_data_pool,
                                             render_vertices,
                                             sizeof(LineartElementLinkNode)));
  eln->element_count = 64;
  eln->flags |= LRT_ELEMENT_IS_ADDITIONAL;

  return eln;
}

static LineartElementLinkNode *lineart_memory_get_edge_space(LineartData *ld)
{
  LineartEdge *render_edges = static_cast<LineartEdge *>(
      lineart_mem_acquire(ld->edge_data_pool, sizeof(LineartEdge) * 64));

  LineartElementLinkNode *eln = static_cast<LineartElementLinkNode *>(
      lineart_list_append_pointer_pool_sized(&ld->geom.line_buffer_pointers,
                                             ld->edge_data_pool,
                                             render_edges,
                                             sizeof(LineartElementLinkNode)));
  eln->element_count = 64;
  eln->crease_threshold = ld->conf.crease_threshold;
  eln->flags |= LRT_ELEMENT_IS_ADDITIONAL;

  return eln;
}

static void lineart_triangle_post(LineartTriangle *tri, LineartTriangle *orig)
{
  /* Just re-assign normal and set cull flag. */
  copy_v3_v3_db(tri->gn, orig->gn);
  tri->flags = LRT_CULL_GENERATED;
  tri->intersection_mask = orig->intersection_mask;
  tri->material_mask_bits = orig->material_mask_bits;
  tri->mat_occlusion = orig->mat_occlusion;
  tri->intersection_priority = orig->intersection_priority;
  tri->target_reference = orig->target_reference;
}

static void lineart_triangle_set_cull_flag(LineartTriangle *tri, uchar flag)
{
  uchar intersection_only = (tri->flags & LRT_TRIANGLE_INTERSECTION_ONLY);
  tri->flags = flag;
  tri->flags |= intersection_only;
}

static bool lineart_edge_match(LineartTriangle *tri, LineartEdge *e, int v1, int v2)
{
  return ((tri->v[v1] == e->v1 && tri->v[v2] == e->v2) ||
          (tri->v[v2] == e->v1 && tri->v[v1] == e->v2));
}

static void lineart_discard_duplicated_edges(LineartEdge *old_e)
{
  LineartEdge *e = old_e;
  while (e->flags & LRT_EDGE_FLAG_NEXT_IS_DUPLICATION) {
    e++;
    e->flags |= LRT_EDGE_FLAG_CHAIN_PICKED;
  }
}

/**
 * Does near-plane cut on 1 triangle only. When cutting with far-plane, the camera vectors gets
 * reversed by the caller so don't need to implement one in a different direction.
 */
static void lineart_triangle_cull_single(LineartData *ld,
                                         LineartTriangle *tri,
                                         int in0,
                                         int in1,
                                         int in2,
                                         double cam_pos[3],
                                         double view_dir[3],
                                         bool allow_boundaries,
                                         double m_view_projection[4][4],
                                         Object *ob,
                                         int *r_v_count,
                                         int *r_e_count,
                                         int *r_t_count,
                                         LineartElementLinkNode *v_eln,
                                         LineartElementLinkNode *e_eln,
                                         LineartElementLinkNode *t_eln)
{
  double span_v1[3], span_v2[3], dot_v1, dot_v2;
  double a;
  int v_count = *r_v_count;
  int e_count = *r_e_count;
  int t_count = *r_t_count;
  uint16_t new_flag = 0;

  LineartEdge *new_e, *e, *old_e;
  LineartEdgeSegment *es;

  if (tri->flags & (LRT_CULL_USED | LRT_CULL_GENERATED | LRT_CULL_DISCARD)) {
    return;
  }

  /* See definition of tri->intersecting_verts and the usage in
   * lineart_geometry_object_load() for details. */
  LineartTriangleAdjacent *tri_adj = reinterpret_cast<LineartTriangleAdjacent *>(
      tri->intersecting_verts);

  LineartVert *vt = &((LineartVert *)v_eln->pointer)[v_count];
  LineartTriangle *tri1 = static_cast<LineartTriangle *>(
      (void *)(((uchar *)t_eln->pointer) + ld->sizeof_triangle * t_count));
  LineartTriangle *tri2 = static_cast<LineartTriangle *>(
      (void *)(((uchar *)t_eln->pointer) + ld->sizeof_triangle * (t_count + 1)));

  new_e = &((LineartEdge *)e_eln->pointer)[e_count];
  /* Init `edge` to the last `edge` entry. */
  e = new_e;

#define INCREASE_EDGE \
  new_e = &((LineartEdge *)e_eln->pointer)[e_count]; \
  e_count++; \
  e = new_e; \
  es = static_cast<LineartEdgeSegment *>( \
      lineart_mem_acquire(&ld->render_data_pool, sizeof(LineartEdgeSegment))); \
  BLI_addtail(&e->segments, es);

#define SELECT_EDGE(e_num, v1_link, v2_link, new_tri) \
  if (tri_adj->e[e_num]) { \
    old_e = tri_adj->e[e_num]; \
    new_flag = old_e->flags; \
    old_e->flags = LRT_EDGE_FLAG_CHAIN_PICKED; \
    lineart_discard_duplicated_edges(old_e); \
    INCREASE_EDGE \
    e->v1 = (v1_link); \
    e->v2 = (v2_link); \
    e->v1->index = (v1_link)->index; \
    e->v2->index = (v1_link)->index; \
    e->flags = new_flag; \
    e->object_ref = ob; \
    e->t1 = ((old_e->t1 == tri) ? (new_tri) : (old_e->t1)); \
    e->t2 = ((old_e->t2 == tri) ? (new_tri) : (old_e->t2)); \
    lineart_add_edge_to_array(&ld->pending_edges, e); \
  }

#define RELINK_EDGE(e_num, new_tri) \
  if (tri_adj->e[e_num]) { \
    old_e = tri_adj->e[e_num]; \
    old_e->t1 = ((old_e->t1 == tri) ? (new_tri) : (old_e->t1)); \
    old_e->t2 = ((old_e->t2 == tri) ? (new_tri) : (old_e->t2)); \
  }

#define REMOVE_TRIANGLE_EDGE \
  if (tri_adj->e[0]) { \
    tri_adj->e[0]->flags = LRT_EDGE_FLAG_CHAIN_PICKED; \
    lineart_discard_duplicated_edges(tri_adj->e[0]); \
  } \
  if (tri_adj->e[1]) { \
    tri_adj->e[1]->flags = LRT_EDGE_FLAG_CHAIN_PICKED; \
    lineart_discard_duplicated_edges(tri_adj->e[1]); \
  } \
  if (tri_adj->e[2]) { \
    tri_adj->e[2]->flags = LRT_EDGE_FLAG_CHAIN_PICKED; \
    lineart_discard_duplicated_edges(tri_adj->e[2]); \
  }

  switch (in0 + in1 + in2) {
    case 0: /* Triangle is visible. Ignore this triangle. */
      return;
    case 3:
      /* Triangle completely behind near plane, throw it away
       * also remove render lines form being computed. */
      lineart_triangle_set_cull_flag(tri, LRT_CULL_DISCARD);
      REMOVE_TRIANGLE_EDGE
      return;
    case 2:
      /* Two points behind near plane, cut those and
       * generate 2 new points, 3 lines and 1 triangle. */
      lineart_triangle_set_cull_flag(tri, LRT_CULL_USED);

      /**
       * (!in0) means "when point 0 is visible".
       * conditions for point 1, 2 are the same idea.
       *
       * \code{.txt}identify
       * 1-----|-------0
       * |     |   ---
       * |     |---
       * |  ---|
       * 2--   |
       *     (near)---------->(far)
       * Will become:
       *       |N******0
       *       |*  ***
       *       |N**
       *       |
       *       |
       *     (near)---------->(far)
       * \endcode
       */
      if (!in0) {

        /* Cut point for line 2---|-----0. */
        sub_v3_v3v3_db(span_v1, tri->v[0]->gloc, cam_pos);
        sub_v3_v3v3_db(span_v2, cam_pos, tri->v[2]->gloc);
        dot_v1 = dot_v3v3_db(span_v1, view_dir);
        dot_v2 = dot_v3v3_db(span_v2, view_dir);
        a = dot_v1 / (dot_v1 + dot_v2);
        /* Assign it to a new point. */
        interp_v3_v3v3_db(vt[0].gloc, tri->v[0]->gloc, tri->v[2]->gloc, a);
        mul_v4_m4v3_db(vt[0].fbcoord, m_view_projection, vt[0].gloc);
        vt[0].index = tri->v[2]->index;

        /* Cut point for line 1---|-----0. */
        sub_v3_v3v3_db(span_v1, tri->v[0]->gloc, cam_pos);
        sub_v3_v3v3_db(span_v2, cam_pos, tri->v[1]->gloc);
        dot_v1 = dot_v3v3_db(span_v1, view_dir);
        dot_v2 = dot_v3v3_db(span_v2, view_dir);
        a = dot_v1 / (dot_v1 + dot_v2);
        /* Assign it to another new point. */
        interp_v3_v3v3_db(vt[1].gloc, tri->v[0]->gloc, tri->v[1]->gloc, a);
        mul_v4_m4v3_db(vt[1].fbcoord, m_view_projection, vt[1].gloc);
        vt[1].index = tri->v[1]->index;

        /* New line connecting two new points. */
        INCREASE_EDGE
        if (allow_boundaries) {
          e->flags = LRT_EDGE_FLAG_CONTOUR;
          lineart_add_edge_to_array(&ld->pending_edges, e);
        }
        /* NOTE: inverting `e->v1/v2` (left/right point) doesn't matter as long as
         * `tri->edge` and `tri->v` has the same sequence. and the winding direction
         * can be either CW or CCW but needs to be consistent throughout the calculation. */
        e->v1 = &vt[1];
        e->v2 = &vt[0];
        /* Only one adjacent triangle, because the other side is the near plane. */
        /* Use `tl` or `tr` doesn't matter. */
        e->t1 = tri1;
        e->object_ref = ob;

        /* New line connecting original point 0 and a new point, only when it's a selected line. */
        SELECT_EDGE(2, tri->v[0], &vt[0], tri1)
        /* New line connecting original point 0 and another new point. */
        SELECT_EDGE(0, tri->v[0], &vt[1], tri1)

        /* Re-assign triangle point array to two new points. */
        tri1->v[0] = tri->v[0];
        tri1->v[1] = &vt[1];
        tri1->v[2] = &vt[0];

        lineart_triangle_post(tri1, tri);

        v_count += 2;
        t_count += 1;
      }
      else if (!in2) {
        sub_v3_v3v3_db(span_v1, tri->v[2]->gloc, cam_pos);
        sub_v3_v3v3_db(span_v2, cam_pos, tri->v[0]->gloc);
        dot_v1 = dot_v3v3_db(span_v1, view_dir);
        dot_v2 = dot_v3v3_db(span_v2, view_dir);
        a = dot_v1 / (dot_v1 + dot_v2);
        interp_v3_v3v3_db(vt[0].gloc, tri->v[2]->gloc, tri->v[0]->gloc, a);
        mul_v4_m4v3_db(vt[0].fbcoord, m_view_projection, vt[0].gloc);
        vt[0].index = tri->v[0]->index;

        sub_v3_v3v3_db(span_v1, tri->v[2]->gloc, cam_pos);
        sub_v3_v3v3_db(span_v2, cam_pos, tri->v[1]->gloc);
        dot_v1 = dot_v3v3_db(span_v1, view_dir);
        dot_v2 = dot_v3v3_db(span_v2, view_dir);
        a = dot_v1 / (dot_v1 + dot_v2);
        interp_v3_v3v3_db(vt[1].gloc, tri->v[2]->gloc, tri->v[1]->gloc, a);
        mul_v4_m4v3_db(vt[1].fbcoord, m_view_projection, vt[1].gloc);
        vt[1].index = tri->v[1]->index;

        INCREASE_EDGE
        if (allow_boundaries) {
          e->flags = LRT_EDGE_FLAG_CONTOUR;
          lineart_add_edge_to_array(&ld->pending_edges, e);
        }
        e->v1 = &vt[0];
        e->v2 = &vt[1];
        e->t1 = tri1;
        e->object_ref = ob;

        SELECT_EDGE(2, tri->v[2], &vt[0], tri1)
        SELECT_EDGE(1, tri->v[2], &vt[1], tri1)

        tri1->v[0] = &vt[0];
        tri1->v[1] = &vt[1];
        tri1->v[2] = tri->v[2];

        lineart_triangle_post(tri1, tri);

        v_count += 2;
        t_count += 1;
      }
      else if (!in1) {
        sub_v3_v3v3_db(span_v1, tri->v[1]->gloc, cam_pos);
        sub_v3_v3v3_db(span_v2, cam_pos, tri->v[2]->gloc);
        dot_v1 = dot_v3v3_db(span_v1, view_dir);
        dot_v2 = dot_v3v3_db(span_v2, view_dir);
        a = dot_v1 / (dot_v1 + dot_v2);
        interp_v3_v3v3_db(vt[0].gloc, tri->v[1]->gloc, tri->v[2]->gloc, a);
        mul_v4_m4v3_db(vt[0].fbcoord, m_view_projection, vt[0].gloc);
        vt[0].index = tri->v[2]->index;

        sub_v3_v3v3_db(span_v1, tri->v[1]->gloc, cam_pos);
        sub_v3_v3v3_db(span_v2, cam_pos, tri->v[0]->gloc);
        dot_v1 = dot_v3v3_db(span_v1, view_dir);
        dot_v2 = dot_v3v3_db(span_v2, view_dir);
        a = dot_v1 / (dot_v1 + dot_v2);
        interp_v3_v3v3_db(vt[1].gloc, tri->v[1]->gloc, tri->v[0]->gloc, a);
        mul_v4_m4v3_db(vt[1].fbcoord, m_view_projection, vt[1].gloc);
        vt[1].index = tri->v[0]->index;

        INCREASE_EDGE
        if (allow_boundaries) {
          e->flags = LRT_EDGE_FLAG_CONTOUR;
          lineart_add_edge_to_array(&ld->pending_edges, e);
        }
        e->v1 = &vt[1];
        e->v2 = &vt[0];
        e->t1 = tri1;
        e->object_ref = ob;

        SELECT_EDGE(1, tri->v[1], &vt[0], tri1)
        SELECT_EDGE(0, tri->v[1], &vt[1], tri1)

        tri1->v[0] = &vt[0];
        tri1->v[1] = tri->v[1];
        tri1->v[2] = &vt[1];

        lineart_triangle_post(tri1, tri);

        v_count += 2;
        t_count += 1;
      }
      break;
    case 1:
      /* One point behind near plane, cut those and
       * generate 2 new points, 4 lines and 2 triangles. */
      lineart_triangle_set_cull_flag(tri, LRT_CULL_USED);

      /**
       * (in0) means "when point 0 is invisible".
       * conditions for point 1, 2 are the same idea.
       * \code{.txt}
       * 0------|----------1
       *   --   |          |
       *     ---|          |
       *        |--        |
       *        |  ---     |
       *        |     ---  |
       *        |        --2
       *      (near)---------->(far)
       * Will become:
       *        |N*********1
       *        |*     *** |
       *        |*  ***    |
       *        |N**       |
       *        |  ***     |
       *        |     ***  |
       *        |        **2
       *      (near)---------->(far)
       * \endcode
       */
      if (in0) {
        /* Cut point for line 0---|------1. */
        sub_v3_v3v3_db(span_v1, tri->v[1]->gloc, cam_pos);
        sub_v3_v3v3_db(span_v2, cam_pos, tri->v[0]->gloc);
        dot_v1 = dot_v3v3_db(span_v1, view_dir);
        dot_v2 = dot_v3v3_db(span_v2, view_dir);
        a = dot_v2 / (dot_v1 + dot_v2);
        /* Assign to a new point. */
        interp_v3_v3v3_db(vt[0].gloc, tri->v[0]->gloc, tri->v[1]->gloc, a);
        mul_v4_m4v3_db(vt[0].fbcoord, m_view_projection, vt[0].gloc);
        vt[0].index = tri->v[0]->index;

        /* Cut point for line 0---|------2. */
        sub_v3_v3v3_db(span_v1, tri->v[2]->gloc, cam_pos);
        sub_v3_v3v3_db(span_v2, cam_pos, tri->v[0]->gloc);
        dot_v1 = dot_v3v3_db(span_v1, view_dir);
        dot_v2 = dot_v3v3_db(span_v2, view_dir);
        a = dot_v2 / (dot_v1 + dot_v2);
        /* Assign to other new point. */
        interp_v3_v3v3_db(vt[1].gloc, tri->v[0]->gloc, tri->v[2]->gloc, a);
        mul_v4_m4v3_db(vt[1].fbcoord, m_view_projection, vt[1].gloc);
        vt[1].index = tri->v[0]->index;

        /* New line connects two new points. */
        INCREASE_EDGE
        if (allow_boundaries) {
          e->flags = LRT_EDGE_FLAG_CONTOUR;
          lineart_add_edge_to_array(&ld->pending_edges, e);
        }
        e->v1 = &vt[1];
        e->v2 = &vt[0];
        e->t1 = tri1;
        e->object_ref = ob;

        /* New line connects new point 0 and old point 1,
         * this is a border line. */

        SELECT_EDGE(0, tri->v[1], &vt[0], tri1)
        SELECT_EDGE(2, tri->v[2], &vt[1], tri2)
        RELINK_EDGE(1, tri2)

        /* We now have one triangle closed. */
        tri1->v[0] = tri->v[1];
        tri1->v[1] = &vt[1];
        tri1->v[2] = &vt[0];
        /* Close the second triangle. */
        tri2->v[0] = &vt[1];
        tri2->v[1] = tri->v[1];
        tri2->v[2] = tri->v[2];

        lineart_triangle_post(tri1, tri);
        lineart_triangle_post(tri2, tri);

        v_count += 2;
        t_count += 2;
      }
      else if (in1) {

        sub_v3_v3v3_db(span_v1, tri->v[1]->gloc, cam_pos);
        sub_v3_v3v3_db(span_v2, cam_pos, tri->v[2]->gloc);
        dot_v1 = dot_v3v3_db(span_v1, view_dir);
        dot_v2 = dot_v3v3_db(span_v2, view_dir);
        a = dot_v1 / (dot_v1 + dot_v2);
        interp_v3_v3v3_db(vt[0].gloc, tri->v[1]->gloc, tri->v[2]->gloc, a);
        mul_v4_m4v3_db(vt[0].fbcoord, m_view_projection, vt[0].gloc);
        vt[0].index = tri->v[1]->index;

        sub_v3_v3v3_db(span_v1, tri->v[1]->gloc, cam_pos);
        sub_v3_v3v3_db(span_v2, cam_pos, tri->v[0]->gloc);
        dot_v1 = dot_v3v3_db(span_v1, view_dir);
        dot_v2 = dot_v3v3_db(span_v2, view_dir);
        a = dot_v1 / (dot_v1 + dot_v2);
        interp_v3_v3v3_db(vt[1].gloc, tri->v[1]->gloc, tri->v[0]->gloc, a);
        mul_v4_m4v3_db(vt[1].fbcoord, m_view_projection, vt[1].gloc);
        vt[1].index = tri->v[1]->index;

        INCREASE_EDGE
        if (allow_boundaries) {
          e->flags = LRT_EDGE_FLAG_CONTOUR;
          lineart_add_edge_to_array(&ld->pending_edges, e);
        }
        e->v1 = &vt[1];
        e->v2 = &vt[0];

        e->t1 = tri1;
        e->object_ref = ob;

        SELECT_EDGE(1, tri->v[2], &vt[0], tri1)
        SELECT_EDGE(0, tri->v[0], &vt[1], tri2)
        RELINK_EDGE(2, tri2)

        tri1->v[0] = tri->v[2];
        tri1->v[1] = &vt[1];
        tri1->v[2] = &vt[0];

        tri2->v[0] = &vt[1];
        tri2->v[1] = tri->v[2];
        tri2->v[2] = tri->v[0];

        lineart_triangle_post(tri1, tri);
        lineart_triangle_post(tri2, tri);

        v_count += 2;
        t_count += 2;
      }
      else if (in2) {

        sub_v3_v3v3_db(span_v1, tri->v[2]->gloc, cam_pos);
        sub_v3_v3v3_db(span_v2, cam_pos, tri->v[0]->gloc);
        dot_v1 = dot_v3v3_db(span_v1, view_dir);
        dot_v2 = dot_v3v3_db(span_v2, view_dir);
        a = dot_v1 / (dot_v1 + dot_v2);
        interp_v3_v3v3_db(vt[0].gloc, tri->v[2]->gloc, tri->v[0]->gloc, a);
        mul_v4_m4v3_db(vt[0].fbcoord, m_view_projection, vt[0].gloc);
        vt[0].index = tri->v[2]->index;

        sub_v3_v3v3_db(span_v1, tri->v[2]->gloc, cam_pos);
        sub_v3_v3v3_db(span_v2, cam_pos, tri->v[1]->gloc);
        dot_v1 = dot_v3v3_db(span_v1, view_dir);
        dot_v2 = dot_v3v3_db(span_v2, view_dir);
        a = dot_v1 / (dot_v1 + dot_v2);
        interp_v3_v3v3_db(vt[1].gloc, tri->v[2]->gloc, tri->v[1]->gloc, a);
        mul_v4_m4v3_db(vt[1].fbcoord, m_view_projection, vt[1].gloc);
        vt[1].index = tri->v[2]->index;

        INCREASE_EDGE
        if (allow_boundaries) {
          e->flags = LRT_EDGE_FLAG_CONTOUR;
          lineart_add_edge_to_array(&ld->pending_edges, e);
        }
        e->v1 = &vt[1];
        e->v2 = &vt[0];

        e->t1 = tri1;
        e->object_ref = ob;

        SELECT_EDGE(2, tri->v[0], &vt[0], tri1)
        SELECT_EDGE(1, tri->v[1], &vt[1], tri2)
        RELINK_EDGE(0, tri2)

        tri1->v[0] = tri->v[0];
        tri1->v[1] = &vt[1];
        tri1->v[2] = &vt[0];

        tri2->v[0] = &vt[1];
        tri2->v[1] = tri->v[0];
        tri2->v[2] = tri->v[1];

        lineart_triangle_post(tri1, tri);
        lineart_triangle_post(tri2, tri);

        v_count += 2;
        t_count += 2;
      }
      break;
  }
  *r_v_count = v_count;
  *r_e_count = e_count;
  *r_t_count = t_count;

#undef INCREASE_EDGE
#undef SELECT_EDGE
#undef RELINK_EDGE
#undef REMOVE_TRIANGLE_EDGE
}

/**
 * This function cuts triangles with near- or far-plane. Setting clip_far = true for cutting with
 * far-plane. For triangles that's crossing the plane, it will generate new 1 or 2 triangles with
 * new topology that represents the trimmed triangle. (which then became a triangle or a square
 * formed by two triangles)
 */
void lineart_main_cull_triangles(LineartData *ld, bool clip_far)
{
  LineartTriangle *tri;
  LineartElementLinkNode *v_eln, *t_eln, *e_eln;
  double(*m_view_projection)[4] = ld->conf.view_projection;
  int i;
  int v_count = 0, t_count = 0, e_count = 0;
  Object *ob;
  bool allow_boundaries = ld->conf.allow_boundaries;
  double cam_pos[3];
  double clip_start = ld->conf.near_clip, clip_end = ld->conf.far_clip;
  double view_dir[3], clip_advance[3];

  copy_v3_v3_db(view_dir, ld->conf.view_vector);
  copy_v3_v3_db(clip_advance, ld->conf.view_vector);
  copy_v3_v3_db(cam_pos, ld->conf.camera_pos);

  if (clip_far) {
    /* Move starting point to end plane. */
    mul_v3db_db(clip_advance, -clip_end);
    add_v3_v3_db(cam_pos, clip_advance);

    /* "reverse looking". */
    mul_v3db_db(view_dir, -1.0f);
  }
  else {
    /* Clip Near. */
    mul_v3db_db(clip_advance, -clip_start);
    add_v3_v3_db(cam_pos, clip_advance);
  }

  v_eln = lineart_memory_get_vert_space(ld);
  t_eln = lineart_memory_get_triangle_space(ld);
  e_eln = lineart_memory_get_edge_space(ld);

  /* Additional memory space for storing generated points and triangles. */
#define LRT_CULL_ENSURE_MEMORY \
  if (v_count > 60) { \
    v_eln->element_count = v_count; \
    v_eln = lineart_memory_get_vert_space(ld); \
    v_count = 0; \
  } \
  if (t_count > 60) { \
    t_eln->element_count = t_count; \
    t_eln = lineart_memory_get_triangle_space(ld); \
    t_count = 0; \
  } \
  if (e_count > 60) { \
    e_eln->element_count = e_count; \
    e_eln = lineart_memory_get_edge_space(ld); \
    e_count = 0; \
  }

#define LRT_CULL_DECIDE_INSIDE \
  /* These three represents points that are in the clipping range or not. */ \
  in0 = 0, in1 = 0, in2 = 0; \
  if (clip_far) { \
    /* Point outside far plane. */ \
    if (tri->v[0]->fbcoord[use_w] > clip_end) { \
      in0 = 1; \
    } \
    if (tri->v[1]->fbcoord[use_w] > clip_end) { \
      in1 = 1; \
    } \
    if (tri->v[2]->fbcoord[use_w] > clip_end) { \
      in2 = 1; \
    } \
  } \
  else { \
    /* Point inside near plane. */ \
    if (tri->v[0]->fbcoord[use_w] < clip_start) { \
      in0 = 1; \
    } \
    if (tri->v[1]->fbcoord[use_w] < clip_start) { \
      in1 = 1; \
    } \
    if (tri->v[2]->fbcoord[use_w] < clip_start) { \
      in2 = 1; \
    } \
  }

  int use_w = 3;
  int in0 = 0, in1 = 0, in2 = 0;

  if (!ld->conf.cam_is_persp) {
    clip_start = -1;
    clip_end = 1;
    use_w = 2;
  }

  /* Then go through all the other triangles. */
  LISTBASE_FOREACH (LineartElementLinkNode *, eln, &ld->geom.triangle_buffer_pointers) {
    if (eln->flags & LRT_ELEMENT_IS_ADDITIONAL) {
      continue;
    }
    ob = static_cast<Object *>(eln->object_ref);
    for (i = 0; i < eln->element_count; i++) {
      /* Select the triangle in the array. */
      tri = static_cast<LineartTriangle *>(
          (void *)(((uchar *)eln->pointer) + ld->sizeof_triangle * i));

      if (tri->flags & LRT_CULL_DISCARD) {
        continue;
      }

      LRT_CULL_DECIDE_INSIDE
      LRT_CULL_ENSURE_MEMORY
      lineart_triangle_cull_single(ld,
                                   tri,
                                   in0,
                                   in1,
                                   in2,
                                   cam_pos,
                                   view_dir,
                                   allow_boundaries,
                                   m_view_projection,
                                   ob,
                                   &v_count,
                                   &e_count,
                                   &t_count,
                                   v_eln,
                                   e_eln,
                                   t_eln);
    }
    t_eln->element_count = t_count;
    v_eln->element_count = v_count;
  }

#undef LRT_CULL_ENSURE_MEMORY
#undef LRT_CULL_DECIDE_INSIDE
}

/**
 * Adjacent data is only used during the initial stages of computing.
 * So we can free it using this function when it is not needed anymore.
 */
void lineart_main_free_adjacent_data(LineartData *ld)
{
  LinkData *link;
  while ((link = static_cast<LinkData *>(BLI_pophead(&ld->geom.triangle_adjacent_pointers))) !=
         nullptr) {
    MEM_freeN(link->data);
  }
  LISTBASE_FOREACH (LineartElementLinkNode *, eln, &ld->geom.triangle_buffer_pointers) {
    LineartTriangle *tri = static_cast<LineartTriangle *>(eln->pointer);
    int i;
    for (i = 0; i < eln->element_count; i++) {
      /* See definition of tri->intersecting_verts and the usage in
       * lineart_geometry_object_load() for detailed. */
      tri->intersecting_verts = nullptr;
      tri = (LineartTriangle *)(((uchar *)tri) + ld->sizeof_triangle);
    }
  }
}

void lineart_main_perspective_division(LineartData *ld)
{
  LISTBASE_FOREACH (LineartElementLinkNode *, eln, &ld->geom.vertex_buffer_pointers) {
    LineartVert *vt = static_cast<LineartVert *>(eln->pointer);
    for (int i = 0; i < eln->element_count; i++) {
      if (ld->conf.cam_is_persp) {
        /* Do not divide Z, we use Z to back transform cut points in later chaining process. */
        vt[i].fbcoord[0] /= vt[i].fbcoord[3];
        vt[i].fbcoord[1] /= vt[i].fbcoord[3];
        /* Re-map z into (0-1) range, because we no longer need NDC (Normalized Device Coordinates)
         * at the moment.
         * The algorithm currently doesn't need Z for operation, we use W instead. If Z is needed
         * in the future, the line below correctly transforms it to view space coordinates. */
        // `vt[i].fbcoord[2] = -2 * vt[i].fbcoord[2] / (far - near) - (far + near) / (far - near);
      }
      /* Shifting is always needed. */
      vt[i].fbcoord[0] -= ld->conf.shift_x * 2;
      vt[i].fbcoord[1] -= ld->conf.shift_y * 2;
    }
  }
}

void lineart_main_discard_out_of_frame_edges(LineartData *ld)
{
  LineartEdge *e;
  int i;

#define LRT_VERT_OUT_OF_BOUND(v) \
  (v && (v->fbcoord[0] < -1 || v->fbcoord[0] > 1 || v->fbcoord[1] < -1 || v->fbcoord[1] > 1))

  LISTBASE_FOREACH (LineartElementLinkNode *, eln, &ld->geom.line_buffer_pointers) {
    e = (LineartEdge *)eln->pointer;
    for (i = 0; i < eln->element_count; i++) {
      if (LRT_VERT_OUT_OF_BOUND(e[i].v1) && LRT_VERT_OUT_OF_BOUND(e[i].v2)) {
        e[i].flags = LRT_EDGE_FLAG_CHAIN_PICKED;
      }
    }
  }
}

struct LineartEdgeNeighbor {
  int e;
  uint16_t flags;
  int v1, v2;
};

struct VertData {
  const float (*positions)[3];
  LineartVert *v_arr;
  double (*model_view)[4];
  double (*model_view_proj)[4];
};

static void lineart_mvert_transform_task(void *__restrict userdata,
                                         const int i,
                                         const TaskParallelTLS *__restrict /*tls*/)
{
  VertData *vert_task_data = (VertData *)userdata;
  double co[4];
  LineartVert *v = &vert_task_data->v_arr[i];
  copy_v3db_v3fl(co, vert_task_data->positions[i]);
  mul_v3_m4v3_db(v->gloc, vert_task_data->model_view, co);
  mul_v4_m4v3_db(v->fbcoord, vert_task_data->model_view_proj, co);
  v->index = i;
}

static const int LRT_MESH_EDGE_TYPES[] = {
    LRT_EDGE_FLAG_EDGE_MARK,
    LRT_EDGE_FLAG_CONTOUR,
    LRT_EDGE_FLAG_CREASE,
    LRT_EDGE_FLAG_MATERIAL,
    LRT_EDGE_FLAG_LOOSE,
    LRT_EDGE_FLAG_CONTOUR_SECONDARY,
};

#define LRT_MESH_EDGE_TYPES_COUNT 6

static int lineart_edge_type_duplication_count(int eflag)
{
  int count = 0;
  /* See eLineartEdgeFlag for details. */
  for (int i = 0; i < LRT_MESH_EDGE_TYPES_COUNT; i++) {
    if (eflag & LRT_MESH_EDGE_TYPES[i]) {
      count++;
    }
  }
  return count;
}

/**
 * Because we have a variable size for #LineartTriangle, we need an access helper.
 * See #LineartTriangleThread for more info.
 */
static LineartTriangle *lineart_triangle_from_index(LineartData *ld,
                                                    LineartTriangle *rt_array,
                                                    int index)
{
  int8_t *b = (int8_t *)rt_array;
  b += (index * ld->sizeof_triangle);
  return (LineartTriangle *)b;
}

struct EdgeFeatData {
  LineartData *ld;
  Mesh *me;
  Object *ob_eval; /* For evaluated materials. */
  const int *material_indices;
  blender::Span<MEdge> edges;
  blender::Span<MPoly> polys;
  blender::Span<int> corner_verts;
  blender::Span<int> corner_edges;
<<<<<<< HEAD
  blender::OffsetIndices<int> polys;
=======
>>>>>>> a7a70f18
  blender::Span<MLoopTri> looptris;
  LineartTriangle *tri_array;
  blender::VArray<bool> sharp_edges;
  blender::VArray<bool> sharp_faces;
  LineartVert *v_array;
  float crease_threshold;
  bool use_auto_smooth;
  bool use_freestyle_face;
  int freestyle_face_index;
  bool use_freestyle_edge;
  int freestyle_edge_index;
  LineartEdgeNeighbor *edge_nabr;
};

struct EdgeFeatReduceData {
  int feat_edges;
};

static void feat_data_sum_reduce(const void *__restrict /*userdata*/,
                                 void *__restrict chunk_join,
                                 void *__restrict chunk)
{
  EdgeFeatReduceData *feat_chunk_join = (EdgeFeatReduceData *)chunk_join;
  EdgeFeatReduceData *feat_chunk = (EdgeFeatReduceData *)chunk;
  feat_chunk_join->feat_edges += feat_chunk->feat_edges;
}

static void lineart_identify_mlooptri_feature_edges(void *__restrict userdata,
                                                    const int i,
                                                    const TaskParallelTLS *__restrict tls)
{
  EdgeFeatData *e_feat_data = (EdgeFeatData *)userdata;
  EdgeFeatReduceData *reduce_data = (EdgeFeatReduceData *)tls->userdata_chunk;
  Mesh *me = e_feat_data->me;
  const int *material_indices = e_feat_data->material_indices;
  Object *ob_eval = e_feat_data->ob_eval;
  LineartEdgeNeighbor *edge_nabr = e_feat_data->edge_nabr;
  const blender::Span<MLoopTri> looptris = e_feat_data->looptris;

  uint16_t edge_flag_result = 0;

  /* Because the edge neighbor array contains loop edge pairs, we only need to process the first
   * edge in the pair. Otherwise we would add the same edge that the loops represent twice. */
  if (i < edge_nabr[i].e) {
    return;
  }

  bool face_mark_filtered = false;
  bool enable_face_mark = (e_feat_data->use_freestyle_face &&
                           e_feat_data->ld->conf.filter_face_mark);
  bool only_contour = false;
  if (enable_face_mark) {
    FreestyleFace *ff1, *ff2;
    int index = e_feat_data->freestyle_face_index;
    if (index > -1) {
      ff1 = &((FreestyleFace *)me->pdata.layers[index].data)[looptris[i / 3].poly];
    }
    if (edge_nabr[i].e > -1) {
      ff2 = &((FreestyleFace *)me->pdata.layers[index].data)[looptris[edge_nabr[i].e / 3].poly];
    }
    else {
      /* Handle mesh boundary cases: We want mesh boundaries to respect
       * `filter_face_mark_boundaries` option the same way as face mark boundaries, and the code
       * path is simper when it's assuming both ff1 and ff2 not nullptr. */
      ff2 = ff1;
    }
    if (e_feat_data->ld->conf.filter_face_mark_boundaries ^
        e_feat_data->ld->conf.filter_face_mark_invert) {
      if ((ff1->flag & FREESTYLE_FACE_MARK) || (ff2->flag & FREESTYLE_FACE_MARK)) {
        face_mark_filtered = true;
      }
    }
    else {
      if ((ff1->flag & FREESTYLE_FACE_MARK) && (ff2->flag & FREESTYLE_FACE_MARK) && (ff2 != ff1)) {
        face_mark_filtered = true;
      }
    }
    if (e_feat_data->ld->conf.filter_face_mark_invert) {
      face_mark_filtered = !face_mark_filtered;
    }
    if (!face_mark_filtered) {
      edge_nabr[i].flags = LRT_EDGE_FLAG_INHIBIT;
      if (e_feat_data->ld->conf.filter_face_mark_keep_contour) {
        only_contour = true;
      }
    }
  }

  if (enable_face_mark && !face_mark_filtered && !only_contour) {
    return;
  }

  /* Mesh boundary */
  if (edge_nabr[i].e == -1) {
    edge_nabr[i].flags = LRT_EDGE_FLAG_CONTOUR;
    reduce_data->feat_edges += 1;
    return;
  }

  LineartTriangle *tri1, *tri2;
  LineartVert *vert;
  LineartData *ld = e_feat_data->ld;

  int f1 = i / 3, f2 = edge_nabr[i].e / 3;

  /* The mesh should already be triangulated now, so we can assume each face is a triangle. */
  tri1 = lineart_triangle_from_index(ld, e_feat_data->tri_array, f1);
  tri2 = lineart_triangle_from_index(ld, e_feat_data->tri_array, f2);

  vert = &e_feat_data->v_array[edge_nabr[i].v1];

  double view_vector_persp[3];
  double *view_vector = view_vector_persp;
  double dot_v1 = 0, dot_v2 = 0;
  double result;
  bool material_back_face = ((tri1->flags | tri2->flags) & LRT_TRIANGLE_MAT_BACK_FACE_CULLING);

  if (ld->conf.use_contour || ld->conf.use_back_face_culling || material_back_face) {
    if (ld->conf.cam_is_persp) {
      sub_v3_v3v3_db(view_vector, ld->conf.camera_pos, vert->gloc);
    }
    else {
      view_vector = ld->conf.view_vector;
    }

    dot_v1 = dot_v3v3_db(view_vector, tri1->gn);
    dot_v2 = dot_v3v3_db(view_vector, tri2->gn);

    if ((result = dot_v1 * dot_v2) <= 0 && (dot_v1 + dot_v2)) {
      edge_flag_result |= LRT_EDGE_FLAG_CONTOUR;
    }

    if (ld->conf.use_back_face_culling) {
      if (dot_v1 < 0) {
        tri1->flags |= LRT_CULL_DISCARD;
      }
      if (dot_v2 < 0) {
        tri2->flags |= LRT_CULL_DISCARD;
      }
    }
    if (material_back_face) {
      if (tri1->flags & LRT_TRIANGLE_MAT_BACK_FACE_CULLING && dot_v1 < 0) {
        tri1->flags |= LRT_CULL_DISCARD;
      }
      if (tri2->flags & LRT_TRIANGLE_MAT_BACK_FACE_CULLING && dot_v2 < 0) {
        tri2->flags |= LRT_CULL_DISCARD;
      }
    }
  }

  if (ld->conf.use_contour_secondary) {
    view_vector = view_vector_persp;
    if (ld->conf.cam_is_persp_secondary) {
      sub_v3_v3v3_db(view_vector, vert->gloc, ld->conf.camera_pos_secondary);
    }
    else {
      view_vector = ld->conf.view_vector_secondary;
    }

    dot_v1 = dot_v3v3_db(view_vector, tri1->gn);
    dot_v2 = dot_v3v3_db(view_vector, tri2->gn);

    if ((result = dot_v1 * dot_v2) <= 0 && (dot_v1 + dot_v2)) {
      edge_flag_result |= LRT_EDGE_FLAG_CONTOUR_SECONDARY;
    }
  }

  if (!only_contour) {
    if (ld->conf.use_crease) {
      bool do_crease = true;
      if (!ld->conf.force_crease && !e_feat_data->use_auto_smooth &&
          (!e_feat_data->sharp_faces[looptris[f1].poly]) &&
          (!e_feat_data->sharp_faces[looptris[f2].poly])) {
        do_crease = false;
      }
      if (do_crease && (dot_v3v3_db(tri1->gn, tri2->gn) < e_feat_data->crease_threshold)) {
        edge_flag_result |= LRT_EDGE_FLAG_CREASE;
      }
    }

    int mat1 = material_indices ? material_indices[looptris[f1].poly] : 0;
    int mat2 = material_indices ? material_indices[looptris[f2].poly] : 0;

    if (mat1 != mat2) {
      Material *m1 = BKE_object_material_get_eval(ob_eval, mat1 + 1);
      Material *m2 = BKE_object_material_get_eval(ob_eval, mat2 + 1);
      if (m1 && m2 &&
          ((m1->lineart.mat_occlusion == 0 && m2->lineart.mat_occlusion != 0) ||
           (m2->lineart.mat_occlusion == 0 && m1->lineart.mat_occlusion != 0))) {
        if (ld->conf.use_contour) {
          edge_flag_result |= LRT_EDGE_FLAG_CONTOUR;
        }
      }
      if (ld->conf.use_material) {
        edge_flag_result |= LRT_EDGE_FLAG_MATERIAL;
      }
    }
  }
  else {                     /* only_contour */
    if (!edge_flag_result) { /* Other edge types inhibited */
      return;
    }
  }

  int real_edges[3];
  BKE_mesh_looptri_get_real_edges(e_feat_data->edges.data(),
                                  e_feat_data->corner_verts.data(),
                                  e_feat_data->corner_edges.data(),
                                  &looptris[i / 3],
                                  real_edges);

  if (real_edges[i % 3] >= 0) {
    if (ld->conf.use_crease && ld->conf.sharp_as_crease &&
        e_feat_data->sharp_edges[real_edges[i % 3]]) {
      edge_flag_result |= LRT_EDGE_FLAG_CREASE;
    }

    if (ld->conf.use_edge_marks && e_feat_data->use_freestyle_edge) {
      FreestyleEdge *fe;
      int index = e_feat_data->freestyle_edge_index;
      fe = &((FreestyleEdge *)me->edata.layers[index].data)[real_edges[i % 3]];
      if (fe->flag & FREESTYLE_EDGE_MARK) {
        edge_flag_result |= LRT_EDGE_FLAG_EDGE_MARK;
      }
    }
  }

  edge_nabr[i].flags = edge_flag_result;

  if (edge_flag_result) {
    /* Only allocate for feature edge (instead of all edges) to save memory.
     * If allow duplicated edges, one edge gets added multiple times if it has multiple types.
     */
    reduce_data->feat_edges += e_feat_data->ld->conf.allow_duplicated_types ?
                                   lineart_edge_type_duplication_count(edge_flag_result) :
                                   1;
  }
}

struct LooseEdgeData {
  int loose_count;
  int *loose_array;
};

void lineart_add_edge_to_array(LineartPendingEdges *pe, LineartEdge *e)
{
  if (pe->next >= pe->max || !pe->max) {
    if (!pe->max) {
      pe->max = 1000;
    }

    LineartEdge **new_array = static_cast<LineartEdge **>(
        MEM_mallocN(sizeof(LineartEdge *) * pe->max * 2, "LineartPendingEdges array"));
    if (LIKELY(pe->array)) {
      memcpy(new_array, pe->array, sizeof(LineartEdge *) * pe->max);
      MEM_freeN(pe->array);
    }
    pe->max *= 2;
    pe->array = new_array;
  }
  pe->array[pe->next] = e;
  pe->next++;
}
static void lineart_add_edge_to_array_thread(LineartObjectInfo *obi, LineartEdge *e)
{
  lineart_add_edge_to_array(&obi->pending_edges, e);
}

/* NOTE: For simplicity, this function doesn't actually do anything if you already have data in
 * #pe. */
void lineart_finalize_object_edge_array_reserve(LineartPendingEdges *pe, int count)
{
  if (pe->max || pe->array || count == 0) {
    return;
  }

  pe->max = count;
  LineartEdge **new_array = static_cast<LineartEdge **>(
      MEM_mallocN(sizeof(LineartEdge *) * pe->max, "LineartPendingEdges array final"));
  pe->array = new_array;
}

static void lineart_finalize_object_edge_array(LineartPendingEdges *pe, LineartObjectInfo *obi)
{
  /* In case of line art "occlusion only" or contour not enabled, it's possible for an object to
   * not produce any feature lines. */
  if (!obi->pending_edges.array) {
    return;
  }
  memcpy(&pe->array[pe->next],
         obi->pending_edges.array,
         sizeof(LineartEdge *) * obi->pending_edges.next);
  MEM_freeN(obi->pending_edges.array);
  pe->next += obi->pending_edges.next;
}

static void lineart_triangle_adjacent_assign(LineartTriangle *tri,
                                             LineartTriangleAdjacent *tri_adj,
                                             LineartEdge *e)
{
  if (lineart_edge_match(tri, e, 0, 1)) {
    tri_adj->e[0] = e;
  }
  else if (lineart_edge_match(tri, e, 1, 2)) {
    tri_adj->e[1] = e;
  }
  else if (lineart_edge_match(tri, e, 2, 0)) {
    tri_adj->e[2] = e;
  }
}

struct TriData {
  LineartObjectInfo *ob_info;
  blender::Span<blender::float3> positions;
  blender::Span<int> corner_verts;
  blender::Span<MLoopTri> looptris;
  const int *material_indices;
  LineartVert *vert_arr;
  LineartTriangle *tri_arr;
  int lineart_triangle_size;
  LineartTriangleAdjacent *tri_adj;
};

static void lineart_load_tri_task(void *__restrict userdata,
                                  const int i,
                                  const TaskParallelTLS *__restrict /*tls*/)
{
  TriData *tri_task_data = (TriData *)userdata;
  LineartObjectInfo *ob_info = tri_task_data->ob_info;
  const blender::Span<blender::float3> positions = tri_task_data->positions;
  const blender::Span<int> corner_verts = tri_task_data->corner_verts;
  const MLoopTri *looptri = &tri_task_data->looptris[i];
  const int *material_indices = tri_task_data->material_indices;
  LineartVert *vert_arr = tri_task_data->vert_arr;
  LineartTriangle *tri = tri_task_data->tri_arr;

  tri = (LineartTriangle *)(((uchar *)tri) + tri_task_data->lineart_triangle_size * i);

  int v1 = corner_verts[looptri->tri[0]];
  int v2 = corner_verts[looptri->tri[1]];
  int v3 = corner_verts[looptri->tri[2]];

  tri->v[0] = &vert_arr[v1];
  tri->v[1] = &vert_arr[v2];
  tri->v[2] = &vert_arr[v3];

  /* Material mask bits and occlusion effectiveness assignment. */
  Material *mat = BKE_object_material_get(
      ob_info->original_ob_eval, material_indices ? material_indices[looptri->poly] + 1 : 1);
  tri->material_mask_bits |= ((mat && (mat->lineart.flags & LRT_MATERIAL_MASK_ENABLED)) ?
                                  mat->lineart.material_mask_bits :
                                  0);
  tri->mat_occlusion |= (mat ? mat->lineart.mat_occlusion : 1);
  tri->intersection_priority = ((mat && (mat->lineart.flags &
                                         LRT_MATERIAL_CUSTOM_INTERSECTION_PRIORITY)) ?
                                    mat->lineart.intersection_priority :
                                    ob_info->intersection_priority);
  tri->flags |= (mat && (mat->blend_flag & MA_BL_CULL_BACKFACE)) ?
                    LRT_TRIANGLE_MAT_BACK_FACE_CULLING :
                    0;

  tri->intersection_mask = ob_info->override_intersection_mask;

  tri->target_reference = (ob_info->obindex | (i & LRT_OBINDEX_LOWER));

  double gn[3];
  float no[3];
  normal_tri_v3(no, positions[v1], positions[v2], positions[v3]);
  copy_v3db_v3fl(gn, no);
  mul_v3_mat3_m4v3_db(tri->gn, ob_info->normal, gn);
  normalize_v3_db(tri->gn);

  if (ob_info->usage == OBJECT_LRT_INTERSECTION_ONLY) {
    tri->flags |= LRT_TRIANGLE_INTERSECTION_ONLY;
  }
  else if (ob_info->usage == OBJECT_LRT_FORCE_INTERSECTION) {
    tri->flags |= LRT_TRIANGLE_FORCE_INTERSECTION;
  }
  else if (ELEM(ob_info->usage, OBJECT_LRT_NO_INTERSECTION, OBJECT_LRT_OCCLUSION_ONLY)) {
    tri->flags |= LRT_TRIANGLE_NO_INTERSECTION;
  }

  /* Re-use this field to refer to adjacent info, will be cleared after culling stage. */
  tri->intersecting_verts = static_cast<LinkNode *>((void *)&tri_task_data->tri_adj[i]);
}
struct EdgeNeighborData {
  LineartEdgeNeighbor *edge_nabr;
  LineartAdjacentEdge *adj_e;
  blender::Span<int> corner_verts;
  blender::Span<MLoopTri> looptris;
};

static void lineart_edge_neighbor_init_task(void *__restrict userdata,
                                            const int i,
                                            const TaskParallelTLS *__restrict /*tls*/)
{
  EdgeNeighborData *en_data = (EdgeNeighborData *)userdata;
  LineartAdjacentEdge *adj_e = &en_data->adj_e[i];
  const MLoopTri *looptri = &en_data->looptris[i / 3];
  LineartEdgeNeighbor *edge_nabr = &en_data->edge_nabr[i];
  const blender::Span<int> corner_verts = en_data->corner_verts;

  adj_e->e = i;
  adj_e->v1 = corner_verts[looptri->tri[i % 3]];
  adj_e->v2 = corner_verts[looptri->tri[(i + 1) % 3]];
  if (adj_e->v1 > adj_e->v2) {
    std::swap(adj_e->v1, adj_e->v2);
  }
  edge_nabr->e = -1;

  edge_nabr->v1 = adj_e->v1;
  edge_nabr->v2 = adj_e->v2;
  edge_nabr->flags = 0;
}

static void lineart_sort_adjacent_items(LineartAdjacentEdge *ai, int length)
{
  blender::parallel_sort(
      ai, ai + length, [](const LineartAdjacentEdge &p1, const LineartAdjacentEdge &p2) {
        int a = p1.v1 - p2.v1;
        int b = p1.v2 - p2.v2;
        /* `parallel_sort()` requires `cmp()` to return true when the first element needs to appear
         * before the second element in the sorted array, false otherwise (strict weak ordering),
         * see https://en.cppreference.com/w/cpp/named_req/Compare. */
        if (a < 0) {
          return true;
        }
        if (a > 0) {
          return false;
        }
        return b < 0;
      });
}

static LineartEdgeNeighbor *lineart_build_edge_neighbor(Mesh *me, int total_edges)
{
  /* Because the mesh is triangulated, so `me->totedge` should be reliable? */
  LineartAdjacentEdge *adj_e = static_cast<LineartAdjacentEdge *>(
      MEM_mallocN(sizeof(LineartAdjacentEdge) * total_edges, "LineartAdjacentEdge arr"));
  LineartEdgeNeighbor *edge_nabr = static_cast<LineartEdgeNeighbor *>(
      MEM_mallocN(sizeof(LineartEdgeNeighbor) * total_edges, "LineartEdgeNeighbor arr"));

  TaskParallelSettings en_settings;
  BLI_parallel_range_settings_defaults(&en_settings);
  /* Set the minimum amount of edges a thread has to process. */
  en_settings.min_iter_per_thread = 50000;

  EdgeNeighborData en_data;
  en_data.adj_e = adj_e;
  en_data.edge_nabr = edge_nabr;
  en_data.corner_verts = me->corner_verts();
  en_data.looptris = me->looptris();

  BLI_task_parallel_range(0, total_edges, &en_data, lineart_edge_neighbor_init_task, &en_settings);

  lineart_sort_adjacent_items(adj_e, total_edges);

  for (int i = 0; i < total_edges - 1; i++) {
    if (adj_e[i].v1 == adj_e[i + 1].v1 && adj_e[i].v2 == adj_e[i + 1].v2) {
      edge_nabr[adj_e[i].e].e = adj_e[i + 1].e;
      edge_nabr[adj_e[i + 1].e].e = adj_e[i].e;
    }
  }

  MEM_freeN(adj_e);

  return edge_nabr;
}

static void lineart_geometry_object_load(LineartObjectInfo *ob_info,
                                         LineartData *la_data,
                                         ListBase *shadow_elns)
{
  using namespace blender;
  Mesh *me = ob_info->original_me;
  if (!me->totedge) {
    return;
  }

  /* Triangulate. */
  const blender::Span<MLoopTri> looptris = me->looptris();

  const int *material_indices = (const int *)CustomData_get_layer_named(
      &me->pdata, CD_PROP_INT32, "material_index");

  /* Check if we should look for custom data tags like Freestyle edges or faces. */
  bool can_find_freestyle_edge = false;
  int layer_index = CustomData_get_active_layer_index(&me->edata, CD_FREESTYLE_EDGE);
  if (layer_index != -1) {
    can_find_freestyle_edge = true;
  }

  bool can_find_freestyle_face = false;
  layer_index = CustomData_get_active_layer_index(&me->pdata, CD_FREESTYLE_FACE);
  if (layer_index != -1) {
    can_find_freestyle_face = true;
  }

  /* If we allow duplicated edges, one edge should get added multiple times if is has been
   * classified as more than one edge type. This is so we can create multiple different line type
   * chains containing the same edge. */
  LineartVert *la_v_arr = static_cast<LineartVert *>(
      lineart_mem_acquire_thread(&la_data->render_data_pool, sizeof(LineartVert) * me->totvert));
  LineartTriangle *la_tri_arr = static_cast<LineartTriangle *>(lineart_mem_acquire_thread(
      &la_data->render_data_pool, looptris.size() * la_data->sizeof_triangle));

  Object *orig_ob = ob_info->original_ob;

  BLI_spin_lock(&la_data->lock_task);
  LineartElementLinkNode *elem_link_node = static_cast<LineartElementLinkNode *>(
      lineart_list_append_pointer_pool_sized_thread(&la_data->geom.vertex_buffer_pointers,
                                                    &la_data->render_data_pool,
                                                    la_v_arr,
                                                    sizeof(LineartElementLinkNode)));
  BLI_spin_unlock(&la_data->lock_task);

  elem_link_node->obindex = ob_info->obindex;
  elem_link_node->element_count = me->totvert;
  elem_link_node->object_ref = orig_ob;
  ob_info->v_eln = elem_link_node;

  bool use_auto_smooth = false;
  float crease_angle = 0;
  if (orig_ob->lineart.flags & OBJECT_LRT_OWN_CREASE) {
    crease_angle = cosf(M_PI - orig_ob->lineart.crease_threshold);
  }
  else if (ob_info->original_me->flag & ME_AUTOSMOOTH) {
    crease_angle = cosf(ob_info->original_me->smoothresh);
    use_auto_smooth = true;
  }
  else {
    crease_angle = la_data->conf.crease_threshold;
  }

  /* FIXME(Yiming): Hack for getting clean 3D text, the seam that extruded text object creates
   * erroneous detection on creases. Future configuration should allow options. */
  if (orig_ob->type == OB_FONT) {
    elem_link_node->flags |= LRT_ELEMENT_BORDER_ONLY;
  }

  BLI_spin_lock(&la_data->lock_task);
  elem_link_node = static_cast<LineartElementLinkNode *>(
      lineart_list_append_pointer_pool_sized_thread(&la_data->geom.triangle_buffer_pointers,
                                                    &la_data->render_data_pool,
                                                    la_tri_arr,
                                                    sizeof(LineartElementLinkNode)));
  BLI_spin_unlock(&la_data->lock_task);

  int usage = ob_info->usage;

  elem_link_node->element_count = looptris.size();
  elem_link_node->object_ref = orig_ob;
  elem_link_node->flags = eLineArtElementNodeFlag(
      elem_link_node->flags |
      ((usage == OBJECT_LRT_NO_INTERSECTION) ? LRT_ELEMENT_NO_INTERSECTION : 0));

  /* Note this memory is not from pool, will be deleted after culling. */
  LineartTriangleAdjacent *tri_adj = static_cast<LineartTriangleAdjacent *>(
      MEM_callocN(sizeof(LineartTriangleAdjacent) * looptris.size(), "LineartTriangleAdjacent"));
  /* Link is minimal so we use pool anyway. */
  BLI_spin_lock(&la_data->lock_task);
  lineart_list_append_pointer_pool_thread(
      &la_data->geom.triangle_adjacent_pointers, &la_data->render_data_pool, tri_adj);
  BLI_spin_unlock(&la_data->lock_task);

  /* Convert all vertices to lineart verts. */
  TaskParallelSettings vert_settings;
  BLI_parallel_range_settings_defaults(&vert_settings);
  /* Set the minimum amount of verts a thread has to process. */
  vert_settings.min_iter_per_thread = 4000;

  VertData vert_data;
  vert_data.positions = BKE_mesh_vert_positions(me);
  vert_data.v_arr = la_v_arr;
  vert_data.model_view = ob_info->model_view;
  vert_data.model_view_proj = ob_info->model_view_proj;

  BLI_task_parallel_range(
      0, me->totvert, &vert_data, lineart_mvert_transform_task, &vert_settings);

  /* Convert all mesh triangles into lineart triangles.
   * Also create an edge map to get connectivity between edges and triangles. */
  TaskParallelSettings tri_settings;
  BLI_parallel_range_settings_defaults(&tri_settings);
  /* Set the minimum amount of triangles a thread has to process. */
  tri_settings.min_iter_per_thread = 4000;

  TriData tri_data;
  tri_data.ob_info = ob_info;
  tri_data.positions = me->vert_positions();
  tri_data.looptris = looptris;
  tri_data.corner_verts = me->corner_verts();
  tri_data.material_indices = material_indices;
  tri_data.vert_arr = la_v_arr;
  tri_data.tri_arr = la_tri_arr;
  tri_data.lineart_triangle_size = la_data->sizeof_triangle;
  tri_data.tri_adj = tri_adj;

  uint32_t total_edges = looptris.size() * 3;

  BLI_task_parallel_range(0, looptris.size(), &tri_data, lineart_load_tri_task, &tri_settings);

  /* Check for contour lines in the mesh.
   * IE check if the triangle edges lies in area where the triangles go from front facing to back
   * facing.
   */
  EdgeFeatReduceData edge_reduce = {0};
  TaskParallelSettings edge_feat_settings;
  BLI_parallel_range_settings_defaults(&edge_feat_settings);
  /* Set the minimum amount of edges a thread has to process. */
  edge_feat_settings.min_iter_per_thread = 4000;
  edge_feat_settings.userdata_chunk = &edge_reduce;
  edge_feat_settings.userdata_chunk_size = sizeof(EdgeFeatReduceData);
  edge_feat_settings.func_reduce = feat_data_sum_reduce;

  const bke::AttributeAccessor attributes = me->attributes();
  const VArray<bool> sharp_edges = attributes.lookup_or_default<bool>(
      "sharp_edge", ATTR_DOMAIN_EDGE, false);
  const VArray<bool> sharp_faces = attributes.lookup_or_default<bool>(
      "sharp_face", ATTR_DOMAIN_FACE, false);

  EdgeFeatData edge_feat_data = {nullptr};
  edge_feat_data.ld = la_data;
  edge_feat_data.me = me;
  edge_feat_data.ob_eval = ob_info->original_ob_eval;
  edge_feat_data.material_indices = material_indices;
  edge_feat_data.edges = me->edges();
  edge_feat_data.polys = me->polys();
  edge_feat_data.corner_verts = me->corner_verts();
  edge_feat_data.corner_edges = me->corner_edges();
  edge_feat_data.looptris = looptris;
  edge_feat_data.sharp_edges = sharp_edges;
  edge_feat_data.sharp_faces = sharp_faces;
  edge_feat_data.edge_nabr = lineart_build_edge_neighbor(me, total_edges);
  edge_feat_data.tri_array = la_tri_arr;
  edge_feat_data.v_array = la_v_arr;
  edge_feat_data.crease_threshold = crease_angle;
  edge_feat_data.use_auto_smooth = use_auto_smooth;
  edge_feat_data.use_freestyle_face = can_find_freestyle_face;
  edge_feat_data.use_freestyle_edge = can_find_freestyle_edge;
  if (edge_feat_data.use_freestyle_face) {
    edge_feat_data.freestyle_face_index = CustomData_get_layer_index(&me->pdata,
                                                                     CD_FREESTYLE_FACE);
  }
  if (edge_feat_data.use_freestyle_edge) {
    edge_feat_data.freestyle_edge_index = CustomData_get_layer_index(&me->edata,
                                                                     CD_FREESTYLE_EDGE);
  }

  BLI_task_parallel_range(0,
                          total_edges,
                          &edge_feat_data,
                          lineart_identify_mlooptri_feature_edges,
                          &edge_feat_settings);

  LooseEdgeData loose_data = {0};

  if (la_data->conf.use_loose) {
    /* Only identifying floating edges at this point because other edges has been taken care of
     * inside #lineart_identify_mlooptri_feature_edges function. */
    const bke::LooseEdgeCache &loose_edges = me->loose_edges();
    loose_data.loose_array = static_cast<int *>(
        MEM_malloc_arrayN(loose_edges.count, sizeof(int), __func__));
    if (loose_edges.count > 0) {
      loose_data.loose_count = 0;
      for (const int64_t edge_i : IndexRange(me->totedge)) {
        if (loose_edges.is_loose_bits[edge_i]) {
          loose_data.loose_array[loose_data.loose_count] = int(edge_i);
          loose_data.loose_count++;
        }
      }
    }
  }

  int allocate_la_e = edge_reduce.feat_edges + loose_data.loose_count;

  LineartEdge *la_edge_arr = static_cast<LineartEdge *>(
      lineart_mem_acquire_thread(la_data->edge_data_pool, sizeof(LineartEdge) * allocate_la_e));
  LineartEdgeSegment *la_seg_arr = static_cast<LineartEdgeSegment *>(lineart_mem_acquire_thread(
      la_data->edge_data_pool, sizeof(LineartEdgeSegment) * allocate_la_e));
  BLI_spin_lock(&la_data->lock_task);
  elem_link_node = static_cast<LineartElementLinkNode *>(
      lineart_list_append_pointer_pool_sized_thread(&la_data->geom.line_buffer_pointers,
                                                    la_data->edge_data_pool,
                                                    la_edge_arr,
                                                    sizeof(LineartElementLinkNode)));
  BLI_spin_unlock(&la_data->lock_task);
  elem_link_node->element_count = allocate_la_e;
  elem_link_node->object_ref = orig_ob;
  elem_link_node->obindex = ob_info->obindex;

  LineartElementLinkNode *shadow_eln = nullptr;
  if (shadow_elns) {
    shadow_eln = lineart_find_matching_eln(shadow_elns, ob_info->obindex);
  }

  /* Start of the edge/seg arr */
  LineartEdge *la_edge;
  LineartEdgeSegment *la_seg;
  la_edge = la_edge_arr;
  la_seg = la_seg_arr;

  for (int i = 0; i < total_edges; i++) {
    LineartEdgeNeighbor *edge_nabr = &edge_feat_data.edge_nabr[i];

    if (i < edge_nabr->e) {
      continue;
    }

    /* Not a feature line, so we skip. */
    if (edge_nabr->flags == 0) {
      continue;
    }

    LineartEdge *edge_added = nullptr;

    /* See eLineartEdgeFlag for details. */
    for (int flag_bit = 0; flag_bit < LRT_MESH_EDGE_TYPES_COUNT; flag_bit++) {
      int use_type = LRT_MESH_EDGE_TYPES[flag_bit];
      if (!(use_type & edge_nabr->flags)) {
        continue;
      }

      la_edge->v1 = &la_v_arr[edge_nabr->v1];
      la_edge->v2 = &la_v_arr[edge_nabr->v2];
      int findex = i / 3;
      la_edge->t1 = lineart_triangle_from_index(la_data, la_tri_arr, findex);
      if (!edge_added) {
        lineart_triangle_adjacent_assign(la_edge->t1, &tri_adj[findex], la_edge);
      }
      if (edge_nabr->e != -1) {
        findex = edge_nabr->e / 3;
        la_edge->t2 = lineart_triangle_from_index(la_data, la_tri_arr, findex);
        if (!edge_added) {
          lineart_triangle_adjacent_assign(la_edge->t2, &tri_adj[findex], la_edge);
        }
      }
      la_edge->flags = use_type;
      la_edge->object_ref = orig_ob;
      la_edge->edge_identifier = LRT_EDGE_IDENTIFIER(ob_info, la_edge);
      BLI_addtail(&la_edge->segments, la_seg);

      if (shadow_eln) {
        /* TODO(Yiming): It's gonna be faster to do this operation after second stage occlusion if
         * we only need visible segments to have shadow info, however that way we lose information
         * on "shadow behind transparency window" type of region. */
        LineartEdge *shadow_e = lineart_find_matching_edge(shadow_eln, la_edge->edge_identifier);
        if (shadow_e) {
          lineart_register_shadow_cuts(la_data, la_edge, shadow_e);
        }
      }

      if (ELEM(usage,
               OBJECT_LRT_INHERIT,
               OBJECT_LRT_INCLUDE,
               OBJECT_LRT_NO_INTERSECTION,
               OBJECT_LRT_FORCE_INTERSECTION)) {
        lineart_add_edge_to_array_thread(ob_info, la_edge);
      }

      if (edge_added) {
        edge_added->flags |= LRT_EDGE_FLAG_NEXT_IS_DUPLICATION;
      }

      edge_added = la_edge;

      la_edge++;
      la_seg++;

      if (!la_data->conf.allow_duplicated_types) {
        break;
      }
    }
  }

  if (loose_data.loose_array) {
    const Span<MEdge> edges = me->edges();
    for (int i = 0; i < loose_data.loose_count; i++) {
      const MEdge *edge = &edges[loose_data.loose_array[i]];
      la_edge->v1 = &la_v_arr[edge->v1];
      la_edge->v2 = &la_v_arr[edge->v2];
      la_edge->flags = LRT_EDGE_FLAG_LOOSE;
      la_edge->object_ref = orig_ob;
      la_edge->edge_identifier = LRT_EDGE_IDENTIFIER(ob_info, la_edge);
      BLI_addtail(&la_edge->segments, la_seg);
      if (ELEM(usage,
               OBJECT_LRT_INHERIT,
               OBJECT_LRT_INCLUDE,
               OBJECT_LRT_NO_INTERSECTION,
               OBJECT_LRT_FORCE_INTERSECTION)) {
        lineart_add_edge_to_array_thread(ob_info, la_edge);
        if (shadow_eln) {
          LineartEdge *shadow_e = lineart_find_matching_edge(shadow_eln, la_edge->edge_identifier);
          if (shadow_e) {
            lineart_register_shadow_cuts(la_data, la_edge, shadow_e);
          }
        }
      }
      la_edge++;
      la_seg++;
    }
    MEM_SAFE_FREE(loose_data.loose_array);
  }

  MEM_freeN(edge_feat_data.edge_nabr);

  if (ob_info->free_use_mesh) {
    BKE_id_free(nullptr, me);
  }
}

static void lineart_object_load_worker(TaskPool *__restrict /*pool*/,
                                       LineartObjectLoadTaskInfo *olti)
{
  for (LineartObjectInfo *obi = olti->pending; obi; obi = obi->next) {
    lineart_geometry_object_load(obi, olti->ld, olti->shadow_elns);
  }
}

static uchar lineart_intersection_mask_check(Collection *c, Object *ob)
{
  LISTBASE_FOREACH (CollectionChild *, cc, &c->children) {
    uchar result = lineart_intersection_mask_check(cc->collection, ob);
    if (result) {
      return result;
    }
  }

  if (BKE_collection_has_object(c, (Object *)(ob->id.orig_id))) {
    if (c->lineart_flags & COLLECTION_LRT_USE_INTERSECTION_MASK) {
      return c->lineart_intersection_mask;
    }
  }

  return 0;
}

static uchar lineart_intersection_priority_check(Collection *c, Object *ob)
{
  if (ob->lineart.flags & OBJECT_LRT_OWN_INTERSECTION_PRIORITY) {
    return ob->lineart.intersection_priority;
  }

  LISTBASE_FOREACH (CollectionChild *, cc, &c->children) {
    uchar result = lineart_intersection_priority_check(cc->collection, ob);
    if (result) {
      return result;
    }
  }
  if (BKE_collection_has_object(c, (Object *)(ob->id.orig_id))) {
    if (c->lineart_flags & COLLECTION_LRT_USE_INTERSECTION_PRIORITY) {
      return c->lineart_intersection_priority;
    }
  }
  return 0;
}

/**
 * See if this object in such collection is used for generating line art,
 * Disabling a collection for line art will doable all objects inside.
 */
static int lineart_usage_check(Collection *c, Object *ob, bool is_render)
{

  if (!c) {
    return OBJECT_LRT_INHERIT;
  }

  int object_has_special_usage = (ob->lineart.usage != OBJECT_LRT_INHERIT);

  if (object_has_special_usage) {
    return ob->lineart.usage;
  }

  if (c->gobject.first) {
    if (BKE_collection_has_object(c, (Object *)(ob->id.orig_id))) {
      if ((is_render && (c->flag & COLLECTION_HIDE_RENDER)) ||
          ((!is_render) && (c->flag & COLLECTION_HIDE_VIEWPORT))) {
        return OBJECT_LRT_EXCLUDE;
      }
      if (ob->lineart.usage == OBJECT_LRT_INHERIT) {
        switch (c->lineart_usage) {
          case COLLECTION_LRT_OCCLUSION_ONLY:
            return OBJECT_LRT_OCCLUSION_ONLY;
          case COLLECTION_LRT_EXCLUDE:
            return OBJECT_LRT_EXCLUDE;
          case COLLECTION_LRT_INTERSECTION_ONLY:
            return OBJECT_LRT_INTERSECTION_ONLY;
          case COLLECTION_LRT_NO_INTERSECTION:
            return OBJECT_LRT_NO_INTERSECTION;
          case COLLECTION_LRT_FORCE_INTERSECTION:
            return OBJECT_LRT_FORCE_INTERSECTION;
        }
        return OBJECT_LRT_INHERIT;
      }
      return ob->lineart.usage;
    }
  }

  LISTBASE_FOREACH (CollectionChild *, cc, &c->children) {
    int result = lineart_usage_check(cc->collection, ob, is_render);
    if (result > OBJECT_LRT_INHERIT) {
      return result;
    }
  }

  return OBJECT_LRT_INHERIT;
}

static void lineart_geometry_load_assign_thread(LineartObjectLoadTaskInfo *olti_list,
                                                LineartObjectInfo *obi,
                                                int thread_count,
                                                int this_face_count)
{
  LineartObjectLoadTaskInfo *use_olti = olti_list;
  uint64_t min_face = use_olti->total_faces;
  for (int i = 0; i < thread_count; i++) {
    if (olti_list[i].total_faces < min_face) {
      min_face = olti_list[i].total_faces;
      use_olti = &olti_list[i];
    }
  }

  use_olti->total_faces += this_face_count;
  obi->next = use_olti->pending;
  use_olti->pending = obi;
}

static bool lineart_geometry_check_visible(double model_view_proj[4][4],
                                           double shift_x,
                                           double shift_y,
                                           Mesh *use_mesh)
{
  if (!use_mesh) {
    return false;
  }
  float mesh_min[3], mesh_max[3];
  INIT_MINMAX(mesh_min, mesh_max);
  BKE_mesh_minmax(use_mesh, mesh_min, mesh_max);
  BoundBox bb;
  BKE_boundbox_init_from_minmax(&bb, mesh_min, mesh_max);

  double co[8][4];
  double tmp[3];
  for (int i = 0; i < 8; i++) {
    copy_v3db_v3fl(co[i], bb.vec[i]);
    copy_v3_v3_db(tmp, co[i]);
    mul_v4_m4v3_db(co[i], model_view_proj, tmp);
    co[i][0] -= shift_x * 2 * co[i][3];
    co[i][1] -= shift_y * 2 * co[i][3];
  }

  bool cond[6] = {true, true, true, true, true, true};
  /* Because for a point to be inside clip space, it must satisfy `-Wc <= XYCc <= Wc`, here if
   * all verts falls to the same side of the clip space border, we know it's outside view. */
  for (int i = 0; i < 8; i++) {
    cond[0] &= (co[i][0] < -co[i][3]);
    cond[1] &= (co[i][0] > co[i][3]);
    cond[2] &= (co[i][1] < -co[i][3]);
    cond[3] &= (co[i][1] > co[i][3]);
    cond[4] &= (co[i][2] < -co[i][3]);
    cond[5] &= (co[i][2] > co[i][3]);
  }
  for (int i = 0; i < 6; i++) {
    if (cond[i]) {
      return false;
    }
  }
  return true;
}

static void lineart_object_load_single_instance(LineartData *ld,
                                                Depsgraph *depsgraph,
                                                Scene *scene,
                                                Object *ob,
                                                Object *ref_ob,
                                                float use_mat[4][4],
                                                bool is_render,
                                                LineartObjectLoadTaskInfo *olti,
                                                int thread_count,
                                                int obindex)
{
  LineartObjectInfo *obi = static_cast<LineartObjectInfo *>(
      lineart_mem_acquire(&ld->render_data_pool, sizeof(LineartObjectInfo)));
  obi->usage = lineart_usage_check(scene->master_collection, ob, is_render);
  obi->override_intersection_mask = lineart_intersection_mask_check(scene->master_collection, ob);
  obi->intersection_priority = lineart_intersection_priority_check(scene->master_collection, ob);
  Mesh *use_mesh;

  if (obi->usage == OBJECT_LRT_EXCLUDE) {
    return;
  }

  obi->obindex = obindex << LRT_OBINDEX_SHIFT;

  /* Prepare the matrix used for transforming this specific object (instance). This has to be
   * done before mesh boundbox check because the function needs that. */
  mul_m4db_m4db_m4fl(obi->model_view_proj, ld->conf.view_projection, use_mat);
  mul_m4db_m4db_m4fl(obi->model_view, ld->conf.view, use_mat);

  if (!ELEM(ob->type, OB_MESH, OB_MBALL, OB_CURVES_LEGACY, OB_SURF, OB_FONT)) {
    return;
  }
  if (ob->type == OB_MESH) {
    use_mesh = BKE_object_get_evaluated_mesh(ob);
    if ((!use_mesh) || use_mesh->edit_mesh) {
      /* If the object is being edited, then the mesh is not evaluated fully into the final
       * result, do not load them. This could be caused by incorrect evaluation order due to
       * the way line art uses depsgraph.See #102612 for explanation of this workaround. */
      return;
    }
  }
  else {
    use_mesh = BKE_mesh_new_from_object(depsgraph, ob, true, true);
  }

  /* In case we still can not get any mesh geometry data from the object, same as above. */
  if (!use_mesh) {
    return;
  }

  if (!lineart_geometry_check_visible(
          obi->model_view_proj, ld->conf.shift_x, ld->conf.shift_y, use_mesh)) {
    return;
  }

  if (ob->type != OB_MESH) {
    obi->free_use_mesh = true;
  }

  /* Make normal matrix. */
  float imat[4][4];
  invert_m4_m4(imat, use_mat);
  transpose_m4(imat);
  copy_m4d_m4(obi->normal, imat);

  obi->original_me = use_mesh;
  obi->original_ob = (ref_ob->id.orig_id ? (Object *)ref_ob->id.orig_id : (Object *)ref_ob);
  obi->original_ob_eval = DEG_get_evaluated_object(depsgraph, obi->original_ob);
  lineart_geometry_load_assign_thread(olti, obi, thread_count, use_mesh->totpoly);
}

void lineart_main_load_geometries(Depsgraph *depsgraph,
                                  Scene *scene,
                                  Object *camera /* Still use camera arg for convenience. */,
                                  LineartData *ld,
                                  bool allow_duplicates,
                                  bool do_shadow_casting,
                                  ListBase *shadow_elns)
{
  double proj[4][4], view[4][4], result[4][4];
  float inv[4][4];

  if (!do_shadow_casting) {
    Camera *cam = static_cast<Camera *>(camera->data);
    float sensor = BKE_camera_sensor_size(cam->sensor_fit, cam->sensor_x, cam->sensor_y);
    int fit = BKE_camera_sensor_fit(cam->sensor_fit, ld->w, ld->h);
    double asp = (double(ld->w) / double(ld->h));
    if (cam->type == CAM_PERSP) {
      if (fit == CAMERA_SENSOR_FIT_VERT && asp > 1) {
        sensor *= asp;
      }
      if (fit == CAMERA_SENSOR_FIT_HOR && asp < 1) {
        sensor /= asp;
      }
      const double fov = focallength_to_fov(cam->lens / (1 + ld->conf.overscan), sensor);
      lineart_matrix_perspective_44d(proj, fov, asp, cam->clip_start, cam->clip_end);
    }
    else if (cam->type == CAM_ORTHO) {
      const double w = cam->ortho_scale / 2;
      lineart_matrix_ortho_44d(proj, -w, w, -w / asp, w / asp, cam->clip_start, cam->clip_end);
    }

    invert_m4_m4(inv, ld->conf.cam_obmat);
    mul_m4db_m4db_m4fl(result, proj, inv);
    copy_m4_m4_db(proj, result);
    copy_m4_m4_db(ld->conf.view_projection, proj);

    unit_m4_db(view);
    copy_m4_m4_db(ld->conf.view, view);
  }

  BLI_listbase_clear(&ld->geom.triangle_buffer_pointers);
  BLI_listbase_clear(&ld->geom.vertex_buffer_pointers);

  double t_start;
  if (G.debug_value == 4000) {
    t_start = PIL_check_seconds_timer();
  }

  int thread_count = ld->thread_count;
  int bound_box_discard_count = 0;
  int obindex = 0;

  /* This memory is in render buffer memory pool. So we don't need to free those after loading. */
  LineartObjectLoadTaskInfo *olti = static_cast<LineartObjectLoadTaskInfo *>(lineart_mem_acquire(
      &ld->render_data_pool, sizeof(LineartObjectLoadTaskInfo) * thread_count));

  eEvaluationMode eval_mode = DEG_get_mode(depsgraph);
  bool is_render = eval_mode == DAG_EVAL_RENDER;

  int flags = DEG_ITER_OBJECT_FLAG_LINKED_DIRECTLY | DEG_ITER_OBJECT_FLAG_LINKED_VIA_SET |
              DEG_ITER_OBJECT_FLAG_VISIBLE;

  /* Instance duplicated & particles. */
  if (allow_duplicates) {
    flags |= DEG_ITER_OBJECT_FLAG_DUPLI;
  }

  DEGObjectIterSettings deg_iter_settings = {nullptr};
  deg_iter_settings.depsgraph = depsgraph;
  deg_iter_settings.flags = flags;

  /* XXX(@Yiming): Temporary solution, this iterator is technically unsafe to use *during*
   * depsgraph evaluation, see D14997 for detailed explanations. */
  DEG_OBJECT_ITER_BEGIN (&deg_iter_settings, ob) {

    obindex++;

    Object *eval_ob = DEG_get_evaluated_object(depsgraph, ob);

    if (!eval_ob) {
      continue;
    }

    /* DEG_OBJECT_ITER_BEGIN will include the instanced mesh of these curve object types, so don't
     * load them twice. */
    if (allow_duplicates && ELEM(ob->type, OB_CURVES_LEGACY, OB_FONT, OB_SURF)) {
      continue;
    }

    if (BKE_object_visibility(eval_ob, eval_mode) & OB_VISIBLE_SELF) {
      lineart_object_load_single_instance(ld,
                                          depsgraph,
                                          scene,
                                          eval_ob,
                                          eval_ob,
                                          eval_ob->object_to_world,
                                          is_render,
                                          olti,
                                          thread_count,
                                          obindex);
    }
  }
  DEG_OBJECT_ITER_END;

  TaskPool *tp = BLI_task_pool_create(nullptr, TASK_PRIORITY_HIGH);

  if (G.debug_value == 4000) {
    printf("thread count: %d\n", thread_count);
  }
  for (int i = 0; i < thread_count; i++) {
    olti[i].ld = ld;
    olti[i].shadow_elns = shadow_elns;
    olti[i].thread_id = i;
    BLI_task_pool_push(tp, (TaskRunFunction)lineart_object_load_worker, &olti[i], false, nullptr);
  }
  BLI_task_pool_work_and_wait(tp);
  BLI_task_pool_free(tp);

  /* The step below is to serialize vertex index in the whole scene, so
   * lineart_triangle_share_edge() can work properly from the lack of triangle adjacent info. */
  int global_i = 0;

  int edge_count = 0;
  for (int i = 0; i < thread_count; i++) {
    for (LineartObjectInfo *obi = olti[i].pending; obi; obi = obi->next) {
      if (!obi->v_eln) {
        continue;
      }
      edge_count += obi->pending_edges.next;
    }
  }
  lineart_finalize_object_edge_array_reserve(&ld->pending_edges, edge_count);

  for (int i = 0; i < thread_count; i++) {
    for (LineartObjectInfo *obi = olti[i].pending; obi; obi = obi->next) {
      if (!obi->v_eln) {
        continue;
      }
      LineartVert *v = (LineartVert *)obi->v_eln->pointer;
      int v_count = obi->v_eln->element_count;
      obi->v_eln->global_index_offset = global_i;
      for (int vi = 0; vi < v_count; vi++) {
        v[vi].index += global_i;
      }
      /* Register a global index increment. See #lineart_triangle_share_edge() and
       * #lineart_main_load_geometries() for detailed. It's okay that global_vindex might
       * eventually overflow, in such large scene it's virtually impossible for two vertex of the
       * same numeric index to come close together. */
      obi->global_i_offset = global_i;
      global_i += v_count;
      lineart_finalize_object_edge_array(&ld->pending_edges, obi);
    }
  }

  if (G.debug_value == 4000) {
    double t_elapsed = PIL_check_seconds_timer() - t_start;
    printf("Line art loading time: %lf\n", t_elapsed);
    printf("Discarded %d object from bound box check\n", bound_box_discard_count);
  }
}

/**
 * Returns the two other verts of the triangle given a vertex. Returns false if the given vertex
 * doesn't belong to this triangle.
 */
static bool lineart_triangle_get_other_verts(const LineartTriangle *tri,
                                             const LineartVert *vt,
                                             LineartVert **l,
                                             LineartVert **r)
{
  if (tri->v[0] == vt) {
    *l = tri->v[1];
    *r = tri->v[2];
    return true;
  }
  if (tri->v[1] == vt) {
    *l = tri->v[2];
    *r = tri->v[0];
    return true;
  }
  if (tri->v[2] == vt) {
    *l = tri->v[0];
    *r = tri->v[1];
    return true;
  }
  return false;
}

bool lineart_edge_from_triangle(const LineartTriangle *tri,
                                const LineartEdge *e,
                                bool allow_overlapping_edges)
{
  const LineartEdge *use_e = e;
  if (e->flags & LRT_EDGE_FLAG_LIGHT_CONTOUR) {
    if (((e->target_reference & LRT_LIGHT_CONTOUR_TARGET) == tri->target_reference) ||
        (((e->target_reference >> 32) & LRT_LIGHT_CONTOUR_TARGET) == tri->target_reference)) {
      return true;
    }
  }
  else {
    /* Normally we just determine from identifiers of adjacent triangles. */
    if ((use_e->t1 && use_e->t1->target_reference == tri->target_reference) ||
        (use_e->t2 && use_e->t2->target_reference == tri->target_reference)) {
      return true;
    }
  }

  /* If allows overlapping, then we compare the vertex coordinates one by one to determine if one
   * edge is from specific triangle. This is slower but can handle edge split cases very well. */
  if (allow_overlapping_edges) {
#define LRT_TRI_SAME_POINT(tri, i, pt) \
  ((LRT_DOUBLE_CLOSE_ENOUGH(tri->v[i]->gloc[0], pt->gloc[0]) && \
    LRT_DOUBLE_CLOSE_ENOUGH(tri->v[i]->gloc[1], pt->gloc[1]) && \
    LRT_DOUBLE_CLOSE_ENOUGH(tri->v[i]->gloc[2], pt->gloc[2])) || \
   (LRT_DOUBLE_CLOSE_ENOUGH(tri->v[i]->gloc[0], pt->gloc[0]) && \
    LRT_DOUBLE_CLOSE_ENOUGH(tri->v[i]->gloc[1], pt->gloc[1]) && \
    LRT_DOUBLE_CLOSE_ENOUGH(tri->v[i]->gloc[2], pt->gloc[2])))
    if ((LRT_TRI_SAME_POINT(tri, 0, e->v1) || LRT_TRI_SAME_POINT(tri, 1, e->v1) ||
         LRT_TRI_SAME_POINT(tri, 2, e->v1)) &&
        (LRT_TRI_SAME_POINT(tri, 0, e->v2) || LRT_TRI_SAME_POINT(tri, 1, e->v2) ||
         LRT_TRI_SAME_POINT(tri, 2, e->v2))) {
      return true;
    }
#undef LRT_TRI_SAME_POINT
  }
  return false;
}

/* Sorting three intersection points from min to max,
 * the order for each intersection is set in `lst[0]` to `lst[2]`. */
#define INTERSECT_SORT_MIN_TO_MAX_3(ia, ib, ic, lst) \
  { \
    lst[0] = LRT_MIN3_INDEX(ia, ib, ic); \
    lst[1] = (((ia <= ib && ib <= ic) || (ic <= ib && ib <= ia)) ? \
                  1 : \
                  (((ic <= ia && ia <= ib) || (ib < ia && ia <= ic)) ? 0 : 2)); \
    lst[2] = LRT_MAX3_INDEX(ia, ib, ic); \
  }

/* `ia ib ic` are ordered. */
#define INTERSECT_JUST_GREATER(is, order, num, index) \
  { \
    index = (num < is[order[0]] ? \
                 order[0] : \
                 (num < is[order[1]] ? order[1] : (num < is[order[2]] ? order[2] : -1))); \
  }

/* `ia ib ic` are ordered. */
#define INTERSECT_JUST_SMALLER(is, order, num, index) \
  { \
    index = (num > is[order[2]] ? \
                 order[2] : \
                 (num > is[order[1]] ? order[1] : (num > is[order[0]] ? order[0] : -1))); \
  }

#define LRT_ISEC(index) (index == 0 ? isec_e1 : (index == 1 ? isec_e2 : isec_e3))
#define LRT_PARALLEL(index) (index == 0 ? para_e1 : (index == 1 ? para_e2 : para_e3))

/**
 * This is the main function to calculate
 * the occlusion status between 1(one) triangle and 1(one) line.
 * if returns true, then from/to will carry the occluded segments
 * in ratio from `e->v1` to `e->v2`. The line is later cut with these two values.
 *
 * TODO(@Yiming): This function uses a convoluted method that needs to be redesigned.
 *
 * 1) The #lineart_intersect_seg_seg() and #lineart_point_triangle_relation() are separate calls,
 * which would potentially return results that doesn't agree, especially when it's an edge
 * extruding from one of the triangle's point. To get the information using one math process can
 * solve this problem.
 *
 * 2) Currently using discrete a/b/c/para_e1/para_e2/para_e3/is[3] values for storing
 * intersection/edge_aligned/intersection_order info, which isn't optimal, needs a better
 * representation (likely a struct) for readability and clarity of code path.
 *
 * I keep this function as-is because it's still fast, and more importantly the output value
 * threshold is already in tune with the cutting function in the next stage.
 * While current "edge aligned" fix isn't ideal, it does solve most of the precision issue
 * especially in orthographic camera mode.
 */
static bool lineart_triangle_edge_image_space_occlusion(const LineartTriangle *tri,
                                                        const LineartEdge *e,
                                                        const double *override_camera_loc,
                                                        const bool override_cam_is_persp,
                                                        const bool allow_overlapping_edges,
                                                        const double m_view_projection[4][4],
                                                        const double camera_dir[3],
                                                        const float cam_shift_x,
                                                        const float cam_shift_y,
                                                        double *from,
                                                        double *to)
{
  double cross_ratios[3] = {0};
  int cross_order[3];
  int cross_v1 = -1, cross_v2 = -1;
  /* If the edge intersects with the triangle edges (including extensions). */
  int isec_e1, isec_e2, isec_e3;
  /* If edge is parallel to one of the edges in the triangle. */
  bool para_e1, para_e2, para_e3;
  enum LineartPointTri state_v1 = LRT_OUTSIDE_TRIANGLE, state_v2 = LRT_OUTSIDE_TRIANGLE;

  double dir_v1[3];
  double dir_v2[3];
  double view_vector[4];
  double dir_cam[3];
  double dot_v1, dot_v2, dot_v1a, dot_v2a;
  double dot_f;
  double gloc[4], trans[4];
  double cut = -1;

  double *LFBC = e->v1->fbcoord, *RFBC = e->v2->fbcoord, *FBC0 = tri->v[0]->fbcoord,
         *FBC1 = tri->v[1]->fbcoord, *FBC2 = tri->v[2]->fbcoord;

  /* Overlapping not possible, return early. */
  if ((MAX3(FBC0[0], FBC1[0], FBC2[0]) < MIN2(LFBC[0], RFBC[0])) ||
      (MIN3(FBC0[0], FBC1[0], FBC2[0]) > MAX2(LFBC[0], RFBC[0])) ||
      (MAX3(FBC0[1], FBC1[1], FBC2[1]) < MIN2(LFBC[1], RFBC[1])) ||
      (MIN3(FBC0[1], FBC1[1], FBC2[1]) > MAX2(LFBC[1], RFBC[1])) ||
      (MIN3(FBC0[3], FBC1[3], FBC2[3]) > MAX2(LFBC[3], RFBC[3]))) {
    return false;
  }

  /* If the line is one of the edge in the triangle, then it's not occluded. */
  if (lineart_edge_from_triangle(tri, e, allow_overlapping_edges)) {
    return false;
  }

  /* Check if the line visually crosses one of the edge in the triangle. */
  isec_e1 = lineart_intersect_seg_seg(LFBC, RFBC, FBC0, FBC1, &cross_ratios[0], &para_e1);
  isec_e2 = lineart_intersect_seg_seg(LFBC, RFBC, FBC1, FBC2, &cross_ratios[1], &para_e2);
  isec_e3 = lineart_intersect_seg_seg(LFBC, RFBC, FBC2, FBC0, &cross_ratios[2], &para_e3);

  /* Sort the intersection distance. */
  INTERSECT_SORT_MIN_TO_MAX_3(cross_ratios[0], cross_ratios[1], cross_ratios[2], cross_order);

  sub_v3_v3v3_db(dir_v1, e->v1->gloc, tri->v[0]->gloc);
  sub_v3_v3v3_db(dir_v2, e->v2->gloc, tri->v[0]->gloc);

  copy_v3_v3_db(dir_cam, camera_dir);
  copy_v3_v3_db(view_vector, override_camera_loc);
  if (override_cam_is_persp) {
    sub_v3_v3v3_db(dir_cam, view_vector, tri->v[0]->gloc);
  }

  dot_v1 = dot_v3v3_db(dir_v1, tri->gn);
  dot_v2 = dot_v3v3_db(dir_v2, tri->gn);
  dot_f = dot_v3v3_db(dir_cam, tri->gn);

  if ((e->flags & LRT_EDGE_FLAG_PROJECTED_SHADOW) &&
      (e->target_reference == tri->target_reference)) {
    if (((dot_f > 0) && (e->flags & LRT_EDGE_FLAG_SHADOW_FACING_LIGHT)) ||
        ((dot_f < 0) && !(e->flags & LRT_EDGE_FLAG_SHADOW_FACING_LIGHT))) {
      *from = 0.0f;
      *to = 1.0f;
      return true;
    }

    return false;
  }

  /* NOTE(Yiming): When we don't use `dot_f==0` here, it's theoretically possible that _some_
   * faces in perspective mode would get erroneously caught in this condition where they really
   * are legit faces that would produce occlusion, but haven't encountered those yet in my test
   * files.
   */
  if (fabs(dot_f) < FLT_EPSILON) {
    return false;
  }

  /* Whether two end points are inside/on_the_edge/outside of the triangle. */
  state_v1 = lineart_point_triangle_relation(LFBC, FBC0, FBC1, FBC2);
  state_v2 = lineart_point_triangle_relation(RFBC, FBC0, FBC1, FBC2);

  /* If the edge doesn't visually cross any edge of the triangle... */
  if (!isec_e1 && !isec_e2 && !isec_e3) {
    /* And if both end point from the edge is outside of the triangle... */
    if ((!state_v1) && (!state_v2)) {
      return false; /* We don't have any occlusion. */
    }
  }

  /* Determine the cut position. */

  dot_v1a = fabs(dot_v1);
  if (dot_v1a < DBL_EPSILON) {
    dot_v1a = 0;
    dot_v1 = 0;
  }
  dot_v2a = fabs(dot_v2);
  if (dot_v2a < DBL_EPSILON) {
    dot_v2a = 0;
    dot_v2 = 0;
  }
  if (dot_v1 - dot_v2 == 0) {
    cut = 100000;
  }
  else if (dot_v1 * dot_v2 <= 0) {
    cut = dot_v1a / fabs(dot_v1 - dot_v2);
  }
  else {
    cut = fabs(dot_v2 + dot_v1) / fabs(dot_v1 - dot_v2);
    cut = dot_v2a > dot_v1a ? 1 - cut : cut;
  }

  /* Transform the cut from geometry space to image space. */
  if (override_cam_is_persp) {
    interp_v3_v3v3_db(gloc, e->v1->gloc, e->v2->gloc, cut);
    mul_v4_m4v3_db(trans, m_view_projection, gloc);
    mul_v3db_db(trans, (1 / trans[3]));
    trans[0] -= cam_shift_x * 2;
    trans[1] -= cam_shift_y * 2;
    /* To accommodate `k=0` and `k=inf` (vertical) lines. here the cut is in image space. */
    if (fabs(e->v1->fbcoord[0] - e->v2->fbcoord[0]) >
        fabs(e->v1->fbcoord[1] - e->v2->fbcoord[1])) {
      cut = ratiod(e->v1->fbcoord[0], e->v2->fbcoord[0], trans[0]);
    }
    else {
      cut = ratiod(e->v1->fbcoord[1], e->v2->fbcoord[1], trans[1]);
    }
  }

#define LRT_GUARD_NOT_FOUND \
  if (cross_v1 < 0 || cross_v2 < 0) { \
    return false; \
  }

  /* Determine the pair of edges that the line has crossed. The "|" symbol in the comment
   * indicates triangle boundary. DBL_TRIANGLE_LIM is needed to for floating point precision
   * tolerance. */

  if (state_v1 == LRT_INSIDE_TRIANGLE) {
    /* Left side is in the triangle. */
    if (state_v2 == LRT_INSIDE_TRIANGLE) {
      /* |   l---r   | */
      INTERSECT_JUST_SMALLER(cross_ratios, cross_order, DBL_TRIANGLE_LIM, cross_v1);
      INTERSECT_JUST_GREATER(cross_ratios, cross_order, 1 - DBL_TRIANGLE_LIM, cross_v2);
    }
    else if (state_v2 == LRT_ON_TRIANGLE) {
      /* |   l------r| */
      INTERSECT_JUST_SMALLER(cross_ratios, cross_order, DBL_TRIANGLE_LIM, cross_v1);
      INTERSECT_JUST_GREATER(cross_ratios, cross_order, 1 - DBL_TRIANGLE_LIM, cross_v2);
    }
    else if (state_v2 == LRT_OUTSIDE_TRIANGLE) {
      /* |   l-------|------r */
      INTERSECT_JUST_SMALLER(cross_ratios, cross_order, DBL_TRIANGLE_LIM, cross_v1);
      INTERSECT_JUST_GREATER(cross_ratios, cross_order, 0, cross_v2);
    }
  }
  else if (state_v1 == LRT_ON_TRIANGLE) {
    /* Left side is on some edge of the triangle. */
    if (state_v2 == LRT_INSIDE_TRIANGLE) {
      /* |l------r   | */
      INTERSECT_JUST_SMALLER(cross_ratios, cross_order, DBL_TRIANGLE_LIM, cross_v1);
      INTERSECT_JUST_GREATER(cross_ratios, cross_order, 1 - DBL_TRIANGLE_LIM, cross_v2);
    }
    else if (state_v2 == LRT_ON_TRIANGLE) {
      /* |l---------r| */
      INTERSECT_JUST_SMALLER(cross_ratios, cross_order, DBL_TRIANGLE_LIM, cross_v1);
      INTERSECT_JUST_GREATER(cross_ratios, cross_order, 1 - DBL_TRIANGLE_LIM, cross_v2);
    }
    else if (state_v2 == LRT_OUTSIDE_TRIANGLE) {
      /*           |l----------|-------r (crossing the triangle) [OR]
       * r---------|l          |         (not crossing the triangle) */
      INTERSECT_JUST_GREATER(cross_ratios, cross_order, DBL_TRIANGLE_LIM, cross_v2);
      if (cross_v2 >= 0 && LRT_ISEC(cross_v2) && cross_ratios[cross_v2] > (DBL_TRIANGLE_LIM)) {
        INTERSECT_JUST_SMALLER(cross_ratios, cross_order, DBL_TRIANGLE_LIM, cross_v1);
      }
      else {
        INTERSECT_JUST_SMALLER(cross_ratios, cross_order, DBL_TRIANGLE_LIM, cross_v2);
        if (cross_v2 > 0) {
          INTERSECT_JUST_SMALLER(cross_ratios, cross_order, cross_ratios[cross_v2], cross_v1);
        }
      }
      LRT_GUARD_NOT_FOUND
      /* We could have the edge being completely parallel to the triangle where there isn't a
       * viable occlusion result. */
      if ((LRT_PARALLEL(cross_v1) && !LRT_ISEC(cross_v1)) ||
          (LRT_PARALLEL(cross_v2) && !LRT_ISEC(cross_v2))) {
        return false;
      }
    }
  }
  else if (state_v1 == LRT_OUTSIDE_TRIANGLE) {
    /* Left side is outside of the triangle. */
    if (state_v2 == LRT_INSIDE_TRIANGLE) {
      /* l---|---r   | */
      INTERSECT_JUST_SMALLER(cross_ratios, cross_order, 1 - DBL_TRIANGLE_LIM, cross_v1);
      INTERSECT_JUST_GREATER(cross_ratios, cross_order, 1 - DBL_TRIANGLE_LIM, cross_v2);
    }
    else if (state_v2 == LRT_ON_TRIANGLE) {
      /*           |r----------|-------l (crossing the triangle) [OR]
       * l---------|r          |         (not crossing the triangle) */
      INTERSECT_JUST_SMALLER(cross_ratios, cross_order, 1 - DBL_TRIANGLE_LIM, cross_v1);
      if (cross_v1 >= 0 && LRT_ISEC(cross_v1) && cross_ratios[cross_v1] < (1 - DBL_TRIANGLE_LIM)) {
        INTERSECT_JUST_GREATER(cross_ratios, cross_order, 1 - DBL_TRIANGLE_LIM, cross_v2);
      }
      else {
        INTERSECT_JUST_GREATER(cross_ratios, cross_order, 1 - DBL_TRIANGLE_LIM, cross_v1);
        if (cross_v1 > 0) {
          INTERSECT_JUST_GREATER(cross_ratios, cross_order, cross_ratios[cross_v1], cross_v2);
        }
      }
      LRT_GUARD_NOT_FOUND
      /* The same logic applies as above case. */
      if ((LRT_PARALLEL(cross_v1) && !LRT_ISEC(cross_v1)) ||
          (LRT_PARALLEL(cross_v2) && !LRT_ISEC(cross_v2))) {
        return false;
      }
    }
    else if (state_v2 == LRT_OUTSIDE_TRIANGLE) {
      /*      l---|----|----r (crossing the triangle) [OR]
       * l----r   |    |      (not crossing the triangle) */
      INTERSECT_JUST_GREATER(cross_ratios, cross_order, -DBL_TRIANGLE_LIM, cross_v1);
      if (cross_v1 >= 0 && LRT_ISEC(cross_v1)) {
        INTERSECT_JUST_GREATER(cross_ratios, cross_order, cross_ratios[cross_v1], cross_v2);
      }
      else {
        if (cross_v1 >= 0) {
          INTERSECT_JUST_GREATER(cross_ratios, cross_order, cross_ratios[cross_v1], cross_v1);
          if (cross_v1 >= 0) {
            INTERSECT_JUST_GREATER(cross_ratios, cross_order, cross_ratios[cross_v1], cross_v2);
          }
        }
      }
    }
  }

  LRT_GUARD_NOT_FOUND

  double dot_1f = dot_v1 * dot_f, dot_2f = dot_v2 * dot_f;

  /* Determine the start and end point of image space cut on a line. */
  if (dot_1f <= 0 && dot_2f <= 0 && (dot_v1 || dot_v2)) {
    *from = MAX2(0, cross_ratios[cross_v1]);
    *to = MIN2(1, cross_ratios[cross_v2]);
    if (*from >= *to) {
      return false;
    }
    return true;
  }
  if (dot_1f >= 0 && dot_2f <= 0 && (dot_v1 || dot_v2)) {
    *from = MAX2(cut, cross_ratios[cross_v1]);
    *to = MIN2(1, cross_ratios[cross_v2]);
    if (*from >= *to) {
      return false;
    }
    return true;
  }
  if (dot_1f <= 0 && dot_2f >= 0 && (dot_v1 || dot_v2)) {
    *from = MAX2(0, cross_ratios[cross_v1]);
    *to = MIN2(cut, cross_ratios[cross_v2]);
    if (*from >= *to) {
      return false;
    }
    return true;
  }

  /* Unlikely, but here's the default failed value if anything fall through. */
  return false;
}

#undef INTERSECT_SORT_MIN_TO_MAX_3
#undef INTERSECT_JUST_GREATER
#undef INTERSECT_JUST_SMALLER
#undef LRT_ISEC
#undef LRT_PARALLEL

/**
 * At this stage of the computation we don't have triangle adjacent info anymore,
 * so we can only compare the global vert index.
 */
static bool lineart_triangle_share_edge(const LineartTriangle *l, const LineartTriangle *r)
{
  if (l->v[0]->index == r->v[0]->index) {
    if (l->v[1]->index == r->v[1]->index || l->v[1]->index == r->v[2]->index ||
        l->v[2]->index == r->v[2]->index || l->v[2]->index == r->v[1]->index) {
      return true;
    }
  }
  if (l->v[0]->index == r->v[1]->index) {
    if (l->v[1]->index == r->v[0]->index || l->v[1]->index == r->v[2]->index ||
        l->v[2]->index == r->v[2]->index || l->v[2]->index == r->v[0]->index) {
      return true;
    }
  }
  if (l->v[0]->index == r->v[2]->index) {
    if (l->v[1]->index == r->v[1]->index || l->v[1]->index == r->v[0]->index ||
        l->v[2]->index == r->v[0]->index || l->v[2]->index == r->v[1]->index) {
      return true;
    }
  }
  if (l->v[1]->index == r->v[0]->index) {
    if (l->v[2]->index == r->v[1]->index || l->v[2]->index == r->v[2]->index ||
        l->v[0]->index == r->v[2]->index || l->v[0]->index == r->v[1]->index) {
      return true;
    }
  }
  if (l->v[1]->index == r->v[1]->index) {
    if (l->v[2]->index == r->v[0]->index || l->v[2]->index == r->v[2]->index ||
        l->v[0]->index == r->v[2]->index || l->v[0]->index == r->v[0]->index) {
      return true;
    }
  }
  if (l->v[1]->index == r->v[2]->index) {
    if (l->v[2]->index == r->v[1]->index || l->v[2]->index == r->v[0]->index ||
        l->v[0]->index == r->v[0]->index || l->v[0]->index == r->v[1]->index) {
      return true;
    }
  }

  /* Otherwise not possible. */
  return false;
}

static LineartVert *lineart_triangle_share_point(const LineartTriangle *l,
                                                 const LineartTriangle *r)
{
  if (l->v[0] == r->v[0]) {
    return r->v[0];
  }
  if (l->v[0] == r->v[1]) {
    return r->v[1];
  }
  if (l->v[0] == r->v[2]) {
    return r->v[2];
  }
  if (l->v[1] == r->v[0]) {
    return r->v[0];
  }
  if (l->v[1] == r->v[1]) {
    return r->v[1];
  }
  if (l->v[1] == r->v[2]) {
    return r->v[2];
  }
  if (l->v[2] == r->v[0]) {
    return r->v[0];
  }
  if (l->v[2] == r->v[1]) {
    return r->v[1];
  }
  if (l->v[2] == r->v[2]) {
    return r->v[2];
  }
  return nullptr;
}

static bool lineart_triangle_2v_intersection_math(
    LineartVert *v1, LineartVert *v2, LineartTriangle *tri, const double *last, double *rv)
{
  /* Direction vectors for the edge verts. We will check if the verts are on the same side of the
   * triangle or not. */
  double dir_v1[3], dir_v2[3];
  double dot_v1, dot_v2;
  double gloc[3];

  sub_v3_v3v3_db(dir_v1, v1->gloc, tri->v[0]->gloc);
  sub_v3_v3v3_db(dir_v2, v2->gloc, tri->v[0]->gloc);

  dot_v1 = dot_v3v3_db(dir_v1, tri->gn);
  dot_v2 = dot_v3v3_db(dir_v2, tri->gn);

  if (dot_v1 * dot_v2 > 0 || (!dot_v1 && !dot_v2)) {
    return false;
  }

  dot_v1 = fabs(dot_v1);
  dot_v2 = fabs(dot_v2);

  interp_v3_v3v3_db(gloc, v1->gloc, v2->gloc, dot_v1 / (dot_v1 + dot_v2));

  /* Due to precision issue, we might end up with the same point as the one we already detected. */
  if (last && LRT_DOUBLE_CLOSE_ENOUGH(last[0], gloc[0]) &&
      LRT_DOUBLE_CLOSE_ENOUGH(last[1], gloc[1]) && LRT_DOUBLE_CLOSE_ENOUGH(last[2], gloc[2])) {
    return false;
  }

  if (!lineart_point_inside_triangle3d(gloc, tri->v[0]->gloc, tri->v[1]->gloc, tri->v[2]->gloc)) {
    return false;
  }

  copy_v3_v3_db(rv, gloc);

  return true;
}

static bool lineart_triangle_intersect_math(LineartTriangle *tri,
                                            LineartTriangle *t2,
                                            double *v1,
                                            double *v2)
{
  double *next = v1, *last = nullptr;
  LineartVert *sv1, *sv2;

  LineartVert *share = lineart_triangle_share_point(t2, tri);

  if (share) {
    /* If triangles have sharing points like `abc` and `acd`, then we only need to detect `bc`
     * against `acd` or `cd` against `abc`. */

    lineart_triangle_get_other_verts(tri, share, &sv1, &sv2);

    copy_v3_v3_db(v1, share->gloc);

    if (!lineart_triangle_2v_intersection_math(sv1, sv2, t2, nullptr, v2)) {
      lineart_triangle_get_other_verts(t2, share, &sv1, &sv2);
      if (lineart_triangle_2v_intersection_math(sv1, sv2, tri, nullptr, v2)) {
        return true;
      }
    }
  }
  else {
    /* If not sharing any points, then we need to try all the possibilities. */

    if (lineart_triangle_2v_intersection_math(tri->v[0], tri->v[1], t2, nullptr, v1)) {
      next = v2;
      last = v1;
    }

    if (lineart_triangle_2v_intersection_math(tri->v[1], tri->v[2], t2, last, next)) {
      if (last) {
        return true;
      }
      next = v2;
      last = v1;
    }
    if (lineart_triangle_2v_intersection_math(tri->v[2], tri->v[0], t2, last, next)) {
      if (last) {
        return true;
      }
      next = v2;
      last = v1;
    }

    if (lineart_triangle_2v_intersection_math(t2->v[0], t2->v[1], tri, last, next)) {
      if (last) {
        return true;
      }
      next = v2;
      last = v1;
    }
    if (lineart_triangle_2v_intersection_math(t2->v[1], t2->v[2], tri, last, next)) {
      if (last) {
        return true;
      }
      next = v2;
      last = v1;
    }
    if (lineart_triangle_2v_intersection_math(t2->v[2], t2->v[0], tri, last, next)) {
      if (last) {
        return true;
      }
      next = v2;
      last = v1;
    }
  }
  return false;
}

static void lineart_add_isec_thread(LineartIsecThread *th,
                                    const double *v1,
                                    const double *v2,
                                    LineartTriangle *tri1,
                                    LineartTriangle *tri2)
{
  if (th->current == th->max) {

    LineartIsecSingle *new_array = static_cast<LineartIsecSingle *>(
        MEM_mallocN(sizeof(LineartIsecSingle) * th->max * 2, "LineartIsecSingle"));
    memcpy(new_array, th->array, sizeof(LineartIsecSingle) * th->max);
    th->max *= 2;
    MEM_freeN(th->array);
    th->array = new_array;
  }
  LineartIsecSingle *isec_single = &th->array[th->current];
  copy_v3_v3_db(isec_single->v1, v1);
  copy_v3_v3_db(isec_single->v2, v2);
  isec_single->tri1 = tri1;
  isec_single->tri2 = tri2;
  if (tri1->target_reference > tri2->target_reference) {
    std::swap(isec_single->tri1, isec_single->tri2);
  }
  th->current++;
}

#define LRT_ISECT_TRIANGLE_PER_THREAD 4096

static bool lineart_schedule_new_triangle_task(LineartIsecThread *th)
{
  LineartData *ld = th->ld;
  int remaining = LRT_ISECT_TRIANGLE_PER_THREAD;

  BLI_spin_lock(&ld->lock_task);
  LineartElementLinkNode *eln = ld->isect_scheduled_up_to;

  if (!eln) {
    BLI_spin_unlock(&ld->lock_task);
    return false;
  }

  th->pending_from = eln;
  th->index_from = ld->isect_scheduled_up_to_index;

  while (remaining > 0 && eln) {
    int remaining_this_eln = eln->element_count - ld->isect_scheduled_up_to_index;
    int added_count = MIN2(remaining, remaining_this_eln);
    remaining -= added_count;
    if (remaining || added_count == remaining_this_eln) {
      eln = eln->next;
      ld->isect_scheduled_up_to = eln;
      ld->isect_scheduled_up_to_index = 0;
    }
    else {
      ld->isect_scheduled_up_to_index += added_count;
    }
  }

  th->pending_to = eln ? eln :
                         static_cast<LineartElementLinkNode *>(
                             ld->geom.triangle_buffer_pointers.last);
  th->index_to = ld->isect_scheduled_up_to_index;

  BLI_spin_unlock(&ld->lock_task);

  return true;
}

/* This function initializes two things:
 * 1) Triangle array scheduling info, for each worker thread to get its chunk from the scheduler.
 * 2) Per-thread intersection result array. Does not store actual #LineartEdge, these results will
 * be finalized by #lineart_create_edges_from_isec_data
 */
static void lineart_init_isec_thread(LineartIsecData *d, LineartData *ld, int thread_count)
{
  d->threads = static_cast<LineartIsecThread *>(
      MEM_callocN(sizeof(LineartIsecThread) * thread_count, "LineartIsecThread arr"));
  d->ld = ld;
  d->thread_count = thread_count;

  ld->isect_scheduled_up_to = static_cast<LineartElementLinkNode *>(
      ld->geom.triangle_buffer_pointers.first);
  ld->isect_scheduled_up_to_index = 0;

  for (int i = 0; i < thread_count; i++) {
    LineartIsecThread *it = &d->threads[i];
    it->array = static_cast<LineartIsecSingle *>(
        MEM_mallocN(sizeof(LineartIsecSingle) * 100, "LineartIsecSingle arr"));
    it->max = 100;
    it->current = 0;
    it->thread_id = i;
    it->ld = ld;
  }
}

static void lineart_destroy_isec_thread(LineartIsecData *d)
{
  for (int i = 0; i < d->thread_count; i++) {
    LineartIsecThread *it = &d->threads[i];
    MEM_freeN(it->array);
  }
  MEM_freeN(d->threads);
}

static void lineart_triangle_intersect_in_bounding_area(LineartTriangle *tri,
                                                        LineartBoundingArea *ba,
                                                        LineartIsecThread *th,
                                                        int up_to)
{
  BLI_assert(th != nullptr);

  if (!th) {
    return;
  }

  double *G0 = tri->v[0]->gloc, *G1 = tri->v[1]->gloc, *G2 = tri->v[2]->gloc;

  /* If this _is_ the smallest subdivision bounding area, then do the intersections there. */
  for (int i = 0; i < up_to; i++) {
    /* Testing_triangle->testing[0] is used to store pairing triangle reference.
     * See definition of LineartTriangleThread for more info. */
    LineartTriangle *testing_triangle = ba->linked_triangles[i];
    LineartTriangleThread *tt = (LineartTriangleThread *)testing_triangle;

    if (testing_triangle == tri || tt->testing_e[th->thread_id] == (LineartEdge *)tri) {
      continue;
    }
    tt->testing_e[th->thread_id] = (LineartEdge *)tri;

    if (!((testing_triangle->flags | tri->flags) & LRT_TRIANGLE_FORCE_INTERSECTION)) {
      if (((testing_triangle->flags | tri->flags) & LRT_TRIANGLE_NO_INTERSECTION) ||
          (testing_triangle->flags & tri->flags & LRT_TRIANGLE_INTERSECTION_ONLY)) {
        continue;
      }
    }

    double *RG0 = testing_triangle->v[0]->gloc, *RG1 = testing_triangle->v[1]->gloc,
           *RG2 = testing_triangle->v[2]->gloc;

    /* Bounding box not overlapping or triangles share edges, not potential of intersecting. */
    if ((MIN3(G0[2], G1[2], G2[2]) > MAX3(RG0[2], RG1[2], RG2[2])) ||
        (MAX3(G0[2], G1[2], G2[2]) < MIN3(RG0[2], RG1[2], RG2[2])) ||
        (MIN3(G0[0], G1[0], G2[0]) > MAX3(RG0[0], RG1[0], RG2[0])) ||
        (MAX3(G0[0], G1[0], G2[0]) < MIN3(RG0[0], RG1[0], RG2[0])) ||
        (MIN3(G0[1], G1[1], G2[1]) > MAX3(RG0[1], RG1[1], RG2[1])) ||
        (MAX3(G0[1], G1[1], G2[1]) < MIN3(RG0[1], RG1[1], RG2[1])) ||
        lineart_triangle_share_edge(tri, testing_triangle)) {
      continue;
    }

    /* If we do need to compute intersection, then finally do it. */

    double iv1[3], iv2[3];
    if (lineart_triangle_intersect_math(tri, testing_triangle, iv1, iv2)) {
      lineart_add_isec_thread(th, iv1, iv2, tri, testing_triangle);
    }
  }
}

/**
 * The calculated view vector will point towards the far-plane from the camera position.
 */
void lineart_main_get_view_vector(LineartData *ld)
{
  float direction[3] = {0, 0, 1};
  float trans[3];
  float inv[4][4];
  float obmat_no_scale[4][4];

  copy_m4_m4(obmat_no_scale, ld->conf.cam_obmat);
  normalize_v3(obmat_no_scale[0]);
  normalize_v3(obmat_no_scale[1]);
  normalize_v3(obmat_no_scale[2]);
  invert_m4_m4(inv, obmat_no_scale);
  transpose_m4(inv);
  mul_v3_mat3_m4v3(trans, inv, direction);
  copy_m4_m4(ld->conf.cam_obmat, obmat_no_scale);
  copy_v3db_v3fl(ld->conf.view_vector, trans);

  if (ld->conf.light_reference_available) {
    copy_m4_m4(obmat_no_scale, ld->conf.cam_obmat_secondary);
    normalize_v3(obmat_no_scale[0]);
    normalize_v3(obmat_no_scale[1]);
    normalize_v3(obmat_no_scale[2]);
    invert_m4_m4(inv, obmat_no_scale);
    transpose_m4(inv);
    mul_v3_mat3_m4v3(trans, inv, direction);
    copy_m4_m4(ld->conf.cam_obmat_secondary, obmat_no_scale);
    copy_v3db_v3fl(ld->conf.view_vector_secondary, trans);
  }
}

static void lineart_end_bounding_area_recursive(LineartBoundingArea *ba)
{
  BLI_spin_end(&ba->lock);
  if (ba->child) {
    for (int i = 0; i < 4; i++) {
      lineart_end_bounding_area_recursive(&ba->child[i]);
    }
  }
}

void lineart_destroy_render_data_keep_init(LineartData *ld)
{
  if (ld == nullptr) {
    return;
  }

  BLI_listbase_clear(&ld->chains);
  BLI_listbase_clear(&ld->wasted_cuts);

  BLI_listbase_clear(&ld->geom.vertex_buffer_pointers);
  BLI_listbase_clear(&ld->geom.line_buffer_pointers);
  BLI_listbase_clear(&ld->geom.triangle_buffer_pointers);

  if (ld->pending_edges.array) {
    MEM_freeN(ld->pending_edges.array);
  }

  for (int i = 0; i < ld->qtree.initial_tile_count; i++) {
    lineart_end_bounding_area_recursive(&ld->qtree.initials[i]);
  }
  lineart_free_bounding_area_memories(ld);

  lineart_mem_destroy(&ld->render_data_pool);
}

static void lineart_destroy_render_data(LineartData *ld)
{
  if (ld == nullptr) {
    return;
  }

  BLI_spin_end(&ld->lock_task);
  BLI_spin_end(&ld->lock_cuts);
  BLI_spin_end(&ld->render_data_pool.lock_mem);

  lineart_destroy_render_data_keep_init(ld);

  lineart_mem_destroy(&ld->render_data_pool);
}

void MOD_lineart_destroy_render_data(LineartGpencilModifierData *lmd)
{
  LineartData *ld = lmd->la_data_ptr;

  lineart_destroy_render_data(ld);

  if (ld) {
    MEM_freeN(ld);
    lmd->la_data_ptr = nullptr;
  }

  if (G.debug_value == 4000) {
    printf("LRT: Destroyed render data.\n");
  }
}

static LineartCache *lineart_init_cache()
{
  LineartCache *lc = static_cast<LineartCache *>(
      MEM_callocN(sizeof(LineartCache), "Lineart Cache"));
  return lc;
}

void MOD_lineart_clear_cache(LineartCache **lc)
{
  if (!(*lc)) {
    return;
  }
  lineart_mem_destroy(&((*lc)->chain_data_pool));
  MEM_freeN(*lc);
  (*lc) = nullptr;
}

static LineartData *lineart_create_render_buffer(Scene *scene,
                                                 LineartGpencilModifierData *lmd,
                                                 Object *camera,
                                                 Object *active_camera,
                                                 LineartCache *lc)
{
  LineartData *ld = static_cast<LineartData *>(
      MEM_callocN(sizeof(LineartData), "Line Art render buffer"));
  lmd->cache = lc;
  lmd->la_data_ptr = ld;
  lc->all_enabled_edge_types = lmd->edge_types_override;

  if (!scene || !camera || !lc) {
    return nullptr;
  }
  Camera *c = static_cast<Camera *>(camera->data);
  double clipping_offset = 0;

  if (lmd->calculation_flags & LRT_ALLOW_CLIPPING_BOUNDARIES) {
    /* This way the clipped lines are "stably visible" by prevents depth buffer artifacts. */
    clipping_offset = 0.0001;
  }

  copy_v3db_v3fl(ld->conf.camera_pos, camera->object_to_world[3]);
  if (active_camera) {
    copy_v3db_v3fl(ld->conf.active_camera_pos, active_camera->object_to_world[3]);
  }
  copy_m4_m4(ld->conf.cam_obmat, camera->object_to_world);
  /* Make sure none of the scaling factor makes in, line art expects no scaling on cameras and
   * lights. */
  normalize_v3(ld->conf.cam_obmat[0]);
  normalize_v3(ld->conf.cam_obmat[1]);
  normalize_v3(ld->conf.cam_obmat[2]);

  ld->conf.cam_is_persp = (c->type == CAM_PERSP);
  ld->conf.near_clip = c->clip_start + clipping_offset;
  ld->conf.far_clip = c->clip_end - clipping_offset;
  ld->w = scene->r.xsch;
  ld->h = scene->r.ysch;

  if (ld->conf.cam_is_persp) {
    ld->qtree.recursive_level = LRT_TILE_RECURSIVE_PERSPECTIVE;
  }
  else {
    ld->qtree.recursive_level = LRT_TILE_RECURSIVE_ORTHO;
  }

  double asp = (double(ld->w) / double(ld->h));
  int fit = BKE_camera_sensor_fit(c->sensor_fit, ld->w, ld->h);
  ld->conf.shift_x = fit == CAMERA_SENSOR_FIT_HOR ? c->shiftx : c->shiftx / asp;
  ld->conf.shift_y = fit == CAMERA_SENSOR_FIT_VERT ? c->shifty : c->shifty * asp;

  ld->conf.overscan = lmd->overscan;

  ld->conf.shift_x /= (1 + ld->conf.overscan);
  ld->conf.shift_y /= (1 + ld->conf.overscan);

  if (lmd->light_contour_object) {
    Object *light_obj = lmd->light_contour_object;
    copy_v3db_v3fl(ld->conf.camera_pos_secondary, light_obj->object_to_world[3]);
    copy_m4_m4(ld->conf.cam_obmat_secondary, light_obj->object_to_world);
    /* Make sure none of the scaling factor makes in, line art expects no scaling on cameras and
     * lights. */
    normalize_v3(ld->conf.cam_obmat_secondary[0]);
    normalize_v3(ld->conf.cam_obmat_secondary[1]);
    normalize_v3(ld->conf.cam_obmat_secondary[2]);
    ld->conf.light_reference_available = true;
    if (light_obj->type == OB_LAMP) {
      ld->conf.cam_is_persp_secondary = ((Light *)light_obj->data)->type != LA_SUN;
    }
  }

  ld->conf.crease_threshold = cos(M_PI - lmd->crease_threshold);
  ld->conf.chaining_image_threshold = lmd->chaining_image_threshold;
  ld->conf.angle_splitting_threshold = lmd->angle_splitting_threshold;
  ld->conf.chain_smooth_tolerance = lmd->chain_smooth_tolerance;

  ld->conf.fuzzy_intersections = (lmd->calculation_flags & LRT_INTERSECTION_AS_CONTOUR) != 0;
  ld->conf.fuzzy_everything = (lmd->calculation_flags & LRT_EVERYTHING_AS_CONTOUR) != 0;
  ld->conf.allow_boundaries = (lmd->calculation_flags & LRT_ALLOW_CLIPPING_BOUNDARIES) != 0;
  ld->conf.use_loose_as_contour = (lmd->calculation_flags & LRT_LOOSE_AS_CONTOUR) != 0;
  ld->conf.use_loose_edge_chain = (lmd->calculation_flags & LRT_CHAIN_LOOSE_EDGES) != 0;
  ld->conf.use_geometry_space_chain = (lmd->calculation_flags & LRT_CHAIN_GEOMETRY_SPACE) != 0;
  ld->conf.use_image_boundary_trimming = (lmd->calculation_flags &
                                          LRT_USE_IMAGE_BOUNDARY_TRIMMING) != 0;

  /* See lineart_edge_from_triangle() for how this option may impact performance. */
  ld->conf.allow_overlapping_edges = (lmd->calculation_flags & LRT_ALLOW_OVERLAPPING_EDGES) != 0;

  ld->conf.allow_duplicated_types = (lmd->calculation_flags & LRT_ALLOW_OVERLAP_EDGE_TYPES) != 0;

  ld->conf.force_crease = (lmd->calculation_flags & LRT_USE_CREASE_ON_SMOOTH_SURFACES) != 0;
  ld->conf.sharp_as_crease = (lmd->calculation_flags & LRT_USE_CREASE_ON_SHARP_EDGES) != 0;

  ld->conf.chain_preserve_details = (lmd->calculation_flags & LRT_CHAIN_PRESERVE_DETAILS) != 0;

  /* This is used to limit calculation to a certain level to save time, lines who have higher
   * occlusion levels will get ignored. */
  ld->conf.max_occlusion_level = lmd->level_end_override;

  int16_t edge_types = lmd->edge_types_override;

  /* lmd->edge_types_override contains all used flags in the modifier stack. */
  ld->conf.use_contour = (edge_types & LRT_EDGE_FLAG_CONTOUR) != 0;
  ld->conf.use_crease = (edge_types & LRT_EDGE_FLAG_CREASE) != 0;
  ld->conf.use_material = (edge_types & LRT_EDGE_FLAG_MATERIAL) != 0;
  ld->conf.use_edge_marks = (edge_types & LRT_EDGE_FLAG_EDGE_MARK) != 0;
  ld->conf.use_intersections = (edge_types & LRT_EDGE_FLAG_INTERSECTION) != 0;
  ld->conf.use_loose = (edge_types & LRT_EDGE_FLAG_LOOSE) != 0;
  ld->conf.use_light_contour = ((edge_types & LRT_EDGE_FLAG_LIGHT_CONTOUR) != 0 &&
                                (lmd->light_contour_object != nullptr));
  ld->conf.use_shadow = ((edge_types & LRT_EDGE_FLAG_PROJECTED_SHADOW) != 0 &&
                         (lmd->light_contour_object != nullptr));

  ld->conf.shadow_selection = lmd->shadow_selection_override;
  ld->conf.shadow_enclose_shapes = lmd->shadow_selection_override ==
                                   LRT_SHADOW_FILTER_ILLUMINATED_ENCLOSED_SHAPES;
  ld->conf.shadow_use_silhouette = lmd->shadow_use_silhouette_override != 0;

  ld->conf.use_back_face_culling = (lmd->calculation_flags & LRT_USE_BACK_FACE_CULLING) != 0;

  ld->conf.filter_face_mark_invert = (lmd->calculation_flags & LRT_FILTER_FACE_MARK_INVERT) != 0;
  ld->conf.filter_face_mark = (lmd->calculation_flags & LRT_FILTER_FACE_MARK) != 0;
  ld->conf.filter_face_mark_boundaries = (lmd->calculation_flags &
                                          LRT_FILTER_FACE_MARK_BOUNDARIES) != 0;
  ld->conf.filter_face_mark_keep_contour = (lmd->calculation_flags &
                                            LRT_FILTER_FACE_MARK_KEEP_CONTOUR) != 0;

  ld->chain_data_pool = &lc->chain_data_pool;

  /* See #LineartData::edge_data_pool for explanation. */
  ld->edge_data_pool = &ld->render_data_pool;

  BLI_spin_init(&ld->lock_task);
  BLI_spin_init(&ld->lock_cuts);
  BLI_spin_init(&ld->render_data_pool.lock_mem);

  ld->thread_count = BKE_render_num_threads(&scene->r);

  return ld;
}

static int lineart_triangle_size_get(LineartData *ld)
{
  return sizeof(LineartTriangle) + (sizeof(LineartEdge *) * (ld->thread_count));
}

void lineart_main_bounding_area_make_initial(LineartData *ld)
{
  /* Initial tile split is defined as 4 (subdivided as 4*4), increasing the value allows the
   * algorithm to build the acceleration structure for bigger scenes a little faster but not as
   * efficient at handling medium to small scenes. */
  int sp_w = LRT_BA_ROWS;
  int sp_h = LRT_BA_ROWS;
  int row, col;
  LineartBoundingArea *ba;

  /* Always make sure the shortest side has at least LRT_BA_ROWS tiles. */
  if (ld->w > ld->h) {
    sp_w = sp_h * ld->w / ld->h;
  }
  else {
    sp_h = sp_w * ld->h / ld->w;
  }

  /* Because NDC (Normalized Device Coordinates) range is (-1,1),
   * so the span for each initial tile is double of that in the (0,1) range. */
  double span_w = 1.0 / sp_w * 2.0;
  double span_h = 1.0 / sp_h * 2.0;

  ld->qtree.count_x = sp_w;
  ld->qtree.count_y = sp_h;
  ld->qtree.tile_width = span_w;
  ld->qtree.tile_height = span_h;

  ld->qtree.initial_tile_count = sp_w * sp_h;
  ld->qtree.initials = static_cast<LineartBoundingArea *>(lineart_mem_acquire(
      &ld->render_data_pool, sizeof(LineartBoundingArea) * ld->qtree.initial_tile_count));
  for (int i = 0; i < ld->qtree.initial_tile_count; i++) {
    BLI_spin_init(&ld->qtree.initials[i].lock);
  }

  /* Initialize tiles. */
  for (row = 0; row < sp_h; row++) {
    for (col = 0; col < sp_w; col++) {
      ba = &ld->qtree.initials[row * ld->qtree.count_x + col];

      /* Set the four direction limits. */
      ba->l = span_w * col - 1.0;
      ba->r = (col == sp_w - 1) ? 1.0 : (span_w * (col + 1) - 1.0);
      ba->u = 1.0 - span_h * row;
      ba->b = (row == sp_h - 1) ? -1.0 : (1.0 - span_h * (row + 1));

      ba->cx = (ba->l + ba->r) / 2;
      ba->cy = (ba->u + ba->b) / 2;

      /* Init linked_triangles array. */
      ba->max_triangle_count = LRT_TILE_SPLITTING_TRIANGLE_LIMIT;
      ba->max_line_count = LRT_TILE_EDGE_COUNT_INITIAL;
      ba->linked_triangles = static_cast<LineartTriangle **>(
          MEM_callocN(sizeof(LineartTriangle *) * ba->max_triangle_count, "ba_linked_triangles"));
      ba->linked_lines = static_cast<LineartEdge **>(
          MEM_callocN(sizeof(LineartEdge *) * ba->max_line_count, "ba_linked_lines"));

      BLI_spin_init(&ba->lock);
    }
  }
}

/**
 * Re-link adjacent tiles after one gets subdivided.
 */
static void lineart_bounding_areas_connect_new(LineartData *ld, LineartBoundingArea *root)
{
  LineartBoundingArea *ba = root->child, *tba;
  LinkData *lip2, *next_lip;
  LineartStaticMemPool *mph = &ld->render_data_pool;

  /* Inter-connection with newly created 4 child bounding areas. */
  lineart_list_append_pointer_pool(&ba[1].rp, mph, &ba[0]);
  lineart_list_append_pointer_pool(&ba[0].lp, mph, &ba[1]);
  lineart_list_append_pointer_pool(&ba[1].bp, mph, &ba[2]);
  lineart_list_append_pointer_pool(&ba[2].up, mph, &ba[1]);
  lineart_list_append_pointer_pool(&ba[2].rp, mph, &ba[3]);
  lineart_list_append_pointer_pool(&ba[3].lp, mph, &ba[2]);
  lineart_list_append_pointer_pool(&ba[3].up, mph, &ba[0]);
  lineart_list_append_pointer_pool(&ba[0].bp, mph, &ba[3]);

  /* Connect 4 child bounding areas to other areas that are
   * adjacent to their original parents. */
  LISTBASE_FOREACH (LinkData *, lip, &root->lp) {

    /* For example, we are dealing with parent's left side
     * "tba" represents each adjacent neighbor of the parent. */
    tba = static_cast<LineartBoundingArea *>(lip->data);

    /* if this neighbor is adjacent to
     * the two new areas on the left side of the parent,
     * then add them to the adjacent list as well. */
    if (ba[1].u > tba->b && ba[1].b < tba->u) {
      lineart_list_append_pointer_pool(&ba[1].lp, mph, tba);
      lineart_list_append_pointer_pool(&tba->rp, mph, &ba[1]);
    }
    if (ba[2].u > tba->b && ba[2].b < tba->u) {
      lineart_list_append_pointer_pool(&ba[2].lp, mph, tba);
      lineart_list_append_pointer_pool(&tba->rp, mph, &ba[2]);
    }
  }
  LISTBASE_FOREACH (LinkData *, lip, &root->rp) {
    tba = static_cast<LineartBoundingArea *>(lip->data);
    if (ba[0].u > tba->b && ba[0].b < tba->u) {
      lineart_list_append_pointer_pool(&ba[0].rp, mph, tba);
      lineart_list_append_pointer_pool(&tba->lp, mph, &ba[0]);
    }
    if (ba[3].u > tba->b && ba[3].b < tba->u) {
      lineart_list_append_pointer_pool(&ba[3].rp, mph, tba);
      lineart_list_append_pointer_pool(&tba->lp, mph, &ba[3]);
    }
  }
  LISTBASE_FOREACH (LinkData *, lip, &root->up) {
    tba = static_cast<LineartBoundingArea *>(lip->data);
    if (ba[0].r > tba->l && ba[0].l < tba->r) {
      lineart_list_append_pointer_pool(&ba[0].up, mph, tba);
      lineart_list_append_pointer_pool(&tba->bp, mph, &ba[0]);
    }
    if (ba[1].r > tba->l && ba[1].l < tba->r) {
      lineart_list_append_pointer_pool(&ba[1].up, mph, tba);
      lineart_list_append_pointer_pool(&tba->bp, mph, &ba[1]);
    }
  }
  LISTBASE_FOREACH (LinkData *, lip, &root->bp) {
    tba = static_cast<LineartBoundingArea *>(lip->data);
    if (ba[2].r > tba->l && ba[2].l < tba->r) {
      lineart_list_append_pointer_pool(&ba[2].bp, mph, tba);
      lineart_list_append_pointer_pool(&tba->up, mph, &ba[2]);
    }
    if (ba[3].r > tba->l && ba[3].l < tba->r) {
      lineart_list_append_pointer_pool(&ba[3].bp, mph, tba);
      lineart_list_append_pointer_pool(&tba->up, mph, &ba[3]);
    }
  }

  /* Then remove the parent bounding areas from
   * their original adjacent areas. */
  LISTBASE_FOREACH (LinkData *, lip, &root->lp) {
    for (lip2 = static_cast<LinkData *>(((LineartBoundingArea *)lip->data)->rp.first); lip2;
         lip2 = next_lip) {
      next_lip = lip2->next;
      tba = static_cast<LineartBoundingArea *>(lip2->data);
      if (tba == root) {
        lineart_list_remove_pointer_item_no_free(&((LineartBoundingArea *)lip->data)->rp, lip2);
        if (ba[1].u > tba->b && ba[1].b < tba->u) {
          lineart_list_append_pointer_pool(&tba->rp, mph, &ba[1]);
        }
        if (ba[2].u > tba->b && ba[2].b < tba->u) {
          lineart_list_append_pointer_pool(&tba->rp, mph, &ba[2]);
        }
      }
    }
  }
  LISTBASE_FOREACH (LinkData *, lip, &root->rp) {
    for (lip2 = static_cast<LinkData *>(((LineartBoundingArea *)lip->data)->lp.first); lip2;
         lip2 = next_lip) {
      next_lip = lip2->next;
      tba = static_cast<LineartBoundingArea *>(lip2->data);
      if (tba == root) {
        lineart_list_remove_pointer_item_no_free(&((LineartBoundingArea *)lip->data)->lp, lip2);
        if (ba[0].u > tba->b && ba[0].b < tba->u) {
          lineart_list_append_pointer_pool(&tba->lp, mph, &ba[0]);
        }
        if (ba[3].u > tba->b && ba[3].b < tba->u) {
          lineart_list_append_pointer_pool(&tba->lp, mph, &ba[3]);
        }
      }
    }
  }
  LISTBASE_FOREACH (LinkData *, lip, &root->up) {
    for (lip2 = static_cast<LinkData *>(((LineartBoundingArea *)lip->data)->bp.first); lip2;
         lip2 = next_lip) {
      next_lip = lip2->next;
      tba = static_cast<LineartBoundingArea *>(lip2->data);
      if (tba == root) {
        lineart_list_remove_pointer_item_no_free(&((LineartBoundingArea *)lip->data)->bp, lip2);
        if (ba[0].r > tba->l && ba[0].l < tba->r) {
          lineart_list_append_pointer_pool(&tba->up, mph, &ba[0]);
        }
        if (ba[1].r > tba->l && ba[1].l < tba->r) {
          lineart_list_append_pointer_pool(&tba->up, mph, &ba[1]);
        }
      }
    }
  }
  LISTBASE_FOREACH (LinkData *, lip, &root->bp) {
    for (lip2 = static_cast<LinkData *>(((LineartBoundingArea *)lip->data)->up.first); lip2;
         lip2 = next_lip) {
      next_lip = lip2->next;
      tba = static_cast<LineartBoundingArea *>(lip2->data);
      if (tba == root) {
        lineart_list_remove_pointer_item_no_free(&((LineartBoundingArea *)lip->data)->up, lip2);
        if (ba[2].r > tba->l && ba[2].l < tba->r) {
          lineart_list_append_pointer_pool(&tba->bp, mph, &ba[2]);
        }
        if (ba[3].r > tba->l && ba[3].l < tba->r) {
          lineart_list_append_pointer_pool(&tba->bp, mph, &ba[3]);
        }
      }
    }
  }

  /* Finally clear parent's adjacent list. */
  BLI_listbase_clear(&root->lp);
  BLI_listbase_clear(&root->rp);
  BLI_listbase_clear(&root->up);
  BLI_listbase_clear(&root->bp);
}

static void lineart_bounding_areas_connect_recursive(LineartData *ld, LineartBoundingArea *root)
{
  if (root->child) {
    lineart_bounding_areas_connect_new(ld, root);
    for (int i = 0; i < 4; i++) {
      lineart_bounding_areas_connect_recursive(ld, &root->child[i]);
    }
  }
}

void lineart_main_bounding_areas_connect_post(LineartData *ld)
{
  int total_tile_initial = ld->qtree.count_x * ld->qtree.count_y;
  int tiles_per_row = ld->qtree.count_x;

  for (int row = 0; row < ld->qtree.count_y; row++) {
    for (int col = 0; col < ld->qtree.count_x; col++) {
      LineartBoundingArea *ba = &ld->qtree.initials[row * tiles_per_row + col];
      /* Link adjacent ones. */
      if (row) {
        lineart_list_append_pointer_pool(
            &ba->up, &ld->render_data_pool, &ld->qtree.initials[(row - 1) * tiles_per_row + col]);
      }
      if (col) {
        lineart_list_append_pointer_pool(
            &ba->lp, &ld->render_data_pool, &ld->qtree.initials[row * tiles_per_row + col - 1]);
      }
      if (row != ld->qtree.count_y - 1) {
        lineart_list_append_pointer_pool(
            &ba->bp, &ld->render_data_pool, &ld->qtree.initials[(row + 1) * tiles_per_row + col]);
      }
      if (col != ld->qtree.count_x - 1) {
        lineart_list_append_pointer_pool(
            &ba->rp, &ld->render_data_pool, &ld->qtree.initials[row * tiles_per_row + col + 1]);
      }
    }
  }
  for (int i = 0; i < total_tile_initial; i++) {
    lineart_bounding_areas_connect_recursive(ld, &ld->qtree.initials[i]);
  }
}

/**
 * Subdivide a tile after one tile contains too many triangles, then re-link triangles into all the
 * child tiles.
 */
static void lineart_bounding_area_split(LineartData *ld,
                                        LineartBoundingArea *root,
                                        int recursive_level)
{
  LineartBoundingArea *ba = static_cast<LineartBoundingArea *>(
      lineart_mem_acquire_thread(&ld->render_data_pool, sizeof(LineartBoundingArea) * 4));
  ba[0].l = root->cx;
  ba[0].r = root->r;
  ba[0].u = root->u;
  ba[0].b = root->cy;
  ba[0].cx = (ba[0].l + ba[0].r) / 2;
  ba[0].cy = (ba[0].u + ba[0].b) / 2;

  ba[1].l = root->l;
  ba[1].r = root->cx;
  ba[1].u = root->u;
  ba[1].b = root->cy;
  ba[1].cx = (ba[1].l + ba[1].r) / 2;
  ba[1].cy = (ba[1].u + ba[1].b) / 2;

  ba[2].l = root->l;
  ba[2].r = root->cx;
  ba[2].u = root->cy;
  ba[2].b = root->b;
  ba[2].cx = (ba[2].l + ba[2].r) / 2;
  ba[2].cy = (ba[2].u + ba[2].b) / 2;

  ba[3].l = root->cx;
  ba[3].r = root->r;
  ba[3].u = root->cy;
  ba[3].b = root->b;
  ba[3].cx = (ba[3].l + ba[3].r) / 2;
  ba[3].cy = (ba[3].u + ba[3].b) / 2;

  /* Init linked_triangles array and locks. */
  for (int i = 0; i < 4; i++) {
    ba[i].max_triangle_count = LRT_TILE_SPLITTING_TRIANGLE_LIMIT;
    ba[i].max_line_count = LRT_TILE_EDGE_COUNT_INITIAL;
    ba[i].linked_triangles = static_cast<LineartTriangle **>(
        MEM_callocN(sizeof(LineartTriangle *) * ba[i].max_triangle_count, "ba_linked_triangles"));
    ba[i].linked_lines = static_cast<LineartEdge **>(
        MEM_callocN(sizeof(LineartEdge *) * ba[i].max_line_count, "ba_linked_lines"));
    BLI_spin_init(&ba[i].lock);
  }

  for (uint32_t i = 0; i < root->triangle_count; i++) {
    LineartTriangle *tri = root->linked_triangles[i];

    double b[4];
    b[0] = MIN3(tri->v[0]->fbcoord[0], tri->v[1]->fbcoord[0], tri->v[2]->fbcoord[0]);
    b[1] = MAX3(tri->v[0]->fbcoord[0], tri->v[1]->fbcoord[0], tri->v[2]->fbcoord[0]);
    b[2] = MAX3(tri->v[0]->fbcoord[1], tri->v[1]->fbcoord[1], tri->v[2]->fbcoord[1]);
    b[3] = MIN3(tri->v[0]->fbcoord[1], tri->v[1]->fbcoord[1], tri->v[2]->fbcoord[1]);

    /* Re-link triangles into child tiles, not doing intersection lines during this because this
     * batch of triangles are all tested with each other for intersections. */
    if (LRT_BOUND_AREA_CROSSES(b, &ba[0].l)) {
      lineart_bounding_area_link_triangle(
          ld, &ba[0], tri, b, 0, recursive_level + 1, false, nullptr);
    }
    if (LRT_BOUND_AREA_CROSSES(b, &ba[1].l)) {
      lineart_bounding_area_link_triangle(
          ld, &ba[1], tri, b, 0, recursive_level + 1, false, nullptr);
    }
    if (LRT_BOUND_AREA_CROSSES(b, &ba[2].l)) {
      lineart_bounding_area_link_triangle(
          ld, &ba[2], tri, b, 0, recursive_level + 1, false, nullptr);
    }
    if (LRT_BOUND_AREA_CROSSES(b, &ba[3].l)) {
      lineart_bounding_area_link_triangle(
          ld, &ba[3], tri, b, 0, recursive_level + 1, false, nullptr);
    }
  }

  /* At this point the child tiles are fully initialized and it's safe for new triangles to be
   * inserted, so assign root->child for #lineart_bounding_area_link_triangle to use. */
  root->child = ba;
}

static bool lineart_bounding_area_edge_intersect(LineartData * /*fb*/,
                                                 const double l[2],
                                                 const double r[2],
                                                 LineartBoundingArea *ba)
{
  double dx, dy;
  double converted[4];
  double c1, c;

  if (((converted[0] = ba->l) > MAX2(l[0], r[0])) || ((converted[1] = ba->r) < MIN2(l[0], r[0])) ||
      ((converted[2] = ba->b) > MAX2(l[1], r[1])) || ((converted[3] = ba->u) < MIN2(l[1], r[1]))) {
    return false;
  }

  dx = l[0] - r[0];
  dy = l[1] - r[1];

  c1 = dx * (converted[2] - l[1]) - dy * (converted[0] - l[0]);
  c = c1;

  c1 = dx * (converted[2] - l[1]) - dy * (converted[1] - l[0]);
  if (c1 * c <= 0) {
    return true;
  }
  c = c1;

  c1 = dx * (converted[3] - l[1]) - dy * (converted[0] - l[0]);
  if (c1 * c <= 0) {
    return true;
  }
  c = c1;

  c1 = dx * (converted[3] - l[1]) - dy * (converted[1] - l[0]);
  if (c1 * c <= 0) {
    return true;
  }
  c = c1;

  return false;
}

static bool lineart_bounding_area_triangle_intersect(LineartData *fb,
                                                     LineartTriangle *tri,
                                                     LineartBoundingArea *ba,
                                                     bool *r_triangle_vert_inside)
{
  double p1[2], p2[2], p3[2], p4[2];
  double *FBC1 = tri->v[0]->fbcoord, *FBC2 = tri->v[1]->fbcoord, *FBC3 = tri->v[2]->fbcoord;

  p3[0] = p1[0] = ba->l;
  p2[1] = p1[1] = ba->b;
  p2[0] = p4[0] = ba->r;
  p3[1] = p4[1] = ba->u;

  if ((FBC1[0] >= p1[0] && FBC1[0] <= p2[0] && FBC1[1] >= p1[1] && FBC1[1] <= p3[1]) ||
      (FBC2[0] >= p1[0] && FBC2[0] <= p2[0] && FBC2[1] >= p1[1] && FBC2[1] <= p3[1]) ||
      (FBC3[0] >= p1[0] && FBC3[0] <= p2[0] && FBC3[1] >= p1[1] && FBC3[1] <= p3[1])) {
    *r_triangle_vert_inside = true;
    return true;
  }

  *r_triangle_vert_inside = false;

  if (lineart_point_inside_triangle(p1, FBC1, FBC2, FBC3) ||
      lineart_point_inside_triangle(p2, FBC1, FBC2, FBC3) ||
      lineart_point_inside_triangle(p3, FBC1, FBC2, FBC3) ||
      lineart_point_inside_triangle(p4, FBC1, FBC2, FBC3)) {
    return true;
  }

  if (lineart_bounding_area_edge_intersect(fb, FBC1, FBC2, ba) ||
      lineart_bounding_area_edge_intersect(fb, FBC2, FBC3, ba) ||
      lineart_bounding_area_edge_intersect(fb, FBC3, FBC1, ba)) {
    return true;
  }

  return false;
}

/**
 * This function does two things:
 *
 * 1) Builds a quad-tree under ld->InitialBoundingAreas to achieve good geometry separation for
 * fast overlapping test between triangles and lines. This acceleration structure makes the
 * occlusion stage much faster.
 *
 * 2) Test triangles with other triangles that are previously linked into each tile
 * (#LineartBoundingArea) for intersection lines. When splitting the tile into 4 children and
 * re-linking triangles into the child tiles, intersections are inhibited so we don't get
 * duplicated intersection lines.
 */
static void lineart_bounding_area_link_triangle(LineartData *ld,
                                                LineartBoundingArea *root_ba,
                                                LineartTriangle *tri,
                                                double l_r_u_b[4],
                                                int recursive,
                                                int recursive_level,
                                                bool do_intersection,
                                                LineartIsecThread *th)
{
  bool triangle_vert_inside;
  if (!lineart_bounding_area_triangle_intersect(ld, tri, root_ba, &triangle_vert_inside)) {
    return;
  }

  LineartBoundingArea *old_ba = root_ba;

  if (old_ba->child) {
    /* If old_ba->child is not nullptr, then tile splitting is fully finished, safe to directly
     * insert into child tiles. */
    double *B1 = l_r_u_b;
    double b[4];
    if (!l_r_u_b) {
      b[0] = MIN3(tri->v[0]->fbcoord[0], tri->v[1]->fbcoord[0], tri->v[2]->fbcoord[0]);
      b[1] = MAX3(tri->v[0]->fbcoord[0], tri->v[1]->fbcoord[0], tri->v[2]->fbcoord[0]);
      b[2] = MAX3(tri->v[0]->fbcoord[1], tri->v[1]->fbcoord[1], tri->v[2]->fbcoord[1]);
      b[3] = MIN3(tri->v[0]->fbcoord[1], tri->v[1]->fbcoord[1], tri->v[2]->fbcoord[1]);
      B1 = b;
    }
    for (int iba = 0; iba < 4; iba++) {
      if (LRT_BOUND_AREA_CROSSES(B1, &old_ba->child[iba].l)) {
        lineart_bounding_area_link_triangle(
            ld, &old_ba->child[iba], tri, B1, recursive, recursive_level + 1, do_intersection, th);
      }
    }
    return;
  }

  /* When splitting tiles, triangles are relinked into new tiles by a single thread, #th is nullptr
   * in that situation. */
  if (th) {
    BLI_spin_lock(&old_ba->lock);
  }

  /* If there are still space left in this tile for insertion. */
  if (old_ba->triangle_count < old_ba->max_triangle_count) {
    const uint32_t old_tri_count = old_ba->triangle_count;

    old_ba->linked_triangles[old_tri_count] = tri;

    if (triangle_vert_inside) {
      old_ba->insider_triangle_count++;
    }
    old_ba->triangle_count++;

    /* Do intersections in place. */
    if (do_intersection && ld->conf.use_intersections) {
      lineart_triangle_intersect_in_bounding_area(tri, old_ba, th, old_tri_count);
    }

    if (th) {
      BLI_spin_unlock(&old_ba->lock);
    }
  }
  else { /* We need to wait for either splitting or array extension to be done. */

    if (recursive_level < ld->qtree.recursive_level &&
        old_ba->insider_triangle_count >= LRT_TILE_SPLITTING_TRIANGLE_LIMIT) {
      if (!old_ba->child) {
        /* old_ba->child==nullptr, means we are the thread that's doing the splitting. */
        lineart_bounding_area_split(ld, old_ba, recursive_level);
      } /* Otherwise other thread has completed the splitting process. */
    }
    else {
      if (old_ba->triangle_count == old_ba->max_triangle_count) {
        /* Means we are the thread that's doing the extension. */
        lineart_bounding_area_triangle_reallocate(old_ba);
      } /* Otherwise other thread has completed the extending the array. */
    }

    /* Unlock before going into recursive call. */
    if (th) {
      BLI_spin_unlock(&old_ba->lock);
    }

    /* Of course we still have our own triangle needs to be added. */
    lineart_bounding_area_link_triangle(
        ld, root_ba, tri, l_r_u_b, recursive, recursive_level, do_intersection, th);
  }
}

static void lineart_free_bounding_area_memory(LineartBoundingArea *ba, bool recursive)
{
  BLI_spin_end(&ba->lock);
  if (ba->linked_lines) {
    MEM_freeN(ba->linked_lines);
  }
  if (ba->linked_triangles) {
    MEM_freeN(ba->linked_triangles);
  }
  if (recursive && ba->child) {
    for (int i = 0; i < 4; i++) {
      lineart_free_bounding_area_memory(&ba->child[i], recursive);
    }
  }
}
static void lineart_free_bounding_area_memories(LineartData *ld)
{
  for (int i = 0; i < ld->qtree.count_y; i++) {
    for (int j = 0; j < ld->qtree.count_x; j++) {
      lineart_free_bounding_area_memory(&ld->qtree.initials[i * ld->qtree.count_x + j], true);
    }
  }
}

static void lineart_bounding_area_link_edge(LineartData *ld,
                                            LineartBoundingArea *root_ba,
                                            LineartEdge *e)
{
  if (root_ba->child == nullptr) {
    lineart_bounding_area_line_add(root_ba, e);
  }
  else {
    if (lineart_bounding_area_edge_intersect(
            ld, e->v1->fbcoord, e->v2->fbcoord, &root_ba->child[0])) {
      lineart_bounding_area_link_edge(ld, &root_ba->child[0], e);
    }
    if (lineart_bounding_area_edge_intersect(
            ld, e->v1->fbcoord, e->v2->fbcoord, &root_ba->child[1])) {
      lineart_bounding_area_link_edge(ld, &root_ba->child[1], e);
    }
    if (lineart_bounding_area_edge_intersect(
            ld, e->v1->fbcoord, e->v2->fbcoord, &root_ba->child[2])) {
      lineart_bounding_area_link_edge(ld, &root_ba->child[2], e);
    }
    if (lineart_bounding_area_edge_intersect(
            ld, e->v1->fbcoord, e->v2->fbcoord, &root_ba->child[3])) {
      lineart_bounding_area_link_edge(ld, &root_ba->child[3], e);
    }
  }
}

static void lineart_clear_linked_edges_recursive(LineartData *ld, LineartBoundingArea *root_ba)
{
  if (root_ba->child) {
    for (int i = 0; i < 4; i++) {
      lineart_clear_linked_edges_recursive(ld, &root_ba->child[i]);
    }
  }
  if (root_ba->linked_lines) {
    MEM_freeN(root_ba->linked_lines);
  }
  root_ba->line_count = 0;
  root_ba->max_line_count = 128;
  root_ba->linked_lines = static_cast<LineartEdge **>(
      MEM_callocN(sizeof(LineartEdge *) * root_ba->max_line_count, "cleared lineart edges"));
}
void lineart_main_clear_linked_edges(LineartData *ld)
{
  LineartBoundingArea *ba = ld->qtree.initials;
  for (int i = 0; i < ld->qtree.count_y; i++) {
    for (int j = 0; j < ld->qtree.count_x; j++) {
      lineart_clear_linked_edges_recursive(ld, &ba[i * ld->qtree.count_x + j]);
    }
  }
}

/**
 * Link lines to their respective bounding areas.
 */
void lineart_main_link_lines(LineartData *ld)
{
  LRT_ITER_ALL_LINES_BEGIN
  {
    int r1, r2, c1, c2, row, col;
    if (lineart_get_edge_bounding_areas(ld, e, &r1, &r2, &c1, &c2)) {
      for (row = r1; row != r2 + 1; row++) {
        for (col = c1; col != c2 + 1; col++) {
          lineart_bounding_area_link_edge(
              ld, &ld->qtree.initials[row * ld->qtree.count_x + col], e);
        }
      }
    }
  }
  LRT_ITER_ALL_LINES_END
}

static void lineart_main_remove_unused_lines_recursive(LineartBoundingArea *ba,
                                                       uint8_t max_occlusion)
{
  if (ba->child) {
    for (int i = 0; i < 4; i++) {
      lineart_main_remove_unused_lines_recursive(&ba->child[i], max_occlusion);
    }
    return;
  }

  if (!ba->line_count) {
    return;
  }

  int usable_count = 0;
  for (int i = 0; i < ba->line_count; i++) {
    LineartEdge *e = ba->linked_lines[i];
    if (e->min_occ > max_occlusion) {
      continue;
    }
    usable_count++;
  }

  if (!usable_count) {
    ba->line_count = 0;
    return;
  }

  LineartEdge **new_array = static_cast<LineartEdge **>(
      MEM_callocN(sizeof(LineartEdge *) * usable_count, "cleaned lineart edge array"));

  int new_i = 0;
  for (int i = 0; i < ba->line_count; i++) {
    LineartEdge *e = ba->linked_lines[i];
    if (e->min_occ > max_occlusion) {
      continue;
    }
    new_array[new_i] = e;
    new_i++;
  }

  MEM_freeN(ba->linked_lines);
  ba->linked_lines = new_array;
  ba->max_line_count = ba->line_count = usable_count;
}

static void lineart_main_remove_unused_lines_from_tiles(LineartData *ld)
{
  for (int row = 0; row < ld->qtree.count_y; row++) {
    for (int col = 0; col < ld->qtree.count_x; col++) {
      lineart_main_remove_unused_lines_recursive(
          &ld->qtree.initials[row * ld->qtree.count_x + col], ld->conf.max_occlusion_level);
    }
  }
}

static bool lineart_get_triangle_bounding_areas(
    LineartData *ld, LineartTriangle *tri, int *rowbegin, int *rowend, int *colbegin, int *colend)
{
  double sp_w = ld->qtree.tile_width, sp_h = ld->qtree.tile_height;
  double b[4];

  if (!tri->v[0] || !tri->v[1] || !tri->v[2]) {
    return false;
  }

  b[0] = MIN3(tri->v[0]->fbcoord[0], tri->v[1]->fbcoord[0], tri->v[2]->fbcoord[0]);
  b[1] = MAX3(tri->v[0]->fbcoord[0], tri->v[1]->fbcoord[0], tri->v[2]->fbcoord[0]);
  b[2] = MIN3(tri->v[0]->fbcoord[1], tri->v[1]->fbcoord[1], tri->v[2]->fbcoord[1]);
  b[3] = MAX3(tri->v[0]->fbcoord[1], tri->v[1]->fbcoord[1], tri->v[2]->fbcoord[1]);

  if (b[0] > 1 || b[1] < -1 || b[2] > 1 || b[3] < -1) {
    return false;
  }

  (*colbegin) = int((b[0] + 1.0) / sp_w);
  (*colend) = int((b[1] + 1.0) / sp_w);
  (*rowend) = ld->qtree.count_y - int((b[2] + 1.0) / sp_h) - 1;
  (*rowbegin) = ld->qtree.count_y - int((b[3] + 1.0) / sp_h) - 1;

  if ((*colend) >= ld->qtree.count_x) {
    (*colend) = ld->qtree.count_x - 1;
  }
  if ((*rowend) >= ld->qtree.count_y) {
    (*rowend) = ld->qtree.count_y - 1;
  }
  if ((*colbegin) < 0) {
    (*colbegin) = 0;
  }
  if ((*rowbegin) < 0) {
    (*rowbegin) = 0;
  }

  return true;
}

static bool lineart_get_edge_bounding_areas(
    LineartData *ld, LineartEdge *e, int *rowbegin, int *rowend, int *colbegin, int *colend)
{
  double sp_w = ld->qtree.tile_width, sp_h = ld->qtree.tile_height;
  double b[4];

  if (!e->v1 || !e->v2) {
    return false;
  }

  if (e->v1->fbcoord[0] != e->v1->fbcoord[0] || e->v2->fbcoord[0] != e->v2->fbcoord[0]) {
    return false;
  }

  b[0] = MIN2(e->v1->fbcoord[0], e->v2->fbcoord[0]);
  b[1] = MAX2(e->v1->fbcoord[0], e->v2->fbcoord[0]);
  b[2] = MIN2(e->v1->fbcoord[1], e->v2->fbcoord[1]);
  b[3] = MAX2(e->v1->fbcoord[1], e->v2->fbcoord[1]);

  if (b[0] > 1 || b[1] < -1 || b[2] > 1 || b[3] < -1) {
    return false;
  }

  (*colbegin) = int((b[0] + 1.0) / sp_w);
  (*colend) = int((b[1] + 1.0) / sp_w);
  (*rowend) = ld->qtree.count_y - int((b[2] + 1.0) / sp_h) - 1;
  (*rowbegin) = ld->qtree.count_y - int((b[3] + 1.0) / sp_h) - 1;

  /* It's possible that the line stretches too much out to the side, resulting negative value. */
  if ((*rowend) < (*rowbegin)) {
    (*rowend) = ld->qtree.count_y - 1;
  }

  if ((*colend) < (*colbegin)) {
    (*colend) = ld->qtree.count_x - 1;
  }

  CLAMP((*colbegin), 0, ld->qtree.count_x - 1);
  CLAMP((*rowbegin), 0, ld->qtree.count_y - 1);
  CLAMP((*colend), 0, ld->qtree.count_x - 1);
  CLAMP((*rowend), 0, ld->qtree.count_y - 1);

  return true;
}

LineartBoundingArea *MOD_lineart_get_parent_bounding_area(LineartData *ld, double x, double y)
{
  double sp_w = ld->qtree.tile_width, sp_h = ld->qtree.tile_height;
  int col, row;

  if (x > 1 || x < -1 || y > 1 || y < -1) {
    return nullptr;
  }

  col = int((x + 1.0) / sp_w);
  row = ld->qtree.count_y - int((y + 1.0) / sp_h) - 1;

  if (col >= ld->qtree.count_x) {
    col = ld->qtree.count_x - 1;
  }
  if (row >= ld->qtree.count_y) {
    row = ld->qtree.count_y - 1;
  }
  if (col < 0) {
    col = 0;
  }
  if (row < 0) {
    row = 0;
  }

  return &ld->qtree.initials[row * ld->qtree.count_x + col];
}

static LineartBoundingArea *lineart_get_bounding_area(LineartData *ld, double x, double y)
{
  LineartBoundingArea *iba;
  double sp_w = ld->qtree.tile_width, sp_h = ld->qtree.tile_height;
  int c = int((x + 1.0) / sp_w);
  int r = ld->qtree.count_y - int((y + 1.0) / sp_h) - 1;
  if (r < 0) {
    r = 0;
  }
  if (c < 0) {
    c = 0;
  }
  if (r >= ld->qtree.count_y) {
    r = ld->qtree.count_y - 1;
  }
  if (c >= ld->qtree.count_x) {
    c = ld->qtree.count_x - 1;
  }

  iba = &ld->qtree.initials[r * ld->qtree.count_x + c];
  while (iba->child) {
    if (x > iba->cx) {
      if (y > iba->cy) {
        iba = &iba->child[0];
      }
      else {
        iba = &iba->child[3];
      }
    }
    else {
      if (y > iba->cy) {
        iba = &iba->child[1];
      }
      else {
        iba = &iba->child[2];
      }
    }
  }
  return iba;
}

LineartBoundingArea *MOD_lineart_get_bounding_area(LineartData *ld, double x, double y)
{
  LineartBoundingArea *ba;
  if ((ba = MOD_lineart_get_parent_bounding_area(ld, x, y)) != nullptr) {
    return lineart_get_bounding_area(ld, x, y);
  }
  return nullptr;
}

static void lineart_add_triangles_worker(TaskPool *__restrict /*pool*/, LineartIsecThread *th)
{
  LineartData *ld = th->ld;
  // int _dir_control = 0; /* UNUSED */
  while (lineart_schedule_new_triangle_task(th)) {
    for (LineartElementLinkNode *eln = th->pending_from; eln != th->pending_to->next;
         eln = eln->next) {
      int index_start = eln == th->pending_from ? th->index_from : 0;
      int index_end = eln == th->pending_to ? th->index_to : eln->element_count;
      LineartTriangle *tri = static_cast<LineartTriangle *>(
          (void *)(((uchar *)eln->pointer) + ld->sizeof_triangle * index_start));
      for (int ei = index_start; ei < index_end; ei++) {
        int x1, x2, y1, y2;
        int r, co;
        if ((tri->flags & LRT_CULL_USED) || (tri->flags & LRT_CULL_DISCARD)) {
          tri = static_cast<LineartTriangle *>((void *)(((uchar *)tri) + ld->sizeof_triangle));
          continue;
        }
        if (lineart_get_triangle_bounding_areas(ld, tri, &y1, &y2, &x1, &x2)) {
          // _dir_control++;
          for (co = x1; co <= x2; co++) {
            for (r = y1; r <= y2; r++) {
              lineart_bounding_area_link_triangle(ld,
                                                  &ld->qtree.initials[r * ld->qtree.count_x + co],
                                                  tri,
                                                  nullptr,
                                                  1,
                                                  0,
                                                  true,
                                                  th);
            }
          }
        } /* Else throw away. */
        tri = static_cast<LineartTriangle *>((void *)(((uchar *)tri) + ld->sizeof_triangle));
      }
    }
  }
}

static void lineart_create_edges_from_isec_data(LineartIsecData *d)
{
  LineartData *ld = d->ld;
  double ZMax = ld->conf.far_clip;
  double ZMin = ld->conf.near_clip;
  int total_lines = 0;

  for (int i = 0; i < d->thread_count; i++) {
    LineartIsecThread *th = &d->threads[i];
    if (G.debug_value == 4000) {
      printf("Thread %d isec generated %d lines.\n", i, th->current);
    }
    if (!th->current) {
      continue;
    }
    total_lines += th->current;
  }

  if (!total_lines) {
    return;
  }

  /* We don't care about removing duplicated vert in this method, chaining can handle that,
   * and it saves us from using locks and look up tables. */
  LineartVert *v = static_cast<LineartVert *>(
      lineart_mem_acquire(ld->edge_data_pool, sizeof(LineartVert) * total_lines * 2));
  LineartEdge *e = static_cast<LineartEdge *>(
      lineart_mem_acquire(ld->edge_data_pool, sizeof(LineartEdge) * total_lines));
  LineartEdgeSegment *es = static_cast<LineartEdgeSegment *>(
      lineart_mem_acquire(ld->edge_data_pool, sizeof(LineartEdgeSegment) * total_lines));

  LineartElementLinkNode *eln = static_cast<LineartElementLinkNode *>(
      lineart_mem_acquire(ld->edge_data_pool, sizeof(LineartElementLinkNode)));
  eln->element_count = total_lines;
  eln->pointer = e;
  eln->flags |= LRT_ELEMENT_INTERSECTION_DATA;
  BLI_addhead(&ld->geom.line_buffer_pointers, eln);

  for (int i = 0; i < d->thread_count; i++) {
    LineartIsecThread *th = &d->threads[i];
    if (!th->current) {
      continue;
    }

    for (int j = 0; j < th->current; j++) {
      LineartIsecSingle *is = &th->array[j];
      LineartVert *v1 = v;
      LineartVert *v2 = v + 1;
      copy_v3_v3_db(v1->gloc, is->v1);
      copy_v3_v3_db(v2->gloc, is->v2);
      /* The intersection line has been generated only in geometry space, so we need to transform
       * them as well. */
      mul_v4_m4v3_db(v1->fbcoord, ld->conf.view_projection, v1->gloc);
      mul_v4_m4v3_db(v2->fbcoord, ld->conf.view_projection, v2->gloc);
      mul_v3db_db(v1->fbcoord, (1 / v1->fbcoord[3]));
      mul_v3db_db(v2->fbcoord, (1 / v2->fbcoord[3]));

      v1->fbcoord[0] -= ld->conf.shift_x * 2;
      v1->fbcoord[1] -= ld->conf.shift_y * 2;
      v2->fbcoord[0] -= ld->conf.shift_x * 2;
      v2->fbcoord[1] -= ld->conf.shift_y * 2;

      /* This z transformation is not the same as the rest of the part, because the data don't go
       * through normal perspective division calls in the pipeline, but this way the 3D result and
       * occlusion on the generated line is correct, and we don't really use 2D for viewport stroke
       * generation anyway. */
      v1->fbcoord[2] = ZMin * ZMax / (ZMax - fabs(v1->fbcoord[2]) * (ZMax - ZMin));
      v2->fbcoord[2] = ZMin * ZMax / (ZMax - fabs(v2->fbcoord[2]) * (ZMax - ZMin));
      e->v1 = v1;
      e->v2 = v2;
      e->t1 = is->tri1;
      e->t2 = is->tri2;
      /* This is so we can also match intersection edges from shadow to later viewing stage. */
      e->edge_identifier = (uint64_t(e->t1->target_reference) << 32) | e->t2->target_reference;
      e->flags = LRT_EDGE_FLAG_INTERSECTION;
      e->intersection_mask = (is->tri1->intersection_mask | is->tri2->intersection_mask);
      BLI_addtail(&e->segments, es);

      int obi1 = (e->t1->target_reference & LRT_OBINDEX_HIGHER);
      int obi2 = (e->t2->target_reference & LRT_OBINDEX_HIGHER);
      LineartElementLinkNode *eln1 = lineart_find_matching_eln(&ld->geom.line_buffer_pointers,
                                                               obi1);
      LineartElementLinkNode *eln2 = obi1 == obi2 ? eln1 :
                                                    lineart_find_matching_eln(
                                                        &ld->geom.line_buffer_pointers, obi2);
      Object *ob1 = eln1 ? static_cast<Object *>(eln1->object_ref) : nullptr;
      Object *ob2 = eln2 ? static_cast<Object *>(eln2->object_ref) : nullptr;
      if (e->t1->intersection_priority > e->t2->intersection_priority) {
        e->object_ref = ob1;
      }
      else if (e->t1->intersection_priority < e->t2->intersection_priority) {
        e->object_ref = ob2;
      }
      else { /* equal priority */
        if (ob1 == ob2) {
          /* object_ref should be ambiguous if intersection lines comes from different objects. */
          e->object_ref = ob1;
        }
      }

      lineart_add_edge_to_array(&ld->pending_edges, e);

      v += 2;
      e++;
      es++;
    }
  }
}

/**
 * Sequentially add triangles into render buffer, intersection lines between those triangles will
 * also be computed at the same time.
 */
void lineart_main_add_triangles(LineartData *ld)
{
  double t_start;
  if (G.debug_value == 4000) {
    t_start = PIL_check_seconds_timer();
  }

  /* Initialize per-thread data for thread task scheduling information and storing intersection
   * results. */
  LineartIsecData d = {nullptr};
  lineart_init_isec_thread(&d, ld, ld->thread_count);

  TaskPool *tp = BLI_task_pool_create(nullptr, TASK_PRIORITY_HIGH);
  for (int i = 0; i < ld->thread_count; i++) {
    BLI_task_pool_push(
        tp, (TaskRunFunction)lineart_add_triangles_worker, &d.threads[i], false, nullptr);
  }
  BLI_task_pool_work_and_wait(tp);
  BLI_task_pool_free(tp);

  if (ld->conf.use_intersections) {
    lineart_create_edges_from_isec_data(&d);
  }

  lineart_destroy_isec_thread(&d);

  if (G.debug_value == 4000) {
    double t_elapsed = PIL_check_seconds_timer() - t_start;
    printf("Line art intersection time: %f\n", t_elapsed);
  }
}

/**
 * This function gets the tile for the point `e->v1`, and later use #lineart_bounding_area_next()
 * to get next along the way.
 */
LineartBoundingArea *lineart_edge_first_bounding_area(LineartData *ld,
                                                      double *fbcoord1,
                                                      double *fbcoord2)
{
  double data[2] = {fbcoord1[0], fbcoord1[1]};
  double LU[2] = {-1, 1}, RU[2] = {1, 1}, LB[2] = {-1, -1}, RB[2] = {1, -1};
  double r = 1, sr = 1;
  bool p_unused;

  if (data[0] > -1 && data[0] < 1 && data[1] > -1 && data[1] < 1) {
    return lineart_get_bounding_area(ld, data[0], data[1]);
  }

  if (lineart_intersect_seg_seg(fbcoord1, fbcoord2, LU, RU, &sr, &p_unused) && sr < r && sr > 0) {
    r = sr;
  }
  if (lineart_intersect_seg_seg(fbcoord1, fbcoord2, LB, RB, &sr, &p_unused) && sr < r && sr > 0) {
    r = sr;
  }
  if (lineart_intersect_seg_seg(fbcoord1, fbcoord2, LB, LU, &sr, &p_unused) && sr < r && sr > 0) {
    r = sr;
  }
  if (lineart_intersect_seg_seg(fbcoord1, fbcoord2, RB, RU, &sr, &p_unused) && sr < r && sr > 0) {
    r = sr;
  }
  interp_v2_v2v2_db(data, fbcoord1, fbcoord2, r);

  return lineart_get_bounding_area(ld, data[0], data[1]);
}

/**
 * This march along one render line in image space and
 * get the next bounding area the line is crossing.
 */
LineartBoundingArea *lineart_bounding_area_next(LineartBoundingArea *self,
                                                double *fbcoord1,
                                                double *fbcoord2,
                                                double x,
                                                double y,
                                                double k,
                                                int positive_x,
                                                int positive_y,
                                                double *next_x,
                                                double *next_y)
{
  double rx, ry, ux, uy, lx, ly, bx, by;
  double r1, r2;
  LineartBoundingArea *ba;

  /* If we are marching towards the right. */
  if (positive_x > 0) {
    rx = self->r;
    ry = y + k * (rx - x);

    /* If we are marching towards the top. */
    if (positive_y > 0) {
      uy = self->u;
      ux = x + (uy - y) / k;
      r1 = ratiod(fbcoord1[0], fbcoord2[0], rx);
      r2 = ratiod(fbcoord1[0], fbcoord2[0], ux);
      if (MIN2(r1, r2) > 1) {
        return nullptr;
      }

      /* We reached the right side before the top side. */
      if (r1 <= r2) {
        LISTBASE_FOREACH (LinkData *, lip, &self->rp) {
          ba = static_cast<LineartBoundingArea *>(lip->data);
          if (ba->u >= ry && ba->b < ry) {
            *next_x = rx;
            *next_y = ry;
            return ba;
          }
        }
      }
      /* We reached the top side before the right side. */
      else {
        LISTBASE_FOREACH (LinkData *, lip, &self->up) {
          ba = static_cast<LineartBoundingArea *>(lip->data);
          if (ba->r >= ux && ba->l < ux) {
            *next_x = ux;
            *next_y = uy;
            return ba;
          }
        }
      }
    }
    /* If we are marching towards the bottom. */
    else if (positive_y < 0) {
      by = self->b;
      bx = x + (by - y) / k;
      r1 = ratiod(fbcoord1[0], fbcoord2[0], rx);
      r2 = ratiod(fbcoord1[0], fbcoord2[0], bx);
      if (MIN2(r1, r2) > 1) {
        return nullptr;
      }
      if (r1 <= r2) {
        LISTBASE_FOREACH (LinkData *, lip, &self->rp) {
          ba = static_cast<LineartBoundingArea *>(lip->data);
          if (ba->u >= ry && ba->b < ry) {
            *next_x = rx;
            *next_y = ry;
            return ba;
          }
        }
      }
      else {
        LISTBASE_FOREACH (LinkData *, lip, &self->bp) {
          ba = static_cast<LineartBoundingArea *>(lip->data);
          if (ba->r >= bx && ba->l < bx) {
            *next_x = bx;
            *next_y = by;
            return ba;
          }
        }
      }
    }
    /* If the line is completely horizontal, in which Y difference == 0. */
    else {
      r1 = ratiod(fbcoord1[0], fbcoord2[0], self->r);
      if (r1 > 1) {
        return nullptr;
      }
      LISTBASE_FOREACH (LinkData *, lip, &self->rp) {
        ba = static_cast<LineartBoundingArea *>(lip->data);
        if (ba->u >= y && ba->b < y) {
          *next_x = self->r;
          *next_y = y;
          return ba;
        }
      }
    }
  }

  /* If we are marching towards the left. */
  else if (positive_x < 0) {
    lx = self->l;
    ly = y + k * (lx - x);

    /* If we are marching towards the top. */
    if (positive_y > 0) {
      uy = self->u;
      ux = x + (uy - y) / k;
      r1 = ratiod(fbcoord1[0], fbcoord2[0], lx);
      r2 = ratiod(fbcoord1[0], fbcoord2[0], ux);
      if (MIN2(r1, r2) > 1) {
        return nullptr;
      }
      if (r1 <= r2) {
        LISTBASE_FOREACH (LinkData *, lip, &self->lp) {
          ba = static_cast<LineartBoundingArea *>(lip->data);
          if (ba->u >= ly && ba->b < ly) {
            *next_x = lx;
            *next_y = ly;
            return ba;
          }
        }
      }
      else {
        LISTBASE_FOREACH (LinkData *, lip, &self->up) {
          ba = static_cast<LineartBoundingArea *>(lip->data);
          if (ba->r >= ux && ba->l < ux) {
            *next_x = ux;
            *next_y = uy;
            return ba;
          }
        }
      }
    }

    /* If we are marching towards the bottom. */
    else if (positive_y < 0) {
      by = self->b;
      bx = x + (by - y) / k;
      r1 = ratiod(fbcoord1[0], fbcoord2[0], lx);
      r2 = ratiod(fbcoord1[0], fbcoord2[0], bx);
      if (MIN2(r1, r2) > 1) {
        return nullptr;
      }
      if (r1 <= r2) {
        LISTBASE_FOREACH (LinkData *, lip, &self->lp) {
          ba = static_cast<LineartBoundingArea *>(lip->data);
          if (ba->u >= ly && ba->b < ly) {
            *next_x = lx;
            *next_y = ly;
            return ba;
          }
        }
      }
      else {
        LISTBASE_FOREACH (LinkData *, lip, &self->bp) {
          ba = static_cast<LineartBoundingArea *>(lip->data);
          if (ba->r >= bx && ba->l < bx) {
            *next_x = bx;
            *next_y = by;
            return ba;
          }
        }
      }
    }
    /* Again, horizontal. */
    else {
      r1 = ratiod(fbcoord1[0], fbcoord2[0], self->l);
      if (r1 > 1) {
        return nullptr;
      }
      LISTBASE_FOREACH (LinkData *, lip, &self->lp) {
        ba = static_cast<LineartBoundingArea *>(lip->data);
        if (ba->u >= y && ba->b < y) {
          *next_x = self->l;
          *next_y = y;
          return ba;
        }
      }
    }
  }
  /* If the line is completely vertical, hence X difference == 0. */
  else {
    if (positive_y > 0) {
      r1 = ratiod(fbcoord1[1], fbcoord2[1], self->u);
      if (r1 > 1) {
        return nullptr;
      }
      LISTBASE_FOREACH (LinkData *, lip, &self->up) {
        ba = static_cast<LineartBoundingArea *>(lip->data);
        if (ba->r > x && ba->l <= x) {
          *next_x = x;
          *next_y = self->u;
          return ba;
        }
      }
    }
    else if (positive_y < 0) {
      r1 = ratiod(fbcoord1[1], fbcoord2[1], self->b);
      if (r1 > 1) {
        return nullptr;
      }
      LISTBASE_FOREACH (LinkData *, lip, &self->bp) {
        ba = static_cast<LineartBoundingArea *>(lip->data);
        if (ba->r > x && ba->l <= x) {
          *next_x = x;
          *next_y = self->b;
          return ba;
        }
      }
    }
    else {
      /* Segment has no length. */
      return nullptr;
    }
  }
  return nullptr;
}

/**
 * This is the entry point of all line art calculations.
 *
 * \return True when a change is made.
 */
bool MOD_lineart_compute_feature_lines(Depsgraph *depsgraph,
                                       LineartGpencilModifierData *lmd,
                                       LineartCache **cached_result,
                                       bool enable_stroke_depth_offset)
{
  LineartData *ld;
  Scene *scene = DEG_get_evaluated_scene(depsgraph);
  int intersections_only = 0; /* Not used right now, but preserve for future. */
  Object *use_camera;

  double t_start;
  if (G.debug_value == 4000) {
    t_start = PIL_check_seconds_timer();
  }

  if (lmd->calculation_flags & LRT_USE_CUSTOM_CAMERA) {
    if (!lmd->source_camera ||
        (use_camera = DEG_get_evaluated_object(depsgraph, lmd->source_camera))->type !=
            OB_CAMERA) {
      return false;
    }
  }
  else {

    BKE_scene_camera_switch_update(scene);

    if (!scene->camera) {
      return false;
    }
    use_camera = scene->camera;
  }

  LineartCache *lc = lineart_init_cache();
  *cached_result = lc;

  ld = lineart_create_render_buffer(scene, lmd, use_camera, scene->camera, lc);

  /* Triangle thread testing data size varies depending on the thread count.
   * See definition of LineartTriangleThread for details. */
  ld->sizeof_triangle = lineart_triangle_size_get(ld);

  LineartData *shadow_rb = nullptr;
  LineartElementLinkNode *shadow_veln, *shadow_eeln;
  ListBase *shadow_elns = ld->conf.shadow_selection ? &lc->shadow_elns : nullptr;
  bool shadow_generated = lineart_main_try_generate_shadow(depsgraph,
                                                           scene,
                                                           ld,
                                                           lmd,
                                                           &lc->shadow_data_pool,
                                                           &shadow_veln,
                                                           &shadow_eeln,
                                                           shadow_elns,
                                                           &shadow_rb);

  /* Get view vector before loading geometries, because we detect feature lines there. */
  lineart_main_get_view_vector(ld);

  lineart_main_load_geometries(depsgraph,
                               scene,
                               use_camera,
                               ld,
                               lmd->calculation_flags & LRT_ALLOW_DUPLI_OBJECTS,
                               false,
                               shadow_elns);

  if (shadow_generated) {
    lineart_main_transform_and_add_shadow(ld, shadow_veln, shadow_eeln);
  }

  if (!ld->geom.vertex_buffer_pointers.first) {
    /* No geometry loaded, return early. */
    return true;
  }

  /* Initialize the bounding box acceleration structure, it's a lot like BVH in 3D. */
  lineart_main_bounding_area_make_initial(ld);

  /* We need to get cut into triangles that are crossing near/far plans, only this way can we get
   * correct coordinates of those clipped lines. Done in two steps,
   * setting clip_far==false for near plane. */
  lineart_main_cull_triangles(ld, false);
  /* `clip_far == true` for far plane. */
  lineart_main_cull_triangles(ld, true);

  /* At this point triangle adjacent info pointers is no longer needed, free them. */
  lineart_main_free_adjacent_data(ld);

  /* Do the perspective division after clipping is done. */
  lineart_main_perspective_division(ld);

  lineart_main_discard_out_of_frame_edges(ld);

  /* Triangle intersections are done here during sequential adding of them. Only after this,
   * triangles and lines are all linked with acceleration structure, and the 2D occlusion stage
   * can do its job. */
  lineart_main_add_triangles(ld);

  /* Add shadow cuts to intersection lines as well. */
  lineart_register_intersection_shadow_cuts(ld, shadow_elns);

  /* Re-link bounding areas because they have been subdivided by worker threads and we need
   * adjacent info. */
  lineart_main_bounding_areas_connect_post(ld);

  /* Link lines to acceleration structure, this can only be done after perspective division, if
   * we do it after triangles being added, the acceleration structure has already been
   * subdivided, this way we do less list manipulations. */
  lineart_main_link_lines(ld);

  /* "intersection_only" is preserved for being called in a standalone fashion.
   * If so the data will already be available at the stage. Otherwise we do the occlusion and
   * chaining etc. */

  if (!intersections_only) {

    /* Occlusion is work-and-wait. This call will not return before work is completed. */
    lineart_main_occlusion_begin(ld);

    lineart_main_make_enclosed_shapes(ld, shadow_rb);

    lineart_main_remove_unused_lines_from_tiles(ld);

    /* Chaining is all single threaded. See lineart_chain.c
     * In this particular call, only lines that are geometrically connected (share the _exact_
     * same end point) will be chained together. */
    MOD_lineart_chain_feature_lines(ld);

    /* We are unable to take care of occlusion if we only connect end points, so here we do a
     * spit, where the splitting point could be any cut in e->segments. */
    MOD_lineart_chain_split_for_fixed_occlusion(ld);

    /* Then we connect chains based on the _proximity_ of their end points in image space, here's
     * the place threshold value gets involved. */
    MOD_lineart_chain_connect(ld);

    if (ld->conf.chain_smooth_tolerance > FLT_EPSILON) {
      /* Keeping UI range of 0-1 for ease of read while scaling down the actual value for best
       * effective range in image-space (Coordinate only goes from -1 to 1). This value is
       * somewhat arbitrary, but works best for the moment. */
      MOD_lineart_smooth_chains(ld, ld->conf.chain_smooth_tolerance / 50);
    }

    if (ld->conf.use_image_boundary_trimming) {
      MOD_lineart_chain_clip_at_border(ld);
    }

    if (ld->conf.angle_splitting_threshold > FLT_EPSILON) {
      MOD_lineart_chain_split_angle(ld, ld->conf.angle_splitting_threshold);
    }

    if (enable_stroke_depth_offset && lmd->stroke_depth_offset > FLT_EPSILON) {
      MOD_lineart_chain_offset_towards_camera(
          ld, lmd->stroke_depth_offset, lmd->flags & LRT_GPENCIL_OFFSET_TOWARDS_CUSTOM_CAMERA);
    }

    if (ld->conf.shadow_use_silhouette) {
      MOD_lineart_chain_find_silhouette_backdrop_objects(ld);
    }

    /* Finally transfer the result list into cache. */
    memcpy(&lc->chains, &ld->chains, sizeof(ListBase));

    /* At last, we need to clear flags so we don't confuse GPencil generation calls. */
    MOD_lineart_chain_clear_picked_flag(lc);

    MOD_lineart_finalize_chains(ld);
  }

  lineart_mem_destroy(&lc->shadow_data_pool);

  if (ld->conf.shadow_enclose_shapes && shadow_rb) {
    lineart_destroy_render_data_keep_init(shadow_rb);
    MEM_freeN(shadow_rb);
  }

  if (G.debug_value == 4000) {
    lineart_count_and_print_render_buffer_memory(ld);

    double t_elapsed = PIL_check_seconds_timer() - t_start;
    printf("Line art total time: %lf\n", t_elapsed);
  }

  return true;
}

static void lineart_gpencil_generate(LineartCache *cache,
                                     Depsgraph *depsgraph,
                                     Object *gpencil_object,
                                     float (*gp_obmat_inverse)[4],
                                     bGPDlayer * /*gpl*/,
                                     bGPDframe *gpf,
                                     int level_start,
                                     int level_end,
                                     int material_nr,
                                     Object *source_object,
                                     Collection *source_collection,
                                     int types,
                                     uchar mask_switches,
                                     uchar material_mask_bits,
                                     uchar intersection_mask,
                                     int16_t thickness,
                                     float opacity,
                                     uchar shaodow_selection,
                                     uchar silhouette_mode,
                                     const char *source_vgname,
                                     const char *vgname,
                                     int modifier_flags,
                                     int modifier_calculation_flags)
{
  if (cache == nullptr) {
    if (G.debug_value == 4000) {
      printf("nullptr Lineart cache!\n");
    }
    return;
  }

  int stroke_count = 0;
  int color_idx = 0;

  Object *orig_ob = nullptr;
  if (source_object) {
    orig_ob = source_object->id.orig_id ? (Object *)source_object->id.orig_id : source_object;
  }

  Collection *orig_col = nullptr;
  if (source_collection) {
    orig_col = source_collection->id.orig_id ? (Collection *)source_collection->id.orig_id :
                                               source_collection;
  }

  /* (!orig_col && !orig_ob) means the whole scene is selected. */

  int enabled_types = cache->all_enabled_edge_types;
  bool invert_input = modifier_calculation_flags & LRT_GPENCIL_INVERT_SOURCE_VGROUP;
  bool match_output = modifier_calculation_flags & LRT_GPENCIL_MATCH_OUTPUT_VGROUP;
  bool inverse_silhouette = modifier_flags & LRT_GPENCIL_INVERT_SILHOUETTE_FILTER;

  LISTBASE_FOREACH (LineartEdgeChain *, ec, &cache->chains) {

    if (ec->picked) {
      continue;
    }
    if (!(ec->type & (types & enabled_types))) {
      continue;
    }
    if (ec->level > level_end || ec->level < level_start) {
      continue;
    }
    if (orig_ob && orig_ob != ec->object_ref) {
      continue;
    }
    if (orig_col && ec->object_ref) {
      if (BKE_collection_has_object_recursive_instanced(orig_col, (Object *)ec->object_ref)) {
        if (modifier_flags & LRT_GPENCIL_INVERT_COLLECTION) {
          continue;
        }
      }
      else {
        if (!(modifier_flags & LRT_GPENCIL_INVERT_COLLECTION)) {
          continue;
        }
      }
    }
    if (mask_switches & LRT_GPENCIL_MATERIAL_MASK_ENABLE) {
      if (mask_switches & LRT_GPENCIL_MATERIAL_MASK_MATCH) {
        if (ec->material_mask_bits != material_mask_bits) {
          continue;
        }
      }
      else {
        if (!(ec->material_mask_bits & material_mask_bits)) {
          continue;
        }
      }
    }
    if (ec->type & LRT_EDGE_FLAG_INTERSECTION) {
      if (mask_switches & LRT_GPENCIL_INTERSECTION_MATCH) {
        if (ec->intersection_mask != intersection_mask) {
          continue;
        }
      }
      else {
        if ((intersection_mask) && !(ec->intersection_mask & intersection_mask)) {
          continue;
        }
      }
    }
    if (shaodow_selection) {
      if (ec->shadow_mask_bits != LRT_SHADOW_MASK_UNDEFINED) {
        /* TODO(@Yiming): Give a behavior option for how to display undefined shadow info. */
        if (shaodow_selection == LRT_SHADOW_FILTER_ILLUMINATED &&
            !(ec->shadow_mask_bits & LRT_SHADOW_MASK_ILLUMINATED)) {
          continue;
        }
        if (shaodow_selection == LRT_SHADOW_FILTER_SHADED &&
            !(ec->shadow_mask_bits & LRT_SHADOW_MASK_SHADED)) {
          continue;
        }
        if (shaodow_selection == LRT_SHADOW_FILTER_ILLUMINATED_ENCLOSED_SHAPES) {
          uint32_t test_bits = ec->shadow_mask_bits & LRT_SHADOW_TEST_SHAPE_BITS;
          if ((test_bits != LRT_SHADOW_MASK_ILLUMINATED) &&
              (test_bits != (LRT_SHADOW_MASK_SHADED | LRT_SHADOW_MASK_ILLUMINATED_SHAPE))) {
            continue;
          }
        }
      }
    }
    if (silhouette_mode && (ec->type & (LRT_EDGE_FLAG_CONTOUR))) {
      bool is_silhouette = false;
      if (orig_col) {
        if (!ec->silhouette_backdrop) {
          is_silhouette = true;
        }
        else if (!BKE_collection_has_object_recursive_instanced(orig_col,
                                                                ec->silhouette_backdrop)) {
          is_silhouette = true;
        }
      }
      else {
        if ((!orig_ob) && (!ec->silhouette_backdrop)) {
          is_silhouette = true;
        }
      }

      if ((silhouette_mode == LRT_SILHOUETTE_FILTER_INDIVIDUAL || orig_ob) &&
          ec->silhouette_backdrop != ec->object_ref) {
        is_silhouette = true;
      }

      if (inverse_silhouette) {
        is_silhouette = !is_silhouette;
      }
      if (!is_silhouette) {
        continue;
      }
    }

    /* Preserved: If we ever do asynchronous generation, this picked flag should be set here. */
    // ec->picked = 1;

    const int count = MOD_lineart_chain_count(ec);
    if (count < 2) {
      continue;
    }

    bGPDstroke *gps = BKE_gpencil_stroke_add(gpf, color_idx, count, thickness, false);

    int i;
    LISTBASE_FOREACH_INDEX (LineartEdgeChainItem *, eci, &ec->chain, i) {
      bGPDspoint *point = &gps->points[i];
      mul_v3_m4v3(&point->x, gp_obmat_inverse, eci->gpos);
      point->pressure = 1.0f;
      point->strength = opacity;
    }

    BKE_gpencil_dvert_ensure(gps);
    gps->mat_nr = max_ii(material_nr, 0);

    if (source_vgname && vgname) {
      Object *eval_ob = DEG_get_evaluated_object(depsgraph, ec->object_ref);
      int gpdg = -1;
      if (match_output || (gpdg = BKE_object_defgroup_name_index(gpencil_object, vgname)) >= 0) {
        if (eval_ob && eval_ob->type == OB_MESH) {
          int dindex = 0;
          Mesh *me = BKE_object_get_evaluated_mesh(eval_ob);
          MDeformVert *dvert = BKE_mesh_deform_verts_for_write(me);
          if (dvert) {
            LISTBASE_FOREACH (bDeformGroup *, db, &me->vertex_group_names) {
              if ((!source_vgname) || strstr(db->name, source_vgname) == db->name) {
                if (match_output) {
                  gpdg = BKE_object_defgroup_name_index(gpencil_object, db->name);
                  if (gpdg < 0) {
                    continue;
                  }
                }
                int sindex = 0, vindex;
                LISTBASE_FOREACH (LineartEdgeChainItem *, eci, &ec->chain) {
                  vindex = eci->index;
                  if (vindex >= me->totvert) {
                    break;
                  }
                  MDeformWeight *mdw = BKE_defvert_ensure_index(&dvert[vindex], dindex);
                  MDeformWeight *gdw = BKE_defvert_ensure_index(&gps->dvert[sindex], gpdg);

                  float use_weight = mdw->weight;
                  if (invert_input) {
                    use_weight = 1 - use_weight;
                  }
                  gdw->weight = MAX2(use_weight, gdw->weight);

                  sindex++;
                }
              }
              dindex++;
            }
          }
        }
      }
    }

    if (G.debug_value == 4000) {
      BKE_gpencil_stroke_set_random_color(gps);
    }
    BKE_gpencil_stroke_geometry_update(static_cast<bGPdata *>(gpencil_object->data), gps);
    stroke_count++;
  }

  if (G.debug_value == 4000) {
    printf("LRT: Generated %d strokes.\n", stroke_count);
  }
}

void MOD_lineart_gpencil_generate(LineartCache *cache,
                                  Depsgraph *depsgraph,
                                  Object *ob,
                                  bGPDlayer *gpl,
                                  bGPDframe *gpf,
                                  int8_t source_type,
                                  void *source_reference,
                                  int level_start,
                                  int level_end,
                                  int mat_nr,
                                  int16_t edge_types,
                                  uchar mask_switches,
                                  uchar material_mask_bits,
                                  uchar intersection_mask,
                                  int16_t thickness,
                                  float opacity,
                                  uchar shadow_selection,
                                  uchar silhouette_mode,
                                  const char *source_vgname,
                                  const char *vgname,
                                  int modifier_flags,
                                  int modifier_calculation_flags)
{

  if (!gpl || !gpf || !ob) {
    return;
  }

  Object *source_object = nullptr;
  Collection *source_collection = nullptr;
  int16_t use_types = edge_types;
  if (source_type == LRT_SOURCE_OBJECT) {
    if (!source_reference) {
      return;
    }
    source_object = (Object *)source_reference;
  }
  else if (source_type == LRT_SOURCE_COLLECTION) {
    if (!source_reference) {
      return;
    }
    source_collection = (Collection *)source_reference;
  }

  float gp_obmat_inverse[4][4];
  invert_m4_m4(gp_obmat_inverse, ob->object_to_world);
  lineart_gpencil_generate(cache,
                           depsgraph,
                           ob,
                           gp_obmat_inverse,
                           gpl,
                           gpf,
                           level_start,
                           level_end,
                           mat_nr,
                           source_object,
                           source_collection,
                           use_types,
                           mask_switches,
                           material_mask_bits,
                           intersection_mask,
                           thickness,
                           opacity,
                           shadow_selection,
                           silhouette_mode,
                           source_vgname,
                           vgname,
                           modifier_flags,
                           modifier_calculation_flags);
}<|MERGE_RESOLUTION|>--- conflicted
+++ resolved
@@ -1476,13 +1476,9 @@
   Object *ob_eval; /* For evaluated materials. */
   const int *material_indices;
   blender::Span<MEdge> edges;
-  blender::Span<MPoly> polys;
+  blender::OffsetIndices<int> polys;
   blender::Span<int> corner_verts;
   blender::Span<int> corner_edges;
-<<<<<<< HEAD
-  blender::OffsetIndices<int> polys;
-=======
->>>>>>> a7a70f18
   blender::Span<MLoopTri> looptris;
   LineartTriangle *tri_array;
   blender::VArray<bool> sharp_edges;
