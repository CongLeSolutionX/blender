/* SPDX-License-Identifier: GPL-2.0-or-later
 * Copyright 2019 Blender Foundation. All rights reserved. */

/* \file
 * \ingroup editors
 */

#include "MOD_gpencil_lineart.h"
#include "MOD_lineart.h"

#include "BLI_edgehash.h"
#include "BLI_linklist.h"
#include "BLI_listbase.h"
#include "BLI_math.h"
#include "BLI_task.h"
#include "BLI_utildefines.h"

#include "PIL_time.h"

#include "BKE_camera.h"
#include "BKE_collection.h"
#include "BKE_customdata.h"
#include "BKE_deform.h"
#include "BKE_duplilist.h"
#include "BKE_editmesh.h"
#include "BKE_global.h"
#include "BKE_gpencil.h"
#include "BKE_gpencil_geom.h"
#include "BKE_gpencil_modifier.h"
#include "BKE_lib_id.h"
#include "BKE_material.h"
#include "BKE_mesh.h"
#include "BKE_mesh_mapping.h"
#include "BKE_mesh_runtime.h"
#include "BKE_object.h"
#include "BKE_pointcache.h"
#include "BKE_scene.h"
#include "DEG_depsgraph_query.h"
#include "DNA_camera_types.h"
#include "DNA_collection_types.h"
#include "DNA_gpencil_types.h"
#include "DNA_light_types.h"
#include "DNA_material_types.h"
#include "DNA_mesh_types.h"
#include "DNA_meshdata_types.h"
#include "DNA_modifier_types.h"
#include "DNA_scene_types.h"
#include "MEM_guardedalloc.h"

#include "lineart_intern.h"

struct LineartIsecSingle {
  double v1[3], v2[3];
  LineartTriangle *tri1, *tri2;
};

struct LineartIsecThread {
  int thread_id;

  /* Scheduled work range. */
  LineartElementLinkNode *pending_from;
  LineartElementLinkNode *pending_to;
  int index_from;
  int index_to;

  /* Thread intersection result data. */
  LineartIsecSingle *array;
  int current;
  int max;
  int count_test;

  /* For individual thread reference. */
  LineartData *ld;
};

struct LineartIsecData {
  LineartData *ld;
  LineartIsecThread *threads;
  int thread_count;
};

static void lineart_bounding_area_link_edge(LineartData *ld,
                                            LineartBoundingArea *root_ba,
                                            LineartEdge *e);

static bool lineart_get_edge_bounding_areas(
    LineartData *ld, LineartEdge *e, int *rowbegin, int *rowend, int *colbegin, int *colend);

static bool lineart_triangle_edge_image_space_occlusion(const LineartTriangle *tri,
                                                        const LineartEdge *e,
                                                        const double *override_camera_loc,
                                                        const bool override_cam_is_persp,
                                                        const bool allow_overlapping_edges,
                                                        const double m_view_projection[4][4],
                                                        const double camera_dir[3],
                                                        const float cam_shift_x,
                                                        const float cam_shift_y,
                                                        double *from,
                                                        double *to);

static void lineart_bounding_area_link_triangle(LineartData *ld,
                                                LineartBoundingArea *root_ba,
                                                LineartTriangle *tri,
                                                double l_r_u_b[4],
                                                int recursive,
                                                int recursive_level,
                                                bool do_intersection,
                                                LineartIsecThread *th);

static void lineart_free_bounding_area_memory(LineartBoundingArea *ba, bool recursive);

static void lineart_free_bounding_area_memories(LineartData *ld);

static LineartCache *lineart_init_cache(void);

static void lineart_discard_segment(LineartData *ld, LineartEdgeSegment *es)
{
  BLI_spin_lock(&ld->lock_cuts);

  memset(es, 0, sizeof(LineartEdgeSegment));

  /* Storing the node for potentially reuse the memory for new segment data.
   * Line Art data is not freed after all calculations are done. */
  BLI_addtail(&ld->wasted_cuts, es);

  BLI_spin_unlock(&ld->lock_cuts);
}

static LineartEdgeSegment *lineart_give_segment(LineartData *ld)
{
  BLI_spin_lock(&ld->lock_cuts);

  /* See if there is any already allocated memory we can reuse. */
  if (ld->wasted_cuts.first) {
    LineartEdgeSegment *es = (LineartEdgeSegment *)BLI_pophead(&ld->wasted_cuts);
    BLI_spin_unlock(&ld->lock_cuts);
    memset(es, 0, sizeof(LineartEdgeSegment));
    return es;
  }
  BLI_spin_unlock(&ld->lock_cuts);

  /* Otherwise allocate some new memory. */
  return (LineartEdgeSegment *)lineart_mem_acquire_thread(ld->edge_data_pool,
                                                          sizeof(LineartEdgeSegment));
}

/**
 * Cuts the edge in image space and mark occlusion level for each segment.
 */
void lineart_edge_cut(LineartData *ld,
                      LineartEdge *e,
                      double start,
                      double end,
                      uchar material_mask_bits,
                      uchar mat_occlusion,
                      uint32_t shadow_bits)
{
  LineartEdgeSegment *i_seg, *prev_seg;
  LineartEdgeSegment *cut_start_before = 0, *cut_end_before = 0;
  LineartEdgeSegment *new_seg1 = 0, *new_seg2 = 0;
  int untouched = 0;

  /* If for some reason the occlusion function may give a result that has zero length, or reversed
   * in direction, or NAN, we take care of them here. */
  if (LRT_DOUBLE_CLOSE_ENOUGH(start, end)) {
    return;
  }
  if (LRT_DOUBLE_CLOSE_ENOUGH(start, 1) || LRT_DOUBLE_CLOSE_ENOUGH(end, 0)) {
    return;
  }
  if (UNLIKELY(start != start)) {
    start = 0;
  }
  if (UNLIKELY(end != end)) {
    end = 0;
  }

  if (start > end) {
    double t = start;
    start = end;
    end = t;
  }

  /* Begin looking for starting position of the segment. */
  /* Not using a list iteration macro because of it more clear when using for loops to iterate
   * through the segments. */
  LISTBASE_FOREACH (LineartEdgeSegment *, seg, &e->segments) {
    if (LRT_DOUBLE_CLOSE_ENOUGH(seg->ratio, start)) {
      cut_start_before = seg;
      new_seg1 = cut_start_before;
      break;
    }
    if (seg->next == nullptr) {
      break;
    }
    i_seg = seg->next;
    if (i_seg->ratio > start + 1e-09 && start > seg->ratio) {
      cut_start_before = i_seg;
      new_seg1 = lineart_give_segment(ld);
      break;
    }
  }
  if (!cut_start_before && LRT_DOUBLE_CLOSE_ENOUGH(1, end)) {
    untouched = 1;
  }
  for (LineartEdgeSegment *seg = cut_start_before; seg; seg = seg->next) {
    /* We tried to cut ratio existing cutting point (e.g. where the line's occluded by a triangle
     * strip). */
    if (LRT_DOUBLE_CLOSE_ENOUGH(seg->ratio, end)) {
      cut_end_before = seg;
      new_seg2 = cut_end_before;
      break;
    }
    /* This check is to prevent `es->ratio == 1.0` (where we don't need to cut because we are ratio
     * the end point). */
    if (!seg->next && LRT_DOUBLE_CLOSE_ENOUGH(1, end)) {
      cut_end_before = seg;
      new_seg2 = cut_end_before;
      untouched = 1;
      break;
    }
    /* When an actual cut is needed in the line. */
    if (seg->ratio > end) {
      cut_end_before = seg;
      new_seg2 = lineart_give_segment(ld);
      break;
    }
  }

  /* When we still can't find any existing cut in the line, we allocate new ones. */
  if (new_seg1 == nullptr) {
    new_seg1 = lineart_give_segment(ld);
  }
  if (new_seg2 == nullptr) {
    if (untouched) {
      new_seg2 = new_seg1;
      cut_end_before = new_seg2;
    }
    else {
      new_seg2 = lineart_give_segment(ld);
    }
  }

  if (cut_start_before) {
    if (cut_start_before != new_seg1) {
      /* Insert cutting points for when a new cut is needed. */
      i_seg = cut_start_before->prev ? cut_start_before->prev : nullptr;
      if (i_seg) {
        new_seg1->occlusion = i_seg->occlusion;
        new_seg1->material_mask_bits = i_seg->material_mask_bits;
        new_seg1->shadow_mask_bits = i_seg->shadow_mask_bits;
      }
      BLI_insertlinkbefore(&e->segments, cut_start_before, new_seg1);
    }
    /* Otherwise we already found a existing cutting point, no need to insert a new one. */
  }
  else {
    /* We have yet to reach a existing cutting point even after we searched the whole line, so we
     * append the new cut to the end. */
    i_seg = static_cast<LineartEdgeSegment *>(e->segments.last);
    new_seg1->occlusion = i_seg->occlusion;
    new_seg1->material_mask_bits = i_seg->material_mask_bits;
    new_seg1->shadow_mask_bits = i_seg->shadow_mask_bits;
    BLI_addtail(&e->segments, new_seg1);
  }
  if (cut_end_before) {
    /* The same manipulation as on "cut_start_before". */
    if (cut_end_before != new_seg2) {
      i_seg = cut_end_before->prev ? cut_end_before->prev : nullptr;
      if (i_seg) {
        new_seg2->occlusion = i_seg->occlusion;
        new_seg2->material_mask_bits = i_seg->material_mask_bits;
        new_seg2->shadow_mask_bits = i_seg->shadow_mask_bits;
      }
      BLI_insertlinkbefore(&e->segments, cut_end_before, new_seg2);
    }
  }
  else {
    i_seg = static_cast<LineartEdgeSegment *>(e->segments.last);
    new_seg2->occlusion = i_seg->occlusion;
    new_seg2->material_mask_bits = i_seg->material_mask_bits;
    new_seg2->shadow_mask_bits = i_seg->shadow_mask_bits;
    if (!untouched) {
      BLI_addtail(&e->segments, new_seg2);
    }
  }

  /* If we touched the cut list, we assign the new cut position based on new cut position,
   * this way we accommodate precision lost due to multiple cut inserts. */
  new_seg1->ratio = start;
  if (!untouched) {
    new_seg2->ratio = end;
  }
  else {
    /* For the convenience of the loop below. */
    new_seg2 = new_seg2->next;
  }

  /* Register 1 level of occlusion for all touched segments. */
  for (LineartEdgeSegment *seg = new_seg1; seg && seg != new_seg2; seg = seg->next) {
    seg->occlusion += mat_occlusion;
    seg->material_mask_bits |= material_mask_bits;

    /* The enclosed shape flag will override regular lit/shaded
     * flags. See LineartEdgeSegment::shadow_mask_bits for details. */
    if (shadow_bits == LRT_SHADOW_MASK_ENCLOSED_SHAPE) {
      if (seg->shadow_mask_bits & LRT_SHADOW_MASK_ILLUMINATED ||
          e->flags & LRT_EDGE_FLAG_LIGHT_CONTOUR) {
        seg->shadow_mask_bits |= LRT_SHADOW_MASK_INHIBITED;
      }
      else if (seg->shadow_mask_bits & LRT_SHADOW_MASK_SHADED) {
        seg->shadow_mask_bits |= LRT_SHADOW_MASK_ILLUMINATED_SHAPE;
      }
    }
    else {
      seg->shadow_mask_bits |= shadow_bits;
    }
  }

  /* Reduce adjacent cutting points of the same level, which saves memory. */
  int8_t min_occ = 127;
  prev_seg = nullptr;
  LISTBASE_FOREACH_MUTABLE (LineartEdgeSegment *, seg, &e->segments) {

    if (prev_seg && prev_seg->occlusion == seg->occlusion &&
        prev_seg->material_mask_bits == seg->material_mask_bits &&
        prev_seg->shadow_mask_bits == seg->shadow_mask_bits) {
      BLI_remlink(&e->segments, seg);
      /* This puts the node back to the render buffer, if more cut happens, these unused nodes get
       * picked first. */
      lineart_discard_segment(ld, seg);
      continue;
    }

    min_occ = MIN2(min_occ, seg->occlusion);

    prev_seg = seg;
  }
  e->min_occ = min_occ;
}

/**
 * To see if given line is connected to an adjacent intersection line.
 */
BLI_INLINE bool lineart_occlusion_is_adjacent_intersection(LineartEdge *e, LineartTriangle *tri)
{
  return (((e->target_reference & LRT_LIGHT_CONTOUR_TARGET) == tri->target_reference) ||
          (((e->target_reference >> 32) & LRT_LIGHT_CONTOUR_TARGET) == tri->target_reference));
}

static void lineart_bounding_area_triangle_reallocate(LineartBoundingArea *ba)
{
  ba->max_triangle_count *= 2;
  ba->linked_triangles = static_cast<LineartTriangle **>(
      MEM_recallocN(ba->linked_triangles, sizeof(LineartTriangle *) * ba->max_triangle_count));
}

static void lineart_bounding_area_line_add(LineartBoundingArea *ba, LineartEdge *e)
{
  /* In case of too many lines concentrating in one point, do not add anymore, these lines will
   * be either shorter than a single pixel, or will still be added into the list of other less
   * dense areas. */
  if (ba->line_count >= 65535) {
    return;
  }
  if (ba->line_count >= ba->max_line_count) {
    LineartEdge **new_array = static_cast<LineartEdge **>(
        MEM_malloc_arrayN(ba->max_line_count * 2, sizeof(LineartEdge *), __func__));
    memcpy(new_array, ba->linked_lines, sizeof(LineartEdge *) * ba->max_line_count);
    ba->max_line_count *= 2;
    MEM_freeN(ba->linked_lines);
    ba->linked_lines = new_array;
  }
  ba->linked_lines[ba->line_count] = e;
  ba->line_count++;
}

static void lineart_occlusion_single_line(LineartData *ld, LineartEdge *e, int thread_id)
{
  LineartTriangleThread *tri;
  double l, r;
  LRT_EDGE_BA_MARCHING_BEGIN(e->v1->fbcoord, e->v2->fbcoord)
  {
    for (int i = 0; i < nba->triangle_count; i++) {
      tri = (LineartTriangleThread *)nba->linked_triangles[i];
      /* If we are already testing the line in this thread, then don't do it. */
      if (tri->testing_e[thread_id] == e || (tri->base.flags & LRT_TRIANGLE_INTERSECTION_ONLY) ||
          /* Ignore this triangle if an intersection line directly comes from it, */
          lineart_occlusion_is_adjacent_intersection(e, (LineartTriangle *)tri) ||
          /* Or if this triangle isn't effectively occluding anything nor it's providing a
           * material flag. */
          ((!tri->base.mat_occlusion) && (!tri->base.material_mask_bits))) {
        continue;
      }
      tri->testing_e[thread_id] = e;
      if (lineart_triangle_edge_image_space_occlusion((const LineartTriangle *)tri,
                                                      e,
                                                      ld->conf.camera_pos,
                                                      ld->conf.cam_is_persp,
                                                      ld->conf.allow_overlapping_edges,
                                                      ld->conf.view_projection,
                                                      ld->conf.view_vector,
                                                      ld->conf.shift_x,
                                                      ld->conf.shift_y,
                                                      &l,
                                                      &r)) {
        lineart_edge_cut(ld, e, l, r, tri->base.material_mask_bits, tri->base.mat_occlusion, 0);
        if (e->min_occ > ld->conf.max_occlusion_level) {
          /* No need to calculate any longer on this line because no level more than set value is
           * going to show up in the rendered result. */
          return;
        }
      }
    }
    LRT_EDGE_BA_MARCHING_NEXT(e->v1->fbcoord, e->v2->fbcoord)
  }
  LRT_EDGE_BA_MARCHING_END
}

static int lineart_occlusion_make_task_info(LineartData *ld, LineartRenderTaskInfo *rti)
{
  int res = 0;
  int starting_index;

  BLI_spin_lock(&ld->lock_task);

  starting_index = ld->scheduled_count;
  ld->scheduled_count += LRT_THREAD_EDGE_COUNT;

  BLI_spin_unlock(&ld->lock_task);

  if (starting_index >= ld->pending_edges.next) {
    res = 0;
  }
  else {
    rti->pending_edges.array = &ld->pending_edges.array[starting_index];
    int remaining = ld->pending_edges.next - starting_index;
    rti->pending_edges.max = MIN2(remaining, LRT_THREAD_EDGE_COUNT);
    res = 1;
  }

  return res;
}

static void lineart_occlusion_worker(TaskPool *__restrict /*pool*/, LineartRenderTaskInfo *rti)
{
  LineartData *ld = rti->ld;
  LineartEdge *eip;

  while (lineart_occlusion_make_task_info(ld, rti)) {
    for (int i = 0; i < rti->pending_edges.max; i++) {
      eip = rti->pending_edges.array[i];
      lineart_occlusion_single_line(ld, eip, rti->thread_id);
    }
  }
}

/**
 * All internal functions starting with lineart_main_ is called inside
 * #MOD_lineart_compute_feature_lines function.
 * This function handles all occlusion calculation.
 */
void lineart_main_occlusion_begin(LineartData *ld)
{
  int thread_count = ld->thread_count;
  LineartRenderTaskInfo *rti = static_cast<LineartRenderTaskInfo *>(
      MEM_callocN(sizeof(LineartRenderTaskInfo) * thread_count, __func__));
  int i;

  TaskPool *tp = BLI_task_pool_create(nullptr, TASK_PRIORITY_HIGH);

  for (i = 0; i < thread_count; i++) {
    rti[i].thread_id = i;
    rti[i].ld = ld;
    BLI_task_pool_push(tp, (TaskRunFunction)lineart_occlusion_worker, &rti[i], 0, nullptr);
  }
  BLI_task_pool_work_and_wait(tp);
  BLI_task_pool_free(tp);

  MEM_freeN(rti);
}

/**
 * Test if v lies with in the triangle formed by v0, v1, and v2.
 * Returns false when v is exactly on the edge.
 *
 * For v to be inside the triangle, it needs to be at the same side of v0->v1, v1->v2, and
 * `v2->v0`, where the "side" is determined by checking the sign of `cross(v1-v0, v1-v)` and so on.
 */
static bool lineart_point_inside_triangle(const double v[2],
                                          const double v0[2],
                                          const double v1[2],
                                          const double v2[2])
{
  double cl, c, cl0;

  cl = (v0[0] - v[0]) * (v1[1] - v[1]) - (v0[1] - v[1]) * (v1[0] - v[0]);
  c = cl0 = cl;

  cl = (v1[0] - v[0]) * (v2[1] - v[1]) - (v1[1] - v[1]) * (v2[0] - v[0]);
  if (c * cl <= 0) {
    return false;
  }

  c = cl;

  cl = (v2[0] - v[0]) * (v0[1] - v[1]) - (v2[1] - v[1]) * (v0[0] - v[0]);
  if (c * cl <= 0) {
    return false;
  }

  c = cl;

  if (c * cl0 <= 0) {
    return false;
  }

  return true;
}

static int lineart_point_on_line_segment(double v[2], double v0[2], double v1[2])
{
  /* `c1 != c2` by default. */
  double c1 = 1, c2 = 0;
  double l0[2], l1[2];

  sub_v2_v2v2_db(l0, v, v0);
  sub_v2_v2v2_db(l1, v, v1);

  if (v1[0] == v0[0] && v1[1] == v0[1]) {
    return 0;
  }

  if (!LRT_DOUBLE_CLOSE_ENOUGH(v1[0], v0[0])) {
    c1 = ratiod(v0[0], v1[0], v[0]);
  }
  else {
    if (LRT_DOUBLE_CLOSE_ENOUGH(v[0], v1[0])) {
      c2 = ratiod(v0[1], v1[1], v[1]);
      return (c2 >= -DBL_TRIANGLE_LIM && c2 <= 1 + DBL_TRIANGLE_LIM);
    }
    return false;
  }

  if (!LRT_DOUBLE_CLOSE_ENOUGH(v1[1], v0[1])) {
    c2 = ratiod(v0[1], v1[1], v[1]);
  }
  else {
    if (LRT_DOUBLE_CLOSE_ENOUGH(v[1], v1[1])) {
      c1 = ratiod(v0[0], v1[0], v[0]);
      return (c1 >= -DBL_TRIANGLE_LIM && c1 <= 1 + DBL_TRIANGLE_LIM);
    }
    return false;
  }

  if (LRT_DOUBLE_CLOSE_ENOUGH(c1, c2) && c1 >= 0 && c1 <= 1) {
    return 1;
  }

  return 0;
}

enum LineartPointTri {
  LRT_OUTSIDE_TRIANGLE = 0,
  LRT_ON_TRIANGLE = 1,
  LRT_INSIDE_TRIANGLE = 2,
};

/**
 * Same algorithm as lineart_point_inside_triangle(), but returns differently:
 * 0-outside 1-on the edge 2-inside.
 */
static LineartPointTri lineart_point_triangle_relation(double v[2],
                                                       double v0[2],
                                                       double v1[2],
                                                       double v2[2])
{
  double cl, c;
  double r;
  if (lineart_point_on_line_segment(v, v0, v1) || lineart_point_on_line_segment(v, v1, v2) ||
      lineart_point_on_line_segment(v, v2, v0)) {
    return LRT_ON_TRIANGLE;
  }

  cl = (v0[0] - v[0]) * (v1[1] - v[1]) - (v0[1] - v[1]) * (v1[0] - v[0]);
  c = cl;

  cl = (v1[0] - v[0]) * (v2[1] - v[1]) - (v1[1] - v[1]) * (v2[0] - v[0]);
  if ((r = c * cl) < 0) {
    return LRT_OUTSIDE_TRIANGLE;
  }

  c = cl;

  cl = (v2[0] - v[0]) * (v0[1] - v[1]) - (v2[1] - v[1]) * (v0[0] - v[0]);
  if ((r = c * cl) < 0) {
    return LRT_OUTSIDE_TRIANGLE;
  }

  c = cl;

  cl = (v0[0] - v[0]) * (v1[1] - v[1]) - (v0[1] - v[1]) * (v1[0] - v[0]);
  if ((r = c * cl) < 0) {
    return LRT_OUTSIDE_TRIANGLE;
  }

  if (r == 0) {
    return LRT_ON_TRIANGLE;
  }

  return LRT_INSIDE_TRIANGLE;
}

/**
 * Similar with #lineart_point_inside_triangle, but in 3d.
 * Returns false when not co-planar.
 */
static bool lineart_point_inside_triangle3d(double v[3], double v0[3], double v1[3], double v2[3])
{
  double l[3], r[3];
  double N1[3], N2[3];
  double d;

  sub_v3_v3v3_db(l, v1, v0);
  sub_v3_v3v3_db(r, v, v1);
  cross_v3_v3v3_db(N1, l, r);

  sub_v3_v3v3_db(l, v2, v1);
  sub_v3_v3v3_db(r, v, v2);
  cross_v3_v3v3_db(N2, l, r);

  if ((d = dot_v3v3_db(N1, N2)) < 0) {
    return false;
  }

  sub_v3_v3v3_db(l, v0, v2);
  sub_v3_v3v3_db(r, v, v0);
  cross_v3_v3v3_db(N1, l, r);

  if ((d = dot_v3v3_db(N1, N2)) < 0) {
    return false;
  }

  sub_v3_v3v3_db(l, v1, v0);
  sub_v3_v3v3_db(r, v, v1);
  cross_v3_v3v3_db(N2, l, r);

  if ((d = dot_v3v3_db(N1, N2)) < 0) {
    return false;
  }

  return true;
}

/**
 * The following `lineart_memory_get_XXX_space` functions are for allocating new memory for some
 * modified geometries in the culling stage.
 */
static LineartElementLinkNode *lineart_memory_get_triangle_space(LineartData *ld)
{
  /* We don't need to allocate a whole bunch of triangles because the amount of clipped triangles
   * are relatively small. */
  LineartTriangle *render_triangles = static_cast<LineartTriangle *>(
      lineart_mem_acquire(&ld->render_data_pool, 64 * ld->sizeof_triangle));

  LineartElementLinkNode *eln = static_cast<LineartElementLinkNode *>(
      lineart_list_append_pointer_pool_sized(&ld->geom.triangle_buffer_pointers,
                                             &ld->render_data_pool,
                                             render_triangles,
                                             sizeof(LineartElementLinkNode)));
  eln->element_count = 64;
  eln->flags |= LRT_ELEMENT_IS_ADDITIONAL;

  return eln;
}

static LineartElementLinkNode *lineart_memory_get_vert_space(LineartData *ld)
{
  LineartVert *render_vertices = static_cast<LineartVert *>(
      lineart_mem_acquire(&ld->render_data_pool, sizeof(LineartVert) * 64));

  LineartElementLinkNode *eln = static_cast<LineartElementLinkNode *>(
      lineart_list_append_pointer_pool_sized(&ld->geom.vertex_buffer_pointers,
                                             &ld->render_data_pool,
                                             render_vertices,
                                             sizeof(LineartElementLinkNode)));
  eln->element_count = 64;
  eln->flags |= LRT_ELEMENT_IS_ADDITIONAL;

  return eln;
}

static LineartElementLinkNode *lineart_memory_get_edge_space(LineartData *ld)
{
  LineartEdge *render_edges = static_cast<LineartEdge *>(
      lineart_mem_acquire(ld->edge_data_pool, sizeof(LineartEdge) * 64));

  LineartElementLinkNode *eln = static_cast<LineartElementLinkNode *>(
      lineart_list_append_pointer_pool_sized(&ld->geom.line_buffer_pointers,
                                             ld->edge_data_pool,
                                             render_edges,
                                             sizeof(LineartElementLinkNode)));
  eln->element_count = 64;
  eln->crease_threshold = ld->conf.crease_threshold;
  eln->flags |= LRT_ELEMENT_IS_ADDITIONAL;

  return eln;
}

static void lineart_triangle_post(LineartTriangle *tri, LineartTriangle *orig)
{
  /* Just re-assign normal and set cull flag. */
  copy_v3_v3_db(tri->gn, orig->gn);
  tri->flags = LRT_CULL_GENERATED;
  tri->intersection_mask = orig->intersection_mask;
  tri->material_mask_bits = orig->material_mask_bits;
  tri->mat_occlusion = orig->mat_occlusion;
  tri->intersection_priority = orig->intersection_priority;
  tri->target_reference = orig->target_reference;
}

static void lineart_triangle_set_cull_flag(LineartTriangle *tri, uchar flag)
{
  uchar intersection_only = (tri->flags & LRT_TRIANGLE_INTERSECTION_ONLY);
  tri->flags = flag;
  tri->flags |= intersection_only;
}

static bool lineart_edge_match(LineartTriangle *tri, LineartEdge *e, int v1, int v2)
{
  return ((tri->v[v1] == e->v1 && tri->v[v2] == e->v2) ||
          (tri->v[v2] == e->v1 && tri->v[v1] == e->v2));
}

static void lineart_discard_duplicated_edges(LineartEdge *old_e)
{
  LineartEdge *e = old_e;
  while (e->flags & LRT_EDGE_FLAG_NEXT_IS_DUPLICATION) {
    e++;
    e->flags |= LRT_EDGE_FLAG_CHAIN_PICKED;
  }
}

/**
 * Does near-plane cut on 1 triangle only. When cutting with far-plane, the camera vectors gets
 * reversed by the caller so don't need to implement one in a different direction.
 */
static void lineart_triangle_cull_single(LineartData *ld,
                                         LineartTriangle *tri,
                                         int in0,
                                         int in1,
                                         int in2,
                                         double cam_pos[3],
                                         double view_dir[3],
                                         bool allow_boundaries,
                                         double m_view_projection[4][4],
                                         Object *ob,
                                         int *r_v_count,
                                         int *r_e_count,
                                         int *r_t_count,
                                         LineartElementLinkNode *v_eln,
                                         LineartElementLinkNode *e_eln,
                                         LineartElementLinkNode *t_eln)
{
  double span_v1[3], span_v2[3], dot_v1, dot_v2;
  double a;
  int v_count = *r_v_count;
  int e_count = *r_e_count;
  int t_count = *r_t_count;
  uint16_t new_flag = 0;

  LineartEdge *new_e, *e, *old_e;
  LineartEdgeSegment *es;

  if (tri->flags & (LRT_CULL_USED | LRT_CULL_GENERATED | LRT_CULL_DISCARD)) {
    return;
  }

  /* See definition of tri->intersecting_verts and the usage in
   * lineart_geometry_object_load() for details. */
  LineartTriangleAdjacent *tri_adj = reinterpret_cast<LineartTriangleAdjacent *>(
      tri->intersecting_verts);

  LineartVert *vt = &((LineartVert *)v_eln->pointer)[v_count];
  LineartTriangle *tri1 = static_cast<LineartTriangle *>(
      (void *)(((uchar *)t_eln->pointer) + ld->sizeof_triangle * t_count));
  LineartTriangle *tri2 = static_cast<LineartTriangle *>(
      (void *)(((uchar *)t_eln->pointer) + ld->sizeof_triangle * (t_count + 1)));

  new_e = &((LineartEdge *)e_eln->pointer)[e_count];
  /* Init `edge` to the last `edge` entry. */
  e = new_e;

#define INCREASE_EDGE \
  new_e = &((LineartEdge *)e_eln->pointer)[e_count]; \
  e_count++; \
  e = new_e; \
  es = static_cast<LineartEdgeSegment *>( \
      lineart_mem_acquire(&ld->render_data_pool, sizeof(LineartEdgeSegment))); \
  BLI_addtail(&e->segments, es);

#define SELECT_EDGE(e_num, v1_link, v2_link, new_tri) \
  if (tri_adj->e[e_num]) { \
    old_e = tri_adj->e[e_num]; \
    new_flag = old_e->flags; \
    old_e->flags = LRT_EDGE_FLAG_CHAIN_PICKED; \
    lineart_discard_duplicated_edges(old_e); \
    INCREASE_EDGE \
    e->v1 = (v1_link); \
    e->v2 = (v2_link); \
    e->v1->index = (v1_link)->index; \
    e->v2->index = (v1_link)->index; \
    e->flags = new_flag; \
    e->object_ref = ob; \
    e->t1 = ((old_e->t1 == tri) ? (new_tri) : (old_e->t1)); \
    e->t2 = ((old_e->t2 == tri) ? (new_tri) : (old_e->t2)); \
    lineart_add_edge_to_array(&ld->pending_edges, e); \
  }

#define RELINK_EDGE(e_num, new_tri) \
  if (tri_adj->e[e_num]) { \
    old_e = tri_adj->e[e_num]; \
    old_e->t1 = ((old_e->t1 == tri) ? (new_tri) : (old_e->t1)); \
    old_e->t2 = ((old_e->t2 == tri) ? (new_tri) : (old_e->t2)); \
  }

#define REMOVE_TRIANGLE_EDGE \
  if (tri_adj->e[0]) { \
    tri_adj->e[0]->flags = LRT_EDGE_FLAG_CHAIN_PICKED; \
    lineart_discard_duplicated_edges(tri_adj->e[0]); \
  } \
  if (tri_adj->e[1]) { \
    tri_adj->e[1]->flags = LRT_EDGE_FLAG_CHAIN_PICKED; \
    lineart_discard_duplicated_edges(tri_adj->e[1]); \
  } \
  if (tri_adj->e[2]) { \
    tri_adj->e[2]->flags = LRT_EDGE_FLAG_CHAIN_PICKED; \
    lineart_discard_duplicated_edges(tri_adj->e[2]); \
  }

  switch (in0 + in1 + in2) {
    case 0: /* Triangle is visible. Ignore this triangle. */
      return;
    case 3:
      /* Triangle completely behind near plane, throw it away
       * also remove render lines form being computed. */
      lineart_triangle_set_cull_flag(tri, LRT_CULL_DISCARD);
      REMOVE_TRIANGLE_EDGE
      return;
    case 2:
      /* Two points behind near plane, cut those and
       * generate 2 new points, 3 lines and 1 triangle. */
      lineart_triangle_set_cull_flag(tri, LRT_CULL_USED);

      /**
       * (!in0) means "when point 0 is visible".
       * conditions for point 1, 2 are the same idea.
       *
       * \code{.txt}identify
       * 1-----|-------0
       * |     |   ---
       * |     |---
       * |  ---|
       * 2--   |
       *     (near)---------->(far)
       * Will become:
       *       |N******0
       *       |*  ***
       *       |N**
       *       |
       *       |
       *     (near)---------->(far)
       * \endcode
       */
      if (!in0) {

        /* Cut point for line 2---|-----0. */
        sub_v3_v3v3_db(span_v1, tri->v[0]->gloc, cam_pos);
        sub_v3_v3v3_db(span_v2, cam_pos, tri->v[2]->gloc);
        dot_v1 = dot_v3v3_db(span_v1, view_dir);
        dot_v2 = dot_v3v3_db(span_v2, view_dir);
        a = dot_v1 / (dot_v1 + dot_v2);
        /* Assign it to a new point. */
        interp_v3_v3v3_db(vt[0].gloc, tri->v[0]->gloc, tri->v[2]->gloc, a);
        mul_v4_m4v3_db(vt[0].fbcoord, m_view_projection, vt[0].gloc);
        vt[0].index = tri->v[2]->index;

        /* Cut point for line 1---|-----0. */
        sub_v3_v3v3_db(span_v1, tri->v[0]->gloc, cam_pos);
        sub_v3_v3v3_db(span_v2, cam_pos, tri->v[1]->gloc);
        dot_v1 = dot_v3v3_db(span_v1, view_dir);
        dot_v2 = dot_v3v3_db(span_v2, view_dir);
        a = dot_v1 / (dot_v1 + dot_v2);
        /* Assign it to another new point. */
        interp_v3_v3v3_db(vt[1].gloc, tri->v[0]->gloc, tri->v[1]->gloc, a);
        mul_v4_m4v3_db(vt[1].fbcoord, m_view_projection, vt[1].gloc);
        vt[1].index = tri->v[1]->index;

        /* New line connecting two new points. */
        INCREASE_EDGE
        if (allow_boundaries) {
          e->flags = LRT_EDGE_FLAG_CONTOUR;
          lineart_add_edge_to_array(&ld->pending_edges, e);
        }
        /* NOTE: inverting `e->v1/v2` (left/right point) doesn't matter as long as
         * `tri->edge` and `tri->v` has the same sequence. and the winding direction
         * can be either CW or CCW but needs to be consistent throughout the calculation. */
        e->v1 = &vt[1];
        e->v2 = &vt[0];
        /* Only one adjacent triangle, because the other side is the near plane. */
        /* Use `tl` or `tr` doesn't matter. */
        e->t1 = tri1;
        e->object_ref = ob;

        /* New line connecting original point 0 and a new point, only when it's a selected line. */
        SELECT_EDGE(2, tri->v[0], &vt[0], tri1)
        /* New line connecting original point 0 and another new point. */
        SELECT_EDGE(0, tri->v[0], &vt[1], tri1)

        /* Re-assign triangle point array to two new points. */
        tri1->v[0] = tri->v[0];
        tri1->v[1] = &vt[1];
        tri1->v[2] = &vt[0];

        lineart_triangle_post(tri1, tri);

        v_count += 2;
        t_count += 1;
      }
      else if (!in2) {
        sub_v3_v3v3_db(span_v1, tri->v[2]->gloc, cam_pos);
        sub_v3_v3v3_db(span_v2, cam_pos, tri->v[0]->gloc);
        dot_v1 = dot_v3v3_db(span_v1, view_dir);
        dot_v2 = dot_v3v3_db(span_v2, view_dir);
        a = dot_v1 / (dot_v1 + dot_v2);
        interp_v3_v3v3_db(vt[0].gloc, tri->v[2]->gloc, tri->v[0]->gloc, a);
        mul_v4_m4v3_db(vt[0].fbcoord, m_view_projection, vt[0].gloc);
        vt[0].index = tri->v[0]->index;

        sub_v3_v3v3_db(span_v1, tri->v[2]->gloc, cam_pos);
        sub_v3_v3v3_db(span_v2, cam_pos, tri->v[1]->gloc);
        dot_v1 = dot_v3v3_db(span_v1, view_dir);
        dot_v2 = dot_v3v3_db(span_v2, view_dir);
        a = dot_v1 / (dot_v1 + dot_v2);
        interp_v3_v3v3_db(vt[1].gloc, tri->v[2]->gloc, tri->v[1]->gloc, a);
        mul_v4_m4v3_db(vt[1].fbcoord, m_view_projection, vt[1].gloc);
        vt[1].index = tri->v[1]->index;

        INCREASE_EDGE
        if (allow_boundaries) {
          e->flags = LRT_EDGE_FLAG_CONTOUR;
          lineart_add_edge_to_array(&ld->pending_edges, e);
        }
        e->v1 = &vt[0];
        e->v2 = &vt[1];
        e->t1 = tri1;
        e->object_ref = ob;

        SELECT_EDGE(2, tri->v[2], &vt[0], tri1)
        SELECT_EDGE(1, tri->v[2], &vt[1], tri1)

        tri1->v[0] = &vt[0];
        tri1->v[1] = &vt[1];
        tri1->v[2] = tri->v[2];

        lineart_triangle_post(tri1, tri);

        v_count += 2;
        t_count += 1;
      }
      else if (!in1) {
        sub_v3_v3v3_db(span_v1, tri->v[1]->gloc, cam_pos);
        sub_v3_v3v3_db(span_v2, cam_pos, tri->v[2]->gloc);
        dot_v1 = dot_v3v3_db(span_v1, view_dir);
        dot_v2 = dot_v3v3_db(span_v2, view_dir);
        a = dot_v1 / (dot_v1 + dot_v2);
        interp_v3_v3v3_db(vt[0].gloc, tri->v[1]->gloc, tri->v[2]->gloc, a);
        mul_v4_m4v3_db(vt[0].fbcoord, m_view_projection, vt[0].gloc);
        vt[0].index = tri->v[2]->index;

        sub_v3_v3v3_db(span_v1, tri->v[1]->gloc, cam_pos);
        sub_v3_v3v3_db(span_v2, cam_pos, tri->v[0]->gloc);
        dot_v1 = dot_v3v3_db(span_v1, view_dir);
        dot_v2 = dot_v3v3_db(span_v2, view_dir);
        a = dot_v1 / (dot_v1 + dot_v2);
        interp_v3_v3v3_db(vt[1].gloc, tri->v[1]->gloc, tri->v[0]->gloc, a);
        mul_v4_m4v3_db(vt[1].fbcoord, m_view_projection, vt[1].gloc);
        vt[1].index = tri->v[0]->index;

        INCREASE_EDGE
        if (allow_boundaries) {
          e->flags = LRT_EDGE_FLAG_CONTOUR;
          lineart_add_edge_to_array(&ld->pending_edges, e);
        }
        e->v1 = &vt[1];
        e->v2 = &vt[0];
        e->t1 = tri1;
        e->object_ref = ob;

        SELECT_EDGE(1, tri->v[1], &vt[0], tri1)
        SELECT_EDGE(0, tri->v[1], &vt[1], tri1)

        tri1->v[0] = &vt[0];
        tri1->v[1] = tri->v[1];
        tri1->v[2] = &vt[1];

        lineart_triangle_post(tri1, tri);

        v_count += 2;
        t_count += 1;
      }
      break;
    case 1:
      /* One point behind near plane, cut those and
       * generate 2 new points, 4 lines and 2 triangles. */
      lineart_triangle_set_cull_flag(tri, LRT_CULL_USED);

      /**
       * (in0) means "when point 0 is invisible".
       * conditions for point 1, 2 are the same idea.
       * \code{.txt}
       * 0------|----------1
       *   --   |          |
       *     ---|          |
       *        |--        |
       *        |  ---     |
       *        |     ---  |
       *        |        --2
       *      (near)---------->(far)
       * Will become:
       *        |N*********1
       *        |*     *** |
       *        |*  ***    |
       *        |N**       |
       *        |  ***     |
       *        |     ***  |
       *        |        **2
       *      (near)---------->(far)
       * \endcode
       */
      if (in0) {
        /* Cut point for line 0---|------1. */
        sub_v3_v3v3_db(span_v1, tri->v[1]->gloc, cam_pos);
        sub_v3_v3v3_db(span_v2, cam_pos, tri->v[0]->gloc);
        dot_v1 = dot_v3v3_db(span_v1, view_dir);
        dot_v2 = dot_v3v3_db(span_v2, view_dir);
        a = dot_v2 / (dot_v1 + dot_v2);
        /* Assign to a new point. */
        interp_v3_v3v3_db(vt[0].gloc, tri->v[0]->gloc, tri->v[1]->gloc, a);
        mul_v4_m4v3_db(vt[0].fbcoord, m_view_projection, vt[0].gloc);
        vt[0].index = tri->v[0]->index;

        /* Cut point for line 0---|------2. */
        sub_v3_v3v3_db(span_v1, tri->v[2]->gloc, cam_pos);
        sub_v3_v3v3_db(span_v2, cam_pos, tri->v[0]->gloc);
        dot_v1 = dot_v3v3_db(span_v1, view_dir);
        dot_v2 = dot_v3v3_db(span_v2, view_dir);
        a = dot_v2 / (dot_v1 + dot_v2);
        /* Assign to other new point. */
        interp_v3_v3v3_db(vt[1].gloc, tri->v[0]->gloc, tri->v[2]->gloc, a);
        mul_v4_m4v3_db(vt[1].fbcoord, m_view_projection, vt[1].gloc);
        vt[1].index = tri->v[0]->index;

        /* New line connects two new points. */
        INCREASE_EDGE
        if (allow_boundaries) {
          e->flags = LRT_EDGE_FLAG_CONTOUR;
          lineart_add_edge_to_array(&ld->pending_edges, e);
        }
        e->v1 = &vt[1];
        e->v2 = &vt[0];
        e->t1 = tri1;
        e->object_ref = ob;

        /* New line connects new point 0 and old point 1,
         * this is a border line. */

        SELECT_EDGE(0, tri->v[1], &vt[0], tri1)
        SELECT_EDGE(2, tri->v[2], &vt[1], tri2)
        RELINK_EDGE(1, tri2)

        /* We now have one triangle closed. */
        tri1->v[0] = tri->v[1];
        tri1->v[1] = &vt[1];
        tri1->v[2] = &vt[0];
        /* Close the second triangle. */
        tri2->v[0] = &vt[1];
        tri2->v[1] = tri->v[1];
        tri2->v[2] = tri->v[2];

        lineart_triangle_post(tri1, tri);
        lineart_triangle_post(tri2, tri);

        v_count += 2;
        t_count += 2;
      }
      else if (in1) {

        sub_v3_v3v3_db(span_v1, tri->v[1]->gloc, cam_pos);
        sub_v3_v3v3_db(span_v2, cam_pos, tri->v[2]->gloc);
        dot_v1 = dot_v3v3_db(span_v1, view_dir);
        dot_v2 = dot_v3v3_db(span_v2, view_dir);
        a = dot_v1 / (dot_v1 + dot_v2);
        interp_v3_v3v3_db(vt[0].gloc, tri->v[1]->gloc, tri->v[2]->gloc, a);
        mul_v4_m4v3_db(vt[0].fbcoord, m_view_projection, vt[0].gloc);
        vt[0].index = tri->v[1]->index;

        sub_v3_v3v3_db(span_v1, tri->v[1]->gloc, cam_pos);
        sub_v3_v3v3_db(span_v2, cam_pos, tri->v[0]->gloc);
        dot_v1 = dot_v3v3_db(span_v1, view_dir);
        dot_v2 = dot_v3v3_db(span_v2, view_dir);
        a = dot_v1 / (dot_v1 + dot_v2);
        interp_v3_v3v3_db(vt[1].gloc, tri->v[1]->gloc, tri->v[0]->gloc, a);
        mul_v4_m4v3_db(vt[1].fbcoord, m_view_projection, vt[1].gloc);
        vt[1].index = tri->v[1]->index;

        INCREASE_EDGE
        if (allow_boundaries) {
          e->flags = LRT_EDGE_FLAG_CONTOUR;
          lineart_add_edge_to_array(&ld->pending_edges, e);
        }
        e->v1 = &vt[1];
        e->v2 = &vt[0];

        e->t1 = tri1;
        e->object_ref = ob;

        SELECT_EDGE(1, tri->v[2], &vt[0], tri1)
        SELECT_EDGE(0, tri->v[0], &vt[1], tri2)
        RELINK_EDGE(2, tri2)

        tri1->v[0] = tri->v[2];
        tri1->v[1] = &vt[1];
        tri1->v[2] = &vt[0];

        tri2->v[0] = &vt[1];
        tri2->v[1] = tri->v[2];
        tri2->v[2] = tri->v[0];

        lineart_triangle_post(tri1, tri);
        lineart_triangle_post(tri2, tri);

        v_count += 2;
        t_count += 2;
      }
      else if (in2) {

        sub_v3_v3v3_db(span_v1, tri->v[2]->gloc, cam_pos);
        sub_v3_v3v3_db(span_v2, cam_pos, tri->v[0]->gloc);
        dot_v1 = dot_v3v3_db(span_v1, view_dir);
        dot_v2 = dot_v3v3_db(span_v2, view_dir);
        a = dot_v1 / (dot_v1 + dot_v2);
        interp_v3_v3v3_db(vt[0].gloc, tri->v[2]->gloc, tri->v[0]->gloc, a);
        mul_v4_m4v3_db(vt[0].fbcoord, m_view_projection, vt[0].gloc);
        vt[0].index = tri->v[2]->index;

        sub_v3_v3v3_db(span_v1, tri->v[2]->gloc, cam_pos);
        sub_v3_v3v3_db(span_v2, cam_pos, tri->v[1]->gloc);
        dot_v1 = dot_v3v3_db(span_v1, view_dir);
        dot_v2 = dot_v3v3_db(span_v2, view_dir);
        a = dot_v1 / (dot_v1 + dot_v2);
        interp_v3_v3v3_db(vt[1].gloc, tri->v[2]->gloc, tri->v[1]->gloc, a);
        mul_v4_m4v3_db(vt[1].fbcoord, m_view_projection, vt[1].gloc);
        vt[1].index = tri->v[2]->index;

        INCREASE_EDGE
        if (allow_boundaries) {
          e->flags = LRT_EDGE_FLAG_CONTOUR;
          lineart_add_edge_to_array(&ld->pending_edges, e);
        }
        e->v1 = &vt[1];
        e->v2 = &vt[0];

        e->t1 = tri1;
        e->object_ref = ob;

        SELECT_EDGE(2, tri->v[0], &vt[0], tri1)
        SELECT_EDGE(1, tri->v[1], &vt[1], tri2)
        RELINK_EDGE(0, tri2)

        tri1->v[0] = tri->v[0];
        tri1->v[1] = &vt[1];
        tri1->v[2] = &vt[0];

        tri2->v[0] = &vt[1];
        tri2->v[1] = tri->v[0];
        tri2->v[2] = tri->v[1];

        lineart_triangle_post(tri1, tri);
        lineart_triangle_post(tri2, tri);

        v_count += 2;
        t_count += 2;
      }
      break;
  }
  *r_v_count = v_count;
  *r_e_count = e_count;
  *r_t_count = t_count;

#undef INCREASE_EDGE
#undef SELECT_EDGE
#undef RELINK_EDGE
#undef REMOVE_TRIANGLE_EDGE
}

/**
 * This function cuts triangles with near- or far-plane. Setting clip_far = true for cutting with
 * far-plane. For triangles that's crossing the plane, it will generate new 1 or 2 triangles with
 * new topology that represents the trimmed triangle. (which then became a triangle or a square
 * formed by two triangles)
 */
void lineart_main_cull_triangles(LineartData *ld, bool clip_far)
{
  LineartTriangle *tri;
  LineartElementLinkNode *v_eln, *t_eln, *e_eln;
  double(*m_view_projection)[4] = ld->conf.view_projection;
  int i;
  int v_count = 0, t_count = 0, e_count = 0;
  Object *ob;
  bool allow_boundaries = ld->conf.allow_boundaries;
  double cam_pos[3];
  double clip_start = ld->conf.near_clip, clip_end = ld->conf.far_clip;
  double view_dir[3], clip_advance[3];

  copy_v3_v3_db(view_dir, ld->conf.view_vector);
  copy_v3_v3_db(clip_advance, ld->conf.view_vector);
  copy_v3_v3_db(cam_pos, ld->conf.camera_pos);

  if (clip_far) {
    /* Move starting point to end plane. */
    mul_v3db_db(clip_advance, -clip_end);
    add_v3_v3_db(cam_pos, clip_advance);

    /* "reverse looking". */
    mul_v3db_db(view_dir, -1.0f);
  }
  else {
    /* Clip Near. */
    mul_v3db_db(clip_advance, -clip_start);
    add_v3_v3_db(cam_pos, clip_advance);
  }

  v_eln = lineart_memory_get_vert_space(ld);
  t_eln = lineart_memory_get_triangle_space(ld);
  e_eln = lineart_memory_get_edge_space(ld);

  /* Additional memory space for storing generated points and triangles. */
#define LRT_CULL_ENSURE_MEMORY \
  if (v_count > 60) { \
    v_eln->element_count = v_count; \
    v_eln = lineart_memory_get_vert_space(ld); \
    v_count = 0; \
  } \
  if (t_count > 60) { \
    t_eln->element_count = t_count; \
    t_eln = lineart_memory_get_triangle_space(ld); \
    t_count = 0; \
  } \
  if (e_count > 60) { \
    e_eln->element_count = e_count; \
    e_eln = lineart_memory_get_edge_space(ld); \
    e_count = 0; \
  }

#define LRT_CULL_DECIDE_INSIDE \
  /* These three represents points that are in the clipping range or not. */ \
  in0 = 0, in1 = 0, in2 = 0; \
  if (clip_far) { \
    /* Point outside far plane. */ \
    if (tri->v[0]->fbcoord[use_w] > clip_end) { \
      in0 = 1; \
    } \
    if (tri->v[1]->fbcoord[use_w] > clip_end) { \
      in1 = 1; \
    } \
    if (tri->v[2]->fbcoord[use_w] > clip_end) { \
      in2 = 1; \
    } \
  } \
  else { \
    /* Point inside near plane. */ \
    if (tri->v[0]->fbcoord[use_w] < clip_start) { \
      in0 = 1; \
    } \
    if (tri->v[1]->fbcoord[use_w] < clip_start) { \
      in1 = 1; \
    } \
    if (tri->v[2]->fbcoord[use_w] < clip_start) { \
      in2 = 1; \
    } \
  }

  int use_w = 3;
  int in0 = 0, in1 = 0, in2 = 0;

  if (!ld->conf.cam_is_persp) {
    clip_start = -1;
    clip_end = 1;
    use_w = 2;
  }

  /* Then go through all the other triangles. */
  LISTBASE_FOREACH (LineartElementLinkNode *, eln, &ld->geom.triangle_buffer_pointers) {
    if (eln->flags & LRT_ELEMENT_IS_ADDITIONAL) {
      continue;
    }
    ob = static_cast<Object *>(eln->object_ref);
    for (i = 0; i < eln->element_count; i++) {
      /* Select the triangle in the array. */
      tri = static_cast<LineartTriangle *>(
          (void *)(((uchar *)eln->pointer) + ld->sizeof_triangle * i));

      if (tri->flags & LRT_CULL_DISCARD) {
        continue;
      }

      LRT_CULL_DECIDE_INSIDE
      LRT_CULL_ENSURE_MEMORY
      lineart_triangle_cull_single(ld,
                                   tri,
                                   in0,
                                   in1,
                                   in2,
                                   cam_pos,
                                   view_dir,
                                   allow_boundaries,
                                   m_view_projection,
                                   ob,
                                   &v_count,
                                   &e_count,
                                   &t_count,
                                   v_eln,
                                   e_eln,
                                   t_eln);
    }
    t_eln->element_count = t_count;
    v_eln->element_count = v_count;
  }

#undef LRT_CULL_ENSURE_MEMORY
#undef LRT_CULL_DECIDE_INSIDE
}

/**
 * Adjacent data is only used during the initial stages of computing.
 * So we can free it using this function when it is not needed anymore.
 */
void lineart_main_free_adjacent_data(LineartData *ld)
{
  LinkData *link;
  while ((link = static_cast<LinkData *>(BLI_pophead(&ld->geom.triangle_adjacent_pointers))) !=
         nullptr) {
    MEM_freeN(link->data);
  }
  LISTBASE_FOREACH (LineartElementLinkNode *, eln, &ld->geom.triangle_buffer_pointers) {
    LineartTriangle *tri = static_cast<LineartTriangle *>(eln->pointer);
    int i;
    for (i = 0; i < eln->element_count; i++) {
      /* See definition of tri->intersecting_verts and the usage in
       * lineart_geometry_object_load() for detailed. */
      tri->intersecting_verts = nullptr;
      tri = (LineartTriangle *)(((uchar *)tri) + ld->sizeof_triangle);
    }
  }
}

void lineart_main_perspective_division(LineartData *ld)
{
  LISTBASE_FOREACH (LineartElementLinkNode *, eln, &ld->geom.vertex_buffer_pointers) {
    LineartVert *vt = static_cast<LineartVert *>(eln->pointer);
    for (int i = 0; i < eln->element_count; i++) {
      if (ld->conf.cam_is_persp) {
        /* Do not divide Z, we use Z to back transform cut points in later chaining process. */
        vt[i].fbcoord[0] /= vt[i].fbcoord[3];
        vt[i].fbcoord[1] /= vt[i].fbcoord[3];
        /* Re-map z into (0-1) range, because we no longer need NDC (Normalized Device Coordinates)
         * at the moment.
         * The algorithm currently doesn't need Z for operation, we use W instead. If Z is needed
         * in the future, the line below correctly transforms it to view space coordinates. */
        // `vt[i].fbcoord[2] = -2 * vt[i].fbcoord[2] / (far - near) - (far + near) / (far - near);
      }
      /* Shifting is always needed. */
      vt[i].fbcoord[0] -= ld->conf.shift_x * 2;
      vt[i].fbcoord[1] -= ld->conf.shift_y * 2;
    }
  }
}

void lineart_main_discard_out_of_frame_edges(LineartData *ld)
{
  LineartEdge *e;
  int i;

#define LRT_VERT_OUT_OF_BOUND(v) \
  (v && (v->fbcoord[0] < -1 || v->fbcoord[0] > 1 || v->fbcoord[1] < -1 || v->fbcoord[1] > 1))

  LISTBASE_FOREACH (LineartElementLinkNode *, eln, &ld->geom.line_buffer_pointers) {
    e = (LineartEdge *)eln->pointer;
    for (i = 0; i < eln->element_count; i++) {
      if (LRT_VERT_OUT_OF_BOUND(e[i].v1) && LRT_VERT_OUT_OF_BOUND(e[i].v2)) {
        e[i].flags = LRT_EDGE_FLAG_CHAIN_PICKED;
      }
    }
  }
}

struct LineartEdgeNeighbor {
  int e;
  uint16_t flags;
  int v1, v2;
};

typedef struct VertData {
  const float (*positions)[3];
  LineartVert *v_arr;
  double (*model_view)[4];
  double (*model_view_proj)[4];
};

static void lineart_mvert_transform_task(void *__restrict userdata,
                                         const int i,
                                         const TaskParallelTLS *__restrict /*tls*/)
{
  VertData *vert_task_data = (VertData *)userdata;
  double co[4];
  LineartVert *v = &vert_task_data->v_arr[i];
  copy_v3db_v3fl(co, vert_task_data->positions[i]);
  mul_v3_m4v3_db(v->gloc, vert_task_data->model_view, co);
  mul_v4_m4v3_db(v->fbcoord, vert_task_data->model_view_proj, co);
  v->index = i;
}

static const int LRT_MESH_EDGE_TYPES[] = {
    LRT_EDGE_FLAG_EDGE_MARK,
    LRT_EDGE_FLAG_CONTOUR,
    LRT_EDGE_FLAG_CREASE,
    LRT_EDGE_FLAG_MATERIAL,
    LRT_EDGE_FLAG_LOOSE,
    LRT_EDGE_FLAG_CONTOUR_SECONDARY,
};

#define LRT_MESH_EDGE_TYPES_COUNT 6

static int lineart_edge_type_duplication_count(int eflag)
{
  int count = 0;
  /* See eLineartEdgeFlag for details. */
  for (int i = 0; i < LRT_MESH_EDGE_TYPES_COUNT; i++) {
    if (eflag & LRT_MESH_EDGE_TYPES[i]) {
      count++;
    }
  }
  return count;
}

/**
 * Because we have a variable size for #LineartTriangle, we need an access helper.
 * See #LineartTriangleThread for more info.
 */
static LineartTriangle *lineart_triangle_from_index(LineartData *ld,
                                                    LineartTriangle *rt_array,
                                                    int index)
{
  int8_t *b = (int8_t *)rt_array;
  b += (index * ld->sizeof_triangle);
  return (LineartTriangle *)b;
}

struct EdgeFeatData {
  LineartData *ld;
  Mesh *me;
  Object *ob_eval; /* For evaluated materials. */
  const MLoopTri *mlooptri;
  const int *material_indices;
  blender::Span<MEdge> edges;
  blender::Span<MLoop> loops;
  blender::Span<MPoly> polys;
  LineartTriangle *tri_array;
  LineartVert *v_array;
  float crease_threshold;
  bool use_auto_smooth;
  bool use_freestyle_face;
  int freestyle_face_index;
  bool use_freestyle_edge;
  int freestyle_edge_index;
  LineartEdgeNeighbor *edge_nabr;
};

struct EdgeFeatReduceData {
  int feat_edges;
};

static void feat_data_sum_reduce(const void *__restrict /*userdata*/,
                                 void *__restrict chunk_join,
                                 void *__restrict chunk)
{
  EdgeFeatReduceData *feat_chunk_join = (EdgeFeatReduceData *)chunk_join;
  EdgeFeatReduceData *feat_chunk = (EdgeFeatReduceData *)chunk;
  feat_chunk_join->feat_edges += feat_chunk->feat_edges;
}

static void lineart_identify_mlooptri_feature_edges(void *__restrict userdata,
                                                    const int i,
                                                    const TaskParallelTLS *__restrict tls)
{
  EdgeFeatData *e_feat_data = (EdgeFeatData *)userdata;
  EdgeFeatReduceData *reduce_data = (EdgeFeatReduceData *)tls->userdata_chunk;
  Mesh *me = e_feat_data->me;
  const int *material_indices = e_feat_data->material_indices;
  Object *ob_eval = e_feat_data->ob_eval;
  LineartEdgeNeighbor *edge_nabr = e_feat_data->edge_nabr;
  const MLoopTri *mlooptri = e_feat_data->mlooptri;

  uint16_t edge_flag_result = 0;

  /* Because the edge neighbor array contains loop edge pairs, we only need to process the first
   * edge in the pair. Otherwise we would add the same edge that the loops represent twice. */
  if (i < edge_nabr[i].e) {
    return;
  }

  bool face_mark_filtered = false;
  bool enable_face_mark = (e_feat_data->use_freestyle_face &&
                           e_feat_data->ld->conf.filter_face_mark);
  bool only_contour = false;
  if (enable_face_mark) {
    FreestyleFace *ff1, *ff2;
    int index = e_feat_data->freestyle_face_index;
    if (index > -1) {
      ff1 = &((FreestyleFace *)me->pdata.layers[index].data)[mlooptri[i / 3].poly];
    }
    if (edge_nabr[i].e > -1) {
      ff2 = &((FreestyleFace *)me->pdata.layers[index].data)[mlooptri[edge_nabr[i].e / 3].poly];
    }
    else {
      /* Handle mesh boundary cases: We want mesh boundaries to respect
       * `filter_face_mark_boundaries` option the same way as face mark boundaries, and the code
       * path is simper when it's assuming both ff1 and ff2 not nullptr. */
      ff2 = ff1;
    }
    if (e_feat_data->ld->conf.filter_face_mark_boundaries ^
        e_feat_data->ld->conf.filter_face_mark_invert) {
      if ((ff1->flag & FREESTYLE_FACE_MARK) || (ff2->flag & FREESTYLE_FACE_MARK)) {
        face_mark_filtered = true;
      }
    }
    else {
      if ((ff1->flag & FREESTYLE_FACE_MARK) && (ff2->flag & FREESTYLE_FACE_MARK) && (ff2 != ff1)) {
        face_mark_filtered = true;
      }
    }
    if (e_feat_data->ld->conf.filter_face_mark_invert) {
      face_mark_filtered = !face_mark_filtered;
    }
    if (!face_mark_filtered) {
      edge_nabr[i].flags = LRT_EDGE_FLAG_INHIBIT;
      if (e_feat_data->ld->conf.filter_face_mark_keep_contour) {
        only_contour = true;
      }
    }
  }

  if (enable_face_mark && !face_mark_filtered && !only_contour) {
    return;
  }

  /* Mesh boundary */
  if (edge_nabr[i].e == -1) {
    edge_nabr[i].flags = LRT_EDGE_FLAG_CONTOUR;
    reduce_data->feat_edges += 1;
    return;
  }

  LineartTriangle *tri1, *tri2;
  LineartVert *vert;
  LineartData *ld = e_feat_data->ld;

  int f1 = i / 3, f2 = edge_nabr[i].e / 3;

  /* The mesh should already be triangulated now, so we can assume each face is a triangle. */
  tri1 = lineart_triangle_from_index(ld, e_feat_data->tri_array, f1);
  tri2 = lineart_triangle_from_index(ld, e_feat_data->tri_array, f2);

  vert = &e_feat_data->v_array[edge_nabr[i].v1];

  double view_vector_persp[3];
  double *view_vector = view_vector_persp;
  double dot_v1 = 0, dot_v2 = 0;
  double result;
  bool material_back_face = ((tri1->flags | tri2->flags) & LRT_TRIANGLE_MAT_BACK_FACE_CULLING);

  if (ld->conf.use_contour || ld->conf.use_back_face_culling || material_back_face) {
    if (ld->conf.cam_is_persp) {
      sub_v3_v3v3_db(view_vector, ld->conf.camera_pos, vert->gloc);
    }
    else {
      view_vector = ld->conf.view_vector;
    }

    dot_v1 = dot_v3v3_db(view_vector, tri1->gn);
    dot_v2 = dot_v3v3_db(view_vector, tri2->gn);

    if ((result = dot_v1 * dot_v2) <= 0 && (dot_v1 + dot_v2)) {
      edge_flag_result |= LRT_EDGE_FLAG_CONTOUR;
    }

    if (ld->conf.use_back_face_culling) {
      if (dot_v1 < 0) {
        tri1->flags |= LRT_CULL_DISCARD;
      }
      if (dot_v2 < 0) {
        tri2->flags |= LRT_CULL_DISCARD;
      }
    }
    if (material_back_face) {
      if (tri1->flags & LRT_TRIANGLE_MAT_BACK_FACE_CULLING && dot_v1 < 0) {
        tri1->flags |= LRT_CULL_DISCARD;
      }
      if (tri2->flags & LRT_TRIANGLE_MAT_BACK_FACE_CULLING && dot_v2 < 0) {
        tri2->flags |= LRT_CULL_DISCARD;
      }
    }
  }

  if (ld->conf.use_contour_secondary) {
    view_vector = view_vector_persp;
    if (ld->conf.cam_is_persp_secondary) {
      sub_v3_v3v3_db(view_vector, vert->gloc, ld->conf.camera_pos_secondary);
    }
    else {
      view_vector = ld->conf.view_vector_secondary;
    }

    dot_v1 = dot_v3v3_db(view_vector, tri1->gn);
    dot_v2 = dot_v3v3_db(view_vector, tri2->gn);

    if ((result = dot_v1 * dot_v2) <= 0 && (dot_v1 + dot_v2)) {
      edge_flag_result |= LRT_EDGE_FLAG_CONTOUR_SECONDARY;
    }
  }

  if (!only_contour) {
    if (ld->conf.use_crease) {
      bool do_crease = true;
      if (!ld->conf.force_crease && !e_feat_data->use_auto_smooth &&
          (e_feat_data->polys[mlooptri[f1].poly].flag & ME_SMOOTH) &&
          (e_feat_data->polys[mlooptri[f2].poly].flag & ME_SMOOTH)) {
        do_crease = false;
      }
      if (do_crease && (dot_v3v3_db(tri1->gn, tri2->gn) < e_feat_data->crease_threshold)) {
        edge_flag_result |= LRT_EDGE_FLAG_CREASE;
      }
    }

    int mat1 = material_indices ? material_indices[mlooptri[f1].poly] : 0;
    int mat2 = material_indices ? material_indices[mlooptri[f2].poly] : 0;

    if (mat1 != mat2) {
      Material *m1 = BKE_object_material_get_eval(ob_eval, mat1 + 1);
      Material *m2 = BKE_object_material_get_eval(ob_eval, mat2 + 1);
      if (m1 && m2 &&
          ((m1->lineart.mat_occlusion == 0 && m2->lineart.mat_occlusion != 0) ||
           (m2->lineart.mat_occlusion == 0 && m1->lineart.mat_occlusion != 0))) {
        if (ld->conf.use_contour) {
          edge_flag_result |= LRT_EDGE_FLAG_CONTOUR;
        }
      }
      if (ld->conf.use_material) {
        edge_flag_result |= LRT_EDGE_FLAG_MATERIAL;
      }
    }
  }
  else {                     /* only_contour */
    if (!edge_flag_result) { /* Other edge types inhibited */
      return;
    }
  }

  int real_edges[3];
  BKE_mesh_looptri_get_real_edges(
      e_feat_data->edges.data(), e_feat_data->loops.data(), &mlooptri[i / 3], real_edges);

  if (real_edges[i % 3] >= 0) {
    const MEdge *medge = &e_feat_data->edges[real_edges[i % 3]];

    if (ld->conf.use_crease && ld->conf.sharp_as_crease && (medge->flag & ME_SHARP)) {
      edge_flag_result |= LRT_EDGE_FLAG_CREASE;
    }

    if (ld->conf.use_edge_marks && e_feat_data->use_freestyle_edge) {
      FreestyleEdge *fe;
      int index = e_feat_data->freestyle_edge_index;
      fe = &((FreestyleEdge *)me->edata.layers[index].data)[real_edges[i % 3]];
      if (fe->flag & FREESTYLE_EDGE_MARK) {
        edge_flag_result |= LRT_EDGE_FLAG_EDGE_MARK;
      }
    }
  }

  edge_nabr[i].flags = edge_flag_result;

  if (edge_flag_result) {
    /* Only allocate for feature edge (instead of all edges) to save memory.
     * If allow duplicated edges, one edge gets added multiple times if it has multiple types.
     */
    reduce_data->feat_edges += e_feat_data->ld->conf.allow_duplicated_types ?
                                   lineart_edge_type_duplication_count(edge_flag_result) :
                                   1;
  }
}

struct LooseEdgeData {
  int loose_count;
  int *loose_array;
};

void lineart_add_edge_to_array(LineartPendingEdges *pe, LineartEdge *e)
{
  if (pe->next >= pe->max || !pe->max) {
    if (!pe->max) {
      pe->max = 1000;
    }

    LineartEdge **new_array = static_cast<LineartEdge **>(
        MEM_mallocN(sizeof(LineartEdge *) * pe->max * 2, "LineartPendingEdges array"));
    if (LIKELY(pe->array)) {
      memcpy(new_array, pe->array, sizeof(LineartEdge *) * pe->max);
      MEM_freeN(pe->array);
    }
    pe->max *= 2;
    pe->array = new_array;
  }
  pe->array[pe->next] = e;
  pe->next++;
}
static void lineart_add_edge_to_array_thread(LineartObjectInfo *obi, LineartEdge *e)
{
  lineart_add_edge_to_array(&obi->pending_edges, e);
}

/* NOTE: For simplicity, this function doesn't actually do anything if you already have data in
 * #pe. */
void lineart_finalize_object_edge_array_reserve(LineartPendingEdges *pe, int count)
{
  if (pe->max || pe->array || count == 0) {
    return;
  }

  pe->max = count;
  LineartEdge **new_array = static_cast<LineartEdge **>(
      MEM_mallocN(sizeof(LineartEdge *) * pe->max, "LineartPendingEdges array final"));
  pe->array = new_array;
}

static void lineart_finalize_object_edge_array(LineartPendingEdges *pe, LineartObjectInfo *obi)
{
  /* In case of line art "occlusion only" or contour not enabled, it's possible for an object to
   * not produce any feature lines. */
  if (!obi->pending_edges.array) {
    return;
  }
  memcpy(&pe->array[pe->next],
         obi->pending_edges.array,
         sizeof(LineartEdge *) * obi->pending_edges.next);
  MEM_freeN(obi->pending_edges.array);
  pe->next += obi->pending_edges.next;
}

static void lineart_triangle_adjacent_assign(LineartTriangle *tri,
                                             LineartTriangleAdjacent *tri_adj,
                                             LineartEdge *e)
{
  if (lineart_edge_match(tri, e, 0, 1)) {
    tri_adj->e[0] = e;
  }
  else if (lineart_edge_match(tri, e, 1, 2)) {
    tri_adj->e[1] = e;
  }
  else if (lineart_edge_match(tri, e, 2, 0)) {
    tri_adj->e[2] = e;
  }
}

struct TriData {
  LineartObjectInfo *ob_info;
  blender::Span<blender::float3> positions;
  blender::Span<MLoop> loops;
  const MLoopTri *mlooptri;
  const int *material_indices;
  LineartVert *vert_arr;
  LineartTriangle *tri_arr;
  int lineart_triangle_size;
  LineartTriangleAdjacent *tri_adj;
};

static void lineart_load_tri_task(void *__restrict userdata,
                                  const int i,
                                  const TaskParallelTLS *__restrict /*tls*/)
{
  TriData *tri_task_data = (TriData *)userdata;
  LineartObjectInfo *ob_info = tri_task_data->ob_info;
  const blender::Span<blender::float3> positions = tri_task_data->positions;
  const blender::Span<MLoop> loops = tri_task_data->loops;
  const MLoopTri *mlooptri = &tri_task_data->mlooptri[i];
  const int *material_indices = tri_task_data->material_indices;
  LineartVert *vert_arr = tri_task_data->vert_arr;
  LineartTriangle *tri = tri_task_data->tri_arr;

  tri = (LineartTriangle *)(((uchar *)tri) + tri_task_data->lineart_triangle_size * i);

  int v1 = loops[mlooptri->tri[0]].v;
  int v2 = loops[mlooptri->tri[1]].v;
  int v3 = loops[mlooptri->tri[2]].v;

  tri->v[0] = &vert_arr[v1];
  tri->v[1] = &vert_arr[v2];
  tri->v[2] = &vert_arr[v3];

  /* Material mask bits and occlusion effectiveness assignment. */
  Material *mat = BKE_object_material_get(
      ob_info->original_ob_eval, material_indices ? material_indices[mlooptri->poly] + 1 : 1);
  tri->material_mask_bits |= ((mat && (mat->lineart.flags & LRT_MATERIAL_MASK_ENABLED)) ?
                                  mat->lineart.material_mask_bits :
                                  0);
  tri->mat_occlusion |= (mat ? mat->lineart.mat_occlusion : 1);
  tri->intersection_priority = ((mat && (mat->lineart.flags &
                                         LRT_MATERIAL_CUSTOM_INTERSECTION_PRIORITY)) ?
                                    mat->lineart.intersection_priority :
                                    ob_info->intersection_priority);
  tri->flags |= (mat && (mat->blend_flag & MA_BL_CULL_BACKFACE)) ?
                    LRT_TRIANGLE_MAT_BACK_FACE_CULLING :
                    0;

  tri->intersection_mask = ob_info->override_intersection_mask;

  tri->target_reference = (ob_info->obindex | (i & LRT_OBINDEX_LOWER));

  double gn[3];
  float no[3];
  normal_tri_v3(no, positions[v1], positions[v2], positions[v3]);
  copy_v3db_v3fl(gn, no);
  mul_v3_mat3_m4v3_db(tri->gn, ob_info->normal, gn);
  normalize_v3_db(tri->gn);

  if (ob_info->usage == OBJECT_LRT_INTERSECTION_ONLY) {
    tri->flags |= LRT_TRIANGLE_INTERSECTION_ONLY;
  }
  else if (ob_info->usage == OBJECT_LRT_FORCE_INTERSECTION) {
    tri->flags |= LRT_TRIANGLE_FORCE_INTERSECTION;
  }
  else if (ELEM(ob_info->usage, OBJECT_LRT_NO_INTERSECTION, OBJECT_LRT_OCCLUSION_ONLY)) {
    tri->flags |= LRT_TRIANGLE_NO_INTERSECTION;
  }

  /* Re-use this field to refer to adjacent info, will be cleared after culling stage. */
  tri->intersecting_verts = static_cast<LinkNode *>((void *)&tri_task_data->tri_adj[i]);
}
struct EdgeNeighborData {
  LineartEdgeNeighbor *edge_nabr;
  LineartAdjacentEdge *adj_e;
  const MLoopTri *mlooptri;
  const MLoop *mloop;
};

static void lineart_edge_neighbor_init_task(void *__restrict userdata,
                                            const int i,
                                            const TaskParallelTLS *__restrict /*tls*/)
{
  EdgeNeighborData *en_data = (EdgeNeighborData *)userdata;
  LineartAdjacentEdge *adj_e = &en_data->adj_e[i];
  const MLoopTri *looptri = &en_data->mlooptri[i / 3];
  LineartEdgeNeighbor *edge_nabr = &en_data->edge_nabr[i];
  const MLoop *mloop = en_data->mloop;

  adj_e->e = i;
  adj_e->v1 = mloop[looptri->tri[i % 3]].v;
  adj_e->v2 = mloop[looptri->tri[(i + 1) % 3]].v;
  if (adj_e->v1 > adj_e->v2) {
    SWAP(uint32_t, adj_e->v1, adj_e->v2);
  }
  edge_nabr->e = -1;

  edge_nabr->v1 = adj_e->v1;
  edge_nabr->v2 = adj_e->v2;
  edge_nabr->flags = 0;
}

static LineartEdgeNeighbor *lineart_build_edge_neighbor(Mesh *me, int total_edges)
{
  /* Because the mesh is triangulated, so `me->totedge` should be reliable? */
  LineartAdjacentEdge *adj_e = static_cast<LineartAdjacentEdge *>(
      MEM_mallocN(sizeof(LineartAdjacentEdge) * total_edges, "LineartAdjacentEdge arr"));
  LineartEdgeNeighbor *edge_nabr = static_cast<LineartEdgeNeighbor *>(
      MEM_mallocN(sizeof(LineartEdgeNeighbor) * total_edges, "LineartEdgeNeighbor arr"));

  TaskParallelSettings en_settings;
  BLI_parallel_range_settings_defaults(&en_settings);
  /* Set the minimum amount of edges a thread has to process. */
  en_settings.min_iter_per_thread = 50000;

  EdgeNeighborData en_data;
  en_data.adj_e = adj_e;
  en_data.edge_nabr = edge_nabr;
  en_data.mlooptri = BKE_mesh_runtime_looptri_ensure(me);
  en_data.mloop = BKE_mesh_loops(me);

  BLI_task_parallel_range(0, total_edges, &en_data, lineart_edge_neighbor_init_task, &en_settings);

  lineart_sort_adjacent_items(adj_e, total_edges);

  for (int i = 0; i < total_edges - 1; i++) {
    if (adj_e[i].v1 == adj_e[i + 1].v1 && adj_e[i].v2 == adj_e[i + 1].v2) {
      edge_nabr[adj_e[i].e].e = adj_e[i + 1].e;
      edge_nabr[adj_e[i + 1].e].e = adj_e[i].e;
    }
  }

  MEM_freeN(adj_e);

  return edge_nabr;
}

static void lineart_geometry_object_load(LineartObjectInfo *ob_info,
                                         LineartData *la_data,
                                         ListBase *shadow_elns)
{
  using namespace blender;
  Mesh *me = ob_info->original_me;
  if (!me->totedge) {
    return;
  }

  /* Triangulate. */
  const MLoopTri *mlooptri = BKE_mesh_runtime_looptri_ensure(me);
  const int tot_tri = BKE_mesh_runtime_looptri_len(me);

  const int *material_indices = (const int *)CustomData_get_layer_named(
      &me->pdata, CD_PROP_INT32, "material_index");

  /* Check if we should look for custom data tags like Freestyle edges or faces. */
  bool can_find_freestyle_edge = false;
  int layer_index = CustomData_get_active_layer_index(&me->edata, CD_FREESTYLE_EDGE);
  if (layer_index != -1) {
    can_find_freestyle_edge = true;
  }

  bool can_find_freestyle_face = false;
  layer_index = CustomData_get_active_layer_index(&me->pdata, CD_FREESTYLE_FACE);
  if (layer_index != -1) {
    can_find_freestyle_face = true;
  }

  /* If we allow duplicated edges, one edge should get added multiple times if is has been
   * classified as more than one edge type. This is so we can create multiple different line type
   * chains containing the same edge. */
  LineartVert *la_v_arr = static_cast<LineartVert *>(
      lineart_mem_acquire_thread(&la_data->render_data_pool, sizeof(LineartVert) * me->totvert));
  LineartTriangle *la_tri_arr = static_cast<LineartTriangle *>(
      lineart_mem_acquire_thread(&la_data->render_data_pool, tot_tri * la_data->sizeof_triangle));

  Object *orig_ob = ob_info->original_ob;

  BLI_spin_lock(&la_data->lock_task);
  LineartElementLinkNode *elem_link_node = static_cast<LineartElementLinkNode *>(
      lineart_list_append_pointer_pool_sized_thread(&la_data->geom.vertex_buffer_pointers,
                                                    &la_data->render_data_pool,
                                                    la_v_arr,
                                                    sizeof(LineartElementLinkNode)));
  BLI_spin_unlock(&la_data->lock_task);

  elem_link_node->obindex = ob_info->obindex;
  elem_link_node->element_count = me->totvert;
  elem_link_node->object_ref = orig_ob;
  ob_info->v_eln = elem_link_node;

  bool use_auto_smooth = false;
  float crease_angle = 0;
  if (orig_ob->lineart.flags & OBJECT_LRT_OWN_CREASE) {
    crease_angle = cosf(M_PI - orig_ob->lineart.crease_threshold);
  }
  else if (ob_info->original_me->flag & ME_AUTOSMOOTH) {
    crease_angle = cosf(ob_info->original_me->smoothresh);
    use_auto_smooth = true;
  }
  else {
    crease_angle = la_data->conf.crease_threshold;
  }

  /* FIXME(Yiming): Hack for getting clean 3D text, the seam that extruded text object creates
   * erroneous detection on creases. Future configuration should allow options. */
  if (orig_ob->type == OB_FONT) {
    elem_link_node->flags |= LRT_ELEMENT_BORDER_ONLY;
  }

  BLI_spin_lock(&la_data->lock_task);
  elem_link_node = static_cast<LineartElementLinkNode *>(
      lineart_list_append_pointer_pool_sized_thread(&la_data->geom.triangle_buffer_pointers,
                                                    &la_data->render_data_pool,
                                                    la_tri_arr,
                                                    sizeof(LineartElementLinkNode)));
  BLI_spin_unlock(&la_data->lock_task);

  int usage = ob_info->usage;

  elem_link_node->element_count = tot_tri;
  elem_link_node->object_ref = orig_ob;
  elem_link_node->flags = eLineArtElementNodeFlag(
      elem_link_node->flags |
      ((usage == OBJECT_LRT_NO_INTERSECTION) ? LRT_ELEMENT_NO_INTERSECTION : 0));

  /* Note this memory is not from pool, will be deleted after culling. */
  LineartTriangleAdjacent *tri_adj = static_cast<LineartTriangleAdjacent *>(
      MEM_callocN(sizeof(LineartTriangleAdjacent) * tot_tri, "LineartTriangleAdjacent"));
  /* Link is minimal so we use pool anyway. */
  BLI_spin_lock(&la_data->lock_task);
  lineart_list_append_pointer_pool_thread(
      &la_data->geom.triangle_adjacent_pointers, &la_data->render_data_pool, tri_adj);
  BLI_spin_unlock(&la_data->lock_task);

  /* Convert all vertices to lineart verts. */
  TaskParallelSettings vert_settings;
  BLI_parallel_range_settings_defaults(&vert_settings);
  /* Set the minimum amount of verts a thread has to process. */
  vert_settings.min_iter_per_thread = 4000;

  VertData vert_data;
  vert_data.positions = BKE_mesh_positions(me);
  vert_data.v_arr = la_v_arr;
  vert_data.model_view = ob_info->model_view;
  vert_data.model_view_proj = ob_info->model_view_proj;

  BLI_task_parallel_range(
      0, me->totvert, &vert_data, lineart_mvert_transform_task, &vert_settings);

  /* Convert all mesh triangles into lineart triangles.
   * Also create an edge map to get connectivity between edges and triangles. */
  TaskParallelSettings tri_settings;
  BLI_parallel_range_settings_defaults(&tri_settings);
  /* Set the minimum amount of triangles a thread has to process. */
  tri_settings.min_iter_per_thread = 4000;

  TriData tri_data;
  tri_data.ob_info = ob_info;
  tri_data.positions = me->positions();
  tri_data.mlooptri = mlooptri;
<<<<<<< HEAD
=======
  tri_data.verts = me->verts();
  tri_data.loops = me->loops();
>>>>>>> 19d90c7a
  tri_data.material_indices = material_indices;
  tri_data.vert_arr = la_v_arr;
  tri_data.tri_arr = la_tri_arr;
  tri_data.lineart_triangle_size = la_data->sizeof_triangle;
  tri_data.tri_adj = tri_adj;

  uint32_t total_edges = tot_tri * 3;

  BLI_task_parallel_range(0, tot_tri, &tri_data, lineart_load_tri_task, &tri_settings);

  /* Check for contour lines in the mesh.
   * IE check if the triangle edges lies in area where the triangles go from front facing to back
   * facing.
   */
  EdgeFeatReduceData edge_reduce = {0};
  TaskParallelSettings edge_feat_settings;
  BLI_parallel_range_settings_defaults(&edge_feat_settings);
  /* Set the minimum amount of edges a thread has to process. */
  edge_feat_settings.min_iter_per_thread = 4000;
  edge_feat_settings.userdata_chunk = &edge_reduce;
  edge_feat_settings.userdata_chunk_size = sizeof(EdgeFeatReduceData);
  edge_feat_settings.func_reduce = feat_data_sum_reduce;

  EdgeFeatData edge_feat_data = {0};
  edge_feat_data.ld = la_data;
  edge_feat_data.me = me;
  edge_feat_data.ob_eval = ob_info->original_ob_eval;
  edge_feat_data.mlooptri = mlooptri;
  edge_feat_data.material_indices = material_indices;
  edge_feat_data.edges = me->edges();
  edge_feat_data.polys = me->polys();
  edge_feat_data.loops = me->loops();
  edge_feat_data.edge_nabr = lineart_build_edge_neighbor(me, total_edges);
  edge_feat_data.tri_array = la_tri_arr;
  edge_feat_data.v_array = la_v_arr;
  edge_feat_data.crease_threshold = crease_angle;
  edge_feat_data.use_auto_smooth = use_auto_smooth;
  edge_feat_data.use_freestyle_face = can_find_freestyle_face;
  edge_feat_data.use_freestyle_edge = can_find_freestyle_edge;
  if (edge_feat_data.use_freestyle_face) {
    edge_feat_data.freestyle_face_index = CustomData_get_layer_index(&me->pdata,
                                                                     CD_FREESTYLE_FACE);
  }
  if (edge_feat_data.use_freestyle_edge) {
    edge_feat_data.freestyle_edge_index = CustomData_get_layer_index(&me->edata,
                                                                     CD_FREESTYLE_EDGE);
  }

  BLI_task_parallel_range(0,
                          total_edges,
                          &edge_feat_data,
                          lineart_identify_mlooptri_feature_edges,
                          &edge_feat_settings);

  LooseEdgeData loose_data = {0};

  if (la_data->conf.use_loose) {
    /* Only identifying floating edges at this point because other edges has been taken care of
     * inside #lineart_identify_mlooptri_feature_edges function. */
    const bke::LooseEdgeCache &loose_edges = me->loose_edges();
    loose_data.loose_array = static_cast<int *>(
        MEM_malloc_arrayN(loose_edges.count, sizeof(int), __func__));
    if (loose_edges.count > 0) {
      int loose_i = 0;
      for (const int64_t edge_i : IndexRange(me->totedge)) {
        if (loose_edges.is_loose_bits[edge_i]) {
          loose_data.loose_array[loose_i] = int(edge_i);
          loose_i++;
        }
      }
    }
  }

  int allocate_la_e = edge_reduce.feat_edges + loose_data.loose_count;

  LineartEdge *la_edge_arr = static_cast<LineartEdge *>(
      lineart_mem_acquire_thread(la_data->edge_data_pool, sizeof(LineartEdge) * allocate_la_e));
  LineartEdgeSegment *la_seg_arr = static_cast<LineartEdgeSegment *>(lineart_mem_acquire_thread(
      la_data->edge_data_pool, sizeof(LineartEdgeSegment) * allocate_la_e));
  BLI_spin_lock(&la_data->lock_task);
  elem_link_node = static_cast<LineartElementLinkNode *>(
      lineart_list_append_pointer_pool_sized_thread(&la_data->geom.line_buffer_pointers,
                                                    la_data->edge_data_pool,
                                                    la_edge_arr,
                                                    sizeof(LineartElementLinkNode)));
  BLI_spin_unlock(&la_data->lock_task);
  elem_link_node->element_count = allocate_la_e;
  elem_link_node->object_ref = orig_ob;
  elem_link_node->obindex = ob_info->obindex;

  LineartElementLinkNode *shadow_eln = nullptr;
  if (shadow_elns) {
    shadow_eln = lineart_find_matching_eln(shadow_elns, ob_info->obindex);
  }

  /* Start of the edge/seg arr */
  LineartEdge *la_edge;
  LineartEdgeSegment *la_seg;
  la_edge = la_edge_arr;
  la_seg = la_seg_arr;

  for (int i = 0; i < total_edges; i++) {
    LineartEdgeNeighbor *edge_nabr = &edge_feat_data.edge_nabr[i];

    if (i < edge_nabr->e) {
      continue;
    }

    /* Not a feature line, so we skip. */
    if (edge_nabr->flags == 0) {
      continue;
    }

    LineartEdge *edge_added = nullptr;

    /* See eLineartEdgeFlag for details. */
    for (int flag_bit = 0; flag_bit < LRT_MESH_EDGE_TYPES_COUNT; flag_bit++) {
      int use_type = LRT_MESH_EDGE_TYPES[flag_bit];
      if (!(use_type & edge_nabr->flags)) {
        continue;
      }

      la_edge->v1 = &la_v_arr[edge_nabr->v1];
      la_edge->v2 = &la_v_arr[edge_nabr->v2];
      int findex = i / 3;
      la_edge->t1 = lineart_triangle_from_index(la_data, la_tri_arr, findex);
      if (!edge_added) {
        lineart_triangle_adjacent_assign(la_edge->t1, &tri_adj[findex], la_edge);
      }
      if (edge_nabr->e != -1) {
        findex = edge_nabr->e / 3;
        la_edge->t2 = lineart_triangle_from_index(la_data, la_tri_arr, findex);
        if (!edge_added) {
          lineart_triangle_adjacent_assign(la_edge->t2, &tri_adj[findex], la_edge);
        }
      }
      la_edge->flags = use_type;
      la_edge->object_ref = orig_ob;
      la_edge->edge_identifier = LRT_EDGE_IDENTIFIER(ob_info, la_edge);
      BLI_addtail(&la_edge->segments, la_seg);

      if (shadow_eln) {
        /* TODO(Yiming): It's gonna be faster to do this operation after second stage occlusion if
         * we only need visible segments to have shadow info, however that way we lose information
         * on "shadow behind transparency window" type of region. */
        LineartEdge *shadow_e = lineart_find_matching_edge(shadow_eln, la_edge->edge_identifier);
        if (shadow_e) {
          lineart_register_shadow_cuts(la_data, la_edge, shadow_e);
        }
      }

      if (ELEM(usage,
               OBJECT_LRT_INHERIT,
               OBJECT_LRT_INCLUDE,
               OBJECT_LRT_NO_INTERSECTION,
               OBJECT_LRT_FORCE_INTERSECTION)) {
        lineart_add_edge_to_array_thread(ob_info, la_edge);
      }

      if (edge_added) {
        edge_added->flags |= LRT_EDGE_FLAG_NEXT_IS_DUPLICATION;
      }

      edge_added = la_edge;

      la_edge++;
      la_seg++;

      if (!la_data->conf.allow_duplicated_types) {
        break;
      }
    }
  }

  if (loose_data.loose_array) {
    const Span<MEdge> edges = me->edges();
    for (int i = 0; i < loose_data.loose_count; i++) {
      const MEdge *edge = &edges[loose_data.loose_array[i]];
      la_edge->v1 = &la_v_arr[edge->v1];
      la_edge->v2 = &la_v_arr[edge->v2];
      la_edge->flags = LRT_EDGE_FLAG_LOOSE;
      la_edge->object_ref = orig_ob;
      la_edge->edge_identifier = LRT_EDGE_IDENTIFIER(ob_info, la_edge);
      BLI_addtail(&la_edge->segments, la_seg);
      if (ELEM(usage,
               OBJECT_LRT_INHERIT,
               OBJECT_LRT_INCLUDE,
               OBJECT_LRT_NO_INTERSECTION,
               OBJECT_LRT_FORCE_INTERSECTION)) {
        lineart_add_edge_to_array_thread(ob_info, la_edge);
        if (shadow_eln) {
          LineartEdge *shadow_e = lineart_find_matching_edge(shadow_eln, la_edge->edge_identifier);
          if (shadow_e) {
            lineart_register_shadow_cuts(la_data, la_edge, shadow_e);
          }
        }
      }
      la_edge++;
      la_seg++;
    }
    MEM_SAFE_FREE(loose_data.loose_array);
  }

  MEM_freeN(edge_feat_data.edge_nabr);

  if (ob_info->free_use_mesh) {
    BKE_id_free(nullptr, me);
  }
}

static void lineart_object_load_worker(TaskPool *__restrict /*pool*/,
                                       LineartObjectLoadTaskInfo *olti)
{
  for (LineartObjectInfo *obi = olti->pending; obi; obi = obi->next) {
    lineart_geometry_object_load(obi, olti->ld, olti->shadow_elns);
  }
}

static uchar lineart_intersection_mask_check(Collection *c, Object *ob)
{
  LISTBASE_FOREACH (CollectionChild *, cc, &c->children) {
    uchar result = lineart_intersection_mask_check(cc->collection, ob);
    if (result) {
      return result;
    }
  }

  if (BKE_collection_has_object(c, (Object *)(ob->id.orig_id))) {
    if (c->lineart_flags & COLLECTION_LRT_USE_INTERSECTION_MASK) {
      return c->lineart_intersection_mask;
    }
  }

  return 0;
}

static uchar lineart_intersection_priority_check(Collection *c, Object *ob)
{
  if (ob->lineart.flags & OBJECT_LRT_OWN_INTERSECTION_PRIORITY) {
    return ob->lineart.intersection_priority;
  }

  LISTBASE_FOREACH (CollectionChild *, cc, &c->children) {
    uchar result = lineart_intersection_priority_check(cc->collection, ob);
    if (result) {
      return result;
    }
  }
  if (BKE_collection_has_object(c, (Object *)(ob->id.orig_id))) {
    if (c->lineart_flags & COLLECTION_LRT_USE_INTERSECTION_PRIORITY) {
      return c->lineart_intersection_priority;
    }
  }
  return 0;
}

/**
 * See if this object in such collection is used for generating line art,
 * Disabling a collection for line art will doable all objects inside.
 */
static int lineart_usage_check(Collection *c, Object *ob, bool is_render)
{

  if (!c) {
    return OBJECT_LRT_INHERIT;
  }

  int object_has_special_usage = (ob->lineart.usage != OBJECT_LRT_INHERIT);

  if (object_has_special_usage) {
    return ob->lineart.usage;
  }

  if (c->gobject.first) {
    if (BKE_collection_has_object(c, (Object *)(ob->id.orig_id))) {
      if ((is_render && (c->flag & COLLECTION_HIDE_RENDER)) ||
          ((!is_render) && (c->flag & COLLECTION_HIDE_VIEWPORT))) {
        return OBJECT_LRT_EXCLUDE;
      }
      if (ob->lineart.usage == OBJECT_LRT_INHERIT) {
        switch (c->lineart_usage) {
          case COLLECTION_LRT_OCCLUSION_ONLY:
            return OBJECT_LRT_OCCLUSION_ONLY;
          case COLLECTION_LRT_EXCLUDE:
            return OBJECT_LRT_EXCLUDE;
          case COLLECTION_LRT_INTERSECTION_ONLY:
            return OBJECT_LRT_INTERSECTION_ONLY;
          case COLLECTION_LRT_NO_INTERSECTION:
            return OBJECT_LRT_NO_INTERSECTION;
          case COLLECTION_LRT_FORCE_INTERSECTION:
            return OBJECT_LRT_FORCE_INTERSECTION;
        }
        return OBJECT_LRT_INHERIT;
      }
      return ob->lineart.usage;
    }
  }

  LISTBASE_FOREACH (CollectionChild *, cc, &c->children) {
    int result = lineart_usage_check(cc->collection, ob, is_render);
    if (result > OBJECT_LRT_INHERIT) {
      return result;
    }
  }

  return OBJECT_LRT_INHERIT;
}

static void lineart_geometry_load_assign_thread(LineartObjectLoadTaskInfo *olti_list,
                                                LineartObjectInfo *obi,
                                                int thread_count,
                                                int this_face_count)
{
  LineartObjectLoadTaskInfo *use_olti = olti_list;
  uint64_t min_face = use_olti->total_faces;
  for (int i = 0; i < thread_count; i++) {
    if (olti_list[i].total_faces < min_face) {
      min_face = olti_list[i].total_faces;
      use_olti = &olti_list[i];
    }
  }

  use_olti->total_faces += this_face_count;
  obi->next = use_olti->pending;
  use_olti->pending = obi;
}

static bool lineart_geometry_check_visible(double model_view_proj[4][4],
                                           double shift_x,
                                           double shift_y,
                                           Mesh *use_mesh)
{
  if (!use_mesh) {
    return false;
  }
  float mesh_min[3], mesh_max[3];
  INIT_MINMAX(mesh_min, mesh_max);
  BKE_mesh_minmax(use_mesh, mesh_min, mesh_max);
  BoundBox bb;
  BKE_boundbox_init_from_minmax(&bb, mesh_min, mesh_max);

  double co[8][4];
  double tmp[3];
  for (int i = 0; i < 8; i++) {
    copy_v3db_v3fl(co[i], bb.vec[i]);
    copy_v3_v3_db(tmp, co[i]);
    mul_v4_m4v3_db(co[i], model_view_proj, tmp);
    co[i][0] -= shift_x * 2 * co[i][3];
    co[i][1] -= shift_y * 2 * co[i][3];
  }

  bool cond[6] = {true, true, true, true, true, true};
  /* Because for a point to be inside clip space, it must satisfy `-Wc <= XYCc <= Wc`, here if
   * all verts falls to the same side of the clip space border, we know it's outside view. */
  for (int i = 0; i < 8; i++) {
    cond[0] &= (co[i][0] < -co[i][3]);
    cond[1] &= (co[i][0] > co[i][3]);
    cond[2] &= (co[i][1] < -co[i][3]);
    cond[3] &= (co[i][1] > co[i][3]);
    cond[4] &= (co[i][2] < -co[i][3]);
    cond[5] &= (co[i][2] > co[i][3]);
  }
  for (int i = 0; i < 6; i++) {
    if (cond[i]) {
      return false;
    }
  }
  return true;
}

static void lineart_object_load_single_instance(LineartData *ld,
                                                Depsgraph *depsgraph,
                                                Scene *scene,
                                                Object *ob,
                                                Object *ref_ob,
                                                float use_mat[4][4],
                                                bool is_render,
                                                LineartObjectLoadTaskInfo *olti,
                                                int thread_count,
                                                int obindex)
{
  LineartObjectInfo *obi = static_cast<LineartObjectInfo *>(
      lineart_mem_acquire(&ld->render_data_pool, sizeof(LineartObjectInfo)));
  obi->usage = lineart_usage_check(scene->master_collection, ob, is_render);
  obi->override_intersection_mask = lineart_intersection_mask_check(scene->master_collection, ob);
  obi->intersection_priority = lineart_intersection_priority_check(scene->master_collection, ob);
  Mesh *use_mesh;

  if (obi->usage == OBJECT_LRT_EXCLUDE) {
    return;
  }

  obi->obindex = obindex << LRT_OBINDEX_SHIFT;

  /* Prepare the matrix used for transforming this specific object (instance). This has to be
   * done before mesh boundbox check because the function needs that. */
  mul_m4db_m4db_m4fl_uniq(obi->model_view_proj, ld->conf.view_projection, use_mat);
  mul_m4db_m4db_m4fl_uniq(obi->model_view, ld->conf.view, use_mat);

  if (!ELEM(ob->type, OB_MESH, OB_MBALL, OB_CURVES_LEGACY, OB_SURF, OB_FONT)) {
    return;
  }
  if (ob->type == OB_MESH) {
    use_mesh = BKE_object_get_evaluated_mesh(ob);
    if (use_mesh->edit_mesh) {
      /* If the object is being edited, then the mesh is not evaluated fully into the final
       * result, do not load them. */
      return;
    }
  }
  else {
    use_mesh = BKE_mesh_new_from_object(depsgraph, ob, true, true);
  }

  /* In case we still can not get any mesh geometry data from the object */
  if (!use_mesh) {
    return;
  }

  if (!lineart_geometry_check_visible(
          obi->model_view_proj, ld->conf.shift_x, ld->conf.shift_y, use_mesh)) {
    return;
  }

  if (ob->type != OB_MESH) {
    obi->free_use_mesh = true;
  }

  /* Make normal matrix. */
  float imat[4][4];
  invert_m4_m4(imat, use_mat);
  transpose_m4(imat);
  copy_m4d_m4(obi->normal, imat);

  obi->original_me = use_mesh;
  obi->original_ob = (ref_ob->id.orig_id ? (Object *)ref_ob->id.orig_id : (Object *)ref_ob);
  obi->original_ob_eval = DEG_get_evaluated_object(depsgraph, obi->original_ob);
  lineart_geometry_load_assign_thread(olti, obi, thread_count, use_mesh->totpoly);
}

void lineart_main_load_geometries(Depsgraph *depsgraph,
                                  Scene *scene,
                                  Object *camera /* Still use camera arg for convenience. */,
                                  LineartData *ld,
                                  bool allow_duplicates,
                                  bool do_shadow_casting,
                                  ListBase *shadow_elns)
{
  double proj[4][4], view[4][4], result[4][4];
  float inv[4][4];

  if (!do_shadow_casting) {
    Camera *cam = static_cast<Camera *>(camera->data);
    float sensor = BKE_camera_sensor_size(cam->sensor_fit, cam->sensor_x, cam->sensor_y);
    int fit = BKE_camera_sensor_fit(cam->sensor_fit, ld->w, ld->h);
    double asp = (double(ld->w) / double(ld->h));
    if (cam->type == CAM_PERSP) {
      if (fit == CAMERA_SENSOR_FIT_VERT && asp > 1) {
        sensor *= asp;
      }
      if (fit == CAMERA_SENSOR_FIT_HOR && asp < 1) {
        sensor /= asp;
      }
      const double fov = focallength_to_fov(cam->lens / (1 + ld->conf.overscan), sensor);
      lineart_matrix_perspective_44d(proj, fov, asp, cam->clip_start, cam->clip_end);
    }
    else if (cam->type == CAM_ORTHO) {
      const double w = cam->ortho_scale / 2;
      lineart_matrix_ortho_44d(proj, -w, w, -w / asp, w / asp, cam->clip_start, cam->clip_end);
    }

    invert_m4_m4(inv, ld->conf.cam_obmat);
    mul_m4db_m4db_m4fl_uniq(result, proj, inv);
    copy_m4_m4_db(proj, result);
    copy_m4_m4_db(ld->conf.view_projection, proj);

    unit_m4_db(view);
    copy_m4_m4_db(ld->conf.view, view);
  }

  BLI_listbase_clear(&ld->geom.triangle_buffer_pointers);
  BLI_listbase_clear(&ld->geom.vertex_buffer_pointers);

  double t_start;
  if (G.debug_value == 4000) {
    t_start = PIL_check_seconds_timer();
  }

  int thread_count = ld->thread_count;
  int bound_box_discard_count = 0;
  int obindex = 0;

  /* This memory is in render buffer memory pool. So we don't need to free those after loading. */
  LineartObjectLoadTaskInfo *olti = static_cast<LineartObjectLoadTaskInfo *>(lineart_mem_acquire(
      &ld->render_data_pool, sizeof(LineartObjectLoadTaskInfo) * thread_count));

  eEvaluationMode eval_mode = DEG_get_mode(depsgraph);
  bool is_render = eval_mode == DAG_EVAL_RENDER;

  int flags = DEG_ITER_OBJECT_FLAG_LINKED_DIRECTLY | DEG_ITER_OBJECT_FLAG_LINKED_VIA_SET |
              DEG_ITER_OBJECT_FLAG_VISIBLE;

  /* Instance duplicated & particles. */
  if (allow_duplicates) {
    flags |= DEG_ITER_OBJECT_FLAG_DUPLI;
  }

  DEGObjectIterSettings deg_iter_settings = {0};
  deg_iter_settings.depsgraph = depsgraph;
  deg_iter_settings.flags = flags;

  /* XXX(@Yiming): Temporary solution, this iterator is technically unsafe to use *during*
   * depsgraph evaluation, see D14997 for detailed explanations. */
  DEG_OBJECT_ITER_BEGIN (&deg_iter_settings, ob) {

    obindex++;

    Object *eval_ob = DEG_get_evaluated_object(depsgraph, ob);

    if (!eval_ob) {
      continue;
    }

    /* DEG_OBJECT_ITER_BEGIN will include the instanced mesh of these curve object types, so don't
     * load them twice. */
    if (allow_duplicates && ELEM(ob->type, OB_CURVES_LEGACY, OB_FONT, OB_SURF)) {
      continue;
    }

    if (BKE_object_visibility(eval_ob, eval_mode) & OB_VISIBLE_SELF) {
      lineart_object_load_single_instance(ld,
                                          depsgraph,
                                          scene,
                                          eval_ob,
                                          eval_ob,
                                          eval_ob->object_to_world,
                                          is_render,
                                          olti,
                                          thread_count,
                                          obindex);
    }
  }
  DEG_OBJECT_ITER_END;

  TaskPool *tp = BLI_task_pool_create(nullptr, TASK_PRIORITY_HIGH);

  if (G.debug_value == 4000) {
    printf("thread count: %d\n", thread_count);
  }
  for (int i = 0; i < thread_count; i++) {
    olti[i].ld = ld;
    olti[i].shadow_elns = shadow_elns;
    olti[i].thread_id = i;
    BLI_task_pool_push(tp, (TaskRunFunction)lineart_object_load_worker, &olti[i], 0, nullptr);
  }
  BLI_task_pool_work_and_wait(tp);
  BLI_task_pool_free(tp);

  /* The step below is to serialize vertex index in the whole scene, so
   * lineart_triangle_share_edge() can work properly from the lack of triangle adjacent info. */
  int global_i = 0;

  int edge_count = 0;
  for (int i = 0; i < thread_count; i++) {
    for (LineartObjectInfo *obi = olti[i].pending; obi; obi = obi->next) {
      if (!obi->v_eln) {
        continue;
      }
      edge_count += obi->pending_edges.next;
    }
  }
  lineart_finalize_object_edge_array_reserve(&ld->pending_edges, edge_count);

  for (int i = 0; i < thread_count; i++) {
    for (LineartObjectInfo *obi = olti[i].pending; obi; obi = obi->next) {
      if (!obi->v_eln) {
        continue;
      }
      LineartVert *v = (LineartVert *)obi->v_eln->pointer;
      int v_count = obi->v_eln->element_count;
      obi->v_eln->global_index_offset = global_i;
      for (int vi = 0; vi < v_count; vi++) {
        v[vi].index += global_i;
      }
      /* Register a global index increment. See #lineart_triangle_share_edge() and
       * #lineart_main_load_geometries() for detailed. It's okay that global_vindex might
       * eventually overflow, in such large scene it's virtually impossible for two vertex of the
       * same numeric index to come close together. */
      obi->global_i_offset = global_i;
      global_i += v_count;
      lineart_finalize_object_edge_array(&ld->pending_edges, obi);
    }
  }

  if (G.debug_value == 4000) {
    double t_elapsed = PIL_check_seconds_timer() - t_start;
    printf("Line art loading time: %lf\n", t_elapsed);
    printf("Discarded %d object from bound box check\n", bound_box_discard_count);
  }
}

/**
 * Returns the two other verts of the triangle given a vertex. Returns false if the given vertex
 * doesn't belong to this triangle.
 */
static bool lineart_triangle_get_other_verts(const LineartTriangle *tri,
                                             const LineartVert *vt,
                                             LineartVert **l,
                                             LineartVert **r)
{
  if (tri->v[0] == vt) {
    *l = tri->v[1];
    *r = tri->v[2];
    return true;
  }
  if (tri->v[1] == vt) {
    *l = tri->v[2];
    *r = tri->v[0];
    return true;
  }
  if (tri->v[2] == vt) {
    *l = tri->v[0];
    *r = tri->v[1];
    return true;
  }
  return false;
}

bool lineart_edge_from_triangle(const LineartTriangle *tri,
                                const LineartEdge *e,
                                bool allow_overlapping_edges)
{
  const LineartEdge *use_e = e;
  if (e->flags & LRT_EDGE_FLAG_LIGHT_CONTOUR) {
    if (((e->target_reference & LRT_LIGHT_CONTOUR_TARGET) == tri->target_reference) ||
        (((e->target_reference >> 32) & LRT_LIGHT_CONTOUR_TARGET) == tri->target_reference)) {
      return true;
    }
  }
  else {
    /* Normally we just determine from identifiers of adjacent triangles. */
    if ((use_e->t1 && use_e->t1->target_reference == tri->target_reference) ||
        (use_e->t2 && use_e->t2->target_reference == tri->target_reference)) {
      return true;
    }
  }

  /* If allows overlapping, then we compare the vertex coordinates one by one to determine if one
   * edge is from specific triangle. This is slower but can handle edge split cases very well. */
  if (allow_overlapping_edges) {
#define LRT_TRI_SAME_POINT(tri, i, pt) \
  ((LRT_DOUBLE_CLOSE_ENOUGH(tri->v[i]->gloc[0], pt->gloc[0]) && \
    LRT_DOUBLE_CLOSE_ENOUGH(tri->v[i]->gloc[1], pt->gloc[1]) && \
    LRT_DOUBLE_CLOSE_ENOUGH(tri->v[i]->gloc[2], pt->gloc[2])) || \
   (LRT_DOUBLE_CLOSE_ENOUGH(tri->v[i]->gloc[0], pt->gloc[0]) && \
    LRT_DOUBLE_CLOSE_ENOUGH(tri->v[i]->gloc[1], pt->gloc[1]) && \
    LRT_DOUBLE_CLOSE_ENOUGH(tri->v[i]->gloc[2], pt->gloc[2])))
    if ((LRT_TRI_SAME_POINT(tri, 0, e->v1) || LRT_TRI_SAME_POINT(tri, 1, e->v1) ||
         LRT_TRI_SAME_POINT(tri, 2, e->v1)) &&
        (LRT_TRI_SAME_POINT(tri, 0, e->v2) || LRT_TRI_SAME_POINT(tri, 1, e->v2) ||
         LRT_TRI_SAME_POINT(tri, 2, e->v2))) {
      return true;
    }
#undef LRT_TRI_SAME_POINT
  }
  return false;
}

/* Sorting three intersection points from min to max,
 * the order for each intersection is set in `lst[0]` to `lst[2]`. */
#define INTERSECT_SORT_MIN_TO_MAX_3(ia, ib, ic, lst) \
  { \
    lst[0] = LRT_MIN3_INDEX(ia, ib, ic); \
    lst[1] = (((ia <= ib && ib <= ic) || (ic <= ib && ib <= ia)) ? \
                  1 : \
                  (((ic <= ia && ia <= ib) || (ib < ia && ia <= ic)) ? 0 : 2)); \
    lst[2] = LRT_MAX3_INDEX(ia, ib, ic); \
  }

/* `ia ib ic` are ordered. */
#define INTERSECT_JUST_GREATER(is, order, num, index) \
  { \
    index = (num < is[order[0]] ? \
                 order[0] : \
                 (num < is[order[1]] ? order[1] : (num < is[order[2]] ? order[2] : -1))); \
  }

/* `ia ib ic` are ordered. */
#define INTERSECT_JUST_SMALLER(is, order, num, index) \
  { \
    index = (num > is[order[2]] ? \
                 order[2] : \
                 (num > is[order[1]] ? order[1] : (num > is[order[0]] ? order[0] : -1))); \
  }

#define LRT_ISEC(index) (index == 0 ? isec_e1 : (index == 1 ? isec_e2 : isec_e3))
#define LRT_PARALLEL(index) (index == 0 ? para_e1 : (index == 1 ? para_e2 : para_e3))

/**
 * This is the main function to calculate
 * the occlusion status between 1(one) triangle and 1(one) line.
 * if returns true, then from/to will carry the occluded segments
 * in ratio from `e->v1` to `e->v2`. The line is later cut with these two values.
 *
 * TODO(@Yiming): This function uses a convoluted method that needs to be redesigned.
 *
 * 1) The #lineart_intersect_seg_seg() and #lineart_point_triangle_relation() are separate calls,
 * which would potentially return results that doesn't agree, especially when it's an edge
 * extruding from one of the triangle's point. To get the information using one math process can
 * solve this problem.
 *
 * 2) Currently using discrete a/b/c/para_e1/para_e2/para_e3/is[3] values for storing
 * intersection/edge_aligned/intersection_order info, which isn't optimal, needs a better
 * representation (likely a struct) for readability and clarity of code path.
 *
 * I keep this function as-is because it's still fast, and more importantly the output value
 * threshold is already in tune with the cutting function in the next stage.
 * While current "edge aligned" fix isn't ideal, it does solve most of the precision issue
 * especially in orthographic camera mode.
 */
static bool lineart_triangle_edge_image_space_occlusion(const LineartTriangle *tri,
                                                        const LineartEdge *e,
                                                        const double *override_camera_loc,
                                                        const bool override_cam_is_persp,
                                                        const bool allow_overlapping_edges,
                                                        const double m_view_projection[4][4],
                                                        const double camera_dir[3],
                                                        const float cam_shift_x,
                                                        const float cam_shift_y,
                                                        double *from,
                                                        double *to)
{
  double cross_ratios[3] = {0};
  int cross_order[3];
  int cross_v1 = -1, cross_v2 = -1;
  /* If the edge intersects with the triangle edges (including extensions). */
  int isec_e1, isec_e2, isec_e3;
  /* If edge is parallel to one of the edges in the triangle. */
  bool para_e1, para_e2, para_e3;
  enum LineartPointTri state_v1 = LRT_OUTSIDE_TRIANGLE, state_v2 = LRT_OUTSIDE_TRIANGLE;

  double dir_v1[3];
  double dir_v2[3];
  double view_vector[4];
  double dir_cam[3];
  double dot_v1, dot_v2, dot_v1a, dot_v2a;
  double dot_f;
  double gloc[4], trans[4];
  double cut = -1;

  double *LFBC = e->v1->fbcoord, *RFBC = e->v2->fbcoord, *FBC0 = tri->v[0]->fbcoord,
         *FBC1 = tri->v[1]->fbcoord, *FBC2 = tri->v[2]->fbcoord;

  /* Overlapping not possible, return early. */
  if ((MAX3(FBC0[0], FBC1[0], FBC2[0]) < MIN2(LFBC[0], RFBC[0])) ||
      (MIN3(FBC0[0], FBC1[0], FBC2[0]) > MAX2(LFBC[0], RFBC[0])) ||
      (MAX3(FBC0[1], FBC1[1], FBC2[1]) < MIN2(LFBC[1], RFBC[1])) ||
      (MIN3(FBC0[1], FBC1[1], FBC2[1]) > MAX2(LFBC[1], RFBC[1])) ||
      (MIN3(FBC0[3], FBC1[3], FBC2[3]) > MAX2(LFBC[3], RFBC[3]))) {
    return false;
  }

  /* If the line is one of the edge in the triangle, then it's not occluded. */
  if (lineart_edge_from_triangle(tri, e, allow_overlapping_edges)) {
    return false;
  }

  /* Check if the line visually crosses one of the edge in the triangle. */
  isec_e1 = lineart_intersect_seg_seg(LFBC, RFBC, FBC0, FBC1, &cross_ratios[0], &para_e1);
  isec_e2 = lineart_intersect_seg_seg(LFBC, RFBC, FBC1, FBC2, &cross_ratios[1], &para_e2);
  isec_e3 = lineart_intersect_seg_seg(LFBC, RFBC, FBC2, FBC0, &cross_ratios[2], &para_e3);

  /* Sort the intersection distance. */
  INTERSECT_SORT_MIN_TO_MAX_3(cross_ratios[0], cross_ratios[1], cross_ratios[2], cross_order);

  sub_v3_v3v3_db(dir_v1, e->v1->gloc, tri->v[0]->gloc);
  sub_v3_v3v3_db(dir_v2, e->v2->gloc, tri->v[0]->gloc);

  copy_v3_v3_db(dir_cam, camera_dir);
  copy_v3_v3_db(view_vector, override_camera_loc);
  if (override_cam_is_persp) {
    sub_v3_v3v3_db(dir_cam, view_vector, tri->v[0]->gloc);
  }

  dot_v1 = dot_v3v3_db(dir_v1, tri->gn);
  dot_v2 = dot_v3v3_db(dir_v2, tri->gn);
  dot_f = dot_v3v3_db(dir_cam, tri->gn);

  if ((e->flags & LRT_EDGE_FLAG_PROJECTED_SHADOW) &&
      (e->target_reference == tri->target_reference)) {
    if (((dot_f > 0) && (e->flags & LRT_EDGE_FLAG_SHADOW_FACING_LIGHT)) ||
        ((dot_f < 0) && !(e->flags & LRT_EDGE_FLAG_SHADOW_FACING_LIGHT))) {
      *from = 0.0f;
      *to = 1.0f;
      return true;
    }

    return false;
  }

  /* NOTE(Yiming): When we don't use `dot_f==0` here, it's theoretically possible that _some_
   * faces in perspective mode would get erroneously caught in this condition where they really
   * are legit faces that would produce occlusion, but haven't encountered those yet in my test
   * files.
   */
  if (fabs(dot_f) < FLT_EPSILON) {
    return false;
  }

  /* Whether two end points are inside/on_the_edge/outside of the triangle. */
  state_v1 = lineart_point_triangle_relation(LFBC, FBC0, FBC1, FBC2);
  state_v2 = lineart_point_triangle_relation(RFBC, FBC0, FBC1, FBC2);

  /* If the edge doesn't visually cross any edge of the triangle... */
  if (!isec_e1 && !isec_e2 && !isec_e3) {
    /* And if both end point from the edge is outside of the triangle... */
    if ((!state_v1) && (!state_v2)) {
      return 0; /* We don't have any occlusion. */
    }
  }

  /* Determine the cut position. */

  dot_v1a = fabs(dot_v1);
  if (dot_v1a < DBL_EPSILON) {
    dot_v1a = 0;
    dot_v1 = 0;
  }
  dot_v2a = fabs(dot_v2);
  if (dot_v2a < DBL_EPSILON) {
    dot_v2a = 0;
    dot_v2 = 0;
  }
  if (dot_v1 - dot_v2 == 0) {
    cut = 100000;
  }
  else if (dot_v1 * dot_v2 <= 0) {
    cut = dot_v1a / fabs(dot_v1 - dot_v2);
  }
  else {
    cut = fabs(dot_v2 + dot_v1) / fabs(dot_v1 - dot_v2);
    cut = dot_v2a > dot_v1a ? 1 - cut : cut;
  }

  /* Transform the cut from geometry space to image space. */
  if (override_cam_is_persp) {
    interp_v3_v3v3_db(gloc, e->v1->gloc, e->v2->gloc, cut);
    mul_v4_m4v3_db(trans, m_view_projection, gloc);
    mul_v3db_db(trans, (1 / trans[3]));
    trans[0] -= cam_shift_x * 2;
    trans[1] -= cam_shift_y * 2;
    /* To accommodate `k=0` and `k=inf` (vertical) lines. here the cut is in image space. */
    if (fabs(e->v1->fbcoord[0] - e->v2->fbcoord[0]) >
        fabs(e->v1->fbcoord[1] - e->v2->fbcoord[1])) {
      cut = ratiod(e->v1->fbcoord[0], e->v2->fbcoord[0], trans[0]);
    }
    else {
      cut = ratiod(e->v1->fbcoord[1], e->v2->fbcoord[1], trans[1]);
    }
  }

#define LRT_GUARD_NOT_FOUND \
  if (cross_v1 < 0 || cross_v2 < 0) { \
    return false; \
  }

  /* Determine the pair of edges that the line has crossed. The "|" symbol in the comment
   * indicates triangle boundary. DBL_TRIANGLE_LIM is needed to for floating point precision
   * tolerance. */

  if (state_v1 == LRT_INSIDE_TRIANGLE) {
    /* Left side is in the triangle. */
    if (state_v2 == LRT_INSIDE_TRIANGLE) {
      /* |   l---r   | */
      INTERSECT_JUST_SMALLER(cross_ratios, cross_order, DBL_TRIANGLE_LIM, cross_v1);
      INTERSECT_JUST_GREATER(cross_ratios, cross_order, 1 - DBL_TRIANGLE_LIM, cross_v2);
    }
    else if (state_v2 == LRT_ON_TRIANGLE) {
      /* |   l------r| */
      INTERSECT_JUST_SMALLER(cross_ratios, cross_order, DBL_TRIANGLE_LIM, cross_v1);
      INTERSECT_JUST_GREATER(cross_ratios, cross_order, 1 - DBL_TRIANGLE_LIM, cross_v2);
    }
    else if (state_v2 == LRT_OUTSIDE_TRIANGLE) {
      /* |   l-------|------r */
      INTERSECT_JUST_SMALLER(cross_ratios, cross_order, DBL_TRIANGLE_LIM, cross_v1);
      INTERSECT_JUST_GREATER(cross_ratios, cross_order, 0, cross_v2);
    }
  }
  else if (state_v1 == LRT_ON_TRIANGLE) {
    /* Left side is on some edge of the triangle. */
    if (state_v2 == LRT_INSIDE_TRIANGLE) {
      /* |l------r   | */
      INTERSECT_JUST_SMALLER(cross_ratios, cross_order, DBL_TRIANGLE_LIM, cross_v1);
      INTERSECT_JUST_GREATER(cross_ratios, cross_order, 1 - DBL_TRIANGLE_LIM, cross_v2);
    }
    else if (state_v2 == LRT_ON_TRIANGLE) {
      /* |l---------r| */
      INTERSECT_JUST_SMALLER(cross_ratios, cross_order, DBL_TRIANGLE_LIM, cross_v1);
      INTERSECT_JUST_GREATER(cross_ratios, cross_order, 1 - DBL_TRIANGLE_LIM, cross_v2);
    }
    else if (state_v2 == LRT_OUTSIDE_TRIANGLE) {
      /*           |l----------|-------r (crossing the triangle) [OR]
       * r---------|l          |         (not crossing the triangle) */
      INTERSECT_JUST_GREATER(cross_ratios, cross_order, DBL_TRIANGLE_LIM, cross_v2);
      if (cross_v2 >= 0 && LRT_ISEC(cross_v2) && cross_ratios[cross_v2] > (DBL_TRIANGLE_LIM)) {
        INTERSECT_JUST_SMALLER(cross_ratios, cross_order, DBL_TRIANGLE_LIM, cross_v1);
      }
      else {
        INTERSECT_JUST_SMALLER(cross_ratios, cross_order, DBL_TRIANGLE_LIM, cross_v2);
        if (cross_v2 > 0) {
          INTERSECT_JUST_SMALLER(cross_ratios, cross_order, cross_ratios[cross_v2], cross_v1);
        }
      }
      LRT_GUARD_NOT_FOUND
      /* We could have the edge being completely parallel to the triangle where there isn't a
       * viable occlusion result. */
      if ((LRT_PARALLEL(cross_v1) && !LRT_ISEC(cross_v1)) ||
          (LRT_PARALLEL(cross_v2) && !LRT_ISEC(cross_v2))) {
        return false;
      }
    }
  }
  else if (state_v1 == LRT_OUTSIDE_TRIANGLE) {
    /* Left side is outside of the triangle. */
    if (state_v2 == LRT_INSIDE_TRIANGLE) {
      /* l---|---r   | */
      INTERSECT_JUST_SMALLER(cross_ratios, cross_order, 1 - DBL_TRIANGLE_LIM, cross_v1);
      INTERSECT_JUST_GREATER(cross_ratios, cross_order, 1 - DBL_TRIANGLE_LIM, cross_v2);
    }
    else if (state_v2 == LRT_ON_TRIANGLE) {
      /*           |r----------|-------l (crossing the triangle) [OR]
       * l---------|r          |         (not crossing the triangle) */
      INTERSECT_JUST_SMALLER(cross_ratios, cross_order, 1 - DBL_TRIANGLE_LIM, cross_v1);
      if (cross_v1 >= 0 && LRT_ISEC(cross_v1) && cross_ratios[cross_v1] < (1 - DBL_TRIANGLE_LIM)) {
        INTERSECT_JUST_GREATER(cross_ratios, cross_order, 1 - DBL_TRIANGLE_LIM, cross_v2);
      }
      else {
        INTERSECT_JUST_GREATER(cross_ratios, cross_order, 1 - DBL_TRIANGLE_LIM, cross_v1);
        if (cross_v1 > 0) {
          INTERSECT_JUST_GREATER(cross_ratios, cross_order, cross_ratios[cross_v1], cross_v2);
        }
      }
      LRT_GUARD_NOT_FOUND
      /* The same logic applies as above case. */
      if ((LRT_PARALLEL(cross_v1) && !LRT_ISEC(cross_v1)) ||
          (LRT_PARALLEL(cross_v2) && !LRT_ISEC(cross_v2))) {
        return false;
      }
    }
    else if (state_v2 == LRT_OUTSIDE_TRIANGLE) {
      /*      l---|----|----r (crossing the triangle) [OR]
       * l----r   |    |      (not crossing the triangle) */
      INTERSECT_JUST_GREATER(cross_ratios, cross_order, -DBL_TRIANGLE_LIM, cross_v1);
      if (cross_v1 >= 0 && LRT_ISEC(cross_v1)) {
        INTERSECT_JUST_GREATER(cross_ratios, cross_order, cross_ratios[cross_v1], cross_v2);
      }
      else {
        if (cross_v1 >= 0) {
          INTERSECT_JUST_GREATER(cross_ratios, cross_order, cross_ratios[cross_v1], cross_v1);
          if (cross_v1 >= 0) {
            INTERSECT_JUST_GREATER(cross_ratios, cross_order, cross_ratios[cross_v1], cross_v2);
          }
        }
      }
    }
  }

  LRT_GUARD_NOT_FOUND

  double dot_1f = dot_v1 * dot_f, dot_2f = dot_v2 * dot_f;

  /* Determine the start and end point of image space cut on a line. */
  if (dot_1f <= 0 && dot_2f <= 0 && (dot_v1 || dot_v2)) {
    *from = MAX2(0, cross_ratios[cross_v1]);
    *to = MIN2(1, cross_ratios[cross_v2]);
    if (*from >= *to) {
      return false;
    }
    return true;
  }
  if (dot_1f >= 0 && dot_2f <= 0 && (dot_v1 || dot_v2)) {
    *from = MAX2(cut, cross_ratios[cross_v1]);
    *to = MIN2(1, cross_ratios[cross_v2]);
    if (*from >= *to) {
      return false;
    }
    return true;
  }
  if (dot_1f <= 0 && dot_2f >= 0 && (dot_v1 || dot_v2)) {
    *from = MAX2(0, cross_ratios[cross_v1]);
    *to = MIN2(cut, cross_ratios[cross_v2]);
    if (*from >= *to) {
      return false;
    }
    return true;
  }

  /* Unlikely, but here's the default failed value if anything fall through. */
  return false;
}

#undef INTERSECT_SORT_MIN_TO_MAX_3
#undef INTERSECT_JUST_GREATER
#undef INTERSECT_JUST_SMALLER
#undef LRT_ISEC
#undef LRT_PARALLEL

/**
 * At this stage of the computation we don't have triangle adjacent info anymore,
 * so we can only compare the global vert index.
 */
static bool lineart_triangle_share_edge(const LineartTriangle *l, const LineartTriangle *r)
{
  if (l->v[0]->index == r->v[0]->index) {
    if (l->v[1]->index == r->v[1]->index || l->v[1]->index == r->v[2]->index ||
        l->v[2]->index == r->v[2]->index || l->v[2]->index == r->v[1]->index) {
      return true;
    }
  }
  if (l->v[0]->index == r->v[1]->index) {
    if (l->v[1]->index == r->v[0]->index || l->v[1]->index == r->v[2]->index ||
        l->v[2]->index == r->v[2]->index || l->v[2]->index == r->v[0]->index) {
      return true;
    }
  }
  if (l->v[0]->index == r->v[2]->index) {
    if (l->v[1]->index == r->v[1]->index || l->v[1]->index == r->v[0]->index ||
        l->v[2]->index == r->v[0]->index || l->v[2]->index == r->v[1]->index) {
      return true;
    }
  }
  if (l->v[1]->index == r->v[0]->index) {
    if (l->v[2]->index == r->v[1]->index || l->v[2]->index == r->v[2]->index ||
        l->v[0]->index == r->v[2]->index || l->v[0]->index == r->v[1]->index) {
      return true;
    }
  }
  if (l->v[1]->index == r->v[1]->index) {
    if (l->v[2]->index == r->v[0]->index || l->v[2]->index == r->v[2]->index ||
        l->v[0]->index == r->v[2]->index || l->v[0]->index == r->v[0]->index) {
      return true;
    }
  }
  if (l->v[1]->index == r->v[2]->index) {
    if (l->v[2]->index == r->v[1]->index || l->v[2]->index == r->v[0]->index ||
        l->v[0]->index == r->v[0]->index || l->v[0]->index == r->v[1]->index) {
      return true;
    }
  }

  /* Otherwise not possible. */
  return false;
}

static LineartVert *lineart_triangle_share_point(const LineartTriangle *l,
                                                 const LineartTriangle *r)
{
  if (l->v[0] == r->v[0]) {
    return r->v[0];
  }
  if (l->v[0] == r->v[1]) {
    return r->v[1];
  }
  if (l->v[0] == r->v[2]) {
    return r->v[2];
  }
  if (l->v[1] == r->v[0]) {
    return r->v[0];
  }
  if (l->v[1] == r->v[1]) {
    return r->v[1];
  }
  if (l->v[1] == r->v[2]) {
    return r->v[2];
  }
  if (l->v[2] == r->v[0]) {
    return r->v[0];
  }
  if (l->v[2] == r->v[1]) {
    return r->v[1];
  }
  if (l->v[2] == r->v[2]) {
    return r->v[2];
  }
  return nullptr;
}

static bool lineart_triangle_2v_intersection_math(
    LineartVert *v1, LineartVert *v2, LineartTriangle *tri, const double *last, double *rv)
{
  /* Direction vectors for the edge verts. We will check if the verts are on the same side of the
   * triangle or not. */
  double dir_v1[3], dir_v2[3];
  double dot_v1, dot_v2;
  double gloc[3];

  sub_v3_v3v3_db(dir_v1, v1->gloc, tri->v[0]->gloc);
  sub_v3_v3v3_db(dir_v2, v2->gloc, tri->v[0]->gloc);

  dot_v1 = dot_v3v3_db(dir_v1, tri->gn);
  dot_v2 = dot_v3v3_db(dir_v2, tri->gn);

  if (dot_v1 * dot_v2 > 0 || (!dot_v1 && !dot_v2)) {
    return false;
  }

  dot_v1 = fabs(dot_v1);
  dot_v2 = fabs(dot_v2);

  interp_v3_v3v3_db(gloc, v1->gloc, v2->gloc, dot_v1 / (dot_v1 + dot_v2));

  /* Due to precision issue, we might end up with the same point as the one we already detected. */
  if (last && LRT_DOUBLE_CLOSE_ENOUGH(last[0], gloc[0]) &&
      LRT_DOUBLE_CLOSE_ENOUGH(last[1], gloc[1]) && LRT_DOUBLE_CLOSE_ENOUGH(last[2], gloc[2])) {
    return false;
  }

  if (!lineart_point_inside_triangle3d(gloc, tri->v[0]->gloc, tri->v[1]->gloc, tri->v[2]->gloc)) {
    return false;
  }

  copy_v3_v3_db(rv, gloc);

  return true;
}

static bool lineart_triangle_intersect_math(LineartTriangle *tri,
                                            LineartTriangle *t2,
                                            double *v1,
                                            double *v2)
{
  double *next = v1, *last = nullptr;
  LineartVert *sv1, *sv2;

  LineartVert *share = lineart_triangle_share_point(t2, tri);

  if (share) {
    /* If triangles have sharing points like `abc` and `acd`, then we only need to detect `bc`
     * against `acd` or `cd` against `abc`. */

    lineart_triangle_get_other_verts(tri, share, &sv1, &sv2);

    copy_v3_v3_db(v1, share->gloc);

    if (!lineart_triangle_2v_intersection_math(sv1, sv2, t2, 0, v2)) {
      lineart_triangle_get_other_verts(t2, share, &sv1, &sv2);
      if (lineart_triangle_2v_intersection_math(sv1, sv2, tri, 0, v2)) {
        return true;
      }
    }
  }
  else {
    /* If not sharing any points, then we need to try all the possibilities. */

    if (lineart_triangle_2v_intersection_math(tri->v[0], tri->v[1], t2, 0, v1)) {
      next = v2;
      last = v1;
    }

    if (lineart_triangle_2v_intersection_math(tri->v[1], tri->v[2], t2, last, next)) {
      if (last) {
        return true;
      }
      next = v2;
      last = v1;
    }
    if (lineart_triangle_2v_intersection_math(tri->v[2], tri->v[0], t2, last, next)) {
      if (last) {
        return true;
      }
      next = v2;
      last = v1;
    }

    if (lineart_triangle_2v_intersection_math(t2->v[0], t2->v[1], tri, last, next)) {
      if (last) {
        return true;
      }
      next = v2;
      last = v1;
    }
    if (lineart_triangle_2v_intersection_math(t2->v[1], t2->v[2], tri, last, next)) {
      if (last) {
        return true;
      }
      next = v2;
      last = v1;
    }
    if (lineart_triangle_2v_intersection_math(t2->v[2], t2->v[0], tri, last, next)) {
      if (last) {
        return true;
      }
      next = v2;
      last = v1;
    }
  }
  return false;
}

static void lineart_add_isec_thread(LineartIsecThread *th,
                                    const double *v1,
                                    const double *v2,
                                    LineartTriangle *tri1,
                                    LineartTriangle *tri2)
{
  if (th->current == th->max) {

    LineartIsecSingle *new_array = static_cast<LineartIsecSingle *>(
        MEM_mallocN(sizeof(LineartIsecSingle) * th->max * 2, "LineartIsecSingle"));
    memcpy(new_array, th->array, sizeof(LineartIsecSingle) * th->max);
    th->max *= 2;
    MEM_freeN(th->array);
    th->array = new_array;
  }
  LineartIsecSingle *isec_single = &th->array[th->current];
  copy_v3_v3_db(isec_single->v1, v1);
  copy_v3_v3_db(isec_single->v2, v2);
  isec_single->tri1 = tri1;
  isec_single->tri2 = tri2;
  if (tri1->target_reference > tri2->target_reference) {
    SWAP(LineartTriangle *, isec_single->tri1, isec_single->tri2);
  }
  th->current++;
}

#define LRT_ISECT_TRIANGLE_PER_THREAD 4096

static bool lineart_schedule_new_triangle_task(LineartIsecThread *th)
{
  LineartData *ld = th->ld;
  int remaining = LRT_ISECT_TRIANGLE_PER_THREAD;

  BLI_spin_lock(&ld->lock_task);
  LineartElementLinkNode *eln = ld->isect_scheduled_up_to;

  if (!eln) {
    BLI_spin_unlock(&ld->lock_task);
    return false;
  }

  th->pending_from = eln;
  th->index_from = ld->isect_scheduled_up_to_index;

  while (remaining > 0 && eln) {
    int remaining_this_eln = eln->element_count - ld->isect_scheduled_up_to_index;
    int added_count = MIN2(remaining, remaining_this_eln);
    remaining -= added_count;
    if (remaining || added_count == remaining_this_eln) {
      eln = eln->next;
      ld->isect_scheduled_up_to = eln;
      ld->isect_scheduled_up_to_index = 0;
    }
    else {
      ld->isect_scheduled_up_to_index += added_count;
    }
  }

  th->pending_to = eln ? eln :
                         static_cast<LineartElementLinkNode *>(
                             ld->geom.triangle_buffer_pointers.last);
  th->index_to = ld->isect_scheduled_up_to_index;

  BLI_spin_unlock(&ld->lock_task);

  return true;
}

/* This function initializes two things:
 * 1) Triangle array scheduling info, for each worker thread to get its chunk from the scheduler.
 * 2) Per-thread intersection result array. Does not store actual #LineartEdge, these results will
 * be finalized by #lineart_create_edges_from_isec_data
 */
static void lineart_init_isec_thread(LineartIsecData *d, LineartData *ld, int thread_count)
{
  d->threads = static_cast<LineartIsecThread *>(
      MEM_callocN(sizeof(LineartIsecThread) * thread_count, "LineartIsecThread arr"));
  d->ld = ld;
  d->thread_count = thread_count;

  ld->isect_scheduled_up_to = static_cast<LineartElementLinkNode *>(
      ld->geom.triangle_buffer_pointers.first);
  ld->isect_scheduled_up_to_index = 0;

  for (int i = 0; i < thread_count; i++) {
    LineartIsecThread *it = &d->threads[i];
    it->array = static_cast<LineartIsecSingle *>(
        MEM_mallocN(sizeof(LineartIsecSingle) * 100, "LineartIsecSingle arr"));
    it->max = 100;
    it->current = 0;
    it->thread_id = i;
    it->ld = ld;
  }
}

static void lineart_destroy_isec_thread(LineartIsecData *d)
{
  for (int i = 0; i < d->thread_count; i++) {
    LineartIsecThread *it = &d->threads[i];
    MEM_freeN(it->array);
  }
  MEM_freeN(d->threads);
}

static void lineart_triangle_intersect_in_bounding_area(LineartTriangle *tri,
                                                        LineartBoundingArea *ba,
                                                        LineartIsecThread *th,
                                                        int up_to)
{
  BLI_assert(th != nullptr);

  if (!th) {
    return;
  }

  double *G0 = tri->v[0]->gloc, *G1 = tri->v[1]->gloc, *G2 = tri->v[2]->gloc;

  /* If this _is_ the smallest subdivision bounding area, then do the intersections there. */
  for (int i = 0; i < up_to; i++) {
    /* Testing_triangle->testing[0] is used to store pairing triangle reference.
     * See definition of LineartTriangleThread for more info. */
    LineartTriangle *testing_triangle = ba->linked_triangles[i];
    LineartTriangleThread *tt = (LineartTriangleThread *)testing_triangle;

    if (testing_triangle == tri || tt->testing_e[th->thread_id] == (LineartEdge *)tri) {
      continue;
    }
    tt->testing_e[th->thread_id] = (LineartEdge *)tri;

    if (!((testing_triangle->flags | tri->flags) & LRT_TRIANGLE_FORCE_INTERSECTION)) {
      if (((testing_triangle->flags | tri->flags) & LRT_TRIANGLE_NO_INTERSECTION) ||
          (testing_triangle->flags & tri->flags & LRT_TRIANGLE_INTERSECTION_ONLY)) {
        continue;
      }
    }

    double *RG0 = testing_triangle->v[0]->gloc, *RG1 = testing_triangle->v[1]->gloc,
           *RG2 = testing_triangle->v[2]->gloc;

    /* Bounding box not overlapping or triangles share edges, not potential of intersecting. */
    if ((MIN3(G0[2], G1[2], G2[2]) > MAX3(RG0[2], RG1[2], RG2[2])) ||
        (MAX3(G0[2], G1[2], G2[2]) < MIN3(RG0[2], RG1[2], RG2[2])) ||
        (MIN3(G0[0], G1[0], G2[0]) > MAX3(RG0[0], RG1[0], RG2[0])) ||
        (MAX3(G0[0], G1[0], G2[0]) < MIN3(RG0[0], RG1[0], RG2[0])) ||
        (MIN3(G0[1], G1[1], G2[1]) > MAX3(RG0[1], RG1[1], RG2[1])) ||
        (MAX3(G0[1], G1[1], G2[1]) < MIN3(RG0[1], RG1[1], RG2[1])) ||
        lineart_triangle_share_edge(tri, testing_triangle)) {
      continue;
    }

    /* If we do need to compute intersection, then finally do it. */

    double iv1[3], iv2[3];
    if (lineart_triangle_intersect_math(tri, testing_triangle, iv1, iv2)) {
      lineart_add_isec_thread(th, iv1, iv2, tri, testing_triangle);
    }
  }
}

/**
 * The calculated view vector will point towards the far-plane from the camera position.
 */
void lineart_main_get_view_vector(LineartData *ld)
{
  float direction[3] = {0, 0, 1};
  float trans[3];
  float inv[4][4];
  float obmat_no_scale[4][4];

  copy_m4_m4(obmat_no_scale, ld->conf.cam_obmat);
  normalize_v3(obmat_no_scale[0]);
  normalize_v3(obmat_no_scale[1]);
  normalize_v3(obmat_no_scale[2]);
  invert_m4_m4(inv, obmat_no_scale);
  transpose_m4(inv);
  mul_v3_mat3_m4v3(trans, inv, direction);
  copy_m4_m4(ld->conf.cam_obmat, obmat_no_scale);
  copy_v3db_v3fl(ld->conf.view_vector, trans);

  if (ld->conf.light_reference_available) {
    copy_m4_m4(obmat_no_scale, ld->conf.cam_obmat_secondary);
    normalize_v3(obmat_no_scale[0]);
    normalize_v3(obmat_no_scale[1]);
    normalize_v3(obmat_no_scale[2]);
    invert_m4_m4(inv, obmat_no_scale);
    transpose_m4(inv);
    mul_v3_mat3_m4v3(trans, inv, direction);
    copy_m4_m4(ld->conf.cam_obmat_secondary, obmat_no_scale);
    copy_v3db_v3fl(ld->conf.view_vector_secondary, trans);
  }
}

static void lineart_end_bounding_area_recursive(LineartBoundingArea *ba)
{
  BLI_spin_end(&ba->lock);
  if (ba->child) {
    for (int i = 0; i < 4; i++) {
      lineart_end_bounding_area_recursive(&ba->child[i]);
    }
  }
}

void lineart_destroy_render_data_keep_init(LineartData *ld)
{
  if (ld == nullptr) {
    return;
  }

  BLI_listbase_clear(&ld->chains);
  BLI_listbase_clear(&ld->wasted_cuts);

  BLI_listbase_clear(&ld->geom.vertex_buffer_pointers);
  BLI_listbase_clear(&ld->geom.line_buffer_pointers);
  BLI_listbase_clear(&ld->geom.triangle_buffer_pointers);

  if (ld->pending_edges.array) {
    MEM_freeN(ld->pending_edges.array);
  }

  for (int i = 0; i < ld->qtree.initial_tile_count; i++) {
    lineart_end_bounding_area_recursive(&ld->qtree.initials[i]);
  }
  lineart_free_bounding_area_memories(ld);

  lineart_mem_destroy(&ld->render_data_pool);
}

static void lineart_destroy_render_data(LineartData *ld)
{
  if (ld == nullptr) {
    return;
  }

  BLI_spin_end(&ld->lock_task);
  BLI_spin_end(&ld->lock_cuts);
  BLI_spin_end(&ld->render_data_pool.lock_mem);

  lineart_destroy_render_data_keep_init(ld);

  lineart_mem_destroy(&ld->render_data_pool);
}

void MOD_lineart_destroy_render_data(LineartGpencilModifierData *lmd)
{
  LineartData *ld = lmd->la_data_ptr;

  lineart_destroy_render_data(ld);

  if (ld) {
    MEM_freeN(ld);
    lmd->la_data_ptr = nullptr;
  }

  if (G.debug_value == 4000) {
    printf("LRT: Destroyed render data.\n");
  }
}

static LineartCache *lineart_init_cache(void)
{
  LineartCache *lc = static_cast<LineartCache *>(
      MEM_callocN(sizeof(LineartCache), "Lineart Cache"));
  return lc;
}

void MOD_lineart_clear_cache(LineartCache **lc)
{
  if (!(*lc)) {
    return;
  }
  lineart_mem_destroy(&((*lc)->chain_data_pool));
  MEM_freeN(*lc);
  (*lc) = nullptr;
}

static LineartData *lineart_create_render_buffer(Scene *scene,
                                                 LineartGpencilModifierData *lmd,
                                                 Object *camera,
                                                 Object *active_camera,
                                                 LineartCache *lc)
{
  LineartData *ld = static_cast<LineartData *>(
      MEM_callocN(sizeof(LineartData), "Line Art render buffer"));
  lmd->cache = lc;
  lmd->la_data_ptr = ld;
  lc->all_enabled_edge_types = lmd->edge_types_override;

  if (!scene || !camera || !lc) {
    return nullptr;
  }
  Camera *c = static_cast<Camera *>(camera->data);
  double clipping_offset = 0;

  if (lmd->calculation_flags & LRT_ALLOW_CLIPPING_BOUNDARIES) {
    /* This way the clipped lines are "stably visible" by prevents depth buffer artifacts. */
    clipping_offset = 0.0001;
  }

  copy_v3db_v3fl(ld->conf.camera_pos, camera->object_to_world[3]);
  if (active_camera) {
    copy_v3db_v3fl(ld->conf.active_camera_pos, active_camera->object_to_world[3]);
  }
  copy_m4_m4(ld->conf.cam_obmat, camera->object_to_world);
  /* Make sure none of the scaling factor makes in, line art expects no scaling on cameras and
   * lights. */
  normalize_v3(ld->conf.cam_obmat[0]);
  normalize_v3(ld->conf.cam_obmat[1]);
  normalize_v3(ld->conf.cam_obmat[2]);

  ld->conf.cam_is_persp = (c->type == CAM_PERSP);
  ld->conf.near_clip = c->clip_start + clipping_offset;
  ld->conf.far_clip = c->clip_end - clipping_offset;
  ld->w = scene->r.xsch;
  ld->h = scene->r.ysch;

  if (ld->conf.cam_is_persp) {
    ld->qtree.recursive_level = LRT_TILE_RECURSIVE_PERSPECTIVE;
  }
  else {
    ld->qtree.recursive_level = LRT_TILE_RECURSIVE_ORTHO;
  }

  double asp = (double(ld->w) / double(ld->h));
  int fit = BKE_camera_sensor_fit(c->sensor_fit, ld->w, ld->h);
  ld->conf.shift_x = fit == CAMERA_SENSOR_FIT_HOR ? c->shiftx : c->shiftx / asp;
  ld->conf.shift_y = fit == CAMERA_SENSOR_FIT_VERT ? c->shifty : c->shifty * asp;

  ld->conf.overscan = lmd->overscan;

  ld->conf.shift_x /= (1 + ld->conf.overscan);
  ld->conf.shift_y /= (1 + ld->conf.overscan);

  if (lmd->light_contour_object) {
    Object *light_obj = lmd->light_contour_object;
    copy_v3db_v3fl(ld->conf.camera_pos_secondary, light_obj->object_to_world[3]);
    copy_m4_m4(ld->conf.cam_obmat_secondary, light_obj->object_to_world);
    /* Make sure none of the scaling factor makes in, line art expects no scaling on cameras and
     * lights. */
    normalize_v3(ld->conf.cam_obmat_secondary[0]);
    normalize_v3(ld->conf.cam_obmat_secondary[1]);
    normalize_v3(ld->conf.cam_obmat_secondary[2]);
    ld->conf.light_reference_available = true;
    if (light_obj->type == OB_LAMP) {
      ld->conf.cam_is_persp_secondary = ((Light *)light_obj->data)->type != LA_SUN;
    }
  }

  ld->conf.crease_threshold = cos(M_PI - lmd->crease_threshold);
  ld->conf.chaining_image_threshold = lmd->chaining_image_threshold;
  ld->conf.angle_splitting_threshold = lmd->angle_splitting_threshold;
  ld->conf.chain_smooth_tolerance = lmd->chain_smooth_tolerance;

  ld->conf.fuzzy_intersections = (lmd->calculation_flags & LRT_INTERSECTION_AS_CONTOUR) != 0;
  ld->conf.fuzzy_everything = (lmd->calculation_flags & LRT_EVERYTHING_AS_CONTOUR) != 0;
  ld->conf.allow_boundaries = (lmd->calculation_flags & LRT_ALLOW_CLIPPING_BOUNDARIES) != 0;
  ld->conf.use_loose_as_contour = (lmd->calculation_flags & LRT_LOOSE_AS_CONTOUR) != 0;
  ld->conf.use_loose_edge_chain = (lmd->calculation_flags & LRT_CHAIN_LOOSE_EDGES) != 0;
  ld->conf.use_geometry_space_chain = (lmd->calculation_flags & LRT_CHAIN_GEOMETRY_SPACE) != 0;
  ld->conf.use_image_boundary_trimming = (lmd->calculation_flags &
                                          LRT_USE_IMAGE_BOUNDARY_TRIMMING) != 0;

  /* See lineart_edge_from_triangle() for how this option may impact performance. */
  ld->conf.allow_overlapping_edges = (lmd->calculation_flags & LRT_ALLOW_OVERLAPPING_EDGES) != 0;

  ld->conf.allow_duplicated_types = (lmd->calculation_flags & LRT_ALLOW_OVERLAP_EDGE_TYPES) != 0;

  ld->conf.force_crease = (lmd->calculation_flags & LRT_USE_CREASE_ON_SMOOTH_SURFACES) != 0;
  ld->conf.sharp_as_crease = (lmd->calculation_flags & LRT_USE_CREASE_ON_SHARP_EDGES) != 0;

  ld->conf.chain_preserve_details = (lmd->calculation_flags & LRT_CHAIN_PRESERVE_DETAILS) != 0;

  /* This is used to limit calculation to a certain level to save time, lines who have higher
   * occlusion levels will get ignored. */
  ld->conf.max_occlusion_level = lmd->level_end_override;

  int16_t edge_types = lmd->edge_types_override;

  /* lmd->edge_types_override contains all used flags in the modifier stack. */
  ld->conf.use_contour = (edge_types & LRT_EDGE_FLAG_CONTOUR) != 0;
  ld->conf.use_crease = (edge_types & LRT_EDGE_FLAG_CREASE) != 0;
  ld->conf.use_material = (edge_types & LRT_EDGE_FLAG_MATERIAL) != 0;
  ld->conf.use_edge_marks = (edge_types & LRT_EDGE_FLAG_EDGE_MARK) != 0;
  ld->conf.use_intersections = (edge_types & LRT_EDGE_FLAG_INTERSECTION) != 0;
  ld->conf.use_loose = (edge_types & LRT_EDGE_FLAG_LOOSE) != 0;
  ld->conf.use_light_contour = ((edge_types & LRT_EDGE_FLAG_LIGHT_CONTOUR) != 0 &&
                                (lmd->light_contour_object != nullptr));
  ld->conf.use_shadow = ((edge_types & LRT_EDGE_FLAG_PROJECTED_SHADOW) != 0 &&
                         (lmd->light_contour_object != nullptr));

  ld->conf.shadow_selection = lmd->shadow_selection_override;
  ld->conf.shadow_enclose_shapes = lmd->shadow_selection_override ==
                                   LRT_SHADOW_FILTER_ILLUMINATED_ENCLOSED_SHAPES;
  ld->conf.shadow_use_silhouette = lmd->shadow_use_silhouette_override != 0;

  ld->conf.use_back_face_culling = (lmd->calculation_flags & LRT_USE_BACK_FACE_CULLING) != 0;

  ld->conf.filter_face_mark_invert = (lmd->calculation_flags & LRT_FILTER_FACE_MARK_INVERT) != 0;
  ld->conf.filter_face_mark = (lmd->calculation_flags & LRT_FILTER_FACE_MARK) != 0;
  ld->conf.filter_face_mark_boundaries = (lmd->calculation_flags &
                                          LRT_FILTER_FACE_MARK_BOUNDARIES) != 0;
  ld->conf.filter_face_mark_keep_contour = (lmd->calculation_flags &
                                            LRT_FILTER_FACE_MARK_KEEP_CONTOUR) != 0;

  ld->chain_data_pool = &lc->chain_data_pool;

  /* See #LineartData::edge_data_pool for explanation. */
  ld->edge_data_pool = &ld->render_data_pool;

  BLI_spin_init(&ld->lock_task);
  BLI_spin_init(&ld->lock_cuts);
  BLI_spin_init(&ld->render_data_pool.lock_mem);

  ld->thread_count = BKE_render_num_threads(&scene->r);

  return ld;
}

static int lineart_triangle_size_get(LineartData *ld)
{
  return sizeof(LineartTriangle) + (sizeof(LineartEdge *) * (ld->thread_count));
}

void lineart_main_bounding_area_make_initial(LineartData *ld)
{
  /* Initial tile split is defined as 4 (subdivided as 4*4), increasing the value allows the
   * algorithm to build the acceleration structure for bigger scenes a little faster but not as
   * efficient at handling medium to small scenes. */
  int sp_w = LRT_BA_ROWS;
  int sp_h = LRT_BA_ROWS;
  int row, col;
  LineartBoundingArea *ba;

  /* Always make sure the shortest side has at least LRT_BA_ROWS tiles. */
  if (ld->w > ld->h) {
    sp_w = sp_h * ld->w / ld->h;
  }
  else {
    sp_h = sp_w * ld->h / ld->w;
  }

  /* Because NDC (Normalized Device Coordinates) range is (-1,1),
   * so the span for each initial tile is double of that in the (0,1) range. */
  double span_w = 1.0 / sp_w * 2.0;
  double span_h = 1.0 / sp_h * 2.0;

  ld->qtree.count_x = sp_w;
  ld->qtree.count_y = sp_h;
  ld->qtree.tile_width = span_w;
  ld->qtree.tile_height = span_h;

  ld->qtree.initial_tile_count = sp_w * sp_h;
  ld->qtree.initials = static_cast<LineartBoundingArea *>(lineart_mem_acquire(
      &ld->render_data_pool, sizeof(LineartBoundingArea) * ld->qtree.initial_tile_count));
  for (int i = 0; i < ld->qtree.initial_tile_count; i++) {
    BLI_spin_init(&ld->qtree.initials[i].lock);
  }

  /* Initialize tiles. */
  for (row = 0; row < sp_h; row++) {
    for (col = 0; col < sp_w; col++) {
      ba = &ld->qtree.initials[row * ld->qtree.count_x + col];

      /* Set the four direction limits. */
      ba->l = span_w * col - 1.0;
      ba->r = (col == sp_w - 1) ? 1.0 : (span_w * (col + 1) - 1.0);
      ba->u = 1.0 - span_h * row;
      ba->b = (row == sp_h - 1) ? -1.0 : (1.0 - span_h * (row + 1));

      ba->cx = (ba->l + ba->r) / 2;
      ba->cy = (ba->u + ba->b) / 2;

      /* Init linked_triangles array. */
      ba->max_triangle_count = LRT_TILE_SPLITTING_TRIANGLE_LIMIT;
      ba->max_line_count = LRT_TILE_EDGE_COUNT_INITIAL;
      ba->linked_triangles = static_cast<LineartTriangle **>(
          MEM_callocN(sizeof(LineartTriangle *) * ba->max_triangle_count, "ba_linked_triangles"));
      ba->linked_lines = static_cast<LineartEdge **>(
          MEM_callocN(sizeof(LineartEdge *) * ba->max_line_count, "ba_linked_lines"));

      BLI_spin_init(&ba->lock);
    }
  }
}

/**
 * Re-link adjacent tiles after one gets subdivided.
 */
static void lineart_bounding_areas_connect_new(LineartData *ld, LineartBoundingArea *root)
{
  LineartBoundingArea *ba = root->child, *tba;
  LinkData *lip2, *next_lip;
  LineartStaticMemPool *mph = &ld->render_data_pool;

  /* Inter-connection with newly created 4 child bounding areas. */
  lineart_list_append_pointer_pool(&ba[1].rp, mph, &ba[0]);
  lineart_list_append_pointer_pool(&ba[0].lp, mph, &ba[1]);
  lineart_list_append_pointer_pool(&ba[1].bp, mph, &ba[2]);
  lineart_list_append_pointer_pool(&ba[2].up, mph, &ba[1]);
  lineart_list_append_pointer_pool(&ba[2].rp, mph, &ba[3]);
  lineart_list_append_pointer_pool(&ba[3].lp, mph, &ba[2]);
  lineart_list_append_pointer_pool(&ba[3].up, mph, &ba[0]);
  lineart_list_append_pointer_pool(&ba[0].bp, mph, &ba[3]);

  /* Connect 4 child bounding areas to other areas that are
   * adjacent to their original parents. */
  LISTBASE_FOREACH (LinkData *, lip, &root->lp) {

    /* For example, we are dealing with parent's left side
     * "tba" represents each adjacent neighbor of the parent. */
    tba = static_cast<LineartBoundingArea *>(lip->data);

    /* if this neighbor is adjacent to
     * the two new areas on the left side of the parent,
     * then add them to the adjacent list as well. */
    if (ba[1].u > tba->b && ba[1].b < tba->u) {
      lineart_list_append_pointer_pool(&ba[1].lp, mph, tba);
      lineart_list_append_pointer_pool(&tba->rp, mph, &ba[1]);
    }
    if (ba[2].u > tba->b && ba[2].b < tba->u) {
      lineart_list_append_pointer_pool(&ba[2].lp, mph, tba);
      lineart_list_append_pointer_pool(&tba->rp, mph, &ba[2]);
    }
  }
  LISTBASE_FOREACH (LinkData *, lip, &root->rp) {
    tba = static_cast<LineartBoundingArea *>(lip->data);
    if (ba[0].u > tba->b && ba[0].b < tba->u) {
      lineart_list_append_pointer_pool(&ba[0].rp, mph, tba);
      lineart_list_append_pointer_pool(&tba->lp, mph, &ba[0]);
    }
    if (ba[3].u > tba->b && ba[3].b < tba->u) {
      lineart_list_append_pointer_pool(&ba[3].rp, mph, tba);
      lineart_list_append_pointer_pool(&tba->lp, mph, &ba[3]);
    }
  }
  LISTBASE_FOREACH (LinkData *, lip, &root->up) {
    tba = static_cast<LineartBoundingArea *>(lip->data);
    if (ba[0].r > tba->l && ba[0].l < tba->r) {
      lineart_list_append_pointer_pool(&ba[0].up, mph, tba);
      lineart_list_append_pointer_pool(&tba->bp, mph, &ba[0]);
    }
    if (ba[1].r > tba->l && ba[1].l < tba->r) {
      lineart_list_append_pointer_pool(&ba[1].up, mph, tba);
      lineart_list_append_pointer_pool(&tba->bp, mph, &ba[1]);
    }
  }
  LISTBASE_FOREACH (LinkData *, lip, &root->bp) {
    tba = static_cast<LineartBoundingArea *>(lip->data);
    if (ba[2].r > tba->l && ba[2].l < tba->r) {
      lineart_list_append_pointer_pool(&ba[2].bp, mph, tba);
      lineart_list_append_pointer_pool(&tba->up, mph, &ba[2]);
    }
    if (ba[3].r > tba->l && ba[3].l < tba->r) {
      lineart_list_append_pointer_pool(&ba[3].bp, mph, tba);
      lineart_list_append_pointer_pool(&tba->up, mph, &ba[3]);
    }
  }

  /* Then remove the parent bounding areas from
   * their original adjacent areas. */
  LISTBASE_FOREACH (LinkData *, lip, &root->lp) {
    for (lip2 = static_cast<LinkData *>(((LineartBoundingArea *)lip->data)->rp.first); lip2;
         lip2 = next_lip) {
      next_lip = lip2->next;
      tba = static_cast<LineartBoundingArea *>(lip2->data);
      if (tba == root) {
        lineart_list_remove_pointer_item_no_free(&((LineartBoundingArea *)lip->data)->rp, lip2);
        if (ba[1].u > tba->b && ba[1].b < tba->u) {
          lineart_list_append_pointer_pool(&tba->rp, mph, &ba[1]);
        }
        if (ba[2].u > tba->b && ba[2].b < tba->u) {
          lineart_list_append_pointer_pool(&tba->rp, mph, &ba[2]);
        }
      }
    }
  }
  LISTBASE_FOREACH (LinkData *, lip, &root->rp) {
    for (lip2 = static_cast<LinkData *>(((LineartBoundingArea *)lip->data)->lp.first); lip2;
         lip2 = next_lip) {
      next_lip = lip2->next;
      tba = static_cast<LineartBoundingArea *>(lip2->data);
      if (tba == root) {
        lineart_list_remove_pointer_item_no_free(&((LineartBoundingArea *)lip->data)->lp, lip2);
        if (ba[0].u > tba->b && ba[0].b < tba->u) {
          lineart_list_append_pointer_pool(&tba->lp, mph, &ba[0]);
        }
        if (ba[3].u > tba->b && ba[3].b < tba->u) {
          lineart_list_append_pointer_pool(&tba->lp, mph, &ba[3]);
        }
      }
    }
  }
  LISTBASE_FOREACH (LinkData *, lip, &root->up) {
    for (lip2 = static_cast<LinkData *>(((LineartBoundingArea *)lip->data)->bp.first); lip2;
         lip2 = next_lip) {
      next_lip = lip2->next;
      tba = static_cast<LineartBoundingArea *>(lip2->data);
      if (tba == root) {
        lineart_list_remove_pointer_item_no_free(&((LineartBoundingArea *)lip->data)->bp, lip2);
        if (ba[0].r > tba->l && ba[0].l < tba->r) {
          lineart_list_append_pointer_pool(&tba->up, mph, &ba[0]);
        }
        if (ba[1].r > tba->l && ba[1].l < tba->r) {
          lineart_list_append_pointer_pool(&tba->up, mph, &ba[1]);
        }
      }
    }
  }
  LISTBASE_FOREACH (LinkData *, lip, &root->bp) {
    for (lip2 = static_cast<LinkData *>(((LineartBoundingArea *)lip->data)->up.first); lip2;
         lip2 = next_lip) {
      next_lip = lip2->next;
      tba = static_cast<LineartBoundingArea *>(lip2->data);
      if (tba == root) {
        lineart_list_remove_pointer_item_no_free(&((LineartBoundingArea *)lip->data)->up, lip2);
        if (ba[2].r > tba->l && ba[2].l < tba->r) {
          lineart_list_append_pointer_pool(&tba->bp, mph, &ba[2]);
        }
        if (ba[3].r > tba->l && ba[3].l < tba->r) {
          lineart_list_append_pointer_pool(&tba->bp, mph, &ba[3]);
        }
      }
    }
  }

  /* Finally clear parent's adjacent list. */
  BLI_listbase_clear(&root->lp);
  BLI_listbase_clear(&root->rp);
  BLI_listbase_clear(&root->up);
  BLI_listbase_clear(&root->bp);
}

static void lineart_bounding_areas_connect_recursive(LineartData *ld, LineartBoundingArea *root)
{
  if (root->child) {
    lineart_bounding_areas_connect_new(ld, root);
    for (int i = 0; i < 4; i++) {
      lineart_bounding_areas_connect_recursive(ld, &root->child[i]);
    }
  }
}

void lineart_main_bounding_areas_connect_post(LineartData *ld)
{
  int total_tile_initial = ld->qtree.count_x * ld->qtree.count_y;
  int tiles_per_row = ld->qtree.count_x;

  for (int row = 0; row < ld->qtree.count_y; row++) {
    for (int col = 0; col < ld->qtree.count_x; col++) {
      LineartBoundingArea *ba = &ld->qtree.initials[row * tiles_per_row + col];
      /* Link adjacent ones. */
      if (row) {
        lineart_list_append_pointer_pool(
            &ba->up, &ld->render_data_pool, &ld->qtree.initials[(row - 1) * tiles_per_row + col]);
      }
      if (col) {
        lineart_list_append_pointer_pool(
            &ba->lp, &ld->render_data_pool, &ld->qtree.initials[row * tiles_per_row + col - 1]);
      }
      if (row != ld->qtree.count_y - 1) {
        lineart_list_append_pointer_pool(
            &ba->bp, &ld->render_data_pool, &ld->qtree.initials[(row + 1) * tiles_per_row + col]);
      }
      if (col != ld->qtree.count_x - 1) {
        lineart_list_append_pointer_pool(
            &ba->rp, &ld->render_data_pool, &ld->qtree.initials[row * tiles_per_row + col + 1]);
      }
    }
  }
  for (int i = 0; i < total_tile_initial; i++) {
    lineart_bounding_areas_connect_recursive(ld, &ld->qtree.initials[i]);
  }
}

/**
 * Subdivide a tile after one tile contains too many triangles, then re-link triangles into all the
 * child tiles.
 */
static void lineart_bounding_area_split(LineartData *ld,
                                        LineartBoundingArea *root,
                                        int recursive_level)
{
  LineartBoundingArea *ba = static_cast<LineartBoundingArea *>(
      lineart_mem_acquire_thread(&ld->render_data_pool, sizeof(LineartBoundingArea) * 4));
  ba[0].l = root->cx;
  ba[0].r = root->r;
  ba[0].u = root->u;
  ba[0].b = root->cy;
  ba[0].cx = (ba[0].l + ba[0].r) / 2;
  ba[0].cy = (ba[0].u + ba[0].b) / 2;

  ba[1].l = root->l;
  ba[1].r = root->cx;
  ba[1].u = root->u;
  ba[1].b = root->cy;
  ba[1].cx = (ba[1].l + ba[1].r) / 2;
  ba[1].cy = (ba[1].u + ba[1].b) / 2;

  ba[2].l = root->l;
  ba[2].r = root->cx;
  ba[2].u = root->cy;
  ba[2].b = root->b;
  ba[2].cx = (ba[2].l + ba[2].r) / 2;
  ba[2].cy = (ba[2].u + ba[2].b) / 2;

  ba[3].l = root->cx;
  ba[3].r = root->r;
  ba[3].u = root->cy;
  ba[3].b = root->b;
  ba[3].cx = (ba[3].l + ba[3].r) / 2;
  ba[3].cy = (ba[3].u + ba[3].b) / 2;

  /* Init linked_triangles array and locks. */
  for (int i = 0; i < 4; i++) {
    ba[i].max_triangle_count = LRT_TILE_SPLITTING_TRIANGLE_LIMIT;
    ba[i].max_line_count = LRT_TILE_EDGE_COUNT_INITIAL;
    ba[i].linked_triangles = static_cast<LineartTriangle **>(
        MEM_callocN(sizeof(LineartTriangle *) * ba[i].max_triangle_count, "ba_linked_triangles"));
    ba[i].linked_lines = static_cast<LineartEdge **>(
        MEM_callocN(sizeof(LineartEdge *) * ba[i].max_line_count, "ba_linked_lines"));
    BLI_spin_init(&ba[i].lock);
  }

  for (uint32_t i = 0; i < root->triangle_count; i++) {
    LineartTriangle *tri = root->linked_triangles[i];

    double b[4];
    b[0] = MIN3(tri->v[0]->fbcoord[0], tri->v[1]->fbcoord[0], tri->v[2]->fbcoord[0]);
    b[1] = MAX3(tri->v[0]->fbcoord[0], tri->v[1]->fbcoord[0], tri->v[2]->fbcoord[0]);
    b[2] = MAX3(tri->v[0]->fbcoord[1], tri->v[1]->fbcoord[1], tri->v[2]->fbcoord[1]);
    b[3] = MIN3(tri->v[0]->fbcoord[1], tri->v[1]->fbcoord[1], tri->v[2]->fbcoord[1]);

    /* Re-link triangles into child tiles, not doing intersection lines during this because this
     * batch of triangles are all tested with each other for intersections. */
    if (LRT_BOUND_AREA_CROSSES(b, &ba[0].l)) {
      lineart_bounding_area_link_triangle(
          ld, &ba[0], tri, b, 0, recursive_level + 1, false, nullptr);
    }
    if (LRT_BOUND_AREA_CROSSES(b, &ba[1].l)) {
      lineart_bounding_area_link_triangle(
          ld, &ba[1], tri, b, 0, recursive_level + 1, false, nullptr);
    }
    if (LRT_BOUND_AREA_CROSSES(b, &ba[2].l)) {
      lineart_bounding_area_link_triangle(
          ld, &ba[2], tri, b, 0, recursive_level + 1, false, nullptr);
    }
    if (LRT_BOUND_AREA_CROSSES(b, &ba[3].l)) {
      lineart_bounding_area_link_triangle(
          ld, &ba[3], tri, b, 0, recursive_level + 1, false, nullptr);
    }
  }

  /* At this point the child tiles are fully initialized and it's safe for new triangles to be
   * inserted, so assign root->child for #lineart_bounding_area_link_triangle to use. */
  root->child = ba;
}

static bool lineart_bounding_area_edge_intersect(LineartData * /*fb*/,
                                                 const double l[2],
                                                 const double r[2],
                                                 LineartBoundingArea *ba)
{
  double dx, dy;
  double converted[4];
  double c1, c;

  if (((converted[0] = ba->l) > MAX2(l[0], r[0])) || ((converted[1] = ba->r) < MIN2(l[0], r[0])) ||
      ((converted[2] = ba->b) > MAX2(l[1], r[1])) || ((converted[3] = ba->u) < MIN2(l[1], r[1]))) {
    return false;
  }

  dx = l[0] - r[0];
  dy = l[1] - r[1];

  c1 = dx * (converted[2] - l[1]) - dy * (converted[0] - l[0]);
  c = c1;

  c1 = dx * (converted[2] - l[1]) - dy * (converted[1] - l[0]);
  if (c1 * c <= 0) {
    return true;
  }
  c = c1;

  c1 = dx * (converted[3] - l[1]) - dy * (converted[0] - l[0]);
  if (c1 * c <= 0) {
    return true;
  }
  c = c1;

  c1 = dx * (converted[3] - l[1]) - dy * (converted[1] - l[0]);
  if (c1 * c <= 0) {
    return true;
  }
  c = c1;

  return false;
}

static bool lineart_bounding_area_triangle_intersect(LineartData *fb,
                                                     LineartTriangle *tri,
                                                     LineartBoundingArea *ba,
                                                     bool *r_triangle_vert_inside)
{
  double p1[2], p2[2], p3[2], p4[2];
  double *FBC1 = tri->v[0]->fbcoord, *FBC2 = tri->v[1]->fbcoord, *FBC3 = tri->v[2]->fbcoord;

  p3[0] = p1[0] = ba->l;
  p2[1] = p1[1] = ba->b;
  p2[0] = p4[0] = ba->r;
  p3[1] = p4[1] = ba->u;

  if ((FBC1[0] >= p1[0] && FBC1[0] <= p2[0] && FBC1[1] >= p1[1] && FBC1[1] <= p3[1]) ||
      (FBC2[0] >= p1[0] && FBC2[0] <= p2[0] && FBC2[1] >= p1[1] && FBC2[1] <= p3[1]) ||
      (FBC3[0] >= p1[0] && FBC3[0] <= p2[0] && FBC3[1] >= p1[1] && FBC3[1] <= p3[1])) {
    *r_triangle_vert_inside = true;
    return true;
  }

  *r_triangle_vert_inside = false;

  if (lineart_point_inside_triangle(p1, FBC1, FBC2, FBC3) ||
      lineart_point_inside_triangle(p2, FBC1, FBC2, FBC3) ||
      lineart_point_inside_triangle(p3, FBC1, FBC2, FBC3) ||
      lineart_point_inside_triangle(p4, FBC1, FBC2, FBC3)) {
    return true;
  }

  if (lineart_bounding_area_edge_intersect(fb, FBC1, FBC2, ba) ||
      lineart_bounding_area_edge_intersect(fb, FBC2, FBC3, ba) ||
      lineart_bounding_area_edge_intersect(fb, FBC3, FBC1, ba)) {
    return true;
  }

  return false;
}

/**
 * This function does two things:
 *
 * 1) Builds a quad-tree under ld->InitialBoundingAreas to achieve good geometry separation for
 * fast overlapping test between triangles and lines. This acceleration structure makes the
 * occlusion stage much faster.
 *
 * 2) Test triangles with other triangles that are previously linked into each tile
 * (#LineartBoundingArea) for intersection lines. When splitting the tile into 4 children and
 * re-linking triangles into the child tiles, intersections are inhibited so we don't get
 * duplicated intersection lines.
 */
static void lineart_bounding_area_link_triangle(LineartData *ld,
                                                LineartBoundingArea *root_ba,
                                                LineartTriangle *tri,
                                                double l_r_u_b[4],
                                                int recursive,
                                                int recursive_level,
                                                bool do_intersection,
                                                LineartIsecThread *th)
{
  bool triangle_vert_inside;
  if (!lineart_bounding_area_triangle_intersect(ld, tri, root_ba, &triangle_vert_inside)) {
    return;
  }

  LineartBoundingArea *old_ba = root_ba;

  if (old_ba->child) {
    /* If old_ba->child is not nullptr, then tile splitting is fully finished, safe to directly
     * insert into child tiles. */
    double *B1 = l_r_u_b;
    double b[4];
    if (!l_r_u_b) {
      b[0] = MIN3(tri->v[0]->fbcoord[0], tri->v[1]->fbcoord[0], tri->v[2]->fbcoord[0]);
      b[1] = MAX3(tri->v[0]->fbcoord[0], tri->v[1]->fbcoord[0], tri->v[2]->fbcoord[0]);
      b[2] = MAX3(tri->v[0]->fbcoord[1], tri->v[1]->fbcoord[1], tri->v[2]->fbcoord[1]);
      b[3] = MIN3(tri->v[0]->fbcoord[1], tri->v[1]->fbcoord[1], tri->v[2]->fbcoord[1]);
      B1 = b;
    }
    for (int iba = 0; iba < 4; iba++) {
      if (LRT_BOUND_AREA_CROSSES(B1, &old_ba->child[iba].l)) {
        lineart_bounding_area_link_triangle(
            ld, &old_ba->child[iba], tri, B1, recursive, recursive_level + 1, do_intersection, th);
      }
    }
    return;
  }

  /* When splitting tiles, triangles are relinked into new tiles by a single thread, #th is nullptr
   * in that situation. */
  if (th) {
    BLI_spin_lock(&old_ba->lock);
  }

  /* If there are still space left in this tile for insertion. */
  if (old_ba->triangle_count < old_ba->max_triangle_count) {
    const uint32_t old_tri_count = old_ba->triangle_count;

    old_ba->linked_triangles[old_tri_count] = tri;

    if (triangle_vert_inside) {
      old_ba->insider_triangle_count++;
    }
    old_ba->triangle_count++;

    /* Do intersections in place. */
    if (do_intersection && ld->conf.use_intersections) {
      lineart_triangle_intersect_in_bounding_area(tri, old_ba, th, old_tri_count);
    }

    if (th) {
      BLI_spin_unlock(&old_ba->lock);
    }
  }
  else { /* We need to wait for either splitting or array extension to be done. */

    if (recursive_level < ld->qtree.recursive_level &&
        old_ba->insider_triangle_count >= LRT_TILE_SPLITTING_TRIANGLE_LIMIT) {
      if (!old_ba->child) {
        /* old_ba->child==nullptr, means we are the thread that's doing the splitting. */
        lineart_bounding_area_split(ld, old_ba, recursive_level);
      } /* Otherwise other thread has completed the splitting process. */
    }
    else {
      if (old_ba->triangle_count == old_ba->max_triangle_count) {
        /* Means we are the thread that's doing the extension. */
        lineart_bounding_area_triangle_reallocate(old_ba);
      } /* Otherwise other thread has completed the extending the array. */
    }

    /* Unlock before going into recursive call. */
    if (th) {
      BLI_spin_unlock(&old_ba->lock);
    }

    /* Of course we still have our own triangle needs to be added. */
    lineart_bounding_area_link_triangle(
        ld, root_ba, tri, l_r_u_b, recursive, recursive_level, do_intersection, th);
  }
}

static void lineart_free_bounding_area_memory(LineartBoundingArea *ba, bool recursive)
{
  BLI_spin_end(&ba->lock);
  if (ba->linked_lines) {
    MEM_freeN(ba->linked_lines);
  }
  if (ba->linked_triangles) {
    MEM_freeN(ba->linked_triangles);
  }
  if (recursive && ba->child) {
    for (int i = 0; i < 4; i++) {
      lineart_free_bounding_area_memory(&ba->child[i], recursive);
    }
  }
}
static void lineart_free_bounding_area_memories(LineartData *ld)
{
  for (int i = 0; i < ld->qtree.count_y; i++) {
    for (int j = 0; j < ld->qtree.count_x; j++) {
      lineart_free_bounding_area_memory(&ld->qtree.initials[i * ld->qtree.count_x + j], true);
    }
  }
}

static void lineart_bounding_area_link_edge(LineartData *ld,
                                            LineartBoundingArea *root_ba,
                                            LineartEdge *e)
{
  if (root_ba->child == nullptr) {
    lineart_bounding_area_line_add(root_ba, e);
  }
  else {
    if (lineart_bounding_area_edge_intersect(
            ld, e->v1->fbcoord, e->v2->fbcoord, &root_ba->child[0])) {
      lineart_bounding_area_link_edge(ld, &root_ba->child[0], e);
    }
    if (lineart_bounding_area_edge_intersect(
            ld, e->v1->fbcoord, e->v2->fbcoord, &root_ba->child[1])) {
      lineart_bounding_area_link_edge(ld, &root_ba->child[1], e);
    }
    if (lineart_bounding_area_edge_intersect(
            ld, e->v1->fbcoord, e->v2->fbcoord, &root_ba->child[2])) {
      lineart_bounding_area_link_edge(ld, &root_ba->child[2], e);
    }
    if (lineart_bounding_area_edge_intersect(
            ld, e->v1->fbcoord, e->v2->fbcoord, &root_ba->child[3])) {
      lineart_bounding_area_link_edge(ld, &root_ba->child[3], e);
    }
  }
}

static void lineart_clear_linked_edges_recursive(LineartData *ld, LineartBoundingArea *root_ba)
{
  if (root_ba->child) {
    for (int i = 0; i < 4; i++) {
      lineart_clear_linked_edges_recursive(ld, &root_ba->child[i]);
    }
  }
  if (root_ba->linked_lines) {
    MEM_freeN(root_ba->linked_lines);
  }
  root_ba->line_count = 0;
  root_ba->max_line_count = 128;
  root_ba->linked_lines = static_cast<LineartEdge **>(
      MEM_callocN(sizeof(LineartEdge *) * root_ba->max_line_count, "cleared lineart edges"));
}
void lineart_main_clear_linked_edges(LineartData *ld)
{
  LineartBoundingArea *ba = ld->qtree.initials;
  for (int i = 0; i < ld->qtree.count_y; i++) {
    for (int j = 0; j < ld->qtree.count_x; j++) {
      lineart_clear_linked_edges_recursive(ld, &ba[i * ld->qtree.count_x + j]);
    }
  }
}

/**
 * Link lines to their respective bounding areas.
 */
void lineart_main_link_lines(LineartData *ld)
{
  LRT_ITER_ALL_LINES_BEGIN
  {
    int r1, r2, c1, c2, row, col;
    if (lineart_get_edge_bounding_areas(ld, e, &r1, &r2, &c1, &c2)) {
      for (row = r1; row != r2 + 1; row++) {
        for (col = c1; col != c2 + 1; col++) {
          lineart_bounding_area_link_edge(
              ld, &ld->qtree.initials[row * ld->qtree.count_x + col], e);
        }
      }
    }
  }
  LRT_ITER_ALL_LINES_END
}

static void lineart_main_remove_unused_lines_recursive(LineartBoundingArea *ba,
                                                       uint8_t max_occlusion)
{
  if (ba->child) {
    for (int i = 0; i < 4; i++) {
      lineart_main_remove_unused_lines_recursive(&ba->child[i], max_occlusion);
    }
    return;
  }

  if (!ba->line_count) {
    return;
  }

  int usable_count = 0;
  for (int i = 0; i < ba->line_count; i++) {
    LineartEdge *e = ba->linked_lines[i];
    if (e->min_occ > max_occlusion) {
      continue;
    }
    usable_count++;
  }

  if (!usable_count) {
    ba->line_count = 0;
    return;
  }

  LineartEdge **new_array = static_cast<LineartEdge **>(
      MEM_callocN(sizeof(LineartEdge *) * usable_count, "cleaned lineart edge array"));

  int new_i = 0;
  for (int i = 0; i < ba->line_count; i++) {
    LineartEdge *e = ba->linked_lines[i];
    if (e->min_occ > max_occlusion) {
      continue;
    }
    new_array[new_i] = e;
    new_i++;
  }

  MEM_freeN(ba->linked_lines);
  ba->linked_lines = new_array;
  ba->max_line_count = ba->line_count = usable_count;
}

static void lineart_main_remove_unused_lines_from_tiles(LineartData *ld)
{
  for (int row = 0; row < ld->qtree.count_y; row++) {
    for (int col = 0; col < ld->qtree.count_x; col++) {
      lineart_main_remove_unused_lines_recursive(
          &ld->qtree.initials[row * ld->qtree.count_x + col], ld->conf.max_occlusion_level);
    }
  }
}

static bool lineart_get_triangle_bounding_areas(
    LineartData *ld, LineartTriangle *tri, int *rowbegin, int *rowend, int *colbegin, int *colend)
{
  double sp_w = ld->qtree.tile_width, sp_h = ld->qtree.tile_height;
  double b[4];

  if (!tri->v[0] || !tri->v[1] || !tri->v[2]) {
    return false;
  }

  b[0] = MIN3(tri->v[0]->fbcoord[0], tri->v[1]->fbcoord[0], tri->v[2]->fbcoord[0]);
  b[1] = MAX3(tri->v[0]->fbcoord[0], tri->v[1]->fbcoord[0], tri->v[2]->fbcoord[0]);
  b[2] = MIN3(tri->v[0]->fbcoord[1], tri->v[1]->fbcoord[1], tri->v[2]->fbcoord[1]);
  b[3] = MAX3(tri->v[0]->fbcoord[1], tri->v[1]->fbcoord[1], tri->v[2]->fbcoord[1]);

  if (b[0] > 1 || b[1] < -1 || b[2] > 1 || b[3] < -1) {
    return false;
  }

  (*colbegin) = int((b[0] + 1.0) / sp_w);
  (*colend) = int((b[1] + 1.0) / sp_w);
  (*rowend) = ld->qtree.count_y - int((b[2] + 1.0) / sp_h) - 1;
  (*rowbegin) = ld->qtree.count_y - int((b[3] + 1.0) / sp_h) - 1;

  if ((*colend) >= ld->qtree.count_x) {
    (*colend) = ld->qtree.count_x - 1;
  }
  if ((*rowend) >= ld->qtree.count_y) {
    (*rowend) = ld->qtree.count_y - 1;
  }
  if ((*colbegin) < 0) {
    (*colbegin) = 0;
  }
  if ((*rowbegin) < 0) {
    (*rowbegin) = 0;
  }

  return true;
}

static bool lineart_get_edge_bounding_areas(
    LineartData *ld, LineartEdge *e, int *rowbegin, int *rowend, int *colbegin, int *colend)
{
  double sp_w = ld->qtree.tile_width, sp_h = ld->qtree.tile_height;
  double b[4];

  if (!e->v1 || !e->v2) {
    return false;
  }

  if (e->v1->fbcoord[0] != e->v1->fbcoord[0] || e->v2->fbcoord[0] != e->v2->fbcoord[0]) {
    return false;
  }

  b[0] = MIN2(e->v1->fbcoord[0], e->v2->fbcoord[0]);
  b[1] = MAX2(e->v1->fbcoord[0], e->v2->fbcoord[0]);
  b[2] = MIN2(e->v1->fbcoord[1], e->v2->fbcoord[1]);
  b[3] = MAX2(e->v1->fbcoord[1], e->v2->fbcoord[1]);

  if (b[0] > 1 || b[1] < -1 || b[2] > 1 || b[3] < -1) {
    return false;
  }

  (*colbegin) = int((b[0] + 1.0) / sp_w);
  (*colend) = int((b[1] + 1.0) / sp_w);
  (*rowend) = ld->qtree.count_y - int((b[2] + 1.0) / sp_h) - 1;
  (*rowbegin) = ld->qtree.count_y - int((b[3] + 1.0) / sp_h) - 1;

  /* It's possible that the line stretches too much out to the side, resulting negative value. */
  if ((*rowend) < (*rowbegin)) {
    (*rowend) = ld->qtree.count_y - 1;
  }

  if ((*colend) < (*colbegin)) {
    (*colend) = ld->qtree.count_x - 1;
  }

  CLAMP((*colbegin), 0, ld->qtree.count_x - 1);
  CLAMP((*rowbegin), 0, ld->qtree.count_y - 1);
  CLAMP((*colend), 0, ld->qtree.count_x - 1);
  CLAMP((*rowend), 0, ld->qtree.count_y - 1);

  return true;
}

LineartBoundingArea *MOD_lineart_get_parent_bounding_area(LineartData *ld, double x, double y)
{
  double sp_w = ld->qtree.tile_width, sp_h = ld->qtree.tile_height;
  int col, row;

  if (x > 1 || x < -1 || y > 1 || y < -1) {
    return 0;
  }

  col = int((x + 1.0) / sp_w);
  row = ld->qtree.count_y - int((y + 1.0) / sp_h) - 1;

  if (col >= ld->qtree.count_x) {
    col = ld->qtree.count_x - 1;
  }
  if (row >= ld->qtree.count_y) {
    row = ld->qtree.count_y - 1;
  }
  if (col < 0) {
    col = 0;
  }
  if (row < 0) {
    row = 0;
  }

  return &ld->qtree.initials[row * ld->qtree.count_x + col];
}

static LineartBoundingArea *lineart_get_bounding_area(LineartData *ld, double x, double y)
{
  LineartBoundingArea *iba;
  double sp_w = ld->qtree.tile_width, sp_h = ld->qtree.tile_height;
  int c = int((x + 1.0) / sp_w);
  int r = ld->qtree.count_y - int((y + 1.0) / sp_h) - 1;
  if (r < 0) {
    r = 0;
  }
  if (c < 0) {
    c = 0;
  }
  if (r >= ld->qtree.count_y) {
    r = ld->qtree.count_y - 1;
  }
  if (c >= ld->qtree.count_x) {
    c = ld->qtree.count_x - 1;
  }

  iba = &ld->qtree.initials[r * ld->qtree.count_x + c];
  while (iba->child) {
    if (x > iba->cx) {
      if (y > iba->cy) {
        iba = &iba->child[0];
      }
      else {
        iba = &iba->child[3];
      }
    }
    else {
      if (y > iba->cy) {
        iba = &iba->child[1];
      }
      else {
        iba = &iba->child[2];
      }
    }
  }
  return iba;
}

LineartBoundingArea *MOD_lineart_get_bounding_area(LineartData *ld, double x, double y)
{
  LineartBoundingArea *ba;
  if ((ba = MOD_lineart_get_parent_bounding_area(ld, x, y)) != nullptr) {
    return lineart_get_bounding_area(ld, x, y);
  }
  return nullptr;
}

static void lineart_add_triangles_worker(TaskPool *__restrict /*pool*/, LineartIsecThread *th)
{
  LineartData *ld = th->ld;
  int _dir_control = 0;
  while (lineart_schedule_new_triangle_task(th)) {
    for (LineartElementLinkNode *eln = th->pending_from; eln != th->pending_to->next;
         eln = eln->next) {
      int index_start = eln == th->pending_from ? th->index_from : 0;
      int index_end = eln == th->pending_to ? th->index_to : eln->element_count;
      LineartTriangle *tri = static_cast<LineartTriangle *>(
          (void *)(((uchar *)eln->pointer) + ld->sizeof_triangle * index_start));
      for (int ei = index_start; ei < index_end; ei++) {
        int x1, x2, y1, y2;
        int r, co;
        if ((tri->flags & LRT_CULL_USED) || (tri->flags & LRT_CULL_DISCARD)) {
          tri = static_cast<LineartTriangle *>((void *)(((uchar *)tri) + ld->sizeof_triangle));
          continue;
        }
        if (lineart_get_triangle_bounding_areas(ld, tri, &y1, &y2, &x1, &x2)) {
          _dir_control++;
          for (co = x1; co <= x2; co++) {
            for (r = y1; r <= y2; r++) {
              lineart_bounding_area_link_triangle(
                  ld, &ld->qtree.initials[r * ld->qtree.count_x + co], tri, 0, 1, 0, 1, th);
            }
          }
        } /* Else throw away. */
        tri = static_cast<LineartTriangle *>((void *)(((uchar *)tri) + ld->sizeof_triangle));
      }
    }
  }
}

static void lineart_create_edges_from_isec_data(LineartIsecData *d)
{
  LineartData *ld = d->ld;
  double ZMax = ld->conf.far_clip;
  double ZMin = ld->conf.near_clip;
  int total_lines = 0;

  for (int i = 0; i < d->thread_count; i++) {
    LineartIsecThread *th = &d->threads[i];
    if (G.debug_value == 4000) {
      printf("Thread %d isec generated %d lines.\n", i, th->current);
    }
    if (!th->current) {
      continue;
    }
    total_lines += th->current;
  }

  if (!total_lines) {
    return;
  }

  /* We don't care about removing duplicated vert in this method, chaining can handle that,
   * and it saves us from using locks and look up tables. */
  LineartVert *v = static_cast<LineartVert *>(
      lineart_mem_acquire(ld->edge_data_pool, sizeof(LineartVert) * total_lines * 2));
  LineartEdge *e = static_cast<LineartEdge *>(
      lineart_mem_acquire(ld->edge_data_pool, sizeof(LineartEdge) * total_lines));
  LineartEdgeSegment *es = static_cast<LineartEdgeSegment *>(
      lineart_mem_acquire(ld->edge_data_pool, sizeof(LineartEdgeSegment) * total_lines));

  LineartElementLinkNode *eln = static_cast<LineartElementLinkNode *>(
      lineart_mem_acquire(ld->edge_data_pool, sizeof(LineartElementLinkNode)));
  eln->element_count = total_lines;
  eln->pointer = e;
  eln->flags |= LRT_ELEMENT_INTERSECTION_DATA;
  BLI_addhead(&ld->geom.line_buffer_pointers, eln);

  for (int i = 0; i < d->thread_count; i++) {
    LineartIsecThread *th = &d->threads[i];
    if (!th->current) {
      continue;
    }

    for (int j = 0; j < th->current; j++) {
      LineartIsecSingle *is = &th->array[j];
      LineartVert *v1 = v;
      LineartVert *v2 = v + 1;
      copy_v3_v3_db(v1->gloc, is->v1);
      copy_v3_v3_db(v2->gloc, is->v2);
      /* The intersection line has been generated only in geometry space, so we need to transform
       * them as well. */
      mul_v4_m4v3_db(v1->fbcoord, ld->conf.view_projection, v1->gloc);
      mul_v4_m4v3_db(v2->fbcoord, ld->conf.view_projection, v2->gloc);
      mul_v3db_db(v1->fbcoord, (1 / v1->fbcoord[3]));
      mul_v3db_db(v2->fbcoord, (1 / v2->fbcoord[3]));

      v1->fbcoord[0] -= ld->conf.shift_x * 2;
      v1->fbcoord[1] -= ld->conf.shift_y * 2;
      v2->fbcoord[0] -= ld->conf.shift_x * 2;
      v2->fbcoord[1] -= ld->conf.shift_y * 2;

      /* This z transformation is not the same as the rest of the part, because the data don't go
       * through normal perspective division calls in the pipeline, but this way the 3D result and
       * occlusion on the generated line is correct, and we don't really use 2D for viewport stroke
       * generation anyway. */
      v1->fbcoord[2] = ZMin * ZMax / (ZMax - fabs(v1->fbcoord[2]) * (ZMax - ZMin));
      v2->fbcoord[2] = ZMin * ZMax / (ZMax - fabs(v2->fbcoord[2]) * (ZMax - ZMin));
      e->v1 = v1;
      e->v2 = v2;
      e->t1 = is->tri1;
      e->t2 = is->tri2;
      /* This is so we can also match intersection edges from shadow to later viewing stage. */
      e->edge_identifier = ((uint64_t(e->t1->target_reference)) << 32) | e->t2->target_reference;
      e->flags = LRT_EDGE_FLAG_INTERSECTION;
      e->intersection_mask = (is->tri1->intersection_mask | is->tri2->intersection_mask);
      BLI_addtail(&e->segments, es);

      int obi1 = (e->t1->target_reference & LRT_OBINDEX_HIGHER);
      int obi2 = (e->t2->target_reference & LRT_OBINDEX_HIGHER);
      LineartElementLinkNode *eln1 = lineart_find_matching_eln(&ld->geom.line_buffer_pointers,
                                                               obi1);
      LineartElementLinkNode *eln2 = obi1 == obi2 ? eln1 :
                                                    lineart_find_matching_eln(
                                                        &ld->geom.line_buffer_pointers, obi2);
      Object *ob1 = eln1 ? static_cast<Object *>(eln1->object_ref) : nullptr;
      Object *ob2 = eln2 ? static_cast<Object *>(eln2->object_ref) : nullptr;
      if (e->t1->intersection_priority > e->t2->intersection_priority) {
        e->object_ref = ob1;
      }
      else if (e->t1->intersection_priority < e->t2->intersection_priority) {
        e->object_ref = ob2;
      }
      else { /* equal priority */
        if (ob1 == ob2) {
          /* object_ref should be ambiguous if intersection lines comes from different objects. */
          e->object_ref = ob1;
        }
      }

      lineart_add_edge_to_array(&ld->pending_edges, e);

      v += 2;
      e++;
      es++;
    }
  }
}

/**
 * Sequentially add triangles into render buffer, intersection lines between those triangles will
 * also be computed at the same time.
 */
void lineart_main_add_triangles(LineartData *ld)
{
  double t_start;
  if (G.debug_value == 4000) {
    t_start = PIL_check_seconds_timer();
  }

  /* Initialize per-thread data for thread task scheduling information and storing intersection
   * results. */
  LineartIsecData d = {0};
  lineart_init_isec_thread(&d, ld, ld->thread_count);

  TaskPool *tp = BLI_task_pool_create(nullptr, TASK_PRIORITY_HIGH);
  for (int i = 0; i < ld->thread_count; i++) {
    BLI_task_pool_push(
        tp, (TaskRunFunction)lineart_add_triangles_worker, &d.threads[i], 0, nullptr);
  }
  BLI_task_pool_work_and_wait(tp);
  BLI_task_pool_free(tp);

  if (ld->conf.use_intersections) {
    lineart_create_edges_from_isec_data(&d);
  }

  lineart_destroy_isec_thread(&d);

  if (G.debug_value == 4000) {
    double t_elapsed = PIL_check_seconds_timer() - t_start;
    printf("Line art intersection time: %f\n", t_elapsed);
  }
}

/**
 * This function gets the tile for the point `e->v1`, and later use #lineart_bounding_area_next()
 * to get next along the way.
 */
LineartBoundingArea *lineart_edge_first_bounding_area(LineartData *ld,
                                                      double *fbcoord1,
                                                      double *fbcoord2)
{
  double data[2] = {fbcoord1[0], fbcoord1[1]};
  double LU[2] = {-1, 1}, RU[2] = {1, 1}, LB[2] = {-1, -1}, RB[2] = {1, -1};
  double r = 1, sr = 1;
  bool p_unused;

  if (data[0] > -1 && data[0] < 1 && data[1] > -1 && data[1] < 1) {
    return lineart_get_bounding_area(ld, data[0], data[1]);
  }

  if (lineart_intersect_seg_seg(fbcoord1, fbcoord2, LU, RU, &sr, &p_unused) && sr < r && sr > 0) {
    r = sr;
  }
  if (lineart_intersect_seg_seg(fbcoord1, fbcoord2, LB, RB, &sr, &p_unused) && sr < r && sr > 0) {
    r = sr;
  }
  if (lineart_intersect_seg_seg(fbcoord1, fbcoord2, LB, LU, &sr, &p_unused) && sr < r && sr > 0) {
    r = sr;
  }
  if (lineart_intersect_seg_seg(fbcoord1, fbcoord2, RB, RU, &sr, &p_unused) && sr < r && sr > 0) {
    r = sr;
  }
  interp_v2_v2v2_db(data, fbcoord1, fbcoord2, r);

  return lineart_get_bounding_area(ld, data[0], data[1]);
}

/**
 * This march along one render line in image space and
 * get the next bounding area the line is crossing.
 */
LineartBoundingArea *lineart_bounding_area_next(LineartBoundingArea *self,
                                                double *fbcoord1,
                                                double *fbcoord2,
                                                double x,
                                                double y,
                                                double k,
                                                int positive_x,
                                                int positive_y,
                                                double *next_x,
                                                double *next_y)
{
  double rx, ry, ux, uy, lx, ly, bx, by;
  double r1, r2;
  LineartBoundingArea *ba;

  /* If we are marching towards the right. */
  if (positive_x > 0) {
    rx = self->r;
    ry = y + k * (rx - x);

    /* If we are marching towards the top. */
    if (positive_y > 0) {
      uy = self->u;
      ux = x + (uy - y) / k;
      r1 = ratiod(fbcoord1[0], fbcoord2[0], rx);
      r2 = ratiod(fbcoord1[0], fbcoord2[0], ux);
      if (MIN2(r1, r2) > 1) {
        return 0;
      }

      /* We reached the right side before the top side. */
      if (r1 <= r2) {
        LISTBASE_FOREACH (LinkData *, lip, &self->rp) {
          ba = static_cast<LineartBoundingArea *>(lip->data);
          if (ba->u >= ry && ba->b < ry) {
            *next_x = rx;
            *next_y = ry;
            return ba;
          }
        }
      }
      /* We reached the top side before the right side. */
      else {
        LISTBASE_FOREACH (LinkData *, lip, &self->up) {
          ba = static_cast<LineartBoundingArea *>(lip->data);
          if (ba->r >= ux && ba->l < ux) {
            *next_x = ux;
            *next_y = uy;
            return ba;
          }
        }
      }
    }
    /* If we are marching towards the bottom. */
    else if (positive_y < 0) {
      by = self->b;
      bx = x + (by - y) / k;
      r1 = ratiod(fbcoord1[0], fbcoord2[0], rx);
      r2 = ratiod(fbcoord1[0], fbcoord2[0], bx);
      if (MIN2(r1, r2) > 1) {
        return 0;
      }
      if (r1 <= r2) {
        LISTBASE_FOREACH (LinkData *, lip, &self->rp) {
          ba = static_cast<LineartBoundingArea *>(lip->data);
          if (ba->u >= ry && ba->b < ry) {
            *next_x = rx;
            *next_y = ry;
            return ba;
          }
        }
      }
      else {
        LISTBASE_FOREACH (LinkData *, lip, &self->bp) {
          ba = static_cast<LineartBoundingArea *>(lip->data);
          if (ba->r >= bx && ba->l < bx) {
            *next_x = bx;
            *next_y = by;
            return ba;
          }
        }
      }
    }
    /* If the line is completely horizontal, in which Y difference == 0. */
    else {
      r1 = ratiod(fbcoord1[0], fbcoord2[0], self->r);
      if (r1 > 1) {
        return 0;
      }
      LISTBASE_FOREACH (LinkData *, lip, &self->rp) {
        ba = static_cast<LineartBoundingArea *>(lip->data);
        if (ba->u >= y && ba->b < y) {
          *next_x = self->r;
          *next_y = y;
          return ba;
        }
      }
    }
  }

  /* If we are marching towards the left. */
  else if (positive_x < 0) {
    lx = self->l;
    ly = y + k * (lx - x);

    /* If we are marching towards the top. */
    if (positive_y > 0) {
      uy = self->u;
      ux = x + (uy - y) / k;
      r1 = ratiod(fbcoord1[0], fbcoord2[0], lx);
      r2 = ratiod(fbcoord1[0], fbcoord2[0], ux);
      if (MIN2(r1, r2) > 1) {
        return 0;
      }
      if (r1 <= r2) {
        LISTBASE_FOREACH (LinkData *, lip, &self->lp) {
          ba = static_cast<LineartBoundingArea *>(lip->data);
          if (ba->u >= ly && ba->b < ly) {
            *next_x = lx;
            *next_y = ly;
            return ba;
          }
        }
      }
      else {
        LISTBASE_FOREACH (LinkData *, lip, &self->up) {
          ba = static_cast<LineartBoundingArea *>(lip->data);
          if (ba->r >= ux && ba->l < ux) {
            *next_x = ux;
            *next_y = uy;
            return ba;
          }
        }
      }
    }

    /* If we are marching towards the bottom. */
    else if (positive_y < 0) {
      by = self->b;
      bx = x + (by - y) / k;
      r1 = ratiod(fbcoord1[0], fbcoord2[0], lx);
      r2 = ratiod(fbcoord1[0], fbcoord2[0], bx);
      if (MIN2(r1, r2) > 1) {
        return 0;
      }
      if (r1 <= r2) {
        LISTBASE_FOREACH (LinkData *, lip, &self->lp) {
          ba = static_cast<LineartBoundingArea *>(lip->data);
          if (ba->u >= ly && ba->b < ly) {
            *next_x = lx;
            *next_y = ly;
            return ba;
          }
        }
      }
      else {
        LISTBASE_FOREACH (LinkData *, lip, &self->bp) {
          ba = static_cast<LineartBoundingArea *>(lip->data);
          if (ba->r >= bx && ba->l < bx) {
            *next_x = bx;
            *next_y = by;
            return ba;
          }
        }
      }
    }
    /* Again, horizontal. */
    else {
      r1 = ratiod(fbcoord1[0], fbcoord2[0], self->l);
      if (r1 > 1) {
        return 0;
      }
      LISTBASE_FOREACH (LinkData *, lip, &self->lp) {
        ba = static_cast<LineartBoundingArea *>(lip->data);
        if (ba->u >= y && ba->b < y) {
          *next_x = self->l;
          *next_y = y;
          return ba;
        }
      }
    }
  }
  /* If the line is completely vertical, hence X difference == 0. */
  else {
    if (positive_y > 0) {
      r1 = ratiod(fbcoord1[1], fbcoord2[1], self->u);
      if (r1 > 1) {
        return 0;
      }
      LISTBASE_FOREACH (LinkData *, lip, &self->up) {
        ba = static_cast<LineartBoundingArea *>(lip->data);
        if (ba->r > x && ba->l <= x) {
          *next_x = x;
          *next_y = self->u;
          return ba;
        }
      }
    }
    else if (positive_y < 0) {
      r1 = ratiod(fbcoord1[1], fbcoord2[1], self->b);
      if (r1 > 1) {
        return 0;
      }
      LISTBASE_FOREACH (LinkData *, lip, &self->bp) {
        ba = static_cast<LineartBoundingArea *>(lip->data);
        if (ba->r > x && ba->l <= x) {
          *next_x = x;
          *next_y = self->b;
          return ba;
        }
      }
    }
    else {
      /* Segment has no length. */
      return 0;
    }
  }
  return 0;
}

/**
 * This is the entry point of all line art calculations.
 *
 * \return True when a change is made.
 */
bool MOD_lineart_compute_feature_lines(Depsgraph *depsgraph,
                                       LineartGpencilModifierData *lmd,
                                       LineartCache **cached_result,
                                       bool enable_stroke_depth_offset)
{
  LineartData *ld;
  Scene *scene = DEG_get_evaluated_scene(depsgraph);
  int intersections_only = 0; /* Not used right now, but preserve for future. */
  Object *use_camera;

  double t_start;
  if (G.debug_value == 4000) {
    t_start = PIL_check_seconds_timer();
  }

  if (lmd->calculation_flags & LRT_USE_CUSTOM_CAMERA) {
    if (!lmd->source_camera ||
        (use_camera = DEG_get_evaluated_object(depsgraph, lmd->source_camera))->type !=
            OB_CAMERA) {
      return false;
    }
  }
  else {

    BKE_scene_camera_switch_update(scene);

    if (!scene->camera) {
      return false;
    }
    use_camera = scene->camera;
  }

  LineartCache *lc = lineart_init_cache();
  *cached_result = lc;

  ld = lineart_create_render_buffer(scene, lmd, use_camera, scene->camera, lc);

  /* Triangle thread testing data size varies depending on the thread count.
   * See definition of LineartTriangleThread for details. */
  ld->sizeof_triangle = lineart_triangle_size_get(ld);

  LineartData *shadow_rb = nullptr;
  LineartElementLinkNode *shadow_veln, *shadow_eeln;
  ListBase *shadow_elns = ld->conf.shadow_selection ? &lc->shadow_elns : nullptr;
  bool shadow_generated = lineart_main_try_generate_shadow(depsgraph,
                                                           scene,
                                                           ld,
                                                           lmd,
                                                           &lc->shadow_data_pool,
                                                           &shadow_veln,
                                                           &shadow_eeln,
                                                           shadow_elns,
                                                           &shadow_rb);

  /* Get view vector before loading geometries, because we detect feature lines there. */
  lineart_main_get_view_vector(ld);

  lineart_main_load_geometries(depsgraph,
                               scene,
                               use_camera,
                               ld,
                               lmd->calculation_flags & LRT_ALLOW_DUPLI_OBJECTS,
                               false,
                               shadow_elns);

  if (shadow_generated) {
    lineart_main_transform_and_add_shadow(ld, shadow_veln, shadow_eeln);
  }

  if (!ld->geom.vertex_buffer_pointers.first) {
    /* No geometry loaded, return early. */
    return true;
  }

  /* Initialize the bounding box acceleration structure, it's a lot like BVH in 3D. */
  lineart_main_bounding_area_make_initial(ld);

  /* We need to get cut into triangles that are crossing near/far plans, only this way can we get
   * correct coordinates of those clipped lines. Done in two steps,
   * setting clip_far==false for near plane. */
  lineart_main_cull_triangles(ld, false);
  /* `clip_far == true` for far plane. */
  lineart_main_cull_triangles(ld, true);

  /* At this point triangle adjacent info pointers is no longer needed, free them. */
  lineart_main_free_adjacent_data(ld);

  /* Do the perspective division after clipping is done. */
  lineart_main_perspective_division(ld);

  lineart_main_discard_out_of_frame_edges(ld);

  /* Triangle intersections are done here during sequential adding of them. Only after this,
   * triangles and lines are all linked with acceleration structure, and the 2D occlusion stage
   * can do its job. */
  lineart_main_add_triangles(ld);

  /* Add shadow cuts to intersection lines as well. */
  lineart_register_intersection_shadow_cuts(ld, shadow_elns);

  /* Re-link bounding areas because they have been subdivided by worker threads and we need
   * adjacent info. */
  lineart_main_bounding_areas_connect_post(ld);

  /* Link lines to acceleration structure, this can only be done after perspective division, if
   * we do it after triangles being added, the acceleration structure has already been
   * subdivided, this way we do less list manipulations. */
  lineart_main_link_lines(ld);

  /* "intersection_only" is preserved for being called in a standalone fashion.
   * If so the data will already be available at the stage. Otherwise we do the occlusion and
   * chaining etc. */

  if (!intersections_only) {

    /* Occlusion is work-and-wait. This call will not return before work is completed. */
    lineart_main_occlusion_begin(ld);

    lineart_main_make_enclosed_shapes(ld, shadow_rb);

    lineart_main_remove_unused_lines_from_tiles(ld);

    /* Chaining is all single threaded. See lineart_chain.c
     * In this particular call, only lines that are geometrically connected (share the _exact_
     * same end point) will be chained together. */
    MOD_lineart_chain_feature_lines(ld);

    /* We are unable to take care of occlusion if we only connect end points, so here we do a
     * spit, where the splitting point could be any cut in e->segments. */
    MOD_lineart_chain_split_for_fixed_occlusion(ld);

    /* Then we connect chains based on the _proximity_ of their end points in image space, here's
     * the place threshold value gets involved. */
    MOD_lineart_chain_connect(ld);

    if (ld->conf.chain_smooth_tolerance > FLT_EPSILON) {
      /* Keeping UI range of 0-1 for ease of read while scaling down the actual value for best
       * effective range in image-space (Coordinate only goes from -1 to 1). This value is
       * somewhat arbitrary, but works best for the moment. */
      MOD_lineart_smooth_chains(ld, ld->conf.chain_smooth_tolerance / 50);
    }

    if (ld->conf.use_image_boundary_trimming) {
      MOD_lineart_chain_clip_at_border(ld);
    }

    if (ld->conf.angle_splitting_threshold > FLT_EPSILON) {
      MOD_lineart_chain_split_angle(ld, ld->conf.angle_splitting_threshold);
    }

    if (enable_stroke_depth_offset && lmd->stroke_depth_offset > FLT_EPSILON) {
      MOD_lineart_chain_offset_towards_camera(
          ld, lmd->stroke_depth_offset, lmd->flags & LRT_GPENCIL_OFFSET_TOWARDS_CUSTOM_CAMERA);
    }

    if (ld->conf.shadow_use_silhouette) {
      MOD_lineart_chain_find_silhouette_backdrop_objects(ld);
    }

    /* Finally transfer the result list into cache. */
    memcpy(&lc->chains, &ld->chains, sizeof(ListBase));

    /* At last, we need to clear flags so we don't confuse GPencil generation calls. */
    MOD_lineart_chain_clear_picked_flag(lc);

    MOD_lineart_finalize_chains(ld);
  }

  lineart_mem_destroy(&lc->shadow_data_pool);

  if (ld->conf.shadow_enclose_shapes && shadow_rb) {
    lineart_destroy_render_data_keep_init(shadow_rb);
    MEM_freeN(shadow_rb);
  }

  if (G.debug_value == 4000) {
    lineart_count_and_print_render_buffer_memory(ld);

    double t_elapsed = PIL_check_seconds_timer() - t_start;
    printf("Line art total time: %lf\n", t_elapsed);
  }

  return true;
}

static void lineart_gpencil_generate(LineartCache *cache,
                                     Depsgraph *depsgraph,
                                     Object *gpencil_object,
                                     float (*gp_obmat_inverse)[4],
                                     bGPDlayer * /*gpl*/,
                                     bGPDframe *gpf,
                                     int level_start,
                                     int level_end,
                                     int material_nr,
                                     Object *source_object,
                                     Collection *source_collection,
                                     int types,
                                     uchar mask_switches,
                                     uchar material_mask_bits,
                                     uchar intersection_mask,
                                     int16_t thickness,
                                     float opacity,
                                     uchar shaodow_selection,
                                     uchar silhouette_mode,
                                     const char *source_vgname,
                                     const char *vgname,
                                     int modifier_flags)
{
  if (cache == nullptr) {
    if (G.debug_value == 4000) {
      printf("nullptr Lineart cache!\n");
    }
    return;
  }

  int stroke_count = 0;
  int color_idx = 0;

  Object *orig_ob = nullptr;
  if (source_object) {
    orig_ob = source_object->id.orig_id ? (Object *)source_object->id.orig_id : source_object;
  }

  Collection *orig_col = nullptr;
  if (source_collection) {
    orig_col = source_collection->id.orig_id ? (Collection *)source_collection->id.orig_id :
                                               source_collection;
  }

  /* (!orig_col && !orig_ob) means the whole scene is selected. */

  int enabled_types = cache->all_enabled_edge_types;
  bool invert_input = modifier_flags & LRT_GPENCIL_INVERT_SOURCE_VGROUP;
  bool match_output = modifier_flags & LRT_GPENCIL_MATCH_OUTPUT_VGROUP;
  bool inverse_silhouette = modifier_flags & LRT_GPENCIL_INVERT_SILHOUETTE_FILTER;

  LISTBASE_FOREACH (LineartEdgeChain *, ec, &cache->chains) {

    if (ec->picked) {
      continue;
    }
    if (!(ec->type & (types & enabled_types))) {
      continue;
    }
    if (ec->level > level_end || ec->level < level_start) {
      continue;
    }
    if (orig_ob && orig_ob != ec->object_ref) {
      continue;
    }
    if (orig_col && ec->object_ref) {
      if (BKE_collection_has_object_recursive_instanced(orig_col, (Object *)ec->object_ref)) {
        if (modifier_flags & LRT_GPENCIL_INVERT_COLLECTION) {
          continue;
        }
      }
      else {
        if (!(modifier_flags & LRT_GPENCIL_INVERT_COLLECTION)) {
          continue;
        }
      }
    }
    if (mask_switches & LRT_GPENCIL_MATERIAL_MASK_ENABLE) {
      if (mask_switches & LRT_GPENCIL_MATERIAL_MASK_MATCH) {
        if (ec->material_mask_bits != material_mask_bits) {
          continue;
        }
      }
      else {
        if (!(ec->material_mask_bits & material_mask_bits)) {
          continue;
        }
      }
    }
    if (ec->type & LRT_EDGE_FLAG_INTERSECTION) {
      if (mask_switches & LRT_GPENCIL_INTERSECTION_MATCH) {
        if (ec->intersection_mask != intersection_mask) {
          continue;
        }
      }
      else {
        if ((intersection_mask) && !(ec->intersection_mask & intersection_mask)) {
          continue;
        }
      }
    }
    if (shaodow_selection) {
      if (ec->shadow_mask_bits != LRT_SHADOW_MASK_UNDEFINED) {
        /* TODO(@Yiming): Give a behavior option for how to display undefined shadow info. */
        if (shaodow_selection == LRT_SHADOW_FILTER_ILLUMINATED &&
            !(ec->shadow_mask_bits & LRT_SHADOW_MASK_ILLUMINATED)) {
          continue;
        }
        if (shaodow_selection == LRT_SHADOW_FILTER_SHADED &&
            !(ec->shadow_mask_bits & LRT_SHADOW_MASK_SHADED)) {
          continue;
        }
        if (shaodow_selection == LRT_SHADOW_FILTER_ILLUMINATED_ENCLOSED_SHAPES) {
          uint32_t test_bits = ec->shadow_mask_bits & LRT_SHADOW_TEST_SHAPE_BITS;
          if ((test_bits != LRT_SHADOW_MASK_ILLUMINATED) &&
              (test_bits != (LRT_SHADOW_MASK_SHADED | LRT_SHADOW_MASK_ILLUMINATED_SHAPE))) {
            continue;
          }
        }
      }
    }
    if (silhouette_mode && (ec->type & (LRT_EDGE_FLAG_CONTOUR))) {
      bool is_silhouette = false;
      if (orig_col) {
        if (!ec->silhouette_backdrop) {
          is_silhouette = true;
        }
        else if (!BKE_collection_has_object_recursive_instanced(orig_col,
                                                                ec->silhouette_backdrop)) {
          is_silhouette = true;
        }
      }
      else {
        if ((!orig_ob) && (!ec->silhouette_backdrop)) {
          is_silhouette = true;
        }
      }

      if ((silhouette_mode == LRT_SILHOUETTE_FILTER_INDIVIDUAL || orig_ob) &&
          ec->silhouette_backdrop != ec->object_ref) {
        is_silhouette = true;
      }

      if (inverse_silhouette) {
        is_silhouette = !is_silhouette;
      }
      if (!is_silhouette) {
        continue;
      }
    }

    /* Preserved: If we ever do asynchronous generation, this picked flag should be set here. */
    // ec->picked = 1;

    const int count = MOD_lineart_chain_count(ec);
    if (count < 2) {
      continue;
    }

    bGPDstroke *gps = BKE_gpencil_stroke_add(gpf, color_idx, count, thickness, false);

    int i;
    LISTBASE_FOREACH_INDEX (LineartEdgeChainItem *, eci, &ec->chain, i) {
      bGPDspoint *point = &gps->points[i];
      mul_v3_m4v3(&point->x, gp_obmat_inverse, eci->gpos);
      point->pressure = 1.0f;
      point->strength = opacity;
    }

    BKE_gpencil_dvert_ensure(gps);
    gps->mat_nr = max_ii(material_nr, 0);

    if (source_vgname && vgname) {
      Object *eval_ob = DEG_get_evaluated_object(depsgraph, ec->object_ref);
      int gpdg = -1;
      if (match_output || (gpdg = BKE_object_defgroup_name_index(gpencil_object, vgname)) >= 0) {
        if (eval_ob && eval_ob->type == OB_MESH) {
          int dindex = 0;
          Mesh *me = BKE_object_get_evaluated_mesh(eval_ob);
          MDeformVert *dvert = BKE_mesh_deform_verts_for_write(me);
          if (dvert) {
            LISTBASE_FOREACH (bDeformGroup *, db, &me->vertex_group_names) {
              if ((!source_vgname) || strstr(db->name, source_vgname) == db->name) {
                if (match_output) {
                  gpdg = BKE_object_defgroup_name_index(gpencil_object, db->name);
                  if (gpdg < 0) {
                    continue;
                  }
                }
                int sindex = 0, vindex;
                LISTBASE_FOREACH (LineartEdgeChainItem *, eci, &ec->chain) {
                  vindex = eci->index;
                  if (vindex >= me->totvert) {
                    break;
                  }
                  MDeformWeight *mdw = BKE_defvert_ensure_index(&dvert[vindex], dindex);
                  MDeformWeight *gdw = BKE_defvert_ensure_index(&gps->dvert[sindex], gpdg);

                  float use_weight = mdw->weight;
                  if (invert_input) {
                    use_weight = 1 - use_weight;
                  }
                  gdw->weight = MAX2(use_weight, gdw->weight);

                  sindex++;
                }
              }
              dindex++;
            }
          }
        }
      }
    }

    if (G.debug_value == 4000) {
      BKE_gpencil_stroke_set_random_color(gps);
    }
    BKE_gpencil_stroke_geometry_update(static_cast<bGPdata *>(gpencil_object->data), gps);
    stroke_count++;
  }

  if (G.debug_value == 4000) {
    printf("LRT: Generated %d strokes.\n", stroke_count);
  }
}

void MOD_lineart_gpencil_generate(LineartCache *cache,
                                  Depsgraph *depsgraph,
                                  Object *ob,
                                  bGPDlayer *gpl,
                                  bGPDframe *gpf,
                                  int8_t source_type,
                                  void *source_reference,
                                  int level_start,
                                  int level_end,
                                  int mat_nr,
                                  int16_t edge_types,
                                  uchar mask_switches,
                                  uchar material_mask_bits,
                                  uchar intersection_mask,
                                  int16_t thickness,
                                  float opacity,
                                  uchar shadow_selection,
                                  uchar silhouette_mode,
                                  const char *source_vgname,
                                  const char *vgname,
                                  int modifier_flags)
{

  if (!gpl || !gpf || !ob) {
    return;
  }

  Object *source_object = nullptr;
  Collection *source_collection = nullptr;
  int16_t use_types = edge_types;
  if (source_type == LRT_SOURCE_OBJECT) {
    if (!source_reference) {
      return;
    }
    source_object = (Object *)source_reference;
  }
  else if (source_type == LRT_SOURCE_COLLECTION) {
    if (!source_reference) {
      return;
    }
    source_collection = (Collection *)source_reference;
  }

  float gp_obmat_inverse[4][4];
  invert_m4_m4(gp_obmat_inverse, ob->object_to_world);
  lineart_gpencil_generate(cache,
                           depsgraph,
                           ob,
                           gp_obmat_inverse,
                           gpl,
                           gpf,
                           level_start,
                           level_end,
                           mat_nr,
                           source_object,
                           source_collection,
                           use_types,
                           mask_switches,
                           material_mask_bits,
                           intersection_mask,
                           thickness,
                           opacity,
                           shadow_selection,
                           silhouette_mode,
                           source_vgname,
                           vgname,
                           modifier_flags);
}<|MERGE_RESOLUTION|>--- conflicted
+++ resolved
@@ -2044,11 +2044,7 @@
   tri_data.ob_info = ob_info;
   tri_data.positions = me->positions();
   tri_data.mlooptri = mlooptri;
-<<<<<<< HEAD
-=======
-  tri_data.verts = me->verts();
   tri_data.loops = me->loops();
->>>>>>> 19d90c7a
   tri_data.material_indices = material_indices;
   tri_data.vert_arr = la_v_arr;
   tri_data.tri_arr = la_tri_arr;
