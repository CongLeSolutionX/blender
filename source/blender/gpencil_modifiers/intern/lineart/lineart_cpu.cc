--- conflicted
+++ resolved
@@ -1784,12 +1784,8 @@
 
 struct TriData {
   LineartObjectInfo *ob_info;
-<<<<<<< HEAD
-  const float (*positions)[3];
-=======
-  blender::Span<MVert> verts;
+  blender::Span<blender::float3> positions;
   blender::Span<MLoop> loops;
->>>>>>> ae081b2d
   const MLoopTri *mlooptri;
   const int *material_indices;
   LineartVert *vert_arr;
@@ -1804,12 +1800,8 @@
 {
   TriData *tri_task_data = (TriData *)userdata;
   LineartObjectInfo *ob_info = tri_task_data->ob_info;
-<<<<<<< HEAD
-  const float(*positions)[3] = tri_task_data->positions;
-=======
-  const blender::Span<MVert> verts = tri_task_data->verts;
+  const blender::Span<blender::float3> positions = tri_task_data->positions;
   const blender::Span<MLoop> loops = tri_task_data->loops;
->>>>>>> ae081b2d
   const MLoopTri *mlooptri = &tri_task_data->mlooptri[i];
   const int *material_indices = tri_task_data->material_indices;
   LineartVert *vert_arr = tri_task_data->vert_arr;
@@ -1846,11 +1838,7 @@
 
   double gn[3];
   float no[3];
-<<<<<<< HEAD
   normal_tri_v3(no, positions[v1], positions[v2], positions[v3]);
-=======
-  normal_tri_v3(no, verts[v1].co, verts[v2].co, verts[v3].co);
->>>>>>> ae081b2d
   copy_v3db_v3fl(gn, no);
   mul_v3_mat3_m4v3_db(tri->gn, ob_info->normal, gn);
   normalize_v3_db(tri->gn);
@@ -2054,9 +2042,8 @@
 
   TriData tri_data;
   tri_data.ob_info = ob_info;
-  tri_data.positions = BKE_mesh_positions(me);
+  tri_data.positions = me->positions();
   tri_data.mlooptri = mlooptri;
-  tri_data.verts = me->verts();
   tri_data.material_indices = material_indices;
   tri_data.vert_arr = la_v_arr;
   tri_data.tri_arr = la_tri_arr;
