/* SPDX-License-Identifier: GPL-2.0-or-later */

/** \file
 * \ingroup asset_system
 */

#pragma once

#include <memory>

#include "AS_asset_catalog.hh"

#include "DNA_asset_types.h"

#include "BLI_set.hh"
#include "BLI_string_ref.hh"
#include "BLI_vector.hh"

#include "BKE_callbacks.h"

struct AssetLibrary;
class bUserAssetLibrary;
struct IDRemapper;
struct Main;

namespace blender::asset_system {

class AssetIdentifier;
class AssetRepresentation;
class AssetStorage;

/**
 * AssetLibrary provides access to an asset library's data.
 *
 * The asset library contains catalogs and storage for asset representations. It could be extended
 * to also include asset indexes and more.
 */
class AssetLibrary {
  /** If this is an asset library on disk, the top-level directory path. Normalized using
   * #normalize_directory_path(). Shared pointer so assets can safely point to it, and don't have
   * to hold a copy (which is the size of `std::string` + the allocated buffer, if no short string
   * optimization is used). With thousands of assets this might make a reasonable difference. */
  std::shared_ptr<std::string> root_path_;

  /** Storage for assets (better said their representations) that are considered to be part of this
   * library. Assets are not automatically loaded into this when loading an asset library. Assets
   * have to be loaded externally and added to this storage via #add_external_asset() or
   * #add_local_id_asset(). So this really is arbitrary storage as far as #AssetLibrary is
   * concerned (allowing the API user to manage partial library storage and partial loading, so
   * only relevant parts of a library are kept in memory).
   *
   * For now, multiple parts of Blender just keep adding their own assets to this storage. E.g.
   * multiple asset browsers might load multiple representations for the same asset into this.
   * Currently there is just no way to properly identify assets, or keep track of which assets are
   * already in memory and which not. Neither do we keep track of how many parts of Blender are
   * using an asset or an asset library, which is needed to know when assets can be freed.
   */
  std::unique_ptr<AssetStorage> asset_storage_;

  std::function<void(AssetLibrary &self)> on_refresh_;

<<<<<<< HEAD
  /** If this is a custom asset library (registered in the Preferences), this gives access to its
   * definition/settings. */
  bUserAssetLibrary *custom_library_definition_;
=======
  std::optional<eAssetImportMethod> import_method_;
  /** Assets owned by this library may be imported with a different method than set in
   * #import_method_ above, it's just a default. */
  bool may_override_import_method_ = false;
>>>>>>> ae84a295

  bCallbackFuncStore on_save_callback_store_{};

 public:
  /* Controlled by #ED_asset_catalogs_set_save_catalogs_when_file_is_saved,
   * for managing the "Save Catalog Changes" in the quit-confirmation dialog box. */
  static bool save_catalogs_when_file_is_saved;

  std::unique_ptr<AssetCatalogService> catalog_service;

  friend class AssetLibraryService;
  friend class AssetRepresentation;

 public:
  /**
   * \param root_path: If this is an asset library on disk, the top-level directory path.
   */
  AssetLibrary(StringRef root_path = "");
  ~AssetLibrary();

  /**
   * Execute \a fn for every asset library that is loaded. The asset library is passed to the
   * \a fn call.
   *
   * \param skip_all_library: When true, the \a fn will also be executed for the "All" asset
   *                          library. This is just a combination of the other ones, so usually
   *                          iterating over it is redundant.
   */
  static void foreach_loaded(FunctionRef<void(AssetLibrary &)> fn, bool include_all_library);

  void load_catalogs();

  /** Load catalogs that have changed on disk. */
  void refresh();

  /**
   * Create a representation of an asset to be considered part of this library. Once the
   * representation is not needed anymore, it must be freed using #remove_asset(), or there will be
   * leaking that's only cleared when the library storage is destructed (typically on exit or
   * loading a different file).
   *
   * \param relative_asset_path: The path of the asset relative to the asset library root. With
   *                             this the asset must be uniquely identifiable within the asset
   *                             library.
   */
  AssetRepresentation &add_external_asset(StringRef relative_asset_path,
                                          StringRef name,
                                          std::unique_ptr<AssetMetaData> metadata);
  /** See #AssetLibrary::add_external_asset(). */
  AssetRepresentation &add_local_id_asset(StringRef relative_asset_path, ID &id);
  /** Remove an asset from the library that was added using #add_external_asset() or
   * #add_local_id_asset(). Can usually be expected to be constant time complexity (worst case may
   * differ).
   * \note This is save to call if \a asset is freed (dangling reference), will not perform any
   *       change then.
   * \return True on success, false if the asset couldn't be found inside the library (also the
   *         case when the reference is dangling). */
  bool remove_asset(AssetRepresentation &asset);

  /**
   * Remap ID pointers for local ID assets, see #BKE_lib_remap.h. When an ID pointer would be
   * mapped to null (typically when an ID gets removed), the asset is removed, because we don't
   * support such empty/null assets.
   */
  void remap_ids_and_remove_invalid(const IDRemapper &mappings);

  /**
   * Update `catalog_simple_name` by looking up the asset's catalog by its ID.
   *
   * No-op if the catalog cannot be found. This could be the kind of "the
   * catalog definition file is corrupt/lost" scenario that the simple name is
   * meant to help recover from. */
  void refresh_catalog_simplename(AssetMetaData *asset_data);

  void on_blend_save_handler_register();
  void on_blend_save_handler_unregister();

  void on_blend_save_post(Main *bmain, PointerRNA **pointers, int num_pointers);

  /**
   * Create an asset identifier from the root path of this asset library and the given relative
   * asset path (relative to the asset library root directory).
   */
  AssetIdentifier asset_identifier_from_library(StringRef relative_asset_path);

  StringRefNull root_path() const;
};

Vector<AssetLibraryReference> all_valid_asset_library_refs();

}  // namespace blender::asset_system

/**
 * Load the data for an asset library, but not the asset representations themselves (loading these
 * is currently not done in the asset system).
 *
 * For the "All" asset library (#ASSET_LIBRARY_ALL), every other known asset library will be
 * loaded as well. So a call to #AssetLibrary::foreach_loaded() can be expected to iterate over all
 * libraries.
 *
 * \warning Catalogs are reloaded, invalidating catalog pointers. Do not store catalog pointers,
 *          store CatalogIDs instead and lookup the catalog where needed.
 */
blender::asset_system::AssetLibrary *AS_asset_library_load(
    const Main *bmain, const AssetLibraryReference &library_reference);

std::string AS_asset_library_root_path_from_library_ref(
    const AssetLibraryReference &library_reference);

/**
 * Try to find an appropriate location for an asset library root from a file or directory path.
 * Does not check if \a input_path exists.
 *
 * The design is made to find an appropriate asset library path from a .blend file path, but
 * technically works with any file or directory as \a input_path.
 * Design is:
 * * If \a input_path lies within a known asset library path (i.e. an asset library registered in
 *   the Preferences), return the asset library path.
 * * Otherwise, if \a input_path has a parent path, return the parent path (e.g. to use the
 *   directory a .blend file is in as asset library root).
 * * If \a input_path is empty or doesn't have a parent path (e.g. because a .blend wasn't saved
 *   yet), there is no suitable path. The caller has to decide how to handle this case.
 *
 * \param r_library_path: The returned asset library path with a trailing slash, or an empty string
 *                        if no suitable path is found. Assumed to be a buffer of at least
 *                        #FILE_MAXDIR bytes.
 *
 * \return True if the function could find a valid, that is, a non-empty path to return in \a
 *         r_library_path.
 */
std::string AS_asset_library_find_suitable_root_path_from_path(blender::StringRefNull input_path);

/**
 * Uses the current location on disk of the file represented by \a bmain as input to
 * #AS_asset_library_find_suitable_root_path_from_path(). Refer to it for a design
 * description.
 *
 * \return True if the function could find a valid, that is, a non-empty path to return in \a
 *         r_library_path. If \a bmain wasn't saved into a file yet, the return value will be
 *         false.
 */
std::string AS_asset_library_find_suitable_root_path_from_main(const struct Main *bmain);

blender::asset_system::AssetCatalogService *AS_asset_library_get_catalog_service(
    const ::AssetLibrary *library);
blender::asset_system::AssetCatalogTree *AS_asset_library_get_catalog_tree(
    const ::AssetLibrary *library);<|MERGE_RESOLUTION|>--- conflicted
+++ resolved
@@ -59,16 +59,10 @@
 
   std::function<void(AssetLibrary &self)> on_refresh_;
 
-<<<<<<< HEAD
-  /** If this is a custom asset library (registered in the Preferences), this gives access to its
-   * definition/settings. */
-  bUserAssetLibrary *custom_library_definition_;
-=======
   std::optional<eAssetImportMethod> import_method_;
   /** Assets owned by this library may be imported with a different method than set in
    * #import_method_ above, it's just a default. */
   bool may_override_import_method_ = false;
->>>>>>> ae84a295
 
   bCallbackFuncStore on_save_callback_store_{};
 
