--- conflicted
+++ resolved
@@ -43,15 +43,7 @@
   return service->get_asset_library(bmain, library_reference);
 }
 
-<<<<<<< HEAD
-/**
- * Loading an asset library at this point only means loading the catalogs. Later on this should
- * invoke reading of asset representations too.
- */
 struct ::AssetLibrary *AS_asset_library_load(const char *name, const char *library_path)
-=======
-struct ::AssetLibrary *AS_asset_library_load(const char *library_path)
->>>>>>> c0a252b8
 {
   /* NOTE: Loading an asset library at this point only means loading the catalogs.
    * Later on this should invoke reading of asset representations too. */
