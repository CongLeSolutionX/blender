--- conflicted
+++ resolved
@@ -474,17 +474,10 @@
 
   if (precomputed_normals != nullptr) {
     BKE_mesh_recalc_looptri_with_normals(
-<<<<<<< HEAD
         corner_verts, polys, positions, me->totloop, me->totpoly, looptri, precomputed_normals);
   }
   else {
     BKE_mesh_recalc_looptri(corner_verts, polys, positions, me->totloop, me->totpoly, looptri);
-=======
-        loops, polys, positions, me->totloop, me->totpoly, looptri, precomputed_normals);
-  }
-  else {
-    BKE_mesh_recalc_looptri(loops, polys, positions, me->totloop, me->totpoly, looptri);
->>>>>>> aaaa75f9
   }
 
   const TSpace *tspace = nullptr;
@@ -506,21 +499,12 @@
     const MLoopTri *lt = &looptri[i];
     const MPoly *mp = &polys[lt->poly];
 
-<<<<<<< HEAD
     triangles[i].positions[0] = positions[corner_verts[lt->tri[0]]];
     triangles[i].positions[1] = positions[corner_verts[lt->tri[1]]];
     triangles[i].positions[2] = positions[corner_verts[lt->tri[2]]];
     triangles[i].vert_normals[0] = vert_normals[corner_verts[lt->tri[0]]];
     triangles[i].vert_normals[1] = vert_normals[corner_verts[lt->tri[1]]];
     triangles[i].vert_normals[2] = vert_normals[corner_verts[lt->tri[2]]];
-=======
-    triangles[i].positions[0] = positions[loops[lt->tri[0]].v];
-    triangles[i].positions[1] = positions[loops[lt->tri[1]].v];
-    triangles[i].positions[2] = positions[loops[lt->tri[2]].v];
-    triangles[i].vert_normals[0] = vert_normals[loops[lt->tri[0]].v];
-    triangles[i].vert_normals[1] = vert_normals[loops[lt->tri[1]].v];
-    triangles[i].vert_normals[2] = vert_normals[loops[lt->tri[2]].v];
->>>>>>> aaaa75f9
     triangles[i].is_smooth = (mp->flag & ME_SMOOTH) != 0;
 
     if (tangent) {
@@ -537,11 +521,7 @@
 
     if (calculate_normal) {
       if (lt->poly != mpoly_prev) {
-<<<<<<< HEAD
         BKE_mesh_calc_poly_normal(mp, &corner_verts[mp->loopstart], positions, no);
-=======
-        BKE_mesh_calc_poly_normal(mp, &loops[mp->loopstart], positions, no);
->>>>>>> aaaa75f9
         mpoly_prev = lt->poly;
       }
       copy_v3_v3(triangles[i].normal, no);
@@ -766,13 +746,8 @@
 
   const float(*positions)[3] = BKE_mesh_vert_positions(me);
   const MPoly *polys = BKE_mesh_polys(me);
-<<<<<<< HEAD
   const int *corner_verts = BKE_mesh_corner_verts(me);
   BKE_mesh_recalc_looptri(corner_verts, polys, positions, me->totloop, me->totpoly, looptri);
-=======
-  const MLoop *loops = BKE_mesh_loops(me);
-  BKE_mesh_recalc_looptri(loops, polys, positions, me->totloop, me->totpoly, looptri);
->>>>>>> aaaa75f9
 
   const int *material_indices = BKE_mesh_material_indices(me);
   const int materials_num = targets->materials_num;
