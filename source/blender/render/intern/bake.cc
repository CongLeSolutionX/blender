/* SPDX-License-Identifier: GPL-2.0-or-later */

/** \file
 * \ingroup render
 *
 * \brief The API itself is simple.
 * Blender sends a populated array of BakePixels to the renderer,
 * and gets back an array of floats with the result.
 *
 * \section bake_api Development Notes for External Engines
 *
 * The Bake API is fully implemented with Python rna functions.
 * The operator expects/call a function:
 *
 * `def bake(scene, object, pass_type, object_id, pixel_array, pixels_num, depth, result)`
 * - scene: current scene (Python object)
 * - object: object to render (Python object)
 * - pass_type: pass to render (string, e.g., "COMBINED", "AO", "NORMAL", ...)
 * - object_id: index of object to bake (to use with the pixel_array)
 * - pixel_array: list of primitive ids and barycentric coordinates to
 *   `bake(Python object, see bake_pixel)`.
 * - pixels_num: size of pixel_array, number of pixels to bake (int)
 * - depth: depth of pixels to return (int, assuming always 4 now)
 * - result: array to be populated by the engine (float array, PyLong_AsVoidPtr)
 *
 * \note Normals are expected to be in World Space and in the +X, +Y, +Z orientation.
 *
 * \subsection bake_pixel BakePixel data structure
 *
 * pixel_array is a Python object storing BakePixel elements:
 *
 * \code{.c}
 * struct BakePixel {
 *     int primitive_id, object_id;
 *     float uv[2];
 *     float du_dx, du_dy;
 *     float dv_dx, dv_dy;
 * };
 * \endcode
 *
 * In python you have access to:
 * - `primitive_id`, `object_id`, `uv`, `du_dx`, `du_dy`, `next`.
 * - `next()` is a function that returns the next #BakePixel in the array.
 *
 * \note Pixels that should not be baked have `primitive_id == -1`.
 *
 * For a complete implementation example look at the Cycles Bake commit.
 */

#include <climits>

#include "MEM_guardedalloc.h"

#include "BLI_math.h"

#include "DNA_mesh_types.h"
#include "DNA_meshdata_types.h"

#include "BKE_bvhutils.h"
#include "BKE_customdata.h"
#include "BKE_image.h"
#include "BKE_lib_id.h"
#include "BKE_mesh.h"
#include "BKE_mesh_runtime.h"
#include "BKE_mesh_tangent.h"
#include "BKE_node.h"

#include "IMB_imbuf.h"
#include "IMB_imbuf_types.h"

#include "RE_bake.h"
#include "RE_texture_margin.h"

/* local include */
#include "zbuf.h"

struct BakeDataZSpan {
  BakePixel *pixel_array;
  int primitive_id;
  BakeImage *bk_image;
  ZSpan *zspan;
  float du_dx, du_dy;
  float dv_dx, dv_dy;
};

/**
 * struct wrapping up tangent space data
 */
struct TSpace {
  float tangent[3];
  float sign;
};

struct TriTessFace {
  const float *positions[3];
  const float *vert_normals[3];
  const TSpace *tspace[3];
  const float *loop_normal[3];
  float normal[3]; /* for flat faces */
  bool is_smooth;
};

static void store_bake_pixel(void *handle, int x, int y, float u, float v)
{
  BakeDataZSpan *bd = (BakeDataZSpan *)handle;
  BakePixel *pixel;

  const int width = bd->bk_image->width;
  const size_t offset = bd->bk_image->offset;
  const int i = offset + y * width + x;

  pixel = &bd->pixel_array[i];
  pixel->primitive_id = bd->primitive_id;

  /* At this point object_id is always 0, since this function runs for the
   * low-poly mesh only. The object_id lookup indices are set afterwards. */

  copy_v2_fl2(pixel->uv, u, v);

  pixel->du_dx = bd->du_dx;
  pixel->du_dy = bd->du_dy;
  pixel->dv_dx = bd->dv_dx;
  pixel->dv_dy = bd->dv_dy;
  pixel->object_id = 0;
  pixel->seed = i;
}

void RE_bake_mask_fill(const BakePixel pixel_array[], const size_t pixels_num, char *mask)
{
  size_t i;
  if (!mask) {
    return;
  }

  /* only extend to pixels outside the mask area */
  for (i = 0; i < pixels_num; i++) {
    if (pixel_array[i].primitive_id != -1) {
      mask[i] = FILTER_MASK_USED;
    }
  }
}

void RE_bake_margin(ImBuf *ibuf,
                    char *mask,
                    const int margin,
                    const char margin_type,
                    Mesh const *me,
                    char const *uv_layer,
                    const float uv_offset[2])
{
  /* margin */
  switch (margin_type) {
    case R_BAKE_ADJACENT_FACES:
      RE_generate_texturemargin_adjacentfaces(ibuf, mask, margin, me, uv_layer, uv_offset);
      break;
    default:
    /* fall through */
    case R_BAKE_EXTEND:
      IMB_filter_extend(ibuf, mask, margin);
      break;
  }

  if (ibuf->planes != R_IMF_PLANES_RGBA) {
    /* clear alpha added by filtering */
    IMB_rectfill_alpha(ibuf, 1.0f);
  }
}

/**
 * This function returns the coordinate and normal of a barycentric u,v
 * for a face defined by the primitive_id index.
 * The returned normal is actually the direction from the same barycentric coordinate
 * in the cage to the base mesh
 * The returned coordinate is the point in the cage mesh
 */
static void calc_point_from_barycentric_cage(TriTessFace *triangles_low,
                                             TriTessFace *triangles_cage,
                                             const float mat_low[4][4],
                                             const float mat_cage[4][4],
                                             int primitive_id,
                                             float u,
                                             float v,
                                             float r_co[3],
                                             float r_dir[3])
{
  float data[2][3][3];
  float coord[2][3];
  float dir[3];
  int i;

  TriTessFace *triangle[2];

  triangle[0] = &triangles_low[primitive_id];
  triangle[1] = &triangles_cage[primitive_id];

  for (i = 0; i < 2; i++) {
    copy_v3_v3(data[i][0], triangle[i]->positions[0]);
    copy_v3_v3(data[i][1], triangle[i]->positions[1]);
    copy_v3_v3(data[i][2], triangle[i]->positions[2]);
    interp_barycentric_tri_v3(data[i], u, v, coord[i]);
  }

  /* convert from local to world space */
  mul_m4_v3(mat_low, coord[0]);
  mul_m4_v3(mat_cage, coord[1]);

  sub_v3_v3v3(dir, coord[0], coord[1]);
  normalize_v3(dir);

  copy_v3_v3(r_co, coord[1]);
  copy_v3_v3(r_dir, dir);
}

/**
 * This function returns the coordinate and normal of a barycentric u,v
 * for a face defined by the primitive_id index.
 * The returned coordinate is extruded along the normal by cage_extrusion
 */
static void calc_point_from_barycentric_extrusion(TriTessFace *triangles,
                                                  const float mat[4][4],
                                                  const float imat[4][4],
                                                  int primitive_id,
                                                  float u,
                                                  float v,
                                                  float cage_extrusion,
                                                  float r_co[3],
                                                  float r_dir[3],
                                                  const bool is_cage)
{
  float data[3][3];
  float coord[3];
  float dir[3];
  float cage[3];
  bool is_smooth;

  TriTessFace *triangle = &triangles[primitive_id];
  is_smooth = triangle->is_smooth || is_cage;

  copy_v3_v3(data[0], triangle->positions[0]);
  copy_v3_v3(data[1], triangle->positions[1]);
  copy_v3_v3(data[2], triangle->positions[2]);

  interp_barycentric_tri_v3(data, u, v, coord);

  if (is_smooth) {
    copy_v3_v3(data[0], triangle->vert_normals[0]);
    copy_v3_v3(data[1], triangle->vert_normals[1]);
    copy_v3_v3(data[2], triangle->vert_normals[2]);

    interp_barycentric_tri_v3(data, u, v, dir);
    normalize_v3(dir);
  }
  else {
    copy_v3_v3(dir, triangle->normal);
  }

  mul_v3_v3fl(cage, dir, cage_extrusion);
  add_v3_v3(coord, cage);

  normalize_v3(dir);
  negate_v3(dir);

  /* convert from local to world space */
  mul_m4_v3(mat, coord);
  mul_transposed_mat3_m4_v3(imat, dir);
  normalize_v3(dir);

  copy_v3_v3(r_co, coord);
  copy_v3_v3(r_dir, dir);
}

static void barycentric_differentials_from_position(const float co[3],
                                                    const float v1[3],
                                                    const float v2[3],
                                                    const float v3[3],
                                                    const float dxco[3],
                                                    const float dyco[3],
                                                    const float facenor[3],
                                                    const bool differentials,
                                                    float *u,
                                                    float *v,
                                                    float *dx_u,
                                                    float *dx_v,
                                                    float *dy_u,
                                                    float *dy_v)
{
  /* find most stable axis to project */
  int axis1, axis2;
  axis_dominant_v3(&axis1, &axis2, facenor);

  /* compute u,v and derivatives */
  float t00 = v3[axis1] - v1[axis1];
  float t01 = v3[axis2] - v1[axis2];
  float t10 = v3[axis1] - v2[axis1];
  float t11 = v3[axis2] - v2[axis2];

  float detsh = (t00 * t11 - t10 * t01);
  detsh = (detsh != 0.0f) ? 1.0f / detsh : 0.0f;
  t00 *= detsh;
  t01 *= detsh;
  t10 *= detsh;
  t11 *= detsh;

  *u = (v3[axis1] - co[axis1]) * t11 - (v3[axis2] - co[axis2]) * t10;
  *v = (v3[axis2] - co[axis2]) * t00 - (v3[axis1] - co[axis1]) * t01;
  if (differentials) {
    *dx_u = dxco[axis1] * t11 - dxco[axis2] * t10;
    *dx_v = dxco[axis2] * t00 - dxco[axis1] * t01;
    *dy_u = dyco[axis1] * t11 - dyco[axis2] * t10;
    *dy_v = dyco[axis2] * t00 - dyco[axis1] * t01;
  }
}

/**
 * This function populates pixel_array and returns TRUE if things are correct
 */
static bool cast_ray_highpoly(BVHTreeFromMesh *treeData,
                              TriTessFace *triangle_low,
                              TriTessFace *triangles[],
                              BakePixel *pixel_array_low,
                              BakePixel *pixel_array,
                              const float mat_low[4][4],
                              BakeHighPolyData *highpoly,
                              const float co[3],
                              const float dir[3],
                              const int pixel_id,
                              const int tot_highpoly,
                              const float max_ray_distance)
{
  int i;
  int hit_mesh = -1;
  float hit_distance_squared = max_ray_distance * max_ray_distance;
  if (hit_distance_squared == 0.0f) {
    /* No ray distance set, use maximum. */
    hit_distance_squared = FLT_MAX;
  }

  BVHTreeRayHit *hits;
  hits = static_cast<BVHTreeRayHit *>(
      MEM_mallocN(sizeof(BVHTreeRayHit) * tot_highpoly, "Bake Highpoly to Lowpoly: BVH Rays"));

  for (i = 0; i < tot_highpoly; i++) {
    float co_high[3], dir_high[3];

    hits[i].index = -1;
    /* TODO: we should use FLT_MAX here, but sweep-sphere code isn't prepared for that. */
    hits[i].dist = BVH_RAYCAST_DIST_MAX;

    /* Transform the ray from the world space to the `highpoly` space. */
    mul_v3_m4v3(co_high, highpoly[i].imat, co);

    /* rotates */
    mul_v3_mat3_m4v3(dir_high, highpoly[i].imat, dir);
    normalize_v3(dir_high);

    /* cast ray */
    if (treeData[i].tree) {
      BLI_bvhtree_ray_cast(treeData[i].tree,
                           co_high,
                           dir_high,
                           0.0f,
                           &hits[i],
                           treeData[i].raycast_callback,
                           &treeData[i]);
    }

    if (hits[i].index != -1) {
      /* distance comparison in world space */
      float hit_world[3];
      mul_v3_m4v3(hit_world, highpoly[i].obmat, hits[i].co);
      float distance_squared = len_squared_v3v3(hit_world, co);

      if (distance_squared < hit_distance_squared) {
        hit_mesh = i;
        hit_distance_squared = distance_squared;
      }
    }
  }

  if (hit_mesh != -1) {
    int primitive_id_high = hits[hit_mesh].index;
    TriTessFace *triangle_high = &triangles[hit_mesh][primitive_id_high];
    BakePixel *pixel_low = &pixel_array_low[pixel_id];
    BakePixel *pixel_high = &pixel_array[pixel_id];

    pixel_high->primitive_id = primitive_id_high;
    pixel_high->object_id = hit_mesh;
    pixel_high->seed = pixel_id;

    /* ray direction in high poly object space */
    float dir_high[3];
    mul_v3_mat3_m4v3(dir_high, highpoly[hit_mesh].imat, dir);
    normalize_v3(dir_high);

    /* compute position differentials on low poly object */
    float duco_low[3], dvco_low[3], dxco[3], dyco[3];
    sub_v3_v3v3(duco_low, triangle_low->positions[0], triangle_low->positions[2]);
    sub_v3_v3v3(dvco_low, triangle_low->positions[1], triangle_low->positions[2]);

    mul_v3_v3fl(dxco, duco_low, pixel_low->du_dx);
    madd_v3_v3fl(dxco, dvco_low, pixel_low->dv_dx);
    mul_v3_v3fl(dyco, duco_low, pixel_low->du_dy);
    madd_v3_v3fl(dyco, dvco_low, pixel_low->dv_dy);

    /* transform from low poly to high poly object space */
    mul_mat3_m4_v3(mat_low, dxco);
    mul_mat3_m4_v3(mat_low, dyco);
    mul_mat3_m4_v3(highpoly[hit_mesh].imat, dxco);
    mul_mat3_m4_v3(highpoly[hit_mesh].imat, dyco);

    /* transfer position differentials */
    float tmp[3];
    mul_v3_v3fl(tmp, dir_high, 1.0f / dot_v3v3(dir_high, triangle_high->normal));
    madd_v3_v3fl(dxco, tmp, -dot_v3v3(dxco, triangle_high->normal));
    madd_v3_v3fl(dyco, tmp, -dot_v3v3(dyco, triangle_high->normal));

    /* compute barycentric differentials from position differentials */
    barycentric_differentials_from_position(hits[hit_mesh].co,
                                            triangle_high->positions[0],
                                            triangle_high->positions[1],
                                            triangle_high->positions[2],
                                            dxco,
                                            dyco,
                                            triangle_high->normal,
                                            true,
                                            &pixel_high->uv[0],
                                            &pixel_high->uv[1],
                                            &pixel_high->du_dx,
                                            &pixel_high->dv_dx,
                                            &pixel_high->du_dy,
                                            &pixel_high->dv_dy);

    /* verify we have valid uvs */
    BLI_assert(pixel_high->uv[0] >= -1e-3f && pixel_high->uv[1] >= -1e-3f &&
               pixel_high->uv[0] + pixel_high->uv[1] <= 1.0f + 1e-3f);
  }
  else {
    pixel_array[pixel_id].primitive_id = -1;
    pixel_array[pixel_id].object_id = -1;
    pixel_array[pixel_id].seed = 0;
  }

  MEM_freeN(hits);
  return hit_mesh != -1;
}

/**
 * This function populates an array of verts for the triangles of a mesh
 * Tangent and Normals are also stored
 */
static TriTessFace *mesh_calc_tri_tessface(Mesh *me, bool tangent, Mesh *me_eval)
{
  int i;

  const int tottri = poly_to_tri_count(me->totpoly, me->totloop);
  MLoopTri *looptri;
  TriTessFace *triangles;

  /* calculate normal for each polygon only once */
  uint mpoly_prev = UINT_MAX;
  float no[3];

  const float(*positions)[3] = BKE_mesh_vert_positions(me);
  const blender::Span<MPoly> polys = me->polys();
  const blender::Span<int> corner_verts = me->corner_verts();

  looptri = static_cast<MLoopTri *>(MEM_mallocN(sizeof(*looptri) * tottri, __func__));
  triangles = static_cast<TriTessFace *>(MEM_callocN(sizeof(TriTessFace) * tottri, __func__));

  const float(*precomputed_normals)[3] = BKE_mesh_poly_normals_are_dirty(me) ?
                                             nullptr :
                                             BKE_mesh_poly_normals_ensure(me);
  const bool calculate_normal = precomputed_normals ? false : true;

  if (precomputed_normals != nullptr) {
    BKE_mesh_recalc_looptri_with_normals(corner_verts.data(),
                                         polys.data(),
                                         positions,
                                         me->totloop,
                                         me->totpoly,
                                         looptri,
                                         precomputed_normals);
  }
  else {
    BKE_mesh_recalc_looptri(
        corner_verts.data(), polys.data(), positions, me->totloop, me->totpoly, looptri);
  }

  const TSpace *tspace = nullptr;
  const float(*loop_normals)[3] = nullptr;
  if (tangent) {
    BKE_mesh_ensure_normals_for_display(me_eval);
    BKE_mesh_calc_normals_split(me_eval);
    BKE_mesh_calc_loop_tangents(me_eval, true, nullptr, 0);

    tspace = static_cast<const TSpace *>(CustomData_get_layer(&me_eval->ldata, CD_TANGENT));
    BLI_assert(tspace);

    loop_normals = static_cast<const float(*)[3]>(
        CustomData_get_layer(&me_eval->ldata, CD_NORMAL));
  }

  const float(*vert_normals)[3] = BKE_mesh_vert_normals_ensure(me);
  for (i = 0; i < tottri; i++) {
    const MLoopTri *lt = &looptri[i];
    const MPoly &poly = polys[lt->poly];

<<<<<<< HEAD
    triangles[i].positions[0] = positions[corner_verts[lt->tri[0]]];
    triangles[i].positions[1] = positions[corner_verts[lt->tri[1]]];
    triangles[i].positions[2] = positions[corner_verts[lt->tri[2]]];
    triangles[i].vert_normals[0] = vert_normals[corner_verts[lt->tri[0]]];
    triangles[i].vert_normals[1] = vert_normals[corner_verts[lt->tri[1]]];
    triangles[i].vert_normals[2] = vert_normals[corner_verts[lt->tri[2]]];
    triangles[i].is_smooth = (poly->flag & ME_SMOOTH) != 0;
=======
    triangles[i].positions[0] = positions[loops[lt->tri[0]].v];
    triangles[i].positions[1] = positions[loops[lt->tri[1]].v];
    triangles[i].positions[2] = positions[loops[lt->tri[2]].v];
    triangles[i].vert_normals[0] = vert_normals[loops[lt->tri[0]].v];
    triangles[i].vert_normals[1] = vert_normals[loops[lt->tri[1]].v];
    triangles[i].vert_normals[2] = vert_normals[loops[lt->tri[2]].v];
    triangles[i].is_smooth = (poly.flag & ME_SMOOTH) != 0;
>>>>>>> 915ff8d1

    if (tangent) {
      triangles[i].tspace[0] = &tspace[lt->tri[0]];
      triangles[i].tspace[1] = &tspace[lt->tri[1]];
      triangles[i].tspace[2] = &tspace[lt->tri[2]];
    }

    if (loop_normals) {
      triangles[i].loop_normal[0] = loop_normals[lt->tri[0]];
      triangles[i].loop_normal[1] = loop_normals[lt->tri[1]];
      triangles[i].loop_normal[2] = loop_normals[lt->tri[2]];
    }

    if (calculate_normal) {
      if (lt->poly != mpoly_prev) {
<<<<<<< HEAD
        BKE_mesh_calc_poly_normal(poly, &corner_verts[poly->loopstart], positions, no);
=======
        BKE_mesh_calc_poly_normal(&poly, &loops[poly.loopstart], positions, no);
>>>>>>> 915ff8d1
        mpoly_prev = lt->poly;
      }
      copy_v3_v3(triangles[i].normal, no);
    }
    else {
      copy_v3_v3(triangles[i].normal, precomputed_normals[lt->poly]);
    }
  }

  MEM_freeN(looptri);

  return triangles;
}

bool RE_bake_pixels_populate_from_objects(Mesh *me_low,
                                          BakePixel pixel_array_from[],
                                          BakePixel pixel_array_to[],
                                          BakeHighPolyData highpoly[],
                                          const int tot_highpoly,
                                          const size_t pixels_num,
                                          const bool is_custom_cage,
                                          const float cage_extrusion,
                                          const float max_ray_distance,
                                          float mat_low[4][4],
                                          float mat_cage[4][4],
                                          Mesh *me_cage)
{
  size_t i;
  int primitive_id;
  float u, v;
  float imat_low[4][4];
  bool is_cage = me_cage != nullptr;
  bool result = true;

  Mesh *me_eval_low = nullptr;
  Mesh **me_highpoly;
  BVHTreeFromMesh *treeData;

  /* NOTE: all coordinates are in local space. */
  TriTessFace *tris_low = nullptr;
  TriTessFace *tris_cage = nullptr;
  TriTessFace **tris_high;

  /* Assume all low-poly tessfaces can be quads. */
  tris_high = MEM_cnew_array<TriTessFace *>(tot_highpoly, "MVerts Highpoly Mesh Array");

  /* Assume all high-poly tessfaces are triangles. */
  me_highpoly = static_cast<Mesh **>(
      MEM_mallocN(sizeof(Mesh *) * tot_highpoly, "Highpoly Derived Meshes"));
  treeData = MEM_cnew_array<BVHTreeFromMesh>(tot_highpoly, "Highpoly BVH Trees");

  if (!is_cage) {
    me_eval_low = BKE_mesh_copy_for_eval(me_low, false);
    tris_low = mesh_calc_tri_tessface(me_low, true, me_eval_low);
  }
  else if (is_custom_cage) {
    tris_low = mesh_calc_tri_tessface(me_low, false, nullptr);
    tris_cage = mesh_calc_tri_tessface(me_cage, false, nullptr);
  }
  else {
    tris_cage = mesh_calc_tri_tessface(me_cage, false, nullptr);
  }

  invert_m4_m4(imat_low, mat_low);

  for (i = 0; i < tot_highpoly; i++) {
    tris_high[i] = mesh_calc_tri_tessface(highpoly[i].me, false, nullptr);

    me_highpoly[i] = highpoly[i].me;

    if (BKE_mesh_runtime_looptri_len(me_highpoly[i]) != 0) {
      /* Create a BVH-tree for each `highpoly` object. */
      BKE_bvhtree_from_mesh_get(&treeData[i], me_highpoly[i], BVHTREE_FROM_LOOPTRI, 2);

      if (treeData[i].tree == nullptr) {
        printf("Baking: out of memory while creating BHVTree for object \"%s\"\n",
               highpoly[i].ob->id.name + 2);
        result = false;
        goto cleanup;
      }
    }
  }

  for (i = 0; i < pixels_num; i++) {
    float co[3];
    float dir[3];
    TriTessFace *tri_low;

    primitive_id = pixel_array_from[i].primitive_id;

    if (primitive_id == -1) {
      pixel_array_to[i].primitive_id = -1;
      continue;
    }

    u = pixel_array_from[i].uv[0];
    v = pixel_array_from[i].uv[1];

    /* calculate from low poly mesh cage */
    if (is_custom_cage) {
      calc_point_from_barycentric_cage(
          tris_low, tris_cage, mat_low, mat_cage, primitive_id, u, v, co, dir);
      tri_low = &tris_cage[primitive_id];
    }
    else if (is_cage) {
      calc_point_from_barycentric_extrusion(
          tris_cage, mat_low, imat_low, primitive_id, u, v, cage_extrusion, co, dir, true);
      tri_low = &tris_cage[primitive_id];
    }
    else {
      calc_point_from_barycentric_extrusion(
          tris_low, mat_low, imat_low, primitive_id, u, v, cage_extrusion, co, dir, false);
      tri_low = &tris_low[primitive_id];
    }

    /* cast ray */
    if (!cast_ray_highpoly(treeData,
                           tri_low,
                           tris_high,
                           pixel_array_from,
                           pixel_array_to,
                           mat_low,
                           highpoly,
                           co,
                           dir,
                           i,
                           tot_highpoly,
                           max_ray_distance)) {
      /* if it fails mask out the original pixel array */
      pixel_array_from[i].primitive_id = -1;
    }
  }

  /* garbage collection */
cleanup:
  for (i = 0; i < tot_highpoly; i++) {
    free_bvhtree_from_mesh(&treeData[i]);

    if (tris_high[i]) {
      MEM_freeN(tris_high[i]);
    }
  }

  MEM_freeN(tris_high);
  MEM_freeN(treeData);
  MEM_freeN(me_highpoly);

  if (me_eval_low) {
    BKE_id_free(nullptr, me_eval_low);
  }
  if (tris_low) {
    MEM_freeN(tris_low);
  }
  if (tris_cage) {
    MEM_freeN(tris_cage);
  }

  return result;
}

static void bake_differentials(BakeDataZSpan *bd,
                               const float *uv1,
                               const float *uv2,
                               const float *uv3)
{
  float A;

  /* assumes dPdu = P1 - P3 and dPdv = P2 - P3 */
  A = (uv2[0] - uv1[0]) * (uv3[1] - uv1[1]) - (uv3[0] - uv1[0]) * (uv2[1] - uv1[1]);

  if (fabsf(A) > FLT_EPSILON) {
    A = 0.5f / A;

    bd->du_dx = (uv2[1] - uv3[1]) * A;
    bd->dv_dx = (uv3[1] - uv1[1]) * A;

    bd->du_dy = (uv3[0] - uv2[0]) * A;
    bd->dv_dy = (uv1[0] - uv3[0]) * A;
  }
  else {
    bd->du_dx = bd->du_dy = 0.0f;
    bd->dv_dx = bd->dv_dy = 0.0f;
  }
}

void RE_bake_pixels_populate(Mesh *me,
                             BakePixel pixel_array[],
                             const size_t pixels_num,
                             const BakeTargets *targets,
                             const char *uv_layer)
{
  const float(*mloopuv)[2];
  if ((uv_layer == nullptr) || (uv_layer[0] == '\0')) {
    mloopuv = static_cast<const float(*)[2]>(CustomData_get_layer(&me->ldata, CD_PROP_FLOAT2));
  }
  else {
    int uv_id = CustomData_get_named_layer(&me->ldata, CD_PROP_FLOAT2, uv_layer);
    mloopuv = static_cast<const float(*)[2]>(
        CustomData_get_layer_n(&me->ldata, CD_PROP_FLOAT2, uv_id));
  }

  if (mloopuv == nullptr) {
    return;
  }

  BakeDataZSpan bd;
  bd.pixel_array = pixel_array;
  bd.zspan = MEM_cnew_array<ZSpan>(targets->images_num, "bake zspan");

  /* initialize all pixel arrays so we know which ones are 'blank' */
  for (int i = 0; i < pixels_num; i++) {
    pixel_array[i].primitive_id = -1;
    pixel_array[i].object_id = 0;
  }

  for (int i = 0; i < targets->images_num; i++) {
    zbuf_alloc_span(&bd.zspan[i], targets->images[i].width, targets->images[i].height);
  }

  const int tottri = poly_to_tri_count(me->totpoly, me->totloop);
  MLoopTri *looptri = static_cast<MLoopTri *>(MEM_mallocN(sizeof(*looptri) * tottri, __func__));

  const float(*positions)[3] = BKE_mesh_vert_positions(me);
  const blender::Span<MPoly> polys = me->polys();
  const blender::Span<int> corner_verts = me->corner_verts();
  BKE_mesh_recalc_looptri(
      corner_verts.data(), polys.data(), positions, me->totloop, me->totpoly, looptri);

  const int *material_indices = BKE_mesh_material_indices(me);
  const int materials_num = targets->materials_num;

  for (int i = 0; i < tottri; i++) {
    const MLoopTri *lt = &looptri[i];

    bd.primitive_id = i;

    /* Find images matching this material. */
    const int material_index = (material_indices && materials_num) ?
                                   clamp_i(material_indices[lt->poly], 0, materials_num - 1) :
                                   0;
    Image *image = targets->material_to_image[material_index];
    for (int image_id = 0; image_id < targets->images_num; image_id++) {
      BakeImage *bk_image = &targets->images[image_id];
      if (bk_image->image != image) {
        continue;
      }

      /* Compute triangle vertex UV coordinates. */
      float vec[3][2];
      for (int a = 0; a < 3; a++) {
        const float *uv = mloopuv[lt->tri[a]];

        /* NOTE(@ideasman42): workaround for pixel aligned UVs which are common and can screw
         * up our intersection tests where a pixel gets in between 2 faces or the middle of a quad,
         * camera aligned quads also have this problem but they are less common.
         * Add a small offset to the UVs, fixes bug #18685. */
        vec[a][0] = (uv[0] - bk_image->uv_offset[0]) * float(bk_image->width) - (0.5f + 0.001f);
        vec[a][1] = (uv[1] - bk_image->uv_offset[1]) * float(bk_image->height) - (0.5f + 0.002f);
      }

      /* Rasterize triangle. */
      bd.bk_image = bk_image;
      bake_differentials(&bd, vec[0], vec[1], vec[2]);
      zspan_scanconvert(
          &bd.zspan[image_id], (void *)&bd, vec[0], vec[1], vec[2], store_bake_pixel);
    }
  }

  for (int i = 0; i < targets->images_num; i++) {
    zbuf_free_span(&bd.zspan[i]);
  }

  MEM_freeN(looptri);
  MEM_freeN(bd.zspan);
}

/* ******************** NORMALS ************************ */

static void normal_compress(float out[3],
                            const float in[3],
                            const eBakeNormalSwizzle normal_swizzle[3])
{
  const int swizzle_index[6] = {
      0, /* R_BAKE_POSX */
      1, /* R_BAKE_POSY */
      2, /* R_BAKE_POSZ */
      0, /* R_BAKE_NEGX */
      1, /* R_BAKE_NEGY */
      2, /* R_BAKE_NEGZ */
  };
  const float swizzle_sign[6] = {
      +1.0f, /* R_BAKE_POSX */
      +1.0f, /* R_BAKE_POSY */
      +1.0f, /* R_BAKE_POSZ */
      -1.0f, /* R_BAKE_NEGX */
      -1.0f, /* R_BAKE_NEGY */
      -1.0f, /* R_BAKE_NEGZ */
  };

  int i;

  for (i = 0; i < 3; i++) {
    int index;
    float sign;

    sign = swizzle_sign[normal_swizzle[i]];
    index = swizzle_index[normal_swizzle[i]];

    /*
     * There is a small 1e-5f bias for precision issues. otherwise
     * we randomly get 127 or 128 for neutral colors in tangent maps.
     * we choose 128 because it is the convention flat color. *
     */

    out[i] = sign * in[index] / 2.0f + 0.5f + 1e-5f;
  }
}

void RE_bake_normal_world_to_tangent(const BakePixel pixel_array[],
                                     const size_t pixels_num,
                                     const int depth,
                                     float result[],
                                     Mesh *me,
                                     const eBakeNormalSwizzle normal_swizzle[3],
                                     float mat[4][4])
{
  size_t i;

  TriTessFace *triangles;

  Mesh *me_eval = BKE_mesh_copy_for_eval(me, false);

  triangles = mesh_calc_tri_tessface(me, true, me_eval);

  BLI_assert(pixels_num >= 3);

  for (i = 0; i < pixels_num; i++) {
    TriTessFace *triangle;
    float tangents[3][3];
    float normals[3][3];
    float signs[3];
    int j;

    float tangent[3];
    float normal[3];
    float binormal[3];
    float sign;
    float u, v, w;

    float tsm[3][3]; /* tangent space matrix */
    float itsm[3][3];

    size_t offset;
    float nor[3]; /* texture normal */

    bool is_smooth;

    int primitive_id = pixel_array[i].primitive_id;

    offset = i * depth;

    if (primitive_id == -1) {
      if (depth == 4) {
        copy_v4_fl4(&result[offset], 0.5f, 0.5f, 1.0f, 1.0f);
      }
      else {
        copy_v3_fl3(&result[offset], 0.5f, 0.5f, 1.0f);
      }
      continue;
    }

    triangle = &triangles[primitive_id];
    is_smooth = triangle->is_smooth;

    for (j = 0; j < 3; j++) {
      const TSpace *ts;

      if (is_smooth) {
        if (triangle->loop_normal[j]) {
          copy_v3_v3(normals[j], triangle->loop_normal[j]);
        }
        else {
          copy_v3_v3(normals[j], triangle->vert_normals[j]);
        }
      }

      ts = triangle->tspace[j];
      copy_v3_v3(tangents[j], ts->tangent);
      signs[j] = ts->sign;
    }

    u = pixel_array[i].uv[0];
    v = pixel_array[i].uv[1];
    w = 1.0f - u - v;

    /* normal */
    if (is_smooth) {
      interp_barycentric_tri_v3(normals, u, v, normal);
    }
    else {
      copy_v3_v3(normal, triangle->normal);
    }

    /* tangent */
    interp_barycentric_tri_v3(tangents, u, v, tangent);

    /* sign */
    /* The sign is the same at all face vertices for any non degenerate face.
     * Just in case we clamp the interpolated value though. */
    sign = (signs[0] * u + signs[1] * v + signs[2] * w) < 0 ? (-1.0f) : 1.0f;

    /* binormal */
    /* `B = sign * cross(N, T)` */
    cross_v3_v3v3(binormal, normal, tangent);
    mul_v3_fl(binormal, sign);

    /* populate tangent space matrix */
    copy_v3_v3(tsm[0], tangent);
    copy_v3_v3(tsm[1], binormal);
    copy_v3_v3(tsm[2], normal);

    /* texture values */
    copy_v3_v3(nor, &result[offset]);

    /* converts from world space to local space */
    mul_transposed_mat3_m4_v3(mat, nor);

    invert_m3_m3(itsm, tsm);
    mul_m3_v3(itsm, nor);
    normalize_v3(nor);

    /* save back the values */
    normal_compress(&result[offset], nor, normal_swizzle);
  }

  /* garbage collection */
  MEM_freeN(triangles);

  if (me_eval) {
    BKE_id_free(nullptr, me_eval);
  }
}

void RE_bake_normal_world_to_object(const BakePixel pixel_array[],
                                    const size_t pixels_num,
                                    const int depth,
                                    float result[],
                                    Object *ob,
                                    const eBakeNormalSwizzle normal_swizzle[3])
{
  size_t i;
  float iobmat[4][4];

  invert_m4_m4(iobmat, ob->object_to_world);

  for (i = 0; i < pixels_num; i++) {
    size_t offset;
    float nor[3];

    if (pixel_array[i].primitive_id == -1) {
      continue;
    }

    offset = i * depth;
    copy_v3_v3(nor, &result[offset]);

    /* rotates only without translation */
    mul_mat3_m4_v3(iobmat, nor);
    normalize_v3(nor);

    /* save back the values */
    normal_compress(&result[offset], nor, normal_swizzle);
  }
}

void RE_bake_normal_world_to_world(const BakePixel pixel_array[],
                                   const size_t pixels_num,
                                   const int depth,
                                   float result[],
                                   const eBakeNormalSwizzle normal_swizzle[3])
{
  size_t i;

  for (i = 0; i < pixels_num; i++) {
    size_t offset;
    float nor[3];

    if (pixel_array[i].primitive_id == -1) {
      continue;
    }

    offset = i * depth;
    copy_v3_v3(nor, &result[offset]);

    /* save back the values */
    normal_compress(&result[offset], nor, normal_swizzle);
  }
}

void RE_bake_ibuf_clear(Image *image, const bool is_tangent)
{
  ImBuf *ibuf;
  void *lock;

  const float vec_alpha[4] = {0.0f, 0.0f, 0.0f, 0.0f};
  const float vec_solid[4] = {0.0f, 0.0f, 0.0f, 1.0f};
  const float nor_alpha[4] = {0.5f, 0.5f, 1.0f, 0.0f};
  const float nor_solid[4] = {0.5f, 0.5f, 1.0f, 1.0f};

  ibuf = BKE_image_acquire_ibuf(image, nullptr, &lock);
  BLI_assert(ibuf);

  if (is_tangent) {
    IMB_rectfill(ibuf, (ibuf->planes == R_IMF_PLANES_RGBA) ? nor_alpha : nor_solid);
  }
  else {
    IMB_rectfill(ibuf, (ibuf->planes == R_IMF_PLANES_RGBA) ? vec_alpha : vec_solid);
  }

  BKE_image_release_ibuf(image, ibuf, lock);
}

/* ************************************************************* */

int RE_pass_depth(const eScenePassType pass_type)
{
  /* IMB_buffer_byte_from_float assumes 4 channels
   * making it work for now - XXX */
  return 4;

  switch (pass_type) {
    case SCE_PASS_Z:
    case SCE_PASS_AO:
    case SCE_PASS_MIST: {
      return 1;
    }
    case SCE_PASS_UV: {
      return 2;
    }
    case SCE_PASS_COMBINED:
    case SCE_PASS_SHADOW:
    case SCE_PASS_POSITION:
    case SCE_PASS_NORMAL:
    case SCE_PASS_VECTOR:
    case SCE_PASS_INDEXOB: /* XXX double check */
    case SCE_PASS_EMIT:
    case SCE_PASS_ENVIRONMENT:
    case SCE_PASS_INDEXMA:
    case SCE_PASS_DIFFUSE_DIRECT:
    case SCE_PASS_DIFFUSE_INDIRECT:
    case SCE_PASS_DIFFUSE_COLOR:
    case SCE_PASS_GLOSSY_DIRECT:
    case SCE_PASS_GLOSSY_INDIRECT:
    case SCE_PASS_GLOSSY_COLOR:
    case SCE_PASS_TRANSM_DIRECT:
    case SCE_PASS_TRANSM_INDIRECT:
    case SCE_PASS_TRANSM_COLOR:
    case SCE_PASS_SUBSURFACE_DIRECT:
    case SCE_PASS_SUBSURFACE_INDIRECT:
    case SCE_PASS_SUBSURFACE_COLOR:
    default: {
      return 3;
    }
  }
}<|MERGE_RESOLUTION|>--- conflicted
+++ resolved
@@ -505,23 +505,13 @@
     const MLoopTri *lt = &looptri[i];
     const MPoly &poly = polys[lt->poly];
 
-<<<<<<< HEAD
     triangles[i].positions[0] = positions[corner_verts[lt->tri[0]]];
     triangles[i].positions[1] = positions[corner_verts[lt->tri[1]]];
     triangles[i].positions[2] = positions[corner_verts[lt->tri[2]]];
     triangles[i].vert_normals[0] = vert_normals[corner_verts[lt->tri[0]]];
     triangles[i].vert_normals[1] = vert_normals[corner_verts[lt->tri[1]]];
     triangles[i].vert_normals[2] = vert_normals[corner_verts[lt->tri[2]]];
-    triangles[i].is_smooth = (poly->flag & ME_SMOOTH) != 0;
-=======
-    triangles[i].positions[0] = positions[loops[lt->tri[0]].v];
-    triangles[i].positions[1] = positions[loops[lt->tri[1]].v];
-    triangles[i].positions[2] = positions[loops[lt->tri[2]].v];
-    triangles[i].vert_normals[0] = vert_normals[loops[lt->tri[0]].v];
-    triangles[i].vert_normals[1] = vert_normals[loops[lt->tri[1]].v];
-    triangles[i].vert_normals[2] = vert_normals[loops[lt->tri[2]].v];
     triangles[i].is_smooth = (poly.flag & ME_SMOOTH) != 0;
->>>>>>> 915ff8d1
 
     if (tangent) {
       triangles[i].tspace[0] = &tspace[lt->tri[0]];
@@ -537,11 +527,7 @@
 
     if (calculate_normal) {
       if (lt->poly != mpoly_prev) {
-<<<<<<< HEAD
-        BKE_mesh_calc_poly_normal(poly, &corner_verts[poly->loopstart], positions, no);
-=======
-        BKE_mesh_calc_poly_normal(&poly, &loops[poly.loopstart], positions, no);
->>>>>>> 915ff8d1
+        BKE_mesh_calc_poly_normal(&poly, &corner_verts[poly.loopstart], positions, no);
         mpoly_prev = lt->poly;
       }
       copy_v3_v3(triangles[i].normal, no);
