--- conflicted
+++ resolved
@@ -516,11 +516,7 @@
     triangles[i].vert_normals[0] = vert_normals[loops[lt->tri[0]].v];
     triangles[i].vert_normals[1] = vert_normals[loops[lt->tri[1]].v];
     triangles[i].vert_normals[2] = vert_normals[loops[lt->tri[2]].v];
-<<<<<<< HEAD
     triangles[i].is_smooth = !sharp_faces[lt->poly];
-=======
-    triangles[i].is_smooth = (poly->flag & ME_SMOOTH) != 0;
->>>>>>> 2a9f792c
 
     if (tangent) {
       triangles[i].tspace[0] = &tspace[lt->tri[0]];
