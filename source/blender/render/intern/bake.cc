/* SPDX-FileCopyrightText: 2023 Blender Foundation
 *
 * SPDX-License-Identifier: GPL-2.0-or-later */

/** \file
 * \ingroup render
 *
 * \brief The API itself is simple.
 * Blender sends a populated array of BakePixels to the renderer,
 * and gets back an array of floats with the result.
 *
 * \section bake_api Development Notes for External Engines
 *
 * The Bake API is fully implemented with Python rna functions.
 * The operator expects/call a function:
 *
 * `def bake(scene, object, pass_type, object_id, pixel_array, pixels_num, depth, result)`
 * - scene: current scene (Python object)
 * - object: object to render (Python object)
 * - pass_type: pass to render (string, e.g., "COMBINED", "AO", "NORMAL", ...)
 * - object_id: index of object to bake (to use with the pixel_array)
 * - pixel_array: list of primitive ids and barycentric coordinates to
 *   `bake(Python object, see bake_pixel)`.
 * - pixels_num: size of pixel_array, number of pixels to bake (int)
 * - depth: depth of pixels to return (int, assuming always 4 now)
 * - result: array to be populated by the engine (float array, PyLong_AsVoidPtr)
 *
 * \note Normals are expected to be in World Space and in the +X, +Y, +Z orientation.
 *
 * \subsection bake_pixel BakePixel data structure
 *
 * pixel_array is a Python object storing BakePixel elements:
 *
 * \code{.c}
 * struct BakePixel {
 *     int primitive_id, object_id;
 *     float uv[2];
 *     float du_dx, du_dy;
 *     float dv_dx, dv_dy;
 * };
 * \endcode
 *
 * In python you have access to:
 * - `primitive_id`, `object_id`, `uv`, `du_dx`, `du_dy`, `next`.
 * - `next()` is a function that returns the next #BakePixel in the array.
 *
 * \note Pixels that should not be baked have `primitive_id == -1`.
 *
 * For a complete implementation example look at the Cycles Bake commit.
 */

#include <climits>

#include "MEM_guardedalloc.h"

#include "BLI_math.h"

#include "DNA_mesh_types.h"
#include "DNA_meshdata_types.h"

#include "BKE_attribute.hh"
#include "BKE_bvhutils.h"
#include "BKE_customdata.h"
#include "BKE_image.h"
#include "BKE_lib_id.h"
#include "BKE_mesh.hh"
#include "BKE_mesh_runtime.h"
#include "BKE_mesh_tangent.h"
#include "BKE_node.hh"

#include "IMB_imbuf.h"
#include "IMB_imbuf_types.h"

#include "RE_bake.h"
#include "RE_texture_margin.h"

/* local include */
#include "zbuf.h"

struct BakeDataZSpan {
  BakePixel *pixel_array;
  int primitive_id;
  BakeImage *bk_image;
  ZSpan *zspan;
  float du_dx, du_dy;
  float dv_dx, dv_dy;
};

/**
 * struct wrapping up tangent space data
 */
struct TSpace {
  float tangent[3];
  float sign;
};

struct TriTessFace {
  const float *positions[3];
  const float *vert_normals[3];
  const TSpace *tspace[3];
  const float *loop_normal[3];
  float normal[3]; /* for flat faces */
  bool is_smooth;
};

static void store_bake_pixel(void *handle, int x, int y, float u, float v)
{
  BakeDataZSpan *bd = (BakeDataZSpan *)handle;
  BakePixel *pixel;

  const int width = bd->bk_image->width;
  const size_t offset = bd->bk_image->offset;
  const int i = offset + y * width + x;

  pixel = &bd->pixel_array[i];
  pixel->primitive_id = bd->primitive_id;

  /* At this point object_id is always 0, since this function runs for the
   * low-poly mesh only. The object_id lookup indices are set afterwards. */

  copy_v2_fl2(pixel->uv, u, v);

  pixel->du_dx = bd->du_dx;
  pixel->du_dy = bd->du_dy;
  pixel->dv_dx = bd->dv_dx;
  pixel->dv_dy = bd->dv_dy;
  pixel->object_id = 0;
  pixel->seed = i;
}

void RE_bake_mask_fill(const BakePixel pixel_array[], const size_t pixels_num, char *mask)
{
  size_t i;
  if (!mask) {
    return;
  }

  /* only extend to pixels outside the mask area */
  for (i = 0; i < pixels_num; i++) {
    if (pixel_array[i].primitive_id != -1) {
      mask[i] = FILTER_MASK_USED;
    }
  }
}

void RE_bake_margin(ImBuf *ibuf,
                    char *mask,
                    const int margin,
                    const char margin_type,
                    Mesh const *me,
                    char const *uv_layer,
                    const float uv_offset[2])
{
  /* margin */
  switch (margin_type) {
    case R_BAKE_ADJACENT_FACES:
      RE_generate_texturemargin_adjacentfaces(ibuf, mask, margin, me, uv_layer, uv_offset);
      break;
    default:
    /* fall through */
    case R_BAKE_EXTEND:
      IMB_filter_extend(ibuf, mask, margin);
      break;
  }

  if (ibuf->planes != R_IMF_PLANES_RGBA) {
    /* clear alpha added by filtering */
    IMB_rectfill_alpha(ibuf, 1.0f);
  }
}

/**
 * This function returns the coordinate and normal of a barycentric u,v
 * for a face defined by the primitive_id index.
 * The returned normal is actually the direction from the same barycentric coordinate
 * in the cage to the base mesh
 * The returned coordinate is the point in the cage mesh
 */
static void calc_point_from_barycentric_cage(TriTessFace *triangles_low,
                                             TriTessFace *triangles_cage,
                                             const float mat_low[4][4],
                                             const float mat_cage[4][4],
                                             int primitive_id,
                                             float u,
                                             float v,
                                             float r_co[3],
                                             float r_dir[3])
{
  float data[2][3][3];
  float coord[2][3];
  float dir[3];
  int i;

  TriTessFace *triangle[2];

  triangle[0] = &triangles_low[primitive_id];
  triangle[1] = &triangles_cage[primitive_id];

  for (i = 0; i < 2; i++) {
    copy_v3_v3(data[i][0], triangle[i]->positions[0]);
    copy_v3_v3(data[i][1], triangle[i]->positions[1]);
    copy_v3_v3(data[i][2], triangle[i]->positions[2]);
    interp_barycentric_tri_v3(data[i], u, v, coord[i]);
  }

  /* convert from local to world space */
  mul_m4_v3(mat_low, coord[0]);
  mul_m4_v3(mat_cage, coord[1]);

  sub_v3_v3v3(dir, coord[0], coord[1]);
  normalize_v3(dir);

  copy_v3_v3(r_co, coord[1]);
  copy_v3_v3(r_dir, dir);
}

/**
 * This function returns the coordinate and normal of a barycentric u,v
 * for a face defined by the primitive_id index.
 * The returned coordinate is extruded along the normal by cage_extrusion
 */
static void calc_point_from_barycentric_extrusion(TriTessFace *triangles,
                                                  const float mat[4][4],
                                                  const float imat[4][4],
                                                  int primitive_id,
                                                  float u,
                                                  float v,
                                                  float cage_extrusion,
                                                  float r_co[3],
                                                  float r_dir[3],
                                                  const bool is_cage)
{
  float data[3][3];
  float coord[3];
  float dir[3];
  float cage[3];
  bool is_smooth;

  TriTessFace *triangle = &triangles[primitive_id];
  is_smooth = triangle->is_smooth || is_cage;

  copy_v3_v3(data[0], triangle->positions[0]);
  copy_v3_v3(data[1], triangle->positions[1]);
  copy_v3_v3(data[2], triangle->positions[2]);

  interp_barycentric_tri_v3(data, u, v, coord);

  if (is_smooth) {
    copy_v3_v3(data[0], triangle->vert_normals[0]);
    copy_v3_v3(data[1], triangle->vert_normals[1]);
    copy_v3_v3(data[2], triangle->vert_normals[2]);

    interp_barycentric_tri_v3(data, u, v, dir);
    normalize_v3(dir);
  }
  else {
    copy_v3_v3(dir, triangle->normal);
  }

  mul_v3_v3fl(cage, dir, cage_extrusion);
  add_v3_v3(coord, cage);

  normalize_v3(dir);
  negate_v3(dir);

  /* convert from local to world space */
  mul_m4_v3(mat, coord);
  mul_transposed_mat3_m4_v3(imat, dir);
  normalize_v3(dir);

  copy_v3_v3(r_co, coord);
  copy_v3_v3(r_dir, dir);
}

static void barycentric_differentials_from_position(const float co[3],
                                                    const float v1[3],
                                                    const float v2[3],
                                                    const float v3[3],
                                                    const float dxco[3],
                                                    const float dyco[3],
                                                    const float facenor[3],
                                                    const bool differentials,
                                                    float *u,
                                                    float *v,
                                                    float *dx_u,
                                                    float *dx_v,
                                                    float *dy_u,
                                                    float *dy_v)
{
  /* find most stable axis to project */
  int axis1, axis2;
  axis_dominant_v3(&axis1, &axis2, facenor);

  /* compute u,v and derivatives */
  float t00 = v3[axis1] - v1[axis1];
  float t01 = v3[axis2] - v1[axis2];
  float t10 = v3[axis1] - v2[axis1];
  float t11 = v3[axis2] - v2[axis2];

  float detsh = (t00 * t11 - t10 * t01);
  detsh = (detsh != 0.0f) ? 1.0f / detsh : 0.0f;
  t00 *= detsh;
  t01 *= detsh;
  t10 *= detsh;
  t11 *= detsh;

  *u = (v3[axis1] - co[axis1]) * t11 - (v3[axis2] - co[axis2]) * t10;
  *v = (v3[axis2] - co[axis2]) * t00 - (v3[axis1] - co[axis1]) * t01;
  if (differentials) {
    *dx_u = dxco[axis1] * t11 - dxco[axis2] * t10;
    *dx_v = dxco[axis2] * t00 - dxco[axis1] * t01;
    *dy_u = dyco[axis1] * t11 - dyco[axis2] * t10;
    *dy_v = dyco[axis2] * t00 - dyco[axis1] * t01;
  }
}

/**
 * This function populates pixel_array and returns TRUE if things are correct
 */
static bool cast_ray_highpoly(BVHTreeFromMesh *treeData,
                              TriTessFace *triangle_low,
                              TriTessFace *triangles[],
                              BakePixel *pixel_array_low,
                              BakePixel *pixel_array,
                              const float mat_low[4][4],
                              BakeHighPolyData *highpoly,
                              const float co[3],
                              const float dir[3],
                              const int pixel_id,
                              const int tot_highpoly,
                              const float max_ray_distance)
{
  int i;
  int hit_mesh = -1;
  float hit_distance_squared = max_ray_distance * max_ray_distance;
  if (hit_distance_squared == 0.0f) {
    /* No ray distance set, use maximum. */
    hit_distance_squared = FLT_MAX;
  }

  BVHTreeRayHit *hits;
  hits = static_cast<BVHTreeRayHit *>(
      MEM_mallocN(sizeof(BVHTreeRayHit) * tot_highpoly, "Bake Highpoly to Lowpoly: BVH Rays"));

  for (i = 0; i < tot_highpoly; i++) {
    float co_high[3], dir_high[3];

    hits[i].index = -1;
    /* TODO: we should use FLT_MAX here, but sweep-sphere code isn't prepared for that. */
    hits[i].dist = BVH_RAYCAST_DIST_MAX;

    /* Transform the ray from the world space to the `highpoly` space. */
    mul_v3_m4v3(co_high, highpoly[i].imat, co);

    /* rotates */
    mul_v3_mat3_m4v3(dir_high, highpoly[i].imat, dir);
    normalize_v3(dir_high);

    /* cast ray */
    if (treeData[i].tree) {
      BLI_bvhtree_ray_cast(treeData[i].tree,
                           co_high,
                           dir_high,
                           0.0f,
                           &hits[i],
                           treeData[i].raycast_callback,
                           &treeData[i]);
    }

    if (hits[i].index != -1) {
      /* distance comparison in world space */
      float hit_world[3];
      mul_v3_m4v3(hit_world, highpoly[i].obmat, hits[i].co);
      float distance_squared = len_squared_v3v3(hit_world, co);

      if (distance_squared < hit_distance_squared) {
        hit_mesh = i;
        hit_distance_squared = distance_squared;
      }
    }
  }

  if (hit_mesh != -1) {
    int primitive_id_high = hits[hit_mesh].index;
    TriTessFace *triangle_high = &triangles[hit_mesh][primitive_id_high];
    BakePixel *pixel_low = &pixel_array_low[pixel_id];
    BakePixel *pixel_high = &pixel_array[pixel_id];

    pixel_high->primitive_id = primitive_id_high;
    pixel_high->object_id = hit_mesh;
    pixel_high->seed = pixel_id;

    /* ray direction in high poly object space */
    float dir_high[3];
    mul_v3_mat3_m4v3(dir_high, highpoly[hit_mesh].imat, dir);
    normalize_v3(dir_high);

    /* compute position differentials on low poly object */
    float duco_low[3], dvco_low[3], dxco[3], dyco[3];
    sub_v3_v3v3(duco_low, triangle_low->positions[0], triangle_low->positions[2]);
    sub_v3_v3v3(dvco_low, triangle_low->positions[1], triangle_low->positions[2]);

    mul_v3_v3fl(dxco, duco_low, pixel_low->du_dx);
    madd_v3_v3fl(dxco, dvco_low, pixel_low->dv_dx);
    mul_v3_v3fl(dyco, duco_low, pixel_low->du_dy);
    madd_v3_v3fl(dyco, dvco_low, pixel_low->dv_dy);

    /* transform from low poly to high poly object space */
    mul_mat3_m4_v3(mat_low, dxco);
    mul_mat3_m4_v3(mat_low, dyco);
    mul_mat3_m4_v3(highpoly[hit_mesh].imat, dxco);
    mul_mat3_m4_v3(highpoly[hit_mesh].imat, dyco);

    /* transfer position differentials */
    float tmp[3];
    mul_v3_v3fl(tmp, dir_high, 1.0f / dot_v3v3(dir_high, triangle_high->normal));
    madd_v3_v3fl(dxco, tmp, -dot_v3v3(dxco, triangle_high->normal));
    madd_v3_v3fl(dyco, tmp, -dot_v3v3(dyco, triangle_high->normal));

    /* compute barycentric differentials from position differentials */
    barycentric_differentials_from_position(hits[hit_mesh].co,
                                            triangle_high->positions[0],
                                            triangle_high->positions[1],
                                            triangle_high->positions[2],
                                            dxco,
                                            dyco,
                                            triangle_high->normal,
                                            true,
                                            &pixel_high->uv[0],
                                            &pixel_high->uv[1],
                                            &pixel_high->du_dx,
                                            &pixel_high->dv_dx,
                                            &pixel_high->du_dy,
                                            &pixel_high->dv_dy);

    /* verify we have valid uvs */
    BLI_assert(pixel_high->uv[0] >= -1e-3f && pixel_high->uv[1] >= -1e-3f &&
               pixel_high->uv[0] + pixel_high->uv[1] <= 1.0f + 1e-3f);
  }
  else {
    pixel_array[pixel_id].primitive_id = -1;
    pixel_array[pixel_id].object_id = -1;
    pixel_array[pixel_id].seed = 0;
  }

  MEM_freeN(hits);
  return hit_mesh != -1;
}

/**
 * This function populates an array of verts for the triangles of a mesh
 * Tangent and Normals are also stored
 */
static TriTessFace *mesh_calc_tri_tessface(Mesh *me, bool tangent, Mesh *me_eval)
{
  using namespace blender;
  int i;

  const int tottri = poly_to_tri_count(me->faces_num, me->totloop);
  MLoopTri *looptri;
  TriTessFace *triangles;

  /* calculate normal for each face only once */
  uint mpoly_prev = UINT_MAX;
  blender::float3 no;

  const blender::Span<blender::float3> positions = me->vert_positions();
  const blender::OffsetIndices faces = me->faces();
  const blender::Span<int> corner_verts = me->corner_verts();
  const bke::AttributeAccessor attributes = me->attributes();
  const VArray<bool> sharp_faces =
      attributes.lookup_or_default<bool>("sharp_face", ATTR_DOMAIN_FACE, false).varray;

  looptri = static_cast<MLoopTri *>(MEM_mallocN(sizeof(*looptri) * tottri, __func__));
  triangles = static_cast<TriTessFace *>(MEM_callocN(sizeof(TriTessFace) * tottri, __func__));

  const bool calculate_normal = BKE_mesh_face_normals_are_dirty(me);
  blender::Span<blender::float3> precomputed_normals;
  if (!calculate_normal) {
    precomputed_normals = me->face_normals();
  }

  if (!precomputed_normals.is_empty()) {
    blender::bke::mesh::looptris_calc_with_normals(
        positions, faces, corner_verts, precomputed_normals, {looptri, tottri});
  }
  else {
    blender::bke::mesh::looptris_calc(positions, faces, corner_verts, {looptri, tottri});
  }

  const TSpace *tspace = nullptr;
  blender::Span<blender::float3> corner_normals;
  if (tangent) {
    BKE_mesh_calc_loop_tangents(me_eval, true, nullptr, 0);

    tspace = static_cast<const TSpace *>(CustomData_get_layer(&me_eval->loop_data, CD_TANGENT));
    BLI_assert(tspace);

<<<<<<< HEAD
    corner_normals = me_eval->corner_normals();
=======
    loop_normals = static_cast<const float(*)[3]>(
        CustomData_get_layer(&me_eval->loop_data, CD_NORMAL));
>>>>>>> aebc743b
  }

  const blender::Span<blender::float3> vert_normals = me->vert_normals();
  const blender::Span<int> looptri_faces = me->looptri_faces();
  for (i = 0; i < tottri; i++) {
    const MLoopTri *lt = &looptri[i];
    const int face_i = looptri_faces[i];

    triangles[i].positions[0] = positions[corner_verts[lt->tri[0]]];
    triangles[i].positions[1] = positions[corner_verts[lt->tri[1]]];
    triangles[i].positions[2] = positions[corner_verts[lt->tri[2]]];
    triangles[i].vert_normals[0] = vert_normals[corner_verts[lt->tri[0]]];
    triangles[i].vert_normals[1] = vert_normals[corner_verts[lt->tri[1]]];
    triangles[i].vert_normals[2] = vert_normals[corner_verts[lt->tri[2]]];
    triangles[i].is_smooth = !sharp_faces[face_i];

    if (tangent) {
      triangles[i].tspace[0] = &tspace[lt->tri[0]];
      triangles[i].tspace[1] = &tspace[lt->tri[1]];
      triangles[i].tspace[2] = &tspace[lt->tri[2]];
    }

    if (!corner_normals.is_empty()) {
      triangles[i].loop_normal[0] = corner_normals[lt->tri[0]];
      triangles[i].loop_normal[1] = corner_normals[lt->tri[1]];
      triangles[i].loop_normal[2] = corner_normals[lt->tri[2]];
    }

    if (calculate_normal) {
      if (face_i != mpoly_prev) {
        no = blender::bke::mesh::face_normal_calc(positions, corner_verts.slice(faces[face_i]));
        mpoly_prev = face_i;
      }
      copy_v3_v3(triangles[i].normal, no);
    }
    else {
      copy_v3_v3(triangles[i].normal, precomputed_normals[face_i]);
    }
  }

  MEM_freeN(looptri);

  return triangles;
}

bool RE_bake_pixels_populate_from_objects(Mesh *me_low,
                                          BakePixel pixel_array_from[],
                                          BakePixel pixel_array_to[],
                                          BakeHighPolyData highpoly[],
                                          const int tot_highpoly,
                                          const size_t pixels_num,
                                          const bool is_custom_cage,
                                          const float cage_extrusion,
                                          const float max_ray_distance,
                                          float mat_low[4][4],
                                          float mat_cage[4][4],
                                          Mesh *me_cage)
{
  size_t i;
  int primitive_id;
  float u, v;
  float imat_low[4][4];
  bool is_cage = me_cage != nullptr;
  bool result = true;

  Mesh *me_eval_low = nullptr;
  Mesh **me_highpoly;
  BVHTreeFromMesh *treeData;

  /* NOTE: all coordinates are in local space. */
  TriTessFace *tris_low = nullptr;
  TriTessFace *tris_cage = nullptr;
  TriTessFace **tris_high;

  /* Assume all low-poly tessfaces can be quads. */
  tris_high = MEM_cnew_array<TriTessFace *>(tot_highpoly, "MVerts Highpoly Mesh Array");

  /* Assume all high-poly tessfaces are triangles. */
  me_highpoly = static_cast<Mesh **>(
      MEM_mallocN(sizeof(Mesh *) * tot_highpoly, "Highpoly Derived Meshes"));
  treeData = MEM_cnew_array<BVHTreeFromMesh>(tot_highpoly, "Highpoly BVH Trees");

  if (!is_cage) {
    me_eval_low = BKE_mesh_copy_for_eval(me_low);
    tris_low = mesh_calc_tri_tessface(me_low, true, me_eval_low);
  }
  else if (is_custom_cage) {
    tris_low = mesh_calc_tri_tessface(me_low, false, nullptr);
    tris_cage = mesh_calc_tri_tessface(me_cage, false, nullptr);
  }
  else {
    tris_cage = mesh_calc_tri_tessface(me_cage, false, nullptr);
  }

  invert_m4_m4(imat_low, mat_low);

  for (i = 0; i < tot_highpoly; i++) {
    tris_high[i] = mesh_calc_tri_tessface(highpoly[i].me, false, nullptr);

    me_highpoly[i] = highpoly[i].me;

    if (BKE_mesh_runtime_looptri_len(me_highpoly[i]) != 0) {
      /* Create a BVH-tree for each `highpoly` object. */
      BKE_bvhtree_from_mesh_get(&treeData[i], me_highpoly[i], BVHTREE_FROM_LOOPTRI, 2);

      if (treeData[i].tree == nullptr) {
        printf("Baking: out of memory while creating BHVTree for object \"%s\"\n",
               highpoly[i].ob->id.name + 2);
        result = false;
        goto cleanup;
      }
    }
  }

  for (i = 0; i < pixels_num; i++) {
    float co[3];
    float dir[3];
    TriTessFace *tri_low;

    primitive_id = pixel_array_from[i].primitive_id;

    if (primitive_id == -1) {
      pixel_array_to[i].primitive_id = -1;
      continue;
    }

    u = pixel_array_from[i].uv[0];
    v = pixel_array_from[i].uv[1];

    /* calculate from low poly mesh cage */
    if (is_custom_cage) {
      calc_point_from_barycentric_cage(
          tris_low, tris_cage, mat_low, mat_cage, primitive_id, u, v, co, dir);
      tri_low = &tris_cage[primitive_id];
    }
    else if (is_cage) {
      calc_point_from_barycentric_extrusion(
          tris_cage, mat_low, imat_low, primitive_id, u, v, cage_extrusion, co, dir, true);
      tri_low = &tris_cage[primitive_id];
    }
    else {
      calc_point_from_barycentric_extrusion(
          tris_low, mat_low, imat_low, primitive_id, u, v, cage_extrusion, co, dir, false);
      tri_low = &tris_low[primitive_id];
    }

    /* cast ray */
    if (!cast_ray_highpoly(treeData,
                           tri_low,
                           tris_high,
                           pixel_array_from,
                           pixel_array_to,
                           mat_low,
                           highpoly,
                           co,
                           dir,
                           i,
                           tot_highpoly,
                           max_ray_distance))
    {
      /* if it fails mask out the original pixel array */
      pixel_array_from[i].primitive_id = -1;
    }
  }

  /* garbage collection */
cleanup:
  for (i = 0; i < tot_highpoly; i++) {
    free_bvhtree_from_mesh(&treeData[i]);

    if (tris_high[i]) {
      MEM_freeN(tris_high[i]);
    }
  }

  MEM_freeN(tris_high);
  MEM_freeN(treeData);
  MEM_freeN(me_highpoly);

  if (me_eval_low) {
    BKE_id_free(nullptr, me_eval_low);
  }
  if (tris_low) {
    MEM_freeN(tris_low);
  }
  if (tris_cage) {
    MEM_freeN(tris_cage);
  }

  return result;
}

static void bake_differentials(BakeDataZSpan *bd,
                               const float *uv1,
                               const float *uv2,
                               const float *uv3)
{
  float A;

  /* assumes dPdu = P1 - P3 and dPdv = P2 - P3 */
  A = (uv2[0] - uv1[0]) * (uv3[1] - uv1[1]) - (uv3[0] - uv1[0]) * (uv2[1] - uv1[1]);

  if (fabsf(A) > FLT_EPSILON) {
    A = 0.5f / A;

    bd->du_dx = (uv2[1] - uv3[1]) * A;
    bd->dv_dx = (uv3[1] - uv1[1]) * A;

    bd->du_dy = (uv3[0] - uv2[0]) * A;
    bd->dv_dy = (uv1[0] - uv3[0]) * A;
  }
  else {
    bd->du_dx = bd->du_dy = 0.0f;
    bd->dv_dx = bd->dv_dy = 0.0f;
  }
}

void RE_bake_pixels_populate(Mesh *me,
                             BakePixel pixel_array[],
                             const size_t pixels_num,
                             const BakeTargets *targets,
                             const char *uv_layer)
{
  const float(*mloopuv)[2];
  if ((uv_layer == nullptr) || (uv_layer[0] == '\0')) {
    mloopuv = static_cast<const float(*)[2]>(CustomData_get_layer(&me->loop_data, CD_PROP_FLOAT2));
  }
  else {
    int uv_id = CustomData_get_named_layer(&me->loop_data, CD_PROP_FLOAT2, uv_layer);
    mloopuv = static_cast<const float(*)[2]>(
        CustomData_get_layer_n(&me->loop_data, CD_PROP_FLOAT2, uv_id));
  }

  if (mloopuv == nullptr) {
    return;
  }

  BakeDataZSpan bd;
  bd.pixel_array = pixel_array;
  bd.zspan = MEM_cnew_array<ZSpan>(targets->images_num, "bake zspan");

  /* initialize all pixel arrays so we know which ones are 'blank' */
  for (int i = 0; i < pixels_num; i++) {
    pixel_array[i].primitive_id = -1;
    pixel_array[i].object_id = 0;
  }

  for (int i = 0; i < targets->images_num; i++) {
    zbuf_alloc_span(&bd.zspan[i], targets->images[i].width, targets->images[i].height);
  }

  const int tottri = poly_to_tri_count(me->faces_num, me->totloop);
  MLoopTri *looptri = static_cast<MLoopTri *>(MEM_mallocN(sizeof(*looptri) * tottri, __func__));

  blender::bke::mesh::looptris_calc(
      me->vert_positions(), me->faces(), me->corner_verts(), {looptri, tottri});

  const blender::Span<int> looptri_faces = me->looptri_faces();

  const int *material_indices = BKE_mesh_material_indices(me);
  const int materials_num = targets->materials_num;

  for (int i = 0; i < tottri; i++) {
    const MLoopTri *lt = &looptri[i];
    const int face_i = looptri_faces[i];

    bd.primitive_id = i;

    /* Find images matching this material. */
    const int material_index = (material_indices && materials_num) ?
                                   clamp_i(material_indices[face_i], 0, materials_num - 1) :
                                   0;
    Image *image = targets->material_to_image[material_index];
    for (int image_id = 0; image_id < targets->images_num; image_id++) {
      BakeImage *bk_image = &targets->images[image_id];
      if (bk_image->image != image) {
        continue;
      }

      /* Compute triangle vertex UV coordinates. */
      float vec[3][2];
      for (int a = 0; a < 3; a++) {
        const float *uv = mloopuv[lt->tri[a]];

        /* NOTE(@ideasman42): workaround for pixel aligned UVs which are common and can screw
         * up our intersection tests where a pixel gets in between 2 faces or the middle of a quad,
         * camera aligned quads also have this problem but they are less common.
         * Add a small offset to the UVs, fixes bug #18685. */
        vec[a][0] = (uv[0] - bk_image->uv_offset[0]) * float(bk_image->width) - (0.5f + 0.001f);
        vec[a][1] = (uv[1] - bk_image->uv_offset[1]) * float(bk_image->height) - (0.5f + 0.002f);
      }

      /* Rasterize triangle. */
      bd.bk_image = bk_image;
      bake_differentials(&bd, vec[0], vec[1], vec[2]);
      zspan_scanconvert(
          &bd.zspan[image_id], (void *)&bd, vec[0], vec[1], vec[2], store_bake_pixel);
    }
  }

  for (int i = 0; i < targets->images_num; i++) {
    zbuf_free_span(&bd.zspan[i]);
  }

  MEM_freeN(looptri);
  MEM_freeN(bd.zspan);
}

/* ******************** NORMALS ************************ */

static void normal_compress(float out[3],
                            const float in[3],
                            const eBakeNormalSwizzle normal_swizzle[3])
{
  const int swizzle_index[6] = {
      0, /* R_BAKE_POSX */
      1, /* R_BAKE_POSY */
      2, /* R_BAKE_POSZ */
      0, /* R_BAKE_NEGX */
      1, /* R_BAKE_NEGY */
      2, /* R_BAKE_NEGZ */
  };
  const float swizzle_sign[6] = {
      +1.0f, /* R_BAKE_POSX */
      +1.0f, /* R_BAKE_POSY */
      +1.0f, /* R_BAKE_POSZ */
      -1.0f, /* R_BAKE_NEGX */
      -1.0f, /* R_BAKE_NEGY */
      -1.0f, /* R_BAKE_NEGZ */
  };

  int i;

  for (i = 0; i < 3; i++) {
    int index;
    float sign;

    sign = swizzle_sign[normal_swizzle[i]];
    index = swizzle_index[normal_swizzle[i]];

    /*
     * There is a small 1e-5f bias for precision issues. otherwise
     * we randomly get 127 or 128 for neutral colors in tangent maps.
     * we choose 128 because it is the convention flat color. *
     */

    out[i] = sign * in[index] / 2.0f + 0.5f + 1e-5f;
  }
}

void RE_bake_normal_world_to_tangent(const BakePixel pixel_array[],
                                     const size_t pixels_num,
                                     const int depth,
                                     float result[],
                                     Mesh *me,
                                     const eBakeNormalSwizzle normal_swizzle[3],
                                     float mat[4][4])
{
  size_t i;

  TriTessFace *triangles;

  Mesh *me_eval = BKE_mesh_copy_for_eval(me);

  triangles = mesh_calc_tri_tessface(me, true, me_eval);

  BLI_assert(pixels_num >= 3);

  for (i = 0; i < pixels_num; i++) {
    TriTessFace *triangle;
    float tangents[3][3];
    float normals[3][3];
    float signs[3];
    int j;

    float tangent[3];
    float normal[3];
    float binormal[3];
    float sign;
    float u, v, w;

    float tsm[3][3]; /* tangent space matrix */
    float itsm[3][3];

    size_t offset;
    float nor[3]; /* texture normal */

    bool is_smooth;

    int primitive_id = pixel_array[i].primitive_id;

    offset = i * depth;

    if (primitive_id == -1) {
      if (depth == 4) {
        copy_v4_fl4(&result[offset], 0.5f, 0.5f, 1.0f, 1.0f);
      }
      else {
        copy_v3_fl3(&result[offset], 0.5f, 0.5f, 1.0f);
      }
      continue;
    }

    triangle = &triangles[primitive_id];
    is_smooth = triangle->is_smooth;

    for (j = 0; j < 3; j++) {
      const TSpace *ts;

      if (is_smooth) {
        if (triangle->loop_normal[j]) {
          copy_v3_v3(normals[j], triangle->loop_normal[j]);
        }
        else {
          copy_v3_v3(normals[j], triangle->vert_normals[j]);
        }
      }

      ts = triangle->tspace[j];
      copy_v3_v3(tangents[j], ts->tangent);
      signs[j] = ts->sign;
    }

    u = pixel_array[i].uv[0];
    v = pixel_array[i].uv[1];
    w = 1.0f - u - v;

    /* normal */
    if (is_smooth) {
      interp_barycentric_tri_v3(normals, u, v, normal);
    }
    else {
      copy_v3_v3(normal, triangle->normal);
    }

    /* tangent */
    interp_barycentric_tri_v3(tangents, u, v, tangent);

    /* sign */
    /* The sign is the same at all face vertices for any non degenerate face.
     * Just in case we clamp the interpolated value though. */
    sign = (signs[0] * u + signs[1] * v + signs[2] * w) < 0 ? (-1.0f) : 1.0f;

    /* binormal */
    /* `B = sign * cross(N, T)` */
    cross_v3_v3v3(binormal, normal, tangent);
    mul_v3_fl(binormal, sign);

    /* populate tangent space matrix */
    copy_v3_v3(tsm[0], tangent);
    copy_v3_v3(tsm[1], binormal);
    copy_v3_v3(tsm[2], normal);

    /* texture values */
    copy_v3_v3(nor, &result[offset]);

    /* converts from world space to local space */
    mul_transposed_mat3_m4_v3(mat, nor);

    invert_m3_m3(itsm, tsm);
    mul_m3_v3(itsm, nor);
    normalize_v3(nor);

    /* save back the values */
    normal_compress(&result[offset], nor, normal_swizzle);
  }

  /* garbage collection */
  MEM_freeN(triangles);

  if (me_eval) {
    BKE_id_free(nullptr, me_eval);
  }
}

void RE_bake_normal_world_to_object(const BakePixel pixel_array[],
                                    const size_t pixels_num,
                                    const int depth,
                                    float result[],
                                    Object *ob,
                                    const eBakeNormalSwizzle normal_swizzle[3])
{
  size_t i;
  float iobmat[4][4];

  invert_m4_m4(iobmat, ob->object_to_world);

  for (i = 0; i < pixels_num; i++) {
    size_t offset;
    float nor[3];

    if (pixel_array[i].primitive_id == -1) {
      continue;
    }

    offset = i * depth;
    copy_v3_v3(nor, &result[offset]);

    /* rotates only without translation */
    mul_mat3_m4_v3(iobmat, nor);
    normalize_v3(nor);

    /* save back the values */
    normal_compress(&result[offset], nor, normal_swizzle);
  }
}

void RE_bake_normal_world_to_world(const BakePixel pixel_array[],
                                   const size_t pixels_num,
                                   const int depth,
                                   float result[],
                                   const eBakeNormalSwizzle normal_swizzle[3])
{
  size_t i;

  for (i = 0; i < pixels_num; i++) {
    size_t offset;
    float nor[3];

    if (pixel_array[i].primitive_id == -1) {
      continue;
    }

    offset = i * depth;
    copy_v3_v3(nor, &result[offset]);

    /* save back the values */
    normal_compress(&result[offset], nor, normal_swizzle);
  }
}

void RE_bake_ibuf_clear(Image *image, const bool is_tangent)
{
  ImBuf *ibuf;
  void *lock;

  const float vec_alpha[4] = {0.0f, 0.0f, 0.0f, 0.0f};
  const float vec_solid[4] = {0.0f, 0.0f, 0.0f, 1.0f};
  const float nor_alpha[4] = {0.5f, 0.5f, 1.0f, 0.0f};
  const float nor_solid[4] = {0.5f, 0.5f, 1.0f, 1.0f};

  ibuf = BKE_image_acquire_ibuf(image, nullptr, &lock);
  BLI_assert(ibuf);

  if (is_tangent) {
    IMB_rectfill(ibuf, (ibuf->planes == R_IMF_PLANES_RGBA) ? nor_alpha : nor_solid);
  }
  else {
    IMB_rectfill(ibuf, (ibuf->planes == R_IMF_PLANES_RGBA) ? vec_alpha : vec_solid);
  }

  BKE_image_release_ibuf(image, ibuf, lock);
}

/* ************************************************************* */

int RE_pass_depth(const eScenePassType pass_type)
{
  /* IMB_buffer_byte_from_float assumes 4 channels
   * making it work for now - XXX */
  return 4;

  switch (pass_type) {
    case SCE_PASS_Z:
    case SCE_PASS_AO:
    case SCE_PASS_MIST: {
      return 1;
    }
    case SCE_PASS_UV: {
      return 2;
    }
    case SCE_PASS_COMBINED:
    case SCE_PASS_SHADOW:
    case SCE_PASS_POSITION:
    case SCE_PASS_NORMAL:
    case SCE_PASS_VECTOR:
    case SCE_PASS_INDEXOB: /* XXX double check */
    case SCE_PASS_EMIT:
    case SCE_PASS_ENVIRONMENT:
    case SCE_PASS_INDEXMA:
    case SCE_PASS_DIFFUSE_DIRECT:
    case SCE_PASS_DIFFUSE_INDIRECT:
    case SCE_PASS_DIFFUSE_COLOR:
    case SCE_PASS_GLOSSY_DIRECT:
    case SCE_PASS_GLOSSY_INDIRECT:
    case SCE_PASS_GLOSSY_COLOR:
    case SCE_PASS_TRANSM_DIRECT:
    case SCE_PASS_TRANSM_INDIRECT:
    case SCE_PASS_TRANSM_COLOR:
    case SCE_PASS_SUBSURFACE_DIRECT:
    case SCE_PASS_SUBSURFACE_INDIRECT:
    case SCE_PASS_SUBSURFACE_COLOR:
    default: {
      return 3;
    }
  }
}<|MERGE_RESOLUTION|>--- conflicted
+++ resolved
@@ -496,12 +496,7 @@
     tspace = static_cast<const TSpace *>(CustomData_get_layer(&me_eval->loop_data, CD_TANGENT));
     BLI_assert(tspace);
 
-<<<<<<< HEAD
     corner_normals = me_eval->corner_normals();
-=======
-    loop_normals = static_cast<const float(*)[3]>(
-        CustomData_get_layer(&me_eval->loop_data, CD_NORMAL));
->>>>>>> aebc743b
   }
 
   const blender::Span<blender::float3> vert_normals = me->vert_normals();
