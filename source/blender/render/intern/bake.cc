--- conflicted
+++ resolved
@@ -463,16 +463,11 @@
   float no[3];
 
   const float(*positions)[3] = BKE_mesh_vert_positions(me);
-<<<<<<< HEAD
-  const MPoly *polys = BKE_mesh_polys(me);
-  const MLoop *loops = BKE_mesh_loops(me);
+  const blender::Span<MPoly> polys = me->polys();
+  const blender::Span<MLoop> loops = me->loops();
   const bke::AttributeAccessor attributes = me->attributes();
   const VArray<bool> sharp_faces = attributes.lookup_or_default<bool>(
       "sharp_face", ATTR_DOMAIN_FACE, false);
-=======
-  const blender::Span<MPoly> polys = me->polys();
-  const blender::Span<MLoop> loops = me->loops();
->>>>>>> cb62ab5b
 
   looptri = static_cast<MLoopTri *>(MEM_mallocN(sizeof(*looptri) * tottri, __func__));
   triangles = static_cast<TriTessFace *>(MEM_callocN(sizeof(TriTessFace) * tottri, __func__));
