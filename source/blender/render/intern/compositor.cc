--- conflicted
+++ resolved
@@ -198,39 +198,10 @@
           if (rpass && rpass->buffer.data) {
             input_texture = RE_pass_ensure_gpu_texture_cache(re, rpass);
 
-<<<<<<< HEAD
             if (input_texture) {
               /* Don't assume render keeps texture around, add our own reference. */
               GPU_texture_ref(input_texture);
               render_texture_pool_.textures_.append(input_texture);
-=======
-            if (rpass->channels == 1) {
-              input_texture = texture_pool().acquire_float(size);
-              if (input_texture) {
-                GPU_texture_update(input_texture, GPU_DATA_FLOAT, rpass->buffer.data);
-              }
-            }
-            else if (rpass->channels == 3) {
-              input_texture = texture_pool().acquire_color(size);
-              if (input_texture) {
-                /* TODO: conversion could be done as part of GPU upload somehow? */
-                const float *rgb_buffer = rpass->buffer.data;
-                Vector<float> rgba_buffer(4 * size.x * size.y);
-                for (size_t i = 0; i < size_t(size.x) * size_t(size.y); i++) {
-                  rgba_buffer[i * 4 + 0] = rgb_buffer[i * 3 + 0];
-                  rgba_buffer[i * 4 + 1] = rgb_buffer[i * 3 + 1];
-                  rgba_buffer[i * 4 + 2] = rgb_buffer[i * 3 + 2];
-                  rgba_buffer[i * 4 + 3] = 1.0f;
-                }
-                GPU_texture_update(input_texture, GPU_DATA_FLOAT, rgba_buffer.data());
-              }
-            }
-            else if (rpass->channels == 4) {
-              input_texture = texture_pool().acquire_color(size);
-              if (input_texture) {
-                GPU_texture_update(input_texture, GPU_DATA_FLOAT, rpass->buffer.data);
-              }
->>>>>>> 2beb1bc3
             }
           }
         }
