/* SPDX-License-Identifier: GPL-2.0-or-later
 * Copyright 2012 Blender Foundation. All rights reserved. */

/** \file
 * \ingroup render
 */

#include <cstring>

#include "MEM_guardedalloc.h"

#include "DNA_mesh_types.h"
#include "DNA_meshdata_types.h"
#include "DNA_object_types.h"
#include "DNA_scene_types.h"

#include "BLI_listbase.h"
#include "BLI_math.h"
#include "BLI_threads.h"

#include "BKE_DerivedMesh.h"
#include "BKE_ccg.h"
#include "BKE_global.h"
#include "BKE_image.h"
#include "BKE_lib_id.h"
#include "BKE_material.h"
#include "BKE_mesh.h"
#include "BKE_mesh_tangent.h"
#include "BKE_modifier.h"
#include "BKE_multires.h"
#include "BKE_subsurf.h"

#include "DEG_depsgraph.h"

#include "RE_multires_bake.h"
#include "RE_pipeline.h"
#include "RE_texture.h"
#include "RE_texture_margin.h"

#include "IMB_imbuf.h"
#include "IMB_imbuf_types.h"

using MPassKnownData = void (*)(DerivedMesh *lores_dm,
                                DerivedMesh *hires_dm,
                                void *thread_data,
                                void *bake_data,
                                ImBuf *ibuf,
                                const int face_index,
                                const int lvl,
                                const float st[2],
                                float tangmat[3][3],
                                const int x,
                                const int y);

using MInitBakeData = void *(*)(MultiresBakeRender *bkr, ImBuf *ibuf);
using MFreeBakeData = void (*)(void *bake_data);

struct MultiresBakeResult {
  float height_min, height_max;
};

struct MResolvePixelData {
  const float (*vert_positions)[3];
  const float (*vert_normals)[3];
  MPoly *mpoly;
  const int *material_indices;
  const bool *sharp_faces;
  MLoop *mloop;
  float (*mloopuv)[2];
  float uv_offset[2];
  const MLoopTri *mlooptri;
  float *pvtangent;
  const float (*precomputed_normals)[3];
  int w, h;
  int tri_index;
  DerivedMesh *lores_dm, *hires_dm;
  int lvl;
  void *thread_data;
  void *bake_data;
  ImBuf *ibuf;
  MPassKnownData pass_data;
  /* material aligned UV array */
  Image **image_array;
};

using MFlushPixel = void (*)(const MResolvePixelData *data, const int x, const int y);

struct MBakeRast {
  int w, h;
  char *texels;
  const MResolvePixelData *data;
  MFlushPixel flush_pixel;
  bool *do_update;
};

struct MHeightBakeData {
  float *heights;
  DerivedMesh *ssdm;
  const int *orig_index_mp_to_orig;
};

struct MNormalBakeData {
  const int *orig_index_mp_to_orig;
};

struct BakeImBufuserData {
  float *displacement_buffer;
  char *mask_buffer;
};

static void multiresbake_get_normal(const MResolvePixelData *data,
                                    const int tri_num,
                                    const int vert_index,
                                    float r_normal[3])
{
  const int poly_index = data->mlooptri[tri_num].poly;
  const MPoly *mp = &data->mpoly[poly_index];
  const bool smoothnormal = !(data->sharp_faces && data->sharp_faces[poly_index]);

  if (smoothnormal) {
    const int vi = data->mloop[data->mlooptri[tri_num].tri[vert_index]].v;
    copy_v3_v3(r_normal, data->vert_normals[vi]);
  }
  else {
    if (data->precomputed_normals) {
      copy_v3_v3(r_normal, data->precomputed_normals[poly_index]);
    }
    else {
      BKE_mesh_calc_poly_normal(mp, &data->mloop[mp->loopstart], data->vert_positions, r_normal);
    }
  }
}

static void init_bake_rast(MBakeRast *bake_rast,
                           const ImBuf *ibuf,
                           const MResolvePixelData *data,
                           MFlushPixel flush_pixel,
                           bool *do_update)
{
  BakeImBufuserData *userdata = (BakeImBufuserData *)ibuf->userdata;

  memset(bake_rast, 0, sizeof(MBakeRast));

  bake_rast->texels = userdata->mask_buffer;
  bake_rast->w = ibuf->x;
  bake_rast->h = ibuf->y;
  bake_rast->data = data;
  bake_rast->flush_pixel = flush_pixel;
  bake_rast->do_update = do_update;
}

static void flush_pixel(const MResolvePixelData *data, const int x, const int y)
{
  const float st[2] = {(x + 0.5f) / data->w + data->uv_offset[0],
                       (y + 0.5f) / data->h + data->uv_offset[1]};
  const float *st0, *st1, *st2;
  const float *tang0, *tang1, *tang2;
  float no0[3], no1[3], no2[3];
  float fUV[2], from_tang[3][3], to_tang[3][3];
  float u, v, w, sign;
  int r;

  st0 = data->mloopuv[data->mlooptri[data->tri_index].tri[0]];
  st1 = data->mloopuv[data->mlooptri[data->tri_index].tri[1]];
  st2 = data->mloopuv[data->mlooptri[data->tri_index].tri[2]];

  multiresbake_get_normal(data, data->tri_index, 0, no0); /* can optimize these 3 into one call */
  multiresbake_get_normal(data, data->tri_index, 1, no1);
  multiresbake_get_normal(data, data->tri_index, 2, no2);

  resolve_tri_uv_v2(fUV, st, st0, st1, st2);

  u = fUV[0];
  v = fUV[1];
  w = 1 - u - v;

  if (data->pvtangent) {
    tang0 = data->pvtangent + data->mlooptri[data->tri_index].tri[0] * 4;
    tang1 = data->pvtangent + data->mlooptri[data->tri_index].tri[1] * 4;
    tang2 = data->pvtangent + data->mlooptri[data->tri_index].tri[2] * 4;

    /* the sign is the same at all face vertices for any non degenerate face.
     * Just in case we clamp the interpolated value though. */
    sign = (tang0[3] * u + tang1[3] * v + tang2[3] * w) < 0 ? (-1.0f) : 1.0f;

    /* this sequence of math is designed specifically as is with great care
     * to be compatible with our shader. Please don't change without good reason. */
    for (r = 0; r < 3; r++) {
      from_tang[0][r] = tang0[r] * u + tang1[r] * v + tang2[r] * w;
      from_tang[2][r] = no0[r] * u + no1[r] * v + no2[r] * w;
    }

    cross_v3_v3v3(from_tang[1], from_tang[2], from_tang[0]); /* `B = sign * cross(N, T)` */
    mul_v3_fl(from_tang[1], sign);
    invert_m3_m3(to_tang, from_tang);
  }
  else {
    zero_m3(to_tang);
  }

  data->pass_data(data->lores_dm,
                  data->hires_dm,
                  data->thread_data,
                  data->bake_data,
                  data->ibuf,
                  data->tri_index,
                  data->lvl,
                  st,
                  to_tang,
                  x,
                  y);
}

static void set_rast_triangle(const MBakeRast *bake_rast, const int x, const int y)
{
  const int w = bake_rast->w;
  const int h = bake_rast->h;

  if (x >= 0 && x < w && y >= 0 && y < h) {
    if ((bake_rast->texels[y * w + x]) == 0) {
      bake_rast->texels[y * w + x] = FILTER_MASK_USED;
      flush_pixel(bake_rast->data, x, y);
      if (bake_rast->do_update) {
        *bake_rast->do_update = true;
      }
    }
  }
}

static void rasterize_half(const MBakeRast *bake_rast,
                           const float s0_s,
                           const float t0_s,
                           const float s1_s,
                           const float t1_s,
                           const float s0_l,
                           const float t0_l,
                           const float s1_l,
                           const float t1_l,
                           const int y0_in,
                           const int y1_in,
                           const int is_mid_right)
{
  const int s_stable = fabsf(t1_s - t0_s) > FLT_EPSILON ? 1 : 0;
  const int l_stable = fabsf(t1_l - t0_l) > FLT_EPSILON ? 1 : 0;
  const int w = bake_rast->w;
  const int h = bake_rast->h;
  int y, y0, y1;

  if (y1_in <= 0 || y0_in >= h) {
    return;
  }

  y0 = y0_in < 0 ? 0 : y0_in;
  y1 = y1_in >= h ? h : y1_in;

  for (y = y0; y < y1; y++) {
    /*-b(x-x0) + a(y-y0) = 0 */
    int iXl, iXr, x;
    float x_l = s_stable != 0 ? (s0_s + (((s1_s - s0_s) * (y - t0_s)) / (t1_s - t0_s))) : s0_s;
    float x_r = l_stable != 0 ? (s0_l + (((s1_l - s0_l) * (y - t0_l)) / (t1_l - t0_l))) : s0_l;

    if (is_mid_right != 0) {
      std::swap(x_l, x_r);
    }

    iXl = int(ceilf(x_l));
    iXr = int(ceilf(x_r));

    if (iXr > 0 && iXl < w) {
      iXl = iXl < 0 ? 0 : iXl;
      iXr = iXr >= w ? w : iXr;

      for (x = iXl; x < iXr; x++) {
        set_rast_triangle(bake_rast, x, y);
      }
    }
  }
}

static void bake_rasterize(const MBakeRast *bake_rast,
                           const float st0_in[2],
                           const float st1_in[2],
                           const float st2_in[2])
{
  const int w = bake_rast->w;
  const int h = bake_rast->h;
  float slo = st0_in[0] * w - 0.5f;
  float tlo = st0_in[1] * h - 0.5f;
  float smi = st1_in[0] * w - 0.5f;
  float tmi = st1_in[1] * h - 0.5f;
  float shi = st2_in[0] * w - 0.5f;
  float thi = st2_in[1] * h - 0.5f;
  int is_mid_right = 0, ylo, yhi, yhi_beg;

  /* skip degenerates */
  if ((slo == smi && tlo == tmi) || (slo == shi && tlo == thi) || (smi == shi && tmi == thi)) {
    return;
  }

  /* sort by T */
  if (tlo > tmi && tlo > thi) {
    std::swap(shi, slo);
    std::swap(thi, tlo);
  }
  else if (tmi > thi) {
    std::swap(shi, smi);
    std::swap(thi, tmi);
  }

  if (tlo > tmi) {
    std::swap(slo, smi);
    std::swap(tlo, tmi);
  }

  /* check if mid point is to the left or to the right of the lo-hi edge */
  is_mid_right = (-(shi - slo) * (tmi - thi) + (thi - tlo) * (smi - shi)) > 0 ? 1 : 0;
  ylo = int(ceilf(tlo));
  yhi_beg = int(ceilf(tmi));
  yhi = int(ceilf(thi));

  // if (fTmi>ceilf(fTlo))
  rasterize_half(bake_rast, slo, tlo, smi, tmi, slo, tlo, shi, thi, ylo, yhi_beg, is_mid_right);
  rasterize_half(bake_rast, smi, tmi, shi, thi, slo, tlo, shi, thi, yhi_beg, yhi, is_mid_right);
}

static int multiresbake_test_break(MultiresBakeRender *bkr)
{
  if (!bkr->stop) {
    /* this means baker is executed outside from job system */
    return 0;
  }

  return *bkr->stop || G.is_break;
}

/* **** Threading routines **** */

struct MultiresBakeQueue {
  int cur_tri;
  int tot_tri;
  SpinLock spin;
};

struct MultiresBakeThread {
  /* this data is actually shared between all the threads */
  MultiresBakeQueue *queue;
  MultiresBakeRender *bkr;
  Image *image;
  void *bake_data;

  /* thread-specific data */
  MBakeRast bake_rast;
  MResolvePixelData data;

  /* displacement-specific data */
  float height_min, height_max;
};

static int multires_bake_queue_next_tri(MultiresBakeQueue *queue)
{
  int face = -1;

  /* TODO: it could worth making it so thread will handle neighbor faces
   *       for better memory cache utilization
   */

  BLI_spin_lock(&queue->spin);
  if (queue->cur_tri < queue->tot_tri) {
    face = queue->cur_tri;
    queue->cur_tri++;
  }
  BLI_spin_unlock(&queue->spin);

  return face;
}

static void *do_multires_bake_thread(void *data_v)
{
  MultiresBakeThread *handle = (MultiresBakeThread *)data_v;
  MResolvePixelData *data = &handle->data;
  MBakeRast *bake_rast = &handle->bake_rast;
  MultiresBakeRender *bkr = handle->bkr;
  int tri_index;

  while ((tri_index = multires_bake_queue_next_tri(handle->queue)) >= 0) {
    const MLoopTri *lt = &data->mlooptri[tri_index];
    const short mat_nr = data->material_indices == nullptr ? 0 : data->material_indices[lt->poly];
    const float(*mloopuv)[2] = data->mloopuv;

    if (multiresbake_test_break(bkr)) {
      break;
    }

    Image *tri_image = mat_nr < bkr->ob_image.len ? bkr->ob_image.array[mat_nr] : nullptr;
    if (tri_image != handle->image) {
      continue;
    }

    data->tri_index = tri_index;

    float uv[3][2];
    sub_v2_v2v2(uv[0], mloopuv[lt->tri[0]], data->uv_offset);
    sub_v2_v2v2(uv[1], mloopuv[lt->tri[1]], data->uv_offset);
    sub_v2_v2v2(uv[2], mloopuv[lt->tri[2]], data->uv_offset);

    bake_rasterize(bake_rast, uv[0], uv[1], uv[2]);

    /* tag image buffer for refresh */
    if (data->ibuf->rect_float) {
      data->ibuf->userflags |= IB_RECT_INVALID;
    }

    data->ibuf->userflags |= IB_DISPLAY_BUFFER_INVALID;

    /* update progress */
    BLI_spin_lock(&handle->queue->spin);
    bkr->baked_faces++;

    if (bkr->do_update) {
      *bkr->do_update = true;
    }

    if (bkr->progress) {
      *bkr->progress = (float(bkr->baked_objects) +
                        float(bkr->baked_faces) / handle->queue->tot_tri) /
                       bkr->tot_obj;
    }
    BLI_spin_unlock(&handle->queue->spin);
  }

  return nullptr;
}

/* some of arrays inside ccgdm are lazy-initialized, which will generally
 * require lock around accessing such data
 * this function will ensure all arrays are allocated before threading started
 */
static void init_ccgdm_arrays(DerivedMesh *dm)
{
  CCGElem **grid_data;
  CCGKey key;
  int grid_size;
  const int *grid_offset;

  grid_size = dm->getGridSize(dm);
  grid_data = dm->getGridData(dm);
  grid_offset = dm->getGridOffset(dm);
  dm->getGridKey(dm, &key);

  (void)grid_size;
  (void)grid_data;
  (void)grid_offset;
}

static void do_multires_bake(MultiresBakeRender *bkr,
                             Image *ima,
                             ImageTile *tile,
                             ImBuf *ibuf,
                             bool require_tangent,
                             MPassKnownData passKnownData,
                             MInitBakeData initBakeData,
                             MFreeBakeData freeBakeData,
                             MultiresBakeResult *result)
{
  DerivedMesh *dm = bkr->lores_dm;
  const MLoopTri *mlooptri = dm->getLoopTriArray(dm);
  const int lvl = bkr->lvl;
  int tot_tri = dm->getNumLoopTri(dm);
  if (tot_tri < 1) {
    return;
  }

  MultiresBakeThread *handles;
  MultiresBakeQueue queue;

  const float(*positions)[3] = (float(*)[3])dm->getVertArray(dm);
  MPoly *mpoly = dm->getPolyArray(dm);
  MLoop *mloop = dm->getLoopArray(dm);
  float(*mloopuv)[2] = static_cast<float(*)[2]>(dm->getLoopDataArray(dm, CD_PROP_FLOAT2));
  float *pvtangent = nullptr;

  ListBase threads;
  int i, tot_thread = bkr->threads > 0 ? bkr->threads : BLI_system_thread_count();

  void *bake_data = nullptr;

  Mesh *temp_mesh = BKE_mesh_new_nomain(
      dm->getNumVerts(dm), dm->getNumEdges(dm), 0, dm->getNumLoops(dm), dm->getNumPolys(dm));
  memcpy(temp_mesh->vert_positions_for_write().data(),
         positions,
         temp_mesh->totvert * sizeof(float[3]));
  memcpy(BKE_mesh_edges_for_write(temp_mesh),
         dm->getEdgeArray(dm),
         temp_mesh->totedge * sizeof(MEdge));
  memcpy(BKE_mesh_polys_for_write(temp_mesh),
         dm->getPolyArray(dm),
         temp_mesh->totpoly * sizeof(MPoly));
  memcpy(BKE_mesh_loops_for_write(temp_mesh),
         dm->getLoopArray(dm),
         temp_mesh->totloop * sizeof(MLoop));
  const float(*vert_normals)[3] = BKE_mesh_vertex_normals_ensure(temp_mesh);
  const float(*poly_normals)[3] = BKE_mesh_poly_normals_ensure(temp_mesh);

  if (require_tangent) {
    if (CustomData_get_layer_index(&dm->loopData, CD_TANGENT) == -1) {
      BKE_mesh_calc_loop_tangent_ex(
          positions,
          dm->getPolyArray(dm),
          dm->getNumPolys(dm),
          dm->getLoopArray(dm),
          dm->getLoopTriArray(dm),
          dm->getNumLoopTri(dm),
          static_cast<const bool *>(
              CustomData_get_layer_named(&dm->polyData, CD_PROP_BOOL, "sharp_face")),
          &dm->loopData,
          true,
          nullptr,
          0,
          vert_normals,
          poly_normals,
          (const float(*)[3])dm->getLoopDataArray(dm, CD_NORMAL),
          (const float(*)[3])dm->getVertDataArray(dm, CD_ORCO), /* May be nullptr. */
          /* result */
          &dm->loopData,
          dm->getNumLoops(dm),
          &dm->tangent_mask);
    }

    pvtangent = static_cast<float *>(DM_get_loop_data_layer(dm, CD_TANGENT));
  }

  /* all threads shares the same custom bake data */
  if (initBakeData) {
    bake_data = initBakeData(bkr, ibuf);
  }

  if (tot_thread > 1) {
    BLI_threadpool_init(&threads, do_multires_bake_thread, tot_thread);
  }

  handles = MEM_cnew_array<MultiresBakeThread>(tot_thread, "do_multires_bake handles");

  init_ccgdm_arrays(bkr->hires_dm);

  /* faces queue */
  queue.cur_tri = 0;
  queue.tot_tri = tot_tri;
  BLI_spin_init(&queue.spin);

  /* fill in threads handles */
  for (i = 0; i < tot_thread; i++) {
    MultiresBakeThread *handle = &handles[i];

    handle->bkr = bkr;
    handle->image = ima;
    handle->queue = &queue;

    handle->data.mpoly = mpoly;
    handle->data.material_indices = static_cast<const int *>(
        CustomData_get_layer_named(&dm->polyData, CD_PROP_INT32, "material_index"));
<<<<<<< HEAD
    handle->data.sharp_faces = static_cast<const bool *>(
        CustomData_get_layer_named(&dm->polyData, CD_PROP_BOOL, "sharp_face"));
    handle->data.mvert = mvert;
=======
    handle->data.vert_positions = positions;
>>>>>>> dd9e1ede
    handle->data.vert_normals = vert_normals;
    handle->data.mloopuv = mloopuv;
    BKE_image_get_tile_uv(ima, tile->tile_number, handle->data.uv_offset);
    handle->data.mlooptri = mlooptri;
    handle->data.mloop = mloop;
    handle->data.pvtangent = pvtangent;
    handle->data.precomputed_normals = poly_normals; /* don't strictly need this */
    handle->data.w = ibuf->x;
    handle->data.h = ibuf->y;
    handle->data.lores_dm = dm;
    handle->data.hires_dm = bkr->hires_dm;
    handle->data.lvl = lvl;
    handle->data.pass_data = passKnownData;
    handle->data.thread_data = handle;
    handle->data.bake_data = bake_data;
    handle->data.ibuf = ibuf;

    handle->height_min = FLT_MAX;
    handle->height_max = -FLT_MAX;

    init_bake_rast(&handle->bake_rast, ibuf, &handle->data, flush_pixel, bkr->do_update);

    if (tot_thread > 1) {
      BLI_threadpool_insert(&threads, handle);
    }
  }

  /* run threads */
  if (tot_thread > 1) {
    BLI_threadpool_end(&threads);
  }
  else {
    do_multires_bake_thread(&handles[0]);
  }

  /* construct bake result */
  result->height_min = handles[0].height_min;
  result->height_max = handles[0].height_max;

  for (i = 1; i < tot_thread; i++) {
    result->height_min = min_ff(result->height_min, handles[i].height_min);
    result->height_max = max_ff(result->height_max, handles[i].height_max);
  }

  BLI_spin_end(&queue.spin);

  /* finalize baking */
  if (freeBakeData) {
    freeBakeData(bake_data);
  }

  MEM_freeN(handles);

  BKE_id_free(nullptr, temp_mesh);
}

/* mode = 0: interpolate normals,
 * mode = 1: interpolate coord */
static void interp_bilinear_grid(
    CCGKey *key, CCGElem *grid, float crn_x, float crn_y, int mode, float res[3])
{
  int x0, x1, y0, y1;
  float u, v;
  float data[4][3];

  x0 = int(crn_x);
  x1 = x0 >= (key->grid_size - 1) ? (key->grid_size - 1) : (x0 + 1);

  y0 = int(crn_y);
  y1 = y0 >= (key->grid_size - 1) ? (key->grid_size - 1) : (y0 + 1);

  u = crn_x - x0;
  v = crn_y - y0;

  if (mode == 0) {
    copy_v3_v3(data[0], CCG_grid_elem_no(key, grid, x0, y0));
    copy_v3_v3(data[1], CCG_grid_elem_no(key, grid, x1, y0));
    copy_v3_v3(data[2], CCG_grid_elem_no(key, grid, x1, y1));
    copy_v3_v3(data[3], CCG_grid_elem_no(key, grid, x0, y1));
  }
  else {
    copy_v3_v3(data[0], CCG_grid_elem_co(key, grid, x0, y0));
    copy_v3_v3(data[1], CCG_grid_elem_co(key, grid, x1, y0));
    copy_v3_v3(data[2], CCG_grid_elem_co(key, grid, x1, y1));
    copy_v3_v3(data[3], CCG_grid_elem_co(key, grid, x0, y1));
  }

  interp_bilinear_quad_v3(data, u, v, res);
}

static void get_ccgdm_data(DerivedMesh *lodm,
                           DerivedMesh *hidm,
                           const int *index_mp_to_orig,
                           const int lvl,
                           const MLoopTri *lt,
                           const float u,
                           const float v,
                           float co[3],
                           float n[3])
{
  CCGElem **grid_data;
  CCGKey key;
  float crn_x, crn_y;
  int grid_size, S, face_side;
  int *grid_offset, g_index;
  int poly_index = lt->poly;

  grid_size = hidm->getGridSize(hidm);
  grid_data = hidm->getGridData(hidm);
  grid_offset = hidm->getGridOffset(hidm);
  hidm->getGridKey(hidm, &key);

  if (lvl == 0) {
    MPoly *mpoly;
    face_side = (grid_size << 1) - 1;

    mpoly = lodm->getPolyArray(lodm) + poly_index;
    g_index = grid_offset[poly_index];
    S = mdisp_rot_face_to_crn(
        mpoly, face_side, u * (face_side - 1), v * (face_side - 1), &crn_x, &crn_y);
  }
  else {
    /* number of faces per grid side */
    int polys_per_grid_side = (1 << (lvl - 1));
    /* get the original cage face index */
    int cage_face_index = index_mp_to_orig ? index_mp_to_orig[poly_index] : poly_index;
    /* local offset in total cage face grids
     * `(1 << (2 * lvl))` is number of all polys for one cage face */
    int loc_cage_poly_ofs = poly_index % (1 << (2 * lvl));
    /* local offset in the vertex grid itself */
    int cell_index = loc_cage_poly_ofs % (polys_per_grid_side * polys_per_grid_side);
    int cell_side = (grid_size - 1) / polys_per_grid_side;
    /* row and column based on grid side */
    int row = cell_index / polys_per_grid_side;
    int col = cell_index % polys_per_grid_side;

    /* S is the vertex whose grid we are examining */
    S = poly_index / (1 << (2 * (lvl - 1))) - grid_offset[cage_face_index];
    /* get offset of grid data for original cage face */
    g_index = grid_offset[cage_face_index];

    crn_y = (row * cell_side) + u * cell_side;
    crn_x = (col * cell_side) + v * cell_side;
  }

  CLAMP(crn_x, 0.0f, grid_size);
  CLAMP(crn_y, 0.0f, grid_size);

  if (n != nullptr) {
    interp_bilinear_grid(&key, grid_data[g_index + S], crn_x, crn_y, 0, n);
  }

  if (co != nullptr) {
    interp_bilinear_grid(&key, grid_data[g_index + S], crn_x, crn_y, 1, co);
  }
}

/* mode = 0: interpolate normals,
 * mode = 1: interpolate coord */

static void interp_bilinear_mpoly(DerivedMesh *dm,
                                  MLoop *mloop,
                                  MPoly *mpoly,
                                  const float u,
                                  const float v,
                                  const int mode,
                                  float res[3])
{
  float data[4][3];

  if (mode == 0) {
    dm->getVertNo(dm, mloop[mpoly->loopstart].v, data[0]);
    dm->getVertNo(dm, mloop[mpoly->loopstart + 1].v, data[1]);
    dm->getVertNo(dm, mloop[mpoly->loopstart + 2].v, data[2]);
    dm->getVertNo(dm, mloop[mpoly->loopstart + 3].v, data[3]);
  }
  else {
    dm->getVertCo(dm, mloop[mpoly->loopstart].v, data[0]);
    dm->getVertCo(dm, mloop[mpoly->loopstart + 1].v, data[1]);
    dm->getVertCo(dm, mloop[mpoly->loopstart + 2].v, data[2]);
    dm->getVertCo(dm, mloop[mpoly->loopstart + 3].v, data[3]);
  }

  interp_bilinear_quad_v3(data, u, v, res);
}

static void interp_barycentric_mlooptri(DerivedMesh *dm,
                                        MLoop *mloop,
                                        const MLoopTri *lt,
                                        const float u,
                                        const float v,
                                        const int mode,
                                        float res[3])
{
  float data[3][3];

  if (mode == 0) {
    dm->getVertNo(dm, mloop[lt->tri[0]].v, data[0]);
    dm->getVertNo(dm, mloop[lt->tri[1]].v, data[1]);
    dm->getVertNo(dm, mloop[lt->tri[2]].v, data[2]);
  }
  else {
    dm->getVertCo(dm, mloop[lt->tri[0]].v, data[0]);
    dm->getVertCo(dm, mloop[lt->tri[1]].v, data[1]);
    dm->getVertCo(dm, mloop[lt->tri[2]].v, data[2]);
  }

  interp_barycentric_tri_v3(data, u, v, res);
}

/* **************** Displacement Baker **************** */

static void *init_heights_data(MultiresBakeRender *bkr, ImBuf *ibuf)
{
  MHeightBakeData *height_data;
  DerivedMesh *lodm = bkr->lores_dm;
  BakeImBufuserData *userdata = static_cast<BakeImBufuserData *>(ibuf->userdata);

  if (userdata->displacement_buffer == nullptr) {
    userdata->displacement_buffer = MEM_cnew_array<float>(ibuf->x * ibuf->y,
                                                          "MultiresBake heights");
  }

  height_data = MEM_cnew<MHeightBakeData>("MultiresBake heightData");

  height_data->heights = userdata->displacement_buffer;

  if (!bkr->use_lores_mesh) {
    SubsurfModifierData smd = {{nullptr}};
    int ss_lvl = bkr->tot_lvl - bkr->lvl;

    CLAMP(ss_lvl, 0, 6);

    if (ss_lvl > 0) {
      smd.levels = smd.renderLevels = ss_lvl;
      smd.uv_smooth = SUBSURF_UV_SMOOTH_PRESERVE_BOUNDARIES;
      smd.quality = 3;

      height_data->ssdm = subsurf_make_derived_from_derived(
          bkr->lores_dm, &smd, bkr->scene, nullptr, SubsurfFlags(0));
      init_ccgdm_arrays(height_data->ssdm);
    }
  }

  height_data->orig_index_mp_to_orig = static_cast<const int *>(
      lodm->getPolyDataArray(lodm, CD_ORIGINDEX));

  return (void *)height_data;
}

static void free_heights_data(void *bake_data)
{
  MHeightBakeData *height_data = (MHeightBakeData *)bake_data;

  if (height_data->ssdm) {
    height_data->ssdm->release(height_data->ssdm);
  }

  MEM_freeN(height_data);
}

/* MultiresBake callback for heights baking
 * general idea:
 *   - find coord of point with specified UV in hi-res mesh (let's call it p1)
 *   - find coord of point and normal with specified UV in lo-res mesh (or subdivided lo-res
 *     mesh to make texture smoother) let's call this point p0 and n.
 *   - height wound be dot(n, p1-p0) */
static void apply_heights_callback(DerivedMesh *lores_dm,
                                   DerivedMesh *hires_dm,
                                   void *thread_data_v,
                                   void *bake_data,
                                   ImBuf *ibuf,
                                   const int tri_index,
                                   const int lvl,
                                   const float st[2],
                                   float /*tangmat*/[3][3],
                                   const int x,
                                   const int y)
{
  const MLoopTri *lt = lores_dm->getLoopTriArray(lores_dm) + tri_index;
  MLoop *mloop = lores_dm->getLoopArray(lores_dm);
  MPoly *mpoly = lores_dm->getPolyArray(lores_dm) + lt->poly;
  float(*mloopuv)[2] = static_cast<float(*)[2]>(
      lores_dm->getLoopDataArray(lores_dm, CD_PROP_FLOAT2));
  MHeightBakeData *height_data = (MHeightBakeData *)bake_data;
  MultiresBakeThread *thread_data = (MultiresBakeThread *)thread_data_v;
  float uv[2], *st0, *st1, *st2, *st3;
  int pixel = ibuf->x * y + x;
  float vec[3], p0[3], p1[3], n[3], len;

  /* ideally we would work on triangles only, however, we rely on quads to get orthogonal
   * coordinates for use in grid space (triangle barycentric is not orthogonal) */
  if (mpoly->totloop == 4) {
    st0 = mloopuv[mpoly->loopstart];
    st1 = mloopuv[mpoly->loopstart + 1];
    st2 = mloopuv[mpoly->loopstart + 2];
    st3 = mloopuv[mpoly->loopstart + 3];
    resolve_quad_uv_v2(uv, st, st0, st1, st2, st3);
  }
  else {
    st0 = mloopuv[lt->tri[0]];
    st1 = mloopuv[lt->tri[1]];
    st2 = mloopuv[lt->tri[2]];
    resolve_tri_uv_v2(uv, st, st0, st1, st2);
  }

  clamp_v2(uv, 0.0f, 1.0f);

  get_ccgdm_data(
      lores_dm, hires_dm, height_data->orig_index_mp_to_orig, lvl, lt, uv[0], uv[1], p1, nullptr);

  if (height_data->ssdm) {
    get_ccgdm_data(lores_dm,
                   height_data->ssdm,
                   height_data->orig_index_mp_to_orig,
                   0,
                   lt,
                   uv[0],
                   uv[1],
                   p0,
                   n);
  }
  else {
    if (mpoly->totloop == 4) {
      interp_bilinear_mpoly(lores_dm, mloop, mpoly, uv[0], uv[1], 1, p0);
      interp_bilinear_mpoly(lores_dm, mloop, mpoly, uv[0], uv[1], 0, n);
    }
    else {
      interp_barycentric_mlooptri(lores_dm, mloop, lt, uv[0], uv[1], 1, p0);
      interp_barycentric_mlooptri(lores_dm, mloop, lt, uv[0], uv[1], 0, n);
    }
  }

  sub_v3_v3v3(vec, p1, p0);
  len = dot_v3v3(n, vec);

  height_data->heights[pixel] = len;

  thread_data->height_min = min_ff(thread_data->height_min, len);
  thread_data->height_max = max_ff(thread_data->height_max, len);

  if (ibuf->rect_float) {
    float *rrgbf = ibuf->rect_float + pixel * 4;
    rrgbf[0] = rrgbf[1] = rrgbf[2] = len;
    rrgbf[3] = 1.0f;
  }
  else {
    char *rrgb = (char *)ibuf->rect + pixel * 4;
    rrgb[0] = rrgb[1] = rrgb[2] = unit_float_to_uchar_clamp(len);
    rrgb[3] = 255;
  }
}

/* **************** Normal Maps Baker **************** */

static void *init_normal_data(MultiresBakeRender *bkr, ImBuf * /*ibuf*/)
{
  MNormalBakeData *normal_data;
  DerivedMesh *lodm = bkr->lores_dm;

  normal_data = MEM_cnew<MNormalBakeData>("MultiresBake normalData");

  normal_data->orig_index_mp_to_orig = static_cast<const int *>(
      lodm->getPolyDataArray(lodm, CD_ORIGINDEX));

  return (void *)normal_data;
}

static void free_normal_data(void *bake_data)
{
  MNormalBakeData *normal_data = (MNormalBakeData *)bake_data;

  MEM_freeN(normal_data);
}

/**
 * MultiresBake callback for normals' baking.
 *
 * General idea:
 * - Find coord and normal of point with specified UV in hi-res mesh.
 * - Multiply it by tangmat.
 * - Vector in color space would be `norm(vec) / 2 + (0.5, 0.5, 0.5)`.
 */
static void apply_tangmat_callback(DerivedMesh *lores_dm,
                                   DerivedMesh *hires_dm,
                                   void * /*thread_data*/,
                                   void *bake_data,
                                   ImBuf *ibuf,
                                   const int tri_index,
                                   const int lvl,
                                   const float st[2],
                                   float tangmat[3][3],
                                   const int x,
                                   const int y)
{
  const MLoopTri *lt = lores_dm->getLoopTriArray(lores_dm) + tri_index;
  MPoly *mpoly = lores_dm->getPolyArray(lores_dm) + lt->poly;
  float(*mloopuv)[2] = static_cast<float(*)[2]>(
      lores_dm->getLoopDataArray(lores_dm, CD_PROP_FLOAT2));
  MNormalBakeData *normal_data = (MNormalBakeData *)bake_data;
  float uv[2], *st0, *st1, *st2, *st3;
  int pixel = ibuf->x * y + x;
  float n[3], vec[3], tmp[3] = {0.5, 0.5, 0.5};

  /* ideally we would work on triangles only, however, we rely on quads to get orthogonal
   * coordinates for use in grid space (triangle barycentric is not orthogonal) */
  if (mpoly->totloop == 4) {
    st0 = mloopuv[mpoly->loopstart];
    st1 = mloopuv[mpoly->loopstart + 1];
    st2 = mloopuv[mpoly->loopstart + 2];
    st3 = mloopuv[mpoly->loopstart + 3];
    resolve_quad_uv_v2(uv, st, st0, st1, st2, st3);
  }
  else {
    st0 = mloopuv[lt->tri[0]];
    st1 = mloopuv[lt->tri[1]];
    st2 = mloopuv[lt->tri[2]];
    resolve_tri_uv_v2(uv, st, st0, st1, st2);
  }

  clamp_v2(uv, 0.0f, 1.0f);

  get_ccgdm_data(
      lores_dm, hires_dm, normal_data->orig_index_mp_to_orig, lvl, lt, uv[0], uv[1], nullptr, n);

  mul_v3_m3v3(vec, tangmat, n);
  normalize_v3_length(vec, 0.5);
  add_v3_v3(vec, tmp);

  if (ibuf->rect_float) {
    float *rrgbf = ibuf->rect_float + pixel * 4;
    rrgbf[0] = vec[0];
    rrgbf[1] = vec[1];
    rrgbf[2] = vec[2];
    rrgbf[3] = 1.0f;
  }
  else {
    uchar *rrgb = (uchar *)ibuf->rect + pixel * 4;
    rgb_float_to_uchar(rrgb, vec);
    rrgb[3] = 255;
  }
}

/* TODO: restore ambient occlusion baking support, using BLI BVH? */
#if 0
/* **************** Ambient Occlusion Baker **************** */

/* Must be a power of two. */
#  define MAX_NUMBER_OF_AO_RAYS 1024

static ushort ao_random_table_1[MAX_NUMBER_OF_AO_RAYS];
static ushort ao_random_table_2[MAX_NUMBER_OF_AO_RAYS];

static void init_ao_random(void)
{
  int i;

  for (i = 0; i < MAX_NUMBER_OF_AO_RAYS; i++) {
    ao_random_table_1[i] = rand() & 0xffff;
    ao_random_table_2[i] = rand() & 0xffff;
  }
}

static ushort get_ao_random1(const int i)
{
  return ao_random_table_1[i & (MAX_NUMBER_OF_AO_RAYS - 1)];
}

static ushort get_ao_random2(const int i)
{
  return ao_random_table_2[i & (MAX_NUMBER_OF_AO_RAYS - 1)];
}

static void build_permutation_table(ushort permutation[],
                                    ushort temp_permutation[],
                                    const int number_of_rays,
                                    const int is_first_perm_table)
{
  int i, k;

  for (i = 0; i < number_of_rays; i++) {
    temp_permutation[i] = i;
  }

  for (i = 0; i < number_of_rays; i++) {
    const uint nr_entries_left = number_of_rays - i;
    ushort rnd = is_first_perm_table != false ? get_ao_random1(i) : get_ao_random2(i);
    const ushort entry = rnd % nr_entries_left;

    /* pull entry */
    permutation[i] = temp_permutation[entry];

    /* delete entry */
    for (k = entry; k < nr_entries_left - 1; k++) {
      temp_permutation[k] = temp_permutation[k + 1];
    }
  }

  /* verify permutation table
   * every entry must appear exactly once
   */
#  if 0
  for (i = 0; i < number_of_rays; i++) temp_permutation[i] = 0;
  for (i = 0; i < number_of_rays; i++) ++temp_permutation[permutation[i]];
  for (i = 0; i < number_of_rays; i++) BLI_assert(temp_permutation[i] == 1);
#  endif
}

static void create_ao_raytree(MultiresBakeRender *bkr, MAOBakeData *ao_data)
{
  DerivedMesh *hidm = bkr->hires_dm;
  RayObject *raytree;
  RayFace *face;
  CCGElem **grid_data;
  CCGKey key;
  int grids_num, grid_size /*, face_side */, faces_num;
  int i;

  grids_num = hidm->getNumGrids(hidm);
  grid_size = hidm->getGridSize(hidm);
  grid_data = hidm->getGridData(hidm);
  hidm->getGridKey(hidm, &key);

  /* face_side = (grid_size << 1) - 1; */ /* UNUSED */
  faces_num = grids_num * (grid_size - 1) * (grid_size - 1);

  raytree = ao_data->raytree = RE_rayobject_create(
      bkr->raytrace_structure, faces_num, bkr->octree_resolution);
  face = ao_data->rayfaces = (RayFace *)MEM_callocN(faces_num * sizeof(RayFace),
                                                    "ObjectRen faces");

  for (i = 0; i < grids_num; i++) {
    int x, y;
    for (x = 0; x < grid_size - 1; x++) {
      for (y = 0; y < grid_size - 1; y++) {
        float co[4][3];

        copy_v3_v3(co[0], CCG_grid_elem_co(&key, grid_data[i], x, y));
        copy_v3_v3(co[1], CCG_grid_elem_co(&key, grid_data[i], x, y + 1));
        copy_v3_v3(co[2], CCG_grid_elem_co(&key, grid_data[i], x + 1, y + 1));
        copy_v3_v3(co[3], CCG_grid_elem_co(&key, grid_data[i], x + 1, y));

        RE_rayface_from_coords(face, ao_data, face, co[0], co[1], co[2], co[3]);
        RE_rayobject_add(raytree, RE_rayobject_unalignRayFace(face));

        face++;
      }
    }
  }

  RE_rayobject_done(raytree);
}

static void *init_ao_data(MultiresBakeRender *bkr, ImBuf */*ibuf*/)
{
  MAOBakeData *ao_data;
  DerivedMesh *lodm = bkr->lores_dm;
  ushort *temp_permutation_table;
  size_t permutation_size;

  init_ao_random();

  ao_data = MEM_callocN(sizeof(MAOBakeData), "MultiresBake aoData");

  ao_data->number_of_rays = bkr->number_of_rays;
  ao_data->bias = bkr->bias;

  ao_data->orig_index_mp_to_orig = lodm->getPolyDataArray(lodm, CD_ORIGINDEX);

  create_ao_raytree(bkr, ao_data);

  /* initialize permutation tables */
  permutation_size = sizeof(ushort) * bkr->number_of_rays;
  ao_data->permutation_table_1 = MEM_callocN(permutation_size, "multires AO baker perm1");
  ao_data->permutation_table_2 = MEM_callocN(permutation_size, "multires AO baker perm2");
  temp_permutation_table = MEM_callocN(permutation_size, "multires AO baker temp perm");

  build_permutation_table(
      ao_data->permutation_table_1, temp_permutation_table, bkr->number_of_rays, 1);
  build_permutation_table(
      ao_data->permutation_table_2, temp_permutation_table, bkr->number_of_rays, 0);

  MEM_freeN(temp_permutation_table);

  return (void *)ao_data;
}

static void free_ao_data(void *bake_data)
{
  MAOBakeData *ao_data = (MAOBakeData *)bake_data;

  RE_rayobject_free(ao_data->raytree);
  MEM_freeN(ao_data->rayfaces);

  MEM_freeN(ao_data->permutation_table_1);
  MEM_freeN(ao_data->permutation_table_2);

  MEM_freeN(ao_data);
}

/* builds an X and a Y axis from the given Z axis */
static void build_coordinate_frame(float axisX[3], float axisY[3], const float axisZ[3])
{
  const float faX = fabsf(axisZ[0]);
  const float faY = fabsf(axisZ[1]);
  const float faZ = fabsf(axisZ[2]);

  if (faX <= faY && faX <= faZ) {
    const float len = sqrtf(axisZ[1] * axisZ[1] + axisZ[2] * axisZ[2]);
    axisY[0] = 0;
    axisY[1] = axisZ[2] / len;
    axisY[2] = -axisZ[1] / len;
    cross_v3_v3v3(axisX, axisY, axisZ);
  }
  else if (faY <= faZ) {
    const float len = sqrtf(axisZ[0] * axisZ[0] + axisZ[2] * axisZ[2]);
    axisX[0] = axisZ[2] / len;
    axisX[1] = 0;
    axisX[2] = -axisZ[0] / len;
    cross_v3_v3v3(axisY, axisZ, axisX);
  }
  else {
    const float len = sqrtf(axisZ[0] * axisZ[0] + axisZ[1] * axisZ[1]);
    axisX[0] = axisZ[1] / len;
    axisX[1] = -axisZ[0] / len;
    axisX[2] = 0;
    cross_v3_v3v3(axisY, axisZ, axisX);
  }
}

/* return false if nothing was hit and true otherwise */
static int trace_ao_ray(MAOBakeData *ao_data, float ray_start[3], float ray_direction[3])
{
  Isect isect = {{0}};

  isect.dist = RE_RAYTRACE_MAXDIST;
  copy_v3_v3(isect.start, ray_start);
  copy_v3_v3(isect.dir, ray_direction);
  isect.lay = -1;

  normalize_v3(isect.dir);

  return RE_rayobject_raycast(ao_data->raytree, &isect);
}

static void apply_ao_callback(DerivedMesh *lores_dm,
                              DerivedMesh *hires_dm,
                              void */*thread_data*/,
                              void *bake_data,
                              ImBuf *ibuf,
                              const int tri_index,
                              const int lvl,
                              const float st[2],
                              float /*tangmat[3][3]*/,
                              const int x,
                              const int y)
{
  const MLoopTri *lt = lores_dm->getLoopTriArray(lores_dm) + tri_index;
  MPoly *mpoly = lores_dm->getPolyArray(lores_dm) + lt->poly;
  float (*mloopuv)[2] = lores_dm->getLoopDataArray(lores_dm, CD_PROP_FLOAT2);
  MAOBakeData *ao_data = (MAOBakeData *)bake_data;

  int i, k, perm_ofs;
  float pos[3], nrm[3];
  float cen[3];
  float axisX[3], axisY[3], axisZ[3];
  float shadow = 0;
  float value;
  int pixel = ibuf->x * y + x;
  float uv[2], *st0, *st1, *st2, *st3;

  /* ideally we would work on triangles only, however, we rely on quads to get orthogonal
   * coordinates for use in grid space (triangle barycentric is not orthogonal) */
  if (mpoly->totloop == 4) {
    st0 = mloopuv[mpoly->loopstart];
    st1 = mloopuv[mpoly->loopstart + 1];
    st2 = mloopuv[mpoly->loopstart + 2];
    st3 = mloopuv[mpoly->loopstart + 3];
    resolve_quad_uv_v2(uv, st, st0, st1, st2, st3);
  }
  else {
    st0 = mloopuv[lt->tri[0]];
    st1 = mloopuv[lt->tri[1]];
    st2 = mloopuv[lt->tri[2]];
    resolve_tri_uv_v2(uv, st, st0, st1, st2);
  }

  clamp_v2(uv, 0.0f, 1.0f);

  get_ccgdm_data(
      lores_dm, hires_dm, ao_data->orig_index_mp_to_orig, lvl, lt, uv[0], uv[1], pos, nrm);

  /* offset ray origin by user bias along normal */
  for (i = 0; i < 3; i++) {
    cen[i] = pos[i] + ao_data->bias * nrm[i];
  }

  /* build tangent frame */
  for (i = 0; i < 3; i++) {
    axisZ[i] = nrm[i];
  }

  build_coordinate_frame(axisX, axisY, axisZ);

  /* static noise */
  perm_ofs = (get_ao_random2(get_ao_random1(x) + y)) & (MAX_NUMBER_OF_AO_RAYS - 1);

  /* importance sample shadow rays (cosine weighted) */
  for (i = 0; i < ao_data->number_of_rays; i++) {
    int hit_something;

    /* use N-Rooks to distribute our N ray samples across
     * a multi-dimensional domain (2D)
     */
    const ushort I =
        ao_data->permutation_table_1[(i + perm_ofs) % ao_data->number_of_rays];
    const ushort J = ao_data->permutation_table_2[i];

    const float JitPh = (get_ao_random2(I + perm_ofs) & (MAX_NUMBER_OF_AO_RAYS - 1)) /
                        ((float)MAX_NUMBER_OF_AO_RAYS);
    const float JitTh = (get_ao_random1(J + perm_ofs) & (MAX_NUMBER_OF_AO_RAYS - 1)) /
                        ((float)MAX_NUMBER_OF_AO_RAYS);
    const float SiSqPhi = (I + JitPh) / ao_data->number_of_rays;
    const float Theta = (float)(2 * M_PI) * ((J + JitTh) / ao_data->number_of_rays);

    /* this gives results identical to the so-called cosine
     * weighted distribution relative to the north pole.
     */
    float SiPhi = sqrtf(SiSqPhi);
    float CoPhi = SiSqPhi < 1.0f ? sqrtf(1.0f - SiSqPhi) : 0;
    float CoThe = cosf(Theta);
    float SiThe = sinf(Theta);

    const float dx = CoThe * CoPhi;
    const float dy = SiThe * CoPhi;
    const float dz = SiPhi;

    /* transform ray direction out of tangent frame */
    float dv[3];
    for (k = 0; k < 3; k++) {
      dv[k] = axisX[k] * dx + axisY[k] * dy + axisZ[k] * dz;
    }

    hit_something = trace_ao_ray(ao_data, cen, dv);

    if (hit_something != 0) {
      shadow += 1;
    }
  }

  value = 1.0f - (shadow / ao_data->number_of_rays);

  if (ibuf->rect_float) {
    float *rrgbf = ibuf->rect_float + pixel * 4;
    rrgbf[0] = rrgbf[1] = rrgbf[2] = value;
    rrgbf[3] = 1.0f;
  }
  else {
    uchar *rrgb = (uchar *)ibuf->rect + pixel * 4;
    rrgb[0] = rrgb[1] = rrgb[2] = unit_float_to_uchar_clamp(value);
    rrgb[3] = 255;
  }
}
#endif

/* ******$***************** Post processing ************************* */

static void bake_ibuf_filter(ImBuf *ibuf,
                             char *mask,
                             const int margin,
                             const char margin_type,
                             DerivedMesh *dm,
                             const float uv_offset[2])
{
  /* must check before filtering */
  const bool is_new_alpha = (ibuf->planes != R_IMF_PLANES_RGBA) && BKE_imbuf_alpha_test(ibuf);

  if (margin) {
    switch (margin_type) {
      case R_BAKE_ADJACENT_FACES:
        RE_generate_texturemargin_adjacentfaces_dm(ibuf, mask, margin, dm, uv_offset);
        break;
      default:
      /* fall through */
      case R_BAKE_EXTEND:
        IMB_filter_extend(ibuf, mask, margin);
        break;
    }
  }

  /* if the bake results in new alpha then change the image setting */
  if (is_new_alpha) {
    ibuf->planes = R_IMF_PLANES_RGBA;
  }
  else {
    if (margin && ibuf->planes != R_IMF_PLANES_RGBA) {
      /* clear alpha added by filtering */
      IMB_rectfill_alpha(ibuf, 1.0f);
    }
  }
}

static void bake_ibuf_normalize_displacement(ImBuf *ibuf,
                                             const float *displacement,
                                             const char *mask,
                                             float displacement_min,
                                             float displacement_max)
{
  int i;
  const float *current_displacement = displacement;
  const char *current_mask = mask;
  float max_distance;

  max_distance = max_ff(fabsf(displacement_min), fabsf(displacement_max));

  for (i = 0; i < ibuf->x * ibuf->y; i++) {
    if (*current_mask == FILTER_MASK_USED) {
      float normalized_displacement;

      if (max_distance > 1e-5f) {
        normalized_displacement = (*current_displacement + max_distance) / (max_distance * 2);
      }
      else {
        normalized_displacement = 0.5f;
      }

      if (ibuf->rect_float) {
        /* currently baking happens to RGBA only */
        float *fp = ibuf->rect_float + i * 4;
        fp[0] = fp[1] = fp[2] = normalized_displacement;
        fp[3] = 1.0f;
      }

      if (ibuf->rect) {
        uchar *cp = (uchar *)(ibuf->rect + i);
        cp[0] = cp[1] = cp[2] = unit_float_to_uchar_clamp(normalized_displacement);
        cp[3] = 255;
      }
    }

    current_displacement++;
    current_mask++;
  }
}

/* **************** Common functions public API relates on **************** */

static void count_images(MultiresBakeRender *bkr)
{
  BLI_listbase_clear(&bkr->image);
  bkr->tot_image = 0;

  for (int i = 0; i < bkr->ob_image.len; i++) {
    Image *ima = bkr->ob_image.array[i];
    if (ima) {
      ima->id.tag &= ~LIB_TAG_DOIT;
    }
  }

  for (int i = 0; i < bkr->ob_image.len; i++) {
    Image *ima = bkr->ob_image.array[i];
    if (ima) {
      if ((ima->id.tag & LIB_TAG_DOIT) == 0) {
        LinkData *data = BLI_genericNodeN(ima);
        BLI_addtail(&bkr->image, data);
        bkr->tot_image++;
        ima->id.tag |= LIB_TAG_DOIT;
      }
    }
  }

  for (int i = 0; i < bkr->ob_image.len; i++) {
    Image *ima = bkr->ob_image.array[i];
    if (ima) {
      ima->id.tag &= ~LIB_TAG_DOIT;
    }
  }
}

static void bake_images(MultiresBakeRender *bkr, MultiresBakeResult *result)
{
  LinkData *link;

  for (link = static_cast<LinkData *>(bkr->image.first); link; link = link->next) {
    Image *ima = (Image *)link->data;

    LISTBASE_FOREACH (ImageTile *, tile, &ima->tiles) {
      ImageUser iuser;
      BKE_imageuser_default(&iuser);
      iuser.tile = tile->tile_number;

      ImBuf *ibuf = BKE_image_acquire_ibuf(ima, &iuser, nullptr);

      if (ibuf->x > 0 && ibuf->y > 0) {
        BakeImBufuserData *userdata = MEM_cnew<BakeImBufuserData>("MultiresBake userdata");
        userdata->mask_buffer = MEM_cnew_array<char>(ibuf->y * ibuf->x, "MultiresBake imbuf mask");
        ibuf->userdata = userdata;

        switch (bkr->mode) {
          case RE_BAKE_NORMALS:
            do_multires_bake(bkr,
                             ima,
                             tile,
                             ibuf,
                             true,
                             apply_tangmat_callback,
                             init_normal_data,
                             free_normal_data,
                             result);
            break;
          case RE_BAKE_DISPLACEMENT:
            do_multires_bake(bkr,
                             ima,
                             tile,
                             ibuf,
                             false,
                             apply_heights_callback,
                             init_heights_data,
                             free_heights_data,
                             result);
            break;
            /* TODO: restore ambient occlusion baking support. */
#if 0
          case RE_BAKE_AO:
            do_multires_bake(bkr, ima, tile, ibuf, false, apply_ao_callback, init_ao_data, free_ao_data, result);
            break;
#endif
        }
      }

      BKE_image_release_ibuf(ima, ibuf, nullptr);
    }

    ima->id.tag |= LIB_TAG_DOIT;
  }
}

static void finish_images(MultiresBakeRender *bkr, MultiresBakeResult *result)
{
  LinkData *link;
  bool use_displacement_buffer = bkr->mode == RE_BAKE_DISPLACEMENT;

  for (link = static_cast<LinkData *>(bkr->image.first); link; link = link->next) {
    Image *ima = (Image *)link->data;

    LISTBASE_FOREACH (ImageTile *, tile, &ima->tiles) {
      ImageUser iuser;
      BKE_imageuser_default(&iuser);
      iuser.tile = tile->tile_number;

      ImBuf *ibuf = BKE_image_acquire_ibuf(ima, &iuser, nullptr);
      BakeImBufuserData *userdata = (BakeImBufuserData *)ibuf->userdata;

      if (ibuf->x <= 0 || ibuf->y <= 0) {
        continue;
      }

      if (use_displacement_buffer) {
        bake_ibuf_normalize_displacement(ibuf,
                                         userdata->displacement_buffer,
                                         userdata->mask_buffer,
                                         result->height_min,
                                         result->height_max);
      }

      float uv_offset[2];
      BKE_image_get_tile_uv(ima, tile->tile_number, uv_offset);

      bake_ibuf_filter(ibuf,
                       userdata->mask_buffer,
                       bkr->bake_margin,
                       bkr->bake_margin_type,
                       bkr->lores_dm,
                       uv_offset);

      ibuf->userflags |= IB_DISPLAY_BUFFER_INVALID;
      BKE_image_mark_dirty(ima, ibuf);

      if (ibuf->rect_float) {
        ibuf->userflags |= IB_RECT_INVALID;
      }

      if (ibuf->mipmap[0]) {
        ibuf->userflags |= IB_MIPMAP_INVALID;
        imb_freemipmapImBuf(ibuf);
      }

      if (ibuf->userdata) {
        if (userdata->displacement_buffer) {
          MEM_freeN(userdata->displacement_buffer);
        }

        MEM_freeN(userdata->mask_buffer);
        MEM_freeN(userdata);
        ibuf->userdata = nullptr;
      }

      BKE_image_release_ibuf(ima, ibuf, nullptr);
      DEG_id_tag_update(&ima->id, 0);
    }
  }
}

void RE_multires_bake_images(MultiresBakeRender *bkr)
{
  MultiresBakeResult result;

  count_images(bkr);
  bake_images(bkr, &result);
  finish_images(bkr, &result);
}<|MERGE_RESOLUTION|>--- conflicted
+++ resolved
@@ -558,13 +558,9 @@
     handle->data.mpoly = mpoly;
     handle->data.material_indices = static_cast<const int *>(
         CustomData_get_layer_named(&dm->polyData, CD_PROP_INT32, "material_index"));
-<<<<<<< HEAD
     handle->data.sharp_faces = static_cast<const bool *>(
         CustomData_get_layer_named(&dm->polyData, CD_PROP_BOOL, "sharp_face"));
-    handle->data.mvert = mvert;
-=======
     handle->data.vert_positions = positions;
->>>>>>> dd9e1ede
     handle->data.vert_normals = vert_normals;
     handle->data.mloopuv = mloopuv;
     BKE_image_get_tile_uv(ima, tile->tile_number, handle->data.uv_offset);
