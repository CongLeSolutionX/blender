--- conflicted
+++ resolved
@@ -488,24 +488,10 @@
   memcpy(temp_mesh->vert_positions_for_write().data(),
          positions,
          temp_mesh->totvert * sizeof(float[3]));
-<<<<<<< HEAD
-  memcpy(BKE_mesh_edges_for_write(temp_mesh),
-         dm->getEdgeArray(dm),
-         temp_mesh->totedge * sizeof(MEdge));
-  memcpy(BKE_mesh_polys_for_write(temp_mesh),
-         dm->getPolyArray(dm),
-         temp_mesh->totpoly * sizeof(MPoly));
-  memcpy(temp_mesh->corner_verts_for_write().data(),
-         dm->getCornerVertArray(dm),
-         temp_mesh->totloop * sizeof(int));
-  memcpy(temp_mesh->corner_edges_for_write().data(),
-         dm->getCornerEdgeArray(dm),
-         temp_mesh->totloop * sizeof(int));
-=======
   temp_mesh->edges_for_write().copy_from({dm->getEdgeArray(dm), temp_mesh->totedge});
   temp_mesh->polys_for_write().copy_from({dm->getPolyArray(dm), temp_mesh->totpoly});
-  temp_mesh->loops_for_write().copy_from({dm->getLoopArray(dm), temp_mesh->totloop});
->>>>>>> cb62ab5b
+  temp_mesh->corner_verts_for_write().copy_from({dm->getCornerVertArray(dm), temp_mesh->totloop});
+  temp_mesh->corner_edges_for_write().copy_from({dm->getCornerEdgeArray(dm), temp_mesh->totloop});
   const float(*vert_normals)[3] = BKE_mesh_vertex_normals_ensure(temp_mesh);
   const float(*poly_normals)[3] = BKE_mesh_poly_normals_ensure(temp_mesh);
 
