/* SPDX-License-Identifier: GPL-2.0-or-later
 * Copyright 2012 Blender Foundation. All rights reserved. */

/** \file
 * \ingroup render
 */

#include <cstring>

#include "MEM_guardedalloc.h"

#include "DNA_mesh_types.h"
#include "DNA_meshdata_types.h"
#include "DNA_object_types.h"
#include "DNA_scene_types.h"

#include "BLI_listbase.h"
#include "BLI_math.h"
#include "BLI_threads.h"

#include "BKE_DerivedMesh.h"
#include "BKE_ccg.h"
#include "BKE_global.h"
#include "BKE_image.h"
#include "BKE_lib_id.h"
#include "BKE_material.h"
#include "BKE_mesh.h"
#include "BKE_mesh_tangent.h"
#include "BKE_modifier.h"
#include "BKE_multires.h"
#include "BKE_subsurf.h"

#include "DEG_depsgraph.h"

#include "RE_multires_bake.h"
#include "RE_pipeline.h"
#include "RE_texture.h"
#include "RE_texture_margin.h"

#include "IMB_imbuf.h"
#include "IMB_imbuf_types.h"

using MPassKnownData = void (*)(DerivedMesh *lores_dm,
                                DerivedMesh *hires_dm,
                                void *thread_data,
                                void *bake_data,
                                ImBuf *ibuf,
                                const int face_index,
                                const int lvl,
                                const float st[2],
                                float tangmat[3][3],
                                const int x,
                                const int y);

using MInitBakeData = void *(*)(MultiresBakeRender *bkr, ImBuf *ibuf);
using MFreeBakeData = void (*)(void *bake_data);

struct MultiresBakeResult {
  float height_min, height_max;
};

struct MResolvePixelData {
  const float (*vert_positions)[3];
  const float (*vert_normals)[3];
  MPoly *polys;
  const int *material_indices;
  const int *corner_verts;
  float (*mloopuv)[2];
  float uv_offset[2];
  const MLoopTri *mlooptri;
  float *pvtangent;
  const float (*precomputed_normals)[3];
  int w, h;
  int tri_index;
  DerivedMesh *lores_dm, *hires_dm;
  int lvl;
  void *thread_data;
  void *bake_data;
  ImBuf *ibuf;
  MPassKnownData pass_data;
  /* material aligned UV array */
  Image **image_array;
};

using MFlushPixel = void (*)(const MResolvePixelData *data, const int x, const int y);

struct MBakeRast {
  int w, h;
  char *texels;
  const MResolvePixelData *data;
  MFlushPixel flush_pixel;
  bool *do_update;
};

struct MHeightBakeData {
  float *heights;
  DerivedMesh *ssdm;
  const int *orig_index_mp_to_orig;
};

struct MNormalBakeData {
  const int *orig_index_mp_to_orig;
};

struct BakeImBufuserData {
  float *displacement_buffer;
  char *mask_buffer;
};

static void multiresbake_get_normal(const MResolvePixelData *data,
                                    const int tri_num,
                                    const int vert_index,
                                    float r_normal[3])
{
  const int poly_index = data->mlooptri[tri_num].poly;
  const MPoly *poly = &data->polys[poly_index];
  const bool smoothnormal = (poly->flag & ME_SMOOTH) != 0;

  if (smoothnormal) {
    const int vi = data->corner_verts[data->mlooptri[tri_num].tri[vert_index]];
    copy_v3_v3(r_normal, data->vert_normals[vi]);
  }
  else {
    if (data->precomputed_normals) {
      copy_v3_v3(r_normal, data->precomputed_normals[poly_index]);
    }
    else {
      BKE_mesh_calc_poly_normal(
<<<<<<< HEAD
          mp, &data->corner_verts[mp->loopstart], data->vert_positions, r_normal);
=======
          poly, &data->mloop[poly->loopstart], data->vert_positions, r_normal);
>>>>>>> 2a9f792c
    }
  }
}

static void init_bake_rast(MBakeRast *bake_rast,
                           const ImBuf *ibuf,
                           const MResolvePixelData *data,
                           MFlushPixel flush_pixel,
                           bool *do_update)
{
  BakeImBufuserData *userdata = (BakeImBufuserData *)ibuf->userdata;

  memset(bake_rast, 0, sizeof(MBakeRast));

  bake_rast->texels = userdata->mask_buffer;
  bake_rast->w = ibuf->x;
  bake_rast->h = ibuf->y;
  bake_rast->data = data;
  bake_rast->flush_pixel = flush_pixel;
  bake_rast->do_update = do_update;
}

static void flush_pixel(const MResolvePixelData *data, const int x, const int y)
{
  const float st[2] = {(x + 0.5f) / data->w + data->uv_offset[0],
                       (y + 0.5f) / data->h + data->uv_offset[1]};
  const float *st0, *st1, *st2;
  const float *tang0, *tang1, *tang2;
  float no0[3], no1[3], no2[3];
  float fUV[2], from_tang[3][3], to_tang[3][3];
  float u, v, w, sign;
  int r;

  st0 = data->mloopuv[data->mlooptri[data->tri_index].tri[0]];
  st1 = data->mloopuv[data->mlooptri[data->tri_index].tri[1]];
  st2 = data->mloopuv[data->mlooptri[data->tri_index].tri[2]];

  multiresbake_get_normal(data, data->tri_index, 0, no0); /* can optimize these 3 into one call */
  multiresbake_get_normal(data, data->tri_index, 1, no1);
  multiresbake_get_normal(data, data->tri_index, 2, no2);

  resolve_tri_uv_v2(fUV, st, st0, st1, st2);

  u = fUV[0];
  v = fUV[1];
  w = 1 - u - v;

  if (data->pvtangent) {
    tang0 = data->pvtangent + data->mlooptri[data->tri_index].tri[0] * 4;
    tang1 = data->pvtangent + data->mlooptri[data->tri_index].tri[1] * 4;
    tang2 = data->pvtangent + data->mlooptri[data->tri_index].tri[2] * 4;

    /* the sign is the same at all face vertices for any non degenerate face.
     * Just in case we clamp the interpolated value though. */
    sign = (tang0[3] * u + tang1[3] * v + tang2[3] * w) < 0 ? (-1.0f) : 1.0f;

    /* this sequence of math is designed specifically as is with great care
     * to be compatible with our shader. Please don't change without good reason. */
    for (r = 0; r < 3; r++) {
      from_tang[0][r] = tang0[r] * u + tang1[r] * v + tang2[r] * w;
      from_tang[2][r] = no0[r] * u + no1[r] * v + no2[r] * w;
    }

    cross_v3_v3v3(from_tang[1], from_tang[2], from_tang[0]); /* `B = sign * cross(N, T)` */
    mul_v3_fl(from_tang[1], sign);
    invert_m3_m3(to_tang, from_tang);
  }
  else {
    zero_m3(to_tang);
  }

  data->pass_data(data->lores_dm,
                  data->hires_dm,
                  data->thread_data,
                  data->bake_data,
                  data->ibuf,
                  data->tri_index,
                  data->lvl,
                  st,
                  to_tang,
                  x,
                  y);
}

static void set_rast_triangle(const MBakeRast *bake_rast, const int x, const int y)
{
  const int w = bake_rast->w;
  const int h = bake_rast->h;

  if (x >= 0 && x < w && y >= 0 && y < h) {
    if ((bake_rast->texels[y * w + x]) == 0) {
      bake_rast->texels[y * w + x] = FILTER_MASK_USED;
      flush_pixel(bake_rast->data, x, y);
      if (bake_rast->do_update) {
        *bake_rast->do_update = true;
      }
    }
  }
}

static void rasterize_half(const MBakeRast *bake_rast,
                           const float s0_s,
                           const float t0_s,
                           const float s1_s,
                           const float t1_s,
                           const float s0_l,
                           const float t0_l,
                           const float s1_l,
                           const float t1_l,
                           const int y0_in,
                           const int y1_in,
                           const int is_mid_right)
{
  const int s_stable = fabsf(t1_s - t0_s) > FLT_EPSILON ? 1 : 0;
  const int l_stable = fabsf(t1_l - t0_l) > FLT_EPSILON ? 1 : 0;
  const int w = bake_rast->w;
  const int h = bake_rast->h;
  int y, y0, y1;

  if (y1_in <= 0 || y0_in >= h) {
    return;
  }

  y0 = y0_in < 0 ? 0 : y0_in;
  y1 = y1_in >= h ? h : y1_in;

  for (y = y0; y < y1; y++) {
    /*-b(x-x0) + a(y-y0) = 0 */
    int iXl, iXr, x;
    float x_l = s_stable != 0 ? (s0_s + (((s1_s - s0_s) * (y - t0_s)) / (t1_s - t0_s))) : s0_s;
    float x_r = l_stable != 0 ? (s0_l + (((s1_l - s0_l) * (y - t0_l)) / (t1_l - t0_l))) : s0_l;

    if (is_mid_right != 0) {
      std::swap(x_l, x_r);
    }

    iXl = int(ceilf(x_l));
    iXr = int(ceilf(x_r));

    if (iXr > 0 && iXl < w) {
      iXl = iXl < 0 ? 0 : iXl;
      iXr = iXr >= w ? w : iXr;

      for (x = iXl; x < iXr; x++) {
        set_rast_triangle(bake_rast, x, y);
      }
    }
  }
}

static void bake_rasterize(const MBakeRast *bake_rast,
                           const float st0_in[2],
                           const float st1_in[2],
                           const float st2_in[2])
{
  const int w = bake_rast->w;
  const int h = bake_rast->h;
  float slo = st0_in[0] * w - 0.5f;
  float tlo = st0_in[1] * h - 0.5f;
  float smi = st1_in[0] * w - 0.5f;
  float tmi = st1_in[1] * h - 0.5f;
  float shi = st2_in[0] * w - 0.5f;
  float thi = st2_in[1] * h - 0.5f;
  int is_mid_right = 0, ylo, yhi, yhi_beg;

  /* skip degenerates */
  if ((slo == smi && tlo == tmi) || (slo == shi && tlo == thi) || (smi == shi && tmi == thi)) {
    return;
  }

  /* sort by T */
  if (tlo > tmi && tlo > thi) {
    std::swap(shi, slo);
    std::swap(thi, tlo);
  }
  else if (tmi > thi) {
    std::swap(shi, smi);
    std::swap(thi, tmi);
  }

  if (tlo > tmi) {
    std::swap(slo, smi);
    std::swap(tlo, tmi);
  }

  /* check if mid point is to the left or to the right of the lo-hi edge */
  is_mid_right = (-(shi - slo) * (tmi - thi) + (thi - tlo) * (smi - shi)) > 0 ? 1 : 0;
  ylo = int(ceilf(tlo));
  yhi_beg = int(ceilf(tmi));
  yhi = int(ceilf(thi));

  // if (fTmi>ceilf(fTlo))
  rasterize_half(bake_rast, slo, tlo, smi, tmi, slo, tlo, shi, thi, ylo, yhi_beg, is_mid_right);
  rasterize_half(bake_rast, smi, tmi, shi, thi, slo, tlo, shi, thi, yhi_beg, yhi, is_mid_right);
}

static int multiresbake_test_break(MultiresBakeRender *bkr)
{
  if (!bkr->stop) {
    /* this means baker is executed outside from job system */
    return 0;
  }

  return *bkr->stop || G.is_break;
}

/* **** Threading routines **** */

struct MultiresBakeQueue {
  int cur_tri;
  int tot_tri;
  SpinLock spin;
};

struct MultiresBakeThread {
  /* this data is actually shared between all the threads */
  MultiresBakeQueue *queue;
  MultiresBakeRender *bkr;
  Image *image;
  void *bake_data;

  /* thread-specific data */
  MBakeRast bake_rast;
  MResolvePixelData data;

  /* displacement-specific data */
  float height_min, height_max;
};

static int multires_bake_queue_next_tri(MultiresBakeQueue *queue)
{
  int face = -1;

  /* TODO: it could worth making it so thread will handle neighbor faces
   *       for better memory cache utilization
   */

  BLI_spin_lock(&queue->spin);
  if (queue->cur_tri < queue->tot_tri) {
    face = queue->cur_tri;
    queue->cur_tri++;
  }
  BLI_spin_unlock(&queue->spin);

  return face;
}

static void *do_multires_bake_thread(void *data_v)
{
  MultiresBakeThread *handle = (MultiresBakeThread *)data_v;
  MResolvePixelData *data = &handle->data;
  MBakeRast *bake_rast = &handle->bake_rast;
  MultiresBakeRender *bkr = handle->bkr;
  int tri_index;

  while ((tri_index = multires_bake_queue_next_tri(handle->queue)) >= 0) {
    const MLoopTri *lt = &data->mlooptri[tri_index];
    const short mat_nr = data->material_indices == nullptr ? 0 : data->material_indices[lt->poly];
    const float(*mloopuv)[2] = data->mloopuv;

    if (multiresbake_test_break(bkr)) {
      break;
    }

    Image *tri_image = mat_nr < bkr->ob_image.len ? bkr->ob_image.array[mat_nr] : nullptr;
    if (tri_image != handle->image) {
      continue;
    }

    data->tri_index = tri_index;

    float uv[3][2];
    sub_v2_v2v2(uv[0], mloopuv[lt->tri[0]], data->uv_offset);
    sub_v2_v2v2(uv[1], mloopuv[lt->tri[1]], data->uv_offset);
    sub_v2_v2v2(uv[2], mloopuv[lt->tri[2]], data->uv_offset);

    bake_rasterize(bake_rast, uv[0], uv[1], uv[2]);

    /* tag image buffer for refresh */
    if (data->ibuf->rect_float) {
      data->ibuf->userflags |= IB_RECT_INVALID;
    }

    data->ibuf->userflags |= IB_DISPLAY_BUFFER_INVALID;

    /* update progress */
    BLI_spin_lock(&handle->queue->spin);
    bkr->baked_faces++;

    if (bkr->do_update) {
      *bkr->do_update = true;
    }

    if (bkr->progress) {
      *bkr->progress = (float(bkr->baked_objects) +
                        float(bkr->baked_faces) / handle->queue->tot_tri) /
                       bkr->tot_obj;
    }
    BLI_spin_unlock(&handle->queue->spin);
  }

  return nullptr;
}

/* some of arrays inside ccgdm are lazy-initialized, which will generally
 * require lock around accessing such data
 * this function will ensure all arrays are allocated before threading started
 */
static void init_ccgdm_arrays(DerivedMesh *dm)
{
  CCGElem **grid_data;
  CCGKey key;
  int grid_size;
  const int *grid_offset;

  grid_size = dm->getGridSize(dm);
  grid_data = dm->getGridData(dm);
  grid_offset = dm->getGridOffset(dm);
  dm->getGridKey(dm, &key);

  (void)grid_size;
  (void)grid_data;
  (void)grid_offset;
}

static void do_multires_bake(MultiresBakeRender *bkr,
                             Image *ima,
                             ImageTile *tile,
                             ImBuf *ibuf,
                             bool require_tangent,
                             MPassKnownData passKnownData,
                             MInitBakeData initBakeData,
                             MFreeBakeData freeBakeData,
                             MultiresBakeResult *result)
{
  DerivedMesh *dm = bkr->lores_dm;
  const MLoopTri *mlooptri = dm->getLoopTriArray(dm);
  const int lvl = bkr->lvl;
  int tot_tri = dm->getNumLoopTri(dm);
  if (tot_tri < 1) {
    return;
  }

  MultiresBakeThread *handles;
  MultiresBakeQueue queue;

  const float(*positions)[3] = (float(*)[3])dm->getVertArray(dm);
<<<<<<< HEAD
  MPoly *mpoly = dm->getPolyArray(dm);
=======
  MPoly *polys = dm->getPolyArray(dm);
  MLoop *mloop = dm->getLoopArray(dm);
>>>>>>> 2a9f792c
  float(*mloopuv)[2] = static_cast<float(*)[2]>(dm->getLoopDataArray(dm, CD_PROP_FLOAT2));
  float *pvtangent = NULL;

  ListBase threads;
  int i, tot_thread = bkr->threads > 0 ? bkr->threads : BLI_system_thread_count();

  void *bake_data = nullptr;

  Mesh *temp_mesh = BKE_mesh_new_nomain(
      dm->getNumVerts(dm), dm->getNumEdges(dm), dm->getNumLoops(dm), dm->getNumPolys(dm));
  memcpy(temp_mesh->vert_positions_for_write().data(),
         positions,
         temp_mesh->totvert * sizeof(float[3]));
  temp_mesh->edges_for_write().copy_from({dm->getEdgeArray(dm), temp_mesh->totedge});
  temp_mesh->polys_for_write().copy_from({dm->getPolyArray(dm), temp_mesh->totpoly});
  temp_mesh->corner_verts_for_write().copy_from({dm->getCornerVertArray(dm), temp_mesh->totloop});
  temp_mesh->corner_edges_for_write().copy_from({dm->getCornerEdgeArray(dm), temp_mesh->totloop});
  const float(*vert_normals)[3] = BKE_mesh_vert_normals_ensure(temp_mesh);
  const float(*poly_normals)[3] = BKE_mesh_poly_normals_ensure(temp_mesh);

  if (require_tangent) {
    if (CustomData_get_layer_index(&dm->loopData, CD_TANGENT) == -1) {
      BKE_mesh_calc_loop_tangent_ex(
          positions,
          dm->getPolyArray(dm),
          dm->getNumPolys(dm),
          dm->getCornerVertArray(dm),
          dm->getLoopTriArray(dm),
          dm->getNumLoopTri(dm),
          &dm->loopData,
          true,
          nullptr,
          0,
          vert_normals,
          poly_normals,
          (const float(*)[3])dm->getLoopDataArray(dm, CD_NORMAL),
          (const float(*)[3])dm->getVertDataArray(dm, CD_ORCO), /* May be nullptr. */
          /* result */
          &dm->loopData,
          dm->getNumLoops(dm),
          &dm->tangent_mask);
    }

    pvtangent = static_cast<float *>(DM_get_loop_data_layer(dm, CD_TANGENT));
  }

  /* all threads shares the same custom bake data */
  if (initBakeData) {
    bake_data = initBakeData(bkr, ibuf);
  }

  if (tot_thread > 1) {
    BLI_threadpool_init(&threads, do_multires_bake_thread, tot_thread);
  }

  handles = MEM_cnew_array<MultiresBakeThread>(tot_thread, "do_multires_bake handles");

  init_ccgdm_arrays(bkr->hires_dm);

  /* faces queue */
  queue.cur_tri = 0;
  queue.tot_tri = tot_tri;
  BLI_spin_init(&queue.spin);

  /* fill in threads handles */
  for (i = 0; i < tot_thread; i++) {
    MultiresBakeThread *handle = &handles[i];

    handle->bkr = bkr;
    handle->image = ima;
    handle->queue = &queue;

    handle->data.polys = polys;
    handle->data.material_indices = static_cast<const int *>(
        CustomData_get_layer_named(&dm->polyData, CD_PROP_INT32, "material_index"));
    handle->data.vert_positions = positions;
    handle->data.vert_normals = vert_normals;
    handle->data.mloopuv = mloopuv;
    BKE_image_get_tile_uv(ima, tile->tile_number, handle->data.uv_offset);
    handle->data.mlooptri = mlooptri;
    handle->data.corner_verts = dm->getCornerVertArray(dm);
    handle->data.pvtangent = pvtangent;
    handle->data.precomputed_normals = poly_normals; /* don't strictly need this */
    handle->data.w = ibuf->x;
    handle->data.h = ibuf->y;
    handle->data.lores_dm = dm;
    handle->data.hires_dm = bkr->hires_dm;
    handle->data.lvl = lvl;
    handle->data.pass_data = passKnownData;
    handle->data.thread_data = handle;
    handle->data.bake_data = bake_data;
    handle->data.ibuf = ibuf;

    handle->height_min = FLT_MAX;
    handle->height_max = -FLT_MAX;

    init_bake_rast(&handle->bake_rast, ibuf, &handle->data, flush_pixel, bkr->do_update);

    if (tot_thread > 1) {
      BLI_threadpool_insert(&threads, handle);
    }
  }

  /* run threads */
  if (tot_thread > 1) {
    BLI_threadpool_end(&threads);
  }
  else {
    do_multires_bake_thread(&handles[0]);
  }

  /* construct bake result */
  result->height_min = handles[0].height_min;
  result->height_max = handles[0].height_max;

  for (i = 1; i < tot_thread; i++) {
    result->height_min = min_ff(result->height_min, handles[i].height_min);
    result->height_max = max_ff(result->height_max, handles[i].height_max);
  }

  BLI_spin_end(&queue.spin);

  /* finalize baking */
  if (freeBakeData) {
    freeBakeData(bake_data);
  }

  MEM_freeN(handles);

  BKE_id_free(nullptr, temp_mesh);
}

/* mode = 0: interpolate normals,
 * mode = 1: interpolate coord */
static void interp_bilinear_grid(
    CCGKey *key, CCGElem *grid, float crn_x, float crn_y, int mode, float res[3])
{
  int x0, x1, y0, y1;
  float u, v;
  float data[4][3];

  x0 = int(crn_x);
  x1 = x0 >= (key->grid_size - 1) ? (key->grid_size - 1) : (x0 + 1);

  y0 = int(crn_y);
  y1 = y0 >= (key->grid_size - 1) ? (key->grid_size - 1) : (y0 + 1);

  u = crn_x - x0;
  v = crn_y - y0;

  if (mode == 0) {
    copy_v3_v3(data[0], CCG_grid_elem_no(key, grid, x0, y0));
    copy_v3_v3(data[1], CCG_grid_elem_no(key, grid, x1, y0));
    copy_v3_v3(data[2], CCG_grid_elem_no(key, grid, x1, y1));
    copy_v3_v3(data[3], CCG_grid_elem_no(key, grid, x0, y1));
  }
  else {
    copy_v3_v3(data[0], CCG_grid_elem_co(key, grid, x0, y0));
    copy_v3_v3(data[1], CCG_grid_elem_co(key, grid, x1, y0));
    copy_v3_v3(data[2], CCG_grid_elem_co(key, grid, x1, y1));
    copy_v3_v3(data[3], CCG_grid_elem_co(key, grid, x0, y1));
  }

  interp_bilinear_quad_v3(data, u, v, res);
}

static void get_ccgdm_data(DerivedMesh *lodm,
                           DerivedMesh *hidm,
                           const int *index_mp_to_orig,
                           const int lvl,
                           const MLoopTri *lt,
                           const float u,
                           const float v,
                           float co[3],
                           float n[3])
{
  CCGElem **grid_data;
  CCGKey key;
  float crn_x, crn_y;
  int grid_size, S, face_side;
  int *grid_offset, g_index;
  int poly_index = lt->poly;

  grid_size = hidm->getGridSize(hidm);
  grid_data = hidm->getGridData(hidm);
  grid_offset = hidm->getGridOffset(hidm);
  hidm->getGridKey(hidm, &key);

  if (lvl == 0) {
    MPoly *poly;
    face_side = (grid_size << 1) - 1;

    poly = lodm->getPolyArray(lodm) + poly_index;
    g_index = grid_offset[poly_index];
    S = mdisp_rot_face_to_crn(
        poly, face_side, u * (face_side - 1), v * (face_side - 1), &crn_x, &crn_y);
  }
  else {
    /* number of faces per grid side */
    int polys_per_grid_side = (1 << (lvl - 1));
    /* get the original cage face index */
    int cage_face_index = index_mp_to_orig ? index_mp_to_orig[poly_index] : poly_index;
    /* local offset in total cage face grids
     * `(1 << (2 * lvl))` is number of all polys for one cage face */
    int loc_cage_poly_ofs = poly_index % (1 << (2 * lvl));
    /* local offset in the vertex grid itself */
    int cell_index = loc_cage_poly_ofs % (polys_per_grid_side * polys_per_grid_side);
    int cell_side = (grid_size - 1) / polys_per_grid_side;
    /* row and column based on grid side */
    int row = cell_index / polys_per_grid_side;
    int col = cell_index % polys_per_grid_side;

    /* S is the vertex whose grid we are examining */
    S = poly_index / (1 << (2 * (lvl - 1))) - grid_offset[cage_face_index];
    /* get offset of grid data for original cage face */
    g_index = grid_offset[cage_face_index];

    crn_y = (row * cell_side) + u * cell_side;
    crn_x = (col * cell_side) + v * cell_side;
  }

  CLAMP(crn_x, 0.0f, grid_size);
  CLAMP(crn_y, 0.0f, grid_size);

  if (n != nullptr) {
    interp_bilinear_grid(&key, grid_data[g_index + S], crn_x, crn_y, 0, n);
  }

  if (co != nullptr) {
    interp_bilinear_grid(&key, grid_data[g_index + S], crn_x, crn_y, 1, co);
  }
}

/* mode = 0: interpolate normals,
 * mode = 1: interpolate coord */

static void interp_bilinear_mpoly(DerivedMesh *dm,
<<<<<<< HEAD
                                  const int *corner_verts,
                                  MPoly *mpoly,
=======
                                  MLoop *mloop,
                                  MPoly *poly,
>>>>>>> 2a9f792c
                                  const float u,
                                  const float v,
                                  const int mode,
                                  float res[3])
{
  float data[4][3];

  if (mode == 0) {
<<<<<<< HEAD
    dm->getVertNo(dm, corner_verts[mpoly->loopstart], data[0]);
    dm->getVertNo(dm, corner_verts[mpoly->loopstart + 1], data[1]);
    dm->getVertNo(dm, corner_verts[mpoly->loopstart + 2], data[2]);
    dm->getVertNo(dm, corner_verts[mpoly->loopstart + 3], data[3]);
  }
  else {
    dm->getVertCo(dm, corner_verts[mpoly->loopstart], data[0]);
    dm->getVertCo(dm, corner_verts[mpoly->loopstart + 1], data[1]);
    dm->getVertCo(dm, corner_verts[mpoly->loopstart + 2], data[2]);
    dm->getVertCo(dm, corner_verts[mpoly->loopstart + 3], data[3]);
=======
    dm->getVertNo(dm, mloop[poly->loopstart].v, data[0]);
    dm->getVertNo(dm, mloop[poly->loopstart + 1].v, data[1]);
    dm->getVertNo(dm, mloop[poly->loopstart + 2].v, data[2]);
    dm->getVertNo(dm, mloop[poly->loopstart + 3].v, data[3]);
  }
  else {
    dm->getVertCo(dm, mloop[poly->loopstart].v, data[0]);
    dm->getVertCo(dm, mloop[poly->loopstart + 1].v, data[1]);
    dm->getVertCo(dm, mloop[poly->loopstart + 2].v, data[2]);
    dm->getVertCo(dm, mloop[poly->loopstart + 3].v, data[3]);
>>>>>>> 2a9f792c
  }

  interp_bilinear_quad_v3(data, u, v, res);
}

static void interp_barycentric_mlooptri(DerivedMesh *dm,
                                        const int *corner_verts,
                                        const MLoopTri *lt,
                                        const float u,
                                        const float v,
                                        const int mode,
                                        float res[3])
{
  float data[3][3];

  if (mode == 0) {
    dm->getVertNo(dm, corner_verts[lt->tri[0]], data[0]);
    dm->getVertNo(dm, corner_verts[lt->tri[1]], data[1]);
    dm->getVertNo(dm, corner_verts[lt->tri[2]], data[2]);
  }
  else {
    dm->getVertCo(dm, corner_verts[lt->tri[0]], data[0]);
    dm->getVertCo(dm, corner_verts[lt->tri[1]], data[1]);
    dm->getVertCo(dm, corner_verts[lt->tri[2]], data[2]);
  }

  interp_barycentric_tri_v3(data, u, v, res);
}

/* **************** Displacement Baker **************** */

static void *init_heights_data(MultiresBakeRender *bkr, ImBuf *ibuf)
{
  MHeightBakeData *height_data;
  DerivedMesh *lodm = bkr->lores_dm;
  BakeImBufuserData *userdata = static_cast<BakeImBufuserData *>(ibuf->userdata);

  if (userdata->displacement_buffer == nullptr) {
    userdata->displacement_buffer = MEM_cnew_array<float>(ibuf->x * ibuf->y,
                                                          "MultiresBake heights");
  }

  height_data = MEM_cnew<MHeightBakeData>("MultiresBake heightData");

  height_data->heights = userdata->displacement_buffer;

  if (!bkr->use_lores_mesh) {
    SubsurfModifierData smd = {{nullptr}};
    int ss_lvl = bkr->tot_lvl - bkr->lvl;

    CLAMP(ss_lvl, 0, 6);

    if (ss_lvl > 0) {
      smd.levels = smd.renderLevels = ss_lvl;
      smd.uv_smooth = SUBSURF_UV_SMOOTH_PRESERVE_BOUNDARIES;
      smd.quality = 3;

      height_data->ssdm = subsurf_make_derived_from_derived(
          bkr->lores_dm, &smd, bkr->scene, nullptr, SubsurfFlags(0));
      init_ccgdm_arrays(height_data->ssdm);
    }
  }

  height_data->orig_index_mp_to_orig = static_cast<const int *>(
      lodm->getPolyDataArray(lodm, CD_ORIGINDEX));

  return (void *)height_data;
}

static void free_heights_data(void *bake_data)
{
  MHeightBakeData *height_data = (MHeightBakeData *)bake_data;

  if (height_data->ssdm) {
    height_data->ssdm->release(height_data->ssdm);
  }

  MEM_freeN(height_data);
}

/* MultiresBake callback for heights baking
 * general idea:
 *   - find coord of point with specified UV in hi-res mesh (let's call it p1)
 *   - find coord of point and normal with specified UV in lo-res mesh (or subdivided lo-res
 *     mesh to make texture smoother) let's call this point p0 and n.
 *   - height wound be dot(n, p1-p0) */
static void apply_heights_callback(DerivedMesh *lores_dm,
                                   DerivedMesh *hires_dm,
                                   void *thread_data_v,
                                   void *bake_data,
                                   ImBuf *ibuf,
                                   const int tri_index,
                                   const int lvl,
                                   const float st[2],
                                   float /*tangmat*/[3][3],
                                   const int x,
                                   const int y)
{
  const MLoopTri *lt = lores_dm->getLoopTriArray(lores_dm) + tri_index;
<<<<<<< HEAD
  const int *corner_verts = lores_dm->getCornerVertArray(lores_dm);
  MPoly *mpoly = lores_dm->getPolyArray(lores_dm) + lt->poly;
=======
  MLoop *mloop = lores_dm->getLoopArray(lores_dm);
  MPoly *poly = lores_dm->getPolyArray(lores_dm) + lt->poly;
>>>>>>> 2a9f792c
  float(*mloopuv)[2] = static_cast<float(*)[2]>(
      lores_dm->getLoopDataArray(lores_dm, CD_PROP_FLOAT2));
  MHeightBakeData *height_data = (MHeightBakeData *)bake_data;
  MultiresBakeThread *thread_data = (MultiresBakeThread *)thread_data_v;
  float uv[2], *st0, *st1, *st2, *st3;
  int pixel = ibuf->x * y + x;
  float vec[3], p0[3], p1[3], n[3], len;

  /* ideally we would work on triangles only, however, we rely on quads to get orthogonal
   * coordinates for use in grid space (triangle barycentric is not orthogonal) */
  if (poly->totloop == 4) {
    st0 = mloopuv[poly->loopstart];
    st1 = mloopuv[poly->loopstart + 1];
    st2 = mloopuv[poly->loopstart + 2];
    st3 = mloopuv[poly->loopstart + 3];
    resolve_quad_uv_v2(uv, st, st0, st1, st2, st3);
  }
  else {
    st0 = mloopuv[lt->tri[0]];
    st1 = mloopuv[lt->tri[1]];
    st2 = mloopuv[lt->tri[2]];
    resolve_tri_uv_v2(uv, st, st0, st1, st2);
  }

  clamp_v2(uv, 0.0f, 1.0f);

  get_ccgdm_data(
      lores_dm, hires_dm, height_data->orig_index_mp_to_orig, lvl, lt, uv[0], uv[1], p1, nullptr);

  if (height_data->ssdm) {
    get_ccgdm_data(lores_dm,
                   height_data->ssdm,
                   height_data->orig_index_mp_to_orig,
                   0,
                   lt,
                   uv[0],
                   uv[1],
                   p0,
                   n);
  }
  else {
<<<<<<< HEAD
    if (mpoly->totloop == 4) {
      interp_bilinear_mpoly(lores_dm, corner_verts, mpoly, uv[0], uv[1], 1, p0);
      interp_bilinear_mpoly(lores_dm, corner_verts, mpoly, uv[0], uv[1], 0, n);
=======
    if (poly->totloop == 4) {
      interp_bilinear_mpoly(lores_dm, mloop, poly, uv[0], uv[1], 1, p0);
      interp_bilinear_mpoly(lores_dm, mloop, poly, uv[0], uv[1], 0, n);
>>>>>>> 2a9f792c
    }
    else {
      interp_barycentric_mlooptri(lores_dm, corner_verts, lt, uv[0], uv[1], 1, p0);
      interp_barycentric_mlooptri(lores_dm, corner_verts, lt, uv[0], uv[1], 0, n);
    }
  }

  sub_v3_v3v3(vec, p1, p0);
  len = dot_v3v3(n, vec);

  height_data->heights[pixel] = len;

  thread_data->height_min = min_ff(thread_data->height_min, len);
  thread_data->height_max = max_ff(thread_data->height_max, len);

  if (ibuf->rect_float) {
    float *rrgbf = ibuf->rect_float + pixel * 4;
    rrgbf[0] = rrgbf[1] = rrgbf[2] = len;
    rrgbf[3] = 1.0f;
  }
  else {
    char *rrgb = (char *)ibuf->rect + pixel * 4;
    rrgb[0] = rrgb[1] = rrgb[2] = unit_float_to_uchar_clamp(len);
    rrgb[3] = 255;
  }
}

/* **************** Normal Maps Baker **************** */

static void *init_normal_data(MultiresBakeRender *bkr, ImBuf * /*ibuf*/)
{
  MNormalBakeData *normal_data;
  DerivedMesh *lodm = bkr->lores_dm;

  normal_data = MEM_cnew<MNormalBakeData>("MultiresBake normalData");

  normal_data->orig_index_mp_to_orig = static_cast<const int *>(
      lodm->getPolyDataArray(lodm, CD_ORIGINDEX));

  return (void *)normal_data;
}

static void free_normal_data(void *bake_data)
{
  MNormalBakeData *normal_data = (MNormalBakeData *)bake_data;

  MEM_freeN(normal_data);
}

/**
 * MultiresBake callback for normals' baking.
 *
 * General idea:
 * - Find coord and normal of point with specified UV in hi-res mesh.
 * - Multiply it by tangmat.
 * - Vector in color space would be `norm(vec) / 2 + (0.5, 0.5, 0.5)`.
 */
static void apply_tangmat_callback(DerivedMesh *lores_dm,
                                   DerivedMesh *hires_dm,
                                   void * /*thread_data*/,
                                   void *bake_data,
                                   ImBuf *ibuf,
                                   const int tri_index,
                                   const int lvl,
                                   const float st[2],
                                   float tangmat[3][3],
                                   const int x,
                                   const int y)
{
  const MLoopTri *lt = lores_dm->getLoopTriArray(lores_dm) + tri_index;
  MPoly *poly = lores_dm->getPolyArray(lores_dm) + lt->poly;
  float(*mloopuv)[2] = static_cast<float(*)[2]>(
      lores_dm->getLoopDataArray(lores_dm, CD_PROP_FLOAT2));
  MNormalBakeData *normal_data = (MNormalBakeData *)bake_data;
  float uv[2], *st0, *st1, *st2, *st3;
  int pixel = ibuf->x * y + x;
  float n[3], vec[3], tmp[3] = {0.5, 0.5, 0.5};

  /* ideally we would work on triangles only, however, we rely on quads to get orthogonal
   * coordinates for use in grid space (triangle barycentric is not orthogonal) */
  if (poly->totloop == 4) {
    st0 = mloopuv[poly->loopstart];
    st1 = mloopuv[poly->loopstart + 1];
    st2 = mloopuv[poly->loopstart + 2];
    st3 = mloopuv[poly->loopstart + 3];
    resolve_quad_uv_v2(uv, st, st0, st1, st2, st3);
  }
  else {
    st0 = mloopuv[lt->tri[0]];
    st1 = mloopuv[lt->tri[1]];
    st2 = mloopuv[lt->tri[2]];
    resolve_tri_uv_v2(uv, st, st0, st1, st2);
  }

  clamp_v2(uv, 0.0f, 1.0f);

  get_ccgdm_data(
      lores_dm, hires_dm, normal_data->orig_index_mp_to_orig, lvl, lt, uv[0], uv[1], nullptr, n);

  mul_v3_m3v3(vec, tangmat, n);
  normalize_v3_length(vec, 0.5);
  add_v3_v3(vec, tmp);

  if (ibuf->rect_float) {
    float *rrgbf = ibuf->rect_float + pixel * 4;
    rrgbf[0] = vec[0];
    rrgbf[1] = vec[1];
    rrgbf[2] = vec[2];
    rrgbf[3] = 1.0f;
  }
  else {
    uchar *rrgb = (uchar *)ibuf->rect + pixel * 4;
    rgb_float_to_uchar(rrgb, vec);
    rrgb[3] = 255;
  }
}

/* TODO: restore ambient occlusion baking support, using BLI BVH? */
#if 0
/* **************** Ambient Occlusion Baker **************** */

/* Must be a power of two. */
#  define MAX_NUMBER_OF_AO_RAYS 1024

static ushort ao_random_table_1[MAX_NUMBER_OF_AO_RAYS];
static ushort ao_random_table_2[MAX_NUMBER_OF_AO_RAYS];

static void init_ao_random(void)
{
  int i;

  for (i = 0; i < MAX_NUMBER_OF_AO_RAYS; i++) {
    ao_random_table_1[i] = rand() & 0xffff;
    ao_random_table_2[i] = rand() & 0xffff;
  }
}

static ushort get_ao_random1(const int i)
{
  return ao_random_table_1[i & (MAX_NUMBER_OF_AO_RAYS - 1)];
}

static ushort get_ao_random2(const int i)
{
  return ao_random_table_2[i & (MAX_NUMBER_OF_AO_RAYS - 1)];
}

static void build_permutation_table(ushort permutation[],
                                    ushort temp_permutation[],
                                    const int number_of_rays,
                                    const int is_first_perm_table)
{
  int i, k;

  for (i = 0; i < number_of_rays; i++) {
    temp_permutation[i] = i;
  }

  for (i = 0; i < number_of_rays; i++) {
    const uint nr_entries_left = number_of_rays - i;
    ushort rnd = is_first_perm_table != false ? get_ao_random1(i) : get_ao_random2(i);
    const ushort entry = rnd % nr_entries_left;

    /* pull entry */
    permutation[i] = temp_permutation[entry];

    /* delete entry */
    for (k = entry; k < nr_entries_left - 1; k++) {
      temp_permutation[k] = temp_permutation[k + 1];
    }
  }

  /* verify permutation table
   * every entry must appear exactly once
   */
#  if 0
  for (i = 0; i < number_of_rays; i++) temp_permutation[i] = 0;
  for (i = 0; i < number_of_rays; i++) ++temp_permutation[permutation[i]];
  for (i = 0; i < number_of_rays; i++) BLI_assert(temp_permutation[i] == 1);
#  endif
}

static void create_ao_raytree(MultiresBakeRender *bkr, MAOBakeData *ao_data)
{
  DerivedMesh *hidm = bkr->hires_dm;
  RayObject *raytree;
  RayFace *face;
  CCGElem **grid_data;
  CCGKey key;
  int grids_num, grid_size /*, face_side */, faces_num;
  int i;

  grids_num = hidm->getNumGrids(hidm);
  grid_size = hidm->getGridSize(hidm);
  grid_data = hidm->getGridData(hidm);
  hidm->getGridKey(hidm, &key);

  /* face_side = (grid_size << 1) - 1; */ /* UNUSED */
  faces_num = grids_num * (grid_size - 1) * (grid_size - 1);

  raytree = ao_data->raytree = RE_rayobject_create(
      bkr->raytrace_structure, faces_num, bkr->octree_resolution);
  face = ao_data->rayfaces = (RayFace *)MEM_callocN(faces_num * sizeof(RayFace),
                                                    "ObjectRen faces");

  for (i = 0; i < grids_num; i++) {
    int x, y;
    for (x = 0; x < grid_size - 1; x++) {
      for (y = 0; y < grid_size - 1; y++) {
        float co[4][3];

        copy_v3_v3(co[0], CCG_grid_elem_co(&key, grid_data[i], x, y));
        copy_v3_v3(co[1], CCG_grid_elem_co(&key, grid_data[i], x, y + 1));
        copy_v3_v3(co[2], CCG_grid_elem_co(&key, grid_data[i], x + 1, y + 1));
        copy_v3_v3(co[3], CCG_grid_elem_co(&key, grid_data[i], x + 1, y));

        RE_rayface_from_coords(face, ao_data, face, co[0], co[1], co[2], co[3]);
        RE_rayobject_add(raytree, RE_rayobject_unalignRayFace(face));

        face++;
      }
    }
  }

  RE_rayobject_done(raytree);
}

static void *init_ao_data(MultiresBakeRender *bkr, ImBuf */*ibuf*/)
{
  MAOBakeData *ao_data;
  DerivedMesh *lodm = bkr->lores_dm;
  ushort *temp_permutation_table;
  size_t permutation_size;

  init_ao_random();

  ao_data = MEM_callocN(sizeof(MAOBakeData), "MultiresBake aoData");

  ao_data->number_of_rays = bkr->number_of_rays;
  ao_data->bias = bkr->bias;

  ao_data->orig_index_mp_to_orig = lodm->getPolyDataArray(lodm, CD_ORIGINDEX);

  create_ao_raytree(bkr, ao_data);

  /* initialize permutation tables */
  permutation_size = sizeof(ushort) * bkr->number_of_rays;
  ao_data->permutation_table_1 = MEM_callocN(permutation_size, "multires AO baker perm1");
  ao_data->permutation_table_2 = MEM_callocN(permutation_size, "multires AO baker perm2");
  temp_permutation_table = MEM_callocN(permutation_size, "multires AO baker temp perm");

  build_permutation_table(
      ao_data->permutation_table_1, temp_permutation_table, bkr->number_of_rays, 1);
  build_permutation_table(
      ao_data->permutation_table_2, temp_permutation_table, bkr->number_of_rays, 0);

  MEM_freeN(temp_permutation_table);

  return (void *)ao_data;
}

static void free_ao_data(void *bake_data)
{
  MAOBakeData *ao_data = (MAOBakeData *)bake_data;

  RE_rayobject_free(ao_data->raytree);
  MEM_freeN(ao_data->rayfaces);

  MEM_freeN(ao_data->permutation_table_1);
  MEM_freeN(ao_data->permutation_table_2);

  MEM_freeN(ao_data);
}

/* builds an X and a Y axis from the given Z axis */
static void build_coordinate_frame(float axisX[3], float axisY[3], const float axisZ[3])
{
  const float faX = fabsf(axisZ[0]);
  const float faY = fabsf(axisZ[1]);
  const float faZ = fabsf(axisZ[2]);

  if (faX <= faY && faX <= faZ) {
    const float len = sqrtf(axisZ[1] * axisZ[1] + axisZ[2] * axisZ[2]);
    axisY[0] = 0;
    axisY[1] = axisZ[2] / len;
    axisY[2] = -axisZ[1] / len;
    cross_v3_v3v3(axisX, axisY, axisZ);
  }
  else if (faY <= faZ) {
    const float len = sqrtf(axisZ[0] * axisZ[0] + axisZ[2] * axisZ[2]);
    axisX[0] = axisZ[2] / len;
    axisX[1] = 0;
    axisX[2] = -axisZ[0] / len;
    cross_v3_v3v3(axisY, axisZ, axisX);
  }
  else {
    const float len = sqrtf(axisZ[0] * axisZ[0] + axisZ[1] * axisZ[1]);
    axisX[0] = axisZ[1] / len;
    axisX[1] = -axisZ[0] / len;
    axisX[2] = 0;
    cross_v3_v3v3(axisY, axisZ, axisX);
  }
}

/* return false if nothing was hit and true otherwise */
static int trace_ao_ray(MAOBakeData *ao_data, float ray_start[3], float ray_direction[3])
{
  Isect isect = {{0}};

  isect.dist = RE_RAYTRACE_MAXDIST;
  copy_v3_v3(isect.start, ray_start);
  copy_v3_v3(isect.dir, ray_direction);
  isect.lay = -1;

  normalize_v3(isect.dir);

  return RE_rayobject_raycast(ao_data->raytree, &isect);
}

static void apply_ao_callback(DerivedMesh *lores_dm,
                              DerivedMesh *hires_dm,
                              void */*thread_data*/,
                              void *bake_data,
                              ImBuf *ibuf,
                              const int tri_index,
                              const int lvl,
                              const float st[2],
                              float /*tangmat[3][3]*/,
                              const int x,
                              const int y)
{
  const MLoopTri *lt = lores_dm->getLoopTriArray(lores_dm) + tri_index;
  MPoly *poly = lores_dm->getPolyArray(lores_dm) + lt->poly;
  float (*mloopuv)[2] = lores_dm->getLoopDataArray(lores_dm, CD_PROP_FLOAT2);
  MAOBakeData *ao_data = (MAOBakeData *)bake_data;

  int i, k, perm_ofs;
  float pos[3], nrm[3];
  float cen[3];
  float axisX[3], axisY[3], axisZ[3];
  float shadow = 0;
  float value;
  int pixel = ibuf->x * y + x;
  float uv[2], *st0, *st1, *st2, *st3;

  /* ideally we would work on triangles only, however, we rely on quads to get orthogonal
   * coordinates for use in grid space (triangle barycentric is not orthogonal) */
  if (poly->totloop == 4) {
    st0 = mloopuv[poly->loopstart];
    st1 = mloopuv[poly->loopstart + 1];
    st2 = mloopuv[poly->loopstart + 2];
    st3 = mloopuv[poly->loopstart + 3];
    resolve_quad_uv_v2(uv, st, st0, st1, st2, st3);
  }
  else {
    st0 = mloopuv[lt->tri[0]];
    st1 = mloopuv[lt->tri[1]];
    st2 = mloopuv[lt->tri[2]];
    resolve_tri_uv_v2(uv, st, st0, st1, st2);
  }

  clamp_v2(uv, 0.0f, 1.0f);

  get_ccgdm_data(
      lores_dm, hires_dm, ao_data->orig_index_mp_to_orig, lvl, lt, uv[0], uv[1], pos, nrm);

  /* offset ray origin by user bias along normal */
  for (i = 0; i < 3; i++) {
    cen[i] = pos[i] + ao_data->bias * nrm[i];
  }

  /* build tangent frame */
  for (i = 0; i < 3; i++) {
    axisZ[i] = nrm[i];
  }

  build_coordinate_frame(axisX, axisY, axisZ);

  /* static noise */
  perm_ofs = (get_ao_random2(get_ao_random1(x) + y)) & (MAX_NUMBER_OF_AO_RAYS - 1);

  /* importance sample shadow rays (cosine weighted) */
  for (i = 0; i < ao_data->number_of_rays; i++) {
    int hit_something;

    /* use N-Rooks to distribute our N ray samples across
     * a multi-dimensional domain (2D)
     */
    const ushort I =
        ao_data->permutation_table_1[(i + perm_ofs) % ao_data->number_of_rays];
    const ushort J = ao_data->permutation_table_2[i];

    const float JitPh = (get_ao_random2(I + perm_ofs) & (MAX_NUMBER_OF_AO_RAYS - 1)) /
                        float(MAX_NUMBER_OF_AO_RAYS);
    const float JitTh = (get_ao_random1(J + perm_ofs) & (MAX_NUMBER_OF_AO_RAYS - 1)) /
                        float(MAX_NUMBER_OF_AO_RAYS);
    const float SiSqPhi = (I + JitPh) / ao_data->number_of_rays;
    const float Theta = float(2 * M_PI) * ((J + JitTh) / ao_data->number_of_rays);

    /* this gives results identical to the so-called cosine
     * weighted distribution relative to the north pole.
     */
    float SiPhi = sqrtf(SiSqPhi);
    float CoPhi = SiSqPhi < 1.0f ? sqrtf(1.0f - SiSqPhi) : 0;
    float CoThe = cosf(Theta);
    float SiThe = sinf(Theta);

    const float dx = CoThe * CoPhi;
    const float dy = SiThe * CoPhi;
    const float dz = SiPhi;

    /* transform ray direction out of tangent frame */
    float dv[3];
    for (k = 0; k < 3; k++) {
      dv[k] = axisX[k] * dx + axisY[k] * dy + axisZ[k] * dz;
    }

    hit_something = trace_ao_ray(ao_data, cen, dv);

    if (hit_something != 0) {
      shadow += 1;
    }
  }

  value = 1.0f - (shadow / ao_data->number_of_rays);

  if (ibuf->rect_float) {
    float *rrgbf = ibuf->rect_float + pixel * 4;
    rrgbf[0] = rrgbf[1] = rrgbf[2] = value;
    rrgbf[3] = 1.0f;
  }
  else {
    uchar *rrgb = (uchar *)ibuf->rect + pixel * 4;
    rrgb[0] = rrgb[1] = rrgb[2] = unit_float_to_uchar_clamp(value);
    rrgb[3] = 255;
  }
}
#endif

/* ******$***************** Post processing ************************* */

static void bake_ibuf_filter(ImBuf *ibuf,
                             char *mask,
                             const int margin,
                             const char margin_type,
                             DerivedMesh *dm,
                             const float uv_offset[2])
{
  /* must check before filtering */
  const bool is_new_alpha = (ibuf->planes != R_IMF_PLANES_RGBA) && BKE_imbuf_alpha_test(ibuf);

  if (margin) {
    switch (margin_type) {
      case R_BAKE_ADJACENT_FACES:
        RE_generate_texturemargin_adjacentfaces_dm(ibuf, mask, margin, dm, uv_offset);
        break;
      default:
      /* fall through */
      case R_BAKE_EXTEND:
        IMB_filter_extend(ibuf, mask, margin);
        break;
    }
  }

  /* if the bake results in new alpha then change the image setting */
  if (is_new_alpha) {
    ibuf->planes = R_IMF_PLANES_RGBA;
  }
  else {
    if (margin && ibuf->planes != R_IMF_PLANES_RGBA) {
      /* clear alpha added by filtering */
      IMB_rectfill_alpha(ibuf, 1.0f);
    }
  }
}

static void bake_ibuf_normalize_displacement(ImBuf *ibuf,
                                             const float *displacement,
                                             const char *mask,
                                             float displacement_min,
                                             float displacement_max)
{
  int i;
  const float *current_displacement = displacement;
  const char *current_mask = mask;
  float max_distance;

  max_distance = max_ff(fabsf(displacement_min), fabsf(displacement_max));

  for (i = 0; i < ibuf->x * ibuf->y; i++) {
    if (*current_mask == FILTER_MASK_USED) {
      float normalized_displacement;

      if (max_distance > 1e-5f) {
        normalized_displacement = (*current_displacement + max_distance) / (max_distance * 2);
      }
      else {
        normalized_displacement = 0.5f;
      }

      if (ibuf->rect_float) {
        /* currently baking happens to RGBA only */
        float *fp = ibuf->rect_float + i * 4;
        fp[0] = fp[1] = fp[2] = normalized_displacement;
        fp[3] = 1.0f;
      }

      if (ibuf->rect) {
        uchar *cp = (uchar *)(ibuf->rect + i);
        cp[0] = cp[1] = cp[2] = unit_float_to_uchar_clamp(normalized_displacement);
        cp[3] = 255;
      }
    }

    current_displacement++;
    current_mask++;
  }
}

/* **************** Common functions public API relates on **************** */

static void count_images(MultiresBakeRender *bkr)
{
  BLI_listbase_clear(&bkr->image);
  bkr->tot_image = 0;

  for (int i = 0; i < bkr->ob_image.len; i++) {
    Image *ima = bkr->ob_image.array[i];
    if (ima) {
      ima->id.tag &= ~LIB_TAG_DOIT;
    }
  }

  for (int i = 0; i < bkr->ob_image.len; i++) {
    Image *ima = bkr->ob_image.array[i];
    if (ima) {
      if ((ima->id.tag & LIB_TAG_DOIT) == 0) {
        LinkData *data = BLI_genericNodeN(ima);
        BLI_addtail(&bkr->image, data);
        bkr->tot_image++;
        ima->id.tag |= LIB_TAG_DOIT;
      }
    }
  }

  for (int i = 0; i < bkr->ob_image.len; i++) {
    Image *ima = bkr->ob_image.array[i];
    if (ima) {
      ima->id.tag &= ~LIB_TAG_DOIT;
    }
  }
}

static void bake_images(MultiresBakeRender *bkr, MultiresBakeResult *result)
{
  LinkData *link;

  for (link = static_cast<LinkData *>(bkr->image.first); link; link = link->next) {
    Image *ima = (Image *)link->data;

    LISTBASE_FOREACH (ImageTile *, tile, &ima->tiles) {
      ImageUser iuser;
      BKE_imageuser_default(&iuser);
      iuser.tile = tile->tile_number;

      ImBuf *ibuf = BKE_image_acquire_ibuf(ima, &iuser, nullptr);

      if (ibuf->x > 0 && ibuf->y > 0) {
        BakeImBufuserData *userdata = MEM_cnew<BakeImBufuserData>("MultiresBake userdata");
        userdata->mask_buffer = MEM_cnew_array<char>(ibuf->y * ibuf->x, "MultiresBake imbuf mask");
        ibuf->userdata = userdata;

        switch (bkr->mode) {
          case RE_BAKE_NORMALS:
            do_multires_bake(bkr,
                             ima,
                             tile,
                             ibuf,
                             true,
                             apply_tangmat_callback,
                             init_normal_data,
                             free_normal_data,
                             result);
            break;
          case RE_BAKE_DISPLACEMENT:
            do_multires_bake(bkr,
                             ima,
                             tile,
                             ibuf,
                             false,
                             apply_heights_callback,
                             init_heights_data,
                             free_heights_data,
                             result);
            break;
            /* TODO: restore ambient occlusion baking support. */
#if 0
          case RE_BAKE_AO:
            do_multires_bake(bkr, ima, tile, ibuf, false, apply_ao_callback, init_ao_data, free_ao_data, result);
            break;
#endif
        }
      }

      BKE_image_release_ibuf(ima, ibuf, nullptr);
    }

    ima->id.tag |= LIB_TAG_DOIT;
  }
}

static void finish_images(MultiresBakeRender *bkr, MultiresBakeResult *result)
{
  LinkData *link;
  bool use_displacement_buffer = bkr->mode == RE_BAKE_DISPLACEMENT;

  for (link = static_cast<LinkData *>(bkr->image.first); link; link = link->next) {
    Image *ima = (Image *)link->data;

    LISTBASE_FOREACH (ImageTile *, tile, &ima->tiles) {
      ImageUser iuser;
      BKE_imageuser_default(&iuser);
      iuser.tile = tile->tile_number;

      ImBuf *ibuf = BKE_image_acquire_ibuf(ima, &iuser, nullptr);
      BakeImBufuserData *userdata = (BakeImBufuserData *)ibuf->userdata;

      if (ibuf->x <= 0 || ibuf->y <= 0) {
        continue;
      }

      if (use_displacement_buffer) {
        bake_ibuf_normalize_displacement(ibuf,
                                         userdata->displacement_buffer,
                                         userdata->mask_buffer,
                                         result->height_min,
                                         result->height_max);
      }

      float uv_offset[2];
      BKE_image_get_tile_uv(ima, tile->tile_number, uv_offset);

      bake_ibuf_filter(ibuf,
                       userdata->mask_buffer,
                       bkr->bake_margin,
                       bkr->bake_margin_type,
                       bkr->lores_dm,
                       uv_offset);

      ibuf->userflags |= IB_DISPLAY_BUFFER_INVALID;
      BKE_image_mark_dirty(ima, ibuf);

      if (ibuf->rect_float) {
        ibuf->userflags |= IB_RECT_INVALID;
      }

      if (ibuf->mipmap[0]) {
        ibuf->userflags |= IB_MIPMAP_INVALID;
        imb_freemipmapImBuf(ibuf);
      }

      if (ibuf->userdata) {
        if (userdata->displacement_buffer) {
          MEM_freeN(userdata->displacement_buffer);
        }

        MEM_freeN(userdata->mask_buffer);
        MEM_freeN(userdata);
        ibuf->userdata = nullptr;
      }

      BKE_image_release_ibuf(ima, ibuf, nullptr);
      DEG_id_tag_update(&ima->id, 0);
    }
  }
}

void RE_multires_bake_images(MultiresBakeRender *bkr)
{
  MultiresBakeResult result;

  count_images(bkr);
  bake_images(bkr, &result);
  finish_images(bkr, &result);
}<|MERGE_RESOLUTION|>--- conflicted
+++ resolved
@@ -126,11 +126,7 @@
     }
     else {
       BKE_mesh_calc_poly_normal(
-<<<<<<< HEAD
-          mp, &data->corner_verts[mp->loopstart], data->vert_positions, r_normal);
-=======
-          poly, &data->mloop[poly->loopstart], data->vert_positions, r_normal);
->>>>>>> 2a9f792c
+          poly, &data->corner_verts[poly->loopstart], data->vert_positions, r_normal);
     }
   }
 }
@@ -478,12 +474,7 @@
   MultiresBakeQueue queue;
 
   const float(*positions)[3] = (float(*)[3])dm->getVertArray(dm);
-<<<<<<< HEAD
-  MPoly *mpoly = dm->getPolyArray(dm);
-=======
   MPoly *polys = dm->getPolyArray(dm);
-  MLoop *mloop = dm->getLoopArray(dm);
->>>>>>> 2a9f792c
   float(*mloopuv)[2] = static_cast<float(*)[2]>(dm->getLoopDataArray(dm, CD_PROP_FLOAT2));
   float *pvtangent = NULL;
 
@@ -721,13 +712,8 @@
  * mode = 1: interpolate coord */
 
 static void interp_bilinear_mpoly(DerivedMesh *dm,
-<<<<<<< HEAD
                                   const int *corner_verts,
-                                  MPoly *mpoly,
-=======
-                                  MLoop *mloop,
                                   MPoly *poly,
->>>>>>> 2a9f792c
                                   const float u,
                                   const float v,
                                   const int mode,
@@ -736,29 +722,16 @@
   float data[4][3];
 
   if (mode == 0) {
-<<<<<<< HEAD
-    dm->getVertNo(dm, corner_verts[mpoly->loopstart], data[0]);
-    dm->getVertNo(dm, corner_verts[mpoly->loopstart + 1], data[1]);
-    dm->getVertNo(dm, corner_verts[mpoly->loopstart + 2], data[2]);
-    dm->getVertNo(dm, corner_verts[mpoly->loopstart + 3], data[3]);
+    dm->getVertNo(dm, corner_verts[poly->loopstart], data[0]);
+    dm->getVertNo(dm, corner_verts[poly->loopstart + 1], data[1]);
+    dm->getVertNo(dm, corner_verts[poly->loopstart + 2], data[2]);
+    dm->getVertNo(dm, corner_verts[poly->loopstart + 3], data[3]);
   }
   else {
-    dm->getVertCo(dm, corner_verts[mpoly->loopstart], data[0]);
-    dm->getVertCo(dm, corner_verts[mpoly->loopstart + 1], data[1]);
-    dm->getVertCo(dm, corner_verts[mpoly->loopstart + 2], data[2]);
-    dm->getVertCo(dm, corner_verts[mpoly->loopstart + 3], data[3]);
-=======
-    dm->getVertNo(dm, mloop[poly->loopstart].v, data[0]);
-    dm->getVertNo(dm, mloop[poly->loopstart + 1].v, data[1]);
-    dm->getVertNo(dm, mloop[poly->loopstart + 2].v, data[2]);
-    dm->getVertNo(dm, mloop[poly->loopstart + 3].v, data[3]);
-  }
-  else {
-    dm->getVertCo(dm, mloop[poly->loopstart].v, data[0]);
-    dm->getVertCo(dm, mloop[poly->loopstart + 1].v, data[1]);
-    dm->getVertCo(dm, mloop[poly->loopstart + 2].v, data[2]);
-    dm->getVertCo(dm, mloop[poly->loopstart + 3].v, data[3]);
->>>>>>> 2a9f792c
+    dm->getVertCo(dm, corner_verts[poly->loopstart], data[0]);
+    dm->getVertCo(dm, corner_verts[poly->loopstart + 1], data[1]);
+    dm->getVertCo(dm, corner_verts[poly->loopstart + 2], data[2]);
+    dm->getVertCo(dm, corner_verts[poly->loopstart + 3], data[3]);
   }
 
   interp_bilinear_quad_v3(data, u, v, res);
@@ -858,13 +831,8 @@
                                    const int y)
 {
   const MLoopTri *lt = lores_dm->getLoopTriArray(lores_dm) + tri_index;
-<<<<<<< HEAD
   const int *corner_verts = lores_dm->getCornerVertArray(lores_dm);
-  MPoly *mpoly = lores_dm->getPolyArray(lores_dm) + lt->poly;
-=======
-  MLoop *mloop = lores_dm->getLoopArray(lores_dm);
   MPoly *poly = lores_dm->getPolyArray(lores_dm) + lt->poly;
->>>>>>> 2a9f792c
   float(*mloopuv)[2] = static_cast<float(*)[2]>(
       lores_dm->getLoopDataArray(lores_dm, CD_PROP_FLOAT2));
   MHeightBakeData *height_data = (MHeightBakeData *)bake_data;
@@ -906,15 +874,9 @@
                    n);
   }
   else {
-<<<<<<< HEAD
-    if (mpoly->totloop == 4) {
-      interp_bilinear_mpoly(lores_dm, corner_verts, mpoly, uv[0], uv[1], 1, p0);
-      interp_bilinear_mpoly(lores_dm, corner_verts, mpoly, uv[0], uv[1], 0, n);
-=======
     if (poly->totloop == 4) {
-      interp_bilinear_mpoly(lores_dm, mloop, poly, uv[0], uv[1], 1, p0);
-      interp_bilinear_mpoly(lores_dm, mloop, poly, uv[0], uv[1], 0, n);
->>>>>>> 2a9f792c
+      interp_bilinear_mpoly(lores_dm, corner_verts, poly, uv[0], uv[1], 1, p0);
+      interp_bilinear_mpoly(lores_dm, corner_verts, poly, uv[0], uv[1], 0, n);
     }
     else {
       interp_barycentric_mlooptri(lores_dm, corner_verts, lt, uv[0], uv[1], 1, p0);
