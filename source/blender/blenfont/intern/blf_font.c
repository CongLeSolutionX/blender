--- conflicted
+++ resolved
@@ -1668,11 +1668,7 @@
       font->ft_size->generic.finalizer = blf_size_finalizer;
     }
     else {
-<<<<<<< HEAD
-      if (FT_Set_Char_Size(font->face, 0, (FT_F26Dot6)ft_size, dpi, dpi) != FT_Err_Ok) {
-=======
-      if (FT_Set_Char_Size(font->face, 0, ft_size, BLF_DPI, BLF_DPI) != FT_Err_Ok) {
->>>>>>> 46076e48
+      if (FT_Set_Char_Size(font->face, 0, (FT_F26Dot6)ft_size, BLF_DPI, BLF_DPI) != FT_Err_Ok) {
         return false;
       }
       font->ft_size = font->face->size;
