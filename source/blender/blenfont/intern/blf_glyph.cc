--- conflicted
+++ resolved
@@ -1458,26 +1458,8 @@
 
   rcti rect;
   blf_glyph_calc_rect(&rect, g, x, y);
-
-<<<<<<< HEAD
-#if BLF_BLUR_ENABLE
-  switch (font->blur) {
-    case 3:
-      blf_texture3_draw(g, font->color, rect.xmin, rect.ymin, rect.xmax, rect.ymax);
-      break;
-    case 5:
-      blf_texture5_draw(g, font->color, rect.xmin, rect.ymin, rect.xmax, rect.ymax);
-      break;
-    default:
-      blf_texture_draw(g, font->color, rect.xmin, rect.ymin, rect.xmax, rect.ymax);
-  }
-#else
   blf_texture_draw(
       g, font->color, FontShadowType::Simple, rect.xmin, rect.ymin, rect.xmax, rect.ymax);
-#endif
-=======
-  blf_texture_draw(g, font->color, g->dims, rect.xmin, rect.ymin, rect.xmax, rect.ymax);
->>>>>>> cd5dd6e4
 }
 
 /* -------------------------------------------------------------------- */
