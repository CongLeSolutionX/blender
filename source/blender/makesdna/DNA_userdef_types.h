--- conflicted
+++ resolved
@@ -760,12 +760,8 @@
   char use_new_file_import_nodes;
   char use_shader_node_previews;
   char enable_new_cpu_compositor;
-<<<<<<< HEAD
   char use_text_shaping;
-  char _pad[1];
-=======
-  char _pad[3];
->>>>>>> 23ac825a
+  char _pad[2];
   /** `makesdna` does not allow empty structs. */
 } UserDef_Experimental;
 
