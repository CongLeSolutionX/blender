--- conflicted
+++ resolved
@@ -761,11 +761,8 @@
   char use_shader_node_previews;
   char use_animation_baklava;
   char enable_new_cpu_compositor;
-<<<<<<< HEAD
   char use_text_shaping;
-=======
-  char _pad[2];
->>>>>>> 68c35178
+  char _pad[1];
   /** `makesdna` does not allow empty structs. */
 } UserDef_Experimental;
 
