--- conflicted
+++ resolved
@@ -101,15 +101,6 @@
 
 typedef enum eAssetImportMethod {
   /** Regular data-block linking. */
-<<<<<<< HEAD
-  ASSET_IMPORT_LINK = 1,
-  /** Regular data-block appending (basically linking + "Make Local"). */
-  ASSET_IMPORT_APPEND = 2,
-  /** Append data-block with the #BLO_LIBLINK_APPEND_LOCAL_ID_REUSE flag enabled. Some typically
-   * heavy data dependencies (e.g. the image data-blocks of a material, the mesh of an object) may
-   * be reused from an earlier append. */
-  ASSET_IMPORT_APPEND_REUSE = 3,
-=======
   ASSET_IMPORT_LINK = 0,
   /** Regular data-block appending (basically linking + "Make Local"). */
   ASSET_IMPORT_APPEND = 1,
@@ -117,7 +108,6 @@
    * heavy data dependencies (e.g. the image data-blocks of a material, the mesh of an object) may
    * be reused from an earlier append. */
   ASSET_IMPORT_APPEND_REUSE = 2,
->>>>>>> ae84a295
 } eAssetImportMethod;
 
 /**
