/* SPDX-FileCopyrightText: 2001-2002 NaN Holding BV. All rights reserved.
 *
 * SPDX-License-Identifier: GPL-2.0-or-later */

/** \file
 * \ingroup DNA
 */

#pragma once

#include "DNA_ID.h"
#include "DNA_customdata_types.h"
#include "DNA_defs.h"
#include "DNA_meshdata_types.h"
#include "DNA_session_uuid_types.h"

/** Workaround to forward-declare C++ type in C header. */
#ifdef __cplusplus

<<<<<<< HEAD
#  include "BKE_attribute.h"
=======
#  include <optional>

>>>>>>> 4cd2dca2
#  include "BLI_bounds_types.hh"
#  include "BLI_math_vector_types.hh"
#  include "BLI_offset_indices.hh"

namespace blender {
template<typename T> class Span;
template<typename T> class MutableSpan;
namespace bke {
struct MeshRuntime;
class AttributeAccessor;
class MutableAttributeAccessor;
struct LooseVertCache;
struct LooseEdgeCache;
}  // namespace bke
}  // namespace blender
using MeshRuntimeHandle = blender::bke::MeshRuntime;
#else
typedef struct MeshRuntimeHandle MeshRuntimeHandle;
#endif

#ifdef __cplusplus
extern "C" {
#endif

struct AnimData;
struct Ipo;
struct Key;
struct MCol;
struct MEdge;
struct MFace;
struct MLoopTri;
struct Material;

typedef struct Mesh {
  DNA_DEFINE_CXX_METHODS(Mesh)

  ID id;
  /** Animation data (must be immediately after id for utilities to use it). */
  struct AnimData *adt;

  /** Old animation system, deprecated for 2.5. */
  struct Ipo *ipo DNA_DEPRECATED;
  struct Key *key;

  /**
   * An array of materials, with length #totcol. These can be overridden by material slots
   * on #Object. Indices in the "material_index" attribute control which material is used for every
   * face.
   */
  struct Material **mat;

  /** The number of vertices in the mesh, and the size of #vdata. */
  int totvert;
  /** The number of edges in the mesh, and the size of #edata. */
  int totedge;
  /** The number of polygons/faces in the mesh, and the size of #pdata. */
  int totpoly;
  /** The number of face corners in the mesh, and the size of #ldata. */
  int totloop;

  /**
   * Array owned by mesh. See #Mesh::polys() and #OffsetIndices.
   *
   * This array is shared based on the bke::MeshRuntime::poly_offsets_sharing_info.
   * Avoid accessing directly when possible.
   */
  int *poly_offset_indices;

  CustomData vdata, edata, pdata, ldata;

  /**
   * List of vertex group (#bDeformGroup) names and flags only. Actual weights are stored in dvert.
   * \note This pointer is for convenient access to the #CD_MDEFORMVERT layer in #vdata.
   */
  ListBase vertex_group_names;
  /** The active index in the #vertex_group_names list. */
  int vertex_group_active_index;

  /**
   * The index of the active attribute in the UI. The attribute list is a combination of the
   * generic type attributes from vertex, edge, face, and corner custom data.
   */
  int attributes_active_index;

  /**
   * Runtime storage of the edit mode mesh. If it exists, it generally has the most up-to-date
   * information about the mesh.
   * \note When the object is available, the preferred access method is #BKE_editmesh_from_object.
   */
  struct BMEditMesh *edit_mesh;

  /**
   * This array represents the selection order when the user manually picks elements in edit-mode,
   * some tools take advantage of this information. All elements in this array are expected to be
   * selected, see #BKE_mesh_mselect_validate which ensures this. For procedurally created meshes,
   * this is generally empty (selections are stored as boolean attributes in the corresponding
   * custom data).
   */
  struct MSelect *mselect;

  /** The length of the #mselect array. */
  int totselect;

  /**
   * In most cases the last selected element (see #mselect) represents the active element.
   * For faces we make an exception and store the active face separately so it can be active
   * even when no faces are selected. This is done to prevent flickering in the material properties
   * and UV Editor which base the content they display on the current material which is controlled
   * by the active face.
   *
   * \note This is mainly stored for use in edit-mode.
   */
  int act_face;

  /**
   * An optional mesh owned elsewhere (by #Main) that can be used to override
   * the texture space #loc and #size.
   * \note Vertex indices should be aligned for this to work usefully.
   */
  struct Mesh *texcomesh;

  /** Texture space location and size, used for procedural coordinates when rendering. */
  float texspace_location[3];
  float texspace_size[3];
  char texspace_flag;

  /** Various flags used when editing the mesh. */
  char editflag;
  /** Mostly more flags used when editing or displaying the mesh. */
  uint16_t flag;

  /**
   * The angle for auto smooth in radians. `M_PI` (180 degrees) causes all edges to be smooth.
   */
  float smoothresh DNA_DEPRECATED;

  /** Per-mesh settings for voxel remesh. */
  float remesh_voxel_size;
  float remesh_voxel_adaptivity;

  int face_sets_color_seed;
  /* Stores the initial Face Set to be rendered white. This way the overlay can be enabled by
   * default and Face Sets can be used without affecting the color of the mesh. */
  int face_sets_color_default;

  /** The color attribute currently selected in the list and edited by a user. */
  char *active_color_attribute;
  /** The color attribute used by default (i.e. for rendering) if no name is given explicitly. */
  char *default_color_attribute;

  /**
   * User-defined symmetry flag (#eMeshSymmetryType) that causes editing operations to maintain
   * symmetrical geometry. Supported by operations such as transform and weight-painting.
   */
  char symmetry;

  /** Choice between different remesh methods in the UI. */
  char remesh_mode;

  /** The length of the #mat array. */
  short totcol;

  /**
   * Deprecated flag for choosing whether to store specific custom data that was built into #Mesh
   * structs in edit mode. Replaced by separating that data to separate layers. Kept for forward
   * and backwards compatibility.
   */
  char cd_flag DNA_DEPRECATED;
  char subdiv DNA_DEPRECATED;
  char subdivr DNA_DEPRECATED;
  char subsurftype DNA_DEPRECATED;

  /** Deprecated pointer to mesh polygons, kept for forward compatibility. */
  struct MPoly *mpoly DNA_DEPRECATED;
  /** Deprecated pointer to face corners, kept for forward compatibility. */
  struct MLoop *mloop DNA_DEPRECATED;

  /** Deprecated array of mesh vertices, kept for reading old files, now stored in #CustomData. */
  struct MVert *mvert DNA_DEPRECATED;
  /** Deprecated array of mesh edges, kept for reading old files, now stored in #CustomData. */
  struct MEdge *medge DNA_DEPRECATED;
  /** Deprecated "Vertex group" data. Kept for reading old files, now stored in #CustomData. */
  struct MDeformVert *dvert DNA_DEPRECATED;
  /** Deprecated runtime data for tessellation face UVs and texture, kept for reading old files. */
  struct MTFace *mtface DNA_DEPRECATED;
  /** Deprecated, use mtface. */
  struct TFace *tface DNA_DEPRECATED;
  /** Deprecated array of colors for the tessellated faces, kept for reading old files. */
  struct MCol *mcol DNA_DEPRECATED;
  /** Deprecated face storage (quads & triangles only). Kept for reading old files. */
  struct MFace *mface DNA_DEPRECATED;

  /**
   * Deprecated storage of old faces (only triangles or quads).
   *
   * \note This would be marked deprecated, however the particles still use this at run-time
   * for placing particles on the mesh (something which should be eventually upgraded).
   */
  CustomData fdata;
  /* Deprecated size of #fdata. */
  int totface;

  char _pad1[4];

  /**
   * Data that isn't saved in files, including caches of derived data, temporary data to improve
   * the editing experience, etc. The struct is created when reading files and can be accessed
   * without null checks, with the exception of some temporary meshes which should allocate and
   * free the data if they are passed to functions that expect run-time data.
   */
  MeshRuntimeHandle *runtime;
#ifdef __cplusplus
  /**
   * Array of vertex positions. Edges and faces are defined by indices into this array.
   */
  blender::Span<blender::float3> vert_positions() const;
  /** Write access to vertex data. */
  blender::MutableSpan<blender::float3> vert_positions_for_write();
  /**
   * Array of edges, containing vertex indices, stored in the ".edge_verts" attributes. For simple
   * triangle or quad meshes, edges could be calculated from the polygon and "corner edge" arrays,
   * however, edges need to be stored explicitly to edge domain attributes and to support loose
   * edges that aren't connected to faces.
   */
  blender::Span<blender::int2> edges() const;
  /** Write access to edge data. */
  blender::MutableSpan<blender::int2> edges_for_write();
  /**
   * Face topology storage of the offset of each face's section of the face corners. The size of
   * each polygon is encoded using the next offset value. Can be used to slice the #corner_verts or
   * #corner_edges arrays to find the vertices or edges that make up each face.
   */
  blender::OffsetIndices<int> polys() const;
  /**
   * Index of the first corner of each polygon, and the size of the polygon encoded as the next
   * offset. The total number of corners is the final value, and the first value is always zero.
   * May be empty if there are no polygons.
   */
  blender::Span<int> poly_offsets() const;
  /** Write access to #poly_offsets data. */
  blender::MutableSpan<int> poly_offsets_for_write();

  /**
   * Array of vertices for every face corner,  stored in the ".corner_vert" integer attribute.
   * For example, the vertices in a face can be retrieved with the #slice method:
   * \code{.cc}
   * const Span<int> poly_verts = corner_verts.slice(poly.loopstart, poly.totloop);
   * \endcode
   * Such a span can often be passed as an argument in lieu of a polygon and the entire corner
   * verts array.
   */
  blender::Span<int> corner_verts() const;
  /** Write access to the #corner_verts data. */
  blender::MutableSpan<int> corner_verts_for_write();

  /**
   * Array of edges following every face corner traveling around each face, stored in the
   * ".corner_edge" attribute. The array sliced the same way as the #corner_verts data. The edge
   * previous to a corner must be accessed with the index of the previous face corner.
   */
  blender::Span<int> corner_edges() const;
  /** Write access to the #corner_edges data. */
  blender::MutableSpan<int> corner_edges_for_write();

  blender::bke::AttributeAccessor attributes() const;
  blender::bke::MutableAttributeAccessor attributes_for_write();

  /**
   * Vertex group data, encoded as an array of indices and weights for every vertex.
   * \warning: May be empty.
   */
  blender::Span<MDeformVert> deform_verts() const;
  /** Write access to vertex group data. */
  blender::MutableSpan<MDeformVert> deform_verts_for_write();

  /**
   * Cached triangulation of mesh faces, depending on the face topology and the vertex positions.
   */
  blender::Span<MLoopTri> looptris() const;

  /**
   * A map containing the face index that each cached triangle from #Mesh::looptris() came from.
   */
  blender::Span<int> looptri_polys() const;

  /**
   * Calculate the largest and smallest position values of vertices.
   * \note Does not take non-mesh data (edit mesh) into account, see #BKE_mesh_wrapper_minmax,
   */
  std::optional<blender::Bounds<blender::float3>> bounds_min_max() const;

  /** Set cached mesh bounds to a known-correct value to avoid their lazy calculation later on. */
  void bounds_set_eager(const blender::Bounds<blender::float3> &bounds);

  /**
   * Cached information about loose edges, calculated lazily when necessary.
   */
  const blender::bke::LooseEdgeCache &loose_edges() const;
  /**
   * Cached information about vertices that aren't used by any edges.
   */
  const blender::bke::LooseVertCache &loose_verts() const;
  /**
   * Cached information about vertices that aren't used by faces (but may be used by loose edges).
   */
  const blender::bke::LooseVertCache &verts_no_face() const;

  /**
   * Explicitly set the cached number of loose edges to zero. This can improve performance
   * later on, because finding loose edges lazily can be skipped entirely.
   *
   * \note To allow setting this status on meshes without changing them, this does not tag the
   * cache dirty. If the mesh was changed first, the relevant dirty tags should be called first.
   */
  void tag_loose_edges_none() const;
  /**
   * Set the number of vertices not connected to edges to zero. Similar to #tag_loose_edges_none().
   * There may still be vertices only used by loose edges though.
   *
   * \note If both #tag_loose_edges_none() and #tag_loose_verts_none() are called,
   * all vertices are used by faces, so #verts_no_faces() will be tagged empty as well.
   */
  void tag_loose_verts_none() const;

  /**
   * Returns the least complex attribute domain needed to store normals encoding all relevant mesh
   * data. When all edges or faces are sharp, face normals are enough. When all are smooth, vertex
   * normals are enough. With a combination of sharp and smooth, normals may be "split",
   * requiring face corner storage.
   *
   * When possible, it's preferred to use face normals over vertex normals and vertex normals over
   * face corner normals, since there is a 2-4x performance cost increase for each more complex
   * domain.
   */
  eAttrDomain normal_domain_all_info() const;
  /**
   * Normal direction of polygons, defined by positions and the winding direction of face corners.
   */
  blender::Span<blender::float3> poly_normals() const;
  /**
   * Normal direction of vertices, defined as the weighted average of face normals
   * surrounding each vertex and the normalized position for loose vertices.
   */
  blender::Span<blender::float3> vert_normals() const;
  /**
   * Normal direction at each face corner. Defined by a combination of face normals, vertex
   * normals, the `sharp_edge` and `sharp_face` attributes, and potentially by custom normals.
   *
   * \note Because of the large memory requirements of storing normals per face corner, prefer
   * using #poly_normals() or #vert_normals() when possible (see #normal_domain_all_info()).
   */
  blender::Span<blender::float3> corner_normals() const;
#endif
} Mesh;

/* deprecated by MTFace, only here for file reading */
#ifdef DNA_DEPRECATED_ALLOW
typedef struct TFace {
  DNA_DEFINE_CXX_METHODS(TFace)

  /** The faces image for the active UVLayer. */
  void *tpage;
  float uv[4][2];
  unsigned int col[4];
  char flag, transp;
  short mode, tile, unwrap;
} TFace;
#endif

/* **************** MESH ********************* */

/** #Mesh.texspace_flag */
enum {
  ME_TEXSPACE_FLAG_AUTO = 1 << 0,
  ME_TEXSPACE_FLAG_AUTO_EVALUATED = 1 << 1,
};

/** #Mesh.editflag */
enum {
  ME_EDIT_MIRROR_VERTEX_GROUPS = 1 << 0,
  ME_EDIT_MIRROR_Y = 1 << 1, /* unused so far */
  ME_EDIT_MIRROR_Z = 1 << 2, /* unused so far */

  ME_EDIT_PAINT_FACE_SEL = 1 << 3,
  ME_EDIT_MIRROR_TOPO = 1 << 4,
  ME_EDIT_PAINT_VERT_SEL = 1 << 5,
};

/* Helper macro to see if vertex group X mirror is on. */
#define ME_USING_MIRROR_X_VERTEX_GROUPS(_me) \
  (((_me)->editflag & ME_EDIT_MIRROR_VERTEX_GROUPS) && ((_me)->symmetry & ME_SYMMETRY_X))

/* We can't have both flags enabled at once,
 * flags defined in DNA_scene_types.h */
#define ME_EDIT_PAINT_SEL_MODE(_me) \
  (((_me)->editflag & ME_EDIT_PAINT_FACE_SEL) ? SCE_SELECT_FACE : \
   ((_me)->editflag & ME_EDIT_PAINT_VERT_SEL) ? SCE_SELECT_VERTEX : \
                                                0)

/** #Mesh.flag */
enum {
  ME_FLAG_UNUSED_0 = 1 << 0,     /* cleared */
  ME_FLAG_UNUSED_1 = 1 << 1,     /* cleared */
  ME_FLAG_DEPRECATED_2 = 1 << 2, /* deprecated */
  ME_FLAG_UNUSED_3 = 1 << 3,     /* cleared */
  ME_FLAG_UNUSED_4 = 1 << 4,     /* cleared */
  ME_AUTOSMOOTH = 1 << 5,        /* deprecated */
  ME_FLAG_UNUSED_6 = 1 << 6,     /* cleared */
  ME_FLAG_UNUSED_7 = 1 << 7,     /* cleared */
  ME_REMESH_REPROJECT_VERTEX_COLORS = 1 << 8,
  ME_DS_EXPAND = 1 << 9,
  ME_SCULPT_DYNAMIC_TOPOLOGY = 1 << 10,
  ME_FLAG_UNUSED_8 = 1 << 11, /* cleared */
  ME_REMESH_REPROJECT_PAINT_MASK = 1 << 12,
  ME_REMESH_FIX_POLES = 1 << 13,
  ME_REMESH_REPROJECT_VOLUME = 1 << 14,
  ME_REMESH_REPROJECT_SCULPT_FACE_SETS = 1 << 15,
};

#ifdef DNA_DEPRECATED_ALLOW
/** #Mesh.cd_flag */
enum {
  ME_CDFLAG_VERT_BWEIGHT = 1 << 0,
  ME_CDFLAG_EDGE_BWEIGHT = 1 << 1,
  ME_CDFLAG_EDGE_CREASE = 1 << 2,
  ME_CDFLAG_VERT_CREASE = 1 << 3,
};
#endif

/** #Mesh.remesh_mode */
enum {
  REMESH_VOXEL = 0,
  REMESH_QUAD = 1,
};

/** #SubsurfModifierData.subdivType */
enum {
  ME_CC_SUBSURF = 0,
  ME_SIMPLE_SUBSURF = 1,
};

/** #Mesh.symmetry */
typedef enum eMeshSymmetryType {
  ME_SYMMETRY_X = 1 << 0,
  ME_SYMMETRY_Y = 1 << 1,
  ME_SYMMETRY_Z = 1 << 2,
} eMeshSymmetryType;

#define MESH_MAX_VERTS 2000000000L

#ifdef __cplusplus
}
#endif<|MERGE_RESOLUTION|>--- conflicted
+++ resolved
@@ -17,12 +17,10 @@
 /** Workaround to forward-declare C++ type in C header. */
 #ifdef __cplusplus
 
-<<<<<<< HEAD
+#  include <optional>
+
 #  include "BKE_attribute.h"
-=======
-#  include <optional>
-
->>>>>>> 4cd2dca2
+
 #  include "BLI_bounds_types.hh"
 #  include "BLI_math_vector_types.hh"
 #  include "BLI_offset_indices.hh"
