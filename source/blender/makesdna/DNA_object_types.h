--- conflicted
+++ resolved
@@ -532,14 +532,9 @@
 /* check if the object type supports materials */
 #define OB_TYPE_SUPPORT_MATERIAL(_type) \
   (((_type) >= OB_MESH && (_type) <= OB_MBALL) || \
-<<<<<<< HEAD
    ((_type) >= OB_GPENCIL_LEGACY && (_type) <= OB_GREASE_PENCIL))
-/** Does the object have some render-able geometry (unlike empties, cameras, etc.). */
-=======
-   ((_type) >= OB_GPENCIL_LEGACY && (_type) <= OB_VOLUME))
 /** Does the object have some render-able geometry (unlike empties, cameras, etc.). True for
  * #OB_CURVES_LEGACY, since these often evaluate to objects with geometry. */
->>>>>>> 239af170
 #define OB_TYPE_IS_GEOMETRY(_type) \
   (ELEM(_type, \
         OB_MESH, \
