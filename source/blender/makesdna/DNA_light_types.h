--- conflicted
+++ resolved
@@ -83,10 +83,9 @@
   float shadow_trace_distance;
   float shadow_filter_radius;
   float shadow_resolution_scale;
-<<<<<<< HEAD
   float shadow_jitter_overblur;
-=======
->>>>>>> 192d0790
+
+  float _pad2;
 
   /* Preview */
   struct PreviewImage *preview;
@@ -97,7 +96,7 @@
   /* Deprecated. */
   struct Ipo *ipo DNA_DEPRECATED; /* Old animation system. */
   float energy_deprecated DNA_DEPRECATED;
-  float _pad2;
+  float _pad3;
 } Light;
 
 /* **************** LIGHT ********************* */
