--- conflicted
+++ resolved
@@ -19,7 +19,6 @@
 #  include <memory>
 #endif
 
-<<<<<<< HEAD
 #ifdef __cplusplus
 namespace blender::bke {
 class bNodeTreeInterfaceRuntime;
@@ -29,12 +28,6 @@
 typedef struct bNodeTreeInterfaceRuntimeHandle bNodeTreeInterfaceRuntimeHandle;
 #endif
 
-#ifdef __cplusplus
-extern "C" {
-#endif
-
-=======
->>>>>>> 150f2267
 struct bContext;
 struct bNodeSocket;
 struct bNodeSocketType;
