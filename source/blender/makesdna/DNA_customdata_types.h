/* SPDX-License-Identifier: GPL-2.0-or-later
 * Copyright 2001-2002 NaN Holding BV. All rights reserved. */

/** \file
 * \ingroup DNA
 *
 * Used for custom mesh data types (stored per vert/edge/loop/face)
 */

#pragma once

#include "DNA_defs.h"

#include "BLI_implicit_sharing.h"

#ifdef __cplusplus
extern "C" {
#endif

/** Workaround to forward-declare C++ type in C header. */
#ifdef __cplusplus
namespace blender::bke {
class AnonymousAttributeID;
}  // namespace blender::bke
using AnonymousAttributeIDHandle = blender::bke::AnonymousAttributeID;
#else
typedef struct AnonymousAttributeIDHandle AnonymousAttributeIDHandle;
#endif

/** Descriptor and storage for a custom data layer. */
typedef struct CustomDataLayer {
  /** Type of data in layer. */
  int type;
  /** In editmode, offset of layer in block. */
  int offset;
  /** General purpose flag. */
  int flag;
  /** Number of the active layer of this type. */
  int active;
  /** Number of the layer to render. */
  int active_rnd;
  /** Number of the layer to render. */
  int active_clone;
  /** Number of the layer to render. */
  int active_mask;
  /** Shape key-block unique id reference. */
  int uid;
  /** Layer name, MAX_CUSTOMDATA_LAYER_NAME. */
  char name[68];
  char _pad1[4];
  /** Layer data. */
  void *data;
  /**
   * Run-time identifier for this layer. Can be used to retrieve information about where this
   * attribute was created.
   */
  const AnonymousAttributeIDHandle *anonymous_id;
  /**
   * Run-time data that allows sharing `data` with other entities (mostly custom data layers on
   * other geometries).
   */
  const ImplicitSharingInfoHandle *sharing_info;
} CustomDataLayer;

#define MAX_CUSTOMDATA_LAYER_NAME 68
#define MAX_CUSTOMDATA_LAYER_NAME_NO_PREFIX 64

typedef struct CustomDataExternal {
  /** FILE_MAX. */
  char filepath[1024];
} CustomDataExternal;

/**
 * Structure which stores custom element data associated with mesh elements
 * (vertices, edges or faces). The custom data is organized into a series of
 * layers, each with a data type (e.g. MTFace, MDeformVert, etc.).
 */
typedef struct CustomData {
  /** CustomDataLayers, ordered by type. */
  CustomDataLayer *layers;
  /**
   * runtime only! - maps types to indices of first layer of that type,
   * MUST be >= CD_NUMTYPES, but we can't use a define here.
   * Correct size is ensured in CustomData_update_typemap assert().
   */
  int typemap[52];
  char _pad[4];
  /** Number of layers, size of layers array. */
  int totlayer, maxlayer;
  /** In editmode, total size of all data layers. */
  int totsize;
  /** (BMesh Only): Memory pool for allocation of blocks. */
  struct BLI_mempool *pool;
  /** External file storing custom-data layers. */
  CustomDataExternal *external;
} CustomData;

/** #CustomData.type */
typedef enum eCustomDataType {
  /* Used by GLSL attributes in the cases when we need a delayed CD type
   * assignment (in the cases when we don't know in advance which layer
   * we are addressing).
   */
  CD_AUTO_FROM_NAME = -1,

#ifdef DNA_DEPRECATED_ALLOW
  CD_MVERT = 0,
  CD_MSTICKY = 1,
#endif
  CD_MDEFORMVERT = 2, /* Array of `MDeformVert`. */
#ifdef DNA_DEPRECATED_ALLOW
  CD_MEDGE = 3, /* DEPRECATED */
#endif
  CD_MFACE = 4,
  CD_MTFACE = 5,
  CD_MCOL = 6,
  CD_ORIGINDEX = 7,
  /**
   * Used for derived face corner normals on mesh `ldata`, since currently they are not computed
   * lazily. Derived vertex and polygon normals are stored in #Mesh_Runtime.
   */
  CD_NORMAL = 8,
  CD_FACEMAP = 9, /* exclusive face group, each face can only be part of one */
  CD_PROP_FLOAT = 10,
  CD_PROP_INT32 = 11,
  CD_PROP_STRING = 12,
  CD_ORIGSPACE = 13, /* for modifier stack face location mapping */
  CD_ORCO = 14,      /* undeformed vertex coordinates, normalized to 0..1 range */
#ifdef DNA_DEPRECATED_ALLOW
  CD_MTEXPOLY = 15,
  CD_MLOOPUV = 16,
#endif
  CD_PROP_BYTE_COLOR = 17,
  CD_TANGENT = 18,
  CD_MDISPS = 19,
  CD_PREVIEW_MCOL = 20,           /* For displaying weight-paint colors. */
                                  /*  CD_ID_MCOL          = 21, */
  /* CD_TEXTURE_MLOOPCOL = 22, */ /* UNUSED */
  CD_CLOTH_ORCO = 23,
  /* CD_RECAST = 24, */ /* UNUSED */

  CD_MPOLY = 25,
#ifdef DNA_DEPRECATED_ALLOW
  CD_MLOOP = 26,
#endif
  CD_SHAPE_KEYINDEX = 27,
  CD_SHAPEKEY = 28,
  CD_BWEIGHT = 29,
  /** Subdivision sharpness data per edge or per vertex. */
  CD_CREASE = 30,
  CD_ORIGSPACE_MLOOP = 31,
  CD_PREVIEW_MLOOPCOL = 32,
  CD_BM_ELEM_PYPTR = 33,

  CD_PAINT_MASK = 34,
  CD_GRID_PAINT_MASK = 35,
  CD_MVERT_SKIN = 36,
  CD_FREESTYLE_EDGE = 37,
  CD_FREESTYLE_FACE = 38,
  CD_MLOOPTANGENT = 39,
  CD_TESSLOOPNORMAL = 40,
  CD_CUSTOMLOOPNORMAL = 41,
#ifdef DNA_DEPRECATED_ALLOW
  CD_SCULPT_FACE_SETS = 42,
#endif

  /* CD_LOCATION = 43, */ /* UNUSED */
  /* CD_RADIUS = 44, */   /* UNUSED */
  CD_PROP_INT8 = 45,
  /* Two 32-bit signed integers. */
<<<<<<< HEAD
  CD_PROP_INT2 = 46,
=======
  CD_PROP_INT32_2D = 46,
>>>>>>> 988f23ce

  CD_PROP_COLOR = 47,
  CD_PROP_FLOAT3 = 48,
  CD_PROP_FLOAT2 = 49,
  CD_PROP_BOOL = 50,

  CD_HAIRLENGTH = 51,

  CD_NUMTYPES = 52,
} eCustomDataType;

/* Bits for eCustomDataMask */
#define CD_MASK_MDEFORMVERT (1 << CD_MDEFORMVERT)
#define CD_MASK_MFACE (1 << CD_MFACE)
#define CD_MASK_MTFACE (1 << CD_MTFACE)
#define CD_MASK_MCOL (1 << CD_MCOL)
#define CD_MASK_ORIGINDEX (1 << CD_ORIGINDEX)
#define CD_MASK_NORMAL (1 << CD_NORMAL)
#define CD_MASK_FACEMAP (1 << CD_FACEMAP)
#define CD_MASK_PROP_FLOAT (1 << CD_PROP_FLOAT)
#define CD_MASK_PROP_INT32 (1 << CD_PROP_INT32)
#define CD_MASK_PROP_STRING (1 << CD_PROP_STRING)
#define CD_MASK_ORIGSPACE (1 << CD_ORIGSPACE)
#define CD_MASK_ORCO (1 << CD_ORCO)
#define CD_MASK_PROP_BYTE_COLOR (1 << CD_PROP_BYTE_COLOR)
#define CD_MASK_TANGENT (1 << CD_TANGENT)
#define CD_MASK_MDISPS (1 << CD_MDISPS)
#define CD_MASK_PREVIEW_MCOL (1 << CD_PREVIEW_MCOL)
#define CD_MASK_CLOTH_ORCO (1 << CD_CLOTH_ORCO)

#define CD_MASK_SHAPE_KEYINDEX (1 << CD_SHAPE_KEYINDEX)
#define CD_MASK_SHAPEKEY (1 << CD_SHAPEKEY)
#define CD_MASK_BWEIGHT (1 << CD_BWEIGHT)
#define CD_MASK_CREASE (1 << CD_CREASE)
#define CD_MASK_ORIGSPACE_MLOOP (1LL << CD_ORIGSPACE_MLOOP)
#define CD_MASK_PREVIEW_MLOOPCOL (1LL << CD_PREVIEW_MLOOPCOL)
#define CD_MASK_BM_ELEM_PYPTR (1LL << CD_BM_ELEM_PYPTR)

#define CD_MASK_PAINT_MASK (1LL << CD_PAINT_MASK)
#define CD_MASK_GRID_PAINT_MASK (1LL << CD_GRID_PAINT_MASK)
#define CD_MASK_MVERT_SKIN (1LL << CD_MVERT_SKIN)
#define CD_MASK_FREESTYLE_EDGE (1LL << CD_FREESTYLE_EDGE)
#define CD_MASK_FREESTYLE_FACE (1LL << CD_FREESTYLE_FACE)
#define CD_MASK_MLOOPTANGENT (1LL << CD_MLOOPTANGENT)
#define CD_MASK_TESSLOOPNORMAL (1LL << CD_TESSLOOPNORMAL)
#define CD_MASK_CUSTOMLOOPNORMAL (1LL << CD_CUSTOMLOOPNORMAL)
#define CD_MASK_PROP_COLOR (1ULL << CD_PROP_COLOR)
#define CD_MASK_PROP_FLOAT3 (1ULL << CD_PROP_FLOAT3)
#define CD_MASK_PROP_FLOAT2 (1ULL << CD_PROP_FLOAT2)
#define CD_MASK_PROP_BOOL (1ULL << CD_PROP_BOOL)
#define CD_MASK_PROP_INT8 (1ULL << CD_PROP_INT8)
<<<<<<< HEAD
#define CD_MASK_PROP_INT2 (1ULL << CD_PROP_INT2)
=======
#define CD_MASK_PROP_INT32_2D (1ULL << CD_PROP_INT32_2D)
>>>>>>> 988f23ce

#define CD_MASK_HAIRLENGTH (1ULL << CD_HAIRLENGTH)

/** Multi-resolution loop data. */
#define CD_MASK_MULTIRES_GRIDS (CD_MASK_MDISPS | CD_GRID_PAINT_MASK)

/* All data layers. */
#define CD_MASK_ALL (~0LL)

/* All generic attributes. */
#define CD_MASK_PROP_ALL \
  (CD_MASK_PROP_FLOAT | CD_MASK_PROP_FLOAT2 | CD_MASK_PROP_FLOAT3 | CD_MASK_PROP_INT32 | \
   CD_MASK_PROP_COLOR | CD_MASK_PROP_STRING | CD_MASK_PROP_BYTE_COLOR | CD_MASK_PROP_BOOL | \
<<<<<<< HEAD
   CD_MASK_PROP_INT8 | CD_MASK_PROP_INT2)
=======
   CD_MASK_PROP_INT8 | CD_MASK_PROP_INT32_2D)
>>>>>>> 988f23ce

/* All color attributes */
#define CD_MASK_COLOR_ALL (CD_MASK_PROP_COLOR | CD_MASK_PROP_BYTE_COLOR)

typedef struct CustomData_MeshMasks {
  uint64_t vmask;
  uint64_t emask;
  uint64_t fmask;
  uint64_t pmask;
  uint64_t lmask;
} CustomData_MeshMasks;

/** #CustomData.flag */
enum {
  /* Indicates layer should not be copied by CustomData_from_template or CustomData_copy_data */
  CD_FLAG_NOCOPY = (1 << 0),
  CD_FLAG_UNUSED = (1 << 1),
  /* Indicates the layer is only temporary, also implies no copy */
  CD_FLAG_TEMPORARY = ((1 << 2) | CD_FLAG_NOCOPY),
  /* Indicates the layer is stored in an external file */
  CD_FLAG_EXTERNAL = (1 << 3),
  /* Indicates external data is read into memory */
  CD_FLAG_IN_MEMORY = (1 << 4),
#ifdef DNA_DEPRECATED_ALLOW
  CD_FLAG_COLOR_ACTIVE = (1 << 5),
  CD_FLAG_COLOR_RENDER = (1 << 6)
#endif
};

/* Limits */
#define MAX_MTFACE 8

#define DYNTOPO_NODE_NONE -1

#ifdef __cplusplus
}
#endif<|MERGE_RESOLUTION|>--- conflicted
+++ resolved
@@ -168,11 +168,7 @@
   /* CD_RADIUS = 44, */   /* UNUSED */
   CD_PROP_INT8 = 45,
   /* Two 32-bit signed integers. */
-<<<<<<< HEAD
-  CD_PROP_INT2 = 46,
-=======
   CD_PROP_INT32_2D = 46,
->>>>>>> 988f23ce
 
   CD_PROP_COLOR = 47,
   CD_PROP_FLOAT3 = 48,
@@ -224,11 +220,7 @@
 #define CD_MASK_PROP_FLOAT2 (1ULL << CD_PROP_FLOAT2)
 #define CD_MASK_PROP_BOOL (1ULL << CD_PROP_BOOL)
 #define CD_MASK_PROP_INT8 (1ULL << CD_PROP_INT8)
-<<<<<<< HEAD
-#define CD_MASK_PROP_INT2 (1ULL << CD_PROP_INT2)
-=======
 #define CD_MASK_PROP_INT32_2D (1ULL << CD_PROP_INT32_2D)
->>>>>>> 988f23ce
 
 #define CD_MASK_HAIRLENGTH (1ULL << CD_HAIRLENGTH)
 
@@ -242,11 +234,7 @@
 #define CD_MASK_PROP_ALL \
   (CD_MASK_PROP_FLOAT | CD_MASK_PROP_FLOAT2 | CD_MASK_PROP_FLOAT3 | CD_MASK_PROP_INT32 | \
    CD_MASK_PROP_COLOR | CD_MASK_PROP_STRING | CD_MASK_PROP_BYTE_COLOR | CD_MASK_PROP_BOOL | \
-<<<<<<< HEAD
-   CD_MASK_PROP_INT8 | CD_MASK_PROP_INT2)
-=======
    CD_MASK_PROP_INT8 | CD_MASK_PROP_INT32_2D)
->>>>>>> 988f23ce
 
 /* All color attributes */
 #define CD_MASK_COLOR_ALL (CD_MASK_PROP_COLOR | CD_MASK_PROP_BYTE_COLOR)
