/* SPDX-License-Identifier: GPL-2.0-or-later
 * Copyright 2001-2002 NaN Holding BV. All rights reserved. */

/** \file
 * \ingroup DNA
 *
 * Used for custom mesh data types (stored per vert/edge/loop/face)
 */

#pragma once

#include "DNA_defs.h"

#include "BLI_implicit_sharing.h"

#ifdef __cplusplus
extern "C" {
#endif

/** Workaround to forward-declare C++ type in C header. */
#ifdef __cplusplus
namespace blender::bke {
class AnonymousAttributeID;
}  // namespace blender::bke
using AnonymousAttributeIDHandle = blender::bke::AnonymousAttributeID;
#else
typedef struct AnonymousAttributeIDHandle AnonymousAttributeIDHandle;
#endif

/** Descriptor and storage for a custom data layer. */
typedef struct CustomDataLayer {
  /** Type of data in layer. */
  int type;
  /** In editmode, offset of layer in block. */
  int offset;
  /** General purpose flag. */
  int flag;
  /** Number of the active layer of this type. */
  int active;
  /** Number of the layer to render. */
  int active_rnd;
  /** Number of the layer to render. */
  int active_clone;
  /** Number of the layer to render. */
  int active_mask;
  /** Shape key-block unique id reference. */
  int uid;
  /** Layer name, MAX_CUSTOMDATA_LAYER_NAME. */
  char name[68];
  char _pad1[4];
  /** Layer data. */
  void *data;
  /**
   * Run-time identifier for this layer. Can be used to retrieve information about where this
   * attribute was created.
   */
  const AnonymousAttributeIDHandle *anonymous_id;
  /**
   * Run-time data that allows sharing `data` with other entities (mostly custom data layers on
   * other geometries).
   */
  const ImplicitSharingInfoHandle *sharing_info;
} CustomDataLayer;

#define MAX_CUSTOMDATA_LAYER_NAME 68
#define MAX_CUSTOMDATA_LAYER_NAME_NO_PREFIX 64

typedef struct CustomDataExternal {
  /** FILE_MAX. */
  char filepath[1024];
} CustomDataExternal;

/**
 * Structure which stores custom element data associated with mesh elements
 * (vertices, edges or faces). The custom data is organized into a series of
 * layers, each with a data type (e.g. MTFace, MDeformVert, etc.).
 */
typedef struct CustomData {
  /** CustomDataLayers, ordered by type. */
  CustomDataLayer *layers;
  /**
   * runtime only! - maps types to indices of first layer of that type,
   * MUST be >= CD_NUMTYPES, but we can't use a define here.
   * Correct size is ensured in CustomData_update_typemap assert().
   */
  int typemap[52];
  char _pad[4];
  /** Number of layers, size of layers array. */
  int totlayer, maxlayer;
  /** In editmode, total size of all data layers. */
  int totsize;
  /** (BMesh Only): Memory pool for allocation of blocks. */
  struct BLI_mempool *pool;
  /** External file storing custom-data layers. */
  CustomDataExternal *external;
} CustomData;

/** #CustomData.type */
typedef enum eCustomDataType {
  /* Used by GLSL attributes in the cases when we need a delayed CD type
   * assignment (in the cases when we don't know in advance which layer
   * we are addressing).
   */
  CD_AUTO_FROM_NAME = -1,

#ifdef DNA_DEPRECATED_ALLOW
  CD_MVERT = 0,
  CD_MSTICKY = 1,
#endif
  CD_MDEFORMVERT = 2, /* Array of `MDeformVert`. */
#ifdef DNA_DEPRECATED_ALLOW
  CD_MEDGE = 3,
#endif
  CD_MFACE = 4,
  CD_MTFACE = 5,
  CD_MCOL = 6,
  CD_ORIGINDEX = 7,
  /**
   * Used for derived face corner normals on mesh `ldata`, since currently they are not computed
   * lazily. Derived vertex and polygon normals are stored in #Mesh_Runtime.
   */
  CD_NORMAL = 8,
  CD_FACEMAP = 9, /* exclusive face group, each face can only be part of one */
  CD_PROP_FLOAT = 10,
  CD_PROP_INT32 = 11,
  CD_PROP_STRING = 12,
  CD_ORIGSPACE = 13, /* for modifier stack face location mapping */
  CD_ORCO = 14,      /* undeformed vertex coordinates, normalized to 0..1 range */
#ifdef DNA_DEPRECATED_ALLOW
  CD_MTEXPOLY = 15,
  CD_MLOOPUV = 16,
#endif
  CD_PROP_BYTE_COLOR = 17,
  CD_TANGENT = 18,
  CD_MDISPS = 19,
  CD_PREVIEW_MCOL = 20,           /* For displaying weight-paint colors. */
                                  /*  CD_ID_MCOL          = 21, */
  /* CD_TEXTURE_MLOOPCOL = 22, */ /* UNUSED */
  CD_CLOTH_ORCO = 23,
/* CD_RECAST = 24, */ /* UNUSED */

#ifdef DNA_DEPRECATED_ALLOW
  CD_MPOLY = 25,
  CD_MLOOP = 26,
#endif
  CD_SHAPE_KEYINDEX = 27,
  CD_SHAPEKEY = 28,
#ifdef DNA_DEPRECATED_ALLOW
  CD_BWEIGHT = 29,
<<<<<<< HEAD
#ifdef DNA_DEPRECATED_ALLOW
=======
#endif
  /** Subdivision sharpness data per edge or per vertex. */
>>>>>>> 4a7cfa18
  CD_CREASE = 30,
#endif
  CD_ORIGSPACE_MLOOP = 31,
  CD_PREVIEW_MLOOPCOL = 32,
  CD_BM_ELEM_PYPTR = 33,

  CD_PAINT_MASK = 34,
  CD_GRID_PAINT_MASK = 35,
  CD_MVERT_SKIN = 36,
  CD_FREESTYLE_EDGE = 37,
  CD_FREESTYLE_FACE = 38,
  CD_MLOOPTANGENT = 39,
  CD_TESSLOOPNORMAL = 40,
  CD_CUSTOMLOOPNORMAL = 41,
#ifdef DNA_DEPRECATED_ALLOW
  CD_SCULPT_FACE_SETS = 42,
#endif

  /* CD_LOCATION = 43, */ /* UNUSED */
  /* CD_RADIUS = 44, */   /* UNUSED */
  CD_PROP_INT8 = 45,
  /* Two 32-bit signed integers. */
  CD_PROP_INT32_2D = 46,

  CD_PROP_COLOR = 47,
  CD_PROP_FLOAT3 = 48,
  CD_PROP_FLOAT2 = 49,
  CD_PROP_BOOL = 50,

  CD_HAIRLENGTH = 51,

  CD_NUMTYPES = 52,
} eCustomDataType;

/* Bits for eCustomDataMask */
#define CD_MASK_MDEFORMVERT (1 << CD_MDEFORMVERT)
#define CD_MASK_MFACE (1 << CD_MFACE)
#define CD_MASK_MTFACE (1 << CD_MTFACE)
#define CD_MASK_MCOL (1 << CD_MCOL)
#define CD_MASK_ORIGINDEX (1 << CD_ORIGINDEX)
#define CD_MASK_NORMAL (1 << CD_NORMAL)
#define CD_MASK_FACEMAP (1 << CD_FACEMAP)
#define CD_MASK_PROP_FLOAT (1 << CD_PROP_FLOAT)
#define CD_MASK_PROP_INT32 (1 << CD_PROP_INT32)
#define CD_MASK_PROP_STRING (1 << CD_PROP_STRING)
#define CD_MASK_ORIGSPACE (1 << CD_ORIGSPACE)
#define CD_MASK_ORCO (1 << CD_ORCO)
#define CD_MASK_PROP_BYTE_COLOR (1 << CD_PROP_BYTE_COLOR)
#define CD_MASK_TANGENT (1 << CD_TANGENT)
#define CD_MASK_MDISPS (1 << CD_MDISPS)
#define CD_MASK_PREVIEW_MCOL (1 << CD_PREVIEW_MCOL)
#define CD_MASK_CLOTH_ORCO (1 << CD_CLOTH_ORCO)

#define CD_MASK_SHAPE_KEYINDEX (1 << CD_SHAPE_KEYINDEX)
#define CD_MASK_SHAPEKEY (1 << CD_SHAPEKEY)
#define CD_MASK_ORIGSPACE_MLOOP (1LL << CD_ORIGSPACE_MLOOP)
#define CD_MASK_PREVIEW_MLOOPCOL (1LL << CD_PREVIEW_MLOOPCOL)
#define CD_MASK_BM_ELEM_PYPTR (1LL << CD_BM_ELEM_PYPTR)

#define CD_MASK_PAINT_MASK (1LL << CD_PAINT_MASK)
#define CD_MASK_GRID_PAINT_MASK (1LL << CD_GRID_PAINT_MASK)
#define CD_MASK_MVERT_SKIN (1LL << CD_MVERT_SKIN)
#define CD_MASK_FREESTYLE_EDGE (1LL << CD_FREESTYLE_EDGE)
#define CD_MASK_FREESTYLE_FACE (1LL << CD_FREESTYLE_FACE)
#define CD_MASK_MLOOPTANGENT (1LL << CD_MLOOPTANGENT)
#define CD_MASK_TESSLOOPNORMAL (1LL << CD_TESSLOOPNORMAL)
#define CD_MASK_CUSTOMLOOPNORMAL (1LL << CD_CUSTOMLOOPNORMAL)
#define CD_MASK_PROP_COLOR (1ULL << CD_PROP_COLOR)
#define CD_MASK_PROP_FLOAT3 (1ULL << CD_PROP_FLOAT3)
#define CD_MASK_PROP_FLOAT2 (1ULL << CD_PROP_FLOAT2)
#define CD_MASK_PROP_BOOL (1ULL << CD_PROP_BOOL)
#define CD_MASK_PROP_INT8 (1ULL << CD_PROP_INT8)
#define CD_MASK_PROP_INT32_2D (1ULL << CD_PROP_INT32_2D)

#define CD_MASK_HAIRLENGTH (1ULL << CD_HAIRLENGTH)

/** Multi-resolution loop data. */
#define CD_MASK_MULTIRES_GRIDS (CD_MASK_MDISPS | CD_GRID_PAINT_MASK)

/* All data layers. */
#define CD_MASK_ALL (~0LL)

/* All generic attributes. */
#define CD_MASK_PROP_ALL \
  (CD_MASK_PROP_FLOAT | CD_MASK_PROP_FLOAT2 | CD_MASK_PROP_FLOAT3 | CD_MASK_PROP_INT32 | \
   CD_MASK_PROP_COLOR | CD_MASK_PROP_STRING | CD_MASK_PROP_BYTE_COLOR | CD_MASK_PROP_BOOL | \
   CD_MASK_PROP_INT8 | CD_MASK_PROP_INT32_2D)

/* All color attributes */
#define CD_MASK_COLOR_ALL (CD_MASK_PROP_COLOR | CD_MASK_PROP_BYTE_COLOR)

typedef struct CustomData_MeshMasks {
  uint64_t vmask;
  uint64_t emask;
  uint64_t fmask;
  uint64_t pmask;
  uint64_t lmask;
} CustomData_MeshMasks;

/** #CustomData.flag */
enum {
  /* Indicates layer should not be copied by CustomData_from_template or CustomData_copy_data */
  CD_FLAG_NOCOPY = (1 << 0),
  CD_FLAG_UNUSED = (1 << 1),
  /* Indicates the layer is only temporary, also implies no copy */
  CD_FLAG_TEMPORARY = ((1 << 2) | CD_FLAG_NOCOPY),
  /* Indicates the layer is stored in an external file */
  CD_FLAG_EXTERNAL = (1 << 3),
  /* Indicates external data is read into memory */
  CD_FLAG_IN_MEMORY = (1 << 4),
#ifdef DNA_DEPRECATED_ALLOW
  CD_FLAG_COLOR_ACTIVE = (1 << 5),
  CD_FLAG_COLOR_RENDER = (1 << 6)
#endif
};

/* Limits */
#define MAX_MTFACE 8

#define DYNTOPO_NODE_NONE -1

#ifdef __cplusplus
}
#endif<|MERGE_RESOLUTION|>--- conflicted
+++ resolved
@@ -147,12 +147,6 @@
   CD_SHAPEKEY = 28,
 #ifdef DNA_DEPRECATED_ALLOW
   CD_BWEIGHT = 29,
-<<<<<<< HEAD
-#ifdef DNA_DEPRECATED_ALLOW
-=======
-#endif
-  /** Subdivision sharpness data per edge or per vertex. */
->>>>>>> 4a7cfa18
   CD_CREASE = 30,
 #endif
   CD_ORIGSPACE_MLOOP = 31,
