/* SPDX-FileCopyrightText: 2001-2002 NaN Holding BV. All rights reserved.
 *
 * SPDX-License-Identifier: GPL-2.0-or-later */

/** \file
 * \ingroup DNA
 *
 * Define actions data-block for the animation system.
 * A collection of animation curves and drivers to be assigned to data-blocks
 * or sequenced in the non-linear-editor (NLA).
 */

#pragma once

#include "DNA_ID.h"
#include "DNA_armature_types.h"
#include "DNA_listBase.h"
#include "DNA_session_uid_types.h"
#include "DNA_userdef_types.h" /* ThemeWireColor */
#include "DNA_vec_types.h"
#include "DNA_view2d_types.h"

#ifdef __cplusplus
#  include <type_traits>
#endif

struct AnimData;
struct Collection;
struct FCurve;
struct GHash;
struct Object;
struct SpaceLink;
#ifdef __cplusplus
namespace blender::gpu {
class VertBuf;
class Batch;
}  // namespace blender::gpu
using GPUBatchHandle = blender::gpu::Batch;
using GPUVertBufHandle = blender::gpu::VertBuf;
#else
typedef struct GPUBatchHandle GPUBatchHandle;
typedef struct GPUVertBufHandle GPUVertBufHandle;
#endif

/* Forward declarations so the actual declarations can happen top-down. */
struct ActionLayer;
struct ActionBinding;
struct ActionBinding_runtime;
struct ActionStrip;
struct ActionChannelBag;

/* Declarations of the C++ wrappers. */
#ifdef __cplusplus
namespace blender::animrig {
class Action;
class Binding;
class BindingRuntime;
class ChannelBag;
class KeyframeStrip;
class Layer;
class Strip;
}  // namespace blender::animrig
using ActionBindingRuntimeHandle = blender::animrig::BindingRuntime;
#else
typedef struct ActionBindingRuntimeHandle ActionBindingRuntimeHandle;
#endif

/* ************************************************ */
/* Visualization */

/* Motion Paths ------------------------------------ */
/* (used for Pose Channels and Objects) */

/** Data point for motion path (`mpv`). */
typedef struct bMotionPathVert {
  /** Coordinates of point in 3D-space. */
  float co[3];
  /** Quick settings. */
  int flag;
} bMotionPathVert;

/** #bMotionPathVert::flag */
typedef enum eMotionPathVert_Flag {
  /* vert is selected */
  MOTIONPATH_VERT_SEL = (1 << 0),
  MOTIONPATH_VERT_KEY = (1 << 1),
} eMotionPathVert_Flag;

/* ........ */

/* Motion Path data cache (mpath)
 * - for elements providing transforms (i.e. Objects or PoseChannels)
 */
typedef struct bMotionPath {
  /** Path samples. */
  bMotionPathVert *points;
  /** The number of cached verts. */
  int length;

  /** For drawing paths, the start frame number. Inclusive. */
  int start_frame;
  /** For drawing paths, the end frame number. Exclusive. */
  int end_frame;

  /** Optional custom color. */
  float color[3];
  float color_post[3];
  /** Line thickness. */
  int line_thickness;
  /** Baking settings - eMotionPath_Flag. */
  int flag;

  char _pad2[4];
  /* Used for drawing. */
  GPUVertBufHandle *points_vbo;
  GPUBatchHandle *batch_line;
  GPUBatchHandle *batch_points;
  void *_pad;
} bMotionPath;

/* bMotionPath->flag */
typedef enum eMotionPath_Flag {
  /* (for bones) path represents the head of the bone */
  MOTIONPATH_FLAG_BHEAD = (1 << 0),
  /* motion path is being edited */
  MOTIONPATH_FLAG_EDIT = (1 << 1),
  /* Custom colors */
  MOTIONPATH_FLAG_CUSTOM = (1 << 2),
  /* Draw lines or only points */
  MOTIONPATH_FLAG_LINES = (1 << 3),
  /* Bake to scene camera. */
  MOTIONPATH_FLAG_BAKE_CAMERA = (1 << 4),
} eMotionPath_Flag;

/* Visualization General --------------------------- */
/* for Objects or Poses (but NOT PoseChannels) */

/* Animation Visualization Settings (avs) */
typedef struct bAnimVizSettings {
  /* General Settings ------------------------ */
  /** #eAnimViz_RecalcFlags. */
  short recalc;

  /* Motion Path Settings ------------------- */
  /** #eMotionPath_Types. */
  short path_type;
  /** Number of frames between points indicated on the paths. */
  short path_step;
  /** #eMotionPath_Ranges. */
  short path_range;

  /** #eMotionPaths_ViewFlag. */
  short path_viewflag;
  /** #eMotionPaths_BakeFlag. */
  short path_bakeflag;
  char _pad[4];

  /** Start and end frames of path-calculation range. Both are inclusive. */
  int path_sf, path_ef;
  /** Number of frames before/after current frame to show. */
  int path_bc, path_ac;
} bAnimVizSettings;

/* bAnimVizSettings->recalc */
typedef enum eAnimViz_RecalcFlags {
  /* Motion-paths need recalculating. */
  ANIMVIZ_RECALC_PATHS = (1 << 0),
} eAnimViz_RecalcFlags;

/* bAnimVizSettings->path_type */
typedef enum eMotionPaths_Types {
  /* show the paths along their entire ranges */
  MOTIONPATH_TYPE_RANGE = 0,
  /* only show the parts of the paths around the current frame */
  MOTIONPATH_TYPE_ACFRA = 1,
} eMotionPath_Types;

/* bAnimVizSettings->path_range */
typedef enum eMotionPath_Ranges {
  /* Default is scene */
  MOTIONPATH_RANGE_SCENE = 0,
  MOTIONPATH_RANGE_KEYS_SELECTED = 1,
  MOTIONPATH_RANGE_KEYS_ALL = 2,
  MOTIONPATH_RANGE_MANUAL = 3,
} eMotionPath_Ranges;

/* bAnimVizSettings->path_viewflag */
typedef enum eMotionPaths_ViewFlag {
  /* show frames on path */
  MOTIONPATH_VIEW_FNUMS = (1 << 0),
  /* show keyframes on path */
  MOTIONPATH_VIEW_KFRAS = (1 << 1),
  /* show keyframe/frame numbers */
  MOTIONPATH_VIEW_KFNOS = (1 << 2),
  /* find keyframes in whole action (instead of just in matching group name) */
  MOTIONPATH_VIEW_KFACT = (1 << 3),
  /* draw lines on path */
  /* MOTIONPATH_VIEW_LINES = (1 << 4), */ /* UNUSED */
} eMotionPath_ViewFlag;

/* bAnimVizSettings->path_bakeflag */
typedef enum eMotionPaths_BakeFlag {
  /** motion paths directly associated with this block of settings needs updating */
  /* MOTIONPATH_BAKE_NEEDS_RECALC = (1 << 0), */ /* UNUSED */
  /** for bones - calculate head-points for curves instead of tips */
  MOTIONPATH_BAKE_HEADS = (1 << 1),
  /** motion paths exist for AnimVizSettings instance - set when calc for first time,
   * and unset when clearing */
  MOTIONPATH_BAKE_HAS_PATHS = (1 << 2),
  /* Bake the path in camera space. */
  MOTIONPATH_BAKE_CAMERA_SPACE = (1 << 3),
} eMotionPath_BakeFlag;

/* runtime */
#
#
typedef struct bPoseChannelDrawData {
  float solid_color[4];
  float wire_color[4];

  int bbone_matrix_len;
  /* keep last */
  float bbone_matrix[0][4][4];
} bPoseChannelDrawData;

struct DualQuat;
struct Mat4;

/* Describes a plane in pose space that delimits B-Bone segments. */
typedef struct bPoseChannel_BBoneSegmentBoundary {
  /* Boundary data in pose space. */
  float point[3];
  float plane_normal[3];
  /* Dot product of point and plane_normal to speed up distance computation. */
  float plane_offset;

  /**
   * Inverse width of the smoothing at this level in head-tail space.
   * Optimization: this value is actually indexed by BSP depth (0 to `bsp_depth - 1`), not joint
   * index. It's put here to avoid allocating a separate array by utilizing the padding space.
   */
  float depth_scale;
} bPoseChannel_BBoneSegmentBoundary;

typedef struct bPoseChannel_Runtime {
  SessionUID session_uid;

  /* Cached dual quaternion for deformation. */
  struct DualQuat deform_dual_quat;

  /* B-Bone shape data: copy of the segment count for validation. */
  int bbone_segments;

  /* Inverse of the total length of the segment polyline. */
  float bbone_arc_length_reciprocal;
  char _pad1[4];

  /* Rest and posed matrices for segments. */
  struct Mat4 *bbone_rest_mats;
  struct Mat4 *bbone_pose_mats;

  /* Delta from rest to pose in matrix and DualQuat form. */
  struct Mat4 *bbone_deform_mats;
  struct DualQuat *bbone_dual_quats;

  /* Segment boundaries for curved mode. */
  struct bPoseChannel_BBoneSegmentBoundary *bbone_segment_boundaries;
  void *_pad;
} bPoseChannel_Runtime;

/* ************************************************ */
/* Poses */

/* PoseChannel ------------------------------------ */

/**
 * PoseChannel
 *
 * A #bPoseChannel stores the results of Actions and transform information
 * with respect to the rest-position of #bArmature bones.
 */
typedef struct bPoseChannel {
  DNA_DEFINE_CXX_METHODS(bPoseChannel)

  struct bPoseChannel *next, *prev;

  /** User-Defined Properties on this PoseChannel. */
  IDProperty *prop;

  /** Constraints that act on this PoseChannel. */
  ListBase constraints;
  /** Need to match bone name length: MAXBONENAME. */
  char name[64];

  /** Dynamic, for detecting transform changes. */
  short flag;
  /** Settings for IK bones. */
  short ikflag;
  /** Protect channels from being transformed. */
  short protectflag;
  /** Index of action-group this bone belongs to (0 = default/no group). */
  short agrp_index;
  /** For quick detecting which constraints affect this channel. */
  char constflag;
  /** Copy of bone flag, so you can work with library armatures, not for runtime use. */
  char selectflag;
  char drawflag;
  char bboneflag DNA_DEPRECATED;
  char _pad0[4];

  /** Set on read file or rebuild pose. */
  struct Bone *bone;
  /** Set on read file or rebuild pose. */
  struct bPoseChannel *parent;
  /** Set on read file or rebuild pose, the 'ik' child, for b-bones. */
  struct bPoseChannel *child;

  /** "IK trees" - only while evaluating pose. */
  struct ListBase iktree;
  /** Spline-IK "trees" - only while evaluating pose. */
  struct ListBase siktree;

  /** Motion path cache for this bone. */
  bMotionPath *mpath;
  /**
   * Draws custom object instead of default bone shape.
   *
   * \note For the purpose of user interaction (selection, display etc),
   * it's important this value is treated as NULL when #ARM_NO_CUSTOM is set.
   */
  struct Object *custom;
  /**
   * This is a specific feature to display with another bones transform.
   * Needed in rare cases for advanced rigs, since alternative solutions are highly complicated.
   *
   * \note This depends #bPoseChannel.custom being set and the #ARM_NO_CUSTOM flag being unset.
   */
  struct bPoseChannel *custom_tx;
  float custom_scale; /* Deprecated */
  float custom_scale_xyz[3];
  float custom_translation[3];
  float custom_rotation_euler[3];
  float custom_shape_wire_width;

  /** Transforms - written in by actions or transform. */
  float loc[3];
  float size[3];

  /**
   * Rotations - written in by actions or transform
   * (but only one representation gets used at any time)
   */
  /** Euler rotation. */
  float eul[3];
  /** Quaternion rotation. */
  float quat[4];
  /** Axis-angle rotation. */
  float rotAxis[3], rotAngle;
  /** #eRotationModes - rotation representation to use. */
  short rotmode;
  char _pad[6];

  /**
   * Matrix result of location/rotation/scale components, and evaluation of
   * animation data and constraints.
   *
   * This is the dynamic component of `pose_mat` (without #Bone.arm_mat).
   */
  float chan_mat[4][4];
  /**
   * Channel matrix in the armature object space, i.e. `pose_mat = bone->arm_mat * chan_mat`.
   */
  float pose_mat[4][4];
  /** For display, pose_mat with bone length applied. */
  float disp_mat[4][4];
  /** For display, pose_mat with bone length applied and translated to tail. */
  float disp_tail_mat[4][4];
  /**
   * Inverse result of constraints.
   * doesn't include effect of rest-position, parent, and local transform.
   */
  float constinv[4][4];

  /** Actually pose_mat[3]. */
  float pose_head[3];
  /** Also used for drawing help lines. */
  float pose_tail[3];

  /** DOF constraint, note! - these are stored in degrees, not radians. */
  float limitmin[3], limitmax[3];
  /** DOF stiffness. */
  float stiffness[3];
  float ikstretch;
  /** Weight of joint rotation constraint. */
  float ikrotweight;
  /** Weight of joint stretch constraint. */
  float iklinweight;

  /**
   * Curved bones settings - these are for animating,
   * and are applied on top of the copies in pchan->bone
   */
  float roll1, roll2;
  float curve_in_x, curve_in_z;
  float curve_out_x, curve_out_z;
  float ease1, ease2;
  float scale_in_x DNA_DEPRECATED, scale_in_z DNA_DEPRECATED;
  float scale_out_x DNA_DEPRECATED, scale_out_z DNA_DEPRECATED;
  float scale_in[3], scale_out[3];

  /** B-Bone custom handles; set on read file or rebuild pose based on pchan->bone data. */
  struct bPoseChannel *bbone_prev;
  struct bPoseChannel *bbone_next;

  /** Use for outliner. */
  void *temp;
  /** Runtime data for color and bbone segment matrix. */
  bPoseChannelDrawData *draw_data;

  /** Points to an original pose channel. */
  struct bPoseChannel *orig_pchan;

  BoneColor color; /* MUST be named the same as in Bone and EditBone structs. */

  /** Runtime data (keep last). */
  struct bPoseChannel_Runtime runtime;
} bPoseChannel;

/* PoseChannel (transform) flags */
typedef enum ePchan_Flag {
  /* has transforms */
  POSE_LOC = (1 << 0),
  POSE_ROT = (1 << 1),
  POSE_SIZE = (1 << 2),

  /* old IK/cache stuff
   * - used to be here from (1 << 3) to (1 << 8)
   *   but has been repurposed since 2.77.2
   *   as they haven't been used in over 10 years
   */

  /* has BBone deforms */
  POSE_BBONE_SHAPE = (1 << 3),

  /* IK/Pose solving */
  POSE_CHAIN = (1 << 9),
  POSE_DONE = (1 << 10),
  /* visualization */
  POSE_KEY = (1 << 11),
  /* POSE_STRIDE = (1 << 12), */ /* UNUSED */
  /* standard IK solving */
  POSE_IKTREE = (1 << 13),
#if 0
  /* has Spline IK */
  POSE_HAS_IKS = (1 << 14),
#endif
  /* spline IK solving */
  POSE_IKSPLINE = (1 << 15),
} ePchan_Flag;

/* PoseChannel constflag (constraint detection) */
typedef enum ePchan_ConstFlag {
  PCHAN_HAS_IK = (1 << 0),           /* Has IK constraint. */
  PCHAN_HAS_CONST = (1 << 1),        /* Has any constraint. */
  /* PCHAN_HAS_ACTION = (1 << 2), */ /* UNUSED */
  PCHAN_HAS_NO_TARGET = (1 << 3),    /* Has (spline) IK constraint but no target is set. */
  /* PCHAN_HAS_STRIDE = (1 << 4), */ /* UNUSED */
  PCHAN_HAS_SPLINEIK = (1 << 5),     /* Has Spline IK constraint. */
  PCHAN_INFLUENCED_BY_IK = (1 << 6), /* Is part of a (non-spline) IK chain. */
} ePchan_ConstFlag;
ENUM_OPERATORS(ePchan_ConstFlag, PCHAN_INFLUENCED_BY_IK);

/* PoseChannel->ikflag */
typedef enum ePchan_IkFlag {
  BONE_IK_NO_XDOF = (1 << 0),
  BONE_IK_NO_YDOF = (1 << 1),
  BONE_IK_NO_ZDOF = (1 << 2),

  BONE_IK_XLIMIT = (1 << 3),
  BONE_IK_YLIMIT = (1 << 4),
  BONE_IK_ZLIMIT = (1 << 5),

  BONE_IK_ROTCTL = (1 << 6),
  BONE_IK_LINCTL = (1 << 7),

  BONE_IK_NO_XDOF_TEMP = (1 << 10),
  BONE_IK_NO_YDOF_TEMP = (1 << 11),
  BONE_IK_NO_ZDOF_TEMP = (1 << 12),
} ePchan_IkFlag;

/* PoseChannel->drawflag */
typedef enum ePchan_DrawFlag {
  PCHAN_DRAW_NO_CUSTOM_BONE_SIZE = (1 << 0),
} ePchan_DrawFlag;

/* NOTE: It doesn't take custom_scale_xyz into account. */
#define PCHAN_CUSTOM_BONE_LENGTH(pchan) \
  (((pchan)->drawflag & PCHAN_DRAW_NO_CUSTOM_BONE_SIZE) ? 1.0f : (pchan)->bone->length)

#ifdef DNA_DEPRECATED_ALLOW
/* PoseChannel->bboneflag */
typedef enum ePchan_BBoneFlag {
  /* Use custom reference bones (for roll and handle alignment), instead of immediate neighbors */
  PCHAN_BBONE_CUSTOM_HANDLES = (1 << 1),
  /* Evaluate start handle as being "relative" */
  PCHAN_BBONE_CUSTOM_START_REL = (1 << 2),
  /* Evaluate end handle as being "relative" */
  PCHAN_BBONE_CUSTOM_END_REL = (1 << 3),
} ePchan_BBoneFlag;
#endif

/* PoseChannel->rotmode and Object->rotmode */
typedef enum eRotationModes {
  /* quaternion rotations (default, and for older Blender versions) */
  ROT_MODE_QUAT = 0,
  /* euler rotations - keep in sync with enum in BLI_math_rotation.h */
  /** Blender 'default' (classic) - must be as 1 to sync with BLI_math_rotation.h defines */
  ROT_MODE_EUL = 1,
  ROT_MODE_XYZ = 1,
  ROT_MODE_XZY = 2,
  ROT_MODE_YXZ = 3,
  ROT_MODE_YZX = 4,
  ROT_MODE_ZXY = 5,
  ROT_MODE_ZYX = 6,
  /* NOTE: space is reserved here for 18 other possible
   * euler rotation orders not implemented
   */
  /* axis angle rotations */
  ROT_MODE_AXISANGLE = -1,

  ROT_MODE_MIN = ROT_MODE_AXISANGLE, /* sentinel for Py API */
  ROT_MODE_MAX = ROT_MODE_ZYX,
} eRotationModes;

/* Pose ------------------------------------ */

/* Pose-Object.
 *
 * It is only found under ob->pose. It is not library data, even
 * though there is a define for it (hack for the outliner).
 */
typedef struct bPose {
  /** List of pose channels, PoseBones in RNA. */
  ListBase chanbase;
  /** Use a hash-table for quicker string lookups. */
  struct GHash *chanhash;

  /* Flat array of pose channels. It references pointers from
   * chanbase. Used for quick pose channel lookup from an index.
   */
  bPoseChannel **chan_array;

  short flag;
  char _pad[2];

  /** Local action time of this pose. */
  float ctime;
  /** Applied to object. */
  float stride_offset[3];
  /** Result of match and cycles, applied in BKE_pose_where_is(). */
  float cyclic_offset[3];

  /** List of bActionGroups. */
  ListBase agroups;

  /** Index of active group (starts from 1). */
  int active_group;
  /** Ik solver to use, see ePose_IKSolverType. */
  int iksolver;
  /** Temporary IK data, depends on the IK solver. Not saved in file. */
  void *ikdata;
  /** IK solver parameters, structure depends on iksolver. */
  void *ikparam;

  /** Settings for visualization of bone animation. */
  bAnimVizSettings avs;
} bPose;

/* Pose->flag */
typedef enum ePose_Flags {
  /* results in BKE_pose_rebuild being called */
  POSE_RECALC = (1 << 0),
  /* prevents any channel from getting overridden by anim from IPO */
  POSE_LOCKED = (1 << 1),
  /* clears the POSE_LOCKED flag for the next time the pose is evaluated */
  POSE_DO_UNLOCK = (1 << 2),
  /* pose has constraints which depend on time (used when depsgraph updates for a new frame) */
  POSE_CONSTRAINTS_TIMEDEPEND = (1 << 3),
  /* recalculate bone paths */
  /* POSE_RECALCPATHS = (1 << 4), */ /* UNUSED */
  /* set by BKE_pose_rebuild to give a chance to the IK solver to rebuild IK tree */
  POSE_WAS_REBUILT = (1 << 5),
  POSE_FLAG_DEPRECATED = (1 << 6), /* deprecated. */
  /* pose constraint flags needs to be updated */
  POSE_CONSTRAINTS_NEED_UPDATE_FLAGS = (1 << 7),
  /* Use auto IK in pose mode */
  POSE_AUTO_IK = (1 << 8),
  /* Use x-axis mirror in pose mode */
  POSE_MIRROR_EDIT = (1 << 9),
  /* Use relative mirroring in mirror mode */
  POSE_MIRROR_RELATIVE = (1 << 10),
} ePose_Flags;

/* IK Solvers ------------------------------------ */

/* bPose->iksolver and bPose->ikparam->iksolver */
typedef enum ePose_IKSolverType {
  IKSOLVER_STANDARD = 0,
  IKSOLVER_ITASC = 1,
} ePose_IKSolverType;

/* header for all bPose->ikparam structures */
typedef struct bIKParam {
  int iksolver;
} bIKParam;

/* bPose->ikparam when bPose->iksolver=1 */
typedef struct bItasc {
  int iksolver;
  float precision;
  short numiter;
  short numstep;
  float minstep;
  float maxstep;
  short solver;
  short flag;
  float feedback;
  /** Max velocity to SDLS solver. */
  float maxvel;
  /** Maximum damping for DLS solver. */
  float dampmax;
  /** Threshold of singular value from which the damping start progressively. */
  float dampeps;
} bItasc;

/* bItasc->flag */
typedef enum eItasc_Flags {
  ITASC_AUTO_STEP = (1 << 0),
  ITASC_INITIAL_REITERATION = (1 << 1),
  ITASC_REITERATION = (1 << 2),
  ITASC_SIMULATION = (1 << 3),
  /**
   * Set this flag to always translate root bones (i.e. bones without a parent) to (0, 0, 0).
   * This was the pre-3.6 behavior, and this flag was introduced for backward compatibility.
   */
  ITASC_TRANSLATE_ROOT_BONES = (1 << 4),
} eItasc_Flags;

/* bItasc->solver */
typedef enum eItasc_Solver {
  ITASC_SOLVER_SDLS = 0, /* selective damped least square, suitable for CopyPose constraint */
  ITASC_SOLVER_DLS = 1,  /* damped least square with numerical filtering of damping */
} eItasc_Solver;

/* ************************************************ */
/* Action */

/* Groups -------------------------------------- */

/**
 * Action-Channel Group (agrp)
 *
 * These are stored as a list per-Action, and are only used to
 * group that Action's channels in an Animation Editor.
 *
 * Even though all FCurves live in a big list per Action, each group they are in also
 * holds references to the achans within that list which belong to it. Care must be taken to
 * ensure that action-groups never end up being the sole 'owner' of a channel.
 *
 * This is also exploited for bone-groups. Bone-Groups are stored per bPose, and are used
 * primarily to color bones in the 3d-view. There are other benefits too, but those are mostly
 * related to Action-Groups.
 *
 * Note that these two uses each have their own RNA 'ActionGroup' and 'BoneGroup'.
 */
typedef struct bActionGroup {
  struct bActionGroup *next, *prev;

  /**
   * NOTE: this must not be touched by standard listbase functions
   * which would clear links to other channels.
   */
  ListBase channels;

  /** Settings for this action-group. */
  int flag;
  /**
   * Index of custom color set to use when used for bones
   * (0=default - used for all old files, -1=custom set).
   */
  int customCol;
  /** Name of the group. */
  char name[64];

  /** Color set to use when customCol == -1. */
  ThemeWireColor cs;
} bActionGroup;

/* Action Group flags */
typedef enum eActionGroup_Flag {
  /* group is selected */
  AGRP_SELECTED = (1 << 0),
  /* group is 'active' / last selected one */
  AGRP_ACTIVE = (1 << 1),
  /* keyframes/channels belonging to it cannot be edited */
  AGRP_PROTECTED = (1 << 2),
  /* for UI (DopeSheet), sub-channels are shown */
  AGRP_EXPANDED = (1 << 3),
  /* sub-channels are not evaluated */
  AGRP_MUTED = (1 << 4),
  /* sub-channels are not visible in Graph Editor */
  AGRP_NOTVISIBLE = (1 << 5),
  /* for UI (Graph Editor), sub-channels are shown */
  AGRP_EXPANDED_G = (1 << 6),

  /* sub channel modifiers off */
  AGRP_MODIFIERS_OFF = (1 << 7),

  AGRP_TEMP = (1 << 30),
  AGRP_MOVED = (1u << 31),
} eActionGroup_Flag;

/* Actions -------------------------------------- */

/**
 * Action - reusable F-Curve 'bag'  (act)
 *
 * This contains F-Curves that may affect settings from more than one ID block-type and/or
 * data-block (i.e. sub-data linked/used directly to the ID block that the animation data is linked
 * to), but with the restriction that the other unrelated data (i.e. data that is not directly used
 * or linked to by the source ID block).
 *
 * It serves as a 'unit' of reusable animation information (i.e. keyframes/motion data),
 * that affects a group of related settings (as defined by the user).
 */
typedef struct bAction {
  /** ID-serialization for relinking. */
  ID id;

  struct ActionLayer **layer_array; /* Array of 'layer_array_num' layers. */
  int layer_array_num;
  int layer_active_index; /* Index into layer_array, -1 means 'no active'. */

  struct ActionBinding **binding_array; /* Array of 'binding_array_num` bindings. */
  int binding_array_num;
  int32_t last_binding_handle;

  /* Note about legacy animation data:
   *
   * Blender 2.5 introduced a new animation system 'Animato'. This replaced the
   * IPO ('interpolation') curves with F-Curves. Both are considered 'legacy' at
   * different levels:
   *
   * - Actions with F-Curves in `curves`, as introduced in Blender 2.5, are
   *   considered 'legacy' but still functional in current Blender.
   * - Pre-2.5 data are deprecated and old files are automatically converted to
   *   the post-2.5 data model.
   */

  /** Legacy F-Curves (FCurve), introduced in Blender 2.5. */
  ListBase curves;
  /** Legacy Action Channels (bActionChannel) from pre-2.5 animation system. */
  ListBase chanbase DNA_DEPRECATED;
  /** Legacy Groups of function-curves (bActionGroup), introduced in Blender 2.5. */
  ListBase groups;

  /** Markers local to the Action (used to provide Pose-Libraries). */
  ListBase markers;

  /** Settings for this action. \see eAction_Flags */
  int flag;
  /** Index of the active marker. */
  int active_marker;

  /**
   * Type of ID-blocks that action can be assigned to
   * (if 0, will be set to whatever ID first evaluates it).
   */
  int idroot;
  char _pad[4];

  /**
   * Start and end of the manually set intended playback frame range. Used by UI and
   * some editing tools, but doesn't directly affect animation evaluation in any way.
   */
  float frame_start, frame_end;

  PreviewImage *preview;

#ifdef __cplusplus
  blender::animrig::Action &wrap();
  const blender::animrig::Action &wrap() const;
#endif
} bAction;

/** Flags for the action. */
typedef enum eAction_Flags {
  /* flags for displaying in UI */
  ACT_COLLAPSED = (1 << 0),
  ACT_SELECTED = (1 << 1),

  /* flags for evaluation/editing */
  ACT_MUTED = (1 << 9),
  /* ACT_PROTECTED = (1 << 10), */ /* UNUSED */
  /* ACT_DISABLED = (1 << 11), */  /* UNUSED */
  /** The action has a manually set intended playback frame range. */
  ACT_FRAME_RANGE = (1 << 12),
  /** The action is intended to be a cycle (requires ACT_FRAME_RANGE). */
  ACT_CYCLIC = (1 << 13),
} eAction_Flags;

/* ************************************************ */
/* Action/Dopesheet Editor */

/** Storage for Dopesheet/Grease-Pencil Editor data. */
typedef struct bDopeSheet {
  /** Currently ID_SCE (for Dopesheet), and ID_SC (for Grease Pencil). */
  ID *source;
  /** Cache for channels (only initialized when pinned). */ /* XXX not used! */
  ListBase chanbase;

  /** Object group for option to only include objects that belong to this Collection. */
  struct Collection *filter_grp;
  /** String to search for in displayed names of F-Curves, or NlaTracks/GP Layers/etc. */
  char searchstr[64];

  /** Flags to use for filtering data #eAnimFilter_Flags. */
  int filterflag;
  /** #eDopeSheet_FilterFlag2 */
  int filterflag2;
  /** Standard flags. */
  int flag;

  /** `index + 1` of channel to rename - only gets set by renaming operator. */
  int renameIndex;
} bDopeSheet;

/** DopeSheet filter-flag. */
typedef enum eDopeSheet_FilterFlag {
  /* general filtering */
  /** only include channels relating to selected data */
  ADS_FILTER_ONLYSEL = (1 << 0),

  /* temporary filters */
  /** for 'Drivers' editor - only include Driver data from AnimData */
  ADS_FILTER_ONLYDRIVERS = (1 << 1),
  /** for 'NLA' editor - only include NLA data from AnimData */
  ADS_FILTER_ONLYNLA = (1 << 2),
  /** for Graph Editor - used to indicate whether to include a filtering flag or not */
  ADS_FILTER_SELEDIT = (1 << 3),

  /* general filtering */
  /** for 'DopeSheet' Editors - include 'summary' line */
  ADS_FILTER_SUMMARY = (1 << 4),

  /**
   * Show all Action bindings; if not set, only show the Binding of the
   * data-block that's being animated by the Action.
   */
  ADS_FILTER_ALL_BINDINGS = (1 << 5),

  /* datatype-based filtering */
  ADS_FILTER_NOSHAPEKEYS = (1 << 6),
  ADS_FILTER_NOMESH = (1 << 7),
  /** for animdata on object level, if we only want to concentrate on materials/etc. */
  ADS_FILTER_NOOBJ = (1 << 8),
  ADS_FILTER_NOLAT = (1 << 9),
  ADS_FILTER_NOCAM = (1 << 10),
  ADS_FILTER_NOMAT = (1 << 11),
  ADS_FILTER_NOLAM = (1 << 12),
  ADS_FILTER_NOCUR = (1 << 13),
  ADS_FILTER_NOWOR = (1 << 14),
  ADS_FILTER_NOSCE = (1 << 15),
  ADS_FILTER_NOPART = (1 << 16),
  ADS_FILTER_NOMBA = (1 << 17),
  ADS_FILTER_NOARM = (1 << 18),
  ADS_FILTER_NONTREE = (1 << 19),
  ADS_FILTER_NOTEX = (1 << 20),
  ADS_FILTER_NOSPK = (1 << 21),
  ADS_FILTER_NOLINESTYLE = (1 << 22),
  ADS_FILTER_NOMODIFIERS = (1 << 23),
  ADS_FILTER_NOGPENCIL = (1 << 24),
  /* NOTE: all new datablock filters will have to go in filterflag2 (see below) */

  /* NLA-specific filters */
  /** if the AnimData block has no NLA data, don't include to just show Action-line */
  ADS_FILTER_NLA_NOACT = (1 << 25),

  /* general filtering 3 */
  /** include 'hidden' channels too (i.e. those from hidden Objects/Bones) */
  ADS_FILTER_INCL_HIDDEN = (1 << 26),
  /** show only F-Curves which are disabled/have errors - for debugging drivers */
  ADS_FILTER_ONLY_ERRORS = (1 << 28),

#if 0
  /** combination filters (some only used at runtime) */
  ADS_FILTER_NOOBDATA = (ADS_FILTER_NOCAM | ADS_FILTER_NOMAT | ADS_FILTER_NOLAM |
                         ADS_FILTER_NOCUR | ADS_FILTER_NOPART | ADS_FILTER_NOARM |
                         ADS_FILTER_NOSPK | ADS_FILTER_NOMODIFIERS),
#endif
} eDopeSheet_FilterFlag;

/* DopeSheet filter-flags - Overflow (filterflag2) */
typedef enum eDopeSheet_FilterFlag2 {
  ADS_FILTER_NOCACHEFILES = (1 << 1),
  ADS_FILTER_NOMOVIECLIPS = (1 << 2),
  ADS_FILTER_NOHAIR = (1 << 3),
  ADS_FILTER_NOPOINTCLOUD = (1 << 4),
  ADS_FILTER_NOVOLUME = (1 << 5),

  /** Include working drivers with variables using their fallback values into Only Show Errors. */
  ADS_FILTER_DRIVER_FALLBACK_AS_ERROR = (1 << 6),
} eDopeSheet_FilterFlag2;

/* DopeSheet general flags */
typedef enum eDopeSheet_Flag {
  /** when summary is shown, it is collapsed, so all other channels get hidden */
  ADS_FLAG_SUMMARY_COLLAPSED = (1 << 0),
  /** show filters for datablocks */
  ADS_FLAG_SHOW_DBFILTERS = (1 << 1),

  /** use fuzzy/partial string matches when ADS_FILTER_BY_FCU_NAME is enabled
   * (WARNING: expensive operation) */
  ADS_FLAG_FUZZY_NAMES = (1 << 2),
  /** do not sort datablocks (mostly objects) by name (NOTE: potentially expensive operation) */
  ADS_FLAG_NO_DB_SORT = (1 << 3),
  /** Invert the search filter */
  ADS_FLAG_INVERT_FILTER = (1 << 4),
} eDopeSheet_Flag;

typedef struct SpaceAction_Runtime {
  char flag;
  char _pad0[7];
} SpaceAction_Runtime;

/* Action Editor Space. This is defined here instead of in DNA_space_types.h */
typedef struct SpaceAction {
  struct SpaceLink *next, *prev;
  /** Storage of regions for inactive spaces. */
  ListBase regionbase;
  char spacetype;
  char link_flag;
  char _pad0[6];
  /* End 'SpaceLink' header. */

  /** Copied to region. */
  View2D v2d DNA_DEPRECATED;

  /** The currently active action and its binding. */
  bAction *action;
  int32_t action_binding_handle;
  char _pad2[4];

  /** The currently active context (when not showing action). */
  bDopeSheet ads;

  /** For Time-Slide transform mode drawing - current frame? */
  float timeslide;

  short flag;
  /* Editing context */
  char mode;
  /* Storage for sub-space types. */
  char mode_prev;
  /* Snapping now lives on the Scene. */
  char autosnap DNA_DEPRECATED;
  /** (eTimeline_Cache_Flag). */
  char cache_display;
  char _pad1[6];

  SpaceAction_Runtime runtime;
} SpaceAction;

/* SpaceAction flag */
typedef enum eSAction_Flag {
  /* during transform (only set for TimeSlide) */
  SACTION_MOVING = (1 << 0),
  /* show sliders */
  SACTION_SLIDERS = (1 << 1),
  /* draw time in seconds instead of time in frames */
  SACTION_DRAWTIME = (1 << 2),
  /* don't filter action channels according to visibility */
  // SACTION_NOHIDE = (1 << 3), /* Deprecated, old animation systems. */
  /* don't kill overlapping keyframes after transform */
  SACTION_NOTRANSKEYCULL = (1 << 4),
  /* don't include keyframes that are out of view */
  // SACTION_HORIZOPTIMISEON = (1 << 5), /* Deprecated, old irrelevant trick. */
  /* show pose-markers (local to action) in Action Editor mode. */
  SACTION_POSEMARKERS_SHOW = (1 << 6),
  /* don't draw action channels using group colors (where applicable) */
  /* SACTION_NODRAWGCOLORS = (1 << 7), DEPRECATED */
  /* SACTION_NODRAWCFRANUM = (1 << 8), DEPRECATED */
  /* don't perform realtime updates */
  SACTION_NOREALTIMEUPDATES = (1 << 10),
  /* move markers as well as keyframes */
  SACTION_MARKERS_MOVE = (1 << 11),
  /* show interpolation type */
  SACTION_SHOW_INTERPOLATION = (1 << 12),
  /* show extremes */
  SACTION_SHOW_EXTREMES = (1 << 13),
  /* show markers region */
  SACTION_SHOW_MARKERS = (1 << 14),
} eSAction_Flag;

/** #SpaceAction_Runtime.flag */
typedef enum eSAction_Runtime_Flag {
  /** Temporary flag to force channel selections to be synced with main */
  SACTION_RUNTIME_FLAG_NEED_CHAN_SYNC = (1 << 0),
} eSAction_Runtime_Flag;

/** #SpaceAction.mode */
typedef enum eAnimEdit_Context {
  /** Action on the active object. */
  SACTCONT_ACTION = 0,
  /** List of all shape-keys on the active object, linked with their F-Curves. */
  SACTCONT_SHAPEKEY = 1,
  /** Editing of grease-pencil data. */
  SACTCONT_GPENCIL = 2,
  /** Dope-sheet (default). */
  SACTCONT_DOPESHEET = 3,
  /** Mask. */
  SACTCONT_MASK = 4,
  /** Cache file */
  SACTCONT_CACHEFILE = 5,
  /** Timeline - replacement for the standalone "timeline editor". */
  SACTCONT_TIMELINE = 6,
} eAnimEdit_Context;

/* Old snapping enum that is only needed because of the versioning code. */
typedef enum eAnimEdit_AutoSnap {
  /* snap to 1.0 frame/second intervals */
  SACTSNAP_STEP = 1,
  /* snap to actual frames/seconds (nla-action time) */
  SACTSNAP_FRAME = 2,
  /* snap to nearest marker */
  SACTSNAP_MARKER = 3,
  /* snap to actual seconds (nla-action time) */
  SACTSNAP_SECOND = 4,
  /* snap to 1.0 second increments */
  SACTSNAP_TSTEP = 5,
} eAnimEdit_AutoSnap DNA_DEPRECATED;

/* SAction->cache_display */
typedef enum eTimeline_Cache_Flag {
  TIME_CACHE_DISPLAY = (1 << 0),
  TIME_CACHE_SOFTBODY = (1 << 1),
  TIME_CACHE_PARTICLES = (1 << 2),
  TIME_CACHE_CLOTH = (1 << 3),
  TIME_CACHE_SMOKE = (1 << 4),
  TIME_CACHE_DYNAMICPAINT = (1 << 5),
  TIME_CACHE_RIGIDBODY = (1 << 6),
  TIME_CACHE_SIMULATION_NODES = (1 << 7),
} eTimeline_Cache_Flag;

/* ************************************************ */
/* Legacy Data */

/* WARNING: Action Channels are now deprecated... they were part of the old animation system!
 *        (ONLY USED FOR DO_VERSIONS...)
 *
 * Action Channels belong to Actions. They are linked with an IPO block, and can also own
 * Constraint Channels in certain situations.
 *
 * Action-Channels can only belong to one group at a time, but they still live the Action's
 * list of achans (to preserve backwards compatibility, and also minimize the code
 * that would need to be recoded). Grouped achans are stored at the start of the list, according
 * to the position of the group in the list, and their position within the group.
 */
typedef struct bActionChannel {
  struct bActionChannel *next, *prev;
  /** Action Group this Action Channel belongs to. */
  bActionGroup *grp;

  /** IPO block this action channel references. */
  struct Ipo *ipo;
  /** Constraint Channels (when Action Channel represents an Object or Bone). */
  ListBase constraintChannels;

  /** Settings accessed via bitmapping. */
  int flag;
  /** Channel name, MAX_NAME. */
  char name[64];
  /** Temporary setting - may be used to indicate group that channel belongs to during syncing. */
  int temp;
} bActionChannel;

/* ************************************************ */
/* Layered Animation data-types. */

/**
 * \see #blender::animrig::Layer
 */
typedef struct ActionLayer {
  /** User-Visible identifier, unique within the Animation. */
  char name[64]; /* MAX_NAME. */

  float influence; /* [0-1] */

  /** \see #blender::animrig::Layer::flags() */
  uint8_t layer_flags;

  /** \see #blender::animrig::Layer::mixmode() */
  int8_t layer_mix_mode;

  uint8_t _pad0[2];

  /**
   * There is always at least one strip.
   * If there is only one, it can be infinite. This is the default for new layers.
   */
  struct ActionStrip **strip_array; /* Array of 'strip_array_num' strips. */
  int strip_array_num;

  uint8_t _pad1[4];

#ifdef __cplusplus
  blender::animrig::Layer &wrap();
  const blender::animrig::Layer &wrap() const;
#endif
} ActionLayer;

/**
 * \see #blender::animrig::Binding
 */
typedef struct ActionBinding {
  /**
   * Typically the ID name this binding was created for, including the two
   * letters indicating the ID type.
   *
   * \see #AnimData::binding_name
   */
  char name[66]; /* MAX_ID_NAME */
  uint8_t _pad0[2];

  /**
   * Type of ID-blocks that this binding can be assigned to.
   * If 0, will be set to whatever ID is first assigned.
   */
  int idtype;

  /**
   * Identifier of this Binding within the Animation data-block.
   *
   * This number allows reorganization of the #bAction::binding_array without
   * invalidating references. Also these remain valid when copy-on-evaluate
   * copies are made.
   *
   * Only valid within the Animation data-block that owns this Binding.
   *
   * \see #blender::animrig::Action::binding_for_handle()
   */
  int32_t handle;

<<<<<<< HEAD
  /** \see #blender::animrig::Binding::flags() */
  int8_t binding_flags;
  uint8_t _pad1[3];
=======
  /**
   * Runtime data. Set to nullptr when writing to disk.
   *
   * Use blender::animrig::Binding::runtime() to get the actual runtime class.
   */
  uint8_t _pad1[4];
  ActionBindingRuntimeHandle *binding_runtime;
>>>>>>> 1aaf1a0b

#ifdef __cplusplus
  blender::animrig::Binding &wrap();
  const blender::animrig::Binding &wrap() const;
#endif
} ActionBinding;

/**
 * \see #blender::animrig::Strip
 */
typedef struct ActionStrip {
  /**
   * \see #blender::animrig::Strip::type()
   */
  int8_t strip_type;
  uint8_t _pad0[3];

  float frame_start; /** Start frame of the strip, in Animation time. */
  float frame_end;   /** End frame of the strip, in Animation time. */

  /**
   * Offset applied to the contents of the strip, in frames.
   *
   * This offset determines the difference between "Animation time" (which would
   * typically be the same as the scene time, until the animation system
   * supports strips referencing other Animation data-blocks).
   */
  float frame_offset;

#ifdef __cplusplus
  blender::animrig::Strip &wrap();
  const blender::animrig::Strip &wrap() const;
#endif
} ActionStrip;

/**
 * #ActionStrip::type = #Strip::Type::Keyframe.
 *
 * \see #blender::animrig::KeyframeStrip
 */
typedef struct KeyframeActionStrip {
  ActionStrip strip;

  struct ActionChannelBag **channelbags_array;
  int channelbags_array_num;

  uint8_t _pad[4];

#ifdef __cplusplus
  blender::animrig::KeyframeStrip &wrap();
  const blender::animrig::KeyframeStrip &wrap() const;
#endif
} KeyframeActionStrip;

/**
 * \see #blender::animrig::ChannelBag
 */
typedef struct ActionChannelBag {
  int32_t binding_handle;

  int fcurve_array_num;
  struct FCurve **fcurve_array; /* Array of 'fcurve_array_num' FCurves. */

  /* TODO: Design & implement a way to integrate other channel types as well,
   * and still have them map to a certain binding */
#ifdef __cplusplus
  blender::animrig::ChannelBag &wrap();
  const blender::animrig::ChannelBag &wrap() const;
#endif
} ChannelBag;

#ifdef __cplusplus
/* Some static assertions that things that should have the same type actually do. */
static_assert(
    std::is_same_v<decltype(ActionBinding::handle), decltype(bAction::last_binding_handle)>);
static_assert(
    std::is_same_v<decltype(ActionBinding::handle), decltype(ActionChannelBag::binding_handle)>);
static_assert(
    std::is_same_v<decltype(ActionBinding::handle), decltype(SpaceAction::action_binding_handle)>);
#endif<|MERGE_RESOLUTION|>--- conflicted
+++ resolved
@@ -1151,19 +1151,16 @@
    */
   int32_t handle;
 
-<<<<<<< HEAD
   /** \see #blender::animrig::Binding::flags() */
   int8_t binding_flags;
   uint8_t _pad1[3];
-=======
+
   /**
    * Runtime data. Set to nullptr when writing to disk.
    *
    * Use blender::animrig::Binding::runtime() to get the actual runtime class.
    */
-  uint8_t _pad1[4];
   ActionBindingRuntimeHandle *binding_runtime;
->>>>>>> 1aaf1a0b
 
 #ifdef __cplusplus
   blender::animrig::Binding &wrap();
