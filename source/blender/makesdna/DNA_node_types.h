/* SPDX-FileCopyrightText: 2005 Blender Authors
 *
 * SPDX-License-Identifier: GPL-2.0-or-later */

/** \file
 * \ingroup DNA
 */

#pragma once

#include "DNA_ID.h"
#include "DNA_listBase.h"
#include "DNA_node_tree_interface_types.h"
#include "DNA_scene_types.h" /* for #ImageFormatData */
#include "DNA_vec_types.h"   /* for #rctf */

/** Workaround to forward-declare C++ type in C header. */
#ifdef __cplusplus
#  include <BLI_vector.hh>
#  include <string>

namespace blender {
template<typename T> class Span;
template<typename T> class MutableSpan;
class IndexRange;
class StringRef;
class StringRefNull;
}  // namespace blender
namespace blender::nodes {
class NodeDeclaration;
class SocketDeclaration;
}  // namespace blender::nodes
namespace blender::bke {
class bNodeTreeRuntime;
class bNodeRuntime;
class bNodeSocketRuntime;
struct bNodeTreeInterfaceCache;
}  // namespace blender::bke
namespace blender::bke {
class bNodeTreeZones;
class bNodeTreeZone;
}  // namespace blender::bke
using NodeDeclarationHandle = blender::nodes::NodeDeclaration;
using SocketDeclarationHandle = blender::nodes::SocketDeclaration;
using bNodeTreeRuntimeHandle = blender::bke::bNodeTreeRuntime;
using bNodeRuntimeHandle = blender::bke::bNodeRuntime;
using bNodeSocketRuntimeHandle = blender::bke::bNodeSocketRuntime;
#else
typedef struct NodeDeclarationHandle NodeDeclarationHandle;
typedef struct SocketDeclarationHandle SocketDeclarationHandle;
typedef struct bNodeTreeRuntimeHandle bNodeTreeRuntimeHandle;
typedef struct bNodeRuntimeHandle bNodeRuntimeHandle;
typedef struct bNodeSocketRuntimeHandle bNodeSocketRuntimeHandle;
#endif

struct AnimData;
struct Collection;
struct GeometryNodeAssetTraits;
struct ID;
struct Image;
struct ImBuf;
struct ListBase;
struct Material;
struct PreviewImage;
struct Tex;
struct bGPdata;
struct bNodeInstanceHash;
struct bNodeLink;
struct bNodePreview;
struct bNodeType;
struct bNode;

#define NODE_MAXSTR 64

typedef struct bNodeStack {
  float vec[4];
  float min, max;
  void *data;
  /** When input has link, tagged before executing. */
  short hasinput;
  /** When output is linked, tagged before executing. */
  short hasoutput;
  /** Type of data pointer. */
  short datatype;
  /** Type of socket stack comes from, to remap linking different sockets. */
  short sockettype;
  /** Data is a copy of external data (no freeing). */
  short is_copy;
  /** Data is used by external nodes (no freeing). */
  short external;
  char _pad[4];
} bNodeStack;

/** #bNodeStack.datatype (shade-tree only). */
enum {
  NS_OSA_VECTORS = 1,
  NS_OSA_VALUES = 2,
};

/* node socket/node socket type -b conversion rules */
enum {
  NS_CR_CENTER = 0,
  NS_CR_NONE = 1,
  NS_CR_FIT_WIDTH = 2,
  NS_CR_FIT_HEIGHT = 3,
  NS_CR_FIT = 4,
  NS_CR_STRETCH = 5,
};

typedef struct bNodeSocket {
  struct bNodeSocket *next, *prev;

  /** User-defined properties. */
  IDProperty *prop;

  /** Unique identifier for mapping. */
  char identifier[64];

  /** MAX_NAME. */
  char name[64];

  /** Only used for the Image and OutputFile nodes, should be removed at some point. */
  void *storage;

  /**
   * The socket's data type. #eNodeSocketDatatype.
   */
  short type;
  /** #eNodeSocketFlag */
  short flag;
  /**
   * Maximum number of links that can connect to the socket. Read via #nodeSocketLinkLimit, because
   * the limit might be defined on the socket type, in which case this value does not have any
   * effect. It is necessary to store this in the socket because it is exposed as an RNA property
   * for custom nodes.
   */
  short limit;
  /** Input/output type. */
  short in_out;
  /** Runtime type information. */
  struct bNodeSocketType *typeinfo;
  /** Runtime type identifier. */
  char idname[64];

  /** Default input value used for unlinked sockets. */
  void *default_value;

  /** Local stack index for "node_exec". */
  short stack_index;
  char display_shape;

  /* #eAttrDomain used when the geometry nodes modifier creates an attribute for a group
   * output. */
  char attribute_domain;

  char _pad[4];

  /** Custom dynamic defined label, MAX_NAME. */
  char label[64];
  char short_label[64];
  char description[64];

  /**
   * The default attribute name to use for geometry nodes modifier output attribute sockets.
   * \note Storing this pointer in every single socket exposes the bad design of using sockets
   * to describe group inputs and outputs. In the future, it should be stored in socket
   * declarations.
   */
  char *default_attribute_name;

  /* internal data to retrieve relations and groups
   * DEPRECATED, now uses the generic identifier string instead
   */
  /** Group socket identifiers, to find matching pairs after reading files. */
  int own_index DNA_DEPRECATED;
  /* XXX deprecated, only used for restoring old group node links */
  int to_index DNA_DEPRECATED;

  /** A link pointer, set in #BKE_ntree_update_main. */
  struct bNodeLink *link;

  /* XXX deprecated, socket input values are stored in default_value now.
   * kept for forward compatibility */
  /** Custom data for inputs, only UI writes in this. */
  bNodeStack ns DNA_DEPRECATED;

  bNodeSocketRuntimeHandle *runtime;

#ifdef __cplusplus
  bool is_hidden() const;
  bool is_available() const;
  bool is_panel_collapsed() const;
  bool is_visible() const;
  bool is_multi_input() const;
  bool is_input() const;
  bool is_output() const;

  /** Utility to access the value of the socket. */
  template<typename T> T *default_value_typed();
  template<typename T> const T *default_value_typed() const;

  /* The following methods are only available when #bNodeTree.ensure_topology_cache has been
   * called. */

  /** Zero based index for every input and output socket. */
  int index() const;
  /** Socket index in the entire node tree. Inputs and outputs share the same index space. */
  int index_in_tree() const;
  /** Socket index in the entire node tree. All inputs share the same index space. */
  int index_in_all_inputs() const;
  /** Socket index in the entire node tree. All outputs share the same index space. */
  int index_in_all_outputs() const;
  /** Node this socket belongs to. */
  bNode &owner_node();
  const bNode &owner_node() const;
  /** Node tree this socket belongs to. */
  const bNodeTree &owner_tree() const;

  /** Links which are incident to this socket. */
  blender::Span<bNodeLink *> directly_linked_links();
  blender::Span<const bNodeLink *> directly_linked_links() const;
  /** Sockets which are connected to this socket with a link. */
  blender::Span<bNodeSocket *> directly_linked_sockets();
  blender::Span<const bNodeSocket *> directly_linked_sockets() const;
  bool is_directly_linked() const;
  /**
   * Sockets which are connected to this socket when reroutes and muted nodes are taken into
   * account.
   */
  blender::Span<const bNodeSocket *> logically_linked_sockets() const;
  bool is_logically_linked() const;

  /**
   * For output sockets, this is the corresponding input socket the value of which should be
   * forwarded when the node is muted.
   */
  const bNodeSocket *internal_link_input() const;

#endif
} bNodeSocket;

/** #bNodeSocket.type & #bNodeSocketType.type */
typedef enum eNodeSocketDatatype {
  SOCK_CUSTOM = -1, /* socket has no integer type */
  SOCK_FLOAT = 0,
  SOCK_VECTOR = 1,
  SOCK_RGBA = 2,
  SOCK_SHADER = 3,
  SOCK_BOOLEAN = 4,
  SOCK_INT = 6,
  SOCK_STRING = 7,
  SOCK_OBJECT = 8,
  SOCK_IMAGE = 9,
  SOCK_GEOMETRY = 10,
  SOCK_COLLECTION = 11,
  SOCK_TEXTURE = 12,
  SOCK_MATERIAL = 13,
  SOCK_ROTATION = 14,
} eNodeSocketDatatype;

/** Socket shape. */
typedef enum eNodeSocketDisplayShape {
  SOCK_DISPLAY_SHAPE_CIRCLE = 0,
  SOCK_DISPLAY_SHAPE_SQUARE = 1,
  SOCK_DISPLAY_SHAPE_DIAMOND = 2,
  SOCK_DISPLAY_SHAPE_CIRCLE_DOT = 3,
  SOCK_DISPLAY_SHAPE_SQUARE_DOT = 4,
  SOCK_DISPLAY_SHAPE_DIAMOND_DOT = 5,
} eNodeSocketDisplayShape;

/** Socket side (input/output). */
typedef enum eNodeSocketInOut {
  SOCK_IN = 1 << 0,
  SOCK_OUT = 1 << 1,
} eNodeSocketInOut;
ENUM_OPERATORS(eNodeSocketInOut, SOCK_OUT);

/** #bNodeSocket.flag, first bit is selection. */
typedef enum eNodeSocketFlag {
  /** Hidden is user defined, to hide unused sockets. */
  SOCK_HIDDEN = (1 << 1),
  /** For quick check if socket is linked. */
  SOCK_IS_LINKED = (1 << 2),
  /** Unavailable is for dynamic sockets. */
  SOCK_UNAVAIL = (1 << 3),
  SOCK_GIZMO_PIN = (1 << 4),
  // /** DEPRECATED  group socket should not be exposed */
  // SOCK_INTERNAL = (1 << 5),
  /** Socket collapsed in UI. */
  SOCK_COLLAPSED = (1 << 6),
  /** Hide socket value, if it gets auto default. */
  SOCK_HIDE_VALUE = (1 << 7),
  /** Socket hidden automatically, to distinguish from manually hidden. */
  SOCK_AUTO_HIDDEN__DEPRECATED = (1 << 8),
  SOCK_NO_INTERNAL_LINK = (1 << 9),
  /** Draw socket in a more compact form. */
  SOCK_COMPACT = (1 << 10),
  /** Make the input socket accept multiple incoming links in the UI. */
  SOCK_MULTI_INPUT = (1 << 11),
  /**
   * Don't show the socket's label in the interface, for situations where the
   * type is obvious and the name takes up too much space.
   */
  SOCK_HIDE_LABEL = (1 << 12),
  /**
   * Only used for geometry nodes. Don't show the socket value in the modifier interface.
   */
  SOCK_HIDE_IN_MODIFIER = (1 << 13),
  /** The panel containing the socket is collapsed. */
  SOCK_PANEL_COLLAPSED = (1 << 14),
} eNodeSocketFlag;

typedef enum eNodePanelFlag {
  /* Panel is collapsed (user setting). */
  NODE_PANEL_COLLAPSED = (1 << 0),
  /* The parent panel is collapsed. */
  NODE_PANEL_PARENT_COLLAPSED = (1 << 1),
  /* The panel has visible content. */
  NODE_PANEL_CONTENT_VISIBLE = (1 << 2),
} eNodePanelFlag;

typedef struct bNodePanelState {
  /* Unique identifier for validating state against panels in node declaration. */
  int identifier;
  /* eNodePanelFlag */
  char flag;
  char _pad[3];

#ifdef __cplusplus
  bool is_collapsed() const;
  bool is_parent_collapsed() const;
  bool has_visible_content() const;
#endif
} bNodePanelState;

typedef struct bNode {
  struct bNode *next, *prev;

  /* Input and output #bNodeSocket. */
  ListBase inputs, outputs;

  /** The node's name for unique identification and string lookup. MAX_NAME. */
  char name[64];

  /**
   * A value that uniquely identifies a node in a node tree even when the name changes.
   * This also allows referencing nodes more efficiently than with strings.
   *
   * Must be set whenever a node is added to a tree, besides a simple tree copy.
   * Must always be positive.
   */
  int32_t identifier;

  int flag;

  /**
   * String identifier of the type like "FunctionNodeCompare". Stored in files to allow retrieving
   * the node type for node types including custom nodes defined in Python by addons.
   */
  char idname[64];

  /** Type information retrieved from the #idname. TODO: Move to runtime data. */
  struct bNodeType *typeinfo;

  /**
   * Integer type used for builtin nodes, allowing cheaper lookup and changing ID names with
   * versioning code. Avoid using directly if possible, since may not match runtime node type if it
   * wasn't found.
   */
  int16_t type;

  /**
   * Depth of the node in the node editor, used to keep recently selected nodes at the front, and
   * to order frame nodes properly.
   */
  int16_t ui_order;

  /** Used for some builtin nodes that store properties but don't have a storage struct. */
  int16_t custom1, custom2;
  float custom3, custom4;

  /**
   * Optional link to libdata.
   *
   * \see #bNodeType::initfunc & #bNodeType::freefunc for details on ID user-count.
   */
  struct ID *id;

  /** Custom data struct for node properties for storage in files. */
  void *storage;

  /**
   * Custom properties often defined by addons to store arbitrary data on nodes. A non-builtin
   * equivalent to #storage.
   */
  IDProperty *prop;

  /** Parent node (for frame nodes). */
  struct bNode *parent;

  /** Root location in the node canvas (in parent space). */
  float locx, locy;
  /**
   * Custom width and height controlled by users. Height is calculate automatically for most
   * nodes.
   */
  float width, height;
  /** Additional offset from loc. TODO: Redundant with #locx and #locy, remove/deprecate. */
  float offsetx, offsety;

  /** Custom user-defined label, MAX_NAME. */
  char label[64];

  /** Custom user-defined color. */
  float color[3];

  /** Panel states for this node instance. */
  int num_panel_states;
  bNodePanelState *panel_states_array;

  bNodeRuntimeHandle *runtime;

#ifdef __cplusplus
  /** The index in the owner node tree. */
  int index() const;
  blender::StringRefNull label_or_name() const;
  bool is_muted() const;
  bool is_reroute() const;
  bool is_frame() const;
  bool is_group() const;
  bool is_group_input() const;
  bool is_group_output() const;
  const blender::nodes::NodeDeclaration *declaration() const;
  /** A span containing all internal links when the node is muted. */
  blender::Span<bNodeLink> internal_links() const;

  /* True if the socket is visible and has a valid location. The icon may not be visible. */
  bool is_socket_drawn(const bNodeSocket &socket) const;
  /* True if the socket is drawn and the icon is visible. */
  bool is_socket_icon_drawn(const bNodeSocket &socket) const;

  /* The following methods are only available when #bNodeTree.ensure_topology_cache has been
   * called. */

  /** A span containing all input sockets of the node (including unavailable sockets). */
  blender::Span<bNodeSocket *> input_sockets();
  blender::Span<const bNodeSocket *> input_sockets() const;
  /** A span containing all output sockets of the node (including unavailable sockets). */
  blender::Span<bNodeSocket *> output_sockets();
  blender::Span<const bNodeSocket *> output_sockets() const;
  /** Utility to get an input socket by its index. */
  bNodeSocket &input_socket(int index);
  const bNodeSocket &input_socket(int index) const;
  /** Utility to get an output socket by its index. */
  bNodeSocket &output_socket(int index);
  const bNodeSocket &output_socket(int index) const;
  /** Lookup socket of this node by its identifier. */
  const bNodeSocket &input_by_identifier(blender::StringRef identifier) const;
  const bNodeSocket &output_by_identifier(blender::StringRef identifier) const;
  bNodeSocket &input_by_identifier(blender::StringRef identifier);
  bNodeSocket &output_by_identifier(blender::StringRef identifier);
  /** If node is frame, will return all children nodes. */
  blender::Span<bNode *> direct_children_in_frame() const;
  blender::Span<bNodePanelState> panel_states() const;
  blender::MutableSpan<bNodePanelState> panel_states();
  /** Node tree this node belongs to. */
  const bNodeTree &owner_tree() const;
#endif
} bNode;

/** #bNode::flag */
enum {
  NODE_SELECT = 1 << 0,
  NODE_OPTIONS = 1 << 1,
  NODE_PREVIEW = 1 << 2,
  NODE_HIDDEN = 1 << 3,
  NODE_ACTIVE = 1 << 4,
  // NODE_ACTIVE_ID = 1 << 5, /* Deprecated. */
  /** Used to indicate which group output node is used and which viewer node is active. */
  NODE_DO_OUTPUT = 1 << 6,
  // NODE_GROUP_EDIT = 1 << 7, /* Deprecated, dirty. */
  NODE_TEST = 1 << 8,
  /** Node is disabled. */
  NODE_MUTED = 1 << 9,
  // NODE_CUSTOM_NAME = 1 << 10, /* Deprecated, dirty. */
  // NODE_CONST_OUTPUT = 1 << 11, /* Deprecated, dirty. */
  /** Node is always behind others. */
  NODE_BACKGROUND = 1 << 12,
  /** Automatic flag for nodes included in transforms */
  // NODE_TRANSFORM = 1 << 13, /* Deprecated, dirty. */

  /**
   * Node is active texture.
   *
   * NOTE(@ideasman42): take care with this flag since its possible it gets `stuck`
   * inside/outside the active group - which makes buttons window texture not update,
   * we try to avoid it by clearing the flag when toggling group editing.
   */
  NODE_ACTIVE_TEXTURE = 1 << 14,
  /** Use a custom color for the node. */
  NODE_CUSTOM_COLOR = 1 << 15,
  /**
   * Node has been initialized
   * This flag indicates the `node->typeinfo->init` function has been called.
   * In case of undefined type at creation time this can be delayed until
   * until the node type is registered.
   */
  NODE_INIT = 1 << 16,
  /**
   * Do recalculation of output, used to skip recalculation of unwanted
   * composite out nodes when editing tree
   */
  NODE_DO_OUTPUT_RECALC = 1 << 17,
  /** A preview for the data in this node can be displayed in the spreadsheet editor. */
  // NODE_ACTIVE_PREVIEW = 1 << 18, /* deprecated */
  /** Active node that is used to paint on. */
  NODE_ACTIVE_PAINT_CANVAS = 1 << 19,
};

/** bNode::update */
enum {
  /** Associated id data block has changed. */
  NODE_UPDATE_ID = 1,
  /** Node update triggered from update operator */
  NODE_UPDATE_OPERATOR = 2,
};

/**
 * Unique hash key for identifying node instances
 * Defined as a struct because DNA does not support other typedefs.
 */
typedef struct bNodeInstanceKey {
  unsigned int value;
} bNodeInstanceKey;

/**
 * Base struct for entries in node instance hash.
 *
 * \warning pointers are cast to this struct internally,
 * it must be first member in hash entry structs!
 */
#
#
typedef struct bNodeInstanceHashEntry {
  bNodeInstanceKey key;

  /** Tags for cleaning the cache. */
  short tag;
} bNodeInstanceHashEntry;

#
#
typedef struct bNodePreview {
  /** Must be first. */
  bNodeInstanceHashEntry hash_entry;

  struct ImBuf *ibuf;
} bNodePreview;

typedef struct bNodeLink {
  struct bNodeLink *next, *prev;

  bNode *fromnode, *tonode;
  bNodeSocket *fromsock, *tosock;

  int flag;
  int multi_input_socket_index;

#ifdef __cplusplus
  bool is_muted() const;
  bool is_available() const;
  /** Both linked sockets are available and the link is not muted. */
  bool is_used() const;
#endif

} bNodeLink;

/** #bNodeLink::flag */
enum {
  NODE_LINKFLAG_HILITE = 1 << 0, /** Link has been successfully validated. */
  NODE_LINK_VALID = 1 << 1,
  /** Free test flag, undefined. */
  NODE_LINK_TEST = 1 << 2,
  /** Link is highlighted for picking. */
  NODE_LINK_TEMP_HIGHLIGHT = 1 << 3,
  /** Link is muted. */
  NODE_LINK_MUTED = 1 << 4,
};

/** #bNodeTree::edit_quality & #bNodeTree::render_quality */
enum {
  NTREE_QUALITY_HIGH = 0,
  NTREE_QUALITY_MEDIUM = 1,
  NTREE_QUALITY_LOW = 2,
};

/** #bNodeTree::chunksize */
enum {
  NTREE_CHUNKSIZE_32 = 32,
  NTREE_CHUNKSIZE_64 = 64,
  NTREE_CHUNKSIZE_128 = 128,
  NTREE_CHUNKSIZE_256 = 256,
  NTREE_CHUNKSIZE_512 = 512,
  NTREE_CHUNKSIZE_1024 = 1024,
};

typedef struct bNestedNodePath {
  /** ID of the node that is or contains the nested node. */
  int32_t node_id;
  /** Unused if the node is the final nested node, otherwise an id inside of the (group) node. */
  int32_t id_in_node;

#ifdef __cplusplus
  uint64_t hash() const;
  friend bool operator==(const bNestedNodePath &a, const bNestedNodePath &b);
#endif
} bNestedNodePath;

typedef struct bNestedNodeRef {
  /** Identifies a potentially nested node. This ID remains stable even if the node is moved into
   * and out of node groups. */
  int32_t id;
  char _pad[4];
  /** Where to find the nested node in the current node tree. */
  bNestedNodePath path;
} bNestedNodeRef;

/**
 * The basis for a Node tree, all links and nodes reside internal here.
 *
 * Only re-usable node trees are in the library though,
 * materials and textures allocate own tree struct.
 */
typedef struct bNodeTree {
  ID id;
  /** Animation data (must be immediately after id for utilities to use it). */
  struct AnimData *adt;

  /** The ID owning this node tree, in case it is an embedded one. */
  ID *owner_id;

  /** Runtime type information. */
  struct bNodeTreeType *typeinfo;
  /** Runtime type identifier. */
  char idname[64];

  /** Grease pencil data. */
  struct bGPdata *gpd;
  /** Node tree stores own offset for consistent editor view. */
  float view_center[2];

  ListBase nodes, links;

  int type;

  /**
   * Sockets in groups have unique identifiers, adding new sockets always
   * will increase this counter.
   */
  int cur_index;
  int flag;

  /** Quality setting when editing. */
  short edit_quality;
  /** Quality setting when rendering. */
  short render_quality;
  /** Tile size for compositor engine. */
  int chunksize;
  /** Execution mode to use for compositor engine. */
  int execution_mode;
  /** Execution mode to use for compositor engine. */
  int precision;

  char _pad[4];

  rctf viewer_border;

  /**
   * Lists of #bNodeSocket to hold default values and own_index.
   * Warning! Don't make links to these sockets, input/output nodes are used for that.
   * These sockets are used only for generating external interfaces.
   */
  ListBase inputs_legacy DNA_DEPRECATED, outputs_legacy DNA_DEPRECATED;

  bNodeTreeInterface tree_interface;

  /**
   * Node preview hash table.
   * Only available in base node trees (e.g. scene->node_tree).
   */
  struct bNodeInstanceHash *previews;
  /**
   * Defines the node tree instance to use for the "active" context,
   * in case multiple different editors are used and make context ambiguous.
   */
  bNodeInstanceKey active_viewer_key;

  /**
   * Used to maintain stable IDs for a subset of nested nodes. For example, every simulation zone
   * that is in the node tree has a unique entry here.
   */
  int nested_node_refs_num;
  bNestedNodeRef *nested_node_refs;

  struct GeometryNodeAssetTraits *geometry_node_asset_traits;

  /** Image representing what the node group does. */
  struct PreviewImage *preview;

  bNodeTreeRuntimeHandle *runtime;

#ifdef __cplusplus

  /** A span containing all nodes in the node tree. */
  blender::Span<bNode *> all_nodes();
  blender::Span<const bNode *> all_nodes() const;

  /** Retrieve a node based on its persistent integer identifier. */
  struct bNode *node_by_id(int32_t identifier);
  const struct bNode *node_by_id(int32_t identifier) const;

  blender::MutableSpan<bNestedNodeRef> nested_node_refs_span();
  blender::Span<bNestedNodeRef> nested_node_refs_span() const;

  const bNestedNodeRef *find_nested_node_ref(int32_t nested_node_id) const;
  /** Conversions between node id paths and their corresponding nested node ref. */
  const bNestedNodeRef *nested_node_ref_from_node_id_path(blender::Span<int> node_ids) const;
  [[nodiscard]] bool node_id_path_from_nested_node_ref(const int32_t nested_node_id,
                                                       blender::Vector<int32_t> &r_node_ids) const;
  const bNode *find_nested_node(int32_t nested_node_id) const;

  /**
   * Update a run-time cache for the node tree based on it's current state. This makes many methods
   * available which allow efficient lookup for topology information (like neighboring sockets).
   */
  void ensure_topology_cache() const;

  /* The following methods are only available when #bNodeTree.ensure_topology_cache has been
   * called. */

  /** A span containing all group nodes in the node tree. */
  blender::Span<bNode *> group_nodes();
  blender::Span<const bNode *> group_nodes() const;
  /** A span containing all input sockets in the node tree. */
  blender::Span<bNodeSocket *> all_input_sockets();
  blender::Span<const bNodeSocket *> all_input_sockets() const;
  /** A span containing all output sockets in the node tree. */
  blender::Span<bNodeSocket *> all_output_sockets();
  blender::Span<const bNodeSocket *> all_output_sockets() const;
  /** A span containing all sockets in the node tree. */
  blender::Span<bNodeSocket *> all_sockets();
  blender::Span<const bNodeSocket *> all_sockets() const;
  /** Efficient lookup of all nodes with a specific type. */
  blender::Span<bNode *> nodes_by_type(blender::StringRefNull type_idname);
  blender::Span<const bNode *> nodes_by_type(blender::StringRefNull type_idname) const;
  /** Frame nodes without any parents. */
  blender::Span<bNode *> root_frames() const;
  /** A span containing all links in the node tree. */
  blender::Span<bNodeLink *> all_links();
  blender::Span<const bNodeLink *> all_links() const;
  /**
   * Cached toposort of all nodes. If there are cycles, the returned array is not actually a
   * toposort. However, if a connected component does not contain a cycle, this component is sorted
   * correctly. Use #has_available_link_cycle to check for cycles.
   */
  blender::Span<bNode *> toposort_left_to_right();
  blender::Span<const bNode *> toposort_left_to_right() const;
  blender::Span<bNode *> toposort_right_to_left();
  blender::Span<const bNode *> toposort_right_to_left() const;
  /** True when there are any cycles in the node tree. */
  bool has_available_link_cycle() const;
  /**
   * True when there are nodes or sockets in the node tree that don't use a known type. This can
   * happen when nodes don't exist in the current Blender version that existed in the version where
   * this node tree was saved.
   */
  bool has_undefined_nodes_or_sockets() const;
  /** Get the active group output node. */
  bNode *group_output_node();
  const bNode *group_output_node() const;
  /** Get all input nodes of the node group. */
  blender::Span<const bNode *> group_input_nodes() const;

  /** Zones in the node tree. Currently there are only simulation zones in geometry nodes. */
  const blender::bke::bNodeTreeZones *zones() const;

  /**
   * Update a run-time cache for the node tree interface based on it's current state.
   * This should be done before accessing interface item spans below.
   */
  void ensure_interface_cache() const;

  /* Cached interface item lists. */
  blender::Span<bNodeTreeInterfaceSocket *> interface_inputs();
  blender::Span<const bNodeTreeInterfaceSocket *> interface_inputs() const;
  blender::Span<bNodeTreeInterfaceSocket *> interface_outputs();
  blender::Span<const bNodeTreeInterfaceSocket *> interface_outputs() const;
  blender::Span<bNodeTreeInterfaceItem *> interface_items();
  blender::Span<const bNodeTreeInterfaceItem *> interface_items() const;
#endif
} bNodeTree;

/** #NodeTree.type, index */

enum {
  /** Represents #NodeTreeTypeUndefined type. */
  NTREE_UNDEFINED = -2,
  /** For dynamically registered custom types. */
  NTREE_CUSTOM = -1,
  NTREE_SHADER = 0,
  NTREE_COMPOSIT = 1,
  NTREE_TEXTURE = 2,
  NTREE_GEOMETRY = 3,
};

/** #NodeTree.flag */
enum {
  /** For animation editors. */
  NTREE_DS_EXPAND = 1 << 0,
  /** Use OPENCL. */
  NTREE_COM_OPENCL = 1 << 1,
  /** Two pass. */
  NTREE_TWO_PASS = 1 << 2,
  /** Use group-node buffers. */
  NTREE_COM_GROUPNODE_BUFFER = 1 << 3,
  /** Use a border for viewer nodes. */
  NTREE_VIEWER_BORDER = 1 << 4,
  /**
   * Tree is localized copy, free when deleting node groups.
   * NOTE: DEPRECATED, use (id->tag & LIB_TAG_LOCALIZED) instead.
   */
  // NTREE_IS_LOCALIZED = 1 << 5,
};

/* tree->execution_mode */
typedef enum eNodeTreeExecutionMode {
  NTREE_EXECUTION_MODE_TILED = 0,
  NTREE_EXECUTION_MODE_FULL_FRAME = 1,
  NTREE_EXECUTION_MODE_REALTIME = 2,
} eNodeTreeExecutionMode;

/* tree->precision */
typedef enum eNodeTreePrecision {
  NODE_TREE_COMPOSITOR_PRECISION_AUTO = 0,
  NODE_TREE_COMPOSITOR_PRECISION_FULL = 1,
} eNodeTreePrecision;

typedef enum eNodeTreeRuntimeFlag {
  /** There is a node that references an image with animation. */
  NTREE_RUNTIME_FLAG_HAS_IMAGE_ANIMATION = 1 << 0,
  /** There is a material output node in the group. */
  NTREE_RUNTIME_FLAG_HAS_MATERIAL_OUTPUT = 1 << 1,
  /** There is a simulation zone in the group. */
  NTREE_RUNTIME_FLAG_HAS_SIMULATION_ZONE = 1 << 2,
} eNodeTreeRuntimeFlag;

/* socket value structs for input buttons
 * DEPRECATED now using ID properties
 */

typedef struct bNodeSocketValueInt {
  /** RNA subtype. */
  int subtype;
  int value;
  int min, max;
} bNodeSocketValueInt;

typedef struct bNodeSocketValueFloat {
  /** RNA subtype. */
  int subtype;
  float value;
  float min, max;
} bNodeSocketValueFloat;

typedef struct bNodeSocketValueBoolean {
  char value;
} bNodeSocketValueBoolean;

typedef struct bNodeSocketValueVector {
  /** RNA subtype. */
  int subtype;
  float value[3];
  float min, max;
} bNodeSocketValueVector;

typedef struct bNodeSocketValueRotation {
  float value_euler[3];
} bNodeSocketValueRotation;

typedef struct bNodeSocketValueRGBA {
  float value[4];
} bNodeSocketValueRGBA;

typedef struct bNodeSocketValueString {
  int subtype;
  char _pad[4];
  /** 1024 = FILEMAX. */
  char value[1024];
} bNodeSocketValueString;

typedef struct bNodeSocketValueObject {
  struct Object *value;
} bNodeSocketValueObject;

typedef struct bNodeSocketValueImage {
  struct Image *value;
} bNodeSocketValueImage;

typedef struct bNodeSocketValueCollection {
  struct Collection *value;
} bNodeSocketValueCollection;

typedef struct bNodeSocketValueTexture {
  struct Tex *value;
} bNodeSocketValueTexture;

typedef struct bNodeSocketValueMaterial {
  struct Material *value;
} bNodeSocketValueMaterial;

typedef struct GeometryNodeAssetTraits {
  int flag;
} GeometryNodeAssetTraits;

typedef enum GeometryNodeAssetTraitFlag {
  GEO_NODE_ASSET_TOOL = (1 << 0),
  GEO_NODE_ASSET_EDIT = (1 << 1),
  GEO_NODE_ASSET_SCULPT = (1 << 2),
  GEO_NODE_ASSET_MESH = (1 << 3),
  GEO_NODE_ASSET_CURVE = (1 << 4),
  GEO_NODE_ASSET_POINT_CLOUD = (1 << 5),
  GEO_NODE_ASSET_MODIFIER = (1 << 6),
  GEO_NODE_ASSET_OBJECT = (1 << 7),
} GeometryNodeAssetTraitFlag;
ENUM_OPERATORS(GeometryNodeAssetTraitFlag, GEO_NODE_ASSET_OBJECT);

/* Data structs, for `node->storage`. */

typedef enum CMPNodeMaskType {
  CMP_NODE_MASKTYPE_ADD = 0,
  CMP_NODE_MASKTYPE_SUBTRACT = 1,
  CMP_NODE_MASKTYPE_MULTIPLY = 2,
  CMP_NODE_MASKTYPE_NOT = 3,
} CMPNodeMaskType;

typedef enum CMPNodeDilateErodeMethod {
  CMP_NODE_DILATE_ERODE_STEP = 0,
  CMP_NODE_DILATE_ERODE_DISTANCE_THRESHOLD = 1,
  CMP_NODE_DILATE_ERODE_DISTANCE = 2,
  CMP_NODE_DILATE_ERODE_DISTANCE_FEATHER = 3,
} CMPNodeDilateErodeMethod;

enum {
  CMP_NODE_INPAINT_SIMPLE = 0,
};

typedef enum CMPNodeMaskFlags {
  /* CMP_NODEFLAG_MASK_AA          = (1 << 0), */ /* DEPRECATED */
  CMP_NODE_MASK_FLAG_NO_FEATHER = (1 << 1),
  CMP_NODE_MASK_FLAG_MOTION_BLUR = (1 << 2),

  /** We may want multiple aspect options, exposed as an rna enum. */
  CMP_NODE_MASK_FLAG_SIZE_FIXED = (1 << 8),
  CMP_NODE_MASK_FLAG_SIZE_FIXED_SCENE = (1 << 9),
} CMPNodeMaskFlags;

enum {
  CMP_NODEFLAG_BLUR_VARIABLE_SIZE = (1 << 0),
  CMP_NODEFLAG_BLUR_EXTEND_BOUNDS = (1 << 1),
};

typedef struct NodeFrame {
  short flag;
  short label_size;
} NodeFrame;

/** \note This one has been replaced with #ImageUser, keep it for do_versions(). */
typedef struct NodeImageAnim {
  int frames DNA_DEPRECATED;
  int sfra DNA_DEPRECATED;
  int nr DNA_DEPRECATED;
  char cyclic DNA_DEPRECATED;
  char movie DNA_DEPRECATED;
  char _pad[2];
} NodeImageAnim;

typedef struct ColorCorrectionData {
  float saturation;
  float contrast;
  float gamma;
  float gain;
  float lift;
  char _pad[4];
} ColorCorrectionData;

typedef struct NodeColorCorrection {
  ColorCorrectionData master;
  ColorCorrectionData shadows;
  ColorCorrectionData midtones;
  ColorCorrectionData highlights;
  float startmidtones;
  float endmidtones;
} NodeColorCorrection;

typedef struct NodeBokehImage {
  float angle;
  int flaps;
  float rounding;
  float catadioptric;
  float lensshift;
} NodeBokehImage;

typedef struct NodeBoxMask {
  float x;
  float y;
  float rotation;
  float height;
  float width;
  char _pad[4];
} NodeBoxMask;

typedef struct NodeEllipseMask {
  float x;
  float y;
  float rotation;
  float height;
  float width;
  char _pad[4];
} NodeEllipseMask;

/** Layer info for image node outputs. */
typedef struct NodeImageLayer {
  /** Index in the `image->layers->passes` lists. */
  int pass_index DNA_DEPRECATED;
  /* render pass name */
  /** Amount defined in IMB_openexr.h. */
  char pass_name[64];
} NodeImageLayer;

typedef struct NodeBlurData {
  short sizex, sizey;
  short samples, maxspeed, minspeed, relative, aspect;
  short curved;
  float fac, percentx, percenty;
  short filtertype;
  char bokeh, gamma;
  /** Needed for absolute/relative conversions. */
  int image_in_width, image_in_height;
} NodeBlurData;

typedef struct NodeDBlurData {
  float center_x, center_y, distance, angle, spin, zoom;
  short iter;
  char _pad[2];
} NodeDBlurData;

typedef struct NodeBilateralBlurData {
  float sigma_color, sigma_space;
  short iter;
  char _pad[2];
} NodeBilateralBlurData;

typedef struct NodeKuwaharaData {
  short size DNA_DEPRECATED;
  short variation;
  int uniformity;
  float sharpness;
  float eccentricity;
} NodeKuwaharaData;

typedef struct NodeAntiAliasingData {
  float threshold;
  float contrast_limit;
  float corner_rounding;
} NodeAntiAliasingData;

/** \note Only for do-version code. */
typedef struct NodeHueSat {
  float hue, sat, val;
} NodeHueSat;

typedef struct NodeImageFile {
  /** 1024 = FILE_MAX. */
  char name[1024];
  struct ImageFormatData im_format;
  int sfra, efra;
} NodeImageFile;

/**
 * XXX: first struct fields should match #NodeImageFile to ensure forward compatibility.
 */
typedef struct NodeImageMultiFile {
  /** 1024 = FILE_MAX. */
  char base_path[1024];
  ImageFormatData format;
  /** XXX old frame rand values from NodeImageFile for forward compatibility. */
  int sfra DNA_DEPRECATED, efra DNA_DEPRECATED;
  /** Selected input in details view list. */
  int active_input;
  char _pad[4];
} NodeImageMultiFile;
typedef struct NodeImageMultiFileSocket {
  /* single layer file output */
  short use_render_format DNA_DEPRECATED;
  /** Use overall node image format. */
  short use_node_format;
  char save_as_render;
  char _pad1[3];
  /** 1024 = FILE_MAX. */
  char path[1024];
  ImageFormatData format;

  /* Multi-layer output. */
  /** EXR_TOT_MAXNAME-2 ('.' and channel char are appended). */
  char layer[30];
  char _pad2[2];
} NodeImageMultiFileSocket;

typedef struct NodeChroma {
  float t1, t2, t3;
  float fsize, fstrength, falpha;
  float key[4];
  short algorithm, channel;
} NodeChroma;

typedef struct NodeTwoXYs {
  short x1, x2, y1, y2;
  float fac_x1, fac_x2, fac_y1, fac_y2;
} NodeTwoXYs;

typedef struct NodeTwoFloats {
  float x, y;
} NodeTwoFloats;

typedef struct NodeVertexCol {
  char name[64];
} NodeVertexCol;

typedef struct NodeCMPCombSepColor {
  /* CMPNodeCombSepColorMode */
  uint8_t mode;
  uint8_t ycc_mode;
} NodeCMPCombSepColor;

/** Defocus blur node. */
typedef struct NodeDefocus {
  char bktype, _pad0, preview, gamco;
  short samples, no_zbuf;
  float fstop, maxblur, bthresh, scale;
  float rotation;
  char _pad1[4];
} NodeDefocus;

typedef struct NodeScriptDict {
  /** For PyObject *dict. */
  void *dict;
  /** For BPy_Node *node. */
  void *node;
} NodeScriptDict;

/** glare node. */
typedef struct NodeGlare {
  char quality, type, iter;
  /* XXX angle is only kept for backward/forward compatibility,
   * was used for two different things, see #50736. */
  char angle DNA_DEPRECATED, _pad0, size, star_45, streaks;
  float colmod, mix, threshold, fade;
  float angle_ofs;
  char _pad1[4];
} NodeGlare;

/** Tone-map node. */
typedef struct NodeTonemap {
  float key, offset, gamma;
  float f, m, a, c;
  int type;
} NodeTonemap;

/** Lens distortion node. */
typedef struct NodeLensDist {
  short jit, proj, fit;
  char _pad[2];
} NodeLensDist;

typedef struct NodeColorBalance {
  /* ASC CDL parameters */
  float slope[3];
  float offset[3];
  float power[3];
  float offset_basis;
  char _pad[4];

  /* LGG parameters */
  float lift[3];
  float gamma[3];
  float gain[3];
} NodeColorBalance;

typedef struct NodeColorspill {
  short limchan, unspill;
  float limscale;
  float uspillr, uspillg, uspillb;
} NodeColorspill;

typedef struct NodeConvertColorSpace {
  char from_color_space[64];
  char to_color_space[64];
} NodeConvertColorSpace;

typedef struct NodeDilateErode {
  char falloff;
} NodeDilateErode;

typedef struct NodeMask {
  int size_x, size_y;
} NodeMask;

typedef struct NodeSetAlpha {
  char mode;
} NodeSetAlpha;

typedef struct NodeTexBase {
  TexMapping tex_mapping;
  ColorMapping color_mapping;
} NodeTexBase;

typedef struct NodeTexSky {
  NodeTexBase base;
  int sky_model;
  float sun_direction[3];
  float turbidity;
  float ground_albedo;
  float sun_size;
  float sun_intensity;
  float sun_elevation;
  float sun_rotation;
  float altitude;
  float air_density;
  float dust_density;
  float ozone_density;
  char sun_disc;
  char _pad[7];
} NodeTexSky;

typedef struct NodeTexImage {
  NodeTexBase base;
  ImageUser iuser;
  int color_space DNA_DEPRECATED;
  int projection;
  float projection_blend;
  int interpolation;
  int extension;
  char _pad[4];
} NodeTexImage;

typedef struct NodeTexChecker {
  NodeTexBase base;
} NodeTexChecker;

typedef struct NodeTexBrick {
  NodeTexBase base;
  int offset_freq, squash_freq;
  float offset, squash;
} NodeTexBrick;

typedef struct NodeTexEnvironment {
  NodeTexBase base;
  ImageUser iuser;
  int color_space DNA_DEPRECATED;
  int projection;
  int interpolation;
  char _pad[4];
} NodeTexEnvironment;

typedef struct NodeTexGradient {
  NodeTexBase base;
  int gradient_type;
  char _pad[4];
} NodeTexGradient;

typedef struct NodeTexNoise {
  NodeTexBase base;
  int dimensions;
  uint8_t type;
  uint8_t normalize;
  char _pad[2];
} NodeTexNoise;

typedef struct NodeTexVoronoi {
  NodeTexBase base;
  int dimensions;
  int feature;
  int distance;
  int normalize;
  int coloring DNA_DEPRECATED;
  char _pad[4];
} NodeTexVoronoi;

typedef struct NodeTexMusgrave {
  NodeTexBase base DNA_DEPRECATED;
  int musgrave_type DNA_DEPRECATED;
  int dimensions DNA_DEPRECATED;
} NodeTexMusgrave;

typedef struct NodeTexWave {
  NodeTexBase base;
  int wave_type;
  int bands_direction;
  int rings_direction;
  int wave_profile;
} NodeTexWave;

typedef struct NodeTexMagic {
  NodeTexBase base;
  int depth;
  char _pad[4];
} NodeTexMagic;

typedef struct NodeShaderAttribute {
  char name[64];
  int type;
  char _pad[4];
} NodeShaderAttribute;

typedef struct NodeShaderVectTransform {
  int type;
  int convert_from, convert_to;
  char _pad[4];
} NodeShaderVectTransform;

typedef struct NodeShaderTexPointDensity {
  NodeTexBase base;
  short point_source;
  char _pad[2];
  int particle_system;
  float radius;
  int resolution;
  short space;
  short interpolation;
  short color_source;
  short ob_color_source;
  /** Used at runtime only by sampling RNA API. */
  PointDensity pd;
  int cached_resolution;
  /** Vertex attribute layer for color source, MAX_CUSTOMDATA_LAYER_NAME. */
  char vertex_attribute_name[68];
} NodeShaderTexPointDensity;

typedef struct NodeShaderPrincipled {
  char use_subsurface_auto_radius;
  char _pad[3];
} NodeShaderPrincipled;

typedef struct NodeShaderHairPrincipled {
  short model;
  short parametrization;
  char _pad[4];
} NodeShaderHairPrincipled;

/** TEX_output. */
typedef struct TexNodeOutput {
  char name[64];
} TexNodeOutput;

typedef struct NodeKeyingScreenData {
  char tracking_object[64];
  float smoothness;
} NodeKeyingScreenData;

typedef struct NodeKeyingData {
  float screen_balance;
  float despill_factor;
  float despill_balance;
  int edge_kernel_radius;
  float edge_kernel_tolerance;
  float clip_black, clip_white;
  int dilate_distance;
  int feather_distance;
  int feather_falloff;
  int blur_pre, blur_post;
} NodeKeyingData;

typedef struct NodeTrackPosData {
  char tracking_object[64];
  char track_name[64];
} NodeTrackPosData;

typedef struct NodeTranslateData {
  char wrap_axis;
  char relative;
} NodeTranslateData;

typedef struct NodePlaneTrackDeformData {
  char tracking_object[64];
  char plane_track_name[64];
  char flag;
  char motion_blur_samples;
  char _pad[2];
  float motion_blur_shutter;
} NodePlaneTrackDeformData;

typedef struct NodeShaderScript {
  int mode;
  int flag;

  /** 1024 = FILE_MAX. */
  char filepath[1024];

  char bytecode_hash[64];
  char *bytecode;
} NodeShaderScript;

typedef struct NodeShaderTangent {
  int direction_type;
  int axis;
  char uv_map[64];
} NodeShaderTangent;

typedef struct NodeShaderNormalMap {
  int space;
  char uv_map[64];
} NodeShaderNormalMap;

typedef struct NodeShaderUVMap {
  char uv_map[64];
} NodeShaderUVMap;

typedef struct NodeShaderVertexColor {
  char layer_name[64];
} NodeShaderVertexColor;

typedef struct NodeShaderTexIES {
  int mode;

  /** 1024 = FILE_MAX. */
  char filepath[1024];
} NodeShaderTexIES;

typedef struct NodeShaderOutputAOV {
  char name[64];
} NodeShaderOutputAOV;

typedef struct NodeSunBeams {
  float source[2];

  float ray_length;
} NodeSunBeams;

typedef struct CryptomatteEntry {
  struct CryptomatteEntry *next, *prev;
  float encoded_hash;
  /** MAX_NAME. */
  char name[64];
  char _pad[4];
} CryptomatteEntry;

typedef struct CryptomatteLayer {
  struct CryptomatteEntry *next, *prev;
  char name[64];
} CryptomatteLayer;

typedef struct NodeCryptomatte_Runtime {
  /** Contains #CryptomatteLayer. */
  ListBase layers;
  /** Temp storage for the crypto-matte picker. */
  float add[3];
  float remove[3];
} NodeCryptomatte_Runtime;

typedef struct NodeCryptomatte {
  /**
   * `iuser` needs to be first element due to RNA limitations.
   * When we define the #ImageData properties, we can't define them from
   * `storage->iuser`, so storage needs to be cast to #ImageUser directly.
   */
  ImageUser iuser;

  /** Contains #CryptomatteEntry. */
  ListBase entries;

  /* MAX_NAME */
  char layer_name[64];
  /** Stores `entries` as a string for opening in 2.80-2.91. */
  char *matte_id;

  /* Legacy attributes. */
  /** Number of input sockets. */
  int inputs_num;

  char _pad[4];
  NodeCryptomatte_Runtime runtime;
} NodeCryptomatte;

typedef struct NodeDenoise {
  char hdr;
  char prefilter;
} NodeDenoise;

typedef struct NodeMapRange {
  /** #eCustomDataType */
  uint8_t data_type;

  /** #NodeMapRangeType. */
  uint8_t interpolation_type;
  uint8_t clamp;
  char _pad[5];
} NodeMapRange;

typedef struct NodeRandomValue {
  /** #eCustomDataType. */
  uint8_t data_type;
} NodeRandomValue;

typedef struct NodeAccumulateField {
  /** #eCustomDataType. */
  uint8_t data_type;
  /** #eAttrDomain. */
  uint8_t domain;
} NodeAccumulateField;

typedef struct NodeInputBool {
  uint8_t boolean;
} NodeInputBool;

typedef struct NodeInputInt {
  int integer;
} NodeInputInt;

typedef struct NodeInputVector {
  float vector[3];
} NodeInputVector;

typedef struct NodeInputColor {
  float color[4];
} NodeInputColor;

typedef struct NodeInputString {
  char *string;
} NodeInputString;

typedef struct NodeGeometryExtrudeMesh {
  /** #GeometryNodeExtrudeMeshMode */
  uint8_t mode;
} NodeGeometryExtrudeMesh;

typedef struct NodeGeometryObjectInfo {
  /** #GeometryNodeTransformSpace. */
  uint8_t transform_space;
} NodeGeometryObjectInfo;

typedef struct NodeGeometryPointsToVolume {
  /** #GeometryNodePointsToVolumeResolutionMode */
  uint8_t resolution_mode;
  /** #GeometryNodeAttributeInputMode */
  uint8_t input_type_radius;
} NodeGeometryPointsToVolume;

typedef struct NodeGeometryCollectionInfo {
  /** #GeometryNodeTransformSpace. */
  uint8_t transform_space;
} NodeGeometryCollectionInfo;

typedef struct NodeGeometryProximity {
  /** #GeometryNodeProximityTargetType. */
  uint8_t target_element;
} NodeGeometryProximity;

typedef struct NodeGeometryVolumeToMesh {
  /** #VolumeToMeshResolutionMode */
  uint8_t resolution_mode;
} NodeGeometryVolumeToMesh;

typedef struct NodeGeometryMeshToVolume {
  /** #MeshToVolumeModifierResolutionMode */
  uint8_t resolution_mode;
} NodeGeometryMeshToVolume;

typedef struct NodeGeometrySubdivisionSurface {
  /** #eSubsurfUVSmooth. */
  uint8_t uv_smooth;
  /** #eSubsurfBoundarySmooth. */
  uint8_t boundary_smooth;
} NodeGeometrySubdivisionSurface;

typedef struct NodeGeometryMeshCircle {
  /** #GeometryNodeMeshCircleFillType. */
  uint8_t fill_type;
} NodeGeometryMeshCircle;

typedef struct NodeGeometryMeshCylinder {
  /** #GeometryNodeMeshCircleFillType. */
  uint8_t fill_type;
} NodeGeometryMeshCylinder;

typedef struct NodeGeometryMeshCone {
  /** #GeometryNodeMeshCircleFillType. */
  uint8_t fill_type;
} NodeGeometryMeshCone;

typedef struct NodeGeometryMergeByDistance {
  /** #GeometryNodeMergeByDistanceMode. */
  uint8_t mode;
} NodeGeometryMergeByDistance;

typedef struct NodeGeometryMeshLine {
  /** #GeometryNodeMeshLineMode. */
  uint8_t mode;
  /** #GeometryNodeMeshLineCountMode. */
  uint8_t count_mode;
} NodeGeometryMeshLine;

typedef struct NodeSwitch {
  /** #NodeSwitch. */
  uint8_t input_type;
} NodeSwitch;

typedef struct NodeGeometryCurveSplineType {
  /** #GeometryNodeSplineType. */
  uint8_t spline_type;
} NodeGeometryCurveSplineType;

typedef struct NodeGeometrySetCurveHandlePositions {
  /** #GeometryNodeCurveHandleMode. */
  uint8_t mode;
} NodeGeometrySetCurveHandlePositions;

typedef struct NodeGeometryCurveSetHandles {
  /** #GeometryNodeCurveHandleType. */
  uint8_t handle_type;
  /** #GeometryNodeCurveHandleMode. */
  uint8_t mode;
} NodeGeometryCurveSetHandles;

typedef struct NodeGeometryCurveSelectHandles {
  /** #GeometryNodeCurveHandleType. */
  uint8_t handle_type;
  /** #GeometryNodeCurveHandleMode. */
  uint8_t mode;
} NodeGeometryCurveSelectHandles;

typedef struct NodeGeometryCurvePrimitiveArc {
  /** #GeometryNodeCurvePrimitiveArcMode. */
  uint8_t mode;
} NodeGeometryCurvePrimitiveArc;

typedef struct NodeGeometryCurvePrimitiveLine {
  /** #GeometryNodeCurvePrimitiveLineMode. */
  uint8_t mode;
} NodeGeometryCurvePrimitiveLine;

typedef struct NodeGeometryCurvePrimitiveBezierSegment {
  /** #GeometryNodeCurvePrimitiveBezierSegmentMode. */
  uint8_t mode;
} NodeGeometryCurvePrimitiveBezierSegment;

typedef struct NodeGeometryCurvePrimitiveCircle {
  /** #GeometryNodeCurvePrimitiveMode. */
  uint8_t mode;
} NodeGeometryCurvePrimitiveCircle;

typedef struct NodeGeometryCurvePrimitiveQuad {
  /** #GeometryNodeCurvePrimitiveQuadMode. */
  uint8_t mode;
} NodeGeometryCurvePrimitiveQuad;

typedef struct NodeGeometryCurveResample {
  /** #GeometryNodeCurveResampleMode. */
  uint8_t mode;
} NodeGeometryCurveResample;

typedef struct NodeGeometryCurveFillet {
  /** #GeometryNodeCurveFilletMode. */
  uint8_t mode;
} NodeGeometryCurveFillet;

typedef struct NodeGeometryCurveTrim {
  /** #GeometryNodeCurveSampleMode. */
  uint8_t mode;
} NodeGeometryCurveTrim;

typedef struct NodeGeometryCurveToPoints {
  /** #GeometryNodeCurveResampleMode. */
  uint8_t mode;
} NodeGeometryCurveToPoints;

typedef struct NodeGeometryCurveSample {
  /** #GeometryNodeCurveSampleMode. */
  uint8_t mode;
  int8_t use_all_curves;
  /** #eCustomDataType. */
  int8_t data_type;
  char _pad[1];
} NodeGeometryCurveSample;

typedef struct NodeGeometryTransferAttribute {
  /** #eCustomDataType. */
  int8_t data_type;
  /** #eAttrDomain. */
  int8_t domain;
  /** #GeometryNodeAttributeTransferMode. */
  uint8_t mode;
  char _pad[1];
} NodeGeometryTransferAttribute;

typedef struct NodeGeometrySampleIndex {
  /** #eCustomDataType. */
  int8_t data_type;
  /** #eAttrDomain. */
  int8_t domain;
  int8_t clamp;
  char _pad[1];
} NodeGeometrySampleIndex;

typedef struct NodeGeometryRaycast {
  /** #GeometryNodeRaycastMapMode. */
  uint8_t mapping;

  /** #eCustomDataType. */
  int8_t data_type;
} NodeGeometryRaycast;

typedef struct NodeGeometryCurveFill {
  uint8_t mode;
} NodeGeometryCurveFill;

typedef struct NodeGeometryMeshToPoints {
  /** #GeometryNodeMeshToPointsMode */
  uint8_t mode;
} NodeGeometryMeshToPoints;

typedef struct NodeGeometryAttributeCapture {
  /** #eCustomDataType. */
  int8_t data_type;
  /** #eAttrDomain. */
  int8_t domain;
} NodeGeometryAttributeCapture;

typedef struct NodeGeometryStoreNamedAttribute {
  /** #eCustomDataType. */
  int8_t data_type;
  /** #eAttrDomain. */
  int8_t domain;
} NodeGeometryStoreNamedAttribute;

typedef struct NodeGeometryInputNamedAttribute {
  /** #eCustomDataType. */
  int8_t data_type;
} NodeGeometryInputNamedAttribute;

typedef struct NodeGeometryStringToCurves {
  /** #GeometryNodeStringToCurvesOverflowMode */
  uint8_t overflow;
  /** #GeometryNodeStringToCurvesAlignXMode */
  uint8_t align_x;
  /** #GeometryNodeStringToCurvesAlignYMode */
  uint8_t align_y;
  /** #GeometryNodeStringToCurvesPivotMode */
  uint8_t pivot_mode;
} NodeGeometryStringToCurves;

typedef struct NodeGeometryDeleteGeometry {
  /** #eAttrDomain. */
  int8_t domain;
  /** #GeometryNodeDeleteGeometryMode. */
  int8_t mode;
} NodeGeometryDeleteGeometry;

typedef struct NodeGeometryDuplicateElements {
  /** #eAttrDomain. */
  int8_t domain;
} NodeGeometryDuplicateElements;

typedef struct NodeGeometrySeparateGeometry {
  /** #eAttrDomain. */
  int8_t domain;
} NodeGeometrySeparateGeometry;

typedef struct NodeGeometryImageTexture {
  int8_t interpolation;
  int8_t extension;
} NodeGeometryImageTexture;

typedef struct NodeGeometryViewer {
  /** #eCustomDataType. */
  int8_t data_type;
  /** #eAttrDomain. */
  int8_t domain;
} NodeGeometryViewer;

typedef struct NodeGeometryUVUnwrap {
  /** #GeometryNodeUVUnwrapMethod. */
  uint8_t method;
} NodeGeometryUVUnwrap;

typedef struct NodeSimulationItem {
  char *name;
  /** #eNodeSocketDatatype. */
  short socket_type;
  /** #eAttrDomain. */
  short attribute_domain;
  /**
   * Generates unique identifier for sockets which stays the same even when the item order or
   * names change.
   */
  int identifier;
} NodeSimulationItem;

typedef struct NodeGeometrySimulationInput {
  /** bNode.identifier of the corresponding output node. */
  int32_t output_node_id;
} NodeGeometrySimulationInput;

typedef struct NodeGeometrySimulationOutput {
  NodeSimulationItem *items;
  int items_num;
  int active_index;
  /** Number to give unique IDs to state items. */
  int next_identifier;
  int _pad;

#ifdef __cplusplus
  blender::Span<NodeSimulationItem> items_span() const;
  blender::MutableSpan<NodeSimulationItem> items_span();
#endif
} NodeGeometrySimulationOutput;

typedef struct NodeRepeatItem {
  char *name;
  /** #eNodeSocketDatatype. */
  short socket_type;
  char _pad[2];
  /**
   * Generated unique identifier for sockets which stays the same even when the item order or
   * names change.
   */
  int identifier;
} NodeRepeatItem;

typedef struct NodeGeometryRepeatInput {
  /** bNode.identifier of the corresponding output node. */
  int32_t output_node_id;
} NodeGeometryRepeatInput;

typedef struct NodeGeometryRepeatOutput {
  NodeRepeatItem *items;
  int items_num;
  int active_index;
  /** Identifier to give to the next repeat item. */
  int next_identifier;
  int inspection_index;

#ifdef __cplusplus
  blender::Span<NodeRepeatItem> items_span() const;
  blender::MutableSpan<NodeRepeatItem> items_span();
#endif
} NodeGeometryRepeatOutput;

typedef struct IndexSwitchItem {
  /** Generated unique identifier which stays the same even when the item order or names change. */
  int identifier;
} IndexSwitchItem;

typedef struct NodeIndexSwitch {
  IndexSwitchItem *items;
  int items_num;

  /* #eNodeSocketDataType. */
  int data_type;
  /** Identifier to give to the next item. */
  int next_identifier;

  char _pad[4];
#ifdef __cplusplus
  blender::Span<IndexSwitchItem> items_span() const;
  blender::MutableSpan<IndexSwitchItem> items_span();
#endif
} NodeIndexSwitch;

typedef struct NodeGeometryDistributePointsInVolume {
  /** #GeometryNodePointDistributeVolumeMode. */
  uint8_t mode;
} NodeGeometryDistributePointsInVolume;

typedef struct NodeFunctionCompare {
  /** #NodeCompareOperation */
  int8_t operation;
  /** #eNodeSocketDatatype */
  int8_t data_type;
  /** #NodeCompareMode */
  int8_t mode;
  char _pad[1];
} NodeFunctionCompare;

typedef struct NodeCombSepColor {
  /** #NodeCombSepColorMode */
  int8_t mode;
} NodeCombSepColor;

typedef struct NodeShaderMix {
  /** #eNodeSocketDatatype */
  int8_t data_type;
  /** #NodeShaderMixMode */
  int8_t factor_mode;
  int8_t clamp_factor;
  int8_t clamp_result;
  int8_t blend_type;
  char _pad[3];
} NodeShaderMix;

<<<<<<< HEAD
typedef struct NodeGeometryArrowGizmo {
  /** #GeometryNodeGizmoColor. */
  int color_id;
  /** #GeometryNodeArrowGizmoDrawStyle. */
  int draw_style;
} NodeGeometryArrowGizmo;

typedef struct NodeGeometryDialGizmo {
  /** #GeometryNodeGizmoColor. */
  int color_id;
} NodeGeometryDialGizmo;
=======
typedef struct NodeGeometryBakeItem {
  char *name;
  int16_t socket_type;
  int16_t attribute_domain;
  int identifier;
  int32_t flag;
  char _pad[4];
} NodeGeometryBakeItem;

typedef enum NodeGeometryBakeItemFlag {
  GEO_NODE_BAKE_ITEM_IS_ATTRIBUTE = (1 << 0),
} NodeGeometryBakeItemFlag;

typedef struct NodeGeometryBake {
  NodeGeometryBakeItem *items;
  int items_num;
  int next_identifier;
  int active_index;
  char _pad[4];
} NodeGeometryBake;
>>>>>>> 5d610ad4

/* script node mode */
enum {
  NODE_SCRIPT_INTERNAL = 0,
  NODE_SCRIPT_EXTERNAL = 1,
};

/* script node flag */
enum {
  NODE_SCRIPT_AUTO_UPDATE = 1,
};

/* IES node mode. */
enum {
  NODE_IES_INTERNAL = 0,
  NODE_IES_EXTERNAL = 1,
};

/* Frame node flags. */

enum {
  /** Keep the bounding box minimal. */
  NODE_FRAME_SHRINK = 1,
  /** Test flag, if frame can be resized by user. */
  NODE_FRAME_RESIZEABLE = 2,
};

/* Proxy node flags. */

enum {
  /** Automatically change output type based on link. */
  NODE_PROXY_AUTOTYPE = 1,
};

/* Comp channel matte. */

enum {
  CMP_NODE_CHANNEL_MATTE_CS_RGB = 1,
  CMP_NODE_CHANNEL_MATTE_CS_HSV = 2,
  CMP_NODE_CHANNEL_MATTE_CS_YUV = 3,
  CMP_NODE_CHANNEL_MATTE_CS_YCC = 4,
};

/* glossy distributions */
enum {
  SHD_GLOSSY_BECKMANN = 0,
  SHD_GLOSSY_SHARP_DEPRECATED = 1, /* deprecated */
  SHD_GLOSSY_GGX = 2,
  SHD_GLOSSY_ASHIKHMIN_SHIRLEY = 3,
  SHD_GLOSSY_MULTI_GGX = 4,
};

/* sheen distributions */
#define SHD_SHEEN_ASHIKHMIN 0
#define SHD_SHEEN_MICROFIBER 1

/* vector transform */
enum {
  SHD_VECT_TRANSFORM_TYPE_VECTOR = 0,
  SHD_VECT_TRANSFORM_TYPE_POINT = 1,
  SHD_VECT_TRANSFORM_TYPE_NORMAL = 2,
};

enum {
  SHD_VECT_TRANSFORM_SPACE_WORLD = 0,
  SHD_VECT_TRANSFORM_SPACE_OBJECT = 1,
  SHD_VECT_TRANSFORM_SPACE_CAMERA = 2,
};

/** #NodeShaderAttribute.type */
enum {
  SHD_ATTRIBUTE_GEOMETRY = 0,
  SHD_ATTRIBUTE_OBJECT = 1,
  SHD_ATTRIBUTE_INSTANCER = 2,
  SHD_ATTRIBUTE_VIEW_LAYER = 3,
};

/* toon modes */
enum {
  SHD_TOON_DIFFUSE = 0,
  SHD_TOON_GLOSSY = 1,
};

/* hair components */
enum {
  SHD_HAIR_REFLECTION = 0,
  SHD_HAIR_TRANSMISSION = 1,
};

/* principled hair models */
enum {
  SHD_PRINCIPLED_HAIR_CHIANG = 0,
  SHD_PRINCIPLED_HAIR_HUANG = 1,
};

/* principled hair color parametrization */
enum {
  SHD_PRINCIPLED_HAIR_REFLECTANCE = 0,
  SHD_PRINCIPLED_HAIR_PIGMENT_CONCENTRATION = 1,
  SHD_PRINCIPLED_HAIR_DIRECT_ABSORPTION = 2,
};

/* blend texture */
enum {
  SHD_BLEND_LINEAR = 0,
  SHD_BLEND_QUADRATIC = 1,
  SHD_BLEND_EASING = 2,
  SHD_BLEND_DIAGONAL = 3,
  SHD_BLEND_RADIAL = 4,
  SHD_BLEND_QUADRATIC_SPHERE = 5,
  SHD_BLEND_SPHERICAL = 6,
};

/* noise basis for textures */
enum {
  SHD_NOISE_PERLIN = 0,
  SHD_NOISE_VORONOI_F1 = 1,
  SHD_NOISE_VORONOI_F2 = 2,
  SHD_NOISE_VORONOI_F3 = 3,
  SHD_NOISE_VORONOI_F4 = 4,
  SHD_NOISE_VORONOI_F2_F1 = 5,
  SHD_NOISE_VORONOI_CRACKLE = 6,
  SHD_NOISE_CELL_NOISE = 7,
};

enum {
  SHD_NOISE_SOFT = 0,
  SHD_NOISE_HARD = 1,
};

/* Voronoi Texture */

enum {
  SHD_VORONOI_EUCLIDEAN = 0,
  SHD_VORONOI_MANHATTAN = 1,
  SHD_VORONOI_CHEBYCHEV = 2,
  SHD_VORONOI_MINKOWSKI = 3,
};

enum {
  SHD_VORONOI_F1 = 0,
  SHD_VORONOI_F2 = 1,
  SHD_VORONOI_SMOOTH_F1 = 2,
  SHD_VORONOI_DISTANCE_TO_EDGE = 3,
  SHD_VORONOI_N_SPHERE_RADIUS = 4,
};

/* Deprecated Musgrave Texture. Keep for Versioning */
enum {
  SHD_MUSGRAVE_MULTIFRACTAL = 0,
  SHD_MUSGRAVE_FBM = 1,
  SHD_MUSGRAVE_HYBRID_MULTIFRACTAL = 2,
  SHD_MUSGRAVE_RIDGED_MULTIFRACTAL = 3,
  SHD_MUSGRAVE_HETERO_TERRAIN = 4,
};

/* Noise Texture */
enum {
  SHD_NOISE_MULTIFRACTAL = 0,
  SHD_NOISE_FBM = 1,
  SHD_NOISE_HYBRID_MULTIFRACTAL = 2,
  SHD_NOISE_RIDGED_MULTIFRACTAL = 3,
  SHD_NOISE_HETERO_TERRAIN = 4,
};

/* wave texture */
enum {
  SHD_WAVE_BANDS = 0,
  SHD_WAVE_RINGS = 1,
};

enum {
  SHD_WAVE_BANDS_DIRECTION_X = 0,
  SHD_WAVE_BANDS_DIRECTION_Y = 1,
  SHD_WAVE_BANDS_DIRECTION_Z = 2,
  SHD_WAVE_BANDS_DIRECTION_DIAGONAL = 3,
};

enum {
  SHD_WAVE_RINGS_DIRECTION_X = 0,
  SHD_WAVE_RINGS_DIRECTION_Y = 1,
  SHD_WAVE_RINGS_DIRECTION_Z = 2,
  SHD_WAVE_RINGS_DIRECTION_SPHERICAL = 3,
};

enum {
  SHD_WAVE_PROFILE_SIN = 0,
  SHD_WAVE_PROFILE_SAW = 1,
  SHD_WAVE_PROFILE_TRI = 2,
};

/* sky texture */
enum {
  SHD_SKY_PREETHAM = 0,
  SHD_SKY_HOSEK = 1,
  SHD_SKY_NISHITA = 2,
};

/* environment texture */
enum {
  SHD_PROJ_EQUIRECTANGULAR = 0,
  SHD_PROJ_MIRROR_BALL = 1,
};

enum {
  SHD_IMAGE_EXTENSION_REPEAT = 0,
  SHD_IMAGE_EXTENSION_EXTEND = 1,
  SHD_IMAGE_EXTENSION_CLIP = 2,
  SHD_IMAGE_EXTENSION_MIRROR = 3,
};

/* image texture */
enum {
  SHD_PROJ_FLAT = 0,
  SHD_PROJ_BOX = 1,
  SHD_PROJ_SPHERE = 2,
  SHD_PROJ_TUBE = 3,
};

/* image texture interpolation */
enum {
  SHD_INTERP_LINEAR = 0,
  SHD_INTERP_CLOSEST = 1,
  SHD_INTERP_CUBIC = 2,
  SHD_INTERP_SMART = 3,
};

/* tangent */
enum {
  SHD_TANGENT_RADIAL = 0,
  SHD_TANGENT_UVMAP = 1,
};

/* tangent */
enum {
  SHD_TANGENT_AXIS_X = 0,
  SHD_TANGENT_AXIS_Y = 1,
  SHD_TANGENT_AXIS_Z = 2,
};

/* normal map, displacement space */
enum {
  SHD_SPACE_TANGENT = 0,
  SHD_SPACE_OBJECT = 1,
  SHD_SPACE_WORLD = 2,
  SHD_SPACE_BLENDER_OBJECT = 3,
  SHD_SPACE_BLENDER_WORLD = 4,
};

enum {
  SHD_AO_INSIDE = 1,
  SHD_AO_LOCAL = 2,
};

/** Mapping node vector types. */
enum {
  NODE_MAPPING_TYPE_POINT = 0,
  NODE_MAPPING_TYPE_TEXTURE = 1,
  NODE_MAPPING_TYPE_VECTOR = 2,
  NODE_MAPPING_TYPE_NORMAL = 3,
};

/** Rotation node vector types. */
enum {
  NODE_VECTOR_ROTATE_TYPE_AXIS = 0,
  NODE_VECTOR_ROTATE_TYPE_AXIS_X = 1,
  NODE_VECTOR_ROTATE_TYPE_AXIS_Y = 2,
  NODE_VECTOR_ROTATE_TYPE_AXIS_Z = 3,
  NODE_VECTOR_ROTATE_TYPE_EULER_XYZ = 4,
};

/* math node clamp */
enum {
  SHD_MATH_CLAMP = 1,
};

typedef enum NodeMathOperation {
  NODE_MATH_ADD = 0,
  NODE_MATH_SUBTRACT = 1,
  NODE_MATH_MULTIPLY = 2,
  NODE_MATH_DIVIDE = 3,
  NODE_MATH_SINE = 4,
  NODE_MATH_COSINE = 5,
  NODE_MATH_TANGENT = 6,
  NODE_MATH_ARCSINE = 7,
  NODE_MATH_ARCCOSINE = 8,
  NODE_MATH_ARCTANGENT = 9,
  NODE_MATH_POWER = 10,
  NODE_MATH_LOGARITHM = 11,
  NODE_MATH_MINIMUM = 12,
  NODE_MATH_MAXIMUM = 13,
  NODE_MATH_ROUND = 14,
  NODE_MATH_LESS_THAN = 15,
  NODE_MATH_GREATER_THAN = 16,
  NODE_MATH_MODULO = 17,
  NODE_MATH_ABSOLUTE = 18,
  NODE_MATH_ARCTAN2 = 19,
  NODE_MATH_FLOOR = 20,
  NODE_MATH_CEIL = 21,
  NODE_MATH_FRACTION = 22,
  NODE_MATH_SQRT = 23,
  NODE_MATH_INV_SQRT = 24,
  NODE_MATH_SIGN = 25,
  NODE_MATH_EXPONENT = 26,
  NODE_MATH_RADIANS = 27,
  NODE_MATH_DEGREES = 28,
  NODE_MATH_SINH = 29,
  NODE_MATH_COSH = 30,
  NODE_MATH_TANH = 31,
  NODE_MATH_TRUNC = 32,
  NODE_MATH_SNAP = 33,
  NODE_MATH_WRAP = 34,
  NODE_MATH_COMPARE = 35,
  NODE_MATH_MULTIPLY_ADD = 36,
  NODE_MATH_PINGPONG = 37,
  NODE_MATH_SMOOTH_MIN = 38,
  NODE_MATH_SMOOTH_MAX = 39,
  NODE_MATH_FLOORED_MODULO = 40,
} NodeMathOperation;

typedef enum NodeVectorMathOperation {
  NODE_VECTOR_MATH_ADD = 0,
  NODE_VECTOR_MATH_SUBTRACT = 1,
  NODE_VECTOR_MATH_MULTIPLY = 2,
  NODE_VECTOR_MATH_DIVIDE = 3,

  NODE_VECTOR_MATH_CROSS_PRODUCT = 4,
  NODE_VECTOR_MATH_PROJECT = 5,
  NODE_VECTOR_MATH_REFLECT = 6,
  NODE_VECTOR_MATH_DOT_PRODUCT = 7,

  NODE_VECTOR_MATH_DISTANCE = 8,
  NODE_VECTOR_MATH_LENGTH = 9,
  NODE_VECTOR_MATH_SCALE = 10,
  NODE_VECTOR_MATH_NORMALIZE = 11,

  NODE_VECTOR_MATH_SNAP = 12,
  NODE_VECTOR_MATH_FLOOR = 13,
  NODE_VECTOR_MATH_CEIL = 14,
  NODE_VECTOR_MATH_MODULO = 15,
  NODE_VECTOR_MATH_FRACTION = 16,
  NODE_VECTOR_MATH_ABSOLUTE = 17,
  NODE_VECTOR_MATH_MINIMUM = 18,
  NODE_VECTOR_MATH_MAXIMUM = 19,
  NODE_VECTOR_MATH_WRAP = 20,
  NODE_VECTOR_MATH_SINE = 21,
  NODE_VECTOR_MATH_COSINE = 22,
  NODE_VECTOR_MATH_TANGENT = 23,
  NODE_VECTOR_MATH_REFRACT = 24,
  NODE_VECTOR_MATH_FACEFORWARD = 25,
  NODE_VECTOR_MATH_MULTIPLY_ADD = 26,
} NodeVectorMathOperation;

typedef enum NodeBooleanMathOperation {
  NODE_BOOLEAN_MATH_AND = 0,
  NODE_BOOLEAN_MATH_OR = 1,
  NODE_BOOLEAN_MATH_NOT = 2,

  NODE_BOOLEAN_MATH_NAND = 3,
  NODE_BOOLEAN_MATH_NOR = 4,
  NODE_BOOLEAN_MATH_XNOR = 5,
  NODE_BOOLEAN_MATH_XOR = 6,

  NODE_BOOLEAN_MATH_IMPLY = 7,
  NODE_BOOLEAN_MATH_NIMPLY = 8,
} NodeBooleanMathOperation;

typedef enum NodeShaderMixMode {
  NODE_MIX_MODE_UNIFORM = 0,
  NODE_MIX_MODE_NON_UNIFORM = 1,
} NodeShaderMixMode;

typedef enum NodeCompareMode {
  NODE_COMPARE_MODE_ELEMENT = 0,
  NODE_COMPARE_MODE_LENGTH = 1,
  NODE_COMPARE_MODE_AVERAGE = 2,
  NODE_COMPARE_MODE_DOT_PRODUCT = 3,
  NODE_COMPARE_MODE_DIRECTION = 4
} NodeCompareMode;

typedef enum NodeCompareOperation {
  NODE_COMPARE_LESS_THAN = 0,
  NODE_COMPARE_LESS_EQUAL = 1,
  NODE_COMPARE_GREATER_THAN = 2,
  NODE_COMPARE_GREATER_EQUAL = 3,
  NODE_COMPARE_EQUAL = 4,
  NODE_COMPARE_NOT_EQUAL = 5,
  NODE_COMPARE_COLOR_BRIGHTER = 6,
  NODE_COMPARE_COLOR_DARKER = 7,
} NodeCompareOperation;

typedef enum FloatToIntRoundingMode {
  FN_NODE_FLOAT_TO_INT_ROUND = 0,
  FN_NODE_FLOAT_TO_INT_FLOOR = 1,
  FN_NODE_FLOAT_TO_INT_CEIL = 2,
  FN_NODE_FLOAT_TO_INT_TRUNCATE = 3,
} FloatToIntRoundingMode;

/** Clamp node types. */
enum {
  NODE_CLAMP_MINMAX = 0,
  NODE_CLAMP_RANGE = 1,
};

/** Map range node types. */
enum {
  NODE_MAP_RANGE_LINEAR = 0,
  NODE_MAP_RANGE_STEPPED = 1,
  NODE_MAP_RANGE_SMOOTHSTEP = 2,
  NODE_MAP_RANGE_SMOOTHERSTEP = 3,
};

/* mix rgb node flags */
enum {
  SHD_MIXRGB_USE_ALPHA = 1,
  SHD_MIXRGB_CLAMP = 2,
};

/* Subsurface. */

enum {
#ifdef DNA_DEPRECATED_ALLOW
  SHD_SUBSURFACE_COMPATIBLE = 0, /* Deprecated */
  SHD_SUBSURFACE_CUBIC = 1,
  SHD_SUBSURFACE_GAUSSIAN = 2,
#endif
  SHD_SUBSURFACE_BURLEY = 3,
  SHD_SUBSURFACE_RANDOM_WALK = 4,
  SHD_SUBSURFACE_RANDOM_WALK_SKIN = 5,
};

/* blur node */
enum {
  CMP_NODE_BLUR_ASPECT_NONE = 0,
  CMP_NODE_BLUR_ASPECT_Y = 1,
  CMP_NODE_BLUR_ASPECT_X = 2,
};

/* wrapping */
enum {
  CMP_NODE_WRAP_NONE = 0,
  CMP_NODE_WRAP_X = 1,
  CMP_NODE_WRAP_Y = 2,
  CMP_NODE_WRAP_XY = 3,
};

#define CMP_NODE_MASK_MBLUR_SAMPLES_MAX 64

/* image */
enum {
  CMP_NODE_IMAGE_USE_STRAIGHT_OUTPUT = 1,
};

/* viewer and composite output. */
enum {
  CMP_NODE_OUTPUT_IGNORE_ALPHA = 1,
};

/** Split Node. Stored in `custom2`. */
typedef enum CMPNodeSplitAxis {
  CMP_NODE_SPLIT_HORIZONTAL = 0,
  CMP_NODE_SPLIT_VERTICAL = 1,
} CMPNodeSplitAxis;

/** Color Balance Node. Stored in `custom1`. */
typedef enum CMPNodeColorBalanceMethod {
  CMP_NODE_COLOR_BALANCE_LGG = 0,
  CMP_NODE_COLOR_BALANCE_ASC_CDL = 1,
} CMPNodeColorBalanceMethod;

/** Alpha Convert Node. Stored in `custom1`. */
typedef enum CMPNodeAlphaConvertMode {
  CMP_NODE_ALPHA_CONVERT_PREMULTIPLY = 0,
  CMP_NODE_ALPHA_CONVERT_UNPREMULTIPLY = 1,
} CMPNodeAlphaConvertMode;

/** Distance Matte Node. Stored in #NodeChroma.channel. */
typedef enum CMPNodeDistanceMatteColorSpace {
  CMP_NODE_DISTANCE_MATTE_COLOR_SPACE_YCCA = 0,
  CMP_NODE_DISTANCE_MATTE_COLOR_SPACE_RGBA = 1,
} CMPNodeDistanceMatteColorSpace;

/** Color Spill Node. Stored in `custom2`. */
typedef enum CMPNodeColorSpillLimitAlgorithm {
  CMP_NODE_COLOR_SPILL_LIMIT_ALGORITHM_SINGLE = 0,
  CMP_NODE_COLOR_SPILL_LIMIT_ALGORITHM_AVERAGE = 1,
} CMPNodeColorSpillLimitAlgorithm;

/** Channel Matte Node. Stored in #NodeChroma.algorithm. */
typedef enum CMPNodeChannelMatteLimitAlgorithm {
  CMP_NODE_CHANNEL_MATTE_LIMIT_ALGORITHM_SINGLE = 0,
  CMP_NODE_CHANNEL_MATTE_LIMIT_ALGORITHM_MAX = 1,
} CMPNodeChannelMatteLimitAlgorithm;

/* Flip Node. Stored in custom1. */
typedef enum CMPNodeFlipMode {
  CMP_NODE_FLIP_X = 0,
  CMP_NODE_FLIP_Y = 1,
  CMP_NODE_FLIP_X_Y = 2,
} CMPNodeFlipMode;

/* Scale Node. Stored in custom1. */
typedef enum CMPNodeScaleMethod {
  CMP_NODE_SCALE_RELATIVE = 0,
  CMP_NODE_SCALE_ABSOLUTE = 1,
  CMP_NODE_SCALE_RENDER_PERCENT = 2,
  CMP_NODE_SCALE_RENDER_SIZE = 3,
} CMPNodeScaleMethod;

/* Scale Node. Stored in custom2. */
typedef enum CMPNodeScaleRenderSizeMethod {
  CMP_NODE_SCALE_RENDER_SIZE_STRETCH = 0,
  CMP_NODE_SCALE_RENDER_SIZE_FIT = 1,
  CMP_NODE_SCALE_RENDER_SIZE_CROP = 2,
} CMPNodeScaleRenderSizeMethod;

/* Filter Node. Stored in custom1. */
typedef enum CMPNodeFilterMethod {
  CMP_NODE_FILTER_SOFT = 0,
  CMP_NODE_FILTER_SHARP_BOX = 1,
  CMP_NODE_FILTER_LAPLACE = 2,
  CMP_NODE_FILTER_SOBEL = 3,
  CMP_NODE_FILTER_PREWITT = 4,
  CMP_NODE_FILTER_KIRSCH = 5,
  CMP_NODE_FILTER_SHADOW = 6,
  CMP_NODE_FILTER_SHARP_DIAMOND = 7,
} CMPNodeFilterMethod;

/* Levels Node. Stored in custom1. */
typedef enum CMPNodeLevelsChannel {
  CMP_NODE_LEVLES_LUMINANCE = 1,
  CMP_NODE_LEVLES_RED = 2,
  CMP_NODE_LEVLES_GREEN = 3,
  CMP_NODE_LEVLES_BLUE = 4,
  CMP_NODE_LEVLES_LUMINANCE_BT709 = 5,
} CMPNodeLevelsChannel;

/* Tone Map Node. Stored in NodeTonemap.type. */
typedef enum CMPNodeToneMapType {
  CMP_NODE_TONE_MAP_SIMPLE = 0,
  CMP_NODE_TONE_MAP_PHOTORECEPTOR = 1,
} CMPNodeToneMapType;

/* Track Position Node. Stored in custom1. */
typedef enum CMPNodeTrackPositionMode {
  CMP_NODE_TRACK_POSITION_ABSOLUTE = 0,
  CMP_NODE_TRACK_POSITION_RELATIVE_START = 1,
  CMP_NODE_TRACK_POSITION_RELATIVE_FRAME = 2,
  CMP_NODE_TRACK_POSITION_ABSOLUTE_FRAME = 3,
} CMPNodeTrackPositionMode;

/* Glare Node. Stored in NodeGlare.type. */
typedef enum CMPNodeGlareType {
  CMP_NODE_GLARE_SIMPLE_STAR = 0,
  CMP_NODE_GLARE_FOG_GLOW = 1,
  CMP_NODE_GLARE_STREAKS = 2,
  CMP_NODE_GLARE_GHOST = 3,
} CMPNodeGlareType;

/* Kuwahara Node. Stored in variation */
typedef enum CMPNodeKuwahara {
  CMP_NODE_KUWAHARA_CLASSIC = 0,
  CMP_NODE_KUWAHARA_ANISOTROPIC = 1,
} CMPNodeKuwahara;

/* Stabilize 2D node. Stored in custom1. */
typedef enum CMPNodeStabilizeInterpolation {
  CMP_NODE_STABILIZE_INTERPOLATION_NEAREST = 0,
  CMP_NODE_STABILIZE_INTERPOLATION_BILINEAR = 1,
  CMP_NODE_STABILIZE_INTERPOLATION_BICUBIC = 2,
} CMPNodeStabilizeInterpolation;

/* Stabilize 2D node. Stored in custom2. */
typedef enum CMPNodeStabilizeInverse {
  CMP_NODE_STABILIZE_FLAG_INVERSE = 1,
} CMPNodeStabilizeInverse;

#define CMP_NODE_PLANE_TRACK_DEFORM_MOTION_BLUR_SAMPLES_MAX 64

/* Plane track deform node. */
typedef enum CMPNodePlaneTrackDeformFlags {
  CMP_NODE_PLANE_TRACK_DEFORM_FLAG_MOTION_BLUR = 1,
} CMPNodePlaneTrackDeformFlags;

/* Set Alpha Node. */

/** #NodeSetAlpha.mode */
typedef enum CMPNodeSetAlphaMode {
  CMP_NODE_SETALPHA_MODE_APPLY = 0,
  CMP_NODE_SETALPHA_MODE_REPLACE_ALPHA = 1,
} CMPNodeSetAlphaMode;

/* Denoise Node. */

/** #NodeDenoise.prefilter */
typedef enum CMPNodeDenoisePrefilter {
  CMP_NODE_DENOISE_PREFILTER_FAST = 0,
  CMP_NODE_DENOISE_PREFILTER_NONE = 1,
  CMP_NODE_DENOISE_PREFILTER_ACCURATE = 2
} CMPNodeDenoisePrefilter;

/* Color combine/separate modes */

typedef enum CMPNodeCombSepColorMode {
  CMP_NODE_COMBSEP_COLOR_RGB = 0,
  CMP_NODE_COMBSEP_COLOR_HSV = 1,
  CMP_NODE_COMBSEP_COLOR_HSL = 2,
  CMP_NODE_COMBSEP_COLOR_YCC = 3,
  CMP_NODE_COMBSEP_COLOR_YUV = 4,
} CMPNodeCombSepColorMode;

/* Cryptomatte node source. */
typedef enum CMPNodeCryptomatteSource {
  CMP_NODE_CRYPTOMATTE_SOURCE_RENDER = 0,
  CMP_NODE_CRYPTOMATTE_SOURCE_IMAGE = 1,
} CMPNodeCryptomatteSource;

/* Point Density shader node */

enum {
  SHD_POINTDENSITY_SOURCE_PSYS = 0,
  SHD_POINTDENSITY_SOURCE_OBJECT = 1,
};

enum {
  SHD_POINTDENSITY_SPACE_OBJECT = 0,
  SHD_POINTDENSITY_SPACE_WORLD = 1,
};

enum {
  SHD_POINTDENSITY_COLOR_PARTAGE = 1,
  SHD_POINTDENSITY_COLOR_PARTSPEED = 2,
  SHD_POINTDENSITY_COLOR_PARTVEL = 3,
};

enum {
  SHD_POINTDENSITY_COLOR_VERTCOL = 0,
  SHD_POINTDENSITY_COLOR_VERTWEIGHT = 1,
  SHD_POINTDENSITY_COLOR_VERTNOR = 2,
};

/* Output shader node */

typedef enum NodeShaderOutputTarget {
  SHD_OUTPUT_ALL = 0,
  SHD_OUTPUT_EEVEE = 1,
  SHD_OUTPUT_CYCLES = 2,
} NodeShaderOutputTarget;

/* Geometry Nodes */

typedef enum GeometryNodeProximityTargetType {
  GEO_NODE_PROX_TARGET_POINTS = 0,
  GEO_NODE_PROX_TARGET_EDGES = 1,
  GEO_NODE_PROX_TARGET_FACES = 2,
} GeometryNodeProximityTargetType;

typedef enum GeometryNodeBooleanOperation {
  GEO_NODE_BOOLEAN_INTERSECT = 0,
  GEO_NODE_BOOLEAN_UNION = 1,
  GEO_NODE_BOOLEAN_DIFFERENCE = 2,
} GeometryNodeBooleanOperation;

typedef enum GeometryNodeCurvePrimitiveCircleMode {
  GEO_NODE_CURVE_PRIMITIVE_CIRCLE_TYPE_POINTS = 0,
  GEO_NODE_CURVE_PRIMITIVE_CIRCLE_TYPE_RADIUS = 1
} GeometryNodeCurvePrimitiveCircleMode;

typedef enum GeometryNodeCurveHandleType {
  GEO_NODE_CURVE_HANDLE_FREE = 0,
  GEO_NODE_CURVE_HANDLE_AUTO = 1,
  GEO_NODE_CURVE_HANDLE_VECTOR = 2,
  GEO_NODE_CURVE_HANDLE_ALIGN = 3
} GeometryNodeCurveHandleType;

typedef enum GeometryNodeCurveHandleMode {
  GEO_NODE_CURVE_HANDLE_LEFT = (1 << 0),
  GEO_NODE_CURVE_HANDLE_RIGHT = (1 << 1)
} GeometryNodeCurveHandleMode;

typedef enum GeometryNodeTriangulateNGons {
  GEO_NODE_TRIANGULATE_NGON_BEAUTY = 0,
  GEO_NODE_TRIANGULATE_NGON_EARCLIP = 1,
} GeometryNodeTriangulateNGons;

typedef enum GeometryNodeTriangulateQuads {
  GEO_NODE_TRIANGULATE_QUAD_BEAUTY = 0,
  GEO_NODE_TRIANGULATE_QUAD_FIXED = 1,
  GEO_NODE_TRIANGULATE_QUAD_ALTERNATE = 2,
  GEO_NODE_TRIANGULATE_QUAD_SHORTEDGE = 3,
  GEO_NODE_TRIANGULATE_QUAD_LONGEDGE = 4,
} GeometryNodeTriangulateQuads;

typedef enum GeometryNodeDistributePointsInVolumeMode {
  GEO_NODE_DISTRIBUTE_POINTS_IN_VOLUME_DENSITY_RANDOM = 0,
  GEO_NODE_DISTRIBUTE_POINTS_IN_VOLUME_DENSITY_GRID = 1,
} GeometryNodeDistributePointsInVolumeMode;

typedef enum GeometryNodeDistributePointsOnFacesMode {
  GEO_NODE_POINT_DISTRIBUTE_POINTS_ON_FACES_RANDOM = 0,
  GEO_NODE_POINT_DISTRIBUTE_POINTS_ON_FACES_POISSON = 1,
} GeometryNodeDistributePointsOnFacesMode;

typedef enum GeometryNodeExtrudeMeshMode {
  GEO_NODE_EXTRUDE_MESH_VERTICES = 0,
  GEO_NODE_EXTRUDE_MESH_EDGES = 1,
  GEO_NODE_EXTRUDE_MESH_FACES = 2,
} GeometryNodeExtrudeMeshMode;

typedef enum FunctionNodeRotateEulerType {
  FN_NODE_ROTATE_EULER_TYPE_EULER = 0,
  FN_NODE_ROTATE_EULER_TYPE_AXIS_ANGLE = 1,
} FunctionNodeRotateEulerType;

typedef enum FunctionNodeRotateEulerSpace {
  FN_NODE_ROTATE_EULER_SPACE_OBJECT = 0,
  FN_NODE_ROTATE_EULER_SPACE_LOCAL = 1,
} FunctionNodeRotateEulerSpace;

typedef enum NodeAlignEulerToVectorAxis {
  FN_NODE_ALIGN_EULER_TO_VECTOR_AXIS_X = 0,
  FN_NODE_ALIGN_EULER_TO_VECTOR_AXIS_Y = 1,
  FN_NODE_ALIGN_EULER_TO_VECTOR_AXIS_Z = 2,
} NodeAlignEulerToVectorAxis;

typedef enum NodeAlignEulerToVectorPivotAxis {
  FN_NODE_ALIGN_EULER_TO_VECTOR_PIVOT_AXIS_AUTO = 0,
  FN_NODE_ALIGN_EULER_TO_VECTOR_PIVOT_AXIS_X = 1,
  FN_NODE_ALIGN_EULER_TO_VECTOR_PIVOT_AXIS_Y = 2,
  FN_NODE_ALIGN_EULER_TO_VECTOR_PIVOT_AXIS_Z = 3,
} NodeAlignEulerToVectorPivotAxis;

typedef enum GeometryNodeTransformSpace {
  GEO_NODE_TRANSFORM_SPACE_ORIGINAL = 0,
  GEO_NODE_TRANSFORM_SPACE_RELATIVE = 1,
} GeometryNodeTransformSpace;

typedef enum GeometryNodePointsToVolumeResolutionMode {
  GEO_NODE_POINTS_TO_VOLUME_RESOLUTION_MODE_AMOUNT = 0,
  GEO_NODE_POINTS_TO_VOLUME_RESOLUTION_MODE_SIZE = 1,
} GeometryNodePointsToVolumeResolutionMode;

typedef enum GeometryNodeMeshCircleFillType {
  GEO_NODE_MESH_CIRCLE_FILL_NONE = 0,
  GEO_NODE_MESH_CIRCLE_FILL_NGON = 1,
  GEO_NODE_MESH_CIRCLE_FILL_TRIANGLE_FAN = 2,
} GeometryNodeMeshCircleFillType;

typedef enum GeometryNodeMergeByDistanceMode {
  GEO_NODE_MERGE_BY_DISTANCE_MODE_ALL = 0,
  GEO_NODE_MERGE_BY_DISTANCE_MODE_CONNECTED = 1,
} GeometryNodeMergeByDistanceMode;

typedef enum GeometryNodeUVUnwrapMethod {
  GEO_NODE_UV_UNWRAP_METHOD_ANGLE_BASED = 0,
  GEO_NODE_UV_UNWRAP_METHOD_CONFORMAL = 1,
} GeometryNodeUVUnwrapMethod;

typedef enum GeometryNodeMeshLineMode {
  GEO_NODE_MESH_LINE_MODE_END_POINTS = 0,
  GEO_NODE_MESH_LINE_MODE_OFFSET = 1,
} GeometryNodeMeshLineMode;

typedef enum GeometryNodeMeshLineCountMode {
  GEO_NODE_MESH_LINE_COUNT_TOTAL = 0,
  GEO_NODE_MESH_LINE_COUNT_RESOLUTION = 1,
} GeometryNodeMeshLineCountMode;

typedef enum GeometryNodeCurvePrimitiveArcMode {
  GEO_NODE_CURVE_PRIMITIVE_ARC_TYPE_POINTS = 0,
  GEO_NODE_CURVE_PRIMITIVE_ARC_TYPE_RADIUS = 1,
} GeometryNodeCurvePrimitiveArcMode;

typedef enum GeometryNodeCurvePrimitiveLineMode {
  GEO_NODE_CURVE_PRIMITIVE_LINE_MODE_POINTS = 0,
  GEO_NODE_CURVE_PRIMITIVE_LINE_MODE_DIRECTION = 1
} GeometryNodeCurvePrimitiveLineMode;

typedef enum GeometryNodeCurvePrimitiveQuadMode {
  GEO_NODE_CURVE_PRIMITIVE_QUAD_MODE_RECTANGLE = 0,
  GEO_NODE_CURVE_PRIMITIVE_QUAD_MODE_PARALLELOGRAM = 1,
  GEO_NODE_CURVE_PRIMITIVE_QUAD_MODE_TRAPEZOID = 2,
  GEO_NODE_CURVE_PRIMITIVE_QUAD_MODE_KITE = 3,
  GEO_NODE_CURVE_PRIMITIVE_QUAD_MODE_POINTS = 4,
} GeometryNodeCurvePrimitiveQuadMode;

typedef enum GeometryNodeCurvePrimitiveBezierSegmentMode {
  GEO_NODE_CURVE_PRIMITIVE_BEZIER_SEGMENT_POSITION = 0,
  GEO_NODE_CURVE_PRIMITIVE_BEZIER_SEGMENT_OFFSET = 1,
} GeometryNodeCurvePrimitiveBezierSegmentMode;

typedef enum GeometryNodeCurveResampleMode {
  GEO_NODE_CURVE_RESAMPLE_COUNT = 0,
  GEO_NODE_CURVE_RESAMPLE_LENGTH = 1,
  GEO_NODE_CURVE_RESAMPLE_EVALUATED = 2,
} GeometryNodeCurveResampleMode;

typedef enum GeometryNodeCurveSampleMode {
  GEO_NODE_CURVE_SAMPLE_FACTOR = 0,
  GEO_NODE_CURVE_SAMPLE_LENGTH = 1,
} GeometryNodeCurveSampleMode;

typedef enum GeometryNodeCurveFilletMode {
  GEO_NODE_CURVE_FILLET_BEZIER = 0,
  GEO_NODE_CURVE_FILLET_POLY = 1,
} GeometryNodeCurveFilletMode;

typedef enum GeometryNodeAttributeTransferMode {
  GEO_NODE_ATTRIBUTE_TRANSFER_NEAREST_FACE_INTERPOLATED = 0,
  GEO_NODE_ATTRIBUTE_TRANSFER_NEAREST = 1,
  GEO_NODE_ATTRIBUTE_TRANSFER_INDEX = 2,
} GeometryNodeAttributeTransferMode;

typedef enum GeometryNodeRaycastMapMode {
  GEO_NODE_RAYCAST_INTERPOLATED = 0,
  GEO_NODE_RAYCAST_NEAREST = 1,
} GeometryNodeRaycastMapMode;

typedef enum GeometryNodeCurveFillMode {
  GEO_NODE_CURVE_FILL_MODE_TRIANGULATED = 0,
  GEO_NODE_CURVE_FILL_MODE_NGONS = 1,
} GeometryNodeCurveFillMode;

typedef enum GeometryNodeMeshToPointsMode {
  GEO_NODE_MESH_TO_POINTS_VERTICES = 0,
  GEO_NODE_MESH_TO_POINTS_EDGES = 1,
  GEO_NODE_MESH_TO_POINTS_FACES = 2,
  GEO_NODE_MESH_TO_POINTS_CORNERS = 3,
} GeometryNodeMeshToPointsMode;

typedef enum GeometryNodeStringToCurvesOverflowMode {
  GEO_NODE_STRING_TO_CURVES_MODE_OVERFLOW = 0,
  GEO_NODE_STRING_TO_CURVES_MODE_SCALE_TO_FIT = 1,
  GEO_NODE_STRING_TO_CURVES_MODE_TRUNCATE = 2,
} GeometryNodeStringToCurvesOverflowMode;

typedef enum GeometryNodeStringToCurvesAlignXMode {
  GEO_NODE_STRING_TO_CURVES_ALIGN_X_LEFT = 0,
  GEO_NODE_STRING_TO_CURVES_ALIGN_X_CENTER = 1,
  GEO_NODE_STRING_TO_CURVES_ALIGN_X_RIGHT = 2,
  GEO_NODE_STRING_TO_CURVES_ALIGN_X_JUSTIFY = 3,
  GEO_NODE_STRING_TO_CURVES_ALIGN_X_FLUSH = 4,
} GeometryNodeStringToCurvesAlignXMode;

typedef enum GeometryNodeStringToCurvesAlignYMode {
  GEO_NODE_STRING_TO_CURVES_ALIGN_Y_TOP_BASELINE = 0,
  GEO_NODE_STRING_TO_CURVES_ALIGN_Y_TOP = 1,
  GEO_NODE_STRING_TO_CURVES_ALIGN_Y_MIDDLE = 2,
  GEO_NODE_STRING_TO_CURVES_ALIGN_Y_BOTTOM_BASELINE = 3,
  GEO_NODE_STRING_TO_CURVES_ALIGN_Y_BOTTOM = 4,
} GeometryNodeStringToCurvesAlignYMode;

typedef enum GeometryNodeStringToCurvesPivotMode {
  GEO_NODE_STRING_TO_CURVES_PIVOT_MODE_MIDPOINT = 0,
  GEO_NODE_STRING_TO_CURVES_PIVOT_MODE_TOP_LEFT = 1,
  GEO_NODE_STRING_TO_CURVES_PIVOT_MODE_TOP_CENTER = 2,
  GEO_NODE_STRING_TO_CURVES_PIVOT_MODE_TOP_RIGHT = 3,
  GEO_NODE_STRING_TO_CURVES_PIVOT_MODE_BOTTOM_LEFT = 4,
  GEO_NODE_STRING_TO_CURVES_PIVOT_MODE_BOTTOM_CENTER = 5,
  GEO_NODE_STRING_TO_CURVES_PIVOT_MODE_BOTTOM_RIGHT = 6,
} GeometryNodeStringToCurvesPivotMode;

typedef enum GeometryNodeDeleteGeometryMode {
  GEO_NODE_DELETE_GEOMETRY_MODE_ALL = 0,
  GEO_NODE_DELETE_GEOMETRY_MODE_EDGE_FACE = 1,
  GEO_NODE_DELETE_GEOMETRY_MODE_ONLY_FACE = 2,
} GeometryNodeDeleteGeometryMode;

typedef enum GeometryNodeScaleElementsMode {
  GEO_NODE_SCALE_ELEMENTS_UNIFORM = 0,
  GEO_NODE_SCALE_ELEMENTS_SINGLE_AXIS = 1,
} GeometryNodeScaleElementsMode;

typedef enum NodeCombSepColorMode {
  NODE_COMBSEP_COLOR_RGB = 0,
  NODE_COMBSEP_COLOR_HSV = 1,
  NODE_COMBSEP_COLOR_HSL = 2,
} NodeCombSepColorMode;

typedef enum GeometryNodeGizmoColor {
  GEO_NODE_GIZMO_COLOR_PRIMARY = 0,
  GEO_NODE_GIZMO_COLOR_SECONDARY = 1,
  GEO_NODE_GIZMO_COLOR_X = 2,
  GEO_NODE_GIZMO_COLOR_Y = 3,
  GEO_NODE_GIZMO_COLOR_Z = 4,
} GeometryNodeGizmoColor;

typedef enum GeometryNodeArrowGizmoDrawStyle {
  GEO_NODE_ARROW_GIZMO_DRAW_STYLE_ARROW = 0,
  GEO_NODE_ARROW_GIZMO_DRAW_STYLE_CROSS = 1,
  GEO_NODE_ARROW_GIZMO_DRAW_STYLE_BOX = 2,
  GEO_NODE_ARROW_GIZMO_DRAW_STYLE_PLANE = 4,
} GeometryNodeArrowGizmoDrawStyle;<|MERGE_RESOLUTION|>--- conflicted
+++ resolved
@@ -1907,9 +1907,7 @@
   char _pad[3];
 } NodeShaderMix;
 
-<<<<<<< HEAD
 typedef struct NodeGeometryArrowGizmo {
-  /** #GeometryNodeGizmoColor. */
   int color_id;
   /** #GeometryNodeArrowGizmoDrawStyle. */
   int draw_style;
@@ -1919,7 +1917,7 @@
   /** #GeometryNodeGizmoColor. */
   int color_id;
 } NodeGeometryDialGizmo;
-=======
+
 typedef struct NodeGeometryBakeItem {
   char *name;
   int16_t socket_type;
@@ -1940,7 +1938,6 @@
   int active_index;
   char _pad[4];
 } NodeGeometryBake;
->>>>>>> 5d610ad4
 
 /* script node mode */
 enum {
