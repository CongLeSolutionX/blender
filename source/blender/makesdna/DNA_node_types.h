/* SPDX-FileCopyrightText: 2005 Blender Foundation
 *
 * SPDX-License-Identifier: GPL-2.0-or-later */

/** \file
 * \ingroup DNA
 */

#pragma once

#include "DNA_ID.h"
#include "DNA_listBase.h"
#include "DNA_scene_types.h" /* for #ImageFormatData */
#include "DNA_vec_types.h"   /* for #rctf */

/** Workaround to forward-declare C++ type in C header. */
#ifdef __cplusplus
namespace blender {
template<typename T> class Span;
template<typename T> class MutableSpan;
class IndexRange;
class StringRef;
class StringRefNull;
}  // namespace blender
namespace blender::nodes {
class NodeDeclaration;
class SocketDeclaration;
}  // namespace blender::nodes
namespace blender::bke {
class bNodeTreeRuntime;
class bNodeRuntime;
class bNodeSocketRuntime;
}  // namespace blender::bke
namespace blender::bke {
class bNodeTreeZones;
class bNodeTreeZone;
}  // namespace blender::bke
using NodeDeclarationHandle = blender::nodes::NodeDeclaration;
using SocketDeclarationHandle = blender::nodes::SocketDeclaration;
using bNodeTreeRuntimeHandle = blender::bke::bNodeTreeRuntime;
using bNodeRuntimeHandle = blender::bke::bNodeRuntime;
using bNodeSocketRuntimeHandle = blender::bke::bNodeSocketRuntime;
#else
typedef struct NodeDeclarationHandle NodeDeclarationHandle;
typedef struct SocketDeclarationHandle SocketDeclarationHandle;
typedef struct bNodeTreeRuntimeHandle bNodeTreeRuntimeHandle;
typedef struct bNodeRuntimeHandle bNodeRuntimeHandle;
typedef struct bNodeSocketRuntimeHandle bNodeSocketRuntimeHandle;
#endif

struct AnimData;
struct Collection;
struct ID;
struct Image;
struct ListBase;
struct Material;
struct PreviewImage;
struct Tex;
struct bGPdata;
struct bNodeInstanceHash;
struct bNodeLink;
struct bNodePreview;
struct bNodeType;
struct bNode;

#define NODE_MAXSTR 64

typedef struct bNodeStack {
  float vec[4];
  float min, max;
  void *data;
  /** When input has link, tagged before executing. */
  short hasinput;
  /** When output is linked, tagged before executing. */
  short hasoutput;
  /** Type of data pointer. */
  short datatype;
  /** Type of socket stack comes from, to remap linking different sockets. */
  short sockettype;
  /** Data is a copy of external data (no freeing). */
  short is_copy;
  /** Data is used by external nodes (no freeing). */
  short external;
  char _pad[4];
} bNodeStack;

/** #bNodeStack.datatype (shade-tree only). */
#define NS_OSA_VECTORS 1
#define NS_OSA_VALUES 2

/* node socket/node socket type -b conversion rules */
#define NS_CR_CENTER 0
#define NS_CR_NONE 1
#define NS_CR_FIT_WIDTH 2
#define NS_CR_FIT_HEIGHT 3
#define NS_CR_FIT 4
#define NS_CR_STRETCH 5

typedef struct bNodeSocket {
  struct bNodeSocket *next, *prev;

  /** User-defined properties. */
  IDProperty *prop;

  /** Unique identifier for mapping. */
  char identifier[64];

  /** MAX_NAME. */
  char name[64];

  /** Only used for the Image and OutputFile nodes, should be removed at some point. */
  void *storage;

  /**
   * The socket's data type. #eNodeSocketDatatype.
   */
  short type;
  /** #eNodeSocketFlag */
  short flag;
  /**
   * Maximum number of links that can connect to the socket. Read via #nodeSocketLinkLimit, because
   * the limit might be defined on the socket type, in which case this value does not have any
   * effect. It is necessary to store this in the socket because it is exposed as an RNA property
   * for custom nodes.
   */
  short limit;
  /** Input/output type. */
  short in_out;
  /** Runtime type information. */
  struct bNodeSocketType *typeinfo;
  /** Runtime type identifier. */
  char idname[64];

  /** Default input value used for unlinked sockets. */
  void *default_value;

  /** Local stack index for "node_exec". */
  short stack_index;
  char display_shape;

  /* #eAttrDomain used when the geometry nodes modifier creates an attribute for a group
   * output. */
  char attribute_domain;

  char _pad[4];

  /** Custom dynamic defined label, MAX_NAME. */
  char label[64];
  char description[64];

  /**
   * The default attribute name to use for geometry nodes modifier output attribute sockets.
   * \note Storing this pointer in every single socket exposes the bad design of using sockets
   * to describe group inputs and outputs. In the future, it should be stored in socket
   * declarations.
   */
  char *default_attribute_name;

  /* internal data to retrieve relations and groups
   * DEPRECATED, now uses the generic identifier string instead
   */
  /** Group socket identifiers, to find matching pairs after reading files. */
  int own_index DNA_DEPRECATED;
  /* XXX deprecated, only used for restoring old group node links */
  int to_index DNA_DEPRECATED;

  /** A link pointer, set in #BKE_ntree_update_main. */
  struct bNodeLink *link;

  /* XXX deprecated, socket input values are stored in default_value now.
   * kept for forward compatibility */
  /** Custom data for inputs, only UI writes in this. */
  bNodeStack ns DNA_DEPRECATED;

  /* UI panel of the socket. */
  struct bNodePanel *panel;

  bNodeSocketRuntimeHandle *runtime;

#ifdef __cplusplus
  bool is_hidden() const;
  bool is_available() const;
  bool is_visible() const;
  bool is_multi_input() const;
  bool is_input() const;
  bool is_output() const;

  /** Utility to access the value of the socket. */
  template<typename T> T *default_value_typed();
  template<typename T> const T *default_value_typed() const;

  /* The following methods are only available when #bNodeTree.ensure_topology_cache has been
   * called. */

  /** Zero based index for every input and output socket. */
  int index() const;
  /** Socket index in the entire node tree. Inputs and outputs share the same index space. */
  int index_in_tree() const;
  /** Socket index in the entire node tree. All inputs share the same index space. */
  int index_in_all_inputs() const;
  /** Socket index in the entire node tree. All outputs share the same index space. */
  int index_in_all_outputs() const;
  /** Node this socket belongs to. */
  bNode &owner_node();
  const bNode &owner_node() const;
  /** Node tree this socket belongs to. */
  const bNodeTree &owner_tree() const;

  /** Links which are incident to this socket. */
  blender::Span<bNodeLink *> directly_linked_links();
  blender::Span<const bNodeLink *> directly_linked_links() const;
  /** Sockets which are connected to this socket with a link. */
  blender::Span<bNodeSocket *> directly_linked_sockets();
  blender::Span<const bNodeSocket *> directly_linked_sockets() const;
  bool is_directly_linked() const;
  /**
   * Sockets which are connected to this socket when reroutes and muted nodes are taken into
   * account.
   */
  blender::Span<const bNodeSocket *> logically_linked_sockets() const;
  bool is_logically_linked() const;

  /**
   * For output sockets, this is the corresponding input socket the value of which should be
   * forwarded when the node is muted.
   */
  const bNodeSocket *internal_link_input() const;

#endif
} bNodeSocket;

/** #bNodeSocket.type & #bNodeSocketType.type */
typedef enum eNodeSocketDatatype {
  SOCK_CUSTOM = -1, /* socket has no integer type */
  SOCK_FLOAT = 0,
  SOCK_VECTOR = 1,
  SOCK_RGBA = 2,
  SOCK_SHADER = 3,
  SOCK_BOOLEAN = 4,
  SOCK_INT = 6,
  SOCK_STRING = 7,
  SOCK_OBJECT = 8,
  SOCK_IMAGE = 9,
  SOCK_GEOMETRY = 10,
  SOCK_COLLECTION = 11,
  SOCK_TEXTURE = 12,
  SOCK_MATERIAL = 13,
  SOCK_ROTATION = 14,
} eNodeSocketDatatype;

/** Socket shape. */
typedef enum eNodeSocketDisplayShape {
  SOCK_DISPLAY_SHAPE_CIRCLE = 0,
  SOCK_DISPLAY_SHAPE_SQUARE = 1,
  SOCK_DISPLAY_SHAPE_DIAMOND = 2,
  SOCK_DISPLAY_SHAPE_CIRCLE_DOT = 3,
  SOCK_DISPLAY_SHAPE_SQUARE_DOT = 4,
  SOCK_DISPLAY_SHAPE_DIAMOND_DOT = 5,
} eNodeSocketDisplayShape;

/** Socket side (input/output). */
typedef enum eNodeSocketInOut {
  SOCK_IN = 1 << 0,
  SOCK_OUT = 1 << 1,
} eNodeSocketInOut;
ENUM_OPERATORS(eNodeSocketInOut, SOCK_OUT);

/** #bNodeSocket.flag, first bit is selection. */
typedef enum eNodeSocketFlag {
  /** Hidden is user defined, to hide unused sockets. */
  SOCK_HIDDEN = (1 << 1),
  /** For quick check if socket is linked. */
  SOCK_IS_LINKED = (1 << 2),
  /** Unavailable is for dynamic sockets. */
  SOCK_UNAVAIL = (1 << 3),
  // /** DEPRECATED  dynamic socket (can be modified by user) */
  // SOCK_DYNAMIC = (1 << 4),
  // /** DEPRECATED  group socket should not be exposed */
  // SOCK_INTERNAL = (1 << 5),
  /** Socket collapsed in UI. */
  SOCK_COLLAPSED = (1 << 6),
  /** Hide socket value, if it gets auto default. */
  SOCK_HIDE_VALUE = (1 << 7),
  /** Socket hidden automatically, to distinguish from manually hidden. */
  SOCK_AUTO_HIDDEN__DEPRECATED = (1 << 8),
  SOCK_NO_INTERNAL_LINK = (1 << 9),
  /** Draw socket in a more compact form. */
  SOCK_COMPACT = (1 << 10),
  /** Make the input socket accept multiple incoming links in the UI. */
  SOCK_MULTI_INPUT = (1 << 11),
  /**
   * Don't show the socket's label in the interface, for situations where the
   * type is obvious and the name takes up too much space.
   */
  SOCK_HIDE_LABEL = (1 << 12),
  /**
   * Only used for geometry nodes. Don't show the socket value in the modifier interface.
   */
  SOCK_HIDE_IN_MODIFIER = (1 << 13),
} eNodeSocketFlag;

typedef struct bNode {
  struct bNode *next, *prev;

  /* Input and output #bNodeSocket. */
  ListBase inputs, outputs;

  /** The node's name for unique identification and string lookup. MAX_NAME. */
  char name[64];

  /**
   * A value that uniquely identifies a node in a node tree even when the name changes.
   * This also allows referencing nodes more efficiently than with strings.
   *
   * Must be set whenever a node is added to a tree, besides a simple tree copy.
   * Must always be positive.
   */
  int32_t identifier;

  int flag;

  /**
   * String identifier of the type like "FunctionNodeCompare". Stored in files to allow retrieving
   * the node type for node types including custom nodes defined in Python by addons.
   */
  char idname[64];

  /** Type information retrieved from the #idname. TODO: Move to runtime data. */
  struct bNodeType *typeinfo;

  /**
   * Integer type used for builtin nodes, allowing cheaper lookup and changing ID names with
   * versioning code. Avoid using directly if possible, since may not match runtime node type if it
   * wasn't found.
   */
  int16_t type;

  char _pad1[2];

  /** Used for some builtin nodes that store properties but don't have a storage struct . */
  int16_t custom1, custom2;
  float custom3, custom4;

  /**
   * Optional link to libdata.
   *
   * \see #bNodeType::initfunc & #bNodeType::freefunc for details on ID user-count.
   */
  struct ID *id;

  /** Custom data struct for node properties for storage in files. */
  void *storage;

  /**
   * Custom properties often defined by addons to store arbitrary data on nodes. A non-builtin
   * equivalent to #storage.
   */
  IDProperty *prop;

  /** Parent node (for frame nodes). */
  struct bNode *parent;

  /** Root location in the node canvas (in parent space). */
  float locx, locy;
  /**
   * Custom width and height controlled by users. Height is calculate automatically for most
   * nodes.
   */
  float width, height;
  /** Additional offset from loc. TODO: Redundant with #locx and #locy, remove/deprecate. */
  float offsetx, offsety;

  /** Custom user-defined label, MAX_NAME. */
  char label[64];

  /** Custom user-defined color. */
  float color[3];

  char _pad2[4];

  bNodeRuntimeHandle *runtime;

#ifdef __cplusplus
  /** The index in the owner node tree. */
  int index() const;
  blender::StringRefNull label_or_name() const;
  bool is_muted() const;
  bool is_reroute() const;
  bool is_frame() const;
  bool is_group() const;
  bool is_group_input() const;
  bool is_group_output() const;
  const blender::nodes::NodeDeclaration *declaration() const;
  /** A span containing all internal links when the node is muted. */
  blender::Span<bNodeLink> internal_links() const;

  /* The following methods are only available when #bNodeTree.ensure_topology_cache has been
   * called. */

  /** A span containing all input sockets of the node (including unavailable sockets). */
  blender::Span<bNodeSocket *> input_sockets();
  blender::Span<const bNodeSocket *> input_sockets() const;
  /** A span containing all output sockets of the node (including unavailable sockets). */
  blender::Span<bNodeSocket *> output_sockets();
  blender::Span<const bNodeSocket *> output_sockets() const;
  /** Utility to get an input socket by its index. */
  bNodeSocket &input_socket(int index);
  const bNodeSocket &input_socket(int index) const;
  /** Utility to get an output socket by its index. */
  bNodeSocket &output_socket(int index);
  const bNodeSocket &output_socket(int index) const;
  /** Lookup socket of this node by its identifier. */
  const bNodeSocket &input_by_identifier(blender::StringRef identifier) const;
  const bNodeSocket &output_by_identifier(blender::StringRef identifier) const;
  bNodeSocket &input_by_identifier(blender::StringRef identifier);
  bNodeSocket &output_by_identifier(blender::StringRef identifier);
  /** If node is frame, will return all children nodes. */
  blender::Span<bNode *> direct_children_in_frame() const;
  /** Node tree this node belongs to. */
  const bNodeTree &owner_tree() const;
#endif
} bNode;

/* node->flag */
#define NODE_SELECT 1
#define NODE_OPTIONS 2
#define NODE_PREVIEW 4
#define NODE_HIDDEN 8
#define NODE_ACTIVE 16
// #define NODE_ACTIVE_ID 32 /* deprecated */
/* Used to indicate which group output node is used and which viewer node is active. */
#define NODE_DO_OUTPUT 64
#define __NODE_GROUP_EDIT 128 /* DEPRECATED */
/* free test flag, undefined */
#define NODE_TEST 256
/* node is disabled */
#define NODE_MUTED 512
// #define NODE_CUSTOM_NAME 1024    /* deprecated! */
// #define NODE_CONST_OUTPUT (1 << 11) /* deprecated */
/* node is always behind others */
#define NODE_BACKGROUND (1 << 12)
/* automatic flag for nodes included in transforms */
// #define NODE_TRANSFORM (1 << 13) /* deprecated */
/* node is active texture */

/* NOTE: take care with this flag since its possible it gets
 * `stuck` inside/outside the active group - which makes buttons
 * window texture not update, we try to avoid it by clearing the
 * flag when toggling group editing - Campbell */
#define NODE_ACTIVE_TEXTURE (1 << 14)
/* use a custom color for the node */
#define NODE_CUSTOM_COLOR (1 << 15)
/* Node has been initialized
 * This flag indicates the node->typeinfo->init function has been called.
 * In case of undefined type at creation time this can be delayed until
 * until the node type is registered.
 */
#define NODE_INIT (1 << 16)

/* do recalc of output, used to skip recalculation of unwanted
 * composite out nodes when editing tree
 */
#define NODE_DO_OUTPUT_RECALC (1 << 17)
/* A preview for the data in this node can be displayed in the spreadsheet editor. */
#define __NODE_ACTIVE_PREVIEW (1 << 18) /* deprecated */
/* Active node that is used to paint on. */
#define NODE_ACTIVE_PAINT_CANVAS (1 << 19)

/* node->update */
#define NODE_UPDATE_ID 1       /* associated id data block has changed */
#define NODE_UPDATE_OPERATOR 2 /* node update triggered from update operator */

/* Unique hash key for identifying node instances
 * Defined as a struct because DNA does not support other typedefs.
 */
typedef struct bNodeInstanceKey {
  unsigned int value;
} bNodeInstanceKey;

/* Base struct for entries in node instance hash.
 * WARNING: pointers are cast to this struct internally,
 * it must be first member in hash entry structs!
 */
#
#
typedef struct bNodeInstanceHashEntry {
  bNodeInstanceKey key;

  /* tags for cleaning the cache */
  short tag;
} bNodeInstanceHashEntry;

#
#
typedef struct bNodePreview {
  /** Must be first. */
  bNodeInstanceHashEntry hash_entry;

  unsigned char *rect;
  short xsize, ysize;
} bNodePreview;

typedef struct bNodeLink {
  struct bNodeLink *next, *prev;

  bNode *fromnode, *tonode;
  bNodeSocket *fromsock, *tosock;

  int flag;
  int multi_input_socket_index;

#ifdef __cplusplus
  bool is_muted() const;
  bool is_available() const;
  /** Both linked sockets are available and the link is not muted. */
  bool is_used() const;
#endif

} bNodeLink;

/* link->flag */
#define NODE_LINKFLAG_HILITE (1 << 0) /* link has been successfully validated */
#define NODE_LINK_VALID (1 << 1)
#define NODE_LINK_TEST (1 << 2)           /* free test flag, undefined */
#define NODE_LINK_TEMP_HIGHLIGHT (1 << 3) /* Link is highlighted for picking. */
#define NODE_LINK_MUTED (1 << 4)          /* Link is muted. */

/* tree->edit_quality/tree->render_quality */
#define NTREE_QUALITY_HIGH 0
#define NTREE_QUALITY_MEDIUM 1
#define NTREE_QUALITY_LOW 2

/* tree->chunksize */
#define NTREE_CHUNKSIZE_32 32
#define NTREE_CHUNKSIZE_64 64
#define NTREE_CHUNKSIZE_128 128
#define NTREE_CHUNKSIZE_256 256
#define NTREE_CHUNKSIZE_512 512
#define NTREE_CHUNKSIZE_1024 1024

/** Panel in node tree for grouping sockets. */
typedef struct bNodePanel {
  /* UI name of the panel (not unique) */
  char *name;
} bNodePanel;

/* the basis for a Node tree, all links and nodes reside internal here */
/* only re-usable node trees are in the library though,
 * materials and textures allocate own tree struct */
typedef struct bNodeTree {
  ID id;
  /** Animation data (must be immediately after id for utilities to use it). */
  struct AnimData *adt;

  /** The ID owning this node tree, in case it is an embedded one. */
  ID *owner_id;

  /** Runtime type information. */
  struct bNodeTreeType *typeinfo;
  /** Runtime type identifier. */
  char idname[64];

  /** Grease pencil data. */
  struct bGPdata *gpd;
  /** Node tree stores own offset for consistent editor view. */
  float view_center[2];

  ListBase nodes, links;

  int type;

  /**
   * Sockets in groups have unique identifiers, adding new sockets always
   * will increase this counter.
   */
  int cur_index;
  int flag;

  /** Quality setting when editing. */
  short edit_quality;
  /** Quality setting when rendering. */
  short render_quality;
  /** Tile size for compositor engine. */
  int chunksize;
  /** Execution mode to use for compositor engine. */
  int execution_mode;

  rctf viewer_border;

  /* Lists of bNodeSocket to hold default values and own_index.
   * Warning! Don't make links to these sockets, input/output nodes are used for that.
   * These sockets are used only for generating external interfaces.
   */
  ListBase inputs, outputs;

  /* Node preview hash table
   * Only available in base node trees (e.g. scene->node_tree)
   */
  struct bNodeInstanceHash *previews;
  /* Defines the node tree instance to use for the "active" context,
   * in case multiple different editors are used and make context ambiguous.
   */
  bNodeInstanceKey active_viewer_key;

  char _pad[4];

  /** Image representing what the node group does. */
  struct PreviewImage *preview;

  /* UI panels */
  struct bNodePanel **panels_array;
  int panels_num;
  int active_panel;

  bNodeTreeRuntimeHandle *runtime;

#ifdef __cplusplus

  /** A span containing all nodes in the node tree. */
  blender::Span<bNode *> all_nodes();
  blender::Span<const bNode *> all_nodes() const;

  /** Retrieve a node based on its persistent integer identifier. */
  struct bNode *node_by_id(int32_t identifier);
  const struct bNode *node_by_id(int32_t identifier) const;

  /**
   * Update a run-time cache for the node tree based on it's current state. This makes many methods
   * available which allow efficient lookup for topology information (like neighboring sockets).
   */
  void ensure_topology_cache() const;

  /* The following methods are only available when #bNodeTree.ensure_topology_cache has been
   * called. */

  /** A span containing all group nodes in the node tree. */
  blender::Span<bNode *> group_nodes();
  blender::Span<const bNode *> group_nodes() const;
  /** A span containing all input sockets in the node tree. */
  blender::Span<bNodeSocket *> all_input_sockets();
  blender::Span<const bNodeSocket *> all_input_sockets() const;
  /** A span containing all output sockets in the node tree. */
  blender::Span<bNodeSocket *> all_output_sockets();
  blender::Span<const bNodeSocket *> all_output_sockets() const;
  /** A span containing all sockets in the node tree. */
  blender::Span<bNodeSocket *> all_sockets();
  blender::Span<const bNodeSocket *> all_sockets() const;
  /** Efficient lookup of all nodes with a specific type. */
  blender::Span<bNode *> nodes_by_type(blender::StringRefNull type_idname);
  blender::Span<const bNode *> nodes_by_type(blender::StringRefNull type_idname) const;
  /** Frame nodes without any parents. */
  blender::Span<bNode *> root_frames() const;
  /** A span containing all links in the node tree. */
  blender::Span<bNodeLink *> all_links();
  blender::Span<const bNodeLink *> all_links() const;
  /**
   * Cached toposort of all nodes. If there are cycles, the returned array is not actually a
   * toposort. However, if a connected component does not contain a cycle, this component is sorted
   * correctly. Use #has_available_link_cycle to check for cycles.
   */
  blender::Span<bNode *> toposort_left_to_right();
  blender::Span<const bNode *> toposort_left_to_right() const;
  blender::Span<bNode *> toposort_right_to_left();
  blender::Span<const bNode *> toposort_right_to_left() const;
  /** True when there are any cycles in the node tree. */
  bool has_available_link_cycle() const;
  /**
   * True when there are nodes or sockets in the node tree that don't use a known type. This can
   * happen when nodes don't exist in the current Blender version that existed in the version where
   * this node tree was saved.
   */
  bool has_undefined_nodes_or_sockets() const;
  /** Get the active group output node. */
  bNode *group_output_node();
  const bNode *group_output_node() const;
  /** Get all input nodes of the node group. */
  blender::Span<const bNode *> group_input_nodes() const;
  /** Inputs and outputs of the entire node group. */
  blender::Span<const bNodeSocket *> interface_inputs() const;
  blender::Span<const bNodeSocket *> interface_outputs() const;

  blender::Span<const bNodePanel *> panels() const;
  blender::MutableSpan<bNodePanel *> panels_for_write();
<<<<<<< HEAD
=======
  /** Zones in the node tree. Currently there are only simulation zones in geometry nodes. */
  const blender::bke::bNodeTreeZones *zones() const;
>>>>>>> 27965a64
#endif
} bNodeTree;

/** #NodeTree.type, index */

#define NTREE_UNDEFINED -2 /* Represents #NodeTreeTypeUndefined type. */
#define NTREE_CUSTOM -1    /* for dynamically registered custom types */
#define NTREE_SHADER 0
#define NTREE_COMPOSIT 1
#define NTREE_TEXTURE 2
#define NTREE_GEOMETRY 3

/** #NodeTree.flag */
#define NTREE_DS_EXPAND (1 << 0)            /* for animation editors */
#define NTREE_COM_OPENCL (1 << 1)           /* Use OPENCL. */
#define NTREE_TWO_PASS (1 << 2)             /* two pass */
#define NTREE_COM_GROUPNODE_BUFFER (1 << 3) /* Use group-node buffers. */
#define NTREE_VIEWER_BORDER (1 << 4)        /* use a border for viewer nodes */
/* NOTE: DEPRECATED, use (id->tag & LIB_TAG_LOCALIZED) instead. */

/* tree is localized copy, free when deleting node groups */
/* #define NTREE_IS_LOCALIZED           (1 << 5) */

/* tree->execution_mode */
typedef enum eNodeTreeExecutionMode {
  NTREE_EXECUTION_MODE_TILED = 0,
  NTREE_EXECUTION_MODE_FULL_FRAME = 1,
  NTREE_EXECUTION_MODE_REALTIME = 2,
} eNodeTreeExecutionMode;

typedef enum eNodeTreeRuntimeFlag {
  /** There is a node that references an image with animation. */
  NTREE_RUNTIME_FLAG_HAS_IMAGE_ANIMATION = 1 << 0,
  /** There is a material output node in the group. */
  NTREE_RUNTIME_FLAG_HAS_MATERIAL_OUTPUT = 1 << 1,
  /** There is a simulation zone in the group. */
  NTREE_RUNTIME_FLAG_HAS_SIMULATION_ZONE = 1 << 2,
} eNodeTreeRuntimeFlag;

/* socket value structs for input buttons
 * DEPRECATED now using ID properties
 */

typedef struct bNodeSocketValueInt {
  /** RNA subtype. */
  int subtype;
  int value;
  int min, max;
} bNodeSocketValueInt;

typedef struct bNodeSocketValueFloat {
  /** RNA subtype. */
  int subtype;
  float value;
  float min, max;
} bNodeSocketValueFloat;

typedef struct bNodeSocketValueBoolean {
  char value;
} bNodeSocketValueBoolean;

typedef struct bNodeSocketValueVector {
  /** RNA subtype. */
  int subtype;
  float value[3];
  float min, max;
} bNodeSocketValueVector;

typedef struct bNodeSocketValueRotation {
  float value_euler[3];
} bNodeSocketValueRotation;

typedef struct bNodeSocketValueRGBA {
  float value[4];
} bNodeSocketValueRGBA;

typedef struct bNodeSocketValueString {
  int subtype;
  char _pad[4];
  /** 1024 = FILEMAX. */
  char value[1024];
} bNodeSocketValueString;

typedef struct bNodeSocketValueObject {
  struct Object *value;
} bNodeSocketValueObject;

typedef struct bNodeSocketValueImage {
  struct Image *value;
} bNodeSocketValueImage;

typedef struct bNodeSocketValueCollection {
  struct Collection *value;
} bNodeSocketValueCollection;

typedef struct bNodeSocketValueTexture {
  struct Tex *value;
} bNodeSocketValueTexture;

typedef struct bNodeSocketValueMaterial {
  struct Material *value;
} bNodeSocketValueMaterial;

/* Data structs, for `node->storage`. */

typedef enum CMPNodeMaskType {
  CMP_NODE_MASKTYPE_ADD = 0,
  CMP_NODE_MASKTYPE_SUBTRACT = 1,
  CMP_NODE_MASKTYPE_MULTIPLY = 2,
  CMP_NODE_MASKTYPE_NOT = 3,
} CMPNodeMaskType;

typedef enum CMPNodeDilateErodeMethod {
  CMP_NODE_DILATE_ERODE_STEP = 0,
  CMP_NODE_DILATE_ERODE_DISTANCE_THRESHOLD = 1,
  CMP_NODE_DILATE_ERODE_DISTANCE = 2,
  CMP_NODE_DILATE_ERODE_DISTANCE_FEATHER = 3,
} CMPNodeDilateErodeMethod;

enum {
  CMP_NODE_INPAINT_SIMPLE = 0,
};

typedef enum CMPNodeMaskFlags {
  /* CMP_NODEFLAG_MASK_AA          = (1 << 0), */ /* DEPRECATED */
  CMP_NODE_MASK_FLAG_NO_FEATHER = (1 << 1),
  CMP_NODE_MASK_FLAG_MOTION_BLUR = (1 << 2),

  /* We may want multiple aspect options, exposed as an rna enum. */
  CMP_NODE_MASK_FLAG_SIZE_FIXED = (1 << 8),
  CMP_NODE_MASK_FLAG_SIZE_FIXED_SCENE = (1 << 9),
} CMPNodeMaskFlags;

enum {
  CMP_NODEFLAG_BLUR_VARIABLE_SIZE = (1 << 0),
  CMP_NODEFLAG_BLUR_EXTEND_BOUNDS = (1 << 1),
};

typedef struct NodeFrame {
  short flag;
  short label_size;
} NodeFrame;

/** \note This one has been replaced with #ImageUser, keep it for do_versions(). */
typedef struct NodeImageAnim {
  int frames DNA_DEPRECATED;
  int sfra DNA_DEPRECATED;
  int nr DNA_DEPRECATED;
  char cyclic DNA_DEPRECATED;
  char movie DNA_DEPRECATED;
  char _pad[2];
} NodeImageAnim;

typedef struct ColorCorrectionData {
  float saturation;
  float contrast;
  float gamma;
  float gain;
  float lift;
  char _pad[4];
} ColorCorrectionData;

typedef struct NodeColorCorrection {
  ColorCorrectionData master;
  ColorCorrectionData shadows;
  ColorCorrectionData midtones;
  ColorCorrectionData highlights;
  float startmidtones;
  float endmidtones;
} NodeColorCorrection;

typedef struct NodeBokehImage {
  float angle;
  int flaps;
  float rounding;
  float catadioptric;
  float lensshift;
} NodeBokehImage;

typedef struct NodeBoxMask {
  float x;
  float y;
  float rotation;
  float height;
  float width;
  char _pad[4];
} NodeBoxMask;

typedef struct NodeEllipseMask {
  float x;
  float y;
  float rotation;
  float height;
  float width;
  char _pad[4];
} NodeEllipseMask;

/** Layer info for image node outputs. */
typedef struct NodeImageLayer {
  /* index in the Image->layers->passes lists */
  int pass_index DNA_DEPRECATED;
  /* render pass name */
  /** Amount defined in IMB_openexr.h. */
  char pass_name[64];
} NodeImageLayer;

typedef struct NodeBlurData {
  short sizex, sizey;
  short samples, maxspeed, minspeed, relative, aspect;
  short curved;
  float fac, percentx, percenty;
  short filtertype;
  char bokeh, gamma;
  /** Needed for absolute/relative conversions. */
  int image_in_width, image_in_height;
} NodeBlurData;

typedef struct NodeDBlurData {
  float center_x, center_y, distance, angle, spin, zoom;
  short iter;
  char _pad[2];
} NodeDBlurData;

typedef struct NodeBilateralBlurData {
  float sigma_color, sigma_space;
  short iter;
  char _pad[2];
} NodeBilateralBlurData;

typedef struct NodeKuwaharaData {
  short size;
  short variation;
  int smoothing;
} NodeKuwaharaData;

typedef struct NodeAntiAliasingData {
  float threshold;
  float contrast_limit;
  float corner_rounding;
} NodeAntiAliasingData;

/** \note Only for do-version code. */
typedef struct NodeHueSat {
  float hue, sat, val;
} NodeHueSat;

typedef struct NodeImageFile {
  /** 1024 = FILE_MAX. */
  char name[1024];
  struct ImageFormatData im_format;
  int sfra, efra;
} NodeImageFile;

/**
 * XXX: first struct fields should match #NodeImageFile to ensure forward compatibility.
 */
typedef struct NodeImageMultiFile {
  /** 1024 = FILE_MAX. */
  char base_path[1024];
  ImageFormatData format;
  /** XXX old frame rand values from NodeImageFile for forward compatibility. */
  int sfra DNA_DEPRECATED, efra DNA_DEPRECATED;
  /** Selected input in details view list. */
  int active_input;
  char _pad[4];
} NodeImageMultiFile;
typedef struct NodeImageMultiFileSocket {
  /* single layer file output */
  short use_render_format DNA_DEPRECATED;
  /** Use overall node image format. */
  short use_node_format;
  char save_as_render;
  char _pad1[3];
  /** 1024 = FILE_MAX. */
  char path[1024];
  ImageFormatData format;

  /* Multi-layer output. */
  /** EXR_TOT_MAXNAME-2 ('.' and channel char are appended). */
  char layer[30];
  char _pad2[2];
} NodeImageMultiFileSocket;

typedef struct NodeChroma {
  float t1, t2, t3;
  float fsize, fstrength, falpha;
  float key[4];
  short algorithm, channel;
} NodeChroma;

typedef struct NodeTwoXYs {
  short x1, x2, y1, y2;
  float fac_x1, fac_x2, fac_y1, fac_y2;
} NodeTwoXYs;

typedef struct NodeTwoFloats {
  float x, y;
} NodeTwoFloats;

typedef struct NodeVertexCol {
  char name[64];
} NodeVertexCol;

typedef struct NodeCMPCombSepColor {
  /* CMPNodeCombSepColorMode */
  uint8_t mode;
  uint8_t ycc_mode;
} NodeCMPCombSepColor;

/** Defocus blur node. */
typedef struct NodeDefocus {
  char bktype, _pad0, preview, gamco;
  short samples, no_zbuf;
  float fstop, maxblur, bthresh, scale;
  float rotation;
  char _pad1[4];
} NodeDefocus;

typedef struct NodeScriptDict {
  /** For PyObject *dict. */
  void *dict;
  /** For BPy_Node *node. */
  void *node;
} NodeScriptDict;

/** glare node. */
typedef struct NodeGlare {
  char quality, type, iter;
  /* XXX angle is only kept for backward/forward compatibility,
   * was used for two different things, see #50736. */
  char angle DNA_DEPRECATED, _pad0, size, star_45, streaks;
  float colmod, mix, threshold, fade;
  float angle_ofs;
  char _pad1[4];
} NodeGlare;

/** Tone-map node. */
typedef struct NodeTonemap {
  float key, offset, gamma;
  float f, m, a, c;
  int type;
} NodeTonemap;

/** Lens distortion node. */
typedef struct NodeLensDist {
  short jit, proj, fit;
  char _pad[2];
} NodeLensDist;

typedef struct NodeColorBalance {
  /* ASC CDL parameters */
  float slope[3];
  float offset[3];
  float power[3];
  float offset_basis;
  char _pad[4];

  /* LGG parameters */
  float lift[3];
  float gamma[3];
  float gain[3];
} NodeColorBalance;

typedef struct NodeColorspill {
  short limchan, unspill;
  float limscale;
  float uspillr, uspillg, uspillb;
} NodeColorspill;

typedef struct NodeConvertColorSpace {
  char from_color_space[64];
  char to_color_space[64];
} NodeConvertColorSpace;

typedef struct NodeDilateErode {
  char falloff;
} NodeDilateErode;

typedef struct NodeMask {
  int size_x, size_y;
} NodeMask;

typedef struct NodeSetAlpha {
  char mode;
} NodeSetAlpha;

typedef struct NodeTexBase {
  TexMapping tex_mapping;
  ColorMapping color_mapping;
} NodeTexBase;

typedef struct NodeTexSky {
  NodeTexBase base;
  int sky_model;
  float sun_direction[3];
  float turbidity;
  float ground_albedo;
  float sun_size;
  float sun_intensity;
  float sun_elevation;
  float sun_rotation;
  float altitude;
  float air_density;
  float dust_density;
  float ozone_density;
  char sun_disc;
  char _pad[7];
} NodeTexSky;

typedef struct NodeTexImage {
  NodeTexBase base;
  ImageUser iuser;
  int color_space DNA_DEPRECATED;
  int projection;
  float projection_blend;
  int interpolation;
  int extension;
  char _pad[4];
} NodeTexImage;

typedef struct NodeTexChecker {
  NodeTexBase base;
} NodeTexChecker;

typedef struct NodeTexBrick {
  NodeTexBase base;
  int offset_freq, squash_freq;
  float offset, squash;
} NodeTexBrick;

typedef struct NodeTexEnvironment {
  NodeTexBase base;
  ImageUser iuser;
  int color_space DNA_DEPRECATED;
  int projection;
  int interpolation;
  char _pad[4];
} NodeTexEnvironment;

typedef struct NodeTexGradient {
  NodeTexBase base;
  int gradient_type;
  char _pad[4];
} NodeTexGradient;

typedef struct NodeTexNoise {
  NodeTexBase base;
  int dimensions;
  char _pad[4];
} NodeTexNoise;

typedef struct NodeTexVoronoi {
  NodeTexBase base;
  int dimensions;
  int feature;
  int distance;
  int normalize;
  int coloring DNA_DEPRECATED;
  char _pad[4];
} NodeTexVoronoi;

typedef struct NodeTexMusgrave {
  NodeTexBase base;
  int musgrave_type;
  int dimensions;
} NodeTexMusgrave;

typedef struct NodeTexWave {
  NodeTexBase base;
  int wave_type;
  int bands_direction;
  int rings_direction;
  int wave_profile;
} NodeTexWave;

typedef struct NodeTexMagic {
  NodeTexBase base;
  int depth;
  char _pad[4];
} NodeTexMagic;

typedef struct NodeShaderAttribute {
  char name[64];
  int type;
  char _pad[4];
} NodeShaderAttribute;

typedef struct NodeShaderVectTransform {
  int type;
  int convert_from, convert_to;
  char _pad[4];
} NodeShaderVectTransform;

typedef struct NodeShaderTexPointDensity {
  NodeTexBase base;
  short point_source;
  char _pad[2];
  int particle_system;
  float radius;
  int resolution;
  short space;
  short interpolation;
  short color_source;
  short ob_color_source;
  /* Used at runtime only by sampling RNA API. */
  PointDensity pd;
  int cached_resolution;
  /** Vertex attribute layer for color source, MAX_CUSTOMDATA_LAYER_NAME. */
  char vertex_attribute_name[68];
} NodeShaderTexPointDensity;

typedef struct NodeShaderPrincipled {
  char use_subsurface_auto_radius;
  char _pad[3];
} NodeShaderPrincipled;

/** TEX_output. */
typedef struct TexNodeOutput {
  char name[64];
} TexNodeOutput;

typedef struct NodeKeyingScreenData {
  char tracking_object[64];
} NodeKeyingScreenData;

typedef struct NodeKeyingData {
  float screen_balance;
  float despill_factor;
  float despill_balance;
  int edge_kernel_radius;
  float edge_kernel_tolerance;
  float clip_black, clip_white;
  int dilate_distance;
  int feather_distance;
  int feather_falloff;
  int blur_pre, blur_post;
} NodeKeyingData;

typedef struct NodeTrackPosData {
  char tracking_object[64];
  char track_name[64];
} NodeTrackPosData;

typedef struct NodeTranslateData {
  char wrap_axis;
  char relative;
} NodeTranslateData;

typedef struct NodePlaneTrackDeformData {
  char tracking_object[64];
  char plane_track_name[64];
  char flag;
  char motion_blur_samples;
  char _pad[2];
  float motion_blur_shutter;
} NodePlaneTrackDeformData;

typedef struct NodeShaderScript {
  int mode;
  int flag;

  /** 1024 = FILE_MAX. */
  char filepath[1024];

  char bytecode_hash[64];
  char *bytecode;
} NodeShaderScript;

typedef struct NodeShaderTangent {
  int direction_type;
  int axis;
  char uv_map[64];
} NodeShaderTangent;

typedef struct NodeShaderNormalMap {
  int space;
  char uv_map[64];
} NodeShaderNormalMap;

typedef struct NodeShaderUVMap {
  char uv_map[64];
} NodeShaderUVMap;

typedef struct NodeShaderVertexColor {
  char layer_name[64];
} NodeShaderVertexColor;

typedef struct NodeShaderTexIES {
  int mode;

  /** 1024 = FILE_MAX. */
  char filepath[1024];
} NodeShaderTexIES;

typedef struct NodeShaderOutputAOV {
  char name[64];
} NodeShaderOutputAOV;

typedef struct NodeSunBeams {
  float source[2];

  float ray_length;
} NodeSunBeams;

typedef struct CryptomatteEntry {
  struct CryptomatteEntry *next, *prev;
  float encoded_hash;
  /** MAX_NAME. */
  char name[64];
  char _pad[4];
} CryptomatteEntry;

typedef struct CryptomatteLayer {
  struct CryptomatteEntry *next, *prev;
  char name[64];
} CryptomatteLayer;

typedef struct NodeCryptomatte_Runtime {
  /* Contains `CryptomatteLayer`. */
  ListBase layers;
  /* Temp storage for the crypto-matte picker. */
  float add[3];
  float remove[3];
} NodeCryptomatte_Runtime;

typedef struct NodeCryptomatte {
  /**
   * `iuser` needs to be first element due to RNA limitations.
   * When we define the #ImageData properties, we can't define them from
   * `storage->iuser`, so storage needs to be cast to #ImageUser directly.
   */
  ImageUser iuser;

  /* Contains `CryptomatteEntry`. */
  ListBase entries;

  /* MAX_NAME */
  char layer_name[64];
  /* Stores `entries` as a string for opening in 2.80-2.91. */
  char *matte_id;

  /** Legacy attributes */
  /* Number of input sockets. */
  int inputs_num;

  char _pad[4];
  NodeCryptomatte_Runtime runtime;
} NodeCryptomatte;

typedef struct NodeDenoise {
  char hdr;
  char prefilter;
} NodeDenoise;

typedef struct NodeMapRange {
  /* eCustomDataType */
  uint8_t data_type;

  /* NodeMapRangeType. */
  uint8_t interpolation_type;
  uint8_t clamp;
  char _pad[5];
} NodeMapRange;

typedef struct NodeRandomValue {
  /* eCustomDataType. */
  uint8_t data_type;
} NodeRandomValue;

typedef struct NodeAccumulateField {
  /* eCustomDataType. */
  uint8_t data_type;
  /* eAttrDomain. */
  uint8_t domain;
} NodeAccumulateField;

typedef struct NodeInputBool {
  uint8_t boolean;
} NodeInputBool;

typedef struct NodeInputInt {
  int integer;
} NodeInputInt;

typedef struct NodeInputVector {
  float vector[3];
} NodeInputVector;

typedef struct NodeInputColor {
  float color[4];
} NodeInputColor;

typedef struct NodeInputString {
  char *string;
} NodeInputString;

typedef struct NodeGeometryExtrudeMesh {
  /* GeometryNodeExtrudeMeshMode */
  uint8_t mode;
} NodeGeometryExtrudeMesh;

typedef struct NodeGeometryObjectInfo {
  /* GeometryNodeTransformSpace. */
  uint8_t transform_space;
} NodeGeometryObjectInfo;

typedef struct NodeGeometryPointsToVolume {
  /* GeometryNodePointsToVolumeResolutionMode */
  uint8_t resolution_mode;
  /* GeometryNodeAttributeInputMode */
  uint8_t input_type_radius;
} NodeGeometryPointsToVolume;

typedef struct NodeGeometryCollectionInfo {
  /* GeometryNodeTransformSpace. */
  uint8_t transform_space;
} NodeGeometryCollectionInfo;

typedef struct NodeGeometryProximity {
  /* GeometryNodeProximityTargetType. */
  uint8_t target_element;
} NodeGeometryProximity;

typedef struct NodeGeometryVolumeToMesh {
  /* VolumeToMeshResolutionMode */
  uint8_t resolution_mode;
} NodeGeometryVolumeToMesh;

typedef struct NodeGeometryMeshToVolume {
  /* MeshToVolumeModifierResolutionMode */
  uint8_t resolution_mode;
} NodeGeometryMeshToVolume;

typedef struct NodeGeometrySubdivisionSurface {
  /* eSubsurfUVSmooth. */
  uint8_t uv_smooth;
  /* eSubsurfBoundarySmooth. */
  uint8_t boundary_smooth;
} NodeGeometrySubdivisionSurface;

typedef struct NodeGeometryMeshCircle {
  /* GeometryNodeMeshCircleFillType. */
  uint8_t fill_type;
} NodeGeometryMeshCircle;

typedef struct NodeGeometryMeshCylinder {
  /* GeometryNodeMeshCircleFillType. */
  uint8_t fill_type;
} NodeGeometryMeshCylinder;

typedef struct NodeGeometryMeshCone {
  /* GeometryNodeMeshCircleFillType. */
  uint8_t fill_type;
} NodeGeometryMeshCone;

typedef struct NodeGeometryMergeByDistance {
  /* GeometryNodeMergeByDistanceMode. */
  uint8_t mode;
} NodeGeometryMergeByDistance;

typedef struct NodeGeometryMeshLine {
  /* GeometryNodeMeshLineMode. */
  uint8_t mode;
  /* GeometryNodeMeshLineCountMode. */
  uint8_t count_mode;
} NodeGeometryMeshLine;

typedef struct NodeSwitch {
  /* NodeSwitch. */
  uint8_t input_type;
} NodeSwitch;

typedef struct NodeGeometryCurveSplineType {
  /* GeometryNodeSplineType. */
  uint8_t spline_type;
} NodeGeometryCurveSplineType;

typedef struct NodeGeometrySetCurveHandlePositions {
  /* GeometryNodeCurveHandleMode. */
  uint8_t mode;
} NodeGeometrySetCurveHandlePositions;

typedef struct NodeGeometryCurveSetHandles {
  /* GeometryNodeCurveHandleType. */
  uint8_t handle_type;
  /* GeometryNodeCurveHandleMode. */
  uint8_t mode;
} NodeGeometryCurveSetHandles;

typedef struct NodeGeometryCurveSelectHandles {
  /* GeometryNodeCurveHandleType. */
  uint8_t handle_type;
  /* GeometryNodeCurveHandleMode. */
  uint8_t mode;
} NodeGeometryCurveSelectHandles;

typedef struct NodeGeometryCurvePrimitiveArc {
  /* GeometryNodeCurvePrimitiveArcMode. */
  uint8_t mode;
} NodeGeometryCurvePrimitiveArc;

typedef struct NodeGeometryCurvePrimitiveLine {
  /* GeometryNodeCurvePrimitiveLineMode. */
  uint8_t mode;
} NodeGeometryCurvePrimitiveLine;

typedef struct NodeGeometryCurvePrimitiveBezierSegment {
  /* GeometryNodeCurvePrimitiveBezierSegmentMode. */
  uint8_t mode;
} NodeGeometryCurvePrimitiveBezierSegment;

typedef struct NodeGeometryCurvePrimitiveCircle {
  /* GeometryNodeCurvePrimitiveMode. */
  uint8_t mode;
} NodeGeometryCurvePrimitiveCircle;

typedef struct NodeGeometryCurvePrimitiveQuad {
  /* GeometryNodeCurvePrimitiveQuadMode. */
  uint8_t mode;
} NodeGeometryCurvePrimitiveQuad;

typedef struct NodeGeometryCurveResample {
  /* GeometryNodeCurveResampleMode. */
  uint8_t mode;
} NodeGeometryCurveResample;

typedef struct NodeGeometryCurveFillet {
  /* GeometryNodeCurveFilletMode. */
  uint8_t mode;
} NodeGeometryCurveFillet;

typedef struct NodeGeometryCurveTrim {
  /* GeometryNodeCurveSampleMode. */
  uint8_t mode;
} NodeGeometryCurveTrim;

typedef struct NodeGeometryCurveToPoints {
  /* GeometryNodeCurveResampleMode. */
  uint8_t mode;
} NodeGeometryCurveToPoints;

typedef struct NodeGeometryCurveSample {
  /* GeometryNodeCurveSampleMode. */
  uint8_t mode;
  int8_t use_all_curves;
  /* eCustomDataType. */
  int8_t data_type;
  char _pad[1];
} NodeGeometryCurveSample;

typedef struct NodeGeometryTransferAttribute {
  /* eCustomDataType. */
  int8_t data_type;
  /* eAttrDomain. */
  int8_t domain;
  /* GeometryNodeAttributeTransferMode. */
  uint8_t mode;
  char _pad[1];
} NodeGeometryTransferAttribute;

typedef struct NodeGeometrySampleIndex {
  /* eCustomDataType. */
  int8_t data_type;
  /* eAttrDomain. */
  int8_t domain;
  int8_t clamp;
  char _pad[1];
} NodeGeometrySampleIndex;

typedef struct NodeGeometryRaycast {
  /* GeometryNodeRaycastMapMode. */
  uint8_t mapping;

  /* eCustomDataType. */
  int8_t data_type;
} NodeGeometryRaycast;

typedef struct NodeGeometryCurveFill {
  uint8_t mode;
} NodeGeometryCurveFill;

typedef struct NodeGeometryMeshToPoints {
  /* GeometryNodeMeshToPointsMode */
  uint8_t mode;
} NodeGeometryMeshToPoints;

typedef struct NodeGeometryAttributeCapture {
  /* eCustomDataType. */
  int8_t data_type;
  /* eAttrDomain. */
  int8_t domain;
} NodeGeometryAttributeCapture;

typedef struct NodeGeometryStoreNamedAttribute {
  /* eCustomDataType. */
  int8_t data_type;
  /* eAttrDomain. */
  int8_t domain;
} NodeGeometryStoreNamedAttribute;

typedef struct NodeGeometryInputNamedAttribute {
  /* eCustomDataType. */
  int8_t data_type;
} NodeGeometryInputNamedAttribute;

typedef struct NodeGeometryStringToCurves {
  /* GeometryNodeStringToCurvesOverflowMode */
  uint8_t overflow;
  /* GeometryNodeStringToCurvesAlignXMode */
  uint8_t align_x;
  /* GeometryNodeStringToCurvesAlignYMode */
  uint8_t align_y;
  /* GeometryNodeStringToCurvesPivotMode */
  uint8_t pivot_mode;
} NodeGeometryStringToCurves;

typedef struct NodeGeometryDeleteGeometry {
  /* eAttrDomain. */
  int8_t domain;
  /* GeometryNodeDeleteGeometryMode. */
  int8_t mode;
} NodeGeometryDeleteGeometry;

typedef struct NodeGeometryDuplicateElements {
  /* eAttrDomain. */
  int8_t domain;
} NodeGeometryDuplicateElements;

typedef struct NodeGeometrySeparateGeometry {
  /* eAttrDomain. */
  int8_t domain;
} NodeGeometrySeparateGeometry;

typedef struct NodeGeometryImageTexture {
  int8_t interpolation;
  int8_t extension;
} NodeGeometryImageTexture;

typedef struct NodeGeometryViewer {
  /* eCustomDataType. */
  int8_t data_type;
  /* eAttrDomain. */
  int8_t domain;
} NodeGeometryViewer;

typedef struct NodeGeometryUVUnwrap {
  /* GeometryNodeUVUnwrapMethod. */
  uint8_t method;
} NodeGeometryUVUnwrap;

typedef struct NodeSimulationItem {
  char *name;
  /** #eNodeSocketDatatype. */
  short socket_type;
  /** #eAttrDomain. */
  short attribute_domain;
  /**
   * Generates unique identifier for sockets which stays the same even when the item order or
   * names change.
   */
  int identifier;
} NodeSimulationItem;

typedef struct NodeGeometrySimulationInput {
  /** bNode.identifier of the corresponding output node. */
  int32_t output_node_id;
} NodeGeometrySimulationInput;

typedef struct NodeGeometrySimulationOutput {
  NodeSimulationItem *items;
  int items_num;
  int active_index;
  /** Number to give unique IDs to state items. */
  int next_identifier;
  int _pad;

#ifdef __cplusplus
  blender::Span<NodeSimulationItem> items_span() const;
  blender::MutableSpan<NodeSimulationItem> items_span_for_write();
  blender::IndexRange items_range() const;
#endif
} NodeGeometrySimulationOutput;

typedef struct NodeGeometryDistributePointsInVolume {
  /* GeometryNodePointDistributeVolumeMode. */
  uint8_t mode;
} NodeGeometryDistributePointsInVolume;

typedef struct NodeGeometrySampleVolume {
  /* eCustomDataType. */
  int8_t grid_type;
  /* GeometryNodeSampleVolumeInterpolationMode */
  int8_t interpolation_mode;
} NodeGeometrySampleVolume;

typedef struct NodeFunctionCompare {
  /* NodeCompareOperation */
  int8_t operation;
  /* eNodeSocketDatatype */
  int8_t data_type;
  /* NodeCompareMode */
  int8_t mode;
  char _pad[1];
} NodeFunctionCompare;

typedef struct NodeCombSepColor {
  /* NodeCombSepColorMode */
  int8_t mode;
} NodeCombSepColor;

typedef struct NodeShaderMix {
  /* eNodeSocketDatatype */
  int8_t data_type;
  /* NodeShaderMixMode */
  int8_t factor_mode;
  int8_t clamp_factor;
  int8_t clamp_result;
  int8_t blend_type;
  char _pad[3];
} NodeShaderMix;

/* script node mode */
#define NODE_SCRIPT_INTERNAL 0
#define NODE_SCRIPT_EXTERNAL 1

/* script node flag */
#define NODE_SCRIPT_AUTO_UPDATE 1

/* IES node mode. */
#define NODE_IES_INTERNAL 0
#define NODE_IES_EXTERNAL 1

/* Frame node flags. */

#define NODE_FRAME_SHRINK 1     /* keep the bounding box minimal */
#define NODE_FRAME_RESIZEABLE 2 /* test flag, if frame can be resized by user */

/* Proxy node flags. */

#define NODE_PROXY_AUTOTYPE 1 /* automatically change output type based on link */

/* Comp channel matte. */

#define CMP_NODE_CHANNEL_MATTE_CS_RGB 1
#define CMP_NODE_CHANNEL_MATTE_CS_HSV 2
#define CMP_NODE_CHANNEL_MATTE_CS_YUV 3
#define CMP_NODE_CHANNEL_MATTE_CS_YCC 4

/* glossy distributions */
#define SHD_GLOSSY_BECKMANN 0
#define SHD_GLOSSY_SHARP_DEPRECATED 1 /* deprecated */
#define SHD_GLOSSY_GGX 2
#define SHD_GLOSSY_ASHIKHMIN_SHIRLEY 3
#define SHD_GLOSSY_MULTI_GGX 4

/* vector transform */
#define SHD_VECT_TRANSFORM_TYPE_VECTOR 0
#define SHD_VECT_TRANSFORM_TYPE_POINT 1
#define SHD_VECT_TRANSFORM_TYPE_NORMAL 2

#define SHD_VECT_TRANSFORM_SPACE_WORLD 0
#define SHD_VECT_TRANSFORM_SPACE_OBJECT 1
#define SHD_VECT_TRANSFORM_SPACE_CAMERA 2

/** #NodeShaderAttribute.type */
enum {
  SHD_ATTRIBUTE_GEOMETRY = 0,
  SHD_ATTRIBUTE_OBJECT = 1,
  SHD_ATTRIBUTE_INSTANCER = 2,
  SHD_ATTRIBUTE_VIEW_LAYER = 3,
};

/* toon modes */
#define SHD_TOON_DIFFUSE 0
#define SHD_TOON_GLOSSY 1

/* hair components */
#define SHD_HAIR_REFLECTION 0
#define SHD_HAIR_TRANSMISSION 1

/* principled hair parametrization */
#define SHD_PRINCIPLED_HAIR_REFLECTANCE 0
#define SHD_PRINCIPLED_HAIR_PIGMENT_CONCENTRATION 1
#define SHD_PRINCIPLED_HAIR_DIRECT_ABSORPTION 2

/* blend texture */
#define SHD_BLEND_LINEAR 0
#define SHD_BLEND_QUADRATIC 1
#define SHD_BLEND_EASING 2
#define SHD_BLEND_DIAGONAL 3
#define SHD_BLEND_RADIAL 4
#define SHD_BLEND_QUADRATIC_SPHERE 5
#define SHD_BLEND_SPHERICAL 6

/* noise basis for textures */
#define SHD_NOISE_PERLIN 0
#define SHD_NOISE_VORONOI_F1 1
#define SHD_NOISE_VORONOI_F2 2
#define SHD_NOISE_VORONOI_F3 3
#define SHD_NOISE_VORONOI_F4 4
#define SHD_NOISE_VORONOI_F2_F1 5
#define SHD_NOISE_VORONOI_CRACKLE 6
#define SHD_NOISE_CELL_NOISE 7

#define SHD_NOISE_SOFT 0
#define SHD_NOISE_HARD 1

/* Voronoi Texture */

enum {
  SHD_VORONOI_EUCLIDEAN = 0,
  SHD_VORONOI_MANHATTAN = 1,
  SHD_VORONOI_CHEBYCHEV = 2,
  SHD_VORONOI_MINKOWSKI = 3,
};

enum {
  SHD_VORONOI_F1 = 0,
  SHD_VORONOI_F2 = 1,
  SHD_VORONOI_SMOOTH_F1 = 2,
  SHD_VORONOI_DISTANCE_TO_EDGE = 3,
  SHD_VORONOI_N_SPHERE_RADIUS = 4,
};

/* musgrave texture */
#define SHD_MUSGRAVE_MULTIFRACTAL 0
#define SHD_MUSGRAVE_FBM 1
#define SHD_MUSGRAVE_HYBRID_MULTIFRACTAL 2
#define SHD_MUSGRAVE_RIDGED_MULTIFRACTAL 3
#define SHD_MUSGRAVE_HETERO_TERRAIN 4

/* wave texture */
#define SHD_WAVE_BANDS 0
#define SHD_WAVE_RINGS 1

enum {
  SHD_WAVE_BANDS_DIRECTION_X = 0,
  SHD_WAVE_BANDS_DIRECTION_Y = 1,
  SHD_WAVE_BANDS_DIRECTION_Z = 2,
  SHD_WAVE_BANDS_DIRECTION_DIAGONAL = 3,
};

enum {
  SHD_WAVE_RINGS_DIRECTION_X = 0,
  SHD_WAVE_RINGS_DIRECTION_Y = 1,
  SHD_WAVE_RINGS_DIRECTION_Z = 2,
  SHD_WAVE_RINGS_DIRECTION_SPHERICAL = 3,
};

enum {
  SHD_WAVE_PROFILE_SIN = 0,
  SHD_WAVE_PROFILE_SAW = 1,
  SHD_WAVE_PROFILE_TRI = 2,
};

/* sky texture */
#define SHD_SKY_PREETHAM 0
#define SHD_SKY_HOSEK 1
#define SHD_SKY_NISHITA 2

/* environment texture */
#define SHD_PROJ_EQUIRECTANGULAR 0
#define SHD_PROJ_MIRROR_BALL 1

#define SHD_IMAGE_EXTENSION_REPEAT 0
#define SHD_IMAGE_EXTENSION_EXTEND 1
#define SHD_IMAGE_EXTENSION_CLIP 2
#define SHD_IMAGE_EXTENSION_MIRROR 3

/* image texture */
#define SHD_PROJ_FLAT 0
#define SHD_PROJ_BOX 1
#define SHD_PROJ_SPHERE 2
#define SHD_PROJ_TUBE 3

/* image texture interpolation */
#define SHD_INTERP_LINEAR 0
#define SHD_INTERP_CLOSEST 1
#define SHD_INTERP_CUBIC 2
#define SHD_INTERP_SMART 3

/* tangent */
#define SHD_TANGENT_RADIAL 0
#define SHD_TANGENT_UVMAP 1

/* tangent */
#define SHD_TANGENT_AXIS_X 0
#define SHD_TANGENT_AXIS_Y 1
#define SHD_TANGENT_AXIS_Z 2

/* normal map, displacement space */
#define SHD_SPACE_TANGENT 0
#define SHD_SPACE_OBJECT 1
#define SHD_SPACE_WORLD 2
#define SHD_SPACE_BLENDER_OBJECT 3
#define SHD_SPACE_BLENDER_WORLD 4

#define SHD_AO_INSIDE 1
#define SHD_AO_LOCAL 2

/** Mapping node vector types. */
enum {
  NODE_MAPPING_TYPE_POINT = 0,
  NODE_MAPPING_TYPE_TEXTURE = 1,
  NODE_MAPPING_TYPE_VECTOR = 2,
  NODE_MAPPING_TYPE_NORMAL = 3,
};

/** Rotation node vector types. */
enum {
  NODE_VECTOR_ROTATE_TYPE_AXIS = 0,
  NODE_VECTOR_ROTATE_TYPE_AXIS_X = 1,
  NODE_VECTOR_ROTATE_TYPE_AXIS_Y = 2,
  NODE_VECTOR_ROTATE_TYPE_AXIS_Z = 3,
  NODE_VECTOR_ROTATE_TYPE_EULER_XYZ = 4,
};

/* math node clamp */
#define SHD_MATH_CLAMP 1

typedef enum NodeMathOperation {
  NODE_MATH_ADD = 0,
  NODE_MATH_SUBTRACT = 1,
  NODE_MATH_MULTIPLY = 2,
  NODE_MATH_DIVIDE = 3,
  NODE_MATH_SINE = 4,
  NODE_MATH_COSINE = 5,
  NODE_MATH_TANGENT = 6,
  NODE_MATH_ARCSINE = 7,
  NODE_MATH_ARCCOSINE = 8,
  NODE_MATH_ARCTANGENT = 9,
  NODE_MATH_POWER = 10,
  NODE_MATH_LOGARITHM = 11,
  NODE_MATH_MINIMUM = 12,
  NODE_MATH_MAXIMUM = 13,
  NODE_MATH_ROUND = 14,
  NODE_MATH_LESS_THAN = 15,
  NODE_MATH_GREATER_THAN = 16,
  NODE_MATH_MODULO = 17,
  NODE_MATH_ABSOLUTE = 18,
  NODE_MATH_ARCTAN2 = 19,
  NODE_MATH_FLOOR = 20,
  NODE_MATH_CEIL = 21,
  NODE_MATH_FRACTION = 22,
  NODE_MATH_SQRT = 23,
  NODE_MATH_INV_SQRT = 24,
  NODE_MATH_SIGN = 25,
  NODE_MATH_EXPONENT = 26,
  NODE_MATH_RADIANS = 27,
  NODE_MATH_DEGREES = 28,
  NODE_MATH_SINH = 29,
  NODE_MATH_COSH = 30,
  NODE_MATH_TANH = 31,
  NODE_MATH_TRUNC = 32,
  NODE_MATH_SNAP = 33,
  NODE_MATH_WRAP = 34,
  NODE_MATH_COMPARE = 35,
  NODE_MATH_MULTIPLY_ADD = 36,
  NODE_MATH_PINGPONG = 37,
  NODE_MATH_SMOOTH_MIN = 38,
  NODE_MATH_SMOOTH_MAX = 39,
} NodeMathOperation;

typedef enum NodeVectorMathOperation {
  NODE_VECTOR_MATH_ADD = 0,
  NODE_VECTOR_MATH_SUBTRACT = 1,
  NODE_VECTOR_MATH_MULTIPLY = 2,
  NODE_VECTOR_MATH_DIVIDE = 3,

  NODE_VECTOR_MATH_CROSS_PRODUCT = 4,
  NODE_VECTOR_MATH_PROJECT = 5,
  NODE_VECTOR_MATH_REFLECT = 6,
  NODE_VECTOR_MATH_DOT_PRODUCT = 7,

  NODE_VECTOR_MATH_DISTANCE = 8,
  NODE_VECTOR_MATH_LENGTH = 9,
  NODE_VECTOR_MATH_SCALE = 10,
  NODE_VECTOR_MATH_NORMALIZE = 11,

  NODE_VECTOR_MATH_SNAP = 12,
  NODE_VECTOR_MATH_FLOOR = 13,
  NODE_VECTOR_MATH_CEIL = 14,
  NODE_VECTOR_MATH_MODULO = 15,
  NODE_VECTOR_MATH_FRACTION = 16,
  NODE_VECTOR_MATH_ABSOLUTE = 17,
  NODE_VECTOR_MATH_MINIMUM = 18,
  NODE_VECTOR_MATH_MAXIMUM = 19,
  NODE_VECTOR_MATH_WRAP = 20,
  NODE_VECTOR_MATH_SINE = 21,
  NODE_VECTOR_MATH_COSINE = 22,
  NODE_VECTOR_MATH_TANGENT = 23,
  NODE_VECTOR_MATH_REFRACT = 24,
  NODE_VECTOR_MATH_FACEFORWARD = 25,
  NODE_VECTOR_MATH_MULTIPLY_ADD = 26,
} NodeVectorMathOperation;

typedef enum NodeBooleanMathOperation {
  NODE_BOOLEAN_MATH_AND = 0,
  NODE_BOOLEAN_MATH_OR = 1,
  NODE_BOOLEAN_MATH_NOT = 2,

  NODE_BOOLEAN_MATH_NAND = 3,
  NODE_BOOLEAN_MATH_NOR = 4,
  NODE_BOOLEAN_MATH_XNOR = 5,
  NODE_BOOLEAN_MATH_XOR = 6,

  NODE_BOOLEAN_MATH_IMPLY = 7,
  NODE_BOOLEAN_MATH_NIMPLY = 8,
} NodeBooleanMathOperation;

typedef enum NodeShaderMixMode {
  NODE_MIX_MODE_UNIFORM = 0,
  NODE_MIX_MODE_NON_UNIFORM = 1,
} NodeShaderMixMode;

typedef enum NodeCompareMode {
  NODE_COMPARE_MODE_ELEMENT = 0,
  NODE_COMPARE_MODE_LENGTH = 1,
  NODE_COMPARE_MODE_AVERAGE = 2,
  NODE_COMPARE_MODE_DOT_PRODUCT = 3,
  NODE_COMPARE_MODE_DIRECTION = 4
} NodeCompareMode;

typedef enum NodeCompareOperation {
  NODE_COMPARE_LESS_THAN = 0,
  NODE_COMPARE_LESS_EQUAL = 1,
  NODE_COMPARE_GREATER_THAN = 2,
  NODE_COMPARE_GREATER_EQUAL = 3,
  NODE_COMPARE_EQUAL = 4,
  NODE_COMPARE_NOT_EQUAL = 5,
  NODE_COMPARE_COLOR_BRIGHTER = 6,
  NODE_COMPARE_COLOR_DARKER = 7,
} NodeCompareOperation;

typedef enum FloatToIntRoundingMode {
  FN_NODE_FLOAT_TO_INT_ROUND = 0,
  FN_NODE_FLOAT_TO_INT_FLOOR = 1,
  FN_NODE_FLOAT_TO_INT_CEIL = 2,
  FN_NODE_FLOAT_TO_INT_TRUNCATE = 3,
} FloatToIntRoundingMode;

/** Clamp node types. */
enum {
  NODE_CLAMP_MINMAX = 0,
  NODE_CLAMP_RANGE = 1,
};

/** Map range node types. */
enum {
  NODE_MAP_RANGE_LINEAR = 0,
  NODE_MAP_RANGE_STEPPED = 1,
  NODE_MAP_RANGE_SMOOTHSTEP = 2,
  NODE_MAP_RANGE_SMOOTHERSTEP = 3,
};

/* mix rgb node flags */
#define SHD_MIXRGB_USE_ALPHA 1
#define SHD_MIXRGB_CLAMP 2

/* Subsurface. */

enum {
#ifdef DNA_DEPRECATED_ALLOW
  SHD_SUBSURFACE_COMPATIBLE = 0, /* Deprecated */
  SHD_SUBSURFACE_CUBIC = 1,
  SHD_SUBSURFACE_GAUSSIAN = 2,
#endif
  SHD_SUBSURFACE_BURLEY = 3,
  SHD_SUBSURFACE_RANDOM_WALK_FIXED_RADIUS = 4,
  SHD_SUBSURFACE_RANDOM_WALK = 5,
};

/* blur node */
#define CMP_NODE_BLUR_ASPECT_NONE 0
#define CMP_NODE_BLUR_ASPECT_Y 1
#define CMP_NODE_BLUR_ASPECT_X 2

/* wrapping */
#define CMP_NODE_WRAP_NONE 0
#define CMP_NODE_WRAP_X 1
#define CMP_NODE_WRAP_Y 2
#define CMP_NODE_WRAP_XY 3

#define CMP_NODE_MASK_MBLUR_SAMPLES_MAX 64

/* image */
#define CMP_NODE_IMAGE_USE_STRAIGHT_OUTPUT 1

/* viewer and composite output. */
#define CMP_NODE_OUTPUT_IGNORE_ALPHA 1

/** Split Viewer Node. Stored in `custom2`. */
typedef enum CMPNodeSplitViewerAxis {
  CMP_NODE_SPLIT_VIEWER_HORIZONTAL = 0,
  CMP_NODE_SPLIT_VIEWER_VERTICAL = 1,
} CMPNodeSplitViewerAxis;

/** Color Balance Node. Stored in `custom1`. */
typedef enum CMPNodeColorBalanceMethod {
  CMP_NODE_COLOR_BALANCE_LGG = 0,
  CMP_NODE_COLOR_BALANCE_ASC_CDL = 1,
} CMPNodeColorBalanceMethod;

/** Alpha Convert Node. Stored in `custom1`. */
typedef enum CMPNodeAlphaConvertMode {
  CMP_NODE_ALPHA_CONVERT_PREMULTIPLY = 0,
  CMP_NODE_ALPHA_CONVERT_UNPREMULTIPLY = 1,
} CMPNodeAlphaConvertMode;

/** Distance Matte Node. Stored in #NodeChroma.channel. */
typedef enum CMPNodeDistanceMatteColorSpace {
  CMP_NODE_DISTANCE_MATTE_COLOR_SPACE_YCCA = 0,
  CMP_NODE_DISTANCE_MATTE_COLOR_SPACE_RGBA = 1,
} CMPNodeDistanceMatteColorSpace;

/** Color Spill Node. Stored in `custom2`. */
typedef enum CMPNodeColorSpillLimitAlgorithm {
  CMP_NODE_COLOR_SPILL_LIMIT_ALGORITHM_SINGLE = 0,
  CMP_NODE_COLOR_SPILL_LIMIT_ALGORITHM_AVERAGE = 1,
} CMPNodeColorSpillLimitAlgorithm;

/** Channel Matte Node. Stored in #NodeChroma.algorithm. */
typedef enum CMPNodeChannelMatteLimitAlgorithm {
  CMP_NODE_CHANNEL_MATTE_LIMIT_ALGORITHM_SINGLE = 0,
  CMP_NODE_CHANNEL_MATTE_LIMIT_ALGORITHM_MAX = 1,
} CMPNodeChannelMatteLimitAlgorithm;

/* Flip Node. Stored in custom1. */
typedef enum CMPNodeFlipMode {
  CMP_NODE_FLIP_X = 0,
  CMP_NODE_FLIP_Y = 1,
  CMP_NODE_FLIP_X_Y = 2,
} CMPNodeFlipMode;

/* Scale Node. Stored in custom1. */
typedef enum CMPNodeScaleMethod {
  CMP_NODE_SCALE_RELATIVE = 0,
  CMP_NODE_SCALE_ABSOLUTE = 1,
  CMP_NODE_SCALE_RENDER_PERCENT = 2,
  CMP_NODE_SCALE_RENDER_SIZE = 3,
} CMPNodeScaleMethod;

/* Scale Node. Stored in custom2. */
typedef enum CMPNodeScaleRenderSizeMethod {
  CMP_NODE_SCALE_RENDER_SIZE_STRETCH = 0,
  CMP_NODE_SCALE_RENDER_SIZE_FIT = 1,
  CMP_NODE_SCALE_RENDER_SIZE_CROP = 2,
} CMPNodeScaleRenderSizeMethod;

/* Filter Node. Stored in custom1. */
typedef enum CMPNodeFilterMethod {
  CMP_NODE_FILTER_SOFT = 0,
  CMP_NODE_FILTER_SHARP_BOX = 1,
  CMP_NODE_FILTER_LAPLACE = 2,
  CMP_NODE_FILTER_SOBEL = 3,
  CMP_NODE_FILTER_PREWITT = 4,
  CMP_NODE_FILTER_KIRSCH = 5,
  CMP_NODE_FILTER_SHADOW = 6,
  CMP_NODE_FILTER_SHARP_DIAMOND = 7,
} CMPNodeFilterMethod;

/* Levels Node. Stored in custom1. */
typedef enum CMPNodeLevelsChannel {
  CMP_NODE_LEVLES_LUMINANCE = 1,
  CMP_NODE_LEVLES_RED = 2,
  CMP_NODE_LEVLES_GREEN = 3,
  CMP_NODE_LEVLES_BLUE = 4,
  CMP_NODE_LEVLES_LUMINANCE_BT709 = 5,
} CMPNodeLevelsChannel;

/* Tone Map Node. Stored in NodeTonemap.type. */
typedef enum CMPNodeToneMapType {
  CMP_NODE_TONE_MAP_SIMPLE = 0,
  CMP_NODE_TONE_MAP_PHOTORECEPTOR = 1,
} CMPNodeToneMapType;

/* Track Position Node. Stored in custom1. */
typedef enum CMPNodeTrackPositionMode {
  CMP_NODE_TRACK_POSITION_ABSOLUTE = 0,
  CMP_NODE_TRACK_POSITION_RELATIVE_START = 1,
  CMP_NODE_TRACK_POSITION_RELATIVE_FRAME = 2,
  CMP_NODE_TRACK_POSITION_ABSOLUTE_FRAME = 3,
} CMPNodeTrackPositionMode;

/* Glare Node. Stored in NodeGlare.type. */
typedef enum CMPNodeGlareType {
  CMP_NODE_GLARE_SIMPLE_STAR = 0,
  CMP_NODE_GLARE_FOG_GLOW = 1,
  CMP_NODE_GLARE_STREAKS = 2,
  CMP_NODE_GLARE_GHOST = 3,
} CMPNodeGlareType;

/* Kuwahara Node. Stored in variation */
typedef enum CMPNodeKuwahara {
  CMP_NODE_KUWAHARA_CLASSIC = 0,
  CMP_NODE_KUWAHARA_ANISOTROPIC = 1,
} CMPNodeKuwahara;

/* Stabilize 2D node. Stored in custom1. */
typedef enum CMPNodeStabilizeInterpolation {
  CMP_NODE_STABILIZE_INTERPOLATION_NEAREST = 0,
  CMP_NODE_STABILIZE_INTERPOLATION_BILINEAR = 1,
  CMP_NODE_STABILIZE_INTERPOLATION_BICUBIC = 2,
} CMPNodeStabilizeInterpolation;

/* Stabilize 2D node. Stored in custom2. */
typedef enum CMPNodeStabilizeInverse {
  CMP_NODE_STABILIZE_FLAG_INVERSE = 1,
} CMPNodeStabilizeInverse;

#define CMP_NODE_PLANE_TRACK_DEFORM_MOTION_BLUR_SAMPLES_MAX 64

/* Plane track deform node. */
typedef enum CMPNodePlaneTrackDeformFlags {
  CMP_NODE_PLANE_TRACK_DEFORM_FLAG_MOTION_BLUR = 1,
} CMPNodePlaneTrackDeformFlags;

/* Set Alpha Node. */

/** #NodeSetAlpha.mode */
typedef enum CMPNodeSetAlphaMode {
  CMP_NODE_SETALPHA_MODE_APPLY = 0,
  CMP_NODE_SETALPHA_MODE_REPLACE_ALPHA = 1,
} CMPNodeSetAlphaMode;

/* Denoise Node. */

/** #NodeDenoise.prefilter */
typedef enum CMPNodeDenoisePrefilter {
  CMP_NODE_DENOISE_PREFILTER_FAST = 0,
  CMP_NODE_DENOISE_PREFILTER_NONE = 1,
  CMP_NODE_DENOISE_PREFILTER_ACCURATE = 2
} CMPNodeDenoisePrefilter;

/* Color combine/separate modes */

typedef enum CMPNodeCombSepColorMode {
  CMP_NODE_COMBSEP_COLOR_RGB = 0,
  CMP_NODE_COMBSEP_COLOR_HSV = 1,
  CMP_NODE_COMBSEP_COLOR_HSL = 2,
  CMP_NODE_COMBSEP_COLOR_YCC = 3,
  CMP_NODE_COMBSEP_COLOR_YUV = 4,
} CMPNodeCombSepColorMode;

/* Point Density shader node */

enum {
  SHD_POINTDENSITY_SOURCE_PSYS = 0,
  SHD_POINTDENSITY_SOURCE_OBJECT = 1,
};

enum {
  SHD_POINTDENSITY_SPACE_OBJECT = 0,
  SHD_POINTDENSITY_SPACE_WORLD = 1,
};

enum {
  SHD_POINTDENSITY_COLOR_PARTAGE = 1,
  SHD_POINTDENSITY_COLOR_PARTSPEED = 2,
  SHD_POINTDENSITY_COLOR_PARTVEL = 3,
};

enum {
  SHD_POINTDENSITY_COLOR_VERTCOL = 0,
  SHD_POINTDENSITY_COLOR_VERTWEIGHT = 1,
  SHD_POINTDENSITY_COLOR_VERTNOR = 2,
};

/* Output shader node */

typedef enum NodeShaderOutputTarget {
  SHD_OUTPUT_ALL = 0,
  SHD_OUTPUT_EEVEE = 1,
  SHD_OUTPUT_CYCLES = 2,
} NodeShaderOutputTarget;

/* Geometry Nodes */

typedef enum GeometryNodeProximityTargetType {
  GEO_NODE_PROX_TARGET_POINTS = 0,
  GEO_NODE_PROX_TARGET_EDGES = 1,
  GEO_NODE_PROX_TARGET_FACES = 2,
} GeometryNodeProximityTargetType;

typedef enum GeometryNodeBooleanOperation {
  GEO_NODE_BOOLEAN_INTERSECT = 0,
  GEO_NODE_BOOLEAN_UNION = 1,
  GEO_NODE_BOOLEAN_DIFFERENCE = 2,
} GeometryNodeBooleanOperation;

typedef enum GeometryNodeCurvePrimitiveCircleMode {
  GEO_NODE_CURVE_PRIMITIVE_CIRCLE_TYPE_POINTS = 0,
  GEO_NODE_CURVE_PRIMITIVE_CIRCLE_TYPE_RADIUS = 1
} GeometryNodeCurvePrimitiveCircleMode;

typedef enum GeometryNodeCurveHandleType {
  GEO_NODE_CURVE_HANDLE_FREE = 0,
  GEO_NODE_CURVE_HANDLE_AUTO = 1,
  GEO_NODE_CURVE_HANDLE_VECTOR = 2,
  GEO_NODE_CURVE_HANDLE_ALIGN = 3
} GeometryNodeCurveHandleType;

typedef enum GeometryNodeCurveHandleMode {
  GEO_NODE_CURVE_HANDLE_LEFT = (1 << 0),
  GEO_NODE_CURVE_HANDLE_RIGHT = (1 << 1)
} GeometryNodeCurveHandleMode;

typedef enum GeometryNodeTriangulateNGons {
  GEO_NODE_TRIANGULATE_NGON_BEAUTY = 0,
  GEO_NODE_TRIANGULATE_NGON_EARCLIP = 1,
} GeometryNodeTriangulateNGons;

typedef enum GeometryNodeTriangulateQuads {
  GEO_NODE_TRIANGULATE_QUAD_BEAUTY = 0,
  GEO_NODE_TRIANGULATE_QUAD_FIXED = 1,
  GEO_NODE_TRIANGULATE_QUAD_ALTERNATE = 2,
  GEO_NODE_TRIANGULATE_QUAD_SHORTEDGE = 3,
  GEO_NODE_TRIANGULATE_QUAD_LONGEDGE = 4,
} GeometryNodeTriangulateQuads;

typedef enum GeometryNodeDistributePointsInVolumeMode {
  GEO_NODE_DISTRIBUTE_POINTS_IN_VOLUME_DENSITY_RANDOM = 0,
  GEO_NODE_DISTRIBUTE_POINTS_IN_VOLUME_DENSITY_GRID = 1,
} GeometryNodeDistributePointsInVolumeMode;

typedef enum GeometryNodeDistributePointsOnFacesMode {
  GEO_NODE_POINT_DISTRIBUTE_POINTS_ON_FACES_RANDOM = 0,
  GEO_NODE_POINT_DISTRIBUTE_POINTS_ON_FACES_POISSON = 1,
} GeometryNodeDistributePointsOnFacesMode;

typedef enum GeometryNodeExtrudeMeshMode {
  GEO_NODE_EXTRUDE_MESH_VERTICES = 0,
  GEO_NODE_EXTRUDE_MESH_EDGES = 1,
  GEO_NODE_EXTRUDE_MESH_FACES = 2,
} GeometryNodeExtrudeMeshMode;

typedef enum FunctionNodeRotateEulerType {
  FN_NODE_ROTATE_EULER_TYPE_EULER = 0,
  FN_NODE_ROTATE_EULER_TYPE_AXIS_ANGLE = 1,
} FunctionNodeRotateEulerType;

typedef enum FunctionNodeRotateEulerSpace {
  FN_NODE_ROTATE_EULER_SPACE_OBJECT = 0,
  FN_NODE_ROTATE_EULER_SPACE_LOCAL = 1,
} FunctionNodeRotateEulerSpace;

typedef enum NodeAlignEulerToVectorAxis {
  FN_NODE_ALIGN_EULER_TO_VECTOR_AXIS_X = 0,
  FN_NODE_ALIGN_EULER_TO_VECTOR_AXIS_Y = 1,
  FN_NODE_ALIGN_EULER_TO_VECTOR_AXIS_Z = 2,
} NodeAlignEulerToVectorAxis;

typedef enum NodeAlignEulerToVectorPivotAxis {
  FN_NODE_ALIGN_EULER_TO_VECTOR_PIVOT_AXIS_AUTO = 0,
  FN_NODE_ALIGN_EULER_TO_VECTOR_PIVOT_AXIS_X = 1,
  FN_NODE_ALIGN_EULER_TO_VECTOR_PIVOT_AXIS_Y = 2,
  FN_NODE_ALIGN_EULER_TO_VECTOR_PIVOT_AXIS_Z = 3,
} NodeAlignEulerToVectorPivotAxis;

typedef enum GeometryNodeTransformSpace {
  GEO_NODE_TRANSFORM_SPACE_ORIGINAL = 0,
  GEO_NODE_TRANSFORM_SPACE_RELATIVE = 1,
} GeometryNodeTransformSpace;

typedef enum GeometryNodePointsToVolumeResolutionMode {
  GEO_NODE_POINTS_TO_VOLUME_RESOLUTION_MODE_AMOUNT = 0,
  GEO_NODE_POINTS_TO_VOLUME_RESOLUTION_MODE_SIZE = 1,
} GeometryNodePointsToVolumeResolutionMode;

typedef enum GeometryNodeMeshCircleFillType {
  GEO_NODE_MESH_CIRCLE_FILL_NONE = 0,
  GEO_NODE_MESH_CIRCLE_FILL_NGON = 1,
  GEO_NODE_MESH_CIRCLE_FILL_TRIANGLE_FAN = 2,
} GeometryNodeMeshCircleFillType;

typedef enum GeometryNodeMergeByDistanceMode {
  GEO_NODE_MERGE_BY_DISTANCE_MODE_ALL = 0,
  GEO_NODE_MERGE_BY_DISTANCE_MODE_CONNECTED = 1,
} GeometryNodeMergeByDistanceMode;

typedef enum GeometryNodeUVUnwrapMethod {
  GEO_NODE_UV_UNWRAP_METHOD_ANGLE_BASED = 0,
  GEO_NODE_UV_UNWRAP_METHOD_CONFORMAL = 1,
} GeometryNodeUVUnwrapMethod;

typedef enum GeometryNodeMeshLineMode {
  GEO_NODE_MESH_LINE_MODE_END_POINTS = 0,
  GEO_NODE_MESH_LINE_MODE_OFFSET = 1,
} GeometryNodeMeshLineMode;

typedef enum GeometryNodeMeshLineCountMode {
  GEO_NODE_MESH_LINE_COUNT_TOTAL = 0,
  GEO_NODE_MESH_LINE_COUNT_RESOLUTION = 1,
} GeometryNodeMeshLineCountMode;

typedef enum GeometryNodeCurvePrimitiveArcMode {
  GEO_NODE_CURVE_PRIMITIVE_ARC_TYPE_POINTS = 0,
  GEO_NODE_CURVE_PRIMITIVE_ARC_TYPE_RADIUS = 1,
} GeometryNodeCurvePrimitiveArcMode;

typedef enum GeometryNodeCurvePrimitiveLineMode {
  GEO_NODE_CURVE_PRIMITIVE_LINE_MODE_POINTS = 0,
  GEO_NODE_CURVE_PRIMITIVE_LINE_MODE_DIRECTION = 1
} GeometryNodeCurvePrimitiveLineMode;

typedef enum GeometryNodeCurvePrimitiveQuadMode {
  GEO_NODE_CURVE_PRIMITIVE_QUAD_MODE_RECTANGLE = 0,
  GEO_NODE_CURVE_PRIMITIVE_QUAD_MODE_PARALLELOGRAM = 1,
  GEO_NODE_CURVE_PRIMITIVE_QUAD_MODE_TRAPEZOID = 2,
  GEO_NODE_CURVE_PRIMITIVE_QUAD_MODE_KITE = 3,
  GEO_NODE_CURVE_PRIMITIVE_QUAD_MODE_POINTS = 4,
} GeometryNodeCurvePrimitiveQuadMode;

typedef enum GeometryNodeCurvePrimitiveBezierSegmentMode {
  GEO_NODE_CURVE_PRIMITIVE_BEZIER_SEGMENT_POSITION = 0,
  GEO_NODE_CURVE_PRIMITIVE_BEZIER_SEGMENT_OFFSET = 1,
} GeometryNodeCurvePrimitiveBezierSegmentMode;

typedef enum GeometryNodeCurveResampleMode {
  GEO_NODE_CURVE_RESAMPLE_COUNT = 0,
  GEO_NODE_CURVE_RESAMPLE_LENGTH = 1,
  GEO_NODE_CURVE_RESAMPLE_EVALUATED = 2,
} GeometryNodeCurveResampleMode;

typedef enum GeometryNodeCurveSampleMode {
  GEO_NODE_CURVE_SAMPLE_FACTOR = 0,
  GEO_NODE_CURVE_SAMPLE_LENGTH = 1,
} GeometryNodeCurveSampleMode;

typedef enum GeometryNodeCurveFilletMode {
  GEO_NODE_CURVE_FILLET_BEZIER = 0,
  GEO_NODE_CURVE_FILLET_POLY = 1,
} GeometryNodeCurveFilletMode;

typedef enum GeometryNodeAttributeTransferMode {
  GEO_NODE_ATTRIBUTE_TRANSFER_NEAREST_FACE_INTERPOLATED = 0,
  GEO_NODE_ATTRIBUTE_TRANSFER_NEAREST = 1,
  GEO_NODE_ATTRIBUTE_TRANSFER_INDEX = 2,
} GeometryNodeAttributeTransferMode;

typedef enum GeometryNodeRaycastMapMode {
  GEO_NODE_RAYCAST_INTERPOLATED = 0,
  GEO_NODE_RAYCAST_NEAREST = 1,
} GeometryNodeRaycastMapMode;

typedef enum GeometryNodeCurveFillMode {
  GEO_NODE_CURVE_FILL_MODE_TRIANGULATED = 0,
  GEO_NODE_CURVE_FILL_MODE_NGONS = 1,
} GeometryNodeCurveFillMode;

typedef enum GeometryNodeMeshToPointsMode {
  GEO_NODE_MESH_TO_POINTS_VERTICES = 0,
  GEO_NODE_MESH_TO_POINTS_EDGES = 1,
  GEO_NODE_MESH_TO_POINTS_FACES = 2,
  GEO_NODE_MESH_TO_POINTS_CORNERS = 3,
} GeometryNodeMeshToPointsMode;

typedef enum GeometryNodeStringToCurvesOverflowMode {
  GEO_NODE_STRING_TO_CURVES_MODE_OVERFLOW = 0,
  GEO_NODE_STRING_TO_CURVES_MODE_SCALE_TO_FIT = 1,
  GEO_NODE_STRING_TO_CURVES_MODE_TRUNCATE = 2,
} GeometryNodeStringToCurvesOverflowMode;

typedef enum GeometryNodeStringToCurvesAlignXMode {
  GEO_NODE_STRING_TO_CURVES_ALIGN_X_LEFT = 0,
  GEO_NODE_STRING_TO_CURVES_ALIGN_X_CENTER = 1,
  GEO_NODE_STRING_TO_CURVES_ALIGN_X_RIGHT = 2,
  GEO_NODE_STRING_TO_CURVES_ALIGN_X_JUSTIFY = 3,
  GEO_NODE_STRING_TO_CURVES_ALIGN_X_FLUSH = 4,
} GeometryNodeStringToCurvesAlignXMode;

typedef enum GeometryNodeStringToCurvesAlignYMode {
  GEO_NODE_STRING_TO_CURVES_ALIGN_Y_TOP_BASELINE = 0,
  GEO_NODE_STRING_TO_CURVES_ALIGN_Y_TOP = 1,
  GEO_NODE_STRING_TO_CURVES_ALIGN_Y_MIDDLE = 2,
  GEO_NODE_STRING_TO_CURVES_ALIGN_Y_BOTTOM_BASELINE = 3,
  GEO_NODE_STRING_TO_CURVES_ALIGN_Y_BOTTOM = 4,
} GeometryNodeStringToCurvesAlignYMode;

typedef enum GeometryNodeStringToCurvesPivotMode {
  GEO_NODE_STRING_TO_CURVES_PIVOT_MODE_MIDPOINT = 0,
  GEO_NODE_STRING_TO_CURVES_PIVOT_MODE_TOP_LEFT = 1,
  GEO_NODE_STRING_TO_CURVES_PIVOT_MODE_TOP_CENTER = 2,
  GEO_NODE_STRING_TO_CURVES_PIVOT_MODE_TOP_RIGHT = 3,
  GEO_NODE_STRING_TO_CURVES_PIVOT_MODE_BOTTOM_LEFT = 4,
  GEO_NODE_STRING_TO_CURVES_PIVOT_MODE_BOTTOM_CENTER = 5,
  GEO_NODE_STRING_TO_CURVES_PIVOT_MODE_BOTTOM_RIGHT = 6,
} GeometryNodeStringToCurvesPivotMode;

typedef enum GeometryNodeDeleteGeometryMode {
  GEO_NODE_DELETE_GEOMETRY_MODE_ALL = 0,
  GEO_NODE_DELETE_GEOMETRY_MODE_EDGE_FACE = 1,
  GEO_NODE_DELETE_GEOMETRY_MODE_ONLY_FACE = 2,
} GeometryNodeDeleteGeometryMode;

typedef enum GeometryNodeScaleElementsMode {
  GEO_NODE_SCALE_ELEMENTS_UNIFORM = 0,
  GEO_NODE_SCALE_ELEMENTS_SINGLE_AXIS = 1,
} GeometryNodeScaleElementsMode;

typedef enum GeometryNodeSampleVolumeInterpolationMode {
  GEO_NODE_SAMPLE_VOLUME_INTERPOLATION_MODE_NEAREST = 0,
  GEO_NODE_SAMPLE_VOLUME_INTERPOLATION_MODE_TRILINEAR = 1,
  GEO_NODE_SAMPLE_VOLUME_INTERPOLATION_MODE_TRIQUADRATIC = 2,
} GeometryNodeSampleVolumeInterpolationMode;

typedef enum NodeCombSepColorMode {
  NODE_COMBSEP_COLOR_RGB = 0,
  NODE_COMBSEP_COLOR_HSV = 1,
  NODE_COMBSEP_COLOR_HSL = 2,
} NodeCombSepColorMode;<|MERGE_RESOLUTION|>--- conflicted
+++ resolved
@@ -681,11 +681,8 @@
 
   blender::Span<const bNodePanel *> panels() const;
   blender::MutableSpan<bNodePanel *> panels_for_write();
-<<<<<<< HEAD
-=======
   /** Zones in the node tree. Currently there are only simulation zones in geometry nodes. */
   const blender::bke::bNodeTreeZones *zones() const;
->>>>>>> 27965a64
 #endif
 } bNodeTree;
 
