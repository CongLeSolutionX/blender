--- conflicted
+++ resolved
@@ -2488,7 +2488,6 @@
   NODE_COMPARE_COLOR_DARKER = 7,
 } NodeCompareOperation;
 
-<<<<<<< HEAD
 typedef enum NodeBitMathOperation {
   NODE_BIT_MATH_AND = 0,
   NODE_BIT_MATH_OR = 1,
@@ -2498,7 +2497,7 @@
   NODE_BIT_MATH_LEFT_SHIFT = 5,
   NODE_BIT_MATH_RIGHT_SHIFT = 6,
 } NodeBitMathOperation;
-=======
+
 typedef enum NodeIntegerMathOperation {
   NODE_INTEGER_MATH_ADD = 0,
   NODE_INTEGER_MATH_SUBTRACT = 1,
@@ -2519,7 +2518,6 @@
   NODE_INTEGER_MATH_DIVIDE_ROUND = 16,
   NODE_INTEGER_MATH_MODULO = 17,
 } NodeIntegerMathOperation;
->>>>>>> 7edbfa94
 
 typedef enum FloatToIntRoundingMode {
   FN_NODE_FLOAT_TO_INT_ROUND = 0,
