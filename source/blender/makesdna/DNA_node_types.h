--- conflicted
+++ resolved
@@ -645,16 +645,11 @@
    */
   ListBase inputs, outputs;
 
-<<<<<<< HEAD
   bNodeTreeInterface interface;
 
-  /* Node preview hash table
-   * Only available in base node trees (e.g. scene->node_tree)
-=======
   /**
    * Node preview hash table.
    * Only available in base node trees (e.g. scene->node_tree).
->>>>>>> 5308abaf
    */
   struct bNodeInstanceHash *previews;
   /**
