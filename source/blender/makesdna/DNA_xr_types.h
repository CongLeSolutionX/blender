/* SPDX-License-Identifier: GPL-2.0-or-later */

/** \file
 * \ingroup DNA
 */

#pragma once

#include "DNA_view3d_types.h"

#ifdef __cplusplus
extern "C" {
#endif

/* -------------------------------------------------------------------- */

typedef struct XrSessionSettings {
  /** Shading settings, struct shared with 3D-View so settings are the same. */
  struct View3DShading shading;

  float base_scale;
  char _pad[3];
  char base_pose_type; /* #eXRSessionBasePoseType */
  /** Object to take the location and rotation as base position from. */
  Object *base_pose_object;
  float base_pose_location[3];
  float base_pose_angle;

  /** View3D draw flags (V3D_OFSDRAW_NONE, V3D_OFSDRAW_SHOW_ANNOTATION, ...). */
  char draw_flags;
  /** Draw style for controller visualization. */
  char controller_draw_style;
  char _pad2[2];

  /** Clipping distance. */
  float clip_start, clip_end;

  int flag;

<<<<<<< HEAD
  ListBase actionmaps; /* XrActionMap */
  short act_actionmap;
  short sel_actionmap;
  char _pad3[2];

  /** Objects to bind to headset/controller poses. */
  short sel_mocap_object;
  ListBase mocap_objects; /* #XrMotionCaptureObject */
=======
  /** Object type settings to apply to VR view (unlike shading, not shared with window 3D-View). */
  int object_type_exclude_viewport;
  int object_type_exclude_select;
>>>>>>> e5a738af
} XrSessionSettings;

typedef enum eXrSessionFlag {
  XR_SESSION_USE_POSITION_TRACKING = (1 << 0),
  XR_SESSION_USE_ABSOLUTE_TRACKING = (1 << 1),
  XR_SESSION_ENABLE_VIVE_TRACKER_EXTENSION =
      (1 << 2), /* See #GHOST_kXrContextEnableViveTrackerExtension. */
} eXrSessionFlag;

typedef enum eXRSessionBasePoseType {
  XR_BASE_POSE_SCENE_CAMERA = 0,
  XR_BASE_POSE_OBJECT = 1,
  XR_BASE_POSE_CUSTOM = 2,
} eXRSessionBasePoseType;

typedef enum eXrSessionControllerDrawStyle {
  XR_CONTROLLER_DRAW_DARK = 0,
  XR_CONTROLLER_DRAW_LIGHT = 1,
  XR_CONTROLLER_DRAW_DARK_RAY = 2,
  XR_CONTROLLER_DRAW_LIGHT_RAY = 3,
} eXrSessionControllerDrawStyle;

/** XR action type. Enum values match those in GHOST_XrActionType enum for consistency. */
typedef enum eXrActionType {
  XR_BOOLEAN_INPUT = 1,
  XR_FLOAT_INPUT = 2,
  XR_VECTOR2F_INPUT = 3,
  XR_POSE_INPUT = 4,
  XR_VIBRATION_OUTPUT = 100,
} eXrActionType;

/** Determines how XR action operators are executed. */
typedef enum eXrOpFlag {
  XR_OP_PRESS = 0,
  XR_OP_RELEASE = 1,
  XR_OP_MODAL = 2,
} eXrOpFlag;

typedef enum eXrActionFlag {
  /** Action depends on two sub-action paths (i.e. two-handed/bi-manual action). */
  XR_ACTION_BIMANUAL = (1 << 0),
} eXrActionFlag;

typedef enum eXrHapticFlag {
  /** Whether to apply haptics to corresponding user paths for an action and its haptic action. */
  XR_HAPTIC_MATCHUSERPATHS = (1 << 0),
  /**
   * Determines how haptics will be applied
   * ("repeat" is mutually exclusive with "press"/"release").
   */
  XR_HAPTIC_PRESS = (1 << 1),
  XR_HAPTIC_RELEASE = (1 << 2),
  XR_HAPTIC_REPEAT = (1 << 3),
} eXrHapticFlag;

/**
 * For axis-based inputs (thumb-stick/track-pad/etc).
 * Determines the region for action execution (mutually exclusive per axis).
 */
typedef enum eXrAxisFlag {
  XR_AXIS0_POS = (1 << 0),
  XR_AXIS0_NEG = (1 << 1),
  XR_AXIS1_POS = (1 << 2),
  XR_AXIS1_NEG = (1 << 3),
} eXrAxisFlag;

typedef enum eXrPoseFlag {
  /* Pose represents controller grip/aim. */
  XR_POSE_GRIP = (1 << 0),
  XR_POSE_AIM = (1 << 1),
  /* Pose represents VR tracker. */
  XR_POSE_TRACKER = (1 << 2),
} eXrPoseFlag;

typedef enum eXrMotionCaptureFlag {
  XR_MOCAP_OBJECT_ENABLE = (1 << 0),
  XR_MOCAP_OBJECT_AUTOKEY = (1 << 1),
} eXrMotionCaptureFlag;

/**
 * The following user and component path lengths are dependent on OpenXR's XR_MAX_PATH_LENGTH
 * (256). A user path will be combined with a component path to identify an action binding, and
 * that combined path should also have a max of XR_MAX_PATH_LENGTH (e.g. user_path =
 * /user/hand/left, component_path = /input/trigger/value, full_path =
 * /user/hand/left/input/trigger/value).
 */
#define XR_MAX_USER_PATH_LENGTH 64
#define XR_MAX_COMPONENT_PATH_LENGTH 192

/* -------------------------------------------------------------------- */

typedef struct XrComponentPath {
  struct XrComponentPath *next, *prev;
  char path[192]; /* XR_MAX_COMPONENT_PATH_LENGTH */
} XrComponentPath;

typedef struct XrActionMapBinding {
  struct XrActionMapBinding *next, *prev;

  /** Unique name. */
  char name[64]; /* MAX_NAME */

  /** OpenXR interaction profile path. */
  char profile[256];
  /** OpenXR component paths. */
  ListBase component_paths; /* XrComponentPath */

  /** Input threshold/region. */
  float float_threshold;
  short axis_flag; /* eXrAxisFlag */

  short sel_component_path;

  /** Pose action properties. */
  float pose_location[3];
  float pose_rotation[3];
} XrActionMapBinding;

/* -------------------------------------------------------------------- */

typedef struct XrUserPath {
  struct XrUserPath *next, *prev;
  char path[64]; /* XR_MAX_USER_PATH_LENGTH */
} XrUserPath;

typedef struct XrActionMapItem {
  struct XrActionMapItem *next, *prev;

  /** Unique name. */
  char name[64]; /* MAX_NAME */
  /** Type. */
  char type; /** eXrActionType */
  char _pad[7];

  /** OpenXR user paths. */
  ListBase user_paths; /* XrUserPath */

  /** Operator to be called on XR events. */
  char op[64]; /* OP_MAX_TYPENAME */
  /** Operator properties, assigned to ptr->data and can be written to a file. */
  IDProperty *op_properties;
  /** RNA pointer to access properties. */
  struct PointerRNA *op_properties_ptr;

  short op_flag;     /* eXrOpFlag */
  short action_flag; /* eXrActionFlag */
  short haptic_flag; /* eXrHapticFlag */

  /** Pose action properties. */
  short pose_flag; /* eXrPoseFlag */

  /** Haptic properties. */
  char haptic_name[64]; /* MAX_NAME */
  float haptic_duration;
  float haptic_frequency;
  float haptic_amplitude;

  short sel_user_path;
  short sel_binding;
  ListBase bindings; /* XrActionMapBinding */
} XrActionMapItem;

/* -------------------------------------------------------------------- */

typedef struct XrActionMap {
  struct XrActionMap *next, *prev;

  /** Unique name. */
  char name[64]; /* MAX_NAME */

  ListBase items; /* XrActionMapItem */
  short sel_item;
  char _pad[6];
} XrActionMap;

/* -------------------------------------------------------------------- */

typedef struct XrMotionCaptureObject {
  struct XrMotionCaptureObject *next, *prev;

  /** Object to bind to a VR device. Used as struct identifier. */
  Object *ob;
  /** OpenXR user path, identifies the target headset/controller. */
  char user_path[64]; /* XR_MAX_USER_PATH_LENGTH */

  /** Location/rotation offsets. */
  float location_offset[3];
  float rotation_offset[3];

  short flag; /* eXrMotionCaptureFlag */
  char _pad[6];
} XrMotionCaptureObject;

/* -------------------------------------------------------------------- */

#ifdef __cplusplus
}
#endif<|MERGE_RESOLUTION|>--- conflicted
+++ resolved
@@ -37,7 +37,10 @@
 
   int flag;
 
-<<<<<<< HEAD
+  /** Object type settings to apply to VR view (unlike shading, not shared with window 3D-View). */
+  int object_type_exclude_viewport;
+  int object_type_exclude_select;
+
   ListBase actionmaps; /* XrActionMap */
   short act_actionmap;
   short sel_actionmap;
@@ -46,11 +49,6 @@
   /** Objects to bind to headset/controller poses. */
   short sel_mocap_object;
   ListBase mocap_objects; /* #XrMotionCaptureObject */
-=======
-  /** Object type settings to apply to VR view (unlike shading, not shared with window 3D-View). */
-  int object_type_exclude_viewport;
-  int object_type_exclude_select;
->>>>>>> e5a738af
 } XrSessionSettings;
 
 typedef enum eXrSessionFlag {
