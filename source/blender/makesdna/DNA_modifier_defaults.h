--- conflicted
+++ resolved
@@ -808,7 +808,11 @@
     .hardness_factor = 1.0f, \
   }
 
-<<<<<<< HEAD
+#define _DNA_DEFAULT_GreasePencilSubdivModifierData \
+  { \
+    .level = 1, \
+  }
+
 #define _DNA_DEFAULT_GreasePencilLengthModifierData \
   { \
     .start_fac = 0.1f,\
@@ -823,11 +827,6 @@
     .rand_offset = 0.0f,\
     .seed = 0,\
     .step = 4,\
-=======
-#define _DNA_DEFAULT_GreasePencilSubdivModifierData \
-  { \
-    .level = 1, \
->>>>>>> 1ba2c933
-  }
-
+  }
+  
 /* clang-format off */