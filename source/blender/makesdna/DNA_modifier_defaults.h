/* SPDX-FileCopyrightText: 2023 Blender Authors
 *
 * SPDX-License-Identifier: GPL-2.0-or-later */

/** \file
 * \ingroup DNA
 */

#pragma once

/* Struct members on own line. */
/* clang-format off */

#define _DNA_DEFAULT_ArmatureModifierData \
  { \
    .deformflag = ARM_DEF_VGROUP, \
    .multi = 0.0f, \
    .object = NULL, \
    .defgrp_name = "", \
  }

/* Default to 2 duplicates distributed along the x-axis by an offset of 1 object width. */
#define _DNA_DEFAULT_ArrayModifierData \
  { \
    .start_cap = NULL, \
    .end_cap = NULL, \
    .curve_ob = NULL, \
    .offset_ob = NULL, \
    .offset = {1.0f, 0.0f, 0.0f}, \
    .scale = {1.0f, 0.0f, 0.0f}, \
    .length = 0.0f, \
    .merge_dist = 0.01f, \
    .fit_type = MOD_ARR_FIXEDCOUNT, \
    .offset_type = MOD_ARR_OFF_RELATIVE, \
    .flags = 0, \
    .count = 2, \
    .uv_offset = {0.0f, 0.0f}, \
  }

#define _DNA_DEFAULT_BevelModifierData \
  { \
    .value = 0.1f, \
    .res = 1, \
    .flags = 0, \
    .val_flags = MOD_BEVEL_AMT_OFFSET, \
    .profile_type = MOD_BEVEL_PROFILE_SUPERELLIPSE, \
    .lim_flags = MOD_BEVEL_ANGLE, \
    .e_flags = 0, \
    .mat = -1, \
    .edge_flags = 0, \
    .face_str_mode = MOD_BEVEL_FACE_STRENGTH_NONE, \
    .miter_inner = MOD_BEVEL_MITER_SHARP, \
    .miter_outer = MOD_BEVEL_MITER_SHARP, \
    .affect_type = MOD_BEVEL_AFFECT_EDGES, \
    .profile = 0.5f, \
    .bevel_angle = DEG2RADF(30.0f), \
    .spread = 0.1f, \
    .defgrp_name = "", \
  }

#define _DNA_DEFAULT_BooleanModifierData \
  { \
    .object = NULL, \
    .collection = NULL, \
    .double_threshold = 1e-6f, \
    .operation = eBooleanModifierOp_Difference, \
    .solver = eBooleanModifierSolver_Exact, \
    .flag = eBooleanModifierFlag_Object, \
    .bm_flag = 0, \
  }

#define _DNA_DEFAULT_BuildModifierData \
  { \
    .start = 1.0f, \
    .length = 100.0f, \
    .flag = 0, \
    .randomize = 0, \
    .seed = 0, \
  }

#define _DNA_DEFAULT_CastModifierData \
  { \
    .object = NULL, \
    .fac = 0.5f, \
    .radius = 0.0f, \
    .size = 0.0f, \
    .defgrp_name = "", \
    .flag = MOD_CAST_X | MOD_CAST_Y | MOD_CAST_Z | MOD_CAST_SIZE_FROM_RADIUS, \
    .type = MOD_CAST_TYPE_SPHERE, \
  }

#define _DNA_DEFAULT_ClothSimSettings \
  { \
    .cache = NULL, \
    .mingoal = 0.0f, \
    .Cvi = 1.0f, \
    .gravity = {0.0f, 0.0f, -9.81f}, \
    .dt = 0.0f, \
    .mass = 0.3f, \
    .shear = 5.0f, \
    .bending = 0.5f, \
    .max_bend = 0.5f, \
    .max_shear = 5.0f, \
    .max_sewing = 0.0f, \
    .avg_spring_len = 0.0f, \
    .timescale = 1.0f, \
    .time_scale = 1.0f, \
    .maxgoal = 1.0f, \
    .eff_force_scale = 1000.0f, \
    .eff_wind_scale = 250.0f, \
    .sim_time_old = 0.0f, \
    .defgoal = 0.0f, \
    .goalspring = 1.0f, \
    .goalfrict = 0.0f, \
    .velocity_smooth = 0.0f, \
    .density_target = 0.0f, \
    .density_strength = 0.0f, \
    .collider_friction = 0.0f, \
    .shrink_min = 0.0f, \
    .shrink_max = 0.0f, \
    .uniform_pressure_force = 0.0f, \
    .target_volume = 0.0f, \
    .pressure_factor = 1.0f, \
    .fluid_density = 0.0f, \
    .vgroup_pressure = 0, \
    .bending_damping = 0.5f, \
    .voxel_cell_size = 0.1f, \
    .stepsPerFrame = 5, \
    .flags = CLOTH_SIMSETTINGS_FLAG_INTERNAL_SPRINGS_NORMAL, \
    .maxspringlen = 10, \
    .solver_type = 0, \
    .vgroup_bend = 0, \
    .vgroup_mass = 0, \
    .vgroup_struct = 0, \
    .vgroup_shrink = 0, \
    .shapekey_rest = 0, \
    .presets = 2, \
    .reset = 0, \
    .effector_weights = NULL, \
    .bending_model = CLOTH_BENDING_ANGULAR, \
    .vgroup_shear = 0, \
    .tension = 15.0f , \
    .compression = 15.0f, \
    .max_tension =  15.0f, \
    .max_compression = 15.0f, \
    .tension_damp = 5.0f, \
    .compression_damp = 5.0f, \
    .shear_damp = 5.0f, \
    .internal_spring_max_length = 0.0f, \
    .internal_spring_max_diversion = M_PI_4, \
    .vgroup_intern = 0, \
    .internal_tension = 15.0f, \
    .internal_compression = 15.0f, \
    .max_internal_tension = 15.0f, \
    .max_internal_compression = 15.0f, \
  }

#define _DNA_DEFAULT_ClothCollSettings \
  { \
    .collision_list = NULL, \
    .epsilon = 0.015f, \
    .self_friction = 5.0f, \
    .friction = 5.0f, \
    .damping = 0.0f, \
    .selfepsilon = 0.015f, \
    .flags = CLOTH_COLLSETTINGS_FLAG_ENABLED, \
    .loop_count = 2, \
    .group = NULL, \
    .vgroup_selfcol = 0, \
    .vgroup_objcol = 0, \
    .clamp = 0.0f, \
    .self_clamp = 0.0f, \
  }

#define _DNA_DEFAULT_ClothModifierData \
  { \
    .clothObject = NULL, \
    .sim_parms = NULL, \
    .coll_parms = NULL, \
    .point_cache = NULL, \
    .ptcaches = {NULL, NULL}, \
    .hairdata = NULL, \
    .hair_grid_min = {0.0f, 0.0f, 0.0f}, \
    .hair_grid_max = {0.0f, 0.0f, 0.0f}, \
    .hair_grid_res = {0, 0, 0}, \
    .hair_grid_cellsize = 0.0f, \
    .solver_result = NULL, \
  }

#define _DNA_DEFAULT_CollisionModifierData \
  { \
    .x = NULL, \
    .xnew = NULL, \
    .xold = NULL, \
    .current_xnew = NULL, \
    .current_x = NULL, \
    .current_v = NULL, \
    .vert_tris = NULL, \
    .mvert_num = 0, \
    .tri_num = 0, \
    .time_x = -1000.0f, \
    .time_xnew = -1000.0f, \
    .is_static = false, \
    .bvhtree = NULL, \
  }

#define _DNA_DEFAULT_CorrectiveSmoothModifierData \
  { \
    .bind_coords = NULL, \
    .bind_coords_num = 0, \
    .lambda = 0.5f, \
    .scale = 1.0f, \
    .repeat = 5, \
    .flag = 0, \
    .smooth_type = MOD_CORRECTIVESMOOTH_SMOOTH_SIMPLE, \
    .defgrp_name = "", \
  }

#define _DNA_DEFAULT_CurveModifierData \
  { \
    .object = NULL, \
    .name = "", \
    .defaxis = MOD_CURVE_POSX, \
    .flag = 0, \
  }

/* Defines are scattered across too many files, they need to be moved to DNA. */
#if 0
#define _DNA_DEFAULT_DataTransferModifierData \
  { \
    .ob_source = NULL, \
    .data_types = 0, \
    .vmap_mode = MREMAP_MODE_VERT_NEAREST, \
    .emap_mode = MREMAP_MODE_EDGE_NEAREST, \
    .lmap_mode = MREMAP_MODE_LOOP_NEAREST_POLYNOR, \
    .pmap_mode = MREMAP_MODE_POLY_NEAREST, \
    .map_max_distance = 1.0f, \
    .map_ray_radius = 0.0f, \
    .islands_precision = 0.0f, \
    .layers_select_src = {DT_LAYERS_ALL_SRC, DT_LAYERS_ALL_SRC, DT_LAYERS_ALL_SRC, DT_LAYERS_ALL_SRC}, \
    .layers_select_dst = {DT_LAYERS_NAME_DST, DT_LAYERS_NAME_DST, DT_LAYERS_NAME_DST, DT_LAYERS_NAME_DST}, \
    .mix_mod = CDT_MIX_TRANSFER, \
    .mix_factor = 1.0f, \
    .defgrp_name = "", \
    .flags = MOD_DATATRANSFER_OBSRC_TRANSFORM, \
  }
#endif

#define _DNA_DEFAULT_DecimateModifierData \
  { \
    .percent = 1.0f, \
    .iter = 0, \
    .delimit = 0, \
    .symmetry_axis = 0, \
    .angle = DEG2RADF(5.0f), \
    .defgrp_name = "", \
    .defgrp_factor = 1.0f, \
    .flag = 0, \
    .mode = 0, \
    .face_count = 0, \
  }

#define _DNA_DEFAULT_DisplaceModifierData \
  { \
    .texture = NULL, \
    .map_object = NULL, \
    .map_bone = "", \
    .uvlayer_name = "", \
    .uvlayer_tmp = 0, \
    .texmapping = 0, \
    .strength = 1.0f, \
    .direction = MOD_DISP_DIR_NOR, \
    .defgrp_name = "", \
    .midlevel = 0.5f, \
    .space = MOD_DISP_SPACE_LOCAL, \
    .flag = 0, \
  }

#define _DNA_DEFAULT_DynamicPaintModifierData \
  { \
    .canvas = NULL, \
    .brush = NULL, \
    .type = MOD_DYNAMICPAINT_TYPE_CANVAS, \
  }

/* Default to 30-degree split angle, sharpness from both angle & flag. */
#define _DNA_DEFAULT_EdgeSplitModifierData \
  { \
    .split_angle = DEG2RADF(30.0f), \
    .flags = MOD_EDGESPLIT_FROMANGLE | MOD_EDGESPLIT_FROMFLAG, \
  }

#define _DNA_DEFAULT_ExplodeModifierData \
  { \
    .facepa = NULL, \
    .flag = eExplodeFlag_Unborn | eExplodeFlag_Alive | eExplodeFlag_Dead, \
    .vgroup = 0, \
    .protect = 0.0f, \
    .uvname = "", \
  }

/* Fluid modifier settings skipped for now. */

#define _DNA_DEFAULT_HookModifierData \
  { \
    .subtarget = "", \
    .flag = 0, \
    .falloff_type = eHook_Falloff_Smooth, \
    .parentinv = _DNA_DEFAULT_UNIT_M4, \
    .cent = {0.0f, 0.0f, 0.0f}, \
    .falloff = 0.0f, \
    .curfalloff = NULL, \
    .indexar = NULL, \
    .indexar_num = 0, \
    .force = 1.0f, \
    .name = "", \
  }

#define _DNA_DEFAULT_LaplacianDeformModifierData \
  { \
    .anchor_grp_name = "", \
    .verts_num = 0, \
    .repeat = 1, \
    .vertexco = NULL, \
    .cache_system = NULL, \
    .flag = 0, \
  }

#define _DNA_DEFAULT_LaplacianSmoothModifierData \
  { \
    .lambda = 0.01f, \
    .lambda_border = 0.01f, \
    .defgrp_name = "", \
    .flag = MOD_LAPLACIANSMOOTH_X | MOD_LAPLACIANSMOOTH_Y | MOD_LAPLACIANSMOOTH_Z | \
            MOD_LAPLACIANSMOOTH_PRESERVE_VOLUME | MOD_LAPLACIANSMOOTH_NORMALIZED, \
    .repeat = 1, \
  }

#define _DNA_DEFAULT_LatticeModifierData \
  { \
    .object = NULL, \
    .name = "", \
    .strength = 1.0f, \
    .flag = 0, \
  }

#define _DNA_DEFAULT_MaskModifierData \
  { \
    .ob_arm = NULL, \
    .vgroup = "", \
    .mode = 0, \
    .flag = 0, \
    .threshold = 0.0f, \
  }

/* Y and Z forward and up axes, Blender default. */
#define _DNA_DEFAULT_MeshCacheModifierData \
  { \
    .flag = 0, \
    .type = MOD_MESHCACHE_TYPE_MDD, \
    .time_mode = 0, \
    .play_mode = 0, \
    .forward_axis = 1, \
    .up_axis = 2, \
    .flip_axis = 0, \
    .interp = MOD_MESHCACHE_INTERP_LINEAR, \
    .factor = 1.0f, \
    .deform_mode = 0.0f, \
    .frame_start = 0.0f, \
    .frame_scale = 1.0f, \
    .eval_frame = 0.0f, \
    .eval_time = 0.0f, \
    .eval_factor = 0.0f, \
    .filepath = "", \
  }

#define _DNA_DEFAULT_MeshDeformModifierData \
  { \
    .object = 0, \
    .defgrp_name = "", \
    .gridsize = 5, \
    .flag = 0, \
    .bindinfluences = NULL, \
    .bindoffsets = NULL, \
    .bindcagecos = NULL, \
    .verts_num = 0, \
    .cage_verts_num = 0, \
    .dyngrid = NULL, \
    .dyninfluences = NULL, \
    .dynverts = NULL, \
    .dyngridsize = 0, \
    .influences_num = 0, \
    .dyncellmin = {0.0f, 0.0f, 0.0f}, \
    .dyncellwidth = 0.0f, \
    .bindmat = _DNA_DEFAULT_UNIT_M4, \
    .bindweights = NULL, \
    .bindcos = NULL, \
    .bindfunc = NULL, \
  }

#define _DNA_DEFAULT_MeshSeqCacheModifierData \
  { \
    .cache_file = NULL, \
    .object_path = "", \
    .read_flag = MOD_MESHSEQ_READ_VERT | MOD_MESHSEQ_READ_POLY | MOD_MESHSEQ_READ_UV | \
                 MOD_MESHSEQ_READ_COLOR | MOD_MESHSEQ_INTERPOLATE_VERTICES, \
    .velocity_scale = 1.0f, \
    .reader = NULL, \
    .reader_object_path = "", \
  }

#define _DNA_DEFAULT_MirrorModifierData \
  { \
    .flag = MOD_MIR_AXIS_X | MOD_MIR_VGROUP, \
    .tolerance = 0.001f, \
    .bisect_threshold = 0.001f, \
    .uv_offset = {0.0f, 0.0f}, \
    .uv_offset_copy = {0.0f, 0.0f}, \
    .mirror_ob = NULL, \
    .use_correct_order_on_merge = true, \
  }

#define _DNA_DEFAULT_MultiresModifierData \
  { \
    .lvl = 0, \
    .sculptlvl = 0, \
    .renderlvl = 0, \
    .totlvl = 0, \
    .flags = eMultiresModifierFlag_UseCrease | eMultiresModifierFlag_ControlEdges, \
    .uv_smooth = SUBSURF_UV_SMOOTH_PRESERVE_BOUNDARIES, \
    .quality = 4, \
    .boundary_smooth = SUBSURF_BOUNDARY_SMOOTH_ALL, \
  }

#define _DNA_DEFAULT_NormalEditModifierData \
  { \
    .defgrp_name = "", \
    .target = NULL, \
    .mode = MOD_NORMALEDIT_MODE_RADIAL, \
    .flag = 0, \
    .mix_mode = MOD_NORMALEDIT_MIX_COPY, \
    .mix_factor = 1.0f, \
    .mix_limit = M_PI, \
    .offset = {0.0f, 0.0f, 0.0f}, \
  }

/* Some fields are initialized in #init_data. */
#define _DNA_DEFAULT_OceanModifierData \
  { \
    .ocean = NULL, \
    .oceancache = NULL, \
    .resolution = 7, \
    .viewport_resolution = 7, \
    .spatial_size = 50, \
    .wind_velocity = 30.0f, \
    .damp = 0.5f, \
    .smallest_wave = 0.01f, \
    .depth = 200.0f, \
    .wave_alignment = 0.0f, \
    .wave_direction = 0.0f, \
    .wave_scale = 1.0f, \
    .chop_amount = 1.0f, \
    .foam_coverage = 0.0f, \
    .time = 1.0f, \
    .spectrum = MOD_OCEAN_SPECTRUM_PHILLIPS, \
    .fetch_jonswap = 120.0f, \
    .sharpen_peak_jonswap = 0.0f, \
    .bakestart = 1, \
    .bakeend = 250, \
    .cachepath = "", \
    .foamlayername = "", \
    .spraylayername = "", \
    .cached = 0, \
    .geometry_mode = 0, \
    .flag = 0, \
    .repeat_x = 1, \
    .repeat_y = 1, \
    .seed = 0, \
    .size = 1.0f, \
    .foam_fade = 0.98f, \
  }

#define _DNA_DEFAULT_ParticleInstanceModifierData \
  { \
    .psys = 1, \
    .flag = eParticleInstanceFlag_Parents | eParticleInstanceFlag_Unborn | \
            eParticleInstanceFlag_Alive | eParticleInstanceFlag_Dead, \
    .axis = 2, \
    .space = eParticleInstanceSpace_World, \
    .position = 1.0f, \
    .random_position = 0.0f, \
    .rotation = 0.0f, \
    .random_rotation = 0.0f, \
    .particle_offset = 0.0f, \
    .particle_amount = 1.0f, \
    .index_layer_name = "", \
    .value_layer_name = "", \
  }

#define _DNA_DEFAULT_ParticleSystemModifierData \
  { \
    .psys = NULL, \
    .mesh_final = NULL, \
    .mesh_original = NULL, \
    .totdmvert = 0, \
    .totdmedge = 0, \
    .totdmface = 0, \
    .flag = 0, \
  }

#define _DNA_DEFAULT_RemeshModifierData \
  { \
    .threshold = 1.0f, \
    .scale = 0.9f, \
    .hermite_num = 1.0f, \
    .depth = 4, \
    .flag = MOD_REMESH_FLOOD_FILL, \
    .mode = MOD_REMESH_VOXEL, \
    .voxel_size = 0.1f, \
    .adaptivity = 0.0f, \
  }

#define _DNA_DEFAULT_ScrewModifierData \
  { \
    .ob_axis = NULL, \
    .steps = 16, \
    .render_steps = 16, \
    .iter = 1, \
    .screw_ofs = 0.0f, \
    .angle = 2.0f * M_PI, \
    .merge_dist = 0.01f, \
    .flag = MOD_SCREW_SMOOTH_SHADING, \
    .axis = 2, \
  }

/* Shape key modifier has no items. */

#define _DNA_DEFAULT_ShrinkwrapModifierData \
  { \
    .target = NULL, \
    .auxTarget = NULL, \
    .vgroup_name = "", \
    .keepDist = 0.0f, \
    .shrinkType = MOD_SHRINKWRAP_NEAREST_SURFACE, \
    .shrinkOpts = MOD_SHRINKWRAP_PROJECT_ALLOW_POS_DIR, \
    .shrinkMode = 0, \
    .projLimit = 0.0f, \
    .projAxis = 0, \
    .subsurfLevels = 0, \
  }

#define _DNA_DEFAULT_SimpleDeformModifierData \
  { \
    .origin = NULL, \
    .vgroup_name = "", \
    .factor = DEG2RADF(45.0f), \
    .limit = {0.0f, 1.0f}, \
    .mode = MOD_SIMPLEDEFORM_MODE_TWIST, \
    .axis = 0, \
    .deform_axis = 0, \
    .flag = 0, \
  }

#define _DNA_DEFAULT_NodesModifierData \
  { 0 }

#define _DNA_DEFAULT_SkinModifierData \
  { \
    .branch_smoothing = 0.0f, \
    .flag = 0, \
    .symmetry_axes = MOD_SKIN_SYMM_X, \
  }

#define _DNA_DEFAULT_SmoothModifierData \
  { \
    .fac = 0.5f, \
    .repeat = 1, \
    .defgrp_name = "", \
    .flag = MOD_SMOOTH_X | MOD_SMOOTH_Y | MOD_SMOOTH_Z, \
  }

/* Softbody modifier skipped for now. */

#define _DNA_DEFAULT_SolidifyModifierData \
  { \
    .defgrp_name = "", \
    .shell_defgrp_name = "", \
    .rim_defgrp_name = "", \
    .offset = 0.01f, \
    .offset_fac = -1.0f, \
    .offset_fac_vg = 0.0f, \
    .offset_clamp = 0.0f, \
    .mode = MOD_SOLIDIFY_MODE_EXTRUDE, \
    .nonmanifold_offset_mode = MOD_SOLIDIFY_NONMANIFOLD_OFFSET_MODE_CONSTRAINTS, \
    .nonmanifold_boundary_mode = MOD_SOLIDIFY_NONMANIFOLD_BOUNDARY_MODE_NONE, \
    .crease_inner = 0.0f, \
    .crease_outer = 0.0f, \
    .crease_rim = 0.0f, \
    .flag = MOD_SOLIDIFY_RIM, \
    .mat_ofs = 0, \
    .mat_ofs_rim = 0, \
    .merge_tolerance = 0.0001f, \
    .bevel_convex = 0.0f, \
  }

#define _DNA_DEFAULT_SubsurfModifierData \
  { \
    .subdivType = 0, \
    .levels = 1, \
    .renderLevels = 2, \
    .flags = eSubsurfModifierFlag_UseCrease | eSubsurfModifierFlag_ControlEdges, \
    .uv_smooth = SUBSURF_UV_SMOOTH_PRESERVE_BOUNDARIES, \
    .quality = 3, \
    .boundary_smooth = SUBSURF_BOUNDARY_SMOOTH_ALL, \
    .emCache = NULL, \
    .mCache = NULL, \
  }

#define _DNA_DEFAULT_SurfaceModifierData \
  { \
   .runtime = {NULL}, /* Include to avoid empty an struct (for MSVC). */ \
  }

#define _DNA_DEFAULT_SurfaceDeformModifierData \
  { \
    .depsgraph = NULL, \
    .target = NULL, \
    .verts = NULL, \
    .falloff = 4.0f, \
    .mesh_verts_num = 0, \
    .bind_verts_num = 0, \
    .target_verts_num = 0, \
    .target_polys_num = 0, \
    .flags = 0, \
    .mat = _DNA_DEFAULT_UNIT_M4, \
    .strength = 1.0f, \
    .defgrp_name = "", \
  }

#define _DNA_DEFAULT_TriangulateModifierData \
  { \
    .flag = 0, \
    .quad_method = MOD_TRIANGULATE_QUAD_SHORTEDGE, \
    .ngon_method = MOD_TRIANGULATE_NGON_BEAUTY, \
    .min_vertices = 4, \
  }

#define _DNA_DEFAULT_UVProjectModifierData \
  { \
    .projectors = {NULL, NULL, NULL, NULL, NULL, NULL, NULL, NULL, NULL, NULL}, \
    .projectors_num = 1, \
    .aspectx = 1.0f, \
    .aspecty = 1.0f, \
    .scalex = 1.0f, \
    .scaley = 1.0f, \
    .uvlayer_name = "", \
    .uvlayer_tmp = 0, \
  }

#define _DNA_DEFAULT_UVWarpModifierData \
  { \
    .axis_u = 0, \
    .axis_v = 1, \
    .flag = 0, \
    .center = {0.5f, 0.5f}, \
    .offset = {0.0f, 0.0f}, \
    .scale = {1.0f, 1.0f}, \
    .rotation = 0.0f, \
    .object_src = NULL, \
    .bone_src = "", \
    .object_dst = NULL, \
    .bone_dst = "", \
    .vgroup_name = "", \
    .uvlayer_name = "", \
  }

#define _DNA_DEFAULT_WarpModifierData \
  { \
    .texture = NULL, \
    .map_object = NULL, \
    .map_bone = "", \
    .uvlayer_name = "", \
    .uvlayer_tmp = 0, \
    .texmapping = 0, \
    .object_from = NULL, \
    .object_to = NULL, \
    .bone_from = "", \
    .bone_to = "", \
    .curfalloff = NULL, \
    .defgrp_name = "", \
    .strength = 1.0f, \
    .falloff_radius = 1.0f, \
    .flag = 0, \
    .falloff_type = eWarp_Falloff_Smooth, \
  }

#define _DNA_DEFAULT_WaveModifierData \
  { \
    .texture = NULL, \
    .map_object = NULL, \
    .map_bone = "", \
    .uvlayer_name = "", \
    .uvlayer_tmp = 0, \
    .texmapping = MOD_DISP_MAP_LOCAL, \
    .objectcenter = NULL, \
    .defgrp_name = "", \
    .flag = MOD_WAVE_X | MOD_WAVE_Y | MOD_WAVE_CYCL | MOD_WAVE_NORM_X | MOD_WAVE_NORM_Y | MOD_WAVE_NORM_Z, \
    .startx = 0.0f, \
    .starty = 0.0f, \
    .height = 0.5f, \
    .width = 1.5f, \
    .narrow = 1.5f, \
    .speed = 0.25f, \
    .damp = 10.0f, \
    .falloff = 0.0f, \
    .timeoffs = 0.0f, \
    .lifetime = 0.0f, \
  }

#define _DNA_DEFAULT_WeightedNormalModifierData \
  { \
    .defgrp_name = "", \
    .mode = MOD_WEIGHTEDNORMAL_MODE_FACE, \
    .flag = 0, \
    .weight = 50, \
    .thresh = 0.01f, \
  }

#define _DNA_DEFAULT_WeightVGEditModifierData \
  { \
    .defgrp_name = "", \
    .edit_flags = 0, \
    .falloff_type = MOD_WVG_MAPPING_NONE, \
    .default_weight = 0.0f, \
    .cmap_curve = NULL, \
    .add_threshold = 0.01f, \
    .rem_threshold = 0.01f, \
    .mask_constant =  1.0f, \
    .mask_defgrp_name = "", \
    .mask_tex_use_channel = MOD_WVG_MASK_TEX_USE_INT, \
    .mask_texture = NULL, \
    .mask_tex_map_obj = NULL, \
    .mask_tex_map_bone = "", \
    .mask_tex_mapping = MOD_DISP_MAP_LOCAL, \
    .mask_tex_uvlayer_name = "", \
  }

#define _DNA_DEFAULT_WeightVGMixModifierData \
  { \
    .defgrp_name_a = "", \
    .defgrp_name_b = "", \
    .default_weight_a = 0.0f, \
    .default_weight_b = 0.0f, \
    .mix_mode = MOD_WVG_MIX_SET, \
    .mix_set = MOD_WVG_SET_AND, \
    .mask_constant = 1.0f, \
    .mask_defgrp_name = "", \
    .mask_tex_use_channel = MOD_WVG_MASK_TEX_USE_INT, \
    .mask_texture = NULL, \
    .mask_tex_map_obj = NULL, \
    .mask_tex_map_bone = "", \
    .mask_tex_mapping = MOD_DISP_MAP_LOCAL, \
    .mask_tex_uvlayer_name = "", \
    .flag = 0, \
  }

#define _DNA_DEFAULT_WeightVGProximityModifierData \
  { \
    .defgrp_name = "", \
    .proximity_mode = MOD_WVG_PROXIMITY_OBJECT, \
    .proximity_flags = MOD_WVG_PROXIMITY_GEOM_VERTS, \
    .proximity_ob_target = NULL, \
    .mask_constant = 1.0f, \
    .mask_defgrp_name = "", \
    .mask_tex_use_channel = MOD_WVG_MASK_TEX_USE_INT, \
    .mask_texture = NULL, \
    .mask_tex_map_obj = NULL, \
    .mask_tex_map_bone = "", \
    .mask_tex_mapping = MOD_DISP_MAP_LOCAL, \
    .mask_tex_uvlayer_name = "", \
    .min_dist = 0.0f, \
    .max_dist = 1.0f, \
    .falloff_type = MOD_WVG_MAPPING_NONE, \
  }

#define _DNA_DEFAULT_WeldModifierData \
  { \
    .merge_dist = 0.001f, \
    .mode = MOD_WELD_MODE_ALL, \
    .defgrp_name = "", \
  }

#define _DNA_DEFAULT_WireframeModifierData \
  { \
    .defgrp_name = "", \
    .offset = 0.02f, \
    .offset_fac = 0.0f, \
    .offset_fac_vg = 0.0f, \
    .crease_weight = 1.0f, \
    .flag = MOD_WIREFRAME_REPLACE | MOD_WIREFRAME_OFS_EVEN, \
    .mat_ofs = 0, \
  }

#define _DNA_DEFAULT_GreasePencilOpacityModifierData \
  { \
    .color_mode = MOD_GREASE_PENCIL_COLOR_BOTH, \
    .color_factor = 1.0f, \
    .hardness_factor = 1.0f, \
  }

#define _DNA_DEFAULT_GreasePencilSubdivModifierData \
  { \
    .level = 1, \
  }

#define _DNA_DEFAULT_GreasePencilColorModifierData \
  { \
    .color_mode = MOD_GREASE_PENCIL_COLOR_BOTH, \
    .hsv = {0.5f, 1.0f, 1.0f}, \
  }


#define _DNA_DEFAULT_GreasePencilTintModifierData \
  { \
    .color_mode = MOD_GREASE_PENCIL_COLOR_BOTH, \
    .tint_mode = MOD_GREASE_PENCIL_TINT_UNIFORM, \
    .factor = 0.5f, \
    .radius = 1.0f, \
    .color = {1.0f, 1.0f, 1.0f}, \
  }

#define _DNA_DEFAULT_GreasePencilSmoothModifierData \
  { \
    .flag = MOD_GREASE_PENCIL_SMOOTH_MOD_LOCATION, \
    .factor = 1.0f, \
    .step = 1, \
  }
  
#define _DNA_DEFAULT_GreasePencilOffsetModifierData \
  { \
    .flag = 0, \
    .offset_mode = MOD_GREASE_PENCIL_OFFSET_RANDOM, \
    .loc = {0.0f, 0.0f, 0.0f}, \
    .rot = {0.0f, 0.0f, 0.0f}, \
    .scale = {1.0f, 1.0f, 1.0f}, \
    .stroke_step = 1, \
    .stroke_start_offset = 0, \
  }

#define _DNA_DEFAULT_GreasePencilNoiseModifierData \
  { \
    .flag = GP_NOISE_FULL_STROKE | GP_NOISE_USE_RANDOM, \
    .factor = 0.5f, \
    .factor_strength = 0.0f, \
    .factor_thickness = 0.0f, \
    .factor_uvs = 0.0f, \
    .noise_scale = 0.0f, \
    .noise_offset = 0.0f, \
    .step = 4, \
    .seed = 1, \
  }

<<<<<<< HEAD
#define _DNA_DEFAULT_GreasePencilThickModifierData \
  { \
    .flag = 0, \
    .thickness_fac = 1.0f, \
    .thickness = 0.02, \
  }
=======
#define _DNA_DEFAULT_GreasePencilMirrorModifierData \
  { \
    .flag = MOD_GREASE_PENCIL_MIRROR_AXIS_X, \
  }
  
>>>>>>> ed458b5e

/* clang-format off */<|MERGE_RESOLUTION|>--- conflicted
+++ resolved
@@ -860,19 +860,16 @@
     .seed = 1, \
   }
 
-<<<<<<< HEAD
+#define _DNA_DEFAULT_GreasePencilMirrorModifierData \
+  { \
+    .flag = MOD_GREASE_PENCIL_MIRROR_AXIS_X, \
+  }
+  
 #define _DNA_DEFAULT_GreasePencilThickModifierData \
   { \
     .flag = 0, \
     .thickness_fac = 1.0f, \
     .thickness = 0.02, \
   }
-=======
-#define _DNA_DEFAULT_GreasePencilMirrorModifierData \
-  { \
-    .flag = MOD_GREASE_PENCIL_MIRROR_AXIS_X, \
-  }
-  
->>>>>>> ed458b5e
 
 /* clang-format off */