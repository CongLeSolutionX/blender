--- conflicted
+++ resolved
@@ -878,7 +878,24 @@
     .strength = 1.0f, \
   }
 
-<<<<<<< HEAD
+#define _DNA_DEFAULT_GreasePencilDashModifierData \
+  { \
+    .dash_offset = 0, \
+    .segments_array = NULL, \
+    .segments_num = 0, \
+    .segment_active_index = 0, \
+  }
+
+#define _DNA_DEFAULT_GreasePencilDashModifierSegment \
+  { \
+    .name = "", \
+    .dash = 2, \
+    .gap = 1, \
+    .radius = 1.0f, \
+    .opacity = 1.0f, \
+    .mat_nr = -1, \
+  }
+
 #define _DNA_DEFAULT_GreasePencilEnvelopeModifierData \
   { \
     .spread = 10, \
@@ -887,24 +904,6 @@
     .thickness = 1.0f, \
     .strength = 1.0f, \
     .skip = 0, \
-=======
-#define _DNA_DEFAULT_GreasePencilDashModifierData \
-  { \
-    .dash_offset = 0, \
-    .segments_array = NULL, \
-    .segments_num = 0, \
-    .segment_active_index = 0, \
-  }
-
-#define _DNA_DEFAULT_GreasePencilDashModifierSegment \
-  { \
-    .name = "", \
-    .dash = 2, \
-    .gap = 1, \
-    .radius = 1.0f, \
-    .opacity = 1.0f, \
-    .mat_nr = -1, \
->>>>>>> 2c8de207
   }
 
 /* clang-format off */