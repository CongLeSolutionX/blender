/* SPDX-FileCopyrightText: 2023 Blender Authors
 *
 * SPDX-License-Identifier: GPL-2.0-or-later */

/** \file
 * \ingroup DNA
 */

#pragma once

/* Struct members on own line. */
/* clang-format off */

#define _DNA_DEFAULT_ArmatureModifierData \
  { \
    .deformflag = ARM_DEF_VGROUP, \
    .multi = 0.0f, \
    .object = NULL, \
    .defgrp_name = "", \
  }

/* Default to 2 duplicates distributed along the x-axis by an offset of 1 object width. */
#define _DNA_DEFAULT_ArrayModifierData \
  { \
    .start_cap = NULL, \
    .end_cap = NULL, \
    .curve_ob = NULL, \
    .offset_ob = NULL, \
    .offset = {1.0f, 0.0f, 0.0f}, \
    .scale = {1.0f, 0.0f, 0.0f}, \
    .length = 0.0f, \
    .merge_dist = 0.01f, \
    .fit_type = MOD_ARR_FIXEDCOUNT, \
    .offset_type = MOD_ARR_OFF_RELATIVE, \
    .flags = 0, \
    .count = 2, \
    .uv_offset = {0.0f, 0.0f}, \
  }

#define _DNA_DEFAULT_BevelModifierData \
  { \
    .value = 0.1f, \
    .res = 1, \
    .flags = 0, \
    .val_flags = MOD_BEVEL_AMT_OFFSET, \
    .profile_type = MOD_BEVEL_PROFILE_SUPERELLIPSE, \
    .lim_flags = MOD_BEVEL_ANGLE, \
    .e_flags = 0, \
    .mat = -1, \
    .edge_flags = 0, \
    .face_str_mode = MOD_BEVEL_FACE_STRENGTH_NONE, \
    .miter_inner = MOD_BEVEL_MITER_SHARP, \
    .miter_outer = MOD_BEVEL_MITER_SHARP, \
    .affect_type = MOD_BEVEL_AFFECT_EDGES, \
    .profile = 0.5f, \
    .bevel_angle = DEG2RADF(30.0f), \
    .spread = 0.1f, \
    .defgrp_name = "", \
  }

#define _DNA_DEFAULT_BooleanModifierData \
  { \
    .object = NULL, \
    .collection = NULL, \
    .double_threshold = 1e-6f, \
    .operation = eBooleanModifierOp_Difference, \
    .solver = eBooleanModifierSolver_Exact, \
    .flag = eBooleanModifierFlag_Object, \
    .bm_flag = 0, \
  }

#define _DNA_DEFAULT_BuildModifierData \
  { \
    .start = 1.0f, \
    .length = 100.0f, \
    .flag = 0, \
    .randomize = 0, \
    .seed = 0, \
  }

#define _DNA_DEFAULT_CastModifierData \
  { \
    .object = NULL, \
    .fac = 0.5f, \
    .radius = 0.0f, \
    .size = 0.0f, \
    .defgrp_name = "", \
    .flag = MOD_CAST_X | MOD_CAST_Y | MOD_CAST_Z | MOD_CAST_SIZE_FROM_RADIUS, \
    .type = MOD_CAST_TYPE_SPHERE, \
  }

#define _DNA_DEFAULT_ClothSimSettings \
  { \
    .cache = NULL, \
    .mingoal = 0.0f, \
    .Cvi = 1.0f, \
    .gravity = {0.0f, 0.0f, -9.81f}, \
    .dt = 0.0f, \
    .mass = 0.3f, \
    .shear = 5.0f, \
    .bending = 0.5f, \
    .max_bend = 0.5f, \
    .max_shear = 5.0f, \
    .max_sewing = 0.0f, \
    .avg_spring_len = 0.0f, \
    .timescale = 1.0f, \
    .time_scale = 1.0f, \
    .maxgoal = 1.0f, \
    .eff_force_scale = 1000.0f, \
    .eff_wind_scale = 250.0f, \
    .sim_time_old = 0.0f, \
    .defgoal = 0.0f, \
    .goalspring = 1.0f, \
    .goalfrict = 0.0f, \
    .velocity_smooth = 0.0f, \
    .density_target = 0.0f, \
    .density_strength = 0.0f, \
    .collider_friction = 0.0f, \
    .shrink_min = 0.0f, \
    .shrink_max = 0.0f, \
    .uniform_pressure_force = 0.0f, \
    .target_volume = 0.0f, \
    .pressure_factor = 1.0f, \
    .fluid_density = 0.0f, \
    .vgroup_pressure = 0, \
    .bending_damping = 0.5f, \
    .voxel_cell_size = 0.1f, \
    .stepsPerFrame = 5, \
    .flags = CLOTH_SIMSETTINGS_FLAG_INTERNAL_SPRINGS_NORMAL, \
    .maxspringlen = 10, \
    .solver_type = 0, \
    .vgroup_bend = 0, \
    .vgroup_mass = 0, \
    .vgroup_struct = 0, \
    .vgroup_shrink = 0, \
    .shapekey_rest = 0, \
    .presets = 2, \
    .reset = 0, \
    .effector_weights = NULL, \
    .bending_model = CLOTH_BENDING_ANGULAR, \
    .vgroup_shear = 0, \
    .tension = 15.0f , \
    .compression = 15.0f, \
    .max_tension =  15.0f, \
    .max_compression = 15.0f, \
    .tension_damp = 5.0f, \
    .compression_damp = 5.0f, \
    .shear_damp = 5.0f, \
    .internal_spring_max_length = 0.0f, \
    .internal_spring_max_diversion = M_PI_4, \
    .vgroup_intern = 0, \
    .internal_tension = 15.0f, \
    .internal_compression = 15.0f, \
    .max_internal_tension = 15.0f, \
    .max_internal_compression = 15.0f, \
  }

#define _DNA_DEFAULT_ClothCollSettings \
  { \
    .collision_list = NULL, \
    .epsilon = 0.015f, \
    .self_friction = 5.0f, \
    .friction = 5.0f, \
    .damping = 0.0f, \
    .selfepsilon = 0.015f, \
    .flags = CLOTH_COLLSETTINGS_FLAG_ENABLED, \
    .loop_count = 2, \
    .group = NULL, \
    .vgroup_selfcol = 0, \
    .vgroup_objcol = 0, \
    .clamp = 0.0f, \
    .self_clamp = 0.0f, \
  }

#define _DNA_DEFAULT_ClothModifierData \
  { \
    .clothObject = NULL, \
    .sim_parms = NULL, \
    .coll_parms = NULL, \
    .point_cache = NULL, \
    .ptcaches = {NULL, NULL}, \
    .hairdata = NULL, \
    .hair_grid_min = {0.0f, 0.0f, 0.0f}, \
    .hair_grid_max = {0.0f, 0.0f, 0.0f}, \
    .hair_grid_res = {0, 0, 0}, \
    .hair_grid_cellsize = 0.0f, \
    .solver_result = NULL, \
  }

#define _DNA_DEFAULT_CollisionModifierData \
  { \
    .x = NULL, \
    .xnew = NULL, \
    .xold = NULL, \
    .current_xnew = NULL, \
    .current_x = NULL, \
    .current_v = NULL, \
    .vert_tris = NULL, \
    .mvert_num = 0, \
    .tri_num = 0, \
    .time_x = -1000.0f, \
    .time_xnew = -1000.0f, \
    .is_static = false, \
    .bvhtree = NULL, \
  }

#define _DNA_DEFAULT_CorrectiveSmoothModifierData \
  { \
    .bind_coords = NULL, \
    .bind_coords_num = 0, \
    .lambda = 0.5f, \
    .scale = 1.0f, \
    .repeat = 5, \
    .flag = 0, \
    .smooth_type = MOD_CORRECTIVESMOOTH_SMOOTH_SIMPLE, \
    .defgrp_name = "", \
  }

#define _DNA_DEFAULT_CurveModifierData \
  { \
    .object = NULL, \
    .name = "", \
    .defaxis = MOD_CURVE_POSX, \
    .flag = 0, \
  }

/* Defines are scattered across too many files, they need to be moved to DNA. */
#if 0
#define _DNA_DEFAULT_DataTransferModifierData \
  { \
    .ob_source = NULL, \
    .data_types = 0, \
    .vmap_mode = MREMAP_MODE_VERT_NEAREST, \
    .emap_mode = MREMAP_MODE_EDGE_NEAREST, \
    .lmap_mode = MREMAP_MODE_LOOP_NEAREST_POLYNOR, \
    .pmap_mode = MREMAP_MODE_POLY_NEAREST, \
    .map_max_distance = 1.0f, \
    .map_ray_radius = 0.0f, \
    .islands_precision = 0.0f, \
    .layers_select_src = {DT_LAYERS_ALL_SRC, DT_LAYERS_ALL_SRC, DT_LAYERS_ALL_SRC, DT_LAYERS_ALL_SRC}, \
    .layers_select_dst = {DT_LAYERS_NAME_DST, DT_LAYERS_NAME_DST, DT_LAYERS_NAME_DST, DT_LAYERS_NAME_DST}, \
    .mix_mod = CDT_MIX_TRANSFER, \
    .mix_factor = 1.0f, \
    .defgrp_name = "", \
    .flags = MOD_DATATRANSFER_OBSRC_TRANSFORM, \
  }
#endif

#define _DNA_DEFAULT_DecimateModifierData \
  { \
    .percent = 1.0f, \
    .iter = 0, \
    .delimit = 0, \
    .symmetry_axis = 0, \
    .angle = DEG2RADF(5.0f), \
    .defgrp_name = "", \
    .defgrp_factor = 1.0f, \
    .flag = 0, \
    .mode = 0, \
    .face_count = 0, \
  }

#define _DNA_DEFAULT_DisplaceModifierData \
  { \
    .texture = NULL, \
    .map_object = NULL, \
    .map_bone = "", \
    .uvlayer_name = "", \
    .uvlayer_tmp = 0, \
    .texmapping = 0, \
    .strength = 1.0f, \
    .direction = MOD_DISP_DIR_NOR, \
    .defgrp_name = "", \
    .midlevel = 0.5f, \
    .space = MOD_DISP_SPACE_LOCAL, \
    .flag = 0, \
  }

#define _DNA_DEFAULT_DynamicPaintModifierData \
  { \
    .canvas = NULL, \
    .brush = NULL, \
    .type = MOD_DYNAMICPAINT_TYPE_CANVAS, \
  }

/* Default to 30-degree split angle, sharpness from both angle & flag. */
#define _DNA_DEFAULT_EdgeSplitModifierData \
  { \
    .split_angle = DEG2RADF(30.0f), \
    .flags = MOD_EDGESPLIT_FROMANGLE | MOD_EDGESPLIT_FROMFLAG, \
  }

#define _DNA_DEFAULT_ExplodeModifierData \
  { \
    .facepa = NULL, \
    .flag = eExplodeFlag_Unborn | eExplodeFlag_Alive | eExplodeFlag_Dead, \
    .vgroup = 0, \
    .protect = 0.0f, \
    .uvname = "", \
  }

/* Fluid modifier settings skipped for now. */

#define _DNA_DEFAULT_HookModifierData \
  { \
    .subtarget = "", \
    .flag = 0, \
    .falloff_type = eHook_Falloff_Smooth, \
    .parentinv = _DNA_DEFAULT_UNIT_M4, \
    .cent = {0.0f, 0.0f, 0.0f}, \
    .falloff = 0.0f, \
    .curfalloff = NULL, \
    .indexar = NULL, \
    .indexar_num = 0, \
    .force = 1.0f, \
    .name = "", \
  }

#define _DNA_DEFAULT_LaplacianDeformModifierData \
  { \
    .anchor_grp_name = "", \
    .verts_num = 0, \
    .repeat = 1, \
    .vertexco = NULL, \
    .cache_system = NULL, \
    .flag = 0, \
  }

#define _DNA_DEFAULT_LaplacianSmoothModifierData \
  { \
    .lambda = 0.01f, \
    .lambda_border = 0.01f, \
    .defgrp_name = "", \
    .flag = MOD_LAPLACIANSMOOTH_X | MOD_LAPLACIANSMOOTH_Y | MOD_LAPLACIANSMOOTH_Z | \
            MOD_LAPLACIANSMOOTH_PRESERVE_VOLUME | MOD_LAPLACIANSMOOTH_NORMALIZED, \
    .repeat = 1, \
  }

#define _DNA_DEFAULT_LatticeModifierData \
  { \
    .object = NULL, \
    .name = "", \
    .strength = 1.0f, \
    .flag = 0, \
  }

#define _DNA_DEFAULT_MaskModifierData \
  { \
    .ob_arm = NULL, \
    .vgroup = "", \
    .mode = 0, \
    .flag = 0, \
    .threshold = 0.0f, \
  }

/* Y and Z forward and up axes, Blender default. */
#define _DNA_DEFAULT_MeshCacheModifierData \
  { \
    .flag = 0, \
    .type = MOD_MESHCACHE_TYPE_MDD, \
    .time_mode = 0, \
    .play_mode = 0, \
    .forward_axis = 1, \
    .up_axis = 2, \
    .flip_axis = 0, \
    .interp = MOD_MESHCACHE_INTERP_LINEAR, \
    .factor = 1.0f, \
    .deform_mode = 0.0f, \
    .frame_start = 0.0f, \
    .frame_scale = 1.0f, \
    .eval_frame = 0.0f, \
    .eval_time = 0.0f, \
    .eval_factor = 0.0f, \
    .filepath = "", \
  }

#define _DNA_DEFAULT_MeshDeformModifierData \
  { \
    .object = 0, \
    .defgrp_name = "", \
    .gridsize = 5, \
    .flag = 0, \
    .bindinfluences = NULL, \
    .bindoffsets = NULL, \
    .bindcagecos = NULL, \
    .verts_num = 0, \
    .cage_verts_num = 0, \
    .dyngrid = NULL, \
    .dyninfluences = NULL, \
    .dynverts = NULL, \
    .dyngridsize = 0, \
    .influences_num = 0, \
    .dyncellmin = {0.0f, 0.0f, 0.0f}, \
    .dyncellwidth = 0.0f, \
    .bindmat = _DNA_DEFAULT_UNIT_M4, \
    .bindweights = NULL, \
    .bindcos = NULL, \
    .bindfunc = NULL, \
  }

#define _DNA_DEFAULT_MeshSeqCacheModifierData \
  { \
    .cache_file = NULL, \
    .object_path = "", \
    .read_flag = MOD_MESHSEQ_READ_VERT | MOD_MESHSEQ_READ_POLY | MOD_MESHSEQ_READ_UV | \
                 MOD_MESHSEQ_READ_COLOR | MOD_MESHSEQ_INTERPOLATE_VERTICES, \
    .velocity_scale = 1.0f, \
    .reader = NULL, \
    .reader_object_path = "", \
  }

#define _DNA_DEFAULT_MirrorModifierData \
  { \
    .flag = MOD_MIR_AXIS_X | MOD_MIR_VGROUP, \
    .tolerance = 0.001f, \
    .bisect_threshold = 0.001f, \
    .uv_offset = {0.0f, 0.0f}, \
    .uv_offset_copy = {0.0f, 0.0f}, \
    .mirror_ob = NULL, \
    .use_correct_order_on_merge = true, \
  }

#define _DNA_DEFAULT_MultiresModifierData \
  { \
    .lvl = 0, \
    .sculptlvl = 0, \
    .renderlvl = 0, \
    .totlvl = 0, \
    .flags = eMultiresModifierFlag_UseCrease | eMultiresModifierFlag_ControlEdges, \
    .uv_smooth = SUBSURF_UV_SMOOTH_PRESERVE_BOUNDARIES, \
    .quality = 4, \
    .boundary_smooth = SUBSURF_BOUNDARY_SMOOTH_ALL, \
  }

#define _DNA_DEFAULT_NormalEditModifierData \
  { \
    .defgrp_name = "", \
    .target = NULL, \
    .mode = MOD_NORMALEDIT_MODE_RADIAL, \
    .flag = 0, \
    .mix_mode = MOD_NORMALEDIT_MIX_COPY, \
    .mix_factor = 1.0f, \
    .mix_limit = M_PI, \
    .offset = {0.0f, 0.0f, 0.0f}, \
  }

/* Some fields are initialized in #init_data. */
#define _DNA_DEFAULT_OceanModifierData \
  { \
    .ocean = NULL, \
    .oceancache = NULL, \
    .resolution = 7, \
    .viewport_resolution = 7, \
    .spatial_size = 50, \
    .wind_velocity = 30.0f, \
    .damp = 0.5f, \
    .smallest_wave = 0.01f, \
    .depth = 200.0f, \
    .wave_alignment = 0.0f, \
    .wave_direction = 0.0f, \
    .wave_scale = 1.0f, \
    .chop_amount = 1.0f, \
    .foam_coverage = 0.0f, \
    .time = 1.0f, \
    .spectrum = MOD_OCEAN_SPECTRUM_PHILLIPS, \
    .fetch_jonswap = 120.0f, \
    .sharpen_peak_jonswap = 0.0f, \
    .bakestart = 1, \
    .bakeend = 250, \
    .cachepath = "", \
    .foamlayername = "", \
    .spraylayername = "", \
    .cached = 0, \
    .geometry_mode = 0, \
    .flag = 0, \
    .repeat_x = 1, \
    .repeat_y = 1, \
    .seed = 0, \
    .size = 1.0f, \
    .foam_fade = 0.98f, \
  }

#define _DNA_DEFAULT_ParticleInstanceModifierData \
  { \
    .psys = 1, \
    .flag = eParticleInstanceFlag_Parents | eParticleInstanceFlag_Unborn | \
            eParticleInstanceFlag_Alive | eParticleInstanceFlag_Dead, \
    .axis = 2, \
    .space = eParticleInstanceSpace_World, \
    .position = 1.0f, \
    .random_position = 0.0f, \
    .rotation = 0.0f, \
    .random_rotation = 0.0f, \
    .particle_offset = 0.0f, \
    .particle_amount = 1.0f, \
    .index_layer_name = "", \
    .value_layer_name = "", \
  }

#define _DNA_DEFAULT_ParticleSystemModifierData \
  { \
    .psys = NULL, \
    .mesh_final = NULL, \
    .mesh_original = NULL, \
    .totdmvert = 0, \
    .totdmedge = 0, \
    .totdmface = 0, \
    .flag = 0, \
  }

#define _DNA_DEFAULT_RemeshModifierData \
  { \
    .threshold = 1.0f, \
    .scale = 0.9f, \
    .hermite_num = 1.0f, \
    .depth = 4, \
    .flag = MOD_REMESH_FLOOD_FILL, \
    .mode = MOD_REMESH_VOXEL, \
    .voxel_size = 0.1f, \
    .adaptivity = 0.0f, \
  }

#define _DNA_DEFAULT_ScrewModifierData \
  { \
    .ob_axis = NULL, \
    .steps = 16, \
    .render_steps = 16, \
    .iter = 1, \
    .screw_ofs = 0.0f, \
    .angle = 2.0f * M_PI, \
    .merge_dist = 0.01f, \
    .flag = MOD_SCREW_SMOOTH_SHADING, \
    .axis = 2, \
  }

/* Shape key modifier has no items. */

#define _DNA_DEFAULT_ShrinkwrapModifierData \
  { \
    .target = NULL, \
    .auxTarget = NULL, \
    .vgroup_name = "", \
    .keepDist = 0.0f, \
    .shrinkType = MOD_SHRINKWRAP_NEAREST_SURFACE, \
    .shrinkOpts = MOD_SHRINKWRAP_PROJECT_ALLOW_POS_DIR, \
    .shrinkMode = 0, \
    .projLimit = 0.0f, \
    .projAxis = 0, \
    .subsurfLevels = 0, \
  }

#define _DNA_DEFAULT_SimpleDeformModifierData \
  { \
    .origin = NULL, \
    .vgroup_name = "", \
    .factor = DEG2RADF(45.0f), \
    .limit = {0.0f, 1.0f}, \
    .mode = MOD_SIMPLEDEFORM_MODE_TWIST, \
    .axis = 0, \
    .deform_axis = 0, \
    .flag = 0, \
  }

#define _DNA_DEFAULT_NodesModifierData \
  { 0 }

#define _DNA_DEFAULT_SkinModifierData \
  { \
    .branch_smoothing = 0.0f, \
    .flag = 0, \
    .symmetry_axes = MOD_SKIN_SYMM_X, \
  }

#define _DNA_DEFAULT_SmoothModifierData \
  { \
    .fac = 0.5f, \
    .repeat = 1, \
    .defgrp_name = "", \
    .flag = MOD_SMOOTH_X | MOD_SMOOTH_Y | MOD_SMOOTH_Z, \
  }

/* Softbody modifier skipped for now. */

#define _DNA_DEFAULT_SolidifyModifierData \
  { \
    .defgrp_name = "", \
    .shell_defgrp_name = "", \
    .rim_defgrp_name = "", \
    .offset = 0.01f, \
    .offset_fac = -1.0f, \
    .offset_fac_vg = 0.0f, \
    .offset_clamp = 0.0f, \
    .mode = MOD_SOLIDIFY_MODE_EXTRUDE, \
    .nonmanifold_offset_mode = MOD_SOLIDIFY_NONMANIFOLD_OFFSET_MODE_CONSTRAINTS, \
    .nonmanifold_boundary_mode = MOD_SOLIDIFY_NONMANIFOLD_BOUNDARY_MODE_NONE, \
    .crease_inner = 0.0f, \
    .crease_outer = 0.0f, \
    .crease_rim = 0.0f, \
    .flag = MOD_SOLIDIFY_RIM, \
    .mat_ofs = 0, \
    .mat_ofs_rim = 0, \
    .merge_tolerance = 0.0001f, \
    .bevel_convex = 0.0f, \
  }

#define _DNA_DEFAULT_SubsurfModifierData \
  { \
    .subdivType = 0, \
    .levels = 1, \
    .renderLevels = 2, \
    .flags = eSubsurfModifierFlag_UseCrease | eSubsurfModifierFlag_ControlEdges, \
    .uv_smooth = SUBSURF_UV_SMOOTH_PRESERVE_BOUNDARIES, \
    .quality = 3, \
    .boundary_smooth = SUBSURF_BOUNDARY_SMOOTH_ALL, \
    .emCache = NULL, \
    .mCache = NULL, \
  }

#define _DNA_DEFAULT_SurfaceModifierData \
  { \
   .runtime = {NULL}, /* Include to avoid empty an struct (for MSVC). */ \
  }

#define _DNA_DEFAULT_SurfaceDeformModifierData \
  { \
    .depsgraph = NULL, \
    .target = NULL, \
    .verts = NULL, \
    .falloff = 4.0f, \
    .mesh_verts_num = 0, \
    .bind_verts_num = 0, \
    .target_verts_num = 0, \
    .target_polys_num = 0, \
    .flags = 0, \
    .mat = _DNA_DEFAULT_UNIT_M4, \
    .strength = 1.0f, \
    .defgrp_name = "", \
  }

#define _DNA_DEFAULT_TriangulateModifierData \
  { \
    .flag = 0, \
    .quad_method = MOD_TRIANGULATE_QUAD_SHORTEDGE, \
    .ngon_method = MOD_TRIANGULATE_NGON_BEAUTY, \
    .min_vertices = 4, \
  }

#define _DNA_DEFAULT_UVProjectModifierData \
  { \
    .projectors = {NULL, NULL, NULL, NULL, NULL, NULL, NULL, NULL, NULL, NULL}, \
    .projectors_num = 1, \
    .aspectx = 1.0f, \
    .aspecty = 1.0f, \
    .scalex = 1.0f, \
    .scaley = 1.0f, \
    .uvlayer_name = "", \
    .uvlayer_tmp = 0, \
  }

#define _DNA_DEFAULT_UVWarpModifierData \
  { \
    .axis_u = 0, \
    .axis_v = 1, \
    .flag = 0, \
    .center = {0.5f, 0.5f}, \
    .offset = {0.0f, 0.0f}, \
    .scale = {1.0f, 1.0f}, \
    .rotation = 0.0f, \
    .object_src = NULL, \
    .bone_src = "", \
    .object_dst = NULL, \
    .bone_dst = "", \
    .vgroup_name = "", \
    .uvlayer_name = "", \
  }

#define _DNA_DEFAULT_WarpModifierData \
  { \
    .texture = NULL, \
    .map_object = NULL, \
    .map_bone = "", \
    .uvlayer_name = "", \
    .uvlayer_tmp = 0, \
    .texmapping = 0, \
    .object_from = NULL, \
    .object_to = NULL, \
    .bone_from = "", \
    .bone_to = "", \
    .curfalloff = NULL, \
    .defgrp_name = "", \
    .strength = 1.0f, \
    .falloff_radius = 1.0f, \
    .flag = 0, \
    .falloff_type = eWarp_Falloff_Smooth, \
  }

#define _DNA_DEFAULT_WaveModifierData \
  { \
    .texture = NULL, \
    .map_object = NULL, \
    .map_bone = "", \
    .uvlayer_name = "", \
    .uvlayer_tmp = 0, \
    .texmapping = MOD_DISP_MAP_LOCAL, \
    .objectcenter = NULL, \
    .defgrp_name = "", \
    .flag = MOD_WAVE_X | MOD_WAVE_Y | MOD_WAVE_CYCL | MOD_WAVE_NORM_X | MOD_WAVE_NORM_Y | MOD_WAVE_NORM_Z, \
    .startx = 0.0f, \
    .starty = 0.0f, \
    .height = 0.5f, \
    .width = 1.5f, \
    .narrow = 1.5f, \
    .speed = 0.25f, \
    .damp = 10.0f, \
    .falloff = 0.0f, \
    .timeoffs = 0.0f, \
    .lifetime = 0.0f, \
  }

#define _DNA_DEFAULT_WeightedNormalModifierData \
  { \
    .defgrp_name = "", \
    .mode = MOD_WEIGHTEDNORMAL_MODE_FACE, \
    .flag = 0, \
    .weight = 50, \
    .thresh = 0.01f, \
  }

#define _DNA_DEFAULT_WeightVGEditModifierData \
  { \
    .defgrp_name = "", \
    .edit_flags = 0, \
    .falloff_type = MOD_WVG_MAPPING_NONE, \
    .default_weight = 0.0f, \
    .cmap_curve = NULL, \
    .add_threshold = 0.01f, \
    .rem_threshold = 0.01f, \
    .mask_constant =  1.0f, \
    .mask_defgrp_name = "", \
    .mask_tex_use_channel = MOD_WVG_MASK_TEX_USE_INT, \
    .mask_texture = NULL, \
    .mask_tex_map_obj = NULL, \
    .mask_tex_map_bone = "", \
    .mask_tex_mapping = MOD_DISP_MAP_LOCAL, \
    .mask_tex_uvlayer_name = "", \
  }

#define _DNA_DEFAULT_WeightVGMixModifierData \
  { \
    .defgrp_name_a = "", \
    .defgrp_name_b = "", \
    .default_weight_a = 0.0f, \
    .default_weight_b = 0.0f, \
    .mix_mode = MOD_WVG_MIX_SET, \
    .mix_set = MOD_WVG_SET_AND, \
    .mask_constant = 1.0f, \
    .mask_defgrp_name = "", \
    .mask_tex_use_channel = MOD_WVG_MASK_TEX_USE_INT, \
    .mask_texture = NULL, \
    .mask_tex_map_obj = NULL, \
    .mask_tex_map_bone = "", \
    .mask_tex_mapping = MOD_DISP_MAP_LOCAL, \
    .mask_tex_uvlayer_name = "", \
    .flag = 0, \
  }

#define _DNA_DEFAULT_WeightVGProximityModifierData \
  { \
    .defgrp_name = "", \
    .proximity_mode = MOD_WVG_PROXIMITY_OBJECT, \
    .proximity_flags = MOD_WVG_PROXIMITY_GEOM_VERTS, \
    .proximity_ob_target = NULL, \
    .mask_constant = 1.0f, \
    .mask_defgrp_name = "", \
    .mask_tex_use_channel = MOD_WVG_MASK_TEX_USE_INT, \
    .mask_texture = NULL, \
    .mask_tex_map_obj = NULL, \
    .mask_tex_map_bone = "", \
    .mask_tex_mapping = MOD_DISP_MAP_LOCAL, \
    .mask_tex_uvlayer_name = "", \
    .min_dist = 0.0f, \
    .max_dist = 1.0f, \
    .falloff_type = MOD_WVG_MAPPING_NONE, \
  }

#define _DNA_DEFAULT_WeldModifierData \
  { \
    .merge_dist = 0.001f, \
    .mode = MOD_WELD_MODE_ALL, \
    .defgrp_name = "", \
  }

#define _DNA_DEFAULT_WireframeModifierData \
  { \
    .defgrp_name = "", \
    .offset = 0.02f, \
    .offset_fac = 0.0f, \
    .offset_fac_vg = 0.0f, \
    .crease_weight = 1.0f, \
    .flag = MOD_WIREFRAME_REPLACE | MOD_WIREFRAME_OFS_EVEN, \
    .mat_ofs = 0, \
  }

#define _DNA_DEFAULT_GreasePencilOpacityModifierData \
  { \
    .color_mode = MOD_GREASE_PENCIL_COLOR_BOTH, \
    .color_factor = 1.0f, \
    .hardness_factor = 1.0f, \
  }

#define _DNA_DEFAULT_GreasePencilSubdivModifierData \
  { \
    .level = 1, \
  }
  
#define _DNA_DEFAULT_GreasePencilColorModifierData \
  { \
    .color_mode = MOD_GREASE_PENCIL_COLOR_BOTH, \
    .hsv = {0.5f, 1.0f, 1.0f}, \
  }


#define _DNA_DEFAULT_GreasePencilTintModifierData \
  { \
    .color_mode = MOD_GREASE_PENCIL_COLOR_BOTH, \
    .tint_mode = MOD_GREASE_PENCIL_TINT_UNIFORM, \
    .factor = 0.5f, \
    .radius = 1.0f, \
    .color = {1.0f, 1.0f, 1.0f}, \
  }

#define _DNA_DEFAULT_GreasePencilSmoothModifierData \
  { \
    .flag = MOD_GREASE_PENCIL_SMOOTH_MOD_LOCATION, \
    .factor = 1.0f, \
    .step = 1, \
  }
  
#define _DNA_DEFAULT_GreasePencilOffsetModifierData \
  { \
    .flag = 0, \
    .offset_mode = MOD_GREASE_PENCIL_OFFSET_RANDOM, \
    .loc = {0.0f, 0.0f, 0.0f}, \
    .rot = {0.0f, 0.0f, 0.0f}, \
    .scale = {1.0f, 1.0f, 1.0f}, \
    .stroke_step = 1, \
    .stroke_start_offset = 0, \
  }

<<<<<<< HEAD
#define _DNA_DEFAULT_GreasePencilLengthModifierData \
  { \
    .start_fac = 0.1f,\
    .end_fac = 0.1f,\
    .overshoot_fac = 0.1f,\
    .flag = GP_LENGTH_USE_CURVATURE,\
    .point_density = 30.0f,\
    .segment_influence = 0.0f,\
    .max_angle = DEG2RAD(170.0f),\
    .rand_start_fac = 0.0f,\
    .rand_end_fac = 0.0f,\
    .rand_offset = 0.0f,\
    .seed = 0,\
    .step = 4,\
=======
#define _DNA_DEFAULT_GreasePencilNoiseModifierData \
  { \
    .flag = GP_NOISE_FULL_STROKE | GP_NOISE_USE_RANDOM, \
    .factor = 0.5f, \
    .factor_strength = 0.0f, \
    .factor_thickness = 0.0f, \
    .factor_uvs = 0.0f, \
    .noise_scale = 0.0f, \
    .noise_offset = 0.0f, \
    .step = 4, \
    .seed = 1, \
>>>>>>> 67cc9da7
  }

/* clang-format off */<|MERGE_RESOLUTION|>--- conflicted
+++ resolved
@@ -847,7 +847,19 @@
     .stroke_start_offset = 0, \
   }
 
-<<<<<<< HEAD
+#define _DNA_DEFAULT_GreasePencilNoiseModifierData \
+  { \
+    .flag = GP_NOISE_FULL_STROKE | GP_NOISE_USE_RANDOM, \
+    .factor = 0.5f, \
+    .factor_strength = 0.0f, \
+    .factor_thickness = 0.0f, \
+    .factor_uvs = 0.0f, \
+    .noise_scale = 0.0f, \
+    .noise_offset = 0.0f, \
+    .step = 4, \
+    .seed = 1, \
+  }
+
 #define _DNA_DEFAULT_GreasePencilLengthModifierData \
   { \
     .start_fac = 0.1f,\
@@ -862,19 +874,6 @@
     .rand_offset = 0.0f,\
     .seed = 0,\
     .step = 4,\
-=======
-#define _DNA_DEFAULT_GreasePencilNoiseModifierData \
-  { \
-    .flag = GP_NOISE_FULL_STROKE | GP_NOISE_USE_RANDOM, \
-    .factor = 0.5f, \
-    .factor_strength = 0.0f, \
-    .factor_thickness = 0.0f, \
-    .factor_uvs = 0.0f, \
-    .noise_scale = 0.0f, \
-    .noise_offset = 0.0f, \
-    .step = 4, \
-    .seed = 1, \
->>>>>>> 67cc9da7
   }
 
 /* clang-format off */