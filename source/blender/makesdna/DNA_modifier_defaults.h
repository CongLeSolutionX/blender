/* SPDX-FileCopyrightText: 2023 Blender Authors
 *
 * SPDX-License-Identifier: GPL-2.0-or-later */

/** \file
 * \ingroup DNA
 */

#pragma once

/* Struct members on own line. */
/* clang-format off */

#define _DNA_DEFAULT_ArmatureModifierData \
  { \
    .deformflag = ARM_DEF_VGROUP, \
    .multi = 0.0f, \
    .object = NULL, \
    .defgrp_name = "", \
  }

/* Default to 2 duplicates distributed along the x-axis by an offset of 1 object width. */
#define _DNA_DEFAULT_ArrayModifierData \
  { \
    .start_cap = NULL, \
    .end_cap = NULL, \
    .curve_ob = NULL, \
    .offset_ob = NULL, \
    .offset = {1.0f, 0.0f, 0.0f}, \
    .scale = {1.0f, 0.0f, 0.0f}, \
    .length = 0.0f, \
    .merge_dist = 0.01f, \
    .fit_type = MOD_ARR_FIXEDCOUNT, \
    .offset_type = MOD_ARR_OFF_RELATIVE, \
    .flags = 0, \
    .count = 2, \
    .uv_offset = {0.0f, 0.0f}, \
  }

#define _DNA_DEFAULT_BevelModifierData \
  { \
    .value = 0.1f, \
    .res = 1, \
    .flags = 0, \
    .val_flags = MOD_BEVEL_AMT_OFFSET, \
    .profile_type = MOD_BEVEL_PROFILE_SUPERELLIPSE, \
    .lim_flags = MOD_BEVEL_ANGLE, \
    .e_flags = 0, \
    .mat = -1, \
    .edge_flags = 0, \
    .face_str_mode = MOD_BEVEL_FACE_STRENGTH_NONE, \
    .miter_inner = MOD_BEVEL_MITER_SHARP, \
    .miter_outer = MOD_BEVEL_MITER_SHARP, \
    .affect_type = MOD_BEVEL_AFFECT_EDGES, \
    .profile = 0.5f, \
    .bevel_angle = DEG2RADF(30.0f), \
    .spread = 0.1f, \
    .defgrp_name = "", \
  }

#define _DNA_DEFAULT_BooleanModifierData \
  { \
    .object = NULL, \
    .collection = NULL, \
    .double_threshold = 1e-6f, \
    .operation = eBooleanModifierOp_Difference, \
    .solver = eBooleanModifierSolver_Exact, \
    .flag = eBooleanModifierFlag_Object, \
    .bm_flag = 0, \
  }

#define _DNA_DEFAULT_BuildModifierData \
  { \
    .start = 1.0f, \
    .length = 100.0f, \
    .flag = 0, \
    .randomize = 0, \
    .seed = 0, \
  }

#define _DNA_DEFAULT_CastModifierData \
  { \
    .object = NULL, \
    .fac = 0.5f, \
    .radius = 0.0f, \
    .size = 0.0f, \
    .defgrp_name = "", \
    .flag = MOD_CAST_X | MOD_CAST_Y | MOD_CAST_Z | MOD_CAST_SIZE_FROM_RADIUS, \
    .type = MOD_CAST_TYPE_SPHERE, \
  }

#define _DNA_DEFAULT_ClothSimSettings \
  { \
    .cache = NULL, \
    .mingoal = 0.0f, \
    .Cvi = 1.0f, \
    .gravity = {0.0f, 0.0f, -9.81f}, \
    .dt = 0.0f, \
    .mass = 0.3f, \
    .shear = 5.0f, \
    .bending = 0.5f, \
    .max_bend = 0.5f, \
    .max_shear = 5.0f, \
    .max_sewing = 0.0f, \
    .avg_spring_len = 0.0f, \
    .timescale = 1.0f, \
    .time_scale = 1.0f, \
    .maxgoal = 1.0f, \
    .eff_force_scale = 1000.0f, \
    .eff_wind_scale = 250.0f, \
    .sim_time_old = 0.0f, \
    .defgoal = 0.0f, \
    .goalspring = 1.0f, \
    .goalfrict = 0.0f, \
    .velocity_smooth = 0.0f, \
    .density_target = 0.0f, \
    .density_strength = 0.0f, \
    .collider_friction = 0.0f, \
    .shrink_min = 0.0f, \
    .shrink_max = 0.0f, \
    .uniform_pressure_force = 0.0f, \
    .target_volume = 0.0f, \
    .pressure_factor = 1.0f, \
    .fluid_density = 0.0f, \
    .vgroup_pressure = 0, \
    .bending_damping = 0.5f, \
    .voxel_cell_size = 0.1f, \
    .stepsPerFrame = 5, \
    .flags = CLOTH_SIMSETTINGS_FLAG_INTERNAL_SPRINGS_NORMAL, \
    .maxspringlen = 10, \
    .solver_type = 0, \
    .vgroup_bend = 0, \
    .vgroup_mass = 0, \
    .vgroup_struct = 0, \
    .vgroup_shrink = 0, \
    .shapekey_rest = 0, \
    .presets = 2, \
    .reset = 0, \
    .effector_weights = NULL, \
    .bending_model = CLOTH_BENDING_ANGULAR, \
    .vgroup_shear = 0, \
    .tension = 15.0f , \
    .compression = 15.0f, \
    .max_tension =  15.0f, \
    .max_compression = 15.0f, \
    .tension_damp = 5.0f, \
    .compression_damp = 5.0f, \
    .shear_damp = 5.0f, \
    .internal_spring_max_length = 0.0f, \
    .internal_spring_max_diversion = M_PI_4, \
    .vgroup_intern = 0, \
    .internal_tension = 15.0f, \
    .internal_compression = 15.0f, \
    .max_internal_tension = 15.0f, \
    .max_internal_compression = 15.0f, \
  }

#define _DNA_DEFAULT_ClothCollSettings \
  { \
    .collision_list = NULL, \
    .epsilon = 0.015f, \
    .self_friction = 5.0f, \
    .friction = 5.0f, \
    .damping = 0.0f, \
    .selfepsilon = 0.015f, \
    .flags = CLOTH_COLLSETTINGS_FLAG_ENABLED, \
    .loop_count = 2, \
    .group = NULL, \
    .vgroup_selfcol = 0, \
    .vgroup_objcol = 0, \
    .clamp = 0.0f, \
    .self_clamp = 0.0f, \
  }

#define _DNA_DEFAULT_ClothModifierData \
  { \
    .clothObject = NULL, \
    .sim_parms = NULL, \
    .coll_parms = NULL, \
    .point_cache = NULL, \
    .ptcaches = {NULL, NULL}, \
    .hairdata = NULL, \
    .hair_grid_min = {0.0f, 0.0f, 0.0f}, \
    .hair_grid_max = {0.0f, 0.0f, 0.0f}, \
    .hair_grid_res = {0, 0, 0}, \
    .hair_grid_cellsize = 0.0f, \
    .solver_result = NULL, \
  }

#define _DNA_DEFAULT_CollisionModifierData \
  { \
    .x = NULL, \
    .xnew = NULL, \
    .xold = NULL, \
    .current_xnew = NULL, \
    .current_x = NULL, \
    .current_v = NULL, \
    .vert_tris = NULL, \
    .mvert_num = 0, \
    .tri_num = 0, \
    .time_x = -1000.0f, \
    .time_xnew = -1000.0f, \
    .is_static = false, \
    .bvhtree = NULL, \
  }

#define _DNA_DEFAULT_CorrectiveSmoothModifierData \
  { \
    .bind_coords = NULL, \
    .bind_coords_num = 0, \
    .lambda = 0.5f, \
    .scale = 1.0f, \
    .repeat = 5, \
    .flag = 0, \
    .smooth_type = MOD_CORRECTIVESMOOTH_SMOOTH_SIMPLE, \
    .defgrp_name = "", \
  }

#define _DNA_DEFAULT_CurveModifierData \
  { \
    .object = NULL, \
    .name = "", \
    .defaxis = MOD_CURVE_POSX, \
    .flag = 0, \
  }

/* Defines are scattered across too many files, they need to be moved to DNA. */
#if 0
#define _DNA_DEFAULT_DataTransferModifierData \
  { \
    .ob_source = NULL, \
    .data_types = 0, \
    .vmap_mode = MREMAP_MODE_VERT_NEAREST, \
    .emap_mode = MREMAP_MODE_EDGE_NEAREST, \
    .lmap_mode = MREMAP_MODE_LOOP_NEAREST_POLYNOR, \
    .pmap_mode = MREMAP_MODE_POLY_NEAREST, \
    .map_max_distance = 1.0f, \
    .map_ray_radius = 0.0f, \
    .islands_precision = 0.0f, \
    .layers_select_src = {DT_LAYERS_ALL_SRC, DT_LAYERS_ALL_SRC, DT_LAYERS_ALL_SRC, DT_LAYERS_ALL_SRC}, \
    .layers_select_dst = {DT_LAYERS_NAME_DST, DT_LAYERS_NAME_DST, DT_LAYERS_NAME_DST, DT_LAYERS_NAME_DST}, \
    .mix_mod = CDT_MIX_TRANSFER, \
    .mix_factor = 1.0f, \
    .defgrp_name = "", \
    .flags = MOD_DATATRANSFER_OBSRC_TRANSFORM, \
  }
#endif

#define _DNA_DEFAULT_DecimateModifierData \
  { \
    .percent = 1.0f, \
    .iter = 0, \
    .delimit = 0, \
    .symmetry_axis = 0, \
    .angle = DEG2RADF(5.0f), \
    .defgrp_name = "", \
    .defgrp_factor = 1.0f, \
    .flag = 0, \
    .mode = 0, \
    .face_count = 0, \
  }

#define _DNA_DEFAULT_DisplaceModifierData \
  { \
    .texture = NULL, \
    .map_object = NULL, \
    .map_bone = "", \
    .uvlayer_name = "", \
    .uvlayer_tmp = 0, \
    .texmapping = 0, \
    .strength = 1.0f, \
    .direction = MOD_DISP_DIR_NOR, \
    .defgrp_name = "", \
    .midlevel = 0.5f, \
    .space = MOD_DISP_SPACE_LOCAL, \
    .flag = 0, \
  }

#define _DNA_DEFAULT_DynamicPaintModifierData \
  { \
    .canvas = NULL, \
    .brush = NULL, \
    .type = MOD_DYNAMICPAINT_TYPE_CANVAS, \
  }

/* Default to 30-degree split angle, sharpness from both angle & flag. */
#define _DNA_DEFAULT_EdgeSplitModifierData \
  { \
    .split_angle = DEG2RADF(30.0f), \
    .flags = MOD_EDGESPLIT_FROMANGLE | MOD_EDGESPLIT_FROMFLAG, \
  }

#define _DNA_DEFAULT_ExplodeModifierData \
  { \
    .facepa = NULL, \
    .flag = eExplodeFlag_Unborn | eExplodeFlag_Alive | eExplodeFlag_Dead, \
    .vgroup = 0, \
    .protect = 0.0f, \
    .uvname = "", \
  }

/* Fluid modifier settings skipped for now. */

#define _DNA_DEFAULT_HookModifierData \
  { \
    .subtarget = "", \
    .flag = 0, \
    .falloff_type = eHook_Falloff_Smooth, \
    .parentinv = _DNA_DEFAULT_UNIT_M4, \
    .cent = {0.0f, 0.0f, 0.0f}, \
    .falloff = 0.0f, \
    .curfalloff = NULL, \
    .indexar = NULL, \
    .indexar_num = 0, \
    .force = 1.0f, \
    .name = "", \
  }

#define _DNA_DEFAULT_LaplacianDeformModifierData \
  { \
    .anchor_grp_name = "", \
    .verts_num = 0, \
    .repeat = 1, \
    .vertexco = NULL, \
    .cache_system = NULL, \
    .flag = 0, \
  }

#define _DNA_DEFAULT_LaplacianSmoothModifierData \
  { \
    .lambda = 0.01f, \
    .lambda_border = 0.01f, \
    .defgrp_name = "", \
    .flag = MOD_LAPLACIANSMOOTH_X | MOD_LAPLACIANSMOOTH_Y | MOD_LAPLACIANSMOOTH_Z | \
            MOD_LAPLACIANSMOOTH_PRESERVE_VOLUME | MOD_LAPLACIANSMOOTH_NORMALIZED, \
    .repeat = 1, \
  }

#define _DNA_DEFAULT_LatticeModifierData \
  { \
    .object = NULL, \
    .name = "", \
    .strength = 1.0f, \
    .flag = 0, \
  }

#define _DNA_DEFAULT_MaskModifierData \
  { \
    .ob_arm = NULL, \
    .vgroup = "", \
    .mode = 0, \
    .flag = 0, \
    .threshold = 0.0f, \
  }

/* Y and Z forward and up axes, Blender default. */
#define _DNA_DEFAULT_MeshCacheModifierData \
  { \
    .flag = 0, \
    .type = MOD_MESHCACHE_TYPE_MDD, \
    .time_mode = 0, \
    .play_mode = 0, \
    .forward_axis = 1, \
    .up_axis = 2, \
    .flip_axis = 0, \
    .interp = MOD_MESHCACHE_INTERP_LINEAR, \
    .factor = 1.0f, \
    .deform_mode = 0.0f, \
    .frame_start = 0.0f, \
    .frame_scale = 1.0f, \
    .eval_frame = 0.0f, \
    .eval_time = 0.0f, \
    .eval_factor = 0.0f, \
    .filepath = "", \
  }

#define _DNA_DEFAULT_MeshDeformModifierData \
  { \
    .object = 0, \
    .defgrp_name = "", \
    .gridsize = 5, \
    .flag = 0, \
    .bindinfluences = NULL, \
    .bindoffsets = NULL, \
    .bindcagecos = NULL, \
    .verts_num = 0, \
    .cage_verts_num = 0, \
    .dyngrid = NULL, \
    .dyninfluences = NULL, \
    .dynverts = NULL, \
    .dyngridsize = 0, \
    .influences_num = 0, \
    .dyncellmin = {0.0f, 0.0f, 0.0f}, \
    .dyncellwidth = 0.0f, \
    .bindmat = _DNA_DEFAULT_UNIT_M4, \
    .bindweights = NULL, \
    .bindcos = NULL, \
    .bindfunc = NULL, \
  }

#define _DNA_DEFAULT_MeshSeqCacheModifierData \
  { \
    .cache_file = NULL, \
    .object_path = "", \
    .read_flag = MOD_MESHSEQ_READ_VERT | MOD_MESHSEQ_READ_POLY | MOD_MESHSEQ_READ_UV | \
                 MOD_MESHSEQ_READ_COLOR | MOD_MESHSEQ_INTERPOLATE_VERTICES, \
    .velocity_scale = 1.0f, \
    .reader = NULL, \
    .reader_object_path = "", \
  }

#define _DNA_DEFAULT_MirrorModifierData \
  { \
    .flag = MOD_MIR_AXIS_X | MOD_MIR_VGROUP, \
    .tolerance = 0.001f, \
    .bisect_threshold = 0.001f, \
    .uv_offset = {0.0f, 0.0f}, \
    .uv_offset_copy = {0.0f, 0.0f}, \
    .mirror_ob = NULL, \
    .use_correct_order_on_merge = true, \
  }

#define _DNA_DEFAULT_MultiresModifierData \
  { \
    .lvl = 0, \
    .sculptlvl = 0, \
    .renderlvl = 0, \
    .totlvl = 0, \
    .flags = eMultiresModifierFlag_UseCrease | eMultiresModifierFlag_ControlEdges, \
    .uv_smooth = SUBSURF_UV_SMOOTH_PRESERVE_BOUNDARIES, \
    .quality = 4, \
    .boundary_smooth = SUBSURF_BOUNDARY_SMOOTH_ALL, \
  }

#define _DNA_DEFAULT_NormalEditModifierData \
  { \
    .defgrp_name = "", \
    .target = NULL, \
    .mode = MOD_NORMALEDIT_MODE_RADIAL, \
    .flag = 0, \
    .mix_mode = MOD_NORMALEDIT_MIX_COPY, \
    .mix_factor = 1.0f, \
    .mix_limit = M_PI, \
    .offset = {0.0f, 0.0f, 0.0f}, \
  }

/* Some fields are initialized in #init_data. */
#define _DNA_DEFAULT_OceanModifierData \
  { \
    .ocean = NULL, \
    .oceancache = NULL, \
    .resolution = 7, \
    .viewport_resolution = 7, \
    .spatial_size = 50, \
    .wind_velocity = 30.0f, \
    .damp = 0.5f, \
    .smallest_wave = 0.01f, \
    .depth = 200.0f, \
    .wave_alignment = 0.0f, \
    .wave_direction = 0.0f, \
    .wave_scale = 1.0f, \
    .chop_amount = 1.0f, \
    .foam_coverage = 0.0f, \
    .time = 1.0f, \
    .spectrum = MOD_OCEAN_SPECTRUM_PHILLIPS, \
    .fetch_jonswap = 120.0f, \
    .sharpen_peak_jonswap = 0.0f, \
    .bakestart = 1, \
    .bakeend = 250, \
    .cachepath = "", \
    .foamlayername = "", \
    .spraylayername = "", \
    .cached = 0, \
    .geometry_mode = 0, \
    .flag = 0, \
    .repeat_x = 1, \
    .repeat_y = 1, \
    .seed = 0, \
    .size = 1.0f, \
    .foam_fade = 0.98f, \
  }

#define _DNA_DEFAULT_ParticleInstanceModifierData \
  { \
    .psys = 1, \
    .flag = eParticleInstanceFlag_Parents | eParticleInstanceFlag_Unborn | \
            eParticleInstanceFlag_Alive | eParticleInstanceFlag_Dead, \
    .axis = 2, \
    .space = eParticleInstanceSpace_World, \
    .position = 1.0f, \
    .random_position = 0.0f, \
    .rotation = 0.0f, \
    .random_rotation = 0.0f, \
    .particle_offset = 0.0f, \
    .particle_amount = 1.0f, \
    .index_layer_name = "", \
    .value_layer_name = "", \
  }

#define _DNA_DEFAULT_ParticleSystemModifierData \
  { \
    .psys = NULL, \
    .mesh_final = NULL, \
    .mesh_original = NULL, \
    .totdmvert = 0, \
    .totdmedge = 0, \
    .totdmface = 0, \
    .flag = 0, \
  }

#define _DNA_DEFAULT_RemeshModifierData \
  { \
    .threshold = 1.0f, \
    .scale = 0.9f, \
    .hermite_num = 1.0f, \
    .depth = 4, \
    .flag = MOD_REMESH_FLOOD_FILL, \
    .mode = MOD_REMESH_VOXEL, \
    .voxel_size = 0.1f, \
    .adaptivity = 0.0f, \
  }

#define _DNA_DEFAULT_ScrewModifierData \
  { \
    .ob_axis = NULL, \
    .steps = 16, \
    .render_steps = 16, \
    .iter = 1, \
    .screw_ofs = 0.0f, \
    .angle = 2.0f * M_PI, \
    .merge_dist = 0.01f, \
    .flag = MOD_SCREW_SMOOTH_SHADING, \
    .axis = 2, \
  }

/* Shape key modifier has no items. */

#define _DNA_DEFAULT_ShrinkwrapModifierData \
  { \
    .target = NULL, \
    .auxTarget = NULL, \
    .vgroup_name = "", \
    .keepDist = 0.0f, \
    .shrinkType = MOD_SHRINKWRAP_NEAREST_SURFACE, \
    .shrinkOpts = MOD_SHRINKWRAP_PROJECT_ALLOW_POS_DIR, \
    .shrinkMode = 0, \
    .projLimit = 0.0f, \
    .projAxis = 0, \
    .subsurfLevels = 0, \
  }

#define _DNA_DEFAULT_SimpleDeformModifierData \
  { \
    .origin = NULL, \
    .vgroup_name = "", \
    .factor = DEG2RADF(45.0f), \
    .limit = {0.0f, 1.0f}, \
    .mode = MOD_SIMPLEDEFORM_MODE_TWIST, \
    .axis = 0, \
    .deform_axis = 0, \
    .flag = 0, \
  }

#define _DNA_DEFAULT_NodesModifierData \
  { 0 }

#define _DNA_DEFAULT_SkinModifierData \
  { \
    .branch_smoothing = 0.0f, \
    .flag = 0, \
    .symmetry_axes = MOD_SKIN_SYMM_X, \
  }

#define _DNA_DEFAULT_SmoothModifierData \
  { \
    .fac = 0.5f, \
    .repeat = 1, \
    .defgrp_name = "", \
    .flag = MOD_SMOOTH_X | MOD_SMOOTH_Y | MOD_SMOOTH_Z, \
  }

/* Softbody modifier skipped for now. */

#define _DNA_DEFAULT_SolidifyModifierData \
  { \
    .defgrp_name = "", \
    .shell_defgrp_name = "", \
    .rim_defgrp_name = "", \
    .offset = 0.01f, \
    .offset_fac = -1.0f, \
    .offset_fac_vg = 0.0f, \
    .offset_clamp = 0.0f, \
    .mode = MOD_SOLIDIFY_MODE_EXTRUDE, \
    .nonmanifold_offset_mode = MOD_SOLIDIFY_NONMANIFOLD_OFFSET_MODE_CONSTRAINTS, \
    .nonmanifold_boundary_mode = MOD_SOLIDIFY_NONMANIFOLD_BOUNDARY_MODE_NONE, \
    .crease_inner = 0.0f, \
    .crease_outer = 0.0f, \
    .crease_rim = 0.0f, \
    .flag = MOD_SOLIDIFY_RIM, \
    .mat_ofs = 0, \
    .mat_ofs_rim = 0, \
    .merge_tolerance = 0.0001f, \
    .bevel_convex = 0.0f, \
  }

#define _DNA_DEFAULT_SubsurfModifierData \
  { \
    .subdivType = 0, \
    .levels = 1, \
    .renderLevels = 2, \
    .flags = eSubsurfModifierFlag_UseCrease | eSubsurfModifierFlag_ControlEdges, \
    .uv_smooth = SUBSURF_UV_SMOOTH_PRESERVE_BOUNDARIES, \
    .quality = 3, \
    .boundary_smooth = SUBSURF_BOUNDARY_SMOOTH_ALL, \
    .emCache = NULL, \
    .mCache = NULL, \
  }

#define _DNA_DEFAULT_SurfaceModifierData \
  { \
   .runtime = {NULL}, /* Include to avoid empty an struct (for MSVC). */ \
  }

#define _DNA_DEFAULT_SurfaceDeformModifierData \
  { \
    .depsgraph = NULL, \
    .target = NULL, \
    .verts = NULL, \
    .falloff = 4.0f, \
    .mesh_verts_num = 0, \
    .bind_verts_num = 0, \
    .target_verts_num = 0, \
    .target_polys_num = 0, \
    .flags = 0, \
    .mat = _DNA_DEFAULT_UNIT_M4, \
    .strength = 1.0f, \
    .defgrp_name = "", \
  }

#define _DNA_DEFAULT_TriangulateModifierData \
  { \
    .flag = 0, \
    .quad_method = MOD_TRIANGULATE_QUAD_SHORTEDGE, \
    .ngon_method = MOD_TRIANGULATE_NGON_BEAUTY, \
    .min_vertices = 4, \
  }

#define _DNA_DEFAULT_UVProjectModifierData \
  { \
    .projectors = {NULL, NULL, NULL, NULL, NULL, NULL, NULL, NULL, NULL, NULL}, \
    .projectors_num = 1, \
    .aspectx = 1.0f, \
    .aspecty = 1.0f, \
    .scalex = 1.0f, \
    .scaley = 1.0f, \
    .uvlayer_name = "", \
    .uvlayer_tmp = 0, \
  }

#define _DNA_DEFAULT_UVWarpModifierData \
  { \
    .axis_u = 0, \
    .axis_v = 1, \
    .flag = 0, \
    .center = {0.5f, 0.5f}, \
    .offset = {0.0f, 0.0f}, \
    .scale = {1.0f, 1.0f}, \
    .rotation = 0.0f, \
    .object_src = NULL, \
    .bone_src = "", \
    .object_dst = NULL, \
    .bone_dst = "", \
    .vgroup_name = "", \
    .uvlayer_name = "", \
  }

#define _DNA_DEFAULT_WarpModifierData \
  { \
    .texture = NULL, \
    .map_object = NULL, \
    .map_bone = "", \
    .uvlayer_name = "", \
    .uvlayer_tmp = 0, \
    .texmapping = 0, \
    .object_from = NULL, \
    .object_to = NULL, \
    .bone_from = "", \
    .bone_to = "", \
    .curfalloff = NULL, \
    .defgrp_name = "", \
    .strength = 1.0f, \
    .falloff_radius = 1.0f, \
    .flag = 0, \
    .falloff_type = eWarp_Falloff_Smooth, \
  }

#define _DNA_DEFAULT_WaveModifierData \
  { \
    .texture = NULL, \
    .map_object = NULL, \
    .map_bone = "", \
    .uvlayer_name = "", \
    .uvlayer_tmp = 0, \
    .texmapping = MOD_DISP_MAP_LOCAL, \
    .objectcenter = NULL, \
    .defgrp_name = "", \
    .flag = MOD_WAVE_X | MOD_WAVE_Y | MOD_WAVE_CYCL | MOD_WAVE_NORM_X | MOD_WAVE_NORM_Y | MOD_WAVE_NORM_Z, \
    .startx = 0.0f, \
    .starty = 0.0f, \
    .height = 0.5f, \
    .width = 1.5f, \
    .narrow = 1.5f, \
    .speed = 0.25f, \
    .damp = 10.0f, \
    .falloff = 0.0f, \
    .timeoffs = 0.0f, \
    .lifetime = 0.0f, \
  }

#define _DNA_DEFAULT_WeightedNormalModifierData \
  { \
    .defgrp_name = "", \
    .mode = MOD_WEIGHTEDNORMAL_MODE_FACE, \
    .flag = 0, \
    .weight = 50, \
    .thresh = 0.01f, \
  }

#define _DNA_DEFAULT_WeightVGEditModifierData \
  { \
    .defgrp_name = "", \
    .edit_flags = 0, \
    .falloff_type = MOD_WVG_MAPPING_NONE, \
    .default_weight = 0.0f, \
    .cmap_curve = NULL, \
    .add_threshold = 0.01f, \
    .rem_threshold = 0.01f, \
    .mask_constant =  1.0f, \
    .mask_defgrp_name = "", \
    .mask_tex_use_channel = MOD_WVG_MASK_TEX_USE_INT, \
    .mask_texture = NULL, \
    .mask_tex_map_obj = NULL, \
    .mask_tex_map_bone = "", \
    .mask_tex_mapping = MOD_DISP_MAP_LOCAL, \
    .mask_tex_uvlayer_name = "", \
  }

#define _DNA_DEFAULT_WeightVGMixModifierData \
  { \
    .defgrp_name_a = "", \
    .defgrp_name_b = "", \
    .default_weight_a = 0.0f, \
    .default_weight_b = 0.0f, \
    .mix_mode = MOD_WVG_MIX_SET, \
    .mix_set = MOD_WVG_SET_AND, \
    .mask_constant = 1.0f, \
    .mask_defgrp_name = "", \
    .mask_tex_use_channel = MOD_WVG_MASK_TEX_USE_INT, \
    .mask_texture = NULL, \
    .mask_tex_map_obj = NULL, \
    .mask_tex_map_bone = "", \
    .mask_tex_mapping = MOD_DISP_MAP_LOCAL, \
    .mask_tex_uvlayer_name = "", \
    .flag = 0, \
  }

#define _DNA_DEFAULT_WeightVGProximityModifierData \
  { \
    .defgrp_name = "", \
    .proximity_mode = MOD_WVG_PROXIMITY_OBJECT, \
    .proximity_flags = MOD_WVG_PROXIMITY_GEOM_VERTS, \
    .proximity_ob_target = NULL, \
    .mask_constant = 1.0f, \
    .mask_defgrp_name = "", \
    .mask_tex_use_channel = MOD_WVG_MASK_TEX_USE_INT, \
    .mask_texture = NULL, \
    .mask_tex_map_obj = NULL, \
    .mask_tex_map_bone = "", \
    .mask_tex_mapping = MOD_DISP_MAP_LOCAL, \
    .mask_tex_uvlayer_name = "", \
    .min_dist = 0.0f, \
    .max_dist = 1.0f, \
    .falloff_type = MOD_WVG_MAPPING_NONE, \
  }

#define _DNA_DEFAULT_WeldModifierData \
  { \
    .merge_dist = 0.001f, \
    .mode = MOD_WELD_MODE_ALL, \
    .defgrp_name = "", \
  }

#define _DNA_DEFAULT_WireframeModifierData \
  { \
    .defgrp_name = "", \
    .offset = 0.02f, \
    .offset_fac = 0.0f, \
    .offset_fac_vg = 0.0f, \
    .crease_weight = 1.0f, \
    .flag = MOD_WIREFRAME_REPLACE | MOD_WIREFRAME_OFS_EVEN, \
    .mat_ofs = 0, \
  }

#define _DNA_DEFAULT_GreasePencilOpacityModifierData \
  { \
    .color_mode = MOD_GREASE_PENCIL_COLOR_BOTH, \
    .color_factor = 1.0f, \
    .hardness_factor = 1.0f, \
  }

#define _DNA_DEFAULT_GreasePencilSubdivModifierData \
  { \
    .level = 1, \
  }
  
#define _DNA_DEFAULT_GreasePencilColorModifierData \
  { \
    .color_mode = MOD_GREASE_PENCIL_COLOR_BOTH, \
    .hsv = {0.5f, 1.0f, 1.0f}, \
  }


#define _DNA_DEFAULT_GreasePencilTintModifierData \
  { \
    .color_mode = MOD_GREASE_PENCIL_COLOR_BOTH, \
    .tint_mode = MOD_GREASE_PENCIL_TINT_UNIFORM, \
    .factor = 0.5f, \
    .radius = 1.0f, \
    .color = {1.0f, 1.0f, 1.0f}, \
  }

<<<<<<< HEAD
#define _DNA_DEFAULT_GreasePencilLengthModifierData \
  { \
    .start_fac = 0.1f,\
    .end_fac = 0.1f,\
    .overshoot_fac = 0.1f,\
    .flag = GP_LENGTH_USE_CURVATURE,\
    .point_density = 30.0f,\
    .segment_influence = 0.0f,\
    .max_angle = DEG2RAD(170.0f),\
    .rand_start_fac = 0.0f,\
    .rand_end_fac = 0.0f,\
    .rand_offset = 0.0f,\
    .seed = 0,\
    .step = 4,\
  }

=======
#define _DNA_DEFAULT_GreasePencilSmoothModifierData \
  { \
    .flag = MOD_GREASE_PENCIL_SMOOTH_MOD_LOCATION, \
    .factor = 1.0f, \
    .step = 1, \
  }
  
>>>>>>> f54348ed
/* clang-format off */<|MERGE_RESOLUTION|>--- conflicted
+++ resolved
@@ -829,7 +829,13 @@
     .color = {1.0f, 1.0f, 1.0f}, \
   }
 
-<<<<<<< HEAD
+#define _DNA_DEFAULT_GreasePencilSmoothModifierData \
+  { \
+    .flag = MOD_GREASE_PENCIL_SMOOTH_MOD_LOCATION, \
+    .factor = 1.0f, \
+    .step = 1, \
+  }
+
 #define _DNA_DEFAULT_GreasePencilLengthModifierData \
   { \
     .start_fac = 0.1f,\
@@ -846,13 +852,4 @@
     .step = 4,\
   }
 
-=======
-#define _DNA_DEFAULT_GreasePencilSmoothModifierData \
-  { \
-    .flag = MOD_GREASE_PENCIL_SMOOTH_MOD_LOCATION, \
-    .factor = 1.0f, \
-    .step = 1, \
-  }
-  
->>>>>>> f54348ed
 /* clang-format off */