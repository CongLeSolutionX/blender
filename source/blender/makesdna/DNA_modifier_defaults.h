/* SPDX-FileCopyrightText: 2023 Blender Authors
 *
 * SPDX-License-Identifier: GPL-2.0-or-later */

/** \file
 * \ingroup DNA
 */

#pragma once

/* Struct members on own line. */
/* clang-format off */

#define _DNA_DEFAULT_ArmatureModifierData \
  { \
    .deformflag = ARM_DEF_VGROUP, \
    .multi = 0.0f, \
    .object = NULL, \
    .defgrp_name = "", \
  }

/* Default to 2 duplicates distributed along the x-axis by an offset of 1 object width. */
#define _DNA_DEFAULT_ArrayModifierData \
  { \
    .start_cap = NULL, \
    .end_cap = NULL, \
    .curve_ob = NULL, \
    .offset_ob = NULL, \
    .offset = {1.0f, 0.0f, 0.0f}, \
    .scale = {1.0f, 0.0f, 0.0f}, \
    .length = 0.0f, \
    .merge_dist = 0.01f, \
    .fit_type = MOD_ARR_FIXEDCOUNT, \
    .offset_type = MOD_ARR_OFF_RELATIVE, \
    .flags = 0, \
    .count = 2, \
    .uv_offset = {0.0f, 0.0f}, \
  }

#define _DNA_DEFAULT_BevelModifierData \
  { \
    .value = 0.1f, \
    .res = 1, \
    .flags = 0, \
    .val_flags = MOD_BEVEL_AMT_OFFSET, \
    .profile_type = MOD_BEVEL_PROFILE_SUPERELLIPSE, \
    .lim_flags = MOD_BEVEL_ANGLE, \
    .e_flags = 0, \
    .mat = -1, \
    .edge_flags = 0, \
    .face_str_mode = MOD_BEVEL_FACE_STRENGTH_NONE, \
    .miter_inner = MOD_BEVEL_MITER_SHARP, \
    .miter_outer = MOD_BEVEL_MITER_SHARP, \
    .affect_type = MOD_BEVEL_AFFECT_EDGES, \
    .profile = 0.5f, \
    .bevel_angle = DEG2RADF(30.0f), \
    .spread = 0.1f, \
    .defgrp_name = "", \
  }

#define _DNA_DEFAULT_BooleanModifierData \
  { \
    .object = NULL, \
    .collection = NULL, \
    .double_threshold = 1e-6f, \
    .operation = eBooleanModifierOp_Difference, \
    .solver = eBooleanModifierSolver_Exact, \
    .flag = eBooleanModifierFlag_Object, \
    .bm_flag = 0, \
  }

#define _DNA_DEFAULT_BuildModifierData \
  { \
    .start = 1.0f, \
    .length = 100.0f, \
    .flag = 0, \
    .randomize = 0, \
    .seed = 0, \
  }

#define _DNA_DEFAULT_CastModifierData \
  { \
    .object = NULL, \
    .fac = 0.5f, \
    .radius = 0.0f, \
    .size = 0.0f, \
    .defgrp_name = "", \
    .flag = MOD_CAST_X | MOD_CAST_Y | MOD_CAST_Z | MOD_CAST_SIZE_FROM_RADIUS, \
    .type = MOD_CAST_TYPE_SPHERE, \
  }

#define _DNA_DEFAULT_ClothSimSettings \
  { \
    .cache = NULL, \
    .mingoal = 0.0f, \
    .Cvi = 1.0f, \
    .gravity = {0.0f, 0.0f, -9.81f}, \
    .dt = 0.0f, \
    .mass = 0.3f, \
    .shear = 5.0f, \
    .bending = 0.5f, \
    .max_bend = 0.5f, \
    .max_shear = 5.0f, \
    .max_sewing = 0.0f, \
    .avg_spring_len = 0.0f, \
    .timescale = 1.0f, \
    .time_scale = 1.0f, \
    .maxgoal = 1.0f, \
    .eff_force_scale = 1000.0f, \
    .eff_wind_scale = 250.0f, \
    .sim_time_old = 0.0f, \
    .defgoal = 0.0f, \
    .goalspring = 1.0f, \
    .goalfrict = 0.0f, \
    .velocity_smooth = 0.0f, \
    .density_target = 0.0f, \
    .density_strength = 0.0f, \
    .collider_friction = 0.0f, \
    .shrink_min = 0.0f, \
    .shrink_max = 0.0f, \
    .uniform_pressure_force = 0.0f, \
    .target_volume = 0.0f, \
    .pressure_factor = 1.0f, \
    .fluid_density = 0.0f, \
    .vgroup_pressure = 0, \
    .bending_damping = 0.5f, \
    .voxel_cell_size = 0.1f, \
    .stepsPerFrame = 5, \
    .flags = CLOTH_SIMSETTINGS_FLAG_INTERNAL_SPRINGS_NORMAL, \
    .maxspringlen = 10, \
    .solver_type = 0, \
    .vgroup_bend = 0, \
    .vgroup_mass = 0, \
    .vgroup_struct = 0, \
    .vgroup_shrink = 0, \
    .shapekey_rest = 0, \
    .presets = 2, \
    .reset = 0, \
    .effector_weights = NULL, \
    .bending_model = CLOTH_BENDING_ANGULAR, \
    .vgroup_shear = 0, \
    .tension = 15.0f , \
    .compression = 15.0f, \
    .max_tension =  15.0f, \
    .max_compression = 15.0f, \
    .tension_damp = 5.0f, \
    .compression_damp = 5.0f, \
    .shear_damp = 5.0f, \
    .internal_spring_max_length = 0.0f, \
    .internal_spring_max_diversion = M_PI_4, \
    .vgroup_intern = 0, \
    .internal_tension = 15.0f, \
    .internal_compression = 15.0f, \
    .max_internal_tension = 15.0f, \
    .max_internal_compression = 15.0f, \
  }

#define _DNA_DEFAULT_ClothCollSettings \
  { \
    .collision_list = NULL, \
    .epsilon = 0.015f, \
    .self_friction = 5.0f, \
    .friction = 5.0f, \
    .damping = 0.0f, \
    .selfepsilon = 0.015f, \
    .flags = CLOTH_COLLSETTINGS_FLAG_ENABLED, \
    .loop_count = 2, \
    .group = NULL, \
    .vgroup_selfcol = 0, \
    .vgroup_objcol = 0, \
    .clamp = 0.0f, \
    .self_clamp = 0.0f, \
  }

#define _DNA_DEFAULT_ClothModifierData \
  { \
    .clothObject = NULL, \
    .sim_parms = NULL, \
    .coll_parms = NULL, \
    .point_cache = NULL, \
    .ptcaches = {NULL, NULL}, \
    .hairdata = NULL, \
    .hair_grid_min = {0.0f, 0.0f, 0.0f}, \
    .hair_grid_max = {0.0f, 0.0f, 0.0f}, \
    .hair_grid_res = {0, 0, 0}, \
    .hair_grid_cellsize = 0.0f, \
    .solver_result = NULL, \
  }

#define _DNA_DEFAULT_CollisionModifierData \
  { \
    .x = NULL, \
    .xnew = NULL, \
    .xold = NULL, \
    .current_xnew = NULL, \
    .current_x = NULL, \
    .current_v = NULL, \
    .vert_tris = NULL, \
    .mvert_num = 0, \
    .tri_num = 0, \
    .time_x = -1000.0f, \
    .time_xnew = -1000.0f, \
    .is_static = false, \
    .bvhtree = NULL, \
  }

#define _DNA_DEFAULT_CorrectiveSmoothModifierData \
  { \
    .bind_coords = NULL, \
    .bind_coords_num = 0, \
    .lambda = 0.5f, \
    .scale = 1.0f, \
    .repeat = 5, \
    .flag = 0, \
    .smooth_type = MOD_CORRECTIVESMOOTH_SMOOTH_SIMPLE, \
    .defgrp_name = "", \
  }

#define _DNA_DEFAULT_CurveModifierData \
  { \
    .object = NULL, \
    .name = "", \
    .defaxis = MOD_CURVE_POSX, \
    .flag = 0, \
  }

/* Defines are scattered across too many files, they need to be moved to DNA. */
#if 0
#define _DNA_DEFAULT_DataTransferModifierData \
  { \
    .ob_source = NULL, \
    .data_types = 0, \
    .vmap_mode = MREMAP_MODE_VERT_NEAREST, \
    .emap_mode = MREMAP_MODE_EDGE_NEAREST, \
    .lmap_mode = MREMAP_MODE_LOOP_NEAREST_POLYNOR, \
    .pmap_mode = MREMAP_MODE_POLY_NEAREST, \
    .map_max_distance = 1.0f, \
    .map_ray_radius = 0.0f, \
    .islands_precision = 0.0f, \
    .layers_select_src = {DT_LAYERS_ALL_SRC, DT_LAYERS_ALL_SRC, DT_LAYERS_ALL_SRC, DT_LAYERS_ALL_SRC}, \
    .layers_select_dst = {DT_LAYERS_NAME_DST, DT_LAYERS_NAME_DST, DT_LAYERS_NAME_DST, DT_LAYERS_NAME_DST}, \
    .mix_mod = CDT_MIX_TRANSFER, \
    .mix_factor = 1.0f, \
    .defgrp_name = "", \
    .flags = MOD_DATATRANSFER_OBSRC_TRANSFORM, \
  }
#endif

#define _DNA_DEFAULT_DecimateModifierData \
  { \
    .percent = 1.0f, \
    .iter = 0, \
    .delimit = 0, \
    .symmetry_axis = 0, \
    .angle = DEG2RADF(5.0f), \
    .defgrp_name = "", \
    .defgrp_factor = 1.0f, \
    .flag = 0, \
    .mode = 0, \
    .face_count = 0, \
  }

#define _DNA_DEFAULT_DisplaceModifierData \
  { \
    .texture = NULL, \
    .map_object = NULL, \
    .map_bone = "", \
    .uvlayer_name = "", \
    .uvlayer_tmp = 0, \
    .texmapping = 0, \
    .strength = 1.0f, \
    .direction = MOD_DISP_DIR_NOR, \
    .defgrp_name = "", \
    .midlevel = 0.5f, \
    .space = MOD_DISP_SPACE_LOCAL, \
    .flag = 0, \
  }

#define _DNA_DEFAULT_DynamicPaintModifierData \
  { \
    .canvas = NULL, \
    .brush = NULL, \
    .type = MOD_DYNAMICPAINT_TYPE_CANVAS, \
  }

/* Default to 30-degree split angle, sharpness from both angle & flag. */
#define _DNA_DEFAULT_EdgeSplitModifierData \
  { \
    .split_angle = DEG2RADF(30.0f), \
    .flags = MOD_EDGESPLIT_FROMANGLE | MOD_EDGESPLIT_FROMFLAG, \
  }

#define _DNA_DEFAULT_ExplodeModifierData \
  { \
    .facepa = NULL, \
    .flag = eExplodeFlag_Unborn | eExplodeFlag_Alive | eExplodeFlag_Dead, \
    .vgroup = 0, \
    .protect = 0.0f, \
    .uvname = "", \
  }

/* Fluid modifier settings skipped for now. */

#define _DNA_DEFAULT_HookModifierData \
  { \
    .subtarget = "", \
    .flag = 0, \
    .falloff_type = eHook_Falloff_Smooth, \
    .parentinv = _DNA_DEFAULT_UNIT_M4, \
    .cent = {0.0f, 0.0f, 0.0f}, \
    .falloff = 0.0f, \
    .curfalloff = NULL, \
    .indexar = NULL, \
    .indexar_num = 0, \
    .force = 1.0f, \
    .name = "", \
  }

#define _DNA_DEFAULT_LaplacianDeformModifierData \
  { \
    .anchor_grp_name = "", \
    .verts_num = 0, \
    .repeat = 1, \
    .vertexco = NULL, \
    .cache_system = NULL, \
    .flag = 0, \
  }

#define _DNA_DEFAULT_LaplacianSmoothModifierData \
  { \
    .lambda = 0.01f, \
    .lambda_border = 0.01f, \
    .defgrp_name = "", \
    .flag = MOD_LAPLACIANSMOOTH_X | MOD_LAPLACIANSMOOTH_Y | MOD_LAPLACIANSMOOTH_Z | \
            MOD_LAPLACIANSMOOTH_PRESERVE_VOLUME | MOD_LAPLACIANSMOOTH_NORMALIZED, \
    .repeat = 1, \
  }

#define _DNA_DEFAULT_LatticeModifierData \
  { \
    .object = NULL, \
    .name = "", \
    .strength = 1.0f, \
    .flag = 0, \
  }

#define _DNA_DEFAULT_MaskModifierData \
  { \
    .ob_arm = NULL, \
    .vgroup = "", \
    .mode = 0, \
    .flag = 0, \
    .threshold = 0.0f, \
  }

/* Y and Z forward and up axes, Blender default. */
#define _DNA_DEFAULT_MeshCacheModifierData \
  { \
    .flag = 0, \
    .type = MOD_MESHCACHE_TYPE_MDD, \
    .time_mode = 0, \
    .play_mode = 0, \
    .forward_axis = 1, \
    .up_axis = 2, \
    .flip_axis = 0, \
    .interp = MOD_MESHCACHE_INTERP_LINEAR, \
    .factor = 1.0f, \
    .deform_mode = 0.0f, \
    .frame_start = 0.0f, \
    .frame_scale = 1.0f, \
    .eval_frame = 0.0f, \
    .eval_time = 0.0f, \
    .eval_factor = 0.0f, \
    .filepath = "", \
  }

#define _DNA_DEFAULT_MeshDeformModifierData \
  { \
    .object = 0, \
    .defgrp_name = "", \
    .gridsize = 5, \
    .flag = 0, \
    .bindinfluences = NULL, \
    .bindoffsets = NULL, \
    .bindcagecos = NULL, \
    .verts_num = 0, \
    .cage_verts_num = 0, \
    .dyngrid = NULL, \
    .dyninfluences = NULL, \
    .dynverts = NULL, \
    .dyngridsize = 0, \
    .influences_num = 0, \
    .dyncellmin = {0.0f, 0.0f, 0.0f}, \
    .dyncellwidth = 0.0f, \
    .bindmat = _DNA_DEFAULT_UNIT_M4, \
    .bindweights = NULL, \
    .bindcos = NULL, \
    .bindfunc = NULL, \
  }

#define _DNA_DEFAULT_MeshSeqCacheModifierData \
  { \
    .cache_file = NULL, \
    .object_path = "", \
    .read_flag = MOD_MESHSEQ_READ_VERT | MOD_MESHSEQ_READ_POLY | MOD_MESHSEQ_READ_UV | \
                 MOD_MESHSEQ_READ_COLOR | MOD_MESHSEQ_INTERPOLATE_VERTICES, \
    .velocity_scale = 1.0f, \
    .reader = NULL, \
    .reader_object_path = "", \
  }

#define _DNA_DEFAULT_MirrorModifierData \
  { \
    .flag = MOD_MIR_AXIS_X | MOD_MIR_VGROUP, \
    .tolerance = 0.001f, \
    .bisect_threshold = 0.001f, \
    .uv_offset = {0.0f, 0.0f}, \
    .uv_offset_copy = {0.0f, 0.0f}, \
    .mirror_ob = NULL, \
    .use_correct_order_on_merge = true, \
  }

#define _DNA_DEFAULT_MultiresModifierData \
  { \
    .lvl = 0, \
    .sculptlvl = 0, \
    .renderlvl = 0, \
    .totlvl = 0, \
    .flags = eMultiresModifierFlag_UseCrease | eMultiresModifierFlag_ControlEdges, \
    .uv_smooth = SUBSURF_UV_SMOOTH_PRESERVE_BOUNDARIES, \
    .quality = 4, \
    .boundary_smooth = SUBSURF_BOUNDARY_SMOOTH_ALL, \
  }

#define _DNA_DEFAULT_NormalEditModifierData \
  { \
    .defgrp_name = "", \
    .target = NULL, \
    .mode = MOD_NORMALEDIT_MODE_RADIAL, \
    .flag = 0, \
    .mix_mode = MOD_NORMALEDIT_MIX_COPY, \
    .mix_factor = 1.0f, \
    .mix_limit = M_PI, \
    .offset = {0.0f, 0.0f, 0.0f}, \
  }

/* Some fields are initialized in #init_data. */
#define _DNA_DEFAULT_OceanModifierData \
  { \
    .ocean = NULL, \
    .oceancache = NULL, \
    .resolution = 7, \
    .viewport_resolution = 7, \
    .spatial_size = 50, \
    .wind_velocity = 30.0f, \
    .damp = 0.5f, \
    .smallest_wave = 0.01f, \
    .depth = 200.0f, \
    .wave_alignment = 0.0f, \
    .wave_direction = 0.0f, \
    .wave_scale = 1.0f, \
    .chop_amount = 1.0f, \
    .foam_coverage = 0.0f, \
    .time = 1.0f, \
    .spectrum = MOD_OCEAN_SPECTRUM_PHILLIPS, \
    .fetch_jonswap = 120.0f, \
    .sharpen_peak_jonswap = 0.0f, \
    .bakestart = 1, \
    .bakeend = 250, \
    .cachepath = "", \
    .foamlayername = "", \
    .spraylayername = "", \
    .cached = 0, \
    .geometry_mode = 0, \
    .flag = 0, \
    .repeat_x = 1, \
    .repeat_y = 1, \
    .seed = 0, \
    .size = 1.0f, \
    .foam_fade = 0.98f, \
  }

#define _DNA_DEFAULT_ParticleInstanceModifierData \
  { \
    .psys = 1, \
    .flag = eParticleInstanceFlag_Parents | eParticleInstanceFlag_Unborn | \
            eParticleInstanceFlag_Alive | eParticleInstanceFlag_Dead, \
    .axis = 2, \
    .space = eParticleInstanceSpace_World, \
    .position = 1.0f, \
    .random_position = 0.0f, \
    .rotation = 0.0f, \
    .random_rotation = 0.0f, \
    .particle_offset = 0.0f, \
    .particle_amount = 1.0f, \
    .index_layer_name = "", \
    .value_layer_name = "", \
  }

#define _DNA_DEFAULT_ParticleSystemModifierData \
  { \
    .psys = NULL, \
    .mesh_final = NULL, \
    .mesh_original = NULL, \
    .totdmvert = 0, \
    .totdmedge = 0, \
    .totdmface = 0, \
    .flag = 0, \
  }

#define _DNA_DEFAULT_RemeshModifierData \
  { \
    .threshold = 1.0f, \
    .scale = 0.9f, \
    .hermite_num = 1.0f, \
    .depth = 4, \
    .flag = MOD_REMESH_FLOOD_FILL, \
    .mode = MOD_REMESH_VOXEL, \
    .voxel_size = 0.1f, \
    .adaptivity = 0.0f, \
  }

#define _DNA_DEFAULT_ScrewModifierData \
  { \
    .ob_axis = NULL, \
    .steps = 16, \
    .render_steps = 16, \
    .iter = 1, \
    .screw_ofs = 0.0f, \
    .angle = 2.0f * M_PI, \
    .merge_dist = 0.01f, \
    .flag = MOD_SCREW_SMOOTH_SHADING, \
    .axis = 2, \
  }

/* Shape key modifier has no items. */

#define _DNA_DEFAULT_ShrinkwrapModifierData \
  { \
    .target = NULL, \
    .auxTarget = NULL, \
    .vgroup_name = "", \
    .keepDist = 0.0f, \
    .shrinkType = MOD_SHRINKWRAP_NEAREST_SURFACE, \
    .shrinkOpts = MOD_SHRINKWRAP_PROJECT_ALLOW_POS_DIR, \
    .shrinkMode = 0, \
    .projLimit = 0.0f, \
    .projAxis = 0, \
    .subsurfLevels = 0, \
  }

#define _DNA_DEFAULT_SimpleDeformModifierData \
  { \
    .origin = NULL, \
    .vgroup_name = "", \
    .factor = DEG2RADF(45.0f), \
    .limit = {0.0f, 1.0f}, \
    .mode = MOD_SIMPLEDEFORM_MODE_TWIST, \
    .axis = 0, \
    .deform_axis = 0, \
    .flag = 0, \
  }

#define _DNA_DEFAULT_NodesModifierData \
  { 0 }

#define _DNA_DEFAULT_SkinModifierData \
  { \
    .branch_smoothing = 0.0f, \
    .flag = 0, \
    .symmetry_axes = MOD_SKIN_SYMM_X, \
  }

#define _DNA_DEFAULT_SmoothModifierData \
  { \
    .fac = 0.5f, \
    .repeat = 1, \
    .defgrp_name = "", \
    .flag = MOD_SMOOTH_X | MOD_SMOOTH_Y | MOD_SMOOTH_Z, \
  }

/* Softbody modifier skipped for now. */

#define _DNA_DEFAULT_SolidifyModifierData \
  { \
    .defgrp_name = "", \
    .shell_defgrp_name = "", \
    .rim_defgrp_name = "", \
    .offset = 0.01f, \
    .offset_fac = -1.0f, \
    .offset_fac_vg = 0.0f, \
    .offset_clamp = 0.0f, \
    .mode = MOD_SOLIDIFY_MODE_EXTRUDE, \
    .nonmanifold_offset_mode = MOD_SOLIDIFY_NONMANIFOLD_OFFSET_MODE_CONSTRAINTS, \
    .nonmanifold_boundary_mode = MOD_SOLIDIFY_NONMANIFOLD_BOUNDARY_MODE_NONE, \
    .crease_inner = 0.0f, \
    .crease_outer = 0.0f, \
    .crease_rim = 0.0f, \
    .flag = MOD_SOLIDIFY_RIM, \
    .mat_ofs = 0, \
    .mat_ofs_rim = 0, \
    .merge_tolerance = 0.0001f, \
    .bevel_convex = 0.0f, \
  }

#define _DNA_DEFAULT_SubsurfModifierData \
  { \
    .subdivType = 0, \
    .levels = 1, \
    .renderLevels = 2, \
    .flags = eSubsurfModifierFlag_UseCrease | eSubsurfModifierFlag_ControlEdges, \
    .uv_smooth = SUBSURF_UV_SMOOTH_PRESERVE_BOUNDARIES, \
    .quality = 3, \
    .boundary_smooth = SUBSURF_BOUNDARY_SMOOTH_ALL, \
    .emCache = NULL, \
    .mCache = NULL, \
  }

#define _DNA_DEFAULT_SurfaceModifierData \
  { \
   .runtime = {NULL}, /* Include to avoid empty an struct (for MSVC). */ \
  }

#define _DNA_DEFAULT_SurfaceDeformModifierData \
  { \
    .depsgraph = NULL, \
    .target = NULL, \
    .verts = NULL, \
    .falloff = 4.0f, \
    .mesh_verts_num = 0, \
    .bind_verts_num = 0, \
    .target_verts_num = 0, \
    .target_polys_num = 0, \
    .flags = 0, \
    .mat = _DNA_DEFAULT_UNIT_M4, \
    .strength = 1.0f, \
    .defgrp_name = "", \
  }

#define _DNA_DEFAULT_TriangulateModifierData \
  { \
    .flag = 0, \
    .quad_method = MOD_TRIANGULATE_QUAD_SHORTEDGE, \
    .ngon_method = MOD_TRIANGULATE_NGON_BEAUTY, \
    .min_vertices = 4, \
  }

#define _DNA_DEFAULT_UVProjectModifierData \
  { \
    .projectors = {NULL, NULL, NULL, NULL, NULL, NULL, NULL, NULL, NULL, NULL}, \
    .projectors_num = 1, \
    .aspectx = 1.0f, \
    .aspecty = 1.0f, \
    .scalex = 1.0f, \
    .scaley = 1.0f, \
    .uvlayer_name = "", \
    .uvlayer_tmp = 0, \
  }

#define _DNA_DEFAULT_UVWarpModifierData \
  { \
    .axis_u = 0, \
    .axis_v = 1, \
    .flag = 0, \
    .center = {0.5f, 0.5f}, \
    .offset = {0.0f, 0.0f}, \
    .scale = {1.0f, 1.0f}, \
    .rotation = 0.0f, \
    .object_src = NULL, \
    .bone_src = "", \
    .object_dst = NULL, \
    .bone_dst = "", \
    .vgroup_name = "", \
    .uvlayer_name = "", \
  }

#define _DNA_DEFAULT_WarpModifierData \
  { \
    .texture = NULL, \
    .map_object = NULL, \
    .map_bone = "", \
    .uvlayer_name = "", \
    .uvlayer_tmp = 0, \
    .texmapping = 0, \
    .object_from = NULL, \
    .object_to = NULL, \
    .bone_from = "", \
    .bone_to = "", \
    .curfalloff = NULL, \
    .defgrp_name = "", \
    .strength = 1.0f, \
    .falloff_radius = 1.0f, \
    .flag = 0, \
    .falloff_type = eWarp_Falloff_Smooth, \
  }

#define _DNA_DEFAULT_WaveModifierData \
  { \
    .texture = NULL, \
    .map_object = NULL, \
    .map_bone = "", \
    .uvlayer_name = "", \
    .uvlayer_tmp = 0, \
    .texmapping = MOD_DISP_MAP_LOCAL, \
    .objectcenter = NULL, \
    .defgrp_name = "", \
    .flag = MOD_WAVE_X | MOD_WAVE_Y | MOD_WAVE_CYCL | MOD_WAVE_NORM_X | MOD_WAVE_NORM_Y | MOD_WAVE_NORM_Z, \
    .startx = 0.0f, \
    .starty = 0.0f, \
    .height = 0.5f, \
    .width = 1.5f, \
    .narrow = 1.5f, \
    .speed = 0.25f, \
    .damp = 10.0f, \
    .falloff = 0.0f, \
    .timeoffs = 0.0f, \
    .lifetime = 0.0f, \
  }

#define _DNA_DEFAULT_WeightedNormalModifierData \
  { \
    .defgrp_name = "", \
    .mode = MOD_WEIGHTEDNORMAL_MODE_FACE, \
    .flag = 0, \
    .weight = 50, \
    .thresh = 0.01f, \
  }

#define _DNA_DEFAULT_WeightVGEditModifierData \
  { \
    .defgrp_name = "", \
    .edit_flags = 0, \
    .falloff_type = MOD_WVG_MAPPING_NONE, \
    .default_weight = 0.0f, \
    .cmap_curve = NULL, \
    .add_threshold = 0.01f, \
    .rem_threshold = 0.01f, \
    .mask_constant =  1.0f, \
    .mask_defgrp_name = "", \
    .mask_tex_use_channel = MOD_WVG_MASK_TEX_USE_INT, \
    .mask_texture = NULL, \
    .mask_tex_map_obj = NULL, \
    .mask_tex_map_bone = "", \
    .mask_tex_mapping = MOD_DISP_MAP_LOCAL, \
    .mask_tex_uvlayer_name = "", \
  }

#define _DNA_DEFAULT_WeightVGMixModifierData \
  { \
    .defgrp_name_a = "", \
    .defgrp_name_b = "", \
    .default_weight_a = 0.0f, \
    .default_weight_b = 0.0f, \
    .mix_mode = MOD_WVG_MIX_SET, \
    .mix_set = MOD_WVG_SET_AND, \
    .mask_constant = 1.0f, \
    .mask_defgrp_name = "", \
    .mask_tex_use_channel = MOD_WVG_MASK_TEX_USE_INT, \
    .mask_texture = NULL, \
    .mask_tex_map_obj = NULL, \
    .mask_tex_map_bone = "", \
    .mask_tex_mapping = MOD_DISP_MAP_LOCAL, \
    .mask_tex_uvlayer_name = "", \
    .flag = 0, \
  }

#define _DNA_DEFAULT_WeightVGProximityModifierData \
  { \
    .defgrp_name = "", \
    .proximity_mode = MOD_WVG_PROXIMITY_OBJECT, \
    .proximity_flags = MOD_WVG_PROXIMITY_GEOM_VERTS, \
    .proximity_ob_target = NULL, \
    .mask_constant = 1.0f, \
    .mask_defgrp_name = "", \
    .mask_tex_use_channel = MOD_WVG_MASK_TEX_USE_INT, \
    .mask_texture = NULL, \
    .mask_tex_map_obj = NULL, \
    .mask_tex_map_bone = "", \
    .mask_tex_mapping = MOD_DISP_MAP_LOCAL, \
    .mask_tex_uvlayer_name = "", \
    .min_dist = 0.0f, \
    .max_dist = 1.0f, \
    .falloff_type = MOD_WVG_MAPPING_NONE, \
  }

#define _DNA_DEFAULT_WeldModifierData \
  { \
    .merge_dist = 0.001f, \
    .mode = MOD_WELD_MODE_ALL, \
    .defgrp_name = "", \
  }

#define _DNA_DEFAULT_WireframeModifierData \
  { \
    .defgrp_name = "", \
    .offset = 0.02f, \
    .offset_fac = 0.0f, \
    .offset_fac_vg = 0.0f, \
    .crease_weight = 1.0f, \
    .flag = MOD_WIREFRAME_REPLACE | MOD_WIREFRAME_OFS_EVEN, \
    .mat_ofs = 0, \
  }

#define _DNA_DEFAULT_GreasePencilOpacityModifierData \
  { \
    .color_mode = MOD_GREASE_PENCIL_COLOR_BOTH, \
    .color_factor = 1.0f, \
    .hardness_factor = 1.0f, \
  }

#define _DNA_DEFAULT_GreasePencilSubdivModifierData \
  { \
    .level = 1, \
  }
  
#define _DNA_DEFAULT_GreasePencilColorModifierData \
  { \
    .color_mode = MOD_GREASE_PENCIL_COLOR_BOTH, \
    .hsv = {0.5f, 1.0f, 1.0f}, \
  }


#define _DNA_DEFAULT_GreasePencilTintModifierData \
  { \
    .color_mode = MOD_GREASE_PENCIL_COLOR_BOTH, \
    .tint_mode = MOD_GREASE_PENCIL_TINT_UNIFORM, \
    .factor = 0.5f, \
    .radius = 1.0f, \
    .color = {1.0f, 1.0f, 1.0f}, \
  }

#define _DNA_DEFAULT_GreasePencilSmoothModifierData \
  { \
    .flag = MOD_GREASE_PENCIL_SMOOTH_MOD_LOCATION, \
    .factor = 1.0f, \
    .step = 1, \
  }

#define _DNA_DEFAULT_GreasePencilOffsetModifierData \
  { \
    .flag = 0, \
    .offset_mode = MOD_GREASE_PENCIL_OFFSET_RANDOM, \
    .loc = {0.0f, 0.0f, 0.0f}, \
    .rot = {0.0f, 0.0f, 0.0f}, \
    .scale = {1.0f, 1.0f, 1.0f}, \
    .stroke_step = 1, \
    .stroke_start_offset = 0, \
  }

#define _DNA_DEFAULT_GreasePencilNoiseModifierData \
  { \
    .flag = GP_NOISE_FULL_STROKE | GP_NOISE_USE_RANDOM, \
    .factor = 0.5f, \
    .factor_strength = 0.0f, \
    .factor_thickness = 0.0f, \
    .factor_uvs = 0.0f, \
    .noise_scale = 0.0f, \
    .noise_offset = 0.0f, \
    .step = 4, \
    .seed = 1, \
  }
  
#define _DNA_DEFAULT_GreasePencilMirrorModifierData \
  { \
    .flag = MOD_GREASE_PENCIL_MIRROR_AXIS_X, \
  }

#define _DNA_DEFAULT_GreasePencilThickModifierData \
  { \
    .flag = 0, \
    .thickness_fac = 1.0f, \
    .thickness = 0.02, \
  }

#define _DNA_DEFAULT_GreasePencilLatticeModifierData \
  { \
    .object = NULL, \
    .strength = 1.0f, \
  }

#define _DNA_DEFAULT_GreasePencilDashModifierData \
  { \
    .dash_offset = 0, \
    .segments_array = NULL, \
    .segments_num = 0, \
    .segment_active_index = 0, \
  }

#define _DNA_DEFAULT_GreasePencilDashModifierSegment \
  { \
    .name = "Segment", \
    .dash = 2, \
    .gap = 1, \
    .radius = 1.0f, \
    .opacity = 1.0f, \
    .mat_nr = -1, \
  }
  
#define _DNA_DEFAULT_GreasePencilMultiModifierData \
  { \
    .flag = 0, \
    .duplications = 3, \
    .distance = 0.1f, \
    .offset = 0.0f, \
    .fading_center = 0.5f, \
    .fading_thickness = 0.5f, \
    .fading_opacity = 0.5f, \
  }

<<<<<<< HEAD
#define _DNA_DEFAULT_GPWeightAngleModifierData \
  { \
    .flag = 0, \
    .axis = 1, \
=======
#define _DNA_DEFAULT_GreasePencilLengthModifierData \
  { \
    .start_fac = 0.1f,\
    .end_fac = 0.1f,\
    .overshoot_fac = 0.1f,\
    .flag = GP_LENGTH_USE_CURVATURE,\
    .point_density = 30.0f,\
    .segment_influence = 0.0f,\
    .max_angle = DEG2RAD(170.0f),\
    .rand_start_fac = 0.0f,\
    .rand_end_fac = 0.0f,\
    .rand_offset = 0.0f,\
    .seed = 0,\
    .step = 4,\
>>>>>>> 1bf6d8b0
  }

/* clang-format off */<|MERGE_RESOLUTION|>--- conflicted
+++ resolved
@@ -907,12 +907,6 @@
     .fading_opacity = 0.5f, \
   }
 
-<<<<<<< HEAD
-#define _DNA_DEFAULT_GPWeightAngleModifierData \
-  { \
-    .flag = 0, \
-    .axis = 1, \
-=======
 #define _DNA_DEFAULT_GreasePencilLengthModifierData \
   { \
     .start_fac = 0.1f,\
@@ -927,7 +921,12 @@
     .rand_offset = 0.0f,\
     .seed = 0,\
     .step = 4,\
->>>>>>> 1bf6d8b0
-  }
-
+  }
+
+#define _DNA_DEFAULT_GPWeightAngleModifierData \
+  { \
+    .flag = 0, \
+    .axis = 1, \
+  }
+  
 /* clang-format off */