--- conflicted
+++ resolved
@@ -872,21 +872,6 @@
     .thickness = 0.02, \
   }
 
-<<<<<<< HEAD
-#define _DNA_DEFAULT_GreasePencilArrayModifierData \
-  { \
-    .object = NULL, \
-    .count = 2, \
-    .flag = GP_ARRAY_USE_RELATIVE, \
-    .offset = {0.0f, 0.0f, 0.0f}, \
-    .shift = {1.0f, 0.0f, 0.0f}, \
-    .rnd_offset = {0.0f, 0.0f, 0.0f}, \
-    .rnd_rot = {0.0f, 0.0f, 0.0f}, \
-    .rnd_scale = {0.0f, 0.0f, 0.0f}, \
-    .seed = 1, \
-    .mat_rpl = 0, \
-  }
-
 #define _DNA_DEFAULT_GreasePencilDashModifierData \
   { \
     .dash_offset = 0, \
@@ -905,6 +890,4 @@
     .mat_nr = -1, \
   }
 
-=======
->>>>>>> 25acfc74
 /* clang-format off */