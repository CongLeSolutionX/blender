--- conflicted
+++ resolved
@@ -836,13 +836,6 @@
     .step = 1, \
   }
 
-<<<<<<< HEAD
-#define _DNA_DEFAULT_GreasePencilMirrorModifierData \
-  { \
-    .flag = MOD_GREASE_PENCIL_MIRROR_AXIS_X, \
-  }
-  
-=======
 #define _DNA_DEFAULT_GreasePencilOffsetModifierData \
   { \
     .flag = 0, \
@@ -854,5 +847,10 @@
     .stroke_start_offset = 0, \
   }
 
->>>>>>> dd079892
+#define _DNA_DEFAULT_GreasePencilMirrorModifierData \
+  { \
+    .flag = MOD_GREASE_PENCIL_MIRROR_AXIS_X, \
+  }
+  
+
 /* clang-format off */