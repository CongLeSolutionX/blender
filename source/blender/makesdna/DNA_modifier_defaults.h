--- conflicted
+++ resolved
@@ -895,15 +895,7 @@
     .opacity = 1.0f, \
     .mat_nr = -1, \
   }
-
-<<<<<<< HEAD
-#define _DNA_DEFAULT_GPWeightAngleModifierData \
-  { \
-    .flag = 0, \
-    .axis = 1, \
-  }
   
-=======
 #define _DNA_DEFAULT_GreasePencilMultiModifierData \
   { \
     .flag = 0, \
@@ -915,5 +907,10 @@
     .fading_opacity = 0.5f, \
   }
 
->>>>>>> 76b09765
+#define _DNA_DEFAULT_GPWeightAngleModifierData \
+  { \
+    .flag = 0, \
+    .axis = 1, \
+  }
+
 /* clang-format off */