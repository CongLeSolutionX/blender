/* SPDX-FileCopyrightText: 2023 Blender Authors
 *
 * SPDX-License-Identifier: GPL-2.0-or-later */

/** \file
 * \ingroup DNA
 */

#pragma once

/* Struct members on own line. */
/* clang-format off */

#define _DNA_DEFAULT_ArmatureModifierData \
  { \
    .deformflag = ARM_DEF_VGROUP, \
    .multi = 0.0f, \
    .object = NULL, \
    .defgrp_name = "", \
  }

/* Default to 2 duplicates distributed along the x-axis by an offset of 1 object width. */
#define _DNA_DEFAULT_ArrayModifierData \
  { \
    .start_cap = NULL, \
    .end_cap = NULL, \
    .curve_ob = NULL, \
    .offset_ob = NULL, \
    .offset = {1.0f, 0.0f, 0.0f}, \
    .scale = {1.0f, 0.0f, 0.0f}, \
    .length = 0.0f, \
    .merge_dist = 0.01f, \
    .fit_type = MOD_ARR_FIXEDCOUNT, \
    .offset_type = MOD_ARR_OFF_RELATIVE, \
    .flags = 0, \
    .count = 2, \
    .uv_offset = {0.0f, 0.0f}, \
  }

#define _DNA_DEFAULT_BevelModifierData \
  { \
    .value = 0.1f, \
    .res = 1, \
    .flags = 0, \
    .val_flags = MOD_BEVEL_AMT_OFFSET, \
    .profile_type = MOD_BEVEL_PROFILE_SUPERELLIPSE, \
    .lim_flags = MOD_BEVEL_ANGLE, \
    .e_flags = 0, \
    .mat = -1, \
    .edge_flags = 0, \
    .face_str_mode = MOD_BEVEL_FACE_STRENGTH_NONE, \
    .miter_inner = MOD_BEVEL_MITER_SHARP, \
    .miter_outer = MOD_BEVEL_MITER_SHARP, \
    .affect_type = MOD_BEVEL_AFFECT_EDGES, \
    .profile = 0.5f, \
    .bevel_angle = DEG2RADF(30.0f), \
    .spread = 0.1f, \
    .defgrp_name = "", \
  }

#define _DNA_DEFAULT_BooleanModifierData \
  { \
    .object = NULL, \
    .collection = NULL, \
    .double_threshold = 1e-6f, \
    .operation = eBooleanModifierOp_Difference, \
    .solver = eBooleanModifierSolver_Exact, \
    .flag = eBooleanModifierFlag_Object, \
    .bm_flag = 0, \
  }

#define _DNA_DEFAULT_BuildModifierData \
  { \
    .start = 1.0f, \
    .length = 100.0f, \
    .flag = 0, \
    .randomize = 0, \
    .seed = 0, \
  }

#define _DNA_DEFAULT_CastModifierData \
  { \
    .object = NULL, \
    .fac = 0.5f, \
    .radius = 0.0f, \
    .size = 0.0f, \
    .defgrp_name = "", \
    .flag = MOD_CAST_X | MOD_CAST_Y | MOD_CAST_Z | MOD_CAST_SIZE_FROM_RADIUS, \
    .type = MOD_CAST_TYPE_SPHERE, \
  }

#define _DNA_DEFAULT_ClothSimSettings \
  { \
    .cache = NULL, \
    .mingoal = 0.0f, \
    .Cvi = 1.0f, \
    .gravity = {0.0f, 0.0f, -9.81f}, \
    .dt = 0.0f, \
    .mass = 0.3f, \
    .shear = 5.0f, \
    .bending = 0.5f, \
    .max_bend = 0.5f, \
    .max_shear = 5.0f, \
    .max_sewing = 0.0f, \
    .avg_spring_len = 0.0f, \
    .timescale = 1.0f, \
    .time_scale = 1.0f, \
    .maxgoal = 1.0f, \
    .eff_force_scale = 1000.0f, \
    .eff_wind_scale = 250.0f, \
    .sim_time_old = 0.0f, \
    .defgoal = 0.0f, \
    .goalspring = 1.0f, \
    .goalfrict = 0.0f, \
    .velocity_smooth = 0.0f, \
    .density_target = 0.0f, \
    .density_strength = 0.0f, \
    .collider_friction = 0.0f, \
    .shrink_min = 0.0f, \
    .shrink_max = 0.0f, \
    .uniform_pressure_force = 0.0f, \
    .target_volume = 0.0f, \
    .pressure_factor = 1.0f, \
    .fluid_density = 0.0f, \
    .vgroup_pressure = 0, \
    .bending_damping = 0.5f, \
    .voxel_cell_size = 0.1f, \
    .stepsPerFrame = 5, \
    .flags = CLOTH_SIMSETTINGS_FLAG_INTERNAL_SPRINGS_NORMAL, \
    .maxspringlen = 10, \
    .solver_type = 0, \
    .vgroup_bend = 0, \
    .vgroup_mass = 0, \
    .vgroup_struct = 0, \
    .vgroup_shrink = 0, \
    .shapekey_rest = 0, \
    .presets = 2, \
    .reset = 0, \
    .effector_weights = NULL, \
    .bending_model = CLOTH_BENDING_ANGULAR, \
    .vgroup_shear = 0, \
    .tension = 15.0f , \
    .compression = 15.0f, \
    .max_tension =  15.0f, \
    .max_compression = 15.0f, \
    .tension_damp = 5.0f, \
    .compression_damp = 5.0f, \
    .shear_damp = 5.0f, \
    .internal_spring_max_length = 0.0f, \
    .internal_spring_max_diversion = M_PI_4, \
    .vgroup_intern = 0, \
    .internal_tension = 15.0f, \
    .internal_compression = 15.0f, \
    .max_internal_tension = 15.0f, \
    .max_internal_compression = 15.0f, \
  }

#define _DNA_DEFAULT_ClothCollSettings \
  { \
    .collision_list = NULL, \
    .epsilon = 0.015f, \
    .self_friction = 5.0f, \
    .friction = 5.0f, \
    .damping = 0.0f, \
    .selfepsilon = 0.015f, \
    .flags = CLOTH_COLLSETTINGS_FLAG_ENABLED, \
    .loop_count = 2, \
    .group = NULL, \
    .vgroup_selfcol = 0, \
    .vgroup_objcol = 0, \
    .clamp = 0.0f, \
    .self_clamp = 0.0f, \
  }

#define _DNA_DEFAULT_ClothModifierData \
  { \
    .clothObject = NULL, \
    .sim_parms = NULL, \
    .coll_parms = NULL, \
    .point_cache = NULL, \
    .ptcaches = {NULL, NULL}, \
    .hairdata = NULL, \
    .hair_grid_min = {0.0f, 0.0f, 0.0f}, \
    .hair_grid_max = {0.0f, 0.0f, 0.0f}, \
    .hair_grid_res = {0, 0, 0}, \
    .hair_grid_cellsize = 0.0f, \
    .solver_result = NULL, \
  }

#define _DNA_DEFAULT_CollisionModifierData \
  { \
    .x = NULL, \
    .xnew = NULL, \
    .xold = NULL, \
    .current_xnew = NULL, \
    .current_x = NULL, \
    .current_v = NULL, \
    .vert_tris = NULL, \
    .mvert_num = 0, \
    .tri_num = 0, \
    .time_x = -1000.0f, \
    .time_xnew = -1000.0f, \
    .is_static = false, \
    .bvhtree = NULL, \
  }

#define _DNA_DEFAULT_CorrectiveSmoothModifierData \
  { \
    .bind_coords = NULL, \
    .bind_coords_num = 0, \
    .lambda = 0.5f, \
    .scale = 1.0f, \
    .repeat = 5, \
    .flag = 0, \
    .smooth_type = MOD_CORRECTIVESMOOTH_SMOOTH_SIMPLE, \
    .defgrp_name = "", \
  }

#define _DNA_DEFAULT_CurveModifierData \
  { \
    .object = NULL, \
    .name = "", \
    .defaxis = MOD_CURVE_POSX, \
    .flag = 0, \
  }

/* Defines are scattered across too many files, they need to be moved to DNA. */
#if 0
#define _DNA_DEFAULT_DataTransferModifierData \
  { \
    .ob_source = NULL, \
    .data_types = 0, \
    .vmap_mode = MREMAP_MODE_VERT_NEAREST, \
    .emap_mode = MREMAP_MODE_EDGE_NEAREST, \
    .lmap_mode = MREMAP_MODE_LOOP_NEAREST_POLYNOR, \
    .pmap_mode = MREMAP_MODE_POLY_NEAREST, \
    .map_max_distance = 1.0f, \
    .map_ray_radius = 0.0f, \
    .islands_precision = 0.0f, \
    .layers_select_src = {DT_LAYERS_ALL_SRC, DT_LAYERS_ALL_SRC, DT_LAYERS_ALL_SRC, DT_LAYERS_ALL_SRC}, \
    .layers_select_dst = {DT_LAYERS_NAME_DST, DT_LAYERS_NAME_DST, DT_LAYERS_NAME_DST, DT_LAYERS_NAME_DST}, \
    .mix_mod = CDT_MIX_TRANSFER, \
    .mix_factor = 1.0f, \
    .defgrp_name = "", \
    .flags = MOD_DATATRANSFER_OBSRC_TRANSFORM, \
  }
#endif

#define _DNA_DEFAULT_DecimateModifierData \
  { \
    .percent = 1.0f, \
    .iter = 0, \
    .delimit = 0, \
    .symmetry_axis = 0, \
    .angle = DEG2RADF(5.0f), \
    .defgrp_name = "", \
    .defgrp_factor = 1.0f, \
    .flag = 0, \
    .mode = 0, \
    .face_count = 0, \
  }

#define _DNA_DEFAULT_DisplaceModifierData \
  { \
    .texture = NULL, \
    .map_object = NULL, \
    .map_bone = "", \
    .uvlayer_name = "", \
    .uvlayer_tmp = 0, \
    .texmapping = 0, \
    .strength = 1.0f, \
    .direction = MOD_DISP_DIR_NOR, \
    .defgrp_name = "", \
    .midlevel = 0.5f, \
    .space = MOD_DISP_SPACE_LOCAL, \
    .flag = 0, \
  }

#define _DNA_DEFAULT_DynamicPaintModifierData \
  { \
    .canvas = NULL, \
    .brush = NULL, \
    .type = MOD_DYNAMICPAINT_TYPE_CANVAS, \
  }

/* Default to 30-degree split angle, sharpness from both angle & flag. */
#define _DNA_DEFAULT_EdgeSplitModifierData \
  { \
    .split_angle = DEG2RADF(30.0f), \
    .flags = MOD_EDGESPLIT_FROMANGLE | MOD_EDGESPLIT_FROMFLAG, \
  }

#define _DNA_DEFAULT_ExplodeModifierData \
  { \
    .facepa = NULL, \
    .flag = eExplodeFlag_Unborn | eExplodeFlag_Alive | eExplodeFlag_Dead, \
    .vgroup = 0, \
    .protect = 0.0f, \
    .uvname = "", \
  }

/* Fluid modifier settings skipped for now. */

#define _DNA_DEFAULT_HookModifierData \
  { \
    .subtarget = "", \
    .flag = 0, \
    .falloff_type = eHook_Falloff_Smooth, \
    .parentinv = _DNA_DEFAULT_UNIT_M4, \
    .cent = {0.0f, 0.0f, 0.0f}, \
    .falloff = 0.0f, \
    .curfalloff = NULL, \
    .indexar = NULL, \
    .indexar_num = 0, \
    .force = 1.0f, \
    .name = "", \
  }

#define _DNA_DEFAULT_LaplacianDeformModifierData \
  { \
    .anchor_grp_name = "", \
    .verts_num = 0, \
    .repeat = 1, \
    .vertexco = NULL, \
    .cache_system = NULL, \
    .flag = 0, \
  }

#define _DNA_DEFAULT_LaplacianSmoothModifierData \
  { \
    .lambda = 0.01f, \
    .lambda_border = 0.01f, \
    .defgrp_name = "", \
    .flag = MOD_LAPLACIANSMOOTH_X | MOD_LAPLACIANSMOOTH_Y | MOD_LAPLACIANSMOOTH_Z | \
            MOD_LAPLACIANSMOOTH_PRESERVE_VOLUME | MOD_LAPLACIANSMOOTH_NORMALIZED, \
    .repeat = 1, \
  }

#define _DNA_DEFAULT_LatticeModifierData \
  { \
    .object = NULL, \
    .name = "", \
    .strength = 1.0f, \
    .flag = 0, \
  }

#define _DNA_DEFAULT_MaskModifierData \
  { \
    .ob_arm = NULL, \
    .vgroup = "", \
    .mode = 0, \
    .flag = 0, \
    .threshold = 0.0f, \
  }

/* Y and Z forward and up axes, Blender default. */
#define _DNA_DEFAULT_MeshCacheModifierData \
  { \
    .flag = 0, \
    .type = MOD_MESHCACHE_TYPE_MDD, \
    .time_mode = 0, \
    .play_mode = 0, \
    .forward_axis = 1, \
    .up_axis = 2, \
    .flip_axis = 0, \
    .interp = MOD_MESHCACHE_INTERP_LINEAR, \
    .factor = 1.0f, \
    .deform_mode = 0.0f, \
    .frame_start = 0.0f, \
    .frame_scale = 1.0f, \
    .eval_frame = 0.0f, \
    .eval_time = 0.0f, \
    .eval_factor = 0.0f, \
    .filepath = "", \
  }

#define _DNA_DEFAULT_MeshDeformModifierData \
  { \
    .object = 0, \
    .defgrp_name = "", \
    .gridsize = 5, \
    .flag = 0, \
    .bindinfluences = NULL, \
    .bindoffsets = NULL, \
    .bindcagecos = NULL, \
    .verts_num = 0, \
    .cage_verts_num = 0, \
    .dyngrid = NULL, \
    .dyninfluences = NULL, \
    .dynverts = NULL, \
    .dyngridsize = 0, \
    .influences_num = 0, \
    .dyncellmin = {0.0f, 0.0f, 0.0f}, \
    .dyncellwidth = 0.0f, \
    .bindmat = _DNA_DEFAULT_UNIT_M4, \
    .bindweights = NULL, \
    .bindcos = NULL, \
    .bindfunc = NULL, \
  }

#define _DNA_DEFAULT_MeshSeqCacheModifierData \
  { \
    .cache_file = NULL, \
    .object_path = "", \
    .read_flag = MOD_MESHSEQ_READ_VERT | MOD_MESHSEQ_READ_POLY | MOD_MESHSEQ_READ_UV | \
                 MOD_MESHSEQ_READ_COLOR | MOD_MESHSEQ_INTERPOLATE_VERTICES, \
    .velocity_scale = 1.0f, \
    .reader = NULL, \
    .reader_object_path = "", \
  }

#define _DNA_DEFAULT_MirrorModifierData \
  { \
    .flag = MOD_MIR_AXIS_X | MOD_MIR_VGROUP, \
    .tolerance = 0.001f, \
    .bisect_threshold = 0.001f, \
    .uv_offset = {0.0f, 0.0f}, \
    .uv_offset_copy = {0.0f, 0.0f}, \
    .mirror_ob = NULL, \
    .use_correct_order_on_merge = true, \
  }

#define _DNA_DEFAULT_MultiresModifierData \
  { \
    .lvl = 0, \
    .sculptlvl = 0, \
    .renderlvl = 0, \
    .totlvl = 0, \
    .flags = eMultiresModifierFlag_UseCrease | eMultiresModifierFlag_ControlEdges, \
    .uv_smooth = SUBSURF_UV_SMOOTH_PRESERVE_BOUNDARIES, \
    .quality = 4, \
    .boundary_smooth = SUBSURF_BOUNDARY_SMOOTH_ALL, \
  }

#define _DNA_DEFAULT_NormalEditModifierData \
  { \
    .defgrp_name = "", \
    .target = NULL, \
    .mode = MOD_NORMALEDIT_MODE_RADIAL, \
    .flag = 0, \
    .mix_mode = MOD_NORMALEDIT_MIX_COPY, \
    .mix_factor = 1.0f, \
    .mix_limit = M_PI, \
    .offset = {0.0f, 0.0f, 0.0f}, \
  }

/* Some fields are initialized in #init_data. */
#define _DNA_DEFAULT_OceanModifierData \
  { \
    .ocean = NULL, \
    .oceancache = NULL, \
    .resolution = 7, \
    .viewport_resolution = 7, \
    .spatial_size = 50, \
    .wind_velocity = 30.0f, \
    .damp = 0.5f, \
    .smallest_wave = 0.01f, \
    .depth = 200.0f, \
    .wave_alignment = 0.0f, \
    .wave_direction = 0.0f, \
    .wave_scale = 1.0f, \
    .chop_amount = 1.0f, \
    .foam_coverage = 0.0f, \
    .time = 1.0f, \
    .spectrum = MOD_OCEAN_SPECTRUM_PHILLIPS, \
    .fetch_jonswap = 120.0f, \
    .sharpen_peak_jonswap = 0.0f, \
    .bakestart = 1, \
    .bakeend = 250, \
    .cachepath = "", \
    .foamlayername = "", \
    .spraylayername = "", \
    .cached = 0, \
    .geometry_mode = 0, \
    .flag = 0, \
    .repeat_x = 1, \
    .repeat_y = 1, \
    .seed = 0, \
    .size = 1.0f, \
    .foam_fade = 0.98f, \
  }

#define _DNA_DEFAULT_ParticleInstanceModifierData \
  { \
    .psys = 1, \
    .flag = eParticleInstanceFlag_Parents | eParticleInstanceFlag_Unborn | \
            eParticleInstanceFlag_Alive | eParticleInstanceFlag_Dead, \
    .axis = 2, \
    .space = eParticleInstanceSpace_World, \
    .position = 1.0f, \
    .random_position = 0.0f, \
    .rotation = 0.0f, \
    .random_rotation = 0.0f, \
    .particle_offset = 0.0f, \
    .particle_amount = 1.0f, \
    .index_layer_name = "", \
    .value_layer_name = "", \
  }

#define _DNA_DEFAULT_ParticleSystemModifierData \
  { \
    .psys = NULL, \
    .mesh_final = NULL, \
    .mesh_original = NULL, \
    .totdmvert = 0, \
    .totdmedge = 0, \
    .totdmface = 0, \
    .flag = 0, \
  }

#define _DNA_DEFAULT_RemeshModifierData \
  { \
    .threshold = 1.0f, \
    .scale = 0.9f, \
    .hermite_num = 1.0f, \
    .depth = 4, \
    .flag = MOD_REMESH_FLOOD_FILL, \
    .mode = MOD_REMESH_VOXEL, \
    .voxel_size = 0.1f, \
    .adaptivity = 0.0f, \
  }

#define _DNA_DEFAULT_ScrewModifierData \
  { \
    .ob_axis = NULL, \
    .steps = 16, \
    .render_steps = 16, \
    .iter = 1, \
    .screw_ofs = 0.0f, \
    .angle = 2.0f * M_PI, \
    .merge_dist = 0.01f, \
    .flag = MOD_SCREW_SMOOTH_SHADING, \
    .axis = 2, \
  }

/* Shape key modifier has no items. */

#define _DNA_DEFAULT_ShrinkwrapModifierData \
  { \
    .target = NULL, \
    .auxTarget = NULL, \
    .vgroup_name = "", \
    .keepDist = 0.0f, \
    .shrinkType = MOD_SHRINKWRAP_NEAREST_SURFACE, \
    .shrinkOpts = MOD_SHRINKWRAP_PROJECT_ALLOW_POS_DIR, \
    .shrinkMode = 0, \
    .projLimit = 0.0f, \
    .projAxis = 0, \
    .subsurfLevels = 0, \
  }

#define _DNA_DEFAULT_SimpleDeformModifierData \
  { \
    .origin = NULL, \
    .vgroup_name = "", \
    .factor = DEG2RADF(45.0f), \
    .limit = {0.0f, 1.0f}, \
    .mode = MOD_SIMPLEDEFORM_MODE_TWIST, \
    .axis = 0, \
    .deform_axis = 0, \
    .flag = 0, \
  }

#define _DNA_DEFAULT_NodesModifierData \
  { 0 }

#define _DNA_DEFAULT_SkinModifierData \
  { \
    .branch_smoothing = 0.0f, \
    .flag = 0, \
    .symmetry_axes = MOD_SKIN_SYMM_X, \
  }

#define _DNA_DEFAULT_SmoothModifierData \
  { \
    .fac = 0.5f, \
    .repeat = 1, \
    .defgrp_name = "", \
    .flag = MOD_SMOOTH_X | MOD_SMOOTH_Y | MOD_SMOOTH_Z, \
  }

/* Softbody modifier skipped for now. */

#define _DNA_DEFAULT_SolidifyModifierData \
  { \
    .defgrp_name = "", \
    .shell_defgrp_name = "", \
    .rim_defgrp_name = "", \
    .offset = 0.01f, \
    .offset_fac = -1.0f, \
    .offset_fac_vg = 0.0f, \
    .offset_clamp = 0.0f, \
    .mode = MOD_SOLIDIFY_MODE_EXTRUDE, \
    .nonmanifold_offset_mode = MOD_SOLIDIFY_NONMANIFOLD_OFFSET_MODE_CONSTRAINTS, \
    .nonmanifold_boundary_mode = MOD_SOLIDIFY_NONMANIFOLD_BOUNDARY_MODE_NONE, \
    .crease_inner = 0.0f, \
    .crease_outer = 0.0f, \
    .crease_rim = 0.0f, \
    .flag = MOD_SOLIDIFY_RIM, \
    .mat_ofs = 0, \
    .mat_ofs_rim = 0, \
    .merge_tolerance = 0.0001f, \
    .bevel_convex = 0.0f, \
  }

#define _DNA_DEFAULT_SubsurfModifierData \
  { \
    .subdivType = 0, \
    .levels = 1, \
    .renderLevels = 2, \
    .flags = eSubsurfModifierFlag_UseCrease | eSubsurfModifierFlag_ControlEdges, \
    .uv_smooth = SUBSURF_UV_SMOOTH_PRESERVE_BOUNDARIES, \
    .quality = 3, \
    .boundary_smooth = SUBSURF_BOUNDARY_SMOOTH_ALL, \
    .emCache = NULL, \
    .mCache = NULL, \
  }

#define _DNA_DEFAULT_SurfaceModifierData \
  { \
   .runtime = {NULL}, /* Include to avoid empty an struct (for MSVC). */ \
  }

#define _DNA_DEFAULT_SurfaceDeformModifierData \
  { \
    .depsgraph = NULL, \
    .target = NULL, \
    .verts = NULL, \
    .falloff = 4.0f, \
    .mesh_verts_num = 0, \
    .bind_verts_num = 0, \
    .target_verts_num = 0, \
    .target_polys_num = 0, \
    .flags = 0, \
    .mat = _DNA_DEFAULT_UNIT_M4, \
    .strength = 1.0f, \
    .defgrp_name = "", \
  }

#define _DNA_DEFAULT_TriangulateModifierData \
  { \
    .flag = 0, \
    .quad_method = MOD_TRIANGULATE_QUAD_SHORTEDGE, \
    .ngon_method = MOD_TRIANGULATE_NGON_BEAUTY, \
    .min_vertices = 4, \
  }

#define _DNA_DEFAULT_UVProjectModifierData \
  { \
    .projectors = {NULL, NULL, NULL, NULL, NULL, NULL, NULL, NULL, NULL, NULL}, \
    .projectors_num = 1, \
    .aspectx = 1.0f, \
    .aspecty = 1.0f, \
    .scalex = 1.0f, \
    .scaley = 1.0f, \
    .uvlayer_name = "", \
    .uvlayer_tmp = 0, \
  }

#define _DNA_DEFAULT_UVWarpModifierData \
  { \
    .axis_u = 0, \
    .axis_v = 1, \
    .flag = 0, \
    .center = {0.5f, 0.5f}, \
    .offset = {0.0f, 0.0f}, \
    .scale = {1.0f, 1.0f}, \
    .rotation = 0.0f, \
    .object_src = NULL, \
    .bone_src = "", \
    .object_dst = NULL, \
    .bone_dst = "", \
    .vgroup_name = "", \
    .uvlayer_name = "", \
  }

#define _DNA_DEFAULT_WarpModifierData \
  { \
    .texture = NULL, \
    .map_object = NULL, \
    .map_bone = "", \
    .uvlayer_name = "", \
    .uvlayer_tmp = 0, \
    .texmapping = 0, \
    .object_from = NULL, \
    .object_to = NULL, \
    .bone_from = "", \
    .bone_to = "", \
    .curfalloff = NULL, \
    .defgrp_name = "", \
    .strength = 1.0f, \
    .falloff_radius = 1.0f, \
    .flag = 0, \
    .falloff_type = eWarp_Falloff_Smooth, \
  }

#define _DNA_DEFAULT_WaveModifierData \
  { \
    .texture = NULL, \
    .map_object = NULL, \
    .map_bone = "", \
    .uvlayer_name = "", \
    .uvlayer_tmp = 0, \
    .texmapping = MOD_DISP_MAP_LOCAL, \
    .objectcenter = NULL, \
    .defgrp_name = "", \
    .flag = MOD_WAVE_X | MOD_WAVE_Y | MOD_WAVE_CYCL | MOD_WAVE_NORM_X | MOD_WAVE_NORM_Y | MOD_WAVE_NORM_Z, \
    .startx = 0.0f, \
    .starty = 0.0f, \
    .height = 0.5f, \
    .width = 1.5f, \
    .narrow = 1.5f, \
    .speed = 0.25f, \
    .damp = 10.0f, \
    .falloff = 0.0f, \
    .timeoffs = 0.0f, \
    .lifetime = 0.0f, \
  }

#define _DNA_DEFAULT_WeightedNormalModifierData \
  { \
    .defgrp_name = "", \
    .mode = MOD_WEIGHTEDNORMAL_MODE_FACE, \
    .flag = 0, \
    .weight = 50, \
    .thresh = 0.01f, \
  }

#define _DNA_DEFAULT_WeightVGEditModifierData \
  { \
    .defgrp_name = "", \
    .edit_flags = 0, \
    .falloff_type = MOD_WVG_MAPPING_NONE, \
    .default_weight = 0.0f, \
    .cmap_curve = NULL, \
    .add_threshold = 0.01f, \
    .rem_threshold = 0.01f, \
    .mask_constant =  1.0f, \
    .mask_defgrp_name = "", \
    .mask_tex_use_channel = MOD_WVG_MASK_TEX_USE_INT, \
    .mask_texture = NULL, \
    .mask_tex_map_obj = NULL, \
    .mask_tex_map_bone = "", \
    .mask_tex_mapping = MOD_DISP_MAP_LOCAL, \
    .mask_tex_uvlayer_name = "", \
  }

#define _DNA_DEFAULT_WeightVGMixModifierData \
  { \
    .defgrp_name_a = "", \
    .defgrp_name_b = "", \
    .default_weight_a = 0.0f, \
    .default_weight_b = 0.0f, \
    .mix_mode = MOD_WVG_MIX_SET, \
    .mix_set = MOD_WVG_SET_AND, \
    .mask_constant = 1.0f, \
    .mask_defgrp_name = "", \
    .mask_tex_use_channel = MOD_WVG_MASK_TEX_USE_INT, \
    .mask_texture = NULL, \
    .mask_tex_map_obj = NULL, \
    .mask_tex_map_bone = "", \
    .mask_tex_mapping = MOD_DISP_MAP_LOCAL, \
    .mask_tex_uvlayer_name = "", \
    .flag = 0, \
  }

#define _DNA_DEFAULT_WeightVGProximityModifierData \
  { \
    .defgrp_name = "", \
    .proximity_mode = MOD_WVG_PROXIMITY_OBJECT, \
    .proximity_flags = MOD_WVG_PROXIMITY_GEOM_VERTS, \
    .proximity_ob_target = NULL, \
    .mask_constant = 1.0f, \
    .mask_defgrp_name = "", \
    .mask_tex_use_channel = MOD_WVG_MASK_TEX_USE_INT, \
    .mask_texture = NULL, \
    .mask_tex_map_obj = NULL, \
    .mask_tex_map_bone = "", \
    .mask_tex_mapping = MOD_DISP_MAP_LOCAL, \
    .mask_tex_uvlayer_name = "", \
    .min_dist = 0.0f, \
    .max_dist = 1.0f, \
    .falloff_type = MOD_WVG_MAPPING_NONE, \
  }

#define _DNA_DEFAULT_WeldModifierData \
  { \
    .merge_dist = 0.001f, \
    .mode = MOD_WELD_MODE_ALL, \
    .defgrp_name = "", \
  }

#define _DNA_DEFAULT_WireframeModifierData \
  { \
    .defgrp_name = "", \
    .offset = 0.02f, \
    .offset_fac = 0.0f, \
    .offset_fac_vg = 0.0f, \
    .crease_weight = 1.0f, \
    .flag = MOD_WIREFRAME_REPLACE | MOD_WIREFRAME_OFS_EVEN, \
    .mat_ofs = 0, \
  }
  
#define _DNA_DEFAULT_GreasePencilOpacityModifierData \
  { \
    .color_mode = MOD_GREASE_PENCIL_COLOR_BOTH, \
    .color_factor = 1.0f, \
    .hardness_factor = 1.0f, \
  }

#define _DNA_DEFAULT_GreasePencilSubdivModifierData \
  { \
    .level = 1, \
  }
  
#define _DNA_DEFAULT_GreasePencilColorModifierData \
  { \
    .color_mode = MOD_GREASE_PENCIL_COLOR_BOTH, \
    .hsv = {0.5f, 1.0f, 1.0f}, \
  }


#define _DNA_DEFAULT_GreasePencilTintModifierData \
  { \
    .color_mode = MOD_GREASE_PENCIL_COLOR_BOTH, \
    .tint_mode = MOD_GREASE_PENCIL_TINT_UNIFORM, \
    .factor = 0.5f, \
    .radius = 1.0f, \
    .color = {1.0f, 1.0f, 1.0f}, \
  }

#define _DNA_DEFAULT_GreasePencilSmoothModifierData \
  { \
    .flag = MOD_GREASE_PENCIL_SMOOTH_MOD_LOCATION, \
    .factor = 1.0f, \
    .step = 1, \
  }

#define _DNA_DEFAULT_GreasePencilOffsetModifierData \
  { \
    .flag = 0, \
    .offset_mode = MOD_GREASE_PENCIL_OFFSET_RANDOM, \
    .loc = {0.0f, 0.0f, 0.0f}, \
    .rot = {0.0f, 0.0f, 0.0f}, \
    .scale = {0.0f, 0.0f, 0.0f}, \
    .stroke_step = 1, \
    .stroke_start_offset = 0, \
  }

#define _DNA_DEFAULT_GreasePencilNoiseModifierData \
  { \
    .flag = GP_NOISE_FULL_STROKE | GP_NOISE_USE_RANDOM, \
    .factor = 0.5f, \
    .factor_strength = 0.0f, \
    .factor_thickness = 0.0f, \
    .factor_uvs = 0.0f, \
    .noise_scale = 0.0f, \
    .noise_offset = 0.0f, \
    .step = 4, \
    .seed = 1, \
  }
  
#define _DNA_DEFAULT_GreasePencilMirrorModifierData \
  { \
    .flag = MOD_GREASE_PENCIL_MIRROR_AXIS_X, \
  }

#define _DNA_DEFAULT_GreasePencilThickModifierData \
  { \
    .flag = 0, \
    .thickness_fac = 1.0f, \
    .thickness = 0.02, \
  }

#define _DNA_DEFAULT_GreasePencilLatticeModifierData \
  { \
    .object = NULL, \
    .strength = 1.0f, \
  }

#define _DNA_DEFAULT_GreasePencilDashModifierData \
  { \
    .dash_offset = 0, \
    .segments_array = NULL, \
    .segments_num = 0, \
    .segment_active_index = 0, \
  }

#define _DNA_DEFAULT_GreasePencilDashModifierSegment \
  { \
    .name = "Segment", \
    .dash = 2, \
    .gap = 1, \
    .radius = 1.0f, \
    .opacity = 1.0f, \
    .mat_nr = -1, \
  }
  
#define _DNA_DEFAULT_GreasePencilMultiModifierData \
  { \
    .flag = 0, \
    .duplications = 3, \
    .distance = 0.1f, \
    .offset = 0.0f, \
    .fading_center = 0.5f, \
    .fading_thickness = 0.5f, \
    .fading_opacity = 0.5f, \
  }

#define _DNA_DEFAULT_GreasePencilLengthModifierData \
  { \
    .start_fac = 0.1f,\
    .end_fac = 0.1f,\
    .overshoot_fac = 0.1f,\
    .flag = GP_LENGTH_USE_CURVATURE,\
    .point_density = 30.0f,\
    .segment_influence = 0.0f,\
    .max_angle = DEG2RAD(170.0f),\
    .rand_start_fac = 0.0f,\
    .rand_end_fac = 0.0f,\
    .rand_offset = 0.0f,\
    .seed = 0,\
    .step = 4,\
  }

#define _DNA_DEFAULT_GreasePencilWeightAngleModifierData \
  { \
    .flag = 0, \
    .axis = 1, \
  }
  
#define _DNA_DEFAULT_GreasePencilArrayModifierData \
  { \
    .object = NULL, \
    .count = 2, \
    .flag = GP_ARRAY_USE_RELATIVE, \
    .offset = {0.0f, 0.0f, 0.0f}, \
    .shift = {1.0f, 0.0f, 0.0f}, \
    .rnd_offset = {0.0f, 0.0f, 0.0f}, \
    .rnd_rot = {0.0f, 0.0f, 0.0f}, \
    .rnd_scale = {0.0f, 0.0f, 0.0f}, \
    .seed = 1, \
    .mat_rpl = 0, \
  }

#define _DNA_DEFAULT_GreasePencilWeightProximityModifierData \
  { \
    .target_vgname = "", \
    .flag = 0, \
    .dist_start = 0.0f, \
    .dist_end = 20.0f, \
  }
  
#define _DNA_DEFAULT_GreasePencilHookModifierData \
  { \
    .object = NULL, \
    .subtarget = "", \
    .flag = 0, \
    .falloff_type = MOD_GREASE_PENCIL_HOOK_Falloff_Smooth, \
    .parentinv = _DNA_DEFAULT_UNIT_M4, \
    .cent = {0.0f, 0.0f, 0.0f}, \
    .falloff = 0.0f, \
    .force = 0.5f, \
  }

<<<<<<< HEAD
#define _DNA_DEFAULT_GreasePencilTimeModifierData \
  { \
    .flag = MOD_GREASE_PENCIL_TIME_KEEP_LOOP, \
    .offset = 1, \
    .frame_scale = 1.0f, \
    .mode = 0, \
    .sfra = 1, \
    .efra = 250, \
    .segments_array = NULL, \
    .segments_num = 1, \
    .segment_active_index = 0, \
  }

#define _DNA_DEFAULT_GreasePencilTimeModifierSegment \
  { \
    .name = "Segment", \
    .segment_start = 1, \
    .segment_end = 2, \
    .segment_mode = 0, \
    .segment_repeat = 1, \
  }

=======
#define _DNA_DEFAULT_GreasePencilLineartModifierData \
  { \
    .edge_types = MOD_LINEART_EDGE_FLAG_INIT_TYPE, \
    .thickness = 25, \
    .opacity = 1.0f, \
    .crease_threshold = DEG2RAD(140.0f), \
    .calculation_flags = MOD_LINEART_ALLOW_DUPLI_OBJECTS | MOD_LINEART_ALLOW_CLIPPING_BOUNDARIES | \
                         MOD_LINEART_USE_CREASE_ON_SHARP_EDGES | MOD_LINEART_FILTER_FACE_MARK_KEEP_CONTOUR | \
                         MOD_LINEART_MATCH_OUTPUT_VGROUP, \
    /* Do not split by default, this is for better chaining quality. */ \
    .angle_splitting_threshold = 0.0f, \
    .chaining_image_threshold = 0.001f, \
    .stroke_depth_offset = 0.05,\
    .chain_smooth_tolerance = 0.0f,\
    .overscan = 0.1f,\
    .shadow_camera_near = 0.1f, \
    .shadow_camera_far = 200.0f, \
    .shadow_camera_size = 200.0f, \
  }
  
>>>>>>> c04eb581
/* clang-format off */<|MERGE_RESOLUTION|>--- conflicted
+++ resolved
@@ -963,30 +963,6 @@
     .force = 0.5f, \
   }
 
-<<<<<<< HEAD
-#define _DNA_DEFAULT_GreasePencilTimeModifierData \
-  { \
-    .flag = MOD_GREASE_PENCIL_TIME_KEEP_LOOP, \
-    .offset = 1, \
-    .frame_scale = 1.0f, \
-    .mode = 0, \
-    .sfra = 1, \
-    .efra = 250, \
-    .segments_array = NULL, \
-    .segments_num = 1, \
-    .segment_active_index = 0, \
-  }
-
-#define _DNA_DEFAULT_GreasePencilTimeModifierSegment \
-  { \
-    .name = "Segment", \
-    .segment_start = 1, \
-    .segment_end = 2, \
-    .segment_mode = 0, \
-    .segment_repeat = 1, \
-  }
-
-=======
 #define _DNA_DEFAULT_GreasePencilLineartModifierData \
   { \
     .edge_types = MOD_LINEART_EDGE_FLAG_INIT_TYPE, \
@@ -1006,6 +982,27 @@
     .shadow_camera_far = 200.0f, \
     .shadow_camera_size = 200.0f, \
   }
-  
->>>>>>> c04eb581
+
+#define _DNA_DEFAULT_GreasePencilTimeModifierData \
+  { \
+    .flag = MOD_GREASE_PENCIL_TIME_KEEP_LOOP, \
+    .offset = 1, \
+    .frame_scale = 1.0f, \
+    .mode = 0, \
+    .sfra = 1, \
+    .efra = 250, \
+    .segments_array = NULL, \
+    .segments_num = 1, \
+    .segment_active_index = 0, \
+  }
+
+#define _DNA_DEFAULT_GreasePencilTimeModifierSegment \
+  { \
+    .name = "Segment", \
+    .segment_start = 1, \
+    .segment_end = 2, \
+    .segment_mode = 0, \
+    .segment_repeat = 1, \
+  }
+
 /* clang-format off */