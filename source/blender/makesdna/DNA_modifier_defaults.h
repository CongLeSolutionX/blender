/* SPDX-FileCopyrightText: 2023 Blender Authors
 *
 * SPDX-License-Identifier: GPL-2.0-or-later */

/** \file
 * \ingroup DNA
 */

#pragma once

/* Struct members on own line. */
/* clang-format off */

#define _DNA_DEFAULT_ArmatureModifierData \
  { \
    .deformflag = ARM_DEF_VGROUP, \
    .multi = 0.0f, \
    .object = NULL, \
    .defgrp_name = "", \
  }

/* Default to 2 duplicates distributed along the x-axis by an offset of 1 object width. */
#define _DNA_DEFAULT_ArrayModifierData \
  { \
    .start_cap = NULL, \
    .end_cap = NULL, \
    .curve_ob = NULL, \
    .offset_ob = NULL, \
    .offset = {1.0f, 0.0f, 0.0f}, \
    .scale = {1.0f, 0.0f, 0.0f}, \
    .length = 0.0f, \
    .merge_dist = 0.01f, \
    .fit_type = MOD_ARR_FIXEDCOUNT, \
    .offset_type = MOD_ARR_OFF_RELATIVE, \
    .flags = 0, \
    .count = 2, \
    .uv_offset = {0.0f, 0.0f}, \
  }

#define _DNA_DEFAULT_BevelModifierData \
  { \
    .value = 0.1f, \
    .res = 1, \
    .flags = 0, \
    .val_flags = MOD_BEVEL_AMT_OFFSET, \
    .profile_type = MOD_BEVEL_PROFILE_SUPERELLIPSE, \
    .lim_flags = MOD_BEVEL_ANGLE, \
    .e_flags = 0, \
    .mat = -1, \
    .edge_flags = 0, \
    .face_str_mode = MOD_BEVEL_FACE_STRENGTH_NONE, \
    .miter_inner = MOD_BEVEL_MITER_SHARP, \
    .miter_outer = MOD_BEVEL_MITER_SHARP, \
    .affect_type = MOD_BEVEL_AFFECT_EDGES, \
    .profile = 0.5f, \
    .bevel_angle = DEG2RADF(30.0f), \
    .spread = 0.1f, \
    .defgrp_name = "", \
  }

#define _DNA_DEFAULT_BooleanModifierData \
  { \
    .object = NULL, \
    .collection = NULL, \
    .double_threshold = 1e-6f, \
    .operation = eBooleanModifierOp_Difference, \
    .solver = eBooleanModifierSolver_Exact, \
    .flag = eBooleanModifierFlag_Object, \
    .bm_flag = 0, \
  }

#define _DNA_DEFAULT_BuildModifierData \
  { \
    .start = 1.0f, \
    .length = 100.0f, \
    .flag = 0, \
    .randomize = 0, \
    .seed = 0, \
  }

#define _DNA_DEFAULT_CastModifierData \
  { \
    .object = NULL, \
    .fac = 0.5f, \
    .radius = 0.0f, \
    .size = 0.0f, \
    .defgrp_name = "", \
    .flag = MOD_CAST_X | MOD_CAST_Y | MOD_CAST_Z | MOD_CAST_SIZE_FROM_RADIUS, \
    .type = MOD_CAST_TYPE_SPHERE, \
  }

#define _DNA_DEFAULT_ClothSimSettings \
  { \
    .cache = NULL, \
    .mingoal = 0.0f, \
    .Cvi = 1.0f, \
    .gravity = {0.0f, 0.0f, -9.81f}, \
    .dt = 0.0f, \
    .mass = 0.3f, \
    .shear = 5.0f, \
    .bending = 0.5f, \
    .max_bend = 0.5f, \
    .max_shear = 5.0f, \
    .max_sewing = 0.0f, \
    .avg_spring_len = 0.0f, \
    .timescale = 1.0f, \
    .time_scale = 1.0f, \
    .maxgoal = 1.0f, \
    .eff_force_scale = 1000.0f, \
    .eff_wind_scale = 250.0f, \
    .sim_time_old = 0.0f, \
    .defgoal = 0.0f, \
    .goalspring = 1.0f, \
    .goalfrict = 0.0f, \
    .velocity_smooth = 0.0f, \
    .density_target = 0.0f, \
    .density_strength = 0.0f, \
    .collider_friction = 0.0f, \
    .shrink_min = 0.0f, \
    .shrink_max = 0.0f, \
    .uniform_pressure_force = 0.0f, \
    .target_volume = 0.0f, \
    .pressure_factor = 1.0f, \
    .fluid_density = 0.0f, \
    .vgroup_pressure = 0, \
    .bending_damping = 0.5f, \
    .voxel_cell_size = 0.1f, \
    .stepsPerFrame = 5, \
    .flags = CLOTH_SIMSETTINGS_FLAG_INTERNAL_SPRINGS_NORMAL, \
    .maxspringlen = 10, \
    .solver_type = 0, \
    .vgroup_bend = 0, \
    .vgroup_mass = 0, \
    .vgroup_struct = 0, \
    .vgroup_shrink = 0, \
    .shapekey_rest = 0, \
    .presets = 2, \
    .reset = 0, \
    .effector_weights = NULL, \
    .bending_model = CLOTH_BENDING_ANGULAR, \
    .vgroup_shear = 0, \
    .tension = 15.0f , \
    .compression = 15.0f, \
    .max_tension =  15.0f, \
    .max_compression = 15.0f, \
    .tension_damp = 5.0f, \
    .compression_damp = 5.0f, \
    .shear_damp = 5.0f, \
    .internal_spring_max_length = 0.0f, \
    .internal_spring_max_diversion = M_PI_4, \
    .vgroup_intern = 0, \
    .internal_tension = 15.0f, \
    .internal_compression = 15.0f, \
    .max_internal_tension = 15.0f, \
    .max_internal_compression = 15.0f, \
  }

#define _DNA_DEFAULT_ClothCollSettings \
  { \
    .collision_list = NULL, \
    .epsilon = 0.015f, \
    .self_friction = 5.0f, \
    .friction = 5.0f, \
    .damping = 0.0f, \
    .selfepsilon = 0.015f, \
    .flags = CLOTH_COLLSETTINGS_FLAG_ENABLED, \
    .loop_count = 2, \
    .group = NULL, \
    .vgroup_selfcol = 0, \
    .vgroup_objcol = 0, \
    .clamp = 0.0f, \
    .self_clamp = 0.0f, \
  }

#define _DNA_DEFAULT_ClothModifierData \
  { \
    .clothObject = NULL, \
    .sim_parms = NULL, \
    .coll_parms = NULL, \
    .point_cache = NULL, \
    .ptcaches = {NULL, NULL}, \
    .hairdata = NULL, \
    .hair_grid_min = {0.0f, 0.0f, 0.0f}, \
    .hair_grid_max = {0.0f, 0.0f, 0.0f}, \
    .hair_grid_res = {0, 0, 0}, \
    .hair_grid_cellsize = 0.0f, \
    .solver_result = NULL, \
  }

#define _DNA_DEFAULT_CollisionModifierData \
  { \
    .x = NULL, \
    .xnew = NULL, \
    .xold = NULL, \
    .current_xnew = NULL, \
    .current_x = NULL, \
    .current_v = NULL, \
    .vert_tris = NULL, \
    .mvert_num = 0, \
    .tri_num = 0, \
    .time_x = -1000.0f, \
    .time_xnew = -1000.0f, \
    .is_static = false, \
    .bvhtree = NULL, \
  }

#define _DNA_DEFAULT_CorrectiveSmoothModifierData \
  { \
    .bind_coords = NULL, \
    .bind_coords_num = 0, \
    .lambda = 0.5f, \
    .scale = 1.0f, \
    .repeat = 5, \
    .flag = 0, \
    .smooth_type = MOD_CORRECTIVESMOOTH_SMOOTH_SIMPLE, \
    .defgrp_name = "", \
  }

#define _DNA_DEFAULT_CurveModifierData \
  { \
    .object = NULL, \
    .name = "", \
    .defaxis = MOD_CURVE_POSX, \
    .flag = 0, \
  }

/* Defines are scattered across too many files, they need to be moved to DNA. */
#if 0
#define _DNA_DEFAULT_DataTransferModifierData \
  { \
    .ob_source = NULL, \
    .data_types = 0, \
    .vmap_mode = MREMAP_MODE_VERT_NEAREST, \
    .emap_mode = MREMAP_MODE_EDGE_NEAREST, \
    .lmap_mode = MREMAP_MODE_LOOP_NEAREST_POLYNOR, \
    .pmap_mode = MREMAP_MODE_POLY_NEAREST, \
    .map_max_distance = 1.0f, \
    .map_ray_radius = 0.0f, \
    .islands_precision = 0.0f, \
    .layers_select_src = {DT_LAYERS_ALL_SRC, DT_LAYERS_ALL_SRC, DT_LAYERS_ALL_SRC, DT_LAYERS_ALL_SRC}, \
    .layers_select_dst = {DT_LAYERS_NAME_DST, DT_LAYERS_NAME_DST, DT_LAYERS_NAME_DST, DT_LAYERS_NAME_DST}, \
    .mix_mod = CDT_MIX_TRANSFER, \
    .mix_factor = 1.0f, \
    .defgrp_name = "", \
    .flags = MOD_DATATRANSFER_OBSRC_TRANSFORM, \
  }
#endif

#define _DNA_DEFAULT_DecimateModifierData \
  { \
    .percent = 1.0f, \
    .iter = 0, \
    .delimit = 0, \
    .symmetry_axis = 0, \
    .angle = DEG2RADF(5.0f), \
    .defgrp_name = "", \
    .defgrp_factor = 1.0f, \
    .flag = 0, \
    .mode = 0, \
    .face_count = 0, \
  }

#define _DNA_DEFAULT_DisplaceModifierData \
  { \
    .texture = NULL, \
    .map_object = NULL, \
    .map_bone = "", \
    .uvlayer_name = "", \
    .uvlayer_tmp = 0, \
    .texmapping = 0, \
    .strength = 1.0f, \
    .direction = MOD_DISP_DIR_NOR, \
    .defgrp_name = "", \
    .midlevel = 0.5f, \
    .space = MOD_DISP_SPACE_LOCAL, \
    .flag = 0, \
  }

#define _DNA_DEFAULT_DynamicPaintModifierData \
  { \
    .canvas = NULL, \
    .brush = NULL, \
    .type = MOD_DYNAMICPAINT_TYPE_CANVAS, \
  }

/* Default to 30-degree split angle, sharpness from both angle & flag. */
#define _DNA_DEFAULT_EdgeSplitModifierData \
  { \
    .split_angle = DEG2RADF(30.0f), \
    .flags = MOD_EDGESPLIT_FROMANGLE | MOD_EDGESPLIT_FROMFLAG, \
  }

#define _DNA_DEFAULT_ExplodeModifierData \
  { \
    .facepa = NULL, \
    .flag = eExplodeFlag_Unborn | eExplodeFlag_Alive | eExplodeFlag_Dead, \
    .vgroup = 0, \
    .protect = 0.0f, \
    .uvname = "", \
  }

/* Fluid modifier settings skipped for now. */

#define _DNA_DEFAULT_HookModifierData \
  { \
    .subtarget = "", \
    .flag = 0, \
    .falloff_type = eHook_Falloff_Smooth, \
    .parentinv = _DNA_DEFAULT_UNIT_M4, \
    .cent = {0.0f, 0.0f, 0.0f}, \
    .falloff = 0.0f, \
    .curfalloff = NULL, \
    .indexar = NULL, \
    .indexar_num = 0, \
    .force = 1.0f, \
    .name = "", \
  }

#define _DNA_DEFAULT_LaplacianDeformModifierData \
  { \
    .anchor_grp_name = "", \
    .verts_num = 0, \
    .repeat = 1, \
    .vertexco = NULL, \
    .cache_system = NULL, \
    .flag = 0, \
  }

#define _DNA_DEFAULT_LaplacianSmoothModifierData \
  { \
    .lambda = 0.01f, \
    .lambda_border = 0.01f, \
    .defgrp_name = "", \
    .flag = MOD_LAPLACIANSMOOTH_X | MOD_LAPLACIANSMOOTH_Y | MOD_LAPLACIANSMOOTH_Z | \
            MOD_LAPLACIANSMOOTH_PRESERVE_VOLUME | MOD_LAPLACIANSMOOTH_NORMALIZED, \
    .repeat = 1, \
  }

#define _DNA_DEFAULT_LatticeModifierData \
  { \
    .object = NULL, \
    .name = "", \
    .strength = 1.0f, \
    .flag = 0, \
  }

#define _DNA_DEFAULT_MaskModifierData \
  { \
    .ob_arm = NULL, \
    .vgroup = "", \
    .mode = 0, \
    .flag = 0, \
    .threshold = 0.0f, \
  }

/* Y and Z forward and up axes, Blender default. */
#define _DNA_DEFAULT_MeshCacheModifierData \
  { \
    .flag = 0, \
    .type = MOD_MESHCACHE_TYPE_MDD, \
    .time_mode = 0, \
    .play_mode = 0, \
    .forward_axis = 1, \
    .up_axis = 2, \
    .flip_axis = 0, \
    .interp = MOD_MESHCACHE_INTERP_LINEAR, \
    .factor = 1.0f, \
    .deform_mode = 0.0f, \
    .frame_start = 0.0f, \
    .frame_scale = 1.0f, \
    .eval_frame = 0.0f, \
    .eval_time = 0.0f, \
    .eval_factor = 0.0f, \
    .filepath = "", \
  }

#define _DNA_DEFAULT_MeshDeformModifierData \
  { \
    .object = 0, \
    .defgrp_name = "", \
    .gridsize = 5, \
    .flag = 0, \
    .bindinfluences = NULL, \
    .bindoffsets = NULL, \
    .bindcagecos = NULL, \
    .verts_num = 0, \
    .cage_verts_num = 0, \
    .dyngrid = NULL, \
    .dyninfluences = NULL, \
    .dynverts = NULL, \
    .dyngridsize = 0, \
    .influences_num = 0, \
    .dyncellmin = {0.0f, 0.0f, 0.0f}, \
    .dyncellwidth = 0.0f, \
    .bindmat = _DNA_DEFAULT_UNIT_M4, \
    .bindweights = NULL, \
    .bindcos = NULL, \
    .bindfunc = NULL, \
  }

#define _DNA_DEFAULT_MeshSeqCacheModifierData \
  { \
    .cache_file = NULL, \
    .object_path = "", \
    .read_flag = MOD_MESHSEQ_READ_VERT | MOD_MESHSEQ_READ_POLY | MOD_MESHSEQ_READ_UV | \
                 MOD_MESHSEQ_READ_COLOR | MOD_MESHSEQ_INTERPOLATE_VERTICES, \
    .velocity_scale = 1.0f, \
    .reader = NULL, \
    .reader_object_path = "", \
  }

#define _DNA_DEFAULT_MirrorModifierData \
  { \
    .flag = MOD_MIR_AXIS_X | MOD_MIR_VGROUP, \
    .tolerance = 0.001f, \
    .bisect_threshold = 0.001f, \
    .uv_offset = {0.0f, 0.0f}, \
    .uv_offset_copy = {0.0f, 0.0f}, \
    .mirror_ob = NULL, \
    .use_correct_order_on_merge = true, \
  }

#define _DNA_DEFAULT_MultiresModifierData \
  { \
    .lvl = 0, \
    .sculptlvl = 0, \
    .renderlvl = 0, \
    .totlvl = 0, \
    .flags = eMultiresModifierFlag_UseCrease | eMultiresModifierFlag_ControlEdges, \
    .uv_smooth = SUBSURF_UV_SMOOTH_PRESERVE_BOUNDARIES, \
    .quality = 4, \
    .boundary_smooth = SUBSURF_BOUNDARY_SMOOTH_ALL, \
  }

#define _DNA_DEFAULT_NormalEditModifierData \
  { \
    .defgrp_name = "", \
    .target = NULL, \
    .mode = MOD_NORMALEDIT_MODE_RADIAL, \
    .flag = 0, \
    .mix_mode = MOD_NORMALEDIT_MIX_COPY, \
    .mix_factor = 1.0f, \
    .mix_limit = M_PI, \
    .offset = {0.0f, 0.0f, 0.0f}, \
  }

/* Some fields are initialized in #init_data. */
#define _DNA_DEFAULT_OceanModifierData \
  { \
    .ocean = NULL, \
    .oceancache = NULL, \
    .resolution = 7, \
    .viewport_resolution = 7, \
    .spatial_size = 50, \
    .wind_velocity = 30.0f, \
    .damp = 0.5f, \
    .smallest_wave = 0.01f, \
    .depth = 200.0f, \
    .wave_alignment = 0.0f, \
    .wave_direction = 0.0f, \
    .wave_scale = 1.0f, \
    .chop_amount = 1.0f, \
    .foam_coverage = 0.0f, \
    .time = 1.0f, \
    .spectrum = MOD_OCEAN_SPECTRUM_PHILLIPS, \
    .fetch_jonswap = 120.0f, \
    .sharpen_peak_jonswap = 0.0f, \
    .bakestart = 1, \
    .bakeend = 250, \
    .cachepath = "", \
    .foamlayername = "", \
    .spraylayername = "", \
    .cached = 0, \
    .geometry_mode = 0, \
    .flag = 0, \
    .repeat_x = 1, \
    .repeat_y = 1, \
    .seed = 0, \
    .size = 1.0f, \
    .foam_fade = 0.98f, \
  }

#define _DNA_DEFAULT_ParticleInstanceModifierData \
  { \
    .psys = 1, \
    .flag = eParticleInstanceFlag_Parents | eParticleInstanceFlag_Unborn | \
            eParticleInstanceFlag_Alive | eParticleInstanceFlag_Dead, \
    .axis = 2, \
    .space = eParticleInstanceSpace_World, \
    .position = 1.0f, \
    .random_position = 0.0f, \
    .rotation = 0.0f, \
    .random_rotation = 0.0f, \
    .particle_offset = 0.0f, \
    .particle_amount = 1.0f, \
    .index_layer_name = "", \
    .value_layer_name = "", \
  }

#define _DNA_DEFAULT_ParticleSystemModifierData \
  { \
    .psys = NULL, \
    .mesh_final = NULL, \
    .mesh_original = NULL, \
    .totdmvert = 0, \
    .totdmedge = 0, \
    .totdmface = 0, \
    .flag = 0, \
  }

#define _DNA_DEFAULT_RemeshModifierData \
  { \
    .threshold = 1.0f, \
    .scale = 0.9f, \
    .hermite_num = 1.0f, \
    .depth = 4, \
    .flag = MOD_REMESH_FLOOD_FILL, \
    .mode = MOD_REMESH_VOXEL, \
    .voxel_size = 0.1f, \
    .adaptivity = 0.0f, \
  }

#define _DNA_DEFAULT_ScrewModifierData \
  { \
    .ob_axis = NULL, \
    .steps = 16, \
    .render_steps = 16, \
    .iter = 1, \
    .screw_ofs = 0.0f, \
    .angle = 2.0f * M_PI, \
    .merge_dist = 0.01f, \
    .flag = MOD_SCREW_SMOOTH_SHADING, \
    .axis = 2, \
  }

/* Shape key modifier has no items. */

#define _DNA_DEFAULT_ShrinkwrapModifierData \
  { \
    .target = NULL, \
    .auxTarget = NULL, \
    .vgroup_name = "", \
    .keepDist = 0.0f, \
    .shrinkType = MOD_SHRINKWRAP_NEAREST_SURFACE, \
    .shrinkOpts = MOD_SHRINKWRAP_PROJECT_ALLOW_POS_DIR, \
    .shrinkMode = 0, \
    .projLimit = 0.0f, \
    .projAxis = 0, \
    .subsurfLevels = 0, \
  }

#define _DNA_DEFAULT_SimpleDeformModifierData \
  { \
    .origin = NULL, \
    .vgroup_name = "", \
    .factor = DEG2RADF(45.0f), \
    .limit = {0.0f, 1.0f}, \
    .mode = MOD_SIMPLEDEFORM_MODE_TWIST, \
    .axis = 0, \
    .deform_axis = 0, \
    .flag = 0, \
  }

#define _DNA_DEFAULT_NodesModifierData \
  { 0 }

#define _DNA_DEFAULT_SkinModifierData \
  { \
    .branch_smoothing = 0.0f, \
    .flag = 0, \
    .symmetry_axes = MOD_SKIN_SYMM_X, \
  }

#define _DNA_DEFAULT_SmoothModifierData \
  { \
    .fac = 0.5f, \
    .repeat = 1, \
    .defgrp_name = "", \
    .flag = MOD_SMOOTH_X | MOD_SMOOTH_Y | MOD_SMOOTH_Z, \
  }

/* Softbody modifier skipped for now. */

#define _DNA_DEFAULT_SolidifyModifierData \
  { \
    .defgrp_name = "", \
    .shell_defgrp_name = "", \
    .rim_defgrp_name = "", \
    .offset = 0.01f, \
    .offset_fac = -1.0f, \
    .offset_fac_vg = 0.0f, \
    .offset_clamp = 0.0f, \
    .mode = MOD_SOLIDIFY_MODE_EXTRUDE, \
    .nonmanifold_offset_mode = MOD_SOLIDIFY_NONMANIFOLD_OFFSET_MODE_CONSTRAINTS, \
    .nonmanifold_boundary_mode = MOD_SOLIDIFY_NONMANIFOLD_BOUNDARY_MODE_NONE, \
    .crease_inner = 0.0f, \
    .crease_outer = 0.0f, \
    .crease_rim = 0.0f, \
    .flag = MOD_SOLIDIFY_RIM, \
    .mat_ofs = 0, \
    .mat_ofs_rim = 0, \
    .merge_tolerance = 0.0001f, \
    .bevel_convex = 0.0f, \
  }

#define _DNA_DEFAULT_SubsurfModifierData \
  { \
    .subdivType = 0, \
    .levels = 1, \
    .renderLevels = 2, \
    .flags = eSubsurfModifierFlag_UseCrease | eSubsurfModifierFlag_ControlEdges, \
    .uv_smooth = SUBSURF_UV_SMOOTH_PRESERVE_BOUNDARIES, \
    .quality = 3, \
    .boundary_smooth = SUBSURF_BOUNDARY_SMOOTH_ALL, \
    .emCache = NULL, \
    .mCache = NULL, \
  }

#define _DNA_DEFAULT_SurfaceModifierData \
  { \
   .runtime = {NULL}, /* Include to avoid empty an struct (for MSVC). */ \
  }

#define _DNA_DEFAULT_SurfaceDeformModifierData \
  { \
    .depsgraph = NULL, \
    .target = NULL, \
    .verts = NULL, \
    .falloff = 4.0f, \
    .mesh_verts_num = 0, \
    .bind_verts_num = 0, \
    .target_verts_num = 0, \
    .target_polys_num = 0, \
    .flags = 0, \
    .mat = _DNA_DEFAULT_UNIT_M4, \
    .strength = 1.0f, \
    .defgrp_name = "", \
  }

#define _DNA_DEFAULT_TriangulateModifierData \
  { \
    .flag = 0, \
    .quad_method = MOD_TRIANGULATE_QUAD_SHORTEDGE, \
    .ngon_method = MOD_TRIANGULATE_NGON_BEAUTY, \
    .min_vertices = 4, \
  }

#define _DNA_DEFAULT_UVProjectModifierData \
  { \
    .projectors = {NULL, NULL, NULL, NULL, NULL, NULL, NULL, NULL, NULL, NULL}, \
    .projectors_num = 1, \
    .aspectx = 1.0f, \
    .aspecty = 1.0f, \
    .scalex = 1.0f, \
    .scaley = 1.0f, \
    .uvlayer_name = "", \
    .uvlayer_tmp = 0, \
  }

#define _DNA_DEFAULT_UVWarpModifierData \
  { \
    .axis_u = 0, \
    .axis_v = 1, \
    .flag = 0, \
    .center = {0.5f, 0.5f}, \
    .offset = {0.0f, 0.0f}, \
    .scale = {1.0f, 1.0f}, \
    .rotation = 0.0f, \
    .object_src = NULL, \
    .bone_src = "", \
    .object_dst = NULL, \
    .bone_dst = "", \
    .vgroup_name = "", \
    .uvlayer_name = "", \
  }

#define _DNA_DEFAULT_WarpModifierData \
  { \
    .texture = NULL, \
    .map_object = NULL, \
    .map_bone = "", \
    .uvlayer_name = "", \
    .uvlayer_tmp = 0, \
    .texmapping = 0, \
    .object_from = NULL, \
    .object_to = NULL, \
    .bone_from = "", \
    .bone_to = "", \
    .curfalloff = NULL, \
    .defgrp_name = "", \
    .strength = 1.0f, \
    .falloff_radius = 1.0f, \
    .flag = 0, \
    .falloff_type = eWarp_Falloff_Smooth, \
  }

#define _DNA_DEFAULT_WaveModifierData \
  { \
    .texture = NULL, \
    .map_object = NULL, \
    .map_bone = "", \
    .uvlayer_name = "", \
    .uvlayer_tmp = 0, \
    .texmapping = MOD_DISP_MAP_LOCAL, \
    .objectcenter = NULL, \
    .defgrp_name = "", \
    .flag = MOD_WAVE_X | MOD_WAVE_Y | MOD_WAVE_CYCL | MOD_WAVE_NORM_X | MOD_WAVE_NORM_Y | MOD_WAVE_NORM_Z, \
    .startx = 0.0f, \
    .starty = 0.0f, \
    .height = 0.5f, \
    .width = 1.5f, \
    .narrow = 1.5f, \
    .speed = 0.25f, \
    .damp = 10.0f, \
    .falloff = 0.0f, \
    .timeoffs = 0.0f, \
    .lifetime = 0.0f, \
  }

#define _DNA_DEFAULT_WeightedNormalModifierData \
  { \
    .defgrp_name = "", \
    .mode = MOD_WEIGHTEDNORMAL_MODE_FACE, \
    .flag = 0, \
    .weight = 50, \
    .thresh = 0.01f, \
  }

#define _DNA_DEFAULT_WeightVGEditModifierData \
  { \
    .defgrp_name = "", \
    .edit_flags = 0, \
    .falloff_type = MOD_WVG_MAPPING_NONE, \
    .default_weight = 0.0f, \
    .cmap_curve = NULL, \
    .add_threshold = 0.01f, \
    .rem_threshold = 0.01f, \
    .mask_constant =  1.0f, \
    .mask_defgrp_name = "", \
    .mask_tex_use_channel = MOD_WVG_MASK_TEX_USE_INT, \
    .mask_texture = NULL, \
    .mask_tex_map_obj = NULL, \
    .mask_tex_map_bone = "", \
    .mask_tex_mapping = MOD_DISP_MAP_LOCAL, \
    .mask_tex_uvlayer_name = "", \
  }

#define _DNA_DEFAULT_WeightVGMixModifierData \
  { \
    .defgrp_name_a = "", \
    .defgrp_name_b = "", \
    .default_weight_a = 0.0f, \
    .default_weight_b = 0.0f, \
    .mix_mode = MOD_WVG_MIX_SET, \
    .mix_set = MOD_WVG_SET_AND, \
    .mask_constant = 1.0f, \
    .mask_defgrp_name = "", \
    .mask_tex_use_channel = MOD_WVG_MASK_TEX_USE_INT, \
    .mask_texture = NULL, \
    .mask_tex_map_obj = NULL, \
    .mask_tex_map_bone = "", \
    .mask_tex_mapping = MOD_DISP_MAP_LOCAL, \
    .mask_tex_uvlayer_name = "", \
    .flag = 0, \
  }

#define _DNA_DEFAULT_WeightVGProximityModifierData \
  { \
    .defgrp_name = "", \
    .proximity_mode = MOD_WVG_PROXIMITY_OBJECT, \
    .proximity_flags = MOD_WVG_PROXIMITY_GEOM_VERTS, \
    .proximity_ob_target = NULL, \
    .mask_constant = 1.0f, \
    .mask_defgrp_name = "", \
    .mask_tex_use_channel = MOD_WVG_MASK_TEX_USE_INT, \
    .mask_texture = NULL, \
    .mask_tex_map_obj = NULL, \
    .mask_tex_map_bone = "", \
    .mask_tex_mapping = MOD_DISP_MAP_LOCAL, \
    .mask_tex_uvlayer_name = "", \
    .min_dist = 0.0f, \
    .max_dist = 1.0f, \
    .falloff_type = MOD_WVG_MAPPING_NONE, \
  }

#define _DNA_DEFAULT_WeldModifierData \
  { \
    .merge_dist = 0.001f, \
    .mode = MOD_WELD_MODE_ALL, \
    .defgrp_name = "", \
  }

#define _DNA_DEFAULT_WireframeModifierData \
  { \
    .defgrp_name = "", \
    .offset = 0.02f, \
    .offset_fac = 0.0f, \
    .offset_fac_vg = 0.0f, \
    .crease_weight = 1.0f, \
    .flag = MOD_WIREFRAME_REPLACE | MOD_WIREFRAME_OFS_EVEN, \
    .mat_ofs = 0, \
  }

#define _DNA_DEFAULT_GreasePencilOpacityModifierData \
  { \
    .color_mode = MOD_GREASE_PENCIL_COLOR_BOTH, \
    .color_factor = 1.0f, \
    .hardness_factor = 1.0f, \
  }

#define _DNA_DEFAULT_GreasePencilSubdivModifierData \
  { \
    .level = 1, \
  }

#define _DNA_DEFAULT_GreasePencilColorModifierData \
  { \
    .color_mode = MOD_GREASE_PENCIL_COLOR_BOTH, \
    .hsv = {0.5f, 1.0f, 1.0f}, \
  }


#define _DNA_DEFAULT_GreasePencilTintModifierData \
  { \
    .color_mode = MOD_GREASE_PENCIL_COLOR_BOTH, \
    .tint_mode = MOD_GREASE_PENCIL_TINT_UNIFORM, \
    .factor = 0.5f, \
    .radius = 1.0f, \
    .color = {1.0f, 1.0f, 1.0f}, \
  }

#define _DNA_DEFAULT_GreasePencilSmoothModifierData \
  { \
    .flag = MOD_GREASE_PENCIL_SMOOTH_MOD_LOCATION, \
    .factor = 1.0f, \
    .step = 1, \
  }
  
#define _DNA_DEFAULT_GreasePencilOffsetModifierData \
  { \
    .flag = 0, \
    .offset_mode = MOD_GREASE_PENCIL_OFFSET_RANDOM, \
    .loc = {0.0f, 0.0f, 0.0f}, \
    .rot = {0.0f, 0.0f, 0.0f}, \
    .scale = {1.0f, 1.0f, 1.0f}, \
    .stroke_step = 1, \
    .stroke_start_offset = 0, \
  }

<<<<<<< HEAD
#define _DNA_DEFAULT_GreasePencilMirrorModifierData \
  { \
    .flag = MOD_GREASE_PENCIL_MIRROR_AXIS_X, \
  }
  
=======
#define _DNA_DEFAULT_GreasePencilNoiseModifierData \
  { \
    .flag = GP_NOISE_FULL_STROKE | GP_NOISE_USE_RANDOM, \
    .factor = 0.5f, \
    .factor_strength = 0.0f, \
    .factor_thickness = 0.0f, \
    .factor_uvs = 0.0f, \
    .noise_scale = 0.0f, \
    .noise_offset = 0.0f, \
    .step = 4, \
    .seed = 1, \
  }
>>>>>>> 6ab800c5

/* clang-format off */<|MERGE_RESOLUTION|>--- conflicted
+++ resolved
@@ -847,13 +847,6 @@
     .stroke_start_offset = 0, \
   }
 
-<<<<<<< HEAD
-#define _DNA_DEFAULT_GreasePencilMirrorModifierData \
-  { \
-    .flag = MOD_GREASE_PENCIL_MIRROR_AXIS_X, \
-  }
-  
-=======
 #define _DNA_DEFAULT_GreasePencilNoiseModifierData \
   { \
     .flag = GP_NOISE_FULL_STROKE | GP_NOISE_USE_RANDOM, \
@@ -866,6 +859,11 @@
     .step = 4, \
     .seed = 1, \
   }
->>>>>>> 6ab800c5
+
+#define _DNA_DEFAULT_GreasePencilMirrorModifierData \
+  { \
+    .flag = MOD_GREASE_PENCIL_MIRROR_AXIS_X, \
+  }
+  
 
 /* clang-format off */