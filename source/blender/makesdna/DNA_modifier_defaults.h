/* SPDX-FileCopyrightText: 2023 Blender Authors
 *
 * SPDX-License-Identifier: GPL-2.0-or-later */

/** \file
 * \ingroup DNA
 */

#pragma once

/* Struct members on own line. */
/* clang-format off */

#define _DNA_DEFAULT_ArmatureModifierData \
  { \
    .deformflag = ARM_DEF_VGROUP, \
    .multi = 0.0f, \
    .object = NULL, \
    .defgrp_name = "", \
  }

/* Default to 2 duplicates distributed along the x-axis by an offset of 1 object width. */
#define _DNA_DEFAULT_ArrayModifierData \
  { \
    .start_cap = NULL, \
    .end_cap = NULL, \
    .curve_ob = NULL, \
    .offset_ob = NULL, \
    .offset = {1.0f, 0.0f, 0.0f}, \
    .scale = {1.0f, 0.0f, 0.0f}, \
    .length = 0.0f, \
    .merge_dist = 0.01f, \
    .fit_type = MOD_ARR_FIXEDCOUNT, \
    .offset_type = MOD_ARR_OFF_RELATIVE, \
    .flags = 0, \
    .count = 2, \
    .uv_offset = {0.0f, 0.0f}, \
  }

#define _DNA_DEFAULT_BevelModifierData \
  { \
    .value = 0.1f, \
    .res = 1, \
    .flags = 0, \
    .val_flags = MOD_BEVEL_AMT_OFFSET, \
    .profile_type = MOD_BEVEL_PROFILE_SUPERELLIPSE, \
    .lim_flags = MOD_BEVEL_ANGLE, \
    .e_flags = 0, \
    .mat = -1, \
    .edge_flags = 0, \
    .face_str_mode = MOD_BEVEL_FACE_STRENGTH_NONE, \
    .miter_inner = MOD_BEVEL_MITER_SHARP, \
    .miter_outer = MOD_BEVEL_MITER_SHARP, \
    .affect_type = MOD_BEVEL_AFFECT_EDGES, \
    .profile = 0.5f, \
    .bevel_angle = DEG2RADF(30.0f), \
    .spread = 0.1f, \
    .defgrp_name = "", \
  }

#define _DNA_DEFAULT_BooleanModifierData \
  { \
    .object = NULL, \
    .collection = NULL, \
    .double_threshold = 1e-6f, \
    .operation = eBooleanModifierOp_Difference, \
    .solver = eBooleanModifierSolver_Exact, \
    .flag = eBooleanModifierFlag_Object, \
    .bm_flag = 0, \
  }

#define _DNA_DEFAULT_BuildModifierData \
  { \
    .start = 1.0f, \
    .length = 100.0f, \
    .flag = 0, \
    .randomize = 0, \
    .seed = 0, \
  }

#define _DNA_DEFAULT_CastModifierData \
  { \
    .object = NULL, \
    .fac = 0.5f, \
    .radius = 0.0f, \
    .size = 0.0f, \
    .defgrp_name = "", \
    .flag = MOD_CAST_X | MOD_CAST_Y | MOD_CAST_Z | MOD_CAST_SIZE_FROM_RADIUS, \
    .type = MOD_CAST_TYPE_SPHERE, \
  }

#define _DNA_DEFAULT_ClothSimSettings \
  { \
    .cache = NULL, \
    .mingoal = 0.0f, \
    .Cvi = 1.0f, \
    .gravity = {0.0f, 0.0f, -9.81f}, \
    .dt = 0.0f, \
    .mass = 0.3f, \
    .shear = 5.0f, \
    .bending = 0.5f, \
    .max_bend = 0.5f, \
    .max_shear = 5.0f, \
    .max_sewing = 0.0f, \
    .avg_spring_len = 0.0f, \
    .timescale = 1.0f, \
    .time_scale = 1.0f, \
    .maxgoal = 1.0f, \
    .eff_force_scale = 1000.0f, \
    .eff_wind_scale = 250.0f, \
    .sim_time_old = 0.0f, \
    .defgoal = 0.0f, \
    .goalspring = 1.0f, \
    .goalfrict = 0.0f, \
    .velocity_smooth = 0.0f, \
    .density_target = 0.0f, \
    .density_strength = 0.0f, \
    .collider_friction = 0.0f, \
    .shrink_min = 0.0f, \
    .shrink_max = 0.0f, \
    .uniform_pressure_force = 0.0f, \
    .target_volume = 0.0f, \
    .pressure_factor = 1.0f, \
    .fluid_density = 0.0f, \
    .vgroup_pressure = 0, \
    .bending_damping = 0.5f, \
    .voxel_cell_size = 0.1f, \
    .stepsPerFrame = 5, \
    .flags = CLOTH_SIMSETTINGS_FLAG_INTERNAL_SPRINGS_NORMAL, \
    .maxspringlen = 10, \
    .solver_type = 0, \
    .vgroup_bend = 0, \
    .vgroup_mass = 0, \
    .vgroup_struct = 0, \
    .vgroup_shrink = 0, \
    .shapekey_rest = 0, \
    .presets = 2, \
    .reset = 0, \
    .effector_weights = NULL, \
    .bending_model = CLOTH_BENDING_ANGULAR, \
    .vgroup_shear = 0, \
    .tension = 15.0f , \
    .compression = 15.0f, \
    .max_tension =  15.0f, \
    .max_compression = 15.0f, \
    .tension_damp = 5.0f, \
    .compression_damp = 5.0f, \
    .shear_damp = 5.0f, \
    .internal_spring_max_length = 0.0f, \
    .internal_spring_max_diversion = M_PI_4, \
    .vgroup_intern = 0, \
    .internal_tension = 15.0f, \
    .internal_compression = 15.0f, \
    .max_internal_tension = 15.0f, \
    .max_internal_compression = 15.0f, \
  }

#define _DNA_DEFAULT_ClothCollSettings \
  { \
    .collision_list = NULL, \
    .epsilon = 0.015f, \
    .self_friction = 5.0f, \
    .friction = 5.0f, \
    .damping = 0.0f, \
    .selfepsilon = 0.015f, \
    .flags = CLOTH_COLLSETTINGS_FLAG_ENABLED, \
    .loop_count = 2, \
    .group = NULL, \
    .vgroup_selfcol = 0, \
    .vgroup_objcol = 0, \
    .clamp = 0.0f, \
    .self_clamp = 0.0f, \
  }

#define _DNA_DEFAULT_ClothModifierData \
  { \
    .clothObject = NULL, \
    .sim_parms = NULL, \
    .coll_parms = NULL, \
    .point_cache = NULL, \
    .ptcaches = {NULL, NULL}, \
    .hairdata = NULL, \
    .hair_grid_min = {0.0f, 0.0f, 0.0f}, \
    .hair_grid_max = {0.0f, 0.0f, 0.0f}, \
    .hair_grid_res = {0, 0, 0}, \
    .hair_grid_cellsize = 0.0f, \
    .solver_result = NULL, \
  }

#define _DNA_DEFAULT_CollisionModifierData \
  { \
    .x = NULL, \
    .xnew = NULL, \
    .xold = NULL, \
    .current_xnew = NULL, \
    .current_x = NULL, \
    .current_v = NULL, \
    .vert_tris = NULL, \
    .mvert_num = 0, \
    .tri_num = 0, \
    .time_x = -1000.0f, \
    .time_xnew = -1000.0f, \
    .is_static = false, \
    .bvhtree = NULL, \
  }

#define _DNA_DEFAULT_CorrectiveSmoothModifierData \
  { \
    .bind_coords = NULL, \
    .bind_coords_num = 0, \
    .lambda = 0.5f, \
    .scale = 1.0f, \
    .repeat = 5, \
    .flag = 0, \
    .smooth_type = MOD_CORRECTIVESMOOTH_SMOOTH_SIMPLE, \
    .defgrp_name = "", \
  }

#define _DNA_DEFAULT_CurveModifierData \
  { \
    .object = NULL, \
    .name = "", \
    .defaxis = MOD_CURVE_POSX, \
    .flag = 0, \
  }

/* Defines are scattered across too many files, they need to be moved to DNA. */
#if 0
#define _DNA_DEFAULT_DataTransferModifierData \
  { \
    .ob_source = NULL, \
    .data_types = 0, \
    .vmap_mode = MREMAP_MODE_VERT_NEAREST, \
    .emap_mode = MREMAP_MODE_EDGE_NEAREST, \
    .lmap_mode = MREMAP_MODE_LOOP_NEAREST_POLYNOR, \
    .pmap_mode = MREMAP_MODE_POLY_NEAREST, \
    .map_max_distance = 1.0f, \
    .map_ray_radius = 0.0f, \
    .islands_precision = 0.0f, \
    .layers_select_src = {DT_LAYERS_ALL_SRC, DT_LAYERS_ALL_SRC, DT_LAYERS_ALL_SRC, DT_LAYERS_ALL_SRC}, \
    .layers_select_dst = {DT_LAYERS_NAME_DST, DT_LAYERS_NAME_DST, DT_LAYERS_NAME_DST, DT_LAYERS_NAME_DST}, \
    .mix_mod = CDT_MIX_TRANSFER, \
    .mix_factor = 1.0f, \
    .defgrp_name = "", \
    .flags = MOD_DATATRANSFER_OBSRC_TRANSFORM, \
  }
#endif

#define _DNA_DEFAULT_DecimateModifierData \
  { \
    .percent = 1.0f, \
    .iter = 0, \
    .delimit = 0, \
    .symmetry_axis = 0, \
    .angle = DEG2RADF(5.0f), \
    .defgrp_name = "", \
    .defgrp_factor = 1.0f, \
    .flag = 0, \
    .mode = 0, \
    .face_count = 0, \
  }

#define _DNA_DEFAULT_DisplaceModifierData \
  { \
    .texture = NULL, \
    .map_object = NULL, \
    .map_bone = "", \
    .uvlayer_name = "", \
    .uvlayer_tmp = 0, \
    .texmapping = 0, \
    .strength = 1.0f, \
    .direction = MOD_DISP_DIR_NOR, \
    .defgrp_name = "", \
    .midlevel = 0.5f, \
    .space = MOD_DISP_SPACE_LOCAL, \
    .flag = 0, \
  }

#define _DNA_DEFAULT_DynamicPaintModifierData \
  { \
    .canvas = NULL, \
    .brush = NULL, \
    .type = MOD_DYNAMICPAINT_TYPE_CANVAS, \
  }

/* Default to 30-degree split angle, sharpness from both angle & flag. */
#define _DNA_DEFAULT_EdgeSplitModifierData \
  { \
    .split_angle = DEG2RADF(30.0f), \
    .flags = MOD_EDGESPLIT_FROMANGLE | MOD_EDGESPLIT_FROMFLAG, \
  }

#define _DNA_DEFAULT_ExplodeModifierData \
  { \
    .facepa = NULL, \
    .flag = eExplodeFlag_Unborn | eExplodeFlag_Alive | eExplodeFlag_Dead, \
    .vgroup = 0, \
    .protect = 0.0f, \
    .uvname = "", \
  }

/* Fluid modifier settings skipped for now. */

#define _DNA_DEFAULT_HookModifierData \
  { \
    .subtarget = "", \
    .flag = 0, \
    .falloff_type = eHook_Falloff_Smooth, \
    .parentinv = _DNA_DEFAULT_UNIT_M4, \
    .cent = {0.0f, 0.0f, 0.0f}, \
    .falloff = 0.0f, \
    .curfalloff = NULL, \
    .indexar = NULL, \
    .indexar_num = 0, \
    .force = 1.0f, \
    .name = "", \
  }

#define _DNA_DEFAULT_LaplacianDeformModifierData \
  { \
    .anchor_grp_name = "", \
    .verts_num = 0, \
    .repeat = 1, \
    .vertexco = NULL, \
    .cache_system = NULL, \
    .flag = 0, \
  }

#define _DNA_DEFAULT_LaplacianSmoothModifierData \
  { \
    .lambda = 0.01f, \
    .lambda_border = 0.01f, \
    .defgrp_name = "", \
    .flag = MOD_LAPLACIANSMOOTH_X | MOD_LAPLACIANSMOOTH_Y | MOD_LAPLACIANSMOOTH_Z | \
            MOD_LAPLACIANSMOOTH_PRESERVE_VOLUME | MOD_LAPLACIANSMOOTH_NORMALIZED, \
    .repeat = 1, \
  }

#define _DNA_DEFAULT_LatticeModifierData \
  { \
    .object = NULL, \
    .name = "", \
    .strength = 1.0f, \
    .flag = 0, \
  }

#define _DNA_DEFAULT_MaskModifierData \
  { \
    .ob_arm = NULL, \
    .vgroup = "", \
    .mode = 0, \
    .flag = 0, \
    .threshold = 0.0f, \
  }

/* Y and Z forward and up axes, Blender default. */
#define _DNA_DEFAULT_MeshCacheModifierData \
  { \
    .flag = 0, \
    .type = MOD_MESHCACHE_TYPE_MDD, \
    .time_mode = 0, \
    .play_mode = 0, \
    .forward_axis = 1, \
    .up_axis = 2, \
    .flip_axis = 0, \
    .interp = MOD_MESHCACHE_INTERP_LINEAR, \
    .factor = 1.0f, \
    .deform_mode = 0.0f, \
    .frame_start = 0.0f, \
    .frame_scale = 1.0f, \
    .eval_frame = 0.0f, \
    .eval_time = 0.0f, \
    .eval_factor = 0.0f, \
    .filepath = "", \
  }

#define _DNA_DEFAULT_MeshDeformModifierData \
  { \
    .object = 0, \
    .defgrp_name = "", \
    .gridsize = 5, \
    .flag = 0, \
    .bindinfluences = NULL, \
    .bindoffsets = NULL, \
    .bindcagecos = NULL, \
    .verts_num = 0, \
    .cage_verts_num = 0, \
    .dyngrid = NULL, \
    .dyninfluences = NULL, \
    .dynverts = NULL, \
    .dyngridsize = 0, \
    .influences_num = 0, \
    .dyncellmin = {0.0f, 0.0f, 0.0f}, \
    .dyncellwidth = 0.0f, \
    .bindmat = _DNA_DEFAULT_UNIT_M4, \
    .bindweights = NULL, \
    .bindcos = NULL, \
    .bindfunc = NULL, \
  }

#define _DNA_DEFAULT_MeshSeqCacheModifierData \
  { \
    .cache_file = NULL, \
    .object_path = "", \
    .read_flag = MOD_MESHSEQ_READ_VERT | MOD_MESHSEQ_READ_POLY | MOD_MESHSEQ_READ_UV | \
                 MOD_MESHSEQ_READ_COLOR | MOD_MESHSEQ_INTERPOLATE_VERTICES, \
    .velocity_scale = 1.0f, \
    .reader = NULL, \
    .reader_object_path = "", \
  }

#define _DNA_DEFAULT_MirrorModifierData \
  { \
    .flag = MOD_MIR_AXIS_X | MOD_MIR_VGROUP, \
    .tolerance = 0.001f, \
    .bisect_threshold = 0.001f, \
    .uv_offset = {0.0f, 0.0f}, \
    .uv_offset_copy = {0.0f, 0.0f}, \
    .mirror_ob = NULL, \
    .use_correct_order_on_merge = true, \
  }

#define _DNA_DEFAULT_MultiresModifierData \
  { \
    .lvl = 0, \
    .sculptlvl = 0, \
    .renderlvl = 0, \
    .totlvl = 0, \
    .flags = eMultiresModifierFlag_UseCrease | eMultiresModifierFlag_ControlEdges, \
    .uv_smooth = SUBSURF_UV_SMOOTH_PRESERVE_BOUNDARIES, \
    .quality = 4, \
    .boundary_smooth = SUBSURF_BOUNDARY_SMOOTH_ALL, \
  }

#define _DNA_DEFAULT_NormalEditModifierData \
  { \
    .defgrp_name = "", \
    .target = NULL, \
    .mode = MOD_NORMALEDIT_MODE_RADIAL, \
    .flag = 0, \
    .mix_mode = MOD_NORMALEDIT_MIX_COPY, \
    .mix_factor = 1.0f, \
    .mix_limit = M_PI, \
    .offset = {0.0f, 0.0f, 0.0f}, \
  }

/* Some fields are initialized in #init_data. */
#define _DNA_DEFAULT_OceanModifierData \
  { \
    .ocean = NULL, \
    .oceancache = NULL, \
    .resolution = 7, \
    .viewport_resolution = 7, \
    .spatial_size = 50, \
    .wind_velocity = 30.0f, \
    .damp = 0.5f, \
    .smallest_wave = 0.01f, \
    .depth = 200.0f, \
    .wave_alignment = 0.0f, \
    .wave_direction = 0.0f, \
    .wave_scale = 1.0f, \
    .chop_amount = 1.0f, \
    .foam_coverage = 0.0f, \
    .time = 1.0f, \
    .spectrum = MOD_OCEAN_SPECTRUM_PHILLIPS, \
    .fetch_jonswap = 120.0f, \
    .sharpen_peak_jonswap = 0.0f, \
    .bakestart = 1, \
    .bakeend = 250, \
    .cachepath = "", \
    .foamlayername = "", \
    .spraylayername = "", \
    .cached = 0, \
    .geometry_mode = 0, \
    .flag = 0, \
    .repeat_x = 1, \
    .repeat_y = 1, \
    .seed = 0, \
    .size = 1.0f, \
    .foam_fade = 0.98f, \
  }

#define _DNA_DEFAULT_ParticleInstanceModifierData \
  { \
    .psys = 1, \
    .flag = eParticleInstanceFlag_Parents | eParticleInstanceFlag_Unborn | \
            eParticleInstanceFlag_Alive | eParticleInstanceFlag_Dead, \
    .axis = 2, \
    .space = eParticleInstanceSpace_World, \
    .position = 1.0f, \
    .random_position = 0.0f, \
    .rotation = 0.0f, \
    .random_rotation = 0.0f, \
    .particle_offset = 0.0f, \
    .particle_amount = 1.0f, \
    .index_layer_name = "", \
    .value_layer_name = "", \
  }

#define _DNA_DEFAULT_ParticleSystemModifierData \
  { \
    .psys = NULL, \
    .mesh_final = NULL, \
    .mesh_original = NULL, \
    .totdmvert = 0, \
    .totdmedge = 0, \
    .totdmface = 0, \
    .flag = 0, \
  }

#define _DNA_DEFAULT_RemeshModifierData \
  { \
    .threshold = 1.0f, \
    .scale = 0.9f, \
    .hermite_num = 1.0f, \
    .depth = 4, \
    .flag = MOD_REMESH_FLOOD_FILL, \
    .mode = MOD_REMESH_VOXEL, \
    .voxel_size = 0.1f, \
    .adaptivity = 0.0f, \
  }

#define _DNA_DEFAULT_ScrewModifierData \
  { \
    .ob_axis = NULL, \
    .steps = 16, \
    .render_steps = 16, \
    .iter = 1, \
    .screw_ofs = 0.0f, \
    .angle = 2.0f * M_PI, \
    .merge_dist = 0.01f, \
    .flag = MOD_SCREW_SMOOTH_SHADING, \
    .axis = 2, \
  }

/* Shape key modifier has no items. */

#define _DNA_DEFAULT_ShrinkwrapModifierData \
  { \
    .target = NULL, \
    .auxTarget = NULL, \
    .vgroup_name = "", \
    .keepDist = 0.0f, \
    .shrinkType = MOD_SHRINKWRAP_NEAREST_SURFACE, \
    .shrinkOpts = MOD_SHRINKWRAP_PROJECT_ALLOW_POS_DIR, \
    .shrinkMode = 0, \
    .projLimit = 0.0f, \
    .projAxis = 0, \
    .subsurfLevels = 0, \
  }

#define _DNA_DEFAULT_SimpleDeformModifierData \
  { \
    .origin = NULL, \
    .vgroup_name = "", \
    .factor = DEG2RADF(45.0f), \
    .limit = {0.0f, 1.0f}, \
    .mode = MOD_SIMPLEDEFORM_MODE_TWIST, \
    .axis = 0, \
    .deform_axis = 0, \
    .flag = 0, \
  }

#define _DNA_DEFAULT_NodesModifierData \
  { 0 }

#define _DNA_DEFAULT_SkinModifierData \
  { \
    .branch_smoothing = 0.0f, \
    .flag = 0, \
    .symmetry_axes = MOD_SKIN_SYMM_X, \
  }

#define _DNA_DEFAULT_SmoothModifierData \
  { \
    .fac = 0.5f, \
    .repeat = 1, \
    .defgrp_name = "", \
    .flag = MOD_SMOOTH_X | MOD_SMOOTH_Y | MOD_SMOOTH_Z, \
  }

/* Softbody modifier skipped for now. */

#define _DNA_DEFAULT_SolidifyModifierData \
  { \
    .defgrp_name = "", \
    .shell_defgrp_name = "", \
    .rim_defgrp_name = "", \
    .offset = 0.01f, \
    .offset_fac = -1.0f, \
    .offset_fac_vg = 0.0f, \
    .offset_clamp = 0.0f, \
    .mode = MOD_SOLIDIFY_MODE_EXTRUDE, \
    .nonmanifold_offset_mode = MOD_SOLIDIFY_NONMANIFOLD_OFFSET_MODE_CONSTRAINTS, \
    .nonmanifold_boundary_mode = MOD_SOLIDIFY_NONMANIFOLD_BOUNDARY_MODE_NONE, \
    .crease_inner = 0.0f, \
    .crease_outer = 0.0f, \
    .crease_rim = 0.0f, \
    .flag = MOD_SOLIDIFY_RIM, \
    .mat_ofs = 0, \
    .mat_ofs_rim = 0, \
    .merge_tolerance = 0.0001f, \
    .bevel_convex = 0.0f, \
  }

#define _DNA_DEFAULT_SubsurfModifierData \
  { \
    .subdivType = 0, \
    .levels = 1, \
    .renderLevels = 2, \
    .flags = eSubsurfModifierFlag_UseCrease | eSubsurfModifierFlag_ControlEdges, \
    .uv_smooth = SUBSURF_UV_SMOOTH_PRESERVE_BOUNDARIES, \
    .quality = 3, \
    .boundary_smooth = SUBSURF_BOUNDARY_SMOOTH_ALL, \
    .emCache = NULL, \
    .mCache = NULL, \
  }

#define _DNA_DEFAULT_SurfaceModifierData \
  { \
   .runtime = {NULL}, /* Include to avoid empty an struct (for MSVC). */ \
  }

#define _DNA_DEFAULT_SurfaceDeformModifierData \
  { \
    .depsgraph = NULL, \
    .target = NULL, \
    .verts = NULL, \
    .falloff = 4.0f, \
    .mesh_verts_num = 0, \
    .bind_verts_num = 0, \
    .target_verts_num = 0, \
    .target_polys_num = 0, \
    .flags = 0, \
    .mat = _DNA_DEFAULT_UNIT_M4, \
    .strength = 1.0f, \
    .defgrp_name = "", \
  }

#define _DNA_DEFAULT_TriangulateModifierData \
  { \
    .flag = 0, \
    .quad_method = MOD_TRIANGULATE_QUAD_SHORTEDGE, \
    .ngon_method = MOD_TRIANGULATE_NGON_BEAUTY, \
    .min_vertices = 4, \
  }

#define _DNA_DEFAULT_UVProjectModifierData \
  { \
    .projectors = {NULL, NULL, NULL, NULL, NULL, NULL, NULL, NULL, NULL, NULL}, \
    .projectors_num = 1, \
    .aspectx = 1.0f, \
    .aspecty = 1.0f, \
    .scalex = 1.0f, \
    .scaley = 1.0f, \
    .uvlayer_name = "", \
    .uvlayer_tmp = 0, \
  }

#define _DNA_DEFAULT_UVWarpModifierData \
  { \
    .axis_u = 0, \
    .axis_v = 1, \
    .flag = 0, \
    .center = {0.5f, 0.5f}, \
    .offset = {0.0f, 0.0f}, \
    .scale = {1.0f, 1.0f}, \
    .rotation = 0.0f, \
    .object_src = NULL, \
    .bone_src = "", \
    .object_dst = NULL, \
    .bone_dst = "", \
    .vgroup_name = "", \
    .uvlayer_name = "", \
  }

#define _DNA_DEFAULT_WarpModifierData \
  { \
    .texture = NULL, \
    .map_object = NULL, \
    .map_bone = "", \
    .uvlayer_name = "", \
    .uvlayer_tmp = 0, \
    .texmapping = 0, \
    .object_from = NULL, \
    .object_to = NULL, \
    .bone_from = "", \
    .bone_to = "", \
    .curfalloff = NULL, \
    .defgrp_name = "", \
    .strength = 1.0f, \
    .falloff_radius = 1.0f, \
    .flag = 0, \
    .falloff_type = eWarp_Falloff_Smooth, \
  }

#define _DNA_DEFAULT_WaveModifierData \
  { \
    .texture = NULL, \
    .map_object = NULL, \
    .map_bone = "", \
    .uvlayer_name = "", \
    .uvlayer_tmp = 0, \
    .texmapping = MOD_DISP_MAP_LOCAL, \
    .objectcenter = NULL, \
    .defgrp_name = "", \
    .flag = MOD_WAVE_X | MOD_WAVE_Y | MOD_WAVE_CYCL | MOD_WAVE_NORM_X | MOD_WAVE_NORM_Y | MOD_WAVE_NORM_Z, \
    .startx = 0.0f, \
    .starty = 0.0f, \
    .height = 0.5f, \
    .width = 1.5f, \
    .narrow = 1.5f, \
    .speed = 0.25f, \
    .damp = 10.0f, \
    .falloff = 0.0f, \
    .timeoffs = 0.0f, \
    .lifetime = 0.0f, \
  }

#define _DNA_DEFAULT_WeightedNormalModifierData \
  { \
    .defgrp_name = "", \
    .mode = MOD_WEIGHTEDNORMAL_MODE_FACE, \
    .flag = 0, \
    .weight = 50, \
    .thresh = 0.01f, \
  }

#define _DNA_DEFAULT_WeightVGEditModifierData \
  { \
    .defgrp_name = "", \
    .edit_flags = 0, \
    .falloff_type = MOD_WVG_MAPPING_NONE, \
    .default_weight = 0.0f, \
    .cmap_curve = NULL, \
    .add_threshold = 0.01f, \
    .rem_threshold = 0.01f, \
    .mask_constant =  1.0f, \
    .mask_defgrp_name = "", \
    .mask_tex_use_channel = MOD_WVG_MASK_TEX_USE_INT, \
    .mask_texture = NULL, \
    .mask_tex_map_obj = NULL, \
    .mask_tex_map_bone = "", \
    .mask_tex_mapping = MOD_DISP_MAP_LOCAL, \
    .mask_tex_uvlayer_name = "", \
  }

#define _DNA_DEFAULT_WeightVGMixModifierData \
  { \
    .defgrp_name_a = "", \
    .defgrp_name_b = "", \
    .default_weight_a = 0.0f, \
    .default_weight_b = 0.0f, \
    .mix_mode = MOD_WVG_MIX_SET, \
    .mix_set = MOD_WVG_SET_AND, \
    .mask_constant = 1.0f, \
    .mask_defgrp_name = "", \
    .mask_tex_use_channel = MOD_WVG_MASK_TEX_USE_INT, \
    .mask_texture = NULL, \
    .mask_tex_map_obj = NULL, \
    .mask_tex_map_bone = "", \
    .mask_tex_mapping = MOD_DISP_MAP_LOCAL, \
    .mask_tex_uvlayer_name = "", \
    .flag = 0, \
  }

#define _DNA_DEFAULT_WeightVGProximityModifierData \
  { \
    .defgrp_name = "", \
    .proximity_mode = MOD_WVG_PROXIMITY_OBJECT, \
    .proximity_flags = MOD_WVG_PROXIMITY_GEOM_VERTS, \
    .proximity_ob_target = NULL, \
    .mask_constant = 1.0f, \
    .mask_defgrp_name = "", \
    .mask_tex_use_channel = MOD_WVG_MASK_TEX_USE_INT, \
    .mask_texture = NULL, \
    .mask_tex_map_obj = NULL, \
    .mask_tex_map_bone = "", \
    .mask_tex_mapping = MOD_DISP_MAP_LOCAL, \
    .mask_tex_uvlayer_name = "", \
    .min_dist = 0.0f, \
    .max_dist = 1.0f, \
    .falloff_type = MOD_WVG_MAPPING_NONE, \
  }

#define _DNA_DEFAULT_WeldModifierData \
  { \
    .merge_dist = 0.001f, \
    .mode = MOD_WELD_MODE_ALL, \
    .defgrp_name = "", \
  }

#define _DNA_DEFAULT_WireframeModifierData \
  { \
    .defgrp_name = "", \
    .offset = 0.02f, \
    .offset_fac = 0.0f, \
    .offset_fac_vg = 0.0f, \
    .crease_weight = 1.0f, \
    .flag = MOD_WIREFRAME_REPLACE | MOD_WIREFRAME_OFS_EVEN, \
    .mat_ofs = 0, \
  }

#define _DNA_DEFAULT_GreasePencilOpacityModifierData \
  { \
    .color_mode = MOD_GREASE_PENCIL_COLOR_BOTH, \
    .color_factor = 1.0f, \
    .hardness_factor = 1.0f, \
  }

#define _DNA_DEFAULT_GreasePencilSubdivModifierData \
  { \
    .level = 1, \
  }
  
#define _DNA_DEFAULT_GreasePencilColorModifierData \
  { \
    .color_mode = MOD_GREASE_PENCIL_COLOR_BOTH, \
    .hsv = {0.5f, 1.0f, 1.0f}, \
  }


#define _DNA_DEFAULT_GreasePencilTintModifierData \
  { \
    .color_mode = MOD_GREASE_PENCIL_COLOR_BOTH, \
    .tint_mode = MOD_GREASE_PENCIL_TINT_UNIFORM, \
    .factor = 0.5f, \
    .radius = 1.0f, \
    .color = {1.0f, 1.0f, 1.0f}, \
  }

#define _DNA_DEFAULT_GreasePencilSmoothModifierData \
  { \
    .flag = MOD_GREASE_PENCIL_SMOOTH_MOD_LOCATION, \
    .factor = 1.0f, \
    .step = 1, \
  }

#define _DNA_DEFAULT_GreasePencilOffsetModifierData \
  { \
    .flag = 0, \
    .offset_mode = MOD_GREASE_PENCIL_OFFSET_RANDOM, \
    .loc = {0.0f, 0.0f, 0.0f}, \
    .rot = {0.0f, 0.0f, 0.0f}, \
    .scale = {1.0f, 1.0f, 1.0f}, \
    .stroke_step = 1, \
    .stroke_start_offset = 0, \
  }

#define _DNA_DEFAULT_GreasePencilNoiseModifierData \
  { \
    .flag = GP_NOISE_FULL_STROKE | GP_NOISE_USE_RANDOM, \
    .factor = 0.5f, \
    .factor_strength = 0.0f, \
    .factor_thickness = 0.0f, \
    .factor_uvs = 0.0f, \
    .noise_scale = 0.0f, \
    .noise_offset = 0.0f, \
    .step = 4, \
    .seed = 1, \
  }
  
#define _DNA_DEFAULT_GreasePencilMirrorModifierData \
  { \
    .flag = MOD_GREASE_PENCIL_MIRROR_AXIS_X, \
  }

#define _DNA_DEFAULT_GreasePencilThickModifierData \
  { \
    .flag = 0, \
    .thickness_fac = 1.0f, \
    .thickness = 0.02, \
  }

#define _DNA_DEFAULT_GreasePencilLatticeModifierData \
  { \
    .object = NULL, \
    .strength = 1.0f, \
  }

#define _DNA_DEFAULT_GreasePencilDashModifierData \
  { \
    .dash_offset = 0, \
    .segments_array = NULL, \
    .segments_num = 0, \
    .segment_active_index = 0, \
  }

#define _DNA_DEFAULT_GreasePencilDashModifierSegment \
  { \
    .name = "Segment", \
    .dash = 2, \
    .gap = 1, \
    .radius = 1.0f, \
    .opacity = 1.0f, \
    .mat_nr = -1, \
  }
  
#define _DNA_DEFAULT_GreasePencilMultiModifierData \
  { \
    .flag = 0, \
    .duplications = 3, \
    .distance = 0.1f, \
    .offset = 0.0f, \
    .fading_center = 0.5f, \
    .fading_thickness = 0.5f, \
    .fading_opacity = 0.5f, \
  }

<<<<<<< HEAD
#define _DNA_DEFAULT_GreasePencilEnvelopeModifierData \
  { \
    .spread = 10, \
    .mode = MOD_GREASE_PENCIL_ENVELOPE_SEGMENTS, \
    .mat_nr = -1, \
    .thickness = 1.0f, \
    .strength = 1.0f, \
    .skip = 0, \
  }

=======
#define _DNA_DEFAULT_GreasePencilLengthModifierData \
  { \
    .start_fac = 0.1f,\
    .end_fac = 0.1f,\
    .overshoot_fac = 0.1f,\
    .flag = GP_LENGTH_USE_CURVATURE,\
    .point_density = 30.0f,\
    .segment_influence = 0.0f,\
    .max_angle = DEG2RAD(170.0f),\
    .rand_start_fac = 0.0f,\
    .rand_end_fac = 0.0f,\
    .rand_offset = 0.0f,\
    .seed = 0,\
    .step = 4,\
  }

#define _DNA_DEFAULT_GreasePencilWeightAngleModifierData \
  { \
    .flag = 0, \
    .axis = 1, \
  }
  
#define _DNA_DEFAULT_GreasePencilArrayModifierData \
  { \
    .object = NULL, \
    .count = 2, \
    .flag = GP_ARRAY_USE_RELATIVE, \
    .offset = {0.0f, 0.0f, 0.0f}, \
    .shift = {1.0f, 0.0f, 0.0f}, \
    .rnd_offset = {0.0f, 0.0f, 0.0f}, \
    .rnd_rot = {0.0f, 0.0f, 0.0f}, \
    .rnd_scale = {0.0f, 0.0f, 0.0f}, \
    .seed = 1, \
    .mat_rpl = 0, \
  }
  
>>>>>>> daedb427
/* clang-format off */<|MERGE_RESOLUTION|>--- conflicted
+++ resolved
@@ -907,18 +907,6 @@
     .fading_opacity = 0.5f, \
   }
 
-<<<<<<< HEAD
-#define _DNA_DEFAULT_GreasePencilEnvelopeModifierData \
-  { \
-    .spread = 10, \
-    .mode = MOD_GREASE_PENCIL_ENVELOPE_SEGMENTS, \
-    .mat_nr = -1, \
-    .thickness = 1.0f, \
-    .strength = 1.0f, \
-    .skip = 0, \
-  }
-
-=======
 #define _DNA_DEFAULT_GreasePencilLengthModifierData \
   { \
     .start_fac = 0.1f,\
@@ -954,6 +942,15 @@
     .seed = 1, \
     .mat_rpl = 0, \
   }
-  
->>>>>>> daedb427
+
+#define _DNA_DEFAULT_GreasePencilEnvelopeModifierData \
+  { \
+    .spread = 10, \
+    .mode = MOD_GREASE_PENCIL_ENVELOPE_SEGMENTS, \
+    .mat_nr = -1, \
+    .thickness = 1.0f, \
+    .strength = 1.0f, \
+    .skip = 0, \
+  }
+
 /* clang-format off */