--- conflicted
+++ resolved
@@ -1011,15 +1011,6 @@
     .segment_repeat = 1, \
   }
 
-<<<<<<< HEAD
-#define _DNA_DEFAULT_GreasePencilOutlineModifierData \
-  { \
-    .flag = MOD_GREASE_PENCIL_OUTLINE_KEEP_SHAPE, \
-    .thickness = 1, \
-    .sample_length = 0.0f, \
-    .subdiv = 3, \
-    .outline_material = NULL, \
-=======
 #define _DNA_DEFAULT_GreasePencilEnvelopeModifierData \
   { \
     .spread = 10, \
@@ -1028,7 +1019,15 @@
     .thickness = 1.0f, \
     .strength = 1.0f, \
     .skip = 0, \
->>>>>>> 1653b8b9
+  }
+
+#define _DNA_DEFAULT_GreasePencilOutlineModifierData \
+  { \
+    .flag = MOD_GREASE_PENCIL_OUTLINE_KEEP_SHAPE, \
+    .thickness = 1, \
+    .sample_length = 0.0f, \
+    .subdiv = 3, \
+    .outline_material = NULL, \
   }
 
 /* clang-format off */