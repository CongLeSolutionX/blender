--- conflicted
+++ resolved
@@ -864,7 +864,13 @@
   { \
     .flag = MOD_GREASE_PENCIL_MIRROR_AXIS_X, \
   }
-<<<<<<< HEAD
+
+#define _DNA_DEFAULT_GreasePencilThickModifierData \
+  { \
+    .flag = 0, \
+    .thickness_fac = 1.0f, \
+    .thickness = 0.02, \
+  }
 
 #define _DNA_DEFAULT_GreasePencilLineartModifierData \
   { \
@@ -884,14 +890,6 @@
     .shadow_camera_near = 0.1f, \
     .shadow_camera_far = 200.0f, \
     .shadow_camera_size = 200.0f, \
-=======
-  
-#define _DNA_DEFAULT_GreasePencilThickModifierData \
-  { \
-    .flag = 0, \
-    .thickness_fac = 1.0f, \
-    .thickness = 0.02, \
->>>>>>> d763e276
   }
 
 /* clang-format off */