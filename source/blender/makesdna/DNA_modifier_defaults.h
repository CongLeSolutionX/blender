/* SPDX-FileCopyrightText: 2023 Blender Authors
 *
 * SPDX-License-Identifier: GPL-2.0-or-later */

/** \file
 * \ingroup DNA
 */

#pragma once

/* Struct members on own line. */
/* clang-format off */

#define _DNA_DEFAULT_ArmatureModifierData \
  { \
    .deformflag = ARM_DEF_VGROUP, \
    .multi = 0.0f, \
    .object = NULL, \
    .defgrp_name = "", \
  }

/* Default to 2 duplicates distributed along the x-axis by an offset of 1 object width. */
#define _DNA_DEFAULT_ArrayModifierData \
  { \
    .start_cap = NULL, \
    .end_cap = NULL, \
    .curve_ob = NULL, \
    .offset_ob = NULL, \
    .offset = {1.0f, 0.0f, 0.0f}, \
    .scale = {1.0f, 0.0f, 0.0f}, \
    .length = 0.0f, \
    .merge_dist = 0.01f, \
    .fit_type = MOD_ARR_FIXEDCOUNT, \
    .offset_type = MOD_ARR_OFF_RELATIVE, \
    .flags = 0, \
    .count = 2, \
    .uv_offset = {0.0f, 0.0f}, \
  }

#define _DNA_DEFAULT_BevelModifierData \
  { \
    .value = 0.1f, \
    .res = 1, \
    .flags = 0, \
    .val_flags = MOD_BEVEL_AMT_OFFSET, \
    .profile_type = MOD_BEVEL_PROFILE_SUPERELLIPSE, \
    .lim_flags = MOD_BEVEL_ANGLE, \
    .e_flags = 0, \
    .mat = -1, \
    .edge_flags = 0, \
    .face_str_mode = MOD_BEVEL_FACE_STRENGTH_NONE, \
    .miter_inner = MOD_BEVEL_MITER_SHARP, \
    .miter_outer = MOD_BEVEL_MITER_SHARP, \
    .affect_type = MOD_BEVEL_AFFECT_EDGES, \
    .profile = 0.5f, \
    .bevel_angle = DEG2RADF(30.0f), \
    .spread = 0.1f, \
    .defgrp_name = "", \
  }

#define _DNA_DEFAULT_BooleanModifierData \
  { \
    .object = NULL, \
    .collection = NULL, \
    .double_threshold = 1e-6f, \
    .operation = eBooleanModifierOp_Difference, \
    .solver = eBooleanModifierSolver_Exact, \
    .flag = eBooleanModifierFlag_Object, \
    .bm_flag = 0, \
  }

#define _DNA_DEFAULT_BuildModifierData \
  { \
    .start = 1.0f, \
    .length = 100.0f, \
    .flag = 0, \
    .randomize = 0, \
    .seed = 0, \
  }

#define _DNA_DEFAULT_CastModifierData \
  { \
    .object = NULL, \
    .fac = 0.5f, \
    .radius = 0.0f, \
    .size = 0.0f, \
    .defgrp_name = "", \
    .flag = MOD_CAST_X | MOD_CAST_Y | MOD_CAST_Z | MOD_CAST_SIZE_FROM_RADIUS, \
    .type = MOD_CAST_TYPE_SPHERE, \
  }

#define _DNA_DEFAULT_ClothSimSettings \
  { \
    .cache = NULL, \
    .mingoal = 0.0f, \
    .Cvi = 1.0f, \
    .gravity = {0.0f, 0.0f, -9.81f}, \
    .dt = 0.0f, \
    .mass = 0.3f, \
    .shear = 5.0f, \
    .bending = 0.5f, \
    .max_bend = 0.5f, \
    .max_shear = 5.0f, \
    .max_sewing = 0.0f, \
    .avg_spring_len = 0.0f, \
    .timescale = 1.0f, \
    .time_scale = 1.0f, \
    .maxgoal = 1.0f, \
    .eff_force_scale = 1000.0f, \
    .eff_wind_scale = 250.0f, \
    .sim_time_old = 0.0f, \
    .defgoal = 0.0f, \
    .goalspring = 1.0f, \
    .goalfrict = 0.0f, \
    .velocity_smooth = 0.0f, \
    .density_target = 0.0f, \
    .density_strength = 0.0f, \
    .collider_friction = 0.0f, \
    .shrink_min = 0.0f, \
    .shrink_max = 0.0f, \
    .uniform_pressure_force = 0.0f, \
    .target_volume = 0.0f, \
    .pressure_factor = 1.0f, \
    .fluid_density = 0.0f, \
    .vgroup_pressure = 0, \
    .bending_damping = 0.5f, \
    .voxel_cell_size = 0.1f, \
    .stepsPerFrame = 5, \
    .flags = CLOTH_SIMSETTINGS_FLAG_INTERNAL_SPRINGS_NORMAL, \
    .maxspringlen = 10, \
    .solver_type = 0, \
    .vgroup_bend = 0, \
    .vgroup_mass = 0, \
    .vgroup_struct = 0, \
    .vgroup_shrink = 0, \
    .shapekey_rest = 0, \
    .presets = 2, \
    .reset = 0, \
    .effector_weights = NULL, \
    .bending_model = CLOTH_BENDING_ANGULAR, \
    .vgroup_shear = 0, \
    .tension = 15.0f , \
    .compression = 15.0f, \
    .max_tension =  15.0f, \
    .max_compression = 15.0f, \
    .tension_damp = 5.0f, \
    .compression_damp = 5.0f, \
    .shear_damp = 5.0f, \
    .internal_spring_max_length = 0.0f, \
    .internal_spring_max_diversion = M_PI_4, \
    .vgroup_intern = 0, \
    .internal_tension = 15.0f, \
    .internal_compression = 15.0f, \
    .max_internal_tension = 15.0f, \
    .max_internal_compression = 15.0f, \
  }

#define _DNA_DEFAULT_ClothCollSettings \
  { \
    .collision_list = NULL, \
    .epsilon = 0.015f, \
    .self_friction = 5.0f, \
    .friction = 5.0f, \
    .damping = 0.0f, \
    .selfepsilon = 0.015f, \
    .flags = CLOTH_COLLSETTINGS_FLAG_ENABLED, \
    .loop_count = 2, \
    .group = NULL, \
    .vgroup_selfcol = 0, \
    .vgroup_objcol = 0, \
    .clamp = 0.0f, \
    .self_clamp = 0.0f, \
  }

#define _DNA_DEFAULT_ClothModifierData \
  { \
    .clothObject = NULL, \
    .sim_parms = NULL, \
    .coll_parms = NULL, \
    .point_cache = NULL, \
    .ptcaches = {NULL, NULL}, \
    .hairdata = NULL, \
    .hair_grid_min = {0.0f, 0.0f, 0.0f}, \
    .hair_grid_max = {0.0f, 0.0f, 0.0f}, \
    .hair_grid_res = {0, 0, 0}, \
    .hair_grid_cellsize = 0.0f, \
    .solver_result = NULL, \
  }

#define _DNA_DEFAULT_CollisionModifierData \
  { \
    .x = NULL, \
    .xnew = NULL, \
    .xold = NULL, \
    .current_xnew = NULL, \
    .current_x = NULL, \
    .current_v = NULL, \
    .vert_tris = NULL, \
    .mvert_num = 0, \
    .tri_num = 0, \
    .time_x = -1000.0f, \
    .time_xnew = -1000.0f, \
    .is_static = false, \
    .bvhtree = NULL, \
  }

#define _DNA_DEFAULT_CorrectiveSmoothModifierData \
  { \
    .bind_coords = NULL, \
    .bind_coords_num = 0, \
    .lambda = 0.5f, \
    .scale = 1.0f, \
    .repeat = 5, \
    .flag = 0, \
    .smooth_type = MOD_CORRECTIVESMOOTH_SMOOTH_SIMPLE, \
    .defgrp_name = "", \
  }

#define _DNA_DEFAULT_CurveModifierData \
  { \
    .object = NULL, \
    .name = "", \
    .defaxis = MOD_CURVE_POSX, \
    .flag = 0, \
  }

/* Defines are scattered across too many files, they need to be moved to DNA. */
#if 0
#define _DNA_DEFAULT_DataTransferModifierData \
  { \
    .ob_source = NULL, \
    .data_types = 0, \
    .vmap_mode = MREMAP_MODE_VERT_NEAREST, \
    .emap_mode = MREMAP_MODE_EDGE_NEAREST, \
    .lmap_mode = MREMAP_MODE_LOOP_NEAREST_POLYNOR, \
    .pmap_mode = MREMAP_MODE_POLY_NEAREST, \
    .map_max_distance = 1.0f, \
    .map_ray_radius = 0.0f, \
    .islands_precision = 0.0f, \
    .layers_select_src = {DT_LAYERS_ALL_SRC, DT_LAYERS_ALL_SRC, DT_LAYERS_ALL_SRC, DT_LAYERS_ALL_SRC}, \
    .layers_select_dst = {DT_LAYERS_NAME_DST, DT_LAYERS_NAME_DST, DT_LAYERS_NAME_DST, DT_LAYERS_NAME_DST}, \
    .mix_mod = CDT_MIX_TRANSFER, \
    .mix_factor = 1.0f, \
    .defgrp_name = "", \
    .flags = MOD_DATATRANSFER_OBSRC_TRANSFORM, \
  }
#endif

#define _DNA_DEFAULT_DecimateModifierData \
  { \
    .percent = 1.0f, \
    .iter = 0, \
    .delimit = 0, \
    .symmetry_axis = 0, \
    .angle = DEG2RADF(5.0f), \
    .defgrp_name = "", \
    .defgrp_factor = 1.0f, \
    .flag = 0, \
    .mode = 0, \
    .face_count = 0, \
  }

#define _DNA_DEFAULT_DisplaceModifierData \
  { \
    .texture = NULL, \
    .map_object = NULL, \
    .map_bone = "", \
    .uvlayer_name = "", \
    .uvlayer_tmp = 0, \
    .texmapping = 0, \
    .strength = 1.0f, \
    .direction = MOD_DISP_DIR_NOR, \
    .defgrp_name = "", \
    .midlevel = 0.5f, \
    .space = MOD_DISP_SPACE_LOCAL, \
    .flag = 0, \
  }

#define _DNA_DEFAULT_DynamicPaintModifierData \
  { \
    .canvas = NULL, \
    .brush = NULL, \
    .type = MOD_DYNAMICPAINT_TYPE_CANVAS, \
  }

/* Default to 30-degree split angle, sharpness from both angle & flag. */
#define _DNA_DEFAULT_EdgeSplitModifierData \
  { \
    .split_angle = DEG2RADF(30.0f), \
    .flags = MOD_EDGESPLIT_FROMANGLE | MOD_EDGESPLIT_FROMFLAG, \
  }

#define _DNA_DEFAULT_ExplodeModifierData \
  { \
    .facepa = NULL, \
    .flag = eExplodeFlag_Unborn | eExplodeFlag_Alive | eExplodeFlag_Dead, \
    .vgroup = 0, \
    .protect = 0.0f, \
    .uvname = "", \
  }

/* Fluid modifier settings skipped for now. */

#define _DNA_DEFAULT_HookModifierData \
  { \
    .subtarget = "", \
    .flag = 0, \
    .falloff_type = eHook_Falloff_Smooth, \
    .parentinv = _DNA_DEFAULT_UNIT_M4, \
    .cent = {0.0f, 0.0f, 0.0f}, \
    .falloff = 0.0f, \
    .curfalloff = NULL, \
    .indexar = NULL, \
    .indexar_num = 0, \
    .force = 1.0f, \
    .name = "", \
  }

#define _DNA_DEFAULT_LaplacianDeformModifierData \
  { \
    .anchor_grp_name = "", \
    .verts_num = 0, \
    .repeat = 1, \
    .vertexco = NULL, \
    .cache_system = NULL, \
    .flag = 0, \
  }

#define _DNA_DEFAULT_LaplacianSmoothModifierData \
  { \
    .lambda = 0.01f, \
    .lambda_border = 0.01f, \
    .defgrp_name = "", \
    .flag = MOD_LAPLACIANSMOOTH_X | MOD_LAPLACIANSMOOTH_Y | MOD_LAPLACIANSMOOTH_Z | \
            MOD_LAPLACIANSMOOTH_PRESERVE_VOLUME | MOD_LAPLACIANSMOOTH_NORMALIZED, \
    .repeat = 1, \
  }

#define _DNA_DEFAULT_LatticeModifierData \
  { \
    .object = NULL, \
    .name = "", \
    .strength = 1.0f, \
    .flag = 0, \
  }

#define _DNA_DEFAULT_MaskModifierData \
  { \
    .ob_arm = NULL, \
    .vgroup = "", \
    .mode = 0, \
    .flag = 0, \
    .threshold = 0.0f, \
  }

/* Y and Z forward and up axes, Blender default. */
#define _DNA_DEFAULT_MeshCacheModifierData \
  { \
    .flag = 0, \
    .type = MOD_MESHCACHE_TYPE_MDD, \
    .time_mode = 0, \
    .play_mode = 0, \
    .forward_axis = 1, \
    .up_axis = 2, \
    .flip_axis = 0, \
    .interp = MOD_MESHCACHE_INTERP_LINEAR, \
    .factor = 1.0f, \
    .deform_mode = 0.0f, \
    .frame_start = 0.0f, \
    .frame_scale = 1.0f, \
    .eval_frame = 0.0f, \
    .eval_time = 0.0f, \
    .eval_factor = 0.0f, \
    .filepath = "", \
  }

#define _DNA_DEFAULT_MeshDeformModifierData \
  { \
    .object = 0, \
    .defgrp_name = "", \
    .gridsize = 5, \
    .flag = 0, \
    .bindinfluences = NULL, \
    .bindoffsets = NULL, \
    .bindcagecos = NULL, \
    .verts_num = 0, \
    .cage_verts_num = 0, \
    .dyngrid = NULL, \
    .dyninfluences = NULL, \
    .dynverts = NULL, \
    .dyngridsize = 0, \
    .influences_num = 0, \
    .dyncellmin = {0.0f, 0.0f, 0.0f}, \
    .dyncellwidth = 0.0f, \
    .bindmat = _DNA_DEFAULT_UNIT_M4, \
    .bindweights = NULL, \
    .bindcos = NULL, \
    .bindfunc = NULL, \
  }

#define _DNA_DEFAULT_MeshSeqCacheModifierData \
  { \
    .cache_file = NULL, \
    .object_path = "", \
    .read_flag = MOD_MESHSEQ_READ_VERT | MOD_MESHSEQ_READ_POLY | MOD_MESHSEQ_READ_UV | \
                 MOD_MESHSEQ_READ_COLOR | MOD_MESHSEQ_INTERPOLATE_VERTICES, \
    .velocity_scale = 1.0f, \
    .reader = NULL, \
    .reader_object_path = "", \
  }

#define _DNA_DEFAULT_MirrorModifierData \
  { \
    .flag = MOD_MIR_AXIS_X | MOD_MIR_VGROUP, \
    .tolerance = 0.001f, \
    .bisect_threshold = 0.001f, \
    .uv_offset = {0.0f, 0.0f}, \
    .uv_offset_copy = {0.0f, 0.0f}, \
    .mirror_ob = NULL, \
    .use_correct_order_on_merge = true, \
  }

#define _DNA_DEFAULT_MultiresModifierData \
  { \
    .lvl = 0, \
    .sculptlvl = 0, \
    .renderlvl = 0, \
    .totlvl = 0, \
    .flags = eMultiresModifierFlag_UseCrease | eMultiresModifierFlag_ControlEdges, \
    .uv_smooth = SUBSURF_UV_SMOOTH_PRESERVE_BOUNDARIES, \
    .quality = 4, \
    .boundary_smooth = SUBSURF_BOUNDARY_SMOOTH_ALL, \
  }

#define _DNA_DEFAULT_NormalEditModifierData \
  { \
    .defgrp_name = "", \
    .target = NULL, \
    .mode = MOD_NORMALEDIT_MODE_RADIAL, \
    .flag = 0, \
    .mix_mode = MOD_NORMALEDIT_MIX_COPY, \
    .mix_factor = 1.0f, \
    .mix_limit = M_PI, \
    .offset = {0.0f, 0.0f, 0.0f}, \
  }

/* Some fields are initialized in #init_data. */
#define _DNA_DEFAULT_OceanModifierData \
  { \
    .ocean = NULL, \
    .oceancache = NULL, \
    .resolution = 7, \
    .viewport_resolution = 7, \
    .spatial_size = 50, \
    .wind_velocity = 30.0f, \
    .damp = 0.5f, \
    .smallest_wave = 0.01f, \
    .depth = 200.0f, \
    .wave_alignment = 0.0f, \
    .wave_direction = 0.0f, \
    .wave_scale = 1.0f, \
    .chop_amount = 1.0f, \
    .foam_coverage = 0.0f, \
    .time = 1.0f, \
    .spectrum = MOD_OCEAN_SPECTRUM_PHILLIPS, \
    .fetch_jonswap = 120.0f, \
    .sharpen_peak_jonswap = 0.0f, \
    .bakestart = 1, \
    .bakeend = 250, \
    .cachepath = "", \
    .foamlayername = "", \
    .spraylayername = "", \
    .cached = 0, \
    .geometry_mode = 0, \
    .flag = 0, \
    .repeat_x = 1, \
    .repeat_y = 1, \
    .seed = 0, \
    .size = 1.0f, \
    .foam_fade = 0.98f, \
  }

#define _DNA_DEFAULT_ParticleInstanceModifierData \
  { \
    .psys = 1, \
    .flag = eParticleInstanceFlag_Parents | eParticleInstanceFlag_Unborn | \
            eParticleInstanceFlag_Alive | eParticleInstanceFlag_Dead, \
    .axis = 2, \
    .space = eParticleInstanceSpace_World, \
    .position = 1.0f, \
    .random_position = 0.0f, \
    .rotation = 0.0f, \
    .random_rotation = 0.0f, \
    .particle_offset = 0.0f, \
    .particle_amount = 1.0f, \
    .index_layer_name = "", \
    .value_layer_name = "", \
  }

#define _DNA_DEFAULT_ParticleSystemModifierData \
  { \
    .psys = NULL, \
    .mesh_final = NULL, \
    .mesh_original = NULL, \
    .totdmvert = 0, \
    .totdmedge = 0, \
    .totdmface = 0, \
    .flag = 0, \
  }

#define _DNA_DEFAULT_RemeshModifierData \
  { \
    .threshold = 1.0f, \
    .scale = 0.9f, \
    .hermite_num = 1.0f, \
    .depth = 4, \
    .flag = MOD_REMESH_FLOOD_FILL, \
    .mode = MOD_REMESH_VOXEL, \
    .voxel_size = 0.1f, \
    .adaptivity = 0.0f, \
  }

#define _DNA_DEFAULT_ScrewModifierData \
  { \
    .ob_axis = NULL, \
    .steps = 16, \
    .render_steps = 16, \
    .iter = 1, \
    .screw_ofs = 0.0f, \
    .angle = 2.0f * M_PI, \
    .merge_dist = 0.01f, \
    .flag = MOD_SCREW_SMOOTH_SHADING, \
    .axis = 2, \
  }

/* Shape key modifier has no items. */

#define _DNA_DEFAULT_ShrinkwrapModifierData \
  { \
    .target = NULL, \
    .auxTarget = NULL, \
    .vgroup_name = "", \
    .keepDist = 0.0f, \
    .shrinkType = MOD_SHRINKWRAP_NEAREST_SURFACE, \
    .shrinkOpts = MOD_SHRINKWRAP_PROJECT_ALLOW_POS_DIR, \
    .shrinkMode = 0, \
    .projLimit = 0.0f, \
    .projAxis = 0, \
    .subsurfLevels = 0, \
  }

#define _DNA_DEFAULT_SimpleDeformModifierData \
  { \
    .origin = NULL, \
    .vgroup_name = "", \
    .factor = DEG2RADF(45.0f), \
    .limit = {0.0f, 1.0f}, \
    .mode = MOD_SIMPLEDEFORM_MODE_TWIST, \
    .axis = 0, \
    .deform_axis = 0, \
    .flag = 0, \
  }

#define _DNA_DEFAULT_NodesModifierData \
  { 0 }

#define _DNA_DEFAULT_SkinModifierData \
  { \
    .branch_smoothing = 0.0f, \
    .flag = 0, \
    .symmetry_axes = MOD_SKIN_SYMM_X, \
  }

#define _DNA_DEFAULT_SmoothModifierData \
  { \
    .fac = 0.5f, \
    .repeat = 1, \
    .defgrp_name = "", \
    .flag = MOD_SMOOTH_X | MOD_SMOOTH_Y | MOD_SMOOTH_Z, \
  }

/* Softbody modifier skipped for now. */

#define _DNA_DEFAULT_SolidifyModifierData \
  { \
    .defgrp_name = "", \
    .shell_defgrp_name = "", \
    .rim_defgrp_name = "", \
    .offset = 0.01f, \
    .offset_fac = -1.0f, \
    .offset_fac_vg = 0.0f, \
    .offset_clamp = 0.0f, \
    .mode = MOD_SOLIDIFY_MODE_EXTRUDE, \
    .nonmanifold_offset_mode = MOD_SOLIDIFY_NONMANIFOLD_OFFSET_MODE_CONSTRAINTS, \
    .nonmanifold_boundary_mode = MOD_SOLIDIFY_NONMANIFOLD_BOUNDARY_MODE_NONE, \
    .crease_inner = 0.0f, \
    .crease_outer = 0.0f, \
    .crease_rim = 0.0f, \
    .flag = MOD_SOLIDIFY_RIM, \
    .mat_ofs = 0, \
    .mat_ofs_rim = 0, \
    .merge_tolerance = 0.0001f, \
    .bevel_convex = 0.0f, \
  }

#define _DNA_DEFAULT_SubsurfModifierData \
  { \
    .subdivType = 0, \
    .levels = 1, \
    .renderLevels = 2, \
    .flags = eSubsurfModifierFlag_UseCrease | eSubsurfModifierFlag_ControlEdges, \
    .uv_smooth = SUBSURF_UV_SMOOTH_PRESERVE_BOUNDARIES, \
    .quality = 3, \
    .boundary_smooth = SUBSURF_BOUNDARY_SMOOTH_ALL, \
    .emCache = NULL, \
    .mCache = NULL, \
  }

#define _DNA_DEFAULT_SurfaceModifierData \
  { \
   .runtime = {NULL}, /* Include to avoid empty an struct (for MSVC). */ \
  }

#define _DNA_DEFAULT_SurfaceDeformModifierData \
  { \
    .depsgraph = NULL, \
    .target = NULL, \
    .verts = NULL, \
    .falloff = 4.0f, \
    .mesh_verts_num = 0, \
    .bind_verts_num = 0, \
    .target_verts_num = 0, \
    .target_polys_num = 0, \
    .flags = 0, \
    .mat = _DNA_DEFAULT_UNIT_M4, \
    .strength = 1.0f, \
    .defgrp_name = "", \
  }

#define _DNA_DEFAULT_TriangulateModifierData \
  { \
    .flag = 0, \
    .quad_method = MOD_TRIANGULATE_QUAD_SHORTEDGE, \
    .ngon_method = MOD_TRIANGULATE_NGON_BEAUTY, \
    .min_vertices = 4, \
  }

#define _DNA_DEFAULT_UVProjectModifierData \
  { \
    .projectors = {NULL, NULL, NULL, NULL, NULL, NULL, NULL, NULL, NULL, NULL}, \
    .projectors_num = 1, \
    .aspectx = 1.0f, \
    .aspecty = 1.0f, \
    .scalex = 1.0f, \
    .scaley = 1.0f, \
    .uvlayer_name = "", \
    .uvlayer_tmp = 0, \
  }

#define _DNA_DEFAULT_UVWarpModifierData \
  { \
    .axis_u = 0, \
    .axis_v = 1, \
    .flag = 0, \
    .center = {0.5f, 0.5f}, \
    .offset = {0.0f, 0.0f}, \
    .scale = {1.0f, 1.0f}, \
    .rotation = 0.0f, \
    .object_src = NULL, \
    .bone_src = "", \
    .object_dst = NULL, \
    .bone_dst = "", \
    .vgroup_name = "", \
    .uvlayer_name = "", \
  }

#define _DNA_DEFAULT_WarpModifierData \
  { \
    .texture = NULL, \
    .map_object = NULL, \
    .map_bone = "", \
    .uvlayer_name = "", \
    .uvlayer_tmp = 0, \
    .texmapping = 0, \
    .object_from = NULL, \
    .object_to = NULL, \
    .bone_from = "", \
    .bone_to = "", \
    .curfalloff = NULL, \
    .defgrp_name = "", \
    .strength = 1.0f, \
    .falloff_radius = 1.0f, \
    .flag = 0, \
    .falloff_type = eWarp_Falloff_Smooth, \
  }

#define _DNA_DEFAULT_WaveModifierData \
  { \
    .texture = NULL, \
    .map_object = NULL, \
    .map_bone = "", \
    .uvlayer_name = "", \
    .uvlayer_tmp = 0, \
    .texmapping = MOD_DISP_MAP_LOCAL, \
    .objectcenter = NULL, \
    .defgrp_name = "", \
    .flag = MOD_WAVE_X | MOD_WAVE_Y | MOD_WAVE_CYCL | MOD_WAVE_NORM_X | MOD_WAVE_NORM_Y | MOD_WAVE_NORM_Z, \
    .startx = 0.0f, \
    .starty = 0.0f, \
    .height = 0.5f, \
    .width = 1.5f, \
    .narrow = 1.5f, \
    .speed = 0.25f, \
    .damp = 10.0f, \
    .falloff = 0.0f, \
    .timeoffs = 0.0f, \
    .lifetime = 0.0f, \
  }

#define _DNA_DEFAULT_WeightedNormalModifierData \
  { \
    .defgrp_name = "", \
    .mode = MOD_WEIGHTEDNORMAL_MODE_FACE, \
    .flag = 0, \
    .weight = 50, \
    .thresh = 0.01f, \
  }

#define _DNA_DEFAULT_WeightVGEditModifierData \
  { \
    .defgrp_name = "", \
    .edit_flags = 0, \
    .falloff_type = MOD_WVG_MAPPING_NONE, \
    .default_weight = 0.0f, \
    .cmap_curve = NULL, \
    .add_threshold = 0.01f, \
    .rem_threshold = 0.01f, \
    .mask_constant =  1.0f, \
    .mask_defgrp_name = "", \
    .mask_tex_use_channel = MOD_WVG_MASK_TEX_USE_INT, \
    .mask_texture = NULL, \
    .mask_tex_map_obj = NULL, \
    .mask_tex_map_bone = "", \
    .mask_tex_mapping = MOD_DISP_MAP_LOCAL, \
    .mask_tex_uvlayer_name = "", \
  }

#define _DNA_DEFAULT_WeightVGMixModifierData \
  { \
    .defgrp_name_a = "", \
    .defgrp_name_b = "", \
    .default_weight_a = 0.0f, \
    .default_weight_b = 0.0f, \
    .mix_mode = MOD_WVG_MIX_SET, \
    .mix_set = MOD_WVG_SET_AND, \
    .mask_constant = 1.0f, \
    .mask_defgrp_name = "", \
    .mask_tex_use_channel = MOD_WVG_MASK_TEX_USE_INT, \
    .mask_texture = NULL, \
    .mask_tex_map_obj = NULL, \
    .mask_tex_map_bone = "", \
    .mask_tex_mapping = MOD_DISP_MAP_LOCAL, \
    .mask_tex_uvlayer_name = "", \
    .flag = 0, \
  }

#define _DNA_DEFAULT_WeightVGProximityModifierData \
  { \
    .defgrp_name = "", \
    .proximity_mode = MOD_WVG_PROXIMITY_OBJECT, \
    .proximity_flags = MOD_WVG_PROXIMITY_GEOM_VERTS, \
    .proximity_ob_target = NULL, \
    .mask_constant = 1.0f, \
    .mask_defgrp_name = "", \
    .mask_tex_use_channel = MOD_WVG_MASK_TEX_USE_INT, \
    .mask_texture = NULL, \
    .mask_tex_map_obj = NULL, \
    .mask_tex_map_bone = "", \
    .mask_tex_mapping = MOD_DISP_MAP_LOCAL, \
    .mask_tex_uvlayer_name = "", \
    .min_dist = 0.0f, \
    .max_dist = 1.0f, \
    .falloff_type = MOD_WVG_MAPPING_NONE, \
  }

#define _DNA_DEFAULT_WeldModifierData \
  { \
    .merge_dist = 0.001f, \
    .mode = MOD_WELD_MODE_ALL, \
    .defgrp_name = "", \
  }

#define _DNA_DEFAULT_WireframeModifierData \
  { \
    .defgrp_name = "", \
    .offset = 0.02f, \
    .offset_fac = 0.0f, \
    .offset_fac_vg = 0.0f, \
    .crease_weight = 1.0f, \
    .flag = MOD_WIREFRAME_REPLACE | MOD_WIREFRAME_OFS_EVEN, \
    .mat_ofs = 0, \
  }
  
#define _DNA_DEFAULT_GreasePencilOpacityModifierData \
  { \
    .color_mode = MOD_GREASE_PENCIL_COLOR_BOTH, \
    .color_factor = 1.0f, \
    .hardness_factor = 1.0f, \
  }

#define _DNA_DEFAULT_GreasePencilSubdivModifierData \
  { \
    .level = 1, \
  }
  
#define _DNA_DEFAULT_GreasePencilColorModifierData \
  { \
    .color_mode = MOD_GREASE_PENCIL_COLOR_BOTH, \
    .hsv = {0.5f, 1.0f, 1.0f}, \
  }


#define _DNA_DEFAULT_GreasePencilTintModifierData \
  { \
    .color_mode = MOD_GREASE_PENCIL_COLOR_BOTH, \
    .tint_mode = MOD_GREASE_PENCIL_TINT_UNIFORM, \
    .factor = 0.5f, \
    .radius = 1.0f, \
    .color = {1.0f, 1.0f, 1.0f}, \
  }

#define _DNA_DEFAULT_GreasePencilSmoothModifierData \
  { \
    .flag = MOD_GREASE_PENCIL_SMOOTH_MOD_LOCATION, \
    .factor = 1.0f, \
    .step = 1, \
  }

#define _DNA_DEFAULT_GreasePencilOffsetModifierData \
  { \
    .flag = 0, \
    .offset_mode = MOD_GREASE_PENCIL_OFFSET_RANDOM, \
    .loc = {0.0f, 0.0f, 0.0f}, \
    .rot = {0.0f, 0.0f, 0.0f}, \
    .scale = {0.0f, 0.0f, 0.0f}, \
    .stroke_step = 1, \
    .stroke_start_offset = 0, \
  }

#define _DNA_DEFAULT_GreasePencilNoiseModifierData \
  { \
    .flag = GP_NOISE_FULL_STROKE | GP_NOISE_USE_RANDOM, \
    .factor = 0.5f, \
    .factor_strength = 0.0f, \
    .factor_thickness = 0.0f, \
    .factor_uvs = 0.0f, \
    .noise_scale = 0.0f, \
    .noise_offset = 0.0f, \
    .step = 4, \
    .seed = 1, \
  }
  
#define _DNA_DEFAULT_GreasePencilMirrorModifierData \
  { \
    .flag = MOD_GREASE_PENCIL_MIRROR_AXIS_X, \
  }

#define _DNA_DEFAULT_GreasePencilThickModifierData \
  { \
    .flag = 0, \
    .thickness_fac = 1.0f, \
    .thickness = 0.02, \
  }

#define _DNA_DEFAULT_GreasePencilLatticeModifierData \
  { \
    .object = NULL, \
    .strength = 1.0f, \
  }

#define _DNA_DEFAULT_GreasePencilDashModifierData \
  { \
    .dash_offset = 0, \
    .segments_array = NULL, \
    .segments_num = 0, \
    .segment_active_index = 0, \
  }

#define _DNA_DEFAULT_GreasePencilDashModifierSegment \
  { \
    .name = "Segment", \
    .dash = 2, \
    .gap = 1, \
    .radius = 1.0f, \
    .opacity = 1.0f, \
    .mat_nr = -1, \
  }
  
#define _DNA_DEFAULT_GreasePencilMultiModifierData \
  { \
    .flag = 0, \
    .duplications = 3, \
    .distance = 0.1f, \
    .offset = 0.0f, \
    .fading_center = 0.5f, \
    .fading_thickness = 0.5f, \
    .fading_opacity = 0.5f, \
  }

#define _DNA_DEFAULT_GreasePencilLengthModifierData \
  { \
    .start_fac = 0.1f,\
    .end_fac = 0.1f,\
    .overshoot_fac = 0.1f,\
    .flag = GP_LENGTH_USE_CURVATURE,\
    .point_density = 30.0f,\
    .segment_influence = 0.0f,\
    .max_angle = DEG2RAD(170.0f),\
    .rand_start_fac = 0.0f,\
    .rand_end_fac = 0.0f,\
    .rand_offset = 0.0f,\
    .seed = 0,\
    .step = 4,\
  }

#define _DNA_DEFAULT_GreasePencilWeightAngleModifierData \
  { \
    .flag = 0, \
    .axis = 1, \
  }
  
#define _DNA_DEFAULT_GreasePencilArrayModifierData \
  { \
    .object = NULL, \
    .count = 2, \
    .flag = GP_ARRAY_USE_RELATIVE, \
    .offset = {0.0f, 0.0f, 0.0f}, \
    .shift = {1.0f, 0.0f, 0.0f}, \
    .rnd_offset = {0.0f, 0.0f, 0.0f}, \
    .rnd_rot = {0.0f, 0.0f, 0.0f}, \
    .rnd_scale = {0.0f, 0.0f, 0.0f}, \
    .seed = 1, \
    .mat_rpl = 0, \
  }

#define _DNA_DEFAULT_GreasePencilWeightProximityModifierData \
  { \
    .target_vgname = "", \
    .flag = 0, \
    .dist_start = 0.0f, \
    .dist_end = 20.0f, \
  }
  
#define _DNA_DEFAULT_GreasePencilHookModifierData \
  { \
    .object = NULL, \
    .subtarget = "", \
    .flag = 0, \
    .falloff_type = MOD_GREASE_PENCIL_HOOK_Falloff_Smooth, \
    .parentinv = _DNA_DEFAULT_UNIT_M4, \
    .cent = {0.0f, 0.0f, 0.0f}, \
    .falloff = 0.0f, \
    .force = 0.5f, \
  }

#define _DNA_DEFAULT_GreasePencilLineartModifierData \
  { \
    .edge_types = MOD_LINEART_EDGE_FLAG_INIT_TYPE, \
    .thickness = 25, \
    .opacity = 1.0f, \
    .crease_threshold = DEG2RAD(140.0f), \
    .calculation_flags = MOD_LINEART_ALLOW_DUPLI_OBJECTS | MOD_LINEART_ALLOW_CLIPPING_BOUNDARIES | \
                         MOD_LINEART_USE_CREASE_ON_SHARP_EDGES | MOD_LINEART_FILTER_FACE_MARK_KEEP_CONTOUR | \
                         MOD_LINEART_MATCH_OUTPUT_VGROUP, \
    /* Do not split by default, this is for better chaining quality. */ \
    .angle_splitting_threshold = 0.0f, \
    .chaining_image_threshold = 0.001f, \
    .stroke_depth_offset = 0.05,\
    .chain_smooth_tolerance = 0.0f,\
    .overscan = 0.1f,\
    .shadow_camera_near = 0.1f, \
    .shadow_camera_far = 200.0f, \
    .shadow_camera_size = 200.0f, \
  }

#define _DNA_DEFAULT_GreasePencilArmatureModifierData \
  { \
    .deformflag = ARM_DEF_VGROUP, \
    .object = NULL, \
  }

#define _DNA_DEFAULT_GreasePencilTimeModifierData \
  { \
    .flag = MOD_GREASE_PENCIL_TIME_KEEP_LOOP, \
    .offset = 1, \
    .frame_scale = 1.0f, \
    .mode = 0, \
    .sfra = 1, \
    .efra = 250, \
    .segments_array = NULL, \
    .segments_num = 1, \
    .segment_active_index = 0, \
  }

#define _DNA_DEFAULT_GreasePencilTimeModifierSegment \
  { \
    .name = "Segment", \
    .segment_start = 1, \
    .segment_end = 2, \
    .segment_mode = 0, \
    .segment_repeat = 1, \
  }

#define _DNA_DEFAULT_GreasePencilEnvelopeModifierData \
  { \
    .spread = 10, \
    .mode = MOD_GREASE_PENCIL_ENVELOPE_SEGMENTS, \
    .mat_nr = -1, \
    .thickness = 1.0f, \
    .strength = 1.0f, \
    .skip = 0, \
  }
  
#define _DNA_DEFAULT_GreasePencilOutlineModifierData \
  { \
    .flag = MOD_GREASE_PENCIL_OUTLINE_KEEP_SHAPE, \
    .thickness = 1, \
    .sample_length = 0.0f, \
    .subdiv = 3, \
    .outline_material = NULL, \
  }

<<<<<<< HEAD
/* Here we deliberately set effective range to the half the default
 * frame-range to have an immediate effect to suggest use-cases. */
#define _DNA_DEFAULT_GreasePencilBuildModifierData \
  { \
    .start_frame = 1, \
    .end_frame = 125, \
    .start_delay = 0.0f, \
    .length = 100.0f, \
    .flag = 0, \
    .mode = 0, \
    .transition = 0, \
    .time_alignment = 0, \
    .time_mode = 0, \
    .speed_fac = 1.2f, \
    .speed_maxgap = 0.5f, \
    .percentage_fac = 0.0f, \
=======
#define _DNA_DEFAULT_GreasePencilShrinkwrapModifierData \
  { \
    .target = NULL, \
    .aux_target = NULL, \
    .keep_dist = 0.05f, \
    .shrink_type = MOD_SHRINKWRAP_NEAREST_SURFACE, \
    .shrink_opts = MOD_SHRINKWRAP_PROJECT_ALLOW_POS_DIR, \
    .shrink_mode = MOD_SHRINKWRAP_ON_SURFACE, \
    .proj_limit = 0.0f, \
    .proj_axis = MOD_SHRINKWRAP_PROJECT_OVER_NORMAL, \
    .subsurf_levels = 0, \
    .smooth_factor = 0.05f, \
    .smooth_step = 1, \
>>>>>>> f51e93be
  }

/* clang-format off */<|MERGE_RESOLUTION|>--- conflicted
+++ resolved
@@ -1030,24 +1030,6 @@
     .outline_material = NULL, \
   }
 
-<<<<<<< HEAD
-/* Here we deliberately set effective range to the half the default
- * frame-range to have an immediate effect to suggest use-cases. */
-#define _DNA_DEFAULT_GreasePencilBuildModifierData \
-  { \
-    .start_frame = 1, \
-    .end_frame = 125, \
-    .start_delay = 0.0f, \
-    .length = 100.0f, \
-    .flag = 0, \
-    .mode = 0, \
-    .transition = 0, \
-    .time_alignment = 0, \
-    .time_mode = 0, \
-    .speed_fac = 1.2f, \
-    .speed_maxgap = 0.5f, \
-    .percentage_fac = 0.0f, \
-=======
 #define _DNA_DEFAULT_GreasePencilShrinkwrapModifierData \
   { \
     .target = NULL, \
@@ -1061,7 +1043,24 @@
     .subsurf_levels = 0, \
     .smooth_factor = 0.05f, \
     .smooth_step = 1, \
->>>>>>> f51e93be
+  }
+
+/* Here we deliberately set effective range to the half the default
+ * frame-range to have an immediate effect to suggest use-cases. */
+#define _DNA_DEFAULT_GreasePencilBuildModifierData \
+  { \
+    .start_frame = 1, \
+    .end_frame = 125, \
+    .start_delay = 0.0f, \
+    .length = 100.0f, \
+    .flag = 0, \
+    .mode = 0, \
+    .transition = 0, \
+    .time_alignment = 0, \
+    .time_mode = 0, \
+    .speed_fac = 1.2f, \
+    .speed_maxgap = 0.5f, \
+    .percentage_fac = 0.0f, \
   }
 
 /* clang-format off */