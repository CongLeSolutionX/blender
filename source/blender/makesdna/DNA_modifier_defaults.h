/* SPDX-FileCopyrightText: 2023 Blender Authors
 *
 * SPDX-License-Identifier: GPL-2.0-or-later */

/** \file
 * \ingroup DNA
 */

#pragma once

/* Struct members on own line. */
/* clang-format off */

#define _DNA_DEFAULT_ArmatureModifierData \
  { \
    .deformflag = ARM_DEF_VGROUP, \
    .multi = 0.0f, \
    .object = NULL, \
    .defgrp_name = "", \
  }

/* Default to 2 duplicates distributed along the x-axis by an offset of 1 object width. */
#define _DNA_DEFAULT_ArrayModifierData \
  { \
    .start_cap = NULL, \
    .end_cap = NULL, \
    .curve_ob = NULL, \
    .offset_ob = NULL, \
    .offset = {1.0f, 0.0f, 0.0f}, \
    .scale = {1.0f, 0.0f, 0.0f}, \
    .length = 0.0f, \
    .merge_dist = 0.01f, \
    .fit_type = MOD_ARR_FIXEDCOUNT, \
    .offset_type = MOD_ARR_OFF_RELATIVE, \
    .flags = 0, \
    .count = 2, \
    .uv_offset = {0.0f, 0.0f}, \
  }

#define _DNA_DEFAULT_BevelModifierData \
  { \
    .value = 0.1f, \
    .res = 1, \
    .flags = 0, \
    .val_flags = MOD_BEVEL_AMT_OFFSET, \
    .profile_type = MOD_BEVEL_PROFILE_SUPERELLIPSE, \
    .lim_flags = MOD_BEVEL_ANGLE, \
    .e_flags = 0, \
    .mat = -1, \
    .edge_flags = 0, \
    .face_str_mode = MOD_BEVEL_FACE_STRENGTH_NONE, \
    .miter_inner = MOD_BEVEL_MITER_SHARP, \
    .miter_outer = MOD_BEVEL_MITER_SHARP, \
    .affect_type = MOD_BEVEL_AFFECT_EDGES, \
    .profile = 0.5f, \
    .bevel_angle = DEG2RADF(30.0f), \
    .spread = 0.1f, \
    .defgrp_name = "", \
  }

#define _DNA_DEFAULT_BooleanModifierData \
  { \
    .object = NULL, \
    .collection = NULL, \
    .double_threshold = 1e-6f, \
    .operation = eBooleanModifierOp_Difference, \
    .solver = eBooleanModifierSolver_Exact, \
    .flag = eBooleanModifierFlag_Object, \
    .bm_flag = 0, \
  }

#define _DNA_DEFAULT_BuildModifierData \
  { \
    .start = 1.0f, \
    .length = 100.0f, \
    .flag = 0, \
    .randomize = 0, \
    .seed = 0, \
  }

#define _DNA_DEFAULT_CastModifierData \
  { \
    .object = NULL, \
    .fac = 0.5f, \
    .radius = 0.0f, \
    .size = 0.0f, \
    .defgrp_name = "", \
    .flag = MOD_CAST_X | MOD_CAST_Y | MOD_CAST_Z | MOD_CAST_SIZE_FROM_RADIUS, \
    .type = MOD_CAST_TYPE_SPHERE, \
  }

#define _DNA_DEFAULT_ClothSimSettings \
  { \
    .cache = NULL, \
    .mingoal = 0.0f, \
    .Cvi = 1.0f, \
    .gravity = {0.0f, 0.0f, -9.81f}, \
    .dt = 0.0f, \
    .mass = 0.3f, \
    .shear = 5.0f, \
    .bending = 0.5f, \
    .max_bend = 0.5f, \
    .max_shear = 5.0f, \
    .max_sewing = 0.0f, \
    .avg_spring_len = 0.0f, \
    .timescale = 1.0f, \
    .time_scale = 1.0f, \
    .maxgoal = 1.0f, \
    .eff_force_scale = 1000.0f, \
    .eff_wind_scale = 250.0f, \
    .sim_time_old = 0.0f, \
    .defgoal = 0.0f, \
    .goalspring = 1.0f, \
    .goalfrict = 0.0f, \
    .velocity_smooth = 0.0f, \
    .density_target = 0.0f, \
    .density_strength = 0.0f, \
    .collider_friction = 0.0f, \
    .shrink_min = 0.0f, \
    .shrink_max = 0.0f, \
    .uniform_pressure_force = 0.0f, \
    .target_volume = 0.0f, \
    .pressure_factor = 1.0f, \
    .fluid_density = 0.0f, \
    .vgroup_pressure = 0, \
    .bending_damping = 0.5f, \
    .voxel_cell_size = 0.1f, \
    .stepsPerFrame = 5, \
    .flags = CLOTH_SIMSETTINGS_FLAG_INTERNAL_SPRINGS_NORMAL, \
    .maxspringlen = 10, \
    .solver_type = 0, \
    .vgroup_bend = 0, \
    .vgroup_mass = 0, \
    .vgroup_struct = 0, \
    .vgroup_shrink = 0, \
    .shapekey_rest = 0, \
    .presets = 2, \
    .reset = 0, \
    .effector_weights = NULL, \
    .bending_model = CLOTH_BENDING_ANGULAR, \
    .vgroup_shear = 0, \
    .tension = 15.0f , \
    .compression = 15.0f, \
    .max_tension =  15.0f, \
    .max_compression = 15.0f, \
    .tension_damp = 5.0f, \
    .compression_damp = 5.0f, \
    .shear_damp = 5.0f, \
    .internal_spring_max_length = 0.0f, \
    .internal_spring_max_diversion = M_PI_4, \
    .vgroup_intern = 0, \
    .internal_tension = 15.0f, \
    .internal_compression = 15.0f, \
    .max_internal_tension = 15.0f, \
    .max_internal_compression = 15.0f, \
  }

#define _DNA_DEFAULT_ClothCollSettings \
  { \
    .collision_list = NULL, \
    .epsilon = 0.015f, \
    .self_friction = 5.0f, \
    .friction = 5.0f, \
    .damping = 0.0f, \
    .selfepsilon = 0.015f, \
    .flags = CLOTH_COLLSETTINGS_FLAG_ENABLED, \
    .loop_count = 2, \
    .group = NULL, \
    .vgroup_selfcol = 0, \
    .vgroup_objcol = 0, \
    .clamp = 0.0f, \
    .self_clamp = 0.0f, \
  }

#define _DNA_DEFAULT_ClothModifierData \
  { \
    .clothObject = NULL, \
    .sim_parms = NULL, \
    .coll_parms = NULL, \
    .point_cache = NULL, \
    .ptcaches = {NULL, NULL}, \
    .hairdata = NULL, \
    .hair_grid_min = {0.0f, 0.0f, 0.0f}, \
    .hair_grid_max = {0.0f, 0.0f, 0.0f}, \
    .hair_grid_res = {0, 0, 0}, \
    .hair_grid_cellsize = 0.0f, \
    .solver_result = NULL, \
  }

#define _DNA_DEFAULT_CollisionModifierData \
  { \
    .x = NULL, \
    .xnew = NULL, \
    .xold = NULL, \
    .current_xnew = NULL, \
    .current_x = NULL, \
    .current_v = NULL, \
    .vert_tris = NULL, \
    .mvert_num = 0, \
    .tri_num = 0, \
    .time_x = -1000.0f, \
    .time_xnew = -1000.0f, \
    .is_static = false, \
    .bvhtree = NULL, \
  }

#define _DNA_DEFAULT_CorrectiveSmoothModifierData \
  { \
    .bind_coords = NULL, \
    .bind_coords_num = 0, \
    .lambda = 0.5f, \
    .scale = 1.0f, \
    .repeat = 5, \
    .flag = 0, \
    .smooth_type = MOD_CORRECTIVESMOOTH_SMOOTH_SIMPLE, \
    .defgrp_name = "", \
  }

#define _DNA_DEFAULT_CurveModifierData \
  { \
    .object = NULL, \
    .name = "", \
    .defaxis = MOD_CURVE_POSX, \
    .flag = 0, \
  }

/* Defines are scattered across too many files, they need to be moved to DNA. */
#if 0
#define _DNA_DEFAULT_DataTransferModifierData \
  { \
    .ob_source = NULL, \
    .data_types = 0, \
    .vmap_mode = MREMAP_MODE_VERT_NEAREST, \
    .emap_mode = MREMAP_MODE_EDGE_NEAREST, \
    .lmap_mode = MREMAP_MODE_LOOP_NEAREST_POLYNOR, \
    .pmap_mode = MREMAP_MODE_POLY_NEAREST, \
    .map_max_distance = 1.0f, \
    .map_ray_radius = 0.0f, \
    .islands_precision = 0.0f, \
    .layers_select_src = {DT_LAYERS_ALL_SRC, DT_LAYERS_ALL_SRC, DT_LAYERS_ALL_SRC, DT_LAYERS_ALL_SRC}, \
    .layers_select_dst = {DT_LAYERS_NAME_DST, DT_LAYERS_NAME_DST, DT_LAYERS_NAME_DST, DT_LAYERS_NAME_DST}, \
    .mix_mod = CDT_MIX_TRANSFER, \
    .mix_factor = 1.0f, \
    .defgrp_name = "", \
    .flags = MOD_DATATRANSFER_OBSRC_TRANSFORM, \
  }
#endif

#define _DNA_DEFAULT_DecimateModifierData \
  { \
    .percent = 1.0f, \
    .iter = 0, \
    .delimit = 0, \
    .symmetry_axis = 0, \
    .angle = DEG2RADF(5.0f), \
    .defgrp_name = "", \
    .defgrp_factor = 1.0f, \
    .flag = 0, \
    .mode = 0, \
    .face_count = 0, \
  }

#define _DNA_DEFAULT_DisplaceModifierData \
  { \
    .texture = NULL, \
    .map_object = NULL, \
    .map_bone = "", \
    .uvlayer_name = "", \
    .uvlayer_tmp = 0, \
    .texmapping = 0, \
    .strength = 1.0f, \
    .direction = MOD_DISP_DIR_NOR, \
    .defgrp_name = "", \
    .midlevel = 0.5f, \
    .space = MOD_DISP_SPACE_LOCAL, \
    .flag = 0, \
  }

#define _DNA_DEFAULT_DynamicPaintModifierData \
  { \
    .canvas = NULL, \
    .brush = NULL, \
    .type = MOD_DYNAMICPAINT_TYPE_CANVAS, \
  }

/* Default to 30-degree split angle, sharpness from both angle & flag. */
#define _DNA_DEFAULT_EdgeSplitModifierData \
  { \
    .split_angle = DEG2RADF(30.0f), \
    .flags = MOD_EDGESPLIT_FROMANGLE | MOD_EDGESPLIT_FROMFLAG, \
  }

#define _DNA_DEFAULT_ExplodeModifierData \
  { \
    .facepa = NULL, \
    .flag = eExplodeFlag_Unborn | eExplodeFlag_Alive | eExplodeFlag_Dead, \
    .vgroup = 0, \
    .protect = 0.0f, \
    .uvname = "", \
  }

/* Fluid modifier settings skipped for now. */

#define _DNA_DEFAULT_HookModifierData \
  { \
    .subtarget = "", \
    .flag = 0, \
    .falloff_type = eHook_Falloff_Smooth, \
    .parentinv = _DNA_DEFAULT_UNIT_M4, \
    .cent = {0.0f, 0.0f, 0.0f}, \
    .falloff = 0.0f, \
    .curfalloff = NULL, \
    .indexar = NULL, \
    .indexar_num = 0, \
    .force = 1.0f, \
    .name = "", \
  }

#define _DNA_DEFAULT_LaplacianDeformModifierData \
  { \
    .anchor_grp_name = "", \
    .verts_num = 0, \
    .repeat = 1, \
    .vertexco = NULL, \
    .cache_system = NULL, \
    .flag = 0, \
  }

#define _DNA_DEFAULT_LaplacianSmoothModifierData \
  { \
    .lambda = 0.01f, \
    .lambda_border = 0.01f, \
    .defgrp_name = "", \
    .flag = MOD_LAPLACIANSMOOTH_X | MOD_LAPLACIANSMOOTH_Y | MOD_LAPLACIANSMOOTH_Z | \
            MOD_LAPLACIANSMOOTH_PRESERVE_VOLUME | MOD_LAPLACIANSMOOTH_NORMALIZED, \
    .repeat = 1, \
  }

#define _DNA_DEFAULT_LatticeModifierData \
  { \
    .object = NULL, \
    .name = "", \
    .strength = 1.0f, \
    .flag = 0, \
  }

#define _DNA_DEFAULT_MaskModifierData \
  { \
    .ob_arm = NULL, \
    .vgroup = "", \
    .mode = 0, \
    .flag = 0, \
    .threshold = 0.0f, \
  }

/* Y and Z forward and up axes, Blender default. */
#define _DNA_DEFAULT_MeshCacheModifierData \
  { \
    .flag = 0, \
    .type = MOD_MESHCACHE_TYPE_MDD, \
    .time_mode = 0, \
    .play_mode = 0, \
    .forward_axis = 1, \
    .up_axis = 2, \
    .flip_axis = 0, \
    .interp = MOD_MESHCACHE_INTERP_LINEAR, \
    .factor = 1.0f, \
    .deform_mode = 0.0f, \
    .frame_start = 0.0f, \
    .frame_scale = 1.0f, \
    .eval_frame = 0.0f, \
    .eval_time = 0.0f, \
    .eval_factor = 0.0f, \
    .filepath = "", \
  }

#define _DNA_DEFAULT_MeshDeformModifierData \
  { \
    .object = 0, \
    .defgrp_name = "", \
    .gridsize = 5, \
    .flag = 0, \
    .bindinfluences = NULL, \
    .bindoffsets = NULL, \
    .bindcagecos = NULL, \
    .verts_num = 0, \
    .cage_verts_num = 0, \
    .dyngrid = NULL, \
    .dyninfluences = NULL, \
    .dynverts = NULL, \
    .dyngridsize = 0, \
    .influences_num = 0, \
    .dyncellmin = {0.0f, 0.0f, 0.0f}, \
    .dyncellwidth = 0.0f, \
    .bindmat = _DNA_DEFAULT_UNIT_M4, \
    .bindweights = NULL, \
    .bindcos = NULL, \
    .bindfunc = NULL, \
  }

#define _DNA_DEFAULT_MeshSeqCacheModifierData \
  { \
    .cache_file = NULL, \
    .object_path = "", \
    .read_flag = MOD_MESHSEQ_READ_VERT | MOD_MESHSEQ_READ_POLY | MOD_MESHSEQ_READ_UV | \
                 MOD_MESHSEQ_READ_COLOR | MOD_MESHSEQ_INTERPOLATE_VERTICES, \
    .velocity_scale = 1.0f, \
    .reader = NULL, \
    .reader_object_path = "", \
  }

#define _DNA_DEFAULT_MirrorModifierData \
  { \
    .flag = MOD_MIR_AXIS_X | MOD_MIR_VGROUP, \
    .tolerance = 0.001f, \
    .bisect_threshold = 0.001f, \
    .uv_offset = {0.0f, 0.0f}, \
    .uv_offset_copy = {0.0f, 0.0f}, \
    .mirror_ob = NULL, \
    .use_correct_order_on_merge = true, \
  }

#define _DNA_DEFAULT_MultiresModifierData \
  { \
    .lvl = 0, \
    .sculptlvl = 0, \
    .renderlvl = 0, \
    .totlvl = 0, \
    .flags = eMultiresModifierFlag_UseCrease | eMultiresModifierFlag_ControlEdges, \
    .uv_smooth = SUBSURF_UV_SMOOTH_PRESERVE_BOUNDARIES, \
    .quality = 4, \
    .boundary_smooth = SUBSURF_BOUNDARY_SMOOTH_ALL, \
  }

#define _DNA_DEFAULT_NormalEditModifierData \
  { \
    .defgrp_name = "", \
    .target = NULL, \
    .mode = MOD_NORMALEDIT_MODE_RADIAL, \
    .flag = 0, \
    .mix_mode = MOD_NORMALEDIT_MIX_COPY, \
    .mix_factor = 1.0f, \
    .mix_limit = M_PI, \
    .offset = {0.0f, 0.0f, 0.0f}, \
  }

/* Some fields are initialized in #init_data. */
#define _DNA_DEFAULT_OceanModifierData \
  { \
    .ocean = NULL, \
    .oceancache = NULL, \
    .resolution = 7, \
    .viewport_resolution = 7, \
    .spatial_size = 50, \
    .wind_velocity = 30.0f, \
    .damp = 0.5f, \
    .smallest_wave = 0.01f, \
    .depth = 200.0f, \
    .wave_alignment = 0.0f, \
    .wave_direction = 0.0f, \
    .wave_scale = 1.0f, \
    .chop_amount = 1.0f, \
    .foam_coverage = 0.0f, \
    .time = 1.0f, \
    .spectrum = MOD_OCEAN_SPECTRUM_PHILLIPS, \
    .fetch_jonswap = 120.0f, \
    .sharpen_peak_jonswap = 0.0f, \
    .bakestart = 1, \
    .bakeend = 250, \
    .cachepath = "", \
    .foamlayername = "", \
    .spraylayername = "", \
    .cached = 0, \
    .geometry_mode = 0, \
    .flag = 0, \
    .repeat_x = 1, \
    .repeat_y = 1, \
    .seed = 0, \
    .size = 1.0f, \
    .foam_fade = 0.98f, \
  }

#define _DNA_DEFAULT_ParticleInstanceModifierData \
  { \
    .psys = 1, \
    .flag = eParticleInstanceFlag_Parents | eParticleInstanceFlag_Unborn | \
            eParticleInstanceFlag_Alive | eParticleInstanceFlag_Dead, \
    .axis = 2, \
    .space = eParticleInstanceSpace_World, \
    .position = 1.0f, \
    .random_position = 0.0f, \
    .rotation = 0.0f, \
    .random_rotation = 0.0f, \
    .particle_offset = 0.0f, \
    .particle_amount = 1.0f, \
    .index_layer_name = "", \
    .value_layer_name = "", \
  }

#define _DNA_DEFAULT_ParticleSystemModifierData \
  { \
    .psys = NULL, \
    .mesh_final = NULL, \
    .mesh_original = NULL, \
    .totdmvert = 0, \
    .totdmedge = 0, \
    .totdmface = 0, \
    .flag = 0, \
  }

#define _DNA_DEFAULT_RemeshModifierData \
  { \
    .threshold = 1.0f, \
    .scale = 0.9f, \
    .hermite_num = 1.0f, \
    .depth = 4, \
    .flag = MOD_REMESH_FLOOD_FILL, \
    .mode = MOD_REMESH_VOXEL, \
    .voxel_size = 0.1f, \
    .adaptivity = 0.0f, \
  }

#define _DNA_DEFAULT_ScrewModifierData \
  { \
    .ob_axis = NULL, \
    .steps = 16, \
    .render_steps = 16, \
    .iter = 1, \
    .screw_ofs = 0.0f, \
    .angle = 2.0f * M_PI, \
    .merge_dist = 0.01f, \
    .flag = MOD_SCREW_SMOOTH_SHADING, \
    .axis = 2, \
  }

/* Shape key modifier has no items. */

#define _DNA_DEFAULT_ShrinkwrapModifierData \
  { \
    .target = NULL, \
    .auxTarget = NULL, \
    .vgroup_name = "", \
    .keepDist = 0.0f, \
    .shrinkType = MOD_SHRINKWRAP_NEAREST_SURFACE, \
    .shrinkOpts = MOD_SHRINKWRAP_PROJECT_ALLOW_POS_DIR, \
    .shrinkMode = 0, \
    .projLimit = 0.0f, \
    .projAxis = 0, \
    .subsurfLevels = 0, \
  }

#define _DNA_DEFAULT_SimpleDeformModifierData \
  { \
    .origin = NULL, \
    .vgroup_name = "", \
    .factor = DEG2RADF(45.0f), \
    .limit = {0.0f, 1.0f}, \
    .mode = MOD_SIMPLEDEFORM_MODE_TWIST, \
    .axis = 0, \
    .deform_axis = 0, \
    .flag = 0, \
  }

#define _DNA_DEFAULT_NodesModifierData \
  { 0 }

#define _DNA_DEFAULT_SkinModifierData \
  { \
    .branch_smoothing = 0.0f, \
    .flag = 0, \
    .symmetry_axes = MOD_SKIN_SYMM_X, \
  }

#define _DNA_DEFAULT_SmoothModifierData \
  { \
    .fac = 0.5f, \
    .repeat = 1, \
    .defgrp_name = "", \
    .flag = MOD_SMOOTH_X | MOD_SMOOTH_Y | MOD_SMOOTH_Z, \
  }

/* Softbody modifier skipped for now. */

#define _DNA_DEFAULT_SolidifyModifierData \
  { \
    .defgrp_name = "", \
    .shell_defgrp_name = "", \
    .rim_defgrp_name = "", \
    .offset = 0.01f, \
    .offset_fac = -1.0f, \
    .offset_fac_vg = 0.0f, \
    .offset_clamp = 0.0f, \
    .mode = MOD_SOLIDIFY_MODE_EXTRUDE, \
    .nonmanifold_offset_mode = MOD_SOLIDIFY_NONMANIFOLD_OFFSET_MODE_CONSTRAINTS, \
    .nonmanifold_boundary_mode = MOD_SOLIDIFY_NONMANIFOLD_BOUNDARY_MODE_NONE, \
    .crease_inner = 0.0f, \
    .crease_outer = 0.0f, \
    .crease_rim = 0.0f, \
    .flag = MOD_SOLIDIFY_RIM, \
    .mat_ofs = 0, \
    .mat_ofs_rim = 0, \
    .merge_tolerance = 0.0001f, \
    .bevel_convex = 0.0f, \
  }

#define _DNA_DEFAULT_SubsurfModifierData \
  { \
    .subdivType = 0, \
    .levels = 1, \
    .renderLevels = 2, \
    .flags = eSubsurfModifierFlag_UseCrease | eSubsurfModifierFlag_ControlEdges, \
    .uv_smooth = SUBSURF_UV_SMOOTH_PRESERVE_BOUNDARIES, \
    .quality = 3, \
    .boundary_smooth = SUBSURF_BOUNDARY_SMOOTH_ALL, \
    .emCache = NULL, \
    .mCache = NULL, \
  }

#define _DNA_DEFAULT_SurfaceModifierData \
  { \
   .runtime = {NULL}, /* Include to avoid empty an struct (for MSVC). */ \
  }

#define _DNA_DEFAULT_SurfaceDeformModifierData \
  { \
    .depsgraph = NULL, \
    .target = NULL, \
    .verts = NULL, \
    .falloff = 4.0f, \
    .mesh_verts_num = 0, \
    .bind_verts_num = 0, \
    .target_verts_num = 0, \
    .target_polys_num = 0, \
    .flags = 0, \
    .mat = _DNA_DEFAULT_UNIT_M4, \
    .strength = 1.0f, \
    .defgrp_name = "", \
  }

#define _DNA_DEFAULT_TriangulateModifierData \
  { \
    .flag = 0, \
    .quad_method = MOD_TRIANGULATE_QUAD_SHORTEDGE, \
    .ngon_method = MOD_TRIANGULATE_NGON_BEAUTY, \
    .min_vertices = 4, \
  }

#define _DNA_DEFAULT_UVProjectModifierData \
  { \
    .projectors = {NULL, NULL, NULL, NULL, NULL, NULL, NULL, NULL, NULL, NULL}, \
    .projectors_num = 1, \
    .aspectx = 1.0f, \
    .aspecty = 1.0f, \
    .scalex = 1.0f, \
    .scaley = 1.0f, \
    .uvlayer_name = "", \
    .uvlayer_tmp = 0, \
  }

#define _DNA_DEFAULT_UVWarpModifierData \
  { \
    .axis_u = 0, \
    .axis_v = 1, \
    .flag = 0, \
    .center = {0.5f, 0.5f}, \
    .offset = {0.0f, 0.0f}, \
    .scale = {1.0f, 1.0f}, \
    .rotation = 0.0f, \
    .object_src = NULL, \
    .bone_src = "", \
    .object_dst = NULL, \
    .bone_dst = "", \
    .vgroup_name = "", \
    .uvlayer_name = "", \
  }

#define _DNA_DEFAULT_WarpModifierData \
  { \
    .texture = NULL, \
    .map_object = NULL, \
    .map_bone = "", \
    .uvlayer_name = "", \
    .uvlayer_tmp = 0, \
    .texmapping = 0, \
    .object_from = NULL, \
    .object_to = NULL, \
    .bone_from = "", \
    .bone_to = "", \
    .curfalloff = NULL, \
    .defgrp_name = "", \
    .strength = 1.0f, \
    .falloff_radius = 1.0f, \
    .flag = 0, \
    .falloff_type = eWarp_Falloff_Smooth, \
  }

#define _DNA_DEFAULT_WaveModifierData \
  { \
    .texture = NULL, \
    .map_object = NULL, \
    .map_bone = "", \
    .uvlayer_name = "", \
    .uvlayer_tmp = 0, \
    .texmapping = MOD_DISP_MAP_LOCAL, \
    .objectcenter = NULL, \
    .defgrp_name = "", \
    .flag = MOD_WAVE_X | MOD_WAVE_Y | MOD_WAVE_CYCL | MOD_WAVE_NORM_X | MOD_WAVE_NORM_Y | MOD_WAVE_NORM_Z, \
    .startx = 0.0f, \
    .starty = 0.0f, \
    .height = 0.5f, \
    .width = 1.5f, \
    .narrow = 1.5f, \
    .speed = 0.25f, \
    .damp = 10.0f, \
    .falloff = 0.0f, \
    .timeoffs = 0.0f, \
    .lifetime = 0.0f, \
  }

#define _DNA_DEFAULT_WeightedNormalModifierData \
  { \
    .defgrp_name = "", \
    .mode = MOD_WEIGHTEDNORMAL_MODE_FACE, \
    .flag = 0, \
    .weight = 50, \
    .thresh = 0.01f, \
  }

#define _DNA_DEFAULT_WeightVGEditModifierData \
  { \
    .defgrp_name = "", \
    .edit_flags = 0, \
    .falloff_type = MOD_WVG_MAPPING_NONE, \
    .default_weight = 0.0f, \
    .cmap_curve = NULL, \
    .add_threshold = 0.01f, \
    .rem_threshold = 0.01f, \
    .mask_constant =  1.0f, \
    .mask_defgrp_name = "", \
    .mask_tex_use_channel = MOD_WVG_MASK_TEX_USE_INT, \
    .mask_texture = NULL, \
    .mask_tex_map_obj = NULL, \
    .mask_tex_map_bone = "", \
    .mask_tex_mapping = MOD_DISP_MAP_LOCAL, \
    .mask_tex_uvlayer_name = "", \
  }

#define _DNA_DEFAULT_WeightVGMixModifierData \
  { \
    .defgrp_name_a = "", \
    .defgrp_name_b = "", \
    .default_weight_a = 0.0f, \
    .default_weight_b = 0.0f, \
    .mix_mode = MOD_WVG_MIX_SET, \
    .mix_set = MOD_WVG_SET_AND, \
    .mask_constant = 1.0f, \
    .mask_defgrp_name = "", \
    .mask_tex_use_channel = MOD_WVG_MASK_TEX_USE_INT, \
    .mask_texture = NULL, \
    .mask_tex_map_obj = NULL, \
    .mask_tex_map_bone = "", \
    .mask_tex_mapping = MOD_DISP_MAP_LOCAL, \
    .mask_tex_uvlayer_name = "", \
    .flag = 0, \
  }

#define _DNA_DEFAULT_WeightVGProximityModifierData \
  { \
    .defgrp_name = "", \
    .proximity_mode = MOD_WVG_PROXIMITY_OBJECT, \
    .proximity_flags = MOD_WVG_PROXIMITY_GEOM_VERTS, \
    .proximity_ob_target = NULL, \
    .mask_constant = 1.0f, \
    .mask_defgrp_name = "", \
    .mask_tex_use_channel = MOD_WVG_MASK_TEX_USE_INT, \
    .mask_texture = NULL, \
    .mask_tex_map_obj = NULL, \
    .mask_tex_map_bone = "", \
    .mask_tex_mapping = MOD_DISP_MAP_LOCAL, \
    .mask_tex_uvlayer_name = "", \
    .min_dist = 0.0f, \
    .max_dist = 1.0f, \
    .falloff_type = MOD_WVG_MAPPING_NONE, \
  }

#define _DNA_DEFAULT_WeldModifierData \
  { \
    .merge_dist = 0.001f, \
    .mode = MOD_WELD_MODE_ALL, \
    .defgrp_name = "", \
  }

#define _DNA_DEFAULT_WireframeModifierData \
  { \
    .defgrp_name = "", \
    .offset = 0.02f, \
    .offset_fac = 0.0f, \
    .offset_fac_vg = 0.0f, \
    .crease_weight = 1.0f, \
    .flag = MOD_WIREFRAME_REPLACE | MOD_WIREFRAME_OFS_EVEN, \
    .mat_ofs = 0, \
  }
  
#define _DNA_DEFAULT_GreasePencilOpacityModifierData \
  { \
    .color_mode = MOD_GREASE_PENCIL_COLOR_BOTH, \
    .color_factor = 1.0f, \
    .hardness_factor = 1.0f, \
  }

#define _DNA_DEFAULT_GreasePencilSubdivModifierData \
  { \
    .level = 1, \
  }
  
#define _DNA_DEFAULT_GreasePencilColorModifierData \
  { \
    .color_mode = MOD_GREASE_PENCIL_COLOR_BOTH, \
    .hsv = {0.5f, 1.0f, 1.0f}, \
  }


#define _DNA_DEFAULT_GreasePencilTintModifierData \
  { \
    .color_mode = MOD_GREASE_PENCIL_COLOR_BOTH, \
    .tint_mode = MOD_GREASE_PENCIL_TINT_UNIFORM, \
    .factor = 0.5f, \
    .radius = 1.0f, \
    .color = {1.0f, 1.0f, 1.0f}, \
  }

#define _DNA_DEFAULT_GreasePencilSmoothModifierData \
  { \
    .flag = MOD_GREASE_PENCIL_SMOOTH_MOD_LOCATION, \
    .factor = 1.0f, \
    .step = 1, \
  }

#define _DNA_DEFAULT_GreasePencilOffsetModifierData \
  { \
    .flag = 0, \
    .offset_mode = MOD_GREASE_PENCIL_OFFSET_RANDOM, \
    .loc = {0.0f, 0.0f, 0.0f}, \
    .rot = {0.0f, 0.0f, 0.0f}, \
    .scale = {0.0f, 0.0f, 0.0f}, \
    .stroke_step = 1, \
    .stroke_start_offset = 0, \
  }

#define _DNA_DEFAULT_GreasePencilNoiseModifierData \
  { \
    .flag = GP_NOISE_FULL_STROKE | GP_NOISE_USE_RANDOM, \
    .factor = 0.5f, \
    .factor_strength = 0.0f, \
    .factor_thickness = 0.0f, \
    .factor_uvs = 0.0f, \
    .noise_scale = 0.0f, \
    .noise_offset = 0.0f, \
    .step = 4, \
    .seed = 1, \
  }
  
#define _DNA_DEFAULT_GreasePencilMirrorModifierData \
  { \
    .flag = MOD_GREASE_PENCIL_MIRROR_AXIS_X, \
  }

#define _DNA_DEFAULT_GreasePencilThickModifierData \
  { \
    .flag = 0, \
    .thickness_fac = 1.0f, \
    .thickness = 0.02, \
  }

#define _DNA_DEFAULT_GreasePencilLatticeModifierData \
  { \
    .object = NULL, \
    .strength = 1.0f, \
  }

#define _DNA_DEFAULT_GreasePencilDashModifierData \
  { \
    .dash_offset = 0, \
    .segments_array = NULL, \
    .segments_num = 0, \
    .segment_active_index = 0, \
  }

#define _DNA_DEFAULT_GreasePencilDashModifierSegment \
  { \
    .name = "Segment", \
    .dash = 2, \
    .gap = 1, \
    .radius = 1.0f, \
    .opacity = 1.0f, \
    .mat_nr = -1, \
  }
  
#define _DNA_DEFAULT_GreasePencilMultiModifierData \
  { \
    .flag = 0, \
    .duplications = 3, \
    .distance = 0.1f, \
    .offset = 0.0f, \
    .fading_center = 0.5f, \
    .fading_thickness = 0.5f, \
    .fading_opacity = 0.5f, \
  }

#define _DNA_DEFAULT_GreasePencilLengthModifierData \
  { \
    .start_fac = 0.1f,\
    .end_fac = 0.1f,\
    .overshoot_fac = 0.1f,\
    .flag = GP_LENGTH_USE_CURVATURE,\
    .point_density = 30.0f,\
    .segment_influence = 0.0f,\
    .max_angle = DEG2RAD(170.0f),\
    .rand_start_fac = 0.0f,\
    .rand_end_fac = 0.0f,\
    .rand_offset = 0.0f,\
    .seed = 0,\
    .step = 4,\
  }

#define _DNA_DEFAULT_GreasePencilWeightAngleModifierData \
  { \
    .flag = 0, \
    .axis = 1, \
  }
  
#define _DNA_DEFAULT_GreasePencilArrayModifierData \
  { \
    .object = NULL, \
    .count = 2, \
    .flag = GP_ARRAY_USE_RELATIVE, \
    .offset = {0.0f, 0.0f, 0.0f}, \
    .shift = {1.0f, 0.0f, 0.0f}, \
    .rnd_offset = {0.0f, 0.0f, 0.0f}, \
    .rnd_rot = {0.0f, 0.0f, 0.0f}, \
    .rnd_scale = {0.0f, 0.0f, 0.0f}, \
    .seed = 1, \
    .mat_rpl = 0, \
  }

#define _DNA_DEFAULT_GreasePencilWeightProximityModifierData \
  { \
    .target_vgname = "", \
    .flag = 0, \
    .dist_start = 0.0f, \
    .dist_end = 20.0f, \
  }
  
#define _DNA_DEFAULT_GreasePencilHookModifierData \
  { \
    .object = NULL, \
    .subtarget = "", \
    .flag = 0, \
    .falloff_type = MOD_GREASE_PENCIL_HOOK_Falloff_Smooth, \
    .parentinv = _DNA_DEFAULT_UNIT_M4, \
    .cent = {0.0f, 0.0f, 0.0f}, \
    .falloff = 0.0f, \
    .force = 0.5f, \
  }

#define _DNA_DEFAULT_GreasePencilLineartModifierData \
  { \
    .edge_types = MOD_LINEART_EDGE_FLAG_INIT_TYPE, \
    .thickness = 25, \
    .opacity = 1.0f, \
    .crease_threshold = DEG2RAD(140.0f), \
    .calculation_flags = MOD_LINEART_ALLOW_DUPLI_OBJECTS | MOD_LINEART_ALLOW_CLIPPING_BOUNDARIES | \
                         MOD_LINEART_USE_CREASE_ON_SHARP_EDGES | MOD_LINEART_FILTER_FACE_MARK_KEEP_CONTOUR | \
                         MOD_LINEART_MATCH_OUTPUT_VGROUP, \
    /* Do not split by default, this is for better chaining quality. */ \
    .angle_splitting_threshold = 0.0f, \
    .chaining_image_threshold = 0.001f, \
    .stroke_depth_offset = 0.05,\
    .chain_smooth_tolerance = 0.0f,\
    .overscan = 0.1f,\
    .shadow_camera_near = 0.1f, \
    .shadow_camera_far = 200.0f, \
    .shadow_camera_size = 200.0f, \
  }

#define _DNA_DEFAULT_GreasePencilArmatureModifierData \
  { \
    .deformflag = ARM_DEF_VGROUP, \
    .object = NULL, \
  }

#define _DNA_DEFAULT_GreasePencilTimeModifierData \
  { \
    .flag = MOD_GREASE_PENCIL_TIME_KEEP_LOOP, \
    .offset = 1, \
    .frame_scale = 1.0f, \
    .mode = 0, \
    .sfra = 1, \
    .efra = 250, \
    .segments_array = NULL, \
    .segments_num = 1, \
    .segment_active_index = 0, \
  }

#define _DNA_DEFAULT_GreasePencilTimeModifierSegment \
  { \
    .name = "Segment", \
    .segment_start = 1, \
    .segment_end = 2, \
    .segment_mode = 0, \
    .segment_repeat = 1, \
  }

#define _DNA_DEFAULT_GreasePencilEnvelopeModifierData \
  { \
    .spread = 10, \
    .mode = MOD_GREASE_PENCIL_ENVELOPE_SEGMENTS, \
    .mat_nr = -1, \
    .thickness = 1.0f, \
    .strength = 1.0f, \
    .skip = 0, \
  }

<<<<<<< HEAD
/* Here we deliberately set effective range to the half the default
 * frame-range to have an immediate effect to suggest use-cases. */
#define _DNA_DEFAULT_GreasePencilBuildModifierData \
  { \
    .start_frame = 1, \
    .end_frame = 125, \
    .start_delay = 0.0f, \
    .length = 100.0f, \
    .flag = 0, \
    .mode = 0, \
    .transition = 0, \
    .time_alignment = 0, \
    .time_mode = 0, \
    .speed_fac = 1.2f, \
    .speed_maxgap = 0.5f, \
    .percentage_fac = 0.0f, \
  }
  
=======
#define _DNA_DEFAULT_GreasePencilOutlineModifierData \
  { \
    .flag = MOD_GREASE_PENCIL_OUTLINE_KEEP_SHAPE, \
    .thickness = 1, \
    .sample_length = 0.0f, \
    .subdiv = 3, \
    .outline_material = NULL, \
  }

>>>>>>> d27ddccc
/* clang-format off */<|MERGE_RESOLUTION|>--- conflicted
+++ resolved
@@ -1020,8 +1020,16 @@
     .strength = 1.0f, \
     .skip = 0, \
   }
-
-<<<<<<< HEAD
+  
+#define _DNA_DEFAULT_GreasePencilOutlineModifierData \
+  { \
+    .flag = MOD_GREASE_PENCIL_OUTLINE_KEEP_SHAPE, \
+    .thickness = 1, \
+    .sample_length = 0.0f, \
+    .subdiv = 3, \
+    .outline_material = NULL, \
+  }
+
 /* Here we deliberately set effective range to the half the default
  * frame-range to have an immediate effect to suggest use-cases. */
 #define _DNA_DEFAULT_GreasePencilBuildModifierData \
@@ -1039,16 +1047,5 @@
     .speed_maxgap = 0.5f, \
     .percentage_fac = 0.0f, \
   }
-  
-=======
-#define _DNA_DEFAULT_GreasePencilOutlineModifierData \
-  { \
-    .flag = MOD_GREASE_PENCIL_OUTLINE_KEEP_SHAPE, \
-    .thickness = 1, \
-    .sample_length = 0.0f, \
-    .subdiv = 3, \
-    .outline_material = NULL, \
-  }
-
->>>>>>> d27ddccc
+
 /* clang-format off */