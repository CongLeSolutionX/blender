/* SPDX-FileCopyrightText: 2023 Blender Authors
 *
 * SPDX-License-Identifier: GPL-2.0-or-later */

/** \file
 * \ingroup DNA
 */

#pragma once

/* Struct members on own line. */
/* clang-format off */

#define _DNA_DEFAULT_ArmatureModifierData \
  { \
    .deformflag = ARM_DEF_VGROUP, \
    .multi = 0.0f, \
    .object = NULL, \
    .defgrp_name = "", \
  }

/* Default to 2 duplicates distributed along the x-axis by an offset of 1 object width. */
#define _DNA_DEFAULT_ArrayModifierData \
  { \
    .start_cap = NULL, \
    .end_cap = NULL, \
    .curve_ob = NULL, \
    .offset_ob = NULL, \
    .offset = {1.0f, 0.0f, 0.0f}, \
    .scale = {1.0f, 0.0f, 0.0f}, \
    .length = 0.0f, \
    .merge_dist = 0.01f, \
    .fit_type = MOD_ARR_FIXEDCOUNT, \
    .offset_type = MOD_ARR_OFF_RELATIVE, \
    .flags = 0, \
    .count = 2, \
    .uv_offset = {0.0f, 0.0f}, \
  }

#define _DNA_DEFAULT_BevelModifierData \
  { \
    .value = 0.1f, \
    .res = 1, \
    .flags = 0, \
    .val_flags = MOD_BEVEL_AMT_OFFSET, \
    .profile_type = MOD_BEVEL_PROFILE_SUPERELLIPSE, \
    .lim_flags = MOD_BEVEL_ANGLE, \
    .e_flags = 0, \
    .mat = -1, \
    .edge_flags = 0, \
    .face_str_mode = MOD_BEVEL_FACE_STRENGTH_NONE, \
    .miter_inner = MOD_BEVEL_MITER_SHARP, \
    .miter_outer = MOD_BEVEL_MITER_SHARP, \
    .affect_type = MOD_BEVEL_AFFECT_EDGES, \
    .profile = 0.5f, \
    .bevel_angle = DEG2RADF(30.0f), \
    .spread = 0.1f, \
    .defgrp_name = "", \
  }

#define _DNA_DEFAULT_BooleanModifierData \
  { \
    .object = NULL, \
    .collection = NULL, \
    .double_threshold = 1e-6f, \
    .operation = eBooleanModifierOp_Difference, \
    .solver = eBooleanModifierSolver_Exact, \
    .flag = eBooleanModifierFlag_Object, \
    .bm_flag = 0, \
  }

#define _DNA_DEFAULT_BuildModifierData \
  { \
    .start = 1.0f, \
    .length = 100.0f, \
    .flag = 0, \
    .randomize = 0, \
    .seed = 0, \
  }

#define _DNA_DEFAULT_CastModifierData \
  { \
    .object = NULL, \
    .fac = 0.5f, \
    .radius = 0.0f, \
    .size = 0.0f, \
    .defgrp_name = "", \
    .flag = MOD_CAST_X | MOD_CAST_Y | MOD_CAST_Z | MOD_CAST_SIZE_FROM_RADIUS, \
    .type = MOD_CAST_TYPE_SPHERE, \
  }

#define _DNA_DEFAULT_ClothSimSettings \
  { \
    .cache = NULL, \
    .mingoal = 0.0f, \
    .Cvi = 1.0f, \
    .gravity = {0.0f, 0.0f, -9.81f}, \
    .dt = 0.0f, \
    .mass = 0.3f, \
    .shear = 5.0f, \
    .bending = 0.5f, \
    .max_bend = 0.5f, \
    .max_shear = 5.0f, \
    .max_sewing = 0.0f, \
    .avg_spring_len = 0.0f, \
    .timescale = 1.0f, \
    .time_scale = 1.0f, \
    .maxgoal = 1.0f, \
    .eff_force_scale = 1000.0f, \
    .eff_wind_scale = 250.0f, \
    .sim_time_old = 0.0f, \
    .defgoal = 0.0f, \
    .goalspring = 1.0f, \
    .goalfrict = 0.0f, \
    .velocity_smooth = 0.0f, \
    .density_target = 0.0f, \
    .density_strength = 0.0f, \
    .collider_friction = 0.0f, \
    .shrink_min = 0.0f, \
    .shrink_max = 0.0f, \
    .uniform_pressure_force = 0.0f, \
    .target_volume = 0.0f, \
    .pressure_factor = 1.0f, \
    .fluid_density = 0.0f, \
    .vgroup_pressure = 0, \
    .bending_damping = 0.5f, \
    .voxel_cell_size = 0.1f, \
    .stepsPerFrame = 5, \
    .flags = CLOTH_SIMSETTINGS_FLAG_INTERNAL_SPRINGS_NORMAL, \
    .maxspringlen = 10, \
    .solver_type = 0, \
    .vgroup_bend = 0, \
    .vgroup_mass = 0, \
    .vgroup_struct = 0, \
    .vgroup_shrink = 0, \
    .shapekey_rest = 0, \
    .presets = 2, \
    .reset = 0, \
    .effector_weights = NULL, \
    .bending_model = CLOTH_BENDING_ANGULAR, \
    .vgroup_shear = 0, \
    .tension = 15.0f , \
    .compression = 15.0f, \
    .max_tension =  15.0f, \
    .max_compression = 15.0f, \
    .tension_damp = 5.0f, \
    .compression_damp = 5.0f, \
    .shear_damp = 5.0f, \
    .internal_spring_max_length = 0.0f, \
    .internal_spring_max_diversion = M_PI_4, \
    .vgroup_intern = 0, \
    .internal_tension = 15.0f, \
    .internal_compression = 15.0f, \
    .max_internal_tension = 15.0f, \
    .max_internal_compression = 15.0f, \
  }

#define _DNA_DEFAULT_ClothCollSettings \
  { \
    .collision_list = NULL, \
    .epsilon = 0.015f, \
    .self_friction = 5.0f, \
    .friction = 5.0f, \
    .damping = 0.0f, \
    .selfepsilon = 0.015f, \
    .flags = CLOTH_COLLSETTINGS_FLAG_ENABLED, \
    .loop_count = 2, \
    .group = NULL, \
    .vgroup_selfcol = 0, \
    .vgroup_objcol = 0, \
    .clamp = 0.0f, \
    .self_clamp = 0.0f, \
  }

#define _DNA_DEFAULT_ClothModifierData \
  { \
    .clothObject = NULL, \
    .sim_parms = NULL, \
    .coll_parms = NULL, \
    .point_cache = NULL, \
    .ptcaches = {NULL, NULL}, \
    .hairdata = NULL, \
    .hair_grid_min = {0.0f, 0.0f, 0.0f}, \
    .hair_grid_max = {0.0f, 0.0f, 0.0f}, \
    .hair_grid_res = {0, 0, 0}, \
    .hair_grid_cellsize = 0.0f, \
    .solver_result = NULL, \
  }

#define _DNA_DEFAULT_CollisionModifierData \
  { \
    .x = NULL, \
    .xnew = NULL, \
    .xold = NULL, \
    .current_xnew = NULL, \
    .current_x = NULL, \
    .current_v = NULL, \
    .vert_tris = NULL, \
    .mvert_num = 0, \
    .tri_num = 0, \
    .time_x = -1000.0f, \
    .time_xnew = -1000.0f, \
    .is_static = false, \
    .bvhtree = NULL, \
  }

#define _DNA_DEFAULT_CorrectiveSmoothModifierData \
  { \
    .bind_coords = NULL, \
    .bind_coords_num = 0, \
    .lambda = 0.5f, \
    .scale = 1.0f, \
    .repeat = 5, \
    .flag = 0, \
    .smooth_type = MOD_CORRECTIVESMOOTH_SMOOTH_SIMPLE, \
    .defgrp_name = "", \
  }

#define _DNA_DEFAULT_CurveModifierData \
  { \
    .object = NULL, \
    .name = "", \
    .defaxis = MOD_CURVE_POSX, \
    .flag = 0, \
  }

/* Defines are scattered across too many files, they need to be moved to DNA. */
#if 0
#define _DNA_DEFAULT_DataTransferModifierData \
  { \
    .ob_source = NULL, \
    .data_types = 0, \
    .vmap_mode = MREMAP_MODE_VERT_NEAREST, \
    .emap_mode = MREMAP_MODE_EDGE_NEAREST, \
    .lmap_mode = MREMAP_MODE_LOOP_NEAREST_POLYNOR, \
    .pmap_mode = MREMAP_MODE_POLY_NEAREST, \
    .map_max_distance = 1.0f, \
    .map_ray_radius = 0.0f, \
    .islands_precision = 0.0f, \
    .layers_select_src = {DT_LAYERS_ALL_SRC, DT_LAYERS_ALL_SRC, DT_LAYERS_ALL_SRC, DT_LAYERS_ALL_SRC}, \
    .layers_select_dst = {DT_LAYERS_NAME_DST, DT_LAYERS_NAME_DST, DT_LAYERS_NAME_DST, DT_LAYERS_NAME_DST}, \
    .mix_mod = CDT_MIX_TRANSFER, \
    .mix_factor = 1.0f, \
    .defgrp_name = "", \
    .flags = MOD_DATATRANSFER_OBSRC_TRANSFORM, \
  }
#endif

#define _DNA_DEFAULT_DecimateModifierData \
  { \
    .percent = 1.0f, \
    .iter = 0, \
    .delimit = 0, \
    .symmetry_axis = 0, \
    .angle = DEG2RADF(5.0f), \
    .defgrp_name = "", \
    .defgrp_factor = 1.0f, \
    .flag = 0, \
    .mode = 0, \
    .face_count = 0, \
  }

#define _DNA_DEFAULT_DisplaceModifierData \
  { \
    .texture = NULL, \
    .map_object = NULL, \
    .map_bone = "", \
    .uvlayer_name = "", \
    .uvlayer_tmp = 0, \
    .texmapping = 0, \
    .strength = 1.0f, \
    .direction = MOD_DISP_DIR_NOR, \
    .defgrp_name = "", \
    .midlevel = 0.5f, \
    .space = MOD_DISP_SPACE_LOCAL, \
    .flag = 0, \
  }

#define _DNA_DEFAULT_DynamicPaintModifierData \
  { \
    .canvas = NULL, \
    .brush = NULL, \
    .type = MOD_DYNAMICPAINT_TYPE_CANVAS, \
  }

/* Default to 30-degree split angle, sharpness from both angle & flag. */
#define _DNA_DEFAULT_EdgeSplitModifierData \
  { \
    .split_angle = DEG2RADF(30.0f), \
    .flags = MOD_EDGESPLIT_FROMANGLE | MOD_EDGESPLIT_FROMFLAG, \
  }

#define _DNA_DEFAULT_ExplodeModifierData \
  { \
    .facepa = NULL, \
    .flag = eExplodeFlag_Unborn | eExplodeFlag_Alive | eExplodeFlag_Dead, \
    .vgroup = 0, \
    .protect = 0.0f, \
    .uvname = "", \
  }

/* Fluid modifier settings skipped for now. */

#define _DNA_DEFAULT_HookModifierData \
  { \
    .subtarget = "", \
    .flag = 0, \
    .falloff_type = eHook_Falloff_Smooth, \
    .parentinv = _DNA_DEFAULT_UNIT_M4, \
    .cent = {0.0f, 0.0f, 0.0f}, \
    .falloff = 0.0f, \
    .curfalloff = NULL, \
    .indexar = NULL, \
    .indexar_num = 0, \
    .force = 1.0f, \
    .name = "", \
  }

#define _DNA_DEFAULT_LaplacianDeformModifierData \
  { \
    .anchor_grp_name = "", \
    .verts_num = 0, \
    .repeat = 1, \
    .vertexco = NULL, \
    .cache_system = NULL, \
    .flag = 0, \
  }

#define _DNA_DEFAULT_LaplacianSmoothModifierData \
  { \
    .lambda = 0.01f, \
    .lambda_border = 0.01f, \
    .defgrp_name = "", \
    .flag = MOD_LAPLACIANSMOOTH_X | MOD_LAPLACIANSMOOTH_Y | MOD_LAPLACIANSMOOTH_Z | \
            MOD_LAPLACIANSMOOTH_PRESERVE_VOLUME | MOD_LAPLACIANSMOOTH_NORMALIZED, \
    .repeat = 1, \
  }

#define _DNA_DEFAULT_LatticeModifierData \
  { \
    .object = NULL, \
    .name = "", \
    .strength = 1.0f, \
    .flag = 0, \
  }

#define _DNA_DEFAULT_MaskModifierData \
  { \
    .ob_arm = NULL, \
    .vgroup = "", \
    .mode = 0, \
    .flag = 0, \
    .threshold = 0.0f, \
  }

/* Y and Z forward and up axes, Blender default. */
#define _DNA_DEFAULT_MeshCacheModifierData \
  { \
    .flag = 0, \
    .type = MOD_MESHCACHE_TYPE_MDD, \
    .time_mode = 0, \
    .play_mode = 0, \
    .forward_axis = 1, \
    .up_axis = 2, \
    .flip_axis = 0, \
    .interp = MOD_MESHCACHE_INTERP_LINEAR, \
    .factor = 1.0f, \
    .deform_mode = 0.0f, \
    .frame_start = 0.0f, \
    .frame_scale = 1.0f, \
    .eval_frame = 0.0f, \
    .eval_time = 0.0f, \
    .eval_factor = 0.0f, \
    .filepath = "", \
  }

#define _DNA_DEFAULT_MeshDeformModifierData \
  { \
    .object = 0, \
    .defgrp_name = "", \
    .gridsize = 5, \
    .flag = 0, \
    .bindinfluences = NULL, \
    .bindoffsets = NULL, \
    .bindcagecos = NULL, \
    .verts_num = 0, \
    .cage_verts_num = 0, \
    .dyngrid = NULL, \
    .dyninfluences = NULL, \
    .dynverts = NULL, \
    .dyngridsize = 0, \
    .influences_num = 0, \
    .dyncellmin = {0.0f, 0.0f, 0.0f}, \
    .dyncellwidth = 0.0f, \
    .bindmat = _DNA_DEFAULT_UNIT_M4, \
    .bindweights = NULL, \
    .bindcos = NULL, \
    .bindfunc = NULL, \
  }

#define _DNA_DEFAULT_MeshSeqCacheModifierData \
  { \
    .cache_file = NULL, \
    .object_path = "", \
    .read_flag = MOD_MESHSEQ_READ_VERT | MOD_MESHSEQ_READ_POLY | MOD_MESHSEQ_READ_UV | \
                 MOD_MESHSEQ_READ_COLOR | MOD_MESHSEQ_INTERPOLATE_VERTICES, \
    .velocity_scale = 1.0f, \
    .reader = NULL, \
    .reader_object_path = "", \
  }

#define _DNA_DEFAULT_MirrorModifierData \
  { \
    .flag = MOD_MIR_AXIS_X | MOD_MIR_VGROUP, \
    .tolerance = 0.001f, \
    .bisect_threshold = 0.001f, \
    .uv_offset = {0.0f, 0.0f}, \
    .uv_offset_copy = {0.0f, 0.0f}, \
    .mirror_ob = NULL, \
    .use_correct_order_on_merge = true, \
  }

#define _DNA_DEFAULT_MultiresModifierData \
  { \
    .lvl = 0, \
    .sculptlvl = 0, \
    .renderlvl = 0, \
    .totlvl = 0, \
    .flags = eMultiresModifierFlag_UseCrease | eMultiresModifierFlag_ControlEdges, \
    .uv_smooth = SUBSURF_UV_SMOOTH_PRESERVE_BOUNDARIES, \
    .quality = 4, \
    .boundary_smooth = SUBSURF_BOUNDARY_SMOOTH_ALL, \
  }

#define _DNA_DEFAULT_NormalEditModifierData \
  { \
    .defgrp_name = "", \
    .target = NULL, \
    .mode = MOD_NORMALEDIT_MODE_RADIAL, \
    .flag = 0, \
    .mix_mode = MOD_NORMALEDIT_MIX_COPY, \
    .mix_factor = 1.0f, \
    .mix_limit = M_PI, \
    .offset = {0.0f, 0.0f, 0.0f}, \
  }

/* Some fields are initialized in #init_data. */
#define _DNA_DEFAULT_OceanModifierData \
  { \
    .ocean = NULL, \
    .oceancache = NULL, \
    .resolution = 7, \
    .viewport_resolution = 7, \
    .spatial_size = 50, \
    .wind_velocity = 30.0f, \
    .damp = 0.5f, \
    .smallest_wave = 0.01f, \
    .depth = 200.0f, \
    .wave_alignment = 0.0f, \
    .wave_direction = 0.0f, \
    .wave_scale = 1.0f, \
    .chop_amount = 1.0f, \
    .foam_coverage = 0.0f, \
    .time = 1.0f, \
    .spectrum = MOD_OCEAN_SPECTRUM_PHILLIPS, \
    .fetch_jonswap = 120.0f, \
    .sharpen_peak_jonswap = 0.0f, \
    .bakestart = 1, \
    .bakeend = 250, \
    .cachepath = "", \
    .foamlayername = "", \
    .spraylayername = "", \
    .cached = 0, \
    .geometry_mode = 0, \
    .flag = 0, \
    .repeat_x = 1, \
    .repeat_y = 1, \
    .seed = 0, \
    .size = 1.0f, \
    .foam_fade = 0.98f, \
  }

#define _DNA_DEFAULT_ParticleInstanceModifierData \
  { \
    .psys = 1, \
    .flag = eParticleInstanceFlag_Parents | eParticleInstanceFlag_Unborn | \
            eParticleInstanceFlag_Alive | eParticleInstanceFlag_Dead, \
    .axis = 2, \
    .space = eParticleInstanceSpace_World, \
    .position = 1.0f, \
    .random_position = 0.0f, \
    .rotation = 0.0f, \
    .random_rotation = 0.0f, \
    .particle_offset = 0.0f, \
    .particle_amount = 1.0f, \
    .index_layer_name = "", \
    .value_layer_name = "", \
  }

#define _DNA_DEFAULT_ParticleSystemModifierData \
  { \
    .psys = NULL, \
    .mesh_final = NULL, \
    .mesh_original = NULL, \
    .totdmvert = 0, \
    .totdmedge = 0, \
    .totdmface = 0, \
    .flag = 0, \
  }

#define _DNA_DEFAULT_RemeshModifierData \
  { \
    .threshold = 1.0f, \
    .scale = 0.9f, \
    .hermite_num = 1.0f, \
    .depth = 4, \
    .flag = MOD_REMESH_FLOOD_FILL, \
    .mode = MOD_REMESH_VOXEL, \
    .voxel_size = 0.1f, \
    .adaptivity = 0.0f, \
  }

#define _DNA_DEFAULT_ScrewModifierData \
  { \
    .ob_axis = NULL, \
    .steps = 16, \
    .render_steps = 16, \
    .iter = 1, \
    .screw_ofs = 0.0f, \
    .angle = 2.0f * M_PI, \
    .merge_dist = 0.01f, \
    .flag = MOD_SCREW_SMOOTH_SHADING, \
    .axis = 2, \
  }

/* Shape key modifier has no items. */

#define _DNA_DEFAULT_ShrinkwrapModifierData \
  { \
    .target = NULL, \
    .auxTarget = NULL, \
    .vgroup_name = "", \
    .keepDist = 0.0f, \
    .shrinkType = MOD_SHRINKWRAP_NEAREST_SURFACE, \
    .shrinkOpts = MOD_SHRINKWRAP_PROJECT_ALLOW_POS_DIR, \
    .shrinkMode = 0, \
    .projLimit = 0.0f, \
    .projAxis = 0, \
    .subsurfLevels = 0, \
  }

#define _DNA_DEFAULT_SimpleDeformModifierData \
  { \
    .origin = NULL, \
    .vgroup_name = "", \
    .factor = DEG2RADF(45.0f), \
    .limit = {0.0f, 1.0f}, \
    .mode = MOD_SIMPLEDEFORM_MODE_TWIST, \
    .axis = 0, \
    .deform_axis = 0, \
    .flag = 0, \
  }

#define _DNA_DEFAULT_NodesModifierData \
  { 0 }

#define _DNA_DEFAULT_SkinModifierData \
  { \
    .branch_smoothing = 0.0f, \
    .flag = 0, \
    .symmetry_axes = MOD_SKIN_SYMM_X, \
  }

#define _DNA_DEFAULT_SmoothModifierData \
  { \
    .fac = 0.5f, \
    .repeat = 1, \
    .defgrp_name = "", \
    .flag = MOD_SMOOTH_X | MOD_SMOOTH_Y | MOD_SMOOTH_Z, \
  }

/* Softbody modifier skipped for now. */

#define _DNA_DEFAULT_SolidifyModifierData \
  { \
    .defgrp_name = "", \
    .shell_defgrp_name = "", \
    .rim_defgrp_name = "", \
    .offset = 0.01f, \
    .offset_fac = -1.0f, \
    .offset_fac_vg = 0.0f, \
    .offset_clamp = 0.0f, \
    .mode = MOD_SOLIDIFY_MODE_EXTRUDE, \
    .nonmanifold_offset_mode = MOD_SOLIDIFY_NONMANIFOLD_OFFSET_MODE_CONSTRAINTS, \
    .nonmanifold_boundary_mode = MOD_SOLIDIFY_NONMANIFOLD_BOUNDARY_MODE_NONE, \
    .crease_inner = 0.0f, \
    .crease_outer = 0.0f, \
    .crease_rim = 0.0f, \
    .flag = MOD_SOLIDIFY_RIM, \
    .mat_ofs = 0, \
    .mat_ofs_rim = 0, \
    .merge_tolerance = 0.0001f, \
    .bevel_convex = 0.0f, \
  }

#define _DNA_DEFAULT_SubsurfModifierData \
  { \
    .subdivType = 0, \
    .levels = 1, \
    .renderLevels = 2, \
    .flags = eSubsurfModifierFlag_UseCrease | eSubsurfModifierFlag_ControlEdges, \
    .uv_smooth = SUBSURF_UV_SMOOTH_PRESERVE_BOUNDARIES, \
    .quality = 3, \
    .boundary_smooth = SUBSURF_BOUNDARY_SMOOTH_ALL, \
    .emCache = NULL, \
    .mCache = NULL, \
  }

#define _DNA_DEFAULT_SurfaceModifierData \
  { \
   .runtime = {NULL}, /* Include to avoid empty an struct (for MSVC). */ \
  }

#define _DNA_DEFAULT_SurfaceDeformModifierData \
  { \
    .depsgraph = NULL, \
    .target = NULL, \
    .verts = NULL, \
    .falloff = 4.0f, \
    .mesh_verts_num = 0, \
    .bind_verts_num = 0, \
    .target_verts_num = 0, \
    .target_polys_num = 0, \
    .flags = 0, \
    .mat = _DNA_DEFAULT_UNIT_M4, \
    .strength = 1.0f, \
    .defgrp_name = "", \
  }

#define _DNA_DEFAULT_TriangulateModifierData \
  { \
    .flag = 0, \
    .quad_method = MOD_TRIANGULATE_QUAD_SHORTEDGE, \
    .ngon_method = MOD_TRIANGULATE_NGON_BEAUTY, \
    .min_vertices = 4, \
  }

#define _DNA_DEFAULT_UVProjectModifierData \
  { \
    .projectors = {NULL, NULL, NULL, NULL, NULL, NULL, NULL, NULL, NULL, NULL}, \
    .projectors_num = 1, \
    .aspectx = 1.0f, \
    .aspecty = 1.0f, \
    .scalex = 1.0f, \
    .scaley = 1.0f, \
    .uvlayer_name = "", \
    .uvlayer_tmp = 0, \
  }

#define _DNA_DEFAULT_UVWarpModifierData \
  { \
    .axis_u = 0, \
    .axis_v = 1, \
    .flag = 0, \
    .center = {0.5f, 0.5f}, \
    .offset = {0.0f, 0.0f}, \
    .scale = {1.0f, 1.0f}, \
    .rotation = 0.0f, \
    .object_src = NULL, \
    .bone_src = "", \
    .object_dst = NULL, \
    .bone_dst = "", \
    .vgroup_name = "", \
    .uvlayer_name = "", \
  }

#define _DNA_DEFAULT_WarpModifierData \
  { \
    .texture = NULL, \
    .map_object = NULL, \
    .map_bone = "", \
    .uvlayer_name = "", \
    .uvlayer_tmp = 0, \
    .texmapping = 0, \
    .object_from = NULL, \
    .object_to = NULL, \
    .bone_from = "", \
    .bone_to = "", \
    .curfalloff = NULL, \
    .defgrp_name = "", \
    .strength = 1.0f, \
    .falloff_radius = 1.0f, \
    .flag = 0, \
    .falloff_type = eWarp_Falloff_Smooth, \
  }

#define _DNA_DEFAULT_WaveModifierData \
  { \
    .texture = NULL, \
    .map_object = NULL, \
    .map_bone = "", \
    .uvlayer_name = "", \
    .uvlayer_tmp = 0, \
    .texmapping = MOD_DISP_MAP_LOCAL, \
    .objectcenter = NULL, \
    .defgrp_name = "", \
    .flag = MOD_WAVE_X | MOD_WAVE_Y | MOD_WAVE_CYCL | MOD_WAVE_NORM_X | MOD_WAVE_NORM_Y | MOD_WAVE_NORM_Z, \
    .startx = 0.0f, \
    .starty = 0.0f, \
    .height = 0.5f, \
    .width = 1.5f, \
    .narrow = 1.5f, \
    .speed = 0.25f, \
    .damp = 10.0f, \
    .falloff = 0.0f, \
    .timeoffs = 0.0f, \
    .lifetime = 0.0f, \
  }

#define _DNA_DEFAULT_WeightedNormalModifierData \
  { \
    .defgrp_name = "", \
    .mode = MOD_WEIGHTEDNORMAL_MODE_FACE, \
    .flag = 0, \
    .weight = 50, \
    .thresh = 0.01f, \
  }

#define _DNA_DEFAULT_WeightVGEditModifierData \
  { \
    .defgrp_name = "", \
    .edit_flags = 0, \
    .falloff_type = MOD_WVG_MAPPING_NONE, \
    .default_weight = 0.0f, \
    .cmap_curve = NULL, \
    .add_threshold = 0.01f, \
    .rem_threshold = 0.01f, \
    .mask_constant =  1.0f, \
    .mask_defgrp_name = "", \
    .mask_tex_use_channel = MOD_WVG_MASK_TEX_USE_INT, \
    .mask_texture = NULL, \
    .mask_tex_map_obj = NULL, \
    .mask_tex_map_bone = "", \
    .mask_tex_mapping = MOD_DISP_MAP_LOCAL, \
    .mask_tex_uvlayer_name = "", \
  }

#define _DNA_DEFAULT_WeightVGMixModifierData \
  { \
    .defgrp_name_a = "", \
    .defgrp_name_b = "", \
    .default_weight_a = 0.0f, \
    .default_weight_b = 0.0f, \
    .mix_mode = MOD_WVG_MIX_SET, \
    .mix_set = MOD_WVG_SET_AND, \
    .mask_constant = 1.0f, \
    .mask_defgrp_name = "", \
    .mask_tex_use_channel = MOD_WVG_MASK_TEX_USE_INT, \
    .mask_texture = NULL, \
    .mask_tex_map_obj = NULL, \
    .mask_tex_map_bone = "", \
    .mask_tex_mapping = MOD_DISP_MAP_LOCAL, \
    .mask_tex_uvlayer_name = "", \
    .flag = 0, \
  }

#define _DNA_DEFAULT_WeightVGProximityModifierData \
  { \
    .defgrp_name = "", \
    .proximity_mode = MOD_WVG_PROXIMITY_OBJECT, \
    .proximity_flags = MOD_WVG_PROXIMITY_GEOM_VERTS, \
    .proximity_ob_target = NULL, \
    .mask_constant = 1.0f, \
    .mask_defgrp_name = "", \
    .mask_tex_use_channel = MOD_WVG_MASK_TEX_USE_INT, \
    .mask_texture = NULL, \
    .mask_tex_map_obj = NULL, \
    .mask_tex_map_bone = "", \
    .mask_tex_mapping = MOD_DISP_MAP_LOCAL, \
    .mask_tex_uvlayer_name = "", \
    .min_dist = 0.0f, \
    .max_dist = 1.0f, \
    .falloff_type = MOD_WVG_MAPPING_NONE, \
  }

#define _DNA_DEFAULT_WeldModifierData \
  { \
    .merge_dist = 0.001f, \
    .mode = MOD_WELD_MODE_ALL, \
    .defgrp_name = "", \
  }

#define _DNA_DEFAULT_WireframeModifierData \
  { \
    .defgrp_name = "", \
    .offset = 0.02f, \
    .offset_fac = 0.0f, \
    .offset_fac_vg = 0.0f, \
    .crease_weight = 1.0f, \
    .flag = MOD_WIREFRAME_REPLACE | MOD_WIREFRAME_OFS_EVEN, \
    .mat_ofs = 0, \
  }

#define _DNA_DEFAULT_GreasePencilOpacityModifierData \
  { \
    .color_mode = MOD_GREASE_PENCIL_COLOR_BOTH, \
    .color_factor = 1.0f, \
    .hardness_factor = 1.0f, \
  }

#define _DNA_DEFAULT_GreasePencilSubdivModifierData \
  { \
    .level = 1, \
  }

<<<<<<< HEAD
#define _DNA_DEFAULT_GreasePencilNoiseModifierData \
  { \
    .flag = GP_NOISE_FULL_STROKE | GP_NOISE_USE_RANDOM, \
    .factor = 0.5f, \
    .factor_strength = 0.0f, \
    .factor_thickness = 0.0f, \
    .factor_uvs = 0.0f, \
    .noise_scale = 0.0f, \
    .noise_offset = 0.0f, \
    .step = 4, \
    .seed = 1, \
=======
#define _DNA_DEFAULT_GreasePencilColorModifierData \
  { \
    .color_mode = MOD_GREASE_PENCIL_COLOR_BOTH, \
    .hsv = {0.5f, 1.0f, 1.0f}, \
  }


#define _DNA_DEFAULT_GreasePencilTintModifierData \
  { \
    .color_mode = MOD_GREASE_PENCIL_COLOR_BOTH, \
    .tint_mode = MOD_GREASE_PENCIL_TINT_UNIFORM, \
    .factor = 0.5f, \
    .radius = 1.0f, \
    .color = {1.0f, 1.0f, 1.0f}, \
>>>>>>> b92443e1
  }

/* clang-format off */<|MERGE_RESOLUTION|>--- conflicted
+++ resolved
@@ -813,7 +813,22 @@
     .level = 1, \
   }
 
-<<<<<<< HEAD
+#define _DNA_DEFAULT_GreasePencilColorModifierData \
+  { \
+    .color_mode = MOD_GREASE_PENCIL_COLOR_BOTH, \
+    .hsv = {0.5f, 1.0f, 1.0f}, \
+  }
+
+
+#define _DNA_DEFAULT_GreasePencilTintModifierData \
+  { \
+    .color_mode = MOD_GREASE_PENCIL_COLOR_BOTH, \
+    .tint_mode = MOD_GREASE_PENCIL_TINT_UNIFORM, \
+    .factor = 0.5f, \
+    .radius = 1.0f, \
+    .color = {1.0f, 1.0f, 1.0f}, \
+  }
+
 #define _DNA_DEFAULT_GreasePencilNoiseModifierData \
   { \
     .flag = GP_NOISE_FULL_STROKE | GP_NOISE_USE_RANDOM, \
@@ -825,22 +840,6 @@
     .noise_offset = 0.0f, \
     .step = 4, \
     .seed = 1, \
-=======
-#define _DNA_DEFAULT_GreasePencilColorModifierData \
-  { \
-    .color_mode = MOD_GREASE_PENCIL_COLOR_BOTH, \
-    .hsv = {0.5f, 1.0f, 1.0f}, \
-  }
-
-
-#define _DNA_DEFAULT_GreasePencilTintModifierData \
-  { \
-    .color_mode = MOD_GREASE_PENCIL_COLOR_BOTH, \
-    .tint_mode = MOD_GREASE_PENCIL_TINT_UNIFORM, \
-    .factor = 0.5f, \
-    .radius = 1.0f, \
-    .color = {1.0f, 1.0f, 1.0f}, \
->>>>>>> b92443e1
   }
 
 /* clang-format off */