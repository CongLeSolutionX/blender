/* SPDX-FileCopyrightText: 2023 Blender Foundation
 *
 * SPDX-License-Identifier: GPL-2.0-or-later */

/** \file
 * \ingroup DNA
 */

#pragma once

#include "DNA_ID.h"
#include "DNA_defs.h"
#include "DNA_listBase.h"

#include "BLI_assert.h"

#ifdef __cplusplus
extern "C" {
#endif

struct AnimData;
struct Object;

typedef struct LightProbe {
  ID id;
  /** Animation data (must be immediately after id for utilities to use it). */
  struct AnimData *adt;

  /** For realtime probe objects. */
  char type;
  /** General purpose flags for probes. */
  char flag;
  /** Attenuation type. */
  char attenuation_type;
  /** Parallax type. */
  char parallax_type;

  /** Influence Radius. */
  float distinf;
  /** Parallax Radius. */
  float distpar;
  /** Influence falloff. */
  float falloff;

  float clipsta, clipend;

  /** VSM visibility biases. */
  float vis_bias, vis_bleedbias;
  float vis_blur;

  /** Intensity multiplier. */
  float intensity;

  /** Irradiance grid resolution. */
  int grid_resolution_x;
  int grid_resolution_y;
  int grid_resolution_z;
  /** Irradiance grid: number of directions to evaluate light transfer in. */
  int grid_bake_samples;
  /** Irradiance grid: Virtual offset parameters. */
  float grid_surface_bias;
  float grid_escape_bias;
  /** Irradiance grid: Sampling biases. */
  float grid_normal_bias;
  float grid_view_bias;
  float grid_facing_bias;
  float _pad0;
  /** Irradiance grid: Dilation. */
  float grid_dilation_threshold;
  float grid_dilation_radius;

  /** Surface element density for scene surface cache. In surfel per unit distance. */
  float surfel_density;

  /**
   * Resolution of the light probe when baked to a texture. Contains `eLightProbeResolution`.
   */
  int resolution;

  /** Object to use as a parallax origin. */
  struct Object *parallax_ob;
  /** Image to use on as lighting data. */
  struct Image *image;
  /** Object visibility group, inclusive or exclusive. */
  struct Collection *visibility_grp;
} LightProbe;

/* LightProbe->resolution, World->probe_resolution. */
typedef enum eLightProbeResolution {
  LIGHT_PROBE_RESOLUTION_64 = 6,
  LIGHT_PROBE_RESOLUTION_128 = 7,
  LIGHT_PROBE_RESOLUTION_256 = 8,
  LIGHT_PROBE_RESOLUTION_512 = 9,
  LIGHT_PROBE_RESOLUTION_1024 = 10,
  LIGHT_PROBE_RESOLUTION_2048 = 11,
} eLightProbeResolution;

/* Probe->type */
enum {
  LIGHTPROBE_TYPE_CUBE = 0,
  LIGHTPROBE_TYPE_PLANAR = 1,
  LIGHTPROBE_TYPE_GRID = 2,
};

/* Probe->flag */
enum {
  LIGHTPROBE_FLAG_CUSTOM_PARALLAX = (1 << 0),
  LIGHTPROBE_FLAG_SHOW_INFLUENCE = (1 << 1),
  LIGHTPROBE_FLAG_SHOW_PARALLAX = (1 << 2),
  LIGHTPROBE_FLAG_SHOW_CLIP_DIST = (1 << 3),
  LIGHTPROBE_FLAG_SHOW_DATA = (1 << 4),
  LIGHTPROBE_FLAG_INVERT_GROUP = (1 << 5),
};

/* Probe->display */
enum {
  LIGHTPROBE_DISP_WIRE = 0,
  LIGHTPROBE_DISP_SHADED = 1,
  LIGHTPROBE_DISP_DIFFUSE = 2,
  LIGHTPROBE_DISP_REFLECTIVE = 3,
};

/* Probe->parallax && Probe->attenuation_type. */
enum {
  LIGHTPROBE_SHAPE_ELIPSOID = 0,
  LIGHTPROBE_SHAPE_BOX = 1,
};

/* ------- Eevee LightProbes ------- */
/* Needs to be there because written to file with the light-cache. */

/* IMPORTANT Padding in these structs is essential. It must match
 * GLSL struct definition in lightprobe_lib.glsl. */

/* Must match CubeData. */
typedef struct LightProbeCache {
  float position[3], parallax_type;
  float attenuation_fac;
  float attenuation_type;
  float _pad3[2];
  float attenuationmat[4][4];
  float parallaxmat[4][4];
} LightProbeCache;

/* Must match GridData. */
typedef struct LightGridCache {
  float mat[4][4];
  /** Offset to the first irradiance sample in the pool. */
  int resolution[3], offset;
  float corner[3], attenuation_scale;
  /** World space vector between 2 opposite cells. */
  float increment_x[3], attenuation_bias;
  float increment_y[3], level_bias;
  float increment_z[3], _pad4;
  float visibility_bias, visibility_bleed, visibility_range, _pad5;
} LightGridCache;

/* These are used as UBO data. They need to be aligned to size of vec4. */
BLI_STATIC_ASSERT_ALIGN(LightProbeCache, 16)
BLI_STATIC_ASSERT_ALIGN(LightGridCache, 16)

/* ------ Eevee Lightcache ------- */

typedef struct LightCacheTexture {
  struct GPUTexture *tex;
  /** Copy of GPU data to create GPUTextures on file read. */
  char *data;
  int tex_size[3];
  char data_type;
  char components;
  char _pad[2];
} LightCacheTexture;

typedef struct LightCache {
  int flag;
  /** Version number to know if the cache data is compatible with this version of blender. */
  int version;
  /** Type of data this cache contains. */
  int type;
  /* only a single cache for now */
  /** Number of probes to use for rendering. */
  int cube_len, grid_len;
  /** Number of mipmap level to use. */
  int mips_len;
  /** Size of a visibility/reflection sample. */
  int vis_res, ref_res;
  char _pad[4][2];
  /* In the future, we could create a bigger texture containing
   * multiple caches (for animation) and interpolate between the
   * caches overtime to another texture. */
  LightCacheTexture grid_tx;
  /** Contains data for mipmap level 0. */
  LightCacheTexture cube_tx;
  /** Does not contains valid GPUTexture, only data. */
  LightCacheTexture *cube_mips;
  /* All lightprobes data contained in the cache. */
  LightProbeCache *cube_data;
  LightGridCache *grid_data;
} LightCache;

/* Bump the version number for lightcache data structure changes. */
#define LIGHTCACHE_STATIC_VERSION 2

/* LightCache->type */
enum {
  LIGHTCACHE_TYPE_STATIC = 0,
};

/* LightCache->flag */
enum {
  LIGHTCACHE_BAKED = (1 << 0),
  LIGHTCACHE_BAKING = (1 << 1),
  LIGHTCACHE_CUBE_READY = (1 << 2),
  LIGHTCACHE_GRID_READY = (1 << 3),
  /* Update tagging */
  LIGHTCACHE_UPDATE_CUBE = (1 << 4),
  LIGHTCACHE_UPDATE_GRID = (1 << 5),
  LIGHTCACHE_UPDATE_WORLD = (1 << 6),
  LIGHTCACHE_UPDATE_AUTO = (1 << 7),
  /** Invalid means we tried to alloc it but failed. */
  LIGHTCACHE_INVALID = (1 << 8),
  /** The data present in the cache is valid but unusable on this GPU. */
  LIGHTCACHE_NOT_USABLE = (1 << 9),
};

/* EEVEE_LightCacheTexture->data_type */
enum {
  LIGHTCACHETEX_BYTE = (1 << 0),
  LIGHTCACHETEX_FLOAT = (1 << 1),
  LIGHTCACHETEX_UINT = (1 << 2),
};

/* -------------------------------------------------------------------- */
/** \name Irradiance grid data storage
 *
 * Each spherical harmonic band is stored separately. This allow loading only a specific band.
 * The layout of each array is set by the #LightProbeGridType.
 * Any unavailable data is be set to nullptr.
 * \{ */

/**
 * Irradiance data (RGB) stored along visibility (A).
 * This is the format used during baking and is used for visualizing the baking process.
 */
typedef struct LightProbeBakingData {
  float (*L0)[4];
  float (*L1_a)[4];
  float (*L1_b)[4];
  float (*L1_c)[4];
<<<<<<< HEAD
  /* Capture offset. Only for debugging. */
  float (*virtual_offset)[4];
=======
  float *validity;
>>>>>>> 8e33b20d
} LightProbeBakingData;

/**
 * Irradiance stored as RGB triple using scene linear color space.
 */
typedef struct LightProbeIrradianceData {
  float (*L0)[3];
  float (*L1_a)[3];
  float (*L1_b)[3];
  float (*L1_c)[3];
} LightProbeIrradianceData;

/**
 * Normalized visibility of distant light. Used for compositing grids together.
 */
typedef struct LightProbeVisibilityData {
  float *L0;
  float *L1_a;
  float *L1_b;
  float *L1_c;
} LightProbeVisibilityData;

/**
 * Used to avoid light leaks. Validate visibility between each grid sample.
 */
typedef struct LightProbeConnectivityData {
  /** Stores validity of the lighting for each grid sample. */
  uint8_t *validity;
} LightProbeConnectivityData;

/**
 * Defines one block of data inside the grid cache data arrays.
 * The block size if the same for all the blocks.
 */
typedef struct LightProbeBlockData {
  /* Offset inside the level-of-detail this block starts. */
  int offset[3];
  /* Level-of-detail this block is from. */
  int level;
} LightProbeBlockData;

/** \} */

/* -------------------------------------------------------------------- */
/** \name LightProbeGridCacheFrame
 *
 * \{ */

/**
 * A frame worth of baked lighting data.
 */
typedef struct LightProbeGridCacheFrame {
  /** Number of samples in the highest level of detail. */
  int size[3];
  /** Spatial layout type of the data stored inside the data arrays. */
  int data_layout;

  /** Sparse or adaptive layout only: number of blocks inside data arrays. */
  int block_len;
  /** Sparse or adaptive layout only: size of a block in samples. All 3 dimensions are equal. */
  int block_size;
  /** Sparse or adaptive layout only: specify the blocks positions. */
  LightProbeBlockData *block_infos;

  /** In-progress baked data. Not stored in file. */
  LightProbeBakingData baking;
  /** Baked data. */
  LightProbeIrradianceData irradiance;
  LightProbeVisibilityData visibility;
  LightProbeConnectivityData connectivity;

  char _pad[4];

  /** Number of debug surfels. */
  int surfels_len;
  /** Debug surfels used to visualize the baking process. Not stored in file. */
  void *surfels;
} LightProbeGridCacheFrame;

/** #LightProbeGridCacheFrame.data_layout (int) */
enum {
  /** Simple uniform grid. Raw output from GPU. Used during the baking process. */
  LIGHTPROBE_CACHE_UNIFORM_GRID = 0,
  /** Fills the space with different level of resolution. More efficient storage. */
  LIGHTPROBE_CACHE_ADAPTIVE_RESOLUTION = 1,
};

/**
 * Per object container of baked data.
 * Should be called #LightProbeCache but name is already taken.
 */
typedef struct LightProbeObjectCache {
  /** Allow correct versioning / different types of data for the same layout. */
  int cache_type;
  /** True if this cache references the original object's cache. */
  char shared;
  /** True if the cache has been tagged for automatic baking. */
  char dirty;

  char _pad0[2];

  struct LightProbeGridCacheFrame *grid_static_cache;
} LightProbeObjectCache;

/** #LightProbeObjectCache.type (int) */
enum {
  /** Light cache was just created and is not yet baked. Keep as 0 for default value. */
  LIGHTPROBE_CACHE_TYPE_NONE = 0,
  /** Light cache is baked for one specific frame and capture all indirect lighting. */
  LIGHTPROBE_CACHE_TYPE_STATIC = 1,
};

/** \} */

#ifdef __cplusplus
}
#endif<|MERGE_RESOLUTION|>--- conflicted
+++ resolved
@@ -247,12 +247,9 @@
   float (*L1_a)[4];
   float (*L1_b)[4];
   float (*L1_c)[4];
-<<<<<<< HEAD
+  float *validity;
   /* Capture offset. Only for debugging. */
   float (*virtual_offset)[4];
-=======
-  float *validity;
->>>>>>> 8e33b20d
 } LightProbeBakingData;
 
 /**
