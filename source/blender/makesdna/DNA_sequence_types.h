/* SPDX-FileCopyrightText: 2001-2002 NaN Holding BV. All rights reserved.
 *
 * SPDX-License-Identifier: GPL-2.0-or-later */
/** \file
 * \ingroup DNA
 *
 * Structs for use by the 'Sequencer' (Video Editor)
 *
 * Note on terminology
 * - #Sequence: video/effect/audio data you can select and manipulate in the sequencer.
 * - #Sequence.machine: Strange name for the channel.
 * - #Strip: The data referenced by the #Sequence
 * - Meta Strip (SEQ_TYPE_META): Support for nesting Sequences.
 */

#pragma once

#include "DNA_color_types.h"
#include "DNA_defs.h"
#include "DNA_listBase.h"
#include "DNA_session_uid_types.h" /* for #SessionUID */
#include "DNA_vec_types.h"         /* for #rctf */

struct Ipo;
struct MovieClip;
struct Scene;
struct SequenceLookup;
struct VFont;
struct bSound;

#ifdef __cplusplus
namespace blender::seq {
struct MediaPresence;
struct ThumbnailCache;
struct TextVarsRuntime;
}  // namespace blender::seq
using MediaPresence = blender::seq::MediaPresence;
using ThumbnailCache = blender::seq::ThumbnailCache;
using TextVarsRuntime = blender::seq::TextVarsRuntime;
#else
typedef struct MediaPresence MediaPresence;
typedef struct ThumbnailCache ThumbnailCache;
typedef struct TextVarsRuntime TextVarsRuntime;
#endif

/* -------------------------------------------------------------------- */
/** \name Sequence & Editing Structs
 * \{ */

/* strlens; 256= FILE_MAXFILE, 768= FILE_MAXDIR */

typedef struct StripAnim {
  struct StripAnim *next, *prev;
  struct ImBufAnim *anim;
} StripAnim;

typedef struct StripElem {
  /** File name concatenated onto #Strip::dirpath. */
  char filename[256];
  /** Ignore when zeroed. */
  int orig_width, orig_height;
  float orig_fps;
} StripElem;

typedef struct StripCrop {
  int top;
  int bottom;
  int left;
  int right;
} StripCrop;

typedef struct StripTransform {
  float xofs;
  float yofs;
  float scale_x;
  float scale_y;
  float rotation;
  /** 0-1 range, use SEQ_image_transform_origin_offset_pixelspace_get to convert to pixel space. */
  float origin[2];
  int filter;
} StripTransform;

typedef struct StripColorBalance {
  int method;
  float lift[3];
  float gamma[3];
  float gain[3];
  float slope[3];
  float offset[3];
  float power[3];
  int flag;
  char _pad[4];
  // float exposure;
  // float saturation;
} StripColorBalance;

typedef struct StripProxy {
  /** Custom directory for index and proxy files (defaults to "BL_proxy"). */
  char dirpath[768];
  /** Custom file. */
  char filename[256];
  struct ImBufAnim *anim; /* custom proxy anim file */

  short tc; /* time code in use */

  short quality;          /* proxy build quality */
  short build_size_flags; /* size flags (see below) of all proxies */
                          /* to build */
  short build_tc_flags;   /* time code flags (see below) of all tc indices */
                          /* to build */
  short build_flags;
  char storage;
  char _pad[5];
} StripProxy;

typedef struct Strip {
  struct Strip *next, *prev;
  int us, done;
  int startstill, endstill;
  /**
   * Only used as an array in IMAGE sequences(!),
   * and as a 1-element array in MOVIE sequences,
   * NULL for all other strip-types.
   */
  StripElem *stripdata;
  char dirpath[768];
  StripProxy *proxy;
  StripCrop *crop;
  StripTransform *transform;
  StripColorBalance *color_balance DNA_DEPRECATED;

  /* color management */
  ColorManagedColorspaceSettings colorspace_settings;
} Strip;

typedef enum eSeqRetimingKeyFlag {
  SEQ_SPEED_TRANSITION_IN = (1 << 0),
  SEQ_SPEED_TRANSITION_OUT = (1 << 1),
  SEQ_FREEZE_FRAME_IN = (1 << 2),
  SEQ_FREEZE_FRAME_OUT = (1 << 3),
  SEQ_KEY_SELECTED = (1 << 4),
} eSeqRetimingKeyFlag;

typedef struct SeqRetimingKey {
  double strip_frame_index;
  int flag; /* eSeqRetimingKeyFlag */
  int _pad0;
  float retiming_factor; /* Value between 0-1 mapped to original content range. */

  char _pad1[4];
  double original_strip_frame_index; /* Used for transition keys only. */
  float original_retiming_factor;    /* Used for transition keys only. */
  char _pad2[4];
} SeqRetimingKey;

typedef struct SequenceRuntime {
  SessionUID session_uid;
} SequenceRuntime;

/**
 * The sequence structure is the basic struct used by any strip.
 * each of the strips uses a different sequence structure.
 *
 * \warning The first part identical to ID (for use in ipo's)
 * the comment above is historic, probably we can drop the ID compatibility,
 * but take care making this change.
 *
 * \warning This is really a 'Strip' in the UI!, name is highly confusing.
 */
typedef struct Sequence {
  struct Sequence *next, *prev;
  void *_pad;
  /** Needed (to be like ipo), else it will raise libdata warnings, this should never be used. */
  void *lib;
  /** SEQ_NAME_MAXSTR - name, set by default and needs to be unique, for RNA paths. */
  char name[64];

  /** Flags bitmap (see below) and the type of sequence. */
  int flag, type;
  /** The length of the contents of this strip - before handles are applied. */
  int len;
  /**
   * Start frame of contents of strip in absolute frame coordinates.
   * For meta-strips start of first strip startdisp.
   */
  float start;
  /**
   * Frames after the first frame where display starts,
   * frames before the last frame where display ends.
   */
  float startofs, endofs;
  /**
   * Frames that use the first frame before data begins,
   * frames that use the last frame after data ends.
   */
  float startstill, endstill;
  /** Machine: the strip channel */
  int machine;
  /** Starting and ending points of the effect strip. Undefined for other strip types. */
  int startdisp, enddisp;
  float sat;
  float mul;

  /** Stream-index for movie or sound files with several streams. */
  short streamindex;
  short _pad1;
  /** For multi-camera source selection. */
  int multicam_source;
  /** MOVIECLIP render flags. */
  int clip_flag;

  Strip *strip;

  /** Old animation system, deprecated for 2.5. */
  struct Ipo *ipo DNA_DEPRECATED;

  /** these ID vars should never be NULL but can be when linked libraries fail to load,
   * so check on access */
  struct Scene *scene;
  /** Override scene camera. */
  struct Object *scene_camera;
  /** For MOVIECLIP strips. */
  struct MovieClip *clip;
  /** For MASK strips. */
  struct Mask *mask;
  /** For MOVIE strips. */
  ListBase anims;

  float effect_fader;
  /* DEPRECATED, only used for versioning. */
  float speed_fader;

  /* pointers for effects: */
  struct Sequence *seq1, *seq2;

  /** List of strips for meta-strips. */
  ListBase seqbase;
  ListBase channels; /* SeqTimelineChannel */

  /* List of strip connections (one-way, not bidirectional). */
  ListBase connections; /* SeqConnection */

  /** The linked "bSound" object. */
  struct bSound *sound;
  /** Handle to #AUD_SequenceEntry. */
  void *scene_sound;
  float volume;

  /** Pitch (-0.1..10), pan -2..2. */
  float pitch DNA_DEPRECATED, pan;
  float strobe;

  float sound_offset;
  char _pad4[4];

  /** Struct pointer for effect settings. */
  void *effectdata;

  /** Only use part of animation file. */
  int anim_startofs;
  /** Is subtle different to startofs / endofs. */
  int anim_endofs;

  int blend_mode;
  float blend_opacity;

  /* Tag color showed if `SEQ_TIMELINE_SHOW_STRIP_COLOR_TAG` is set. */
  int8_t color_tag;

  char alpha_mode;
  char _pad2[2];

  int cache_flag;

  /* is sfra needed anymore? - it looks like its only used in one place */
  /** Starting frame according to the timeline of the scene. */
  int sfra;

  /* Multiview */
  char views_format;
  char _pad3[3];
  struct Stereo3dFormat *stereo3d_format;

  struct IDProperty *prop;

  /* modifiers */
  ListBase modifiers;

  /* Playback rate of strip content in frames per second. */
  float media_playback_rate;
  float speed_factor;

  struct SeqRetimingKey *retiming_keys;
  int retiming_keys_num;
  char _pad6[4];

  SequenceRuntime runtime;
} Sequence;

typedef struct MetaStack {
  struct MetaStack *next, *prev;
  ListBase *oldbasep;
  ListBase *old_channels;
  Sequence *parseq;
  /* the startdisp/enddisp when entering the meta */
  int disp_range[2];
} MetaStack;

typedef struct SeqTimelineChannel {
  struct SeqTimelineChannel *next, *prev;
  char name[64];
  int index;
  int flag;
} SeqTimelineChannel;

typedef struct SeqConnection {
  struct SeqConnection *next, *prev;
  Sequence *seq_ref;
} SeqConnection;

typedef struct EditingRuntime {
  struct SequenceLookup *sequence_lookup;
  MediaPresence *media_presence;
  ThumbnailCache *thumbnail_cache;
  void *_pad;
} EditingRuntime;

typedef struct Editing {
  /** Pointer to the current list of seq's being edited (can be within a meta strip). */
  ListBase *seqbasep;
  ListBase *displayed_channels;
  void *_pad0;
  /** Pointer to the top-most seq's. */
  ListBase seqbase;
  ListBase metastack;
  ListBase channels; /* SeqTimelineChannel */

  /* Context vars, used to be static */
  Sequence *act_seq;
  /** 1024 = FILE_MAX. */
  char act_imagedir[1024];
  /** 1024 = FILE_MAX. */
  char act_sounddir[1024];
  /** 1024 = FILE_MAX. */
  char proxy_dir[1024];

  int proxy_storage;

  int overlay_frame_ofs, overlay_frame_abs;
  int overlay_frame_flag;
  rctf overlay_frame_rect;

  int show_missing_media_flag;
  int _pad1;

  struct SeqCache *cache;

  /* Cache control */
  float recycle_max_cost; /* UNUSED only for versioning. */
  int cache_flag;

  struct PrefetchJob *prefetch_job;

  /* Must be initialized only by seq_cache_create() */
  int64_t disk_cache_timestamp;

  EditingRuntime runtime;
} Editing;

/** \} */

/* -------------------------------------------------------------------- */
/** \name Effect Variable Structs
 * \{ */

typedef struct WipeVars {
  float edgeWidth, angle;
  short forward, wipetype;
} WipeVars;

typedef struct GlowVars {
  /** Minimum intensity to trigger a glow. */
  float fMini;
  float fClamp;
  /** Amount to multiply glow intensity. */
  float fBoost;
  /** Radius of glow blurring. */
  float dDist;
  int dQuality;
  /** SHOW/HIDE glow buffer. */
  int bNoComp;
} GlowVars;

typedef struct TransformVars {
  float ScalexIni;
  float ScaleyIni;
  float xIni;
  float yIni;
  float rotIni;
  int percent;
  int interpolation;
  /** Preserve aspect/ratio when scaling. */
  int uniform_scale;
} TransformVars;

typedef struct SolidColorVars {
  float col[3];
  char _pad[4];
} SolidColorVars;

typedef struct SpeedControlVars {
  float *frameMap;
  /* DEPRECATED, only used for versioning. */
  float globalSpeed;
  int flags;

  int speed_control_type;

  float speed_fader;
  float speed_fader_length;
  float speed_fader_frame_number;
} SpeedControlVars;

/** #SpeedControlVars.speed_control_type */
enum {
  SEQ_SPEED_STRETCH = 0,
  SEQ_SPEED_MULTIPLY = 1,
  SEQ_SPEED_LENGTH = 2,
  SEQ_SPEED_FRAME_NUMBER = 3,
};

typedef struct GaussianBlurVars {
  float size_x;
  float size_y;
} GaussianBlurVars;

typedef struct TextVars {
  char text[512];
  struct VFont *text_font;
  int text_blf_id;
  float text_size;
  float color[4], shadow_color[4], box_color[4], outline_color[4];
  float loc[2];
  float wrap_width;
  float box_margin;
  float shadow_angle;
  float shadow_offset;
  float shadow_blur;
  float outline_width;
  char flag;
  char align;
<<<<<<< HEAD
  char _pad[2];
  int cursor_offset;
  int selection_start_offset;
  int selection_end_offset;

  char align_y DNA_DEPRECATED /* Only used for versioning. */;
  char anchor_x, anchor_y;
  char _pad1[5];
  TextVarsRuntime *runtime;

=======
  char align_y DNA_DEPRECATED /* Only used for versioning. */;
  char anchor_x, anchor_y;
  char _pad[3];
>>>>>>> 3b8d0abb
} TextVars;

/** #TextVars.flag */
enum {
  SEQ_TEXT_SHADOW = (1 << 0),
  SEQ_TEXT_BOX = (1 << 1),
  SEQ_TEXT_BOLD = (1 << 2),
  SEQ_TEXT_ITALIC = (1 << 3),
  SEQ_TEXT_OUTLINE = (1 << 4),
};

/** #TextVars.align */
enum {
  SEQ_TEXT_ALIGN_X_LEFT = 0,
  SEQ_TEXT_ALIGN_X_CENTER = 1,
  SEQ_TEXT_ALIGN_X_RIGHT = 2,
};

/** #TextVars.align_y */
enum {
  SEQ_TEXT_ALIGN_Y_TOP = 0,
  SEQ_TEXT_ALIGN_Y_CENTER = 1,
  SEQ_TEXT_ALIGN_Y_BOTTOM = 2,
};

#define SEQ_FONT_NOT_LOADED -2

typedef struct ColorMixVars {
  /** Value from SEQ_TYPE_XXX enumeration. */
  int blend_effect;
  /** Blend factor [0.0f, 1.0f]. */
  float factor;
} ColorMixVars;

/** \} */

/* -------------------------------------------------------------------- */
/** \name Sequence Modifiers
 * \{ */

typedef struct SequenceModifierData {
  struct SequenceModifierData *next, *prev;
  int type, flag;
  /** MAX_NAME. */
  char name[64];

  /* mask input, either sequence or mask ID */
  int mask_input_type;
  int mask_time;

  struct Sequence *mask_sequence;
  struct Mask *mask_id;
} SequenceModifierData;

typedef struct ColorBalanceModifierData {
  SequenceModifierData modifier;

  StripColorBalance color_balance;
  float color_multiply;
} ColorBalanceModifierData;

enum {
  SEQ_COLOR_BALANCE_METHOD_LIFTGAMMAGAIN = 0,
  SEQ_COLOR_BALANCE_METHOD_SLOPEOFFSETPOWER = 1,
};

typedef struct CurvesModifierData {
  SequenceModifierData modifier;

  struct CurveMapping curve_mapping;
} CurvesModifierData;

typedef struct HueCorrectModifierData {
  SequenceModifierData modifier;

  struct CurveMapping curve_mapping;
} HueCorrectModifierData;

typedef struct BrightContrastModifierData {
  SequenceModifierData modifier;

  float bright;
  float contrast;
} BrightContrastModifierData;

typedef struct SequencerMaskModifierData {
  SequenceModifierData modifier;
} SequencerMaskModifierData;

typedef struct WhiteBalanceModifierData {
  SequenceModifierData modifier;

  float white_value[3];
  char _pad[4];
} WhiteBalanceModifierData;

typedef struct SequencerTonemapModifierData {
  SequenceModifierData modifier;

  float key, offset, gamma;
  float intensity, contrast, adaptation, correction;
  int type;
} SequencerTonemapModifierData;

enum {
  SEQ_TONEMAP_RH_SIMPLE = 0,
  SEQ_TONEMAP_RD_PHOTORECEPTOR = 1,
};

/** \} */

/** \name Sound Modifiers
 * \{ */

typedef struct EQCurveMappingData {
  struct EQCurveMappingData *next, *prev;
  struct CurveMapping curve_mapping;
} EQCurveMappingData;

typedef struct SoundEqualizerModifierData {
  SequenceModifierData modifier;
  /* EQCurveMappingData */
  ListBase graphics;
} SoundEqualizerModifierData;
/** \} */

/* -------------------------------------------------------------------- */
/** \name Flags & Types
 * \{ */

/** #Editor::overlay_frame_flag */
enum {
  SEQ_EDIT_OVERLAY_FRAME_SHOW = 1,
  SEQ_EDIT_OVERLAY_FRAME_ABS = 2,
};

/** #Editing::show_missing_media_flag */
enum {
  SEQ_EDIT_SHOW_MISSING_MEDIA = 1 << 0,
};

#define SEQ_STRIP_OFSBOTTOM 0.05f
#define SEQ_STRIP_OFSTOP 0.95f

/** #Editor::proxy_storage */
enum {
  /** Store proxies in project directory. */
  SEQ_EDIT_PROXY_DIR_STORAGE = 1,
};

/** #SpeedControlVars::flags */
enum {
  SEQ_SPEED_UNUSED_2 = 1 << 0, /* cleared */
  SEQ_SPEED_UNUSED_1 = 1 << 1, /* cleared */
  SEQ_SPEED_UNUSED_3 = 1 << 2, /* cleared */
  SEQ_SPEED_USE_INTERPOLATION = 1 << 3,
};

#define SEQ_NAME_MAXSTR 64

/* From: `DNA_object_types.h`, see it's doc-string there. */
#define SELECT 1

/** #Sequence.flag */
enum {
  /* `SELECT = (1 << 0)` */
  SEQ_LEFTSEL = (1 << 1),
  SEQ_RIGHTSEL = (1 << 2),
  SEQ_OVERLAP = (1 << 3),
  SEQ_FILTERY = (1 << 4),
  SEQ_MUTE = (1 << 5),
  SEQ_FLAG_TEXT_EDITING_ACTIVE = (1 << 6),
  SEQ_REVERSE_FRAMES = (1 << 7),
  SEQ_IPO_FRAME_LOCKED = (1 << 8),
  SEQ_EFFECT_NOT_LOADED = (1 << 9),
  SEQ_FLAG_DELETE = (1 << 10),
  SEQ_FLIPX = (1 << 11),
  SEQ_FLIPY = (1 << 12),
  SEQ_MAKE_FLOAT = (1 << 13),
  SEQ_LOCK = (1 << 14),
  SEQ_USE_PROXY = (1 << 15),
  SEQ_IGNORE_CHANNEL_LOCK = (1 << 16),
  SEQ_AUTO_PLAYBACK_RATE = (1 << 17),
  SEQ_SINGLE_FRAME_CONTENT = (1 << 18),
  SEQ_SHOW_RETIMING = (1 << 19),
  SEQ_MULTIPLY_ALPHA = (1 << 21),

  SEQ_USE_EFFECT_DEFAULT_FADE = (1 << 22),
  SEQ_USE_LINEAR_MODIFIERS = (1 << 23),

  /* flags for whether those properties are animated or not */
  SEQ_AUDIO_VOLUME_ANIMATED = (1 << 24),
  SEQ_AUDIO_PITCH_ANIMATED = (1 << 25),
  SEQ_AUDIO_PAN_ANIMATED = (1 << 26),
  SEQ_AUDIO_DRAW_WAVEFORM = (1 << 27),

  /* don't include Annotations in OpenGL previews of Scene strips */
  SEQ_SCENE_NO_ANNOTATION = (1 << 28),
  SEQ_USE_VIEWS = (1 << 29),

  /* Access scene strips directly (like a meta-strip). */
  SEQ_SCENE_STRIPS = (1 << 30),

  SEQ_INVALID_EFFECT = (1u << 31),
};

/** #StripProxy.storage */
enum {
  SEQ_STORAGE_PROXY_CUSTOM_FILE = (1 << 1), /* store proxy in custom directory */
  SEQ_STORAGE_PROXY_CUSTOM_DIR = (1 << 2),  /* store proxy in custom file */
};

/* convenience define for all selection flags */
#define SEQ_ALLSEL (SELECT + SEQ_LEFTSEL + SEQ_RIGHTSEL)

/* Deprecated, don't use a flag anymore. */
// #define SEQ_ACTIVE 1048576

enum {
  SEQ_COLOR_BALANCE_INVERSE_GAIN = 1 << 0,
  SEQ_COLOR_BALANCE_INVERSE_GAMMA = 1 << 1,
  SEQ_COLOR_BALANCE_INVERSE_LIFT = 1 << 2,
  SEQ_COLOR_BALANCE_INVERSE_SLOPE = 1 << 3,
  SEQ_COLOR_BALANCE_INVERSE_OFFSET = 1 << 4,
  SEQ_COLOR_BALANCE_INVERSE_POWER = 1 << 5,
};

/**
 * \warning has to be same as `IMB_imbuf.hh`: `IMB_PROXY_*` and `IMB_TC_*`.
 */
enum {
  SEQ_PROXY_IMAGE_SIZE_25 = 1 << 0,
  SEQ_PROXY_IMAGE_SIZE_50 = 1 << 1,
  SEQ_PROXY_IMAGE_SIZE_75 = 1 << 2,
  SEQ_PROXY_IMAGE_SIZE_100 = 1 << 3,
};

/**
 * \warning has to be same as `IMB_imbuf.hh`: `IMB_TC_*`.
 */
enum {
  SEQ_PROXY_TC_NONE = 0,
  SEQ_PROXY_TC_RECORD_RUN = 1 << 0,
  SEQ_PROXY_TC_RECORD_RUN_NO_GAPS = 1 << 1,
};

/** SeqProxy.build_flags */
enum {
  SEQ_PROXY_SKIP_EXISTING = 1,
};

/** #Sequence.alpha_mode */
enum {
  SEQ_ALPHA_STRAIGHT = 0,
  SEQ_ALPHA_PREMUL = 1,
};

/**
 * #Sequence.type
 *
 * \warning #SEQ_TYPE_EFFECT BIT is used to determine if this is an effect strip!
 */
typedef enum SequenceType {
  SEQ_TYPE_IMAGE = 0,
  SEQ_TYPE_META = 1,
  SEQ_TYPE_SCENE = 2,
  SEQ_TYPE_MOVIE = 3,
  SEQ_TYPE_SOUND_RAM = 4,
  SEQ_TYPE_SOUND_HD = 5, /* DEPRECATED */
  SEQ_TYPE_MOVIECLIP = 6,
  SEQ_TYPE_MASK = 7,

  SEQ_TYPE_EFFECT = 8,
  SEQ_TYPE_CROSS = 8,
  SEQ_TYPE_ADD = 9,
  SEQ_TYPE_SUB = 10,
  SEQ_TYPE_ALPHAOVER = 11,
  SEQ_TYPE_ALPHAUNDER = 12,
  SEQ_TYPE_GAMCROSS = 13,
  SEQ_TYPE_MUL = 14,
  SEQ_TYPE_OVERDROP = 15,
  /* SEQ_TYPE_PLUGIN      = 24, */ /* Deprecated */
  SEQ_TYPE_WIPE = 25,
  SEQ_TYPE_GLOW = 26,
  SEQ_TYPE_TRANSFORM = 27,
  SEQ_TYPE_COLOR = 28,
  SEQ_TYPE_SPEED = 29,
  SEQ_TYPE_MULTICAM = 30,
  SEQ_TYPE_ADJUSTMENT = 31,
  SEQ_TYPE_GAUSSIAN_BLUR = 40,
  SEQ_TYPE_TEXT = 41,
  SEQ_TYPE_COLORMIX = 42,

  /* Blend modes */
  SEQ_TYPE_SCREEN = 43,
  SEQ_TYPE_LIGHTEN = 44,
  SEQ_TYPE_DODGE = 45,
  SEQ_TYPE_DARKEN = 46,
  SEQ_TYPE_COLOR_BURN = 47,
  SEQ_TYPE_LINEAR_BURN = 48,
  SEQ_TYPE_OVERLAY = 49,
  SEQ_TYPE_HARD_LIGHT = 50,
  SEQ_TYPE_SOFT_LIGHT = 51,
  SEQ_TYPE_PIN_LIGHT = 52,
  SEQ_TYPE_LIN_LIGHT = 53,
  SEQ_TYPE_VIVID_LIGHT = 54,
  SEQ_TYPE_HUE = 55,
  SEQ_TYPE_SATURATION = 56,
  SEQ_TYPE_VALUE = 57,
  SEQ_TYPE_BLEND_COLOR = 58,
  SEQ_TYPE_DIFFERENCE = 59,
  SEQ_TYPE_EXCLUSION = 60,

  SEQ_TYPE_MAX = 60,
} SequenceType;

enum {
  SEQ_MOVIECLIP_RENDER_UNDISTORTED = 1 << 0,
  SEQ_MOVIECLIP_RENDER_STABILIZED = 1 << 1,
};

enum {
  SEQ_BLEND_REPLACE = 0,
};
/* all other BLEND_MODEs are simple SEQ_TYPE_EFFECT ids and therefore identical
 * to the table above. (Only those effects that handle _exactly_ two inputs,
 * otherwise, you can't really blend, right :) !)
 */

#define SEQ_HAS_PATH(_seq) \
  (ELEM((_seq)->type, SEQ_TYPE_MOVIE, SEQ_TYPE_IMAGE, SEQ_TYPE_SOUND_RAM, SEQ_TYPE_SOUND_HD))

/* modifiers */

/** #SequenceModifierData.type */
enum {
  seqModifierType_ColorBalance = 1,
  seqModifierType_Curves = 2,
  seqModifierType_HueCorrect = 3,
  seqModifierType_BrightContrast = 4,
  seqModifierType_Mask = 5,
  seqModifierType_WhiteBalance = 6,
  seqModifierType_Tonemap = 7,
  seqModifierType_SoundEqualizer = 8,
  /* Keep last. */
  NUM_SEQUENCE_MODIFIER_TYPES,
};

/** #SequenceModifierData.flag */
enum {
  SEQUENCE_MODIFIER_MUTE = (1 << 0),
  SEQUENCE_MODIFIER_EXPANDED = (1 << 1),
};

enum {
  SEQUENCE_MASK_INPUT_STRIP = 0,
  SEQUENCE_MASK_INPUT_ID = 1,
};

enum {
  /* Mask animation will be remapped relative to the strip start frame. */
  SEQUENCE_MASK_TIME_RELATIVE = 0,
  /* Global (scene) frame number will be used to access the mask. */
  SEQUENCE_MASK_TIME_ABSOLUTE = 1,
};

/**
 * #Sequence.cache_flag
 * - #SEQ_CACHE_STORE_RAW
 * - #SEQ_CACHE_STORE_PREPROCESSED
 * - #SEQ_CACHE_STORE_COMPOSITE
 * - #FINAL_OUT is ignored
 *
 * #Editing.cache_flag
 * all entries
 */
enum {
  SEQ_CACHE_STORE_RAW = (1 << 0),
  SEQ_CACHE_STORE_PREPROCESSED = (1 << 1),
  SEQ_CACHE_STORE_COMPOSITE = (1 << 2),
  SEQ_CACHE_STORE_FINAL_OUT = (1 << 3),

  /* For lookup purposes */
  SEQ_CACHE_ALL_TYPES = SEQ_CACHE_STORE_RAW | SEQ_CACHE_STORE_PREPROCESSED |
                        SEQ_CACHE_STORE_COMPOSITE | SEQ_CACHE_STORE_FINAL_OUT,

  SEQ_CACHE_OVERRIDE = (1 << 4),

  SEQ_CACHE_UNUSED_5 = (1 << 5),
  SEQ_CACHE_UNUSED_6 = (1 << 6),
  SEQ_CACHE_UNUSED_7 = (1 << 7),
  SEQ_CACHE_UNUSED_8 = (1 << 8),
  SEQ_CACHE_UNUSED_9 = (1 << 9),

  SEQ_CACHE_PREFETCH_ENABLE = (1 << 10),
  SEQ_CACHE_DISK_CACHE_ENABLE = (1 << 11),
};

/** #Sequence.color_tag. */
typedef enum SequenceColorTag {
  SEQUENCE_COLOR_NONE = -1,
  SEQUENCE_COLOR_01,
  SEQUENCE_COLOR_02,
  SEQUENCE_COLOR_03,
  SEQUENCE_COLOR_04,
  SEQUENCE_COLOR_05,
  SEQUENCE_COLOR_06,
  SEQUENCE_COLOR_07,
  SEQUENCE_COLOR_08,
  SEQUENCE_COLOR_09,

  SEQUENCE_COLOR_TOT,
} SequenceColorTag;

/* Sequence->StripTransform->filter */
enum {
  SEQ_TRANSFORM_FILTER_AUTO = -1,
  SEQ_TRANSFORM_FILTER_NEAREST = 0,
  SEQ_TRANSFORM_FILTER_BILINEAR = 1,
  SEQ_TRANSFORM_FILTER_BOX = 2,
  SEQ_TRANSFORM_FILTER_CUBIC_BSPLINE = 3,
  SEQ_TRANSFORM_FILTER_CUBIC_MITCHELL = 4,
};

typedef enum eSeqChannelFlag {
  SEQ_CHANNEL_LOCK = (1 << 0),
  SEQ_CHANNEL_MUTE = (1 << 1),
} eSeqChannelFlag;

/** \} */<|MERGE_RESOLUTION|>--- conflicted
+++ resolved
@@ -449,7 +449,6 @@
   float outline_width;
   char flag;
   char align;
-<<<<<<< HEAD
   char _pad[2];
   int cursor_offset;
   int selection_start_offset;
@@ -459,12 +458,6 @@
   char anchor_x, anchor_y;
   char _pad1[5];
   TextVarsRuntime *runtime;
-
-=======
-  char align_y DNA_DEPRECATED /* Only used for versioning. */;
-  char anchor_x, anchor_y;
-  char _pad[3];
->>>>>>> 3b8d0abb
 } TextVars;
 
 /** #TextVars.flag */
