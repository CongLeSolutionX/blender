--- conflicted
+++ resolved
@@ -307,12 +307,9 @@
 
 typedef struct EditingRuntime {
   struct SequenceLookup *sequence_lookup;
-<<<<<<< HEAD
+  MediaPresence *media_presence;
   struct AnimManager *anim_lookup;
   void *_pad0;
-=======
-  MediaPresence *media_presence;
->>>>>>> 2ffd69aa
 } EditingRuntime;
 
 typedef struct Editing {
