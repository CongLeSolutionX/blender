--- conflicted
+++ resolved
@@ -206,20 +206,17 @@
   float weight_paint_mode_opacity;
   float sculpt_mode_mask_opacity;
   float sculpt_mode_face_sets_opacity;
-<<<<<<< HEAD
   float sculpt_mode_face_sets_moire_seed;
   float sculpt_mode_face_sets_moire_scale;
 
   /** Sculpt mode settings*/
   int sculpt_flag;
-=======
   float viewer_attribute_opacity;
->>>>>>> 46076e48
 
   /** Armature edit/pose mode settings. */
   float xray_alpha_bone;
   float bone_wire_alpha;
-  char _pad1[4];
+  char _pad1[8];
 
   /** Darken Inactive. */
   float fade_alpha;
