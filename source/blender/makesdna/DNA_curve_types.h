/**
 * blenlib/DNA_curve_types.h (mar-2001 nzc)
 *
 * Curve stuff.
 *
 * $Id$ 
 *
 * ***** BEGIN GPL LICENSE BLOCK *****
 *
 * This program is free software; you can redistribute it and/or
 * modify it under the terms of the GNU General Public License
 * as published by the Free Software Foundation; either version 2
 * of the License, or (at your option) any later version.
 *
 * This program is distributed in the hope that it will be useful,
 * but WITHOUT ANY WARRANTY; without even the implied warranty of
 * MERCHANTABILITY or FITNESS FOR A PARTICULAR PURPOSE.  See the
 * GNU General Public License for more details.
 *
 * You should have received a copy of the GNU General Public License
 * along with this program; if not, write to the Free Software Foundation,
 * Inc., 59 Temple Place - Suite 330, Boston, MA  02111-1307, USA.
 *
 * The Original Code is Copyright (C) 2001-2002 by NaN Holding BV.
 * All rights reserved.
 *
 * The Original Code is: all of this file.
 *
 * Contributor(s): none yet.
 *
 * ***** END GPL LICENSE BLOCK *****
 */
#ifndef DNA_CURVE_TYPES_H
#define DNA_CURVE_TYPES_H

#include "DNA_listBase.h"
#include "DNA_vec_types.h"
#include "DNA_ID.h"

#define MAXTEXTBOX 256  /* used in readfile.c and editfont.c */

struct BoundBox;
struct Object;
struct Ipo;
struct Key;
struct Material;
struct VFont;
struct AnimData;
struct SelBox;
struct EditFont;

/* These two Lines with # tell makesdna this struct can be excluded. */
#
#
typedef struct Path {
	int len;
	float *data;
	float totdist;
} Path;

/* These two Lines with # tell makesdna this struct can be excluded. */
#
#
typedef struct BevList {
	struct BevList *next, *prev;
<<<<<<< HEAD
	int nr, flag;
=======
	int nr, dupe_nr;
>>>>>>> 2fc4ee35
	short poly, hole;
} BevList;

/* These two Lines with # tell makesdna this struct can be excluded. */
#
#
typedef struct BevPoint {
	float vec[3], mat[3][3], alfa, radius, sina, cosa;
	short split_tag, dupe_tag;
} BevPoint;

/* Keyframes on F-Curves (allows code reuse of Bezier eval code) and 
 * Points on Bezier Curves/Paths are generally BezTriples 
 */
/* note: alfa location in struct is abused by Key system */
/* vec in BezTriple looks like this:
	vec[0][0]=x location of handle 1
	vec[0][1]=y location of handle 1
	vec[0][2]=z location of handle 1 (not used for FCurve Points(2d))
	vec[1][0]=x location of control point
	vec[1][1]=y location of control point
	vec[1][2]=z location of control point
	vec[2][0]=x location of handle 2
	vec[2][1]=y location of handle 2
	vec[2][2]=z location of handle 2 (not used for FCurve Points(2d))
*/
typedef struct BezTriple {
	float vec[3][3];
	float alfa, weight, radius;	/* alfa: tilt in 3D View, weight: used for softbody goal weight, radius: for bevel tapering */
	short ipo;					/* ipo: interpolation mode for segment from this BezTriple to the next */
	char h1, h2; 				/* h1, h2: the handle type of the two handles */
	char f1, f2, f3;			/* f1, f2, f3: used for selection status */
	char hide;					/* hide: used to indicate whether BezTriple is hidden (3D), type of keyframe (eBezTriple_KeyframeTypes) */
} BezTriple;

/* note; alfa location in struct is abused by Key system */
typedef struct BPoint {
	float vec[4];
	float alfa, weight;		/* alfa: tilt in 3D View, weight: used for softbody goal weight */
	short f1, hide;			/* f1: selection status,  hide: is point hidden or not */
	float radius, pad;		/* user-set radius per point for bevelling etc */
} BPoint;

typedef struct Nurb {
	struct Nurb *next, *prev;	/* multiple nurbs per curve object are allowed */
	short type;
	short mat_nr;		/* index into material list */
	short hide, flag;
	short pntsu, pntsv;		/* number of points in the U or V directions */
	short resolu, resolv;	/* tesselation resolution in the U or V directions */
	short orderu, orderv;
	short flagu, flagv;
	
	float *knotsu, *knotsv;
	BPoint *bp;
	BezTriple *bezt;

	short tilt_interp;	/* KEY_LINEAR, KEY_CARDINAL, KEY_BSPLINE */
	short radius_interp;
	
	int charidx;
} Nurb;

typedef struct CharInfo {
	short kern;
	short mat_nr;
	char flag;
	char pad;
	short pad2;
} CharInfo;

typedef struct TextBox {
	float x, y, w, h;
} TextBox;

typedef struct Curve {
	ID id;
	struct AnimData *adt;		/* animation data (must be immediately after id for utilities to use it) */ 
	
	struct BoundBox *bb;
	
	ListBase nurb;		/* actual data, called splines in rna */
	ListBase disp;
	
	ListBase *editnurb;	/* edited data, not in file, use pointer so we can check for it */
	
	struct Object *bevobj, *taperobj, *textoncurve;
	struct Ipo *ipo;	// XXX depreceated... old animation system
	Path *path;
	struct Key *key;
	struct Material **mat;
	
	ListBase bev;
	
	/* texture space, copied as one block in editobject.c */
	float loc[3];
	float size[3];
	float rot[3];

	int texflag; /* keep an int because of give_obdata_texspace() */

	short drawflag, pad[3];

	short pathlen, totcol;
	short flag, bevresol;
	float width, ext1, ext2;
	
	/* default */
	short resolu, resolv;
	short resolu_ren, resolv_ren;
	
	/* edit, index in nurb list */
	int actnu;
	/* edit, last selected bpoint */
	BPoint *lastselbp;
	
	/* font part */
	short len, lines, pos, spacemode;
	float spacing, linedist, shear, fsize, wordspace, ulpos, ulheight;
	float xof, yof;
	float linewidth;

	char *str;
	struct SelBox *selboxes;
	struct EditFont *editfont;
	
	char family[24];
	struct VFont *vfont;
	struct VFont *vfontb;
	struct VFont *vfonti;
	struct VFont *vfontbi;

	int sepchar;
	
	float ctime;			/* current evaltime - for use by Objects parented to curves */
	int totbox, actbox;
	struct TextBox *tb;	
	
	int selstart, selend;	
	
	struct CharInfo *strinfo;	
	struct CharInfo curinfo;
} Curve;

/* **************** CURVE ********************* */

/* texflag */
#define CU_AUTOSPACE	1

/* drawflag */
#define CU_HIDE_HANDLES	(1 << 0)
#define CU_HIDE_NORMALS	(1 << 1)

/* flag */
#define CU_3D			1
#define CU_FRONT		2
#define CU_BACK			4
#define CU_PATH			8
#define CU_FOLLOW		16
#define CU_UV_ORCO		32
#define CU_NOPUNOFLIP	64
#define CU_STRETCH		128
#define CU_OFFS_PATHDIST	256
#define CU_FAST			512 /* Font: no filling inside editmode */
#define CU_RETOPO               1024
#define CU_DS_EXPAND	2048

#define CU_NO_TWIST		4096

/* spacemode */
#define CU_LEFT			0
#define CU_MIDDLE		1
#define CU_RIGHT		2
#define CU_JUSTIFY		3
#define CU_FLUSH		4

/* flag (nurb) */
#define CU_SMOOTH		1
#define CU_2D			8 /* moved from type since 2.4x */

/* type (nurb) */
#define CU_POLY			0
#define CU_BEZIER		1
#define CU_BSPLINE		2
#define CU_CARDINAL		3
#define CU_NURBS		4
#define CU_TYPE			(CU_POLY|CU_BEZIER|CU_BSPLINE|CU_CARDINAL|CU_NURBS)

		/* only for adding */
#define CU_PRIMITIVE	0xF00

		/* 2 or 4 points */
#define CU_PRIM_CURVE	0x100
		/* 8 points circle */
#define CU_PRIM_CIRCLE	0x200
		/* 4x4 patch Nurb */
#define CU_PRIM_PATCH	0x300
#define CU_PRIM_TUBE	0x400
#define CU_PRIM_SPHERE	0x500
#define CU_PRIM_DONUT	0x600
		/* 5 points,  5th order straight line (for anim path) */
#define CU_PRIM_PATH	0x700


/* flagu flagv (nurb) */
#define CU_CYCLIC		1

/* *************** BEZTRIPLE **************** */

/* h1 h2 (beztriple) */
typedef enum eBezTriple_Handle {
	HD_FREE	= 0,
	HD_AUTO,
	HD_VECT,
	HD_ALIGN,
	HD_AUTO_ANIM
} eBezTriple_Handle;

/* interpolation modes (used only for BezTriple->ipo) */
typedef enum eBezTriple_Interpolation {
	BEZT_IPO_CONST = 0,	/* constant interpolation */
	BEZT_IPO_LIN,		/* linear interpolation */
	BEZT_IPO_BEZ,		/* bezier interpolation */
} eBezTriple_Interpolation;

/* types of keyframe (used only for BezTriple->hide when BezTriple is used in F-Curves) */
typedef enum eBezTriple_KeyframeType {
	BEZT_KEYTYPE_KEYFRAME = 0,	/* default - 'proper' Keyframe */
	BEZT_KEYTYPE_BREAKDOWN,		/* 'breakdown' keyframe */
} eBezTriple_KeyframeType;

/* checks if the given BezTriple is selected */
#define BEZSELECTED(bezt) (((bezt)->f2 & SELECT) || ((bezt)->f1 & SELECT) || ((bezt)->f3 & SELECT))
#define BEZSELECTED_HIDDENHANDLES(cu, bezt)   (((cu)->drawflag & CU_HIDE_HANDLES) ? (bezt)->f2 & SELECT : BEZSELECTED(bezt))

/* *************** CHARINFO **************** */

/* flag */
#define CU_STYLE		(1+2)
#define CU_BOLD			1
#define CU_ITALIC		2
#define CU_UNDERLINE	4
#define CU_WRAP			8	/* wordwrap occured here */

#endif
<|MERGE_RESOLUTION|>--- conflicted
+++ resolved
@@ -63,11 +63,7 @@
 #
 typedef struct BevList {
 	struct BevList *next, *prev;
-<<<<<<< HEAD
-	int nr, flag;
-=======
 	int nr, dupe_nr;
->>>>>>> 2fc4ee35
 	short poly, hole;
 } BevList;
 
