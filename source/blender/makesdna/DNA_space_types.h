--- conflicted
+++ resolved
@@ -2026,11 +2026,7 @@
   SPREADSHEET_VALUE_TYPE_STRING = 7,
   SPREADSHEET_VALUE_TYPE_BYTE_COLOR = 8,
   SPREADSHEET_VALUE_TYPE_INT8 = 9,
-<<<<<<< HEAD
-  SPREADSHEET_VALUE_TYPE_INT2 = 10,
-=======
   SPREADSHEET_VALUE_TYPE_INT32_2D = 10,
->>>>>>> 988f23ce
 } eSpreadsheetColumnValueType;
 
 /**
