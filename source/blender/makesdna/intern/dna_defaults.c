/* SPDX-FileCopyrightText: 2023 Blender Authors
 *
 * SPDX-License-Identifier: GPL-2.0-or-later */

/** \file
 * \ingroup DNA
 *
 * DNA Defaults
 * ============
 *
 * This API provides direct access to DNA default structs
 * to avoid duplicating values for initialization, versioning and RNA.
 * This allows DNA default definitions to be defined in a single header along side the types.
 * So each `DNA_{name}_types.h` can have an optional `DNA_{name}_defaults.h` file along side it.
 *
 * Defining the defaults is optional since it doesn't make sense for some structs to have defaults.
 *
 * Adding Defaults
 * ---------------
 *
 * Adding/removing defaults for existing structs can be done by hand.
 * When adding new defaults for larger structs you may want to write-out the in-memory data.
 *
 * To create these defaults there is a GDB script which can be handy to get started:
 * `./tools/utils/gdb_struct_repr_c99.py`
 *
 * Magic numbers should be replaced with flags before committing.
 *
 * Public API
 * ----------
 *
 * The main functions to access these are:
 * - #DNA_struct_default_get
 * - #DNA_struct_default_alloc
 *
 * These access the struct table #DNA_default_table using the struct number.
 *
 * \note Struct members only define their members (pointers are left as NULL set).
 *
 * Typical Usage
 * -------------
 *
 * While there is no restriction for using these defaults,
 * it's worth noting where these functions are typically used:
 *
 * - When creating/allocating new data.
 * - RNA property defaults, used for "Set Default Value" in the buttons right-click context menu.
 *
 * These defaults are not used:
 *
 * - When loading old files that don't contain newly added struct members (these will be zeroed)
 *   to set their values use `versioning_{BLENDER_VERSION}.c` source files.
 * - For startup file data, to update these defaults use
 *   #BLO_update_defaults_startup_blend & #blo_do_versions_userdef.
 */

#define DNA_DEPRECATED_ALLOW

#include <limits.h>
#include <stdio.h>
#include <stdlib.h>
#include <string.h>

#include "MEM_guardedalloc.h"

#include "BLI_endian_switch.h"
#include "BLI_math_rotation.h"
#include "BLI_memarena.h"
#include "BLI_utildefines.h"

#include "IMB_imbuf_enums.h"

#include "DNA_defaults.h"

#include "DNA_armature_types.h"
#include "DNA_asset_types.h"
#include "DNA_brush_types.h"
#include "DNA_cachefile_types.h"
#include "DNA_camera_types.h"
#include "DNA_cloth_types.h"
#include "DNA_collection_types.h"
#include "DNA_curve_types.h"
#include "DNA_curves_types.h"
#include "DNA_fluid_types.h"
#include "DNA_gpencil_modifier_types.h"
#include "DNA_image_types.h"
#include "DNA_key_types.h"
#include "DNA_lattice_types.h"
#include "DNA_light_types.h"
#include "DNA_lightprobe_types.h"
#include "DNA_linestyle_types.h"
#include "DNA_mask_types.h"
#include "DNA_material_types.h"
#include "DNA_mesh_types.h"
#include "DNA_meta_types.h"
#include "DNA_modifier_types.h"
#include "DNA_movieclip_types.h"
#include "DNA_object_types.h"
#include "DNA_particle_types.h"
#include "DNA_pointcloud_types.h"
#include "DNA_scene_types.h"
#include "DNA_space_types.h"
#include "DNA_speaker_types.h"
#include "DNA_texture_types.h"
#include "DNA_volume_types.h"
#include "DNA_world_types.h"

#include "DNA_armature_defaults.h"
#include "DNA_asset_defaults.h"
#include "DNA_brush_defaults.h"
#include "DNA_cachefile_defaults.h"
#include "DNA_camera_defaults.h"
#include "DNA_collection_defaults.h"
#include "DNA_curve_defaults.h"
#include "DNA_curves_defaults.h"
#include "DNA_fluid_defaults.h"
#include "DNA_gpencil_modifier_defaults.h"
#include "DNA_image_defaults.h"
#include "DNA_lattice_defaults.h"
#include "DNA_light_defaults.h"
#include "DNA_lightprobe_defaults.h"
#include "DNA_linestyle_defaults.h"
#include "DNA_material_defaults.h"
#include "DNA_mesh_defaults.h"
#include "DNA_meta_defaults.h"
#include "DNA_modifier_defaults.h"
#include "DNA_movieclip_defaults.h"
#include "DNA_object_defaults.h"
#include "DNA_particle_defaults.h"
#include "DNA_pointcloud_defaults.h"
#include "DNA_scene_defaults.h"
#include "DNA_space_defaults.h"
#include "DNA_speaker_defaults.h"
#include "DNA_texture_defaults.h"
#include "DNA_userdef_defaults.h"
#include "DNA_volume_defaults.h"
#include "DNA_world_defaults.h"

#define SDNA_DEFAULT_DECL_STRUCT(struct_name) \
  static const struct_name DNA_DEFAULT_##struct_name = _DNA_DEFAULT_##struct_name

/* DNA_asset_defaults.h */
SDNA_DEFAULT_DECL_STRUCT(AssetMetaData);
SDNA_DEFAULT_DECL_STRUCT(AssetLibraryReference);

/* DNA_armature_defaults.h */
SDNA_DEFAULT_DECL_STRUCT(bArmature);

/* DNA_brush_defaults.h */
SDNA_DEFAULT_DECL_STRUCT(Brush);

/* DNA_cachefile_defaults.h */
SDNA_DEFAULT_DECL_STRUCT(CacheFile);

/* DNA_camera_defaults.h */
SDNA_DEFAULT_DECL_STRUCT(Camera);

/* DNA_collection_defaults.h */
SDNA_DEFAULT_DECL_STRUCT(Collection);

/* DNA_curve_defaults.h */
SDNA_DEFAULT_DECL_STRUCT(Curve);

/* DNA_fluid_defaults.h */
SDNA_DEFAULT_DECL_STRUCT(FluidDomainSettings);
SDNA_DEFAULT_DECL_STRUCT(FluidFlowSettings);
SDNA_DEFAULT_DECL_STRUCT(FluidEffectorSettings);

/* DNA_image_defaults.h */
SDNA_DEFAULT_DECL_STRUCT(Image);

/* DNA_curves_defaults.h */
SDNA_DEFAULT_DECL_STRUCT(Curves);

/* DNA_lattice_defaults.h */
SDNA_DEFAULT_DECL_STRUCT(Lattice);

/* DNA_light_defaults.h */
SDNA_DEFAULT_DECL_STRUCT(Light);

/* DNA_lightprobe_defaults.h */
SDNA_DEFAULT_DECL_STRUCT(LightProbe);

/* DNA_linestyle_defaults.h */
SDNA_DEFAULT_DECL_STRUCT(FreestyleLineStyle);

/* DNA_material_defaults.h */
SDNA_DEFAULT_DECL_STRUCT(Material);

/* DNA_mesh_defaults.h */
SDNA_DEFAULT_DECL_STRUCT(Mesh);

/* DNA_meta_defaults.h */
SDNA_DEFAULT_DECL_STRUCT(MetaBall);

/* DNA_movieclip_defaults.h */
SDNA_DEFAULT_DECL_STRUCT(MovieClip);
SDNA_DEFAULT_DECL_STRUCT(MovieClipUser);
SDNA_DEFAULT_DECL_STRUCT(MovieClipScopes);

/* DNA_object_defaults.h */
SDNA_DEFAULT_DECL_STRUCT(Object);

/* DNA_particle_defaults.h */
SDNA_DEFAULT_DECL_STRUCT(ParticleSettings);

/* DNA_pointcloud_defaults.h */
SDNA_DEFAULT_DECL_STRUCT(PointCloud);

/* DNA_scene_defaults.h */
SDNA_DEFAULT_DECL_STRUCT(Scene);
SDNA_DEFAULT_DECL_STRUCT(ToolSettings);
SDNA_DEFAULT_DECL_STRUCT(Sculpt);

/* DNA_space_defaults.h */
SDNA_DEFAULT_DECL_STRUCT(SpaceClip);

/* DNA_speaker_defaults.h */
SDNA_DEFAULT_DECL_STRUCT(Speaker);

/* DNA_texture_defaults.h */
SDNA_DEFAULT_DECL_STRUCT(Tex);

/* DNA_userdef_types.h */
SDNA_DEFAULT_DECL_STRUCT(bUserAssetLibrary);
SDNA_DEFAULT_DECL_STRUCT(bUserExtensionRepo);

/* DNA_view3d_defaults.h */
SDNA_DEFAULT_DECL_STRUCT(View3D);

/* DNA_volume_defaults.h */
SDNA_DEFAULT_DECL_STRUCT(Volume);

/* DNA_world_defaults.h */
SDNA_DEFAULT_DECL_STRUCT(World);

/* DNA_modifier_defaults.h */
SDNA_DEFAULT_DECL_STRUCT(ArmatureModifierData);
SDNA_DEFAULT_DECL_STRUCT(ArrayModifierData);
SDNA_DEFAULT_DECL_STRUCT(BevelModifierData);
SDNA_DEFAULT_DECL_STRUCT(BooleanModifierData);
SDNA_DEFAULT_DECL_STRUCT(BuildModifierData);
SDNA_DEFAULT_DECL_STRUCT(CastModifierData);
SDNA_DEFAULT_DECL_STRUCT(ClothSimSettings);
SDNA_DEFAULT_DECL_STRUCT(ClothCollSettings);
SDNA_DEFAULT_DECL_STRUCT(ClothModifierData);
SDNA_DEFAULT_DECL_STRUCT(CollisionModifierData);
SDNA_DEFAULT_DECL_STRUCT(CorrectiveSmoothModifierData);
SDNA_DEFAULT_DECL_STRUCT(CurveModifierData);
// SDNA_DEFAULT_DECL_STRUCT(DataTransferModifierData);
SDNA_DEFAULT_DECL_STRUCT(DecimateModifierData);
SDNA_DEFAULT_DECL_STRUCT(DisplaceModifierData);
SDNA_DEFAULT_DECL_STRUCT(DynamicPaintModifierData);
SDNA_DEFAULT_DECL_STRUCT(EdgeSplitModifierData);
SDNA_DEFAULT_DECL_STRUCT(ExplodeModifierData);
/* Fluid modifier skipped for now. */
SDNA_DEFAULT_DECL_STRUCT(HookModifierData);
SDNA_DEFAULT_DECL_STRUCT(LaplacianDeformModifierData);
SDNA_DEFAULT_DECL_STRUCT(LaplacianSmoothModifierData);
SDNA_DEFAULT_DECL_STRUCT(LatticeModifierData);
SDNA_DEFAULT_DECL_STRUCT(MaskModifierData);
SDNA_DEFAULT_DECL_STRUCT(MeshCacheModifierData);
SDNA_DEFAULT_DECL_STRUCT(MeshDeformModifierData);
SDNA_DEFAULT_DECL_STRUCT(MeshSeqCacheModifierData);
SDNA_DEFAULT_DECL_STRUCT(MirrorModifierData);
SDNA_DEFAULT_DECL_STRUCT(MultiresModifierData);
SDNA_DEFAULT_DECL_STRUCT(NormalEditModifierData);
SDNA_DEFAULT_DECL_STRUCT(OceanModifierData);
SDNA_DEFAULT_DECL_STRUCT(ParticleInstanceModifierData);
SDNA_DEFAULT_DECL_STRUCT(ParticleSystemModifierData);
SDNA_DEFAULT_DECL_STRUCT(RemeshModifierData);
SDNA_DEFAULT_DECL_STRUCT(ScrewModifierData);
/* Shape key modifier has no items. */
SDNA_DEFAULT_DECL_STRUCT(ShrinkwrapModifierData);
SDNA_DEFAULT_DECL_STRUCT(SimpleDeformModifierData);
SDNA_DEFAULT_DECL_STRUCT(NodesModifierData);
SDNA_DEFAULT_DECL_STRUCT(SkinModifierData);
SDNA_DEFAULT_DECL_STRUCT(SmoothModifierData);
/* Softbody modifier skipped for now. */
SDNA_DEFAULT_DECL_STRUCT(SolidifyModifierData);
SDNA_DEFAULT_DECL_STRUCT(SubsurfModifierData);
SDNA_DEFAULT_DECL_STRUCT(SurfaceModifierData);
SDNA_DEFAULT_DECL_STRUCT(SurfaceDeformModifierData);
SDNA_DEFAULT_DECL_STRUCT(TriangulateModifierData);
SDNA_DEFAULT_DECL_STRUCT(UVProjectModifierData);
SDNA_DEFAULT_DECL_STRUCT(UVWarpModifierData);
SDNA_DEFAULT_DECL_STRUCT(WarpModifierData);
SDNA_DEFAULT_DECL_STRUCT(WaveModifierData);
SDNA_DEFAULT_DECL_STRUCT(WeightedNormalModifierData);
SDNA_DEFAULT_DECL_STRUCT(WeightVGEditModifierData);
SDNA_DEFAULT_DECL_STRUCT(WeightVGMixModifierData);
SDNA_DEFAULT_DECL_STRUCT(WeightVGProximityModifierData);
SDNA_DEFAULT_DECL_STRUCT(WeldModifierData);
SDNA_DEFAULT_DECL_STRUCT(WireframeModifierData);
SDNA_DEFAULT_DECL_STRUCT(GreasePencilSubdivModifierData);
SDNA_DEFAULT_DECL_STRUCT(GreasePencilNoiseModifierData);
SDNA_DEFAULT_DECL_STRUCT(GreasePencilLengthModifierData);
SDNA_DEFAULT_DECL_STRUCT(GreasePencilLineartModifierData);

/* Grease Pencil 3.0 modifiers. */
SDNA_DEFAULT_DECL_STRUCT(GreasePencilSmoothModifierData);

/* DNA_gpencil_modifier_defaults.h */
SDNA_DEFAULT_DECL_STRUCT(ArmatureGpencilModifierData);
SDNA_DEFAULT_DECL_STRUCT(ArrayGpencilModifierData);
SDNA_DEFAULT_DECL_STRUCT(BuildGpencilModifierData);
SDNA_DEFAULT_DECL_STRUCT(ColorGpencilModifierData);
SDNA_DEFAULT_DECL_STRUCT(HookGpencilModifierData);
SDNA_DEFAULT_DECL_STRUCT(LatticeGpencilModifierData);
SDNA_DEFAULT_DECL_STRUCT(MirrorGpencilModifierData);
SDNA_DEFAULT_DECL_STRUCT(MultiplyGpencilModifierData);
SDNA_DEFAULT_DECL_STRUCT(NoiseGpencilModifierData);
SDNA_DEFAULT_DECL_STRUCT(OffsetGpencilModifierData);
SDNA_DEFAULT_DECL_STRUCT(OpacityGpencilModifierData);
SDNA_DEFAULT_DECL_STRUCT(OutlineGpencilModifierData);
SDNA_DEFAULT_DECL_STRUCT(SimplifyGpencilModifierData);
SDNA_DEFAULT_DECL_STRUCT(SmoothGpencilModifierData);
SDNA_DEFAULT_DECL_STRUCT(SubdivGpencilModifierData);
SDNA_DEFAULT_DECL_STRUCT(TextureGpencilModifierData);
SDNA_DEFAULT_DECL_STRUCT(ThickGpencilModifierData);
SDNA_DEFAULT_DECL_STRUCT(TimeGpencilModifierData);
SDNA_DEFAULT_DECL_STRUCT(TimeGpencilModifierSegment);
SDNA_DEFAULT_DECL_STRUCT(TintGpencilModifierData);
SDNA_DEFAULT_DECL_STRUCT(WeightProxGpencilModifierData);
SDNA_DEFAULT_DECL_STRUCT(WeightAngleGpencilModifierData);
SDNA_DEFAULT_DECL_STRUCT(LineartGpencilModifierData);
SDNA_DEFAULT_DECL_STRUCT(LengthGpencilModifierData);
SDNA_DEFAULT_DECL_STRUCT(DashGpencilModifierData);
SDNA_DEFAULT_DECL_STRUCT(DashGpencilModifierSegment);
SDNA_DEFAULT_DECL_STRUCT(ShrinkwrapGpencilModifierData);
SDNA_DEFAULT_DECL_STRUCT(EnvelopeGpencilModifierData);
SDNA_DEFAULT_DECL_STRUCT(GreasePencilOpacityModifierData);
SDNA_DEFAULT_DECL_STRUCT(GreasePencilColorModifierData);
SDNA_DEFAULT_DECL_STRUCT(GreasePencilTintModifierData);
SDNA_DEFAULT_DECL_STRUCT(GreasePencilOffsetModifierData);
SDNA_DEFAULT_DECL_STRUCT(GreasePencilMirrorModifierData);
SDNA_DEFAULT_DECL_STRUCT(GreasePencilThickModifierData);
SDNA_DEFAULT_DECL_STRUCT(GreasePencilLatticeModifierData);
SDNA_DEFAULT_DECL_STRUCT(GreasePencilDashModifierSegment);
SDNA_DEFAULT_DECL_STRUCT(GreasePencilDashModifierData);
SDNA_DEFAULT_DECL_STRUCT(GreasePencilMultiModifierData);
SDNA_DEFAULT_DECL_STRUCT(GreasePencilWeightAngleModifierData);
SDNA_DEFAULT_DECL_STRUCT(GreasePencilArrayModifierData);
SDNA_DEFAULT_DECL_STRUCT(GreasePencilWeightProximityModifierData);
SDNA_DEFAULT_DECL_STRUCT(GreasePencilHookModifierData);

#undef SDNA_DEFAULT_DECL_STRUCT

/* Reuse existing definitions. */
extern const UserDef U_default;
#define DNA_DEFAULT_UserDef U_default

extern const bTheme U_theme_default;
#define DNA_DEFAULT_bTheme U_theme_default

/**
 * Prevent assigning the wrong struct types since all elements in #DNA_default_table are `void *`.
 */
#if defined(__STDC_VERSION__) && (__STDC_VERSION__ >= 201112L)
#  define SDNA_TYPE_CHECKED(v, t) (&(v) + (_Generic((v), t: 0)))
#else
#  define SDNA_TYPE_CHECKED(v, t) (&(v))
#endif

#define SDNA_DEFAULT_DECL(struct_name) \
  [SDNA_TYPE_FROM_STRUCT(struct_name)] = SDNA_TYPE_CHECKED(DNA_DEFAULT_##struct_name, struct_name)

#define SDNA_DEFAULT_DECL_EX(struct_name, struct_path) \
  [SDNA_TYPE_FROM_STRUCT(struct_name)] = SDNA_TYPE_CHECKED(DNA_DEFAULT_##struct_path, struct_name)

/* NOTE: Keep headers sorted. */

const void *DNA_default_table[SDNA_TYPE_MAX] = {

    /* DNA_asset_defaults.h */
    SDNA_DEFAULT_DECL(AssetMetaData),
    SDNA_DEFAULT_DECL(AssetLibraryReference),

    /* DNA_armature_defaults.h */
    SDNA_DEFAULT_DECL(bArmature),

    /* DNA_brush_defaults.h */
    SDNA_DEFAULT_DECL(Brush),

    /* DNA_cachefile_defaults.h */
    SDNA_DEFAULT_DECL(CacheFile),

    /* DNA_camera_defaults.h */
    SDNA_DEFAULT_DECL(Camera),
    SDNA_DEFAULT_DECL_EX(CameraDOFSettings, Camera.dof),
    SDNA_DEFAULT_DECL_EX(CameraStereoSettings, Camera.stereo),

    /* DNA_collection_defaults.h */
    SDNA_DEFAULT_DECL(Collection),

    /* DNA_curve_defaults.h */
    SDNA_DEFAULT_DECL(Curve),

    /* DNA_fluid_defaults.h */
    SDNA_DEFAULT_DECL(FluidDomainSettings),
    SDNA_DEFAULT_DECL(FluidFlowSettings),
    SDNA_DEFAULT_DECL(FluidEffectorSettings),

    /* DNA_image_defaults.h */
    SDNA_DEFAULT_DECL(Image),

    /* DNA_curves_defaults.h */
    SDNA_DEFAULT_DECL(Curves),

    /* DNA_lattice_defaults.h */
    SDNA_DEFAULT_DECL(Lattice),

    /* DNA_light_defaults.h */
    SDNA_DEFAULT_DECL(Light),

    /* DNA_lightprobe_defaults.h */
    SDNA_DEFAULT_DECL(LightProbe),

    /* DNA_linestyle_defaults.h */
    SDNA_DEFAULT_DECL(FreestyleLineStyle),

    /* DNA_material_defaults.h */
    SDNA_DEFAULT_DECL(Material),

    /* DNA_mesh_defaults.h */
    SDNA_DEFAULT_DECL(Mesh),

    /* DNA_space_defaults.h */
    SDNA_DEFAULT_DECL(SpaceClip),
    SDNA_DEFAULT_DECL_EX(MaskSpaceInfo, SpaceClip.mask_info),

    /* DNA_meta_defaults.h */
    SDNA_DEFAULT_DECL(MetaBall),

    /* DNA_movieclip_defaults.h */
    SDNA_DEFAULT_DECL(MovieClip),
    SDNA_DEFAULT_DECL(MovieClipUser),
    SDNA_DEFAULT_DECL(MovieClipScopes),
    SDNA_DEFAULT_DECL_EX(MovieTrackingMarker, MovieClipScopes.undist_marker),

    /* DNA_object_defaults.h */
    SDNA_DEFAULT_DECL(Object),

    /* DNA_particle_defaults.h */
    SDNA_DEFAULT_DECL(ParticleSettings),

    /* DNA_pointcloud_defaults.h */
    SDNA_DEFAULT_DECL(PointCloud),

    /* DNA_scene_defaults.h */
    SDNA_DEFAULT_DECL(Scene),
    SDNA_DEFAULT_DECL_EX(RenderData, Scene.r),
    SDNA_DEFAULT_DECL_EX(ImageFormatData, Scene.r.im_format),
    SDNA_DEFAULT_DECL_EX(BakeData, Scene.r.bake),
    SDNA_DEFAULT_DECL_EX(FFMpegCodecData, Scene.r.ffcodecdata),
    SDNA_DEFAULT_DECL_EX(DisplaySafeAreas, Scene.safe_areas),
    SDNA_DEFAULT_DECL_EX(AudioData, Scene.audio),
    SDNA_DEFAULT_DECL_EX(PhysicsSettings, Scene.physics_settings),
    SDNA_DEFAULT_DECL_EX(SceneDisplay, Scene.display),
    SDNA_DEFAULT_DECL_EX(SceneEEVEE, Scene.eevee),

    SDNA_DEFAULT_DECL(ToolSettings),
    SDNA_DEFAULT_DECL_EX(CurvePaintSettings, ToolSettings.curve_paint_settings),
    SDNA_DEFAULT_DECL_EX(ImagePaintSettings, ToolSettings.imapaint),
    SDNA_DEFAULT_DECL_EX(UnifiedPaintSettings, ToolSettings.unified_paint_settings),
    SDNA_DEFAULT_DECL_EX(ParticleEditSettings, ToolSettings.particle),
    SDNA_DEFAULT_DECL_EX(ParticleBrushData, ToolSettings.particle.brush[0]),
    SDNA_DEFAULT_DECL_EX(MeshStatVis, ToolSettings.statvis),
    SDNA_DEFAULT_DECL_EX(GP_Sculpt_Settings, ToolSettings.gp_sculpt),
    SDNA_DEFAULT_DECL_EX(GP_Sculpt_Guide, ToolSettings.gp_sculpt.guide),

    SDNA_DEFAULT_DECL(Sculpt),

    /* DNA_speaker_defaults.h */
    SDNA_DEFAULT_DECL(Speaker),

    /* DNA_texture_defaults.h */
    SDNA_DEFAULT_DECL(Tex),
    SDNA_DEFAULT_DECL_EX(MTex, Brush.mtex),

    /* DNA_userdef_types.h */
    SDNA_DEFAULT_DECL(UserDef),
    SDNA_DEFAULT_DECL(bTheme),
    SDNA_DEFAULT_DECL_EX(UserDef_SpaceData, UserDef.space_data),
    SDNA_DEFAULT_DECL_EX(UserDef_FileSpaceData, UserDef.file_space_data),
    SDNA_DEFAULT_DECL_EX(WalkNavigation, UserDef.walk_navigation),
    SDNA_DEFAULT_DECL(bUserAssetLibrary),
    SDNA_DEFAULT_DECL(bUserExtensionRepo),

    /* DNA_view3d_defaults.h */
    SDNA_DEFAULT_DECL(View3D),
    SDNA_DEFAULT_DECL_EX(View3DOverlay, View3D.overlay),
    SDNA_DEFAULT_DECL_EX(View3DShading, View3D.shading),
    SDNA_DEFAULT_DECL_EX(View3DCursor, Scene.cursor),

    /* DNA_volume_defaults.h */
    SDNA_DEFAULT_DECL(Volume),

    /* DNA_world_defaults.h */
    SDNA_DEFAULT_DECL(World),

    /* DNA_modifier_defaults.h */
    SDNA_DEFAULT_DECL(ArmatureModifierData),
    SDNA_DEFAULT_DECL(ArrayModifierData),
    SDNA_DEFAULT_DECL(BevelModifierData),
    SDNA_DEFAULT_DECL(BooleanModifierData),
    SDNA_DEFAULT_DECL(BuildModifierData),
    SDNA_DEFAULT_DECL(CastModifierData),
    SDNA_DEFAULT_DECL(ClothSimSettings),
    SDNA_DEFAULT_DECL(ClothCollSettings),
    SDNA_DEFAULT_DECL(ClothModifierData),
    SDNA_DEFAULT_DECL(CollisionModifierData),
    SDNA_DEFAULT_DECL(CorrectiveSmoothModifierData),
    SDNA_DEFAULT_DECL(CurveModifierData),
    // SDNA_DEFAULT_DECL(DataTransferModifierData),
    SDNA_DEFAULT_DECL(DecimateModifierData),
    SDNA_DEFAULT_DECL(DisplaceModifierData),
    SDNA_DEFAULT_DECL(DynamicPaintModifierData),
    SDNA_DEFAULT_DECL(EdgeSplitModifierData),
    SDNA_DEFAULT_DECL(ExplodeModifierData),
    /* Fluid modifier skipped for now. */
    SDNA_DEFAULT_DECL(HookModifierData),
    SDNA_DEFAULT_DECL(LaplacianDeformModifierData),
    SDNA_DEFAULT_DECL(LaplacianSmoothModifierData),
    SDNA_DEFAULT_DECL(LatticeModifierData),
    SDNA_DEFAULT_DECL(MaskModifierData),
    SDNA_DEFAULT_DECL(MeshCacheModifierData),
    SDNA_DEFAULT_DECL(MeshDeformModifierData),
    SDNA_DEFAULT_DECL(MeshSeqCacheModifierData),
    SDNA_DEFAULT_DECL(MirrorModifierData),
    SDNA_DEFAULT_DECL(MultiresModifierData),
    SDNA_DEFAULT_DECL(NormalEditModifierData),
    SDNA_DEFAULT_DECL(OceanModifierData),
    SDNA_DEFAULT_DECL(ParticleInstanceModifierData),
    SDNA_DEFAULT_DECL(ParticleSystemModifierData),
    SDNA_DEFAULT_DECL(RemeshModifierData),
    SDNA_DEFAULT_DECL(ScrewModifierData),
    /* Shape key modifier has no items. */
    SDNA_DEFAULT_DECL(ShrinkwrapModifierData),
    SDNA_DEFAULT_DECL(SimpleDeformModifierData),
    SDNA_DEFAULT_DECL(NodesModifierData),
    SDNA_DEFAULT_DECL(SkinModifierData),
    SDNA_DEFAULT_DECL(SmoothModifierData),
    /* Softbody modifier skipped for now. */
    SDNA_DEFAULT_DECL(SolidifyModifierData),
    SDNA_DEFAULT_DECL(SubsurfModifierData),
    SDNA_DEFAULT_DECL(SurfaceModifierData),
    SDNA_DEFAULT_DECL(SurfaceDeformModifierData),
    SDNA_DEFAULT_DECL(TriangulateModifierData),
    SDNA_DEFAULT_DECL(UVProjectModifierData),
    SDNA_DEFAULT_DECL(UVWarpModifierData),
    SDNA_DEFAULT_DECL(WarpModifierData),
    SDNA_DEFAULT_DECL(WaveModifierData),
    SDNA_DEFAULT_DECL(WeightedNormalModifierData),
    SDNA_DEFAULT_DECL(WeightVGEditModifierData),
    SDNA_DEFAULT_DECL(WeightVGMixModifierData),
    SDNA_DEFAULT_DECL(WeightVGProximityModifierData),
    SDNA_DEFAULT_DECL(WeldModifierData),
    SDNA_DEFAULT_DECL(WireframeModifierData),
    SDNA_DEFAULT_DECL(GreasePencilSubdivModifierData),
    SDNA_DEFAULT_DECL(GreasePencilNoiseModifierData),
    SDNA_DEFAULT_DECL(GreasePencilLengthModifierData),
    SDNA_DEFAULT_DECL(GreasePencilWeightAngleModifierData),
<<<<<<< HEAD
    SDNA_DEFAULT_DECL(GreasePencilLineartModifierData),
=======
    SDNA_DEFAULT_DECL(GreasePencilHookModifierData),
>>>>>>> 0dc617aa

    /* Grease Pencil 3.0 defaults. */
    SDNA_DEFAULT_DECL(GreasePencilSmoothModifierData),

    /* DNA_gpencil_modifier_defaults.h */
    SDNA_DEFAULT_DECL(ArmatureGpencilModifierData),
    SDNA_DEFAULT_DECL(ArrayGpencilModifierData),
    SDNA_DEFAULT_DECL(BuildGpencilModifierData),
    SDNA_DEFAULT_DECL(ColorGpencilModifierData),
    SDNA_DEFAULT_DECL(HookGpencilModifierData),
    SDNA_DEFAULT_DECL(LatticeGpencilModifierData),
    SDNA_DEFAULT_DECL(MirrorGpencilModifierData),
    SDNA_DEFAULT_DECL(MultiplyGpencilModifierData),
    SDNA_DEFAULT_DECL(NoiseGpencilModifierData),
    SDNA_DEFAULT_DECL(OffsetGpencilModifierData),
    SDNA_DEFAULT_DECL(OpacityGpencilModifierData),
    SDNA_DEFAULT_DECL(OutlineGpencilModifierData),
    SDNA_DEFAULT_DECL(SimplifyGpencilModifierData),
    SDNA_DEFAULT_DECL(SmoothGpencilModifierData),
    SDNA_DEFAULT_DECL(SubdivGpencilModifierData),
    SDNA_DEFAULT_DECL(TextureGpencilModifierData),
    SDNA_DEFAULT_DECL(ThickGpencilModifierData),
    SDNA_DEFAULT_DECL(TimeGpencilModifierData),
    SDNA_DEFAULT_DECL(TintGpencilModifierData),
    SDNA_DEFAULT_DECL(TimeGpencilModifierSegment),
    SDNA_DEFAULT_DECL(WeightAngleGpencilModifierData),
    SDNA_DEFAULT_DECL(WeightProxGpencilModifierData),
    SDNA_DEFAULT_DECL(LineartGpencilModifierData),
    SDNA_DEFAULT_DECL(LengthGpencilModifierData),
    SDNA_DEFAULT_DECL(DashGpencilModifierData),
    SDNA_DEFAULT_DECL(DashGpencilModifierSegment),
    SDNA_DEFAULT_DECL(ShrinkwrapGpencilModifierData),
    SDNA_DEFAULT_DECL(EnvelopeGpencilModifierData),
    SDNA_DEFAULT_DECL(GreasePencilOpacityModifierData),
    SDNA_DEFAULT_DECL(GreasePencilColorModifierData),
    SDNA_DEFAULT_DECL(GreasePencilTintModifierData),
    SDNA_DEFAULT_DECL(GreasePencilOffsetModifierData),
    SDNA_DEFAULT_DECL(GreasePencilMirrorModifierData),
    SDNA_DEFAULT_DECL(GreasePencilThickModifierData),
    SDNA_DEFAULT_DECL(GreasePencilLatticeModifierData),
    SDNA_DEFAULT_DECL(GreasePencilDashModifierSegment),
    SDNA_DEFAULT_DECL(GreasePencilDashModifierData),
    SDNA_DEFAULT_DECL(GreasePencilMultiModifierData),
    SDNA_DEFAULT_DECL(GreasePencilArrayModifierData),
    SDNA_DEFAULT_DECL(GreasePencilWeightProximityModifierData),
};
#undef SDNA_DEFAULT_DECL
#undef SDNA_DEFAULT_DECL_EX

uint8_t *_DNA_struct_default_alloc_impl(const uint8_t *data_src,
                                        size_t size,
                                        const char *alloc_str)
{
  uint8_t *data_dst = MEM_mallocN(size, alloc_str);
  memcpy(data_dst, data_src, size);
  return data_dst;
}<|MERGE_RESOLUTION|>--- conflicted
+++ resolved
@@ -561,11 +561,8 @@
     SDNA_DEFAULT_DECL(GreasePencilNoiseModifierData),
     SDNA_DEFAULT_DECL(GreasePencilLengthModifierData),
     SDNA_DEFAULT_DECL(GreasePencilWeightAngleModifierData),
-<<<<<<< HEAD
+    SDNA_DEFAULT_DECL(GreasePencilHookModifierData),
     SDNA_DEFAULT_DECL(GreasePencilLineartModifierData),
-=======
-    SDNA_DEFAULT_DECL(GreasePencilHookModifierData),
->>>>>>> 0dc617aa
 
     /* Grease Pencil 3.0 defaults. */
     SDNA_DEFAULT_DECL(GreasePencilSmoothModifierData),
