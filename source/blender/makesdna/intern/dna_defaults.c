--- conflicted
+++ resolved
@@ -449,14 +449,8 @@
     SDNA_DEFAULT_DECL_EX(GP_Sculpt_Settings, ToolSettings.gp_sculpt),
     SDNA_DEFAULT_DECL_EX(GP_Sculpt_Guide, ToolSettings.gp_sculpt.guide),
 
-<<<<<<< HEAD
     SDNA_DEFAULT_DECL(Sculpt),
 
-    /* DNA_simulation_defaults.h */
-    SDNA_DEFAULT_DECL(Simulation),
-
-=======
->>>>>>> c6adafd8
     /* DNA_speaker_defaults.h */
     SDNA_DEFAULT_DECL(Speaker),
 
