--- conflicted
+++ resolved
@@ -130,45 +130,7 @@
   ../../blenlib/intern/hash_mm2a.c
   ../../blenlib/intern/listbase.c
 
-<<<<<<< HEAD
-  ../DNA_armature_defaults.h
-  ../DNA_asset_defaults.h
-  ../DNA_brush_defaults.h
-  ../DNA_cachefile_defaults.h
-  ../DNA_camera_defaults.h
-  ../DNA_collection_defaults.h
-  ../DNA_curve_defaults.h
-  ../DNA_curves_defaults.h
-  ../DNA_defaults.h
-  ../DNA_fluid_defaults.h
-  ../DNA_gpencil_modifier_defaults.h
-  ../DNA_image_defaults.h
-  ../DNA_lattice_defaults.h
-  ../DNA_light_defaults.h
-  ../DNA_lightprobe_defaults.h
-  ../DNA_linestyle_defaults.h
-  ../DNA_material_defaults.h
-  ../DNA_mesh_defaults.h
-  ../DNA_meta_defaults.h
-  ../DNA_modifier_defaults.h
-  ../DNA_modifier_types.h
-  ../DNA_movieclip_defaults.h
-  ../DNA_object_defaults.h
-  ../DNA_particle_defaults.h
-  ../DNA_pointcloud_defaults.h
-  ../DNA_scene_defaults.h
-  ../DNA_simulation_defaults.h
-  ../DNA_space_defaults.h
-  ../DNA_speaker_defaults.h
-  ../DNA_texture_defaults.h
-  ../DNA_vec_defaults.h
-  ../DNA_view3d_defaults.h
-  ../DNA_volume_defaults.h
-  ../DNA_world_defaults.h
-  ../DNA_sculpt_brush_types.h
-=======
   ${SRC_DNA_DEFAULTS_INC}
->>>>>>> 1a516bb7
 )
 
 set(LIB
