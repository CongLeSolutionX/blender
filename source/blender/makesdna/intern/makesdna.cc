--- conflicted
+++ resolved
@@ -632,7 +632,6 @@
     return type_result;
   }
 
-<<<<<<< HEAD
   bool _add_name(int type, const std::string &name)
   {
     const int name_result = add_name(version_elem_static_from_alias(strct, name.c_str()));
@@ -649,57 +648,6 @@
     sp += 2;
     return true;
   }
-=======
-    if (md[0] == '{') {
-      md[0] = 0;
-      if (skip_struct) {
-        skip_struct = false;
-      }
-      else {
-        if (md[-1] == ' ') {
-          md[-1] = 0;
-        }
-        char *md1 = md - 2;
-        while (*md1 != 32) {
-          /* to beginning of word */
-          md1--;
-        }
-        md1++;
-
-        /* we've got a struct name when... */
-        if (match_identifier(md1 - 7, "struct")) {
-
-          const int struct_type_index = add_type(md1, 0);
-          if (struct_type_index == -1) {
-            fprintf(stderr, "File '%s' contains struct we can't parse \"%s\"\n", filepath, md1);
-            return 1;
-          }
-
-          short *structpoin = add_struct(struct_type_index);
-          short *sp = structpoin + 2;
-
-          DEBUG_PRINTF(1, "\t|\t|-- detected struct %s\n", types[struct_type_index]);
-
-          /* first lets make it all nice strings */
-          md1 = md + 1;
-          while (*md1 != '}') {
-            if (md1 > mainend) {
-              break;
-            }
-
-            if (ELEM(*md1, ',', ' ')) {
-              *md1 = 0;
-            }
-            md1++;
-          }
-
-          /* read types and names until first character that is not '}' */
-          md1 = md + 1;
-          while (*md1 != '}') {
-            if (md1 > mainend) {
-              break;
-            }
->>>>>>> 644e7bf3
 
   bool operator()(FunctionPtr &fn_ptr)
   {
@@ -711,7 +659,6 @@
     return _add_name(type.value(), name);
   }
 
-<<<<<<< HEAD
   bool operator()(PointerToArray &array_ptr)
   {
     std::optional<int> type = _add_type(array_ptr.type);
@@ -727,90 +674,6 @@
     printf("Unexpedted child struct declaration.");
     return false;
   }
-=======
-              /* we've got a type! */
-              if (STR_ELEM(md1, "long", "ulong")) {
-                /* Forbid using long/ulong because those can be either 32 or 64 bit. */
-                fprintf(stderr,
-                        "File '%s' contains use of \"%s\" in DNA struct which is not allowed\n",
-                        filepath,
-                        md1);
-                return -1;
-              }
-              const int member_type_index = add_type(md1, 0);
-              if (member_type_index == -1) {
-                fprintf(
-                    stderr, "File '%s' contains struct we can't parse \"%s\"\n", filepath, md1);
-                return 1;
-              }
-
-              DEBUG_PRINTF(1, "\t|\t|\tfound type %s (", md1);
-
-              md1 += strlen(md1);
-
-              /* read until ';' */
-              while (*md1 != ';') {
-                if (md1 > mainend) {
-                  break;
-                }
-
-                if (*md1) {
-                  /* We've got a name. slen needs
-                   * correction for function
-                   * pointers! */
-                  int slen = int(strlen(md1));
-                  if (md1[slen - 1] == ';') {
-                    md1[slen - 1] = 0;
-
-                    const int name = add_member(
-                        version_member_static_from_alias(struct_type_index, md1));
-                    if (name == -1) {
-                      fprintf(stderr,
-                              "File '%s' contains struct with name that can't be added \"%s\"\n",
-                              filepath,
-                              md1);
-                      return 1;
-                    }
-                    slen += additional_slen_offset;
-                    sp[0] = member_type_index;
-                    sp[1] = name;
-
-                    if (members[name] != nullptr) {
-                      DEBUG_PRINTF(1, "%s |", members[name]);
-                    }
-
-                    structpoin[1]++;
-                    sp += 2;
-
-                    md1 += slen;
-                    break;
-                  }
-
-                  const int name = add_member(
-                      version_member_static_from_alias(struct_type_index, md1));
-                  if (name == -1) {
-                    fprintf(stderr,
-                            "File '%s' contains struct with name that can't be added \"%s\"\n",
-                            filepath,
-                            md1);
-                    return 1;
-                  }
-                  slen += additional_slen_offset;
-
-                  sp[0] = member_type_index;
-                  sp[1] = name;
-                  if (members[name] != nullptr) {
-                    DEBUG_PRINTF(1, "%s ||", members[name]);
-                  }
-
-                  structpoin[1]++;
-                  sp += 2;
-
-                  md1 += slen;
-                }
-                md1++;
-              }
->>>>>>> 644e7bf3
 
   bool operator()(Variable &var)
   {
