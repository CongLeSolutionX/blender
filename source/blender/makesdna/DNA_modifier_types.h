--- conflicted
+++ resolved
@@ -93,11 +93,8 @@
   eModifierType_MeshToVolume = 58,
   eModifierType_VolumeDisplace = 59,
   eModifierType_VolumeToMesh = 60,
-<<<<<<< HEAD
-  eModifierType_GreasePencilSmooth = 61,
-=======
   eModifierType_GreasePencilOpacity = 61,
->>>>>>> a2032a9a
+  eModifierType_GreasePencilSmooth = 62,
   NUM_MODIFIER_TYPES,
 } ModifierType;
 
@@ -2490,48 +2487,6 @@
   VOLUME_TO_MESH_USE_SMOOTH_SHADE = 1 << 0,
 } VolumeToMeshFlag;
 
-<<<<<<< HEAD
-
-typedef struct GreasePencilSmoothModifierData {
-  ModifierData modifier;
-  /** Material for filtering. */
-  struct Material *material;
-  /** Layer name. */
-  char layername[64];
-  /** Material name. */
-  char materialname[64] DNA_DEPRECATED;
-  /** Optional vertex-group name, #MAX_VGROUP_NAME. */
-  char vgname[64];
-  /** Custom index for passes. */
-  int pass_index;
-  /** Several flags. */
-  int flag;
-  /** Factor of smooth. */
-  float factor;
-  /** How many times apply smooth. */
-  int step;
-  /** Custom index for passes. */
-  int layer_pass;
-
-  char _pad1[4];
-  struct CurveMapping *curve_intensity;
-} GreasePencilSmoothModifierData;
-
-typedef enum eGreasePencilSmooth_Flag {
-  GREASE_PENCIL_SMOOTH_MOD_LOCATION = (1 << 0),
-  GREASE_PENCIL_SMOOTH_MOD_STRENGTH = (1 << 1),
-  GREASE_PENCIL_SMOOTH_MOD_THICKNESS = (1 << 2),
-  GREASE_PENCIL_SMOOTH_INVERT_LAYER = (1 << 3),
-  GREASE_PENCIL_SMOOTH_INVERT_PASS = (1 << 4),
-  GREASE_PENCIL_SMOOTH_INVERT_VGROUP = (1 << 5),
-  GREASE_PENCIL_SMOOTH_MOD_UV = (1 << 6),
-  GREASE_PENCIL_SMOOTH_INVERT_LAYERPASS = (1 << 7),
-  GREASE_PENCIL_SMOOTH_INVERT_MATERIAL = (1 << 4),
-  GREASE_PENCIL_SMOOTH_CUSTOM_CURVE = (1 << 8),
-  GREASE_PENCIL_SMOOTH_KEEP_SHAPE = (1 << 9),
-  GREASE_PENCIL_SMOOTH_SMOOTH_ENDS = (1 << 10),
-} eGreasePencilSmooth_Flag;
-=======
 /**
  * Common influence data for grease pencil modifiers.
  * Not all parts may be used by all modifier types.
@@ -2593,4 +2548,43 @@
   /* Set the opacity for every point in a stroke, otherwise multiply existing opacity. */
   MOD_GREASE_PENCIL_OPACITY_USE_UNIFORM_OPACITY = (1 << 2),
 } GreasePencilOpacityModifierFlag;
->>>>>>> a2032a9a
+
+typedef struct GreasePencilSmoothModifierData {
+  ModifierData modifier;
+  /** Material for filtering. */
+  struct Material *material;
+  /** Layer name. */
+  char layername[64];
+  /** Material name. */
+  char materialname[64] DNA_DEPRECATED;
+  /** Optional vertex-group name, #MAX_VGROUP_NAME. */
+  char vgname[64];
+  /** Custom index for passes. */
+  int pass_index;
+  /** Several flags. */
+  int flag;
+  /** Factor of smooth. */
+  float factor;
+  /** How many times apply smooth. */
+  int step;
+  /** Custom index for passes. */
+  int layer_pass;
+
+  char _pad1[4];
+  struct CurveMapping *curve_intensity;
+} GreasePencilSmoothModifierData;
+
+typedef enum eGreasePencilSmooth_Flag {
+  GREASE_PENCIL_SMOOTH_MOD_LOCATION = (1 << 0),
+  GREASE_PENCIL_SMOOTH_MOD_STRENGTH = (1 << 1),
+  GREASE_PENCIL_SMOOTH_MOD_THICKNESS = (1 << 2),
+  GREASE_PENCIL_SMOOTH_INVERT_LAYER = (1 << 3),
+  GREASE_PENCIL_SMOOTH_INVERT_PASS = (1 << 4),
+  GREASE_PENCIL_SMOOTH_INVERT_VGROUP = (1 << 5),
+  GREASE_PENCIL_SMOOTH_MOD_UV = (1 << 6),
+  GREASE_PENCIL_SMOOTH_INVERT_LAYERPASS = (1 << 7),
+  GREASE_PENCIL_SMOOTH_INVERT_MATERIAL = (1 << 4),
+  GREASE_PENCIL_SMOOTH_CUSTOM_CURVE = (1 << 8),
+  GREASE_PENCIL_SMOOTH_KEEP_SHAPE = (1 << 9),
+  GREASE_PENCIL_SMOOTH_SMOOTH_ENDS = (1 << 10),
+} eGreasePencilSmooth_Flag;