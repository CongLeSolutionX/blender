--- conflicted
+++ resolved
@@ -111,11 +111,8 @@
   eModifierType_GreasePencilWeightAngle = 74,
   eModifierType_GreasePencilArray = 75,
   eModifierType_GreasePencilWeightProximity = 76,
-<<<<<<< HEAD
-  eModifierType_GreasePencilSimplify = 77,
-=======
   eModifierType_GreasePencilHook = 77,
->>>>>>> 0dc617aa
+  eModifierType_GreasePencilSimplify = 78,
   NUM_MODIFIER_TYPES,
 } ModifierType;
 
@@ -2953,34 +2950,6 @@
   MOD_GREASE_PENCIL_WEIGHT_PROXIMITY_MULTIPLY_DATA = (1 << 1),
 } GreasePencilWeightProximityFlag;
 
-<<<<<<< HEAD
-typedef struct GreasePencilSimplifyModifierData {
-  ModifierData modifier;
-  GreasePencilModifierInfluenceData influence;
-
-  /** #GreasePencilSimplifyModifierFlag. */
-  int flag;
-  /** #GreasePencilSimplifyModifierMode. */
-  short mode;
-
-  /** Every n vertex to keep. */
-  short step;
-  float factor;
-  /** For sampling. */
-  float length;
-  float sharp_threshold;
-
-  /** Merge distance */
-  float distance;
-} GreasePencilSimplifyModifierData;
-
-typedef enum GreasePencilSimplifyModifierMode {
-  MOD_GREASE_PENCIL_SIMPLIFY_FIXED = 0,
-  MOD_GREASE_PENCIL_SIMPLIFY_ADAPTIVE = 1,
-  MOD_GREASE_PENCIL_SIMPLIFY_SAMPLE = 2,
-  MOD_GREASE_PENCIL_SIMPLIFY_MERGE = 3,
-} GreasePencilSimplifyModifierMode;
-=======
 typedef struct GreasePencilHookModifierData {
   ModifierData modifier;
   GreasePencilModifierInfluenceData influence;
@@ -3019,4 +2988,30 @@
   MOD_GREASE_PENCIL_HOOK_Falloff_Sphere = 7,
   MOD_GREASE_PENCIL_HOOK_Falloff_InvSquare = 8,
 } GreasePencilHookFalloff;
->>>>>>> 0dc617aa
+
+typedef struct GreasePencilSimplifyModifierData {
+  ModifierData modifier;
+  GreasePencilModifierInfluenceData influence;
+
+  /** #GreasePencilSimplifyModifierFlag. */
+  int flag;
+  /** #GreasePencilSimplifyModifierMode. */
+  short mode;
+
+  /** Every n vertex to keep. */
+  short step;
+  float factor;
+  /** For sampling. */
+  float length;
+  float sharp_threshold;
+
+  /** Merge distance */
+  float distance;
+} GreasePencilSimplifyModifierData;
+
+typedef enum GreasePencilSimplifyModifierMode {
+  MOD_GREASE_PENCIL_SIMPLIFY_FIXED = 0,
+  MOD_GREASE_PENCIL_SIMPLIFY_ADAPTIVE = 1,
+  MOD_GREASE_PENCIL_SIMPLIFY_SAMPLE = 2,
+  MOD_GREASE_PENCIL_SIMPLIFY_MERGE = 3,
+} GreasePencilSimplifyModifierMode;