/* SPDX-FileCopyrightText: 2023 Blender Authors
 *
 * SPDX-License-Identifier: GPL-2.0-or-later */

/** \file
 * \ingroup DNA
 */

#pragma once

#include "BLI_utildefines.h"

#include "DNA_defs.h"
#include "DNA_listBase.h"
#include "DNA_session_uuid_types.h"

#ifdef __cplusplus
namespace blender {
struct NodesModifierRuntime;
}
using NodesModifierRuntimeHandle = blender::NodesModifierRuntime;
#else
typedef struct NodesModifierRuntimeHandle NodesModifierRuntimeHandle;
#endif

/* WARNING ALERT! TYPEDEF VALUES ARE WRITTEN IN FILES! SO DO NOT CHANGE!
 * (ONLY ADD NEW ITEMS AT THE END)
 */

struct Mesh;

typedef enum ModifierType {
  eModifierType_None = 0,
  eModifierType_Subsurf = 1,
  eModifierType_Lattice = 2,
  eModifierType_Curve = 3,
  eModifierType_Build = 4,
  eModifierType_Mirror = 5,
  eModifierType_Decimate = 6,
  eModifierType_Wave = 7,
  eModifierType_Armature = 8,
  eModifierType_Hook = 9,
  eModifierType_Softbody = 10,
  eModifierType_Boolean = 11,
  eModifierType_Array = 12,
  eModifierType_EdgeSplit = 13,
  eModifierType_Displace = 14,
  eModifierType_UVProject = 15,
  eModifierType_Smooth = 16,
  eModifierType_Cast = 17,
  eModifierType_MeshDeform = 18,
  eModifierType_ParticleSystem = 19,
  eModifierType_ParticleInstance = 20,
  eModifierType_Explode = 21,
  eModifierType_Cloth = 22,
  eModifierType_Collision = 23,
  eModifierType_Bevel = 24,
  eModifierType_Shrinkwrap = 25,
  eModifierType_Fluidsim = 26,
  eModifierType_Mask = 27,
  eModifierType_SimpleDeform = 28,
  eModifierType_Multires = 29,
  eModifierType_Surface = 30,
#ifdef DNA_DEPRECATED_ALLOW
  eModifierType_Smoke = 31,
#endif
  eModifierType_ShapeKey = 32,
  eModifierType_Solidify = 33,
  eModifierType_Screw = 34,
  eModifierType_Warp = 35,
  eModifierType_WeightVGEdit = 36,
  eModifierType_WeightVGMix = 37,
  eModifierType_WeightVGProximity = 38,
  eModifierType_Ocean = 39,
  eModifierType_DynamicPaint = 40,
  eModifierType_Remesh = 41,
  eModifierType_Skin = 42,
  eModifierType_LaplacianSmooth = 43,
  eModifierType_Triangulate = 44,
  eModifierType_UVWarp = 45,
  eModifierType_MeshCache = 46,
  eModifierType_LaplacianDeform = 47,
  eModifierType_Wireframe = 48,
  eModifierType_DataTransfer = 49,
  eModifierType_NormalEdit = 50,
  eModifierType_CorrectiveSmooth = 51,
  eModifierType_MeshSequenceCache = 52,
  eModifierType_SurfaceDeform = 53,
  eModifierType_WeightedNormal = 54,
  eModifierType_Weld = 55,
  eModifierType_Fluid = 56,
  eModifierType_Nodes = 57,
  eModifierType_MeshToVolume = 58,
  eModifierType_VolumeDisplace = 59,
  eModifierType_VolumeToMesh = 60,
  NUM_MODIFIER_TYPES,
} ModifierType;

typedef enum ModifierMode {
  eModifierMode_Realtime = (1 << 0),
  eModifierMode_Render = (1 << 1),
  eModifierMode_Editmode = (1 << 2),
  eModifierMode_OnCage = (1 << 3),
#ifdef DNA_DEPRECATED_ALLOW
  /** Old modifier box expansion, just for versioning. */
  eModifierMode_Expanded_DEPRECATED = (1 << 4),
#endif
  eModifierMode_Virtual = (1 << 5),
  eModifierMode_ApplyOnSpline = (1 << 6),
  eModifierMode_DisableTemporary = (1u << 31),
} ModifierMode;
ENUM_OPERATORS(ModifierMode, eModifierMode_DisableTemporary);

typedef struct ModifierData {
  struct ModifierData *next, *prev;

  int type, mode;
  /** Time in seconds that the modifier took to evaluate. This is only set on evaluated objects. */
  float execution_time;
  short flag;
  /** An "expand" bit for each of the modifier's (sub)panels (#uiPanelDataExpansion). */
  short ui_expand_flag;
  /**
   * Bits that can be used for open-states of layout panels in the modifier. This can replace
   * `ui_expand_flag` once all modifiers use layout panels. Currently, trying to reuse the same
   * flags is problematic, because the bits in `ui_expand_flag` are mapped to panels automatically
   * and easily conflict with the explicit mapping of bits to panels here.
   */
  uint16_t layout_panel_open_flag;
  char _pad[6];
  /** MAX_NAME. */
  char name[64];

  char *error;

  /** Runtime field which contains unique identifier of the modifier. */
  SessionUUID session_uuid;

  /** Runtime field which contains runtime data which is specific to a modifier type. */
  void *runtime;
} ModifierData;

typedef enum {
  /** This modifier has been inserted in local override, and hence can be fully edited. */
  eModifierFlag_OverrideLibrary_Local = (1 << 0),
  /** This modifier does not own its caches, but instead shares them with another modifier. */
  eModifierFlag_SharedCaches = (1 << 1),
  /**
   * This modifier is the object's active modifier. Used for context in the node editor.
   * Only one modifier on an object should have this flag set.
   */
  eModifierFlag_Active = (1 << 2),
  /**
   * Only set on modifiers in evaluated objects. The flag indicates that the user modified inputs
   * to the modifier which might invalidate simulation caches.
   */
  eModifierFlag_UserModified = (1 << 3),
} ModifierFlag;

/**
 * \note Not a real modifier.
 */
typedef struct MappingInfoModifierData {
  ModifierData modifier;

  struct Tex *texture;
  struct Object *map_object;
  char map_bone[64];
  /** MAX_CUSTOMDATA_LAYER_NAME. */
  char uvlayer_name[68];
  char _pad1[4];
  int uvlayer_tmp;
  int texmapping;
} MappingInfoModifierData;

typedef enum {
  eSubsurfModifierFlag_Incremental = (1 << 0),
  eSubsurfModifierFlag_DebugIncr = (1 << 1),
  eSubsurfModifierFlag_ControlEdges = (1 << 2),
  /* DEPRECATED, ONLY USED FOR DO-VERSIONS */
  eSubsurfModifierFlag_SubsurfUv_DEPRECATED = (1 << 3),
  eSubsurfModifierFlag_UseCrease = (1 << 4),
  eSubsurfModifierFlag_UseCustomNormals = (1 << 5),
  eSubsurfModifierFlag_UseRecursiveSubdivision = (1 << 6),
} SubsurfModifierFlag;

typedef enum {
  SUBSURF_TYPE_CATMULL_CLARK = 0,
  SUBSURF_TYPE_SIMPLE = 1,
} eSubsurfModifierType;

typedef enum {
  SUBSURF_UV_SMOOTH_NONE = 0,
  SUBSURF_UV_SMOOTH_PRESERVE_CORNERS = 1,
  SUBSURF_UV_SMOOTH_PRESERVE_CORNERS_AND_JUNCTIONS = 2,
  SUBSURF_UV_SMOOTH_PRESERVE_CORNERS_JUNCTIONS_AND_CONCAVE = 3,
  SUBSURF_UV_SMOOTH_PRESERVE_BOUNDARIES = 4,
  SUBSURF_UV_SMOOTH_ALL = 5,
} eSubsurfUVSmooth;

typedef enum {
  SUBSURF_BOUNDARY_SMOOTH_ALL = 0,
  SUBSURF_BOUNDARY_SMOOTH_PRESERVE_CORNERS = 1,
} eSubsurfBoundarySmooth;

typedef struct SubsurfModifierData {
  ModifierData modifier;

  short subdivType, levels, renderLevels, flags;
  short uv_smooth;
  short quality;
  short boundary_smooth;
  char _pad[2];

  /* TODO(sergey): Get rid of those with the old CCG subdivision code. */
  void *emCache, *mCache;
} SubsurfModifierData;

typedef struct LatticeModifierData {
  ModifierData modifier;

  struct Object *object;
  /** Optional vertex-group name, #MAX_VGROUP_NAME. */
  char name[64];
  float strength;
  short flag;
  char _pad[2];
  void *_pad1;
} LatticeModifierData;

/** #LatticeModifierData.flag */
enum {
  MOD_LATTICE_INVERT_VGROUP = (1 << 0),
};

typedef struct CurveModifierData {
  ModifierData modifier;

  struct Object *object;
  /** Optional vertex-group name, #MAX_VGROUP_NAME. */
  char name[64];
  /** Axis along which curve deforms. */
  short defaxis;
  short flag;
  char _pad[4];
  void *_pad1;
} CurveModifierData;

/** #CurveModifierData.flag */
enum {
  MOD_CURVE_INVERT_VGROUP = (1 << 0),
};

/** #CurveModifierData.defaxis */
enum {
  MOD_CURVE_POSX = 1,
  MOD_CURVE_POSY = 2,
  MOD_CURVE_POSZ = 3,
  MOD_CURVE_NEGX = 4,
  MOD_CURVE_NEGY = 5,
  MOD_CURVE_NEGZ = 6,
};

typedef struct BuildModifierData {
  ModifierData modifier;

  float start, length;
  short flag;

  /** (bool) whether order of vertices is randomized - legacy files (for readfile conversion). */
  short randomize;
  /** (int) random seed. */
  int seed;
} BuildModifierData;

/** #BuildModifierData.flag */
enum {
  /** order of vertices is randomized */
  MOD_BUILD_FLAG_RANDOMIZE = (1 << 0),
  /** frame range is reversed, resulting in a deconstruction effect */
  MOD_BUILD_FLAG_REVERSE = (1 << 1),
};

/** Mask Modifier. */
typedef struct MaskModifierData {
  ModifierData modifier;

  /** Armature to use to in place of hardcoded vgroup. */
  struct Object *ob_arm;
  /** Name of vertex group to use to mask, #MAX_VGROUP_NAME. */
  char vgroup[64];

  /** Using armature or hardcoded vgroup. */
  short mode;
  /** Flags for various things. */
  short flag;
  float threshold;
  void *_pad1;
} MaskModifierData;

/** #MaskModifierData.mode */
enum {
  MOD_MASK_MODE_VGROUP = 0,
  MOD_MASK_MODE_ARM = 1,
};

/** #MaskModifierData.flag */
enum {
  MOD_MASK_INV = (1 << 0),
  MOD_MASK_SMOOTH = (1 << 1),
};

typedef struct ArrayModifierData {
  ModifierData modifier;

  /** The object with which to cap the start of the array. */
  struct Object *start_cap;
  /** The object with which to cap the end of the array. */
  struct Object *end_cap;
  /** The curve object to use for #MOD_ARR_FITCURVE. */
  struct Object *curve_ob;
  /** The object to use for object offset. */
  struct Object *offset_ob;
  /**
   * A constant duplicate offset;
   * 1 means the duplicates are 1 unit apart.
   */
  float offset[3];
  /**
   * A scaled factor for duplicate offsets;
   * 1 means the duplicates are 1 object-width apart.
   */
  float scale[3];
  /** The length over which to distribute the duplicates. */
  float length;
  /** The limit below which to merge vertices in adjacent duplicates. */
  float merge_dist;
  /**
   * Determines how duplicate count is calculated; one of:
   * - #MOD_ARR_FIXEDCOUNT -> fixed.
   * - #MOD_ARR_FITLENGTH  -> calculated to fit a set length.
   * - #MOD_ARR_FITCURVE   -> calculated to fit the length of a Curve object.
   */
  int fit_type;
  /**
   * Flags specifying how total offset is calculated; binary OR of:
   * - #MOD_ARR_OFF_CONST    -> total offset += offset.
   * - #MOD_ARR_OFF_RELATIVE -> total offset += relative * object width.
   * - #MOD_ARR_OFF_OBJ      -> total offset += offset_ob's matrix.
   * Total offset is the sum of the individual enabled offsets.
   */
  int offset_type;
  /**
   * General flags:
   * #MOD_ARR_MERGE -> merge vertices in adjacent duplicates.
   */
  int flags;
  /** The number of duplicates to generate for #MOD_ARR_FIXEDCOUNT. */
  int count;
  float uv_offset[2];
} ArrayModifierData;

/** #ArrayModifierData.fit_type */
enum {
  MOD_ARR_FIXEDCOUNT = 0,
  MOD_ARR_FITLENGTH = 1,
  MOD_ARR_FITCURVE = 2,
};

/** #ArrayModifierData.offset_type */
enum {
  MOD_ARR_OFF_CONST = (1 << 0),
  MOD_ARR_OFF_RELATIVE = (1 << 1),
  MOD_ARR_OFF_OBJ = (1 << 2),
};

/** #ArrayModifierData.flags */
enum {
  MOD_ARR_MERGE = (1 << 0),
  MOD_ARR_MERGEFINAL = (1 << 1),
};

typedef struct MirrorModifierData {
  ModifierData modifier;

  /** Deprecated, use flag instead. */
  short axis DNA_DEPRECATED;
  short flag;
  float tolerance;
  float bisect_threshold;

  /** Mirror modifier used to merge the old vertex into its new copy, which would break code
   * relying on access to the original geometry vertices. However, modifying this behavior to the
   * correct one (i.e. merging the copy vertices into their original sources) has several potential
   * effects on other modifiers and tools, so we need to keep that incorrect behavior for existing
   * modifiers, and only use the new correct one for new modifiers. */
  uint8_t use_correct_order_on_merge;

  char _pad[3];
  float uv_offset[2];
  float uv_offset_copy[2];
  struct Object *mirror_ob;
  void *_pad1;
} MirrorModifierData;

/** #MirrorModifierData.flag */
enum {
  MOD_MIR_CLIPPING = (1 << 0),
  MOD_MIR_MIRROR_U = (1 << 1),
  MOD_MIR_MIRROR_V = (1 << 2),
  MOD_MIR_AXIS_X = (1 << 3),
  MOD_MIR_AXIS_Y = (1 << 4),
  MOD_MIR_AXIS_Z = (1 << 5),
  MOD_MIR_VGROUP = (1 << 6),
  MOD_MIR_NO_MERGE = (1 << 7),
  MOD_MIR_BISECT_AXIS_X = (1 << 8),
  MOD_MIR_BISECT_AXIS_Y = (1 << 9),
  MOD_MIR_BISECT_AXIS_Z = (1 << 10),
  MOD_MIR_BISECT_FLIP_AXIS_X = (1 << 11),
  MOD_MIR_BISECT_FLIP_AXIS_Y = (1 << 12),
  MOD_MIR_BISECT_FLIP_AXIS_Z = (1 << 13),
  MOD_MIR_MIRROR_UDIM = (1 << 14),
};

typedef struct EdgeSplitModifierData {
  ModifierData modifier;

  /** Angle above which edges should be split. */
  float split_angle;
  int flags;
} EdgeSplitModifierData;

/** #EdgeSplitModifierData.flags */
enum {
  MOD_EDGESPLIT_FROMANGLE = (1 << 1),
  MOD_EDGESPLIT_FROMFLAG = (1 << 2),
};

typedef struct BevelModifierData {
  ModifierData modifier;

  /** The "raw" bevel value (distance/amount to bevel). */
  float value;
  /** The resolution (as originally coded, it is the number of recursive bevels). */
  int res;
  /** General option flags. */
  short flags;
  /** Used to interpret the bevel value. */
  short val_flags;
  /** For the type and how we build the bevel's profile. */
  short profile_type;
  /** Flags to tell the tool how to limit the bevel. */
  short lim_flags;
  /** Flags to direct how edge weights are applied to verts. */
  short e_flags;
  /** Material index if >= 0, else material inherited from surrounding faces. */
  short mat;
  short edge_flags;
  short face_str_mode;
  /** Patterns to use for mitering non-reflex and reflex miter edges */
  short miter_inner;
  short miter_outer;
  /** The method to use for creating >2-way intersections */
  short vmesh_method;
  /** Whether to affect vertices or edges. */
  char affect_type;
  char _pad;
  /** Controls profile shape (0->1, .5 is round). */
  float profile;
  /** if the MOD_BEVEL_ANGLE is set,
   * this will be how "sharp" an edge must be before it gets beveled */
  float bevel_angle;
  float spread;
  /** if the MOD_BEVEL_VWEIGHT option is set,
   * this will be the name of the vert group, #MAX_VGROUP_NAME */
  char defgrp_name[64];

  char _pad1[4];
  /** Curve info for the custom profile */
  struct CurveProfile *custom_profile;

  void *_pad2;
} BevelModifierData;

/** #BevelModifierData.flags and BevelModifierData.lim_flags */
enum {
#ifdef DNA_DEPRECATED_ALLOW
  MOD_BEVEL_VERT_DEPRECATED = (1 << 1),
#endif
  MOD_BEVEL_INVERT_VGROUP = (1 << 2),
  MOD_BEVEL_ANGLE = (1 << 3),
  MOD_BEVEL_WEIGHT = (1 << 4),
  MOD_BEVEL_VGROUP = (1 << 5),
/* unused                  = (1 << 6), */
#ifdef DNA_DEPRECATED_ALLOW
  MOD_BEVEL_CUSTOM_PROFILE_DEPRECATED = (1 << 7),
#endif
  /* unused                  = (1 << 8), */
  /* unused                  = (1 << 9), */
  /* unused                  = (1 << 10), */
  /* unused                  = (1 << 11), */
  /* unused                  = (1 << 12), */
  MOD_BEVEL_OVERLAP_OK = (1 << 13),
  MOD_BEVEL_EVEN_WIDTHS = (1 << 14),
  MOD_BEVEL_HARDEN_NORMALS = (1 << 15),
};

/** #BevelModifierData.val_flags (not used as flags any more) */
enum {
  MOD_BEVEL_AMT_OFFSET = 0,
  MOD_BEVEL_AMT_WIDTH = 1,
  MOD_BEVEL_AMT_DEPTH = 2,
  MOD_BEVEL_AMT_PERCENT = 3,
  MOD_BEVEL_AMT_ABSOLUTE = 4,
};

/** #BevelModifierData.profile_type */
enum {
  MOD_BEVEL_PROFILE_SUPERELLIPSE = 0,
  MOD_BEVEL_PROFILE_CUSTOM = 1,
};

/** #BevelModifierData.edge_flags */
enum {
  MOD_BEVEL_MARK_SEAM = (1 << 0),
  MOD_BEVEL_MARK_SHARP = (1 << 1),
};

/** #BevelModifierData.face_str_mode */
enum {
  MOD_BEVEL_FACE_STRENGTH_NONE = 0,
  MOD_BEVEL_FACE_STRENGTH_NEW = 1,
  MOD_BEVEL_FACE_STRENGTH_AFFECTED = 2,
  MOD_BEVEL_FACE_STRENGTH_ALL = 3,
};

/** #BevelModifier.miter_inner & #BevelModifier.miter_outer */
enum {
  MOD_BEVEL_MITER_SHARP = 0,
  MOD_BEVEL_MITER_PATCH = 1,
  MOD_BEVEL_MITER_ARC = 2,
};

/** #BevelModifier.vmesh_method */
enum {
  MOD_BEVEL_VMESH_ADJ = 0,
  MOD_BEVEL_VMESH_CUTOFF = 1,
};

/** #BevelModifier.affect_type */
enum {
  MOD_BEVEL_AFFECT_VERTICES = 0,
  MOD_BEVEL_AFFECT_EDGES = 1,
};

typedef struct FluidModifierData {
  ModifierData modifier;

  struct FluidDomainSettings *domain;
  /** Inflow, outflow, smoke objects. */
  struct FluidFlowSettings *flow;
  /** Effector objects (collision, guiding). */
  struct FluidEffectorSettings *effector;
  float time;
  /** Domain, inflow, outflow, .... */
  int type;
  void *_pad1;
} FluidModifierData;

/** #FluidModifierData.type */
enum {
  MOD_FLUID_TYPE_DOMAIN = (1 << 0),
  MOD_FLUID_TYPE_FLOW = (1 << 1),
  MOD_FLUID_TYPE_EFFEC = (1 << 2),
};

typedef struct DisplaceModifierData {
  ModifierData modifier;

  /* Keep in sync with #MappingInfoModifierData. */

  struct Tex *texture;
  struct Object *map_object;
  char map_bone[64];
  /** MAX_CUSTOMDATA_LAYER_NAME. */
  char uvlayer_name[68];
  char _pad1[4];
  int uvlayer_tmp;
  int texmapping;
  /* end MappingInfoModifierData */

  float strength;
  int direction;
  /** #MAX_VGROUP_NAME. */
  char defgrp_name[64];
  float midlevel;
  int space;
  short flag;
  char _pad2[6];
} DisplaceModifierData;

/** #DisplaceModifierData.flag */
enum {
  MOD_DISP_INVERT_VGROUP = (1 << 0),
};

/** #DisplaceModifierData.direction */
enum {
  MOD_DISP_DIR_X = 0,
  MOD_DISP_DIR_Y = 1,
  MOD_DISP_DIR_Z = 2,
  MOD_DISP_DIR_NOR = 3,
  MOD_DISP_DIR_RGB_XYZ = 4,
  MOD_DISP_DIR_CLNOR = 5,
};

/** #DisplaceModifierData.texmapping */
enum {
  MOD_DISP_MAP_LOCAL = 0,
  MOD_DISP_MAP_GLOBAL = 1,
  MOD_DISP_MAP_OBJECT = 2,
  MOD_DISP_MAP_UV = 3,
};

/** #DisplaceModifierData.space */
enum {
  MOD_DISP_SPACE_LOCAL = 0,
  MOD_DISP_SPACE_GLOBAL = 1,
};

typedef struct UVProjectModifierData {
  ModifierData modifier;
  /**
   * The objects which do the projecting.
   * \note 10=MOD_UVPROJECT_MAXPROJECTORS.
   */
  struct Object *projectors[10];
  char _pad2[4];
  int projectors_num;
  float aspectx, aspecty;
  float scalex, scaley;
  /** MAX_CUSTOMDATA_LAYER_NAME. */
  char uvlayer_name[68];
  int uvlayer_tmp;
} UVProjectModifierData;

#define MOD_UVPROJECT_MAXPROJECTORS 10

typedef struct DecimateModifierData {
  ModifierData modifier;

  /** (mode == MOD_DECIM_MODE_COLLAPSE). */
  float percent;
  /** (mode == MOD_DECIM_MODE_UNSUBDIV). */
  short iter;
  /** (mode == MOD_DECIM_MODE_DISSOLVE). */
  char delimit;
  /** (mode == MOD_DECIM_MODE_COLLAPSE). */
  char symmetry_axis;
  /** (mode == MOD_DECIM_MODE_DISSOLVE). */
  float angle;

  /** #MAX_VGROUP_NAME. */
  char defgrp_name[64];
  float defgrp_factor;
  short flag, mode;

  /** runtime only. */
  int face_count;
} DecimateModifierData;

enum {
  MOD_DECIM_FLAG_INVERT_VGROUP = (1 << 0),
  /** For collapse only. don't convert triangle pairs back to quads. */
  MOD_DECIM_FLAG_TRIANGULATE = (1 << 1),
  /** for dissolve only. collapse all verts between 2 faces */
  MOD_DECIM_FLAG_ALL_BOUNDARY_VERTS = (1 << 2),
  MOD_DECIM_FLAG_SYMMETRY = (1 << 3),
};

enum {
  MOD_DECIM_MODE_COLLAPSE = 0,
  MOD_DECIM_MODE_UNSUBDIV = 1,
  /** called planar in the UI */
  MOD_DECIM_MODE_DISSOLVE = 2,
};

typedef struct SmoothModifierData {
  ModifierData modifier;
  float fac;
  /** #MAX_VGROUP_NAME. */
  char defgrp_name[64];
  short flag, repeat;

} SmoothModifierData;

/** #SmoothModifierData.flag */
enum {
  MOD_SMOOTH_INVERT_VGROUP = (1 << 0),
  MOD_SMOOTH_X = (1 << 1),
  MOD_SMOOTH_Y = (1 << 2),
  MOD_SMOOTH_Z = (1 << 3),
};

typedef struct CastModifierData {
  ModifierData modifier;

  struct Object *object;
  float fac;
  float radius;
  float size;
  /** #MAX_VGROUP_NAME. */
  char defgrp_name[64];
  short flag;
  /** Cast modifier projection type. */
  short type;
  void *_pad1;
} CastModifierData;

/** #CastModifierData.flag */
enum {
  /* And what bout (1 << 0) flag? ;) */
  MOD_CAST_INVERT_VGROUP = (1 << 0),
  MOD_CAST_X = (1 << 1),
  MOD_CAST_Y = (1 << 2),
  MOD_CAST_Z = (1 << 3),
  MOD_CAST_USE_OB_TRANSFORM = (1 << 4),
  MOD_CAST_SIZE_FROM_RADIUS = (1 << 5),
};

/** #CastModifierData.type */
enum {
  MOD_CAST_TYPE_SPHERE = 0,
  MOD_CAST_TYPE_CYLINDER = 1,
  MOD_CAST_TYPE_CUBOID = 2,
};

typedef struct WaveModifierData {
  ModifierData modifier;

  /* Keep in sync with #MappingInfoModifierData. */

  struct Tex *texture;
  struct Object *map_object;
  char map_bone[64];
  /** MAX_CUSTOMDATA_LAYER_NAME. */
  char uvlayer_name[68];
  char _pad1[4];
  int uvlayer_tmp;
  int texmapping;
  /* End MappingInfoModifierData. */

  struct Object *objectcenter;
  /** #MAX_VGROUP_NAME. */
  char defgrp_name[64];

  short flag;
  char _pad2[2];

  float startx, starty, height, width;
  float narrow, speed, damp, falloff;

  float timeoffs, lifetime;
  char _pad3[4];
  void *_pad4;
} WaveModifierData;

/** #WaveModifierData.flag */
enum {
  MOD_WAVE_INVERT_VGROUP = (1 << 0),
  MOD_WAVE_X = (1 << 1),
  MOD_WAVE_Y = (1 << 2),
  MOD_WAVE_CYCL = (1 << 3),
  MOD_WAVE_NORM = (1 << 4),
  MOD_WAVE_NORM_X = (1 << 5),
  MOD_WAVE_NORM_Y = (1 << 6),
  MOD_WAVE_NORM_Z = (1 << 7),
};

typedef struct ArmatureModifierData {
  ModifierData modifier;

  /** #eArmature_DeformFlag use instead of #bArmature.deformflag. */
  short deformflag, multi;
  char _pad2[4];
  struct Object *object;
  /** Stored input of previous modifier, for vertex-group blending. */
  float (*vert_coords_prev)[3];
  /** #MAX_VGROUP_NAME. */
  char defgrp_name[64];
} ArmatureModifierData;

enum {
  MOD_HOOK_UNIFORM_SPACE = (1 << 0),
  MOD_HOOK_INVERT_VGROUP = (1 << 1),
};

/** \note same as #WarpModifierFalloff */
typedef enum {
  eHook_Falloff_None = 0,
  eHook_Falloff_Curve = 1,
  eHook_Falloff_Sharp = 2,     /* PROP_SHARP */
  eHook_Falloff_Smooth = 3,    /* PROP_SMOOTH */
  eHook_Falloff_Root = 4,      /* PROP_ROOT */
  eHook_Falloff_Linear = 5,    /* PROP_LIN */
  eHook_Falloff_Const = 6,     /* PROP_CONST */
  eHook_Falloff_Sphere = 7,    /* PROP_SPHERE */
  eHook_Falloff_InvSquare = 8, /* PROP_INVSQUARE */
  /* PROP_RANDOM not used */
} HookModifierFalloff;

typedef struct HookModifierData {
  ModifierData modifier;

  struct Object *object;
  /** Optional name of bone target, MAX_ID_NAME-2. */
  char subtarget[64];

  char flag;
  /** Use enums from WarpModifier (exact same functionality). */
  char falloff_type;
  char _pad[6];
  /** Matrix making current transform unmodified. */
  float parentinv[4][4];
  /** Visualization of hook. */
  float cent[3];
  /** If not zero, falloff is distance where influence zero. */
  float falloff;

  struct CurveMapping *curfalloff;

  /** If NULL, it's using vertex-group. */
  int *indexar;
  int indexar_num;
  float force;
  /** Optional vertex-group name, #MAX_VGROUP_NAME. */
  char name[64];
  void *_pad1;
} HookModifierData;

typedef struct SoftbodyModifierData {
  ModifierData modifier;
} SoftbodyModifierData;

typedef struct ClothModifierData {
  ModifierData modifier;

  /** The internal data structure for cloth. */
  struct Cloth *clothObject;
  /** Definition is in DNA_cloth_types.h. */
  struct ClothSimSettings *sim_parms;
  /** Definition is in DNA_cloth_types.h. */
  struct ClothCollSettings *coll_parms;

  /**
   * PointCache can be shared with other instances of #ClothModifierData.
   * Inspect `modifier.flag & eModifierFlag_SharedCaches` to find out.
   */
  /** Definition is in DNA_object_force_types.h. */
  struct PointCache *point_cache;
  struct ListBase ptcaches;

  /** XXX: nasty hack, remove once hair can be separated from cloth modifier data. */
  struct ClothHairData *hairdata;
  /** Grid geometry values of hair continuum. */
  float hair_grid_min[3];
  float hair_grid_max[3];
  int hair_grid_res[3];
  float hair_grid_cellsize;

  struct ClothSolverResult *solver_result;
} ClothModifierData;

typedef struct CollisionModifierData {
  ModifierData modifier;

  /** Position at the beginning of the frame. */
  float (*x)[3];
  /** Position at the end of the frame. */
  float (*xnew)[3];
  /** Unused at the moment, but was discussed during sprint. */
  float (*xold)[3];
  /** New position at the actual inter-frame step. */
  float (*current_xnew)[3];
  /** Position at the actual inter-frame step. */
  float (*current_x)[3];
  /** (xnew - x) at the actual inter-frame step. */
  float (*current_v)[3];

  int (*vert_tris)[3];

  unsigned int mvert_num;
  unsigned int tri_num;
  /** Cfra time of modifier. */
  float time_x, time_xnew;
  /** Collider doesn't move this frame, i.e. x[].co==xnew[].co. */
  char is_static;
  char _pad[7];

  /** Bounding volume hierarchy for this cloth object. */
  struct BVHTree *bvhtree;
} CollisionModifierData;

typedef struct SurfaceModifierData_Runtime {

  float (*vert_positions_prev)[3];
  float (*vert_velocities)[3];

  struct Mesh *mesh;

  /** Bounding volume hierarchy of the mesh faces. */
  struct BVHTreeFromMesh *bvhtree;

  int cfra_prev, verts_num;

} SurfaceModifierData_Runtime;

typedef struct SurfaceModifierData {
  ModifierData modifier;

  SurfaceModifierData_Runtime runtime;
} SurfaceModifierData;

typedef struct BooleanModifierData {
  ModifierData modifier;

  struct Object *object;
  struct Collection *collection;
  float double_threshold;
  char operation;
  char solver;
  /** #BooleanModifierMaterialMode. */
  char material_mode;
  char flag;
  char bm_flag;
  char _pad[7];
} BooleanModifierData;

typedef enum BooleanModifierMaterialMode {
  eBooleanModifierMaterialMode_Index = 0,
  eBooleanModifierMaterialMode_Transfer = 1,
} BooleanModifierMaterialMode;

/** #BooleanModifierData.operation */
typedef enum {
  eBooleanModifierOp_Intersect = 0,
  eBooleanModifierOp_Union = 1,
  eBooleanModifierOp_Difference = 2,
} BooleanModifierOp;

/** #BooleanModifierData.solver */
typedef enum {
  eBooleanModifierSolver_Fast = 0,
  eBooleanModifierSolver_Exact = 1,
} BooleanModifierSolver;

/** #BooleanModifierData.flag */
enum {
  eBooleanModifierFlag_Self = (1 << 0),
  eBooleanModifierFlag_Object = (1 << 1),
  eBooleanModifierFlag_Collection = (1 << 2),
  eBooleanModifierFlag_HoleTolerant = (1 << 3),
};

/** #BooleanModifierData.bm_flag (only used when #G_DEBUG is set). */
enum {
  eBooleanModifierBMeshFlag_BMesh_Separate = (1 << 0),
  eBooleanModifierBMeshFlag_BMesh_NoDissolve = (1 << 1),
  eBooleanModifierBMeshFlag_BMesh_NoConnectRegions = (1 << 2),
};

typedef struct MDefInfluence {
  int vertex;
  float weight;
} MDefInfluence;

typedef struct MDefCell {
  int offset;
  int influences_num;
} MDefCell;

typedef struct MeshDeformModifierData {
  ModifierData modifier;

  /** Mesh object. */
  struct Object *object;
  /** Optional vertex-group name, #MAX_VGROUP_NAME. */
  char defgrp_name[64];

  short gridsize, flag;
  char _pad[4];

  /* result of static binding */
  /** Influences. */
  MDefInfluence *bindinfluences;
  /** Offsets into influences array. */
  int *bindoffsets;
  /** Coordinates that cage was bound with. */
  float *bindcagecos;
  /** Total vertices in mesh and cage. */
  int verts_num, cage_verts_num;

  /* result of dynamic binding */
  /** Grid with dynamic binding cell points. */
  MDefCell *dyngrid;
  /** Dynamic binding vertex influences. */
  MDefInfluence *dyninfluences;
  /** Is this vertex bound or not? */
  int *dynverts;
  /** Size of the dynamic bind grid. */
  int dyngridsize;
  /** Total number of vertex influences. */
  int influences_num;
  /** Offset of the dynamic bind grid. */
  float dyncellmin[3];
  /** Width of dynamic bind cell. */
  float dyncellwidth;
  /** Matrix of cage at binding time. */
  float bindmat[4][4];

  /* deprecated storage */
  /** Deprecated inefficient storage. */
  float *bindweights;
  /** Deprecated storage of cage coords. */
  float *bindcos;

  /* runtime */
  void (*bindfunc)(struct Object *object,
                   struct MeshDeformModifierData *mmd,
                   struct Mesh *cagemesh,
                   float *vertexcos,
                   int verts_num,
                   float cagemat[4][4]);
} MeshDeformModifierData;

enum {
  MOD_MDEF_INVERT_VGROUP = (1 << 0),
  MOD_MDEF_DYNAMIC_BIND = (1 << 1),
};

typedef struct ParticleSystemModifierData {
  ModifierData modifier;

  /**
   * \note Storing the particle system pointer here is very weak, as it prevents modifiers' data
   * copying to be self-sufficient (extra external code needs to ensure the pointer remains valid
   * when the modifier data is copied from one object to another). See e.g.
   * `BKE_object_copy_particlesystems` or `BKE_object_copy_modifier`.
   */
  struct ParticleSystem *psys;
  /** Final Mesh - its topology may differ from orig mesh. */
  struct Mesh *mesh_final;
  /** Original mesh that particles are attached to. */
  struct Mesh *mesh_original;
  int totdmvert, totdmedge, totdmface;
  short flag;
  char _pad[2];
  void *_pad1;
} ParticleSystemModifierData;

typedef enum {
  eParticleSystemFlag_Pars = (1 << 0),
  eParticleSystemFlag_psys_updated = (1 << 1),
  eParticleSystemFlag_file_loaded = (1 << 2),
} ParticleSystemModifierFlag;

typedef enum {
  eParticleInstanceFlag_Parents = (1 << 0),
  eParticleInstanceFlag_Children = (1 << 1),
  eParticleInstanceFlag_Path = (1 << 2),
  eParticleInstanceFlag_Unborn = (1 << 3),
  eParticleInstanceFlag_Alive = (1 << 4),
  eParticleInstanceFlag_Dead = (1 << 5),
  eParticleInstanceFlag_KeepShape = (1 << 6),
  eParticleInstanceFlag_UseSize = (1 << 7),
} ParticleInstanceModifierFlag;

typedef enum {
  eParticleInstanceSpace_World = 0,
  eParticleInstanceSpace_Local = 1,
} ParticleInstanceModifierSpace;

typedef struct ParticleInstanceModifierData {
  ModifierData modifier;

  struct Object *ob;
  short psys, flag, axis, space;
  float position, random_position;
  float rotation, random_rotation;
  float particle_amount, particle_offset;
  /** MAX_CUSTOMDATA_LAYER_NAME. */
  char index_layer_name[68];
  /** MAX_CUSTOMDATA_LAYER_NAME. */
  char value_layer_name[68];
  void *_pad1;
} ParticleInstanceModifierData;

typedef enum {
  eExplodeFlag_CalcFaces = (1 << 0),
  eExplodeFlag_PaSize = (1 << 1),
  eExplodeFlag_EdgeCut = (1 << 2),
  eExplodeFlag_Unborn = (1 << 3),
  eExplodeFlag_Alive = (1 << 4),
  eExplodeFlag_Dead = (1 << 5),
  eExplodeFlag_INVERT_VGROUP = (1 << 6),
} ExplodeModifierFlag;

typedef struct ExplodeModifierData {
  ModifierData modifier;

  int *facepa;
  short flag, vgroup;
  float protect;
  /** MAX_CUSTOMDATA_LAYER_NAME. */
  char uvname[68];
  char _pad1[4];
  void *_pad2;
} ExplodeModifierData;

typedef struct MultiresModifierData {
  DNA_DEFINE_CXX_METHODS(MultiresModifierData)

  ModifierData modifier;

  char lvl, sculptlvl, renderlvl, totlvl;
  char simple DNA_DEPRECATED;
  char flags, _pad[2];
  short quality;
  short uv_smooth;
  short boundary_smooth;
  char _pad2[2];
} MultiresModifierData;

typedef enum {
  eMultiresModifierFlag_ControlEdges = (1 << 0),
  /* DEPRECATED, only used for versioning. */
  eMultiresModifierFlag_PlainUv_DEPRECATED = (1 << 1),
  eMultiresModifierFlag_UseCrease = (1 << 2),
  eMultiresModifierFlag_UseCustomNormals = (1 << 3),
  eMultiresModifierFlag_UseSculptBaseMesh = (1 << 4),
} MultiresModifierFlag;

/** DEPRECATED: only used for versioning. */
typedef struct FluidsimModifierData {
  ModifierData modifier;

  /** Definition is in DNA_object_fluidsim_types.h. */
  struct FluidsimSettings *fss;
  void *_pad1;
} FluidsimModifierData;

/** DEPRECATED: only used for versioning. */
typedef struct SmokeModifierData {
  ModifierData modifier;

  /** Domain, inflow, outflow, .... */
  int type;
  int _pad;
} SmokeModifierData;

typedef struct ShrinkwrapModifierData {
  ModifierData modifier;

  /** Shrink target. */
  struct Object *target;
  /** Additional shrink target. */
  struct Object *auxTarget;
  /** Optional vertex-group name, #MAX_VGROUP_NAME. */
  char vgroup_name[64];
  /** Distance offset to keep from mesh/projection point. */
  float keepDist;
  /** Shrink type projection. */
  short shrinkType;
  /** Shrink options. */
  char shrinkOpts;
  /** Shrink to surface mode. */
  char shrinkMode;
  /** Limit the projection ray cast. */
  float projLimit;
  /** Axis to project over. */
  char projAxis;

  /**
   * If using projection over vertex normal this controls the level of subsurface that must be
   * done before getting the vertex coordinates and normal.
   */
  char subsurfLevels;

  char _pad[2];
} ShrinkwrapModifierData;

/** #ShrinkwrapModifierData.shrinkType */
enum {
  MOD_SHRINKWRAP_NEAREST_SURFACE = 0,
  MOD_SHRINKWRAP_PROJECT = 1,
  MOD_SHRINKWRAP_NEAREST_VERTEX = 2,
  MOD_SHRINKWRAP_TARGET_PROJECT = 3,
};

/** #ShrinkwrapModifierData.shrinkMode */
enum {
  /** Move vertex to the surface of the target object (keepDist towards original position) */
  MOD_SHRINKWRAP_ON_SURFACE = 0,
  /** Move the vertex inside the target object; don't change if already inside */
  MOD_SHRINKWRAP_INSIDE = 1,
  /** Move the vertex outside the target object; don't change if already outside */
  MOD_SHRINKWRAP_OUTSIDE = 2,
  /** Move vertex to the surface of the target object, with keepDist towards the outside */
  MOD_SHRINKWRAP_OUTSIDE_SURFACE = 3,
  /** Move vertex to the surface of the target object, with keepDist along the normal */
  MOD_SHRINKWRAP_ABOVE_SURFACE = 4,
};

/** #ShrinkwrapModifierData.shrinkOpts */
enum {
  /** Allow shrink-wrap to move the vertex in the positive direction of axis. */
  MOD_SHRINKWRAP_PROJECT_ALLOW_POS_DIR = (1 << 0),
  /** Allow shrink-wrap to move the vertex in the negative direction of axis. */
  MOD_SHRINKWRAP_PROJECT_ALLOW_NEG_DIR = (1 << 1),

  /** ignore vertex moves if a vertex ends projected on a front face of the target */
  MOD_SHRINKWRAP_CULL_TARGET_FRONTFACE = (1 << 3),
  /** ignore vertex moves if a vertex ends projected on a back face of the target */
  MOD_SHRINKWRAP_CULL_TARGET_BACKFACE = (1 << 4),

#ifdef DNA_DEPRECATED_ALLOW
  /** distance is measure to the front face of the target */
  MOD_SHRINKWRAP_KEEP_ABOVE_SURFACE = (1 << 5),
#endif

  MOD_SHRINKWRAP_INVERT_VGROUP = (1 << 6),
  MOD_SHRINKWRAP_INVERT_CULL_TARGET = (1 << 7),
};

#define MOD_SHRINKWRAP_CULL_TARGET_MASK \
  (MOD_SHRINKWRAP_CULL_TARGET_FRONTFACE | MOD_SHRINKWRAP_CULL_TARGET_BACKFACE)

/** #ShrinkwrapModifierData.projAxis */
enum {
  /** projection over normal is used if no axis is selected */
  MOD_SHRINKWRAP_PROJECT_OVER_NORMAL = 0,
  MOD_SHRINKWRAP_PROJECT_OVER_X_AXIS = (1 << 0),
  MOD_SHRINKWRAP_PROJECT_OVER_Y_AXIS = (1 << 1),
  MOD_SHRINKWRAP_PROJECT_OVER_Z_AXIS = (1 << 2),
};

typedef struct SimpleDeformModifierData {
  ModifierData modifier;

  /** Object to control the origin of modifier space coordinates. */
  struct Object *origin;
  /** Optional vertex-group name, #MAX_VGROUP_NAME. */
  char vgroup_name[64];
  /** Factors to control simple deforms. */
  float factor;
  /** Lower and upper limit. */
  float limit[2];

  /** Deform function. */
  char mode;
  /** Lock axis (for taper and stretch). */
  char axis;
  /** Axis to perform the deform on (default is X, but can be overridden by origin. */
  char deform_axis;
  char flag;

  void *_pad1;
} SimpleDeformModifierData;

/** #SimpleDeformModifierData.flag */
enum {
  MOD_SIMPLEDEFORM_FLAG_INVERT_VGROUP = (1 << 0),
};

enum {
  MOD_SIMPLEDEFORM_MODE_TWIST = 1,
  MOD_SIMPLEDEFORM_MODE_BEND = 2,
  MOD_SIMPLEDEFORM_MODE_TAPER = 3,
  MOD_SIMPLEDEFORM_MODE_STRETCH = 4,
};

enum {
  MOD_SIMPLEDEFORM_LOCK_AXIS_X = (1 << 0),
  MOD_SIMPLEDEFORM_LOCK_AXIS_Y = (1 << 1),
  MOD_SIMPLEDEFORM_LOCK_AXIS_Z = (1 << 2),
};

typedef struct ShapeKeyModifierData {
  ModifierData modifier;
} ShapeKeyModifierData;

typedef struct SolidifyModifierData {
  ModifierData modifier;

  /** Name of vertex group to use, #MAX_VGROUP_NAME. */
  char defgrp_name[64];
  char shell_defgrp_name[64];
  char rim_defgrp_name[64];
  /** New surface offset level. */
  float offset;
  /** Midpoint of the offset. */
  float offset_fac;
  /**
   * Factor for the minimum weight to use when vertex-groups are used,
   * avoids 0.0 weights giving duplicate geometry.
   */
  float offset_fac_vg;
  /** Clamp offset based on surrounding geometry. */
  float offset_clamp;
  char mode;

  /** Variables for #MOD_SOLIDIFY_MODE_NONMANIFOLD. */
  char nonmanifold_offset_mode;
  char nonmanifold_boundary_mode;

  char _pad;
  float crease_inner;
  float crease_outer;
  float crease_rim;
  int flag;
  short mat_ofs;
  short mat_ofs_rim;

  float merge_tolerance;
  float bevel_convex;
} SolidifyModifierData;

/** #SolidifyModifierData.flag */
enum {
  MOD_SOLIDIFY_RIM = (1 << 0),
  MOD_SOLIDIFY_EVEN = (1 << 1),
  MOD_SOLIDIFY_NORMAL_CALC = (1 << 2),
  MOD_SOLIDIFY_VGROUP_INV = (1 << 3),
#ifdef DNA_DEPRECATED_ALLOW
  MOD_SOLIDIFY_RIM_MATERIAL = (1 << 4), /* deprecated, used in do_versions */
#endif
  MOD_SOLIDIFY_FLIP = (1 << 5),
  MOD_SOLIDIFY_NOSHELL = (1 << 6),
  MOD_SOLIDIFY_OFFSET_ANGLE_CLAMP = (1 << 7),
  MOD_SOLIDIFY_NONMANIFOLD_FLAT_FACES = (1 << 8),
};

/** #SolidifyModifierData.mode */
enum {
  MOD_SOLIDIFY_MODE_EXTRUDE = 0,
  MOD_SOLIDIFY_MODE_NONMANIFOLD = 1,
};

/** #SolidifyModifierData.nonmanifold_offset_mode */
enum {
  MOD_SOLIDIFY_NONMANIFOLD_OFFSET_MODE_FIXED = 0,
  MOD_SOLIDIFY_NONMANIFOLD_OFFSET_MODE_EVEN = 1,
  MOD_SOLIDIFY_NONMANIFOLD_OFFSET_MODE_CONSTRAINTS = 2,
};

/** #SolidifyModifierData.nonmanifold_boundary_mode */
enum {
  MOD_SOLIDIFY_NONMANIFOLD_BOUNDARY_MODE_NONE = 0,
  MOD_SOLIDIFY_NONMANIFOLD_BOUNDARY_MODE_ROUND = 1,
  MOD_SOLIDIFY_NONMANIFOLD_BOUNDARY_MODE_FLAT = 2,
};

typedef struct ScrewModifierData {
  ModifierData modifier;

  struct Object *ob_axis;
  unsigned int steps;
  unsigned int render_steps;
  unsigned int iter;
  float screw_ofs;
  float angle;
  float merge_dist;
  short flag;
  char axis;
  char _pad[5];
  void *_pad1;
} ScrewModifierData;

enum {
  MOD_SCREW_NORMAL_FLIP = (1 << 0),
  MOD_SCREW_NORMAL_CALC = (1 << 1),
  MOD_SCREW_OBJECT_OFFSET = (1 << 2),
  /*  MOD_SCREW_OBJECT_ANGLE   = (1 << 4), */
  MOD_SCREW_SMOOTH_SHADING = (1 << 5),
  MOD_SCREW_UV_STRETCH_U = (1 << 6),
  MOD_SCREW_UV_STRETCH_V = (1 << 7),
  MOD_SCREW_MERGE = (1 << 8),
};

typedef struct OceanModifierData {
  ModifierData modifier;

  struct Ocean *ocean;
  struct OceanCache *oceancache;

  /** Render resolution. */
  int resolution;
  /** Viewport resolution for the non-render case. */
  int viewport_resolution;

  int spatial_size;

  float wind_velocity;

  float damp;
  float smallest_wave;
  float depth;

  float wave_alignment;
  float wave_direction;
  float wave_scale;

  float chop_amount;
  float foam_coverage;
  float time;

  /* Spectrum being used. */
  int spectrum;

  /* Common JONSWAP parameters. */
  /**
   * This is the distance from a lee shore, called the fetch, or the distance
   * over which the wind blows with constant velocity.
   */
  float fetch_jonswap;
  float sharpen_peak_jonswap;

  int bakestart;
  int bakeend;

  /** FILE_MAX. */
  char cachepath[1024];
  /** MAX_CUSTOMDATA_LAYER_NAME. */
  char foamlayername[68];
  char spraylayername[68];
  char cached;
  char geometry_mode;

  char flag;
  char _pad2;

  short repeat_x;
  short repeat_y;

  int seed;

  float size;

  float foam_fade;

  char _pad[4];
} OceanModifierData;

enum {
  MOD_OCEAN_GEOM_GENERATE = 0,
  MOD_OCEAN_GEOM_DISPLACE = 1,
  MOD_OCEAN_GEOM_SIM_ONLY = 2,
};

enum {
  MOD_OCEAN_SPECTRUM_PHILLIPS = 0,
  MOD_OCEAN_SPECTRUM_PIERSON_MOSKOWITZ = 1,
  MOD_OCEAN_SPECTRUM_JONSWAP = 2,
  MOD_OCEAN_SPECTRUM_TEXEL_MARSEN_ARSLOE = 3,
};

enum {
  MOD_OCEAN_GENERATE_FOAM = (1 << 0),
  MOD_OCEAN_GENERATE_NORMALS = (1 << 1),
  MOD_OCEAN_GENERATE_SPRAY = (1 << 2),
  MOD_OCEAN_INVERT_SPRAY = (1 << 3),
};

typedef struct WarpModifierData {
  ModifierData modifier;

  /* Keep in sync with #MappingInfoModifierData. */

  struct Tex *texture;
  struct Object *map_object;
  char map_bone[64];
  /** MAX_CUSTOMDATA_LAYER_NAME. */
  char uvlayer_name[68];
  char _pad1[4];
  int uvlayer_tmp;
  int texmapping;
  /* End #MappingInfoModifierData. */

  struct Object *object_from;
  struct Object *object_to;
  /** Optional name of bone target, MAX_ID_NAME-2. */
  char bone_from[64];
  /** Optional name of bone target, MAX_ID_NAME-2. */
  char bone_to[64];

  struct CurveMapping *curfalloff;
  /** Optional vertex-group name, #MAX_VGROUP_NAME. */
  char defgrp_name[64];
  float strength;
  float falloff_radius;
  char flag;
  char falloff_type;
  char _pad2[6];
  void *_pad3;
} WarpModifierData;

/** #WarpModifierData.flag */
enum {
  MOD_WARP_VOLUME_PRESERVE = (1 << 0),
  MOD_WARP_INVERT_VGROUP = (1 << 1),
};

/** \note same as #HookModifierFalloff. */
typedef enum {
  eWarp_Falloff_None = 0,
  eWarp_Falloff_Curve = 1,
  eWarp_Falloff_Sharp = 2,     /* PROP_SHARP */
  eWarp_Falloff_Smooth = 3,    /* PROP_SMOOTH */
  eWarp_Falloff_Root = 4,      /* PROP_ROOT */
  eWarp_Falloff_Linear = 5,    /* PROP_LIN */
  eWarp_Falloff_Const = 6,     /* PROP_CONST */
  eWarp_Falloff_Sphere = 7,    /* PROP_SPHERE */
  eWarp_Falloff_InvSquare = 8, /* PROP_INVSQUARE */
  /* PROP_RANDOM not used */
} WarpModifierFalloff;

typedef struct WeightVGEditModifierData {
  ModifierData modifier;

  /** Name of vertex group to edit. #MAX_VGROUP_NAME. */
  char defgrp_name[64];

  /** Using MOD_WVG_EDIT_* flags. */
  short edit_flags;
  /** Using MOD_WVG_MAPPING_* defines. */
  short falloff_type;
  /** Weight for vertices not in vgroup. */
  float default_weight;

  /* Mapping stuff. */
  /** The custom mapping curve. */
  struct CurveMapping *cmap_curve;

  /* The add/remove vertices weight thresholds. */
  float add_threshold, rem_threshold;

  /* Masking options. */
  /** The global "influence", if no vgroup nor tex is used as mask. */
  float mask_constant;
  /** Name of mask vertex group from which to get weight factors. #MAX_VGROUP_NAME. */
  char mask_defgrp_name[64];

  /* Texture masking. */
  /** Which channel to use as weight/mask. */
  int mask_tex_use_channel;
  /** The texture. */
  struct Tex *mask_texture;
  /** Name of the map object. */
  struct Object *mask_tex_map_obj;
  /** Name of the map bone. */
  char mask_tex_map_bone[64];
  /** How to map the texture (using MOD_DISP_MAP_* enums). */
  int mask_tex_mapping;
  /** Name of the UV map. MAX_CUSTOMDATA_LAYER_NAME. */
  char mask_tex_uvlayer_name[68];

  /* Padding... */
  void *_pad1;
} WeightVGEditModifierData;

/** #WeightVGEdit.edit_flags */
enum {
  MOD_WVG_EDIT_WEIGHTS_NORMALIZE = (1 << 0),
  MOD_WVG_INVERT_FALLOFF = (1 << 1),
  MOD_WVG_EDIT_INVERT_VGROUP_MASK = (1 << 2),
  /** Add vertices with higher weight than threshold to vgroup. */
  MOD_WVG_EDIT_ADD2VG = (1 << 3),
  /** Remove vertices with lower weight than threshold from vgroup. */
  MOD_WVG_EDIT_REMFVG = (1 << 4),
};

typedef struct WeightVGMixModifierData {
  ModifierData modifier;

  /** Name of vertex group to modify/weight. #MAX_VGROUP_NAME. */
  char defgrp_name_a[64];
  /** Name of other vertex group to mix in. #MAX_VGROUP_NAME. */
  char defgrp_name_b[64];
  /** Default weight value for first vgroup. */
  float default_weight_a;
  /** Default weight value to mix in. */
  float default_weight_b;
  /** How second vgroups weights affect first ones. */
  char mix_mode;
  /** What vertices to affect. */
  char mix_set;

  char _pad0[6];

  /* Masking options. */
  /** The global "influence", if no vgroup nor tex is used as mask. */
  float mask_constant;
  /** Name of mask vertex group from which to get weight factors. #MAX_VGROUP_NAME. */
  char mask_defgrp_name[64];

  /* Texture masking. */
  /** Which channel to use as weightf. */
  int mask_tex_use_channel;
  /** The texture. */
  struct Tex *mask_texture;
  /** Name of the map object. */
  struct Object *mask_tex_map_obj;
  /** Name of the map bone. */
  char mask_tex_map_bone[64];
  /** How to map the texture. */
  int mask_tex_mapping;
  /** Name of the UV map. MAX_CUSTOMDATA_LAYER_NAME. */
  char mask_tex_uvlayer_name[68];
  char _pad1[4];

  char flag;

  /* Padding... */
  char _pad2[3];
} WeightVGMixModifierData;

/** #WeightVGMixModifierData.mix_mode (how second vgroup's weights affect first ones). */
enum {
  /** Second weights replace weights. */
  MOD_WVG_MIX_SET = 1,
  /** Second weights are added to weights. */
  MOD_WVG_MIX_ADD = 2,
  /** Second weights are subtracted from weights. */
  MOD_WVG_MIX_SUB = 3,
  /** Second weights are multiplied with weights. */
  MOD_WVG_MIX_MUL = 4,
  /** Second weights divide weights. */
  MOD_WVG_MIX_DIV = 5,
  /** Difference between second weights and weights. */
  MOD_WVG_MIX_DIF = 6,
  /** Average of both weights. */
  MOD_WVG_MIX_AVG = 7,
  /** Minimum of both weights. */
  MOD_WVG_MIX_MIN = 8,
  /** Maximum of both weights. */
  MOD_WVG_MIX_MAX = 9,
};

/** #WeightVGMixModifierData.mix_set (what vertices to affect). */
enum {
  /** Affect all vertices. */
  MOD_WVG_SET_ALL = 1,
  /** Affect only vertices in first vgroup. */
  MOD_WVG_SET_A = 2,
  /** Affect only vertices in second vgroup. */
  MOD_WVG_SET_B = 3,
  /** Affect only vertices in one vgroup or the other. */
  MOD_WVG_SET_OR = 4,
  /** Affect only vertices in both vgroups. */
  MOD_WVG_SET_AND = 5,
};

/** #WeightVGMixModifierData.flag */
enum {
  MOD_WVG_MIX_INVERT_VGROUP_MASK = (1 << 0),
  MOD_WVG_MIX_WEIGHTS_NORMALIZE = (1 << 1),
  MOD_WVG_MIX_INVERT_VGROUP_A = (1 << 2),
  MOD_WVG_MIX_INVERT_VGROUP_B = (1 << 3),
};

typedef struct WeightVGProximityModifierData {
  ModifierData modifier;

  /** Name of vertex group to modify/weight. #MAX_VGROUP_NAME. */
  char defgrp_name[64];

  /* Mapping stuff. */
  /** The custom mapping curve. */
  struct CurveMapping *cmap_curve;

  /** Modes of proximity weighting. */
  int proximity_mode;
  /** Options for proximity weighting. */
  int proximity_flags;

  /* Target object from which to calculate vertices distances. */
  struct Object *proximity_ob_target;

  /* Masking options. */
  /** The global "influence", if no vgroup nor tex is used as mask. */
  float mask_constant;
  /** Name of mask vertex group from which to get weight factors. #MAX_VGROUP_NAME. */
  char mask_defgrp_name[64];

  /* Texture masking. */
  /** Which channel to use as weightf. */
  int mask_tex_use_channel;
  /** The texture. */
  struct Tex *mask_texture;
  /** Name of the map object. */
  struct Object *mask_tex_map_obj;
  /** Name of the map bone. */
  char mask_tex_map_bone[64];
  /** How to map the texture. */
  int mask_tex_mapping;
  /** Name of the UV Map. MAX_CUSTOMDATA_LAYER_NAME. */
  char mask_tex_uvlayer_name[68];
  char _pad1[4];

  /** Distances mapping to 0.0/1.0 weights. */
  float min_dist, max_dist;

  /* Put here to avoid breaking existing struct... */
  /**
   * Mapping modes (using MOD_WVG_MAPPING_* enums). */
  short falloff_type;

  /* Padding... */
  char _pad0[2];
} WeightVGProximityModifierData;

/** #WeightVGProximityModifierData.proximity_mode */
enum {
  MOD_WVG_PROXIMITY_OBJECT = 1,   /* source vertex to other location */
  MOD_WVG_PROXIMITY_GEOMETRY = 2, /* source vertex to other geometry */
};

/** #WeightVGProximityModifierData.proximity_flags */
enum {
  /* Use nearest vertices of target obj, in MOD_WVG_PROXIMITY_GEOMETRY mode. */
  MOD_WVG_PROXIMITY_GEOM_VERTS = (1 << 0),
  /* Use nearest edges of target obj, in MOD_WVG_PROXIMITY_GEOMETRY mode. */
  MOD_WVG_PROXIMITY_GEOM_EDGES = (1 << 1),
  /* Use nearest faces of target obj, in MOD_WVG_PROXIMITY_GEOMETRY mode. */
  MOD_WVG_PROXIMITY_GEOM_FACES = (1 << 2),
  MOD_WVG_PROXIMITY_INVERT_VGROUP_MASK = (1 << 3),
  MOD_WVG_PROXIMITY_INVERT_FALLOFF = (1 << 4),
  MOD_WVG_PROXIMITY_WEIGHTS_NORMALIZE = (1 << 5),
};

/* Defines common to all WeightVG modifiers. */

/** #WeightVGProximityModifierData.falloff_type */
enum {
  MOD_WVG_MAPPING_NONE = 0,
  MOD_WVG_MAPPING_CURVE = 1,
  MOD_WVG_MAPPING_SHARP = 2,  /* PROP_SHARP */
  MOD_WVG_MAPPING_SMOOTH = 3, /* PROP_SMOOTH */
  MOD_WVG_MAPPING_ROOT = 4,   /* PROP_ROOT */
  /* PROP_LIN not used (same as NONE, here...). */
  /* PROP_CONST not used. */
  MOD_WVG_MAPPING_SPHERE = 7, /* PROP_SPHERE */
  MOD_WVG_MAPPING_RANDOM = 8, /* PROP_RANDOM */
  MOD_WVG_MAPPING_STEP = 9,   /* Median Step. */
};

/** #WeightVGProximityModifierData.mask_tex_use_channel */
enum {
  MOD_WVG_MASK_TEX_USE_INT = 1,
  MOD_WVG_MASK_TEX_USE_RED = 2,
  MOD_WVG_MASK_TEX_USE_GREEN = 3,
  MOD_WVG_MASK_TEX_USE_BLUE = 4,
  MOD_WVG_MASK_TEX_USE_HUE = 5,
  MOD_WVG_MASK_TEX_USE_SAT = 6,
  MOD_WVG_MASK_TEX_USE_VAL = 7,
  MOD_WVG_MASK_TEX_USE_ALPHA = 8,
};

typedef struct DynamicPaintModifierData {
  ModifierData modifier;

  struct DynamicPaintCanvasSettings *canvas;
  struct DynamicPaintBrushSettings *brush;
  /** UI display: canvas / brush. */
  int type;
  char _pad[4];
} DynamicPaintModifierData;

/** #DynamicPaintModifierData.type */
enum {
  MOD_DYNAMICPAINT_TYPE_CANVAS = (1 << 0),
  MOD_DYNAMICPAINT_TYPE_BRUSH = (1 << 1),
};

/** Remesh modifier. */
typedef enum eRemeshModifierFlags {
  MOD_REMESH_FLOOD_FILL = (1 << 0),
  MOD_REMESH_SMOOTH_SHADING = (1 << 1),
} RemeshModifierFlags;

typedef enum eRemeshModifierMode {
  /* blocky */
  MOD_REMESH_CENTROID = 0,
  /* smooth */
  MOD_REMESH_MASS_POINT = 1,
  /* keeps sharp edges */
  MOD_REMESH_SHARP_FEATURES = 2,
  /* Voxel remesh */
  MOD_REMESH_VOXEL = 3,
} eRemeshModifierMode;

typedef struct RemeshModifierData {
  ModifierData modifier;

  /** Flood-fill option, controls how small components can be before they are removed. */
  float threshold;

  /* ratio between size of model and grid */
  float scale;

  float hermite_num;

  /* octree depth */
  char depth;
  char flag;
  char mode;
  char _pad;

  /* OpenVDB Voxel remesh properties. */
  float voxel_size;
  float adaptivity;
} RemeshModifierData;

/** Skin modifier. */
typedef struct SkinModifierData {
  ModifierData modifier;

  float branch_smoothing;

  char flag;

  char symmetry_axes;

  char _pad[2];
} SkinModifierData;

/** #SkinModifierData.symmetry_axes */
enum {
  MOD_SKIN_SYMM_X = (1 << 0),
  MOD_SKIN_SYMM_Y = (1 << 1),
  MOD_SKIN_SYMM_Z = (1 << 2),
};

/** #SkinModifierData.flag */
enum {
  MOD_SKIN_SMOOTH_SHADING = 1,
};

/** Triangulate modifier. */
typedef struct TriangulateModifierData {
  ModifierData modifier;

  int flag;
  int quad_method;
  int ngon_method;
  int min_vertices;
} TriangulateModifierData;

/** #TriangulateModifierData.flag */
enum {
#ifdef DNA_DEPRECATED_ALLOW
  MOD_TRIANGULATE_BEAUTY = (1 << 0), /* deprecated */
#endif
  MOD_TRIANGULATE_KEEP_CUSTOMLOOP_NORMALS = 1 << 1,
};

/** #TriangulateModifierData.ngon_method triangulate method (N-gons). */
enum {
  MOD_TRIANGULATE_NGON_BEAUTY = 0,
  MOD_TRIANGULATE_NGON_EARCLIP = 1,
};

/** #TriangulateModifierData.quad_method triangulate method (quads). */
enum {
  MOD_TRIANGULATE_QUAD_BEAUTY = 0,
  MOD_TRIANGULATE_QUAD_FIXED = 1,
  MOD_TRIANGULATE_QUAD_ALTERNATE = 2,
  MOD_TRIANGULATE_QUAD_SHORTEDGE = 3,
  MOD_TRIANGULATE_QUAD_LONGEDGE = 4,
};

typedef struct LaplacianSmoothModifierData {
  ModifierData modifier;

  float lambda, lambda_border;
  char _pad1[4];
  /** #MAX_VGROUP_NAME. */
  char defgrp_name[64];
  short flag, repeat;
} LaplacianSmoothModifierData;

/** #LaplacianSmoothModifierData.flag */
enum {
  MOD_LAPLACIANSMOOTH_X = (1 << 1),
  MOD_LAPLACIANSMOOTH_Y = (1 << 2),
  MOD_LAPLACIANSMOOTH_Z = (1 << 3),
  MOD_LAPLACIANSMOOTH_PRESERVE_VOLUME = (1 << 4),
  MOD_LAPLACIANSMOOTH_NORMALIZED = (1 << 5),
  MOD_LAPLACIANSMOOTH_INVERT_VGROUP = (1 << 6),
};

typedef struct CorrectiveSmoothDeltaCache {
  /**
   * Delta's between the original positions and the smoothed positions,
   * calculated loop-tangent and which is accumulated into the vertex it uses.
   * (run-time only).
   */
  float (*deltas)[3];
  unsigned int deltas_num;

  /* Value of settings when creating the cache.
   * These are used to check if the cache should be recomputed. */
  float lambda, scale;
  short repeat, flag;
  char smooth_type, rest_source;
  char _pad[6];
} CorrectiveSmoothDeltaCache;

typedef struct CorrectiveSmoothModifierData {
  ModifierData modifier;

  /* positions set during 'bind' operator
   * use for MOD_CORRECTIVESMOOTH_RESTSOURCE_BIND */
  float (*bind_coords)[3];

  /* NOTE: -1 is used to bind. */
  unsigned int bind_coords_num;

  float lambda, scale;
  short repeat, flag;
  char smooth_type, rest_source;
  char _pad[6];

  /** #MAX_VGROUP_NAME. */
  char defgrp_name[64];

  /* runtime-only cache */
  CorrectiveSmoothDeltaCache delta_cache;
} CorrectiveSmoothModifierData;

enum {
  MOD_CORRECTIVESMOOTH_SMOOTH_SIMPLE = 0,
  MOD_CORRECTIVESMOOTH_SMOOTH_LENGTH_WEIGHT = 1,
};

enum {
  MOD_CORRECTIVESMOOTH_RESTSOURCE_ORCO = 0,
  MOD_CORRECTIVESMOOTH_RESTSOURCE_BIND = 1,
};

/** #CorrectiveSmoothModifierData.flag */
enum {
  MOD_CORRECTIVESMOOTH_INVERT_VGROUP = (1 << 0),
  MOD_CORRECTIVESMOOTH_ONLY_SMOOTH = (1 << 1),
  MOD_CORRECTIVESMOOTH_PIN_BOUNDARY = (1 << 2),
};

typedef struct UVWarpModifierData {
  ModifierData modifier;

  char axis_u, axis_v;
  short flag;
  /** Used for rotate/scale. */
  float center[2];

  float offset[2];
  float scale[2];
  float rotation;

  /** Source. */
  struct Object *object_src;
  /** Optional name of bone target, MAX_ID_NAME-2. */
  char bone_src[64];
  /** Target. */
  struct Object *object_dst;
  /** Optional name of bone target, MAX_ID_NAME-2. */
  char bone_dst[64];

  /** Optional vertex-group name, #MAX_VGROUP_NAME. */
  char vgroup_name[64];
  /** MAX_CUSTOMDATA_LAYER_NAME. */
  char uvlayer_name[68];
  char _pad[4];
} UVWarpModifierData;

/** #UVWarpModifierData.flag */
enum {
  MOD_UVWARP_INVERT_VGROUP = 1 << 0,
};

/** Mesh cache modifier. */
typedef struct MeshCacheModifierData {
  ModifierData modifier;

  char flag;
  /** File format. */
  char type;
  char time_mode;
  char play_mode;

  /* axis conversion */
  char forward_axis;
  char up_axis;
  char flip_axis;

  char interp;

  float factor;
  char deform_mode;
  char defgrp_name[64];
  char _pad[7];

  /* play_mode == MOD_MESHCACHE_PLAY_CFEA */
  float frame_start;
  float frame_scale;

  /* play_mode == MOD_MESHCACHE_PLAY_EVAL */
  /* we could use one float for all these but their purpose is very different */
  float eval_frame;
  float eval_time;
  float eval_factor;

  /** FILE_MAX. */
  char filepath[1024];
} MeshCacheModifierData;

/** #MeshCacheModifierData.flag */
enum {
  MOD_MESHCACHE_INVERT_VERTEX_GROUP = 1 << 0,
};

enum {
  MOD_MESHCACHE_TYPE_MDD = 1,
  MOD_MESHCACHE_TYPE_PC2 = 2,
};

enum {
  MOD_MESHCACHE_DEFORM_OVERWRITE = 0,
  MOD_MESHCACHE_DEFORM_INTEGRATE = 1,
};

enum {
  MOD_MESHCACHE_INTERP_NONE = 0,
  MOD_MESHCACHE_INTERP_LINEAR = 1,
  /*  MOD_MESHCACHE_INTERP_CARDINAL  = 2, */
};

enum {
  MOD_MESHCACHE_TIME_FRAME = 0,
  MOD_MESHCACHE_TIME_SECONDS = 1,
  MOD_MESHCACHE_TIME_FACTOR = 2,
};

enum {
  MOD_MESHCACHE_PLAY_CFEA = 0,
  MOD_MESHCACHE_PLAY_EVAL = 1,
};

typedef struct LaplacianDeformModifierData {
  ModifierData modifier;
  /** #MAX_VGROUP_NAME. */
  char anchor_grp_name[64];
  int verts_num, repeat;
  float *vertexco;
  /** Runtime only. */
  void *cache_system;
  short flag;
  char _pad[6];

} LaplacianDeformModifierData;

/** #LaplacianDeformModifierData.flag */
enum {
  MOD_LAPLACIANDEFORM_BIND = 1 << 0,
  MOD_LAPLACIANDEFORM_INVERT_VGROUP = 1 << 1,
};

/**
 * \note many of these options match 'solidify'.
 */
typedef struct WireframeModifierData {
  ModifierData modifier;
  /** #MAX_VGROUP_NAME. */
  char defgrp_name[64];
  float offset;
  float offset_fac;
  float offset_fac_vg;
  float crease_weight;
  short flag, mat_ofs;
  char _pad[4];
} WireframeModifierData;

enum {
  MOD_WIREFRAME_INVERT_VGROUP = (1 << 0),
  MOD_WIREFRAME_REPLACE = (1 << 1),
  MOD_WIREFRAME_BOUNDARY = (1 << 2),
  MOD_WIREFRAME_OFS_EVEN = (1 << 3),
  MOD_WIREFRAME_OFS_RELATIVE = (1 << 4),
  MOD_WIREFRAME_CREASE = (1 << 5),
};

typedef struct WeldModifierData {
  ModifierData modifier;

  /* The limit below which to merge vertices. */
  float merge_dist;
  /** Name of vertex group to use to mask, #MAX_VGROUP_NAME. */
  char defgrp_name[64];

  char mode;
  char flag;
  char _pad[2];
} WeldModifierData;

/** #WeldModifierData.flag */
enum {
  MOD_WELD_INVERT_VGROUP = (1 << 0),
  MOD_WELD_LOOSE_EDGES = (1 << 1),
};

/** #WeldModifierData.mode */
enum {
  MOD_WELD_MODE_ALL = 0,
  MOD_WELD_MODE_CONNECTED = 1,
};

typedef struct DataTransferModifierData {
  ModifierData modifier;

  struct Object *ob_source;

  /** See DT_TYPE_ enum in ED_object.hh. */
  int data_types;

  /* See MREMAP_MODE_ enum in BKE_mesh_mapping.hh */
  int vmap_mode;
  int emap_mode;
  int lmap_mode;
  int pmap_mode;

  float map_max_distance;
  float map_ray_radius;
  float islands_precision;

  char _pad1[4];

  /** DT_MULTILAYER_INDEX_MAX; See DT_FROMLAYERS_ enum in ED_object.hh. */
  int layers_select_src[5];
  /** DT_MULTILAYER_INDEX_MAX; See DT_TOLAYERS_ enum in ED_object.hh. */
  int layers_select_dst[5];

  /** See CDT_MIX_ enum in BKE_customdata.hh. */
  int mix_mode;
  float mix_factor;
  /** #MAX_VGROUP_NAME. */
  char defgrp_name[64];

  int flags;
  void *_pad2;
} DataTransferModifierData;

/** #DataTransferModifierData.flags */
enum {
  MOD_DATATRANSFER_OBSRC_TRANSFORM = 1 << 0,
  MOD_DATATRANSFER_MAP_MAXDIST = 1 << 1,
  MOD_DATATRANSFER_INVERT_VGROUP = 1 << 2,

  /* Only for UI really. */
  MOD_DATATRANSFER_USE_VERT = 1 << 28,
  MOD_DATATRANSFER_USE_EDGE = 1 << 29,
  MOD_DATATRANSFER_USE_LOOP = 1 << 30,
  MOD_DATATRANSFER_USE_POLY = 1u << 31,
};

/** Set Split Normals modifier. */
typedef struct NormalEditModifierData {
  ModifierData modifier;
  /** #MAX_VGROUP_NAME. */
  char defgrp_name[64];
  /** Source of normals, or center of ellipsoid. */
  struct Object *target;
  short mode;
  short flag;
  short mix_mode;
  char _pad[2];
  float mix_factor;
  float mix_limit;
  float offset[3];
  char _pad0[4];
  void *_pad1;
} NormalEditModifierData;

/** #NormalEditModifierData.mode */
enum {
  MOD_NORMALEDIT_MODE_RADIAL = 0,
  MOD_NORMALEDIT_MODE_DIRECTIONAL = 1,
};

/** #NormalEditModifierData.flags */
enum {
  MOD_NORMALEDIT_INVERT_VGROUP = (1 << 0),
  MOD_NORMALEDIT_USE_DIRECTION_PARALLEL = (1 << 1),
  MOD_NORMALEDIT_NO_POLYNORS_FIX = (1 << 2),
};

/** #NormalEditModifierData.mix_mode */
enum {
  MOD_NORMALEDIT_MIX_COPY = 0,
  MOD_NORMALEDIT_MIX_ADD = 1,
  MOD_NORMALEDIT_MIX_SUB = 2,
  MOD_NORMALEDIT_MIX_MUL = 3,
};

typedef struct MeshSeqCacheModifierData {
  ModifierData modifier;

  struct CacheFile *cache_file;
  /** 1024 = FILE_MAX. */
  char object_path[1024];

  char read_flag;
  char _pad[3];

  float velocity_scale;

  /* Runtime. */
  struct CacheReader *reader;
  char reader_object_path[1024];
} MeshSeqCacheModifierData;

/** #MeshSeqCacheModifierData.read_flag */
enum {
  MOD_MESHSEQ_READ_VERT = (1 << 0),
  MOD_MESHSEQ_READ_POLY = (1 << 1),
  MOD_MESHSEQ_READ_UV = (1 << 2),
  MOD_MESHSEQ_READ_COLOR = (1 << 3),

  /* Allow interpolation of mesh vertex positions. There is a heuristic to avoid interpolation when
   * the mesh topology changes, but this heuristic sometimes fails. In these cases, users can
   * disable interpolation with this flag. */
  MOD_MESHSEQ_INTERPOLATE_VERTICES = (1 << 4),

  /* Read animated custom attributes from point cache files. */
  MOD_MESHSEQ_READ_ATTRIBUTES = (1 << 5),
};

typedef struct SDefBind {
  unsigned int *vert_inds;
  unsigned int verts_num;
  int mode;
  float *vert_weights;
  float normal_dist;
  float influence;
} SDefBind;

typedef struct SDefVert {
  SDefBind *binds;
  unsigned int binds_num;
  unsigned int vertex_idx;
} SDefVert;

typedef struct SurfaceDeformModifierData {
  ModifierData modifier;

  struct Depsgraph *depsgraph;
  /** Bind target object. */
  struct Object *target;
  /** Vertex bind data. */
  SDefVert *verts;
  void *_pad1;
  float falloff;
  /* Number of vertices on the deformed mesh upon the bind process. */
  unsigned int mesh_verts_num;
  /* Number of vertices in the `verts` array of this modifier. */
  unsigned int bind_verts_num;
  /* Number of vertices and polygons on the target mesh upon bind process. */
  unsigned int target_verts_num, target_polys_num;
  int flags;
  float mat[4][4];
  float strength;
  char defgrp_name[64];
  int _pad2;
} SurfaceDeformModifierData;

/** Surface Deform modifier flags. */
enum {
  /* This indicates "do bind on next modifier evaluation" as well as "is bound". */
  MOD_SDEF_BIND = (1 << 0),
  MOD_SDEF_INVERT_VGROUP = (1 << 1),
  /* Only store bind data for nonzero vgroup weights at the time of bind. */
  MOD_SDEF_SPARSE_BIND = (1 << 2),
};

/** Surface Deform vertex bind modes. */
enum {
  MOD_SDEF_MODE_CORNER_TRIS = 0,
  MOD_SDEF_MODE_NGONS = 1,
  MOD_SDEF_MODE_CENTROID = 2,
};

typedef struct WeightedNormalModifierData {
  ModifierData modifier;

  /** #MAX_VGROUP_NAME. */
  char defgrp_name[64];
  char mode, flag;
  short weight;
  float thresh;
} WeightedNormalModifierData;

/* Name/id of the generic PROP_INT cdlayer storing face weights. */
#define MOD_WEIGHTEDNORMALS_FACEWEIGHT_CDLAYER_ID "__mod_weightednormals_faceweight"

/** #WeightedNormalModifierData.mode */
enum {
  MOD_WEIGHTEDNORMAL_MODE_FACE = 0,
  MOD_WEIGHTEDNORMAL_MODE_ANGLE = 1,
  MOD_WEIGHTEDNORMAL_MODE_FACE_ANGLE = 2,
};

/** #WeightedNormalModifierData.flag */
enum {
  MOD_WEIGHTEDNORMAL_KEEP_SHARP = (1 << 0),
  MOD_WEIGHTEDNORMAL_INVERT_VGROUP = (1 << 1),
  MOD_WEIGHTEDNORMAL_FACE_INFLUENCE = (1 << 2),
};

#define MOD_MESHSEQ_READ_ALL \
  (MOD_MESHSEQ_READ_VERT | MOD_MESHSEQ_READ_POLY | MOD_MESHSEQ_READ_UV | MOD_MESHSEQ_READ_COLOR)

typedef struct NodesModifierSettings {
  /* This stores data that is passed into the node group. */
  struct IDProperty *properties;
} NodesModifierSettings;

/**
 * Maps a name (+ optional library name) to a data-block. The name can be stored on disk and is
 * remapped to the data-block when the data is loaded.
 *
 * At run-time, #BakeDataBlockKey is used to pair up the data-block and library name.
 */
typedef struct NodesModifierDataBlockMapItem {
  /**
   * Name of the data-block. Can be empty in which case the name of the `id` below is used.
   * This only needs to be set manually when the name stored on disk does not exist in the .blend
   * file anymore, because e.g. the ID has been renamed.
   */
  char *id_name;
  /**
   * Name of the library the ID is in. Can be empty when the ID is not linked or when `id_name` is
   * empty as well and thus the names from the `id` below are used.
   */
  char *lib_name;
  /** ID that this is mapped to. */
  struct ID *id;
  /** Type of ID that is referenced by this mapping. */
  int id_type;
  char _pad[4];
} NodesModifierDataBlockMapItem;

typedef struct NodesModifierBake {
  /** An id that references a nested node in the node tree. Also see #bNestedNodeRef. */
  int id;
  /** #NodesModifierBakeFlag. */
  uint32_t flag;
  /** #NodesModifierBakeMode. */
  uint8_t bake_mode;
  char _pad[7];
  /**
   * Directory where the baked data should be stored. This is only used when
   * `NODES_MODIFIER_BAKE_CUSTOM_PATH` is set.
   */
  char *directory;
  /**
   * Frame range for the simulation and baking that is used if
   * `NODES_MODIFIER_BAKE_CUSTOM_SIMULATION_FRAME_RANGE` is set.
   */
  int frame_start;
  int frame_end;
} NodesModifierBake;

typedef struct NodesModifierPanel {
  /** ID of the corresponding panel from #bNodeTreeInterfacePanel::identifier. */
  int id;
  /** #NodesModifierPanelFlag. */
  uint32_t flag;
} NodesModifierPanel;

typedef enum NodesModifierPanelFlag {
  NODES_MODIFIER_PANEL_OPEN = 1 << 0,
} NodesModifierPanelFlag;

typedef enum NodesModifierBakeFlag {
  NODES_MODIFIER_BAKE_CUSTOM_SIMULATION_FRAME_RANGE = 1 << 0,
  NODES_MODIFIER_BAKE_CUSTOM_PATH = 1 << 1,
} NodesModifierBakeFlag;

typedef enum NodesModifierBakeMode {
  NODES_MODIFIER_BAKE_MODE_ANIMATION = 0,
  NODES_MODIFIER_BAKE_MODE_STILL = 1,
} NodesModifierBakeMode;

typedef struct NodesModifierData {
  ModifierData modifier;
  struct bNodeTree *node_group;
  struct NodesModifierSettings settings;
  /**
   * Directory where baked simulation states are stored. This may be relative to the .blend file.
   */
  char *bake_directory;
  /** NodesModifierFlag. */
  int8_t flag;

  char _pad[3];
  int bakes_num;
  NodesModifierBake *bakes;
<<<<<<< HEAD

  /**
   * Maps data-block names to actual data-blocks, so that names stored in caches or on disk can be
   * remapped to actual IDs on load. The mapping also makes sure that IDs referenced by baked data
   * are not automatically removed because they are not referenced anymore. Furthermore, it allows
   * the us to add all required IDs to the dependency graph before actually loading the baked data.
   */
  int data_block_map_items_num;
  int active_data_block_map_item;
  NodesModifierDataBlockMapItem *data_block_map_items;
=======
  char _pad2[4];
  int panels_num;
  NodesModifierPanel *panels;
>>>>>>> 5b104fb3

  NodesModifierRuntimeHandle *runtime;

#ifdef __cplusplus
  NodesModifierBake *find_bake(int id);
  const NodesModifierBake *find_bake(int id) const;
#endif
} NodesModifierData;

typedef enum NodesModifierFlag {
  NODES_MODIFIER_HIDE_DATABLOCK_SELECTOR = (1 << 0),
} NodesModifierFlag;

typedef struct MeshToVolumeModifierData {
  ModifierData modifier;

  /** This is the object that is supposed to be converted to a volume. */
  struct Object *object;

  /** MeshToVolumeModifierResolutionMode */
  int resolution_mode;
  /** Size of a voxel in object space. */
  float voxel_size;
  /** The desired amount of voxels along one axis. The actual amount of voxels might be slightly
   * different. */
  int voxel_amount;

  float interior_band_width;

  float density;
  char _pad2[4];
  void *_pad3;
} MeshToVolumeModifierData;

/** #MeshToVolumeModifierData.resolution_mode */
typedef enum MeshToVolumeModifierResolutionMode {
  MESH_TO_VOLUME_RESOLUTION_MODE_VOXEL_AMOUNT = 0,
  MESH_TO_VOLUME_RESOLUTION_MODE_VOXEL_SIZE = 1,
} MeshToVolumeModifierResolutionMode;

typedef struct VolumeDisplaceModifierData {
  ModifierData modifier;

  struct Tex *texture;
  struct Object *texture_map_object;
  int texture_map_mode;

  float strength;
  float texture_mid_level[3];
  float texture_sample_radius;
} VolumeDisplaceModifierData;

/** #VolumeDisplaceModifierData.texture_map_mode */
enum {
  MOD_VOLUME_DISPLACE_MAP_LOCAL = 0,
  MOD_VOLUME_DISPLACE_MAP_GLOBAL = 1,
  MOD_VOLUME_DISPLACE_MAP_OBJECT = 2,
};

typedef struct VolumeToMeshModifierData {
  ModifierData modifier;

  /** This is the volume object that is supposed to be converted to a mesh. */
  struct Object *object;

  float threshold;
  float adaptivity;

  /** VolumeToMeshFlag */
  uint32_t flag;

  /** VolumeToMeshResolutionMode */
  int resolution_mode;
  float voxel_size;
  int voxel_amount;

  /** MAX_NAME */
  char grid_name[64];
  void *_pad1;
} VolumeToMeshModifierData;

/** VolumeToMeshModifierData->resolution_mode */
typedef enum VolumeToMeshResolutionMode {
  VOLUME_TO_MESH_RESOLUTION_MODE_GRID = 0,
  VOLUME_TO_MESH_RESOLUTION_MODE_VOXEL_AMOUNT = 1,
  VOLUME_TO_MESH_RESOLUTION_MODE_VOXEL_SIZE = 2,
} VolumeToMeshResolutionMode;

/** VolumeToMeshModifierData->flag */
typedef enum VolumeToMeshFlag {
  VOLUME_TO_MESH_USE_SMOOTH_SHADE = 1 << 0,
} VolumeToMeshFlag;<|MERGE_RESOLUTION|>--- conflicted
+++ resolved
@@ -2414,7 +2414,6 @@
   char _pad[3];
   int bakes_num;
   NodesModifierBake *bakes;
-<<<<<<< HEAD
 
   /**
    * Maps data-block names to actual data-blocks, so that names stored in caches or on disk can be
@@ -2425,11 +2424,10 @@
   int data_block_map_items_num;
   int active_data_block_map_item;
   NodesModifierDataBlockMapItem *data_block_map_items;
-=======
+
   char _pad2[4];
   int panels_num;
   NodesModifierPanel *panels;
->>>>>>> 5b104fb3
 
   NodesModifierRuntimeHandle *runtime;
 
