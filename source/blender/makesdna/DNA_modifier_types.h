--- conflicted
+++ resolved
@@ -97,11 +97,8 @@
   eModifierType_GreasePencilSubdiv = 62,
   eModifierType_GreasePencilColor = 63,
   eModifierType_GreasePencilTint = 64,
-<<<<<<< HEAD
-  eModifierType_GreasePencilOffset = 65,
-=======
   eModifierType_GreasePencilSmooth = 65,
->>>>>>> d5766dfd
+  eModifierType_GreasePencilOffset = 66,
   NUM_MODIFIER_TYPES,
 } ModifierType;
 
@@ -2613,7 +2610,30 @@
   MOD_GREASE_PENCIL_TINT_USE_WEIGHT_AS_FACTOR = (1 << 0),
 } GreasePencilTintModifierFlag;
 
-<<<<<<< HEAD
+typedef struct GreasePencilSmoothModifierData {
+  ModifierData modifier;
+  GreasePencilModifierInfluenceData influence;
+  /** `eGreasePencilSmooth_Flag. */
+  int flag;
+  /** Factor of smooth. */
+  float factor;
+  /** How many times apply smooth. */
+  int step;
+
+  char _pad[4];
+  void *_pad1;
+} GreasePencilSmoothModifierData;
+
+typedef enum eGreasePencilSmooth_Flag {
+  MOD_GREASE_PENCIL_SMOOTH_OPEN_INFLUENCE_PANEL = (1 << 0),
+  MOD_GREASE_PENCIL_SMOOTH_MOD_LOCATION = (1 << 1),
+  MOD_GREASE_PENCIL_SMOOTH_MOD_STRENGTH = (1 << 2),
+  MOD_GREASE_PENCIL_SMOOTH_MOD_THICKNESS = (1 << 3),
+  MOD_GREASE_PENCIL_SMOOTH_MOD_UV = (1 << 4),
+  MOD_GREASE_PENCIL_SMOOTH_KEEP_SHAPE = (1 << 5),
+  MOD_GREASE_PENCIL_SMOOTH_SMOOTH_ENDS = (1 << 6),
+} eGreasePencilSmooth_Flag;
+
 typedef struct GreasePencilOffsetModifierData {
   ModifierData modifier;
   GreasePencilModifierInfluenceData influence;
@@ -2645,29 +2665,4 @@
   MOD_GREASE_PENCIL_OFFSET_LAYER = 1,
   MOD_GREASE_PENCIL_OFFSET_MATERIAL = 2,
   MOD_GREASE_PENCIL_OFFSET_STROKE = 3,
-} GreasePencilOffsetModifierMode;
-=======
-typedef struct GreasePencilSmoothModifierData {
-  ModifierData modifier;
-  GreasePencilModifierInfluenceData influence;
-  /** `eGreasePencilSmooth_Flag. */
-  int flag;
-  /** Factor of smooth. */
-  float factor;
-  /** How many times apply smooth. */
-  int step;
-
-  char _pad[4];
-  void *_pad1;
-} GreasePencilSmoothModifierData;
-
-typedef enum eGreasePencilSmooth_Flag {
-  MOD_GREASE_PENCIL_SMOOTH_OPEN_INFLUENCE_PANEL = (1 << 0),
-  MOD_GREASE_PENCIL_SMOOTH_MOD_LOCATION = (1 << 1),
-  MOD_GREASE_PENCIL_SMOOTH_MOD_STRENGTH = (1 << 2),
-  MOD_GREASE_PENCIL_SMOOTH_MOD_THICKNESS = (1 << 3),
-  MOD_GREASE_PENCIL_SMOOTH_MOD_UV = (1 << 4),
-  MOD_GREASE_PENCIL_SMOOTH_KEEP_SHAPE = (1 << 5),
-  MOD_GREASE_PENCIL_SMOOTH_SMOOTH_ENDS = (1 << 6),
-} eGreasePencilSmooth_Flag;
->>>>>>> d5766dfd
+} GreasePencilOffsetModifierMode;