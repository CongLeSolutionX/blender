/* SPDX-FileCopyrightText: 2023 Blender Authors
 *
 * SPDX-License-Identifier: GPL-2.0-or-later */

/** \file
 * \ingroup DNA
 */

#pragma once

#include "BLI_utildefines.h"

#include "DNA_defs.h"
#include "DNA_listBase.h"
#include "DNA_session_uid_types.h"

#ifdef __cplusplus
#  include "BLI_span.hh"

namespace blender {
struct NodesModifierRuntime;
}
using NodesModifierRuntimeHandle = blender::NodesModifierRuntime;
#else
typedef struct NodesModifierRuntimeHandle NodesModifierRuntimeHandle;
#endif

/* WARNING ALERT! TYPEDEF VALUES ARE WRITTEN IN FILES! SO DO NOT CHANGE!
 * (ONLY ADD NEW ITEMS AT THE END)
 */

struct Mesh;

typedef enum ModifierType {
  eModifierType_None = 0,
  eModifierType_Subsurf = 1,
  eModifierType_Lattice = 2,
  eModifierType_Curve = 3,
  eModifierType_Build = 4,
  eModifierType_Mirror = 5,
  eModifierType_Decimate = 6,
  eModifierType_Wave = 7,
  eModifierType_Armature = 8,
  eModifierType_Hook = 9,
  eModifierType_Softbody = 10,
  eModifierType_Boolean = 11,
  eModifierType_Array = 12,
  eModifierType_EdgeSplit = 13,
  eModifierType_Displace = 14,
  eModifierType_UVProject = 15,
  eModifierType_Smooth = 16,
  eModifierType_Cast = 17,
  eModifierType_MeshDeform = 18,
  eModifierType_ParticleSystem = 19,
  eModifierType_ParticleInstance = 20,
  eModifierType_Explode = 21,
  eModifierType_Cloth = 22,
  eModifierType_Collision = 23,
  eModifierType_Bevel = 24,
  eModifierType_Shrinkwrap = 25,
  eModifierType_Fluidsim = 26,
  eModifierType_Mask = 27,
  eModifierType_SimpleDeform = 28,
  eModifierType_Multires = 29,
  eModifierType_Surface = 30,
#ifdef DNA_DEPRECATED_ALLOW
  eModifierType_Smoke = 31,
#endif
  eModifierType_ShapeKey = 32,
  eModifierType_Solidify = 33,
  eModifierType_Screw = 34,
  eModifierType_Warp = 35,
  eModifierType_WeightVGEdit = 36,
  eModifierType_WeightVGMix = 37,
  eModifierType_WeightVGProximity = 38,
  eModifierType_Ocean = 39,
  eModifierType_DynamicPaint = 40,
  eModifierType_Remesh = 41,
  eModifierType_Skin = 42,
  eModifierType_LaplacianSmooth = 43,
  eModifierType_Triangulate = 44,
  eModifierType_UVWarp = 45,
  eModifierType_MeshCache = 46,
  eModifierType_LaplacianDeform = 47,
  eModifierType_Wireframe = 48,
  eModifierType_DataTransfer = 49,
  eModifierType_NormalEdit = 50,
  eModifierType_CorrectiveSmooth = 51,
  eModifierType_MeshSequenceCache = 52,
  eModifierType_SurfaceDeform = 53,
  eModifierType_WeightedNormal = 54,
  eModifierType_Weld = 55,
  eModifierType_Fluid = 56,
  eModifierType_Nodes = 57,
  eModifierType_MeshToVolume = 58,
  eModifierType_VolumeDisplace = 59,
  eModifierType_VolumeToMesh = 60,
  eModifierType_GreasePencilOpacity = 61,
  eModifierType_GreasePencilSubdiv = 62,
  eModifierType_GreasePencilColor = 63,
  eModifierType_GreasePencilTint = 64,
  eModifierType_GreasePencilSmooth = 65,
  eModifierType_GreasePencilOffset = 66,
  eModifierType_GreasePencilNoise = 67,
  eModifierType_GreasePencilMirror = 68,
  eModifierType_GreasePencilThickness = 69,
  eModifierType_GreasePencilLattice = 70,
  eModifierType_GreasePencilDash = 71,
  eModifierType_GreasePencilMultiply = 72,
  eModifierType_GreasePencilLength = 73,
  eModifierType_GreasePencilWeightAngle = 74,
  eModifierType_GreasePencilArray = 75,
  eModifierType_GreasePencilWeightProximity = 76,
<<<<<<< HEAD
  eModifierType_GreasePencilEnvelope = 77,
=======
  eModifierType_GreasePencilHook = 77,
>>>>>>> 2a080550
  NUM_MODIFIER_TYPES,
} ModifierType;

typedef enum ModifierMode {
  eModifierMode_Realtime = (1 << 0),
  eModifierMode_Render = (1 << 1),
  eModifierMode_Editmode = (1 << 2),
  eModifierMode_OnCage = (1 << 3),
#ifdef DNA_DEPRECATED_ALLOW
  /** Old modifier box expansion, just for versioning. */
  eModifierMode_Expanded_DEPRECATED = (1 << 4),
#endif
  eModifierMode_Virtual = (1 << 5),
  eModifierMode_ApplyOnSpline = (1 << 6),
  eModifierMode_DisableTemporary = (1u << 31),
} ModifierMode;
ENUM_OPERATORS(ModifierMode, eModifierMode_DisableTemporary);

typedef struct ModifierData {
  struct ModifierData *next, *prev;

  int type, mode;
  /** Time in seconds that the modifier took to evaluate. This is only set on evaluated objects. */
  float execution_time;
  short flag;
  /** An "expand" bit for each of the modifier's (sub)panels (#uiPanelDataExpansion). */
  short ui_expand_flag;
  /**
   * Bits that can be used for open-states of layout panels in the modifier. This can replace
   * `ui_expand_flag` once all modifiers use layout panels. Currently, trying to reuse the same
   * flags is problematic, because the bits in `ui_expand_flag` are mapped to panels automatically
   * and easily conflict with the explicit mapping of bits to panels here.
   */
  uint16_t layout_panel_open_flag;
  char _pad[2];
  /**
   * Uniquely identifies the modifier within the object. This identifier is stable across Blender
   * sessions. Modifiers on the original and corresponding evaluated object have matching
   * identifiers. The identifier stays the same if the modifier is renamed or moved in the modifier
   * stack.
   *
   * A valid identifier is non-negative (>= 1). Modifiers that are currently not on an object may
   * have invalid identifiers. It has to be initialized with #BKE_modifiers_persistent_uid_init
   * when it is added to an object.
   */
  int persistent_uid;
  /** MAX_NAME. */
  char name[64];

  char *error;

  /** Runtime field which contains runtime data which is specific to a modifier type. */
  void *runtime;
} ModifierData;

typedef enum {
  /** This modifier has been inserted in local override, and hence can be fully edited. */
  eModifierFlag_OverrideLibrary_Local = (1 << 0),
  /** This modifier does not own its caches, but instead shares them with another modifier. */
  eModifierFlag_SharedCaches = (1 << 1),
  /**
   * This modifier is the object's active modifier. Used for context in the node editor.
   * Only one modifier on an object should have this flag set.
   */
  eModifierFlag_Active = (1 << 2),
  /**
   * Only set on modifiers in evaluated objects. The flag indicates that the user modified inputs
   * to the modifier which might invalidate simulation caches.
   */
  eModifierFlag_UserModified = (1 << 3),
} ModifierFlag;

/**
 * \note Not a real modifier.
 */
typedef struct MappingInfoModifierData {
  ModifierData modifier;

  struct Tex *texture;
  struct Object *map_object;
  char map_bone[64];
  /** MAX_CUSTOMDATA_LAYER_NAME. */
  char uvlayer_name[68];
  char _pad1[4];
  int uvlayer_tmp;
  int texmapping;
} MappingInfoModifierData;

typedef enum {
  eSubsurfModifierFlag_Incremental = (1 << 0),
  eSubsurfModifierFlag_DebugIncr = (1 << 1),
  eSubsurfModifierFlag_ControlEdges = (1 << 2),
  /* DEPRECATED, ONLY USED FOR DO-VERSIONS */
  eSubsurfModifierFlag_SubsurfUv_DEPRECATED = (1 << 3),
  eSubsurfModifierFlag_UseCrease = (1 << 4),
  eSubsurfModifierFlag_UseCustomNormals = (1 << 5),
  eSubsurfModifierFlag_UseRecursiveSubdivision = (1 << 6),
} SubsurfModifierFlag;

typedef enum {
  SUBSURF_TYPE_CATMULL_CLARK = 0,
  SUBSURF_TYPE_SIMPLE = 1,
} eSubsurfModifierType;

typedef enum {
  SUBSURF_UV_SMOOTH_NONE = 0,
  SUBSURF_UV_SMOOTH_PRESERVE_CORNERS = 1,
  SUBSURF_UV_SMOOTH_PRESERVE_CORNERS_AND_JUNCTIONS = 2,
  SUBSURF_UV_SMOOTH_PRESERVE_CORNERS_JUNCTIONS_AND_CONCAVE = 3,
  SUBSURF_UV_SMOOTH_PRESERVE_BOUNDARIES = 4,
  SUBSURF_UV_SMOOTH_ALL = 5,
} eSubsurfUVSmooth;

typedef enum {
  SUBSURF_BOUNDARY_SMOOTH_ALL = 0,
  SUBSURF_BOUNDARY_SMOOTH_PRESERVE_CORNERS = 1,
} eSubsurfBoundarySmooth;

typedef struct SubsurfModifierData {
  ModifierData modifier;

  short subdivType, levels, renderLevels, flags;
  short uv_smooth;
  short quality;
  short boundary_smooth;
  char _pad[2];

  /* TODO(sergey): Get rid of those with the old CCG subdivision code. */
  void *emCache, *mCache;
} SubsurfModifierData;

typedef struct LatticeModifierData {
  ModifierData modifier;

  struct Object *object;
  /** Optional vertex-group name, #MAX_VGROUP_NAME. */
  char name[64];
  float strength;
  short flag;
  char _pad[2];
  void *_pad1;
} LatticeModifierData;

/** #LatticeModifierData.flag */
enum {
  MOD_LATTICE_INVERT_VGROUP = (1 << 0),
};

typedef struct CurveModifierData {
  ModifierData modifier;

  struct Object *object;
  /** Optional vertex-group name, #MAX_VGROUP_NAME. */
  char name[64];
  /** Axis along which curve deforms. */
  short defaxis;
  short flag;
  char _pad[4];
  void *_pad1;
} CurveModifierData;

/** #CurveModifierData.flag */
enum {
  MOD_CURVE_INVERT_VGROUP = (1 << 0),
};

/** #CurveModifierData.defaxis */
enum {
  MOD_CURVE_POSX = 1,
  MOD_CURVE_POSY = 2,
  MOD_CURVE_POSZ = 3,
  MOD_CURVE_NEGX = 4,
  MOD_CURVE_NEGY = 5,
  MOD_CURVE_NEGZ = 6,
};

typedef struct BuildModifierData {
  ModifierData modifier;

  float start, length;
  short flag;

  /** (bool) whether order of vertices is randomized - legacy files (for readfile conversion). */
  short randomize;
  /** (int) random seed. */
  int seed;
} BuildModifierData;

/** #BuildModifierData.flag */
enum {
  /** order of vertices is randomized */
  MOD_BUILD_FLAG_RANDOMIZE = (1 << 0),
  /** frame range is reversed, resulting in a deconstruction effect */
  MOD_BUILD_FLAG_REVERSE = (1 << 1),
};

/** Mask Modifier. */
typedef struct MaskModifierData {
  ModifierData modifier;

  /** Armature to use to in place of hardcoded vgroup. */
  struct Object *ob_arm;
  /** Name of vertex group to use to mask, #MAX_VGROUP_NAME. */
  char vgroup[64];

  /** Using armature or hardcoded vgroup. */
  short mode;
  /** Flags for various things. */
  short flag;
  float threshold;
  void *_pad1;
} MaskModifierData;

/** #MaskModifierData.mode */
enum {
  MOD_MASK_MODE_VGROUP = 0,
  MOD_MASK_MODE_ARM = 1,
};

/** #MaskModifierData.flag */
enum {
  MOD_MASK_INV = (1 << 0),
  MOD_MASK_SMOOTH = (1 << 1),
};

typedef struct ArrayModifierData {
  ModifierData modifier;

  /** The object with which to cap the start of the array. */
  struct Object *start_cap;
  /** The object with which to cap the end of the array. */
  struct Object *end_cap;
  /** The curve object to use for #MOD_ARR_FITCURVE. */
  struct Object *curve_ob;
  /** The object to use for object offset. */
  struct Object *offset_ob;
  /**
   * A constant duplicate offset;
   * 1 means the duplicates are 1 unit apart.
   */
  float offset[3];
  /**
   * A scaled factor for duplicate offsets;
   * 1 means the duplicates are 1 object-width apart.
   */
  float scale[3];
  /** The length over which to distribute the duplicates. */
  float length;
  /** The limit below which to merge vertices in adjacent duplicates. */
  float merge_dist;
  /**
   * Determines how duplicate count is calculated; one of:
   * - #MOD_ARR_FIXEDCOUNT -> fixed.
   * - #MOD_ARR_FITLENGTH  -> calculated to fit a set length.
   * - #MOD_ARR_FITCURVE   -> calculated to fit the length of a Curve object.
   */
  int fit_type;
  /**
   * Flags specifying how total offset is calculated; binary OR of:
   * - #MOD_ARR_OFF_CONST    -> total offset += offset.
   * - #MOD_ARR_OFF_RELATIVE -> total offset += relative * object width.
   * - #MOD_ARR_OFF_OBJ      -> total offset += offset_ob's matrix.
   * Total offset is the sum of the individual enabled offsets.
   */
  int offset_type;
  /**
   * General flags:
   * #MOD_ARR_MERGE -> merge vertices in adjacent duplicates.
   */
  int flags;
  /** The number of duplicates to generate for #MOD_ARR_FIXEDCOUNT. */
  int count;
  float uv_offset[2];
} ArrayModifierData;

/** #ArrayModifierData.fit_type */
enum {
  MOD_ARR_FIXEDCOUNT = 0,
  MOD_ARR_FITLENGTH = 1,
  MOD_ARR_FITCURVE = 2,
};

/** #ArrayModifierData.offset_type */
enum {
  MOD_ARR_OFF_CONST = (1 << 0),
  MOD_ARR_OFF_RELATIVE = (1 << 1),
  MOD_ARR_OFF_OBJ = (1 << 2),
};

/** #ArrayModifierData.flags */
enum {
  MOD_ARR_MERGE = (1 << 0),
  MOD_ARR_MERGEFINAL = (1 << 1),
};

typedef struct MirrorModifierData {
  ModifierData modifier;

  /** Deprecated, use flag instead. */
  short axis DNA_DEPRECATED;
  short flag;
  float tolerance;
  float bisect_threshold;

  /** Mirror modifier used to merge the old vertex into its new copy, which would break code
   * relying on access to the original geometry vertices. However, modifying this behavior to the
   * correct one (i.e. merging the copy vertices into their original sources) has several potential
   * effects on other modifiers and tools, so we need to keep that incorrect behavior for existing
   * modifiers, and only use the new correct one for new modifiers. */
  uint8_t use_correct_order_on_merge;

  char _pad[3];
  float uv_offset[2];
  float uv_offset_copy[2];
  struct Object *mirror_ob;
  void *_pad1;
} MirrorModifierData;

/** #MirrorModifierData.flag */
enum {
  MOD_MIR_CLIPPING = (1 << 0),
  MOD_MIR_MIRROR_U = (1 << 1),
  MOD_MIR_MIRROR_V = (1 << 2),
  MOD_MIR_AXIS_X = (1 << 3),
  MOD_MIR_AXIS_Y = (1 << 4),
  MOD_MIR_AXIS_Z = (1 << 5),
  MOD_MIR_VGROUP = (1 << 6),
  MOD_MIR_NO_MERGE = (1 << 7),
  MOD_MIR_BISECT_AXIS_X = (1 << 8),
  MOD_MIR_BISECT_AXIS_Y = (1 << 9),
  MOD_MIR_BISECT_AXIS_Z = (1 << 10),
  MOD_MIR_BISECT_FLIP_AXIS_X = (1 << 11),
  MOD_MIR_BISECT_FLIP_AXIS_Y = (1 << 12),
  MOD_MIR_BISECT_FLIP_AXIS_Z = (1 << 13),
  MOD_MIR_MIRROR_UDIM = (1 << 14),
};

typedef struct EdgeSplitModifierData {
  ModifierData modifier;

  /** Angle above which edges should be split. */
  float split_angle;
  int flags;
} EdgeSplitModifierData;

/** #EdgeSplitModifierData.flags */
enum {
  MOD_EDGESPLIT_FROMANGLE = (1 << 1),
  MOD_EDGESPLIT_FROMFLAG = (1 << 2),
};

typedef struct BevelModifierData {
  ModifierData modifier;

  /** The "raw" bevel value (distance/amount to bevel). */
  float value;
  /** The resolution (as originally coded, it is the number of recursive bevels). */
  int res;
  /** General option flags. */
  short flags;
  /** Used to interpret the bevel value. */
  short val_flags;
  /** For the type and how we build the bevel's profile. */
  short profile_type;
  /** Flags to tell the tool how to limit the bevel. */
  short lim_flags;
  /** Flags to direct how edge weights are applied to verts. */
  short e_flags;
  /** Material index if >= 0, else material inherited from surrounding faces. */
  short mat;
  short edge_flags;
  short face_str_mode;
  /** Patterns to use for mitering non-reflex and reflex miter edges */
  short miter_inner;
  short miter_outer;
  /** The method to use for creating >2-way intersections */
  short vmesh_method;
  /** Whether to affect vertices or edges. */
  char affect_type;
  char _pad;
  /** Controls profile shape (0->1, .5 is round). */
  float profile;
  /** if the MOD_BEVEL_ANGLE is set,
   * this will be how "sharp" an edge must be before it gets beveled */
  float bevel_angle;
  float spread;
  /** if the MOD_BEVEL_VWEIGHT option is set,
   * this will be the name of the vert group, #MAX_VGROUP_NAME */
  char defgrp_name[64];

  char _pad1[4];
  /** Curve info for the custom profile */
  struct CurveProfile *custom_profile;

  void *_pad2;
} BevelModifierData;

/** #BevelModifierData.flags and BevelModifierData.lim_flags */
enum {
#ifdef DNA_DEPRECATED_ALLOW
  MOD_BEVEL_VERT_DEPRECATED = (1 << 1),
#endif
  MOD_BEVEL_INVERT_VGROUP = (1 << 2),
  MOD_BEVEL_ANGLE = (1 << 3),
  MOD_BEVEL_WEIGHT = (1 << 4),
  MOD_BEVEL_VGROUP = (1 << 5),
/* unused                  = (1 << 6), */
#ifdef DNA_DEPRECATED_ALLOW
  MOD_BEVEL_CUSTOM_PROFILE_DEPRECATED = (1 << 7),
#endif
  /* unused                  = (1 << 8), */
  /* unused                  = (1 << 9), */
  /* unused                  = (1 << 10), */
  /* unused                  = (1 << 11), */
  /* unused                  = (1 << 12), */
  MOD_BEVEL_OVERLAP_OK = (1 << 13),
  MOD_BEVEL_EVEN_WIDTHS = (1 << 14),
  MOD_BEVEL_HARDEN_NORMALS = (1 << 15),
};

/** #BevelModifierData.val_flags (not used as flags any more) */
enum {
  MOD_BEVEL_AMT_OFFSET = 0,
  MOD_BEVEL_AMT_WIDTH = 1,
  MOD_BEVEL_AMT_DEPTH = 2,
  MOD_BEVEL_AMT_PERCENT = 3,
  MOD_BEVEL_AMT_ABSOLUTE = 4,
};

/** #BevelModifierData.profile_type */
enum {
  MOD_BEVEL_PROFILE_SUPERELLIPSE = 0,
  MOD_BEVEL_PROFILE_CUSTOM = 1,
};

/** #BevelModifierData.edge_flags */
enum {
  MOD_BEVEL_MARK_SEAM = (1 << 0),
  MOD_BEVEL_MARK_SHARP = (1 << 1),
};

/** #BevelModifierData.face_str_mode */
enum {
  MOD_BEVEL_FACE_STRENGTH_NONE = 0,
  MOD_BEVEL_FACE_STRENGTH_NEW = 1,
  MOD_BEVEL_FACE_STRENGTH_AFFECTED = 2,
  MOD_BEVEL_FACE_STRENGTH_ALL = 3,
};

/** #BevelModifier.miter_inner & #BevelModifier.miter_outer */
enum {
  MOD_BEVEL_MITER_SHARP = 0,
  MOD_BEVEL_MITER_PATCH = 1,
  MOD_BEVEL_MITER_ARC = 2,
};

/** #BevelModifier.vmesh_method */
enum {
  MOD_BEVEL_VMESH_ADJ = 0,
  MOD_BEVEL_VMESH_CUTOFF = 1,
};

/** #BevelModifier.affect_type */
enum {
  MOD_BEVEL_AFFECT_VERTICES = 0,
  MOD_BEVEL_AFFECT_EDGES = 1,
};

typedef struct FluidModifierData {
  ModifierData modifier;

  struct FluidDomainSettings *domain;
  /** Inflow, outflow, smoke objects. */
  struct FluidFlowSettings *flow;
  /** Effector objects (collision, guiding). */
  struct FluidEffectorSettings *effector;
  float time;
  /** Domain, inflow, outflow, .... */
  int type;
  void *_pad1;
} FluidModifierData;

/** #FluidModifierData.type */
enum {
  MOD_FLUID_TYPE_DOMAIN = (1 << 0),
  MOD_FLUID_TYPE_FLOW = (1 << 1),
  MOD_FLUID_TYPE_EFFEC = (1 << 2),
};

typedef struct DisplaceModifierData {
  ModifierData modifier;

  /* Keep in sync with #MappingInfoModifierData. */

  struct Tex *texture;
  struct Object *map_object;
  char map_bone[64];
  /** MAX_CUSTOMDATA_LAYER_NAME. */
  char uvlayer_name[68];
  char _pad1[4];
  int uvlayer_tmp;
  int texmapping;
  /* end MappingInfoModifierData */

  float strength;
  int direction;
  /** #MAX_VGROUP_NAME. */
  char defgrp_name[64];
  float midlevel;
  int space;
  short flag;
  char _pad2[6];
} DisplaceModifierData;

/** #DisplaceModifierData.flag */
enum {
  MOD_DISP_INVERT_VGROUP = (1 << 0),
};

/** #DisplaceModifierData.direction */
enum {
  MOD_DISP_DIR_X = 0,
  MOD_DISP_DIR_Y = 1,
  MOD_DISP_DIR_Z = 2,
  MOD_DISP_DIR_NOR = 3,
  MOD_DISP_DIR_RGB_XYZ = 4,
  MOD_DISP_DIR_CLNOR = 5,
};

/** #DisplaceModifierData.texmapping */
enum {
  MOD_DISP_MAP_LOCAL = 0,
  MOD_DISP_MAP_GLOBAL = 1,
  MOD_DISP_MAP_OBJECT = 2,
  MOD_DISP_MAP_UV = 3,
};

/** #DisplaceModifierData.space */
enum {
  MOD_DISP_SPACE_LOCAL = 0,
  MOD_DISP_SPACE_GLOBAL = 1,
};

typedef struct UVProjectModifierData {
  ModifierData modifier;
  /**
   * The objects which do the projecting.
   * \note 10=MOD_UVPROJECT_MAXPROJECTORS.
   */
  struct Object *projectors[10];
  char _pad2[4];
  int projectors_num;
  float aspectx, aspecty;
  float scalex, scaley;
  /** MAX_CUSTOMDATA_LAYER_NAME. */
  char uvlayer_name[68];
  int uvlayer_tmp;
} UVProjectModifierData;

#define MOD_UVPROJECT_MAXPROJECTORS 10

typedef struct DecimateModifierData {
  ModifierData modifier;

  /** (mode == MOD_DECIM_MODE_COLLAPSE). */
  float percent;
  /** (mode == MOD_DECIM_MODE_UNSUBDIV). */
  short iter;
  /** (mode == MOD_DECIM_MODE_DISSOLVE). */
  char delimit;
  /** (mode == MOD_DECIM_MODE_COLLAPSE). */
  char symmetry_axis;
  /** (mode == MOD_DECIM_MODE_DISSOLVE). */
  float angle;

  /** #MAX_VGROUP_NAME. */
  char defgrp_name[64];
  float defgrp_factor;
  short flag, mode;

  /** runtime only. */
  int face_count;
} DecimateModifierData;

enum {
  MOD_DECIM_FLAG_INVERT_VGROUP = (1 << 0),
  /** For collapse only. don't convert triangle pairs back to quads. */
  MOD_DECIM_FLAG_TRIANGULATE = (1 << 1),
  /** for dissolve only. collapse all verts between 2 faces */
  MOD_DECIM_FLAG_ALL_BOUNDARY_VERTS = (1 << 2),
  MOD_DECIM_FLAG_SYMMETRY = (1 << 3),
};

enum {
  MOD_DECIM_MODE_COLLAPSE = 0,
  MOD_DECIM_MODE_UNSUBDIV = 1,
  /** called planar in the UI */
  MOD_DECIM_MODE_DISSOLVE = 2,
};

typedef struct SmoothModifierData {
  ModifierData modifier;
  float fac;
  /** #MAX_VGROUP_NAME. */
  char defgrp_name[64];
  short flag, repeat;

} SmoothModifierData;

/** #SmoothModifierData.flag */
enum {
  MOD_SMOOTH_INVERT_VGROUP = (1 << 0),
  MOD_SMOOTH_X = (1 << 1),
  MOD_SMOOTH_Y = (1 << 2),
  MOD_SMOOTH_Z = (1 << 3),
};

typedef struct CastModifierData {
  ModifierData modifier;

  struct Object *object;
  float fac;
  float radius;
  float size;
  /** #MAX_VGROUP_NAME. */
  char defgrp_name[64];
  short flag;
  /** Cast modifier projection type. */
  short type;
  void *_pad1;
} CastModifierData;

/** #CastModifierData.flag */
enum {
  /* And what bout (1 << 0) flag? ;) */
  MOD_CAST_INVERT_VGROUP = (1 << 0),
  MOD_CAST_X = (1 << 1),
  MOD_CAST_Y = (1 << 2),
  MOD_CAST_Z = (1 << 3),
  MOD_CAST_USE_OB_TRANSFORM = (1 << 4),
  MOD_CAST_SIZE_FROM_RADIUS = (1 << 5),
};

/** #CastModifierData.type */
enum {
  MOD_CAST_TYPE_SPHERE = 0,
  MOD_CAST_TYPE_CYLINDER = 1,
  MOD_CAST_TYPE_CUBOID = 2,
};

typedef struct WaveModifierData {
  ModifierData modifier;

  /* Keep in sync with #MappingInfoModifierData. */

  struct Tex *texture;
  struct Object *map_object;
  char map_bone[64];
  /** MAX_CUSTOMDATA_LAYER_NAME. */
  char uvlayer_name[68];
  char _pad1[4];
  int uvlayer_tmp;
  int texmapping;
  /* End MappingInfoModifierData. */

  struct Object *objectcenter;
  /** #MAX_VGROUP_NAME. */
  char defgrp_name[64];

  short flag;
  char _pad2[2];

  float startx, starty, height, width;
  float narrow, speed, damp, falloff;

  float timeoffs, lifetime;
  char _pad3[4];
  void *_pad4;
} WaveModifierData;

/** #WaveModifierData.flag */
enum {
  MOD_WAVE_INVERT_VGROUP = (1 << 0),
  MOD_WAVE_X = (1 << 1),
  MOD_WAVE_Y = (1 << 2),
  MOD_WAVE_CYCL = (1 << 3),
  MOD_WAVE_NORM = (1 << 4),
  MOD_WAVE_NORM_X = (1 << 5),
  MOD_WAVE_NORM_Y = (1 << 6),
  MOD_WAVE_NORM_Z = (1 << 7),
};

typedef struct ArmatureModifierData {
  ModifierData modifier;

  /** #eArmature_DeformFlag use instead of #bArmature.deformflag. */
  short deformflag, multi;
  char _pad2[4];
  struct Object *object;
  /** Stored input of previous modifier, for vertex-group blending. */
  float (*vert_coords_prev)[3];
  /** #MAX_VGROUP_NAME. */
  char defgrp_name[64];
} ArmatureModifierData;

enum {
  MOD_HOOK_UNIFORM_SPACE = (1 << 0),
  MOD_HOOK_INVERT_VGROUP = (1 << 1),
};

/** \note same as #WarpModifierFalloff */
typedef enum {
  eHook_Falloff_None = 0,
  eHook_Falloff_Curve = 1,
  eHook_Falloff_Sharp = 2,     /* PROP_SHARP */
  eHook_Falloff_Smooth = 3,    /* PROP_SMOOTH */
  eHook_Falloff_Root = 4,      /* PROP_ROOT */
  eHook_Falloff_Linear = 5,    /* PROP_LIN */
  eHook_Falloff_Const = 6,     /* PROP_CONST */
  eHook_Falloff_Sphere = 7,    /* PROP_SPHERE */
  eHook_Falloff_InvSquare = 8, /* PROP_INVSQUARE */
  /* PROP_RANDOM not used */
} HookModifierFalloff;

typedef struct HookModifierData {
  ModifierData modifier;

  struct Object *object;
  /** Optional name of bone target, MAX_ID_NAME-2. */
  char subtarget[64];

  char flag;
  /** Use enums from WarpModifier (exact same functionality). */
  char falloff_type;
  char _pad[6];
  /** Matrix making current transform unmodified. */
  float parentinv[4][4];
  /** Visualization of hook. */
  float cent[3];
  /** If not zero, falloff is distance where influence zero. */
  float falloff;

  struct CurveMapping *curfalloff;

  /** If NULL, it's using vertex-group. */
  int *indexar;
  int indexar_num;
  float force;
  /** Optional vertex-group name, #MAX_VGROUP_NAME. */
  char name[64];
  void *_pad1;
} HookModifierData;

typedef struct SoftbodyModifierData {
  ModifierData modifier;
} SoftbodyModifierData;

typedef struct ClothModifierData {
  ModifierData modifier;

  /** The internal data structure for cloth. */
  struct Cloth *clothObject;
  /** Definition is in DNA_cloth_types.h. */
  struct ClothSimSettings *sim_parms;
  /** Definition is in DNA_cloth_types.h. */
  struct ClothCollSettings *coll_parms;

  /**
   * PointCache can be shared with other instances of #ClothModifierData.
   * Inspect `modifier.flag & eModifierFlag_SharedCaches` to find out.
   */
  /** Definition is in DNA_object_force_types.h. */
  struct PointCache *point_cache;
  struct ListBase ptcaches;

  /** XXX: nasty hack, remove once hair can be separated from cloth modifier data. */
  struct ClothHairData *hairdata;
  /** Grid geometry values of hair continuum. */
  float hair_grid_min[3];
  float hair_grid_max[3];
  int hair_grid_res[3];
  float hair_grid_cellsize;

  struct ClothSolverResult *solver_result;
} ClothModifierData;

typedef struct CollisionModifierData {
  ModifierData modifier;

  /** Position at the beginning of the frame. */
  float (*x)[3];
  /** Position at the end of the frame. */
  float (*xnew)[3];
  /** Unused at the moment, but was discussed during sprint. */
  float (*xold)[3];
  /** New position at the actual inter-frame step. */
  float (*current_xnew)[3];
  /** Position at the actual inter-frame step. */
  float (*current_x)[3];
  /** (xnew - x) at the actual inter-frame step. */
  float (*current_v)[3];

  int (*vert_tris)[3];

  unsigned int mvert_num;
  unsigned int tri_num;
  /** Cfra time of modifier. */
  float time_x, time_xnew;
  /** Collider doesn't move this frame, i.e. x[].co==xnew[].co. */
  char is_static;
  char _pad[7];

  /** Bounding volume hierarchy for this cloth object. */
  struct BVHTree *bvhtree;
} CollisionModifierData;

typedef struct SurfaceModifierData_Runtime {

  float (*vert_positions_prev)[3];
  float (*vert_velocities)[3];

  struct Mesh *mesh;

  /** Bounding volume hierarchy of the mesh faces. */
  struct BVHTreeFromMesh *bvhtree;

  int cfra_prev, verts_num;

} SurfaceModifierData_Runtime;

typedef struct SurfaceModifierData {
  ModifierData modifier;

  SurfaceModifierData_Runtime runtime;
} SurfaceModifierData;

typedef struct BooleanModifierData {
  ModifierData modifier;

  struct Object *object;
  struct Collection *collection;
  float double_threshold;
  char operation;
  char solver;
  /** #BooleanModifierMaterialMode. */
  char material_mode;
  char flag;
  char bm_flag;
  char _pad[7];
} BooleanModifierData;

typedef enum BooleanModifierMaterialMode {
  eBooleanModifierMaterialMode_Index = 0,
  eBooleanModifierMaterialMode_Transfer = 1,
} BooleanModifierMaterialMode;

/** #BooleanModifierData.operation */
typedef enum {
  eBooleanModifierOp_Intersect = 0,
  eBooleanModifierOp_Union = 1,
  eBooleanModifierOp_Difference = 2,
} BooleanModifierOp;

/** #BooleanModifierData.solver */
typedef enum {
  eBooleanModifierSolver_Fast = 0,
  eBooleanModifierSolver_Exact = 1,
} BooleanModifierSolver;

/** #BooleanModifierData.flag */
enum {
  eBooleanModifierFlag_Self = (1 << 0),
  eBooleanModifierFlag_Object = (1 << 1),
  eBooleanModifierFlag_Collection = (1 << 2),
  eBooleanModifierFlag_HoleTolerant = (1 << 3),
};

/** #BooleanModifierData.bm_flag (only used when #G_DEBUG is set). */
enum {
  eBooleanModifierBMeshFlag_BMesh_Separate = (1 << 0),
  eBooleanModifierBMeshFlag_BMesh_NoDissolve = (1 << 1),
  eBooleanModifierBMeshFlag_BMesh_NoConnectRegions = (1 << 2),
};

typedef struct MDefInfluence {
  int vertex;
  float weight;
} MDefInfluence;

typedef struct MDefCell {
  int offset;
  int influences_num;
} MDefCell;

typedef struct MeshDeformModifierData {
  ModifierData modifier;

  /** Mesh object. */
  struct Object *object;
  /** Optional vertex-group name, #MAX_VGROUP_NAME. */
  char defgrp_name[64];

  short gridsize, flag;
  char _pad[4];

  /* result of static binding */
  /** Influences. */
  MDefInfluence *bindinfluences;
  /** Offsets into influences array. */
  int *bindoffsets;
  /** Coordinates that cage was bound with. */
  float *bindcagecos;
  /** Total vertices in mesh and cage. */
  int verts_num, cage_verts_num;

  /* result of dynamic binding */
  /** Grid with dynamic binding cell points. */
  MDefCell *dyngrid;
  /** Dynamic binding vertex influences. */
  MDefInfluence *dyninfluences;
  /** Is this vertex bound or not? */
  int *dynverts;
  /** Size of the dynamic bind grid. */
  int dyngridsize;
  /** Total number of vertex influences. */
  int influences_num;
  /** Offset of the dynamic bind grid. */
  float dyncellmin[3];
  /** Width of dynamic bind cell. */
  float dyncellwidth;
  /** Matrix of cage at binding time. */
  float bindmat[4][4];

  /* deprecated storage */
  /** Deprecated inefficient storage. */
  float *bindweights;
  /** Deprecated storage of cage coords. */
  float *bindcos;

  /* runtime */
  void (*bindfunc)(struct Object *object,
                   struct MeshDeformModifierData *mmd,
                   struct Mesh *cagemesh,
                   float *vertexcos,
                   int verts_num,
                   float cagemat[4][4]);
} MeshDeformModifierData;

enum {
  MOD_MDEF_INVERT_VGROUP = (1 << 0),
  MOD_MDEF_DYNAMIC_BIND = (1 << 1),
};

typedef struct ParticleSystemModifierData {
  ModifierData modifier;

  /**
   * \note Storing the particle system pointer here is very weak, as it prevents modifiers' data
   * copying to be self-sufficient (extra external code needs to ensure the pointer remains valid
   * when the modifier data is copied from one object to another). See e.g.
   * `BKE_object_copy_particlesystems` or `BKE_object_copy_modifier`.
   */
  struct ParticleSystem *psys;
  /** Final Mesh - its topology may differ from orig mesh. */
  struct Mesh *mesh_final;
  /** Original mesh that particles are attached to. */
  struct Mesh *mesh_original;
  int totdmvert, totdmedge, totdmface;
  short flag;
  char _pad[2];
  void *_pad1;
} ParticleSystemModifierData;

typedef enum {
  eParticleSystemFlag_Pars = (1 << 0),
  eParticleSystemFlag_psys_updated = (1 << 1),
  eParticleSystemFlag_file_loaded = (1 << 2),
} ParticleSystemModifierFlag;

typedef enum {
  eParticleInstanceFlag_Parents = (1 << 0),
  eParticleInstanceFlag_Children = (1 << 1),
  eParticleInstanceFlag_Path = (1 << 2),
  eParticleInstanceFlag_Unborn = (1 << 3),
  eParticleInstanceFlag_Alive = (1 << 4),
  eParticleInstanceFlag_Dead = (1 << 5),
  eParticleInstanceFlag_KeepShape = (1 << 6),
  eParticleInstanceFlag_UseSize = (1 << 7),
} ParticleInstanceModifierFlag;

typedef enum {
  eParticleInstanceSpace_World = 0,
  eParticleInstanceSpace_Local = 1,
} ParticleInstanceModifierSpace;

typedef struct ParticleInstanceModifierData {
  ModifierData modifier;

  struct Object *ob;
  short psys, flag, axis, space;
  float position, random_position;
  float rotation, random_rotation;
  float particle_amount, particle_offset;
  /** MAX_CUSTOMDATA_LAYER_NAME. */
  char index_layer_name[68];
  /** MAX_CUSTOMDATA_LAYER_NAME. */
  char value_layer_name[68];
  void *_pad1;
} ParticleInstanceModifierData;

typedef enum {
  eExplodeFlag_CalcFaces = (1 << 0),
  eExplodeFlag_PaSize = (1 << 1),
  eExplodeFlag_EdgeCut = (1 << 2),
  eExplodeFlag_Unborn = (1 << 3),
  eExplodeFlag_Alive = (1 << 4),
  eExplodeFlag_Dead = (1 << 5),
  eExplodeFlag_INVERT_VGROUP = (1 << 6),
} ExplodeModifierFlag;

typedef struct ExplodeModifierData {
  ModifierData modifier;

  int *facepa;
  short flag, vgroup;
  float protect;
  /** MAX_CUSTOMDATA_LAYER_NAME. */
  char uvname[68];
  char _pad1[4];
  void *_pad2;
} ExplodeModifierData;

typedef struct MultiresModifierData {
  DNA_DEFINE_CXX_METHODS(MultiresModifierData)

  ModifierData modifier;

  char lvl, sculptlvl, renderlvl, totlvl;
  char simple DNA_DEPRECATED;
  char flags, _pad[2];
  short quality;
  short uv_smooth;
  short boundary_smooth;
  char _pad2[2];
} MultiresModifierData;

typedef enum {
  eMultiresModifierFlag_ControlEdges = (1 << 0),
  /* DEPRECATED, only used for versioning. */
  eMultiresModifierFlag_PlainUv_DEPRECATED = (1 << 1),
  eMultiresModifierFlag_UseCrease = (1 << 2),
  eMultiresModifierFlag_UseCustomNormals = (1 << 3),
  eMultiresModifierFlag_UseSculptBaseMesh = (1 << 4),
} MultiresModifierFlag;

/** DEPRECATED: only used for versioning. */
typedef struct FluidsimModifierData {
  ModifierData modifier;

  /** Definition is in DNA_object_fluidsim_types.h. */
  struct FluidsimSettings *fss;
  void *_pad1;
} FluidsimModifierData;

/** DEPRECATED: only used for versioning. */
typedef struct SmokeModifierData {
  ModifierData modifier;

  /** Domain, inflow, outflow, .... */
  int type;
  int _pad;
} SmokeModifierData;

typedef struct ShrinkwrapModifierData {
  ModifierData modifier;

  /** Shrink target. */
  struct Object *target;
  /** Additional shrink target. */
  struct Object *auxTarget;
  /** Optional vertex-group name, #MAX_VGROUP_NAME. */
  char vgroup_name[64];
  /** Distance offset to keep from mesh/projection point. */
  float keepDist;
  /** Shrink type projection. */
  short shrinkType;
  /** Shrink options. */
  char shrinkOpts;
  /** Shrink to surface mode. */
  char shrinkMode;
  /** Limit the projection ray cast. */
  float projLimit;
  /** Axis to project over. */
  char projAxis;

  /**
   * If using projection over vertex normal this controls the level of subsurface that must be
   * done before getting the vertex coordinates and normal.
   */
  char subsurfLevels;

  char _pad[2];
} ShrinkwrapModifierData;

/** #ShrinkwrapModifierData.shrinkType */
enum {
  MOD_SHRINKWRAP_NEAREST_SURFACE = 0,
  MOD_SHRINKWRAP_PROJECT = 1,
  MOD_SHRINKWRAP_NEAREST_VERTEX = 2,
  MOD_SHRINKWRAP_TARGET_PROJECT = 3,
};

/** #ShrinkwrapModifierData.shrinkMode */
enum {
  /** Move vertex to the surface of the target object (keepDist towards original position) */
  MOD_SHRINKWRAP_ON_SURFACE = 0,
  /** Move the vertex inside the target object; don't change if already inside */
  MOD_SHRINKWRAP_INSIDE = 1,
  /** Move the vertex outside the target object; don't change if already outside */
  MOD_SHRINKWRAP_OUTSIDE = 2,
  /** Move vertex to the surface of the target object, with keepDist towards the outside */
  MOD_SHRINKWRAP_OUTSIDE_SURFACE = 3,
  /** Move vertex to the surface of the target object, with keepDist along the normal */
  MOD_SHRINKWRAP_ABOVE_SURFACE = 4,
};

/** #ShrinkwrapModifierData.shrinkOpts */
enum {
  /** Allow shrink-wrap to move the vertex in the positive direction of axis. */
  MOD_SHRINKWRAP_PROJECT_ALLOW_POS_DIR = (1 << 0),
  /** Allow shrink-wrap to move the vertex in the negative direction of axis. */
  MOD_SHRINKWRAP_PROJECT_ALLOW_NEG_DIR = (1 << 1),

  /** ignore vertex moves if a vertex ends projected on a front face of the target */
  MOD_SHRINKWRAP_CULL_TARGET_FRONTFACE = (1 << 3),
  /** ignore vertex moves if a vertex ends projected on a back face of the target */
  MOD_SHRINKWRAP_CULL_TARGET_BACKFACE = (1 << 4),

#ifdef DNA_DEPRECATED_ALLOW
  /** distance is measure to the front face of the target */
  MOD_SHRINKWRAP_KEEP_ABOVE_SURFACE = (1 << 5),
#endif

  MOD_SHRINKWRAP_INVERT_VGROUP = (1 << 6),
  MOD_SHRINKWRAP_INVERT_CULL_TARGET = (1 << 7),
};

#define MOD_SHRINKWRAP_CULL_TARGET_MASK \
  (MOD_SHRINKWRAP_CULL_TARGET_FRONTFACE | MOD_SHRINKWRAP_CULL_TARGET_BACKFACE)

/** #ShrinkwrapModifierData.projAxis */
enum {
  /** projection over normal is used if no axis is selected */
  MOD_SHRINKWRAP_PROJECT_OVER_NORMAL = 0,
  MOD_SHRINKWRAP_PROJECT_OVER_X_AXIS = (1 << 0),
  MOD_SHRINKWRAP_PROJECT_OVER_Y_AXIS = (1 << 1),
  MOD_SHRINKWRAP_PROJECT_OVER_Z_AXIS = (1 << 2),
};

typedef struct SimpleDeformModifierData {
  ModifierData modifier;

  /** Object to control the origin of modifier space coordinates. */
  struct Object *origin;
  /** Optional vertex-group name, #MAX_VGROUP_NAME. */
  char vgroup_name[64];
  /** Factors to control simple deforms. */
  float factor;
  /** Lower and upper limit. */
  float limit[2];

  /** Deform function. */
  char mode;
  /** Lock axis (for taper and stretch). */
  char axis;
  /** Axis to perform the deform on (default is X, but can be overridden by origin. */
  char deform_axis;
  char flag;

  void *_pad1;
} SimpleDeformModifierData;

/** #SimpleDeformModifierData.flag */
enum {
  MOD_SIMPLEDEFORM_FLAG_INVERT_VGROUP = (1 << 0),
};

enum {
  MOD_SIMPLEDEFORM_MODE_TWIST = 1,
  MOD_SIMPLEDEFORM_MODE_BEND = 2,
  MOD_SIMPLEDEFORM_MODE_TAPER = 3,
  MOD_SIMPLEDEFORM_MODE_STRETCH = 4,
};

enum {
  MOD_SIMPLEDEFORM_LOCK_AXIS_X = (1 << 0),
  MOD_SIMPLEDEFORM_LOCK_AXIS_Y = (1 << 1),
  MOD_SIMPLEDEFORM_LOCK_AXIS_Z = (1 << 2),
};

typedef struct ShapeKeyModifierData {
  ModifierData modifier;
} ShapeKeyModifierData;

typedef struct SolidifyModifierData {
  ModifierData modifier;

  /** Name of vertex group to use, #MAX_VGROUP_NAME. */
  char defgrp_name[64];
  char shell_defgrp_name[64];
  char rim_defgrp_name[64];
  /** New surface offset level. */
  float offset;
  /** Midpoint of the offset. */
  float offset_fac;
  /**
   * Factor for the minimum weight to use when vertex-groups are used,
   * avoids 0.0 weights giving duplicate geometry.
   */
  float offset_fac_vg;
  /** Clamp offset based on surrounding geometry. */
  float offset_clamp;
  char mode;

  /** Variables for #MOD_SOLIDIFY_MODE_NONMANIFOLD. */
  char nonmanifold_offset_mode;
  char nonmanifold_boundary_mode;

  char _pad;
  float crease_inner;
  float crease_outer;
  float crease_rim;
  int flag;
  short mat_ofs;
  short mat_ofs_rim;

  float merge_tolerance;
  float bevel_convex;
} SolidifyModifierData;

/** #SolidifyModifierData.flag */
enum {
  MOD_SOLIDIFY_RIM = (1 << 0),
  MOD_SOLIDIFY_EVEN = (1 << 1),
  MOD_SOLIDIFY_NORMAL_CALC = (1 << 2),
  MOD_SOLIDIFY_VGROUP_INV = (1 << 3),
#ifdef DNA_DEPRECATED_ALLOW
  MOD_SOLIDIFY_RIM_MATERIAL = (1 << 4), /* deprecated, used in do_versions */
#endif
  MOD_SOLIDIFY_FLIP = (1 << 5),
  MOD_SOLIDIFY_NOSHELL = (1 << 6),
  MOD_SOLIDIFY_OFFSET_ANGLE_CLAMP = (1 << 7),
  MOD_SOLIDIFY_NONMANIFOLD_FLAT_FACES = (1 << 8),
};

/** #SolidifyModifierData.mode */
enum {
  MOD_SOLIDIFY_MODE_EXTRUDE = 0,
  MOD_SOLIDIFY_MODE_NONMANIFOLD = 1,
};

/** #SolidifyModifierData.nonmanifold_offset_mode */
enum {
  MOD_SOLIDIFY_NONMANIFOLD_OFFSET_MODE_FIXED = 0,
  MOD_SOLIDIFY_NONMANIFOLD_OFFSET_MODE_EVEN = 1,
  MOD_SOLIDIFY_NONMANIFOLD_OFFSET_MODE_CONSTRAINTS = 2,
};

/** #SolidifyModifierData.nonmanifold_boundary_mode */
enum {
  MOD_SOLIDIFY_NONMANIFOLD_BOUNDARY_MODE_NONE = 0,
  MOD_SOLIDIFY_NONMANIFOLD_BOUNDARY_MODE_ROUND = 1,
  MOD_SOLIDIFY_NONMANIFOLD_BOUNDARY_MODE_FLAT = 2,
};

typedef struct ScrewModifierData {
  ModifierData modifier;

  struct Object *ob_axis;
  unsigned int steps;
  unsigned int render_steps;
  unsigned int iter;
  float screw_ofs;
  float angle;
  float merge_dist;
  short flag;
  char axis;
  char _pad[5];
  void *_pad1;
} ScrewModifierData;

enum {
  MOD_SCREW_NORMAL_FLIP = (1 << 0),
  MOD_SCREW_NORMAL_CALC = (1 << 1),
  MOD_SCREW_OBJECT_OFFSET = (1 << 2),
  /*  MOD_SCREW_OBJECT_ANGLE   = (1 << 4), */
  MOD_SCREW_SMOOTH_SHADING = (1 << 5),
  MOD_SCREW_UV_STRETCH_U = (1 << 6),
  MOD_SCREW_UV_STRETCH_V = (1 << 7),
  MOD_SCREW_MERGE = (1 << 8),
};

typedef struct OceanModifierData {
  ModifierData modifier;

  struct Ocean *ocean;
  struct OceanCache *oceancache;

  /** Render resolution. */
  int resolution;
  /** Viewport resolution for the non-render case. */
  int viewport_resolution;

  int spatial_size;

  float wind_velocity;

  float damp;
  float smallest_wave;
  float depth;

  float wave_alignment;
  float wave_direction;
  float wave_scale;

  float chop_amount;
  float foam_coverage;
  float time;

  /* Spectrum being used. */
  int spectrum;

  /* Common JONSWAP parameters. */
  /**
   * This is the distance from a lee shore, called the fetch, or the distance
   * over which the wind blows with constant velocity.
   */
  float fetch_jonswap;
  float sharpen_peak_jonswap;

  int bakestart;
  int bakeend;

  /** FILE_MAX. */
  char cachepath[1024];
  /** MAX_CUSTOMDATA_LAYER_NAME. */
  char foamlayername[68];
  char spraylayername[68];
  char cached;
  char geometry_mode;

  char flag;
  char _pad2;

  short repeat_x;
  short repeat_y;

  int seed;

  float size;

  float foam_fade;

  char _pad[4];
} OceanModifierData;

enum {
  MOD_OCEAN_GEOM_GENERATE = 0,
  MOD_OCEAN_GEOM_DISPLACE = 1,
  MOD_OCEAN_GEOM_SIM_ONLY = 2,
};

enum {
  MOD_OCEAN_SPECTRUM_PHILLIPS = 0,
  MOD_OCEAN_SPECTRUM_PIERSON_MOSKOWITZ = 1,
  MOD_OCEAN_SPECTRUM_JONSWAP = 2,
  MOD_OCEAN_SPECTRUM_TEXEL_MARSEN_ARSLOE = 3,
};

enum {
  MOD_OCEAN_GENERATE_FOAM = (1 << 0),
  MOD_OCEAN_GENERATE_NORMALS = (1 << 1),
  MOD_OCEAN_GENERATE_SPRAY = (1 << 2),
  MOD_OCEAN_INVERT_SPRAY = (1 << 3),
};

typedef struct WarpModifierData {
  ModifierData modifier;

  /* Keep in sync with #MappingInfoModifierData. */

  struct Tex *texture;
  struct Object *map_object;
  char map_bone[64];
  /** MAX_CUSTOMDATA_LAYER_NAME. */
  char uvlayer_name[68];
  char _pad1[4];
  int uvlayer_tmp;
  int texmapping;
  /* End #MappingInfoModifierData. */

  struct Object *object_from;
  struct Object *object_to;
  /** Optional name of bone target, MAX_ID_NAME-2. */
  char bone_from[64];
  /** Optional name of bone target, MAX_ID_NAME-2. */
  char bone_to[64];

  struct CurveMapping *curfalloff;
  /** Optional vertex-group name, #MAX_VGROUP_NAME. */
  char defgrp_name[64];
  float strength;
  float falloff_radius;
  char flag;
  char falloff_type;
  char _pad2[6];
  void *_pad3;
} WarpModifierData;

/** #WarpModifierData.flag */
enum {
  MOD_WARP_VOLUME_PRESERVE = (1 << 0),
  MOD_WARP_INVERT_VGROUP = (1 << 1),
};

/** \note same as #HookModifierFalloff. */
typedef enum {
  eWarp_Falloff_None = 0,
  eWarp_Falloff_Curve = 1,
  eWarp_Falloff_Sharp = 2,     /* PROP_SHARP */
  eWarp_Falloff_Smooth = 3,    /* PROP_SMOOTH */
  eWarp_Falloff_Root = 4,      /* PROP_ROOT */
  eWarp_Falloff_Linear = 5,    /* PROP_LIN */
  eWarp_Falloff_Const = 6,     /* PROP_CONST */
  eWarp_Falloff_Sphere = 7,    /* PROP_SPHERE */
  eWarp_Falloff_InvSquare = 8, /* PROP_INVSQUARE */
  /* PROP_RANDOM not used */
} WarpModifierFalloff;

typedef struct WeightVGEditModifierData {
  ModifierData modifier;

  /** Name of vertex group to edit. #MAX_VGROUP_NAME. */
  char defgrp_name[64];

  /** Using MOD_WVG_EDIT_* flags. */
  short edit_flags;
  /** Using MOD_WVG_MAPPING_* defines. */
  short falloff_type;
  /** Weight for vertices not in vgroup. */
  float default_weight;

  /* Mapping stuff. */
  /** The custom mapping curve. */
  struct CurveMapping *cmap_curve;

  /* The add/remove vertices weight thresholds. */
  float add_threshold, rem_threshold;

  /* Masking options. */
  /** The global "influence", if no vgroup nor tex is used as mask. */
  float mask_constant;
  /** Name of mask vertex group from which to get weight factors. #MAX_VGROUP_NAME. */
  char mask_defgrp_name[64];

  /* Texture masking. */
  /** Which channel to use as weight/mask. */
  int mask_tex_use_channel;
  /** The texture. */
  struct Tex *mask_texture;
  /** Name of the map object. */
  struct Object *mask_tex_map_obj;
  /** Name of the map bone. */
  char mask_tex_map_bone[64];
  /** How to map the texture (using MOD_DISP_MAP_* enums). */
  int mask_tex_mapping;
  /** Name of the UV map. MAX_CUSTOMDATA_LAYER_NAME. */
  char mask_tex_uvlayer_name[68];

  /* Padding... */
  void *_pad1;
} WeightVGEditModifierData;

/** #WeightVGEdit.edit_flags */
enum {
  MOD_WVG_EDIT_WEIGHTS_NORMALIZE = (1 << 0),
  MOD_WVG_INVERT_FALLOFF = (1 << 1),
  MOD_WVG_EDIT_INVERT_VGROUP_MASK = (1 << 2),
  /** Add vertices with higher weight than threshold to vgroup. */
  MOD_WVG_EDIT_ADD2VG = (1 << 3),
  /** Remove vertices with lower weight than threshold from vgroup. */
  MOD_WVG_EDIT_REMFVG = (1 << 4),
};

typedef struct WeightVGMixModifierData {
  ModifierData modifier;

  /** Name of vertex group to modify/weight. #MAX_VGROUP_NAME. */
  char defgrp_name_a[64];
  /** Name of other vertex group to mix in. #MAX_VGROUP_NAME. */
  char defgrp_name_b[64];
  /** Default weight value for first vgroup. */
  float default_weight_a;
  /** Default weight value to mix in. */
  float default_weight_b;
  /** How second vgroups weights affect first ones. */
  char mix_mode;
  /** What vertices to affect. */
  char mix_set;

  char _pad0[6];

  /* Masking options. */
  /** The global "influence", if no vgroup nor tex is used as mask. */
  float mask_constant;
  /** Name of mask vertex group from which to get weight factors. #MAX_VGROUP_NAME. */
  char mask_defgrp_name[64];

  /* Texture masking. */
  /** Which channel to use as weightf. */
  int mask_tex_use_channel;
  /** The texture. */
  struct Tex *mask_texture;
  /** Name of the map object. */
  struct Object *mask_tex_map_obj;
  /** Name of the map bone. */
  char mask_tex_map_bone[64];
  /** How to map the texture. */
  int mask_tex_mapping;
  /** Name of the UV map. MAX_CUSTOMDATA_LAYER_NAME. */
  char mask_tex_uvlayer_name[68];
  char _pad1[4];

  char flag;

  /* Padding... */
  char _pad2[3];
} WeightVGMixModifierData;

/** #WeightVGMixModifierData.mix_mode (how second vgroup's weights affect first ones). */
enum {
  /** Second weights replace weights. */
  MOD_WVG_MIX_SET = 1,
  /** Second weights are added to weights. */
  MOD_WVG_MIX_ADD = 2,
  /** Second weights are subtracted from weights. */
  MOD_WVG_MIX_SUB = 3,
  /** Second weights are multiplied with weights. */
  MOD_WVG_MIX_MUL = 4,
  /** Second weights divide weights. */
  MOD_WVG_MIX_DIV = 5,
  /** Difference between second weights and weights. */
  MOD_WVG_MIX_DIF = 6,
  /** Average of both weights. */
  MOD_WVG_MIX_AVG = 7,
  /** Minimum of both weights. */
  MOD_WVG_MIX_MIN = 8,
  /** Maximum of both weights. */
  MOD_WVG_MIX_MAX = 9,
};

/** #WeightVGMixModifierData.mix_set (what vertices to affect). */
enum {
  /** Affect all vertices. */
  MOD_WVG_SET_ALL = 1,
  /** Affect only vertices in first vgroup. */
  MOD_WVG_SET_A = 2,
  /** Affect only vertices in second vgroup. */
  MOD_WVG_SET_B = 3,
  /** Affect only vertices in one vgroup or the other. */
  MOD_WVG_SET_OR = 4,
  /** Affect only vertices in both vgroups. */
  MOD_WVG_SET_AND = 5,
};

/** #WeightVGMixModifierData.flag */
enum {
  MOD_WVG_MIX_INVERT_VGROUP_MASK = (1 << 0),
  MOD_WVG_MIX_WEIGHTS_NORMALIZE = (1 << 1),
  MOD_WVG_MIX_INVERT_VGROUP_A = (1 << 2),
  MOD_WVG_MIX_INVERT_VGROUP_B = (1 << 3),
};

typedef struct WeightVGProximityModifierData {
  ModifierData modifier;

  /** Name of vertex group to modify/weight. #MAX_VGROUP_NAME. */
  char defgrp_name[64];

  /* Mapping stuff. */
  /** The custom mapping curve. */
  struct CurveMapping *cmap_curve;

  /** Modes of proximity weighting. */
  int proximity_mode;
  /** Options for proximity weighting. */
  int proximity_flags;

  /* Target object from which to calculate vertices distances. */
  struct Object *proximity_ob_target;

  /* Masking options. */
  /** The global "influence", if no vgroup nor tex is used as mask. */
  float mask_constant;
  /** Name of mask vertex group from which to get weight factors. #MAX_VGROUP_NAME. */
  char mask_defgrp_name[64];

  /* Texture masking. */
  /** Which channel to use as weightf. */
  int mask_tex_use_channel;
  /** The texture. */
  struct Tex *mask_texture;
  /** Name of the map object. */
  struct Object *mask_tex_map_obj;
  /** Name of the map bone. */
  char mask_tex_map_bone[64];
  /** How to map the texture. */
  int mask_tex_mapping;
  /** Name of the UV Map. MAX_CUSTOMDATA_LAYER_NAME. */
  char mask_tex_uvlayer_name[68];
  char _pad1[4];

  /** Distances mapping to 0.0/1.0 weights. */
  float min_dist, max_dist;

  /* Put here to avoid breaking existing struct... */
  /**
   * Mapping modes (using MOD_WVG_MAPPING_* enums). */
  short falloff_type;

  /* Padding... */
  char _pad0[2];
} WeightVGProximityModifierData;

/** #WeightVGProximityModifierData.proximity_mode */
enum {
  MOD_WVG_PROXIMITY_OBJECT = 1,   /* source vertex to other location */
  MOD_WVG_PROXIMITY_GEOMETRY = 2, /* source vertex to other geometry */
};

/** #WeightVGProximityModifierData.proximity_flags */
enum {
  /* Use nearest vertices of target obj, in MOD_WVG_PROXIMITY_GEOMETRY mode. */
  MOD_WVG_PROXIMITY_GEOM_VERTS = (1 << 0),
  /* Use nearest edges of target obj, in MOD_WVG_PROXIMITY_GEOMETRY mode. */
  MOD_WVG_PROXIMITY_GEOM_EDGES = (1 << 1),
  /* Use nearest faces of target obj, in MOD_WVG_PROXIMITY_GEOMETRY mode. */
  MOD_WVG_PROXIMITY_GEOM_FACES = (1 << 2),
  MOD_WVG_PROXIMITY_INVERT_VGROUP_MASK = (1 << 3),
  MOD_WVG_PROXIMITY_INVERT_FALLOFF = (1 << 4),
  MOD_WVG_PROXIMITY_WEIGHTS_NORMALIZE = (1 << 5),
};

/* Defines common to all WeightVG modifiers. */

/** #WeightVGProximityModifierData.falloff_type */
enum {
  MOD_WVG_MAPPING_NONE = 0,
  MOD_WVG_MAPPING_CURVE = 1,
  MOD_WVG_MAPPING_SHARP = 2,  /* PROP_SHARP */
  MOD_WVG_MAPPING_SMOOTH = 3, /* PROP_SMOOTH */
  MOD_WVG_MAPPING_ROOT = 4,   /* PROP_ROOT */
  /* PROP_LIN not used (same as NONE, here...). */
  /* PROP_CONST not used. */
  MOD_WVG_MAPPING_SPHERE = 7, /* PROP_SPHERE */
  MOD_WVG_MAPPING_RANDOM = 8, /* PROP_RANDOM */
  MOD_WVG_MAPPING_STEP = 9,   /* Median Step. */
};

/** #WeightVGProximityModifierData.mask_tex_use_channel */
enum {
  MOD_WVG_MASK_TEX_USE_INT = 1,
  MOD_WVG_MASK_TEX_USE_RED = 2,
  MOD_WVG_MASK_TEX_USE_GREEN = 3,
  MOD_WVG_MASK_TEX_USE_BLUE = 4,
  MOD_WVG_MASK_TEX_USE_HUE = 5,
  MOD_WVG_MASK_TEX_USE_SAT = 6,
  MOD_WVG_MASK_TEX_USE_VAL = 7,
  MOD_WVG_MASK_TEX_USE_ALPHA = 8,
};

typedef struct DynamicPaintModifierData {
  ModifierData modifier;

  struct DynamicPaintCanvasSettings *canvas;
  struct DynamicPaintBrushSettings *brush;
  /** UI display: canvas / brush. */
  int type;
  char _pad[4];
} DynamicPaintModifierData;

/** #DynamicPaintModifierData.type */
enum {
  MOD_DYNAMICPAINT_TYPE_CANVAS = (1 << 0),
  MOD_DYNAMICPAINT_TYPE_BRUSH = (1 << 1),
};

/** Remesh modifier. */
typedef enum eRemeshModifierFlags {
  MOD_REMESH_FLOOD_FILL = (1 << 0),
  MOD_REMESH_SMOOTH_SHADING = (1 << 1),
} RemeshModifierFlags;

typedef enum eRemeshModifierMode {
  /* blocky */
  MOD_REMESH_CENTROID = 0,
  /* smooth */
  MOD_REMESH_MASS_POINT = 1,
  /* keeps sharp edges */
  MOD_REMESH_SHARP_FEATURES = 2,
  /* Voxel remesh */
  MOD_REMESH_VOXEL = 3,
} eRemeshModifierMode;

typedef struct RemeshModifierData {
  ModifierData modifier;

  /** Flood-fill option, controls how small components can be before they are removed. */
  float threshold;

  /* ratio between size of model and grid */
  float scale;

  float hermite_num;

  /* octree depth */
  char depth;
  char flag;
  char mode;
  char _pad;

  /* OpenVDB Voxel remesh properties. */
  float voxel_size;
  float adaptivity;
} RemeshModifierData;

/** Skin modifier. */
typedef struct SkinModifierData {
  ModifierData modifier;

  float branch_smoothing;

  char flag;

  char symmetry_axes;

  char _pad[2];
} SkinModifierData;

/** #SkinModifierData.symmetry_axes */
enum {
  MOD_SKIN_SYMM_X = (1 << 0),
  MOD_SKIN_SYMM_Y = (1 << 1),
  MOD_SKIN_SYMM_Z = (1 << 2),
};

/** #SkinModifierData.flag */
enum {
  MOD_SKIN_SMOOTH_SHADING = 1,
};

/** Triangulate modifier. */
typedef struct TriangulateModifierData {
  ModifierData modifier;

  int flag;
  int quad_method;
  int ngon_method;
  int min_vertices;
} TriangulateModifierData;

/** #TriangulateModifierData.flag */
enum {
#ifdef DNA_DEPRECATED_ALLOW
  MOD_TRIANGULATE_BEAUTY = (1 << 0), /* deprecated */
#endif
  MOD_TRIANGULATE_KEEP_CUSTOMLOOP_NORMALS = 1 << 1,
};

/** #TriangulateModifierData.ngon_method triangulate method (N-gons). */
enum {
  MOD_TRIANGULATE_NGON_BEAUTY = 0,
  MOD_TRIANGULATE_NGON_EARCLIP = 1,
};

/** #TriangulateModifierData.quad_method triangulate method (quads). */
enum {
  MOD_TRIANGULATE_QUAD_BEAUTY = 0,
  MOD_TRIANGULATE_QUAD_FIXED = 1,
  MOD_TRIANGULATE_QUAD_ALTERNATE = 2,
  MOD_TRIANGULATE_QUAD_SHORTEDGE = 3,
  MOD_TRIANGULATE_QUAD_LONGEDGE = 4,
};

typedef struct LaplacianSmoothModifierData {
  ModifierData modifier;

  float lambda, lambda_border;
  char _pad1[4];
  /** #MAX_VGROUP_NAME. */
  char defgrp_name[64];
  short flag, repeat;
} LaplacianSmoothModifierData;

/** #LaplacianSmoothModifierData.flag */
enum {
  MOD_LAPLACIANSMOOTH_X = (1 << 1),
  MOD_LAPLACIANSMOOTH_Y = (1 << 2),
  MOD_LAPLACIANSMOOTH_Z = (1 << 3),
  MOD_LAPLACIANSMOOTH_PRESERVE_VOLUME = (1 << 4),
  MOD_LAPLACIANSMOOTH_NORMALIZED = (1 << 5),
  MOD_LAPLACIANSMOOTH_INVERT_VGROUP = (1 << 6),
};

typedef struct CorrectiveSmoothDeltaCache {
  /**
   * Delta's between the original positions and the smoothed positions,
   * calculated loop-tangent and which is accumulated into the vertex it uses.
   * (run-time only).
   */
  float (*deltas)[3];
  unsigned int deltas_num;

  /* Value of settings when creating the cache.
   * These are used to check if the cache should be recomputed. */
  float lambda, scale;
  short repeat, flag;
  char smooth_type, rest_source;
  char _pad[6];
} CorrectiveSmoothDeltaCache;

typedef struct CorrectiveSmoothModifierData {
  ModifierData modifier;

  /* positions set during 'bind' operator
   * use for MOD_CORRECTIVESMOOTH_RESTSOURCE_BIND */
  float (*bind_coords)[3];

  /* NOTE: -1 is used to bind. */
  unsigned int bind_coords_num;

  float lambda, scale;
  short repeat, flag;
  char smooth_type, rest_source;
  char _pad[6];

  /** #MAX_VGROUP_NAME. */
  char defgrp_name[64];

  /* runtime-only cache */
  CorrectiveSmoothDeltaCache delta_cache;
} CorrectiveSmoothModifierData;

enum {
  MOD_CORRECTIVESMOOTH_SMOOTH_SIMPLE = 0,
  MOD_CORRECTIVESMOOTH_SMOOTH_LENGTH_WEIGHT = 1,
};

enum {
  MOD_CORRECTIVESMOOTH_RESTSOURCE_ORCO = 0,
  MOD_CORRECTIVESMOOTH_RESTSOURCE_BIND = 1,
};

/** #CorrectiveSmoothModifierData.flag */
enum {
  MOD_CORRECTIVESMOOTH_INVERT_VGROUP = (1 << 0),
  MOD_CORRECTIVESMOOTH_ONLY_SMOOTH = (1 << 1),
  MOD_CORRECTIVESMOOTH_PIN_BOUNDARY = (1 << 2),
};

typedef struct UVWarpModifierData {
  ModifierData modifier;

  char axis_u, axis_v;
  short flag;
  /** Used for rotate/scale. */
  float center[2];

  float offset[2];
  float scale[2];
  float rotation;

  /** Source. */
  struct Object *object_src;
  /** Optional name of bone target, MAX_ID_NAME-2. */
  char bone_src[64];
  /** Target. */
  struct Object *object_dst;
  /** Optional name of bone target, MAX_ID_NAME-2. */
  char bone_dst[64];

  /** Optional vertex-group name, #MAX_VGROUP_NAME. */
  char vgroup_name[64];
  /** MAX_CUSTOMDATA_LAYER_NAME. */
  char uvlayer_name[68];
  char _pad[4];
} UVWarpModifierData;

/** #UVWarpModifierData.flag */
enum {
  MOD_UVWARP_INVERT_VGROUP = 1 << 0,
};

/** Mesh cache modifier. */
typedef struct MeshCacheModifierData {
  ModifierData modifier;

  char flag;
  /** File format. */
  char type;
  char time_mode;
  char play_mode;

  /* axis conversion */
  char forward_axis;
  char up_axis;
  char flip_axis;

  char interp;

  float factor;
  char deform_mode;
  char defgrp_name[64];
  char _pad[7];

  /* play_mode == MOD_MESHCACHE_PLAY_CFEA */
  float frame_start;
  float frame_scale;

  /* play_mode == MOD_MESHCACHE_PLAY_EVAL */
  /* we could use one float for all these but their purpose is very different */
  float eval_frame;
  float eval_time;
  float eval_factor;

  /** FILE_MAX. */
  char filepath[1024];
} MeshCacheModifierData;

/** #MeshCacheModifierData.flag */
enum {
  MOD_MESHCACHE_INVERT_VERTEX_GROUP = 1 << 0,
};

enum {
  MOD_MESHCACHE_TYPE_MDD = 1,
  MOD_MESHCACHE_TYPE_PC2 = 2,
};

enum {
  MOD_MESHCACHE_DEFORM_OVERWRITE = 0,
  MOD_MESHCACHE_DEFORM_INTEGRATE = 1,
};

enum {
  MOD_MESHCACHE_INTERP_NONE = 0,
  MOD_MESHCACHE_INTERP_LINEAR = 1,
  /*  MOD_MESHCACHE_INTERP_CARDINAL  = 2, */
};

enum {
  MOD_MESHCACHE_TIME_FRAME = 0,
  MOD_MESHCACHE_TIME_SECONDS = 1,
  MOD_MESHCACHE_TIME_FACTOR = 2,
};

enum {
  MOD_MESHCACHE_PLAY_CFEA = 0,
  MOD_MESHCACHE_PLAY_EVAL = 1,
};

typedef struct LaplacianDeformModifierData {
  ModifierData modifier;
  /** #MAX_VGROUP_NAME. */
  char anchor_grp_name[64];
  int verts_num, repeat;
  float *vertexco;
  /** Runtime only. */
  void *cache_system;
  short flag;
  char _pad[6];

} LaplacianDeformModifierData;

/** #LaplacianDeformModifierData.flag */
enum {
  MOD_LAPLACIANDEFORM_BIND = 1 << 0,
  MOD_LAPLACIANDEFORM_INVERT_VGROUP = 1 << 1,
};

/**
 * \note many of these options match 'solidify'.
 */
typedef struct WireframeModifierData {
  ModifierData modifier;
  /** #MAX_VGROUP_NAME. */
  char defgrp_name[64];
  float offset;
  float offset_fac;
  float offset_fac_vg;
  float crease_weight;
  short flag, mat_ofs;
  char _pad[4];
} WireframeModifierData;

enum {
  MOD_WIREFRAME_INVERT_VGROUP = (1 << 0),
  MOD_WIREFRAME_REPLACE = (1 << 1),
  MOD_WIREFRAME_BOUNDARY = (1 << 2),
  MOD_WIREFRAME_OFS_EVEN = (1 << 3),
  MOD_WIREFRAME_OFS_RELATIVE = (1 << 4),
  MOD_WIREFRAME_CREASE = (1 << 5),
};

typedef struct WeldModifierData {
  ModifierData modifier;

  /* The limit below which to merge vertices. */
  float merge_dist;
  /** Name of vertex group to use to mask, #MAX_VGROUP_NAME. */
  char defgrp_name[64];

  char mode;
  char flag;
  char _pad[2];
} WeldModifierData;

/** #WeldModifierData.flag */
enum {
  MOD_WELD_INVERT_VGROUP = (1 << 0),
  MOD_WELD_LOOSE_EDGES = (1 << 1),
};

/** #WeldModifierData.mode */
enum {
  MOD_WELD_MODE_ALL = 0,
  MOD_WELD_MODE_CONNECTED = 1,
};

typedef struct DataTransferModifierData {
  ModifierData modifier;

  struct Object *ob_source;

  /** See DT_TYPE_ enum in ED_object.hh. */
  int data_types;

  /* See MREMAP_MODE_ enum in BKE_mesh_mapping.hh */
  int vmap_mode;
  int emap_mode;
  int lmap_mode;
  int pmap_mode;

  float map_max_distance;
  float map_ray_radius;
  float islands_precision;

  char _pad1[4];

  /** DT_MULTILAYER_INDEX_MAX; See DT_FROMLAYERS_ enum in ED_object.hh. */
  int layers_select_src[5];
  /** DT_MULTILAYER_INDEX_MAX; See DT_TOLAYERS_ enum in ED_object.hh. */
  int layers_select_dst[5];

  /** See CDT_MIX_ enum in BKE_customdata.hh. */
  int mix_mode;
  float mix_factor;
  /** #MAX_VGROUP_NAME. */
  char defgrp_name[64];

  int flags;
  void *_pad2;
} DataTransferModifierData;

/** #DataTransferModifierData.flags */
enum {
  MOD_DATATRANSFER_OBSRC_TRANSFORM = 1 << 0,
  MOD_DATATRANSFER_MAP_MAXDIST = 1 << 1,
  MOD_DATATRANSFER_INVERT_VGROUP = 1 << 2,

  /* Only for UI really. */
  MOD_DATATRANSFER_USE_VERT = 1 << 28,
  MOD_DATATRANSFER_USE_EDGE = 1 << 29,
  MOD_DATATRANSFER_USE_LOOP = 1 << 30,
  MOD_DATATRANSFER_USE_POLY = 1u << 31,
};

/** Set Split Normals modifier. */
typedef struct NormalEditModifierData {
  ModifierData modifier;
  /** #MAX_VGROUP_NAME. */
  char defgrp_name[64];
  /** Source of normals, or center of ellipsoid. */
  struct Object *target;
  short mode;
  short flag;
  short mix_mode;
  char _pad[2];
  float mix_factor;
  float mix_limit;
  float offset[3];
  char _pad0[4];
  void *_pad1;
} NormalEditModifierData;

/** #NormalEditModifierData.mode */
enum {
  MOD_NORMALEDIT_MODE_RADIAL = 0,
  MOD_NORMALEDIT_MODE_DIRECTIONAL = 1,
};

/** #NormalEditModifierData.flags */
enum {
  MOD_NORMALEDIT_INVERT_VGROUP = (1 << 0),
  MOD_NORMALEDIT_USE_DIRECTION_PARALLEL = (1 << 1),
  MOD_NORMALEDIT_NO_POLYNORS_FIX = (1 << 2),
};

/** #NormalEditModifierData.mix_mode */
enum {
  MOD_NORMALEDIT_MIX_COPY = 0,
  MOD_NORMALEDIT_MIX_ADD = 1,
  MOD_NORMALEDIT_MIX_SUB = 2,
  MOD_NORMALEDIT_MIX_MUL = 3,
};

typedef struct MeshSeqCacheModifierData {
  ModifierData modifier;

  struct CacheFile *cache_file;
  /** 1024 = FILE_MAX. */
  char object_path[1024];

  char read_flag;
  char _pad[3];

  float velocity_scale;

  /* Runtime. */
  struct CacheReader *reader;
  char reader_object_path[1024];
} MeshSeqCacheModifierData;

/** #MeshSeqCacheModifierData.read_flag */
enum {
  MOD_MESHSEQ_READ_VERT = (1 << 0),
  MOD_MESHSEQ_READ_POLY = (1 << 1),
  MOD_MESHSEQ_READ_UV = (1 << 2),
  MOD_MESHSEQ_READ_COLOR = (1 << 3),

  /* Allow interpolation of mesh vertex positions. There is a heuristic to avoid interpolation when
   * the mesh topology changes, but this heuristic sometimes fails. In these cases, users can
   * disable interpolation with this flag. */
  MOD_MESHSEQ_INTERPOLATE_VERTICES = (1 << 4),

  /* Read animated custom attributes from point cache files. */
  MOD_MESHSEQ_READ_ATTRIBUTES = (1 << 5),
};

typedef struct SDefBind {
  unsigned int *vert_inds;
  unsigned int verts_num;
  int mode;
  float *vert_weights;
  float normal_dist;
  float influence;
} SDefBind;

typedef struct SDefVert {
  SDefBind *binds;
  unsigned int binds_num;
  unsigned int vertex_idx;
} SDefVert;

typedef struct SurfaceDeformModifierData {
  ModifierData modifier;

  struct Depsgraph *depsgraph;
  /** Bind target object. */
  struct Object *target;
  /** Vertex bind data. */
  SDefVert *verts;
  void *_pad1;
  float falloff;
  /* Number of vertices on the deformed mesh upon the bind process. */
  unsigned int mesh_verts_num;
  /* Number of vertices in the `verts` array of this modifier. */
  unsigned int bind_verts_num;
  /* Number of vertices and polygons on the target mesh upon bind process. */
  unsigned int target_verts_num, target_polys_num;
  int flags;
  float mat[4][4];
  float strength;
  char defgrp_name[64];
  int _pad2;
} SurfaceDeformModifierData;

/** Surface Deform modifier flags. */
enum {
  /* This indicates "do bind on next modifier evaluation" as well as "is bound". */
  MOD_SDEF_BIND = (1 << 0),
  MOD_SDEF_INVERT_VGROUP = (1 << 1),
  /* Only store bind data for nonzero vgroup weights at the time of bind. */
  MOD_SDEF_SPARSE_BIND = (1 << 2),
};

/** Surface Deform vertex bind modes. */
enum {
  MOD_SDEF_MODE_CORNER_TRIS = 0,
  MOD_SDEF_MODE_NGONS = 1,
  MOD_SDEF_MODE_CENTROID = 2,
};

typedef struct WeightedNormalModifierData {
  ModifierData modifier;

  /** #MAX_VGROUP_NAME. */
  char defgrp_name[64];
  char mode, flag;
  short weight;
  float thresh;
} WeightedNormalModifierData;

/* Name/id of the generic PROP_INT cdlayer storing face weights. */
#define MOD_WEIGHTEDNORMALS_FACEWEIGHT_CDLAYER_ID "__mod_weightednormals_faceweight"

/** #WeightedNormalModifierData.mode */
enum {
  MOD_WEIGHTEDNORMAL_MODE_FACE = 0,
  MOD_WEIGHTEDNORMAL_MODE_ANGLE = 1,
  MOD_WEIGHTEDNORMAL_MODE_FACE_ANGLE = 2,
};

/** #WeightedNormalModifierData.flag */
enum {
  MOD_WEIGHTEDNORMAL_KEEP_SHARP = (1 << 0),
  MOD_WEIGHTEDNORMAL_INVERT_VGROUP = (1 << 1),
  MOD_WEIGHTEDNORMAL_FACE_INFLUENCE = (1 << 2),
};

#define MOD_MESHSEQ_READ_ALL \
  (MOD_MESHSEQ_READ_VERT | MOD_MESHSEQ_READ_POLY | MOD_MESHSEQ_READ_UV | MOD_MESHSEQ_READ_COLOR)

typedef struct NodesModifierSettings {
  /* This stores data that is passed into the node group. */
  struct IDProperty *properties;
} NodesModifierSettings;

/**
 * Maps a name (+ optional library name) to a data-block. The name can be stored on disk and is
 * remapped to the data-block when the data is loaded.
 *
 * At run-time, #BakeDataBlockID is used to pair up the data-block and library name.
 */
typedef struct NodesModifierDataBlock {
  /**
   * Name of the data-block. Can be empty in which case the name of the `id` below is used.
   * This only needs to be set manually when the name stored on disk does not exist in the .blend
   * file anymore, because e.g. the ID has been renamed.
   */
  char *id_name;
  /**
   * Name of the library the ID is in. Can be empty when the ID is not linked or when `id_name` is
   * empty as well and thus the names from the `id` below are used.
   */
  char *lib_name;
  /** ID that this is mapped to. */
  struct ID *id;
  /** Type of ID that is referenced by this mapping. */
  int id_type;
  char _pad[4];
} NodesModifierDataBlock;

typedef struct NodesModifierBake {
  /** An id that references a nested node in the node tree. Also see #bNestedNodeRef. */
  int id;
  /** #NodesModifierBakeFlag. */
  uint32_t flag;
  /** #NodesModifierBakeMode. */
  uint8_t bake_mode;
  char _pad[7];
  /**
   * Directory where the baked data should be stored. This is only used when
   * `NODES_MODIFIER_BAKE_CUSTOM_PATH` is set.
   */
  char *directory;
  /**
   * Frame range for the simulation and baking that is used if
   * `NODES_MODIFIER_BAKE_CUSTOM_SIMULATION_FRAME_RANGE` is set.
   */
  int frame_start;
  int frame_end;

  /**
   * Maps data-block names to actual data-blocks, so that names stored in caches or on disk can be
   * remapped to actual IDs on load. The mapping also makes sure that IDs referenced by baked data
   * are not automatically removed because they are not referenced anymore. Furthermore, it allows
   * the modifier to add all required IDs to the dependency graph before actually loading the baked
   * data.
   */
  int data_blocks_num;
  int active_data_block;
  NodesModifierDataBlock *data_blocks;
} NodesModifierBake;

typedef struct NodesModifierPanel {
  /** ID of the corresponding panel from #bNodeTreeInterfacePanel::identifier. */
  int id;
  /** #NodesModifierPanelFlag. */
  uint32_t flag;
} NodesModifierPanel;

typedef enum NodesModifierPanelFlag {
  NODES_MODIFIER_PANEL_OPEN = 1 << 0,
} NodesModifierPanelFlag;

typedef enum NodesModifierBakeFlag {
  NODES_MODIFIER_BAKE_CUSTOM_SIMULATION_FRAME_RANGE = 1 << 0,
  NODES_MODIFIER_BAKE_CUSTOM_PATH = 1 << 1,
} NodesModifierBakeFlag;

typedef enum NodesModifierBakeMode {
  NODES_MODIFIER_BAKE_MODE_ANIMATION = 0,
  NODES_MODIFIER_BAKE_MODE_STILL = 1,
} NodesModifierBakeMode;

typedef struct NodesModifierData {
  ModifierData modifier;
  struct bNodeTree *node_group;
  struct NodesModifierSettings settings;
  /**
   * Directory where baked simulation states are stored. This may be relative to the .blend file.
   */
  char *bake_directory;
  /** NodesModifierFlag. */
  int8_t flag;

  char _pad[3];
  int bakes_num;
  NodesModifierBake *bakes;

  char _pad2[4];
  int panels_num;
  NodesModifierPanel *panels;

  NodesModifierRuntimeHandle *runtime;

#ifdef __cplusplus
  NodesModifierBake *find_bake(int id);
  const NodesModifierBake *find_bake(int id) const;
#endif
} NodesModifierData;

typedef enum NodesModifierFlag {
  NODES_MODIFIER_HIDE_DATABLOCK_SELECTOR = (1 << 0),
} NodesModifierFlag;

typedef struct MeshToVolumeModifierData {
  ModifierData modifier;

  /** This is the object that is supposed to be converted to a volume. */
  struct Object *object;

  /** MeshToVolumeModifierResolutionMode */
  int resolution_mode;
  /** Size of a voxel in object space. */
  float voxel_size;
  /** The desired amount of voxels along one axis. The actual amount of voxels might be slightly
   * different. */
  int voxel_amount;

  float interior_band_width;

  float density;
  char _pad2[4];
  void *_pad3;
} MeshToVolumeModifierData;

/** #MeshToVolumeModifierData.resolution_mode */
typedef enum MeshToVolumeModifierResolutionMode {
  MESH_TO_VOLUME_RESOLUTION_MODE_VOXEL_AMOUNT = 0,
  MESH_TO_VOLUME_RESOLUTION_MODE_VOXEL_SIZE = 1,
} MeshToVolumeModifierResolutionMode;

typedef struct VolumeDisplaceModifierData {
  ModifierData modifier;

  struct Tex *texture;
  struct Object *texture_map_object;
  int texture_map_mode;

  float strength;
  float texture_mid_level[3];
  float texture_sample_radius;
} VolumeDisplaceModifierData;

/** #VolumeDisplaceModifierData.texture_map_mode */
enum {
  MOD_VOLUME_DISPLACE_MAP_LOCAL = 0,
  MOD_VOLUME_DISPLACE_MAP_GLOBAL = 1,
  MOD_VOLUME_DISPLACE_MAP_OBJECT = 2,
};

typedef struct VolumeToMeshModifierData {
  ModifierData modifier;

  /** This is the volume object that is supposed to be converted to a mesh. */
  struct Object *object;

  float threshold;
  float adaptivity;

  /** VolumeToMeshFlag */
  uint32_t flag;

  /** VolumeToMeshResolutionMode */
  int resolution_mode;
  float voxel_size;
  int voxel_amount;

  /** MAX_NAME */
  char grid_name[64];
  void *_pad1;
} VolumeToMeshModifierData;

/** VolumeToMeshModifierData->resolution_mode */
typedef enum VolumeToMeshResolutionMode {
  VOLUME_TO_MESH_RESOLUTION_MODE_GRID = 0,
  VOLUME_TO_MESH_RESOLUTION_MODE_VOXEL_AMOUNT = 1,
  VOLUME_TO_MESH_RESOLUTION_MODE_VOXEL_SIZE = 2,
} VolumeToMeshResolutionMode;

/** VolumeToMeshModifierData->flag */
typedef enum VolumeToMeshFlag {
  VOLUME_TO_MESH_USE_SMOOTH_SHADE = 1 << 0,
} VolumeToMeshFlag;

/**
 * Common influence data for grease pencil modifiers.
 * Not all parts may be used by all modifier types.
 */
typedef struct GreasePencilModifierInfluenceData {
  /** GreasePencilModifierInfluenceFlag */
  int flag;
  char _pad1[4];
  /** Filter by layer name. */
  char layer_name[64];
  /** Filter by stroke material. */
  struct Material *material;
  /** Filter by layer pass. */
  int layer_pass;
  /** Filter by material pass. */
  int material_pass;
  /** #MAX_VGROUP_NAME. */
  char vertex_group_name[64];
  struct CurveMapping *custom_curve;
  void *_pad2;
} GreasePencilModifierInfluenceData;

typedef enum GreasePencilModifierInfluenceFlag {
  GREASE_PENCIL_INFLUENCE_INVERT_LAYER_FILTER = (1 << 0),
  GREASE_PENCIL_INFLUENCE_USE_LAYER_PASS_FILTER = (1 << 1),
  GREASE_PENCIL_INFLUENCE_INVERT_LAYER_PASS_FILTER = (1 << 2),
  GREASE_PENCIL_INFLUENCE_INVERT_MATERIAL_FILTER = (1 << 3),
  GREASE_PENCIL_INFLUENCE_USE_MATERIAL_PASS_FILTER = (1 << 4),
  GREASE_PENCIL_INFLUENCE_INVERT_MATERIAL_PASS_FILTER = (1 << 5),
  GREASE_PENCIL_INFLUENCE_INVERT_VERTEX_GROUP = (1 << 6),
  GREASE_PENCIL_INFLUENCE_USE_CUSTOM_CURVE = (1 << 7),
} GreasePencilModifierInfluenceFlag;

typedef struct GreasePencilOpacityModifierData {
  ModifierData modifier;
  GreasePencilModifierInfluenceData influence;
  /** GreasePencilOpacityModifierFlag */
  int flag;
  /** GreasePencilModifierColorMode */
  char color_mode;
  char _pad1[3];
  float color_factor;
  float hardness_factor;
  void *_pad2;
} GreasePencilOpacityModifierData;

/** Which attributes are affected by color modifiers. */
typedef enum GreasePencilModifierColorMode {
  MOD_GREASE_PENCIL_COLOR_STROKE = 0,
  MOD_GREASE_PENCIL_COLOR_FILL = 1,
  MOD_GREASE_PENCIL_COLOR_BOTH = 2,
  MOD_GREASE_PENCIL_COLOR_HARDNESS = 3,
} GreasePencilModifierColorMode;

typedef enum GreasePencilOpacityModifierFlag {
  /* Use vertex group as opacity factors instead of influence. */
  MOD_GREASE_PENCIL_OPACITY_USE_WEIGHT_AS_FACTOR = (1 << 0),
  /* Set the opacity for every point in a stroke, otherwise multiply existing opacity. */
  MOD_GREASE_PENCIL_OPACITY_USE_UNIFORM_OPACITY = (1 << 1),
} GreasePencilOpacityModifierFlag;

typedef struct GreasePencilSubdivModifierData {
  ModifierData modifier;
  GreasePencilModifierInfluenceData influence;
  /** #GreasePencilSubdivideType. */
  int type;
  /** Level of subdivisions, will generate 2^level segments. */
  int level;

  char _pad[8];
  void *_pad1;
} GreasePencilSubdivModifierData;

typedef enum GreasePencilSubdivideType {
  MOD_GREASE_PENCIL_SUBDIV_CATMULL = 0,
  MOD_GREASE_PENCIL_SUBDIV_SIMPLE = 1,
} GreasePencilSubdivideType;

typedef struct GreasePencilColorModifierData {
  ModifierData modifier;
  GreasePencilModifierInfluenceData influence;
  /** GreasePencilModifierColorMode */
  char color_mode;
  char _pad1[3];
  /** HSV factors. */
  float hsv[3];
  void *_pad2;
} GreasePencilColorModifierData;

typedef struct GreasePencilTintModifierData {
  ModifierData modifier;
  GreasePencilModifierInfluenceData influence;
  /** GreasePencilTintModifierFlag */
  short flag;
  /** GreasePencilModifierColorMode */
  char color_mode;
  /** GreasePencilTintModifierMode */
  char tint_mode;
  float factor;
  /** Influence distance from the gradient object. */
  float radius;
  /** Simple tint color. */
  float color[3];
  /** Object for gradient direction. */
  struct Object *object;
  /** Color ramp for the gradient. */
  struct ColorBand *color_ramp;
  void *_pad;
} GreasePencilTintModifierData;

typedef enum GreasePencilTintModifierMode {
  MOD_GREASE_PENCIL_TINT_UNIFORM = 0,
  MOD_GREASE_PENCIL_TINT_GRADIENT = 1,
} GreasePencilTintModifierMode;

typedef enum GreasePencilTintModifierFlag {
  /* Use vertex group as factors instead of influence. */
  MOD_GREASE_PENCIL_TINT_USE_WEIGHT_AS_FACTOR = (1 << 0),
} GreasePencilTintModifierFlag;

/* Enum definitions for length modifier stays in the old DNA for the moment. */
typedef struct GreasePencilSmoothModifierData {
  ModifierData modifier;
  GreasePencilModifierInfluenceData influence;
  /** `eGreasePencilSmooth_Flag. */
  int flag;
  /** Factor of smooth. */
  float factor;
  /** How many times apply smooth. */
  int step;
  char _pad[4];
  void *_pad1;
} GreasePencilSmoothModifierData;

typedef enum eGreasePencilSmooth_Flag {
  MOD_GREASE_PENCIL_SMOOTH_MOD_LOCATION = (1 << 0),
  MOD_GREASE_PENCIL_SMOOTH_MOD_STRENGTH = (1 << 1),
  MOD_GREASE_PENCIL_SMOOTH_MOD_THICKNESS = (1 << 2),
  MOD_GREASE_PENCIL_SMOOTH_MOD_UV = (1 << 3),
  MOD_GREASE_PENCIL_SMOOTH_KEEP_SHAPE = (1 << 4),
  MOD_GREASE_PENCIL_SMOOTH_SMOOTH_ENDS = (1 << 5),
} eGreasePencilSmooth_Flag;

typedef struct GreasePencilOffsetModifierData {
  ModifierData modifier;
  GreasePencilModifierInfluenceData influence;
  /** GreasePencilOffsetModifierFlag */
  int flag;
  /** GreasePencilOffsetModifierMode */
  int offset_mode;
  /** Global offset. */
  float loc[3];
  float rot[3];
  float scale[3];
  /** Offset per stroke. */
  float stroke_loc[3];
  float stroke_rot[3];
  float stroke_scale[3];
  int seed;
  int stroke_step;
  int stroke_start_offset;
  char _pad1[4];
  void *_pad2;
} GreasePencilOffsetModifierData;

typedef enum GreasePencilOffsetModifierFlag {
  MOD_GREASE_PENCIL_OFFSET_UNIFORM_RANDOM_SCALE = (1 << 0),
} GreasePencilOffsetModifierFlag;

typedef enum GreasePencilOffsetModifierMode {
  MOD_GREASE_PENCIL_OFFSET_RANDOM = 0,
  MOD_GREASE_PENCIL_OFFSET_LAYER = 1,
  MOD_GREASE_PENCIL_OFFSET_MATERIAL = 2,
  MOD_GREASE_PENCIL_OFFSET_STROKE = 3,
} GreasePencilOffsetModifierMode;

typedef struct GreasePencilNoiseModifierData {
  ModifierData modifier;
  GreasePencilModifierInfluenceData influence;

  /** For convenience of versioning, these flags are kept in `eNoiseGpencil_Flag`. */
  int flag;

  /** Factor of noise. */
  float factor;
  float factor_strength;
  float factor_thickness;
  float factor_uvs;
  /** Noise Frequency scaling */
  float noise_scale;
  float noise_offset;
  short noise_mode;
  char _pad[2];
  /** How many frames before recalculate randoms. */
  int step;
  /** Random seed */
  int seed;

  void *_pad1;
} GreasePencilNoiseModifierData;

typedef struct GreasePencilMirrorModifierData {
  ModifierData modifier;
  GreasePencilModifierInfluenceData influence;
  struct Object *object;
  /** #GreasePencilMirrorModifierFlag */
  int flag;
  char _pad[4];
} GreasePencilMirrorModifierData;

typedef enum GreasePencilMirrorModifierFlag {
  MOD_GREASE_PENCIL_MIRROR_AXIS_X = (1 << 0),
  MOD_GREASE_PENCIL_MIRROR_AXIS_Y = (1 << 1),
  MOD_GREASE_PENCIL_MIRROR_AXIS_Z = (1 << 2),
} GreasePencilMirrorModifierFlag;

typedef struct GreasePencilThickModifierData {
  ModifierData modifier;
  GreasePencilModifierInfluenceData influence;
  /** #GreasePencilThicknessModifierFlag */
  int flag;
  /** Relative thickness factor. */
  float thickness_fac;
  /** Absolute thickness override. */
  float thickness;
  char _pad[4];
  void *_pad1;
} GreasePencilThickModifierData;

typedef enum GreasePencilThicknessModifierFlag {
  MOD_GREASE_PENCIL_THICK_NORMALIZE = (1 << 0),
  MOD_GREASE_PENCIL_THICK_WEIGHT_FACTOR = (1 << 1),
} GreasePencilThicknessModifierFlag;

typedef struct GreasePencilLatticeModifierData {
  ModifierData modifier;
  GreasePencilModifierInfluenceData influence;
  struct Object *object;
  float strength;
  char _pad[4];
} GreasePencilLatticeModifierData;

typedef struct GreasePencilDashModifierSegment {
  char name[64];
  int dash;
  int gap;
  float radius;
  float opacity;
  int mat_nr;
  /** #GreasePencilDashModifierFlag */
  int flag;
} GreasePencilDashModifierSegment;

typedef struct GreasePencilDashModifierData {
  ModifierData modifier;
  GreasePencilModifierInfluenceData influence;

  GreasePencilDashModifierSegment *segments_array;
  int segments_num;
  int segment_active_index;

  int dash_offset;
  char _pad[4];

#ifdef __cplusplus
  blender::Span<GreasePencilDashModifierSegment> segments() const;
  blender::MutableSpan<GreasePencilDashModifierSegment> segments();
#endif
} GreasePencilDashModifierData;

typedef enum GreasePencilDashModifierFlag {
  MOD_GREASE_PENCIL_DASH_USE_CYCLIC = (1 << 0),
} GreasePencilDashModifierFlag;

typedef struct GreasePencilMultiModifierData {
  ModifierData modifier;
  GreasePencilModifierInfluenceData influence;

  /* #GreasePencilMultiplyModifierFlag */
  int flag;

  int duplications;
  float distance;
  /* -1:inner 0:middle 1:outer */
  float offset;

  float fading_center;
  float fading_thickness;
  float fading_opacity;

  int _pad0;

  void *_pad;
} GreasePencilMultiModifierData;

typedef enum GreasePencilMultiplyModifierFlag {
  /* GP_MULTIPLY_ENABLE_ANGLE_SPLITTING = (1 << 1),  Deprecated. */
  MOD_GREASE_PENCIL_MULTIPLY_ENABLE_FADING = (1 << 2),
} GreasePencilMultiplyModifierFlag;

typedef struct GreasePencilLengthModifierData {
  ModifierData modifier;
  GreasePencilModifierInfluenceData influence;
  int flag;
  float start_fac, end_fac;
  float rand_start_fac, rand_end_fac, rand_offset;
  float overshoot_fac;
  /** (first element is the index) random values. */
  int seed;
  /** How many frames before recalculate randoms. */
  int step;
  /** #eLengthGpencil_Type. */
  int mode;
  char _pad[4];
  /* Curvature parameters. */
  float point_density;
  float segment_influence;
  float max_angle;

  void *_pad1;
} GreasePencilLengthModifierData;

typedef struct GreasePencilWeightAngleModifierData {
  ModifierData modifier;
  GreasePencilModifierInfluenceData influence;
  /** #GreasePencilWeightAngleModifierFlag */
  int flag;
  float min_weight;
  /** Axis. */
  int16_t axis;
  /** #GreasePencilWeightAngleModifierSpace */
  int16_t space;
  /** Angle */
  float angle;
  /** Weights output to this vertex group, can be the same as source group. */
  char target_vgname[64];

  void *_pad;
} GreasePencilWeightAngleModifierData;

typedef enum GreasePencilWeightAngleModifierFlag {
  MOD_GREASE_PENCIL_WEIGHT_ANGLE_MULTIPLY_DATA = (1 << 5),
  MOD_GREASE_PENCIL_WEIGHT_ANGLE_INVERT_OUTPUT = (1 << 6),
} GreasePencilWeightAngleModifierFlag;

typedef enum GreasePencilWeightAngleModifierSpace {
  MOD_GREASE_PENCIL_WEIGHT_ANGLE_SPACE_LOCAL = 0,
  MOD_GREASE_PENCIL_WEIGHT_ANGLE_SPACE_WORLD = 1,
} GreasePencilWeightAngleModifierSpace;

typedef struct GreasePencilArrayModifierData {
  ModifierData modifier;
  GreasePencilModifierInfluenceData influence;
  struct Object *object;
  int count;
  /** #GreasePencilArrayModifierFlag */
  int flag;
  float offset[3];
  float shift[3];

  float rnd_offset[3];
  float rnd_rot[3];
  float rnd_scale[3];

  char _pad[4];
  /** (first element is the index) random values. (?) */
  int seed;

  /* Replacement material index. */
  int mat_rpl;
} GreasePencilArrayModifierData;

typedef enum GreasePencilArrayModifierFlag {
  MOD_GREASE_PENCIL_ARRAY_USE_OFFSET = (1 << 7),
  MOD_GREASE_PENCIL_ARRAY_USE_RELATIVE = (1 << 8),
  MOD_GREASE_PENCIL_ARRAY_USE_OB_OFFSET = (1 << 9),
  MOD_GREASE_PENCIL_ARRAY_UNIFORM_RANDOM_SCALE = (1 << 10),
} GreasePencilArrayModifierFlag;

typedef struct GreasePencilWeightProximityModifierData {
  ModifierData modifier;
  GreasePencilModifierInfluenceData influence;

  /* #GreasePencilWeightProximityFlag. */
  int flag;
  char target_vgname[64];
  float min_weight;

  float dist_start;
  float dist_end;

  struct Object *object;
} GreasePencilWeightProximityModifierData;

typedef enum GreasePencilWeightProximityFlag {
  MOD_GREASE_PENCIL_WEIGHT_PROXIMITY_INVERT_OUTPUT = (1 << 0),
  MOD_GREASE_PENCIL_WEIGHT_PROXIMITY_MULTIPLY_DATA = (1 << 1),
} GreasePencilWeightProximityFlag;

<<<<<<< HEAD
typedef struct GreasePencilEnvelopeModifierData {
  ModifierData modifier;
  GreasePencilModifierInfluenceData influence;
  /* #GreasePencilEnvelopeModifierMode. */
  int mode;
  /** Material for the new strokes. */
  int mat_nr;
  /** Thickness multiplier for the new strokes. */
  float thickness;
  /** Strength multiplier for the new strokes. */
  float strength;
  /** Number of points to skip over. */
  int skip;
  /* Length of the envelope effect. */
  int spread;
} GreasePencilEnvelopeModifierData;

/* Texture->mode */
typedef enum GreasePencilEnvelopeModifierMode {
  MOD_GREASE_PENCIL_ENVELOPE_DEFORM = 0,
  MOD_GREASE_PENCIL_ENVELOPE_SEGMENTS = 1,
  MOD_GREASE_PENCIL_ENVELOPE_FILLS = 2,
} GreasePencilEnvelopeModifierMode;
=======
typedef struct GreasePencilHookModifierData {
  ModifierData modifier;
  GreasePencilModifierInfluenceData influence;

  struct Object *object;
  /** Optional name of bone target, MAX_ID_NAME-2. */
  char subtarget[64];
  char _pad[4];

  /** #GreasePencilHookFlag. */
  int flag;
  /** #GreasePencilHookFalloff. */
  char falloff_type;
  char _pad1[3];
  /** Matrix making current transform unmodified. */
  float parentinv[4][4];
  /** Visualization of hook. */
  float cent[3];
  /** If not zero, falloff is distance where influence zero. */
  float falloff;
  float force;
} GreasePencilHookModifierData;

typedef enum GreasePencilHookFlag {
  MOD_GREASE_PENCIL_HOOK_UNIFORM_SPACE = (1 << 0),
} GreasePencilHookFlag;

typedef enum GreasePencilHookFalloff {
  MOD_GREASE_PENCIL_HOOK_Falloff_None = 0,
  MOD_GREASE_PENCIL_HOOK_Falloff_Curve = 1,
  MOD_GREASE_PENCIL_HOOK_Falloff_Sharp = 2,
  MOD_GREASE_PENCIL_HOOK_Falloff_Smooth = 3,
  MOD_GREASE_PENCIL_HOOK_Falloff_Root = 4,
  MOD_GREASE_PENCIL_HOOK_Falloff_Linear = 5,
  MOD_GREASE_PENCIL_HOOK_Falloff_Const = 6,
  MOD_GREASE_PENCIL_HOOK_Falloff_Sphere = 7,
  MOD_GREASE_PENCIL_HOOK_Falloff_InvSquare = 8,
} GreasePencilHookFalloff;
>>>>>>> 2a080550
<|MERGE_RESOLUTION|>--- conflicted
+++ resolved
@@ -111,11 +111,8 @@
   eModifierType_GreasePencilWeightAngle = 74,
   eModifierType_GreasePencilArray = 75,
   eModifierType_GreasePencilWeightProximity = 76,
-<<<<<<< HEAD
-  eModifierType_GreasePencilEnvelope = 77,
-=======
   eModifierType_GreasePencilHook = 77,
->>>>>>> 2a080550
+  eModifierType_GreasePencilEnvelope = 78,
   NUM_MODIFIER_TYPES,
 } ModifierType;
 
@@ -2952,7 +2949,45 @@
   MOD_GREASE_PENCIL_WEIGHT_PROXIMITY_MULTIPLY_DATA = (1 << 1),
 } GreasePencilWeightProximityFlag;
 
-<<<<<<< HEAD
+typedef struct GreasePencilHookModifierData {
+  ModifierData modifier;
+  GreasePencilModifierInfluenceData influence;
+
+  struct Object *object;
+  /** Optional name of bone target, MAX_ID_NAME-2. */
+  char subtarget[64];
+  char _pad[4];
+
+  /** #GreasePencilHookFlag. */
+  int flag;
+  /** #GreasePencilHookFalloff. */
+  char falloff_type;
+  char _pad1[3];
+  /** Matrix making current transform unmodified. */
+  float parentinv[4][4];
+  /** Visualization of hook. */
+  float cent[3];
+  /** If not zero, falloff is distance where influence zero. */
+  float falloff;
+  float force;
+} GreasePencilHookModifierData;
+
+typedef enum GreasePencilHookFlag {
+  MOD_GREASE_PENCIL_HOOK_UNIFORM_SPACE = (1 << 0),
+} GreasePencilHookFlag;
+
+typedef enum GreasePencilHookFalloff {
+  MOD_GREASE_PENCIL_HOOK_Falloff_None = 0,
+  MOD_GREASE_PENCIL_HOOK_Falloff_Curve = 1,
+  MOD_GREASE_PENCIL_HOOK_Falloff_Sharp = 2,
+  MOD_GREASE_PENCIL_HOOK_Falloff_Smooth = 3,
+  MOD_GREASE_PENCIL_HOOK_Falloff_Root = 4,
+  MOD_GREASE_PENCIL_HOOK_Falloff_Linear = 5,
+  MOD_GREASE_PENCIL_HOOK_Falloff_Const = 6,
+  MOD_GREASE_PENCIL_HOOK_Falloff_Sphere = 7,
+  MOD_GREASE_PENCIL_HOOK_Falloff_InvSquare = 8,
+} GreasePencilHookFalloff;
+
 typedef struct GreasePencilEnvelopeModifierData {
   ModifierData modifier;
   GreasePencilModifierInfluenceData influence;
@@ -2975,44 +3010,4 @@
   MOD_GREASE_PENCIL_ENVELOPE_DEFORM = 0,
   MOD_GREASE_PENCIL_ENVELOPE_SEGMENTS = 1,
   MOD_GREASE_PENCIL_ENVELOPE_FILLS = 2,
-} GreasePencilEnvelopeModifierMode;
-=======
-typedef struct GreasePencilHookModifierData {
-  ModifierData modifier;
-  GreasePencilModifierInfluenceData influence;
-
-  struct Object *object;
-  /** Optional name of bone target, MAX_ID_NAME-2. */
-  char subtarget[64];
-  char _pad[4];
-
-  /** #GreasePencilHookFlag. */
-  int flag;
-  /** #GreasePencilHookFalloff. */
-  char falloff_type;
-  char _pad1[3];
-  /** Matrix making current transform unmodified. */
-  float parentinv[4][4];
-  /** Visualization of hook. */
-  float cent[3];
-  /** If not zero, falloff is distance where influence zero. */
-  float falloff;
-  float force;
-} GreasePencilHookModifierData;
-
-typedef enum GreasePencilHookFlag {
-  MOD_GREASE_PENCIL_HOOK_UNIFORM_SPACE = (1 << 0),
-} GreasePencilHookFlag;
-
-typedef enum GreasePencilHookFalloff {
-  MOD_GREASE_PENCIL_HOOK_Falloff_None = 0,
-  MOD_GREASE_PENCIL_HOOK_Falloff_Curve = 1,
-  MOD_GREASE_PENCIL_HOOK_Falloff_Sharp = 2,
-  MOD_GREASE_PENCIL_HOOK_Falloff_Smooth = 3,
-  MOD_GREASE_PENCIL_HOOK_Falloff_Root = 4,
-  MOD_GREASE_PENCIL_HOOK_Falloff_Linear = 5,
-  MOD_GREASE_PENCIL_HOOK_Falloff_Const = 6,
-  MOD_GREASE_PENCIL_HOOK_Falloff_Sphere = 7,
-  MOD_GREASE_PENCIL_HOOK_Falloff_InvSquare = 8,
-} GreasePencilHookFalloff;
->>>>>>> 2a080550
+} GreasePencilEnvelopeModifierMode;