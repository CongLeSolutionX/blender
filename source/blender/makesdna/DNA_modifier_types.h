--- conflicted
+++ resolved
@@ -108,12 +108,9 @@
   eModifierType_GreasePencilDash = 71,
   eModifierType_GreasePencilMultiply = 72,
   eModifierType_GreasePencilLength = 73,
-<<<<<<< HEAD
-  eModifierType_GreasePencilLineart = 74,
-=======
   eModifierType_GreasePencilWeightAngle = 74,
   eModifierType_GreasePencilArray = 75,
->>>>>>> c2b56ca4
+  eModifierType_GreasePencilLineart = 76,
   NUM_MODIFIER_TYPES,
 } ModifierType;
 
@@ -2874,7 +2871,63 @@
   void *_pad1;
 } GreasePencilLengthModifierData;
 
-<<<<<<< HEAD
+typedef struct GreasePencilWeightAngleModifierData {
+  ModifierData modifier;
+  GreasePencilModifierInfluenceData influence;
+  /** #GreasePencilWeightAngleModifierFlag */
+  int flag;
+  float min_weight;
+  /** Axis. */
+  int16_t axis;
+  /** #GreasePencilWeightAngleModifierSpace */
+  int16_t space;
+  /** Angle */
+  float angle;
+  /** Weights output to this vertex group, can be the same as source group. */
+  char target_vgname[64];
+
+  void *_pad;
+} GreasePencilWeightAngleModifierData;
+
+typedef enum GreasePencilWeightAngleModifierFlag {
+  MOD_GREASE_PENCIL_WEIGHT_ANGLE_MULTIPLY_DATA = (1 << 5),
+  MOD_GREASE_PENCIL_WEIGHT_ANGLE_INVERT_OUTPUT = (1 << 6),
+} GreasePencilWeightAngleModifierFlag;
+
+typedef enum GreasePencilWeightAngleModifierSpace {
+  MOD_GREASE_PENCIL_WEIGHT_ANGLE_SPACE_LOCAL = 0,
+  MOD_GREASE_PENCIL_WEIGHT_ANGLE_SPACE_WORLD = 1,
+} GreasePencilWeightAngleModifierSpace;
+
+typedef struct GreasePencilArrayModifierData {
+  ModifierData modifier;
+  GreasePencilModifierInfluenceData influence;
+  struct Object *object;
+  int count;
+  /** #GreasePencilArrayModifierFlag */
+  int flag;
+  float offset[3];
+  float shift[3];
+
+  float rnd_offset[3];
+  float rnd_rot[3];
+  float rnd_scale[3];
+
+  char _pad[4];
+  /** (first element is the index) random values. (?) */
+  int seed;
+
+  /* Replacement material index. */
+  int mat_rpl;
+} GreasePencilArrayModifierData;
+
+typedef enum GreasePencilArrayModifierFlag {
+  MOD_GREASE_PENCIL_ARRAY_USE_OFFSET = (1 << 7),
+  MOD_GREASE_PENCIL_ARRAY_USE_RELATIVE = (1 << 8),
+  MOD_GREASE_PENCIL_ARRAY_USE_OB_OFFSET = (1 << 9),
+  MOD_GREASE_PENCIL_ARRAY_UNIFORM_RANDOM_SCALE = (1 << 10),
+} GreasePencilArrayModifierFlag;
+
 typedef enum eGreasePencilLineartSource {
   LINEART_SOURCE_COLLECTION = 0,
   LINEART_SOURCE_OBJECT = 1,
@@ -3031,62 +3084,4 @@
 
   /* Keep a pointer to the render buffer so we can call destroy from #ModifierData. */
   struct LineartData *la_data_ptr;
-} GreasePencilLineartModifierData;
-=======
-typedef struct GreasePencilWeightAngleModifierData {
-  ModifierData modifier;
-  GreasePencilModifierInfluenceData influence;
-  /** #GreasePencilWeightAngleModifierFlag */
-  int flag;
-  float min_weight;
-  /** Axis. */
-  int16_t axis;
-  /** #GreasePencilWeightAngleModifierSpace */
-  int16_t space;
-  /** Angle */
-  float angle;
-  /** Weights output to this vertex group, can be the same as source group. */
-  char target_vgname[64];
-
-  void *_pad;
-} GreasePencilWeightAngleModifierData;
-
-typedef enum GreasePencilWeightAngleModifierFlag {
-  MOD_GREASE_PENCIL_WEIGHT_ANGLE_MULTIPLY_DATA = (1 << 5),
-  MOD_GREASE_PENCIL_WEIGHT_ANGLE_INVERT_OUTPUT = (1 << 6),
-} GreasePencilWeightAngleModifierFlag;
-
-typedef enum GreasePencilWeightAngleModifierSpace {
-  MOD_GREASE_PENCIL_WEIGHT_ANGLE_SPACE_LOCAL = 0,
-  MOD_GREASE_PENCIL_WEIGHT_ANGLE_SPACE_WORLD = 1,
-} GreasePencilWeightAngleModifierSpace;
-
-typedef struct GreasePencilArrayModifierData {
-  ModifierData modifier;
-  GreasePencilModifierInfluenceData influence;
-  struct Object *object;
-  int count;
-  /** #GreasePencilArrayModifierFlag */
-  int flag;
-  float offset[3];
-  float shift[3];
-
-  float rnd_offset[3];
-  float rnd_rot[3];
-  float rnd_scale[3];
-
-  char _pad[4];
-  /** (first element is the index) random values. (?) */
-  int seed;
-
-  /* Replacement material index. */
-  int mat_rpl;
-} GreasePencilArrayModifierData;
-
-typedef enum GreasePencilArrayModifierFlag {
-  MOD_GREASE_PENCIL_ARRAY_USE_OFFSET = (1 << 7),
-  MOD_GREASE_PENCIL_ARRAY_USE_RELATIVE = (1 << 8),
-  MOD_GREASE_PENCIL_ARRAY_USE_OB_OFFSET = (1 << 9),
-  MOD_GREASE_PENCIL_ARRAY_UNIFORM_RANDOM_SCALE = (1 << 10),
-} GreasePencilArrayModifierFlag;
->>>>>>> c2b56ca4
+} GreasePencilLineartModifierData;