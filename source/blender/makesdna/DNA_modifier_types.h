/* SPDX-FileCopyrightText: 2023 Blender Authors
 *
 * SPDX-License-Identifier: GPL-2.0-or-later */

/** \file
 * \ingroup DNA
 */

#pragma once

#include "BLI_utildefines.h"

#include "DNA_defs.h"
#include "DNA_listBase.h"
#include "DNA_session_uid_types.h"

#ifdef __cplusplus
namespace blender {
struct NodesModifierRuntime;
}
using NodesModifierRuntimeHandle = blender::NodesModifierRuntime;
#else
typedef struct NodesModifierRuntimeHandle NodesModifierRuntimeHandle;
#endif

/* WARNING ALERT! TYPEDEF VALUES ARE WRITTEN IN FILES! SO DO NOT CHANGE!
 * (ONLY ADD NEW ITEMS AT THE END)
 */

struct Mesh;

typedef enum ModifierType {
  eModifierType_None = 0,
  eModifierType_Subsurf = 1,
  eModifierType_Lattice = 2,
  eModifierType_Curve = 3,
  eModifierType_Build = 4,
  eModifierType_Mirror = 5,
  eModifierType_Decimate = 6,
  eModifierType_Wave = 7,
  eModifierType_Armature = 8,
  eModifierType_Hook = 9,
  eModifierType_Softbody = 10,
  eModifierType_Boolean = 11,
  eModifierType_Array = 12,
  eModifierType_EdgeSplit = 13,
  eModifierType_Displace = 14,
  eModifierType_UVProject = 15,
  eModifierType_Smooth = 16,
  eModifierType_Cast = 17,
  eModifierType_MeshDeform = 18,
  eModifierType_ParticleSystem = 19,
  eModifierType_ParticleInstance = 20,
  eModifierType_Explode = 21,
  eModifierType_Cloth = 22,
  eModifierType_Collision = 23,
  eModifierType_Bevel = 24,
  eModifierType_Shrinkwrap = 25,
  eModifierType_Fluidsim = 26,
  eModifierType_Mask = 27,
  eModifierType_SimpleDeform = 28,
  eModifierType_Multires = 29,
  eModifierType_Surface = 30,
#ifdef DNA_DEPRECATED_ALLOW
  eModifierType_Smoke = 31,
#endif
  eModifierType_ShapeKey = 32,
  eModifierType_Solidify = 33,
  eModifierType_Screw = 34,
  eModifierType_Warp = 35,
  eModifierType_WeightVGEdit = 36,
  eModifierType_WeightVGMix = 37,
  eModifierType_WeightVGProximity = 38,
  eModifierType_Ocean = 39,
  eModifierType_DynamicPaint = 40,
  eModifierType_Remesh = 41,
  eModifierType_Skin = 42,
  eModifierType_LaplacianSmooth = 43,
  eModifierType_Triangulate = 44,
  eModifierType_UVWarp = 45,
  eModifierType_MeshCache = 46,
  eModifierType_LaplacianDeform = 47,
  eModifierType_Wireframe = 48,
  eModifierType_DataTransfer = 49,
  eModifierType_NormalEdit = 50,
  eModifierType_CorrectiveSmooth = 51,
  eModifierType_MeshSequenceCache = 52,
  eModifierType_SurfaceDeform = 53,
  eModifierType_WeightedNormal = 54,
  eModifierType_Weld = 55,
  eModifierType_Fluid = 56,
  eModifierType_Nodes = 57,
  eModifierType_MeshToVolume = 58,
  eModifierType_VolumeDisplace = 59,
  eModifierType_VolumeToMesh = 60,
  eModifierType_GreasePencilOpacity = 61,
  eModifierType_GreasePencilSubdiv = 62,
  eModifierType_GreasePencilColor = 63,
  eModifierType_GreasePencilTint = 64,
  eModifierType_GreasePencilSmooth = 65,
  eModifierType_GreasePencilOffset = 66,
  eModifierType_GreasePencilNoise = 67,
<<<<<<< HEAD
  eModifierType_GreasePencilLength = 68,
=======
  eModifierType_GreasePencilMirror = 68,
>>>>>>> ed458b5e
  NUM_MODIFIER_TYPES,
} ModifierType;

typedef enum ModifierMode {
  eModifierMode_Realtime = (1 << 0),
  eModifierMode_Render = (1 << 1),
  eModifierMode_Editmode = (1 << 2),
  eModifierMode_OnCage = (1 << 3),
#ifdef DNA_DEPRECATED_ALLOW
  /** Old modifier box expansion, just for versioning. */
  eModifierMode_Expanded_DEPRECATED = (1 << 4),
#endif
  eModifierMode_Virtual = (1 << 5),
  eModifierMode_ApplyOnSpline = (1 << 6),
  eModifierMode_DisableTemporary = (1u << 31),
} ModifierMode;
ENUM_OPERATORS(ModifierMode, eModifierMode_DisableTemporary);

typedef struct ModifierData {
  struct ModifierData *next, *prev;

  int type, mode;
  /** Time in seconds that the modifier took to evaluate. This is only set on evaluated objects. */
  float execution_time;
  short flag;
  /** An "expand" bit for each of the modifier's (sub)panels (#uiPanelDataExpansion). */
  short ui_expand_flag;
  /**
   * Bits that can be used for open-states of layout panels in the modifier. This can replace
   * `ui_expand_flag` once all modifiers use layout panels. Currently, trying to reuse the same
   * flags is problematic, because the bits in `ui_expand_flag` are mapped to panels automatically
   * and easily conflict with the explicit mapping of bits to panels here.
   */
  uint16_t layout_panel_open_flag;
  char _pad[6];
  /** MAX_NAME. */
  char name[64];

  char *error;

  /** Runtime field which contains unique identifier of the modifier. */
  SessionUID session_uid;

  /** Runtime field which contains runtime data which is specific to a modifier type. */
  void *runtime;
} ModifierData;

typedef enum {
  /** This modifier has been inserted in local override, and hence can be fully edited. */
  eModifierFlag_OverrideLibrary_Local = (1 << 0),
  /** This modifier does not own its caches, but instead shares them with another modifier. */
  eModifierFlag_SharedCaches = (1 << 1),
  /**
   * This modifier is the object's active modifier. Used for context in the node editor.
   * Only one modifier on an object should have this flag set.
   */
  eModifierFlag_Active = (1 << 2),
  /**
   * Only set on modifiers in evaluated objects. The flag indicates that the user modified inputs
   * to the modifier which might invalidate simulation caches.
   */
  eModifierFlag_UserModified = (1 << 3),
} ModifierFlag;

/**
 * \note Not a real modifier.
 */
typedef struct MappingInfoModifierData {
  ModifierData modifier;

  struct Tex *texture;
  struct Object *map_object;
  char map_bone[64];
  /** MAX_CUSTOMDATA_LAYER_NAME. */
  char uvlayer_name[68];
  char _pad1[4];
  int uvlayer_tmp;
  int texmapping;
} MappingInfoModifierData;

typedef enum {
  eSubsurfModifierFlag_Incremental = (1 << 0),
  eSubsurfModifierFlag_DebugIncr = (1 << 1),
  eSubsurfModifierFlag_ControlEdges = (1 << 2),
  /* DEPRECATED, ONLY USED FOR DO-VERSIONS */
  eSubsurfModifierFlag_SubsurfUv_DEPRECATED = (1 << 3),
  eSubsurfModifierFlag_UseCrease = (1 << 4),
  eSubsurfModifierFlag_UseCustomNormals = (1 << 5),
  eSubsurfModifierFlag_UseRecursiveSubdivision = (1 << 6),
} SubsurfModifierFlag;

typedef enum {
  SUBSURF_TYPE_CATMULL_CLARK = 0,
  SUBSURF_TYPE_SIMPLE = 1,
} eSubsurfModifierType;

typedef enum {
  SUBSURF_UV_SMOOTH_NONE = 0,
  SUBSURF_UV_SMOOTH_PRESERVE_CORNERS = 1,
  SUBSURF_UV_SMOOTH_PRESERVE_CORNERS_AND_JUNCTIONS = 2,
  SUBSURF_UV_SMOOTH_PRESERVE_CORNERS_JUNCTIONS_AND_CONCAVE = 3,
  SUBSURF_UV_SMOOTH_PRESERVE_BOUNDARIES = 4,
  SUBSURF_UV_SMOOTH_ALL = 5,
} eSubsurfUVSmooth;

typedef enum {
  SUBSURF_BOUNDARY_SMOOTH_ALL = 0,
  SUBSURF_BOUNDARY_SMOOTH_PRESERVE_CORNERS = 1,
} eSubsurfBoundarySmooth;

typedef struct SubsurfModifierData {
  ModifierData modifier;

  short subdivType, levels, renderLevels, flags;
  short uv_smooth;
  short quality;
  short boundary_smooth;
  char _pad[2];

  /* TODO(sergey): Get rid of those with the old CCG subdivision code. */
  void *emCache, *mCache;
} SubsurfModifierData;

typedef struct LatticeModifierData {
  ModifierData modifier;

  struct Object *object;
  /** Optional vertex-group name, #MAX_VGROUP_NAME. */
  char name[64];
  float strength;
  short flag;
  char _pad[2];
  void *_pad1;
} LatticeModifierData;

/** #LatticeModifierData.flag */
enum {
  MOD_LATTICE_INVERT_VGROUP = (1 << 0),
};

typedef struct CurveModifierData {
  ModifierData modifier;

  struct Object *object;
  /** Optional vertex-group name, #MAX_VGROUP_NAME. */
  char name[64];
  /** Axis along which curve deforms. */
  short defaxis;
  short flag;
  char _pad[4];
  void *_pad1;
} CurveModifierData;

/** #CurveModifierData.flag */
enum {
  MOD_CURVE_INVERT_VGROUP = (1 << 0),
};

/** #CurveModifierData.defaxis */
enum {
  MOD_CURVE_POSX = 1,
  MOD_CURVE_POSY = 2,
  MOD_CURVE_POSZ = 3,
  MOD_CURVE_NEGX = 4,
  MOD_CURVE_NEGY = 5,
  MOD_CURVE_NEGZ = 6,
};

typedef struct BuildModifierData {
  ModifierData modifier;

  float start, length;
  short flag;

  /** (bool) whether order of vertices is randomized - legacy files (for readfile conversion). */
  short randomize;
  /** (int) random seed. */
  int seed;
} BuildModifierData;

/** #BuildModifierData.flag */
enum {
  /** order of vertices is randomized */
  MOD_BUILD_FLAG_RANDOMIZE = (1 << 0),
  /** frame range is reversed, resulting in a deconstruction effect */
  MOD_BUILD_FLAG_REVERSE = (1 << 1),
};

/** Mask Modifier. */
typedef struct MaskModifierData {
  ModifierData modifier;

  /** Armature to use to in place of hardcoded vgroup. */
  struct Object *ob_arm;
  /** Name of vertex group to use to mask, #MAX_VGROUP_NAME. */
  char vgroup[64];

  /** Using armature or hardcoded vgroup. */
  short mode;
  /** Flags for various things. */
  short flag;
  float threshold;
  void *_pad1;
} MaskModifierData;

/** #MaskModifierData.mode */
enum {
  MOD_MASK_MODE_VGROUP = 0,
  MOD_MASK_MODE_ARM = 1,
};

/** #MaskModifierData.flag */
enum {
  MOD_MASK_INV = (1 << 0),
  MOD_MASK_SMOOTH = (1 << 1),
};

typedef struct ArrayModifierData {
  ModifierData modifier;

  /** The object with which to cap the start of the array. */
  struct Object *start_cap;
  /** The object with which to cap the end of the array. */
  struct Object *end_cap;
  /** The curve object to use for #MOD_ARR_FITCURVE. */
  struct Object *curve_ob;
  /** The object to use for object offset. */
  struct Object *offset_ob;
  /**
   * A constant duplicate offset;
   * 1 means the duplicates are 1 unit apart.
   */
  float offset[3];
  /**
   * A scaled factor for duplicate offsets;
   * 1 means the duplicates are 1 object-width apart.
   */
  float scale[3];
  /** The length over which to distribute the duplicates. */
  float length;
  /** The limit below which to merge vertices in adjacent duplicates. */
  float merge_dist;
  /**
   * Determines how duplicate count is calculated; one of:
   * - #MOD_ARR_FIXEDCOUNT -> fixed.
   * - #MOD_ARR_FITLENGTH  -> calculated to fit a set length.
   * - #MOD_ARR_FITCURVE   -> calculated to fit the length of a Curve object.
   */
  int fit_type;
  /**
   * Flags specifying how total offset is calculated; binary OR of:
   * - #MOD_ARR_OFF_CONST    -> total offset += offset.
   * - #MOD_ARR_OFF_RELATIVE -> total offset += relative * object width.
   * - #MOD_ARR_OFF_OBJ      -> total offset += offset_ob's matrix.
   * Total offset is the sum of the individual enabled offsets.
   */
  int offset_type;
  /**
   * General flags:
   * #MOD_ARR_MERGE -> merge vertices in adjacent duplicates.
   */
  int flags;
  /** The number of duplicates to generate for #MOD_ARR_FIXEDCOUNT. */
  int count;
  float uv_offset[2];
} ArrayModifierData;

/** #ArrayModifierData.fit_type */
enum {
  MOD_ARR_FIXEDCOUNT = 0,
  MOD_ARR_FITLENGTH = 1,
  MOD_ARR_FITCURVE = 2,
};

/** #ArrayModifierData.offset_type */
enum {
  MOD_ARR_OFF_CONST = (1 << 0),
  MOD_ARR_OFF_RELATIVE = (1 << 1),
  MOD_ARR_OFF_OBJ = (1 << 2),
};

/** #ArrayModifierData.flags */
enum {
  MOD_ARR_MERGE = (1 << 0),
  MOD_ARR_MERGEFINAL = (1 << 1),
};

typedef struct MirrorModifierData {
  ModifierData modifier;

  /** Deprecated, use flag instead. */
  short axis DNA_DEPRECATED;
  short flag;
  float tolerance;
  float bisect_threshold;

  /** Mirror modifier used to merge the old vertex into its new copy, which would break code
   * relying on access to the original geometry vertices. However, modifying this behavior to the
   * correct one (i.e. merging the copy vertices into their original sources) has several potential
   * effects on other modifiers and tools, so we need to keep that incorrect behavior for existing
   * modifiers, and only use the new correct one for new modifiers. */
  uint8_t use_correct_order_on_merge;

  char _pad[3];
  float uv_offset[2];
  float uv_offset_copy[2];
  struct Object *mirror_ob;
  void *_pad1;
} MirrorModifierData;

/** #MirrorModifierData.flag */
enum {
  MOD_MIR_CLIPPING = (1 << 0),
  MOD_MIR_MIRROR_U = (1 << 1),
  MOD_MIR_MIRROR_V = (1 << 2),
  MOD_MIR_AXIS_X = (1 << 3),
  MOD_MIR_AXIS_Y = (1 << 4),
  MOD_MIR_AXIS_Z = (1 << 5),
  MOD_MIR_VGROUP = (1 << 6),
  MOD_MIR_NO_MERGE = (1 << 7),
  MOD_MIR_BISECT_AXIS_X = (1 << 8),
  MOD_MIR_BISECT_AXIS_Y = (1 << 9),
  MOD_MIR_BISECT_AXIS_Z = (1 << 10),
  MOD_MIR_BISECT_FLIP_AXIS_X = (1 << 11),
  MOD_MIR_BISECT_FLIP_AXIS_Y = (1 << 12),
  MOD_MIR_BISECT_FLIP_AXIS_Z = (1 << 13),
  MOD_MIR_MIRROR_UDIM = (1 << 14),
};

typedef struct EdgeSplitModifierData {
  ModifierData modifier;

  /** Angle above which edges should be split. */
  float split_angle;
  int flags;
} EdgeSplitModifierData;

/** #EdgeSplitModifierData.flags */
enum {
  MOD_EDGESPLIT_FROMANGLE = (1 << 1),
  MOD_EDGESPLIT_FROMFLAG = (1 << 2),
};

typedef struct BevelModifierData {
  ModifierData modifier;

  /** The "raw" bevel value (distance/amount to bevel). */
  float value;
  /** The resolution (as originally coded, it is the number of recursive bevels). */
  int res;
  /** General option flags. */
  short flags;
  /** Used to interpret the bevel value. */
  short val_flags;
  /** For the type and how we build the bevel's profile. */
  short profile_type;
  /** Flags to tell the tool how to limit the bevel. */
  short lim_flags;
  /** Flags to direct how edge weights are applied to verts. */
  short e_flags;
  /** Material index if >= 0, else material inherited from surrounding faces. */
  short mat;
  short edge_flags;
  short face_str_mode;
  /** Patterns to use for mitering non-reflex and reflex miter edges */
  short miter_inner;
  short miter_outer;
  /** The method to use for creating >2-way intersections */
  short vmesh_method;
  /** Whether to affect vertices or edges. */
  char affect_type;
  char _pad;
  /** Controls profile shape (0->1, .5 is round). */
  float profile;
  /** if the MOD_BEVEL_ANGLE is set,
   * this will be how "sharp" an edge must be before it gets beveled */
  float bevel_angle;
  float spread;
  /** if the MOD_BEVEL_VWEIGHT option is set,
   * this will be the name of the vert group, #MAX_VGROUP_NAME */
  char defgrp_name[64];

  char _pad1[4];
  /** Curve info for the custom profile */
  struct CurveProfile *custom_profile;

  void *_pad2;
} BevelModifierData;

/** #BevelModifierData.flags and BevelModifierData.lim_flags */
enum {
#ifdef DNA_DEPRECATED_ALLOW
  MOD_BEVEL_VERT_DEPRECATED = (1 << 1),
#endif
  MOD_BEVEL_INVERT_VGROUP = (1 << 2),
  MOD_BEVEL_ANGLE = (1 << 3),
  MOD_BEVEL_WEIGHT = (1 << 4),
  MOD_BEVEL_VGROUP = (1 << 5),
/* unused                  = (1 << 6), */
#ifdef DNA_DEPRECATED_ALLOW
  MOD_BEVEL_CUSTOM_PROFILE_DEPRECATED = (1 << 7),
#endif
  /* unused                  = (1 << 8), */
  /* unused                  = (1 << 9), */
  /* unused                  = (1 << 10), */
  /* unused                  = (1 << 11), */
  /* unused                  = (1 << 12), */
  MOD_BEVEL_OVERLAP_OK = (1 << 13),
  MOD_BEVEL_EVEN_WIDTHS = (1 << 14),
  MOD_BEVEL_HARDEN_NORMALS = (1 << 15),
};

/** #BevelModifierData.val_flags (not used as flags any more) */
enum {
  MOD_BEVEL_AMT_OFFSET = 0,
  MOD_BEVEL_AMT_WIDTH = 1,
  MOD_BEVEL_AMT_DEPTH = 2,
  MOD_BEVEL_AMT_PERCENT = 3,
  MOD_BEVEL_AMT_ABSOLUTE = 4,
};

/** #BevelModifierData.profile_type */
enum {
  MOD_BEVEL_PROFILE_SUPERELLIPSE = 0,
  MOD_BEVEL_PROFILE_CUSTOM = 1,
};

/** #BevelModifierData.edge_flags */
enum {
  MOD_BEVEL_MARK_SEAM = (1 << 0),
  MOD_BEVEL_MARK_SHARP = (1 << 1),
};

/** #BevelModifierData.face_str_mode */
enum {
  MOD_BEVEL_FACE_STRENGTH_NONE = 0,
  MOD_BEVEL_FACE_STRENGTH_NEW = 1,
  MOD_BEVEL_FACE_STRENGTH_AFFECTED = 2,
  MOD_BEVEL_FACE_STRENGTH_ALL = 3,
};

/** #BevelModifier.miter_inner & #BevelModifier.miter_outer */
enum {
  MOD_BEVEL_MITER_SHARP = 0,
  MOD_BEVEL_MITER_PATCH = 1,
  MOD_BEVEL_MITER_ARC = 2,
};

/** #BevelModifier.vmesh_method */
enum {
  MOD_BEVEL_VMESH_ADJ = 0,
  MOD_BEVEL_VMESH_CUTOFF = 1,
};

/** #BevelModifier.affect_type */
enum {
  MOD_BEVEL_AFFECT_VERTICES = 0,
  MOD_BEVEL_AFFECT_EDGES = 1,
};

typedef struct FluidModifierData {
  ModifierData modifier;

  struct FluidDomainSettings *domain;
  /** Inflow, outflow, smoke objects. */
  struct FluidFlowSettings *flow;
  /** Effector objects (collision, guiding). */
  struct FluidEffectorSettings *effector;
  float time;
  /** Domain, inflow, outflow, .... */
  int type;
  void *_pad1;
} FluidModifierData;

/** #FluidModifierData.type */
enum {
  MOD_FLUID_TYPE_DOMAIN = (1 << 0),
  MOD_FLUID_TYPE_FLOW = (1 << 1),
  MOD_FLUID_TYPE_EFFEC = (1 << 2),
};

typedef struct DisplaceModifierData {
  ModifierData modifier;

  /* Keep in sync with #MappingInfoModifierData. */

  struct Tex *texture;
  struct Object *map_object;
  char map_bone[64];
  /** MAX_CUSTOMDATA_LAYER_NAME. */
  char uvlayer_name[68];
  char _pad1[4];
  int uvlayer_tmp;
  int texmapping;
  /* end MappingInfoModifierData */

  float strength;
  int direction;
  /** #MAX_VGROUP_NAME. */
  char defgrp_name[64];
  float midlevel;
  int space;
  short flag;
  char _pad2[6];
} DisplaceModifierData;

/** #DisplaceModifierData.flag */
enum {
  MOD_DISP_INVERT_VGROUP = (1 << 0),
};

/** #DisplaceModifierData.direction */
enum {
  MOD_DISP_DIR_X = 0,
  MOD_DISP_DIR_Y = 1,
  MOD_DISP_DIR_Z = 2,
  MOD_DISP_DIR_NOR = 3,
  MOD_DISP_DIR_RGB_XYZ = 4,
  MOD_DISP_DIR_CLNOR = 5,
};

/** #DisplaceModifierData.texmapping */
enum {
  MOD_DISP_MAP_LOCAL = 0,
  MOD_DISP_MAP_GLOBAL = 1,
  MOD_DISP_MAP_OBJECT = 2,
  MOD_DISP_MAP_UV = 3,
};

/** #DisplaceModifierData.space */
enum {
  MOD_DISP_SPACE_LOCAL = 0,
  MOD_DISP_SPACE_GLOBAL = 1,
};

typedef struct UVProjectModifierData {
  ModifierData modifier;
  /**
   * The objects which do the projecting.
   * \note 10=MOD_UVPROJECT_MAXPROJECTORS.
   */
  struct Object *projectors[10];
  char _pad2[4];
  int projectors_num;
  float aspectx, aspecty;
  float scalex, scaley;
  /** MAX_CUSTOMDATA_LAYER_NAME. */
  char uvlayer_name[68];
  int uvlayer_tmp;
} UVProjectModifierData;

#define MOD_UVPROJECT_MAXPROJECTORS 10

typedef struct DecimateModifierData {
  ModifierData modifier;

  /** (mode == MOD_DECIM_MODE_COLLAPSE). */
  float percent;
  /** (mode == MOD_DECIM_MODE_UNSUBDIV). */
  short iter;
  /** (mode == MOD_DECIM_MODE_DISSOLVE). */
  char delimit;
  /** (mode == MOD_DECIM_MODE_COLLAPSE). */
  char symmetry_axis;
  /** (mode == MOD_DECIM_MODE_DISSOLVE). */
  float angle;

  /** #MAX_VGROUP_NAME. */
  char defgrp_name[64];
  float defgrp_factor;
  short flag, mode;

  /** runtime only. */
  int face_count;
} DecimateModifierData;

enum {
  MOD_DECIM_FLAG_INVERT_VGROUP = (1 << 0),
  /** For collapse only. don't convert triangle pairs back to quads. */
  MOD_DECIM_FLAG_TRIANGULATE = (1 << 1),
  /** for dissolve only. collapse all verts between 2 faces */
  MOD_DECIM_FLAG_ALL_BOUNDARY_VERTS = (1 << 2),
  MOD_DECIM_FLAG_SYMMETRY = (1 << 3),
};

enum {
  MOD_DECIM_MODE_COLLAPSE = 0,
  MOD_DECIM_MODE_UNSUBDIV = 1,
  /** called planar in the UI */
  MOD_DECIM_MODE_DISSOLVE = 2,
};

typedef struct SmoothModifierData {
  ModifierData modifier;
  float fac;
  /** #MAX_VGROUP_NAME. */
  char defgrp_name[64];
  short flag, repeat;

} SmoothModifierData;

/** #SmoothModifierData.flag */
enum {
  MOD_SMOOTH_INVERT_VGROUP = (1 << 0),
  MOD_SMOOTH_X = (1 << 1),
  MOD_SMOOTH_Y = (1 << 2),
  MOD_SMOOTH_Z = (1 << 3),
};

typedef struct CastModifierData {
  ModifierData modifier;

  struct Object *object;
  float fac;
  float radius;
  float size;
  /** #MAX_VGROUP_NAME. */
  char defgrp_name[64];
  short flag;
  /** Cast modifier projection type. */
  short type;
  void *_pad1;
} CastModifierData;

/** #CastModifierData.flag */
enum {
  /* And what bout (1 << 0) flag? ;) */
  MOD_CAST_INVERT_VGROUP = (1 << 0),
  MOD_CAST_X = (1 << 1),
  MOD_CAST_Y = (1 << 2),
  MOD_CAST_Z = (1 << 3),
  MOD_CAST_USE_OB_TRANSFORM = (1 << 4),
  MOD_CAST_SIZE_FROM_RADIUS = (1 << 5),
};

/** #CastModifierData.type */
enum {
  MOD_CAST_TYPE_SPHERE = 0,
  MOD_CAST_TYPE_CYLINDER = 1,
  MOD_CAST_TYPE_CUBOID = 2,
};

typedef struct WaveModifierData {
  ModifierData modifier;

  /* Keep in sync with #MappingInfoModifierData. */

  struct Tex *texture;
  struct Object *map_object;
  char map_bone[64];
  /** MAX_CUSTOMDATA_LAYER_NAME. */
  char uvlayer_name[68];
  char _pad1[4];
  int uvlayer_tmp;
  int texmapping;
  /* End MappingInfoModifierData. */

  struct Object *objectcenter;
  /** #MAX_VGROUP_NAME. */
  char defgrp_name[64];

  short flag;
  char _pad2[2];

  float startx, starty, height, width;
  float narrow, speed, damp, falloff;

  float timeoffs, lifetime;
  char _pad3[4];
  void *_pad4;
} WaveModifierData;

/** #WaveModifierData.flag */
enum {
  MOD_WAVE_INVERT_VGROUP = (1 << 0),
  MOD_WAVE_X = (1 << 1),
  MOD_WAVE_Y = (1 << 2),
  MOD_WAVE_CYCL = (1 << 3),
  MOD_WAVE_NORM = (1 << 4),
  MOD_WAVE_NORM_X = (1 << 5),
  MOD_WAVE_NORM_Y = (1 << 6),
  MOD_WAVE_NORM_Z = (1 << 7),
};

typedef struct ArmatureModifierData {
  ModifierData modifier;

  /** #eArmature_DeformFlag use instead of #bArmature.deformflag. */
  short deformflag, multi;
  char _pad2[4];
  struct Object *object;
  /** Stored input of previous modifier, for vertex-group blending. */
  float (*vert_coords_prev)[3];
  /** #MAX_VGROUP_NAME. */
  char defgrp_name[64];
} ArmatureModifierData;

enum {
  MOD_HOOK_UNIFORM_SPACE = (1 << 0),
  MOD_HOOK_INVERT_VGROUP = (1 << 1),
};

/** \note same as #WarpModifierFalloff */
typedef enum {
  eHook_Falloff_None = 0,
  eHook_Falloff_Curve = 1,
  eHook_Falloff_Sharp = 2,     /* PROP_SHARP */
  eHook_Falloff_Smooth = 3,    /* PROP_SMOOTH */
  eHook_Falloff_Root = 4,      /* PROP_ROOT */
  eHook_Falloff_Linear = 5,    /* PROP_LIN */
  eHook_Falloff_Const = 6,     /* PROP_CONST */
  eHook_Falloff_Sphere = 7,    /* PROP_SPHERE */
  eHook_Falloff_InvSquare = 8, /* PROP_INVSQUARE */
  /* PROP_RANDOM not used */
} HookModifierFalloff;

typedef struct HookModifierData {
  ModifierData modifier;

  struct Object *object;
  /** Optional name of bone target, MAX_ID_NAME-2. */
  char subtarget[64];

  char flag;
  /** Use enums from WarpModifier (exact same functionality). */
  char falloff_type;
  char _pad[6];
  /** Matrix making current transform unmodified. */
  float parentinv[4][4];
  /** Visualization of hook. */
  float cent[3];
  /** If not zero, falloff is distance where influence zero. */
  float falloff;

  struct CurveMapping *curfalloff;

  /** If NULL, it's using vertex-group. */
  int *indexar;
  int indexar_num;
  float force;
  /** Optional vertex-group name, #MAX_VGROUP_NAME. */
  char name[64];
  void *_pad1;
} HookModifierData;

typedef struct SoftbodyModifierData {
  ModifierData modifier;
} SoftbodyModifierData;

typedef struct ClothModifierData {
  ModifierData modifier;

  /** The internal data structure for cloth. */
  struct Cloth *clothObject;
  /** Definition is in DNA_cloth_types.h. */
  struct ClothSimSettings *sim_parms;
  /** Definition is in DNA_cloth_types.h. */
  struct ClothCollSettings *coll_parms;

  /**
   * PointCache can be shared with other instances of #ClothModifierData.
   * Inspect `modifier.flag & eModifierFlag_SharedCaches` to find out.
   */
  /** Definition is in DNA_object_force_types.h. */
  struct PointCache *point_cache;
  struct ListBase ptcaches;

  /** XXX: nasty hack, remove once hair can be separated from cloth modifier data. */
  struct ClothHairData *hairdata;
  /** Grid geometry values of hair continuum. */
  float hair_grid_min[3];
  float hair_grid_max[3];
  int hair_grid_res[3];
  float hair_grid_cellsize;

  struct ClothSolverResult *solver_result;
} ClothModifierData;

typedef struct CollisionModifierData {
  ModifierData modifier;

  /** Position at the beginning of the frame. */
  float (*x)[3];
  /** Position at the end of the frame. */
  float (*xnew)[3];
  /** Unused at the moment, but was discussed during sprint. */
  float (*xold)[3];
  /** New position at the actual inter-frame step. */
  float (*current_xnew)[3];
  /** Position at the actual inter-frame step. */
  float (*current_x)[3];
  /** (xnew - x) at the actual inter-frame step. */
  float (*current_v)[3];

  int (*vert_tris)[3];

  unsigned int mvert_num;
  unsigned int tri_num;
  /** Cfra time of modifier. */
  float time_x, time_xnew;
  /** Collider doesn't move this frame, i.e. x[].co==xnew[].co. */
  char is_static;
  char _pad[7];

  /** Bounding volume hierarchy for this cloth object. */
  struct BVHTree *bvhtree;
} CollisionModifierData;

typedef struct SurfaceModifierData_Runtime {

  float (*vert_positions_prev)[3];
  float (*vert_velocities)[3];

  struct Mesh *mesh;

  /** Bounding volume hierarchy of the mesh faces. */
  struct BVHTreeFromMesh *bvhtree;

  int cfra_prev, verts_num;

} SurfaceModifierData_Runtime;

typedef struct SurfaceModifierData {
  ModifierData modifier;

  SurfaceModifierData_Runtime runtime;
} SurfaceModifierData;

typedef struct BooleanModifierData {
  ModifierData modifier;

  struct Object *object;
  struct Collection *collection;
  float double_threshold;
  char operation;
  char solver;
  /** #BooleanModifierMaterialMode. */
  char material_mode;
  char flag;
  char bm_flag;
  char _pad[7];
} BooleanModifierData;

typedef enum BooleanModifierMaterialMode {
  eBooleanModifierMaterialMode_Index = 0,
  eBooleanModifierMaterialMode_Transfer = 1,
} BooleanModifierMaterialMode;

/** #BooleanModifierData.operation */
typedef enum {
  eBooleanModifierOp_Intersect = 0,
  eBooleanModifierOp_Union = 1,
  eBooleanModifierOp_Difference = 2,
} BooleanModifierOp;

/** #BooleanModifierData.solver */
typedef enum {
  eBooleanModifierSolver_Fast = 0,
  eBooleanModifierSolver_Exact = 1,
} BooleanModifierSolver;

/** #BooleanModifierData.flag */
enum {
  eBooleanModifierFlag_Self = (1 << 0),
  eBooleanModifierFlag_Object = (1 << 1),
  eBooleanModifierFlag_Collection = (1 << 2),
  eBooleanModifierFlag_HoleTolerant = (1 << 3),
};

/** #BooleanModifierData.bm_flag (only used when #G_DEBUG is set). */
enum {
  eBooleanModifierBMeshFlag_BMesh_Separate = (1 << 0),
  eBooleanModifierBMeshFlag_BMesh_NoDissolve = (1 << 1),
  eBooleanModifierBMeshFlag_BMesh_NoConnectRegions = (1 << 2),
};

typedef struct MDefInfluence {
  int vertex;
  float weight;
} MDefInfluence;

typedef struct MDefCell {
  int offset;
  int influences_num;
} MDefCell;

typedef struct MeshDeformModifierData {
  ModifierData modifier;

  /** Mesh object. */
  struct Object *object;
  /** Optional vertex-group name, #MAX_VGROUP_NAME. */
  char defgrp_name[64];

  short gridsize, flag;
  char _pad[4];

  /* result of static binding */
  /** Influences. */
  MDefInfluence *bindinfluences;
  /** Offsets into influences array. */
  int *bindoffsets;
  /** Coordinates that cage was bound with. */
  float *bindcagecos;
  /** Total vertices in mesh and cage. */
  int verts_num, cage_verts_num;

  /* result of dynamic binding */
  /** Grid with dynamic binding cell points. */
  MDefCell *dyngrid;
  /** Dynamic binding vertex influences. */
  MDefInfluence *dyninfluences;
  /** Is this vertex bound or not? */
  int *dynverts;
  /** Size of the dynamic bind grid. */
  int dyngridsize;
  /** Total number of vertex influences. */
  int influences_num;
  /** Offset of the dynamic bind grid. */
  float dyncellmin[3];
  /** Width of dynamic bind cell. */
  float dyncellwidth;
  /** Matrix of cage at binding time. */
  float bindmat[4][4];

  /* deprecated storage */
  /** Deprecated inefficient storage. */
  float *bindweights;
  /** Deprecated storage of cage coords. */
  float *bindcos;

  /* runtime */
  void (*bindfunc)(struct Object *object,
                   struct MeshDeformModifierData *mmd,
                   struct Mesh *cagemesh,
                   float *vertexcos,
                   int verts_num,
                   float cagemat[4][4]);
} MeshDeformModifierData;

enum {
  MOD_MDEF_INVERT_VGROUP = (1 << 0),
  MOD_MDEF_DYNAMIC_BIND = (1 << 1),
};

typedef struct ParticleSystemModifierData {
  ModifierData modifier;

  /**
   * \note Storing the particle system pointer here is very weak, as it prevents modifiers' data
   * copying to be self-sufficient (extra external code needs to ensure the pointer remains valid
   * when the modifier data is copied from one object to another). See e.g.
   * `BKE_object_copy_particlesystems` or `BKE_object_copy_modifier`.
   */
  struct ParticleSystem *psys;
  /** Final Mesh - its topology may differ from orig mesh. */
  struct Mesh *mesh_final;
  /** Original mesh that particles are attached to. */
  struct Mesh *mesh_original;
  int totdmvert, totdmedge, totdmface;
  short flag;
  char _pad[2];
  void *_pad1;
} ParticleSystemModifierData;

typedef enum {
  eParticleSystemFlag_Pars = (1 << 0),
  eParticleSystemFlag_psys_updated = (1 << 1),
  eParticleSystemFlag_file_loaded = (1 << 2),
} ParticleSystemModifierFlag;

typedef enum {
  eParticleInstanceFlag_Parents = (1 << 0),
  eParticleInstanceFlag_Children = (1 << 1),
  eParticleInstanceFlag_Path = (1 << 2),
  eParticleInstanceFlag_Unborn = (1 << 3),
  eParticleInstanceFlag_Alive = (1 << 4),
  eParticleInstanceFlag_Dead = (1 << 5),
  eParticleInstanceFlag_KeepShape = (1 << 6),
  eParticleInstanceFlag_UseSize = (1 << 7),
} ParticleInstanceModifierFlag;

typedef enum {
  eParticleInstanceSpace_World = 0,
  eParticleInstanceSpace_Local = 1,
} ParticleInstanceModifierSpace;

typedef struct ParticleInstanceModifierData {
  ModifierData modifier;

  struct Object *ob;
  short psys, flag, axis, space;
  float position, random_position;
  float rotation, random_rotation;
  float particle_amount, particle_offset;
  /** MAX_CUSTOMDATA_LAYER_NAME. */
  char index_layer_name[68];
  /** MAX_CUSTOMDATA_LAYER_NAME. */
  char value_layer_name[68];
  void *_pad1;
} ParticleInstanceModifierData;

typedef enum {
  eExplodeFlag_CalcFaces = (1 << 0),
  eExplodeFlag_PaSize = (1 << 1),
  eExplodeFlag_EdgeCut = (1 << 2),
  eExplodeFlag_Unborn = (1 << 3),
  eExplodeFlag_Alive = (1 << 4),
  eExplodeFlag_Dead = (1 << 5),
  eExplodeFlag_INVERT_VGROUP = (1 << 6),
} ExplodeModifierFlag;

typedef struct ExplodeModifierData {
  ModifierData modifier;

  int *facepa;
  short flag, vgroup;
  float protect;
  /** MAX_CUSTOMDATA_LAYER_NAME. */
  char uvname[68];
  char _pad1[4];
  void *_pad2;
} ExplodeModifierData;

typedef struct MultiresModifierData {
  DNA_DEFINE_CXX_METHODS(MultiresModifierData)

  ModifierData modifier;

  char lvl, sculptlvl, renderlvl, totlvl;
  char simple DNA_DEPRECATED;
  char flags, _pad[2];
  short quality;
  short uv_smooth;
  short boundary_smooth;
  char _pad2[2];
} MultiresModifierData;

typedef enum {
  eMultiresModifierFlag_ControlEdges = (1 << 0),
  /* DEPRECATED, only used for versioning. */
  eMultiresModifierFlag_PlainUv_DEPRECATED = (1 << 1),
  eMultiresModifierFlag_UseCrease = (1 << 2),
  eMultiresModifierFlag_UseCustomNormals = (1 << 3),
  eMultiresModifierFlag_UseSculptBaseMesh = (1 << 4),
} MultiresModifierFlag;

/** DEPRECATED: only used for versioning. */
typedef struct FluidsimModifierData {
  ModifierData modifier;

  /** Definition is in DNA_object_fluidsim_types.h. */
  struct FluidsimSettings *fss;
  void *_pad1;
} FluidsimModifierData;

/** DEPRECATED: only used for versioning. */
typedef struct SmokeModifierData {
  ModifierData modifier;

  /** Domain, inflow, outflow, .... */
  int type;
  int _pad;
} SmokeModifierData;

typedef struct ShrinkwrapModifierData {
  ModifierData modifier;

  /** Shrink target. */
  struct Object *target;
  /** Additional shrink target. */
  struct Object *auxTarget;
  /** Optional vertex-group name, #MAX_VGROUP_NAME. */
  char vgroup_name[64];
  /** Distance offset to keep from mesh/projection point. */
  float keepDist;
  /** Shrink type projection. */
  short shrinkType;
  /** Shrink options. */
  char shrinkOpts;
  /** Shrink to surface mode. */
  char shrinkMode;
  /** Limit the projection ray cast. */
  float projLimit;
  /** Axis to project over. */
  char projAxis;

  /**
   * If using projection over vertex normal this controls the level of subsurface that must be
   * done before getting the vertex coordinates and normal.
   */
  char subsurfLevels;

  char _pad[2];
} ShrinkwrapModifierData;

/** #ShrinkwrapModifierData.shrinkType */
enum {
  MOD_SHRINKWRAP_NEAREST_SURFACE = 0,
  MOD_SHRINKWRAP_PROJECT = 1,
  MOD_SHRINKWRAP_NEAREST_VERTEX = 2,
  MOD_SHRINKWRAP_TARGET_PROJECT = 3,
};

/** #ShrinkwrapModifierData.shrinkMode */
enum {
  /** Move vertex to the surface of the target object (keepDist towards original position) */
  MOD_SHRINKWRAP_ON_SURFACE = 0,
  /** Move the vertex inside the target object; don't change if already inside */
  MOD_SHRINKWRAP_INSIDE = 1,
  /** Move the vertex outside the target object; don't change if already outside */
  MOD_SHRINKWRAP_OUTSIDE = 2,
  /** Move vertex to the surface of the target object, with keepDist towards the outside */
  MOD_SHRINKWRAP_OUTSIDE_SURFACE = 3,
  /** Move vertex to the surface of the target object, with keepDist along the normal */
  MOD_SHRINKWRAP_ABOVE_SURFACE = 4,
};

/** #ShrinkwrapModifierData.shrinkOpts */
enum {
  /** Allow shrink-wrap to move the vertex in the positive direction of axis. */
  MOD_SHRINKWRAP_PROJECT_ALLOW_POS_DIR = (1 << 0),
  /** Allow shrink-wrap to move the vertex in the negative direction of axis. */
  MOD_SHRINKWRAP_PROJECT_ALLOW_NEG_DIR = (1 << 1),

  /** ignore vertex moves if a vertex ends projected on a front face of the target */
  MOD_SHRINKWRAP_CULL_TARGET_FRONTFACE = (1 << 3),
  /** ignore vertex moves if a vertex ends projected on a back face of the target */
  MOD_SHRINKWRAP_CULL_TARGET_BACKFACE = (1 << 4),

#ifdef DNA_DEPRECATED_ALLOW
  /** distance is measure to the front face of the target */
  MOD_SHRINKWRAP_KEEP_ABOVE_SURFACE = (1 << 5),
#endif

  MOD_SHRINKWRAP_INVERT_VGROUP = (1 << 6),
  MOD_SHRINKWRAP_INVERT_CULL_TARGET = (1 << 7),
};

#define MOD_SHRINKWRAP_CULL_TARGET_MASK \
  (MOD_SHRINKWRAP_CULL_TARGET_FRONTFACE | MOD_SHRINKWRAP_CULL_TARGET_BACKFACE)

/** #ShrinkwrapModifierData.projAxis */
enum {
  /** projection over normal is used if no axis is selected */
  MOD_SHRINKWRAP_PROJECT_OVER_NORMAL = 0,
  MOD_SHRINKWRAP_PROJECT_OVER_X_AXIS = (1 << 0),
  MOD_SHRINKWRAP_PROJECT_OVER_Y_AXIS = (1 << 1),
  MOD_SHRINKWRAP_PROJECT_OVER_Z_AXIS = (1 << 2),
};

typedef struct SimpleDeformModifierData {
  ModifierData modifier;

  /** Object to control the origin of modifier space coordinates. */
  struct Object *origin;
  /** Optional vertex-group name, #MAX_VGROUP_NAME. */
  char vgroup_name[64];
  /** Factors to control simple deforms. */
  float factor;
  /** Lower and upper limit. */
  float limit[2];

  /** Deform function. */
  char mode;
  /** Lock axis (for taper and stretch). */
  char axis;
  /** Axis to perform the deform on (default is X, but can be overridden by origin. */
  char deform_axis;
  char flag;

  void *_pad1;
} SimpleDeformModifierData;

/** #SimpleDeformModifierData.flag */
enum {
  MOD_SIMPLEDEFORM_FLAG_INVERT_VGROUP = (1 << 0),
};

enum {
  MOD_SIMPLEDEFORM_MODE_TWIST = 1,
  MOD_SIMPLEDEFORM_MODE_BEND = 2,
  MOD_SIMPLEDEFORM_MODE_TAPER = 3,
  MOD_SIMPLEDEFORM_MODE_STRETCH = 4,
};

enum {
  MOD_SIMPLEDEFORM_LOCK_AXIS_X = (1 << 0),
  MOD_SIMPLEDEFORM_LOCK_AXIS_Y = (1 << 1),
  MOD_SIMPLEDEFORM_LOCK_AXIS_Z = (1 << 2),
};

typedef struct ShapeKeyModifierData {
  ModifierData modifier;
} ShapeKeyModifierData;

typedef struct SolidifyModifierData {
  ModifierData modifier;

  /** Name of vertex group to use, #MAX_VGROUP_NAME. */
  char defgrp_name[64];
  char shell_defgrp_name[64];
  char rim_defgrp_name[64];
  /** New surface offset level. */
  float offset;
  /** Midpoint of the offset. */
  float offset_fac;
  /**
   * Factor for the minimum weight to use when vertex-groups are used,
   * avoids 0.0 weights giving duplicate geometry.
   */
  float offset_fac_vg;
  /** Clamp offset based on surrounding geometry. */
  float offset_clamp;
  char mode;

  /** Variables for #MOD_SOLIDIFY_MODE_NONMANIFOLD. */
  char nonmanifold_offset_mode;
  char nonmanifold_boundary_mode;

  char _pad;
  float crease_inner;
  float crease_outer;
  float crease_rim;
  int flag;
  short mat_ofs;
  short mat_ofs_rim;

  float merge_tolerance;
  float bevel_convex;
} SolidifyModifierData;

/** #SolidifyModifierData.flag */
enum {
  MOD_SOLIDIFY_RIM = (1 << 0),
  MOD_SOLIDIFY_EVEN = (1 << 1),
  MOD_SOLIDIFY_NORMAL_CALC = (1 << 2),
  MOD_SOLIDIFY_VGROUP_INV = (1 << 3),
#ifdef DNA_DEPRECATED_ALLOW
  MOD_SOLIDIFY_RIM_MATERIAL = (1 << 4), /* deprecated, used in do_versions */
#endif
  MOD_SOLIDIFY_FLIP = (1 << 5),
  MOD_SOLIDIFY_NOSHELL = (1 << 6),
  MOD_SOLIDIFY_OFFSET_ANGLE_CLAMP = (1 << 7),
  MOD_SOLIDIFY_NONMANIFOLD_FLAT_FACES = (1 << 8),
};

/** #SolidifyModifierData.mode */
enum {
  MOD_SOLIDIFY_MODE_EXTRUDE = 0,
  MOD_SOLIDIFY_MODE_NONMANIFOLD = 1,
};

/** #SolidifyModifierData.nonmanifold_offset_mode */
enum {
  MOD_SOLIDIFY_NONMANIFOLD_OFFSET_MODE_FIXED = 0,
  MOD_SOLIDIFY_NONMANIFOLD_OFFSET_MODE_EVEN = 1,
  MOD_SOLIDIFY_NONMANIFOLD_OFFSET_MODE_CONSTRAINTS = 2,
};

/** #SolidifyModifierData.nonmanifold_boundary_mode */
enum {
  MOD_SOLIDIFY_NONMANIFOLD_BOUNDARY_MODE_NONE = 0,
  MOD_SOLIDIFY_NONMANIFOLD_BOUNDARY_MODE_ROUND = 1,
  MOD_SOLIDIFY_NONMANIFOLD_BOUNDARY_MODE_FLAT = 2,
};

typedef struct ScrewModifierData {
  ModifierData modifier;

  struct Object *ob_axis;
  unsigned int steps;
  unsigned int render_steps;
  unsigned int iter;
  float screw_ofs;
  float angle;
  float merge_dist;
  short flag;
  char axis;
  char _pad[5];
  void *_pad1;
} ScrewModifierData;

enum {
  MOD_SCREW_NORMAL_FLIP = (1 << 0),
  MOD_SCREW_NORMAL_CALC = (1 << 1),
  MOD_SCREW_OBJECT_OFFSET = (1 << 2),
  /*  MOD_SCREW_OBJECT_ANGLE   = (1 << 4), */
  MOD_SCREW_SMOOTH_SHADING = (1 << 5),
  MOD_SCREW_UV_STRETCH_U = (1 << 6),
  MOD_SCREW_UV_STRETCH_V = (1 << 7),
  MOD_SCREW_MERGE = (1 << 8),
};

typedef struct OceanModifierData {
  ModifierData modifier;

  struct Ocean *ocean;
  struct OceanCache *oceancache;

  /** Render resolution. */
  int resolution;
  /** Viewport resolution for the non-render case. */
  int viewport_resolution;

  int spatial_size;

  float wind_velocity;

  float damp;
  float smallest_wave;
  float depth;

  float wave_alignment;
  float wave_direction;
  float wave_scale;

  float chop_amount;
  float foam_coverage;
  float time;

  /* Spectrum being used. */
  int spectrum;

  /* Common JONSWAP parameters. */
  /**
   * This is the distance from a lee shore, called the fetch, or the distance
   * over which the wind blows with constant velocity.
   */
  float fetch_jonswap;
  float sharpen_peak_jonswap;

  int bakestart;
  int bakeend;

  /** FILE_MAX. */
  char cachepath[1024];
  /** MAX_CUSTOMDATA_LAYER_NAME. */
  char foamlayername[68];
  char spraylayername[68];
  char cached;
  char geometry_mode;

  char flag;
  char _pad2;

  short repeat_x;
  short repeat_y;

  int seed;

  float size;

  float foam_fade;

  char _pad[4];
} OceanModifierData;

enum {
  MOD_OCEAN_GEOM_GENERATE = 0,
  MOD_OCEAN_GEOM_DISPLACE = 1,
  MOD_OCEAN_GEOM_SIM_ONLY = 2,
};

enum {
  MOD_OCEAN_SPECTRUM_PHILLIPS = 0,
  MOD_OCEAN_SPECTRUM_PIERSON_MOSKOWITZ = 1,
  MOD_OCEAN_SPECTRUM_JONSWAP = 2,
  MOD_OCEAN_SPECTRUM_TEXEL_MARSEN_ARSLOE = 3,
};

enum {
  MOD_OCEAN_GENERATE_FOAM = (1 << 0),
  MOD_OCEAN_GENERATE_NORMALS = (1 << 1),
  MOD_OCEAN_GENERATE_SPRAY = (1 << 2),
  MOD_OCEAN_INVERT_SPRAY = (1 << 3),
};

typedef struct WarpModifierData {
  ModifierData modifier;

  /* Keep in sync with #MappingInfoModifierData. */

  struct Tex *texture;
  struct Object *map_object;
  char map_bone[64];
  /** MAX_CUSTOMDATA_LAYER_NAME. */
  char uvlayer_name[68];
  char _pad1[4];
  int uvlayer_tmp;
  int texmapping;
  /* End #MappingInfoModifierData. */

  struct Object *object_from;
  struct Object *object_to;
  /** Optional name of bone target, MAX_ID_NAME-2. */
  char bone_from[64];
  /** Optional name of bone target, MAX_ID_NAME-2. */
  char bone_to[64];

  struct CurveMapping *curfalloff;
  /** Optional vertex-group name, #MAX_VGROUP_NAME. */
  char defgrp_name[64];
  float strength;
  float falloff_radius;
  char flag;
  char falloff_type;
  char _pad2[6];
  void *_pad3;
} WarpModifierData;

/** #WarpModifierData.flag */
enum {
  MOD_WARP_VOLUME_PRESERVE = (1 << 0),
  MOD_WARP_INVERT_VGROUP = (1 << 1),
};

/** \note same as #HookModifierFalloff. */
typedef enum {
  eWarp_Falloff_None = 0,
  eWarp_Falloff_Curve = 1,
  eWarp_Falloff_Sharp = 2,     /* PROP_SHARP */
  eWarp_Falloff_Smooth = 3,    /* PROP_SMOOTH */
  eWarp_Falloff_Root = 4,      /* PROP_ROOT */
  eWarp_Falloff_Linear = 5,    /* PROP_LIN */
  eWarp_Falloff_Const = 6,     /* PROP_CONST */
  eWarp_Falloff_Sphere = 7,    /* PROP_SPHERE */
  eWarp_Falloff_InvSquare = 8, /* PROP_INVSQUARE */
  /* PROP_RANDOM not used */
} WarpModifierFalloff;

typedef struct WeightVGEditModifierData {
  ModifierData modifier;

  /** Name of vertex group to edit. #MAX_VGROUP_NAME. */
  char defgrp_name[64];

  /** Using MOD_WVG_EDIT_* flags. */
  short edit_flags;
  /** Using MOD_WVG_MAPPING_* defines. */
  short falloff_type;
  /** Weight for vertices not in vgroup. */
  float default_weight;

  /* Mapping stuff. */
  /** The custom mapping curve. */
  struct CurveMapping *cmap_curve;

  /* The add/remove vertices weight thresholds. */
  float add_threshold, rem_threshold;

  /* Masking options. */
  /** The global "influence", if no vgroup nor tex is used as mask. */
  float mask_constant;
  /** Name of mask vertex group from which to get weight factors. #MAX_VGROUP_NAME. */
  char mask_defgrp_name[64];

  /* Texture masking. */
  /** Which channel to use as weight/mask. */
  int mask_tex_use_channel;
  /** The texture. */
  struct Tex *mask_texture;
  /** Name of the map object. */
  struct Object *mask_tex_map_obj;
  /** Name of the map bone. */
  char mask_tex_map_bone[64];
  /** How to map the texture (using MOD_DISP_MAP_* enums). */
  int mask_tex_mapping;
  /** Name of the UV map. MAX_CUSTOMDATA_LAYER_NAME. */
  char mask_tex_uvlayer_name[68];

  /* Padding... */
  void *_pad1;
} WeightVGEditModifierData;

/** #WeightVGEdit.edit_flags */
enum {
  MOD_WVG_EDIT_WEIGHTS_NORMALIZE = (1 << 0),
  MOD_WVG_INVERT_FALLOFF = (1 << 1),
  MOD_WVG_EDIT_INVERT_VGROUP_MASK = (1 << 2),
  /** Add vertices with higher weight than threshold to vgroup. */
  MOD_WVG_EDIT_ADD2VG = (1 << 3),
  /** Remove vertices with lower weight than threshold from vgroup. */
  MOD_WVG_EDIT_REMFVG = (1 << 4),
};

typedef struct WeightVGMixModifierData {
  ModifierData modifier;

  /** Name of vertex group to modify/weight. #MAX_VGROUP_NAME. */
  char defgrp_name_a[64];
  /** Name of other vertex group to mix in. #MAX_VGROUP_NAME. */
  char defgrp_name_b[64];
  /** Default weight value for first vgroup. */
  float default_weight_a;
  /** Default weight value to mix in. */
  float default_weight_b;
  /** How second vgroups weights affect first ones. */
  char mix_mode;
  /** What vertices to affect. */
  char mix_set;

  char _pad0[6];

  /* Masking options. */
  /** The global "influence", if no vgroup nor tex is used as mask. */
  float mask_constant;
  /** Name of mask vertex group from which to get weight factors. #MAX_VGROUP_NAME. */
  char mask_defgrp_name[64];

  /* Texture masking. */
  /** Which channel to use as weightf. */
  int mask_tex_use_channel;
  /** The texture. */
  struct Tex *mask_texture;
  /** Name of the map object. */
  struct Object *mask_tex_map_obj;
  /** Name of the map bone. */
  char mask_tex_map_bone[64];
  /** How to map the texture. */
  int mask_tex_mapping;
  /** Name of the UV map. MAX_CUSTOMDATA_LAYER_NAME. */
  char mask_tex_uvlayer_name[68];
  char _pad1[4];

  char flag;

  /* Padding... */
  char _pad2[3];
} WeightVGMixModifierData;

/** #WeightVGMixModifierData.mix_mode (how second vgroup's weights affect first ones). */
enum {
  /** Second weights replace weights. */
  MOD_WVG_MIX_SET = 1,
  /** Second weights are added to weights. */
  MOD_WVG_MIX_ADD = 2,
  /** Second weights are subtracted from weights. */
  MOD_WVG_MIX_SUB = 3,
  /** Second weights are multiplied with weights. */
  MOD_WVG_MIX_MUL = 4,
  /** Second weights divide weights. */
  MOD_WVG_MIX_DIV = 5,
  /** Difference between second weights and weights. */
  MOD_WVG_MIX_DIF = 6,
  /** Average of both weights. */
  MOD_WVG_MIX_AVG = 7,
  /** Minimum of both weights. */
  MOD_WVG_MIX_MIN = 8,
  /** Maximum of both weights. */
  MOD_WVG_MIX_MAX = 9,
};

/** #WeightVGMixModifierData.mix_set (what vertices to affect). */
enum {
  /** Affect all vertices. */
  MOD_WVG_SET_ALL = 1,
  /** Affect only vertices in first vgroup. */
  MOD_WVG_SET_A = 2,
  /** Affect only vertices in second vgroup. */
  MOD_WVG_SET_B = 3,
  /** Affect only vertices in one vgroup or the other. */
  MOD_WVG_SET_OR = 4,
  /** Affect only vertices in both vgroups. */
  MOD_WVG_SET_AND = 5,
};

/** #WeightVGMixModifierData.flag */
enum {
  MOD_WVG_MIX_INVERT_VGROUP_MASK = (1 << 0),
  MOD_WVG_MIX_WEIGHTS_NORMALIZE = (1 << 1),
  MOD_WVG_MIX_INVERT_VGROUP_A = (1 << 2),
  MOD_WVG_MIX_INVERT_VGROUP_B = (1 << 3),
};

typedef struct WeightVGProximityModifierData {
  ModifierData modifier;

  /** Name of vertex group to modify/weight. #MAX_VGROUP_NAME. */
  char defgrp_name[64];

  /* Mapping stuff. */
  /** The custom mapping curve. */
  struct CurveMapping *cmap_curve;

  /** Modes of proximity weighting. */
  int proximity_mode;
  /** Options for proximity weighting. */
  int proximity_flags;

  /* Target object from which to calculate vertices distances. */
  struct Object *proximity_ob_target;

  /* Masking options. */
  /** The global "influence", if no vgroup nor tex is used as mask. */
  float mask_constant;
  /** Name of mask vertex group from which to get weight factors. #MAX_VGROUP_NAME. */
  char mask_defgrp_name[64];

  /* Texture masking. */
  /** Which channel to use as weightf. */
  int mask_tex_use_channel;
  /** The texture. */
  struct Tex *mask_texture;
  /** Name of the map object. */
  struct Object *mask_tex_map_obj;
  /** Name of the map bone. */
  char mask_tex_map_bone[64];
  /** How to map the texture. */
  int mask_tex_mapping;
  /** Name of the UV Map. MAX_CUSTOMDATA_LAYER_NAME. */
  char mask_tex_uvlayer_name[68];
  char _pad1[4];

  /** Distances mapping to 0.0/1.0 weights. */
  float min_dist, max_dist;

  /* Put here to avoid breaking existing struct... */
  /**
   * Mapping modes (using MOD_WVG_MAPPING_* enums). */
  short falloff_type;

  /* Padding... */
  char _pad0[2];
} WeightVGProximityModifierData;

/** #WeightVGProximityModifierData.proximity_mode */
enum {
  MOD_WVG_PROXIMITY_OBJECT = 1,   /* source vertex to other location */
  MOD_WVG_PROXIMITY_GEOMETRY = 2, /* source vertex to other geometry */
};

/** #WeightVGProximityModifierData.proximity_flags */
enum {
  /* Use nearest vertices of target obj, in MOD_WVG_PROXIMITY_GEOMETRY mode. */
  MOD_WVG_PROXIMITY_GEOM_VERTS = (1 << 0),
  /* Use nearest edges of target obj, in MOD_WVG_PROXIMITY_GEOMETRY mode. */
  MOD_WVG_PROXIMITY_GEOM_EDGES = (1 << 1),
  /* Use nearest faces of target obj, in MOD_WVG_PROXIMITY_GEOMETRY mode. */
  MOD_WVG_PROXIMITY_GEOM_FACES = (1 << 2),
  MOD_WVG_PROXIMITY_INVERT_VGROUP_MASK = (1 << 3),
  MOD_WVG_PROXIMITY_INVERT_FALLOFF = (1 << 4),
  MOD_WVG_PROXIMITY_WEIGHTS_NORMALIZE = (1 << 5),
};

/* Defines common to all WeightVG modifiers. */

/** #WeightVGProximityModifierData.falloff_type */
enum {
  MOD_WVG_MAPPING_NONE = 0,
  MOD_WVG_MAPPING_CURVE = 1,
  MOD_WVG_MAPPING_SHARP = 2,  /* PROP_SHARP */
  MOD_WVG_MAPPING_SMOOTH = 3, /* PROP_SMOOTH */
  MOD_WVG_MAPPING_ROOT = 4,   /* PROP_ROOT */
  /* PROP_LIN not used (same as NONE, here...). */
  /* PROP_CONST not used. */
  MOD_WVG_MAPPING_SPHERE = 7, /* PROP_SPHERE */
  MOD_WVG_MAPPING_RANDOM = 8, /* PROP_RANDOM */
  MOD_WVG_MAPPING_STEP = 9,   /* Median Step. */
};

/** #WeightVGProximityModifierData.mask_tex_use_channel */
enum {
  MOD_WVG_MASK_TEX_USE_INT = 1,
  MOD_WVG_MASK_TEX_USE_RED = 2,
  MOD_WVG_MASK_TEX_USE_GREEN = 3,
  MOD_WVG_MASK_TEX_USE_BLUE = 4,
  MOD_WVG_MASK_TEX_USE_HUE = 5,
  MOD_WVG_MASK_TEX_USE_SAT = 6,
  MOD_WVG_MASK_TEX_USE_VAL = 7,
  MOD_WVG_MASK_TEX_USE_ALPHA = 8,
};

typedef struct DynamicPaintModifierData {
  ModifierData modifier;

  struct DynamicPaintCanvasSettings *canvas;
  struct DynamicPaintBrushSettings *brush;
  /** UI display: canvas / brush. */
  int type;
  char _pad[4];
} DynamicPaintModifierData;

/** #DynamicPaintModifierData.type */
enum {
  MOD_DYNAMICPAINT_TYPE_CANVAS = (1 << 0),
  MOD_DYNAMICPAINT_TYPE_BRUSH = (1 << 1),
};

/** Remesh modifier. */
typedef enum eRemeshModifierFlags {
  MOD_REMESH_FLOOD_FILL = (1 << 0),
  MOD_REMESH_SMOOTH_SHADING = (1 << 1),
} RemeshModifierFlags;

typedef enum eRemeshModifierMode {
  /* blocky */
  MOD_REMESH_CENTROID = 0,
  /* smooth */
  MOD_REMESH_MASS_POINT = 1,
  /* keeps sharp edges */
  MOD_REMESH_SHARP_FEATURES = 2,
  /* Voxel remesh */
  MOD_REMESH_VOXEL = 3,
} eRemeshModifierMode;

typedef struct RemeshModifierData {
  ModifierData modifier;

  /** Flood-fill option, controls how small components can be before they are removed. */
  float threshold;

  /* ratio between size of model and grid */
  float scale;

  float hermite_num;

  /* octree depth */
  char depth;
  char flag;
  char mode;
  char _pad;

  /* OpenVDB Voxel remesh properties. */
  float voxel_size;
  float adaptivity;
} RemeshModifierData;

/** Skin modifier. */
typedef struct SkinModifierData {
  ModifierData modifier;

  float branch_smoothing;

  char flag;

  char symmetry_axes;

  char _pad[2];
} SkinModifierData;

/** #SkinModifierData.symmetry_axes */
enum {
  MOD_SKIN_SYMM_X = (1 << 0),
  MOD_SKIN_SYMM_Y = (1 << 1),
  MOD_SKIN_SYMM_Z = (1 << 2),
};

/** #SkinModifierData.flag */
enum {
  MOD_SKIN_SMOOTH_SHADING = 1,
};

/** Triangulate modifier. */
typedef struct TriangulateModifierData {
  ModifierData modifier;

  int flag;
  int quad_method;
  int ngon_method;
  int min_vertices;
} TriangulateModifierData;

/** #TriangulateModifierData.flag */
enum {
#ifdef DNA_DEPRECATED_ALLOW
  MOD_TRIANGULATE_BEAUTY = (1 << 0), /* deprecated */
#endif
  MOD_TRIANGULATE_KEEP_CUSTOMLOOP_NORMALS = 1 << 1,
};

/** #TriangulateModifierData.ngon_method triangulate method (N-gons). */
enum {
  MOD_TRIANGULATE_NGON_BEAUTY = 0,
  MOD_TRIANGULATE_NGON_EARCLIP = 1,
};

/** #TriangulateModifierData.quad_method triangulate method (quads). */
enum {
  MOD_TRIANGULATE_QUAD_BEAUTY = 0,
  MOD_TRIANGULATE_QUAD_FIXED = 1,
  MOD_TRIANGULATE_QUAD_ALTERNATE = 2,
  MOD_TRIANGULATE_QUAD_SHORTEDGE = 3,
  MOD_TRIANGULATE_QUAD_LONGEDGE = 4,
};

typedef struct LaplacianSmoothModifierData {
  ModifierData modifier;

  float lambda, lambda_border;
  char _pad1[4];
  /** #MAX_VGROUP_NAME. */
  char defgrp_name[64];
  short flag, repeat;
} LaplacianSmoothModifierData;

/** #LaplacianSmoothModifierData.flag */
enum {
  MOD_LAPLACIANSMOOTH_X = (1 << 1),
  MOD_LAPLACIANSMOOTH_Y = (1 << 2),
  MOD_LAPLACIANSMOOTH_Z = (1 << 3),
  MOD_LAPLACIANSMOOTH_PRESERVE_VOLUME = (1 << 4),
  MOD_LAPLACIANSMOOTH_NORMALIZED = (1 << 5),
  MOD_LAPLACIANSMOOTH_INVERT_VGROUP = (1 << 6),
};

typedef struct CorrectiveSmoothDeltaCache {
  /**
   * Delta's between the original positions and the smoothed positions,
   * calculated loop-tangent and which is accumulated into the vertex it uses.
   * (run-time only).
   */
  float (*deltas)[3];
  unsigned int deltas_num;

  /* Value of settings when creating the cache.
   * These are used to check if the cache should be recomputed. */
  float lambda, scale;
  short repeat, flag;
  char smooth_type, rest_source;
  char _pad[6];
} CorrectiveSmoothDeltaCache;

typedef struct CorrectiveSmoothModifierData {
  ModifierData modifier;

  /* positions set during 'bind' operator
   * use for MOD_CORRECTIVESMOOTH_RESTSOURCE_BIND */
  float (*bind_coords)[3];

  /* NOTE: -1 is used to bind. */
  unsigned int bind_coords_num;

  float lambda, scale;
  short repeat, flag;
  char smooth_type, rest_source;
  char _pad[6];

  /** #MAX_VGROUP_NAME. */
  char defgrp_name[64];

  /* runtime-only cache */
  CorrectiveSmoothDeltaCache delta_cache;
} CorrectiveSmoothModifierData;

enum {
  MOD_CORRECTIVESMOOTH_SMOOTH_SIMPLE = 0,
  MOD_CORRECTIVESMOOTH_SMOOTH_LENGTH_WEIGHT = 1,
};

enum {
  MOD_CORRECTIVESMOOTH_RESTSOURCE_ORCO = 0,
  MOD_CORRECTIVESMOOTH_RESTSOURCE_BIND = 1,
};

/** #CorrectiveSmoothModifierData.flag */
enum {
  MOD_CORRECTIVESMOOTH_INVERT_VGROUP = (1 << 0),
  MOD_CORRECTIVESMOOTH_ONLY_SMOOTH = (1 << 1),
  MOD_CORRECTIVESMOOTH_PIN_BOUNDARY = (1 << 2),
};

typedef struct UVWarpModifierData {
  ModifierData modifier;

  char axis_u, axis_v;
  short flag;
  /** Used for rotate/scale. */
  float center[2];

  float offset[2];
  float scale[2];
  float rotation;

  /** Source. */
  struct Object *object_src;
  /** Optional name of bone target, MAX_ID_NAME-2. */
  char bone_src[64];
  /** Target. */
  struct Object *object_dst;
  /** Optional name of bone target, MAX_ID_NAME-2. */
  char bone_dst[64];

  /** Optional vertex-group name, #MAX_VGROUP_NAME. */
  char vgroup_name[64];
  /** MAX_CUSTOMDATA_LAYER_NAME. */
  char uvlayer_name[68];
  char _pad[4];
} UVWarpModifierData;

/** #UVWarpModifierData.flag */
enum {
  MOD_UVWARP_INVERT_VGROUP = 1 << 0,
};

/** Mesh cache modifier. */
typedef struct MeshCacheModifierData {
  ModifierData modifier;

  char flag;
  /** File format. */
  char type;
  char time_mode;
  char play_mode;

  /* axis conversion */
  char forward_axis;
  char up_axis;
  char flip_axis;

  char interp;

  float factor;
  char deform_mode;
  char defgrp_name[64];
  char _pad[7];

  /* play_mode == MOD_MESHCACHE_PLAY_CFEA */
  float frame_start;
  float frame_scale;

  /* play_mode == MOD_MESHCACHE_PLAY_EVAL */
  /* we could use one float for all these but their purpose is very different */
  float eval_frame;
  float eval_time;
  float eval_factor;

  /** FILE_MAX. */
  char filepath[1024];
} MeshCacheModifierData;

/** #MeshCacheModifierData.flag */
enum {
  MOD_MESHCACHE_INVERT_VERTEX_GROUP = 1 << 0,
};

enum {
  MOD_MESHCACHE_TYPE_MDD = 1,
  MOD_MESHCACHE_TYPE_PC2 = 2,
};

enum {
  MOD_MESHCACHE_DEFORM_OVERWRITE = 0,
  MOD_MESHCACHE_DEFORM_INTEGRATE = 1,
};

enum {
  MOD_MESHCACHE_INTERP_NONE = 0,
  MOD_MESHCACHE_INTERP_LINEAR = 1,
  /*  MOD_MESHCACHE_INTERP_CARDINAL  = 2, */
};

enum {
  MOD_MESHCACHE_TIME_FRAME = 0,
  MOD_MESHCACHE_TIME_SECONDS = 1,
  MOD_MESHCACHE_TIME_FACTOR = 2,
};

enum {
  MOD_MESHCACHE_PLAY_CFEA = 0,
  MOD_MESHCACHE_PLAY_EVAL = 1,
};

typedef struct LaplacianDeformModifierData {
  ModifierData modifier;
  /** #MAX_VGROUP_NAME. */
  char anchor_grp_name[64];
  int verts_num, repeat;
  float *vertexco;
  /** Runtime only. */
  void *cache_system;
  short flag;
  char _pad[6];

} LaplacianDeformModifierData;

/** #LaplacianDeformModifierData.flag */
enum {
  MOD_LAPLACIANDEFORM_BIND = 1 << 0,
  MOD_LAPLACIANDEFORM_INVERT_VGROUP = 1 << 1,
};

/**
 * \note many of these options match 'solidify'.
 */
typedef struct WireframeModifierData {
  ModifierData modifier;
  /** #MAX_VGROUP_NAME. */
  char defgrp_name[64];
  float offset;
  float offset_fac;
  float offset_fac_vg;
  float crease_weight;
  short flag, mat_ofs;
  char _pad[4];
} WireframeModifierData;

enum {
  MOD_WIREFRAME_INVERT_VGROUP = (1 << 0),
  MOD_WIREFRAME_REPLACE = (1 << 1),
  MOD_WIREFRAME_BOUNDARY = (1 << 2),
  MOD_WIREFRAME_OFS_EVEN = (1 << 3),
  MOD_WIREFRAME_OFS_RELATIVE = (1 << 4),
  MOD_WIREFRAME_CREASE = (1 << 5),
};

typedef struct WeldModifierData {
  ModifierData modifier;

  /* The limit below which to merge vertices. */
  float merge_dist;
  /** Name of vertex group to use to mask, #MAX_VGROUP_NAME. */
  char defgrp_name[64];

  char mode;
  char flag;
  char _pad[2];
} WeldModifierData;

/** #WeldModifierData.flag */
enum {
  MOD_WELD_INVERT_VGROUP = (1 << 0),
  MOD_WELD_LOOSE_EDGES = (1 << 1),
};

/** #WeldModifierData.mode */
enum {
  MOD_WELD_MODE_ALL = 0,
  MOD_WELD_MODE_CONNECTED = 1,
};

typedef struct DataTransferModifierData {
  ModifierData modifier;

  struct Object *ob_source;

  /** See DT_TYPE_ enum in ED_object.hh. */
  int data_types;

  /* See MREMAP_MODE_ enum in BKE_mesh_mapping.hh */
  int vmap_mode;
  int emap_mode;
  int lmap_mode;
  int pmap_mode;

  float map_max_distance;
  float map_ray_radius;
  float islands_precision;

  char _pad1[4];

  /** DT_MULTILAYER_INDEX_MAX; See DT_FROMLAYERS_ enum in ED_object.hh. */
  int layers_select_src[5];
  /** DT_MULTILAYER_INDEX_MAX; See DT_TOLAYERS_ enum in ED_object.hh. */
  int layers_select_dst[5];

  /** See CDT_MIX_ enum in BKE_customdata.hh. */
  int mix_mode;
  float mix_factor;
  /** #MAX_VGROUP_NAME. */
  char defgrp_name[64];

  int flags;
  void *_pad2;
} DataTransferModifierData;

/** #DataTransferModifierData.flags */
enum {
  MOD_DATATRANSFER_OBSRC_TRANSFORM = 1 << 0,
  MOD_DATATRANSFER_MAP_MAXDIST = 1 << 1,
  MOD_DATATRANSFER_INVERT_VGROUP = 1 << 2,

  /* Only for UI really. */
  MOD_DATATRANSFER_USE_VERT = 1 << 28,
  MOD_DATATRANSFER_USE_EDGE = 1 << 29,
  MOD_DATATRANSFER_USE_LOOP = 1 << 30,
  MOD_DATATRANSFER_USE_POLY = 1u << 31,
};

/** Set Split Normals modifier. */
typedef struct NormalEditModifierData {
  ModifierData modifier;
  /** #MAX_VGROUP_NAME. */
  char defgrp_name[64];
  /** Source of normals, or center of ellipsoid. */
  struct Object *target;
  short mode;
  short flag;
  short mix_mode;
  char _pad[2];
  float mix_factor;
  float mix_limit;
  float offset[3];
  char _pad0[4];
  void *_pad1;
} NormalEditModifierData;

/** #NormalEditModifierData.mode */
enum {
  MOD_NORMALEDIT_MODE_RADIAL = 0,
  MOD_NORMALEDIT_MODE_DIRECTIONAL = 1,
};

/** #NormalEditModifierData.flags */
enum {
  MOD_NORMALEDIT_INVERT_VGROUP = (1 << 0),
  MOD_NORMALEDIT_USE_DIRECTION_PARALLEL = (1 << 1),
  MOD_NORMALEDIT_NO_POLYNORS_FIX = (1 << 2),
};

/** #NormalEditModifierData.mix_mode */
enum {
  MOD_NORMALEDIT_MIX_COPY = 0,
  MOD_NORMALEDIT_MIX_ADD = 1,
  MOD_NORMALEDIT_MIX_SUB = 2,
  MOD_NORMALEDIT_MIX_MUL = 3,
};

typedef struct MeshSeqCacheModifierData {
  ModifierData modifier;

  struct CacheFile *cache_file;
  /** 1024 = FILE_MAX. */
  char object_path[1024];

  char read_flag;
  char _pad[3];

  float velocity_scale;

  /* Runtime. */
  struct CacheReader *reader;
  char reader_object_path[1024];
} MeshSeqCacheModifierData;

/** #MeshSeqCacheModifierData.read_flag */
enum {
  MOD_MESHSEQ_READ_VERT = (1 << 0),
  MOD_MESHSEQ_READ_POLY = (1 << 1),
  MOD_MESHSEQ_READ_UV = (1 << 2),
  MOD_MESHSEQ_READ_COLOR = (1 << 3),

  /* Allow interpolation of mesh vertex positions. There is a heuristic to avoid interpolation when
   * the mesh topology changes, but this heuristic sometimes fails. In these cases, users can
   * disable interpolation with this flag. */
  MOD_MESHSEQ_INTERPOLATE_VERTICES = (1 << 4),

  /* Read animated custom attributes from point cache files. */
  MOD_MESHSEQ_READ_ATTRIBUTES = (1 << 5),
};

typedef struct SDefBind {
  unsigned int *vert_inds;
  unsigned int verts_num;
  int mode;
  float *vert_weights;
  float normal_dist;
  float influence;
} SDefBind;

typedef struct SDefVert {
  SDefBind *binds;
  unsigned int binds_num;
  unsigned int vertex_idx;
} SDefVert;

typedef struct SurfaceDeformModifierData {
  ModifierData modifier;

  struct Depsgraph *depsgraph;
  /** Bind target object. */
  struct Object *target;
  /** Vertex bind data. */
  SDefVert *verts;
  void *_pad1;
  float falloff;
  /* Number of vertices on the deformed mesh upon the bind process. */
  unsigned int mesh_verts_num;
  /* Number of vertices in the `verts` array of this modifier. */
  unsigned int bind_verts_num;
  /* Number of vertices and polygons on the target mesh upon bind process. */
  unsigned int target_verts_num, target_polys_num;
  int flags;
  float mat[4][4];
  float strength;
  char defgrp_name[64];
  int _pad2;
} SurfaceDeformModifierData;

/** Surface Deform modifier flags. */
enum {
  /* This indicates "do bind on next modifier evaluation" as well as "is bound". */
  MOD_SDEF_BIND = (1 << 0),
  MOD_SDEF_INVERT_VGROUP = (1 << 1),
  /* Only store bind data for nonzero vgroup weights at the time of bind. */
  MOD_SDEF_SPARSE_BIND = (1 << 2),
};

/** Surface Deform vertex bind modes. */
enum {
  MOD_SDEF_MODE_CORNER_TRIS = 0,
  MOD_SDEF_MODE_NGONS = 1,
  MOD_SDEF_MODE_CENTROID = 2,
};

typedef struct WeightedNormalModifierData {
  ModifierData modifier;

  /** #MAX_VGROUP_NAME. */
  char defgrp_name[64];
  char mode, flag;
  short weight;
  float thresh;
} WeightedNormalModifierData;

/* Name/id of the generic PROP_INT cdlayer storing face weights. */
#define MOD_WEIGHTEDNORMALS_FACEWEIGHT_CDLAYER_ID "__mod_weightednormals_faceweight"

/** #WeightedNormalModifierData.mode */
enum {
  MOD_WEIGHTEDNORMAL_MODE_FACE = 0,
  MOD_WEIGHTEDNORMAL_MODE_ANGLE = 1,
  MOD_WEIGHTEDNORMAL_MODE_FACE_ANGLE = 2,
};

/** #WeightedNormalModifierData.flag */
enum {
  MOD_WEIGHTEDNORMAL_KEEP_SHARP = (1 << 0),
  MOD_WEIGHTEDNORMAL_INVERT_VGROUP = (1 << 1),
  MOD_WEIGHTEDNORMAL_FACE_INFLUENCE = (1 << 2),
};

#define MOD_MESHSEQ_READ_ALL \
  (MOD_MESHSEQ_READ_VERT | MOD_MESHSEQ_READ_POLY | MOD_MESHSEQ_READ_UV | MOD_MESHSEQ_READ_COLOR)

typedef struct NodesModifierSettings {
  /* This stores data that is passed into the node group. */
  struct IDProperty *properties;
} NodesModifierSettings;

typedef struct NodesModifierBake {
  /** An id that references a nested node in the node tree. Also see #bNestedNodeRef. */
  int id;
  /** #NodesModifierBakeFlag. */
  uint32_t flag;
  /** #NodesModifierBakeMode. */
  uint8_t bake_mode;
  char _pad[7];
  /**
   * Directory where the baked data should be stored. This is only used when
   * `NODES_MODIFIER_BAKE_CUSTOM_PATH` is set.
   */
  char *directory;
  /**
   * Frame range for the simulation and baking that is used if
   * `NODES_MODIFIER_BAKE_CUSTOM_SIMULATION_FRAME_RANGE` is set.
   */
  int frame_start;
  int frame_end;
} NodesModifierBake;

typedef struct NodesModifierPanel {
  /** ID of the corresponding panel from #bNodeTreeInterfacePanel::identifier. */
  int id;
  /** #NodesModifierPanelFlag. */
  uint32_t flag;
} NodesModifierPanel;

typedef enum NodesModifierPanelFlag {
  NODES_MODIFIER_PANEL_OPEN = 1 << 0,
} NodesModifierPanelFlag;

typedef enum NodesModifierBakeFlag {
  NODES_MODIFIER_BAKE_CUSTOM_SIMULATION_FRAME_RANGE = 1 << 0,
  NODES_MODIFIER_BAKE_CUSTOM_PATH = 1 << 1,
} NodesModifierBakeFlag;

typedef enum NodesModifierBakeMode {
  NODES_MODIFIER_BAKE_MODE_ANIMATION = 0,
  NODES_MODIFIER_BAKE_MODE_STILL = 1,
} NodesModifierBakeMode;

typedef struct NodesModifierData {
  ModifierData modifier;
  struct bNodeTree *node_group;
  struct NodesModifierSettings settings;
  /**
   * Directory where baked simulation states are stored. This may be relative to the .blend file.
   */
  char *bake_directory;
  /** NodesModifierFlag. */
  int8_t flag;

  char _pad[3];
  int bakes_num;
  NodesModifierBake *bakes;
  char _pad2[4];
  int panels_num;
  NodesModifierPanel *panels;

  NodesModifierRuntimeHandle *runtime;

#ifdef __cplusplus
  NodesModifierBake *find_bake(int id);
  const NodesModifierBake *find_bake(int id) const;
#endif
} NodesModifierData;

typedef enum NodesModifierFlag {
  NODES_MODIFIER_HIDE_DATABLOCK_SELECTOR = (1 << 0),
} NodesModifierFlag;

typedef struct MeshToVolumeModifierData {
  ModifierData modifier;

  /** This is the object that is supposed to be converted to a volume. */
  struct Object *object;

  /** MeshToVolumeModifierResolutionMode */
  int resolution_mode;
  /** Size of a voxel in object space. */
  float voxel_size;
  /** The desired amount of voxels along one axis. The actual amount of voxels might be slightly
   * different. */
  int voxel_amount;

  float interior_band_width;

  float density;
  char _pad2[4];
  void *_pad3;
} MeshToVolumeModifierData;

/** #MeshToVolumeModifierData.resolution_mode */
typedef enum MeshToVolumeModifierResolutionMode {
  MESH_TO_VOLUME_RESOLUTION_MODE_VOXEL_AMOUNT = 0,
  MESH_TO_VOLUME_RESOLUTION_MODE_VOXEL_SIZE = 1,
} MeshToVolumeModifierResolutionMode;

typedef struct VolumeDisplaceModifierData {
  ModifierData modifier;

  struct Tex *texture;
  struct Object *texture_map_object;
  int texture_map_mode;

  float strength;
  float texture_mid_level[3];
  float texture_sample_radius;
} VolumeDisplaceModifierData;

/** #VolumeDisplaceModifierData.texture_map_mode */
enum {
  MOD_VOLUME_DISPLACE_MAP_LOCAL = 0,
  MOD_VOLUME_DISPLACE_MAP_GLOBAL = 1,
  MOD_VOLUME_DISPLACE_MAP_OBJECT = 2,
};

typedef struct VolumeToMeshModifierData {
  ModifierData modifier;

  /** This is the volume object that is supposed to be converted to a mesh. */
  struct Object *object;

  float threshold;
  float adaptivity;

  /** VolumeToMeshFlag */
  uint32_t flag;

  /** VolumeToMeshResolutionMode */
  int resolution_mode;
  float voxel_size;
  int voxel_amount;

  /** MAX_NAME */
  char grid_name[64];
  void *_pad1;
} VolumeToMeshModifierData;

/** VolumeToMeshModifierData->resolution_mode */
typedef enum VolumeToMeshResolutionMode {
  VOLUME_TO_MESH_RESOLUTION_MODE_GRID = 0,
  VOLUME_TO_MESH_RESOLUTION_MODE_VOXEL_AMOUNT = 1,
  VOLUME_TO_MESH_RESOLUTION_MODE_VOXEL_SIZE = 2,
} VolumeToMeshResolutionMode;

/** VolumeToMeshModifierData->flag */
typedef enum VolumeToMeshFlag {
  VOLUME_TO_MESH_USE_SMOOTH_SHADE = 1 << 0,
} VolumeToMeshFlag;

/**
 * Common influence data for grease pencil modifiers.
 * Not all parts may be used by all modifier types.
 */
typedef struct GreasePencilModifierInfluenceData {
  /** GreasePencilModifierInfluenceFlag */
  int flag;
  char _pad1[4];
  /** Filter by layer name. */
  char layer_name[64];
  /** Filter by stroke material. */
  struct Material *material;
  /** Filter by layer pass. */
  int layer_pass;
  /** Filter by material pass. */
  int material_pass;
  /** #MAX_VGROUP_NAME. */
  char vertex_group_name[64];
  struct CurveMapping *custom_curve;
  void *_pad2;
} GreasePencilModifierInfluenceData;

typedef enum GreasePencilModifierInfluenceFlag {
  GREASE_PENCIL_INFLUENCE_INVERT_LAYER_FILTER = (1 << 0),
  GREASE_PENCIL_INFLUENCE_USE_LAYER_PASS_FILTER = (1 << 1),
  GREASE_PENCIL_INFLUENCE_INVERT_LAYER_PASS_FILTER = (1 << 2),
  GREASE_PENCIL_INFLUENCE_INVERT_MATERIAL_FILTER = (1 << 3),
  GREASE_PENCIL_INFLUENCE_USE_MATERIAL_PASS_FILTER = (1 << 4),
  GREASE_PENCIL_INFLUENCE_INVERT_MATERIAL_PASS_FILTER = (1 << 5),
  GREASE_PENCIL_INFLUENCE_INVERT_VERTEX_GROUP = (1 << 6),
  GREASE_PENCIL_INFLUENCE_USE_CUSTOM_CURVE = (1 << 7),
} GreasePencilModifierInfluenceFlag;

typedef struct GreasePencilOpacityModifierData {
  ModifierData modifier;
  GreasePencilModifierInfluenceData influence;
  /** GreasePencilOpacityModifierFlag */
  int flag;
  /** GreasePencilModifierColorMode */
  char color_mode;
  char _pad1[3];
  float color_factor;
  float hardness_factor;
  void *_pad2;
} GreasePencilOpacityModifierData;

/** Which attributes are affected by color modifiers. */
typedef enum GreasePencilModifierColorMode {
  MOD_GREASE_PENCIL_COLOR_STROKE = 0,
  MOD_GREASE_PENCIL_COLOR_FILL = 1,
  MOD_GREASE_PENCIL_COLOR_BOTH = 2,
  MOD_GREASE_PENCIL_COLOR_HARDNESS = 3,
} GreasePencilModifierColorMode;

typedef enum GreasePencilOpacityModifierFlag {
  /* Use vertex group as opacity factors instead of influence. */
  MOD_GREASE_PENCIL_OPACITY_USE_WEIGHT_AS_FACTOR = (1 << 0),
  /* Set the opacity for every point in a stroke, otherwise multiply existing opacity. */
  MOD_GREASE_PENCIL_OPACITY_USE_UNIFORM_OPACITY = (1 << 1),
} GreasePencilOpacityModifierFlag;

typedef struct GreasePencilSubdivModifierData {
  ModifierData modifier;
  GreasePencilModifierInfluenceData influence;
  /** #GreasePencilSubdivideType. */
  int type;
  /** Level of subdivisions, will generate 2^level segments. */
  int level;

  char _pad[8];
  void *_pad1;
} GreasePencilSubdivModifierData;

typedef enum GreasePencilSubdivideType {
  MOD_GREASE_PENCIL_SUBDIV_CATMULL = 0,
  MOD_GREASE_PENCIL_SUBDIV_SIMPLE = 1,
} GreasePencilSubdivideType;

typedef struct GreasePencilColorModifierData {
  ModifierData modifier;
  GreasePencilModifierInfluenceData influence;
  /** GreasePencilModifierColorMode */
  char color_mode;
  char _pad1[3];
  /** HSV factors. */
  float hsv[3];
  void *_pad2;
} GreasePencilColorModifierData;

typedef struct GreasePencilTintModifierData {
  ModifierData modifier;
  GreasePencilModifierInfluenceData influence;
  /** GreasePencilTintModifierFlag */
  short flag;
  /** GreasePencilModifierColorMode */
  char color_mode;
  /** GreasePencilTintModifierMode */
  char tint_mode;
  float factor;
  /** Influence distance from the gradient object. */
  float radius;
  /** Simple tint color. */
  float color[3];
  /** Object for gradient direction. */
  struct Object *object;
  /** Color ramp for the gradient. */
  struct ColorBand *color_ramp;
  void *_pad;
} GreasePencilTintModifierData;

typedef enum GreasePencilTintModifierMode {
  MOD_GREASE_PENCIL_TINT_UNIFORM = 0,
  MOD_GREASE_PENCIL_TINT_GRADIENT = 1,
} GreasePencilTintModifierMode;

typedef enum GreasePencilTintModifierFlag {
  /* Use vertex group as factors instead of influence. */
  MOD_GREASE_PENCIL_TINT_USE_WEIGHT_AS_FACTOR = (1 << 0),
} GreasePencilTintModifierFlag;

/* Enum definitions for length modifier stays in the old DNA for the moment. */
typedef struct GreasePencilSmoothModifierData {
  ModifierData modifier;
  GreasePencilModifierInfluenceData influence;
  /** `eGreasePencilSmooth_Flag. */
  int flag;
  /** Factor of smooth. */
  float factor;
  /** How many times apply smooth. */
  int step;
  char _pad[4];
  void *_pad1;
} GreasePencilSmoothModifierData;

typedef enum eGreasePencilSmooth_Flag {
  MOD_GREASE_PENCIL_SMOOTH_OPEN_INFLUENCE_PANEL = (1 << 0),
  MOD_GREASE_PENCIL_SMOOTH_MOD_LOCATION = (1 << 1),
  MOD_GREASE_PENCIL_SMOOTH_MOD_STRENGTH = (1 << 2),
  MOD_GREASE_PENCIL_SMOOTH_MOD_THICKNESS = (1 << 3),
  MOD_GREASE_PENCIL_SMOOTH_MOD_UV = (1 << 4),
  MOD_GREASE_PENCIL_SMOOTH_KEEP_SHAPE = (1 << 5),
  MOD_GREASE_PENCIL_SMOOTH_SMOOTH_ENDS = (1 << 6),
} eGreasePencilSmooth_Flag;

typedef struct GreasePencilOffsetModifierData {
  ModifierData modifier;
  GreasePencilModifierInfluenceData influence;
  /** GreasePencilOffsetModifierFlag */
  int flag;
  /** GreasePencilOffsetModifierMode */
  int offset_mode;
  /** Global offset. */
  float loc[3];
  float rot[3];
  float scale[3];
  /** Offset per stroke. */
  float stroke_loc[3];
  float stroke_rot[3];
  float stroke_scale[3];
  int seed;
  int stroke_step;
  int stroke_start_offset;
  char _pad1[4];
  void *_pad2;
} GreasePencilOffsetModifierData;

typedef enum GreasePencilOffsetModifierFlag {
  MOD_GREASE_PENCIL_OFFSET_UNIFORM_RANDOM_SCALE = (1 << 0),
} GreasePencilOffsetModifierFlag;

typedef enum GreasePencilOffsetModifierMode {
  MOD_GREASE_PENCIL_OFFSET_RANDOM = 0,
  MOD_GREASE_PENCIL_OFFSET_LAYER = 1,
  MOD_GREASE_PENCIL_OFFSET_MATERIAL = 2,
  MOD_GREASE_PENCIL_OFFSET_STROKE = 3,
} GreasePencilOffsetModifierMode;

typedef struct GreasePencilNoiseModifierData {
  ModifierData modifier;
  GreasePencilModifierInfluenceData influence;

  /** For convenience of versioning, these flags are kept in `eNoiseGpencil_Flag`. */
  int flag;

  /** Factor of noise. */
  float factor;
  float factor_strength;
  float factor_thickness;
  float factor_uvs;
  /** Noise Frequency scaling */
  float noise_scale;
  float noise_offset;
  short noise_mode;
  char _pad[2];
  /** How many frames before recalculate randoms. */
  int step;
  /** Random seed */
  int seed;

  void *_pad1;
} GreasePencilNoiseModifierData;

<<<<<<< HEAD
typedef struct GreasePencilLengthModifierData {
  ModifierData modifier;
  GreasePencilModifierInfluenceData influence;
  int flag;
  float start_fac, end_fac;
  float rand_start_fac, rand_end_fac, rand_offset;
  float overshoot_fac;
  /** (first element is the index) random values. */
  int seed;
  /** How many frames before recalculate randoms. */
  int step;
  /** #eLengthGpencil_Type. */
  int mode;
  char _pad[4];
  /* Curvature parameters. */
  float point_density;
  float segment_influence;
  float max_angle;

  void *_pad1;
} GreasePencilLengthModifierData;
=======
typedef struct GreasePencilMirrorModifierData {
  ModifierData modifier;
  GreasePencilModifierInfluenceData influence;
  struct Object *object;
  /** #GreasePencilMirrorModifierFlag */
  int flag;
  char _pad[4];
} GreasePencilMirrorModifierData;

typedef enum GreasePencilMirrorModifierFlag {
  MOD_GREASE_PENCIL_MIRROR_AXIS_X = (1 << 0),
  MOD_GREASE_PENCIL_MIRROR_AXIS_Y = (1 << 1),
  MOD_GREASE_PENCIL_MIRROR_AXIS_Z = (1 << 2),
} GreasePencilMirrorModifierFlag;
>>>>>>> ed458b5e
<|MERGE_RESOLUTION|>--- conflicted
+++ resolved
@@ -100,11 +100,8 @@
   eModifierType_GreasePencilSmooth = 65,
   eModifierType_GreasePencilOffset = 66,
   eModifierType_GreasePencilNoise = 67,
-<<<<<<< HEAD
-  eModifierType_GreasePencilLength = 68,
-=======
   eModifierType_GreasePencilMirror = 68,
->>>>>>> ed458b5e
+  eModifierType_GreasePencilLength = 69,
   NUM_MODIFIER_TYPES,
 } ModifierType;
 
@@ -2699,7 +2696,21 @@
   void *_pad1;
 } GreasePencilNoiseModifierData;
 
-<<<<<<< HEAD
+typedef struct GreasePencilMirrorModifierData {
+  ModifierData modifier;
+  GreasePencilModifierInfluenceData influence;
+  struct Object *object;
+  /** #GreasePencilMirrorModifierFlag */
+  int flag;
+  char _pad[4];
+} GreasePencilMirrorModifierData;
+
+typedef enum GreasePencilMirrorModifierFlag {
+  MOD_GREASE_PENCIL_MIRROR_AXIS_X = (1 << 0),
+  MOD_GREASE_PENCIL_MIRROR_AXIS_Y = (1 << 1),
+  MOD_GREASE_PENCIL_MIRROR_AXIS_Z = (1 << 2),
+} GreasePencilMirrorModifierFlag;
+
 typedef struct GreasePencilLengthModifierData {
   ModifierData modifier;
   GreasePencilModifierInfluenceData influence;
@@ -2720,20 +2731,4 @@
   float max_angle;
 
   void *_pad1;
-} GreasePencilLengthModifierData;
-=======
-typedef struct GreasePencilMirrorModifierData {
-  ModifierData modifier;
-  GreasePencilModifierInfluenceData influence;
-  struct Object *object;
-  /** #GreasePencilMirrorModifierFlag */
-  int flag;
-  char _pad[4];
-} GreasePencilMirrorModifierData;
-
-typedef enum GreasePencilMirrorModifierFlag {
-  MOD_GREASE_PENCIL_MIRROR_AXIS_X = (1 << 0),
-  MOD_GREASE_PENCIL_MIRROR_AXIS_Y = (1 << 1),
-  MOD_GREASE_PENCIL_MIRROR_AXIS_Z = (1 << 2),
-} GreasePencilMirrorModifierFlag;
->>>>>>> ed458b5e
+} GreasePencilLengthModifierData;