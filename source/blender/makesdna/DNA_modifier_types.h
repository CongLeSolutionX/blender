/* SPDX-FileCopyrightText: 2023 Blender Authors
 *
 * SPDX-License-Identifier: GPL-2.0-or-later */

/** \file
 * \ingroup DNA
 */

#pragma once

#include "BLI_utildefines.h"

#include "DNA_defs.h"
#include "DNA_listBase.h"
#include "DNA_session_uid_types.h"

#ifdef __cplusplus
#  include "BLI_span.hh"

namespace blender {
struct NodesModifierRuntime;
}
using NodesModifierRuntimeHandle = blender::NodesModifierRuntime;
#else
typedef struct NodesModifierRuntimeHandle NodesModifierRuntimeHandle;
#endif

/* WARNING ALERT! TYPEDEF VALUES ARE WRITTEN IN FILES! SO DO NOT CHANGE!
 * (ONLY ADD NEW ITEMS AT THE END)
 */

struct Mesh;

typedef enum ModifierType {
  eModifierType_None = 0,
  eModifierType_Subsurf = 1,
  eModifierType_Lattice = 2,
  eModifierType_Curve = 3,
  eModifierType_Build = 4,
  eModifierType_Mirror = 5,
  eModifierType_Decimate = 6,
  eModifierType_Wave = 7,
  eModifierType_Armature = 8,
  eModifierType_Hook = 9,
  eModifierType_Softbody = 10,
  eModifierType_Boolean = 11,
  eModifierType_Array = 12,
  eModifierType_EdgeSplit = 13,
  eModifierType_Displace = 14,
  eModifierType_UVProject = 15,
  eModifierType_Smooth = 16,
  eModifierType_Cast = 17,
  eModifierType_MeshDeform = 18,
  eModifierType_ParticleSystem = 19,
  eModifierType_ParticleInstance = 20,
  eModifierType_Explode = 21,
  eModifierType_Cloth = 22,
  eModifierType_Collision = 23,
  eModifierType_Bevel = 24,
  eModifierType_Shrinkwrap = 25,
  eModifierType_Fluidsim = 26,
  eModifierType_Mask = 27,
  eModifierType_SimpleDeform = 28,
  eModifierType_Multires = 29,
  eModifierType_Surface = 30,
#ifdef DNA_DEPRECATED_ALLOW
  eModifierType_Smoke = 31,
#endif
  eModifierType_ShapeKey = 32,
  eModifierType_Solidify = 33,
  eModifierType_Screw = 34,
  eModifierType_Warp = 35,
  eModifierType_WeightVGEdit = 36,
  eModifierType_WeightVGMix = 37,
  eModifierType_WeightVGProximity = 38,
  eModifierType_Ocean = 39,
  eModifierType_DynamicPaint = 40,
  eModifierType_Remesh = 41,
  eModifierType_Skin = 42,
  eModifierType_LaplacianSmooth = 43,
  eModifierType_Triangulate = 44,
  eModifierType_UVWarp = 45,
  eModifierType_MeshCache = 46,
  eModifierType_LaplacianDeform = 47,
  eModifierType_Wireframe = 48,
  eModifierType_DataTransfer = 49,
  eModifierType_NormalEdit = 50,
  eModifierType_CorrectiveSmooth = 51,
  eModifierType_MeshSequenceCache = 52,
  eModifierType_SurfaceDeform = 53,
  eModifierType_WeightedNormal = 54,
  eModifierType_Weld = 55,
  eModifierType_Fluid = 56,
  eModifierType_Nodes = 57,
  eModifierType_MeshToVolume = 58,
  eModifierType_VolumeDisplace = 59,
  eModifierType_VolumeToMesh = 60,
  eModifierType_GreasePencilOpacity = 61,
  eModifierType_GreasePencilSubdiv = 62,
  eModifierType_GreasePencilColor = 63,
  eModifierType_GreasePencilTint = 64,
  eModifierType_GreasePencilSmooth = 65,
  eModifierType_GreasePencilOffset = 66,
  eModifierType_GreasePencilNoise = 67,
  eModifierType_GreasePencilMirror = 68,
  eModifierType_GreasePencilThickness = 69,
  eModifierType_GreasePencilLattice = 70,
  eModifierType_GreasePencilDash = 71,
  eModifierType_GreasePencilMultiply = 72,
  eModifierType_GreasePencilLength = 73,
  eModifierType_GreasePencilWeightAngle = 74,
  eModifierType_GreasePencilArray = 75,
<<<<<<< HEAD
  eModifierType_GreasePencilLineart = 76,
=======
  eModifierType_GreasePencilWeightProximity = 76,
>>>>>>> 7ed02da2
  NUM_MODIFIER_TYPES,
} ModifierType;

typedef enum ModifierMode {
  eModifierMode_Realtime = (1 << 0),
  eModifierMode_Render = (1 << 1),
  eModifierMode_Editmode = (1 << 2),
  eModifierMode_OnCage = (1 << 3),
#ifdef DNA_DEPRECATED_ALLOW
  /** Old modifier box expansion, just for versioning. */
  eModifierMode_Expanded_DEPRECATED = (1 << 4),
#endif
  eModifierMode_Virtual = (1 << 5),
  eModifierMode_ApplyOnSpline = (1 << 6),
  eModifierMode_DisableTemporary = (1u << 31),
} ModifierMode;
ENUM_OPERATORS(ModifierMode, eModifierMode_DisableTemporary);

typedef struct ModifierData {
  struct ModifierData *next, *prev;

  int type, mode;
  /** Time in seconds that the modifier took to evaluate. This is only set on evaluated objects. */
  float execution_time;
  short flag;
  /** An "expand" bit for each of the modifier's (sub)panels (#uiPanelDataExpansion). */
  short ui_expand_flag;
  /**
   * Bits that can be used for open-states of layout panels in the modifier. This can replace
   * `ui_expand_flag` once all modifiers use layout panels. Currently, trying to reuse the same
   * flags is problematic, because the bits in `ui_expand_flag` are mapped to panels automatically
   * and easily conflict with the explicit mapping of bits to panels here.
   */
  uint16_t layout_panel_open_flag;
  char _pad[2];
  /**
   * Uniquely identifies the modifier within the object. This identifier is stable across Blender
   * sessions. Modifiers on the original and corresponding evaluated object have matching
   * identifiers. The identifier stays the same if the modifier is renamed or moved in the modifier
   * stack.
   *
   * A valid identifier is non-negative (>= 1). Modifiers that are currently not on an object may
   * have invalid identifiers. It has to be initialized with #BKE_modifiers_persistent_uid_init
   * when it is added to an object.
   */
  int persistent_uid;
  /** MAX_NAME. */
  char name[64];

  char *error;

  /** Runtime field which contains runtime data which is specific to a modifier type. */
  void *runtime;
} ModifierData;

typedef enum {
  /** This modifier has been inserted in local override, and hence can be fully edited. */
  eModifierFlag_OverrideLibrary_Local = (1 << 0),
  /** This modifier does not own its caches, but instead shares them with another modifier. */
  eModifierFlag_SharedCaches = (1 << 1),
  /**
   * This modifier is the object's active modifier. Used for context in the node editor.
   * Only one modifier on an object should have this flag set.
   */
  eModifierFlag_Active = (1 << 2),
  /**
   * Only set on modifiers in evaluated objects. The flag indicates that the user modified inputs
   * to the modifier which might invalidate simulation caches.
   */
  eModifierFlag_UserModified = (1 << 3),
} ModifierFlag;

/**
 * \note Not a real modifier.
 */
typedef struct MappingInfoModifierData {
  ModifierData modifier;

  struct Tex *texture;
  struct Object *map_object;
  char map_bone[64];
  /** MAX_CUSTOMDATA_LAYER_NAME. */
  char uvlayer_name[68];
  char _pad1[4];
  int uvlayer_tmp;
  int texmapping;
} MappingInfoModifierData;

typedef enum {
  eSubsurfModifierFlag_Incremental = (1 << 0),
  eSubsurfModifierFlag_DebugIncr = (1 << 1),
  eSubsurfModifierFlag_ControlEdges = (1 << 2),
  /* DEPRECATED, ONLY USED FOR DO-VERSIONS */
  eSubsurfModifierFlag_SubsurfUv_DEPRECATED = (1 << 3),
  eSubsurfModifierFlag_UseCrease = (1 << 4),
  eSubsurfModifierFlag_UseCustomNormals = (1 << 5),
  eSubsurfModifierFlag_UseRecursiveSubdivision = (1 << 6),
} SubsurfModifierFlag;

typedef enum {
  SUBSURF_TYPE_CATMULL_CLARK = 0,
  SUBSURF_TYPE_SIMPLE = 1,
} eSubsurfModifierType;

typedef enum {
  SUBSURF_UV_SMOOTH_NONE = 0,
  SUBSURF_UV_SMOOTH_PRESERVE_CORNERS = 1,
  SUBSURF_UV_SMOOTH_PRESERVE_CORNERS_AND_JUNCTIONS = 2,
  SUBSURF_UV_SMOOTH_PRESERVE_CORNERS_JUNCTIONS_AND_CONCAVE = 3,
  SUBSURF_UV_SMOOTH_PRESERVE_BOUNDARIES = 4,
  SUBSURF_UV_SMOOTH_ALL = 5,
} eSubsurfUVSmooth;

typedef enum {
  SUBSURF_BOUNDARY_SMOOTH_ALL = 0,
  SUBSURF_BOUNDARY_SMOOTH_PRESERVE_CORNERS = 1,
} eSubsurfBoundarySmooth;

typedef struct SubsurfModifierData {
  ModifierData modifier;

  short subdivType, levels, renderLevels, flags;
  short uv_smooth;
  short quality;
  short boundary_smooth;
  char _pad[2];

  /* TODO(sergey): Get rid of those with the old CCG subdivision code. */
  void *emCache, *mCache;
} SubsurfModifierData;

typedef struct LatticeModifierData {
  ModifierData modifier;

  struct Object *object;
  /** Optional vertex-group name, #MAX_VGROUP_NAME. */
  char name[64];
  float strength;
  short flag;
  char _pad[2];
  void *_pad1;
} LatticeModifierData;

/** #LatticeModifierData.flag */
enum {
  MOD_LATTICE_INVERT_VGROUP = (1 << 0),
};

typedef struct CurveModifierData {
  ModifierData modifier;

  struct Object *object;
  /** Optional vertex-group name, #MAX_VGROUP_NAME. */
  char name[64];
  /** Axis along which curve deforms. */
  short defaxis;
  short flag;
  char _pad[4];
  void *_pad1;
} CurveModifierData;

/** #CurveModifierData.flag */
enum {
  MOD_CURVE_INVERT_VGROUP = (1 << 0),
};

/** #CurveModifierData.defaxis */
enum {
  MOD_CURVE_POSX = 1,
  MOD_CURVE_POSY = 2,
  MOD_CURVE_POSZ = 3,
  MOD_CURVE_NEGX = 4,
  MOD_CURVE_NEGY = 5,
  MOD_CURVE_NEGZ = 6,
};

typedef struct BuildModifierData {
  ModifierData modifier;

  float start, length;
  short flag;

  /** (bool) whether order of vertices is randomized - legacy files (for readfile conversion). */
  short randomize;
  /** (int) random seed. */
  int seed;
} BuildModifierData;

/** #BuildModifierData.flag */
enum {
  /** order of vertices is randomized */
  MOD_BUILD_FLAG_RANDOMIZE = (1 << 0),
  /** frame range is reversed, resulting in a deconstruction effect */
  MOD_BUILD_FLAG_REVERSE = (1 << 1),
};

/** Mask Modifier. */
typedef struct MaskModifierData {
  ModifierData modifier;

  /** Armature to use to in place of hardcoded vgroup. */
  struct Object *ob_arm;
  /** Name of vertex group to use to mask, #MAX_VGROUP_NAME. */
  char vgroup[64];

  /** Using armature or hardcoded vgroup. */
  short mode;
  /** Flags for various things. */
  short flag;
  float threshold;
  void *_pad1;
} MaskModifierData;

/** #MaskModifierData.mode */
enum {
  MOD_MASK_MODE_VGROUP = 0,
  MOD_MASK_MODE_ARM = 1,
};

/** #MaskModifierData.flag */
enum {
  MOD_MASK_INV = (1 << 0),
  MOD_MASK_SMOOTH = (1 << 1),
};

typedef struct ArrayModifierData {
  ModifierData modifier;

  /** The object with which to cap the start of the array. */
  struct Object *start_cap;
  /** The object with which to cap the end of the array. */
  struct Object *end_cap;
  /** The curve object to use for #MOD_ARR_FITCURVE. */
  struct Object *curve_ob;
  /** The object to use for object offset. */
  struct Object *offset_ob;
  /**
   * A constant duplicate offset;
   * 1 means the duplicates are 1 unit apart.
   */
  float offset[3];
  /**
   * A scaled factor for duplicate offsets;
   * 1 means the duplicates are 1 object-width apart.
   */
  float scale[3];
  /** The length over which to distribute the duplicates. */
  float length;
  /** The limit below which to merge vertices in adjacent duplicates. */
  float merge_dist;
  /**
   * Determines how duplicate count is calculated; one of:
   * - #MOD_ARR_FIXEDCOUNT -> fixed.
   * - #MOD_ARR_FITLENGTH  -> calculated to fit a set length.
   * - #MOD_ARR_FITCURVE   -> calculated to fit the length of a Curve object.
   */
  int fit_type;
  /**
   * Flags specifying how total offset is calculated; binary OR of:
   * - #MOD_ARR_OFF_CONST    -> total offset += offset.
   * - #MOD_ARR_OFF_RELATIVE -> total offset += relative * object width.
   * - #MOD_ARR_OFF_OBJ      -> total offset += offset_ob's matrix.
   * Total offset is the sum of the individual enabled offsets.
   */
  int offset_type;
  /**
   * General flags:
   * #MOD_ARR_MERGE -> merge vertices in adjacent duplicates.
   */
  int flags;
  /** The number of duplicates to generate for #MOD_ARR_FIXEDCOUNT. */
  int count;
  float uv_offset[2];
} ArrayModifierData;

/** #ArrayModifierData.fit_type */
enum {
  MOD_ARR_FIXEDCOUNT = 0,
  MOD_ARR_FITLENGTH = 1,
  MOD_ARR_FITCURVE = 2,
};

/** #ArrayModifierData.offset_type */
enum {
  MOD_ARR_OFF_CONST = (1 << 0),
  MOD_ARR_OFF_RELATIVE = (1 << 1),
  MOD_ARR_OFF_OBJ = (1 << 2),
};

/** #ArrayModifierData.flags */
enum {
  MOD_ARR_MERGE = (1 << 0),
  MOD_ARR_MERGEFINAL = (1 << 1),
};

typedef struct MirrorModifierData {
  ModifierData modifier;

  /** Deprecated, use flag instead. */
  short axis DNA_DEPRECATED;
  short flag;
  float tolerance;
  float bisect_threshold;

  /** Mirror modifier used to merge the old vertex into its new copy, which would break code
   * relying on access to the original geometry vertices. However, modifying this behavior to the
   * correct one (i.e. merging the copy vertices into their original sources) has several potential
   * effects on other modifiers and tools, so we need to keep that incorrect behavior for existing
   * modifiers, and only use the new correct one for new modifiers. */
  uint8_t use_correct_order_on_merge;

  char _pad[3];
  float uv_offset[2];
  float uv_offset_copy[2];
  struct Object *mirror_ob;
  void *_pad1;
} MirrorModifierData;

/** #MirrorModifierData.flag */
enum {
  MOD_MIR_CLIPPING = (1 << 0),
  MOD_MIR_MIRROR_U = (1 << 1),
  MOD_MIR_MIRROR_V = (1 << 2),
  MOD_MIR_AXIS_X = (1 << 3),
  MOD_MIR_AXIS_Y = (1 << 4),
  MOD_MIR_AXIS_Z = (1 << 5),
  MOD_MIR_VGROUP = (1 << 6),
  MOD_MIR_NO_MERGE = (1 << 7),
  MOD_MIR_BISECT_AXIS_X = (1 << 8),
  MOD_MIR_BISECT_AXIS_Y = (1 << 9),
  MOD_MIR_BISECT_AXIS_Z = (1 << 10),
  MOD_MIR_BISECT_FLIP_AXIS_X = (1 << 11),
  MOD_MIR_BISECT_FLIP_AXIS_Y = (1 << 12),
  MOD_MIR_BISECT_FLIP_AXIS_Z = (1 << 13),
  MOD_MIR_MIRROR_UDIM = (1 << 14),
};

typedef struct EdgeSplitModifierData {
  ModifierData modifier;

  /** Angle above which edges should be split. */
  float split_angle;
  int flags;
} EdgeSplitModifierData;

/** #EdgeSplitModifierData.flags */
enum {
  MOD_EDGESPLIT_FROMANGLE = (1 << 1),
  MOD_EDGESPLIT_FROMFLAG = (1 << 2),
};

typedef struct BevelModifierData {
  ModifierData modifier;

  /** The "raw" bevel value (distance/amount to bevel). */
  float value;
  /** The resolution (as originally coded, it is the number of recursive bevels). */
  int res;
  /** General option flags. */
  short flags;
  /** Used to interpret the bevel value. */
  short val_flags;
  /** For the type and how we build the bevel's profile. */
  short profile_type;
  /** Flags to tell the tool how to limit the bevel. */
  short lim_flags;
  /** Flags to direct how edge weights are applied to verts. */
  short e_flags;
  /** Material index if >= 0, else material inherited from surrounding faces. */
  short mat;
  short edge_flags;
  short face_str_mode;
  /** Patterns to use for mitering non-reflex and reflex miter edges */
  short miter_inner;
  short miter_outer;
  /** The method to use for creating >2-way intersections */
  short vmesh_method;
  /** Whether to affect vertices or edges. */
  char affect_type;
  char _pad;
  /** Controls profile shape (0->1, .5 is round). */
  float profile;
  /** if the MOD_BEVEL_ANGLE is set,
   * this will be how "sharp" an edge must be before it gets beveled */
  float bevel_angle;
  float spread;
  /** if the MOD_BEVEL_VWEIGHT option is set,
   * this will be the name of the vert group, #MAX_VGROUP_NAME */
  char defgrp_name[64];

  char _pad1[4];
  /** Curve info for the custom profile */
  struct CurveProfile *custom_profile;

  void *_pad2;
} BevelModifierData;

/** #BevelModifierData.flags and BevelModifierData.lim_flags */
enum {
#ifdef DNA_DEPRECATED_ALLOW
  MOD_BEVEL_VERT_DEPRECATED = (1 << 1),
#endif
  MOD_BEVEL_INVERT_VGROUP = (1 << 2),
  MOD_BEVEL_ANGLE = (1 << 3),
  MOD_BEVEL_WEIGHT = (1 << 4),
  MOD_BEVEL_VGROUP = (1 << 5),
/* unused                  = (1 << 6), */
#ifdef DNA_DEPRECATED_ALLOW
  MOD_BEVEL_CUSTOM_PROFILE_DEPRECATED = (1 << 7),
#endif
  /* unused                  = (1 << 8), */
  /* unused                  = (1 << 9), */
  /* unused                  = (1 << 10), */
  /* unused                  = (1 << 11), */
  /* unused                  = (1 << 12), */
  MOD_BEVEL_OVERLAP_OK = (1 << 13),
  MOD_BEVEL_EVEN_WIDTHS = (1 << 14),
  MOD_BEVEL_HARDEN_NORMALS = (1 << 15),
};

/** #BevelModifierData.val_flags (not used as flags any more) */
enum {
  MOD_BEVEL_AMT_OFFSET = 0,
  MOD_BEVEL_AMT_WIDTH = 1,
  MOD_BEVEL_AMT_DEPTH = 2,
  MOD_BEVEL_AMT_PERCENT = 3,
  MOD_BEVEL_AMT_ABSOLUTE = 4,
};

/** #BevelModifierData.profile_type */
enum {
  MOD_BEVEL_PROFILE_SUPERELLIPSE = 0,
  MOD_BEVEL_PROFILE_CUSTOM = 1,
};

/** #BevelModifierData.edge_flags */
enum {
  MOD_BEVEL_MARK_SEAM = (1 << 0),
  MOD_BEVEL_MARK_SHARP = (1 << 1),
};

/** #BevelModifierData.face_str_mode */
enum {
  MOD_BEVEL_FACE_STRENGTH_NONE = 0,
  MOD_BEVEL_FACE_STRENGTH_NEW = 1,
  MOD_BEVEL_FACE_STRENGTH_AFFECTED = 2,
  MOD_BEVEL_FACE_STRENGTH_ALL = 3,
};

/** #BevelModifier.miter_inner & #BevelModifier.miter_outer */
enum {
  MOD_BEVEL_MITER_SHARP = 0,
  MOD_BEVEL_MITER_PATCH = 1,
  MOD_BEVEL_MITER_ARC = 2,
};

/** #BevelModifier.vmesh_method */
enum {
  MOD_BEVEL_VMESH_ADJ = 0,
  MOD_BEVEL_VMESH_CUTOFF = 1,
};

/** #BevelModifier.affect_type */
enum {
  MOD_BEVEL_AFFECT_VERTICES = 0,
  MOD_BEVEL_AFFECT_EDGES = 1,
};

typedef struct FluidModifierData {
  ModifierData modifier;

  struct FluidDomainSettings *domain;
  /** Inflow, outflow, smoke objects. */
  struct FluidFlowSettings *flow;
  /** Effector objects (collision, guiding). */
  struct FluidEffectorSettings *effector;
  float time;
  /** Domain, inflow, outflow, .... */
  int type;
  void *_pad1;
} FluidModifierData;

/** #FluidModifierData.type */
enum {
  MOD_FLUID_TYPE_DOMAIN = (1 << 0),
  MOD_FLUID_TYPE_FLOW = (1 << 1),
  MOD_FLUID_TYPE_EFFEC = (1 << 2),
};

typedef struct DisplaceModifierData {
  ModifierData modifier;

  /* Keep in sync with #MappingInfoModifierData. */

  struct Tex *texture;
  struct Object *map_object;
  char map_bone[64];
  /** MAX_CUSTOMDATA_LAYER_NAME. */
  char uvlayer_name[68];
  char _pad1[4];
  int uvlayer_tmp;
  int texmapping;
  /* end MappingInfoModifierData */

  float strength;
  int direction;
  /** #MAX_VGROUP_NAME. */
  char defgrp_name[64];
  float midlevel;
  int space;
  short flag;
  char _pad2[6];
} DisplaceModifierData;

/** #DisplaceModifierData.flag */
enum {
  MOD_DISP_INVERT_VGROUP = (1 << 0),
};

/** #DisplaceModifierData.direction */
enum {
  MOD_DISP_DIR_X = 0,
  MOD_DISP_DIR_Y = 1,
  MOD_DISP_DIR_Z = 2,
  MOD_DISP_DIR_NOR = 3,
  MOD_DISP_DIR_RGB_XYZ = 4,
  MOD_DISP_DIR_CLNOR = 5,
};

/** #DisplaceModifierData.texmapping */
enum {
  MOD_DISP_MAP_LOCAL = 0,
  MOD_DISP_MAP_GLOBAL = 1,
  MOD_DISP_MAP_OBJECT = 2,
  MOD_DISP_MAP_UV = 3,
};

/** #DisplaceModifierData.space */
enum {
  MOD_DISP_SPACE_LOCAL = 0,
  MOD_DISP_SPACE_GLOBAL = 1,
};

typedef struct UVProjectModifierData {
  ModifierData modifier;
  /**
   * The objects which do the projecting.
   * \note 10=MOD_UVPROJECT_MAXPROJECTORS.
   */
  struct Object *projectors[10];
  char _pad2[4];
  int projectors_num;
  float aspectx, aspecty;
  float scalex, scaley;
  /** MAX_CUSTOMDATA_LAYER_NAME. */
  char uvlayer_name[68];
  int uvlayer_tmp;
} UVProjectModifierData;

#define MOD_UVPROJECT_MAXPROJECTORS 10

typedef struct DecimateModifierData {
  ModifierData modifier;

  /** (mode == MOD_DECIM_MODE_COLLAPSE). */
  float percent;
  /** (mode == MOD_DECIM_MODE_UNSUBDIV). */
  short iter;
  /** (mode == MOD_DECIM_MODE_DISSOLVE). */
  char delimit;
  /** (mode == MOD_DECIM_MODE_COLLAPSE). */
  char symmetry_axis;
  /** (mode == MOD_DECIM_MODE_DISSOLVE). */
  float angle;

  /** #MAX_VGROUP_NAME. */
  char defgrp_name[64];
  float defgrp_factor;
  short flag, mode;

  /** runtime only. */
  int face_count;
} DecimateModifierData;

enum {
  MOD_DECIM_FLAG_INVERT_VGROUP = (1 << 0),
  /** For collapse only. don't convert triangle pairs back to quads. */
  MOD_DECIM_FLAG_TRIANGULATE = (1 << 1),
  /** for dissolve only. collapse all verts between 2 faces */
  MOD_DECIM_FLAG_ALL_BOUNDARY_VERTS = (1 << 2),
  MOD_DECIM_FLAG_SYMMETRY = (1 << 3),
};

enum {
  MOD_DECIM_MODE_COLLAPSE = 0,
  MOD_DECIM_MODE_UNSUBDIV = 1,
  /** called planar in the UI */
  MOD_DECIM_MODE_DISSOLVE = 2,
};

typedef struct SmoothModifierData {
  ModifierData modifier;
  float fac;
  /** #MAX_VGROUP_NAME. */
  char defgrp_name[64];
  short flag, repeat;

} SmoothModifierData;

/** #SmoothModifierData.flag */
enum {
  MOD_SMOOTH_INVERT_VGROUP = (1 << 0),
  MOD_SMOOTH_X = (1 << 1),
  MOD_SMOOTH_Y = (1 << 2),
  MOD_SMOOTH_Z = (1 << 3),
};

typedef struct CastModifierData {
  ModifierData modifier;

  struct Object *object;
  float fac;
  float radius;
  float size;
  /** #MAX_VGROUP_NAME. */
  char defgrp_name[64];
  short flag;
  /** Cast modifier projection type. */
  short type;
  void *_pad1;
} CastModifierData;

/** #CastModifierData.flag */
enum {
  /* And what bout (1 << 0) flag? ;) */
  MOD_CAST_INVERT_VGROUP = (1 << 0),
  MOD_CAST_X = (1 << 1),
  MOD_CAST_Y = (1 << 2),
  MOD_CAST_Z = (1 << 3),
  MOD_CAST_USE_OB_TRANSFORM = (1 << 4),
  MOD_CAST_SIZE_FROM_RADIUS = (1 << 5),
};

/** #CastModifierData.type */
enum {
  MOD_CAST_TYPE_SPHERE = 0,
  MOD_CAST_TYPE_CYLINDER = 1,
  MOD_CAST_TYPE_CUBOID = 2,
};

typedef struct WaveModifierData {
  ModifierData modifier;

  /* Keep in sync with #MappingInfoModifierData. */

  struct Tex *texture;
  struct Object *map_object;
  char map_bone[64];
  /** MAX_CUSTOMDATA_LAYER_NAME. */
  char uvlayer_name[68];
  char _pad1[4];
  int uvlayer_tmp;
  int texmapping;
  /* End MappingInfoModifierData. */

  struct Object *objectcenter;
  /** #MAX_VGROUP_NAME. */
  char defgrp_name[64];

  short flag;
  char _pad2[2];

  float startx, starty, height, width;
  float narrow, speed, damp, falloff;

  float timeoffs, lifetime;
  char _pad3[4];
  void *_pad4;
} WaveModifierData;

/** #WaveModifierData.flag */
enum {
  MOD_WAVE_INVERT_VGROUP = (1 << 0),
  MOD_WAVE_X = (1 << 1),
  MOD_WAVE_Y = (1 << 2),
  MOD_WAVE_CYCL = (1 << 3),
  MOD_WAVE_NORM = (1 << 4),
  MOD_WAVE_NORM_X = (1 << 5),
  MOD_WAVE_NORM_Y = (1 << 6),
  MOD_WAVE_NORM_Z = (1 << 7),
};

typedef struct ArmatureModifierData {
  ModifierData modifier;

  /** #eArmature_DeformFlag use instead of #bArmature.deformflag. */
  short deformflag, multi;
  char _pad2[4];
  struct Object *object;
  /** Stored input of previous modifier, for vertex-group blending. */
  float (*vert_coords_prev)[3];
  /** #MAX_VGROUP_NAME. */
  char defgrp_name[64];
} ArmatureModifierData;

enum {
  MOD_HOOK_UNIFORM_SPACE = (1 << 0),
  MOD_HOOK_INVERT_VGROUP = (1 << 1),
};

/** \note same as #WarpModifierFalloff */
typedef enum {
  eHook_Falloff_None = 0,
  eHook_Falloff_Curve = 1,
  eHook_Falloff_Sharp = 2,     /* PROP_SHARP */
  eHook_Falloff_Smooth = 3,    /* PROP_SMOOTH */
  eHook_Falloff_Root = 4,      /* PROP_ROOT */
  eHook_Falloff_Linear = 5,    /* PROP_LIN */
  eHook_Falloff_Const = 6,     /* PROP_CONST */
  eHook_Falloff_Sphere = 7,    /* PROP_SPHERE */
  eHook_Falloff_InvSquare = 8, /* PROP_INVSQUARE */
  /* PROP_RANDOM not used */
} HookModifierFalloff;

typedef struct HookModifierData {
  ModifierData modifier;

  struct Object *object;
  /** Optional name of bone target, MAX_ID_NAME-2. */
  char subtarget[64];

  char flag;
  /** Use enums from WarpModifier (exact same functionality). */
  char falloff_type;
  char _pad[6];
  /** Matrix making current transform unmodified. */
  float parentinv[4][4];
  /** Visualization of hook. */
  float cent[3];
  /** If not zero, falloff is distance where influence zero. */
  float falloff;

  struct CurveMapping *curfalloff;

  /** If NULL, it's using vertex-group. */
  int *indexar;
  int indexar_num;
  float force;
  /** Optional vertex-group name, #MAX_VGROUP_NAME. */
  char name[64];
  void *_pad1;
} HookModifierData;

typedef struct SoftbodyModifierData {
  ModifierData modifier;
} SoftbodyModifierData;

typedef struct ClothModifierData {
  ModifierData modifier;

  /** The internal data structure for cloth. */
  struct Cloth *clothObject;
  /** Definition is in DNA_cloth_types.h. */
  struct ClothSimSettings *sim_parms;
  /** Definition is in DNA_cloth_types.h. */
  struct ClothCollSettings *coll_parms;

  /**
   * PointCache can be shared with other instances of #ClothModifierData.
   * Inspect `modifier.flag & eModifierFlag_SharedCaches` to find out.
   */
  /** Definition is in DNA_object_force_types.h. */
  struct PointCache *point_cache;
  struct ListBase ptcaches;

  /** XXX: nasty hack, remove once hair can be separated from cloth modifier data. */
  struct ClothHairData *hairdata;
  /** Grid geometry values of hair continuum. */
  float hair_grid_min[3];
  float hair_grid_max[3];
  int hair_grid_res[3];
  float hair_grid_cellsize;

  struct ClothSolverResult *solver_result;
} ClothModifierData;

typedef struct CollisionModifierData {
  ModifierData modifier;

  /** Position at the beginning of the frame. */
  float (*x)[3];
  /** Position at the end of the frame. */
  float (*xnew)[3];
  /** Unused at the moment, but was discussed during sprint. */
  float (*xold)[3];
  /** New position at the actual inter-frame step. */
  float (*current_xnew)[3];
  /** Position at the actual inter-frame step. */
  float (*current_x)[3];
  /** (xnew - x) at the actual inter-frame step. */
  float (*current_v)[3];

  int (*vert_tris)[3];

  unsigned int mvert_num;
  unsigned int tri_num;
  /** Cfra time of modifier. */
  float time_x, time_xnew;
  /** Collider doesn't move this frame, i.e. x[].co==xnew[].co. */
  char is_static;
  char _pad[7];

  /** Bounding volume hierarchy for this cloth object. */
  struct BVHTree *bvhtree;
} CollisionModifierData;

typedef struct SurfaceModifierData_Runtime {

  float (*vert_positions_prev)[3];
  float (*vert_velocities)[3];

  struct Mesh *mesh;

  /** Bounding volume hierarchy of the mesh faces. */
  struct BVHTreeFromMesh *bvhtree;

  int cfra_prev, verts_num;

} SurfaceModifierData_Runtime;

typedef struct SurfaceModifierData {
  ModifierData modifier;

  SurfaceModifierData_Runtime runtime;
} SurfaceModifierData;

typedef struct BooleanModifierData {
  ModifierData modifier;

  struct Object *object;
  struct Collection *collection;
  float double_threshold;
  char operation;
  char solver;
  /** #BooleanModifierMaterialMode. */
  char material_mode;
  char flag;
  char bm_flag;
  char _pad[7];
} BooleanModifierData;

typedef enum BooleanModifierMaterialMode {
  eBooleanModifierMaterialMode_Index = 0,
  eBooleanModifierMaterialMode_Transfer = 1,
} BooleanModifierMaterialMode;

/** #BooleanModifierData.operation */
typedef enum {
  eBooleanModifierOp_Intersect = 0,
  eBooleanModifierOp_Union = 1,
  eBooleanModifierOp_Difference = 2,
} BooleanModifierOp;

/** #BooleanModifierData.solver */
typedef enum {
  eBooleanModifierSolver_Fast = 0,
  eBooleanModifierSolver_Exact = 1,
} BooleanModifierSolver;

/** #BooleanModifierData.flag */
enum {
  eBooleanModifierFlag_Self = (1 << 0),
  eBooleanModifierFlag_Object = (1 << 1),
  eBooleanModifierFlag_Collection = (1 << 2),
  eBooleanModifierFlag_HoleTolerant = (1 << 3),
};

/** #BooleanModifierData.bm_flag (only used when #G_DEBUG is set). */
enum {
  eBooleanModifierBMeshFlag_BMesh_Separate = (1 << 0),
  eBooleanModifierBMeshFlag_BMesh_NoDissolve = (1 << 1),
  eBooleanModifierBMeshFlag_BMesh_NoConnectRegions = (1 << 2),
};

typedef struct MDefInfluence {
  int vertex;
  float weight;
} MDefInfluence;

typedef struct MDefCell {
  int offset;
  int influences_num;
} MDefCell;

typedef struct MeshDeformModifierData {
  ModifierData modifier;

  /** Mesh object. */
  struct Object *object;
  /** Optional vertex-group name, #MAX_VGROUP_NAME. */
  char defgrp_name[64];

  short gridsize, flag;
  char _pad[4];

  /* result of static binding */
  /** Influences. */
  MDefInfluence *bindinfluences;
  /** Offsets into influences array. */
  int *bindoffsets;
  /** Coordinates that cage was bound with. */
  float *bindcagecos;
  /** Total vertices in mesh and cage. */
  int verts_num, cage_verts_num;

  /* result of dynamic binding */
  /** Grid with dynamic binding cell points. */
  MDefCell *dyngrid;
  /** Dynamic binding vertex influences. */
  MDefInfluence *dyninfluences;
  /** Is this vertex bound or not? */
  int *dynverts;
  /** Size of the dynamic bind grid. */
  int dyngridsize;
  /** Total number of vertex influences. */
  int influences_num;
  /** Offset of the dynamic bind grid. */
  float dyncellmin[3];
  /** Width of dynamic bind cell. */
  float dyncellwidth;
  /** Matrix of cage at binding time. */
  float bindmat[4][4];

  /* deprecated storage */
  /** Deprecated inefficient storage. */
  float *bindweights;
  /** Deprecated storage of cage coords. */
  float *bindcos;

  /* runtime */
  void (*bindfunc)(struct Object *object,
                   struct MeshDeformModifierData *mmd,
                   struct Mesh *cagemesh,
                   float *vertexcos,
                   int verts_num,
                   float cagemat[4][4]);
} MeshDeformModifierData;

enum {
  MOD_MDEF_INVERT_VGROUP = (1 << 0),
  MOD_MDEF_DYNAMIC_BIND = (1 << 1),
};

typedef struct ParticleSystemModifierData {
  ModifierData modifier;

  /**
   * \note Storing the particle system pointer here is very weak, as it prevents modifiers' data
   * copying to be self-sufficient (extra external code needs to ensure the pointer remains valid
   * when the modifier data is copied from one object to another). See e.g.
   * `BKE_object_copy_particlesystems` or `BKE_object_copy_modifier`.
   */
  struct ParticleSystem *psys;
  /** Final Mesh - its topology may differ from orig mesh. */
  struct Mesh *mesh_final;
  /** Original mesh that particles are attached to. */
  struct Mesh *mesh_original;
  int totdmvert, totdmedge, totdmface;
  short flag;
  char _pad[2];
  void *_pad1;
} ParticleSystemModifierData;

typedef enum {
  eParticleSystemFlag_Pars = (1 << 0),
  eParticleSystemFlag_psys_updated = (1 << 1),
  eParticleSystemFlag_file_loaded = (1 << 2),
} ParticleSystemModifierFlag;

typedef enum {
  eParticleInstanceFlag_Parents = (1 << 0),
  eParticleInstanceFlag_Children = (1 << 1),
  eParticleInstanceFlag_Path = (1 << 2),
  eParticleInstanceFlag_Unborn = (1 << 3),
  eParticleInstanceFlag_Alive = (1 << 4),
  eParticleInstanceFlag_Dead = (1 << 5),
  eParticleInstanceFlag_KeepShape = (1 << 6),
  eParticleInstanceFlag_UseSize = (1 << 7),
} ParticleInstanceModifierFlag;

typedef enum {
  eParticleInstanceSpace_World = 0,
  eParticleInstanceSpace_Local = 1,
} ParticleInstanceModifierSpace;

typedef struct ParticleInstanceModifierData {
  ModifierData modifier;

  struct Object *ob;
  short psys, flag, axis, space;
  float position, random_position;
  float rotation, random_rotation;
  float particle_amount, particle_offset;
  /** MAX_CUSTOMDATA_LAYER_NAME. */
  char index_layer_name[68];
  /** MAX_CUSTOMDATA_LAYER_NAME. */
  char value_layer_name[68];
  void *_pad1;
} ParticleInstanceModifierData;

typedef enum {
  eExplodeFlag_CalcFaces = (1 << 0),
  eExplodeFlag_PaSize = (1 << 1),
  eExplodeFlag_EdgeCut = (1 << 2),
  eExplodeFlag_Unborn = (1 << 3),
  eExplodeFlag_Alive = (1 << 4),
  eExplodeFlag_Dead = (1 << 5),
  eExplodeFlag_INVERT_VGROUP = (1 << 6),
} ExplodeModifierFlag;

typedef struct ExplodeModifierData {
  ModifierData modifier;

  int *facepa;
  short flag, vgroup;
  float protect;
  /** MAX_CUSTOMDATA_LAYER_NAME. */
  char uvname[68];
  char _pad1[4];
  void *_pad2;
} ExplodeModifierData;

typedef struct MultiresModifierData {
  DNA_DEFINE_CXX_METHODS(MultiresModifierData)

  ModifierData modifier;

  char lvl, sculptlvl, renderlvl, totlvl;
  char simple DNA_DEPRECATED;
  char flags, _pad[2];
  short quality;
  short uv_smooth;
  short boundary_smooth;
  char _pad2[2];
} MultiresModifierData;

typedef enum {
  eMultiresModifierFlag_ControlEdges = (1 << 0),
  /* DEPRECATED, only used for versioning. */
  eMultiresModifierFlag_PlainUv_DEPRECATED = (1 << 1),
  eMultiresModifierFlag_UseCrease = (1 << 2),
  eMultiresModifierFlag_UseCustomNormals = (1 << 3),
  eMultiresModifierFlag_UseSculptBaseMesh = (1 << 4),
} MultiresModifierFlag;

/** DEPRECATED: only used for versioning. */
typedef struct FluidsimModifierData {
  ModifierData modifier;

  /** Definition is in DNA_object_fluidsim_types.h. */
  struct FluidsimSettings *fss;
  void *_pad1;
} FluidsimModifierData;

/** DEPRECATED: only used for versioning. */
typedef struct SmokeModifierData {
  ModifierData modifier;

  /** Domain, inflow, outflow, .... */
  int type;
  int _pad;
} SmokeModifierData;

typedef struct ShrinkwrapModifierData {
  ModifierData modifier;

  /** Shrink target. */
  struct Object *target;
  /** Additional shrink target. */
  struct Object *auxTarget;
  /** Optional vertex-group name, #MAX_VGROUP_NAME. */
  char vgroup_name[64];
  /** Distance offset to keep from mesh/projection point. */
  float keepDist;
  /** Shrink type projection. */
  short shrinkType;
  /** Shrink options. */
  char shrinkOpts;
  /** Shrink to surface mode. */
  char shrinkMode;
  /** Limit the projection ray cast. */
  float projLimit;
  /** Axis to project over. */
  char projAxis;

  /**
   * If using projection over vertex normal this controls the level of subsurface that must be
   * done before getting the vertex coordinates and normal.
   */
  char subsurfLevels;

  char _pad[2];
} ShrinkwrapModifierData;

/** #ShrinkwrapModifierData.shrinkType */
enum {
  MOD_SHRINKWRAP_NEAREST_SURFACE = 0,
  MOD_SHRINKWRAP_PROJECT = 1,
  MOD_SHRINKWRAP_NEAREST_VERTEX = 2,
  MOD_SHRINKWRAP_TARGET_PROJECT = 3,
};

/** #ShrinkwrapModifierData.shrinkMode */
enum {
  /** Move vertex to the surface of the target object (keepDist towards original position) */
  MOD_SHRINKWRAP_ON_SURFACE = 0,
  /** Move the vertex inside the target object; don't change if already inside */
  MOD_SHRINKWRAP_INSIDE = 1,
  /** Move the vertex outside the target object; don't change if already outside */
  MOD_SHRINKWRAP_OUTSIDE = 2,
  /** Move vertex to the surface of the target object, with keepDist towards the outside */
  MOD_SHRINKWRAP_OUTSIDE_SURFACE = 3,
  /** Move vertex to the surface of the target object, with keepDist along the normal */
  MOD_SHRINKWRAP_ABOVE_SURFACE = 4,
};

/** #ShrinkwrapModifierData.shrinkOpts */
enum {
  /** Allow shrink-wrap to move the vertex in the positive direction of axis. */
  MOD_SHRINKWRAP_PROJECT_ALLOW_POS_DIR = (1 << 0),
  /** Allow shrink-wrap to move the vertex in the negative direction of axis. */
  MOD_SHRINKWRAP_PROJECT_ALLOW_NEG_DIR = (1 << 1),

  /** ignore vertex moves if a vertex ends projected on a front face of the target */
  MOD_SHRINKWRAP_CULL_TARGET_FRONTFACE = (1 << 3),
  /** ignore vertex moves if a vertex ends projected on a back face of the target */
  MOD_SHRINKWRAP_CULL_TARGET_BACKFACE = (1 << 4),

#ifdef DNA_DEPRECATED_ALLOW
  /** distance is measure to the front face of the target */
  MOD_SHRINKWRAP_KEEP_ABOVE_SURFACE = (1 << 5),
#endif

  MOD_SHRINKWRAP_INVERT_VGROUP = (1 << 6),
  MOD_SHRINKWRAP_INVERT_CULL_TARGET = (1 << 7),
};

#define MOD_SHRINKWRAP_CULL_TARGET_MASK \
  (MOD_SHRINKWRAP_CULL_TARGET_FRONTFACE | MOD_SHRINKWRAP_CULL_TARGET_BACKFACE)

/** #ShrinkwrapModifierData.projAxis */
enum {
  /** projection over normal is used if no axis is selected */
  MOD_SHRINKWRAP_PROJECT_OVER_NORMAL = 0,
  MOD_SHRINKWRAP_PROJECT_OVER_X_AXIS = (1 << 0),
  MOD_SHRINKWRAP_PROJECT_OVER_Y_AXIS = (1 << 1),
  MOD_SHRINKWRAP_PROJECT_OVER_Z_AXIS = (1 << 2),
};

typedef struct SimpleDeformModifierData {
  ModifierData modifier;

  /** Object to control the origin of modifier space coordinates. */
  struct Object *origin;
  /** Optional vertex-group name, #MAX_VGROUP_NAME. */
  char vgroup_name[64];
  /** Factors to control simple deforms. */
  float factor;
  /** Lower and upper limit. */
  float limit[2];

  /** Deform function. */
  char mode;
  /** Lock axis (for taper and stretch). */
  char axis;
  /** Axis to perform the deform on (default is X, but can be overridden by origin. */
  char deform_axis;
  char flag;

  void *_pad1;
} SimpleDeformModifierData;

/** #SimpleDeformModifierData.flag */
enum {
  MOD_SIMPLEDEFORM_FLAG_INVERT_VGROUP = (1 << 0),
};

enum {
  MOD_SIMPLEDEFORM_MODE_TWIST = 1,
  MOD_SIMPLEDEFORM_MODE_BEND = 2,
  MOD_SIMPLEDEFORM_MODE_TAPER = 3,
  MOD_SIMPLEDEFORM_MODE_STRETCH = 4,
};

enum {
  MOD_SIMPLEDEFORM_LOCK_AXIS_X = (1 << 0),
  MOD_SIMPLEDEFORM_LOCK_AXIS_Y = (1 << 1),
  MOD_SIMPLEDEFORM_LOCK_AXIS_Z = (1 << 2),
};

typedef struct ShapeKeyModifierData {
  ModifierData modifier;
} ShapeKeyModifierData;

typedef struct SolidifyModifierData {
  ModifierData modifier;

  /** Name of vertex group to use, #MAX_VGROUP_NAME. */
  char defgrp_name[64];
  char shell_defgrp_name[64];
  char rim_defgrp_name[64];
  /** New surface offset level. */
  float offset;
  /** Midpoint of the offset. */
  float offset_fac;
  /**
   * Factor for the minimum weight to use when vertex-groups are used,
   * avoids 0.0 weights giving duplicate geometry.
   */
  float offset_fac_vg;
  /** Clamp offset based on surrounding geometry. */
  float offset_clamp;
  char mode;

  /** Variables for #MOD_SOLIDIFY_MODE_NONMANIFOLD. */
  char nonmanifold_offset_mode;
  char nonmanifold_boundary_mode;

  char _pad;
  float crease_inner;
  float crease_outer;
  float crease_rim;
  int flag;
  short mat_ofs;
  short mat_ofs_rim;

  float merge_tolerance;
  float bevel_convex;
} SolidifyModifierData;

/** #SolidifyModifierData.flag */
enum {
  MOD_SOLIDIFY_RIM = (1 << 0),
  MOD_SOLIDIFY_EVEN = (1 << 1),
  MOD_SOLIDIFY_NORMAL_CALC = (1 << 2),
  MOD_SOLIDIFY_VGROUP_INV = (1 << 3),
#ifdef DNA_DEPRECATED_ALLOW
  MOD_SOLIDIFY_RIM_MATERIAL = (1 << 4), /* deprecated, used in do_versions */
#endif
  MOD_SOLIDIFY_FLIP = (1 << 5),
  MOD_SOLIDIFY_NOSHELL = (1 << 6),
  MOD_SOLIDIFY_OFFSET_ANGLE_CLAMP = (1 << 7),
  MOD_SOLIDIFY_NONMANIFOLD_FLAT_FACES = (1 << 8),
};

/** #SolidifyModifierData.mode */
enum {
  MOD_SOLIDIFY_MODE_EXTRUDE = 0,
  MOD_SOLIDIFY_MODE_NONMANIFOLD = 1,
};

/** #SolidifyModifierData.nonmanifold_offset_mode */
enum {
  MOD_SOLIDIFY_NONMANIFOLD_OFFSET_MODE_FIXED = 0,
  MOD_SOLIDIFY_NONMANIFOLD_OFFSET_MODE_EVEN = 1,
  MOD_SOLIDIFY_NONMANIFOLD_OFFSET_MODE_CONSTRAINTS = 2,
};

/** #SolidifyModifierData.nonmanifold_boundary_mode */
enum {
  MOD_SOLIDIFY_NONMANIFOLD_BOUNDARY_MODE_NONE = 0,
  MOD_SOLIDIFY_NONMANIFOLD_BOUNDARY_MODE_ROUND = 1,
  MOD_SOLIDIFY_NONMANIFOLD_BOUNDARY_MODE_FLAT = 2,
};

typedef struct ScrewModifierData {
  ModifierData modifier;

  struct Object *ob_axis;
  unsigned int steps;
  unsigned int render_steps;
  unsigned int iter;
  float screw_ofs;
  float angle;
  float merge_dist;
  short flag;
  char axis;
  char _pad[5];
  void *_pad1;
} ScrewModifierData;

enum {
  MOD_SCREW_NORMAL_FLIP = (1 << 0),
  MOD_SCREW_NORMAL_CALC = (1 << 1),
  MOD_SCREW_OBJECT_OFFSET = (1 << 2),
  /*  MOD_SCREW_OBJECT_ANGLE   = (1 << 4), */
  MOD_SCREW_SMOOTH_SHADING = (1 << 5),
  MOD_SCREW_UV_STRETCH_U = (1 << 6),
  MOD_SCREW_UV_STRETCH_V = (1 << 7),
  MOD_SCREW_MERGE = (1 << 8),
};

typedef struct OceanModifierData {
  ModifierData modifier;

  struct Ocean *ocean;
  struct OceanCache *oceancache;

  /** Render resolution. */
  int resolution;
  /** Viewport resolution for the non-render case. */
  int viewport_resolution;

  int spatial_size;

  float wind_velocity;

  float damp;
  float smallest_wave;
  float depth;

  float wave_alignment;
  float wave_direction;
  float wave_scale;

  float chop_amount;
  float foam_coverage;
  float time;

  /* Spectrum being used. */
  int spectrum;

  /* Common JONSWAP parameters. */
  /**
   * This is the distance from a lee shore, called the fetch, or the distance
   * over which the wind blows with constant velocity.
   */
  float fetch_jonswap;
  float sharpen_peak_jonswap;

  int bakestart;
  int bakeend;

  /** FILE_MAX. */
  char cachepath[1024];
  /** MAX_CUSTOMDATA_LAYER_NAME. */
  char foamlayername[68];
  char spraylayername[68];
  char cached;
  char geometry_mode;

  char flag;
  char _pad2;

  short repeat_x;
  short repeat_y;

  int seed;

  float size;

  float foam_fade;

  char _pad[4];
} OceanModifierData;

enum {
  MOD_OCEAN_GEOM_GENERATE = 0,
  MOD_OCEAN_GEOM_DISPLACE = 1,
  MOD_OCEAN_GEOM_SIM_ONLY = 2,
};

enum {
  MOD_OCEAN_SPECTRUM_PHILLIPS = 0,
  MOD_OCEAN_SPECTRUM_PIERSON_MOSKOWITZ = 1,
  MOD_OCEAN_SPECTRUM_JONSWAP = 2,
  MOD_OCEAN_SPECTRUM_TEXEL_MARSEN_ARSLOE = 3,
};

enum {
  MOD_OCEAN_GENERATE_FOAM = (1 << 0),
  MOD_OCEAN_GENERATE_NORMALS = (1 << 1),
  MOD_OCEAN_GENERATE_SPRAY = (1 << 2),
  MOD_OCEAN_INVERT_SPRAY = (1 << 3),
};

typedef struct WarpModifierData {
  ModifierData modifier;

  /* Keep in sync with #MappingInfoModifierData. */

  struct Tex *texture;
  struct Object *map_object;
  char map_bone[64];
  /** MAX_CUSTOMDATA_LAYER_NAME. */
  char uvlayer_name[68];
  char _pad1[4];
  int uvlayer_tmp;
  int texmapping;
  /* End #MappingInfoModifierData. */

  struct Object *object_from;
  struct Object *object_to;
  /** Optional name of bone target, MAX_ID_NAME-2. */
  char bone_from[64];
  /** Optional name of bone target, MAX_ID_NAME-2. */
  char bone_to[64];

  struct CurveMapping *curfalloff;
  /** Optional vertex-group name, #MAX_VGROUP_NAME. */
  char defgrp_name[64];
  float strength;
  float falloff_radius;
  char flag;
  char falloff_type;
  char _pad2[6];
  void *_pad3;
} WarpModifierData;

/** #WarpModifierData.flag */
enum {
  MOD_WARP_VOLUME_PRESERVE = (1 << 0),
  MOD_WARP_INVERT_VGROUP = (1 << 1),
};

/** \note same as #HookModifierFalloff. */
typedef enum {
  eWarp_Falloff_None = 0,
  eWarp_Falloff_Curve = 1,
  eWarp_Falloff_Sharp = 2,     /* PROP_SHARP */
  eWarp_Falloff_Smooth = 3,    /* PROP_SMOOTH */
  eWarp_Falloff_Root = 4,      /* PROP_ROOT */
  eWarp_Falloff_Linear = 5,    /* PROP_LIN */
  eWarp_Falloff_Const = 6,     /* PROP_CONST */
  eWarp_Falloff_Sphere = 7,    /* PROP_SPHERE */
  eWarp_Falloff_InvSquare = 8, /* PROP_INVSQUARE */
  /* PROP_RANDOM not used */
} WarpModifierFalloff;

typedef struct WeightVGEditModifierData {
  ModifierData modifier;

  /** Name of vertex group to edit. #MAX_VGROUP_NAME. */
  char defgrp_name[64];

  /** Using MOD_WVG_EDIT_* flags. */
  short edit_flags;
  /** Using MOD_WVG_MAPPING_* defines. */
  short falloff_type;
  /** Weight for vertices not in vgroup. */
  float default_weight;

  /* Mapping stuff. */
  /** The custom mapping curve. */
  struct CurveMapping *cmap_curve;

  /* The add/remove vertices weight thresholds. */
  float add_threshold, rem_threshold;

  /* Masking options. */
  /** The global "influence", if no vgroup nor tex is used as mask. */
  float mask_constant;
  /** Name of mask vertex group from which to get weight factors. #MAX_VGROUP_NAME. */
  char mask_defgrp_name[64];

  /* Texture masking. */
  /** Which channel to use as weight/mask. */
  int mask_tex_use_channel;
  /** The texture. */
  struct Tex *mask_texture;
  /** Name of the map object. */
  struct Object *mask_tex_map_obj;
  /** Name of the map bone. */
  char mask_tex_map_bone[64];
  /** How to map the texture (using MOD_DISP_MAP_* enums). */
  int mask_tex_mapping;
  /** Name of the UV map. MAX_CUSTOMDATA_LAYER_NAME. */
  char mask_tex_uvlayer_name[68];

  /* Padding... */
  void *_pad1;
} WeightVGEditModifierData;

/** #WeightVGEdit.edit_flags */
enum {
  MOD_WVG_EDIT_WEIGHTS_NORMALIZE = (1 << 0),
  MOD_WVG_INVERT_FALLOFF = (1 << 1),
  MOD_WVG_EDIT_INVERT_VGROUP_MASK = (1 << 2),
  /** Add vertices with higher weight than threshold to vgroup. */
  MOD_WVG_EDIT_ADD2VG = (1 << 3),
  /** Remove vertices with lower weight than threshold from vgroup. */
  MOD_WVG_EDIT_REMFVG = (1 << 4),
};

typedef struct WeightVGMixModifierData {
  ModifierData modifier;

  /** Name of vertex group to modify/weight. #MAX_VGROUP_NAME. */
  char defgrp_name_a[64];
  /** Name of other vertex group to mix in. #MAX_VGROUP_NAME. */
  char defgrp_name_b[64];
  /** Default weight value for first vgroup. */
  float default_weight_a;
  /** Default weight value to mix in. */
  float default_weight_b;
  /** How second vgroups weights affect first ones. */
  char mix_mode;
  /** What vertices to affect. */
  char mix_set;

  char _pad0[6];

  /* Masking options. */
  /** The global "influence", if no vgroup nor tex is used as mask. */
  float mask_constant;
  /** Name of mask vertex group from which to get weight factors. #MAX_VGROUP_NAME. */
  char mask_defgrp_name[64];

  /* Texture masking. */
  /** Which channel to use as weightf. */
  int mask_tex_use_channel;
  /** The texture. */
  struct Tex *mask_texture;
  /** Name of the map object. */
  struct Object *mask_tex_map_obj;
  /** Name of the map bone. */
  char mask_tex_map_bone[64];
  /** How to map the texture. */
  int mask_tex_mapping;
  /** Name of the UV map. MAX_CUSTOMDATA_LAYER_NAME. */
  char mask_tex_uvlayer_name[68];
  char _pad1[4];

  char flag;

  /* Padding... */
  char _pad2[3];
} WeightVGMixModifierData;

/** #WeightVGMixModifierData.mix_mode (how second vgroup's weights affect first ones). */
enum {
  /** Second weights replace weights. */
  MOD_WVG_MIX_SET = 1,
  /** Second weights are added to weights. */
  MOD_WVG_MIX_ADD = 2,
  /** Second weights are subtracted from weights. */
  MOD_WVG_MIX_SUB = 3,
  /** Second weights are multiplied with weights. */
  MOD_WVG_MIX_MUL = 4,
  /** Second weights divide weights. */
  MOD_WVG_MIX_DIV = 5,
  /** Difference between second weights and weights. */
  MOD_WVG_MIX_DIF = 6,
  /** Average of both weights. */
  MOD_WVG_MIX_AVG = 7,
  /** Minimum of both weights. */
  MOD_WVG_MIX_MIN = 8,
  /** Maximum of both weights. */
  MOD_WVG_MIX_MAX = 9,
};

/** #WeightVGMixModifierData.mix_set (what vertices to affect). */
enum {
  /** Affect all vertices. */
  MOD_WVG_SET_ALL = 1,
  /** Affect only vertices in first vgroup. */
  MOD_WVG_SET_A = 2,
  /** Affect only vertices in second vgroup. */
  MOD_WVG_SET_B = 3,
  /** Affect only vertices in one vgroup or the other. */
  MOD_WVG_SET_OR = 4,
  /** Affect only vertices in both vgroups. */
  MOD_WVG_SET_AND = 5,
};

/** #WeightVGMixModifierData.flag */
enum {
  MOD_WVG_MIX_INVERT_VGROUP_MASK = (1 << 0),
  MOD_WVG_MIX_WEIGHTS_NORMALIZE = (1 << 1),
  MOD_WVG_MIX_INVERT_VGROUP_A = (1 << 2),
  MOD_WVG_MIX_INVERT_VGROUP_B = (1 << 3),
};

typedef struct WeightVGProximityModifierData {
  ModifierData modifier;

  /** Name of vertex group to modify/weight. #MAX_VGROUP_NAME. */
  char defgrp_name[64];

  /* Mapping stuff. */
  /** The custom mapping curve. */
  struct CurveMapping *cmap_curve;

  /** Modes of proximity weighting. */
  int proximity_mode;
  /** Options for proximity weighting. */
  int proximity_flags;

  /* Target object from which to calculate vertices distances. */
  struct Object *proximity_ob_target;

  /* Masking options. */
  /** The global "influence", if no vgroup nor tex is used as mask. */
  float mask_constant;
  /** Name of mask vertex group from which to get weight factors. #MAX_VGROUP_NAME. */
  char mask_defgrp_name[64];

  /* Texture masking. */
  /** Which channel to use as weightf. */
  int mask_tex_use_channel;
  /** The texture. */
  struct Tex *mask_texture;
  /** Name of the map object. */
  struct Object *mask_tex_map_obj;
  /** Name of the map bone. */
  char mask_tex_map_bone[64];
  /** How to map the texture. */
  int mask_tex_mapping;
  /** Name of the UV Map. MAX_CUSTOMDATA_LAYER_NAME. */
  char mask_tex_uvlayer_name[68];
  char _pad1[4];

  /** Distances mapping to 0.0/1.0 weights. */
  float min_dist, max_dist;

  /* Put here to avoid breaking existing struct... */
  /**
   * Mapping modes (using MOD_WVG_MAPPING_* enums). */
  short falloff_type;

  /* Padding... */
  char _pad0[2];
} WeightVGProximityModifierData;

/** #WeightVGProximityModifierData.proximity_mode */
enum {
  MOD_WVG_PROXIMITY_OBJECT = 1,   /* source vertex to other location */
  MOD_WVG_PROXIMITY_GEOMETRY = 2, /* source vertex to other geometry */
};

/** #WeightVGProximityModifierData.proximity_flags */
enum {
  /* Use nearest vertices of target obj, in MOD_WVG_PROXIMITY_GEOMETRY mode. */
  MOD_WVG_PROXIMITY_GEOM_VERTS = (1 << 0),
  /* Use nearest edges of target obj, in MOD_WVG_PROXIMITY_GEOMETRY mode. */
  MOD_WVG_PROXIMITY_GEOM_EDGES = (1 << 1),
  /* Use nearest faces of target obj, in MOD_WVG_PROXIMITY_GEOMETRY mode. */
  MOD_WVG_PROXIMITY_GEOM_FACES = (1 << 2),
  MOD_WVG_PROXIMITY_INVERT_VGROUP_MASK = (1 << 3),
  MOD_WVG_PROXIMITY_INVERT_FALLOFF = (1 << 4),
  MOD_WVG_PROXIMITY_WEIGHTS_NORMALIZE = (1 << 5),
};

/* Defines common to all WeightVG modifiers. */

/** #WeightVGProximityModifierData.falloff_type */
enum {
  MOD_WVG_MAPPING_NONE = 0,
  MOD_WVG_MAPPING_CURVE = 1,
  MOD_WVG_MAPPING_SHARP = 2,  /* PROP_SHARP */
  MOD_WVG_MAPPING_SMOOTH = 3, /* PROP_SMOOTH */
  MOD_WVG_MAPPING_ROOT = 4,   /* PROP_ROOT */
  /* PROP_LIN not used (same as NONE, here...). */
  /* PROP_CONST not used. */
  MOD_WVG_MAPPING_SPHERE = 7, /* PROP_SPHERE */
  MOD_WVG_MAPPING_RANDOM = 8, /* PROP_RANDOM */
  MOD_WVG_MAPPING_STEP = 9,   /* Median Step. */
};

/** #WeightVGProximityModifierData.mask_tex_use_channel */
enum {
  MOD_WVG_MASK_TEX_USE_INT = 1,
  MOD_WVG_MASK_TEX_USE_RED = 2,
  MOD_WVG_MASK_TEX_USE_GREEN = 3,
  MOD_WVG_MASK_TEX_USE_BLUE = 4,
  MOD_WVG_MASK_TEX_USE_HUE = 5,
  MOD_WVG_MASK_TEX_USE_SAT = 6,
  MOD_WVG_MASK_TEX_USE_VAL = 7,
  MOD_WVG_MASK_TEX_USE_ALPHA = 8,
};

typedef struct DynamicPaintModifierData {
  ModifierData modifier;

  struct DynamicPaintCanvasSettings *canvas;
  struct DynamicPaintBrushSettings *brush;
  /** UI display: canvas / brush. */
  int type;
  char _pad[4];
} DynamicPaintModifierData;

/** #DynamicPaintModifierData.type */
enum {
  MOD_DYNAMICPAINT_TYPE_CANVAS = (1 << 0),
  MOD_DYNAMICPAINT_TYPE_BRUSH = (1 << 1),
};

/** Remesh modifier. */
typedef enum eRemeshModifierFlags {
  MOD_REMESH_FLOOD_FILL = (1 << 0),
  MOD_REMESH_SMOOTH_SHADING = (1 << 1),
} RemeshModifierFlags;

typedef enum eRemeshModifierMode {
  /* blocky */
  MOD_REMESH_CENTROID = 0,
  /* smooth */
  MOD_REMESH_MASS_POINT = 1,
  /* keeps sharp edges */
  MOD_REMESH_SHARP_FEATURES = 2,
  /* Voxel remesh */
  MOD_REMESH_VOXEL = 3,
} eRemeshModifierMode;

typedef struct RemeshModifierData {
  ModifierData modifier;

  /** Flood-fill option, controls how small components can be before they are removed. */
  float threshold;

  /* ratio between size of model and grid */
  float scale;

  float hermite_num;

  /* octree depth */
  char depth;
  char flag;
  char mode;
  char _pad;

  /* OpenVDB Voxel remesh properties. */
  float voxel_size;
  float adaptivity;
} RemeshModifierData;

/** Skin modifier. */
typedef struct SkinModifierData {
  ModifierData modifier;

  float branch_smoothing;

  char flag;

  char symmetry_axes;

  char _pad[2];
} SkinModifierData;

/** #SkinModifierData.symmetry_axes */
enum {
  MOD_SKIN_SYMM_X = (1 << 0),
  MOD_SKIN_SYMM_Y = (1 << 1),
  MOD_SKIN_SYMM_Z = (1 << 2),
};

/** #SkinModifierData.flag */
enum {
  MOD_SKIN_SMOOTH_SHADING = 1,
};

/** Triangulate modifier. */
typedef struct TriangulateModifierData {
  ModifierData modifier;

  int flag;
  int quad_method;
  int ngon_method;
  int min_vertices;
} TriangulateModifierData;

/** #TriangulateModifierData.flag */
enum {
#ifdef DNA_DEPRECATED_ALLOW
  MOD_TRIANGULATE_BEAUTY = (1 << 0), /* deprecated */
#endif
  MOD_TRIANGULATE_KEEP_CUSTOMLOOP_NORMALS = 1 << 1,
};

/** #TriangulateModifierData.ngon_method triangulate method (N-gons). */
enum {
  MOD_TRIANGULATE_NGON_BEAUTY = 0,
  MOD_TRIANGULATE_NGON_EARCLIP = 1,
};

/** #TriangulateModifierData.quad_method triangulate method (quads). */
enum {
  MOD_TRIANGULATE_QUAD_BEAUTY = 0,
  MOD_TRIANGULATE_QUAD_FIXED = 1,
  MOD_TRIANGULATE_QUAD_ALTERNATE = 2,
  MOD_TRIANGULATE_QUAD_SHORTEDGE = 3,
  MOD_TRIANGULATE_QUAD_LONGEDGE = 4,
};

typedef struct LaplacianSmoothModifierData {
  ModifierData modifier;

  float lambda, lambda_border;
  char _pad1[4];
  /** #MAX_VGROUP_NAME. */
  char defgrp_name[64];
  short flag, repeat;
} LaplacianSmoothModifierData;

/** #LaplacianSmoothModifierData.flag */
enum {
  MOD_LAPLACIANSMOOTH_X = (1 << 1),
  MOD_LAPLACIANSMOOTH_Y = (1 << 2),
  MOD_LAPLACIANSMOOTH_Z = (1 << 3),
  MOD_LAPLACIANSMOOTH_PRESERVE_VOLUME = (1 << 4),
  MOD_LAPLACIANSMOOTH_NORMALIZED = (1 << 5),
  MOD_LAPLACIANSMOOTH_INVERT_VGROUP = (1 << 6),
};

typedef struct CorrectiveSmoothDeltaCache {
  /**
   * Delta's between the original positions and the smoothed positions,
   * calculated loop-tangent and which is accumulated into the vertex it uses.
   * (run-time only).
   */
  float (*deltas)[3];
  unsigned int deltas_num;

  /* Value of settings when creating the cache.
   * These are used to check if the cache should be recomputed. */
  float lambda, scale;
  short repeat, flag;
  char smooth_type, rest_source;
  char _pad[6];
} CorrectiveSmoothDeltaCache;

typedef struct CorrectiveSmoothModifierData {
  ModifierData modifier;

  /* positions set during 'bind' operator
   * use for MOD_CORRECTIVESMOOTH_RESTSOURCE_BIND */
  float (*bind_coords)[3];

  /* NOTE: -1 is used to bind. */
  unsigned int bind_coords_num;

  float lambda, scale;
  short repeat, flag;
  char smooth_type, rest_source;
  char _pad[6];

  /** #MAX_VGROUP_NAME. */
  char defgrp_name[64];

  /* runtime-only cache */
  CorrectiveSmoothDeltaCache delta_cache;
} CorrectiveSmoothModifierData;

enum {
  MOD_CORRECTIVESMOOTH_SMOOTH_SIMPLE = 0,
  MOD_CORRECTIVESMOOTH_SMOOTH_LENGTH_WEIGHT = 1,
};

enum {
  MOD_CORRECTIVESMOOTH_RESTSOURCE_ORCO = 0,
  MOD_CORRECTIVESMOOTH_RESTSOURCE_BIND = 1,
};

/** #CorrectiveSmoothModifierData.flag */
enum {
  MOD_CORRECTIVESMOOTH_INVERT_VGROUP = (1 << 0),
  MOD_CORRECTIVESMOOTH_ONLY_SMOOTH = (1 << 1),
  MOD_CORRECTIVESMOOTH_PIN_BOUNDARY = (1 << 2),
};

typedef struct UVWarpModifierData {
  ModifierData modifier;

  char axis_u, axis_v;
  short flag;
  /** Used for rotate/scale. */
  float center[2];

  float offset[2];
  float scale[2];
  float rotation;

  /** Source. */
  struct Object *object_src;
  /** Optional name of bone target, MAX_ID_NAME-2. */
  char bone_src[64];
  /** Target. */
  struct Object *object_dst;
  /** Optional name of bone target, MAX_ID_NAME-2. */
  char bone_dst[64];

  /** Optional vertex-group name, #MAX_VGROUP_NAME. */
  char vgroup_name[64];
  /** MAX_CUSTOMDATA_LAYER_NAME. */
  char uvlayer_name[68];
  char _pad[4];
} UVWarpModifierData;

/** #UVWarpModifierData.flag */
enum {
  MOD_UVWARP_INVERT_VGROUP = 1 << 0,
};

/** Mesh cache modifier. */
typedef struct MeshCacheModifierData {
  ModifierData modifier;

  char flag;
  /** File format. */
  char type;
  char time_mode;
  char play_mode;

  /* axis conversion */
  char forward_axis;
  char up_axis;
  char flip_axis;

  char interp;

  float factor;
  char deform_mode;
  char defgrp_name[64];
  char _pad[7];

  /* play_mode == MOD_MESHCACHE_PLAY_CFEA */
  float frame_start;
  float frame_scale;

  /* play_mode == MOD_MESHCACHE_PLAY_EVAL */
  /* we could use one float for all these but their purpose is very different */
  float eval_frame;
  float eval_time;
  float eval_factor;

  /** FILE_MAX. */
  char filepath[1024];
} MeshCacheModifierData;

/** #MeshCacheModifierData.flag */
enum {
  MOD_MESHCACHE_INVERT_VERTEX_GROUP = 1 << 0,
};

enum {
  MOD_MESHCACHE_TYPE_MDD = 1,
  MOD_MESHCACHE_TYPE_PC2 = 2,
};

enum {
  MOD_MESHCACHE_DEFORM_OVERWRITE = 0,
  MOD_MESHCACHE_DEFORM_INTEGRATE = 1,
};

enum {
  MOD_MESHCACHE_INTERP_NONE = 0,
  MOD_MESHCACHE_INTERP_LINEAR = 1,
  /*  MOD_MESHCACHE_INTERP_CARDINAL  = 2, */
};

enum {
  MOD_MESHCACHE_TIME_FRAME = 0,
  MOD_MESHCACHE_TIME_SECONDS = 1,
  MOD_MESHCACHE_TIME_FACTOR = 2,
};

enum {
  MOD_MESHCACHE_PLAY_CFEA = 0,
  MOD_MESHCACHE_PLAY_EVAL = 1,
};

typedef struct LaplacianDeformModifierData {
  ModifierData modifier;
  /** #MAX_VGROUP_NAME. */
  char anchor_grp_name[64];
  int verts_num, repeat;
  float *vertexco;
  /** Runtime only. */
  void *cache_system;
  short flag;
  char _pad[6];

} LaplacianDeformModifierData;

/** #LaplacianDeformModifierData.flag */
enum {
  MOD_LAPLACIANDEFORM_BIND = 1 << 0,
  MOD_LAPLACIANDEFORM_INVERT_VGROUP = 1 << 1,
};

/**
 * \note many of these options match 'solidify'.
 */
typedef struct WireframeModifierData {
  ModifierData modifier;
  /** #MAX_VGROUP_NAME. */
  char defgrp_name[64];
  float offset;
  float offset_fac;
  float offset_fac_vg;
  float crease_weight;
  short flag, mat_ofs;
  char _pad[4];
} WireframeModifierData;

enum {
  MOD_WIREFRAME_INVERT_VGROUP = (1 << 0),
  MOD_WIREFRAME_REPLACE = (1 << 1),
  MOD_WIREFRAME_BOUNDARY = (1 << 2),
  MOD_WIREFRAME_OFS_EVEN = (1 << 3),
  MOD_WIREFRAME_OFS_RELATIVE = (1 << 4),
  MOD_WIREFRAME_CREASE = (1 << 5),
};

typedef struct WeldModifierData {
  ModifierData modifier;

  /* The limit below which to merge vertices. */
  float merge_dist;
  /** Name of vertex group to use to mask, #MAX_VGROUP_NAME. */
  char defgrp_name[64];

  char mode;
  char flag;
  char _pad[2];
} WeldModifierData;

/** #WeldModifierData.flag */
enum {
  MOD_WELD_INVERT_VGROUP = (1 << 0),
  MOD_WELD_LOOSE_EDGES = (1 << 1),
};

/** #WeldModifierData.mode */
enum {
  MOD_WELD_MODE_ALL = 0,
  MOD_WELD_MODE_CONNECTED = 1,
};

typedef struct DataTransferModifierData {
  ModifierData modifier;

  struct Object *ob_source;

  /** See DT_TYPE_ enum in ED_object.hh. */
  int data_types;

  /* See MREMAP_MODE_ enum in BKE_mesh_mapping.hh */
  int vmap_mode;
  int emap_mode;
  int lmap_mode;
  int pmap_mode;

  float map_max_distance;
  float map_ray_radius;
  float islands_precision;

  char _pad1[4];

  /** DT_MULTILAYER_INDEX_MAX; See DT_FROMLAYERS_ enum in ED_object.hh. */
  int layers_select_src[5];
  /** DT_MULTILAYER_INDEX_MAX; See DT_TOLAYERS_ enum in ED_object.hh. */
  int layers_select_dst[5];

  /** See CDT_MIX_ enum in BKE_customdata.hh. */
  int mix_mode;
  float mix_factor;
  /** #MAX_VGROUP_NAME. */
  char defgrp_name[64];

  int flags;
  void *_pad2;
} DataTransferModifierData;

/** #DataTransferModifierData.flags */
enum {
  MOD_DATATRANSFER_OBSRC_TRANSFORM = 1 << 0,
  MOD_DATATRANSFER_MAP_MAXDIST = 1 << 1,
  MOD_DATATRANSFER_INVERT_VGROUP = 1 << 2,

  /* Only for UI really. */
  MOD_DATATRANSFER_USE_VERT = 1 << 28,
  MOD_DATATRANSFER_USE_EDGE = 1 << 29,
  MOD_DATATRANSFER_USE_LOOP = 1 << 30,
  MOD_DATATRANSFER_USE_POLY = 1u << 31,
};

/** Set Split Normals modifier. */
typedef struct NormalEditModifierData {
  ModifierData modifier;
  /** #MAX_VGROUP_NAME. */
  char defgrp_name[64];
  /** Source of normals, or center of ellipsoid. */
  struct Object *target;
  short mode;
  short flag;
  short mix_mode;
  char _pad[2];
  float mix_factor;
  float mix_limit;
  float offset[3];
  char _pad0[4];
  void *_pad1;
} NormalEditModifierData;

/** #NormalEditModifierData.mode */
enum {
  MOD_NORMALEDIT_MODE_RADIAL = 0,
  MOD_NORMALEDIT_MODE_DIRECTIONAL = 1,
};

/** #NormalEditModifierData.flags */
enum {
  MOD_NORMALEDIT_INVERT_VGROUP = (1 << 0),
  MOD_NORMALEDIT_USE_DIRECTION_PARALLEL = (1 << 1),
  MOD_NORMALEDIT_NO_POLYNORS_FIX = (1 << 2),
};

/** #NormalEditModifierData.mix_mode */
enum {
  MOD_NORMALEDIT_MIX_COPY = 0,
  MOD_NORMALEDIT_MIX_ADD = 1,
  MOD_NORMALEDIT_MIX_SUB = 2,
  MOD_NORMALEDIT_MIX_MUL = 3,
};

typedef struct MeshSeqCacheModifierData {
  ModifierData modifier;

  struct CacheFile *cache_file;
  /** 1024 = FILE_MAX. */
  char object_path[1024];

  char read_flag;
  char _pad[3];

  float velocity_scale;

  /* Runtime. */
  struct CacheReader *reader;
  char reader_object_path[1024];
} MeshSeqCacheModifierData;

/** #MeshSeqCacheModifierData.read_flag */
enum {
  MOD_MESHSEQ_READ_VERT = (1 << 0),
  MOD_MESHSEQ_READ_POLY = (1 << 1),
  MOD_MESHSEQ_READ_UV = (1 << 2),
  MOD_MESHSEQ_READ_COLOR = (1 << 3),

  /* Allow interpolation of mesh vertex positions. There is a heuristic to avoid interpolation when
   * the mesh topology changes, but this heuristic sometimes fails. In these cases, users can
   * disable interpolation with this flag. */
  MOD_MESHSEQ_INTERPOLATE_VERTICES = (1 << 4),

  /* Read animated custom attributes from point cache files. */
  MOD_MESHSEQ_READ_ATTRIBUTES = (1 << 5),
};

typedef struct SDefBind {
  unsigned int *vert_inds;
  unsigned int verts_num;
  int mode;
  float *vert_weights;
  float normal_dist;
  float influence;
} SDefBind;

typedef struct SDefVert {
  SDefBind *binds;
  unsigned int binds_num;
  unsigned int vertex_idx;
} SDefVert;

typedef struct SurfaceDeformModifierData {
  ModifierData modifier;

  struct Depsgraph *depsgraph;
  /** Bind target object. */
  struct Object *target;
  /** Vertex bind data. */
  SDefVert *verts;
  void *_pad1;
  float falloff;
  /* Number of vertices on the deformed mesh upon the bind process. */
  unsigned int mesh_verts_num;
  /* Number of vertices in the `verts` array of this modifier. */
  unsigned int bind_verts_num;
  /* Number of vertices and polygons on the target mesh upon bind process. */
  unsigned int target_verts_num, target_polys_num;
  int flags;
  float mat[4][4];
  float strength;
  char defgrp_name[64];
  int _pad2;
} SurfaceDeformModifierData;

/** Surface Deform modifier flags. */
enum {
  /* This indicates "do bind on next modifier evaluation" as well as "is bound". */
  MOD_SDEF_BIND = (1 << 0),
  MOD_SDEF_INVERT_VGROUP = (1 << 1),
  /* Only store bind data for nonzero vgroup weights at the time of bind. */
  MOD_SDEF_SPARSE_BIND = (1 << 2),
};

/** Surface Deform vertex bind modes. */
enum {
  MOD_SDEF_MODE_CORNER_TRIS = 0,
  MOD_SDEF_MODE_NGONS = 1,
  MOD_SDEF_MODE_CENTROID = 2,
};

typedef struct WeightedNormalModifierData {
  ModifierData modifier;

  /** #MAX_VGROUP_NAME. */
  char defgrp_name[64];
  char mode, flag;
  short weight;
  float thresh;
} WeightedNormalModifierData;

/* Name/id of the generic PROP_INT cdlayer storing face weights. */
#define MOD_WEIGHTEDNORMALS_FACEWEIGHT_CDLAYER_ID "__mod_weightednormals_faceweight"

/** #WeightedNormalModifierData.mode */
enum {
  MOD_WEIGHTEDNORMAL_MODE_FACE = 0,
  MOD_WEIGHTEDNORMAL_MODE_ANGLE = 1,
  MOD_WEIGHTEDNORMAL_MODE_FACE_ANGLE = 2,
};

/** #WeightedNormalModifierData.flag */
enum {
  MOD_WEIGHTEDNORMAL_KEEP_SHARP = (1 << 0),
  MOD_WEIGHTEDNORMAL_INVERT_VGROUP = (1 << 1),
  MOD_WEIGHTEDNORMAL_FACE_INFLUENCE = (1 << 2),
};

#define MOD_MESHSEQ_READ_ALL \
  (MOD_MESHSEQ_READ_VERT | MOD_MESHSEQ_READ_POLY | MOD_MESHSEQ_READ_UV | MOD_MESHSEQ_READ_COLOR)

typedef struct NodesModifierSettings {
  /* This stores data that is passed into the node group. */
  struct IDProperty *properties;
} NodesModifierSettings;

/**
 * Maps a name (+ optional library name) to a data-block. The name can be stored on disk and is
 * remapped to the data-block when the data is loaded.
 *
 * At run-time, #BakeDataBlockID is used to pair up the data-block and library name.
 */
typedef struct NodesModifierDataBlock {
  /**
   * Name of the data-block. Can be empty in which case the name of the `id` below is used.
   * This only needs to be set manually when the name stored on disk does not exist in the .blend
   * file anymore, because e.g. the ID has been renamed.
   */
  char *id_name;
  /**
   * Name of the library the ID is in. Can be empty when the ID is not linked or when `id_name` is
   * empty as well and thus the names from the `id` below are used.
   */
  char *lib_name;
  /** ID that this is mapped to. */
  struct ID *id;
  /** Type of ID that is referenced by this mapping. */
  int id_type;
  char _pad[4];
} NodesModifierDataBlock;

typedef struct NodesModifierBake {
  /** An id that references a nested node in the node tree. Also see #bNestedNodeRef. */
  int id;
  /** #NodesModifierBakeFlag. */
  uint32_t flag;
  /** #NodesModifierBakeMode. */
  uint8_t bake_mode;
  char _pad[7];
  /**
   * Directory where the baked data should be stored. This is only used when
   * `NODES_MODIFIER_BAKE_CUSTOM_PATH` is set.
   */
  char *directory;
  /**
   * Frame range for the simulation and baking that is used if
   * `NODES_MODIFIER_BAKE_CUSTOM_SIMULATION_FRAME_RANGE` is set.
   */
  int frame_start;
  int frame_end;

  /**
   * Maps data-block names to actual data-blocks, so that names stored in caches or on disk can be
   * remapped to actual IDs on load. The mapping also makes sure that IDs referenced by baked data
   * are not automatically removed because they are not referenced anymore. Furthermore, it allows
   * the modifier to add all required IDs to the dependency graph before actually loading the baked
   * data.
   */
  int data_blocks_num;
  int active_data_block;
  NodesModifierDataBlock *data_blocks;
} NodesModifierBake;

typedef struct NodesModifierPanel {
  /** ID of the corresponding panel from #bNodeTreeInterfacePanel::identifier. */
  int id;
  /** #NodesModifierPanelFlag. */
  uint32_t flag;
} NodesModifierPanel;

typedef enum NodesModifierPanelFlag {
  NODES_MODIFIER_PANEL_OPEN = 1 << 0,
} NodesModifierPanelFlag;

typedef enum NodesModifierBakeFlag {
  NODES_MODIFIER_BAKE_CUSTOM_SIMULATION_FRAME_RANGE = 1 << 0,
  NODES_MODIFIER_BAKE_CUSTOM_PATH = 1 << 1,
} NodesModifierBakeFlag;

typedef enum NodesModifierBakeMode {
  NODES_MODIFIER_BAKE_MODE_ANIMATION = 0,
  NODES_MODIFIER_BAKE_MODE_STILL = 1,
} NodesModifierBakeMode;

typedef struct NodesModifierData {
  ModifierData modifier;
  struct bNodeTree *node_group;
  struct NodesModifierSettings settings;
  /**
   * Directory where baked simulation states are stored. This may be relative to the .blend file.
   */
  char *bake_directory;
  /** NodesModifierFlag. */
  int8_t flag;

  char _pad[3];
  int bakes_num;
  NodesModifierBake *bakes;

  char _pad2[4];
  int panels_num;
  NodesModifierPanel *panels;

  NodesModifierRuntimeHandle *runtime;

#ifdef __cplusplus
  NodesModifierBake *find_bake(int id);
  const NodesModifierBake *find_bake(int id) const;
#endif
} NodesModifierData;

typedef enum NodesModifierFlag {
  NODES_MODIFIER_HIDE_DATABLOCK_SELECTOR = (1 << 0),
} NodesModifierFlag;

typedef struct MeshToVolumeModifierData {
  ModifierData modifier;

  /** This is the object that is supposed to be converted to a volume. */
  struct Object *object;

  /** MeshToVolumeModifierResolutionMode */
  int resolution_mode;
  /** Size of a voxel in object space. */
  float voxel_size;
  /** The desired amount of voxels along one axis. The actual amount of voxels might be slightly
   * different. */
  int voxel_amount;

  float interior_band_width;

  float density;
  char _pad2[4];
  void *_pad3;
} MeshToVolumeModifierData;

/** #MeshToVolumeModifierData.resolution_mode */
typedef enum MeshToVolumeModifierResolutionMode {
  MESH_TO_VOLUME_RESOLUTION_MODE_VOXEL_AMOUNT = 0,
  MESH_TO_VOLUME_RESOLUTION_MODE_VOXEL_SIZE = 1,
} MeshToVolumeModifierResolutionMode;

typedef struct VolumeDisplaceModifierData {
  ModifierData modifier;

  struct Tex *texture;
  struct Object *texture_map_object;
  int texture_map_mode;

  float strength;
  float texture_mid_level[3];
  float texture_sample_radius;
} VolumeDisplaceModifierData;

/** #VolumeDisplaceModifierData.texture_map_mode */
enum {
  MOD_VOLUME_DISPLACE_MAP_LOCAL = 0,
  MOD_VOLUME_DISPLACE_MAP_GLOBAL = 1,
  MOD_VOLUME_DISPLACE_MAP_OBJECT = 2,
};

typedef struct VolumeToMeshModifierData {
  ModifierData modifier;

  /** This is the volume object that is supposed to be converted to a mesh. */
  struct Object *object;

  float threshold;
  float adaptivity;

  /** VolumeToMeshFlag */
  uint32_t flag;

  /** VolumeToMeshResolutionMode */
  int resolution_mode;
  float voxel_size;
  int voxel_amount;

  /** MAX_NAME */
  char grid_name[64];
  void *_pad1;
} VolumeToMeshModifierData;

/** VolumeToMeshModifierData->resolution_mode */
typedef enum VolumeToMeshResolutionMode {
  VOLUME_TO_MESH_RESOLUTION_MODE_GRID = 0,
  VOLUME_TO_MESH_RESOLUTION_MODE_VOXEL_AMOUNT = 1,
  VOLUME_TO_MESH_RESOLUTION_MODE_VOXEL_SIZE = 2,
} VolumeToMeshResolutionMode;

/** VolumeToMeshModifierData->flag */
typedef enum VolumeToMeshFlag {
  VOLUME_TO_MESH_USE_SMOOTH_SHADE = 1 << 0,
} VolumeToMeshFlag;

/**
 * Common influence data for grease pencil modifiers.
 * Not all parts may be used by all modifier types.
 */
typedef struct GreasePencilModifierInfluenceData {
  /** GreasePencilModifierInfluenceFlag */
  int flag;
  char _pad1[4];
  /** Filter by layer name. */
  char layer_name[64];
  /** Filter by stroke material. */
  struct Material *material;
  /** Filter by layer pass. */
  int layer_pass;
  /** Filter by material pass. */
  int material_pass;
  /** #MAX_VGROUP_NAME. */
  char vertex_group_name[64];
  struct CurveMapping *custom_curve;
  void *_pad2;
} GreasePencilModifierInfluenceData;

typedef enum GreasePencilModifierInfluenceFlag {
  GREASE_PENCIL_INFLUENCE_INVERT_LAYER_FILTER = (1 << 0),
  GREASE_PENCIL_INFLUENCE_USE_LAYER_PASS_FILTER = (1 << 1),
  GREASE_PENCIL_INFLUENCE_INVERT_LAYER_PASS_FILTER = (1 << 2),
  GREASE_PENCIL_INFLUENCE_INVERT_MATERIAL_FILTER = (1 << 3),
  GREASE_PENCIL_INFLUENCE_USE_MATERIAL_PASS_FILTER = (1 << 4),
  GREASE_PENCIL_INFLUENCE_INVERT_MATERIAL_PASS_FILTER = (1 << 5),
  GREASE_PENCIL_INFLUENCE_INVERT_VERTEX_GROUP = (1 << 6),
  GREASE_PENCIL_INFLUENCE_USE_CUSTOM_CURVE = (1 << 7),
} GreasePencilModifierInfluenceFlag;

typedef struct GreasePencilOpacityModifierData {
  ModifierData modifier;
  GreasePencilModifierInfluenceData influence;
  /** GreasePencilOpacityModifierFlag */
  int flag;
  /** GreasePencilModifierColorMode */
  char color_mode;
  char _pad1[3];
  float color_factor;
  float hardness_factor;
  void *_pad2;
} GreasePencilOpacityModifierData;

/** Which attributes are affected by color modifiers. */
typedef enum GreasePencilModifierColorMode {
  MOD_GREASE_PENCIL_COLOR_STROKE = 0,
  MOD_GREASE_PENCIL_COLOR_FILL = 1,
  MOD_GREASE_PENCIL_COLOR_BOTH = 2,
  MOD_GREASE_PENCIL_COLOR_HARDNESS = 3,
} GreasePencilModifierColorMode;

typedef enum GreasePencilOpacityModifierFlag {
  /* Use vertex group as opacity factors instead of influence. */
  MOD_GREASE_PENCIL_OPACITY_USE_WEIGHT_AS_FACTOR = (1 << 0),
  /* Set the opacity for every point in a stroke, otherwise multiply existing opacity. */
  MOD_GREASE_PENCIL_OPACITY_USE_UNIFORM_OPACITY = (1 << 1),
} GreasePencilOpacityModifierFlag;

typedef struct GreasePencilSubdivModifierData {
  ModifierData modifier;
  GreasePencilModifierInfluenceData influence;
  /** #GreasePencilSubdivideType. */
  int type;
  /** Level of subdivisions, will generate 2^level segments. */
  int level;

  char _pad[8];
  void *_pad1;
} GreasePencilSubdivModifierData;

typedef enum GreasePencilSubdivideType {
  MOD_GREASE_PENCIL_SUBDIV_CATMULL = 0,
  MOD_GREASE_PENCIL_SUBDIV_SIMPLE = 1,
} GreasePencilSubdivideType;

typedef struct GreasePencilColorModifierData {
  ModifierData modifier;
  GreasePencilModifierInfluenceData influence;
  /** GreasePencilModifierColorMode */
  char color_mode;
  char _pad1[3];
  /** HSV factors. */
  float hsv[3];
  void *_pad2;
} GreasePencilColorModifierData;

typedef struct GreasePencilTintModifierData {
  ModifierData modifier;
  GreasePencilModifierInfluenceData influence;
  /** GreasePencilTintModifierFlag */
  short flag;
  /** GreasePencilModifierColorMode */
  char color_mode;
  /** GreasePencilTintModifierMode */
  char tint_mode;
  float factor;
  /** Influence distance from the gradient object. */
  float radius;
  /** Simple tint color. */
  float color[3];
  /** Object for gradient direction. */
  struct Object *object;
  /** Color ramp for the gradient. */
  struct ColorBand *color_ramp;
  void *_pad;
} GreasePencilTintModifierData;

typedef enum GreasePencilTintModifierMode {
  MOD_GREASE_PENCIL_TINT_UNIFORM = 0,
  MOD_GREASE_PENCIL_TINT_GRADIENT = 1,
} GreasePencilTintModifierMode;

typedef enum GreasePencilTintModifierFlag {
  /* Use vertex group as factors instead of influence. */
  MOD_GREASE_PENCIL_TINT_USE_WEIGHT_AS_FACTOR = (1 << 0),
} GreasePencilTintModifierFlag;

/* Enum definitions for length modifier stays in the old DNA for the moment. */
typedef struct GreasePencilSmoothModifierData {
  ModifierData modifier;
  GreasePencilModifierInfluenceData influence;
  /** `eGreasePencilSmooth_Flag. */
  int flag;
  /** Factor of smooth. */
  float factor;
  /** How many times apply smooth. */
  int step;
  char _pad[4];
  void *_pad1;
} GreasePencilSmoothModifierData;

typedef enum eGreasePencilSmooth_Flag {
  MOD_GREASE_PENCIL_SMOOTH_OPEN_INFLUENCE_PANEL = (1 << 0),
  MOD_GREASE_PENCIL_SMOOTH_MOD_LOCATION = (1 << 1),
  MOD_GREASE_PENCIL_SMOOTH_MOD_STRENGTH = (1 << 2),
  MOD_GREASE_PENCIL_SMOOTH_MOD_THICKNESS = (1 << 3),
  MOD_GREASE_PENCIL_SMOOTH_MOD_UV = (1 << 4),
  MOD_GREASE_PENCIL_SMOOTH_KEEP_SHAPE = (1 << 5),
  MOD_GREASE_PENCIL_SMOOTH_SMOOTH_ENDS = (1 << 6),
} eGreasePencilSmooth_Flag;

typedef struct GreasePencilOffsetModifierData {
  ModifierData modifier;
  GreasePencilModifierInfluenceData influence;
  /** GreasePencilOffsetModifierFlag */
  int flag;
  /** GreasePencilOffsetModifierMode */
  int offset_mode;
  /** Global offset. */
  float loc[3];
  float rot[3];
  float scale[3];
  /** Offset per stroke. */
  float stroke_loc[3];
  float stroke_rot[3];
  float stroke_scale[3];
  int seed;
  int stroke_step;
  int stroke_start_offset;
  char _pad1[4];
  void *_pad2;
} GreasePencilOffsetModifierData;

typedef enum GreasePencilOffsetModifierFlag {
  MOD_GREASE_PENCIL_OFFSET_UNIFORM_RANDOM_SCALE = (1 << 0),
} GreasePencilOffsetModifierFlag;

typedef enum GreasePencilOffsetModifierMode {
  MOD_GREASE_PENCIL_OFFSET_RANDOM = 0,
  MOD_GREASE_PENCIL_OFFSET_LAYER = 1,
  MOD_GREASE_PENCIL_OFFSET_MATERIAL = 2,
  MOD_GREASE_PENCIL_OFFSET_STROKE = 3,
} GreasePencilOffsetModifierMode;

typedef struct GreasePencilNoiseModifierData {
  ModifierData modifier;
  GreasePencilModifierInfluenceData influence;

  /** For convenience of versioning, these flags are kept in `eNoiseGpencil_Flag`. */
  int flag;

  /** Factor of noise. */
  float factor;
  float factor_strength;
  float factor_thickness;
  float factor_uvs;
  /** Noise Frequency scaling */
  float noise_scale;
  float noise_offset;
  short noise_mode;
  char _pad[2];
  /** How many frames before recalculate randoms. */
  int step;
  /** Random seed */
  int seed;

  void *_pad1;
} GreasePencilNoiseModifierData;

typedef struct GreasePencilMirrorModifierData {
  ModifierData modifier;
  GreasePencilModifierInfluenceData influence;
  struct Object *object;
  /** #GreasePencilMirrorModifierFlag */
  int flag;
  char _pad[4];
} GreasePencilMirrorModifierData;

typedef enum GreasePencilMirrorModifierFlag {
  MOD_GREASE_PENCIL_MIRROR_AXIS_X = (1 << 0),
  MOD_GREASE_PENCIL_MIRROR_AXIS_Y = (1 << 1),
  MOD_GREASE_PENCIL_MIRROR_AXIS_Z = (1 << 2),
} GreasePencilMirrorModifierFlag;

typedef struct GreasePencilThickModifierData {
  ModifierData modifier;
  GreasePencilModifierInfluenceData influence;
  /** #GreasePencilThicknessModifierFlag */
  int flag;
  /** Relative thickness factor. */
  float thickness_fac;
  /** Absolute thickness override. */
  float thickness;
  char _pad[4];
  void *_pad1;
} GreasePencilThickModifierData;

typedef enum GreasePencilThicknessModifierFlag {
  MOD_GREASE_PENCIL_THICK_NORMALIZE = (1 << 0),
  MOD_GREASE_PENCIL_THICK_WEIGHT_FACTOR = (1 << 1),
} GreasePencilThicknessModifierFlag;

typedef struct GreasePencilLatticeModifierData {
  ModifierData modifier;
  GreasePencilModifierInfluenceData influence;
  struct Object *object;
  float strength;
  char _pad[4];
} GreasePencilLatticeModifierData;

typedef struct GreasePencilDashModifierSegment {
  char name[64];
  int dash;
  int gap;
  float radius;
  float opacity;
  int mat_nr;
  /** #GreasePencilDashModifierFlag */
  int flag;
} GreasePencilDashModifierSegment;

typedef struct GreasePencilDashModifierData {
  ModifierData modifier;
  GreasePencilModifierInfluenceData influence;

  GreasePencilDashModifierSegment *segments_array;
  int segments_num;
  int segment_active_index;

  int dash_offset;
  char _pad[4];

#ifdef __cplusplus
  blender::Span<GreasePencilDashModifierSegment> segments() const;
  blender::MutableSpan<GreasePencilDashModifierSegment> segments();
#endif
} GreasePencilDashModifierData;

typedef enum GreasePencilDashModifierFlag {
  MOD_GREASE_PENCIL_DASH_USE_CYCLIC = (1 << 0),
} GreasePencilDashModifierFlag;

typedef struct GreasePencilMultiModifierData {
  ModifierData modifier;
  GreasePencilModifierInfluenceData influence;

  /* #GreasePencilMultiplyModifierFlag */
  int flag;

  int duplications;
  float distance;
  /* -1:inner 0:middle 1:outer */
  float offset;

  float fading_center;
  float fading_thickness;
  float fading_opacity;

  int _pad0;

  void *_pad;
} GreasePencilMultiModifierData;

typedef enum GreasePencilMultiplyModifierFlag {
  /* GP_MULTIPLY_ENABLE_ANGLE_SPLITTING = (1 << 1),  Deprecated. */
  MOD_GREASE_PENCIL_MULTIPLY_ENABLE_FADING = (1 << 2),
} GreasePencilMultiplyModifierFlag;

typedef struct GreasePencilLengthModifierData {
  ModifierData modifier;
  GreasePencilModifierInfluenceData influence;
  int flag;
  float start_fac, end_fac;
  float rand_start_fac, rand_end_fac, rand_offset;
  float overshoot_fac;
  /** (first element is the index) random values. */
  int seed;
  /** How many frames before recalculate randoms. */
  int step;
  /** #eLengthGpencil_Type. */
  int mode;
  char _pad[4];
  /* Curvature parameters. */
  float point_density;
  float segment_influence;
  float max_angle;

  void *_pad1;
} GreasePencilLengthModifierData;

typedef struct GreasePencilWeightAngleModifierData {
  ModifierData modifier;
  GreasePencilModifierInfluenceData influence;
  /** #GreasePencilWeightAngleModifierFlag */
  int flag;
  float min_weight;
  /** Axis. */
  int16_t axis;
  /** #GreasePencilWeightAngleModifierSpace */
  int16_t space;
  /** Angle */
  float angle;
  /** Weights output to this vertex group, can be the same as source group. */
  char target_vgname[64];

  void *_pad;
} GreasePencilWeightAngleModifierData;

typedef enum GreasePencilWeightAngleModifierFlag {
  MOD_GREASE_PENCIL_WEIGHT_ANGLE_MULTIPLY_DATA = (1 << 5),
  MOD_GREASE_PENCIL_WEIGHT_ANGLE_INVERT_OUTPUT = (1 << 6),
} GreasePencilWeightAngleModifierFlag;

typedef enum GreasePencilWeightAngleModifierSpace {
  MOD_GREASE_PENCIL_WEIGHT_ANGLE_SPACE_LOCAL = 0,
  MOD_GREASE_PENCIL_WEIGHT_ANGLE_SPACE_WORLD = 1,
} GreasePencilWeightAngleModifierSpace;

typedef struct GreasePencilArrayModifierData {
  ModifierData modifier;
  GreasePencilModifierInfluenceData influence;
  struct Object *object;
  int count;
  /** #GreasePencilArrayModifierFlag */
  int flag;
  float offset[3];
  float shift[3];

  float rnd_offset[3];
  float rnd_rot[3];
  float rnd_scale[3];

  char _pad[4];
  /** (first element is the index) random values. (?) */
  int seed;

  /* Replacement material index. */
  int mat_rpl;
} GreasePencilArrayModifierData;

typedef enum GreasePencilArrayModifierFlag {
  MOD_GREASE_PENCIL_ARRAY_USE_OFFSET = (1 << 7),
  MOD_GREASE_PENCIL_ARRAY_USE_RELATIVE = (1 << 8),
  MOD_GREASE_PENCIL_ARRAY_USE_OB_OFFSET = (1 << 9),
  MOD_GREASE_PENCIL_ARRAY_UNIFORM_RANDOM_SCALE = (1 << 10),
} GreasePencilArrayModifierFlag;

<<<<<<< HEAD
typedef enum eGreasePencilLineartSource {
  LINEART_SOURCE_COLLECTION = 0,
  LINEART_SOURCE_OBJECT = 1,
  LINEART_SOURCE_SCENE = 2,
} eGreasePencilLineartSource;

typedef enum eGreasePencilLineartShadowFilter {
  /* These options need to be ordered in this way because those latter options requires line art to
   * run a few extra stages. Having those values set up this way will allow
   * #BKE_gpencil_get_lineart_modifier_limits() to find out maximum stages needed in multiple
   * cached line art modifiers. */
  LINEART_SHADOW_FILTER_NONE = 0,
  LINEART_SHADOW_FILTER_ILLUMINATED = 1,
  LINEART_SHADOW_FILTER_SHADED = 2,
  LINEART_SHADOW_FILTER_ILLUMINATED_ENCLOSED_SHAPES = 3,
} eGreasePencilLineartShadowFilter;

typedef enum eGreasePencilLineartSilhouetteFilter {
  LINEART_SILHOUETTE_FILTER_NONE = 0,
  LINEART_SILHOUETTE_FILTER_GROUP = (1 << 0),
  LINEART_SILHOUETTE_FILTER_INDIVIDUAL = (1 << 1),
} eGreasePencilLineartSilhouetteFilter;

/* This enum is for modifier internal state only. */
typedef enum eGreasePencilLineartFlags {
  /* These two moved to #eLineartMainFlags to keep consistent with flag variable purpose. */
  /* LINEART_GPENCIL_INVERT_SOURCE_VGROUP = (1 << 0), */
  /* LINEART_GPENCIL_MATCH_OUTPUT_VGROUP = (1 << 1), */
  LINEART_GPENCIL_BINARY_WEIGHTS = (1
                                    << 2) /* Deprecated, this is removed for lack of use case. */,
  LINEART_GPENCIL_IS_BAKED = (1 << 3),
  LINEART_GPENCIL_USE_CACHE = (1 << 4),
  LINEART_GPENCIL_OFFSET_TOWARDS_CUSTOM_CAMERA = (1 << 5),
  LINEART_GPENCIL_INVERT_COLLECTION = (1 << 6),
  LINEART_GPENCIL_INVERT_SILHOUETTE_FILTER = (1 << 7),
} eGreasePencilLineartFlags;

typedef enum eGreasePencilLineartMaskSwitches {
  LINEART_GPENCIL_MATERIAL_MASK_ENABLE = (1 << 0),
  /** When set, material mask bit comparisons are done with bit wise "AND" instead of "OR". */
  LINEART_GPENCIL_MATERIAL_MASK_MATCH = (1 << 1),
  LINEART_GPENCIL_INTERSECTION_MATCH = (1 << 2),
} eGreasePencilLineartMaskSwitches;

struct LineartCache;

typedef struct GreasePencilLineartModifierData {
  ModifierData modifier;
  GreasePencilModifierInfluenceData influence;

  /* [Important] Note on legacy material/layer selection variables:
   *
   * Now uses the layer/material variables in the `influence`
   * field above, thus old layer/material fields are obsolete.
   *
   * Do not change any of the data below since the layout of these
   * data is currently shared with the old line art modifier.
   * See `MOD_lineart_wrap_modifier_v3` for how it works. */

  uint16_t edge_types; /* line type enable flags, bits in eLineartEdgeFlag */

  /** Object or Collection, from #eGreasePencilLineartSource. */
  char source_type;

  char use_multiple_levels;
  short level_start;
  short level_end;

  struct Object *source_camera;
  struct Object *light_contour_object;

  struct Object *source_object;
  struct Collection *source_collection;

  /* These are redundant in GPv3, see above for explainations. */
  struct Material *target_material;
  char target_layer[64];

  /**
   * These two variables are to pass on vertex group information from mesh to strokes.
   * `vgname` specifies which vertex groups our strokes from source_vertex_group will go to.
   *
   * These are redundant in GPv3, see above for explainations.
   */
  char source_vertex_group[64];
  char vgname[64];

  /* Camera focal length is divided by (1 + over-scan), before calculation, which give a wider FOV,
   * this doesn't change coordinates range internally (-1, 1), but makes the calculated frame
   * bigger than actual output. This is for the easier shifting calculation. A value of 0.5 means
   * the "internal" focal length become 2/3 of the actual camera. */
  float overscan;

  /* Values for point light and directional (sun) light. */
  /* For point light, fov always gonna be 120 deg horizontal, with 3 "cameras" covering 360 deg. */
  float shadow_camera_fov;
  float shadow_camera_size;
  float shadow_camera_near;
  float shadow_camera_far;

  float opacity;
  short thickness;

  unsigned char mask_switches; /* #eGreasePencilLineartMaskSwitches */
  unsigned char material_mask_bits;
  unsigned char intersection_mask;

  unsigned char shadow_selection;
  unsigned char silhouette_selection;
  char _pad[1];

  /** `0..1` range for cosine angle */
  float crease_threshold;

  /** `0..PI` angle, for splitting strokes at sharp points. */
  float angle_splitting_threshold;

  /** Strength for smoothing jagged chains. */
  float chain_smooth_tolerance;

  /* CPU mode */
  float chaining_image_threshold;

  /* eLineartMainFlags, for one time calculation. */
  int calculation_flags;

  /* #eGreasePencilLineartFlags, modifier internal state. */
  int flags;

  /* Move strokes towards camera to avoid clipping while preserve depth for the viewport. */
  float stroke_depth_offset;

  /* Runtime data. */

  /* Because we can potentially only compute features lines once per modifier stack (Use Cache), we
   * need to have these override values to ensure that we have the data we need is computed and
   * stored in the cache. */
  char level_start_override;
  char level_end_override;
  short edge_types_override;
  char shadow_selection_override;
  char shadow_use_silhouette_override;

  char _pad2[6];

  /* Shared cache will only be on the first line art modifier in the stack, and will exist until
   * the end of modifier stack evaluation. If the object has line art modifiers, this variable is
   * then initialized in #grease_pencil_evaluate_modifiers(). */
  struct LineartCache *shared_cache;

  /* Cache for single execution of line art, when LINEART_GPENCIL_USE_CACHE is enabled, this is a
   * reference to first_lineart->shared_cache, otherwise it holds its own cache.  */
  struct LineartCache *cache;

  /* Keep a pointer to the render buffer so we can call destroy from #ModifierData. */
  struct LineartData *la_data_ptr;
} GreasePencilLineartModifierData;
=======
typedef struct GreasePencilWeightProximityModifierData {
  ModifierData modifier;
  GreasePencilModifierInfluenceData influence;

  /* #GreasePencilWeightProximityFlag. */
  int flag;
  char target_vgname[64];
  float min_weight;

  float dist_start;
  float dist_end;

  struct Object *object;
} GreasePencilWeightProximityModifierData;

typedef enum GreasePencilWeightProximityFlag {
  MOD_GREASE_PENCIL_WEIGHT_PROXIMITY_INVERT_OUTPUT = (1 << 0),
  MOD_GREASE_PENCIL_WEIGHT_PROXIMITY_MULTIPLY_DATA = (1 << 1),
} GreasePencilWeightProximityFlag;
>>>>>>> 7ed02da2
<|MERGE_RESOLUTION|>--- conflicted
+++ resolved
@@ -110,11 +110,8 @@
   eModifierType_GreasePencilLength = 73,
   eModifierType_GreasePencilWeightAngle = 74,
   eModifierType_GreasePencilArray = 75,
-<<<<<<< HEAD
-  eModifierType_GreasePencilLineart = 76,
-=======
   eModifierType_GreasePencilWeightProximity = 76,
->>>>>>> 7ed02da2
+  eModifierType_GreasePencilLineart = 77,
   NUM_MODIFIER_TYPES,
 } ModifierType;
 
@@ -2932,7 +2929,26 @@
   MOD_GREASE_PENCIL_ARRAY_UNIFORM_RANDOM_SCALE = (1 << 10),
 } GreasePencilArrayModifierFlag;
 
-<<<<<<< HEAD
+typedef struct GreasePencilWeightProximityModifierData {
+  ModifierData modifier;
+  GreasePencilModifierInfluenceData influence;
+
+  /* #GreasePencilWeightProximityFlag. */
+  int flag;
+  char target_vgname[64];
+  float min_weight;
+
+  float dist_start;
+  float dist_end;
+
+  struct Object *object;
+} GreasePencilWeightProximityModifierData;
+
+typedef enum GreasePencilWeightProximityFlag {
+  MOD_GREASE_PENCIL_WEIGHT_PROXIMITY_INVERT_OUTPUT = (1 << 0),
+  MOD_GREASE_PENCIL_WEIGHT_PROXIMITY_MULTIPLY_DATA = (1 << 1),
+} GreasePencilWeightProximityFlag;
+
 typedef enum eGreasePencilLineartSource {
   LINEART_SOURCE_COLLECTION = 0,
   LINEART_SOURCE_OBJECT = 1,
@@ -3089,25 +3105,4 @@
 
   /* Keep a pointer to the render buffer so we can call destroy from #ModifierData. */
   struct LineartData *la_data_ptr;
-} GreasePencilLineartModifierData;
-=======
-typedef struct GreasePencilWeightProximityModifierData {
-  ModifierData modifier;
-  GreasePencilModifierInfluenceData influence;
-
-  /* #GreasePencilWeightProximityFlag. */
-  int flag;
-  char target_vgname[64];
-  float min_weight;
-
-  float dist_start;
-  float dist_end;
-
-  struct Object *object;
-} GreasePencilWeightProximityModifierData;
-
-typedef enum GreasePencilWeightProximityFlag {
-  MOD_GREASE_PENCIL_WEIGHT_PROXIMITY_INVERT_OUTPUT = (1 << 0),
-  MOD_GREASE_PENCIL_WEIGHT_PROXIMITY_MULTIPLY_DATA = (1 << 1),
-} GreasePencilWeightProximityFlag;
->>>>>>> 7ed02da2
+} GreasePencilLineartModifierData;