/* SPDX-FileCopyrightText: 2023 Blender Authors
 *
 * SPDX-License-Identifier: GPL-2.0-or-later */

/** \file
 * \ingroup DNA
 */

#pragma once

#include "BLI_utildefines.h"

#include "DNA_defs.h"
#include "DNA_listBase.h"
#include "DNA_session_uid_types.h"

#ifdef __cplusplus
namespace blender {
struct NodesModifierRuntime;
}
using NodesModifierRuntimeHandle = blender::NodesModifierRuntime;
#else
typedef struct NodesModifierRuntimeHandle NodesModifierRuntimeHandle;
#endif

/* WARNING ALERT! TYPEDEF VALUES ARE WRITTEN IN FILES! SO DO NOT CHANGE!
 * (ONLY ADD NEW ITEMS AT THE END)
 */

struct Mesh;

typedef enum ModifierType {
  eModifierType_None = 0,
  eModifierType_Subsurf = 1,
  eModifierType_Lattice = 2,
  eModifierType_Curve = 3,
  eModifierType_Build = 4,
  eModifierType_Mirror = 5,
  eModifierType_Decimate = 6,
  eModifierType_Wave = 7,
  eModifierType_Armature = 8,
  eModifierType_Hook = 9,
  eModifierType_Softbody = 10,
  eModifierType_Boolean = 11,
  eModifierType_Array = 12,
  eModifierType_EdgeSplit = 13,
  eModifierType_Displace = 14,
  eModifierType_UVProject = 15,
  eModifierType_Smooth = 16,
  eModifierType_Cast = 17,
  eModifierType_MeshDeform = 18,
  eModifierType_ParticleSystem = 19,
  eModifierType_ParticleInstance = 20,
  eModifierType_Explode = 21,
  eModifierType_Cloth = 22,
  eModifierType_Collision = 23,
  eModifierType_Bevel = 24,
  eModifierType_Shrinkwrap = 25,
  eModifierType_Fluidsim = 26,
  eModifierType_Mask = 27,
  eModifierType_SimpleDeform = 28,
  eModifierType_Multires = 29,
  eModifierType_Surface = 30,
#ifdef DNA_DEPRECATED_ALLOW
  eModifierType_Smoke = 31,
#endif
  eModifierType_ShapeKey = 32,
  eModifierType_Solidify = 33,
  eModifierType_Screw = 34,
  eModifierType_Warp = 35,
  eModifierType_WeightVGEdit = 36,
  eModifierType_WeightVGMix = 37,
  eModifierType_WeightVGProximity = 38,
  eModifierType_Ocean = 39,
  eModifierType_DynamicPaint = 40,
  eModifierType_Remesh = 41,
  eModifierType_Skin = 42,
  eModifierType_LaplacianSmooth = 43,
  eModifierType_Triangulate = 44,
  eModifierType_UVWarp = 45,
  eModifierType_MeshCache = 46,
  eModifierType_LaplacianDeform = 47,
  eModifierType_Wireframe = 48,
  eModifierType_DataTransfer = 49,
  eModifierType_NormalEdit = 50,
  eModifierType_CorrectiveSmooth = 51,
  eModifierType_MeshSequenceCache = 52,
  eModifierType_SurfaceDeform = 53,
  eModifierType_WeightedNormal = 54,
  eModifierType_Weld = 55,
  eModifierType_Fluid = 56,
  eModifierType_Nodes = 57,
  eModifierType_MeshToVolume = 58,
  eModifierType_VolumeDisplace = 59,
  eModifierType_VolumeToMesh = 60,
  eModifierType_GreasePencilOpacity = 61,
  eModifierType_GreasePencilSubdiv = 62,
  eModifierType_GreasePencilColor = 63,
  eModifierType_GreasePencilTint = 64,
  eModifierType_GreasePencilSmooth = 65,
  eModifierType_GreasePencilOffset = 66,
  eModifierType_GreasePencilNoise = 67,
<<<<<<< HEAD
  eModifierType_GreasePencilLineart = 68,
=======
  eModifierType_GreasePencilMirror = 68,
>>>>>>> ed458b5e
  NUM_MODIFIER_TYPES,
} ModifierType;

typedef enum ModifierMode {
  eModifierMode_Realtime = (1 << 0),
  eModifierMode_Render = (1 << 1),
  eModifierMode_Editmode = (1 << 2),
  eModifierMode_OnCage = (1 << 3),
#ifdef DNA_DEPRECATED_ALLOW
  /** Old modifier box expansion, just for versioning. */
  eModifierMode_Expanded_DEPRECATED = (1 << 4),
#endif
  eModifierMode_Virtual = (1 << 5),
  eModifierMode_ApplyOnSpline = (1 << 6),
  eModifierMode_DisableTemporary = (1u << 31),
} ModifierMode;
ENUM_OPERATORS(ModifierMode, eModifierMode_DisableTemporary);

typedef struct ModifierData {
  struct ModifierData *next, *prev;

  int type, mode;
  /** Time in seconds that the modifier took to evaluate. This is only set on evaluated objects. */
  float execution_time;
  short flag;
  /** An "expand" bit for each of the modifier's (sub)panels (#uiPanelDataExpansion). */
  short ui_expand_flag;
  /**
   * Bits that can be used for open-states of layout panels in the modifier. This can replace
   * `ui_expand_flag` once all modifiers use layout panels. Currently, trying to reuse the same
   * flags is problematic, because the bits in `ui_expand_flag` are mapped to panels automatically
   * and easily conflict with the explicit mapping of bits to panels here.
   */
  uint16_t layout_panel_open_flag;
  char _pad[6];
  /** MAX_NAME. */
  char name[64];

  char *error;

  /** Runtime field which contains unique identifier of the modifier. */
  SessionUID session_uid;

  /** Runtime field which contains runtime data which is specific to a modifier type. */
  void *runtime;
} ModifierData;

typedef enum {
  /** This modifier has been inserted in local override, and hence can be fully edited. */
  eModifierFlag_OverrideLibrary_Local = (1 << 0),
  /** This modifier does not own its caches, but instead shares them with another modifier. */
  eModifierFlag_SharedCaches = (1 << 1),
  /**
   * This modifier is the object's active modifier. Used for context in the node editor.
   * Only one modifier on an object should have this flag set.
   */
  eModifierFlag_Active = (1 << 2),
  /**
   * Only set on modifiers in evaluated objects. The flag indicates that the user modified inputs
   * to the modifier which might invalidate simulation caches.
   */
  eModifierFlag_UserModified = (1 << 3),
} ModifierFlag;

/**
 * \note Not a real modifier.
 */
typedef struct MappingInfoModifierData {
  ModifierData modifier;

  struct Tex *texture;
  struct Object *map_object;
  char map_bone[64];
  /** MAX_CUSTOMDATA_LAYER_NAME. */
  char uvlayer_name[68];
  char _pad1[4];
  int uvlayer_tmp;
  int texmapping;
} MappingInfoModifierData;

typedef enum {
  eSubsurfModifierFlag_Incremental = (1 << 0),
  eSubsurfModifierFlag_DebugIncr = (1 << 1),
  eSubsurfModifierFlag_ControlEdges = (1 << 2),
  /* DEPRECATED, ONLY USED FOR DO-VERSIONS */
  eSubsurfModifierFlag_SubsurfUv_DEPRECATED = (1 << 3),
  eSubsurfModifierFlag_UseCrease = (1 << 4),
  eSubsurfModifierFlag_UseCustomNormals = (1 << 5),
  eSubsurfModifierFlag_UseRecursiveSubdivision = (1 << 6),
} SubsurfModifierFlag;

typedef enum {
  SUBSURF_TYPE_CATMULL_CLARK = 0,
  SUBSURF_TYPE_SIMPLE = 1,
} eSubsurfModifierType;

typedef enum {
  SUBSURF_UV_SMOOTH_NONE = 0,
  SUBSURF_UV_SMOOTH_PRESERVE_CORNERS = 1,
  SUBSURF_UV_SMOOTH_PRESERVE_CORNERS_AND_JUNCTIONS = 2,
  SUBSURF_UV_SMOOTH_PRESERVE_CORNERS_JUNCTIONS_AND_CONCAVE = 3,
  SUBSURF_UV_SMOOTH_PRESERVE_BOUNDARIES = 4,
  SUBSURF_UV_SMOOTH_ALL = 5,
} eSubsurfUVSmooth;

typedef enum {
  SUBSURF_BOUNDARY_SMOOTH_ALL = 0,
  SUBSURF_BOUNDARY_SMOOTH_PRESERVE_CORNERS = 1,
} eSubsurfBoundarySmooth;

typedef struct SubsurfModifierData {
  ModifierData modifier;

  short subdivType, levels, renderLevels, flags;
  short uv_smooth;
  short quality;
  short boundary_smooth;
  char _pad[2];

  /* TODO(sergey): Get rid of those with the old CCG subdivision code. */
  void *emCache, *mCache;
} SubsurfModifierData;

typedef struct LatticeModifierData {
  ModifierData modifier;

  struct Object *object;
  /** Optional vertex-group name, #MAX_VGROUP_NAME. */
  char name[64];
  float strength;
  short flag;
  char _pad[2];
  void *_pad1;
} LatticeModifierData;

/** #LatticeModifierData.flag */
enum {
  MOD_LATTICE_INVERT_VGROUP = (1 << 0),
};

typedef struct CurveModifierData {
  ModifierData modifier;

  struct Object *object;
  /** Optional vertex-group name, #MAX_VGROUP_NAME. */
  char name[64];
  /** Axis along which curve deforms. */
  short defaxis;
  short flag;
  char _pad[4];
  void *_pad1;
} CurveModifierData;

/** #CurveModifierData.flag */
enum {
  MOD_CURVE_INVERT_VGROUP = (1 << 0),
};

/** #CurveModifierData.defaxis */
enum {
  MOD_CURVE_POSX = 1,
  MOD_CURVE_POSY = 2,
  MOD_CURVE_POSZ = 3,
  MOD_CURVE_NEGX = 4,
  MOD_CURVE_NEGY = 5,
  MOD_CURVE_NEGZ = 6,
};

typedef struct BuildModifierData {
  ModifierData modifier;

  float start, length;
  short flag;

  /** (bool) whether order of vertices is randomized - legacy files (for readfile conversion). */
  short randomize;
  /** (int) random seed. */
  int seed;
} BuildModifierData;

/** #BuildModifierData.flag */
enum {
  /** order of vertices is randomized */
  MOD_BUILD_FLAG_RANDOMIZE = (1 << 0),
  /** frame range is reversed, resulting in a deconstruction effect */
  MOD_BUILD_FLAG_REVERSE = (1 << 1),
};

/** Mask Modifier. */
typedef struct MaskModifierData {
  ModifierData modifier;

  /** Armature to use to in place of hardcoded vgroup. */
  struct Object *ob_arm;
  /** Name of vertex group to use to mask, #MAX_VGROUP_NAME. */
  char vgroup[64];

  /** Using armature or hardcoded vgroup. */
  short mode;
  /** Flags for various things. */
  short flag;
  float threshold;
  void *_pad1;
} MaskModifierData;

/** #MaskModifierData.mode */
enum {
  MOD_MASK_MODE_VGROUP = 0,
  MOD_MASK_MODE_ARM = 1,
};

/** #MaskModifierData.flag */
enum {
  MOD_MASK_INV = (1 << 0),
  MOD_MASK_SMOOTH = (1 << 1),
};

typedef struct ArrayModifierData {
  ModifierData modifier;

  /** The object with which to cap the start of the array. */
  struct Object *start_cap;
  /** The object with which to cap the end of the array. */
  struct Object *end_cap;
  /** The curve object to use for #MOD_ARR_FITCURVE. */
  struct Object *curve_ob;
  /** The object to use for object offset. */
  struct Object *offset_ob;
  /**
   * A constant duplicate offset;
   * 1 means the duplicates are 1 unit apart.
   */
  float offset[3];
  /**
   * A scaled factor for duplicate offsets;
   * 1 means the duplicates are 1 object-width apart.
   */
  float scale[3];
  /** The length over which to distribute the duplicates. */
  float length;
  /** The limit below which to merge vertices in adjacent duplicates. */
  float merge_dist;
  /**
   * Determines how duplicate count is calculated; one of:
   * - #MOD_ARR_FIXEDCOUNT -> fixed.
   * - #MOD_ARR_FITLENGTH  -> calculated to fit a set length.
   * - #MOD_ARR_FITCURVE   -> calculated to fit the length of a Curve object.
   */
  int fit_type;
  /**
   * Flags specifying how total offset is calculated; binary OR of:
   * - #MOD_ARR_OFF_CONST    -> total offset += offset.
   * - #MOD_ARR_OFF_RELATIVE -> total offset += relative * object width.
   * - #MOD_ARR_OFF_OBJ      -> total offset += offset_ob's matrix.
   * Total offset is the sum of the individual enabled offsets.
   */
  int offset_type;
  /**
   * General flags:
   * #MOD_ARR_MERGE -> merge vertices in adjacent duplicates.
   */
  int flags;
  /** The number of duplicates to generate for #MOD_ARR_FIXEDCOUNT. */
  int count;
  float uv_offset[2];
} ArrayModifierData;

/** #ArrayModifierData.fit_type */
enum {
  MOD_ARR_FIXEDCOUNT = 0,
  MOD_ARR_FITLENGTH = 1,
  MOD_ARR_FITCURVE = 2,
};

/** #ArrayModifierData.offset_type */
enum {
  MOD_ARR_OFF_CONST = (1 << 0),
  MOD_ARR_OFF_RELATIVE = (1 << 1),
  MOD_ARR_OFF_OBJ = (1 << 2),
};

/** #ArrayModifierData.flags */
enum {
  MOD_ARR_MERGE = (1 << 0),
  MOD_ARR_MERGEFINAL = (1 << 1),
};

typedef struct MirrorModifierData {
  ModifierData modifier;

  /** Deprecated, use flag instead. */
  short axis DNA_DEPRECATED;
  short flag;
  float tolerance;
  float bisect_threshold;

  /** Mirror modifier used to merge the old vertex into its new copy, which would break code
   * relying on access to the original geometry vertices. However, modifying this behavior to the
   * correct one (i.e. merging the copy vertices into their original sources) has several potential
   * effects on other modifiers and tools, so we need to keep that incorrect behavior for existing
   * modifiers, and only use the new correct one for new modifiers. */
  uint8_t use_correct_order_on_merge;

  char _pad[3];
  float uv_offset[2];
  float uv_offset_copy[2];
  struct Object *mirror_ob;
  void *_pad1;
} MirrorModifierData;

/** #MirrorModifierData.flag */
enum {
  MOD_MIR_CLIPPING = (1 << 0),
  MOD_MIR_MIRROR_U = (1 << 1),
  MOD_MIR_MIRROR_V = (1 << 2),
  MOD_MIR_AXIS_X = (1 << 3),
  MOD_MIR_AXIS_Y = (1 << 4),
  MOD_MIR_AXIS_Z = (1 << 5),
  MOD_MIR_VGROUP = (1 << 6),
  MOD_MIR_NO_MERGE = (1 << 7),
  MOD_MIR_BISECT_AXIS_X = (1 << 8),
  MOD_MIR_BISECT_AXIS_Y = (1 << 9),
  MOD_MIR_BISECT_AXIS_Z = (1 << 10),
  MOD_MIR_BISECT_FLIP_AXIS_X = (1 << 11),
  MOD_MIR_BISECT_FLIP_AXIS_Y = (1 << 12),
  MOD_MIR_BISECT_FLIP_AXIS_Z = (1 << 13),
  MOD_MIR_MIRROR_UDIM = (1 << 14),
};

typedef struct EdgeSplitModifierData {
  ModifierData modifier;

  /** Angle above which edges should be split. */
  float split_angle;
  int flags;
} EdgeSplitModifierData;

/** #EdgeSplitModifierData.flags */
enum {
  MOD_EDGESPLIT_FROMANGLE = (1 << 1),
  MOD_EDGESPLIT_FROMFLAG = (1 << 2),
};

typedef struct BevelModifierData {
  ModifierData modifier;

  /** The "raw" bevel value (distance/amount to bevel). */
  float value;
  /** The resolution (as originally coded, it is the number of recursive bevels). */
  int res;
  /** General option flags. */
  short flags;
  /** Used to interpret the bevel value. */
  short val_flags;
  /** For the type and how we build the bevel's profile. */
  short profile_type;
  /** Flags to tell the tool how to limit the bevel. */
  short lim_flags;
  /** Flags to direct how edge weights are applied to verts. */
  short e_flags;
  /** Material index if >= 0, else material inherited from surrounding faces. */
  short mat;
  short edge_flags;
  short face_str_mode;
  /** Patterns to use for mitering non-reflex and reflex miter edges */
  short miter_inner;
  short miter_outer;
  /** The method to use for creating >2-way intersections */
  short vmesh_method;
  /** Whether to affect vertices or edges. */
  char affect_type;
  char _pad;
  /** Controls profile shape (0->1, .5 is round). */
  float profile;
  /** if the MOD_BEVEL_ANGLE is set,
   * this will be how "sharp" an edge must be before it gets beveled */
  float bevel_angle;
  float spread;
  /** if the MOD_BEVEL_VWEIGHT option is set,
   * this will be the name of the vert group, #MAX_VGROUP_NAME */
  char defgrp_name[64];

  char _pad1[4];
  /** Curve info for the custom profile */
  struct CurveProfile *custom_profile;

  void *_pad2;
} BevelModifierData;

/** #BevelModifierData.flags and BevelModifierData.lim_flags */
enum {
#ifdef DNA_DEPRECATED_ALLOW
  MOD_BEVEL_VERT_DEPRECATED = (1 << 1),
#endif
  MOD_BEVEL_INVERT_VGROUP = (1 << 2),
  MOD_BEVEL_ANGLE = (1 << 3),
  MOD_BEVEL_WEIGHT = (1 << 4),
  MOD_BEVEL_VGROUP = (1 << 5),
/* unused                  = (1 << 6), */
#ifdef DNA_DEPRECATED_ALLOW
  MOD_BEVEL_CUSTOM_PROFILE_DEPRECATED = (1 << 7),
#endif
  /* unused                  = (1 << 8), */
  /* unused                  = (1 << 9), */
  /* unused                  = (1 << 10), */
  /* unused                  = (1 << 11), */
  /* unused                  = (1 << 12), */
  MOD_BEVEL_OVERLAP_OK = (1 << 13),
  MOD_BEVEL_EVEN_WIDTHS = (1 << 14),
  MOD_BEVEL_HARDEN_NORMALS = (1 << 15),
};

/** #BevelModifierData.val_flags (not used as flags any more) */
enum {
  MOD_BEVEL_AMT_OFFSET = 0,
  MOD_BEVEL_AMT_WIDTH = 1,
  MOD_BEVEL_AMT_DEPTH = 2,
  MOD_BEVEL_AMT_PERCENT = 3,
  MOD_BEVEL_AMT_ABSOLUTE = 4,
};

/** #BevelModifierData.profile_type */
enum {
  MOD_BEVEL_PROFILE_SUPERELLIPSE = 0,
  MOD_BEVEL_PROFILE_CUSTOM = 1,
};

/** #BevelModifierData.edge_flags */
enum {
  MOD_BEVEL_MARK_SEAM = (1 << 0),
  MOD_BEVEL_MARK_SHARP = (1 << 1),
};

/** #BevelModifierData.face_str_mode */
enum {
  MOD_BEVEL_FACE_STRENGTH_NONE = 0,
  MOD_BEVEL_FACE_STRENGTH_NEW = 1,
  MOD_BEVEL_FACE_STRENGTH_AFFECTED = 2,
  MOD_BEVEL_FACE_STRENGTH_ALL = 3,
};

/** #BevelModifier.miter_inner & #BevelModifier.miter_outer */
enum {
  MOD_BEVEL_MITER_SHARP = 0,
  MOD_BEVEL_MITER_PATCH = 1,
  MOD_BEVEL_MITER_ARC = 2,
};

/** #BevelModifier.vmesh_method */
enum {
  MOD_BEVEL_VMESH_ADJ = 0,
  MOD_BEVEL_VMESH_CUTOFF = 1,
};

/** #BevelModifier.affect_type */
enum {
  MOD_BEVEL_AFFECT_VERTICES = 0,
  MOD_BEVEL_AFFECT_EDGES = 1,
};

typedef struct FluidModifierData {
  ModifierData modifier;

  struct FluidDomainSettings *domain;
  /** Inflow, outflow, smoke objects. */
  struct FluidFlowSettings *flow;
  /** Effector objects (collision, guiding). */
  struct FluidEffectorSettings *effector;
  float time;
  /** Domain, inflow, outflow, .... */
  int type;
  void *_pad1;
} FluidModifierData;

/** #FluidModifierData.type */
enum {
  MOD_FLUID_TYPE_DOMAIN = (1 << 0),
  MOD_FLUID_TYPE_FLOW = (1 << 1),
  MOD_FLUID_TYPE_EFFEC = (1 << 2),
};

typedef struct DisplaceModifierData {
  ModifierData modifier;

  /* Keep in sync with #MappingInfoModifierData. */

  struct Tex *texture;
  struct Object *map_object;
  char map_bone[64];
  /** MAX_CUSTOMDATA_LAYER_NAME. */
  char uvlayer_name[68];
  char _pad1[4];
  int uvlayer_tmp;
  int texmapping;
  /* end MappingInfoModifierData */

  float strength;
  int direction;
  /** #MAX_VGROUP_NAME. */
  char defgrp_name[64];
  float midlevel;
  int space;
  short flag;
  char _pad2[6];
} DisplaceModifierData;

/** #DisplaceModifierData.flag */
enum {
  MOD_DISP_INVERT_VGROUP = (1 << 0),
};

/** #DisplaceModifierData.direction */
enum {
  MOD_DISP_DIR_X = 0,
  MOD_DISP_DIR_Y = 1,
  MOD_DISP_DIR_Z = 2,
  MOD_DISP_DIR_NOR = 3,
  MOD_DISP_DIR_RGB_XYZ = 4,
  MOD_DISP_DIR_CLNOR = 5,
};

/** #DisplaceModifierData.texmapping */
enum {
  MOD_DISP_MAP_LOCAL = 0,
  MOD_DISP_MAP_GLOBAL = 1,
  MOD_DISP_MAP_OBJECT = 2,
  MOD_DISP_MAP_UV = 3,
};

/** #DisplaceModifierData.space */
enum {
  MOD_DISP_SPACE_LOCAL = 0,
  MOD_DISP_SPACE_GLOBAL = 1,
};

typedef struct UVProjectModifierData {
  ModifierData modifier;
  /**
   * The objects which do the projecting.
   * \note 10=MOD_UVPROJECT_MAXPROJECTORS.
   */
  struct Object *projectors[10];
  char _pad2[4];
  int projectors_num;
  float aspectx, aspecty;
  float scalex, scaley;
  /** MAX_CUSTOMDATA_LAYER_NAME. */
  char uvlayer_name[68];
  int uvlayer_tmp;
} UVProjectModifierData;

#define MOD_UVPROJECT_MAXPROJECTORS 10

typedef struct DecimateModifierData {
  ModifierData modifier;

  /** (mode == MOD_DECIM_MODE_COLLAPSE). */
  float percent;
  /** (mode == MOD_DECIM_MODE_UNSUBDIV). */
  short iter;
  /** (mode == MOD_DECIM_MODE_DISSOLVE). */
  char delimit;
  /** (mode == MOD_DECIM_MODE_COLLAPSE). */
  char symmetry_axis;
  /** (mode == MOD_DECIM_MODE_DISSOLVE). */
  float angle;

  /** #MAX_VGROUP_NAME. */
  char defgrp_name[64];
  float defgrp_factor;
  short flag, mode;

  /** runtime only. */
  int face_count;
} DecimateModifierData;

enum {
  MOD_DECIM_FLAG_INVERT_VGROUP = (1 << 0),
  /** For collapse only. don't convert triangle pairs back to quads. */
  MOD_DECIM_FLAG_TRIANGULATE = (1 << 1),
  /** for dissolve only. collapse all verts between 2 faces */
  MOD_DECIM_FLAG_ALL_BOUNDARY_VERTS = (1 << 2),
  MOD_DECIM_FLAG_SYMMETRY = (1 << 3),
};

enum {
  MOD_DECIM_MODE_COLLAPSE = 0,
  MOD_DECIM_MODE_UNSUBDIV = 1,
  /** called planar in the UI */
  MOD_DECIM_MODE_DISSOLVE = 2,
};

typedef struct SmoothModifierData {
  ModifierData modifier;
  float fac;
  /** #MAX_VGROUP_NAME. */
  char defgrp_name[64];
  short flag, repeat;

} SmoothModifierData;

/** #SmoothModifierData.flag */
enum {
  MOD_SMOOTH_INVERT_VGROUP = (1 << 0),
  MOD_SMOOTH_X = (1 << 1),
  MOD_SMOOTH_Y = (1 << 2),
  MOD_SMOOTH_Z = (1 << 3),
};

typedef struct CastModifierData {
  ModifierData modifier;

  struct Object *object;
  float fac;
  float radius;
  float size;
  /** #MAX_VGROUP_NAME. */
  char defgrp_name[64];
  short flag;
  /** Cast modifier projection type. */
  short type;
  void *_pad1;
} CastModifierData;

/** #CastModifierData.flag */
enum {
  /* And what bout (1 << 0) flag? ;) */
  MOD_CAST_INVERT_VGROUP = (1 << 0),
  MOD_CAST_X = (1 << 1),
  MOD_CAST_Y = (1 << 2),
  MOD_CAST_Z = (1 << 3),
  MOD_CAST_USE_OB_TRANSFORM = (1 << 4),
  MOD_CAST_SIZE_FROM_RADIUS = (1 << 5),
};

/** #CastModifierData.type */
enum {
  MOD_CAST_TYPE_SPHERE = 0,
  MOD_CAST_TYPE_CYLINDER = 1,
  MOD_CAST_TYPE_CUBOID = 2,
};

typedef struct WaveModifierData {
  ModifierData modifier;

  /* Keep in sync with #MappingInfoModifierData. */

  struct Tex *texture;
  struct Object *map_object;
  char map_bone[64];
  /** MAX_CUSTOMDATA_LAYER_NAME. */
  char uvlayer_name[68];
  char _pad1[4];
  int uvlayer_tmp;
  int texmapping;
  /* End MappingInfoModifierData. */

  struct Object *objectcenter;
  /** #MAX_VGROUP_NAME. */
  char defgrp_name[64];

  short flag;
  char _pad2[2];

  float startx, starty, height, width;
  float narrow, speed, damp, falloff;

  float timeoffs, lifetime;
  char _pad3[4];
  void *_pad4;
} WaveModifierData;

/** #WaveModifierData.flag */
enum {
  MOD_WAVE_INVERT_VGROUP = (1 << 0),
  MOD_WAVE_X = (1 << 1),
  MOD_WAVE_Y = (1 << 2),
  MOD_WAVE_CYCL = (1 << 3),
  MOD_WAVE_NORM = (1 << 4),
  MOD_WAVE_NORM_X = (1 << 5),
  MOD_WAVE_NORM_Y = (1 << 6),
  MOD_WAVE_NORM_Z = (1 << 7),
};

typedef struct ArmatureModifierData {
  ModifierData modifier;

  /** #eArmature_DeformFlag use instead of #bArmature.deformflag. */
  short deformflag, multi;
  char _pad2[4];
  struct Object *object;
  /** Stored input of previous modifier, for vertex-group blending. */
  float (*vert_coords_prev)[3];
  /** #MAX_VGROUP_NAME. */
  char defgrp_name[64];
} ArmatureModifierData;

enum {
  MOD_HOOK_UNIFORM_SPACE = (1 << 0),
  MOD_HOOK_INVERT_VGROUP = (1 << 1),
};

/** \note same as #WarpModifierFalloff */
typedef enum {
  eHook_Falloff_None = 0,
  eHook_Falloff_Curve = 1,
  eHook_Falloff_Sharp = 2,     /* PROP_SHARP */
  eHook_Falloff_Smooth = 3,    /* PROP_SMOOTH */
  eHook_Falloff_Root = 4,      /* PROP_ROOT */
  eHook_Falloff_Linear = 5,    /* PROP_LIN */
  eHook_Falloff_Const = 6,     /* PROP_CONST */
  eHook_Falloff_Sphere = 7,    /* PROP_SPHERE */
  eHook_Falloff_InvSquare = 8, /* PROP_INVSQUARE */
  /* PROP_RANDOM not used */
} HookModifierFalloff;

typedef struct HookModifierData {
  ModifierData modifier;

  struct Object *object;
  /** Optional name of bone target, MAX_ID_NAME-2. */
  char subtarget[64];

  char flag;
  /** Use enums from WarpModifier (exact same functionality). */
  char falloff_type;
  char _pad[6];
  /** Matrix making current transform unmodified. */
  float parentinv[4][4];
  /** Visualization of hook. */
  float cent[3];
  /** If not zero, falloff is distance where influence zero. */
  float falloff;

  struct CurveMapping *curfalloff;

  /** If NULL, it's using vertex-group. */
  int *indexar;
  int indexar_num;
  float force;
  /** Optional vertex-group name, #MAX_VGROUP_NAME. */
  char name[64];
  void *_pad1;
} HookModifierData;

typedef struct SoftbodyModifierData {
  ModifierData modifier;
} SoftbodyModifierData;

typedef struct ClothModifierData {
  ModifierData modifier;

  /** The internal data structure for cloth. */
  struct Cloth *clothObject;
  /** Definition is in DNA_cloth_types.h. */
  struct ClothSimSettings *sim_parms;
  /** Definition is in DNA_cloth_types.h. */
  struct ClothCollSettings *coll_parms;

  /**
   * PointCache can be shared with other instances of #ClothModifierData.
   * Inspect `modifier.flag & eModifierFlag_SharedCaches` to find out.
   */
  /** Definition is in DNA_object_force_types.h. */
  struct PointCache *point_cache;
  struct ListBase ptcaches;

  /** XXX: nasty hack, remove once hair can be separated from cloth modifier data. */
  struct ClothHairData *hairdata;
  /** Grid geometry values of hair continuum. */
  float hair_grid_min[3];
  float hair_grid_max[3];
  int hair_grid_res[3];
  float hair_grid_cellsize;

  struct ClothSolverResult *solver_result;
} ClothModifierData;

typedef struct CollisionModifierData {
  ModifierData modifier;

  /** Position at the beginning of the frame. */
  float (*x)[3];
  /** Position at the end of the frame. */
  float (*xnew)[3];
  /** Unused at the moment, but was discussed during sprint. */
  float (*xold)[3];
  /** New position at the actual inter-frame step. */
  float (*current_xnew)[3];
  /** Position at the actual inter-frame step. */
  float (*current_x)[3];
  /** (xnew - x) at the actual inter-frame step. */
  float (*current_v)[3];

  int (*vert_tris)[3];

  unsigned int mvert_num;
  unsigned int tri_num;
  /** Cfra time of modifier. */
  float time_x, time_xnew;
  /** Collider doesn't move this frame, i.e. x[].co==xnew[].co. */
  char is_static;
  char _pad[7];

  /** Bounding volume hierarchy for this cloth object. */
  struct BVHTree *bvhtree;
} CollisionModifierData;

typedef struct SurfaceModifierData_Runtime {

  float (*vert_positions_prev)[3];
  float (*vert_velocities)[3];

  struct Mesh *mesh;

  /** Bounding volume hierarchy of the mesh faces. */
  struct BVHTreeFromMesh *bvhtree;

  int cfra_prev, verts_num;

} SurfaceModifierData_Runtime;

typedef struct SurfaceModifierData {
  ModifierData modifier;

  SurfaceModifierData_Runtime runtime;
} SurfaceModifierData;

typedef struct BooleanModifierData {
  ModifierData modifier;

  struct Object *object;
  struct Collection *collection;
  float double_threshold;
  char operation;
  char solver;
  /** #BooleanModifierMaterialMode. */
  char material_mode;
  char flag;
  char bm_flag;
  char _pad[7];
} BooleanModifierData;

typedef enum BooleanModifierMaterialMode {
  eBooleanModifierMaterialMode_Index = 0,
  eBooleanModifierMaterialMode_Transfer = 1,
} BooleanModifierMaterialMode;

/** #BooleanModifierData.operation */
typedef enum {
  eBooleanModifierOp_Intersect = 0,
  eBooleanModifierOp_Union = 1,
  eBooleanModifierOp_Difference = 2,
} BooleanModifierOp;

/** #BooleanModifierData.solver */
typedef enum {
  eBooleanModifierSolver_Fast = 0,
  eBooleanModifierSolver_Exact = 1,
} BooleanModifierSolver;

/** #BooleanModifierData.flag */
enum {
  eBooleanModifierFlag_Self = (1 << 0),
  eBooleanModifierFlag_Object = (1 << 1),
  eBooleanModifierFlag_Collection = (1 << 2),
  eBooleanModifierFlag_HoleTolerant = (1 << 3),
};

/** #BooleanModifierData.bm_flag (only used when #G_DEBUG is set). */
enum {
  eBooleanModifierBMeshFlag_BMesh_Separate = (1 << 0),
  eBooleanModifierBMeshFlag_BMesh_NoDissolve = (1 << 1),
  eBooleanModifierBMeshFlag_BMesh_NoConnectRegions = (1 << 2),
};

typedef struct MDefInfluence {
  int vertex;
  float weight;
} MDefInfluence;

typedef struct MDefCell {
  int offset;
  int influences_num;
} MDefCell;

typedef struct MeshDeformModifierData {
  ModifierData modifier;

  /** Mesh object. */
  struct Object *object;
  /** Optional vertex-group name, #MAX_VGROUP_NAME. */
  char defgrp_name[64];

  short gridsize, flag;
  char _pad[4];

  /* result of static binding */
  /** Influences. */
  MDefInfluence *bindinfluences;
  /** Offsets into influences array. */
  int *bindoffsets;
  /** Coordinates that cage was bound with. */
  float *bindcagecos;
  /** Total vertices in mesh and cage. */
  int verts_num, cage_verts_num;

  /* result of dynamic binding */
  /** Grid with dynamic binding cell points. */
  MDefCell *dyngrid;
  /** Dynamic binding vertex influences. */
  MDefInfluence *dyninfluences;
  /** Is this vertex bound or not? */
  int *dynverts;
  /** Size of the dynamic bind grid. */
  int dyngridsize;
  /** Total number of vertex influences. */
  int influences_num;
  /** Offset of the dynamic bind grid. */
  float dyncellmin[3];
  /** Width of dynamic bind cell. */
  float dyncellwidth;
  /** Matrix of cage at binding time. */
  float bindmat[4][4];

  /* deprecated storage */
  /** Deprecated inefficient storage. */
  float *bindweights;
  /** Deprecated storage of cage coords. */
  float *bindcos;

  /* runtime */
  void (*bindfunc)(struct Object *object,
                   struct MeshDeformModifierData *mmd,
                   struct Mesh *cagemesh,
                   float *vertexcos,
                   int verts_num,
                   float cagemat[4][4]);
} MeshDeformModifierData;

enum {
  MOD_MDEF_INVERT_VGROUP = (1 << 0),
  MOD_MDEF_DYNAMIC_BIND = (1 << 1),
};

typedef struct ParticleSystemModifierData {
  ModifierData modifier;

  /**
   * \note Storing the particle system pointer here is very weak, as it prevents modifiers' data
   * copying to be self-sufficient (extra external code needs to ensure the pointer remains valid
   * when the modifier data is copied from one object to another). See e.g.
   * `BKE_object_copy_particlesystems` or `BKE_object_copy_modifier`.
   */
  struct ParticleSystem *psys;
  /** Final Mesh - its topology may differ from orig mesh. */
  struct Mesh *mesh_final;
  /** Original mesh that particles are attached to. */
  struct Mesh *mesh_original;
  int totdmvert, totdmedge, totdmface;
  short flag;
  char _pad[2];
  void *_pad1;
} ParticleSystemModifierData;

typedef enum {
  eParticleSystemFlag_Pars = (1 << 0),
  eParticleSystemFlag_psys_updated = (1 << 1),
  eParticleSystemFlag_file_loaded = (1 << 2),
} ParticleSystemModifierFlag;

typedef enum {
  eParticleInstanceFlag_Parents = (1 << 0),
  eParticleInstanceFlag_Children = (1 << 1),
  eParticleInstanceFlag_Path = (1 << 2),
  eParticleInstanceFlag_Unborn = (1 << 3),
  eParticleInstanceFlag_Alive = (1 << 4),
  eParticleInstanceFlag_Dead = (1 << 5),
  eParticleInstanceFlag_KeepShape = (1 << 6),
  eParticleInstanceFlag_UseSize = (1 << 7),
} ParticleInstanceModifierFlag;

typedef enum {
  eParticleInstanceSpace_World = 0,
  eParticleInstanceSpace_Local = 1,
} ParticleInstanceModifierSpace;

typedef struct ParticleInstanceModifierData {
  ModifierData modifier;

  struct Object *ob;
  short psys, flag, axis, space;
  float position, random_position;
  float rotation, random_rotation;
  float particle_amount, particle_offset;
  /** MAX_CUSTOMDATA_LAYER_NAME. */
  char index_layer_name[68];
  /** MAX_CUSTOMDATA_LAYER_NAME. */
  char value_layer_name[68];
  void *_pad1;
} ParticleInstanceModifierData;

typedef enum {
  eExplodeFlag_CalcFaces = (1 << 0),
  eExplodeFlag_PaSize = (1 << 1),
  eExplodeFlag_EdgeCut = (1 << 2),
  eExplodeFlag_Unborn = (1 << 3),
  eExplodeFlag_Alive = (1 << 4),
  eExplodeFlag_Dead = (1 << 5),
  eExplodeFlag_INVERT_VGROUP = (1 << 6),
} ExplodeModifierFlag;

typedef struct ExplodeModifierData {
  ModifierData modifier;

  int *facepa;
  short flag, vgroup;
  float protect;
  /** MAX_CUSTOMDATA_LAYER_NAME. */
  char uvname[68];
  char _pad1[4];
  void *_pad2;
} ExplodeModifierData;

typedef struct MultiresModifierData {
  DNA_DEFINE_CXX_METHODS(MultiresModifierData)

  ModifierData modifier;

  char lvl, sculptlvl, renderlvl, totlvl;
  char simple DNA_DEPRECATED;
  char flags, _pad[2];
  short quality;
  short uv_smooth;
  short boundary_smooth;
  char _pad2[2];
} MultiresModifierData;

typedef enum {
  eMultiresModifierFlag_ControlEdges = (1 << 0),
  /* DEPRECATED, only used for versioning. */
  eMultiresModifierFlag_PlainUv_DEPRECATED = (1 << 1),
  eMultiresModifierFlag_UseCrease = (1 << 2),
  eMultiresModifierFlag_UseCustomNormals = (1 << 3),
  eMultiresModifierFlag_UseSculptBaseMesh = (1 << 4),
} MultiresModifierFlag;

/** DEPRECATED: only used for versioning. */
typedef struct FluidsimModifierData {
  ModifierData modifier;

  /** Definition is in DNA_object_fluidsim_types.h. */
  struct FluidsimSettings *fss;
  void *_pad1;
} FluidsimModifierData;

/** DEPRECATED: only used for versioning. */
typedef struct SmokeModifierData {
  ModifierData modifier;

  /** Domain, inflow, outflow, .... */
  int type;
  int _pad;
} SmokeModifierData;

typedef struct ShrinkwrapModifierData {
  ModifierData modifier;

  /** Shrink target. */
  struct Object *target;
  /** Additional shrink target. */
  struct Object *auxTarget;
  /** Optional vertex-group name, #MAX_VGROUP_NAME. */
  char vgroup_name[64];
  /** Distance offset to keep from mesh/projection point. */
  float keepDist;
  /** Shrink type projection. */
  short shrinkType;
  /** Shrink options. */
  char shrinkOpts;
  /** Shrink to surface mode. */
  char shrinkMode;
  /** Limit the projection ray cast. */
  float projLimit;
  /** Axis to project over. */
  char projAxis;

  /**
   * If using projection over vertex normal this controls the level of subsurface that must be
   * done before getting the vertex coordinates and normal.
   */
  char subsurfLevels;

  char _pad[2];
} ShrinkwrapModifierData;

/** #ShrinkwrapModifierData.shrinkType */
enum {
  MOD_SHRINKWRAP_NEAREST_SURFACE = 0,
  MOD_SHRINKWRAP_PROJECT = 1,
  MOD_SHRINKWRAP_NEAREST_VERTEX = 2,
  MOD_SHRINKWRAP_TARGET_PROJECT = 3,
};

/** #ShrinkwrapModifierData.shrinkMode */
enum {
  /** Move vertex to the surface of the target object (keepDist towards original position) */
  MOD_SHRINKWRAP_ON_SURFACE = 0,
  /** Move the vertex inside the target object; don't change if already inside */
  MOD_SHRINKWRAP_INSIDE = 1,
  /** Move the vertex outside the target object; don't change if already outside */
  MOD_SHRINKWRAP_OUTSIDE = 2,
  /** Move vertex to the surface of the target object, with keepDist towards the outside */
  MOD_SHRINKWRAP_OUTSIDE_SURFACE = 3,
  /** Move vertex to the surface of the target object, with keepDist along the normal */
  MOD_SHRINKWRAP_ABOVE_SURFACE = 4,
};

/** #ShrinkwrapModifierData.shrinkOpts */
enum {
  /** Allow shrink-wrap to move the vertex in the positive direction of axis. */
  MOD_SHRINKWRAP_PROJECT_ALLOW_POS_DIR = (1 << 0),
  /** Allow shrink-wrap to move the vertex in the negative direction of axis. */
  MOD_SHRINKWRAP_PROJECT_ALLOW_NEG_DIR = (1 << 1),

  /** ignore vertex moves if a vertex ends projected on a front face of the target */
  MOD_SHRINKWRAP_CULL_TARGET_FRONTFACE = (1 << 3),
  /** ignore vertex moves if a vertex ends projected on a back face of the target */
  MOD_SHRINKWRAP_CULL_TARGET_BACKFACE = (1 << 4),

#ifdef DNA_DEPRECATED_ALLOW
  /** distance is measure to the front face of the target */
  MOD_SHRINKWRAP_KEEP_ABOVE_SURFACE = (1 << 5),
#endif

  MOD_SHRINKWRAP_INVERT_VGROUP = (1 << 6),
  MOD_SHRINKWRAP_INVERT_CULL_TARGET = (1 << 7),
};

#define MOD_SHRINKWRAP_CULL_TARGET_MASK \
  (MOD_SHRINKWRAP_CULL_TARGET_FRONTFACE | MOD_SHRINKWRAP_CULL_TARGET_BACKFACE)

/** #ShrinkwrapModifierData.projAxis */
enum {
  /** projection over normal is used if no axis is selected */
  MOD_SHRINKWRAP_PROJECT_OVER_NORMAL = 0,
  MOD_SHRINKWRAP_PROJECT_OVER_X_AXIS = (1 << 0),
  MOD_SHRINKWRAP_PROJECT_OVER_Y_AXIS = (1 << 1),
  MOD_SHRINKWRAP_PROJECT_OVER_Z_AXIS = (1 << 2),
};

typedef struct SimpleDeformModifierData {
  ModifierData modifier;

  /** Object to control the origin of modifier space coordinates. */
  struct Object *origin;
  /** Optional vertex-group name, #MAX_VGROUP_NAME. */
  char vgroup_name[64];
  /** Factors to control simple deforms. */
  float factor;
  /** Lower and upper limit. */
  float limit[2];

  /** Deform function. */
  char mode;
  /** Lock axis (for taper and stretch). */
  char axis;
  /** Axis to perform the deform on (default is X, but can be overridden by origin. */
  char deform_axis;
  char flag;

  void *_pad1;
} SimpleDeformModifierData;

/** #SimpleDeformModifierData.flag */
enum {
  MOD_SIMPLEDEFORM_FLAG_INVERT_VGROUP = (1 << 0),
};

enum {
  MOD_SIMPLEDEFORM_MODE_TWIST = 1,
  MOD_SIMPLEDEFORM_MODE_BEND = 2,
  MOD_SIMPLEDEFORM_MODE_TAPER = 3,
  MOD_SIMPLEDEFORM_MODE_STRETCH = 4,
};

enum {
  MOD_SIMPLEDEFORM_LOCK_AXIS_X = (1 << 0),
  MOD_SIMPLEDEFORM_LOCK_AXIS_Y = (1 << 1),
  MOD_SIMPLEDEFORM_LOCK_AXIS_Z = (1 << 2),
};

typedef struct ShapeKeyModifierData {
  ModifierData modifier;
} ShapeKeyModifierData;

typedef struct SolidifyModifierData {
  ModifierData modifier;

  /** Name of vertex group to use, #MAX_VGROUP_NAME. */
  char defgrp_name[64];
  char shell_defgrp_name[64];
  char rim_defgrp_name[64];
  /** New surface offset level. */
  float offset;
  /** Midpoint of the offset. */
  float offset_fac;
  /**
   * Factor for the minimum weight to use when vertex-groups are used,
   * avoids 0.0 weights giving duplicate geometry.
   */
  float offset_fac_vg;
  /** Clamp offset based on surrounding geometry. */
  float offset_clamp;
  char mode;

  /** Variables for #MOD_SOLIDIFY_MODE_NONMANIFOLD. */
  char nonmanifold_offset_mode;
  char nonmanifold_boundary_mode;

  char _pad;
  float crease_inner;
  float crease_outer;
  float crease_rim;
  int flag;
  short mat_ofs;
  short mat_ofs_rim;

  float merge_tolerance;
  float bevel_convex;
} SolidifyModifierData;

/** #SolidifyModifierData.flag */
enum {
  MOD_SOLIDIFY_RIM = (1 << 0),
  MOD_SOLIDIFY_EVEN = (1 << 1),
  MOD_SOLIDIFY_NORMAL_CALC = (1 << 2),
  MOD_SOLIDIFY_VGROUP_INV = (1 << 3),
#ifdef DNA_DEPRECATED_ALLOW
  MOD_SOLIDIFY_RIM_MATERIAL = (1 << 4), /* deprecated, used in do_versions */
#endif
  MOD_SOLIDIFY_FLIP = (1 << 5),
  MOD_SOLIDIFY_NOSHELL = (1 << 6),
  MOD_SOLIDIFY_OFFSET_ANGLE_CLAMP = (1 << 7),
  MOD_SOLIDIFY_NONMANIFOLD_FLAT_FACES = (1 << 8),
};

/** #SolidifyModifierData.mode */
enum {
  MOD_SOLIDIFY_MODE_EXTRUDE = 0,
  MOD_SOLIDIFY_MODE_NONMANIFOLD = 1,
};

/** #SolidifyModifierData.nonmanifold_offset_mode */
enum {
  MOD_SOLIDIFY_NONMANIFOLD_OFFSET_MODE_FIXED = 0,
  MOD_SOLIDIFY_NONMANIFOLD_OFFSET_MODE_EVEN = 1,
  MOD_SOLIDIFY_NONMANIFOLD_OFFSET_MODE_CONSTRAINTS = 2,
};

/** #SolidifyModifierData.nonmanifold_boundary_mode */
enum {
  MOD_SOLIDIFY_NONMANIFOLD_BOUNDARY_MODE_NONE = 0,
  MOD_SOLIDIFY_NONMANIFOLD_BOUNDARY_MODE_ROUND = 1,
  MOD_SOLIDIFY_NONMANIFOLD_BOUNDARY_MODE_FLAT = 2,
};

typedef struct ScrewModifierData {
  ModifierData modifier;

  struct Object *ob_axis;
  unsigned int steps;
  unsigned int render_steps;
  unsigned int iter;
  float screw_ofs;
  float angle;
  float merge_dist;
  short flag;
  char axis;
  char _pad[5];
  void *_pad1;
} ScrewModifierData;

enum {
  MOD_SCREW_NORMAL_FLIP = (1 << 0),
  MOD_SCREW_NORMAL_CALC = (1 << 1),
  MOD_SCREW_OBJECT_OFFSET = (1 << 2),
  /*  MOD_SCREW_OBJECT_ANGLE   = (1 << 4), */
  MOD_SCREW_SMOOTH_SHADING = (1 << 5),
  MOD_SCREW_UV_STRETCH_U = (1 << 6),
  MOD_SCREW_UV_STRETCH_V = (1 << 7),
  MOD_SCREW_MERGE = (1 << 8),
};

typedef struct OceanModifierData {
  ModifierData modifier;

  struct Ocean *ocean;
  struct OceanCache *oceancache;

  /** Render resolution. */
  int resolution;
  /** Viewport resolution for the non-render case. */
  int viewport_resolution;

  int spatial_size;

  float wind_velocity;

  float damp;
  float smallest_wave;
  float depth;

  float wave_alignment;
  float wave_direction;
  float wave_scale;

  float chop_amount;
  float foam_coverage;
  float time;

  /* Spectrum being used. */
  int spectrum;

  /* Common JONSWAP parameters. */
  /**
   * This is the distance from a lee shore, called the fetch, or the distance
   * over which the wind blows with constant velocity.
   */
  float fetch_jonswap;
  float sharpen_peak_jonswap;

  int bakestart;
  int bakeend;

  /** FILE_MAX. */
  char cachepath[1024];
  /** MAX_CUSTOMDATA_LAYER_NAME. */
  char foamlayername[68];
  char spraylayername[68];
  char cached;
  char geometry_mode;

  char flag;
  char _pad2;

  short repeat_x;
  short repeat_y;

  int seed;

  float size;

  float foam_fade;

  char _pad[4];
} OceanModifierData;

enum {
  MOD_OCEAN_GEOM_GENERATE = 0,
  MOD_OCEAN_GEOM_DISPLACE = 1,
  MOD_OCEAN_GEOM_SIM_ONLY = 2,
};

enum {
  MOD_OCEAN_SPECTRUM_PHILLIPS = 0,
  MOD_OCEAN_SPECTRUM_PIERSON_MOSKOWITZ = 1,
  MOD_OCEAN_SPECTRUM_JONSWAP = 2,
  MOD_OCEAN_SPECTRUM_TEXEL_MARSEN_ARSLOE = 3,
};

enum {
  MOD_OCEAN_GENERATE_FOAM = (1 << 0),
  MOD_OCEAN_GENERATE_NORMALS = (1 << 1),
  MOD_OCEAN_GENERATE_SPRAY = (1 << 2),
  MOD_OCEAN_INVERT_SPRAY = (1 << 3),
};

typedef struct WarpModifierData {
  ModifierData modifier;

  /* Keep in sync with #MappingInfoModifierData. */

  struct Tex *texture;
  struct Object *map_object;
  char map_bone[64];
  /** MAX_CUSTOMDATA_LAYER_NAME. */
  char uvlayer_name[68];
  char _pad1[4];
  int uvlayer_tmp;
  int texmapping;
  /* End #MappingInfoModifierData. */

  struct Object *object_from;
  struct Object *object_to;
  /** Optional name of bone target, MAX_ID_NAME-2. */
  char bone_from[64];
  /** Optional name of bone target, MAX_ID_NAME-2. */
  char bone_to[64];

  struct CurveMapping *curfalloff;
  /** Optional vertex-group name, #MAX_VGROUP_NAME. */
  char defgrp_name[64];
  float strength;
  float falloff_radius;
  char flag;
  char falloff_type;
  char _pad2[6];
  void *_pad3;
} WarpModifierData;

/** #WarpModifierData.flag */
enum {
  MOD_WARP_VOLUME_PRESERVE = (1 << 0),
  MOD_WARP_INVERT_VGROUP = (1 << 1),
};

/** \note same as #HookModifierFalloff. */
typedef enum {
  eWarp_Falloff_None = 0,
  eWarp_Falloff_Curve = 1,
  eWarp_Falloff_Sharp = 2,     /* PROP_SHARP */
  eWarp_Falloff_Smooth = 3,    /* PROP_SMOOTH */
  eWarp_Falloff_Root = 4,      /* PROP_ROOT */
  eWarp_Falloff_Linear = 5,    /* PROP_LIN */
  eWarp_Falloff_Const = 6,     /* PROP_CONST */
  eWarp_Falloff_Sphere = 7,    /* PROP_SPHERE */
  eWarp_Falloff_InvSquare = 8, /* PROP_INVSQUARE */
  /* PROP_RANDOM not used */
} WarpModifierFalloff;

typedef struct WeightVGEditModifierData {
  ModifierData modifier;

  /** Name of vertex group to edit. #MAX_VGROUP_NAME. */
  char defgrp_name[64];

  /** Using MOD_WVG_EDIT_* flags. */
  short edit_flags;
  /** Using MOD_WVG_MAPPING_* defines. */
  short falloff_type;
  /** Weight for vertices not in vgroup. */
  float default_weight;

  /* Mapping stuff. */
  /** The custom mapping curve. */
  struct CurveMapping *cmap_curve;

  /* The add/remove vertices weight thresholds. */
  float add_threshold, rem_threshold;

  /* Masking options. */
  /** The global "influence", if no vgroup nor tex is used as mask. */
  float mask_constant;
  /** Name of mask vertex group from which to get weight factors. #MAX_VGROUP_NAME. */
  char mask_defgrp_name[64];

  /* Texture masking. */
  /** Which channel to use as weight/mask. */
  int mask_tex_use_channel;
  /** The texture. */
  struct Tex *mask_texture;
  /** Name of the map object. */
  struct Object *mask_tex_map_obj;
  /** Name of the map bone. */
  char mask_tex_map_bone[64];
  /** How to map the texture (using MOD_DISP_MAP_* enums). */
  int mask_tex_mapping;
  /** Name of the UV map. MAX_CUSTOMDATA_LAYER_NAME. */
  char mask_tex_uvlayer_name[68];

  /* Padding... */
  void *_pad1;
} WeightVGEditModifierData;

/** #WeightVGEdit.edit_flags */
enum {
  MOD_WVG_EDIT_WEIGHTS_NORMALIZE = (1 << 0),
  MOD_WVG_INVERT_FALLOFF = (1 << 1),
  MOD_WVG_EDIT_INVERT_VGROUP_MASK = (1 << 2),
  /** Add vertices with higher weight than threshold to vgroup. */
  MOD_WVG_EDIT_ADD2VG = (1 << 3),
  /** Remove vertices with lower weight than threshold from vgroup. */
  MOD_WVG_EDIT_REMFVG = (1 << 4),
};

typedef struct WeightVGMixModifierData {
  ModifierData modifier;

  /** Name of vertex group to modify/weight. #MAX_VGROUP_NAME. */
  char defgrp_name_a[64];
  /** Name of other vertex group to mix in. #MAX_VGROUP_NAME. */
  char defgrp_name_b[64];
  /** Default weight value for first vgroup. */
  float default_weight_a;
  /** Default weight value to mix in. */
  float default_weight_b;
  /** How second vgroups weights affect first ones. */
  char mix_mode;
  /** What vertices to affect. */
  char mix_set;

  char _pad0[6];

  /* Masking options. */
  /** The global "influence", if no vgroup nor tex is used as mask. */
  float mask_constant;
  /** Name of mask vertex group from which to get weight factors. #MAX_VGROUP_NAME. */
  char mask_defgrp_name[64];

  /* Texture masking. */
  /** Which channel to use as weightf. */
  int mask_tex_use_channel;
  /** The texture. */
  struct Tex *mask_texture;
  /** Name of the map object. */
  struct Object *mask_tex_map_obj;
  /** Name of the map bone. */
  char mask_tex_map_bone[64];
  /** How to map the texture. */
  int mask_tex_mapping;
  /** Name of the UV map. MAX_CUSTOMDATA_LAYER_NAME. */
  char mask_tex_uvlayer_name[68];
  char _pad1[4];

  char flag;

  /* Padding... */
  char _pad2[3];
} WeightVGMixModifierData;

/** #WeightVGMixModifierData.mix_mode (how second vgroup's weights affect first ones). */
enum {
  /** Second weights replace weights. */
  MOD_WVG_MIX_SET = 1,
  /** Second weights are added to weights. */
  MOD_WVG_MIX_ADD = 2,
  /** Second weights are subtracted from weights. */
  MOD_WVG_MIX_SUB = 3,
  /** Second weights are multiplied with weights. */
  MOD_WVG_MIX_MUL = 4,
  /** Second weights divide weights. */
  MOD_WVG_MIX_DIV = 5,
  /** Difference between second weights and weights. */
  MOD_WVG_MIX_DIF = 6,
  /** Average of both weights. */
  MOD_WVG_MIX_AVG = 7,
  /** Minimum of both weights. */
  MOD_WVG_MIX_MIN = 8,
  /** Maximum of both weights. */
  MOD_WVG_MIX_MAX = 9,
};

/** #WeightVGMixModifierData.mix_set (what vertices to affect). */
enum {
  /** Affect all vertices. */
  MOD_WVG_SET_ALL = 1,
  /** Affect only vertices in first vgroup. */
  MOD_WVG_SET_A = 2,
  /** Affect only vertices in second vgroup. */
  MOD_WVG_SET_B = 3,
  /** Affect only vertices in one vgroup or the other. */
  MOD_WVG_SET_OR = 4,
  /** Affect only vertices in both vgroups. */
  MOD_WVG_SET_AND = 5,
};

/** #WeightVGMixModifierData.flag */
enum {
  MOD_WVG_MIX_INVERT_VGROUP_MASK = (1 << 0),
  MOD_WVG_MIX_WEIGHTS_NORMALIZE = (1 << 1),
  MOD_WVG_MIX_INVERT_VGROUP_A = (1 << 2),
  MOD_WVG_MIX_INVERT_VGROUP_B = (1 << 3),
};

typedef struct WeightVGProximityModifierData {
  ModifierData modifier;

  /** Name of vertex group to modify/weight. #MAX_VGROUP_NAME. */
  char defgrp_name[64];

  /* Mapping stuff. */
  /** The custom mapping curve. */
  struct CurveMapping *cmap_curve;

  /** Modes of proximity weighting. */
  int proximity_mode;
  /** Options for proximity weighting. */
  int proximity_flags;

  /* Target object from which to calculate vertices distances. */
  struct Object *proximity_ob_target;

  /* Masking options. */
  /** The global "influence", if no vgroup nor tex is used as mask. */
  float mask_constant;
  /** Name of mask vertex group from which to get weight factors. #MAX_VGROUP_NAME. */
  char mask_defgrp_name[64];

  /* Texture masking. */
  /** Which channel to use as weightf. */
  int mask_tex_use_channel;
  /** The texture. */
  struct Tex *mask_texture;
  /** Name of the map object. */
  struct Object *mask_tex_map_obj;
  /** Name of the map bone. */
  char mask_tex_map_bone[64];
  /** How to map the texture. */
  int mask_tex_mapping;
  /** Name of the UV Map. MAX_CUSTOMDATA_LAYER_NAME. */
  char mask_tex_uvlayer_name[68];
  char _pad1[4];

  /** Distances mapping to 0.0/1.0 weights. */
  float min_dist, max_dist;

  /* Put here to avoid breaking existing struct... */
  /**
   * Mapping modes (using MOD_WVG_MAPPING_* enums). */
  short falloff_type;

  /* Padding... */
  char _pad0[2];
} WeightVGProximityModifierData;

/** #WeightVGProximityModifierData.proximity_mode */
enum {
  MOD_WVG_PROXIMITY_OBJECT = 1,   /* source vertex to other location */
  MOD_WVG_PROXIMITY_GEOMETRY = 2, /* source vertex to other geometry */
};

/** #WeightVGProximityModifierData.proximity_flags */
enum {
  /* Use nearest vertices of target obj, in MOD_WVG_PROXIMITY_GEOMETRY mode. */
  MOD_WVG_PROXIMITY_GEOM_VERTS = (1 << 0),
  /* Use nearest edges of target obj, in MOD_WVG_PROXIMITY_GEOMETRY mode. */
  MOD_WVG_PROXIMITY_GEOM_EDGES = (1 << 1),
  /* Use nearest faces of target obj, in MOD_WVG_PROXIMITY_GEOMETRY mode. */
  MOD_WVG_PROXIMITY_GEOM_FACES = (1 << 2),
  MOD_WVG_PROXIMITY_INVERT_VGROUP_MASK = (1 << 3),
  MOD_WVG_PROXIMITY_INVERT_FALLOFF = (1 << 4),
  MOD_WVG_PROXIMITY_WEIGHTS_NORMALIZE = (1 << 5),
};

/* Defines common to all WeightVG modifiers. */

/** #WeightVGProximityModifierData.falloff_type */
enum {
  MOD_WVG_MAPPING_NONE = 0,
  MOD_WVG_MAPPING_CURVE = 1,
  MOD_WVG_MAPPING_SHARP = 2,  /* PROP_SHARP */
  MOD_WVG_MAPPING_SMOOTH = 3, /* PROP_SMOOTH */
  MOD_WVG_MAPPING_ROOT = 4,   /* PROP_ROOT */
  /* PROP_LIN not used (same as NONE, here...). */
  /* PROP_CONST not used. */
  MOD_WVG_MAPPING_SPHERE = 7, /* PROP_SPHERE */
  MOD_WVG_MAPPING_RANDOM = 8, /* PROP_RANDOM */
  MOD_WVG_MAPPING_STEP = 9,   /* Median Step. */
};

/** #WeightVGProximityModifierData.mask_tex_use_channel */
enum {
  MOD_WVG_MASK_TEX_USE_INT = 1,
  MOD_WVG_MASK_TEX_USE_RED = 2,
  MOD_WVG_MASK_TEX_USE_GREEN = 3,
  MOD_WVG_MASK_TEX_USE_BLUE = 4,
  MOD_WVG_MASK_TEX_USE_HUE = 5,
  MOD_WVG_MASK_TEX_USE_SAT = 6,
  MOD_WVG_MASK_TEX_USE_VAL = 7,
  MOD_WVG_MASK_TEX_USE_ALPHA = 8,
};

typedef struct DynamicPaintModifierData {
  ModifierData modifier;

  struct DynamicPaintCanvasSettings *canvas;
  struct DynamicPaintBrushSettings *brush;
  /** UI display: canvas / brush. */
  int type;
  char _pad[4];
} DynamicPaintModifierData;

/** #DynamicPaintModifierData.type */
enum {
  MOD_DYNAMICPAINT_TYPE_CANVAS = (1 << 0),
  MOD_DYNAMICPAINT_TYPE_BRUSH = (1 << 1),
};

/** Remesh modifier. */
typedef enum eRemeshModifierFlags {
  MOD_REMESH_FLOOD_FILL = (1 << 0),
  MOD_REMESH_SMOOTH_SHADING = (1 << 1),
} RemeshModifierFlags;

typedef enum eRemeshModifierMode {
  /* blocky */
  MOD_REMESH_CENTROID = 0,
  /* smooth */
  MOD_REMESH_MASS_POINT = 1,
  /* keeps sharp edges */
  MOD_REMESH_SHARP_FEATURES = 2,
  /* Voxel remesh */
  MOD_REMESH_VOXEL = 3,
} eRemeshModifierMode;

typedef struct RemeshModifierData {
  ModifierData modifier;

  /** Flood-fill option, controls how small components can be before they are removed. */
  float threshold;

  /* ratio between size of model and grid */
  float scale;

  float hermite_num;

  /* octree depth */
  char depth;
  char flag;
  char mode;
  char _pad;

  /* OpenVDB Voxel remesh properties. */
  float voxel_size;
  float adaptivity;
} RemeshModifierData;

/** Skin modifier. */
typedef struct SkinModifierData {
  ModifierData modifier;

  float branch_smoothing;

  char flag;

  char symmetry_axes;

  char _pad[2];
} SkinModifierData;

/** #SkinModifierData.symmetry_axes */
enum {
  MOD_SKIN_SYMM_X = (1 << 0),
  MOD_SKIN_SYMM_Y = (1 << 1),
  MOD_SKIN_SYMM_Z = (1 << 2),
};

/** #SkinModifierData.flag */
enum {
  MOD_SKIN_SMOOTH_SHADING = 1,
};

/** Triangulate modifier. */
typedef struct TriangulateModifierData {
  ModifierData modifier;

  int flag;
  int quad_method;
  int ngon_method;
  int min_vertices;
} TriangulateModifierData;

/** #TriangulateModifierData.flag */
enum {
#ifdef DNA_DEPRECATED_ALLOW
  MOD_TRIANGULATE_BEAUTY = (1 << 0), /* deprecated */
#endif
  MOD_TRIANGULATE_KEEP_CUSTOMLOOP_NORMALS = 1 << 1,
};

/** #TriangulateModifierData.ngon_method triangulate method (N-gons). */
enum {
  MOD_TRIANGULATE_NGON_BEAUTY = 0,
  MOD_TRIANGULATE_NGON_EARCLIP = 1,
};

/** #TriangulateModifierData.quad_method triangulate method (quads). */
enum {
  MOD_TRIANGULATE_QUAD_BEAUTY = 0,
  MOD_TRIANGULATE_QUAD_FIXED = 1,
  MOD_TRIANGULATE_QUAD_ALTERNATE = 2,
  MOD_TRIANGULATE_QUAD_SHORTEDGE = 3,
  MOD_TRIANGULATE_QUAD_LONGEDGE = 4,
};

typedef struct LaplacianSmoothModifierData {
  ModifierData modifier;

  float lambda, lambda_border;
  char _pad1[4];
  /** #MAX_VGROUP_NAME. */
  char defgrp_name[64];
  short flag, repeat;
} LaplacianSmoothModifierData;

/** #LaplacianSmoothModifierData.flag */
enum {
  MOD_LAPLACIANSMOOTH_X = (1 << 1),
  MOD_LAPLACIANSMOOTH_Y = (1 << 2),
  MOD_LAPLACIANSMOOTH_Z = (1 << 3),
  MOD_LAPLACIANSMOOTH_PRESERVE_VOLUME = (1 << 4),
  MOD_LAPLACIANSMOOTH_NORMALIZED = (1 << 5),
  MOD_LAPLACIANSMOOTH_INVERT_VGROUP = (1 << 6),
};

typedef struct CorrectiveSmoothDeltaCache {
  /**
   * Delta's between the original positions and the smoothed positions,
   * calculated loop-tangent and which is accumulated into the vertex it uses.
   * (run-time only).
   */
  float (*deltas)[3];
  unsigned int deltas_num;

  /* Value of settings when creating the cache.
   * These are used to check if the cache should be recomputed. */
  float lambda, scale;
  short repeat, flag;
  char smooth_type, rest_source;
  char _pad[6];
} CorrectiveSmoothDeltaCache;

typedef struct CorrectiveSmoothModifierData {
  ModifierData modifier;

  /* positions set during 'bind' operator
   * use for MOD_CORRECTIVESMOOTH_RESTSOURCE_BIND */
  float (*bind_coords)[3];

  /* NOTE: -1 is used to bind. */
  unsigned int bind_coords_num;

  float lambda, scale;
  short repeat, flag;
  char smooth_type, rest_source;
  char _pad[6];

  /** #MAX_VGROUP_NAME. */
  char defgrp_name[64];

  /* runtime-only cache */
  CorrectiveSmoothDeltaCache delta_cache;
} CorrectiveSmoothModifierData;

enum {
  MOD_CORRECTIVESMOOTH_SMOOTH_SIMPLE = 0,
  MOD_CORRECTIVESMOOTH_SMOOTH_LENGTH_WEIGHT = 1,
};

enum {
  MOD_CORRECTIVESMOOTH_RESTSOURCE_ORCO = 0,
  MOD_CORRECTIVESMOOTH_RESTSOURCE_BIND = 1,
};

/** #CorrectiveSmoothModifierData.flag */
enum {
  MOD_CORRECTIVESMOOTH_INVERT_VGROUP = (1 << 0),
  MOD_CORRECTIVESMOOTH_ONLY_SMOOTH = (1 << 1),
  MOD_CORRECTIVESMOOTH_PIN_BOUNDARY = (1 << 2),
};

typedef struct UVWarpModifierData {
  ModifierData modifier;

  char axis_u, axis_v;
  short flag;
  /** Used for rotate/scale. */
  float center[2];

  float offset[2];
  float scale[2];
  float rotation;

  /** Source. */
  struct Object *object_src;
  /** Optional name of bone target, MAX_ID_NAME-2. */
  char bone_src[64];
  /** Target. */
  struct Object *object_dst;
  /** Optional name of bone target, MAX_ID_NAME-2. */
  char bone_dst[64];

  /** Optional vertex-group name, #MAX_VGROUP_NAME. */
  char vgroup_name[64];
  /** MAX_CUSTOMDATA_LAYER_NAME. */
  char uvlayer_name[68];
  char _pad[4];
} UVWarpModifierData;

/** #UVWarpModifierData.flag */
enum {
  MOD_UVWARP_INVERT_VGROUP = 1 << 0,
};

/** Mesh cache modifier. */
typedef struct MeshCacheModifierData {
  ModifierData modifier;

  char flag;
  /** File format. */
  char type;
  char time_mode;
  char play_mode;

  /* axis conversion */
  char forward_axis;
  char up_axis;
  char flip_axis;

  char interp;

  float factor;
  char deform_mode;
  char defgrp_name[64];
  char _pad[7];

  /* play_mode == MOD_MESHCACHE_PLAY_CFEA */
  float frame_start;
  float frame_scale;

  /* play_mode == MOD_MESHCACHE_PLAY_EVAL */
  /* we could use one float for all these but their purpose is very different */
  float eval_frame;
  float eval_time;
  float eval_factor;

  /** FILE_MAX. */
  char filepath[1024];
} MeshCacheModifierData;

/** #MeshCacheModifierData.flag */
enum {
  MOD_MESHCACHE_INVERT_VERTEX_GROUP = 1 << 0,
};

enum {
  MOD_MESHCACHE_TYPE_MDD = 1,
  MOD_MESHCACHE_TYPE_PC2 = 2,
};

enum {
  MOD_MESHCACHE_DEFORM_OVERWRITE = 0,
  MOD_MESHCACHE_DEFORM_INTEGRATE = 1,
};

enum {
  MOD_MESHCACHE_INTERP_NONE = 0,
  MOD_MESHCACHE_INTERP_LINEAR = 1,
  /*  MOD_MESHCACHE_INTERP_CARDINAL  = 2, */
};

enum {
  MOD_MESHCACHE_TIME_FRAME = 0,
  MOD_MESHCACHE_TIME_SECONDS = 1,
  MOD_MESHCACHE_TIME_FACTOR = 2,
};

enum {
  MOD_MESHCACHE_PLAY_CFEA = 0,
  MOD_MESHCACHE_PLAY_EVAL = 1,
};

typedef struct LaplacianDeformModifierData {
  ModifierData modifier;
  /** #MAX_VGROUP_NAME. */
  char anchor_grp_name[64];
  int verts_num, repeat;
  float *vertexco;
  /** Runtime only. */
  void *cache_system;
  short flag;
  char _pad[6];

} LaplacianDeformModifierData;

/** #LaplacianDeformModifierData.flag */
enum {
  MOD_LAPLACIANDEFORM_BIND = 1 << 0,
  MOD_LAPLACIANDEFORM_INVERT_VGROUP = 1 << 1,
};

/**
 * \note many of these options match 'solidify'.
 */
typedef struct WireframeModifierData {
  ModifierData modifier;
  /** #MAX_VGROUP_NAME. */
  char defgrp_name[64];
  float offset;
  float offset_fac;
  float offset_fac_vg;
  float crease_weight;
  short flag, mat_ofs;
  char _pad[4];
} WireframeModifierData;

enum {
  MOD_WIREFRAME_INVERT_VGROUP = (1 << 0),
  MOD_WIREFRAME_REPLACE = (1 << 1),
  MOD_WIREFRAME_BOUNDARY = (1 << 2),
  MOD_WIREFRAME_OFS_EVEN = (1 << 3),
  MOD_WIREFRAME_OFS_RELATIVE = (1 << 4),
  MOD_WIREFRAME_CREASE = (1 << 5),
};

typedef struct WeldModifierData {
  ModifierData modifier;

  /* The limit below which to merge vertices. */
  float merge_dist;
  /** Name of vertex group to use to mask, #MAX_VGROUP_NAME. */
  char defgrp_name[64];

  char mode;
  char flag;
  char _pad[2];
} WeldModifierData;

/** #WeldModifierData.flag */
enum {
  MOD_WELD_INVERT_VGROUP = (1 << 0),
  MOD_WELD_LOOSE_EDGES = (1 << 1),
};

/** #WeldModifierData.mode */
enum {
  MOD_WELD_MODE_ALL = 0,
  MOD_WELD_MODE_CONNECTED = 1,
};

typedef struct DataTransferModifierData {
  ModifierData modifier;

  struct Object *ob_source;

  /** See DT_TYPE_ enum in ED_object.hh. */
  int data_types;

  /* See MREMAP_MODE_ enum in BKE_mesh_mapping.hh */
  int vmap_mode;
  int emap_mode;
  int lmap_mode;
  int pmap_mode;

  float map_max_distance;
  float map_ray_radius;
  float islands_precision;

  char _pad1[4];

  /** DT_MULTILAYER_INDEX_MAX; See DT_FROMLAYERS_ enum in ED_object.hh. */
  int layers_select_src[5];
  /** DT_MULTILAYER_INDEX_MAX; See DT_TOLAYERS_ enum in ED_object.hh. */
  int layers_select_dst[5];

  /** See CDT_MIX_ enum in BKE_customdata.hh. */
  int mix_mode;
  float mix_factor;
  /** #MAX_VGROUP_NAME. */
  char defgrp_name[64];

  int flags;
  void *_pad2;
} DataTransferModifierData;

/** #DataTransferModifierData.flags */
enum {
  MOD_DATATRANSFER_OBSRC_TRANSFORM = 1 << 0,
  MOD_DATATRANSFER_MAP_MAXDIST = 1 << 1,
  MOD_DATATRANSFER_INVERT_VGROUP = 1 << 2,

  /* Only for UI really. */
  MOD_DATATRANSFER_USE_VERT = 1 << 28,
  MOD_DATATRANSFER_USE_EDGE = 1 << 29,
  MOD_DATATRANSFER_USE_LOOP = 1 << 30,
  MOD_DATATRANSFER_USE_POLY = 1u << 31,
};

/** Set Split Normals modifier. */
typedef struct NormalEditModifierData {
  ModifierData modifier;
  /** #MAX_VGROUP_NAME. */
  char defgrp_name[64];
  /** Source of normals, or center of ellipsoid. */
  struct Object *target;
  short mode;
  short flag;
  short mix_mode;
  char _pad[2];
  float mix_factor;
  float mix_limit;
  float offset[3];
  char _pad0[4];
  void *_pad1;
} NormalEditModifierData;

/** #NormalEditModifierData.mode */
enum {
  MOD_NORMALEDIT_MODE_RADIAL = 0,
  MOD_NORMALEDIT_MODE_DIRECTIONAL = 1,
};

/** #NormalEditModifierData.flags */
enum {
  MOD_NORMALEDIT_INVERT_VGROUP = (1 << 0),
  MOD_NORMALEDIT_USE_DIRECTION_PARALLEL = (1 << 1),
  MOD_NORMALEDIT_NO_POLYNORS_FIX = (1 << 2),
};

/** #NormalEditModifierData.mix_mode */
enum {
  MOD_NORMALEDIT_MIX_COPY = 0,
  MOD_NORMALEDIT_MIX_ADD = 1,
  MOD_NORMALEDIT_MIX_SUB = 2,
  MOD_NORMALEDIT_MIX_MUL = 3,
};

typedef struct MeshSeqCacheModifierData {
  ModifierData modifier;

  struct CacheFile *cache_file;
  /** 1024 = FILE_MAX. */
  char object_path[1024];

  char read_flag;
  char _pad[3];

  float velocity_scale;

  /* Runtime. */
  struct CacheReader *reader;
  char reader_object_path[1024];
} MeshSeqCacheModifierData;

/** #MeshSeqCacheModifierData.read_flag */
enum {
  MOD_MESHSEQ_READ_VERT = (1 << 0),
  MOD_MESHSEQ_READ_POLY = (1 << 1),
  MOD_MESHSEQ_READ_UV = (1 << 2),
  MOD_MESHSEQ_READ_COLOR = (1 << 3),

  /* Allow interpolation of mesh vertex positions. There is a heuristic to avoid interpolation when
   * the mesh topology changes, but this heuristic sometimes fails. In these cases, users can
   * disable interpolation with this flag. */
  MOD_MESHSEQ_INTERPOLATE_VERTICES = (1 << 4),

  /* Read animated custom attributes from point cache files. */
  MOD_MESHSEQ_READ_ATTRIBUTES = (1 << 5),
};

typedef struct SDefBind {
  unsigned int *vert_inds;
  unsigned int verts_num;
  int mode;
  float *vert_weights;
  float normal_dist;
  float influence;
} SDefBind;

typedef struct SDefVert {
  SDefBind *binds;
  unsigned int binds_num;
  unsigned int vertex_idx;
} SDefVert;

typedef struct SurfaceDeformModifierData {
  ModifierData modifier;

  struct Depsgraph *depsgraph;
  /** Bind target object. */
  struct Object *target;
  /** Vertex bind data. */
  SDefVert *verts;
  void *_pad1;
  float falloff;
  /* Number of vertices on the deformed mesh upon the bind process. */
  unsigned int mesh_verts_num;
  /* Number of vertices in the `verts` array of this modifier. */
  unsigned int bind_verts_num;
  /* Number of vertices and polygons on the target mesh upon bind process. */
  unsigned int target_verts_num, target_polys_num;
  int flags;
  float mat[4][4];
  float strength;
  char defgrp_name[64];
  int _pad2;
} SurfaceDeformModifierData;

/** Surface Deform modifier flags. */
enum {
  /* This indicates "do bind on next modifier evaluation" as well as "is bound". */
  MOD_SDEF_BIND = (1 << 0),
  MOD_SDEF_INVERT_VGROUP = (1 << 1),
  /* Only store bind data for nonzero vgroup weights at the time of bind. */
  MOD_SDEF_SPARSE_BIND = (1 << 2),
};

/** Surface Deform vertex bind modes. */
enum {
  MOD_SDEF_MODE_CORNER_TRIS = 0,
  MOD_SDEF_MODE_NGONS = 1,
  MOD_SDEF_MODE_CENTROID = 2,
};

typedef struct WeightedNormalModifierData {
  ModifierData modifier;

  /** #MAX_VGROUP_NAME. */
  char defgrp_name[64];
  char mode, flag;
  short weight;
  float thresh;
} WeightedNormalModifierData;

/* Name/id of the generic PROP_INT cdlayer storing face weights. */
#define MOD_WEIGHTEDNORMALS_FACEWEIGHT_CDLAYER_ID "__mod_weightednormals_faceweight"

/** #WeightedNormalModifierData.mode */
enum {
  MOD_WEIGHTEDNORMAL_MODE_FACE = 0,
  MOD_WEIGHTEDNORMAL_MODE_ANGLE = 1,
  MOD_WEIGHTEDNORMAL_MODE_FACE_ANGLE = 2,
};

/** #WeightedNormalModifierData.flag */
enum {
  MOD_WEIGHTEDNORMAL_KEEP_SHARP = (1 << 0),
  MOD_WEIGHTEDNORMAL_INVERT_VGROUP = (1 << 1),
  MOD_WEIGHTEDNORMAL_FACE_INFLUENCE = (1 << 2),
};

#define MOD_MESHSEQ_READ_ALL \
  (MOD_MESHSEQ_READ_VERT | MOD_MESHSEQ_READ_POLY | MOD_MESHSEQ_READ_UV | MOD_MESHSEQ_READ_COLOR)

typedef struct NodesModifierSettings {
  /* This stores data that is passed into the node group. */
  struct IDProperty *properties;
} NodesModifierSettings;

typedef struct NodesModifierBake {
  /** An id that references a nested node in the node tree. Also see #bNestedNodeRef. */
  int id;
  /** #NodesModifierBakeFlag. */
  uint32_t flag;
  /** #NodesModifierBakeMode. */
  uint8_t bake_mode;
  char _pad[7];
  /**
   * Directory where the baked data should be stored. This is only used when
   * `NODES_MODIFIER_BAKE_CUSTOM_PATH` is set.
   */
  char *directory;
  /**
   * Frame range for the simulation and baking that is used if
   * `NODES_MODIFIER_BAKE_CUSTOM_SIMULATION_FRAME_RANGE` is set.
   */
  int frame_start;
  int frame_end;
} NodesModifierBake;

typedef struct NodesModifierPanel {
  /** ID of the corresponding panel from #bNodeTreeInterfacePanel::identifier. */
  int id;
  /** #NodesModifierPanelFlag. */
  uint32_t flag;
} NodesModifierPanel;

typedef enum NodesModifierPanelFlag {
  NODES_MODIFIER_PANEL_OPEN = 1 << 0,
} NodesModifierPanelFlag;

typedef enum NodesModifierBakeFlag {
  NODES_MODIFIER_BAKE_CUSTOM_SIMULATION_FRAME_RANGE = 1 << 0,
  NODES_MODIFIER_BAKE_CUSTOM_PATH = 1 << 1,
} NodesModifierBakeFlag;

typedef enum NodesModifierBakeMode {
  NODES_MODIFIER_BAKE_MODE_ANIMATION = 0,
  NODES_MODIFIER_BAKE_MODE_STILL = 1,
} NodesModifierBakeMode;

typedef struct NodesModifierData {
  ModifierData modifier;
  struct bNodeTree *node_group;
  struct NodesModifierSettings settings;
  /**
   * Directory where baked simulation states are stored. This may be relative to the .blend file.
   */
  char *bake_directory;
  /** NodesModifierFlag. */
  int8_t flag;

  char _pad[3];
  int bakes_num;
  NodesModifierBake *bakes;
  char _pad2[4];
  int panels_num;
  NodesModifierPanel *panels;

  NodesModifierRuntimeHandle *runtime;

#ifdef __cplusplus
  NodesModifierBake *find_bake(int id);
  const NodesModifierBake *find_bake(int id) const;
#endif
} NodesModifierData;

typedef enum NodesModifierFlag {
  NODES_MODIFIER_HIDE_DATABLOCK_SELECTOR = (1 << 0),
} NodesModifierFlag;

typedef struct MeshToVolumeModifierData {
  ModifierData modifier;

  /** This is the object that is supposed to be converted to a volume. */
  struct Object *object;

  /** MeshToVolumeModifierResolutionMode */
  int resolution_mode;
  /** Size of a voxel in object space. */
  float voxel_size;
  /** The desired amount of voxels along one axis. The actual amount of voxels might be slightly
   * different. */
  int voxel_amount;

  float interior_band_width;

  float density;
  char _pad2[4];
  void *_pad3;
} MeshToVolumeModifierData;

/** #MeshToVolumeModifierData.resolution_mode */
typedef enum MeshToVolumeModifierResolutionMode {
  MESH_TO_VOLUME_RESOLUTION_MODE_VOXEL_AMOUNT = 0,
  MESH_TO_VOLUME_RESOLUTION_MODE_VOXEL_SIZE = 1,
} MeshToVolumeModifierResolutionMode;

typedef struct VolumeDisplaceModifierData {
  ModifierData modifier;

  struct Tex *texture;
  struct Object *texture_map_object;
  int texture_map_mode;

  float strength;
  float texture_mid_level[3];
  float texture_sample_radius;
} VolumeDisplaceModifierData;

/** #VolumeDisplaceModifierData.texture_map_mode */
enum {
  MOD_VOLUME_DISPLACE_MAP_LOCAL = 0,
  MOD_VOLUME_DISPLACE_MAP_GLOBAL = 1,
  MOD_VOLUME_DISPLACE_MAP_OBJECT = 2,
};

typedef struct VolumeToMeshModifierData {
  ModifierData modifier;

  /** This is the volume object that is supposed to be converted to a mesh. */
  struct Object *object;

  float threshold;
  float adaptivity;

  /** VolumeToMeshFlag */
  uint32_t flag;

  /** VolumeToMeshResolutionMode */
  int resolution_mode;
  float voxel_size;
  int voxel_amount;

  /** MAX_NAME */
  char grid_name[64];
  void *_pad1;
} VolumeToMeshModifierData;

/** VolumeToMeshModifierData->resolution_mode */
typedef enum VolumeToMeshResolutionMode {
  VOLUME_TO_MESH_RESOLUTION_MODE_GRID = 0,
  VOLUME_TO_MESH_RESOLUTION_MODE_VOXEL_AMOUNT = 1,
  VOLUME_TO_MESH_RESOLUTION_MODE_VOXEL_SIZE = 2,
} VolumeToMeshResolutionMode;

/** VolumeToMeshModifierData->flag */
typedef enum VolumeToMeshFlag {
  VOLUME_TO_MESH_USE_SMOOTH_SHADE = 1 << 0,
} VolumeToMeshFlag;

/**
 * Common influence data for grease pencil modifiers.
 * Not all parts may be used by all modifier types.
 */
typedef struct GreasePencilModifierInfluenceData {
  /** GreasePencilModifierInfluenceFlag */
  int flag;
  char _pad1[4];
  /** Filter by layer name. */
  char layer_name[64];
  /** Filter by stroke material. */
  struct Material *material;
  /** Filter by layer pass. */
  int layer_pass;
  /** Filter by material pass. */
  int material_pass;
  /** #MAX_VGROUP_NAME. */
  char vertex_group_name[64];
  struct CurveMapping *custom_curve;
  void *_pad2;
} GreasePencilModifierInfluenceData;

typedef enum GreasePencilModifierInfluenceFlag {
  GREASE_PENCIL_INFLUENCE_INVERT_LAYER_FILTER = (1 << 0),
  GREASE_PENCIL_INFLUENCE_USE_LAYER_PASS_FILTER = (1 << 1),
  GREASE_PENCIL_INFLUENCE_INVERT_LAYER_PASS_FILTER = (1 << 2),
  GREASE_PENCIL_INFLUENCE_INVERT_MATERIAL_FILTER = (1 << 3),
  GREASE_PENCIL_INFLUENCE_USE_MATERIAL_PASS_FILTER = (1 << 4),
  GREASE_PENCIL_INFLUENCE_INVERT_MATERIAL_PASS_FILTER = (1 << 5),
  GREASE_PENCIL_INFLUENCE_INVERT_VERTEX_GROUP = (1 << 6),
  GREASE_PENCIL_INFLUENCE_USE_CUSTOM_CURVE = (1 << 7),
} GreasePencilModifierInfluenceFlag;

typedef struct GreasePencilOpacityModifierData {
  ModifierData modifier;
  GreasePencilModifierInfluenceData influence;
  /** GreasePencilOpacityModifierFlag */
  int flag;
  /** GreasePencilModifierColorMode */
  char color_mode;
  char _pad1[3];
  float color_factor;
  float hardness_factor;
  void *_pad2;
} GreasePencilOpacityModifierData;

/** Which attributes are affected by color modifiers. */
typedef enum GreasePencilModifierColorMode {
  MOD_GREASE_PENCIL_COLOR_STROKE = 0,
  MOD_GREASE_PENCIL_COLOR_FILL = 1,
  MOD_GREASE_PENCIL_COLOR_BOTH = 2,
  MOD_GREASE_PENCIL_COLOR_HARDNESS = 3,
} GreasePencilModifierColorMode;

typedef enum GreasePencilOpacityModifierFlag {
  /* Use vertex group as opacity factors instead of influence. */
  MOD_GREASE_PENCIL_OPACITY_USE_WEIGHT_AS_FACTOR = (1 << 0),
  /* Set the opacity for every point in a stroke, otherwise multiply existing opacity. */
  MOD_GREASE_PENCIL_OPACITY_USE_UNIFORM_OPACITY = (1 << 1),
} GreasePencilOpacityModifierFlag;

typedef struct GreasePencilSubdivModifierData {
  ModifierData modifier;
  GreasePencilModifierInfluenceData influence;
  /** #GreasePencilSubdivideType. */
  int type;
  /** Level of subdivisions, will generate 2^level segments. */
  int level;

  char _pad[8];
  void *_pad1;
} GreasePencilSubdivModifierData;

typedef enum GreasePencilSubdivideType {
  MOD_GREASE_PENCIL_SUBDIV_CATMULL = 0,
  MOD_GREASE_PENCIL_SUBDIV_SIMPLE = 1,
} GreasePencilSubdivideType;

typedef struct GreasePencilColorModifierData {
  ModifierData modifier;
  GreasePencilModifierInfluenceData influence;
  /** GreasePencilModifierColorMode */
  char color_mode;
  char _pad1[3];
  /** HSV factors. */
  float hsv[3];
  void *_pad2;
} GreasePencilColorModifierData;

typedef struct GreasePencilTintModifierData {
  ModifierData modifier;
  GreasePencilModifierInfluenceData influence;
  /** GreasePencilTintModifierFlag */
  short flag;
  /** GreasePencilModifierColorMode */
  char color_mode;
  /** GreasePencilTintModifierMode */
  char tint_mode;
  float factor;
  /** Influence distance from the gradient object. */
  float radius;
  /** Simple tint color. */
  float color[3];
  /** Object for gradient direction. */
  struct Object *object;
  /** Color ramp for the gradient. */
  struct ColorBand *color_ramp;
  void *_pad;
} GreasePencilTintModifierData;

typedef enum GreasePencilTintModifierMode {
  MOD_GREASE_PENCIL_TINT_UNIFORM = 0,
  MOD_GREASE_PENCIL_TINT_GRADIENT = 1,
} GreasePencilTintModifierMode;

typedef enum GreasePencilTintModifierFlag {
  /* Use vertex group as factors instead of influence. */
  MOD_GREASE_PENCIL_TINT_USE_WEIGHT_AS_FACTOR = (1 << 0),
} GreasePencilTintModifierFlag;

typedef struct GreasePencilSmoothModifierData {
  ModifierData modifier;
  GreasePencilModifierInfluenceData influence;
  /** `eGreasePencilSmooth_Flag. */
  int flag;
  /** Factor of smooth. */
  float factor;
  /** How many times apply smooth. */
  int step;
  char _pad[4];
  void *_pad1;
} GreasePencilSmoothModifierData;

typedef enum eGreasePencilSmooth_Flag {
  MOD_GREASE_PENCIL_SMOOTH_OPEN_INFLUENCE_PANEL = (1 << 0),
  MOD_GREASE_PENCIL_SMOOTH_MOD_LOCATION = (1 << 1),
  MOD_GREASE_PENCIL_SMOOTH_MOD_STRENGTH = (1 << 2),
  MOD_GREASE_PENCIL_SMOOTH_MOD_THICKNESS = (1 << 3),
  MOD_GREASE_PENCIL_SMOOTH_MOD_UV = (1 << 4),
  MOD_GREASE_PENCIL_SMOOTH_KEEP_SHAPE = (1 << 5),
  MOD_GREASE_PENCIL_SMOOTH_SMOOTH_ENDS = (1 << 6),
} eGreasePencilSmooth_Flag;

typedef struct GreasePencilOffsetModifierData {
  ModifierData modifier;
  GreasePencilModifierInfluenceData influence;
  /** GreasePencilOffsetModifierFlag */
  int flag;
  /** GreasePencilOffsetModifierMode */
  int offset_mode;
  /** Global offset. */
  float loc[3];
  float rot[3];
  float scale[3];
  /** Offset per stroke. */
  float stroke_loc[3];
  float stroke_rot[3];
  float stroke_scale[3];
  int seed;
  int stroke_step;
  int stroke_start_offset;
  char _pad1[4];
  void *_pad2;
} GreasePencilOffsetModifierData;

typedef enum GreasePencilOffsetModifierFlag {
  MOD_GREASE_PENCIL_OFFSET_UNIFORM_RANDOM_SCALE = (1 << 0),
} GreasePencilOffsetModifierFlag;

typedef enum GreasePencilOffsetModifierMode {
  MOD_GREASE_PENCIL_OFFSET_RANDOM = 0,
  MOD_GREASE_PENCIL_OFFSET_LAYER = 1,
  MOD_GREASE_PENCIL_OFFSET_MATERIAL = 2,
  MOD_GREASE_PENCIL_OFFSET_STROKE = 3,
} GreasePencilOffsetModifierMode;

typedef struct GreasePencilNoiseModifierData {
  ModifierData modifier;
  GreasePencilModifierInfluenceData influence;

  /** For convenience of versioning, these flags are kept in `eNoiseGpencil_Flag`. */
  int flag;

  /** Factor of noise. */
  float factor;
  float factor_strength;
  float factor_thickness;
  float factor_uvs;
  /** Noise Frequency scaling */
  float noise_scale;
  float noise_offset;
  short noise_mode;
  char _pad[2];
  /** How many frames before recalculate randoms. */
  int step;
  /** Random seed */
  int seed;

  void *_pad1;
} GreasePencilNoiseModifierData;

<<<<<<< HEAD
typedef enum eGreasePencilLineartSource {
  LINEART_SOURCE_COLLECTION = 0,
  LINEART_SOURCE_OBJECT = 1,
  LINEART_SOURCE_SCENE = 2,
} eGreasePencilLineartSource;

typedef enum eGreasePencilLineartShadowFilter {
  /* These options need to be ordered in this way because those latter options requires line art to
   * run a few extra stages. Having those values set up this way will allow
   * #BKE_gpencil_get_lineart_modifier_limits() to find out maximum stages needed in multiple
   * cached line art modifiers. */
  LINEART_SHADOW_FILTER_NONE = 0,
  LINEART_SHADOW_FILTER_ILLUMINATED = 1,
  LINEART_SHADOW_FILTER_SHADED = 2,
  LINEART_SHADOW_FILTER_ILLUMINATED_ENCLOSED_SHAPES = 3,
} eGreasePencilLineartShadowFilter;

typedef enum eGreasePencilLineartSilhouetteFilter {
  LINEART_SILHOUETTE_FILTER_NONE = 0,
  LINEART_SILHOUETTE_FILTER_GROUP = (1 << 0),
  LINEART_SILHOUETTE_FILTER_INDIVIDUAL = (1 << 1),
} eGreasePencilLineartSilhouetteFilter;

/* This enum is for modifier internal state only. */
typedef enum eGreasePencilLineartFlags {
  /* These two moved to #eLineartMainFlags to keep consistent with flag variable purpose. */
  /* LINEART_GPENCIL_INVERT_SOURCE_VGROUP = (1 << 0), */
  /* LINEART_GPENCIL_MATCH_OUTPUT_VGROUP = (1 << 1), */
  LINEART_GPENCIL_BINARY_WEIGHTS = (1
                                    << 2) /* Deprecated, this is removed for lack of use case. */,
  LINEART_GPENCIL_IS_BAKED = (1 << 3),
  LINEART_GPENCIL_USE_CACHE = (1 << 4),
  LINEART_GPENCIL_OFFSET_TOWARDS_CUSTOM_CAMERA = (1 << 5),
  LINEART_GPENCIL_INVERT_COLLECTION = (1 << 6),
  LINEART_GPENCIL_INVERT_SILHOUETTE_FILTER = (1 << 7),
} eGreasePencilLineartFlags;

typedef enum eGreasePencilLineartMaskSwitches {
  LINEART_GPENCIL_MATERIAL_MASK_ENABLE = (1 << 0),
  /** When set, material mask bit comparisons are done with bit wise "AND" instead of "OR". */
  LINEART_GPENCIL_MATERIAL_MASK_MATCH = (1 << 1),
  LINEART_GPENCIL_INTERSECTION_MATCH = (1 << 2),
} eGreasePencilLineartMaskSwitches;

struct LineartCache;

typedef struct GreasePencilLineartModifierData {
  ModifierData modifier;
  GreasePencilModifierInfluenceData influence;

  /* [Important] Note on legacy material/layer selection variables:
   *
   * Now uses the layer/material variables in the `influence`
   * field above, thus old layer/material fields are obsolete.
   *
   * Do not change any of the data below since the layout of these
   * data is currently shared with the old line art modifier.
   * See `MOD_lineart_wrap_modifier_v3` for how it works. */

  uint16_t edge_types; /* line type enable flags, bits in eLineartEdgeFlag */

  /** Object or Collection, from #eGreasePencilLineartSource. */
  char source_type;

  char use_multiple_levels;
  short level_start;
  short level_end;

  struct Object *source_camera;
  struct Object *light_contour_object;

  struct Object *source_object;
  struct Collection *source_collection;

  /* These are redundant in GPv3, see above for explainations. */
  struct Material *target_material;
  char target_layer[64];

  /**
   * These two variables are to pass on vertex group information from mesh to strokes.
   * `vgname` specifies which vertex groups our strokes from source_vertex_group will go to.
   *
   * These are redundant in GPv3, see above for explainations.
   */
  char source_vertex_group[64];
  char vgname[64];

  /* Camera focal length is divided by (1 + over-scan), before calculation, which give a wider FOV,
   * this doesn't change coordinates range internally (-1, 1), but makes the calculated frame
   * bigger than actual output. This is for the easier shifting calculation. A value of 0.5 means
   * the "internal" focal length become 2/3 of the actual camera. */
  float overscan;

  /* Values for point light and directional (sun) light. */
  /* For point light, fov always gonna be 120 deg horizontal, with 3 "cameras" covering 360 deg. */
  float shadow_camera_fov;
  float shadow_camera_size;
  float shadow_camera_near;
  float shadow_camera_far;

  float opacity;
  short thickness;

  unsigned char mask_switches; /* #eGreasePencilLineartMaskSwitches */
  unsigned char material_mask_bits;
  unsigned char intersection_mask;

  unsigned char shadow_selection;
  unsigned char silhouette_selection;
  char _pad[1];

  /** `0..1` range for cosine angle */
  float crease_threshold;

  /** `0..PI` angle, for splitting strokes at sharp points. */
  float angle_splitting_threshold;

  /** Strength for smoothing jagged chains. */
  float chain_smooth_tolerance;

  /* CPU mode */
  float chaining_image_threshold;

  /* eLineartMainFlags, for one time calculation. */
  int calculation_flags;

  /* #eGreasePencilLineartFlags, modifier internal state. */
  int flags;

  /* Move strokes towards camera to avoid clipping while preserve depth for the viewport. */
  float stroke_depth_offset;

  /* Runtime data. */

  /* Because we can potentially only compute features lines once per modifier stack (Use Cache), we
   * need to have these override values to ensure that we have the data we need is computed and
   * stored in the cache. */
  char level_start_override;
  char level_end_override;
  short edge_types_override;
  char shadow_selection_override;
  char shadow_use_silhouette_override;

  char _pad2[6];

  struct LineartCache *cache;
  /** Keep a pointer to the render buffer so we can call destroy from #ModifierData. */
  struct LineartData *la_data_ptr;

} GreasePencilLineartModifierData;
=======
typedef struct GreasePencilMirrorModifierData {
  ModifierData modifier;
  GreasePencilModifierInfluenceData influence;
  struct Object *object;
  /** #GreasePencilMirrorModifierFlag */
  int flag;
  char _pad[4];
} GreasePencilMirrorModifierData;

typedef enum GreasePencilMirrorModifierFlag {
  MOD_GREASE_PENCIL_MIRROR_AXIS_X = (1 << 0),
  MOD_GREASE_PENCIL_MIRROR_AXIS_Y = (1 << 1),
  MOD_GREASE_PENCIL_MIRROR_AXIS_Z = (1 << 2),
} GreasePencilMirrorModifierFlag;
>>>>>>> ed458b5e
<|MERGE_RESOLUTION|>--- conflicted
+++ resolved
@@ -100,11 +100,8 @@
   eModifierType_GreasePencilSmooth = 65,
   eModifierType_GreasePencilOffset = 66,
   eModifierType_GreasePencilNoise = 67,
-<<<<<<< HEAD
-  eModifierType_GreasePencilLineart = 68,
-=======
   eModifierType_GreasePencilMirror = 68,
->>>>>>> ed458b5e
+  eModifierType_GreasePencilLineart = 69,
   NUM_MODIFIER_TYPES,
 } ModifierType;
 
@@ -2698,7 +2695,21 @@
   void *_pad1;
 } GreasePencilNoiseModifierData;
 
-<<<<<<< HEAD
+typedef struct GreasePencilMirrorModifierData {
+  ModifierData modifier;
+  GreasePencilModifierInfluenceData influence;
+  struct Object *object;
+  /** #GreasePencilMirrorModifierFlag */
+  int flag;
+  char _pad[4];
+} GreasePencilMirrorModifierData;
+
+typedef enum GreasePencilMirrorModifierFlag {
+  MOD_GREASE_PENCIL_MIRROR_AXIS_X = (1 << 0),
+  MOD_GREASE_PENCIL_MIRROR_AXIS_Y = (1 << 1),
+  MOD_GREASE_PENCIL_MIRROR_AXIS_Z = (1 << 2),
+} GreasePencilMirrorModifierFlag;
+
 typedef enum eGreasePencilLineartSource {
   LINEART_SOURCE_COLLECTION = 0,
   LINEART_SOURCE_OBJECT = 1,
@@ -2848,20 +2859,4 @@
   /** Keep a pointer to the render buffer so we can call destroy from #ModifierData. */
   struct LineartData *la_data_ptr;
 
-} GreasePencilLineartModifierData;
-=======
-typedef struct GreasePencilMirrorModifierData {
-  ModifierData modifier;
-  GreasePencilModifierInfluenceData influence;
-  struct Object *object;
-  /** #GreasePencilMirrorModifierFlag */
-  int flag;
-  char _pad[4];
-} GreasePencilMirrorModifierData;
-
-typedef enum GreasePencilMirrorModifierFlag {
-  MOD_GREASE_PENCIL_MIRROR_AXIS_X = (1 << 0),
-  MOD_GREASE_PENCIL_MIRROR_AXIS_Y = (1 << 1),
-  MOD_GREASE_PENCIL_MIRROR_AXIS_Z = (1 << 2),
-} GreasePencilMirrorModifierFlag;
->>>>>>> ed458b5e
+} GreasePencilLineartModifierData;