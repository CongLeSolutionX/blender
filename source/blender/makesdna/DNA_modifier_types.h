--- conflicted
+++ resolved
@@ -94,11 +94,8 @@
   eModifierType_VolumeDisplace = 59,
   eModifierType_VolumeToMesh = 60,
   eModifierType_GreasePencilOpacity = 61,
-<<<<<<< HEAD
+  eModifierType_GreasePencilSubdiv = 62,
   eModifierType_GreasePencilLength = 62,
-=======
-  eModifierType_GreasePencilSubdiv = 62,
->>>>>>> 1ba2c933
   NUM_MODIFIER_TYPES,
 } ModifierType;
 
@@ -2553,7 +2550,22 @@
   MOD_GREASE_PENCIL_OPACITY_USE_UNIFORM_OPACITY = (1 << 2),
 } GreasePencilOpacityModifierFlag;
 
-<<<<<<< HEAD
+typedef struct GreasePencilSubdivModifierData {
+  ModifierData modifier;
+  GreasePencilModifierInfluenceData influence;
+  /** `GreasePencilSubdivModifierFlag`. */
+  int flag;
+  /** Number of subdivisions. */
+  int level;
+
+  char _pad[8];
+  void *_pad1;
+} GreasePencilSubdivModifierData;
+
+typedef enum GreasePencilSubdivModifierFlag {
+  MOD_GREASE_PENCIL_SUBDIV_OPEN_INFLUENCE_PANEL = (1 << 0),
+} GreasePencilSubdivModifierFlag;
+
 typedef struct GreasePencilLengthModifierData {
   ModifierData modifier;
   GreasePencilModifierInfluenceData influence;
@@ -2581,20 +2593,3 @@
 } GreasePencilLengthModifierData;
 
 /* Enum definitions for length modifier stays in the old DNA for the moment. */
-=======
-typedef struct GreasePencilSubdivModifierData {
-  ModifierData modifier;
-  GreasePencilModifierInfluenceData influence;
-  /** `GreasePencilSubdivModifierFlag`. */
-  int flag;
-  /** Number of subdivisions. */
-  int level;
-
-  char _pad[8];
-  void *_pad1;
-} GreasePencilSubdivModifierData;
-
-typedef enum GreasePencilSubdivModifierFlag {
-  MOD_GREASE_PENCIL_SUBDIV_OPEN_INFLUENCE_PANEL = (1 << 0),
-} GreasePencilSubdivModifierFlag;
->>>>>>> 1ba2c933
