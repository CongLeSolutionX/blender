/* SPDX-FileCopyrightText: 2023 Blender Authors
 *
 * SPDX-License-Identifier: GPL-2.0-or-later */

/** \file
 * \ingroup DNA
 */

#pragma once

#include "BLI_utildefines.h"

#include "DNA_defs.h"
#include "DNA_listBase.h"
#include "DNA_session_uid_types.h"

#ifdef __cplusplus
#  include "BLI_span.hh"

namespace blender {
struct NodesModifierRuntime;
}
using NodesModifierRuntimeHandle = blender::NodesModifierRuntime;
#else
typedef struct NodesModifierRuntimeHandle NodesModifierRuntimeHandle;
#endif

/* WARNING ALERT! TYPEDEF VALUES ARE WRITTEN IN FILES! SO DO NOT CHANGE!
 * (ONLY ADD NEW ITEMS AT THE END)
 */

struct Mesh;

typedef enum ModifierType {
  eModifierType_None = 0,
  eModifierType_Subsurf = 1,
  eModifierType_Lattice = 2,
  eModifierType_Curve = 3,
  eModifierType_Build = 4,
  eModifierType_Mirror = 5,
  eModifierType_Decimate = 6,
  eModifierType_Wave = 7,
  eModifierType_Armature = 8,
  eModifierType_Hook = 9,
  eModifierType_Softbody = 10,
  eModifierType_Boolean = 11,
  eModifierType_Array = 12,
  eModifierType_EdgeSplit = 13,
  eModifierType_Displace = 14,
  eModifierType_UVProject = 15,
  eModifierType_Smooth = 16,
  eModifierType_Cast = 17,
  eModifierType_MeshDeform = 18,
  eModifierType_ParticleSystem = 19,
  eModifierType_ParticleInstance = 20,
  eModifierType_Explode = 21,
  eModifierType_Cloth = 22,
  eModifierType_Collision = 23,
  eModifierType_Bevel = 24,
  eModifierType_Shrinkwrap = 25,
  eModifierType_Fluidsim = 26,
  eModifierType_Mask = 27,
  eModifierType_SimpleDeform = 28,
  eModifierType_Multires = 29,
  eModifierType_Surface = 30,
#ifdef DNA_DEPRECATED_ALLOW
  eModifierType_Smoke = 31,
#endif
  eModifierType_ShapeKey = 32,
  eModifierType_Solidify = 33,
  eModifierType_Screw = 34,
  eModifierType_Warp = 35,
  eModifierType_WeightVGEdit = 36,
  eModifierType_WeightVGMix = 37,
  eModifierType_WeightVGProximity = 38,
  eModifierType_Ocean = 39,
  eModifierType_DynamicPaint = 40,
  eModifierType_Remesh = 41,
  eModifierType_Skin = 42,
  eModifierType_LaplacianSmooth = 43,
  eModifierType_Triangulate = 44,
  eModifierType_UVWarp = 45,
  eModifierType_MeshCache = 46,
  eModifierType_LaplacianDeform = 47,
  eModifierType_Wireframe = 48,
  eModifierType_DataTransfer = 49,
  eModifierType_NormalEdit = 50,
  eModifierType_CorrectiveSmooth = 51,
  eModifierType_MeshSequenceCache = 52,
  eModifierType_SurfaceDeform = 53,
  eModifierType_WeightedNormal = 54,
  eModifierType_Weld = 55,
  eModifierType_Fluid = 56,
  eModifierType_Nodes = 57,
  eModifierType_MeshToVolume = 58,
  eModifierType_VolumeDisplace = 59,
  eModifierType_VolumeToMesh = 60,
  eModifierType_GreasePencilOpacity = 61,
  eModifierType_GreasePencilSubdiv = 62,
  eModifierType_GreasePencilColor = 63,
  eModifierType_GreasePencilTint = 64,
  eModifierType_GreasePencilSmooth = 65,
  eModifierType_GreasePencilOffset = 66,
  eModifierType_GreasePencilNoise = 67,
  eModifierType_GreasePencilMirror = 68,
  eModifierType_GreasePencilThickness = 69,
  eModifierType_GreasePencilLattice = 70,
  eModifierType_GreasePencilDash = 71,
  eModifierType_GreasePencilMultiply = 72,
  eModifierType_GreasePencilLength = 73,
  eModifierType_GreasePencilWeightAngle = 74,
  eModifierType_GreasePencilArray = 75,
  eModifierType_GreasePencilWeightProximity = 76,
  eModifierType_GreasePencilHook = 77,
<<<<<<< HEAD
  eModifierType_GreasePencilEnvelope = 78,
=======
  eModifierType_GreasePencilLineart = 78,
>>>>>>> c04eb581
  NUM_MODIFIER_TYPES,
} ModifierType;

typedef enum ModifierMode {
  eModifierMode_Realtime = (1 << 0),
  eModifierMode_Render = (1 << 1),
  eModifierMode_Editmode = (1 << 2),
  eModifierMode_OnCage = (1 << 3),
#ifdef DNA_DEPRECATED_ALLOW
  /** Old modifier box expansion, just for versioning. */
  eModifierMode_Expanded_DEPRECATED = (1 << 4),
#endif
  eModifierMode_Virtual = (1 << 5),
  eModifierMode_ApplyOnSpline = (1 << 6),
  eModifierMode_DisableTemporary = (1u << 31),
} ModifierMode;
ENUM_OPERATORS(ModifierMode, eModifierMode_DisableTemporary);

typedef struct ModifierData {
  struct ModifierData *next, *prev;

  int type, mode;
  /** Time in seconds that the modifier took to evaluate. This is only set on evaluated objects. */
  float execution_time;
  short flag;
  /** An "expand" bit for each of the modifier's (sub)panels (#uiPanelDataExpansion). */
  short ui_expand_flag;
  /**
   * Bits that can be used for open-states of layout panels in the modifier. This can replace
   * `ui_expand_flag` once all modifiers use layout panels. Currently, trying to reuse the same
   * flags is problematic, because the bits in `ui_expand_flag` are mapped to panels automatically
   * and easily conflict with the explicit mapping of bits to panels here.
   */
  uint16_t layout_panel_open_flag;
  char _pad[2];
  /**
   * Uniquely identifies the modifier within the object. This identifier is stable across Blender
   * sessions. Modifiers on the original and corresponding evaluated object have matching
   * identifiers. The identifier stays the same if the modifier is renamed or moved in the modifier
   * stack.
   *
   * A valid identifier is non-negative (>= 1). Modifiers that are currently not on an object may
   * have invalid identifiers. It has to be initialized with #BKE_modifiers_persistent_uid_init
   * when it is added to an object.
   */
  int persistent_uid;
  /** MAX_NAME. */
  char name[64];

  char *error;

  /** Runtime field which contains runtime data which is specific to a modifier type. */
  void *runtime;
} ModifierData;

typedef enum {
  /** This modifier has been inserted in local override, and hence can be fully edited. */
  eModifierFlag_OverrideLibrary_Local = (1 << 0),
  /** This modifier does not own its caches, but instead shares them with another modifier. */
  eModifierFlag_SharedCaches = (1 << 1),
  /**
   * This modifier is the object's active modifier. Used for context in the node editor.
   * Only one modifier on an object should have this flag set.
   */
  eModifierFlag_Active = (1 << 2),
  /**
   * Only set on modifiers in evaluated objects. The flag indicates that the user modified inputs
   * to the modifier which might invalidate simulation caches.
   */
  eModifierFlag_UserModified = (1 << 3),
} ModifierFlag;

/**
 * \note Not a real modifier.
 */
typedef struct MappingInfoModifierData {
  ModifierData modifier;

  struct Tex *texture;
  struct Object *map_object;
  char map_bone[64];
  /** MAX_CUSTOMDATA_LAYER_NAME. */
  char uvlayer_name[68];
  char _pad1[4];
  int uvlayer_tmp;
  int texmapping;
} MappingInfoModifierData;

typedef enum {
  eSubsurfModifierFlag_Incremental = (1 << 0),
  eSubsurfModifierFlag_DebugIncr = (1 << 1),
  eSubsurfModifierFlag_ControlEdges = (1 << 2),
  /* DEPRECATED, ONLY USED FOR DO-VERSIONS */
  eSubsurfModifierFlag_SubsurfUv_DEPRECATED = (1 << 3),
  eSubsurfModifierFlag_UseCrease = (1 << 4),
  eSubsurfModifierFlag_UseCustomNormals = (1 << 5),
  eSubsurfModifierFlag_UseRecursiveSubdivision = (1 << 6),
} SubsurfModifierFlag;

typedef enum {
  SUBSURF_TYPE_CATMULL_CLARK = 0,
  SUBSURF_TYPE_SIMPLE = 1,
} eSubsurfModifierType;

typedef enum {
  SUBSURF_UV_SMOOTH_NONE = 0,
  SUBSURF_UV_SMOOTH_PRESERVE_CORNERS = 1,
  SUBSURF_UV_SMOOTH_PRESERVE_CORNERS_AND_JUNCTIONS = 2,
  SUBSURF_UV_SMOOTH_PRESERVE_CORNERS_JUNCTIONS_AND_CONCAVE = 3,
  SUBSURF_UV_SMOOTH_PRESERVE_BOUNDARIES = 4,
  SUBSURF_UV_SMOOTH_ALL = 5,
} eSubsurfUVSmooth;

typedef enum {
  SUBSURF_BOUNDARY_SMOOTH_ALL = 0,
  SUBSURF_BOUNDARY_SMOOTH_PRESERVE_CORNERS = 1,
} eSubsurfBoundarySmooth;

typedef struct SubsurfModifierData {
  ModifierData modifier;

  short subdivType, levels, renderLevels, flags;
  short uv_smooth;
  short quality;
  short boundary_smooth;
  char _pad[2];

  /* TODO(sergey): Get rid of those with the old CCG subdivision code. */
  void *emCache, *mCache;
} SubsurfModifierData;

typedef struct LatticeModifierData {
  ModifierData modifier;

  struct Object *object;
  /** Optional vertex-group name, #MAX_VGROUP_NAME. */
  char name[64];
  float strength;
  short flag;
  char _pad[2];
  void *_pad1;
} LatticeModifierData;

/** #LatticeModifierData.flag */
enum {
  MOD_LATTICE_INVERT_VGROUP = (1 << 0),
};

typedef struct CurveModifierData {
  ModifierData modifier;

  struct Object *object;
  /** Optional vertex-group name, #MAX_VGROUP_NAME. */
  char name[64];
  /** Axis along which curve deforms. */
  short defaxis;
  short flag;
  char _pad[4];
  void *_pad1;
} CurveModifierData;

/** #CurveModifierData.flag */
enum {
  MOD_CURVE_INVERT_VGROUP = (1 << 0),
};

/** #CurveModifierData.defaxis */
enum {
  MOD_CURVE_POSX = 1,
  MOD_CURVE_POSY = 2,
  MOD_CURVE_POSZ = 3,
  MOD_CURVE_NEGX = 4,
  MOD_CURVE_NEGY = 5,
  MOD_CURVE_NEGZ = 6,
};

typedef struct BuildModifierData {
  ModifierData modifier;

  float start, length;
  short flag;

  /** (bool) whether order of vertices is randomized - legacy files (for readfile conversion). */
  short randomize;
  /** (int) random seed. */
  int seed;
} BuildModifierData;

/** #BuildModifierData.flag */
enum {
  /** order of vertices is randomized */
  MOD_BUILD_FLAG_RANDOMIZE = (1 << 0),
  /** frame range is reversed, resulting in a deconstruction effect */
  MOD_BUILD_FLAG_REVERSE = (1 << 1),
};

/** Mask Modifier. */
typedef struct MaskModifierData {
  ModifierData modifier;

  /** Armature to use to in place of hardcoded vgroup. */
  struct Object *ob_arm;
  /** Name of vertex group to use to mask, #MAX_VGROUP_NAME. */
  char vgroup[64];

  /** Using armature or hardcoded vgroup. */
  short mode;
  /** Flags for various things. */
  short flag;
  float threshold;
  void *_pad1;
} MaskModifierData;

/** #MaskModifierData.mode */
enum {
  MOD_MASK_MODE_VGROUP = 0,
  MOD_MASK_MODE_ARM = 1,
};

/** #MaskModifierData.flag */
enum {
  MOD_MASK_INV = (1 << 0),
  MOD_MASK_SMOOTH = (1 << 1),
};

typedef struct ArrayModifierData {
  ModifierData modifier;

  /** The object with which to cap the start of the array. */
  struct Object *start_cap;
  /** The object with which to cap the end of the array. */
  struct Object *end_cap;
  /** The curve object to use for #MOD_ARR_FITCURVE. */
  struct Object *curve_ob;
  /** The object to use for object offset. */
  struct Object *offset_ob;
  /**
   * A constant duplicate offset;
   * 1 means the duplicates are 1 unit apart.
   */
  float offset[3];
  /**
   * A scaled factor for duplicate offsets;
   * 1 means the duplicates are 1 object-width apart.
   */
  float scale[3];
  /** The length over which to distribute the duplicates. */
  float length;
  /** The limit below which to merge vertices in adjacent duplicates. */
  float merge_dist;
  /**
   * Determines how duplicate count is calculated; one of:
   * - #MOD_ARR_FIXEDCOUNT -> fixed.
   * - #MOD_ARR_FITLENGTH  -> calculated to fit a set length.
   * - #MOD_ARR_FITCURVE   -> calculated to fit the length of a Curve object.
   */
  int fit_type;
  /**
   * Flags specifying how total offset is calculated; binary OR of:
   * - #MOD_ARR_OFF_CONST    -> total offset += offset.
   * - #MOD_ARR_OFF_RELATIVE -> total offset += relative * object width.
   * - #MOD_ARR_OFF_OBJ      -> total offset += offset_ob's matrix.
   * Total offset is the sum of the individual enabled offsets.
   */
  int offset_type;
  /**
   * General flags:
   * #MOD_ARR_MERGE -> merge vertices in adjacent duplicates.
   */
  int flags;
  /** The number of duplicates to generate for #MOD_ARR_FIXEDCOUNT. */
  int count;
  float uv_offset[2];
} ArrayModifierData;

/** #ArrayModifierData.fit_type */
enum {
  MOD_ARR_FIXEDCOUNT = 0,
  MOD_ARR_FITLENGTH = 1,
  MOD_ARR_FITCURVE = 2,
};

/** #ArrayModifierData.offset_type */
enum {
  MOD_ARR_OFF_CONST = (1 << 0),
  MOD_ARR_OFF_RELATIVE = (1 << 1),
  MOD_ARR_OFF_OBJ = (1 << 2),
};

/** #ArrayModifierData.flags */
enum {
  MOD_ARR_MERGE = (1 << 0),
  MOD_ARR_MERGEFINAL = (1 << 1),
};

typedef struct MirrorModifierData {
  ModifierData modifier;

  /** Deprecated, use flag instead. */
  short axis DNA_DEPRECATED;
  short flag;
  float tolerance;
  float bisect_threshold;

  /** Mirror modifier used to merge the old vertex into its new copy, which would break code
   * relying on access to the original geometry vertices. However, modifying this behavior to the
   * correct one (i.e. merging the copy vertices into their original sources) has several potential
   * effects on other modifiers and tools, so we need to keep that incorrect behavior for existing
   * modifiers, and only use the new correct one for new modifiers. */
  uint8_t use_correct_order_on_merge;

  char _pad[3];
  float uv_offset[2];
  float uv_offset_copy[2];
  struct Object *mirror_ob;
  void *_pad1;
} MirrorModifierData;

/** #MirrorModifierData.flag */
enum {
  MOD_MIR_CLIPPING = (1 << 0),
  MOD_MIR_MIRROR_U = (1 << 1),
  MOD_MIR_MIRROR_V = (1 << 2),
  MOD_MIR_AXIS_X = (1 << 3),
  MOD_MIR_AXIS_Y = (1 << 4),
  MOD_MIR_AXIS_Z = (1 << 5),
  MOD_MIR_VGROUP = (1 << 6),
  MOD_MIR_NO_MERGE = (1 << 7),
  MOD_MIR_BISECT_AXIS_X = (1 << 8),
  MOD_MIR_BISECT_AXIS_Y = (1 << 9),
  MOD_MIR_BISECT_AXIS_Z = (1 << 10),
  MOD_MIR_BISECT_FLIP_AXIS_X = (1 << 11),
  MOD_MIR_BISECT_FLIP_AXIS_Y = (1 << 12),
  MOD_MIR_BISECT_FLIP_AXIS_Z = (1 << 13),
  MOD_MIR_MIRROR_UDIM = (1 << 14),
};

typedef struct EdgeSplitModifierData {
  ModifierData modifier;

  /** Angle above which edges should be split. */
  float split_angle;
  int flags;
} EdgeSplitModifierData;

/** #EdgeSplitModifierData.flags */
enum {
  MOD_EDGESPLIT_FROMANGLE = (1 << 1),
  MOD_EDGESPLIT_FROMFLAG = (1 << 2),
};

typedef struct BevelModifierData {
  ModifierData modifier;

  /** The "raw" bevel value (distance/amount to bevel). */
  float value;
  /** The resolution (as originally coded, it is the number of recursive bevels). */
  int res;
  /** General option flags. */
  short flags;
  /** Used to interpret the bevel value. */
  short val_flags;
  /** For the type and how we build the bevel's profile. */
  short profile_type;
  /** Flags to tell the tool how to limit the bevel. */
  short lim_flags;
  /** Flags to direct how edge weights are applied to verts. */
  short e_flags;
  /** Material index if >= 0, else material inherited from surrounding faces. */
  short mat;
  short edge_flags;
  short face_str_mode;
  /** Patterns to use for mitering non-reflex and reflex miter edges */
  short miter_inner;
  short miter_outer;
  /** The method to use for creating >2-way intersections */
  short vmesh_method;
  /** Whether to affect vertices or edges. */
  char affect_type;
  char _pad;
  /** Controls profile shape (0->1, .5 is round). */
  float profile;
  /** if the MOD_BEVEL_ANGLE is set,
   * this will be how "sharp" an edge must be before it gets beveled */
  float bevel_angle;
  float spread;
  /** if the MOD_BEVEL_VWEIGHT option is set,
   * this will be the name of the vert group, #MAX_VGROUP_NAME */
  char defgrp_name[64];

  char _pad1[4];
  /** Curve info for the custom profile */
  struct CurveProfile *custom_profile;

  void *_pad2;
} BevelModifierData;

/** #BevelModifierData.flags and BevelModifierData.lim_flags */
enum {
#ifdef DNA_DEPRECATED_ALLOW
  MOD_BEVEL_VERT_DEPRECATED = (1 << 1),
#endif
  MOD_BEVEL_INVERT_VGROUP = (1 << 2),
  MOD_BEVEL_ANGLE = (1 << 3),
  MOD_BEVEL_WEIGHT = (1 << 4),
  MOD_BEVEL_VGROUP = (1 << 5),
/* unused                  = (1 << 6), */
#ifdef DNA_DEPRECATED_ALLOW
  MOD_BEVEL_CUSTOM_PROFILE_DEPRECATED = (1 << 7),
#endif
  /* unused                  = (1 << 8), */
  /* unused                  = (1 << 9), */
  /* unused                  = (1 << 10), */
  /* unused                  = (1 << 11), */
  /* unused                  = (1 << 12), */
  MOD_BEVEL_OVERLAP_OK = (1 << 13),
  MOD_BEVEL_EVEN_WIDTHS = (1 << 14),
  MOD_BEVEL_HARDEN_NORMALS = (1 << 15),
};

/** #BevelModifierData.val_flags (not used as flags any more) */
enum {
  MOD_BEVEL_AMT_OFFSET = 0,
  MOD_BEVEL_AMT_WIDTH = 1,
  MOD_BEVEL_AMT_DEPTH = 2,
  MOD_BEVEL_AMT_PERCENT = 3,
  MOD_BEVEL_AMT_ABSOLUTE = 4,
};

/** #BevelModifierData.profile_type */
enum {
  MOD_BEVEL_PROFILE_SUPERELLIPSE = 0,
  MOD_BEVEL_PROFILE_CUSTOM = 1,
};

/** #BevelModifierData.edge_flags */
enum {
  MOD_BEVEL_MARK_SEAM = (1 << 0),
  MOD_BEVEL_MARK_SHARP = (1 << 1),
};

/** #BevelModifierData.face_str_mode */
enum {
  MOD_BEVEL_FACE_STRENGTH_NONE = 0,
  MOD_BEVEL_FACE_STRENGTH_NEW = 1,
  MOD_BEVEL_FACE_STRENGTH_AFFECTED = 2,
  MOD_BEVEL_FACE_STRENGTH_ALL = 3,
};

/** #BevelModifier.miter_inner & #BevelModifier.miter_outer */
enum {
  MOD_BEVEL_MITER_SHARP = 0,
  MOD_BEVEL_MITER_PATCH = 1,
  MOD_BEVEL_MITER_ARC = 2,
};

/** #BevelModifier.vmesh_method */
enum {
  MOD_BEVEL_VMESH_ADJ = 0,
  MOD_BEVEL_VMESH_CUTOFF = 1,
};

/** #BevelModifier.affect_type */
enum {
  MOD_BEVEL_AFFECT_VERTICES = 0,
  MOD_BEVEL_AFFECT_EDGES = 1,
};

typedef struct FluidModifierData {
  ModifierData modifier;

  struct FluidDomainSettings *domain;
  /** Inflow, outflow, smoke objects. */
  struct FluidFlowSettings *flow;
  /** Effector objects (collision, guiding). */
  struct FluidEffectorSettings *effector;
  float time;
  /** Domain, inflow, outflow, .... */
  int type;
  void *_pad1;
} FluidModifierData;

/** #FluidModifierData.type */
enum {
  MOD_FLUID_TYPE_DOMAIN = (1 << 0),
  MOD_FLUID_TYPE_FLOW = (1 << 1),
  MOD_FLUID_TYPE_EFFEC = (1 << 2),
};

typedef struct DisplaceModifierData {
  ModifierData modifier;

  /* Keep in sync with #MappingInfoModifierData. */

  struct Tex *texture;
  struct Object *map_object;
  char map_bone[64];
  /** MAX_CUSTOMDATA_LAYER_NAME. */
  char uvlayer_name[68];
  char _pad1[4];
  int uvlayer_tmp;
  int texmapping;
  /* end MappingInfoModifierData */

  float strength;
  int direction;
  /** #MAX_VGROUP_NAME. */
  char defgrp_name[64];
  float midlevel;
  int space;
  short flag;
  char _pad2[6];
} DisplaceModifierData;

/** #DisplaceModifierData.flag */
enum {
  MOD_DISP_INVERT_VGROUP = (1 << 0),
};

/** #DisplaceModifierData.direction */
enum {
  MOD_DISP_DIR_X = 0,
  MOD_DISP_DIR_Y = 1,
  MOD_DISP_DIR_Z = 2,
  MOD_DISP_DIR_NOR = 3,
  MOD_DISP_DIR_RGB_XYZ = 4,
  MOD_DISP_DIR_CLNOR = 5,
};

/** #DisplaceModifierData.texmapping */
enum {
  MOD_DISP_MAP_LOCAL = 0,
  MOD_DISP_MAP_GLOBAL = 1,
  MOD_DISP_MAP_OBJECT = 2,
  MOD_DISP_MAP_UV = 3,
};

/** #DisplaceModifierData.space */
enum {
  MOD_DISP_SPACE_LOCAL = 0,
  MOD_DISP_SPACE_GLOBAL = 1,
};

typedef struct UVProjectModifierData {
  ModifierData modifier;
  /**
   * The objects which do the projecting.
   * \note 10=MOD_UVPROJECT_MAXPROJECTORS.
   */
  struct Object *projectors[10];
  char _pad2[4];
  int projectors_num;
  float aspectx, aspecty;
  float scalex, scaley;
  /** MAX_CUSTOMDATA_LAYER_NAME. */
  char uvlayer_name[68];
  int uvlayer_tmp;
} UVProjectModifierData;

#define MOD_UVPROJECT_MAXPROJECTORS 10

typedef struct DecimateModifierData {
  ModifierData modifier;

  /** (mode == MOD_DECIM_MODE_COLLAPSE). */
  float percent;
  /** (mode == MOD_DECIM_MODE_UNSUBDIV). */
  short iter;
  /** (mode == MOD_DECIM_MODE_DISSOLVE). */
  char delimit;
  /** (mode == MOD_DECIM_MODE_COLLAPSE). */
  char symmetry_axis;
  /** (mode == MOD_DECIM_MODE_DISSOLVE). */
  float angle;

  /** #MAX_VGROUP_NAME. */
  char defgrp_name[64];
  float defgrp_factor;
  short flag, mode;

  /** runtime only. */
  int face_count;
} DecimateModifierData;

enum {
  MOD_DECIM_FLAG_INVERT_VGROUP = (1 << 0),
  /** For collapse only. don't convert triangle pairs back to quads. */
  MOD_DECIM_FLAG_TRIANGULATE = (1 << 1),
  /** for dissolve only. collapse all verts between 2 faces */
  MOD_DECIM_FLAG_ALL_BOUNDARY_VERTS = (1 << 2),
  MOD_DECIM_FLAG_SYMMETRY = (1 << 3),
};

enum {
  MOD_DECIM_MODE_COLLAPSE = 0,
  MOD_DECIM_MODE_UNSUBDIV = 1,
  /** called planar in the UI */
  MOD_DECIM_MODE_DISSOLVE = 2,
};

typedef struct SmoothModifierData {
  ModifierData modifier;
  float fac;
  /** #MAX_VGROUP_NAME. */
  char defgrp_name[64];
  short flag, repeat;

} SmoothModifierData;

/** #SmoothModifierData.flag */
enum {
  MOD_SMOOTH_INVERT_VGROUP = (1 << 0),
  MOD_SMOOTH_X = (1 << 1),
  MOD_SMOOTH_Y = (1 << 2),
  MOD_SMOOTH_Z = (1 << 3),
};

typedef struct CastModifierData {
  ModifierData modifier;

  struct Object *object;
  float fac;
  float radius;
  float size;
  /** #MAX_VGROUP_NAME. */
  char defgrp_name[64];
  short flag;
  /** Cast modifier projection type. */
  short type;
  void *_pad1;
} CastModifierData;

/** #CastModifierData.flag */
enum {
  /* And what bout (1 << 0) flag? ;) */
  MOD_CAST_INVERT_VGROUP = (1 << 0),
  MOD_CAST_X = (1 << 1),
  MOD_CAST_Y = (1 << 2),
  MOD_CAST_Z = (1 << 3),
  MOD_CAST_USE_OB_TRANSFORM = (1 << 4),
  MOD_CAST_SIZE_FROM_RADIUS = (1 << 5),
};

/** #CastModifierData.type */
enum {
  MOD_CAST_TYPE_SPHERE = 0,
  MOD_CAST_TYPE_CYLINDER = 1,
  MOD_CAST_TYPE_CUBOID = 2,
};

typedef struct WaveModifierData {
  ModifierData modifier;

  /* Keep in sync with #MappingInfoModifierData. */

  struct Tex *texture;
  struct Object *map_object;
  char map_bone[64];
  /** MAX_CUSTOMDATA_LAYER_NAME. */
  char uvlayer_name[68];
  char _pad1[4];
  int uvlayer_tmp;
  int texmapping;
  /* End MappingInfoModifierData. */

  struct Object *objectcenter;
  /** #MAX_VGROUP_NAME. */
  char defgrp_name[64];

  short flag;
  char _pad2[2];

  float startx, starty, height, width;
  float narrow, speed, damp, falloff;

  float timeoffs, lifetime;
  char _pad3[4];
  void *_pad4;
} WaveModifierData;

/** #WaveModifierData.flag */
enum {
  MOD_WAVE_INVERT_VGROUP = (1 << 0),
  MOD_WAVE_X = (1 << 1),
  MOD_WAVE_Y = (1 << 2),
  MOD_WAVE_CYCL = (1 << 3),
  MOD_WAVE_NORM = (1 << 4),
  MOD_WAVE_NORM_X = (1 << 5),
  MOD_WAVE_NORM_Y = (1 << 6),
  MOD_WAVE_NORM_Z = (1 << 7),
};

typedef struct ArmatureModifierData {
  ModifierData modifier;

  /** #eArmature_DeformFlag use instead of #bArmature.deformflag. */
  short deformflag, multi;
  char _pad2[4];
  struct Object *object;
  /** Stored input of previous modifier, for vertex-group blending. */
  float (*vert_coords_prev)[3];
  /** #MAX_VGROUP_NAME. */
  char defgrp_name[64];
} ArmatureModifierData;

enum {
  MOD_HOOK_UNIFORM_SPACE = (1 << 0),
  MOD_HOOK_INVERT_VGROUP = (1 << 1),
};

/** \note same as #WarpModifierFalloff */
typedef enum {
  eHook_Falloff_None = 0,
  eHook_Falloff_Curve = 1,
  eHook_Falloff_Sharp = 2,     /* PROP_SHARP */
  eHook_Falloff_Smooth = 3,    /* PROP_SMOOTH */
  eHook_Falloff_Root = 4,      /* PROP_ROOT */
  eHook_Falloff_Linear = 5,    /* PROP_LIN */
  eHook_Falloff_Const = 6,     /* PROP_CONST */
  eHook_Falloff_Sphere = 7,    /* PROP_SPHERE */
  eHook_Falloff_InvSquare = 8, /* PROP_INVSQUARE */
  /* PROP_RANDOM not used */
} HookModifierFalloff;

typedef struct HookModifierData {
  ModifierData modifier;

  struct Object *object;
  /** Optional name of bone target, MAX_ID_NAME-2. */
  char subtarget[64];

  char flag;
  /** Use enums from WarpModifier (exact same functionality). */
  char falloff_type;
  char _pad[6];
  /** Matrix making current transform unmodified. */
  float parentinv[4][4];
  /** Visualization of hook. */
  float cent[3];
  /** If not zero, falloff is distance where influence zero. */
  float falloff;

  struct CurveMapping *curfalloff;

  /** If NULL, it's using vertex-group. */
  int *indexar;
  int indexar_num;
  float force;
  /** Optional vertex-group name, #MAX_VGROUP_NAME. */
  char name[64];
  void *_pad1;
} HookModifierData;

typedef struct SoftbodyModifierData {
  ModifierData modifier;
} SoftbodyModifierData;

typedef struct ClothModifierData {
  ModifierData modifier;

  /** The internal data structure for cloth. */
  struct Cloth *clothObject;
  /** Definition is in DNA_cloth_types.h. */
  struct ClothSimSettings *sim_parms;
  /** Definition is in DNA_cloth_types.h. */
  struct ClothCollSettings *coll_parms;

  /**
   * PointCache can be shared with other instances of #ClothModifierData.
   * Inspect `modifier.flag & eModifierFlag_SharedCaches` to find out.
   */
  /** Definition is in DNA_object_force_types.h. */
  struct PointCache *point_cache;
  struct ListBase ptcaches;

  /** XXX: nasty hack, remove once hair can be separated from cloth modifier data. */
  struct ClothHairData *hairdata;
  /** Grid geometry values of hair continuum. */
  float hair_grid_min[3];
  float hair_grid_max[3];
  int hair_grid_res[3];
  float hair_grid_cellsize;

  struct ClothSolverResult *solver_result;
} ClothModifierData;

typedef struct CollisionModifierData {
  ModifierData modifier;

  /** Position at the beginning of the frame. */
  float (*x)[3];
  /** Position at the end of the frame. */
  float (*xnew)[3];
  /** Unused at the moment, but was discussed during sprint. */
  float (*xold)[3];
  /** New position at the actual inter-frame step. */
  float (*current_xnew)[3];
  /** Position at the actual inter-frame step. */
  float (*current_x)[3];
  /** (xnew - x) at the actual inter-frame step. */
  float (*current_v)[3];

  int (*vert_tris)[3];

  unsigned int mvert_num;
  unsigned int tri_num;
  /** Cfra time of modifier. */
  float time_x, time_xnew;
  /** Collider doesn't move this frame, i.e. x[].co==xnew[].co. */
  char is_static;
  char _pad[7];

  /** Bounding volume hierarchy for this cloth object. */
  struct BVHTree *bvhtree;
} CollisionModifierData;

typedef struct SurfaceModifierData_Runtime {

  float (*vert_positions_prev)[3];
  float (*vert_velocities)[3];

  struct Mesh *mesh;

  /** Bounding volume hierarchy of the mesh faces. */
  struct BVHTreeFromMesh *bvhtree;

  int cfra_prev, verts_num;

} SurfaceModifierData_Runtime;

typedef struct SurfaceModifierData {
  ModifierData modifier;

  SurfaceModifierData_Runtime runtime;
} SurfaceModifierData;

typedef struct BooleanModifierData {
  ModifierData modifier;

  struct Object *object;
  struct Collection *collection;
  float double_threshold;
  char operation;
  char solver;
  /** #BooleanModifierMaterialMode. */
  char material_mode;
  char flag;
  char bm_flag;
  char _pad[7];
} BooleanModifierData;

typedef enum BooleanModifierMaterialMode {
  eBooleanModifierMaterialMode_Index = 0,
  eBooleanModifierMaterialMode_Transfer = 1,
} BooleanModifierMaterialMode;

/** #BooleanModifierData.operation */
typedef enum {
  eBooleanModifierOp_Intersect = 0,
  eBooleanModifierOp_Union = 1,
  eBooleanModifierOp_Difference = 2,
} BooleanModifierOp;

/** #BooleanModifierData.solver */
typedef enum {
  eBooleanModifierSolver_Fast = 0,
  eBooleanModifierSolver_Exact = 1,
} BooleanModifierSolver;

/** #BooleanModifierData.flag */
enum {
  eBooleanModifierFlag_Self = (1 << 0),
  eBooleanModifierFlag_Object = (1 << 1),
  eBooleanModifierFlag_Collection = (1 << 2),
  eBooleanModifierFlag_HoleTolerant = (1 << 3),
};

/** #BooleanModifierData.bm_flag (only used when #G_DEBUG is set). */
enum {
  eBooleanModifierBMeshFlag_BMesh_Separate = (1 << 0),
  eBooleanModifierBMeshFlag_BMesh_NoDissolve = (1 << 1),
  eBooleanModifierBMeshFlag_BMesh_NoConnectRegions = (1 << 2),
};

typedef struct MDefInfluence {
  int vertex;
  float weight;
} MDefInfluence;

typedef struct MDefCell {
  int offset;
  int influences_num;
} MDefCell;

typedef struct MeshDeformModifierData {
  ModifierData modifier;

  /** Mesh object. */
  struct Object *object;
  /** Optional vertex-group name, #MAX_VGROUP_NAME. */
  char defgrp_name[64];

  short gridsize, flag;
  char _pad[4];

  /* result of static binding */
  /** Influences. */
  MDefInfluence *bindinfluences;
  /** Offsets into influences array. */
  int *bindoffsets;
  /** Coordinates that cage was bound with. */
  float *bindcagecos;
  /** Total vertices in mesh and cage. */
  int verts_num, cage_verts_num;

  /* result of dynamic binding */
  /** Grid with dynamic binding cell points. */
  MDefCell *dyngrid;
  /** Dynamic binding vertex influences. */
  MDefInfluence *dyninfluences;
  /** Is this vertex bound or not? */
  int *dynverts;
  /** Size of the dynamic bind grid. */
  int dyngridsize;
  /** Total number of vertex influences. */
  int influences_num;
  /** Offset of the dynamic bind grid. */
  float dyncellmin[3];
  /** Width of dynamic bind cell. */
  float dyncellwidth;
  /** Matrix of cage at binding time. */
  float bindmat[4][4];

  /* deprecated storage */
  /** Deprecated inefficient storage. */
  float *bindweights;
  /** Deprecated storage of cage coords. */
  float *bindcos;

  /* runtime */
  void (*bindfunc)(struct Object *object,
                   struct MeshDeformModifierData *mmd,
                   struct Mesh *cagemesh,
                   float *vertexcos,
                   int verts_num,
                   float cagemat[4][4]);
} MeshDeformModifierData;

enum {
  MOD_MDEF_INVERT_VGROUP = (1 << 0),
  MOD_MDEF_DYNAMIC_BIND = (1 << 1),
};

typedef struct ParticleSystemModifierData {
  ModifierData modifier;

  /**
   * \note Storing the particle system pointer here is very weak, as it prevents modifiers' data
   * copying to be self-sufficient (extra external code needs to ensure the pointer remains valid
   * when the modifier data is copied from one object to another). See e.g.
   * `BKE_object_copy_particlesystems` or `BKE_object_copy_modifier`.
   */
  struct ParticleSystem *psys;
  /** Final Mesh - its topology may differ from orig mesh. */
  struct Mesh *mesh_final;
  /** Original mesh that particles are attached to. */
  struct Mesh *mesh_original;
  int totdmvert, totdmedge, totdmface;
  short flag;
  char _pad[2];
  void *_pad1;
} ParticleSystemModifierData;

typedef enum {
  eParticleSystemFlag_Pars = (1 << 0),
  eParticleSystemFlag_psys_updated = (1 << 1),
  eParticleSystemFlag_file_loaded = (1 << 2),
} ParticleSystemModifierFlag;

typedef enum {
  eParticleInstanceFlag_Parents = (1 << 0),
  eParticleInstanceFlag_Children = (1 << 1),
  eParticleInstanceFlag_Path = (1 << 2),
  eParticleInstanceFlag_Unborn = (1 << 3),
  eParticleInstanceFlag_Alive = (1 << 4),
  eParticleInstanceFlag_Dead = (1 << 5),
  eParticleInstanceFlag_KeepShape = (1 << 6),
  eParticleInstanceFlag_UseSize = (1 << 7),
} ParticleInstanceModifierFlag;

typedef enum {
  eParticleInstanceSpace_World = 0,
  eParticleInstanceSpace_Local = 1,
} ParticleInstanceModifierSpace;

typedef struct ParticleInstanceModifierData {
  ModifierData modifier;

  struct Object *ob;
  short psys, flag, axis, space;
  float position, random_position;
  float rotation, random_rotation;
  float particle_amount, particle_offset;
  /** MAX_CUSTOMDATA_LAYER_NAME. */
  char index_layer_name[68];
  /** MAX_CUSTOMDATA_LAYER_NAME. */
  char value_layer_name[68];
  void *_pad1;
} ParticleInstanceModifierData;

typedef enum {
  eExplodeFlag_CalcFaces = (1 << 0),
  eExplodeFlag_PaSize = (1 << 1),
  eExplodeFlag_EdgeCut = (1 << 2),
  eExplodeFlag_Unborn = (1 << 3),
  eExplodeFlag_Alive = (1 << 4),
  eExplodeFlag_Dead = (1 << 5),
  eExplodeFlag_INVERT_VGROUP = (1 << 6),
} ExplodeModifierFlag;

typedef struct ExplodeModifierData {
  ModifierData modifier;

  int *facepa;
  short flag, vgroup;
  float protect;
  /** MAX_CUSTOMDATA_LAYER_NAME. */
  char uvname[68];
  char _pad1[4];
  void *_pad2;
} ExplodeModifierData;

typedef struct MultiresModifierData {
  DNA_DEFINE_CXX_METHODS(MultiresModifierData)

  ModifierData modifier;

  char lvl, sculptlvl, renderlvl, totlvl;
  char simple DNA_DEPRECATED;
  char flags, _pad[2];
  short quality;
  short uv_smooth;
  short boundary_smooth;
  char _pad2[2];
} MultiresModifierData;

typedef enum {
  eMultiresModifierFlag_ControlEdges = (1 << 0),
  /* DEPRECATED, only used for versioning. */
  eMultiresModifierFlag_PlainUv_DEPRECATED = (1 << 1),
  eMultiresModifierFlag_UseCrease = (1 << 2),
  eMultiresModifierFlag_UseCustomNormals = (1 << 3),
  eMultiresModifierFlag_UseSculptBaseMesh = (1 << 4),
} MultiresModifierFlag;

/** DEPRECATED: only used for versioning. */
typedef struct FluidsimModifierData {
  ModifierData modifier;

  /** Definition is in DNA_object_fluidsim_types.h. */
  struct FluidsimSettings *fss;
  void *_pad1;
} FluidsimModifierData;

/** DEPRECATED: only used for versioning. */
typedef struct SmokeModifierData {
  ModifierData modifier;

  /** Domain, inflow, outflow, .... */
  int type;
  int _pad;
} SmokeModifierData;

typedef struct ShrinkwrapModifierData {
  ModifierData modifier;

  /** Shrink target. */
  struct Object *target;
  /** Additional shrink target. */
  struct Object *auxTarget;
  /** Optional vertex-group name, #MAX_VGROUP_NAME. */
  char vgroup_name[64];
  /** Distance offset to keep from mesh/projection point. */
  float keepDist;
  /** Shrink type projection. */
  short shrinkType;
  /** Shrink options. */
  char shrinkOpts;
  /** Shrink to surface mode. */
  char shrinkMode;
  /** Limit the projection ray cast. */
  float projLimit;
  /** Axis to project over. */
  char projAxis;

  /**
   * If using projection over vertex normal this controls the level of subsurface that must be
   * done before getting the vertex coordinates and normal.
   */
  char subsurfLevels;

  char _pad[2];
} ShrinkwrapModifierData;

/** #ShrinkwrapModifierData.shrinkType */
enum {
  MOD_SHRINKWRAP_NEAREST_SURFACE = 0,
  MOD_SHRINKWRAP_PROJECT = 1,
  MOD_SHRINKWRAP_NEAREST_VERTEX = 2,
  MOD_SHRINKWRAP_TARGET_PROJECT = 3,
};

/** #ShrinkwrapModifierData.shrinkMode */
enum {
  /** Move vertex to the surface of the target object (keepDist towards original position) */
  MOD_SHRINKWRAP_ON_SURFACE = 0,
  /** Move the vertex inside the target object; don't change if already inside */
  MOD_SHRINKWRAP_INSIDE = 1,
  /** Move the vertex outside the target object; don't change if already outside */
  MOD_SHRINKWRAP_OUTSIDE = 2,
  /** Move vertex to the surface of the target object, with keepDist towards the outside */
  MOD_SHRINKWRAP_OUTSIDE_SURFACE = 3,
  /** Move vertex to the surface of the target object, with keepDist along the normal */
  MOD_SHRINKWRAP_ABOVE_SURFACE = 4,
};

/** #ShrinkwrapModifierData.shrinkOpts */
enum {
  /** Allow shrink-wrap to move the vertex in the positive direction of axis. */
  MOD_SHRINKWRAP_PROJECT_ALLOW_POS_DIR = (1 << 0),
  /** Allow shrink-wrap to move the vertex in the negative direction of axis. */
  MOD_SHRINKWRAP_PROJECT_ALLOW_NEG_DIR = (1 << 1),

  /** ignore vertex moves if a vertex ends projected on a front face of the target */
  MOD_SHRINKWRAP_CULL_TARGET_FRONTFACE = (1 << 3),
  /** ignore vertex moves if a vertex ends projected on a back face of the target */
  MOD_SHRINKWRAP_CULL_TARGET_BACKFACE = (1 << 4),

#ifdef DNA_DEPRECATED_ALLOW
  /** distance is measure to the front face of the target */
  MOD_SHRINKWRAP_KEEP_ABOVE_SURFACE = (1 << 5),
#endif

  MOD_SHRINKWRAP_INVERT_VGROUP = (1 << 6),
  MOD_SHRINKWRAP_INVERT_CULL_TARGET = (1 << 7),
};

#define MOD_SHRINKWRAP_CULL_TARGET_MASK \
  (MOD_SHRINKWRAP_CULL_TARGET_FRONTFACE | MOD_SHRINKWRAP_CULL_TARGET_BACKFACE)

/** #ShrinkwrapModifierData.projAxis */
enum {
  /** projection over normal is used if no axis is selected */
  MOD_SHRINKWRAP_PROJECT_OVER_NORMAL = 0,
  MOD_SHRINKWRAP_PROJECT_OVER_X_AXIS = (1 << 0),
  MOD_SHRINKWRAP_PROJECT_OVER_Y_AXIS = (1 << 1),
  MOD_SHRINKWRAP_PROJECT_OVER_Z_AXIS = (1 << 2),
};

typedef struct SimpleDeformModifierData {
  ModifierData modifier;

  /** Object to control the origin of modifier space coordinates. */
  struct Object *origin;
  /** Optional vertex-group name, #MAX_VGROUP_NAME. */
  char vgroup_name[64];
  /** Factors to control simple deforms. */
  float factor;
  /** Lower and upper limit. */
  float limit[2];

  /** Deform function. */
  char mode;
  /** Lock axis (for taper and stretch). */
  char axis;
  /** Axis to perform the deform on (default is X, but can be overridden by origin. */
  char deform_axis;
  char flag;

  void *_pad1;
} SimpleDeformModifierData;

/** #SimpleDeformModifierData.flag */
enum {
  MOD_SIMPLEDEFORM_FLAG_INVERT_VGROUP = (1 << 0),
};

enum {
  MOD_SIMPLEDEFORM_MODE_TWIST = 1,
  MOD_SIMPLEDEFORM_MODE_BEND = 2,
  MOD_SIMPLEDEFORM_MODE_TAPER = 3,
  MOD_SIMPLEDEFORM_MODE_STRETCH = 4,
};

enum {
  MOD_SIMPLEDEFORM_LOCK_AXIS_X = (1 << 0),
  MOD_SIMPLEDEFORM_LOCK_AXIS_Y = (1 << 1),
  MOD_SIMPLEDEFORM_LOCK_AXIS_Z = (1 << 2),
};

typedef struct ShapeKeyModifierData {
  ModifierData modifier;
} ShapeKeyModifierData;

typedef struct SolidifyModifierData {
  ModifierData modifier;

  /** Name of vertex group to use, #MAX_VGROUP_NAME. */
  char defgrp_name[64];
  char shell_defgrp_name[64];
  char rim_defgrp_name[64];
  /** New surface offset level. */
  float offset;
  /** Midpoint of the offset. */
  float offset_fac;
  /**
   * Factor for the minimum weight to use when vertex-groups are used,
   * avoids 0.0 weights giving duplicate geometry.
   */
  float offset_fac_vg;
  /** Clamp offset based on surrounding geometry. */
  float offset_clamp;
  char mode;

  /** Variables for #MOD_SOLIDIFY_MODE_NONMANIFOLD. */
  char nonmanifold_offset_mode;
  char nonmanifold_boundary_mode;

  char _pad;
  float crease_inner;
  float crease_outer;
  float crease_rim;
  int flag;
  short mat_ofs;
  short mat_ofs_rim;

  float merge_tolerance;
  float bevel_convex;
} SolidifyModifierData;

/** #SolidifyModifierData.flag */
enum {
  MOD_SOLIDIFY_RIM = (1 << 0),
  MOD_SOLIDIFY_EVEN = (1 << 1),
  MOD_SOLIDIFY_NORMAL_CALC = (1 << 2),
  MOD_SOLIDIFY_VGROUP_INV = (1 << 3),
#ifdef DNA_DEPRECATED_ALLOW
  MOD_SOLIDIFY_RIM_MATERIAL = (1 << 4), /* deprecated, used in do_versions */
#endif
  MOD_SOLIDIFY_FLIP = (1 << 5),
  MOD_SOLIDIFY_NOSHELL = (1 << 6),
  MOD_SOLIDIFY_OFFSET_ANGLE_CLAMP = (1 << 7),
  MOD_SOLIDIFY_NONMANIFOLD_FLAT_FACES = (1 << 8),
};

/** #SolidifyModifierData.mode */
enum {
  MOD_SOLIDIFY_MODE_EXTRUDE = 0,
  MOD_SOLIDIFY_MODE_NONMANIFOLD = 1,
};

/** #SolidifyModifierData.nonmanifold_offset_mode */
enum {
  MOD_SOLIDIFY_NONMANIFOLD_OFFSET_MODE_FIXED = 0,
  MOD_SOLIDIFY_NONMANIFOLD_OFFSET_MODE_EVEN = 1,
  MOD_SOLIDIFY_NONMANIFOLD_OFFSET_MODE_CONSTRAINTS = 2,
};

/** #SolidifyModifierData.nonmanifold_boundary_mode */
enum {
  MOD_SOLIDIFY_NONMANIFOLD_BOUNDARY_MODE_NONE = 0,
  MOD_SOLIDIFY_NONMANIFOLD_BOUNDARY_MODE_ROUND = 1,
  MOD_SOLIDIFY_NONMANIFOLD_BOUNDARY_MODE_FLAT = 2,
};

typedef struct ScrewModifierData {
  ModifierData modifier;

  struct Object *ob_axis;
  unsigned int steps;
  unsigned int render_steps;
  unsigned int iter;
  float screw_ofs;
  float angle;
  float merge_dist;
  short flag;
  char axis;
  char _pad[5];
  void *_pad1;
} ScrewModifierData;

enum {
  MOD_SCREW_NORMAL_FLIP = (1 << 0),
  MOD_SCREW_NORMAL_CALC = (1 << 1),
  MOD_SCREW_OBJECT_OFFSET = (1 << 2),
  /*  MOD_SCREW_OBJECT_ANGLE   = (1 << 4), */
  MOD_SCREW_SMOOTH_SHADING = (1 << 5),
  MOD_SCREW_UV_STRETCH_U = (1 << 6),
  MOD_SCREW_UV_STRETCH_V = (1 << 7),
  MOD_SCREW_MERGE = (1 << 8),
};

typedef struct OceanModifierData {
  ModifierData modifier;

  struct Ocean *ocean;
  struct OceanCache *oceancache;

  /** Render resolution. */
  int resolution;
  /** Viewport resolution for the non-render case. */
  int viewport_resolution;

  int spatial_size;

  float wind_velocity;

  float damp;
  float smallest_wave;
  float depth;

  float wave_alignment;
  float wave_direction;
  float wave_scale;

  float chop_amount;
  float foam_coverage;
  float time;

  /* Spectrum being used. */
  int spectrum;

  /* Common JONSWAP parameters. */
  /**
   * This is the distance from a lee shore, called the fetch, or the distance
   * over which the wind blows with constant velocity.
   */
  float fetch_jonswap;
  float sharpen_peak_jonswap;

  int bakestart;
  int bakeend;

  /** FILE_MAX. */
  char cachepath[1024];
  /** MAX_CUSTOMDATA_LAYER_NAME. */
  char foamlayername[68];
  char spraylayername[68];
  char cached;
  char geometry_mode;

  char flag;
  char _pad2;

  short repeat_x;
  short repeat_y;

  int seed;

  float size;

  float foam_fade;

  char _pad[4];
} OceanModifierData;

enum {
  MOD_OCEAN_GEOM_GENERATE = 0,
  MOD_OCEAN_GEOM_DISPLACE = 1,
  MOD_OCEAN_GEOM_SIM_ONLY = 2,
};

enum {
  MOD_OCEAN_SPECTRUM_PHILLIPS = 0,
  MOD_OCEAN_SPECTRUM_PIERSON_MOSKOWITZ = 1,
  MOD_OCEAN_SPECTRUM_JONSWAP = 2,
  MOD_OCEAN_SPECTRUM_TEXEL_MARSEN_ARSLOE = 3,
};

enum {
  MOD_OCEAN_GENERATE_FOAM = (1 << 0),
  MOD_OCEAN_GENERATE_NORMALS = (1 << 1),
  MOD_OCEAN_GENERATE_SPRAY = (1 << 2),
  MOD_OCEAN_INVERT_SPRAY = (1 << 3),
};

typedef struct WarpModifierData {
  ModifierData modifier;

  /* Keep in sync with #MappingInfoModifierData. */

  struct Tex *texture;
  struct Object *map_object;
  char map_bone[64];
  /** MAX_CUSTOMDATA_LAYER_NAME. */
  char uvlayer_name[68];
  char _pad1[4];
  int uvlayer_tmp;
  int texmapping;
  /* End #MappingInfoModifierData. */

  struct Object *object_from;
  struct Object *object_to;
  /** Optional name of bone target, MAX_ID_NAME-2. */
  char bone_from[64];
  /** Optional name of bone target, MAX_ID_NAME-2. */
  char bone_to[64];

  struct CurveMapping *curfalloff;
  /** Optional vertex-group name, #MAX_VGROUP_NAME. */
  char defgrp_name[64];
  float strength;
  float falloff_radius;
  char flag;
  char falloff_type;
  char _pad2[6];
  void *_pad3;
} WarpModifierData;

/** #WarpModifierData.flag */
enum {
  MOD_WARP_VOLUME_PRESERVE = (1 << 0),
  MOD_WARP_INVERT_VGROUP = (1 << 1),
};

/** \note same as #HookModifierFalloff. */
typedef enum {
  eWarp_Falloff_None = 0,
  eWarp_Falloff_Curve = 1,
  eWarp_Falloff_Sharp = 2,     /* PROP_SHARP */
  eWarp_Falloff_Smooth = 3,    /* PROP_SMOOTH */
  eWarp_Falloff_Root = 4,      /* PROP_ROOT */
  eWarp_Falloff_Linear = 5,    /* PROP_LIN */
  eWarp_Falloff_Const = 6,     /* PROP_CONST */
  eWarp_Falloff_Sphere = 7,    /* PROP_SPHERE */
  eWarp_Falloff_InvSquare = 8, /* PROP_INVSQUARE */
  /* PROP_RANDOM not used */
} WarpModifierFalloff;

typedef struct WeightVGEditModifierData {
  ModifierData modifier;

  /** Name of vertex group to edit. #MAX_VGROUP_NAME. */
  char defgrp_name[64];

  /** Using MOD_WVG_EDIT_* flags. */
  short edit_flags;
  /** Using MOD_WVG_MAPPING_* defines. */
  short falloff_type;
  /** Weight for vertices not in vgroup. */
  float default_weight;

  /* Mapping stuff. */
  /** The custom mapping curve. */
  struct CurveMapping *cmap_curve;

  /* The add/remove vertices weight thresholds. */
  float add_threshold, rem_threshold;

  /* Masking options. */
  /** The global "influence", if no vgroup nor tex is used as mask. */
  float mask_constant;
  /** Name of mask vertex group from which to get weight factors. #MAX_VGROUP_NAME. */
  char mask_defgrp_name[64];

  /* Texture masking. */
  /** Which channel to use as weight/mask. */
  int mask_tex_use_channel;
  /** The texture. */
  struct Tex *mask_texture;
  /** Name of the map object. */
  struct Object *mask_tex_map_obj;
  /** Name of the map bone. */
  char mask_tex_map_bone[64];
  /** How to map the texture (using MOD_DISP_MAP_* enums). */
  int mask_tex_mapping;
  /** Name of the UV map. MAX_CUSTOMDATA_LAYER_NAME. */
  char mask_tex_uvlayer_name[68];

  /* Padding... */
  void *_pad1;
} WeightVGEditModifierData;

/** #WeightVGEdit.edit_flags */
enum {
  MOD_WVG_EDIT_WEIGHTS_NORMALIZE = (1 << 0),
  MOD_WVG_INVERT_FALLOFF = (1 << 1),
  MOD_WVG_EDIT_INVERT_VGROUP_MASK = (1 << 2),
  /** Add vertices with higher weight than threshold to vgroup. */
  MOD_WVG_EDIT_ADD2VG = (1 << 3),
  /** Remove vertices with lower weight than threshold from vgroup. */
  MOD_WVG_EDIT_REMFVG = (1 << 4),
};

typedef struct WeightVGMixModifierData {
  ModifierData modifier;

  /** Name of vertex group to modify/weight. #MAX_VGROUP_NAME. */
  char defgrp_name_a[64];
  /** Name of other vertex group to mix in. #MAX_VGROUP_NAME. */
  char defgrp_name_b[64];
  /** Default weight value for first vgroup. */
  float default_weight_a;
  /** Default weight value to mix in. */
  float default_weight_b;
  /** How second vgroups weights affect first ones. */
  char mix_mode;
  /** What vertices to affect. */
  char mix_set;

  char _pad0[6];

  /* Masking options. */
  /** The global "influence", if no vgroup nor tex is used as mask. */
  float mask_constant;
  /** Name of mask vertex group from which to get weight factors. #MAX_VGROUP_NAME. */
  char mask_defgrp_name[64];

  /* Texture masking. */
  /** Which channel to use as weightf. */
  int mask_tex_use_channel;
  /** The texture. */
  struct Tex *mask_texture;
  /** Name of the map object. */
  struct Object *mask_tex_map_obj;
  /** Name of the map bone. */
  char mask_tex_map_bone[64];
  /** How to map the texture. */
  int mask_tex_mapping;
  /** Name of the UV map. MAX_CUSTOMDATA_LAYER_NAME. */
  char mask_tex_uvlayer_name[68];
  char _pad1[4];

  char flag;

  /* Padding... */
  char _pad2[3];
} WeightVGMixModifierData;

/** #WeightVGMixModifierData.mix_mode (how second vgroup's weights affect first ones). */
enum {
  /** Second weights replace weights. */
  MOD_WVG_MIX_SET = 1,
  /** Second weights are added to weights. */
  MOD_WVG_MIX_ADD = 2,
  /** Second weights are subtracted from weights. */
  MOD_WVG_MIX_SUB = 3,
  /** Second weights are multiplied with weights. */
  MOD_WVG_MIX_MUL = 4,
  /** Second weights divide weights. */
  MOD_WVG_MIX_DIV = 5,
  /** Difference between second weights and weights. */
  MOD_WVG_MIX_DIF = 6,
  /** Average of both weights. */
  MOD_WVG_MIX_AVG = 7,
  /** Minimum of both weights. */
  MOD_WVG_MIX_MIN = 8,
  /** Maximum of both weights. */
  MOD_WVG_MIX_MAX = 9,
};

/** #WeightVGMixModifierData.mix_set (what vertices to affect). */
enum {
  /** Affect all vertices. */
  MOD_WVG_SET_ALL = 1,
  /** Affect only vertices in first vgroup. */
  MOD_WVG_SET_A = 2,
  /** Affect only vertices in second vgroup. */
  MOD_WVG_SET_B = 3,
  /** Affect only vertices in one vgroup or the other. */
  MOD_WVG_SET_OR = 4,
  /** Affect only vertices in both vgroups. */
  MOD_WVG_SET_AND = 5,
};

/** #WeightVGMixModifierData.flag */
enum {
  MOD_WVG_MIX_INVERT_VGROUP_MASK = (1 << 0),
  MOD_WVG_MIX_WEIGHTS_NORMALIZE = (1 << 1),
  MOD_WVG_MIX_INVERT_VGROUP_A = (1 << 2),
  MOD_WVG_MIX_INVERT_VGROUP_B = (1 << 3),
};

typedef struct WeightVGProximityModifierData {
  ModifierData modifier;

  /** Name of vertex group to modify/weight. #MAX_VGROUP_NAME. */
  char defgrp_name[64];

  /* Mapping stuff. */
  /** The custom mapping curve. */
  struct CurveMapping *cmap_curve;

  /** Modes of proximity weighting. */
  int proximity_mode;
  /** Options for proximity weighting. */
  int proximity_flags;

  /* Target object from which to calculate vertices distances. */
  struct Object *proximity_ob_target;

  /* Masking options. */
  /** The global "influence", if no vgroup nor tex is used as mask. */
  float mask_constant;
  /** Name of mask vertex group from which to get weight factors. #MAX_VGROUP_NAME. */
  char mask_defgrp_name[64];

  /* Texture masking. */
  /** Which channel to use as weightf. */
  int mask_tex_use_channel;
  /** The texture. */
  struct Tex *mask_texture;
  /** Name of the map object. */
  struct Object *mask_tex_map_obj;
  /** Name of the map bone. */
  char mask_tex_map_bone[64];
  /** How to map the texture. */
  int mask_tex_mapping;
  /** Name of the UV Map. MAX_CUSTOMDATA_LAYER_NAME. */
  char mask_tex_uvlayer_name[68];
  char _pad1[4];

  /** Distances mapping to 0.0/1.0 weights. */
  float min_dist, max_dist;

  /* Put here to avoid breaking existing struct... */
  /**
   * Mapping modes (using MOD_WVG_MAPPING_* enums). */
  short falloff_type;

  /* Padding... */
  char _pad0[2];
} WeightVGProximityModifierData;

/** #WeightVGProximityModifierData.proximity_mode */
enum {
  MOD_WVG_PROXIMITY_OBJECT = 1,   /* source vertex to other location */
  MOD_WVG_PROXIMITY_GEOMETRY = 2, /* source vertex to other geometry */
};

/** #WeightVGProximityModifierData.proximity_flags */
enum {
  /* Use nearest vertices of target obj, in MOD_WVG_PROXIMITY_GEOMETRY mode. */
  MOD_WVG_PROXIMITY_GEOM_VERTS = (1 << 0),
  /* Use nearest edges of target obj, in MOD_WVG_PROXIMITY_GEOMETRY mode. */
  MOD_WVG_PROXIMITY_GEOM_EDGES = (1 << 1),
  /* Use nearest faces of target obj, in MOD_WVG_PROXIMITY_GEOMETRY mode. */
  MOD_WVG_PROXIMITY_GEOM_FACES = (1 << 2),
  MOD_WVG_PROXIMITY_INVERT_VGROUP_MASK = (1 << 3),
  MOD_WVG_PROXIMITY_INVERT_FALLOFF = (1 << 4),
  MOD_WVG_PROXIMITY_WEIGHTS_NORMALIZE = (1 << 5),
};

/* Defines common to all WeightVG modifiers. */

/** #WeightVGProximityModifierData.falloff_type */
enum {
  MOD_WVG_MAPPING_NONE = 0,
  MOD_WVG_MAPPING_CURVE = 1,
  MOD_WVG_MAPPING_SHARP = 2,  /* PROP_SHARP */
  MOD_WVG_MAPPING_SMOOTH = 3, /* PROP_SMOOTH */
  MOD_WVG_MAPPING_ROOT = 4,   /* PROP_ROOT */
  /* PROP_LIN not used (same as NONE, here...). */
  /* PROP_CONST not used. */
  MOD_WVG_MAPPING_SPHERE = 7, /* PROP_SPHERE */
  MOD_WVG_MAPPING_RANDOM = 8, /* PROP_RANDOM */
  MOD_WVG_MAPPING_STEP = 9,   /* Median Step. */
};

/** #WeightVGProximityModifierData.mask_tex_use_channel */
enum {
  MOD_WVG_MASK_TEX_USE_INT = 1,
  MOD_WVG_MASK_TEX_USE_RED = 2,
  MOD_WVG_MASK_TEX_USE_GREEN = 3,
  MOD_WVG_MASK_TEX_USE_BLUE = 4,
  MOD_WVG_MASK_TEX_USE_HUE = 5,
  MOD_WVG_MASK_TEX_USE_SAT = 6,
  MOD_WVG_MASK_TEX_USE_VAL = 7,
  MOD_WVG_MASK_TEX_USE_ALPHA = 8,
};

typedef struct DynamicPaintModifierData {
  ModifierData modifier;

  struct DynamicPaintCanvasSettings *canvas;
  struct DynamicPaintBrushSettings *brush;
  /** UI display: canvas / brush. */
  int type;
  char _pad[4];
} DynamicPaintModifierData;

/** #DynamicPaintModifierData.type */
enum {
  MOD_DYNAMICPAINT_TYPE_CANVAS = (1 << 0),
  MOD_DYNAMICPAINT_TYPE_BRUSH = (1 << 1),
};

/** Remesh modifier. */
typedef enum eRemeshModifierFlags {
  MOD_REMESH_FLOOD_FILL = (1 << 0),
  MOD_REMESH_SMOOTH_SHADING = (1 << 1),
} RemeshModifierFlags;

typedef enum eRemeshModifierMode {
  /* blocky */
  MOD_REMESH_CENTROID = 0,
  /* smooth */
  MOD_REMESH_MASS_POINT = 1,
  /* keeps sharp edges */
  MOD_REMESH_SHARP_FEATURES = 2,
  /* Voxel remesh */
  MOD_REMESH_VOXEL = 3,
} eRemeshModifierMode;

typedef struct RemeshModifierData {
  ModifierData modifier;

  /** Flood-fill option, controls how small components can be before they are removed. */
  float threshold;

  /* ratio between size of model and grid */
  float scale;

  float hermite_num;

  /* octree depth */
  char depth;
  char flag;
  char mode;
  char _pad;

  /* OpenVDB Voxel remesh properties. */
  float voxel_size;
  float adaptivity;
} RemeshModifierData;

/** Skin modifier. */
typedef struct SkinModifierData {
  ModifierData modifier;

  float branch_smoothing;

  char flag;

  char symmetry_axes;

  char _pad[2];
} SkinModifierData;

/** #SkinModifierData.symmetry_axes */
enum {
  MOD_SKIN_SYMM_X = (1 << 0),
  MOD_SKIN_SYMM_Y = (1 << 1),
  MOD_SKIN_SYMM_Z = (1 << 2),
};

/** #SkinModifierData.flag */
enum {
  MOD_SKIN_SMOOTH_SHADING = 1,
};

/** Triangulate modifier. */
typedef struct TriangulateModifierData {
  ModifierData modifier;

  int flag;
  int quad_method;
  int ngon_method;
  int min_vertices;
} TriangulateModifierData;

/** #TriangulateModifierData.flag */
enum {
#ifdef DNA_DEPRECATED_ALLOW
  MOD_TRIANGULATE_BEAUTY = (1 << 0), /* deprecated */
#endif
  MOD_TRIANGULATE_KEEP_CUSTOMLOOP_NORMALS = 1 << 1,
};

/** #TriangulateModifierData.ngon_method triangulate method (N-gons). */
enum {
  MOD_TRIANGULATE_NGON_BEAUTY = 0,
  MOD_TRIANGULATE_NGON_EARCLIP = 1,
};

/** #TriangulateModifierData.quad_method triangulate method (quads). */
enum {
  MOD_TRIANGULATE_QUAD_BEAUTY = 0,
  MOD_TRIANGULATE_QUAD_FIXED = 1,
  MOD_TRIANGULATE_QUAD_ALTERNATE = 2,
  MOD_TRIANGULATE_QUAD_SHORTEDGE = 3,
  MOD_TRIANGULATE_QUAD_LONGEDGE = 4,
};

typedef struct LaplacianSmoothModifierData {
  ModifierData modifier;

  float lambda, lambda_border;
  char _pad1[4];
  /** #MAX_VGROUP_NAME. */
  char defgrp_name[64];
  short flag, repeat;
} LaplacianSmoothModifierData;

/** #LaplacianSmoothModifierData.flag */
enum {
  MOD_LAPLACIANSMOOTH_X = (1 << 1),
  MOD_LAPLACIANSMOOTH_Y = (1 << 2),
  MOD_LAPLACIANSMOOTH_Z = (1 << 3),
  MOD_LAPLACIANSMOOTH_PRESERVE_VOLUME = (1 << 4),
  MOD_LAPLACIANSMOOTH_NORMALIZED = (1 << 5),
  MOD_LAPLACIANSMOOTH_INVERT_VGROUP = (1 << 6),
};

typedef struct CorrectiveSmoothDeltaCache {
  /**
   * Delta's between the original positions and the smoothed positions,
   * calculated loop-tangent and which is accumulated into the vertex it uses.
   * (run-time only).
   */
  float (*deltas)[3];
  unsigned int deltas_num;

  /* Value of settings when creating the cache.
   * These are used to check if the cache should be recomputed. */
  float lambda, scale;
  short repeat, flag;
  char smooth_type, rest_source;
  char _pad[6];
} CorrectiveSmoothDeltaCache;

typedef struct CorrectiveSmoothModifierData {
  ModifierData modifier;

  /* positions set during 'bind' operator
   * use for MOD_CORRECTIVESMOOTH_RESTSOURCE_BIND */
  float (*bind_coords)[3];

  /* NOTE: -1 is used to bind. */
  unsigned int bind_coords_num;

  float lambda, scale;
  short repeat, flag;
  char smooth_type, rest_source;
  char _pad[6];

  /** #MAX_VGROUP_NAME. */
  char defgrp_name[64];

  /* runtime-only cache */
  CorrectiveSmoothDeltaCache delta_cache;
} CorrectiveSmoothModifierData;

enum {
  MOD_CORRECTIVESMOOTH_SMOOTH_SIMPLE = 0,
  MOD_CORRECTIVESMOOTH_SMOOTH_LENGTH_WEIGHT = 1,
};

enum {
  MOD_CORRECTIVESMOOTH_RESTSOURCE_ORCO = 0,
  MOD_CORRECTIVESMOOTH_RESTSOURCE_BIND = 1,
};

/** #CorrectiveSmoothModifierData.flag */
enum {
  MOD_CORRECTIVESMOOTH_INVERT_VGROUP = (1 << 0),
  MOD_CORRECTIVESMOOTH_ONLY_SMOOTH = (1 << 1),
  MOD_CORRECTIVESMOOTH_PIN_BOUNDARY = (1 << 2),
};

typedef struct UVWarpModifierData {
  ModifierData modifier;

  char axis_u, axis_v;
  short flag;
  /** Used for rotate/scale. */
  float center[2];

  float offset[2];
  float scale[2];
  float rotation;

  /** Source. */
  struct Object *object_src;
  /** Optional name of bone target, MAX_ID_NAME-2. */
  char bone_src[64];
  /** Target. */
  struct Object *object_dst;
  /** Optional name of bone target, MAX_ID_NAME-2. */
  char bone_dst[64];

  /** Optional vertex-group name, #MAX_VGROUP_NAME. */
  char vgroup_name[64];
  /** MAX_CUSTOMDATA_LAYER_NAME. */
  char uvlayer_name[68];
  char _pad[4];
} UVWarpModifierData;

/** #UVWarpModifierData.flag */
enum {
  MOD_UVWARP_INVERT_VGROUP = 1 << 0,
};

/** Mesh cache modifier. */
typedef struct MeshCacheModifierData {
  ModifierData modifier;

  char flag;
  /** File format. */
  char type;
  char time_mode;
  char play_mode;

  /* axis conversion */
  char forward_axis;
  char up_axis;
  char flip_axis;

  char interp;

  float factor;
  char deform_mode;
  char defgrp_name[64];
  char _pad[7];

  /* play_mode == MOD_MESHCACHE_PLAY_CFEA */
  float frame_start;
  float frame_scale;

  /* play_mode == MOD_MESHCACHE_PLAY_EVAL */
  /* we could use one float for all these but their purpose is very different */
  float eval_frame;
  float eval_time;
  float eval_factor;

  /** FILE_MAX. */
  char filepath[1024];
} MeshCacheModifierData;

/** #MeshCacheModifierData.flag */
enum {
  MOD_MESHCACHE_INVERT_VERTEX_GROUP = 1 << 0,
};

enum {
  MOD_MESHCACHE_TYPE_MDD = 1,
  MOD_MESHCACHE_TYPE_PC2 = 2,
};

enum {
  MOD_MESHCACHE_DEFORM_OVERWRITE = 0,
  MOD_MESHCACHE_DEFORM_INTEGRATE = 1,
};

enum {
  MOD_MESHCACHE_INTERP_NONE = 0,
  MOD_MESHCACHE_INTERP_LINEAR = 1,
  /*  MOD_MESHCACHE_INTERP_CARDINAL  = 2, */
};

enum {
  MOD_MESHCACHE_TIME_FRAME = 0,
  MOD_MESHCACHE_TIME_SECONDS = 1,
  MOD_MESHCACHE_TIME_FACTOR = 2,
};

enum {
  MOD_MESHCACHE_PLAY_CFEA = 0,
  MOD_MESHCACHE_PLAY_EVAL = 1,
};

typedef struct LaplacianDeformModifierData {
  ModifierData modifier;
  /** #MAX_VGROUP_NAME. */
  char anchor_grp_name[64];
  int verts_num, repeat;
  float *vertexco;
  /** Runtime only. */
  void *cache_system;
  short flag;
  char _pad[6];

} LaplacianDeformModifierData;

/** #LaplacianDeformModifierData.flag */
enum {
  MOD_LAPLACIANDEFORM_BIND = 1 << 0,
  MOD_LAPLACIANDEFORM_INVERT_VGROUP = 1 << 1,
};

/**
 * \note many of these options match 'solidify'.
 */
typedef struct WireframeModifierData {
  ModifierData modifier;
  /** #MAX_VGROUP_NAME. */
  char defgrp_name[64];
  float offset;
  float offset_fac;
  float offset_fac_vg;
  float crease_weight;
  short flag, mat_ofs;
  char _pad[4];
} WireframeModifierData;

enum {
  MOD_WIREFRAME_INVERT_VGROUP = (1 << 0),
  MOD_WIREFRAME_REPLACE = (1 << 1),
  MOD_WIREFRAME_BOUNDARY = (1 << 2),
  MOD_WIREFRAME_OFS_EVEN = (1 << 3),
  MOD_WIREFRAME_OFS_RELATIVE = (1 << 4),
  MOD_WIREFRAME_CREASE = (1 << 5),
};

typedef struct WeldModifierData {
  ModifierData modifier;

  /* The limit below which to merge vertices. */
  float merge_dist;
  /** Name of vertex group to use to mask, #MAX_VGROUP_NAME. */
  char defgrp_name[64];

  char mode;
  char flag;
  char _pad[2];
} WeldModifierData;

/** #WeldModifierData.flag */
enum {
  MOD_WELD_INVERT_VGROUP = (1 << 0),
  MOD_WELD_LOOSE_EDGES = (1 << 1),
};

/** #WeldModifierData.mode */
enum {
  MOD_WELD_MODE_ALL = 0,
  MOD_WELD_MODE_CONNECTED = 1,
};

typedef struct DataTransferModifierData {
  ModifierData modifier;

  struct Object *ob_source;

  /** See DT_TYPE_ enum in ED_object.hh. */
  int data_types;

  /* See MREMAP_MODE_ enum in BKE_mesh_mapping.hh */
  int vmap_mode;
  int emap_mode;
  int lmap_mode;
  int pmap_mode;

  float map_max_distance;
  float map_ray_radius;
  float islands_precision;

  char _pad1[4];

  /** DT_MULTILAYER_INDEX_MAX; See DT_FROMLAYERS_ enum in ED_object.hh. */
  int layers_select_src[5];
  /** DT_MULTILAYER_INDEX_MAX; See DT_TOLAYERS_ enum in ED_object.hh. */
  int layers_select_dst[5];

  /** See CDT_MIX_ enum in BKE_customdata.hh. */
  int mix_mode;
  float mix_factor;
  /** #MAX_VGROUP_NAME. */
  char defgrp_name[64];

  int flags;
  void *_pad2;
} DataTransferModifierData;

/** #DataTransferModifierData.flags */
enum {
  MOD_DATATRANSFER_OBSRC_TRANSFORM = 1 << 0,
  MOD_DATATRANSFER_MAP_MAXDIST = 1 << 1,
  MOD_DATATRANSFER_INVERT_VGROUP = 1 << 2,

  /* Only for UI really. */
  MOD_DATATRANSFER_USE_VERT = 1 << 28,
  MOD_DATATRANSFER_USE_EDGE = 1 << 29,
  MOD_DATATRANSFER_USE_LOOP = 1 << 30,
  MOD_DATATRANSFER_USE_POLY = 1u << 31,
};

/** Set Split Normals modifier. */
typedef struct NormalEditModifierData {
  ModifierData modifier;
  /** #MAX_VGROUP_NAME. */
  char defgrp_name[64];
  /** Source of normals, or center of ellipsoid. */
  struct Object *target;
  short mode;
  short flag;
  short mix_mode;
  char _pad[2];
  float mix_factor;
  float mix_limit;
  float offset[3];
  char _pad0[4];
  void *_pad1;
} NormalEditModifierData;

/** #NormalEditModifierData.mode */
enum {
  MOD_NORMALEDIT_MODE_RADIAL = 0,
  MOD_NORMALEDIT_MODE_DIRECTIONAL = 1,
};

/** #NormalEditModifierData.flags */
enum {
  MOD_NORMALEDIT_INVERT_VGROUP = (1 << 0),
  MOD_NORMALEDIT_USE_DIRECTION_PARALLEL = (1 << 1),
  MOD_NORMALEDIT_NO_POLYNORS_FIX = (1 << 2),
};

/** #NormalEditModifierData.mix_mode */
enum {
  MOD_NORMALEDIT_MIX_COPY = 0,
  MOD_NORMALEDIT_MIX_ADD = 1,
  MOD_NORMALEDIT_MIX_SUB = 2,
  MOD_NORMALEDIT_MIX_MUL = 3,
};

typedef struct MeshSeqCacheModifierData {
  ModifierData modifier;

  struct CacheFile *cache_file;
  /** 1024 = FILE_MAX. */
  char object_path[1024];

  char read_flag;
  char _pad[3];

  float velocity_scale;

  /* Runtime. */
  struct CacheReader *reader;
  char reader_object_path[1024];
} MeshSeqCacheModifierData;

/** #MeshSeqCacheModifierData.read_flag */
enum {
  MOD_MESHSEQ_READ_VERT = (1 << 0),
  MOD_MESHSEQ_READ_POLY = (1 << 1),
  MOD_MESHSEQ_READ_UV = (1 << 2),
  MOD_MESHSEQ_READ_COLOR = (1 << 3),

  /* Allow interpolation of mesh vertex positions. There is a heuristic to avoid interpolation when
   * the mesh topology changes, but this heuristic sometimes fails. In these cases, users can
   * disable interpolation with this flag. */
  MOD_MESHSEQ_INTERPOLATE_VERTICES = (1 << 4),

  /* Read animated custom attributes from point cache files. */
  MOD_MESHSEQ_READ_ATTRIBUTES = (1 << 5),
};

typedef struct SDefBind {
  unsigned int *vert_inds;
  unsigned int verts_num;
  int mode;
  float *vert_weights;
  float normal_dist;
  float influence;
} SDefBind;

typedef struct SDefVert {
  SDefBind *binds;
  unsigned int binds_num;
  unsigned int vertex_idx;
} SDefVert;

typedef struct SurfaceDeformModifierData {
  ModifierData modifier;

  struct Depsgraph *depsgraph;
  /** Bind target object. */
  struct Object *target;
  /** Vertex bind data. */
  SDefVert *verts;
  void *_pad1;
  float falloff;
  /* Number of vertices on the deformed mesh upon the bind process. */
  unsigned int mesh_verts_num;
  /* Number of vertices in the `verts` array of this modifier. */
  unsigned int bind_verts_num;
  /* Number of vertices and polygons on the target mesh upon bind process. */
  unsigned int target_verts_num, target_polys_num;
  int flags;
  float mat[4][4];
  float strength;
  char defgrp_name[64];
  int _pad2;
} SurfaceDeformModifierData;

/** Surface Deform modifier flags. */
enum {
  /* This indicates "do bind on next modifier evaluation" as well as "is bound". */
  MOD_SDEF_BIND = (1 << 0),
  MOD_SDEF_INVERT_VGROUP = (1 << 1),
  /* Only store bind data for nonzero vgroup weights at the time of bind. */
  MOD_SDEF_SPARSE_BIND = (1 << 2),
};

/** Surface Deform vertex bind modes. */
enum {
  MOD_SDEF_MODE_CORNER_TRIS = 0,
  MOD_SDEF_MODE_NGONS = 1,
  MOD_SDEF_MODE_CENTROID = 2,
};

typedef struct WeightedNormalModifierData {
  ModifierData modifier;

  /** #MAX_VGROUP_NAME. */
  char defgrp_name[64];
  char mode, flag;
  short weight;
  float thresh;
} WeightedNormalModifierData;

/* Name/id of the generic PROP_INT cdlayer storing face weights. */
#define MOD_WEIGHTEDNORMALS_FACEWEIGHT_CDLAYER_ID "__mod_weightednormals_faceweight"

/** #WeightedNormalModifierData.mode */
enum {
  MOD_WEIGHTEDNORMAL_MODE_FACE = 0,
  MOD_WEIGHTEDNORMAL_MODE_ANGLE = 1,
  MOD_WEIGHTEDNORMAL_MODE_FACE_ANGLE = 2,
};

/** #WeightedNormalModifierData.flag */
enum {
  MOD_WEIGHTEDNORMAL_KEEP_SHARP = (1 << 0),
  MOD_WEIGHTEDNORMAL_INVERT_VGROUP = (1 << 1),
  MOD_WEIGHTEDNORMAL_FACE_INFLUENCE = (1 << 2),
};

#define MOD_MESHSEQ_READ_ALL \
  (MOD_MESHSEQ_READ_VERT | MOD_MESHSEQ_READ_POLY | MOD_MESHSEQ_READ_UV | MOD_MESHSEQ_READ_COLOR)

typedef struct NodesModifierSettings {
  /* This stores data that is passed into the node group. */
  struct IDProperty *properties;
} NodesModifierSettings;

/**
 * Maps a name (+ optional library name) to a data-block. The name can be stored on disk and is
 * remapped to the data-block when the data is loaded.
 *
 * At run-time, #BakeDataBlockID is used to pair up the data-block and library name.
 */
typedef struct NodesModifierDataBlock {
  /**
   * Name of the data-block. Can be empty in which case the name of the `id` below is used.
   * This only needs to be set manually when the name stored on disk does not exist in the .blend
   * file anymore, because e.g. the ID has been renamed.
   */
  char *id_name;
  /**
   * Name of the library the ID is in. Can be empty when the ID is not linked or when `id_name` is
   * empty as well and thus the names from the `id` below are used.
   */
  char *lib_name;
  /** ID that this is mapped to. */
  struct ID *id;
  /** Type of ID that is referenced by this mapping. */
  int id_type;
  char _pad[4];
} NodesModifierDataBlock;

typedef struct NodesModifierBake {
  /** An id that references a nested node in the node tree. Also see #bNestedNodeRef. */
  int id;
  /** #NodesModifierBakeFlag. */
  uint32_t flag;
  /** #NodesModifierBakeMode. */
  uint8_t bake_mode;
  char _pad[7];
  /**
   * Directory where the baked data should be stored. This is only used when
   * `NODES_MODIFIER_BAKE_CUSTOM_PATH` is set.
   */
  char *directory;
  /**
   * Frame range for the simulation and baking that is used if
   * `NODES_MODIFIER_BAKE_CUSTOM_SIMULATION_FRAME_RANGE` is set.
   */
  int frame_start;
  int frame_end;

  /**
   * Maps data-block names to actual data-blocks, so that names stored in caches or on disk can be
   * remapped to actual IDs on load. The mapping also makes sure that IDs referenced by baked data
   * are not automatically removed because they are not referenced anymore. Furthermore, it allows
   * the modifier to add all required IDs to the dependency graph before actually loading the baked
   * data.
   */
  int data_blocks_num;
  int active_data_block;
  NodesModifierDataBlock *data_blocks;
} NodesModifierBake;

typedef struct NodesModifierPanel {
  /** ID of the corresponding panel from #bNodeTreeInterfacePanel::identifier. */
  int id;
  /** #NodesModifierPanelFlag. */
  uint32_t flag;
} NodesModifierPanel;

typedef enum NodesModifierPanelFlag {
  NODES_MODIFIER_PANEL_OPEN = 1 << 0,
} NodesModifierPanelFlag;

typedef enum NodesModifierBakeFlag {
  NODES_MODIFIER_BAKE_CUSTOM_SIMULATION_FRAME_RANGE = 1 << 0,
  NODES_MODIFIER_BAKE_CUSTOM_PATH = 1 << 1,
} NodesModifierBakeFlag;

typedef enum NodesModifierBakeMode {
  NODES_MODIFIER_BAKE_MODE_ANIMATION = 0,
  NODES_MODIFIER_BAKE_MODE_STILL = 1,
} NodesModifierBakeMode;

typedef struct NodesModifierData {
  ModifierData modifier;
  struct bNodeTree *node_group;
  struct NodesModifierSettings settings;
  /**
   * Directory where baked simulation states are stored. This may be relative to the .blend file.
   */
  char *bake_directory;
  /** NodesModifierFlag. */
  int8_t flag;

  char _pad[3];
  int bakes_num;
  NodesModifierBake *bakes;

  char _pad2[4];
  int panels_num;
  NodesModifierPanel *panels;

  NodesModifierRuntimeHandle *runtime;

#ifdef __cplusplus
  NodesModifierBake *find_bake(int id);
  const NodesModifierBake *find_bake(int id) const;
#endif
} NodesModifierData;

typedef enum NodesModifierFlag {
  NODES_MODIFIER_HIDE_DATABLOCK_SELECTOR = (1 << 0),
} NodesModifierFlag;

typedef struct MeshToVolumeModifierData {
  ModifierData modifier;

  /** This is the object that is supposed to be converted to a volume. */
  struct Object *object;

  /** MeshToVolumeModifierResolutionMode */
  int resolution_mode;
  /** Size of a voxel in object space. */
  float voxel_size;
  /** The desired amount of voxels along one axis. The actual amount of voxels might be slightly
   * different. */
  int voxel_amount;

  float interior_band_width;

  float density;
  char _pad2[4];
  void *_pad3;
} MeshToVolumeModifierData;

/** #MeshToVolumeModifierData.resolution_mode */
typedef enum MeshToVolumeModifierResolutionMode {
  MESH_TO_VOLUME_RESOLUTION_MODE_VOXEL_AMOUNT = 0,
  MESH_TO_VOLUME_RESOLUTION_MODE_VOXEL_SIZE = 1,
} MeshToVolumeModifierResolutionMode;

typedef struct VolumeDisplaceModifierData {
  ModifierData modifier;

  struct Tex *texture;
  struct Object *texture_map_object;
  int texture_map_mode;

  float strength;
  float texture_mid_level[3];
  float texture_sample_radius;
} VolumeDisplaceModifierData;

/** #VolumeDisplaceModifierData.texture_map_mode */
enum {
  MOD_VOLUME_DISPLACE_MAP_LOCAL = 0,
  MOD_VOLUME_DISPLACE_MAP_GLOBAL = 1,
  MOD_VOLUME_DISPLACE_MAP_OBJECT = 2,
};

typedef struct VolumeToMeshModifierData {
  ModifierData modifier;

  /** This is the volume object that is supposed to be converted to a mesh. */
  struct Object *object;

  float threshold;
  float adaptivity;

  /** VolumeToMeshFlag */
  uint32_t flag;

  /** VolumeToMeshResolutionMode */
  int resolution_mode;
  float voxel_size;
  int voxel_amount;

  /** MAX_NAME */
  char grid_name[64];
  void *_pad1;
} VolumeToMeshModifierData;

/** VolumeToMeshModifierData->resolution_mode */
typedef enum VolumeToMeshResolutionMode {
  VOLUME_TO_MESH_RESOLUTION_MODE_GRID = 0,
  VOLUME_TO_MESH_RESOLUTION_MODE_VOXEL_AMOUNT = 1,
  VOLUME_TO_MESH_RESOLUTION_MODE_VOXEL_SIZE = 2,
} VolumeToMeshResolutionMode;

/** VolumeToMeshModifierData->flag */
typedef enum VolumeToMeshFlag {
  VOLUME_TO_MESH_USE_SMOOTH_SHADE = 1 << 0,
} VolumeToMeshFlag;

/**
 * Common influence data for grease pencil modifiers.
 * Not all parts may be used by all modifier types.
 */
typedef struct GreasePencilModifierInfluenceData {
  /** GreasePencilModifierInfluenceFlag */
  int flag;
  char _pad1[4];
  /** Filter by layer name. */
  char layer_name[64];
  /** Filter by stroke material. */
  struct Material *material;
  /** Filter by layer pass. */
  int layer_pass;
  /** Filter by material pass. */
  int material_pass;
  /** #MAX_VGROUP_NAME. */
  char vertex_group_name[64];
  struct CurveMapping *custom_curve;
  void *_pad2;
} GreasePencilModifierInfluenceData;

typedef enum GreasePencilModifierInfluenceFlag {
  GREASE_PENCIL_INFLUENCE_INVERT_LAYER_FILTER = (1 << 0),
  GREASE_PENCIL_INFLUENCE_USE_LAYER_PASS_FILTER = (1 << 1),
  GREASE_PENCIL_INFLUENCE_INVERT_LAYER_PASS_FILTER = (1 << 2),
  GREASE_PENCIL_INFLUENCE_INVERT_MATERIAL_FILTER = (1 << 3),
  GREASE_PENCIL_INFLUENCE_USE_MATERIAL_PASS_FILTER = (1 << 4),
  GREASE_PENCIL_INFLUENCE_INVERT_MATERIAL_PASS_FILTER = (1 << 5),
  GREASE_PENCIL_INFLUENCE_INVERT_VERTEX_GROUP = (1 << 6),
  GREASE_PENCIL_INFLUENCE_USE_CUSTOM_CURVE = (1 << 7),
} GreasePencilModifierInfluenceFlag;

typedef struct GreasePencilOpacityModifierData {
  ModifierData modifier;
  GreasePencilModifierInfluenceData influence;
  /** GreasePencilOpacityModifierFlag */
  int flag;
  /** GreasePencilModifierColorMode */
  char color_mode;
  char _pad1[3];
  float color_factor;
  float hardness_factor;
  void *_pad2;
} GreasePencilOpacityModifierData;

/** Which attributes are affected by color modifiers. */
typedef enum GreasePencilModifierColorMode {
  MOD_GREASE_PENCIL_COLOR_STROKE = 0,
  MOD_GREASE_PENCIL_COLOR_FILL = 1,
  MOD_GREASE_PENCIL_COLOR_BOTH = 2,
  MOD_GREASE_PENCIL_COLOR_HARDNESS = 3,
} GreasePencilModifierColorMode;

typedef enum GreasePencilOpacityModifierFlag {
  /* Use vertex group as opacity factors instead of influence. */
  MOD_GREASE_PENCIL_OPACITY_USE_WEIGHT_AS_FACTOR = (1 << 0),
  /* Set the opacity for every point in a stroke, otherwise multiply existing opacity. */
  MOD_GREASE_PENCIL_OPACITY_USE_UNIFORM_OPACITY = (1 << 1),
} GreasePencilOpacityModifierFlag;

typedef struct GreasePencilSubdivModifierData {
  ModifierData modifier;
  GreasePencilModifierInfluenceData influence;
  /** #GreasePencilSubdivideType. */
  int type;
  /** Level of subdivisions, will generate 2^level segments. */
  int level;

  char _pad[8];
  void *_pad1;
} GreasePencilSubdivModifierData;

typedef enum GreasePencilSubdivideType {
  MOD_GREASE_PENCIL_SUBDIV_CATMULL = 0,
  MOD_GREASE_PENCIL_SUBDIV_SIMPLE = 1,
} GreasePencilSubdivideType;

typedef struct GreasePencilColorModifierData {
  ModifierData modifier;
  GreasePencilModifierInfluenceData influence;
  /** GreasePencilModifierColorMode */
  char color_mode;
  char _pad1[3];
  /** HSV factors. */
  float hsv[3];
  void *_pad2;
} GreasePencilColorModifierData;

typedef struct GreasePencilTintModifierData {
  ModifierData modifier;
  GreasePencilModifierInfluenceData influence;
  /** GreasePencilTintModifierFlag */
  short flag;
  /** GreasePencilModifierColorMode */
  char color_mode;
  /** GreasePencilTintModifierMode */
  char tint_mode;
  float factor;
  /** Influence distance from the gradient object. */
  float radius;
  /** Simple tint color. */
  float color[3];
  /** Object for gradient direction. */
  struct Object *object;
  /** Color ramp for the gradient. */
  struct ColorBand *color_ramp;
  void *_pad;
} GreasePencilTintModifierData;

typedef enum GreasePencilTintModifierMode {
  MOD_GREASE_PENCIL_TINT_UNIFORM = 0,
  MOD_GREASE_PENCIL_TINT_GRADIENT = 1,
} GreasePencilTintModifierMode;

typedef enum GreasePencilTintModifierFlag {
  /* Use vertex group as factors instead of influence. */
  MOD_GREASE_PENCIL_TINT_USE_WEIGHT_AS_FACTOR = (1 << 0),
} GreasePencilTintModifierFlag;

/* Enum definitions for length modifier stays in the old DNA for the moment. */
typedef struct GreasePencilSmoothModifierData {
  ModifierData modifier;
  GreasePencilModifierInfluenceData influence;
  /** `eGreasePencilSmooth_Flag. */
  int flag;
  /** Factor of smooth. */
  float factor;
  /** How many times apply smooth. */
  int step;
  char _pad[4];
  void *_pad1;
} GreasePencilSmoothModifierData;

typedef enum eGreasePencilSmooth_Flag {
  MOD_GREASE_PENCIL_SMOOTH_MOD_LOCATION = (1 << 0),
  MOD_GREASE_PENCIL_SMOOTH_MOD_STRENGTH = (1 << 1),
  MOD_GREASE_PENCIL_SMOOTH_MOD_THICKNESS = (1 << 2),
  MOD_GREASE_PENCIL_SMOOTH_MOD_UV = (1 << 3),
  MOD_GREASE_PENCIL_SMOOTH_KEEP_SHAPE = (1 << 4),
  MOD_GREASE_PENCIL_SMOOTH_SMOOTH_ENDS = (1 << 5),
} eGreasePencilSmooth_Flag;

typedef struct GreasePencilOffsetModifierData {
  ModifierData modifier;
  GreasePencilModifierInfluenceData influence;
  /** GreasePencilOffsetModifierFlag */
  int flag;
  /** GreasePencilOffsetModifierMode */
  int offset_mode;
  /** Global offset. */
  float loc[3];
  float rot[3];
  float scale[3];
  /** Offset per stroke. */
  float stroke_loc[3];
  float stroke_rot[3];
  float stroke_scale[3];
  int seed;
  int stroke_step;
  int stroke_start_offset;
  char _pad1[4];
  void *_pad2;
} GreasePencilOffsetModifierData;

typedef enum GreasePencilOffsetModifierFlag {
  MOD_GREASE_PENCIL_OFFSET_UNIFORM_RANDOM_SCALE = (1 << 0),
} GreasePencilOffsetModifierFlag;

typedef enum GreasePencilOffsetModifierMode {
  MOD_GREASE_PENCIL_OFFSET_RANDOM = 0,
  MOD_GREASE_PENCIL_OFFSET_LAYER = 1,
  MOD_GREASE_PENCIL_OFFSET_MATERIAL = 2,
  MOD_GREASE_PENCIL_OFFSET_STROKE = 3,
} GreasePencilOffsetModifierMode;

typedef struct GreasePencilNoiseModifierData {
  ModifierData modifier;
  GreasePencilModifierInfluenceData influence;

  /** For convenience of versioning, these flags are kept in `eNoiseGpencil_Flag`. */
  int flag;

  /** Factor of noise. */
  float factor;
  float factor_strength;
  float factor_thickness;
  float factor_uvs;
  /** Noise Frequency scaling */
  float noise_scale;
  float noise_offset;
  short noise_mode;
  char _pad[2];
  /** How many frames before recalculate randoms. */
  int step;
  /** Random seed */
  int seed;

  void *_pad1;
} GreasePencilNoiseModifierData;

typedef struct GreasePencilMirrorModifierData {
  ModifierData modifier;
  GreasePencilModifierInfluenceData influence;
  struct Object *object;
  /** #GreasePencilMirrorModifierFlag */
  int flag;
  char _pad[4];
} GreasePencilMirrorModifierData;

typedef enum GreasePencilMirrorModifierFlag {
  MOD_GREASE_PENCIL_MIRROR_AXIS_X = (1 << 0),
  MOD_GREASE_PENCIL_MIRROR_AXIS_Y = (1 << 1),
  MOD_GREASE_PENCIL_MIRROR_AXIS_Z = (1 << 2),
} GreasePencilMirrorModifierFlag;

typedef struct GreasePencilThickModifierData {
  ModifierData modifier;
  GreasePencilModifierInfluenceData influence;
  /** #GreasePencilThicknessModifierFlag */
  int flag;
  /** Relative thickness factor. */
  float thickness_fac;
  /** Absolute thickness override. */
  float thickness;
  char _pad[4];
  void *_pad1;
} GreasePencilThickModifierData;

typedef enum GreasePencilThicknessModifierFlag {
  MOD_GREASE_PENCIL_THICK_NORMALIZE = (1 << 0),
  MOD_GREASE_PENCIL_THICK_WEIGHT_FACTOR = (1 << 1),
} GreasePencilThicknessModifierFlag;

typedef struct GreasePencilLatticeModifierData {
  ModifierData modifier;
  GreasePencilModifierInfluenceData influence;
  struct Object *object;
  float strength;
  char _pad[4];
} GreasePencilLatticeModifierData;

typedef struct GreasePencilDashModifierSegment {
  char name[64];
  int dash;
  int gap;
  float radius;
  float opacity;
  int mat_nr;
  /** #GreasePencilDashModifierFlag */
  int flag;
} GreasePencilDashModifierSegment;

typedef struct GreasePencilDashModifierData {
  ModifierData modifier;
  GreasePencilModifierInfluenceData influence;

  GreasePencilDashModifierSegment *segments_array;
  int segments_num;
  int segment_active_index;

  int dash_offset;
  char _pad[4];

#ifdef __cplusplus
  blender::Span<GreasePencilDashModifierSegment> segments() const;
  blender::MutableSpan<GreasePencilDashModifierSegment> segments();
#endif
} GreasePencilDashModifierData;

typedef enum GreasePencilDashModifierFlag {
  MOD_GREASE_PENCIL_DASH_USE_CYCLIC = (1 << 0),
} GreasePencilDashModifierFlag;

typedef struct GreasePencilMultiModifierData {
  ModifierData modifier;
  GreasePencilModifierInfluenceData influence;

  /* #GreasePencilMultiplyModifierFlag */
  int flag;

  int duplications;
  float distance;
  /* -1:inner 0:middle 1:outer */
  float offset;

  float fading_center;
  float fading_thickness;
  float fading_opacity;

  int _pad0;

  void *_pad;
} GreasePencilMultiModifierData;

typedef enum GreasePencilMultiplyModifierFlag {
  /* GP_MULTIPLY_ENABLE_ANGLE_SPLITTING = (1 << 1),  Deprecated. */
  MOD_GREASE_PENCIL_MULTIPLY_ENABLE_FADING = (1 << 2),
} GreasePencilMultiplyModifierFlag;

typedef struct GreasePencilLengthModifierData {
  ModifierData modifier;
  GreasePencilModifierInfluenceData influence;
  int flag;
  float start_fac, end_fac;
  float rand_start_fac, rand_end_fac, rand_offset;
  float overshoot_fac;
  /** (first element is the index) random values. */
  int seed;
  /** How many frames before recalculate randoms. */
  int step;
  /** #eLengthGpencil_Type. */
  int mode;
  char _pad[4];
  /* Curvature parameters. */
  float point_density;
  float segment_influence;
  float max_angle;

  void *_pad1;
} GreasePencilLengthModifierData;

typedef struct GreasePencilWeightAngleModifierData {
  ModifierData modifier;
  GreasePencilModifierInfluenceData influence;
  /** #GreasePencilWeightAngleModifierFlag */
  int flag;
  float min_weight;
  /** Axis. */
  int16_t axis;
  /** #GreasePencilWeightAngleModifierSpace */
  int16_t space;
  /** Angle */
  float angle;
  /** Weights output to this vertex group, can be the same as source group. */
  char target_vgname[64];

  void *_pad;
} GreasePencilWeightAngleModifierData;

typedef enum GreasePencilWeightAngleModifierFlag {
  MOD_GREASE_PENCIL_WEIGHT_ANGLE_MULTIPLY_DATA = (1 << 5),
  MOD_GREASE_PENCIL_WEIGHT_ANGLE_INVERT_OUTPUT = (1 << 6),
} GreasePencilWeightAngleModifierFlag;

typedef enum GreasePencilWeightAngleModifierSpace {
  MOD_GREASE_PENCIL_WEIGHT_ANGLE_SPACE_LOCAL = 0,
  MOD_GREASE_PENCIL_WEIGHT_ANGLE_SPACE_WORLD = 1,
} GreasePencilWeightAngleModifierSpace;

typedef struct GreasePencilArrayModifierData {
  ModifierData modifier;
  GreasePencilModifierInfluenceData influence;
  struct Object *object;
  int count;
  /** #GreasePencilArrayModifierFlag */
  int flag;
  float offset[3];
  float shift[3];

  float rnd_offset[3];
  float rnd_rot[3];
  float rnd_scale[3];

  char _pad[4];
  /** (first element is the index) random values. (?) */
  int seed;

  /* Replacement material index. */
  int mat_rpl;
} GreasePencilArrayModifierData;

typedef enum GreasePencilArrayModifierFlag {
  MOD_GREASE_PENCIL_ARRAY_USE_OFFSET = (1 << 7),
  MOD_GREASE_PENCIL_ARRAY_USE_RELATIVE = (1 << 8),
  MOD_GREASE_PENCIL_ARRAY_USE_OB_OFFSET = (1 << 9),
  MOD_GREASE_PENCIL_ARRAY_UNIFORM_RANDOM_SCALE = (1 << 10),
} GreasePencilArrayModifierFlag;

typedef struct GreasePencilWeightProximityModifierData {
  ModifierData modifier;
  GreasePencilModifierInfluenceData influence;

  /* #GreasePencilWeightProximityFlag. */
  int flag;
  char target_vgname[64];
  float min_weight;

  float dist_start;
  float dist_end;

  struct Object *object;
} GreasePencilWeightProximityModifierData;

typedef enum GreasePencilWeightProximityFlag {
  MOD_GREASE_PENCIL_WEIGHT_PROXIMITY_INVERT_OUTPUT = (1 << 0),
  MOD_GREASE_PENCIL_WEIGHT_PROXIMITY_MULTIPLY_DATA = (1 << 1),
} GreasePencilWeightProximityFlag;

typedef struct GreasePencilHookModifierData {
  ModifierData modifier;
  GreasePencilModifierInfluenceData influence;

  struct Object *object;
  /** Optional name of bone target, MAX_ID_NAME-2. */
  char subtarget[64];
  char _pad[4];

  /** #GreasePencilHookFlag. */
  int flag;
  /** #GreasePencilHookFalloff. */
  char falloff_type;
  char _pad1[3];
  /** Matrix making current transform unmodified. */
  float parentinv[4][4];
  /** Visualization of hook. */
  float cent[3];
  /** If not zero, falloff is distance where influence zero. */
  float falloff;
  float force;
} GreasePencilHookModifierData;

typedef enum GreasePencilHookFlag {
  MOD_GREASE_PENCIL_HOOK_UNIFORM_SPACE = (1 << 0),
} GreasePencilHookFlag;

typedef enum GreasePencilHookFalloff {
  MOD_GREASE_PENCIL_HOOK_Falloff_None = 0,
  MOD_GREASE_PENCIL_HOOK_Falloff_Curve = 1,
  MOD_GREASE_PENCIL_HOOK_Falloff_Sharp = 2,
  MOD_GREASE_PENCIL_HOOK_Falloff_Smooth = 3,
  MOD_GREASE_PENCIL_HOOK_Falloff_Root = 4,
  MOD_GREASE_PENCIL_HOOK_Falloff_Linear = 5,
  MOD_GREASE_PENCIL_HOOK_Falloff_Const = 6,
  MOD_GREASE_PENCIL_HOOK_Falloff_Sphere = 7,
  MOD_GREASE_PENCIL_HOOK_Falloff_InvSquare = 8,
} GreasePencilHookFalloff;

<<<<<<< HEAD
typedef struct GreasePencilEnvelopeModifierData {
  ModifierData modifier;
  GreasePencilModifierInfluenceData influence;
  /* #GreasePencilEnvelopeModifierMode. */
  int mode;
  /** Material for the new strokes. */
  int mat_nr;
  /** Thickness multiplier for the new strokes. */
  float thickness;
  /** Strength multiplier for the new strokes. */
  float strength;
  /** Number of points to skip over. */
  int skip;
  /* Length of the envelope effect. */
  int spread;
} GreasePencilEnvelopeModifierData;

/* Texture->mode */
typedef enum GreasePencilEnvelopeModifierMode {
  MOD_GREASE_PENCIL_ENVELOPE_DEFORM = 0,
  MOD_GREASE_PENCIL_ENVELOPE_SEGMENTS = 1,
  MOD_GREASE_PENCIL_ENVELOPE_FILLS = 2,
} GreasePencilEnvelopeModifierMode;
=======
/* This enum is for modifier internal state only. */
typedef enum eGreasePencilLineartFlags {
  /* These two moved to #eLineartMainFlags to keep consistent with flag variable purpose. */
  /* LINEART_GPENCIL_INVERT_SOURCE_VGROUP = (1 << 0), */
  /* LINEART_GPENCIL_MATCH_OUTPUT_VGROUP = (1 << 1), */
  LINEART_GPENCIL_BINARY_WEIGHTS = (1
                                    << 2) /* Deprecated, this is removed for lack of use case. */,
  LINEART_GPENCIL_IS_BAKED = (1 << 3),
  LINEART_GPENCIL_USE_CACHE = (1 << 4),
  LINEART_GPENCIL_OFFSET_TOWARDS_CUSTOM_CAMERA = (1 << 5),
  LINEART_GPENCIL_INVERT_COLLECTION = (1 << 6),
  LINEART_GPENCIL_INVERT_SILHOUETTE_FILTER = (1 << 7),
} eGreasePencilLineartFlags;

typedef enum GreasePencilLineartModifierSource {
  LINEART_SOURCE_COLLECTION = 0,
  LINEART_SOURCE_OBJECT = 1,
  LINEART_SOURCE_SCENE = 2,
} GreasePencilLineartModifierSource;

typedef enum GreasePencilLineartModifierShadowFilter {
  /* These options need to be ordered in this way because those latter options requires line art to
   * run a few extra stages. Having those values set up this way will allow
   * #BKE_gpencil_get_lineart_modifier_limits() to find out maximum stages needed in multiple
   * cached line art modifiers. */
  LINEART_SHADOW_FILTER_NONE = 0,
  LINEART_SHADOW_FILTER_ILLUMINATED = 1,
  LINEART_SHADOW_FILTER_SHADED = 2,
  LINEART_SHADOW_FILTER_ILLUMINATED_ENCLOSED_SHAPES = 3,
} GreasePencilLineartModifierShadowFilter;

/* This enum is for modifier internal state only. */
typedef enum eLineArtGPencilModifierFlags {
  /* These two moved to #eLineartMainFlags to keep consistent with flag variable purpose. */
  /* MOD_LINEART_INVERT_SOURCE_VGROUP = (1 << 0), */
  /* MOD_LINEART_MATCH_OUTPUT_VGROUP = (1 << 1), */
  MOD_LINEART_BINARY_WEIGHTS = (1 << 2) /* Deprecated, this is removed for lack of use case. */,
  MOD_LINEART_IS_BAKED = (1 << 3),
  MOD_LINEART_USE_CACHE = (1 << 4),
  MOD_LINEART_OFFSET_TOWARDS_CUSTOM_CAMERA = (1 << 5),
  MOD_LINEART_INVERT_COLLECTION = (1 << 6),
  MOD_LINEART_INVERT_SILHOUETTE_FILTER = (1 << 7),
} eLineArtGPencilModifierFlags;

typedef enum GreasePencilLineartMaskSwitches {
  MOD_LINEART_MATERIAL_MASK_ENABLE = (1 << 0),
  /** When set, material mask bit comparisons are done with bit wise "AND" instead of "OR". */
  MOD_LINEART_MATERIAL_MASK_MATCH = (1 << 1),
  MOD_LINEART_INTERSECTION_MATCH = (1 << 2),
} GreasePencilLineartMaskSwitches;

typedef enum eGreasePencilLineartMaskSwitches {
  LINEART_GPENCIL_MATERIAL_MASK_ENABLE = (1 << 0),
  /** When set, material mask bit comparisons are done with bit wise "AND" instead of "OR". */
  LINEART_GPENCIL_MATERIAL_MASK_MATCH = (1 << 1),
  LINEART_GPENCIL_INTERSECTION_MATCH = (1 << 2),
} eGreasePencilLineartMaskSwitches;

typedef enum eGreasePencilLineartSilhouetteFilter {
  LINEART_SILHOUETTE_FILTER_NONE = 0,
  LINEART_SILHOUETTE_FILTER_GROUP = (1 << 0),
  LINEART_SILHOUETTE_FILTER_INDIVIDUAL = (1 << 1),
} eGreasePencilLineartSilhouetteFilter;

struct LineartCache;

typedef struct GreasePencilLineartModifierData {
  ModifierData modifier;

  /* [Important] Note on legacy material/layer selection variables:
   *
   * Now uses the layer/material variables in the `influence`
   * field above, thus old layer/material fields are obsolete.
   *
   * Do not change any of the data below since the layout of these
   * data is currently shared with the old line art modifier.
   * See `MOD_lineart_wrap_modifier_v3` for how it works. */

  uint16_t edge_types; /* line type enable flags, bits in eLineartEdgeFlag */

  /** Object or Collection, from #eGreasePencilLineartSource. */
  char source_type;

  char use_multiple_levels;
  short level_start;
  short level_end;

  struct Object *source_camera;
  struct Object *light_contour_object;

  struct Object *source_object;
  struct Collection *source_collection;

  /* These are redundant in GPv3, see above for explainations. */
  struct Material *target_material;
  char target_layer[64];

  /**
   * These two variables are to pass on vertex group information from mesh to strokes.
   * `vgname` specifies which vertex groups our strokes from source_vertex_group will go to.
   *
   * These are redundant in GPv3, see above for explainations.
   */
  char source_vertex_group[64];
  char vgname[64];

  /* Camera focal length is divided by (1 + over-scan), before calculation, which give a wider FOV,
   * this doesn't change coordinates range internally (-1, 1), but makes the calculated frame
   * bigger than actual output. This is for the easier shifting calculation. A value of 0.5 means
   * the "internal" focal length become 2/3 of the actual camera. */
  float overscan;

  /* Values for point light and directional (sun) light. */
  /* For point light, fov always gonna be 120 deg horizontal, with 3 "cameras" covering 360 deg. */
  float shadow_camera_fov;
  float shadow_camera_size;
  float shadow_camera_near;
  float shadow_camera_far;

  float opacity;
  short thickness;

  unsigned char mask_switches; /* #eGreasePencilLineartMaskSwitches */
  unsigned char material_mask_bits;
  unsigned char intersection_mask;

  unsigned char shadow_selection;
  unsigned char silhouette_selection;
  char _pad[1];

  /** `0..1` range for cosine angle */
  float crease_threshold;

  /** `0..PI` angle, for splitting strokes at sharp points. */
  float angle_splitting_threshold;

  /** Strength for smoothing jagged chains. */
  float chain_smooth_tolerance;

  /* CPU mode */
  float chaining_image_threshold;

  /* eLineartMainFlags, for one time calculation. */
  int calculation_flags;

  /* #eGreasePencilLineartFlags, modifier internal state. */
  int flags;

  /* Move strokes towards camera to avoid clipping while preserve depth for the viewport. */
  float stroke_depth_offset;

  /* Runtime data. */

  /* Because we can potentially only compute features lines once per modifier stack (Use Cache), we
   * need to have these override values to ensure that we have the data we need is computed and
   * stored in the cache. */
  char level_start_override;
  char level_end_override;
  short edge_types_override;
  char shadow_selection_override;
  char shadow_use_silhouette_override;

  char _pad2[6];

  /* Shared cache will only be on the first line art modifier in the stack, and will exist until
   * the end of modifier stack evaluation. If the object has line art modifiers, this variable is
   * then initialized in #grease_pencil_evaluate_modifiers(). */
  struct LineartCache *shared_cache;

  /* Cache for single execution of line art, when LINEART_GPENCIL_USE_CACHE is enabled, this is a
   * reference to first_lineart->shared_cache, otherwise it holds its own cache.  */
  struct LineartCache *cache;

  /* Keep a pointer to the render buffer so we can call destroy from #ModifierData. */
  struct LineartData *la_data_ptr;
} GreasePencilLineartModifierData;
>>>>>>> c04eb581
<|MERGE_RESOLUTION|>--- conflicted
+++ resolved
@@ -112,11 +112,8 @@
   eModifierType_GreasePencilArray = 75,
   eModifierType_GreasePencilWeightProximity = 76,
   eModifierType_GreasePencilHook = 77,
-<<<<<<< HEAD
-  eModifierType_GreasePencilEnvelope = 78,
-=======
   eModifierType_GreasePencilLineart = 78,
->>>>>>> c04eb581
+  eModifierType_GreasePencilEnvelope = 79,
   NUM_MODIFIER_TYPES,
 } ModifierType;
 
@@ -2992,7 +2989,183 @@
   MOD_GREASE_PENCIL_HOOK_Falloff_InvSquare = 8,
 } GreasePencilHookFalloff;
 
-<<<<<<< HEAD
+/* This enum is for modifier internal state only. */
+typedef enum eGreasePencilLineartFlags {
+  /* These two moved to #eLineartMainFlags to keep consistent with flag variable purpose. */
+  /* LINEART_GPENCIL_INVERT_SOURCE_VGROUP = (1 << 0), */
+  /* LINEART_GPENCIL_MATCH_OUTPUT_VGROUP = (1 << 1), */
+  LINEART_GPENCIL_BINARY_WEIGHTS = (1
+                                    << 2) /* Deprecated, this is removed for lack of use case. */,
+  LINEART_GPENCIL_IS_BAKED = (1 << 3),
+  LINEART_GPENCIL_USE_CACHE = (1 << 4),
+  LINEART_GPENCIL_OFFSET_TOWARDS_CUSTOM_CAMERA = (1 << 5),
+  LINEART_GPENCIL_INVERT_COLLECTION = (1 << 6),
+  LINEART_GPENCIL_INVERT_SILHOUETTE_FILTER = (1 << 7),
+} eGreasePencilLineartFlags;
+
+typedef enum GreasePencilLineartModifierSource {
+  LINEART_SOURCE_COLLECTION = 0,
+  LINEART_SOURCE_OBJECT = 1,
+  LINEART_SOURCE_SCENE = 2,
+} GreasePencilLineartModifierSource;
+
+typedef enum GreasePencilLineartModifierShadowFilter {
+  /* These options need to be ordered in this way because those latter options requires line art to
+   * run a few extra stages. Having those values set up this way will allow
+   * #BKE_gpencil_get_lineart_modifier_limits() to find out maximum stages needed in multiple
+   * cached line art modifiers. */
+  LINEART_SHADOW_FILTER_NONE = 0,
+  LINEART_SHADOW_FILTER_ILLUMINATED = 1,
+  LINEART_SHADOW_FILTER_SHADED = 2,
+  LINEART_SHADOW_FILTER_ILLUMINATED_ENCLOSED_SHAPES = 3,
+} GreasePencilLineartModifierShadowFilter;
+
+/* This enum is for modifier internal state only. */
+typedef enum eLineArtGPencilModifierFlags {
+  /* These two moved to #eLineartMainFlags to keep consistent with flag variable purpose. */
+  /* MOD_LINEART_INVERT_SOURCE_VGROUP = (1 << 0), */
+  /* MOD_LINEART_MATCH_OUTPUT_VGROUP = (1 << 1), */
+  MOD_LINEART_BINARY_WEIGHTS = (1 << 2) /* Deprecated, this is removed for lack of use case. */,
+  MOD_LINEART_IS_BAKED = (1 << 3),
+  MOD_LINEART_USE_CACHE = (1 << 4),
+  MOD_LINEART_OFFSET_TOWARDS_CUSTOM_CAMERA = (1 << 5),
+  MOD_LINEART_INVERT_COLLECTION = (1 << 6),
+  MOD_LINEART_INVERT_SILHOUETTE_FILTER = (1 << 7),
+} eLineArtGPencilModifierFlags;
+
+typedef enum GreasePencilLineartMaskSwitches {
+  MOD_LINEART_MATERIAL_MASK_ENABLE = (1 << 0),
+  /** When set, material mask bit comparisons are done with bit wise "AND" instead of "OR". */
+  MOD_LINEART_MATERIAL_MASK_MATCH = (1 << 1),
+  MOD_LINEART_INTERSECTION_MATCH = (1 << 2),
+} GreasePencilLineartMaskSwitches;
+
+typedef enum eGreasePencilLineartMaskSwitches {
+  LINEART_GPENCIL_MATERIAL_MASK_ENABLE = (1 << 0),
+  /** When set, material mask bit comparisons are done with bit wise "AND" instead of "OR". */
+  LINEART_GPENCIL_MATERIAL_MASK_MATCH = (1 << 1),
+  LINEART_GPENCIL_INTERSECTION_MATCH = (1 << 2),
+} eGreasePencilLineartMaskSwitches;
+
+typedef enum eGreasePencilLineartSilhouetteFilter {
+  LINEART_SILHOUETTE_FILTER_NONE = 0,
+  LINEART_SILHOUETTE_FILTER_GROUP = (1 << 0),
+  LINEART_SILHOUETTE_FILTER_INDIVIDUAL = (1 << 1),
+} eGreasePencilLineartSilhouetteFilter;
+
+struct LineartCache;
+
+typedef struct GreasePencilLineartModifierData {
+  ModifierData modifier;
+
+  /* [Important] Note on legacy material/layer selection variables:
+   *
+   * Now uses the layer/material variables in the `influence`
+   * field above, thus old layer/material fields are obsolete.
+   *
+   * Do not change any of the data below since the layout of these
+   * data is currently shared with the old line art modifier.
+   * See `MOD_lineart_wrap_modifier_v3` for how it works. */
+
+  uint16_t edge_types; /* line type enable flags, bits in eLineartEdgeFlag */
+
+  /** Object or Collection, from #eGreasePencilLineartSource. */
+  char source_type;
+
+  char use_multiple_levels;
+  short level_start;
+  short level_end;
+
+  struct Object *source_camera;
+  struct Object *light_contour_object;
+
+  struct Object *source_object;
+  struct Collection *source_collection;
+
+  /* These are redundant in GPv3, see above for explainations. */
+  struct Material *target_material;
+  char target_layer[64];
+
+  /**
+   * These two variables are to pass on vertex group information from mesh to strokes.
+   * `vgname` specifies which vertex groups our strokes from source_vertex_group will go to.
+   *
+   * These are redundant in GPv3, see above for explainations.
+   */
+  char source_vertex_group[64];
+  char vgname[64];
+
+  /* Camera focal length is divided by (1 + over-scan), before calculation, which give a wider FOV,
+   * this doesn't change coordinates range internally (-1, 1), but makes the calculated frame
+   * bigger than actual output. This is for the easier shifting calculation. A value of 0.5 means
+   * the "internal" focal length become 2/3 of the actual camera. */
+  float overscan;
+
+  /* Values for point light and directional (sun) light. */
+  /* For point light, fov always gonna be 120 deg horizontal, with 3 "cameras" covering 360 deg. */
+  float shadow_camera_fov;
+  float shadow_camera_size;
+  float shadow_camera_near;
+  float shadow_camera_far;
+
+  float opacity;
+  short thickness;
+
+  unsigned char mask_switches; /* #eGreasePencilLineartMaskSwitches */
+  unsigned char material_mask_bits;
+  unsigned char intersection_mask;
+
+  unsigned char shadow_selection;
+  unsigned char silhouette_selection;
+  char _pad[1];
+
+  /** `0..1` range for cosine angle */
+  float crease_threshold;
+
+  /** `0..PI` angle, for splitting strokes at sharp points. */
+  float angle_splitting_threshold;
+
+  /** Strength for smoothing jagged chains. */
+  float chain_smooth_tolerance;
+
+  /* CPU mode */
+  float chaining_image_threshold;
+
+  /* eLineartMainFlags, for one time calculation. */
+  int calculation_flags;
+
+  /* #eGreasePencilLineartFlags, modifier internal state. */
+  int flags;
+
+  /* Move strokes towards camera to avoid clipping while preserve depth for the viewport. */
+  float stroke_depth_offset;
+
+  /* Runtime data. */
+
+  /* Because we can potentially only compute features lines once per modifier stack (Use Cache), we
+   * need to have these override values to ensure that we have the data we need is computed and
+   * stored in the cache. */
+  char level_start_override;
+  char level_end_override;
+  short edge_types_override;
+  char shadow_selection_override;
+  char shadow_use_silhouette_override;
+
+  char _pad2[6];
+
+  /* Shared cache will only be on the first line art modifier in the stack, and will exist until
+   * the end of modifier stack evaluation. If the object has line art modifiers, this variable is
+   * then initialized in #grease_pencil_evaluate_modifiers(). */
+  struct LineartCache *shared_cache;
+
+  /* Cache for single execution of line art, when LINEART_GPENCIL_USE_CACHE is enabled, this is a
+   * reference to first_lineart->shared_cache, otherwise it holds its own cache.  */
+  struct LineartCache *cache;
+
+  /* Keep a pointer to the render buffer so we can call destroy from #ModifierData. */
+  struct LineartData *la_data_ptr;
+} GreasePencilLineartModifierData;
+
 typedef struct GreasePencilEnvelopeModifierData {
   ModifierData modifier;
   GreasePencilModifierInfluenceData influence;
@@ -3015,182 +3188,4 @@
   MOD_GREASE_PENCIL_ENVELOPE_DEFORM = 0,
   MOD_GREASE_PENCIL_ENVELOPE_SEGMENTS = 1,
   MOD_GREASE_PENCIL_ENVELOPE_FILLS = 2,
-} GreasePencilEnvelopeModifierMode;
-=======
-/* This enum is for modifier internal state only. */
-typedef enum eGreasePencilLineartFlags {
-  /* These two moved to #eLineartMainFlags to keep consistent with flag variable purpose. */
-  /* LINEART_GPENCIL_INVERT_SOURCE_VGROUP = (1 << 0), */
-  /* LINEART_GPENCIL_MATCH_OUTPUT_VGROUP = (1 << 1), */
-  LINEART_GPENCIL_BINARY_WEIGHTS = (1
-                                    << 2) /* Deprecated, this is removed for lack of use case. */,
-  LINEART_GPENCIL_IS_BAKED = (1 << 3),
-  LINEART_GPENCIL_USE_CACHE = (1 << 4),
-  LINEART_GPENCIL_OFFSET_TOWARDS_CUSTOM_CAMERA = (1 << 5),
-  LINEART_GPENCIL_INVERT_COLLECTION = (1 << 6),
-  LINEART_GPENCIL_INVERT_SILHOUETTE_FILTER = (1 << 7),
-} eGreasePencilLineartFlags;
-
-typedef enum GreasePencilLineartModifierSource {
-  LINEART_SOURCE_COLLECTION = 0,
-  LINEART_SOURCE_OBJECT = 1,
-  LINEART_SOURCE_SCENE = 2,
-} GreasePencilLineartModifierSource;
-
-typedef enum GreasePencilLineartModifierShadowFilter {
-  /* These options need to be ordered in this way because those latter options requires line art to
-   * run a few extra stages. Having those values set up this way will allow
-   * #BKE_gpencil_get_lineart_modifier_limits() to find out maximum stages needed in multiple
-   * cached line art modifiers. */
-  LINEART_SHADOW_FILTER_NONE = 0,
-  LINEART_SHADOW_FILTER_ILLUMINATED = 1,
-  LINEART_SHADOW_FILTER_SHADED = 2,
-  LINEART_SHADOW_FILTER_ILLUMINATED_ENCLOSED_SHAPES = 3,
-} GreasePencilLineartModifierShadowFilter;
-
-/* This enum is for modifier internal state only. */
-typedef enum eLineArtGPencilModifierFlags {
-  /* These two moved to #eLineartMainFlags to keep consistent with flag variable purpose. */
-  /* MOD_LINEART_INVERT_SOURCE_VGROUP = (1 << 0), */
-  /* MOD_LINEART_MATCH_OUTPUT_VGROUP = (1 << 1), */
-  MOD_LINEART_BINARY_WEIGHTS = (1 << 2) /* Deprecated, this is removed for lack of use case. */,
-  MOD_LINEART_IS_BAKED = (1 << 3),
-  MOD_LINEART_USE_CACHE = (1 << 4),
-  MOD_LINEART_OFFSET_TOWARDS_CUSTOM_CAMERA = (1 << 5),
-  MOD_LINEART_INVERT_COLLECTION = (1 << 6),
-  MOD_LINEART_INVERT_SILHOUETTE_FILTER = (1 << 7),
-} eLineArtGPencilModifierFlags;
-
-typedef enum GreasePencilLineartMaskSwitches {
-  MOD_LINEART_MATERIAL_MASK_ENABLE = (1 << 0),
-  /** When set, material mask bit comparisons are done with bit wise "AND" instead of "OR". */
-  MOD_LINEART_MATERIAL_MASK_MATCH = (1 << 1),
-  MOD_LINEART_INTERSECTION_MATCH = (1 << 2),
-} GreasePencilLineartMaskSwitches;
-
-typedef enum eGreasePencilLineartMaskSwitches {
-  LINEART_GPENCIL_MATERIAL_MASK_ENABLE = (1 << 0),
-  /** When set, material mask bit comparisons are done with bit wise "AND" instead of "OR". */
-  LINEART_GPENCIL_MATERIAL_MASK_MATCH = (1 << 1),
-  LINEART_GPENCIL_INTERSECTION_MATCH = (1 << 2),
-} eGreasePencilLineartMaskSwitches;
-
-typedef enum eGreasePencilLineartSilhouetteFilter {
-  LINEART_SILHOUETTE_FILTER_NONE = 0,
-  LINEART_SILHOUETTE_FILTER_GROUP = (1 << 0),
-  LINEART_SILHOUETTE_FILTER_INDIVIDUAL = (1 << 1),
-} eGreasePencilLineartSilhouetteFilter;
-
-struct LineartCache;
-
-typedef struct GreasePencilLineartModifierData {
-  ModifierData modifier;
-
-  /* [Important] Note on legacy material/layer selection variables:
-   *
-   * Now uses the layer/material variables in the `influence`
-   * field above, thus old layer/material fields are obsolete.
-   *
-   * Do not change any of the data below since the layout of these
-   * data is currently shared with the old line art modifier.
-   * See `MOD_lineart_wrap_modifier_v3` for how it works. */
-
-  uint16_t edge_types; /* line type enable flags, bits in eLineartEdgeFlag */
-
-  /** Object or Collection, from #eGreasePencilLineartSource. */
-  char source_type;
-
-  char use_multiple_levels;
-  short level_start;
-  short level_end;
-
-  struct Object *source_camera;
-  struct Object *light_contour_object;
-
-  struct Object *source_object;
-  struct Collection *source_collection;
-
-  /* These are redundant in GPv3, see above for explainations. */
-  struct Material *target_material;
-  char target_layer[64];
-
-  /**
-   * These two variables are to pass on vertex group information from mesh to strokes.
-   * `vgname` specifies which vertex groups our strokes from source_vertex_group will go to.
-   *
-   * These are redundant in GPv3, see above for explainations.
-   */
-  char source_vertex_group[64];
-  char vgname[64];
-
-  /* Camera focal length is divided by (1 + over-scan), before calculation, which give a wider FOV,
-   * this doesn't change coordinates range internally (-1, 1), but makes the calculated frame
-   * bigger than actual output. This is for the easier shifting calculation. A value of 0.5 means
-   * the "internal" focal length become 2/3 of the actual camera. */
-  float overscan;
-
-  /* Values for point light and directional (sun) light. */
-  /* For point light, fov always gonna be 120 deg horizontal, with 3 "cameras" covering 360 deg. */
-  float shadow_camera_fov;
-  float shadow_camera_size;
-  float shadow_camera_near;
-  float shadow_camera_far;
-
-  float opacity;
-  short thickness;
-
-  unsigned char mask_switches; /* #eGreasePencilLineartMaskSwitches */
-  unsigned char material_mask_bits;
-  unsigned char intersection_mask;
-
-  unsigned char shadow_selection;
-  unsigned char silhouette_selection;
-  char _pad[1];
-
-  /** `0..1` range for cosine angle */
-  float crease_threshold;
-
-  /** `0..PI` angle, for splitting strokes at sharp points. */
-  float angle_splitting_threshold;
-
-  /** Strength for smoothing jagged chains. */
-  float chain_smooth_tolerance;
-
-  /* CPU mode */
-  float chaining_image_threshold;
-
-  /* eLineartMainFlags, for one time calculation. */
-  int calculation_flags;
-
-  /* #eGreasePencilLineartFlags, modifier internal state. */
-  int flags;
-
-  /* Move strokes towards camera to avoid clipping while preserve depth for the viewport. */
-  float stroke_depth_offset;
-
-  /* Runtime data. */
-
-  /* Because we can potentially only compute features lines once per modifier stack (Use Cache), we
-   * need to have these override values to ensure that we have the data we need is computed and
-   * stored in the cache. */
-  char level_start_override;
-  char level_end_override;
-  short edge_types_override;
-  char shadow_selection_override;
-  char shadow_use_silhouette_override;
-
-  char _pad2[6];
-
-  /* Shared cache will only be on the first line art modifier in the stack, and will exist until
-   * the end of modifier stack evaluation. If the object has line art modifiers, this variable is
-   * then initialized in #grease_pencil_evaluate_modifiers(). */
-  struct LineartCache *shared_cache;
-
-  /* Cache for single execution of line art, when LINEART_GPENCIL_USE_CACHE is enabled, this is a
-   * reference to first_lineart->shared_cache, otherwise it holds its own cache.  */
-  struct LineartCache *cache;
-
-  /* Keep a pointer to the render buffer so we can call destroy from #ModifierData. */
-  struct LineartData *la_data_ptr;
-} GreasePencilLineartModifierData;
->>>>>>> c04eb581
+} GreasePencilEnvelopeModifierMode;