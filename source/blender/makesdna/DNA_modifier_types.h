--- conflicted
+++ resolved
@@ -2325,7 +2325,6 @@
   struct IDProperty *properties;
 } NodesModifierSettings;
 
-<<<<<<< HEAD
 /**
  * Maps a name (+ optional library name) to an ID. The name can be stored on disk and is remapped
  * to the ID when loading the data.
@@ -2350,7 +2349,7 @@
   int id_type;
   char _pad[4];
 } NodesModifierIDMapping;
-=======
+
 typedef struct NodesModifierBake {
   /** An id that references a nested node in the node tree. Also see #bNestedNodeRef. */
   int id;
@@ -2373,7 +2372,6 @@
   NODES_MODIFIER_BAKE_CUSTOM_SIMULATION_FRAME_RANGE = 1 << 0,
   NODES_MODIFIER_BAKE_CUSTOM_PATH = 1 << 1,
 } NodesModifierBakeFlag;
->>>>>>> ad169ba6
 
 typedef struct NodesModifierData {
   ModifierData modifier;
@@ -2383,7 +2381,6 @@
    * Directory where baked simulation states are stored. This may be relative to the .blend file.
    */
   char *simulation_bake_directory;
-<<<<<<< HEAD
 
   /**
    * Maps data-block names to actual data-blocks, so that names stored in caches or on disk can be
@@ -2398,16 +2395,11 @@
 
   /** NodesModifierFlag. */
   int8_t flag;
-  char _pad2[7];
-=======
-  /** NodesModifierFlag. */
-  int8_t flag;
-
   char _pad[3];
+
   int bakes_num;
   NodesModifierBake *bakes;
   void *_pad2;
->>>>>>> ad169ba6
 
   NodesModifierRuntimeHandle *runtime;
 
