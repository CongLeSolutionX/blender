--- conflicted
+++ resolved
@@ -110,11 +110,8 @@
   eModifierType_GreasePencilLength = 73,
   eModifierType_GreasePencilWeightAngle = 74,
   eModifierType_GreasePencilArray = 75,
-<<<<<<< HEAD
-  eModifierType_GreasePencilTime = 76,
-=======
   eModifierType_GreasePencilWeightProximity = 76,
->>>>>>> bc0001aa
+  eModifierType_GreasePencilTime = 77,
   NUM_MODIFIER_TYPES,
 } ModifierType;
 
@@ -2932,7 +2929,26 @@
   MOD_GREASE_PENCIL_ARRAY_UNIFORM_RANDOM_SCALE = (1 << 10),
 } GreasePencilArrayModifierFlag;
 
-<<<<<<< HEAD
+typedef struct GreasePencilWeightProximityModifierData {
+  ModifierData modifier;
+  GreasePencilModifierInfluenceData influence;
+
+  /* #GreasePencilWeightProximityFlag. */
+  int flag;
+  char target_vgname[64];
+  float min_weight;
+
+  float dist_start;
+  float dist_end;
+
+  struct Object *object;
+} GreasePencilWeightProximityModifierData;
+
+typedef enum GreasePencilWeightProximityFlag {
+  MOD_GREASE_PENCIL_WEIGHT_PROXIMITY_INVERT_OUTPUT = (1 << 0),
+  MOD_GREASE_PENCIL_WEIGHT_PROXIMITY_MULTIPLY_DATA = (1 << 1),
+} GreasePencilWeightProximityFlag;
+
 typedef struct GreasePencilTimeModifierSegment {
   char name[64];
   int segment_start;
@@ -2980,25 +2996,4 @@
   MOD_GREASE_PENCIL_TIME_SEG_MODE_NORMAL = 0,
   MOD_GREASE_PENCIL_TIME_SEG_MODE_REVERSE = 1,
   MOD_GREASE_PENCIL_TIME_SEG_MODE_PINGPONG = 2,
-} GreasePencilTimeModifierSegmentMode;
-=======
-typedef struct GreasePencilWeightProximityModifierData {
-  ModifierData modifier;
-  GreasePencilModifierInfluenceData influence;
-
-  /* #GreasePencilWeightProximityFlag. */
-  int flag;
-  char target_vgname[64];
-  float min_weight;
-
-  float dist_start;
-  float dist_end;
-
-  struct Object *object;
-} GreasePencilWeightProximityModifierData;
-
-typedef enum GreasePencilWeightProximityFlag {
-  MOD_GREASE_PENCIL_WEIGHT_PROXIMITY_INVERT_OUTPUT = (1 << 0),
-  MOD_GREASE_PENCIL_WEIGHT_PROXIMITY_MULTIPLY_DATA = (1 << 1),
-} GreasePencilWeightProximityFlag;
->>>>>>> bc0001aa
+} GreasePencilTimeModifierSegmentMode;