/* SPDX-FileCopyrightText: 2023 Blender Authors
 *
 * SPDX-License-Identifier: GPL-2.0-or-later */

/** \file
 * \ingroup DNA
 */

#pragma once

#include "BLI_utildefines.h"

#include "DNA_defs.h"
#include "DNA_listBase.h"
#include "DNA_session_uuid_types.h"

#ifdef __cplusplus
namespace blender {
struct NodesModifierRuntime;
}
using NodesModifierRuntimeHandle = blender::NodesModifierRuntime;
#else
typedef struct NodesModifierRuntimeHandle NodesModifierRuntimeHandle;
#endif

/* WARNING ALERT! TYPEDEF VALUES ARE WRITTEN IN FILES! SO DO NOT CHANGE!
 * (ONLY ADD NEW ITEMS AT THE END)
 */

struct Mesh;

typedef enum ModifierType {
  eModifierType_None = 0,
  eModifierType_Subsurf = 1,
  eModifierType_Lattice = 2,
  eModifierType_Curve = 3,
  eModifierType_Build = 4,
  eModifierType_Mirror = 5,
  eModifierType_Decimate = 6,
  eModifierType_Wave = 7,
  eModifierType_Armature = 8,
  eModifierType_Hook = 9,
  eModifierType_Softbody = 10,
  eModifierType_Boolean = 11,
  eModifierType_Array = 12,
  eModifierType_EdgeSplit = 13,
  eModifierType_Displace = 14,
  eModifierType_UVProject = 15,
  eModifierType_Smooth = 16,
  eModifierType_Cast = 17,
  eModifierType_MeshDeform = 18,
  eModifierType_ParticleSystem = 19,
  eModifierType_ParticleInstance = 20,
  eModifierType_Explode = 21,
  eModifierType_Cloth = 22,
  eModifierType_Collision = 23,
  eModifierType_Bevel = 24,
  eModifierType_Shrinkwrap = 25,
  eModifierType_Fluidsim = 26,
  eModifierType_Mask = 27,
  eModifierType_SimpleDeform = 28,
  eModifierType_Multires = 29,
  eModifierType_Surface = 30,
#ifdef DNA_DEPRECATED_ALLOW
  eModifierType_Smoke = 31,
#endif
  eModifierType_ShapeKey = 32,
  eModifierType_Solidify = 33,
  eModifierType_Screw = 34,
  eModifierType_Warp = 35,
  eModifierType_WeightVGEdit = 36,
  eModifierType_WeightVGMix = 37,
  eModifierType_WeightVGProximity = 38,
  eModifierType_Ocean = 39,
  eModifierType_DynamicPaint = 40,
  eModifierType_Remesh = 41,
  eModifierType_Skin = 42,
  eModifierType_LaplacianSmooth = 43,
  eModifierType_Triangulate = 44,
  eModifierType_UVWarp = 45,
  eModifierType_MeshCache = 46,
  eModifierType_LaplacianDeform = 47,
  eModifierType_Wireframe = 48,
  eModifierType_DataTransfer = 49,
  eModifierType_NormalEdit = 50,
  eModifierType_CorrectiveSmooth = 51,
  eModifierType_MeshSequenceCache = 52,
  eModifierType_SurfaceDeform = 53,
  eModifierType_WeightedNormal = 54,
  eModifierType_Weld = 55,
  eModifierType_Fluid = 56,
  eModifierType_Nodes = 57,
  eModifierType_MeshToVolume = 58,
  eModifierType_VolumeDisplace = 59,
  eModifierType_VolumeToMesh = 60,
<<<<<<< HEAD
  eModifierType_GreasePencilLength = 61,
=======
  eModifierType_GreasePencilOpacity = 61,
>>>>>>> 0192a955
  NUM_MODIFIER_TYPES,
} ModifierType;

typedef enum ModifierMode {
  eModifierMode_Realtime = (1 << 0),
  eModifierMode_Render = (1 << 1),
  eModifierMode_Editmode = (1 << 2),
  eModifierMode_OnCage = (1 << 3),
#ifdef DNA_DEPRECATED_ALLOW
  /** Old modifier box expansion, just for versioning. */
  eModifierMode_Expanded_DEPRECATED = (1 << 4),
#endif
  eModifierMode_Virtual = (1 << 5),
  eModifierMode_ApplyOnSpline = (1 << 6),
  eModifierMode_DisableTemporary = (1u << 31),
} ModifierMode;
ENUM_OPERATORS(ModifierMode, eModifierMode_DisableTemporary);

typedef struct ModifierData {
  struct ModifierData *next, *prev;

  int type, mode;
  /** Time in seconds that the modifier took to evaluate. This is only set on evaluated objects. */
  float execution_time;
  short flag;
  /** An "expand" bit for each of the modifier's (sub)panels (#uiPanelDataExpansion). */
  short ui_expand_flag;
  /**
   * Bits that can be used for open-states of layout panels in the modifier. This can replace
   * `ui_expand_flag` once all modifiers use layout panels. Currently, trying to reuse the same
   * flags is problematic, because the bits in `ui_expand_flag` are mapped to panels automatically
   * and easily conflict with the explicit mapping of bits to panels here.
   */
  uint16_t layout_panel_open_flag;
  char _pad[6];
  /** MAX_NAME. */
  char name[64];

  char *error;

  /** Runtime field which contains unique identifier of the modifier. */
  SessionUUID session_uuid;

  /** Runtime field which contains runtime data which is specific to a modifier type. */
  void *runtime;
} ModifierData;

typedef enum {
  /** This modifier has been inserted in local override, and hence can be fully edited. */
  eModifierFlag_OverrideLibrary_Local = (1 << 0),
  /** This modifier does not own its caches, but instead shares them with another modifier. */
  eModifierFlag_SharedCaches = (1 << 1),
  /**
   * This modifier is the object's active modifier. Used for context in the node editor.
   * Only one modifier on an object should have this flag set.
   */
  eModifierFlag_Active = (1 << 2),
  /**
   * Only set on modifiers in evaluated objects. The flag indicates that the user modified inputs
   * to the modifier which might invalidate simulation caches.
   */
  eModifierFlag_UserModified = (1 << 3),
} ModifierFlag;

/**
 * \note Not a real modifier.
 */
typedef struct MappingInfoModifierData {
  ModifierData modifier;

  struct Tex *texture;
  struct Object *map_object;
  char map_bone[64];
  /** MAX_CUSTOMDATA_LAYER_NAME. */
  char uvlayer_name[68];
  char _pad1[4];
  int uvlayer_tmp;
  int texmapping;
} MappingInfoModifierData;

typedef enum {
  eSubsurfModifierFlag_Incremental = (1 << 0),
  eSubsurfModifierFlag_DebugIncr = (1 << 1),
  eSubsurfModifierFlag_ControlEdges = (1 << 2),
  /* DEPRECATED, ONLY USED FOR DO-VERSIONS */
  eSubsurfModifierFlag_SubsurfUv_DEPRECATED = (1 << 3),
  eSubsurfModifierFlag_UseCrease = (1 << 4),
  eSubsurfModifierFlag_UseCustomNormals = (1 << 5),
  eSubsurfModifierFlag_UseRecursiveSubdivision = (1 << 6),
} SubsurfModifierFlag;

typedef enum {
  SUBSURF_TYPE_CATMULL_CLARK = 0,
  SUBSURF_TYPE_SIMPLE = 1,
} eSubsurfModifierType;

typedef enum {
  SUBSURF_UV_SMOOTH_NONE = 0,
  SUBSURF_UV_SMOOTH_PRESERVE_CORNERS = 1,
  SUBSURF_UV_SMOOTH_PRESERVE_CORNERS_AND_JUNCTIONS = 2,
  SUBSURF_UV_SMOOTH_PRESERVE_CORNERS_JUNCTIONS_AND_CONCAVE = 3,
  SUBSURF_UV_SMOOTH_PRESERVE_BOUNDARIES = 4,
  SUBSURF_UV_SMOOTH_ALL = 5,
} eSubsurfUVSmooth;

typedef enum {
  SUBSURF_BOUNDARY_SMOOTH_ALL = 0,
  SUBSURF_BOUNDARY_SMOOTH_PRESERVE_CORNERS = 1,
} eSubsurfBoundarySmooth;

typedef struct SubsurfModifierData {
  ModifierData modifier;

  short subdivType, levels, renderLevels, flags;
  short uv_smooth;
  short quality;
  short boundary_smooth;
  char _pad[2];

  /* TODO(sergey): Get rid of those with the old CCG subdivision code. */
  void *emCache, *mCache;
} SubsurfModifierData;

typedef struct LatticeModifierData {
  ModifierData modifier;

  struct Object *object;
  /** Optional vertex-group name, #MAX_VGROUP_NAME. */
  char name[64];
  float strength;
  short flag;
  char _pad[2];
  void *_pad1;
} LatticeModifierData;

/** #LatticeModifierData.flag */
enum {
  MOD_LATTICE_INVERT_VGROUP = (1 << 0),
};

typedef struct CurveModifierData {
  ModifierData modifier;

  struct Object *object;
  /** Optional vertex-group name, #MAX_VGROUP_NAME. */
  char name[64];
  /** Axis along which curve deforms. */
  short defaxis;
  short flag;
  char _pad[4];
  void *_pad1;
} CurveModifierData;

/** #CurveModifierData.flag */
enum {
  MOD_CURVE_INVERT_VGROUP = (1 << 0),
};

/** #CurveModifierData.defaxis */
enum {
  MOD_CURVE_POSX = 1,
  MOD_CURVE_POSY = 2,
  MOD_CURVE_POSZ = 3,
  MOD_CURVE_NEGX = 4,
  MOD_CURVE_NEGY = 5,
  MOD_CURVE_NEGZ = 6,
};

typedef struct BuildModifierData {
  ModifierData modifier;

  float start, length;
  short flag;

  /** (bool) whether order of vertices is randomized - legacy files (for readfile conversion). */
  short randomize;
  /** (int) random seed. */
  int seed;
} BuildModifierData;

/** #BuildModifierData.flag */
enum {
  /** order of vertices is randomized */
  MOD_BUILD_FLAG_RANDOMIZE = (1 << 0),
  /** frame range is reversed, resulting in a deconstruction effect */
  MOD_BUILD_FLAG_REVERSE = (1 << 1),
};

/** Mask Modifier. */
typedef struct MaskModifierData {
  ModifierData modifier;

  /** Armature to use to in place of hardcoded vgroup. */
  struct Object *ob_arm;
  /** Name of vertex group to use to mask, #MAX_VGROUP_NAME. */
  char vgroup[64];

  /** Using armature or hardcoded vgroup. */
  short mode;
  /** Flags for various things. */
  short flag;
  float threshold;
  void *_pad1;
} MaskModifierData;

/** #MaskModifierData.mode */
enum {
  MOD_MASK_MODE_VGROUP = 0,
  MOD_MASK_MODE_ARM = 1,
};

/** #MaskModifierData.flag */
enum {
  MOD_MASK_INV = (1 << 0),
  MOD_MASK_SMOOTH = (1 << 1),
};

typedef struct ArrayModifierData {
  ModifierData modifier;

  /** The object with which to cap the start of the array. */
  struct Object *start_cap;
  /** The object with which to cap the end of the array. */
  struct Object *end_cap;
  /** The curve object to use for #MOD_ARR_FITCURVE. */
  struct Object *curve_ob;
  /** The object to use for object offset. */
  struct Object *offset_ob;
  /**
   * A constant duplicate offset;
   * 1 means the duplicates are 1 unit apart.
   */
  float offset[3];
  /**
   * A scaled factor for duplicate offsets;
   * 1 means the duplicates are 1 object-width apart.
   */
  float scale[3];
  /** The length over which to distribute the duplicates. */
  float length;
  /** The limit below which to merge vertices in adjacent duplicates. */
  float merge_dist;
  /**
   * Determines how duplicate count is calculated; one of:
   * - #MOD_ARR_FIXEDCOUNT -> fixed.
   * - #MOD_ARR_FITLENGTH  -> calculated to fit a set length.
   * - #MOD_ARR_FITCURVE   -> calculated to fit the length of a Curve object.
   */
  int fit_type;
  /**
   * Flags specifying how total offset is calculated; binary OR of:
   * - #MOD_ARR_OFF_CONST    -> total offset += offset.
   * - #MOD_ARR_OFF_RELATIVE -> total offset += relative * object width.
   * - #MOD_ARR_OFF_OBJ      -> total offset += offset_ob's matrix.
   * Total offset is the sum of the individual enabled offsets.
   */
  int offset_type;
  /**
   * General flags:
   * #MOD_ARR_MERGE -> merge vertices in adjacent duplicates.
   */
  int flags;
  /** The number of duplicates to generate for #MOD_ARR_FIXEDCOUNT. */
  int count;
  float uv_offset[2];
} ArrayModifierData;

/** #ArrayModifierData.fit_type */
enum {
  MOD_ARR_FIXEDCOUNT = 0,
  MOD_ARR_FITLENGTH = 1,
  MOD_ARR_FITCURVE = 2,
};

/** #ArrayModifierData.offset_type */
enum {
  MOD_ARR_OFF_CONST = (1 << 0),
  MOD_ARR_OFF_RELATIVE = (1 << 1),
  MOD_ARR_OFF_OBJ = (1 << 2),
};

/** #ArrayModifierData.flags */
enum {
  MOD_ARR_MERGE = (1 << 0),
  MOD_ARR_MERGEFINAL = (1 << 1),
};

typedef struct MirrorModifierData {
  ModifierData modifier;

  /** Deprecated, use flag instead. */
  short axis DNA_DEPRECATED;
  short flag;
  float tolerance;
  float bisect_threshold;

  /** Mirror modifier used to merge the old vertex into its new copy, which would break code
   * relying on access to the original geometry vertices. However, modifying this behavior to the
   * correct one (i.e. merging the copy vertices into their original sources) has several potential
   * effects on other modifiers and tools, so we need to keep that incorrect behavior for existing
   * modifiers, and only use the new correct one for new modifiers. */
  uint8_t use_correct_order_on_merge;

  char _pad[3];
  float uv_offset[2];
  float uv_offset_copy[2];
  struct Object *mirror_ob;
  void *_pad1;
} MirrorModifierData;

/** #MirrorModifierData.flag */
enum {
  MOD_MIR_CLIPPING = (1 << 0),
  MOD_MIR_MIRROR_U = (1 << 1),
  MOD_MIR_MIRROR_V = (1 << 2),
  MOD_MIR_AXIS_X = (1 << 3),
  MOD_MIR_AXIS_Y = (1 << 4),
  MOD_MIR_AXIS_Z = (1 << 5),
  MOD_MIR_VGROUP = (1 << 6),
  MOD_MIR_NO_MERGE = (1 << 7),
  MOD_MIR_BISECT_AXIS_X = (1 << 8),
  MOD_MIR_BISECT_AXIS_Y = (1 << 9),
  MOD_MIR_BISECT_AXIS_Z = (1 << 10),
  MOD_MIR_BISECT_FLIP_AXIS_X = (1 << 11),
  MOD_MIR_BISECT_FLIP_AXIS_Y = (1 << 12),
  MOD_MIR_BISECT_FLIP_AXIS_Z = (1 << 13),
  MOD_MIR_MIRROR_UDIM = (1 << 14),
};

typedef struct EdgeSplitModifierData {
  ModifierData modifier;

  /** Angle above which edges should be split. */
  float split_angle;
  int flags;
} EdgeSplitModifierData;

/** #EdgeSplitModifierData.flags */
enum {
  MOD_EDGESPLIT_FROMANGLE = (1 << 1),
  MOD_EDGESPLIT_FROMFLAG = (1 << 2),
};

typedef struct BevelModifierData {
  ModifierData modifier;

  /** The "raw" bevel value (distance/amount to bevel). */
  float value;
  /** The resolution (as originally coded, it is the number of recursive bevels). */
  int res;
  /** General option flags. */
  short flags;
  /** Used to interpret the bevel value. */
  short val_flags;
  /** For the type and how we build the bevel's profile. */
  short profile_type;
  /** Flags to tell the tool how to limit the bevel. */
  short lim_flags;
  /** Flags to direct how edge weights are applied to verts. */
  short e_flags;
  /** Material index if >= 0, else material inherited from surrounding faces. */
  short mat;
  short edge_flags;
  short face_str_mode;
  /** Patterns to use for mitering non-reflex and reflex miter edges */
  short miter_inner;
  short miter_outer;
  /** The method to use for creating >2-way intersections */
  short vmesh_method;
  /** Whether to affect vertices or edges. */
  char affect_type;
  char _pad;
  /** Controls profile shape (0->1, .5 is round). */
  float profile;
  /** if the MOD_BEVEL_ANGLE is set,
   * this will be how "sharp" an edge must be before it gets beveled */
  float bevel_angle;
  float spread;
  /** if the MOD_BEVEL_VWEIGHT option is set,
   * this will be the name of the vert group, #MAX_VGROUP_NAME */
  char defgrp_name[64];

  char _pad1[4];
  /** Curve info for the custom profile */
  struct CurveProfile *custom_profile;

  void *_pad2;
} BevelModifierData;

/** #BevelModifierData.flags and BevelModifierData.lim_flags */
enum {
#ifdef DNA_DEPRECATED_ALLOW
  MOD_BEVEL_VERT_DEPRECATED = (1 << 1),
#endif
  MOD_BEVEL_INVERT_VGROUP = (1 << 2),
  MOD_BEVEL_ANGLE = (1 << 3),
  MOD_BEVEL_WEIGHT = (1 << 4),
  MOD_BEVEL_VGROUP = (1 << 5),
/* unused                  = (1 << 6), */
#ifdef DNA_DEPRECATED_ALLOW
  MOD_BEVEL_CUSTOM_PROFILE_DEPRECATED = (1 << 7),
#endif
  /* unused                  = (1 << 8), */
  /* unused                  = (1 << 9), */
  /* unused                  = (1 << 10), */
  /* unused                  = (1 << 11), */
  /* unused                  = (1 << 12), */
  MOD_BEVEL_OVERLAP_OK = (1 << 13),
  MOD_BEVEL_EVEN_WIDTHS = (1 << 14),
  MOD_BEVEL_HARDEN_NORMALS = (1 << 15),
};

/** #BevelModifierData.val_flags (not used as flags any more) */
enum {
  MOD_BEVEL_AMT_OFFSET = 0,
  MOD_BEVEL_AMT_WIDTH = 1,
  MOD_BEVEL_AMT_DEPTH = 2,
  MOD_BEVEL_AMT_PERCENT = 3,
  MOD_BEVEL_AMT_ABSOLUTE = 4,
};

/** #BevelModifierData.profile_type */
enum {
  MOD_BEVEL_PROFILE_SUPERELLIPSE = 0,
  MOD_BEVEL_PROFILE_CUSTOM = 1,
};

/** #BevelModifierData.edge_flags */
enum {
  MOD_BEVEL_MARK_SEAM = (1 << 0),
  MOD_BEVEL_MARK_SHARP = (1 << 1),
};

/** #BevelModifierData.face_str_mode */
enum {
  MOD_BEVEL_FACE_STRENGTH_NONE = 0,
  MOD_BEVEL_FACE_STRENGTH_NEW = 1,
  MOD_BEVEL_FACE_STRENGTH_AFFECTED = 2,
  MOD_BEVEL_FACE_STRENGTH_ALL = 3,
};

/** #BevelModifier.miter_inner & #BevelModifier.miter_outer */
enum {
  MOD_BEVEL_MITER_SHARP = 0,
  MOD_BEVEL_MITER_PATCH = 1,
  MOD_BEVEL_MITER_ARC = 2,
};

/** #BevelModifier.vmesh_method */
enum {
  MOD_BEVEL_VMESH_ADJ = 0,
  MOD_BEVEL_VMESH_CUTOFF = 1,
};

/** #BevelModifier.affect_type */
enum {
  MOD_BEVEL_AFFECT_VERTICES = 0,
  MOD_BEVEL_AFFECT_EDGES = 1,
};

typedef struct FluidModifierData {
  ModifierData modifier;

  struct FluidDomainSettings *domain;
  /** Inflow, outflow, smoke objects. */
  struct FluidFlowSettings *flow;
  /** Effector objects (collision, guiding). */
  struct FluidEffectorSettings *effector;
  float time;
  /** Domain, inflow, outflow, .... */
  int type;
  void *_pad1;
} FluidModifierData;

/** #FluidModifierData.type */
enum {
  MOD_FLUID_TYPE_DOMAIN = (1 << 0),
  MOD_FLUID_TYPE_FLOW = (1 << 1),
  MOD_FLUID_TYPE_EFFEC = (1 << 2),
};

typedef struct DisplaceModifierData {
  ModifierData modifier;

  /* Keep in sync with #MappingInfoModifierData. */

  struct Tex *texture;
  struct Object *map_object;
  char map_bone[64];
  /** MAX_CUSTOMDATA_LAYER_NAME. */
  char uvlayer_name[68];
  char _pad1[4];
  int uvlayer_tmp;
  int texmapping;
  /* end MappingInfoModifierData */

  float strength;
  int direction;
  /** #MAX_VGROUP_NAME. */
  char defgrp_name[64];
  float midlevel;
  int space;
  short flag;
  char _pad2[6];
} DisplaceModifierData;

/** #DisplaceModifierData.flag */
enum {
  MOD_DISP_INVERT_VGROUP = (1 << 0),
};

/** #DisplaceModifierData.direction */
enum {
  MOD_DISP_DIR_X = 0,
  MOD_DISP_DIR_Y = 1,
  MOD_DISP_DIR_Z = 2,
  MOD_DISP_DIR_NOR = 3,
  MOD_DISP_DIR_RGB_XYZ = 4,
  MOD_DISP_DIR_CLNOR = 5,
};

/** #DisplaceModifierData.texmapping */
enum {
  MOD_DISP_MAP_LOCAL = 0,
  MOD_DISP_MAP_GLOBAL = 1,
  MOD_DISP_MAP_OBJECT = 2,
  MOD_DISP_MAP_UV = 3,
};

/** #DisplaceModifierData.space */
enum {
  MOD_DISP_SPACE_LOCAL = 0,
  MOD_DISP_SPACE_GLOBAL = 1,
};

typedef struct UVProjectModifierData {
  ModifierData modifier;
  /**
   * The objects which do the projecting.
   * \note 10=MOD_UVPROJECT_MAXPROJECTORS.
   */
  struct Object *projectors[10];
  char _pad2[4];
  int projectors_num;
  float aspectx, aspecty;
  float scalex, scaley;
  /** MAX_CUSTOMDATA_LAYER_NAME. */
  char uvlayer_name[68];
  int uvlayer_tmp;
} UVProjectModifierData;

#define MOD_UVPROJECT_MAXPROJECTORS 10

typedef struct DecimateModifierData {
  ModifierData modifier;

  /** (mode == MOD_DECIM_MODE_COLLAPSE). */
  float percent;
  /** (mode == MOD_DECIM_MODE_UNSUBDIV). */
  short iter;
  /** (mode == MOD_DECIM_MODE_DISSOLVE). */
  char delimit;
  /** (mode == MOD_DECIM_MODE_COLLAPSE). */
  char symmetry_axis;
  /** (mode == MOD_DECIM_MODE_DISSOLVE). */
  float angle;

  /** #MAX_VGROUP_NAME. */
  char defgrp_name[64];
  float defgrp_factor;
  short flag, mode;

  /** runtime only. */
  int face_count;
} DecimateModifierData;

enum {
  MOD_DECIM_FLAG_INVERT_VGROUP = (1 << 0),
  /** For collapse only. don't convert triangle pairs back to quads. */
  MOD_DECIM_FLAG_TRIANGULATE = (1 << 1),
  /** for dissolve only. collapse all verts between 2 faces */
  MOD_DECIM_FLAG_ALL_BOUNDARY_VERTS = (1 << 2),
  MOD_DECIM_FLAG_SYMMETRY = (1 << 3),
};

enum {
  MOD_DECIM_MODE_COLLAPSE = 0,
  MOD_DECIM_MODE_UNSUBDIV = 1,
  /** called planar in the UI */
  MOD_DECIM_MODE_DISSOLVE = 2,
};

typedef struct SmoothModifierData {
  ModifierData modifier;
  float fac;
  /** #MAX_VGROUP_NAME. */
  char defgrp_name[64];
  short flag, repeat;

} SmoothModifierData;

/** #SmoothModifierData.flag */
enum {
  MOD_SMOOTH_INVERT_VGROUP = (1 << 0),
  MOD_SMOOTH_X = (1 << 1),
  MOD_SMOOTH_Y = (1 << 2),
  MOD_SMOOTH_Z = (1 << 3),
};

typedef struct CastModifierData {
  ModifierData modifier;

  struct Object *object;
  float fac;
  float radius;
  float size;
  /** #MAX_VGROUP_NAME. */
  char defgrp_name[64];
  short flag;
  /** Cast modifier projection type. */
  short type;
  void *_pad1;
} CastModifierData;

/** #CastModifierData.flag */
enum {
  /* And what bout (1 << 0) flag? ;) */
  MOD_CAST_INVERT_VGROUP = (1 << 0),
  MOD_CAST_X = (1 << 1),
  MOD_CAST_Y = (1 << 2),
  MOD_CAST_Z = (1 << 3),
  MOD_CAST_USE_OB_TRANSFORM = (1 << 4),
  MOD_CAST_SIZE_FROM_RADIUS = (1 << 5),
};

/** #CastModifierData.type */
enum {
  MOD_CAST_TYPE_SPHERE = 0,
  MOD_CAST_TYPE_CYLINDER = 1,
  MOD_CAST_TYPE_CUBOID = 2,
};

typedef struct WaveModifierData {
  ModifierData modifier;

  /* Keep in sync with #MappingInfoModifierData. */

  struct Tex *texture;
  struct Object *map_object;
  char map_bone[64];
  /** MAX_CUSTOMDATA_LAYER_NAME. */
  char uvlayer_name[68];
  char _pad1[4];
  int uvlayer_tmp;
  int texmapping;
  /* End MappingInfoModifierData. */

  struct Object *objectcenter;
  /** #MAX_VGROUP_NAME. */
  char defgrp_name[64];

  short flag;
  char _pad2[2];

  float startx, starty, height, width;
  float narrow, speed, damp, falloff;

  float timeoffs, lifetime;
  char _pad3[4];
  void *_pad4;
} WaveModifierData;

/** #WaveModifierData.flag */
enum {
  MOD_WAVE_INVERT_VGROUP = (1 << 0),
  MOD_WAVE_X = (1 << 1),
  MOD_WAVE_Y = (1 << 2),
  MOD_WAVE_CYCL = (1 << 3),
  MOD_WAVE_NORM = (1 << 4),
  MOD_WAVE_NORM_X = (1 << 5),
  MOD_WAVE_NORM_Y = (1 << 6),
  MOD_WAVE_NORM_Z = (1 << 7),
};

typedef struct ArmatureModifierData {
  ModifierData modifier;

  /** #eArmature_DeformFlag use instead of #bArmature.deformflag. */
  short deformflag, multi;
  char _pad2[4];
  struct Object *object;
  /** Stored input of previous modifier, for vertex-group blending. */
  float (*vert_coords_prev)[3];
  /** #MAX_VGROUP_NAME. */
  char defgrp_name[64];
} ArmatureModifierData;

enum {
  MOD_HOOK_UNIFORM_SPACE = (1 << 0),
  MOD_HOOK_INVERT_VGROUP = (1 << 1),
};

/** \note same as #WarpModifierFalloff */
typedef enum {
  eHook_Falloff_None = 0,
  eHook_Falloff_Curve = 1,
  eHook_Falloff_Sharp = 2,     /* PROP_SHARP */
  eHook_Falloff_Smooth = 3,    /* PROP_SMOOTH */
  eHook_Falloff_Root = 4,      /* PROP_ROOT */
  eHook_Falloff_Linear = 5,    /* PROP_LIN */
  eHook_Falloff_Const = 6,     /* PROP_CONST */
  eHook_Falloff_Sphere = 7,    /* PROP_SPHERE */
  eHook_Falloff_InvSquare = 8, /* PROP_INVSQUARE */
  /* PROP_RANDOM not used */
} HookModifierFalloff;

typedef struct HookModifierData {
  ModifierData modifier;

  struct Object *object;
  /** Optional name of bone target, MAX_ID_NAME-2. */
  char subtarget[64];

  char flag;
  /** Use enums from WarpModifier (exact same functionality). */
  char falloff_type;
  char _pad[6];
  /** Matrix making current transform unmodified. */
  float parentinv[4][4];
  /** Visualization of hook. */
  float cent[3];
  /** If not zero, falloff is distance where influence zero. */
  float falloff;

  struct CurveMapping *curfalloff;

  /** If NULL, it's using vertex-group. */
  int *indexar;
  int indexar_num;
  float force;
  /** Optional vertex-group name, #MAX_VGROUP_NAME. */
  char name[64];
  void *_pad1;
} HookModifierData;

typedef struct SoftbodyModifierData {
  ModifierData modifier;
} SoftbodyModifierData;

typedef struct ClothModifierData {
  ModifierData modifier;

  /** The internal data structure for cloth. */
  struct Cloth *clothObject;
  /** Definition is in DNA_cloth_types.h. */
  struct ClothSimSettings *sim_parms;
  /** Definition is in DNA_cloth_types.h. */
  struct ClothCollSettings *coll_parms;

  /**
   * PointCache can be shared with other instances of #ClothModifierData.
   * Inspect `modifier.flag & eModifierFlag_SharedCaches` to find out.
   */
  /** Definition is in DNA_object_force_types.h. */
  struct PointCache *point_cache;
  struct ListBase ptcaches;

  /** XXX: nasty hack, remove once hair can be separated from cloth modifier data. */
  struct ClothHairData *hairdata;
  /** Grid geometry values of hair continuum. */
  float hair_grid_min[3];
  float hair_grid_max[3];
  int hair_grid_res[3];
  float hair_grid_cellsize;

  struct ClothSolverResult *solver_result;
} ClothModifierData;

typedef struct CollisionModifierData {
  ModifierData modifier;

  /** Position at the beginning of the frame. */
  float (*x)[3];
  /** Position at the end of the frame. */
  float (*xnew)[3];
  /** Unused at the moment, but was discussed during sprint. */
  float (*xold)[3];
  /** New position at the actual inter-frame step. */
  float (*current_xnew)[3];
  /** Position at the actual inter-frame step. */
  float (*current_x)[3];
  /** (xnew - x) at the actual inter-frame step. */
  float (*current_v)[3];

  int (*vert_tris)[3];

  unsigned int mvert_num;
  unsigned int tri_num;
  /** Cfra time of modifier. */
  float time_x, time_xnew;
  /** Collider doesn't move this frame, i.e. x[].co==xnew[].co. */
  char is_static;
  char _pad[7];

  /** Bounding volume hierarchy for this cloth object. */
  struct BVHTree *bvhtree;
} CollisionModifierData;

typedef struct SurfaceModifierData_Runtime {

  float (*vert_positions_prev)[3];
  float (*vert_velocities)[3];

  struct Mesh *mesh;

  /** Bounding volume hierarchy of the mesh faces. */
  struct BVHTreeFromMesh *bvhtree;

  int cfra_prev, verts_num;

} SurfaceModifierData_Runtime;

typedef struct SurfaceModifierData {
  ModifierData modifier;

  SurfaceModifierData_Runtime runtime;
} SurfaceModifierData;

typedef struct BooleanModifierData {
  ModifierData modifier;

  struct Object *object;
  struct Collection *collection;
  float double_threshold;
  char operation;
  char solver;
  /** #BooleanModifierMaterialMode. */
  char material_mode;
  char flag;
  char bm_flag;
  char _pad[7];
} BooleanModifierData;

typedef enum BooleanModifierMaterialMode {
  eBooleanModifierMaterialMode_Index = 0,
  eBooleanModifierMaterialMode_Transfer = 1,
} BooleanModifierMaterialMode;

/** #BooleanModifierData.operation */
typedef enum {
  eBooleanModifierOp_Intersect = 0,
  eBooleanModifierOp_Union = 1,
  eBooleanModifierOp_Difference = 2,
} BooleanModifierOp;

/** #BooleanModifierData.solver */
typedef enum {
  eBooleanModifierSolver_Fast = 0,
  eBooleanModifierSolver_Exact = 1,
} BooleanModifierSolver;

/** #BooleanModifierData.flag */
enum {
  eBooleanModifierFlag_Self = (1 << 0),
  eBooleanModifierFlag_Object = (1 << 1),
  eBooleanModifierFlag_Collection = (1 << 2),
  eBooleanModifierFlag_HoleTolerant = (1 << 3),
};

/** #BooleanModifierData.bm_flag (only used when #G_DEBUG is set). */
enum {
  eBooleanModifierBMeshFlag_BMesh_Separate = (1 << 0),
  eBooleanModifierBMeshFlag_BMesh_NoDissolve = (1 << 1),
  eBooleanModifierBMeshFlag_BMesh_NoConnectRegions = (1 << 2),
};

typedef struct MDefInfluence {
  int vertex;
  float weight;
} MDefInfluence;

typedef struct MDefCell {
  int offset;
  int influences_num;
} MDefCell;

typedef struct MeshDeformModifierData {
  ModifierData modifier;

  /** Mesh object. */
  struct Object *object;
  /** Optional vertex-group name, #MAX_VGROUP_NAME. */
  char defgrp_name[64];

  short gridsize, flag;
  char _pad[4];

  /* result of static binding */
  /** Influences. */
  MDefInfluence *bindinfluences;
  /** Offsets into influences array. */
  int *bindoffsets;
  /** Coordinates that cage was bound with. */
  float *bindcagecos;
  /** Total vertices in mesh and cage. */
  int verts_num, cage_verts_num;

  /* result of dynamic binding */
  /** Grid with dynamic binding cell points. */
  MDefCell *dyngrid;
  /** Dynamic binding vertex influences. */
  MDefInfluence *dyninfluences;
  /** Is this vertex bound or not? */
  int *dynverts;
  /** Size of the dynamic bind grid. */
  int dyngridsize;
  /** Total number of vertex influences. */
  int influences_num;
  /** Offset of the dynamic bind grid. */
  float dyncellmin[3];
  /** Width of dynamic bind cell. */
  float dyncellwidth;
  /** Matrix of cage at binding time. */
  float bindmat[4][4];

  /* deprecated storage */
  /** Deprecated inefficient storage. */
  float *bindweights;
  /** Deprecated storage of cage coords. */
  float *bindcos;

  /* runtime */
  void (*bindfunc)(struct Object *object,
                   struct MeshDeformModifierData *mmd,
                   struct Mesh *cagemesh,
                   float *vertexcos,
                   int verts_num,
                   float cagemat[4][4]);
} MeshDeformModifierData;

enum {
  MOD_MDEF_INVERT_VGROUP = (1 << 0),
  MOD_MDEF_DYNAMIC_BIND = (1 << 1),
};

typedef struct ParticleSystemModifierData {
  ModifierData modifier;

  /**
   * \note Storing the particle system pointer here is very weak, as it prevents modifiers' data
   * copying to be self-sufficient (extra external code needs to ensure the pointer remains valid
   * when the modifier data is copied from one object to another). See e.g.
   * `BKE_object_copy_particlesystems` or `BKE_object_copy_modifier`.
   */
  struct ParticleSystem *psys;
  /** Final Mesh - its topology may differ from orig mesh. */
  struct Mesh *mesh_final;
  /** Original mesh that particles are attached to. */
  struct Mesh *mesh_original;
  int totdmvert, totdmedge, totdmface;
  short flag;
  char _pad[2];
  void *_pad1;
} ParticleSystemModifierData;

typedef enum {
  eParticleSystemFlag_Pars = (1 << 0),
  eParticleSystemFlag_psys_updated = (1 << 1),
  eParticleSystemFlag_file_loaded = (1 << 2),
} ParticleSystemModifierFlag;

typedef enum {
  eParticleInstanceFlag_Parents = (1 << 0),
  eParticleInstanceFlag_Children = (1 << 1),
  eParticleInstanceFlag_Path = (1 << 2),
  eParticleInstanceFlag_Unborn = (1 << 3),
  eParticleInstanceFlag_Alive = (1 << 4),
  eParticleInstanceFlag_Dead = (1 << 5),
  eParticleInstanceFlag_KeepShape = (1 << 6),
  eParticleInstanceFlag_UseSize = (1 << 7),
} ParticleInstanceModifierFlag;

typedef enum {
  eParticleInstanceSpace_World = 0,
  eParticleInstanceSpace_Local = 1,
} ParticleInstanceModifierSpace;

typedef struct ParticleInstanceModifierData {
  ModifierData modifier;

  struct Object *ob;
  short psys, flag, axis, space;
  float position, random_position;
  float rotation, random_rotation;
  float particle_amount, particle_offset;
  /** MAX_CUSTOMDATA_LAYER_NAME. */
  char index_layer_name[68];
  /** MAX_CUSTOMDATA_LAYER_NAME. */
  char value_layer_name[68];
  void *_pad1;
} ParticleInstanceModifierData;

typedef enum {
  eExplodeFlag_CalcFaces = (1 << 0),
  eExplodeFlag_PaSize = (1 << 1),
  eExplodeFlag_EdgeCut = (1 << 2),
  eExplodeFlag_Unborn = (1 << 3),
  eExplodeFlag_Alive = (1 << 4),
  eExplodeFlag_Dead = (1 << 5),
  eExplodeFlag_INVERT_VGROUP = (1 << 6),
} ExplodeModifierFlag;

typedef struct ExplodeModifierData {
  ModifierData modifier;

  int *facepa;
  short flag, vgroup;
  float protect;
  /** MAX_CUSTOMDATA_LAYER_NAME. */
  char uvname[68];
  char _pad1[4];
  void *_pad2;
} ExplodeModifierData;

typedef struct MultiresModifierData {
  DNA_DEFINE_CXX_METHODS(MultiresModifierData)

  ModifierData modifier;

  char lvl, sculptlvl, renderlvl, totlvl;
  char simple DNA_DEPRECATED;
  char flags, _pad[2];
  short quality;
  short uv_smooth;
  short boundary_smooth;
  char _pad2[2];
} MultiresModifierData;

typedef enum {
  eMultiresModifierFlag_ControlEdges = (1 << 0),
  /* DEPRECATED, only used for versioning. */
  eMultiresModifierFlag_PlainUv_DEPRECATED = (1 << 1),
  eMultiresModifierFlag_UseCrease = (1 << 2),
  eMultiresModifierFlag_UseCustomNormals = (1 << 3),
  eMultiresModifierFlag_UseSculptBaseMesh = (1 << 4),
} MultiresModifierFlag;

/** DEPRECATED: only used for versioning. */
typedef struct FluidsimModifierData {
  ModifierData modifier;

  /** Definition is in DNA_object_fluidsim_types.h. */
  struct FluidsimSettings *fss;
  void *_pad1;
} FluidsimModifierData;

/** DEPRECATED: only used for versioning. */
typedef struct SmokeModifierData {
  ModifierData modifier;

  /** Domain, inflow, outflow, .... */
  int type;
  int _pad;
} SmokeModifierData;

typedef struct ShrinkwrapModifierData {
  ModifierData modifier;

  /** Shrink target. */
  struct Object *target;
  /** Additional shrink target. */
  struct Object *auxTarget;
  /** Optional vertex-group name, #MAX_VGROUP_NAME. */
  char vgroup_name[64];
  /** Distance offset to keep from mesh/projection point. */
  float keepDist;
  /** Shrink type projection. */
  short shrinkType;
  /** Shrink options. */
  char shrinkOpts;
  /** Shrink to surface mode. */
  char shrinkMode;
  /** Limit the projection ray cast. */
  float projLimit;
  /** Axis to project over. */
  char projAxis;

  /**
   * If using projection over vertex normal this controls the level of subsurface that must be
   * done before getting the vertex coordinates and normal.
   */
  char subsurfLevels;

  char _pad[2];
} ShrinkwrapModifierData;

/** #ShrinkwrapModifierData.shrinkType */
enum {
  MOD_SHRINKWRAP_NEAREST_SURFACE = 0,
  MOD_SHRINKWRAP_PROJECT = 1,
  MOD_SHRINKWRAP_NEAREST_VERTEX = 2,
  MOD_SHRINKWRAP_TARGET_PROJECT = 3,
};

/** #ShrinkwrapModifierData.shrinkMode */
enum {
  /** Move vertex to the surface of the target object (keepDist towards original position) */
  MOD_SHRINKWRAP_ON_SURFACE = 0,
  /** Move the vertex inside the target object; don't change if already inside */
  MOD_SHRINKWRAP_INSIDE = 1,
  /** Move the vertex outside the target object; don't change if already outside */
  MOD_SHRINKWRAP_OUTSIDE = 2,
  /** Move vertex to the surface of the target object, with keepDist towards the outside */
  MOD_SHRINKWRAP_OUTSIDE_SURFACE = 3,
  /** Move vertex to the surface of the target object, with keepDist along the normal */
  MOD_SHRINKWRAP_ABOVE_SURFACE = 4,
};

/** #ShrinkwrapModifierData.shrinkOpts */
enum {
  /** Allow shrink-wrap to move the vertex in the positive direction of axis. */
  MOD_SHRINKWRAP_PROJECT_ALLOW_POS_DIR = (1 << 0),
  /** Allow shrink-wrap to move the vertex in the negative direction of axis. */
  MOD_SHRINKWRAP_PROJECT_ALLOW_NEG_DIR = (1 << 1),

  /** ignore vertex moves if a vertex ends projected on a front face of the target */
  MOD_SHRINKWRAP_CULL_TARGET_FRONTFACE = (1 << 3),
  /** ignore vertex moves if a vertex ends projected on a back face of the target */
  MOD_SHRINKWRAP_CULL_TARGET_BACKFACE = (1 << 4),

#ifdef DNA_DEPRECATED_ALLOW
  /** distance is measure to the front face of the target */
  MOD_SHRINKWRAP_KEEP_ABOVE_SURFACE = (1 << 5),
#endif

  MOD_SHRINKWRAP_INVERT_VGROUP = (1 << 6),
  MOD_SHRINKWRAP_INVERT_CULL_TARGET = (1 << 7),
};

#define MOD_SHRINKWRAP_CULL_TARGET_MASK \
  (MOD_SHRINKWRAP_CULL_TARGET_FRONTFACE | MOD_SHRINKWRAP_CULL_TARGET_BACKFACE)

/** #ShrinkwrapModifierData.projAxis */
enum {
  /** projection over normal is used if no axis is selected */
  MOD_SHRINKWRAP_PROJECT_OVER_NORMAL = 0,
  MOD_SHRINKWRAP_PROJECT_OVER_X_AXIS = (1 << 0),
  MOD_SHRINKWRAP_PROJECT_OVER_Y_AXIS = (1 << 1),
  MOD_SHRINKWRAP_PROJECT_OVER_Z_AXIS = (1 << 2),
};

typedef struct SimpleDeformModifierData {
  ModifierData modifier;

  /** Object to control the origin of modifier space coordinates. */
  struct Object *origin;
  /** Optional vertex-group name, #MAX_VGROUP_NAME. */
  char vgroup_name[64];
  /** Factors to control simple deforms. */
  float factor;
  /** Lower and upper limit. */
  float limit[2];

  /** Deform function. */
  char mode;
  /** Lock axis (for taper and stretch). */
  char axis;
  /** Axis to perform the deform on (default is X, but can be overridden by origin. */
  char deform_axis;
  char flag;

  void *_pad1;
} SimpleDeformModifierData;

/** #SimpleDeformModifierData.flag */
enum {
  MOD_SIMPLEDEFORM_FLAG_INVERT_VGROUP = (1 << 0),
};

enum {
  MOD_SIMPLEDEFORM_MODE_TWIST = 1,
  MOD_SIMPLEDEFORM_MODE_BEND = 2,
  MOD_SIMPLEDEFORM_MODE_TAPER = 3,
  MOD_SIMPLEDEFORM_MODE_STRETCH = 4,
};

enum {
  MOD_SIMPLEDEFORM_LOCK_AXIS_X = (1 << 0),
  MOD_SIMPLEDEFORM_LOCK_AXIS_Y = (1 << 1),
  MOD_SIMPLEDEFORM_LOCK_AXIS_Z = (1 << 2),
};

typedef struct ShapeKeyModifierData {
  ModifierData modifier;
} ShapeKeyModifierData;

typedef struct SolidifyModifierData {
  ModifierData modifier;

  /** Name of vertex group to use, #MAX_VGROUP_NAME. */
  char defgrp_name[64];
  char shell_defgrp_name[64];
  char rim_defgrp_name[64];
  /** New surface offset level. */
  float offset;
  /** Midpoint of the offset. */
  float offset_fac;
  /**
   * Factor for the minimum weight to use when vertex-groups are used,
   * avoids 0.0 weights giving duplicate geometry.
   */
  float offset_fac_vg;
  /** Clamp offset based on surrounding geometry. */
  float offset_clamp;
  char mode;

  /** Variables for #MOD_SOLIDIFY_MODE_NONMANIFOLD. */
  char nonmanifold_offset_mode;
  char nonmanifold_boundary_mode;

  char _pad;
  float crease_inner;
  float crease_outer;
  float crease_rim;
  int flag;
  short mat_ofs;
  short mat_ofs_rim;

  float merge_tolerance;
  float bevel_convex;
} SolidifyModifierData;

/** #SolidifyModifierData.flag */
enum {
  MOD_SOLIDIFY_RIM = (1 << 0),
  MOD_SOLIDIFY_EVEN = (1 << 1),
  MOD_SOLIDIFY_NORMAL_CALC = (1 << 2),
  MOD_SOLIDIFY_VGROUP_INV = (1 << 3),
#ifdef DNA_DEPRECATED_ALLOW
  MOD_SOLIDIFY_RIM_MATERIAL = (1 << 4), /* deprecated, used in do_versions */
#endif
  MOD_SOLIDIFY_FLIP = (1 << 5),
  MOD_SOLIDIFY_NOSHELL = (1 << 6),
  MOD_SOLIDIFY_OFFSET_ANGLE_CLAMP = (1 << 7),
  MOD_SOLIDIFY_NONMANIFOLD_FLAT_FACES = (1 << 8),
};

/** #SolidifyModifierData.mode */
enum {
  MOD_SOLIDIFY_MODE_EXTRUDE = 0,
  MOD_SOLIDIFY_MODE_NONMANIFOLD = 1,
};

/** #SolidifyModifierData.nonmanifold_offset_mode */
enum {
  MOD_SOLIDIFY_NONMANIFOLD_OFFSET_MODE_FIXED = 0,
  MOD_SOLIDIFY_NONMANIFOLD_OFFSET_MODE_EVEN = 1,
  MOD_SOLIDIFY_NONMANIFOLD_OFFSET_MODE_CONSTRAINTS = 2,
};

/** #SolidifyModifierData.nonmanifold_boundary_mode */
enum {
  MOD_SOLIDIFY_NONMANIFOLD_BOUNDARY_MODE_NONE = 0,
  MOD_SOLIDIFY_NONMANIFOLD_BOUNDARY_MODE_ROUND = 1,
  MOD_SOLIDIFY_NONMANIFOLD_BOUNDARY_MODE_FLAT = 2,
};

typedef struct ScrewModifierData {
  ModifierData modifier;

  struct Object *ob_axis;
  unsigned int steps;
  unsigned int render_steps;
  unsigned int iter;
  float screw_ofs;
  float angle;
  float merge_dist;
  short flag;
  char axis;
  char _pad[5];
  void *_pad1;
} ScrewModifierData;

enum {
  MOD_SCREW_NORMAL_FLIP = (1 << 0),
  MOD_SCREW_NORMAL_CALC = (1 << 1),
  MOD_SCREW_OBJECT_OFFSET = (1 << 2),
  /*  MOD_SCREW_OBJECT_ANGLE   = (1 << 4), */
  MOD_SCREW_SMOOTH_SHADING = (1 << 5),
  MOD_SCREW_UV_STRETCH_U = (1 << 6),
  MOD_SCREW_UV_STRETCH_V = (1 << 7),
  MOD_SCREW_MERGE = (1 << 8),
};

typedef struct OceanModifierData {
  ModifierData modifier;

  struct Ocean *ocean;
  struct OceanCache *oceancache;

  /** Render resolution. */
  int resolution;
  /** Viewport resolution for the non-render case. */
  int viewport_resolution;

  int spatial_size;

  float wind_velocity;

  float damp;
  float smallest_wave;
  float depth;

  float wave_alignment;
  float wave_direction;
  float wave_scale;

  float chop_amount;
  float foam_coverage;
  float time;

  /* Spectrum being used. */
  int spectrum;

  /* Common JONSWAP parameters. */
  /**
   * This is the distance from a lee shore, called the fetch, or the distance
   * over which the wind blows with constant velocity.
   */
  float fetch_jonswap;
  float sharpen_peak_jonswap;

  int bakestart;
  int bakeend;

  /** FILE_MAX. */
  char cachepath[1024];
  /** MAX_CUSTOMDATA_LAYER_NAME. */
  char foamlayername[68];
  char spraylayername[68];
  char cached;
  char geometry_mode;

  char flag;
  char _pad2;

  short repeat_x;
  short repeat_y;

  int seed;

  float size;

  float foam_fade;

  char _pad[4];
} OceanModifierData;

enum {
  MOD_OCEAN_GEOM_GENERATE = 0,
  MOD_OCEAN_GEOM_DISPLACE = 1,
  MOD_OCEAN_GEOM_SIM_ONLY = 2,
};

enum {
  MOD_OCEAN_SPECTRUM_PHILLIPS = 0,
  MOD_OCEAN_SPECTRUM_PIERSON_MOSKOWITZ = 1,
  MOD_OCEAN_SPECTRUM_JONSWAP = 2,
  MOD_OCEAN_SPECTRUM_TEXEL_MARSEN_ARSLOE = 3,
};

enum {
  MOD_OCEAN_GENERATE_FOAM = (1 << 0),
  MOD_OCEAN_GENERATE_NORMALS = (1 << 1),
  MOD_OCEAN_GENERATE_SPRAY = (1 << 2),
  MOD_OCEAN_INVERT_SPRAY = (1 << 3),
};

typedef struct WarpModifierData {
  ModifierData modifier;

  /* Keep in sync with #MappingInfoModifierData. */

  struct Tex *texture;
  struct Object *map_object;
  char map_bone[64];
  /** MAX_CUSTOMDATA_LAYER_NAME. */
  char uvlayer_name[68];
  char _pad1[4];
  int uvlayer_tmp;
  int texmapping;
  /* End #MappingInfoModifierData. */

  struct Object *object_from;
  struct Object *object_to;
  /** Optional name of bone target, MAX_ID_NAME-2. */
  char bone_from[64];
  /** Optional name of bone target, MAX_ID_NAME-2. */
  char bone_to[64];

  struct CurveMapping *curfalloff;
  /** Optional vertex-group name, #MAX_VGROUP_NAME. */
  char defgrp_name[64];
  float strength;
  float falloff_radius;
  char flag;
  char falloff_type;
  char _pad2[6];
  void *_pad3;
} WarpModifierData;

/** #WarpModifierData.flag */
enum {
  MOD_WARP_VOLUME_PRESERVE = (1 << 0),
  MOD_WARP_INVERT_VGROUP = (1 << 1),
};

/** \note same as #HookModifierFalloff. */
typedef enum {
  eWarp_Falloff_None = 0,
  eWarp_Falloff_Curve = 1,
  eWarp_Falloff_Sharp = 2,     /* PROP_SHARP */
  eWarp_Falloff_Smooth = 3,    /* PROP_SMOOTH */
  eWarp_Falloff_Root = 4,      /* PROP_ROOT */
  eWarp_Falloff_Linear = 5,    /* PROP_LIN */
  eWarp_Falloff_Const = 6,     /* PROP_CONST */
  eWarp_Falloff_Sphere = 7,    /* PROP_SPHERE */
  eWarp_Falloff_InvSquare = 8, /* PROP_INVSQUARE */
  /* PROP_RANDOM not used */
} WarpModifierFalloff;

typedef struct WeightVGEditModifierData {
  ModifierData modifier;

  /** Name of vertex group to edit. #MAX_VGROUP_NAME. */
  char defgrp_name[64];

  /** Using MOD_WVG_EDIT_* flags. */
  short edit_flags;
  /** Using MOD_WVG_MAPPING_* defines. */
  short falloff_type;
  /** Weight for vertices not in vgroup. */
  float default_weight;

  /* Mapping stuff. */
  /** The custom mapping curve. */
  struct CurveMapping *cmap_curve;

  /* The add/remove vertices weight thresholds. */
  float add_threshold, rem_threshold;

  /* Masking options. */
  /** The global "influence", if no vgroup nor tex is used as mask. */
  float mask_constant;
  /** Name of mask vertex group from which to get weight factors. #MAX_VGROUP_NAME. */
  char mask_defgrp_name[64];

  /* Texture masking. */
  /** Which channel to use as weight/mask. */
  int mask_tex_use_channel;
  /** The texture. */
  struct Tex *mask_texture;
  /** Name of the map object. */
  struct Object *mask_tex_map_obj;
  /** Name of the map bone. */
  char mask_tex_map_bone[64];
  /** How to map the texture (using MOD_DISP_MAP_* enums). */
  int mask_tex_mapping;
  /** Name of the UV map. MAX_CUSTOMDATA_LAYER_NAME. */
  char mask_tex_uvlayer_name[68];

  /* Padding... */
  void *_pad1;
} WeightVGEditModifierData;

/** #WeightVGEdit.edit_flags */
enum {
  MOD_WVG_EDIT_WEIGHTS_NORMALIZE = (1 << 0),
  MOD_WVG_INVERT_FALLOFF = (1 << 1),
  MOD_WVG_EDIT_INVERT_VGROUP_MASK = (1 << 2),
  /** Add vertices with higher weight than threshold to vgroup. */
  MOD_WVG_EDIT_ADD2VG = (1 << 3),
  /** Remove vertices with lower weight than threshold from vgroup. */
  MOD_WVG_EDIT_REMFVG = (1 << 4),
};

typedef struct WeightVGMixModifierData {
  ModifierData modifier;

  /** Name of vertex group to modify/weight. #MAX_VGROUP_NAME. */
  char defgrp_name_a[64];
  /** Name of other vertex group to mix in. #MAX_VGROUP_NAME. */
  char defgrp_name_b[64];
  /** Default weight value for first vgroup. */
  float default_weight_a;
  /** Default weight value to mix in. */
  float default_weight_b;
  /** How second vgroups weights affect first ones. */
  char mix_mode;
  /** What vertices to affect. */
  char mix_set;

  char _pad0[6];

  /* Masking options. */
  /** The global "influence", if no vgroup nor tex is used as mask. */
  float mask_constant;
  /** Name of mask vertex group from which to get weight factors. #MAX_VGROUP_NAME. */
  char mask_defgrp_name[64];

  /* Texture masking. */
  /** Which channel to use as weightf. */
  int mask_tex_use_channel;
  /** The texture. */
  struct Tex *mask_texture;
  /** Name of the map object. */
  struct Object *mask_tex_map_obj;
  /** Name of the map bone. */
  char mask_tex_map_bone[64];
  /** How to map the texture. */
  int mask_tex_mapping;
  /** Name of the UV map. MAX_CUSTOMDATA_LAYER_NAME. */
  char mask_tex_uvlayer_name[68];
  char _pad1[4];

  char flag;

  /* Padding... */
  char _pad2[3];
} WeightVGMixModifierData;

/** #WeightVGMixModifierData.mix_mode (how second vgroup's weights affect first ones). */
enum {
  /** Second weights replace weights. */
  MOD_WVG_MIX_SET = 1,
  /** Second weights are added to weights. */
  MOD_WVG_MIX_ADD = 2,
  /** Second weights are subtracted from weights. */
  MOD_WVG_MIX_SUB = 3,
  /** Second weights are multiplied with weights. */
  MOD_WVG_MIX_MUL = 4,
  /** Second weights divide weights. */
  MOD_WVG_MIX_DIV = 5,
  /** Difference between second weights and weights. */
  MOD_WVG_MIX_DIF = 6,
  /** Average of both weights. */
  MOD_WVG_MIX_AVG = 7,
  /** Minimum of both weights. */
  MOD_WVG_MIX_MIN = 8,
  /** Maximum of both weights. */
  MOD_WVG_MIX_MAX = 9,
};

/** #WeightVGMixModifierData.mix_set (what vertices to affect). */
enum {
  /** Affect all vertices. */
  MOD_WVG_SET_ALL = 1,
  /** Affect only vertices in first vgroup. */
  MOD_WVG_SET_A = 2,
  /** Affect only vertices in second vgroup. */
  MOD_WVG_SET_B = 3,
  /** Affect only vertices in one vgroup or the other. */
  MOD_WVG_SET_OR = 4,
  /** Affect only vertices in both vgroups. */
  MOD_WVG_SET_AND = 5,
};

/** #WeightVGMixModifierData.flag */
enum {
  MOD_WVG_MIX_INVERT_VGROUP_MASK = (1 << 0),
  MOD_WVG_MIX_WEIGHTS_NORMALIZE = (1 << 1),
  MOD_WVG_MIX_INVERT_VGROUP_A = (1 << 2),
  MOD_WVG_MIX_INVERT_VGROUP_B = (1 << 3),
};

typedef struct WeightVGProximityModifierData {
  ModifierData modifier;

  /** Name of vertex group to modify/weight. #MAX_VGROUP_NAME. */
  char defgrp_name[64];

  /* Mapping stuff. */
  /** The custom mapping curve. */
  struct CurveMapping *cmap_curve;

  /** Modes of proximity weighting. */
  int proximity_mode;
  /** Options for proximity weighting. */
  int proximity_flags;

  /* Target object from which to calculate vertices distances. */
  struct Object *proximity_ob_target;

  /* Masking options. */
  /** The global "influence", if no vgroup nor tex is used as mask. */
  float mask_constant;
  /** Name of mask vertex group from which to get weight factors. #MAX_VGROUP_NAME. */
  char mask_defgrp_name[64];

  /* Texture masking. */
  /** Which channel to use as weightf. */
  int mask_tex_use_channel;
  /** The texture. */
  struct Tex *mask_texture;
  /** Name of the map object. */
  struct Object *mask_tex_map_obj;
  /** Name of the map bone. */
  char mask_tex_map_bone[64];
  /** How to map the texture. */
  int mask_tex_mapping;
  /** Name of the UV Map. MAX_CUSTOMDATA_LAYER_NAME. */
  char mask_tex_uvlayer_name[68];
  char _pad1[4];

  /** Distances mapping to 0.0/1.0 weights. */
  float min_dist, max_dist;

  /* Put here to avoid breaking existing struct... */
  /**
   * Mapping modes (using MOD_WVG_MAPPING_* enums). */
  short falloff_type;

  /* Padding... */
  char _pad0[2];
} WeightVGProximityModifierData;

/** #WeightVGProximityModifierData.proximity_mode */
enum {
  MOD_WVG_PROXIMITY_OBJECT = 1,   /* source vertex to other location */
  MOD_WVG_PROXIMITY_GEOMETRY = 2, /* source vertex to other geometry */
};

/** #WeightVGProximityModifierData.proximity_flags */
enum {
  /* Use nearest vertices of target obj, in MOD_WVG_PROXIMITY_GEOMETRY mode. */
  MOD_WVG_PROXIMITY_GEOM_VERTS = (1 << 0),
  /* Use nearest edges of target obj, in MOD_WVG_PROXIMITY_GEOMETRY mode. */
  MOD_WVG_PROXIMITY_GEOM_EDGES = (1 << 1),
  /* Use nearest faces of target obj, in MOD_WVG_PROXIMITY_GEOMETRY mode. */
  MOD_WVG_PROXIMITY_GEOM_FACES = (1 << 2),
  MOD_WVG_PROXIMITY_INVERT_VGROUP_MASK = (1 << 3),
  MOD_WVG_PROXIMITY_INVERT_FALLOFF = (1 << 4),
  MOD_WVG_PROXIMITY_WEIGHTS_NORMALIZE = (1 << 5),
};

/* Defines common to all WeightVG modifiers. */

/** #WeightVGProximityModifierData.falloff_type */
enum {
  MOD_WVG_MAPPING_NONE = 0,
  MOD_WVG_MAPPING_CURVE = 1,
  MOD_WVG_MAPPING_SHARP = 2,  /* PROP_SHARP */
  MOD_WVG_MAPPING_SMOOTH = 3, /* PROP_SMOOTH */
  MOD_WVG_MAPPING_ROOT = 4,   /* PROP_ROOT */
  /* PROP_LIN not used (same as NONE, here...). */
  /* PROP_CONST not used. */
  MOD_WVG_MAPPING_SPHERE = 7, /* PROP_SPHERE */
  MOD_WVG_MAPPING_RANDOM = 8, /* PROP_RANDOM */
  MOD_WVG_MAPPING_STEP = 9,   /* Median Step. */
};

/** #WeightVGProximityModifierData.mask_tex_use_channel */
enum {
  MOD_WVG_MASK_TEX_USE_INT = 1,
  MOD_WVG_MASK_TEX_USE_RED = 2,
  MOD_WVG_MASK_TEX_USE_GREEN = 3,
  MOD_WVG_MASK_TEX_USE_BLUE = 4,
  MOD_WVG_MASK_TEX_USE_HUE = 5,
  MOD_WVG_MASK_TEX_USE_SAT = 6,
  MOD_WVG_MASK_TEX_USE_VAL = 7,
  MOD_WVG_MASK_TEX_USE_ALPHA = 8,
};

typedef struct DynamicPaintModifierData {
  ModifierData modifier;

  struct DynamicPaintCanvasSettings *canvas;
  struct DynamicPaintBrushSettings *brush;
  /** UI display: canvas / brush. */
  int type;
  char _pad[4];
} DynamicPaintModifierData;

/** #DynamicPaintModifierData.type */
enum {
  MOD_DYNAMICPAINT_TYPE_CANVAS = (1 << 0),
  MOD_DYNAMICPAINT_TYPE_BRUSH = (1 << 1),
};

/** Remesh modifier. */
typedef enum eRemeshModifierFlags {
  MOD_REMESH_FLOOD_FILL = (1 << 0),
  MOD_REMESH_SMOOTH_SHADING = (1 << 1),
} RemeshModifierFlags;

typedef enum eRemeshModifierMode {
  /* blocky */
  MOD_REMESH_CENTROID = 0,
  /* smooth */
  MOD_REMESH_MASS_POINT = 1,
  /* keeps sharp edges */
  MOD_REMESH_SHARP_FEATURES = 2,
  /* Voxel remesh */
  MOD_REMESH_VOXEL = 3,
} eRemeshModifierMode;

typedef struct RemeshModifierData {
  ModifierData modifier;

  /** Flood-fill option, controls how small components can be before they are removed. */
  float threshold;

  /* ratio between size of model and grid */
  float scale;

  float hermite_num;

  /* octree depth */
  char depth;
  char flag;
  char mode;
  char _pad;

  /* OpenVDB Voxel remesh properties. */
  float voxel_size;
  float adaptivity;
} RemeshModifierData;

/** Skin modifier. */
typedef struct SkinModifierData {
  ModifierData modifier;

  float branch_smoothing;

  char flag;

  char symmetry_axes;

  char _pad[2];
} SkinModifierData;

/** #SkinModifierData.symmetry_axes */
enum {
  MOD_SKIN_SYMM_X = (1 << 0),
  MOD_SKIN_SYMM_Y = (1 << 1),
  MOD_SKIN_SYMM_Z = (1 << 2),
};

/** #SkinModifierData.flag */
enum {
  MOD_SKIN_SMOOTH_SHADING = 1,
};

/** Triangulate modifier. */
typedef struct TriangulateModifierData {
  ModifierData modifier;

  int flag;
  int quad_method;
  int ngon_method;
  int min_vertices;
} TriangulateModifierData;

/** #TriangulateModifierData.flag */
enum {
#ifdef DNA_DEPRECATED_ALLOW
  MOD_TRIANGULATE_BEAUTY = (1 << 0), /* deprecated */
#endif
  MOD_TRIANGULATE_KEEP_CUSTOMLOOP_NORMALS = 1 << 1,
};

/** #TriangulateModifierData.ngon_method triangulate method (N-gons). */
enum {
  MOD_TRIANGULATE_NGON_BEAUTY = 0,
  MOD_TRIANGULATE_NGON_EARCLIP = 1,
};

/** #TriangulateModifierData.quad_method triangulate method (quads). */
enum {
  MOD_TRIANGULATE_QUAD_BEAUTY = 0,
  MOD_TRIANGULATE_QUAD_FIXED = 1,
  MOD_TRIANGULATE_QUAD_ALTERNATE = 2,
  MOD_TRIANGULATE_QUAD_SHORTEDGE = 3,
  MOD_TRIANGULATE_QUAD_LONGEDGE = 4,
};

typedef struct LaplacianSmoothModifierData {
  ModifierData modifier;

  float lambda, lambda_border;
  char _pad1[4];
  /** #MAX_VGROUP_NAME. */
  char defgrp_name[64];
  short flag, repeat;
} LaplacianSmoothModifierData;

/** #LaplacianSmoothModifierData.flag */
enum {
  MOD_LAPLACIANSMOOTH_X = (1 << 1),
  MOD_LAPLACIANSMOOTH_Y = (1 << 2),
  MOD_LAPLACIANSMOOTH_Z = (1 << 3),
  MOD_LAPLACIANSMOOTH_PRESERVE_VOLUME = (1 << 4),
  MOD_LAPLACIANSMOOTH_NORMALIZED = (1 << 5),
  MOD_LAPLACIANSMOOTH_INVERT_VGROUP = (1 << 6),
};

typedef struct CorrectiveSmoothDeltaCache {
  /**
   * Delta's between the original positions and the smoothed positions,
   * calculated loop-tangent and which is accumulated into the vertex it uses.
   * (run-time only).
   */
  float (*deltas)[3];
  unsigned int deltas_num;

  /* Value of settings when creating the cache.
   * These are used to check if the cache should be recomputed. */
  float lambda, scale;
  short repeat, flag;
  char smooth_type, rest_source;
  char _pad[6];
} CorrectiveSmoothDeltaCache;

typedef struct CorrectiveSmoothModifierData {
  ModifierData modifier;

  /* positions set during 'bind' operator
   * use for MOD_CORRECTIVESMOOTH_RESTSOURCE_BIND */
  float (*bind_coords)[3];

  /* NOTE: -1 is used to bind. */
  unsigned int bind_coords_num;

  float lambda, scale;
  short repeat, flag;
  char smooth_type, rest_source;
  char _pad[6];

  /** #MAX_VGROUP_NAME. */
  char defgrp_name[64];

  /* runtime-only cache */
  CorrectiveSmoothDeltaCache delta_cache;
} CorrectiveSmoothModifierData;

enum {
  MOD_CORRECTIVESMOOTH_SMOOTH_SIMPLE = 0,
  MOD_CORRECTIVESMOOTH_SMOOTH_LENGTH_WEIGHT = 1,
};

enum {
  MOD_CORRECTIVESMOOTH_RESTSOURCE_ORCO = 0,
  MOD_CORRECTIVESMOOTH_RESTSOURCE_BIND = 1,
};

/** #CorrectiveSmoothModifierData.flag */
enum {
  MOD_CORRECTIVESMOOTH_INVERT_VGROUP = (1 << 0),
  MOD_CORRECTIVESMOOTH_ONLY_SMOOTH = (1 << 1),
  MOD_CORRECTIVESMOOTH_PIN_BOUNDARY = (1 << 2),
};

typedef struct UVWarpModifierData {
  ModifierData modifier;

  char axis_u, axis_v;
  short flag;
  /** Used for rotate/scale. */
  float center[2];

  float offset[2];
  float scale[2];
  float rotation;

  /** Source. */
  struct Object *object_src;
  /** Optional name of bone target, MAX_ID_NAME-2. */
  char bone_src[64];
  /** Target. */
  struct Object *object_dst;
  /** Optional name of bone target, MAX_ID_NAME-2. */
  char bone_dst[64];

  /** Optional vertex-group name, #MAX_VGROUP_NAME. */
  char vgroup_name[64];
  /** MAX_CUSTOMDATA_LAYER_NAME. */
  char uvlayer_name[68];
  char _pad[4];
} UVWarpModifierData;

/** #UVWarpModifierData.flag */
enum {
  MOD_UVWARP_INVERT_VGROUP = 1 << 0,
};

/** Mesh cache modifier. */
typedef struct MeshCacheModifierData {
  ModifierData modifier;

  char flag;
  /** File format. */
  char type;
  char time_mode;
  char play_mode;

  /* axis conversion */
  char forward_axis;
  char up_axis;
  char flip_axis;

  char interp;

  float factor;
  char deform_mode;
  char defgrp_name[64];
  char _pad[7];

  /* play_mode == MOD_MESHCACHE_PLAY_CFEA */
  float frame_start;
  float frame_scale;

  /* play_mode == MOD_MESHCACHE_PLAY_EVAL */
  /* we could use one float for all these but their purpose is very different */
  float eval_frame;
  float eval_time;
  float eval_factor;

  /** FILE_MAX. */
  char filepath[1024];
} MeshCacheModifierData;

/** #MeshCacheModifierData.flag */
enum {
  MOD_MESHCACHE_INVERT_VERTEX_GROUP = 1 << 0,
};

enum {
  MOD_MESHCACHE_TYPE_MDD = 1,
  MOD_MESHCACHE_TYPE_PC2 = 2,
};

enum {
  MOD_MESHCACHE_DEFORM_OVERWRITE = 0,
  MOD_MESHCACHE_DEFORM_INTEGRATE = 1,
};

enum {
  MOD_MESHCACHE_INTERP_NONE = 0,
  MOD_MESHCACHE_INTERP_LINEAR = 1,
  /*  MOD_MESHCACHE_INTERP_CARDINAL  = 2, */
};

enum {
  MOD_MESHCACHE_TIME_FRAME = 0,
  MOD_MESHCACHE_TIME_SECONDS = 1,
  MOD_MESHCACHE_TIME_FACTOR = 2,
};

enum {
  MOD_MESHCACHE_PLAY_CFEA = 0,
  MOD_MESHCACHE_PLAY_EVAL = 1,
};

typedef struct LaplacianDeformModifierData {
  ModifierData modifier;
  /** #MAX_VGROUP_NAME. */
  char anchor_grp_name[64];
  int verts_num, repeat;
  float *vertexco;
  /** Runtime only. */
  void *cache_system;
  short flag;
  char _pad[6];

} LaplacianDeformModifierData;

/** #LaplacianDeformModifierData.flag */
enum {
  MOD_LAPLACIANDEFORM_BIND = 1 << 0,
  MOD_LAPLACIANDEFORM_INVERT_VGROUP = 1 << 1,
};

/**
 * \note many of these options match 'solidify'.
 */
typedef struct WireframeModifierData {
  ModifierData modifier;
  /** #MAX_VGROUP_NAME. */
  char defgrp_name[64];
  float offset;
  float offset_fac;
  float offset_fac_vg;
  float crease_weight;
  short flag, mat_ofs;
  char _pad[4];
} WireframeModifierData;

enum {
  MOD_WIREFRAME_INVERT_VGROUP = (1 << 0),
  MOD_WIREFRAME_REPLACE = (1 << 1),
  MOD_WIREFRAME_BOUNDARY = (1 << 2),
  MOD_WIREFRAME_OFS_EVEN = (1 << 3),
  MOD_WIREFRAME_OFS_RELATIVE = (1 << 4),
  MOD_WIREFRAME_CREASE = (1 << 5),
};

typedef struct WeldModifierData {
  ModifierData modifier;

  /* The limit below which to merge vertices. */
  float merge_dist;
  /** Name of vertex group to use to mask, #MAX_VGROUP_NAME. */
  char defgrp_name[64];

  char mode;
  char flag;
  char _pad[2];
} WeldModifierData;

/** #WeldModifierData.flag */
enum {
  MOD_WELD_INVERT_VGROUP = (1 << 0),
  MOD_WELD_LOOSE_EDGES = (1 << 1),
};

/** #WeldModifierData.mode */
enum {
  MOD_WELD_MODE_ALL = 0,
  MOD_WELD_MODE_CONNECTED = 1,
};

typedef struct DataTransferModifierData {
  ModifierData modifier;

  struct Object *ob_source;

  /** See DT_TYPE_ enum in ED_object.hh. */
  int data_types;

  /* See MREMAP_MODE_ enum in BKE_mesh_mapping.hh */
  int vmap_mode;
  int emap_mode;
  int lmap_mode;
  int pmap_mode;

  float map_max_distance;
  float map_ray_radius;
  float islands_precision;

  char _pad1[4];

  /** DT_MULTILAYER_INDEX_MAX; See DT_FROMLAYERS_ enum in ED_object.hh. */
  int layers_select_src[5];
  /** DT_MULTILAYER_INDEX_MAX; See DT_TOLAYERS_ enum in ED_object.hh. */
  int layers_select_dst[5];

  /** See CDT_MIX_ enum in BKE_customdata.hh. */
  int mix_mode;
  float mix_factor;
  /** #MAX_VGROUP_NAME. */
  char defgrp_name[64];

  int flags;
  void *_pad2;
} DataTransferModifierData;

/** #DataTransferModifierData.flags */
enum {
  MOD_DATATRANSFER_OBSRC_TRANSFORM = 1 << 0,
  MOD_DATATRANSFER_MAP_MAXDIST = 1 << 1,
  MOD_DATATRANSFER_INVERT_VGROUP = 1 << 2,

  /* Only for UI really. */
  MOD_DATATRANSFER_USE_VERT = 1 << 28,
  MOD_DATATRANSFER_USE_EDGE = 1 << 29,
  MOD_DATATRANSFER_USE_LOOP = 1 << 30,
  MOD_DATATRANSFER_USE_POLY = 1u << 31,
};

/** Set Split Normals modifier. */
typedef struct NormalEditModifierData {
  ModifierData modifier;
  /** #MAX_VGROUP_NAME. */
  char defgrp_name[64];
  /** Source of normals, or center of ellipsoid. */
  struct Object *target;
  short mode;
  short flag;
  short mix_mode;
  char _pad[2];
  float mix_factor;
  float mix_limit;
  float offset[3];
  char _pad0[4];
  void *_pad1;
} NormalEditModifierData;

/** #NormalEditModifierData.mode */
enum {
  MOD_NORMALEDIT_MODE_RADIAL = 0,
  MOD_NORMALEDIT_MODE_DIRECTIONAL = 1,
};

/** #NormalEditModifierData.flags */
enum {
  MOD_NORMALEDIT_INVERT_VGROUP = (1 << 0),
  MOD_NORMALEDIT_USE_DIRECTION_PARALLEL = (1 << 1),
  MOD_NORMALEDIT_NO_POLYNORS_FIX = (1 << 2),
};

/** #NormalEditModifierData.mix_mode */
enum {
  MOD_NORMALEDIT_MIX_COPY = 0,
  MOD_NORMALEDIT_MIX_ADD = 1,
  MOD_NORMALEDIT_MIX_SUB = 2,
  MOD_NORMALEDIT_MIX_MUL = 3,
};

typedef struct MeshSeqCacheModifierData {
  ModifierData modifier;

  struct CacheFile *cache_file;
  /** 1024 = FILE_MAX. */
  char object_path[1024];

  char read_flag;
  char _pad[3];

  float velocity_scale;

  /* Runtime. */
  struct CacheReader *reader;
  char reader_object_path[1024];
} MeshSeqCacheModifierData;

/** #MeshSeqCacheModifierData.read_flag */
enum {
  MOD_MESHSEQ_READ_VERT = (1 << 0),
  MOD_MESHSEQ_READ_POLY = (1 << 1),
  MOD_MESHSEQ_READ_UV = (1 << 2),
  MOD_MESHSEQ_READ_COLOR = (1 << 3),

  /* Allow interpolation of mesh vertex positions. There is a heuristic to avoid interpolation when
   * the mesh topology changes, but this heuristic sometimes fails. In these cases, users can
   * disable interpolation with this flag. */
  MOD_MESHSEQ_INTERPOLATE_VERTICES = (1 << 4),

  /* Read animated custom attributes from point cache files. */
  MOD_MESHSEQ_READ_ATTRIBUTES = (1 << 5),
};

typedef struct SDefBind {
  unsigned int *vert_inds;
  unsigned int verts_num;
  int mode;
  float *vert_weights;
  float normal_dist;
  float influence;
} SDefBind;

typedef struct SDefVert {
  SDefBind *binds;
  unsigned int binds_num;
  unsigned int vertex_idx;
} SDefVert;

typedef struct SurfaceDeformModifierData {
  ModifierData modifier;

  struct Depsgraph *depsgraph;
  /** Bind target object. */
  struct Object *target;
  /** Vertex bind data. */
  SDefVert *verts;
  void *_pad1;
  float falloff;
  /* Number of vertices on the deformed mesh upon the bind process. */
  unsigned int mesh_verts_num;
  /* Number of vertices in the `verts` array of this modifier. */
  unsigned int bind_verts_num;
  /* Number of vertices and polygons on the target mesh upon bind process. */
  unsigned int target_verts_num, target_polys_num;
  int flags;
  float mat[4][4];
  float strength;
  char defgrp_name[64];
  int _pad2;
} SurfaceDeformModifierData;

/** Surface Deform modifier flags. */
enum {
  /* This indicates "do bind on next modifier evaluation" as well as "is bound". */
  MOD_SDEF_BIND = (1 << 0),
  MOD_SDEF_INVERT_VGROUP = (1 << 1),
  /* Only store bind data for nonzero vgroup weights at the time of bind. */
  MOD_SDEF_SPARSE_BIND = (1 << 2),
};

/** Surface Deform vertex bind modes. */
enum {
  MOD_SDEF_MODE_CORNER_TRIS = 0,
  MOD_SDEF_MODE_NGONS = 1,
  MOD_SDEF_MODE_CENTROID = 2,
};

typedef struct WeightedNormalModifierData {
  ModifierData modifier;

  /** #MAX_VGROUP_NAME. */
  char defgrp_name[64];
  char mode, flag;
  short weight;
  float thresh;
} WeightedNormalModifierData;

/* Name/id of the generic PROP_INT cdlayer storing face weights. */
#define MOD_WEIGHTEDNORMALS_FACEWEIGHT_CDLAYER_ID "__mod_weightednormals_faceweight"

/** #WeightedNormalModifierData.mode */
enum {
  MOD_WEIGHTEDNORMAL_MODE_FACE = 0,
  MOD_WEIGHTEDNORMAL_MODE_ANGLE = 1,
  MOD_WEIGHTEDNORMAL_MODE_FACE_ANGLE = 2,
};

/** #WeightedNormalModifierData.flag */
enum {
  MOD_WEIGHTEDNORMAL_KEEP_SHARP = (1 << 0),
  MOD_WEIGHTEDNORMAL_INVERT_VGROUP = (1 << 1),
  MOD_WEIGHTEDNORMAL_FACE_INFLUENCE = (1 << 2),
};

#define MOD_MESHSEQ_READ_ALL \
  (MOD_MESHSEQ_READ_VERT | MOD_MESHSEQ_READ_POLY | MOD_MESHSEQ_READ_UV | MOD_MESHSEQ_READ_COLOR)

typedef struct NodesModifierSettings {
  /* This stores data that is passed into the node group. */
  struct IDProperty *properties;
} NodesModifierSettings;

typedef struct NodesModifierBake {
  /** An id that references a nested node in the node tree. Also see #bNestedNodeRef. */
  int id;
  /** #NodesModifierBakeFlag. */
  uint32_t flag;
  /** #NodesModifierBakeMode. */
  uint8_t bake_mode;
  char _pad[7];
  /**
   * Directory where the baked data should be stored. This is only used when
   * `NODES_MODIFIER_BAKE_CUSTOM_PATH` is set.
   */
  char *directory;
  /**
   * Frame range for the simulation and baking that is used if
   * `NODES_MODIFIER_BAKE_CUSTOM_SIMULATION_FRAME_RANGE` is set.
   */
  int frame_start;
  int frame_end;
} NodesModifierBake;

typedef struct NodesModifierPanel {
  /** ID of the corresponding panel from #bNodeTreeInterfacePanel::identifier. */
  int id;
  /** #NodesModifierPanelFlag. */
  uint32_t flag;
} NodesModifierPanel;

typedef enum NodesModifierPanelFlag {
  NODES_MODIFIER_PANEL_OPEN = 1 << 0,
} NodesModifierPanelFlag;

typedef enum NodesModifierBakeFlag {
  NODES_MODIFIER_BAKE_CUSTOM_SIMULATION_FRAME_RANGE = 1 << 0,
  NODES_MODIFIER_BAKE_CUSTOM_PATH = 1 << 1,
} NodesModifierBakeFlag;

typedef enum NodesModifierBakeMode {
  NODES_MODIFIER_BAKE_MODE_ANIMATION = 0,
  NODES_MODIFIER_BAKE_MODE_STILL = 1,
} NodesModifierBakeMode;

typedef struct NodesModifierData {
  ModifierData modifier;
  struct bNodeTree *node_group;
  struct NodesModifierSettings settings;
  /**
   * Directory where baked simulation states are stored. This may be relative to the .blend file.
   */
  char *bake_directory;
  /** NodesModifierFlag. */
  int8_t flag;

  char _pad[3];
  int bakes_num;
  NodesModifierBake *bakes;
  char _pad2[4];
  int panels_num;
  NodesModifierPanel *panels;

  NodesModifierRuntimeHandle *runtime;

#ifdef __cplusplus
  NodesModifierBake *find_bake(int id);
  const NodesModifierBake *find_bake(int id) const;
#endif
} NodesModifierData;

typedef enum NodesModifierFlag {
  NODES_MODIFIER_HIDE_DATABLOCK_SELECTOR = (1 << 0),
} NodesModifierFlag;

typedef struct MeshToVolumeModifierData {
  ModifierData modifier;

  /** This is the object that is supposed to be converted to a volume. */
  struct Object *object;

  /** MeshToVolumeModifierResolutionMode */
  int resolution_mode;
  /** Size of a voxel in object space. */
  float voxel_size;
  /** The desired amount of voxels along one axis. The actual amount of voxels might be slightly
   * different. */
  int voxel_amount;

  float interior_band_width;

  float density;
  char _pad2[4];
  void *_pad3;
} MeshToVolumeModifierData;

/** #MeshToVolumeModifierData.resolution_mode */
typedef enum MeshToVolumeModifierResolutionMode {
  MESH_TO_VOLUME_RESOLUTION_MODE_VOXEL_AMOUNT = 0,
  MESH_TO_VOLUME_RESOLUTION_MODE_VOXEL_SIZE = 1,
} MeshToVolumeModifierResolutionMode;

typedef struct VolumeDisplaceModifierData {
  ModifierData modifier;

  struct Tex *texture;
  struct Object *texture_map_object;
  int texture_map_mode;

  float strength;
  float texture_mid_level[3];
  float texture_sample_radius;
} VolumeDisplaceModifierData;

/** #VolumeDisplaceModifierData.texture_map_mode */
enum {
  MOD_VOLUME_DISPLACE_MAP_LOCAL = 0,
  MOD_VOLUME_DISPLACE_MAP_GLOBAL = 1,
  MOD_VOLUME_DISPLACE_MAP_OBJECT = 2,
};

typedef struct VolumeToMeshModifierData {
  ModifierData modifier;

  /** This is the volume object that is supposed to be converted to a mesh. */
  struct Object *object;

  float threshold;
  float adaptivity;

  /** VolumeToMeshFlag */
  uint32_t flag;

  /** VolumeToMeshResolutionMode */
  int resolution_mode;
  float voxel_size;
  int voxel_amount;

  /** MAX_NAME */
  char grid_name[64];
  void *_pad1;
} VolumeToMeshModifierData;

/** VolumeToMeshModifierData->resolution_mode */
typedef enum VolumeToMeshResolutionMode {
  VOLUME_TO_MESH_RESOLUTION_MODE_GRID = 0,
  VOLUME_TO_MESH_RESOLUTION_MODE_VOXEL_AMOUNT = 1,
  VOLUME_TO_MESH_RESOLUTION_MODE_VOXEL_SIZE = 2,
} VolumeToMeshResolutionMode;

/** VolumeToMeshModifierData->flag */
typedef enum VolumeToMeshFlag {
  VOLUME_TO_MESH_USE_SMOOTH_SHADE = 1 << 0,
} VolumeToMeshFlag;

<<<<<<< HEAD
typedef struct GreasePencilLengthModifierData {
  ModifierData modifier;
  /** Material for filtering. */
  struct Material *material;
  /** Layer name. */
  char layername[64];
  /** Custom index for passes. */
  int pass_index;
  /** Flags. */
  int flag;
  /** Custom index for passes. */
  int layer_pass;
  /** Length. */
  float start_fac, end_fac;
  /** Random length factors. */
  float rand_start_fac, rand_end_fac, rand_offset;
  /** Overshoot trajectory factor. */
  float overshoot_fac;
  /** (first element is the index) random values. */
  int seed;
  /** How many frames before recalculate randoms. */
  int step;
  /** Modifier mode. */
  int mode;
  char _pad[4];
  /* Curvature parameters. */
  float point_density;
  float segment_influence;
  float max_angle;

  void *_pad1;
} GreasePencilLengthModifierData;

/* Enum definitions for length modifier stays in the old DNA for the moment. */
=======
/**
 * Common influence data for grease pencil modifiers.
 * Not all parts may be used by all modifier types.
 */
typedef struct GreasePencilModifierInfluenceData {
  /** GreasePencilModifierInfluenceFlag */
  int flag;
  char _pad1[4];
  /** Filter by layer name. */
  char layer_name[64];
  /** Filter by stroke material. */
  struct Material *material;
  /** Filter by layer pass. */
  int layer_pass;
  /** Filter by material pass. */
  int material_pass;
  /** #MAX_VGROUP_NAME. */
  char vertex_group_name[64];
  struct CurveMapping *custom_curve;
  void *_pad2;
} GreasePencilModifierInfluenceData;

typedef enum GreasePencilModifierInfluenceFlag {
  GREASE_PENCIL_INFLUENCE_INVERT_LAYER_FILTER = (1 << 0),
  GREASE_PENCIL_INFLUENCE_USE_LAYER_PASS_FILTER = (1 << 1),
  GREASE_PENCIL_INFLUENCE_INVERT_LAYER_PASS_FILTER = (1 << 2),
  GREASE_PENCIL_INFLUENCE_INVERT_MATERIAL_FILTER = (1 << 3),
  GREASE_PENCIL_INFLUENCE_USE_MATERIAL_PASS_FILTER = (1 << 4),
  GREASE_PENCIL_INFLUENCE_INVERT_MATERIAL_PASS_FILTER = (1 << 5),
  GREASE_PENCIL_INFLUENCE_INVERT_VERTEX_GROUP = (1 << 6),
  GREASE_PENCIL_INFLUENCE_USE_CUSTOM_CURVE = (1 << 7),
} GreasePencilModifierInfluenceFlag;

typedef struct GreasePencilOpacityModifierData {
  ModifierData modifier;
  GreasePencilModifierInfluenceData influence;
  /** GreasePencilOpacityModifierFlag */
  int flag;
  /** GreasePencilModifierColorMode */
  char color_mode;
  char _pad1[3];
  float color_factor;
  float hardness_factor;
  void *_pad2;
} GreasePencilOpacityModifierData;

/** Which attributes are affected by color modifiers. */
typedef enum GreasePencilModifierColorMode {
  MOD_GREASE_PENCIL_COLOR_STROKE = 0,
  MOD_GREASE_PENCIL_COLOR_FILL = 1,
  MOD_GREASE_PENCIL_COLOR_BOTH = 2,
  MOD_GREASE_PENCIL_COLOR_HARDNESS = 3,
} GreasePencilModifierColorMode;

typedef enum GreasePencilOpacityModifierFlag {
  MOD_GREASE_PENCIL_OPACITY_OPEN_INFLUENCE_PANEL = (1 << 0),
  /* Use vertex group as opacity factors instead of influence. */
  MOD_GREASE_PENCIL_OPACITY_USE_WEIGHT_AS_FACTOR = (1 << 1),
  /* Set the opacity for every point in a stroke, otherwise multiply existing opacity. */
  MOD_GREASE_PENCIL_OPACITY_USE_UNIFORM_OPACITY = (1 << 2),
} GreasePencilOpacityModifierFlag;
>>>>>>> 0192a955
<|MERGE_RESOLUTION|>--- conflicted
+++ resolved
@@ -93,11 +93,8 @@
   eModifierType_MeshToVolume = 58,
   eModifierType_VolumeDisplace = 59,
   eModifierType_VolumeToMesh = 60,
-<<<<<<< HEAD
-  eModifierType_GreasePencilLength = 61,
-=======
   eModifierType_GreasePencilOpacity = 61,
->>>>>>> 0192a955
+  eModifierType_GreasePencilLength = 62,
   NUM_MODIFIER_TYPES,
 } ModifierType;
 
@@ -2490,7 +2487,68 @@
   VOLUME_TO_MESH_USE_SMOOTH_SHADE = 1 << 0,
 } VolumeToMeshFlag;
 
-<<<<<<< HEAD
+/**
+ * Common influence data for grease pencil modifiers.
+ * Not all parts may be used by all modifier types.
+ */
+typedef struct GreasePencilModifierInfluenceData {
+  /** GreasePencilModifierInfluenceFlag */
+  int flag;
+  char _pad1[4];
+  /** Filter by layer name. */
+  char layer_name[64];
+  /** Filter by stroke material. */
+  struct Material *material;
+  /** Filter by layer pass. */
+  int layer_pass;
+  /** Filter by material pass. */
+  int material_pass;
+  /** #MAX_VGROUP_NAME. */
+  char vertex_group_name[64];
+  struct CurveMapping *custom_curve;
+  void *_pad2;
+} GreasePencilModifierInfluenceData;
+
+typedef enum GreasePencilModifierInfluenceFlag {
+  GREASE_PENCIL_INFLUENCE_INVERT_LAYER_FILTER = (1 << 0),
+  GREASE_PENCIL_INFLUENCE_USE_LAYER_PASS_FILTER = (1 << 1),
+  GREASE_PENCIL_INFLUENCE_INVERT_LAYER_PASS_FILTER = (1 << 2),
+  GREASE_PENCIL_INFLUENCE_INVERT_MATERIAL_FILTER = (1 << 3),
+  GREASE_PENCIL_INFLUENCE_USE_MATERIAL_PASS_FILTER = (1 << 4),
+  GREASE_PENCIL_INFLUENCE_INVERT_MATERIAL_PASS_FILTER = (1 << 5),
+  GREASE_PENCIL_INFLUENCE_INVERT_VERTEX_GROUP = (1 << 6),
+  GREASE_PENCIL_INFLUENCE_USE_CUSTOM_CURVE = (1 << 7),
+} GreasePencilModifierInfluenceFlag;
+
+typedef struct GreasePencilOpacityModifierData {
+  ModifierData modifier;
+  GreasePencilModifierInfluenceData influence;
+  /** GreasePencilOpacityModifierFlag */
+  int flag;
+  /** GreasePencilModifierColorMode */
+  char color_mode;
+  char _pad1[3];
+  float color_factor;
+  float hardness_factor;
+  void *_pad2;
+} GreasePencilOpacityModifierData;
+
+/** Which attributes are affected by color modifiers. */
+typedef enum GreasePencilModifierColorMode {
+  MOD_GREASE_PENCIL_COLOR_STROKE = 0,
+  MOD_GREASE_PENCIL_COLOR_FILL = 1,
+  MOD_GREASE_PENCIL_COLOR_BOTH = 2,
+  MOD_GREASE_PENCIL_COLOR_HARDNESS = 3,
+} GreasePencilModifierColorMode;
+
+typedef enum GreasePencilOpacityModifierFlag {
+  MOD_GREASE_PENCIL_OPACITY_OPEN_INFLUENCE_PANEL = (1 << 0),
+  /* Use vertex group as opacity factors instead of influence. */
+  MOD_GREASE_PENCIL_OPACITY_USE_WEIGHT_AS_FACTOR = (1 << 1),
+  /* Set the opacity for every point in a stroke, otherwise multiply existing opacity. */
+  MOD_GREASE_PENCIL_OPACITY_USE_UNIFORM_OPACITY = (1 << 2),
+} GreasePencilOpacityModifierFlag;
+
 typedef struct GreasePencilLengthModifierData {
   ModifierData modifier;
   /** Material for filtering. */
@@ -2525,66 +2583,3 @@
 } GreasePencilLengthModifierData;
 
 /* Enum definitions for length modifier stays in the old DNA for the moment. */
-=======
-/**
- * Common influence data for grease pencil modifiers.
- * Not all parts may be used by all modifier types.
- */
-typedef struct GreasePencilModifierInfluenceData {
-  /** GreasePencilModifierInfluenceFlag */
-  int flag;
-  char _pad1[4];
-  /** Filter by layer name. */
-  char layer_name[64];
-  /** Filter by stroke material. */
-  struct Material *material;
-  /** Filter by layer pass. */
-  int layer_pass;
-  /** Filter by material pass. */
-  int material_pass;
-  /** #MAX_VGROUP_NAME. */
-  char vertex_group_name[64];
-  struct CurveMapping *custom_curve;
-  void *_pad2;
-} GreasePencilModifierInfluenceData;
-
-typedef enum GreasePencilModifierInfluenceFlag {
-  GREASE_PENCIL_INFLUENCE_INVERT_LAYER_FILTER = (1 << 0),
-  GREASE_PENCIL_INFLUENCE_USE_LAYER_PASS_FILTER = (1 << 1),
-  GREASE_PENCIL_INFLUENCE_INVERT_LAYER_PASS_FILTER = (1 << 2),
-  GREASE_PENCIL_INFLUENCE_INVERT_MATERIAL_FILTER = (1 << 3),
-  GREASE_PENCIL_INFLUENCE_USE_MATERIAL_PASS_FILTER = (1 << 4),
-  GREASE_PENCIL_INFLUENCE_INVERT_MATERIAL_PASS_FILTER = (1 << 5),
-  GREASE_PENCIL_INFLUENCE_INVERT_VERTEX_GROUP = (1 << 6),
-  GREASE_PENCIL_INFLUENCE_USE_CUSTOM_CURVE = (1 << 7),
-} GreasePencilModifierInfluenceFlag;
-
-typedef struct GreasePencilOpacityModifierData {
-  ModifierData modifier;
-  GreasePencilModifierInfluenceData influence;
-  /** GreasePencilOpacityModifierFlag */
-  int flag;
-  /** GreasePencilModifierColorMode */
-  char color_mode;
-  char _pad1[3];
-  float color_factor;
-  float hardness_factor;
-  void *_pad2;
-} GreasePencilOpacityModifierData;
-
-/** Which attributes are affected by color modifiers. */
-typedef enum GreasePencilModifierColorMode {
-  MOD_GREASE_PENCIL_COLOR_STROKE = 0,
-  MOD_GREASE_PENCIL_COLOR_FILL = 1,
-  MOD_GREASE_PENCIL_COLOR_BOTH = 2,
-  MOD_GREASE_PENCIL_COLOR_HARDNESS = 3,
-} GreasePencilModifierColorMode;
-
-typedef enum GreasePencilOpacityModifierFlag {
-  MOD_GREASE_PENCIL_OPACITY_OPEN_INFLUENCE_PANEL = (1 << 0),
-  /* Use vertex group as opacity factors instead of influence. */
-  MOD_GREASE_PENCIL_OPACITY_USE_WEIGHT_AS_FACTOR = (1 << 1),
-  /* Set the opacity for every point in a stroke, otherwise multiply existing opacity. */
-  MOD_GREASE_PENCIL_OPACITY_USE_UNIFORM_OPACITY = (1 << 2),
-} GreasePencilOpacityModifierFlag;
->>>>>>> 0192a955
