--- conflicted
+++ resolved
@@ -115,11 +115,8 @@
   eModifierType_GreasePencilLineart = 78,
   eModifierType_GreasePencilArmature = 79,
   eModifierType_GreasePencilTime = 80,
-<<<<<<< HEAD
-  eModifierType_GreasePencilOutline = 81,
-=======
   eModifierType_GreasePencilEnvelope = 81,
->>>>>>> 1653b8b9
+  eModifierType_GreasePencilOutline = 82,
   NUM_MODIFIER_TYPES,
 } ModifierType;
 
@@ -3231,29 +3228,6 @@
   MOD_GREASE_PENCIL_TIME_SEG_MODE_PINGPONG = 2,
 } GreasePencilTimeModifierSegmentMode;
 
-<<<<<<< HEAD
-typedef struct GreasePencilOutlineModifierData {
-  ModifierData modifier;
-  GreasePencilModifierInfluenceData influence;
-
-  /** Target stroke origin. */
-  struct Object *object;
-  /** #GreasePencilOutlineModifierFlag. */
-  int flag;
-  /** Thickness. */
-  int thickness;
-  /** Sample Length. */
-  float sample_length;
-  /** Subdivisions. */
-  int subdiv;
-  /** Material for outline. */
-  struct Material *outline_material;
-} GreasePencilOutlineModifierData;
-
-typedef enum GreasePencilOutlineModifierFlag {
-  MOD_GREASE_PENCIL_OUTLINE_KEEP_SHAPE = (1 << 0),
-} GreasePencilOutlineModifierFlag;
-=======
 typedef struct GreasePencilEnvelopeModifierData {
   ModifierData modifier;
   GreasePencilModifierInfluenceData influence;
@@ -3277,4 +3251,25 @@
   MOD_GREASE_PENCIL_ENVELOPE_SEGMENTS = 1,
   MOD_GREASE_PENCIL_ENVELOPE_FILLS = 2,
 } GreasePencilEnvelopeModifierMode;
->>>>>>> 1653b8b9
+
+typedef struct GreasePencilOutlineModifierData {
+  ModifierData modifier;
+  GreasePencilModifierInfluenceData influence;
+
+  /** Target stroke origin. */
+  struct Object *object;
+  /** #GreasePencilOutlineModifierFlag. */
+  int flag;
+  /** Thickness. */
+  int thickness;
+  /** Sample Length. */
+  float sample_length;
+  /** Subdivisions. */
+  int subdiv;
+  /** Material for outline. */
+  struct Material *outline_material;
+} GreasePencilOutlineModifierData;
+
+typedef enum GreasePencilOutlineModifierFlag {
+  MOD_GREASE_PENCIL_OUTLINE_KEEP_SHAPE = (1 << 0),
+} GreasePencilOutlineModifierFlag;