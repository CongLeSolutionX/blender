--- conflicted
+++ resolved
@@ -95,12 +95,9 @@
   eModifierType_VolumeToMesh = 60,
   eModifierType_GreasePencilOpacity = 61,
   eModifierType_GreasePencilSubdiv = 62,
-<<<<<<< HEAD
-  eModifierType_GreasePencilLength = 62,
-=======
   eModifierType_GreasePencilColor = 63,
   eModifierType_GreasePencilTint = 64,
->>>>>>> b92443e1
+  eModifierType_GreasePencilLength = 65,
   NUM_MODIFIER_TYPES,
 } ModifierType;
 
@@ -2570,7 +2567,48 @@
   MOD_GREASE_PENCIL_SUBDIV_OPEN_INFLUENCE_PANEL = (1 << 0),
 } GreasePencilSubdivModifierFlag;
 
-<<<<<<< HEAD
+typedef struct GreasePencilColorModifierData {
+  ModifierData modifier;
+  GreasePencilModifierInfluenceData influence;
+  /** GreasePencilModifierColorMode */
+  char color_mode;
+  char _pad1[3];
+  /** HSV factors. */
+  float hsv[3];
+  void *_pad2;
+} GreasePencilColorModifierData;
+
+typedef struct GreasePencilTintModifierData {
+  ModifierData modifier;
+  GreasePencilModifierInfluenceData influence;
+  /** GreasePencilTintModifierFlag */
+  short flag;
+  /** GreasePencilModifierColorMode */
+  char color_mode;
+  /** GreasePencilTintModifierMode */
+  char tint_mode;
+  float factor;
+  /** Influence distance from the gradient object. */
+  float radius;
+  /** Simple tint color. */
+  float color[3];
+  /** Object for gradient direction. */
+  struct Object *object;
+  /** Color ramp for the gradient. */
+  struct ColorBand *color_ramp;
+  void *_pad;
+} GreasePencilTintModifierData;
+
+typedef enum GreasePencilTintModifierMode {
+  MOD_GREASE_PENCIL_TINT_UNIFORM = 0,
+  MOD_GREASE_PENCIL_TINT_GRADIENT = 1,
+} GreasePencilTintModifierMode;
+
+typedef enum GreasePencilTintModifierFlag {
+  /* Use vertex group as factors instead of influence. */
+  MOD_GREASE_PENCIL_TINT_USE_WEIGHT_AS_FACTOR = (1 << 0),
+} GreasePencilTintModifierFlag;
+
 typedef struct GreasePencilLengthModifierData {
   ModifierData modifier;
   GreasePencilModifierInfluenceData influence;
@@ -2597,47 +2635,4 @@
   void *_pad1;
 } GreasePencilLengthModifierData;
 
-/* Enum definitions for length modifier stays in the old DNA for the moment. */
-=======
-typedef struct GreasePencilColorModifierData {
-  ModifierData modifier;
-  GreasePencilModifierInfluenceData influence;
-  /** GreasePencilModifierColorMode */
-  char color_mode;
-  char _pad1[3];
-  /** HSV factors. */
-  float hsv[3];
-  void *_pad2;
-} GreasePencilColorModifierData;
-
-typedef struct GreasePencilTintModifierData {
-  ModifierData modifier;
-  GreasePencilModifierInfluenceData influence;
-  /** GreasePencilTintModifierFlag */
-  short flag;
-  /** GreasePencilModifierColorMode */
-  char color_mode;
-  /** GreasePencilTintModifierMode */
-  char tint_mode;
-  float factor;
-  /** Influence distance from the gradient object. */
-  float radius;
-  /** Simple tint color. */
-  float color[3];
-  /** Object for gradient direction. */
-  struct Object *object;
-  /** Color ramp for the gradient. */
-  struct ColorBand *color_ramp;
-  void *_pad;
-} GreasePencilTintModifierData;
-
-typedef enum GreasePencilTintModifierMode {
-  MOD_GREASE_PENCIL_TINT_UNIFORM = 0,
-  MOD_GREASE_PENCIL_TINT_GRADIENT = 1,
-} GreasePencilTintModifierMode;
-
-typedef enum GreasePencilTintModifierFlag {
-  /* Use vertex group as factors instead of influence. */
-  MOD_GREASE_PENCIL_TINT_USE_WEIGHT_AS_FACTOR = (1 << 0),
-} GreasePencilTintModifierFlag;
->>>>>>> b92443e1
+/* Enum definitions for length modifier stays in the old DNA for the moment. */