# SPDX-FileCopyrightText: 2023 Blender Authors
#
# SPDX-License-Identifier: GPL-2.0-or-later

set(INC
  PUBLIC .
  intern

  ../blenkernel
  ../blentranslation
  ../editors/include
  ../makesrna
  ../windowmanager
  ../../../extern/fmtlib/include
  # RNA_prototypes.h
  ${CMAKE_BINARY_DIR}/source/blender/makesrna
)

set(INC_SYS
)

set(SRC
  intern/action.cc
<<<<<<< HEAD
  intern/action_selection.cc
=======
  intern/action_runtime.cc
>>>>>>> 365a3da1
  intern/anim_rna.cc
  intern/animdata.cc
  intern/bone_collections.cc
  intern/bonecolor.cc
  intern/driver.cc
  intern/evaluation.cc
  intern/fcurve.cc
  intern/keyframing.cc
  intern/keyframing_auto.cc
  intern/visualkey.cc

  ANIM_action.hh
  ANIM_animdata.hh
  ANIM_armature_iter.hh
  ANIM_bone_collections.hh
  ANIM_bonecolor.hh
  ANIM_driver.hh
  ANIM_evaluation.hh
  ANIM_fcurve.hh
  ANIM_keyframing.hh
  ANIM_keyingsets.hh
  ANIM_rna.hh
  ANIM_visualkey.hh
  intern/action_runtime.hh
  intern/bone_collections_internal.hh
  intern/evaluation_internal.hh
)

set(LIB
  bf_blenkernel
  bf::blenlib
  PRIVATE bf::depsgraph
  bf::dna
  PRIVATE bf_editor_interface
  PRIVATE bf::intern::guardedalloc
  PRIVATE bf::intern::atomic
  PRIVATE bf::intern::clog
)


blender_add_lib(bf_animrig "${SRC}" "${INC}" "${INC_SYS}" "${LIB}")
add_library(bf::animrig ALIAS bf_animrig)

if(WITH_GTESTS)
  set(TEST_INC
  )
  set(TEST_SRC
    intern/action_test.cc
    intern/bone_collections_test.cc
    intern/evaluation_test.cc
    intern/keyframing_test.cc
  )
  set(TEST_LIB
    PRIVATE bf::animrig
  )
  blender_add_test_suite_lib(animrig "${TEST_SRC}" "${INC};${TEST_INC}" "${INC_SYS}" "${LIB};${TEST_LIB}")
endif()<|MERGE_RESOLUTION|>--- conflicted
+++ resolved
@@ -21,11 +21,8 @@
 
 set(SRC
   intern/action.cc
-<<<<<<< HEAD
+  intern/action_runtime.cc
   intern/action_selection.cc
-=======
-  intern/action_runtime.cc
->>>>>>> 365a3da1
   intern/anim_rna.cc
   intern/animdata.cc
   intern/bone_collections.cc
