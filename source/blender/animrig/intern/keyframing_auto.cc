--- conflicted
+++ resolved
@@ -326,32 +326,6 @@
       WM_event_add_notifier(C, NC_ANIMATION | ND_KEYFRAME | NA_EDITED, nullptr);
     }
   }
-<<<<<<< HEAD
-  else if (driven) {
-    /* Driver - Try to insert keyframe using the driver's input as the frame,
-     * making it easier to set up corrective drivers.
-     */
-    if (is_autokey_on(scene)) {
-      ReportList *reports = CTX_wm_reports(C);
-      ToolSettings *ts = scene->toolsettings;
-
-      const float driver_frame = remap_driver_frame(&anim_eval_context, ptr, prop, fcu);
-      AnimationEvalContext driver_eval_context = BKE_animsys_eval_context_construct(
-          CTX_data_depsgraph_pointer(C), driver_frame);
-
-      changed = insert_keyframe_direct(reports,
-                                       *ptr,
-                                       prop,
-                                       fcu,
-                                       &driver_eval_context,
-                                       eBezTriple_KeyframeType(ts->keyframe_type),
-                                       nullptr,
-                                       INSERTKEY_NOFLAGS);
-      WM_event_add_notifier(C, NC_ANIMATION | ND_KEYFRAME | NA_EDITED, nullptr);
-    }
-  }
-=======
->>>>>>> 17b32e1d
   else {
     ID *id = ptr->owner_id;
     Main *bmain = CTX_data_main(C);
