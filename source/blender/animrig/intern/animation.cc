/* SPDX-FileCopyrightText: 2024 Blender Authors
 *
 * SPDX-License-Identifier: GPL-2.0-or-later */

#include "DNA_anim_defaults.h"
#include "DNA_anim_types.h"
#include "DNA_array_utils.hh"
#include "DNA_defaults.h"

#include "BLI_listbase.h"
#include "BLI_listbase_wrapper.hh"
#include "BLI_math_base.h"
#include "BLI_string.h"
#include "BLI_string_utf8.h"
#include "BLI_string_utils.hh"

#include "BKE_anim_data.hh"
#include "BKE_animation.hh"
#include "BKE_fcurve.hh"
#include "BKE_lib_id.hh"
#include "BKE_main.hh"

#include "ED_keyframing.hh"

#include "MEM_guardedalloc.h"

#include "BLT_translation.hh"

#include "atomic_ops.h"

#include "ANIM_animation.hh"
#include "ANIM_fcurve.hh"

#include <cstdio>
#include <cstring>

namespace blender::animrig {

namespace {
/**
 * Default name for animation bindings. The first two characters in the name indicate the ID type
 * of whatever is animated by it.
 *
 * Since the ID type may not be determined when the binding is created, the prefix starts out at
 * XX. Note that no code should use this XX value; use Binding::has_idtype() instead.
 */
constexpr const char *binding_default_name = "Binding";
constexpr const char *binding_unbound_prefix = "XX";

}  // namespace

static animrig::Layer &animationlayer_alloc()
{
  AnimationLayer *layer = DNA_struct_default_alloc(AnimationLayer);
  return layer->wrap();
}
static animrig::Strip &animationstrip_alloc_infinite(const Strip::Type type)
{
  AnimationStrip *strip = nullptr;
  switch (type) {
    case Strip::Type::Keyframe: {
      KeyframeAnimationStrip *key_strip = MEM_new<KeyframeAnimationStrip>(__func__);
      strip = &key_strip->strip;
      break;
    }
  }

  BLI_assert_msg(strip, "unsupported strip type");

  /* Copy the default AnimationStrip fields into the allocated data-block. */
  memcpy(strip, DNA_struct_default_get(AnimationStrip), sizeof(*strip));
  return strip->wrap();
}

/* Copied from source/blender/blenkernel/intern/grease_pencil.cc.
 * Keep an eye on DNA_array_utils.hh; we may want to move these functions in there. */
template<typename T> static void grow_array(T **array, int *num, const int add_num)
{
  BLI_assert(add_num > 0);
  const int new_array_num = *num + add_num;
  T *new_array = reinterpret_cast<T *>(
      MEM_cnew_array<T *>(new_array_num, "animrig::animation/grow_array"));

  blender::uninitialized_relocate_n(*array, *num, new_array);
  MEM_SAFE_FREE(*array);

  *array = new_array;
  *num = new_array_num;
}

template<typename T> static void grow_array_and_append(T **array, int *num, T item)
{
  grow_array(array, num, 1);
  (*array)[*num - 1] = item;
}

template<typename T> static void shrink_array(T **array, int *num, const int shrink_num)
{
  BLI_assert(shrink_num > 0);
  const int new_array_num = *num - shrink_num;
  T *new_array = reinterpret_cast<T *>(MEM_cnew_array<T *>(new_array_num, __func__));

  blender::uninitialized_move_n(*array, new_array_num, new_array);
  MEM_freeN(*array);

  *array = new_array;
  *num = new_array_num;
}

/* ----- Animation implementation ----------- */

blender::Span<const Layer *> Animation::layers() const
{
  return blender::Span<Layer *>{reinterpret_cast<Layer **>(this->layer_array),
                                this->layer_array_num};
}
blender::MutableSpan<Layer *> Animation::layers()
{
  return blender::MutableSpan<Layer *>{reinterpret_cast<Layer **>(this->layer_array),
                                       this->layer_array_num};
}
const Layer *Animation::layer(const int64_t index) const
{
  return &this->layer_array[index]->wrap();
}
Layer *Animation::layer(const int64_t index)
{
  return &this->layer_array[index]->wrap();
}

Layer &Animation::layer_add(const StringRefNull name)
{
  using namespace blender::animrig;

  Layer &new_layer = animationlayer_alloc();
  STRNCPY_UTF8(new_layer.name, name.c_str());

  grow_array_and_append<::AnimationLayer *>(
      &this->layer_array, &this->layer_array_num, &new_layer);
  this->layer_active_index = this->layer_array_num - 1;

  return new_layer;
}

static void layer_ptr_destructor(AnimationLayer **dna_layer_ptr)
{
  Layer &layer = (*dna_layer_ptr)->wrap();
  MEM_delete(&layer);
};

bool Animation::layer_remove(Layer &layer_to_remove)
{
  const int64_t layer_index = this->find_layer_index(layer_to_remove);
  if (layer_index < 0) {
    return false;
  }

  dna::array::remove_index(&this->layer_array,
                           &this->layer_array_num,
                           &this->layer_active_index,
                           layer_index,
                           layer_ptr_destructor);
  return true;
}

int64_t Animation::find_layer_index(const Layer &layer) const
{
  for (const int64_t layer_index : this->layers().index_range()) {
    const Layer *visit_layer = this->layer(layer_index);
    if (visit_layer == &layer) {
      return layer_index;
    }
  }
  return -1;
}

blender::Span<const Binding *> Animation::bindings() const
{
  return blender::Span<Binding *>{reinterpret_cast<Binding **>(this->binding_array),
                                  this->binding_array_num};
}
blender::MutableSpan<Binding *> Animation::bindings()
{
  return blender::MutableSpan<Binding *>{reinterpret_cast<Binding **>(this->binding_array),
                                         this->binding_array_num};
}
const Binding *Animation::binding(const int64_t index) const
{
  return &this->binding_array[index]->wrap();
}
Binding *Animation::binding(const int64_t index)
{
  return &this->binding_array[index]->wrap();
}

Binding *Animation::binding_for_handle(const binding_handle_t handle)
{
  const Binding *binding = const_cast<const Animation *>(this)->binding_for_handle(handle);
  return const_cast<Binding *>(binding);
}

const Binding *Animation::binding_for_handle(const binding_handle_t handle) const
{
  /* TODO: implement hash-map lookup. */
  for (const Binding *binding : bindings()) {
    if (binding->handle == handle) {
      return binding;
    }
  }
  return nullptr;
}

static void anim_binding_name_ensure_unique(Animation &animation, Binding &binding)
{
  /* Cannot capture parameters by reference in the lambda, as that would change its signature
   * and no longer be compatible with BLI_uniquename_cb(). That's why this struct is necessary. */
  struct DupNameCheckData {
    Animation &anim;
    Binding &binding;
  };
  DupNameCheckData check_data = {animation, binding};

  auto check_name_is_used = [](void *arg, const char *name) -> bool {
    DupNameCheckData *data = static_cast<DupNameCheckData *>(arg);
    for (const Binding *binding : data->anim.bindings()) {
      if (binding == &data->binding) {
        /* Don't compare against the binding that's being renamed. */
        continue;
      }
      if (STREQ(binding->name, name)) {
        return true;
      }
    }
    return false;
  };

  BLI_uniquename_cb(check_name_is_used, &check_data, "", '.', binding.name, sizeof(binding.name));
}

/* TODO: maybe this function should only set the 'name without prefix' aka the 'display name'. That
 * way only `this->id_type` is responsible for the prefix. I (Sybren) think that's easier to
 * determine when the code is a bit more mature, and we can see what the majority of the calls to
 * this function actually do/need. */
void Animation::binding_name_set(Main &bmain, Binding &binding, const StringRefNull new_name)
{
  this->binding_name_define(binding, new_name);
  this->binding_name_propagate(bmain, binding);
}

void Animation::binding_name_define(Binding &binding, const StringRefNull new_name)
{
  BLI_assert_msg(
      StringRef(new_name).size() >= Binding::name_length_min,
      "Animation Bindings must be large enough for a 2-letter ID code + the display name");
  STRNCPY_UTF8(binding.name, new_name.c_str());
  anim_binding_name_ensure_unique(*this, binding);
}

void Animation::binding_name_propagate(Main &bmain, const Binding &binding)
{
  /* Just loop over all animatable IDs in the main database. */
  ListBase *lb;
  ID *id;
  FOREACH_MAIN_LISTBASE_BEGIN (&bmain, lb) {
    FOREACH_MAIN_LISTBASE_ID_BEGIN (lb, id) {
      if (!id_can_have_animdata(id)) {
        /* This ID type cannot have any animation, so ignore all and continue to
         * the next ID type. */
        break;
      }

      AnimData *adt = BKE_animdata_from_id(id);
      if (!adt || adt->animation != this) {
        /* Not animated by this Animation. */
        continue;
      }
      if (adt->binding_handle != binding.handle) {
        /* Not animated by this Binding. */
        continue;
      }

      /* Ensure the Binding name on the AnimData is correct. */
      STRNCPY_UTF8(adt->binding_name, binding.name);
    }
    FOREACH_MAIN_LISTBASE_ID_END;
  }
  FOREACH_MAIN_LISTBASE_END;
}

Binding *Animation::binding_find_by_name(const StringRefNull binding_name)
{
  for (Binding *binding : bindings()) {
    if (STREQ(binding->name, binding_name.c_str())) {
      return binding;
    }
  }
  return nullptr;
}

Binding *Animation::binding_for_id(const ID &animated_id)
{
  const Binding *binding = const_cast<const Animation *>(this)->binding_for_id(animated_id);
  return const_cast<Binding *>(binding);
}

const Binding *Animation::binding_for_id(const ID &animated_id) const
{
  const AnimData *adt = BKE_animdata_from_id(&animated_id);

  /* Note that there is no check that `adt->animation` is actually `this`. */

  const Binding *binding = this->binding_for_handle(adt->binding_handle);
  if (!binding) {
    return nullptr;
  }
  if (!binding->is_suitable_for(animated_id)) {
    return nullptr;
  }
  return binding;
}

Binding &Animation::binding_allocate()
{
  Binding &binding = MEM_new<AnimationBinding>(__func__)->wrap();
  this->last_binding_handle++;
  BLI_assert_msg(this->last_binding_handle > 0, "Animation Binding handle overflow");
  binding.handle = this->last_binding_handle;
  return binding;
}

Binding &Animation::binding_add()
{
  Binding &binding = this->binding_allocate();

  /* Assign the default name and the 'unbound' name prefix. */
  STRNCPY_UTF8(binding.name, binding_unbound_prefix);
  BLI_strncpy_utf8(binding.name + 2, DATA_(binding_default_name), ARRAY_SIZE(binding.name) - 2);

  /* Append the Binding to the animation data-block. */
  grow_array_and_append<::AnimationBinding *>(
      &this->binding_array, &this->binding_array_num, &binding);

  anim_binding_name_ensure_unique(*this, binding);
  return binding;
}

Binding &Animation::binding_add_for_id(const ID &animated_id)
{
  Binding &binding = this->binding_add();

  binding.idtype = GS(animated_id.name);
  this->binding_name_define(binding, animated_id.name);

  /* No need to call anim.binding_name_propagate() as nothing will be using
   * this brand new Binding yet. */

  return binding;
}

Binding *Animation::find_suitable_binding_for(const ID &animated_id)
{
  AnimData *adt = BKE_animdata_from_id(&animated_id);

  /* The binding handle is only valid when this animation has already been
   * assigned. Otherwise it's meaningless. */
  if (adt && adt->animation == this) {
    Binding *binding = this->binding_for_handle(adt->binding_handle);
    if (binding && binding->is_suitable_for(animated_id)) {
      return binding;
    }
  }

  /* Try the binding name from the AnimData, if it is set. */
  if (adt && adt->binding_name[0]) {
    Binding *binding = this->binding_find_by_name(adt->binding_name);
    if (binding && binding->is_suitable_for(animated_id)) {
      return binding;
    }
  }

  /* As a last resort, search for the ID name. */
  Binding *binding = this->binding_find_by_name(animated_id.name);
  if (binding && binding->is_suitable_for(animated_id)) {
    return binding;
  }

  return nullptr;
}

bool Animation::is_binding_animated(const binding_handle_t binding_handle) const
{
  if (binding_handle == Binding::unassigned) {
    return false;
  }

  Span<const FCurve *> fcurves = fcurves_for_animation(*this, binding_handle);
  return !fcurves.is_empty();
}

void Animation::free_data()
{
  /* Free layers. */
  for (Layer *layer : this->layers()) {
    MEM_delete(layer);
  }
  MEM_SAFE_FREE(this->layer_array);
  this->layer_array_num = 0;

  /* Free bindings. */
  for (Binding *binding : this->bindings()) {
    MEM_delete(binding);
  }
  MEM_SAFE_FREE(this->binding_array);
  this->binding_array_num = 0;
}

bool Animation::assign_id(Binding *binding, ID &animated_id)
{
  AnimData *adt = BKE_animdata_ensure_id(&animated_id);
  if (!adt) {
    return false;
  }

  if (adt->animation && adt->animation != this) {
    /* The caller should unassign the ID from its existing animation first, or
     * use the top-level function `assign_animation(anim, ID)`. */
    return false;
  }

  if (binding) {
    if (!binding->is_suitable_for(animated_id)) {
      return false;
    }
    this->binding_setup_for_id(*binding, animated_id);

    adt->binding_handle = binding->handle;
    /* Always make sure the ID's binding name matches the assigned binding. */
    STRNCPY_UTF8(adt->binding_name, binding->name);
  }
  else {
    unassign_binding(*adt);
  }

  if (!adt->animation) {
    /* Due to the precondition check above, we know that adt->animation is either 'this' (in which
     * case the user count is already correct) or `nullptr` (in which case this is a new reference,
     * and the user count should be increased). */
    id_us_plus(&this->id);
    adt->animation = this;
  }

  return true;
}

void Animation::binding_name_ensure_prefix(Binding &binding)
{
  binding.name_ensure_prefix();
  anim_binding_name_ensure_unique(*this, binding);
}

void Animation::binding_setup_for_id(Binding &binding, const ID &animated_id)
{
  if (binding.has_idtype()) {
    BLI_assert(binding.idtype == GS(animated_id.name));
    return;
  }

  binding.idtype = GS(animated_id.name);
  this->binding_name_ensure_prefix(binding);
}

void Animation::unassign_id(ID &animated_id)
{
  AnimData *adt = BKE_animdata_from_id(&animated_id);
  BLI_assert_msg(adt, "ID is not animated at all");
  BLI_assert_msg(adt->animation == this, "ID is not assigned to this Animation");

  unassign_binding(*adt);

  id_us_min(&this->id);
  adt->animation = nullptr;
}

/* ----- AnimationLayer implementation ----------- */

Layer::Layer(const Layer &other)
{
  memcpy(this, &other, sizeof(*this));

  /* Strips. */
  this->strip_array = MEM_cnew_array<AnimationStrip *>(other.strip_array_num, __func__);
  for (int i : other.strips().index_range()) {
    this->strip_array[i] = other.strip(i)->duplicate(__func__);
  }
}

Layer::~Layer()
{
  for (Strip *strip : this->strips()) {
    MEM_delete(strip);
  }
  MEM_SAFE_FREE(this->strip_array);
  this->strip_array_num = 0;
}

blender::Span<const Strip *> Layer::strips() const
{
  return blender::Span<Strip *>{reinterpret_cast<Strip **>(this->strip_array),
                                this->strip_array_num};
}
blender::MutableSpan<Strip *> Layer::strips()
{
  return blender::MutableSpan<Strip *>{reinterpret_cast<Strip **>(this->strip_array),
                                       this->strip_array_num};
}
const Strip *Layer::strip(const int64_t index) const
{
  return &this->strip_array[index]->wrap();
}
Strip *Layer::strip(const int64_t index)
{
  return &this->strip_array[index]->wrap();
}

Strip &Layer::strip_add(const Strip::Type strip_type)
{
  Strip &strip = animationstrip_alloc_infinite(strip_type);

  /* Add the new strip to the strip array. */
  grow_array_and_append<::AnimationStrip *>(&this->strip_array, &this->strip_array_num, &strip);

  return strip;
}

static void strip_ptr_destructor(AnimationStrip **dna_strip_ptr)
{
  Strip &strip = (*dna_strip_ptr)->wrap();
  MEM_delete(&strip);
};

bool Layer::strip_remove(Strip &strip_to_remove)
{
  const int64_t strip_index = this->find_strip_index(strip_to_remove);
  if (strip_index < 0) {
    return false;
  }

  dna::array::remove_index(
      &this->strip_array, &this->strip_array_num, nullptr, strip_index, strip_ptr_destructor);

  return true;
}

int64_t Layer::find_strip_index(const Strip &strip) const
{
  for (const int64_t strip_index : this->strips().index_range()) {
    const Strip *visit_strip = this->strip(strip_index);
    if (visit_strip == &strip) {
      return strip_index;
    }
  }
  return -1;
}

/* ----- AnimationBinding implementation ----------- */

bool Binding::is_suitable_for(const ID &animated_id) const
{
  if (!this->has_idtype()) {
    /* Without specific ID type set, this Binding can animate any ID. */
    return true;
  }

  /* Check that the ID type is compatible with this binding. */
  const int animated_idtype = GS(animated_id.name);
  return this->idtype == animated_idtype;
}

bool Binding::has_idtype() const
{
  return this->idtype != 0;
}

bool assign_animation(Animation &anim, ID &animated_id)
{
  unassign_animation(animated_id);

  Binding *binding = anim.find_suitable_binding_for(animated_id);
  return anim.assign_id(binding, animated_id);
}

void unassign_animation(ID &animated_id)
{
  Animation *anim = get_animation(animated_id);
  if (!anim) {
    return;
  }
  anim->unassign_id(animated_id);
}

void unassign_binding(AnimData &adt)
{
  /* Before unassigning, make sure that the stored Binding name is up to date. The binding name
   * might have changed in a way that wasn't copied into the ADT yet (for example when the
   * Animation data-block is linked from another file), so better copy the name to be sure that it
   * can be transparently reassigned later.
   *
   * TODO: Replace this with a BLI_assert() that the name is as expected, and "simply" ensure this
   * name is always correct. */
  if (adt.animation) {
    const Animation &anim = adt.animation->wrap();
    const Binding *binding = anim.binding_for_handle(adt.binding_handle);
    if (binding) {
      STRNCPY_UTF8(adt.binding_name, binding->name);
    }
  }

  adt.binding_handle = Binding::unassigned;
}

Animation *get_animation(ID &animated_id)
{
  AnimData *adt = BKE_animdata_from_id(&animated_id);
  if (!adt) {
    return nullptr;
  }
  if (!adt->animation) {
    return nullptr;
  }
  return &adt->animation->wrap();
}

std::string Binding::name_prefix_for_idtype() const
{
  if (!this->has_idtype()) {
    return binding_unbound_prefix;
  }

  char name[3] = {0};
  *reinterpret_cast<short *>(name) = this->idtype;
  return name;
}

StringRefNull Binding::name_without_prefix() const
{
  BLI_assert(StringRef(this->name).size() >= name_length_min);

  /* Avoid accessing an uninitialised part of the string accidentally. */
  if (this->name[0] == '\0' || this->name[1] == '\0') {
    return "";
  }
  return this->name + 2;
}

void Binding::name_ensure_prefix()
{
  BLI_assert(StringRef(this->name).size() >= name_length_min);

  if (StringRef(this->name).size() < 2) {
    /* The code below would overwrite the trailing 0-byte. */
    this->name[2] = '\0';
  }

  if (!this->has_idtype()) {
    /* A zero idtype is not going to convert to a two-character string, so we
     * need to explicitly assign the default prefix. */
    this->name[0] = binding_unbound_prefix[0];
    this->name[1] = binding_unbound_prefix[1];
    return;
  }

  *reinterpret_cast<short *>(this->name) = this->idtype;
}

/* ----- AnimationStrip implementation ----------- */

Strip *Strip::duplicate(const StringRefNull allocation_name) const
{
  switch (this->type()) {
    case Type::Keyframe: {
      const KeyframeStrip &source = this->as<KeyframeStrip>();
      KeyframeStrip *copy = MEM_new<KeyframeStrip>(allocation_name.c_str(), source);
      return &copy->strip.wrap();
    }
  }
  BLI_assert_unreachable();
  return nullptr;
}

Strip::~Strip()
{
  switch (this->type()) {
    case Type::Keyframe:
      this->as<KeyframeStrip>().~KeyframeStrip();
      return;
  }
  BLI_assert_unreachable();
}

bool Strip::contains_frame(const float frame_time) const
{
  return this->frame_start <= frame_time && frame_time <= this->frame_end;
}

bool Strip::is_last_frame(const float frame_time) const
{
  /* Maybe this needs a more advanced equality check. Implement that when
   * we have an actual example case that breaks. */
  return this->frame_end == frame_time;
}

void Strip::resize(const float frame_start, const float frame_end)
{
  BLI_assert(frame_start <= frame_end);
  BLI_assert_msg(frame_start < std::numeric_limits<float>::infinity(),
                 "only the end frame can be at positive infinity");
  BLI_assert_msg(frame_end > -std::numeric_limits<float>::infinity(),
                 "only the start frame can be at negative infinity");
  this->frame_start = frame_start;
  this->frame_end = frame_end;
}

/* ----- KeyframeAnimationStrip implementation ----------- */

KeyframeStrip::KeyframeStrip(const KeyframeStrip &other)
{
  memcpy(this, &other, sizeof(*this));

  this->channelbags_array = MEM_cnew_array<AnimationChannelBag *>(other.channelbags_array_num,
                                                                  __func__);
  Span<const ChannelBag *> channelbags_src = other.channelbags();
  for (int i : channelbags_src.index_range()) {
    this->channelbags_array[i] = MEM_new<animrig::ChannelBag>(__func__, *other.channelbag(i));
  }
}

KeyframeStrip::~KeyframeStrip()
{
  for (ChannelBag *channelbag_for_binding : this->channelbags()) {
    MEM_delete(channelbag_for_binding);
  }
  MEM_SAFE_FREE(this->channelbags_array);
  this->channelbags_array_num = 0;
}

template<> bool Strip::is<KeyframeStrip>() const
{
  return this->type() == Type::Keyframe;
}

template<> KeyframeStrip &Strip::as<KeyframeStrip>()
{
  BLI_assert_msg(this->is<KeyframeStrip>(), "Strip is not a KeyframeStrip");
  return *reinterpret_cast<KeyframeStrip *>(this);
}

template<> const KeyframeStrip &Strip::as<KeyframeStrip>() const
{
  BLI_assert_msg(this->is<KeyframeStrip>(), "Strip is not a KeyframeStrip");
  return *reinterpret_cast<const KeyframeStrip *>(this);
}

blender::Span<const ChannelBag *> KeyframeStrip::channelbags() const
{
  return blender::Span<ChannelBag *>{reinterpret_cast<ChannelBag **>(this->channelbags_array),
                                     this->channelbags_array_num};
}
blender::MutableSpan<ChannelBag *> KeyframeStrip::channelbags()
{
  return blender::MutableSpan<ChannelBag *>{
      reinterpret_cast<ChannelBag **>(this->channelbags_array), this->channelbags_array_num};
}
const ChannelBag *KeyframeStrip::channelbag(const int64_t index) const
{
  return &this->channelbags_array[index]->wrap();
}
ChannelBag *KeyframeStrip::channelbag(const int64_t index)
{
  return &this->channelbags_array[index]->wrap();
}
const ChannelBag *KeyframeStrip::channelbag_for_binding(
    const binding_handle_t binding_handle) const
{
  for (const ChannelBag *channels : this->channelbags()) {
    if (channels->binding_handle == binding_handle) {
      return channels;
    }
  }
  return nullptr;
}
ChannelBag *KeyframeStrip::channelbag_for_binding(const binding_handle_t binding_handle)
{
  const auto *const_this = const_cast<const KeyframeStrip *>(this);
  const auto *const_channels = const_this->channelbag_for_binding(binding_handle);
  return const_cast<ChannelBag *>(const_channels);
}
const ChannelBag *KeyframeStrip::channelbag_for_binding(const Binding &binding) const
{
  return this->channelbag_for_binding(binding.handle);
}
ChannelBag *KeyframeStrip::channelbag_for_binding(const Binding &binding)
{
  return this->channelbag_for_binding(binding.handle);
}

ChannelBag &KeyframeStrip::channelbag_for_binding_add(const Binding &binding)
{
  BLI_assert_msg(channelbag_for_binding(binding) == nullptr,
                 "Cannot add chans-for-binding for already-registered binding");

  ChannelBag &channels = MEM_new<AnimationChannelBag>(__func__)->wrap();
  channels.binding_handle = binding.handle;

  grow_array_and_append<AnimationChannelBag *>(
      &this->channelbags_array, &this->channelbags_array_num, &channels);

  return channels;
}

FCurve *KeyframeStrip::fcurve_find(const Binding &binding,
                                   const StringRefNull rna_path,
                                   const int array_index)
{
  ChannelBag *channels = this->channelbag_for_binding(binding);
  if (channels == nullptr) {
    return nullptr;
  }

  /* Copy of the logic in BKE_fcurve_find(), but then compatible with our array-of-FCurves
   * instead of ListBase. */

  for (FCurve *fcu : channels->fcurves()) {
    /* Check indices first, much cheaper than a string comparison. */
    /* Simple string-compare (this assumes that they have the same root...) */
    if (fcu->array_index == array_index && fcu->rna_path && StringRef(fcu->rna_path) == rna_path) {
      return fcu;
    }
  }
  return nullptr;
}

FCurve &KeyframeStrip::fcurve_find_or_create(const Binding &binding,
                                             const StringRefNull rna_path,
                                             const int array_index)
{
  if (FCurve *existing_fcurve = this->fcurve_find(binding, rna_path, array_index)) {
    return *existing_fcurve;
  }

  FCurve *new_fcurve = create_fcurve_for_channel(rna_path.c_str(), array_index);

  ChannelBag *channels = this->channelbag_for_binding(binding);
  if (channels == nullptr) {
    channels = &this->channelbag_for_binding_add(binding);
  }

  if (channels->fcurve_array_num == 0) {
    new_fcurve->flag |= FCURVE_ACTIVE; /* First curve is added active. */
  }

  grow_array_and_append(&channels->fcurve_array, &channels->fcurve_array_num, new_fcurve);
  return *new_fcurve;
}

SingleKeyingResult KeyframeStrip::keyframe_insert(const Binding &binding,
                                                  const StringRefNull rna_path,
                                                  const int array_index,
                                                  const float2 time_value,
<<<<<<< HEAD
                                                  const eInsertKeyFlags insert_key_flags,
                                                  const KeyframeSettings &settings)
{
  /* Get the fcurve, or if one doesn't exist and the keying flags allow then
   * create one. */
  FCurve *fcu = can_create_fcurve(insert_key_flags) ?
                    &this->fcurve_find_or_create(binding, rna_path, array_index) :
                    this->fcurve_find(binding, rna_path, array_index);
  if (!fcu) {
    return SingleKeyingResult::CANNOT_CREATE_FCURVE;
  }

  if (!BKE_fcurve_is_keyframable(fcu)) {
    return SingleKeyingResult::FCURVE_NOT_KEYFRAMEABLE;
  }

  return insert_vert_fcurve(fcu, time_value, settings, insert_key_flags);
=======
                                                  const KeyframeSettings &settings)
{
  FCurve &fcurve = this->fcurve_find_or_create(binding, rna_path, array_index);

  if (!BKE_fcurve_is_keyframable(&fcurve)) {
    /* TODO: handle this properly, in a way that can be communicated to the user. */
    std::fprintf(stderr,
                 "FCurve %s[%d] for binding %s doesn't allow inserting keys.\n",
                 rna_path.c_str(),
                 array_index,
                 binding.name);
    return SingleKeyingResult::FCURVE_NOT_KEYFRAMEABLE;
  }

  /* TODO: Handle the eInsertKeyFlags. */
  const SingleKeyingResult insert_vert_result = insert_vert_fcurve(
      &fcurve, time_value, settings, eInsertKeyFlags(0));

  if (insert_vert_result != SingleKeyingResult::SUCCESS) {
    std::fprintf(stderr,
                 "Could not insert key into FCurve %s[%d] for binding %s.\n",
                 rna_path.c_str(),
                 array_index,
                 binding.name);
    return insert_vert_result;
  }

  return SingleKeyingResult::SUCCESS;
>>>>>>> 58cf1a7c
}

/* AnimationChannelBag implementation. */

ChannelBag::ChannelBag(const ChannelBag &other)
{
  this->binding_handle = other.binding_handle;
  this->fcurve_array_num = other.fcurve_array_num;

  this->fcurve_array = MEM_cnew_array<FCurve *>(other.fcurve_array_num, __func__);
  for (int i = 0; i < other.fcurve_array_num; i++) {
    const FCurve *fcu_src = other.fcurve_array[i];
    this->fcurve_array[i] = BKE_fcurve_copy(fcu_src);
  }
}

ChannelBag::~ChannelBag()
{
  for (FCurve *fcu : this->fcurves()) {
    BKE_fcurve_free(fcu);
  }
  MEM_SAFE_FREE(this->fcurve_array);
  this->fcurve_array_num = 0;
}

blender::Span<const FCurve *> ChannelBag::fcurves() const
{
  return blender::Span<FCurve *>{this->fcurve_array, this->fcurve_array_num};
}
blender::MutableSpan<FCurve *> ChannelBag::fcurves()
{
  return blender::MutableSpan<FCurve *>{this->fcurve_array, this->fcurve_array_num};
}
const FCurve *ChannelBag::fcurve(const int64_t index) const
{
  return this->fcurve_array[index];
}
FCurve *ChannelBag::fcurve(const int64_t index)
{
  return this->fcurve_array[index];
}

const FCurve *ChannelBag::fcurve_find(const StringRefNull rna_path, const int array_index) const
{
  for (const FCurve *fcu : this->fcurves()) {
    /* Check indices first, much cheaper than a string comparison. */
    if (fcu->array_index == array_index && fcu->rna_path && StringRef(fcu->rna_path) == rna_path) {
      return fcu;
    }
  }
  return nullptr;
}

/* Utility function implementations. */

static const animrig::ChannelBag *channelbag_for_animation(const Animation &anim,
                                                           const binding_handle_t binding_handle)
{
  if (binding_handle == Binding::unassigned) {
    return nullptr;
  }

  for (const animrig::Layer *layer : anim.layers()) {
    for (const animrig::Strip *strip : layer->strips()) {
      switch (strip->type()) {
        case animrig::Strip::Type::Keyframe: {
          const animrig::KeyframeStrip &key_strip = strip->as<animrig::KeyframeStrip>();
          const animrig::ChannelBag *bag = key_strip.channelbag_for_binding(binding_handle);
          if (bag) {
            return bag;
          }
        }
      }
    }
  }

  return nullptr;
}

static animrig::ChannelBag *channelbag_for_animation(Animation &anim,
                                                     const binding_handle_t binding_handle)
{
  const animrig::ChannelBag *const_bag = channelbag_for_animation(
      const_cast<const Animation &>(anim), binding_handle);
  return const_cast<animrig::ChannelBag *>(const_bag);
}

Span<FCurve *> fcurves_for_animation(Animation &anim, const binding_handle_t binding_handle)
{
  animrig::ChannelBag *bag = channelbag_for_animation(anim, binding_handle);
  if (!bag) {
    return {};
  }
  return bag->fcurves();
}

Span<const FCurve *> fcurves_for_animation(const Animation &anim,
                                           const binding_handle_t binding_handle)
{
  const animrig::ChannelBag *bag = channelbag_for_animation(anim, binding_handle);
  if (!bag) {
    return {};
  }
  return bag->fcurves();
}

}  // namespace blender::animrig<|MERGE_RESOLUTION|>--- conflicted
+++ resolved
@@ -866,30 +866,25 @@
                                                   const StringRefNull rna_path,
                                                   const int array_index,
                                                   const float2 time_value,
-<<<<<<< HEAD
-                                                  const eInsertKeyFlags insert_key_flags,
-                                                  const KeyframeSettings &settings)
+                                                  const KeyframeSettings &settings,
+                                                  const eInsertKeyFlags insert_key_flags)
 {
   /* Get the fcurve, or if one doesn't exist and the keying flags allow then
    * create one. */
-  FCurve *fcu = can_create_fcurve(insert_key_flags) ?
-                    &this->fcurve_find_or_create(binding, rna_path, array_index) :
-                    this->fcurve_find(binding, rna_path, array_index);
-  if (!fcu) {
+  FCurve *fcurve = can_create_fcurve(insert_key_flags) ?
+                       &this->fcurve_find_or_create(binding, rna_path, array_index) :
+                       this->fcurve_find(binding, rna_path, array_index);
+  if (!fcurve) {
+    std::fprintf(stderr,
+                 "FCurve %s[%d] for binding %s was not created due to either the Only Insert "
+                 "Available setting or Replace keyframing mode.\n",
+                 rna_path.c_str(),
+                 array_index,
+                 binding.name);
     return SingleKeyingResult::CANNOT_CREATE_FCURVE;
   }
 
-  if (!BKE_fcurve_is_keyframable(fcu)) {
-    return SingleKeyingResult::FCURVE_NOT_KEYFRAMEABLE;
-  }
-
-  return insert_vert_fcurve(fcu, time_value, settings, insert_key_flags);
-=======
-                                                  const KeyframeSettings &settings)
-{
-  FCurve &fcurve = this->fcurve_find_or_create(binding, rna_path, array_index);
-
-  if (!BKE_fcurve_is_keyframable(&fcurve)) {
+  if (!BKE_fcurve_is_keyframable(fcurve)) {
     /* TODO: handle this properly, in a way that can be communicated to the user. */
     std::fprintf(stderr,
                  "FCurve %s[%d] for binding %s doesn't allow inserting keys.\n",
@@ -899,9 +894,8 @@
     return SingleKeyingResult::FCURVE_NOT_KEYFRAMEABLE;
   }
 
-  /* TODO: Handle the eInsertKeyFlags. */
   const SingleKeyingResult insert_vert_result = insert_vert_fcurve(
-      &fcurve, time_value, settings, eInsertKeyFlags(0));
+      fcurve, time_value, settings, insert_key_flags);
 
   if (insert_vert_result != SingleKeyingResult::SUCCESS) {
     std::fprintf(stderr,
@@ -913,7 +907,6 @@
   }
 
   return SingleKeyingResult::SUCCESS;
->>>>>>> 58cf1a7c
 }
 
 /* AnimationChannelBag implementation. */
