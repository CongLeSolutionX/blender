/* SPDX-FileCopyrightText: 2024 Blender Authors
 *
 * SPDX-License-Identifier: GPL-2.0-or-later */

#include "DNA_anim_defaults.h"
#include "DNA_anim_types.h"
#include "DNA_array_utils.hh"
#include "DNA_defaults.h"

#include "BLI_listbase.h"
#include "BLI_listbase_wrapper.hh"
#include "BLI_math_base.h"
#include "BLI_string.h"
#include "BLI_string_utf8.h"
#include "BLI_string_utils.hh"

#include "BKE_anim_data.hh"
#include "BKE_animation.hh"
#include "BKE_fcurve.hh"
#include "BKE_lib_id.hh"
#include "BKE_main.hh"

#include "ED_keyframing.hh"

#include "MEM_guardedalloc.h"

#include "BLT_translation.hh"

#include "atomic_ops.h"

#include "ANIM_animation.hh"
#include "ANIM_fcurve.hh"

#include <cstdio>
#include <cstring>

namespace blender::animrig {

namespace {
/**
 * Default name for animation bindings. The first two characters in the name indicate the ID type
 * of whatever is animated by it.
 *
 * Since the ID type may not be determined when the binding is created, the prefix starts out at
 * XX. Note that no code should use this XX value; use Binding::has_idtype() instead.
 */
constexpr const char *binding_default_name = "Binding";
constexpr const char *binding_unbound_prefix = "XX";

}  // namespace

static animrig::Layer &animationlayer_alloc()
{
  AnimationLayer *layer = DNA_struct_default_alloc(AnimationLayer);
  return layer->wrap();
}
static animrig::Strip &animationstrip_alloc_infinite(const Strip::Type type)
{
  AnimationStrip *strip = nullptr;
  switch (type) {
    case Strip::Type::Keyframe: {
      KeyframeAnimationStrip *key_strip = MEM_new<KeyframeAnimationStrip>(__func__);
      strip = &key_strip->strip;
      break;
    }
  }

  BLI_assert_msg(strip, "unsupported strip type");

  /* Copy the default AnimationStrip fields into the allocated data-block. */
  memcpy(strip, DNA_struct_default_get(AnimationStrip), sizeof(*strip));
  return strip->wrap();
}

/* Copied from source/blender/blenkernel/intern/grease_pencil.cc.
 * Keep an eye on DNA_array_utils.hh; we may want to move these functions in there. */
template<typename T> static void grow_array(T **array, int *num, const int add_num)
{
  BLI_assert(add_num > 0);
  const int new_array_num = *num + add_num;
  T *new_array = reinterpret_cast<T *>(
      MEM_cnew_array<T *>(new_array_num, "animrig::animation/grow_array"));

  blender::uninitialized_relocate_n(*array, *num, new_array);
  MEM_SAFE_FREE(*array);

  *array = new_array;
  *num = new_array_num;
}

template<typename T> static void grow_array_and_append(T **array, int *num, T item)
{
  grow_array(array, num, 1);
  (*array)[*num - 1] = item;
}

template<typename T> static void shrink_array(T **array, int *num, const int shrink_num)
{
  BLI_assert(shrink_num > 0);
  const int new_array_num = *num - shrink_num;
  T *new_array = reinterpret_cast<T *>(MEM_cnew_array<T *>(new_array_num, __func__));

  blender::uninitialized_move_n(*array, new_array_num, new_array);
  MEM_freeN(*array);

  *array = new_array;
  *num = new_array_num;
}

/* ----- Animation implementation ----------- */

blender::Span<const Layer *> Animation::layers() const
{
  return blender::Span<Layer *>{reinterpret_cast<Layer **>(this->layer_array),
                                this->layer_array_num};
}
blender::MutableSpan<Layer *> Animation::layers()
{
  return blender::MutableSpan<Layer *>{reinterpret_cast<Layer **>(this->layer_array),
                                       this->layer_array_num};
}
const Layer *Animation::layer(const int64_t index) const
{
  return &this->layer_array[index]->wrap();
}
Layer *Animation::layer(const int64_t index)
{
  return &this->layer_array[index]->wrap();
}

Layer &Animation::layer_add(const StringRefNull name)
{
  using namespace blender::animrig;

  Layer &new_layer = animationlayer_alloc();
  STRNCPY_UTF8(new_layer.name, name.c_str());

  grow_array_and_append<::AnimationLayer *>(
      &this->layer_array, &this->layer_array_num, &new_layer);
  this->layer_active_index = this->layer_array_num - 1;

  return new_layer;
}

static void layer_ptr_destructor(AnimationLayer **dna_layer_ptr)
{
  Layer &layer = (*dna_layer_ptr)->wrap();
  MEM_delete(&layer);
};

bool Animation::layer_remove(Layer &layer_to_remove)
{
  const int64_t layer_index = this->find_layer_index(layer_to_remove);
  if (layer_index < 0) {
    return false;
  }

  dna::array::remove_index(&this->layer_array,
                           &this->layer_array_num,
                           &this->layer_active_index,
                           layer_index,
                           layer_ptr_destructor);
  return true;
}

int64_t Animation::find_layer_index(const Layer &layer) const
{
  for (const int64_t layer_index : this->layers().index_range()) {
    const Layer *visit_layer = this->layer(layer_index);
    if (visit_layer == &layer) {
      return layer_index;
    }
  }
  return -1;
}

blender::Span<const Binding *> Animation::bindings() const
{
  return blender::Span<Binding *>{reinterpret_cast<Binding **>(this->binding_array),
                                  this->binding_array_num};
}
blender::MutableSpan<Binding *> Animation::bindings()
{
  return blender::MutableSpan<Binding *>{reinterpret_cast<Binding **>(this->binding_array),
                                         this->binding_array_num};
}
const Binding *Animation::binding(const int64_t index) const
{
  return &this->binding_array[index]->wrap();
}
Binding *Animation::binding(const int64_t index)
{
  return &this->binding_array[index]->wrap();
}

Binding *Animation::binding_for_handle(const binding_handle_t handle)
{
  const Binding *binding = const_cast<const Animation *>(this)->binding_for_handle(handle);
  return const_cast<Binding *>(binding);
}

const Binding *Animation::binding_for_handle(const binding_handle_t handle) const
{
  /* TODO: implement hash-map lookup. */
  for (const Binding *binding : bindings()) {
    if (binding->handle == handle) {
      return binding;
    }
  }
  return nullptr;
}

static void anim_binding_name_ensure_unique(Animation &animation, Binding &binding)
{
  /* Cannot capture parameters by reference in the lambda, as that would change its signature
   * and no longer be compatible with BLI_uniquename_cb(). That's why this struct is necessary. */
  struct DupNameCheckData {
    Animation &anim;
    Binding &binding;
  };
  DupNameCheckData check_data = {animation, binding};

  auto check_name_is_used = [](void *arg, const char *name) -> bool {
    DupNameCheckData *data = static_cast<DupNameCheckData *>(arg);
    for (const Binding *binding : data->anim.bindings()) {
      if (binding == &data->binding) {
        /* Don't compare against the binding that's being renamed. */
        continue;
      }
      if (STREQ(binding->name, name)) {
        return true;
      }
    }
    return false;
  };

  BLI_uniquename_cb(check_name_is_used, &check_data, "", '.', binding.name, sizeof(binding.name));
}

/* TODO: maybe this function should only set the 'name without prefix' aka the 'display name'. That
 * way only `this->id_type` is responsible for the prefix. I (Sybren) think that's easier to
 * determine when the code is a bit more mature, and we can see what the majority of the calls to
 * this function actually do/need. */
void Animation::binding_name_set(Main &bmain, Binding &binding, const StringRefNull new_name)
{
  this->binding_name_define(binding, new_name);
  this->binding_name_propagate(bmain, binding);
}

void Animation::binding_name_define(Binding &binding, const StringRefNull new_name)
{
  BLI_assert_msg(
      StringRef(new_name).size() >= Binding::name_length_min,
      "Animation Bindings must be large enough for a 2-letter ID code + the display name");
  STRNCPY_UTF8(binding.name, new_name.c_str());
  anim_binding_name_ensure_unique(*this, binding);
}

void Animation::binding_name_propagate(Main &bmain, const Binding &binding)
{
  /* Just loop over all animatable IDs in the main database. */
  ListBase *lb;
  ID *id;
  FOREACH_MAIN_LISTBASE_BEGIN (&bmain, lb) {
    FOREACH_MAIN_LISTBASE_ID_BEGIN (lb, id) {
      if (!id_can_have_animdata(id)) {
        /* This ID type cannot have any animation, so ignore all and continue to
         * the next ID type. */
        break;
      }

      AnimData *adt = BKE_animdata_from_id(id);
      if (!adt || adt->animation != this) {
        /* Not animated by this Animation. */
        continue;
      }
      if (adt->binding_handle != binding.handle) {
        /* Not animated by this Binding. */
        continue;
      }

      /* Ensure the Binding name on the AnimData is correct. */
      STRNCPY_UTF8(adt->binding_name, binding.name);
    }
    FOREACH_MAIN_LISTBASE_ID_END;
  }
  FOREACH_MAIN_LISTBASE_END;
}

Binding *Animation::binding_find_by_name(const StringRefNull binding_name)
{
  for (Binding *binding : bindings()) {
    if (STREQ(binding->name, binding_name.c_str())) {
      return binding;
    }
  }
  return nullptr;
}

Binding *Animation::binding_for_id(const ID &animated_id)
{
  const Binding *binding = const_cast<const Animation *>(this)->binding_for_id(animated_id);
  return const_cast<Binding *>(binding);
}

const Binding *Animation::binding_for_id(const ID &animated_id) const
{
  const AnimData *adt = BKE_animdata_from_id(&animated_id);

  /* Note that there is no check that `adt->animation` is actually `this`. */

  const Binding *binding = this->binding_for_handle(adt->binding_handle);
  if (!binding) {
    return nullptr;
  }
  if (!binding->is_suitable_for(animated_id)) {
    return nullptr;
  }
  return binding;
}

Binding &Animation::binding_allocate()
{
  Binding &binding = MEM_new<AnimationBinding>(__func__)->wrap();
  this->last_binding_handle++;
  BLI_assert_msg(this->last_binding_handle > 0, "Animation Binding handle overflow");
  binding.handle = this->last_binding_handle;
  return binding;
}

Binding &Animation::binding_add()
{
  Binding &binding = this->binding_allocate();

  /* Assign the default name and the 'unbound' name prefix. */
  STRNCPY_UTF8(binding.name, binding_unbound_prefix);
  BLI_strncpy_utf8(binding.name + 2, DATA_(binding_default_name), ARRAY_SIZE(binding.name) - 2);

  /* Append the Binding to the animation data-block. */
  grow_array_and_append<::AnimationBinding *>(
      &this->binding_array, &this->binding_array_num, &binding);

  anim_binding_name_ensure_unique(*this, binding);
  return binding;
}

Binding &Animation::binding_add_for_id(const ID &animated_id)
{
  Binding &binding = this->binding_add();

  binding.idtype = GS(animated_id.name);
  this->binding_name_define(binding, animated_id.name);

  /* No need to call anim.binding_name_propagate() as nothing will be using
   * this brand new Binding yet. */

  return binding;
}

Binding *Animation::find_suitable_binding_for(const ID &animated_id)
{
  AnimData *adt = BKE_animdata_from_id(&animated_id);

  /* The binding handle is only valid when this animation has already been
   * assigned. Otherwise it's meaningless. */
  if (adt && adt->animation == this) {
    Binding *binding = this->binding_for_handle(adt->binding_handle);
    if (binding && binding->is_suitable_for(animated_id)) {
      return binding;
    }
  }

  /* Try the binding name from the AnimData, if it is set. */
  if (adt && adt->binding_name[0]) {
    Binding *binding = this->binding_find_by_name(adt->binding_name);
    if (binding && binding->is_suitable_for(animated_id)) {
      return binding;
    }
  }

  /* As a last resort, search for the ID name. */
  Binding *binding = this->binding_find_by_name(animated_id.name);
  if (binding && binding->is_suitable_for(animated_id)) {
    return binding;
  }

  return nullptr;
}

bool Animation::is_binding_animated(const binding_handle_t binding_handle) const
{
  if (binding_handle == Binding::unassigned) {
    return false;
  }

  Span<const FCurve *> fcurves = fcurves_for_animation(*this, binding_handle);
  return !fcurves.is_empty();
}

void Animation::free_data()
{
  /* Free layers. */
  for (Layer *layer : this->layers()) {
    MEM_delete(layer);
  }
  MEM_SAFE_FREE(this->layer_array);
  this->layer_array_num = 0;

  /* Free bindings. */
  for (Binding *binding : this->bindings()) {
    MEM_delete(binding);
  }
  MEM_SAFE_FREE(this->binding_array);
  this->binding_array_num = 0;
}

bool Animation::assign_id(Binding *binding, ID &animated_id)
{
  AnimData *adt = BKE_animdata_ensure_id(&animated_id);
  if (!adt) {
    return false;
  }

  if (adt->animation && adt->animation != this) {
    /* The caller should unassign the ID from its existing animation first, or
     * use the top-level function `assign_animation(anim, ID)`. */
    return false;
  }

  if (binding) {
    if (!binding->is_suitable_for(animated_id)) {
      return false;
    }
    this->binding_setup_for_id(*binding, animated_id);

    adt->binding_handle = binding->handle;
    /* Always make sure the ID's binding name matches the assigned binding. */
    STRNCPY_UTF8(adt->binding_name, binding->name);
  }
  else {
    unassign_binding(*adt);
  }

  if (!adt->animation) {
    /* Due to the precondition check above, we know that adt->animation is either 'this' (in which
     * case the user count is already correct) or `nullptr` (in which case this is a new reference,
     * and the user count should be increased). */
    id_us_plus(&this->id);
    adt->animation = this;
  }

  return true;
}

void Animation::binding_name_ensure_prefix(Binding &binding)
{
  binding.name_ensure_prefix();
  anim_binding_name_ensure_unique(*this, binding);
}

void Animation::binding_setup_for_id(Binding &binding, const ID &animated_id)
{
  if (binding.has_idtype()) {
    BLI_assert(binding.idtype == GS(animated_id.name));
    return;
  }

  binding.idtype = GS(animated_id.name);
  this->binding_name_ensure_prefix(binding);
}

void Animation::unassign_id(ID &animated_id)
{
  AnimData *adt = BKE_animdata_from_id(&animated_id);
  BLI_assert_msg(adt, "ID is not animated at all");
  BLI_assert_msg(adt->animation == this, "ID is not assigned to this Animation");

  unassign_binding(*adt);

  id_us_min(&this->id);
  adt->animation = nullptr;
}

/* ----- AnimationLayer implementation ----------- */

Layer::Layer(const Layer &other)
{
  memcpy(this, &other, sizeof(*this));

  /* Strips. */
  this->strip_array = MEM_cnew_array<AnimationStrip *>(other.strip_array_num, __func__);
  for (int i : other.strips().index_range()) {
    this->strip_array[i] = other.strip(i)->duplicate(__func__);
  }
}

Layer::~Layer()
{
  for (Strip *strip : this->strips()) {
    MEM_delete(strip);
  }
  MEM_SAFE_FREE(this->strip_array);
  this->strip_array_num = 0;
}

blender::Span<const Strip *> Layer::strips() const
{
  return blender::Span<Strip *>{reinterpret_cast<Strip **>(this->strip_array),
                                this->strip_array_num};
}
blender::MutableSpan<Strip *> Layer::strips()
{
  return blender::MutableSpan<Strip *>{reinterpret_cast<Strip **>(this->strip_array),
                                       this->strip_array_num};
}
const Strip *Layer::strip(const int64_t index) const
{
  return &this->strip_array[index]->wrap();
}
Strip *Layer::strip(const int64_t index)
{
  return &this->strip_array[index]->wrap();
}

Strip &Layer::strip_add(const Strip::Type strip_type)
{
  Strip &strip = animationstrip_alloc_infinite(strip_type);

  /* Add the new strip to the strip array. */
  grow_array_and_append<::AnimationStrip *>(&this->strip_array, &this->strip_array_num, &strip);

  return strip;
}

static void strip_ptr_destructor(AnimationStrip **dna_strip_ptr)
{
  Strip &strip = (*dna_strip_ptr)->wrap();
  MEM_delete(&strip);
};

bool Layer::strip_remove(Strip &strip_to_remove)
{
  const int64_t strip_index = this->find_strip_index(strip_to_remove);
  if (strip_index < 0) {
    return false;
  }

  dna::array::remove_index(
      &this->strip_array, &this->strip_array_num, nullptr, strip_index, strip_ptr_destructor);

  return true;
}

int64_t Layer::find_strip_index(const Strip &strip) const
{
  for (const int64_t strip_index : this->strips().index_range()) {
    const Strip *visit_strip = this->strip(strip_index);
    if (visit_strip == &strip) {
      return strip_index;
    }
  }
  return -1;
}

/* ----- AnimationBinding implementation ----------- */

bool Binding::is_suitable_for(const ID &animated_id) const
{
  if (!this->has_idtype()) {
    /* Without specific ID type set, this Binding can animate any ID. */
    return true;
  }

  /* Check that the ID type is compatible with this binding. */
  const int animated_idtype = GS(animated_id.name);
  return this->idtype == animated_idtype;
}

bool Binding::has_idtype() const
{
  return this->idtype != 0;
}

bool assign_animation(Animation &anim, ID &animated_id)
{
  unassign_animation(animated_id);

  Binding *binding = anim.find_suitable_binding_for(animated_id);
  return anim.assign_id(binding, animated_id);
}

void unassign_animation(ID &animated_id)
{
  Animation *anim = get_animation(animated_id);
  if (!anim) {
    return;
  }
  anim->unassign_id(animated_id);
}

void unassign_binding(AnimData &adt)
{
  /* Before unassigning, make sure that the stored Binding name is up to date. The binding name
   * might have changed in a way that wasn't copied into the ADT yet (for example when the
   * Animation data-block is linked from another file), so better copy the name to be sure that it
   * can be transparently reassigned later.
   *
   * TODO: Replace this with a BLI_assert() that the name is as expected, and "simply" ensure this
   * name is always correct. */
  if (adt.animation) {
    const Animation &anim = adt.animation->wrap();
    const Binding *binding = anim.binding_for_handle(adt.binding_handle);
    if (binding) {
      STRNCPY_UTF8(adt.binding_name, binding->name);
    }
  }

  adt.binding_handle = Binding::unassigned;
}

Animation *get_animation(ID &animated_id)
{
  AnimData *adt = BKE_animdata_from_id(&animated_id);
  if (!adt) {
    return nullptr;
  }
  if (!adt->animation) {
    return nullptr;
  }
  return &adt->animation->wrap();
}

std::string Binding::name_prefix_for_idtype() const
{
  if (!this->has_idtype()) {
    return binding_unbound_prefix;
  }

  char name[3] = {0};
  *reinterpret_cast<short *>(name) = this->idtype;
  return name;
}

StringRefNull Binding::name_without_prefix() const
{
  BLI_assert(StringRef(this->name).size() >= name_length_min);

  /* Avoid accessing an uninitialized part of the string accidentally. */
  if (this->name[0] == '\0' || this->name[1] == '\0') {
    return "";
  }
  return this->name + 2;
}

void Binding::name_ensure_prefix()
{
  BLI_assert(StringRef(this->name).size() >= name_length_min);

  if (StringRef(this->name).size() < 2) {
    /* The code below would overwrite the trailing 0-byte. */
    this->name[2] = '\0';
  }

  if (!this->has_idtype()) {
    /* A zero idtype is not going to convert to a two-character string, so we
     * need to explicitly assign the default prefix. */
    this->name[0] = binding_unbound_prefix[0];
    this->name[1] = binding_unbound_prefix[1];
    return;
  }

  *reinterpret_cast<short *>(this->name) = this->idtype;
}

/* ----- AnimationStrip implementation ----------- */

Strip *Strip::duplicate(const StringRefNull allocation_name) const
{
  switch (this->type()) {
    case Type::Keyframe: {
      const KeyframeStrip &source = this->as<KeyframeStrip>();
      KeyframeStrip *copy = MEM_new<KeyframeStrip>(allocation_name.c_str(), source);
      return &copy->strip.wrap();
    }
  }
  BLI_assert_unreachable();
  return nullptr;
}

Strip::~Strip()
{
  switch (this->type()) {
    case Type::Keyframe:
      this->as<KeyframeStrip>().~KeyframeStrip();
      return;
  }
  BLI_assert_unreachable();
}

bool Strip::contains_frame(const float frame_time) const
{
  return this->frame_start <= frame_time && frame_time <= this->frame_end;
}

bool Strip::is_last_frame(const float frame_time) const
{
  /* Maybe this needs a more advanced equality check. Implement that when
   * we have an actual example case that breaks. */
  return this->frame_end == frame_time;
}

void Strip::resize(const float frame_start, const float frame_end)
{
  BLI_assert(frame_start <= frame_end);
  BLI_assert_msg(frame_start < std::numeric_limits<float>::infinity(),
                 "only the end frame can be at positive infinity");
  BLI_assert_msg(frame_end > -std::numeric_limits<float>::infinity(),
                 "only the start frame can be at negative infinity");
  this->frame_start = frame_start;
  this->frame_end = frame_end;
}

/* ----- KeyframeAnimationStrip implementation ----------- */

KeyframeStrip::KeyframeStrip(const KeyframeStrip &other)
{
  memcpy(this, &other, sizeof(*this));

  this->channelbags_array = MEM_cnew_array<AnimationChannelBag *>(other.channelbags_array_num,
                                                                  __func__);
  Span<const ChannelBag *> channelbags_src = other.channelbags();
  for (int i : channelbags_src.index_range()) {
    this->channelbags_array[i] = MEM_new<animrig::ChannelBag>(__func__, *other.channelbag(i));
  }
}

KeyframeStrip::~KeyframeStrip()
{
  for (ChannelBag *channelbag_for_binding : this->channelbags()) {
    MEM_delete(channelbag_for_binding);
  }
  MEM_SAFE_FREE(this->channelbags_array);
  this->channelbags_array_num = 0;
}

template<> bool Strip::is<KeyframeStrip>() const
{
  return this->type() == Type::Keyframe;
}

template<> KeyframeStrip &Strip::as<KeyframeStrip>()
{
  BLI_assert_msg(this->is<KeyframeStrip>(), "Strip is not a KeyframeStrip");
  return *reinterpret_cast<KeyframeStrip *>(this);
}

template<> const KeyframeStrip &Strip::as<KeyframeStrip>() const
{
  BLI_assert_msg(this->is<KeyframeStrip>(), "Strip is not a KeyframeStrip");
  return *reinterpret_cast<const KeyframeStrip *>(this);
}

blender::Span<const ChannelBag *> KeyframeStrip::channelbags() const
{
  return blender::Span<ChannelBag *>{reinterpret_cast<ChannelBag **>(this->channelbags_array),
                                     this->channelbags_array_num};
}
blender::MutableSpan<ChannelBag *> KeyframeStrip::channelbags()
{
  return blender::MutableSpan<ChannelBag *>{
      reinterpret_cast<ChannelBag **>(this->channelbags_array), this->channelbags_array_num};
}
const ChannelBag *KeyframeStrip::channelbag(const int64_t index) const
{
  return &this->channelbags_array[index]->wrap();
}
ChannelBag *KeyframeStrip::channelbag(const int64_t index)
{
  return &this->channelbags_array[index]->wrap();
}
const ChannelBag *KeyframeStrip::channelbag_for_binding(
    const binding_handle_t binding_handle) const
{
  for (const ChannelBag *channels : this->channelbags()) {
    if (channels->binding_handle == binding_handle) {
      return channels;
    }
  }
  return nullptr;
}
ChannelBag *KeyframeStrip::channelbag_for_binding(const binding_handle_t binding_handle)
{
  const auto *const_this = const_cast<const KeyframeStrip *>(this);
  const auto *const_channels = const_this->channelbag_for_binding(binding_handle);
  return const_cast<ChannelBag *>(const_channels);
}
const ChannelBag *KeyframeStrip::channelbag_for_binding(const Binding &binding) const
{
  return this->channelbag_for_binding(binding.handle);
}
ChannelBag *KeyframeStrip::channelbag_for_binding(const Binding &binding)
{
  return this->channelbag_for_binding(binding.handle);
}

ChannelBag &KeyframeStrip::channelbag_for_binding_add(const Binding &binding)
{
  BLI_assert_msg(channelbag_for_binding(binding) == nullptr,
                 "Cannot add chans-for-binding for already-registered binding");

  ChannelBag &channels = MEM_new<AnimationChannelBag>(__func__)->wrap();
  channels.binding_handle = binding.handle;

  grow_array_and_append<AnimationChannelBag *>(
      &this->channelbags_array, &this->channelbags_array_num, &channels);

  return channels;
}

FCurve *KeyframeStrip::fcurve_find(const Binding &binding,
                                   const StringRefNull rna_path,
                                   const int array_index)
{
  ChannelBag *channels = this->channelbag_for_binding(binding);
  if (channels == nullptr) {
    return nullptr;
  }

  /* Copy of the logic in BKE_fcurve_find(), but then compatible with our array-of-FCurves
   * instead of ListBase. */

  for (FCurve *fcu : channels->fcurves()) {
    /* Check indices first, much cheaper than a string comparison. */
    /* Simple string-compare (this assumes that they have the same root...) */
    if (fcu->array_index == array_index && fcu->rna_path && StringRef(fcu->rna_path) == rna_path) {
      return fcu;
    }
  }
  return nullptr;
}

FCurve &KeyframeStrip::fcurve_find_or_create(const Binding &binding,
                                             const StringRefNull rna_path,
                                             const int array_index)
{
  if (FCurve *existing_fcurve = this->fcurve_find(binding, rna_path, array_index)) {
    return *existing_fcurve;
  }

  FCurve *new_fcurve = create_fcurve_for_channel(rna_path.c_str(), array_index);

  ChannelBag *channels = this->channelbag_for_binding(binding);
  if (channels == nullptr) {
    channels = &this->channelbag_for_binding_add(binding);
  }

  if (channels->fcurve_array_num == 0) {
    new_fcurve->flag |= FCURVE_ACTIVE; /* First curve is added active. */
  }

  grow_array_and_append(&channels->fcurve_array, &channels->fcurve_array_num, new_fcurve);
  return *new_fcurve;
}

SingleKeyingResult KeyframeStrip::keyframe_insert(const Binding &binding,
                                                  const StringRefNull rna_path,
                                                  const int array_index,
                                                  const float2 time_value,
                                                  const KeyframeSettings &settings,
                                                  const eInsertKeyFlags insert_key_flags)
{
  FCurve &fcurve = this->fcurve_find_or_create(binding, rna_path, array_index);

  if (!BKE_fcurve_is_keyframable(&fcurve)) {
    /* TODO: handle this properly, in a way that can be communicated to the user. */
    std::fprintf(stderr,
                 "FCurve %s[%d] for binding %s doesn't allow inserting keys.\n",
                 rna_path.c_str(),
                 array_index,
                 binding.name);
    return SingleKeyingResult::FCURVE_NOT_KEYFRAMEABLE;
  }

<<<<<<< HEAD
  return insert_vert_fcurve(&fcurve, time_value, settings, insert_key_flags);
=======
  /* TODO: Handle the eInsertKeyFlags. */
  const SingleKeyingResult insert_vert_result = insert_vert_fcurve(
      &fcurve, time_value, settings, eInsertKeyFlags(0));

  if (insert_vert_result != SingleKeyingResult::SUCCESS) {
    std::fprintf(stderr,
                 "Could not insert key into FCurve %s[%d] for binding %s.\n",
                 rna_path.c_str(),
                 array_index,
                 binding.name);
    return insert_vert_result;
  }

  return SingleKeyingResult::SUCCESS;
>>>>>>> 00e2f552
}

/* AnimationChannelBag implementation. */

ChannelBag::ChannelBag(const ChannelBag &other)
{
  this->binding_handle = other.binding_handle;
  this->fcurve_array_num = other.fcurve_array_num;

  this->fcurve_array = MEM_cnew_array<FCurve *>(other.fcurve_array_num, __func__);
  for (int i = 0; i < other.fcurve_array_num; i++) {
    const FCurve *fcu_src = other.fcurve_array[i];
    this->fcurve_array[i] = BKE_fcurve_copy(fcu_src);
  }
}

ChannelBag::~ChannelBag()
{
  for (FCurve *fcu : this->fcurves()) {
    BKE_fcurve_free(fcu);
  }
  MEM_SAFE_FREE(this->fcurve_array);
  this->fcurve_array_num = 0;
}

blender::Span<const FCurve *> ChannelBag::fcurves() const
{
  return blender::Span<FCurve *>{this->fcurve_array, this->fcurve_array_num};
}
blender::MutableSpan<FCurve *> ChannelBag::fcurves()
{
  return blender::MutableSpan<FCurve *>{this->fcurve_array, this->fcurve_array_num};
}
const FCurve *ChannelBag::fcurve(const int64_t index) const
{
  return this->fcurve_array[index];
}
FCurve *ChannelBag::fcurve(const int64_t index)
{
  return this->fcurve_array[index];
}

const FCurve *ChannelBag::fcurve_find(const StringRefNull rna_path, const int array_index) const
{
  for (const FCurve *fcu : this->fcurves()) {
    /* Check indices first, much cheaper than a string comparison. */
    if (fcu->array_index == array_index && fcu->rna_path && StringRef(fcu->rna_path) == rna_path) {
      return fcu;
    }
  }
  return nullptr;
}

/* Utility function implementations. */

static const animrig::ChannelBag *channelbag_for_animation(const Animation &anim,
                                                           const binding_handle_t binding_handle)
{
  if (binding_handle == Binding::unassigned) {
    return nullptr;
  }

  for (const animrig::Layer *layer : anim.layers()) {
    for (const animrig::Strip *strip : layer->strips()) {
      switch (strip->type()) {
        case animrig::Strip::Type::Keyframe: {
          const animrig::KeyframeStrip &key_strip = strip->as<animrig::KeyframeStrip>();
          const animrig::ChannelBag *bag = key_strip.channelbag_for_binding(binding_handle);
          if (bag) {
            return bag;
          }
        }
      }
    }
  }

  return nullptr;
}

static animrig::ChannelBag *channelbag_for_animation(Animation &anim,
                                                     const binding_handle_t binding_handle)
{
  const animrig::ChannelBag *const_bag = channelbag_for_animation(
      const_cast<const Animation &>(anim), binding_handle);
  return const_cast<animrig::ChannelBag *>(const_bag);
}

Span<FCurve *> fcurves_for_animation(Animation &anim, const binding_handle_t binding_handle)
{
  animrig::ChannelBag *bag = channelbag_for_animation(anim, binding_handle);
  if (!bag) {
    return {};
  }
  return bag->fcurves();
}

Span<const FCurve *> fcurves_for_animation(const Animation &anim,
                                           const binding_handle_t binding_handle)
{
  const animrig::ChannelBag *bag = channelbag_for_animation(anim, binding_handle);
  if (!bag) {
    return {};
  }
  return bag->fcurves();
}

}  // namespace blender::animrig<|MERGE_RESOLUTION|>--- conflicted
+++ resolved
@@ -881,12 +881,8 @@
     return SingleKeyingResult::FCURVE_NOT_KEYFRAMEABLE;
   }
 
-<<<<<<< HEAD
-  return insert_vert_fcurve(&fcurve, time_value, settings, insert_key_flags);
-=======
-  /* TODO: Handle the eInsertKeyFlags. */
   const SingleKeyingResult insert_vert_result = insert_vert_fcurve(
-      &fcurve, time_value, settings, eInsertKeyFlags(0));
+      &fcurve, time_value, settings, insert_key_flags);
 
   if (insert_vert_result != SingleKeyingResult::SUCCESS) {
     std::fprintf(stderr,
@@ -898,7 +894,6 @@
   }
 
   return SingleKeyingResult::SUCCESS;
->>>>>>> 00e2f552
 }
 
 /* AnimationChannelBag implementation. */
