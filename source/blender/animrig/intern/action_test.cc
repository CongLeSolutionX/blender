--- conflicted
+++ resolved
@@ -429,15 +429,9 @@
   ASSERT_EQ(assign_action_and_slot(action, &slot_cube, cube->id), ActionSlotAssignmentResult::OK);
 
   EXPECT_EQ(slot_cube.handle, cube->adt->slot_handle);
-<<<<<<< HEAD
-  EXPECT_STREQ(slot_cube.name, "OBSlot");
-  EXPECT_STREQ(slot_cube.name, cube->adt->last_slot_identifier)
-      << "The slot name should be copied to the adt";
-=======
   EXPECT_STREQ(slot_cube.identifier, "OBSlot");
-  EXPECT_STREQ(slot_cube.identifier, cube->adt->slot_name)
+  EXPECT_STREQ(slot_cube.identifier, cube->adt->last_slot_identifier)
       << "The slot identifier should be copied to the adt";
->>>>>>> f6dec941
 
   EXPECT_TRUE(slot_cube.users(*bmain).contains(&cube->id))
       << "Expecting Cube to be registered as animated by its slot.";
@@ -445,15 +439,9 @@
   /* Assign another ID to the same Slot. */
   ASSERT_EQ(assign_action_and_slot(action, &slot_cube, suzanne->id),
             ActionSlotAssignmentResult::OK);
-<<<<<<< HEAD
-  EXPECT_STREQ(slot_cube.name, "OBSlot");
-  EXPECT_STREQ(slot_cube.name, cube->adt->last_slot_identifier)
-      << "The slot name should be copied to the adt";
-=======
   EXPECT_STREQ(slot_cube.identifier, "OBSlot");
-  EXPECT_STREQ(slot_cube.identifier, cube->adt->slot_name)
+  EXPECT_STREQ(slot_cube.identifier, cube->adt->last_slot_identifier)
       << "The slot identifier should be copied to the adt";
->>>>>>> f6dec941
 
   EXPECT_TRUE(slot_cube.users(*bmain).contains(&cube->id))
       << "Expecting Suzanne to be registered as animated by the Cube slot.";
@@ -504,14 +492,9 @@
   ASSERT_EQ(assign_action_and_slot(action, &another_slot_cube, cube->id),
             ActionSlotAssignmentResult::OK);
   EXPECT_EQ(another_slot_cube.handle, cube->adt->slot_handle);
-<<<<<<< HEAD
-  EXPECT_STREQ("OBSlot.002", another_slot_cube.name) << "The slot should be uniquely named";
+  EXPECT_STREQ("OBSlot.002", another_slot_cube.identifier) << "The slot should be uniquely named";
   EXPECT_STREQ("OBSlot.002", cube->adt->last_slot_identifier)
-      << "The slot name should be copied to the adt";
-=======
-  EXPECT_STREQ("OBSlot.002", another_slot_cube.identifier) << "The slot should be uniquely named";
-  EXPECT_STREQ("OBSlot.002", cube->adt->slot_name) << "The slot name should be copied to the adt";
->>>>>>> f6dec941
+      << "The slot identifier should be copied to the adt";
   EXPECT_TRUE(another_slot_cube.users(*bmain).contains(&cube->id))
       << "Expecting Cube to be registered as animated by the 'another_slot_cube' slot.";
 
@@ -530,15 +513,9 @@
   Slot &slot_cube = action->slot_add();
   ASSERT_EQ(assign_action_and_slot(action, &slot_cube, cube->id), ActionSlotAssignmentResult::OK);
   EXPECT_EQ(slot_cube.handle, cube->adt->slot_handle);
-<<<<<<< HEAD
-  EXPECT_STREQ("OBSlot", slot_cube.name);
-  EXPECT_STREQ(slot_cube.name, cube->adt->last_slot_identifier)
-      << "The slot name should be copied to the adt";
-=======
   EXPECT_STREQ("OBSlot", slot_cube.identifier);
-  EXPECT_STREQ(slot_cube.identifier, cube->adt->slot_name)
+  EXPECT_STREQ(slot_cube.identifier, cube->adt->last_slot_identifier)
       << "The slot identifier should be copied to the adt";
->>>>>>> f6dec941
 
   action->slot_identifier_define(slot_cube, "New Slot Name");
   EXPECT_STREQ("New Slot Name", slot_cube.identifier);
@@ -547,13 +524,8 @@
    * desirable behavior, but more of a side-effect of the current
    * implementation. */
 
-<<<<<<< HEAD
-  action->slot_name_propagate(*bmain, slot_cube);
+  action->slot_identifier_propagate(*bmain, slot_cube);
   EXPECT_STREQ("New Slot Name", cube->adt->last_slot_identifier);
-=======
-  action->slot_identifier_propagate(*bmain, slot_cube);
-  EXPECT_STREQ("New Slot Name", cube->adt->slot_name);
->>>>>>> f6dec941
 
   /* Finally, do another rename, do NOT call the propagate function, then
    * unassign. This should still result in the correct slot name being stored
@@ -648,11 +620,7 @@
   adt->action = nullptr;
   /* Configure adt to use the handle of one slot, and the identifier of the other. */
   adt->slot_handle = other_slot.handle;
-<<<<<<< HEAD
-  STRNCPY_UTF8(adt->last_slot_identifier, slot.name);
-=======
-  STRNCPY_UTF8(adt->slot_name, slot.identifier);
->>>>>>> f6dec941
+  STRNCPY_UTF8(adt->last_slot_identifier, slot.identifier);
   EXPECT_EQ(&slot, action->find_suitable_slot_for(cube->id));
 
   /* ===
