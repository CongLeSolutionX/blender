/* SPDX-FileCopyrightText: 2023 Blender Authors
 *
 * SPDX-License-Identifier: GPL-2.0-or-later */

/** \file
 * \ingroup animrig
 *
 * \brief Functions and classes to work with Actions.
 */
#pragma once

#include "ANIM_fcurve.hh"
#include "ANIM_keyframing.hh"

#include "DNA_action_types.h"
#include "DNA_anim_types.h"

#include "BLI_math_vector.hh"
#include "BLI_span.hh"
#include "BLI_string_ref.hh"
#include "BLI_vector.hh"

#include "RNA_types.hh"

#include <utility>

struct AnimationEvalContext;
struct FCurve;
struct FCurve;
struct ID;
struct Main;
struct PointerRNA;
struct Main;

namespace blender::animrig {

/* Forward declarations for the types defined later in this file. */
class Layer;
class Strip;
class Slot;

/* Use an alias for the Slot handle type to help disambiguate function parameters. */
using slot_handle_t = decltype(::ActionSlot::handle);

/**
 * Container of animation data for one or more animated IDs.
 *
 * Broadly an Action consists of Layers, each Layer has Strips, and it's the
 * Strips that eventually contain the animation data.
 *
 * Temporary limitation: each Action can only contain one Layer.
 *
 * Which sub-set of that data drives the animation of which ID is determined by
 * which Slot is associated with that ID.
 *
 * \note This wrapper class for the `bAction` DNA struct only has functionality
 * for the layered animation data. The legacy F-Curves (in `bAction::curves`)
 * and their groups (in `bAction::groups`) are not managed here. To see whether
 * an Action uses this legacy data, or has been converted to the current layered
 * structure, use `Action::is_action_legacy()` and
 * `Action::is_action_layered()`. Note that an empty Action is considered valid
 * for both.
 *
 * \see AnimData::action
 * \see AnimData::slot_handle
 */
class Action : public ::bAction {
 public:
  Action() = default;
  /**
   * Copy constructor is deleted, as code should use regular ID library
   * management functions to duplicate this data-block.
   */
  Action(const Action &other) = delete;

  /* Discriminators for 'legacy' and 'layered' Actions. */
  /**
   * Return whether this Action has any data at all.
   *
   * \return true when `bAction::layer_array` and `bAction::slot_array`, as well as
   * the legacy `curves` list, are empty.
   */
  bool is_empty() const;
  /**
   * Return whether this is a legacy Action.
   *
   * - Animation data is stored in `bAction::curves`.
   * - Evaluated equally for all data-blocks that reference this Action.
   * - Slot handle is ignored.
   *
   * \note An empty Action is valid as both a legacy and layered Action. Code that only supports
   * layered Actions should assert on `is_action_layered()`.
   */
  bool is_action_legacy() const;
  /**
   * Return whether this is a layered Action.
   *
   * - Animation data is stored in `bAction::layer_array`.
   * - Evaluated for data-blocks based on their slot handle.
   *
   * \note An empty Action is valid as both a legacy and layered Action.
   */
  bool is_action_layered() const;

  /* Action Layers access. */
  blender::Span<const Layer *> layers() const;
  blender::MutableSpan<Layer *> layers();
  const Layer *layer(int64_t index) const;
  Layer *layer(int64_t index);

  Layer &layer_add(StringRefNull name);

  /**
   * Remove the layer from this Action.
   *
   * After this call, the passed reference is no longer valid, as the memory
   * will have been freed. Any strips on the layer will be freed too.
   *
   * \return true when the layer was found & removed, false if it wasn't found.
   */
  bool layer_remove(Layer &layer_to_remove);

  /**
   * If the Action is empty, create a default layer with a single infinite
   * keyframe strip.
   */
  void layer_ensure_at_least_one();

  /* Action Slot access. */
  blender::Span<const Slot *> slots() const;
  blender::MutableSpan<Slot *> slots();
  const Slot *slot(int64_t index) const;
  Slot *slot(int64_t index);

  /**
   * Return the Slot with the given handle.
   *
   * \param handle can be `Slot::unassigned`, in which case `nullptr` is returned.
   *
   * \return `nullptr` when the slot cannot be found, so either the handle was
   * `Slot::unassigned` or some value that does not match any Slot in this Action.
   */
  Slot *slot_for_handle(slot_handle_t handle);
  const Slot *slot_for_handle(slot_handle_t handle) const;

  /**
   * Set the slot name, ensure it is unique, and propagate the new name to
   * all data-blocks that use it.
   *
   * This has to be done on the Action level to ensure each slot has a
   * unique name within the Action.
   *
   * \note This does NOT ensure the first two characters match the ID type of
   * this slot. This is the caller's responsibility.
   *
   * \see Action::slot_name_define
   * \see Action::slot_name_propagate
   */
  void slot_name_set(Main &bmain, Slot &slot, StringRefNull new_name);

  /**
   * Set the slot name, and ensure it is unique.
   *
   * \note This does NOT ensure the first two characters match the ID type of
   * this slot. This is the caller's responsibility.
   *
   * \see Action::slot_name_set
   * \see Action::slot_name_propagate
   */
  void slot_name_define(Slot &slot, StringRefNull new_name);

  /**
   * Update the `AnimData::action_slot_name` field of any ID that is animated by
   * this Slot.
   *
   * Should be called after `slot_name_define(slot)`. This is implemented as a separate
   * function due to the need to access `bmain`, which is available in the RNA on-property-update
   * handler, but not in the RNA property setter.
   */
  void slot_name_propagate(Main &bmain, const Slot &slot);

  Slot *slot_find_by_name(StringRefNull slot_name);

  /**
   * Create a new, unused Slot.
   *
   * The returned slot will be suitable for any ID type. After slot to an
   * ID, it be limited to that ID's type.
   */
  Slot &slot_add();

  /**
   * Create a new slot, named after the given ID, and limited to the ID's type.
   *
   * Note that this assigns neither this Action nor the new Slot to the ID. This function
   * merely initializes the Slot itself to suitable values to start animating this ID.
   */
  Slot &slot_add_for_id(const ID &animated_id);

  /**
   * Ensure that an appropriate Slot exists for the given ID.
   *
   * If a suitable Slot can be found, that Slot is returned.  Otherwise,
   * one is created.
   *
   * This is essentially a wrapper for `find_suitable_slot_for()` and
   * `slot_add_for_id()`, and follows their semantics. Notably, like both of
   * those methods, this Action does not need to already be assigned to the ID.
   * And like `find_suitable_slot_for()`, if this Action *is* already
   * assigned to the ID with a valid Slot, that Slot is returned.
   *
   * Note that this assigns neither this Action nor the Slot to the ID. This
   * merely ensures that an appropriate Slot exists.
   *
   * \see `Action::find_suitable_slot_for()`
   * \see `Action::slot_add_for_id()`
   */
  Slot &slot_ensure_for_id(const ID &animated_id);

  /** Assign this Action to the ID.
   *
   * \param slot: The slot this ID should be animated by, may be nullptr if it is to be
   * assigned later. In that case, the ID will not actually receive any animation.
   * \param animated_id: The ID that should be animated by this Action.
   *
   * \return whether the assignment was successful.
   */
  bool assign_id(Slot *slot, ID &animated_id);

  /**
   * Unassign this Action from the animated ID.
   *
   * \param animated_id: ID that is animated by this Action. Calling this
   * function when this ID is _not_ animated by this Action is not allowed,
   * and considered a bug.
   */
  void unassign_id(ID &animated_id);

  /**
   * Find the slot that best matches the animated ID.
   *
   * If the ID is already animated by this Action, by matching this
   * Action's slots with (in order):
   *
   * - `animated_id.adt->slot_handle`,
   * - `animated_id.adt->slot_name`,
   * - `animated_id.name`.
   *
   * Note that this is different from #slot_for_id, which does not use the
   * slot name, and only works when this Action is already assigned. */
  Slot *find_suitable_slot_for(const ID &animated_id);

  /**
   * Return whether this Action actually has any animation data for the given slot.
   */
  bool is_slot_animated(slot_handle_t slot_handle) const;

  /**
   * Get the layer that should be used for user-level keyframe insertion.
   *
   * \return The layer, or nullptr if no layer exists that can currently be used
   * for keyframing (e.g. all layers are locked, once we've implemented
   * locking).
   */
  Layer *get_layer_for_keyframing();

 protected:
  /** Return the layer's index, or -1 if not found in this Action. */
  int64_t find_layer_index(const Layer &layer) const;

 private:
  Slot &slot_allocate();

  /**
   * Ensure the slot name prefix matches its ID type.
   *
   * This ensures that the first two characters match the ID type of
   * this slot.
   *
   * \see Action::slot_name_propagate
   */
  void slot_name_ensure_prefix(Slot &slot);

  /**
   * Set the slot's ID type to that of the animated ID, ensure the name
   * prefix is set accordingly, and that the name is unique within the
   * Action.
   *
   * \note This assumes that the slot has no ID type set yet. If it does, it
   * is considered a bug to call this function.
   */
  void slot_setup_for_id(Slot &slot, const ID &animated_id);
};
static_assert(sizeof(Action) == sizeof(::bAction),
              "DNA struct and its C++ wrapper must have the same size");

/**
 * Strips contain the actual animation data.
 *
 * Although the data model allows for different strip types, currently only a
 * single type is implemented: keyframe strips.
 */
class Strip : public ::ActionStrip {
 public:
  /**
   * Strip instances should not be created via this constructor. Create a sub-class like
   * #KeyframeStrip instead.
   *
   * The reason is that various functions will assume that the `Strip` is actually a down-cast
   * instance of another strip class, and that `Strip::type()` will say which type. To avoid having
   * to explicitly deal with an 'invalid' type everywhere, creating a `Strip` directly is simply
   * not allowed.
   */
  Strip() = delete;

  /**
   * Strip cannot be duplicated via the copy constructor. Either use a concrete
   * strip type's copy constructor, or use Strip::duplicate().
   *
   * The reason why the copy constructor won't work is due to the double nature
   * of the inheritance at play here:
   *
   * C-style inheritance: `KeyframeActionStrip` "inherits" `ActionStrip"
   *   by embedding the latter. This means that any `KeyframeActionStrip *`
   *   can be reinterpreted as `ActionStrip *`.
   *
   * C++-style inheritance: the C++ wrappers inherit the DNA structs, so
   *   `animrig::Strip` inherits `::ActionStrip`, and
   *   `animrig::KeyframeStrip` inherits `::KeyframeActionStrip`.
   */
  Strip(const Strip &other) = delete;
  ~Strip();

  Strip *duplicate(StringRefNull allocation_name) const;

  enum class Type : int8_t { Keyframe = 0 };

  /**
   * Strip type, so it's known which subclass this can be wrapped in without
   * having to rely on C++ RTTI.
   */
  Type type() const
  {
    return Type(this->strip_type);
  }

  template<typename T> bool is() const;
  template<typename T> T &as();
  template<typename T> const T &as() const;

  bool is_infinite() const;
  bool contains_frame(float frame_time) const;
  bool is_last_frame(float frame_time) const;

  /**
   * Set the start and end frame.
   *
   * Note that this does not do anything else. There is no check whether the
   * frame numbers are valid (i.e. frame_start <= frame_end). Infinite values
   * (negative for frame_start, positive for frame_end) are supported.
   */
  void resize(float frame_start, float frame_end);
};
static_assert(sizeof(Strip) == sizeof(::ActionStrip),
              "DNA struct and its C++ wrapper must have the same size");

/**
 * Layers can be stacked on top of each other to define the animation. Each
 * layer has a mix mode and an influence (0-1), which define how it is mixed
 * with the layers below it.
 *
 * Layers contain one or more Strips, which in turn contain the animation data
 * itself.
 *
 * Temporary limitation: at most one strip may exist on a layer, and it extends
 * from negative to positive infinity.
 */
class Layer : public ::ActionLayer {
 public:
  Layer() = default;
  Layer(const Layer &other);
  ~Layer();

  enum class Flags : uint8_t {
    /* Set by default, cleared to mute. */
    Enabled = (1 << 0),
    /* When adding/removing a flag, also update the ENUM_OPERATORS() invocation below. */
  };

  Flags flags() const
  {
    return static_cast<Flags>(this->layer_flags);
  }

  enum class MixMode : int8_t {
    /** Channels in this layer override the same channels from underlying layers. */
    Replace = 0,
    /** Channels in this layer are added to underlying layers as sequential operations. */
    Offset = 1,
    /** Channels in this layer are added to underlying layers on a per-channel basis. */
    Add = 2,
    /** Channels in this layer are subtracted to underlying layers on a per-channel basis. */
    Subtract = 3,
    /** Channels in this layer are multiplied with underlying layers on a per-channel basis. */
    Multiply = 4,
  };

  MixMode mix_mode() const
  {
    return static_cast<MixMode>(this->layer_mix_mode);
  }

  /* Strip access. */
  blender::Span<const Strip *> strips() const;
  blender::MutableSpan<Strip *> strips();
  const Strip *strip(int64_t index) const;
  Strip *strip(int64_t index);

  /**
   * Add a new Strip of the given type.
   *
   * \see strip_add<T>() for a templated version that returns the strip as its
   * concrete C++ type.
   */
  Strip &strip_add(Strip::Type strip_type);

  /**
   * Add a new strip of the type of T.
   *
   * T must be a concrete subclass of animrig::Strip.
   *
   * \see KeyframeStrip
   */
  template<typename T> T &strip_add()
  {
    Strip &strip = this->strip_add(T::TYPE);
    return strip.as<T>();
  }

  /**
   * Remove the strip from this layer.
   *
   * After this call, the passed reference is no longer valid, as the memory
   * will have been freed.
   *
   * \return true when the strip was found & removed, false if it wasn't found.
   */
  bool strip_remove(Strip &strip);

 protected:
  /** Return the strip's index, or -1 if not found in this layer. */
  int64_t find_strip_index(const Strip &strip) const;
};
static_assert(sizeof(Layer) == sizeof(::ActionLayer),
              "DNA struct and its C++ wrapper must have the same size");

ENUM_OPERATORS(Layer::Flags, Layer::Flags::Enabled);

/**
 * Identifier for a sub-set of the animation data inside an Action.
 *
 * An animatable ID specifies both an `Action*` and an `ActionSlot::handle`
 * to identify which F-Curves (and in the future other animation data) it will
 * be animated by.
 *
 * This is called a 'slot' because it binds the animatable ID to the sub-set
 * of animation data that should animate it.
 *
 * \see AnimData::slot_handle
 */
class Slot : public ::ActionSlot {
 public:
  Slot();
  Slot(const Slot &other);
  ~Slot();

  /**
   * Update the Slot after reading it from a blend file.
   *
   * This is a low-level function and should not typically be used. It's only here to let
   * blenkernel allocate the runtime struct when reading a Slot from disk, without having to
   * share the struct definition itself. */
  void blend_read_post();

  /**
   * Slot handle value indicating that there is no slot assigned.
   */
  constexpr static slot_handle_t unassigned = 0;

  /**
   * Slot names consist of a two-character ID code, then the display name.
   * This means that the minimum length of a valid name is 3 characters.
   */
  constexpr static int name_length_min = 3;

  /**
   * Return the name prefix for the Slot's type.
   *
   * This is the ID name prefix, so "OB" for objects, "CA" for cameras, etc.
   */
  std::string name_prefix_for_idtype() const;

  /**
   * Return the name without the prefix, also known as the "display name".
   *
   * \see name_prefix_for_idtype
   */
  StringRefNull name_without_prefix() const;

  /** Return whether this Slot is usable by this ID type. */
  bool is_suitable_for(const ID &animated_id) const;

  /** Return whether this Slot has an `idtype` set. */
  bool has_idtype() const;

  /* Flags access. */
  enum class Flags : uint8_t {
    /** Expanded/collapsed in animation editors. */
    Expanded = (1 << 0),
    /** Selected in animation editors. */
    Selected = (1 << 1),
    /* When adding/removing a flag, also update the ENUM_OPERATORS() invocation,
     * all the way below the Slot class. */
  };
  Flags flags() const;
  bool is_expanded() const;
  void set_expanded(bool expanded);
  bool is_selected() const;
  void set_selected(bool selected);

  /** Return the set of IDs that are animated by this Slot. */
  Span<ID *> users(Main &bmain) const;

  /**
   * Directly return the runtime users vector.
   *
   * This function does not refresh the users cache, so it may be out of date.
   *
   * This is a low-level function, and should only be used when calling `users(bmain)` is not
   * appropriate.
   *
   * \see Slot::users(Main &bmain)
   */
  Vector<ID *> runtime_users();

  /**
   * Register this ID as animated by this Slot.
   *
   * This is a low-level function and should not typically be used.
   * Use #Action::assign_id(slot, animated_id) instead.
   */
  void users_add(ID &animated_id);

  /**
   * Register this ID as no longer animated by this Slot.
   *
   * This is a low-level function and should not typically be used.
   * Use #Action::assign_id(nullptr, animated_id) instead.
   */
  void users_remove(ID &animated_id);

  /**
   * Mark the users cache as 'dirty', triggering a full rebuild next time it is accessed.
   *
   * This is typically not necessary, and only called from low-level code.
   *
   * \note This static method invalidates all user caches of all Action Slots.
   *
   * \see blender::animrig::internal::rebuild_slot_user_cache()
   */
  static void users_invalidate(Main &bmain);

 protected:
  friend Action;

  /**
   * Ensure the first two characters of the name match the ID type.
   *
   * \note This does NOT ensure name uniqueness within the Action. That is
   * the responsibility of the caller.
   */
  void name_ensure_prefix();
};
static_assert(sizeof(Slot) == sizeof(::ActionSlot),
              "DNA struct and its C++ wrapper must have the same size");
ENUM_OPERATORS(Slot::Flags, Slot::Flags::Selected);

/**
 * KeyframeStrips effectively contain a bag of F-Curves for each Slot.
 */
class KeyframeStrip : public ::KeyframeActionStrip {
 public:
  /**
   * Low-level strip type.
   *
   * Do not use this in comparisons directly, use Strip::as<KeyframeStrip>() or
   * Strip::is<KeyframeStrip>() instead. This value is here only to make
   * functions like those easier to write.
   */
  static constexpr Strip::Type TYPE = Strip::Type::Keyframe;

  KeyframeStrip() = default;
  KeyframeStrip(const KeyframeStrip &other);
  ~KeyframeStrip();

  /** Implicitly convert a KeyframeStrip& to a Strip&. */
  operator Strip &();

  /* ChannelBag array access. */
  blender::Span<const ChannelBag *> channelbags() const;
  blender::MutableSpan<ChannelBag *> channelbags();
  const ChannelBag *channelbag(int64_t index) const;
  ChannelBag *channelbag(int64_t index);

  /**
   * Find the animation channels for this slot.
   *
   * \return nullptr if there is none yet for this slot.
   */
  const ChannelBag *channelbag_for_slot(const Slot &slot) const;
  ChannelBag *channelbag_for_slot(const Slot &slot);
  const ChannelBag *channelbag_for_slot(slot_handle_t slot_handle) const;
  ChannelBag *channelbag_for_slot(slot_handle_t slot_handle);

  /**
   * Add the animation channels for this slot.
   *
   * Should only be called when there is no `ChannelBag` for this slot yet.
   */
  ChannelBag &channelbag_for_slot_add(const Slot &slot);
  /**
   * Find an FCurve for this slot + RNA path + array index combination.
   *
   * If it cannot be found, `nullptr` is returned.
   */
  FCurve *fcurve_find(const Slot &slot, FCurveDescriptor fcurve_descriptor);

  /**
   * Find an FCurve for this slot + RNA path + array index combination.
   *
   * If it cannot be found, a new one is created.
   *
   * \param `prop_subtype` The subtype of the property this fcurve is for, if
   * available.
   */
  FCurve &fcurve_find_or_create(const Slot &slot, FCurveDescriptor fcurve_descriptor);

  SingleKeyingResult keyframe_insert(const Slot &slot,
                                     FCurveDescriptor fcurve_descriptor,
                                     float2 time_value,
                                     const KeyframeSettings &settings,
                                     eInsertKeyFlags insert_key_flags = INSERTKEY_NOFLAGS);
};
static_assert(sizeof(KeyframeStrip) == sizeof(::KeyframeActionStrip),
              "DNA struct and its C++ wrapper must have the same size");

template<> KeyframeStrip &Strip::as<KeyframeStrip>();
template<> const KeyframeStrip &Strip::as<KeyframeStrip>() const;

/**
 * Collection of F-Curves, intended for a specific Slot handle.
 */
class ChannelBag : public ::ActionChannelBag {
 public:
  ChannelBag() = default;
  ChannelBag(const ChannelBag &other);
  ~ChannelBag();

  /* FCurves access. */
  blender::Span<const FCurve *> fcurves() const;
  blender::MutableSpan<FCurve *> fcurves();
  const FCurve *fcurve(int64_t index) const;
  FCurve *fcurve(int64_t index);

  const FCurve *fcurve_find(StringRefNull rna_path, int array_index) const;
};
static_assert(sizeof(ChannelBag) == sizeof(::ActionChannelBag),
              "DNA struct and its C++ wrapper must have the same size");

/**
 * Assign the Action to the ID.
 *
 * This will will make a best-effort guess as to which slot to use, in this
 * order;
 *
 * - By slot handle.
 * - By fallback string.
 * - By the ID's name (matching against the slot name).
 * - If the above do not find a suitable slot, the animated ID will not
 *   receive any animation and the caller is responsible for creating a slot
 *   and assigning it.
 *
 * \return `false` if the assignment was not possible (for example the ID is of a type that cannot
 * be animated). If the above fall-through case of "no slot found" is reached, this function
 * will still return `true` as the Action was successfully assigned.
 */
bool assign_action(Action &action, ID &animated_id);

/**
 * Return whether the given Action can be assigned to the ID.
 *
 * This always returns `true` for layered Actions. For legacy Actions it
 * returns `true` if the Action's `idroot` matches the ID.
 */
bool is_action_assignable_to(const bAction *dna_action, ID_Type id_code);

/**
 * Ensure that this ID is no longer animated.
 */
void unassign_action(ID &animated_id);

/**
 * Clear the Action slot of this ID.
 *
 * `adt.slot_handle_name` is updated to reflect the current name of the
 * slot, before un-assigning. This is to ensure that the stored name reflects
 * the actual slot that was used, making re-slot trivial.
 *
 * \param animated_id: the animated ID.
 *
 * \note this does not clear the Action pointer, just the slot handle.
 */
void unassign_slot(ID &animated_id);

/**
 * Return the Action of this ID, or nullptr if it has none.
 */
Action *get_action(ID &animated_id);

/**
 * Get the Action and the Slot that animate this ID.
 *
 * \return One of two options:
 *  - `pair<Action, Slot>` when an Action and a Slot are assigned. In other
 *    words, when this ID is actually animated by this Action+Slot pair.
 *  - `nullopt`: when this ID is not animated. This can have several causes: not
 *    an animatable type, no Action assigned, or no Slot assigned.
 */
std::optional<std::pair<Action *, Slot *>> get_action_slot_pair(ID &animated_id);

/**
 * Return the F-Curves for this specific slot handle.
 *
 * This is just a utility function, that's intended to become obsolete when multi-layer Actions
 * are introduced. However, since Blender currently only supports a single layer with a single
 * strip, of a single type, this function can be used.
 *
 * The use of this function is also an indicator for code that will have to be altered when
 * multi-layered Actions are getting implemented.
 */
Span<FCurve *> fcurves_for_action_slot(Action &action, slot_handle_t slot_handle);
Span<const FCurve *> fcurves_for_action_slot(const Action &action, slot_handle_t slot_handle);

/**
 * Return all F-Curves in the Action.
 *
 * This works for both legacy and layered Actions.
 *
 * This is a utility function whose purpose is unclear after multi-layer Actions are introduced.
 * It might still be useful, it might not be.

 * The use of this function is an indicator for code that might have to be altered when
 * multi-layered Actions are getting implemented.
 */
Vector<const FCurve *> fcurves_all(const Action &action);
Vector<FCurve *> fcurves_all(Action &action);

/**
 * Get (or add relevant data to be able to do so) an F-Curve from the given Action,
 * for the given animated data-block. This assumes that all the destinations are valid.
 * \param ptr: can be a null pointer.
 */
FCurve *action_fcurve_ensure(Main *bmain,
                             bAction *act,
                             const char group[],
                             PointerRNA *ptr,
                             FCurveDescriptor fcurve_descriptor);

/**
 * Find the F-Curve from the given Action. This assumes that all the destinations are valid.
 */
FCurve *action_fcurve_find(bAction *act, FCurveDescriptor fcurve_descriptor);

/**
 * Find an appropriate user of the given Action + Slot for keyframing purposes.
 *
 * (NOTE: although this function exists for handling situations caused by the
 * expanded capabilities of layered actions, for convenience it also works with
 * legacy actions. For legacy actions this simply returns `primary_id` as long
 * as it's a user of `action`.)
 *
 * Usually this function shouldn't be necessary, because you'll already have an
 * obvious ID that you're keying. But in some cases (such as the action editor
 * where multiple slots are accessible) the active ID that would normally get
 * keyed might have nothing to do with the slot that's actually getting keyed.
 *
 * This function handles such cases by attempting to find an actual user of the
 * slot that's appropriate for keying. More specifically:
 *
 * - If `primary_id` is a user of the slot, `primary_id` is always returned.
 * - If the slot has precisely one user, that user is returned.
 * - Otherwise, nullptr is returned.
 *
 * In other words, the cases where a user of the slot is *not* returned are:
 *
 * - The slot has no users at all.
 * - The slot has multiple users, none of which are `primary_id`, and therefore
 *   there is no single, clear user that can be appropriately used for keying.
 *
 * \param primary_id: whenever this is among the users of the action + slot, it
 * is given priority and is returned. May be null.
 */
ID *action_slot_get_id_for_keying(Main &bmain,
                                  Action &action,
                                  slot_handle_t slot_handle,
                                  ID *primary_id);

/**
 * Assert the invariants of Project Baklava phase 1.
 *
 * For an action the invariants are that it:
 * - Is a legacy action.
 * - OR has zero layers.
 * - OR has a single layer that adheres to the phase 1 invariants for layers.
 *
 * For a layer the invariants are that it:
 * - Has zero strips.
 * - OR has a single strip that adheres to the phase 1 invariants for strips.
 *
 * For a strip the invariants are that it:
 * - Is a keyframe strip.
 * - AND is infinite.
 * - AND has no time offset (i.e. aligns with scene time).
 *
 * This simultaneously serves as a todo marker for later phases of Project
 * Baklava and ensures that the phase-1 invariants hold at runtime.
 *
 * TODO: these functions should be changed to assert fewer and fewer assumptions
 * as we progress through the phases of Project Baklava and more and more of the
 * new animation system is implemented. Finally, they should be removed entirely
 * when the full system is completely implemented.
 */
void assert_baklava_phase_1_invariants(const Action &action);
/** \copydoc assert_baklava_phase_1_invariants(const Action &) */
void assert_baklava_phase_1_invariants(const Layer &layer);
/** \copydoc assert_baklava_phase_1_invariants(const Action &) */
void assert_baklava_phase_1_invariants(const Strip &strip);

/**
<<<<<<< HEAD
 * Deselect the keys of all actions in the Span. Duplicate entries are only visited once.
 */
void deselect_keys_actions(blender::Span<bAction *> actions);

/**
 * Deselect all keys within the action.
 */
void action_deselect_keys(Action &action);
=======
 * Creates a new `Action` that matches the old action but is converted to have layers.
 * Returns a nullptr if the action is empty or already layered.
 */
Action *convert_to_layered_action(Main &bmain, const Action &action);
>>>>>>> f997d350

}  // namespace blender::animrig

/* Wrap functions for the DNA structs. */

inline blender::animrig::Action &bAction::wrap()
{
  return *reinterpret_cast<blender::animrig::Action *>(this);
}
inline const blender::animrig::Action &bAction::wrap() const
{
  return *reinterpret_cast<const blender::animrig::Action *>(this);
}

inline blender::animrig::Layer &ActionLayer::wrap()
{
  return *reinterpret_cast<blender::animrig::Layer *>(this);
}
inline const blender::animrig::Layer &ActionLayer::wrap() const
{
  return *reinterpret_cast<const blender::animrig::Layer *>(this);
}

inline blender::animrig::Slot &ActionSlot::wrap()
{
  return *reinterpret_cast<blender::animrig::Slot *>(this);
}
inline const blender::animrig::Slot &ActionSlot::wrap() const
{
  return *reinterpret_cast<const blender::animrig::Slot *>(this);
}

inline blender::animrig::Strip &ActionStrip::wrap()
{
  return *reinterpret_cast<blender::animrig::Strip *>(this);
}
inline const blender::animrig::Strip &ActionStrip::wrap() const
{
  return *reinterpret_cast<const blender::animrig::Strip *>(this);
}

inline blender::animrig::KeyframeStrip &KeyframeActionStrip::wrap()
{
  return *reinterpret_cast<blender::animrig::KeyframeStrip *>(this);
}
inline const blender::animrig::KeyframeStrip &KeyframeActionStrip::wrap() const
{
  return *reinterpret_cast<const blender::animrig::KeyframeStrip *>(this);
}

inline blender::animrig::ChannelBag &ActionChannelBag::wrap()
{
  return *reinterpret_cast<blender::animrig::ChannelBag *>(this);
}
inline const blender::animrig::ChannelBag &ActionChannelBag::wrap() const
{
  return *reinterpret_cast<const blender::animrig::ChannelBag *>(this);
}<|MERGE_RESOLUTION|>--- conflicted
+++ resolved
@@ -847,21 +847,20 @@
 void assert_baklava_phase_1_invariants(const Strip &strip);
 
 /**
-<<<<<<< HEAD
- * Deselect the keys of all actions in the Span. Duplicate entries are only visited once.
- */
-void deselect_keys_actions(blender::Span<bAction *> actions);
-
-/**
- * Deselect all keys within the action.
- */
-void action_deselect_keys(Action &action);
-=======
  * Creates a new `Action` that matches the old action but is converted to have layers.
  * Returns a nullptr if the action is empty or already layered.
  */
 Action *convert_to_layered_action(Main &bmain, const Action &action);
->>>>>>> f997d350
+
+/**
+ * Deselect the keys of all actions in the Span. Duplicate entries are only visited once.
+ */
+void deselect_keys_actions(blender::Span<bAction *> actions);
+
+/**
+ * Deselect all keys within the action.
+ */
+void action_deselect_keys(Action &action);
 
 }  // namespace blender::animrig
 
