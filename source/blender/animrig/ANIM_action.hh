--- conflicted
+++ resolved
@@ -625,15 +625,9 @@
    */
   constexpr static int identifier_length_min = 3;
 
-<<<<<<< HEAD
-  constexpr static int name_length_max = MAX_ID_NAME;
-  static_assert(sizeof(AnimData::last_slot_identifier) == name_length_max);
-  static_assert(sizeof(NlaStrip::last_slot_identifier) == name_length_max);
-=======
   constexpr static int identifier_length_max = MAX_ID_NAME;
-  static_assert(sizeof(AnimData::slot_name) == identifier_length_max);
-  static_assert(sizeof(NlaStrip::action_slot_name) == identifier_length_max);
->>>>>>> f6dec941
+  static_assert(sizeof(AnimData::last_slot_identifier) == identifier_length_max);
+  static_assert(sizeof(NlaStrip::last_slot_identifier) == identifier_length_max);
 
   /**
    * Return the identifier prefix for the Slot's type.
