--- conflicted
+++ resolved
@@ -76,23 +76,13 @@
 
 /**
  * Return the default channel group name for the given RNA pointer and property
-<<<<<<< HEAD
  * path, or none if it has no default.
- *
- * For example, for object location/rotation/scale this returns the standard
- * object transforms channel group name.
- */
-std::optional<StringRefNull> default_channel_group_for_path(const PointerRNA *ptr,
-                                                            const StringRef rna_path);
-=======
- * path, or nullptr if it has no default.
  *
  * For example, for object location/rotation/scale this returns the standard
  * "Object Transforms" channel group name.
  */
-const char *default_channel_group_for_path(const PointerRNA *animated_struct,
-                                           const StringRef prop_rna_path);
->>>>>>> 669b15a5
+const std::optional<StringRefNull> default_channel_group_for_path(
+    const PointerRNA *animated_struct, const StringRef prop_rna_path);
 
 /* -------------------------------------------------------------------- */
 /** \name Key-Framing Management
