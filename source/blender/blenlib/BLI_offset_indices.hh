/* SPDX-FileCopyrightText: 2023 Blender Authors
 *
 * SPDX-License-Identifier: GPL-2.0-or-later */

#pragma once

#include <algorithm>

#include "BLI_index_mask.hh"
#include "BLI_index_range.hh"
#include "BLI_span.hh"

namespace blender::offset_indices {

/**
 * References an array of ascending indices. A pair of consecutive indices encode an index range.
 * Another common way to store the same kind of data is to store the start and size of every range
 * separately. Using offsets instead halves the memory consumption. The downside is that the
 * array has to be one element longer than the total number of ranges. The extra element is
 * necessary to be able to get the last index range without requiring an extra branch for the case.
 *
 * This class is a thin wrapper around such an array that makes it easy to retrieve the index range
 * at a specific index.
 */
template<typename T> class OffsetIndices {
 private:
  static_assert(std::is_integral_v<T>);

  Span<T> offsets_;

 public:
  OffsetIndices() = default;
  OffsetIndices(const Span<T> offsets) : offsets_(offsets)
  {
    BLI_assert(offsets_.size() < 2 || std::is_sorted(offsets_.begin(), offsets_.end()));
  }

  /** Return the total number of elements in the referenced arrays. */
  T total_size() const
  {
    return offsets_.size() > 1 ? offsets_.last() : 0;
  }

  /**
   * Return the number of ranges encoded by the offsets, not including the last value used
   * internally.
   */
  int64_t size() const
  {
    return std::max<int64_t>(offsets_.size() - 1, 0);
  }

  bool is_empty() const
  {
    return this->size() == 0;
  }

  IndexRange index_range() const
  {
    return IndexRange(this->size());
  }

  IndexRange operator[](const int64_t index) const
  {
    BLI_assert(index >= 0);
    BLI_assert(index < offsets_.size() - 1);
    const int64_t begin = offsets_[index];
    const int64_t end = offsets_[index + 1];
    const int64_t size = end - begin;
    return IndexRange(begin, size);
  }

  IndexRange operator[](const IndexRange indices) const
  {
    const int64_t begin = offsets_[indices.start()];
    const int64_t end = offsets_[indices.one_after_last()];
    const int64_t size = end - begin;
    return IndexRange(begin, size);
  }

  /**
   * Return a subset of the offsets describing the specified range of source elements.
   * This is a slice into the source ranges rather than the indexed elements described by the
   * offset values.
   */
  OffsetIndices slice(const IndexRange range) const
  {
<<<<<<< HEAD
    BLI_assert(range.is_empty() || offsets_.index_range().drop_back(1).contains(range.last()));
    return OffsetIndices(offsets_.slice(range.start(), range.size() + 1));
  }
  OffsetIndices slice(const int64_t start, const int64_t size) const
  {
    return this->slice(IndexRange(start, size));
=======
    BLI_assert(offsets_.index_range().drop_back(1).contains(range.last()));
    return OffsetIndices(offsets_.slice(range.start(), range.size() + 1));
>>>>>>> 02a95198
  }

  Span<T> data() const
  {
    return offsets_;
  }
};

/**
 * References many separate spans in a larger contiguous array. This gives a more efficient way to
 * store many grouped arrays, without requiring many small allocations, giving the general benefits
 * of using contiguous memory.
 *
 * \note If the offsets are shared between many #GroupedSpan objects, it will still
 * be more efficient to retrieve the #IndexRange only once and slice each span.
 */
template<typename T> struct GroupedSpan {
  OffsetIndices<int> offsets;
  Span<T> data;

  GroupedSpan() = default;
  GroupedSpan(OffsetIndices<int> offsets, Span<T> data) : offsets(offsets), data(data)
  {
    BLI_assert(this->offsets.total_size() == this->data.size());
  }

  Span<T> operator[](const int64_t index) const
  {
    return this->data.slice(this->offsets[index]);
  }

  int64_t size() const
  {
    return this->offsets.size();
  }

  IndexRange index_range() const
  {
    return this->offsets.index_range();
  }

  bool is_empty() const
  {
    return this->data.size() == 0;
  }
};

/**
 * Turn an array of sizes into the offset at each index including all previous sizes.
 */
OffsetIndices<int> accumulate_counts_to_offsets(MutableSpan<int> counts_to_offsets,
                                                int start_offset = 0);

/** Create offsets where every group has the same size. */
void fill_constant_group_size(int size, int start_offset, MutableSpan<int> offsets);

/** Copy the number of indices in every group in the mask to the corresponding index. */
void copy_group_sizes(OffsetIndices<int> offsets, const IndexMask &mask, MutableSpan<int> sizes);

/** Gather the number of indices in each indexed group to sizes. */
void gather_group_sizes(OffsetIndices<int> offsets, const IndexMask &mask, MutableSpan<int> sizes);

/** Build new offsets that contains only the groups chosen by \a selection. */
OffsetIndices<int> gather_selected_offsets(OffsetIndices<int> src_offsets,
                                           const IndexMask &selection,
                                           MutableSpan<int> dst_offsets,
                                           int start_offset = 0);
OffsetIndices<int> gather_selected_offsets(OffsetIndices<int> src_offsets,
                                           const IndexMaskSegment mask,
                                           MutableSpan<int> dst_offsets);
/**
 * Create a map from indexed elements to the source indices, in other words from the larger array
 * to the smaller array.
 */
void build_reverse_map(OffsetIndices<int> offsets, MutableSpan<int> r_map);

/**
 * Build offsets to group the elements of \a indices pointing to the same index.
 */
void build_reverse_offsets(Span<int> indices, MutableSpan<int> r_map);

}  // namespace blender::offset_indices

namespace blender {
using offset_indices::GroupedSpan;
using offset_indices::OffsetIndices;
}  // namespace blender<|MERGE_RESOLUTION|>--- conflicted
+++ resolved
@@ -85,17 +85,8 @@
    */
   OffsetIndices slice(const IndexRange range) const
   {
-<<<<<<< HEAD
     BLI_assert(range.is_empty() || offsets_.index_range().drop_back(1).contains(range.last()));
     return OffsetIndices(offsets_.slice(range.start(), range.size() + 1));
-  }
-  OffsetIndices slice(const int64_t start, const int64_t size) const
-  {
-    return this->slice(IndexRange(start, size));
-=======
-    BLI_assert(offsets_.index_range().drop_back(1).contains(range.last()));
-    return OffsetIndices(offsets_.slice(range.start(), range.size() + 1));
->>>>>>> 02a95198
   }
 
   Span<T> data() const
