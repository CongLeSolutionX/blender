--- conflicted
+++ resolved
@@ -82,17 +82,6 @@
   }
 }
 
-<<<<<<< HEAD
-inline void interpolate_nearest_extend_fl(
-    const float *buffer, float *output, int width, int height, int components, float u, float v)
-{
-  BLI_assert(buffer);
-  int x = int(u);
-  int y = int(v);
-
-  x = math::clamp(x, 0, width - 1);
-  y = math::clamp(y, 0, height - 1);
-=======
 [[nodiscard]] inline float4 interpolate_nearest_border_fl(
     const float *buffer, int width, int height, float u, float v)
 {
@@ -139,7 +128,22 @@
   BLI_assert(buffer);
   const int x = math::clamp(int(u), 0, width - 1);
   const int y = math::clamp(int(v), 0, height - 1);
->>>>>>> 2906ea97
+
+  const float *data = buffer + (int64_t(width) * y + x) * components;
+  for (int i = 0; i < components; i++) {
+    output[i] = data[i];
+  }
+}
+
+inline void interpolate_nearest_extend_fl(
+    const float *buffer, float *output, int width, int height, int components, float u, float v)
+{
+  BLI_assert(buffer);
+  int x = int(u);
+  int y = int(v);
+
+  x = math::clamp(x, 0, width - 1);
+  y = math::clamp(y, 0, height - 1);
 
   const float *data = buffer + (int64_t(width) * y + x) * components;
   for (int i = 0; i < components; i++) {
