--- conflicted
+++ resolved
@@ -147,21 +147,12 @@
 }
 
 template<typename Value, typename Function, typename Reduction>
-<<<<<<< HEAD
-Value parallel_reduce_aligned(const IndexRange range,
-                              const int64_t grain_size,
-                              const int64_t alignment,
-                              const Value &identity,
-                              const Function &function,
-                              const Reduction &reduction)
-=======
 inline Value parallel_reduce_aligned(const IndexRange range,
                                      const int64_t grain_size,
                                      const int64_t alignment,
                                      const Value &identity,
                                      const Function &function,
                                      const Reduction &reduction)
->>>>>>> 64c33871
 {
   parallel_reduce(
       range,
