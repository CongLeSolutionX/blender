/*
 * ***** BEGIN GPL LICENSE BLOCK *****
 *
 * This program is free software; you can redistribute it and/or
 * modify it under the terms of the GNU General Public License
 * as published by the Free Software Foundation; either version 2
 * of the License, or (at your option) any later version.
 *
 * This program is distributed in the hope that it will be useful,
 * but WITHOUT ANY WARRANTY; without even the implied warranty of
 * MERCHANTABILITY or FITNESS FOR A PARTICULAR PURPOSE.  See the
 * GNU General Public License for more details.
 *
 * You should have received a copy of the GNU General Public License
 * along with this program; if not, write to the Free Software Foundation,
 * Inc., 51 Franklin Street, Fifth Floor, Boston, MA 02110-1301, USA.
 *
 * The Original Code is Copyright (C) 2006 Blender Foundation.
 * All rights reserved.
 *
 * The Original Code is: all of this file.
 *
 * Contributor(s): none yet.
 *
 * ***** END GPL LICENSE BLOCK *****
 */

#ifndef __BLI_THREADS_H__
#define __BLI_THREADS_H__ 

/** \file BLI_threads.h
 *  \ingroup bli
 */
#ifdef __cplusplus
extern "C" {
#endif

#include <pthread.h>

#ifdef __APPLE__
#include <libkern/OSAtomic.h>
#endif

/* for tables, button in UI, etc */
#define BLENDER_MAX_THREADS     64

struct ListBase;

/* Threading API */

/*this is run once at startup*/
void BLI_threadapi_init(void);

void    BLI_init_threads(struct ListBase *threadbase, void *(*do_thread)(void *), int tot);
int     BLI_available_threads(struct ListBase *threadbase);
int     BLI_available_thread_index(struct ListBase *threadbase);
void    BLI_insert_thread(struct ListBase *threadbase, void *callerdata);
void    BLI_remove_thread(struct ListBase *threadbase, void *callerdata);
void    BLI_remove_thread_index(struct ListBase *threadbase, int index);
void    BLI_remove_threads(struct ListBase *threadbase);
void    BLI_end_threads(struct ListBase *threadbase);
int     BLI_thread_is_main(void);


void BLI_begin_threaded_malloc(void);
void BLI_end_threaded_malloc(void);

/* System Information */

int     BLI_system_thread_count(void); /* gets the number of threads the system can make use of */
void    BLI_system_num_threads_override_set(int num);
int     BLI_system_num_threads_override_get(void);

/* Global Mutex Locks
 * 
 * One custom lock available now. can be extended. */

#define LOCK_IMAGE      0
#define LOCK_DRAW_IMAGE 1
#define LOCK_VIEWER     2
#define LOCK_CUSTOM1    3
#define LOCK_RCACHE     4
#define LOCK_OPENGL     5
#define LOCK_NODES      6
#define LOCK_MOVIECLIP  7
#define LOCK_COLORMANAGE 8

void    BLI_lock_thread(int type);
void    BLI_unlock_thread(int type);

/* Mutex Lock */

typedef pthread_mutex_t ThreadMutex;
#define BLI_MUTEX_INITIALIZER   PTHREAD_MUTEX_INITIALIZER

void BLI_mutex_init(ThreadMutex *mutex);
void BLI_mutex_end(ThreadMutex *mutex);

ThreadMutex *BLI_mutex_alloc(void);
void BLI_mutex_free(ThreadMutex *mutex);

void BLI_mutex_lock(ThreadMutex *mutex);
bool BLI_mutex_trylock(ThreadMutex *mutex);
void BLI_mutex_unlock(ThreadMutex *mutex);

/* Spin Lock */

#ifdef __APPLE__
typedef OSSpinLock SpinLock;
#else
typedef pthread_spinlock_t SpinLock;
#endif

void BLI_spin_init(SpinLock *spin);
void BLI_spin_lock(SpinLock *spin);
void BLI_spin_unlock(SpinLock *spin);
void BLI_spin_end(SpinLock *spin);

/* Read/Write Mutex Lock */

#define THREAD_LOCK_READ    1
#define THREAD_LOCK_WRITE   2

typedef pthread_rwlock_t ThreadRWMutex;

void BLI_rw_mutex_init(ThreadRWMutex *mutex);
void BLI_rw_mutex_end(ThreadRWMutex *mutex);

ThreadRWMutex *BLI_rw_mutex_alloc(void);
void BLI_rw_mutex_free(ThreadRWMutex *mutex);

void BLI_rw_mutex_lock(ThreadRWMutex *mutex, int mode);
void BLI_rw_mutex_unlock(ThreadRWMutex *mutex);

/* Ticket Mutex Lock
 *
 * This is a 'fair' mutex in that it will grant the lock to the first thread
 * that requests it. */

typedef struct TicketMutex TicketMutex;

TicketMutex *BLI_ticket_mutex_alloc(void);
void BLI_ticket_mutex_free(TicketMutex *ticket);
void BLI_ticket_mutex_lock(TicketMutex *ticket);
void BLI_ticket_mutex_unlock(TicketMutex *ticket);

/* ThreadedWorker
 *
 * A simple tool for dispatching work to a limited number of threads
 * in a transparent fashion from the caller's perspective. */

struct ThreadedWorker;

/* Create a new worker supporting tot parallel threads.
 * When new work in inserted and all threads are busy, sleep(sleep_time) before checking again
 */
struct ThreadedWorker *BLI_create_worker(void *(*do_thread)(void *), int tot, int sleep_time);

/* join all working threads */
void BLI_end_worker(struct ThreadedWorker *worker);

/* also ends all working threads */
void BLI_destroy_worker(struct ThreadedWorker *worker);

/* Spawns a new work thread if possible, sleeps until one is available otherwise
 * NOTE: inserting work is NOT thread safe, so make sure it is only done from one thread */
void BLI_insert_work(struct ThreadedWorker *worker, void *param);

/* ThreadWorkQueue
 *
 * Thread-safe work queue to push work/pointers between threads. */

typedef struct ThreadQueue ThreadQueue;

ThreadQueue *BLI_thread_queue_init(void);
void BLI_thread_queue_free(ThreadQueue *queue);

void BLI_thread_queue_push(ThreadQueue *queue, void *work);
void *BLI_thread_queue_pop(ThreadQueue *queue);
void *BLI_thread_queue_pop_timeout(ThreadQueue *queue, int ms);
int BLI_thread_queue_size(ThreadQueue *queue);

void BLI_thread_queue_wait_finish(ThreadQueue *queue);
void BLI_thread_queue_nowait(ThreadQueue *queue);

<<<<<<< HEAD
/* Condition */

typedef pthread_cond_t ThreadCondition;

void BLI_condition_init(ThreadCondition *cond);
void BLI_condition_wait(ThreadCondition *cond, ThreadMutex *mutex);
void BLI_condition_notify_one(ThreadCondition *cond);
void BLI_condition_notify_all(ThreadCondition *cond);
void BLI_condition_end(ThreadCondition *cond);
=======
/* Thread Local Storage */
#ifdef _MSC_VER
#  define ThreadVariable  __declspec(thread)
#else
#  define ThreadVariable  __thread
#endif
>>>>>>> 80738a18

#ifdef __cplusplus
}
#endif

#endif
<|MERGE_RESOLUTION|>--- conflicted
+++ resolved
@@ -183,7 +183,6 @@
 void BLI_thread_queue_wait_finish(ThreadQueue *queue);
 void BLI_thread_queue_nowait(ThreadQueue *queue);
 
-<<<<<<< HEAD
 /* Condition */
 
 typedef pthread_cond_t ThreadCondition;
@@ -193,14 +192,13 @@
 void BLI_condition_notify_one(ThreadCondition *cond);
 void BLI_condition_notify_all(ThreadCondition *cond);
 void BLI_condition_end(ThreadCondition *cond);
-=======
+
 /* Thread Local Storage */
 #ifdef _MSC_VER
 #  define ThreadVariable  __declspec(thread)
 #else
 #  define ThreadVariable  __thread
 #endif
->>>>>>> 80738a18
 
 #ifdef __cplusplus
 }
