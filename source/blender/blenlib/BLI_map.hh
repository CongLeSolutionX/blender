--- conflicted
+++ resolved
@@ -1015,12 +1015,9 @@
     return this->count_collisions__impl(key, hash_(key));
   }
 
-<<<<<<< HEAD
-=======
   /**
    * True if both maps have the same key-value-pairs.
    */
->>>>>>> 813078da
   friend bool operator==(const Map &a, const Map &b)
   {
     if (a.size() != b.size()) {
