/* SPDX-License-Identifier: GPL-2.0-or-later
 * Copyright 2001-2002 NaN Holding BV. All rights reserved. */

/** \file
 * \ingroup bli
 * \brief File and directory operations.
 */

#pragma once

#include <stdint.h>
#include <stdio.h>
#include <sys/stat.h>

/* for size_t (needed on windows) */
#include <stddef.h>

#include <limits.h> /* for PATH_MAX */

#include "BLI_compiler_attrs.h"
#include "BLI_fileops_types.h"
#include "BLI_utildefines.h"

#ifdef __cplusplus
extern "C" {
#endif

#ifndef PATH_MAX
#  define PATH_MAX 4096
#endif

/* -------------------------------------------------------------------- */
/** \name Common
 * \{ */

/**
 * Returns the st_mode from stat-ing the specified path name, or 0 if stat fails
 * (most likely doesn't exist or no access).
 */
int BLI_exists(const char *path) ATTR_WARN_UNUSED_RESULT ATTR_NONNULL();
int BLI_copy(const char *file, const char *to) ATTR_NONNULL();
/**
 * \return zero on success (matching 'rename' behavior).
 */
int BLI_rename(const char *from, const char *to) ATTR_NONNULL();
/**
 * Deletes the specified file or directory (depending on dir), optionally
 * doing recursive delete of directory contents.
 *
 * \return zero on success (matching 'remove' behavior).
 */
int BLI_delete(const char *file, bool dir, bool recursive) ATTR_NONNULL();
/**
 * Soft deletes the specified file or directory (depending on dir) by moving the files to the
 * recycling bin, optionally doing recursive delete of directory contents.
 *
 * \return zero on success (matching 'remove' behavior).
 */
int BLI_delete_soft(const char *file, const char **error_message) ATTR_NONNULL();
#if 0 /* Unused */
int BLI_move(const char *path, const char *to) ATTR_NONNULL();
int BLI_create_symlink(const char *path, const char *to) ATTR_NONNULL();
#endif

/* Keep in sync with the definition of struct `direntry` in `BLI_fileops_types.h`. */
#ifdef WIN32
#  if defined(_MSC_VER)
typedef struct _stat64 BLI_stat_t;
#  else
typedef struct _stat BLI_stat_t;
#  endif
#else
typedef struct stat BLI_stat_t;
#endif

int BLI_fstat(int fd, BLI_stat_t *buffer) ATTR_WARN_UNUSED_RESULT ATTR_NONNULL();
int BLI_stat(const char *path, BLI_stat_t *buffer) ATTR_WARN_UNUSED_RESULT ATTR_NONNULL();
int64_t BLI_ftell(FILE *stream) ATTR_WARN_UNUSED_RESULT ATTR_NONNULL();
int BLI_fseek(FILE *stream, int64_t offset, int whence);
int64_t BLI_lseek(int fd, int64_t offset, int whence);

#ifdef WIN32
int BLI_wstat(const wchar_t *path, BLI_stat_t *buffer);
#endif

typedef enum eFileAttributes {
  FILE_ATTR_READONLY = 1 << 0,        /* Read-only or Immutable. */
  FILE_ATTR_HIDDEN = 1 << 1,          /* Hidden or invisible. */
  FILE_ATTR_SYSTEM = 1 << 2,          /* Used by the Operating System. */
  FILE_ATTR_ARCHIVE = 1 << 3,         /* Marked as archived. */
  FILE_ATTR_COMPRESSED = 1 << 4,      /* Compressed. */
  FILE_ATTR_ENCRYPTED = 1 << 5,       /* Encrypted. */
  FILE_ATTR_RESTRICTED = 1 << 6,      /* Protected by OS. */
  FILE_ATTR_TEMPORARY = 1 << 7,       /* Used for temporary storage. */
  FILE_ATTR_SPARSE_FILE = 1 << 8,     /* Sparse File. */
  FILE_ATTR_OFFLINE = 1 << 9,         /* Contents available after a short delay. */
  FILE_ATTR_ALIAS = 1 << 10,          /* Mac Alias or Windows LNK. File-based redirection. */
  FILE_ATTR_REPARSE_POINT = 1 << 11,  /* File has associated re-parse point. */
  FILE_ATTR_SYMLINK = 1 << 12,        /* Reference to another file. */
  FILE_ATTR_JUNCTION_POINT = 1 << 13, /* Folder Symbolic-link. */
  FILE_ATTR_MOUNT_POINT = 1 << 14,    /* Volume mounted as a folder. */
  FILE_ATTR_HARDLINK = 1 << 15,       /* Duplicated directory entry. */
} eFileAttributes;
ENUM_OPERATORS(eFileAttributes, FILE_ATTR_HARDLINK);

#define FILE_ATTR_ANY_LINK \
  (FILE_ATTR_ALIAS | FILE_ATTR_REPARSE_POINT | FILE_ATTR_SYMLINK | FILE_ATTR_JUNCTION_POINT | \
   FILE_ATTR_MOUNT_POINT | FILE_ATTR_HARDLINK)

/** \} */

/* -------------------------------------------------------------------- */
/** \name Directories
 * \{ */

struct direntry;

/**
 * Does the specified path point to a directory?
 * \note Would be better in `fileops.c` except that it needs `stat.h` so add here.
 */
bool BLI_is_dir(const char *path) ATTR_WARN_UNUSED_RESULT ATTR_NONNULL();
/**
 * Does the specified path point to a non-directory?
 */
bool BLI_is_file(const char *path) ATTR_WARN_UNUSED_RESULT ATTR_NONNULL();
/**
 * \return true on success (i.e. given path now exists on FS), false otherwise.
 */
bool BLI_dir_create_recursive(const char *dir) ATTR_NONNULL();
/**
 * Returns the number of free bytes on the volume containing the specified pathname.
 *
 * \note Not actually used anywhere.
 */
double BLI_dir_free_space(const char *dir) ATTR_WARN_UNUSED_RESULT ATTR_NONNULL();
/**
 * Copies the current working directory into *dir (max size maxncpy), and
 * returns a pointer to same.
 *
 * \note can return NULL when the size is not big enough
 */
char *BLI_current_working_dir(char *dir, size_t maxncpy) ATTR_WARN_UNUSED_RESULT ATTR_NONNULL();
eFileAttributes BLI_file_attributes(const char *path);
/**
 * Changes the current working directory to the provided path.
 *
 * Usage of this function is strongly discouraged as it is not thread safe. It will likely cause
 * issues if there is an operation on another thread that does not expect the current working
 * directory to change. This has been added to support USDZ export, which has a problematic
<<<<<<< HEAD
 * "feature" described in this task https://developer.blender.org/D15623. It will be removed if it
 * is possible to resolve that issue upstream in the USD library.
=======
 * "feature" described in this issue https://projects.blender.org/blender/blender/issues/99807. It
 * will be removed if it is possible to resolve that issue upstream in the USD library.
>>>>>>> e1b58be9
 *
 * \return true on success, false otherwise.
 */
bool BLI_change_working_dir(const char *dir);

/** \} */

/* -------------------------------------------------------------------- */
/** \name File-List
 * \{ */

/**
 * Scans the contents of the directory named `dir`, and allocates and fills in an
 * array of entries describing them in `r_filelist`.
 *
 * \return The length of `r_filelist` array.
 */
unsigned int BLI_filelist_dir_contents(const char *dir, struct direntry **r_filelist);
/**
 * Deep-duplicate of a single direntry.
 */
void BLI_filelist_entry_duplicate(struct direntry *dst, const struct direntry *src);
/**
 * Deep-duplicate of a #direntry array including the array itself.
 */
void BLI_filelist_duplicate(struct direntry **dest_filelist,
                            struct direntry *const src_filelist,
                            unsigned int nrentries);
/**
 * Frees storage for a single direntry, not the direntry itself.
 */
void BLI_filelist_entry_free(struct direntry *entry);
/**
 * Frees storage for an array of #direntry, including the array itself.
 */
void BLI_filelist_free(struct direntry *filelist, unsigned int nrentries);

/**
 * Convert given entry's size into human-readable strings.
 */
void BLI_filelist_entry_size_to_string(const struct stat *st,
                                       uint64_t st_size_fallback,
                                       bool compact,
                                       char r_size[FILELIST_DIRENTRY_SIZE_LEN]);
/**
 * Convert given entry's modes into human-readable strings.
 */
void BLI_filelist_entry_mode_to_string(const struct stat *st,
                                       bool compact,
                                       char r_mode1[FILELIST_DIRENTRY_MODE_LEN],
                                       char r_mode2[FILELIST_DIRENTRY_MODE_LEN],
                                       char r_mode3[FILELIST_DIRENTRY_MODE_LEN]);
/**
 * Convert given entry's owner into human-readable strings.
 */
void BLI_filelist_entry_owner_to_string(const struct stat *st,
                                        bool compact,
                                        char r_owner[FILELIST_DIRENTRY_OWNER_LEN]);
/**
 * Convert given entry's time into human-readable strings.
 *
 * \param r_is_today: optional, returns true if the date matches today's.
 * \param r_is_yesterday: optional, returns true if the date matches yesterday's.
 */
void BLI_filelist_entry_datetime_to_string(const struct stat *st,
                                           int64_t ts,
                                           bool compact,
                                           char r_time[FILELIST_DIRENTRY_TIME_LEN],
                                           char r_date[FILELIST_DIRENTRY_DATE_LEN],
                                           bool *r_is_today,
                                           bool *r_is_yesterday);

/** \} */

/* -------------------------------------------------------------------- */
/** \name Files
 * \{ */

FILE *BLI_fopen(const char *filepath, const char *mode) ATTR_WARN_UNUSED_RESULT ATTR_NONNULL();
void *BLI_gzopen(const char *filepath, const char *mode) ATTR_WARN_UNUSED_RESULT ATTR_NONNULL();
int BLI_open(const char *filepath, int oflag, int pmode) ATTR_WARN_UNUSED_RESULT ATTR_NONNULL();
int BLI_access(const char *filepath, int mode) ATTR_WARN_UNUSED_RESULT ATTR_NONNULL();

/**
 * Returns true if the file with the specified name can be written.
 * This implementation uses access(2), which makes the check according
 * to the real UID and GID of the process, not its effective UID and GID.
 * This shouldn't matter for Blender, which is not going to run privileged anyway.
 */
bool BLI_file_is_writable(const char *filepath) ATTR_WARN_UNUSED_RESULT ATTR_NONNULL();
/**
 * Creates the file with nothing in it, or updates its last-modified date if it already exists.
 * Returns true if successful (like the unix touch command).
 */
bool BLI_file_touch(const char *file) ATTR_NONNULL();
bool BLI_file_alias_target(const char *filepath, char *r_targetpath) ATTR_WARN_UNUSED_RESULT;

bool BLI_file_magic_is_gzip(const char header[4]);

size_t BLI_file_zstd_from_mem_at_pos(void *buf,
                                     size_t len,
                                     FILE *file,
                                     size_t file_offset,
                                     int compression_level) ATTR_WARN_UNUSED_RESULT ATTR_NONNULL();
size_t BLI_file_unzstd_to_mem_at_pos(void *buf, size_t len, FILE *file, size_t file_offset)
    ATTR_WARN_UNUSED_RESULT ATTR_NONNULL();
bool BLI_file_magic_is_zstd(const char header[4]);

/**
 * Returns the file size of an opened file descriptor.
 */
size_t BLI_file_descriptor_size(int file) ATTR_WARN_UNUSED_RESULT;
/**
 * Returns the size of a file.
 */
size_t BLI_file_size(const char *path) ATTR_WARN_UNUSED_RESULT ATTR_NONNULL();

/**
 * Compare if one was last modified before the other.
 *
 * \return true when is `file1` older than `file2`.
 */
bool BLI_file_older(const char *file1, const char *file2) ATTR_WARN_UNUSED_RESULT ATTR_NONNULL();

/**
 * Reads the contents of a text file.
 *
 * \return the lines in a linked list (an empty list when file reading fails).
 */
struct LinkNode *BLI_file_read_as_lines(const char *file) ATTR_WARN_UNUSED_RESULT ATTR_NONNULL();
void *BLI_file_read_text_as_mem(const char *filepath, size_t pad_bytes, size_t *r_size);
/**
 * Return the text file data with:
 *
 * - Newlines replaced with '\0'.
 * - Optionally trim white-space, replacing trailing <space> & <tab> with '\0'.
 *
 * This is an alternative to using #BLI_file_read_as_lines,
 * allowing us to loop over lines without converting it into a linked list
 * with individual allocations.
 *
 * \param trim_trailing_space: Replace trailing spaces & tabs with nil.
 * This arguments prevents the caller from counting blank lines (if that's important).
 * \param pad_bytes: When this is non-zero, the first byte is set to nil,
 * to simplify parsing the file.
 * It's recommended to pass in 1, so all text is nil terminated.
 *
 * Example looping over lines:
 *
 * \code{.c}
 * size_t data_len;
 * char *data = BLI_file_read_text_as_mem_with_newline_as_nil(filepath, true, 1, &data_len);
 * char *data_end = data + data_len;
 * for (char *line = data; line != data_end; line = strlen(line) + 1) {
 *  printf("line='%s'\n", line);
 * }
 * \endcode
 */
void *BLI_file_read_text_as_mem_with_newline_as_nil(const char *filepath,
                                                    bool trim_trailing_space,
                                                    size_t pad_bytes,
                                                    size_t *r_size);
void *BLI_file_read_binary_as_mem(const char *filepath, size_t pad_bytes, size_t *r_size);
/**
 * Frees memory from a previous call to #BLI_file_read_as_lines.
 */
void BLI_file_free_lines(struct LinkNode *lines);

#ifdef __APPLE__
/**
 * Expand the leading `~` in the given path to `/Users/$USER`.
 * This doesn't preserve the trailing path separator.
 * Giving a path without leading `~` is not an error.
 */
const char *BLI_expand_tilde(const char *path_with_tilde);
const char *BLI_apple_getcwd(const size_t max_length);
int BLI_apple_chdir(const char *dir);
#endif
/* This weirdo pops up in two places. */
#if !defined(WIN32)
#  ifndef O_BINARY
#    define O_BINARY 0
#  endif
#else
void BLI_get_short_name(char short_name[256], const char *filepath);
#endif

/** \} */

#ifdef __cplusplus
}
#endif<|MERGE_RESOLUTION|>--- conflicted
+++ resolved
@@ -148,13 +148,8 @@
  * Usage of this function is strongly discouraged as it is not thread safe. It will likely cause
  * issues if there is an operation on another thread that does not expect the current working
  * directory to change. This has been added to support USDZ export, which has a problematic
-<<<<<<< HEAD
- * "feature" described in this task https://developer.blender.org/D15623. It will be removed if it
- * is possible to resolve that issue upstream in the USD library.
-=======
  * "feature" described in this issue https://projects.blender.org/blender/blender/issues/99807. It
  * will be removed if it is possible to resolve that issue upstream in the USD library.
->>>>>>> e1b58be9
  *
  * \return true on success, false otherwise.
  */
@@ -330,8 +325,6 @@
  * Giving a path without leading `~` is not an error.
  */
 const char *BLI_expand_tilde(const char *path_with_tilde);
-const char *BLI_apple_getcwd(const size_t max_length);
-int BLI_apple_chdir(const char *dir);
 #endif
 /* This weirdo pops up in two places. */
 #if !defined(WIN32)
