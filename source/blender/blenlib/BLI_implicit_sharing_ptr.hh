/* SPDX-FileCopyrightText: 2023 Blender Authors
 *
 * SPDX-License-Identifier: GPL-2.0-or-later */

#pragma once

/** \file
 * \ingroup bli
 */

#include "BLI_implicit_sharing.hh"
#include "BLI_struct_equality_utils.hh"

namespace blender {

/**
 * #ImplicitSharingPtr is a smart pointer that manages implicit sharing. It's designed to work with
 * types that derive from #ImplicitSharingMixin. It is fairly similar to #std::shared_ptr but
 * requires the reference count to be embedded in the data.
 */
template<typename T> class ImplicitSharingPtr {
 private:
  const T *data_ = nullptr;

 public:
  ImplicitSharingPtr() = default;

  explicit ImplicitSharingPtr(const T *data) : data_(data) {}

  /* Implicit conversion from nullptr. */
  ImplicitSharingPtr(std::nullptr_t) : data_(nullptr) {}

  ImplicitSharingPtr(const ImplicitSharingPtr &other) : data_(other.data_)
  {
    this->add_user(data_);
  }

  ImplicitSharingPtr(ImplicitSharingPtr &&other) : data_(other.data_)
  {
    other.data_ = nullptr;
  }

  ~ImplicitSharingPtr()
  {
    this->remove_user_and_delete_if_last(data_);
  }

  ImplicitSharingPtr &operator=(const ImplicitSharingPtr &other)
  {
    if (this == &other) {
      return *this;
    }

    this->remove_user_and_delete_if_last(data_);
    data_ = other.data_;
    this->add_user(data_);
    return *this;
  }

  ImplicitSharingPtr &operator=(ImplicitSharingPtr &&other)
  {
    if (this == &other) {
      return *this;
    }

    this->remove_user_and_delete_if_last(data_);
    data_ = other.data_;
    other.data_ = nullptr;
    return *this;
  }

  const T *operator->() const
  {
    BLI_assert(data_ != nullptr);
    return data_;
  }

  const T &operator*() const
  {
    BLI_assert(data_ != nullptr);
    return *data_;
  }

  operator bool() const
  {
    return data_ != nullptr;
  }

  const T *get() const
  {
    return data_;
  }

  const T *release()
  {
<<<<<<< HEAD
    T *data = const_cast<T *>(data_);
=======
    const T *data = data_;
>>>>>>> b7a7c2ac
    data_ = nullptr;
    return data;
  }

  void reset()
  {
    this->remove_user_and_delete_if_last(data_);
    data_ = nullptr;
  }

  bool has_value() const
  {
    return data_ != nullptr;
  }

  uint64_t hash() const
  {
    return get_default_hash(data_);
  }

  BLI_STRUCT_EQUALITY_OPERATORS_1(ImplicitSharingPtr, data_)

 private:
  static void add_user(const T *data)
  {
    if (data != nullptr) {
      data->add_user();
    }
  }

  static void remove_user_and_delete_if_last(const T *data)
  {
    if (data != nullptr) {
      data->remove_user_and_delete_if_last();
    }
  }
};

}  // namespace blender<|MERGE_RESOLUTION|>--- conflicted
+++ resolved
@@ -93,11 +93,7 @@
 
   const T *release()
   {
-<<<<<<< HEAD
-    T *data = const_cast<T *>(data_);
-=======
     const T *data = data_;
->>>>>>> b7a7c2ac
     data_ = nullptr;
     return data;
   }
