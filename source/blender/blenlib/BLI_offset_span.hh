/* SPDX-FileCopyrightText: 2023 Blender Authors
 *
 * SPDX-License-Identifier: GPL-2.0-or-later */

#pragma once

#include "BLI_random_access_iterator_mixin.hh"
#include "BLI_span.hh"

namespace blender {

/**
 * An #OffsetSpan is a #Span with a constant offset that is added to every value when accessed.
 * This allows e.g. storing multiple `int64_t` indices as an array of `int16_t` with an additional
 * `int64_t` offset.
 */
template<typename T, typename BaseT> class OffsetSpan {
 private:
  /** Value that is added to every element in #data_ when accessed. */
  T offset_ = 0;
  /** Original span where each element is offset by #offset_. */
  Span<BaseT> data_;

 public:
  OffsetSpan() = default;
  OffsetSpan(const T offset, const Span<BaseT> data) : offset_(offset), data_(data) {}

  /** \return Underlying span containing the values that are not offset. */
  Span<BaseT> base_span() const
  {
    return data_;
  }

  T offset() const
  {
    return offset_;
  }

  bool is_empty() const
  {
    return data_.is_empty();
  }

  int64_t size() const
  {
    return data_.size();
  }

  T last(const int64_t n = 0) const
  {
    return offset_ + data_.last(n);
  }

  IndexRange index_range() const
  {
    return data_.index_range();
  }

  T operator[](const int64_t i) const
  {
    return T(data_[i]) + offset_;
  }

  OffsetSpan slice(const IndexRange &range) const
  {
    return {offset_, data_.slice(range)};
  }

  OffsetSpan slice(const int64_t start, const int64_t size) const
  {
    return {offset_, data_.slice(start, size)};
  }

<<<<<<< HEAD
  class Iterator {
   public:
    using iterator_category = std::forward_iterator_tag;
    using value_type = T;
    using pointer = const T *;
    using reference = const int64_t &;
    using difference_type = std::ptrdiff_t;
=======
  class Iterator : public iterator::RandomAccessIteratorMixin<Iterator> {
   public:
    using value_type = T;
    using pointer = const T *;
    using reference = T;
>>>>>>> f828f5d6

   private:
    T offset_;
    const BaseT *data_;

   public:
    Iterator(const T offset, const BaseT *data) : offset_(offset), data_(data) {}

    T operator*() const
    {
      return T(*data_) + offset_;
    }

    const BaseT *const &iter_prop() const
    {
      return data_;
    }
  };

  Iterator begin() const
  {
    return {offset_, data_.begin()};
  }

  Iterator end() const
  {
    return {offset_, data_.end()};
  }
};

}  // namespace blender<|MERGE_RESOLUTION|>--- conflicted
+++ resolved
@@ -71,21 +71,11 @@
     return {offset_, data_.slice(start, size)};
   }
 
-<<<<<<< HEAD
-  class Iterator {
-   public:
-    using iterator_category = std::forward_iterator_tag;
-    using value_type = T;
-    using pointer = const T *;
-    using reference = const int64_t &;
-    using difference_type = std::ptrdiff_t;
-=======
   class Iterator : public iterator::RandomAccessIteratorMixin<Iterator> {
    public:
     using value_type = T;
     using pointer = const T *;
     using reference = T;
->>>>>>> f828f5d6
 
    private:
     T offset_;
