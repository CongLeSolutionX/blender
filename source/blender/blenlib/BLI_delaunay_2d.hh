/* SPDX-FileCopyrightText: 2023 Blender Authors
 *
 * SPDX-License-Identifier: GPL-2.0-or-later */

#pragma once

#include "BLI_array.hh"
#include "BLI_math_mpq.hh"
#include "BLI_math_vector_mpq_types.hh"
#include "BLI_math_vector_types.hh"
#include "BLI_offset_indices.hh"
#include "BLI_vector.hh"

/** \file
 * \ingroup bli
 *
 * This header file contains both a C interface and a C++ interface
 * to the 2D Constrained Delaunay Triangulation library routine.
 */

/**
 * Interface for Constrained Delaunay Triangulation (CDT) in 2D.
 *
 * The input is a set of vertices, edges between those vertices,
 * and faces using those vertices.
 * Those inputs are called "constraints". The output must contain
 * those constraints, or at least edges, points, and vertices that
 * may be pieced together to form the constraints. Part of the
 * work of doing the CDT is to detect intersections and mergers
 * among the input elements, so these routines are also useful
 * for doing 2D intersection.
 *
 * The output is a triangulation of the plane that includes the
 * constraints in the above sense, and also satisfies the
 * "Delaunay condition" as modified to take into account that
 * the constraints must be there: for every non-constrained edge
 * in the output, there is a circle through the endpoints that
 * does not contain any of the vertices directly connected to
 * those endpoints. What this means in practice is that as
 * much as possible the triangles look "nice" -- not too long
 * and skinny.
 *
 * Optionally, the output can be a subset of the triangulation
 * (but still containing all of the constraints), to get the
 * effect of 2D intersection.
 *
 * The underlying method is incremental, but we need to know
 * beforehand a bounding box for all of the constraints.
 * This code can be extended in the future to allow for
 * deletion of constraints, if there is a use in Blender
 * for dynamically maintaining a triangulation.
 */

/** What triangles and edges of CDT are desired when getting output? */
enum CDT_output_type {
  /** All triangles, outer boundary is convex hull. */
  CDT_FULL,
  /** All triangles fully enclosed by constraint edges or faces. */
  CDT_INSIDE,
  /** Like previous, but detect holes and omit those from output. */
  CDT_INSIDE_WITH_HOLES,
  /** Only point, edge, and face constraints, and their intersections. */
  CDT_CONSTRAINTS,
  /**
   * Like CDT_CONSTRAINTS, but keep enough
   * edges so that any output faces that came from input faces can be made as valid
   * #BMesh faces in Blender: that is,
   * no vertex appears more than once and no isolated holes in faces.
   */
  CDT_CONSTRAINTS_VALID_BMESH,
  /** Like previous, but detect holes and omit those from output. */
  CDT_CONSTRAINTS_VALID_BMESH_WITH_HOLES,
};

namespace blender::meshintersect {

/** #vec2<Arith_t> is a 2d vector with #Arith_t as the type for coordinates. */
template<typename Arith_t> struct vec2_impl;
template<> struct vec2_impl<double> {
  typedef double2 type;
};

#ifdef WITH_GMP
template<> struct vec2_impl<mpq_class> {
  typedef mpq2 type;
};
#endif

template<typename Arith_t> using vec2 = typename vec2_impl<Arith_t>::type;

/**
 * Input to Constrained Delaunay Triangulation.
 * Input vertex coordinates are stored in `vert`. For the rest of the input,
 * vertices are referred to by indices into that array.
 * Edges and Faces are optional. If provided, they will
 * appear in the output triangulation ("constraints").
 * One can provide faces and not edges -- the edges
 * implied by the faces will be inferred.
 *
 * The edges are given by pairs of vertex indices.
 * The faces are given as groups of vertex indices, in counterclockwise order.
 *
 * The edges implied by the faces are automatically added
 * and need not be put in the edges array, which is intended
 * as a way to specify edges that are not part of any face.
 *
 * Some notes about some special cases and how they are handled:
 * - Input faces can have any number of vertices greater than 2. Depending
 *   on the output option, ngons may be triangulated or they may remain
 *   as ngons.
 * - Input faces may have repeated vertices. Output faces will not,
 *   except when the CDT_CONSTRAINTS output option is used.
 * - Input faces may have edges that self-intersect, but currently the labeling
 *   of which output faces have which input faces may not be done correctly,
 *   since the labeling relies on the inside being on the left of edges
 *   as one traverses the face. Output faces will not self-intersect.
 * - Input edges, including those implied by the input faces, may have
 *   zero-length or near-zero-length edges (nearness as determined by epsilon),
 *   but those edges will not be in the output.
 * - Input edges (including face edges) can overlap or nearly overlap each other.
 *   The output edges will not overlap, but instead be divided into as many
 *   edges as necessary to represent each overlap regime.
 * - Input vertices may be coincide with, or nearly coincide with (as determined
 *   by epsilon) other input vertices. Only one representative will survive
 *   in the output. If an input vertex is within epsilon of an edge (including
 *   an added triangulation edge), it will be snapped to that edge, so the
 *   output coordinates may not exactly match the input coordinates in all cases.
 * - Wire edges (those not part of faces) and isolated vertices are allowed in
 *   the input. If they are inside faces, they will be incorporated into the
 *   triangulation of those faces.
 *
 * Epsilon is used for "is it near enough" distance calculations.
 * If zero is supplied for epsilon, an internal value of 1e-8 used
 * instead, since this code will not work correctly if it is not allowed
 * to merge "too near" vertices.
 *
 * Normally the output will contain mappings from outputs to inputs.
 * If this is not needed, set need_ids to false and the execution may be much
 * faster in some circumstances.
 */
template<typename Arith_t> class CDT_input {
 public:
<<<<<<< HEAD
  Span<vec2<Arith_t>> vert;
  Span<std::pair<int, int>> edge;
  OffsetIndices<int> face_offsets;
  Span<int> face_vert_indices;
=======
  Array<vec2<Arith_t>> vert;
  Array<std::pair<int, int>> edge;
  Array<Vector<int>> face;
>>>>>>> a494d6a6
  Arith_t epsilon{0};
  bool need_ids{true};
};

/**
 * A representation of the triangulation for output.
 * See #CDT_input for the representation of the output
 * vertices, edges, and faces, all represented in
 * a similar way to the input.
 *
 * The output may have merged some input vertices together,
 * if they were closer than some epsilon distance.
 * The output edges may be overlapping sub-segments of some
 * input edges; or they may be new edges for the triangulation.
 * The output faces may be pieces of some input faces, or they
 * may be new.
 *
 * Extra outputs are used to represent the output to input
 * mapping of vertices, edges, and faces.
 * These are only set if need_ids is true in the input.
 *
 *
<<<<<<< HEAD
 * For edges, the edges_orig triple can also say which original face
 * edge is part of a given output edge. See the comment below for how
 * to decode the entries in the edges_orig table.
=======
 * For edges, the edge_orig triple can also say which original face
 * edge is part of a given output edge. See the comment below for how
 * to decode the entries in the edge_orig table.
>>>>>>> a494d6a6
 */
template<typename Arith_t> class CDT_result {
 public:
  Array<vec2<Arith_t>> vert;
  Array<std::pair<int, int>> edge;
  Array<int> face_offsets;
  Array<int> face_vert_indices;

  /* The orig vectors are only populated if the need_ids input field is true. */

  /** For each output vert, which input verts correspond to it? */
  Array<int> vert_orig_offsets;
  Array<int> vert_orig_indices;

  /**
   * For each output edge, which input edges does it overlap?
   * The input edge ids are encoded as follows:
   *   if the value is less than face_edge_offset, then it is
   *      an index into the input edge[] array.
   *   else let (a, b) = the quotient and remainder of dividing
   *      the edge index by face_edge_offset; "a" will be the input face + 1,
   *      and "b" will be a position within that face.
   */
  Array<int> edge_orig_offsets;
  Array<int> edge_orig_indices;

  /** For each output face, which original faces does it overlap? */
  Array<int> face_orig_offsets;
  Array<int> face_orig_indices;

  /** Used to encode edge_orig (see above). */
  int face_edge_offset;

  GroupedSpan<int> faces() const
  {
    return GroupedSpan<int>(face_offsets.as_span(), face_vert_indices);
  }
  GroupedSpan<int> orig_verts() const
  {
    return GroupedSpan<int>(vert_orig_offsets.as_span(), vert_orig_indices);
  }
  GroupedSpan<int> orig_edges() const
  {
    return GroupedSpan<int>(edge_orig_offsets.as_span(), edge_orig_indices);
  }
  GroupedSpan<int> orig_faces() const
  {
    return GroupedSpan<int>(face_orig_offsets.as_span(), face_orig_indices);
  }
};

CDT_result<double> delaunay_2d_calc(const CDT_input<double> &input, CDT_output_type output_type);

#ifdef WITH_GMP
CDT_result<mpq_class> delaunay_2d_calc(const CDT_input<mpq_class> &input,
                                       CDT_output_type output_type);
#endif

} /* namespace blender::meshintersect */<|MERGE_RESOLUTION|>--- conflicted
+++ resolved
@@ -140,16 +140,10 @@
  */
 template<typename Arith_t> class CDT_input {
  public:
-<<<<<<< HEAD
   Span<vec2<Arith_t>> vert;
   Span<std::pair<int, int>> edge;
   OffsetIndices<int> face_offsets;
   Span<int> face_vert_indices;
-=======
-  Array<vec2<Arith_t>> vert;
-  Array<std::pair<int, int>> edge;
-  Array<Vector<int>> face;
->>>>>>> a494d6a6
   Arith_t epsilon{0};
   bool need_ids{true};
 };
@@ -172,15 +166,9 @@
  * These are only set if need_ids is true in the input.
  *
  *
-<<<<<<< HEAD
- * For edges, the edges_orig triple can also say which original face
- * edge is part of a given output edge. See the comment below for how
- * to decode the entries in the edges_orig table.
-=======
  * For edges, the edge_orig triple can also say which original face
  * edge is part of a given output edge. See the comment below for how
  * to decode the entries in the edge_orig table.
->>>>>>> a494d6a6
  */
 template<typename Arith_t> class CDT_result {
  public:
