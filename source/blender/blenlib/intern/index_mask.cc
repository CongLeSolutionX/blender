--- conflicted
+++ resolved
@@ -392,75 +392,10 @@
 
 IndexMask IndexMask::complement(const IndexRange universe, IndexMaskMemory &memory) const
 {
-<<<<<<< HEAD
   ExprBuilder builder;
   const IndexMask universe_mask{universe};
   const Expr &expr = builder.subtract(&universe_mask, this);
   return evaluate_expression(expr, memory);
-=======
-  if (this->is_empty()) {
-    return universe;
-  }
-  if (universe.is_empty()) {
-    return {};
-  }
-  const std::optional<IndexRange> this_range = this->to_range();
-  if (this_range) {
-    const bool first_in_range = this_range->first() <= universe.first();
-    const bool last_in_range = this_range->last() >= universe.last();
-    if (first_in_range && last_in_range) {
-      /* This mask fills the entire universe, so the complement is empty. */
-      return {};
-    }
-    if (first_in_range) {
-      /* This mask is a range that contains the start of the universe.
-       * The complement is a range that contains the end of the universe. */
-      return IndexRange::from_begin_end(this_range->one_after_last(), universe.one_after_last());
-    }
-    if (last_in_range) {
-      /* This mask is a range that contains the end of the universe.
-       * The complement is a range that contains the start of the universe. */
-      return IndexRange::from_begin_end(universe.first(), this_range->first());
-    }
-  }
-
-  Vector<IndexMaskSegment, 16> segments;
-
-  if (universe.start() < this->first()) {
-    range_to_segments(universe.take_front(this->first() - universe.start()), segments);
-  }
-
-  if (!this_range) {
-    const int64_t segments_num = this->segments_num();
-
-    constexpr int64_t min_grain_size = 16;
-    constexpr int64_t max_grain_size = 4096;
-    const int64_t threads_num = BLI_system_thread_count();
-    const int64_t grain_size = std::clamp(
-        segments_num / threads_num, min_grain_size, max_grain_size);
-
-    const IndexRange non_last_segments = IndexRange(segments_num).drop_back(1);
-    if (segments_num < min_grain_size) {
-      invert_segments(*this, non_last_segments, memory, segments);
-    }
-    else {
-      ParallelSegmentsCollector segments_collector;
-      threading::parallel_for(non_last_segments, grain_size, [&](const IndexRange range) {
-        ParallelSegmentsCollector::LocalData &local_data =
-            segments_collector.data_by_thread.local();
-        invert_segments(*this, range, local_data.allocator, local_data.segments);
-      });
-      segments_collector.reduce(memory, segments);
-    }
-    inverted_indices_to_segments(this->segment(segments_num - 1), memory, segments);
-  }
-
-  if (universe.last() > this->first()) {
-    range_to_segments(universe.take_back(universe.last() - this->last()), segments);
-  }
-
-  return IndexMask::from_segments(segments, memory);
->>>>>>> f828f5d6
 }
 
 template<typename T>
