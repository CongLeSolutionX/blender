--- conflicted
+++ resolved
@@ -133,9 +133,6 @@
   return sliced;
 }
 
-<<<<<<< HEAD
-IndexMask IndexMask::shift(const int64_t offset, IndexMaskMemory &memory) const
-=======
 IndexMask IndexMask::slice(const RawMaskIterator first_it,
                            const RawMaskIterator last_it,
                            const int64_t size) const
@@ -176,10 +173,7 @@
   return this->slice(*first_it, *last_it, sliced_mask_size);
 }
 
-IndexMask IndexMask::slice_and_offset(const IndexRange range,
-                                      const int64_t offset,
-                                      IndexMaskMemory &memory) const
->>>>>>> 2c385a03
+IndexMask IndexMask::shift(const int64_t offset, IndexMaskMemory &memory) const
 {
   if (std::optional<IndexRange> range = this->to_range()) {
     return range->shift(offset);
