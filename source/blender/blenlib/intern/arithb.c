/* arithb.c
 *
 * simple math for blender code
 *
 * sort of cleaned up mar-01 nzc
 *
 * $Id$
 *
 * ***** BEGIN GPL LICENSE BLOCK *****
 *
 * This program is free software; you can redistribute it and/or
 * modify it under the terms of the GNU General Public License
 * as published by the Free Software Foundation; either version 2
 * of the License, or (at your option) any later version.
 *
 * This program is distributed in the hope that it will be useful,
 * but WITHOUT ANY WARRANTY; without even the implied warranty of
 * MERCHANTABILITY or FITNESS FOR A PARTICULAR PURPOSE.  See the
 * GNU General Public License for more details.
 *
 * You should have received a copy of the GNU General Public License
 * along with this program; if not, write to the Free Software Foundation,
 * Inc., 59 Temple Place - Suite 330, Boston, MA  02111-1307, USA.
 *
 * The Original Code is Copyright (C) 2001-2002 by NaN Holding BV.
 * All rights reserved.
 *
 * The Original Code is: all of this file.
 *
 * Contributor(s): none yet.
 *
 * ***** END GPL LICENSE BLOCK *****
 */

/* ************************ FUNKTIES **************************** */

#include <stdlib.h>
#include <math.h>
#include <sys/types.h>
#include <string.h> 
#include <float.h>

#ifdef HAVE_CONFIG_H
#include <config.h>
#endif

#if defined(__sun__) || defined( __sun ) || defined (__sparc) || defined (__sparc__)
#include <strings.h>
#endif

#if !defined(__sgi) && !defined(WIN32)
#include <sys/time.h>
#include <unistd.h>
#endif

#include <stdio.h>
#include "BLI_arithb.h"
#include "BLI_memarena.h"

/* A few small defines. Keep'em local! */
#define SMALL_NUMBER	1.e-8
#define ABS(x)	((x) < 0 ? -(x) : (x))
#define SWAP(type, a, b)	{ type sw_ap; sw_ap=(a); (a)=(b); (b)=sw_ap; }
#define CLAMP(a, b, c)		if((a)<(b)) (a)=(b); else if((a)>(c)) (a)=(c)

#ifndef M_PI
#define M_PI 3.14159265358979323846
#endif

#ifndef M_SQRT2
#define M_SQRT2 1.41421356237309504880   
#endif


float saacos(float fac)
{
	if(fac<= -1.0f) return (float)M_PI;
	else if(fac>=1.0f) return 0.0;
	else return (float)acos(fac);
}

float saasin(float fac)
{
	if(fac<= -1.0f) return (float)-M_PI/2.0f;
	else if(fac>=1.0f) return (float)M_PI/2.0f;
	else return (float)asin(fac);
}

float sasqrt(float fac)
{
	if(fac<=0.0) return 0.0;
	return (float)sqrt(fac);
}

float saacosf(float fac)
{
	if(fac<= -1.0f) return (float)M_PI;
	else if(fac>=1.0f) return 0.0f;
	else return (float)acosf(fac);
}

float saasinf(float fac)
{
	if(fac<= -1.0f) return (float)-M_PI/2.0f;
	else if(fac>=1.0f) return (float)M_PI/2.0f;
	else return (float)asinf(fac);
}

float sasqrtf(float fac)
{
	if(fac<=0.0) return 0.0;
	return (float)sqrtf(fac);
}

float Normalize(float *n)
{
	float d;
	
	d= n[0]*n[0]+n[1]*n[1]+n[2]*n[2];
	/* A larger value causes normalize errors in a scaled down models with camera xtreme close */
	if(d>1.0e-35f) {
		d= (float)sqrt(d);

		n[0]/=d; 
		n[1]/=d; 
		n[2]/=d;
	} else {
		n[0]=n[1]=n[2]= 0.0f;
		d= 0.0f;
	}
	return d;
}

void Crossf(float *c, float *a, float *b)
{
	c[0] = a[1] * b[2] - a[2] * b[1];
	c[1] = a[2] * b[0] - a[0] * b[2];
	c[2] = a[0] * b[1] - a[1] * b[0];
}

/* Inpf returns the dot product, also called the scalar product and inner product */
float Inpf( float *v1, float *v2)
{
	return v1[0]*v2[0]+v1[1]*v2[1]+v1[2]*v2[2];
}

/* Project v1 on v2 */
void Projf(float *c, float *v1, float *v2)
{
	float mul;
	mul = Inpf(v1, v2) / Inpf(v2, v2);
	
	c[0] = mul * v2[0];
	c[1] = mul * v2[1];
	c[2] = mul * v2[2];
}

void Mat3Transp(float mat[][3])
{
	float t;

	t = mat[0][1] ; 
	mat[0][1] = mat[1][0] ; 
	mat[1][0] = t;
	t = mat[0][2] ; 
	mat[0][2] = mat[2][0] ; 
	mat[2][0] = t;
	t = mat[1][2] ; 
	mat[1][2] = mat[2][1] ; 
	mat[2][1] = t;
}

void Mat4Transp(float mat[][4])
{
	float t;

	t = mat[0][1] ; 
	mat[0][1] = mat[1][0] ; 
	mat[1][0] = t;
	t = mat[0][2] ; 
	mat[0][2] = mat[2][0] ; 
	mat[2][0] = t;
	t = mat[0][3] ; 
	mat[0][3] = mat[3][0] ; 
	mat[3][0] = t;

	t = mat[1][2] ; 
	mat[1][2] = mat[2][1] ; 
	mat[2][1] = t;
	t = mat[1][3] ; 
	mat[1][3] = mat[3][1] ; 
	mat[3][1] = t;

	t = mat[2][3] ; 
	mat[2][3] = mat[3][2] ; 
	mat[3][2] = t;
}


/*
 * invertmat - 
 * 		computes the inverse of mat and puts it in inverse.  Returns 
 *	TRUE on success (i.e. can always find a pivot) and FALSE on failure.
 * 	Uses Gaussian Elimination with partial (maximal column) pivoting.
 *
 *					Mark Segal - 1992
 */

int Mat4Invert(float inverse[][4], float mat[][4])
{
	int i, j, k;
	double temp;
	float tempmat[4][4];
	float max;
	int maxj;

	/* Set inverse to identity */
	for (i=0; i<4; i++)
		for (j=0; j<4; j++)
			inverse[i][j] = 0;
	for (i=0; i<4; i++)
		inverse[i][i] = 1;

	/* Copy original matrix so we don't mess it up */
	for(i = 0; i < 4; i++)
		for(j = 0; j <4; j++)
			tempmat[i][j] = mat[i][j];

	for(i = 0; i < 4; i++) {
		/* Look for row with max pivot */
		max = ABS(tempmat[i][i]);
		maxj = i;
		for(j = i + 1; j < 4; j++) {
			if(ABS(tempmat[j][i]) > max) {
				max = ABS(tempmat[j][i]);
				maxj = j;
			}
		}
		/* Swap rows if necessary */
		if (maxj != i) {
			for( k = 0; k < 4; k++) {
				SWAP(float, tempmat[i][k], tempmat[maxj][k]);
				SWAP(float, inverse[i][k], inverse[maxj][k]);
			}
		}

		temp = tempmat[i][i];
		if (temp == 0)
			return 0;  /* No non-zero pivot */
		for(k = 0; k < 4; k++) {
			tempmat[i][k] = (float)(tempmat[i][k]/temp);
			inverse[i][k] = (float)(inverse[i][k]/temp);
		}
		for(j = 0; j < 4; j++) {
			if(j != i) {
				temp = tempmat[j][i];
				for(k = 0; k < 4; k++) {
					tempmat[j][k] -= (float)(tempmat[i][k]*temp);
					inverse[j][k] -= (float)(inverse[i][k]*temp);
				}
			}
		}
	}
	return 1;
}
#ifdef TEST_ACTIVE
void Mat4InvertSimp(float inverse[][4], float mat[][4])
{
	/* only for Matrices that have a rotation */
	/* based at GG IV pag 205 */
	float scale;
	
	scale= mat[0][0]*mat[0][0] + mat[1][0]*mat[1][0] + mat[2][0]*mat[2][0];
	if(scale==0.0) return;
	
	scale= 1.0/scale;
	
	/* transpose and scale */
	inverse[0][0]= scale*mat[0][0];
	inverse[1][0]= scale*mat[0][1];
	inverse[2][0]= scale*mat[0][2];
	inverse[0][1]= scale*mat[1][0];
	inverse[1][1]= scale*mat[1][1];
	inverse[2][1]= scale*mat[1][2];
	inverse[0][2]= scale*mat[2][0];
	inverse[1][2]= scale*mat[2][1];
	inverse[2][2]= scale*mat[2][2];

	inverse[3][0]= -(inverse[0][0]*mat[3][0] + inverse[1][0]*mat[3][1] + inverse[2][0]*mat[3][2]);
	inverse[3][1]= -(inverse[0][1]*mat[3][0] + inverse[1][1]*mat[3][1] + inverse[2][1]*mat[3][2]);
	inverse[3][2]= -(inverse[0][2]*mat[3][0] + inverse[1][2]*mat[3][1] + inverse[2][2]*mat[3][2]);
	
	inverse[0][3]= inverse[1][3]= inverse[2][3]= 0.0;
	inverse[3][3]= 1.0;
}
#endif
/*  struct Matrix4; */

#ifdef TEST_ACTIVE
/* this seems to be unused.. */

void Mat4Inv(float *m1, float *m2)
{

/* This gets me into trouble:  */
	float mat1[3][3], mat2[3][3]; 
	
/*  	void Mat3Inv(); */
/*  	void Mat3CpyMat4(); */
/*  	void Mat4CpyMat3(); */

	Mat3CpyMat4((float*)mat2,m2);
	Mat3Inv((float*)mat1, (float*) mat2);
	Mat4CpyMat3(m1, mat1);

}
#endif


float Det2x2(float a,float b,float c,float d)
{

	return a*d - b*c;
}



float Det3x3(float a1, float a2, float a3,
			 float b1, float b2, float b3,
			 float c1, float c2, float c3 )
{
	float ans;

	ans = a1 * Det2x2( b2, b3, c2, c3 )
	    - b1 * Det2x2( a2, a3, c2, c3 )
	    + c1 * Det2x2( a2, a3, b2, b3 );

	return ans;
}

float Det4x4(float m[][4])
{
	float ans;
	float a1,a2,a3,a4,b1,b2,b3,b4,c1,c2,c3,c4,d1,d2,d3,d4;

	a1= m[0][0]; 
	b1= m[0][1];
	c1= m[0][2]; 
	d1= m[0][3];

	a2= m[1][0]; 
	b2= m[1][1];
	c2= m[1][2]; 
	d2= m[1][3];

	a3= m[2][0]; 
	b3= m[2][1];
	c3= m[2][2]; 
	d3= m[2][3];

	a4= m[3][0]; 
	b4= m[3][1];
	c4= m[3][2]; 
	d4= m[3][3];

	ans = a1 * Det3x3( b2, b3, b4, c2, c3, c4, d2, d3, d4)
	    - b1 * Det3x3( a2, a3, a4, c2, c3, c4, d2, d3, d4)
	    + c1 * Det3x3( a2, a3, a4, b2, b3, b4, d2, d3, d4)
	    - d1 * Det3x3( a2, a3, a4, b2, b3, b4, c2, c3, c4);

	return ans;
}


void Mat4Adj(float out[][4], float in[][4])	/* out = ADJ(in) */
{
	float a1, a2, a3, a4, b1, b2, b3, b4;
	float c1, c2, c3, c4, d1, d2, d3, d4;

	a1= in[0][0]; 
	b1= in[0][1];
	c1= in[0][2]; 
	d1= in[0][3];

	a2= in[1][0]; 
	b2= in[1][1];
	c2= in[1][2]; 
	d2= in[1][3];

	a3= in[2][0]; 
	b3= in[2][1];
	c3= in[2][2]; 
	d3= in[2][3];

	a4= in[3][0]; 
	b4= in[3][1];
	c4= in[3][2]; 
	d4= in[3][3];


	out[0][0]  =   Det3x3( b2, b3, b4, c2, c3, c4, d2, d3, d4);
	out[1][0]  = - Det3x3( a2, a3, a4, c2, c3, c4, d2, d3, d4);
	out[2][0]  =   Det3x3( a2, a3, a4, b2, b3, b4, d2, d3, d4);
	out[3][0]  = - Det3x3( a2, a3, a4, b2, b3, b4, c2, c3, c4);

	out[0][1]  = - Det3x3( b1, b3, b4, c1, c3, c4, d1, d3, d4);
	out[1][1]  =   Det3x3( a1, a3, a4, c1, c3, c4, d1, d3, d4);
	out[2][1]  = - Det3x3( a1, a3, a4, b1, b3, b4, d1, d3, d4);
	out[3][1]  =   Det3x3( a1, a3, a4, b1, b3, b4, c1, c3, c4);

	out[0][2]  =   Det3x3( b1, b2, b4, c1, c2, c4, d1, d2, d4);
	out[1][2]  = - Det3x3( a1, a2, a4, c1, c2, c4, d1, d2, d4);
	out[2][2]  =   Det3x3( a1, a2, a4, b1, b2, b4, d1, d2, d4);
	out[3][2]  = - Det3x3( a1, a2, a4, b1, b2, b4, c1, c2, c4);

	out[0][3]  = - Det3x3( b1, b2, b3, c1, c2, c3, d1, d2, d3);
	out[1][3]  =   Det3x3( a1, a2, a3, c1, c2, c3, d1, d2, d3);
	out[2][3]  = - Det3x3( a1, a2, a3, b1, b2, b3, d1, d2, d3);
	out[3][3]  =   Det3x3( a1, a2, a3, b1, b2, b3, c1, c2, c3);
}

void Mat4InvGG(float out[][4], float in[][4])	/* from Graphic Gems I, out= INV(in)  */
{
	int i, j;
	float det;

	/* calculate the adjoint matrix */

	Mat4Adj(out,in);

	det = Det4x4(out);

	if ( fabs( det ) < SMALL_NUMBER) {
		return;
	}

	/* scale the adjoint matrix to get the inverse */

	for (i=0; i<4; i++)
		for(j=0; j<4; j++)
			out[i][j] = out[i][j] / det;

	/* the last factor is not always 1. For that reason an extra division should be implemented? */
}


void Mat3Inv(float m1[][3], float m2[][3])
{
	short a,b;
	float det;

	/* calc adjoint */
	Mat3Adj(m1,m2);

	/* then determinant old matrix! */
	det= m2[0][0]* (m2[1][1]*m2[2][2] - m2[1][2]*m2[2][1])
	    -m2[1][0]* (m2[0][1]*m2[2][2] - m2[0][2]*m2[2][1])
	    +m2[2][0]* (m2[0][1]*m2[1][2] - m2[0][2]*m2[1][1]);

	if(det==0) det=1;
	det= 1/det;
	for(a=0;a<3;a++) {
		for(b=0;b<3;b++) {
			m1[a][b]*=det;
		}
	}
}

void Mat3Adj(float m1[][3], float m[][3])
{
	m1[0][0]=m[1][1]*m[2][2]-m[1][2]*m[2][1];
	m1[0][1]= -m[0][1]*m[2][2]+m[0][2]*m[2][1];
	m1[0][2]=m[0][1]*m[1][2]-m[0][2]*m[1][1];

	m1[1][0]= -m[1][0]*m[2][2]+m[1][2]*m[2][0];
	m1[1][1]=m[0][0]*m[2][2]-m[0][2]*m[2][0];
	m1[1][2]= -m[0][0]*m[1][2]+m[0][2]*m[1][0];

	m1[2][0]=m[1][0]*m[2][1]-m[1][1]*m[2][0];
	m1[2][1]= -m[0][0]*m[2][1]+m[0][1]*m[2][0];
	m1[2][2]=m[0][0]*m[1][1]-m[0][1]*m[1][0];
}

void Mat4MulMat4(float m1[][4], float m2[][4], float m3[][4])
{
  /* matrix product: m1[j][k] = m2[j][i].m3[i][k] */

	m1[0][0] = m2[0][0]*m3[0][0] + m2[0][1]*m3[1][0] + m2[0][2]*m3[2][0] + m2[0][3]*m3[3][0];
	m1[0][1] = m2[0][0]*m3[0][1] + m2[0][1]*m3[1][1] + m2[0][2]*m3[2][1] + m2[0][3]*m3[3][1];
	m1[0][2] = m2[0][0]*m3[0][2] + m2[0][1]*m3[1][2] + m2[0][2]*m3[2][2] + m2[0][3]*m3[3][2];
	m1[0][3] = m2[0][0]*m3[0][3] + m2[0][1]*m3[1][3] + m2[0][2]*m3[2][3] + m2[0][3]*m3[3][3];

	m1[1][0] = m2[1][0]*m3[0][0] + m2[1][1]*m3[1][0] + m2[1][2]*m3[2][0] + m2[1][3]*m3[3][0];
	m1[1][1] = m2[1][0]*m3[0][1] + m2[1][1]*m3[1][1] + m2[1][2]*m3[2][1] + m2[1][3]*m3[3][1];
	m1[1][2] = m2[1][0]*m3[0][2] + m2[1][1]*m3[1][2] + m2[1][2]*m3[2][2] + m2[1][3]*m3[3][2];
	m1[1][3] = m2[1][0]*m3[0][3] + m2[1][1]*m3[1][3] + m2[1][2]*m3[2][3] + m2[1][3]*m3[3][3];

	m1[2][0] = m2[2][0]*m3[0][0] + m2[2][1]*m3[1][0] + m2[2][2]*m3[2][0] + m2[2][3]*m3[3][0];
	m1[2][1] = m2[2][0]*m3[0][1] + m2[2][1]*m3[1][1] + m2[2][2]*m3[2][1] + m2[2][3]*m3[3][1];
	m1[2][2] = m2[2][0]*m3[0][2] + m2[2][1]*m3[1][2] + m2[2][2]*m3[2][2] + m2[2][3]*m3[3][2];
	m1[2][3] = m2[2][0]*m3[0][3] + m2[2][1]*m3[1][3] + m2[2][2]*m3[2][3] + m2[2][3]*m3[3][3];

	m1[3][0] = m2[3][0]*m3[0][0] + m2[3][1]*m3[1][0] + m2[3][2]*m3[2][0] + m2[3][3]*m3[3][0];
	m1[3][1] = m2[3][0]*m3[0][1] + m2[3][1]*m3[1][1] + m2[3][2]*m3[2][1] + m2[3][3]*m3[3][1];
	m1[3][2] = m2[3][0]*m3[0][2] + m2[3][1]*m3[1][2] + m2[3][2]*m3[2][2] + m2[3][3]*m3[3][2];
	m1[3][3] = m2[3][0]*m3[0][3] + m2[3][1]*m3[1][3] + m2[3][2]*m3[2][3] + m2[3][3]*m3[3][3];

}
#ifdef TEST_ACTIVE
void subMat4MulMat4(float *m1, float *m2, float *m3)
{

	m1[0]= m2[0]*m3[0] + m2[1]*m3[4] + m2[2]*m3[8];
	m1[1]= m2[0]*m3[1] + m2[1]*m3[5] + m2[2]*m3[9];
	m1[2]= m2[0]*m3[2] + m2[1]*m3[6] + m2[2]*m3[10];
	m1[3]= m2[0]*m3[3] + m2[1]*m3[7] + m2[2]*m3[11] + m2[3];
	m1+=4;
	m2+=4;
	m1[0]= m2[0]*m3[0] + m2[1]*m3[4] + m2[2]*m3[8];
	m1[1]= m2[0]*m3[1] + m2[1]*m3[5] + m2[2]*m3[9];
	m1[2]= m2[0]*m3[2] + m2[1]*m3[6] + m2[2]*m3[10];
	m1[3]= m2[0]*m3[3] + m2[1]*m3[7] + m2[2]*m3[11] + m2[3];
	m1+=4;
	m2+=4;
	m1[0]= m2[0]*m3[0] + m2[1]*m3[4] + m2[2]*m3[8];
	m1[1]= m2[0]*m3[1] + m2[1]*m3[5] + m2[2]*m3[9];
	m1[2]= m2[0]*m3[2] + m2[1]*m3[6] + m2[2]*m3[10];
	m1[3]= m2[0]*m3[3] + m2[1]*m3[7] + m2[2]*m3[11] + m2[3];
}
#endif

#ifndef TEST_ACTIVE
void Mat3MulMat3(float m1[][3], float m3[][3], float m2[][3])
#else
void Mat3MulMat3(float *m1, float *m3, float *m2)
#endif
{
   /*  m1[i][j] = m2[i][k]*m3[k][j], args are flipped!  */
#ifndef TEST_ACTIVE
  	m1[0][0]= m2[0][0]*m3[0][0] + m2[0][1]*m3[1][0] + m2[0][2]*m3[2][0]; 
  	m1[0][1]= m2[0][0]*m3[0][1] + m2[0][1]*m3[1][1] + m2[0][2]*m3[2][1]; 
  	m1[0][2]= m2[0][0]*m3[0][2] + m2[0][1]*m3[1][2] + m2[0][2]*m3[2][2]; 

  	m1[1][0]= m2[1][0]*m3[0][0] + m2[1][1]*m3[1][0] + m2[1][2]*m3[2][0]; 
  	m1[1][1]= m2[1][0]*m3[0][1] + m2[1][1]*m3[1][1] + m2[1][2]*m3[2][1]; 
  	m1[1][2]= m2[1][0]*m3[0][2] + m2[1][1]*m3[1][2] + m2[1][2]*m3[2][2]; 

  	m1[2][0]= m2[2][0]*m3[0][0] + m2[2][1]*m3[1][0] + m2[2][2]*m3[2][0]; 
  	m1[2][1]= m2[2][0]*m3[0][1] + m2[2][1]*m3[1][1] + m2[2][2]*m3[2][1]; 
  	m1[2][2]= m2[2][0]*m3[0][2] + m2[2][1]*m3[1][2] + m2[2][2]*m3[2][2]; 
#else
	m1[0]= m2[0]*m3[0] + m2[1]*m3[3] + m2[2]*m3[6];
	m1[1]= m2[0]*m3[1] + m2[1]*m3[4] + m2[2]*m3[7];
	m1[2]= m2[0]*m3[2] + m2[1]*m3[5] + m2[2]*m3[8];
	m1+=3;
	m2+=3;
	m1[0]= m2[0]*m3[0] + m2[1]*m3[3] + m2[2]*m3[6];
	m1[1]= m2[0]*m3[1] + m2[1]*m3[4] + m2[2]*m3[7];
	m1[2]= m2[0]*m3[2] + m2[1]*m3[5] + m2[2]*m3[8];
	m1+=3;
	m2+=3;
	m1[0]= m2[0]*m3[0] + m2[1]*m3[3] + m2[2]*m3[6];
	m1[1]= m2[0]*m3[1] + m2[1]*m3[4] + m2[2]*m3[7];
	m1[2]= m2[0]*m3[2] + m2[1]*m3[5] + m2[2]*m3[8];
#endif
} /* end of void Mat3MulMat3(float m1[][3], float m3[][3], float m2[][3]) */

void Mat4MulMat43(float (*m1)[4], float (*m3)[4], float (*m2)[3])
{
	m1[0][0]= m2[0][0]*m3[0][0] + m2[0][1]*m3[1][0] + m2[0][2]*m3[2][0];
	m1[0][1]= m2[0][0]*m3[0][1] + m2[0][1]*m3[1][1] + m2[0][2]*m3[2][1];
	m1[0][2]= m2[0][0]*m3[0][2] + m2[0][1]*m3[1][2] + m2[0][2]*m3[2][2];
	m1[1][0]= m2[1][0]*m3[0][0] + m2[1][1]*m3[1][0] + m2[1][2]*m3[2][0];
	m1[1][1]= m2[1][0]*m3[0][1] + m2[1][1]*m3[1][1] + m2[1][2]*m3[2][1];
	m1[1][2]= m2[1][0]*m3[0][2] + m2[1][1]*m3[1][2] + m2[1][2]*m3[2][2];
	m1[2][0]= m2[2][0]*m3[0][0] + m2[2][1]*m3[1][0] + m2[2][2]*m3[2][0];
	m1[2][1]= m2[2][0]*m3[0][1] + m2[2][1]*m3[1][1] + m2[2][2]*m3[2][1];
	m1[2][2]= m2[2][0]*m3[0][2] + m2[2][1]*m3[1][2] + m2[2][2]*m3[2][2];
}
/* m1 = m2 * m3, ignore the elements on the 4th row/column of m3*/
void Mat3IsMat3MulMat4(float m1[][3], float m2[][3], float m3[][4])
{
    /* m1[i][j] = m2[i][k] * m3[k][j] */
    m1[0][0] = m2[0][0] * m3[0][0] + m2[0][1] * m3[1][0] +m2[0][2] * m3[2][0];
    m1[0][1] = m2[0][0] * m3[0][1] + m2[0][1] * m3[1][1] +m2[0][2] * m3[2][1];
    m1[0][2] = m2[0][0] * m3[0][2] + m2[0][1] * m3[1][2] +m2[0][2] * m3[2][2];

    m1[1][0] = m2[1][0] * m3[0][0] + m2[1][1] * m3[1][0] +m2[1][2] * m3[2][0];
    m1[1][1] = m2[1][0] * m3[0][1] + m2[1][1] * m3[1][1] +m2[1][2] * m3[2][1];
    m1[1][2] = m2[1][0] * m3[0][2] + m2[1][1] * m3[1][2] +m2[1][2] * m3[2][2];

    m1[2][0] = m2[2][0] * m3[0][0] + m2[2][1] * m3[1][0] +m2[2][2] * m3[2][0];
    m1[2][1] = m2[2][0] * m3[0][1] + m2[2][1] * m3[1][1] +m2[2][2] * m3[2][1];
    m1[2][2] = m2[2][0] * m3[0][2] + m2[2][1] * m3[1][2] +m2[2][2] * m3[2][2];
}



void Mat4MulMat34(float (*m1)[4], float (*m3)[3], float (*m2)[4])
{
	m1[0][0]= m2[0][0]*m3[0][0] + m2[0][1]*m3[1][0] + m2[0][2]*m3[2][0];
	m1[0][1]= m2[0][0]*m3[0][1] + m2[0][1]*m3[1][1] + m2[0][2]*m3[2][1];
	m1[0][2]= m2[0][0]*m3[0][2] + m2[0][1]*m3[1][2] + m2[0][2]*m3[2][2];
	m1[1][0]= m2[1][0]*m3[0][0] + m2[1][1]*m3[1][0] + m2[1][2]*m3[2][0];
	m1[1][1]= m2[1][0]*m3[0][1] + m2[1][1]*m3[1][1] + m2[1][2]*m3[2][1];
	m1[1][2]= m2[1][0]*m3[0][2] + m2[1][1]*m3[1][2] + m2[1][2]*m3[2][2];
	m1[2][0]= m2[2][0]*m3[0][0] + m2[2][1]*m3[1][0] + m2[2][2]*m3[2][0];
	m1[2][1]= m2[2][0]*m3[0][1] + m2[2][1]*m3[1][1] + m2[2][2]*m3[2][1];
	m1[2][2]= m2[2][0]*m3[0][2] + m2[2][1]*m3[1][2] + m2[2][2]*m3[2][2];
}

void Mat4CpyMat4(float m1[][4], float m2[][4]) 
{
	memcpy(m1, m2, 4*4*sizeof(float));
}

void Mat4SwapMat4(float m1[][4], float m2[][4])
{
	float t;
	int i, j;

	for(i = 0; i < 4; i++) {
		for (j = 0; j < 4; j++) {
			t        = m1[i][j];
			m1[i][j] = m2[i][j];
			m2[i][j] = t;
		}
	}
}

typedef float Mat3Row[3];
typedef float Mat4Row[4];

#ifdef TEST_ACTIVE
void Mat3CpyMat4(float *m1p, float *m2p)
#else
void Mat3CpyMat4(float m1[][3], float m2[][4])
#endif
{
#ifdef TEST_ACTIVE
	int i, j;
  	Mat3Row *m1= (Mat3Row *)m1p; 
  	Mat4Row *m2= (Mat4Row *)m2p; 
	for ( i = 0; i++; i < 3) {
		for (j = 0; j++; j < 3) {
			m1p[3*i + j] = m2p[4*i + j];
		}
	}	 		
#endif
	m1[0][0]= m2[0][0];
	m1[0][1]= m2[0][1];
	m1[0][2]= m2[0][2];

	m1[1][0]= m2[1][0];
	m1[1][1]= m2[1][1];
	m1[1][2]= m2[1][2];

	m1[2][0]= m2[2][0];
	m1[2][1]= m2[2][1];
	m1[2][2]= m2[2][2];
}

/* Butched. See .h for comment */
/*  void Mat4CpyMat3(float m1[][4], float m2[][3]) */
#ifdef TEST_ACTIVE
void Mat4CpyMat3(float* m1, float *m2)
{
	int i;
	for (i = 0; i < 3; i++) {
		m1[(4*i)]    = m2[(3*i)];
		m1[(4*i) + 1]= m2[(3*i) + 1];
		m1[(4*i) + 2]= m2[(3*i) + 2];
		m1[(4*i) + 3]= 0.0;
		i++;
	}

	m1[12]=m1[13]= m1[14]= 0.0;
	m1[15]= 1.0;
}
#else

void Mat4CpyMat3(float m1[][4], float m2[][3])	/* no clear */
{
	m1[0][0]= m2[0][0];
	m1[0][1]= m2[0][1];
	m1[0][2]= m2[0][2];

	m1[1][0]= m2[1][0];
	m1[1][1]= m2[1][1];
	m1[1][2]= m2[1][2];

	m1[2][0]= m2[2][0];
	m1[2][1]= m2[2][1];
	m1[2][2]= m2[2][2];

	/*	Reevan's Bugfix */
	m1[0][3]=0.0F;
	m1[1][3]=0.0F;
	m1[2][3]=0.0F;

	m1[3][0]=0.0F;	
	m1[3][1]=0.0F;	
	m1[3][2]=0.0F;	
	m1[3][3]=1.0F;


}
#endif

void Mat3CpyMat3(float m1[][3], float m2[][3]) 
{	
	/* destination comes first: */
	memcpy(&m1[0], &m2[0], 9*sizeof(float));
}

void Mat3MulSerie(float answ[][3],
				   float m1[][3], float m2[][3], float m3[][3],
				   float m4[][3], float m5[][3], float m6[][3],
				   float m7[][3], float m8[][3])
{
	float temp[3][3];
	
	if(m1==0 || m2==0) return;

	
	Mat3MulMat3(answ, m2, m1);
	if(m3) {
		Mat3MulMat3(temp, m3, answ);
		if(m4) {
			Mat3MulMat3(answ, m4, temp);
			if(m5) {
				Mat3MulMat3(temp, m5, answ);
				if(m6) {
					Mat3MulMat3(answ, m6, temp);
					if(m7) {
						Mat3MulMat3(temp, m7, answ);
						if(m8) {
							Mat3MulMat3(answ, m8, temp);
						}
						else Mat3CpyMat3(answ, temp);
					}
				}
				else Mat3CpyMat3(answ, temp);
			}
		}
		else Mat3CpyMat3(answ, temp);
	}
}

void Mat4MulSerie(float answ[][4], float m1[][4],
				float m2[][4], float m3[][4], float m4[][4],
				float m5[][4], float m6[][4], float m7[][4],
				float m8[][4])
{
	float temp[4][4];
	
	if(m1==0 || m2==0) return;
	
	Mat4MulMat4(answ, m2, m1);
	if(m3) {
		Mat4MulMat4(temp, m3, answ);
		if(m4) {
			Mat4MulMat4(answ, m4, temp);
			if(m5) {
				Mat4MulMat4(temp, m5, answ);
				if(m6) {
					Mat4MulMat4(answ, m6, temp);
					if(m7) {
						Mat4MulMat4(temp, m7, answ);
						if(m8) {
							Mat4MulMat4(answ, m8, temp);
						}
						else Mat4CpyMat4(answ, temp);
					}
				}
				else Mat4CpyMat4(answ, temp);
			}
		}
		else Mat4CpyMat4(answ, temp);
	}
}

void Mat3BlendMat3(float out[][3], float dst[][3], float src[][3], float srcweight)
{
	float squat[4], dquat[4], fquat[4];
	float ssize[3], dsize[3], fsize[4];
	float rmat[3][3], smat[3][3];
	
	Mat3ToQuat(dst, dquat);
	Mat3ToSize(dst, dsize);

	Mat3ToQuat(src, squat);
	Mat3ToSize(src, ssize);
	
	/* do blending */
	QuatInterpol(fquat, dquat, squat, srcweight);
	VecLerpf(fsize, dsize, ssize, srcweight);

	/* compose new matrix */
	QuatToMat3(fquat, rmat);
	SizeToMat3(fsize, smat);
	Mat3MulMat3(out, rmat, smat);
}

void Mat4BlendMat4(float out[][4], float dst[][4], float src[][4], float srcweight)
{
	float squat[4], dquat[4], fquat[4];
	float ssize[3], dsize[3], fsize[4];
	float sloc[3], dloc[3], floc[3];
	
	Mat4ToQuat(dst, dquat);
	Mat4ToSize(dst, dsize);
	VecCopyf(dloc, dst[3]);

	Mat4ToQuat(src, squat);
	Mat4ToSize(src, ssize);
	VecCopyf(sloc, src[3]);
	
	/* do blending */
	VecLerpf(floc, dloc, sloc, srcweight);
	QuatInterpol(fquat, dquat, squat, srcweight);
	VecLerpf(fsize, dsize, ssize, srcweight);

	/* compose new matrix */
	LocQuatSizeToMat4(out, floc, fquat, fsize);
}

void Mat4Clr(float *m)
{
	memset(m, 0, 4*4*sizeof(float));
}

void Mat3Clr(float *m)
{
	memset(m, 0, 3*3*sizeof(float));
}

void Mat4One(float m[][4])
{

	m[0][0]= m[1][1]= m[2][2]= m[3][3]= 1.0;
	m[0][1]= m[0][2]= m[0][3]= 0.0;
	m[1][0]= m[1][2]= m[1][3]= 0.0;
	m[2][0]= m[2][1]= m[2][3]= 0.0;
	m[3][0]= m[3][1]= m[3][2]= 0.0;
}

void Mat3One(float m[][3])
{

	m[0][0]= m[1][1]= m[2][2]= 1.0;
	m[0][1]= m[0][2]= 0.0;
	m[1][0]= m[1][2]= 0.0;
	m[2][0]= m[2][1]= 0.0;
}

void Mat4Scale(float m[][4], float scale)
{

	m[0][0]= m[1][1]= m[2][2]= scale;
	m[3][3]= 1.0;
	m[0][1]= m[0][2]= m[0][3]= 0.0;
	m[1][0]= m[1][2]= m[1][3]= 0.0;
	m[2][0]= m[2][1]= m[2][3]= 0.0;
	m[3][0]= m[3][1]= m[3][2]= 0.0;
}

void Mat3Scale(float m[][3], float scale)
{

	m[0][0]= m[1][1]= m[2][2]= scale;
	m[0][1]= m[0][2]= 0.0;
	m[1][0]= m[1][2]= 0.0;
	m[2][0]= m[2][1]= 0.0;
}

void Mat4MulVec( float mat[][4], int *vec)
{
	int x,y;

	x=vec[0]; 
	y=vec[1];
	vec[0]=(int)(x*mat[0][0] + y*mat[1][0] + mat[2][0]*vec[2] + mat[3][0]);
	vec[1]=(int)(x*mat[0][1] + y*mat[1][1] + mat[2][1]*vec[2] + mat[3][1]);
	vec[2]=(int)(x*mat[0][2] + y*mat[1][2] + mat[2][2]*vec[2] + mat[3][2]);
}

void Mat4MulVecfl( float mat[][4], float *vec)
{
	float x,y;

	x=vec[0]; 
	y=vec[1];
	vec[0]=x*mat[0][0] + y*mat[1][0] + mat[2][0]*vec[2] + mat[3][0];
	vec[1]=x*mat[0][1] + y*mat[1][1] + mat[2][1]*vec[2] + mat[3][1];
	vec[2]=x*mat[0][2] + y*mat[1][2] + mat[2][2]*vec[2] + mat[3][2];
}

void VecMat4MulVecfl(float *in, float mat[][4], float *vec)
{
	float x,y;

	x=vec[0]; 
	y=vec[1];
	in[0]= x*mat[0][0] + y*mat[1][0] + mat[2][0]*vec[2] + mat[3][0];
	in[1]= x*mat[0][1] + y*mat[1][1] + mat[2][1]*vec[2] + mat[3][1];
	in[2]= x*mat[0][2] + y*mat[1][2] + mat[2][2]*vec[2] + mat[3][2];
}

void Mat4Mul3Vecfl( float mat[][4], float *vec)
{
	float x,y;

	x= vec[0]; 
	y= vec[1];
	vec[0]= x*mat[0][0] + y*mat[1][0] + mat[2][0]*vec[2];
	vec[1]= x*mat[0][1] + y*mat[1][1] + mat[2][1]*vec[2];
	vec[2]= x*mat[0][2] + y*mat[1][2] + mat[2][2]*vec[2];
}

void Mat4MulVec3Project(float mat[][4], float *vec)
{
	float w;

	w = vec[0]*mat[0][3] + vec[1]*mat[1][3] + vec[2]*mat[2][3] + mat[3][3];
	Mat4MulVecfl(mat, vec);

	vec[0] /= w;
	vec[1] /= w;
	vec[2] /= w;
}

void Mat4MulVec4fl( float mat[][4], float *vec)
{
	float x,y,z;

	x=vec[0]; 
	y=vec[1]; 
	z= vec[2];
	vec[0]=x*mat[0][0] + y*mat[1][0] + z*mat[2][0] + mat[3][0]*vec[3];
	vec[1]=x*mat[0][1] + y*mat[1][1] + z*mat[2][1] + mat[3][1]*vec[3];
	vec[2]=x*mat[0][2] + y*mat[1][2] + z*mat[2][2] + mat[3][2]*vec[3];
	vec[3]=x*mat[0][3] + y*mat[1][3] + z*mat[2][3] + mat[3][3]*vec[3];
}

void Mat3MulVec( float mat[][3], int *vec)
{
	int x,y;

	x=vec[0]; 
	y=vec[1];
	vec[0]= (int)(x*mat[0][0] + y*mat[1][0] + mat[2][0]*vec[2]);
	vec[1]= (int)(x*mat[0][1] + y*mat[1][1] + mat[2][1]*vec[2]);
	vec[2]= (int)(x*mat[0][2] + y*mat[1][2] + mat[2][2]*vec[2]);
}

void Mat3MulVecfl( float mat[][3], float *vec)
{
	float x,y;

	x=vec[0]; 
	y=vec[1];
	vec[0]= x*mat[0][0] + y*mat[1][0] + mat[2][0]*vec[2];
	vec[1]= x*mat[0][1] + y*mat[1][1] + mat[2][1]*vec[2];
	vec[2]= x*mat[0][2] + y*mat[1][2] + mat[2][2]*vec[2];
}

void Mat3MulVecd( float mat[][3], double *vec)
{
	double x,y;

	x=vec[0]; 
	y=vec[1];
	vec[0]= x*mat[0][0] + y*mat[1][0] + mat[2][0]*vec[2];
	vec[1]= x*mat[0][1] + y*mat[1][1] + mat[2][1]*vec[2];
	vec[2]= x*mat[0][2] + y*mat[1][2] + mat[2][2]*vec[2];
}

void Mat3TransMulVecfl( float mat[][3], float *vec)
{
	float x,y;

	x=vec[0]; 
	y=vec[1];
	vec[0]= x*mat[0][0] + y*mat[0][1] + mat[0][2]*vec[2];
	vec[1]= x*mat[1][0] + y*mat[1][1] + mat[1][2]*vec[2];
	vec[2]= x*mat[2][0] + y*mat[2][1] + mat[2][2]*vec[2];
}

void Mat3MulFloat(float *m, float f)
{
	int i;

	for(i=0;i<9;i++) m[i]*=f;
}

void Mat4MulFloat(float *m, float f)
{
	int i;

	for(i=0;i<16;i++) m[i]*=f;	/* count to 12: without vector component */
}


void Mat4MulFloat3(float *m, float f)		/* only scale component */
{
	int i,j;

	for(i=0; i<3; i++) {
		for(j=0; j<3; j++) {
			
			m[4*i+j] *= f;
		}
	}
}

void Mat3AddMat3(float m1[][3], float m2[][3], float m3[][3])
{
	int i, j;

	for(i=0;i<3;i++)
		for(j=0;j<3;j++)
			m1[i][j]= m2[i][j] + m3[i][j];
}

void Mat4AddMat4(float m1[][4], float m2[][4], float m3[][4])
{
	int i, j;

	for(i=0;i<4;i++)
		for(j=0;j<4;j++)
			m1[i][j]= m2[i][j] + m3[i][j];
}

void VecStar(float mat[][3], float *vec)
{

	mat[0][0]= mat[1][1]= mat[2][2]= 0.0;
	mat[0][1]= -vec[2];	
	mat[0][2]= vec[1];
	mat[1][0]= vec[2];	
	mat[1][2]= -vec[0];
	mat[2][0]= -vec[1];	
	mat[2][1]= vec[0];
	
}
#ifdef TEST_ACTIVE
short EenheidsMat(float mat[][3])
{

	if(mat[0][0]==1.0 && mat[0][1]==0.0 && mat[0][2]==0.0)
		if(mat[1][0]==0.0 && mat[1][1]==1.0 && mat[1][2]==0.0)
			if(mat[2][0]==0.0 && mat[2][1]==0.0 && mat[2][2]==1.0)
				return 1;
	return 0;
}
#endif

int FloatCompare( float *v1,  float *v2, float limit)
{

	if( fabs(v1[0]-v2[0])<limit ) {
		if( fabs(v1[1]-v2[1])<limit ) {
			if( fabs(v1[2]-v2[2])<limit ) return 1;
		}
	}
	return 0;
}

int FloatCompare4( float *v1,  float *v2, float limit)
{

	if( fabs(v1[0]-v2[0])<limit ) {
		if( fabs(v1[1]-v2[1])<limit ) {
			if( fabs(v1[2]-v2[2])<limit ) {
				if( fabs(v1[3]-v2[3])<limit ) return 1;
			}
		}
	}
	return 0;
}

float FloatLerpf( float target, float origin, float fac)
{
	return (fac*target) + (1.0f-fac)*origin;
}

void printvecf( char *str,  float v[3])
{
	printf("%s: %.3f %.3f %.3f\n", str, v[0], v[1], v[2]);

}

void printquat( char *str,  float q[4])
{
	printf("%s: %.3f %.3f %.3f %.3f\n", str, q[0], q[1], q[2], q[3]);

}

void printvec4f( char *str,  float v[4])
{
	printf("%s\n", str);
	printf("%f %f %f %f\n",v[0],v[1],v[2], v[3]);
	printf("\n");

}

void printmatrix4( char *str,  float m[][4])
{
	printf("%s\n", str);
	printf("%f %f %f %f\n",m[0][0],m[1][0],m[2][0],m[3][0]);
	printf("%f %f %f %f\n",m[0][1],m[1][1],m[2][1],m[3][1]);
	printf("%f %f %f %f\n",m[0][2],m[1][2],m[2][2],m[3][2]);
	printf("%f %f %f %f\n",m[0][3],m[1][3],m[2][3],m[3][3]);
	printf("\n");

}

void printmatrix3( char *str,  float m[][3])
{
	printf("%s\n", str);
	printf("%f %f %f\n",m[0][0],m[1][0],m[2][0]);
	printf("%f %f %f\n",m[0][1],m[1][1],m[2][1]);
	printf("%f %f %f\n",m[0][2],m[1][2],m[2][2]);
	printf("\n");

}

/* **************** QUATERNIONS ********** */

int QuatIsNul(float *q)
{
	return (q[0] == 0 && q[1] == 0 && q[2] == 0 && q[3] == 0);
}

void QuatMul(float *q, float *q1, float *q2)
{
	float t0,t1,t2;

	t0=   q1[0]*q2[0]-q1[1]*q2[1]-q1[2]*q2[2]-q1[3]*q2[3];
	t1=   q1[0]*q2[1]+q1[1]*q2[0]+q1[2]*q2[3]-q1[3]*q2[2];
	t2=   q1[0]*q2[2]+q1[2]*q2[0]+q1[3]*q2[1]-q1[1]*q2[3];
	q[3]= q1[0]*q2[3]+q1[3]*q2[0]+q1[1]*q2[2]-q1[2]*q2[1];
	q[0]=t0; 
	q[1]=t1; 
	q[2]=t2;
}

/* Assumes a unit quaternion */
void QuatMulVecf(float *q, float *v)
{
	float t0, t1, t2;

	t0=  -q[1]*v[0]-q[2]*v[1]-q[3]*v[2];
	t1=   q[0]*v[0]+q[2]*v[2]-q[3]*v[1];
	t2=   q[0]*v[1]+q[3]*v[0]-q[1]*v[2];
	v[2]= q[0]*v[2]+q[1]*v[1]-q[2]*v[0];
	v[0]=t1; 
	v[1]=t2;

	t1=   t0*-q[1]+v[0]*q[0]-v[1]*q[3]+v[2]*q[2];
	t2=   t0*-q[2]+v[1]*q[0]-v[2]*q[1]+v[0]*q[3];
	v[2]= t0*-q[3]+v[2]*q[0]-v[0]*q[2]+v[1]*q[1];
	v[0]=t1; 
	v[1]=t2;
}

void QuatConj(float *q)
{
	q[1] = -q[1];
	q[2] = -q[2];
	q[3] = -q[3];
}

float QuatDot(float *q1, float *q2)
{
	return q1[0]*q2[0] + q1[1]*q2[1] + q1[2]*q2[2] + q1[3]*q2[3];
}

void QuatInv(float *q)
{
	float f = QuatDot(q, q);

	if (f == 0.0f)
		return;

	QuatConj(q);
	QuatMulf(q, 1.0f/f);
}

/* simple mult */
void QuatMulf(float *q, float f)
{
	q[0] *= f;
	q[1] *= f;
	q[2] *= f;
	q[3] *= f;
}

void QuatSub(float *q, float *q1, float *q2)
{
	q2[0]= -q2[0];
	QuatMul(q, q1, q2);
	q2[0]= -q2[0];
}

/* angular mult factor */
void QuatMulFac(float *q, float fac)
{
	float angle= fac*saacos(q[0]);	/* quat[0]= cos(0.5*angle), but now the 0.5 and 2.0 rule out */
	
	float co= (float)cos(angle);
	float si= (float)sin(angle);
	q[0]= co;
	Normalize(q+1);
	q[1]*= si;
	q[2]*= si;
	q[3]*= si;
	
}

void QuatToMat3( float *q, float m[][3])
{
	double q0, q1, q2, q3, qda,qdb,qdc,qaa,qab,qac,qbb,qbc,qcc;

	q0= M_SQRT2 * q[0];
	q1= M_SQRT2 * q[1];
	q2= M_SQRT2 * q[2];
	q3= M_SQRT2 * q[3];

	qda= q0*q1;
	qdb= q0*q2;
	qdc= q0*q3;
	qaa= q1*q1;
	qab= q1*q2;
	qac= q1*q3;
	qbb= q2*q2;
	qbc= q2*q3;
	qcc= q3*q3;

	m[0][0]= (float)(1.0-qbb-qcc);
	m[0][1]= (float)(qdc+qab);
	m[0][2]= (float)(-qdb+qac);

	m[1][0]= (float)(-qdc+qab);
	m[1][1]= (float)(1.0-qaa-qcc);
	m[1][2]= (float)(qda+qbc);

	m[2][0]= (float)(qdb+qac);
	m[2][1]= (float)(-qda+qbc);
	m[2][2]= (float)(1.0-qaa-qbb);
}


void QuatToMat4( float *q, float m[][4])
{
	double q0, q1, q2, q3, qda,qdb,qdc,qaa,qab,qac,qbb,qbc,qcc;

	q0= M_SQRT2 * q[0];
	q1= M_SQRT2 * q[1];
	q2= M_SQRT2 * q[2];
	q3= M_SQRT2 * q[3];

	qda= q0*q1;
	qdb= q0*q2;
	qdc= q0*q3;
	qaa= q1*q1;
	qab= q1*q2;
	qac= q1*q3;
	qbb= q2*q2;
	qbc= q2*q3;
	qcc= q3*q3;

	m[0][0]= (float)(1.0-qbb-qcc);
	m[0][1]= (float)(qdc+qab);
	m[0][2]= (float)(-qdb+qac);
	m[0][3]= 0.0f;

	m[1][0]= (float)(-qdc+qab);
	m[1][1]= (float)(1.0-qaa-qcc);
	m[1][2]= (float)(qda+qbc);
	m[1][3]= 0.0f;

	m[2][0]= (float)(qdb+qac);
	m[2][1]= (float)(-qda+qbc);
	m[2][2]= (float)(1.0-qaa-qbb);
	m[2][3]= 0.0f;
	
	m[3][0]= m[3][1]= m[3][2]= 0.0f;
	m[3][3]= 1.0f;
}

void Mat3ToQuat(float wmat[][3], float *q)
{
	double tr, s;
	float mat[3][3];

	/* work on a copy */
	Mat3CpyMat3(mat, wmat);
	Mat3Ortho(mat);			/* this is needed AND a NormalQuat in the end */
	
	tr= 0.25*(1.0+mat[0][0]+mat[1][1]+mat[2][2]);
	
	if(tr>FLT_EPSILON) {
		s= sqrt( tr);
		q[0]= (float)s;
		s= 1.0/(4.0*s);
		q[1]= (float)((mat[1][2]-mat[2][1])*s);
		q[2]= (float)((mat[2][0]-mat[0][2])*s);
		q[3]= (float)((mat[0][1]-mat[1][0])*s);
	}
	else {
		if(mat[0][0] > mat[1][1] && mat[0][0] > mat[2][2]) {
			s= 2.0*sqrtf(1.0 + mat[0][0] - mat[1][1] - mat[2][2]);
			q[1]= (float)(0.25*s);

			s= 1.0/s;
			q[0]= (float)((mat[2][1] - mat[1][2])*s);
			q[2]= (float)((mat[1][0] + mat[0][1])*s);
			q[3]= (float)((mat[2][0] + mat[0][2])*s);
		}
		else if(mat[1][1] > mat[2][2]) {
			s= 2.0*sqrtf(1.0 + mat[1][1] - mat[0][0] - mat[2][2]);
			q[2]= (float)(0.25*s);

			s= 1.0/s;
			q[0]= (float)((mat[2][0] - mat[0][2])*s);
			q[1]= (float)((mat[1][0] + mat[0][1])*s);
			q[3]= (float)((mat[2][1] + mat[1][2])*s);
		}
		else {
			s= 2.0*sqrtf(1.0 + mat[2][2] - mat[0][0] - mat[1][1]);
			q[3]= (float)(0.25*s);

			s= 1.0/s;
			q[0]= (float)((mat[1][0] - mat[0][1])*s);
			q[1]= (float)((mat[2][0] + mat[0][2])*s);
			q[2]= (float)((mat[2][1] + mat[1][2])*s);
		}
	}
	NormalQuat(q);
}

void Mat3ToQuat_is_ok( float wmat[][3], float *q)
{
	float mat[3][3], matr[3][3], matn[3][3], q1[4], q2[4], angle, si, co, nor[3];

	/* work on a copy */
	Mat3CpyMat3(mat, wmat);
	Mat3Ortho(mat);
	
	/* rotate z-axis of matrix to z-axis */

	nor[0] = mat[2][1];		/* cross product with (0,0,1) */
	nor[1] =  -mat[2][0];
	nor[2] = 0.0;
	Normalize(nor);
	
	co= mat[2][2];
	angle= 0.5f*saacos(co);
	
	co= (float)cos(angle);
	si= (float)sin(angle);
	q1[0]= co;
	q1[1]= -nor[0]*si;		/* negative here, but why? */
	q1[2]= -nor[1]*si;
	q1[3]= -nor[2]*si;

	/* rotate back x-axis from mat, using inverse q1 */
	QuatToMat3(q1, matr);
	Mat3Inv(matn, matr);
	Mat3MulVecfl(matn, mat[0]);
	
	/* and align x-axes */
	angle= (float)(0.5*atan2(mat[0][1], mat[0][0]));
	
	co= (float)cos(angle);
	si= (float)sin(angle);
	q2[0]= co;
	q2[1]= 0.0f;
	q2[2]= 0.0f;
	q2[3]= si;
	
	QuatMul(q, q1, q2);
}


void Mat4ToQuat( float m[][4], float *q)
{
	float mat[3][3];
	
	Mat3CpyMat4(mat, m);
	Mat3ToQuat(mat, q);
	
}

void QuatOne(float *q)
{
	q[0]= 1.0;
	q[1]= q[2]= q[3]= 0.0;
}

void NormalQuat(float *q)
{
	float len;
	
	len= (float)sqrt(q[0]*q[0]+q[1]*q[1]+q[2]*q[2]+q[3]*q[3]);
	if(len!=0.0) {
		q[0]/= len;
		q[1]/= len;
		q[2]/= len;
		q[3]/= len;
	} else {
		q[1]= 1.0f;
		q[0]= q[2]= q[3]= 0.0f;			
	}
}

void RotationBetweenVectorsToQuat(float *q, float v1[3], float v2[3])
{
	float axis[3];
	float angle;
	
	Crossf(axis, v1, v2);
	
	angle = NormalizedVecAngle2(v1, v2);
	
	AxisAngleToQuat(q, axis, angle);
}

void vectoquat(float *vec, short axis, short upflag, float *q)
{
	float q2[4], nor[3], *fp, mat[3][3], angle, si, co, x2, y2, z2, len1;
	
	/* first rotate to axis */
	if(axis>2) {	
		x2= vec[0] ; y2= vec[1] ; z2= vec[2];
		axis-= 3;
	}
	else {
		x2= -vec[0] ; y2= -vec[1] ; z2= -vec[2];
	}
	
	q[0]=1.0; 
	q[1]=q[2]=q[3]= 0.0;

	len1= (float)sqrt(x2*x2+y2*y2+z2*z2);
	if(len1 == 0.0) return;

	/* nasty! I need a good routine for this...
	 * problem is a rotation of an Y axis to the negative Y-axis for example.
	 */

	if(axis==0) {	/* x-axis */
		nor[0]= 0.0;
		nor[1]= -z2;
		nor[2]= y2;

		if(fabs(y2)+fabs(z2)<0.0001)
			nor[1]= 1.0;

		co= x2;
	}
	else if(axis==1) {	/* y-axis */
		nor[0]= z2;
		nor[1]= 0.0;
		nor[2]= -x2;
		
		if(fabs(x2)+fabs(z2)<0.0001)
			nor[2]= 1.0;
		
		co= y2;
	}
	else {			/* z-axis */
		nor[0]= -y2;
		nor[1]= x2;
		nor[2]= 0.0;

		if(fabs(x2)+fabs(y2)<0.0001)
			nor[0]= 1.0;

		co= z2;
	}
	co/= len1;

	Normalize(nor);
	
	angle= 0.5f*saacos(co);
	si= (float)sin(angle);
	q[0]= (float)cos(angle);
	q[1]= nor[0]*si;
	q[2]= nor[1]*si;
	q[3]= nor[2]*si;
	
	if(axis!=upflag) {
		QuatToMat3(q, mat);

		fp= mat[2];
		if(axis==0) {
			if(upflag==1) angle= (float)(0.5*atan2(fp[2], fp[1]));
			else angle= (float)(-0.5*atan2(fp[1], fp[2]));
		}
		else if(axis==1) {
			if(upflag==0) angle= (float)(-0.5*atan2(fp[2], fp[0]));
			else angle= (float)(0.5*atan2(fp[0], fp[2]));
		}
		else {
			if(upflag==0) angle= (float)(0.5*atan2(-fp[1], -fp[0]));
			else angle= (float)(-0.5*atan2(-fp[0], -fp[1]));
		}
				
		co= (float)cos(angle);
		si= (float)(sin(angle)/len1);
		q2[0]= co;
		q2[1]= x2*si;
		q2[2]= y2*si;
		q2[3]= z2*si;
			
		QuatMul(q,q2,q);
	}
}

void VecUpMat3old( float *vec, float mat[][3], short axis)
{
	float inp, up[3];
	short cox = 0, coy = 0, coz = 0;
	
	/* using different up's is not useful, infact there is no real 'up'!
	 */

	up[0]= 0.0;
	up[1]= 0.0;
	up[2]= 1.0;

	if(axis==0) {
		cox= 0; coy= 1; coz= 2;		/* Y up Z tr */
	}
	if(axis==1) {
		cox= 1; coy= 2; coz= 0;		/* Z up X tr */
	}
	if(axis==2) {
		cox= 2; coy= 0; coz= 1;		/* X up Y tr */
	}
	if(axis==3) {
		cox= 0; coy= 2; coz= 1;		/*  */
	}
	if(axis==4) {
		cox= 1; coy= 0; coz= 2;		/*  */
	}
	if(axis==5) {
		cox= 2; coy= 1; coz= 0;		/* Y up X tr */
	}

	mat[coz][0]= vec[0];
	mat[coz][1]= vec[1];
	mat[coz][2]= vec[2];
	Normalize((float *)mat[coz]);
	
	inp= mat[coz][0]*up[0] + mat[coz][1]*up[1] + mat[coz][2]*up[2];
	mat[coy][0]= up[0] - inp*mat[coz][0];
	mat[coy][1]= up[1] - inp*mat[coz][1];
	mat[coy][2]= up[2] - inp*mat[coz][2];

	Normalize((float *)mat[coy]);
	
	Crossf(mat[cox], mat[coy], mat[coz]);
	
}

void VecUpMat3(float *vec, float mat[][3], short axis)
{
	float inp;
	short cox = 0, coy = 0, coz = 0;

	/* using different up's is not useful, infact there is no real 'up'!
	*/

	if(axis==0) {
		cox= 0; coy= 1; coz= 2;		/* Y up Z tr */
	}
	if(axis==1) {
		cox= 1; coy= 2; coz= 0;		/* Z up X tr */
	}
	if(axis==2) {
		cox= 2; coy= 0; coz= 1;		/* X up Y tr */
	}
	if(axis==3) {
		cox= 0; coy= 1; coz= 2;		/* Y op -Z tr */
		vec[0]= -vec[0];
		vec[1]= -vec[1];
		vec[2]= -vec[2];
	}
	if(axis==4) {
		cox= 1; coy= 0; coz= 2;		/*  */
	}
	if(axis==5) {
		cox= 2; coy= 1; coz= 0;		/* Y up X tr */
	}

	mat[coz][0]= vec[0];
	mat[coz][1]= vec[1];
	mat[coz][2]= vec[2];
	Normalize((float *)mat[coz]);
	
	inp= mat[coz][2];
	mat[coy][0]= - inp*mat[coz][0];
	mat[coy][1]= - inp*mat[coz][1];
	mat[coy][2]= 1.0f - inp*mat[coz][2];

	Normalize((float *)mat[coy]);
	
	Crossf(mat[cox], mat[coy], mat[coz]);
	
}

/* A & M Watt, Advanced animation and rendering techniques, 1992 ACM press */
void QuatInterpolW(float *, float *, float *, float ); // XXX why this?

void QuatInterpolW(float *result, float *quat1, float *quat2, float t)
{
	float omega, cosom, sinom, sc1, sc2;

	cosom = quat1[0]*quat2[0] + quat1[1]*quat2[1] + quat1[2]*quat2[2] + quat1[3]*quat2[3] ;
	
	/* rotate around shortest angle */
	if ((1.0f + cosom) > 0.0001f) {
		
		if ((1.0f - cosom) > 0.0001f) {
			omega = (float)acos(cosom);
			sinom = (float)sin(omega);
			sc1 = (float)sin((1.0 - t) * omega) / sinom;
			sc2 = (float)sin(t * omega) / sinom;
		} 
		else {
			sc1 = 1.0f - t;
			sc2 = t;
		}
		result[0] = sc1*quat1[0] + sc2*quat2[0];
		result[1] = sc1*quat1[1] + sc2*quat2[1];
		result[2] = sc1*quat1[2] + sc2*quat2[2];
		result[3] = sc1*quat1[3] + sc2*quat2[3];
	} 
	else {
		result[0] = quat2[3];
		result[1] = -quat2[2];
		result[2] = quat2[1];
		result[3] = -quat2[0];
		
		sc1 = (float)sin((1.0 - t)*M_PI_2);
		sc2 = (float)sin(t*M_PI_2);
		
		result[0] = sc1*quat1[0] + sc2*result[0];
		result[1] = sc1*quat1[1] + sc2*result[1];
		result[2] = sc1*quat1[2] + sc2*result[2];
		result[3] = sc1*quat1[3] + sc2*result[3];
	}
}

void QuatInterpol(float *result, float *quat1, float *quat2, float t)
{
	float quat[4], omega, cosom, sinom, sc1, sc2;

	cosom = quat1[0]*quat2[0] + quat1[1]*quat2[1] + quat1[2]*quat2[2] + quat1[3]*quat2[3] ;
	
	/* rotate around shortest angle */
	if (cosom < 0.0f) {
		cosom = -cosom;
		quat[0]= -quat1[0];
		quat[1]= -quat1[1];
		quat[2]= -quat1[2];
		quat[3]= -quat1[3];
	} 
	else {
		quat[0]= quat1[0];
		quat[1]= quat1[1];
		quat[2]= quat1[2];
		quat[3]= quat1[3];
	}
	
	if ((1.0f - cosom) > 0.0001f) {
		omega = (float)acos(cosom);
		sinom = (float)sin(omega);
		sc1 = (float)sin((1 - t) * omega) / sinom;
		sc2 = (float)sin(t * omega) / sinom;
	} else {
		sc1= 1.0f - t;
		sc2= t;
	}
	
	result[0] = sc1 * quat[0] + sc2 * quat2[0];
	result[1] = sc1 * quat[1] + sc2 * quat2[1];
	result[2] = sc1 * quat[2] + sc2 * quat2[2];
	result[3] = sc1 * quat[3] + sc2 * quat2[3];
}

void QuatAdd(float *result, float *quat1, float *quat2, float t)
{
	result[0]= quat1[0] + t*quat2[0];
	result[1]= quat1[1] + t*quat2[1];
	result[2]= quat1[2] + t*quat2[2];
	result[3]= quat1[3] + t*quat2[3];
}

void QuatCopy(float *q1, float *q2)
{
	q1[0]= q2[0];
	q1[1]= q2[1];
	q1[2]= q2[2];
	q1[3]= q2[3];
}

/* **************** DUAL QUATERNIONS ************** */

/*
   Conversion routines between (regular quaternion, translation) and
   dual quaternion.

   Version 1.0.0, February 7th, 2007

   Copyright (C) 2006-2007 University of Dublin, Trinity College, All Rights 
   Reserved

   This software is provided 'as-is', without any express or implied
   warranty.  In no event will the author(s) be held liable for any damages
   arising from the use of this software.

   Permission is granted to anyone to use this software for any purpose,
   including commercial applications, and to alter it and redistribute it
   freely, subject to the following restrictions:

   1. The origin of this software must not be misrepresented; you must not
      claim that you wrote the original software. If you use this software
      in a product, an acknowledgment in the product documentation would be
      appreciated but is not required.
   2. Altered source versions must be plainly marked as such, and must not be
      misrepresented as being the original software.
   3. This notice may not be removed or altered from any source distribution.

   Author: Ladislav Kavan, kavanl@cs.tcd.ie

   Changes for Blender:
   - renaming, style changes and optimizations
   - added support for scaling
*/

void Mat4ToDQuat(float basemat[][4], float mat[][4], DualQuat *dq)
{
	float *t, *q, dscale[3], scale[3], basequat[4];
	float baseRS[4][4], baseinv[4][4], baseR[4][4], baseRinv[4][4];
	float R[4][4], S[4][4];

	/* split scaling and rotation, there is probably a faster way to do
	   this, it's done like this now to correctly get negative scaling */
	Mat4MulMat4(baseRS, basemat, mat);
	Mat4ToSize(baseRS, scale);

	VecCopyf(dscale, scale);
	dscale[0] -= 1.0f; dscale[1] -= 1.0f; dscale[2] -= 1.0f;

	if((Det4x4(mat) < 0.0f) || VecLength(dscale) > 1e-4) {
		/* extract R and S  */
		Mat4ToQuat(baseRS, basequat);
		QuatToMat4(basequat, baseR);
		VecCopyf(baseR[3], baseRS[3]);

		Mat4Invert(baseinv, basemat);
		Mat4MulMat4(R, baseinv, baseR);

		Mat4Invert(baseRinv, baseR);
		Mat4MulMat4(S, baseRS, baseRinv);

		/* set scaling part */
		Mat4MulSerie(dq->scale, basemat, S, baseinv, 0, 0, 0, 0, 0);
		dq->scale_weight= 1.0f;
	}
	else {
		/* matrix does not contain scaling */
		Mat4CpyMat4(R, mat);
		dq->scale_weight= 0.0f;
	}

	/* non-dual part */
	Mat4ToQuat(R, dq->quat);

	/* dual part */
	t= R[3];
	q= dq->quat;
	dq->trans[0]= -0.5f*( t[0]*q[1] + t[1]*q[2] + t[2]*q[3]);
	dq->trans[1]=  0.5f*( t[0]*q[0] + t[1]*q[3] - t[2]*q[2]);
	dq->trans[2]=  0.5f*(-t[0]*q[3] + t[1]*q[0] + t[2]*q[1]);
	dq->trans[3]=  0.5f*( t[0]*q[2] - t[1]*q[1] + t[2]*q[0]);
}

void DQuatToMat4(DualQuat *dq, float mat[][4])
{
	float len, *t, q0[4];
	
	/* regular quaternion */
	QuatCopy(q0, dq->quat);

	/* normalize */
	len= (float)sqrt(QuatDot(q0, q0)); 
	if(len != 0.0f)
		QuatMulf(q0, 1.0f/len);
	
	/* rotation */
	QuatToMat4(q0, mat);

	/* translation */
	t= dq->trans;
	mat[3][0]= 2.0f*(-t[0]*q0[1] + t[1]*q0[0] - t[2]*q0[3] + t[3]*q0[2]);
	mat[3][1]= 2.0f*(-t[0]*q0[2] + t[1]*q0[3] + t[2]*q0[0] - t[3]*q0[1]);
	mat[3][2]= 2.0f*(-t[0]*q0[3] - t[1]*q0[2] + t[2]*q0[1] + t[3]*q0[0]);

	/* note: this does not handle scaling */
}	

void DQuatAddWeighted(DualQuat *dqsum, DualQuat *dq, float weight)
{
	int flipped= 0;

	/* make sure we interpolate quats in the right direction */
	if (QuatDot(dq->quat, dqsum->quat) < 0) {
		flipped= 1;
		weight= -weight;
	}

	/* interpolate rotation and translation */
	dqsum->quat[0] += weight*dq->quat[0];
	dqsum->quat[1] += weight*dq->quat[1];
	dqsum->quat[2] += weight*dq->quat[2];
	dqsum->quat[3] += weight*dq->quat[3];

	dqsum->trans[0] += weight*dq->trans[0];
	dqsum->trans[1] += weight*dq->trans[1];
	dqsum->trans[2] += weight*dq->trans[2];
	dqsum->trans[3] += weight*dq->trans[3];

	/* interpolate scale - but only if needed */
	if (dq->scale_weight) {
		float wmat[4][4];
		
		if(flipped)	/* we don't want negative weights for scaling */
			weight= -weight;
		
		Mat4CpyMat4(wmat, dq->scale);
		Mat4MulFloat((float*)wmat, weight);
		Mat4AddMat4(dqsum->scale, dqsum->scale, wmat);
		dqsum->scale_weight += weight;
	}
}

void DQuatNormalize(DualQuat *dq, float totweight)
{
	float scale= 1.0f/totweight;

	QuatMulf(dq->quat, scale);
	QuatMulf(dq->trans, scale);
	
	if(dq->scale_weight) {
		float addweight= totweight - dq->scale_weight;
		
		if(addweight) {
			dq->scale[0][0] += addweight;
			dq->scale[1][1] += addweight;
			dq->scale[2][2] += addweight;
			dq->scale[3][3] += addweight;
		}

		Mat4MulFloat((float*)dq->scale, scale);
		dq->scale_weight= 1.0f;
	}
}

void DQuatMulVecfl(DualQuat *dq, float *co, float mat[][3])
{	
	float M[3][3], t[3], scalemat[3][3], len2;
	float w= dq->quat[0], x= dq->quat[1], y= dq->quat[2], z= dq->quat[3];
	float t0= dq->trans[0], t1= dq->trans[1], t2= dq->trans[2], t3= dq->trans[3];
	
	/* rotation matrix */
	M[0][0]= w*w + x*x - y*y - z*z;
	M[1][0]= 2*(x*y - w*z);
	M[2][0]= 2*(x*z + w*y);

	M[0][1]= 2*(x*y + w*z);
	M[1][1]= w*w + y*y - x*x - z*z;
	M[2][1]= 2*(y*z - w*x); 

	M[0][2]= 2*(x*z - w*y);
	M[1][2]= 2*(y*z + w*x);
	M[2][2]= w*w + z*z - x*x - y*y;
	
	len2= QuatDot(dq->quat, dq->quat);
	if(len2 > 0.0f)
		len2= 1.0f/len2;
	
	/* translation */
	t[0]= 2*(-t0*x + w*t1 - t2*z + y*t3);
	t[1]= 2*(-t0*y + t1*z - x*t3 + w*t2);
	t[2]= 2*(-t0*z + x*t2 + w*t3 - t1*y);

	/* apply scaling */
	if(dq->scale_weight)
		Mat4MulVecfl(dq->scale, co);
	
	/* apply rotation and translation */
	Mat3MulVecfl(M, co);
	co[0]= (co[0] + t[0])*len2;
	co[1]= (co[1] + t[1])*len2;
	co[2]= (co[2] + t[2])*len2;

	/* compute crazyspace correction mat */
	if(mat) {
		if(dq->scale_weight) {
			Mat3CpyMat4(scalemat, dq->scale);
			Mat3MulMat3(mat, M, scalemat);
		}
		else
			Mat3CpyMat3(mat, M);
		Mat3MulFloat((float*)mat, len2);
	}
}

void DQuatCpyDQuat(DualQuat *dq1, DualQuat *dq2)
{
	memcpy(dq1, dq2, sizeof(DualQuat));
}

/* **************** VIEW / PROJECTION ********************************  */


void i_ortho(
	float left, float right,
	float bottom, float top,
	float nearClip, float farClip,
	float matrix[][4]
){
    float Xdelta, Ydelta, Zdelta;
 
    Xdelta = right - left;
    Ydelta = top - bottom;
    Zdelta = farClip - nearClip;
    if (Xdelta == 0.0 || Ydelta == 0.0 || Zdelta == 0.0) {
		return;
    }
    Mat4One(matrix);
    matrix[0][0] = 2.0f/Xdelta;
    matrix[3][0] = -(right + left)/Xdelta;
    matrix[1][1] = 2.0f/Ydelta;
    matrix[3][1] = -(top + bottom)/Ydelta;
    matrix[2][2] = -2.0f/Zdelta;		/* note: negate Z	*/
    matrix[3][2] = -(farClip + nearClip)/Zdelta;
}

void i_window(
	float left, float right,
	float bottom, float top,
	float nearClip, float farClip,
	float mat[][4]
){
	float Xdelta, Ydelta, Zdelta;

	Xdelta = right - left;
	Ydelta = top - bottom;
	Zdelta = farClip - nearClip;

	if (Xdelta == 0.0 || Ydelta == 0.0 || Zdelta == 0.0) {
		return;
	}
	mat[0][0] = nearClip * 2.0f/Xdelta;
	mat[1][1] = nearClip * 2.0f/Ydelta;
	mat[2][0] = (right + left)/Xdelta;		/* note: negate Z	*/
	mat[2][1] = (top + bottom)/Ydelta;
	mat[2][2] = -(farClip + nearClip)/Zdelta;
	mat[2][3] = -1.0f;
	mat[3][2] = (-2.0f * nearClip * farClip)/Zdelta;
	mat[0][1] = mat[0][2] = mat[0][3] =
	    mat[1][0] = mat[1][2] = mat[1][3] =
	    mat[3][0] = mat[3][1] = mat[3][3] = 0.0;

}

void i_translate(float Tx, float Ty, float Tz, float mat[][4])
{
    mat[3][0] += (Tx*mat[0][0] + Ty*mat[1][0] + Tz*mat[2][0]);
    mat[3][1] += (Tx*mat[0][1] + Ty*mat[1][1] + Tz*mat[2][1]);
    mat[3][2] += (Tx*mat[0][2] + Ty*mat[1][2] + Tz*mat[2][2]);
}

void i_multmatrix( float icand[][4], float Vm[][4])
{
    int row, col;
    float temp[4][4];

    for(row=0 ; row<4 ; row++) 
        for(col=0 ; col<4 ; col++)
            temp[row][col] = icand[row][0] * Vm[0][col]
                           + icand[row][1] * Vm[1][col]
                           + icand[row][2] * Vm[2][col]
                           + icand[row][3] * Vm[3][col];
	Mat4CpyMat4(Vm, temp);
}

void i_rotate(float angle, char axis, float mat[][4])
{
	int col;
    float temp[4];
    float cosine, sine;

    for(col=0; col<4 ; col++)	/* init temp to zero matrix */
        temp[col] = 0;

    angle = (float)(angle*(3.1415926535/180.0));
    cosine = (float)cos(angle);
    sine = (float)sin(angle);
    switch(axis){
    case 'x':    
    case 'X':    
        for(col=0 ; col<4 ; col++)
            temp[col] = cosine*mat[1][col] + sine*mat[2][col];
        for(col=0 ; col<4 ; col++) {
	    mat[2][col] = - sine*mat[1][col] + cosine*mat[2][col];
            mat[1][col] = temp[col];
	}
        break;

    case 'y':
    case 'Y':
        for(col=0 ; col<4 ; col++)
            temp[col] = cosine*mat[0][col] - sine*mat[2][col];
        for(col=0 ; col<4 ; col++) {
            mat[2][col] = sine*mat[0][col] + cosine*mat[2][col];
            mat[0][col] = temp[col];
        }
	break;

    case 'z':
    case 'Z':
        for(col=0 ; col<4 ; col++)
            temp[col] = cosine*mat[0][col] + sine*mat[1][col];
        for(col=0 ; col<4 ; col++) {
            mat[1][col] = - sine*mat[0][col] + cosine*mat[1][col];
            mat[0][col] = temp[col];
        }
	break;
    }
}

void i_polarview(float dist, float azimuth, float incidence, float twist, float Vm[][4])
{

	Mat4One(Vm);

    i_translate(0.0, 0.0, -dist, Vm);
    i_rotate(-twist,'z', Vm);	
    i_rotate(-incidence,'x', Vm);
    i_rotate(-azimuth,'z', Vm);
}

void i_lookat(float vx, float vy, float vz, float px, float py, float pz, float twist, float mat[][4])
{
	float sine, cosine, hyp, hyp1, dx, dy, dz;
	float mat1[4][4];
	
	Mat4One(mat);
	Mat4One(mat1);

	i_rotate(-twist,'z', mat);

	dx = px - vx;
	dy = py - vy;
	dz = pz - vz;
	hyp = dx * dx + dz * dz;	/* hyp squared	*/
	hyp1 = (float)sqrt(dy*dy + hyp);
	hyp = (float)sqrt(hyp);		/* the real hyp	*/
	
	if (hyp1 != 0.0) {		/* rotate X	*/
		sine = -dy / hyp1;
		cosine = hyp /hyp1;
	} else {
		sine = 0;
		cosine = 1.0f;
	}
	mat1[1][1] = cosine;
	mat1[1][2] = sine;
	mat1[2][1] = -sine;
	mat1[2][2] = cosine;
	
	i_multmatrix(mat1, mat);

    mat1[1][1] = mat1[2][2] = 1.0f;	/* be careful here to reinit	*/
    mat1[1][2] = mat1[2][1] = 0.0;	/* those modified by the last	*/
	
	/* paragraph	*/
	if (hyp != 0.0f) {			/* rotate Y	*/
		sine = dx / hyp;
		cosine = -dz / hyp;
	} else {
		sine = 0;
		cosine = 1.0f;
	}
	mat1[0][0] = cosine;
	mat1[0][2] = -sine;
	mat1[2][0] = sine;
	mat1[2][2] = cosine;
	
	i_multmatrix(mat1, mat);
	i_translate(-vx,-vy,-vz, mat);	/* translate viewpoint to origin */
}





/* ************************************************  */

void Mat3Ortho(float mat[][3])
{	
	Normalize(mat[0]);
	Normalize(mat[1]);
	Normalize(mat[2]);
}

void Mat4Ortho(float mat[][4])
{
	float len;
	
	len= Normalize(mat[0]);
	if(len!=0.0) mat[0][3]/= len;
	len= Normalize(mat[1]);
	if(len!=0.0) mat[1][3]/= len;
	len= Normalize(mat[2]);
	if(len!=0.0) mat[2][3]/= len;
}

void VecCopyf(float *v1, float *v2)
{
	v1[0]= v2[0];
	v1[1]= v2[1];
	v1[2]= v2[2];
}

int VecLen( int *v1, int *v2)
{
	float x,y,z;

	x=(float)(v1[0]-v2[0]);
	y=(float)(v1[1]-v2[1]);
	z=(float)(v1[2]-v2[2]);
	return (int)floor(sqrt(x*x+y*y+z*z));
}

float VecLenf(float v1[3], float v2[3])
{
	float x,y,z;

	x=v1[0]-v2[0];
	y=v1[1]-v2[1];
	z=v1[2]-v2[2];
	return (float)sqrt(x*x+y*y+z*z);
}

float VecLength(float *v)
{
	return (float) sqrt(v[0]*v[0] + v[1]*v[1] + v[2]*v[2]);
}

void VecAddf(float *v, float *v1, float *v2)
{
	v[0]= v1[0]+ v2[0];
	v[1]= v1[1]+ v2[1];
	v[2]= v1[2]+ v2[2];
}

void VecSubf(float *v, float *v1, float *v2)
{
	v[0]= v1[0]- v2[0];
	v[1]= v1[1]- v2[1];
	v[2]= v1[2]- v2[2];
}

void VecMulVecf(float *v, float *v1, float *v2)
<<<<<<< HEAD
{
	v[0] = v1[0] * v2[0];
	v[1] = v1[1] * v2[1];
	v[2] = v1[2] * v2[2];
}

void VecLerpf(float *target, float *a, float *b, float t)
=======
>>>>>>> 16c1a294
{
	v[0] = v1[0] * v2[0];
	v[1] = v1[1] * v2[1];
	v[2] = v1[2] * v2[2];
}

void VecLerpf(float *target, const float *a, const float *b, const float t)
{
	const float s = 1.0f-t;

	target[0]= s*a[0] + t*b[0];
	target[1]= s*a[1] + t*b[1];
	target[2]= s*a[2] + t*b[2];
}

void Vec2Lerpf(float *target, const float *a, const float *b, const float t)
{
	const float s = 1.0f-t;

	target[0]= s*a[0] + t*b[0];
	target[1]= s*a[1] + t*b[1];
}

/* weight 3 vectors, (VecWeightf in 2.4x)
 * 'w' must be unit length but is not a vector, just 3 weights */
void VecLerp3f(float p[3], const float v1[3], const float v2[3], const float v3[3], const float w[3])
{
	p[0] = v1[0]*w[0] + v2[0]*w[1] + v3[0]*w[2];
	p[1] = v1[1]*w[0] + v2[1]*w[1] + v3[1]*w[2];
	p[2] = v1[2]*w[0] + v2[2]*w[1] + v3[2]*w[2];
}

/* weight 3 2D vectors, (Vec2Weightf in 2.4x)
 * 'w' must be unit length but is not a vector, just 3 weights */
void Vec2Lerp3f(float p[2], const float v1[2], const float v2[2], const float v3[2], const float w[3])
{
	p[0] = v1[0]*w[0] + v2[0]*w[1] + v3[0]*w[2];
	p[1] = v1[1]*w[0] + v2[1]*w[1] + v3[1]*w[2];
}

void VecMidf(float *v, float *v1, float *v2)
{
	v[0]= 0.5f*(v1[0]+ v2[0]);
	v[1]= 0.5f*(v1[1]+ v2[1]);
	v[2]= 0.5f*(v1[2]+ v2[2]);
}

void VecMulf(float *v1, float f)
{

	v1[0]*= f;
	v1[1]*= f;
	v1[2]*= f;
}

void VecNegf(float *v1)
{
	v1[0] = -v1[0];
	v1[1] = -v1[1];
	v1[2] = -v1[2];
}

void VecOrthoBasisf(float *v, float *v1, float *v2)
{
	const float f = (float)sqrt(v[0]*v[0] + v[1]*v[1]);

	if (f < 1e-35f) {
		// degenerate case
		v1[0] = (v[2] < 0.0f) ? -1.0f : 1.0f;
		v1[1] = v1[2] = v2[0] = v2[2] = 0.0f;
		v2[1] = 1.0f;
	}
	else  {
		const float d= 1.0f/f;

		v1[0] =  v[1]*d;
		v1[1] = -v[0]*d;
		v1[2] = 0.0f;
		v2[0] = -v[2]*v1[1];
		v2[1] = v[2]*v1[0];
		v2[2] = v[0]*v1[1] - v[1]*v1[0];
	}
}

int VecLenCompare(float *v1, float *v2, float limit)
{
    float x,y,z;

	x=v1[0]-v2[0];
	y=v1[1]-v2[1];
	z=v1[2]-v2[2];

	return ((x*x + y*y + z*z) < (limit*limit));
}

int VecCompare( float *v1, float *v2, float limit)
{
	if( fabs(v1[0]-v2[0])<limit )
		if( fabs(v1[1]-v2[1])<limit )
			if( fabs(v1[2]-v2[2])<limit ) return 1;
	return 0;
}

int VecEqual(float *v1, float *v2)
{
	return ((v1[0]==v2[0]) && (v1[1]==v2[1]) && (v1[2]==v2[2]));
}

int VecIsNull(float *v)
{
	return (v[0] == 0 && v[1] == 0 && v[2] == 0);
}

void CalcNormShort( short *v1, short *v2, short *v3, float *n) /* is also cross product */
{
	float n1[3],n2[3];

	n1[0]= (float)(v1[0]-v2[0]);
	n2[0]= (float)(v2[0]-v3[0]);
	n1[1]= (float)(v1[1]-v2[1]);
	n2[1]= (float)(v2[1]-v3[1]);
	n1[2]= (float)(v1[2]-v2[2]);
	n2[2]= (float)(v2[2]-v3[2]);
	n[0]= n1[1]*n2[2]-n1[2]*n2[1];
	n[1]= n1[2]*n2[0]-n1[0]*n2[2];
	n[2]= n1[0]*n2[1]-n1[1]*n2[0];
	Normalize(n);
}

void CalcNormLong( int* v1, int*v2, int*v3, float *n)
{
	float n1[3],n2[3];

	n1[0]= (float)(v1[0]-v2[0]);
	n2[0]= (float)(v2[0]-v3[0]);
	n1[1]= (float)(v1[1]-v2[1]);
	n2[1]= (float)(v2[1]-v3[1]);
	n1[2]= (float)(v1[2]-v2[2]);
	n2[2]= (float)(v2[2]-v3[2]);
	n[0]= n1[1]*n2[2]-n1[2]*n2[1];
	n[1]= n1[2]*n2[0]-n1[0]*n2[2];
	n[2]= n1[0]*n2[1]-n1[1]*n2[0];
	Normalize(n);
}

float CalcNormFloat( float *v1, float *v2, float *v3, float *n)
{
	float n1[3],n2[3];

	n1[0]= v1[0]-v2[0];
	n2[0]= v2[0]-v3[0];
	n1[1]= v1[1]-v2[1];
	n2[1]= v2[1]-v3[1];
	n1[2]= v1[2]-v2[2];
	n2[2]= v2[2]-v3[2];
	n[0]= n1[1]*n2[2]-n1[2]*n2[1];
	n[1]= n1[2]*n2[0]-n1[0]*n2[2];
	n[2]= n1[0]*n2[1]-n1[1]*n2[0];
	return Normalize(n);
}

float CalcNormFloat4( float *v1, float *v2, float *v3, float *v4, float *n)
{
	/* real cross! */
	float n1[3],n2[3];

	n1[0]= v1[0]-v3[0];
	n1[1]= v1[1]-v3[1];
	n1[2]= v1[2]-v3[2];

	n2[0]= v2[0]-v4[0];
	n2[1]= v2[1]-v4[1];
	n2[2]= v2[2]-v4[2];

	n[0]= n1[1]*n2[2]-n1[2]*n2[1];
	n[1]= n1[2]*n2[0]-n1[0]*n2[2];
	n[2]= n1[0]*n2[1]-n1[1]*n2[0];

	return Normalize(n);
}


void CalcCent3f(float *cent, float *v1, float *v2, float *v3)
{

	cent[0]= 0.33333f*(v1[0]+v2[0]+v3[0]);
	cent[1]= 0.33333f*(v1[1]+v2[1]+v3[1]);
	cent[2]= 0.33333f*(v1[2]+v2[2]+v3[2]);
}

void CalcCent4f(float *cent, float *v1, float *v2, float *v3, float *v4)
{

	cent[0]= 0.25f*(v1[0]+v2[0]+v3[0]+v4[0]);
	cent[1]= 0.25f*(v1[1]+v2[1]+v3[1]+v4[1]);
	cent[2]= 0.25f*(v1[2]+v2[2]+v3[2]+v4[2]);
}

float Sqrt3f(float f)
{
	if(f==0.0) return 0;
	if(f<0) return (float)(-exp(log(-f)/3));
	else return (float)(exp(log(f)/3));
}

double Sqrt3d(double d)
{
	if(d==0.0) return 0;
	if(d<0) return -exp(log(-d)/3);
	else return exp(log(d)/3);
}

void NormalShortToFloat(float *out, short *in)
{
	out[0] = in[0] / 32767.0f;
	out[1] = in[1] / 32767.0f;
	out[2] = in[2] / 32767.0f;
}

void NormalFloatToShort(short *out, float *in)
{
	out[0] = (short)(in[0] * 32767.0);
	out[1] = (short)(in[1] * 32767.0);
	out[2] = (short)(in[2] * 32767.0);
}

/* distance v1 to line v2-v3 */
/* using Hesse formula, NO LINE PIECE! */
float DistVL2Dfl( float *v1, float *v2, float *v3)  {
	float a[2],deler;

	a[0]= v2[1]-v3[1];
	a[1]= v3[0]-v2[0];
	deler= (float)sqrt(a[0]*a[0]+a[1]*a[1]);
	if(deler== 0.0f) return 0;

	return (float)(fabs((v1[0]-v2[0])*a[0]+(v1[1]-v2[1])*a[1])/deler);

}

/* distance v1 to line-piece v2-v3 */
float PdistVL2Dfl( float *v1, float *v2, float *v3) 
{
	float labda, rc[2], pt[2], len;
	
	rc[0]= v3[0]-v2[0];
	rc[1]= v3[1]-v2[1];
	len= rc[0]*rc[0]+ rc[1]*rc[1];
	if(len==0.0) {
		rc[0]= v1[0]-v2[0];
		rc[1]= v1[1]-v2[1];
		return (float)(sqrt(rc[0]*rc[0]+ rc[1]*rc[1]));
	}
	
	labda= ( rc[0]*(v1[0]-v2[0]) + rc[1]*(v1[1]-v2[1]) )/len;
	if(labda<=0.0) {
		pt[0]= v2[0];
		pt[1]= v2[1];
	}
	else if(labda>=1.0) {
		pt[0]= v3[0];
		pt[1]= v3[1];
	}
	else {
		pt[0]= labda*rc[0]+v2[0];
		pt[1]= labda*rc[1]+v2[1];
	}

	rc[0]= pt[0]-v1[0];
	rc[1]= pt[1]-v1[1];
	return (float)sqrt(rc[0]*rc[0]+ rc[1]*rc[1]);
}

float AreaF2Dfl( float *v1, float *v2, float *v3)
{
	return (float)(0.5*fabs( (v1[0]-v2[0])*(v2[1]-v3[1]) + (v1[1]-v2[1])*(v3[0]-v2[0]) ));
}


float AreaQ3Dfl( float *v1, float *v2, float *v3,  float *v4)  /* only convex Quadrilaterals */
{
	float len, vec1[3], vec2[3], n[3];

	VecSubf(vec1, v2, v1);
	VecSubf(vec2, v4, v1);
	Crossf(n, vec1, vec2);
	len= Normalize(n);

	VecSubf(vec1, v4, v3);
	VecSubf(vec2, v2, v3);
	Crossf(n, vec1, vec2);
	len+= Normalize(n);

	return (len/2.0f);
}

float AreaT3Dfl( float *v1, float *v2, float *v3)  /* Triangles */
{
	float len, vec1[3], vec2[3], n[3];

	VecSubf(vec1, v3, v2);
	VecSubf(vec2, v1, v2);
	Crossf(n, vec1, vec2);
	len= Normalize(n);

	return (len/2.0f);
}

#define MAX2(x,y)		( (x)>(y) ? (x) : (y) )
#define MAX3(x,y,z)		MAX2( MAX2((x),(y)) , (z) )


float AreaPoly3Dfl(int nr, float *verts, float *normal)
{
	float x, y, z, area, max;
	float *cur, *prev;
	int a, px=0, py=1;

	/* first: find dominant axis: 0==X, 1==Y, 2==Z */
	x= (float)fabs(normal[0]);
	y= (float)fabs(normal[1]);
	z= (float)fabs(normal[2]);
	max = MAX3(x, y, z);
	if(max==y) py=2;
	else if(max==x) {
		px=1; 
		py= 2;
	}

	/* The Trapezium Area Rule */
	prev= verts+3*(nr-1);
	cur= verts;
	area= 0;
	for(a=0; a<nr; a++) {
		area+= (cur[px]-prev[px])*(cur[py]+prev[py]);
		prev= cur;
		cur+=3;
	}

	return (float)fabs(0.5*area/max);
}

/* intersect Line-Line, shorts */
short IsectLL2Ds(short *v1, short *v2, short *v3, short *v4)
{
	/* return:
	-1: colliniar
	 0: no intersection of segments
	 1: exact intersection of segments
	 2: cross-intersection of segments
	*/
	float div, labda, mu;
	
	div= (float)((v2[0]-v1[0])*(v4[1]-v3[1])-(v2[1]-v1[1])*(v4[0]-v3[0]));
	if(div==0.0f) return -1;
	
	labda= ((float)(v1[1]-v3[1])*(v4[0]-v3[0])-(v1[0]-v3[0])*(v4[1]-v3[1]))/div;
	
	mu= ((float)(v1[1]-v3[1])*(v2[0]-v1[0])-(v1[0]-v3[0])*(v2[1]-v1[1]))/div;
	
	if(labda>=0.0f && labda<=1.0f && mu>=0.0f && mu<=1.0f) {
		if(labda==0.0f || labda==1.0f || mu==0.0f || mu==1.0f) return 1;
		return 2;
	}
	return 0;
}

/* intersect Line-Line, floats */
short IsectLL2Df(float *v1, float *v2, float *v3, float *v4)
{
	/* return:
	-1: colliniar
0: no intersection of segments
1: exact intersection of segments
2: cross-intersection of segments
	*/
	float div, labda, mu;
	
	div= (v2[0]-v1[0])*(v4[1]-v3[1])-(v2[1]-v1[1])*(v4[0]-v3[0]);
	if(div==0.0) return -1;
	
	labda= ((float)(v1[1]-v3[1])*(v4[0]-v3[0])-(v1[0]-v3[0])*(v4[1]-v3[1]))/div;
	
	mu= ((float)(v1[1]-v3[1])*(v2[0]-v1[0])-(v1[0]-v3[0])*(v2[1]-v1[1]))/div;
	
	if(labda>=0.0 && labda<=1.0 && mu>=0.0 && mu<=1.0) {
		if(labda==0.0 || labda==1.0 || mu==0.0 || mu==1.0) return 1;
		return 2;
	}
	return 0;
}

/*
-1: colliniar
 1: intersection

*/
static short IsectLLPt2Df(float x0,float y0,float x1,float y1,
					 float x2,float y2,float x3,float y3, float *xi,float *yi)

{
	/*
	this function computes the intersection of the sent lines
	and returns the intersection point, note that the function assumes
	the lines intersect. the function can handle vertical as well
	as horizontal lines. note the function isn't very clever, it simply
	applies the math, but we don't need speed since this is a
	pre-processing step
	*/
	float c1,c2, // constants of linear equations
	det_inv,  // the inverse of the determinant of the coefficient
	m1,m2;    // the slopes of each line
	/*
	compute slopes, note the cludge for infinity, however, this will
	be close enough
	*/
	if ( fabs( x1-x0 ) > 0.000001 )
		m1 = ( y1-y0 ) / ( x1-x0 );
	else
		return -1; /*m1 = ( float ) 1e+10;*/   // close enough to infinity

	if ( fabs( x3-x2 ) > 0.000001 )
		m2 = ( y3-y2 ) / ( x3-x2 );
	else
		return -1; /*m2 = ( float ) 1e+10;*/   // close enough to infinity

	if (fabs(m1-m2) < 0.000001)
		return -1; /* paralelle lines */
	
// compute constants

	c1 = ( y0-m1*x0 );
	c2 = ( y2-m2*x2 );

// compute the inverse of the determinate

	det_inv = 1.0f / ( -m1 + m2 );

// use Kramers rule to compute xi and yi

	*xi= ( ( -c2 + c1 ) *det_inv );
	*yi= ( ( m2*c1 - m1*c2 ) *det_inv );
	
	return 1; 
} // end Intersect_Lines

#define SIDE_OF_LINE(pa,pb,pp)	((pa[0]-pp[0])*(pb[1]-pp[1]))-((pb[0]-pp[0])*(pa[1]-pp[1]))
/* point in tri */
int IsectPT2Df(float pt[2], float v1[2], float v2[2], float v3[2])
{
	if (SIDE_OF_LINE(v1,v2,pt)>=0.0) {
		if (SIDE_OF_LINE(v2,v3,pt)>=0.0) {
			if (SIDE_OF_LINE(v3,v1,pt)>=0.0) {
				return 1;
			}
		}
	} else {
		if (! (SIDE_OF_LINE(v2,v3,pt)>=0.0) ) {
			if (! (SIDE_OF_LINE(v3,v1,pt)>=0.0)) {
				return -1;
			}
		}
	}
	
	return 0;
}
/* point in quad - only convex quads */
int IsectPQ2Df(float pt[2], float v1[2], float v2[2], float v3[2], float v4[2])
{
	if (SIDE_OF_LINE(v1,v2,pt)>=0.0) {
		if (SIDE_OF_LINE(v2,v3,pt)>=0.0) {
			if (SIDE_OF_LINE(v3,v4,pt)>=0.0) {
				if (SIDE_OF_LINE(v4,v1,pt)>=0.0) {
					return 1;
				}
			}
		}
	} else {
		if (! (SIDE_OF_LINE(v2,v3,pt)>=0.0) ) {
			if (! (SIDE_OF_LINE(v3,v4,pt)>=0.0)) {
				if (! (SIDE_OF_LINE(v4,v1,pt)>=0.0)) {
					return -1;
				}
			}
		}
	}
	
	return 0;
}


/**
 * 
 * @param min 
 * @param max 
 * @param vec 
 */
void MinMax3(float *min, float *max, float *vec)
{
	if(min[0]>vec[0]) min[0]= vec[0];
	if(min[1]>vec[1]) min[1]= vec[1];
	if(min[2]>vec[2]) min[2]= vec[2];

	if(max[0]<vec[0]) max[0]= vec[0];
	if(max[1]<vec[1]) max[1]= vec[1];
	if(max[2]<vec[2]) max[2]= vec[2];
}

static float TriSignedArea(float *v1, float *v2, float *v3, int i, int j)
{
	return 0.5f*((v1[i]-v2[i])*(v2[j]-v3[j]) + (v1[j]-v2[j])*(v3[i]-v2[i]));
}

static int BarycentricWeights(float *v1, float *v2, float *v3, float *co, float *n, float *w)
{
	float xn, yn, zn, a1, a2, a3, asum;
	short i, j;

	/* find best projection of face XY, XZ or YZ: barycentric weights of
	   the 2d projected coords are the same and faster to compute */
	xn= (float)fabs(n[0]);
	yn= (float)fabs(n[1]);
	zn= (float)fabs(n[2]);
	if(zn>=xn && zn>=yn) {i= 0; j= 1;}
	else if(yn>=xn && yn>=zn) {i= 0; j= 2;}
	else {i= 1; j= 2;} 

	a1= TriSignedArea(v2, v3, co, i, j);
	a2= TriSignedArea(v3, v1, co, i, j);
	a3= TriSignedArea(v1, v2, co, i, j);

	asum= a1 + a2 + a3;

	if (fabs(asum) < FLT_EPSILON) {
		/* zero area triangle */
		w[0]= w[1]= w[2]= 1.0f/3.0f;
		return 1;
	}

	asum= 1.0f/asum;
	w[0]= a1*asum;
	w[1]= a2*asum;
	w[2]= a3*asum;

	return 0;
}

void InterpWeightsQ3Dfl(float *v1, float *v2, float *v3, float *v4, float *co, float *w)
{
	float w2[3];

	w[0]= w[1]= w[2]= w[3]= 0.0f;

	/* first check for exact match */
	if(VecEqual(co, v1))
		w[0]= 1.0f;
	else if(VecEqual(co, v2))
		w[1]= 1.0f;
	else if(VecEqual(co, v3))
		w[2]= 1.0f;
	else if(v4 && VecEqual(co, v4))
		w[3]= 1.0f;
	else {
		/* otherwise compute barycentric interpolation weights */
		float n1[3], n2[3], n[3];
		int degenerate;

		VecSubf(n1, v1, v3);
		if (v4) {
			VecSubf(n2, v2, v4);
		}
		else {
			VecSubf(n2, v2, v3);
		}
		Crossf(n, n1, n2);

		/* OpenGL seems to split this way, so we do too */
		if (v4) {
			degenerate= BarycentricWeights(v1, v2, v4, co, n, w);
			SWAP(float, w[2], w[3]);

			if(degenerate || (w[0] < 0.0f)) {
				/* if w[1] is negative, co is on the other side of the v1-v3 edge,
				   so we interpolate using the other triangle */
				degenerate= BarycentricWeights(v2, v3, v4, co, n, w2);

				if(!degenerate) {
					w[0]= 0.0f;
					w[1]= w2[0];
					w[2]= w2[1];
					w[3]= w2[2];
				}
			}
		}
		else
			BarycentricWeights(v1, v2, v3, co, n, w);
	}
}

/* Mean value weights - smooth interpolation weights for polygons with
 * more than 3 vertices */
static float MeanValueHalfTan(float *v1, float *v2, float *v3)
{
	float d2[3], d3[3], cross[3], area, dot, len;

	VecSubf(d2, v2, v1);
	VecSubf(d3, v3, v1);
	Crossf(cross, d2, d3);

	area= VecLength(cross);
	dot= Inpf(d2, d3);
	len= VecLength(d2)*VecLength(d3);

	if(area == 0.0f)
		return 0.0f;
	else
		return (len - dot)/area;
}

void MeanValueWeights(float v[][3], int n, float *co, float *w)
{
	float totweight, t1, t2, len, *vmid, *vprev, *vnext;
	int i;

	totweight= 0.0f;

	for(i=0; i<n; i++) {
		vmid= v[i];
		vprev= (i == 0)? v[n-1]: v[i-1];
		vnext= (i == n-1)? v[0]: v[i+1];

		t1= MeanValueHalfTan(co, vprev, vmid);
		t2= MeanValueHalfTan(co, vmid, vnext);

		len= VecLenf(co, vmid);
		w[i]= (t1+t2)/len;
		totweight += w[i];
	}

	if(totweight != 0.0f)
		for(i=0; i<n; i++)
			w[i] /= totweight;
}


/* ************ EULER *************** */

/* Euler Rotation Order Code:
 * was adapted from  
  		ANSI C code from the article
		"Euler Angle Conversion"
		by Ken Shoemake, shoemake@graphics.cis.upenn.edu
		in "Graphics Gems IV", Academic Press, 1994
 * for use in Blender
 */

/* Type for rotation order info - see wiki for derivation details */
typedef struct RotOrderInfo {
	short i;		/* first axis index */
	short j;		/* second axis index */
	short k;		/* third axis index */
	short parity;	/* parity of axis permuation (even=0, odd=1) - 'n' in original code */
} RotOrderInfo;

/* Array of info for Rotation Order calculations 
 * WARNING: must be kept in same order as eEulerRotationOrders
 */
static RotOrderInfo rotOrders[]= {
	/* i, j, k, n */
	{0, 1, 2, 0}, // XYZ
	{0, 2, 1, 1}, // XZY
	{1, 0, 2, 1}, // YXZ
	{1, 2, 0, 0}, // YZX
	{2, 0, 1, 0}, // ZXY
	{2, 1, 0, 1}  // ZYZ
};

/* Get relevant pointer to rotation order set from the array 
 * NOTE: since we start at 1 for the values, but arrays index from 0, 
 *		 there is -1 factor involved in this process...
 */
#define GET_ROTATIONORDER_INFO(order) (((order)>=1) ? &rotOrders[(order)-1] : &rotOrders[0])

/* Construct quaternion from Euler angles (in radians). */
void EulOToQuat(float e[3], short order, float q[4])
{
	RotOrderInfo *R= GET_ROTATIONORDER_INFO(order); 
	short i=R->i,  j=R->j, 	k=R->k;
	double ti, tj, th, ci, cj, ch, si, sj, sh, cc, cs, sc, ss;
	double a[3];
	
<<<<<<< HEAD
	if (R->parity) e[1] = -e[1];
	
	ti = e[0]/2; tj = e[1]/2; th = e[2]/2;
=======
	ti = e[i]/2; tj = e[j]/2; th = e[k]/2;
	
	if (R->parity) e[j] = -e[j];
>>>>>>> 16c1a294
	
	ci = cos(ti);  cj = cos(tj);  ch = cos(th);
	si = sin(ti);  sj = sin(tj);  sh = sin(th);
	
	cc = ci*ch; cs = ci*sh; 
	sc = si*ch; ss = si*sh;
	
	a[i] = cj*sc - sj*cs;
	a[j] = cj*ss + sj*cc;
	a[k] = cj*cs - sj*sc;
	
	q[0] = cj*cc + sj*ss;
	q[1] = a[0];
	q[2] = a[1];
	q[3] = a[2];
	
	if (R->parity) q[j] = -q[j];
}

/* Convert quaternion to Euler angles (in radians). */
void QuatToEulO(float q[4], float e[3], short order)
{
	float M[3][3];
	
	QuatToMat3(q, M);
	Mat3ToEulO(M, e, order);
}

/* Construct 3x3 matrix from Euler angles (in radians). */
void EulOToMat3(float e[3], short order, float M[3][3])
{
	RotOrderInfo *R= GET_ROTATIONORDER_INFO(order); 
	short i=R->i,  j=R->j, 	k=R->k;
	double ti, tj, th, ci, cj, ch, si, sj, sh, cc, cs, sc, ss;
	
	if (R->parity) {
<<<<<<< HEAD
		e[0] = -e[0]; 
		e[1] = -e[1]; 
		e[2] = -e[2];
	}
	
	ti = e[0];	  tj = e[1];	th = e[2];
=======
		ti = -e[i];	  tj = -e[j];	th = -e[k];
	}
	else {
		ti = e[i];	  tj = e[j];	th = e[k];
	}
>>>>>>> 16c1a294
	
	ci = cos(ti); cj = cos(tj); ch = cos(th);
	si = sin(ti); sj = sin(tj); sh = sin(th);
	
	cc = ci*ch; cs = ci*sh; 
	sc = si*ch; ss = si*sh;
	
	M[i][i] = cj*ch; M[j][i] = sj*sc-cs; M[k][i] = sj*cc+ss;
	M[i][j] = cj*sh; M[j][j] = sj*ss+cc; M[k][j] = sj*cs-sc;
	M[i][k] = -sj;	 M[j][k] = cj*si;	 M[k][k] = cj*ci;
}

/* Construct 4x4 matrix from Euler angles (in radians). */
void EulOToMat4(float e[3], short order, float M[4][4])
{
	float m[3][3];
	
	/* for now, we'll just do this the slow way (i.e. copying matrices) */
	Mat3Ortho(m);
	EulOToMat3(e, order, m);
	Mat4CpyMat3(M, m);
}

/* Convert 3x3 matrix to Euler angles (in radians). */
void Mat3ToEulO(float M[3][3], float e[3], short order)
{
	RotOrderInfo *R= GET_ROTATIONORDER_INFO(order); 
	short i=R->i,  j=R->j, 	k=R->k;
<<<<<<< HEAD
	double cy = sqrt(M[i][i]*M[i][i] + M[j][i]*M[j][i]);
	
	if (cy > 16*FLT_EPSILON) {
		e[0] = atan2(M[j][k], M[k][k]);
		e[1] = atan2(-M[i][k], cy);
		e[2] = atan2(M[i][j], M[i][i]);
	} 
	else {
		e[0] = atan2(-M[k][j], M[j][j]);
		e[1] = atan2(-M[i][k], cy);
		e[2] = 0;
=======
	double cy = sqrt(M[i][i]*M[i][i] + M[i][j]*M[i][j]);
	
	if (cy > 16*FLT_EPSILON) {
		e[i] = atan2(M[j][k], M[k][k]);
		e[j] = atan2(-M[i][k], cy);
		e[k] = atan2(M[i][j], M[i][i]);
	} 
	else {
		e[i] = atan2(-M[k][j], M[j][j]);
		e[j] = atan2(-M[i][k], cy);
		e[k] = 0;
>>>>>>> 16c1a294
	}
	
	if (R->parity) {
		e[0] = -e[0]; 
		e[1] = -e[1]; 
		e[2] = -e[2];
	}
}

/* Convert 4x4 matrix to Euler angles (in radians). */
void Mat4ToEulO(float M[4][4], float e[3], short order)
{
	float m[3][3];
	
	/* for now, we'll just do this the slow way (i.e. copying matrices) */
	Mat3CpyMat4(m, M);
	Mat3Ortho(m);
	Mat3ToEulO(m, e, order);
}

/* returns two euler calculation methods, so we can pick the best */
static void mat3_to_eulo2(float M[3][3], float *e1, float *e2, short order)
{
	RotOrderInfo *R= GET_ROTATIONORDER_INFO(order); 
	short i=R->i,  j=R->j, 	k=R->k;
<<<<<<< HEAD
	double cy = sqrt(M[i][i]*M[i][i] + M[j][i]*M[j][i]);
	
	if (cy > 16*FLT_EPSILON) {
		e1[0] = atan2(M[j][k], M[k][k]);
		e1[1] = atan2(-M[i][k], cy);
		e1[2] = atan2(M[i][j], M[i][i]);
		
		e2[0] = atan2(-M[j][k], -M[k][k]);
		e2[1] = atan2(-M[i][k], -cy);
		e2[2] = atan2(-M[i][j], -M[i][i]);
	} 
	else {
		e1[0] = atan2(-M[k][j], M[j][j]);
		e1[1] = atan2(-M[i][k], cy);
		e1[2] = 0;
=======
	float m[3][3];
	double cy;
	
	/* process the matrix first */
	Mat3CpyMat3(m, M);
	Mat3Ortho(m);
	
	cy= sqrt(m[i][i]*m[i][i] + m[i][j]*m[i][j]);
	
	if (cy > 16*FLT_EPSILON) {
		e1[i] = atan2(m[j][k], m[k][k]);
		e1[j] = atan2(-m[i][k], cy);
		e1[k] = atan2(m[i][j], m[i][i]);
		
		e2[i] = atan2(-m[j][k], -m[k][k]);
		e2[j] = atan2(-m[i][k], -cy);
		e2[k] = atan2(-m[i][j], -m[i][i]);
	} 
	else {
		e1[i] = atan2(-m[k][j], m[j][j]);
		e1[j] = atan2(-m[i][k], cy);
		e1[k] = 0;
>>>>>>> 16c1a294
		
		VecCopyf(e2, e1);
	}
	
	if (R->parity) {
		e1[0] = -e1[0]; 
		e1[1] = -e1[1]; 
		e1[2] = -e1[2];
		
		e2[0] = -e2[0]; 
		e2[1] = -e2[1]; 
		e2[2] = -e2[2];
	}
}

/* uses 2 methods to retrieve eulers, and picks the closest */
<<<<<<< HEAD
// FIXME: this does not work well with the other rotation modes...
=======
>>>>>>> 16c1a294
void Mat3ToCompatibleEulO(float mat[3][3], float eul[3], float oldrot[3], short order)
{
	float eul1[3], eul2[3];
	float d1, d2;
	
	mat3_to_eulo2(mat, eul1, eul2, order);
	
	compatible_eul(eul1, oldrot);
	compatible_eul(eul2, oldrot);
	
	d1= (float)fabs(eul1[0]-oldrot[0]) + (float)fabs(eul1[1]-oldrot[1]) + (float)fabs(eul1[2]-oldrot[2]);
	d2= (float)fabs(eul2[0]-oldrot[0]) + (float)fabs(eul2[1]-oldrot[1]) + (float)fabs(eul2[2]-oldrot[2]);
	
	/* return best, which is just the one with lowest difference */
	if (d1 > d2)
		VecCopyf(eul, eul2);
	else
		VecCopyf(eul, eul1);
}

/* rotate the given euler by the given angle on the specified axis */
// NOTE: is this safe to do with different axis orders?
void eulerO_rot(float beul[3], float ang, char axis, short order)
{
	float eul[3], mat1[3][3], mat2[3][3], totmat[3][3];
	
	eul[0]= eul[1]= eul[2]= 0.0f;
	if (axis=='x') 
		eul[0]= ang;
	else if (axis=='y') 
		eul[1]= ang;
	else 
		eul[2]= ang;
	
	EulOToMat3(eul, order, mat1);
	EulOToMat3(beul, order, mat2);
	
	Mat3MulMat3(totmat, mat2, mat1);
	
	Mat3ToEulO(totmat, beul, order);
}

/* ************ EULER (old XYZ) *************** */

/* XYZ order */
void EulToMat3( float *eul, float mat[][3])
{
	double ci, cj, ch, si, sj, sh, cc, cs, sc, ss;
	
	ci = cos(eul[0]); 
	cj = cos(eul[1]); 
	ch = cos(eul[2]);
	si = sin(eul[0]); 
	sj = sin(eul[1]); 
	sh = sin(eul[2]);
	cc = ci*ch; 
	cs = ci*sh; 
	sc = si*ch; 
	ss = si*sh;

	mat[0][0] = (float)(cj*ch); 
	mat[1][0] = (float)(sj*sc-cs); 
	mat[2][0] = (float)(sj*cc+ss);
	mat[0][1] = (float)(cj*sh); 
	mat[1][1] = (float)(sj*ss+cc); 
	mat[2][1] = (float)(sj*cs-sc);
	mat[0][2] = (float)-sj;	 
	mat[1][2] = (float)(cj*si);    
	mat[2][2] = (float)(cj*ci);

}

/* XYZ order */
void EulToMat4( float *eul,float mat[][4])
{
	double ci, cj, ch, si, sj, sh, cc, cs, sc, ss;
	
	ci = cos(eul[0]); 
	cj = cos(eul[1]); 
	ch = cos(eul[2]);
	si = sin(eul[0]); 
	sj = sin(eul[1]); 
	sh = sin(eul[2]);
	cc = ci*ch; 
	cs = ci*sh; 
	sc = si*ch; 
	ss = si*sh;

	mat[0][0] = (float)(cj*ch); 
	mat[1][0] = (float)(sj*sc-cs); 
	mat[2][0] = (float)(sj*cc+ss);
	mat[0][1] = (float)(cj*sh); 
	mat[1][1] = (float)(sj*ss+cc); 
	mat[2][1] = (float)(sj*cs-sc);
	mat[0][2] = (float)-sj;	 
	mat[1][2] = (float)(cj*si);    
	mat[2][2] = (float)(cj*ci);


	mat[3][0]= mat[3][1]= mat[3][2]= mat[0][3]= mat[1][3]= mat[2][3]= 0.0f;
	mat[3][3]= 1.0f;
}

/* returns two euler calculation methods, so we can pick the best */
/* XYZ order */
static void mat3_to_eul2(float tmat[][3], float *eul1, float *eul2)
{
	float cy, quat[4], mat[3][3];
	
	Mat3ToQuat(tmat, quat);
	QuatToMat3(quat, mat);
	Mat3CpyMat3(mat, tmat);
	Mat3Ortho(mat);
	
	cy = (float)sqrt(mat[0][0]*mat[0][0] + mat[0][1]*mat[0][1]);
	
	if (cy > 16.0*FLT_EPSILON) {
		
		eul1[0] = (float)atan2(mat[1][2], mat[2][2]);
		eul1[1] = (float)atan2(-mat[0][2], cy);
		eul1[2] = (float)atan2(mat[0][1], mat[0][0]);
		
		eul2[0] = (float)atan2(-mat[1][2], -mat[2][2]);
		eul2[1] = (float)atan2(-mat[0][2], -cy);
		eul2[2] = (float)atan2(-mat[0][1], -mat[0][0]);
		
	} else {
		eul1[0] = (float)atan2(-mat[2][1], mat[1][1]);
		eul1[1] = (float)atan2(-mat[0][2], cy);
		eul1[2] = 0.0f;
		
		VecCopyf(eul2, eul1);
	}
}

/* XYZ order */
void Mat3ToEul(float tmat[][3], float *eul)
{
	float eul1[3], eul2[3];
	
	mat3_to_eul2(tmat, eul1, eul2);
		
	/* return best, which is just the one with lowest values it in */
	if( fabs(eul1[0])+fabs(eul1[1])+fabs(eul1[2]) > fabs(eul2[0])+fabs(eul2[1])+fabs(eul2[2])) {
		VecCopyf(eul, eul2);
	}
	else {
		VecCopyf(eul, eul1);
	}
}

/* XYZ order */
void Mat4ToEul(float tmat[][4], float *eul)
{
	float tempMat[3][3];

	Mat3CpyMat4(tempMat, tmat);
	Mat3Ortho(tempMat);
	Mat3ToEul(tempMat, eul);
}

/* XYZ order */
void QuatToEul(float *quat, float *eul)
{
	float mat[3][3];
	
	QuatToMat3(quat, mat);
	Mat3ToEul(mat, eul);
}

/* XYZ order */
void EulToQuat(float *eul, float *quat)
{
    float ti, tj, th, ci, cj, ch, si, sj, sh, cc, cs, sc, ss;
 
    ti = eul[0]*0.5f; tj = eul[1]*0.5f; th = eul[2]*0.5f;
    ci = (float)cos(ti);  cj = (float)cos(tj);  ch = (float)cos(th);
    si = (float)sin(ti);  sj = (float)sin(tj);  sh = (float)sin(th);
    cc = ci*ch; cs = ci*sh; sc = si*ch; ss = si*sh;
	
	quat[0] = cj*cc + sj*ss;
	quat[1] = cj*sc - sj*cs;
	quat[2] = cj*ss + sj*cc;
	quat[3] = cj*cs - sj*sc;
}

/* XYZ order */
void euler_rot(float *beul, float ang, char axis)
<<<<<<< HEAD
{
	float eul[3], mat1[3][3], mat2[3][3], totmat[3][3];
	
	eul[0]= eul[1]= eul[2]= 0.0f;
	if(axis=='x') eul[0]= ang;
	else if(axis=='y') eul[1]= ang;
	else eul[2]= ang;
	
	EulToMat3(eul, mat1);
	EulToMat3(beul, mat2);
	
	Mat3MulMat3(totmat, mat2, mat1);
	
	Mat3ToEul(totmat, beul);
	
}

/* exported to transform.c */
/* order independent! */
void compatible_eul(float *eul, float *oldrot)
{
	float dx, dy, dz;
	
	/* correct differences of about 360 degrees first */
	dx= eul[0] - oldrot[0];
	dy= eul[1] - oldrot[1];
	dz= eul[2] - oldrot[2];
	
	while(fabs(dx) > 5.1) {
		if(dx > 0.0f) eul[0] -= 2.0f*(float)M_PI; else eul[0]+= 2.0f*(float)M_PI;
		dx= eul[0] - oldrot[0];
	}
	while(fabs(dy) > 5.1) {
		if(dy > 0.0f) eul[1] -= 2.0f*(float)M_PI; else eul[1]+= 2.0f*(float)M_PI;
		dy= eul[1] - oldrot[1];
	}
	while(fabs(dz) > 5.1) {
		if(dz > 0.0f) eul[2] -= 2.0f*(float)M_PI; else eul[2]+= 2.0f*(float)M_PI;
		dz= eul[2] - oldrot[2];
	}
	
	/* is 1 of the axis rotations larger than 180 degrees and the other small? NO ELSE IF!! */	
	if( fabs(dx) > 3.2 && fabs(dy)<1.6 && fabs(dz)<1.6 ) {
		if(dx > 0.0) eul[0] -= 2.0f*(float)M_PI; else eul[0]+= 2.0f*(float)M_PI;
	}
	if( fabs(dy) > 3.2 && fabs(dz)<1.6 && fabs(dx)<1.6 ) {
		if(dy > 0.0) eul[1] -= 2.0f*(float)M_PI; else eul[1]+= 2.0f*(float)M_PI;
	}
	if( fabs(dz) > 3.2 && fabs(dx)<1.6 && fabs(dy)<1.6 ) {
		if(dz > 0.0) eul[2] -= 2.0f*(float)M_PI; else eul[2]+= 2.0f*(float)M_PI;
	}
	
	/* the method below was there from ancient days... but why! probably because the code sucks :)
		*/
#if 0	
	/* calc again */
	dx= eul[0] - oldrot[0];
	dy= eul[1] - oldrot[1];
	dz= eul[2] - oldrot[2];
	
	/* special case, tested for x-z  */
	
	if( (fabs(dx) > 3.1 && fabs(dz) > 1.5 ) || ( fabs(dx) > 1.5 && fabs(dz) > 3.1 ) ) {
		if(dx > 0.0) eul[0] -= M_PI; else eul[0]+= M_PI;
		if(eul[1] > 0.0) eul[1]= M_PI - eul[1]; else eul[1]= -M_PI - eul[1];
		if(dz > 0.0) eul[2] -= M_PI; else eul[2]+= M_PI;
		
	}
	else if( (fabs(dx) > 3.1 && fabs(dy) > 1.5 ) || ( fabs(dx) > 1.5 && fabs(dy) > 3.1 ) ) {
		if(dx > 0.0) eul[0] -= M_PI; else eul[0]+= M_PI;
		if(dy > 0.0) eul[1] -= M_PI; else eul[1]+= M_PI;
		if(eul[2] > 0.0) eul[2]= M_PI - eul[2]; else eul[2]= -M_PI - eul[2];
	}
	else if( (fabs(dy) > 3.1 && fabs(dz) > 1.5 ) || ( fabs(dy) > 1.5 && fabs(dz) > 3.1 ) ) {
		if(eul[0] > 0.0) eul[0]= M_PI - eul[0]; else eul[0]= -M_PI - eul[0];
		if(dy > 0.0) eul[1] -= M_PI; else eul[1]+= M_PI;
		if(dz > 0.0) eul[2] -= M_PI; else eul[2]+= M_PI;
	}
#endif	
}

/* uses 2 methods to retrieve eulers, and picks the closest */
/* XYZ order */
void Mat3ToCompatibleEul(float mat[][3], float *eul, float *oldrot)
{
	float eul1[3], eul2[3];
	float d1, d2;
	
	mat3_to_eul2(mat, eul1, eul2);
	
	compatible_eul(eul1, oldrot);
	compatible_eul(eul2, oldrot);
	
	d1= (float)fabs(eul1[0]-oldrot[0]) + (float)fabs(eul1[1]-oldrot[1]) + (float)fabs(eul1[2]-oldrot[2]);
	d2= (float)fabs(eul2[0]-oldrot[0]) + (float)fabs(eul2[1]-oldrot[1]) + (float)fabs(eul2[2]-oldrot[2]);
	
	/* return best, which is just the one with lowest difference */
	if( d1 > d2) {
		VecCopyf(eul, eul2);
	}
	else {
		VecCopyf(eul, eul1);
	}
	
}

/* ************ AXIS ANGLE *************** */

/* Axis angle to Quaternions */
void AxisAngleToQuat(float *q, float *axis, float angle)
{
	float nor[3];
	float si;
	
	VecCopyf(nor, axis);
	Normalize(nor);
	
	angle /= 2;
	si = (float)sin(angle);
	q[0] = (float)cos(angle);
	q[1] = nor[0] * si;
	q[2] = nor[1] * si;
	q[3] = nor[2] * si;	
}

/* Quaternions to Axis Angle */
void QuatToAxisAngle(float q[4], float axis[3], float *angle)
{
	float ha, si;
	
	/* calculate angle/2, and sin(angle/2) */
	ha= (float)acos(q[0]);
	si= (float)sin(ha);
	
	/* from half-angle to angle */
	*angle= ha * 2;
	
	/* prevent division by zero for axis conversion */
	if (fabs(si) < 0.0005)
		si= 1.0f;
	
	axis[0]= q[1] / si;
	axis[1]= q[2] / si;
	axis[2]= q[3] / si;
}

/* axis angle to 3x3 matrix */
void VecRotToMat3(float *vec, float phi, float mat[][3])
=======
>>>>>>> 16c1a294
{
	float eul[3], mat1[3][3], mat2[3][3], totmat[3][3];
	
	eul[0]= eul[1]= eul[2]= 0.0f;
	if(axis=='x') eul[0]= ang;
	else if(axis=='y') eul[1]= ang;
	else eul[2]= ang;
	
	EulToMat3(eul, mat1);
	EulToMat3(beul, mat2);
	
<<<<<<< HEAD
}

/* axis angle to 4x4 matrix */
void VecRotToMat4(float *vec, float phi, float mat[][4])
{
	float tmat[3][3];
=======
	Mat3MulMat3(totmat, mat2, mat1);
	
	Mat3ToEul(totmat, beul);
>>>>>>> 16c1a294
	
}

<<<<<<< HEAD
/* axis angle to quaternion */
void VecRotToQuat(float *vec, float phi, float *quat)
=======
/* exported to transform.c */
/* order independent! */
void compatible_eul(float *eul, float *oldrot)
>>>>>>> 16c1a294
{
	float dx, dy, dz;
	
<<<<<<< HEAD
	if( Normalize(quat+1) == 0.0f) {
		QuatOne(quat);
	}
	else {
		quat[0]= (float)cos( phi/2.0 );
		si= (float)sin( phi/2.0 );
		quat[1] *= si;
		quat[2] *= si;
		quat[3] *= si;
	}
}

/* Return the angle in degrees between vecs 1-2 and 2-3 in degrees
   If v1 is a shoulder, v2 is the elbow and v3 is the hand,
   this would return the angle at the elbow */
float VecAngle3(float *v1, float *v2, float *v3)
{
	float vec1[3], vec2[3];

	VecSubf(vec1, v2, v1);
	VecSubf(vec2, v2, v3);
	Normalize(vec1);
	Normalize(vec2);

	return NormalizedVecAngle2(vec1, vec2) * (float)(180.0/M_PI);
}

float VecAngle3_2D(float *v1, float *v2, float *v3)
{
	float vec1[2], vec2[2];

	vec1[0] = v2[0]-v1[0];
	vec1[1] = v2[1]-v1[1];
	
	vec2[0] = v2[0]-v3[0];
	vec2[1] = v2[1]-v3[1];
	
	Normalize2(vec1);
	Normalize2(vec2);

	return NormalizedVecAngle2_2D(vec1, vec2) * (float)(180.0/M_PI);
}

/* Return the shortest angle in degrees between the 2 vectors */
float VecAngle2(float *v1, float *v2)
{
	float vec1[3], vec2[3];

	VecCopyf(vec1, v1);
	VecCopyf(vec2, v2);
	Normalize(vec1);
	Normalize(vec2);

	return NormalizedVecAngle2(vec1, vec2)* (float)(180.0/M_PI);
}

float NormalizedVecAngle2(float *v1, float *v2)
{
	/* this is the same as acos(Inpf(v1, v2)), but more accurate */
	if (Inpf(v1, v2) < 0.0f) {
		float vec[3];
		
		vec[0]= -v2[0];
		vec[1]= -v2[1];
		vec[2]= -v2[2];
		
		return (float)M_PI - 2.0f*(float)saasin(VecLenf(vec, v1)/2.0f);
	}
	else
		return 2.0f*(float)saasin(VecLenf(v2, v1)/2.0f);
}

float NormalizedVecAngle2_2D(float *v1, float *v2)
{
	/* this is the same as acos(Inpf(v1, v2)), but more accurate */
	if (Inp2f(v1, v2) < 0.0f) {
		float vec[2];
		
		vec[0]= -v2[0];
		vec[1]= -v2[1];
		
		return (float)M_PI - 2.0f*saasin(Vec2Lenf(vec, v1)/2.0f);
	}
	else
		return 2.0f*(float)saasin(Vec2Lenf(v2, v1)/2.0f);
=======
	/* correct differences of about 360 degrees first */
	dx= eul[0] - oldrot[0];
	dy= eul[1] - oldrot[1];
	dz= eul[2] - oldrot[2];
	
	while(fabs(dx) > 5.1) {
		if(dx > 0.0f) eul[0] -= 2.0f*(float)M_PI; else eul[0]+= 2.0f*(float)M_PI;
		dx= eul[0] - oldrot[0];
	}
	while(fabs(dy) > 5.1) {
		if(dy > 0.0f) eul[1] -= 2.0f*(float)M_PI; else eul[1]+= 2.0f*(float)M_PI;
		dy= eul[1] - oldrot[1];
	}
	while(fabs(dz) > 5.1) {
		if(dz > 0.0f) eul[2] -= 2.0f*(float)M_PI; else eul[2]+= 2.0f*(float)M_PI;
		dz= eul[2] - oldrot[2];
	}
	
	/* is 1 of the axis rotations larger than 180 degrees and the other small? NO ELSE IF!! */	
	if( fabs(dx) > 3.2 && fabs(dy)<1.6 && fabs(dz)<1.6 ) {
		if(dx > 0.0) eul[0] -= 2.0f*(float)M_PI; else eul[0]+= 2.0f*(float)M_PI;
	}
	if( fabs(dy) > 3.2 && fabs(dz)<1.6 && fabs(dx)<1.6 ) {
		if(dy > 0.0) eul[1] -= 2.0f*(float)M_PI; else eul[1]+= 2.0f*(float)M_PI;
	}
	if( fabs(dz) > 3.2 && fabs(dx)<1.6 && fabs(dy)<1.6 ) {
		if(dz > 0.0) eul[2] -= 2.0f*(float)M_PI; else eul[2]+= 2.0f*(float)M_PI;
	}
	
	/* the method below was there from ancient days... but why! probably because the code sucks :)
		*/
#if 0	
	/* calc again */
	dx= eul[0] - oldrot[0];
	dy= eul[1] - oldrot[1];
	dz= eul[2] - oldrot[2];
	
	/* special case, tested for x-z  */
	
	if( (fabs(dx) > 3.1 && fabs(dz) > 1.5 ) || ( fabs(dx) > 1.5 && fabs(dz) > 3.1 ) ) {
		if(dx > 0.0) eul[0] -= M_PI; else eul[0]+= M_PI;
		if(eul[1] > 0.0) eul[1]= M_PI - eul[1]; else eul[1]= -M_PI - eul[1];
		if(dz > 0.0) eul[2] -= M_PI; else eul[2]+= M_PI;
		
	}
	else if( (fabs(dx) > 3.1 && fabs(dy) > 1.5 ) || ( fabs(dx) > 1.5 && fabs(dy) > 3.1 ) ) {
		if(dx > 0.0) eul[0] -= M_PI; else eul[0]+= M_PI;
		if(dy > 0.0) eul[1] -= M_PI; else eul[1]+= M_PI;
		if(eul[2] > 0.0) eul[2]= M_PI - eul[2]; else eul[2]= -M_PI - eul[2];
	}
	else if( (fabs(dy) > 3.1 && fabs(dz) > 1.5 ) || ( fabs(dy) > 1.5 && fabs(dz) > 3.1 ) ) {
		if(eul[0] > 0.0) eul[0]= M_PI - eul[0]; else eul[0]= -M_PI - eul[0];
		if(dy > 0.0) eul[1] -= M_PI; else eul[1]+= M_PI;
		if(dz > 0.0) eul[2] -= M_PI; else eul[2]+= M_PI;
	}
#endif	
}

/* uses 2 methods to retrieve eulers, and picks the closest */
/* XYZ order */
void Mat3ToCompatibleEul(float mat[][3], float *eul, float *oldrot)
{
	float eul1[3], eul2[3];
	float d1, d2;
	
	mat3_to_eul2(mat, eul1, eul2);
	
	compatible_eul(eul1, oldrot);
	compatible_eul(eul2, oldrot);
	
	d1= (float)fabs(eul1[0]-oldrot[0]) + (float)fabs(eul1[1]-oldrot[1]) + (float)fabs(eul1[2]-oldrot[2]);
	d2= (float)fabs(eul2[0]-oldrot[0]) + (float)fabs(eul2[1]-oldrot[1]) + (float)fabs(eul2[2]-oldrot[2]);
	
	/* return best, which is just the one with lowest difference */
	if( d1 > d2) {
		VecCopyf(eul, eul2);
	}
	else {
		VecCopyf(eul, eul1);
	}
	
>>>>>>> 16c1a294
}

/* ************ AXIS ANGLE *************** */

/* Axis angle to Quaternions */
void AxisAngleToQuat(float q[4], float axis[3], float angle)
{
	float nor[3];
	float si;
	
	VecCopyf(nor, axis);
	Normalize(nor);
	
	angle /= 2;
	si = (float)sin(angle);
	q[0] = (float)cos(angle);
	q[1] = nor[0] * si;
	q[2] = nor[1] * si;
	q[3] = nor[2] * si;	
}

/* Quaternions to Axis Angle */
void QuatToAxisAngle(float q[4], float axis[3], float *angle)
{
	float ha, si;
	
	/* calculate angle/2, and sin(angle/2) */
	ha= (float)acos(q[0]);
	si= (float)sin(ha);
	
	/* from half-angle to angle */
	*angle= ha * 2;
	
	/* prevent division by zero for axis conversion */
	if (fabs(si) < 0.0005)
		si= 1.0f;
	
	axis[0]= q[1] / si;
	axis[1]= q[2] / si;
	axis[2]= q[3] / si;
}

/* Axis Angle to Euler Rotation */
void AxisAngleToEulO(float axis[3], float angle, float eul[3], short order)
{
	float q[4];
	
	/* use quaternions as intermediate representation for now... */
	AxisAngleToQuat(q, axis, angle);
	QuatToEulO(q, eul, order);
}

/* Euler Rotation to Axis Angle */
void EulOToAxisAngle(float eul[3], short order, float axis[3], float *angle)
{
	float q[4];
	
	/* use quaternions as intermediate representation for now... */
	EulOToQuat(eul, order, q);
	QuatToAxisAngle(q, axis, angle);
}

/* axis angle to 3x3 matrix - safer version (normalisation of axis performed) */
void AxisAngleToMat3(float axis[3], float angle, float mat[3][3])
{
	float nor[3], nsi[3], co, si, ico;
	
	/* normalise the axis first (to remove unwanted scaling) */
	VecCopyf(nor, axis);
	Normalize(nor);
	
	/* now convert this to a 3x3 matrix */
	co= (float)cos(angle);		
	si= (float)sin(angle);
	
	ico= (1.0f - co);
	nsi[0]= nor[0]*si;
	nsi[1]= nor[1]*si;
	nsi[2]= nor[2]*si;
	
	mat[0][0] = ((nor[0] * nor[0]) * ico) + co;
	mat[0][1] = ((nor[0] * nor[1]) * ico) + nsi[2];
	mat[0][2] = ((nor[0] * nor[2]) * ico) - nsi[1];
	mat[1][0] = ((nor[0] * nor[1]) * ico) - nsi[2];
	mat[1][1] = ((nor[1] * nor[1]) * ico) + co;
	mat[1][2] = ((nor[1] * nor[2]) * ico) + nsi[0];
	mat[2][0] = ((nor[0] * nor[2]) * ico) + nsi[1];
	mat[2][1] = ((nor[1] * nor[2]) * ico) - nsi[0];
	mat[2][2] = ((nor[2] * nor[2]) * ico) + co;
}

/* axis angle to 4x4 matrix - safer version (normalisation of axis performed) */
void AxisAngleToMat4(float axis[3], float angle, float mat[4][4])
{
	float tmat[3][3];
	
	AxisAngleToMat3(axis, angle, tmat);
	Mat4One(mat);
	Mat4CpyMat3(mat, tmat);
}

/* 3x3 matrix to axis angle (see Mat4ToVecRot too) */
void Mat3ToAxisAngle(float mat[3][3], float axis[3], float *angle)
{
	float q[4];
	
	/* use quaternions as intermediate representation */
	// TODO: it would be nicer to go straight there...
	Mat3ToQuat(mat, q);
	QuatToAxisAngle(q, axis, angle);
}

/* 4x4 matrix to axis angle (see Mat4ToVecRot too) */
void Mat4ToAxisAngle(float mat[4][4], float axis[3], float *angle)
{
	float q[4];
	
	/* use quaternions as intermediate representation */
	// TODO: it would be nicer to go straight there...
	Mat4ToQuat(mat, q);
	QuatToAxisAngle(q, axis, angle);
}

/* ************ AXIS ANGLE (unchecked) *************** */
// TODO: the following calls should probably be depreceated sometime

/* 3x3 matrix to axis angle */
void Mat3ToVecRot(float mat[3][3], float axis[3], float *angle)
{
	float q[4];
	
	/* use quaternions as intermediate representation */
	// TODO: it would be nicer to go straight there...
	Mat3ToQuat(mat, q);
	QuatToAxisAngle(q, axis, angle);
}

/* 4x4 matrix to axis angle */
void Mat4ToVecRot(float mat[4][4], float axis[3], float *angle)
{
	float q[4];
	
	/* use quaternions as intermediate representation */
	// TODO: it would be nicer to go straight there...
	Mat4ToQuat(mat, q);
	QuatToAxisAngle(q, axis, angle);
}

/* axis angle to 3x3 matrix */
void VecRotToMat3(float *vec, float phi, float mat[][3])
{
	/* rotation of phi radials around vec */
	float vx, vx2, vy, vy2, vz, vz2, co, si;
	
	vx= vec[0];
	vy= vec[1];
	vz= vec[2];
	vx2= vx*vx;
	vy2= vy*vy;
	vz2= vz*vz;
	co= (float)cos(phi);
	si= (float)sin(phi);
	
	mat[0][0]= vx2+co*(1.0f-vx2);
	mat[0][1]= vx*vy*(1.0f-co)+vz*si;
	mat[0][2]= vz*vx*(1.0f-co)-vy*si;
	mat[1][0]= vx*vy*(1.0f-co)-vz*si;
	mat[1][1]= vy2+co*(1.0f-vy2);
	mat[1][2]= vy*vz*(1.0f-co)+vx*si;
	mat[2][0]= vz*vx*(1.0f-co)+vy*si;
	mat[2][1]= vy*vz*(1.0f-co)-vx*si;
	mat[2][2]= vz2+co*(1.0f-vz2);
}

/* axis angle to 4x4 matrix */
void VecRotToMat4(float *vec, float phi, float mat[][4])
{
	float tmat[3][3];
	
	VecRotToMat3(vec, phi, tmat);
	Mat4One(mat);
	Mat4CpyMat3(mat, tmat);
}

/* axis angle to quaternion */
void VecRotToQuat(float *vec, float phi, float *quat)
{
	/* rotation of phi radials around vec */
	float si;

	quat[1]= vec[0];
	quat[2]= vec[1];
	quat[3]= vec[2];
	
	if( Normalize(quat+1) == 0.0f) {
		QuatOne(quat);
	}
	else {
		quat[0]= (float)cos( phi/2.0 );
		si= (float)sin( phi/2.0 );
		quat[1] *= si;
		quat[2] *= si;
		quat[3] *= si;
	}
}

/* ************ VECTORS *************** */

/* Returns a vector bisecting the angle at v2 formed by v1, v2 and v3 */
void VecBisect3(float *out, float *v1, float *v2, float *v3)
{
	float d_12[3], d_23[3];
	VecSubf(d_12, v2, v1);
	VecSubf(d_23, v3, v2);
	Normalize(d_12);
	Normalize(d_23);
	VecAddf(out, d_12, d_23);
	Normalize(out);
}

/* Returns a reflection vector from a vector and a normal vector
reflect = vec - ((2 * DotVecs(vec, mirror)) * mirror)
*/
void VecReflect(float *out, float *v1, float *v2)
{
	float vec[3], normal[3];
	float reflect[3] = {0.0f, 0.0f, 0.0f};
	float dot2;

	VecCopyf(vec, v1);
	VecCopyf(normal, v2);

	Normalize(normal);

	dot2 = 2 * Inpf(vec, normal);

	reflect[0] = vec[0] - (dot2 * normal[0]);
	reflect[1] = vec[1] - (dot2 * normal[1]);
	reflect[2] = vec[2] - (dot2 * normal[2]);

	VecCopyf(out, reflect);
}

/* Return the angle in degrees between vecs 1-2 and 2-3 in degrees
   If v1 is a shoulder, v2 is the elbow and v3 is the hand,
   this would return the angle at the elbow */
float VecAngle3(float *v1, float *v2, float *v3)
{
	float vec1[3], vec2[3];

	VecSubf(vec1, v2, v1);
	VecSubf(vec2, v2, v3);
	Normalize(vec1);
	Normalize(vec2);

	return NormalizedVecAngle2(vec1, vec2);
}

float Vec2Angle3(float *v1, float *v2, float *v3)
{
	float vec1[2], vec2[2];

	vec1[0] = v2[0]-v1[0];
	vec1[1] = v2[1]-v1[1];
	
	vec2[0] = v2[0]-v3[0];
	vec2[1] = v2[1]-v3[1];
	
	Normalize2(vec1);
	Normalize2(vec2);

	return NormalizedVecAngle2_2D(vec1, vec2);
}

/* Return the shortest angle in degrees between the 2 vectors */
float VecAngle2(float *v1, float *v2)
{
	float vec1[3], vec2[3];

	VecCopyf(vec1, v1);
	VecCopyf(vec2, v2);
	Normalize(vec1);
	Normalize(vec2);

	return NormalizedVecAngle2(vec1, vec2);
}

float NormalizedVecAngle2(float *v1, float *v2)
{
	/* this is the same as acos(Inpf(v1, v2)), but more accurate */
	if (Inpf(v1, v2) < 0.0f) {
		float vec[3];
		
		vec[0]= -v2[0];
		vec[1]= -v2[1];
		vec[2]= -v2[2];
		
		return (float)M_PI - 2.0f*(float)saasin(VecLenf(vec, v1)/2.0f);
	}
	else
		return 2.0f*(float)saasin(VecLenf(v2, v1)/2.0f);
}

float NormalizedVecAngle2_2D(float *v1, float *v2)
{
	/* this is the same as acos(Inpf(v1, v2)), but more accurate */
	if (Inp2f(v1, v2) < 0.0f) {
		float vec[2];
		
		vec[0]= -v2[0];
		vec[1]= -v2[1];
		
		return (float)M_PI - 2.0f*saasin(Vec2Lenf(vec, v1)/2.0f);
	}
	else
		return 2.0f*(float)saasin(Vec2Lenf(v2, v1)/2.0f);
}

/* ******************************************** */

void SizeToMat3( float *size, float mat[][3])
{
	mat[0][0]= size[0];
	mat[0][1]= 0.0f;
	mat[0][2]= 0.0f;
	mat[1][1]= size[1];
	mat[1][0]= 0.0f;
	mat[1][2]= 0.0f;
	mat[2][2]= size[2];
	mat[2][1]= 0.0f;
	mat[2][0]= 0.0f;
}

void SizeToMat4( float *size, float mat[][4])
{
	float tmat[3][3];
	
	SizeToMat3(size, tmat);
	Mat4One(mat);
	Mat4CpyMat3(mat, tmat);
}

void Mat3ToSize( float mat[][3], float *size)
{
	size[0]= VecLength(mat[0]);
	size[1]= VecLength(mat[1]);
	size[2]= VecLength(mat[2]);
}

void Mat4ToSize( float mat[][4], float *size)
{
	size[0]= VecLength(mat[0]);
	size[1]= VecLength(mat[1]);
	size[2]= VecLength(mat[2]);
}

/* this gets the average scale of a matrix, only use when your scaling
 * data that has no idea of scale axis, examples are bone-envelope-radius
 * and curve radius */
float Mat3ToScalef(float mat[][3])
{
	/* unit length vector */
	float unit_vec[3] = {0.577350269189626f, 0.577350269189626f, 0.577350269189626f};
	Mat3MulVecfl(mat, unit_vec);
	return VecLength(unit_vec);
}

float Mat4ToScalef(float mat[][4])
{
	float tmat[3][3];
	Mat3CpyMat4(tmat, mat);
	return Mat3ToScalef(tmat);
}


/* ************* SPECIALS ******************* */

void triatoquat( float *v1,  float *v2,  float *v3, float *quat)
{
	/* imaginary x-axis, y-axis triangle is being rotated */
	float vec[3], q1[4], q2[4], n[3], si, co, angle, mat[3][3], imat[3][3];
	
	/* move z-axis to face-normal */
	CalcNormFloat(v1, v2, v3, vec);

	n[0]= vec[1];
	n[1]= -vec[0];
	n[2]= 0.0f;
	Normalize(n);
	
	if(n[0]==0.0f && n[1]==0.0f) n[0]= 1.0f;
	
	angle= -0.5f*(float)saacos(vec[2]);
	co= (float)cos(angle);
	si= (float)sin(angle);
	q1[0]= co;
	q1[1]= n[0]*si;
	q1[2]= n[1]*si;
	q1[3]= 0.0f;
	
	/* rotate back line v1-v2 */
	QuatToMat3(q1, mat);
	Mat3Inv(imat, mat);
	VecSubf(vec, v2, v1);
	Mat3MulVecfl(imat, vec);

	/* what angle has this line with x-axis? */
	vec[2]= 0.0f;
	Normalize(vec);

	angle= (float)(0.5*atan2(vec[1], vec[0]));
	co= (float)cos(angle);
	si= (float)sin(angle);
	q2[0]= co;
	q2[1]= 0.0f;
	q2[2]= 0.0f;
	q2[3]= si;
	
	QuatMul(quat, q1, q2);
}

void MinMaxRGB(short c[])
{
	if(c[0]>255) c[0]=255;
	else if(c[0]<0) c[0]=0;
	if(c[1]>255) c[1]=255;
	else if(c[1]<0) c[1]=0;
	if(c[2]>255) c[2]=255;
	else if(c[2]<0) c[2]=0;
}

float Vec2Lenf(float *v1, float *v2)
{
	float x, y;

	x = v1[0]-v2[0];
	y = v1[1]-v2[1];
	return (float)sqrt(x*x+y*y);
}

float Vec2Length(float *v)
{
	return (float)sqrt(v[0]*v[0] + v[1]*v[1]);
}

void Vec2Mulf(float *v1, float f)
{
	v1[0]*= f;
	v1[1]*= f;
}

void Vec2Addf(float *v, float *v1, float *v2)
{
	v[0]= v1[0]+ v2[0];
	v[1]= v1[1]+ v2[1];
}

void Vec2Subf(float *v, float *v1, float *v2)
{
	v[0]= v1[0]- v2[0];
	v[1]= v1[1]- v2[1];
}

void Vec2Copyf(float *v1, float *v2)
{
	v1[0]= v2[0];
	v1[1]= v2[1];
}

float Inp2f(float *v1, float *v2)
{
	return v1[0]*v2[0]+v1[1]*v2[1];
}

float Normalize2(float *n)
{
	float d;
	
	d= n[0]*n[0]+n[1]*n[1];

	if(d>1.0e-35f) {
		d= (float)sqrt(d);
		n[0]/=d; 
		n[1]/=d; 
	} else {
		n[0]=n[1]= 0.0f;
		d= 0.0f;
	}
	return d;
}

void hsv_to_rgb(float h, float s, float v, float *r, float *g, float *b)
{
	int i;
	float f, p, q, t;

	h *= 360.0f;
	
	if(s==0.0f) {
		*r = v;
		*g = v;
		*b = v;
	}
	else {
		if(h== 360.0f) h = 0.0f;
		
		h /= 60.0f;
		i = (int)floor(h);
		f = h - i;
		p = v*(1.0f-s);
		q = v*(1.0f-(s*f));
		t = v*(1.0f-(s*(1.0f-f)));
		
		switch (i) {
		case 0 :
			*r = v;
			*g = t;
			*b = p;
			break;
		case 1 :
			*r = q;
			*g = v;
			*b = p;
			break;
		case 2 :
			*r = p;
			*g = v;
			*b = t;
			break;
		case 3 :
			*r = p;
			*g = q;
			*b = v;
			break;
		case 4 :
			*r = t;
			*g = p;
			*b = v;
			break;
		case 5 :
			*r = v;
			*g = p;
			*b = q;
			break;
		}
	}
}

void rgb_to_yuv(float r, float g, float b, float *ly, float *lu, float *lv)
{
	float y, u, v;
	y= 0.299f*r + 0.587f*g + 0.114f*b;
	u=-0.147f*r - 0.289f*g + 0.436f*b;
	v= 0.615f*r - 0.515f*g - 0.100f*b;
	
	*ly=y;
	*lu=u;
	*lv=v;
}

void yuv_to_rgb(float y, float u, float v, float *lr, float *lg, float *lb)
{
	float r, g, b;
	r=y+1.140f*v;
	g=y-0.394f*u - 0.581f*v;
	b=y+2.032f*u;
	
	*lr=r;
	*lg=g;
	*lb=b;
}

void rgb_to_ycc(float r, float g, float b, float *ly, float *lcb, float *lcr)
{
	float sr,sg, sb;
	float y, cr, cb;
	
	sr=255.0f*r;
	sg=255.0f*g;
	sb=255.0f*b;
	
	
	y=(0.257f*sr)+(0.504f*sg)+(0.098f*sb)+16.0f;
	cb=(-0.148f*sr)-(0.291f*sg)+(0.439f*sb)+128.0f;
	cr=(0.439f*sr)-(0.368f*sg)-(0.071f*sb)+128.0f;
	
	*ly=y;
	*lcb=cb;
	*lcr=cr;
}

void ycc_to_rgb(float y, float cb, float cr, float *lr, float *lg, float *lb)
{
	float r,g,b;
	
	r=1.164f*(y-16.0f)+1.596f*(cr-128.0f);
	g=1.164f*(y-16.0f)-0.813f*(cr-128.0f)-0.392f*(cb-128.0f);
	b=1.164f*(y-16.0f)+2.017f*(cb-128.0f);
	
	*lr=r/255.0f;
	*lg=g/255.0f;
	*lb=b/255.0f;
}

void hex_to_rgb(char *hexcol, float *r, float *g, float *b)
{
	unsigned int ri, gi, bi;
	
	if (hexcol[0] == '#') hexcol++;
	
	if (sscanf(hexcol, "%02x%02x%02x", &ri, &gi, &bi)) {
		*r = ri / 255.0f;
		*g = gi / 255.0f;		
		*b = bi / 255.0f;
	}
}

void rgb_to_hsv(float r, float g, float b, float *lh, float *ls, float *lv)
{
	float h, s, v;
	float cmax, cmin, cdelta;
	float rc, gc, bc;

	cmax = r;
	cmin = r;
	cmax = (g>cmax ? g:cmax);
	cmin = (g<cmin ? g:cmin);
	cmax = (b>cmax ? b:cmax);
	cmin = (b<cmin ? b:cmin);

	v = cmax;		/* value */
	if (cmax != 0.0f)
		s = (cmax - cmin)/cmax;
	else {
		s = 0.0f;
		h = 0.0f;
	}
	if (s == 0.0f)
		h = -1.0f;
	else {
		cdelta = cmax-cmin;
		rc = (cmax-r)/cdelta;
		gc = (cmax-g)/cdelta;
		bc = (cmax-b)/cdelta;
		if (r==cmax)
			h = bc-gc;
		else
			if (g==cmax)
				h = 2.0f+rc-bc;
			else
				h = 4.0f+gc-rc;
		h = h*60.0f;
		if (h < 0.0f)
			h += 360.0f;
	}
	
	*ls = s;
	*lh = h / 360.0f;
	if(*lh < 0.0f) *lh= 0.0f;
	*lv = v;
}

/*http://brucelindbloom.com/index.html?Eqn_RGB_XYZ_Matrix.html */

void xyz_to_rgb(float xc, float yc, float zc, float *r, float *g, float *b, int colorspace)
{
	switch (colorspace) { 
	case BLI_CS_SMPTE:
		*r = (3.50570f	 * xc) + (-1.73964f	 * yc) + (-0.544011f * zc);
		*g = (-1.06906f	 * xc) + (1.97781f	 * yc) + (0.0351720f * zc);
		*b = (0.0563117f * xc) + (-0.196994f * yc) + (1.05005f	 * zc);
		break;
	case BLI_CS_REC709:
		*r = (3.240476f	 * xc) + (-1.537150f * yc) + (-0.498535f * zc);
		*g = (-0.969256f * xc) + (1.875992f  * yc) + (0.041556f  * zc);
		*b = (0.055648f	 * xc) + (-0.204043f * yc) + (1.057311f  * zc);
		break;
	case BLI_CS_CIE:
		*r = (2.28783848734076f	* xc) + (-0.833367677835217f	* yc) + (-0.454470795871421f	* zc);
		*g = (-0.511651380743862f * xc) + (1.42275837632178f * yc) + (0.0888930017552939f * zc);
		*b = (0.00572040983140966f	* xc) + (-0.0159068485104036f	* yc) + (1.0101864083734f	* zc);
		break;
	}
}

/*If the requested RGB shade contains a negative weight for
  one of the primaries, it lies outside the colour gamut 
  accessible from the given triple of primaries.  Desaturate
  it by adding white, equal quantities of R, G, and B, enough
  to make RGB all positive.  The function returns 1 if the
  components were modified, zero otherwise.*/
int constrain_rgb(float *r, float *g, float *b)
{
	float w;

    /* Amount of white needed is w = - min(0, *r, *g, *b) */
    
    w = (0 < *r) ? 0 : *r;
    w = (w < *g) ? w : *g;
    w = (w < *b) ? w : *b;
    w = -w;

    /* Add just enough white to make r, g, b all positive. */
    
    if (w > 0) {
        *r += w;  *g += w; *b += w;
        return 1;                     /* Color modified to fit RGB gamut */
    }

    return 0;                         /* Color within RGB gamut */
}


/* we define a 'cpack' here as a (3 byte color code) number that can be expressed like 0xFFAA66 or so.
   for that reason it is sensitive for endianness... with this function it works correctly
*/

unsigned int hsv_to_cpack(float h, float s, float v)
{
	short r, g, b;
	float rf, gf, bf;
	unsigned int col;
	
	hsv_to_rgb(h, s, v, &rf, &gf, &bf);
	
	r= (short)(rf*255.0f);
	g= (short)(gf*255.0f);
	b= (short)(bf*255.0f);
	
	col= ( r + (g*256) + (b*256*256) );
	return col;
}


unsigned int rgb_to_cpack(float r, float g, float b)
{
	int ir, ig, ib;
	
	ir= (int)floor(255.0*r);
	if(ir<0) ir= 0; else if(ir>255) ir= 255;
	ig= (int)floor(255.0*g);
	if(ig<0) ig= 0; else if(ig>255) ig= 255;
	ib= (int)floor(255.0*b);
	if(ib<0) ib= 0; else if(ib>255) ib= 255;
	
	return (ir+ (ig*256) + (ib*256*256));
}

void cpack_to_rgb(unsigned int col, float *r, float *g, float *b)
{
	
	*r= (float)((col)&0xFF);
	*r /= 255.0f;

	*g= (float)(((col)>>8)&0xFF);
	*g /= 255.0f;

	*b= (float)(((col)>>16)&0xFF);
	*b /= 255.0f;
}


/* *************** PROJECTIONS ******************* */

void tubemap(float x, float y, float z, float *u, float *v)
{
	float len;
	
	*v = (z + 1.0f) / 2.0f;
	
	len= (float)sqrt(x*x+y*y);
	if(len > 0.0f)
		*u = (float)((1.0 - (atan2(x/len,y/len) / M_PI)) / 2.0);
	else
		*v = *u = 0.0f; /* to avoid un-initialized variables */
}

/* ------------------------------------------------------------------------- */

void spheremap(float x, float y, float z, float *u, float *v)
{
	float len;
	
	len= (float)sqrt(x*x+y*y+z*z);
	if(len > 0.0f) {
		if(x==0.0f && y==0.0f) *u= 0.0f;	/* othwise domain error */
		else *u = (float)((1.0 - (float)atan2(x,y) / M_PI) / 2.0);
		
		z/=len;
		*v = 1.0f - (float)saacos(z)/(float)M_PI;
	} else {
		*v = *u = 0.0f; /* to avoid un-initialized variables */
	}
}

/* ------------------------------------------------------------------------- */

/* proposed api by ton and zr, not used yet */
#if 0
/* *****************  m1 = m2 *****************  */
static void cpy_m3_m3(float m1[][3], float m2[][3]) 
{	
	memcpy(m1[0], m2[0], 9*sizeof(float));
}

/* *****************  m1 = m2 *****************  */
static void cpy_m4_m4(float m1[][4], float m2[][4]) 
{	
	memcpy(m1[0], m2[0], 16*sizeof(float));
}

/* ***************** identity matrix *****************  */
static void ident_m4(float m[][4])
{
	
	m[0][0]= m[1][1]= m[2][2]= m[3][3]= 1.0;
	m[0][1]= m[0][2]= m[0][3]= 0.0;
	m[1][0]= m[1][2]= m[1][3]= 0.0;
	m[2][0]= m[2][1]= m[2][3]= 0.0;
	m[3][0]= m[3][1]= m[3][2]= 0.0;
}

/* *****************  m1 = m2 (pre) * m3 (post) ***************** */
static void mul_m3_m3m3(float m1[][3], float m2[][3], float m3[][3])
{
	float m[3][3];
	
	m[0][0]= m2[0][0]*m3[0][0] + m2[1][0]*m3[0][1] + m2[2][0]*m3[0][2]; 
	m[0][1]= m2[0][1]*m3[0][0] + m2[1][1]*m3[0][1] + m2[2][1]*m3[0][2]; 
	m[0][2]= m2[0][2]*m3[0][0] + m2[1][2]*m3[0][1] + m2[2][2]*m3[0][2]; 

	m[1][0]= m2[0][0]*m3[1][0] + m2[1][0]*m3[1][1] + m2[2][0]*m3[1][2]; 
	m[1][1]= m2[0][1]*m3[1][0] + m2[1][1]*m3[1][1] + m2[2][1]*m3[1][2]; 
	m[1][2]= m2[0][2]*m3[1][0] + m2[1][2]*m3[1][1] + m2[2][2]*m3[1][2]; 

	m[2][0]= m2[0][0]*m3[2][0] + m2[1][0]*m3[2][1] + m2[2][0]*m3[2][2]; 
	m[2][1]= m2[0][1]*m3[2][0] + m2[1][1]*m3[2][1] + m2[2][1]*m3[2][2]; 
	m[2][2]= m2[0][2]*m3[2][0] + m2[1][2]*m3[2][1] + m2[2][2]*m3[2][2]; 

	cpy_m3_m3(m1, m2);
}

/*  ***************** m1 = m2 (pre) * m3 (post) ***************** */
static void mul_m4_m4m4(float m1[][4], float m2[][4], float m3[][4])
{
	float m[4][4];
	
	m[0][0]= m2[0][0]*m3[0][0] + m2[1][0]*m3[0][1] + m2[2][0]*m3[0][2] + m2[3][0]*m3[0][3]; 
	m[0][1]= m2[0][1]*m3[0][0] + m2[1][1]*m3[0][1] + m2[2][1]*m3[0][2] + m2[3][1]*m3[0][3]; 
	m[0][2]= m2[0][2]*m3[0][0] + m2[1][2]*m3[0][1] + m2[2][2]*m3[0][2] + m2[3][2]*m3[0][3]; 
	m[0][3]= m2[0][3]*m3[0][0] + m2[1][3]*m3[0][1] + m2[2][3]*m3[0][2] + m2[3][3]*m3[0][3]; 

	m[1][0]= m2[0][0]*m3[1][0] + m2[1][0]*m3[1][1] + m2[2][0]*m3[1][2] + m2[3][0]*m3[1][3]; 
	m[1][1]= m2[0][1]*m3[1][0] + m2[1][1]*m3[1][1] + m2[2][1]*m3[1][2] + m2[3][1]*m3[1][3]; 
	m[1][2]= m2[0][2]*m3[1][0] + m2[1][2]*m3[1][1] + m2[2][2]*m3[1][2] + m2[3][2]*m3[1][3]; 
	m[1][3]= m2[0][3]*m3[1][0] + m2[1][3]*m3[1][1] + m2[2][3]*m3[1][2] + m2[3][3]*m3[1][3]; 

	m[2][0]= m2[0][0]*m3[2][0] + m2[1][0]*m3[2][1] + m2[2][0]*m3[2][2] + m2[3][0]*m3[2][3]; 
	m[2][1]= m2[0][1]*m3[2][0] + m2[1][1]*m3[2][1] + m2[2][1]*m3[2][2] + m2[3][1]*m3[2][3]; 
	m[2][2]= m2[0][2]*m3[2][0] + m2[1][2]*m3[2][1] + m2[2][2]*m3[2][2] + m2[3][2]*m3[2][3]; 
	m[2][3]= m2[0][3]*m3[2][0] + m2[1][3]*m3[2][1] + m2[2][3]*m3[2][2] + m2[3][3]*m3[2][3]; 
	
	m[3][0]= m2[0][0]*m3[3][0] + m2[1][0]*m3[3][1] + m2[2][0]*m3[3][2] + m2[3][0]*m3[3][3]; 
	m[3][1]= m2[0][1]*m3[3][0] + m2[1][1]*m3[3][1] + m2[2][1]*m3[3][2] + m2[3][1]*m3[3][3]; 
	m[3][2]= m2[0][2]*m3[3][0] + m2[1][2]*m3[3][1] + m2[2][2]*m3[3][2] + m2[3][2]*m3[3][3]; 
	m[3][3]= m2[0][3]*m3[3][0] + m2[1][3]*m3[3][1] + m2[2][3]*m3[3][2] + m2[3][3]*m3[3][3]; 
	
	cpy_m4_m4(m1, m2);
}

/*  ***************** m1 = inverse(m2)  *****************  */
static void inv_m3_m3(float m1[][3], float m2[][3])
{
	short a,b;
	float det;
	
	/* calc adjoint */
	Mat3Adj(m1, m2);
	
	/* then determinant old matrix! */
	det= m2[0][0]* (m2[1][1]*m2[2][2] - m2[1][2]*m2[2][1])
	    -m2[1][0]* (m2[0][1]*m2[2][2] - m2[0][2]*m2[2][1])
	    +m2[2][0]* (m2[0][1]*m2[1][2] - m2[0][2]*m2[1][1]);
	
	if(det==0.0f) det=1.0f;
	det= 1.0f/det;
	for(a=0;a<3;a++) {
		for(b=0;b<3;b++) {
			m1[a][b]*=det;
		}
	}
}

/*  ***************** m1 = inverse(m2)  *****************  */
static int inv_m4_m4(float inverse[][4], float mat[][4])
{
	int i, j, k;
	double temp;
	float tempmat[4][4];
	float max;
	int maxj;
	
	/* Set inverse to identity */
	ident_m4(inverse);
	
	/* Copy original matrix so we don't mess it up */
	cpy_m4_m4(tempmat, mat);
	
	for(i = 0; i < 4; i++) {
		/* Look for row with max pivot */
		max = ABS(tempmat[i][i]);
		maxj = i;
		for(j = i + 1; j < 4; j++) {
			if(ABS(tempmat[j][i]) > max) {
				max = ABS(tempmat[j][i]);
				maxj = j;
			}
		}
		/* Swap rows if necessary */
		if (maxj != i) {
			for( k = 0; k < 4; k++) {
				SWAP(float, tempmat[i][k], tempmat[maxj][k]);
				SWAP(float, inverse[i][k], inverse[maxj][k]);
			}
		}
		
		temp = tempmat[i][i];
		if (temp == 0)
			return 0;  /* No non-zero pivot */
		for(k = 0; k < 4; k++) {
			tempmat[i][k] = (float)(tempmat[i][k]/temp);
			inverse[i][k] = (float)(inverse[i][k]/temp);
		}
		for(j = 0; j < 4; j++) {
			if(j != i) {
				temp = tempmat[j][i];
				for(k = 0; k < 4; k++) {
					tempmat[j][k] -= (float)(tempmat[i][k]*temp);
					inverse[j][k] -= (float)(inverse[i][k]*temp);
				}
			}
		}
	}
	return 1;
}

/*  ***************** v1 = v2 * mat  ***************** */
static void mul_v3_v3m4(float *v1, float *v2, float mat[][4])
{
	float x, y;
	
	x= v2[0];	/* work with a copy, v1 can be same as v2 */
	y= v2[1];
	v1[0]= x*mat[0][0] + y*mat[1][0] + mat[2][0]*v2[2] + mat[3][0];
	v1[1]= x*mat[0][1] + y*mat[1][1] + mat[2][1]*v2[2] + mat[3][1];
	v1[2]= x*mat[0][2] + y*mat[1][2] + mat[2][2]*v2[2] + mat[3][2];
	
}

#endif

/* moved from effect.c
   test if the line starting at p1 ending at p2 intersects the triangle v0..v2
   return non zero if it does 
*/
int LineIntersectsTriangle(float p1[3], float p2[3], float v0[3], float v1[3], float v2[3], float *lambda, float *uv)
{

	float p[3], s[3], d[3], e1[3], e2[3], q[3];
	float a, f, u, v;
	
	VecSubf(e1, v1, v0);
	VecSubf(e2, v2, v0);
	VecSubf(d, p2, p1);
	
	Crossf(p, d, e2);
	a = Inpf(e1, p);
	if ((a > -0.000001) && (a < 0.000001)) return 0;
	f = 1.0f/a;
	
	VecSubf(s, p1, v0);
	
	Crossf(q, s, e1);
	*lambda = f * Inpf(e2, q);
	if ((*lambda < 0.0)||(*lambda > 1.0)) return 0;
	
	u = f * Inpf(s, p);
	if ((u < 0.0)||(u > 1.0)) return 0;
	
	v = f * Inpf(d, q);
	if ((v < 0.0)||((u + v) > 1.0)) return 0;

	if(uv) {
		uv[0]= u;
		uv[1]= v;
	}
	
	return 1;
}

/* moved from effect.c
   test if the ray starting at p1 going in d direction intersects the triangle v0..v2
   return non zero if it does 
*/
int RayIntersectsTriangle(float p1[3], float d[3], float v0[3], float v1[3], float v2[3], float *lambda, float *uv)
{
	float p[3], s[3], e1[3], e2[3], q[3];
	float a, f, u, v;
	
	VecSubf(e1, v1, v0);
	VecSubf(e2, v2, v0);
	
	Crossf(p, d, e2);
	a = Inpf(e1, p);
	if ((a > -0.000001) && (a < 0.000001)) return 0;
	f = 1.0f/a;
	
	VecSubf(s, p1, v0);
	
	Crossf(q, s, e1);
	*lambda = f * Inpf(e2, q);
	if ((*lambda < 0.0)) return 0;
	
	u = f * Inpf(s, p);
	if ((u < 0.0)||(u > 1.0)) return 0;
	
	v = f * Inpf(d, q);
	if ((v < 0.0)||((u + v) > 1.0)) return 0;

	if(uv) {
		uv[0]= u;
		uv[1]= v;
	}
	
	return 1;
}

int RayIntersectsTriangleThreshold(float p1[3], float d[3], float v0[3], float v1[3], float v2[3], float *lambda, float *uv, float threshold)
{
	float p[3], s[3], e1[3], e2[3], q[3];
	float a, f, u, v;
	float du = 0, dv = 0;
	
	VecSubf(e1, v1, v0);
	VecSubf(e2, v2, v0);
	
	Crossf(p, d, e2);
	a = Inpf(e1, p);
	if ((a > -0.000001) && (a < 0.000001)) return 0;
	f = 1.0f/a;
	
	VecSubf(s, p1, v0);
	
	Crossf(q, s, e1);
	*lambda = f * Inpf(e2, q);
	if ((*lambda < 0.0)) return 0;
	
	u = f * Inpf(s, p);
	v = f * Inpf(d, q);
	
	if (u < 0) du = u;
	if (u > 1) du = u - 1;
	if (v < 0) dv = v;
	if (v > 1) dv = v - 1;
	if (u > 0 && v > 0 && u + v > 1)
	{
		float t = u + v - 1;
		du = u - t/2;
		dv = v - t/2;
	}

	VecMulf(e1, du);
	VecMulf(e2, dv);
	
	if (Inpf(e1, e1) + Inpf(e2, e2) > threshold * threshold)
	{
		return 0;
	}

	if(uv) {
		uv[0]= u;
		uv[1]= v;
	}
	
	return 1;
}


/* Adapted from the paper by Kasper Fauerby */
/* "Improved Collision detection and Response" */
static int getLowestRoot(float a, float b, float c, float maxR, float* root)
{
	// Check if a solution exists
	float determinant = b*b - 4.0f*a*c;

	// If determinant is negative it means no solutions.
	if (determinant >= 0.0f)
	{
		// calculate the two roots: (if determinant == 0 then
		// x1==x2 but let’s disregard that slight optimization)
		float sqrtD = (float)sqrt(determinant);
		float r1 = (-b - sqrtD) / (2.0f*a);
		float r2 = (-b + sqrtD) / (2.0f*a);
		
		// Sort so x1 <= x2
		if (r1 > r2)
			SWAP( float, r1, r2);

		// Get lowest root:
		if (r1 > 0.0f && r1 < maxR)
		{
			*root = r1;
			return 1;
		}

		// It is possible that we want x2 - this can happen
		// if x1 < 0
		if (r2 > 0.0f && r2 < maxR)
		{
			*root = r2;
			return 1;
		}
	}
	// No (valid) solutions
	return 0;
}

int SweepingSphereIntersectsTriangleUV(float p1[3], float p2[3], float radius, float v0[3], float v1[3], float v2[3], float *lambda, float *ipoint)
{
	float e1[3], e2[3], e3[3], point[3], vel[3], /*dist[3],*/ nor[3], temp[3], bv[3];
	float a, b, c, d, e, x, y, z, radius2=radius*radius;
	float elen2,edotv,edotbv,nordotv,vel2;
	float newLambda;
	int found_by_sweep=0;

	VecSubf(e1,v1,v0);
	VecSubf(e2,v2,v0);
	VecSubf(vel,p2,p1);

/*---test plane of tri---*/
	Crossf(nor,e1,e2);
	Normalize(nor);

	/* flip normal */
	if(Inpf(nor,vel)>0.0f) VecNegf(nor);
	
	a=Inpf(p1,nor)-Inpf(v0,nor);
	nordotv=Inpf(nor,vel);

	if (fabs(nordotv) < 0.000001)
	{
		if(fabs(a)>=radius)
		{
			return 0;
		}
	}
	else
	{
		float t0=(-a+radius)/nordotv;
		float t1=(-a-radius)/nordotv;

		if(t0>t1)
			SWAP(float, t0, t1);

		if(t0>1.0f || t1<0.0f) return 0;

		/* clamp to [0,1] */
		CLAMP(t0, 0.0f, 1.0f);
		CLAMP(t1, 0.0f, 1.0f);

		/*---test inside of tri---*/
		/* plane intersection point */

		point[0] = p1[0] + vel[0]*t0 - nor[0]*radius;
		point[1] = p1[1] + vel[1]*t0 - nor[1]*radius;
		point[2] = p1[2] + vel[2]*t0 - nor[2]*radius;


		/* is the point in the tri? */
		a=Inpf(e1,e1);
		b=Inpf(e1,e2);
		c=Inpf(e2,e2);

		VecSubf(temp,point,v0);
		d=Inpf(temp,e1);
		e=Inpf(temp,e2);
		
		x=d*c-e*b;
		y=e*a-d*b;
		z=x+y-(a*c-b*b);


		if( z <= 0.0f && (x >= 0.0f && y >= 0.0f))
		{
		//( ((unsigned int)z)& ~(((unsigned int)x)|((unsigned int)y)) ) & 0x80000000){
			*lambda=t0;
			VecCopyf(ipoint,point);
			return 1;
		}
	}


	*lambda=1.0f;

/*---test points---*/
	a=vel2=Inpf(vel,vel);

	/*v0*/
	VecSubf(temp,p1,v0);
	b=2.0f*Inpf(vel,temp);
	c=Inpf(temp,temp)-radius2;

	if(getLowestRoot(a, b, c, *lambda, lambda))
	{
		VecCopyf(ipoint,v0);
		found_by_sweep=1;
	}

	/*v1*/
	VecSubf(temp,p1,v1);
	b=2.0f*Inpf(vel,temp);
	c=Inpf(temp,temp)-radius2;

	if(getLowestRoot(a, b, c, *lambda, lambda))
	{
		VecCopyf(ipoint,v1);
		found_by_sweep=1;
	}
	
	/*v2*/
	VecSubf(temp,p1,v2);
	b=2.0f*Inpf(vel,temp);
	c=Inpf(temp,temp)-radius2;

	if(getLowestRoot(a, b, c, *lambda, lambda))
	{
		VecCopyf(ipoint,v2);
		found_by_sweep=1;
	}

/*---test edges---*/
	VecSubf(e3,v2,v1); //wasnt yet calculated


	/*e1*/
	VecSubf(bv,v0,p1);

	elen2 = Inpf(e1,e1);
	edotv = Inpf(e1,vel);
	edotbv = Inpf(e1,bv);

	a=elen2*(-Inpf(vel,vel))+edotv*edotv;
	b=2.0f*(elen2*Inpf(vel,bv)-edotv*edotbv);
	c=elen2*(radius2-Inpf(bv,bv))+edotbv*edotbv;

	if(getLowestRoot(a, b, c, *lambda, &newLambda))
	{
		e=(edotv*newLambda-edotbv)/elen2;

		if(e >= 0.0f && e <= 1.0f)
		{
			*lambda = newLambda;
			VecCopyf(ipoint,e1);
			VecMulf(ipoint,e);
			VecAddf(ipoint,ipoint,v0);
			found_by_sweep=1;
		}
	}

	/*e2*/
	/*bv is same*/
	elen2 = Inpf(e2,e2);
	edotv = Inpf(e2,vel);
	edotbv = Inpf(e2,bv);

	a=elen2*(-Inpf(vel,vel))+edotv*edotv;
	b=2.0f*(elen2*Inpf(vel,bv)-edotv*edotbv);
	c=elen2*(radius2-Inpf(bv,bv))+edotbv*edotbv;

	if(getLowestRoot(a, b, c, *lambda, &newLambda))
	{
		e=(edotv*newLambda-edotbv)/elen2;

		if(e >= 0.0f && e <= 1.0f)
		{
			*lambda = newLambda;
			VecCopyf(ipoint,e2);
			VecMulf(ipoint,e);
			VecAddf(ipoint,ipoint,v0);
			found_by_sweep=1;
		}
	}

	/*e3*/
	VecSubf(bv,v0,p1);
	elen2 = Inpf(e1,e1);
	edotv = Inpf(e1,vel);
	edotbv = Inpf(e1,bv);

	VecSubf(bv,v1,p1);
	elen2 = Inpf(e3,e3);
	edotv = Inpf(e3,vel);
	edotbv = Inpf(e3,bv);

	a=elen2*(-Inpf(vel,vel))+edotv*edotv;
	b=2.0f*(elen2*Inpf(vel,bv)-edotv*edotbv);
	c=elen2*(radius2-Inpf(bv,bv))+edotbv*edotbv;

	if(getLowestRoot(a, b, c, *lambda, &newLambda))
	{
		e=(edotv*newLambda-edotbv)/elen2;

		if(e >= 0.0f && e <= 1.0f)
		{
			*lambda = newLambda;
			VecCopyf(ipoint,e3);
			VecMulf(ipoint,e);
			VecAddf(ipoint,ipoint,v1);
			found_by_sweep=1;
		}
	}


	return found_by_sweep;
}
int AxialLineIntersectsTriangle(int axis, float p1[3], float p2[3], float v0[3], float v1[3], float v2[3], float *lambda)
{
	float p[3], e1[3], e2[3];
	float u, v, f;
	int a0=axis, a1=(axis+1)%3, a2=(axis+2)%3;

	//return LineIntersectsTriangle(p1,p2,v0,v1,v2,lambda);

	///* first a simple bounding box test */
	//if(MIN3(v0[a1],v1[a1],v2[a1]) > p1[a1]) return 0;
	//if(MIN3(v0[a2],v1[a2],v2[a2]) > p1[a2]) return 0;
	//if(MAX3(v0[a1],v1[a1],v2[a1]) < p1[a1]) return 0;
	//if(MAX3(v0[a2],v1[a2],v2[a2]) < p1[a2]) return 0;

	///* then a full intersection test */
	
	VecSubf(e1,v1,v0);
	VecSubf(e2,v2,v0);
	VecSubf(p,v0,p1);

	f= (e2[a1]*e1[a2]-e2[a2]*e1[a1]);
	if ((f > -0.000001) && (f < 0.000001)) return 0;

	v= (p[a2]*e1[a1]-p[a1]*e1[a2])/f;
	if ((v < 0.0)||(v > 1.0)) return 0;
	
	f= e1[a1];
	if((f > -0.000001) && (f < 0.000001)){
		f= e1[a2];
		if((f > -0.000001) && (f < 0.000001)) return 0;
		u= (-p[a2]-v*e2[a2])/f;
	}
	else
		u= (-p[a1]-v*e2[a1])/f;

	if ((u < 0.0)||((u + v) > 1.0)) return 0;

	*lambda = (p[a0]+u*e1[a0]+v*e2[a0])/(p2[a0]-p1[a0]);

	if ((*lambda < 0.0)||(*lambda > 1.0)) return 0;

	return 1;
}

/* Returns the number of point of interests
 * 0 - lines are colinear
 * 1 - lines are coplanar, i1 is set to intersection
 * 2 - i1 and i2 are the nearest points on line 1 (v1, v2) and line 2 (v3, v4) respectively 
 * */
int LineIntersectLine(float v1[3], float v2[3], float v3[3], float v4[3], float i1[3], float i2[3])
{
	float a[3], b[3], c[3], ab[3], cb[3], dir1[3], dir2[3];
	float d;
	
	VecSubf(c, v3, v1);
	VecSubf(a, v2, v1);
	VecSubf(b, v4, v3);

	VecCopyf(dir1, a);
	Normalize(dir1);
	VecCopyf(dir2, b);
	Normalize(dir2);
	d = Inpf(dir1, dir2);
	if (d == 1.0f || d == -1.0f) {
		/* colinear */
		return 0;
	}

	Crossf(ab, a, b);
	d = Inpf(c, ab);

	/* test if the two lines are coplanar */
	if (d > -0.000001f && d < 0.000001f) {
		Crossf(cb, c, b);

		VecMulf(a, Inpf(cb, ab) / Inpf(ab, ab));
		VecAddf(i1, v1, a);
		VecCopyf(i2, i1);
		
		return 1; /* one intersection only */
	}
	/* if not */
	else {
		float n[3], t[3];
		float v3t[3], v4t[3];
		VecSubf(t, v1, v3);

		/* offset between both plane where the lines lies */
		Crossf(n, a, b);
		Projf(t, t, n);

		/* for the first line, offset the second line until it is coplanar */
		VecAddf(v3t, v3, t);
		VecAddf(v4t, v4, t);
		
		VecSubf(c, v3t, v1);
		VecSubf(a, v2, v1);
		VecSubf(b, v4t, v3t);

		Crossf(ab, a, b);
		Crossf(cb, c, b);

		VecMulf(a, Inpf(cb, ab) / Inpf(ab, ab));
		VecAddf(i1, v1, a);

		/* for the second line, just substract the offset from the first intersection point */
		VecSubf(i2, i1, t);
		
		return 2; /* two nearest points */
	}
} 

/* Intersection point strictly between the two lines
 * 0 when no intersection is found 
 * */
int LineIntersectLineStrict(float v1[3], float v2[3], float v3[3], float v4[3], float vi[3], float *lambda)
{
	float a[3], b[3], c[3], ab[3], cb[3], ca[3], dir1[3], dir2[3];
	float d;
	float d1;
	
	VecSubf(c, v3, v1);
	VecSubf(a, v2, v1);
	VecSubf(b, v4, v3);

	VecCopyf(dir1, a);
	Normalize(dir1);
	VecCopyf(dir2, b);
	Normalize(dir2);
	d = Inpf(dir1, dir2);
	if (d == 1.0f || d == -1.0f || d == 0) {
		/* colinear or one vector is zero-length*/
		return 0;
	}
	
	d1 = d;

	Crossf(ab, a, b);
	d = Inpf(c, ab);

	/* test if the two lines are coplanar */
	if (d > -0.000001f && d < 0.000001f) {
		float f1, f2;
		Crossf(cb, c, b);
		Crossf(ca, c, a);

		f1 = Inpf(cb, ab) / Inpf(ab, ab);
		f2 = Inpf(ca, ab) / Inpf(ab, ab);
		
		if (f1 >= 0 && f1 <= 1 &&
			f2 >= 0 && f2 <= 1)
		{
			VecMulf(a, f1);
			VecAddf(vi, v1, a);
			
			if (lambda != NULL)
			{
				*lambda = f1;
			}
			
			return 1; /* intersection found */
		}
		else
		{
			return 0;
		}
	}
	else
	{
		return 0;
	}
} 

int AabbIntersectAabb(float min1[3], float max1[3], float min2[3], float max2[3])
{
	return (min1[0]<max2[0] && min1[1]<max2[1] && min1[2]<max2[2] &&
	        min2[0]<max1[0] && min2[1]<max1[1] && min2[2]<max1[2]);
}

/* find closest point to p on line through l1,l2 and return lambda,
 * where (0 <= lambda <= 1) when cp is in the line segement l1,l2
 */
float lambda_cp_line_ex(float p[3], float l1[3], float l2[3], float cp[3])
{
	float h[3],u[3],lambda;
	VecSubf(u, l2, l1);
	VecSubf(h, p, l1);
	lambda =Inpf(u,h)/Inpf(u,u);
	cp[0] = l1[0] + u[0] * lambda;
	cp[1] = l1[1] + u[1] * lambda;
	cp[2] = l1[2] + u[2] * lambda;
	return lambda;
}

#if 0
/* little sister we only need to know lambda */
static float lambda_cp_line(float p[3], float l1[3], float l2[3])
{
	float h[3],u[3];
	VecSubf(u, l2, l1);
	VecSubf(h, p, l1);
	return(Inpf(u,h)/Inpf(u,u));
}
#endif
<<<<<<< HEAD
=======

/* useful to calculate an even width shell, by taking the angle between 2 planes.
 * The return value is a scale on the offset.
 * no angle between planes is 1.0, as the angle between the 2 planes approches 180d
 * the distance gets very high, 180d would be inf, but this case isn't valid */
float AngleToLength(const float angle)
{
	return (angle < SMALL_NUMBER) ? 1.0f : fabsf(1.0f / cosf(angle * (M_PI/180.0f)));
}
>>>>>>> 16c1a294

/* Similar to LineIntersectsTriangleUV, except it operates on a quad and in 2d, assumes point is in quad */
void PointInQuad2DUV(float v0[2], float v1[2], float v2[2], float v3[2], float pt[2], float *uv)
{
	float x0,y0, x1,y1, wtot, v2d[2], w1, w2;
	
	/* used for paralelle lines */
	float pt3d[3], l1[3], l2[3], pt_on_line[3];
	
	/* compute 2 edges  of the quad  intersection point */
	if (IsectLLPt2Df(v0[0],v0[1],v1[0],v1[1],  v2[0],v2[1],v3[0],v3[1], &x0,&y0) == 1) {
		/* the intersection point between the quad-edge intersection and the point in the quad we want the uv's for */
		/* should never be paralle !! */
		/*printf("\tnot paralelle 1\n");*/
		IsectLLPt2Df(pt[0],pt[1],x0,y0,  v0[0],v0[1],v3[0],v3[1], &x1,&y1);
		
		/* Get the weights from the new intersection point, to each edge */
		v2d[0] = x1-v0[0];
		v2d[1] = y1-v0[1];
		w1 = Vec2Length(v2d);
		
		v2d[0] = x1-v3[0]; /* some but for the other vert */
		v2d[1] = y1-v3[1];
		w2 = Vec2Length(v2d);
		wtot = w1+w2;
		/*w1 = w1/wtot;*/
		/*w2 = w2/wtot;*/
		uv[0] = w1/wtot;
	} else {
		/* lines are paralelle, lambda_cp_line_ex is 3d grrr */
		/*printf("\tparalelle1\n");*/
		pt3d[0] = pt[0];
		pt3d[1] = pt[1];
		pt3d[2] = l1[2] = l2[2] = 0.0f;
		
		l1[0] = v0[0]; l1[1] = v0[1];
		l2[0] = v1[0]; l2[1] = v1[1];
		lambda_cp_line_ex(pt3d, l1, l2, pt_on_line);
		v2d[0] = pt[0]-pt_on_line[0]; /* same, for the other vert */
		v2d[1] = pt[1]-pt_on_line[1];
		w1 = Vec2Length(v2d);
		
		l1[0] = v2[0]; l1[1] = v2[1];
		l2[0] = v3[0]; l2[1] = v3[1];
		lambda_cp_line_ex(pt3d, l1, l2, pt_on_line);
		v2d[0] = pt[0]-pt_on_line[0]; /* same, for the other vert */
		v2d[1] = pt[1]-pt_on_line[1];
		w2 = Vec2Length(v2d);
		wtot = w1+w2;
		uv[0] = w1/wtot;	
	}
	
	/* Same as above to calc the uv[1] value, alternate calculation */
	
	if (IsectLLPt2Df(v0[0],v0[1],v3[0],v3[1],  v1[0],v1[1],v2[0],v2[1], &x0,&y0) == 1) { /* was v0,v1  v2,v3  now v0,v3  v1,v2*/
		/* never paralle if above was not */
		/*printf("\tnot paralelle2\n");*/
		IsectLLPt2Df(pt[0],pt[1],x0,y0,  v0[0],v0[1],v1[0],v1[1], &x1,&y1);/* was v0,v3  now v0,v1*/
		
		v2d[0] = x1-v0[0];
		v2d[1] = y1-v0[1];
		w1 = Vec2Length(v2d);
		
		v2d[0] = x1-v1[0];
		v2d[1] = y1-v1[1];
		w2 = Vec2Length(v2d);
		wtot = w1+w2;
		uv[1] = w1/wtot;
	} else {
		/* lines are paralelle, lambda_cp_line_ex is 3d grrr */
		/*printf("\tparalelle2\n");*/
		pt3d[0] = pt[0];
		pt3d[1] = pt[1];
		pt3d[2] = l1[2] = l2[2] = 0.0f;
		
		
		l1[0] = v0[0]; l1[1] = v0[1];
		l2[0] = v3[0]; l2[1] = v3[1];
		lambda_cp_line_ex(pt3d, l1, l2, pt_on_line);
		v2d[0] = pt[0]-pt_on_line[0]; /* some but for the other vert */
		v2d[1] = pt[1]-pt_on_line[1];
		w1 = Vec2Length(v2d);
		
		l1[0] = v1[0]; l1[1] = v1[1];
		l2[0] = v2[0]; l2[1] = v2[1];
		lambda_cp_line_ex(pt3d, l1, l2, pt_on_line);
		v2d[0] = pt[0]-pt_on_line[0]; /* some but for the other vert */
		v2d[1] = pt[1]-pt_on_line[1];
		w2 = Vec2Length(v2d);
		wtot = w1+w2;
		uv[1] = w1/wtot;
	}
	/* may need to flip UV's here */
}

/* same as above but does tri's and quads, tri's are a bit of a hack */
void PointInFace2DUV(int isquad, float v0[2], float v1[2], float v2[2], float v3[2], float pt[2], float *uv)
{
	if (isquad) {
		PointInQuad2DUV(v0, v1, v2, v3, pt, uv);
	}
	else {
		/* not for quads, use for our abuse of LineIntersectsTriangleUV */
		float p1_3d[3], p2_3d[3], v0_3d[3], v1_3d[3], v2_3d[3], lambda;
			
		p1_3d[0] = p2_3d[0] = uv[0];
		p1_3d[1] = p2_3d[1] = uv[1];
		p1_3d[2] = 1.0f;
		p2_3d[2] = -1.0f;
		v0_3d[2] = v1_3d[2] = v2_3d[2] = 0.0;
		
		/* generate a new fuv, (this is possibly a non optimal solution,
		 * since we only need 2d calculation but use 3d func's)
		 * 
		 * this method makes an imaginary triangle in 2d space using the UV's from the derived mesh face
		 * Then find new uv coords using the fuv and this face with LineIntersectsTriangleUV.
		 * This means the new values will be correct in relation to the derived meshes face. 
		 */
		Vec2Copyf(v0_3d, v0);
		Vec2Copyf(v1_3d, v1);
		Vec2Copyf(v2_3d, v2);
		
		/* Doing this in 3D is not nice */
		LineIntersectsTriangle(p1_3d, p2_3d, v0_3d, v1_3d, v2_3d, &lambda, uv);
	}
}

int IsPointInTri2D(float v1[2], float v2[2], float v3[2], float pt[2])
{
	float inp1, inp2, inp3;
	
	inp1= (v2[0]-v1[0])*(v1[1]-pt[1]) + (v1[1]-v2[1])*(v1[0]-pt[0]);
	inp2= (v3[0]-v2[0])*(v2[1]-pt[1]) + (v2[1]-v3[1])*(v2[0]-pt[0]);
	inp3= (v1[0]-v3[0])*(v3[1]-pt[1]) + (v3[1]-v1[1])*(v3[0]-pt[0]);
	
	if(inp1<=0.0f && inp2<=0.0f && inp3<=0.0f) return 1;
	if(inp1>=0.0f && inp2>=0.0f && inp3>=0.0f) return 1;
	
	return 0;
}

#if 0
int IsPointInTri2D(float v0[2], float v1[2], float v2[2], float pt[2])
{
		/* not for quads, use for our abuse of LineIntersectsTriangleUV */
		float p1_3d[3], p2_3d[3], v0_3d[3], v1_3d[3], v2_3d[3];
		/* not used */
		float lambda, uv[3];
			
		p1_3d[0] = p2_3d[0] = uv[0]= pt[0];
		p1_3d[1] = p2_3d[1] = uv[1]= uv[2]= pt[1];
		p1_3d[2] = 1.0f;
		p2_3d[2] = -1.0f;
		v0_3d[2] = v1_3d[2] = v2_3d[2] = 0.0;
		
		/* generate a new fuv, (this is possibly a non optimal solution,
		 * since we only need 2d calculation but use 3d func's)
		 * 
		 * this method makes an imaginary triangle in 2d space using the UV's from the derived mesh face
		 * Then find new uv coords using the fuv and this face with LineIntersectsTriangleUV.
		 * This means the new values will be correct in relation to the derived meshes face. 
		 */
		Vec2Copyf(v0_3d, v0);
		Vec2Copyf(v1_3d, v1);
		Vec2Copyf(v2_3d, v2);
		
		/* Doing this in 3D is not nice */
		return LineIntersectsTriangle(p1_3d, p2_3d, v0_3d, v1_3d, v2_3d, &lambda, uv);
}
#endif

/*

	x1,y2
	|  \
	|   \     .(a,b)
	|    \
	x1,y1-- x2,y1

*/
int IsPointInTri2DInts(int x1, int y1, int x2, int y2, int a, int b)
{
	float v1[2], v2[2], v3[2], p[2];
	
	v1[0]= (float)x1;
	v1[1]= (float)y1;
	
	v2[0]= (float)x1;
	v2[1]= (float)y2;
	
	v3[0]= (float)x2;
	v3[1]= (float)y1;
	
	p[0]= (float)a;
	p[1]= (float)b;
	
	return IsPointInTri2D(v1, v2, v3, p);
	
}

/* (x1,v1)(t1=0)------(x2,v2)(t2=1), 0<t<1 --> (x,v)(t) */
void VecfCubicInterpol(float *x1, float *v1, float *x2, float *v2, float t, float *x, float *v)
{
	float a[3],b[3];
	float t2= t*t;
	float t3= t2*t;

	/* cubic interpolation */
	a[0]= v1[0] + v2[0] + 2*(x1[0] - x2[0]);
	a[1]= v1[1] + v2[1] + 2*(x1[1] - x2[1]);
	a[2]= v1[2] + v2[2] + 2*(x1[2] - x2[2]);

	b[0]= -2*v1[0] - v2[0] - 3*(x1[0] - x2[0]);
	b[1]= -2*v1[1] - v2[1] - 3*(x1[1] - x2[1]);
	b[2]= -2*v1[2] - v2[2] - 3*(x1[2] - x2[2]);

	x[0]= a[0]*t3 + b[0]*t2 + v1[0]*t + x1[0];
	x[1]= a[1]*t3 + b[1]*t2 + v1[1]*t + x1[1];
	x[2]= a[2]*t3 + b[2]*t2 + v1[2]*t + x1[2];

	v[0]= 3*a[0]*t2 + 2*b[0]*t + v1[0];
	v[1]= 3*a[1]*t2 + 2*b[1]*t + v1[1];
	v[2]= 3*a[2]*t2 + 2*b[2]*t + v1[2];
}

static int point_in_slice(float p[3], float v1[3], float l1[3], float l2[3])
{
/* 
what is a slice ?
some maths:
a line including l1,l2 and a point not on the line 
define a subset of R3 delimeted by planes parallel to the line and orthogonal 
to the (point --> line) distance vector,one plane on the line one on the point, 
the room inside usually is rather small compared to R3 though still infinte
useful for restricting (speeding up) searches 
e.g. all points of triangular prism are within the intersection of 3 'slices'
onother trivial case : cube 
but see a 'spat' which is a deformed cube with paired parallel planes needs only 3 slices too
*/
	float h,rp[3],cp[3],q[3];

	lambda_cp_line_ex(v1,l1,l2,cp);
	VecSubf(q,cp,v1);

	VecSubf(rp,p,v1);
	h=Inpf(q,rp)/Inpf(q,q);
	if (h < 0.0f || h > 1.0f) return 0;
	return 1;
}

#if 0
/*adult sister defining the slice planes by the origin and the normal  
NOTE |normal| may not be 1 but defining the thickness of the slice*/
static int point_in_slice_as(float p[3],float origin[3],float normal[3])
{
	float h,rp[3];
	VecSubf(rp,p,origin);
	h=Inpf(normal,rp)/Inpf(normal,normal);
	if (h < 0.0f || h > 1.0f) return 0;
	return 1;
}

/*mama (knowing the squared lenght of the normal)*/
static int point_in_slice_m(float p[3],float origin[3],float normal[3],float lns)
{
	float h,rp[3];
	VecSubf(rp,p,origin);
	h=Inpf(normal,rp)/lns;
	if (h < 0.0f || h > 1.0f) return 0;
	return 1;
}
#endif


int point_in_tri_prism(float p[3], float v1[3], float v2[3], float v3[3])
{
	if(!point_in_slice(p,v1,v2,v3)) return 0;
	if(!point_in_slice(p,v2,v3,v1)) return 0;
	if(!point_in_slice(p,v3,v1,v2)) return 0;
	return 1;
}

/* point closest to v1 on line v2-v3 in 3D */
void PclosestVL3Dfl(float *closest, float v1[3], float v2[3], float v3[3])
{
	float lambda, cp[3];

	lambda= lambda_cp_line_ex(v1, v2, v3, cp);

	if(lambda <= 0.0f)
		VecCopyf(closest, v2);
	else if(lambda >= 1.0f)
		VecCopyf(closest, v3);
	else
		VecCopyf(closest, cp);
}

/* distance v1 to line-piece v2-v3 in 3D */
float PdistVL3Dfl(float *v1, float *v2, float *v3) 
{
	float closest[3];

	PclosestVL3Dfl(closest, v1, v2, v3);

	return VecLenf(closest, v1);
}

/********************************************************/

/* make a 4x4 matrix out of 3 transform components */
/* matrices are made in the order: scale * rot * loc */
// TODO: need to have a version that allows for rotation order...
void LocEulSizeToMat4(float mat[4][4], float loc[3], float eul[3], float size[3])
{
	float rmat[3][3], smat[3][3], tmat[3][3];
	
	/* initialise new matrix */
	Mat4One(mat);
	
	/* make rotation + scaling part */
	EulToMat3(eul, rmat);
	SizeToMat3(size, smat);
	Mat3MulMat3(tmat, rmat, smat);
	
	/* copy rot/scale part to output matrix*/
	Mat4CpyMat3(mat, tmat);
	
	/* copy location to matrix */
	mat[3][0] = loc[0];
	mat[3][1] = loc[1];
	mat[3][2] = loc[2];
}

/* make a 4x4 matrix out of 3 transform components */
/* matrices are made in the order: scale * rot * loc */
void LocEulOSizeToMat4(float mat[4][4], float loc[3], float eul[3], float size[3], short rotOrder)
{
	float rmat[3][3], smat[3][3], tmat[3][3];
	
	/* initialise new matrix */
	Mat4One(mat);
	
	/* make rotation + scaling part */
	EulOToMat3(eul, rotOrder, rmat);
	SizeToMat3(size, smat);
	Mat3MulMat3(tmat, rmat, smat);
	
	/* copy rot/scale part to output matrix*/
	Mat4CpyMat3(mat, tmat);
	
	/* copy location to matrix */
	mat[3][0] = loc[0];
	mat[3][1] = loc[1];
	mat[3][2] = loc[2];
}


/* make a 4x4 matrix out of 3 transform components */
/* matrices are made in the order: scale * rot * loc */
void LocQuatSizeToMat4(float mat[4][4], float loc[3], float quat[4], float size[3])
{
	float rmat[3][3], smat[3][3], tmat[3][3];
	
	/* initialise new matrix */
	Mat4One(mat);
	
	/* make rotation + scaling part */
	QuatToMat3(quat, rmat);
	SizeToMat3(size, smat);
	Mat3MulMat3(tmat, rmat, smat);
	
	/* copy rot/scale part to output matrix*/
	Mat4CpyMat3(mat, tmat);
	
	/* copy location to matrix */
	mat[3][0] = loc[0];
	mat[3][1] = loc[1];
	mat[3][2] = loc[2];
}

/********************************************************/

/* Tangents */

/* For normal map tangents we need to detect uv boundaries, and only average
 * tangents in case the uvs are connected. Alternative would be to store 1 
 * tangent per face rather than 4 per face vertex, but that's not compatible
 * with games */


/* from BKE_mesh.h */
#define STD_UV_CONNECT_LIMIT	0.0001f

void sum_or_add_vertex_tangent(void *arena, VertexTangent **vtang, float *tang, float *uv)
{
	VertexTangent *vt;

	/* find a tangent with connected uvs */
	for(vt= *vtang; vt; vt=vt->next) {
		if(fabs(uv[0]-vt->uv[0]) < STD_UV_CONNECT_LIMIT && fabs(uv[1]-vt->uv[1]) < STD_UV_CONNECT_LIMIT) {
			VecAddf(vt->tang, vt->tang, tang);
			return;
		}
	}

	/* if not found, append a new one */
	vt= BLI_memarena_alloc((MemArena *)arena, sizeof(VertexTangent));
	VecCopyf(vt->tang, tang);
	vt->uv[0]= uv[0];
	vt->uv[1]= uv[1];

	if(*vtang)
		vt->next= *vtang;
	*vtang= vt;
}

float *find_vertex_tangent(VertexTangent *vtang, float *uv)
{
	VertexTangent *vt;
	static float nulltang[3] = {0.0f, 0.0f, 0.0f};

	for(vt= vtang; vt; vt=vt->next)
		if(fabs(uv[0]-vt->uv[0]) < STD_UV_CONNECT_LIMIT && fabs(uv[1]-vt->uv[1]) < STD_UV_CONNECT_LIMIT)
			return vt->tang;

	return nulltang;	/* shouldn't happen, except for nan or so */
}

void tangent_from_uv(float *uv1, float *uv2, float *uv3, float *co1, float *co2, float *co3, float *n, float *tang)
{
	float tangv[3], ct[3], e1[3], e2[3], s1, t1, s2, t2, det;

	s1= uv2[0] - uv1[0];
	s2= uv3[0] - uv1[0];
	t1= uv2[1] - uv1[1];
	t2= uv3[1] - uv1[1];
	det= 1.0f / (s1 * t2 - s2 * t1);
	
	/* normals in render are inversed... */
	VecSubf(e1, co1, co2);
	VecSubf(e2, co1, co3);
	tang[0] = (t2*e1[0] - t1*e2[0])*det;
	tang[1] = (t2*e1[1] - t1*e2[1])*det;
	tang[2] = (t2*e1[2] - t1*e2[2])*det;
	tangv[0] = (s1*e2[0] - s2*e1[0])*det;
	tangv[1] = (s1*e2[1] - s2*e1[1])*det;
	tangv[2] = (s1*e2[2] - s2*e1[2])*det;
	Crossf(ct, tang, tangv);

	/* check flip */
	if ((ct[0]*n[0] + ct[1]*n[1] + ct[2]*n[2]) < 0.0f)
		VecNegf(tang);
}

/* used for zoom values*/
float power_of_2(float val) {
	return (float)pow(2, ceil(log(val) / log(2)));
}<|MERGE_RESOLUTION|>--- conflicted
+++ resolved
@@ -2181,16 +2181,6 @@
 }
 
 void VecMulVecf(float *v, float *v1, float *v2)
-<<<<<<< HEAD
-{
-	v[0] = v1[0] * v2[0];
-	v[1] = v1[1] * v2[1];
-	v[2] = v1[2] * v2[2];
-}
-
-void VecLerpf(float *target, float *a, float *b, float t)
-=======
->>>>>>> 16c1a294
 {
 	v[0] = v1[0] * v2[0];
 	v[1] = v1[1] * v2[1];
@@ -2882,15 +2872,9 @@
 	double ti, tj, th, ci, cj, ch, si, sj, sh, cc, cs, sc, ss;
 	double a[3];
 	
-<<<<<<< HEAD
-	if (R->parity) e[1] = -e[1];
-	
-	ti = e[0]/2; tj = e[1]/2; th = e[2]/2;
-=======
 	ti = e[i]/2; tj = e[j]/2; th = e[k]/2;
 	
 	if (R->parity) e[j] = -e[j];
->>>>>>> 16c1a294
 	
 	ci = cos(ti);  cj = cos(tj);  ch = cos(th);
 	si = sin(ti);  sj = sin(tj);  sh = sin(th);
@@ -2927,20 +2911,11 @@
 	double ti, tj, th, ci, cj, ch, si, sj, sh, cc, cs, sc, ss;
 	
 	if (R->parity) {
-<<<<<<< HEAD
-		e[0] = -e[0]; 
-		e[1] = -e[1]; 
-		e[2] = -e[2];
-	}
-	
-	ti = e[0];	  tj = e[1];	th = e[2];
-=======
 		ti = -e[i];	  tj = -e[j];	th = -e[k];
 	}
 	else {
 		ti = e[i];	  tj = e[j];	th = e[k];
 	}
->>>>>>> 16c1a294
 	
 	ci = cos(ti); cj = cos(tj); ch = cos(th);
 	si = sin(ti); sj = sin(tj); sh = sin(th);
@@ -2969,19 +2944,6 @@
 {
 	RotOrderInfo *R= GET_ROTATIONORDER_INFO(order); 
 	short i=R->i,  j=R->j, 	k=R->k;
-<<<<<<< HEAD
-	double cy = sqrt(M[i][i]*M[i][i] + M[j][i]*M[j][i]);
-	
-	if (cy > 16*FLT_EPSILON) {
-		e[0] = atan2(M[j][k], M[k][k]);
-		e[1] = atan2(-M[i][k], cy);
-		e[2] = atan2(M[i][j], M[i][i]);
-	} 
-	else {
-		e[0] = atan2(-M[k][j], M[j][j]);
-		e[1] = atan2(-M[i][k], cy);
-		e[2] = 0;
-=======
 	double cy = sqrt(M[i][i]*M[i][i] + M[i][j]*M[i][j]);
 	
 	if (cy > 16*FLT_EPSILON) {
@@ -2993,7 +2955,6 @@
 		e[i] = atan2(-M[k][j], M[j][j]);
 		e[j] = atan2(-M[i][k], cy);
 		e[k] = 0;
->>>>>>> 16c1a294
 	}
 	
 	if (R->parity) {
@@ -3019,23 +2980,6 @@
 {
 	RotOrderInfo *R= GET_ROTATIONORDER_INFO(order); 
 	short i=R->i,  j=R->j, 	k=R->k;
-<<<<<<< HEAD
-	double cy = sqrt(M[i][i]*M[i][i] + M[j][i]*M[j][i]);
-	
-	if (cy > 16*FLT_EPSILON) {
-		e1[0] = atan2(M[j][k], M[k][k]);
-		e1[1] = atan2(-M[i][k], cy);
-		e1[2] = atan2(M[i][j], M[i][i]);
-		
-		e2[0] = atan2(-M[j][k], -M[k][k]);
-		e2[1] = atan2(-M[i][k], -cy);
-		e2[2] = atan2(-M[i][j], -M[i][i]);
-	} 
-	else {
-		e1[0] = atan2(-M[k][j], M[j][j]);
-		e1[1] = atan2(-M[i][k], cy);
-		e1[2] = 0;
-=======
 	float m[3][3];
 	double cy;
 	
@@ -3058,7 +3002,6 @@
 		e1[i] = atan2(-m[k][j], m[j][j]);
 		e1[j] = atan2(-m[i][k], cy);
 		e1[k] = 0;
->>>>>>> 16c1a294
 		
 		VecCopyf(e2, e1);
 	}
@@ -3075,10 +3018,6 @@
 }
 
 /* uses 2 methods to retrieve eulers, and picks the closest */
-<<<<<<< HEAD
-// FIXME: this does not work well with the other rotation modes...
-=======
->>>>>>> 16c1a294
 void Mat3ToCompatibleEulO(float mat[3][3], float eul[3], float oldrot[3], short order)
 {
 	float eul1[3], eul2[3];
@@ -3267,7 +3206,6 @@
 
 /* XYZ order */
 void euler_rot(float *beul, float ang, char axis)
-<<<<<<< HEAD
 {
 	float eul[3], mat1[3][3], mat2[3][3], totmat[3][3];
 	
@@ -3372,258 +3310,6 @@
 		VecCopyf(eul, eul1);
 	}
 	
-}
-
-/* ************ AXIS ANGLE *************** */
-
-/* Axis angle to Quaternions */
-void AxisAngleToQuat(float *q, float *axis, float angle)
-{
-	float nor[3];
-	float si;
-	
-	VecCopyf(nor, axis);
-	Normalize(nor);
-	
-	angle /= 2;
-	si = (float)sin(angle);
-	q[0] = (float)cos(angle);
-	q[1] = nor[0] * si;
-	q[2] = nor[1] * si;
-	q[3] = nor[2] * si;	
-}
-
-/* Quaternions to Axis Angle */
-void QuatToAxisAngle(float q[4], float axis[3], float *angle)
-{
-	float ha, si;
-	
-	/* calculate angle/2, and sin(angle/2) */
-	ha= (float)acos(q[0]);
-	si= (float)sin(ha);
-	
-	/* from half-angle to angle */
-	*angle= ha * 2;
-	
-	/* prevent division by zero for axis conversion */
-	if (fabs(si) < 0.0005)
-		si= 1.0f;
-	
-	axis[0]= q[1] / si;
-	axis[1]= q[2] / si;
-	axis[2]= q[3] / si;
-}
-
-/* axis angle to 3x3 matrix */
-void VecRotToMat3(float *vec, float phi, float mat[][3])
-=======
->>>>>>> 16c1a294
-{
-	float eul[3], mat1[3][3], mat2[3][3], totmat[3][3];
-	
-	eul[0]= eul[1]= eul[2]= 0.0f;
-	if(axis=='x') eul[0]= ang;
-	else if(axis=='y') eul[1]= ang;
-	else eul[2]= ang;
-	
-	EulToMat3(eul, mat1);
-	EulToMat3(beul, mat2);
-	
-<<<<<<< HEAD
-}
-
-/* axis angle to 4x4 matrix */
-void VecRotToMat4(float *vec, float phi, float mat[][4])
-{
-	float tmat[3][3];
-=======
-	Mat3MulMat3(totmat, mat2, mat1);
-	
-	Mat3ToEul(totmat, beul);
->>>>>>> 16c1a294
-	
-}
-
-<<<<<<< HEAD
-/* axis angle to quaternion */
-void VecRotToQuat(float *vec, float phi, float *quat)
-=======
-/* exported to transform.c */
-/* order independent! */
-void compatible_eul(float *eul, float *oldrot)
->>>>>>> 16c1a294
-{
-	float dx, dy, dz;
-	
-<<<<<<< HEAD
-	if( Normalize(quat+1) == 0.0f) {
-		QuatOne(quat);
-	}
-	else {
-		quat[0]= (float)cos( phi/2.0 );
-		si= (float)sin( phi/2.0 );
-		quat[1] *= si;
-		quat[2] *= si;
-		quat[3] *= si;
-	}
-}
-
-/* Return the angle in degrees between vecs 1-2 and 2-3 in degrees
-   If v1 is a shoulder, v2 is the elbow and v3 is the hand,
-   this would return the angle at the elbow */
-float VecAngle3(float *v1, float *v2, float *v3)
-{
-	float vec1[3], vec2[3];
-
-	VecSubf(vec1, v2, v1);
-	VecSubf(vec2, v2, v3);
-	Normalize(vec1);
-	Normalize(vec2);
-
-	return NormalizedVecAngle2(vec1, vec2) * (float)(180.0/M_PI);
-}
-
-float VecAngle3_2D(float *v1, float *v2, float *v3)
-{
-	float vec1[2], vec2[2];
-
-	vec1[0] = v2[0]-v1[0];
-	vec1[1] = v2[1]-v1[1];
-	
-	vec2[0] = v2[0]-v3[0];
-	vec2[1] = v2[1]-v3[1];
-	
-	Normalize2(vec1);
-	Normalize2(vec2);
-
-	return NormalizedVecAngle2_2D(vec1, vec2) * (float)(180.0/M_PI);
-}
-
-/* Return the shortest angle in degrees between the 2 vectors */
-float VecAngle2(float *v1, float *v2)
-{
-	float vec1[3], vec2[3];
-
-	VecCopyf(vec1, v1);
-	VecCopyf(vec2, v2);
-	Normalize(vec1);
-	Normalize(vec2);
-
-	return NormalizedVecAngle2(vec1, vec2)* (float)(180.0/M_PI);
-}
-
-float NormalizedVecAngle2(float *v1, float *v2)
-{
-	/* this is the same as acos(Inpf(v1, v2)), but more accurate */
-	if (Inpf(v1, v2) < 0.0f) {
-		float vec[3];
-		
-		vec[0]= -v2[0];
-		vec[1]= -v2[1];
-		vec[2]= -v2[2];
-		
-		return (float)M_PI - 2.0f*(float)saasin(VecLenf(vec, v1)/2.0f);
-	}
-	else
-		return 2.0f*(float)saasin(VecLenf(v2, v1)/2.0f);
-}
-
-float NormalizedVecAngle2_2D(float *v1, float *v2)
-{
-	/* this is the same as acos(Inpf(v1, v2)), but more accurate */
-	if (Inp2f(v1, v2) < 0.0f) {
-		float vec[2];
-		
-		vec[0]= -v2[0];
-		vec[1]= -v2[1];
-		
-		return (float)M_PI - 2.0f*saasin(Vec2Lenf(vec, v1)/2.0f);
-	}
-	else
-		return 2.0f*(float)saasin(Vec2Lenf(v2, v1)/2.0f);
-=======
-	/* correct differences of about 360 degrees first */
-	dx= eul[0] - oldrot[0];
-	dy= eul[1] - oldrot[1];
-	dz= eul[2] - oldrot[2];
-	
-	while(fabs(dx) > 5.1) {
-		if(dx > 0.0f) eul[0] -= 2.0f*(float)M_PI; else eul[0]+= 2.0f*(float)M_PI;
-		dx= eul[0] - oldrot[0];
-	}
-	while(fabs(dy) > 5.1) {
-		if(dy > 0.0f) eul[1] -= 2.0f*(float)M_PI; else eul[1]+= 2.0f*(float)M_PI;
-		dy= eul[1] - oldrot[1];
-	}
-	while(fabs(dz) > 5.1) {
-		if(dz > 0.0f) eul[2] -= 2.0f*(float)M_PI; else eul[2]+= 2.0f*(float)M_PI;
-		dz= eul[2] - oldrot[2];
-	}
-	
-	/* is 1 of the axis rotations larger than 180 degrees and the other small? NO ELSE IF!! */	
-	if( fabs(dx) > 3.2 && fabs(dy)<1.6 && fabs(dz)<1.6 ) {
-		if(dx > 0.0) eul[0] -= 2.0f*(float)M_PI; else eul[0]+= 2.0f*(float)M_PI;
-	}
-	if( fabs(dy) > 3.2 && fabs(dz)<1.6 && fabs(dx)<1.6 ) {
-		if(dy > 0.0) eul[1] -= 2.0f*(float)M_PI; else eul[1]+= 2.0f*(float)M_PI;
-	}
-	if( fabs(dz) > 3.2 && fabs(dx)<1.6 && fabs(dy)<1.6 ) {
-		if(dz > 0.0) eul[2] -= 2.0f*(float)M_PI; else eul[2]+= 2.0f*(float)M_PI;
-	}
-	
-	/* the method below was there from ancient days... but why! probably because the code sucks :)
-		*/
-#if 0	
-	/* calc again */
-	dx= eul[0] - oldrot[0];
-	dy= eul[1] - oldrot[1];
-	dz= eul[2] - oldrot[2];
-	
-	/* special case, tested for x-z  */
-	
-	if( (fabs(dx) > 3.1 && fabs(dz) > 1.5 ) || ( fabs(dx) > 1.5 && fabs(dz) > 3.1 ) ) {
-		if(dx > 0.0) eul[0] -= M_PI; else eul[0]+= M_PI;
-		if(eul[1] > 0.0) eul[1]= M_PI - eul[1]; else eul[1]= -M_PI - eul[1];
-		if(dz > 0.0) eul[2] -= M_PI; else eul[2]+= M_PI;
-		
-	}
-	else if( (fabs(dx) > 3.1 && fabs(dy) > 1.5 ) || ( fabs(dx) > 1.5 && fabs(dy) > 3.1 ) ) {
-		if(dx > 0.0) eul[0] -= M_PI; else eul[0]+= M_PI;
-		if(dy > 0.0) eul[1] -= M_PI; else eul[1]+= M_PI;
-		if(eul[2] > 0.0) eul[2]= M_PI - eul[2]; else eul[2]= -M_PI - eul[2];
-	}
-	else if( (fabs(dy) > 3.1 && fabs(dz) > 1.5 ) || ( fabs(dy) > 1.5 && fabs(dz) > 3.1 ) ) {
-		if(eul[0] > 0.0) eul[0]= M_PI - eul[0]; else eul[0]= -M_PI - eul[0];
-		if(dy > 0.0) eul[1] -= M_PI; else eul[1]+= M_PI;
-		if(dz > 0.0) eul[2] -= M_PI; else eul[2]+= M_PI;
-	}
-#endif	
-}
-
-/* uses 2 methods to retrieve eulers, and picks the closest */
-/* XYZ order */
-void Mat3ToCompatibleEul(float mat[][3], float *eul, float *oldrot)
-{
-	float eul1[3], eul2[3];
-	float d1, d2;
-	
-	mat3_to_eul2(mat, eul1, eul2);
-	
-	compatible_eul(eul1, oldrot);
-	compatible_eul(eul2, oldrot);
-	
-	d1= (float)fabs(eul1[0]-oldrot[0]) + (float)fabs(eul1[1]-oldrot[1]) + (float)fabs(eul1[2]-oldrot[2]);
-	d2= (float)fabs(eul2[0]-oldrot[0]) + (float)fabs(eul2[1]-oldrot[1]) + (float)fabs(eul2[2]-oldrot[2]);
-	
-	/* return best, which is just the one with lowest difference */
-	if( d1 > d2) {
-		VecCopyf(eul, eul2);
-	}
-	else {
-		VecCopyf(eul, eul1);
-	}
-	
->>>>>>> 16c1a294
 }
 
 /* ************ AXIS ANGLE *************** */
@@ -5153,8 +4839,6 @@
 	return(Inpf(u,h)/Inpf(u,u));
 }
 #endif
-<<<<<<< HEAD
-=======
 
 /* useful to calculate an even width shell, by taking the angle between 2 planes.
  * The return value is a scale on the offset.
@@ -5164,7 +4848,6 @@
 {
 	return (angle < SMALL_NUMBER) ? 1.0f : fabsf(1.0f / cosf(angle * (M_PI/180.0f)));
 }
->>>>>>> 16c1a294
 
 /* Similar to LineIntersectsTriangleUV, except it operates on a quad and in 2d, assumes point is in quad */
 void PointInQuad2DUV(float v0[2], float v1[2], float v2[2], float v3[2], float pt[2], float *uv)
