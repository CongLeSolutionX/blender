--- conflicted
+++ resolved
@@ -470,11 +470,7 @@
 }
 
 template<typename T>
-<<<<<<< HEAD
-void interpolate_attribute_from_a_result(const Span<T> attr_a,
-=======
 void interpolate_attribute_from_a_result(const VArray<T> attr_a,
->>>>>>> d4ae62f0
                                          const BooleanResult &result,
                                          MutableSpan<T> dst_attr)
 {
@@ -502,11 +498,7 @@
 }
 
 template<typename T>
-<<<<<<< HEAD
-void interpolate_attribute_from_b_result(const Span<T> attr_b,
-=======
 void interpolate_attribute_from_b_result(const VArray<T> attr_b,
->>>>>>> d4ae62f0
                                          const BooleanResult &result,
                                          MutableSpan<T> dst_attr)
 {
