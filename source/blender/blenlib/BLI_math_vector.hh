--- conflicted
+++ resolved
@@ -164,8 +164,7 @@
 
 /**
  * Return the value of x raised to the y power.
-<<<<<<< HEAD
- * The result is x if x < 0 or if x = 0 and y ≤ 0.
+ * The result is x if x < 0 or if x = 0 and y <= 0.
  */
 template<typename T, int Size>
 [[nodiscard]] inline VecBase<T, Size> safe_pow(const VecBase<T, Size> &x, const T &y)
@@ -179,10 +178,7 @@
 
 /**
  * Return the value of x raised to the y power.
- * The result is undefined if x < 0 or if x = 0 and y ≤ 0.
-=======
  * The result is undefined if x < 0 or if x = 0 and y <= 0.
->>>>>>> c15cda2b
  */
 template<typename T, int Size>
 [[nodiscard]] inline VecBase<T, Size> pow(const VecBase<T, Size> &x, const VecBase<T, Size> &y)
