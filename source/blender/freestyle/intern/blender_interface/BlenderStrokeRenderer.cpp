/* SPDX-License-Identifier: GPL-2.0-or-later */

/** \file
 * \ingroup freestyle
 */

#include "BlenderStrokeRenderer.h"

#include "../application/AppConfig.h"
#include "../stroke/Canvas.h"

#include "MEM_guardedalloc.h"

#include "RNA_access.h"
#include "RNA_prototypes.h"
#include "RNA_types.h"

#include "DNA_camera_types.h"
#include "DNA_collection_types.h"
#include "DNA_linestyle_types.h"
#include "DNA_listBase.h"
#include "DNA_material_types.h"
#include "DNA_mesh_types.h"
#include "DNA_meshdata_types.h"
#include "DNA_object_types.h"
#include "DNA_scene_types.h"
#include "DNA_screen_types.h"

#include "BKE_attribute.h"
#include "BKE_collection.h"
#include "BKE_customdata.h"
#include "BKE_global.h"
#include "BKE_idprop.h"
#include "BKE_layer.h"
#include "BKE_lib_id.h" /* free_libblock */
#include "BKE_main.h"
#include "BKE_material.h"
#include "BKE_mesh.hh"
#include "BKE_node.h"
#include "BKE_node_tree_update.h"
#include "BKE_object.h"
#include "BKE_scene.h"

#include "BLI_ghash.h"
#include "BLI_listbase.h"
#include "BLI_math_color.h"
#include "BLI_math_vector.h"
#include "BLI_math_vector_types.hh"
#include "BLI_utildefines.h"

#include "DEG_depsgraph.h"
#include "DEG_depsgraph_build.h"

#include "RE_pipeline.h"

#include "render_types.h"

#include <climits>

using blender::float3;

namespace Freestyle {

const char *BlenderStrokeRenderer::uvNames[] = {"along_stroke", "along_stroke_tips"};

BlenderStrokeRenderer::BlenderStrokeRenderer(Render *re, int render_count)
{
  freestyle_bmain = BKE_main_new();

  /* We use the same window manager for freestyle bmain as
   * real bmain uses. This is needed because freestyle's
   * bmain could be used to tag scenes for update, which
   * implies call of ED_render_scene_update in some cases
   * and that function requires proper window manager
   * to present (sergey)
   */
  freestyle_bmain->wm = re->main->wm;

  // for stroke mesh generation
  _width = re->winx;
  _height = re->winy;

  old_scene = re->scene;

  char name[MAX_ID_NAME - 2];
  BLI_snprintf(name, sizeof(name), "FRS%d_%s", render_count, re->scene->id.name + 2);
  freestyle_scene = BKE_scene_add(freestyle_bmain, name);
  freestyle_scene->r.cfra = old_scene->r.cfra;
  freestyle_scene->r.mode = old_scene->r.mode & ~(R_EDGE_FRS | R_BORDER);
  freestyle_scene->r.xsch = re->rectx;    // old_scene->r.xsch
  freestyle_scene->r.ysch = re->recty;    // old_scene->r.ysch
  freestyle_scene->r.xasp = 1.0f;         // old_scene->r.xasp;
  freestyle_scene->r.yasp = 1.0f;         // old_scene->r.yasp;
  freestyle_scene->r.size = 100;          // old_scene->r.size
  freestyle_scene->r.color_mgt_flag = 0;  // old_scene->r.color_mgt_flag;
  freestyle_scene->r.scemode = (old_scene->r.scemode &
                                ~(R_SINGLE_LAYER | R_NO_FRAME_UPDATE | R_MULTIVIEW)) &
                               (re->r.scemode);
  freestyle_scene->r.flag = old_scene->r.flag;
  freestyle_scene->r.threads = old_scene->r.threads;
  freestyle_scene->r.border.xmin = old_scene->r.border.xmin;
  freestyle_scene->r.border.ymin = old_scene->r.border.ymin;
  freestyle_scene->r.border.xmax = old_scene->r.border.xmax;
  freestyle_scene->r.border.ymax = old_scene->r.border.ymax;
  strcpy(freestyle_scene->r.pic, old_scene->r.pic);
  freestyle_scene->r.dither_intensity = old_scene->r.dither_intensity;
  STRNCPY(freestyle_scene->r.engine, old_scene->r.engine);
  if (G.debug & G_DEBUG_FREESTYLE) {
    cout << "Stroke rendering engine : " << freestyle_scene->r.engine << endl;
  }
  freestyle_scene->r.im_format.planes = R_IMF_PLANES_RGBA;
  freestyle_scene->r.im_format.imtype = R_IMF_IMTYPE_PNG;

  // Copy ID properties, including Cycles render properties
  if (old_scene->id.properties) {
    freestyle_scene->id.properties = IDP_CopyProperty_ex(old_scene->id.properties, 0);
  }
  // Copy eevee render settings.
  BKE_scene_copy_data_eevee(freestyle_scene, old_scene);

  /* Render with transparent background. */
  freestyle_scene->r.alphamode = R_ALPHAPREMUL;

  if (G.debug & G_DEBUG_FREESTYLE) {
    printf("%s: %d thread(s)\n", __func__, BKE_render_num_threads(&freestyle_scene->r));
  }

  BKE_scene_set_background(freestyle_bmain, freestyle_scene);

  // Scene layer.
  ViewLayer *view_layer = (ViewLayer *)freestyle_scene->view_layers.first;
  view_layer->layflag = SCE_LAY_SOLID;

  // Camera
  Object *object_camera = BKE_object_add(
      freestyle_bmain, freestyle_scene, view_layer, OB_CAMERA, nullptr);

  Camera *camera = (Camera *)object_camera->data;
  camera->type = CAM_ORTHO;
  camera->ortho_scale = max(re->rectx, re->recty);
  camera->clip_start = 0.1f;
  camera->clip_end = 100.0f;

  _z_delta = 0.00001f;
  _z = camera->clip_start + _z_delta;

  object_camera->loc[0] = re->disprect.xmin + 0.5f * re->rectx;
  object_camera->loc[1] = re->disprect.ymin + 0.5f * re->recty;
  object_camera->loc[2] = 1.0f;

  freestyle_scene->camera = object_camera;

  // Reset serial mesh ID (used for BlenderStrokeRenderer::NewMesh())
  _mesh_id = 0xffffffff;

  // Create a bNodeTree-to-Material hash table
  _nodetree_hash = BLI_ghash_ptr_new("BlenderStrokeRenderer::_nodetree_hash");

  // Depsgraph
  freestyle_depsgraph = DEG_graph_new(
      freestyle_bmain, freestyle_scene, view_layer, DAG_EVAL_RENDER);
  DEG_graph_id_tag_update(freestyle_bmain, freestyle_depsgraph, &freestyle_scene->id, 0);
  DEG_graph_id_tag_update(freestyle_bmain, freestyle_depsgraph, &object_camera->id, 0);
  DEG_graph_tag_relations_update(freestyle_depsgraph);
}

BlenderStrokeRenderer::~BlenderStrokeRenderer()
{
  BLI_ghash_free(_nodetree_hash, nullptr, nullptr);

  DEG_graph_free(freestyle_depsgraph);

  FreeStrokeGroups();

  /* detach the window manager from freestyle bmain (see comments
   * in add_freestyle() for more detail)
   */
  BLI_listbase_clear(&freestyle_bmain->wm);

  BKE_main_free(freestyle_bmain);
}

float BlenderStrokeRenderer::get_stroke_vertex_z() const
{
  float z = _z;
  BlenderStrokeRenderer *self = const_cast<BlenderStrokeRenderer *>(this);
  if (!(_z < _z_delta * 100000.0f)) {
    self->_z_delta *= 10.0f;
  }
  self->_z += _z_delta;
  return -z;
}

uint BlenderStrokeRenderer::get_stroke_mesh_id() const
{
  uint mesh_id = _mesh_id;
  BlenderStrokeRenderer *self = const_cast<BlenderStrokeRenderer *>(this);
  self->_mesh_id--;
  return mesh_id;
}

Material *BlenderStrokeRenderer::GetStrokeShader(Main *bmain,
                                                 bNodeTree *iNodeTree,
                                                 bool do_id_user)
{
  Material *ma = BKE_material_add(bmain, "stroke_shader");
  bNodeTree *ntree;
  bNode *output_linestyle = nullptr;
  bNodeSocket *fromsock, *tosock;
  PointerRNA fromptr, toptr;
  NodeShaderAttribute *storage;

  id_us_min(&ma->id);

  if (iNodeTree) {
    // make a copy of linestyle->nodetree
    ntree = ntreeCopyTree_ex(iNodeTree, bmain, do_id_user);

    // find the active Output Line Style node
    for (bNode *node = (bNode *)ntree->nodes.first; node; node = node->next) {
      if (node->type == SH_NODE_OUTPUT_LINESTYLE && (node->flag & NODE_DO_OUTPUT)) {
        output_linestyle = node;
        break;
      }
    }
    ma->nodetree = ntree;
  }
  else {
    ntree = ntreeAddTreeEmbedded(nullptr, &ma->id, "stroke_shader", "ShaderNodeTree");
  }
  ma->use_nodes = true;
  ma->blend_method = MA_BM_HASHED;

  bNode *input_attr_color = nodeAddStaticNode(nullptr, ntree, SH_NODE_ATTRIBUTE);
  input_attr_color->locx = 0.0f;
  input_attr_color->locy = -200.0f;
  storage = (NodeShaderAttribute *)input_attr_color->storage;
  BLI_strncpy(storage->name, "Color", sizeof(storage->name));

  bNode *mix_rgb_color = nodeAddStaticNode(nullptr, ntree, SH_NODE_MIX_RGB_LEGACY);
  mix_rgb_color->custom1 = MA_RAMP_BLEND;  // Mix
  mix_rgb_color->locx = 200.0f;
  mix_rgb_color->locy = -200.0f;
  tosock = (bNodeSocket *)BLI_findlink(&mix_rgb_color->inputs, 0);  // Fac
  RNA_pointer_create((ID *)ntree, &RNA_NodeSocket, tosock, &toptr);
  RNA_float_set(&toptr, "default_value", 0.0f);

  bNode *input_attr_alpha = nodeAddStaticNode(nullptr, ntree, SH_NODE_ATTRIBUTE);
  input_attr_alpha->locx = 400.0f;
  input_attr_alpha->locy = 300.0f;
  storage = (NodeShaderAttribute *)input_attr_alpha->storage;
  BLI_strncpy(storage->name, "Alpha", sizeof(storage->name));

  bNode *mix_rgb_alpha = nodeAddStaticNode(nullptr, ntree, SH_NODE_MIX_RGB_LEGACY);
  mix_rgb_alpha->custom1 = MA_RAMP_BLEND;  // Mix
  mix_rgb_alpha->locx = 600.0f;
  mix_rgb_alpha->locy = 300.0f;
  tosock = (bNodeSocket *)BLI_findlink(&mix_rgb_alpha->inputs, 0);  // Fac
  RNA_pointer_create((ID *)ntree, &RNA_NodeSocket, tosock, &toptr);
  RNA_float_set(&toptr, "default_value", 0.0f);

  bNode *shader_emission = nodeAddStaticNode(nullptr, ntree, SH_NODE_EMISSION);
  shader_emission->locx = 400.0f;
  shader_emission->locy = -200.0f;

  bNode *input_light_path = nodeAddStaticNode(nullptr, ntree, SH_NODE_LIGHT_PATH);
  input_light_path->locx = 400.0f;
  input_light_path->locy = 100.0f;

  bNode *mix_shader_color = nodeAddStaticNode(nullptr, ntree, SH_NODE_MIX_SHADER);
  mix_shader_color->locx = 600.0f;
  mix_shader_color->locy = -100.0f;

  bNode *shader_transparent = nodeAddStaticNode(nullptr, ntree, SH_NODE_BSDF_TRANSPARENT);
  shader_transparent->locx = 600.0f;
  shader_transparent->locy = 100.0f;

  bNode *mix_shader_alpha = nodeAddStaticNode(nullptr, ntree, SH_NODE_MIX_SHADER);
  mix_shader_alpha->locx = 800.0f;
  mix_shader_alpha->locy = 100.0f;

  bNode *output_material = nodeAddStaticNode(nullptr, ntree, SH_NODE_OUTPUT_MATERIAL);
  output_material->locx = 1000.0f;
  output_material->locy = 100.0f;

  fromsock = (bNodeSocket *)BLI_findlink(&input_attr_color->outputs, 0);  // Color
  tosock = (bNodeSocket *)BLI_findlink(&mix_rgb_color->inputs, 1);        // Color1
  nodeAddLink(ntree, input_attr_color, fromsock, mix_rgb_color, tosock);

  fromsock = (bNodeSocket *)BLI_findlink(&mix_rgb_color->outputs, 0);  // Color
  tosock = (bNodeSocket *)BLI_findlink(&shader_emission->inputs, 0);   // Color
  nodeAddLink(ntree, mix_rgb_color, fromsock, shader_emission, tosock);

  fromsock = (bNodeSocket *)BLI_findlink(&shader_emission->outputs, 0);  // Emission
  tosock = (bNodeSocket *)BLI_findlink(&mix_shader_color->inputs, 2);    // Shader (second)
  nodeAddLink(ntree, shader_emission, fromsock, mix_shader_color, tosock);

  fromsock = (bNodeSocket *)BLI_findlink(&input_light_path->outputs, 0);  // In Camera Ray
  tosock = (bNodeSocket *)BLI_findlink(&mix_shader_color->inputs, 0);     // Fac
  nodeAddLink(ntree, input_light_path, fromsock, mix_shader_color, tosock);

  fromsock = (bNodeSocket *)BLI_findlink(&mix_rgb_alpha->outputs, 0);  // Color
  tosock = (bNodeSocket *)BLI_findlink(&mix_shader_alpha->inputs, 0);  // Fac
  nodeAddLink(ntree, mix_rgb_alpha, fromsock, mix_shader_alpha, tosock);

  fromsock = (bNodeSocket *)BLI_findlink(&input_attr_alpha->outputs, 0);  // Color
  tosock = (bNodeSocket *)BLI_findlink(&mix_rgb_alpha->inputs, 1);        // Color1
  nodeAddLink(ntree, input_attr_alpha, fromsock, mix_rgb_alpha, tosock);

  fromsock = (bNodeSocket *)BLI_findlink(&shader_transparent->outputs, 0);  // BSDF
  tosock = (bNodeSocket *)BLI_findlink(&mix_shader_alpha->inputs, 1);       // Shader (first)
  nodeAddLink(ntree, shader_transparent, fromsock, mix_shader_alpha, tosock);

  fromsock = (bNodeSocket *)BLI_findlink(&mix_shader_color->outputs, 0);  // Shader
  tosock = (bNodeSocket *)BLI_findlink(&mix_shader_alpha->inputs, 2);     // Shader (second)
  nodeAddLink(ntree, mix_shader_color, fromsock, mix_shader_alpha, tosock);

  fromsock = (bNodeSocket *)BLI_findlink(&mix_shader_alpha->outputs, 0);  // Shader
  tosock = (bNodeSocket *)BLI_findlink(&output_material->inputs, 0);      // Surface
  nodeAddLink(ntree, mix_shader_alpha, fromsock, output_material, tosock);

  if (output_linestyle) {
    bNodeSocket *outsock;
    bNodeLink *link;

    mix_rgb_color->custom1 = output_linestyle->custom1;  // blend_type
    mix_rgb_color->custom2 = output_linestyle->custom2;  // use_clamp

    outsock = (bNodeSocket *)BLI_findlink(&output_linestyle->inputs, 0);  // Color
    tosock = (bNodeSocket *)BLI_findlink(&mix_rgb_color->inputs, 2);      // Color2
    link = (bNodeLink *)BLI_findptr(&ntree->links, outsock, offsetof(bNodeLink, tosock));
    if (link) {
      nodeAddLink(ntree, link->fromnode, link->fromsock, mix_rgb_color, tosock);
    }
    else {
      float color[4];
      RNA_pointer_create((ID *)ntree, &RNA_NodeSocket, outsock, &fromptr);
      RNA_pointer_create((ID *)ntree, &RNA_NodeSocket, tosock, &toptr);
      RNA_float_get_array(&fromptr, "default_value", color);
      RNA_float_set_array(&toptr, "default_value", color);
    }

    outsock = (bNodeSocket *)BLI_findlink(&output_linestyle->inputs, 1);  // Color Fac
    tosock = (bNodeSocket *)BLI_findlink(&mix_rgb_color->inputs, 0);      // Fac
    link = (bNodeLink *)BLI_findptr(&ntree->links, outsock, offsetof(bNodeLink, tosock));
    if (link) {
      nodeAddLink(ntree, link->fromnode, link->fromsock, mix_rgb_color, tosock);
    }
    else {
      RNA_pointer_create((ID *)ntree, &RNA_NodeSocket, outsock, &fromptr);
      RNA_pointer_create((ID *)ntree, &RNA_NodeSocket, tosock, &toptr);
      RNA_float_set(&toptr, "default_value", RNA_float_get(&fromptr, "default_value"));
    }

    outsock = (bNodeSocket *)BLI_findlink(&output_linestyle->inputs, 2);  // Alpha
    tosock = (bNodeSocket *)BLI_findlink(&mix_rgb_alpha->inputs, 2);      // Color2
    link = (bNodeLink *)BLI_findptr(&ntree->links, outsock, offsetof(bNodeLink, tosock));
    if (link) {
      nodeAddLink(ntree, link->fromnode, link->fromsock, mix_rgb_alpha, tosock);
    }
    else {
      float color[4];
      RNA_pointer_create((ID *)ntree, &RNA_NodeSocket, outsock, &fromptr);
      RNA_pointer_create((ID *)ntree, &RNA_NodeSocket, tosock, &toptr);
      color[0] = color[1] = color[2] = RNA_float_get(&fromptr, "default_value");
      color[3] = 1.0f;
      RNA_float_set_array(&toptr, "default_value", color);
    }

    outsock = (bNodeSocket *)BLI_findlink(&output_linestyle->inputs, 3);  // Alpha Fac
    tosock = (bNodeSocket *)BLI_findlink(&mix_rgb_alpha->inputs, 0);      // Fac
    link = (bNodeLink *)BLI_findptr(&ntree->links, outsock, offsetof(bNodeLink, tosock));
    if (link) {
      nodeAddLink(ntree, link->fromnode, link->fromsock, mix_rgb_alpha, tosock);
    }
    else {
      RNA_pointer_create((ID *)ntree, &RNA_NodeSocket, outsock, &fromptr);
      RNA_pointer_create((ID *)ntree, &RNA_NodeSocket, tosock, &toptr);
      RNA_float_set(&toptr, "default_value", RNA_float_get(&fromptr, "default_value"));
    }

    for (bNode *node = (bNode *)ntree->nodes.first; node; node = node->next) {
      if (node->type == SH_NODE_UVALONGSTROKE) {
        // UV output of the UV Along Stroke node
        bNodeSocket *sock = (bNodeSocket *)BLI_findlink(&node->outputs, 0);

        // add new UV Map node
        bNode *input_uvmap = nodeAddStaticNode(nullptr, ntree, SH_NODE_UVMAP);
        input_uvmap->locx = node->locx - 200.0f;
        input_uvmap->locy = node->locy;
        NodeShaderUVMap *storage = (NodeShaderUVMap *)input_uvmap->storage;
        if (node->custom1 & 1) {  // use_tips
          BLI_strncpy(storage->uv_map, uvNames[1], sizeof(storage->uv_map));
        }
        else {
          BLI_strncpy(storage->uv_map, uvNames[0], sizeof(storage->uv_map));
        }
        fromsock = (bNodeSocket *)BLI_findlink(&input_uvmap->outputs, 0);  // UV

        // replace links from the UV Along Stroke node by links from the UV Map node
        for (bNodeLink *link = (bNodeLink *)ntree->links.first; link; link = link->next) {
          if (link->fromnode == node && link->fromsock == sock) {
            nodeAddLink(ntree, input_uvmap, fromsock, link->tonode, link->tosock);
          }
        }
        nodeRemSocketLinks(ntree, sock);
      }
    }
  }

  nodeSetActive(ntree, output_material);
  BKE_ntree_update_main_tree(bmain, ntree, nullptr);

  return ma;
}

void BlenderStrokeRenderer::RenderStrokeRep(StrokeRep *iStrokeRep) const
{
  RenderStrokeRepBasic(iStrokeRep);
}

void BlenderStrokeRenderer::RenderStrokeRepBasic(StrokeRep *iStrokeRep) const
{
  bNodeTree *nt = iStrokeRep->getNodeTree();
  Material *ma = (Material *)BLI_ghash_lookup(_nodetree_hash, nt);
  if (!ma) {
    ma = BlenderStrokeRenderer::GetStrokeShader(freestyle_bmain, nt, false);
    BLI_ghash_insert(_nodetree_hash, nt, ma);
  }
  iStrokeRep->setMaterial(ma);

  const vector<Strip *> &strips = iStrokeRep->getStrips();
  const bool hasTex = iStrokeRep->hasTex();
  int totvert = 0, totedge = 0, totpoly = 0, totloop = 0;
  int visible_faces, visible_segments;
  for (vector<Strip *>::const_iterator s = strips.begin(), send = strips.end(); s != send; ++s) {
    Strip::vertex_container &strip_vertices = (*s)->vertices();

    // count visible faces and strip segments
    test_strip_visibility(strip_vertices, &visible_faces, &visible_segments);
    if (visible_faces == 0) {
      continue;
    }

    totvert += visible_faces + visible_segments * 2;
    totedge += visible_faces * 2 + visible_segments;
    totpoly += visible_faces;
    totloop += visible_faces * 3;
  }

  BlenderStrokeRenderer *self = const_cast<BlenderStrokeRenderer *>(this);  // FIXME
  vector<StrokeGroup *> *groups = hasTex ? &self->texturedStrokeGroups : &self->strokeGroups;
  StrokeGroup *group;
  if (groups->empty() || !(groups->back()->totvert + totvert < MESH_MAX_VERTS &&
                           groups->back()->materials.size() + 1 < MAXMAT)) {
    group = new StrokeGroup;
    groups->push_back(group);
  }
  else {
    group = groups->back();
  }
  group->strokes.push_back(iStrokeRep);
  group->totvert += totvert;
  group->totedge += totedge;
  group->totpoly += totpoly;
  group->totloop += totloop;

  if (!group->materials.contains(ma)) {
    group->materials.add_new(ma, group->materials.size());
  }
}

// Check if the triangle is visible (i.e., within the render image boundary)
bool BlenderStrokeRenderer::test_triangle_visibility(StrokeVertexRep *svRep[3]) const
{
  int xl, xu, yl, yu;
  Vec2r p;

  xl = xu = yl = yu = 0;
  for (int i = 0; i < 3; i++) {
    p = svRep[i]->point2d();
    if (p[0] < 0.0) {
      xl++;
    }
    else if (p[0] > _width) {
      xu++;
    }
    if (p[1] < 0.0) {
      yl++;
    }
    else if (p[1] > _height) {
      yu++;
    }
  }
  return !(xl == 3 || xu == 3 || yl == 3 || yu == 3);
}

// Check the visibility of faces and strip segments.
void BlenderStrokeRenderer::test_strip_visibility(Strip::vertex_container &strip_vertices,
                                                  int *visible_faces,
                                                  int *visible_segments) const
{
  const int strip_vertex_count = strip_vertices.size();
  Strip::vertex_container::iterator v[3];
  StrokeVertexRep *svRep[3];
  bool visible;

  /* Iterate over all vertices and count visible faces and strip segments
   * (NOTE: a strip segment is a series of visible faces, while two strip
   * segments are separated by one or more invisible faces). */
  v[0] = strip_vertices.begin();
  v[1] = v[0] + 1;
  v[2] = v[0] + 2;
  *visible_faces = *visible_segments = 0;
  visible = false;
  for (int n = 2; n < strip_vertex_count; n++, v[0]++, v[1]++, v[2]++) {
    svRep[0] = *(v[0]);
    svRep[1] = *(v[1]);
    svRep[2] = *(v[2]);
    if (test_triangle_visibility(svRep)) {
      (*visible_faces)++;
      if (!visible) {
        (*visible_segments)++;
      }
      visible = true;
    }
    else {
      visible = false;
    }
  }
}

// Release allocated memory for stroke groups
void BlenderStrokeRenderer::FreeStrokeGroups()
{
  vector<StrokeGroup *>::const_iterator it, itend;

  for (it = strokeGroups.begin(), itend = strokeGroups.end(); it != itend; ++it) {
    delete (*it);
  }
  for (it = texturedStrokeGroups.begin(), itend = texturedStrokeGroups.end(); it != itend; ++it) {
    delete (*it);
  }
}

// Build a scene populated by mesh objects representing stylized strokes
int BlenderStrokeRenderer::GenerateScene()
{
  vector<StrokeGroup *>::const_iterator it, itend;

  for (it = strokeGroups.begin(), itend = strokeGroups.end(); it != itend; ++it) {
    GenerateStrokeMesh(*it, false);
  }
  for (it = texturedStrokeGroups.begin(), itend = texturedStrokeGroups.end(); it != itend; ++it) {
    GenerateStrokeMesh(*it, true);
  }
  return get_stroke_count();
}

// Return the number of strokes
int BlenderStrokeRenderer::get_stroke_count() const
{
  return strokeGroups.size() + texturedStrokeGroups.size();
}

// Build a mesh object representing a group of stylized strokes
void BlenderStrokeRenderer::GenerateStrokeMesh(StrokeGroup *group, bool hasTex)
{
#if 0
  Object *object_mesh = BKE_object_add(
      freestyle_bmain, (ViewLayer *)freestyle_scene->view_layers.first, OB_MESH);
  DEG_relations_tag_update(freestyle_bmain);
#else
  Object *object_mesh = NewMesh();
#endif
  Mesh *mesh = (Mesh *)object_mesh->data;

  mesh->totvert = group->totvert;
  mesh->totedge = group->totedge;
  mesh->totpoly = group->totpoly;
  mesh->totloop = group->totloop;
  mesh->totcol = group->materials.size();
  BKE_mesh_poly_offsets_ensure(mesh);

  float3 *vert_positions = (float3 *)CustomData_add_layer_named(
      &mesh->vdata, CD_PROP_FLOAT3, CD_SET_DEFAULT, mesh->totvert, "position");
  MEdge *edges = (MEdge *)CustomData_add_layer(
<<<<<<< HEAD
      &mesh->edata, CD_MEDGE, CD_SET_DEFAULT, nullptr, mesh->totedge);
  blender::MutableSpan<int> poly_offsets = mesh->poly_offsets_for_write();
=======
      &mesh->edata, CD_MEDGE, CD_SET_DEFAULT, mesh->totedge);
  MPoly *polys = (MPoly *)CustomData_add_layer(
      &mesh->pdata, CD_MPOLY, CD_SET_DEFAULT, mesh->totpoly);
>>>>>>> 88c7b695
  int *corner_verts = (int *)CustomData_add_layer_named(
      &mesh->ldata, CD_PROP_INT32, CD_SET_DEFAULT, mesh->totloop, ".corner_vert");
  int *corner_edges = (int *)CustomData_add_layer_named(
      &mesh->ldata, CD_PROP_INT32, CD_SET_DEFAULT, mesh->totloop, ".corner_vert");
  int *material_indices = (int *)CustomData_add_layer_named(
      &mesh->pdata, CD_PROP_INT32, CD_SET_DEFAULT, mesh->totpoly, "material_index");
  blender::float2 *loopsuv[2] = {nullptr};

  if (hasTex) {
    // First UV layer
    loopsuv[0] = static_cast<blender::float2 *>(CustomData_add_layer_named(
        &mesh->ldata, CD_PROP_FLOAT2, CD_SET_DEFAULT, mesh->totloop, uvNames[0]));
    CustomData_set_layer_active(&mesh->ldata, CD_PROP_FLOAT2, 0);

    // Second UV layer
    loopsuv[1] = static_cast<blender::float2 *>(CustomData_add_layer_named(
        &mesh->ldata, CD_PROP_FLOAT2, CD_SET_DEFAULT, mesh->totloop, uvNames[1]));
    CustomData_set_layer_active(&mesh->ldata, CD_PROP_FLOAT2, 1);
  }

  // colors and transparency (the latter represented by grayscale colors)
  MLoopCol *colors = (MLoopCol *)CustomData_add_layer_named(
      &mesh->ldata, CD_PROP_BYTE_COLOR, CD_SET_DEFAULT, mesh->totloop, "Color");
  MLoopCol *transp = (MLoopCol *)CustomData_add_layer_named(
      &mesh->ldata, CD_PROP_BYTE_COLOR, CD_SET_DEFAULT, mesh->totloop, "Alpha");
  BKE_id_attributes_active_color_set(
      &mesh->id, CustomData_get_layer_name(&mesh->ldata, CD_PROP_BYTE_COLOR, 0));

  mesh->mat = (Material **)MEM_mallocN(sizeof(Material *) * mesh->totcol, "MaterialList");
  for (const auto item : group->materials.items()) {
    Material *material = item.key;
    const int matnr = item.value;
    mesh->mat[matnr] = material;
    if (material) {
      id_us_plus(&material->id);
    }
  }

  ////////////////////
  //  Data copy
  ////////////////////

  int vertex_index = 0, edge_index = 0, loop_index = 0, poly_index = 0;
  int visible_faces, visible_segments;
  bool visible;
  Strip::vertex_container::iterator v[3];
  StrokeVertexRep *svRep[3];
  Vec2r p;

  for (vector<StrokeRep *>::const_iterator it = group->strokes.begin(),
                                           itend = group->strokes.end();
       it != itend;
       ++it) {
    const int matnr = group->materials.lookup_default((*it)->getMaterial(), 0);

    vector<Strip *> &strips = (*it)->getStrips();
    for (vector<Strip *>::const_iterator s = strips.begin(), send = strips.end(); s != send; ++s) {
      Strip::vertex_container &strip_vertices = (*s)->vertices();
      int strip_vertex_count = strip_vertices.size();

      // count visible faces and strip segments
      test_strip_visibility(strip_vertices, &visible_faces, &visible_segments);
      if (visible_faces == 0) {
        continue;
      }

      v[0] = strip_vertices.begin();
      v[1] = v[0] + 1;
      v[2] = v[0] + 2;

      visible = false;

      // NOTE: Mesh generation in the following loop assumes stroke strips
      // to be triangle strips.
      for (int n = 2; n < strip_vertex_count; n++, v[0]++, v[1]++, v[2]++) {
        svRep[0] = *(v[0]);
        svRep[1] = *(v[1]);
        svRep[2] = *(v[2]);
        if (!test_triangle_visibility(svRep)) {
          visible = false;
        }
        else {
          if (!visible) {
            // first vertex
            vert_positions[vertex_index][0] = svRep[0]->point2d()[0];
            vert_positions[vertex_index][1] = svRep[0]->point2d()[1];
            vert_positions[vertex_index][2] = get_stroke_vertex_z();

            ++vertex_index;

            // second vertex
            vert_positions[vertex_index][0] = svRep[1]->point2d()[0];
            vert_positions[vertex_index][1] = svRep[1]->point2d()[1];
            vert_positions[vertex_index][2] = get_stroke_vertex_z();

            ++vertex_index;

            // first edge
            edges->v1 = vertex_index - 2;
            edges->v2 = vertex_index - 1;
            ++edges;
            ++edge_index;
          }
          visible = true;

          // vertex
          vert_positions[vertex_index][0] = svRep[2]->point2d()[0];
          vert_positions[vertex_index][1] = svRep[2]->point2d()[1];
          vert_positions[vertex_index][2] = get_stroke_vertex_z();
          ++vertex_index;

          // edges
          edges->v1 = vertex_index - 1;
          edges->v2 = vertex_index - 3;
          ++edges;
          ++edge_index;

          edges->v1 = vertex_index - 1;
          edges->v2 = vertex_index - 2;
          ++edges;
          ++edge_index;

          // poly
          poly_offsets[poly_index] = loop_index;
          *material_indices = matnr;
          ++material_indices;
          ++poly_index;

          // Even and odd loops connect triangles vertices differently
          bool is_odd = n % 2;
          // loops
          if (is_odd) {
            corner_verts[0] = vertex_index - 1;
            corner_edges[0] = edge_index - 2;

            corner_verts[1] = vertex_index - 3;
            corner_edges[1] = edge_index - 3;

            corner_verts[2] = vertex_index - 2;
            corner_edges[2] = edge_index - 1;
          }
          else {
            corner_verts[0] = vertex_index - 1;
            corner_edges[0] = edge_index - 1;

            corner_verts[1] = vertex_index - 2;
            corner_edges[1] = edge_index - 3;

            corner_verts[2] = vertex_index - 3;
            corner_edges[2] = edge_index - 2;
          }
          corner_verts += 3;
          corner_edges += 3;
          loop_index += 3;

          // UV
          if (hasTex) {
            // First UV layer (loopsuv[0]) has no tips (texCoord(0)).
            // Second UV layer (loopsuv[1]) has tips:  (texCoord(1)).
            for (int L = 0; L < 2; L++) {
              if (is_odd) {
                loopsuv[L][0][0] = svRep[2]->texCoord(L).x();
                loopsuv[L][0][1] = svRep[2]->texCoord(L).y();

                loopsuv[L][1][0] = svRep[0]->texCoord(L).x();
                loopsuv[L][1][1] = svRep[0]->texCoord(L).y();

                loopsuv[L][2][0] = svRep[1]->texCoord(L).x();
                loopsuv[L][2][1] = svRep[1]->texCoord(L).y();
              }
              else {
                loopsuv[L][0][0] = svRep[2]->texCoord(L).x();
                loopsuv[L][0][1] = svRep[2]->texCoord(L).y();

                loopsuv[L][1][0] = svRep[1]->texCoord(L).x();
                loopsuv[L][1][1] = svRep[1]->texCoord(L).y();

                loopsuv[L][2][0] = svRep[0]->texCoord(L).x();
                loopsuv[L][2][1] = svRep[0]->texCoord(L).y();
              }
              loopsuv[L] += 3;
            }
          }

          // colors and alpha transparency. vertex colors are in sRGB
          // space by convention, so convert from linear
          float rgba[3][4];

          for (int i = 0; i < 3; i++) {
            copy_v3fl_v3db(rgba[i], &svRep[i]->color()[0]);
            rgba[i][3] = svRep[i]->alpha();
          }

          if (is_odd) {
            linearrgb_to_srgb_uchar4(&colors[0].r, rgba[2]);
            linearrgb_to_srgb_uchar4(&colors[1].r, rgba[0]);
            linearrgb_to_srgb_uchar4(&colors[2].r, rgba[1]);
          }
          else {
            linearrgb_to_srgb_uchar4(&colors[0].r, rgba[2]);
            linearrgb_to_srgb_uchar4(&colors[1].r, rgba[1]);
            linearrgb_to_srgb_uchar4(&colors[2].r, rgba[0]);
          }
          transp[0].r = transp[0].g = transp[0].b = colors[0].a;
          transp[1].r = transp[1].g = transp[1].b = colors[1].a;
          transp[2].r = transp[2].g = transp[2].b = colors[2].a;
          colors += 3;
          transp += 3;
        }
      }  // loop over strip vertices
    }    // loop over strips
  }      // loop over strokes

  BKE_object_materials_test(freestyle_bmain, object_mesh, (ID *)mesh);

#if 0  // XXX
  BLI_assert(mesh->totvert == vertex_index);
  BLI_assert(mesh->totedge == edge_index);
  BLI_assert(mesh->totloop == loop_index);
  BKE_mesh_validate(mesh, true, true);
#endif
}

// A replacement of BKE_object_add() for better performance.
Object *BlenderStrokeRenderer::NewMesh() const
{
  Object *ob;
  char name[MAX_ID_NAME];
  uint mesh_id = get_stroke_mesh_id();

  BLI_snprintf(name, MAX_ID_NAME, "0%08xOB", mesh_id);
  ob = BKE_object_add_only_object(freestyle_bmain, OB_MESH, name);
  BLI_snprintf(name, MAX_ID_NAME, "0%08xME", mesh_id);
  ob->data = BKE_mesh_add(freestyle_bmain, name);

  Collection *collection_master = freestyle_scene->master_collection;
  BKE_collection_object_add(freestyle_bmain, collection_master, ob);
  DEG_graph_tag_relations_update(freestyle_depsgraph);

  DEG_graph_id_tag_update(freestyle_bmain,
                          freestyle_depsgraph,
                          &ob->id,
                          ID_RECALC_TRANSFORM | ID_RECALC_GEOMETRY | ID_RECALC_ANIMATION);

  return ob;
}

Render *BlenderStrokeRenderer::RenderScene(Render * /*re*/, bool render)
{
  Camera *camera = (Camera *)freestyle_scene->camera->data;
  if (camera->clip_end < _z) {
    camera->clip_end = _z + _z_delta * 100.0f;
  }
#if 0
  if (G.debug & G_DEBUG_FREESTYLE) {
    cout << "clip_start " << camera->clip_start << ", clip_end " << camera->clip_end << endl;
  }
#endif

  Render *freestyle_render = RE_NewSceneRender(freestyle_scene);
  DEG_graph_relations_update(freestyle_depsgraph);

  RE_RenderFreestyleStrokes(
      freestyle_render, freestyle_bmain, freestyle_scene, render && get_stroke_count() > 0);

  return freestyle_render;
}

} /* namespace Freestyle */<|MERGE_RESOLUTION|>--- conflicted
+++ resolved
@@ -585,14 +585,8 @@
   float3 *vert_positions = (float3 *)CustomData_add_layer_named(
       &mesh->vdata, CD_PROP_FLOAT3, CD_SET_DEFAULT, mesh->totvert, "position");
   MEdge *edges = (MEdge *)CustomData_add_layer(
-<<<<<<< HEAD
-      &mesh->edata, CD_MEDGE, CD_SET_DEFAULT, nullptr, mesh->totedge);
+      &mesh->edata, CD_MEDGE, CD_SET_DEFAULT, mesh->totedge);
   blender::MutableSpan<int> poly_offsets = mesh->poly_offsets_for_write();
-=======
-      &mesh->edata, CD_MEDGE, CD_SET_DEFAULT, mesh->totedge);
-  MPoly *polys = (MPoly *)CustomData_add_layer(
-      &mesh->pdata, CD_MPOLY, CD_SET_DEFAULT, mesh->totpoly);
->>>>>>> 88c7b695
   int *corner_verts = (int *)CustomData_add_layer_named(
       &mesh->ldata, CD_PROP_INT32, CD_SET_DEFAULT, mesh->totloop, ".corner_vert");
   int *corner_edges = (int *)CustomData_add_layer_named(
