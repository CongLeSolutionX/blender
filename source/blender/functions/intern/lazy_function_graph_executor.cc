--- conflicted
+++ resolved
@@ -154,17 +154,12 @@
    * Set to true once the always required inputs have been requested.
    * This happens the first time the node is run.
    */
-<<<<<<< HEAD
-  bool always_used_linked_inputs_requested = false;
-  bool is_first_execution = true;
-=======
   bool always_used_inputs_requested = false;
   /**
    * Set to true when the storage and defaults have been initialized.
    * This happens the first time the node function is executed.
    */
   bool storage_and_defaults_initialized = false;
->>>>>>> 83f519b7
   /**
    * Nodes with side effects should always be executed when their required inputs have been
    * computed.
@@ -354,16 +349,7 @@
     Span<const Node *> nodes = self_.graph_.nodes();
     node_states_.reinitialize(nodes.size());
 
-<<<<<<< HEAD
-    LocalPool<> &allocator = this->get_main_or_local_allocator();
-
-    for (const int i : nodes.index_range()) {
-      const Node &node = *nodes[i];
-      NodeState &node_state = *allocator.construct<NodeState>().release();
-      node_states_[i] = &node_state;
-      this->construct_initial_node_state(allocator, node, node_state);
-=======
-    auto construct_node_range = [&](const IndexRange range, LinearAllocator<> &allocator) {
+    auto construct_node_range = [&](const IndexRange range, LocalPool<> &allocator) {
       for (const int i : range) {
         const Node &node = *nodes[i];
         NodeState &node_state = *allocator.construct<NodeState>().release();
@@ -378,10 +364,9 @@
       this->ensure_thread_locals();
       /* Construct all node states in parallel. */
       threading::parallel_for(nodes.index_range(), 256, [&](const IndexRange range) {
-        LinearAllocator<> &allocator = thread_locals_->local().allocator;
+        LocalPool<> &allocator = thread_locals_->local().local_pool;
         construct_node_range(range, allocator);
       });
->>>>>>> 83f519b7
     }
   }
 
@@ -759,11 +744,7 @@
         return;
       }
 
-<<<<<<< HEAD
-      if (!node_state.always_used_linked_inputs_requested) {
-=======
       if (!node_state.always_used_inputs_requested) {
->>>>>>> 83f519b7
         /* Request linked inputs that are always needed. */
         const Span<Input> fn_inputs = fn.inputs();
         for (const int input_index : fn_inputs.index_range()) {
@@ -776,11 +757,7 @@
           }
         }
 
-<<<<<<< HEAD
-        node_state.always_used_linked_inputs_requested = true;
-=======
         node_state.always_used_inputs_requested = true;
->>>>>>> 83f519b7
       }
 
       const bool allow_missing_requested_inputs = fn.allow_missing_requested_inputs();
@@ -808,11 +785,7 @@
     });
 
     if (node_needs_execution) {
-<<<<<<< HEAD
-      if (node_state.is_first_execution) {
-=======
       if (!node_state.storage_and_defaults_initialized) {
->>>>>>> 83f519b7
         /* Initialize storage. */
         node_state.storage = fn.init_storage(allocator);
 
@@ -823,32 +796,12 @@
             continue;
           }
           InputState &input_state = node_state.inputs[input_index];
-<<<<<<< HEAD
-          if (input_state.usage == ValueUsage::Unused) {
-            continue;
-          }
-=======
->>>>>>> 83f519b7
           const CPPType &type = input_socket.type();
           const void *default_value = input_socket.default_value();
           BLI_assert(default_value != nullptr);
           if (self_.logger_ != nullptr) {
             self_.logger_->log_socket_value(input_socket, {type, default_value}, *context_);
           }
-<<<<<<< HEAD
-          void *buffer = allocator.allocate(type.size(), type.alignment());
-          type.copy_construct(default_value, buffer);
-
-          input_state.value = buffer;
-          BLI_assert(!input_state.was_ready_for_execution);
-          input_state.was_ready_for_execution = true;
-          if (input_state.usage == ValueUsage::Used) {
-            node_state.missing_required_inputs -= 1;
-          }
-        }
-
-        node_state.is_first_execution = false;
-=======
           BLI_assert(input_state.value == nullptr);
           input_state.value = allocator.allocate(type.size(), type.alignment());
           type.copy_construct(default_value, input_state.value);
@@ -856,7 +809,6 @@
         }
 
         node_state.storage_and_defaults_initialized = true;
->>>>>>> 83f519b7
       }
 
       /* Importantly, the node must not be locked when it is executed. That would result in locks
