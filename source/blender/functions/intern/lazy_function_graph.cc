/* SPDX-License-Identifier: GPL-2.0-or-later */

#include "BLI_dot_export.hh"

#include "FN_lazy_function_graph.hh"

namespace blender::fn::lazy_function {

Graph::~Graph()
{
  for (Node *node : nodes_) {
    for (InputSocket *socket : node->inputs_) {
      std::destroy_at(socket);
    }
    for (OutputSocket *socket : node->outputs_) {
      std::destroy_at(socket);
    }
    std::destroy_at(node);
  }
}

FunctionNode &Graph::add_function(const LazyFunction &fn)
{
  const Span<Input> inputs = fn.inputs();
  const Span<Output> outputs = fn.outputs();

  FunctionNode &node = *allocator_.construct<FunctionNode>().release();
  node.fn_ = &fn;
  node.inputs_ = allocator_.construct_elements_and_pointer_array<InputSocket>(inputs.size());
  node.outputs_ = allocator_.construct_elements_and_pointer_array<OutputSocket>(outputs.size());

  for (const int i : inputs.index_range()) {
    InputSocket &socket = *node.inputs_[i];
    socket.index_in_node_ = i;
    socket.is_input_ = true;
    socket.node_ = &node;
    socket.type_ = inputs[i].type;
  }
  for (const int i : outputs.index_range()) {
    OutputSocket &socket = *node.outputs_[i];
    socket.index_in_node_ = i;
    socket.is_input_ = false;
    socket.node_ = &node;
    socket.type_ = outputs[i].type;
  }

  nodes_.append(&node);
  return node;
}

DummyNode &Graph::add_dummy(Span<const CPPType *> input_types,
                            Span<const CPPType *> output_types,
                            const DummyDebugInfo *debug_info)
{
  DummyNode &node = *allocator_.construct<DummyNode>().release();
  node.fn_ = nullptr;
  node.inputs_ = allocator_.construct_elements_and_pointer_array<InputSocket>(input_types.size());
  node.outputs_ = allocator_.construct_elements_and_pointer_array<OutputSocket>(
      output_types.size());
  node.debug_info_ = debug_info;

  for (const int i : input_types.index_range()) {
    InputSocket &socket = *node.inputs_[i];
    socket.index_in_node_ = i;
    socket.is_input_ = true;
    socket.node_ = &node;
    socket.type_ = input_types[i];
  }
  for (const int i : output_types.index_range()) {
    OutputSocket &socket = *node.outputs_[i];
    socket.index_in_node_ = i;
    socket.is_input_ = false;
    socket.node_ = &node;
    socket.type_ = output_types[i];
  }

  nodes_.append(&node);
  return node;
}

void Graph::add_link(OutputSocket &from, InputSocket &to)
{
  BLI_assert(to.origin_ == nullptr);
  BLI_assert(from.type_ == to.type_);
  to.origin_ = &from;
  from.targets_.append(&to);
}

void Graph::clear_origin(InputSocket &socket)
{
  if (socket.origin_ != nullptr) {
    socket.origin_->targets_.remove_first_occurrence_and_reorder(&socket);
    socket.origin_ = nullptr;
  }
}

void Graph::update_node_indices()
{
  for (const int i : nodes_.index_range()) {
    nodes_[i]->index_in_graph_ = i;
  }
}

void Graph::update_socket_indices()
{
  int socket_counter = 0;
  for (const int i : nodes_.index_range()) {
    for (InputSocket *socket : nodes_[i]->inputs()) {
      socket->index_in_graph_ = socket_counter++;
    }
    for (OutputSocket *socket : nodes_[i]->outputs()) {
      socket->index_in_graph_ = socket_counter++;
    }
  }
  socket_num_ = socket_counter;
}

bool Graph::node_indices_are_valid() const
{
  for (const int i : nodes_.index_range()) {
    if (nodes_[i]->index_in_graph_ != i) {
      return false;
    }
  }
  return true;
}

static const char *fallback_name = "No Name";

std::string Socket::name() const
{
  if (node_->is_function()) {
    const FunctionNode &fn_node = static_cast<const FunctionNode &>(*node_);
    const LazyFunction &fn = fn_node.function();
    if (is_input_) {
      return fn.input_name(index_in_node_);
    }
    return fn.output_name(index_in_node_);
  }
  const DummyNode &dummy_node = *static_cast<const DummyNode *>(node_);
  if (dummy_node.debug_info_) {
    if (is_input_) {
      return dummy_node.debug_info_->input_name(index_in_node_);
    }
    return dummy_node.debug_info_->output_name(index_in_node_);
  }
  return fallback_name;
<<<<<<< HEAD
=======
}

std::string Socket::detailed_name() const
{
  std::stringstream ss;
  ss << node_->name() << ":" << (is_input_ ? "IN" : "OUT") << ":" << index_in_node_ << ":"
     << this->name();
  return ss.str();
>>>>>>> d9398bb5
}

std::string Node::name() const
{
  if (this->is_function()) {
    return fn_->name();
  }
  const DummyNode &dummy_node = *static_cast<const DummyNode *>(this);
  if (dummy_node.debug_info_) {
    return dummy_node.debug_info_->node_name();
  }
  return fallback_name;
}

std::string DummyDebugInfo::node_name() const
{
  return fallback_name;
}

std::string DummyDebugInfo::input_name(const int /*i*/) const
{
  return fallback_name;
}

std::string DummyDebugInfo::output_name(const int /*i*/) const
{
  return fallback_name;
<<<<<<< HEAD
=======
}

std::string SimpleDummyDebugInfo::node_name() const
{
  return this->name;
}

std::string SimpleDummyDebugInfo::input_name(const int i) const
{
  return this->input_names[i];
}

std::string SimpleDummyDebugInfo::output_name(const int i) const
{
  return this->output_names[i];
}

std::string Graph::ToDotOptions::socket_name(const Socket &socket) const
{
  return socket.name();
}

std::optional<std::string> Graph::ToDotOptions::socket_font_color(const Socket & /*socket*/) const
{
  return std::nullopt;
}

void Graph::ToDotOptions::add_edge_attributes(const OutputSocket & /*from*/,
                                              const InputSocket & /*to*/,
                                              dot::DirectedEdge & /*dot_edge*/) const
{
>>>>>>> d9398bb5
}

std::string Graph::to_dot(const ToDotOptions &options) const
{
  dot::DirectedGraph digraph;
  digraph.set_rankdir(dot::Attr_rankdir::LeftToRight);

  Map<const Node *, dot::NodeWithSocketsRef> dot_nodes;

  for (const Node *node : nodes_) {
    dot::Node &dot_node = digraph.new_node("");
    if (node->is_dummy()) {
      dot_node.set_background_color("lightblue");
    }
    else {
      dot_node.set_background_color("white");
    }

    dot::NodeWithSockets dot_node_with_sockets;
    dot_node_with_sockets.node_name = node->name();
    for (const InputSocket *socket : node->inputs()) {
      dot::NodeWithSockets::Input &dot_input = dot_node_with_sockets.add_input(
          options.socket_name(*socket));
      dot_input.fontcolor = options.socket_font_color(*socket);
    }
    for (const OutputSocket *socket : node->outputs()) {
      dot::NodeWithSockets::Output &dot_output = dot_node_with_sockets.add_output(
          options.socket_name(*socket));
      dot_output.fontcolor = options.socket_font_color(*socket);
    }

    dot_nodes.add_new(node, dot::NodeWithSocketsRef(dot_node, dot_node_with_sockets));
  }

  for (const Node *node : nodes_) {
    for (const InputSocket *socket : node->inputs()) {
      const dot::NodeWithSocketsRef &to_dot_node = dot_nodes.lookup(&socket->node());
      const dot::NodePort to_dot_port = to_dot_node.input(socket->index());

      if (const OutputSocket *origin = socket->origin()) {
        dot::NodeWithSocketsRef &from_dot_node = dot_nodes.lookup(&origin->node());
        dot::DirectedEdge &dot_edge = digraph.new_edge(from_dot_node.output(origin->index()),
                                                       to_dot_port);
        options.add_edge_attributes(*origin, *socket, dot_edge);
      }
      else if (const void *default_value = socket->default_value()) {
        const CPPType &type = socket->type();
        std::string value_string;
        if (type.is_printable()) {
          value_string = type.to_string(default_value);
        }
        else {
          value_string = type.name();
        }
        dot::Node &default_value_dot_node = digraph.new_node(value_string);
        default_value_dot_node.set_shape(dot::Attr_shape::Ellipse);
        default_value_dot_node.attributes.set("color", "#00000055");
        digraph.new_edge(default_value_dot_node, to_dot_port);
      }
    }
  }

  return digraph.to_dot_string();
}

}  // namespace blender::fn::lazy_function<|MERGE_RESOLUTION|>--- conflicted
+++ resolved
@@ -145,8 +145,6 @@
     return dummy_node.debug_info_->output_name(index_in_node_);
   }
   return fallback_name;
-<<<<<<< HEAD
-=======
 }
 
 std::string Socket::detailed_name() const
@@ -155,7 +153,6 @@
   ss << node_->name() << ":" << (is_input_ ? "IN" : "OUT") << ":" << index_in_node_ << ":"
      << this->name();
   return ss.str();
->>>>>>> d9398bb5
 }
 
 std::string Node::name() const
@@ -183,8 +180,6 @@
 std::string DummyDebugInfo::output_name(const int /*i*/) const
 {
   return fallback_name;
-<<<<<<< HEAD
-=======
 }
 
 std::string SimpleDummyDebugInfo::node_name() const
@@ -216,7 +211,6 @@
                                               const InputSocket & /*to*/,
                                               dot::DirectedEdge & /*dot_edge*/) const
 {
->>>>>>> d9398bb5
 }
 
 std::string Graph::to_dot(const ToDotOptions &options) const
