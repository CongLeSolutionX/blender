--- conflicted
+++ resolved
@@ -103,32 +103,7 @@
  */
 void BKE_mesh_ensure_default_orig_index_customdata_no_check(struct Mesh *mesh);
 
-#ifdef __cplusplus
-
-/**
-<<<<<<< HEAD
- * Find the index of the loop in 'poly' which references vertex,
- * returns -1 if not found
- */
-int poly_find_loop_from_vert(const blender::Span<int> poly_verts, int vert);
-
-/**
- * Fill \a r_adj with the loop indices in \a poly adjacent to the
- * vertex. Returns the index of the loop matching vertex, or -1 if the
- * vertex is not in \a poly
- */
-int poly_get_adj_loops_from_vert(const blender::Span<int> poly_verts, int vert, int r_adj[2]);
-
-#endif
-
-/**
- * Return the index of the edge vert that is not equal to \a v. If
- * neither edge vertex is equal to \a v, returns -1.
- */
-int BKE_mesh_edge_other_vert(const struct MEdge *e, int v);
-/**
-=======
->>>>>>> ce140c1b
+/**
  * Sets each output array element to the edge index if it is a real edge, or -1.
  */
 void BKE_mesh_looptri_get_real_edges(const struct MEdge *edges,
