/* SPDX-License-Identifier: GPL-2.0-or-later
 * Copyright 2001-2002 NaN Holding BV. All rights reserved. */
#pragma once

/** \file
 * \ingroup bke
 */

#include "BLI_compiler_attrs.h"
#include "BLI_compiler_compat.h"
#include "BLI_utildefines.h"

#include "DNA_mesh_types.h"
#include "DNA_meshdata_types.h"

#include "BKE_customdata.h"
#include "BKE_mesh_types.h"

struct BLI_Stack;
struct BMesh;
struct BMeshCreateParams;
struct BMeshFromMeshParams;
struct BMeshToMeshParams;
struct BoundBox;
struct CustomData;
struct CustomData_MeshMasks;
struct Depsgraph;
struct EdgeHash;
struct ID;
struct KeyBlock;
struct LinkNode;
struct ListBase;
struct MDeformVert;
struct MDisps;
struct MEdge;
struct MFace;
struct MLoopTri;
struct MPoly;
struct Main;
struct MemArena;
struct Mesh;
struct ModifierData;
struct Object;
struct PointCloud;
struct Scene;

#ifdef __cplusplus
extern "C" {
#endif

/* setting zero so we can catch bugs in OpenMP/BMesh */
#ifdef DEBUG
#  define BKE_MESH_OMP_LIMIT 0
#else
#  define BKE_MESH_OMP_LIMIT 10000
#endif

/*  mesh_runtime.cc  */

/**
 * Call after changing vertex positions to tag lazily calculated caches for recomputation.
 */
void BKE_mesh_tag_coords_changed(struct Mesh *mesh);

/**
 * Call after moving every mesh vertex by the same translation.
 */
void BKE_mesh_tag_coords_changed_uniformly(struct Mesh *mesh);

void BKE_mesh_tag_topology_changed(struct Mesh *mesh);

/**
 * Call when new edges and vertices have been created but positions and faces haven't changed.
 */
void BKE_mesh_tag_edges_split(struct Mesh *mesh);

/* *** mesh.c *** */

struct BMesh *BKE_mesh_to_bmesh_ex(const struct Mesh *me,
                                   const struct BMeshCreateParams *create_params,
                                   const struct BMeshFromMeshParams *convert_params);
struct BMesh *BKE_mesh_to_bmesh(struct Mesh *me,
                                struct Object *ob,
                                bool add_key_index,
                                const struct BMeshCreateParams *params);

struct Mesh *BKE_mesh_from_bmesh_nomain(struct BMesh *bm,
                                        const struct BMeshToMeshParams *params,
                                        const struct Mesh *me_settings);
struct Mesh *BKE_mesh_from_bmesh_for_eval_nomain(struct BMesh *bm,
                                                 const struct CustomData_MeshMasks *cd_mask_extra,
                                                 const struct Mesh *me_settings);

/**
 * Add original index (#CD_ORIGINDEX) layers if they don't already exist. This is meant to be used
 * when creating an evaluated mesh from an original edit mode mesh, to allow mapping from the
 * evaluated vertices to the originals.
 *
 * The mesh is expected to of a `ME_WRAPPER_TYPE_MDATA` wrapper type. This is asserted.
 */
void BKE_mesh_ensure_default_orig_index_customdata(struct Mesh *mesh);

/**
 * Same as #BKE_mesh_ensure_default_orig_index_customdata but does not perform any checks: they
 * must be done by the caller.
 */
void BKE_mesh_ensure_default_orig_index_customdata_no_check(struct Mesh *mesh);

/**
 * Find the index of the loop in 'poly' which references vertex,
 * returns -1 if not found
 */
int poly_find_loop_from_vert(const struct MPoly *poly, const int *poly_verts, int vert);
/**
 * Fill \a r_adj with the loop indices in \a poly adjacent to the
 * vertex. Returns the index of the loop matching vertex, or -1 if the
 * vertex is not in \a poly
 */
int poly_get_adj_loops_from_vert(const struct MPoly *poly,
                                 const int *corner_verts,
                                 int vert,
                                 int r_adj[2]);

/**
 * Return the index of the edge vert that is not equal to \a v. If
 * neither edge vertex is equal to \a v, returns -1.
 */
int BKE_mesh_edge_other_vert(const struct MEdge *e, int v);
/**
 * Sets each output array element to the edge index if it is a real edge, or -1.
 */
void BKE_mesh_looptri_get_real_edges(const struct MEdge *edges,
                                     const int *corner_verts,
                                     const int *corner_edges,
                                     const struct MLoopTri *tri,
                                     int r_edges[3]);

/**
 * Free (or release) any data used by this mesh (does not free the mesh itself).
 * Only use for undo, in most cases `BKE_id_free(nullptr, me)` should be used.
 */
void BKE_mesh_free_data_for_undo(struct Mesh *me);
void BKE_mesh_clear_geometry(struct Mesh *me);
struct Mesh *BKE_mesh_add(struct Main *bmain, const char *name);

void BKE_mesh_free_editmesh(struct Mesh *mesh);

/**
 * A version of #BKE_mesh_copy_parameters that is intended for evaluated output
 * (the modifier stack for example).
 *
 * \warning User counts are not handled for ID's.
 */
void BKE_mesh_copy_parameters_for_eval(struct Mesh *me_dst, const struct Mesh *me_src);
/**
 * Copy user editable settings that we want to preserve
 * when a new mesh is based on an existing mesh.
 */
void BKE_mesh_copy_parameters(struct Mesh *me_dst, const struct Mesh *me_src);
void BKE_mesh_ensure_skin_customdata(struct Mesh *me);

struct Mesh *BKE_mesh_new_nomain(
    int verts_len, int edges_len, int tessface_len, int loops_len, int polys_len);
struct Mesh *BKE_mesh_new_nomain_from_template(const struct Mesh *me_src,
                                               int verts_len,
                                               int edges_len,
                                               int tessface_len,
                                               int loops_len,
                                               int polys_len);
struct Mesh *BKE_mesh_new_nomain_from_template_ex(const struct Mesh *me_src,
                                                  int verts_len,
                                                  int edges_len,
                                                  int tessface_len,
                                                  int loops_len,
                                                  int polys_len,
                                                  struct CustomData_MeshMasks mask);

void BKE_mesh_eval_delete(struct Mesh *mesh_eval);

/**
 * Performs copy for use during evaluation,
 * optional referencing original arrays to reduce memory.
 */
struct Mesh *BKE_mesh_copy_for_eval(const struct Mesh *source, bool reference);

/**
 * These functions construct a new Mesh,
 * contrary to #BKE_mesh_to_curve_nurblist which modifies ob itself.
 */
struct Mesh *BKE_mesh_new_nomain_from_curve(const struct Object *ob);
struct Mesh *BKE_mesh_new_nomain_from_curve_displist(const struct Object *ob,
                                                     const struct ListBase *dispbase);

bool BKE_mesh_attribute_required(const char *name);

bool BKE_mesh_ensure_facemap_customdata(struct Mesh *me);
bool BKE_mesh_clear_facemap_customdata(struct Mesh *me);

float (*BKE_mesh_orco_verts_get(struct Object *ob))[3];
void BKE_mesh_orco_verts_transform(struct Mesh *me, float (*orco)[3], int totvert, int invert);

/**
 * Add a #CD_ORCO layer to the Mesh if there is none already.
 */
void BKE_mesh_orco_ensure(struct Object *ob, struct Mesh *mesh);

struct Mesh *BKE_mesh_from_object(struct Object *ob);
void BKE_mesh_assign_object(struct Main *bmain, struct Object *ob, struct Mesh *me);
void BKE_mesh_to_curve_nurblist(const struct Mesh *me,
                                struct ListBase *nurblist,
                                int edge_users_test);
void BKE_mesh_to_curve(struct Main *bmain,
                       struct Depsgraph *depsgraph,
                       struct Scene *scene,
                       struct Object *ob);
void BKE_pointcloud_from_mesh(struct Mesh *me, struct PointCloud *pointcloud);
void BKE_mesh_to_pointcloud(struct Main *bmain,
                            struct Depsgraph *depsgraph,
                            struct Scene *scene,
                            struct Object *ob);
void BKE_mesh_from_pointcloud(const struct PointCloud *pointcloud, struct Mesh *me);
void BKE_pointcloud_to_mesh(struct Main *bmain,
                            struct Depsgraph *depsgraph,
                            struct Scene *scene,
                            struct Object *ob);
void BKE_mesh_material_index_remove(struct Mesh *me, short index);
bool BKE_mesh_material_index_used(struct Mesh *me, short index);
void BKE_mesh_material_index_clear(struct Mesh *me);
void BKE_mesh_material_remap(struct Mesh *me, const unsigned int *remap, unsigned int remap_len);
void BKE_mesh_smooth_flag_set(struct Mesh *me, bool use_smooth);
void BKE_mesh_auto_smooth_flag_set(struct Mesh *me, bool use_auto_smooth, float auto_smooth_angle);

/**
 * Needed after converting a mesh with subsurf optimal display to mesh.
 */
void BKE_mesh_edges_set_draw_render(struct Mesh *me);

/**
 * Used for unit testing; compares two meshes, checking only
 * differences we care about.  should be usable with leaf's
 * testing framework I get RNA work done, will use hackish
 * testing code for now.
 */
const char *BKE_mesh_cmp(struct Mesh *me1, struct Mesh *me2, float thresh);

struct BoundBox *BKE_mesh_boundbox_get(struct Object *ob);

void BKE_mesh_texspace_calc(struct Mesh *me);
void BKE_mesh_texspace_ensure(struct Mesh *me);
void BKE_mesh_texspace_get(struct Mesh *me, float r_loc[3], float r_size[3]);
void BKE_mesh_texspace_get_reference(struct Mesh *me,
                                     char **r_texflag,
                                     float **r_loc,
                                     float **r_size);
void BKE_mesh_texspace_copy_from_object(struct Mesh *me, struct Object *ob);

/**
 * Create new mesh from the given object at its current state.
 * The owner of this mesh is unknown, it is up to the caller to decide.
 *
 * If preserve_all_data_layers is truth then the modifier stack is re-evaluated to ensure it
 * preserves all possible custom data layers.
 *
 * \note Dependency graph argument is required when preserve_all_data_layers is truth, and is
 * ignored otherwise.
 */
struct Mesh *BKE_mesh_new_from_object(struct Depsgraph *depsgraph,
                                      struct Object *object,
                                      bool preserve_all_data_layers,
                                      bool preserve_origindex);

/**
 * This is a version of BKE_mesh_new_from_object() which stores mesh in the given main database.
 * However, that function enforces object type to be a geometry one, and ensures a mesh is always
 * generated, be it empty.
 */
struct Mesh *BKE_mesh_new_from_object_to_bmain(struct Main *bmain,
                                               struct Depsgraph *depsgraph,
                                               struct Object *object,
                                               bool preserve_all_data_layers);

/**
 * Move data from a mesh outside of the main data-base into a mesh in the data-base.
 * Takes ownership of the source mesh.
 */
void BKE_mesh_nomain_to_mesh(struct Mesh *mesh_src, struct Mesh *mesh_dst, struct Object *ob);
void BKE_mesh_nomain_to_meshkey(struct Mesh *mesh_src, struct Mesh *mesh_dst, struct KeyBlock *kb);

/* vertex level transformations & checks (no derived mesh) */

/* basic vertex data functions */
bool BKE_mesh_minmax(const struct Mesh *me, float r_min[3], float r_max[3]);
void BKE_mesh_transform(struct Mesh *me, const float mat[4][4], bool do_keys);
void BKE_mesh_translate(struct Mesh *me, const float offset[3], bool do_keys);

void BKE_mesh_tessface_clear(struct Mesh *mesh);

void BKE_mesh_mselect_clear(struct Mesh *me);
void BKE_mesh_mselect_validate(struct Mesh *me);
/**
 * \return the index within `me->mselect`, or -1
 */
int BKE_mesh_mselect_find(struct Mesh *me, int index, int type);
/**
 * \return The index of the active element.
 */
int BKE_mesh_mselect_active_get(struct Mesh *me, int type);
void BKE_mesh_mselect_active_set(struct Mesh *me, int index, int type);

void BKE_mesh_count_selected_items(const struct Mesh *mesh, int r_count[3]);

float (*BKE_mesh_vert_coords_alloc(const struct Mesh *mesh, int *r_vert_len))[3];
void BKE_mesh_vert_coords_get(const struct Mesh *mesh, float (*vert_coords)[3]);

void BKE_mesh_vert_coords_apply_with_mat4(struct Mesh *mesh,
                                          const float (*vert_coords)[3],
                                          const float mat[4][4]);
void BKE_mesh_vert_coords_apply(struct Mesh *mesh, const float (*vert_coords)[3]);

/* *** mesh_tessellate.cc *** */

/**
 * Calculate tessellation into #MLoopTri which exist only for this purpose.
 */
void BKE_mesh_recalc_looptri(const int *corner_verts,
                             const struct MPoly *mpoly,
                             const float (*vert_positions)[3],
                             int totloop,
                             int totpoly,
                             struct MLoopTri *mlooptri);
/**
 * A version of #BKE_mesh_recalc_looptri which takes pre-calculated polygon normals
 * (used to avoid having to calculate the face normal for NGON tessellation).
 *
 * \note Only use this function if normals have already been calculated, there is no need
 * to calculate normals just to use this function as it will cause the normals for triangles
 * to be calculated which aren't needed for tessellation.
 */
void BKE_mesh_recalc_looptri_with_normals(const int *corner_verts,
                                          const struct MPoly *mpoly,
                                          const float (*vert_positions)[3],
                                          int totloop,
                                          int totpoly,
                                          struct MLoopTri *mlooptri,
                                          const float (*poly_normals)[3]);

/* *** mesh_normals.cc *** */

/**
 * Returns the normals for each vertex, which is defined as the weighted average of the normals
 * from a vertices surrounding faces, or the normalized position of vertices connected to no faces.
 * \warning May still return null if the mesh is empty.
 */
const float (*BKE_mesh_vertex_normals_ensure(const struct Mesh *mesh))[3];

/**
 * Return the normal direction of every polygon, which is defined by the winding direction of its
 * corners.
 * \warning May still return null if the mesh is empty or has no polygons.
 */
const float (*BKE_mesh_poly_normals_ensure(const struct Mesh *mesh))[3];

/**
 * Tag mesh vertex and face normals to be recalculated when/if they are needed later.
 *
 * \note Dirty tagged normals are the default state of a new mesh, so tagging them
 * dirty explicitly is not always necessary if the mesh is created locally.
 */
void BKE_mesh_normals_tag_dirty(struct Mesh *mesh);

/**
 * Retrieve write access to the cached vertex normals, ensuring that they are allocated but *not*
 * that they are calculated. The provided vertex normals should be the same as if they were
 * calculated automatically.
 *
 * \note In order to clear the dirty flag, this function should be followed by a call to
 * #BKE_mesh_vertex_normals_clear_dirty. This is separate so that normals are still tagged dirty
 * while they are being assigned.
 *
 * \warning The memory returned by this function is not initialized if it was not previously
 * allocated.
 */
float (*BKE_mesh_vertex_normals_for_write(struct Mesh *mesh))[3];

/**
 * Retrieve write access to the cached polygon normals, ensuring that they are allocated but *not*
 * that they are calculated. The provided polygon normals should be the same as if they were
 * calculated automatically.
 *
 * \note In order to clear the dirty flag, this function should be followed by a call to
 * #BKE_mesh_poly_normals_clear_dirty. This is separate so that normals are still tagged dirty
 * while they are being assigned.
 *
 * \warning The memory returned by this function is not initialized if it was not previously
 * allocated.
 */
float (*BKE_mesh_poly_normals_for_write(struct Mesh *mesh))[3];

/**
 * Mark the mesh's vertex normals non-dirty, for when they are calculated or assigned manually.
 */
void BKE_mesh_vertex_normals_clear_dirty(struct Mesh *mesh);

/**
 * Mark the mesh's poly normals non-dirty, for when they are calculated or assigned manually.
 */
void BKE_mesh_poly_normals_clear_dirty(struct Mesh *mesh);

/**
 * Return true if the mesh vertex normals either are not stored or are dirty.
 * This can be used to help decide whether to transfer them when copying a mesh.
 */
bool BKE_mesh_vertex_normals_are_dirty(const struct Mesh *mesh);

/**
 * Return true if the mesh polygon normals either are not stored or are dirty.
 * This can be used to help decide whether to transfer them when copying a mesh.
 */
bool BKE_mesh_poly_normals_are_dirty(const struct Mesh *mesh);

void BKE_mesh_calc_poly_normal(const struct MPoly *mpoly,
<<<<<<< HEAD
                               const int *poly_verts,
=======
                               const struct MLoop *loopstart,
>>>>>>> aaaa75f9
                               const float (*vert_positions)[3],
                               float r_no[3]);

/**
 * Calculate face normals directly into a result array.
 *
 * \note Usually #BKE_mesh_poly_normals_ensure is the preferred way to access face normals,
 * since they may already be calculated and cached on the mesh.
 */
void BKE_mesh_calc_normals_poly(const float (*vert_positions)[3],
                                int mvert_len,
                                const int *corner_verts,
                                int mloop_len,
                                const struct MPoly *mpoly,
                                int mpoly_len,
                                float (*r_poly_normals)[3]);

/**
 * Calculate face and vertex normals directly into result arrays.
 *
 * \note Usually #BKE_mesh_vertex_normals_ensure is the preferred way to access vertex normals,
 * since they may already be calculated and cached on the mesh.
 */
void BKE_mesh_calc_normals_poly_and_vertex(const float (*vert_positions)[3],
                                           int mvert_len,
                                           const int *corner_verts,
                                           int mloop_len,
                                           const struct MPoly *mpoly,
                                           int mpoly_len,
                                           float (*r_poly_normals)[3],
                                           float (*r_vert_normals)[3]);

/**
 * Calculate vertex and face normals, storing the result in custom data layers on the mesh.
 *
 * \note It is usually preferable to calculate normals lazily with
 * #BKE_mesh_vertex_normals_ensure, but some areas (perhaps unnecessarily)
 * can also calculate them eagerly.
 */
void BKE_mesh_calc_normals(struct Mesh *me);

/**
 * Called after calculating all modifiers.
 */
void BKE_mesh_ensure_normals_for_display(struct Mesh *mesh);

/**
 * Define sharp edges as needed to mimic 'autosmooth' from angle threshold.
 *
 * Used when defining an empty custom loop normals data layer,
 * to keep same shading as with auto-smooth!
 */
void BKE_edges_sharp_from_angle_set(struct MEdge *medges,
                                    int numEdges,
                                    const int *corner_verts,
                                    const int *corner_edges,
                                    int corners_num,
                                    const struct MPoly *mpolys,
                                    const float (*poly_normals)[3],
                                    int numPolys,
                                    float split_angle);

/**
 * References a contiguous loop-fan with normal offset vars.
 */
typedef struct MLoopNorSpace {
  /** Automatically computed loop normal. */
  float vec_lnor[3];
  /** Reference vector, orthogonal to vec_lnor. */
  float vec_ref[3];
  /** Third vector, orthogonal to vec_lnor and vec_ref. */
  float vec_ortho[3];
  /** Reference angle, around vec_ortho, in ]0, pi] range (0.0 marks that space as invalid). */
  float ref_alpha;
  /** Reference angle, around vec_lnor, in ]0, 2pi] range (0.0 marks that space as invalid). */
  float ref_beta;
  /** All loops using this lnor space (i.e. smooth fan of loops),
   * as (depending on owning MLoopNorSpaceArrary.data_type):
   *     - Indices (uint_in_ptr), or
   *     - BMLoop pointers. */
  struct LinkNode *loops;
  char flags;

  /** To be used for extended processing related to loop normal spaces (aka smooth fans). */
  void *user_data;
} MLoopNorSpace;
/**
 * MLoopNorSpace.flags
 */
enum {
  MLNOR_SPACE_IS_SINGLE = 1 << 0,
};

/**
 * Collection of #MLoopNorSpace basic storage & pre-allocation.
 */
typedef struct MLoopNorSpaceArray {
  MLoopNorSpace **lspacearr; /* Face corner aligned array */
  struct LinkNode
      *loops_pool; /* Allocated once, avoids to call BLI_linklist_prepend_arena() for each loop! */
  char data_type;  /* Whether we store loop indices, or pointers to BMLoop. */
  int spaces_num;  /* Number of clnors spaces defined in this array. */
  struct MemArena *mem;
} MLoopNorSpaceArray;
/**
 * MLoopNorSpaceArray.data_type
 */
enum {
  MLNOR_SPACEARR_LOOP_INDEX = 0,
  MLNOR_SPACEARR_BMLOOP_PTR = 1,
};

/* Low-level custom normals functions. */
void BKE_lnor_spacearr_init(MLoopNorSpaceArray *lnors_spacearr, int numLoops, char data_type);
void BKE_lnor_spacearr_clear(MLoopNorSpaceArray *lnors_spacearr);
void BKE_lnor_spacearr_free(MLoopNorSpaceArray *lnors_spacearr);

/**
 * Utility for multi-threaded calculation that ensures
 * `lnors_spacearr_tls` doesn't share memory with `lnors_spacearr`
 * that would cause it not to be thread safe.
 *
 * \note This works as long as threads never operate on the same loops at once.
 */
void BKE_lnor_spacearr_tls_init(MLoopNorSpaceArray *lnors_spacearr,
                                MLoopNorSpaceArray *lnors_spacearr_tls);
/**
 * Utility for multi-threaded calculation
 * that merges `lnors_spacearr_tls` into `lnors_spacearr`.
 */
void BKE_lnor_spacearr_tls_join(MLoopNorSpaceArray *lnors_spacearr,
                                MLoopNorSpaceArray *lnors_spacearr_tls);

MLoopNorSpace *BKE_lnor_space_create(MLoopNorSpaceArray *lnors_spacearr);
/**
 * Should only be called once.
 * Beware, this modifies ref_vec and other_vec in place!
 * In case no valid space can be generated, ref_alpha and ref_beta are set to zero
 * (which means 'use auto lnors').
 */
void BKE_lnor_space_define(MLoopNorSpace *lnor_space,
                           const float lnor[3],
                           float vec_ref[3],
                           float vec_other[3],
                           struct BLI_Stack *edge_vectors);
/**
 * Add a new given loop to given lnor_space.
 * Depending on \a lnor_space->data_type, we expect \a bm_loop to be a pointer to BMLoop struct
 * (in case of BMLOOP_PTR), or nullptr (in case of LOOP_INDEX), loop index is then stored in
 * pointer. If \a is_single is set, the BMLoop or loop index is directly stored in \a
 * lnor_space->loops pointer (since there is only one loop in this fan), else it is added to the
 * linked list of loops in the fan.
 */
void BKE_lnor_space_add_loop(MLoopNorSpaceArray *lnors_spacearr,
                             MLoopNorSpace *lnor_space,
                             int ml_index,
                             void *bm_loop,
                             bool is_single);
void BKE_lnor_space_custom_data_to_normal(const MLoopNorSpace *lnor_space,
                                          const short clnor_data[2],
                                          float r_custom_lnor[3]);
void BKE_lnor_space_custom_normal_to_data(const MLoopNorSpace *lnor_space,
                                          const float custom_lnor[3],
                                          short r_clnor_data[2]);

/* Medium-level custom normals functions. */

/**
 * Compute split normals, i.e. vertex normals associated with each poly (hence 'loop normals').
 * Useful to materialize sharp edges (or non-smooth faces) without actually modifying the geometry
 * (splitting edges).
 *
 * \param loop_to_poly_map: Optional pre-created map from loops to their polygon.
 */
void BKE_mesh_normals_loop_split(const float (*vert_positions)[3],
                                 const float (*vert_normals)[3],
                                 int numVerts,
                                 const struct MEdge *medges,
                                 int numEdges,
                                 const int *corner_verts,
                                 const int *corner_edges,
                                 float (*r_loop_normals)[3],
                                 int numLoops,
                                 const struct MPoly *mpolys,
                                 const float (*poly_normals)[3],
                                 int numPolys,
                                 bool use_split_normals,
                                 float split_angle,
                                 const int *loop_to_poly_map,
                                 MLoopNorSpaceArray *r_lnors_spacearr,
                                 short (*clnors_data)[2]);

void BKE_mesh_normals_loop_custom_set(const float (*vert_positions)[3],
                                      const float (*vert_normals)[3],
                                      int numVerts,
                                      struct MEdge *medges,
                                      int numEdges,
                                      const int *corner_verts,
                                      const int *corner_edges,
                                      float (*r_custom_loop_normals)[3],
                                      int numLoops,
                                      const struct MPoly *mpolys,
                                      const float (*poly_normals)[3],
                                      int numPolys,
                                      short (*r_clnors_data)[2]);
void BKE_mesh_normals_loop_custom_from_verts_set(const float (*vert_positions)[3],
                                                 const float (*vert_normals)[3],
                                                 float (*r_custom_vert_normals)[3],
                                                 int numVerts,
                                                 struct MEdge *medges,
                                                 int numEdges,
                                                 const int *corner_verts,
                                                 const int *corner_edges,
                                                 int corners_num,
                                                 const struct MPoly *mpolys,
                                                 const float (*poly_normals)[3],
                                                 int numPolys,
                                                 short (*r_clnors_data)[2]);

/**
 * Computes average per-vertex normals from given custom loop normals.
 *
 * \param clnors: The computed custom loop normals.
 * \param r_vert_clnors: The (already allocated) array where to store averaged per-vertex normals.
 */
void BKE_mesh_normals_loop_to_vertex(int numVerts,
                                     const int *corner_verts,
                                     int numLoops,
                                     const float (*clnors)[3],
                                     float (*r_vert_clnors)[3]);

/**
 * High-level custom normals functions.
 */
bool BKE_mesh_has_custom_loop_normals(struct Mesh *me);

void BKE_mesh_calc_normals_split(struct Mesh *mesh);
/**
 * Compute 'split' (aka loop, or per face corner's) normals.
 *
 * \param r_lnors_spacearr: Allows to get computed loop normal space array.
 * That data, among other things, contains 'smooth fan' info, useful e.g.
 * to split geometry along sharp edges.
 */
void BKE_mesh_calc_normals_split_ex(struct Mesh *mesh,
                                    struct MLoopNorSpaceArray *r_lnors_spacearr,
                                    float (*r_corner_normals)[3]);

/**
 * Higher level functions hiding most of the code needed around call to
 * #BKE_mesh_normals_loop_custom_set().
 *
 * \param r_custom_loop_normals: is not const, since code will replace zero_v3 normals there
 * with automatically computed vectors.
 */
void BKE_mesh_set_custom_normals(struct Mesh *mesh, float (*r_custom_loop_normals)[3]);
/**
 * Higher level functions hiding most of the code needed around call to
 * #BKE_mesh_normals_loop_custom_from_verts_set().
 *
 * \param r_custom_vert_normals: is not const, since code will replace zero_v3 normals there
 * with automatically computed vectors.
 */
void BKE_mesh_set_custom_normals_from_verts(struct Mesh *mesh, float (*r_custom_vert_normals)[3]);

/* *** mesh_evaluate.cc *** */

void BKE_mesh_calc_poly_center(const struct MPoly *mpoly,
<<<<<<< HEAD
                               const int *poly_verts,
=======
                               const struct MLoop *loopstart,
>>>>>>> aaaa75f9
                               const float (*vert_positions)[3],
                               float r_cent[3]);
/* NOTE: passing poly-normal is only a speedup so we can skip calculating it. */
float BKE_mesh_calc_poly_area(const struct MPoly *mpoly,
<<<<<<< HEAD
                              const int *poly_verts,
=======
                              const struct MLoop *loopstart,
>>>>>>> aaaa75f9
                              const float (*vert_positions)[3]);
float BKE_mesh_calc_area(const struct Mesh *me);
void BKE_mesh_calc_poly_angles(const struct MPoly *mpoly,
<<<<<<< HEAD
                               const int *poly_verts,
=======
                               const struct MLoop *loopstart,
>>>>>>> aaaa75f9
                               const float (*vert_positions)[3],
                               float angles[]);

void BKE_mesh_poly_edgehash_insert(struct EdgeHash *ehash,
                                   const struct MPoly *mp,
                                   const int *corner_verts);
void BKE_mesh_poly_edgebitmap_insert(unsigned int *edge_bitmap,
                                     const struct MPoly *mp,
                                     const int *poly_edges);

bool BKE_mesh_center_median(const struct Mesh *me, float r_cent[3]);
/**
 * Calculate the center from polygons,
 * use when we want to ignore vertex locations that don't have connected faces.
 */
bool BKE_mesh_center_median_from_polys(const struct Mesh *me, float r_cent[3]);
bool BKE_mesh_center_bounds(const struct Mesh *me, float r_cent[3]);
bool BKE_mesh_center_of_surface(const struct Mesh *me, float r_cent[3]);
/**
 * \note Mesh must be manifold with consistent face-winding,
 * see #mesh_calc_poly_volume_centroid for details.
 */
bool BKE_mesh_center_of_volume(const struct Mesh *me, float r_cent[3]);

/**
 * Calculate the volume and center.
 *
 * \param r_volume: Volume (unsigned).
 * \param r_center: Center of mass.
 */
void BKE_mesh_calc_volume(const float (*vert_positions)[3],
                          int mverts_num,
                          const struct MLoopTri *mlooptri,
                          int looptri_num,
                          const int *corner_verts,
                          float *r_volume,
                          float r_center[3]);

/**
 * Flip a single corner's #MDisps structure,
 * low level function to be called from face-flipping code which re-arranged the mdisps themselves.
 */
void BKE_mesh_mdisp_flip(struct MDisps *md, bool use_loop_mdisp_flip);

/**
 * Flip (invert winding of) the given \a mpoly, i.e. reverse order of its loops
 * (keeping the same vertex as 'start point').
 *
 * \param mpoly: the polygon to flip.
 */
void BKE_mesh_polygon_flip_ex(const struct MPoly *mpoly,
                              int *corner_verts,
                              int *corner_edges,
                              struct CustomData *ldata,
                              float (*lnors)[3],
                              struct MDisps *mdisp,
                              bool use_loop_mdisp_flip);
void BKE_mesh_polygon_flip(const struct MPoly *mpoly,
                           int *corner_verts,
                           int *corner_edges,
                           struct CustomData *ldata);
/**
 * Flip (invert winding of) all polygons (used to inverse their normals).
 *
 * \note Invalidates tessellation, caller must handle that.
 */
void BKE_mesh_polys_flip(const struct MPoly *mpoly,
                         int *corner_verts,
                         int *corner_edges,
                         struct CustomData *ldata,
                         int totpoly);

/* Merge verts. */
/* Enum for merge_mode of #BKE_mesh_merge_verts.
 * Refer to mesh_merge.c for details. */
enum {
  MESH_MERGE_VERTS_DUMP_IF_MAPPED,
  MESH_MERGE_VERTS_DUMP_IF_EQUAL,
};
/**
 * Merge Verts
 *
 * This frees the given mesh and returns a new mesh.
 *
 * \param vtargetmap: The table that maps vertices to target vertices.  a value of -1
 * indicates a vertex is a target, and is to be kept.
 * This array is aligned with 'mesh->totvert'
 * \warning \a vtargetmap must **not** contain any chained mapping (v1 -> v2 -> v3 etc.),
 * this is not supported and will likely generate corrupted geometry.
 *
 * \param tot_vtargetmap: The number of non '-1' values in vtargetmap. (not the size)
 *
 * \param merge_mode: enum with two modes.
 * - #MESH_MERGE_VERTS_DUMP_IF_MAPPED
 * When called by the Mirror Modifier,
 * In this mode it skips any faces that have all vertices merged (to avoid creating pairs
 * of faces sharing the same set of vertices)
 * - #MESH_MERGE_VERTS_DUMP_IF_EQUAL
 * When called by the Array Modifier,
 * In this mode, faces where all vertices are merged are double-checked,
 * to see whether all target vertices actually make up a poly already.
 * Indeed it could be that all of a poly's vertices are merged,
 * but merged to vertices that do not make up a single poly,
 * in which case the original poly should not be dumped.
 * Actually this later behavior could apply to the Mirror Modifier as well,
 * but the additional checks are costly and not necessary in the case of mirror,
 * because each vertex is only merged to its own mirror.
 */
struct Mesh *BKE_mesh_merge_verts(struct Mesh *mesh,
                                  const int *vtargetmap,
                                  int tot_vtargetmap,
                                  int merge_mode);

/**
 * Account for custom-data such as UV's becoming detached because of imprecision
 * in custom-data interpolation.
 * Without running this operation subdivision surface can cause UV's to be disconnected,
 * see: T81065.
 */
void BKE_mesh_merge_customdata_for_apply_modifier(struct Mesh *me);

/* Flush flags. */

/**
 * Update the hide flag for edges and faces from the corresponding flag in verts.
 */
void BKE_mesh_flush_hidden_from_verts(struct Mesh *me);
void BKE_mesh_flush_hidden_from_polys(struct Mesh *me);

void BKE_mesh_flush_select_from_polys(struct Mesh *me);
void BKE_mesh_flush_select_from_verts(struct Mesh *me);

/* spatial evaluation */
/**
 * This function takes the difference between 2 vertex-coord-arrays
 * (\a vert_cos_src, \a vert_cos_dst),
 * and applies the difference to \a vert_cos_new relative to \a vert_cos_org.
 *
 * \param vert_cos_src: reference deform source.
 * \param vert_cos_dst: reference deform destination.
 *
 * \param vert_cos_org: reference for the output location.
 * \param vert_cos_new: resulting coords.
 */
void BKE_mesh_calc_relative_deform(const struct MPoly *mpoly,
                                   int totpoly,
                                   const int *corner_verts,
                                   int totvert,

                                   const float (*vert_cos_src)[3],
                                   const float (*vert_cos_dst)[3],

                                   const float (*vert_cos_org)[3],
                                   float (*vert_cos_new)[3]);

/* *** mesh_validate.cc *** */

/**
 * Validates and corrects a Mesh.
 *
 * \returns true if a change is made.
 */
bool BKE_mesh_validate(struct Mesh *me, bool do_verbose, bool cddata_check_mask);
/**
 * Checks if a Mesh is valid without any modification. This is always verbose.
 * \returns True if the mesh is valid.
 */
bool BKE_mesh_is_valid(struct Mesh *me);
/**
 * Check all material indices of polygons are valid, invalid ones are set to 0.
 * \returns True if the material indices are valid.
 */
bool BKE_mesh_validate_material_indices(struct Mesh *me);

/**
 * Validate the mesh, \a do_fixes requires \a mesh to be non-null.
 *
 * \return false if no changes needed to be made.
 *
 * Vertex Normals
 * ==============
 *
 * While zeroed normals are checked, these checks aren't comprehensive.
 * Technically, to detect errors here a normal recalculation and comparison is necessary.
 * However this function is mainly to prevent severe errors in geometry
 * (invalid data that will crash Blender, or cause some features to behave incorrectly),
 * not to detect subtle differences in the resulting normals which could be caused
 * by importers that load normals (for example).
 */
bool BKE_mesh_validate_arrays(struct Mesh *me,
                              float (*vert_positions)[3],
                              unsigned int totvert,
                              struct MEdge *medges,
                              unsigned int totedge,
                              struct MFace *mfaces,
                              unsigned int totface,
                              int *corner_verts,
                              int *corner_edges,
                              unsigned int totloop,
                              struct MPoly *mpolys,
                              unsigned int totpoly,
                              struct MDeformVert *dverts, /* assume totvert length */
                              bool do_verbose,
                              bool do_fixes,
                              bool *r_change);

/**
 * \returns is_valid.
 */
bool BKE_mesh_validate_all_customdata(struct CustomData *vdata,
                                      uint totvert,
                                      struct CustomData *edata,
                                      uint totedge,
                                      struct CustomData *ldata,
                                      uint totloop,
                                      struct CustomData *pdata,
                                      uint totpoly,
                                      bool check_meshmask,
                                      bool do_verbose,
                                      bool do_fixes,
                                      bool *r_change);

void BKE_mesh_strip_loose_faces(struct Mesh *me);
/**
 * Works on both loops and polys!
 *
 * \note It won't try to guess which loops of an invalid poly to remove!
 * this is the work of the caller, to mark those loops.
 * See e.g. #BKE_mesh_validate_arrays().
 */
void BKE_mesh_strip_loose_polysloops(struct Mesh *me);
void BKE_mesh_strip_loose_edges(struct Mesh *me);

/**
 * Calculate edges from polygons.
 */
void BKE_mesh_calc_edges(struct Mesh *mesh, bool keep_existing_edges, bool select_new_edges);
/**
 * Calculate/create edges from tessface data
 *
 * \param mesh: The mesh to add edges into
 */
void BKE_mesh_calc_edges_tessface(struct Mesh *mesh);

/* In DerivedMesh.cc */
void BKE_mesh_wrapper_deferred_finalize_mdata(struct Mesh *me_eval,
                                              const struct CustomData_MeshMasks *cd_mask_finalize);

/* **** Depsgraph evaluation **** */

void BKE_mesh_eval_geometry(struct Depsgraph *depsgraph, struct Mesh *mesh);

/* Draw Cache */
void BKE_mesh_batch_cache_dirty_tag(struct Mesh *me, eMeshBatchDirtyMode mode);
void BKE_mesh_batch_cache_free(void *batch_cache);

extern void (*BKE_mesh_batch_cache_dirty_tag_cb)(struct Mesh *me, eMeshBatchDirtyMode mode);
extern void (*BKE_mesh_batch_cache_free_cb)(void *batch_cache);

/* mesh_debug.c */

#ifndef NDEBUG
char *BKE_mesh_debug_info(const struct Mesh *me)
    ATTR_NONNULL(1) ATTR_MALLOC ATTR_WARN_UNUSED_RESULT;
void BKE_mesh_debug_print(const struct Mesh *me) ATTR_NONNULL(1);
#endif

/* -------------------------------------------------------------------- */
/** \name Inline Mesh Data Access
 * \{ */

/**
 * \return The material index for each polygon. May be null.
 * \note In C++ code, prefer using the attribute API (#MutableAttributeAccessor)/
 */
BLI_INLINE const int *BKE_mesh_material_indices(const Mesh *mesh)
{
  return (const int *)CustomData_get_layer_named(&mesh->pdata, CD_PROP_INT32, "material_index");
}

/**
 * \return The material index for each polygon. Create the layer if it doesn't exist.
 * \note In C++ code, prefer using the attribute API (#MutableAttributeAccessor)/
 */
BLI_INLINE int *BKE_mesh_material_indices_for_write(Mesh *mesh)
{
  int *indices = (int *)CustomData_duplicate_referenced_layer_named(
      &mesh->pdata, CD_PROP_INT32, "material_index", mesh->totpoly);
  if (indices) {
    return indices;
  }
  return (int *)CustomData_add_layer_named(
      &mesh->pdata, CD_PROP_INT32, CD_SET_DEFAULT, NULL, mesh->totpoly, "material_index");
}

BLI_INLINE const float (*BKE_mesh_vert_positions(const Mesh *mesh))[3]
{
  return (const float(*)[3])CustomData_get_layer_named(&mesh->vdata, CD_PROP_FLOAT3, "position");
}
BLI_INLINE float (*BKE_mesh_vert_positions_for_write(Mesh *mesh))[3]
{
  return (float(*)[3])CustomData_duplicate_referenced_layer_named(
      &mesh->vdata, CD_PROP_FLOAT3, "position", mesh->totvert);
}

BLI_INLINE const MEdge *BKE_mesh_edges(const Mesh *mesh)
{
  return (const MEdge *)CustomData_get_layer(&mesh->edata, CD_MEDGE);
}
BLI_INLINE MEdge *BKE_mesh_edges_for_write(Mesh *mesh)
{
  return (MEdge *)CustomData_duplicate_referenced_layer(&mesh->edata, CD_MEDGE, mesh->totedge);
}

BLI_INLINE const MPoly *BKE_mesh_polys(const Mesh *mesh)
{
  return (const MPoly *)CustomData_get_layer(&mesh->pdata, CD_MPOLY);
}
BLI_INLINE MPoly *BKE_mesh_polys_for_write(Mesh *mesh)
{
  return (MPoly *)CustomData_duplicate_referenced_layer(&mesh->pdata, CD_MPOLY, mesh->totpoly);
}

BLI_INLINE const int *BKE_mesh_corner_verts(const Mesh *mesh)
{
  return (const int *)CustomData_get_layer_named(&mesh->ldata, CD_PROP_INT32, ".corner_vert");
}
BLI_INLINE int *BKE_mesh_corner_verts_for_write(Mesh *mesh)
{
  return (int *)CustomData_duplicate_referenced_layer_named(
      &mesh->ldata, CD_PROP_INT32, ".corner_vert", mesh->totloop);
}

BLI_INLINE const int *BKE_mesh_corner_edges(const Mesh *mesh)
{
  return (const int *)CustomData_get_layer_named(&mesh->ldata, CD_PROP_INT32, ".corner_edge");
}
BLI_INLINE int *BKE_mesh_corner_edges_for_write(Mesh *mesh)
{
  return (int *)CustomData_duplicate_referenced_layer_named(
      &mesh->ldata, CD_PROP_INT32, ".corner_edge", mesh->totloop);
}

BLI_INLINE const MDeformVert *BKE_mesh_deform_verts(const Mesh *mesh)
{
  return (const MDeformVert *)CustomData_get_layer(&mesh->vdata, CD_MDEFORMVERT);
}
BLI_INLINE MDeformVert *BKE_mesh_deform_verts_for_write(Mesh *mesh)
{
  MDeformVert *dvert = (MDeformVert *)CustomData_duplicate_referenced_layer(
      &mesh->vdata, CD_MDEFORMVERT, mesh->totvert);
  if (dvert) {
    return dvert;
  }
  return (MDeformVert *)CustomData_add_layer(
      &mesh->vdata, CD_MDEFORMVERT, CD_SET_DEFAULT, NULL, mesh->totvert);
}

#ifdef __cplusplus
}
#endif

#ifdef __cplusplus

#  include "BLI_math_vector_types.hh"
#  include "BLI_span.hh"

inline blender::Span<blender::float3> Mesh::vert_positions() const
{
  return {reinterpret_cast<const blender::float3 *>(BKE_mesh_vert_positions(this)), this->totvert};
}
inline blender::MutableSpan<blender::float3> Mesh::vert_positions_for_write()
{
  return {reinterpret_cast<blender::float3 *>(BKE_mesh_vert_positions_for_write(this)),
          this->totvert};
}

inline blender::Span<MEdge> Mesh::edges() const
{
  return {BKE_mesh_edges(this), this->totedge};
}
inline blender::MutableSpan<MEdge> Mesh::edges_for_write()
{
  return {BKE_mesh_edges_for_write(this), this->totedge};
}

inline blender::Span<MPoly> Mesh::polys() const
{
  return {BKE_mesh_polys(this), this->totpoly};
}
inline blender::MutableSpan<MPoly> Mesh::polys_for_write()
{
  return {BKE_mesh_polys_for_write(this), this->totpoly};
}

inline blender::Span<int> Mesh::corner_verts() const
{
  return {BKE_mesh_corner_verts(this), this->totloop};
}
inline blender::MutableSpan<int> Mesh::corner_verts_for_write()
{
  return {BKE_mesh_corner_verts_for_write(this), this->totloop};
}

inline blender::Span<int> Mesh::corner_edges() const
{
  return {BKE_mesh_corner_edges(this), this->totloop};
}
inline blender::MutableSpan<int> Mesh::corner_edges_for_write()
{
  return {BKE_mesh_corner_edges_for_write(this), this->totloop};
}

inline blender::Span<MDeformVert> Mesh::deform_verts() const
{
  const MDeformVert *dverts = BKE_mesh_deform_verts(this);
  if (!dverts) {
    return {};
  }
  return {dverts, this->totvert};
}
inline blender::MutableSpan<MDeformVert> Mesh::deform_verts_for_write()
{
  return {BKE_mesh_deform_verts_for_write(this), this->totvert};
}

inline blender::Span<blender::float3> Mesh::poly_normals() const
{
  return {reinterpret_cast<const blender::float3 *>(BKE_mesh_poly_normals_ensure(this)),
          this->totpoly};
}

inline blender::Span<blender::float3> Mesh::vertex_normals() const
{
  return {reinterpret_cast<const blender::float3 *>(BKE_mesh_vertex_normals_ensure(this)),
          this->totvert};
}

#endif

/** \} */<|MERGE_RESOLUTION|>--- conflicted
+++ resolved
@@ -419,11 +419,7 @@
 bool BKE_mesh_poly_normals_are_dirty(const struct Mesh *mesh);
 
 void BKE_mesh_calc_poly_normal(const struct MPoly *mpoly,
-<<<<<<< HEAD
                                const int *poly_verts,
-=======
-                               const struct MLoop *loopstart,
->>>>>>> aaaa75f9
                                const float (*vert_positions)[3],
                                float r_no[3]);
 
@@ -692,28 +688,16 @@
 /* *** mesh_evaluate.cc *** */
 
 void BKE_mesh_calc_poly_center(const struct MPoly *mpoly,
-<<<<<<< HEAD
                                const int *poly_verts,
-=======
-                               const struct MLoop *loopstart,
->>>>>>> aaaa75f9
                                const float (*vert_positions)[3],
                                float r_cent[3]);
 /* NOTE: passing poly-normal is only a speedup so we can skip calculating it. */
 float BKE_mesh_calc_poly_area(const struct MPoly *mpoly,
-<<<<<<< HEAD
                               const int *poly_verts,
-=======
-                              const struct MLoop *loopstart,
->>>>>>> aaaa75f9
                               const float (*vert_positions)[3]);
 float BKE_mesh_calc_area(const struct Mesh *me);
 void BKE_mesh_calc_poly_angles(const struct MPoly *mpoly,
-<<<<<<< HEAD
                                const int *poly_verts,
-=======
-                               const struct MLoop *loopstart,
->>>>>>> aaaa75f9
                                const float (*vert_positions)[3],
                                float angles[]);
 
