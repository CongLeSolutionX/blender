--- conflicted
+++ resolved
@@ -473,17 +473,10 @@
  * Used when defining an empty custom loop normals data layer,
  * to keep same shading as with auto-smooth!
  */
-<<<<<<< HEAD
-void BKE_edges_sharp_from_angle_set(struct MEdge *medges,
-                                    int numEdges,
+void BKE_edges_sharp_from_angle_set(int numEdges,
                                     const int *corner_verts,
                                     const int *corner_edges,
                                     int corners_num,
-=======
-void BKE_edges_sharp_from_angle_set(int numEdges,
-                                    const struct MLoop *mloops,
-                                    int numLoops,
->>>>>>> 83f92188
                                     const struct MPoly *mpolys,
                                     const float (*poly_normals)[3],
                                     int numPolys,
@@ -769,15 +762,10 @@
                               struct MDisps *mdisp,
                               bool use_loop_mdisp_flip);
 void BKE_mesh_polygon_flip(const struct MPoly *mpoly,
-<<<<<<< HEAD
                            int *corner_verts,
                            int *corner_edges,
-                           struct CustomData *ldata);
-=======
-                           struct MLoop *mloop,
                            struct CustomData *ldata,
                            int totloop);
->>>>>>> 83f92188
 /**
  * Flip (invert winding of) all polygons (used to inverse their normals).
  *
@@ -1046,8 +1034,7 @@
 }
 BLI_INLINE int *BKE_mesh_corner_verts_for_write(Mesh *mesh)
 {
-<<<<<<< HEAD
-  return (int *)CustomData_duplicate_referenced_layer_named(
+  return (int *)CustomData_get_layer_named_for_write(
       &mesh->ldata, CD_PROP_INT32, ".corner_vert", mesh->totloop);
 }
 
@@ -1057,11 +1044,8 @@
 }
 BLI_INLINE int *BKE_mesh_corner_edges_for_write(Mesh *mesh)
 {
-  return (int *)CustomData_duplicate_referenced_layer_named(
+  return (int *)CustomData_get_layer_named_for_write(
       &mesh->ldata, CD_PROP_INT32, ".corner_edge", mesh->totloop);
-=======
-  return (MLoop *)CustomData_get_layer_for_write(&mesh->ldata, CD_MLOOP, mesh->totloop);
->>>>>>> 83f92188
 }
 
 BLI_INLINE const MDeformVert *BKE_mesh_deform_verts(const Mesh *mesh)
