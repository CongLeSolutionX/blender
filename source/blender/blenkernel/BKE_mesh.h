--- conflicted
+++ resolved
@@ -600,16 +600,10 @@
                                  int numVerts,
                                  const struct MEdge *medges,
                                  int numEdges,
-<<<<<<< HEAD
-                                 const int *corner_verts,
-                                 const int *corner_edges,
-                                 float (*r_loopnors)[3],
-                                 int corners_num,
-=======
-                                 const struct MLoop *mloops,
+                                      const int *corner_verts,
+                                      const int *corner_edges,
                                  float (*r_loop_normals)[3],
                                  int numLoops,
->>>>>>> 8fa25960
                                  const struct MPoly *mpolys,
                                  const float (*poly_normals)[3],
                                  int numPolys,
@@ -624,16 +618,10 @@
                                       int numVerts,
                                       struct MEdge *medges,
                                       int numEdges,
-<<<<<<< HEAD
                                       const int *corner_verts,
                                       const int *corner_edges,
-                                      float (*r_custom_loopnors)[3],
-                                      int corners_num,
-=======
-                                      const struct MLoop *mloops,
                                       float (*r_custom_loop_normals)[3],
                                       int numLoops,
->>>>>>> 8fa25960
                                       const struct MPoly *mpolys,
                                       const float (*poly_normals)[3],
                                       int numPolys,
