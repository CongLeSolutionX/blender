/* SPDX-License-Identifier: GPL-2.0-or-later
 * Copyright 2001-2002 NaN Holding BV. All rights reserved. */
#pragma once

/** \file
 * \ingroup bke
 */

#include "BLI_compiler_attrs.h"
#include "BLI_compiler_compat.h"
#include "BLI_utildefines.h"

#include "DNA_mesh_types.h"
#include "DNA_meshdata_types.h"

#include "BKE_customdata.h"
#include "BKE_mesh_types.h"

struct BLI_Stack;
struct BMesh;
struct BMeshCreateParams;
struct BMeshFromMeshParams;
struct BMeshToMeshParams;
struct BoundBox;
struct CustomData;
struct CustomData_MeshMasks;
struct Depsgraph;
struct EdgeHash;
struct ID;
struct KeyBlock;
struct LinkNode;
struct ListBase;
struct MDeformVert;
struct MDisps;
struct MEdge;
struct MFace;
struct MLoop;
struct MLoopTri;
struct MLoopUV;
struct MPoly;
struct MVert;
struct Main;
struct MemArena;
struct Mesh;
struct ModifierData;
struct Object;
struct PointCloud;
struct Scene;

#ifdef __cplusplus
extern "C" {
#endif

/* setting zero so we can catch bugs in OpenMP/BMesh */
#ifdef DEBUG
#  define BKE_MESH_OMP_LIMIT 0
#else
#  define BKE_MESH_OMP_LIMIT 10000
#endif

/*  mesh_runtime.cc  */

/**
 * Call after changing vertex positions to tag lazily calculated caches for recomputation.
 */
void BKE_mesh_tag_coords_changed(struct Mesh *mesh);

/**
 * Call after moving every mesh vertex by the same translation.
 */
void BKE_mesh_tag_coords_changed_uniformly(struct Mesh *mesh);

void BKE_mesh_tag_topology_changed(struct Mesh *mesh);

/**
 * Call when new edges and vertices have been created but positions and faces haven't changed.
 */
void BKE_mesh_tag_edges_split(struct Mesh *mesh);

/* *** mesh.c *** */

struct BMesh *BKE_mesh_to_bmesh_ex(const struct Mesh *me,
                                   const struct BMeshCreateParams *create_params,
                                   const struct BMeshFromMeshParams *convert_params);
struct BMesh *BKE_mesh_to_bmesh(struct Mesh *me,
                                struct Object *ob,
                                bool add_key_index,
                                const struct BMeshCreateParams *params);

struct Mesh *BKE_mesh_from_bmesh_nomain(struct BMesh *bm,
                                        const struct BMeshToMeshParams *params,
                                        const struct Mesh *me_settings);
struct Mesh *BKE_mesh_from_bmesh_for_eval_nomain(struct BMesh *bm,
                                                 const struct CustomData_MeshMasks *cd_mask_extra,
                                                 const struct Mesh *me_settings);

/**
 * Add original index (#CD_ORIGINDEX) layers if they don't already exist. This is meant to be used
 * when creating an evaluated mesh from an original edit mode mesh, to allow mapping from the
 * evaluated vertices to the originals.
 *
 * The mesh is expected to of a `ME_WRAPPER_TYPE_MDATA` wrapper type. This is asserted.
 */
void BKE_mesh_ensure_default_orig_index_customdata(struct Mesh *mesh);

/**
 * Same as #BKE_mesh_ensure_default_orig_index_customdata but does not perform any checks: they
 * must be done by the caller.
 */
void BKE_mesh_ensure_default_orig_index_customdata_no_check(struct Mesh *mesh);

/**
 * Find the index of the loop in 'poly' which references vertex,
 * returns -1 if not found
 */
int poly_find_loop_from_vert(const struct MPoly *poly, const struct MLoop *loopstart, int vert);
/**
 * Fill \a r_adj with the loop indices in \a poly adjacent to the
 * vertex. Returns the index of the loop matching vertex, or -1 if the
 * vertex is not in \a poly
 */
int poly_get_adj_loops_from_vert(const struct MPoly *poly,
                                 const struct MLoop *mloop,
                                 int vert,
                                 int r_adj[2]);

/**
 * Return the index of the edge vert that is not equal to \a v. If
 * neither edge vertex is equal to \a v, returns -1.
 */
int BKE_mesh_edge_other_vert(const struct MEdge *e, int v);
/**
 * Sets each output array element to the edge index if it is a real edge, or -1.
 */
void BKE_mesh_looptri_get_real_edges(const struct MEdge *edges,
                                     const struct MLoop *loops,
                                     const struct MLoopTri *looptri,
                                     int r_edges[3]);

/**
 * Free (or release) any data used by this mesh (does not free the mesh itself).
 * Only use for undo, in most cases `BKE_id_free(nullptr, me)` should be used.
 */
void BKE_mesh_free_data_for_undo(struct Mesh *me);
void BKE_mesh_clear_geometry(struct Mesh *me);
struct Mesh *BKE_mesh_add(struct Main *bmain, const char *name);

void BKE_mesh_free_editmesh(struct Mesh *mesh);

/**
 * A version of #BKE_mesh_copy_parameters that is intended for evaluated output
 * (the modifier stack for example).
 *
 * \warning User counts are not handled for ID's.
 */
void BKE_mesh_copy_parameters_for_eval(struct Mesh *me_dst, const struct Mesh *me_src);
/**
 * Copy user editable settings that we want to preserve
 * when a new mesh is based on an existing mesh.
 */
void BKE_mesh_copy_parameters(struct Mesh *me_dst, const struct Mesh *me_src);
void BKE_mesh_ensure_skin_customdata(struct Mesh *me);

struct Mesh *BKE_mesh_new_nomain(
    int verts_len, int edges_len, int tessface_len, int loops_len, int polys_len);
struct Mesh *BKE_mesh_new_nomain_from_template(const struct Mesh *me_src,
                                               int verts_len,
                                               int edges_len,
                                               int tessface_len,
                                               int loops_len,
                                               int polys_len);
struct Mesh *BKE_mesh_new_nomain_from_template_ex(const struct Mesh *me_src,
                                                  int verts_len,
                                                  int edges_len,
                                                  int tessface_len,
                                                  int loops_len,
                                                  int polys_len,
                                                  struct CustomData_MeshMasks mask);

void BKE_mesh_eval_delete(struct Mesh *mesh_eval);

/**
 * Performs copy for use during evaluation,
 * optional referencing original arrays to reduce memory.
 */
struct Mesh *BKE_mesh_copy_for_eval(const struct Mesh *source, bool reference);

/**
 * These functions construct a new Mesh,
 * contrary to #BKE_mesh_to_curve_nurblist which modifies ob itself.
 */
struct Mesh *BKE_mesh_new_nomain_from_curve(const struct Object *ob);
struct Mesh *BKE_mesh_new_nomain_from_curve_displist(const struct Object *ob,
                                                     const struct ListBase *dispbase);

bool BKE_mesh_ensure_facemap_customdata(struct Mesh *me);
bool BKE_mesh_clear_facemap_customdata(struct Mesh *me);

float (*BKE_mesh_orco_verts_get(struct Object *ob))[3];
void BKE_mesh_orco_verts_transform(struct Mesh *me, float (*orco)[3], int totvert, int invert);

/**
 * Add a #CD_ORCO layer to the Mesh if there is none already.
 */
void BKE_mesh_orco_ensure(struct Object *ob, struct Mesh *mesh);

struct Mesh *BKE_mesh_from_object(struct Object *ob);
void BKE_mesh_assign_object(struct Main *bmain, struct Object *ob, struct Mesh *me);
void BKE_mesh_to_curve_nurblist(const struct Mesh *me,
                                struct ListBase *nurblist,
                                int edge_users_test);
void BKE_mesh_to_curve(struct Main *bmain,
                       struct Depsgraph *depsgraph,
                       struct Scene *scene,
                       struct Object *ob);
void BKE_pointcloud_from_mesh(struct Mesh *me, struct PointCloud *pointcloud);
void BKE_mesh_to_pointcloud(struct Main *bmain,
                            struct Depsgraph *depsgraph,
                            struct Scene *scene,
                            struct Object *ob);
void BKE_mesh_from_pointcloud(const struct PointCloud *pointcloud, struct Mesh *me);
void BKE_pointcloud_to_mesh(struct Main *bmain,
                            struct Depsgraph *depsgraph,
                            struct Scene *scene,
                            struct Object *ob);
void BKE_mesh_material_index_remove(struct Mesh *me, short index);
bool BKE_mesh_material_index_used(struct Mesh *me, short index);
void BKE_mesh_material_index_clear(struct Mesh *me);
void BKE_mesh_material_remap(struct Mesh *me, const unsigned int *remap, unsigned int remap_len);
void BKE_mesh_smooth_flag_set(struct Mesh *me, bool use_smooth);
void BKE_mesh_auto_smooth_flag_set(struct Mesh *me, bool use_auto_smooth, float auto_smooth_angle);

/**
 * Needed after converting a mesh with subsurf optimal display to mesh.
 */
void BKE_mesh_edges_set_draw_render(struct Mesh *me);

/**
 * Used for unit testing; compares two meshes, checking only
 * differences we care about.  should be usable with leaf's
 * testing framework I get RNA work done, will use hackish
 * testing code for now.
 */
const char *BKE_mesh_cmp(struct Mesh *me1, struct Mesh *me2, float thresh);

struct BoundBox *BKE_mesh_boundbox_get(struct Object *ob);

void BKE_mesh_texspace_calc(struct Mesh *me);
void BKE_mesh_texspace_ensure(struct Mesh *me);
void BKE_mesh_texspace_get(struct Mesh *me, float r_loc[3], float r_size[3]);
void BKE_mesh_texspace_get_reference(struct Mesh *me,
                                     char **r_texflag,
                                     float **r_loc,
                                     float **r_size);
void BKE_mesh_texspace_copy_from_object(struct Mesh *me, struct Object *ob);

/**
 * Split faces based on the edge angle and loop normals.
 * Matches behavior of face splitting in render engines.
 *
 * \note Will leave #CD_NORMAL loop data layer which is used by render engines to set shading up.
 */
void BKE_mesh_split_faces(struct Mesh *mesh, bool free_loop_normals);

/**
 * Create new mesh from the given object at its current state.
 * The owner of this mesh is unknown, it is up to the caller to decide.
 *
 * If preserve_all_data_layers is truth then the modifier stack is re-evaluated to ensure it
 * preserves all possible custom data layers.
 *
 * \note Dependency graph argument is required when preserve_all_data_layers is truth, and is
 * ignored otherwise.
 */
struct Mesh *BKE_mesh_new_from_object(struct Depsgraph *depsgraph,
                                      struct Object *object,
                                      bool preserve_all_data_layers,
                                      bool preserve_origindex);

/**
 * This is a version of BKE_mesh_new_from_object() which stores mesh in the given main database.
 * However, that function enforces object type to be a geometry one, and ensures a mesh is always
 * generated, be it empty.
 */
struct Mesh *BKE_mesh_new_from_object_to_bmain(struct Main *bmain,
                                               struct Depsgraph *depsgraph,
                                               struct Object *object,
                                               bool preserve_all_data_layers);

/**
 * \param use_virtual_modifiers: When enabled calculate virtual-modifiers before applying `md_eval`
 * support this since virtual-modifiers are not modifiers from a user perspective,
 * allowing shape keys to be included with the modifier being applied, see: T91923.
 */
struct Mesh *BKE_mesh_create_derived_for_modifier(struct Depsgraph *depsgraph,
                                                  struct Scene *scene,
                                                  struct Object *ob_eval,
                                                  struct ModifierData *md_eval,
                                                  bool use_virtual_modifiers,
                                                  bool build_shapekey_layers);

/**
 * Move data from a mesh outside of the main data-base into a mesh in the data-base.
 * Takes ownership of the source mesh.
 */
void BKE_mesh_nomain_to_mesh(struct Mesh *mesh_src, struct Mesh *mesh_dst, struct Object *ob);
void BKE_mesh_nomain_to_meshkey(struct Mesh *mesh_src, struct Mesh *mesh_dst, struct KeyBlock *kb);

/* vertex level transformations & checks (no derived mesh) */

/* basic vertex data functions */
bool BKE_mesh_minmax(const struct Mesh *me, float r_min[3], float r_max[3]);
void BKE_mesh_transform(struct Mesh *me, const float mat[4][4], bool do_keys);
void BKE_mesh_translate(struct Mesh *me, const float offset[3], bool do_keys);

void BKE_mesh_tessface_clear(struct Mesh *mesh);

void BKE_mesh_mselect_clear(struct Mesh *me);
void BKE_mesh_mselect_validate(struct Mesh *me);
/**
 * \return the index within `me->mselect`, or -1
 */
int BKE_mesh_mselect_find(struct Mesh *me, int index, int type);
/**
 * \return The index of the active element.
 */
int BKE_mesh_mselect_active_get(struct Mesh *me, int type);
void BKE_mesh_mselect_active_set(struct Mesh *me, int index, int type);

void BKE_mesh_count_selected_items(const struct Mesh *mesh, int r_count[3]);

float (*BKE_mesh_vert_coords_alloc(const struct Mesh *mesh, int *r_vert_len))[3];
void BKE_mesh_vert_coords_get(const struct Mesh *mesh, float (*vert_coords)[3]);

void BKE_mesh_vert_coords_apply_with_mat4(struct Mesh *mesh,
                                          const float (*vert_coords)[3],
                                          const float mat[4][4]);
void BKE_mesh_vert_coords_apply(struct Mesh *mesh, const float (*vert_coords)[3]);

/* *** mesh_tessellate.cc *** */

/**
 * Calculate tessellation into #MLoopTri which exist only for this purpose.
 */
void BKE_mesh_recalc_looptri(const struct MLoop *mloop,
                             const struct MPoly *mpoly,
                             const struct MVert *mvert,
                             int totloop,
                             int totpoly,
                             struct MLoopTri *mlooptri);
/**
 * A version of #BKE_mesh_recalc_looptri which takes pre-calculated polygon normals
 * (used to avoid having to calculate the face normal for NGON tessellation).
 *
 * \note Only use this function if normals have already been calculated, there is no need
 * to calculate normals just to use this function as it will cause the normals for triangles
 * to be calculated which aren't needed for tessellation.
 */
void BKE_mesh_recalc_looptri_with_normals(const struct MLoop *mloop,
                                          const struct MPoly *mpoly,
                                          const struct MVert *mvert,
                                          int totloop,
                                          int totpoly,
                                          struct MLoopTri *mlooptri,
                                          const float (*poly_normals)[3]);

/* *** mesh_normals.cc *** */

/**
 * Returns the normals for each vertex, which is defined as the weighted average of the normals
 * from a vertices surrounding faces, or the normalized position of vertices connected to no faces.
 * \warning May still return null if the mesh is empty.
 */
const float (*BKE_mesh_vertex_normals_ensure(const struct Mesh *mesh))[3];

/**
 * Return the normal direction of every polygon, which is defined by the winding direction of its
 * corners.
 * \warning May still return null if the mesh is empty or has no polygons.
 */
const float (*BKE_mesh_poly_normals_ensure(const struct Mesh *mesh))[3];

const float (*BKE_mesh_corner_normals_ensure(const struct Mesh *mesh))[3];

/**
 * Tag mesh vertex and face normals to be recalculated when/if they are needed later.
 *
 * \note Dirty tagged normals are the default state of a new mesh, so tagging them
 * dirty explicitly is not always necessary if the mesh is created locally.
 */
void BKE_mesh_normals_tag_dirty(struct Mesh *mesh);

/**
 * Retrieve write access to the cached vertex normals, ensuring that they are allocated but *not*
 * that they are calculated. The provided vertex normals should be the same as if they were
 * calculated automatically.
 *
 * \note In order to clear the dirty flag, this function should be followed by a call to
 * #BKE_mesh_vertex_normals_clear_dirty. This is separate so that normals are still tagged dirty
 * while they are being assigned.
 *
 * \warning The memory returned by this function is not initialized if it was not previously
 * allocated.
 */
float (*BKE_mesh_vertex_normals_for_write(struct Mesh *mesh))[3];

/**
 * Retrieve write access to the cached polygon normals, ensuring that they are allocated but *not*
 * that they are calculated. The provided polygon normals should be the same as if they were
 * calculated automatically.
 *
 * \note In order to clear the dirty flag, this function should be followed by a call to
 * #BKE_mesh_poly_normals_clear_dirty. This is separate so that normals are still tagged dirty
 * while they are being assigned.
 *
 * \warning The memory returned by this function is not initialized if it was not previously
 * allocated.
 */
float (*BKE_mesh_poly_normals_for_write(struct Mesh *mesh))[3];

/**
 * Mark the mesh's vertex normals non-dirty, for when they are calculated or assigned manually.
 */
void BKE_mesh_vertex_normals_clear_dirty(struct Mesh *mesh);

/**
 * Mark the mesh's poly normals non-dirty, for when they are calculated or assigned manually.
 */
void BKE_mesh_poly_normals_clear_dirty(struct Mesh *mesh);

void BKE_mesh_corner_normals_clear_dirty(struct Mesh *mesh);

/**
 * Return true if the mesh vertex normals either are not stored or are dirty.
 * This can be used to help decide whether to transfer them when copying a mesh.
 */
bool BKE_mesh_vertex_normals_are_dirty(const struct Mesh *mesh);

/**
 * Return true if the mesh polygon normals either are not stored or are dirty.
 * This can be used to help decide whether to transfer them when copying a mesh.
 */
bool BKE_mesh_poly_normals_are_dirty(const struct Mesh *mesh);

<<<<<<< HEAD
bool BKE_mesh_corner_normals_are_dirty(const struct Mesh *mesh);
=======
void BKE_mesh_calc_poly_normal(const struct MPoly *mpoly,
                               const struct MLoop *loopstart,
                               const struct MVert *mvarray,
                               float r_no[3]);
void BKE_mesh_calc_poly_normal_coords(const struct MPoly *mpoly,
                                      const struct MLoop *loopstart,
                                      const float (*vertex_coords)[3],
                                      float r_no[3]);
>>>>>>> 3f9febca

/**
 * Calculate face normals directly into a result array.
 *
 * \note Usually #BKE_mesh_poly_normals_ensure is the preferred way to access face normals,
 * since they may already be calculated and cached on the mesh.
 */
void BKE_mesh_calc_normals_poly(const struct MVert *mvert,
                                int mvert_len,
                                const struct MLoop *mloop,
                                int mloop_len,
                                const struct MPoly *mpoly,
                                int mpoly_len,
                                float (*r_poly_normals)[3]);

/**
 * Calculate face and vertex normals directly into result arrays.
 *
 * \note Usually #BKE_mesh_vertex_normals_ensure is the preferred way to access vertex normals,
 * since they may already be calculated and cached on the mesh.
 */
void BKE_mesh_calc_normals_poly_and_vertex(const struct MVert *mvert,
                                           int mvert_len,
                                           const struct MLoop *mloop,
                                           int mloop_len,
                                           const struct MPoly *mpoly,
                                           int mpoly_len,
                                           float (*r_poly_normals)[3],
                                           float (*r_vert_normals)[3]);

/**
 * Calculate vertex and face normals, storing the result in custom data layers on the mesh.
 *
 * \note It is usually preferable to calculate normals lazily with
 * #BKE_mesh_vertex_normals_ensure, but some areas (perhaps unnecessarily)
 * can also calculate them eagerly.
 */
void BKE_mesh_calc_normals(struct Mesh *me);

/**
 * Called after calculating all modifiers.
 */
void BKE_mesh_ensure_normals_for_display(struct Mesh *mesh);

/**
 * Define sharp edges as needed to mimic 'autosmooth' from angle threshold.
 *
 * Used when defining an empty custom loop normals data layer,
 * to keep same shading as with auto-smooth!
 */
void BKE_edges_sharp_from_angle_set(const struct MVert *mverts,
                                    int numVerts,
                                    struct MEdge *medges,
                                    int numEdges,
                                    const struct MLoop *mloops,
                                    int numLoops,
                                    const struct MPoly *mpolys,
                                    const float (*polynors)[3],
                                    int numPolys,
                                    float split_angle);

/**
 * References a contiguous loop-fan with normal offset vars.
 */
typedef struct MLoopNorSpace {
  /** Automatically computed loop normal. */
  float vec_lnor[3];
  /** Reference vector, orthogonal to vec_lnor. */
  float vec_ref[3];
  /** Third vector, orthogonal to vec_lnor and vec_ref. */
  float vec_ortho[3];
  /** Reference angle, around vec_ortho, in ]0, pi] range (0.0 marks that space as invalid). */
  float ref_alpha;
  /** Reference angle, around vec_lnor, in ]0, 2pi] range (0.0 marks that space as invalid). */
  float ref_beta;
  /** All loops using this lnor space (i.e. smooth fan of loops),
   * as (depending on owning MLoopNorSpaceArrary.data_type):
   *     - Indices (uint_in_ptr), or
   *     - BMLoop pointers. */
  struct LinkNode *loops;
  char flags;

  /** To be used for extended processing related to loop normal spaces (aka smooth fans). */
  void *user_data;
} MLoopNorSpace;
/**
 * MLoopNorSpace.flags
 */
enum {
  MLNOR_SPACE_IS_SINGLE = 1 << 0,
};

/**
 * Collection of #MLoopNorSpace basic storage & pre-allocation.
 */
typedef struct MLoopNorSpaceArray {
  MLoopNorSpace **lspacearr; /* MLoop aligned array */
  struct LinkNode
      *loops_pool; /* Allocated once, avoids to call BLI_linklist_prepend_arena() for each loop! */
  char data_type;  /* Whether we store loop indices, or pointers to BMLoop. */
  int spaces_num;  /* Number of clnors spaces defined in this array. */
  struct MemArena *mem;
} MLoopNorSpaceArray;
/**
 * MLoopNorSpaceArray.data_type
 */
enum {
  MLNOR_SPACEARR_LOOP_INDEX = 0,
  MLNOR_SPACEARR_BMLOOP_PTR = 1,
};

/* Low-level custom normals functions. */
void BKE_lnor_spacearr_init(MLoopNorSpaceArray *lnors_spacearr, int numLoops, char data_type);
void BKE_lnor_spacearr_clear(MLoopNorSpaceArray *lnors_spacearr);
void BKE_lnor_spacearr_free(MLoopNorSpaceArray *lnors_spacearr);

/**
 * Utility for multi-threaded calculation that ensures
 * `lnors_spacearr_tls` doesn't share memory with `lnors_spacearr`
 * that would cause it not to be thread safe.
 *
 * \note This works as long as threads never operate on the same loops at once.
 */
void BKE_lnor_spacearr_tls_init(MLoopNorSpaceArray *lnors_spacearr,
                                MLoopNorSpaceArray *lnors_spacearr_tls);
/**
 * Utility for multi-threaded calculation
 * that merges `lnors_spacearr_tls` into `lnors_spacearr`.
 */
void BKE_lnor_spacearr_tls_join(MLoopNorSpaceArray *lnors_spacearr,
                                MLoopNorSpaceArray *lnors_spacearr_tls);

MLoopNorSpace *BKE_lnor_space_create(MLoopNorSpaceArray *lnors_spacearr);
/**
 * Should only be called once.
 * Beware, this modifies ref_vec and other_vec in place!
 * In case no valid space can be generated, ref_alpha and ref_beta are set to zero
 * (which means 'use auto lnors').
 */
void BKE_lnor_space_define(MLoopNorSpace *lnor_space,
                           const float lnor[3],
                           float vec_ref[3],
                           float vec_other[3],
                           struct BLI_Stack *edge_vectors);
/**
 * Add a new given loop to given lnor_space.
 * Depending on \a lnor_space->data_type, we expect \a bm_loop to be a pointer to BMLoop struct
 * (in case of BMLOOP_PTR), or nullptr (in case of LOOP_INDEX), loop index is then stored in
 * pointer. If \a is_single is set, the BMLoop or loop index is directly stored in \a
 * lnor_space->loops pointer (since there is only one loop in this fan), else it is added to the
 * linked list of loops in the fan.
 */
void BKE_lnor_space_add_loop(MLoopNorSpaceArray *lnors_spacearr,
                             MLoopNorSpace *lnor_space,
                             int ml_index,
                             void *bm_loop,
                             bool is_single);
void BKE_lnor_space_custom_data_to_normal(const MLoopNorSpace *lnor_space,
                                          const short clnor_data[2],
                                          float r_custom_lnor[3]);
void BKE_lnor_space_custom_normal_to_data(const MLoopNorSpace *lnor_space,
                                          const float custom_lnor[3],
                                          short r_clnor_data[2]);

/* Medium-level custom normals functions. */

/**
 * Compute split normals, i.e. vertex normals associated with each poly (hence 'loop normals').
 * Useful to materialize sharp edges (or non-smooth faces) without actually modifying the geometry
 * (splitting edges).
 *
 * \param loop_to_poly_map: Optional pre-created map from loops to their polygon.
 */
void BKE_mesh_normals_loop_split(const struct MVert *mverts,
                                 const float (*vert_normals)[3],
                                 int numVerts,
                                 const struct MEdge *medges,
                                 int numEdges,
                                 const struct MLoop *mloops,
                                 float (*r_loopnors)[3],
                                 int numLoops,
                                 const struct MPoly *mpolys,
                                 const float (*polynors)[3],
                                 int numPolys,
                                 bool use_split_normals,
                                 float split_angle,
                                 const int *loop_to_poly_map,
                                 MLoopNorSpaceArray *r_lnors_spacearr,
                                 short (*clnors_data)[2]);

void BKE_mesh_normals_loop_custom_set(const struct MVert *mverts,
                                      const float (*vert_normals)[3],
                                      int numVerts,
                                      struct MEdge *medges,
                                      int numEdges,
                                      const struct MLoop *mloops,
                                      float (*r_custom_loopnors)[3],
                                      int numLoops,
                                      const struct MPoly *mpolys,
                                      const float (*polynors)[3],
                                      int numPolys,
                                      short (*r_clnors_data)[2]);
void BKE_mesh_normals_loop_custom_from_verts_set(const struct MVert *mverts,
                                                 const float (*vert_normals)[3],
                                                 float (*r_custom_vertnors)[3],
                                                 int numVerts,
                                                 struct MEdge *medges,
                                                 int numEdges,
                                                 const struct MLoop *mloops,
                                                 int numLoops,
                                                 const struct MPoly *mpolys,
                                                 const float (*polynors)[3],
                                                 int numPolys,
                                                 short (*r_clnors_data)[2]);

/**
 * Computes average per-vertex normals from given custom loop normals.
 *
 * \param clnors: The computed custom loop normals.
 * \param r_vert_clnors: The (already allocated) array where to store averaged per-vertex normals.
 */
void BKE_mesh_normals_loop_to_vertex(int numVerts,
                                     const struct MLoop *mloops,
                                     int numLoops,
                                     const float (*clnors)[3],
                                     float (*r_vert_clnors)[3]);

/**
 * High-level custom normals functions.
 */
bool BKE_mesh_has_custom_loop_normals(struct Mesh *me);

/**
 * Compute 'split' (aka loop, or per face corner's) normals.
 *
 * \param r_lnors_spacearr: Allows to get computed loop normal space array.
 * That data, among other things, contains 'smooth fan' info, useful e.g.
 * to split geometry along sharp edges.
 */
void BKE_mesh_calc_normals_split_ex(struct Mesh *mesh,
                                    struct MLoopNorSpaceArray *r_lnors_spacearr,
                                    float (*r_corner_normals)[3]);

/**
 * Higher level functions hiding most of the code needed around call to
 * #BKE_mesh_normals_loop_custom_set().
 *
 * \param r_custom_loopnors: is not const, since code will replace zero_v3 normals there
 * with automatically computed vectors.
 */
void BKE_mesh_set_custom_normals(struct Mesh *mesh, float (*r_custom_loopnors)[3]);
/**
 * Higher level functions hiding most of the code needed around call to
 * #BKE_mesh_normals_loop_custom_from_verts_set().
 *
 * \param r_custom_vertnors: is not const, since code will replace zero_v3 normals there
 * with automatically computed vectors.
 */
void BKE_mesh_set_custom_normals_from_verts(struct Mesh *mesh, float (*r_custom_vertnors)[3]);

/* *** mesh_evaluate.cc *** */

void BKE_mesh_calc_poly_center(const struct MPoly *mpoly,
                               const struct MLoop *loopstart,
                               const struct MVert *mvarray,
                               float r_cent[3]);
/* NOTE: passing poly-normal is only a speedup so we can skip calculating it. */
float BKE_mesh_calc_poly_area(const struct MPoly *mpoly,
                              const struct MLoop *loopstart,
                              const struct MVert *mvarray);
float BKE_mesh_calc_area(const struct Mesh *me);
float BKE_mesh_calc_poly_uv_area(const struct MPoly *mpoly, const struct MLoopUV *uv_array);
void BKE_mesh_calc_poly_angles(const struct MPoly *mpoly,
                               const struct MLoop *loopstart,
                               const struct MVert *mvarray,
                               float angles[]);

void BKE_mesh_poly_edgehash_insert(struct EdgeHash *ehash,
                                   const struct MPoly *mp,
                                   const struct MLoop *mloop);
void BKE_mesh_poly_edgebitmap_insert(unsigned int *edge_bitmap,
                                     const struct MPoly *mp,
                                     const struct MLoop *mloop);

bool BKE_mesh_center_median(const struct Mesh *me, float r_cent[3]);
/**
 * Calculate the center from polygons,
 * use when we want to ignore vertex locations that don't have connected faces.
 */
bool BKE_mesh_center_median_from_polys(const struct Mesh *me, float r_cent[3]);
bool BKE_mesh_center_bounds(const struct Mesh *me, float r_cent[3]);
bool BKE_mesh_center_of_surface(const struct Mesh *me, float r_cent[3]);
/**
 * \note Mesh must be manifold with consistent face-winding,
 * see #mesh_calc_poly_volume_centroid for details.
 */
bool BKE_mesh_center_of_volume(const struct Mesh *me, float r_cent[3]);

/**
 * Calculate the volume and center.
 *
 * \param r_volume: Volume (unsigned).
 * \param r_center: Center of mass.
 */
void BKE_mesh_calc_volume(const struct MVert *mverts,
                          int mverts_num,
                          const struct MLoopTri *mlooptri,
                          int looptri_num,
                          const struct MLoop *mloop,
                          float *r_volume,
                          float r_center[3]);

/**
 * Flip a single MLoop's #MDisps structure,
 * low level function to be called from face-flipping code which re-arranged the mdisps themselves.
 */
void BKE_mesh_mdisp_flip(struct MDisps *md, bool use_loop_mdisp_flip);

/**
 * Flip (invert winding of) the given \a mpoly, i.e. reverse order of its loops
 * (keeping the same vertex as 'start point').
 *
 * \param mpoly: the polygon to flip.
 * \param mloop: the full loops array.
 * \param ldata: the loops custom data.
 */
void BKE_mesh_polygon_flip_ex(const struct MPoly *mpoly,
                              struct MLoop *mloop,
                              struct CustomData *ldata,
                              float (*lnors)[3],
                              struct MDisps *mdisp,
                              bool use_loop_mdisp_flip);
void BKE_mesh_polygon_flip(const struct MPoly *mpoly,
                           struct MLoop *mloop,
                           struct CustomData *ldata);
/**
 * Flip (invert winding of) all polygons (used to inverse their normals).
 *
 * \note Invalidates tessellation, caller must handle that.
 */
void BKE_mesh_polys_flip(const struct MPoly *mpoly,
                         struct MLoop *mloop,
                         struct CustomData *ldata,
                         int totpoly);

/* Merge verts. */
/* Enum for merge_mode of #BKE_mesh_merge_verts.
 * Refer to mesh_merge.c for details. */
enum {
  MESH_MERGE_VERTS_DUMP_IF_MAPPED,
  MESH_MERGE_VERTS_DUMP_IF_EQUAL,
};
/**
 * Merge Verts
 *
 * This frees the given mesh and returns a new mesh.
 *
 * \param vtargetmap: The table that maps vertices to target vertices.  a value of -1
 * indicates a vertex is a target, and is to be kept.
 * This array is aligned with 'mesh->totvert'
 * \warning \a vtargetmap must **not** contain any chained mapping (v1 -> v2 -> v3 etc.),
 * this is not supported and will likely generate corrupted geometry.
 *
 * \param tot_vtargetmap: The number of non '-1' values in vtargetmap. (not the size)
 *
 * \param merge_mode: enum with two modes.
 * - #MESH_MERGE_VERTS_DUMP_IF_MAPPED
 * When called by the Mirror Modifier,
 * In this mode it skips any faces that have all vertices merged (to avoid creating pairs
 * of faces sharing the same set of vertices)
 * - #MESH_MERGE_VERTS_DUMP_IF_EQUAL
 * When called by the Array Modifier,
 * In this mode, faces where all vertices are merged are double-checked,
 * to see whether all target vertices actually make up a poly already.
 * Indeed it could be that all of a poly's vertices are merged,
 * but merged to vertices that do not make up a single poly,
 * in which case the original poly should not be dumped.
 * Actually this later behavior could apply to the Mirror Modifier as well,
 * but the additional checks are costly and not necessary in the case of mirror,
 * because each vertex is only merged to its own mirror.
 */
struct Mesh *BKE_mesh_merge_verts(struct Mesh *mesh,
                                  const int *vtargetmap,
                                  int tot_vtargetmap,
                                  int merge_mode);

/**
 * Account for custom-data such as UV's becoming detached because of imprecision
 * in custom-data interpolation.
 * Without running this operation subdivision surface can cause UV's to be disconnected,
 * see: T81065.
 */
void BKE_mesh_merge_customdata_for_apply_modifier(struct Mesh *me);

/* Flush flags. */

/**
 * Update the hide flag for edges and faces from the corresponding flag in verts.
 */
void BKE_mesh_flush_hidden_from_verts(struct Mesh *me);
void BKE_mesh_flush_hidden_from_polys(struct Mesh *me);

void BKE_mesh_flush_select_from_polys(struct Mesh *me);
void BKE_mesh_flush_select_from_verts(struct Mesh *me);

/* spatial evaluation */
/**
 * This function takes the difference between 2 vertex-coord-arrays
 * (\a vert_cos_src, \a vert_cos_dst),
 * and applies the difference to \a vert_cos_new relative to \a vert_cos_org.
 *
 * \param vert_cos_src: reference deform source.
 * \param vert_cos_dst: reference deform destination.
 *
 * \param vert_cos_org: reference for the output location.
 * \param vert_cos_new: resulting coords.
 */
void BKE_mesh_calc_relative_deform(const struct MPoly *mpoly,
                                   int totpoly,
                                   const struct MLoop *mloop,
                                   int totvert,

                                   const float (*vert_cos_src)[3],
                                   const float (*vert_cos_dst)[3],

                                   const float (*vert_cos_org)[3],
                                   float (*vert_cos_new)[3]);

/* *** mesh_validate.cc *** */

/**
 * Validates and corrects a Mesh.
 *
 * \returns true if a change is made.
 */
bool BKE_mesh_validate(struct Mesh *me, bool do_verbose, bool cddata_check_mask);
/**
 * Checks if a Mesh is valid without any modification. This is always verbose.
 * \returns True if the mesh is valid.
 */
bool BKE_mesh_is_valid(struct Mesh *me);
/**
 * Check all material indices of polygons are valid, invalid ones are set to 0.
 * \returns True if the material indices are valid.
 */
bool BKE_mesh_validate_material_indices(struct Mesh *me);

/**
 * Validate the mesh, \a do_fixes requires \a mesh to be non-null.
 *
 * \return false if no changes needed to be made.
 *
 * Vertex Normals
 * ==============
 *
 * While zeroed normals are checked, these checks aren't comprehensive.
 * Technically, to detect errors here a normal recalculation and comparison is necessary.
 * However this function is mainly to prevent severe errors in geometry
 * (invalid data that will crash Blender, or cause some features to behave incorrectly),
 * not to detect subtle differences in the resulting normals which could be caused
 * by importers that load normals (for example).
 */
bool BKE_mesh_validate_arrays(struct Mesh *me,
                              struct MVert *mverts,
                              unsigned int totvert,
                              struct MEdge *medges,
                              unsigned int totedge,
                              struct MFace *mfaces,
                              unsigned int totface,
                              struct MLoop *mloops,
                              unsigned int totloop,
                              struct MPoly *mpolys,
                              unsigned int totpoly,
                              struct MDeformVert *dverts, /* assume totvert length */
                              bool do_verbose,
                              bool do_fixes,
                              bool *r_change);

/**
 * \returns is_valid.
 */
bool BKE_mesh_validate_all_customdata(struct CustomData *vdata,
                                      uint totvert,
                                      struct CustomData *edata,
                                      uint totedge,
                                      struct CustomData *ldata,
                                      uint totloop,
                                      struct CustomData *pdata,
                                      uint totpoly,
                                      bool check_meshmask,
                                      bool do_verbose,
                                      bool do_fixes,
                                      bool *r_change);

void BKE_mesh_strip_loose_faces(struct Mesh *me);
/**
 * Works on both loops and polys!
 *
 * \note It won't try to guess which loops of an invalid poly to remove!
 * this is the work of the caller, to mark those loops.
 * See e.g. #BKE_mesh_validate_arrays().
 */
void BKE_mesh_strip_loose_polysloops(struct Mesh *me);
void BKE_mesh_strip_loose_edges(struct Mesh *me);

/**
 * Calculate edges from polygons.
 */
void BKE_mesh_calc_edges(struct Mesh *mesh, bool keep_existing_edges, bool select_new_edges);
/**
 * Calculate/create edges from tessface data
 *
 * \param mesh: The mesh to add edges into
 */
void BKE_mesh_calc_edges_tessface(struct Mesh *mesh);

/* In DerivedMesh.cc */
void BKE_mesh_wrapper_deferred_finalize_mdata(struct Mesh *me_eval,
                                              const struct CustomData_MeshMasks *cd_mask_finalize);

/* **** Depsgraph evaluation **** */

void BKE_mesh_eval_geometry(struct Depsgraph *depsgraph, struct Mesh *mesh);

/* Draw Cache */
void BKE_mesh_batch_cache_dirty_tag(struct Mesh *me, eMeshBatchDirtyMode mode);
void BKE_mesh_batch_cache_free(void *batch_cache);

extern void (*BKE_mesh_batch_cache_dirty_tag_cb)(struct Mesh *me, eMeshBatchDirtyMode mode);
extern void (*BKE_mesh_batch_cache_free_cb)(void *batch_cache);

/* mesh_debug.c */

#ifndef NDEBUG
char *BKE_mesh_debug_info(const struct Mesh *me)
    ATTR_NONNULL(1) ATTR_MALLOC ATTR_WARN_UNUSED_RESULT;
void BKE_mesh_debug_print(const struct Mesh *me) ATTR_NONNULL(1);
#endif

/* -------------------------------------------------------------------- */
/** \name Inline Mesh Data Access
 * \{ */

/**
 * \return The material index for each polygon. May be null.
 * \note In C++ code, prefer using the attribute API (#MutableAttributeAccessor)/
 */
BLI_INLINE const int *BKE_mesh_material_indices(const Mesh *mesh)
{
  return (const int *)CustomData_get_layer_named(&mesh->pdata, CD_PROP_INT32, "material_index");
}

/**
 * \return The material index for each polygon. Create the layer if it doesn't exist.
 * \note In C++ code, prefer using the attribute API (#MutableAttributeAccessor)/
 */
BLI_INLINE int *BKE_mesh_material_indices_for_write(Mesh *mesh)
{
  int *indices = (int *)CustomData_duplicate_referenced_layer_named(
      &mesh->pdata, CD_PROP_INT32, "material_index", mesh->totpoly);
  if (indices) {
    return indices;
  }
  return (int *)CustomData_add_layer_named(
      &mesh->pdata, CD_PROP_INT32, CD_SET_DEFAULT, NULL, mesh->totpoly, "material_index");
}

BLI_INLINE const MVert *BKE_mesh_verts(const Mesh *mesh)
{
  return (const MVert *)CustomData_get_layer(&mesh->vdata, CD_MVERT);
}
BLI_INLINE MVert *BKE_mesh_verts_for_write(Mesh *mesh)
{
  return (MVert *)CustomData_duplicate_referenced_layer(&mesh->vdata, CD_MVERT, mesh->totvert);
}

BLI_INLINE const MEdge *BKE_mesh_edges(const Mesh *mesh)
{
  return (const MEdge *)CustomData_get_layer(&mesh->edata, CD_MEDGE);
}
BLI_INLINE MEdge *BKE_mesh_edges_for_write(Mesh *mesh)
{
  return (MEdge *)CustomData_duplicate_referenced_layer(&mesh->edata, CD_MEDGE, mesh->totedge);
}

BLI_INLINE const MPoly *BKE_mesh_polys(const Mesh *mesh)
{
  return (const MPoly *)CustomData_get_layer(&mesh->pdata, CD_MPOLY);
}
BLI_INLINE MPoly *BKE_mesh_polys_for_write(Mesh *mesh)
{
  return (MPoly *)CustomData_duplicate_referenced_layer(&mesh->pdata, CD_MPOLY, mesh->totpoly);
}

BLI_INLINE const MLoop *BKE_mesh_loops(const Mesh *mesh)
{
  return (const MLoop *)CustomData_get_layer(&mesh->ldata, CD_MLOOP);
}
BLI_INLINE MLoop *BKE_mesh_loops_for_write(Mesh *mesh)
{
  return (MLoop *)CustomData_duplicate_referenced_layer(&mesh->ldata, CD_MLOOP, mesh->totloop);
}

BLI_INLINE const MDeformVert *BKE_mesh_deform_verts(const Mesh *mesh)
{
  return (const MDeformVert *)CustomData_get_layer(&mesh->vdata, CD_MDEFORMVERT);
}
BLI_INLINE MDeformVert *BKE_mesh_deform_verts_for_write(Mesh *mesh)
{
  MDeformVert *dvert = (MDeformVert *)CustomData_duplicate_referenced_layer(
      &mesh->vdata, CD_MDEFORMVERT, mesh->totvert);
  if (dvert) {
    return dvert;
  }
  return (MDeformVert *)CustomData_add_layer(
      &mesh->vdata, CD_MDEFORMVERT, CD_SET_DEFAULT, NULL, mesh->totvert);
}

#ifdef __cplusplus
}
#endif

#ifdef __cplusplus

#  include "BLI_span.hh"

inline blender::Span<MVert> Mesh::verts() const
{
  return {BKE_mesh_verts(this), this->totvert};
}
inline blender::MutableSpan<MVert> Mesh::verts_for_write()
{
  return {BKE_mesh_verts_for_write(this), this->totvert};
}

inline blender::Span<MEdge> Mesh::edges() const
{
  return {BKE_mesh_edges(this), this->totedge};
}
inline blender::MutableSpan<MEdge> Mesh::edges_for_write()
{
  return {BKE_mesh_edges_for_write(this), this->totedge};
}

inline blender::Span<MPoly> Mesh::polys() const
{
  return {BKE_mesh_polys(this), this->totpoly};
}
inline blender::MutableSpan<MPoly> Mesh::polys_for_write()
{
  return {BKE_mesh_polys_for_write(this), this->totpoly};
}

inline blender::Span<MLoop> Mesh::loops() const
{
  return {BKE_mesh_loops(this), this->totloop};
}
inline blender::MutableSpan<MLoop> Mesh::loops_for_write()
{
  return {BKE_mesh_loops_for_write(this), this->totloop};
}

inline blender::Span<MDeformVert> Mesh::deform_verts() const
{
  const MDeformVert *dverts = BKE_mesh_deform_verts(this);
  if (!dverts) {
    return {};
  }
  return {dverts, this->totvert};
}
inline blender::MutableSpan<MDeformVert> Mesh::deform_verts_for_write()
{
  return {BKE_mesh_deform_verts_for_write(this), this->totvert};
}

#endif

/** \} */<|MERGE_RESOLUTION|>--- conflicted
+++ resolved
@@ -442,9 +442,8 @@
  */
 bool BKE_mesh_poly_normals_are_dirty(const struct Mesh *mesh);
 
-<<<<<<< HEAD
 bool BKE_mesh_corner_normals_are_dirty(const struct Mesh *mesh);
-=======
+
 void BKE_mesh_calc_poly_normal(const struct MPoly *mpoly,
                                const struct MLoop *loopstart,
                                const struct MVert *mvarray,
@@ -453,7 +452,6 @@
                                       const struct MLoop *loopstart,
                                       const float (*vertex_coords)[3],
                                       float r_no[3]);
->>>>>>> 3f9febca
 
 /**
  * Calculate face normals directly into a result array.
