/* SPDX-License-Identifier: GPL-2.0-or-later
 * Copyright 2001-2002 NaN Holding BV. All rights reserved. */
#pragma once

/** \file
 * \ingroup bke
 */

#include "BLI_compiler_attrs.h"
#include "BLI_compiler_compat.h"
#include "BLI_utildefines.h"

#include "DNA_mesh_types.h"
#include "DNA_meshdata_types.h"

#include "BKE_customdata.h"
#include "BKE_mesh_types.h"

struct BLI_Stack;
struct BMesh;
struct BMeshCreateParams;
struct BMeshFromMeshParams;
struct BMeshToMeshParams;
struct BoundBox;
struct CustomData;
struct CustomData_MeshMasks;
struct Depsgraph;
struct EdgeHash;
struct ID;
struct KeyBlock;
struct LinkNode;
struct ListBase;
struct MDeformVert;
struct MDisps;
struct MEdge;
struct MFace;
struct MLoop;
struct MLoopTri;
struct MPoly;
struct Main;
struct MemArena;
struct Mesh;
struct ModifierData;
struct Object;
struct PointCloud;
struct Scene;

#ifdef __cplusplus
extern "C" {
#endif

/* setting zero so we can catch bugs in OpenMP/BMesh */
#ifdef DEBUG
#  define BKE_MESH_OMP_LIMIT 0
#else
#  define BKE_MESH_OMP_LIMIT 10000
#endif

/*  mesh_runtime.cc  */

/**
 * Call after changing vertex positions to tag lazily calculated caches for recomputation.
 */
void BKE_mesh_tag_coords_changed(struct Mesh *mesh);

/**
 * Call after moving every mesh vertex by the same translation.
 */
void BKE_mesh_tag_coords_changed_uniformly(struct Mesh *mesh);

void BKE_mesh_tag_topology_changed(struct Mesh *mesh);

/**
 * Call when new edges and vertices have been created but positions and faces haven't changed.
 */
void BKE_mesh_tag_edges_split(struct Mesh *mesh);

/* *** mesh.c *** */

struct BMesh *BKE_mesh_to_bmesh_ex(const struct Mesh *me,
                                   const struct BMeshCreateParams *create_params,
                                   const struct BMeshFromMeshParams *convert_params);
struct BMesh *BKE_mesh_to_bmesh(struct Mesh *me,
                                struct Object *ob,
                                bool add_key_index,
                                const struct BMeshCreateParams *params);

struct Mesh *BKE_mesh_from_bmesh_nomain(struct BMesh *bm,
                                        const struct BMeshToMeshParams *params,
                                        const struct Mesh *me_settings);
struct Mesh *BKE_mesh_from_bmesh_for_eval_nomain(struct BMesh *bm,
                                                 const struct CustomData_MeshMasks *cd_mask_extra,
                                                 const struct Mesh *me_settings);

/**
 * Add original index (#CD_ORIGINDEX) layers if they don't already exist. This is meant to be used
 * when creating an evaluated mesh from an original edit mode mesh, to allow mapping from the
 * evaluated vertices to the originals.
 *
 * The mesh is expected to of a `ME_WRAPPER_TYPE_MDATA` wrapper type. This is asserted.
 */
void BKE_mesh_ensure_default_orig_index_customdata(struct Mesh *mesh);

/**
 * Same as #BKE_mesh_ensure_default_orig_index_customdata but does not perform any checks: they
 * must be done by the caller.
 */
void BKE_mesh_ensure_default_orig_index_customdata_no_check(struct Mesh *mesh);

/**
 * Find the index of the loop in 'poly' which references vertex,
 * returns -1 if not found
 */
int poly_find_loop_from_vert(const struct MPoly *poly, const struct MLoop *loopstart, int vert);
/**
 * Fill \a r_adj with the loop indices in \a poly adjacent to the
 * vertex. Returns the index of the loop matching vertex, or -1 if the
 * vertex is not in \a poly
 */
int poly_get_adj_loops_from_vert(const struct MPoly *poly,
                                 const struct MLoop *mloop,
                                 int vert,
                                 int r_adj[2]);

/**
 * Return the index of the edge vert that is not equal to \a v. If
 * neither edge vertex is equal to \a v, returns -1.
 */
int BKE_mesh_edge_other_vert(const struct MEdge *e, int v);
/**
 * Sets each output array element to the edge index if it is a real edge, or -1.
 */
void BKE_mesh_looptri_get_real_edges(const struct MEdge *edges,
                                     const struct MLoop *loops,
                                     const struct MLoopTri *looptri,
                                     int r_edges[3]);

/**
 * Free (or release) any data used by this mesh (does not free the mesh itself).
 * Only use for undo, in most cases `BKE_id_free(nullptr, me)` should be used.
 */
void BKE_mesh_free_data_for_undo(struct Mesh *me);
void BKE_mesh_clear_geometry(struct Mesh *me);
struct Mesh *BKE_mesh_add(struct Main *bmain, const char *name);

void BKE_mesh_free_editmesh(struct Mesh *mesh);

/**
 * A version of #BKE_mesh_copy_parameters that is intended for evaluated output
 * (the modifier stack for example).
 *
 * \warning User counts are not handled for ID's.
 */
void BKE_mesh_copy_parameters_for_eval(struct Mesh *me_dst, const struct Mesh *me_src);
/**
 * Copy user editable settings that we want to preserve
 * when a new mesh is based on an existing mesh.
 */
void BKE_mesh_copy_parameters(struct Mesh *me_dst, const struct Mesh *me_src);
void BKE_mesh_ensure_skin_customdata(struct Mesh *me);

struct Mesh *BKE_mesh_new_nomain(
    int verts_len, int edges_len, int tessface_len, int loops_len, int polys_len);
struct Mesh *BKE_mesh_new_nomain_from_template(const struct Mesh *me_src,
                                               int verts_len,
                                               int edges_len,
                                               int tessface_len,
                                               int loops_len,
                                               int polys_len);
struct Mesh *BKE_mesh_new_nomain_from_template_ex(const struct Mesh *me_src,
                                                  int verts_len,
                                                  int edges_len,
                                                  int tessface_len,
                                                  int loops_len,
                                                  int polys_len,
                                                  struct CustomData_MeshMasks mask);

void BKE_mesh_eval_delete(struct Mesh *mesh_eval);

/**
 * Performs copy for use during evaluation,
 * optional referencing original arrays to reduce memory.
 */
struct Mesh *BKE_mesh_copy_for_eval(const struct Mesh *source, bool reference);

/**
 * These functions construct a new Mesh,
 * contrary to #BKE_mesh_to_curve_nurblist which modifies ob itself.
 */
struct Mesh *BKE_mesh_new_nomain_from_curve(const struct Object *ob);
struct Mesh *BKE_mesh_new_nomain_from_curve_displist(const struct Object *ob,
                                                     const struct ListBase *dispbase);

bool BKE_mesh_attribute_required(const char *name);

bool BKE_mesh_ensure_facemap_customdata(struct Mesh *me);
bool BKE_mesh_clear_facemap_customdata(struct Mesh *me);

float (*BKE_mesh_orco_verts_get(struct Object *ob))[3];
void BKE_mesh_orco_verts_transform(struct Mesh *me, float (*orco)[3], int totvert, int invert);

/**
 * Add a #CD_ORCO layer to the Mesh if there is none already.
 */
void BKE_mesh_orco_ensure(struct Object *ob, struct Mesh *mesh);

struct Mesh *BKE_mesh_from_object(struct Object *ob);
void BKE_mesh_assign_object(struct Main *bmain, struct Object *ob, struct Mesh *me);
void BKE_mesh_to_curve_nurblist(const struct Mesh *me,
                                struct ListBase *nurblist,
                                int edge_users_test);
void BKE_mesh_to_curve(struct Main *bmain,
                       struct Depsgraph *depsgraph,
                       struct Scene *scene,
                       struct Object *ob);
void BKE_pointcloud_from_mesh(struct Mesh *me, struct PointCloud *pointcloud);
void BKE_mesh_to_pointcloud(struct Main *bmain,
                            struct Depsgraph *depsgraph,
                            struct Scene *scene,
                            struct Object *ob);
void BKE_mesh_from_pointcloud(const struct PointCloud *pointcloud, struct Mesh *me);
void BKE_pointcloud_to_mesh(struct Main *bmain,
                            struct Depsgraph *depsgraph,
                            struct Scene *scene,
                            struct Object *ob);
void BKE_mesh_material_index_remove(struct Mesh *me, short index);
bool BKE_mesh_material_index_used(struct Mesh *me, short index);
void BKE_mesh_material_index_clear(struct Mesh *me);
void BKE_mesh_material_remap(struct Mesh *me, const unsigned int *remap, unsigned int remap_len);
void BKE_mesh_smooth_flag_set(struct Mesh *me, bool use_smooth);
void BKE_mesh_auto_smooth_flag_set(struct Mesh *me, bool use_auto_smooth, float auto_smooth_angle);

/**
 * Needed after converting a mesh with subsurf optimal display to mesh.
 */
void BKE_mesh_edges_set_draw_render(struct Mesh *me);

/**
 * Used for unit testing; compares two meshes, checking only
 * differences we care about.  should be usable with leaf's
 * testing framework I get RNA work done, will use hackish
 * testing code for now.
 */
const char *BKE_mesh_cmp(struct Mesh *me1, struct Mesh *me2, float thresh);

struct BoundBox *BKE_mesh_boundbox_get(struct Object *ob);

void BKE_mesh_texspace_calc(struct Mesh *me);
void BKE_mesh_texspace_ensure(struct Mesh *me);
void BKE_mesh_texspace_get(struct Mesh *me, float r_loc[3], float r_size[3]);
void BKE_mesh_texspace_get_reference(struct Mesh *me,
                                     char **r_texflag,
                                     float **r_loc,
                                     float **r_size);
void BKE_mesh_texspace_copy_from_object(struct Mesh *me, struct Object *ob);

/**
 * Create new mesh from the given object at its current state.
 * The owner of this mesh is unknown, it is up to the caller to decide.
 *
 * If preserve_all_data_layers is truth then the modifier stack is re-evaluated to ensure it
 * preserves all possible custom data layers.
 *
 * \note Dependency graph argument is required when preserve_all_data_layers is truth, and is
 * ignored otherwise.
 */
struct Mesh *BKE_mesh_new_from_object(struct Depsgraph *depsgraph,
                                      struct Object *object,
                                      bool preserve_all_data_layers,
                                      bool preserve_origindex);

/**
 * This is a version of BKE_mesh_new_from_object() which stores mesh in the given main database.
 * However, that function enforces object type to be a geometry one, and ensures a mesh is always
 * generated, be it empty.
 */
struct Mesh *BKE_mesh_new_from_object_to_bmain(struct Main *bmain,
                                               struct Depsgraph *depsgraph,
                                               struct Object *object,
                                               bool preserve_all_data_layers);

/**
 * Move data from a mesh outside of the main data-base into a mesh in the data-base.
 * Takes ownership of the source mesh.
 */
void BKE_mesh_nomain_to_mesh(struct Mesh *mesh_src, struct Mesh *mesh_dst, struct Object *ob);
void BKE_mesh_nomain_to_meshkey(struct Mesh *mesh_src, struct Mesh *mesh_dst, struct KeyBlock *kb);

/* vertex level transformations & checks (no derived mesh) */

/* basic vertex data functions */
bool BKE_mesh_minmax(const struct Mesh *me, float r_min[3], float r_max[3]);
void BKE_mesh_transform(struct Mesh *me, const float mat[4][4], bool do_keys);
void BKE_mesh_translate(struct Mesh *me, const float offset[3], bool do_keys);

void BKE_mesh_tessface_clear(struct Mesh *mesh);

void BKE_mesh_mselect_clear(struct Mesh *me);
void BKE_mesh_mselect_validate(struct Mesh *me);
/**
 * \return the index within `me->mselect`, or -1
 */
int BKE_mesh_mselect_find(struct Mesh *me, int index, int type);
/**
 * \return The index of the active element.
 */
int BKE_mesh_mselect_active_get(struct Mesh *me, int type);
void BKE_mesh_mselect_active_set(struct Mesh *me, int index, int type);

void BKE_mesh_count_selected_items(const struct Mesh *mesh, int r_count[3]);

float (*BKE_mesh_vert_coords_alloc(const struct Mesh *mesh, int *r_vert_len))[3];
void BKE_mesh_vert_coords_get(const struct Mesh *mesh, float (*vert_coords)[3]);

void BKE_mesh_vert_coords_apply_with_mat4(struct Mesh *mesh,
                                          const float (*vert_coords)[3],
                                          const float mat[4][4]);
void BKE_mesh_vert_coords_apply(struct Mesh *mesh, const float (*vert_coords)[3]);

/* *** mesh_tessellate.cc *** */

/**
 * Calculate tessellation into #MLoopTri which exist only for this purpose.
 */
void BKE_mesh_recalc_looptri(const struct MLoop *mloop,
                             const struct MPoly *mpoly,
                             const float (*vert_positions)[3],
                             int totloop,
                             int totpoly,
                             struct MLoopTri *mlooptri);
/**
 * A version of #BKE_mesh_recalc_looptri which takes pre-calculated polygon normals
 * (used to avoid having to calculate the face normal for NGON tessellation).
 *
 * \note Only use this function if normals have already been calculated, there is no need
 * to calculate normals just to use this function as it will cause the normals for triangles
 * to be calculated which aren't needed for tessellation.
 */
void BKE_mesh_recalc_looptri_with_normals(const struct MLoop *mloop,
                                          const struct MPoly *mpoly,
                                          const float (*vert_positions)[3],
                                          int totloop,
                                          int totpoly,
                                          struct MLoopTri *mlooptri,
                                          const float (*poly_normals)[3]);

/* *** mesh_normals.cc *** */

/**
 * Returns the normals for each vertex, which is defined as the weighted average of the normals
 * from a vertices surrounding faces, or the normalized position of vertices connected to no faces.
 * \warning May still return null if the mesh is empty.
 */
const float (*BKE_mesh_vertex_normals_ensure(const struct Mesh *mesh))[3];

/**
 * Return the normal direction of every polygon, which is defined by the winding direction of its
 * corners.
 * \warning May still return null if the mesh is empty or has no polygons.
 */
const float (*BKE_mesh_poly_normals_ensure(const struct Mesh *mesh))[3];

/**
 * Tag mesh vertex and face normals to be recalculated when/if they are needed later.
 *
 * \note Dirty tagged normals are the default state of a new mesh, so tagging them
 * dirty explicitly is not always necessary if the mesh is created locally.
 */
void BKE_mesh_normals_tag_dirty(struct Mesh *mesh);

/**
 * Retrieve write access to the cached vertex normals, ensuring that they are allocated but *not*
 * that they are calculated. The provided vertex normals should be the same as if they were
 * calculated automatically.
 *
 * \note In order to clear the dirty flag, this function should be followed by a call to
 * #BKE_mesh_vertex_normals_clear_dirty. This is separate so that normals are still tagged dirty
 * while they are being assigned.
 *
 * \warning The memory returned by this function is not initialized if it was not previously
 * allocated.
 */
float (*BKE_mesh_vertex_normals_for_write(struct Mesh *mesh))[3];

/**
 * Retrieve write access to the cached polygon normals, ensuring that they are allocated but *not*
 * that they are calculated. The provided polygon normals should be the same as if they were
 * calculated automatically.
 *
 * \note In order to clear the dirty flag, this function should be followed by a call to
 * #BKE_mesh_poly_normals_clear_dirty. This is separate so that normals are still tagged dirty
 * while they are being assigned.
 *
 * \warning The memory returned by this function is not initialized if it was not previously
 * allocated.
 */
float (*BKE_mesh_poly_normals_for_write(struct Mesh *mesh))[3];

/**
 * Mark the mesh's vertex normals non-dirty, for when they are calculated or assigned manually.
 */
void BKE_mesh_vertex_normals_clear_dirty(struct Mesh *mesh);

/**
 * Mark the mesh's poly normals non-dirty, for when they are calculated or assigned manually.
 */
void BKE_mesh_poly_normals_clear_dirty(struct Mesh *mesh);

/**
 * Return true if the mesh vertex normals either are not stored or are dirty.
 * This can be used to help decide whether to transfer them when copying a mesh.
 */
bool BKE_mesh_vertex_normals_are_dirty(const struct Mesh *mesh);

/**
 * Return true if the mesh polygon normals either are not stored or are dirty.
 * This can be used to help decide whether to transfer them when copying a mesh.
 */
bool BKE_mesh_poly_normals_are_dirty(const struct Mesh *mesh);

void BKE_mesh_calc_poly_normal(const struct MPoly *mpoly,
                               const struct MLoop *loopstart,
                               const float (*vert_positions)[3],
                               float r_no[3]);

/**
 * Calculate face normals directly into a result array.
 *
 * \note Usually #BKE_mesh_poly_normals_ensure is the preferred way to access face normals,
 * since they may already be calculated and cached on the mesh.
 */
void BKE_mesh_calc_normals_poly(const float (*vert_positions)[3],
                                int mvert_len,
                                const struct MLoop *mloop,
                                int mloop_len,
                                const struct MPoly *mpoly,
                                int mpoly_len,
                                float (*r_poly_normals)[3]);

/**
 * Calculate face and vertex normals directly into result arrays.
 *
 * \note Usually #BKE_mesh_vertex_normals_ensure is the preferred way to access vertex normals,
 * since they may already be calculated and cached on the mesh.
 */
void BKE_mesh_calc_normals_poly_and_vertex(const float (*vert_positions)[3],
                                           int mvert_len,
                                           const struct MLoop *mloop,
                                           int mloop_len,
                                           const struct MPoly *mpoly,
                                           int mpoly_len,
                                           float (*r_poly_normals)[3],
                                           float (*r_vert_normals)[3]);

/**
 * Calculate vertex and face normals, storing the result in custom data layers on the mesh.
 *
 * \note It is usually preferable to calculate normals lazily with
 * #BKE_mesh_vertex_normals_ensure, but some areas (perhaps unnecessarily)
 * can also calculate them eagerly.
 */
void BKE_mesh_calc_normals(struct Mesh *me);

/**
 * Called after calculating all modifiers.
 */
void BKE_mesh_ensure_normals_for_display(struct Mesh *mesh);

/**
 * Define sharp edges as needed to mimic 'autosmooth' from angle threshold.
 *
 * Used when defining an empty custom loop normals data layer,
 * to keep same shading as with auto-smooth!
 *
 * \param sharp_faces: Optional array used to mark specific faces as sharp.
 */
void BKE_edges_sharp_from_angle_set(int numEdges,
                                    const struct MLoop *mloops,
                                    int numLoops,
                                    const struct MPoly *mpolys,
                                    const float (*poly_normals)[3],
                                    const bool *sharp_faces,
                                    int numPolys,
                                    float split_angle,
                                    bool *sharp_edges);

/**
 * References a contiguous loop-fan with normal offset vars.
 */
typedef struct MLoopNorSpace {
  /** Automatically computed loop normal. */
  float vec_lnor[3];
  /** Reference vector, orthogonal to vec_lnor. */
  float vec_ref[3];
  /** Third vector, orthogonal to vec_lnor and vec_ref. */
  float vec_ortho[3];
  /** Reference angle, around vec_ortho, in ]0, pi] range (0.0 marks that space as invalid). */
  float ref_alpha;
  /** Reference angle, around vec_lnor, in ]0, 2pi] range (0.0 marks that space as invalid). */
  float ref_beta;
  /** All loops using this lnor space (i.e. smooth fan of loops),
   * as (depending on owning MLoopNorSpaceArrary.data_type):
   *     - Indices (uint_in_ptr), or
   *     - BMLoop pointers. */
  struct LinkNode *loops;
  char flags;

  /** To be used for extended processing related to loop normal spaces (aka smooth fans). */
  void *user_data;
} MLoopNorSpace;
/**
 * MLoopNorSpace.flags
 */
enum {
  MLNOR_SPACE_IS_SINGLE = 1 << 0,
};

/**
 * Collection of #MLoopNorSpace basic storage & pre-allocation.
 */
typedef struct MLoopNorSpaceArray {
  MLoopNorSpace **lspacearr; /* MLoop aligned array */
  struct LinkNode
      *loops_pool; /* Allocated once, avoids to call BLI_linklist_prepend_arena() for each loop! */
  char data_type;  /* Whether we store loop indices, or pointers to BMLoop. */
  int spaces_num;  /* Number of clnors spaces defined in this array. */
  struct MemArena *mem;
} MLoopNorSpaceArray;
/**
 * MLoopNorSpaceArray.data_type
 */
enum {
  MLNOR_SPACEARR_LOOP_INDEX = 0,
  MLNOR_SPACEARR_BMLOOP_PTR = 1,
};

/* Low-level custom normals functions. */
void BKE_lnor_spacearr_init(MLoopNorSpaceArray *lnors_spacearr, int numLoops, char data_type);
void BKE_lnor_spacearr_clear(MLoopNorSpaceArray *lnors_spacearr);
void BKE_lnor_spacearr_free(MLoopNorSpaceArray *lnors_spacearr);

/**
 * Utility for multi-threaded calculation that ensures
 * `lnors_spacearr_tls` doesn't share memory with `lnors_spacearr`
 * that would cause it not to be thread safe.
 *
 * \note This works as long as threads never operate on the same loops at once.
 */
void BKE_lnor_spacearr_tls_init(MLoopNorSpaceArray *lnors_spacearr,
                                MLoopNorSpaceArray *lnors_spacearr_tls);
/**
 * Utility for multi-threaded calculation
 * that merges `lnors_spacearr_tls` into `lnors_spacearr`.
 */
void BKE_lnor_spacearr_tls_join(MLoopNorSpaceArray *lnors_spacearr,
                                MLoopNorSpaceArray *lnors_spacearr_tls);

MLoopNorSpace *BKE_lnor_space_create(MLoopNorSpaceArray *lnors_spacearr);
/**
 * Should only be called once.
 * Beware, this modifies ref_vec and other_vec in place!
 * In case no valid space can be generated, ref_alpha and ref_beta are set to zero
 * (which means 'use auto lnors').
 */
void BKE_lnor_space_define(MLoopNorSpace *lnor_space,
                           const float lnor[3],
                           float vec_ref[3],
                           float vec_other[3],
                           struct BLI_Stack *edge_vectors);
/**
 * Add a new given loop to given lnor_space.
 * Depending on \a lnor_space->data_type, we expect \a bm_loop to be a pointer to BMLoop struct
 * (in case of BMLOOP_PTR), or nullptr (in case of LOOP_INDEX), loop index is then stored in
 * pointer. If \a is_single is set, the BMLoop or loop index is directly stored in \a
 * lnor_space->loops pointer (since there is only one loop in this fan), else it is added to the
 * linked list of loops in the fan.
 */
void BKE_lnor_space_add_loop(MLoopNorSpaceArray *lnors_spacearr,
                             MLoopNorSpace *lnor_space,
                             int ml_index,
                             void *bm_loop,
                             bool is_single);
void BKE_lnor_space_custom_data_to_normal(const MLoopNorSpace *lnor_space,
                                          const short clnor_data[2],
                                          float r_custom_lnor[3]);
void BKE_lnor_space_custom_normal_to_data(const MLoopNorSpace *lnor_space,
                                          const float custom_lnor[3],
                                          short r_clnor_data[2]);

/* Medium-level custom normals functions. */

/**
 * Compute split normals, i.e. vertex normals associated with each poly (hence 'loop normals').
 * Useful to materialize sharp edges (or non-smooth faces) without actually modifying the geometry
 * (splitting edges).
 *
 * \param loop_to_poly_map: Optional pre-created map from loops to their polygon.
<<<<<<< HEAD
 * \param sharp_faces: Optional array used to mark specific faces as sharp.
=======
 * \param sharp_edges: Optional array of sharp edge tags, used to split the evaluated normals on
 * each side of the edge.
>>>>>>> dd9e1ede
 */
void BKE_mesh_normals_loop_split(const float (*vert_positions)[3],
                                 const float (*vert_normals)[3],
                                 int numVerts,
                                 const struct MEdge *medges,
                                 int numEdges,
                                 const struct MLoop *mloops,
                                 float (*r_loop_normals)[3],
                                 int numLoops,
                                 const struct MPoly *mpolys,
                                 const float (*poly_normals)[3],
                                 const bool *sharp_faces,
                                 int numPolys,
                                 bool use_split_normals,
                                 float split_angle,
                                 const bool *sharp_edges,
                                 const int *loop_to_poly_map,
                                 MLoopNorSpaceArray *r_lnors_spacearr,
                                 short (*clnors_data)[2]);

void BKE_mesh_normals_loop_custom_set(const float (*vert_positions)[3],
                                      const float (*vert_normals)[3],
                                      int numVerts,
                                      const struct MEdge *medges,
                                      int numEdges,
                                      const struct MLoop *mloops,
                                      float (*r_custom_loop_normals)[3],
                                      int numLoops,
                                      const struct MPoly *mpolys,
                                      const float (*poly_normals)[3],
                                      const bool *sharp_faces,
                                      int numPolys,
                                      bool *sharp_edges,
                                      short (*r_clnors_data)[2]);
void BKE_mesh_normals_loop_custom_from_verts_set(const float (*vert_positions)[3],
                                                 const float (*vert_normals)[3],
                                                 float (*r_custom_vert_normals)[3],
                                                 int numVerts,
                                                 const struct MEdge *medges,
                                                 int numEdges,
                                                 const struct MLoop *mloops,
                                                 int numLoops,
                                                 const struct MPoly *mpolys,
                                                 const float (*poly_normals)[3],
                                                 const bool *sharp_faces,
                                                 int numPolys,
                                                 bool *sharp_edges,
                                                 short (*r_clnors_data)[2]);

/**
 * Computes average per-vertex normals from given custom loop normals.
 *
 * \param clnors: The computed custom loop normals.
 * \param r_vert_clnors: The (already allocated) array where to store averaged per-vertex normals.
 */
void BKE_mesh_normals_loop_to_vertex(int numVerts,
                                     const struct MLoop *mloops,
                                     int numLoops,
                                     const float (*clnors)[3],
                                     float (*r_vert_clnors)[3]);

/**
 * High-level custom normals functions.
 */
bool BKE_mesh_has_custom_loop_normals(struct Mesh *me);

void BKE_mesh_calc_normals_split(struct Mesh *mesh);
/**
 * Compute 'split' (aka loop, or per face corner's) normals.
 *
 * \param r_lnors_spacearr: Allows to get computed loop normal space array.
 * That data, among other things, contains 'smooth fan' info, useful e.g.
 * to split geometry along sharp edges.
 */
void BKE_mesh_calc_normals_split_ex(struct Mesh *mesh,
                                    struct MLoopNorSpaceArray *r_lnors_spacearr,
                                    float (*r_corner_normals)[3]);

/**
 * Higher level functions hiding most of the code needed around call to
 * #BKE_mesh_normals_loop_custom_set().
 *
 * \param r_custom_loop_normals: is not const, since code will replace zero_v3 normals there
 * with automatically computed vectors.
 */
void BKE_mesh_set_custom_normals(struct Mesh *mesh, float (*r_custom_loop_normals)[3]);
/**
 * Higher level functions hiding most of the code needed around call to
 * #BKE_mesh_normals_loop_custom_from_verts_set().
 *
 * \param r_custom_vert_normals: is not const, since code will replace zero_v3 normals there
 * with automatically computed vectors.
 */
void BKE_mesh_set_custom_normals_from_verts(struct Mesh *mesh, float (*r_custom_vert_normals)[3]);

/* *** mesh_evaluate.cc *** */

void BKE_mesh_calc_poly_center(const struct MPoly *mpoly,
                               const struct MLoop *loopstart,
                               const float (*vert_positions)[3],
                               float r_cent[3]);
/* NOTE: passing poly-normal is only a speedup so we can skip calculating it. */
float BKE_mesh_calc_poly_area(const struct MPoly *mpoly,
                              const struct MLoop *loopstart,
                              const float (*vert_positions)[3]);
float BKE_mesh_calc_area(const struct Mesh *me);
void BKE_mesh_calc_poly_angles(const struct MPoly *mpoly,
                               const struct MLoop *loopstart,
                               const float (*vert_positions)[3],
                               float angles[]);

void BKE_mesh_poly_edgehash_insert(struct EdgeHash *ehash,
                                   const struct MPoly *mp,
                                   const struct MLoop *mloop);
void BKE_mesh_poly_edgebitmap_insert(unsigned int *edge_bitmap,
                                     const struct MPoly *mp,
                                     const struct MLoop *mloop);

bool BKE_mesh_center_median(const struct Mesh *me, float r_cent[3]);
/**
 * Calculate the center from polygons,
 * use when we want to ignore vertex locations that don't have connected faces.
 */
bool BKE_mesh_center_median_from_polys(const struct Mesh *me, float r_cent[3]);
bool BKE_mesh_center_bounds(const struct Mesh *me, float r_cent[3]);
bool BKE_mesh_center_of_surface(const struct Mesh *me, float r_cent[3]);
/**
 * \note Mesh must be manifold with consistent face-winding,
 * see #mesh_calc_poly_volume_centroid for details.
 */
bool BKE_mesh_center_of_volume(const struct Mesh *me, float r_cent[3]);

/**
 * Calculate the volume and center.
 *
 * \param r_volume: Volume (unsigned).
 * \param r_center: Center of mass.
 */
void BKE_mesh_calc_volume(const float (*vert_positions)[3],
                          int mverts_num,
                          const struct MLoopTri *mlooptri,
                          int looptri_num,
                          const struct MLoop *mloop,
                          float *r_volume,
                          float r_center[3]);

/**
 * Flip a single MLoop's #MDisps structure,
 * low level function to be called from face-flipping code which re-arranged the mdisps themselves.
 */
void BKE_mesh_mdisp_flip(struct MDisps *md, bool use_loop_mdisp_flip);

/**
 * Flip (invert winding of) the given \a mpoly, i.e. reverse order of its loops
 * (keeping the same vertex as 'start point').
 *
 * \param mpoly: the polygon to flip.
 * \param mloop: the full loops array.
 * \param ldata: the loops custom data.
 */
void BKE_mesh_polygon_flip_ex(const struct MPoly *mpoly,
                              struct MLoop *mloop,
                              struct CustomData *ldata,
                              float (*lnors)[3],
                              struct MDisps *mdisp,
                              bool use_loop_mdisp_flip);
void BKE_mesh_polygon_flip(const struct MPoly *mpoly,
                           struct MLoop *mloop,
                           struct CustomData *ldata);
/**
 * Flip (invert winding of) all polygons (used to inverse their normals).
 *
 * \note Invalidates tessellation, caller must handle that.
 */
void BKE_mesh_polys_flip(const struct MPoly *mpoly,
                         struct MLoop *mloop,
                         struct CustomData *ldata,
                         int totpoly);

/* Merge verts. */
/* Enum for merge_mode of #BKE_mesh_merge_verts.
 * Refer to mesh_merge.c for details. */
enum {
  MESH_MERGE_VERTS_DUMP_IF_MAPPED,
  MESH_MERGE_VERTS_DUMP_IF_EQUAL,
};
/**
 * Merge Verts
 *
 * This frees the given mesh and returns a new mesh.
 *
 * \param vtargetmap: The table that maps vertices to target vertices.  a value of -1
 * indicates a vertex is a target, and is to be kept.
 * This array is aligned with 'mesh->totvert'
 * \warning \a vtargetmap must **not** contain any chained mapping (v1 -> v2 -> v3 etc.),
 * this is not supported and will likely generate corrupted geometry.
 *
 * \param tot_vtargetmap: The number of non '-1' values in vtargetmap. (not the size)
 *
 * \param merge_mode: enum with two modes.
 * - #MESH_MERGE_VERTS_DUMP_IF_MAPPED
 * When called by the Mirror Modifier,
 * In this mode it skips any faces that have all vertices merged (to avoid creating pairs
 * of faces sharing the same set of vertices)
 * - #MESH_MERGE_VERTS_DUMP_IF_EQUAL
 * When called by the Array Modifier,
 * In this mode, faces where all vertices are merged are double-checked,
 * to see whether all target vertices actually make up a poly already.
 * Indeed it could be that all of a poly's vertices are merged,
 * but merged to vertices that do not make up a single poly,
 * in which case the original poly should not be dumped.
 * Actually this later behavior could apply to the Mirror Modifier as well,
 * but the additional checks are costly and not necessary in the case of mirror,
 * because each vertex is only merged to its own mirror.
 */
struct Mesh *BKE_mesh_merge_verts(struct Mesh *mesh,
                                  const int *vtargetmap,
                                  int tot_vtargetmap,
                                  int merge_mode);

/**
 * Account for custom-data such as UVs becoming detached because of imprecision
 * in custom-data interpolation.
 * Without running this operation subdivision surface can cause UVs to be disconnected,
 * see: T81065.
 */
void BKE_mesh_merge_customdata_for_apply_modifier(struct Mesh *me);

/* Flush flags. */

/**
 * Update the hide flag for edges and faces from the corresponding flag in verts.
 */
void BKE_mesh_flush_hidden_from_verts(struct Mesh *me);
void BKE_mesh_flush_hidden_from_polys(struct Mesh *me);

void BKE_mesh_flush_select_from_polys(struct Mesh *me);
void BKE_mesh_flush_select_from_verts(struct Mesh *me);

/* spatial evaluation */
/**
 * This function takes the difference between 2 vertex-coord-arrays
 * (\a vert_cos_src, \a vert_cos_dst),
 * and applies the difference to \a vert_cos_new relative to \a vert_cos_org.
 *
 * \param vert_cos_src: reference deform source.
 * \param vert_cos_dst: reference deform destination.
 *
 * \param vert_cos_org: reference for the output location.
 * \param vert_cos_new: resulting coords.
 */
void BKE_mesh_calc_relative_deform(const struct MPoly *mpoly,
                                   int totpoly,
                                   const struct MLoop *mloop,
                                   int totvert,

                                   const float (*vert_cos_src)[3],
                                   const float (*vert_cos_dst)[3],

                                   const float (*vert_cos_org)[3],
                                   float (*vert_cos_new)[3]);

/* *** mesh_validate.cc *** */

/**
 * Validates and corrects a Mesh.
 *
 * \returns true if a change is made.
 */
bool BKE_mesh_validate(struct Mesh *me, bool do_verbose, bool cddata_check_mask);
/**
 * Checks if a Mesh is valid without any modification. This is always verbose.
 * \returns True if the mesh is valid.
 */
bool BKE_mesh_is_valid(struct Mesh *me);
/**
 * Check all material indices of polygons are valid, invalid ones are set to 0.
 * \returns True if the material indices are valid.
 */
bool BKE_mesh_validate_material_indices(struct Mesh *me);

/**
 * Validate the mesh, \a do_fixes requires \a mesh to be non-null.
 *
 * \return false if no changes needed to be made.
 *
 * Vertex Normals
 * ==============
 *
 * While zeroed normals are checked, these checks aren't comprehensive.
 * Technically, to detect errors here a normal recalculation and comparison is necessary.
 * However this function is mainly to prevent severe errors in geometry
 * (invalid data that will crash Blender, or cause some features to behave incorrectly),
 * not to detect subtle differences in the resulting normals which could be caused
 * by importers that load normals (for example).
 */
bool BKE_mesh_validate_arrays(struct Mesh *me,
                              float (*vert_positions)[3],
                              unsigned int totvert,
                              struct MEdge *medges,
                              unsigned int totedge,
                              struct MFace *mfaces,
                              unsigned int totface,
                              struct MLoop *mloops,
                              unsigned int totloop,
                              struct MPoly *mpolys,
                              unsigned int totpoly,
                              struct MDeformVert *dverts, /* assume totvert length */
                              bool do_verbose,
                              bool do_fixes,
                              bool *r_change);

/**
 * \returns is_valid.
 */
bool BKE_mesh_validate_all_customdata(struct CustomData *vdata,
                                      uint totvert,
                                      struct CustomData *edata,
                                      uint totedge,
                                      struct CustomData *ldata,
                                      uint totloop,
                                      struct CustomData *pdata,
                                      uint totpoly,
                                      bool check_meshmask,
                                      bool do_verbose,
                                      bool do_fixes,
                                      bool *r_change);

void BKE_mesh_strip_loose_faces(struct Mesh *me);
/**
 * Works on both loops and polys!
 *
 * \note It won't try to guess which loops of an invalid poly to remove!
 * this is the work of the caller, to mark those loops.
 * See e.g. #BKE_mesh_validate_arrays().
 */
void BKE_mesh_strip_loose_polysloops(struct Mesh *me);
void BKE_mesh_strip_loose_edges(struct Mesh *me);

/**
 * Calculate edges from polygons.
 */
void BKE_mesh_calc_edges(struct Mesh *mesh, bool keep_existing_edges, bool select_new_edges);
/**
 * Calculate/create edges from tessface data
 *
 * \param mesh: The mesh to add edges into
 */
void BKE_mesh_calc_edges_tessface(struct Mesh *mesh);

/* In DerivedMesh.cc */
void BKE_mesh_wrapper_deferred_finalize_mdata(struct Mesh *me_eval,
                                              const struct CustomData_MeshMasks *cd_mask_finalize);

/* **** Depsgraph evaluation **** */

void BKE_mesh_eval_geometry(struct Depsgraph *depsgraph, struct Mesh *mesh);

/* Draw Cache */
void BKE_mesh_batch_cache_dirty_tag(struct Mesh *me, eMeshBatchDirtyMode mode);
void BKE_mesh_batch_cache_free(void *batch_cache);

extern void (*BKE_mesh_batch_cache_dirty_tag_cb)(struct Mesh *me, eMeshBatchDirtyMode mode);
extern void (*BKE_mesh_batch_cache_free_cb)(void *batch_cache);

/* mesh_debug.c */

#ifndef NDEBUG
char *BKE_mesh_debug_info(const struct Mesh *me)
    ATTR_NONNULL(1) ATTR_MALLOC ATTR_WARN_UNUSED_RESULT;
void BKE_mesh_debug_print(const struct Mesh *me) ATTR_NONNULL(1);
#endif

/* -------------------------------------------------------------------- */
/** \name Inline Mesh Data Access
 * \{ */

/**
 * \return The material index for each polygon. May be null.
 * \note In C++ code, prefer using the attribute API (#MutableAttributeAccessor)/
 */
BLI_INLINE const int *BKE_mesh_material_indices(const Mesh *mesh)
{
  return (const int *)CustomData_get_layer_named(&mesh->pdata, CD_PROP_INT32, "material_index");
}

/**
 * \return The material index for each polygon. Create the layer if it doesn't exist.
 * \note In C++ code, prefer using the attribute API (#MutableAttributeAccessor)/
 */
BLI_INLINE int *BKE_mesh_material_indices_for_write(Mesh *mesh)
{
  int *indices = (int *)CustomData_duplicate_referenced_layer_named(
      &mesh->pdata, CD_PROP_INT32, "material_index", mesh->totpoly);
  if (indices) {
    return indices;
  }
  return (int *)CustomData_add_layer_named(
      &mesh->pdata, CD_PROP_INT32, CD_SET_DEFAULT, NULL, mesh->totpoly, "material_index");
}

BLI_INLINE const float (*BKE_mesh_vert_positions(const Mesh *mesh))[3]
{
  return (const float(*)[3])CustomData_get_layer_named(&mesh->vdata, CD_PROP_FLOAT3, "position");
}
BLI_INLINE float (*BKE_mesh_vert_positions_for_write(Mesh *mesh))[3]
{
  return (float(*)[3])CustomData_duplicate_referenced_layer_named(
      &mesh->vdata, CD_PROP_FLOAT3, "position", mesh->totvert);
}

BLI_INLINE const MEdge *BKE_mesh_edges(const Mesh *mesh)
{
  return (const MEdge *)CustomData_get_layer(&mesh->edata, CD_MEDGE);
}
BLI_INLINE MEdge *BKE_mesh_edges_for_write(Mesh *mesh)
{
  return (MEdge *)CustomData_duplicate_referenced_layer(&mesh->edata, CD_MEDGE, mesh->totedge);
}

BLI_INLINE const MPoly *BKE_mesh_polys(const Mesh *mesh)
{
  return (const MPoly *)CustomData_get_layer(&mesh->pdata, CD_MPOLY);
}
BLI_INLINE MPoly *BKE_mesh_polys_for_write(Mesh *mesh)
{
  return (MPoly *)CustomData_duplicate_referenced_layer(&mesh->pdata, CD_MPOLY, mesh->totpoly);
}

BLI_INLINE const MLoop *BKE_mesh_loops(const Mesh *mesh)
{
  return (const MLoop *)CustomData_get_layer(&mesh->ldata, CD_MLOOP);
}
BLI_INLINE MLoop *BKE_mesh_loops_for_write(Mesh *mesh)
{
  return (MLoop *)CustomData_duplicate_referenced_layer(&mesh->ldata, CD_MLOOP, mesh->totloop);
}

BLI_INLINE const MDeformVert *BKE_mesh_deform_verts(const Mesh *mesh)
{
  return (const MDeformVert *)CustomData_get_layer(&mesh->vdata, CD_MDEFORMVERT);
}
BLI_INLINE MDeformVert *BKE_mesh_deform_verts_for_write(Mesh *mesh)
{
  MDeformVert *dvert = (MDeformVert *)CustomData_duplicate_referenced_layer(
      &mesh->vdata, CD_MDEFORMVERT, mesh->totvert);
  if (dvert) {
    return dvert;
  }
  return (MDeformVert *)CustomData_add_layer(
      &mesh->vdata, CD_MDEFORMVERT, CD_SET_DEFAULT, NULL, mesh->totvert);
}

#ifdef __cplusplus
}
#endif

#ifdef __cplusplus

#  include "BLI_math_vector_types.hh"
#  include "BLI_span.hh"

inline blender::Span<blender::float3> Mesh::vert_positions() const
{
  return {reinterpret_cast<const blender::float3 *>(BKE_mesh_vert_positions(this)), this->totvert};
}
inline blender::MutableSpan<blender::float3> Mesh::vert_positions_for_write()
{
  return {reinterpret_cast<blender::float3 *>(BKE_mesh_vert_positions_for_write(this)),
          this->totvert};
}

inline blender::Span<MEdge> Mesh::edges() const
{
  return {BKE_mesh_edges(this), this->totedge};
}
inline blender::MutableSpan<MEdge> Mesh::edges_for_write()
{
  return {BKE_mesh_edges_for_write(this), this->totedge};
}

inline blender::Span<MPoly> Mesh::polys() const
{
  return {BKE_mesh_polys(this), this->totpoly};
}
inline blender::MutableSpan<MPoly> Mesh::polys_for_write()
{
  return {BKE_mesh_polys_for_write(this), this->totpoly};
}

inline blender::Span<MLoop> Mesh::loops() const
{
  return {BKE_mesh_loops(this), this->totloop};
}
inline blender::MutableSpan<MLoop> Mesh::loops_for_write()
{
  return {BKE_mesh_loops_for_write(this), this->totloop};
}

inline blender::Span<MDeformVert> Mesh::deform_verts() const
{
  const MDeformVert *dverts = BKE_mesh_deform_verts(this);
  if (!dverts) {
    return {};
  }
  return {dverts, this->totvert};
}
inline blender::MutableSpan<MDeformVert> Mesh::deform_verts_for_write()
{
  return {BKE_mesh_deform_verts_for_write(this), this->totvert};
}

inline blender::Span<blender::float3> Mesh::poly_normals() const
{
  return {reinterpret_cast<const blender::float3 *>(BKE_mesh_poly_normals_ensure(this)),
          this->totpoly};
}

inline blender::Span<blender::float3> Mesh::vertex_normals() const
{
  return {reinterpret_cast<const blender::float3 *>(BKE_mesh_vertex_normals_ensure(this)),
          this->totvert};
}

#endif

/** \} */<|MERGE_RESOLUTION|>--- conflicted
+++ resolved
@@ -595,12 +595,9 @@
  * (splitting edges).
  *
  * \param loop_to_poly_map: Optional pre-created map from loops to their polygon.
-<<<<<<< HEAD
  * \param sharp_faces: Optional array used to mark specific faces as sharp.
-=======
  * \param sharp_edges: Optional array of sharp edge tags, used to split the evaluated normals on
  * each side of the edge.
->>>>>>> dd9e1ede
  */
 void BKE_mesh_normals_loop_split(const float (*vert_positions)[3],
                                  const float (*vert_normals)[3],
