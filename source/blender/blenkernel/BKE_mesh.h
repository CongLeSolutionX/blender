/* SPDX-License-Identifier: GPL-2.0-or-later
 * Copyright 2001-2002 NaN Holding BV. All rights reserved. */
#pragma once

/** \file
 * \ingroup bke
 */

#include "BLI_compiler_attrs.h"
#include "BLI_compiler_compat.h"
#include "BLI_utildefines.h"

#include "DNA_mesh_types.h"
#include "DNA_meshdata_types.h"

#include "BKE_customdata.h"
#include "BKE_mesh_types.h"

struct BLI_Stack;
struct BMesh;
struct BMeshCreateParams;
struct BMeshFromMeshParams;
struct BMeshToMeshParams;
struct BoundBox;
struct CustomData;
struct CustomData_MeshMasks;
struct Depsgraph;
struct ID;
struct KeyBlock;
struct LinkNode;
struct ListBase;
struct MDeformVert;
struct MDisps;
struct MEdge;
struct MFace;
struct MLoop;
struct MLoopTri;
struct MPoly;
struct Main;
struct MemArena;
struct Mesh;
struct Object;
struct PointCloud;
struct Scene;

#ifdef __cplusplus
extern "C" {
#endif

/* setting zero so we can catch bugs in OpenMP/BMesh */
#ifdef DEBUG
#  define BKE_MESH_OMP_LIMIT 0
#else
#  define BKE_MESH_OMP_LIMIT 10000
#endif

/*  mesh_runtime.cc  */

/**
 * Call after changing vertex positions to tag lazily calculated caches for recomputation.
 */
void BKE_mesh_tag_positions_changed(struct Mesh *mesh);

/**
 * Call after moving every mesh vertex by the same translation.
 */
void BKE_mesh_tag_positions_changed_uniformly(struct Mesh *mesh);

void BKE_mesh_tag_topology_changed(struct Mesh *mesh);

/**
 * Call when new edges and vertices have been created but positions and faces haven't changed.
 */
void BKE_mesh_tag_edges_split(struct Mesh *mesh);

/* *** mesh.c *** */

struct BMesh *BKE_mesh_to_bmesh_ex(const struct Mesh *me,
                                   const struct BMeshCreateParams *create_params,
                                   const struct BMeshFromMeshParams *convert_params);
struct BMesh *BKE_mesh_to_bmesh(struct Mesh *me,
                                struct Object *ob,
                                bool add_key_index,
                                const struct BMeshCreateParams *params);

struct Mesh *BKE_mesh_from_bmesh_nomain(struct BMesh *bm,
                                        const struct BMeshToMeshParams *params,
                                        const struct Mesh *me_settings);
struct Mesh *BKE_mesh_from_bmesh_for_eval_nomain(struct BMesh *bm,
                                                 const struct CustomData_MeshMasks *cd_mask_extra,
                                                 const struct Mesh *me_settings);

/**
 * Add original index (#CD_ORIGINDEX) layers if they don't already exist. This is meant to be used
 * when creating an evaluated mesh from an original edit mode mesh, to allow mapping from the
 * evaluated vertices to the originals.
 *
 * The mesh is expected to of a `ME_WRAPPER_TYPE_MDATA` wrapper type. This is asserted.
 */
void BKE_mesh_ensure_default_orig_index_customdata(struct Mesh *mesh);

/**
 * Same as #BKE_mesh_ensure_default_orig_index_customdata but does not perform any checks: they
 * must be done by the caller.
 */
void BKE_mesh_ensure_default_orig_index_customdata_no_check(struct Mesh *mesh);

/**
 * Find the index of the loop in 'poly' which references vertex,
 * returns -1 if not found
 */
int poly_find_loop_from_vert(const struct MPoly *poly, const struct MLoop *loopstart, int vert);
/**
 * Fill \a r_adj with the loop indices in \a poly adjacent to the
 * vertex. Returns the index of the loop matching vertex, or -1 if the
 * vertex is not in \a poly
 */
int poly_get_adj_loops_from_vert(const struct MPoly *poly,
                                 const struct MLoop *mloop,
                                 int vert,
                                 int r_adj[2]);

/**
 * Return the index of the edge vert that is not equal to \a v. If
 * neither edge vertex is equal to \a v, returns -1.
 */
int BKE_mesh_edge_other_vert(const struct MEdge *e, int v);
/**
 * Sets each output array element to the edge index if it is a real edge, or -1.
 */
void BKE_mesh_looptri_get_real_edges(const struct MEdge *edges,
                                     const struct MLoop *loops,
                                     const struct MLoopTri *looptri,
                                     int r_edges[3]);

/**
 * Free (or release) any data used by this mesh (does not free the mesh itself).
 * Only use for undo, in most cases `BKE_id_free(nullptr, me)` should be used.
 */
void BKE_mesh_free_data_for_undo(struct Mesh *me);
void BKE_mesh_clear_geometry(struct Mesh *me);
struct Mesh *BKE_mesh_add(struct Main *bmain, const char *name);

void BKE_mesh_free_editmesh(struct Mesh *mesh);

/**
 * A version of #BKE_mesh_copy_parameters that is intended for evaluated output
 * (the modifier stack for example).
 *
 * \warning User counts are not handled for ID's.
 */
void BKE_mesh_copy_parameters_for_eval(struct Mesh *me_dst, const struct Mesh *me_src);
/**
 * Copy user editable settings that we want to preserve
 * when a new mesh is based on an existing mesh.
 */
void BKE_mesh_copy_parameters(struct Mesh *me_dst, const struct Mesh *me_src);
void BKE_mesh_ensure_skin_customdata(struct Mesh *me);

struct Mesh *BKE_mesh_new_nomain(int verts_len, int edges_len, int loops_len, int polys_len);
struct Mesh *BKE_mesh_new_nomain_from_template(
    const struct Mesh *me_src, int verts_len, int edges_len, int loops_len, int polys_len);
struct Mesh *BKE_mesh_new_nomain_from_template_ex(const struct Mesh *me_src,
                                                  int verts_len,
                                                  int edges_len,
                                                  int tessface_len,
                                                  int loops_len,
                                                  int polys_len,
                                                  struct CustomData_MeshMasks mask);

void BKE_mesh_eval_delete(struct Mesh *mesh_eval);

/**
 * Performs copy for use during evaluation,
 * optional referencing original arrays to reduce memory.
 */
struct Mesh *BKE_mesh_copy_for_eval(const struct Mesh *source, bool reference);

/**
 * These functions construct a new Mesh,
 * contrary to #BKE_mesh_to_curve_nurblist which modifies ob itself.
 */
struct Mesh *BKE_mesh_new_nomain_from_curve(const struct Object *ob);
struct Mesh *BKE_mesh_new_nomain_from_curve_displist(const struct Object *ob,
                                                     const struct ListBase *dispbase);

bool BKE_mesh_attribute_required(const char *name);

bool BKE_mesh_ensure_facemap_customdata(struct Mesh *me);
bool BKE_mesh_clear_facemap_customdata(struct Mesh *me);

float (*BKE_mesh_orco_verts_get(struct Object *ob))[3];
void BKE_mesh_orco_verts_transform(struct Mesh *me, float (*orco)[3], int totvert, int invert);

/**
 * Add a #CD_ORCO layer to the Mesh if there is none already.
 */
void BKE_mesh_orco_ensure(struct Object *ob, struct Mesh *mesh);

struct Mesh *BKE_mesh_from_object(struct Object *ob);
void BKE_mesh_assign_object(struct Main *bmain, struct Object *ob, struct Mesh *me);
void BKE_mesh_to_curve_nurblist(const struct Mesh *me,
                                struct ListBase *nurblist,
                                int edge_users_test);
void BKE_mesh_to_curve(struct Main *bmain,
                       struct Depsgraph *depsgraph,
                       struct Scene *scene,
                       struct Object *ob);
void BKE_pointcloud_from_mesh(const struct Mesh *me, struct PointCloud *pointcloud);
void BKE_mesh_to_pointcloud(struct Main *bmain,
                            struct Depsgraph *depsgraph,
                            struct Scene *scene,
                            struct Object *ob);
void BKE_mesh_from_pointcloud(const struct PointCloud *pointcloud, struct Mesh *me);
void BKE_pointcloud_to_mesh(struct Main *bmain,
                            struct Depsgraph *depsgraph,
                            struct Scene *scene,
                            struct Object *ob);
void BKE_mesh_material_index_remove(struct Mesh *me, short index);
bool BKE_mesh_material_index_used(struct Mesh *me, short index);
void BKE_mesh_material_index_clear(struct Mesh *me);
void BKE_mesh_material_remap(struct Mesh *me, const unsigned int *remap, unsigned int remap_len);
void BKE_mesh_smooth_flag_set(struct Mesh *me, bool use_smooth);
void BKE_mesh_auto_smooth_flag_set(struct Mesh *me, bool use_auto_smooth, float auto_smooth_angle);

/**
 * Used for unit testing; compares two meshes, checking only
 * differences we care about.  should be usable with leaf's
 * testing framework I get RNA work done, will use hackish
 * testing code for now.
 */
const char *BKE_mesh_cmp(struct Mesh *me1, struct Mesh *me2, float thresh);

struct BoundBox *BKE_mesh_boundbox_get(struct Object *ob);

void BKE_mesh_texspace_calc(struct Mesh *me);
void BKE_mesh_texspace_ensure(struct Mesh *me);
void BKE_mesh_texspace_get(struct Mesh *me,
                           float r_texspace_location[3],
                           float r_texspace_size[3]);
void BKE_mesh_texspace_get_reference(struct Mesh *me,
                                     char **r_texspace_flag,
                                     float **r_texspace_location,
                                     float **r_texspace_size);
void BKE_mesh_texspace_copy_from_object(struct Mesh *me, struct Object *ob);

/**
 * Create new mesh from the given object at its current state.
 * The owner of this mesh is unknown, it is up to the caller to decide.
 *
 * If preserve_all_data_layers is truth then the modifier stack is re-evaluated to ensure it
 * preserves all possible custom data layers.
 *
 * \note Dependency graph argument is required when preserve_all_data_layers is truth, and is
 * ignored otherwise.
 */
struct Mesh *BKE_mesh_new_from_object(struct Depsgraph *depsgraph,
                                      struct Object *object,
                                      bool preserve_all_data_layers,
                                      bool preserve_origindex);

/**
 * This is a version of BKE_mesh_new_from_object() which stores mesh in the given main database.
 * However, that function enforces object type to be a geometry one, and ensures a mesh is always
 * generated, be it empty.
 */
struct Mesh *BKE_mesh_new_from_object_to_bmain(struct Main *bmain,
                                               struct Depsgraph *depsgraph,
                                               struct Object *object,
                                               bool preserve_all_data_layers);

/**
 * Move data from a mesh outside of the main data-base into a mesh in the data-base.
 * Takes ownership of the source mesh.
 */
void BKE_mesh_nomain_to_mesh(struct Mesh *mesh_src, struct Mesh *mesh_dst, struct Object *ob);
void BKE_mesh_nomain_to_meshkey(struct Mesh *mesh_src, struct Mesh *mesh_dst, struct KeyBlock *kb);

/* vertex level transformations & checks (no derived mesh) */

/* basic vertex data functions */
bool BKE_mesh_minmax(const struct Mesh *me, float r_min[3], float r_max[3]);
void BKE_mesh_transform(struct Mesh *me, const float mat[4][4], bool do_keys);
void BKE_mesh_translate(struct Mesh *me, const float offset[3], bool do_keys);

void BKE_mesh_tessface_clear(struct Mesh *mesh);

void BKE_mesh_mselect_clear(struct Mesh *me);
void BKE_mesh_mselect_validate(struct Mesh *me);
/**
 * \return the index within `me->mselect`, or -1
 */
int BKE_mesh_mselect_find(struct Mesh *me, int index, int type);
/**
 * \return The index of the active element.
 */
int BKE_mesh_mselect_active_get(struct Mesh *me, int type);
void BKE_mesh_mselect_active_set(struct Mesh *me, int index, int type);

void BKE_mesh_count_selected_items(const struct Mesh *mesh, int r_count[3]);

float (*BKE_mesh_vert_coords_alloc(const struct Mesh *mesh, int *r_vert_len))[3];
void BKE_mesh_vert_coords_get(const struct Mesh *mesh, float (*vert_coords)[3]);

void BKE_mesh_vert_coords_apply_with_mat4(struct Mesh *mesh,
                                          const float (*vert_coords)[3],
                                          const float mat[4][4]);
void BKE_mesh_vert_coords_apply(struct Mesh *mesh, const float (*vert_coords)[3]);

/* *** mesh_tessellate.cc *** */

/**
 * Calculate tessellation into #MLoopTri which exist only for this purpose.
 */
void BKE_mesh_recalc_looptri(const struct MLoop *mloop,
                             const struct MPoly *polys,
                             const float (*vert_positions)[3],
                             int totvert,
                             int totloop,
                             int totpoly,
                             struct MLoopTri *mlooptri);

/* *** mesh_normals.cc *** */

/**
 * Returns the normals for each vertex, which is defined as the weighted average of the normals
 * from a vertices surrounding faces, or the normalized position of vertices connected to no faces.
 * \warning May still return null if the mesh is empty.
 */
const float (*BKE_mesh_vert_normals_ensure(const struct Mesh *mesh))[3];

/**
 * Return the normal direction of every polygon, which is defined by the winding direction of its
 * corners.
 * \warning May still return null if the mesh is empty or has no polygons.
 */
const float (*BKE_mesh_poly_normals_ensure(const struct Mesh *mesh))[3];

/**
 * Tag mesh vertex and face normals to be recalculated when/if they are needed later.
 *
 * \note Dirty tagged normals are the default state of a new mesh, so tagging them
 * dirty explicitly is not always necessary if the mesh is created locally.
 */
void BKE_mesh_normals_tag_dirty(struct Mesh *mesh);

/**
 * Retrieve write access to the cached vertex normals, ensuring that they are allocated but *not*
 * that they are calculated. The provided vertex normals should be the same as if they were
 * calculated automatically.
 *
 * \note In order to clear the dirty flag, this function should be followed by a call to
 * #BKE_mesh_vert_normals_clear_dirty. This is separate so that normals are still tagged dirty
 * while they are being assigned.
 *
 * \warning The memory returned by this function is not initialized if it was not previously
 * allocated.
 */
float (*BKE_mesh_vert_normals_for_write(struct Mesh *mesh))[3];

/**
 * Retrieve write access to the cached polygon normals, ensuring that they are allocated but *not*
 * that they are calculated. The provided polygon normals should be the same as if they were
 * calculated automatically.
 *
 * \note In order to clear the dirty flag, this function should be followed by a call to
 * #BKE_mesh_poly_normals_clear_dirty. This is separate so that normals are still tagged dirty
 * while they are being assigned.
 *
 * \warning The memory returned by this function is not initialized if it was not previously
 * allocated.
 */
float (*BKE_mesh_poly_normals_for_write(struct Mesh *mesh))[3];

/**
 * Mark the mesh's vertex normals non-dirty, for when they are calculated or assigned manually.
 */
void BKE_mesh_vert_normals_clear_dirty(struct Mesh *mesh);

/**
 * Mark the mesh's poly normals non-dirty, for when they are calculated or assigned manually.
 */
void BKE_mesh_poly_normals_clear_dirty(struct Mesh *mesh);

/**
 * Return true if the mesh vertex normals either are not stored or are dirty.
 * This can be used to help decide whether to transfer them when copying a mesh.
 */
bool BKE_mesh_vert_normals_are_dirty(const struct Mesh *mesh);

/**
 * Return true if the mesh polygon normals either are not stored or are dirty.
 * This can be used to help decide whether to transfer them when copying a mesh.
 */
bool BKE_mesh_poly_normals_are_dirty(const struct Mesh *mesh);

void BKE_mesh_calc_poly_normal(const struct MLoop *poly_loops,
                               int poly_size,
                               const float (*vert_positions)[3],
                               int verts_num,
                               float r_no[3]);

/**
 * Called after calculating all modifiers.
 */
void BKE_mesh_ensure_normals_for_display(struct Mesh *mesh);

/**
 * References a contiguous loop-fan with normal offset vars.
 */
typedef struct MLoopNorSpace {
  /** Automatically computed loop normal. */
  float vec_lnor[3];
  /** Reference vector, orthogonal to vec_lnor. */
  float vec_ref[3];
  /** Third vector, orthogonal to vec_lnor and vec_ref. */
  float vec_ortho[3];
  /** Reference angle, around vec_ortho, in ]0, pi] range (0.0 marks that space as invalid). */
  float ref_alpha;
  /** Reference angle, around vec_lnor, in ]0, 2pi] range (0.0 marks that space as invalid). */
  float ref_beta;
  /** All loops using this lnor space (i.e. smooth fan of loops),
   * as (depending on owning MLoopNorSpaceArrary.data_type):
   *     - Indices (uint_in_ptr), or
   *     - BMLoop pointers. */
  struct LinkNode *loops;
  char flags;

  /** To be used for extended processing related to loop normal spaces (aka smooth fans). */
  void *user_data;
} MLoopNorSpace;
/**
 * MLoopNorSpace.flags
 */
enum {
  MLNOR_SPACE_IS_SINGLE = 1 << 0,
};

/**
 * Collection of #MLoopNorSpace basic storage & pre-allocation.
 */
typedef struct MLoopNorSpaceArray {
  MLoopNorSpace **lspacearr; /* MLoop aligned array */
  struct LinkNode
      *loops_pool; /* Allocated once, avoids to call BLI_linklist_prepend_arena() for each loop! */
  char data_type;  /* Whether we store loop indices, or pointers to BMLoop. */
  int spaces_num;  /* Number of clnors spaces defined in this array. */
  struct MemArena *mem;
} MLoopNorSpaceArray;
/**
 * MLoopNorSpaceArray.data_type
 */
enum {
  MLNOR_SPACEARR_LOOP_INDEX = 0,
  MLNOR_SPACEARR_BMLOOP_PTR = 1,
};

/* Low-level custom normals functions. */
void BKE_lnor_spacearr_init(MLoopNorSpaceArray *lnors_spacearr, int numLoops, char data_type);
void BKE_lnor_spacearr_clear(MLoopNorSpaceArray *lnors_spacearr);
void BKE_lnor_spacearr_free(MLoopNorSpaceArray *lnors_spacearr);

/**
 * Utility for multi-threaded calculation that ensures
 * `lnors_spacearr_tls` doesn't share memory with `lnors_spacearr`
 * that would cause it not to be thread safe.
 *
 * \note This works as long as threads never operate on the same loops at once.
 */
void BKE_lnor_spacearr_tls_init(MLoopNorSpaceArray *lnors_spacearr,
                                MLoopNorSpaceArray *lnors_spacearr_tls);
/**
 * Utility for multi-threaded calculation
 * that merges `lnors_spacearr_tls` into `lnors_spacearr`.
 */
void BKE_lnor_spacearr_tls_join(MLoopNorSpaceArray *lnors_spacearr,
                                MLoopNorSpaceArray *lnors_spacearr_tls);

MLoopNorSpace *BKE_lnor_space_create(MLoopNorSpaceArray *lnors_spacearr);
/**
 * Should only be called once.
 * Beware, this modifies ref_vec and other_vec in place!
 * In case no valid space can be generated, ref_alpha and ref_beta are set to zero
 * (which means 'use auto lnors').
 */
void BKE_lnor_space_define(MLoopNorSpace *lnor_space,
                           const float lnor[3],
                           float vec_ref[3],
                           float vec_other[3],
                           struct BLI_Stack *edge_vectors);
/**
 * Add a new given loop to given lnor_space.
 * Depending on \a lnor_space->data_type, we expect \a bm_loop to be a pointer to BMLoop struct
 * (in case of BMLOOP_PTR), or nullptr (in case of LOOP_INDEX), loop index is then stored in
 * pointer. If \a is_single is set, the BMLoop or loop index is directly stored in \a
 * lnor_space->loops pointer (since there is only one loop in this fan), else it is added to the
 * linked list of loops in the fan.
 */
void BKE_lnor_space_add_loop(MLoopNorSpaceArray *lnors_spacearr,
                             MLoopNorSpace *lnor_space,
                             int ml_index,
                             void *bm_loop,
                             bool is_single);
void BKE_lnor_space_custom_data_to_normal(const MLoopNorSpace *lnor_space,
                                          const short clnor_data[2],
                                          float r_custom_lnor[3]);
void BKE_lnor_space_custom_normal_to_data(const MLoopNorSpace *lnor_space,
                                          const float custom_lnor[3],
                                          short r_clnor_data[2]);

/**
 * Computes average per-vertex normals from given custom loop normals.
 *
 * \param clnors: The computed custom loop normals.
 * \param r_vert_clnors: The (already allocated) array where to store averaged per-vertex normals.
 */
void BKE_mesh_normals_loop_to_vertex(int numVerts,
                                     const struct MLoop *mloops,
                                     int numLoops,
                                     const float (*clnors)[3],
                                     float (*r_vert_clnors)[3]);

/**
 * High-level custom normals functions.
 */
bool BKE_mesh_has_custom_loop_normals(struct Mesh *me);

void BKE_mesh_calc_normals_split(struct Mesh *mesh);
/**
 * Compute 'split' (aka loop, or per face corner's) normals.
 *
 * \param r_lnors_spacearr: Allows to get computed loop normal space array.
 * That data, among other things, contains 'smooth fan' info, useful e.g.
 * to split geometry along sharp edges.
 */
void BKE_mesh_calc_normals_split_ex(struct Mesh *mesh,
                                    struct MLoopNorSpaceArray *r_lnors_spacearr,
                                    float (*r_corner_normals)[3]);

/**
 * Higher level functions hiding most of the code needed around call to
 * #normals_loop_custom_set().
 *
 * \param r_custom_loop_normals: is not const, since code will replace zero_v3 normals there
 * with automatically computed vectors.
 */
void BKE_mesh_set_custom_normals(struct Mesh *mesh, float (*r_custom_loop_normals)[3]);
/**
 * Higher level functions hiding most of the code needed around call to
 * #normals_loop_custom_set_from_verts().
 *
 * \param r_custom_vert_normals: is not const, since code will replace zero_v3 normals there
 * with automatically computed vectors.
 */
void BKE_mesh_set_custom_normals_from_verts(struct Mesh *mesh, float (*r_custom_vert_normals)[3]);

/* *** mesh_evaluate.cc *** */

void BKE_mesh_calc_poly_center(const struct MLoop *poly_loops,
                               int poly_size,
                               const float (*vert_positions)[3],
                               int verts_num,
                               float r_cent[3]);
float BKE_mesh_calc_poly_area(const struct MLoop *poly_loops,
                              int poly_size,
                              const float (*vert_positions)[3],
                              int verts_num);
float BKE_mesh_calc_area(const struct Mesh *me);

bool BKE_mesh_center_median(const struct Mesh *me, float r_cent[3]);
/**
 * Calculate the center from polygons,
 * use when we want to ignore vertex locations that don't have connected faces.
 */
bool BKE_mesh_center_median_from_polys(const struct Mesh *me, float r_cent[3]);
bool BKE_mesh_center_bounds(const struct Mesh *me, float r_cent[3]);
bool BKE_mesh_center_of_surface(const struct Mesh *me, float r_cent[3]);
/**
 * \note Mesh must be manifold with consistent face-winding,
 * see #mesh_calc_poly_volume_centroid for details.
 */
bool BKE_mesh_center_of_volume(const struct Mesh *me, float r_cent[3]);

/**
 * Calculate the volume and center.
 *
 * \param r_volume: Volume (unsigned).
 * \param r_center: Center of mass.
 */
void BKE_mesh_calc_volume(const float (*vert_positions)[3],
                          int mverts_num,
                          const struct MLoopTri *mlooptri,
                          int looptri_num,
                          const struct MLoop *mloop,
                          float *r_volume,
                          float r_center[3]);

/**
 * Flip a single MLoop's #MDisps structure,
 * low level function to be called from face-flipping code which re-arranged the mdisps themselves.
 */
void BKE_mesh_mdisp_flip(struct MDisps *md, bool use_loop_mdisp_flip);

/**
 * Flip (invert winding of) the given \a poly, i.e. reverse order of its loops
 * (keeping the same vertex as 'start point').
 *
 * \param poly: the polygon to flip.
 * \param mloop: the full loops array.
 * \param ldata: the loops custom data.
 */
void BKE_mesh_polygon_flip_ex(const struct MPoly *poly,
                              struct MLoop *mloop,
                              struct CustomData *ldata,
                              float (*lnors)[3],
                              struct MDisps *mdisp,
                              bool use_loop_mdisp_flip);
void BKE_mesh_polygon_flip(const struct MPoly *poly,
                           struct MLoop *mloop,
                           struct CustomData *ldata,
                           int totloop);
/**
 * Flip (invert winding of) all polygons (used to inverse their normals).
 *
 * \note Invalidates tessellation, caller must handle that.
 */
void BKE_mesh_polys_flip(const struct MPoly *polys,
                         struct MLoop *mloop,
                         struct CustomData *ldata,
                         int totpoly);

/**
 * Account for custom-data such as UVs becoming detached because of imprecision
 * in custom-data interpolation.
 * Without running this operation subdivision surface can cause UVs to be disconnected,
 * see: #81065.
 */
void BKE_mesh_merge_customdata_for_apply_modifier(struct Mesh *me);

/* Flush flags. */

/**
 * Update the hide flag for edges and faces from the corresponding flag in verts.
 */
void BKE_mesh_flush_hidden_from_verts(struct Mesh *me);
void BKE_mesh_flush_hidden_from_polys(struct Mesh *me);

void BKE_mesh_flush_select_from_polys(struct Mesh *me);
void BKE_mesh_flush_select_from_verts(struct Mesh *me);

/* spatial evaluation */
/**
 * This function takes the difference between 2 vertex-coord-arrays
 * (\a vert_cos_src, \a vert_cos_dst),
 * and applies the difference to \a vert_cos_new relative to \a vert_cos_org.
 *
 * \param vert_cos_src: reference deform source.
 * \param vert_cos_dst: reference deform destination.
 *
 * \param vert_cos_org: reference for the output location.
 * \param vert_cos_new: resulting coords.
 */
void BKE_mesh_calc_relative_deform(const struct MPoly *polys,
                                   int totpoly,
                                   const struct MLoop *mloop,
                                   int totvert,

                                   const float (*vert_cos_src)[3],
                                   const float (*vert_cos_dst)[3],

                                   const float (*vert_cos_org)[3],
                                   float (*vert_cos_new)[3]);

/* *** mesh_validate.cc *** */

/**
 * Validates and corrects a Mesh.
 *
 * \returns true if a change is made.
 */
bool BKE_mesh_validate(struct Mesh *me, bool do_verbose, bool cddata_check_mask);
/**
 * Checks if a Mesh is valid without any modification. This is always verbose.
 * \returns True if the mesh is valid.
 */
bool BKE_mesh_is_valid(struct Mesh *me);
/**
 * Check all material indices of polygons are valid, invalid ones are set to 0.
 * \returns True if the material indices are valid.
 */
bool BKE_mesh_validate_material_indices(struct Mesh *me);

/**
 * Validate the mesh, \a do_fixes requires \a mesh to be non-null.
 *
 * \return false if no changes needed to be made.
 *
 * Vertex Normals
 * ==============
 *
 * While zeroed normals are checked, these checks aren't comprehensive.
 * Technically, to detect errors here a normal recalculation and comparison is necessary.
 * However this function is mainly to prevent severe errors in geometry
 * (invalid data that will crash Blender, or cause some features to behave incorrectly),
 * not to detect subtle differences in the resulting normals which could be caused
 * by importers that load normals (for example).
 */
bool BKE_mesh_validate_arrays(struct Mesh *me,
                              float (*vert_positions)[3],
                              unsigned int totvert,
                              struct MEdge *edges,
                              unsigned int totedge,
                              struct MFace *mfaces,
                              unsigned int totface,
                              struct MLoop *mloops,
                              unsigned int totloop,
                              struct MPoly *polys,
                              unsigned int totpoly,
                              struct MDeformVert *dverts, /* assume totvert length */
                              bool do_verbose,
                              bool do_fixes,
                              bool *r_change);

/**
 * \returns is_valid.
 */
bool BKE_mesh_validate_all_customdata(struct CustomData *vdata,
                                      uint totvert,
                                      struct CustomData *edata,
                                      uint totedge,
                                      struct CustomData *ldata,
                                      uint totloop,
                                      struct CustomData *pdata,
                                      uint totpoly,
                                      bool check_meshmask,
                                      bool do_verbose,
                                      bool do_fixes,
                                      bool *r_change);

void BKE_mesh_strip_loose_faces(struct Mesh *me);

/**
 * Calculate edges from polygons.
 */
void BKE_mesh_calc_edges(struct Mesh *mesh, bool keep_existing_edges, bool select_new_edges);
/**
 * Calculate/create edges from tessface data
 *
 * \param mesh: The mesh to add edges into
 */
void BKE_mesh_calc_edges_tessface(struct Mesh *mesh);

/* In DerivedMesh.cc */
void BKE_mesh_wrapper_deferred_finalize_mdata(struct Mesh *me_eval,
                                              const struct CustomData_MeshMasks *cd_mask_finalize);

/* **** Depsgraph evaluation **** */

void BKE_mesh_eval_geometry(struct Depsgraph *depsgraph, struct Mesh *mesh);

/* Draw Cache */
void BKE_mesh_batch_cache_dirty_tag(struct Mesh *me, eMeshBatchDirtyMode mode);
void BKE_mesh_batch_cache_free(void *batch_cache);

extern void (*BKE_mesh_batch_cache_dirty_tag_cb)(struct Mesh *me, eMeshBatchDirtyMode mode);
extern void (*BKE_mesh_batch_cache_free_cb)(void *batch_cache);

/* mesh_debug.c */

#ifndef NDEBUG
char *BKE_mesh_debug_info(const struct Mesh *me)
    ATTR_NONNULL(1) ATTR_MALLOC ATTR_WARN_UNUSED_RESULT;
void BKE_mesh_debug_print(const struct Mesh *me) ATTR_NONNULL(1);
#endif

/* -------------------------------------------------------------------- */
/** \name Inline Mesh Data Access
 * \{ */

/**
 * \return The material index for each polygon. May be null.
 * \note In C++ code, prefer using the attribute API (#AttributeAccessor).
 */
BLI_INLINE const int *BKE_mesh_material_indices(const Mesh *mesh)
{
  return (const int *)CustomData_get_layer_named(&mesh->pdata, CD_PROP_INT32, "material_index");
}

/**
 * \return The material index for each polygon. Create the layer if it doesn't exist.
 * \note In C++ code, prefer using the attribute API (#MutableAttributeAccessor).
 */
BLI_INLINE int *BKE_mesh_material_indices_for_write(Mesh *mesh)
{
  int *indices = (int *)CustomData_get_layer_named_for_write(
      &mesh->pdata, CD_PROP_INT32, "material_index", mesh->totpoly);
  if (indices) {
    return indices;
  }
  return (int *)CustomData_add_layer_named(
      &mesh->pdata, CD_PROP_INT32, CD_SET_DEFAULT, mesh->totpoly, "material_index");
}

BLI_INLINE const float (*BKE_mesh_vert_positions(const Mesh *mesh))[3]
{
  return (const float(*)[3])CustomData_get_layer_named(&mesh->vdata, CD_PROP_FLOAT3, "position");
}
BLI_INLINE float (*BKE_mesh_vert_positions_for_write(Mesh *mesh))[3]
{
  return (float(*)[3])CustomData_get_layer_named_for_write(
      &mesh->vdata, CD_PROP_FLOAT3, "position", mesh->totvert);
}

BLI_INLINE const MEdge *BKE_mesh_edges(const Mesh *mesh)
{
  return (const MEdge *)CustomData_get_layer(&mesh->edata, CD_MEDGE);
}
BLI_INLINE MEdge *BKE_mesh_edges_for_write(Mesh *mesh)
{
  return (MEdge *)CustomData_get_layer_for_write(&mesh->edata, CD_MEDGE, mesh->totedge);
}

BLI_INLINE const MPoly *BKE_mesh_polys(const Mesh *mesh)
{
  return (const MPoly *)CustomData_get_layer(&mesh->pdata, CD_MPOLY);
}
BLI_INLINE MPoly *BKE_mesh_polys_for_write(Mesh *mesh)
{
  return (MPoly *)CustomData_get_layer_for_write(&mesh->pdata, CD_MPOLY, mesh->totpoly);
}

BLI_INLINE const MLoop *BKE_mesh_loops(const Mesh *mesh)
{
  return (const MLoop *)CustomData_get_layer(&mesh->ldata, CD_MLOOP);
}
BLI_INLINE MLoop *BKE_mesh_loops_for_write(Mesh *mesh)
{
  return (MLoop *)CustomData_get_layer_for_write(&mesh->ldata, CD_MLOOP, mesh->totloop);
}

BLI_INLINE const MDeformVert *BKE_mesh_deform_verts(const Mesh *mesh)
{
  return (const MDeformVert *)CustomData_get_layer(&mesh->vdata, CD_MDEFORMVERT);
}
BLI_INLINE MDeformVert *BKE_mesh_deform_verts_for_write(Mesh *mesh)
{
  MDeformVert *dvert = (MDeformVert *)CustomData_get_layer_for_write(
      &mesh->vdata, CD_MDEFORMVERT, mesh->totvert);
  if (dvert) {
    return dvert;
  }
  return (MDeformVert *)CustomData_add_layer(
      &mesh->vdata, CD_MDEFORMVERT, CD_SET_DEFAULT, mesh->totvert);
<<<<<<< HEAD
}

#ifdef __cplusplus
=======
>>>>>>> 92b607d6
}

#ifdef __cplusplus
}
#endif

/** \} */<|MERGE_RESOLUTION|>--- conflicted
+++ resolved
@@ -851,15 +851,9 @@
   }
   return (MDeformVert *)CustomData_add_layer(
       &mesh->vdata, CD_MDEFORMVERT, CD_SET_DEFAULT, mesh->totvert);
-<<<<<<< HEAD
 }
 
 #ifdef __cplusplus
-=======
->>>>>>> 92b607d6
-}
-
-#ifdef __cplusplus
 }
 #endif
 
