/* SPDX-FileCopyrightText: 2023 Blender Authors
 *
 * SPDX-License-Identifier: GPL-2.0-or-later */

#pragma once

/** \file
 * \ingroup bke
 * \brief Low-level operations for grease pencil.
 */

#include <atomic>

#include "BLI_array_utils.hh"
#include "BLI_color.hh"
#include "BLI_function_ref.hh"
#include "BLI_map.hh"
#include "BLI_math_matrix_types.hh"
#include "BLI_math_vector_types.hh"
#include "BLI_shared_cache.hh"
#include "BLI_utility_mixins.hh"
#include "BLI_virtual_array.hh"

#include "DNA_gpencil_legacy_types.h"
#include "DNA_grease_pencil_types.h"

struct Main;
struct Depsgraph;
struct Scene;
struct Object;
struct Material;

namespace blender::bke {

namespace greasepencil {

class DrawingRuntime {
 public:
  /**
   * Triangle cache for all the strokes in the drawing.
   */
  mutable SharedCache<Vector<uint3>> triangles_cache;

  mutable SharedCache<Vector<uint32_t>> triangles_offsets_cache;

  /**
   * Normal vector cache for every stroke. Computed using Newell's method.
   */
  mutable SharedCache<Vector<float3>> curve_plane_normals_cache;

  /**
   * Number of users for this drawing. The users are the frames in the Grease Pencil layers.
   * Different frames can refer to the same drawing, so we need to make sure we count these users
   * and remove a drawing if it has zero users.
   */
  mutable std::atomic<int> user_count = 1;
};

class Drawing : public ::GreasePencilDrawing {
 public:
  Drawing();
  Drawing(const Drawing &other);
  ~Drawing();

  const bke::CurvesGeometry &strokes() const;
  bke::CurvesGeometry &strokes_for_write();

  void ensure_shape_id_order();
  Array<IndexMask> get_shapes_index_masks(IndexMaskMemory &memory) const;
  /**
   * The triangles for all the fills in the geometry.
   */
  Span<uint3> triangles() const;
<<<<<<< HEAD
  Span<uint32_t> triangles_offsets() const;
=======
  /**
   * Normal vectors for a plane that fits the stroke.
   */
  Span<float3> curve_plane_normals() const;
>>>>>>> 835b9a50
  void tag_positions_changed();
  void tag_topology_changed();

  /**
   * Radii of the points. Values are expected to be in blender units.
   */
  VArray<float> radii() const;
  MutableSpan<float> radii_for_write();

  /**
   * Opacity array for the points.
   * Used by the render engine as an alpha value so they are expected to
   * be between 0 and 1 inclusive.
   */
  VArray<float> opacities() const;
  MutableSpan<float> opacities_for_write();

  /**
   * Vertex colors of the points. Default is black.
   */
  VArray<ColorGeometry4f> vertex_colors() const;
  MutableSpan<ColorGeometry4f> vertex_colors_for_write();

  /**
   * Add a user for this drawing. When a drawing has multiple users, both users are allowed to
   * modify this drawings data.
   */
  void add_user() const;
  /**
   * Removes a user from this drawing. Note that this does not handle deleting the drawing if it
   * has not users.
   */
  void remove_user() const;
  /**
   * Returns true for when this drawing has more than one user.
   */
  bool is_instanced() const;
  bool has_users() const;
};

class DrawingReference : public ::GreasePencilDrawingReference {
 public:
  DrawingReference();
  DrawingReference(const DrawingReference &other);
  ~DrawingReference();
};

const Drawing *get_eval_grease_pencil_layer_drawing(const GreasePencil &grease_pencil,
                                                    int layer_index);
Drawing *get_eval_grease_pencil_layer_drawing_for_write(GreasePencil &grease_pencil,
                                                        int layer_index);
/**
 * Copies the drawings from one array to another. Assumes that \a dst_drawings is allocated but not
 * initialized, e.g. it will allocate new drawings and store the pointers.
 */
void copy_drawing_array(Span<const GreasePencilDrawingBase *> src_drawings,
                        MutableSpan<GreasePencilDrawingBase *> dst_drawings);

class LayerGroup;
class Layer;

/* Defines the common functions used by #TreeNode, #Layer, and #LayerGroup.
 * Note: Because we cannot mix C-style and C++ inheritance (all of these three classes wrap a
 * C-struct that already uses "inheritance"), we define and implement these methods on all these
 * classes individually. This just means that we can call `layer->name()` directly instead of
 * having to write `layer->as_node().name()`. For #Layer and #LayerGroup the calls are just
 * forwarded to #TreeNode. */
#define TREENODE_COMMON_METHODS \
  StringRefNull name() const; \
  void set_name(StringRefNull new_name); \
  bool is_visible() const; \
  void set_visible(bool visible); \
  bool is_locked() const; \
  void set_locked(bool locked); \
  bool is_editable() const; \
  bool is_selected() const; \
  void set_selected(bool selected); \
  bool use_onion_skinning() const; \
  bool is_child_of(const LayerGroup &group) const;

/* Implements the forwarding of the methods defined by #TREENODE_COMMON_METHODS. */
#define TREENODE_COMMON_METHODS_FORWARD_IMPL(class_name) \
  inline StringRefNull class_name::name() const \
  { \
    return this->as_node().name(); \
  } \
  inline void class_name::set_name(StringRefNull new_name) \
  { \
    return this->as_node().set_name(new_name); \
  } \
  inline bool class_name::is_visible() const \
  { \
    return this->as_node().is_visible(); \
  } \
  inline void class_name::set_visible(const bool visible) \
  { \
    this->as_node().set_visible(visible); \
  } \
  inline bool class_name::is_locked() const \
  { \
    return this->as_node().is_locked(); \
  } \
  inline void class_name::set_locked(const bool locked) \
  { \
    this->as_node().set_locked(locked); \
  } \
  inline bool class_name::is_editable() const \
  { \
    return this->as_node().is_editable(); \
  } \
  inline bool class_name::is_selected() const \
  { \
    return this->as_node().is_selected(); \
  } \
  inline void class_name::set_selected(const bool selected) \
  { \
    this->as_node().set_selected(selected); \
  } \
  inline bool class_name::use_onion_skinning() const \
  { \
    return this->as_node().use_onion_skinning(); \
  } \
  inline bool class_name::is_child_of(const LayerGroup &group) const \
  { \
    return this->as_node().is_child_of(group); \
  }

/**
 * A TreeNode represents one node in the layer tree.
 * It can either be a layer or a group. The node has zero children if it is a layer or zero or
 * more children if it is a group.
 */
class TreeNode : public ::GreasePencilLayerTreeNode {
 public:
  TreeNode();
  explicit TreeNode(GreasePencilLayerTreeNodeType type);
  explicit TreeNode(GreasePencilLayerTreeNodeType type, StringRefNull name);
  TreeNode(const TreeNode &other);
  ~TreeNode();

 public:
  /* Define the common functions for #TreeNode. */
  TREENODE_COMMON_METHODS;
  /**
   * \returns true if this node is a #LayerGroup.
   */
  bool is_group() const;
  /**
   * \returns true if this node is a #Layer.
   */
  bool is_layer() const;

  /**
   * \returns this node as a #Layer.
   */
  Layer &as_layer();
  const Layer &as_layer() const;

  /**
   * \returns this node as a #LayerGroup.
   */
  LayerGroup &as_group();
  const LayerGroup &as_group() const;

  /**
   * \returns the parent layer group or nullptr for the root group.
   */
  LayerGroup *parent_group() const;
  TreeNode *parent_node() const;

  /**
   * \returns the number of non-null parents of the node.
   */
  int64_t depth() const;
};

/**
 * A layer mask stores a reference to a layer that will mask other layers.
 */
class LayerMask : public ::GreasePencilLayerMask {
 public:
  LayerMask();
  explicit LayerMask(StringRefNull name);
  LayerMask(const LayerMask &other);
  ~LayerMask();
};

/**
 * Structure used to transform frames in a grease pencil layer.
 */
struct LayerTransformData {
  enum FrameTransformationStatus { TRANS_CLEAR, TRANS_INIT, TRANS_RUNNING };

  /* Map of frame keys describing the transformation of the frames. Keys of the map are the source
   * frame indices, and the values of the map are the destination frame indices. */
  Map<int, int> frames_destination;

  /* Copy of the layer frames map. This allows to display the transformation while running, without
   * removing any drawing. */
  Map<int, GreasePencilFrame> frames_copy;
  /* Map containing the duration (in frames) for each frame in the layer that has a fixed duration,
   * i.e. each frame that is not an implicit hold. */
  Map<int, int> frames_duration;

  /* Temporary copy of duplicated frames before we decide on a place to insert them.
   * Used in the move+duplicate operator. */
  Map<int, GreasePencilFrame> temp_frames_buffer;

  FrameTransformationStatus status{TRANS_CLEAR};
};

/* The key of a GreasePencilFrame in the frames map is the starting scene frame number (int) of
 * that frame. */
using FramesMapKey = int;

class LayerRuntime {
 public:
  /**
   * This Map maps a scene frame number (key) to a GreasePencilFrame. This struct holds an index
   * (drawing_index) to the drawing in the GreasePencil->drawings array. The frame number indicates
   * the first frame the drawing is shown. The end time is implicitly defined by the next greater
   * frame number (key) in the map. If the value mapped to (index) is -1, no drawing is shown at
   * this frame.
   *
   *    \example:
   *
   *    {0: 0, 5: 1, 10: -1, 12: 2, 16: -1}
   *
   *    In this example there are three drawings (drawing #0, drawing #1 and drawing #2). The first
   *    drawing starts at frame 0 and ends at frame 5 (exclusive). The second drawing starts at
   *    frame 5 and ends at frame 10. Finally, the third drawing starts at frame 12 and ends at
   *    frame 16.
   *
   *                  | | | | | | | | | | |1|1|1|1|1|1|1|
   *    Scene Frame:  |0|1|2|3|4|5|6|7|8|9|0|1|2|3|4|5|6|...
   *    Drawing:      [#0      ][#1      ]    [#2    ]
   *
   * \note If a drawing references another data-block, all of the drawings in that data-block are
   * mapped sequentially to the frames (frame-by-frame). If another frame starts, the rest of the
   * referenced drawings are discarded. If the frame is longer than the number of referenced
   * drawings, then the last referenced drawing is held for the rest of the duration.
   */
  Map<FramesMapKey, GreasePencilFrame> frames_;
  /**
   * Caches a sorted vector of the keys of `frames_`.
   */
  mutable SharedCache<Vector<FramesMapKey>> sorted_keys_cache_;
  /**
   * A vector of LayerMask. This layer will be masked by the layers referenced in the masks.
   * A layer can have zero or more layer masks.
   */
  Vector<LayerMask> masks_;

  /* Runtime data used for frame transformations. */
  LayerTransformData trans_data_;

 public:
  /* Reset all runtime data. */
  void clear();
};

/**
 * A layer maps drawings to scene frames. It can be thought of as one independent channel in the
 * timeline.
 */
class Layer : public ::GreasePencilLayer {
 public:
  Layer();
  explicit Layer(StringRefNull name);
  Layer(const Layer &other);
  ~Layer();

 public:
  /* Define the common functions for #TreeNode. */
  TREENODE_COMMON_METHODS;
  /**
   * \returns the layer as a `TreeNode`.
   */
  const TreeNode &as_node() const;
  TreeNode &as_node();

  /**
   * \returns the parent #LayerGroup of this layer.
   */
  LayerGroup &parent_group() const;

  /**
   * \returns the frames mapping.
   */
  const Map<FramesMapKey, GreasePencilFrame> &frames() const;
  Map<FramesMapKey, GreasePencilFrame> &frames_for_write();

  bool is_empty() const;

  /**
   * Adds a new frame into the layer frames map.
   * Fails if there already exists a frame at \a key that is not a null-frame.
   * Null-frame at \a key and subsequent null-frames are removed.
   *
   * If \a duration is 0, the frame is marked as an implicit hold (see `GP_FRAME_IMPLICIT_HOLD`).
   * Otherwise adds an additional null-frame at \a key + \a duration, if necessary, to
   * indicate the end of the added frame.
   *
   * \returns a pointer to the added frame on success, otherwise nullptr.
   */
  GreasePencilFrame *add_frame(FramesMapKey key, int drawing_index, int duration = 0);
  /**
   * Removes a frame with \a key from the frames map.
   *
   * Fails if the map does not contain a frame with \a key or in the specific case where
   * the previous frame has a fixed duration (is not marked as an implicit hold) and the frame to
   * remove is a null frame.
   *
   * Will remove null frames after the frame to remove.
   * \return true on success.
   */
  bool remove_frame(FramesMapKey key);

  /**
   * Returns the sorted keys (start frame numbers) of the frames of this layer.
   * \note This will cache the keys lazily.
   */
  Span<FramesMapKey> sorted_keys() const;

  /**
   * \returns the index of the active drawing at frame \a frame_number or -1 if there is no
   * drawing. */
  int drawing_index_at(const int frame_number) const;

  /**
   * \returns true if there is a drawing on this layer at \a frame_number.
   */
  bool has_drawing_at(const int frame_number) const;

  /**
   * \returns the key of the active frame at \a frame_number or #std::nullopt if there is no frame.
   */
  std::optional<FramesMapKey> frame_key_at(int frame_number) const;

  /**
   * \returns a pointer to the active frame at \a frame_number or nullptr if there is no frame.
   */
  const GreasePencilFrame *frame_at(const int frame_number) const;
  GreasePencilFrame *frame_at(const int frame_number);

  /**
   * \returns the frame duration of the active frame at \a frame_number or -1 if there is no active
   * frame or the active frame is the last frame.
   */
  int get_frame_duration_at(const int frame_number) const;

  void tag_frames_map_changed();

  /**
   * Should be called whenever the keys in the frames map have changed. E.g. when new keys were
   * added, removed or updated.
   */
  void tag_frames_map_keys_changed();

  /**
   * Prepare the DNA #GreasePencilLayer data before blend-file writing.
   */
  void prepare_for_dna_write();

  /**
   * Update from DNA #GreasePencilLayer data after blend-file reading.
   */
  void update_from_dna_read();

  /**
   * Returns the transformation from layer space to object space.
   */
  float4x4 to_object_space(const Object &object) const;

  /**
   * Returns the transformation from layer space to world space.
   */
  float4x4 to_world_space(const Object &object) const;

  /**
   * Returns the name of the parent bone. Should only be used in case the parent object is an
   * armature.
   */
  StringRefNull parent_bone_name() const;
  void set_parent_bone_name(const char *new_name);

 private:
  using SortedKeysIterator = const int *;

 private:
  GreasePencilFrame *add_frame_internal(int frame_number, int drawing_index);

  /**
   * Removes null frames starting from \a begin until \a end (excluded) or until a non-null frame
   * is reached. \param begin, end: Iterators into the `sorted_keys` span. \returns an iterator to
   * the element after the last null-frame that was removed.
   */
  SortedKeysIterator remove_leading_null_frames_in_range(SortedKeysIterator begin,
                                                         SortedKeysIterator end);

  /**
   * The local transform of the layer (in layer space, not object space).
   */
  float4x4 local_transform() const;

  /**
   * Get the parent to world matrix for this layer.
   */
  float4x4 parent_to_world(const Object &parent) const;
};

class LayerGroupRuntime {
 public:
  /**
   * CacheMutex for `nodes_cache_` and `layer_cache_`;
   */
  mutable CacheMutex nodes_cache_mutex_;
  /**
   * Caches all the nodes of this group in a single pre-ordered vector.
   */
  mutable Vector<TreeNode *> nodes_cache_;
  /**
   * Caches all the layers in this group in a single pre-ordered vector.
   */
  mutable Vector<Layer *> layer_cache_;
  /**
   * Caches all the layer groups in this group in a single pre-ordered vector.
   */
  mutable Vector<LayerGroup *> layer_group_cache_;
};

/**
 * A LayerGroup is a grouping of zero or more Layers.
 */
class LayerGroup : public ::GreasePencilLayerTreeGroup {
  friend struct ::GreasePencil;

 public:
  LayerGroup();
  explicit LayerGroup(StringRefNull name);
  LayerGroup(const LayerGroup &other);
  ~LayerGroup();

 public:
  /* Define the common functions for #TreeNode. */
  TREENODE_COMMON_METHODS;
  /**
   * \returns the group as a `TreeNode`.
   */
  const TreeNode &as_node() const;
  TreeNode &as_node();

  /**
   * Returns the number of direct nodes in this group.
   */
  int64_t num_direct_nodes() const;

  /**
   * Returns the total number of nodes in this group.
   */
  int64_t num_nodes_total() const;

  /**
   * Returns a `Span` of pointers to all the `TreeNode`s in this group.
   */
  Span<const TreeNode *> nodes() const;
  Span<TreeNode *> nodes_for_write();

  /**
   * Returns a `Span` of pointers to all the `Layer`s in this group.
   */
  Span<const Layer *> layers() const;
  Span<Layer *> layers_for_write();

  /**
   * Returns a `Span` of pointers to all the `LayerGroups`s in this group.
   */
  Span<const LayerGroup *> groups() const;
  Span<LayerGroup *> groups_for_write();

  /**
   * Returns a pointer to the node with \a name. If no such node was found, returns nullptr.
   */
  const TreeNode *find_node_by_name(StringRefNull name) const;
  TreeNode *find_node_by_name(StringRefNull name);

  /**
   * Print the nodes. For debugging purposes.
   */
  void print_nodes(StringRefNull header) const;

  /**
   * Prepare the DNA #GreasePencilLayerTreeGroup data before blend-file writing.
   */
  void prepare_for_dna_write();

  /**
   * Update from DNA #GreasePencilLayerTreeGroup data after blend-file reading.
   */
  void update_from_dna_read();

 protected:
  /**
   * Adds a new layer named \a name at the end of this group and returns it.
   */
  Layer &add_layer(StringRefNull name);
  Layer &add_layer(const Layer &duplicate_layer);
  /**
   * Adds a new group named \a name at the end of this group and returns it.
   */
  LayerGroup &add_group(StringRefNull name);
  /**
   * Adds an existing \a node at the end of this group.
   */
  TreeNode &add_node(TreeNode &node);

  /**
   * Adds an existing \a node before \a link of this group.
   */
  void add_node_before(TreeNode &node, TreeNode &link);
  /**
   * Adds an existing \a node after \a link of this group.
   */
  void add_node_after(TreeNode &node, TreeNode &link);

  /**
   * Move child \a node up/down by \a step.
   */
  void move_node_up(TreeNode &node, int step = 1);
  void move_node_down(TreeNode &node, int step = 1);
  /**
   * Move child \a node to the top/bottom.
   */
  void move_node_top(TreeNode &node);
  void move_node_bottom(TreeNode &node);

  /**
   * Unlink the node from the list of nodes in this group.
   * \returns true, if the node was successfully unlinked.
   */
  bool unlink_node(TreeNode &link);

 private:
  void ensure_nodes_cache() const;
  void tag_nodes_cache_dirty() const;
};

inline void Drawing::add_user() const
{
  this->runtime->user_count.fetch_add(1, std::memory_order_relaxed);
}
inline void Drawing::remove_user() const
{
  this->runtime->user_count.fetch_sub(1, std::memory_order_relaxed);
}
inline bool Drawing::is_instanced() const
{
  return this->runtime->user_count.load(std::memory_order_relaxed) > 1;
}
inline bool Drawing::has_users() const
{
  return this->runtime->user_count.load(std::memory_order_relaxed) > 0;
}

inline bool TreeNode::is_group() const
{
  return this->type == GP_LAYER_TREE_GROUP;
}
inline bool TreeNode::is_layer() const
{
  return this->type == GP_LAYER_TREE_LEAF;
}
inline bool TreeNode::is_visible() const
{
  return ((this->flag & GP_LAYER_TREE_NODE_HIDE) == 0) &&
         (!this->parent_group() || this->parent_group()->as_node().is_visible());
}
inline void TreeNode::set_visible(const bool visible)
{
  SET_FLAG_FROM_TEST(this->flag, !visible, GP_LAYER_TREE_NODE_HIDE);
}
inline bool TreeNode::is_locked() const
{
  return ((this->flag & GP_LAYER_TREE_NODE_LOCKED) != 0) ||
         (this->parent_group() && this->parent_group()->as_node().is_locked());
}
inline void TreeNode::set_locked(const bool locked)
{
  SET_FLAG_FROM_TEST(this->flag, locked, GP_LAYER_TREE_NODE_LOCKED);
}
inline bool TreeNode::is_editable() const
{
  return this->is_visible() && !this->is_locked();
}
inline bool TreeNode::is_selected() const
{
  return (this->flag & GP_LAYER_TREE_NODE_SELECT) != 0;
}
inline void TreeNode::set_selected(const bool selected)
{
  SET_FLAG_FROM_TEST(this->flag, selected, GP_LAYER_TREE_NODE_SELECT);
}
inline bool TreeNode::use_onion_skinning() const
{
  return ((this->flag & GP_LAYER_TREE_NODE_USE_ONION_SKINNING) != 0);
}
inline bool TreeNode::is_child_of(const LayerGroup &group) const
{
  if (const LayerGroup *parent = this->parent_group()) {
    if (parent == &group) {
      return true;
    }
    return parent->is_child_of(group);
  }
  return false;
}
inline StringRefNull TreeNode::name() const
{
  return (this->GreasePencilLayerTreeNode::name != nullptr) ?
             this->GreasePencilLayerTreeNode::name :
             StringRefNull();
}
inline const TreeNode &LayerGroup::as_node() const
{
  return *reinterpret_cast<const TreeNode *>(this);
}
inline TreeNode &LayerGroup::as_node()
{
  return *reinterpret_cast<TreeNode *>(this);
}

inline const TreeNode &Layer::as_node() const
{
  return *reinterpret_cast<const TreeNode *>(this);
}
inline TreeNode &Layer::as_node()
{
  return *reinterpret_cast<TreeNode *>(this);
}

TREENODE_COMMON_METHODS_FORWARD_IMPL(Layer);
inline bool Layer::is_empty() const
{
  return (this->frames().is_empty());
}
inline LayerGroup &Layer::parent_group() const
{
  return *this->as_node().parent_group();
}

TREENODE_COMMON_METHODS_FORWARD_IMPL(LayerGroup);

namespace convert {

void legacy_gpencil_frame_to_grease_pencil_drawing(const bGPDframe &gpf,
                                                   const ListBase &vertex_group_names,
                                                   GreasePencilDrawing &r_drawing);
void legacy_gpencil_to_grease_pencil(Main &main, GreasePencil &grease_pencil, bGPdata &gpd);

}  // namespace convert
}  // namespace greasepencil

class GreasePencilRuntime {
 public:
  /**
   * Allocated and freed by the drawing code. See `DRW_grease_pencil_batch_cache_*` functions.
   */
  void *batch_cache = nullptr;
  /* The frame on which the object was evaluated (only valid for evaluated object). */
  int eval_frame = 0;

 public:
  GreasePencilRuntime() {}
  ~GreasePencilRuntime() {}
};

class GreasePencilDrawingEditHints {
 public:
  std::optional<Array<float3>> positions;
};

/**
 * Used to propagate deformation data through modifier evaluation.
 */
class GreasePencilEditHints {
 public:
  /**
   * Original data that the edit hints below are meant to be used for.
   */
  const GreasePencil &grease_pencil_id_orig;

  GreasePencilEditHints(const GreasePencil &grease_pencil_id_orig)
      : grease_pencil_id_orig(grease_pencil_id_orig)
  {
  }

  /**
   * Array of #GreasePencilDrawingEditHints. There is one edit hint for each evaluated drawing.
   * Note: The index for each element is the layer index.
   */
  std::optional<Array<GreasePencilDrawingEditHints>> drawing_hints;
};

}  // namespace blender::bke

inline blender::bke::greasepencil::Drawing &GreasePencilDrawing::wrap()
{
  return *reinterpret_cast<blender::bke::greasepencil::Drawing *>(this);
}
inline const blender::bke::greasepencil::Drawing &GreasePencilDrawing::wrap() const
{
  return *reinterpret_cast<const blender::bke::greasepencil::Drawing *>(this);
}

inline blender::bke::greasepencil::DrawingReference &GreasePencilDrawingReference::wrap()
{
  return *reinterpret_cast<blender::bke::greasepencil::DrawingReference *>(this);
}
inline const blender::bke::greasepencil::DrawingReference &GreasePencilDrawingReference::wrap()
    const
{
  return *reinterpret_cast<const blender::bke::greasepencil::DrawingReference *>(this);
}

inline GreasePencilFrame GreasePencilFrame::null()
{
  return GreasePencilFrame{-1, 0, 0};
}

inline bool GreasePencilFrame::is_null() const
{
  return this->drawing_index == -1;
}

inline bool GreasePencilFrame::is_implicit_hold() const
{
  return (this->flag & GP_FRAME_IMPLICIT_HOLD) != 0;
}

inline bool GreasePencilFrame::is_selected() const
{
  return (this->flag & GP_FRAME_SELECTED) != 0;
}

inline blender::bke::greasepencil::TreeNode &GreasePencilLayerTreeNode::wrap()
{
  return *reinterpret_cast<blender::bke::greasepencil::TreeNode *>(this);
}
inline const blender::bke::greasepencil::TreeNode &GreasePencilLayerTreeNode::wrap() const
{
  return *reinterpret_cast<const blender::bke::greasepencil::TreeNode *>(this);
}

inline blender::bke::greasepencil::Layer &GreasePencilLayer::wrap()
{
  return *reinterpret_cast<blender::bke::greasepencil::Layer *>(this);
}
inline const blender::bke::greasepencil::Layer &GreasePencilLayer::wrap() const
{
  return *reinterpret_cast<const blender::bke::greasepencil::Layer *>(this);
}

inline blender::bke::greasepencil::LayerGroup &GreasePencilLayerTreeGroup::wrap()
{
  return *reinterpret_cast<blender::bke::greasepencil::LayerGroup *>(this);
}
inline const blender::bke::greasepencil::LayerGroup &GreasePencilLayerTreeGroup::wrap() const
{
  return *reinterpret_cast<const blender::bke::greasepencil::LayerGroup *>(this);
}

inline const GreasePencilDrawingBase *GreasePencil::drawing(int64_t index) const
{
  return this->drawings()[index];
}
inline GreasePencilDrawingBase *GreasePencil::drawing(int64_t index)
{
  return this->drawings()[index];
}

inline const blender::bke::greasepencil::LayerGroup &GreasePencil::root_group() const
{
  return this->root_group_ptr->wrap();
}
inline blender::bke::greasepencil::LayerGroup &GreasePencil::root_group()
{
  return this->root_group_ptr->wrap();
}

inline bool GreasePencil::has_active_layer() const
{
  return (this->active_layer != nullptr);
}

void *BKE_grease_pencil_add(Main *bmain, const char *name);
GreasePencil *BKE_grease_pencil_new_nomain();
GreasePencil *BKE_grease_pencil_copy_for_eval(const GreasePencil *grease_pencil_src);
void BKE_grease_pencil_data_update(Depsgraph *depsgraph, Scene *scene, Object *object);
void BKE_grease_pencil_duplicate_drawing_array(const GreasePencil *grease_pencil_src,
                                               GreasePencil *grease_pencil_dst);

int BKE_grease_pencil_object_material_index_get_by_name(Object *ob, const char *name);
Material *BKE_grease_pencil_object_material_new(Main *bmain,
                                                Object *ob,
                                                const char *name,
                                                int *r_index);
Material *BKE_grease_pencil_object_material_from_brush_get(Object *ob, Brush *brush);
Material *BKE_grease_pencil_object_material_ensure_by_name(Main *bmain,
                                                           Object *ob,
                                                           const char *name,
                                                           int *r_index);
Material *BKE_grease_pencil_brush_material_get(Brush *brush);
Material *BKE_grease_pencil_object_material_ensure_from_brush(Main *bmain,
                                                              Object *ob,
                                                              Brush *brush);
Material *BKE_grease_pencil_object_material_ensure_from_active_input_brush(Main *bmain,
                                                                           Object *ob,
                                                                           Brush *brush);
Material *BKE_grease_pencil_object_material_ensure_from_active_input_material(Object *ob);
Material *BKE_grease_pencil_object_material_ensure_active(Object *ob);
void BKE_grease_pencil_material_remap(GreasePencil *grease_pencil, const uint *remap, int totcol);
void BKE_grease_pencil_material_index_remove(GreasePencil *grease_pencil, int index);

bool BKE_grease_pencil_references_cyclic_check(const GreasePencil *id_reference,
                                               const GreasePencil *grease_pencil);
bool BKE_grease_pencil_material_index_used(GreasePencil *grease_pencil, int index);<|MERGE_RESOLUTION|>--- conflicted
+++ resolved
@@ -71,14 +71,11 @@
    * The triangles for all the fills in the geometry.
    */
   Span<uint3> triangles() const;
-<<<<<<< HEAD
+  /**
+   * Normal vectors for a plane that fits the stroke.
+   */
+  Span<float3> curve_plane_normals() const;
   Span<uint32_t> triangles_offsets() const;
-=======
-  /**
-   * Normal vectors for a plane that fits the stroke.
-   */
-  Span<float3> curve_plane_normals() const;
->>>>>>> 835b9a50
   void tag_positions_changed();
   void tag_topology_changed();
 
