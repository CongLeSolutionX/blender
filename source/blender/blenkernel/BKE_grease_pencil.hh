--- conflicted
+++ resolved
@@ -865,7 +865,6 @@
 void BKE_grease_pencil_duplicate_drawing_array(const GreasePencil *grease_pencil_src,
                                                GreasePencil *grease_pencil_dst);
 
-<<<<<<< HEAD
 /*
  * Returns the matrix that transforms from a 3D point in local-space to a 2D point in
  * texture-space for the stroke `curve_i`
@@ -890,9 +889,6 @@
                               blender::bke::CurvesGeometry &dst,
                               const blender::IndexMask &dst_to_src_curve);
 
-int BKE_grease_pencil_object_material_index_get(Object *ob, Material *ma);
-=======
->>>>>>> ce80cc15
 int BKE_grease_pencil_object_material_index_get_by_name(Object *ob, const char *name);
 Material *BKE_grease_pencil_object_material_new(Main *bmain,
                                                 Object *ob,
