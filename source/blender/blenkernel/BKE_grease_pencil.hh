--- conflicted
+++ resolved
@@ -1030,12 +1030,7 @@
   return (this->active_node != nullptr) && (this->active_node->wrap().is_group());
 }
 
-<<<<<<< HEAD
-bool BKE_grease_pencil_drawing_attribute_required(const GreasePencilDrawing * /*drawing*/,
-                                                  const char *name);
-=======
 bool BKE_grease_pencil_drawing_attribute_required(const GreasePencilDrawing *, const char *name);
->>>>>>> 4a9e0b2e
 
 void *BKE_grease_pencil_add(Main *bmain, const char *name);
 GreasePencil *BKE_grease_pencil_new_nomain();
