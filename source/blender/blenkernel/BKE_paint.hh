/* SPDX-FileCopyrightText: 2009 by Nicholas Bishop. All rights reserved.
 *
 * SPDX-License-Identifier: GPL-2.0-or-later */

#pragma once

/** \file
 * \ingroup bke
 */

#include "BLI_array.hh"
#include "BLI_bit_vector.hh"
#include "BLI_bitmap.h"
#include "BLI_compiler_compat.h"
#include "BLI_math_matrix_types.hh"
#include "BLI_math_vector_types.hh"
#include "BLI_offset_indices.hh"
#include "BLI_ordered_edge.hh"
#include "BLI_set.hh"
#include "BLI_utildefines.h"

#include "DNA_brush_enums.h"
#include "DNA_object_enums.h"

#include "BKE_pbvh.hh"

#include "bmesh.hh"

struct BMFace;
struct BMesh;
struct BlendDataReader;
struct BlendLibReader;
struct BlendWriter;
struct Brush;
struct CurveMapping;
struct Depsgraph;
struct EnumPropertyItem;
namespace blender {
namespace bke {
enum class AttrDomain : int8_t;
}
namespace ed::sculpt_paint {
namespace expand {
struct Cache;
}
namespace filter {
struct Cache;
}
struct StrokeCache;
<<<<<<< HEAD
struct TopologyIslandCache;
}  // namespace blender::ed::sculpt_paint
=======
}  // namespace ed::sculpt_paint
}  // namespace blender
>>>>>>> 8e30dc12
struct GHash;
struct GridPaintMask;
struct Image;
struct ImagePool;
struct ImageUser;
struct KeyBlock;
struct ListBase;
struct Main;
struct Mesh;
struct MDeformVert;
struct MLoopCol;
struct MPropCol;
struct MultiresModifierData;
struct Object;
struct PBVH;
struct Paint;
struct PaintCurve;
struct PaintModeSettings;
struct Palette;
struct PaletteColor;
struct RegionView3D;
struct Scene;
struct Sculpt;
struct SculptSession;
struct SubdivCCG;
struct Tex;
struct ToolSettings;
struct UnifiedPaintSettings;
struct View3D;
struct ViewLayer;
struct bContext;
struct bToolRef;
struct tPaletteColorHSV;

extern const uchar PAINT_CURSOR_SCULPT[3];
extern const uchar PAINT_CURSOR_VERTEX_PAINT[3];
extern const uchar PAINT_CURSOR_WEIGHT_PAINT[3];
extern const uchar PAINT_CURSOR_TEXTURE_PAINT[3];
extern const uchar PAINT_CURSOR_SCULPT_CURVES[3];

enum ePaintMode {
  PAINT_MODE_SCULPT = 0,
  /** Vertex color. */
  PAINT_MODE_VERTEX = 1,
  PAINT_MODE_WEIGHT = 2,
  /** 3D view (projection painting). */
  PAINT_MODE_TEXTURE_3D = 3,
  /** Image space (2D painting). */
  PAINT_MODE_TEXTURE_2D = 4,
  PAINT_MODE_SCULPT_UV = 5,
  PAINT_MODE_GPENCIL = 6,
  /* Grease Pencil Vertex Paint */
  PAINT_MODE_VERTEX_GPENCIL = 7,
  PAINT_MODE_SCULPT_GPENCIL = 8,
  PAINT_MODE_WEIGHT_GPENCIL = 9,
  /** Curves. */
  PAINT_MODE_SCULPT_CURVES = 10,

  /** Keep last. */
  PAINT_MODE_INVALID = 11,
};

#define PAINT_MODE_HAS_BRUSH(mode) !ELEM(mode, PAINT_MODE_SCULPT_UV)

/* overlay invalidation */
enum ePaintOverlayControlFlags {
  PAINT_OVERLAY_INVALID_TEXTURE_PRIMARY = 1,
  PAINT_OVERLAY_INVALID_TEXTURE_SECONDARY = (1 << 2),
  PAINT_OVERLAY_INVALID_CURVE = (1 << 3),
  PAINT_OVERLAY_OVERRIDE_CURSOR = (1 << 4),
  PAINT_OVERLAY_OVERRIDE_PRIMARY = (1 << 5),
  PAINT_OVERLAY_OVERRIDE_SECONDARY = (1 << 6),
};
ENUM_OPERATORS(ePaintOverlayControlFlags, PAINT_OVERLAY_OVERRIDE_SECONDARY);

#define PAINT_OVERRIDE_MASK \
  (PAINT_OVERLAY_OVERRIDE_SECONDARY | PAINT_OVERLAY_OVERRIDE_PRIMARY | \
   PAINT_OVERLAY_OVERRIDE_CURSOR)

/**
 * Defines 8 areas resulting of splitting the object space by the XYZ axis planes. This is used to
 * flip or mirror transform values depending on where the vertex is and where the transform
 * operation started to support XYZ symmetry on those operations in a predictable way.
 */
#define PAINT_SYMM_AREA_DEFAULT 0

enum ePaintSymmetryAreas {
  PAINT_SYMM_AREA_X = (1 << 0),
  PAINT_SYMM_AREA_Y = (1 << 1),
  PAINT_SYMM_AREA_Z = (1 << 2),
};
ENUM_OPERATORS(ePaintSymmetryAreas, PAINT_SYMM_AREA_Z);

#define PAINT_SYMM_AREAS 8

void BKE_paint_invalidate_overlay_tex(Scene *scene, ViewLayer *view_layer, const Tex *tex);
void BKE_paint_invalidate_cursor_overlay(Scene *scene, ViewLayer *view_layer, CurveMapping *curve);
void BKE_paint_invalidate_overlay_all();
ePaintOverlayControlFlags BKE_paint_get_overlay_flags();
void BKE_paint_reset_overlay_invalid(ePaintOverlayControlFlags flag);
void BKE_paint_set_overlay_override(enum eOverlayFlags flag);

/* Palettes. */

Palette *BKE_palette_add(Main *bmain, const char *name);
PaletteColor *BKE_palette_color_add(Palette *palette);
bool BKE_palette_is_empty(const Palette *palette);
/**
 * Remove color from palette. Must be certain color is inside the palette!
 */
void BKE_palette_color_remove(Palette *palette, PaletteColor *color);
void BKE_palette_clear(Palette *palette);

void BKE_palette_sort_hsv(tPaletteColorHSV *color_array, int totcol);
void BKE_palette_sort_svh(tPaletteColorHSV *color_array, int totcol);
void BKE_palette_sort_vhs(tPaletteColorHSV *color_array, int totcol);
void BKE_palette_sort_luminance(tPaletteColorHSV *color_array, int totcol);
bool BKE_palette_from_hash(Main *bmain, GHash *color_table, const char *name, bool linear);

/* Paint curves. */

PaintCurve *BKE_paint_curve_add(Main *bmain, const char *name);

/**
 * Call when entering each respective paint mode.
 */
bool BKE_paint_ensure(ToolSettings *ts, Paint **r_paint);
void BKE_paint_init(Main *bmain, Scene *sce, ePaintMode mode, const uchar col[3]);
void BKE_paint_free(Paint *p);
/**
 * Called when copying scene settings, so even if 'src' and 'tar' are the same still do a
 * #id_us_plus(), rather than if we were copying between 2 existing scenes where a matching
 * value should decrease the existing user count as with #paint_brush_set()
 */
void BKE_paint_copy(const Paint *src, Paint *tar, int flag);

void BKE_paint_runtime_init(const ToolSettings *ts, Paint *paint);

void BKE_paint_cavity_curve_preset(Paint *p, int preset);

eObjectMode BKE_paint_object_mode_from_paintmode(ePaintMode mode);
bool BKE_paint_ensure_from_paintmode(Scene *sce, ePaintMode mode);
Paint *BKE_paint_get_active_from_paintmode(Scene *sce, ePaintMode mode);
const EnumPropertyItem *BKE_paint_get_tool_enum_from_paintmode(ePaintMode mode);
const char *BKE_paint_get_tool_enum_translation_context_from_paintmode(ePaintMode mode);
const char *BKE_paint_get_tool_prop_id_from_paintmode(ePaintMode mode);
uint BKE_paint_get_brush_tool_offset_from_paintmode(ePaintMode mode);
Paint *BKE_paint_get_active(Scene *sce, ViewLayer *view_layer);
Paint *BKE_paint_get_active_from_context(const bContext *C);
ePaintMode BKE_paintmode_get_active_from_context(const bContext *C);
ePaintMode BKE_paintmode_get_from_tool(const bToolRef *tref);
Brush *BKE_paint_brush(Paint *paint);
const Brush *BKE_paint_brush_for_read(const Paint *p);
void BKE_paint_brush_set(Paint *paint, Brush *br);
Palette *BKE_paint_palette(Paint *paint);
void BKE_paint_palette_set(Paint *p, Palette *palette);
void BKE_paint_curve_clamp_endpoint_add_index(PaintCurve *pc, int add_index);

/**
 * Return true when in vertex/weight/texture paint + face-select mode?
 */
bool BKE_paint_select_face_test(const Object *ob);
/**
 * Return true when in vertex/weight paint + vertex-select mode?
 */
bool BKE_paint_select_vert_test(const Object *ob);
/**
 * used to check if selection is possible
 * (when we don't care if its face or vert)
 */
bool BKE_paint_select_elem_test(const Object *ob);
/**
 * Checks if face/vertex hiding is always applied in the current mode.
 * Returns true in vertex/weight paint.
 */
bool BKE_paint_always_hide_test(const Object *ob);

/* Partial visibility. */

/**
 * Returns non-zero if any of the corners of the grid
 * face whose inner corner is at (x, y) are hidden, zero otherwise.
 */
bool paint_is_grid_face_hidden(blender::BoundedBitSpan grid_hidden, int gridsize, int x, int y);
/**
 * Return true if all vertices in the face are visible, false otherwise.
 */
bool paint_is_bmesh_face_hidden(const BMFace *f);

/* Paint masks. */

float paint_grid_paint_mask(const GridPaintMask *gpm, uint level, uint x, uint y);

void BKE_paint_face_set_overlay_color_get(int face_set, int seed, uchar r_color[4]);

/* Stroke related. */

bool paint_calculate_rake_rotation(UnifiedPaintSettings *ups,
                                   Brush *brush,
                                   const float mouse_pos[2],
                                   ePaintMode paint_mode,
                                   bool stroke_has_started);
void paint_update_brush_rake_rotation(UnifiedPaintSettings *ups, Brush *brush, float rotation);

void BKE_paint_stroke_get_average(const Scene *scene, const Object *ob, float stroke[3]);

/* Tool slot API. */

void BKE_paint_toolslots_init_from_main(Main *bmain);
void BKE_paint_toolslots_len_ensure(Paint *paint, int len);
void BKE_paint_toolslots_brush_update_ex(Paint *paint, Brush *brush);
void BKE_paint_toolslots_brush_update(Paint *paint);
/**
 * Run this to ensure brush types are set for each slot on entering modes
 * (for new scenes for example).
 */
void BKE_paint_toolslots_brush_validate(Main *bmain, Paint *paint);
Brush *BKE_paint_toolslots_brush_get(Paint *paint, int slot_index);

/* .blend I/O */

void BKE_paint_blend_write(BlendWriter *writer, Paint *paint);
void BKE_paint_blend_read_data(BlendDataReader *reader, const Scene *scene, Paint *paint);

#define SCULPT_FACE_SET_NONE 0

/** Used for both vertex color and weight paint. */
struct SculptVertexPaintGeomMap {
  blender::GroupedSpan<int> vert_to_loop;
  blender::GroupedSpan<int> vert_to_face;
};

/** Pose Brush IK Chain. */
struct SculptPoseIKChainSegment {
  blender::float3 orig;
  blender::float3 head;

  blender::float3 initial_orig;
  blender::float3 initial_head;
  float len;
  blender::float3 scale;
  float rot[4];
  float *weights;

  /* Store a 4x4 transform matrix for each of the possible combinations of enabled XYZ symmetry
   * axis. */
  float trans_mat[PAINT_SYMM_AREAS][4][4];
  float pivot_mat[PAINT_SYMM_AREAS][4][4];
  float pivot_mat_inv[PAINT_SYMM_AREAS][4][4];
};

struct SculptPoseIKChain {
  SculptPoseIKChainSegment *segments;
  int tot_segments;
  blender::float3 grab_delta_offset;
};

/* Cloth Brush */

/* Cloth Simulation. */
enum eSculptClothNodeSimState {
  /* Constraints were not built for this node, so it can't be simulated. */
  SCULPT_CLOTH_NODE_UNINITIALIZED,

  /* There are constraints for the geometry in this node, but it should not be simulated. */
  SCULPT_CLOTH_NODE_INACTIVE,

  /* There are constraints for this node and they should be used by the solver. */
  SCULPT_CLOTH_NODE_ACTIVE,
};

enum eSculptClothConstraintType {
  /* Constraint that creates the structure of the cloth. */
  SCULPT_CLOTH_CONSTRAINT_STRUCTURAL = 0,
  /* Constraint that references the position of a vertex and a position in deformation_pos which
   * can be deformed by the tools. */
  SCULPT_CLOTH_CONSTRAINT_DEFORMATION = 1,
  /* Constraint that references the vertex position and a editable soft-body position for
   * plasticity. */
  SCULPT_CLOTH_CONSTRAINT_SOFTBODY = 2,
  /* Constraint that references the vertex position and its initial position. */
  SCULPT_CLOTH_CONSTRAINT_PIN = 3,
};

struct SculptClothLengthConstraint {
  /* Elements that are affected by the constraint. */
  /* Element a should always be a mesh vertex with the index stored in elem_index_a as it is always
   * deformed. Element b could be another vertex of the same mesh or any other position (arbitrary
   * point, position for a previous state). In that case, elem_index_a and elem_index_b should be
   * the same to avoid affecting two different vertices when solving the constraints.
   * *elem_position points to the position which is owned by the element. */
  int elem_index_a;
  float *elem_position_a;

  int elem_index_b;
  float *elem_position_b;

  float length;
  float strength;

  /* Index in #SculptClothSimulation.node_state of the node from where this constraint was created.
   * This constraints will only be used by the solver if the state is active. */
  int node;

  eSculptClothConstraintType type;
};

struct SculptClothSimulation {
  SculptClothLengthConstraint *length_constraints;
  int tot_length_constraints;
  blender::Set<blender::OrderedEdge> created_length_constraints;
  int capacity_length_constraints;
  float *length_constraint_tweak;

  /* Position anchors for deformation brushes. These positions are modified by the brush and the
   * final positions of the simulated vertices are updated with constraints that use these points
   * as targets. */
  float (*deformation_pos)[3];
  float *deformation_strength;

  float mass;
  float damping;
  float softbody_strength;

  float (*acceleration)[3];
  float (*pos)[3];
  float (*init_pos)[3];
  float (*init_no)[3];
  float (*softbody_pos)[3];
  float (*prev_pos)[3];
  float (*last_iteration_pos)[3];

  ListBase *collider_list;

  int totnode;
  /** #PBVHNode pointer as a key, index in #SculptClothSimulation.node_state as value. */
  GHash *node_state_index;
  eSculptClothNodeSimState *node_state;
};

struct SculptVertexInfo {
  /* Indexed by base mesh vertex index, stores if that vertex is a boundary. */
  blender::BitVector<> boundary;
};

struct SculptBoundaryEditInfo {
  /* Vertex index from where the topology propagation reached this vertex. */
  int original_vertex_i;

  /* How many steps were needed to reach this vertex from the boundary. */
  int propagation_steps_num;

  /* Strength that is used to deform this vertex. */
  float strength_factor;
};

/* Edge for drawing the boundary preview in the cursor. */
struct SculptBoundaryPreviewEdge {
  PBVHVertRef v1;
  PBVHVertRef v2;
};

struct SculptBoundary {
  /* Vertex indices of the active boundary. */
  PBVHVertRef *verts;
  int verts_capacity;
  int verts_num;

  /* Distance from a vertex in the boundary to initial vertex indexed by vertex index, taking into
   * account the length of all edges between them. Any vertex that is not in the boundary will have
   * a distance of 0. */
  float *distance;

  /* Data for drawing the preview. */
  SculptBoundaryPreviewEdge *edges;
  int edges_capacity;
  int edges_num;

  /* True if the boundary loops into itself. */
  bool forms_loop;

  /* Initial vertex in the boundary which is closest to the current sculpt active vertex. */
  PBVHVertRef initial_vertex;
  int initial_vertex_i;

  /* Vertex that at max_propagation_steps from the boundary and closest to the original active
   * vertex that was used to initialize the boundary. This is used as a reference to check how much
   * the deformation will go into the mesh and to calculate the strength of the brushes. */
  PBVHVertRef pivot_vertex;

  /* Stores the initial positions of the pivot and boundary initial vertex as they may be deformed
   * during the brush action. This allows to use them as a reference positions and vectors for some
   * brush effects. */
  blender::float3 initial_vertex_position;
  blender::float3 initial_pivot_position;

  /* Maximum number of topology steps that were calculated from the boundary. */
  int max_propagation_steps;

  /* Indexed by vertex index, contains the topology information needed for boundary deformations.
   */
  SculptBoundaryEditInfo *edit_info;

  /* Bend Deform type. */
  struct {
    float (*pivot_rotation_axis)[3];
    float (*pivot_positions)[3];
  } bend;

  /* Slide Deform type. */
  struct {
    float (*directions)[3];
  } slide;

  /* Twist Deform type. */
  struct {
    blender::float3 rotation_axis;
    blender::float3 pivot_position;
  } twist;
};

struct SculptFakeNeighbors {
  bool use_fake_neighbors;

  /* Max distance used to calculate neighborhood information. */
  float current_max_distance;

  /* Indexed by vertex, stores the vertex index of its fake neighbor if available. */
  int *fake_neighbor_index;
};

/* Session data (mode-specific) */

/* Custom Temporary Attributes */

struct SculptAttributeParams {
  /* Allocate a flat array outside the CustomData system.  Cannot be combined with permanent. */
  int simple_array : 1;

  /* Do not mark CustomData layer as temporary.  Cannot be combined with simple_array.  Doesn't
   * work with PBVH_GRIDS.
   */
  int permanent : 1;   /* Cannot be combined with simple_array. */
  int stroke_only : 1; /* Release layer at end of struct */
};

struct SculptAttribute {
  /* Domain, data type and name */
  blender::bke::AttrDomain domain;
  eCustomDataType proptype;
  char name[MAX_CUSTOMDATA_LAYER_NAME];

  /* Source layer on mesh/bmesh, if any. */
  CustomDataLayer *layer;

  /* Data stored as flat array. */
  void *data;
  int elem_size, elem_num;
  bool data_for_bmesh; /* Temporary data store as array outside of bmesh. */

  /* Data is a flat array outside the CustomData system.
   * This will be true if simple_array is requested in
   * SculptAttributeParams, or the PBVH type is PBVH_GRIDS or PBVH_BMESH.
   */
  bool simple_array;
  /* Data stored per BMesh element. */
  int bmesh_cd_offset;

  /* Sculpt usage */
  SculptAttributeParams params;

  /**
   * Used to keep track of which pre-allocated SculptAttribute instances
   * inside of SculptSession.temp_attribute are used.
   */
  bool used;
};

#define SCULPT_MAX_ATTRIBUTES 64

/* Get a standard attribute name.  Key must match up with a member
 * of SculptAttributePointers.
 */

#define SCULPT_ATTRIBUTE_NAME(key) \
  (offsetof(SculptAttributePointers, key) >= 0 ? /* Spellcheck name. */ \
       (".sculpt_" #key)                         /* Make name. */ \
       : \
       "You misspelled the layer name key")

/* Convenience pointers for standard sculpt attributes. */

struct SculptAttributePointers {
  /* Persistent base. */
  SculptAttribute *persistent_co;
  SculptAttribute *persistent_no;
  SculptAttribute *persistent_disp;

  /* Precomputed auto-mask factor indexed by vertex, owned by the auto-masking system and
   * initialized in #auto_mask::cache_init when needed. */
  SculptAttribute *automasking_factor;
  SculptAttribute *automasking_occlusion; /* CD_PROP_INT8. */
  SculptAttribute *automasking_stroke_id;
  SculptAttribute *automasking_cavity;

  /* BMesh */
  SculptAttribute *dyntopo_node_id_vertex;
  SculptAttribute *dyntopo_node_id_face;
};

struct SculptTopologyIslandCache {
  blender::Array<int> vert_island_ids;
  blender::Array<int8_t> small_vert_island_ids;
  bool is_multires_face;
};

struct SculptSession {
  /* Mesh data (not copied) can come either directly from a Mesh, or from a MultiresDM */
  struct { /* Special handling for multires meshes */
    bool active;
    MultiresModifierData *modifier;
    int level;
  } multires;

  /* Depsgraph for the Cloth Brush solver to get the colliders. */
  Depsgraph *depsgraph;

  /* These are always assigned to base mesh data when using PBVH_FACES and PBVH_GRIDS. */
  blender::MutableSpan<blender::float3> vert_positions;
  blender::OffsetIndices<int> faces;
  blender::Span<int> corner_verts;

  /* These contain the vertex and poly counts of the final mesh. */
  int totvert, faces_num;

  KeyBlock *shapekey_active;
  MPropCol *vcol;
  MLoopCol *mcol;

  blender::bke::AttrDomain vcol_domain;
  eCustomDataType vcol_type;

  /* Mesh connectivity maps. */
  /* Vertices to adjacent polys. */
  blender::GroupedSpan<int> pmap;

  /* Edges to adjacent faces. */
  blender::Array<int> edge_to_face_offsets;
  blender::Array<int> edge_to_face_indices;
  blender::GroupedSpan<int> epmap;

  /* Vertices to adjacent edges. */
  blender::Array<int> vert_to_edge_offsets;
  blender::Array<int> vert_to_edge_indices;
  blender::GroupedSpan<int> vemap;

  /* Mesh Face Sets */
  /* Total number of faces of the base mesh. */
  int totfaces;

  /* The 0 ID is not used by the tools or the visibility system, it is just used when creating new
   * geometry (the trim tool, for example) to detect which geometry was just added, so it can be
   * assigned a valid Face Set after creation. Tools are not intended to run with Face Sets IDs set
   * to 0. */
  const int *face_sets;
  /**
   * A reference to the ".hide_poly" attribute, to store whether (base) faces are hidden.
   * May be null.
   */
  const bool *hide_poly;

  /* BMesh for dynamic topology sculpting */
  BMesh *bm;
  /* Undo/redo log for dynamic topology sculpting */
  BMLog *bm_log;

  /* Limit surface/grids. */
  SubdivCCG *subdiv_ccg;

  /* PBVH acceleration structure */
  PBVH *pbvh;

  /* Object is deformed with some modifiers. */
  bool deform_modifiers_active;
  /* Coords of un-deformed mesh. */
  blender::Array<blender::float3> orig_cos;
  /* Coords of deformed mesh but without stroke displacement. */
  blender::Array<blender::float3, 0> deform_cos;
  /* Crazy-space deformation matrices. */
  blender::Array<blender::float3x3, 0> deform_imats;

  /* Pool for texture evaluations. */
  ImagePool *tex_pool;

  blender::ed::sculpt_paint::StrokeCache *cache;
  blender::ed::sculpt_paint::filter::Cache *filter_cache;
  blender::ed::sculpt_paint::expand::Cache *expand_cache;

  /* Cursor data and active vertex for tools */
  PBVHVertRef active_vertex;

  int active_face_index;
  int active_grid_index;

  /* When active, the cursor draws with faded colors, indicating that there is an action
   * enabled.
   */
  bool draw_faded_cursor;
  float cursor_radius;
  blender::float3 cursor_location;
  blender::float3 cursor_normal;
  blender::float3 cursor_sampled_normal;
  blender::float3 cursor_view_normal;

  /* For Sculpt trimming gesture tools, initial ray-cast data from the position of the mouse
   * when
   * the gesture starts (intersection with the surface and if they ray hit the surface or not).
   */
  blender::float3 gesture_initial_location;
  blender::float3 gesture_initial_normal;
  bool gesture_initial_hit;

  /* TODO(jbakker): Replace rv3d and v3d with ViewContext */
  RegionView3D *rv3d;
  View3D *v3d;
  Scene *scene;

  /* Dynamic mesh preview */
  PBVHVertRef *preview_vert_list;
  int preview_vert_count;

  /* Pose Brush Preview */
  blender::float3 pose_origin;
  SculptPoseIKChain *pose_ik_chain_preview;

  /* Boundary Brush Preview */
  SculptBoundary *boundary_preview;

  SculptVertexInfo vertex_info;
  SculptFakeNeighbors fake_neighbors;

  /* Transform operator */
  blender::float3 pivot_pos;
  float pivot_rot[4];
  blender::float3 pivot_scale;

  blender::float3 init_pivot_pos;
  float init_pivot_rot[4];
  blender::float3 init_pivot_scale;

  blender::float3 prev_pivot_pos;
  float prev_pivot_rot[4];
  blender::float3 prev_pivot_scale;

  struct {
    struct {
      SculptVertexPaintGeomMap gmap;
    } vpaint;

    struct {
      SculptVertexPaintGeomMap gmap;
      /* Keep track of how much each vertex has been painted (non-airbrush only). */
      float *alpha_weight;

      /* Needed to continuously re-apply over the same weights (BRUSH_ACCUMULATE disabled).
       * Lazy initialize as needed (flag is set to 1 to tag it as uninitialized). */
      MDeformVert *dvert_prev;
    } wpaint;

    /* TODO: identify sculpt-only fields */
    // struct { ... } sculpt;
  } mode;
  eObjectMode mode_type;

  /* This flag prevents PBVH from being freed when creating the vp_handle for texture paint. */
  bool building_vp_handle;

  /**
   * ID data is older than sculpt-mode data.
   * Set #Main.is_memfile_undo_flush_needed when enabling.
   */
  char needs_flush_to_id;

  /* This is a fixed-size array so we can pass pointers to its elements
   * to client code. This is important to keep bmesh offsets up to date.
   */
  SculptAttribute temp_attributes[SCULPT_MAX_ATTRIBUTES];

  /* Convenience #SculptAttribute pointers. */
  SculptAttributePointers attrs;

  /**
   * Some tools follows the shading chosen by the last used tool canvas.
   * When not set the viewport shading color would be used.
   *
   * NOTE: This setting is temporarily until paint mode is added.
   */
  bool sticky_shading_color;

  uchar stroke_id;

  /**
   * Last used painting canvas key.
   */
  char *last_paint_canvas_key;
  blender::float3 last_normal;

  int last_automasking_settings_hash;
  uchar last_automask_stroke_id;

  std::unique_ptr<SculptTopologyIslandCache> topology_island_cache;
};

void BKE_sculptsession_free(Object *ob);
void BKE_sculptsession_free_deformMats(SculptSession *ss);
void BKE_sculptsession_free_vwpaint_data(SculptSession *ss);
void BKE_sculptsession_bm_to_me(Object *ob, bool reorder);
void BKE_sculptsession_bm_to_me_for_render(Object *object);
int BKE_sculptsession_vertex_count(const SculptSession *ss);

/* Ensure an attribute layer exists. */
SculptAttribute *BKE_sculpt_attribute_ensure(Object *ob,
                                             blender::bke::AttrDomain domain,
                                             eCustomDataType proptype,
                                             const char *name,
                                             const SculptAttributeParams *params);

/* Returns nullptr if attribute does not exist. */
SculptAttribute *BKE_sculpt_attribute_get(Object *ob,
                                          blender::bke::AttrDomain domain,
                                          eCustomDataType proptype,
                                          const char *name);

bool BKE_sculpt_attribute_destroy(Object *ob, SculptAttribute *attr);

/* Destroy all attributes and pseudo-attributes created by sculpt mode. */
void BKE_sculpt_attribute_destroy_temporary_all(Object *ob);

/* Destroy attributes that were marked as stroke only in SculptAttributeParams. */
void BKE_sculpt_attributes_destroy_temporary_stroke(Object *ob);

BLI_INLINE void *BKE_sculpt_vertex_attr_get(const PBVHVertRef vertex, const SculptAttribute *attr)
{
  if (attr->data) {
    char *p = (char *)attr->data;
    int idx = (int)vertex.i;

    if (attr->data_for_bmesh) {
      BMElem *v = (BMElem *)vertex.i;
      idx = v->head.index;
    }

    return p + attr->elem_size * (int)idx;
  }
  else {
    BMElem *v = (BMElem *)vertex.i;
    return BM_ELEM_CD_GET_VOID_P(v, attr->bmesh_cd_offset);
  }

  return NULL;
}

/**
 * Create new color layer on object if it doesn't have one and if experimental feature set has
 * sculpt vertex color enabled. Returns truth if new layer has been added, false otherwise.
 */
void BKE_sculpt_color_layer_create_if_needed(Object *object);

/**
 * \warning Expects a fully evaluated depsgraph.
 */
void BKE_sculpt_update_object_for_edit(Depsgraph *depsgraph, Object *ob_orig, bool is_paint_tool);
void BKE_sculpt_update_object_before_eval(Object *ob_eval);
void BKE_sculpt_update_object_after_eval(Depsgraph *depsgraph, Object *ob_eval);

/**
 * Sculpt mode handles multi-res differently from regular meshes, but only if
 * it's the last modifier on the stack and it is not on the first level.
 */
MultiresModifierData *BKE_sculpt_multires_active(const Scene *scene, Object *ob);
/**
 * Update the pointer to the ".hide_poly" attribute. This is necessary because it is dynamically
 * created, removed, and made mutable.
 */
void BKE_sculpt_hide_poly_pointer_update(Object &object);

/**
 * Ensures a mask layer exists. If depsgraph and bmain are non-null,
 * a mask doesn't exist and the object has a multi-resolution modifier
 * then the scene depsgraph will be evaluated to update the runtime
 * subdivision data.
 *
 * \note always call *before* #BKE_sculpt_update_object_for_edit.
 */
void BKE_sculpt_mask_layers_ensure(Depsgraph *depsgraph,
                                   Main *bmain,
                                   Object *ob,
                                   MultiresModifierData *mmd);
void BKE_sculpt_toolsettings_data_ensure(Scene *scene);

PBVH *BKE_sculpt_object_pbvh_ensure(Depsgraph *depsgraph, Object *ob);

void BKE_sculpt_bvh_update_from_ccg(PBVH *pbvh, SubdivCCG *subdiv_ccg);

void BKE_sculpt_sync_face_visibility_to_grids(Mesh *mesh, SubdivCCG *subdiv_ccg);

/**
 * Test if PBVH can be used directly for drawing, which is faster than
 * drawing the mesh and all updates that come with it.
 */
bool BKE_sculptsession_use_pbvh_draw(const Object *ob, const RegionView3D *rv3d);

/* paint_vertex.cc */

/**
 * Fills the object's active color attribute layer with the fill color.
 *
 * \param only_selected: Limit the fill to selected faces or vertices.
 *
 * \return #true if successful.
 */
bool BKE_object_attributes_active_color_fill(Object *ob,
                                             const float fill_color[4],
                                             bool only_selected);

/** C accessor for #Object::sculpt::pbvh. */
PBVH *BKE_object_sculpt_pbvh_get(Object *object);
bool BKE_object_sculpt_use_dyntopo(const Object *object);

/* paint_canvas.cc */

/**
 * Create a key that can be used to compare with previous ones to identify changes.
 * The resulting 'string' is owned by the caller.
 */
char *BKE_paint_canvas_key_get(PaintModeSettings *settings, Object *ob);

bool BKE_paint_canvas_image_get(PaintModeSettings *settings,
                                Object *ob,
                                Image **r_image,
                                ImageUser **r_image_user);
int BKE_paint_canvas_uvmap_layer_index_get(const PaintModeSettings *settings, Object *ob);
void BKE_sculpt_check_cavity_curves(Sculpt *sd);
CurveMapping *BKE_sculpt_default_cavity_curve();<|MERGE_RESOLUTION|>--- conflicted
+++ resolved
@@ -47,13 +47,9 @@
 struct Cache;
 }
 struct StrokeCache;
-<<<<<<< HEAD
 struct TopologyIslandCache;
-}  // namespace blender::ed::sculpt_paint
-=======
 }  // namespace ed::sculpt_paint
 }  // namespace blender
->>>>>>> 8e30dc12
 struct GHash;
 struct GridPaintMask;
 struct Image;
