--- conflicted
+++ resolved
@@ -576,6 +576,10 @@
   std::unique_ptr<SculptTopologyIslandCache> topology_island_cache;
 
  private:
+  /* In general, this value is expected to be valid (non-empty) as long as the cursor is over the
+   * mesh. Changing the underlying mesh type (e.g. enabling dyntopo, changing multires levels)
+   * should invalidate this value.
+   */
   PBVHVertRef active_vert_ = PBVHVertRef{PBVH_REF_NONE};
 
  public:
@@ -608,17 +612,7 @@
   blender::float3 active_vert_position(const Depsgraph &depsgraph, const Object &object) const;
 
   void set_active_vert(PBVHVertRef vert);
-<<<<<<< HEAD
   void clear_active_vert();
-
- private:
-  /* In general, this value is expected to be valid (non-empty) as long as the cursor is over the
-   * mesh. Changing the underlying mesh type (e.g. enabling dyntopo, changing multires levels)
-   * should invalidate this value.
-   */
-  PBVHVertRef active_vert_ = PBVHVertRef{PBVH_REF_NONE};
-=======
->>>>>>> d7772679
 };
 
 void BKE_sculptsession_free(Object *ob);
