--- conflicted
+++ resolved
@@ -381,8 +381,6 @@
 namespace node_field_inferencing {
 bool update_field_inferencing(const bNodeTree &tree);
 bool dump_field_inferencing_debug_data(const bNodeTree &tree, StringRef filepath);
-<<<<<<< HEAD
-=======
 
 /**
  * This struct contains information for every socket. The values are propagated through the
@@ -409,7 +407,6 @@
     Span<const nodes::FieldInferencingInterface *> interface_by_node,
     nodes::FieldInferencingInterface &inferencing_interface);
 
->>>>>>> c71dd020
 }  // namespace node_field_inferencing
 }  // namespace blender::bke
 
