/* SPDX-FileCopyrightText: 2023 Blender Authors
 *
 * SPDX-License-Identifier: GPL-2.0-or-later */

#pragma once

/** \file
 * \ingroup bke
 *
 * Common field utilities and field definitions for geometry components.
 */

#include "BKE_geometry_set.hh"

#include "FN_field.hh"

struct Mesh;
struct PointCloud;

namespace blender::bke {

class CurvesGeometry;
class GeometryFieldInput;
class PhysicsGeometry;
namespace greasepencil {
class Drawing;
}

class MeshFieldContext : public fn::FieldContext {
 private:
  const Mesh &mesh_;
  AttrDomain domain_;

 public:
  MeshFieldContext(const Mesh &mesh, AttrDomain domain);
  const Mesh &mesh() const
  {
    return mesh_;
  }

  AttrDomain domain() const
  {
    return domain_;
  }
};

class CurvesFieldContext : public fn::FieldContext {
 private:
  const CurvesGeometry &curves_;
  AttrDomain domain_;
  const Curves *curves_id_ = nullptr;

 public:
  CurvesFieldContext(const CurvesGeometry &curves, AttrDomain domain);
  CurvesFieldContext(const Curves &curves_id, AttrDomain domain);

  const CurvesGeometry &curves() const
  {
    return curves_;
  }

  const Curves *curves_id() const
  {
    return curves_id_;
  }

  AttrDomain domain() const
  {
    return domain_;
  }
};

class PointCloudFieldContext : public fn::FieldContext {
 private:
  const PointCloud &pointcloud_;

 public:
  PointCloudFieldContext(const PointCloud &pointcloud) : pointcloud_(pointcloud) {}

  const PointCloud &pointcloud() const
  {
    return pointcloud_;
  }
};

class GreasePencilFieldContext : public fn::FieldContext {
 private:
  const GreasePencil &grease_pencil_;

 public:
  GreasePencilFieldContext(const GreasePencil &grease_pencil) : grease_pencil_(grease_pencil) {}

  const GreasePencil &grease_pencil() const
  {
    return grease_pencil_;
  }
};

class GreasePencilLayerFieldContext : public fn::FieldContext {
 private:
  const GreasePencil &grease_pencil_;
  AttrDomain domain_;
  int layer_index_;

 public:
  GreasePencilLayerFieldContext(const GreasePencil &grease_pencil,
                                AttrDomain domain,
                                int layer_index)
      : grease_pencil_(grease_pencil), domain_(domain), layer_index_(layer_index)
  {
  }

  const GreasePencil &grease_pencil() const
  {
    return grease_pencil_;
  }

  AttrDomain domain() const
  {
    return domain_;
  }

  int layer_index() const
  {
    return layer_index_;
  }

  GVArray get_varray_for_input(const fn::FieldInput &field_input,
                               const IndexMask &mask,
                               ResourceScope &scope) const;
};

class PhysicsFieldContext : public fn::FieldContext {
 private:
  const PhysicsGeometry &physics_;
  AttrDomain domain_;

 public:
  PhysicsFieldContext(const PhysicsGeometry &physics, AttrDomain domain)
      : physics_(physics), domain_(domain)
  {
  }

  const PhysicsGeometry &physics() const
  {
    return physics_;
  }

  AttrDomain domain() const
  {
    return domain_;
  }

  GVArray get_varray_for_input(const fn::FieldInput &field_input,
                               const IndexMask &mask,
                               ResourceScope &scope) const;
};

class InstancesFieldContext : public fn::FieldContext {
 private:
  const Instances &instances_;

 public:
  InstancesFieldContext(const Instances &instances) : instances_(instances) {}

  const Instances &instances() const
  {
    return instances_;
  }
};

/**
 * A field context that can represent meshes, curves, point clouds, instances or grease pencil
 * layers, used for field inputs that can work for multiple geometry types.
 */
class GeometryFieldContext : public fn::FieldContext {
 private:
  /**
   * Store the geometry as a void pointer instead of a #GeometryComponent to allow referencing data
   * that doesn't correspond directly to a geometry component type, in this case #CurvesGeometry
   * instead of #Curves.
   */
  const void *geometry_;
  const GeometryComponent::Type type_;
  AttrDomain domain_;
  const Curves *curves_id_ = nullptr;
  /**
   * Only used when the type is grease pencil and the domain is either points or curves
   * (not layers).
   */
  int grease_pencil_layer_index_;

  friend GeometryFieldInput;

 public:
  GeometryFieldContext(const GeometryFieldContext &other, AttrDomain domain);
  GeometryFieldContext(const GeometryComponent &component, AttrDomain domain);
  GeometryFieldContext(const void *geometry,
                       GeometryComponent::Type type,
                       AttrDomain domain,
                       int grease_pencil_layer_index);
  GeometryFieldContext(const Mesh &mesh, AttrDomain domain);
  GeometryFieldContext(const CurvesGeometry &curves, AttrDomain domain);
  GeometryFieldContext(const Curves &curves_id, AttrDomain domain);
  GeometryFieldContext(const GreasePencil &grease_pencil);
  GeometryFieldContext(const GreasePencil &grease_pencil, AttrDomain domain, int layer_index);
  GeometryFieldContext(const PointCloud &points);
  GeometryFieldContext(const PhysicsGeometry &physics);
  GeometryFieldContext(const Instances &instances);

  const void *geometry() const
  {
    return geometry_;
  }

  GeometryComponent::Type type() const
  {
    return type_;
  }

  AttrDomain domain() const
  {
    return domain_;
  }

  int grease_pencil_layer_index() const
  {
    BLI_assert(this->type_ == GeometryComponent::Type::GreasePencil);
    BLI_assert(ELEM(this->domain_, AttrDomain::Layer, AttrDomain::Curve, AttrDomain::Point));
    return grease_pencil_layer_index_;
  }

  std::optional<AttributeAccessor> attributes() const;
  const Mesh *mesh() const;
  const CurvesGeometry *curves() const;
  const PointCloud *pointcloud() const;
  const GreasePencil *grease_pencil() const;
  const greasepencil::Drawing *grease_pencil_layer_drawing() const;
  const Instances *instances() const;
  const CurvesGeometry *curves_or_strokes() const;
<<<<<<< HEAD
  const PhysicsGeometry *physics() const;
=======
  const Curves *curves_id() const;
>>>>>>> 87bef460
};

class GeometryFieldInput : public fn::FieldInput {
 public:
  using fn::FieldInput::FieldInput;
  GVArray get_varray_for_context(const fn::FieldContext &context,
                                 const IndexMask &mask,
                                 ResourceScope &scope) const override;
  virtual GVArray get_varray_for_context(const GeometryFieldContext &context,
                                         const IndexMask &mask) const = 0;
  virtual std::optional<AttrDomain> preferred_domain(const GeometryComponent &component) const;
};

class MeshFieldInput : public fn::FieldInput {
 public:
  using fn::FieldInput::FieldInput;
  GVArray get_varray_for_context(const fn::FieldContext &context,
                                 const IndexMask &mask,
                                 ResourceScope &scope) const override;
  virtual GVArray get_varray_for_context(const Mesh &mesh,
                                         AttrDomain domain,
                                         const IndexMask &mask) const = 0;
  virtual std::optional<AttrDomain> preferred_domain(const Mesh &mesh) const;
};

class CurvesFieldInput : public fn::FieldInput {
 public:
  using fn::FieldInput::FieldInput;
  GVArray get_varray_for_context(const fn::FieldContext &context,
                                 const IndexMask &mask,
                                 ResourceScope &scope) const override;
  virtual GVArray get_varray_for_context(const CurvesGeometry &curves,
                                         AttrDomain domain,
                                         const IndexMask &mask) const = 0;
  virtual std::optional<AttrDomain> preferred_domain(const CurvesGeometry &curves) const;
};

class PointCloudFieldInput : public fn::FieldInput {
 public:
  using fn::FieldInput::FieldInput;
  GVArray get_varray_for_context(const fn::FieldContext &context,
                                 const IndexMask &mask,
                                 ResourceScope &scope) const override;
  virtual GVArray get_varray_for_context(const PointCloud &pointcloud,
                                         const IndexMask &mask) const = 0;
};

class PhysicsFieldInput : public fn::FieldInput {
 public:
  using fn::FieldInput::FieldInput;
  GVArray get_varray_for_context(const fn::FieldContext &context,
                                 const IndexMask &mask,
                                 ResourceScope &scope) const override;
  virtual GVArray get_varray_for_context(const PhysicsGeometry &physics,
                                         AttrDomain domain,
                                         const IndexMask &mask) const = 0;
  virtual std::optional<AttrDomain> preferred_domain(const PhysicsGeometry &curves) const;
};

class InstancesFieldInput : public fn::FieldInput {
 public:
  using fn::FieldInput::FieldInput;
  GVArray get_varray_for_context(const fn::FieldContext &context,
                                 const IndexMask &mask,
                                 ResourceScope &scope) const override;
  virtual GVArray get_varray_for_context(const Instances &instances,
                                         const IndexMask &mask) const = 0;
};

class AttributeFieldInput : public GeometryFieldInput {
 private:
  std::string name_;
  std::optional<std::string> socket_inspection_name_;

 public:
  AttributeFieldInput(std::string name,
                      const CPPType &type,
                      std::optional<std::string> socket_inspection_name = std::nullopt)
      : GeometryFieldInput(type, name),
        name_(std::move(name)),
        socket_inspection_name_(std::move(socket_inspection_name))
  {
    category_ = attribute_name_is_anonymous(name_) ? Category::AnonymousAttribute :
                                                     Category::NamedAttribute;
  }

  static fn::GField Create(std::string name,
                           const CPPType &type,
                           std::optional<std::string> socket_inspection_name = std::nullopt)
  {
    auto field_input = std::make_shared<AttributeFieldInput>(
        std::move(name), type, std::move(socket_inspection_name));
    return fn::GField(field_input);
  }
  template<typename T>
  static fn::Field<T> Create(std::string name,
                             std::optional<std::string> socket_inspection_name = std::nullopt)
  {
    return fn::Field<T>(
        Create(std::move(name), CPPType::get<T>(), std::move(socket_inspection_name)));
  }

  StringRefNull attribute_name() const
  {
    return name_;
  }

  GVArray get_varray_for_context(const GeometryFieldContext &context,
                                 const IndexMask &mask) const override;

  std::string socket_inspection_name() const override;

  uint64_t hash() const override;
  bool is_equal_to(const fn::FieldNode &other) const override;
  std::optional<AttrDomain> preferred_domain(const GeometryComponent &component) const override;
};

class AttributeExistsFieldInput final : public bke::GeometryFieldInput {
 private:
  std::string name_;

 public:
  AttributeExistsFieldInput(std::string name, const CPPType &type)
      : GeometryFieldInput(type, name), name_(std::move(name))
  {
    category_ = Category::Generated;
  }

  static fn::Field<bool> Create(std::string name)
  {
    const CPPType &type = CPPType::get<bool>();
    auto field_input = std::make_shared<AttributeExistsFieldInput>(std::move(name), type);
    return fn::Field<bool>(field_input);
  }

  GVArray get_varray_for_context(const bke::GeometryFieldContext &context,
                                 const IndexMask &mask) const final;
};

class NamedLayerSelectionFieldInput final : public bke::GeometryFieldInput {
 private:
  std::string layer_name_;

 public:
  NamedLayerSelectionFieldInput(std::string layer_name)
      : bke::GeometryFieldInput(CPPType::get<bool>(), "Named Layer node"),
        layer_name_(std::move(layer_name))
  {
    category_ = Category::Generated;
  }

  GVArray get_varray_for_context(const bke::GeometryFieldContext &context,
                                 const IndexMask &mask) const final;
  uint64_t hash() const override;
  bool is_equal_to(const fn::FieldNode &other) const override;
  std::optional<AttrDomain> preferred_domain(const GeometryComponent &component) const override;
};

class IDAttributeFieldInput : public GeometryFieldInput {
 public:
  IDAttributeFieldInput() : GeometryFieldInput(CPPType::get<int>())
  {
    category_ = Category::Generated;
  }

  GVArray get_varray_for_context(const GeometryFieldContext &context,
                                 const IndexMask &mask) const override;

  std::string socket_inspection_name() const override;

  uint64_t hash() const override;
  bool is_equal_to(const fn::FieldNode &other) const override;
};

VArray<float3> curve_normals_varray(const CurvesGeometry &curves, AttrDomain domain);

VArray<float3> mesh_normals_varray(const Mesh &mesh, const IndexMask &mask, AttrDomain domain);

class NormalFieldInput : public GeometryFieldInput {
 public:
  NormalFieldInput() : GeometryFieldInput(CPPType::get<float3>())
  {
    category_ = Category::Generated;
  }

  GVArray get_varray_for_context(const GeometryFieldContext &context,
                                 const IndexMask &mask) const override;

  std::string socket_inspection_name() const override;

  uint64_t hash() const override;
  bool is_equal_to(const fn::FieldNode &other) const override;
};

class CurveLengthFieldInput final : public CurvesFieldInput {
 public:
  CurveLengthFieldInput();
  GVArray get_varray_for_context(const CurvesGeometry &curves,
                                 AttrDomain domain,
                                 const IndexMask &mask) const final;
  uint64_t hash() const override;
  bool is_equal_to(const fn::FieldNode &other) const override;
  std::optional<AttrDomain> preferred_domain(const bke::CurvesGeometry &curves) const final;
};

class EvaluateAtIndexInput final : public bke::GeometryFieldInput {
 private:
  fn::Field<int> index_field_;
  fn::GField value_field_;
  AttrDomain value_field_domain_;

 public:
  EvaluateAtIndexInput(fn::Field<int> index_field,
                       fn::GField value_field,
                       AttrDomain value_field_domain);

  GVArray get_varray_for_context(const bke::GeometryFieldContext &context,
                                 const IndexMask &mask) const final;

  std::optional<AttrDomain> preferred_domain(const GeometryComponent & /*component*/) const final
  {
    return value_field_domain_;
  }
};

void copy_with_checked_indices(const GVArray &src,
                               const VArray<int> &indices,
                               const IndexMask &mask,
                               GMutableSpan dst);

class EvaluateOnDomainInput final : public bke::GeometryFieldInput {
 private:
  fn::GField src_field_;
  AttrDomain src_domain_;

 public:
  EvaluateOnDomainInput(fn::GField field, AttrDomain domain);

  GVArray get_varray_for_context(const bke::GeometryFieldContext &context,
                                 const IndexMask & /*mask*/) const final;
  void for_each_field_input_recursive(FunctionRef<void(const FieldInput &)> fn) const override;

  std::optional<AttrDomain> preferred_domain(
      const GeometryComponent & /*component*/) const override;
};

bool try_capture_fields_on_geometry(MutableAttributeAccessor attributes,
                                    const fn::FieldContext &field_context,
                                    Span<StringRef> attribute_ids,
                                    AttrDomain domain,
                                    const fn::Field<bool> &selection,
                                    Span<fn::GField> fields);

inline bool try_capture_field_on_geometry(MutableAttributeAccessor attributes,
                                          const fn::FieldContext &field_context,
                                          const StringRef attribute_id,
                                          AttrDomain domain,
                                          const fn::Field<bool> &selection,
                                          const fn::GField &field)
{
  return try_capture_fields_on_geometry(
      attributes, field_context, {attribute_id}, domain, selection, {field});
}

bool try_capture_fields_on_geometry(GeometryComponent &component,
                                    Span<StringRef> attribute_ids,
                                    AttrDomain domain,
                                    Span<fn::GField> fields);

inline bool try_capture_field_on_geometry(GeometryComponent &component,
                                          const StringRef attribute_id,
                                          AttrDomain domain,
                                          const fn::GField &field)
{
  return try_capture_fields_on_geometry(component, {attribute_id}, domain, {field});
}

bool try_capture_fields_on_geometry(GeometryComponent &component,
                                    Span<StringRef> attribute_ids,
                                    AttrDomain domain,
                                    const fn::Field<bool> &selection,
                                    Span<fn::GField> fields);

inline bool try_capture_field_on_geometry(GeometryComponent &component,
                                          const StringRef attribute_id,
                                          AttrDomain domain,
                                          const fn::Field<bool> &selection,
                                          const fn::GField &field)
{
  return try_capture_fields_on_geometry(component, {attribute_id}, domain, selection, {field});
}

/**
 * Try to find the geometry domain that the field should be evaluated on. If it is not obvious
 * which domain is correct, none is returned.
 */
std::optional<AttrDomain> try_detect_field_domain(const GeometryComponent &component,
                                                  const fn::GField &field);

}  // namespace blender::bke<|MERGE_RESOLUTION|>--- conflicted
+++ resolved
@@ -238,11 +238,8 @@
   const greasepencil::Drawing *grease_pencil_layer_drawing() const;
   const Instances *instances() const;
   const CurvesGeometry *curves_or_strokes() const;
-<<<<<<< HEAD
+  const Curves *curves_id() const;
   const PhysicsGeometry *physics() const;
-=======
-  const Curves *curves_id() const;
->>>>>>> 87bef460
 };
 
 class GeometryFieldInput : public fn::FieldInput {
