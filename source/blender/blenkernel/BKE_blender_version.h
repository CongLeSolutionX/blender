--- conflicted
+++ resolved
@@ -19,21 +19,15 @@
  */
 
 /* Blender major and minor version. */
-<<<<<<< HEAD
-#define BLENDER_VERSION 306
-/* Blender patch version for bugfix releases. */
-#define BLENDER_VERSION_PATCH 1
-=======
 #define BLENDER_VERSION 400
 /* Blender patch version for bug-fix releases. */
 #define BLENDER_VERSION_PATCH 0
->>>>>>> c0632e17
 /** Blender release cycle stage: alpha/beta/rc/release. */
 #define BLENDER_VERSION_CYCLE alpha
 
 /* Blender file format version. */
 #define BLENDER_FILE_VERSION BLENDER_VERSION
-#define BLENDER_FILE_SUBVERSION 7
+#define BLENDER_FILE_SUBVERSION 8
 
 /* Minimum Blender version that supports reading file written with the current
  * version. Older Blender versions will test this and show a warning if the file
