/* SPDX-FileCopyrightText: 2023 Blender Authors
 *
 * SPDX-License-Identifier: GPL-2.0-or-later */

#pragma once

/** \file
 * \ingroup bke
 * \brief A BVH for high poly meshes.
 */

#include <optional>
#include <string>

#include "BLI_bit_group_vector.hh"
#include "BLI_compiler_compat.h"
#include "BLI_function_ref.hh"
#include "BLI_index_mask.hh"
#include "BLI_math_vector_types.hh"
#include "BLI_offset_indices.hh"
#include "BLI_span.hh"
#include "BLI_vector.hh"

#include "DNA_customdata_types.h"

/* For embedding CCGKey in iterator. */
#include "BKE_attribute.h"
#include "BKE_ccg.h"
#include "BKE_pbvh.hh"

#include "bmesh.h"

struct BMLog;
struct BMesh;
struct CCGElem;
struct CCGKey;
struct CustomData;
struct DMFlagMat;
struct IsectRayPrecalc;
struct MLoopTri;
struct Mesh;
struct PBVH;
struct PBVHNode;
struct SculptSession;
struct SubdivCCGFace;
struct SubdivCCG;
struct TaskParallelSettings;
struct Image;
struct ImageUser;
namespace blender::draw::pbvh {
struct PBVHBatches;
struct PBVH_GPU_Args;
}  // namespace blender::draw::pbvh

/*
 * These structs represent logical verts/edges/faces.
 * for PBVH_GRIDS and PBVH_FACES they store integer
 * offsets, PBVH_BMESH stores pointers.
 *
 * The idea is to enforce stronger type checking by encapsulating
 * intptr_t's in structs.
 */

/* A generic PBVH vertex.
 *
 * NOTE: in PBVH_GRIDS we consider the final grid points
 * to be vertices.  This is not true of edges or faces which are pulled from
 * the base mesh.
 */

struct PBVHProxyNode {
  blender::Vector<blender::float3> co;
};

struct PBVHColorBufferNode {
  float (*color)[4] = nullptr;
};

struct PBVHPixels {
  /**
   * Storage for texture painting on PBVH level.
   *
   * Contains #blender::bke::pbvh::pixels::PBVHData
   */
  void *data;
};

struct PBVHPixelsNode {
  /**
   * Contains triangle/pixel data used during texture painting.
   *
   * Contains #blender::bke::pbvh::pixels::NodeData.
   */
  void *node_data = nullptr;
};

struct PBVHFrustumPlanes {
  float (*planes)[4];
  int num_planes;
};

BLI_INLINE BMesh *BKE_pbvh_get_bmesh(PBVH *pbvh)
{
  return ((struct PBVHPublic *)pbvh)->bm;
}

Mesh *BKE_pbvh_get_mesh(PBVH *pbvh);

BLI_INLINE PBVHVertRef BKE_pbvh_make_vref(intptr_t i)
{
  PBVHVertRef ret = {i};
  return ret;
}

BLI_INLINE PBVHEdgeRef BKE_pbvh_make_eref(intptr_t i)
{
  PBVHEdgeRef ret = {i};
  return ret;
}

BLI_INLINE PBVHFaceRef BKE_pbvh_make_fref(intptr_t i)
{
  PBVHFaceRef ret = {i};
  return ret;
}

BLI_INLINE int BKE_pbvh_vertex_to_index(PBVH *pbvh, PBVHVertRef v)
{
  return (BKE_pbvh_type(pbvh) == PBVH_BMESH && v.i != PBVH_REF_NONE ?
              BM_elem_index_get((BMVert *)(v.i)) :
              (v.i));
}

BLI_INLINE PBVHVertRef BKE_pbvh_index_to_vertex(PBVH *pbvh, int index)
{
  switch (BKE_pbvh_type(pbvh)) {
    case PBVH_FACES:
    case PBVH_GRIDS:
      return BKE_pbvh_make_vref(index);
    case PBVH_BMESH:
      return BKE_pbvh_make_vref((intptr_t)BKE_pbvh_get_bmesh(pbvh)->vtable[index]);
  }

  return BKE_pbvh_make_vref(PBVH_REF_NONE);
}

BLI_INLINE int BKE_pbvh_edge_to_index(PBVH *pbvh, PBVHEdgeRef e)
{
  return (BKE_pbvh_type(pbvh) == PBVH_BMESH && e.i != PBVH_REF_NONE ?
              BM_elem_index_get((BMEdge *)(e.i)) :
              (e.i));
}

BLI_INLINE PBVHEdgeRef BKE_pbvh_index_to_edge(PBVH *pbvh, int index)
{
  switch (BKE_pbvh_type(pbvh)) {
    case PBVH_FACES:
    case PBVH_GRIDS:
      return BKE_pbvh_make_eref(index);
    case PBVH_BMESH:
      return BKE_pbvh_make_eref((intptr_t)BKE_pbvh_get_bmesh(pbvh)->etable[index]);
  }

  return BKE_pbvh_make_eref(PBVH_REF_NONE);
}

BLI_INLINE int BKE_pbvh_face_to_index(PBVH *pbvh, PBVHFaceRef f)
{
  return (BKE_pbvh_type(pbvh) == PBVH_BMESH && f.i != PBVH_REF_NONE ?
              BM_elem_index_get((BMFace *)(f.i)) :
              (f.i));
}

BLI_INLINE PBVHFaceRef BKE_pbvh_index_to_face(PBVH *pbvh, int index)
{
  switch (BKE_pbvh_type(pbvh)) {
    case PBVH_FACES:
    case PBVH_GRIDS:
      return BKE_pbvh_make_fref(index);
    case PBVH_BMESH:
      return BKE_pbvh_make_fref((intptr_t)BKE_pbvh_get_bmesh(pbvh)->ftable[index]);
  }

  return BKE_pbvh_make_fref(PBVH_REF_NONE);
}

/* Callbacks */

/**
 * Returns true if the search should continue from this node, false otherwise.
 */

typedef void (*BKE_pbvh_HitCallback)(PBVHNode *node, void *data);
typedef void (*BKE_pbvh_HitOccludedCallback)(PBVHNode *node, void *data, float *tmin);

typedef void (*BKE_pbvh_SearchNearestCallback)(PBVHNode *node, void *data, float *tmin);

/* Building */

PBVH *BKE_pbvh_new(PBVHType type);

/**
 * Do a full rebuild with on Mesh data structure.
 */
void BKE_pbvh_build_mesh(PBVH *pbvh, Mesh *mesh);
void BKE_pbvh_update_mesh_pointers(PBVH *pbvh, Mesh *mesh);
/**
 * Do a full rebuild with on Grids data structure.
 */
<<<<<<< HEAD
void BKE_pbvh_build_grids(PBVH *pbvh,
                          blender::Span<CCGElem *> grids,
                          CCGKey *key,
                          blender::Span<int> grid_to_face_map,
                          blender::Span<DMFlagMat> flagmats,
                          const blender::BitGroupVector<> *grid_visibility,
                          Mesh *me,
                          SubdivCCG *subdiv_ccg);
=======
void BKE_pbvh_build_grids(PBVH *pbvh, CCGKey *key, Mesh *me, SubdivCCG *subdiv_ccg);
>>>>>>> aae0b713
/**
 * Build a PBVH from a BMesh.
 */
void BKE_pbvh_build_bmesh(
    PBVH *pbvh, BMesh *bm, BMLog *log, int cd_vert_node_offset, int cd_face_node_offset);

void BKE_pbvh_update_bmesh_offsets(PBVH *pbvh, int cd_vert_node_offset, int cd_face_node_offset);

void BKE_pbvh_build_pixels(PBVH *pbvh, Mesh *mesh, Image *image, ImageUser *image_user);
void BKE_pbvh_free(PBVH *pbvh);

/* Hierarchical Search in the BVH, two methods:
 * - For each hit calling a callback.
 * - Gather nodes in an array (easy to multi-thread) see blender::bke::pbvh::search_gather.
 */

void BKE_pbvh_search_callback(PBVH *pbvh,
                              blender::FunctionRef<bool(PBVHNode &)> scb,
                              BKE_pbvh_HitCallback hcb,
                              void *hit_data);

/* Ray-cast
 * the hit callback is called for all leaf nodes intersecting the ray;
 * it's up to the callback to find the primitive within the leaves that is
 * hit first */

void BKE_pbvh_raycast(PBVH *pbvh,
                      BKE_pbvh_HitOccludedCallback cb,
                      void *data,
                      const float ray_start[3],
                      const float ray_normal[3],
                      bool original);

bool BKE_pbvh_node_raycast(PBVH *pbvh,
                           PBVHNode *node,
                           float (*origco)[3],
                           bool use_origco,
                           blender::Span<int> corner_verts,
                           const bool *hide_poly,
                           const float ray_start[3],
                           const float ray_normal[3],
                           IsectRayPrecalc *isect_precalc,
                           float *depth,
                           PBVHVertRef *active_vertex,
                           int *active_face_grid_index,
                           float *face_normal);

bool BKE_pbvh_bmesh_node_raycast_detail(PBVHNode *node,
                                        const float ray_start[3],
                                        IsectRayPrecalc *isect_precalc,
                                        float *depth,
                                        float *r_edge_length);

/**
 * For orthographic cameras, project the far away ray segment points to the root node so
 * we can have better precision.
 *
 * Note: the interval is not guaranteed to lie between ray_start and ray_end; this is
 * not necessary for orthographic views and is impossible anyhow due to the necessity of
 * projecting the far clipping plane into the local object space.  This works out to
 * dividing view3d->clip_end by the object scale, which for small object and large
 * clip_end's can easily lead to floating-point overflows.
 */
void BKE_pbvh_clip_ray_ortho(
    PBVH *pbvh, bool original, float ray_start[3], float ray_end[3], float ray_normal[3]);

void BKE_pbvh_find_nearest_to_ray(PBVH *pbvh,
                                  BKE_pbvh_HitOccludedCallback cb,
                                  void *data,
                                  const float ray_start[3],
                                  const float ray_normal[3],
                                  bool original);

bool BKE_pbvh_node_find_nearest_to_ray(PBVH *pbvh,
                                       PBVHNode *node,
                                       float (*origco)[3],
                                       bool use_origco,
                                       blender::Span<int> corner_verts,
                                       const bool *hide_poly,
                                       const float ray_start[3],
                                       const float ray_normal[3],
                                       float *depth,
                                       float *dist_sq);

/* Drawing */
void BKE_pbvh_set_frustum_planes(PBVH *pbvh, PBVHFrustumPlanes *planes);
void BKE_pbvh_get_frustum_planes(const PBVH *pbvh, PBVHFrustumPlanes *planes);

void BKE_pbvh_draw_cb(const Mesh &mesh,
                      PBVH *pbvh,
                      bool update_only_visible,
                      PBVHFrustumPlanes *update_frustum,
                      PBVHFrustumPlanes *draw_frustum,
                      void (*draw_fn)(void *user_data,
                                      blender::draw::pbvh::PBVHBatches *batches,
                                      const blender::draw::pbvh::PBVH_GPU_Args &args),
                      void *user_data);

/* PBVH Access */

bool BKE_pbvh_has_faces(const PBVH *pbvh);

/**
 * Get the PBVH root's bounding box.
 */
void BKE_pbvh_bounding_box(const PBVH *pbvh, float min[3], float max[3]);

<<<<<<< HEAD
/**
 * Multi-res hidden data, only valid for type == PBVH_GRIDS.
 */
const blender::BitGroupVector<> *BKE_pbvh_get_grid_visibility(const PBVH *pbvh);

=======
>>>>>>> aae0b713
void BKE_pbvh_sync_visibility_from_verts(PBVH *pbvh, Mesh *me);

/**
 * Returns the number of visible quads in the nodes' grids.
 */
int BKE_pbvh_count_grid_quads(const blender::BitGroupVector<> *grid_visibility,
                              const int *grid_indices,
                              int totgrid,
                              int gridsize,
                              int display_gridsize);

/**
 * Multi-res level, only valid for type == #PBVH_GRIDS.
 */
const CCGKey *BKE_pbvh_get_grid_key(const PBVH *pbvh);

int BKE_pbvh_get_grid_num_verts(const PBVH *pbvh);
int BKE_pbvh_get_grid_num_faces(const PBVH *pbvh);

/**
 * Only valid for type == #PBVH_BMESH.
 */
void BKE_pbvh_bmesh_detail_size_set(PBVH *pbvh, float detail_size);

enum PBVHTopologyUpdateMode {
  PBVH_Subdivide = 1,
  PBVH_Collapse = 2,
};
ENUM_OPERATORS(PBVHTopologyUpdateMode, PBVH_Collapse);

/**
 * Collapse short edges, subdivide long edges.
 */
bool BKE_pbvh_bmesh_update_topology(PBVH *pbvh,
                                    PBVHTopologyUpdateMode mode,
                                    const float center[3],
                                    const float view_normal[3],
                                    float radius,
                                    bool use_frontface,
                                    bool use_projected);

/* Node Access */

void BKE_pbvh_node_mark_update(PBVHNode *node);
void BKE_pbvh_node_mark_update_mask(PBVHNode *node);
void BKE_pbvh_node_mark_update_color(PBVHNode *node);
void BKE_pbvh_node_mark_update_face_sets(PBVHNode *node);
void BKE_pbvh_node_mark_update_visibility(PBVHNode *node);
void BKE_pbvh_node_mark_rebuild_draw(PBVHNode *node);
void BKE_pbvh_node_mark_redraw(PBVHNode *node);
void BKE_pbvh_node_mark_normals_update(PBVHNode *node);
void BKE_pbvh_node_mark_topology_update(PBVHNode *node);
void BKE_pbvh_node_fully_hidden_set(PBVHNode *node, int fully_hidden);
bool BKE_pbvh_node_fully_hidden_get(PBVHNode *node);
void BKE_pbvh_node_fully_masked_set(PBVHNode *node, int fully_masked);
bool BKE_pbvh_node_fully_masked_get(PBVHNode *node);
void BKE_pbvh_node_fully_unmasked_set(PBVHNode *node, int fully_masked);
bool BKE_pbvh_node_fully_unmasked_get(PBVHNode *node);

void BKE_pbvh_mark_rebuild_pixels(PBVH *pbvh);
void BKE_pbvh_vert_tag_update_normal(PBVH *pbvh, PBVHVertRef vertex);

void BKE_pbvh_node_get_grids(PBVH *pbvh,
                             PBVHNode *node,
                             const int **grid_indices,
                             int *totgrid,
                             int *maxgrid,
                             int *gridsize,
                             CCGElem *const **r_griddata);
void BKE_pbvh_node_num_verts(const PBVH *pbvh,
                             const PBVHNode *node,
                             int *r_uniquevert,
                             int *r_totvert);
int BKE_pbvh_node_num_unique_verts(const PBVH &pbvh, const PBVHNode &node);
blender::Span<int> BKE_pbvh_node_get_vert_indices(const PBVHNode *node);
blender::Span<int> BKE_pbvh_node_get_unique_vert_indices(const PBVHNode *node);
void BKE_pbvh_node_get_loops(PBVHNode *node, const int **r_loop_indices);
blender::Vector<int> BKE_pbvh_node_calc_face_indices(const PBVH &pbvh, const PBVHNode &node);

/* Get number of faces in the mesh; for PBVH_GRIDS the
 * number of base mesh faces is returned.
 */
int BKE_pbvh_num_faces(const PBVH *pbvh);

void BKE_pbvh_node_get_BB(PBVHNode *node, float bb_min[3], float bb_max[3]);
void BKE_pbvh_node_get_original_BB(PBVHNode *node, float bb_min[3], float bb_max[3]);

float BKE_pbvh_node_get_tmin(PBVHNode *node);

/**
 * Test if AABB is at least partially inside the #PBVHFrustumPlanes volume.
 */
bool BKE_pbvh_node_frustum_contain_AABB(PBVHNode *node, PBVHFrustumPlanes *frustum);
/**
 * Test if AABB is at least partially outside the #PBVHFrustumPlanes volume.
 */
bool BKE_pbvh_node_frustum_exclude_AABB(PBVHNode *node, PBVHFrustumPlanes *frustum);

const blender::Set<BMVert *, 0> &BKE_pbvh_bmesh_node_unique_verts(PBVHNode *node);
const blender::Set<BMVert *, 0> &BKE_pbvh_bmesh_node_other_verts(PBVHNode *node);
const blender::Set<BMFace *, 0> &BKE_pbvh_bmesh_node_faces(PBVHNode *node);

/**
 * In order to perform operations on the original node coordinates
 * (currently just ray-cast), store the node's triangles and vertices.
 *
 * Skips triangles that are hidden.
 */
void BKE_pbvh_bmesh_node_save_orig(BMesh *bm, BMLog *log, PBVHNode *node, bool use_original);
void BKE_pbvh_bmesh_after_stroke(PBVH *pbvh);

/* Update Bounding Box/Redraw and clear flags. */

void BKE_pbvh_update_bounds(PBVH *pbvh, int flags);
void BKE_pbvh_update_mask(PBVH *pbvh);
void BKE_pbvh_update_vertex_data(PBVH *pbvh, int flags);
void BKE_pbvh_update_visibility(PBVH *pbvh);
void BKE_pbvh_update_normals(PBVH *pbvh, SubdivCCG *subdiv_ccg);
void BKE_pbvh_redraw_BB(PBVH *pbvh, float bb_min[3], float bb_max[3]);
blender::IndexMask BKE_pbvh_get_grid_updates(const PBVH *pbvh,
                                             blender::Span<const PBVHNode *> nodes,
                                             blender::IndexMaskMemory &memory);
<<<<<<< HEAD
void BKE_pbvh_grids_update(PBVH *pbvh,
                           blender::Span<CCGElem *> grids,
                           blender::Span<int> grid_to_face_map,
                           blender::Span<DMFlagMat> flagmats,
                           const blender::BitGroupVector<> *grid_visibility,
                           CCGKey *key);
=======
void BKE_pbvh_grids_update(PBVH *pbvh, CCGKey *key);
>>>>>>> aae0b713
void BKE_pbvh_subdiv_cgg_set(PBVH *pbvh, SubdivCCG *subdiv_ccg);

void BKE_pbvh_vert_coords_apply(PBVH *pbvh, blender::Span<blender::float3> vert_positions);
bool BKE_pbvh_is_deformed(PBVH *pbvh);

/* Vertex Iterator. */

/* This iterator has quite a lot of code, but it's designed to:
 * - allow the compiler to eliminate dead code and variables
 * - spend most of the time in the relatively simple inner loop */

/* NOTE: PBVH_ITER_ALL does not skip hidden vertices,
 * PBVH_ITER_UNIQUE does */
#define PBVH_ITER_ALL 0
#define PBVH_ITER_UNIQUE 1

struct PBVHVertexIter {
  /* iteration */
  int g;
  int width;
  int height;
  int gx;
  int gy;
  int i;
  int index;
  PBVHVertRef vertex;

  /* grid */
  CCGKey key;
  CCGElem *const *grids;
  CCGElem *grid;
  const blender::BitGroupVector<> *grid_hidden;
  std::optional<blender::BoundedBitSpan> gh;
  const int *grid_indices;
  int totgrid;
  int gridsize;

  /* mesh */
  blender::MutableSpan<blender::float3> vert_positions;
  blender::Span<blender::float3> vert_normals;
  const bool *hide_vert;
  int totvert;
  const int *vert_indices;
  const float *vmask;
  bool is_mesh;

  /* bmesh */
  std::optional<blender::Set<BMVert *, 0>::Iterator> bm_unique_verts;
  std::optional<blender::Set<BMVert *, 0>::Iterator> bm_unique_verts_end;
  std::optional<blender::Set<BMVert *, 0>::Iterator> bm_other_verts;
  std::optional<blender::Set<BMVert *, 0>::Iterator> bm_other_verts_end;
  CustomData *bm_vdata;
  int cd_vert_mask_offset;

  /* result: these are all computed in the macro, but we assume
   * that compiler optimization's will skip the ones we don't use */
  BMVert *bm_vert;
  float *co;
  const float *no;
  const float *fno;
  float mask;
  bool visible;
};

void pbvh_vertex_iter_init(PBVH *pbvh, PBVHNode *node, PBVHVertexIter *vi, int mode);

#define BKE_pbvh_vertex_iter_begin(pbvh, node, vi, mode) \
  pbvh_vertex_iter_init(pbvh, node, &vi, mode); \
\
  for (vi.i = 0, vi.g = 0; vi.g < vi.totgrid; vi.g++) { \
    if (vi.grids) { \
      vi.width = vi.gridsize; \
      vi.height = vi.gridsize; \
      vi.index = vi.vertex.i = vi.grid_indices[vi.g] * vi.key.grid_area - 1; \
      vi.grid = CCG_elem_offset(&vi.key, vi.grids[vi.grid_indices[vi.g]], -1); \
      if (mode == PBVH_ITER_UNIQUE) { \
        if (vi.grid_hidden) { \
          vi.gh.emplace((*vi.grid_hidden)[vi.grid_indices[vi.g]]); \
        } \
        else { \
          vi.gh.reset(); \
        } \
      } \
    } \
    else { \
      vi.width = vi.totvert; \
      vi.height = 1; \
    } \
\
    for (vi.gy = 0; vi.gy < vi.height; vi.gy++) { \
      for (vi.gx = 0; vi.gx < vi.width; vi.gx++, vi.i++) { \
        if (vi.grid) { \
          vi.grid = CCG_elem_next(&vi.key, vi.grid); \
          vi.co = CCG_elem_co(&vi.key, vi.grid); \
          vi.fno = CCG_elem_no(&vi.key, vi.grid); \
          vi.mask = vi.key.has_mask ? *CCG_elem_mask(&vi.key, vi.grid) : 0.0f; \
          vi.index++; \
          vi.vertex.i++; \
          vi.visible = true; \
          if (vi.gh) { \
            if ((*vi.gh)[vi.gy * vi.gridsize + vi.gx]) { \
              continue; \
            } \
          } \
        } \
        else if (!vi.vert_positions.is_empty()) { \
          vi.visible = !(vi.hide_vert && vi.hide_vert[vi.vert_indices[vi.gx]]); \
          if (mode == PBVH_ITER_UNIQUE && !vi.visible) { \
            continue; \
          } \
          vi.co = vi.vert_positions[vi.vert_indices[vi.gx]]; \
          vi.no = vi.vert_normals[vi.vert_indices[vi.gx]]; \
          vi.index = vi.vertex.i = vi.vert_indices[vi.i]; \
          vi.mask = vi.vmask ? vi.vmask[vi.index] : 0.0f; \
        } \
        else { \
          if (*vi.bm_unique_verts != *vi.bm_unique_verts_end) { \
            vi.bm_vert = **vi.bm_unique_verts; \
            (*vi.bm_unique_verts)++; \
          } \
          else { \
            vi.bm_vert = **vi.bm_other_verts; \
            (*vi.bm_other_verts)++; \
          } \
          vi.visible = !BM_elem_flag_test_bool(vi.bm_vert, BM_ELEM_HIDDEN); \
          if (mode == PBVH_ITER_UNIQUE && !vi.visible) { \
            continue; \
          } \
          vi.co = vi.bm_vert->co; \
          vi.fno = vi.bm_vert->no; \
          vi.vertex = BKE_pbvh_make_vref((intptr_t)vi.bm_vert); \
          vi.index = BM_elem_index_get(vi.bm_vert); \
          vi.mask = BM_ELEM_CD_GET_FLOAT(vi.bm_vert, vi.cd_vert_mask_offset); \
        }

#define BKE_pbvh_vertex_iter_end \
  } \
  } \
  } \
  ((void)0)

#define PBVH_FACE_ITER_VERTS_RESERVED 8

blender::MutableSpan<PBVHProxyNode> BKE_pbvh_node_get_proxies(PBVHNode *node);
void BKE_pbvh_node_free_proxies(PBVHNode *node);
PBVHProxyNode &BKE_pbvh_node_add_proxy(PBVH &pbvh, PBVHNode &node);
void BKE_pbvh_node_get_bm_orco_data(PBVHNode *node,
                                    int (**r_orco_tris)[3],
                                    int *r_orco_tris_num,
                                    float (**r_orco_coords)[3],
                                    BMVert ***r_orco_verts);

/**
 * \note doing a full search on all vertices here seems expensive,
 * however this is important to avoid having to recalculate bound-box & sync the buffers to the
 * GPU (which is far more expensive!) See: #47232.
 */
bool BKE_pbvh_node_has_vert_with_normal_update_tag(PBVH *pbvh, PBVHNode *node);

// void BKE_pbvh_node_BB_reset(PBVHNode *node);
// void BKE_pbvh_node_BB_expand(PBVHNode *node, float co[3]);

bool pbvh_has_mask(const PBVH *pbvh);

bool pbvh_has_face_sets(PBVH *pbvh);

/* Parallelization. */

void BKE_pbvh_parallel_range_settings(TaskParallelSettings *settings,
                                      bool use_threading,
                                      int totnode);

blender::MutableSpan<blender::float3> BKE_pbvh_get_vert_positions(const PBVH *pbvh);
const float (*BKE_pbvh_get_vert_normals(const PBVH *pbvh))[3];

PBVHColorBufferNode *BKE_pbvh_node_color_buffer_get(PBVHNode *node);
void BKE_pbvh_node_color_buffer_free(PBVH *pbvh);
bool BKE_pbvh_get_color_layer(Mesh *me, CustomDataLayer **r_layer, eAttrDomain *r_domain);

/* Swaps colors at each element in indices (of domain pbvh->vcol_domain)
 * with values in colors. */
void BKE_pbvh_swap_colors(PBVH *pbvh,
                          blender::Span<int> indices,
                          blender::MutableSpan<blender::float4> r_colors);

/* Stores colors from the elements in indices (of domain pbvh->vcol_domain)
 * into colors. */
void BKE_pbvh_store_colors(PBVH *pbvh,
                           blender::Span<int> indices,
                           blender::MutableSpan<blender::float4> r_colors);

/* Like BKE_pbvh_store_colors but handles loop->vert conversion */
void BKE_pbvh_store_colors_vertex(PBVH *pbvh,
                                  blender::Span<int> indices,
                                  blender::MutableSpan<blender::float4> r_colors);

bool BKE_pbvh_is_drawing(const PBVH *pbvh);

/* Do not call in PBVH_GRIDS mode */
void BKE_pbvh_node_num_loops(PBVH *pbvh, PBVHNode *node, int *r_totloop);

void BKE_pbvh_update_active_vcol(PBVH *pbvh, Mesh *mesh);

void BKE_pbvh_vertex_color_set(PBVH *pbvh, PBVHVertRef vertex, const float color[4]);
void BKE_pbvh_vertex_color_get(const PBVH *pbvh, PBVHVertRef vertex, float r_color[4]);

void BKE_pbvh_ensure_node_loops(PBVH *pbvh);
bool BKE_pbvh_draw_cache_invalid(const PBVH *pbvh);
int BKE_pbvh_debug_draw_gen_get(PBVHNode *node);

void BKE_pbvh_pmap_set(PBVH *pbvh, blender::GroupedSpan<int> pmap);

namespace blender::bke::pbvh {
Vector<PBVHNode *> search_gather(PBVH *pbvh,
                                 FunctionRef<bool(PBVHNode &)> scb,
                                 PBVHNodeFlags leaf_flag = PBVH_Leaf);
Vector<PBVHNode *> gather_proxies(PBVH *pbvh);

}  // namespace blender::bke::pbvh<|MERGE_RESOLUTION|>--- conflicted
+++ resolved
@@ -207,18 +207,7 @@
 /**
  * Do a full rebuild with on Grids data structure.
  */
-<<<<<<< HEAD
-void BKE_pbvh_build_grids(PBVH *pbvh,
-                          blender::Span<CCGElem *> grids,
-                          CCGKey *key,
-                          blender::Span<int> grid_to_face_map,
-                          blender::Span<DMFlagMat> flagmats,
-                          const blender::BitGroupVector<> *grid_visibility,
-                          Mesh *me,
-                          SubdivCCG *subdiv_ccg);
-=======
 void BKE_pbvh_build_grids(PBVH *pbvh, CCGKey *key, Mesh *me, SubdivCCG *subdiv_ccg);
->>>>>>> aae0b713
 /**
  * Build a PBVH from a BMesh.
  */
@@ -326,14 +315,6 @@
  */
 void BKE_pbvh_bounding_box(const PBVH *pbvh, float min[3], float max[3]);
 
-<<<<<<< HEAD
-/**
- * Multi-res hidden data, only valid for type == PBVH_GRIDS.
- */
-const blender::BitGroupVector<> *BKE_pbvh_get_grid_visibility(const PBVH *pbvh);
-
-=======
->>>>>>> aae0b713
 void BKE_pbvh_sync_visibility_from_verts(PBVH *pbvh, Mesh *me);
 
 /**
@@ -456,16 +437,7 @@
 blender::IndexMask BKE_pbvh_get_grid_updates(const PBVH *pbvh,
                                              blender::Span<const PBVHNode *> nodes,
                                              blender::IndexMaskMemory &memory);
-<<<<<<< HEAD
-void BKE_pbvh_grids_update(PBVH *pbvh,
-                           blender::Span<CCGElem *> grids,
-                           blender::Span<int> grid_to_face_map,
-                           blender::Span<DMFlagMat> flagmats,
-                           const blender::BitGroupVector<> *grid_visibility,
-                           CCGKey *key);
-=======
 void BKE_pbvh_grids_update(PBVH *pbvh, CCGKey *key);
->>>>>>> aae0b713
 void BKE_pbvh_subdiv_cgg_set(PBVH *pbvh, SubdivCCG *subdiv_ccg);
 
 void BKE_pbvh_vert_coords_apply(PBVH *pbvh, blender::Span<blender::float3> vert_positions);
