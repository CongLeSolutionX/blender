--- conflicted
+++ resolved
@@ -459,16 +459,9 @@
 void BKE_pbvh_update_visibility(PBVH *pbvh);
 void BKE_pbvh_update_normals(PBVH *pbvh, SubdivCCG *subdiv_ccg);
 void BKE_pbvh_redraw_BB(PBVH *pbvh, float bb_min[3], float bb_max[3]);
-<<<<<<< HEAD
 blender::IndexMask BKE_pbvh_get_grid_updates(const PBVH *pbvh,
                                              blender::Span<const PBVHNode *> nodes,
                                              blender::IndexMaskMemory &memory);
-=======
-void BKE_pbvh_get_grid_updates(PBVH *pbvh,
-                               bool clear,
-                               SubdivCCGFace ***r_gridfaces,
-                               int *r_totface);
->>>>>>> aa2cdf28
 void BKE_pbvh_grids_update(PBVH *pbvh,
                            CCGElem **grids,
                            blender::Span<int> grid_to_face_map,
