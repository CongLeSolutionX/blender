/* SPDX-FileCopyrightText: 2023 Blender Authors
 *
 * SPDX-License-Identifier: GPL-2.0-or-later */

#pragma once

#include <functional>
#include <optional>

#include "BLI_function_ref.hh"
#include "BLI_generic_span.hh"
#include "BLI_generic_virtual_array.hh"
#include "BLI_offset_indices.hh"
#include "BLI_set.hh"
#include "BLI_struct_equality_utils.hh"

#include "BKE_anonymous_attribute_id.hh"
#include "BKE_attribute.h"
#include "BKE_attribute_filters.hh"

struct Mesh;
struct PointCloud;
namespace blender::fn {
namespace multi_function {
class MultiFunction;
}
class GField;
}  // namespace blender::fn

namespace blender::bke {

enum class AttrDomain : int8_t {
  /* Used to choose automatically based on other data. */
  Auto = -1,
  /* Mesh, Curve or Point Cloud Point. */
  Point = 0,
  /* Mesh Edge. */
  Edge = 1,
  /* Mesh Face. */
  Face = 2,
  /* Mesh Corner. */
  Corner = 3,
  /* A single curve in a larger curve data-block. */
  Curve = 4,
  /* Instance. */
  Instance = 5,
  /* A layer in a grease pencil data-block. */
  Layer = 6,
};
#define ATTR_DOMAIN_NUM 7

const CPPType *custom_data_type_to_cpp_type(eCustomDataType type);
eCustomDataType cpp_type_to_custom_data_type(const CPPType &type);

/**
 * Contains information about an attribute in a geometry component.
 * More information can be added in the future. E.g. whether the attribute is builtin and how it is
 * stored (uv map, vertex group, ...).
 */
struct AttributeMetaData {
  AttrDomain domain;
  eCustomDataType data_type;

  BLI_STRUCT_EQUALITY_OPERATORS_2(AttributeMetaData, domain, data_type)
};

struct AttributeKind {
  AttrDomain domain;
  eCustomDataType data_type;
};

/**
 * Base class for the attribute initializer types described below.
 */
struct AttributeInit {
  enum class Type {
    /** #AttributeInitConstruct. */
    Construct,
    /** #AttributeInitDefaultValue. */
    DefaultValue,
    /** #AttributeInitVArray. */
    VArray,
    /** #AttributeInitMoveArray. */
    MoveArray,
    /** #AttributeInitShared. */
    Shared,
  };
  Type type;
  AttributeInit(const Type type) : type(type) {}
};

/**
 * Default construct new attribute values. Does nothing for trivial types. This should be used
 * if all attribute element values will be set by the caller after creating the attribute.
 */
struct AttributeInitConstruct : public AttributeInit {
  AttributeInitConstruct() : AttributeInit(Type::Construct) {}
};

/**
 * Create an attribute using the default value for the data type (almost always "zero").
 */
struct AttributeInitDefaultValue : public AttributeInit {
  AttributeInitDefaultValue() : AttributeInit(Type::DefaultValue) {}
};

/**
 * Create an attribute by copying data from an existing virtual array. The virtual array
 * must have the same type as the newly created attribute.
 */
struct AttributeInitVArray : public AttributeInit {
  GVArray varray;

  AttributeInitVArray(GVArray varray) : AttributeInit(Type::VArray), varray(std::move(varray)) {}
};

/**
 * Create an attribute with a by passing ownership of a pre-allocated contiguous array of data.
 * Sometimes data is created before a geometry component is available. In that case, it's
 * preferable to move data directly to the created attribute to avoid a new allocation and a copy.
 *
 * The array must be allocated with MEM_*, since `attribute_try_create` will free the array if it
 * can't be used directly, and that is generally how Blender expects custom data to be allocated.
 */
struct AttributeInitMoveArray : public AttributeInit {
  void *data = nullptr;

  AttributeInitMoveArray(void *data) : AttributeInit(Type::MoveArray), data(data) {}
};

/**
 * Create a shared attribute by adding a user to a shared data array.
 * The sharing info has ownership of the provided contiguous array.
 */
struct AttributeInitShared : public AttributeInit {
  const void *data = nullptr;
  const ImplicitSharingInfo *sharing_info = nullptr;

  AttributeInitShared(const void *data, const ImplicitSharingInfo &sharing_info)
      : AttributeInit(Type::Shared), data(data), sharing_info(&sharing_info)
  {
  }
};

/* Returns false when the iteration should be stopped. */
using AttributeForeachCallback =
    FunctionRef<bool(StringRefNull attribute_id, const AttributeMetaData &meta_data)>;

/**
 * Result when looking up an attribute from some geometry with the intention of only reading from
 * it.
 */
template<typename T> struct AttributeReader {
  /**
   * Virtual array that provides access to the attribute data. This may be empty.
   */
  VArray<T> varray;
  /**
   * Domain where the attribute is stored. This also determines the size of the virtual array.
   */
  AttrDomain domain;

  /**
   * Information about shared ownership of the attribute array. This will only be provided
   * if the virtual array directly references the contiguous original attribute array.
   */
  const ImplicitSharingInfo *sharing_info;

  const VArray<T> &operator*() const &
  {
    return this->varray;
  }

  VArray<T> &operator*() &
  {
    return this->varray;
  }

  VArray<T> operator*() &&
  {
    return std::move(this->varray);
  }

  operator bool() const
  {
    return this->varray;
  }
};

/**
 * A utility to make sure attribute values are valid, for attributes like "material_index" which
 * can only be positive, or attributes that represent enum options. This is usually only necessary
 * when writing attributes from an untrusted/arbitrary user input.
 */
struct AttributeValidator {
  /**
   * Single input, single output function that corrects attribute values if necessary.
   */
  const fn::multi_function::MultiFunction *function;

  operator bool() const
  {
    return this->function != nullptr;
  }
  /**
   * Return a field that creates corrected attribute values.
   */
  fn::GField validate_field_if_necessary(const fn::GField &field) const;
};

/**
 * Result when looking up an attribute from some geometry with read and write access. After writing
 * to the attribute, the #finish method has to be called. This may invalidate caches based on this
 * attribute.
 */
template<typename T> struct AttributeWriter {
  /**
   * Virtual array giving read and write access to the attribute. This may be empty.
   * Consider using #SpanAttributeWriter when you want to access the virtual array as a span.
   */
  VMutableArray<T> varray;
  /**
   * Domain where the attribute is stored on the geometry. Also determines the size of the virtual
   * array.
   */
  AttrDomain domain;
  /**
   * A function that has to be called after the attribute has been edited. This may be empty.
   */
  std::function<void()> tag_modified_fn;

  operator bool() const
  {
    return this->varray;
  }

  /**
   * Has to be called after the attribute has been modified.
   */
  void finish()
  {
    if (this->tag_modified_fn) {
      this->tag_modified_fn();
    }
  }
};

/**
 * A version of #AttributeWriter for the common case when the user of the attribute wants to write
 * to a span instead of a virtual array. Since most attributes are spans internally, this can
 * result in better performance and also simplifies code.
 */
template<typename T> struct SpanAttributeWriter {
  /**
   * A span based on the virtual array that contains the attribute data. This may be empty.
   */
  MutableVArraySpan<T> span;
  /**
   * Domain of the attribute. Also determines the size of the span.
   */
  AttrDomain domain;
  /**
   * Has to be called after writing to the span.
   */
  std::function<void()> tag_modified_fn;

  SpanAttributeWriter() = default;

  SpanAttributeWriter(AttributeWriter<T> &&other, const bool copy_values_to_span)
      : span(std::move(other.varray), copy_values_to_span),
        domain(other.domain),
        tag_modified_fn(std::move(other.tag_modified_fn))
  {
  }

  operator bool() const
  {
    return span.varray();
  }

  /**
   * Has to be called when done writing to the attribute. This makes sure that the data is copied
   * to the underlying attribute if it was not stored as an array. Furthermore, this may invalidate
   * other data depending on the modified attribute.
   */
  void finish()
  {
    if (this->span.varray()) {
      this->span.save();
    }
    if (this->tag_modified_fn) {
      this->tag_modified_fn();
    }
  }
};

/**
 * A generic version of #AttributeReader.
 */
struct GAttributeReader {
  GVArray varray;
  AttrDomain domain;
  const ImplicitSharingInfo *sharing_info;

  operator bool() const
  {
    return this->varray;
  }

  const GVArray &operator*() const &
  {
    return this->varray;
  }

  GVArray &operator*() &
  {
    return this->varray;
  }

  GVArray operator*() &&
  {
    return std::move(this->varray);
  }

  template<typename T> AttributeReader<T> typed() const
  {
    return {varray.typed<T>(), domain, sharing_info};
  }
};

/**
 * A generic version of #AttributeWriter.
 */
struct GAttributeWriter {
  GVMutableArray varray;
  AttrDomain domain;
  std::function<void()> tag_modified_fn;

  operator bool() const
  {
    return this->varray;
  }

  void finish()
  {
    if (this->tag_modified_fn) {
      this->tag_modified_fn();
    }
  }

  template<typename T> AttributeWriter<T> typed() const
  {
    return {varray.typed<T>(), domain, tag_modified_fn};
  }
};

/**
 * A generic version of #SpanAttributeWriter.
 */
struct GSpanAttributeWriter {
  GMutableVArraySpan span;
  AttrDomain domain;
  std::function<void()> tag_modified_fn;

  GSpanAttributeWriter() = default;

  GSpanAttributeWriter(GAttributeWriter &&other, const bool copy_values_to_span)
      : span(std::move(other.varray), copy_values_to_span),
        domain(other.domain),
        tag_modified_fn(std::move(other.tag_modified_fn))
  {
  }

  operator bool() const
  {
    return span.varray();
  }

  void finish()
  {
    if (this->span.varray()) {
      this->span.save();
    }
    if (this->tag_modified_fn) {
      this->tag_modified_fn();
    }
  }
};

/**
 * Core functions which make up the attribute API. They should not be called directly, but through
 * #AttributesAccessor or #MutableAttributesAccessor.
 *
 * This is similar to a virtual function table. A struct of function pointers is used instead,
 * because this way the attribute accessors can be trivial and can be passed around by value. This
 * makes it easy to return the attribute accessor for a geometry from a function.
 */
struct AttributeAccessorFunctions {
  bool (*contains)(const void *owner, StringRef attribute_id);
  std::optional<AttributeMetaData> (*lookup_meta_data)(const void *owner, StringRef attribute_id);
  bool (*domain_supported)(const void *owner, AttrDomain domain);
  int (*domain_size)(const void *owner, AttrDomain domain);
  bool (*is_builtin)(const void *owner, StringRef attribute_id);
  GAttributeReader (*lookup)(const void *owner, StringRef attribute_id);
  GVArray (*adapt_domain)(const void *owner,
                          const GVArray &varray,
                          AttrDomain from_domain,
                          AttrDomain to_domain);
  bool (*for_all)(const void *owner,
                  FunctionRef<bool(StringRefNull, const AttributeMetaData &)> fn);
  AttributeValidator (*lookup_validator)(const void *owner, StringRef attribute_id);
  GAttributeWriter (*lookup_for_write)(void *owner, StringRef attribute_id);
  bool (*remove)(void *owner, StringRef attribute_id);
  bool (*add)(void *owner,
              StringRef attribute_id,
              AttrDomain domain,
              eCustomDataType data_type,
              const AttributeInit &initializer);
};

/**
 * Provides read-only access to the set of attributes on some geometry.
 *
 * Note, this does not own the attributes. When the owner is freed, it is invalid to access its
 * attributes.
 */
class AttributeAccessor {
 protected:
  /**
   * The data that actually owns the attributes, for example, a pointer to a #Mesh or #PointCloud
   * Most commonly this is a pointer to a #Mesh or #PointCloud.
   * Under some circumstances this can be null. In that case most methods can't be used. Allowed
   * methods are #domain_size, #for_all and #is_builtin. We could potentially make these methods
   * accessible without #AttributeAccessor and then #owner_ could always be non-null.
   *
   * \note This class cannot modify the owner's attributes, but the pointer is still non-const, so
   * this class can be a base class for the mutable version.
   */
  void *owner_;
  /**
   * Functions that know how to access the attributes stored in the owner above.
   */
  const AttributeAccessorFunctions *fn_;

 public:
  AttributeAccessor(const void *owner, const AttributeAccessorFunctions &fn)
      : owner_(const_cast<void *>(owner)), fn_(&fn)
  {
  }

  /**
   * Construct an #AttributeAccessor from an ID.
   */
  static std::optional<AttributeAccessor> from_id(const ID &id);

  /**
   * \return True, when the attribute is available.
   */
  bool contains(const StringRef attribute_id) const
  {
    return fn_->contains(owner_, attribute_id);
  }

  /**
   * \return Information about the attribute if it exists.
   */
  std::optional<AttributeMetaData> lookup_meta_data(const StringRef attribute_id) const
  {
    return fn_->lookup_meta_data(owner_, attribute_id);
  }

  /**
   * \return True, when attributes can exist on that domain.
   */
  bool domain_supported(const AttrDomain domain) const
  {
    return fn_->domain_supported(owner_, domain);
  }

  /**
   * \return Number of elements in the given domain.
   */
  int domain_size(const AttrDomain domain) const
  {
    return fn_->domain_size(owner_, domain);
  }

  /**
   * \return True, when the attribute has a special meaning for Blender and can't be used for
   * arbitrary things.
   */
  bool is_builtin(const StringRef attribute_id) const
  {
    return fn_->is_builtin(owner_, attribute_id);
  }

  /**
   * Get read-only access to the attribute. If the attribute does not exist, the return value is
   * empty.
   */
  GAttributeReader lookup(const StringRef attribute_id) const
  {
    return fn_->lookup(owner_, attribute_id);
  }

  /**
   * Get read-only access to the attribute. If necessary, the attribute is interpolated to the
   * given domain, and converted to the given type, in that order.  The result may be empty.
   */
  GAttributeReader lookup(StringRef attribute_id,
                          std::optional<AttrDomain> domain,
                          std::optional<eCustomDataType> data_type) const;

  /**
   * Get read-only access to the attribute whereby the attribute is interpolated to the given
   * domain. The result may be empty.
   */
  GAttributeReader lookup(const StringRef attribute_id, const AttrDomain domain) const
  {
    return this->lookup(attribute_id, domain, std::nullopt);
  }

  /**
   * Get read-only access to the attribute whereby the attribute is converted to the given type.
   * The result may be empty.
   */
  GAttributeReader lookup(const StringRef attribute_id, const eCustomDataType data_type) const
  {
    return this->lookup(attribute_id, std::nullopt, data_type);
  }

  /**
   * Get read-only access to the attribute. If necessary, the attribute is interpolated to the
   * given domain and then converted to the given type, in that order. The result may be empty.
   */
  template<typename T>
  AttributeReader<T> lookup(const StringRef attribute_id,
                            const std::optional<AttrDomain> domain = std::nullopt) const
  {
    const CPPType &cpp_type = CPPType::get<T>();
    const eCustomDataType data_type = cpp_type_to_custom_data_type(cpp_type);
    return this->lookup(attribute_id, domain, data_type).typed<T>();
  }

  /**
   * Get read-only access to the attribute. If necessary, the attribute is interpolated to the
   * given domain and then converted to the given data type, in that order.
   * If the attribute does not exist, a virtual array with the given default value is returned.
   * If the passed in default value is null, the default value of the type is used (generally 0).
   */
  GAttributeReader lookup_or_default(StringRef attribute_id,
                                     AttrDomain domain,
                                     eCustomDataType data_type,
                                     const void *default_value = nullptr) const;

  /**
   * Same as the generic version above, but should be used when the type is known at compile time.
   */
  template<typename T>
  AttributeReader<T> lookup_or_default(const StringRef attribute_id,
                                       const AttrDomain domain,
                                       const T &default_value) const
  {
    if (AttributeReader<T> varray = this->lookup<T>(attribute_id, domain)) {
      return varray;
    }
    return {VArray<T>::ForSingle(default_value, this->domain_size(domain)), domain};
  }

  /**
   * Same as the generic version above, but should be used when the type is known at compile time.
   */
  AttributeValidator lookup_validator(const StringRef attribute_id) const
  {
    return fn_->lookup_validator(owner_, attribute_id);
  }

  /**
   * Interpolate data from one domain to another.
   */
  GVArray adapt_domain(const GVArray &varray,
                       const AttrDomain from_domain,
                       const AttrDomain to_domain) const
  {
    return fn_->adapt_domain(owner_, varray, from_domain, to_domain);
  }

  /**
   * Interpolate data from one domain to another.
   */
  template<typename T>
  VArray<T> adapt_domain(const VArray<T> &varray,
                         const AttrDomain from_domain,
                         const AttrDomain to_domain) const
  {
    return this->adapt_domain(GVArray(varray), from_domain, to_domain).typed<T>();
  }

  /**
   * Run the provided function for every attribute.
   * Attributes should not be removed or added during iteration.
   */
  bool for_all(const AttributeForeachCallback fn) const
  {
    if (owner_ != nullptr) {
      return fn_->for_all(owner_, fn);
    }
    return true;
  }

  /**
   * Get a set of all attributes.
   */
  Set<StringRefNull> all_ids() const;
};

/**
 * Extends #AttributeAccessor with methods that allow modifying individual attributes as well as
 * the set of attributes.
 */
class MutableAttributeAccessor : public AttributeAccessor {
 public:
  MutableAttributeAccessor(void *owner, const AttributeAccessorFunctions &fn)
      : AttributeAccessor(owner, fn)
  {
  }

  /**
   * Get a writable attribute or none if it does not exist.
   * Make sure to call #finish after changes are done.
   */
  GAttributeWriter lookup_for_write(StringRef attribute_id);

  /**
   * Same as above, but returns a type that makes it easier to work with the attribute as a span.
   */
  GSpanAttributeWriter lookup_for_write_span(StringRef attribute_id);

  /**
   * Get a writable attribute or non if it does not exist.
   * Make sure to call #finish after changes are done.
   */
  template<typename T> AttributeWriter<T> lookup_for_write(const StringRef attribute_id)
  {
    GAttributeWriter attribute = this->lookup_for_write(attribute_id);
    if (!attribute) {
      return {};
    }
    if (!attribute.varray.type().is<T>()) {
      return {};
    }
    return attribute.typed<T>();
  }

  /**
   * Same as above, but returns a type that makes it easier to work with the attribute as a span.
   */
  template<typename T> SpanAttributeWriter<T> lookup_for_write_span(const StringRef attribute_id)
  {
    AttributeWriter<T> attribute = this->lookup_for_write<T>(attribute_id);
    if (attribute) {
      return SpanAttributeWriter<T>{std::move(attribute), true};
    }
    return {};
  }

  /**
   * Replace the existing attribute with a new one with a different name.
   */
  bool rename(StringRef old_attribute_id, StringRef new_attribute_id);

  /**
   * Create a new attribute.
   * \return True, when a new attribute has been created. False, when it's not possible to create
   * this attribute or there is already an attribute with that id.
   */
  bool add(const StringRef attribute_id,
           const AttrDomain domain,
           const eCustomDataType data_type,
           const AttributeInit &initializer)
  {
    return fn_->add(owner_, attribute_id, domain, data_type, initializer);
  }
  template<typename T>
  bool add(const StringRef attribute_id, const AttrDomain domain, const AttributeInit &initializer)
  {
    const CPPType &cpp_type = CPPType::get<T>();
    const eCustomDataType data_type = cpp_type_to_custom_data_type(cpp_type);
    return this->add(attribute_id, domain, data_type, initializer);
  }

  /**
   * Find an attribute with the given id, domain and data type. If it does not exist, create a new
   * attribute. If the attribute does not exist and can't be created (e.g. because it already
   * exists on a different domain or with a different type), none is returned.
   */
  GAttributeWriter lookup_or_add_for_write(
      StringRef attribute_id,
      AttrDomain domain,
      eCustomDataType data_type,
      const AttributeInit &initializer = AttributeInitDefaultValue());

  /**
   * Same as above, but returns a type that makes it easier to work with the attribute as a span.
   * If the caller newly initializes the attribute, it's better to use
   * #lookup_or_add_for_write_only_span.
   */
  GSpanAttributeWriter lookup_or_add_for_write_span(
      StringRef attribute_id,
      AttrDomain domain,
      eCustomDataType data_type,
      const AttributeInit &initializer = AttributeInitDefaultValue());

  /**
   * Same as above, but should be used when the type is known at compile time.
   */
  template<typename T>
  AttributeWriter<T> lookup_or_add_for_write(
      const StringRef attribute_id,
      const AttrDomain domain,
      const AttributeInit &initializer = AttributeInitDefaultValue())
  {
    const CPPType &cpp_type = CPPType::get<T>();
    const eCustomDataType data_type = cpp_type_to_custom_data_type(cpp_type);
    return this->lookup_or_add_for_write(attribute_id, domain, data_type, initializer).typed<T>();
  }

  /**
   * Same as above, but should be used when the type is known at compile time.
   */
  template<typename T>
  SpanAttributeWriter<T> lookup_or_add_for_write_span(
      const StringRef attribute_id,
      const AttrDomain domain,
      const AttributeInit &initializer = AttributeInitDefaultValue())
  {
    AttributeWriter<T> attribute = this->lookup_or_add_for_write<T>(
        attribute_id, domain, initializer);
    if (attribute) {
      return SpanAttributeWriter<T>{std::move(attribute), true};
    }
    return {};
  }

  /**
   * Find an attribute with the given id, domain and data type. If it does not exist, create a new
   * attribute. If the attribute does not exist and can't be created, none is returned.
   *
   * The "only" in the name indicates that the caller should not read existing values from the
   * span. If the attribute is not stored as span internally, the existing values won't be copied
   * over to the span.
   *
   * For trivial types, the values in a newly created attribute will not be initialized.
   */
  GSpanAttributeWriter lookup_or_add_for_write_only_span(StringRef attribute_id,
                                                         AttrDomain domain,
                                                         eCustomDataType data_type);

  /**
   * Same as above, but should be used when the type is known at compile time.
   */
  template<typename T>
  SpanAttributeWriter<T> lookup_or_add_for_write_only_span(const StringRef attribute_id,
                                                           const AttrDomain domain)
  {
    AttributeWriter<T> attribute = this->lookup_or_add_for_write<T>(
        attribute_id, domain, AttributeInitConstruct());

    if (attribute) {
      return SpanAttributeWriter<T>{std::move(attribute), false};
    }
    return {};
  }

  /**
   * Remove an attribute.
   * \return True, when the attribute has been deleted. False, when it's not possible to delete
   * this attribute or if there is no attribute with that id.
   */
  bool remove(const StringRef attribute_id)
  {
    return fn_->remove(owner_, attribute_id);
  }

  /**
   * Remove all anonymous attributes.
   */
  void remove_anonymous();
};

struct AttributeTransferData {
  /* Expect that if an attribute exists, it is stored as a contiguous array internally anyway. */
  GVArraySpan src;
  AttributeMetaData meta_data;
  GSpanAttributeWriter dst;
};
/**
 * Retrieve attribute arrays and writers for attributes that should be transferred between
 * data-blocks of the same type.
 */
Vector<AttributeTransferData> retrieve_attributes_for_transfer(
    const AttributeAccessor src_attributes,
    MutableAttributeAccessor dst_attributes,
    AttrDomainMask domain_mask,
    const AttributeFilter &attribute_filter = {});

bool allow_procedural_attribute_access(StringRef attribute_name);
extern const char *no_procedural_access_message;

eCustomDataType attribute_data_type_highest_complexity(Span<eCustomDataType> data_types);
/**
 * Domains with a higher "information density" have a higher priority,
 * in order to choose a domain that will not lose data through domain conversion.
 */
AttrDomain attribute_domain_highest_priority(Span<AttrDomain> domains);

void gather_attributes(AttributeAccessor src_attributes,
<<<<<<< HEAD
                       AttrDomain src_domain,
                       AttrDomain dst_domain,
                       const AnonymousAttributePropagationInfo &propagation_info,
                       const Set<std::string> &skip,
=======
                       AttrDomain domain,
                       const AttributeFilter &attribute_filter,
>>>>>>> 2ddc574a
                       const IndexMask &selection,
                       MutableAttributeAccessor dst_attributes);

/**
 * Fill the destination attribute by gathering indexed values from src attributes.
 */
void gather_attributes(AttributeAccessor src_attributes,
<<<<<<< HEAD
                       AttrDomain src_domain,
                       AttrDomain dst_domain,
                       const AnonymousAttributePropagationInfo &propagation_info,
                       const Set<std::string> &skip,
=======
                       AttrDomain domain,
                       const AttributeFilter &attribute_filter,
>>>>>>> 2ddc574a
                       Span<int> indices,
                       MutableAttributeAccessor dst_attributes);

/**
 * Copy attribute values from groups defined by \a src_offsets to groups defined by \a
 * dst_offsets. The group indices are gathered to the result by \a selection. The size of each
 * source and result group must be the same.
 */
void gather_attributes_group_to_group(AttributeAccessor src_attributes,
<<<<<<< HEAD
                                      AttrDomain src_domain,
                                      AttrDomain dst_domain,
                                      const AnonymousAttributePropagationInfo &propagation_info,
                                      const Set<std::string> &skip,
=======
                                      AttrDomain domain,
                                      const AttributeFilter &attribute_filter,
>>>>>>> 2ddc574a
                                      OffsetIndices<int> src_offsets,
                                      OffsetIndices<int> dst_offsets,
                                      const IndexMask &selection,
                                      MutableAttributeAccessor dst_attributes);

void gather_attributes_to_groups(AttributeAccessor src_attributes,
<<<<<<< HEAD
                                 AttrDomain src_domain,
                                 AttrDomain dst_domain,
                                 const AnonymousAttributePropagationInfo &propagation_info,
                                 const Set<std::string> &skip,
=======
                                 AttrDomain domain,
                                 const AttributeFilter &attribute_filter,
>>>>>>> 2ddc574a
                                 OffsetIndices<int> dst_offsets,
                                 const IndexMask &src_selection,
                                 MutableAttributeAccessor dst_attributes);

void copy_attributes(const AttributeAccessor src_attributes,
<<<<<<< HEAD
                     AttrDomain src_domain,
                     AttrDomain dst_domain,
                     const AnonymousAttributePropagationInfo &propagation_info,
                     const Set<std::string> &skip,
                     MutableAttributeAccessor dst_attributes);

void copy_attributes_group_to_group(AttributeAccessor src_attributes,
                                    AttrDomain src_domain,
                                    AttrDomain dst_domain,
                                    const AnonymousAttributePropagationInfo &propagation_info,
                                    const Set<std::string> &skip,
=======
                     const AttrDomain domain,
                     const AttributeFilter &attribute_filter,
                     MutableAttributeAccessor dst_attributes);

void copy_attributes_group_to_group(AttributeAccessor src_attributes,
                                    AttrDomain domain,
                                    const AttributeFilter &attribute_filter,
>>>>>>> 2ddc574a
                                    OffsetIndices<int> src_offsets,
                                    OffsetIndices<int> dst_offsets,
                                    const IndexMask &selection,
                                    MutableAttributeAccessor dst_attributes);

void fill_attribute_range_default(MutableAttributeAccessor dst_attributes,
                                  AttrDomain domain,
                                  const AttributeFilter &attribute_filter,
                                  IndexRange range);

}  // namespace blender::bke<|MERGE_RESOLUTION|>--- conflicted
+++ resolved
@@ -815,15 +815,8 @@
 AttrDomain attribute_domain_highest_priority(Span<AttrDomain> domains);
 
 void gather_attributes(AttributeAccessor src_attributes,
-<<<<<<< HEAD
-                       AttrDomain src_domain,
-                       AttrDomain dst_domain,
-                       const AnonymousAttributePropagationInfo &propagation_info,
-                       const Set<std::string> &skip,
-=======
                        AttrDomain domain,
                        const AttributeFilter &attribute_filter,
->>>>>>> 2ddc574a
                        const IndexMask &selection,
                        MutableAttributeAccessor dst_attributes);
 
@@ -831,15 +824,8 @@
  * Fill the destination attribute by gathering indexed values from src attributes.
  */
 void gather_attributes(AttributeAccessor src_attributes,
-<<<<<<< HEAD
-                       AttrDomain src_domain,
-                       AttrDomain dst_domain,
-                       const AnonymousAttributePropagationInfo &propagation_info,
-                       const Set<std::string> &skip,
-=======
                        AttrDomain domain,
                        const AttributeFilter &attribute_filter,
->>>>>>> 2ddc574a
                        Span<int> indices,
                        MutableAttributeAccessor dst_attributes);
 
@@ -849,48 +835,21 @@
  * source and result group must be the same.
  */
 void gather_attributes_group_to_group(AttributeAccessor src_attributes,
-<<<<<<< HEAD
-                                      AttrDomain src_domain,
-                                      AttrDomain dst_domain,
-                                      const AnonymousAttributePropagationInfo &propagation_info,
-                                      const Set<std::string> &skip,
-=======
                                       AttrDomain domain,
                                       const AttributeFilter &attribute_filter,
->>>>>>> 2ddc574a
                                       OffsetIndices<int> src_offsets,
                                       OffsetIndices<int> dst_offsets,
                                       const IndexMask &selection,
                                       MutableAttributeAccessor dst_attributes);
 
 void gather_attributes_to_groups(AttributeAccessor src_attributes,
-<<<<<<< HEAD
-                                 AttrDomain src_domain,
-                                 AttrDomain dst_domain,
-                                 const AnonymousAttributePropagationInfo &propagation_info,
-                                 const Set<std::string> &skip,
-=======
                                  AttrDomain domain,
                                  const AttributeFilter &attribute_filter,
->>>>>>> 2ddc574a
                                  OffsetIndices<int> dst_offsets,
                                  const IndexMask &src_selection,
                                  MutableAttributeAccessor dst_attributes);
 
 void copy_attributes(const AttributeAccessor src_attributes,
-<<<<<<< HEAD
-                     AttrDomain src_domain,
-                     AttrDomain dst_domain,
-                     const AnonymousAttributePropagationInfo &propagation_info,
-                     const Set<std::string> &skip,
-                     MutableAttributeAccessor dst_attributes);
-
-void copy_attributes_group_to_group(AttributeAccessor src_attributes,
-                                    AttrDomain src_domain,
-                                    AttrDomain dst_domain,
-                                    const AnonymousAttributePropagationInfo &propagation_info,
-                                    const Set<std::string> &skip,
-=======
                      const AttrDomain domain,
                      const AttributeFilter &attribute_filter,
                      MutableAttributeAccessor dst_attributes);
@@ -898,7 +857,6 @@
 void copy_attributes_group_to_group(AttributeAccessor src_attributes,
                                     AttrDomain domain,
                                     const AttributeFilter &attribute_filter,
->>>>>>> 2ddc574a
                                     OffsetIndices<int> src_offsets,
                                     OffsetIndices<int> dst_offsets,
                                     const IndexMask &selection,
