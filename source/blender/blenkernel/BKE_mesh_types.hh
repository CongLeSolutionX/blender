/* SPDX-FileCopyrightText: 2020 Blender Authors
 *
 * SPDX-License-Identifier: GPL-2.0-or-later */

#pragma once

/** \file
 * \ingroup bke
 */

#include <mutex>

#include "BLI_array.hh"
#include "BLI_bit_vector.hh"
#include "BLI_bounds_types.hh"
#include "BLI_implicit_sharing.hh"
#include "BLI_math_vector_types.hh"
#include "BLI_shared_cache.hh"
#include "BLI_vector.hh"

#include "DNA_customdata_types.h"
#include "DNA_meshdata_types.h"

struct BVHCache;
struct Mesh;
struct MLoopTri;
struct ShrinkwrapBoundaryData;
struct SubdivCCG;
struct SubsurfRuntimeData;
namespace blender::bke {
struct EditMeshData;
}

/** #MeshRuntime.wrapper_type */
enum eMeshWrapperType {
  /** Use mesh data (#Mesh.vert_positions(), #Mesh.medge, #Mesh.corner_verts(), #Mesh.faces()). */
  ME_WRAPPER_TYPE_MDATA = 0,
  /** Use edit-mesh data (#Mesh.edit_mesh, #MeshRuntime.edit_data). */
  ME_WRAPPER_TYPE_BMESH = 1,
  /** Use subdivision mesh data (#MeshRuntime.mesh_eval). */
  ME_WRAPPER_TYPE_SUBD = 2,
};

namespace blender::bke {

/**
 * Cache of a mesh's loose edges, accessed with #Mesh::loose_edges(). *
 */
struct LooseGeomCache {
  /**
   * A bitmap set to true for each loose element, false if the element is used by any face.
   * Allocated only if there is at least one loose element.
   */
  blender::BitVector<> is_loose_bits;
  /**
   * The number of loose elements. If zero, the #is_loose_bits shouldn't be accessed.
   * If less than zero, the cache has been accessed in an invalid way
   * (i.e.directly instead of through #Mesh::loose_edges()).
   */
  int count = -1;
};

struct LooseEdgeCache : public LooseGeomCache {
};
struct LooseVertCache : public LooseGeomCache {
};

struct MeshRuntime {
  /* Evaluated mesh for objects which do not have effective modifiers.
   * This mesh is used as a result of modifier stack evaluation.
   * Since modifier stack evaluation is threaded on object level we need some synchronization. */
  Mesh *mesh_eval = nullptr;
  std::mutex eval_mutex;

  /** Needed to ensure some thread-safety during render data pre-processing. */
  std::mutex render_mutex;

  /** Implicit sharing user count for #Mesh::face_offset_indices. */
  const ImplicitSharingInfo *face_offsets_sharing_info;

  /**
   * A cache of bounds shared between data-blocks with unchanged positions. When changing positions
   * affect the bounds, the cache is "un-shared" with other geometries. See #SharedCache comments.
   */
  SharedCache<Bounds<float3>> bounds_cache;

  /** Lazily initialized SoA data from the #edit_mesh field in #Mesh. */
  EditMeshData *edit_data = nullptr;

  /**
   * Data used to efficiently draw the mesh in the viewport, especially useful when
   * the same mesh is used in many objects or instances. See `draw_cache_impl_mesh.cc`.
   */
  void *batch_cache = nullptr;

  /** Cache for derived triangulation of the mesh, accessed with #Mesh::looptris(). */
  SharedCache<Array<MLoopTri>> looptris_cache;
  /** Cache for triangle to original face index map, accessed with #Mesh::looptri_faces(). */
  SharedCache<Array<int>> looptri_faces_cache;

  /** Cache for BVH trees generated for the mesh. Defined in 'BKE_bvhutil.c' */
  BVHCache *bvh_cache = nullptr;

  /** Cache of non-manifold boundary data for Shrink-wrap Target Project. */
  ShrinkwrapBoundaryData *shrinkwrap_data = nullptr;

  /** Needed in case we need to lazily initialize the mesh. */
  CustomData_MeshMasks cd_mask_extra = {};

  SubdivCCG *subdiv_ccg = nullptr;
  int subdiv_ccg_tot_level = 0;

  /** Set by modifier stack if only deformed from original. */
  bool deformed_only = false;
  /**
   * Copied from edit-mesh (hint, draw with edit-mesh data when true).
   *
   * Modifiers that edit the mesh data in-place must set this to false
   * (most #eModifierTypeType_NonGeometrical modifiers). Otherwise the edit-mesh
   * data will be used for drawing, missing changes from modifiers. See #79517.
   */
  bool is_original_bmesh = false;

  /** #eMeshWrapperType and others. */
  eMeshWrapperType wrapper_type = ME_WRAPPER_TYPE_MDATA;
  /**
   * A type mask from wrapper_type,
   * in case there are differences in finalizing logic between types.
   */
  eMeshWrapperType wrapper_type_finalize = ME_WRAPPER_TYPE_MDATA;

  /**
   * Settings for lazily evaluating the subdivision on the CPU if needed. These are
   * set in the modifier when GPU subdivision can be performed, and owned by the by
   * the modifier in the object.
   */
  SubsurfRuntimeData *subsurf_runtime_data = nullptr;

<<<<<<< HEAD
  /**
   * Caches for lazily computed vertex and face normals. These are stored here rather than in
   * #CustomData because they can be calculated on a `const` mesh, and adding custom data layers on
   * a `const` mesh is not thread-safe.
   */
  bool vert_normals_dirty = true;
  bool face_normals_dirty = true;
  bool corner_normals_dirty = true;
  mutable Vector<float3> vert_normals;
  mutable Vector<float3> face_normals;
  mutable Vector<float3> corner_normals;
=======
  /** Caches for lazily computed vertex and face normals. */
  SharedCache<Vector<float3>> vert_normals_cache;
  SharedCache<Vector<float3>> face_normals_cache;
>>>>>>> 383a145a

  /** Cache of data about edges not used by faces. See #Mesh::loose_edges(). */
  SharedCache<LooseEdgeCache> loose_edges_cache;
  /** Cache of data about vertices not used by edges. See #Mesh::loose_verts(). */
  SharedCache<LooseVertCache> loose_verts_cache;
  /** Cache of data about vertices not used by faces. See #Mesh::verts_no_face(). */
  SharedCache<LooseVertCache> verts_no_face_cache;

  /**
   * A bit vector the size of the number of vertices, set to true for the center vertices of
   * subdivided faces. The values are set by the subdivision surface modifier and used by
   * drawing code instead of face center face dots. Otherwise this will be empty.
   */
  BitVector<> subsurf_face_dot_tags;

  /**
   * A bit vector the size of the number of edges, set to true for edges that should be drawn in
   * the viewport. Created by the "Optimal Display" feature of the subdivision surface modifier.
   * Otherwise it will be empty.
   */
  BitVector<> subsurf_optimal_display_edges;

  MeshRuntime() = default;
  ~MeshRuntime();

  MEM_CXX_CLASS_ALLOC_FUNCS("MeshRuntime")
};

}  // namespace blender::bke<|MERGE_RESOLUTION|>--- conflicted
+++ resolved
@@ -136,23 +136,10 @@
    */
   SubsurfRuntimeData *subsurf_runtime_data = nullptr;
 
-<<<<<<< HEAD
-  /**
-   * Caches for lazily computed vertex and face normals. These are stored here rather than in
-   * #CustomData because they can be calculated on a `const` mesh, and adding custom data layers on
-   * a `const` mesh is not thread-safe.
-   */
-  bool vert_normals_dirty = true;
-  bool face_normals_dirty = true;
-  bool corner_normals_dirty = true;
-  mutable Vector<float3> vert_normals;
-  mutable Vector<float3> face_normals;
-  mutable Vector<float3> corner_normals;
-=======
-  /** Caches for lazily computed vertex and face normals. */
+  /** Caches for lazily computed normals. */
   SharedCache<Vector<float3>> vert_normals_cache;
   SharedCache<Vector<float3>> face_normals_cache;
->>>>>>> 383a145a
+  SharedCache<Vector<float3>> corner_normals_cache;
 
   /** Cache of data about edges not used by faces. See #Mesh::loose_edges(). */
   SharedCache<LooseEdgeCache> loose_edges_cache;
