/* SPDX-License-Identifier: GPL-2.0-or-later
 * Copyright 2001-2002 NaN Holding BV. All rights reserved. */

#pragma once

/** \file
 * \ingroup bke
 */

#include "BLI_utildefines.h"

#ifdef __cplusplus
#  include "BLI_resource_scope.hh"
#  include "BLI_span.hh"
#  include "BLI_vector.hh"
#  include "DNA_customdata_types.h"
#endif

#include "DNA_customdata_types.h"

#ifdef __cplusplus
extern "C" {
#endif

struct CustomData;
struct Mesh;
struct MFace;

#ifdef __cplusplus

/**
 * Move face sets to the legacy type from a generic type.
 */
void BKE_mesh_legacy_face_set_from_generic(
    Mesh *mesh, blender::MutableSpan<CustomDataLayer> poly_layers_to_write);
/**
 * Copy face sets to the generic data type from the legacy type.
 */
void BKE_mesh_legacy_face_set_to_generic(struct Mesh *mesh);

/**
 * Copy edge creases from a separate layer into edges.
 */
void BKE_mesh_legacy_edge_crease_from_layers(struct Mesh *mesh);
/**
 * Copy edge creases from edges to a separate layer.
 */
void BKE_mesh_legacy_edge_crease_to_layers(struct Mesh *mesh);

/**
 * Copy bevel weights from separate layers into vertices and edges.
 */
void BKE_mesh_legacy_bevel_weight_from_layers(struct Mesh *mesh);
/**
 * Copy bevel weights from vertices and edges to separate layers.
 */
void BKE_mesh_legacy_bevel_weight_to_layers(struct Mesh *mesh);

/**
 * Convert the hidden element attributes to the old flag format for writing.
 */
void BKE_mesh_legacy_convert_hide_layers_to_flags(struct Mesh *mesh);
/**
 * Convert the old hide flags (#ME_HIDE) to the hidden element attribute for reading.
 * Only add the attributes when there are any elements in each domain hidden.
 */
void BKE_mesh_legacy_convert_flags_to_hide_layers(struct Mesh *mesh);

/**
 * Convert the selected element attributes to the old flag format for writing.
 */
void BKE_mesh_legacy_convert_selection_layers_to_flags(struct Mesh *mesh);
/**
 * Convert the old selection flags (#SELECT/#ME_FACE_SEL) to the selected element attribute for
 * reading. Only add the attributes when there are any elements in each domain selected.
 */
void BKE_mesh_legacy_convert_flags_to_selection_layers(struct Mesh *mesh);

/**
 * Move material indices from a generic attribute to #MPoly.
 */
void BKE_mesh_legacy_convert_material_indices_to_mpoly(struct Mesh *mesh);
/**
 * Move material indices from the #MPoly struct to a generic attributes.
 * Only add the attribute when the indices are not all zero.
 */
void BKE_mesh_legacy_convert_mpoly_to_material_indices(struct Mesh *mesh);

<<<<<<< HEAD
struct MVert *BKE_mesh_legacy_convert_positions_to_verts(
    Mesh *mesh,
    blender::ResourceScope &temp_arrays_for_convert,
    blender::Vector<CustomDataLayer, 16> &vert_layers_to_write);

void BKE_mesh_legacy_convert_verts_to_positions(Mesh *mesh);
=======
/** Convert from runtime loose edge cache to legacy edge flag. */
void BKE_mesh_legacy_convert_loose_edges_to_flag(struct Mesh *mesh);
>>>>>>> 9fa4ceb3

#endif

/**
 * Recreate #MFace Tessellation.
 *
 * \note This doesn't use multi-threading like #BKE_mesh_recalc_looptri since
 * it's not used in many places and #MFace should be phased out.
 */

void BKE_mesh_tessface_calc(struct Mesh *mesh);

void BKE_mesh_tessface_ensure(struct Mesh *mesh);

/**
 * Rotates the vertices of a face in case v[2] or v[3] (vertex index) is = 0.
 * this is necessary to make the if #MFace.v4 check for quads work.
 */
int BKE_mesh_mface_index_validate(struct MFace *mface,
                                  struct CustomData *mfdata,
                                  int mfindex,
                                  int nr);

void BKE_mesh_convert_mfaces_to_mpolys(struct Mesh *mesh);

/**
 * The same as #BKE_mesh_convert_mfaces_to_mpolys
 * but oriented to be used in #do_versions from `readfile.c`
 * the difference is how active/render/clone/stencil indices are handled here.
 *
 * normally they're being set from `pdata` which totally makes sense for meshes which are already
 * converted to #BMesh structures, but when loading older files indices shall be updated in other
 * way around, so newly added `pdata` and `ldata` would have this indices set
 * based on `fdata`  layer.
 *
 * this is normally only needed when reading older files,
 * in all other cases #BKE_mesh_convert_mfaces_to_mpolys shall be always used.
 */
void BKE_mesh_do_versions_convert_mfaces_to_mpolys(struct Mesh *mesh);

/**
 * Convert legacy #MFace.edcode to edge #ME_EDGEDRAW.
 */
void BKE_mesh_calc_edges_legacy(struct Mesh *me, bool use_old);

void BKE_mesh_do_versions_cd_flag_init(struct Mesh *mesh);

/* Inlines */

/* NOTE(@sybren): Instead of -1 that function uses ORIGINDEX_NONE as defined in BKE_customdata.h,
 * but I don't want to force every user of BKE_mesh.h to also include that file. */
BLI_INLINE int BKE_mesh_origindex_mface_mpoly(const int *index_mf_to_mpoly,
                                              const int *index_mp_to_orig,
                                              const int i)
{
  const int j = index_mf_to_mpoly[i];
  return (j != -1) ? (index_mp_to_orig ? index_mp_to_orig[j] : j) : -1;
}

#ifdef __cplusplus
}
#endif<|MERGE_RESOLUTION|>--- conflicted
+++ resolved
@@ -86,17 +86,15 @@
  */
 void BKE_mesh_legacy_convert_mpoly_to_material_indices(struct Mesh *mesh);
 
-<<<<<<< HEAD
+/** Convert from runtime loose edge cache to legacy edge flag. */
+void BKE_mesh_legacy_convert_loose_edges_to_flag(struct Mesh *mesh);
+
 struct MVert *BKE_mesh_legacy_convert_positions_to_verts(
     Mesh *mesh,
     blender::ResourceScope &temp_arrays_for_convert,
     blender::Vector<CustomDataLayer, 16> &vert_layers_to_write);
 
 void BKE_mesh_legacy_convert_verts_to_positions(Mesh *mesh);
-=======
-/** Convert from runtime loose edge cache to legacy edge flag. */
-void BKE_mesh_legacy_convert_loose_edges_to_flag(struct Mesh *mesh);
->>>>>>> 9fa4ceb3
 
 #endif
 
