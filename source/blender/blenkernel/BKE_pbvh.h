/* SPDX-License-Identifier: GPL-2.0-or-later */

#pragma once

/** \file
 * \ingroup bke
 * \brief A BVH for high poly meshes.
 */

#include "BLI_bitmap.h"
#include "BLI_compiler_compat.h"
#include "BLI_ghash.h"
#ifdef __cplusplus
#  include "BLI_offset_indices.hh"
#endif

#include "bmesh.h"

/* For embedding CCGKey in iterator. */
#include "BKE_attribute.h"
#include "BKE_ccg.h"
#include "DNA_customdata_types.h"

#ifdef __cplusplus
extern "C" {
#endif

struct BMLog;
struct BMesh;
struct CCGElem;
struct CCGKey;
struct CustomData;
struct DMFlagMat;
struct IsectRayPrecalc;
struct MLoopTri;
struct Mesh;
struct MeshElemMap;
struct PBVH;
struct PBVHBatches;
struct PBVHNode;
struct PBVH_GPU_Args;
struct SculptSession;
struct SubdivCCG;
struct TaskParallelSettings;
struct Image;
struct ImageUser;
struct MeshElemMap;

typedef struct PBVH PBVH;
typedef struct PBVHNode PBVHNode;

typedef enum {
  PBVH_FACES,
  PBVH_GRIDS,
  PBVH_BMESH,
} PBVHType;

/* Public members of PBVH, used for inlined functions. */
struct PBVHPublic {
  PBVHType type;
  BMesh *bm;
};

/*
 * These structs represent logical verts/edges/faces.
 * for PBVH_GRIDS and PBVH_FACES they store integer
 * offsets, PBVH_BMESH stores pointers.
 *
 * The idea is to enforce stronger type checking by encapsulating
 * intptr_t's in structs.
 */

/* A generic PBVH vertex.
 *
 * NOTE: in PBVH_GRIDS we consider the final grid points
 * to be vertices.  This is not true of edges or faces which are pulled from
 * the base mesh.
 */

#ifdef __cplusplus
/* A few C++ methods to play nice with sets and maps. */
#  define PBVH_REF_CXX_METHODS(Class) \
    bool operator==(const Class b) const \
    { \
      return i == b.i; \
    } \
    uint64_t hash() const \
    { \
      return i; \
    }
#else
#  define PBVH_REF_CXX_METHODS(cls)
#endif

typedef struct PBVHVertRef {
  intptr_t i;

  PBVH_REF_CXX_METHODS(PBVHVertRef)
} PBVHVertRef;

/* NOTE: edges in PBVH_GRIDS are always pulled from the base mesh. */
typedef struct PBVHEdgeRef {
  intptr_t i;

  PBVH_REF_CXX_METHODS(PBVHVertRef)
} PBVHEdgeRef;

/* NOTE: faces in PBVH_GRIDS are always puled from the base mesh. */
typedef struct PBVHFaceRef {
  intptr_t i;

  PBVH_REF_CXX_METHODS(PBVHVertRef)
} PBVHFaceRef;

#define PBVH_REF_NONE -1LL

typedef struct {
  float (*co)[3];
} PBVHProxyNode;

typedef struct {
  float (*color)[4];
} PBVHColorBufferNode;

typedef struct PBVHPixels {
  /**
   * Storage for texture painting on PBVH level.
   *
   * Contains #blender::bke::pbvh::pixels::PBVHData
   */
  void *data;
} PBVHPixels;

typedef struct PBVHPixelsNode {
  /**
   * Contains triangle/pixel data used during texture painting.
   *
   * Contains #blender::bke::pbvh::pixels::NodeData.
   */
  void *node_data;
} PBVHPixelsNode;

typedef struct PBVHAttrReq {
  char name[MAX_CUSTOMDATA_LAYER_NAME];
  eAttrDomain domain;
  eCustomDataType type;
} PBVHAttrReq;

typedef enum {
  PBVH_Leaf = 1 << 0,

  PBVH_UpdateNormals = 1 << 1,
  PBVH_UpdateBB = 1 << 2,
  PBVH_UpdateOriginalBB = 1 << 3,
  PBVH_UpdateDrawBuffers = 1 << 4,
  PBVH_UpdateRedraw = 1 << 5,
  PBVH_UpdateMask = 1 << 6,
  PBVH_UpdateVisibility = 1 << 8,

  PBVH_RebuildDrawBuffers = 1 << 9,
  PBVH_FullyHidden = 1 << 10,
  PBVH_FullyMasked = 1 << 11,
  PBVH_FullyUnmasked = 1 << 12,

  PBVH_UpdateTopology = 1 << 13,
  PBVH_UpdateColor = 1 << 14,
  PBVH_RebuildPixels = 1 << 15,
  PBVH_TexLeaf = 1 << 16,
  PBVH_TopologyUpdated = 1 << 17, /* Used internally by pbvh_bmesh.c */

} PBVHNodeFlags;
ENUM_OPERATORS(PBVHNodeFlags, PBVH_TopologyUpdated);

typedef struct PBVHFrustumPlanes {
  float (*planes)[4];
  int num_planes;
} PBVHFrustumPlanes;

BLI_INLINE PBVHType BKE_pbvh_type(const PBVH *pbvh)
{
  return ((const struct PBVHPublic *)pbvh)->type;
}

BLI_INLINE BMesh *BKE_pbvh_get_bmesh(PBVH *pbvh)
{
  return ((struct PBVHPublic *)pbvh)->bm;
}

void BKE_pbvh_set_frustum_planes(PBVH *pbvh, PBVHFrustumPlanes *planes);
void BKE_pbvh_get_frustum_planes(PBVH *pbvh, PBVHFrustumPlanes *planes);

BLI_INLINE PBVHVertRef BKE_pbvh_make_vref(intptr_t i)
{
  PBVHVertRef ret = {i};
  return ret;
}

BLI_INLINE PBVHEdgeRef BKE_pbvh_make_eref(intptr_t i)
{
  PBVHEdgeRef ret = {i};
  return ret;
}

BLI_INLINE PBVHFaceRef BKE_pbvh_make_fref(intptr_t i)
{
  PBVHFaceRef ret = {i};
  return ret;
}

BLI_INLINE int BKE_pbvh_vertex_to_index(PBVH *pbvh, PBVHVertRef v)
{
  return (BKE_pbvh_type(pbvh) == PBVH_BMESH && v.i != PBVH_REF_NONE ?
              BM_elem_index_get((BMVert *)(v.i)) :
              (v.i));
}

BLI_INLINE PBVHVertRef BKE_pbvh_index_to_vertex(PBVH *pbvh, int index)
{
  switch (BKE_pbvh_type(pbvh)) {
    case PBVH_FACES:
    case PBVH_GRIDS:
      return BKE_pbvh_make_vref(index);
    case PBVH_BMESH:
      return BKE_pbvh_make_vref((intptr_t)BKE_pbvh_get_bmesh(pbvh)->vtable[index]);
  }

  return BKE_pbvh_make_vref(PBVH_REF_NONE);
}

BLI_INLINE int BKE_pbvh_edge_to_index(PBVH *pbvh, PBVHEdgeRef e)
{
  return (BKE_pbvh_type(pbvh) == PBVH_BMESH && e.i != PBVH_REF_NONE ?
              BM_elem_index_get((BMEdge *)(e.i)) :
              (e.i));
}

BLI_INLINE PBVHEdgeRef BKE_pbvh_index_to_edge(PBVH *pbvh, int index)
{
  switch (BKE_pbvh_type(pbvh)) {
    case PBVH_FACES:
    case PBVH_GRIDS:
      return BKE_pbvh_make_eref(index);
    case PBVH_BMESH:
      return BKE_pbvh_make_eref((intptr_t)BKE_pbvh_get_bmesh(pbvh)->etable[index]);
  }

  return BKE_pbvh_make_eref(PBVH_REF_NONE);
}

BLI_INLINE int BKE_pbvh_face_to_index(PBVH *pbvh, PBVHFaceRef f)
{
  return (BKE_pbvh_type(pbvh) == PBVH_BMESH && f.i != PBVH_REF_NONE ?
              BM_elem_index_get((BMFace *)(f.i)) :
              (f.i));
}

BLI_INLINE PBVHFaceRef BKE_pbvh_index_to_face(PBVH *pbvh, int index)
{
  switch (BKE_pbvh_type(pbvh)) {
    case PBVH_FACES:
    case PBVH_GRIDS:
      return BKE_pbvh_make_fref(index);
    case PBVH_BMESH:
      return BKE_pbvh_make_fref((intptr_t)BKE_pbvh_get_bmesh(pbvh)->ftable[index]);
  }

  return BKE_pbvh_make_fref(PBVH_REF_NONE);
}

/* Callbacks */

/**
 * Returns true if the search should continue from this node, false otherwise.
 */
typedef bool (*BKE_pbvh_SearchCallback)(PBVHNode *node, void *data);

typedef void (*BKE_pbvh_HitCallback)(PBVHNode *node, void *data);
typedef void (*BKE_pbvh_HitOccludedCallback)(PBVHNode *node, void *data, float *tmin);

typedef void (*BKE_pbvh_SearchNearestCallback)(PBVHNode *node, void *data, float *tmin);

/* Building */

PBVH *BKE_pbvh_new(PBVHType type);

#ifdef __cplusplus

/**
 * Do a full rebuild with on Mesh data structure.
 *
 * \note Unlike mpoly/corner_verts/verts, looptri is *totally owned* by PBVH
 * (which means it may rewrite it if needed, see #BKE_pbvh_vert_coords_apply().
 */
void BKE_pbvh_build_mesh(PBVH *pbvh,
                         struct Mesh *mesh,
                         blender::OffsetIndices<int> polys,
                         const int *corner_verts,
                         float (*vert_positions)[3],
                         int totvert,
                         struct CustomData *vdata,
                         struct CustomData *ldata,
                         struct CustomData *pdata,
                         const struct MLoopTri *looptri,
                         int looptri_num);

#endif

/**
 * Do a full rebuild with on Grids data structure.
 */
void BKE_pbvh_build_grids(PBVH *pbvh,
                          struct CCGElem **grids,
                          int totgrid,
                          struct CCGKey *key,
                          void **gridfaces,
                          struct DMFlagMat *flagmats,
                          unsigned int **grid_hidden,
                          struct Mesh *me,
                          struct SubdivCCG *subdiv_ccg);
/**
 * Build a PBVH from a BMesh.
 */
void BKE_pbvh_build_bmesh(PBVH *pbvh,
                          struct BMesh *bm,
                          bool smooth_shading,
                          struct BMLog *log,
                          int cd_vert_node_offset,
                          int cd_face_node_offset);

void BKE_pbvh_update_bmesh_offsets(PBVH *pbvh, int cd_vert_node_offset, int cd_face_node_offset);

void BKE_pbvh_build_pixels(PBVH *pbvh,
                           struct Mesh *mesh,
                           struct Image *image,
                           struct ImageUser *image_user);
void BKE_pbvh_free(PBVH *pbvh);

/* Hierarchical Search in the BVH, two methods:
 * - For each hit calling a callback.
 * - Gather nodes in an array (easy to multi-thread). */

void BKE_pbvh_search_callback(PBVH *pbvh,
                              BKE_pbvh_SearchCallback scb,
                              void *search_data,
                              BKE_pbvh_HitCallback hcb,
                              void *hit_data);

void BKE_pbvh_search_gather(
    PBVH *pbvh, BKE_pbvh_SearchCallback scb, void *search_data, PBVHNode ***array, int *tot);
void BKE_pbvh_search_gather_ex(PBVH *pbvh,
                               BKE_pbvh_SearchCallback scb,
                               void *search_data,
                               PBVHNode ***r_array,
                               int *r_tot,
                               PBVHNodeFlags leaf_flag);
/* Ray-cast
 * the hit callback is called for all leaf nodes intersecting the ray;
 * it's up to the callback to find the primitive within the leaves that is
 * hit first */

void BKE_pbvh_raycast(PBVH *pbvh,
                      BKE_pbvh_HitOccludedCallback cb,
                      void *data,
                      const float ray_start[3],
                      const float ray_normal[3],
                      bool original);

bool BKE_pbvh_node_raycast(PBVH *pbvh,
                           PBVHNode *node,
                           float (*origco)[3],
                           bool use_origco,
                           const float ray_start[3],
                           const float ray_normal[3],
                           struct IsectRayPrecalc *isect_precalc,
                           float *depth,
                           PBVHVertRef *active_vertex,
                           int *active_face_grid_index,
                           float *face_normal);

bool BKE_pbvh_bmesh_node_raycast_detail(PBVHNode *node,
                                        const float ray_start[3],
                                        struct IsectRayPrecalc *isect_precalc,
                                        float *depth,
                                        float *r_edge_length);

/**
 * For orthographic cameras, project the far away ray segment points to the root node so
 * we can have better precision.
 */
void BKE_pbvh_raycast_project_ray_root(
    PBVH *pbvh, bool original, float ray_start[3], float ray_end[3], float ray_normal[3]);

void BKE_pbvh_find_nearest_to_ray(PBVH *pbvh,
                                  BKE_pbvh_HitOccludedCallback cb,
                                  void *data,
                                  const float ray_start[3],
                                  const float ray_normal[3],
                                  bool original);

bool BKE_pbvh_node_find_nearest_to_ray(PBVH *pbvh,
                                       PBVHNode *node,
                                       float (*origco)[3],
                                       bool use_origco,
                                       const float ray_start[3],
                                       const float ray_normal[3],
                                       float *depth,
                                       float *dist_sq);

/* Drawing */

void BKE_pbvh_draw_cb(PBVH *pbvh,
                      bool update_only_visible,
                      PBVHFrustumPlanes *update_frustum,
                      PBVHFrustumPlanes *draw_frustum,
                      void (*draw_fn)(void *user_data,
                                      struct PBVHBatches *batches,
                                      struct PBVH_GPU_Args *args),
                      void *user_data,
                      bool full_render,
                      PBVHAttrReq *attrs,
                      int attrs_num);

void BKE_pbvh_draw_debug_cb(PBVH *pbvh,
                            void (*draw_fn)(PBVHNode *node,
                                            void *user_data,
                                            const float bmin[3],
                                            const float bmax[3],
                                            PBVHNodeFlags flag),
                            void *user_data);

/* PBVH Access */

bool BKE_pbvh_has_faces(const PBVH *pbvh);

/**
 * Get the PBVH root's bounding box.
 */
void BKE_pbvh_bounding_box(const PBVH *pbvh, float min[3], float max[3]);

/**
 * Multi-res hidden data, only valid for type == PBVH_GRIDS.
 */
unsigned int **BKE_pbvh_grid_hidden(const PBVH *pbvh);

void BKE_pbvh_sync_visibility_from_verts(PBVH *pbvh, struct Mesh *me);

/**
 * Returns the number of visible quads in the nodes' grids.
 */
int BKE_pbvh_count_grid_quads(BLI_bitmap **grid_hidden,
                              const int *grid_indices,
                              int totgrid,
                              int gridsize,
                              int display_gridsize);

/**
 * Multi-res level, only valid for type == #PBVH_GRIDS.
 */
const struct CCGKey *BKE_pbvh_get_grid_key(const PBVH *pbvh);

struct CCGElem **BKE_pbvh_get_grids(const PBVH *pbvh);
BLI_bitmap **BKE_pbvh_get_grid_visibility(const PBVH *pbvh);
int BKE_pbvh_get_grid_num_verts(const PBVH *pbvh);
int BKE_pbvh_get_grid_num_faces(const PBVH *pbvh);

/**
 * Only valid for type == #PBVH_BMESH.
 */
void BKE_pbvh_bmesh_detail_size_set(PBVH *pbvh, float detail_size);

typedef enum {
  PBVH_Subdivide = 1,
  PBVH_Collapse = 2,
} PBVHTopologyUpdateMode;
ENUM_OPERATORS(PBVHTopologyUpdateMode, PBVH_Collapse);

/**
 * Collapse short edges, subdivide long edges.
 */
bool BKE_pbvh_bmesh_update_topology(PBVH *pbvh,
                                    PBVHTopologyUpdateMode mode,
                                    const float center[3],
                                    const float view_normal[3],
                                    float radius,
                                    bool use_frontface,
                                    bool use_projected);

/* Node Access */

void BKE_pbvh_node_mark_update(PBVHNode *node);
void BKE_pbvh_node_mark_update_mask(PBVHNode *node);
void BKE_pbvh_node_mark_update_color(PBVHNode *node);
void BKE_pbvh_node_mark_update_face_sets(PBVHNode *node);
void BKE_pbvh_node_mark_update_visibility(PBVHNode *node);
void BKE_pbvh_node_mark_rebuild_draw(PBVHNode *node);
void BKE_pbvh_node_mark_redraw(PBVHNode *node);
void BKE_pbvh_node_mark_normals_update(PBVHNode *node);
void BKE_pbvh_node_mark_topology_update(PBVHNode *node);
void BKE_pbvh_node_fully_hidden_set(PBVHNode *node, int fully_hidden);
bool BKE_pbvh_node_fully_hidden_get(PBVHNode *node);
void BKE_pbvh_node_fully_masked_set(PBVHNode *node, int fully_masked);
bool BKE_pbvh_node_fully_masked_get(PBVHNode *node);
void BKE_pbvh_node_fully_unmasked_set(PBVHNode *node, int fully_masked);
bool BKE_pbvh_node_fully_unmasked_get(PBVHNode *node);

void BKE_pbvh_mark_rebuild_pixels(PBVH *pbvh);
void BKE_pbvh_vert_tag_update_normal(PBVH *pbvh, PBVHVertRef vertex);

void BKE_pbvh_node_get_grids(PBVH *pbvh,
                             PBVHNode *node,
                             int **grid_indices,
                             int *totgrid,
                             int *maxgrid,
                             int *gridsize,
                             struct CCGElem ***r_griddata);
void BKE_pbvh_node_num_verts(PBVH *pbvh, PBVHNode *node, int *r_uniquevert, int *r_totvert);
const int *BKE_pbvh_node_get_vert_indices(PBVHNode *node);
void BKE_pbvh_node_get_loops(PBVH *pbvh,
                             PBVHNode *node,
                             const int **r_loop_indices,
                             const int **r_corner_verts);

/* Get number of faces in the mesh; for PBVH_GRIDS the
 * number of base mesh faces is returned.
 */
int BKE_pbvh_num_faces(const PBVH *pbvh);

void BKE_pbvh_node_get_BB(PBVHNode *node, float bb_min[3], float bb_max[3]);
void BKE_pbvh_node_get_original_BB(PBVHNode *node, float bb_min[3], float bb_max[3]);

float BKE_pbvh_node_get_tmin(PBVHNode *node);

/**
 * Test if AABB is at least partially inside the #PBVHFrustumPlanes volume.
 */
bool BKE_pbvh_node_frustum_contain_AABB(PBVHNode *node, void *frustum);
/**
 * Test if AABB is at least partially outside the #PBVHFrustumPlanes volume.
 */
bool BKE_pbvh_node_frustum_exclude_AABB(PBVHNode *node, void *frustum);

struct GSet *BKE_pbvh_bmesh_node_unique_verts(PBVHNode *node);
struct GSet *BKE_pbvh_bmesh_node_other_verts(PBVHNode *node);
struct GSet *BKE_pbvh_bmesh_node_faces(PBVHNode *node);
/**
 * In order to perform operations on the original node coordinates
 * (currently just ray-cast), store the node's triangles and vertices.
 *
 * Skips triangles that are hidden.
 */
void BKE_pbvh_bmesh_node_save_orig(struct BMesh *bm,
                                   struct BMLog *log,
                                   PBVHNode *node,
                                   bool use_original);
void BKE_pbvh_bmesh_after_stroke(PBVH *pbvh);

/* Update Bounding Box/Redraw and clear flags. */

void BKE_pbvh_update_bounds(PBVH *pbvh, int flags);
void BKE_pbvh_update_vertex_data(PBVH *pbvh, int flags);
void BKE_pbvh_update_visibility(PBVH *pbvh);
void BKE_pbvh_update_normals(PBVH *pbvh, struct SubdivCCG *subdiv_ccg);
void BKE_pbvh_redraw_BB(PBVH *pbvh, float bb_min[3], float bb_max[3]);
void BKE_pbvh_get_grid_updates(PBVH *pbvh, bool clear, void ***r_gridfaces, int *r_totface);
void BKE_pbvh_grids_update(PBVH *pbvh,
                           struct CCGElem **grids,
                           void **gridfaces,
                           struct DMFlagMat *flagmats,
                           unsigned int **grid_hidden,
                           struct CCGKey *key);
void BKE_pbvh_subdiv_cgg_set(PBVH *pbvh, struct SubdivCCG *subdiv_ccg);
void BKE_pbvh_face_sets_set(PBVH *pbvh, int *face_sets);

/**
 * If an operation causes the hide status stored in the mesh to change, this must be called
 * to update the references to those attributes, since they are only added when necessary.
 */
void BKE_pbvh_update_hide_attributes_from_mesh(PBVH *pbvh);

void BKE_pbvh_face_sets_color_set(PBVH *pbvh, int seed, int color_default);

void BKE_pbvh_respect_hide_set(PBVH *pbvh, bool respect_hide);

/* Vertex Deformer. */

float (*BKE_pbvh_vert_coords_alloc(struct PBVH *pbvh))[3];
void BKE_pbvh_vert_coords_apply(struct PBVH *pbvh, const float (*vertCos)[3], int totvert);
bool BKE_pbvh_is_deformed(struct PBVH *pbvh);

/* Vertex Iterator. */

/* This iterator has quite a lot of code, but it's designed to:
 * - allow the compiler to eliminate dead code and variables
 * - spend most of the time in the relatively simple inner loop */

/* NOTE: PBVH_ITER_ALL does not skip hidden vertices,
 * PBVH_ITER_UNIQUE does */
#define PBVH_ITER_ALL 0
#define PBVH_ITER_UNIQUE 1

typedef struct PBVHVertexIter {
  /* iteration */
  int g;
  int width;
  int height;
  int gx;
  int gy;
  int i;
  int index;
  PBVHVertRef vertex;
  bool respect_hide;

  /* grid */
  struct CCGKey key;
  struct CCGElem **grids;
  struct CCGElem *grid;
  BLI_bitmap **grid_hidden, *gh;
  int *grid_indices;
  int totgrid;
  int gridsize;

  /* mesh */
  float (*vert_positions)[3];
  float (*vert_normals)[3];
  const bool *hide_vert;
  int totvert;
  const int *vert_indices;
  float *vmask;
  bool is_mesh;

  /* bmesh */
  struct GSetIterator bm_unique_verts;
  struct GSetIterator bm_other_verts;
  struct CustomData *bm_vdata;
  int cd_vert_mask_offset;

  /* result: these are all computed in the macro, but we assume
   * that compiler optimization's will skip the ones we don't use */
  struct BMVert *bm_vert;
  float *co;
  float *no;
  float *fno;
  float *mask;
  bool visible;
} PBVHVertexIter;

void pbvh_vertex_iter_init(PBVH *pbvh, PBVHNode *node, PBVHVertexIter *vi, int mode);

#define BKE_pbvh_vertex_iter_begin(pbvh, node, vi, mode) \
  pbvh_vertex_iter_init(pbvh, node, &vi, mode); \
\
  for (vi.i = 0, vi.g = 0; vi.g < vi.totgrid; vi.g++) { \
    if (vi.grids) { \
      vi.width = vi.gridsize; \
      vi.height = vi.gridsize; \
      vi.index = vi.vertex.i = vi.grid_indices[vi.g] * vi.key.grid_area - 1; \
      vi.grid = vi.grids[vi.grid_indices[vi.g]]; \
      if (mode == PBVH_ITER_UNIQUE) { \
        vi.gh = vi.grid_hidden[vi.grid_indices[vi.g]]; \
      } \
    } \
    else { \
      vi.width = vi.totvert; \
      vi.height = 1; \
    } \
\
    for (vi.gy = 0; vi.gy < vi.height; vi.gy++) { \
      for (vi.gx = 0; vi.gx < vi.width; vi.gx++, vi.i++) { \
        if (vi.grid) { \
          vi.co = CCG_elem_co(&vi.key, vi.grid); \
          vi.fno = CCG_elem_no(&vi.key, vi.grid); \
          vi.mask = vi.key.has_mask ? CCG_elem_mask(&vi.key, vi.grid) : NULL; \
          vi.grid = CCG_elem_next(&vi.key, vi.grid); \
          vi.index++; \
          vi.vertex.i++; \
          vi.visible = true; \
          if (vi.gh) { \
            if (BLI_BITMAP_TEST(vi.gh, vi.gy * vi.gridsize + vi.gx)) { \
              continue; \
            } \
          } \
        } \
        else if (vi.vert_positions) { \
          if (vi.respect_hide) { \
            vi.visible = !(vi.hide_vert && vi.hide_vert[vi.vert_indices[vi.gx]]); \
            if (mode == PBVH_ITER_UNIQUE && !vi.visible) { \
              continue; \
            } \
          } \
          else { \
            BLI_assert(vi.visible); \
          } \
          vi.co = vi.vert_positions[vi.vert_indices[vi.gx]]; \
          vi.no = vi.vert_normals[vi.vert_indices[vi.gx]]; \
          vi.index = vi.vertex.i = vi.vert_indices[vi.i]; \
          if (vi.vmask) { \
            vi.mask = &vi.vmask[vi.index]; \
          } \
        } \
        else { \
          if (!BLI_gsetIterator_done(&vi.bm_unique_verts)) { \
            vi.bm_vert = (BMVert *)BLI_gsetIterator_getKey(&vi.bm_unique_verts); \
            BLI_gsetIterator_step(&vi.bm_unique_verts); \
          } \
          else { \
            vi.bm_vert = (BMVert *)BLI_gsetIterator_getKey(&vi.bm_other_verts); \
            BLI_gsetIterator_step(&vi.bm_other_verts); \
          } \
          vi.visible = !BM_elem_flag_test_bool(vi.bm_vert, BM_ELEM_HIDDEN); \
          if (mode == PBVH_ITER_UNIQUE && !vi.visible) { \
            continue; \
          } \
          vi.co = vi.bm_vert->co; \
          vi.fno = vi.bm_vert->no; \
          vi.vertex = BKE_pbvh_make_vref((intptr_t)vi.bm_vert); \
          vi.index = BM_elem_index_get(vi.bm_vert); \
          vi.mask = (float *)BM_ELEM_CD_GET_VOID_P(vi.bm_vert, vi.cd_vert_mask_offset); \
        }

#define BKE_pbvh_vertex_iter_end \
  } \
  } \
  } \
  ((void)0)

#define PBVH_FACE_ITER_VERTS_RESERVED 8

typedef struct PBVHFaceIter {
  PBVHFaceRef face;
  int index;
  bool *hide;
  int *face_set;
  int i;

  PBVHVertRef *verts;
  int verts_num;

  PBVHVertRef verts_reserved_[PBVH_FACE_ITER_VERTS_RESERVED];
  const PBVHNode *node_;
  PBVHType pbvh_type_;
  int verts_size_;
  GSetIterator bm_faces_iter_;
  int cd_hide_poly_, cd_face_set_;
  bool *hide_poly_;
  int *face_sets_;
<<<<<<< HEAD
  const struct MPoly *polys_;
  const int *looptri_polys_;
=======
  const int *poly_offsets_;
  const struct MLoopTri *looptri_;
>>>>>>> e785d956
  const int *corner_verts_;
  int prim_index_;
  const struct SubdivCCG *subdiv_ccg_;
  const struct BMesh *bm;
  CCGKey subdiv_key_;

  int last_face_index_;
} PBVHFaceIter;

void BKE_pbvh_face_iter_init(PBVH *pbvh, PBVHNode *node, PBVHFaceIter *fd);
void BKE_pbvh_face_iter_step(PBVHFaceIter *fd);
bool BKE_pbvh_face_iter_done(PBVHFaceIter *fd);
void BKE_pbvh_face_iter_finish(PBVHFaceIter *fd);

/** Iterate over faces inside a PBVHNode.  These are either base mesh faces
 * (for PBVH_FACES and PBVH_GRIDS) or BMesh faces (for PBVH_BMESH).
 */
#define BKE_pbvh_face_iter_begin(pbvh, node, fd) \
  BKE_pbvh_face_iter_init(pbvh, node, &fd); \
  for (; !BKE_pbvh_face_iter_done(&fd); BKE_pbvh_face_iter_step(&fd)) {

#define BKE_pbvh_face_iter_end(fd) \
  } \
  BKE_pbvh_face_iter_finish(&fd)

void BKE_pbvh_node_get_proxies(PBVHNode *node, PBVHProxyNode **proxies, int *proxy_count);
void BKE_pbvh_node_free_proxies(PBVHNode *node);
PBVHProxyNode *BKE_pbvh_node_add_proxy(PBVH *pbvh, PBVHNode *node);
void BKE_pbvh_gather_proxies(PBVH *pbvh, PBVHNode ***r_array, int *r_tot);
void BKE_pbvh_node_get_bm_orco_data(PBVHNode *node,
                                    int (**r_orco_tris)[3],
                                    int *r_orco_tris_num,
                                    float (**r_orco_coords)[3],
                                    struct BMVert ***r_orco_verts);

/**
 * \note doing a full search on all vertices here seems expensive,
 * however this is important to avoid having to recalculate bound-box & sync the buffers to the
 * GPU (which is far more expensive!) See: #47232.
 */
bool BKE_pbvh_node_has_vert_with_normal_update_tag(PBVH *pbvh, PBVHNode *node);

// void BKE_pbvh_node_BB_reset(PBVHNode *node);
// void BKE_pbvh_node_BB_expand(PBVHNode *node, float co[3]);

bool pbvh_has_mask(const PBVH *pbvh);

bool pbvh_has_face_sets(PBVH *pbvh);

/* Parallelization. */

void BKE_pbvh_parallel_range_settings(struct TaskParallelSettings *settings,
                                      bool use_threading,
                                      int totnode);

float (*BKE_pbvh_get_vert_positions(const PBVH *pbvh))[3];
const float (*BKE_pbvh_get_vert_normals(const PBVH *pbvh))[3];
const bool *BKE_pbvh_get_vert_hide(const PBVH *pbvh);
bool *BKE_pbvh_get_vert_hide_for_write(PBVH *pbvh);

const bool *BKE_pbvh_get_poly_hide(const PBVH *pbvh);

PBVHColorBufferNode *BKE_pbvh_node_color_buffer_get(PBVHNode *node);
void BKE_pbvh_node_color_buffer_free(PBVH *pbvh);
bool BKE_pbvh_get_color_layer(const struct Mesh *me,
                              CustomDataLayer **r_layer,
                              eAttrDomain *r_attr);

/* Swaps colors at each element in indices (of domain pbvh->vcol_domain)
 * with values in colors. */
void BKE_pbvh_swap_colors(PBVH *pbvh,
                          const int *indices,
                          const int indices_num,
                          float (*colors)[4]);

/* Stores colors from the elements in indices (of domain pbvh->vcol_domain)
 * into colors. */
void BKE_pbvh_store_colors(PBVH *pbvh,
                           const int *indices,
                           const int indices_num,
                           float (*colors)[4]);

/* Like BKE_pbvh_store_colors but handles loop->vert conversion */
void BKE_pbvh_store_colors_vertex(PBVH *pbvh,
                                  const int *indices,
                                  const int indices_num,
                                  float (*colors)[4]);

bool BKE_pbvh_is_drawing(const PBVH *pbvh);
void BKE_pbvh_is_drawing_set(PBVH *pbvh, bool val);

/* Do not call in PBVH_GRIDS mode */
void BKE_pbvh_node_num_loops(PBVH *pbvh, PBVHNode *node, int *r_totloop);

void BKE_pbvh_update_active_vcol(PBVH *pbvh, const struct Mesh *mesh);
void BKE_pbvh_pmap_set(PBVH *pbvh, const struct MeshElemMap *pmap);

void BKE_pbvh_vertex_color_set(PBVH *pbvh, PBVHVertRef vertex, const float color[4]);
void BKE_pbvh_vertex_color_get(const PBVH *pbvh, PBVHVertRef vertex, float r_color[4]);

void BKE_pbvh_ensure_node_loops(PBVH *pbvh);
bool BKE_pbvh_draw_cache_invalid(const PBVH *pbvh);
int BKE_pbvh_debug_draw_gen_get(PBVHNode *node);

#ifdef __cplusplus
}
#endif<|MERGE_RESOLUTION|>--- conflicted
+++ resolved
@@ -743,13 +743,8 @@
   int cd_hide_poly_, cd_face_set_;
   bool *hide_poly_;
   int *face_sets_;
-<<<<<<< HEAD
-  const struct MPoly *polys_;
+  const int *poly_offsets_;
   const int *looptri_polys_;
-=======
-  const int *poly_offsets_;
-  const struct MLoopTri *looptri_;
->>>>>>> e785d956
   const int *corner_verts_;
   int prim_index_;
   const struct SubdivCCG *subdiv_ccg_;
