/* SPDX-FileCopyrightText: 2023 Blender Foundation
 *
 * SPDX-License-Identifier: GPL-2.0-or-later */

#pragma once

/** \file
 * \ingroup bke
 * \brief Volume data-block.
 */
#ifdef __cplusplus
extern "C" {
#endif

struct BoundBox;
struct Depsgraph;
struct Main;
struct Object;
struct ReportList;
struct Scene;
struct Volume;
struct VolumeGridVector;

/* Module */

void BKE_volumes_init(void);

/* Data-block Management */

void BKE_volume_init_grids(struct Volume *volume);
void *BKE_volume_add(struct Main *bmain, const char *name);

struct BoundBox *BKE_volume_boundbox_get(struct Object *ob);

bool BKE_volume_is_y_up(const struct Volume *volume);
bool BKE_volume_is_points_only(const struct Volume *volume);

/* Depsgraph */

void BKE_volume_eval_geometry(struct Depsgraph *depsgraph, struct Volume *volume);
void BKE_volume_data_update(struct Depsgraph *depsgraph,
                            struct Scene *scene,
                            struct Object *object);

void BKE_volume_grids_backup_restore(struct Volume *volume,
                                     struct VolumeGridVector *grids,
                                     const char *filepath);

/* Draw Cache */

enum {
  BKE_VOLUME_BATCH_DIRTY_ALL = 0,
};

void BKE_volume_batch_cache_dirty_tag(struct Volume *volume, int mode);
void BKE_volume_batch_cache_free(struct Volume *volume);

extern void (*BKE_volume_batch_cache_dirty_tag_cb)(struct Volume *volume, int mode);
extern void (*BKE_volume_batch_cache_free_cb)(struct Volume *volume);

/* Grids
 *
 * For volumes referencing a file, the list of grids and metadata must be
 * loaded before it can be accessed. This happens on-demand, only when needed
 * by the user interface, dependency graph or render engine. */

typedef struct VolumeGrid VolumeGrid;

bool BKE_volume_load(const struct Volume *volume, const struct Main *bmain);
void BKE_volume_unload(struct Volume *volume);
bool BKE_volume_is_loaded(const struct Volume *volume);

int BKE_volume_num_grids(const struct Volume *volume);
const char *BKE_volume_grids_error_msg(const struct Volume *volume);
const char *BKE_volume_grids_frame_filepath(const struct Volume *volume);
const VolumeGrid *BKE_volume_grid_get_for_read(const struct Volume *volume, int grid_index);
VolumeGrid *BKE_volume_grid_get_for_write(struct Volume *volume, int grid_index);
const VolumeGrid *BKE_volume_grid_active_get_for_read(const struct Volume *volume);
/* Tries to find a grid with the given name. Make sure that the volume has been loaded. */
const VolumeGrid *BKE_volume_grid_find_for_read(const struct Volume *volume, const char *name);
VolumeGrid *BKE_volume_grid_find_for_write(struct Volume *volume, const char *name);

/* Tries to set the name of the velocity field. If no such grid exists with the given base name,
 * this will try common post-fixes in order to detect velocity fields split into multiple grids.
 * Return false if neither finding with the base name nor with the post-fixes succeeded. */
bool BKE_volume_set_velocity_grid_by_name(struct Volume *volume, const char *base_name);

/* Grid
 *
 * By default only grid metadata is loaded, for access to the tree and voxels
 * BKE_volume_grid_load must be called first. */

typedef enum VolumeGridType {
  VOLUME_GRID_UNKNOWN = 0,
  VOLUME_GRID_BOOLEAN,
  VOLUME_GRID_FLOAT,
  VOLUME_GRID_DOUBLE,
  VOLUME_GRID_INT,
  VOLUME_GRID_INT64,
  VOLUME_GRID_MASK,
  VOLUME_GRID_VECTOR_FLOAT,
  VOLUME_GRID_VECTOR_DOUBLE,
  VOLUME_GRID_VECTOR_INT,
  VOLUME_GRID_POINTS,
} VolumeGridType;

bool BKE_volume_grid_load(const struct Volume *volume, const struct VolumeGrid *grid);
void BKE_volume_grid_unload(const struct Volume *volume, const struct VolumeGrid *grid);
bool BKE_volume_grid_is_loaded(const struct VolumeGrid *grid);

/* Metadata */

const char *BKE_volume_grid_name(const struct VolumeGrid *grid);
VolumeGridType BKE_volume_grid_type(const struct VolumeGrid *grid);
int BKE_volume_grid_channels(const struct VolumeGrid *grid);
/**
 * Transformation from index space to object space.
 */
void BKE_volume_grid_transform_matrix(const struct VolumeGrid *grid, float mat[4][4]);
void BKE_volume_grid_transform_matrix_set(const struct Volume *volume,
                                          struct VolumeGrid *volume_grid,
                                          const float mat[4][4]);

/* Volume Editing
 *
 * These are intended for modifiers to use on evaluated data-blocks.
 *
 * new_for_eval creates a volume data-block with no grids or file path, but
 * preserves other settings such as viewport display options.
 *
 * copy_for_eval creates a volume data-block preserving everything except the
 * file path. Grids are shared with the source data-block, not copied. */

struct Volume *BKE_volume_new_for_eval(const struct Volume *volume_src);
struct Volume *BKE_volume_copy_for_eval(const struct Volume *volume_src);

struct VolumeGrid *BKE_volume_grid_add(struct Volume *volume,
                                       const char *name,
                                       VolumeGridType type);
void BKE_volume_grid_remove(struct Volume *volume, struct VolumeGrid *grid);

/**
 * OpenVDB crashes when the determinant of the transform matrix becomes too small.
 */
bool BKE_volume_grid_determinant_valid(double determinant);

/* Simplify */
int BKE_volume_simplify_level(const struct Depsgraph *depsgraph);
float BKE_volume_simplify_factor(const struct Depsgraph *depsgraph);

/* File Save */
bool BKE_volume_save(const struct Volume *volume,
                     const struct Main *bmain,
                     struct ReportList *reports,
                     const char *filepath);

#ifdef __cplusplus
}
#endif

/* OpenVDB Grid Access
 *
 * Access to OpenVDB grid for C++. These will automatically load grids from
 * file or copy shared grids to make them writeable. */

#ifdef __cplusplus

#  include "BLI_math_vector_types.hh"

bool BKE_volume_min_max(const Volume *volume, blender::float3 &r_min, blender::float3 &r_max);

<<<<<<< HEAD
#  ifdef WITH_OPENVDB
#    include <openvdb/openvdb.h>
#    include <openvdb/points/PointDataGrid.h>

VolumeGrid *BKE_volume_grid_add_vdb(Volume &volume,
                                    blender::StringRef name,
                                    openvdb::GridBase::Ptr vdb_grid);

bool BKE_volume_grid_bounds(openvdb::GridBase::ConstPtr grid,
                            blender::float3 &r_min,
                            blender::float3 &r_max);

/**
 * Return a new grid pointer with only the metadata and transform changed.
 * This is useful for instances, where there is a separate transform on top of the original
 * grid transform that must be applied for some operations that only take a grid argument.
 */
openvdb::GridBase::ConstPtr BKE_volume_grid_shallow_transform(openvdb::GridBase::ConstPtr grid,
                                                              const blender::float4x4 &transform);

openvdb::GridBase::ConstPtr BKE_volume_grid_openvdb_for_metadata(const struct VolumeGrid *grid);
openvdb::GridBase::ConstPtr BKE_volume_grid_openvdb_for_read(const struct Volume *volume,
                                                             const struct VolumeGrid *grid);
openvdb::GridBase::Ptr BKE_volume_grid_openvdb_for_write(const struct Volume *volume,
                                                         struct VolumeGrid *grid,
                                                         bool clear);

void BKE_volume_grid_clear_tree(Volume &volume, VolumeGrid &volume_grid);
void BKE_volume_grid_clear_tree(openvdb::GridBase &grid);

VolumeGridType BKE_volume_grid_type_openvdb(const openvdb::GridBase &grid);

template<typename OpType>
auto BKE_volume_grid_type_operation(const VolumeGridType grid_type, OpType &&op)
{
  switch (grid_type) {
    case VOLUME_GRID_FLOAT:
      return op.template operator()<openvdb::FloatGrid>();
    case VOLUME_GRID_VECTOR_FLOAT:
      return op.template operator()<openvdb::Vec3fGrid>();
    case VOLUME_GRID_BOOLEAN:
      return op.template operator()<openvdb::BoolGrid>();
    case VOLUME_GRID_DOUBLE:
      return op.template operator()<openvdb::DoubleGrid>();
    case VOLUME_GRID_INT:
      return op.template operator()<openvdb::Int32Grid>();
    case VOLUME_GRID_INT64:
      return op.template operator()<openvdb::Int64Grid>();
    case VOLUME_GRID_VECTOR_INT:
      return op.template operator()<openvdb::Vec3IGrid>();
    case VOLUME_GRID_VECTOR_DOUBLE:
      return op.template operator()<openvdb::Vec3dGrid>();
    case VOLUME_GRID_MASK:
      return op.template operator()<openvdb::MaskGrid>();
    case VOLUME_GRID_POINTS:
      return op.template operator()<openvdb::points::PointDataGrid>();
    case VOLUME_GRID_UNKNOWN:
      break;
  }

  /* Should never be called. */
  BLI_assert_msg(0, "should never be reached");
  return op.template operator()<openvdb::FloatGrid>();
}

openvdb::GridBase::Ptr BKE_volume_grid_create_with_changed_resolution(
    const VolumeGridType grid_type, const openvdb::GridBase &old_grid, float resolution_factor);

#  endif

=======
>>>>>>> a670b53a
#endif<|MERGE_RESOLUTION|>--- conflicted
+++ resolved
@@ -169,77 +169,5 @@
 
 bool BKE_volume_min_max(const Volume *volume, blender::float3 &r_min, blender::float3 &r_max);
 
-<<<<<<< HEAD
-#  ifdef WITH_OPENVDB
-#    include <openvdb/openvdb.h>
-#    include <openvdb/points/PointDataGrid.h>
 
-VolumeGrid *BKE_volume_grid_add_vdb(Volume &volume,
-                                    blender::StringRef name,
-                                    openvdb::GridBase::Ptr vdb_grid);
-
-bool BKE_volume_grid_bounds(openvdb::GridBase::ConstPtr grid,
-                            blender::float3 &r_min,
-                            blender::float3 &r_max);
-
-/**
- * Return a new grid pointer with only the metadata and transform changed.
- * This is useful for instances, where there is a separate transform on top of the original
- * grid transform that must be applied for some operations that only take a grid argument.
- */
-openvdb::GridBase::ConstPtr BKE_volume_grid_shallow_transform(openvdb::GridBase::ConstPtr grid,
-                                                              const blender::float4x4 &transform);
-
-openvdb::GridBase::ConstPtr BKE_volume_grid_openvdb_for_metadata(const struct VolumeGrid *grid);
-openvdb::GridBase::ConstPtr BKE_volume_grid_openvdb_for_read(const struct Volume *volume,
-                                                             const struct VolumeGrid *grid);
-openvdb::GridBase::Ptr BKE_volume_grid_openvdb_for_write(const struct Volume *volume,
-                                                         struct VolumeGrid *grid,
-                                                         bool clear);
-
-void BKE_volume_grid_clear_tree(Volume &volume, VolumeGrid &volume_grid);
-void BKE_volume_grid_clear_tree(openvdb::GridBase &grid);
-
-VolumeGridType BKE_volume_grid_type_openvdb(const openvdb::GridBase &grid);
-
-template<typename OpType>
-auto BKE_volume_grid_type_operation(const VolumeGridType grid_type, OpType &&op)
-{
-  switch (grid_type) {
-    case VOLUME_GRID_FLOAT:
-      return op.template operator()<openvdb::FloatGrid>();
-    case VOLUME_GRID_VECTOR_FLOAT:
-      return op.template operator()<openvdb::Vec3fGrid>();
-    case VOLUME_GRID_BOOLEAN:
-      return op.template operator()<openvdb::BoolGrid>();
-    case VOLUME_GRID_DOUBLE:
-      return op.template operator()<openvdb::DoubleGrid>();
-    case VOLUME_GRID_INT:
-      return op.template operator()<openvdb::Int32Grid>();
-    case VOLUME_GRID_INT64:
-      return op.template operator()<openvdb::Int64Grid>();
-    case VOLUME_GRID_VECTOR_INT:
-      return op.template operator()<openvdb::Vec3IGrid>();
-    case VOLUME_GRID_VECTOR_DOUBLE:
-      return op.template operator()<openvdb::Vec3dGrid>();
-    case VOLUME_GRID_MASK:
-      return op.template operator()<openvdb::MaskGrid>();
-    case VOLUME_GRID_POINTS:
-      return op.template operator()<openvdb::points::PointDataGrid>();
-    case VOLUME_GRID_UNKNOWN:
-      break;
-  }
-
-  /* Should never be called. */
-  BLI_assert_msg(0, "should never be reached");
-  return op.template operator()<openvdb::FloatGrid>();
-}
-
-openvdb::GridBase::Ptr BKE_volume_grid_create_with_changed_resolution(
-    const VolumeGridType grid_type, const openvdb::GridBase &old_grid, float resolution_factor);
-
-#  endif
-
-=======
->>>>>>> a670b53a
 #endif