/* SPDX-FileCopyrightText: 2023 Blender Foundation
 *
 * SPDX-License-Identifier: GPL-2.0-or-later */

#pragma once

#include "BKE_geometry_set.hh"

#include "BLI_map.hh"
#include "BLI_sub_frame.hh"

struct bNodeTree;

namespace blender::bke::sim {

class BDataSharing;
class ModifierSimulationCache;

class SimulationStateItem {
 public:
  virtual ~SimulationStateItem() = default;
};

class GeometrySimulationStateItem : public SimulationStateItem {
 public:
  GeometrySimulationStateItem(GeometrySet geometry);
  GeometrySet geometry;
};

/**
 * References a field input/output that becomes an attribute as part of the simulation state.
 * The attribute is actually stored in a #GeometrySimulationStateItem, so this just references
 * the attribute's name.
 */
class AttributeSimulationStateItem : public SimulationStateItem {
 private:
  std::string name_;

 public:
  AttributeSimulationStateItem(std::string name) : name_(std::move(name)) {}

  StringRefNull name() const
  {
    return name_;
  }
};

/** Storage for a single value of a trivial type like `float`, `int`, etc. */
class PrimitiveSimulationStateItem : public SimulationStateItem {
 private:
  const CPPType &type_;
  void *value_;

 public:
  PrimitiveSimulationStateItem(const CPPType &type, const void *value);
  ~PrimitiveSimulationStateItem();

  const void *value() const
  {
    return value_;
  }

  const CPPType &type() const
  {
    return type_;
  }
};

class StringSimulationStateItem : public SimulationStateItem {
 private:
  std::string value_;

 public:
  StringSimulationStateItem(std::string value);

  StringRefNull value() const
  {
    return value_;
  }
};

/**
 * Storage of values for a single simulation input and output node pair.
 * Used as a cache to allow random access in time, and as an intermediate form before data is
 * baked.
 */
class SimulationZoneState {
 public:
  Map<int, std::unique_ptr<SimulationStateItem>> item_by_identifier;
};

/** Identifies a simulation zone (input and output node pair) used by a modifier. */
struct SimulationZoneID {
  /** ID of the #bNestedNodeRef that references the output node of the zone. */
  int32_t nested_node_id;

  uint64_t hash() const
  {
    return this->nested_node_id;
  }

  friend bool operator==(const SimulationZoneID &a, const SimulationZoneID &b)
  {
    return a.nested_node_id == b.nested_node_id;
  }
};

/**
 * Stores a single frame of simulation states for all simulation zones in a modifier's node
 * hierarchy.
 */
class ModifierSimulationState {
 private:
  mutable bool bake_loaded_;

 public:
  ModifierSimulationCache *owner_;
  mutable std::mutex mutex_;
  Map<SimulationZoneID, std::unique_ptr<SimulationZoneState>> zone_states_;
  /** File path to folder containing baked meta-data. */
  std::optional<std::string> meta_path_;
  /** File path to folder containing baked data. */
  std::optional<std::string> bdata_dir_;

  const SimulationZoneState *get_zone_state(const SimulationZoneID &zone_id) const;
  SimulationZoneState &get_zone_state_for_write(const SimulationZoneID &zone_id);
  void ensure_bake_loaded(const bNodeTree &ntree) const;
};

struct ModifierSimulationStateAtFrame {
  SubFrame frame;
  ModifierSimulationState state;
};

enum class CacheState {
  /** The cache is up-to-date with the inputs. */
  Valid,
  /**
   * Nodes or input values have changed since the cache was created, i.e. the output would be
   * different if the simulation was run again.
   */
  Invalid,
  /** The cache has been baked and will not be invalidated by changing inputs. */
  Baked,
};

struct StatesAroundFrame {
  const ModifierSimulationStateAtFrame *prev = nullptr;
  const ModifierSimulationStateAtFrame *current = nullptr;
  const ModifierSimulationStateAtFrame *next = nullptr;
};

class ModifierSimulationCache {
 private:
  mutable std::mutex states_at_frames_mutex_;
  /**
   * Used for baking to deduplicate arrays when writing and writing from storage. Sharing info
   * must be kept alive for multiple frames to detect if each data array's version has changed.
   */
  std::unique_ptr<BDataSharing> bdata_sharing_;

  friend ModifierSimulationState;

<<<<<<< HEAD
 public:
  /**
   * All simulation states, sorted by frame.
   */
  Vector<std::unique_ptr<ModifierSimulationStateAtFrame>> states_at_frames_;
  CacheState cache_state_ = CacheState::Valid;
=======
>>>>>>> ab12d283
  bool failed_finding_bake_ = false;

 public:
  CacheState cache_state = CacheState::Valid;

  void try_discover_bake(StringRefNull absolute_bake_dir);

  bool has_state_at_frame(const SubFrame &frame) const;
  bool has_states() const;
  const ModifierSimulationState *get_state_at_exact_frame(const SubFrame &frame) const;
  ModifierSimulationState &get_state_at_frame_for_write(const SubFrame &frame);
  StatesAroundFrame get_states_around_frame(const SubFrame &frame) const;

  void invalidate()
  {
    this->cache_state = CacheState::Invalid;
  }

  void reset();
  void clear_prev_states();
};

/**
 * Wrap simulation cache in `std::shared_ptr` so that it can be owned by evaluated modifier even if
 * the original modifier has been deleted.
 */
struct ModifierSimulationCachePtr {
  std::shared_ptr<ModifierSimulationCache> ptr;
};

}  // namespace blender::bke::sim<|MERGE_RESOLUTION|>--- conflicted
+++ resolved
@@ -161,15 +161,12 @@
 
   friend ModifierSimulationState;
 
-<<<<<<< HEAD
  public:
   /**
    * All simulation states, sorted by frame.
    */
   Vector<std::unique_ptr<ModifierSimulationStateAtFrame>> states_at_frames_;
   CacheState cache_state_ = CacheState::Valid;
-=======
->>>>>>> ab12d283
   bool failed_finding_bake_ = false;
 
  public:
