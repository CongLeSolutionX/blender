/* SPDX-License-Identifier: GPL-2.0-or-later */
#pragma once

/** \file
 * \ingroup bke
 */

#ifdef __cplusplus
extern "C" {
#endif

struct ReportList;

/**
 * Compute simplified tangent space normals, i.e.
 * tangent vector + sign of bi-tangent one, which combined with
 * split normals can be used to recreate the full tangent space.
 * NOTE: * The mesh should be made of only tris and quads!
 */
void BKE_mesh_calc_loop_tangent_single_ex(const float (*vert_positions)[3],
                                          int numVerts,
                                          const int *corner_verts,
                                          float (*r_looptangent)[4],
                                          const float (*loop_normals)[3],
                                          const float (*loopuv)[2],
                                          int numLoops,
                                          const struct MPoly *polys,
                                          int numPolys,
                                          struct ReportList *reports);
/**
 * Wrapper around BKE_mesh_calc_loop_tangent_single_ex, which takes care of most boilerplate code.
 * \note
 * - There must be a valid loop's CD_NORMALS available.
 * - The mesh should be made of only tris and quads!
 */
void BKE_mesh_calc_loop_tangent_single(struct Mesh *mesh,
                                       const char *uvmap,
                                       float (*r_looptangents)[4],
                                       struct ReportList *reports);

/**
 * See: #BKE_editmesh_loop_tangent_calc (matching logic).
 */
void BKE_mesh_calc_loop_tangent_ex(const float (*vert_positions)[3],
<<<<<<< HEAD
                                   const struct MPoly *mpoly,
                                   uint mpoly_len,
                                   const int *corner_verts,
=======
                                   const struct MPoly *polys,
                                   uint polys_len,
                                   const struct MLoop *mloop,
>>>>>>> 2a9f792c
                                   const struct MLoopTri *looptri,
                                   uint looptri_len,

                                   struct CustomData *loopdata,
                                   bool calc_active_tangent,
                                   const char (*tangent_names)[MAX_CUSTOMDATA_LAYER_NAME],
                                   int tangent_names_len,
                                   const float (*vert_normals)[3],
                                   const float (*poly_normals)[3],
                                   const float (*loop_normals)[3],
                                   const float (*vert_orco)[3],
                                   /* result */
                                   struct CustomData *loopdata_out,
                                   uint loopdata_out_len,
                                   short *tangent_mask_curr_p);

void BKE_mesh_calc_loop_tangents(struct Mesh *me_eval,
                                 bool calc_active_tangent,
                                 const char (*tangent_names)[MAX_CUSTOMDATA_LAYER_NAME],
                                 int tangent_names_len);

/* Helpers */
void BKE_mesh_add_loop_tangent_named_layer_for_uv(struct CustomData *uv_data,
                                                  struct CustomData *tan_data,
                                                  int numLoopData,
                                                  const char *layer_name);

#define DM_TANGENT_MASK_ORCO (1 << 9)
/**
 * Here we get some useful information such as active uv layer name and
 * search if it is already in tangent_names.
 * Also, we calculate tangent_mask that works as a descriptor of tangents state.
 * If tangent_mask has changed, then recalculate tangents.
 */
void BKE_mesh_calc_loop_tangent_step_0(const struct CustomData *loopData,
                                       bool calc_active_tangent,
                                       const char (*tangent_names)[MAX_CUSTOMDATA_LAYER_NAME],
                                       int tangent_names_count,
                                       bool *rcalc_act,
                                       bool *rcalc_ren,
                                       int *ract_uv_n,
                                       int *rren_uv_n,
                                       char *ract_uv_name,
                                       char *rren_uv_name,
                                       short *rtangent_mask);

#ifdef __cplusplus
}
#endif<|MERGE_RESOLUTION|>--- conflicted
+++ resolved
@@ -42,15 +42,9 @@
  * See: #BKE_editmesh_loop_tangent_calc (matching logic).
  */
 void BKE_mesh_calc_loop_tangent_ex(const float (*vert_positions)[3],
-<<<<<<< HEAD
-                                   const struct MPoly *mpoly,
-                                   uint mpoly_len,
-                                   const int *corner_verts,
-=======
                                    const struct MPoly *polys,
                                    uint polys_len,
-                                   const struct MLoop *mloop,
->>>>>>> 2a9f792c
+                                   const int *corner_verts,
                                    const struct MLoopTri *looptri,
                                    uint looptri_len,
 
