/* SPDX-FileCopyrightText: 2023 Blender Authors
 *
 * SPDX-License-Identifier: GPL-2.0-or-later */

#pragma once

#include <optional>

#include "BLI_array.hh"
#include "BLI_bounds_types.hh"
#include "BLI_math_matrix_types.hh"
#include "BLI_math_vector_types.hh"

#include "DNA_customdata_types.h" /* #CustomData_MeshMasks. */

struct Curve;
struct CurveCache;
struct ID;
struct Mesh;
struct PoseBackup;

namespace blender::bke {

struct GeometrySet;

struct ObjectRuntime {
  /** Final transformation matrices with constraints & animsys applied. */
  float4x4 object_to_world = float4x4::identity();
  float4x4 world_to_object = float4x4::identity();

  /**
   * The custom data layer mask that was last used
   * to calculate data_eval and mesh_deform_eval.
   */
  CustomData_MeshMasks last_data_mask = {};

  /** Did last modifier stack generation need mapping support? */
  char last_need_mapping = false;

  /** Only used for drawing the parent/child help-line. */
  float3 parent_display_origin;

  /**
   * Selection id of this object. It might differ between an evaluated and its original object,
   * when the object is being instanced.
   */
  int select_id = -1;

  /**
   * Denotes whether the evaluated data is owned by this object or is referenced and owned by
   * somebody else.
   */
  char is_data_eval_owned = false;

  /** Start time of the mode transfer overlay animation. */
  double overlay_mode_transfer_start_time = 0.0f;

  /**
   * The bounding box of the object's evaluated geometry in the active dependency graph. The bounds
   * are copied back to the original object for the RNA API and for display in the interface.
   *
   * Only set on original objects.
   */
  std::optional<Bounds<float3>> bounds_eval;

  /**
   * Original data pointer, before object->data was changed to point
   * to data_eval.
   * Is assigned by dependency graph's copy-on-evaluation.
   */
  ID *data_orig = nullptr;
  /**
   * Object data structure created during object evaluation. It has all modifiers applied.
   * The type is determined by the type of the original object.
   */
  ID *data_eval = nullptr;

  /**
   * Objects can evaluate to a geometry set instead of a single ID. In those cases, the evaluated
   * geometry set will be stored here. An ID of the correct type is still stored in #data_eval.
   * #geometry_set_eval might reference the ID pointed to by #data_eval as well, but does not own
   * the data.
   */
  GeometrySet *geometry_set_eval = nullptr;

  /**
<<<<<<< HEAD
   * Original grease pencil bGPdata pointer, before object->data was changed to point
   * to gpd_eval.
   * Is assigned by dependency graph's copy-on-evaluation.
   */
  bGPdata *gpd_orig = nullptr;
  /**
   * bGPdata structure created during object evaluation.
   * It has all modifiers applied.
   */
  bGPdata *gpd_eval = nullptr;
=======
   * Mesh structure created during object evaluation.
   * It has deformation only modifiers applied on it.
   */
  Mesh *mesh_deform_eval = nullptr;

  /**
   * Evaluated mesh cage in edit mode.
   *
   * \note When the mesh's `runtime->deformed_only` is true, the meshes vertex positions
   * and other geometry arrays will be aligned the edit-mesh. Otherwise the #CD_ORIGINDEX
   * custom-data should be used to map the cage geometry back to the original indices, see
   * #eModifierTypeFlag_SupportsMapping.
   */
  Mesh *editmesh_eval_cage = nullptr;
>>>>>>> a4c9b691

  /**
   * This is a mesh representation of corresponding object.
   * It created when Python calls `object.to_mesh()`.
   */
  Mesh *object_as_temp_mesh = nullptr;

  /**
   * Backup of the object's pose (might be a subset, i.e. not contain all bones).
   *
   * Created by `BKE_pose_backup_create_on_object()`. This memory is owned by the Object.
   * It is freed along with the object, or when `BKE_pose_backup_clear()` is called.
   */
  PoseBackup *pose_backup = nullptr;

  /**
   * This is a curve representation of corresponding object.
   * It created when Python calls `object.to_curve()`.
   */
  ::Curve *object_as_temp_curve = nullptr;

  /** Runtime evaluated curve-specific data, not stored in the file. */
  CurveCache *curve_cache = nullptr;

  unsigned short local_collections_bits = 0;

  Array<float3x3, 0> crazyspace_deform_imats;
  Array<float3, 0> crazyspace_deform_cos;

  /* The Depsgraph::update_count when this object was last updated. */
  uint64_t last_update_transform = 0;
  uint64_t last_update_geometry = 0;
  uint64_t last_update_shading = 0;
};

}  // namespace blender::bke<|MERGE_RESOLUTION|>--- conflicted
+++ resolved
@@ -84,35 +84,6 @@
   GeometrySet *geometry_set_eval = nullptr;
 
   /**
-<<<<<<< HEAD
-   * Original grease pencil bGPdata pointer, before object->data was changed to point
-   * to gpd_eval.
-   * Is assigned by dependency graph's copy-on-evaluation.
-   */
-  bGPdata *gpd_orig = nullptr;
-  /**
-   * bGPdata structure created during object evaluation.
-   * It has all modifiers applied.
-   */
-  bGPdata *gpd_eval = nullptr;
-=======
-   * Mesh structure created during object evaluation.
-   * It has deformation only modifiers applied on it.
-   */
-  Mesh *mesh_deform_eval = nullptr;
-
-  /**
-   * Evaluated mesh cage in edit mode.
-   *
-   * \note When the mesh's `runtime->deformed_only` is true, the meshes vertex positions
-   * and other geometry arrays will be aligned the edit-mesh. Otherwise the #CD_ORIGINDEX
-   * custom-data should be used to map the cage geometry back to the original indices, see
-   * #eModifierTypeFlag_SupportsMapping.
-   */
-  Mesh *editmesh_eval_cage = nullptr;
->>>>>>> a4c9b691
-
-  /**
    * This is a mesh representation of corresponding object.
    * It created when Python calls `object.to_mesh()`.
    */
