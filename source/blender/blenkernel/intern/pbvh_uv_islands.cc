--- conflicted
+++ resolved
@@ -115,13 +115,8 @@
     for (int j = 0; j < 3; j++) {
       MeshUVVert uv_vert;
       uv_vert.loop = tri.tri[j];
-<<<<<<< HEAD
       uv_vert.vertex = &mesh_data.vertices[mesh_data.corner_verts[uv_vert.loop]];
-      uv_vert.uv = mesh_data.mloopuv[uv_vert.loop].uv;
-=======
-      uv_vert.vertex = &mesh_data.vertices[mesh_data.loops[uv_vert.loop].v];
       uv_vert.uv = mesh_data.mloopuv[uv_vert.loop];
->>>>>>> aaaa75f9
       primitive.vertices.append(uv_vert);
     }
     mesh_data.primitives.append(primitive);
@@ -223,13 +218,8 @@
 MeshData::MeshData(const Span<MLoopTri> looptris,
                    const Span<int> corner_verts,
                    const int verts_num,
-<<<<<<< HEAD
-                   const Span<MLoopUV> mloopuv)
+                   const Span<float2> mloopuv)
     : looptris(looptris), verts_num(verts_num), corner_verts(corner_verts), mloopuv(mloopuv)
-=======
-                   const Span<float2> mloopuv)
-    : looptris(looptris), verts_num(verts_num), loops(loops), mloopuv(mloopuv)
->>>>>>> aaaa75f9
 {
   mesh_data_init(*this);
 }
