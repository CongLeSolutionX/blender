--- conflicted
+++ resolved
@@ -199,21 +199,11 @@
 }
 
 MeshData::MeshData(const Span<MLoopTri> looptris,
-<<<<<<< HEAD
                    const Span<int> corner_verts,
-                   const int verts_num,
-=======
-                   const Span<MLoop> loops,
->>>>>>> c3d803c2
                    const Span<float2> uv_map,
                    const Span<float3> vert_positions)
     : looptris(looptris),
-<<<<<<< HEAD
-      verts_num(verts_num),
       corner_verts(corner_verts),
-=======
-      loops(loops),
->>>>>>> c3d803c2
       uv_map(uv_map),
       vert_positions(vert_positions),
       vert_to_edge_map(vert_positions.size()),
