--- conflicted
+++ resolved
@@ -36,17 +36,17 @@
                                          const int v1,
                                          const int v2)
 {
-  const Span<MLoop> mesh_loops = mesh_data.loops;
+  const Span<int> corner_verts = mesh_data.corner_verts;
   BLI_assert(ELEM(v1,
-                  mesh_loops[looptri.tri[0]].v,
-                  mesh_loops[looptri.tri[1]].v,
-                  mesh_loops[looptri.tri[2]].v));
+                  corner_verts[looptri.tri[0]],
+                  corner_verts[looptri.tri[1]],
+                  corner_verts[looptri.tri[2]]));
   BLI_assert(ELEM(v2,
-                  mesh_loops[looptri.tri[0]].v,
-                  mesh_loops[looptri.tri[1]].v,
-                  mesh_loops[looptri.tri[2]].v));
+                  corner_verts[looptri.tri[0]],
+                  corner_verts[looptri.tri[1]],
+                  corner_verts[looptri.tri[2]]));
   for (const int loop : looptri.tri) {
-    const int vert = mesh_loops[loop].v;
+    const int vert = corner_verts[loop];
     if (vert != v1 && vert != v2) {
       return vert;
     }
@@ -72,7 +72,7 @@
 static int get_uv_loop(const MeshData &mesh_data, const MLoopTri &looptri, const int vert)
 {
   for (const int loop : looptri.tri) {
-    if (mesh_data.loops[loop].v == vert) {
+    if (mesh_data.corner_verts[loop] == vert) {
       return loop;
     }
   }
@@ -83,7 +83,7 @@
 static bool has_vertex(const MeshData &mesh_data, const MLoopTri &looptri, const int vert)
 {
   for (int i = 0; i < 3; i++) {
-    const int vert_i = mesh_data.loops[looptri.tri[i]].v;
+    const int vert_i = mesh_data.corner_verts[looptri.tri[i]];
     if (vert_i == vert) {
       return true;
     }
@@ -107,39 +107,6 @@
 /** \name MeshData
  * \{ */
 
-<<<<<<< HEAD
-static void mesh_data_init_vertices(MeshData &mesh_data)
-{
-  mesh_data.vertices.reserve(mesh_data.verts_num);
-  for (int64_t i = 0; i < mesh_data.verts_num; i++) {
-    MeshVertex vert;
-    vert.v = i;
-    mesh_data.vertices.append(vert);
-  }
-}
-
-static void mesh_data_init_primitives(MeshData &mesh_data)
-{
-  mesh_data.primitives.reserve(mesh_data.looptris.size());
-  for (int64_t i = 0; i < mesh_data.looptris.size(); i++) {
-    const MLoopTri &tri = mesh_data.looptris[i];
-    MeshPrimitive primitive;
-    primitive.index = i;
-    primitive.poly = tri.poly;
-
-    for (int j = 0; j < 3; j++) {
-      MeshUVVert uv_vert;
-      uv_vert.loop = tri.tri[j];
-      uv_vert.vertex = &mesh_data.vertices[mesh_data.corner_verts[uv_vert.loop]];
-      uv_vert.uv = mesh_data.mloopuv[uv_vert.loop];
-      primitive.vertices.append(uv_vert);
-    }
-    mesh_data.primitives.append(primitive);
-  }
-}
-
-=======
->>>>>>> 83f92188
 static void mesh_data_init_edges(MeshData &mesh_data)
 {
   mesh_data.edges.reserve(mesh_data.looptris.size() * 2);
@@ -243,19 +210,14 @@
 MeshData::MeshData(const Span<MLoopTri> looptris,
                    const Span<int> corner_verts,
                    const int verts_num,
-<<<<<<< HEAD
-                   const Span<float2> mloopuv)
-    : looptris(looptris), verts_num(verts_num), corner_verts(corner_verts), mloopuv(mloopuv)
-=======
                    const Span<float2> uv_map)
     : looptris(looptris),
       verts_num(verts_num),
-      loops(loops),
+      corner_verts(corner_verts),
       uv_map(uv_map),
       vert_to_edge_map(verts_num),
       edge_to_primitive_map(0),
       primitive_to_edge_map(looptris.size())
->>>>>>> 83f92188
 {
   mesh_data_init(*this);
 }
@@ -278,7 +240,7 @@
 }
 
 UVVertex::UVVertex(const MeshData &mesh_data, const int loop)
-    : vertex(mesh_data.loops[loop].v), uv(mesh_data.uv_map[loop])
+    : vertex(mesh_data.corner_verts[loop]), uv(mesh_data.uv_map[loop])
 {
   uv_vertex_init_flags(*this);
 }
@@ -548,18 +510,18 @@
     flags.found = false;
 
     /* Reorder so the first edge starts with the given vertex. */
-    if (mesh_data.loops[primitive->tri[1]].v == vertex) {
+    if (mesh_data.corner_verts[primitive->tri[1]] == vertex) {
       vert_order[0] = 1;
       vert_order[1] = 2;
       vert_order[2] = 0;
     }
-    else if (mesh_data.loops[primitive->tri[2]].v == vertex) {
+    else if (mesh_data.corner_verts[primitive->tri[2]] == vertex) {
       vert_order[0] = 2;
       vert_order[1] = 0;
       vert_order[2] = 1;
     }
     else {
-      BLI_assert(mesh_data.loops[primitive->tri[0]].v == vertex);
+      BLI_assert(mesh_data.corner_verts[primitive->tri[0]] == vertex);
       vert_order[0] = 0;
       vert_order[1] = 1;
       vert_order[2] = 2;
@@ -635,8 +597,8 @@
   {
     for (InnerEdge &fan_edge : inner_edges) {
       fan_edge.flags.found = false;
-      const int v0 = mesh_data.loops[fan_edge.primitive->tri[fan_edge.vert_order[0]]].v;
-      const int v1 = mesh_data.loops[fan_edge.primitive->tri[fan_edge.vert_order[1]]].v;
+      const int v0 = mesh_data.corner_verts[fan_edge.primitive->tri[fan_edge.vert_order[0]]];
+      const int v1 = mesh_data.corner_verts[fan_edge.primitive->tri[fan_edge.vert_order[1]]];
       for (const UVEdge *edge : uv_vertex.uv_edges) {
         const int e0 = edge->vertices[0]->vertex;
         const int e1 = edge->vertices[1]->vertex;
@@ -651,9 +613,9 @@
   void init_uv_coordinates(const MeshData &mesh_data, UVVertex &uv_vertex)
   {
     for (InnerEdge &fan_edge : inner_edges) {
-      int other_v = mesh_data.loops[fan_edge.primitive->tri[fan_edge.vert_order[0]]].v;
+      int other_v = mesh_data.corner_verts[fan_edge.primitive->tri[fan_edge.vert_order[0]]];
       if (other_v == uv_vertex.vertex) {
-        other_v = mesh_data.loops[fan_edge.primitive->tri[fan_edge.vert_order[1]]].v;
+        other_v = mesh_data.corner_verts[fan_edge.primitive->tri[fan_edge.vert_order[1]]];
       }
 
       for (UVEdge *edge : uv_vertex.uv_edges) {
@@ -693,12 +655,12 @@
 
   const int loop_1 = get_uv_loop(mesh_data, looptri, connected_vert_1->vertex);
   vert_template.uv = connected_vert_1->uv;
-  vert_template.vertex = mesh_data.loops[loop_1].v;
+  vert_template.vertex = mesh_data.corner_verts[loop_1];
   UVVertex *vert_1_ptr = island.lookup_or_create(vert_template);
 
   const int loop_2 = get_uv_loop(mesh_data, looptri, connected_vert_2->vertex);
   vert_template.uv = connected_vert_2->uv;
-  vert_template.vertex = mesh_data.loops[loop_2].v;
+  vert_template.vertex = mesh_data.corner_verts[loop_2];
   UVVertex *vert_2_ptr = island.lookup_or_create(vert_template);
 
   UVEdge edge_template;
@@ -868,7 +830,7 @@
             mesh_data,
             uv_vertex->vertex,
             shared_edge_vertex,
-            mesh_data.loops[segment.primitive->tri[segment.vert_order[1]]].v);
+            mesh_data.corner_verts[segment.primitive->tri[segment.vert_order[1]]]);
         if (fill_primitive_i == -1) {
           continue;
         }
@@ -1182,7 +1144,7 @@
                                            const uint8_t mesh_vert_index) const
 {
   const MLoopTri &looptri = mesh_data.looptris[this->primitive_i];
-  const int mesh_vertex = mesh_data.loops[looptri.tri[mesh_vert_index]].v;
+  const int mesh_vertex = mesh_data.corner_verts[looptri.tri[mesh_vert_index]];
   for (const UVEdge *uv_edge : edges) {
     for (const UVVertex *uv_vert : uv_edge->vertices) {
       if (uv_vert->vertex == mesh_vertex) {
