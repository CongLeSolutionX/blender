/* SPDX-FileCopyrightText: 2005 Blender Foundation
 *
 * SPDX-License-Identifier: GPL-2.0-or-later */

/** \file
 * \ingroup bke
 */

#include <climits>
#include <cstring>

#include "MEM_guardedalloc.h"

#include "DNA_cloth_types.h"
#include "DNA_customdata_types.h"
#include "DNA_key_types.h"
#include "DNA_material_types.h"
#include "DNA_mesh_types.h"
#include "DNA_meshdata_types.h"
#include "DNA_object_types.h"
#include "DNA_scene_types.h"

#include "BLI_array.h"
#include "BLI_bitmap.h"
#include "BLI_blenlib.h"
#include "BLI_linklist.h"
#include "BLI_math.h"
#include "BLI_math_vector_types.hh"
#include "BLI_task.h"
#include "BLI_task.hh"
#include "BLI_utildefines.h"
#include "BLI_vector.hh"

#include "BKE_DerivedMesh.h"
#include "BKE_bvhutils.h"
#include "BKE_colorband.h"
#include "BKE_deform.h"
#include "BKE_editmesh.h"
#include "BKE_editmesh_cache.hh"
#include "BKE_geometry_set.hh"
#include "BKE_geometry_set_instances.hh"
#include "BKE_key.h"
#include "BKE_layer.h"
#include "BKE_lib_id.h"
#include "BKE_material.h"
#include "BKE_mesh.hh"
#include "BKE_mesh_iterators.h"
#include "BKE_mesh_mapping.h"
#include "BKE_mesh_runtime.h"
#include "BKE_mesh_tangent.h"
#include "BKE_mesh_wrapper.h"
#include "BKE_modifier.h"
#include "BKE_multires.h"
#include "BKE_object.h"
#include "BKE_object_deform.h"
#include "BKE_paint.h"
#include "BKE_subdiv_modifier.h"

#include "BLI_sys_types.h" /* for intptr_t support */

#include "BKE_shrinkwrap.h"
#include "DEG_depsgraph.h"
#include "DEG_depsgraph_query.h"

#include "CLG_log.h"

#ifdef WITH_OPENSUBDIV
#  include "DNA_userdef_types.h"
#endif

using blender::float3;
using blender::IndexRange;
using blender::Span;
using blender::VArray;
using blender::bke::GeometryOwnershipType;
using blender::bke::GeometrySet;
using blender::bke::MeshComponent;

/* very slow! enable for testing only! */
//#define USE_MODIFIER_VALIDATE

#ifdef USE_MODIFIER_VALIDATE
#  define ASSERT_IS_VALID_MESH(mesh) \
    (BLI_assert((mesh == nullptr) || (BKE_mesh_is_valid(mesh) == true)))
#else
#  define ASSERT_IS_VALID_MESH(mesh)
#endif

static void mesh_init_origspace(Mesh *mesh);
static void editbmesh_calc_modifier_final_normals(Mesh *mesh_final);
static void editbmesh_calc_modifier_final_normals_or_defer(Mesh *mesh_final);

/* -------------------------------------------------------------------- */

static float *dm_getVertArray(DerivedMesh *dm)
{
  float(*positions)[3] = (float(*)[3])CustomData_get_layer_named_for_write(
      &dm->vertData, CD_PROP_FLOAT3, "position", dm->getNumVerts(dm));

  if (!positions) {
    positions = (float(*)[3])CustomData_add_layer_named(
        &dm->vertData, CD_PROP_FLOAT3, CD_SET_DEFAULT, dm->getNumVerts(dm), "position");
    CustomData_set_layer_flag(&dm->vertData, CD_PROP_FLOAT3, CD_FLAG_TEMPORARY);
    dm->copyVertArray(dm, positions);
  }

  return (float *)positions;
}

static vec2i *dm_getEdgeArray(DerivedMesh *dm)
{
  vec2i *edge = (vec2i *)CustomData_get_layer_named_for_write(
      &dm->edgeData, CD_PROP_INT32_2D, ".edge_verts", dm->getNumEdges(dm));

  if (!edge) {
    edge = (vec2i *)CustomData_add_layer_named(
        &dm->edgeData, CD_PROP_INT32_2D, CD_SET_DEFAULT, dm->getNumEdges(dm), ".edge_verts");
    CustomData_set_layer_flag(&dm->edgeData, CD_PROP_INT32_2D, CD_FLAG_TEMPORARY);
    dm->copyEdgeArray(dm, edge);
  }

  return edge;
}

static int *dm_getCornerVertArray(DerivedMesh *dm)
{
  int *corner_verts = (int *)CustomData_get_layer_named_for_write(
      &dm->loopData, CD_PROP_INT32, ".corner_vert", dm->getNumLoops(dm));

  if (!corner_verts) {
    corner_verts = (int *)CustomData_add_layer_named(
        &dm->loopData, CD_PROP_INT32, CD_SET_DEFAULT, dm->getNumLoops(dm), ".corner_vert");
    dm->copyCornerVertArray(dm, corner_verts);
  }

  return corner_verts;
}

static int *dm_getCornerEdgeArray(DerivedMesh *dm)
{
  int *corner_edges = (int *)CustomData_get_layer_named(
      &dm->loopData, CD_PROP_INT32, ".corner_edge");

  if (!corner_edges) {
    corner_edges = (int *)CustomData_add_layer_named(
        &dm->loopData, CD_PROP_INT32, CD_SET_DEFAULT, dm->getNumLoops(dm), ".corner_edge");
    dm->copyCornerEdgeArray(dm, corner_edges);
  }

  return corner_edges;
}

static int *dm_getPolyArray(DerivedMesh *dm)
{
  if (!dm->face_offsets) {
    dm->face_offsets = MEM_cnew_array<int>(dm->getNumPolys(dm) + 1, __func__);
    dm->copyPolyArray(dm, dm->face_offsets);
  }
  return dm->face_offsets;
}

void DM_init_funcs(DerivedMesh *dm)
{
  /* default function implementations */
  dm->getVertArray = dm_getVertArray;
  dm->getEdgeArray = dm_getEdgeArray;
  dm->getCornerVertArray = dm_getCornerVertArray;
  dm->getCornerEdgeArray = dm_getCornerEdgeArray;
  dm->getPolyArray = dm_getPolyArray;

  dm->getVertDataArray = DM_get_vert_data_layer;
  dm->getEdgeDataArray = DM_get_edge_data_layer;
  dm->getPolyDataArray = DM_get_poly_data_layer;
  dm->getLoopDataArray = DM_get_loop_data_layer;
}

void DM_init(DerivedMesh *dm,
             DerivedMeshType type,
             int numVerts,
             int numEdges,
             int numTessFaces,
             int numLoops,
             int numPolys)
{
  dm->type = type;
  dm->numVertData = numVerts;
  dm->numEdgeData = numEdges;
  dm->numTessFaceData = numTessFaces;
  dm->numLoopData = numLoops;
  dm->numPolyData = numPolys;

  DM_init_funcs(dm);

  /* Don't use #CustomData_reset because we don't want to touch custom-data. */
  copy_vn_i(dm->vertData.typemap, CD_NUMTYPES, -1);
  copy_vn_i(dm->edgeData.typemap, CD_NUMTYPES, -1);
  copy_vn_i(dm->faceData.typemap, CD_NUMTYPES, -1);
  copy_vn_i(dm->loopData.typemap, CD_NUMTYPES, -1);
  copy_vn_i(dm->polyData.typemap, CD_NUMTYPES, -1);
}

void DM_from_template(DerivedMesh *dm,
                      DerivedMesh *source,
                      DerivedMeshType type,
                      int numVerts,
                      int numEdges,
                      int numTessFaces,
                      int numLoops,
                      int numPolys)
{
  const CustomData_MeshMasks *mask = &CD_MASK_DERIVEDMESH;
  CustomData_copy_layout(&source->vertData, &dm->vertData, mask->vmask, CD_SET_DEFAULT, numVerts);
  CustomData_copy_layout(&source->edgeData, &dm->edgeData, mask->emask, CD_SET_DEFAULT, numEdges);
  CustomData_copy_layout(
      &source->faceData, &dm->faceData, mask->fmask, CD_SET_DEFAULT, numTessFaces);
  CustomData_copy_layout(&source->loopData, &dm->loopData, mask->lmask, CD_SET_DEFAULT, numLoops);
  CustomData_copy_layout(&source->polyData, &dm->polyData, mask->pmask, CD_SET_DEFAULT, numPolys);
  dm->face_offsets = static_cast<int *>(MEM_dupallocN(source->face_offsets));

  dm->type = type;
  dm->numVertData = numVerts;
  dm->numEdgeData = numEdges;
  dm->numTessFaceData = numTessFaces;
  dm->numLoopData = numLoops;
  dm->numPolyData = numPolys;

  DM_init_funcs(dm);
}

void DM_release(DerivedMesh *dm)
{
  CustomData_free(&dm->vertData, dm->numVertData);
  CustomData_free(&dm->edgeData, dm->numEdgeData);
  CustomData_free(&dm->faceData, dm->numTessFaceData);
  CustomData_free(&dm->loopData, dm->numLoopData);
  CustomData_free(&dm->polyData, dm->numPolyData);
  MEM_SAFE_FREE(dm->face_offsets);
}

void BKE_mesh_runtime_eval_to_meshkey(Mesh *me_deformed, Mesh *me, KeyBlock *kb)
{
  /* Just a shallow wrapper around #BKE_keyblock_convert_from_mesh,
   * that ensures both evaluated mesh and original one has same number of vertices. */

  const int totvert = me_deformed->totvert;

  if (totvert == 0 || me->totvert == 0 || me->totvert != totvert) {
    return;
  }

  BKE_keyblock_convert_from_mesh(me_deformed, me->key, kb);
}

void DM_set_only_copy(DerivedMesh *dm, const CustomData_MeshMasks *mask)
{
  CustomData_set_only_copy(&dm->vertData, mask->vmask);
  CustomData_set_only_copy(&dm->edgeData, mask->emask);
  CustomData_set_only_copy(&dm->faceData, mask->fmask);
  /* this wasn't in 2.63 and is disabled for 2.64 because it gives problems with
   * weight paint mode when there are modifiers applied, needs further investigation,
   * see replies to r50969, Campbell */
#if 0
  CustomData_set_only_copy(&dm->loopData, mask->lmask);
  Custom(&dm->polyData, mask->pmask);
#endif
}

static void mesh_set_only_copy(Mesh *mesh, const CustomData_MeshMasks *mask)
{
  CustomData_set_only_copy(&mesh->vert_data, mask->vmask);
  CustomData_set_only_copy(&mesh->edge_data, mask->emask);
  CustomData_set_only_copy(&mesh->fdata_legacy, mask->fmask);
  /* this wasn't in 2.63 and is disabled for 2.64 because it gives problems with
   * weight paint mode when there are modifiers applied, needs further investigation,
   * see replies to r50969, Campbell */
#if 0
  CustomData_set_only_copy(&mesh->ldata, mask->lmask);
  CustomData_set_only_copy(&mesh->pdata, mask->pmask);
#endif
}

void *DM_get_vert_data_layer(DerivedMesh *dm, const eCustomDataType type)
{
  return CustomData_get_layer_for_write(&dm->vertData, type, dm->getNumVerts(dm));
}

void *DM_get_edge_data_layer(DerivedMesh *dm, const eCustomDataType type)
{
  return CustomData_get_layer_for_write(&dm->edgeData, type, dm->getNumEdges(dm));
}

void *DM_get_poly_data_layer(DerivedMesh *dm, const eCustomDataType type)
{
  return CustomData_get_layer_for_write(&dm->polyData, type, dm->getNumPolys(dm));
}

void *DM_get_loop_data_layer(DerivedMesh *dm, const eCustomDataType type)
{
  return CustomData_get_layer_for_write(&dm->loopData, type, dm->getNumLoops(dm));
}

void DM_copy_vert_data(
    const DerivedMesh *source, DerivedMesh *dest, int source_index, int dest_index, int count)
{
  CustomData_copy_data(&source->vertData, &dest->vertData, source_index, dest_index, count);
}

void DM_interp_vert_data(const DerivedMesh *source,
                         DerivedMesh *dest,
                         int *src_indices,
                         float *weights,
                         int count,
                         int dest_index)
{
  CustomData_interp(
      &source->vertData, &dest->vertData, src_indices, weights, nullptr, count, dest_index);
}

static float (*get_editbmesh_orco_verts(BMEditMesh *em))[3]
{
  BMIter iter;
  BMVert *eve;
  float(*orco)[3];
  int i;

  /* these may not really be the orco's, but it's only for preview.
   * could be solver better once, but isn't simple */

  orco = (float(*)[3])MEM_malloc_arrayN(em->bm->totvert, sizeof(float[3]), "BMEditMesh Orco");

  BM_ITER_MESH_INDEX (eve, &iter, em->bm, BM_VERTS_OF_MESH, i) {
    copy_v3_v3(orco[i], eve->co);
  }

  return orco;
}

/* orco custom data layer */
static float (*get_orco_coords(Object *ob, BMEditMesh *em, int layer, int *free))[3]
{
  *free = 0;

  if (layer == CD_ORCO) {
    /* get original coordinates */
    *free = 1;

    if (em) {
      return get_editbmesh_orco_verts(em);
    }
    return BKE_mesh_orco_verts_get(ob);
  }
  if (layer == CD_CLOTH_ORCO) {
    /* apply shape key for cloth, this should really be solved
     * by a more flexible customdata system, but not simple */
    if (!em) {
      ClothModifierData *clmd = (ClothModifierData *)BKE_modifiers_findby_type(
          ob, eModifierType_Cloth);
      if (clmd) {
        KeyBlock *kb = BKE_keyblock_from_key(BKE_key_from_object(ob),
                                             clmd->sim_parms->shapekey_rest);

        if (kb && kb->data) {
          return (float(*)[3])kb->data;
        }
      }
    }

    return nullptr;
  }

  return nullptr;
}

static Mesh *create_orco_mesh(Object *ob, Mesh *me, BMEditMesh *em, int layer)
{
  Mesh *mesh;
  float(*orco)[3];
  int free;

  if (em) {
    mesh = BKE_mesh_from_bmesh_for_eval_nomain(em->bm, nullptr, me);
    BKE_mesh_ensure_default_orig_index_customdata(mesh);
  }
  else {
    mesh = BKE_mesh_copy_for_eval(me);
  }

  orco = get_orco_coords(ob, em, layer, &free);

  if (orco) {
    BKE_mesh_vert_coords_apply(mesh, orco);
    if (free) {
      MEM_freeN(orco);
    }
  }

  return mesh;
}

static void add_orco_mesh(
    Object *ob, BMEditMesh *em, Mesh *mesh, Mesh *mesh_orco, const eCustomDataType layer)
{
  float(*orco)[3], (*layerorco)[3];
  int totvert, free;

  totvert = mesh->totvert;

  if (mesh_orco) {
    free = 1;

    if (mesh_orco->totvert == totvert) {
      orco = BKE_mesh_vert_coords_alloc(mesh_orco, nullptr);
    }
    else {
      orco = BKE_mesh_vert_coords_alloc(mesh, nullptr);
    }
  }
  else {
    /* TODO(sybren): totvert should potentially change here, as ob->data
     * or em may have a different number of vertices than dm. */
    orco = get_orco_coords(ob, em, layer, &free);
  }

  if (orco) {
    if (layer == CD_ORCO) {
      BKE_mesh_orco_verts_transform((Mesh *)ob->data, orco, totvert, 0);
    }

    layerorco = (float(*)[3])CustomData_get_layer_for_write(
        &mesh->vert_data, layer, mesh->totvert);
    if (!layerorco) {
      layerorco = (float(*)[3])CustomData_add_layer(
          &mesh->vert_data, eCustomDataType(layer), CD_SET_DEFAULT, mesh->totvert);
    }

    memcpy(layerorco, orco, sizeof(float[3]) * totvert);
    if (free) {
      MEM_freeN(orco);
    }
  }
}

static void mesh_calc_modifier_final_normals(const bool sculpt_dyntopo, Mesh *mesh_final)
{
<<<<<<< HEAD
  const eAttrDomain domain = mesh_final->normal_domain_all_info();
=======
  /* Test if mesh has the required loop normals, in case an additional modifier
   * evaluation from another instance or from an operator requests it but the
   * initial normals were not loop normals. */
  const bool calc_loop_normals = ((mesh_input->flag & ME_AUTOSMOOTH) != 0 ||
                                  (final_datamask->lmask & CD_MASK_NORMAL) != 0);

  return (!calc_loop_normals || CustomData_has_layer(&mesh_final->loop_data, CD_NORMAL));
}

static void mesh_calc_modifier_final_normals(const Mesh *mesh_input,
                                             const CustomData_MeshMasks *final_datamask,
                                             const bool sculpt_dyntopo,
                                             Mesh *mesh_final)
{
  /* Compute normals. */
  const bool calc_loop_normals = ((mesh_input->flag & ME_AUTOSMOOTH) != 0 ||
                                  (final_datamask->lmask & CD_MASK_NORMAL) != 0);
>>>>>>> aebc743b

  /* Needed as `final_datamask` is not preserved outside modifier stack evaluation. */
  SubsurfRuntimeData *subsurf_runtime_data = mesh_final->runtime->subsurf_runtime_data;
  if (subsurf_runtime_data) {
    subsurf_runtime_data->calc_loop_normals = domain == ATTR_DOMAIN_CORNER;
  }

<<<<<<< HEAD
  if (domain == ATTR_DOMAIN_CORNER) {
    /* Compute loop normals (NOTE: will compute poly and vert normals as well, if needed!). In case
=======
  if (calc_loop_normals) {
    /* Compute loop normals (NOTE: will compute face and vert normals as well, if needed!). In case
>>>>>>> aebc743b
     * of deferred CPU subdivision, this will be computed when the wrapper is generated. */
    if (!subsurf_runtime_data || subsurf_runtime_data->resolution == 0) {
      mesh_final->corner_normals();
    }
  }
  else {
    if (sculpt_dyntopo == false) {
      /* without this, drawing ngon tri's faces will show ugly tessellated face
       * normals and will also have to calculate normals on the fly, try avoid
       * this where possible since calculating face normals isn't fast,
       * note that this isn't a problem for subsurf (only quads) or edit-mode
       * which deals with drawing differently. */
<<<<<<< HEAD
      if (domain == ATTR_DOMAIN_FACE) {
        mesh_final->poly_normals();
      }
      else if (domain == ATTR_DOMAIN_FACE) {
        mesh_final->vert_normals();
      }
=======
      BKE_mesh_ensure_normals_for_display(mesh_final);
    }

    /* Some modifiers, like data-transfer, may generate those data as temp layer,
     * we do not want to keep them, as they are used by display code when available
     * (i.e. even if auto-smooth is disabled). */
    if (CustomData_has_layer(&mesh_final->loop_data, CD_NORMAL)) {
      CustomData_free_layers(&mesh_final->loop_data, CD_NORMAL, mesh_final->totloop);
>>>>>>> aebc743b
    }
  }
}

/* Does final touches to the final evaluated mesh, making sure it is perfectly usable.
 *
 * This is needed because certain information is not passed along intermediate meshes allocated
 * during stack evaluation.
 */
static void mesh_calc_finalize(const Mesh *mesh_input, Mesh *mesh_eval)
{
  /* Make sure the name is the same. This is because mesh allocation from template does not
   * take care of naming. */
  STRNCPY(mesh_eval->id.name, mesh_input->id.name);
  /* Make evaluated mesh to share same edit mesh pointer as original and copied meshes. */
  mesh_eval->edit_mesh = mesh_input->edit_mesh;
}

void BKE_mesh_wrapper_deferred_finalize_mdata(Mesh *me_eval)
{
  if (me_eval->runtime->wrapper_type_finalize & (1 << ME_WRAPPER_TYPE_BMESH)) {
    editbmesh_calc_modifier_final_normals(me_eval);
    me_eval->runtime->wrapper_type_finalize = eMeshWrapperType(
        me_eval->runtime->wrapper_type_finalize & ~(1 << ME_WRAPPER_TYPE_BMESH));
  }
  BLI_assert(me_eval->runtime->wrapper_type_finalize == 0);
}

/**
 * Modifies the given mesh and geometry set. The mesh is not passed as part of the mesh component
 * in the \a geometry_set input, it is only passed in \a input_mesh and returned in the return
 * value.
 *
 * The purpose of the geometry set is to store all geometry components that are generated
 * by modifiers to allow outputting non-mesh data from modifiers.
 */
static Mesh *modifier_modify_mesh_and_geometry_set(ModifierData *md,
                                                   const ModifierEvalContext &mectx,
                                                   Mesh *input_mesh,
                                                   GeometrySet &geometry_set)
{
  Mesh *mesh_output = nullptr;
  const ModifierTypeInfo *mti = BKE_modifier_get_info((ModifierType)md->type);
  if (mti->modifyGeometrySet == nullptr) {
    mesh_output = BKE_modifier_modify_mesh(md, &mectx, input_mesh);
  }
  else {
    /* For performance reasons, this should be called by the modifier and/or nodes themselves at
     * some point. */
    BKE_mesh_wrapper_ensure_mdata(input_mesh);

    /* Replace only the mesh rather than the whole component, because the entire #MeshComponent
     * might have been replaced by data from a different object in the node tree, which means the
     * component contains vertex group name data for that object that should not be removed. */
    geometry_set.replace_mesh(input_mesh, GeometryOwnershipType::Editable);

    /* Let the modifier change the geometry set. */
    mti->modifyGeometrySet(md, &mectx, &geometry_set);

    /* Release the mesh from the geometry set again. */
    if (geometry_set.has<MeshComponent>()) {
      MeshComponent &mesh_component = geometry_set.get_component_for_write<MeshComponent>();
      if (mesh_component.get_for_read() != input_mesh) {
        /* Make sure the mesh component actually owns the mesh before taking over ownership. */
        mesh_component.ensure_owns_direct_data();
      }
      mesh_output = mesh_component.release();
    }

    /* Return an empty mesh instead of null. */
    if (mesh_output == nullptr) {
      mesh_output = BKE_mesh_new_nomain(0, 0, 0, 0);
      BKE_mesh_copy_parameters_for_eval(mesh_output, input_mesh);
    }
  }

  return mesh_output;
}

static void set_rest_position(Mesh &mesh)
{
  using namespace blender;
  using namespace blender::bke;
  MutableAttributeAccessor attributes = mesh.attributes_for_write();
  const AttributeReader positions = attributes.lookup<float3>("position");
  attributes.remove("rest_position");
  if (positions) {
    if (positions.sharing_info && positions.varray.is_span()) {
      attributes.add<float3>("rest_position",
                             ATTR_DOMAIN_POINT,
                             AttributeInitShared(positions.varray.get_internal_span().data(),
                                                 *positions.sharing_info));
    }
    else {
      attributes.add<float3>(
          "rest_position", ATTR_DOMAIN_POINT, AttributeInitVArray(positions.varray));
    }
  }
}

static void mesh_calc_modifiers(Depsgraph *depsgraph,
                                const Scene *scene,
                                Object *ob,
                                const bool use_deform,
                                const bool need_mapping,
                                const CustomData_MeshMasks *dataMask,
                                const bool use_cache,
                                const bool allow_shared_mesh,
                                /* return args */
                                Mesh **r_deform,
                                Mesh **r_final,
                                GeometrySet **r_geometry_set)
{
  using namespace blender::bke;
  /* Input mesh shouldn't be modified. */
  Mesh *mesh_input = (Mesh *)ob->data;
  /* The final mesh is the result of calculating all enabled modifiers. */
  Mesh *mesh_final = nullptr;
  /* The result of calculating all leading deform modifiers. */
  Mesh *mesh_deform = nullptr;
  /* This geometry set contains the non-mesh data that might be generated by modifiers. */
  GeometrySet geometry_set_final;

  BLI_assert((mesh_input->id.tag & LIB_TAG_COPIED_ON_WRITE_EVAL_RESULT) == 0);

  /* Mesh with constructive modifiers but no deformation applied. Tracked
   * along with final mesh if undeformed / orco coordinates are requested
   * for texturing. */
  Mesh *mesh_orco = nullptr;
  Mesh *mesh_orco_cloth = nullptr;

  /* Modifier evaluation modes. */
  const bool use_render = (DEG_get_mode(depsgraph) == DAG_EVAL_RENDER);
  const int required_mode = use_render ? eModifierMode_Render : eModifierMode_Realtime;

  /* Sculpt can skip certain modifiers. */
  const bool has_multires = BKE_sculpt_multires_active(scene, ob) != nullptr;
  bool multires_applied = false;
  const bool sculpt_mode = ob->mode & OB_MODE_SCULPT && ob->sculpt && !use_render;
  const bool sculpt_dyntopo = (sculpt_mode && ob->sculpt->bm) && !use_render;

  /* Modifier evaluation contexts for different types of modifiers. */
  ModifierApplyFlag apply_render = use_render ? MOD_APPLY_RENDER : ModifierApplyFlag(0);
  ModifierApplyFlag apply_cache = use_cache ? MOD_APPLY_USECACHE : ModifierApplyFlag(0);
  const ModifierEvalContext mectx = {depsgraph, ob, apply_render | apply_cache};
  const ModifierEvalContext mectx_orco = {depsgraph, ob, apply_render | MOD_APPLY_ORCO};

  /* Get effective list of modifiers to execute. Some effects like shape keys
   * are added as virtual modifiers before the user created modifiers. */
  VirtualModifierData virtualModifierData;
  ModifierData *firstmd = BKE_modifiers_get_virtual_modifierlist(ob, &virtualModifierData);
  ModifierData *md = firstmd;

  /* Preview colors by modifiers such as dynamic paint, to show the results
   * even if the resulting data is not used in a material. Only in object mode.
   * TODO: this is broken, not drawn by the drawn manager. */
  const bool do_mod_mcol = (ob->mode == OB_MODE_OBJECT);
  ModifierData *previewmd = nullptr;
  CustomData_MeshMasks previewmask = {0};
  if (do_mod_mcol) {
    /* Find the last active modifier generating a preview, or nullptr if none. */
    /* XXX Currently, DPaint modifier just ignores this.
     *     Needs a stupid hack...
     *     The whole "modifier preview" thing has to be (re?)designed, anyway! */
    previewmd = BKE_modifier_get_last_preview(scene, md, required_mode);
  }

  /* Compute accumulated datamasks needed by each modifier. It helps to do
   * this fine grained so that for example vertex groups are preserved up to
   * an armature modifier, but not through a following subsurf modifier where
   * subdividing them is expensive. */
  CustomData_MeshMasks final_datamask = *dataMask;
  CDMaskLink *datamasks = BKE_modifier_calc_data_masks(
      scene, md, &final_datamask, required_mode, previewmd, &previewmask);
  CDMaskLink *md_datamask = datamasks;
  /* XXX Always copying POLYINDEX, else tessellated data are no more valid! */
  CustomData_MeshMasks append_mask = CD_MASK_BAREMESH_ORIGINDEX;

  /* Clear errors before evaluation. */
  BKE_modifiers_clear_errors(ob);

  if (ob->modifier_flag & OB_MODIFIER_FLAG_ADD_REST_POSITION) {
    if (mesh_final == nullptr) {
      mesh_final = BKE_mesh_copy_for_eval(mesh_input);
      ASSERT_IS_VALID_MESH(mesh_final);
    }
    set_rest_position(*mesh_final);
  }

  /* Apply all leading deform modifiers. */
  if (use_deform) {
    for (; md; md = md->next, md_datamask = md_datamask->next) {
      const ModifierTypeInfo *mti = BKE_modifier_get_info((ModifierType)md->type);

      if (!BKE_modifier_is_enabled(scene, md, required_mode)) {
        continue;
      }

      if (mti->type == eModifierTypeType_OnlyDeform && !sculpt_dyntopo) {
        blender::bke::ScopedModifierTimer modifier_timer{*md};
        if (!mesh_final) {
          mesh_final = BKE_mesh_copy_for_eval(mesh_input);
          ASSERT_IS_VALID_MESH(mesh_final);
        }
        BKE_modifier_deform_verts(
            md,
            &mectx,
            mesh_final,
            reinterpret_cast<float(*)[3]>(mesh_final->vert_positions_for_write().data()),
            mesh_final->totvert);
      }
      else {
        break;
      }
    }

    /* Result of all leading deforming modifiers is cached for
     * places that wish to use the original mesh but with deformed
     * coordinates (like vertex paint). */
    if (r_deform) {
      mesh_deform = BKE_mesh_copy_for_eval(mesh_final ? mesh_final : mesh_input);
    }
  }

  /* Apply all remaining constructive and deforming modifiers. */
  bool have_non_onlydeform_modifiers_applied = false;
  for (; md; md = md->next, md_datamask = md_datamask->next) {
    const ModifierTypeInfo *mti = BKE_modifier_get_info((ModifierType)md->type);

    if (!BKE_modifier_is_enabled(scene, md, required_mode)) {
      continue;
    }

    if (mti->type == eModifierTypeType_OnlyDeform && !use_deform) {
      continue;
    }

    if ((mti->flags & eModifierTypeFlag_RequiresOriginalData) &&
        have_non_onlydeform_modifiers_applied) {
      BKE_modifier_set_error(ob, md, "Modifier requires original data, bad stack position");
      continue;
    }

    if (sculpt_mode && (!has_multires || multires_applied || sculpt_dyntopo)) {
      bool unsupported = false;

      if (md->type == eModifierType_Multires && ((MultiresModifierData *)md)->sculptlvl == 0) {
        /* If multires is on level 0 skip it silently without warning message. */
        if (!sculpt_dyntopo) {
          continue;
        }
      }

      if (sculpt_dyntopo) {
        unsupported = true;
      }

      if (scene->toolsettings->sculpt->flags & SCULPT_ONLY_DEFORM) {
        unsupported |= (mti->type != eModifierTypeType_OnlyDeform);
      }

      unsupported |= multires_applied;

      if (unsupported) {
        if (sculpt_dyntopo) {
          BKE_modifier_set_error(ob, md, "Not supported in dyntopo");
        }
        else {
          BKE_modifier_set_error(ob, md, "Not supported in sculpt mode");
        }
        continue;
      }
    }

    if (need_mapping && !BKE_modifier_supports_mapping(md)) {
      continue;
    }

    blender::bke::ScopedModifierTimer modifier_timer{*md};

    /* Add orco mesh as layer if needed by this modifier. */
    if (mesh_final && mesh_orco && mti->requiredDataMask) {
      CustomData_MeshMasks mask = {0};
      mti->requiredDataMask(md, &mask);
      if (mask.vmask & CD_MASK_ORCO) {
        add_orco_mesh(ob, nullptr, mesh_final, mesh_orco, CD_ORCO);
      }
    }

    if (mti->type == eModifierTypeType_OnlyDeform) {
      if (!mesh_final) {
        mesh_final = BKE_mesh_copy_for_eval(mesh_input);
        ASSERT_IS_VALID_MESH(mesh_final);
      }
      BKE_modifier_deform_verts(
          md,
          &mectx,
          mesh_final,
          reinterpret_cast<float(*)[3]>(mesh_final->vert_positions_for_write().data()),
          mesh_final->totvert);
    }
    else {
      bool check_for_needs_mapping = false;
      if (mesh_final != nullptr) {
        if (have_non_onlydeform_modifiers_applied == false) {
          /* If we only deformed, we won't have initialized #CD_ORIGINDEX.
           * as this is the only part of the function that initializes mapping. */
          check_for_needs_mapping = true;
        }
      }
      else {
        mesh_final = BKE_mesh_copy_for_eval(mesh_input);
        ASSERT_IS_VALID_MESH(mesh_final);
        check_for_needs_mapping = true;
      }

      have_non_onlydeform_modifiers_applied = true;

      /* determine which data layers are needed by following modifiers */
      CustomData_MeshMasks nextmask = md_datamask->next ? md_datamask->next->mask : final_datamask;

      if (check_for_needs_mapping) {
        /* Initialize original indices the first time we evaluate a
         * constructive modifier. Modifiers will then do mapping mostly
         * automatic by copying them through CustomData_copy_data along
         * with other data.
         *
         * These are created when either requested by evaluation, or if
         * following modifiers requested them. */
        if (need_mapping ||
            ((nextmask.vmask | nextmask.emask | nextmask.pmask) & CD_MASK_ORIGINDEX)) {
          /* calc */
          CustomData_add_layer(
              &mesh_final->vert_data, CD_ORIGINDEX, CD_CONSTRUCT, mesh_final->totvert);
          CustomData_add_layer(
              &mesh_final->edge_data, CD_ORIGINDEX, CD_CONSTRUCT, mesh_final->totedge);
          CustomData_add_layer(
              &mesh_final->face_data, CD_ORIGINDEX, CD_CONSTRUCT, mesh_final->faces_num);

          /* Not worth parallelizing this,
           * gives less than 0.1% overall speedup in best of best cases... */
          range_vn_i((int *)CustomData_get_layer_for_write(
                         &mesh_final->vert_data, CD_ORIGINDEX, mesh_final->totvert),
                     mesh_final->totvert,
                     0);
          range_vn_i((int *)CustomData_get_layer_for_write(
                         &mesh_final->edge_data, CD_ORIGINDEX, mesh_final->totedge),
                     mesh_final->totedge,
                     0);
          range_vn_i((int *)CustomData_get_layer_for_write(
                         &mesh_final->face_data, CD_ORIGINDEX, mesh_final->faces_num),
                     mesh_final->faces_num,
                     0);
        }
      }

      /* set the Mesh to only copy needed data */
      CustomData_MeshMasks mask = md_datamask->mask;
      /* needMapping check here fixes bug #28112, otherwise it's
       * possible that it won't be copied */
      CustomData_MeshMasks_update(&mask, &append_mask);
      if (need_mapping) {
        mask.vmask |= CD_MASK_ORIGINDEX;
        mask.emask |= CD_MASK_ORIGINDEX;
        mask.pmask |= CD_MASK_ORIGINDEX;
      }
      mesh_set_only_copy(mesh_final, &mask);

      /* add cloth rest shape key if needed */
      if (mask.vmask & CD_MASK_CLOTH_ORCO) {
        add_orco_mesh(ob, nullptr, mesh_final, mesh_orco, CD_CLOTH_ORCO);
      }

      /* add an origspace layer if needed */
      if ((md_datamask->mask.lmask) & CD_MASK_ORIGSPACE_MLOOP) {
        if (!CustomData_has_layer(&mesh_final->loop_data, CD_ORIGSPACE_MLOOP)) {
          CustomData_add_layer(
              &mesh_final->loop_data, CD_ORIGSPACE_MLOOP, CD_SET_DEFAULT, mesh_final->totloop);
          mesh_init_origspace(mesh_final);
        }
      }

      Mesh *mesh_next = modifier_modify_mesh_and_geometry_set(
          md, mectx, mesh_final, geometry_set_final);
      ASSERT_IS_VALID_MESH(mesh_next);

      if (mesh_next) {
        /* if the modifier returned a new mesh, release the old one */
        if (mesh_final != mesh_next) {
          BLI_assert(mesh_final != mesh_input);
          BKE_id_free(nullptr, mesh_final);
        }
        mesh_final = mesh_next;
      }

      /* create an orco mesh in parallel */
      if (nextmask.vmask & CD_MASK_ORCO) {
        if (!mesh_orco) {
          mesh_orco = create_orco_mesh(ob, mesh_input, nullptr, CD_ORCO);
        }

        nextmask.vmask &= ~CD_MASK_ORCO;
        CustomData_MeshMasks temp_cddata_masks = {0};
        temp_cddata_masks.vmask = CD_MASK_ORIGINDEX;
        temp_cddata_masks.emask = CD_MASK_ORIGINDEX;
        temp_cddata_masks.fmask = CD_MASK_ORIGINDEX;
        temp_cddata_masks.pmask = CD_MASK_ORIGINDEX;

        if (mti->requiredDataMask != nullptr) {
          mti->requiredDataMask(md, &temp_cddata_masks);
        }
        CustomData_MeshMasks_update(&temp_cddata_masks, &nextmask);
        mesh_set_only_copy(mesh_orco, &temp_cddata_masks);

        mesh_next = BKE_modifier_modify_mesh(md, &mectx_orco, mesh_orco);
        ASSERT_IS_VALID_MESH(mesh_next);

        if (mesh_next) {
          /* if the modifier returned a new mesh, release the old one */
          if (mesh_orco != mesh_next) {
            BLI_assert(mesh_orco != mesh_input);
            BKE_id_free(nullptr, mesh_orco);
          }

          mesh_orco = mesh_next;
        }
      }

      /* create cloth orco mesh in parallel */
      if (nextmask.vmask & CD_MASK_CLOTH_ORCO) {
        if (!mesh_orco_cloth) {
          mesh_orco_cloth = create_orco_mesh(ob, mesh_input, nullptr, CD_CLOTH_ORCO);
        }

        nextmask.vmask &= ~CD_MASK_CLOTH_ORCO;
        nextmask.vmask |= CD_MASK_ORIGINDEX;
        nextmask.emask |= CD_MASK_ORIGINDEX;
        nextmask.pmask |= CD_MASK_ORIGINDEX;
        mesh_set_only_copy(mesh_orco_cloth, &nextmask);

        mesh_next = BKE_modifier_modify_mesh(md, &mectx_orco, mesh_orco_cloth);
        ASSERT_IS_VALID_MESH(mesh_next);

        if (mesh_next) {
          /* if the modifier returned a new mesh, release the old one */
          if (mesh_orco_cloth != mesh_next) {
            BLI_assert(mesh_orco != mesh_input);
            BKE_id_free(nullptr, mesh_orco_cloth);
          }

          mesh_orco_cloth = mesh_next;
        }
      }

      /* in case of dynamic paint, make sure preview mask remains for following modifiers */
      /* XXX Temp and hackish solution! */
      if (md->type == eModifierType_DynamicPaint) {
        append_mask.lmask |= CD_MASK_PREVIEW_MLOOPCOL;
      }

      mesh_final->runtime->deformed_only = false;
    }

    if (sculpt_mode && md->type == eModifierType_Multires) {
      multires_applied = true;
    }
  }

  BLI_linklist_free((LinkNode *)datamasks, nullptr);

  for (md = firstmd; md; md = md->next) {
    BKE_modifier_free_temporary_data(md);
  }

  if (mesh_final == nullptr) {
    if (allow_shared_mesh) {
      mesh_final = mesh_input;
    }
    else {
      mesh_final = BKE_mesh_copy_for_eval(mesh_input);
    }
  }

  /* Denotes whether the object which the modifier stack came from owns the mesh or whether the
   * mesh is shared across multiple objects since there are no effective modifiers. */
  const bool is_own_mesh = (mesh_final != mesh_input);

  /* Add orco coordinates to final and deformed mesh if requested. */
  if (final_datamask.vmask & CD_MASK_ORCO) {
    /* No need in ORCO layer if the mesh was not deformed or modified: undeformed mesh in this case
     * matches input mesh. */
    if (is_own_mesh) {
      add_orco_mesh(ob, nullptr, mesh_final, mesh_orco, CD_ORCO);
    }

    if (mesh_deform) {
      add_orco_mesh(ob, nullptr, mesh_deform, nullptr, CD_ORCO);
    }
  }

  if (mesh_orco) {
    BKE_id_free(nullptr, mesh_orco);
  }
  if (mesh_orco_cloth) {
    BKE_id_free(nullptr, mesh_orco_cloth);
  }

  /* Remove temporary data layer only needed for modifier evaluation.
   * Save some memory, and ensure GPU subdivision does not need to deal with this. */
  CustomData_free_layers(&mesh_final->vert_data, CD_CLOTH_ORCO, mesh_final->totvert);

  /* Compute normals. */
  if (is_own_mesh) {
    mesh_calc_modifier_final_normals(sculpt_dyntopo, mesh_final);
    mesh_calc_finalize(mesh_input, mesh_final);
  }
  else {
    blender::bke::MeshRuntime *runtime = mesh_input->runtime;
    if (runtime->mesh_eval == nullptr) {
      std::lock_guard lock{mesh_input->runtime->eval_mutex};
      if (runtime->mesh_eval == nullptr) {
        /* Not yet finalized by any instance, do it now
         * Isolate since computing normals is multithreaded and we are holding a lock. */
        blender::threading::isolate_task([&] {
          mesh_final = BKE_mesh_copy_for_eval(mesh_input);
          mesh_calc_modifier_final_normals(sculpt_dyntopo, mesh_final);
          mesh_calc_finalize(mesh_input, mesh_final);
          runtime->mesh_eval = mesh_final;
        });
      }
      else {
        /* Already finalized by another instance, reuse. */
        mesh_final = runtime->mesh_eval;
      }
    }
    else {
      /* Already finalized by another instance, reuse. */
      mesh_final = runtime->mesh_eval;
    }
  }

  /* Return final mesh */
  *r_final = mesh_final;
  if (r_deform) {
    *r_deform = mesh_deform;
  }
  if (r_geometry_set) {
    *r_geometry_set = new GeometrySet(std::move(geometry_set_final));
  }
}

static blender::Array<float3> editbmesh_vert_coords_alloc(const BMEditMesh *em)
{
  blender::Array<float3> cos(em->bm->totvert);
  BMIter iter;
  BMVert *eve;
  int i;
  BM_ITER_MESH_INDEX (eve, &iter, em->bm, BM_VERTS_OF_MESH, i) {
    cos[i] = eve->co;
  }
  return cos;
}

bool editbmesh_modifier_is_enabled(const Scene *scene,
                                   const Object *ob,
                                   ModifierData *md,
                                   bool has_prev_mesh)
{
  const ModifierTypeInfo *mti = BKE_modifier_get_info((ModifierType)md->type);
  const int required_mode = eModifierMode_Realtime | eModifierMode_Editmode;

  if (!BKE_modifier_is_enabled(scene, md, required_mode)) {
    return false;
  }

  if ((mti->flags & eModifierTypeFlag_RequiresOriginalData) && has_prev_mesh) {
    BKE_modifier_set_error(ob, md, "Modifier requires original data, bad stack position");
    return false;
  }

  return true;
}

static void editbmesh_calc_modifier_final_normals(Mesh *mesh_final)
{
  const eAttrDomain domain = mesh_final->normal_domain_all_info();

  SubsurfRuntimeData *subsurf_runtime_data = mesh_final->runtime->subsurf_runtime_data;
  if (subsurf_runtime_data) {
    subsurf_runtime_data->calc_loop_normals = domain == ATTR_DOMAIN_CORNER;
  }

  if (domain == ATTR_DOMAIN_CORNER) {
    /* Compute loop normals. In case of deferred CPU subdivision, this will be computed when the
     * wrapper is generated. */
    if (!subsurf_runtime_data || subsurf_runtime_data->resolution == 0) {
      mesh_final->corner_normals();
    }
  }
  else {
<<<<<<< HEAD
    switch (mesh_final->runtime->wrapper_type) {
      case ME_WRAPPER_TYPE_SUBD:
        break;
      case ME_WRAPPER_TYPE_MDATA:
        /* Same as #mesh_calc_modifiers. */
        if (domain == ATTR_DOMAIN_FACE) {
          mesh_final->poly_normals();
        }
        else if (domain == ATTR_DOMAIN_FACE) {
          mesh_final->vert_normals();
        }
        break;
      case ME_WRAPPER_TYPE_BMESH: {
        BMEditMesh *em = mesh_final->edit_mesh;
        EditMeshData *emd = mesh_final->runtime->edit_data;
        if (emd->vertexCos) {
          BKE_editmesh_cache_ensure_vert_normals(em, emd);
          BKE_editmesh_cache_ensure_poly_normals(em, emd);
        }
        return;
      }
=======
    /* Same as #mesh_calc_modifiers.
     * If using loop normals, face normals have already been computed. */
    BKE_mesh_ensure_normals_for_display(mesh_final);

    /* Some modifiers, like data-transfer, may generate those data, we do not want to keep them,
     * as they are used by display code when available (i.e. even if auto-smooth is disabled). */
    if (CustomData_has_layer(&mesh_final->loop_data, CD_NORMAL)) {
      CustomData_free_layers(&mesh_final->loop_data, CD_NORMAL, mesh_final->totloop);
>>>>>>> aebc743b
    }
  }
}

static void editbmesh_calc_modifier_final_normals_or_defer(Mesh *mesh_final)
{
  if (mesh_final->runtime->wrapper_type != ME_WRAPPER_TYPE_MDATA) {
    /* Generated at draw time. */
    mesh_final->runtime->wrapper_type_finalize = eMeshWrapperType(
        1 << mesh_final->runtime->wrapper_type);
    return;
  }

  editbmesh_calc_modifier_final_normals(mesh_final);
}

static blender::MutableSpan<float3> mesh_wrapper_vert_coords_ensure_for_write(Mesh *mesh)
{
  switch (mesh->runtime->wrapper_type) {
    case ME_WRAPPER_TYPE_BMESH:
      if (mesh->runtime->edit_data->vertexCos.is_empty()) {
        mesh->runtime->edit_data->vertexCos = editbmesh_vert_coords_alloc(mesh->edit_mesh);
      }
      return mesh->runtime->edit_data->vertexCos;
    case ME_WRAPPER_TYPE_MDATA:
    case ME_WRAPPER_TYPE_SUBD:
      return mesh->vert_positions_for_write();
  }
  BLI_assert_unreachable();
  return {};
}

static void editbmesh_calc_modifiers(Depsgraph *depsgraph,
                                     const Scene *scene,
                                     Object *ob,
                                     BMEditMesh *em_input,
                                     const CustomData_MeshMasks *dataMask,
                                     /* return args */
                                     Mesh **r_cage,
                                     Mesh **r_final,
                                     GeometrySet **r_geometry_set)
{
  Mesh *mesh_input = (Mesh *)ob->data;
  Mesh *mesh_cage = nullptr;
  /* This geometry set contains the non-mesh data that might be generated by modifiers. */
  GeometrySet geometry_set_final;

  /* Mesh with constructive modifiers but no deformation applied. Tracked
   * along with final mesh if undeformed / orco coordinates are requested
   * for texturing. */
  Mesh *mesh_orco = nullptr;

  /* Modifier evaluation modes. */
  const int required_mode = eModifierMode_Realtime | eModifierMode_Editmode;

  const bool use_render = (DEG_get_mode(depsgraph) == DAG_EVAL_RENDER);
  /* Modifier evaluation contexts for different types of modifiers. */
  ModifierApplyFlag apply_render = use_render ? MOD_APPLY_RENDER : ModifierApplyFlag(0);
  const ModifierEvalContext mectx = {depsgraph, ob, MOD_APPLY_USECACHE | apply_render};
  const ModifierEvalContext mectx_orco = {depsgraph, ob, MOD_APPLY_ORCO};

  /* Get effective list of modifiers to execute. Some effects like shape keys
   * are added as virtual modifiers before the user created modifiers. */
  VirtualModifierData virtualModifierData;
  ModifierData *md = BKE_modifiers_get_virtual_modifierlist(ob, &virtualModifierData);

  /* Compute accumulated datamasks needed by each modifier. It helps to do
   * this fine grained so that for example vertex groups are preserved up to
   * an armature modifier, but not through a following subsurf modifier where
   * subdividing them is expensive. */
  CustomData_MeshMasks final_datamask = *dataMask;
  CDMaskLink *datamasks = BKE_modifier_calc_data_masks(
      scene, md, &final_datamask, required_mode, nullptr, nullptr);
  CDMaskLink *md_datamask = datamasks;
  CustomData_MeshMasks append_mask = CD_MASK_BAREMESH;

  Mesh *mesh_final = BKE_mesh_wrapper_from_editmesh(em_input, &final_datamask, mesh_input);

  int cageIndex = BKE_modifiers_get_cage_index(scene, ob, nullptr, true);
  if (r_cage && cageIndex == -1) {
    mesh_cage = mesh_final;
  }

  /* The mesh from edit mode should not have any original index layers already, since those
   * are added during evaluation when necessary and are redundant on an original mesh. */
  BLI_assert(CustomData_get_layer(&em_input->bm->pdata, CD_ORIGINDEX) == nullptr &&
             CustomData_get_layer(&em_input->bm->edata, CD_ORIGINDEX) == nullptr &&
             CustomData_get_layer(&em_input->bm->pdata, CD_ORIGINDEX) == nullptr);

  /* Clear errors before evaluation. */
  BKE_modifiers_clear_errors(ob);

  if (ob->modifier_flag & OB_MODIFIER_FLAG_ADD_REST_POSITION) {
    BKE_mesh_wrapper_ensure_mdata(mesh_final);
    set_rest_position(*mesh_final);
  }

  bool non_deform_modifier_applied = false;
  for (int i = 0; md; i++, md = md->next, md_datamask = md_datamask->next) {
    const ModifierTypeInfo *mti = BKE_modifier_get_info((ModifierType)md->type);
    if (!editbmesh_modifier_is_enabled(scene, ob, md, non_deform_modifier_applied)) {
      continue;
    }

    blender::bke::ScopedModifierTimer modifier_timer{*md};

    /* Add an orco mesh as layer if needed by this modifier. */
    if (mesh_orco && mti->requiredDataMask) {
      CustomData_MeshMasks mask = {0};
      mti->requiredDataMask(md, &mask);
      if (mask.vmask & CD_MASK_ORCO) {
        add_orco_mesh(ob, em_input, mesh_final, mesh_orco, CD_ORCO);
      }
    }

    if (mesh_final == mesh_cage) {
      /* If the cage mesh has already been assigned, we have passed the cage index in the modifier
       * list. If the cage and final meshes are still the same, duplicate the final mesh so the
       * cage mesh isn't modified anymore. */
      mesh_final = BKE_mesh_copy_for_eval(mesh_final);
      if (mesh_cage->edit_mesh) {
        mesh_final->edit_mesh = static_cast<BMEditMesh *>(MEM_dupallocN(mesh_cage->edit_mesh));
        mesh_final->edit_mesh->is_shallow_copy = true;
        mesh_final->runtime->is_original_bmesh = true;
        BKE_mesh_runtime_ensure_edit_data(mesh_final);
      }
    }

    if (mti->type == eModifierTypeType_OnlyDeform) {
      if (mti->deformVertsEM) {
        BKE_modifier_deform_vertsEM(
            md,
            &mectx,
            em_input,
            mesh_final,
            reinterpret_cast<float(*)[3]>(
                mesh_wrapper_vert_coords_ensure_for_write(mesh_final).data()),
            BKE_mesh_wrapper_vert_len(mesh_final));
        BKE_mesh_wrapper_tag_positions_changed(mesh_final);
      }
      else {
        BKE_mesh_wrapper_ensure_mdata(mesh_final);
        BKE_modifier_deform_verts(md,
                                  &mectx,
                                  mesh_final,
                                  BKE_mesh_vert_positions_for_write(mesh_final),
                                  mesh_final->totvert);
        BKE_mesh_tag_positions_changed(mesh_final);
      }
    }
    else {
      non_deform_modifier_applied = true;

      /* create an orco derivedmesh in parallel */
      CustomData_MeshMasks mask = md_datamask->mask;
      if (mask.vmask & CD_MASK_ORCO) {
        if (!mesh_orco) {
          mesh_orco = create_orco_mesh(ob, mesh_input, em_input, CD_ORCO);
        }

        mask.vmask &= ~CD_MASK_ORCO;
        mask.vmask |= CD_MASK_ORIGINDEX;
        mask.emask |= CD_MASK_ORIGINDEX;
        mask.pmask |= CD_MASK_ORIGINDEX;
        mesh_set_only_copy(mesh_orco, &mask);

        Mesh *mesh_next = BKE_modifier_modify_mesh(md, &mectx_orco, mesh_orco);
        ASSERT_IS_VALID_MESH(mesh_next);

        if (mesh_next) {
          /* if the modifier returned a new dm, release the old one */
          if (mesh_orco && mesh_orco != mesh_next) {
            BKE_id_free(nullptr, mesh_orco);
          }
          mesh_orco = mesh_next;
        }
      }

      /* set the DerivedMesh to only copy needed data */
      CustomData_MeshMasks_update(&mask, &append_mask);
      /* XXX WHAT? overwrites mask ??? */
      /* CD_MASK_ORCO may have been cleared above */
      mask = md_datamask->mask;
      mask.vmask |= CD_MASK_ORIGINDEX;
      mask.emask |= CD_MASK_ORIGINDEX;
      mask.pmask |= CD_MASK_ORIGINDEX;

      mesh_set_only_copy(mesh_final, &mask);

      if (mask.lmask & CD_MASK_ORIGSPACE_MLOOP) {
        if (!CustomData_has_layer(&mesh_final->loop_data, CD_ORIGSPACE_MLOOP)) {
          CustomData_add_layer(
              &mesh_final->loop_data, CD_ORIGSPACE_MLOOP, CD_SET_DEFAULT, mesh_final->totloop);
          mesh_init_origspace(mesh_final);
        }
      }

      Mesh *mesh_next = modifier_modify_mesh_and_geometry_set(
          md, mectx, mesh_final, geometry_set_final);
      ASSERT_IS_VALID_MESH(mesh_next);

      if (mesh_next) {
        if (mesh_final != mesh_next) {
          BKE_id_free(nullptr, mesh_final);
        }
        mesh_final = mesh_next;
      }
      mesh_final->runtime->deformed_only = false;
    }

    if (r_cage && i == cageIndex) {
      mesh_cage = mesh_final;
    }
  }

  BLI_linklist_free((LinkNode *)datamasks, nullptr);

  /* Add orco coordinates to final and deformed mesh if requested. */
  if (final_datamask.vmask & CD_MASK_ORCO) {
    /* FIXME(@ideasman42): avoid the need to convert to mesh data just to add an orco layer. */
    BKE_mesh_wrapper_ensure_mdata(mesh_final);

    add_orco_mesh(ob, em_input, mesh_final, mesh_orco, CD_ORCO);
  }

  if (mesh_orco) {
    BKE_id_free(nullptr, mesh_orco);
  }

  /* Compute normals. */
  editbmesh_calc_modifier_final_normals_or_defer(mesh_final);
  if (mesh_cage && (mesh_cage != mesh_final)) {
    editbmesh_calc_modifier_final_normals_or_defer(mesh_cage);
  }

  /* Return final mesh. */
  *r_final = mesh_final;
  if (r_cage) {
    *r_cage = mesh_cage;
  }
  if (r_geometry_set) {
    *r_geometry_set = new GeometrySet(std::move(geometry_set_final));
  }
}

static void mesh_build_extra_data(Depsgraph *depsgraph, Object *ob, Mesh *mesh_eval)
{
  uint32_t eval_flags = DEG_get_eval_flags_for_id(depsgraph, &ob->id);

  if (eval_flags & DAG_EVAL_NEED_SHRINKWRAP_BOUNDARY) {
    BKE_shrinkwrap_compute_boundary_data(mesh_eval);
  }
}

static void mesh_build_data(Depsgraph *depsgraph,
                            const Scene *scene,
                            Object *ob,
                            const CustomData_MeshMasks *dataMask,
                            const bool need_mapping)
{
#if 0 /* XXX This is already taken care of in #mesh_calc_modifiers... */
  if (need_mapping) {
    /* Also add the flag so that it is recorded in lastDataMask. */
    dataMask->vmask |= CD_MASK_ORIGINDEX;
    dataMask->emask |= CD_MASK_ORIGINDEX;
    dataMask->pmask |= CD_MASK_ORIGINDEX;
  }
#endif

  Mesh *mesh_eval = nullptr, *mesh_deform_eval = nullptr;
  GeometrySet *geometry_set_eval = nullptr;
  mesh_calc_modifiers(depsgraph,
                      scene,
                      ob,
                      true,
                      need_mapping,
                      dataMask,
                      true,
                      true,
                      &mesh_deform_eval,
                      &mesh_eval,
                      &geometry_set_eval);

  /* The modifier stack evaluation is storing result in mesh->runtime.mesh_eval, but this result
   * is not guaranteed to be owned by object.
   *
   * Check ownership now, since later on we can not go to a mesh owned by someone else via
   * object's runtime: this could cause access freed data on depsgraph destruction (mesh who owns
   * the final result might be freed prior to object). */
  Mesh *mesh = (Mesh *)ob->data;
  const bool is_mesh_eval_owned = (mesh_eval != mesh->runtime->mesh_eval);
  BKE_object_eval_assign_data(ob, &mesh_eval->id, is_mesh_eval_owned);

  /* Add the final mesh as a non-owning component to the geometry set. */
  MeshComponent &mesh_component = geometry_set_eval->get_component_for_write<MeshComponent>();
  mesh_component.replace(mesh_eval, GeometryOwnershipType::Editable);
  ob->runtime.geometry_set_eval = geometry_set_eval;

  ob->runtime.mesh_deform_eval = mesh_deform_eval;
  ob->runtime.last_data_mask = *dataMask;
  ob->runtime.last_need_mapping = need_mapping;

  BKE_object_boundbox_calc_from_mesh(ob, mesh_eval);

  /* Make sure that drivers can target shapekey properties.
   * Note that this causes a potential inconsistency, as the shapekey may have a
   * different topology than the evaluated mesh. */
  BLI_assert(mesh->key == nullptr || DEG_is_evaluated_id(&mesh->key->id));
  mesh_eval->key = mesh->key;

  if ((ob->mode & OB_MODE_ALL_SCULPT) && ob->sculpt) {
    if (DEG_is_active(depsgraph)) {
      BKE_sculpt_update_object_after_eval(depsgraph, ob);
    }
  }

  mesh_build_extra_data(depsgraph, ob, mesh_eval);
}

static void editbmesh_build_data(Depsgraph *depsgraph,
                                 const Scene *scene,
                                 Object *obedit,
                                 BMEditMesh *em,
                                 CustomData_MeshMasks *dataMask)
{
  Mesh *mesh = static_cast<Mesh *>(obedit->data);
  Mesh *me_cage;
  Mesh *me_final;
  GeometrySet *non_mesh_components;

  editbmesh_calc_modifiers(
      depsgraph, scene, obedit, em, dataMask, &me_cage, &me_final, &non_mesh_components);

  /* The modifier stack result is expected to share edit mesh pointer with the input.
   * This is similar `mesh_calc_finalize()`. */
  BKE_mesh_free_editmesh(me_final);
  BKE_mesh_free_editmesh(me_cage);
  me_final->edit_mesh = me_cage->edit_mesh = em;

  /* Object has edit_mesh but is not in edit mode (object shares mesh datablock with another object
   * with is in edit mode).
   * Convert edit mesh to mesh until the draw manager can draw mesh wrapper which is not in the
   * edit mode. */
  if (!(obedit->mode & OB_MODE_EDIT)) {
    BKE_mesh_wrapper_ensure_mdata(me_final);
    if (me_final != me_cage) {
      BKE_mesh_wrapper_ensure_mdata(me_cage);
    }
  }

  const bool is_mesh_eval_owned = (me_final != mesh->runtime->mesh_eval);
  BKE_object_eval_assign_data(obedit, &me_final->id, is_mesh_eval_owned);

  /* Make sure that drivers can target shapekey properties.
   * Note that this causes a potential inconsistency, as the shapekey may have a
   * different topology than the evaluated mesh. */
  BLI_assert(mesh->key == nullptr || DEG_is_evaluated_id(&mesh->key->id));
  me_final->key = mesh->key;

  obedit->runtime.editmesh_eval_cage = me_cage;

  obedit->runtime.geometry_set_eval = non_mesh_components;

  BKE_object_boundbox_calc_from_mesh(obedit, me_final);

  obedit->runtime.last_data_mask = *dataMask;
}

static void object_get_datamask(const Depsgraph *depsgraph,
                                Object *ob,
                                CustomData_MeshMasks *r_mask,
                                bool *r_need_mapping)
{
  Scene *scene = DEG_get_evaluated_scene(depsgraph);
  ViewLayer *view_layer = DEG_get_evaluated_view_layer(depsgraph);

  DEG_get_customdata_mask_for_object(depsgraph, ob, r_mask);

  if (r_need_mapping) {
    *r_need_mapping = false;
  }

  /* Must never access original objects when dependency graph is not active: it might be already
   * freed. */
  if (!DEG_is_active(depsgraph)) {
    return;
  }

  BKE_view_layer_synced_ensure(scene, view_layer);
  Object *actob = BKE_view_layer_active_object_get(view_layer);
  if (actob) {
    actob = DEG_get_original_object(actob);
  }
  if (DEG_get_original_object(ob) == actob) {
    bool editing = BKE_paint_select_face_test(actob);

    /* weight paint and face select need original indices because of selection buffer drawing */
    if (r_need_mapping) {
      *r_need_mapping = (editing || (ob->mode & (OB_MODE_WEIGHT_PAINT | OB_MODE_VERTEX_PAINT)));
    }

    /* check if we need tfaces & mcols due to face select or texture paint */
    if ((ob->mode & OB_MODE_TEXTURE_PAINT) || editing) {
      r_mask->lmask |= CD_MASK_PROP_FLOAT2 | CD_MASK_PROP_BYTE_COLOR;
      r_mask->fmask |= CD_MASK_MTFACE;
    }

    /* check if we need mcols due to vertex paint or weightpaint */
    if (ob->mode & OB_MODE_VERTEX_PAINT) {
      r_mask->lmask |= CD_MASK_PROP_BYTE_COLOR;
    }

    if (ob->mode & OB_MODE_WEIGHT_PAINT) {
      r_mask->vmask |= CD_MASK_MDEFORMVERT;
    }

    if (ob->mode & OB_MODE_EDIT) {
      r_mask->vmask |= CD_MASK_MVERT_SKIN;
    }
  }
}

void makeDerivedMesh(Depsgraph *depsgraph,
                     const Scene *scene,
                     Object *ob,
                     const CustomData_MeshMasks *dataMask)
{
  BLI_assert(ob->type == OB_MESH);

  /* Evaluated meshes aren't supposed to be created on original instances. If you do,
   * they aren't cleaned up properly on mode switch, causing crashes, e.g #58150. */
  BLI_assert(ob->id.tag & LIB_TAG_COPIED_ON_WRITE);

  BKE_object_free_derived_caches(ob);
  if (DEG_is_active(depsgraph)) {
    BKE_sculpt_update_object_before_eval(ob);
  }

  /* NOTE: Access the `edit_mesh` after freeing the derived caches, so that `ob->data` is restored
   * to the pre-evaluated state. This is because the evaluated state is not necessarily sharing the
   * `edit_mesh` pointer with the input. For example, if the object is first evaluated in the
   * object mode, and then user in another scene moves object to edit mode. */
  BMEditMesh *em = ((Mesh *)ob->data)->edit_mesh;

  bool need_mapping;
  CustomData_MeshMasks cddata_masks = *dataMask;
  object_get_datamask(depsgraph, ob, &cddata_masks, &need_mapping);

  if (em) {
    editbmesh_build_data(depsgraph, scene, ob, em, &cddata_masks);
  }
  else {
    mesh_build_data(depsgraph, scene, ob, &cddata_masks, need_mapping);
  }
}

/***/

Mesh *mesh_get_eval_deform(Depsgraph *depsgraph,
                           const Scene *scene,
                           Object *ob,
                           const CustomData_MeshMasks *dataMask)
{
  BMEditMesh *em = ((Mesh *)ob->data)->edit_mesh;
  if (em != nullptr) {
    /* There is no such a concept as deformed mesh in edit mode.
     * Explicitly disallow this request so that the evaluated result is not modified with evaluated
     * result from the wrong mode. */
    BLI_assert_msg(0, "Request of derformed mesh of object which is in edit mode");
    return nullptr;
  }

  /* This function isn't thread-safe and can't be used during evaluation. */
  BLI_assert(DEG_is_evaluating(depsgraph) == false);

  /* Evaluated meshes aren't supposed to be created on original instances. If you do,
   * they aren't cleaned up properly on mode switch, causing crashes, e.g #58150. */
  BLI_assert(ob->id.tag & LIB_TAG_COPIED_ON_WRITE);

  /* if there's no derived mesh or the last data mask used doesn't include
   * the data we need, rebuild the derived mesh
   */
  bool need_mapping;

  CustomData_MeshMasks cddata_masks = *dataMask;
  object_get_datamask(depsgraph, ob, &cddata_masks, &need_mapping);

  if (!ob->runtime.mesh_deform_eval ||
      !CustomData_MeshMasks_are_matching(&(ob->runtime.last_data_mask), &cddata_masks) ||
      (need_mapping && !ob->runtime.last_need_mapping))
  {
    CustomData_MeshMasks_update(&cddata_masks, &ob->runtime.last_data_mask);
    mesh_build_data(
        depsgraph, scene, ob, &cddata_masks, need_mapping || ob->runtime.last_need_mapping);
  }

  return ob->runtime.mesh_deform_eval;
}

Mesh *mesh_create_eval_final(Depsgraph *depsgraph,
                             const Scene *scene,
                             Object *ob,
                             const CustomData_MeshMasks *dataMask)
{
  Mesh *result;
  mesh_calc_modifiers(
      depsgraph, scene, ob, true, false, dataMask, false, false, nullptr, &result, nullptr);
  return result;
}

Mesh *mesh_create_eval_no_deform(Depsgraph *depsgraph,
                                 const Scene *scene,
                                 Object *ob,
                                 const CustomData_MeshMasks *dataMask)
{
  Mesh *result;
  mesh_calc_modifiers(
      depsgraph, scene, ob, false, false, dataMask, false, false, nullptr, &result, nullptr);
  return result;
}

Mesh *mesh_create_eval_no_deform_render(Depsgraph *depsgraph,
                                        const Scene *scene,
                                        Object *ob,
                                        const CustomData_MeshMasks *dataMask)
{
  Mesh *result;
  mesh_calc_modifiers(
      depsgraph, scene, ob, false, false, dataMask, false, false, nullptr, &result, nullptr);
  return result;
}

/***/

Mesh *editbmesh_get_eval_cage(Depsgraph *depsgraph,
                              const Scene *scene,
                              Object *obedit,
                              BMEditMesh *em,
                              const CustomData_MeshMasks *dataMask)
{
  CustomData_MeshMasks cddata_masks = *dataMask;

  /* if there's no derived mesh or the last data mask used doesn't include
   * the data we need, rebuild the derived mesh
   */
  object_get_datamask(depsgraph, obedit, &cddata_masks, nullptr);

  if (!obedit->runtime.editmesh_eval_cage ||
      !CustomData_MeshMasks_are_matching(&(obedit->runtime.last_data_mask), &cddata_masks))
  {
    editbmesh_build_data(depsgraph, scene, obedit, em, &cddata_masks);
  }

  return obedit->runtime.editmesh_eval_cage;
}

Mesh *editbmesh_get_eval_cage_from_orig(Depsgraph *depsgraph,
                                        const Scene *scene,
                                        Object *obedit,
                                        const CustomData_MeshMasks *dataMask)
{
  BLI_assert((obedit->id.tag & LIB_TAG_COPIED_ON_WRITE) == 0);
  const Scene *scene_eval = (const Scene *)DEG_get_evaluated_id(depsgraph, (ID *)&scene->id);
  Object *obedit_eval = (Object *)DEG_get_evaluated_id(depsgraph, &obedit->id);
  BMEditMesh *em_eval = BKE_editmesh_from_object(obedit_eval);
  return editbmesh_get_eval_cage(depsgraph, scene_eval, obedit_eval, em_eval, dataMask);
}

/***/

/* same as above but for vert coords */
struct MappedUserData {
  float (*vertexcos)[3];
  BLI_bitmap *vertex_visit;
};

static void make_vertexcos__mapFunc(void *userData,
                                    int index,
                                    const float co[3],
                                    const float /*no*/[3])
{
  MappedUserData *mappedData = (MappedUserData *)userData;

  if (BLI_BITMAP_TEST(mappedData->vertex_visit, index) == 0) {
    /* we need coord from prototype vertex, not from copies,
     * assume they stored in the beginning of vertex array stored in DM
     * (mirror modifier for eg does this) */
    copy_v3_v3(mappedData->vertexcos[index], co);
    BLI_BITMAP_ENABLE(mappedData->vertex_visit, index);
  }
}

void mesh_get_mapped_verts_coords(Mesh *me_eval, float (*r_cos)[3], const int totcos)
{
  if (me_eval->runtime->deformed_only == false) {
    MappedUserData userData;
    memset(r_cos, 0, sizeof(*r_cos) * totcos);
    userData.vertexcos = r_cos;
    userData.vertex_visit = BLI_BITMAP_NEW(totcos, "vertexcos flags");
    BKE_mesh_foreach_mapped_vert(me_eval, make_vertexcos__mapFunc, &userData, MESH_FOREACH_NOP);
    MEM_freeN(userData.vertex_visit);
  }
  else {
    const Span<float3> positions = me_eval->vert_positions();
    for (int i = 0; i < totcos; i++) {
      copy_v3_v3(r_cos[i], positions[i]);
    }
  }
}

static void mesh_init_origspace(Mesh *mesh)
{
  const float default_osf[4][2] = {{0, 0}, {1, 0}, {1, 1}, {0, 1}};

  OrigSpaceLoop *lof_array = (OrigSpaceLoop *)CustomData_get_layer_for_write(
      &mesh->loop_data, CD_ORIGSPACE_MLOOP, mesh->totloop);
  const Span<float3> positions = mesh->vert_positions();
  const blender::OffsetIndices faces = mesh->faces();
  const Span<int> corner_verts = mesh->corner_verts();

  int j, k;

  blender::Vector<blender::float2, 64> vcos_2d;

  for (const int i : faces.index_range()) {
    const blender::IndexRange face = faces[i];
    OrigSpaceLoop *lof = lof_array + face.start();

    if (ELEM(face.size(), 3, 4)) {
      for (j = 0; j < face.size(); j++, lof++) {
        copy_v2_v2(lof->uv, default_osf[j]);
      }
    }
    else {
      float co[3];
      float mat[3][3];

      float min[2] = {FLT_MAX, FLT_MAX}, max[2] = {-FLT_MAX, -FLT_MAX};
      float translate[2], scale[2];

      const float3 p_nor = blender::bke::mesh::face_normal_calc(positions,
                                                                corner_verts.slice(face));

      axis_dominant_v3_to_m3(mat, p_nor);

      vcos_2d.resize(face.size());
      for (j = 0; j < face.size(); j++) {
        mul_v3_m3v3(co, mat, positions[corner_verts[face[j]]]);
        copy_v2_v2(vcos_2d[j], co);

        for (k = 0; k < 2; k++) {
          if (co[k] > max[k]) {
            max[k] = co[k];
          }
          else if (co[k] < min[k]) {
            min[k] = co[k];
          }
        }
      }

      /* Brings min to (0, 0). */
      negate_v2_v2(translate, min);

      /* Scale will bring max to (1, 1). */
      sub_v2_v2v2(scale, max, min);
      if (scale[0] == 0.0f) {
        scale[0] = 1e-9f;
      }
      if (scale[1] == 0.0f) {
        scale[1] = 1e-9f;
      }
      invert_v2(scale);

      /* Finally, transform all vcos_2d into ((0, 0), (1, 1))
       * square and assign them as origspace. */
      for (j = 0; j < face.size(); j++, lof++) {
        add_v2_v2v2(lof->uv, vcos_2d[j], translate);
        mul_v2_v2(lof->uv, scale);
      }
    }
  }

  BKE_mesh_tessface_clear(mesh);
}<|MERGE_RESOLUTION|>--- conflicted
+++ resolved
@@ -442,27 +442,7 @@
 
 static void mesh_calc_modifier_final_normals(const bool sculpt_dyntopo, Mesh *mesh_final)
 {
-<<<<<<< HEAD
   const eAttrDomain domain = mesh_final->normal_domain_all_info();
-=======
-  /* Test if mesh has the required loop normals, in case an additional modifier
-   * evaluation from another instance or from an operator requests it but the
-   * initial normals were not loop normals. */
-  const bool calc_loop_normals = ((mesh_input->flag & ME_AUTOSMOOTH) != 0 ||
-                                  (final_datamask->lmask & CD_MASK_NORMAL) != 0);
-
-  return (!calc_loop_normals || CustomData_has_layer(&mesh_final->loop_data, CD_NORMAL));
-}
-
-static void mesh_calc_modifier_final_normals(const Mesh *mesh_input,
-                                             const CustomData_MeshMasks *final_datamask,
-                                             const bool sculpt_dyntopo,
-                                             Mesh *mesh_final)
-{
-  /* Compute normals. */
-  const bool calc_loop_normals = ((mesh_input->flag & ME_AUTOSMOOTH) != 0 ||
-                                  (final_datamask->lmask & CD_MASK_NORMAL) != 0);
->>>>>>> aebc743b
 
   /* Needed as `final_datamask` is not preserved outside modifier stack evaluation. */
   SubsurfRuntimeData *subsurf_runtime_data = mesh_final->runtime->subsurf_runtime_data;
@@ -470,13 +450,8 @@
     subsurf_runtime_data->calc_loop_normals = domain == ATTR_DOMAIN_CORNER;
   }
 
-<<<<<<< HEAD
   if (domain == ATTR_DOMAIN_CORNER) {
-    /* Compute loop normals (NOTE: will compute poly and vert normals as well, if needed!). In case
-=======
-  if (calc_loop_normals) {
     /* Compute loop normals (NOTE: will compute face and vert normals as well, if needed!). In case
->>>>>>> aebc743b
      * of deferred CPU subdivision, this will be computed when the wrapper is generated. */
     if (!subsurf_runtime_data || subsurf_runtime_data->resolution == 0) {
       mesh_final->corner_normals();
@@ -489,23 +464,12 @@
        * this where possible since calculating face normals isn't fast,
        * note that this isn't a problem for subsurf (only quads) or edit-mode
        * which deals with drawing differently. */
-<<<<<<< HEAD
       if (domain == ATTR_DOMAIN_FACE) {
-        mesh_final->poly_normals();
+        mesh_final->face_normals();
       }
       else if (domain == ATTR_DOMAIN_FACE) {
         mesh_final->vert_normals();
       }
-=======
-      BKE_mesh_ensure_normals_for_display(mesh_final);
-    }
-
-    /* Some modifiers, like data-transfer, may generate those data as temp layer,
-     * we do not want to keep them, as they are used by display code when available
-     * (i.e. even if auto-smooth is disabled). */
-    if (CustomData_has_layer(&mesh_final->loop_data, CD_NORMAL)) {
-      CustomData_free_layers(&mesh_final->loop_data, CD_NORMAL, mesh_final->totloop);
->>>>>>> aebc743b
     }
   }
 }
@@ -1106,14 +1070,13 @@
     }
   }
   else {
-<<<<<<< HEAD
     switch (mesh_final->runtime->wrapper_type) {
       case ME_WRAPPER_TYPE_SUBD:
         break;
       case ME_WRAPPER_TYPE_MDATA:
         /* Same as #mesh_calc_modifiers. */
         if (domain == ATTR_DOMAIN_FACE) {
-          mesh_final->poly_normals();
+          mesh_final->face_normals();
         }
         else if (domain == ATTR_DOMAIN_FACE) {
           mesh_final->vert_normals();
@@ -1121,23 +1084,13 @@
         break;
       case ME_WRAPPER_TYPE_BMESH: {
         BMEditMesh *em = mesh_final->edit_mesh;
-        EditMeshData *emd = mesh_final->runtime->edit_data;
-        if (emd->vertexCos) {
+        blender::bke::EditMeshData *emd = mesh_final->runtime->edit_data;
+        if (!emd->vertexCos.is_empty()) {
           BKE_editmesh_cache_ensure_vert_normals(em, emd);
-          BKE_editmesh_cache_ensure_poly_normals(em, emd);
+          BKE_editmesh_cache_ensure_face_normals(em, emd);
         }
         return;
       }
-=======
-    /* Same as #mesh_calc_modifiers.
-     * If using loop normals, face normals have already been computed. */
-    BKE_mesh_ensure_normals_for_display(mesh_final);
-
-    /* Some modifiers, like data-transfer, may generate those data, we do not want to keep them,
-     * as they are used by display code when available (i.e. even if auto-smooth is disabled). */
-    if (CustomData_has_layer(&mesh_final->loop_data, CD_NORMAL)) {
-      CustomData_free_layers(&mesh_final->loop_data, CD_NORMAL, mesh_final->totloop);
->>>>>>> aebc743b
     }
   }
 }
