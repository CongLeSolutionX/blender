--- conflicted
+++ resolved
@@ -152,19 +152,8 @@
 
 static int *dm_getPolyArray(DerivedMesh *dm)
 {
-<<<<<<< HEAD
   if (!dm->poly_offsets) {
     dm->poly_offsets = MEM_cnew_array<int>(dm->getNumPolys(dm) + 1, __func__);
-=======
-  MPoly *mpoly = (MPoly *)CustomData_get_layer_for_write(
-      &dm->polyData, CD_MPOLY, dm->getNumPolys(dm));
-
-  if (!mpoly) {
-    mpoly = (MPoly *)CustomData_add_layer(
-        &dm->polyData, CD_MPOLY, CD_SET_DEFAULT, dm->getNumPolys(dm));
-    CustomData_set_layer_flag(&dm->polyData, CD_MPOLY, CD_FLAG_TEMPORARY);
-    dm->copyPolyArray(dm, mpoly);
->>>>>>> 88c7b695
   }
   return dm->poly_offsets;
 }
