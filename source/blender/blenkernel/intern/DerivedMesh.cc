--- conflicted
+++ resolved
@@ -1168,15 +1168,6 @@
     /* Same as #mesh_calc_modifiers.
      * If using loop normals, poly normals have already been computed. */
     BKE_mesh_ensure_normals_for_display(mesh_final);
-<<<<<<< HEAD
-=======
-
-    /* Some modifiers, like data-transfer, may generate those data, we do not want to keep them,
-     * as they are used by display code when available (i.e. even if auto-smooth is disabled). */
-    if (CustomData_has_layer(&mesh_final->ldata, CD_NORMAL)) {
-      CustomData_free_layers(&mesh_final->ldata, CD_NORMAL, mesh_final->totloop);
-    }
->>>>>>> 96abaae9
   }
 }
 
