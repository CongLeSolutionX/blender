/* SPDX-FileCopyrightText: 2023 Blender Authors
 *
 * SPDX-License-Identifier: GPL-2.0-or-later */

/** \file
 * \ingroup bke
 */

#include <iostream>

#include "BKE_anim_data.h"
#include "BKE_curves.hh"
#include "BKE_customdata.hh"
#include "BKE_geometry_set.hh"
#include "BKE_grease_pencil.h"
#include "BKE_grease_pencil.hh"
#include "BKE_idtype.h"
#include "BKE_lib_id.h"
#include "BKE_lib_query.h"
#include "BKE_material.h"
#include "BKE_modifier.hh"
#include "BKE_object.hh"
#include "BKE_object_types.hh"

#include "BLI_bounds.hh"
#include "BLI_map.hh"
#include "BLI_math_geom.h"
#include "BLI_math_matrix.h"
#include "BLI_math_vector_types.hh"
#include "BLI_memarena.h"
#include "BLI_memory_utils.hh"
#include "BLI_polyfill_2d.h"
#include "BLI_span.hh"
#include "BLI_stack.hh"
#include "BLI_string.h"
#include "BLI_string_ref.hh"
#include "BLI_string_utils.hh"
#include "BLI_vector_set.hh"
#include "BLI_virtual_array.hh"

#include "BLO_read_write.hh"

#include "BLT_translation.h"

#include "DNA_ID.h"
#include "DNA_ID_enums.h"
#include "DNA_brush_types.h"
#include "DNA_grease_pencil_types.h"
#include "DNA_material_types.h"
#include "DNA_modifier_types.h"
#include "DNA_scene_types.h"

#include "DEG_depsgraph.hh"
#include "DEG_depsgraph_query.hh"

#include "MEM_guardedalloc.h"

using blender::float3;
using blender::Span;
using blender::uint3;
using blender::VectorSet;

/* Forward declarations. */
static void read_drawing_array(GreasePencil &grease_pencil, BlendDataReader *reader);
static void write_drawing_array(GreasePencil &grease_pencil, BlendWriter *writer);
static void free_drawing_array(GreasePencil &grease_pencil);

static void read_layer_tree(GreasePencil &grease_pencil, BlendDataReader *reader);
static void write_layer_tree(GreasePencil &grease_pencil, BlendWriter *writer);

static void grease_pencil_init_data(ID *id)
{
  using namespace blender::bke;

  GreasePencil *grease_pencil = reinterpret_cast<GreasePencil *>(id);

  grease_pencil->root_group_ptr = MEM_new<greasepencil::LayerGroup>(__func__);
  grease_pencil->active_layer = nullptr;
  grease_pencil->flag |= GREASE_PENCIL_ANIM_CHANNEL_EXPANDED;

  CustomData_reset(&grease_pencil->layers_data);

  grease_pencil->runtime = MEM_new<GreasePencilRuntime>(__func__);
}

static void grease_pencil_copy_data(Main * /*bmain*/,
                                    ID *id_dst,
                                    const ID *id_src,
                                    const int /*flag*/)
{
  using namespace blender;

  GreasePencil *grease_pencil_dst = reinterpret_cast<GreasePencil *>(id_dst);
  const GreasePencil *grease_pencil_src = reinterpret_cast<const GreasePencil *>(id_src);

  /* Duplicate material array. */
  grease_pencil_dst->material_array = static_cast<Material **>(
      MEM_dupallocN(grease_pencil_src->material_array));

  BKE_grease_pencil_duplicate_drawing_array(grease_pencil_src, grease_pencil_dst);

  /* Duplicate layer tree. */
  grease_pencil_dst->root_group_ptr = MEM_new<bke::greasepencil::LayerGroup>(
      __func__, grease_pencil_src->root_group());

  /* Set active layer. */
  if (grease_pencil_src->has_active_layer()) {
    bke::greasepencil::TreeNode *active_node = grease_pencil_dst->find_node_by_name(
        grease_pencil_src->active_layer->wrap().name());
    BLI_assert(active_node && active_node->is_layer());
    grease_pencil_dst->set_active_layer(&active_node->as_layer());
  }

  CustomData_copy(&grease_pencil_src->layers_data,
                  &grease_pencil_dst->layers_data,
                  CD_MASK_ALL,
                  grease_pencil_dst->layers().size());

  /* Make sure the runtime pointer exists. */
  grease_pencil_dst->runtime = MEM_new<bke::GreasePencilRuntime>(__func__);
}

static void grease_pencil_free_data(ID *id)
{
  GreasePencil *grease_pencil = reinterpret_cast<GreasePencil *>(id);
  BKE_animdata_free(&grease_pencil->id, false);

  MEM_SAFE_FREE(grease_pencil->material_array);

  CustomData_free(&grease_pencil->layers_data, grease_pencil->layers().size());

  free_drawing_array(*grease_pencil);
  MEM_delete(&grease_pencil->root_group());

  BKE_grease_pencil_batch_cache_free(grease_pencil);

  MEM_delete(grease_pencil->runtime);
  grease_pencil->runtime = nullptr;
}

static void grease_pencil_foreach_id(ID *id, LibraryForeachIDData *data)
{
  GreasePencil *grease_pencil = reinterpret_cast<GreasePencil *>(id);
  for (int i = 0; i < grease_pencil->material_array_num; i++) {
    BKE_LIB_FOREACHID_PROCESS_IDSUPER(data, grease_pencil->material_array[i], IDWALK_CB_USER);
  }
  for (GreasePencilDrawingBase *drawing_base : grease_pencil->drawings()) {
    if (drawing_base->type == GP_DRAWING_REFERENCE) {
      GreasePencilDrawingReference *drawing_reference =
          reinterpret_cast<GreasePencilDrawingReference *>(drawing_base);
      BKE_LIB_FOREACHID_PROCESS_IDSUPER(data, drawing_reference->id_reference, IDWALK_CB_USER);
    }
  }
}

static void grease_pencil_blend_write(BlendWriter *writer, ID *id, const void *id_address)
{
  GreasePencil *grease_pencil = reinterpret_cast<GreasePencil *>(id);

  blender::Vector<CustomDataLayer, 16> layers_data_layers;
  CustomData_blend_write_prepare(grease_pencil->layers_data, layers_data_layers);

  /* Write LibData */
  BLO_write_id_struct(writer, GreasePencil, id_address, &grease_pencil->id);
  BKE_id_blend_write(writer, &grease_pencil->id);

  CustomData_blend_write(writer,
                         &grease_pencil->layers_data,
                         layers_data_layers,
                         grease_pencil->layers().size(),
                         CD_MASK_ALL,
                         id);

  /* Write drawings. */
  write_drawing_array(*grease_pencil, writer);
  /* Write layer tree. */
  write_layer_tree(*grease_pencil, writer);

  /* Write materials. */
  BLO_write_pointer_array(
      writer, grease_pencil->material_array_num, grease_pencil->material_array);
}

static void grease_pencil_blend_read_data(BlendDataReader *reader, ID *id)
{
  using namespace blender::bke::greasepencil;
  GreasePencil *grease_pencil = reinterpret_cast<GreasePencil *>(id);

  /* Read drawings. */
  read_drawing_array(*grease_pencil, reader);
  /* Read layer tree. */
  read_layer_tree(*grease_pencil, reader);

  CustomData_blend_read(reader, &grease_pencil->layers_data, grease_pencil->layers().size());

  /* Read materials. */
  BLO_read_pointer_array(reader, reinterpret_cast<void **>(&grease_pencil->material_array));

  grease_pencil->runtime = MEM_new<blender::bke::GreasePencilRuntime>(__func__);
}

IDTypeInfo IDType_ID_GP = {
    /*id_code*/ ID_GP,
    /*id_filter*/ FILTER_ID_GP,
    /*main_listbase_index*/ INDEX_ID_GP,
    /*struct_size*/ sizeof(GreasePencil),
    /*name*/ "GreasePencil",
    /*name_plural*/ N_("grease_pencils_v3"),
    /*translation_context*/ BLT_I18NCONTEXT_ID_GPENCIL,
    /*flags*/ IDTYPE_FLAGS_APPEND_IS_REUSABLE,
    /*asset_type_info*/ nullptr,

    /*init_data*/ grease_pencil_init_data,
    /*copy_data*/ grease_pencil_copy_data,
    /*free_data*/ grease_pencil_free_data,
    /*make_local*/ nullptr,
    /*foreach_id*/ grease_pencil_foreach_id,
    /*foreach_cache*/ nullptr,
    /*foreach_path*/ nullptr,
    /*owner_pointer_get*/ nullptr,

    /*blend_write*/ grease_pencil_blend_write,
    /*blend_read_data*/ grease_pencil_blend_read_data,
    /*blend_read_after_liblink*/ nullptr,

    /*blend_read_undo_preserve*/ nullptr,

    /*lib_override_apply_post*/ nullptr,
};

namespace blender::bke::greasepencil {

DrawingTransforms::DrawingTransforms(const Object &grease_pencil_ob)
{
  this->layer_space_to_world_space = float4x4_view(grease_pencil_ob.object_to_world);
  this->world_space_to_layer_space = math::invert(this->layer_space_to_world_space);
}

static const std::string ATTR_RADIUS = "radius";
static const std::string ATTR_OPACITY = "opacity";
static const std::string ATTR_VERTEX_COLOR = "vertex_color";

/* Curves attributes getters */
static int domain_num(const CurvesGeometry &curves, const eAttrDomain domain)
{
  return domain == ATTR_DOMAIN_POINT ? curves.points_num() : curves.curves_num();
}
static CustomData &domain_custom_data(CurvesGeometry &curves, const eAttrDomain domain)
{
  return domain == ATTR_DOMAIN_POINT ? curves.point_data : curves.curve_data;
}
template<typename T>
static MutableSpan<T> get_mutable_attribute(CurvesGeometry &curves,
                                            const eAttrDomain domain,
                                            const StringRefNull name,
                                            const T default_value = T())
{
  const int num = domain_num(curves, domain);
  const eCustomDataType type = cpp_type_to_custom_data_type(CPPType::get<T>());
  CustomData &custom_data = domain_custom_data(curves, domain);

  T *data = (T *)CustomData_get_layer_named_for_write(&custom_data, type, name.c_str(), num);
  if (data != nullptr) {
    return {data, num};
  }
  data = (T *)CustomData_add_layer_named(&custom_data, type, CD_SET_DEFAULT, num, name.c_str());
  MutableSpan<T> span = {data, num};
  if (num > 0 && span.first() != default_value) {
    span.fill(default_value);
  }
  return span;
}

Drawing::Drawing()
{
  this->base.type = GP_DRAWING;
  this->base.flag = 0;

  new (&this->geometry) bke::CurvesGeometry();
  /* Initialize runtime data. */
  this->runtime = MEM_new<bke::greasepencil::DrawingRuntime>(__func__);
}

Drawing::Drawing(const Drawing &other)
{
  this->base.type = GP_DRAWING;
  this->base.flag = other.base.flag;

  new (&this->geometry) bke::CurvesGeometry(other.strokes());
  /* Initialize runtime data. */
  this->runtime = MEM_new<bke::greasepencil::DrawingRuntime>(__func__);

  this->runtime->triangles_cache = other.runtime->triangles_cache;
}

Drawing::~Drawing()
{
  this->strokes().~CurvesGeometry();
  MEM_delete(this->runtime);
  this->runtime = nullptr;
}

Span<uint3> Drawing::triangles() const
{
  this->runtime->triangles_cache.ensure([&](Vector<uint3> &r_data) {
    MemArena *pf_arena = BLI_memarena_new(BLI_MEMARENA_STD_BUFSIZE, __func__);

    const CurvesGeometry &curves = this->strokes();
    const Span<float3> positions = curves.positions();
    const OffsetIndices<int> points_by_curve = curves.points_by_curve();

    int total_triangles = 0;
    Array<int> tris_offests(curves.curves_num());
    for (int curve_i : curves.curves_range()) {
      IndexRange points = points_by_curve[curve_i];
      if (points.size() > 2) {
        tris_offests[curve_i] = total_triangles;
        total_triangles += points.size() - 2;
      }
    }

    r_data.resize(total_triangles);

    /* TODO: use threading. */
    for (const int curve_i : curves.curves_range()) {
      const IndexRange points = points_by_curve[curve_i];

      if (points.size() < 3) {
        continue;
      }

      const int num_triangles = points.size() - 2;
      MutableSpan<uint3> r_tris = r_data.as_mutable_span().slice(tris_offests[curve_i],
                                                                 num_triangles);

      float(*projverts)[2] = static_cast<float(*)[2]>(
          BLI_memarena_alloc(pf_arena, sizeof(*projverts) * size_t(points.size())));

      /* TODO: calculate axis_mat properly. */
      float3x3 axis_mat;
      axis_dominant_v3_to_m3(axis_mat.ptr(), float3(0.0f, -1.0f, 0.0f));

      for (const int i : IndexRange(points.size())) {
        mul_v2_m3v3(projverts[i], axis_mat.ptr(), positions[points[i]]);
      }

      BLI_polyfill_calc_arena(
          projverts, points.size(), 0, reinterpret_cast<uint32_t(*)[3]>(r_tris.data()), pf_arena);
      BLI_memarena_clear(pf_arena);
    }

    BLI_memarena_free(pf_arena);
  });

  return this->runtime->triangles_cache.data().as_span();
}

const bke::CurvesGeometry &Drawing::strokes() const
{
  return this->geometry.wrap();
}

bke::CurvesGeometry &Drawing::strokes_for_write()
{
  return this->geometry.wrap();
}

VArray<float> Drawing::radii() const
{
  return *this->strokes().attributes().lookup_or_default<float>(
      ATTR_RADIUS, ATTR_DOMAIN_POINT, 0.01f);
}

MutableSpan<float> Drawing::radii_for_write()
{
  return get_mutable_attribute<float>(
      this->strokes_for_write(), ATTR_DOMAIN_POINT, ATTR_RADIUS, 0.01f);
}

VArray<float> Drawing::opacities() const
{
  return *this->strokes().attributes().lookup_or_default<float>(
      ATTR_OPACITY, ATTR_DOMAIN_POINT, 1.0f);
}

MutableSpan<float> Drawing::opacities_for_write()
{
  return get_mutable_attribute<float>(
      this->strokes_for_write(), ATTR_DOMAIN_POINT, ATTR_OPACITY, 1.0f);
}

VArray<ColorGeometry4f> Drawing::vertex_colors() const
{
  return *this->strokes().attributes().lookup_or_default<ColorGeometry4f>(
      ATTR_VERTEX_COLOR, ATTR_DOMAIN_POINT, ColorGeometry4f(0.0f, 0.0f, 0.0f, 0.0f));
}

MutableSpan<ColorGeometry4f> Drawing::vertex_colors_for_write()
{
  return get_mutable_attribute<ColorGeometry4f>(this->strokes_for_write(),
                                                ATTR_DOMAIN_POINT,
                                                ATTR_VERTEX_COLOR,
                                                ColorGeometry4f(0.0f, 0.0f, 0.0f, 0.0f));
}

void Drawing::tag_positions_changed()
{
  this->strokes_for_write().tag_positions_changed();
  this->runtime->triangles_cache.tag_dirty();
}

void Drawing::tag_topology_changed()
{
  this->tag_positions_changed();
}

DrawingReference::DrawingReference()
{
  this->base.type = GP_DRAWING_REFERENCE;
  this->base.flag = 0;

  this->id_reference = nullptr;
}

DrawingReference::DrawingReference(const DrawingReference &other)
{
  this->base.type = GP_DRAWING_REFERENCE;
  this->base.flag = other.base.flag;

  this->id_reference = other.id_reference;
}

DrawingReference::~DrawingReference() {}

const Drawing *get_eval_grease_pencil_layer_drawing(const GreasePencil &grease_pencil,
                                                    const int layer_index)
{
  BLI_assert(layer_index >= 0 && layer_index < grease_pencil.layers().size());
  const Layer &layer = *grease_pencil.layers()[layer_index];
  const int drawing_index = layer.drawing_index_at(grease_pencil.runtime->eval_frame);
  if (drawing_index == -1) {
    return nullptr;
  }
  const GreasePencilDrawingBase *drawing_base = grease_pencil.drawing(drawing_index);
  if (drawing_base->type != GP_DRAWING) {
    return nullptr;
  }
  const Drawing &drawing = reinterpret_cast<const GreasePencilDrawing *>(drawing_base)->wrap();
  return &drawing;
}

Drawing *get_eval_grease_pencil_layer_drawing_for_write(GreasePencil &grease_pencil,
                                                        const int layer)
{
  return const_cast<Drawing *>(get_eval_grease_pencil_layer_drawing(grease_pencil, layer));
}

void copy_drawing_array(Span<const GreasePencilDrawingBase *> src_drawings,
                        MutableSpan<GreasePencilDrawingBase *> dst_drawings)
{
  BLI_assert(src_drawings.size() == dst_drawings.size());
  for (const int i : src_drawings.index_range()) {
    const GreasePencilDrawingBase *src_drawing_base = src_drawings[i];
    switch (src_drawing_base->type) {
      case GP_DRAWING: {
        const GreasePencilDrawing *src_drawing = reinterpret_cast<const GreasePencilDrawing *>(
            src_drawing_base);
        dst_drawings[i] = reinterpret_cast<GreasePencilDrawingBase *>(
            MEM_new<bke::greasepencil::Drawing>(__func__, src_drawing->wrap()));
        break;
      }
      case GP_DRAWING_REFERENCE: {
        const GreasePencilDrawingReference *src_drawing_reference =
            reinterpret_cast<const GreasePencilDrawingReference *>(src_drawing_base);
        dst_drawings[i] = reinterpret_cast<GreasePencilDrawingBase *>(
            MEM_new<bke::greasepencil::DrawingReference>(__func__, src_drawing_reference->wrap()));
        break;
      }
    }
  }
}

TreeNode::TreeNode()
{
  this->next = this->prev = nullptr;
  this->parent = nullptr;

  this->GreasePencilLayerTreeNode::name = nullptr;
  this->flag = 0;
  this->color[0] = this->color[1] = this->color[2] = 0;
}

TreeNode::TreeNode(GreasePencilLayerTreeNodeType type) : TreeNode()
{
  this->type = type;
}

TreeNode::TreeNode(GreasePencilLayerTreeNodeType type, StringRefNull name) : TreeNode()
{
  this->type = type;
  this->GreasePencilLayerTreeNode::name = BLI_strdup(name.c_str());
}

TreeNode::TreeNode(const TreeNode &other) : TreeNode(GreasePencilLayerTreeNodeType(other.type))
{
  this->GreasePencilLayerTreeNode::name = BLI_strdup_null(other.GreasePencilLayerTreeNode::name);
  this->flag = other.flag;
  copy_v3_v3_uchar(this->color, other.color);
}

TreeNode::~TreeNode()
{
  MEM_SAFE_FREE(this->GreasePencilLayerTreeNode::name);
}

void TreeNode::set_name(StringRefNull name)
{
  MEM_SAFE_FREE(this->GreasePencilLayerTreeNode::name);
  this->GreasePencilLayerTreeNode::name = BLI_strdup(name.c_str());
}

const LayerGroup &TreeNode::as_group() const
{
  return *reinterpret_cast<const LayerGroup *>(this);
}

const Layer &TreeNode::as_layer() const
{
  return *reinterpret_cast<const Layer *>(this);
}

LayerGroup &TreeNode::as_group()
{
  return *reinterpret_cast<LayerGroup *>(this);
}

Layer &TreeNode::as_layer()
{
  return *reinterpret_cast<Layer *>(this);
}

LayerGroup *TreeNode::parent_group() const
{
  return (this->parent) ? &this->parent->wrap() : nullptr;
}

TreeNode *TreeNode::parent_node() const
{
  return this->parent_group() ? &this->parent->wrap().as_node() : nullptr;
}

int64_t TreeNode::depth() const
{
  const LayerGroup *parent = this->parent_group();
  if (parent == nullptr) {
    /* The root group has a depth of 0. */
    return 0;
  }
  return 1 + parent->as_node().depth();
}

LayerMask::LayerMask()
{
  this->layer_name = nullptr;
  this->flag = 0;
}

LayerMask::LayerMask(StringRefNull name) : LayerMask()
{
  this->layer_name = BLI_strdup(name.c_str());
}

LayerMask::LayerMask(const LayerMask &other) : LayerMask()
{
  if (other.layer_name) {
    this->layer_name = BLI_strdup(other.layer_name);
  }
  this->flag = other.flag;
}

LayerMask::~LayerMask()
{
  if (this->layer_name) {
    MEM_freeN(this->layer_name);
  }
}

Layer::Layer()
{
  new (&this->base) TreeNode(GP_LAYER_TREE_LEAF);

  this->frames_storage.num = 0;
  this->frames_storage.keys = nullptr;
  this->frames_storage.values = nullptr;
  this->frames_storage.flag = 0;

  this->opacity = 1.0f;

  BLI_listbase_clear(&this->masks);

  this->runtime = MEM_new<LayerRuntime>(__func__);
}

Layer::Layer(StringRefNull name) : Layer()
{
  new (&this->base) TreeNode(GP_LAYER_TREE_LEAF, name);
}

Layer::Layer(const Layer &other) : Layer()
{
  new (&this->base) TreeNode(other.base.wrap());

  /* TODO: duplicate masks. */

  /* Note: We do not duplicate the frame storage since it is only needed for writing. */

  this->blend_mode = other.blend_mode;
  this->opacity = other.opacity;

  this->runtime->frames_ = other.runtime->frames_;
  this->runtime->sorted_keys_cache_ = other.runtime->sorted_keys_cache_;
  /* TODO: what about masks cache? */
}

Layer::~Layer()
{
  this->base.wrap().~TreeNode();

  MEM_SAFE_FREE(this->frames_storage.keys);
  MEM_SAFE_FREE(this->frames_storage.values);

  LISTBASE_FOREACH_MUTABLE (GreasePencilLayerMask *, mask, &this->masks) {
    MEM_SAFE_FREE(mask->layer_name);
    MEM_freeN(mask);
  }

  MEM_delete(this->runtime);
  this->runtime = nullptr;
}

const Map<int, GreasePencilFrame> &Layer::frames() const
{
  return this->runtime->frames_;
}

Map<int, GreasePencilFrame> &Layer::frames_for_write()
{
  return this->runtime->frames_;
}

Layer::SortedKeysIterator Layer::remove_leading_null_frames_in_range(
    Layer::SortedKeysIterator begin, Layer::SortedKeysIterator end)
{
  Layer::SortedKeysIterator next_it = begin;
  while (next_it != end && this->frames().lookup(*next_it).is_null()) {
    this->frames_for_write().remove_contained(*next_it);
    this->tag_frames_map_keys_changed();
    next_it = std::next(next_it);
  }
  return next_it;
}

GreasePencilFrame *Layer::add_frame_internal(const FramesMapKey key, const int drawing_index)
{
  BLI_assert(drawing_index != -1);
  if (!this->frames().contains(key)) {
    GreasePencilFrame frame{};
    frame.drawing_index = drawing_index;
    this->frames_for_write().add_new(key, frame);
    this->tag_frames_map_keys_changed();
    return this->frames_for_write().lookup_ptr(key);
  }
  /* Overwrite null-frames. */
  if (this->frames().lookup(key).is_null()) {
    GreasePencilFrame frame{};
    frame.drawing_index = drawing_index;
    this->frames_for_write().add_overwrite(key, frame);
    this->tag_frames_map_changed();
    return this->frames_for_write().lookup_ptr(key);
  }
  return nullptr;
}

GreasePencilFrame *Layer::add_frame(const FramesMapKey key,
                                    const int drawing_index,
                                    const int duration)
{
  BLI_assert(duration >= 0);
  GreasePencilFrame *frame = this->add_frame_internal(key, drawing_index);
  if (frame == nullptr) {
    return nullptr;
  }
  Span<FramesMapKey> sorted_keys = this->sorted_keys();
  const FramesMapKey end_key = key + duration;
  /* Finds the next greater key that is stored in the map. */
  SortedKeysIterator next_key_it = std::upper_bound(sorted_keys.begin(), sorted_keys.end(), key);
  /* If the next frame we found is at the end of the frame we're inserting, then we are done. */
  if (next_key_it != sorted_keys.end() && *next_key_it == end_key) {
    return frame;
  }
  next_key_it = this->remove_leading_null_frames_in_range(next_key_it, sorted_keys.end());
  /* If the duration is set to 0, the frame is marked as an implicit hold. */
  if (duration == 0) {
    frame->flag |= GP_FRAME_IMPLICIT_HOLD;
    return frame;
  }
  /* If the next frame comes after the end of the frame we're inserting (or if there are no more
   * frames), add a null-frame. */
  if (next_key_it == sorted_keys.end() || *next_key_it > end_key) {
    this->frames_for_write().add_new(end_key, GreasePencilFrame::null());
    this->tag_frames_map_keys_changed();
  }
  return frame;
}

bool Layer::remove_frame(const FramesMapKey key)
{
  /* If the frame number is not in the frames map, do nothing. */
  if (!this->frames().contains(key)) {
    return false;
  }
  if (this->frames().size() == 1) {
    this->frames_for_write().remove_contained(key);
    this->tag_frames_map_keys_changed();
    return true;
  }
  Span<FramesMapKey> sorted_keys = this->sorted_keys();
  /* Find the index of the frame to remove in the `sorted_keys` array. */
  SortedKeysIterator remove_key_it = std::lower_bound(sorted_keys.begin(), sorted_keys.end(), key);
  /* If there is a next frame: */
  if (std::next(remove_key_it) != sorted_keys.end()) {
    SortedKeysIterator next_key_it = std::next(remove_key_it);
    this->remove_leading_null_frames_in_range(next_key_it, sorted_keys.end());
  }
  /* If there is a previous frame: */
  if (remove_key_it != sorted_keys.begin()) {
    SortedKeysIterator prev_key_it = std::prev(remove_key_it);
    const GreasePencilFrame &prev_frame = this->frames().lookup(*prev_key_it);
    /* If the previous frame is not an implicit hold (e.g. it has a fixed duration) and it's not a
     * null frame, we cannot just delete the frame. We need to replace it with a null frame. */
    if (!prev_frame.is_implicit_hold() && !prev_frame.is_null()) {
      this->frames_for_write().lookup(key) = GreasePencilFrame::null();
      this->tag_frames_map_changed();
      /* Since the original frame was replaced with a null frame, we consider the frame to be
       * successfully removed here. */
      return true;
    }
  }
  /* Finally, remove the actual frame. */
  this->frames_for_write().remove_contained(key);
  this->tag_frames_map_keys_changed();
  return true;
}

Span<FramesMapKey> Layer::sorted_keys() const
{
  this->runtime->sorted_keys_cache_.ensure([&](Vector<FramesMapKey> &r_data) {
    r_data.reinitialize(this->frames().size());
    int i = 0;
    for (FramesMapKey key : this->frames().keys()) {
      r_data[i++] = key;
    }
    std::sort(r_data.begin(), r_data.end());
  });
  return this->runtime->sorted_keys_cache_.data();
}

FramesMapKey Layer::frame_key_at(const int frame_number) const
{
  Span<int> sorted_keys = this->sorted_keys();
  /* No keyframes, return no drawing. */
  if (sorted_keys.size() == 0) {
    return -1;
  }
  /* Before the first drawing, return no drawing. */
  if (frame_number < sorted_keys.first()) {
    return -1;
  }
  /* After or at the last drawing, return the last drawing. */
  if (frame_number >= sorted_keys.last()) {
    return sorted_keys.last();
  }
  /* Search for the drawing. upper_bound will get the drawing just after. */
  SortedKeysIterator it = std::upper_bound(sorted_keys.begin(), sorted_keys.end(), frame_number);
  if (it == sorted_keys.end() || it == sorted_keys.begin()) {
    return -1;
  }
  return *std::prev(it);
}

const GreasePencilFrame *Layer::frame_at(const int frame_number) const
{
  const FramesMapKey frame_key = this->frame_key_at(frame_number);
  return (frame_key == -1) ? nullptr : this->frames().lookup_ptr(frame_key);
}

GreasePencilFrame *Layer::frame_at(const int frame_number)
{
  const FramesMapKey frame_key = this->frame_key_at(frame_number);
  return (frame_key == -1) ? nullptr : this->frames_for_write().lookup_ptr(frame_key);
}

int Layer::drawing_index_at(const int frame_number) const
{
  const GreasePencilFrame *frame = frame_at(frame_number);
  return (frame != nullptr) ? frame->drawing_index : -1;
}

int Layer::get_frame_duration_at(const int frame_number) const
{
  const FramesMapKey frame_key = this->frame_key_at(frame_number);
  if (frame_key == -1) {
    return -1;
  }
  SortedKeysIterator frame_number_it = std::next(this->sorted_keys().begin(), frame_key);
  if (*frame_number_it == this->sorted_keys().last()) {
    return -1;
  }
  const int next_frame_number = *(std::next(frame_number_it));
  return next_frame_number - frame_number;
}

void Layer::tag_frames_map_changed()
{
  this->frames_storage.flag |= GP_LAYER_FRAMES_STORAGE_DIRTY;
}

void Layer::tag_frames_map_keys_changed()
{
  this->tag_frames_map_changed();
  this->runtime->sorted_keys_cache_.tag_dirty();
}

LayerGroup::LayerGroup()
{
  new (&this->base) TreeNode(GP_LAYER_TREE_GROUP);

  BLI_listbase_clear(&this->children);

  this->runtime = MEM_new<LayerGroupRuntime>(__func__);
}

LayerGroup::LayerGroup(StringRefNull name) : LayerGroup()
{
  new (&this->base) TreeNode(GP_LAYER_TREE_GROUP, name);
}

LayerGroup::LayerGroup(const LayerGroup &other) : LayerGroup()
{
  new (&this->base) TreeNode(other.base.wrap());

  LISTBASE_FOREACH (GreasePencilLayerTreeNode *, child, &other.children) {
    switch (child->type) {
      case GP_LAYER_TREE_LEAF: {
        GreasePencilLayer *layer = reinterpret_cast<GreasePencilLayer *>(child);
        Layer *dup_layer = MEM_new<Layer>(__func__, layer->wrap());
        this->add_node(dup_layer->as_node());
        break;
      }
      case GP_LAYER_TREE_GROUP: {
        GreasePencilLayerTreeGroup *group = reinterpret_cast<GreasePencilLayerTreeGroup *>(child);
        LayerGroup *dup_group = MEM_new<LayerGroup>(__func__, group->wrap());
        this->add_node(dup_group->as_node());
        break;
      }
    }
  }
}

LayerGroup::~LayerGroup()
{
  this->base.wrap().~TreeNode();

  LISTBASE_FOREACH_MUTABLE (GreasePencilLayerTreeNode *, child, &this->children) {
    switch (child->type) {
      case GP_LAYER_TREE_LEAF: {
        GreasePencilLayer *layer = reinterpret_cast<GreasePencilLayer *>(child);
        MEM_delete(&layer->wrap());
        break;
      }
      case GP_LAYER_TREE_GROUP: {
        GreasePencilLayerTreeGroup *group = reinterpret_cast<GreasePencilLayerTreeGroup *>(child);
        MEM_delete(&group->wrap());
        break;
      }
    }
  }

  MEM_delete(this->runtime);
  this->runtime = nullptr;
}

Layer &LayerGroup::add_layer(StringRefNull name)
{
  Layer *new_layer = MEM_new<Layer>(__func__, name);
  return this->add_node(new_layer->as_node()).as_layer();
}

Layer &LayerGroup::add_layer(const Layer &duplicate_layer)
{
  Layer *new_layer = MEM_new<Layer>(__func__, duplicate_layer);
  return this->add_node(new_layer->as_node()).as_layer();
}

LayerGroup &LayerGroup::add_group(StringRefNull name)
{
  LayerGroup *new_group = MEM_new<LayerGroup>(__func__, name);
  return this->add_node(new_group->as_node()).as_group();
}

TreeNode &LayerGroup::add_node(TreeNode &node)
{
  BLI_addtail(&this->children, &node);
  node.parent = reinterpret_cast<GreasePencilLayerTreeGroup *>(this);
  this->tag_nodes_cache_dirty();
  return node;
}
void LayerGroup::add_node_before(TreeNode &node, TreeNode &link)
{
  BLI_assert(BLI_findindex(&this->children, &link) != -1);
  BLI_insertlinkbefore(&this->children, &link, &node);
  node.parent = reinterpret_cast<GreasePencilLayerTreeGroup *>(this);
  this->tag_nodes_cache_dirty();
}
void LayerGroup::add_node_after(TreeNode &node, TreeNode &link)
{
  BLI_assert(BLI_findindex(&this->children, &link) != -1);
  BLI_insertlinkafter(&this->children, &link, &node);
  node.parent = reinterpret_cast<GreasePencilLayerTreeGroup *>(this);
  this->tag_nodes_cache_dirty();
}

void LayerGroup::move_node_up(TreeNode &node, const int step)
{
  BLI_listbase_link_move(&this->children, &node, step);
  this->tag_nodes_cache_dirty();
}
void LayerGroup::move_node_down(TreeNode &node, const int step)
{
  BLI_listbase_link_move(&this->children, &node, -step);
  this->tag_nodes_cache_dirty();
}
void LayerGroup::move_node_top(TreeNode &node)
{
  BLI_remlink(&this->children, &node);
  BLI_insertlinkafter(&this->children, this->children.last, &node);
  this->tag_nodes_cache_dirty();
}
void LayerGroup::move_node_bottom(TreeNode &node)
{
  BLI_remlink(&this->children, &node);
  BLI_insertlinkbefore(&this->children, this->children.first, &node);
  this->tag_nodes_cache_dirty();
}

int64_t LayerGroup::num_direct_nodes() const
{
  return BLI_listbase_count(&this->children);
}

int64_t LayerGroup::num_nodes_total() const
{
  this->ensure_nodes_cache();
  return this->runtime->nodes_cache_.size();
}

bool LayerGroup::unlink_node(TreeNode &link)
{
  if (BLI_remlink_safe(&this->children, &link)) {
    this->tag_nodes_cache_dirty();
    link.parent = nullptr;
    return true;
  }
  return false;
}

Span<const TreeNode *> LayerGroup::nodes() const
{
  this->ensure_nodes_cache();
  return this->runtime->nodes_cache_.as_span();
}

Span<TreeNode *> LayerGroup::nodes_for_write()
{
  this->ensure_nodes_cache();
  return this->runtime->nodes_cache_.as_span();
}

Span<const Layer *> LayerGroup::layers() const
{
  this->ensure_nodes_cache();
  return this->runtime->layer_cache_.as_span();
}

Span<Layer *> LayerGroup::layers_for_write()
{
  this->ensure_nodes_cache();
  return this->runtime->layer_cache_.as_span();
}

Span<const LayerGroup *> LayerGroup::groups() const
{
  this->ensure_nodes_cache();
  return this->runtime->layer_group_cache_.as_span();
}

Span<LayerGroup *> LayerGroup::groups_for_write()
{
  this->ensure_nodes_cache();
  return this->runtime->layer_group_cache_.as_span();
}

const TreeNode *LayerGroup::find_node_by_name(const StringRefNull name) const
{
  for (const TreeNode *node : this->nodes()) {
    if (StringRef(node->name()) == StringRef(name)) {
      return node;
    }
  }
  return nullptr;
}

TreeNode *LayerGroup::find_node_by_name(const StringRefNull name)
{
  for (TreeNode *node : this->nodes_for_write()) {
    if (StringRef(node->name()) == StringRef(name)) {
      return node;
    }
  }
  return nullptr;
}

void LayerGroup::print_nodes(StringRefNull header) const
{
  std::cout << header << std::endl;
  Stack<std::pair<int, TreeNode *>> next_node;
  LISTBASE_FOREACH_BACKWARD (GreasePencilLayerTreeNode *, child_, &this->children) {
    TreeNode *child = reinterpret_cast<TreeNode *>(child_);
    next_node.push(std::make_pair(1, child));
  }
  while (!next_node.is_empty()) {
    auto [indent, node] = next_node.pop();
    for (int i = 0; i < indent; i++) {
      std::cout << "  ";
    }
    if (node->is_layer()) {
      std::cout << node->name();
    }
    else if (node->is_group()) {
      std::cout << node->name() << ": ";
      LISTBASE_FOREACH_BACKWARD (GreasePencilLayerTreeNode *, child_, &node->as_group().children) {
        TreeNode *child = reinterpret_cast<TreeNode *>(child_);
        next_node.push(std::make_pair(indent + 1, child));
      }
    }
    std::cout << std::endl;
  }
  std::cout << std::endl;
}

void LayerGroup::ensure_nodes_cache() const
{
  this->runtime->nodes_cache_mutex_.ensure([&]() {
    this->runtime->nodes_cache_.clear_and_shrink();
    this->runtime->layer_cache_.clear_and_shrink();
    this->runtime->layer_group_cache_.clear_and_shrink();

    LISTBASE_FOREACH (GreasePencilLayerTreeNode *, child_, &this->children) {
      TreeNode *node = reinterpret_cast<TreeNode *>(child_);
      this->runtime->nodes_cache_.append(node);
      switch (node->type) {
        case GP_LAYER_TREE_LEAF: {
          this->runtime->layer_cache_.append(&node->as_layer());
          break;
        }
        case GP_LAYER_TREE_GROUP: {
          this->runtime->layer_group_cache_.append(&node->as_group());
          for (TreeNode *child : node->as_group().nodes_for_write()) {
            this->runtime->nodes_cache_.append(child);
            if (child->is_layer()) {
              this->runtime->layer_cache_.append(&child->as_layer());
            }
            else if (child->is_group()) {
              this->runtime->layer_group_cache_.append(&child->as_group());
            }
          }
          break;
        }
      }
    }
  });
}

void LayerGroup::tag_nodes_cache_dirty() const
{
  this->runtime->nodes_cache_mutex_.tag_dirty();
  if (this->base.parent) {
    this->base.parent->wrap().tag_nodes_cache_dirty();
  }
}

}  // namespace blender::bke::greasepencil

/* ------------------------------------------------------------------- */
/** \name Grease Pencil kernel functions
 * \{ */

void *BKE_grease_pencil_add(Main *bmain, const char *name)
{
  GreasePencil *grease_pencil = reinterpret_cast<GreasePencil *>(BKE_id_new(bmain, ID_GP, name));

  return grease_pencil;
}

GreasePencil *BKE_grease_pencil_new_nomain()
{
  GreasePencil *grease_pencil = reinterpret_cast<GreasePencil *>(
      BKE_id_new_nomain(ID_GP, nullptr));
  return grease_pencil;
}

GreasePencil *BKE_grease_pencil_copy_for_eval(const GreasePencil *grease_pencil_src)
{
  GreasePencil *grease_pencil = reinterpret_cast<GreasePencil *>(
      BKE_id_copy_ex(nullptr, &grease_pencil_src->id, nullptr, LIB_ID_COPY_LOCALIZE));
  grease_pencil->runtime->eval_frame = grease_pencil_src->runtime->eval_frame;
  return grease_pencil;
}

<<<<<<< HEAD
=======
BoundBox BKE_grease_pencil_boundbox_get(Object *ob)
{
  using namespace blender;
  BLI_assert(ob->type == OB_GREASE_PENCIL);
  const GreasePencil *grease_pencil = static_cast<const GreasePencil *>(ob->data);

  BoundBox bb;
  if (const std::optional<Bounds<float3>> bounds = grease_pencil->bounds_min_max_eval()) {
    BKE_boundbox_init_from_minmax(&bb, bounds->min, bounds->max);
  }
  else {
    BKE_boundbox_init_from_minmax(&bb, float3(-1), float3(1));
  }

  return bb;
}

>>>>>>> 3a743018
static void grease_pencil_evaluate_modifiers(Depsgraph *depsgraph,
                                             Scene *scene,
                                             Object *object,
                                             blender::bke::GeometrySet &geometry_set)
{
  /* Modifier evaluation modes. */
  const bool use_render = DEG_get_mode(depsgraph) == DAG_EVAL_RENDER;
  ModifierMode required_mode = use_render ? eModifierMode_Render : eModifierMode_Realtime;
  if (BKE_object_is_in_editmode(object)) {
    required_mode |= eModifierMode_Editmode;
  }
  ModifierApplyFlag apply_flag = use_render ? MOD_APPLY_RENDER : MOD_APPLY_USECACHE;
  const ModifierEvalContext mectx = {depsgraph, object, apply_flag};

  BKE_modifiers_clear_errors(object);

  /* Get effective list of modifiers to execute. Some effects like shape keys
   * are added as virtual modifiers before the user created modifiers. */
  VirtualModifierData virtualModifierData;
  ModifierData *md = BKE_modifiers_get_virtual_modifierlist(object, &virtualModifierData);

  /* Evaluate modifiers. */
  for (; md; md = md->next) {
    const ModifierTypeInfo *mti = BKE_modifier_get_info(ModifierType(md->type));

    if (!BKE_modifier_is_enabled(scene, md, required_mode)) {
      continue;
    }

    if (mti->modify_geometry_set != nullptr) {
      mti->modify_geometry_set(md, &mectx, &geometry_set);
    }
  }
}

void BKE_grease_pencil_data_update(Depsgraph *depsgraph, Scene *scene, Object *object)
{
  using namespace blender::bke;
  /* Free any evaluated data and restore original data. */
  BKE_object_free_derived_caches(object);

  /* Evaluate modifiers. */
  GreasePencil *grease_pencil = static_cast<GreasePencil *>(object->data);
  /* Store the frame that this grease pencil is evaluated on. */
  grease_pencil->runtime->eval_frame = int(DEG_get_ctime(depsgraph));
  GeometrySet geometry_set = GeometrySet::from_grease_pencil(grease_pencil,
                                                             GeometryOwnershipType::ReadOnly);
  /* Only add the edit hint component in edit mode for now so users can properly select deformed
   * drawings. */
  if (object->mode == OB_MODE_EDIT) {
    GeometryComponentEditData &edit_component =
        geometry_set.get_component_for_write<GeometryComponentEditData>();
    edit_component.grease_pencil_edit_hints_ = std::make_unique<GreasePencilEditHints>(
        *static_cast<const GreasePencil *>(DEG_get_original_object(object)->data));
  }
  grease_pencil_evaluate_modifiers(depsgraph, scene, object, geometry_set);

  if (!geometry_set.has_grease_pencil()) {
    GreasePencil *empty_grease_pencil = BKE_grease_pencil_new_nomain();
    empty_grease_pencil->runtime->eval_frame = int(DEG_get_ctime(depsgraph));
    geometry_set.replace_grease_pencil(empty_grease_pencil);
  }

  /* For now the evaluated data is not const. We could use #get_grease_pencil_for_write, but that
   * would result in a copy when it's shared. So for now, we use a const_cast here. */
  GreasePencil *grease_pencil_eval = const_cast<GreasePencil *>(geometry_set.get_grease_pencil());

  /* Assign evaluated object. */
  BKE_object_eval_assign_data(object, &grease_pencil_eval->id, false);
  object->runtime->geometry_set_eval = new GeometrySet(std::move(geometry_set));
}

void BKE_grease_pencil_duplicate_drawing_array(const GreasePencil *grease_pencil_src,
                                               GreasePencil *grease_pencil_dst)
{
  using namespace blender;
  grease_pencil_dst->drawing_array_num = grease_pencil_src->drawing_array_num;
  grease_pencil_dst->drawing_array = MEM_cnew_array<GreasePencilDrawingBase *>(
      grease_pencil_src->drawing_array_num, __func__);
  bke::greasepencil::copy_drawing_array(grease_pencil_src->drawings(),
                                        grease_pencil_dst->drawings());
}

/** \} */

/* ------------------------------------------------------------------- */
/** \name Grease Pencil material functions
 * \{ */

int BKE_grease_pencil_object_material_index_get(Object *ob, Material *ma)
{
  short *totcol = BKE_object_material_len_p(ob);
  Material *read_ma = nullptr;
  for (short i = 0; i < *totcol; i++) {
    read_ma = BKE_object_material_get(ob, i + 1);
    if (ma == read_ma) {
      return i;
    }
  }
  return -1;
}

int BKE_grease_pencil_object_material_index_get_by_name(Object *ob, const char *name)
{
  short *totcol = BKE_object_material_len_p(ob);
  Material *read_ma = nullptr;
  for (short i = 0; i < *totcol; i++) {
    read_ma = BKE_object_material_get(ob, i + 1);
    if (STREQ(name, read_ma->id.name + 2)) {
      return i;
    }
  }

  return -1;
}

Material *BKE_grease_pencil_object_material_new(Main *bmain,
                                                Object *ob,
                                                const char *name,
                                                int *r_index)
{
  Material *ma = BKE_gpencil_material_add(bmain, name);
  id_us_min(&ma->id); /* no users yet */

  BKE_object_material_slot_add(bmain, ob);
  BKE_object_material_assign(bmain, ob, ma, ob->totcol, BKE_MAT_ASSIGN_USERPREF);

  if (r_index) {
    *r_index = ob->actcol - 1;
  }
  return ma;
}

Material *BKE_grease_pencil_object_material_from_brush_get(Object *ob, Brush *brush)
{
  if ((brush) && (brush->gpencil_settings) &&
      (brush->gpencil_settings->flag & GP_BRUSH_MATERIAL_PINNED))
  {
    Material *ma = BKE_grease_pencil_brush_material_get(brush);
    return ma;
  }

  return BKE_object_material_get(ob, ob->actcol);
}

Material *BKE_grease_pencil_object_material_ensure_by_name(Main *bmain,
                                                           Object *ob,
                                                           const char *name,
                                                           int *r_index)
{
  int index = BKE_grease_pencil_object_material_index_get_by_name(ob, name);
  if (index != -1) {
    *r_index = index;
    return BKE_object_material_get(ob, index + 1);
  }
  return BKE_grease_pencil_object_material_new(bmain, ob, name, r_index);
}

Material *BKE_grease_pencil_brush_material_get(Brush *brush)
{
  if (brush == nullptr) {
    return nullptr;
  }
  if (brush->gpencil_settings == nullptr) {
    return nullptr;
  }
  return brush->gpencil_settings->material;
}

Material *BKE_grease_pencil_object_material_ensure_from_brush(Main *bmain,
                                                              Object *ob,
                                                              Brush *brush)
{
  if (brush->gpencil_settings->flag & GP_BRUSH_MATERIAL_PINNED) {
    Material *ma = BKE_grease_pencil_brush_material_get(brush);

    /* check if the material is already on object material slots and add it if missing */
    if (ma && BKE_grease_pencil_object_material_index_get(ob, ma) < 0) {
      BKE_object_material_slot_add(bmain, ob);
      BKE_object_material_assign(bmain, ob, ma, ob->totcol, BKE_MAT_ASSIGN_USERPREF);
    }

    return ma;
  }

  /* Use the active material instead. */
  return BKE_object_material_get(ob, ob->actcol);
}

Material *BKE_grease_pencil_object_material_ensure_from_active_input_brush(Main *bmain,
                                                                           Object *ob,
                                                                           Brush *brush)
{
  if (brush == nullptr) {
    return BKE_grease_pencil_object_material_ensure_from_active_input_material(ob);
  }
  if (Material *ma = BKE_grease_pencil_object_material_ensure_from_brush(bmain, ob, brush)) {
    return ma;
  }
  if (brush->gpencil_settings->flag & GP_BRUSH_MATERIAL_PINNED) {
    /* It is easier to just unpin a null material, instead of setting a new one. */
    brush->gpencil_settings->flag &= ~GP_BRUSH_MATERIAL_PINNED;
  }
  return BKE_grease_pencil_object_material_ensure_from_active_input_material(ob);
}

Material *BKE_grease_pencil_object_material_ensure_from_active_input_material(Object *ob)
{
  if (Material *ma = BKE_object_material_get(ob, ob->actcol)) {
    return ma;
  }
  return BKE_material_default_gpencil();
}

Material *BKE_grease_pencil_object_material_ensure_active(Object *ob)
{
  Material *ma = BKE_grease_pencil_object_material_ensure_from_active_input_material(ob);
  if (ma->gp_style == nullptr) {
    BKE_gpencil_material_attr_init(ma);
  }
  return ma;
}

void BKE_grease_pencil_material_remap(GreasePencil *grease_pencil, const uint *remap, int totcol)
{
  using namespace blender::bke;

  for (GreasePencilDrawingBase *base : grease_pencil->drawings()) {
    if (base->type != GP_DRAWING) {
      continue;
    }
    greasepencil::Drawing &drawing = reinterpret_cast<GreasePencilDrawing *>(base)->wrap();
    MutableAttributeAccessor attributes = drawing.strokes_for_write().attributes_for_write();
    SpanAttributeWriter<int> material_indices = attributes.lookup_or_add_for_write_span<int>(
        "material_index", ATTR_DOMAIN_CURVE);
    if (!material_indices) {
      return;
    }
    for (const int i : material_indices.span.index_range()) {
      BLI_assert(blender::IndexRange(totcol).contains(remap[material_indices.span[i]]));
      UNUSED_VARS_NDEBUG(totcol);
      material_indices.span[i] = remap[material_indices.span[i]];
    }
    material_indices.finish();
  }
}

void BKE_grease_pencil_material_index_remove(GreasePencil *grease_pencil, int index)
{
  using namespace blender;
  using namespace blender::bke;

  for (GreasePencilDrawingBase *base : grease_pencil->drawings()) {
    if (base->type != GP_DRAWING) {
      continue;
    }

    greasepencil::Drawing &drawing = reinterpret_cast<GreasePencilDrawing *>(base)->wrap();
    MutableAttributeAccessor attributes = drawing.strokes_for_write().attributes_for_write();
    AttributeWriter<int> material_indices = attributes.lookup_for_write<int>("material_index");
    if (!material_indices) {
      return;
    }

    MutableVArraySpan<int> indices_span(material_indices.varray);
    for (const int i : indices_span.index_range()) {
      if (indices_span[i] > 0 && indices_span[i] >= index) {
        indices_span[i]--;
      }
    }
    indices_span.save();
    material_indices.finish();
  }
}

bool BKE_grease_pencil_material_index_used(GreasePencil *grease_pencil, int index)
{
  using namespace blender;
  using namespace blender::bke;

  for (GreasePencilDrawingBase *base : grease_pencil->drawings()) {
    if (base->type != GP_DRAWING) {
      continue;
    }
    greasepencil::Drawing &drawing = reinterpret_cast<GreasePencilDrawing *>(base)->wrap();
    AttributeAccessor attributes = drawing.strokes().attributes();
    const VArraySpan<int> material_indices = *attributes.lookup_or_default<int>(
        "material_index", ATTR_DOMAIN_CURVE, 0);

    if (material_indices.contains(index)) {
      return true;
    }
  }
  return false;
}

/** \} */

/* ------------------------------------------------------------------- */
/** \name Grease Pencil reference functions
 * \{ */

static bool grease_pencil_references_cyclic_check_internal(const GreasePencil *id_reference,
                                                           const GreasePencil *grease_pencil)
{
  for (const GreasePencilDrawingBase *base : grease_pencil->drawings()) {
    if (base->type == GP_DRAWING_REFERENCE) {
      const auto *reference = reinterpret_cast<const GreasePencilDrawingReference *>(base);
      if (id_reference == reference->id_reference) {
        return true;
      }

      if (grease_pencil_references_cyclic_check_internal(id_reference, reference->id_reference)) {
        return true;
      }
    }
  }
  return false;
}

bool BKE_grease_pencil_references_cyclic_check(const GreasePencil *id_reference,
                                               const GreasePencil *grease_pencil)
{
  return grease_pencil_references_cyclic_check_internal(id_reference, grease_pencil);
}

/** \} */

/* ------------------------------------------------------------------- */
/** \name Draw Cache
 * \{ */

void (*BKE_grease_pencil_batch_cache_dirty_tag_cb)(GreasePencil *grease_pencil,
                                                   int mode) = nullptr;
void (*BKE_grease_pencil_batch_cache_free_cb)(GreasePencil *grease_pencil) = nullptr;

void BKE_grease_pencil_batch_cache_dirty_tag(GreasePencil *grease_pencil, int mode)
{
  if (grease_pencil->runtime && grease_pencil->runtime->batch_cache) {
    BKE_grease_pencil_batch_cache_dirty_tag_cb(grease_pencil, mode);
  }
}

void BKE_grease_pencil_batch_cache_free(GreasePencil *grease_pencil)
{
  if (grease_pencil->runtime && grease_pencil->runtime->batch_cache) {
    BKE_grease_pencil_batch_cache_free_cb(grease_pencil);
  }
}

/** \} */

/* ------------------------------------------------------------------- */
/** \name Grease Pencil data-block API
 * \{ */

template<typename T> static void grow_array(T **array, int *num, const int add_num)
{
  BLI_assert(add_num > 0);
  const int new_array_num = *num + add_num;
  T *new_array = reinterpret_cast<T *>(MEM_cnew_array<T *>(new_array_num, __func__));

  blender::uninitialized_relocate_n(*array, *num, new_array);
  if (*array != nullptr) {
    MEM_freeN(*array);
  }

  *array = new_array;
  *num = new_array_num;
}
template<typename T> static void shrink_array(T **array, int *num, const int shrink_num)
{
  BLI_assert(shrink_num > 0);
  const int new_array_num = *num - shrink_num;
  T *new_array = reinterpret_cast<T *>(MEM_cnew_array<T *>(new_array_num, __func__));

  blender::uninitialized_move_n(*array, new_array_num, new_array);
  MEM_freeN(*array);

  *array = new_array;
  *num = new_array_num;
}

blender::Span<const GreasePencilDrawingBase *> GreasePencil::drawings() const
{
  return blender::Span<GreasePencilDrawingBase *>{this->drawing_array, this->drawing_array_num};
}

blender::MutableSpan<GreasePencilDrawingBase *> GreasePencil::drawings()
{
  return blender::MutableSpan<GreasePencilDrawingBase *>{this->drawing_array,
                                                         this->drawing_array_num};
}

void GreasePencil::add_empty_drawings(const int add_num)
{
  using namespace blender;
  BLI_assert(add_num > 0);
  const int prev_num = this->drawings().size();
  grow_array<GreasePencilDrawingBase *>(&this->drawing_array, &this->drawing_array_num, add_num);
  MutableSpan<GreasePencilDrawingBase *> new_drawings = this->drawings().drop_front(prev_num);
  for (const int i : new_drawings.index_range()) {
    new_drawings[i] = reinterpret_cast<GreasePencilDrawingBase *>(
        MEM_new<blender::bke::greasepencil::Drawing>(__func__));
  }
}

void GreasePencil::add_duplicate_drawings(const int duplicate_num,
                                          const blender::bke::greasepencil::Drawing &drawing)
{
  using namespace blender;
  BLI_assert(duplicate_num > 0);
  const int prev_num = this->drawings().size();
  grow_array<GreasePencilDrawingBase *>(
      &this->drawing_array, &this->drawing_array_num, duplicate_num);
  MutableSpan<GreasePencilDrawingBase *> new_drawings = this->drawings().drop_front(prev_num);
  for (const int i : new_drawings.index_range()) {
    new_drawings[i] = reinterpret_cast<GreasePencilDrawingBase *>(
        MEM_new<bke::greasepencil::Drawing>(__func__, drawing));
  }
}

bool GreasePencil::insert_blank_frame(blender::bke::greasepencil::Layer &layer,
                                      int frame_number,
                                      int duration,
                                      eBezTriple_KeyframeType keytype)
{
  using namespace blender;
  GreasePencilFrame *frame = layer.add_frame(frame_number, int(this->drawings().size()), duration);
  if (frame == nullptr) {
    return false;
  }
  frame->type = int8_t(keytype);
  this->add_empty_drawings(1);
  return true;
}

bool GreasePencil::insert_duplicate_frame(blender::bke::greasepencil::Layer &layer,
                                          const int src_frame_number,
                                          const int dst_frame_number,
                                          const bool do_instance)
{
  using namespace blender::bke::greasepencil;

  if (!layer.frames().contains(src_frame_number)) {
    return false;
  }
  const GreasePencilFrame &src_frame = layer.frames().lookup(src_frame_number);

  /* Create the new frame structure, with the same duration.
   * If we want to make an instance of the source frame, the drawing index gets copied from the
   * source frame. Otherwise, we set the drawing index to the size of the drawings array, since we
   * are going to add a new drawing copied from the source drawing. */
  const int duration = src_frame.is_implicit_hold() ?
                           0 :
                           layer.get_frame_duration_at(src_frame_number);
  const int drawing_index = do_instance ? src_frame.drawing_index : int(this->drawings().size());
  GreasePencilFrame *dst_frame = layer.add_frame(dst_frame_number, drawing_index, duration);

  if (dst_frame == nullptr) {
    return false;
  }

  dst_frame->type = src_frame.type;

  const GreasePencilDrawingBase *src_drawing_base = this->drawing(src_frame.drawing_index);
  switch (src_drawing_base->type) {
    case GP_DRAWING: {
      const Drawing &src_drawing =
          reinterpret_cast<const GreasePencilDrawing *>(src_drawing_base)->wrap();
      if (do_instance) {
        /* Adds the duplicate frame as a new instance of the same drawing. We thus increase the
         * user count of the corresponding drawing. */
        src_drawing.add_user();
      }
      else {
        /* Create a copy of the drawing, and add it at the end of the drawings array.
         * Note that the frame already points to this new drawing, as the drawing index was set to
         * `int(this->drawings().size())`. */
        this->add_duplicate_drawings(1, src_drawing);
      }
      break;
    }
    case GP_DRAWING_REFERENCE:
      /* TODO: Duplicate drawing references is not yet implemented.
       * For now, just remove the frame that we inserted. */
      layer.remove_frame(dst_frame_number);
      return false;
  }
  return true;
}

bool GreasePencil::remove_frames(blender::bke::greasepencil::Layer &layer,
                                 blender::Span<int> frame_numbers)
{
  using namespace blender::bke::greasepencil;
  bool removed_any_drawing_user = false;
  for (const int frame_number : frame_numbers) {
    if (!layer.frames().contains(frame_number)) {
      continue;
    }
    const GreasePencilFrame frame_to_remove = layer.frames().lookup(frame_number);
    const int64_t drawing_index_to_remove = frame_to_remove.drawing_index;
    if (!layer.remove_frame(frame_number)) {
      /* If removing the frame was not successful, continue. */
      continue;
    }
    if (frame_to_remove.is_null()) {
      /* Null frames don't reference a drawing, continue. */
      continue;
    }
    GreasePencilDrawingBase *drawing_base = this->drawing(drawing_index_to_remove);
    if (drawing_base->type != GP_DRAWING) {
      /* If the drawing is referenced from another object, we don't track it's users because we
       * cannot delete drawings from another object. */
      continue;
    }
    Drawing &drawing = reinterpret_cast<GreasePencilDrawing *>(drawing_base)->wrap();
    drawing.remove_user();
    removed_any_drawing_user = true;
  }
  if (removed_any_drawing_user) {
    this->remove_drawings_with_no_users();
    return true;
  }
  return false;
}

static void remove_drawings_unchecked(GreasePencil &grease_pencil,
                                      Span<int64_t> sorted_indices_to_remove)
{
  using namespace blender::bke::greasepencil;
  if (grease_pencil.drawing_array_num == 0 || sorted_indices_to_remove.size() == 0) {
    return;
  }
  const int64_t drawings_to_remove = sorted_indices_to_remove.size();
  const blender::IndexRange last_drawings_range(
      grease_pencil.drawings().size() - drawings_to_remove, drawings_to_remove);

  /* We keep track of the next available index (for swapping) by iterating from the end and
   * skipping over drawings that are already in the range to be removed. */
  auto next_available_index = last_drawings_range.last();
  auto greatest_index_to_remove_it = std::rbegin(sorted_indices_to_remove);
  auto get_next_available_index = [&]() {
    while (next_available_index == *greatest_index_to_remove_it) {
      greatest_index_to_remove_it = std::prev(greatest_index_to_remove_it);
      next_available_index--;
    }
    return next_available_index;
  };

  /* Move the drawings to be removed to the end of the array by swapping the pointers. Make sure to
   * remap any frames pointing to the drawings being swapped. */
  for (const int64_t index_to_remove : sorted_indices_to_remove) {
    if (index_to_remove >= last_drawings_range.first()) {
      /* This drawing and all the next drawings are already in the range to be removed. */
      break;
    }
    const int64_t swap_index = get_next_available_index();
    /* Remap the drawing_index for frames that point to the drawing to be swapped with. */
    for (Layer *layer : grease_pencil.layers_for_write()) {
      for (auto [key, value] : layer->frames_for_write().items()) {
        if (value.drawing_index == swap_index) {
          value.drawing_index = index_to_remove;
        }
      }
    }
    /* Swap the pointers to the drawings in the drawing array. */
    std::swap(grease_pencil.drawing_array[index_to_remove],
              grease_pencil.drawing_array[swap_index]);
    next_available_index--;
  }

  /* Free the last drawings. */
  for (const int64_t drawing_index : last_drawings_range) {
    GreasePencilDrawingBase *drawing_base_to_remove = grease_pencil.drawing(drawing_index);
    switch (drawing_base_to_remove->type) {
      case GP_DRAWING: {
        GreasePencilDrawing *drawing_to_remove = reinterpret_cast<GreasePencilDrawing *>(
            drawing_base_to_remove);
        MEM_delete(&drawing_to_remove->wrap());
        break;
      }
      case GP_DRAWING_REFERENCE: {
        GreasePencilDrawingReference *drawing_reference_to_remove =
            reinterpret_cast<GreasePencilDrawingReference *>(drawing_base_to_remove);
        MEM_delete(&drawing_reference_to_remove->wrap());
        break;
      }
    }
  }

  /* Shrink drawing array. */
  shrink_array<GreasePencilDrawingBase *>(
      &grease_pencil.drawing_array, &grease_pencil.drawing_array_num, drawings_to_remove);
}

void GreasePencil::remove_drawings_with_no_users()
{
  using namespace blender;
  Vector<int64_t> drawings_to_be_removed;
  for (const int64_t drawing_i : this->drawings().index_range()) {
    GreasePencilDrawingBase *drawing_base = this->drawing(drawing_i);
    if (drawing_base->type != GP_DRAWING) {
      continue;
    }
    GreasePencilDrawing *drawing = reinterpret_cast<GreasePencilDrawing *>(drawing_base);
    if (!drawing->wrap().has_users()) {
      drawings_to_be_removed.append(drawing_i);
    }
  }
  remove_drawings_unchecked(*this, drawings_to_be_removed.as_span());
}

void GreasePencil::update_drawing_users_for_layer(const blender::bke::greasepencil::Layer &layer)
{
  using namespace blender;
  for (auto [key, value] : layer.frames().items()) {
    if (value.drawing_index > 0 && value.drawing_index < this->drawings().size()) {
      GreasePencilDrawingBase *drawing_base = this->drawing(value.drawing_index);
      if (drawing_base->type != GP_DRAWING) {
        continue;
      }
      bke::greasepencil::Drawing &drawing =
          reinterpret_cast<GreasePencilDrawing *>(drawing_base)->wrap();
      if (!drawing.has_users()) {
        drawing.add_user();
      }
    }
  }
}

void GreasePencil::move_frames(blender::bke::greasepencil::Layer &layer,
                               const blender::Map<int, int> &frame_number_destinations)
{
  return this->move_duplicate_frames(
      layer, frame_number_destinations, blender::Map<int, GreasePencilFrame>());
}

void GreasePencil::move_duplicate_frames(
    blender::bke::greasepencil::Layer &layer,
    const blender::Map<int, int> &frame_number_destinations,
    const blender::Map<int, GreasePencilFrame> &duplicate_frames)
{
  using namespace blender;
  Map<int, GreasePencilFrame> layer_frames_copy = layer.frames();

  /* Copy frames durations. */
  Map<int, int> layer_frames_durations;
  for (const auto [frame_number, frame] : layer.frames().items()) {
    if (!frame.is_implicit_hold()) {
      layer_frames_durations.add(frame_number, layer.get_frame_duration_at(frame_number));
    }
  }

  for (const auto [src_frame_number, dst_frame_number] : frame_number_destinations.items()) {
    const bool use_duplicate = duplicate_frames.contains(src_frame_number);

    const Map<int, GreasePencilFrame> &frame_map = use_duplicate ? duplicate_frames :
                                                                   layer_frames_copy;

    if (!frame_map.contains(src_frame_number)) {
      continue;
    }

    const GreasePencilFrame src_frame = frame_map.lookup(src_frame_number);
    const int drawing_index = src_frame.drawing_index;
    const int duration = layer_frames_durations.lookup_default(src_frame_number, 0);

    if (!use_duplicate) {
      layer.remove_frame(src_frame_number);
    }

    /* Add and overwrite the frame at the destination number. */
    if (layer.frames().contains(dst_frame_number)) {
      GreasePencilFrame frame_to_overwrite = layer.frames().lookup(dst_frame_number);
      GreasePencilDrawingBase *drawing_base = this->drawing(frame_to_overwrite.drawing_index);
      if (drawing_base->type == GP_DRAWING) {
        reinterpret_cast<GreasePencilDrawing *>(drawing_base)->wrap().remove_user();
      }
      layer.remove_frame(dst_frame_number);
    }
    GreasePencilFrame *frame = layer.add_frame(dst_frame_number, drawing_index, duration);
    *frame = src_frame;
  }

  /* Remove drawings if they no longer have users. */
  this->remove_drawings_with_no_users();
}

const blender::bke::greasepencil::Drawing *GreasePencil::get_drawing_at(
    const blender::bke::greasepencil::Layer *layer, const int frame_number) const
{
  if (layer == nullptr) {
    return nullptr;
  }
  const int drawing_index = layer->drawing_index_at(frame_number);
  if (drawing_index == -1) {
    /* No drawing found. */
    return nullptr;
  }
  const GreasePencilDrawingBase *drawing_base = this->drawing(drawing_index);
  if (drawing_base->type != GP_DRAWING) {
    /* TODO: Get reference drawing. */
    return nullptr;
  }
  const GreasePencilDrawing *drawing = reinterpret_cast<const GreasePencilDrawing *>(drawing_base);
  return &drawing->wrap();
}

blender::bke::greasepencil::Drawing *GreasePencil::get_editable_drawing_at(
    const blender::bke::greasepencil::Layer *layer, const int frame_number)
{
  if (layer == nullptr || !layer->is_editable()) {
    return nullptr;
  }

  const int drawing_index = layer->drawing_index_at(frame_number);
  if (drawing_index == -1) {
    /* No drawing found. */
    return nullptr;
  }
  GreasePencilDrawingBase *drawing_base = this->drawing(drawing_index);
  if (drawing_base->type != GP_DRAWING) {
    /* Drawing references are not editable. */
    return nullptr;
  }
  GreasePencilDrawing *drawing = reinterpret_cast<GreasePencilDrawing *>(drawing_base);
  return &drawing->wrap();
}

std::optional<blender::Bounds<blender::float3>> GreasePencil::bounds_min_max(const int frame) const
{
  using namespace blender;
  std::optional<Bounds<float3>> bounds;
  const Span<const bke::greasepencil::Layer *> layers = this->layers();
  for (const int layer_i : layers.index_range()) {
    const bke::greasepencil::Layer *layer = layers[layer_i];
    if (!layer->is_visible()) {
      continue;
    }
    if (const bke::greasepencil::Drawing *drawing = this->get_drawing_at(layer, frame)) {
      const bke::CurvesGeometry &curves = drawing->strokes();
      bounds = bounds::merge(bounds, curves.bounds_min_max());
    }
  }
  return bounds;
}

std::optional<blender::Bounds<blender::float3>> GreasePencil::bounds_min_max_eval() const
{
  return this->bounds_min_max(this->runtime->eval_frame);
}

blender::Span<const blender::bke::greasepencil::Layer *> GreasePencil::layers() const
{
  BLI_assert(this->runtime != nullptr);
  return this->root_group().layers();
}

blender::Span<blender::bke::greasepencil::Layer *> GreasePencil::layers_for_write()
{
  BLI_assert(this->runtime != nullptr);
  return this->root_group().layers_for_write();
}

blender::Span<const blender::bke::greasepencil::LayerGroup *> GreasePencil::layer_groups() const
{
  BLI_assert(this->runtime != nullptr);
  return this->root_group().groups();
}

blender::Span<blender::bke::greasepencil::LayerGroup *> GreasePencil::layer_groups_for_write()
{
  BLI_assert(this->runtime != nullptr);
  return this->root_group().groups_for_write();
}

blender::Span<const blender::bke::greasepencil::TreeNode *> GreasePencil::nodes() const
{
  BLI_assert(this->runtime != nullptr);
  return this->root_group().nodes();
}

blender::Span<blender::bke::greasepencil::TreeNode *> GreasePencil::nodes_for_write()
{
  BLI_assert(this->runtime != nullptr);
  return this->root_group().nodes_for_write();
}

const blender::bke::greasepencil::Layer *GreasePencil::get_active_layer() const
{
  if (this->active_layer == nullptr) {
    return nullptr;
  }
  return &this->active_layer->wrap();
}

blender::bke::greasepencil::Layer *GreasePencil::get_active_layer_for_write()
{
  if (this->active_layer == nullptr) {
    return nullptr;
  }
  return &this->active_layer->wrap();
}

void GreasePencil::set_active_layer(const blender::bke::greasepencil::Layer *layer)
{
  this->active_layer = const_cast<GreasePencilLayer *>(
      reinterpret_cast<const GreasePencilLayer *>(layer));
}

bool GreasePencil::is_layer_active(const blender::bke::greasepencil::Layer *layer) const
{
  if (layer == nullptr) {
    return false;
  }
  return this->get_active_layer() == layer;
}

static blender::VectorSet<blender::StringRefNull> get_node_names(const GreasePencil &grease_pencil)
{
  using namespace blender;
  VectorSet<StringRefNull> names;
  for (const blender::bke::greasepencil::TreeNode *node : grease_pencil.nodes()) {
    names.add(node->name());
  }
  return names;
}

static bool check_unique_node_cb(void *arg, const char *name)
{
  using namespace blender;
  VectorSet<StringRefNull> &names = *reinterpret_cast<VectorSet<StringRefNull> *>(arg);
  return names.contains(name);
}

static void unique_node_name_ex(VectorSet<blender::StringRefNull> &names,
                                const char *default_name,
                                char *name)
{
  BLI_uniquename_cb(check_unique_node_cb, &names, default_name, '.', name, MAX_NAME);
}

static std::string unique_node_name(const GreasePencil &grease_pencil,
                                    const char *default_name,
                                    blender::StringRefNull name)
{
  using namespace blender;
  char unique_name[MAX_NAME];
  STRNCPY(unique_name, name.c_str());
  VectorSet<StringRefNull> names = get_node_names(grease_pencil);
  unique_node_name_ex(names, default_name, unique_name);
  return unique_name;
}

static std::string unique_layer_name(const GreasePencil &grease_pencil,
                                     blender::StringRefNull name)
{
  return unique_node_name(grease_pencil, DATA_("Layer"), name);
}

static std::string unique_layer_group_name(const GreasePencil &grease_pencil,
                                           blender::StringRefNull name)
{
  return unique_node_name(grease_pencil, DATA_("Group"), name);
}

blender::bke::greasepencil::Layer &GreasePencil::add_layer(const blender::StringRefNull name)
{
  using namespace blender;
  std::string unique_name = unique_layer_name(*this, name);
  const int numLayers = layers().size();
  CustomData_realloc(&layers_data, numLayers, numLayers + 1);
  return root_group().add_layer(unique_name);
}

blender::bke::greasepencil::Layer &GreasePencil::add_layer(
    blender::bke::greasepencil::LayerGroup &parent_group, const blender::StringRefNull name)
{
  using namespace blender;
  blender::bke::greasepencil::Layer &new_layer = add_layer(name);
  move_node_into(new_layer.as_node(), parent_group);
  return new_layer;
}

blender::bke::greasepencil::Layer &GreasePencil::add_layer(
    const blender::bke::greasepencil::Layer &duplicate_layer)
{
  using namespace blender;
  std::string unique_name = unique_layer_name(*this, duplicate_layer.name());
  const int numLayers = layers().size();
  CustomData_realloc(&layers_data, numLayers, numLayers + 1);
  bke::greasepencil::Layer &new_layer = root_group().add_layer(duplicate_layer);
  this->update_drawing_users_for_layer(new_layer);
  new_layer.set_name(unique_name);
  return new_layer;
}

blender::bke::greasepencil::Layer &GreasePencil::add_layer(
    blender::bke::greasepencil::LayerGroup &parent_group,
    const blender::bke::greasepencil::Layer &duplicate_layer)
{
  using namespace blender;
  bke::greasepencil::Layer &new_layer = add_layer(duplicate_layer);
  move_node_into(new_layer.as_node(), parent_group);
  return new_layer;
}

blender::bke::greasepencil::LayerGroup &GreasePencil::add_layer_group(
    blender::bke::greasepencil::LayerGroup &parent_group, const blender::StringRefNull name)
{
  using namespace blender;
  std::string unique_name = unique_layer_group_name(*this, name);
  return parent_group.add_group(unique_name);
}

static void reorder_customdata(CustomData &data, const Span<int> new_by_old_map)
{
  CustomData new_data;
  CustomData_copy_layout(&data, &new_data, CD_MASK_ALL, CD_CONSTRUCT, new_by_old_map.size());

  for (const int old_i : new_by_old_map.index_range()) {
    const int new_i = new_by_old_map[old_i];
    CustomData_copy_data(&data, &new_data, old_i, new_i, 1);
  }
  CustomData_free(&data, new_by_old_map.size());
  data = new_data;
}

static void reorder_layer_data(GreasePencil &grease_pencil,
                               const blender::FunctionRef<void()> do_layer_order_changes)
{
  using namespace blender;
  Span<const bke::greasepencil::Layer *> layers = grease_pencil.layers();

  /* Stash the initial layer order that we can refer back to later */
  Map<const bke::greasepencil::Layer *, int> old_layer_index_by_layer;
  old_layer_index_by_layer.reserve(layers.size());
  for (const int i : layers.index_range()) {
    old_layer_index_by_layer.add_new(layers[i], i);
  }

  /* Execute the callback that changes the order of the layers. */
  do_layer_order_changes();
  layers = grease_pencil.layers();
  BLI_assert(layers.size() == old_layer_index_by_layer.size());

  /* Compose the mapping from old layer indices to new layer indices */
  Array<int> new_by_old_map(layers.size());
  for (const int layer_i_new : layers.index_range()) {
    const bke::greasepencil::Layer *layer = layers[layer_i_new];
    BLI_assert(old_layer_index_by_layer.contains(layer));
    const int layer_i_old = old_layer_index_by_layer.pop(layer);
    new_by_old_map[layer_i_old] = layer_i_new;
  }
  BLI_assert(old_layer_index_by_layer.is_empty());

  /* Use the mapping to re-order the custom data */
  reorder_customdata(grease_pencil.layers_data, new_by_old_map);
}

void GreasePencil::move_node_up(blender::bke::greasepencil::TreeNode &node, const int step)
{
  using namespace blender;
  if (!node.parent_group()) {
    return;
  }
  reorder_layer_data(*this, [&]() { node.parent_group()->move_node_up(node, step); });
}
void GreasePencil::move_node_down(blender::bke::greasepencil::TreeNode &node, const int step)
{
  using namespace blender;
  if (!node.parent_group()) {
    return;
  }
  reorder_layer_data(*this, [&]() { node.parent_group()->move_node_down(node, step); });
}
void GreasePencil::move_node_top(blender::bke::greasepencil::TreeNode &node)
{
  using namespace blender;
  if (!node.parent_group()) {
    return;
  }
  reorder_layer_data(*this, [&]() { node.parent_group()->move_node_top(node); });
}
void GreasePencil::move_node_bottom(blender::bke::greasepencil::TreeNode &node)
{
  using namespace blender;
  if (!node.parent_group()) {
    return;
  }
  reorder_layer_data(*this, [&]() { node.parent_group()->move_node_bottom(node); });
}

void GreasePencil::move_node_after(blender::bke::greasepencil::TreeNode &node,
                                   blender::bke::greasepencil::TreeNode &target_node)
{
  using namespace blender;
  if (!target_node.parent_group() || !node.parent_group()) {
    return;
  }
  reorder_layer_data(*this, [&]() {
    node.parent_group()->unlink_node(node);
    target_node.parent_group()->add_node_after(node, target_node);
  });
}

void GreasePencil::move_node_before(blender::bke::greasepencil::TreeNode &node,
                                    blender::bke::greasepencil::TreeNode &target_node)
{
  using namespace blender;
  if (!target_node.parent_group() || !node.parent_group()) {
    return;
  }
  reorder_layer_data(*this, [&]() {
    node.parent_group()->unlink_node(node);
    target_node.parent_group()->add_node_before(node, target_node);
  });
}

void GreasePencil::move_node_into(blender::bke::greasepencil::TreeNode &node,
                                  blender::bke::greasepencil::LayerGroup &parent_group)
{
  using namespace blender;
  if (!node.parent_group()) {
    return;
  }
  reorder_layer_data(*this, [&]() {
    node.parent_group()->unlink_node(node);
    parent_group.add_node(node);
  });
}

const blender::bke::greasepencil::TreeNode *GreasePencil::find_node_by_name(
    const blender::StringRefNull name) const
{
  return this->root_group().find_node_by_name(name);
}

blender::bke::greasepencil::TreeNode *GreasePencil::find_node_by_name(
    const blender::StringRefNull name)
{
  return this->root_group().find_node_by_name(name);
}

blender::IndexMask GreasePencil::layer_selection_by_name(const blender::StringRefNull name,
                                                         blender::IndexMaskMemory &memory) const
{
  using namespace blender::bke::greasepencil;
  const TreeNode *node = this->find_node_by_name(name);
  if (!node) {
    return {};
  }

  if (node->is_layer()) {
    const int64_t index = this->layers().first_index(&node->as_layer());
    return blender::IndexMask::from_indices(Span{index}, memory);
  }
  else if (node->is_group()) {
    blender::Vector<int64_t> layer_indices;
    for (const int64_t layer_index : this->layers().index_range()) {
      const Layer &layer = *this->layers()[layer_index];
      if (layer.is_child_of(node->as_group())) {
        layer_indices.append(layer_index);
      }
    }
    return blender::IndexMask::from_indices(layer_indices.as_span(), memory);
  }
  return {};
}

void GreasePencil::rename_node(blender::bke::greasepencil::TreeNode &node,
                               blender::StringRefNull new_name)
{
  using namespace blender;
  if (node.name() == new_name) {
    return;
  }
  node.set_name(node.is_layer() ? unique_layer_name(*this, new_name) :
                                  unique_layer_group_name(*this, new_name));
}

static void shrink_customdata(CustomData &data, const int index_to_remove, const int size)
{
  using namespace blender;
  CustomData new_data;
  CustomData_copy_layout(&data, &new_data, CD_MASK_ALL, CD_CONSTRUCT, size);
  CustomData_realloc(&new_data, size, size - 1);

  const IndexRange range_before(index_to_remove);
  const IndexRange range_after(index_to_remove + 1, size - index_to_remove - 1);

  if (!range_before.is_empty()) {
    CustomData_copy_data(
        &data, &new_data, range_before.start(), range_before.start(), range_before.size());
  }
  if (!range_after.is_empty()) {
    CustomData_copy_data(
        &data, &new_data, range_after.start(), range_after.start() - 1, range_after.size());
  }

  CustomData_free(&data, size);
  data = new_data;
}

void GreasePencil::remove_layer(blender::bke::greasepencil::Layer &layer)
{
  using namespace blender::bke::greasepencil;
  /* If the layer is active, update the active layer. */
  const Layer *active_layer = this->get_active_layer();
  if (active_layer == &layer) {
    Span<const Layer *> layers = this->layers();
    /* If there is no other layer available , unset the active layer. */
    if (layers.size() == 1) {
      this->set_active_layer(nullptr);
    }
    else {
      /* Make the layer below active (if possible). */
      if (active_layer == layers.first()) {
        this->set_active_layer(layers[1]);
      }
      else {
        int64_t active_index = layers.first_index(active_layer);
        this->set_active_layer(layers[active_index - 1]);
      }
    }
  }

  /* Remove all the layer attributes and shrink the `CustomData`. */
  const int64_t layer_index = this->layers().first_index(&layer);
  shrink_customdata(this->layers_data, layer_index, this->layers().size());

  /* Unlink the layer from the parent group. */
  layer.parent_group().unlink_node(layer.as_node());

  /* Remove drawings. */
  for (GreasePencilFrame frame : layer.frames_for_write().values()) {
    GreasePencilDrawingBase *drawing_base = this->drawing(frame.drawing_index);
    if (drawing_base->type != GP_DRAWING) {
      continue;
    }
    GreasePencilDrawing *drawing = reinterpret_cast<GreasePencilDrawing *>(drawing_base);
    drawing->wrap().remove_user();
  }
  this->remove_drawings_with_no_users();

  /* Delete the layer. */
  MEM_delete(&layer);
}

void GreasePencil::print_layer_tree()
{
  using namespace blender::bke::greasepencil;
  this->root_group().print_nodes("Layer Tree:");
}

/** \} */

/* ------------------------------------------------------------------- */
/** \name Drawing array read/write functions
 * \{ */

static void read_drawing_array(GreasePencil &grease_pencil, BlendDataReader *reader)
{
  BLO_read_pointer_array(reader, reinterpret_cast<void **>(&grease_pencil.drawing_array));
  for (int i = 0; i < grease_pencil.drawing_array_num; i++) {
    BLO_read_data_address(reader, &grease_pencil.drawing_array[i]);
    GreasePencilDrawingBase *drawing_base = grease_pencil.drawing_array[i];
    switch (drawing_base->type) {
      case GP_DRAWING: {
        GreasePencilDrawing *drawing = reinterpret_cast<GreasePencilDrawing *>(drawing_base);
        drawing->wrap().strokes_for_write().blend_read(*reader);
        /* Initialize runtime data. */
        drawing->runtime = MEM_new<blender::bke::greasepencil::DrawingRuntime>(__func__);
        break;
      }
      case GP_DRAWING_REFERENCE: {
        GreasePencilDrawingReference *drawing_reference =
            reinterpret_cast<GreasePencilDrawingReference *>(drawing_base);
        BLO_read_data_address(reader, &drawing_reference->id_reference);
        break;
      }
    }
  }
}

static void write_drawing_array(GreasePencil &grease_pencil, BlendWriter *writer)
{
  using namespace blender;
  BLO_write_pointer_array(writer, grease_pencil.drawing_array_num, grease_pencil.drawing_array);
  for (int i = 0; i < grease_pencil.drawing_array_num; i++) {
    GreasePencilDrawingBase *drawing_base = grease_pencil.drawing_array[i];
    switch (drawing_base->type) {
      case GP_DRAWING: {
        GreasePencilDrawing *drawing = reinterpret_cast<GreasePencilDrawing *>(drawing_base);
        bke::CurvesGeometry::BlendWriteData write_data =
            drawing->wrap().strokes_for_write().blend_write_prepare();
        BLO_write_struct(writer, GreasePencilDrawing, drawing);
        drawing->wrap().strokes_for_write().blend_write(*writer, grease_pencil.id, write_data);
        break;
      }
      case GP_DRAWING_REFERENCE: {
        GreasePencilDrawingReference *drawing_reference =
            reinterpret_cast<GreasePencilDrawingReference *>(drawing_base);
        BLO_write_struct(writer, GreasePencilDrawingReference, drawing_reference);
        break;
      }
    }
  }
}

static void free_drawing_array(GreasePencil &grease_pencil)
{
  if (grease_pencil.drawing_array == nullptr || grease_pencil.drawing_array_num == 0) {
    return;
  }
  for (int i = 0; i < grease_pencil.drawing_array_num; i++) {
    GreasePencilDrawingBase *drawing_base = grease_pencil.drawing_array[i];
    switch (drawing_base->type) {
      case GP_DRAWING: {
        GreasePencilDrawing *drawing = reinterpret_cast<GreasePencilDrawing *>(drawing_base);
        MEM_delete(&drawing->wrap());
        break;
      }
      case GP_DRAWING_REFERENCE: {
        GreasePencilDrawingReference *drawing_reference =
            reinterpret_cast<GreasePencilDrawingReference *>(drawing_base);
        MEM_delete(&drawing_reference->wrap());
        break;
      }
    }
  }
  MEM_freeN(grease_pencil.drawing_array);
  grease_pencil.drawing_array = nullptr;
  grease_pencil.drawing_array_num = 0;
}

/** \} */

/* ------------------------------------------------------------------- */
/** \name Layer tree read/write functions
 * \{ */

static void read_layer(BlendDataReader *reader,
                       GreasePencilLayer *node,
                       GreasePencilLayerTreeGroup *parent)
{
  BLO_read_data_address(reader, &node->base.name);
  node->base.parent = parent;

  /* Read frames storage. */
  BLO_read_int32_array(reader, node->frames_storage.num, &node->frames_storage.keys);
  BLO_read_data_address(reader, &node->frames_storage.values);

  /* Re-create frames data in runtime map. */
  node->wrap().runtime = MEM_new<blender::bke::greasepencil::LayerRuntime>(__func__);
  for (int i = 0; i < node->frames_storage.num; i++) {
    node->wrap().frames_for_write().add_new(node->frames_storage.keys[i],
                                            node->frames_storage.values[i]);
  }

  /* Read layer masks. */
  BLO_read_list(reader, &node->masks);
  LISTBASE_FOREACH (GreasePencilLayerMask *, mask, &node->masks) {
    BLO_read_data_address(reader, &mask->layer_name);
  }
}

static void read_layer_tree_group(BlendDataReader *reader,
                                  GreasePencilLayerTreeGroup *node,
                                  GreasePencilLayerTreeGroup *parent)
{
  BLO_read_data_address(reader, &node->base.name);
  node->base.parent = parent;
  /* Read list of children. */
  BLO_read_list(reader, &node->children);
  LISTBASE_FOREACH (GreasePencilLayerTreeNode *, child, &node->children) {
    switch (child->type) {
      case GP_LAYER_TREE_LEAF: {
        GreasePencilLayer *layer = reinterpret_cast<GreasePencilLayer *>(child);
        read_layer(reader, layer, node);
        break;
      }
      case GP_LAYER_TREE_GROUP: {
        GreasePencilLayerTreeGroup *group = reinterpret_cast<GreasePencilLayerTreeGroup *>(child);
        read_layer_tree_group(reader, group, node);
        break;
      }
    }
  }

  node->wrap().runtime = MEM_new<blender::bke::greasepencil::LayerGroupRuntime>(__func__);
}

static void read_layer_tree(GreasePencil &grease_pencil, BlendDataReader *reader)
{
  /* Read root group. */
  BLO_read_data_address(reader, &grease_pencil.root_group_ptr);
  /* This shouldn't normally happen, but for files that were created before the root group became a
   * pointer, this address will not exist. In this case, we clear the pointer to the active layer
   * and create an empty root group to avoid crashes. */
  if (grease_pencil.root_group_ptr == nullptr) {
    grease_pencil.root_group_ptr = MEM_new<blender::bke::greasepencil::LayerGroup>(__func__);
    grease_pencil.active_layer = nullptr;
    return;
  }
  /* Read active layer. */
  BLO_read_data_address(reader, &grease_pencil.active_layer);
  read_layer_tree_group(reader, grease_pencil.root_group_ptr, nullptr);
}

static void write_layer(BlendWriter *writer, GreasePencilLayer *node)
{
  using namespace blender::bke::greasepencil;

  /* Re-create the frames storage only if it was tagged dirty. */
  if ((node->frames_storage.flag & GP_LAYER_FRAMES_STORAGE_DIRTY) != 0) {
    MEM_SAFE_FREE(node->frames_storage.keys);
    MEM_SAFE_FREE(node->frames_storage.values);

    const Layer &layer = node->wrap();
    node->frames_storage.num = layer.frames().size();
    node->frames_storage.keys = MEM_cnew_array<int>(node->frames_storage.num, __func__);
    node->frames_storage.values = MEM_cnew_array<GreasePencilFrame>(node->frames_storage.num,
                                                                    __func__);
    const Span<int> sorted_keys = layer.sorted_keys();
    for (const int i : sorted_keys.index_range()) {
      node->frames_storage.keys[i] = sorted_keys[i];
      node->frames_storage.values[i] = layer.frames().lookup(sorted_keys[i]);
    }

    /* Reset the flag. */
    node->frames_storage.flag &= ~GP_LAYER_FRAMES_STORAGE_DIRTY;
  }

  BLO_write_struct(writer, GreasePencilLayer, node);
  BLO_write_string(writer, node->base.name);

  BLO_write_int32_array(writer, node->frames_storage.num, node->frames_storage.keys);
  BLO_write_struct_array(
      writer, GreasePencilFrame, node->frames_storage.num, node->frames_storage.values);

  BLO_write_struct_list(writer, GreasePencilLayerMask, &node->masks);
  LISTBASE_FOREACH (GreasePencilLayerMask *, mask, &node->masks) {
    BLO_write_string(writer, mask->layer_name);
  }
}

static void write_layer_tree_group(BlendWriter *writer, GreasePencilLayerTreeGroup *node)
{
  BLO_write_struct(writer, GreasePencilLayerTreeGroup, node);
  BLO_write_string(writer, node->base.name);
  LISTBASE_FOREACH (GreasePencilLayerTreeNode *, child, &node->children) {
    switch (child->type) {
      case GP_LAYER_TREE_LEAF: {
        GreasePencilLayer *layer = reinterpret_cast<GreasePencilLayer *>(child);
        write_layer(writer, layer);
        break;
      }
      case GP_LAYER_TREE_GROUP: {
        GreasePencilLayerTreeGroup *group = reinterpret_cast<GreasePencilLayerTreeGroup *>(child);
        write_layer_tree_group(writer, group);
        break;
      }
    }
  }
}

static void write_layer_tree(GreasePencil &grease_pencil, BlendWriter *writer)
{
  write_layer_tree_group(writer, grease_pencil.root_group_ptr);
}

/** \} */<|MERGE_RESOLUTION|>--- conflicted
+++ resolved
@@ -1127,26 +1127,6 @@
   return grease_pencil;
 }
 
-<<<<<<< HEAD
-=======
-BoundBox BKE_grease_pencil_boundbox_get(Object *ob)
-{
-  using namespace blender;
-  BLI_assert(ob->type == OB_GREASE_PENCIL);
-  const GreasePencil *grease_pencil = static_cast<const GreasePencil *>(ob->data);
-
-  BoundBox bb;
-  if (const std::optional<Bounds<float3>> bounds = grease_pencil->bounds_min_max_eval()) {
-    BKE_boundbox_init_from_minmax(&bb, bounds->min, bounds->max);
-  }
-  else {
-    BKE_boundbox_init_from_minmax(&bb, float3(-1), float3(1));
-  }
-
-  return bb;
-}
-
->>>>>>> 3a743018
 static void grease_pencil_evaluate_modifiers(Depsgraph *depsgraph,
                                              Scene *scene,
                                              Object *object,
