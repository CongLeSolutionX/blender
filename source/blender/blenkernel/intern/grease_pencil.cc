/* SPDX-FileCopyrightText: 2023 Blender Authors
 *
 * SPDX-License-Identifier: GPL-2.0-or-later */

/** \file
 * \ingroup bke
 */

#include <iostream>
#include <optional>

#include "BKE_action.hh"
#include "BKE_anim_data.hh"
#include "BKE_animsys.h"
#include "BKE_bake_data_block_id.hh"
#include "BKE_curves.hh"
#include "BKE_customdata.hh"
#include "BKE_deform.hh"
#include "BKE_geometry_set.hh"
#include "BKE_grease_pencil.h"
#include "BKE_grease_pencil.hh"
#include "BKE_idtype.hh"
#include "BKE_lib_id.hh"
#include "BKE_lib_query.hh"
#include "BKE_main.hh"
#include "BKE_material.h"
#include "BKE_modifier.hh"
#include "BKE_object.hh"
#include "BKE_object_types.hh"

#include "BLI_bounds.hh"
#include "BLI_enumerable_thread_specific.hh"
#include "BLI_map.hh"
#include "BLI_math_euler_types.hh"
#include "BLI_math_geom.h"
#include "BLI_math_matrix.h"
#include "BLI_math_matrix.hh"
#include "BLI_math_matrix_types.hh"
#include "BLI_math_vector_types.hh"
#include "BLI_memarena.h"
#include "BLI_memory_utils.hh"
#include "BLI_polyfill_2d.h"
#include "BLI_span.hh"
#include "BLI_stack.hh"
#include "BLI_string.h"
#include "BLI_string_ref.hh"
#include "BLI_string_utils.hh"
#include "BLI_utildefines.h"
#include "BLI_vector_set.hh"
#include "BLI_virtual_array.hh"

#include "BLO_read_write.hh"

#include "BLT_translation.hh"

#include "DNA_ID.h"
#include "DNA_ID_enums.h"
#include "DNA_brush_types.h"
#include "DNA_defaults.h"
#include "DNA_gpencil_modifier_types.h"
#include "DNA_grease_pencil_types.h"
#include "DNA_material_types.h"
#include "DNA_modifier_types.h"

#include "DEG_depsgraph.hh"
#include "DEG_depsgraph_query.hh"

#include "MEM_guardedalloc.h"

using blender::float3;
using blender::Span;
using blender::uint3;
using blender::VectorSet;

static const char *ATTR_POSITION = "position";

/* Forward declarations. */
static void read_drawing_array(GreasePencil &grease_pencil, BlendDataReader *reader);
static void write_drawing_array(GreasePencil &grease_pencil, BlendWriter *writer);
static void free_drawing_array(GreasePencil &grease_pencil);

static void read_layer_tree(GreasePencil &grease_pencil, BlendDataReader *reader);
static void write_layer_tree(GreasePencil &grease_pencil, BlendWriter *writer);

static void grease_pencil_init_data(ID *id)
{
  using namespace blender::bke;

  GreasePencil *grease_pencil = reinterpret_cast<GreasePencil *>(id);
  BLI_assert(MEMCMP_STRUCT_AFTER_IS_ZERO(grease_pencil, id));

  MEMCPY_STRUCT_AFTER(grease_pencil, DNA_struct_default_get(GreasePencil), id);

  grease_pencil->root_group_ptr = MEM_new<greasepencil::LayerGroup>(__func__);
  grease_pencil->set_active_node(nullptr);

  CustomData_reset(&grease_pencil->layers_data);

  grease_pencil->runtime = MEM_new<GreasePencilRuntime>(__func__);
}

static void grease_pencil_copy_data(Main * /*bmain*/,
                                    std::optional<Library *> /*owner_library*/,
                                    ID *id_dst,
                                    const ID *id_src,
                                    const int /*flag*/)
{
  using namespace blender;

  GreasePencil *grease_pencil_dst = reinterpret_cast<GreasePencil *>(id_dst);
  const GreasePencil *grease_pencil_src = reinterpret_cast<const GreasePencil *>(id_src);

  /* Duplicate material array. */
  grease_pencil_dst->material_array = static_cast<Material **>(
      MEM_dupallocN(grease_pencil_src->material_array));

  BKE_grease_pencil_duplicate_drawing_array(grease_pencil_src, grease_pencil_dst);

  /* Duplicate layer tree. */
  grease_pencil_dst->root_group_ptr = MEM_new<bke::greasepencil::LayerGroup>(
      __func__, grease_pencil_src->root_group());

  /* Set active node. */
  if (grease_pencil_src->get_active_node()) {
    bke::greasepencil::TreeNode *active_node = grease_pencil_dst->find_node_by_name(
        grease_pencil_src->get_active_node()->name());
    BLI_assert(active_node);
    grease_pencil_dst->set_active_node(active_node);
  }

  CustomData_init_from(&grease_pencil_src->layers_data,
                       &grease_pencil_dst->layers_data,
                       CD_MASK_ALL,
                       grease_pencil_dst->layers().size());

  BKE_defgroup_copy_list(&grease_pencil_dst->vertex_group_names,
                         &grease_pencil_src->vertex_group_names);

  /* Make sure the runtime pointer exists. */
  grease_pencil_dst->runtime = MEM_new<bke::GreasePencilRuntime>(__func__);

  if (grease_pencil_src->runtime->bake_materials) {
    grease_pencil_dst->runtime->bake_materials = std::make_unique<bke::bake::BakeMaterialsList>(
        *grease_pencil_src->runtime->bake_materials);
  }
}

static void grease_pencil_free_data(ID *id)
{
  GreasePencil *grease_pencil = reinterpret_cast<GreasePencil *>(id);
  BKE_animdata_free(&grease_pencil->id, false);

  MEM_SAFE_FREE(grease_pencil->material_array);

  CustomData_free(&grease_pencil->layers_data, grease_pencil->layers().size());

  free_drawing_array(*grease_pencil);
  MEM_delete(&grease_pencil->root_group());

  BLI_freelistN(&grease_pencil->vertex_group_names);

  BKE_grease_pencil_batch_cache_free(grease_pencil);

  MEM_delete(grease_pencil->runtime);
  grease_pencil->runtime = nullptr;
}

static void grease_pencil_foreach_id(ID *id, LibraryForeachIDData *data)
{
  GreasePencil *grease_pencil = reinterpret_cast<GreasePencil *>(id);
  for (int i = 0; i < grease_pencil->material_array_num; i++) {
    BKE_LIB_FOREACHID_PROCESS_IDSUPER(data, grease_pencil->material_array[i], IDWALK_CB_USER);
  }
  for (GreasePencilDrawingBase *drawing_base : grease_pencil->drawings()) {
    if (drawing_base->type == GP_DRAWING_REFERENCE) {
      GreasePencilDrawingReference *drawing_reference =
          reinterpret_cast<GreasePencilDrawingReference *>(drawing_base);
      BKE_LIB_FOREACHID_PROCESS_IDSUPER(data, drawing_reference->id_reference, IDWALK_CB_USER);
    }
  }
  for (const blender::bke::greasepencil::Layer *layer : grease_pencil->layers()) {
    if (layer->parent) {
      BKE_LIB_FOREACHID_PROCESS_IDSUPER(data, layer->parent, IDWALK_CB_USER);
    }
  }
}

static void grease_pencil_blend_write(BlendWriter *writer, ID *id, const void *id_address)
{
  GreasePencil *grease_pencil = reinterpret_cast<GreasePencil *>(id);

  blender::Vector<CustomDataLayer, 16> layers_data_layers;
  CustomData_blend_write_prepare(grease_pencil->layers_data, layers_data_layers);

  /* Write LibData */
  BLO_write_id_struct(writer, GreasePencil, id_address, &grease_pencil->id);
  BKE_id_blend_write(writer, &grease_pencil->id);

  CustomData_blend_write(writer,
                         &grease_pencil->layers_data,
                         layers_data_layers,
                         grease_pencil->layers().size(),
                         CD_MASK_ALL,
                         id);

  /* Write drawings. */
  write_drawing_array(*grease_pencil, writer);
  /* Write layer tree. */
  write_layer_tree(*grease_pencil, writer);

  /* Write materials. */
  BLO_write_pointer_array(
      writer, grease_pencil->material_array_num, grease_pencil->material_array);
  /* Write vertex group names. */
  BKE_defbase_blend_write(writer, &grease_pencil->vertex_group_names);
}

static void grease_pencil_blend_read_data(BlendDataReader *reader, ID *id)
{
  using namespace blender::bke::greasepencil;
  GreasePencil *grease_pencil = reinterpret_cast<GreasePencil *>(id);

  /* Read drawings. */
  read_drawing_array(*grease_pencil, reader);
  /* Read layer tree. */
  read_layer_tree(*grease_pencil, reader);

  CustomData_blend_read(reader, &grease_pencil->layers_data, grease_pencil->layers().size());

  /* Read materials. */
  BLO_read_pointer_array(reader,
                         grease_pencil->material_array_num,
                         reinterpret_cast<void **>(&grease_pencil->material_array));
  /* Read vertex group names. */
  BLO_read_struct_list(reader, bDeformGroup, &grease_pencil->vertex_group_names);

  grease_pencil->runtime = MEM_new<blender::bke::GreasePencilRuntime>(__func__);
}

IDTypeInfo IDType_ID_GP = {
    /*id_code*/ ID_GP,
    /*id_filter*/ FILTER_ID_GP,
    /*dependencies_id_types*/ FILTER_ID_GP | FILTER_ID_MA,
    /*main_listbase_index*/ INDEX_ID_GP,
    /*struct_size*/ sizeof(GreasePencil),
    /*name*/ "GreasePencil",
    /*name_plural*/ N_("grease_pencils_v3"),
    /*translation_context*/ BLT_I18NCONTEXT_ID_GPENCIL,
    /*flags*/ IDTYPE_FLAGS_APPEND_IS_REUSABLE,
    /*asset_type_info*/ nullptr,

    /*init_data*/ grease_pencil_init_data,
    /*copy_data*/ grease_pencil_copy_data,
    /*free_data*/ grease_pencil_free_data,
    /*make_local*/ nullptr,
    /*foreach_id*/ grease_pencil_foreach_id,
    /*foreach_cache*/ nullptr,
    /*foreach_path*/ nullptr,
    /*owner_pointer_get*/ nullptr,

    /*blend_write*/ grease_pencil_blend_write,
    /*blend_read_data*/ grease_pencil_blend_read_data,
    /*blend_read_after_liblink*/ nullptr,

    /*blend_read_undo_preserve*/ nullptr,

    /*lib_override_apply_post*/ nullptr,
};

namespace blender::bke::greasepencil {

static const std::string ATTR_RADIUS = "radius";
static const std::string ATTR_OPACITY = "opacity";
static const std::string ATTR_VERTEX_COLOR = "vertex_color";
static const std::string ATTR_FILL_COLOR = "fill_color";

/* Curves attributes getters */
static int domain_num(const CurvesGeometry &curves, const AttrDomain domain)
{
  return domain == AttrDomain::Point ? curves.points_num() : curves.curves_num();
}
static CustomData &domain_custom_data(CurvesGeometry &curves, const AttrDomain domain)
{
  return domain == AttrDomain::Point ? curves.point_data : curves.curve_data;
}
template<typename T>
static MutableSpan<T> get_mutable_attribute(CurvesGeometry &curves,
                                            const AttrDomain domain,
                                            const StringRef name,
                                            const T default_value = T())
{
  const int num = domain_num(curves, domain);
  if (num <= 0) {
    return {};
  }
  const eCustomDataType type = cpp_type_to_custom_data_type(CPPType::get<T>());
  CustomData &custom_data = domain_custom_data(curves, domain);

  T *data = (T *)CustomData_get_layer_named_for_write(&custom_data, type, name, num);
  if (data != nullptr) {
    return {data, num};
  }
  data = (T *)CustomData_add_layer_named(&custom_data, type, CD_SET_DEFAULT, num, name);
  MutableSpan<T> span = {data, num};
  if (span.first() != default_value) {
    span.fill(default_value);
  }
  return span;
}

Drawing::Drawing()
{
  this->base.type = GP_DRAWING;
  this->base.flag = 0;

  new (&this->geometry) bke::CurvesGeometry();
  /* Initialize runtime data. */
  this->runtime = MEM_new<bke::greasepencil::DrawingRuntime>(__func__);
}

Drawing::Drawing(const Drawing &other)
{
  this->base.type = GP_DRAWING;
  this->base.flag = other.base.flag;

  new (&this->geometry) bke::CurvesGeometry(other.strokes());
  /* Initialize runtime data. */
  this->runtime = MEM_new<bke::greasepencil::DrawingRuntime>(__func__);

  this->runtime->triangles_cache = other.runtime->triangles_cache;
  this->runtime->curve_plane_normals_cache = other.runtime->curve_plane_normals_cache;
  this->runtime->curve_texture_matrices = other.runtime->curve_texture_matrices;
}

Drawing::Drawing(Drawing &&other)
{
  this->base.type = GP_DRAWING;
  other.base.type = GP_DRAWING;
  this->base.flag = other.base.flag;
  other.base.flag = 0;

  new (&this->geometry) bke::CurvesGeometry(std::move(other.geometry.wrap()));

  this->runtime = other.runtime;
  other.runtime = nullptr;
}

Drawing &Drawing::operator=(const Drawing &other)
{
  if (this == &other) {
    return *this;
  }
  std::destroy_at(this);
  new (this) Drawing(other);
  return *this;
}

Drawing &Drawing::operator=(Drawing &&other)
{
  if (this == &other) {
    return *this;
  }
  std::destroy_at(this);
  new (this) Drawing(std::move(other));
  return *this;
}

Drawing::~Drawing()
{
  this->strokes().~CurvesGeometry();
  MEM_delete(this->runtime);
  this->runtime = nullptr;
}

Span<uint3> Drawing::triangles() const
{
  struct LocalMemArena {
    MemArena *pf_arena = nullptr;
    LocalMemArena() : pf_arena(BLI_memarena_new(BLI_MEMARENA_STD_BUFSIZE, "Drawing::triangles")) {}

    ~LocalMemArena()
    {
      if (pf_arena != nullptr) {
        BLI_memarena_free(pf_arena);
      }
    }
  };
  this->runtime->triangles_cache.ensure([&](Vector<uint3> &r_data) {
    const CurvesGeometry &curves = this->strokes();
    const Span<float3> positions = curves.evaluated_positions();
    const Span<float3> normals = this->curve_plane_normals();
    const OffsetIndices<int> points_by_curve = curves.evaluated_points_by_curve();

    int total_triangles = 0;
    Array<int> tris_offests(curves.curves_num());
    for (int curve_i : curves.curves_range()) {
      IndexRange points = points_by_curve[curve_i];
      if (points.size() > 2) {
        tris_offests[curve_i] = total_triangles;
        total_triangles += points.size() - 2;
      }
    }

    r_data.resize(total_triangles);
    MutableSpan<uint3> triangles = r_data.as_mutable_span();
    threading::EnumerableThreadSpecific<LocalMemArena> all_local_mem_arenas;
    threading::parallel_for(curves.curves_range(), 32, [&](const IndexRange range) {
      MemArena *pf_arena = all_local_mem_arenas.local().pf_arena;
      for (const int curve_i : range) {
        const IndexRange points = points_by_curve[curve_i];
        if (points.size() < 3) {
          continue;
        }

        const int num_triangles = points.size() - 2;
        MutableSpan<uint3> r_tris = triangles.slice(tris_offests[curve_i], num_triangles);

        float(*projverts)[2] = static_cast<float(*)[2]>(
            BLI_memarena_alloc(pf_arena, sizeof(*projverts) * size_t(points.size())));

        float3x3 axis_mat;
        axis_dominant_v3_to_m3(axis_mat.ptr(), normals[curve_i]);

        for (const int i : IndexRange(points.size())) {
          mul_v2_m3v3(projverts[i], axis_mat.ptr(), positions[points[i]]);
        }

        BLI_polyfill_calc_arena(projverts,
                                points.size(),
                                0,
                                reinterpret_cast<uint32_t(*)[3]>(r_tris.data()),
                                pf_arena);
        BLI_memarena_clear(pf_arena);
      }
    });
  });

  return this->runtime->triangles_cache.data().as_span();
}

Span<float3> Drawing::curve_plane_normals() const
{
  this->runtime->curve_plane_normals_cache.ensure([&](Vector<float3> &r_data) {
    const CurvesGeometry &curves = this->strokes();
    const Span<float3> positions = curves.positions();
    const OffsetIndices<int> points_by_curve = curves.points_by_curve();

    r_data.reinitialize(curves.curves_num());
    threading::parallel_for(curves.curves_range(), 512, [&](const IndexRange range) {
      for (const int curve_i : range) {
        const IndexRange points = points_by_curve[curve_i];
        if (points.size() < 2) {
          r_data[curve_i] = float3(1.0f, 0.0f, 0.0f);
          continue;
        }

        /* Calculate normal using Newell's method. */
        float3 normal(0.0f);
        float3 prev_point = positions[points.last()];
        for (const int point_i : points) {
          const float3 curr_point = positions[point_i];
          add_newell_cross_v3_v3v3(normal, prev_point, curr_point);
          prev_point = curr_point;
        }

        float length;
        normal = math::normalize_and_get_length(normal, length);
        /* Check for degenerate case where the points are on a line. */
        if (math::is_zero(length)) {
          for (const int point_i : points.drop_back(1)) {
            float3 segment_vec = positions[point_i] - positions[point_i + 1];
            if (math::length_squared(segment_vec) != 0.0f) {
              normal = math::normalize(float3(segment_vec.y, -segment_vec.x, 0.0f));
              break;
            }
          }
        }

        r_data[curve_i] = normal;
      }
    });
  });
  return this->runtime->curve_plane_normals_cache.data().as_span();
}

/*
 * Returns the matrix that transforms from a 3D point in layer-space to a 2D point in
 * stroke-space for the stroke `curve_i`
 */
static float4x2 get_local_to_stroke_matrix(const Span<float3> positions, const float3 normal)
{
  using namespace blender::math;

  if (positions.size() <= 2) {
    return float4x2::identity();
  }

  const float3 point_0 = positions[0];
  const float3 point_1 = positions[1];

  /* Local X axis (p0 -> p1) */
  const float3 local_x = normalize(point_1 - point_0);
  /* Local Y axis (cross to normal/x axis). */
  const float3 local_y = normalize(cross(normal, local_x));

  if (length_squared(local_x) == 0.0f || length_squared(local_y) == 0.0f) {
    return float4x2::identity();
  }

  /* Get local space using first point as origin. */
  const float4x2 mat = transpose(
      float2x4(float4(local_x, -dot(point_0, local_x)), float4(local_y, -dot(point_0, local_y))));

  return mat;
}

/*
 * Returns the matrix that transforms from a 2D point in stroke-space to a 2D point in
 * texture-space for a stroke `curve_i`
 */
static float3x2 get_stroke_to_texture_matrix(const float uv_rotation,
                                             const float2 uv_translation,
                                             const float2 uv_scale)
{
  using namespace blender::math;

  const float2 uv_scale_inv = safe_rcp(uv_scale);
  const float s = sin(uv_rotation);
  const float c = cos(uv_rotation);
  const float2x2 rot = float2x2(float2(c, s), float2(-s, c));

  float3x2 texture_matrix = float3x2::identity();
  /*
   * The order in which the three transforms are applied has been carefully chosen to be easy to
   * invert.
   *
   * The translation is applied last so that the origin goes to `uv_translation`
   * The rotation is applied after the scale so that the `u` direction's angle is `uv_rotation`
   * Scale is the only transform that changes the length of the basis vectors and if it is applied
   * first it's independent of the other transforms.
   *
   * These properties are not true with a different order.
   */

  /* Apply scale. */
  texture_matrix = from_scale<float2x2>(uv_scale_inv) * texture_matrix;

  /* Apply rotation. */
  texture_matrix = rot * texture_matrix;

  /* Apply translation. */
  texture_matrix[2] += uv_translation;

  return texture_matrix;
}

static float4x3 expand_4x2_mat(float4x2 strokemat)
{
  float4x3 strokemat4x3 = float4x3(strokemat);

  /*
   * We need the diagonal of ones to start from the bottom right instead top left to properly
   * apply the two matrices.
   *
   * i.e.
   *          # # # #              # # # #
   * We need  # # # #  Instead of  # # # #
   *          0 0 0 1              0 0 1 0
   *
   */
  strokemat4x3[2][2] = 0.0f;
  strokemat4x3[3][2] = 1.0f;

  return strokemat4x3;
}

Span<float4x2> Drawing::texture_matrices() const
{
  this->runtime->curve_texture_matrices.ensure([&](Vector<float4x2> &r_data) {
    const CurvesGeometry &curves = this->strokes();
    const AttributeAccessor attributes = curves.attributes();

    const VArray<float> uv_rotations = *attributes.lookup_or_default<float>(
        "uv_rotation", AttrDomain::Curve, 0.0f);
    const VArray<float2> uv_translations = *attributes.lookup_or_default<float2>(
        "uv_translation", AttrDomain::Curve, float2(0.0f, 0.0f));
    const VArray<float2> uv_scales = *attributes.lookup_or_default<float2>(
        "uv_scale", AttrDomain::Curve, float2(1.0f, 1.0f));

    const OffsetIndices<int> points_by_curve = curves.points_by_curve();
    const Span<float3> positions = curves.positions();
    const Span<float3> normals = this->curve_plane_normals();

    r_data.reinitialize(curves.curves_num());
    threading::parallel_for(curves.curves_range(), 512, [&](const IndexRange range) {
      for (const int curve_i : range) {
        const IndexRange points = points_by_curve[curve_i];
        const float3 normal = normals[curve_i];
        const float4x2 strokemat = get_local_to_stroke_matrix(positions.slice(points), normal);
        const float3x2 texture_matrix = get_stroke_to_texture_matrix(
            uv_rotations[curve_i], uv_translations[curve_i], uv_scales[curve_i]);

        const float4x2 texspace = texture_matrix * expand_4x2_mat(strokemat);

        r_data[curve_i] = texspace;
      }
    });
  });
  return this->runtime->curve_texture_matrices.data().as_span();
}

void Drawing::set_texture_matrices(Span<float4x2> matrices, const IndexMask &selection)
{
  using namespace blender::math;
  CurvesGeometry &curves = this->strokes_for_write();
  MutableAttributeAccessor attributes = curves.attributes_for_write();
  SpanAttributeWriter<float> uv_rotations = attributes.lookup_or_add_for_write_span<float>(
      "uv_rotation", AttrDomain::Curve);
  SpanAttributeWriter<float2> uv_translations = attributes.lookup_or_add_for_write_span<float2>(
      "uv_translation", AttrDomain::Curve);
  SpanAttributeWriter<float2> uv_scales = attributes.lookup_or_add_for_write_span<float2>(
      "uv_scale",
      AttrDomain::Curve,
      AttributeInitVArray(VArray<float2>::ForSingle(float2(1.0f, 1.0f), curves.curves_num())));

  const OffsetIndices<int> points_by_curve = curves.points_by_curve();
  const Span<float3> positions = curves.positions();
  const Span<float3> normals = this->curve_plane_normals();

  selection.foreach_index(GrainSize(256), [&](const int64_t curve_i, const int64_t pos) {
    const IndexRange points = points_by_curve[curve_i];
    const float3 normal = normals[curve_i];
    const float4x2 strokemat = get_local_to_stroke_matrix(positions.slice(points), normal);
    const float4x2 texspace = matrices[pos];

    /* We do the computation using doubles to avoid numerical precision errors. */
    const double4x3 strokemat4x3 = double4x3(expand_4x2_mat(strokemat));

    /*
     * We want to solve for `texture_matrix` in the equation: `texspace = texture_matrix *
     * strokemat4x3` Because these matrices are not square we can not use a standard inverse.
     *
     * Our problem has the form of: `X = A * Y`
     * We can solve for `A` using: `A = X * B`
     *
     * Where `B` is the Right-sided inverse or Moore-Penrose pseudo inverse.
     * Calculated as:
     *
     *  |--------------------------|
     *  | B = T(Y) * (Y * T(Y))^-1 |
     *  |--------------------------|
     *
     * And `T()` is transpose and `()^-1` is the inverse.
     */

    const double3x4 transpose_strokemat = transpose(strokemat4x3);
    const double3x4 right_inverse = transpose_strokemat *
                                    invert(strokemat4x3 * transpose_strokemat);

    const float3x2 texture_matrix = float3x2(double4x2(texspace) * right_inverse);

    /* Solve for translation, the translation is simply the origin. */
    const float2 uv_translation = texture_matrix[2];

    /* Solve rotation, the angle of the `u` basis is the rotation. */
    const float uv_rotation = atan2(texture_matrix[0][1], texture_matrix[0][0]);

    /* Calculate the determinant to check if the `v` scale is negative. */
    const float det = determinant(float2x2(texture_matrix));

    /* Solve scale, scaling is the only transformation that changes the length, so scale factor
     * is simply the length. And flip the sign of `v` if the determinant is negative. */
    const float2 uv_scale = safe_rcp(
        float2(length(texture_matrix[0]), sign(det) * length(texture_matrix[1])));

    uv_rotations.span[curve_i] = uv_rotation;
    uv_translations.span[curve_i] = uv_translation;
    uv_scales.span[curve_i] = uv_scale;
  });
  uv_rotations.finish();
  uv_translations.finish();
  uv_scales.finish();

  this->tag_texture_matrices_changed();
}

const bke::CurvesGeometry &Drawing::strokes() const
{
  return this->geometry.wrap();
}

bke::CurvesGeometry &Drawing::strokes_for_write()
{
  return this->geometry.wrap();
}

VArray<float> Drawing::radii() const
{
  return *this->strokes().attributes().lookup_or_default<float>(
      ATTR_RADIUS, AttrDomain::Point, 0.01f);
}

MutableSpan<float> Drawing::radii_for_write()
{
  return get_mutable_attribute<float>(
      this->strokes_for_write(), AttrDomain::Point, ATTR_RADIUS, 0.01f);
}

VArray<float> Drawing::opacities() const
{
  return *this->strokes().attributes().lookup_or_default<float>(
      ATTR_OPACITY, AttrDomain::Point, 1.0f);
}

MutableSpan<float> Drawing::opacities_for_write()
{
  return get_mutable_attribute<float>(
      this->strokes_for_write(), AttrDomain::Point, ATTR_OPACITY, 1.0f);
}

VArray<ColorGeometry4f> Drawing::vertex_colors() const
{
  return *this->strokes().attributes().lookup_or_default<ColorGeometry4f>(
      ATTR_VERTEX_COLOR, AttrDomain::Point, ColorGeometry4f(0.0f, 0.0f, 0.0f, 0.0f));
}

MutableSpan<ColorGeometry4f> Drawing::vertex_colors_for_write()
{
  return get_mutable_attribute<ColorGeometry4f>(this->strokes_for_write(),
                                                AttrDomain::Point,
                                                ATTR_VERTEX_COLOR,
                                                ColorGeometry4f(0.0f, 0.0f, 0.0f, 0.0f));
}

VArray<ColorGeometry4f> Drawing::fill_colors() const
{
  return *this->strokes().attributes().lookup_or_default<ColorGeometry4f>(
      ATTR_FILL_COLOR, AttrDomain::Curve, ColorGeometry4f(0.0f, 0.0f, 0.0f, 0.0f));
}

MutableSpan<ColorGeometry4f> Drawing::fill_colors_for_write()
{
  return get_mutable_attribute<ColorGeometry4f>(this->strokes_for_write(),
                                                AttrDomain::Curve,
                                                ATTR_FILL_COLOR,
                                                ColorGeometry4f(0.0f, 0.0f, 0.0f, 0.0f));
}

void Drawing::tag_texture_matrices_changed()
{
  this->runtime->curve_texture_matrices.tag_dirty();
}

void Drawing::tag_positions_changed()
{
  this->strokes_for_write().tag_positions_changed();
  this->runtime->triangles_cache.tag_dirty();
  this->runtime->curve_plane_normals_cache.tag_dirty();
  this->tag_texture_matrices_changed();
}

void Drawing::tag_topology_changed()
{
  this->tag_positions_changed();
  this->strokes_for_write().tag_topology_changed();
}

DrawingReference::DrawingReference()
{
  this->base.type = GP_DRAWING_REFERENCE;
  this->base.flag = 0;

  this->id_reference = nullptr;
}

DrawingReference::DrawingReference(const DrawingReference &other)
{
  this->base.type = GP_DRAWING_REFERENCE;
  this->base.flag = other.base.flag;

  this->id_reference = other.id_reference;
}

DrawingReference::~DrawingReference() = default;

void copy_drawing_array(Span<const GreasePencilDrawingBase *> src_drawings,
                        MutableSpan<GreasePencilDrawingBase *> dst_drawings)
{
  BLI_assert(src_drawings.size() == dst_drawings.size());
  for (const int i : src_drawings.index_range()) {
    const GreasePencilDrawingBase *src_drawing_base = src_drawings[i];
    switch (src_drawing_base->type) {
      case GP_DRAWING: {
        const GreasePencilDrawing *src_drawing = reinterpret_cast<const GreasePencilDrawing *>(
            src_drawing_base);
        dst_drawings[i] = reinterpret_cast<GreasePencilDrawingBase *>(
            MEM_new<bke::greasepencil::Drawing>(__func__, src_drawing->wrap()));
        break;
      }
      case GP_DRAWING_REFERENCE: {
        const GreasePencilDrawingReference *src_drawing_reference =
            reinterpret_cast<const GreasePencilDrawingReference *>(src_drawing_base);
        dst_drawings[i] = reinterpret_cast<GreasePencilDrawingBase *>(
            MEM_new<bke::greasepencil::DrawingReference>(__func__, src_drawing_reference->wrap()));
        break;
      }
    }
  }
}

TreeNode::TreeNode()
{
  this->next = this->prev = nullptr;
  this->parent = nullptr;

  this->GreasePencilLayerTreeNode::name = nullptr;
  this->flag = 0;
  this->color[0] = this->color[1] = this->color[2] = 0;
}

TreeNode::TreeNode(GreasePencilLayerTreeNodeType type) : TreeNode()
{
  this->type = type;
}

TreeNode::TreeNode(GreasePencilLayerTreeNodeType type, StringRefNull name) : TreeNode()
{
  this->type = type;
  this->GreasePencilLayerTreeNode::name = BLI_strdup(name.c_str());
}

TreeNode::TreeNode(const TreeNode &other) : TreeNode(GreasePencilLayerTreeNodeType(other.type))
{
  this->GreasePencilLayerTreeNode::name = BLI_strdup_null(other.GreasePencilLayerTreeNode::name);
  this->flag = other.flag;
  copy_v3_v3_uchar(this->color, other.color);
}

TreeNode::~TreeNode()
{
  MEM_SAFE_FREE(this->GreasePencilLayerTreeNode::name);
}

void TreeNode::set_name(StringRefNull name)
{
  MEM_SAFE_FREE(this->GreasePencilLayerTreeNode::name);
  this->GreasePencilLayerTreeNode::name = BLI_strdup(name.c_str());
}

const LayerGroup &TreeNode::as_group() const
{
  return *reinterpret_cast<const LayerGroup *>(this);
}

const Layer &TreeNode::as_layer() const
{
  return *reinterpret_cast<const Layer *>(this);
}

LayerGroup &TreeNode::as_group()
{
  return *reinterpret_cast<LayerGroup *>(this);
}

Layer &TreeNode::as_layer()
{
  return *reinterpret_cast<Layer *>(this);
}

const LayerGroup *TreeNode::parent_group() const
{
  return (this->parent) ? &this->parent->wrap() : nullptr;
}
LayerGroup *TreeNode::parent_group()
{
  return (this->parent) ? &this->parent->wrap() : nullptr;
}
const TreeNode *TreeNode::parent_node() const
{
  return this->parent_group() ? &this->parent->wrap().as_node() : nullptr;
}
TreeNode *TreeNode::parent_node()
{
  return this->parent_group() ? &this->parent->wrap().as_node() : nullptr;
}

int64_t TreeNode::depth() const
{
  const LayerGroup *parent = this->parent_group();
  if (parent == nullptr) {
    /* The root group has a depth of 0. */
    return 0;
  }
  return 1 + parent->as_node().depth();
}

LayerMask::LayerMask()
{
  this->layer_name = nullptr;
  this->flag = 0;
}

LayerMask::LayerMask(StringRefNull name) : LayerMask()
{
  this->layer_name = BLI_strdup_null(name.c_str());
}

LayerMask::LayerMask(const LayerMask &other) : LayerMask()
{
  this->layer_name = BLI_strdup_null(other.layer_name);
  this->flag = other.flag;
}

LayerMask::~LayerMask()
{
  if (this->layer_name) {
    MEM_freeN(this->layer_name);
  }
}

void LayerRuntime::clear()
{
  frames_.clear_and_shrink();
  sorted_keys_cache_.tag_dirty();
  masks_.clear_and_shrink();
  trans_data_ = {};
}

Layer::Layer()
{
  new (&this->base) TreeNode(GP_LAYER_TREE_LEAF);

  this->frames_storage.num = 0;
  this->frames_storage.keys = nullptr;
  this->frames_storage.values = nullptr;
  this->frames_storage.flag = 0;

  this->blend_mode = GP_LAYER_BLEND_NONE;
  this->opacity = 1.0f;

  this->parent = nullptr;
  this->parsubstr = nullptr;
  unit_m4(this->parentinv);

  zero_v3(this->translation);
  zero_v3(this->rotation);
  copy_v3_fl(this->scale, 1.0f);

  this->viewlayername = nullptr;

  BLI_listbase_clear(&this->masks);
  this->active_mask_index = 0;

  this->runtime = MEM_new<LayerRuntime>(__func__);
}

Layer::Layer(StringRefNull name) : Layer()
{
  new (&this->base) TreeNode(GP_LAYER_TREE_LEAF, name);
}

Layer::Layer(const Layer &other) : Layer()
{
  new (&this->base) TreeNode(other.base.wrap());

  LISTBASE_FOREACH (GreasePencilLayerMask *, other_mask, &other.masks) {
    LayerMask *new_mask = MEM_new<LayerMask>(__func__, *reinterpret_cast<LayerMask *>(other_mask));
    BLI_addtail(&this->masks, reinterpret_cast<GreasePencilLayerMask *>(new_mask));
  }
  this->active_mask_index = other.active_mask_index;

  this->blend_mode = other.blend_mode;
  this->opacity = other.opacity;

  this->parent = other.parent;
  this->set_parent_bone_name(other.parsubstr);
  copy_m4_m4(this->parentinv, other.parentinv);

  copy_v3_v3(this->translation, other.translation);
  copy_v3_v3(this->rotation, other.rotation);
  copy_v3_v3(this->scale, other.scale);

  this->set_view_layer_name(other.viewlayername);

  /* NOTE: We do not duplicate the frame storage since it is only needed for writing to file. */
  this->runtime->frames_ = other.runtime->frames_;
  this->runtime->sorted_keys_cache_ = other.runtime->sorted_keys_cache_;
  /* Tag the frames map, so the frame storage is recreated once the DNA is saved. */
  this->tag_frames_map_changed();

  /* TODO: what about masks cache? */
}

Layer::~Layer()
{
  this->base.wrap().~TreeNode();

  MEM_SAFE_FREE(this->frames_storage.keys);
  MEM_SAFE_FREE(this->frames_storage.values);

  LISTBASE_FOREACH_MUTABLE (GreasePencilLayerMask *, mask, &this->masks) {
    MEM_delete(reinterpret_cast<LayerMask *>(mask));
  }
  BLI_listbase_clear(&this->masks);

  MEM_SAFE_FREE(this->parsubstr);
  MEM_SAFE_FREE(this->viewlayername);

  MEM_delete(this->runtime);
  this->runtime = nullptr;
}

const Map<int, GreasePencilFrame> &Layer::frames() const
{
  return this->runtime->frames_;
}

Map<int, GreasePencilFrame> &Layer::frames_for_write()
{
  return this->runtime->frames_;
}

Layer::SortedKeysIterator Layer::remove_leading_end_frames_in_range(
    Layer::SortedKeysIterator begin, Layer::SortedKeysIterator end)
{
  Layer::SortedKeysIterator next_it = begin;
  while (next_it != end && this->frames().lookup(*next_it).is_end()) {
    this->frames_for_write().remove_contained(*next_it);
    this->tag_frames_map_keys_changed();
    next_it = std::next(next_it);
  }
  return next_it;
}

GreasePencilFrame *Layer::add_frame_internal(const FramesMapKeyT frame_number)
{
  if (!this->frames().contains(frame_number)) {
    GreasePencilFrame frame{};
    this->frames_for_write().add_new(frame_number, frame);
    this->tag_frames_map_keys_changed();
    return this->frames_for_write().lookup_ptr(frame_number);
  }
  /* Overwrite end-frames. */
  if (this->frames().lookup(frame_number).is_end()) {
    GreasePencilFrame frame{};
    this->frames_for_write().add_overwrite(frame_number, frame);
    this->tag_frames_map_changed();
    return this->frames_for_write().lookup_ptr(frame_number);
  }
  return nullptr;
}

GreasePencilFrame *Layer::add_frame(const FramesMapKeyT key, const int duration)
{
  BLI_assert(duration >= 0);
  GreasePencilFrame *frame = this->add_frame_internal(key);
  if (frame == nullptr) {
    return nullptr;
  }
  Span<FramesMapKeyT> sorted_keys = this->sorted_keys();
  const FramesMapKeyT end_key = key + duration;
  /* Finds the next greater key that is stored in the map. */
  SortedKeysIterator next_key_it = std::upper_bound(sorted_keys.begin(), sorted_keys.end(), key);
  /* If the next frame we found is at the end of the frame we're inserting, then we are done. */
  if (next_key_it != sorted_keys.end() && *next_key_it == end_key) {
    return frame;
  }
  next_key_it = this->remove_leading_end_frames_in_range(next_key_it, sorted_keys.end());
  /* If the duration is set to 0, the frame is marked as an implicit hold. */
  if (duration == 0) {
    frame->flag |= GP_FRAME_IMPLICIT_HOLD;
    return frame;
  }
  /* If the next frame comes after the end of the frame we're inserting (or if there are no more
   * frames), add an end-frame. */
  if (next_key_it == sorted_keys.end() || *next_key_it > end_key) {
    this->frames_for_write().add_new(end_key, GreasePencilFrame::end());
    this->tag_frames_map_keys_changed();
  }
  return frame;
}

bool Layer::remove_frame(const FramesMapKeyT key)
{
  /* If the frame number is not in the frames map, do nothing. */
  if (!this->frames().contains(key)) {
    return false;
  }
  if (this->frames().size() == 1) {
    this->frames_for_write().remove_contained(key);
    this->tag_frames_map_keys_changed();
    return true;
  }
  Span<FramesMapKeyT> sorted_keys = this->sorted_keys();
  /* Find the index of the frame to remove in the `sorted_keys` array. */
  SortedKeysIterator remove_key_it = std::lower_bound(sorted_keys.begin(), sorted_keys.end(), key);
  /* If there is a next frame: */
  if (std::next(remove_key_it) != sorted_keys.end()) {
    SortedKeysIterator next_key_it = std::next(remove_key_it);
    this->remove_leading_end_frames_in_range(next_key_it, sorted_keys.end());
  }
  /* If there is a previous frame: */
  if (remove_key_it != sorted_keys.begin()) {
    SortedKeysIterator prev_key_it = std::prev(remove_key_it);
    const GreasePencilFrame &prev_frame = this->frames().lookup(*prev_key_it);
    /* If the previous frame is not an implicit hold (e.g. it has a fixed duration) and it's not an
     * end frame, we cannot just delete the frame. We need to replace it with an end frame. */
    if (!prev_frame.is_implicit_hold() && !prev_frame.is_end()) {
      this->frames_for_write().lookup(key) = GreasePencilFrame::end();
      this->tag_frames_map_changed();
      /* Since the original frame was replaced with an end frame, we consider the frame to be
       * successfully removed here. */
      return true;
    }
  }
  /* Finally, remove the actual frame. */
  this->frames_for_write().remove_contained(key);
  this->tag_frames_map_keys_changed();
  return true;
}

Span<FramesMapKeyT> Layer::sorted_keys() const
{
  this->runtime->sorted_keys_cache_.ensure([&](Vector<FramesMapKeyT> &r_data) {
    r_data.reinitialize(this->frames().size());
    int i = 0;
    for (const FramesMapKeyT key : this->frames().keys()) {
      r_data[i++] = key;
    }
    std::sort(r_data.begin(), r_data.end());
  });
  return this->runtime->sorted_keys_cache_.data();
}

Layer::SortedKeysIterator Layer::sorted_keys_iterator_at(const int frame_number) const
{
  Span<int> sorted_keys = this->sorted_keys();
  /* No keyframes, return nullptr. */
  if (sorted_keys.is_empty()) {
    return nullptr;
  }
  /* Before the first frame, return nullptr. */
  if (frame_number < sorted_keys.first()) {
    return nullptr;
  }
  /* After or at the last frame, return iterator to last. */
  if (frame_number >= sorted_keys.last()) {
    return std::prev(sorted_keys.end());
  }
  /* Search for the frame. std::upper_bound will get the frame just after. */
  SortedKeysIterator it = std::upper_bound(sorted_keys.begin(), sorted_keys.end(), frame_number);
  if (it == sorted_keys.end()) {
    return nullptr;
  }
  return std::prev(it);
}

std::optional<FramesMapKeyT> Layer::frame_key_at(const int frame_number) const
{
  SortedKeysIterator it = this->sorted_keys_iterator_at(frame_number);
  if (it == nullptr) {
    return {};
  }
  return *it;
}

std::optional<int> Layer::start_frame_at(int frame_number) const
{
  const std::optional<FramesMapKeyT> frame_key = this->frame_key_at(frame_number);
  /* Return the frame number only if the frame key exists and if it's not an end frame. */
  if (frame_key && !this->frames().lookup_ptr(*frame_key)->is_end()) {
    return *frame_key;
  }
  return {};
}

int Layer::sorted_keys_index_at(const int frame_number) const
{
  SortedKeysIterator it = this->sorted_keys_iterator_at(frame_number);
  if (it == nullptr) {
    return -1;
  }
  return std::distance(this->sorted_keys().begin(), it);
}

const GreasePencilFrame *Layer::frame_at(const int frame_number) const
{
  const GreasePencilFrame *frame_ptr = [&]() -> const GreasePencilFrame * {
    if (const GreasePencilFrame *frame = this->frames().lookup_ptr(frame_number)) {
      return frame;
    }
    /* Look for a keyframe that starts before `frame_number` and ends after `frame_number`. */
    const std::optional<FramesMapKeyT> frame_key = this->frame_key_at(frame_number);
    if (!frame_key) {
      return nullptr;
    }
    return this->frames().lookup_ptr(*frame_key);
  }();
  if (frame_ptr == nullptr || frame_ptr->is_end()) {
    /* Not a valid frame. */
    return nullptr;
  }
  return frame_ptr;
}

GreasePencilFrame *Layer::frame_at(const int frame_number)
{
  GreasePencilFrame *frame_ptr = [&]() -> GreasePencilFrame * {
    if (GreasePencilFrame *frame = this->frames_for_write().lookup_ptr(frame_number)) {
      return frame;
    }
    /* Look for a keyframe that starts before `frame_number`. */
    const std::optional<FramesMapKeyT> frame_key = this->frame_key_at(frame_number);
    if (!frame_key) {
      return nullptr;
    }
    return this->frames_for_write().lookup_ptr(*frame_key);
  }();
  if (frame_ptr == nullptr || frame_ptr->is_end()) {
    /* Not a valid frame. */
    return nullptr;
  }
  return frame_ptr;
}

int Layer::drawing_index_at(const int frame_number) const
{
  const GreasePencilFrame *frame = frame_at(frame_number);
  return (frame != nullptr) ? frame->drawing_index : -1;
}

bool Layer::has_drawing_at(const int frame_number) const
{
  return frame_at(frame_number) != nullptr;
}

int Layer::get_frame_duration_at(const int frame_number) const
{
  SortedKeysIterator it = this->sorted_keys_iterator_at(frame_number);
  if (it == nullptr) {
    return -1;
  }
  const FramesMapKeyT key = *it;
  const GreasePencilFrame *frame = this->frames().lookup_ptr(key);
  /* For frames that are implicitly held, we return a duration of 0. */
  if (frame->is_implicit_hold()) {
    return 0;
  }
  /* Frame is an end frame, so there is no keyframe at `frame_number`. */
  if (frame->is_end()) {
    return -1;
  }
  /* Compute the distance in frames between this key and the next key. */
  const int next_frame_number = *(std::next(it));
  return math::distance(key, next_frame_number);
}

void Layer::tag_frames_map_changed()
{
  this->frames_storage.flag |= GP_LAYER_FRAMES_STORAGE_DIRTY;
}

void Layer::tag_frames_map_keys_changed()
{
  this->tag_frames_map_changed();
  this->runtime->sorted_keys_cache_.tag_dirty();
}

void Layer::prepare_for_dna_write()
{
  /* Re-create the frames storage only if it was tagged dirty. */
  if ((frames_storage.flag & GP_LAYER_FRAMES_STORAGE_DIRTY) == 0) {
    return;
  }

  MEM_SAFE_FREE(frames_storage.keys);
  MEM_SAFE_FREE(frames_storage.values);

  const size_t frames_num = size_t(frames().size());
  frames_storage.num = int(frames_num);
  frames_storage.keys = MEM_cnew_array<int>(frames_num, __func__);
  frames_storage.values = MEM_cnew_array<GreasePencilFrame>(frames_num, __func__);
  const Span<int> sorted_keys_data = sorted_keys();
  for (const int64_t i : sorted_keys_data.index_range()) {
    frames_storage.keys[i] = sorted_keys_data[i];
    frames_storage.values[i] = frames().lookup(sorted_keys_data[i]);
  }

  /* Reset the flag. */
  frames_storage.flag &= ~GP_LAYER_FRAMES_STORAGE_DIRTY;
}

void Layer::update_from_dna_read()
{
  /* Re-create frames data in runtime map. */
  /* NOTE: Avoid re-allocating runtime data to reduce 'false positive' change detections from
   * memfile undo. */
  if (runtime) {
    runtime->clear();
  }
  else {
    runtime = MEM_new<blender::bke::greasepencil::LayerRuntime>(__func__);
  }
  Map<int, GreasePencilFrame> &frames = frames_for_write();
  for (int i = 0; i < frames_storage.num; i++) {
    frames.add_new(frames_storage.keys[i], frames_storage.values[i]);
  }
}

float4x4 Layer::to_world_space(const Object &object) const
{
  if (this->parent == nullptr) {
    return object.object_to_world() * this->local_transform();
  }
  const Object &parent = *this->parent;
  return this->parent_to_world(parent) * this->parent_inverse() * this->local_transform();
}

float4x4 Layer::to_object_space(const Object &object) const
{
  if (this->parent == nullptr) {
    return this->local_transform();
  }
  const Object &parent = *this->parent;
  return object.world_to_object() * this->parent_to_world(parent) * this->parent_inverse() *
         this->local_transform();
}

StringRefNull Layer::parent_bone_name() const
{
  return (this->parsubstr != nullptr) ? StringRefNull(this->parsubstr) : StringRefNull();
}

void Layer::set_parent_bone_name(const char *new_name)
{
  if (this->parsubstr != nullptr) {
    MEM_freeN(this->parsubstr);
  }
  this->parsubstr = BLI_strdup_null(new_name);
}

float4x4 Layer::parent_to_world(const Object &parent) const
{
  const float4x4 &parent_object_to_world = parent.object_to_world();
  if (parent.type == OB_ARMATURE && !this->parent_bone_name().is_empty()) {
    if (bPoseChannel *channel = BKE_pose_channel_find_name(parent.pose,
                                                           this->parent_bone_name().c_str()))
    {
      return parent_object_to_world * float4x4_view(channel->pose_mat);
    }
  }
  return parent_object_to_world;
}

float4x4 Layer::parent_inverse() const
{
  return float4x4_view(this->parentinv);
}

float4x4 Layer::local_transform() const
{
  return math::from_loc_rot_scale<float4x4, math::EulerXYZ>(
      float3(this->translation), float3(this->rotation), float3(this->scale));
}

void Layer::set_local_transform(const float4x4 &transform)
{
  math::to_loc_rot_scale_safe<true>(transform,
                                    *reinterpret_cast<float3 *>(this->translation),
                                    *reinterpret_cast<math::EulerXYZ *>(this->rotation),
                                    *reinterpret_cast<float3 *>(this->scale));
}

StringRefNull Layer::view_layer_name() const
{
  return (this->viewlayername != nullptr) ? StringRefNull(this->viewlayername) : StringRefNull();
}

void Layer::set_view_layer_name(const char *new_name)
{
  if (this->viewlayername != nullptr) {
    MEM_freeN(this->viewlayername);
  }
  this->viewlayername = BLI_strdup_null(new_name);
}

LayerGroup::LayerGroup()
{
  new (&this->base) TreeNode(GP_LAYER_TREE_GROUP);

  BLI_listbase_clear(&this->children);
  this->color_tag = LAYERGROUP_COLOR_NONE;

  this->runtime = MEM_new<LayerGroupRuntime>(__func__);
}

LayerGroup::LayerGroup(StringRefNull name) : LayerGroup()
{
  new (&this->base) TreeNode(GP_LAYER_TREE_GROUP, name);
}

LayerGroup::LayerGroup(const LayerGroup &other) : LayerGroup()
{
  new (&this->base) TreeNode(other.base.wrap());

  LISTBASE_FOREACH (GreasePencilLayerTreeNode *, child, &other.children) {
    switch (child->type) {
      case GP_LAYER_TREE_LEAF: {
        GreasePencilLayer *layer = reinterpret_cast<GreasePencilLayer *>(child);
        Layer *dup_layer = MEM_new<Layer>(__func__, layer->wrap());
        this->add_node(dup_layer->as_node());
        break;
      }
      case GP_LAYER_TREE_GROUP: {
        GreasePencilLayerTreeGroup *group = reinterpret_cast<GreasePencilLayerTreeGroup *>(child);
        LayerGroup *dup_group = MEM_new<LayerGroup>(__func__, group->wrap());
        this->add_node(dup_group->as_node());
        break;
      }
    }
  }
}

LayerGroup::~LayerGroup()
{
  this->base.wrap().~TreeNode();

  LISTBASE_FOREACH_MUTABLE (GreasePencilLayerTreeNode *, child, &this->children) {
    switch (child->type) {
      case GP_LAYER_TREE_LEAF: {
        GreasePencilLayer *layer = reinterpret_cast<GreasePencilLayer *>(child);
        MEM_delete(&layer->wrap());
        break;
      }
      case GP_LAYER_TREE_GROUP: {
        GreasePencilLayerTreeGroup *group = reinterpret_cast<GreasePencilLayerTreeGroup *>(child);
        MEM_delete(&group->wrap());
        break;
      }
    }
  }

  MEM_delete(this->runtime);
  this->runtime = nullptr;
}

LayerGroup &LayerGroup::operator=(const LayerGroup &other)
{
  if (this == &other) {
    return *this;
  }

  this->~LayerGroup();
  new (this) LayerGroup(other);

  return *this;
}

TreeNode &LayerGroup::add_node(TreeNode &node)
{
  BLI_addtail(&this->children, &node);
  node.parent = reinterpret_cast<GreasePencilLayerTreeGroup *>(this);
  this->tag_nodes_cache_dirty();
  return node;
}
void LayerGroup::add_node_before(TreeNode &node, TreeNode &link)
{
  BLI_assert(BLI_findindex(&this->children, &link) != -1);
  BLI_insertlinkbefore(&this->children, &link, &node);
  node.parent = reinterpret_cast<GreasePencilLayerTreeGroup *>(this);
  this->tag_nodes_cache_dirty();
}
void LayerGroup::add_node_after(TreeNode &node, TreeNode &link)
{
  BLI_assert(BLI_findindex(&this->children, &link) != -1);
  BLI_insertlinkafter(&this->children, &link, &node);
  node.parent = reinterpret_cast<GreasePencilLayerTreeGroup *>(this);
  this->tag_nodes_cache_dirty();
}

void LayerGroup::move_node_up(TreeNode &node, const int step)
{
  BLI_listbase_link_move(&this->children, &node, step);
  this->tag_nodes_cache_dirty();
}
void LayerGroup::move_node_down(TreeNode &node, const int step)
{
  BLI_listbase_link_move(&this->children, &node, -step);
  this->tag_nodes_cache_dirty();
}
void LayerGroup::move_node_top(TreeNode &node)
{
  BLI_remlink(&this->children, &node);
  BLI_insertlinkafter(&this->children, this->children.last, &node);
  this->tag_nodes_cache_dirty();
}
void LayerGroup::move_node_bottom(TreeNode &node)
{
  BLI_remlink(&this->children, &node);
  BLI_insertlinkbefore(&this->children, this->children.first, &node);
  this->tag_nodes_cache_dirty();
}

int64_t LayerGroup::num_direct_nodes() const
{
  return BLI_listbase_count(&this->children);
}

int64_t LayerGroup::num_nodes_total() const
{
  this->ensure_nodes_cache();
  return this->runtime->nodes_cache_.size();
}

bool LayerGroup::unlink_node(TreeNode &link, const bool keep_children)
{
  if (link.is_group() && !link.as_group().is_empty() && keep_children) {
    if (BLI_findindex(&this->children, &link) == -1) {
      return false;
    }

    /* Take ownership of the children of `link` by replacing the node with the listbase of its
     * children. */
    ListBase link_children = link.as_group().children;
    GreasePencilLayerTreeNode *first = static_cast<GreasePencilLayerTreeNode *>(
        link_children.first);
    GreasePencilLayerTreeNode *last = static_cast<GreasePencilLayerTreeNode *>(link_children.last);

    /* Rewrite the parent pointers. */
    LISTBASE_FOREACH (GreasePencilLayerTreeNode *, child, &link_children) {
      child->parent = this;
    }

    /* Update previous and/or next link(s). */
    if (link.next != nullptr) {
      link.next->prev = last;
      last->next = link.next;
    }
    if (link.prev != nullptr) {
      link.prev->next = first;
      first->prev = link.prev;
    }

    /* Update first and/or last link(s). */
    if (this->children.last == &link) {
      this->children.last = last;
    }
    if (this->children.first == &link) {
      this->children.first = first;
    }

    /* Listbase has been inserted in `this->children` we can clear the pointers in `link`. */
    BLI_listbase_clear(&link.as_group().children);
    link.parent = nullptr;

    this->tag_nodes_cache_dirty();
    return true;
  }
  else if (BLI_remlink_safe(&this->children, &link)) {
    link.parent = nullptr;
    this->tag_nodes_cache_dirty();
    return true;
  }
  return false;
}

Span<const TreeNode *> LayerGroup::nodes() const
{
  this->ensure_nodes_cache();
  return this->runtime->nodes_cache_.as_span();
}

Span<TreeNode *> LayerGroup::nodes_for_write()
{
  this->ensure_nodes_cache();
  return this->runtime->nodes_cache_.as_span();
}

Span<const Layer *> LayerGroup::layers() const
{
  this->ensure_nodes_cache();
  return this->runtime->layer_cache_.as_span();
}

Span<Layer *> LayerGroup::layers_for_write()
{
  this->ensure_nodes_cache();
  return this->runtime->layer_cache_.as_span();
}

Span<const LayerGroup *> LayerGroup::groups() const
{
  this->ensure_nodes_cache();
  return this->runtime->layer_group_cache_.as_span();
}

Span<LayerGroup *> LayerGroup::groups_for_write()
{
  this->ensure_nodes_cache();
  return this->runtime->layer_group_cache_.as_span();
}

const TreeNode *LayerGroup::find_node_by_name(const StringRefNull name) const
{
  for (const TreeNode *node : this->nodes()) {
    if (StringRef(node->name()) == StringRef(name)) {
      return node;
    }
  }
  return nullptr;
}

TreeNode *LayerGroup::find_node_by_name(const StringRefNull name)
{
  for (TreeNode *node : this->nodes_for_write()) {
    if (StringRef(node->name()) == StringRef(name)) {
      return node;
    }
  }
  return nullptr;
}

void LayerGroup::print_nodes(StringRefNull header) const
{
  std::cout << header << std::endl;
  Stack<std::pair<int, TreeNode *>> next_node;
  LISTBASE_FOREACH_BACKWARD (GreasePencilLayerTreeNode *, child_, &this->children) {
    TreeNode *child = reinterpret_cast<TreeNode *>(child_);
    next_node.push(std::make_pair(1, child));
  }
  while (!next_node.is_empty()) {
    auto [indent, node] = next_node.pop();
    for (int i = 0; i < indent; i++) {
      std::cout << "  ";
    }
    if (node->is_layer()) {
      std::cout << node->name();
    }
    else if (node->is_group()) {
      std::cout << node->name() << ": ";
      LISTBASE_FOREACH_BACKWARD (GreasePencilLayerTreeNode *, child_, &node->as_group().children) {
        TreeNode *child = reinterpret_cast<TreeNode *>(child_);
        next_node.push(std::make_pair(indent + 1, child));
      }
    }
    std::cout << std::endl;
  }
  std::cout << std::endl;
}

void LayerGroup::ensure_nodes_cache() const
{
  this->runtime->nodes_cache_mutex_.ensure([&]() {
    this->runtime->nodes_cache_.clear_and_shrink();
    this->runtime->layer_cache_.clear_and_shrink();
    this->runtime->layer_group_cache_.clear_and_shrink();

    LISTBASE_FOREACH (GreasePencilLayerTreeNode *, child_, &this->children) {
      TreeNode *node = reinterpret_cast<TreeNode *>(child_);
      this->runtime->nodes_cache_.append(node);
      switch (node->type) {
        case GP_LAYER_TREE_LEAF: {
          this->runtime->layer_cache_.append(&node->as_layer());
          break;
        }
        case GP_LAYER_TREE_GROUP: {
          this->runtime->layer_group_cache_.append(&node->as_group());
          for (TreeNode *child : node->as_group().nodes_for_write()) {
            this->runtime->nodes_cache_.append(child);
            if (child->is_layer()) {
              this->runtime->layer_cache_.append(&child->as_layer());
            }
            else if (child->is_group()) {
              this->runtime->layer_group_cache_.append(&child->as_group());
            }
          }
          break;
        }
      }
    }
  });
}

void LayerGroup::tag_nodes_cache_dirty() const
{
  this->runtime->nodes_cache_mutex_.tag_dirty();
  if (this->base.parent) {
    this->base.parent->wrap().tag_nodes_cache_dirty();
  }
}

void LayerGroup::prepare_for_dna_write()
{
  LISTBASE_FOREACH (TreeNode *, child, &children) {
    switch (child->type) {
      case GP_LAYER_TREE_LEAF: {
        child->as_layer().prepare_for_dna_write();
        break;
      }
      case GP_LAYER_TREE_GROUP: {
        child->as_group().prepare_for_dna_write();
        break;
      }
    }
  }
}

void LayerGroup::update_from_dna_read()
{
  LISTBASE_FOREACH (TreeNode *, child, &children) {
    switch (child->type) {
      case GP_LAYER_TREE_LEAF: {
        child->as_layer().update_from_dna_read();
        break;
      }
      case GP_LAYER_TREE_GROUP: {
        child->as_group().update_from_dna_read();
        break;
      }
    }
  }
}

}  // namespace blender::bke::greasepencil

namespace blender::bke {

GreasePencilRuntime::GreasePencilRuntime() = default;
GreasePencilRuntime::~GreasePencilRuntime() = default;

std::optional<Span<float3>> GreasePencilDrawingEditHints::positions() const
{
  if (!this->positions_data.has_value()) {
    return std::nullopt;
  }
  const int points_num = this->drawing_orig->geometry.wrap().points_num();
  return Span(static_cast<const float3 *>(this->positions_data.data), points_num);
}

std::optional<MutableSpan<float3>> GreasePencilDrawingEditHints::positions_for_write()
{
  if (!this->positions_data.has_value()) {
    return std::nullopt;
  }

  const int points_num = this->drawing_orig->geometry.wrap().points_num();
  ImplicitSharingPtrAndData &data = this->positions_data;
  if (data.sharing_info->is_mutable()) {
    /* If the referenced component is already mutable, return it directly. */
    data.sharing_info->tag_ensured_mutable();
  }
  else {
    auto *new_sharing_info = new ImplicitSharedValue<Array<float3>>(*this->positions());
    data.sharing_info = ImplicitSharingPtr<>(new_sharing_info);
    data.data = new_sharing_info->data.data();
  }

  return MutableSpan(const_cast<float3 *>(static_cast<const float3 *>(data.data)), points_num);
}

}  // namespace blender::bke

/* ------------------------------------------------------------------- */
/** \name Grease Pencil kernel functions
 * \{ */

bool BKE_grease_pencil_drawing_attribute_required(const GreasePencilDrawing * /*drawing*/,
                                                  const char *name)
{
  return STREQ(name, ATTR_POSITION);
}

void *BKE_grease_pencil_add(Main *bmain, const char *name)
{
  GreasePencil *grease_pencil = reinterpret_cast<GreasePencil *>(BKE_id_new(bmain, ID_GP, name));

  return grease_pencil;
}

GreasePencil *BKE_grease_pencil_new_nomain()
{
  GreasePencil *grease_pencil = reinterpret_cast<GreasePencil *>(
      BKE_id_new_nomain(ID_GP, nullptr));
  return grease_pencil;
}

GreasePencil *BKE_grease_pencil_copy_for_eval(const GreasePencil *grease_pencil_src)
{
  GreasePencil *grease_pencil = reinterpret_cast<GreasePencil *>(
      BKE_id_copy_ex(nullptr, &grease_pencil_src->id, nullptr, LIB_ID_COPY_LOCALIZE));
  grease_pencil->runtime->eval_frame = grease_pencil_src->runtime->eval_frame;
  return grease_pencil;
}

void BKE_grease_pencil_nomain_to_grease_pencil(GreasePencil *grease_pencil_src,
                                               GreasePencil *grease_pencil_dst)
{
  using namespace blender;
  using bke::greasepencil::Drawing;
  using bke::greasepencil::DrawingReference;

  /* Drawings. */
  const int drawing_array_num = grease_pencil_src->drawing_array_num;
  grease_pencil_dst->resize_drawings(drawing_array_num);
  for (const int i : IndexRange(drawing_array_num)) {
    if (grease_pencil_dst->drawing_array[i]) {
      switch (grease_pencil_dst->drawing_array[i]->type) {
        case GP_DRAWING:
          MEM_delete(&reinterpret_cast<GreasePencilDrawing *>(grease_pencil_dst->drawing_array[i])
                          ->wrap());
          break;
        case GP_DRAWING_REFERENCE:
          MEM_delete(&reinterpret_cast<GreasePencilDrawingReference *>(
                          grease_pencil_dst->drawing_array[i])
                          ->wrap());
          break;
      }
    }
    switch (grease_pencil_src->drawing_array[i]->type) {
      case GP_DRAWING: {
        const Drawing &src_drawing =
            reinterpret_cast<GreasePencilDrawing *>(grease_pencil_src->drawing_array[i])->wrap();
        grease_pencil_dst->drawing_array[i] = reinterpret_cast<GreasePencilDrawingBase *>(
            MEM_new<Drawing>(__func__, src_drawing));
        break;
      }
      case GP_DRAWING_REFERENCE:
        const DrawingReference &src_drawing_ref = reinterpret_cast<GreasePencilDrawingReference *>(
                                                      grease_pencil_src->drawing_array[i])
                                                      ->wrap();
        grease_pencil_dst->drawing_array[i] = reinterpret_cast<GreasePencilDrawingBase *>(
            MEM_new<DrawingReference>(__func__, src_drawing_ref));
        break;
    }
  }

  /* Layers. */
  if (grease_pencil_dst->root_group_ptr) {
    MEM_delete(&grease_pencil_dst->root_group());
  }

  grease_pencil_dst->root_group_ptr = MEM_new<bke::greasepencil::LayerGroup>(
      __func__, grease_pencil_src->root_group_ptr->wrap());
  BLI_assert(grease_pencil_src->layers().size() == grease_pencil_dst->layers().size());

  CustomData_init_from(&grease_pencil_src->layers_data,
                       &grease_pencil_dst->layers_data,
                       eCustomDataMask(CD_MASK_ALL),
                       grease_pencil_src->layers().size());

  DEG_id_tag_update(&grease_pencil_dst->id, ID_RECALC_GEOMETRY);

  BKE_id_free(nullptr, grease_pencil_src);
}

static void grease_pencil_evaluate_modifiers(Depsgraph *depsgraph,
                                             Scene *scene,
                                             Object *object,
                                             blender::bke::GeometrySet &geometry_set)
{
  /* Modifier evaluation modes. */
  const bool use_render = DEG_get_mode(depsgraph) == DAG_EVAL_RENDER;
  ModifierMode required_mode = use_render ? eModifierMode_Render : eModifierMode_Realtime;
  if (BKE_object_is_in_editmode(object)) {
    required_mode |= eModifierMode_Editmode;
  }
  ModifierApplyFlag apply_flag = use_render ? MOD_APPLY_RENDER : MOD_APPLY_USECACHE;
  const ModifierEvalContext mectx = {depsgraph, object, apply_flag};

  BKE_modifiers_clear_errors(object);

  /* Get effective list of modifiers to execute. Some effects like shape keys
   * are added as virtual modifiers before the user created modifiers. */
  VirtualModifierData virtualModifierData;
  ModifierData *md = BKE_modifiers_get_virtual_modifierlist(object, &virtualModifierData);

  /* Evaluate time modifiers.
   * The time offset modifier can change what drawings are shown on the current frame. But it
   * doesn't affect the drawings data. Modifiers that modify the drawings data are only evaluated
   * for the current frame, so we run the time offset modifiers before all the other ones. */
  ModifierData *tmd = md;
  for (; tmd; tmd = tmd->next) {
    const ModifierTypeInfo *mti = BKE_modifier_get_info(ModifierType(tmd->type));

    if (!BKE_modifier_is_enabled(scene, tmd, required_mode) ||
        ModifierType(tmd->type) != eModifierType_GreasePencilTime)
    {
      continue;
    }

    blender::bke::ScopedModifierTimer modifier_timer{*md};

    if (mti->modify_geometry_set != nullptr) {
      mti->modify_geometry_set(tmd, &mectx, &geometry_set);
    }
  }

  /* Evaluate drawing modifiers. */
  for (; md; md = md->next) {
    const ModifierTypeInfo *mti = BKE_modifier_get_info(ModifierType(md->type));

    if (!BKE_modifier_is_enabled(scene, md, required_mode) ||
        ModifierType(md->type) == eModifierType_GreasePencilTime)
    {
      continue;
    }

    blender::bke::ScopedModifierTimer modifier_timer{*md};

    if (mti->modify_geometry_set != nullptr) {
      mti->modify_geometry_set(md, &mectx, &geometry_set);
    }
  }
}

void BKE_grease_pencil_data_update(Depsgraph *depsgraph, Scene *scene, Object *object)
{
  using namespace blender::bke;
  /* Free any evaluated data and restore original data. */
  BKE_object_free_derived_caches(object);

  /* Evaluate modifiers. */
  GreasePencil *grease_pencil = static_cast<GreasePencil *>(object->data);
  /* Store the frame that this grease pencil is evaluated on. */
  grease_pencil->runtime->eval_frame = int(DEG_get_ctime(depsgraph));
  GeometrySet geometry_set = GeometrySet::from_grease_pencil(grease_pencil,
                                                             GeometryOwnershipType::ReadOnly);
  /* Only add the edit hint component in edit mode for now so users can properly select deformed
   * drawings. */
  if (object->mode == OB_MODE_EDIT) {
    GeometryComponentEditData &edit_component =
        geometry_set.get_component_for_write<GeometryComponentEditData>();
    edit_component.grease_pencil_edit_hints_ = std::make_unique<GreasePencilEditHints>(
        *static_cast<const GreasePencil *>(DEG_get_original_object(object)->data));
  }
  grease_pencil_evaluate_modifiers(depsgraph, scene, object, geometry_set);

  if (geometry_set.has_grease_pencil()) {
    /* Output geometry set may be different from the input,
     * set the frame again to ensure a correct value. */
    geometry_set.get_grease_pencil()->runtime->eval_frame = int(DEG_get_ctime(depsgraph));
  }
  else {
    GreasePencil *empty_grease_pencil = BKE_grease_pencil_new_nomain();
    empty_grease_pencil->runtime->eval_frame = int(DEG_get_ctime(depsgraph));
    geometry_set.replace_grease_pencil(empty_grease_pencil);
  }

  /* For now the evaluated data is not const. We could use #get_grease_pencil_for_write, but that
   * would result in a copy when it's shared. So for now, we use a const_cast here. */
  GreasePencil *grease_pencil_eval = const_cast<GreasePencil *>(geometry_set.get_grease_pencil());

  /* Assign evaluated object. */
  BKE_object_eval_assign_data(object, &grease_pencil_eval->id, false);
  object->runtime->geometry_set_eval = new GeometrySet(std::move(geometry_set));
}

void BKE_grease_pencil_duplicate_drawing_array(const GreasePencil *grease_pencil_src,
                                               GreasePencil *grease_pencil_dst)
{
  using namespace blender;
  grease_pencil_dst->drawing_array_num = grease_pencil_src->drawing_array_num;
  grease_pencil_dst->drawing_array = MEM_cnew_array<GreasePencilDrawingBase *>(
      grease_pencil_src->drawing_array_num, __func__);
  bke::greasepencil::copy_drawing_array(grease_pencil_src->drawings(),
                                        grease_pencil_dst->drawings());
}

/** \} */

/* ------------------------------------------------------------------- */
/** \name Grease Pencil origin functions
 *  \note Used for "move only origins" in object_data_transform.cc.
 * \{ */

int BKE_grease_pencil_stroke_point_count(const GreasePencil &grease_pencil)
{
  using namespace blender;

  int total_points = 0;

  for (const int layer_i : grease_pencil.layers().index_range()) {
    const bke::greasepencil::Layer &layer = grease_pencil.layer(layer_i);
    const Map<bke::greasepencil::FramesMapKeyT, GreasePencilFrame> frames = layer.frames();
    frames.foreach_item(
        [&](const bke::greasepencil::FramesMapKeyT /*key*/, const GreasePencilFrame frame) {
          const GreasePencilDrawingBase *base = grease_pencil.drawing(frame.drawing_index);
          if (base->type != GP_DRAWING) {
            return;
          }
          const bke::greasepencil::Drawing &drawing =
              reinterpret_cast<const GreasePencilDrawing *>(base)->wrap();
          const bke::CurvesGeometry &curves = drawing.strokes();
          total_points += curves.points_num();
        });
  }

  return total_points;
}

void BKE_grease_pencil_point_coords_get(const GreasePencil &grease_pencil,
                                        GreasePencilPointCoordinates *elem_data)
{
  using namespace blender;

  for (const int layer_i : grease_pencil.layers().index_range()) {
    const bke::greasepencil::Layer &layer = grease_pencil.layer(layer_i);
    const float4x4 layer_to_object = layer.local_transform();
    const Map<bke::greasepencil::FramesMapKeyT, GreasePencilFrame> frames = layer.frames();
    frames.foreach_item(
        [&](const bke::greasepencil::FramesMapKeyT /*key*/, const GreasePencilFrame frame) {
          const GreasePencilDrawingBase *base = grease_pencil.drawing(frame.drawing_index);
          if (base->type != GP_DRAWING) {
            return;
          }
          const bke::greasepencil::Drawing &drawing =
              reinterpret_cast<const GreasePencilDrawing *>(base)->wrap();
          const bke::CurvesGeometry &curves = drawing.strokes();
          const Span<float3> positions = curves.positions();
          const VArray<float> radii = drawing.radii();

          for (const int i : curves.points_range()) {
            copy_v3_v3(elem_data->co, math::transform_point(layer_to_object, positions[i]));
            elem_data->radius = radii[i];
            elem_data++;
          }
        });
  }
}

void BKE_grease_pencil_point_coords_apply(GreasePencil &grease_pencil,
                                          GreasePencilPointCoordinates *elem_data)
{
  using namespace blender;

  for (const int layer_i : grease_pencil.layers().index_range()) {
    bke::greasepencil::Layer &layer = grease_pencil.layer(layer_i);
    const float4x4 layer_to_object = layer.local_transform();
    const float4x4 object_to_layer = math::invert(layer_to_object);
    const Map<bke::greasepencil::FramesMapKeyT, GreasePencilFrame> frames = layer.frames();
    frames.foreach_item([&](bke::greasepencil::FramesMapKeyT /*key*/, GreasePencilFrame frame) {
      GreasePencilDrawingBase *base = grease_pencil.drawing(frame.drawing_index);
      if (base->type != GP_DRAWING) {
        return;
      }
      bke::greasepencil::Drawing &drawing = reinterpret_cast<GreasePencilDrawing *>(base)->wrap();
      bke::CurvesGeometry &curves = drawing.strokes_for_write();

      MutableSpan<float3> positions = curves.positions_for_write();
      MutableSpan<float> radii = drawing.radii_for_write();

      for (const int i : curves.points_range()) {
        positions[i] = math::transform_point(object_to_layer, float3(elem_data->co));
        radii[i] = elem_data->radius;
        elem_data++;
      }
    });
  }
}

void BKE_grease_pencil_point_coords_apply_with_mat4(GreasePencil &grease_pencil,
                                                    GreasePencilPointCoordinates *elem_data,
                                                    const blender::float4x4 &mat)
{
  using namespace blender;

  const float scalef = mat4_to_scale(mat.ptr());

  for (const int layer_i : grease_pencil.layers().index_range()) {
    bke::greasepencil::Layer &layer = grease_pencil.layer(layer_i);
    const float4x4 layer_to_object = layer.local_transform();
    const float4x4 object_to_layer = math::invert(layer_to_object);
    const Map<bke::greasepencil::FramesMapKeyT, GreasePencilFrame> frames = layer.frames();
    frames.foreach_item([&](bke::greasepencil::FramesMapKeyT /*key*/, GreasePencilFrame frame) {
      GreasePencilDrawingBase *base = grease_pencil.drawing(frame.drawing_index);
      if (base->type != GP_DRAWING) {
        return;
      }
      bke::greasepencil::Drawing &drawing = reinterpret_cast<GreasePencilDrawing *>(base)->wrap();
      bke::CurvesGeometry &curves = drawing.strokes_for_write();

      MutableSpan<float3> positions = curves.positions_for_write();
      MutableSpan<float> radii = drawing.radii_for_write();

      for (const int i : curves.points_range()) {
        positions[i] = math::transform_point(object_to_layer * mat, float3(elem_data->co));
        radii[i] = elem_data->radius * scalef;
        elem_data++;
      }
    });
  }
}

/** \} */

/* ------------------------------------------------------------------- */
/** \name Grease Pencil material functions
 * \{ */

int BKE_grease_pencil_object_material_index_get_by_name(Object *ob, const char *name)
{
  short *totcol = BKE_object_material_len_p(ob);
  Material *read_ma = nullptr;
  for (short i = 0; i < *totcol; i++) {
    read_ma = BKE_object_material_get(ob, i + 1);
    if (STREQ(name, read_ma->id.name + 2)) {
      return i;
    }
  }

  return -1;
}

Material *BKE_grease_pencil_object_material_new(Main *bmain,
                                                Object *ob,
                                                const char *name,
                                                int *r_index)
{
  Material *ma = BKE_gpencil_material_add(bmain, name);
  id_us_min(&ma->id); /* no users yet */

  BKE_object_material_slot_add(bmain, ob);
  BKE_object_material_assign(bmain, ob, ma, ob->totcol, BKE_MAT_ASSIGN_USERPREF);

  if (r_index) {
    *r_index = ob->actcol - 1;
  }
  return ma;
}

Material *BKE_grease_pencil_object_material_from_brush_get(Object *ob, Brush *brush)
{
  if ((brush) && (brush->gpencil_settings) &&
      (brush->gpencil_settings->flag & GP_BRUSH_MATERIAL_PINNED))
  {
    Material *ma = BKE_grease_pencil_brush_material_get(brush);
    return ma;
  }

  return BKE_object_material_get(ob, ob->actcol);
}

Material *BKE_grease_pencil_object_material_ensure_by_name(Main *bmain,
                                                           Object *ob,
                                                           const char *name,
                                                           int *r_index)
{
  int index = BKE_grease_pencil_object_material_index_get_by_name(ob, name);
  if (index != -1) {
    *r_index = index;
    return BKE_object_material_get(ob, index + 1);
  }
  return BKE_grease_pencil_object_material_new(bmain, ob, name, r_index);
}

Material *BKE_grease_pencil_brush_material_get(Brush *brush)
{
  if (brush == nullptr) {
    return nullptr;
  }
  if (brush->gpencil_settings == nullptr) {
    return nullptr;
  }
  return brush->gpencil_settings->material;
}

Material *BKE_grease_pencil_object_material_ensure_from_brush(Main *bmain,
                                                              Object *ob,
                                                              Brush *brush)
{
  if (brush->gpencil_settings->flag & GP_BRUSH_MATERIAL_PINNED) {
    Material *ma = BKE_grease_pencil_brush_material_get(brush);

    /* check if the material is already on object material slots and add it if missing */
    if (ma && BKE_object_material_index_get(ob, ma) < 0) {
      BKE_object_material_slot_add(bmain, ob);
      BKE_object_material_assign(bmain, ob, ma, ob->totcol, BKE_MAT_ASSIGN_USERPREF);
    }

    return ma;
  }

  /* Use the active material instead. */
  return BKE_object_material_get(ob, ob->actcol);
}

Material *BKE_grease_pencil_object_material_ensure_from_active_input_brush(Main *bmain,
                                                                           Object *ob,
                                                                           Brush *brush)
{
  if (brush == nullptr) {
    return BKE_grease_pencil_object_material_ensure_from_active_input_material(ob);
  }
  if (Material *ma = BKE_grease_pencil_object_material_ensure_from_brush(bmain, ob, brush)) {
    return ma;
  }
  if (brush->gpencil_settings->flag & GP_BRUSH_MATERIAL_PINNED) {
    /* It is easier to just unpin a null material, instead of setting a new one. */
    brush->gpencil_settings->flag &= ~GP_BRUSH_MATERIAL_PINNED;
  }
  return BKE_grease_pencil_object_material_ensure_from_active_input_material(ob);
}

Material *BKE_grease_pencil_object_material_ensure_from_active_input_material(Object *ob)
{
  if (Material *ma = BKE_object_material_get(ob, ob->actcol)) {
    return ma;
  }
  return BKE_material_default_gpencil();
}

Material *BKE_grease_pencil_object_material_ensure_active(Object *ob)
{
  Material *ma = BKE_grease_pencil_object_material_ensure_from_active_input_material(ob);
  if (ma->gp_style == nullptr) {
    BKE_gpencil_material_attr_init(ma);
  }
  return ma;
}

void BKE_grease_pencil_material_remap(GreasePencil *grease_pencil, const uint *remap, int totcol)
{
  using namespace blender::bke;

  for (GreasePencilDrawingBase *base : grease_pencil->drawings()) {
    if (base->type != GP_DRAWING) {
      continue;
    }
    greasepencil::Drawing &drawing = reinterpret_cast<GreasePencilDrawing *>(base)->wrap();
    MutableAttributeAccessor attributes = drawing.strokes_for_write().attributes_for_write();
    SpanAttributeWriter<int> material_indices = attributes.lookup_or_add_for_write_span<int>(
        "material_index", AttrDomain::Curve);
    if (!material_indices) {
      return;
    }
    for (const int i : material_indices.span.index_range()) {
      BLI_assert(blender::IndexRange(totcol).contains(remap[material_indices.span[i]]));
      UNUSED_VARS_NDEBUG(totcol);
      material_indices.span[i] = remap[material_indices.span[i]];
    }
    material_indices.finish();
  }
}

void BKE_grease_pencil_material_index_remove(GreasePencil *grease_pencil, int index)
{
  using namespace blender;
  using namespace blender::bke;

  for (GreasePencilDrawingBase *base : grease_pencil->drawings()) {
    if (base->type != GP_DRAWING) {
      continue;
    }

    greasepencil::Drawing &drawing = reinterpret_cast<GreasePencilDrawing *>(base)->wrap();
    MutableAttributeAccessor attributes = drawing.strokes_for_write().attributes_for_write();
    AttributeWriter<int> material_indices = attributes.lookup_for_write<int>("material_index");
    if (!material_indices) {
      return;
    }

    MutableVArraySpan<int> indices_span(material_indices.varray);
    for (const int i : indices_span.index_range()) {
      if (indices_span[i] > 0 && indices_span[i] >= index) {
        indices_span[i]--;
      }
    }
    indices_span.save();
    material_indices.finish();
  }
}

bool BKE_grease_pencil_material_index_used(GreasePencil *grease_pencil, int index)
{
  using namespace blender;
  using namespace blender::bke;

  for (GreasePencilDrawingBase *base : grease_pencil->drawings()) {
    if (base->type != GP_DRAWING) {
      continue;
    }
    greasepencil::Drawing &drawing = reinterpret_cast<GreasePencilDrawing *>(base)->wrap();
    AttributeAccessor attributes = drawing.strokes().attributes();
    const VArraySpan<int> material_indices = *attributes.lookup_or_default<int>(
        "material_index", AttrDomain::Curve, 0);

    if (material_indices.contains(index)) {
      return true;
    }
  }
  return false;
}

/** \} */

/* ------------------------------------------------------------------- */
/** \name Grease Pencil reference functions
 * \{ */

static bool grease_pencil_references_cyclic_check_internal(const GreasePencil *id_reference,
                                                           const GreasePencil *grease_pencil)
{
  for (const GreasePencilDrawingBase *base : grease_pencil->drawings()) {
    if (base->type == GP_DRAWING_REFERENCE) {
      const auto *reference = reinterpret_cast<const GreasePencilDrawingReference *>(base);
      if (id_reference == reference->id_reference) {
        return true;
      }

      if (grease_pencil_references_cyclic_check_internal(id_reference, reference->id_reference)) {
        return true;
      }
    }
  }
  return false;
}

bool BKE_grease_pencil_references_cyclic_check(const GreasePencil *id_reference,
                                               const GreasePencil *grease_pencil)
{
  return grease_pencil_references_cyclic_check_internal(id_reference, grease_pencil);
}

/** \} */

/* ------------------------------------------------------------------- */
/** \name Draw Cache
 * \{ */

void (*BKE_grease_pencil_batch_cache_dirty_tag_cb)(GreasePencil *grease_pencil,
                                                   int mode) = nullptr;
void (*BKE_grease_pencil_batch_cache_free_cb)(GreasePencil *grease_pencil) = nullptr;

void BKE_grease_pencil_batch_cache_dirty_tag(GreasePencil *grease_pencil, int mode)
{
  if (grease_pencil->runtime && grease_pencil->runtime->batch_cache) {
    BKE_grease_pencil_batch_cache_dirty_tag_cb(grease_pencil, mode);
  }
}

void BKE_grease_pencil_batch_cache_free(GreasePencil *grease_pencil)
{
  if (grease_pencil->runtime && grease_pencil->runtime->batch_cache) {
    BKE_grease_pencil_batch_cache_free_cb(grease_pencil);
  }
}

/** \} */

/* ------------------------------------------------------------------- */
/** \name Grease Pencil data-block API
 * \{ */

template<typename T> static void grow_array(T **array, int *num, const int add_num)
{
  BLI_assert(add_num > 0);
  const int new_array_num = *num + add_num;
  T *new_array = MEM_cnew_array<T>(new_array_num, __func__);

  blender::uninitialized_relocate_n(*array, *num, new_array);
  if (*array != nullptr) {
    MEM_freeN(*array);
  }

  *array = new_array;
  *num = new_array_num;
}
template<typename T> static void shrink_array(T **array, int *num, const int shrink_num)
{
  BLI_assert(shrink_num > 0);
  const int new_array_num = *num - shrink_num;
  if (new_array_num == 0) {
    MEM_freeN(*array);
    *array = nullptr;
    *num = 0;
    return;
  }

  T *new_array = MEM_cnew_array<T>(new_array_num, __func__);

  blender::uninitialized_move_n(*array, new_array_num, new_array);
  MEM_freeN(*array);

  *array = new_array;
  *num = new_array_num;
}

blender::Span<const GreasePencilDrawingBase *> GreasePencil::drawings() const
{
  return blender::Span<GreasePencilDrawingBase *>{this->drawing_array, this->drawing_array_num};
}

blender::MutableSpan<GreasePencilDrawingBase *> GreasePencil::drawings()
{
  return blender::MutableSpan<GreasePencilDrawingBase *>{this->drawing_array,
                                                         this->drawing_array_num};
}

void GreasePencil::resize_drawings(const int new_num)
{
  using namespace blender;
  BLI_assert(new_num > 0);

  const int prev_num = int(this->drawings().size());
  if (new_num == prev_num) {
    return;
  }
  if (new_num > prev_num) {
    const int add_num = new_num - prev_num;
    grow_array<GreasePencilDrawingBase *>(&this->drawing_array, &this->drawing_array_num, add_num);
  }
  else { /* if (new_num < prev_num) */
    const int shrink_num = prev_num - new_num;
    MutableSpan<GreasePencilDrawingBase *> old_drawings = this->drawings().drop_front(new_num);
    for (const int64_t i : old_drawings.index_range()) {
      if (old_drawings[i]) {
        MEM_delete(old_drawings[i]);
      }
    }
    shrink_array<GreasePencilDrawingBase *>(
        &this->drawing_array, &this->drawing_array_num, shrink_num);
  }
}

void GreasePencil::add_empty_drawings(const int add_num)
{
  using namespace blender;
  BLI_assert(add_num > 0);
  const int prev_num = this->drawings().size();
  grow_array<GreasePencilDrawingBase *>(&this->drawing_array, &this->drawing_array_num, add_num);
  MutableSpan<GreasePencilDrawingBase *> new_drawings = this->drawings().drop_front(prev_num);
  for (const int i : new_drawings.index_range()) {
    new_drawings[i] = reinterpret_cast<GreasePencilDrawingBase *>(
        MEM_new<blender::bke::greasepencil::Drawing>(__func__));
  }
}

void GreasePencil::add_duplicate_drawings(const int duplicate_num,
                                          const blender::bke::greasepencil::Drawing &drawing)
{
  using namespace blender;
  BLI_assert(duplicate_num > 0);
  const int prev_num = this->drawings().size();
  grow_array<GreasePencilDrawingBase *>(
      &this->drawing_array, &this->drawing_array_num, duplicate_num);
  MutableSpan<GreasePencilDrawingBase *> new_drawings = this->drawings().drop_front(prev_num);
  for (const int i : new_drawings.index_range()) {
    new_drawings[i] = reinterpret_cast<GreasePencilDrawingBase *>(
        MEM_new<bke::greasepencil::Drawing>(__func__, drawing));
  }
}

blender::bke::greasepencil::Drawing *GreasePencil::insert_frame(
    blender::bke::greasepencil::Layer &layer,
    const int frame_number,
    const int duration,
    const eBezTriple_KeyframeType keytype)
{
  using namespace blender;
  GreasePencilFrame *frame = layer.add_frame(frame_number, duration);
  if (frame == nullptr) {
    return nullptr;
  }
  this->add_empty_drawings(1);
  frame->drawing_index = this->drawings().index_range().last();
  frame->type = int8_t(keytype);

  GreasePencilDrawingBase *drawing_base = this->drawings().last();
  BLI_assert(drawing_base->type == GP_DRAWING);
  GreasePencilDrawing *drawing = reinterpret_cast<GreasePencilDrawing *>(drawing_base);
  return &drawing->wrap();
}

void GreasePencil::insert_frames(Span<blender::bke::greasepencil::Layer *> layers,
                                 const int frame_number,
                                 const int duration,
                                 const eBezTriple_KeyframeType keytype)
{
  using namespace blender;
  if (layers.is_empty()) {
    return;
  }
  Vector<GreasePencilFrame *> frames;
  frames.reserve(layers.size());
  for (bke::greasepencil::Layer *layer : layers) {
    BLI_assert(layer != nullptr);
    GreasePencilFrame *frame = layer->add_frame(frame_number, duration);
    if (frame != nullptr) {
      frames.append(frame);
    }
  }

  if (frames.is_empty()) {
    return;
  }

  this->add_empty_drawings(frames.size());
  const IndexRange new_drawings = this->drawings().index_range().take_back(frames.size());
  for (const int frame_i : frames.index_range()) {
    GreasePencilFrame *frame = frames[frame_i];
    frame->drawing_index = new_drawings[frame_i];
    frame->type = int8_t(keytype);
  }
}

bool GreasePencil::insert_duplicate_frame(blender::bke::greasepencil::Layer &layer,
                                          const int src_frame_number,
                                          const int dst_frame_number,
                                          const bool do_instance)
{
  using namespace blender::bke::greasepencil;

  if (!layer.frames().contains(src_frame_number)) {
    return false;
  }
  const GreasePencilFrame src_frame = layer.frames().lookup(src_frame_number);

  /* Create the new frame structure, with the same duration.
   * If we want to make an instance of the source frame, the drawing index gets copied from the
   * source frame. Otherwise, we set the drawing index to the size of the drawings array, since we
   * are going to add a new drawing copied from the source drawing. */
  const int duration = layer.get_frame_duration_at(src_frame_number);
  GreasePencilFrame *dst_frame = layer.add_frame(dst_frame_number, duration);
  if (dst_frame == nullptr) {
    return false;
  }
  dst_frame->drawing_index = do_instance ? src_frame.drawing_index : int(this->drawings().size());
  dst_frame->type = src_frame.type;

  const GreasePencilDrawingBase *src_drawing_base = this->drawing(src_frame.drawing_index);
  switch (src_drawing_base->type) {
    case GP_DRAWING: {
      const Drawing &src_drawing =
          reinterpret_cast<const GreasePencilDrawing *>(src_drawing_base)->wrap();
      if (do_instance) {
        /* Adds the duplicate frame as a new instance of the same drawing. We thus increase the
         * user count of the corresponding drawing. */
        src_drawing.add_user();
      }
      else {
        /* Create a copy of the drawing, and add it at the end of the drawings array.
         * Note that the frame already points to this new drawing, as the drawing index was set to
         * `int(this->drawings().size())`. */
        this->add_duplicate_drawings(1, src_drawing);
      }
      break;
    }
    case GP_DRAWING_REFERENCE:
      /* TODO: Duplicate drawing references is not yet implemented.
       * For now, just remove the frame that we inserted. */
      layer.remove_frame(dst_frame_number);
      return false;
  }
  return true;
}

bool GreasePencil::remove_frames(blender::bke::greasepencil::Layer &layer,
                                 blender::Span<int> frame_numbers)
{
  using namespace blender::bke::greasepencil;
  bool removed_any_drawing_user = false;
  for (const int frame_number : frame_numbers) {
    if (!layer.frames().contains(frame_number)) {
      continue;
    }
    const GreasePencilFrame frame_to_remove = layer.frames().lookup(frame_number);
    const int64_t drawing_index_to_remove = frame_to_remove.drawing_index;
    if (!layer.remove_frame(frame_number)) {
      /* If removing the frame was not successful, continue. */
      continue;
    }
    if (frame_to_remove.is_end()) {
      /* End frames don't reference a drawing, continue. */
      continue;
    }
    GreasePencilDrawingBase *drawing_base = this->drawing(drawing_index_to_remove);
    if (drawing_base->type != GP_DRAWING) {
      /* If the drawing is referenced from another object, we don't track it's users because we
       * cannot delete drawings from another object. */
      continue;
    }
    Drawing &drawing = reinterpret_cast<GreasePencilDrawing *>(drawing_base)->wrap();
    drawing.remove_user();
    removed_any_drawing_user = true;
  }
  if (removed_any_drawing_user) {
    this->remove_drawings_with_no_users();
    return true;
  }
  return false;
}

<<<<<<< HEAD
enum ForeachDrawingMode {
  VISIBLE,
  EDITABLE,
};

static void foreach_drawing_ex(
    GreasePencil &grease_pencil,
    int frame,
    ForeachDrawingMode mode,
    blender::FunctionRef<void(int, blender::bke::greasepencil::Drawing &)> function)
{
  using namespace blender::bke::greasepencil;

  blender::Span<GreasePencilDrawingBase *> drawings = grease_pencil.drawings();
  for (const Layer *layer : grease_pencil.layers()) {
    switch (mode) {
      case VISIBLE: {
        if (!layer->is_visible()) {
          continue;
        }
        break;
      }
      case EDITABLE: {
        if (!layer->is_editable()) {
          continue;
        }
        break;
      }
    }

    int index = layer->drawing_index_at(frame);
    if (index == -1) {
      continue;
    }
    GreasePencilDrawingBase *drawing_base = drawings[index];
    if (drawing_base->type == GP_DRAWING) {
      GreasePencilDrawing *drawing = reinterpret_cast<GreasePencilDrawing *>(drawing_base);
      function(index, drawing->wrap());
    }
    else if (drawing_base->type == GP_DRAWING_REFERENCE) {
      /* TODO */
    }
=======
void GreasePencil::add_layers_with_empty_drawings_for_eval(const int num)
{
  using namespace blender;
  using namespace blender::bke::greasepencil;
  const int old_drawings_num = this->drawing_array_num;
  this->add_empty_drawings(num);
  for (const int i : IndexRange(num)) {
    const int drawing_i = old_drawings_num + i;
    Drawing &drawing = reinterpret_cast<GreasePencilDrawing *>(this->drawing(drawing_i))->wrap();
    Layer &layer = this->add_layer(std::to_string(i));
    GreasePencilFrame *frame = layer.add_frame(this->runtime->eval_frame);
    BLI_assert(frame);
    frame->drawing_index = drawing_i;
    drawing.add_user();
>>>>>>> 12ef319a
  }
}

void GreasePencil::remove_drawings_with_no_users()
{
  using namespace blender;
  using namespace blender::bke::greasepencil;

  /* Compress the drawings array by finding unused drawings.
   * In every step two indices are found:
   *   - The next unused drawing from the start
   *   - The last used drawing from the end
   * These two drawings are then swapped. Rinse and repeat until both iterators meet somewhere in
   * the middle. At this point the drawings array is fully compressed.
   * Then the drawing indices in frame data are remapped. */

  const MutableSpan<GreasePencilDrawingBase *> drawings = this->drawings();
  if (drawings.is_empty()) {
    return;
  }

  auto is_drawing_used = [&](const int drawing_index) {
    GreasePencilDrawingBase *drawing_base = drawings[drawing_index];
    /* NOTE: GreasePencilDrawingReference does not have a user count currently, but should
     * eventually be counted like GreasePencilDrawing. */
    if (drawing_base->type != GP_DRAWING) {
      return false;
    }
    GreasePencilDrawing *drawing = reinterpret_cast<GreasePencilDrawing *>(drawing_base);
    return drawing->wrap().has_users();
  };

  /* Index map to remap drawing indices in frame data.
   * Index -1 indicates that the drawing has not been moved. */
  constexpr const int unchanged_index = -1;
  Array<int> drawing_index_map(drawings.size(), unchanged_index);

  int first_unused_drawing = -1;
  int last_used_drawing = drawings.size();
  /* Advance head and tail iterators to the next unused/used drawing respectively.
   * Returns true if an index pair was found that needs to be swapped. */
  auto find_next_swap_index = [&]() -> bool {
    do {
      ++first_unused_drawing;
    } while (first_unused_drawing < last_used_drawing && is_drawing_used(first_unused_drawing));
    do {
      --last_used_drawing;
    } while (first_unused_drawing < last_used_drawing && !is_drawing_used(last_used_drawing));

    return first_unused_drawing < last_used_drawing;
  };

  while (find_next_swap_index()) {
    /* Found two valid iterators, now swap drawings. */
    std::swap(drawings[first_unused_drawing], drawings[last_used_drawing]);
    drawing_index_map[last_used_drawing] = first_unused_drawing;
  }

  /* Tail range of unused drawings that can be removed. */
  const IndexRange drawings_to_remove = (first_unused_drawing > 0) ?
                                            drawings.index_range().drop_front(last_used_drawing +
                                                                              1) :
                                            drawings.index_range();
  if (drawings_to_remove.is_empty()) {
    return;
  }

  /* Free the unused drawings. */
  for (const int i : drawings_to_remove) {
    GreasePencilDrawingBase *unused_drawing_base = drawings[i];
    switch (unused_drawing_base->type) {
      case GP_DRAWING: {
        auto *unused_drawing = reinterpret_cast<GreasePencilDrawing *>(unused_drawing_base);
        MEM_delete(&unused_drawing->wrap());
        break;
      }
      case GP_DRAWING_REFERENCE: {
        auto *unused_drawing_ref = reinterpret_cast<GreasePencilDrawingReference *>(
            unused_drawing_base);
        MEM_delete(&unused_drawing_ref->wrap());
        break;
      }
    }
  }
  shrink_array<GreasePencilDrawingBase *>(
      &this->drawing_array, &this->drawing_array_num, drawings_to_remove.size());

  /* Remap drawing indices in frame data. */
  for (Layer *layer : this->layers_for_write()) {
    for (auto [key, value] : layer->frames_for_write().items()) {
      const int new_drawing_index = drawing_index_map[value.drawing_index];
      if (new_drawing_index != unchanged_index) {
        value.drawing_index = new_drawing_index;
        layer->tag_frames_map_changed();
      }
    }
  }
}

void GreasePencil::update_drawing_users_for_layer(const blender::bke::greasepencil::Layer &layer)
{
  using namespace blender;
  for (auto [key, value] : layer.frames().items()) {
    if (value.drawing_index > 0 && value.drawing_index < this->drawings().size()) {
      GreasePencilDrawingBase *drawing_base = this->drawing(value.drawing_index);
      if (drawing_base->type != GP_DRAWING) {
        continue;
      }
      bke::greasepencil::Drawing &drawing =
          reinterpret_cast<GreasePencilDrawing *>(drawing_base)->wrap();
      if (!drawing.has_users()) {
        drawing.add_user();
      }
    }
  }
}

void GreasePencil::move_frames(blender::bke::greasepencil::Layer &layer,
                               const blender::Map<int, int> &frame_number_destinations)
{
  return this->move_duplicate_frames(
      layer, frame_number_destinations, blender::Map<int, GreasePencilFrame>());
}

void GreasePencil::move_duplicate_frames(
    blender::bke::greasepencil::Layer &layer,
    const blender::Map<int, int> &frame_number_destinations,
    const blender::Map<int, GreasePencilFrame> &duplicate_frames)
{
  using namespace blender;
  Map<int, GreasePencilFrame> layer_frames_copy = layer.frames();

  /* Copy frames durations. */
  Map<int, int> src_layer_frames_durations;
  for (const auto [frame_number, frame] : layer.frames().items()) {
    src_layer_frames_durations.add(frame_number, layer.get_frame_duration_at(frame_number));
  }

  /* Remove original frames for duplicates before inserting any frames.
   * This has to be done early to avoid removing frames that may be inserted
   * in place of the source frames. */
  for (const auto src_frame_number : frame_number_destinations.keys()) {
    if (!duplicate_frames.contains(src_frame_number)) {
      /* User count not decremented here, the same frame is inserted again later. */
      layer.remove_frame(src_frame_number);
    }
  }

  auto get_source_frame = [&](const int frame_number) -> const GreasePencilFrame * {
    if (const GreasePencilFrame *ptr = duplicate_frames.lookup_ptr(frame_number)) {
      return ptr;
    }
    return layer_frames_copy.lookup_ptr(frame_number);
  };

  for (const auto [src_frame_number, dst_frame_number] : frame_number_destinations.items()) {
    const GreasePencilFrame *src_frame = get_source_frame(src_frame_number);
    if (!src_frame) {
      continue;
    }
    const int duration = src_layer_frames_durations.lookup_default(src_frame_number, 0);

    /* Add and overwrite the frame at the destination number. */
    if (layer.frames().contains(dst_frame_number)) {
      GreasePencilFrame frame_to_overwrite = layer.frames().lookup(dst_frame_number);
      GreasePencilDrawingBase *drawing_base = this->drawing(frame_to_overwrite.drawing_index);
      if (drawing_base->type == GP_DRAWING) {
        reinterpret_cast<GreasePencilDrawing *>(drawing_base)->wrap().remove_user();
      }
      layer.remove_frame(dst_frame_number);
    }
    GreasePencilFrame *frame = layer.add_frame(dst_frame_number, duration);
    *frame = *src_frame;
  }

  /* Remove drawings if they no longer have users. */
  this->remove_drawings_with_no_users();
}

const blender::bke::greasepencil::Drawing *GreasePencil::get_drawing_at(
    const blender::bke::greasepencil::Layer &layer, const int frame_number) const
{
  const int drawing_index = layer.drawing_index_at(frame_number);
  if (drawing_index == -1) {
    /* No drawing found. */
    return nullptr;
  }
  const GreasePencilDrawingBase *drawing_base = this->drawing(drawing_index);
  if (drawing_base->type != GP_DRAWING) {
    /* TODO: Get reference drawing. */
    return nullptr;
  }
  const GreasePencilDrawing *drawing = reinterpret_cast<const GreasePencilDrawing *>(drawing_base);
  return &drawing->wrap();
}

blender::bke::greasepencil::Drawing *GreasePencil::get_drawing_at(
    const blender::bke::greasepencil::Layer &layer, const int frame_number)
{
  const int drawing_index = layer.drawing_index_at(frame_number);
  if (drawing_index == -1) {
    /* No drawing found. */
    return nullptr;
  }
  GreasePencilDrawingBase *drawing_base = this->drawing(drawing_index);
  if (drawing_base->type != GP_DRAWING) {
    /* TODO: Get reference drawing. */
    return nullptr;
  }
  GreasePencilDrawing *drawing = reinterpret_cast<GreasePencilDrawing *>(drawing_base);
  return &drawing->wrap();
}

blender::bke::greasepencil::Drawing *GreasePencil::get_editable_drawing_at(
    const blender::bke::greasepencil::Layer &layer, const int frame_number)
{
  if (!layer.is_editable()) {
    return nullptr;
  }

  const int drawing_index = layer.drawing_index_at(frame_number);
  if (drawing_index == -1) {
    /* No drawing found. */
    return nullptr;
  }
  GreasePencilDrawingBase *drawing_base = this->drawing(drawing_index);
  if (drawing_base->type != GP_DRAWING) {
    /* Drawing references are not editable. */
    return nullptr;
  }
  GreasePencilDrawing *drawing = reinterpret_cast<GreasePencilDrawing *>(drawing_base);
  return &drawing->wrap();
}

const blender::bke::greasepencil::Drawing *GreasePencil::get_eval_drawing(
    const blender::bke::greasepencil::Layer &layer) const
{
  return this->get_drawing_at(layer, this->runtime->eval_frame);
}

blender::bke::greasepencil::Drawing *GreasePencil::get_eval_drawing(
    const blender::bke::greasepencil::Layer &layer)
{
  return this->get_drawing_at(layer, this->runtime->eval_frame);
}

static void transform_positions(const Span<blender::float3> src,
                                const blender::float4x4 &transform,
                                blender::MutableSpan<blender::float3> dst)
{
  BLI_assert(src.size() == dst.size());

  blender::threading::parallel_for(src.index_range(), 4096, [&](const blender::IndexRange range) {
    for (const int i : range) {
      dst[i] = blender::math::transform_point(transform, src[i]);
    }
  });
}

std::optional<blender::Bounds<blender::float3>> GreasePencil::bounds_min_max(const int frame) const
{
  using namespace blender;
  std::optional<Bounds<float3>> bounds;
  const Span<const bke::greasepencil::Layer *> layers = this->layers();
  for (const int layer_i : layers.index_range()) {
    const bke::greasepencil::Layer &layer = *layers[layer_i];
    const float4x4 layer_to_object = layer.local_transform();
    if (!layer.is_visible()) {
      continue;
    }
    if (const bke::greasepencil::Drawing *drawing = this->get_drawing_at(layer, frame)) {
      const bke::CurvesGeometry &curves = drawing->strokes();

      Array<float3> world_pos(curves.evaluated_positions().size());
      transform_positions(curves.evaluated_positions(), layer_to_object, world_pos);
      bounds = bounds::merge(bounds, bounds::min_max(world_pos.as_span()));
    }
  }
  return bounds;
}

std::optional<blender::Bounds<blender::float3>> GreasePencil::bounds_min_max_eval() const
{
  return this->bounds_min_max(this->runtime->eval_frame);
}

void GreasePencil::count_memory(blender::MemoryCounter &memory) const
{
  using namespace blender::bke;
  for (const GreasePencilDrawingBase *base : this->drawings()) {
    if (base->type != GP_DRAWING) {
      continue;
    }
    const greasepencil::Drawing &drawing =
        reinterpret_cast<const GreasePencilDrawing *>(base)->wrap();
    drawing.strokes().count_memory(memory);
  }
}

blender::Span<const blender::bke::greasepencil::Layer *> GreasePencil::layers() const
{
  BLI_assert(this->runtime != nullptr);
  return this->root_group().layers();
}

blender::Span<blender::bke::greasepencil::Layer *> GreasePencil::layers_for_write()
{
  BLI_assert(this->runtime != nullptr);
  return this->root_group().layers_for_write();
}

blender::Span<const blender::bke::greasepencil::LayerGroup *> GreasePencil::layer_groups() const
{
  BLI_assert(this->runtime != nullptr);
  return this->root_group().groups();
}

blender::Span<blender::bke::greasepencil::LayerGroup *> GreasePencil::layer_groups_for_write()
{
  BLI_assert(this->runtime != nullptr);
  return this->root_group().groups_for_write();
}

blender::Span<const blender::bke::greasepencil::TreeNode *> GreasePencil::nodes() const
{
  BLI_assert(this->runtime != nullptr);
  return this->root_group().nodes();
}

blender::Span<blender::bke::greasepencil::TreeNode *> GreasePencil::nodes_for_write()
{
  BLI_assert(this->runtime != nullptr);
  return this->root_group().nodes_for_write();
}

std::optional<int> GreasePencil::get_layer_index(
    const blender::bke::greasepencil::Layer &layer) const
{
  const int index = int(this->layers().first_index_try(&layer));
  if (index == -1) {
    return {};
  }
  return index;
}

const blender::bke::greasepencil::Layer *GreasePencil::get_active_layer() const
{
  if (this->active_node == nullptr) {
    return nullptr;
  }
  const blender::bke::greasepencil::TreeNode &active_node = *this->get_active_node();
  if (!active_node.is_layer()) {
    return nullptr;
  }
  return &active_node.as_layer();
}

blender::bke::greasepencil::Layer *GreasePencil::get_active_layer()
{
  if (this->active_node == nullptr) {
    return nullptr;
  }
  blender::bke::greasepencil::TreeNode &active_node = *this->get_active_node();
  if (!active_node.is_layer()) {
    return nullptr;
  }
  return &active_node.as_layer();
}

void GreasePencil::set_active_layer(blender::bke::greasepencil::Layer *layer)
{
  this->active_node = reinterpret_cast<GreasePencilLayerTreeNode *>(&layer->as_node());

  if (this->flag & GREASE_PENCIL_AUTOLOCK_LAYERS) {
    this->autolock_inactive_layers();
  }
}

bool GreasePencil::is_layer_active(const blender::bke::greasepencil::Layer *layer) const
{
  if (layer == nullptr) {
    return false;
  }
  return this->get_active_layer() == layer;
}

void GreasePencil::autolock_inactive_layers()
{
  using namespace blender::bke::greasepencil;

  for (Layer *layer : this->layers_for_write()) {
    if (this->is_layer_active(layer)) {
      layer->set_locked(false);
      continue;
    }
    layer->set_locked(true);
  }
}

const blender::bke::greasepencil::LayerGroup *GreasePencil::get_active_group() const
{
  if (this->active_node == nullptr) {
    return nullptr;
  }
  const blender::bke::greasepencil::TreeNode &active_node = *this->get_active_node();
  if (!active_node.is_group()) {
    return nullptr;
  }
  return &active_node.as_group();
}

blender::bke::greasepencil::LayerGroup *GreasePencil::get_active_group()
{
  if (this->active_node == nullptr) {
    return nullptr;
  }
  blender::bke::greasepencil::TreeNode &active_node = *this->get_active_node();
  if (!active_node.is_group()) {
    return nullptr;
  }
  return &active_node.as_group();
}

const blender::bke::greasepencil::TreeNode *GreasePencil::get_active_node() const
{
  if (this->active_node == nullptr) {
    return nullptr;
  }
  return &this->active_node->wrap();
}

blender::bke::greasepencil::TreeNode *GreasePencil::get_active_node()
{
  if (this->active_node == nullptr) {
    return nullptr;
  }
  return &this->active_node->wrap();
}

void GreasePencil::set_active_node(blender::bke::greasepencil::TreeNode *node)
{
  this->active_node = reinterpret_cast<GreasePencilLayerTreeNode *>(node);

  if (this->flag & GREASE_PENCIL_AUTOLOCK_LAYERS) {
    this->autolock_inactive_layers();
  }
}

static blender::VectorSet<blender::StringRefNull> get_node_names(const GreasePencil &grease_pencil)
{
  using namespace blender;
  VectorSet<StringRefNull> names;
  for (const blender::bke::greasepencil::TreeNode *node : grease_pencil.nodes()) {
    names.add(node->name());
  }
  return names;
}

static bool check_unique_node_cb(void *arg, const char *name)
{
  using namespace blender;
  VectorSet<StringRefNull> &names = *reinterpret_cast<VectorSet<StringRefNull> *>(arg);
  return names.contains(name);
}

static void unique_node_name_ex(VectorSet<blender::StringRefNull> &names,
                                const char *default_name,
                                char *name)
{
  BLI_uniquename_cb(check_unique_node_cb, &names, default_name, '.', name, MAX_NAME);
}

static std::string unique_node_name(const GreasePencil &grease_pencil,
                                    const char *default_name,
                                    blender::StringRefNull name)
{
  using namespace blender;
  char unique_name[MAX_NAME];
  STRNCPY(unique_name, name.c_str());
  VectorSet<StringRefNull> names = get_node_names(grease_pencil);
  unique_node_name_ex(names, default_name, unique_name);
  return unique_name;
}

static std::string unique_layer_name(const GreasePencil &grease_pencil,
                                     blender::StringRefNull name)
{
  return unique_node_name(grease_pencil, DATA_("Layer"), name);
}

static std::string unique_layer_group_name(const GreasePencil &grease_pencil,
                                           blender::StringRefNull name)
{
  return unique_node_name(grease_pencil, DATA_("Group"), name);
}

blender::bke::greasepencil::Layer &GreasePencil::add_layer(const blender::StringRefNull name)
{
  using namespace blender;
  std::string unique_name = unique_layer_name(*this, name);
  const int numLayers = layers().size();
  CustomData_realloc(&layers_data, numLayers, numLayers + 1);
  bke::greasepencil::Layer *new_layer = MEM_new<bke::greasepencil::Layer>(__func__, unique_name);
  /* Hide masks by default. */
  new_layer->base.flag |= GP_LAYER_TREE_NODE_HIDE_MASKS;
  return root_group().add_node(new_layer->as_node()).as_layer();
}

blender::bke::greasepencil::Layer &GreasePencil::add_layer(
    blender::bke::greasepencil::LayerGroup &parent_group, const blender::StringRefNull name)
{
  using namespace blender;
  blender::bke::greasepencil::Layer &new_layer = this->add_layer(name);
  /* Hide masks by default. */
  new_layer.base.flag |= GP_LAYER_TREE_NODE_HIDE_MASKS;
  move_node_into(new_layer.as_node(), parent_group);
  return new_layer;
}

blender::bke::greasepencil::Layer &GreasePencil::duplicate_layer(
    const blender::bke::greasepencil::Layer &duplicate_layer)
{
  using namespace blender;
  std::string unique_name = unique_layer_name(*this, duplicate_layer.name());
  const int numLayers = layers().size();
  CustomData_realloc(&layers_data, numLayers, numLayers + 1);
  bke::greasepencil::Layer *new_layer = MEM_new<bke::greasepencil::Layer>(__func__,
                                                                          duplicate_layer);
  root_group().add_node(new_layer->as_node());
  this->update_drawing_users_for_layer(*new_layer);
  new_layer->set_name(unique_name);
  return *new_layer;
}

blender::bke::greasepencil::Layer &GreasePencil::duplicate_layer(
    blender::bke::greasepencil::LayerGroup &parent_group,
    const blender::bke::greasepencil::Layer &duplicate_layer)
{
  using namespace blender;
  bke::greasepencil::Layer &new_layer = this->duplicate_layer(duplicate_layer);
  move_node_into(new_layer.as_node(), parent_group);
  return new_layer;
}

blender::bke::greasepencil::LayerGroup &GreasePencil::add_layer_group(
    blender::bke::greasepencil::LayerGroup &parent_group, const blender::StringRefNull name)
{
  using namespace blender;
  std::string unique_name = unique_layer_group_name(*this, name);
  bke::greasepencil::LayerGroup *new_group = MEM_new<bke::greasepencil::LayerGroup>(__func__,
                                                                                    unique_name);
  /* Hide masks by default. */
  new_group->base.flag |= GP_LAYER_TREE_NODE_HIDE_MASKS;
  return parent_group.add_node(new_group->as_node()).as_group();
}

static void reorder_customdata(CustomData &data, const Span<int> new_by_old_map)
{
  CustomData new_data;
  CustomData_init_layout_from(&data, &new_data, CD_MASK_ALL, CD_CONSTRUCT, new_by_old_map.size());

  for (const int old_i : new_by_old_map.index_range()) {
    const int new_i = new_by_old_map[old_i];
    CustomData_copy_data(&data, &new_data, old_i, new_i, 1);
  }
  CustomData_free(&data, new_by_old_map.size());
  data = new_data;
}

static void reorder_layer_data(GreasePencil &grease_pencil,
                               const blender::FunctionRef<void()> do_layer_order_changes)
{
  using namespace blender;
  Span<const bke::greasepencil::Layer *> layers = grease_pencil.layers();

  /* Stash the initial layer order that we can refer back to later */
  Map<const bke::greasepencil::Layer *, int> old_layer_index_by_layer;
  old_layer_index_by_layer.reserve(layers.size());
  for (const int i : layers.index_range()) {
    old_layer_index_by_layer.add_new(layers[i], i);
  }

  /* Execute the callback that changes the order of the layers. */
  do_layer_order_changes();
  layers = grease_pencil.layers();
  BLI_assert(layers.size() == old_layer_index_by_layer.size());

  /* Compose the mapping from old layer indices to new layer indices */
  Array<int> new_by_old_map(layers.size());
  for (const int layer_i_new : layers.index_range()) {
    const bke::greasepencil::Layer *layer = layers[layer_i_new];
    BLI_assert(old_layer_index_by_layer.contains(layer));
    const int layer_i_old = old_layer_index_by_layer.pop(layer);
    new_by_old_map[layer_i_old] = layer_i_new;
  }
  BLI_assert(old_layer_index_by_layer.is_empty());

  /* Use the mapping to re-order the custom data */
  reorder_customdata(grease_pencil.layers_data, new_by_old_map);
}

void GreasePencil::move_node_up(blender::bke::greasepencil::TreeNode &node, const int step)
{
  using namespace blender;
  if (!node.parent_group()) {
    return;
  }
  reorder_layer_data(*this, [&]() { node.parent_group()->move_node_up(node, step); });
}
void GreasePencil::move_node_down(blender::bke::greasepencil::TreeNode &node, const int step)
{
  using namespace blender;
  if (!node.parent_group()) {
    return;
  }
  reorder_layer_data(*this, [&]() { node.parent_group()->move_node_down(node, step); });
}
void GreasePencil::move_node_top(blender::bke::greasepencil::TreeNode &node)
{
  using namespace blender;
  if (!node.parent_group()) {
    return;
  }
  reorder_layer_data(*this, [&]() { node.parent_group()->move_node_top(node); });
}
void GreasePencil::move_node_bottom(blender::bke::greasepencil::TreeNode &node)
{
  using namespace blender;
  if (!node.parent_group()) {
    return;
  }
  reorder_layer_data(*this, [&]() { node.parent_group()->move_node_bottom(node); });
}

void GreasePencil::move_node_after(blender::bke::greasepencil::TreeNode &node,
                                   blender::bke::greasepencil::TreeNode &target_node)
{
  using namespace blender;
  if (!target_node.parent_group() || !node.parent_group()) {
    return;
  }
  reorder_layer_data(*this, [&]() {
    node.parent_group()->unlink_node(node);
    target_node.parent_group()->add_node_after(node, target_node);
  });
}

void GreasePencil::move_node_before(blender::bke::greasepencil::TreeNode &node,
                                    blender::bke::greasepencil::TreeNode &target_node)
{
  using namespace blender;
  if (!target_node.parent_group() || !node.parent_group()) {
    return;
  }
  reorder_layer_data(*this, [&]() {
    node.parent_group()->unlink_node(node);
    target_node.parent_group()->add_node_before(node, target_node);
  });
}

void GreasePencil::move_node_into(blender::bke::greasepencil::TreeNode &node,
                                  blender::bke::greasepencil::LayerGroup &parent_group)
{
  using namespace blender;
  if (!node.parent_group()) {
    return;
  }
  reorder_layer_data(*this, [&]() {
    node.parent_group()->unlink_node(node);
    parent_group.add_node(node);
  });
}

const blender::bke::greasepencil::TreeNode *GreasePencil::find_node_by_name(
    const blender::StringRefNull name) const
{
  return this->root_group().find_node_by_name(name);
}

blender::bke::greasepencil::TreeNode *GreasePencil::find_node_by_name(
    const blender::StringRefNull name)
{
  return this->root_group().find_node_by_name(name);
}

blender::IndexMask GreasePencil::layer_selection_by_name(const blender::StringRefNull name,
                                                         blender::IndexMaskMemory &memory) const
{
  using namespace blender::bke::greasepencil;
  const TreeNode *node = this->find_node_by_name(name);
  if (!node) {
    return {};
  }

  if (node->is_layer()) {
    const int index = *this->get_layer_index(node->as_layer());
    return blender::IndexMask::from_indices(blender::Span<int>{index}, memory);
  }
  if (node->is_group()) {
    blender::Vector<int64_t> layer_indices;
    for (const int64_t layer_index : this->layers().index_range()) {
      const Layer &layer = *this->layers()[layer_index];
      if (layer.is_child_of(node->as_group())) {
        layer_indices.append(layer_index);
      }
    }
    return blender::IndexMask::from_indices(layer_indices.as_span(), memory);
  }
  return {};
}

static GreasePencilModifierInfluenceData *influence_data_from_modifier(ModifierData *md)
{
  switch (md->type) {
    case eModifierType_GreasePencilArmature: {
      auto *amd = reinterpret_cast<GreasePencilArmatureModifierData *>(md);
      return &amd->influence;
    }
    case eModifierType_GreasePencilArray: {
      auto *mmd = reinterpret_cast<GreasePencilArrayModifierData *>(md);
      return &mmd->influence;
    }
    case eModifierType_GreasePencilBuild: {
      auto *bmd = reinterpret_cast<GreasePencilBuildModifierData *>(md);
      return &bmd->influence;
    }
    case eModifierType_GreasePencilColor: {
      auto *cmd = reinterpret_cast<GreasePencilColorModifierData *>(md);
      return &cmd->influence;
    }
    case eModifierType_GreasePencilDash: {
      auto *dmd = reinterpret_cast<GreasePencilDashModifierData *>(md);
      return &dmd->influence;
    }
    case eModifierType_GreasePencilEnvelope: {
      auto *emd = reinterpret_cast<GreasePencilEnvelopeModifierData *>(md);
      return &emd->influence;
    }
    case eModifierType_GreasePencilHook: {
      auto *hmd = reinterpret_cast<GreasePencilHookModifierData *>(md);
      return &hmd->influence;
    }
    case eModifierType_GreasePencilLattice: {
      auto *lmd = reinterpret_cast<GreasePencilLatticeModifierData *>(md);
      return &lmd->influence;
    }
    case eModifierType_GreasePencilLength: {
      auto *lmd = reinterpret_cast<GreasePencilLengthModifierData *>(md);
      return &lmd->influence;
    }
    case eModifierType_GreasePencilMirror: {
      auto *mmd = reinterpret_cast<GreasePencilMirrorModifierData *>(md);
      return &mmd->influence;
    }
    case eModifierType_GreasePencilMultiply: {
      auto *mmd = reinterpret_cast<GreasePencilMultiModifierData *>(md);
      return &mmd->influence;
    }
    case eModifierType_GreasePencilNoise: {
      auto *nmd = reinterpret_cast<GreasePencilNoiseModifierData *>(md);
      return &nmd->influence;
    }
    case eModifierType_GreasePencilOffset: {
      auto *omd = reinterpret_cast<GreasePencilOffsetModifierData *>(md);
      return &omd->influence;
    }
    case eModifierType_GreasePencilOpacity: {
      auto *omd = reinterpret_cast<GreasePencilOpacityModifierData *>(md);
      return &omd->influence;
    }
    case eModifierType_GreasePencilOutline: {
      auto *omd = reinterpret_cast<GreasePencilOutlineModifierData *>(md);
      return &omd->influence;
    }
    case eModifierType_GreasePencilShrinkwrap: {
      auto *smd = reinterpret_cast<GreasePencilShrinkwrapModifierData *>(md);
      return &smd->influence;
    }
    case eModifierType_GreasePencilSimplify: {
      auto *smd = reinterpret_cast<GreasePencilSimplifyModifierData *>(md);
      return &smd->influence;
    }
    case eModifierType_GreasePencilSmooth: {
      auto *smd = reinterpret_cast<GreasePencilSmoothModifierData *>(md);
      return &smd->influence;
    }
    case eModifierType_GreasePencilSubdiv: {
      auto *smd = reinterpret_cast<GreasePencilSubdivModifierData *>(md);
      return &smd->influence;
    }
    case eModifierType_GreasePencilTexture: {
      auto *tmd = reinterpret_cast<GreasePencilTextureModifierData *>(md);
      return &tmd->influence;
    }
    case eModifierType_GreasePencilThickness: {
      auto *tmd = reinterpret_cast<GreasePencilThickModifierData *>(md);
      return &tmd->influence;
    }
    case eModifierType_GreasePencilTime: {
      auto *tmd = reinterpret_cast<GreasePencilTimeModifierData *>(md);
      return &tmd->influence;
    }
    case eModifierType_GreasePencilTint: {
      auto *tmd = reinterpret_cast<GreasePencilTintModifierData *>(md);
      return &tmd->influence;
    }
    case eModifierType_GreasePencilWeightAngle: {
      auto *wmd = reinterpret_cast<GreasePencilWeightAngleModifierData *>(md);
      return &wmd->influence;
    }
    case eModifierType_GreasePencilWeightProximity: {
      auto *wmd = reinterpret_cast<GreasePencilWeightProximityModifierData *>(md);
      return &wmd->influence;
    }
    case eModifierType_GreasePencilLineart:
      ATTR_FALLTHROUGH;
    default:
      return nullptr;
  }
  return nullptr;
}

void GreasePencil::rename_node(Main &bmain,
                               blender::bke::greasepencil::TreeNode &node,
                               blender::StringRefNull new_name)
{
  using namespace blender;
  if (node.name() == new_name) {
    return;
  }

  /* Rename the node. */
  std::string old_name = node.name();
  if (node.is_layer()) {
    node.set_name(unique_layer_name(*this, new_name));
  }
  else if (node.is_group()) {
    node.set_name(unique_layer_group_name(*this, new_name));
  }

  /* Update layer name dependencies. */
  if (node.is_layer()) {
    BKE_animdata_fix_paths_rename_all(&this->id, "layers", old_name.c_str(), node.name().c_str());
    /* Update names in layer masks. */
    for (bke::greasepencil::Layer *layer : this->layers_for_write()) {
      LISTBASE_FOREACH (GreasePencilLayerMask *, mask, &layer->masks) {
        if (STREQ(mask->layer_name, old_name.c_str())) {
          mask->layer_name = BLI_strdup(node.name().c_str());
        }
      }
    }
  }

  /* Update name dependencies outside of the ID. */
  LISTBASE_FOREACH (Object *, object, &bmain.objects) {
    if (object->data != this) {
      continue;
    }

    /* Update the layer name of the influence data of the modifiers. */
    LISTBASE_FOREACH (ModifierData *, md, &object->modifiers) {
      char *dst_layer_name = nullptr;
      size_t dst_layer_name_len = 0;
      /* LineArt doesn't use the `GreasePencilModifierInfluenceData` struct. */
      if (md->type == eModifierType_GreasePencilLineart) {
        auto *lmd = reinterpret_cast<GreasePencilLineartModifierData *>(md);
        dst_layer_name = lmd->target_layer;
        dst_layer_name_len = sizeof(lmd->target_layer);
      }
      else if (GreasePencilModifierInfluenceData *influence_data = influence_data_from_modifier(
                   md))
      {
        dst_layer_name = influence_data->layer_name;
        dst_layer_name_len = sizeof(influence_data->layer_name);
      }
      if (dst_layer_name && STREQ(dst_layer_name, old_name.c_str())) {
        BLI_strncpy(dst_layer_name, node.name().c_str(), dst_layer_name_len);
      }
    }
  }
}

static void shrink_customdata(CustomData &data, const int index_to_remove, const int size)
{
  using namespace blender;
  CustomData new_data;
  CustomData_init_layout_from(&data, &new_data, CD_MASK_ALL, CD_CONSTRUCT, size);
  CustomData_realloc(&new_data, size, size - 1);

  const IndexRange range_before(index_to_remove);
  const IndexRange range_after(index_to_remove + 1, size - index_to_remove - 1);

  if (!range_before.is_empty()) {
    CustomData_copy_data(
        &data, &new_data, range_before.start(), range_before.start(), range_before.size());
  }
  if (!range_after.is_empty()) {
    CustomData_copy_data(
        &data, &new_data, range_after.start(), range_after.start() - 1, range_after.size());
  }

  CustomData_free(&data, size);
  data = new_data;
}

static void update_active_node(GreasePencil &grease_pencil,
                               const blender::bke::greasepencil::TreeNode &node)
{
  using namespace blender::bke::greasepencil;
  if (grease_pencil.get_active_node() == nullptr) {
    return;
  }
  TreeNode &active_node = *grease_pencil.get_active_node();
  if (&active_node != &node) {
    return;
  }

  if (node.is_group()) {
    grease_pencil.set_active_layer(nullptr);
    return;
  }

  Span<Layer *> layers = grease_pencil.layers_for_write();
  /* If there is no other layer available, unset the active layer. */
  if (layers.size() == 1) {
    grease_pencil.set_active_layer(nullptr);
  }
  else {
    /* Make the layer below active (if possible). */
    if (&active_node.as_layer() == layers.first()) {
      grease_pencil.set_active_layer(layers[1]);
    }
    else {
      const int active_index = *grease_pencil.get_layer_index(active_node.as_layer());
      grease_pencil.set_active_layer(layers[active_index - 1]);
    }
  }
}

void GreasePencil::remove_layer(blender::bke::greasepencil::Layer &layer)
{
  using namespace blender::bke::greasepencil;
  /* If the layer is active, update the active layer. */
  update_active_node(*this, layer.as_node());

  /* Remove all the layer attributes and shrink the `CustomData`. */
  const int layer_index = *this->get_layer_index(layer);
  shrink_customdata(this->layers_data, layer_index, this->layers().size());

  /* Unlink the layer from the parent group. */
  layer.parent_group().unlink_node(layer.as_node());

  /* Remove drawings. */
  for (const GreasePencilFrame frame : layer.frames().values()) {
    GreasePencilDrawingBase *drawing_base = this->drawing(frame.drawing_index);
    if (drawing_base->type != GP_DRAWING) {
      /* TODO: Remove drawing reference. */
      continue;
    }
    GreasePencilDrawing *drawing = reinterpret_cast<GreasePencilDrawing *>(drawing_base);
    drawing->wrap().remove_user();
  }
  this->remove_drawings_with_no_users();

  /* Delete the layer. */
  MEM_delete(&layer);
}

void GreasePencil::remove_group(blender::bke::greasepencil::LayerGroup &group,
                                const bool keep_children)
{
  using namespace blender::bke::greasepencil;
  /* If the group is active, update the active layer. */
  update_active_node(*this, group.as_node());

  if (!keep_children) {
    /* Recursively remove sub groups. */
    for (LayerGroup *sub_group : group.groups_for_write()) {
      this->remove_group(*sub_group, false);
    }

    /* Remove all the layers. */
    for (Layer *layer : group.layers_for_write()) {
      this->remove_layer(*layer);
    }
  }
  /* Unlink the group. Keep the children if we want to keep them. */
  group.as_node().parent_group()->unlink_node(group.as_node(), keep_children);

  /* Delete the group. */
  MEM_delete(&group);
}

void GreasePencil::print_layer_tree()
{
  using namespace blender::bke::greasepencil;
  this->root_group().print_nodes("Layer Tree:");
}

/** \} */

/* ------------------------------------------------------------------- */
/** \name Drawing array read/write functions
 * \{ */

static void read_drawing_array(GreasePencil &grease_pencil, BlendDataReader *reader)
{
  BLO_read_pointer_array(reader,
                         grease_pencil.drawing_array_num,
                         reinterpret_cast<void **>(&grease_pencil.drawing_array));
  for (int i = 0; i < grease_pencil.drawing_array_num; i++) {
    BLO_read_struct(reader, GreasePencilDrawingBase, &grease_pencil.drawing_array[i]);
    GreasePencilDrawingBase *drawing_base = grease_pencil.drawing_array[i];
    switch (GreasePencilDrawingType(drawing_base->type)) {
      case GP_DRAWING: {
        GreasePencilDrawing *drawing = reinterpret_cast<GreasePencilDrawing *>(drawing_base);
        drawing->wrap().strokes_for_write().blend_read(*reader);
        /* Initialize runtime data. */
        drawing->runtime = MEM_new<blender::bke::greasepencil::DrawingRuntime>(__func__);
        break;
      }
      case GP_DRAWING_REFERENCE: {
        break;
      }
    }
  }
}

static void write_drawing_array(GreasePencil &grease_pencil, BlendWriter *writer)
{
  using namespace blender;
  BLO_write_pointer_array(writer, grease_pencil.drawing_array_num, grease_pencil.drawing_array);
  for (int i = 0; i < grease_pencil.drawing_array_num; i++) {
    GreasePencilDrawingBase *drawing_base = grease_pencil.drawing_array[i];
    switch (GreasePencilDrawingType(drawing_base->type)) {
      case GP_DRAWING: {
        GreasePencilDrawing *drawing = reinterpret_cast<GreasePencilDrawing *>(drawing_base);
        bke::CurvesGeometry::BlendWriteData write_data =
            drawing->wrap().strokes_for_write().blend_write_prepare();
        BLO_write_struct(writer, GreasePencilDrawing, drawing);
        drawing->wrap().strokes_for_write().blend_write(*writer, grease_pencil.id, write_data);
        break;
      }
      case GP_DRAWING_REFERENCE: {
        GreasePencilDrawingReference *drawing_reference =
            reinterpret_cast<GreasePencilDrawingReference *>(drawing_base);
        BLO_write_struct(writer, GreasePencilDrawingReference, drawing_reference);
        break;
      }
    }
  }
}

static void free_drawing_array(GreasePencil &grease_pencil)
{
  if (grease_pencil.drawing_array == nullptr) {
    BLI_assert(grease_pencil.drawing_array_num == 0);
    return;
  }
  for (int i = 0; i < grease_pencil.drawing_array_num; i++) {
    GreasePencilDrawingBase *drawing_base = grease_pencil.drawing_array[i];
    switch (GreasePencilDrawingType(drawing_base->type)) {
      case GP_DRAWING: {
        GreasePencilDrawing *drawing = reinterpret_cast<GreasePencilDrawing *>(drawing_base);
        MEM_delete(&drawing->wrap());
        break;
      }
      case GP_DRAWING_REFERENCE: {
        GreasePencilDrawingReference *drawing_reference =
            reinterpret_cast<GreasePencilDrawingReference *>(drawing_base);
        MEM_delete(&drawing_reference->wrap());
        break;
      }
    }
  }
  MEM_freeN(grease_pencil.drawing_array);
  grease_pencil.drawing_array = nullptr;
  grease_pencil.drawing_array_num = 0;
}

/** \} */

/* ------------------------------------------------------------------- */
/** \name Layer tree read/write functions
 * \{ */

static void read_layer(BlendDataReader *reader,
                       GreasePencilLayer *node,
                       GreasePencilLayerTreeGroup *parent)
{
  BLO_read_string(reader, &node->base.name);
  node->base.parent = parent;
  BLO_read_string(reader, &node->parsubstr);
  BLO_read_string(reader, &node->viewlayername);

  /* Read frames storage. */
  BLO_read_int32_array(reader, node->frames_storage.num, &node->frames_storage.keys);
  BLO_read_struct_array(
      reader, GreasePencilFrame, node->frames_storage.num, &node->frames_storage.values);

  /* Read layer masks. */
  BLO_read_struct_list(reader, GreasePencilLayerMask, &node->masks);
  LISTBASE_FOREACH (GreasePencilLayerMask *, mask, &node->masks) {
    BLO_read_string(reader, &mask->layer_name);
  }

  /* NOTE: Ideally this should be cleared on write, to reduce false 'changes' detection in memfile
   * undo system. This is not easily doable currently though, since modifying to actual data during
   * write is not an option (a shallow copy of the #Layer data would be needed then). */
  node->runtime = nullptr;
  node->wrap().update_from_dna_read();
}

static void read_layer_tree_group(BlendDataReader *reader,
                                  GreasePencilLayerTreeGroup *node,
                                  GreasePencilLayerTreeGroup *parent)
{
  BLO_read_string(reader, &node->base.name);
  node->base.parent = parent;
  /* Read list of children. */
  BLO_read_struct_list(reader, GreasePencilLayerTreeNode, &node->children);
  LISTBASE_FOREACH (GreasePencilLayerTreeNode *, child, &node->children) {
    switch (child->type) {
      case GP_LAYER_TREE_LEAF: {
        GreasePencilLayer *layer = reinterpret_cast<GreasePencilLayer *>(child);
        read_layer(reader, layer, node);
        break;
      }
      case GP_LAYER_TREE_GROUP: {
        GreasePencilLayerTreeGroup *group = reinterpret_cast<GreasePencilLayerTreeGroup *>(child);
        read_layer_tree_group(reader, group, node);
        break;
      }
    }
  }

  node->wrap().runtime = MEM_new<blender::bke::greasepencil::LayerGroupRuntime>(__func__);
}

static void read_layer_tree(GreasePencil &grease_pencil, BlendDataReader *reader)
{
  /* Read root group. */
  BLO_read_struct(reader, GreasePencilLayerTreeGroup, &grease_pencil.root_group_ptr);
  /* This shouldn't normally happen, but for files that were created before the root group became a
   * pointer, this address will not exist. In this case, we clear the pointer to the active layer
   * and create an empty root group to avoid crashes. */
  if (grease_pencil.root_group_ptr == nullptr) {
    grease_pencil.root_group_ptr = MEM_new<blender::bke::greasepencil::LayerGroup>(__func__);
    grease_pencil.set_active_node(nullptr);
    return;
  }
  /* Read active layer. */
  BLO_read_struct(reader, GreasePencilLayerTreeNode, &grease_pencil.active_node);
  read_layer_tree_group(reader, grease_pencil.root_group_ptr, nullptr);

  grease_pencil.root_group_ptr->wrap().update_from_dna_read();
}

static void write_layer(BlendWriter *writer, GreasePencilLayer *node)
{
  BLO_write_struct(writer, GreasePencilLayer, node);
  BLO_write_string(writer, node->base.name);
  BLO_write_string(writer, node->parsubstr);
  BLO_write_string(writer, node->viewlayername);

  BLO_write_int32_array(writer, node->frames_storage.num, node->frames_storage.keys);
  BLO_write_struct_array(
      writer, GreasePencilFrame, node->frames_storage.num, node->frames_storage.values);

  BLO_write_struct_list(writer, GreasePencilLayerMask, &node->masks);
  LISTBASE_FOREACH (GreasePencilLayerMask *, mask, &node->masks) {
    BLO_write_string(writer, mask->layer_name);
  }
}

static void write_layer_tree_group(BlendWriter *writer, GreasePencilLayerTreeGroup *node)
{
  BLO_write_struct(writer, GreasePencilLayerTreeGroup, node);
  BLO_write_string(writer, node->base.name);
  LISTBASE_FOREACH (GreasePencilLayerTreeNode *, child, &node->children) {
    switch (child->type) {
      case GP_LAYER_TREE_LEAF: {
        GreasePencilLayer *layer = reinterpret_cast<GreasePencilLayer *>(child);
        write_layer(writer, layer);
        break;
      }
      case GP_LAYER_TREE_GROUP: {
        GreasePencilLayerTreeGroup *group = reinterpret_cast<GreasePencilLayerTreeGroup *>(child);
        write_layer_tree_group(writer, group);
        break;
      }
    }
  }
}

static void write_layer_tree(GreasePencil &grease_pencil, BlendWriter *writer)
{
  grease_pencil.root_group_ptr->wrap().prepare_for_dna_write();
  write_layer_tree_group(writer, grease_pencil.root_group_ptr);
}<|MERGE_RESOLUTION|>--- conflicted
+++ resolved
@@ -2590,50 +2590,6 @@
   return false;
 }
 
-<<<<<<< HEAD
-enum ForeachDrawingMode {
-  VISIBLE,
-  EDITABLE,
-};
-
-static void foreach_drawing_ex(
-    GreasePencil &grease_pencil,
-    int frame,
-    ForeachDrawingMode mode,
-    blender::FunctionRef<void(int, blender::bke::greasepencil::Drawing &)> function)
-{
-  using namespace blender::bke::greasepencil;
-
-  blender::Span<GreasePencilDrawingBase *> drawings = grease_pencil.drawings();
-  for (const Layer *layer : grease_pencil.layers()) {
-    switch (mode) {
-      case VISIBLE: {
-        if (!layer->is_visible()) {
-          continue;
-        }
-        break;
-      }
-      case EDITABLE: {
-        if (!layer->is_editable()) {
-          continue;
-        }
-        break;
-      }
-    }
-
-    int index = layer->drawing_index_at(frame);
-    if (index == -1) {
-      continue;
-    }
-    GreasePencilDrawingBase *drawing_base = drawings[index];
-    if (drawing_base->type == GP_DRAWING) {
-      GreasePencilDrawing *drawing = reinterpret_cast<GreasePencilDrawing *>(drawing_base);
-      function(index, drawing->wrap());
-    }
-    else if (drawing_base->type == GP_DRAWING_REFERENCE) {
-      /* TODO */
-    }
-=======
 void GreasePencil::add_layers_with_empty_drawings_for_eval(const int num)
 {
   using namespace blender;
@@ -2648,7 +2604,51 @@
     BLI_assert(frame);
     frame->drawing_index = drawing_i;
     drawing.add_user();
->>>>>>> 12ef319a
+  }
+}
+
+enum ForeachDrawingMode {
+  VISIBLE,
+  EDITABLE,
+};
+
+static void foreach_drawing_ex(
+    GreasePencil &grease_pencil,
+    int frame,
+    ForeachDrawingMode mode,
+    blender::FunctionRef<void(int, blender::bke::greasepencil::Drawing &)> function)
+{
+  using namespace blender::bke::greasepencil;
+
+  blender::Span<GreasePencilDrawingBase *> drawings = grease_pencil.drawings();
+  for (const Layer *layer : grease_pencil.layers()) {
+    switch (mode) {
+      case VISIBLE: {
+        if (!layer->is_visible()) {
+          continue;
+        }
+        break;
+      }
+      case EDITABLE: {
+        if (!layer->is_editable()) {
+          continue;
+        }
+        break;
+      }
+    }
+
+    int index = layer->drawing_index_at(frame);
+    if (index == -1) {
+      continue;
+    }
+    GreasePencilDrawingBase *drawing_base = drawings[index];
+    if (drawing_base->type == GP_DRAWING) {
+      GreasePencilDrawing *drawing = reinterpret_cast<GreasePencilDrawing *>(drawing_base);
+      function(index, drawing->wrap());
+    }
+    else if (drawing_base->type == GP_DRAWING_REFERENCE) {
+      /* TODO */
+    }
   }
 }
 
