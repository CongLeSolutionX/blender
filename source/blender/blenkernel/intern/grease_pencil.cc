/* SPDX-FileCopyrightText: 2023 Blender Authors
 *
 * SPDX-License-Identifier: GPL-2.0-or-later */

/** \file
 * \ingroup bke
 */

#include "BKE_anim_data.h"
#include "BKE_curves.hh"
#include "BKE_customdata.h"
#include "BKE_geometry_set.hh"
#include "BKE_grease_pencil.h"
#include "BKE_grease_pencil.hh"
#include "BKE_idtype.h"
#include "BKE_lib_id.h"
#include "BKE_lib_query.h"
#include "BKE_material.h"
#include "BKE_modifier.h"
#include "BKE_object.hh"

#include "BLI_bounds.hh"
#include "BLI_map.hh"
#include "BLI_math_geom.h"
#include "BLI_math_matrix.h"
#include "BLI_math_vector_types.hh"
#include "BLI_memarena.h"
#include "BLI_memory_utils.hh"
#include "BLI_polyfill_2d.h"
#include "BLI_span.hh"
#include "BLI_stack.hh"
#include "BLI_string.h"
#include "BLI_string_ref.hh"
#include "BLI_string_utils.h"
#include "BLI_vector_set.hh"
#include "BLI_virtual_array.hh"

#include "BLO_read_write.hh"

#include "BLT_translation.h"

#include "DNA_ID.h"
#include "DNA_ID_enums.h"
#include "DNA_brush_types.h"
#include "DNA_grease_pencil_types.h"
#include "DNA_material_types.h"
#include "DNA_modifier_types.h"
#include "DNA_scene_types.h"

#include "DEG_depsgraph.hh"
#include "DEG_depsgraph_query.hh"

#include "MEM_guardedalloc.h"

using blender::float3;
using blender::Span;
using blender::uint3;
using blender::VectorSet;

/* Forward declarations. */
static void read_drawing_array(GreasePencil &grease_pencil, BlendDataReader *reader);
static void write_drawing_array(GreasePencil &grease_pencil, BlendWriter *writer);
static void free_drawing_array(GreasePencil &grease_pencil);

static void read_layer_tree(GreasePencil &grease_pencil, BlendDataReader *reader);
static void write_layer_tree(GreasePencil &grease_pencil, BlendWriter *writer);

static void grease_pencil_init_data(ID *id)
{
  using namespace blender::bke;

  GreasePencil *grease_pencil = reinterpret_cast<GreasePencil *>(id);

  grease_pencil->root_group_ptr = MEM_new<greasepencil::LayerGroup>(__func__);
  grease_pencil->active_layer = nullptr;
  grease_pencil->flag |= GREASE_PENCIL_ANIM_CHANNEL_EXPANDED;

<<<<<<< HEAD
  ARRAY_SET_ITEMS(grease_pencil->line_color, 0.6f, 0.6f, 0.6f, 0.5f);
=======
  CustomData_reset(&grease_pencil->layers_data);

  grease_pencil->runtime = MEM_new<GreasePencilRuntime>(__func__);
>>>>>>> 91ec9bc5
}

static void grease_pencil_copy_data(Main * /*bmain*/,
                                    ID *id_dst,
                                    const ID *id_src,
                                    const int /*flag*/)
{
  using namespace blender;

  GreasePencil *grease_pencil_dst = reinterpret_cast<GreasePencil *>(id_dst);
  const GreasePencil *grease_pencil_src = reinterpret_cast<const GreasePencil *>(id_src);

  /* Duplicate material array. */
  grease_pencil_dst->material_array = static_cast<Material **>(
      MEM_dupallocN(grease_pencil_src->material_array));

  /* Duplicate drawing array. */
  grease_pencil_dst->drawing_array_num = grease_pencil_src->drawing_array_num;
  grease_pencil_dst->drawing_array = MEM_cnew_array<GreasePencilDrawingBase *>(
      grease_pencil_src->drawing_array_num, __func__);
  for (int i = 0; i < grease_pencil_src->drawing_array_num; i++) {
    const GreasePencilDrawingBase *src_drawing_base = grease_pencil_src->drawing_array[i];
    switch (src_drawing_base->type) {
      case GP_DRAWING: {
        const GreasePencilDrawing *src_drawing = reinterpret_cast<const GreasePencilDrawing *>(
            src_drawing_base);
        grease_pencil_dst->drawing_array[i] = reinterpret_cast<GreasePencilDrawingBase *>(
            MEM_new<bke::greasepencil::Drawing>(__func__, src_drawing->wrap()));
        break;
      }
      case GP_DRAWING_REFERENCE: {
        const GreasePencilDrawingReference *src_drawing_reference =
            reinterpret_cast<const GreasePencilDrawingReference *>(src_drawing_base);
        grease_pencil_dst->drawing_array[i] = reinterpret_cast<GreasePencilDrawingBase *>(
            MEM_dupallocN(src_drawing_reference));
        break;
      }
    }
  }

  /* Duplicate layer tree. */
  grease_pencil_dst->root_group_ptr = MEM_new<bke::greasepencil::LayerGroup>(
      __func__, grease_pencil_src->root_group());

  /* Set active layer. */
  if (grease_pencil_src->has_active_layer()) {
    grease_pencil_dst->set_active_layer(
        grease_pencil_dst->find_layer_by_name(grease_pencil_src->active_layer->wrap().name()));
  }

<<<<<<< HEAD
  copy_v4_v4(grease_pencil_dst->line_color, grease_pencil_src->line_color);
=======
  CustomData_copy(&grease_pencil_src->layers_data,
                  &grease_pencil_dst->layers_data,
                  CD_MASK_ALL,
                  grease_pencil_dst->layers().size());
>>>>>>> 91ec9bc5

  /* Make sure the runtime pointer exists. */
  grease_pencil_dst->runtime = MEM_new<bke::GreasePencilRuntime>(__func__);
}

static void grease_pencil_free_data(ID *id)
{
  GreasePencil *grease_pencil = reinterpret_cast<GreasePencil *>(id);
  BKE_animdata_free(&grease_pencil->id, false);

  MEM_SAFE_FREE(grease_pencil->material_array);

  CustomData_free(&grease_pencil->layers_data, grease_pencil->layers().size());

  free_drawing_array(*grease_pencil);
  MEM_delete(&grease_pencil->root_group());

  BKE_grease_pencil_batch_cache_free(grease_pencil);

  MEM_delete(grease_pencil->runtime);
  grease_pencil->runtime = nullptr;
}

static void grease_pencil_foreach_id(ID *id, LibraryForeachIDData *data)
{
  GreasePencil *grease_pencil = reinterpret_cast<GreasePencil *>(id);
  for (int i = 0; i < grease_pencil->material_array_num; i++) {
    BKE_LIB_FOREACHID_PROCESS_IDSUPER(data, grease_pencil->material_array[i], IDWALK_CB_USER);
  }
  for (GreasePencilDrawingBase *drawing_base : grease_pencil->drawings()) {
    if (drawing_base->type == GP_DRAWING_REFERENCE) {
      GreasePencilDrawingReference *drawing_reference =
          reinterpret_cast<GreasePencilDrawingReference *>(drawing_base);
      BKE_LIB_FOREACHID_PROCESS_IDSUPER(data, drawing_reference->id_reference, IDWALK_CB_USER);
    }
  }
}

static void grease_pencil_blend_write(BlendWriter *writer, ID *id, const void *id_address)
{
  GreasePencil *grease_pencil = reinterpret_cast<GreasePencil *>(id);

  blender::Vector<CustomDataLayer, 16> layers_data_layers;
  CustomData_blend_write_prepare(grease_pencil->layers_data, layers_data_layers);

  /* Write LibData */
  BLO_write_id_struct(writer, GreasePencil, id_address, &grease_pencil->id);
  BKE_id_blend_write(writer, &grease_pencil->id);

  CustomData_blend_write(writer,
                         &grease_pencil->layers_data,
                         layers_data_layers,
                         grease_pencil->layers().size(),
                         CD_MASK_ALL,
                         id);

  /* Write drawings. */
  write_drawing_array(*grease_pencil, writer);
  /* Write layer tree. */
  write_layer_tree(*grease_pencil, writer);

  /* Write materials. */
  BLO_write_pointer_array(
      writer, grease_pencil->material_array_num, grease_pencil->material_array);
}

static void grease_pencil_blend_read_data(BlendDataReader *reader, ID *id)
{
  using namespace blender::bke::greasepencil;
  GreasePencil *grease_pencil = reinterpret_cast<GreasePencil *>(id);

  /* Read drawings. */
  read_drawing_array(*grease_pencil, reader);
  /* Read layer tree. */
  read_layer_tree(*grease_pencil, reader);

  CustomData_blend_read(reader, &grease_pencil->layers_data, grease_pencil->layers().size());

  /* Read materials. */
  BLO_read_pointer_array(reader, reinterpret_cast<void **>(&grease_pencil->material_array));

  grease_pencil->runtime = MEM_new<blender::bke::GreasePencilRuntime>(__func__);
}

IDTypeInfo IDType_ID_GP = {
    /*id_code*/ ID_GP,
    /*id_filter*/ FILTER_ID_GP,
    /*main_listbase_index*/ INDEX_ID_GP,
    /*struct_size*/ sizeof(GreasePencil),
    /*name*/ "GreasePencil",
    /*name_plural*/ "grease_pencils_v3",
    /*translation_context*/ BLT_I18NCONTEXT_ID_GPENCIL,
    /*flags*/ IDTYPE_FLAGS_APPEND_IS_REUSABLE,
    /*asset_type_info*/ nullptr,

    /*init_data*/ grease_pencil_init_data,
    /*copy_data*/ grease_pencil_copy_data,
    /*free_data*/ grease_pencil_free_data,
    /*make_local*/ nullptr,
    /*foreach_id*/ grease_pencil_foreach_id,
    /*foreach_cache*/ nullptr,
    /*foreach_path*/ nullptr,
    /*owner_pointer_get*/ nullptr,

    /*blend_write*/ grease_pencil_blend_write,
    /*blend_read_data*/ grease_pencil_blend_read_data,
    /*blend_read_after_liblink*/ nullptr,

    /*blend_read_undo_preserve*/ nullptr,

    /*lib_override_apply_post*/ nullptr,
};

namespace blender::bke::greasepencil {

DrawingTransforms::DrawingTransforms(const Object &grease_pencil_ob)
{
  this->layer_space_to_world_space = float4x4_view(grease_pencil_ob.object_to_world);
  this->world_space_to_layer_space = math::invert(this->layer_space_to_world_space);
}

static const std::string ATTR_RADIUS = "radius";
static const std::string ATTR_OPACITY = "opacity";
static const std::string ATTR_VERTEX_COLOR = "vertex_color";

/* Curves attributes getters */
static int domain_num(const CurvesGeometry &curves, const eAttrDomain domain)
{
  return domain == ATTR_DOMAIN_POINT ? curves.points_num() : curves.curves_num();
}
static CustomData &domain_custom_data(CurvesGeometry &curves, const eAttrDomain domain)
{
  return domain == ATTR_DOMAIN_POINT ? curves.point_data : curves.curve_data;
}
template<typename T>
static MutableSpan<T> get_mutable_attribute(CurvesGeometry &curves,
                                            const eAttrDomain domain,
                                            const StringRefNull name,
                                            const T default_value = T())
{
  const int num = domain_num(curves, domain);
  const eCustomDataType type = cpp_type_to_custom_data_type(CPPType::get<T>());
  CustomData &custom_data = domain_custom_data(curves, domain);

  T *data = (T *)CustomData_get_layer_named_for_write(&custom_data, type, name.c_str(), num);
  if (data != nullptr) {
    return {data, num};
  }
  data = (T *)CustomData_add_layer_named(&custom_data, type, CD_SET_DEFAULT, num, name.c_str());
  MutableSpan<T> span = {data, num};
  if (num > 0 && span.first() != default_value) {
    span.fill(default_value);
  }
  return span;
}

Drawing::Drawing()
{
  this->base.type = GP_DRAWING;
  this->base.flag = 0;

  new (&this->geometry) bke::CurvesGeometry();
  /* Initialize runtime data. */
  this->runtime = MEM_new<bke::greasepencil::DrawingRuntime>(__func__);
}

Drawing::Drawing(const Drawing &other)
{
  this->base.type = GP_DRAWING;
  this->base.flag = other.base.flag;

  new (&this->geometry) bke::CurvesGeometry(other.strokes());
  /* Initialize runtime data. */
  this->runtime = MEM_new<bke::greasepencil::DrawingRuntime>(__func__);

  this->runtime->triangles_cache = other.runtime->triangles_cache;
}

Drawing::~Drawing()
{
  this->strokes().~CurvesGeometry();
  MEM_delete(this->runtime);
  this->runtime = nullptr;
}

Span<uint3> Drawing::triangles() const
{
  this->runtime->triangles_cache.ensure([&](Vector<uint3> &r_data) {
    MemArena *pf_arena = BLI_memarena_new(BLI_MEMARENA_STD_BUFSIZE, __func__);

    const CurvesGeometry &curves = this->strokes();
    const Span<float3> positions = curves.positions();
    const OffsetIndices<int> points_by_curve = curves.points_by_curve();

    int total_triangles = 0;
    Array<int> tris_offests(curves.curves_num());
    for (int curve_i : curves.curves_range()) {
      IndexRange points = points_by_curve[curve_i];
      if (points.size() > 2) {
        tris_offests[curve_i] = total_triangles;
        total_triangles += points.size() - 2;
      }
    }

    r_data.resize(total_triangles);

    /* TODO: use threading. */
    for (const int curve_i : curves.curves_range()) {
      const IndexRange points = points_by_curve[curve_i];

      if (points.size() < 3) {
        continue;
      }

      const int num_triangles = points.size() - 2;
      MutableSpan<uint3> r_tris = r_data.as_mutable_span().slice(tris_offests[curve_i],
                                                                 num_triangles);

      float(*projverts)[2] = static_cast<float(*)[2]>(
          BLI_memarena_alloc(pf_arena, sizeof(*projverts) * size_t(points.size())));

      /* TODO: calculate axis_mat properly. */
      float3x3 axis_mat;
      axis_dominant_v3_to_m3(axis_mat.ptr(), float3(0.0f, -1.0f, 0.0f));

      for (const int i : IndexRange(points.size())) {
        mul_v2_m3v3(projverts[i], axis_mat.ptr(), positions[points[i]]);
      }

      BLI_polyfill_calc_arena(
          projverts, points.size(), 0, reinterpret_cast<uint32_t(*)[3]>(r_tris.data()), pf_arena);
      BLI_memarena_clear(pf_arena);
    }

    BLI_memarena_free(pf_arena);
  });

  return this->runtime->triangles_cache.data().as_span();
}

const bke::CurvesGeometry &Drawing::strokes() const
{
  return this->geometry.wrap();
}

bke::CurvesGeometry &Drawing::strokes_for_write()
{
  return this->geometry.wrap();
}

VArray<float> Drawing::radii() const
{
  return *this->strokes().attributes().lookup_or_default<float>(
      ATTR_RADIUS, ATTR_DOMAIN_POINT, 0.01f);
}

MutableSpan<float> Drawing::radii_for_write()
{
  return get_mutable_attribute<float>(
      this->strokes_for_write(), ATTR_DOMAIN_POINT, ATTR_RADIUS, 0.01f);
}

VArray<float> Drawing::opacities() const
{
  return *this->strokes().attributes().lookup_or_default<float>(
      ATTR_OPACITY, ATTR_DOMAIN_POINT, 1.0f);
}

MutableSpan<float> Drawing::opacities_for_write()
{
  return get_mutable_attribute<float>(
      this->strokes_for_write(), ATTR_DOMAIN_POINT, ATTR_OPACITY, 1.0f);
}

VArray<ColorGeometry4f> Drawing::vertex_colors() const
{
  return *this->strokes().attributes().lookup_or_default<ColorGeometry4f>(
      ATTR_VERTEX_COLOR, ATTR_DOMAIN_POINT, ColorGeometry4f(0.0f, 0.0f, 0.0f, 0.0f));
}

MutableSpan<ColorGeometry4f> Drawing::vertex_colors_for_write()
{
  return get_mutable_attribute<ColorGeometry4f>(this->strokes_for_write(),
                                                ATTR_DOMAIN_POINT,
                                                ATTR_VERTEX_COLOR,
                                                ColorGeometry4f(0.0f, 0.0f, 0.0f, 0.0f));
}

void Drawing::tag_positions_changed()
{
  this->strokes_for_write().tag_positions_changed();
  this->runtime->triangles_cache.tag_dirty();
}

void Drawing::tag_topology_changed()
{
  this->tag_positions_changed();
}

const Drawing *get_eval_grease_pencil_layer_drawing(const GreasePencil &grease_pencil,
                                                    const int layer_index)
{
  BLI_assert(layer_index >= 0 && layer_index < grease_pencil.layers().size());
  const Layer &layer = *grease_pencil.layers()[layer_index];
  const int drawing_index = layer.drawing_index_at(grease_pencil.runtime->eval_frame);
  if (drawing_index == -1) {
    return nullptr;
  }
  const GreasePencilDrawingBase *drawing_base = grease_pencil.drawing(drawing_index);
  if (drawing_base->type != GP_DRAWING) {
    return nullptr;
  }
  const Drawing &drawing = reinterpret_cast<const GreasePencilDrawing *>(drawing_base)->wrap();
  return &drawing;
}

Drawing *get_eval_grease_pencil_layer_drawing_for_write(GreasePencil &grease_pencil,
                                                        const int layer)
{
  return const_cast<Drawing *>(get_eval_grease_pencil_layer_drawing(grease_pencil, layer));
}

TreeNode::TreeNode()
{
  this->next = this->prev = nullptr;
  this->parent = nullptr;

  this->GreasePencilLayerTreeNode::name = nullptr;
  this->flag = 0;
  this->color[0] = this->color[1] = this->color[2] = 0;
}

TreeNode::TreeNode(GreasePencilLayerTreeNodeType type) : TreeNode()
{
  this->type = type;
}

TreeNode::TreeNode(GreasePencilLayerTreeNodeType type, StringRefNull name) : TreeNode()
{
  this->type = type;
  this->GreasePencilLayerTreeNode::name = BLI_strdup(name.c_str());
}

TreeNode::TreeNode(const TreeNode &other) : TreeNode(GreasePencilLayerTreeNodeType(other.type))
{
  this->GreasePencilLayerTreeNode::name = BLI_strdup_null(other.GreasePencilLayerTreeNode::name);
  this->flag = other.flag;
  copy_v3_v3_uchar(this->color, other.color);
}

TreeNode::~TreeNode()
{
  MEM_SAFE_FREE(this->GreasePencilLayerTreeNode::name);
}

void TreeNode::set_name(StringRefNull name)
{
  this->GreasePencilLayerTreeNode::name = BLI_strdup(name.c_str());
}

const LayerGroup &TreeNode::as_group() const
{
  return *reinterpret_cast<const LayerGroup *>(this);
}

const Layer &TreeNode::as_layer() const
{
  return *reinterpret_cast<const Layer *>(this);
}

LayerGroup &TreeNode::as_group()
{
  return *reinterpret_cast<LayerGroup *>(this);
}

Layer &TreeNode::as_layer()
{
  return *reinterpret_cast<Layer *>(this);
}

LayerGroup *TreeNode::parent_group() const
{
  return (this->parent) ? &this->parent->wrap() : nullptr;
}

TreeNode *TreeNode::parent_node() const
{
  return this->parent_group() ? &this->parent->wrap().as_node() : nullptr;
}

int64_t TreeNode::depth() const
{
  const LayerGroup *parent = this->parent_group();
  if (parent == nullptr) {
    /* The root group has a depth of 0. */
    return 0;
  }
  return 1 + parent->as_node().depth();
}

LayerMask::LayerMask()
{
  this->layer_name = nullptr;
  this->flag = 0;
}

LayerMask::LayerMask(StringRefNull name) : LayerMask()
{
  this->layer_name = BLI_strdup(name.c_str());
}

LayerMask::LayerMask(const LayerMask &other) : LayerMask()
{
  if (other.layer_name) {
    this->layer_name = BLI_strdup(other.layer_name);
  }
  this->flag = other.flag;
}

LayerMask::~LayerMask()
{
  if (this->layer_name) {
    MEM_freeN(this->layer_name);
  }
}

Layer::Layer()
{
  new (&this->base) TreeNode(GP_LAYER_TREE_LEAF);

  this->frames_storage.num = 0;
  this->frames_storage.keys = nullptr;
  this->frames_storage.values = nullptr;
  this->frames_storage.flag = 0;

  this->opacity = 1.0f;

  BLI_listbase_clear(&this->masks);

  this->runtime = MEM_new<LayerRuntime>(__func__);
}

Layer::Layer(StringRefNull name) : Layer()
{
  new (&this->base) TreeNode(GP_LAYER_TREE_LEAF, name);
}

Layer::Layer(const Layer &other) : Layer()
{
  new (&this->base) TreeNode(other.base.wrap());

  /* TODO: duplicate masks. */

  /* Note: We do not duplicate the frame storage since it is only needed for writing. */

  this->blend_mode = other.blend_mode;
  this->opacity = other.opacity;

  this->runtime->frames_ = other.runtime->frames_;
  this->runtime->sorted_keys_cache_ = other.runtime->sorted_keys_cache_;
  /* TODO: what about masks cache? */
}

Layer::~Layer()
{
  this->base.wrap().~TreeNode();

  MEM_SAFE_FREE(this->frames_storage.keys);
  MEM_SAFE_FREE(this->frames_storage.values);

  LISTBASE_FOREACH_MUTABLE (GreasePencilLayerMask *, mask, &this->masks) {
    MEM_SAFE_FREE(mask->layer_name);
    MEM_freeN(mask);
  }

  MEM_delete(this->runtime);
  this->runtime = nullptr;
}

const Map<int, GreasePencilFrame> &Layer::frames() const
{
  return this->runtime->frames_;
}

Map<int, GreasePencilFrame> &Layer::frames_for_write()
{
  return this->runtime->frames_;
}

Layer::SortedKeysIterator Layer::remove_leading_null_frames_in_range(
    Layer::SortedKeysIterator begin, Layer::SortedKeysIterator end)
{
  Layer::SortedKeysIterator next_it = begin;
  while (next_it != end && this->frames().lookup(*next_it).is_null()) {
    this->frames_for_write().remove_contained(*next_it);
    this->tag_frames_map_keys_changed();
    next_it = std::next(next_it);
  }
  return next_it;
}

GreasePencilFrame *Layer::add_frame_internal(const FramesMapKey key, const int drawing_index)
{
  BLI_assert(drawing_index != -1);
  if (!this->frames().contains(key)) {
    GreasePencilFrame frame{};
    frame.drawing_index = drawing_index;
    this->frames_for_write().add_new(key, frame);
    this->tag_frames_map_keys_changed();
    return this->frames_for_write().lookup_ptr(key);
  }
  /* Overwrite null-frames. */
  if (this->frames().lookup(key).is_null()) {
    GreasePencilFrame frame{};
    frame.drawing_index = drawing_index;
    this->frames_for_write().add_overwrite(key, frame);
    this->tag_frames_map_changed();
    return this->frames_for_write().lookup_ptr(key);
  }
  return nullptr;
}

GreasePencilFrame *Layer::add_frame(const FramesMapKey key,
                                    const int drawing_index,
                                    const int duration)
{
  BLI_assert(duration >= 0);
  GreasePencilFrame *frame = this->add_frame_internal(key, drawing_index);
  if (frame == nullptr) {
    return nullptr;
  }
  Span<FramesMapKey> sorted_keys = this->sorted_keys();
  const FramesMapKey end_key = key + duration;
  /* Finds the next greater key that is stored in the map. */
  SortedKeysIterator next_key_it = std::upper_bound(sorted_keys.begin(), sorted_keys.end(), key);
  /* If the next frame we found is at the end of the frame we're inserting, then we are done. */
  if (next_key_it != sorted_keys.end() && *next_key_it == end_key) {
    return frame;
  }
  next_key_it = this->remove_leading_null_frames_in_range(next_key_it, sorted_keys.end());
  /* If the duration is set to 0, the frame is marked as an implicit hold. */
  if (duration == 0) {
    frame->flag |= GP_FRAME_IMPLICIT_HOLD;
    return frame;
  }
  /* If the next frame comes after the end of the frame we're inserting (or if there are no more
   * frames), add a null-frame. */
  if (next_key_it == sorted_keys.end() || *next_key_it > end_key) {
    this->frames_for_write().add_new(end_key, GreasePencilFrame::null());
    this->tag_frames_map_keys_changed();
  }
  return frame;
}

bool Layer::remove_frame(const FramesMapKey key)
{
  /* If the frame number is not in the frames map, do nothing. */
  if (!this->frames().contains(key)) {
    return false;
  }
  if (this->frames().size() == 1) {
    this->frames_for_write().remove_contained(key);
    this->tag_frames_map_keys_changed();
    return true;
  }
  Span<FramesMapKey> sorted_keys = this->sorted_keys();
  /* Find the index of the frame to remove in the `sorted_keys` array. */
  SortedKeysIterator remove_key_it = std::lower_bound(sorted_keys.begin(), sorted_keys.end(), key);
  /* If there is a next frame: */
  if (std::next(remove_key_it) != sorted_keys.end()) {
    SortedKeysIterator next_key_it = std::next(remove_key_it);
    this->remove_leading_null_frames_in_range(next_key_it, sorted_keys.end());
  }
  /* If there is a previous frame: */
  if (remove_key_it != sorted_keys.begin()) {
    SortedKeysIterator prev_key_it = std::prev(remove_key_it);
    const GreasePencilFrame &prev_frame = this->frames().lookup(*prev_key_it);
    /* If the previous frame is not an implicit hold (e.g. it has a fixed duration) and it's not a
     * null frame, we cannot just delete the frame. We need to replace it with a null frame. */
    if (!prev_frame.is_implicit_hold() && !prev_frame.is_null()) {
      this->frames_for_write().lookup(key) = GreasePencilFrame::null();
      this->tag_frames_map_changed();
      /* Since the original frame was replaced with a null frame, we consider the frame to be
       * successfully removed here. */
      return true;
    }
  }
  /* Finally, remove the actual frame. */
  this->frames_for_write().remove_contained(key);
  this->tag_frames_map_keys_changed();
  return true;
}

Span<FramesMapKey> Layer::sorted_keys() const
{
  this->runtime->sorted_keys_cache_.ensure([&](Vector<FramesMapKey> &r_data) {
    r_data.reinitialize(this->frames().size());
    int i = 0;
    for (FramesMapKey key : this->frames().keys()) {
      r_data[i++] = key;
    }
    std::sort(r_data.begin(), r_data.end());
  });
  return this->runtime->sorted_keys_cache_.data();
}

FramesMapKey Layer::frame_key_at(const int frame_number) const
{
  Span<int> sorted_keys = this->sorted_keys();
  /* No keyframes, return no drawing. */
  if (sorted_keys.size() == 0) {
    return -1;
  }
  /* Before the first drawing, return no drawing. */
  if (frame_number < sorted_keys.first()) {
    return -1;
  }
  /* After or at the last drawing, return the last drawing. */
  if (frame_number >= sorted_keys.last()) {
    return sorted_keys.last();
  }
  /* Search for the drawing. upper_bound will get the drawing just after. */
  SortedKeysIterator it = std::upper_bound(sorted_keys.begin(), sorted_keys.end(), frame_number);
  if (it == sorted_keys.end() || it == sorted_keys.begin()) {
    return -1;
  }
  return *std::prev(it);
}

const GreasePencilFrame *Layer::frame_at(const int frame_number) const
{
  const FramesMapKey frame_key = this->frame_key_at(frame_number);
  return (frame_key == -1) ? nullptr : this->frames().lookup_ptr(frame_key);
}

GreasePencilFrame *Layer::frame_at(const int frame_number)
{
  const FramesMapKey frame_key = this->frame_key_at(frame_number);
  return (frame_key == -1) ? nullptr : this->frames_for_write().lookup_ptr(frame_key);
}

int Layer::drawing_index_at(const int frame_number) const
{
  const GreasePencilFrame *frame = frame_at(frame_number);
  return (frame != nullptr) ? frame->drawing_index : -1;
}

int Layer::get_frame_duration_at(const int frame_number) const
{
  const FramesMapKey frame_key = this->frame_key_at(frame_number);
  if (frame_key == -1) {
    return -1;
  }
  SortedKeysIterator frame_number_it = std::next(this->sorted_keys().begin(), frame_key);
  if (*frame_number_it == this->sorted_keys().last()) {
    return -1;
  }
  const int next_frame_number = *(std::next(frame_number_it));
  return next_frame_number - frame_number;
}

void Layer::tag_frames_map_changed()
{
  this->frames_storage.flag |= GP_LAYER_FRAMES_STORAGE_DIRTY;
}

void Layer::tag_frames_map_keys_changed()
{
  this->tag_frames_map_changed();
  this->runtime->sorted_keys_cache_.tag_dirty();
}

LayerGroup::LayerGroup()
{
  new (&this->base) TreeNode(GP_LAYER_TREE_GROUP);

  BLI_listbase_clear(&this->children);

  this->runtime = MEM_new<LayerGroupRuntime>(__func__);
}

LayerGroup::LayerGroup(StringRefNull name) : LayerGroup()
{
  new (&this->base) TreeNode(GP_LAYER_TREE_GROUP, name);
}

LayerGroup::LayerGroup(const LayerGroup &other) : LayerGroup()
{
  new (&this->base) TreeNode(other.base.wrap());

  LISTBASE_FOREACH (GreasePencilLayerTreeNode *, child, &other.children) {
    switch (child->type) {
      case GP_LAYER_TREE_LEAF: {
        GreasePencilLayer *layer = reinterpret_cast<GreasePencilLayer *>(child);
        Layer *dup_layer = MEM_new<Layer>(__func__, layer->wrap());
        this->add_node(dup_layer->as_node());
        break;
      }
      case GP_LAYER_TREE_GROUP: {
        GreasePencilLayerTreeGroup *group = reinterpret_cast<GreasePencilLayerTreeGroup *>(child);
        LayerGroup *dup_group = MEM_new<LayerGroup>(__func__, group->wrap());
        this->add_node(dup_group->as_node());
        break;
      }
    }
  }
}

LayerGroup::~LayerGroup()
{
  this->base.wrap().~TreeNode();

  LISTBASE_FOREACH_MUTABLE (GreasePencilLayerTreeNode *, child, &this->children) {
    switch (child->type) {
      case GP_LAYER_TREE_LEAF: {
        GreasePencilLayer *layer = reinterpret_cast<GreasePencilLayer *>(child);
        MEM_delete(&layer->wrap());
        break;
      }
      case GP_LAYER_TREE_GROUP: {
        GreasePencilLayerTreeGroup *group = reinterpret_cast<GreasePencilLayerTreeGroup *>(child);
        MEM_delete(&group->wrap());
        break;
      }
    }
  }

  MEM_delete(this->runtime);
  this->runtime = nullptr;
}

Layer &LayerGroup::add_layer(StringRefNull name)
{
  Layer *new_layer = MEM_new<Layer>(__func__, name);
  return this->add_node(new_layer->as_node()).as_layer();
}

LayerGroup &LayerGroup::add_group(StringRefNull name)
{
  LayerGroup *new_group = MEM_new<LayerGroup>(__func__, name);
  return this->add_node(new_group->as_node()).as_group();
}

TreeNode &LayerGroup::add_node(TreeNode &node)
{
  BLI_addtail(&this->children, &node);
  node.parent = reinterpret_cast<GreasePencilLayerTreeGroup *>(this);
  this->tag_nodes_cache_dirty();
  return node;
}
void LayerGroup::add_node_before(TreeNode &node, TreeNode &link)
{
  BLI_assert(BLI_findindex(&this->children, &link) != -1);
  BLI_insertlinkbefore(&this->children, &link, &node);
  node.parent = reinterpret_cast<GreasePencilLayerTreeGroup *>(this);
  this->tag_nodes_cache_dirty();
}
void LayerGroup::add_node_after(TreeNode &node, TreeNode &link)
{
  BLI_assert(BLI_findindex(&this->children, &link) != -1);
  BLI_insertlinkafter(&this->children, &link, &node);
  node.parent = reinterpret_cast<GreasePencilLayerTreeGroup *>(this);
  this->tag_nodes_cache_dirty();
}

void LayerGroup::move_node_up(TreeNode &node, const int step)
{
  BLI_listbase_link_move(&this->children, &node, step);
  this->tag_nodes_cache_dirty();
}
void LayerGroup::move_node_down(TreeNode &node, const int step)
{
  BLI_listbase_link_move(&this->children, &node, -step);
  this->tag_nodes_cache_dirty();
}
void LayerGroup::move_node_top(TreeNode &node)
{
  BLI_remlink(&this->children, &node);
  BLI_insertlinkafter(&this->children, this->children.last, &node);
  this->tag_nodes_cache_dirty();
}
void LayerGroup::move_node_bottom(TreeNode &node)
{
  BLI_remlink(&this->children, &node);
  BLI_insertlinkbefore(&this->children, this->children.first, &node);
  this->tag_nodes_cache_dirty();
}

int64_t LayerGroup::num_direct_nodes() const
{
  return BLI_listbase_count(&this->children);
}

int64_t LayerGroup::num_nodes_total() const
{
  this->ensure_nodes_cache();
  return this->runtime->nodes_cache_.size();
}

bool LayerGroup::unlink_node(TreeNode &link)
{
  if (BLI_remlink_safe(&this->children, &link)) {
    this->tag_nodes_cache_dirty();
    link.parent = nullptr;
    return true;
  }
  return false;
}

Span<const TreeNode *> LayerGroup::nodes() const
{
  this->ensure_nodes_cache();
  return this->runtime->nodes_cache_.as_span();
}

Span<TreeNode *> LayerGroup::nodes_for_write()
{
  this->ensure_nodes_cache();
  return this->runtime->nodes_cache_.as_span();
}

Span<const Layer *> LayerGroup::layers() const
{
  this->ensure_nodes_cache();
  return this->runtime->layer_cache_.as_span();
}

Span<Layer *> LayerGroup::layers_for_write()
{
  this->ensure_nodes_cache();
  return this->runtime->layer_cache_.as_span();
}

Span<const LayerGroup *> LayerGroup::groups() const
{
  this->ensure_nodes_cache();
  return this->runtime->layer_group_cache_.as_span();
}

Span<LayerGroup *> LayerGroup::groups_for_write()
{
  this->ensure_nodes_cache();
  return this->runtime->layer_group_cache_.as_span();
}

const Layer *LayerGroup::find_layer_by_name(const StringRefNull name) const
{
  for (const Layer *layer : this->layers()) {
    if (StringRef(layer->name()) == StringRef(name)) {
      return layer;
    }
  }
  return nullptr;
}

Layer *LayerGroup::find_layer_by_name(const StringRefNull name)
{
  for (Layer *layer : this->layers_for_write()) {
    if (StringRef(layer->name()) == StringRef(name)) {
      return layer;
    }
  }
  return nullptr;
}

const LayerGroup *LayerGroup::find_group_by_name(StringRefNull name) const
{
  for (const LayerGroup *group : this->groups()) {
    if (StringRef(group->name()) == StringRef(name)) {
      return group;
    }
  }
  return nullptr;
}

LayerGroup *LayerGroup::find_group_by_name(StringRefNull name)
{
  for (LayerGroup *group : this->groups_for_write()) {
    if (StringRef(group->name()) == StringRef(name)) {
      return group;
    }
  }
  return nullptr;
}

void LayerGroup::print_nodes(StringRefNull header) const
{
  std::cout << header << std::endl;
  Stack<std::pair<int, TreeNode *>> next_node;
  LISTBASE_FOREACH_BACKWARD (GreasePencilLayerTreeNode *, child_, &this->children) {
    TreeNode *child = reinterpret_cast<TreeNode *>(child_);
    next_node.push(std::make_pair(1, child));
  }
  while (!next_node.is_empty()) {
    auto [indent, node] = next_node.pop();
    for (int i = 0; i < indent; i++) {
      std::cout << "  ";
    }
    if (node->is_layer()) {
      std::cout << node->name();
    }
    else if (node->is_group()) {
      std::cout << node->name() << ": ";
      LISTBASE_FOREACH_BACKWARD (GreasePencilLayerTreeNode *, child_, &node->as_group().children) {
        TreeNode *child = reinterpret_cast<TreeNode *>(child_);
        next_node.push(std::make_pair(indent + 1, child));
      }
    }
    std::cout << std::endl;
  }
  std::cout << std::endl;
}

void LayerGroup::ensure_nodes_cache() const
{
  this->runtime->nodes_cache_mutex_.ensure([&]() {
    this->runtime->nodes_cache_.clear_and_shrink();
    this->runtime->layer_cache_.clear_and_shrink();
    this->runtime->layer_group_cache_.clear_and_shrink();

    LISTBASE_FOREACH (GreasePencilLayerTreeNode *, child_, &this->children) {
      TreeNode *node = reinterpret_cast<TreeNode *>(child_);
      this->runtime->nodes_cache_.append(node);
      switch (node->type) {
        case GP_LAYER_TREE_LEAF: {
          this->runtime->layer_cache_.append(&node->as_layer());
          break;
        }
        case GP_LAYER_TREE_GROUP: {
          this->runtime->layer_group_cache_.append(&node->as_group());
          for (TreeNode *child : node->as_group().nodes_for_write()) {
            this->runtime->nodes_cache_.append(child);
            if (child->is_layer()) {
              this->runtime->layer_cache_.append(&child->as_layer());
            }
            else if (child->is_group()) {
              this->runtime->layer_group_cache_.append(&child->as_group());
            }
          }
          break;
        }
      }
    }
  });
}

void LayerGroup::tag_nodes_cache_dirty() const
{
  this->runtime->nodes_cache_mutex_.tag_dirty();
  if (this->base.parent) {
    this->base.parent->wrap().tag_nodes_cache_dirty();
  }
}

}  // namespace blender::bke::greasepencil

/* ------------------------------------------------------------------- */
/** \name Grease Pencil kernel functions
 * \{ */

void *BKE_grease_pencil_add(Main *bmain, const char *name)
{
  GreasePencil *grease_pencil = reinterpret_cast<GreasePencil *>(BKE_id_new(bmain, ID_GP, name));

  return grease_pencil;
}

GreasePencil *BKE_grease_pencil_new_nomain()
{
  GreasePencil *grease_pencil = reinterpret_cast<GreasePencil *>(
      BKE_id_new_nomain(ID_GP, nullptr));
  return grease_pencil;
}

GreasePencil *BKE_grease_pencil_copy_for_eval(const GreasePencil *grease_pencil_src)
{
  GreasePencil *grease_pencil = reinterpret_cast<GreasePencil *>(
      BKE_id_copy_ex(nullptr, &grease_pencil_src->id, nullptr, LIB_ID_COPY_LOCALIZE));
  grease_pencil->runtime->eval_frame = grease_pencil_src->runtime->eval_frame;
  return grease_pencil;
}

BoundBox *BKE_grease_pencil_boundbox_get(Object *ob)
{
  using namespace blender;
  BLI_assert(ob->type == OB_GREASE_PENCIL);
  const GreasePencil *grease_pencil = static_cast<const GreasePencil *>(ob->data);
  if (ob->runtime.bb != nullptr && (ob->runtime.bb->flag & BOUNDBOX_DIRTY) == 0) {
    return ob->runtime.bb;
  }
  if (ob->runtime.bb == nullptr) {
    ob->runtime.bb = MEM_cnew<BoundBox>(__func__);
  }

  if (const std::optional<Bounds<float3>> bounds = grease_pencil->bounds_min_max()) {
    BKE_boundbox_init_from_minmax(ob->runtime.bb, bounds->min, bounds->max);
  }
  else {
    BKE_boundbox_init_from_minmax(ob->runtime.bb, float3(-1), float3(1));
  }

  return ob->runtime.bb;
}

static void grease_pencil_evaluate_modifiers(Depsgraph *depsgraph,
                                             Scene *scene,
                                             Object *object,
                                             blender::bke::GeometrySet &geometry_set)
{
  /* Modifier evaluation modes. */
  const bool use_render = DEG_get_mode(depsgraph) == DAG_EVAL_RENDER;
  ModifierMode required_mode = use_render ? eModifierMode_Render : eModifierMode_Realtime;
  if (BKE_object_is_in_editmode(object)) {
    required_mode |= eModifierMode_Editmode;
  }
  ModifierApplyFlag apply_flag = use_render ? MOD_APPLY_RENDER : MOD_APPLY_USECACHE;
  const ModifierEvalContext mectx = {depsgraph, object, apply_flag};

  BKE_modifiers_clear_errors(object);

  /* Get effective list of modifiers to execute. Some effects like shape keys
   * are added as virtual modifiers before the user created modifiers. */
  VirtualModifierData virtualModifierData;
  ModifierData *md = BKE_modifiers_get_virtual_modifierlist(object, &virtualModifierData);

  /* Evaluate modifiers. */
  for (; md; md = md->next) {
    const ModifierTypeInfo *mti = BKE_modifier_get_info(ModifierType(md->type));

    if (!BKE_modifier_is_enabled(scene, md, required_mode)) {
      continue;
    }

    if (mti->modify_geometry_set != nullptr) {
      mti->modify_geometry_set(md, &mectx, &geometry_set);
    }
  }
}

void BKE_grease_pencil_data_update(Depsgraph *depsgraph, Scene *scene, Object *object)
{
  using namespace blender::bke;
  /* Free any evaluated data and restore original data. */
  BKE_object_free_derived_caches(object);

  /* Evaluate modifiers. */
  GreasePencil *grease_pencil = static_cast<GreasePencil *>(object->data);
  /* Store the frame that this grease pencil is evaluated on. */
  grease_pencil->runtime->eval_frame = int(DEG_get_ctime(depsgraph));
  GeometrySet geometry_set = GeometrySet::from_grease_pencil(grease_pencil,
                                                             GeometryOwnershipType::ReadOnly);
  grease_pencil_evaluate_modifiers(depsgraph, scene, object, geometry_set);

  if (!geometry_set.has_grease_pencil()) {
    geometry_set.replace_grease_pencil(BKE_grease_pencil_new_nomain());
  }

  /* For now the evaluated data is not const. We could use #get_grease_pencil_for_write, but that
   * would result in a copy when it's shared. So for now, we use a const_cast here. */
  GreasePencil *grease_pencil_eval = const_cast<GreasePencil *>(geometry_set.get_grease_pencil());

  /* Assign evaluated object. */
  BKE_object_eval_assign_data(object, &grease_pencil_eval->id, false);
  object->runtime.geometry_set_eval = new GeometrySet(std::move(geometry_set));
}

/** \} */

/* ------------------------------------------------------------------- */
/** \name Grease Pencil material functions
 * \{ */

int BKE_grease_pencil_object_material_index_get(Object *ob, Material *ma)
{
  short *totcol = BKE_object_material_len_p(ob);
  Material *read_ma = nullptr;
  for (short i = 0; i < *totcol; i++) {
    read_ma = BKE_object_material_get(ob, i + 1);
    if (ma == read_ma) {
      return i;
    }
  }
  return -1;
}

int BKE_grease_pencil_object_material_index_get_by_name(Object *ob, const char *name)
{
  short *totcol = BKE_object_material_len_p(ob);
  Material *read_ma = nullptr;
  for (short i = 0; i < *totcol; i++) {
    read_ma = BKE_object_material_get(ob, i + 1);
    if (STREQ(name, read_ma->id.name + 2)) {
      return i;
    }
  }

  return -1;
}

Material *BKE_grease_pencil_object_material_new(Main *bmain,
                                                Object *ob,
                                                const char *name,
                                                int *r_index)
{
  Material *ma = BKE_gpencil_material_add(bmain, name);
  id_us_min(&ma->id); /* no users yet */

  BKE_object_material_slot_add(bmain, ob);
  BKE_object_material_assign(bmain, ob, ma, ob->totcol, BKE_MAT_ASSIGN_USERPREF);

  if (r_index) {
    *r_index = ob->actcol - 1;
  }
  return ma;
}

Material *BKE_grease_pencil_object_material_from_brush_get(Object *ob, Brush *brush)
{
  if ((brush) && (brush->gpencil_settings) &&
      (brush->gpencil_settings->flag & GP_BRUSH_MATERIAL_PINNED))
  {
    Material *ma = BKE_grease_pencil_brush_material_get(brush);
    return ma;
  }

  return BKE_object_material_get(ob, ob->actcol);
}

Material *BKE_grease_pencil_object_material_ensure_by_name(Main *bmain,
                                                           Object *ob,
                                                           const char *name,
                                                           int *r_index)
{
  int index = BKE_grease_pencil_object_material_index_get_by_name(ob, name);
  if (index != -1) {
    *r_index = index;
    return BKE_object_material_get(ob, index + 1);
  }
  return BKE_grease_pencil_object_material_new(bmain, ob, name, r_index);
}

Material *BKE_grease_pencil_brush_material_get(Brush *brush)
{
  if (brush == nullptr) {
    return nullptr;
  }
  if (brush->gpencil_settings == nullptr) {
    return nullptr;
  }
  return brush->gpencil_settings->material;
}

Material *BKE_grease_pencil_object_material_ensure_from_brush(Main *bmain,
                                                              Object *ob,
                                                              Brush *brush)
{
  if (brush->gpencil_settings->flag & GP_BRUSH_MATERIAL_PINNED) {
    Material *ma = BKE_grease_pencil_brush_material_get(brush);

    /* check if the material is already on object material slots and add it if missing */
    if (ma && BKE_grease_pencil_object_material_index_get(ob, ma) < 0) {
      BKE_object_material_slot_add(bmain, ob);
      BKE_object_material_assign(bmain, ob, ma, ob->totcol, BKE_MAT_ASSIGN_USERPREF);
    }

    return ma;
  }

  /* Use the active material instead. */
  return BKE_object_material_get(ob, ob->actcol);
}

Material *BKE_grease_pencil_object_material_ensure_from_active_input_brush(Main *bmain,
                                                                           Object *ob,
                                                                           Brush *brush)
{
  if (brush == nullptr) {
    return BKE_grease_pencil_object_material_ensure_from_active_input_material(ob);
  }
  if (Material *ma = BKE_grease_pencil_object_material_ensure_from_brush(bmain, ob, brush)) {
    return ma;
  }
  if (brush->gpencil_settings->flag & GP_BRUSH_MATERIAL_PINNED) {
    /* It is easier to just unpin a null material, instead of setting a new one. */
    brush->gpencil_settings->flag &= ~GP_BRUSH_MATERIAL_PINNED;
  }
  return BKE_grease_pencil_object_material_ensure_from_active_input_material(ob);
}

Material *BKE_grease_pencil_object_material_ensure_from_active_input_material(Object *ob)
{
  if (Material *ma = BKE_object_material_get(ob, ob->actcol)) {
    return ma;
  }
  return BKE_material_default_gpencil();
}

Material *BKE_grease_pencil_object_material_ensure_active(Object *ob)
{
  Material *ma = BKE_grease_pencil_object_material_ensure_from_active_input_material(ob);
  if (ma->gp_style == nullptr) {
    BKE_gpencil_material_attr_init(ma);
  }
  return ma;
}

/** \} */

/* ------------------------------------------------------------------- */
/** \name Grease Pencil reference functions
 * \{ */

static bool grease_pencil_references_cyclic_check_internal(const GreasePencil *id_reference,
                                                           const GreasePencil *grease_pencil)
{
  for (const GreasePencilDrawingBase *base : grease_pencil->drawings()) {
    if (base->type == GP_DRAWING_REFERENCE) {
      const auto *reference = reinterpret_cast<const GreasePencilDrawingReference *>(base);
      if (id_reference == reference->id_reference) {
        return true;
      }

      if (grease_pencil_references_cyclic_check_internal(id_reference, reference->id_reference)) {
        return true;
      }
    }
  }
  return false;
}

bool BKE_grease_pencil_references_cyclic_check(const GreasePencil *id_reference,
                                               const GreasePencil *grease_pencil)
{
  return grease_pencil_references_cyclic_check_internal(id_reference, grease_pencil);
}

/** \} */

/* ------------------------------------------------------------------- */
/** \name Draw Cache
 * \{ */

void (*BKE_grease_pencil_batch_cache_dirty_tag_cb)(GreasePencil *grease_pencil,
                                                   int mode) = nullptr;
void (*BKE_grease_pencil_batch_cache_free_cb)(GreasePencil *grease_pencil) = nullptr;

void BKE_grease_pencil_batch_cache_dirty_tag(GreasePencil *grease_pencil, int mode)
{
  if (grease_pencil->runtime && grease_pencil->runtime->batch_cache) {
    BKE_grease_pencil_batch_cache_dirty_tag_cb(grease_pencil, mode);
  }
}

void BKE_grease_pencil_batch_cache_free(GreasePencil *grease_pencil)
{
  if (grease_pencil->runtime && grease_pencil->runtime->batch_cache) {
    BKE_grease_pencil_batch_cache_free_cb(grease_pencil);
  }
}

/** \} */

/* ------------------------------------------------------------------- */
/** \name Grease Pencil data-block API
 * \{ */

template<typename T> static void grow_array(T **array, int *num, const int add_num)
{
  BLI_assert(add_num > 0);
  const int new_array_num = *num + add_num;
  T *new_array = reinterpret_cast<T *>(MEM_cnew_array<T *>(new_array_num, __func__));

  blender::uninitialized_relocate_n(*array, *num, new_array);
  if (*array != nullptr) {
    MEM_freeN(*array);
  }

  *array = new_array;
  *num = new_array_num;
}
template<typename T> static void shrink_array(T **array, int *num, const int shrink_num)
{
  BLI_assert(shrink_num > 0);
  const int new_array_num = *num - shrink_num;
  T *new_array = reinterpret_cast<T *>(MEM_cnew_array<T *>(new_array_num, __func__));

  blender::uninitialized_move_n(*array, new_array_num, new_array);
  MEM_freeN(*array);

  *array = new_array;
  *num = new_array_num;
}

blender::Span<const GreasePencilDrawingBase *> GreasePencil::drawings() const
{
  return blender::Span<GreasePencilDrawingBase *>{this->drawing_array, this->drawing_array_num};
}

blender::MutableSpan<GreasePencilDrawingBase *> GreasePencil::drawings()
{
  return blender::MutableSpan<GreasePencilDrawingBase *>{this->drawing_array,
                                                         this->drawing_array_num};
}

void GreasePencil::add_empty_drawings(const int add_num)
{
  using namespace blender;
  BLI_assert(add_num > 0);
  const int prev_num = this->drawings().size();
  grow_array<GreasePencilDrawingBase *>(&this->drawing_array, &this->drawing_array_num, add_num);
  MutableSpan<GreasePencilDrawingBase *> new_drawings = this->drawings().drop_front(prev_num);
  for (const int i : new_drawings.index_range()) {
    new_drawings[i] = reinterpret_cast<GreasePencilDrawingBase *>(
        MEM_new<blender::bke::greasepencil::Drawing>(__func__));
  }
}

void GreasePencil::add_duplicate_drawings(const int duplicate_num,
                                          const blender::bke::greasepencil::Drawing &drawing)
{
  using namespace blender;
  BLI_assert(duplicate_num > 0);
  const int prev_num = this->drawings().size();
  grow_array<GreasePencilDrawingBase *>(
      &this->drawing_array, &this->drawing_array_num, duplicate_num);
  MutableSpan<GreasePencilDrawingBase *> new_drawings = this->drawings().drop_front(prev_num);
  for (const int i : new_drawings.index_range()) {
    new_drawings[i] = reinterpret_cast<GreasePencilDrawingBase *>(
        MEM_new<bke::greasepencil::Drawing>(__func__, drawing));
  }
}

bool GreasePencil::insert_blank_frame(blender::bke::greasepencil::Layer &layer,
                                      int frame_number,
                                      int duration,
                                      eBezTriple_KeyframeType keytype)
{
  using namespace blender;
  GreasePencilFrame *frame = layer.add_frame(frame_number, int(this->drawings().size()), duration);
  if (frame == nullptr) {
    return false;
  }
  frame->type = int8_t(keytype);
  this->add_empty_drawings(1);
  return true;
}

bool GreasePencil::insert_duplicate_frame(blender::bke::greasepencil::Layer &layer,
                                          const int src_frame_number,
                                          const int dst_frame_number,
                                          const bool do_instance)
{
  using namespace blender::bke::greasepencil;

  if (!layer.frames().contains(src_frame_number)) {
    return false;
  }
  const GreasePencilFrame &src_frame = layer.frames().lookup(src_frame_number);

  /* Create the new frame structure, with the same duration.
   * If we want to make an instance of the source frame, the drawing index gets copied from the
   * source frame. Otherwise, we set the drawing index to the size of the drawings array, since we
   * are going to add a new drawing copied from the source drawing. */
  const int duration = src_frame.is_implicit_hold() ?
                           0 :
                           layer.get_frame_duration_at(src_frame_number);
  const int drawing_index = do_instance ? src_frame.drawing_index : int(this->drawings().size());
  GreasePencilFrame *dst_frame = layer.add_frame(dst_frame_number, drawing_index, duration);

  if (dst_frame == nullptr) {
    return false;
  }

  dst_frame->type = src_frame.type;

  const GreasePencilDrawingBase *src_drawing_base = this->drawing(src_frame.drawing_index);
  switch (src_drawing_base->type) {
    case GP_DRAWING: {
      const Drawing &src_drawing =
          reinterpret_cast<const GreasePencilDrawing *>(src_drawing_base)->wrap();
      if (do_instance) {
        /* Adds the duplicate frame as a new instance of the same drawing. We thus increase the
         * user count of the corresponding drawing. */
        src_drawing.add_user();
      }
      else {
        /* Create a copy of the drawing, and add it at the end of the drawings array.
         * Note that the frame already points to this new drawing, as the drawing index was set to
         * `int(this->drawings().size())`. */
        this->add_duplicate_drawings(1, src_drawing);
      }
      break;
    }
    case GP_DRAWING_REFERENCE:
      /* TODO: Duplicate drawing references is not yet implemented.
       * For now, just remove the frame that we inserted. */
      layer.remove_frame(dst_frame_number);
      return false;
  }
  return true;
}

bool GreasePencil::remove_frames(blender::bke::greasepencil::Layer &layer,
                                 blender::Span<int> frame_numbers)
{
  using namespace blender::bke::greasepencil;
  bool removed_any_drawing_user = false;
  for (const int frame_number : frame_numbers) {
    if (!layer.frames().contains(frame_number)) {
      continue;
    }
    const GreasePencilFrame frame_to_remove = layer.frames().lookup(frame_number);
    const int64_t drawing_index_to_remove = frame_to_remove.drawing_index;
    if (!layer.remove_frame(frame_number)) {
      /* If removing the frame was not successful, continue. */
      continue;
    }
    if (frame_to_remove.is_null()) {
      /* Null frames don't reference a drawing, continue. */
      continue;
    }
    GreasePencilDrawingBase *drawing_base = this->drawing(drawing_index_to_remove);
    if (drawing_base->type != GP_DRAWING) {
      /* If the drawing is referenced from another object, we don't track it's users because we
       * cannot delete drawings from another object. */
      continue;
    }
    Drawing &drawing = reinterpret_cast<GreasePencilDrawing *>(drawing_base)->wrap();
    drawing.remove_user();
    removed_any_drawing_user = true;
  }
  if (removed_any_drawing_user) {
    this->remove_drawings_with_no_users();
    return true;
  }
  return false;
}

static void remove_drawings_unchecked(GreasePencil &grease_pencil,
                                      Span<int64_t> sorted_indices_to_remove)
{
  using namespace blender::bke::greasepencil;
  if (grease_pencil.drawing_array_num == 0 || sorted_indices_to_remove.size() == 0) {
    return;
  }
  const int64_t drawings_to_remove = sorted_indices_to_remove.size();
  const blender::IndexRange last_drawings_range(
      grease_pencil.drawings().size() - drawings_to_remove, drawings_to_remove);

  /* We keep track of the next available index (for swapping) by iterating from the end and
   * skipping over drawings that are already in the range to be removed. */
  auto next_available_index = last_drawings_range.last();
  auto greatest_index_to_remove_it = std::rbegin(sorted_indices_to_remove);
  auto get_next_available_index = [&]() {
    while (next_available_index == *greatest_index_to_remove_it) {
      greatest_index_to_remove_it = std::prev(greatest_index_to_remove_it);
      next_available_index--;
    }
    return next_available_index;
  };

  /* Move the drawings to be removed to the end of the array by swapping the pointers. Make sure to
   * remap any frames pointing to the drawings being swapped. */
  for (const int64_t index_to_remove : sorted_indices_to_remove) {
    if (index_to_remove >= last_drawings_range.first()) {
      /* This drawing and all the next drawings are already in the range to be removed. */
      break;
    }
    const int64_t swap_index = get_next_available_index();
    /* Remap the drawing_index for frames that point to the drawing to be swapped with. */
    for (Layer *layer : grease_pencil.layers_for_write()) {
      for (auto [key, value] : layer->frames_for_write().items()) {
        if (value.drawing_index == swap_index) {
          value.drawing_index = index_to_remove;
        }
      }
    }
    /* Swap the pointers to the drawings in the drawing array. */
    std::swap(grease_pencil.drawing_array[index_to_remove],
              grease_pencil.drawing_array[swap_index]);
    next_available_index--;
  }

  /* Free the last drawings. */
  for (const int64_t drawing_index : last_drawings_range) {
    GreasePencilDrawingBase *drawing_base_to_remove = grease_pencil.drawing(drawing_index);
    switch (drawing_base_to_remove->type) {
      case GP_DRAWING: {
        GreasePencilDrawing *drawing_to_remove = reinterpret_cast<GreasePencilDrawing *>(
            drawing_base_to_remove);
        MEM_delete(&drawing_to_remove->wrap());
        break;
      }
      case GP_DRAWING_REFERENCE: {
        GreasePencilDrawingReference *drawing_reference_to_remove =
            reinterpret_cast<GreasePencilDrawingReference *>(drawing_base_to_remove);
        MEM_freeN(drawing_reference_to_remove);
        break;
      }
    }
  }

  /* Shrink drawing array. */
  shrink_array<GreasePencilDrawingBase *>(
      &grease_pencil.drawing_array, &grease_pencil.drawing_array_num, drawings_to_remove);
}

void GreasePencil::remove_drawings_with_no_users()
{
  using namespace blender;
  Vector<int64_t> drawings_to_be_removed;
  for (const int64_t drawing_i : this->drawings().index_range()) {
    GreasePencilDrawingBase *drawing_base = this->drawing(drawing_i);
    if (drawing_base->type != GP_DRAWING) {
      continue;
    }
    GreasePencilDrawing *drawing = reinterpret_cast<GreasePencilDrawing *>(drawing_base);
    if (!drawing->wrap().has_users()) {
      drawings_to_be_removed.append(drawing_i);
    }
  }
  remove_drawings_unchecked(*this, drawings_to_be_removed.as_span());
}

void GreasePencil::move_frames(blender::bke::greasepencil::Layer &layer,
                               const blender::Map<int, int> &frame_number_destinations)
{
  return this->move_duplicate_frames(
      layer, frame_number_destinations, blender::Map<int, GreasePencilFrame>());
}

void GreasePencil::move_duplicate_frames(
    blender::bke::greasepencil::Layer &layer,
    const blender::Map<int, int> &frame_number_destinations,
    const blender::Map<int, GreasePencilFrame> &duplicate_frames)
{
  using namespace blender;
  Map<int, GreasePencilFrame> layer_frames_copy = layer.frames();

  /* Copy frames durations. */
  Map<int, int> layer_frames_durations;
  for (const auto [frame_number, frame] : layer.frames().items()) {
    if (!frame.is_implicit_hold()) {
      layer_frames_durations.add(frame_number, layer.get_frame_duration_at(frame_number));
    }
  }

  for (const auto [src_frame_number, dst_frame_number] : frame_number_destinations.items()) {
    const bool use_duplicate = duplicate_frames.contains(src_frame_number);

    const Map<int, GreasePencilFrame> &frame_map = use_duplicate ? duplicate_frames :
                                                                   layer_frames_copy;

    if (!frame_map.contains(src_frame_number)) {
      continue;
    }

    const GreasePencilFrame src_frame = frame_map.lookup(src_frame_number);
    const int drawing_index = src_frame.drawing_index;
    const int duration = layer_frames_durations.lookup_default(src_frame_number, 0);

    if (!use_duplicate) {
      layer.remove_frame(src_frame_number);
    }

    /* Add and overwrite the frame at the destination number. */
    if (layer.frames().contains(dst_frame_number)) {
      GreasePencilFrame frame_to_overwrite = layer.frames().lookup(dst_frame_number);
      GreasePencilDrawingBase *drawing_base = this->drawing(frame_to_overwrite.drawing_index);
      if (drawing_base->type == GP_DRAWING) {
        reinterpret_cast<GreasePencilDrawing *>(drawing_base)->wrap().remove_user();
      }
      layer.remove_frame(dst_frame_number);
    }
    GreasePencilFrame *frame = layer.add_frame(dst_frame_number, drawing_index, duration);
    *frame = src_frame;
  }

  /* Remove drawings if they no longer have users. */
  this->remove_drawings_with_no_users();
}

const blender::bke::greasepencil::Drawing *GreasePencil::get_drawing_at(
    const blender::bke::greasepencil::Layer *layer, const int frame_number) const
{
  if (layer == nullptr) {
    return nullptr;
  }
  const int drawing_index = layer->drawing_index_at(frame_number);
  if (drawing_index == -1) {
    /* No drawing found. */
    return nullptr;
  }
  const GreasePencilDrawingBase *drawing_base = this->drawing(drawing_index);
  if (drawing_base->type != GP_DRAWING) {
    /* TODO: Get reference drawing. */
    return nullptr;
  }
  const GreasePencilDrawing *drawing = reinterpret_cast<const GreasePencilDrawing *>(drawing_base);
  return &drawing->wrap();
}

blender::bke::greasepencil::Drawing *GreasePencil::get_editable_drawing_at(
    const blender::bke::greasepencil::Layer *layer, const int frame_number)
{
  if (layer == nullptr || !layer->is_editable()) {
    return nullptr;
  }

  const int drawing_index = layer->drawing_index_at(frame_number);
  if (drawing_index == -1) {
    /* No drawing found. */
    return nullptr;
  }
  GreasePencilDrawingBase *drawing_base = this->drawing(drawing_index);
  if (drawing_base->type != GP_DRAWING) {
    /* Drawing references are not editable. */
    return nullptr;
  }
  GreasePencilDrawing *drawing = reinterpret_cast<GreasePencilDrawing *>(drawing_base);
  return &drawing->wrap();
}

enum ForeachDrawingMode {
  VISIBLE,
  EDITABLE,
};

static void foreach_drawing_ex(
    GreasePencil &grease_pencil,
    const int frame,
    const ForeachDrawingMode mode,
    blender::FunctionRef<void(int, blender::bke::greasepencil::Drawing &)> function)
{
  using namespace blender::bke::greasepencil;

  blender::Span<GreasePencilDrawingBase *> drawings = grease_pencil.drawings();
  for (const Layer *layer : grease_pencil.layers()) {
    switch (mode) {
      case VISIBLE: {
        if (!layer->is_visible()) {
          continue;
        }
        break;
      }
      case EDITABLE: {
        if (!layer->is_editable()) {
          continue;
        }
        break;
      }
    }

    int index = layer->drawing_index_at(frame);
    if (index == -1) {
      continue;
    }
    GreasePencilDrawingBase *drawing_base = drawings[index];
    if (drawing_base->type == GP_DRAWING) {
      GreasePencilDrawing *drawing = reinterpret_cast<GreasePencilDrawing *>(drawing_base);
      function(index, drawing->wrap());
    }
    else if (drawing_base->type == GP_DRAWING_REFERENCE) {
      /* TODO: Drawing references are not implemented yet. */
      BLI_assert_unreachable();
    }
  }
}

static void foreach_drawing_ex(
    const GreasePencil &grease_pencil,
    const int frame,
    const ForeachDrawingMode mode,
    blender::FunctionRef<void(int, const blender::bke::greasepencil::Drawing &)> function)
{
  using namespace blender::bke::greasepencil;

  blender::Span<const GreasePencilDrawingBase *> drawings = grease_pencil.drawings();
  for (const Layer *layer : grease_pencil.layers()) {
    switch (mode) {
      case VISIBLE: {
        if (!layer->is_visible()) {
          continue;
        }
        break;
      }
      case EDITABLE: {
        if (!layer->is_editable()) {
          continue;
        }
        break;
      }
    }

    int index = layer->drawing_index_at(frame);
    if (index == -1) {
      continue;
    }
    const GreasePencilDrawingBase *drawing_base = drawings[index];
    if (drawing_base->type == GP_DRAWING) {
      const GreasePencilDrawing *drawing = reinterpret_cast<const GreasePencilDrawing *>(
          drawing_base);
      function(index, drawing->wrap());
    }
    else if (drawing_base->type == GP_DRAWING_REFERENCE) {
      /* TODO: Drawing references are not implemented yet. */
      BLI_assert_unreachable();
    }
  }
}

void GreasePencil::foreach_visible_drawing(
    const int frame,
    blender::FunctionRef<void(int, blender::bke::greasepencil::Drawing &)> function)
{
  foreach_drawing_ex(*this, frame, VISIBLE, function);
}

void GreasePencil::foreach_visible_drawing(
    const int frame,
    blender::FunctionRef<void(int, const blender::bke::greasepencil::Drawing &)> function) const
{
  foreach_drawing_ex(*this, frame, VISIBLE, function);
}

void GreasePencil::foreach_editable_drawing(
    const int frame,
    blender::FunctionRef<void(int, blender::bke::greasepencil::Drawing &)> function)
{
  foreach_drawing_ex(*this, frame, EDITABLE, function);
}

std::optional<blender::Bounds<blender::float3>> GreasePencil::bounds_min_max() const
{
  using namespace blender;
  std::optional<Bounds<float3>> bounds;
  this->foreach_visible_drawing(
      this->runtime->eval_frame,
      [&](int /*drawing_index*/, const bke::greasepencil::Drawing &drawing) {
        const bke::CurvesGeometry &curves = drawing.strokes();
        bounds = bounds::merge(bounds, curves.bounds_min_max());
      });
  return bounds;
}

blender::Span<const blender::bke::greasepencil::Layer *> GreasePencil::layers() const
{
  BLI_assert(this->runtime != nullptr);
  return this->root_group().layers();
}

blender::Span<blender::bke::greasepencil::Layer *> GreasePencil::layers_for_write()
{
  BLI_assert(this->runtime != nullptr);
  return this->root_group().layers_for_write();
}

blender::Span<const blender::bke::greasepencil::LayerGroup *> GreasePencil::layer_groups() const
{
  BLI_assert(this->runtime != nullptr);
  return this->root_group().groups();
}

blender::Span<blender::bke::greasepencil::LayerGroup *> GreasePencil::layer_groups_for_write()
{
  BLI_assert(this->runtime != nullptr);
  return this->root_group().groups_for_write();
}

blender::Span<const blender::bke::greasepencil::TreeNode *> GreasePencil::nodes() const
{
  BLI_assert(this->runtime != nullptr);
  return this->root_group().nodes();
}

blender::Span<blender::bke::greasepencil::TreeNode *> GreasePencil::nodes_for_write()
{
  BLI_assert(this->runtime != nullptr);
  return this->root_group().nodes_for_write();
}

const blender::bke::greasepencil::Layer *GreasePencil::get_active_layer() const
{
  if (this->active_layer == nullptr) {
    return nullptr;
  }
  return &this->active_layer->wrap();
}

blender::bke::greasepencil::Layer *GreasePencil::get_active_layer_for_write()
{
  if (this->active_layer == nullptr) {
    return nullptr;
  }
  return &this->active_layer->wrap();
}

void GreasePencil::set_active_layer(const blender::bke::greasepencil::Layer *layer)
{
  this->active_layer = const_cast<GreasePencilLayer *>(
      reinterpret_cast<const GreasePencilLayer *>(layer));
}

bool GreasePencil::is_layer_active(const blender::bke::greasepencil::Layer *layer) const
{
  if (layer == nullptr) {
    return false;
  }
  return this->get_active_layer() == layer;
}

static blender::VectorSet<blender::StringRefNull> get_node_names(const GreasePencil &grease_pencil)
{
  using namespace blender;
  VectorSet<StringRefNull> names;
  for (const blender::bke::greasepencil::TreeNode *node : grease_pencil.nodes()) {
    names.add(node->name());
  }
  return names;
}

static bool check_unique_node_cb(void *arg, const char *name)
{
  using namespace blender;
  VectorSet<StringRefNull> &names = *reinterpret_cast<VectorSet<StringRefNull> *>(arg);
  return names.contains(name);
}

static bool unique_node_name_ex(VectorSet<blender::StringRefNull> &names,
                                const char *default_name,
                                char *name)
{
  return BLI_uniquename_cb(check_unique_node_cb, &names, default_name, '.', name, MAX_NAME);
}

static std::string unique_node_name(const GreasePencil &grease_pencil,
                                    const char *default_name,
                                    blender::StringRefNull name)
{
  using namespace blender;
  std::string unique_name(name.c_str());
  VectorSet<StringRefNull> names = get_node_names(grease_pencil);
  unique_node_name_ex(names, default_name, unique_name.data());
  return unique_name;
}

static std::string unique_layer_name(const GreasePencil &grease_pencil,
                                     blender::StringRefNull name)
{
  return unique_node_name(grease_pencil, DATA_("GP_Layer"), name);
}

static std::string unique_layer_group_name(const GreasePencil &grease_pencil,
                                           blender::StringRefNull name)
{
  return unique_node_name(grease_pencil, DATA_("GP_Group"), name);
}

static void grow_customdata(CustomData &data, const int insertion_index, const int size)
{
  using namespace blender;
  CustomData new_data;
  CustomData_copy_layout(&data, &new_data, CD_MASK_ALL, CD_CONSTRUCT, size);
  CustomData_realloc(&new_data, size, size + 1);

  const IndexRange range_before(insertion_index + 1);
  const IndexRange range_after(insertion_index + 1, size - insertion_index - 1);

  if (range_before.size() > 0) {
    CustomData_copy_data(
        &data, &new_data, range_before.start(), range_before.start(), range_before.size());
  }
  if (range_after.size() > 0) {
    CustomData_copy_data(
        &data, &new_data, range_after.start(), range_after.start() + 1, range_after.size());
  }

  CustomData_free(&data, size);
  data = new_data;
}

static int find_layer_insertion_index(
    const blender::Span<const blender::bke::greasepencil::Layer *> layers,
    const blender::bke::greasepencil::LayerGroup &group,
    const bool above = true)
{
  using namespace blender;
  if (!group.layers().is_empty()) {
    if (above) {
      return layers.first_index(group.layers().last());
    }
    return layers.first_index(group.layers().first());
  }
  if (!group.as_node().parent_group()) {
    return 0;
  }
  bke::greasepencil::LayerGroup &parent_group = *group.as_node().parent_group();
  const Span<const bke::greasepencil::TreeNode *> nodes = parent_group.nodes();
  int index = nodes.first_index(&group.as_node());
  while (index > 0 && index < nodes.size()) {
    if (nodes[index]->is_layer()) {
      break;
    }
    if (above) {
      index++;
    }
    else {
      index--;
    }
  }
  return index;
}

blender::bke::greasepencil::Layer &GreasePencil::add_layer(
    blender::bke::greasepencil::LayerGroup &parent_group, const blender::StringRefNull name)
{
  using namespace blender;
  std::string unique_name = unique_layer_name(*this, name);

  const Span<const bke::greasepencil::Layer *> layers = this->layers();
  if (layers.is_empty()) {
    CustomData_realloc(&this->layers_data, 0, 1);
    return parent_group.add_layer(unique_name);
  }
  int insertion_index = find_layer_insertion_index(layers, parent_group, false);
  grow_customdata(this->layers_data, insertion_index, layers.size());

  return parent_group.add_layer(unique_name);
}

blender::bke::greasepencil::LayerGroup &GreasePencil::add_layer_group(
    blender::bke::greasepencil::LayerGroup &parent_group, const blender::StringRefNull name)
{
  using namespace blender;
  std::string unique_name = unique_layer_group_name(*this, name);
  return parent_group.add_group(unique_name);
}

static void reorder_customdata(CustomData &data, const Span<int> new_by_old_map)
{
  CustomData new_data;
  CustomData_copy_layout(&data, &new_data, CD_MASK_ALL, CD_CONSTRUCT, new_by_old_map.size());

  for (const int old_i : new_by_old_map.index_range()) {
    const int new_i = new_by_old_map[old_i];
    CustomData_copy_data(&data, &new_data, old_i, new_i, 1);
  }
  CustomData_free(&data, new_by_old_map.size());
  data = new_data;
}

static void fill_reorder_indices_array(const int reorder_from,
                                       const int reorder_to,
                                       const int size,
                                       blender::MutableSpan<int> reorder_indices)
{
  using namespace blender;
  BLI_assert(reorder_from >= 0 && reorder_from < size);
  BLI_assert(reorder_to >= 0 && reorder_to < size);

  const int start = math::min(reorder_from, reorder_to);
  const int end = math::max(reorder_from, reorder_to);
  const int dist = math::abs(reorder_to - reorder_from);

  array_utils::fill_index_range(reorder_indices.slice(IndexRange(start)));
  reorder_indices[reorder_from] = reorder_to;
  if (reorder_from < reorder_to) {
    array_utils::fill_index_range(reorder_indices.slice(IndexRange(reorder_from + 1, dist)),
                                  reorder_from);
  }
  else {
    array_utils::fill_index_range(reorder_indices.slice(IndexRange(reorder_to, dist)),
                                  reorder_to + 1);
  }
  array_utils::fill_index_range(reorder_indices.slice(IndexRange(end + 1, size - end - 1)),
                                end + 1);
}

static void reorder_layer_data(GreasePencil &grease_pencil,
                               const int reorder_from,
                               const int reorder_to)
{
  using namespace blender;
  if (reorder_from != reorder_to) {
    Array<int> indices(grease_pencil.layers().size());
    fill_reorder_indices_array(reorder_from, reorder_to, grease_pencil.layers().size(), indices);
    reorder_customdata(grease_pencil.layers_data, indices);
  }
}

void GreasePencil::move_node_up(blender::bke::greasepencil::TreeNode &node, const int step)
{
  using namespace blender;
  if (!node.parent_group()) {
    return;
  }
  if (node.is_layer()) {
    const Span<const bke::greasepencil::Layer *> layers = this->layers();
    if (&node.as_layer() != node.parent_group()->layers().last()) {
      const bke::greasepencil::TreeNode &target_node =
          reinterpret_cast<GreasePencilLayerTreeNode *>(
              BLI_findlinkfrom(reinterpret_cast<Link *>(&node), step))
              ->wrap();
      const int from_index = layers.first_index(&node.as_layer());
      int to_index = -1;
      if (target_node.is_layer()) {
        to_index = layers.first_index(&target_node.as_layer());
      }
      else if (target_node.is_group()) {
        const bke::greasepencil::LayerGroup &group = target_node.as_group();
        to_index = layers.first_index(group.layers().last());
      }

      reorder_layer_data(*this, from_index, to_index);
    }
  }
  if (node.is_group()) {
    BLI_assert_msg(0, "Reordering custom data when moving a group is not implemented");
  }
  node.parent_group()->move_node_up(node, step);
}
void GreasePencil::move_node_down(blender::bke::greasepencil::TreeNode &node, const int step)
{
  using namespace blender;
  if (!node.parent_group()) {
    return;
  }
  if (node.is_layer()) {
    const Span<const bke::greasepencil::Layer *> layers = this->layers();
    if (&node.as_layer() != node.parent_group()->layers().first()) {
      const bke::greasepencil::TreeNode &target_node =
          reinterpret_cast<GreasePencilLayerTreeNode *>(
              BLI_findlinkfrom(reinterpret_cast<Link *>(&node), -step))
              ->wrap();
      const int from_index = layers.first_index(&node.as_layer());
      int to_index = -1;
      if (target_node.is_layer()) {
        to_index = layers.first_index(&target_node.as_layer());
      }
      else if (target_node.is_group()) {
        const bke::greasepencil::LayerGroup &group = target_node.as_group();
        to_index = find_layer_insertion_index(layers, group, false);
      }

      reorder_layer_data(*this, from_index, to_index);
    }
  }
  if (node.is_group()) {
    BLI_assert_msg(0, "Reordering custom data when moving a group is not implemented");
  }
  node.parent_group()->move_node_down(node, step);
}
void GreasePencil::move_node_top(blender::bke::greasepencil::TreeNode &node)
{
  using namespace blender;
  if (!node.parent_group()) {
    return;
  }
  if (node.is_layer()) {
    const Span<const bke::greasepencil::Layer *> layers = this->layers();
    const blender::bke::greasepencil::LayerGroup &group = *node.parent_group();
    const int from_index = layers.first_index(&node.as_layer());
    /* Since `group` is the parent of `node`, we know `group` can never be empty. */
    const int to_index = layers.first_index(group.layers().last());

    reorder_layer_data(*this, from_index, to_index);
  }
  if (node.is_group()) {
    BLI_assert_msg(0, "Reordering custom data when moving a group is not implemented");
  }
  node.parent_group()->move_node_top(node);
}
void GreasePencil::move_node_bottom(blender::bke::greasepencil::TreeNode &node)
{
  using namespace blender;
  if (!node.parent_group()) {
    return;
  }
  if (node.is_layer()) {
    const Span<const bke::greasepencil::Layer *> layers = this->layers();
    const blender::bke::greasepencil::LayerGroup &group = *node.parent_group();
    const int from_index = layers.first_index(&node.as_layer());
    /* Since `group` is the parent of `node`, we know `group` can never be empty. */
    const int to_index = layers.first_index(group.layers().first());

    reorder_layer_data(*this, from_index, to_index);
  }
  if (node.is_group()) {
    BLI_assert_msg(0, "Reordering custom data when moving a group is not implemented");
  }
  node.parent_group()->move_node_bottom(node);
}

void GreasePencil::move_node_after(blender::bke::greasepencil::TreeNode &node,
                                   blender::bke::greasepencil::TreeNode &target_node)
{
  using namespace blender;
  if (!target_node.parent_group() || !node.parent_group()) {
    return;
  }
  if (node.is_layer()) {
    const Span<const bke::greasepencil::Layer *> layers = this->layers();

    const int from_index = layers.first_index(&node.as_layer());
    int to_index = -1;
    if (target_node.is_layer()) {
      to_index = layers.first_index(&target_node.as_layer());
    }
    else if (target_node.is_group()) {
      const bke::greasepencil::LayerGroup &group = target_node.as_group();
      to_index = find_layer_insertion_index(layers, group, true);
    }
    if (from_index > to_index) {
      to_index++;
    }

    reorder_layer_data(*this, from_index, to_index);
  }
  if (node.is_group() && node.as_group().num_nodes_total() > 0) {
    BLI_assert_msg(0, "Reordering custom data when moving a group is not implemented");
  }
  node.parent_group()->unlink_node(node);
  target_node.parent_group()->add_node_after(node, target_node);
}

void GreasePencil::move_node_before(blender::bke::greasepencil::TreeNode &node,
                                    blender::bke::greasepencil::TreeNode &target_node)
{
  using namespace blender;
  if (!target_node.parent_group() || !node.parent_group()) {
    return;
  }
  if (node.is_layer()) {
    const Span<const bke::greasepencil::Layer *> layers = this->layers();

    const int from_index = layers.first_index(&node.as_layer());
    int to_index = -1;
    if (target_node.is_layer()) {
      to_index = layers.first_index(&target_node.as_layer());
    }
    else if (target_node.is_group()) {
      const bke::greasepencil::LayerGroup &group = target_node.as_group();
      to_index = find_layer_insertion_index(layers, group, false);
    }
    if (to_index > from_index) {
      to_index--;
    }

    reorder_layer_data(*this, from_index, to_index);
  }
  if (node.is_group()) {
    BLI_assert_msg(0, "Reordering custom data when moving a group is not implemented");
  }
  node.parent_group()->unlink_node(node);
  target_node.parent_group()->add_node_before(node, target_node);
}

void GreasePencil::move_node_into(blender::bke::greasepencil::TreeNode &node,
                                  blender::bke::greasepencil::LayerGroup &parent_group)
{
  using namespace blender;
  if (!node.parent_group()) {
    return;
  }
  if (node.is_layer()) {
    const Span<const bke::greasepencil::Layer *> layers = this->layers();
    const int from_index = layers.first_index(&node.as_layer());
    int to_index = find_layer_insertion_index(layers, parent_group, true);
    if (from_index > to_index) {
      to_index++;
    }

    reorder_layer_data(*this, from_index, to_index);
  }
  if (node.is_group()) {
    BLI_assert_msg(0, "Reordering custom data when moving a group is not implemented");
  }
  node.parent_group()->unlink_node(node);
  parent_group.add_node(node);
}

const blender::bke::greasepencil::Layer *GreasePencil::find_layer_by_name(
    const blender::StringRefNull name) const
{
  return this->root_group().find_layer_by_name(name);
}

blender::bke::greasepencil::Layer *GreasePencil::find_layer_by_name(
    const blender::StringRefNull name)
{
  return this->root_group().find_layer_by_name(name);
}

const blender::bke::greasepencil::LayerGroup *GreasePencil::find_layer_group_by_name(
    blender::StringRefNull name) const
{
  return this->root_group().find_group_by_name(name);
}

blender::bke::greasepencil::LayerGroup *GreasePencil::find_layer_group_by_name(
    blender::StringRefNull name)
{
  return this->root_group().find_group_by_name(name);
}

void GreasePencil::rename_node(blender::bke::greasepencil::TreeNode &node,
                               blender::StringRefNull new_name)
{
  using namespace blender;
  if (node.name() == new_name) {
    return;
  }
  node.set_name(node.is_layer() ? unique_layer_name(*this, new_name) :
                                  unique_layer_group_name(*this, new_name));
}

static void shrink_customdata(CustomData &data, const int index_to_remove, const int size)
{
  using namespace blender;
  CustomData new_data;
  CustomData_copy_layout(&data, &new_data, CD_MASK_ALL, CD_CONSTRUCT, size);
  CustomData_realloc(&new_data, size, size - 1);

  const IndexRange range_before(index_to_remove);
  const IndexRange range_after(index_to_remove + 1, size - index_to_remove - 1);

  if (!range_before.is_empty()) {
    CustomData_copy_data(
        &data, &new_data, range_before.start(), range_before.start(), range_before.size());
  }
  if (!range_after.is_empty()) {
    CustomData_copy_data(
        &data, &new_data, range_after.start(), range_after.start() - 1, range_after.size());
  }

  CustomData_free(&data, size);
  data = new_data;
}

void GreasePencil::remove_layer(blender::bke::greasepencil::Layer &layer)
{
  using namespace blender::bke::greasepencil;
  /* If the layer is active, update the active layer. */
  const Layer *active_layer = this->get_active_layer();
  if (active_layer == &layer) {
    Span<const Layer *> layers = this->layers();
    /* If there is no other layer available , unset the active layer. */
    if (layers.size() == 1) {
      this->set_active_layer(nullptr);
    }
    else {
      /* Make the layer below active (if possible). */
      if (active_layer == layers.first()) {
        this->set_active_layer(layers[1]);
      }
      else {
        int64_t active_index = layers.first_index(active_layer);
        this->set_active_layer(layers[active_index - 1]);
      }
    }
  }

  /* Remove all the layer attributes and shrink the `CustomData`. */
  const int64_t layer_index = this->layers().first_index(&layer);
  shrink_customdata(this->layers_data, layer_index, this->layers().size());

  /* Unlink the layer from the parent group. */
  layer.parent_group().unlink_node(layer.as_node());

  /* Remove drawings. */
  for (GreasePencilFrame frame : layer.frames_for_write().values()) {
    GreasePencilDrawingBase *drawing_base = this->drawing(frame.drawing_index);
    if (drawing_base->type != GP_DRAWING) {
      continue;
    }
    GreasePencilDrawing *drawing = reinterpret_cast<GreasePencilDrawing *>(drawing_base);
    drawing->wrap().remove_user();
  }
  this->remove_drawings_with_no_users();

  /* Delete the layer. */
  MEM_delete(&layer);
}

void GreasePencil::print_layer_tree()
{
  using namespace blender::bke::greasepencil;
  this->root_group().print_nodes("Layer Tree:");
}

/** \} */

/* ------------------------------------------------------------------- */
/** \name Drawing array read/write functions
 * \{ */

static void read_drawing_array(GreasePencil &grease_pencil, BlendDataReader *reader)
{
  BLO_read_pointer_array(reader, reinterpret_cast<void **>(&grease_pencil.drawing_array));
  for (int i = 0; i < grease_pencil.drawing_array_num; i++) {
    BLO_read_data_address(reader, &grease_pencil.drawing_array[i]);
    GreasePencilDrawingBase *drawing_base = grease_pencil.drawing_array[i];
    switch (drawing_base->type) {
      case GP_DRAWING: {
        GreasePencilDrawing *drawing = reinterpret_cast<GreasePencilDrawing *>(drawing_base);
        drawing->wrap().strokes_for_write().blend_read(*reader);
        /* Initialize runtime data. */
        drawing->runtime = MEM_new<blender::bke::greasepencil::DrawingRuntime>(__func__);
        break;
      }
      case GP_DRAWING_REFERENCE: {
        GreasePencilDrawingReference *drawing_reference =
            reinterpret_cast<GreasePencilDrawingReference *>(drawing_base);
        BLO_read_data_address(reader, &drawing_reference->id_reference);
        break;
      }
    }
  }
}

static void write_drawing_array(GreasePencil &grease_pencil, BlendWriter *writer)
{
  using namespace blender;
  BLO_write_pointer_array(writer, grease_pencil.drawing_array_num, grease_pencil.drawing_array);
  for (int i = 0; i < grease_pencil.drawing_array_num; i++) {
    GreasePencilDrawingBase *drawing_base = grease_pencil.drawing_array[i];
    switch (drawing_base->type) {
      case GP_DRAWING: {
        GreasePencilDrawing *drawing = reinterpret_cast<GreasePencilDrawing *>(drawing_base);
        bke::CurvesGeometry::BlendWriteData write_data =
            drawing->wrap().strokes_for_write().blend_write_prepare();
        BLO_write_struct(writer, GreasePencilDrawing, drawing);
        drawing->wrap().strokes_for_write().blend_write(*writer, grease_pencil.id, write_data);
        break;
      }
      case GP_DRAWING_REFERENCE: {
        GreasePencilDrawingReference *drawing_reference =
            reinterpret_cast<GreasePencilDrawingReference *>(drawing_base);
        BLO_write_struct(writer, GreasePencilDrawingReference, drawing_reference);
        break;
      }
    }
  }
}

static void free_drawing_array(GreasePencil &grease_pencil)
{
  if (grease_pencil.drawing_array == nullptr || grease_pencil.drawing_array_num == 0) {
    return;
  }
  for (int i = 0; i < grease_pencil.drawing_array_num; i++) {
    GreasePencilDrawingBase *drawing_base = grease_pencil.drawing_array[i];
    switch (drawing_base->type) {
      case GP_DRAWING: {
        GreasePencilDrawing *drawing = reinterpret_cast<GreasePencilDrawing *>(drawing_base);
        MEM_delete(&drawing->wrap());
        break;
      }
      case GP_DRAWING_REFERENCE: {
        GreasePencilDrawingReference *drawing_reference =
            reinterpret_cast<GreasePencilDrawingReference *>(drawing_base);
        MEM_freeN(drawing_reference);
        break;
      }
    }
  }
  MEM_freeN(grease_pencil.drawing_array);
  grease_pencil.drawing_array = nullptr;
  grease_pencil.drawing_array_num = 0;
}

/** \} */

/* ------------------------------------------------------------------- */
/** \name Layer tree read/write functions
 * \{ */

static void read_layer(BlendDataReader *reader,
                       GreasePencilLayer *node,
                       GreasePencilLayerTreeGroup *parent)
{
  BLO_read_data_address(reader, &node->base.name);
  node->base.parent = parent;

  /* Read frames storage. */
  BLO_read_int32_array(reader, node->frames_storage.num, &node->frames_storage.keys);
  BLO_read_data_address(reader, &node->frames_storage.values);

  /* Re-create frames data in runtime map. */
  node->wrap().runtime = MEM_new<blender::bke::greasepencil::LayerRuntime>(__func__);
  for (int i = 0; i < node->frames_storage.num; i++) {
    node->wrap().frames_for_write().add_new(node->frames_storage.keys[i],
                                            node->frames_storage.values[i]);
  }

  /* Read layer masks. */
  BLO_read_list(reader, &node->masks);
  LISTBASE_FOREACH (GreasePencilLayerMask *, mask, &node->masks) {
    BLO_read_data_address(reader, &mask->layer_name);
  }
}

static void read_layer_tree_group(BlendDataReader *reader,
                                  GreasePencilLayerTreeGroup *node,
                                  GreasePencilLayerTreeGroup *parent)
{
  BLO_read_data_address(reader, &node->base.name);
  node->base.parent = parent;
  /* Read list of children. */
  BLO_read_list(reader, &node->children);
  LISTBASE_FOREACH (GreasePencilLayerTreeNode *, child, &node->children) {
    switch (child->type) {
      case GP_LAYER_TREE_LEAF: {
        GreasePencilLayer *layer = reinterpret_cast<GreasePencilLayer *>(child);
        read_layer(reader, layer, node);
        break;
      }
      case GP_LAYER_TREE_GROUP: {
        GreasePencilLayerTreeGroup *group = reinterpret_cast<GreasePencilLayerTreeGroup *>(child);
        read_layer_tree_group(reader, group, node);
        break;
      }
    }
  }

  node->wrap().runtime = MEM_new<blender::bke::greasepencil::LayerGroupRuntime>(__func__);
}

static void read_layer_tree(GreasePencil &grease_pencil, BlendDataReader *reader)
{
  /* Read root group. */
  BLO_read_data_address(reader, &grease_pencil.root_group_ptr);
  /* This shouldn't normally happen, but for files that were created before the root group became a
   * pointer, this address will not exist. In this case, we clear the pointer to the active layer
   * and create an empty root group to avoid crashes. */
  if (grease_pencil.root_group_ptr == nullptr) {
    grease_pencil.root_group_ptr = MEM_new<blender::bke::greasepencil::LayerGroup>(__func__);
    grease_pencil.active_layer = nullptr;
    return;
  }
  /* Read active layer. */
  BLO_read_data_address(reader, &grease_pencil.active_layer);
  read_layer_tree_group(reader, grease_pencil.root_group_ptr, nullptr);
}

static void write_layer(BlendWriter *writer, GreasePencilLayer *node)
{
  using namespace blender::bke::greasepencil;

  /* Re-create the frames storage only if it was tagged dirty. */
  if ((node->frames_storage.flag & GP_LAYER_FRAMES_STORAGE_DIRTY) != 0) {
    MEM_SAFE_FREE(node->frames_storage.keys);
    MEM_SAFE_FREE(node->frames_storage.values);

    const Layer &layer = node->wrap();
    node->frames_storage.num = layer.frames().size();
    node->frames_storage.keys = MEM_cnew_array<int>(node->frames_storage.num, __func__);
    node->frames_storage.values = MEM_cnew_array<GreasePencilFrame>(node->frames_storage.num,
                                                                    __func__);
    const Span<int> sorted_keys = layer.sorted_keys();
    for (const int i : sorted_keys.index_range()) {
      node->frames_storage.keys[i] = sorted_keys[i];
      node->frames_storage.values[i] = layer.frames().lookup(sorted_keys[i]);
    }

    /* Reset the flag. */
    node->frames_storage.flag &= ~GP_LAYER_FRAMES_STORAGE_DIRTY;
  }

  BLO_write_struct(writer, GreasePencilLayer, node);
  BLO_write_string(writer, node->base.name);

  BLO_write_int32_array(writer, node->frames_storage.num, node->frames_storage.keys);
  BLO_write_struct_array(
      writer, GreasePencilFrame, node->frames_storage.num, node->frames_storage.values);

  BLO_write_struct_list(writer, GreasePencilLayerMask, &node->masks);
  LISTBASE_FOREACH (GreasePencilLayerMask *, mask, &node->masks) {
    BLO_write_string(writer, mask->layer_name);
  }
}

static void write_layer_tree_group(BlendWriter *writer, GreasePencilLayerTreeGroup *node)
{
  BLO_write_struct(writer, GreasePencilLayerTreeGroup, node);
  BLO_write_string(writer, node->base.name);
  LISTBASE_FOREACH (GreasePencilLayerTreeNode *, child, &node->children) {
    switch (child->type) {
      case GP_LAYER_TREE_LEAF: {
        GreasePencilLayer *layer = reinterpret_cast<GreasePencilLayer *>(child);
        write_layer(writer, layer);
        break;
      }
      case GP_LAYER_TREE_GROUP: {
        GreasePencilLayerTreeGroup *group = reinterpret_cast<GreasePencilLayerTreeGroup *>(child);
        write_layer_tree_group(writer, group);
        break;
      }
    }
  }
}

static void write_layer_tree(GreasePencil &grease_pencil, BlendWriter *writer)
{
  write_layer_tree_group(writer, grease_pencil.root_group_ptr);
}

/** \} */<|MERGE_RESOLUTION|>--- conflicted
+++ resolved
@@ -75,13 +75,11 @@
   grease_pencil->active_layer = nullptr;
   grease_pencil->flag |= GREASE_PENCIL_ANIM_CHANNEL_EXPANDED;
 
-<<<<<<< HEAD
   ARRAY_SET_ITEMS(grease_pencil->line_color, 0.6f, 0.6f, 0.6f, 0.5f);
-=======
+  
   CustomData_reset(&grease_pencil->layers_data);
 
   grease_pencil->runtime = MEM_new<GreasePencilRuntime>(__func__);
->>>>>>> 91ec9bc5
 }
 
 static void grease_pencil_copy_data(Main * /*bmain*/,
@@ -132,14 +130,12 @@
         grease_pencil_dst->find_layer_by_name(grease_pencil_src->active_layer->wrap().name()));
   }
 
-<<<<<<< HEAD
   copy_v4_v4(grease_pencil_dst->line_color, grease_pencil_src->line_color);
-=======
+  
   CustomData_copy(&grease_pencil_src->layers_data,
                   &grease_pencil_dst->layers_data,
                   CD_MASK_ALL,
                   grease_pencil_dst->layers().size());
->>>>>>> 91ec9bc5
 
   /* Make sure the runtime pointer exists. */
   grease_pencil_dst->runtime = MEM_new<bke::GreasePencilRuntime>(__func__);
