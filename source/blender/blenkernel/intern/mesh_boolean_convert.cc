/* SPDX-License-Identifier: GPL-2.0-or-later
 * Copyright 2001-2002 NaN Holding BV. All rights reserved. */

/** \file
 * \ingroup bke
 */

#include "DNA_mesh_types.h"
#include "DNA_meshdata_types.h"
#include "DNA_object_types.h"

#include "BKE_attribute.hh"
#include "BKE_customdata.h"
#include "BKE_material.h"
#include "BKE_mesh.h"
#include "BKE_mesh_boolean_convert.hh"

#include "BLI_alloca.h"
#include "BLI_array.hh"
#include "BLI_float4x4.hh"
#include "BLI_math.h"
#include "BLI_math_vec_types.hh"
#include "BLI_mesh_boolean.hh"
#include "BLI_mesh_intersect.hh"
#include "BLI_span.hh"
#include "BLI_task.hh"
#include "BLI_virtual_array.hh"

namespace blender::meshintersect {

#ifdef WITH_GMP

constexpr int estimated_max_facelen = 100; /* Used for initial size of some Vectors. */

/* Snap entries that are near 0 or 1 or -1 to those values.
 * Sometimes Blender's rotation matrices for multiples of 90 degrees have
 * tiny numbers where there should be zeros. That messes makes some things
 * every so slightly non-coplanar when users expect coplanarity,
 * so this is a hack to clean up such matrices.
 * Would be better to change the transformation code itself.
 */
static float4x4 clean_transform(const float4x4 &mat)
{
  float4x4 cleaned;
  const float fuzz = 1e-6f;
  for (int i = 0; i < 4; i++) {
    for (int j = 0; j < 4; j++) {
      float f = mat.values[i][j];
      if (fabsf(f) <= fuzz) {
        f = 0.0f;
      }
      else if (fabsf(f - 1.0f) <= fuzz) {
        f = 1.0f;
      }
      else if (fabsf(f + 1.0f) <= fuzz) {
        f = -1.0f;
      }
      cleaned.values[i][j] = f;
    }
  }
  return cleaned;
}

/* `MeshesToIMeshInfo` keeps track of information used when combining a number
 * of `Mesh`es into a single `IMesh` for doing boolean on.
 * Mostly this means keeping track of the index offsets for various mesh elements. */
class MeshesToIMeshInfo {
 public:
  /* The input meshes, */
  Span<const Mesh *> meshes;
  /* Numbering the vertices of the meshes in order of meshes,
   * at what offset does the vertex range for mesh[i] start? */
  Array<int> mesh_vert_offset;
  /* Similarly for edges of meshes. */
  Array<int> mesh_edge_offset;
  /* Similarly for polys of meshes. */
  Array<int> mesh_poly_offset;
  /* For each Mesh vertex in all the meshes (with concatenated indexing),
   * what is the IMesh Vert* allocated for it in the input IMesh? */
  Array<const Vert *> mesh_to_imesh_vert;
  /* Similarly for each Mesh poly. */
  Array<Face *> mesh_to_imesh_face;
  /* Transformation matrix to transform a coordinate in the corresponding
   * Mesh to the local space of the first Mesh. */
  Array<float4x4> to_target_transform;
  /* For each input mesh, whether or not their transform is negative. */
  Array<bool> has_negative_transform;
  /* For each input mesh, how to remap the material slot numbers to
   * the material slots in the first mesh. */
  Span<Array<short>> material_remaps;
  /* Total number of input mesh vertices. */
  int tot_meshes_verts;
  /* Total number of input mesh edges. */
  int tot_meshes_edges;
  /* Total number of input mesh polys. */
  int tot_meshes_polys;

  int input_mesh_for_imesh_vert(int imesh_v) const;
  int input_mesh_for_imesh_edge(int imesh_e) const;
  int input_mesh_for_imesh_face(int imesh_f) const;
  const MPoly *input_mpoly_for_orig_index(int orig_index,
                                          const Mesh **r_orig_mesh,
                                          int *r_orig_mesh_index,
                                          int *r_index_in_orig_mesh) const;
  const MVert *input_mvert_for_orig_index(int orig_index,
                                          const Mesh **r_orig_mesh,
                                          int *r_index_in_orig_mesh) const;
  const MEdge *input_medge_for_orig_index(int orig_index,
                                          const Mesh **r_orig_mesh,
                                          int *r_index_in_orig_mesh) const;
};

/* Given an index `imesh_v` in the `IMesh`, return the index of the
 * input `Mesh` that contained the `MVert` that it came from. */
int MeshesToIMeshInfo::input_mesh_for_imesh_vert(int imesh_v) const
{
  int n = static_cast<int>(mesh_vert_offset.size());
  for (int i = 0; i < n - 1; ++i) {
    if (imesh_v < mesh_vert_offset[i + 1]) {
      return i;
    }
  }
  return n - 1;
}

/* Given an index `imesh_e` used as an original index in the `IMesh`,
 * return the index of the input `Mesh` that contained the `MVert` that it came from. */
int MeshesToIMeshInfo::input_mesh_for_imesh_edge(int imesh_e) const
{
  int n = static_cast<int>(mesh_edge_offset.size());
  for (int i = 0; i < n - 1; ++i) {
    if (imesh_e < mesh_edge_offset[i + 1]) {
      return i;
    }
  }
  return n - 1;
}

/* Given an index `imesh_f` in the `IMesh`, return the index of the
 * input `Mesh` that contained the `MPoly` that it came from. */
int MeshesToIMeshInfo::input_mesh_for_imesh_face(int imesh_f) const
{
  int n = static_cast<int>(mesh_poly_offset.size());
  for (int i = 0; i < n - 1; ++i) {
    if (imesh_f < mesh_poly_offset[i + 1]) {
      return i;
    }
  }
  return n - 1;
}

/* Given an index of an original face in the `IMesh`, find out the input
 * `Mesh` that it came from and return it in `*r_orig_mesh`,
 * and also return the index of that `Mesh` in  `*r_orig_mesh_index`.
 * Finally, return the index of the corresponding `MPoly` in that `Mesh`
 * in `*r_index_in_orig_mesh`. */
const MPoly *MeshesToIMeshInfo::input_mpoly_for_orig_index(int orig_index,
                                                           const Mesh **r_orig_mesh,
                                                           int *r_orig_mesh_index,
                                                           int *r_index_in_orig_mesh) const
{
  int orig_mesh_index = input_mesh_for_imesh_face(orig_index);
  BLI_assert(0 <= orig_mesh_index && orig_mesh_index < meshes.size());
  const Mesh *me = meshes[orig_mesh_index];
  const Span<MPoly> polys = me->polys();
  int index_in_mesh = orig_index - mesh_poly_offset[orig_mesh_index];
  BLI_assert(0 <= index_in_mesh && index_in_mesh < me->totpoly);
  const MPoly *mp = &polys[index_in_mesh];
  if (r_orig_mesh) {
    *r_orig_mesh = me;
  }
  if (r_orig_mesh_index) {
    *r_orig_mesh_index = orig_mesh_index;
  }
  if (r_index_in_orig_mesh) {
    *r_index_in_orig_mesh = index_in_mesh;
  }
  return mp;
}

/* Given an index of an original vertex in the `IMesh`, find out the input
 * `Mesh` that it came from and return it in `*r_orig_mesh`.
 * Also find the index of the `MVert` in that `Mesh` and return it in
 * `*r_index_in_orig_mesh`. */
const MVert *MeshesToIMeshInfo::input_mvert_for_orig_index(int orig_index,
                                                           const Mesh **r_orig_mesh,
                                                           int *r_index_in_orig_mesh) const
{
  int orig_mesh_index = input_mesh_for_imesh_vert(orig_index);
  BLI_assert(0 <= orig_mesh_index && orig_mesh_index < meshes.size());
  const Mesh *me = meshes[orig_mesh_index];
  const Span<MVert> verts = me->verts();
  int index_in_mesh = orig_index - mesh_vert_offset[orig_mesh_index];
  BLI_assert(0 <= index_in_mesh && index_in_mesh < me->totvert);
  const MVert *mv = &verts[index_in_mesh];
  if (r_orig_mesh) {
    *r_orig_mesh = me;
  }
  if (r_index_in_orig_mesh) {
    *r_index_in_orig_mesh = index_in_mesh;
  }
  return mv;
}

/* Similarly for edges. */
const MEdge *MeshesToIMeshInfo::input_medge_for_orig_index(int orig_index,
                                                           const Mesh **r_orig_mesh,
                                                           int *r_index_in_orig_mesh) const
{
  int orig_mesh_index = input_mesh_for_imesh_edge(orig_index);
  BLI_assert(0 <= orig_mesh_index && orig_mesh_index < meshes.size());
  const Mesh *me = meshes[orig_mesh_index];
  const Span<MEdge> edges = me->edges();
  int index_in_mesh = orig_index - mesh_edge_offset[orig_mesh_index];
  BLI_assert(0 <= index_in_mesh && index_in_mesh < me->totedge);
  const MEdge *medge = &edges[index_in_mesh];
  if (r_orig_mesh) {
    *r_orig_mesh = me;
  }
  if (r_index_in_orig_mesh) {
    *r_index_in_orig_mesh = index_in_mesh;
  }
  return medge;
}

/**
 * Convert all of the meshes in `meshes` to an `IMesh` and return that.
 * All of the coordinates are transformed into the local space of the
 * first Mesh. To do this transformation, we also need the transformation
 * obmats corresponding to the Meshes, so they are in the `obmats` argument.
 * The 'original' indexes in the IMesh are the indexes you get by
 * a scheme that offsets each MVert, MEdge, and MPoly index by the sum of the
 * vertices, edges, and polys in the preceding Meshes in the mesh span.
 * The `*r_info class` is filled in with information needed to make the
 * correspondence between the Mesh MVerts/MPolys and the IMesh Verts/Faces.
 * All allocation of memory for the IMesh comes from `arena`.
 */
static IMesh meshes_to_imesh(Span<const Mesh *> meshes,
                             Span<const float4x4 *> obmats,
                             Span<Array<short>> material_remaps,
                             const float4x4 &target_transform,
                             IMeshArena &arena,
                             MeshesToIMeshInfo *r_info)
{
  int nmeshes = meshes.size();
  BLI_assert(nmeshes > 0);
  r_info->meshes = meshes;
  r_info->tot_meshes_verts = 0;
  r_info->tot_meshes_polys = 0;
  int &totvert = r_info->tot_meshes_verts;
  int &totedge = r_info->tot_meshes_edges;
  int &totpoly = r_info->tot_meshes_polys;
  for (const Mesh *me : meshes) {
    totvert += me->totvert;
    totedge += me->totedge;
    totpoly += me->totpoly;
  }

  /* Estimate the number of vertices and faces in the boolean output,
   * so that the memory arena can reserve some space. It is OK if these
   * estimates are wrong. */
  const int estimate_num_outv = 3 * totvert;
  const int estimate_num_outf = 4 * totpoly;
  arena.reserve(estimate_num_outv, estimate_num_outf);
  r_info->mesh_to_imesh_vert.reinitialize(totvert);
  r_info->mesh_to_imesh_face.reinitialize(totpoly);
  r_info->mesh_vert_offset.reinitialize(nmeshes);
  r_info->mesh_edge_offset.reinitialize(nmeshes);
  r_info->mesh_poly_offset.reinitialize(nmeshes);
  r_info->to_target_transform.reinitialize(nmeshes);
  r_info->has_negative_transform.reinitialize(nmeshes);
  r_info->material_remaps = material_remaps;
  int v = 0;
  int e = 0;
  int f = 0;

  /* Put these Vectors here, with a size unlikely to need resizing,
   * so that the loop to make new Faces will likely not need to allocate
   * over and over. */
  Vector<const Vert *, estimated_max_facelen> face_vert;
  Vector<int, estimated_max_facelen> face_edge_orig;

  /* To convert the coordinates of meshes 1, 2, etc. into the local space
   * of the target, multiply each transform by the inverse of the
   * target matrix. Exact Boolean works better if these matrices are 'cleaned'
   *  -- see the comment for the `clean_transform` function, above. */
  const float4x4 inv_target_mat = clean_transform(target_transform).inverted();

  /* For each input `Mesh`, make `Vert`s and `Face`s for the corresponding
   * `MVert`s and `MPoly`s, and keep track of the original indices (using the
   * concatenating offset scheme) inside the `Vert`s and `Face`s.
   * When making `Face`s, we also put in the original indices for `MEdge`s that
   * make up the `MPoly`s using the same scheme. */
  for (int mi : meshes.index_range()) {
    const Mesh *me = meshes[mi];
    r_info->mesh_vert_offset[mi] = v;
    r_info->mesh_edge_offset[mi] = e;
    r_info->mesh_poly_offset[mi] = f;
    /* Get matrix that transforms a coordinate in meshes[mi]'s local space
     * to the target space. */
    const float4x4 objn_mat = (obmats[mi] == nullptr) ? float4x4::identity() :
                                                        clean_transform(*obmats[mi]);
    r_info->to_target_transform[mi] = inv_target_mat * objn_mat;
    r_info->has_negative_transform[mi] = objn_mat.is_negative();

    /* All meshes 1 and up will be transformed into the local space of operand 0.
     * Historical behavior of the modifier has been to flip the faces of any meshes
     * that would have a negative transform if you do that. */
    bool need_face_flip = r_info->has_negative_transform[mi] != r_info->has_negative_transform[0];

    Vector<Vert *> verts(me->totvert);
    const Span<MVert> mesh_verts = me->verts();
    const Span<MPoly> polys = me->polys();
    const Span<MLoop> loops = me->loops();

    /* Allocate verts
     * Skip the matrix multiplication for each point when there is no transform for a mesh,
     * for example when the first mesh is already in the target space. (Note the logic
     * directly above, which uses an identity matrix with a null input transform). */
    if (obmats[mi] == nullptr) {
      threading::parallel_for(mesh_verts.index_range(), 2048, [&](IndexRange range) {
        float3 co;
        for (int i : range) {
          co = float3(mesh_verts[i].co);
          mpq3 mco = mpq3(co.x, co.y, co.z);
          double3 dco(mco[0].get_d(), mco[1].get_d(), mco[2].get_d());
          verts[i] = new Vert(mco, dco, NO_INDEX, i);
        }
      });
    }
    else {
      threading::parallel_for(mesh_verts.index_range(), 2048, [&](IndexRange range) {
        float3 co;
        for (int i : range) {
          co = r_info->to_target_transform[mi] * float3(mesh_verts[i].co);
          mpq3 mco = mpq3(co.x, co.y, co.z);
          double3 dco(mco[0].get_d(), mco[1].get_d(), mco[2].get_d());
          verts[i] = new Vert(mco, dco, NO_INDEX, i);
        }
      });
    }
    for (int i : mesh_verts.index_range()) {
      r_info->mesh_to_imesh_vert[v] = arena.add_or_find_vert(verts[i]);
      ++v;
    }

    for (const MPoly &poly : polys) {
      int flen = poly.totloop;
      face_vert.resize(flen);
      face_edge_orig.resize(flen);
      const MLoop *l = &loops[poly.loopstart];
      for (int i = 0; i < flen; ++i) {
        int mverti = r_info->mesh_vert_offset[mi] + l->v;
        const Vert *fv = r_info->mesh_to_imesh_vert[mverti];
        if (need_face_flip) {
          face_vert[flen - i - 1] = fv;
          int iedge = i < flen - 1 ? flen - i - 2 : flen - 1;
          face_edge_orig[iedge] = e + l->e;
        }
        else {
          face_vert[i] = fv;
          face_edge_orig[i] = e + l->e;
        }
        ++l;
      }
      r_info->mesh_to_imesh_face[f] = arena.add_face(face_vert, f, face_edge_orig);
      ++f;
    }
    e += me->totedge;
  }
  return IMesh(r_info->mesh_to_imesh_face);
}

/* Copy vertex attributes, including customdata, from `orig_mv` to `mv`.
 * `mv` is in `dest_mesh` with index `mv_index`.
 * The `orig_mv` vertex came from Mesh `orig_me` and had index `index_in_orig_me` there. */
static void copy_vert_attributes(Mesh *dest_mesh,
                                 MVert *mv,
                                 const MVert *orig_mv,
                                 const Mesh *orig_me,
                                 int mv_index,
                                 int index_in_orig_me)
{
<<<<<<< HEAD
  mv->bweight = orig_mv->bweight;
=======
  mv->flag = orig_mv->flag;
>>>>>>> 352d55b1

  /* For all layers in the orig mesh, copy the layer information. */
  CustomData *target_cd = &dest_mesh->vdata;
  const CustomData *source_cd = &orig_me->vdata;
  for (int source_layer_i = 0; source_layer_i < source_cd->totlayer; ++source_layer_i) {
    int ty = source_cd->layers[source_layer_i].type;
    /* The (first) CD_MVERT layer is the same as dest_mesh->vdata, so we've
     * already set the coordinate to the right value. */
    if (ty == CD_MVERT) {
      continue;
    }
    const char *name = source_cd->layers[source_layer_i].name;
    int target_layer_i = CustomData_get_named_layer_index(target_cd, ty, name);
    /* Not all layers were merged in target: some are marked CD_FLAG_NOCOPY
     * and some are not in the CD_MASK_MESH.vdata. */
    if (target_layer_i != -1) {
      CustomData_copy_data_layer(
          source_cd, target_cd, source_layer_i, target_layer_i, index_in_orig_me, mv_index, 1);
    }
  }
}

/* Similar to copy_vert_attributes but for poly attributes. */
static void copy_poly_attributes(Mesh *dest_mesh,
                                 MPoly *mp,
                                 const MPoly *orig_mp,
                                 const Mesh *orig_me,
                                 int mp_index,
                                 int index_in_orig_me,
                                 Span<short> material_remap,
                                 MutableSpan<int> dst_material_indices)
{
  const VArray<int> src_material_indices = orig_me->attributes().lookup_or_default<int>(
      "material_index", ATTR_DOMAIN_FACE, 0);
  const int src_index = src_material_indices[index_in_orig_me];
  if (material_remap.size() > 0 && material_remap.index_range().contains(src_index)) {
    dst_material_indices[mp_index] = material_remap[src_index];
  }
  else {
    dst_material_indices[mp_index] = src_index;
  }

  mp->flag = orig_mp->flag;
  CustomData *target_cd = &dest_mesh->pdata;
  const CustomData *source_cd = &orig_me->pdata;
  for (int source_layer_i = 0; source_layer_i < source_cd->totlayer; ++source_layer_i) {
    int ty = source_cd->layers[source_layer_i].type;
    if (ty == CD_MPOLY) {
      continue;
    }
    const char *name = source_cd->layers[source_layer_i].name;
    int target_layer_i = CustomData_get_named_layer_index(target_cd, ty, name);
    if (target_layer_i != -1) {
      CustomData_copy_data_layer(
          source_cd, target_cd, source_layer_i, target_layer_i, index_in_orig_me, mp_index, 1);
    }
  }
}

/* Similar to copy_vert_attributes but for edge attributes. */
static void copy_edge_attributes(Mesh *dest_mesh,
                                 MEdge *medge,
                                 const MEdge *orig_medge,
                                 const Mesh *orig_me,
                                 int medge_index,
                                 int index_in_orig_me)
{
  medge->crease = orig_medge->crease;
  medge->flag = orig_medge->flag;
  CustomData *target_cd = &dest_mesh->edata;
  const CustomData *source_cd = &orig_me->edata;
  for (int source_layer_i = 0; source_layer_i < source_cd->totlayer; ++source_layer_i) {
    int ty = source_cd->layers[source_layer_i].type;
    if (ty == CD_MEDGE) {
      continue;
    }
    const char *name = source_cd->layers[source_layer_i].name;
    int target_layer_i = CustomData_get_named_layer_index(target_cd, ty, name);
    if (target_layer_i != -1) {
      CustomData_copy_data_layer(
          source_cd, target_cd, source_layer_i, target_layer_i, index_in_orig_me, medge_index, 1);
    }
  }
}

/**
 * For #IMesh face `f`, with corresponding output Mesh poly `mp`,
 * where the original Mesh poly is `orig_mp`, coming from the Mesh
 * `orig_me`, which has index `orig_me_index` in `mim`:
 * fill in the `orig_loops` Array with corresponding indices of MLoops from `orig_me`
 * where they have the same start and end vertices; for cases where that is
 * not true, put -1 in the `orig_loops` slot.
 * For now, we only try to do this if `mp` and `orig_mp` have the same size.
 * Return the number of non-null MLoops filled in.
 */
static int fill_orig_loops(const Face *f,
                           const MPoly *orig_mp,
                           const Mesh *orig_me,
                           int orig_me_index,
                           MeshesToIMeshInfo &mim,
                           MutableSpan<int> r_orig_loops)
{
  r_orig_loops.fill(-1);
  const Span<MLoop> orig_loops = orig_me->loops();

  int orig_mplen = orig_mp->totloop;
  if (f->size() != orig_mplen) {
    return 0;
  }
  BLI_assert(r_orig_loops.size() == orig_mplen);
  /* We'll look for the case where the first vertex in f has an original vertex
   * that is the same as one in orig_me (after correcting for offset in mim meshes).
   * Then see that loop and any subsequent ones have the same start and end vertex.
   * This may miss some cases of partial alignment, but that's OK since discovering
   * aligned loops is only an optimization to avoid some re-interpolation.
   */
  int first_orig_v = f->vert[0]->orig;
  if (first_orig_v == NO_INDEX) {
    return 0;
  }
  /* It is possible that the original vert was merged with another in another mesh. */
  if (orig_me_index != mim.input_mesh_for_imesh_vert(first_orig_v)) {
    return 0;
  }
  int orig_me_vert_offset = mim.mesh_vert_offset[orig_me_index];
  int first_orig_v_in_orig_me = first_orig_v - orig_me_vert_offset;
  BLI_assert(0 <= first_orig_v_in_orig_me && first_orig_v_in_orig_me < orig_me->totvert);
  /* Assume all vertices in an mpoly are unique. */
  int offset = -1;
  for (int i = 0; i < orig_mplen; ++i) {
    int loop_i = i + orig_mp->loopstart;
    if (orig_loops[loop_i].v == first_orig_v_in_orig_me) {
      offset = i;
      break;
    }
  }
  if (offset == -1) {
    return 0;
  }
  int num_orig_loops_found = 0;
  for (int mp_loop_index = 0; mp_loop_index < orig_mplen; ++mp_loop_index) {
    int orig_mp_loop_index = (mp_loop_index + offset) % orig_mplen;
    const MLoop *l = &orig_loops[orig_mp->loopstart + orig_mp_loop_index];
    int fv_orig = f->vert[mp_loop_index]->orig;
    if (fv_orig != NO_INDEX) {
      fv_orig -= orig_me_vert_offset;
      if (fv_orig < 0 || fv_orig >= orig_me->totvert) {
        fv_orig = NO_INDEX;
      }
    }
    if (l->v == fv_orig) {
      const MLoop *lnext =
          &orig_loops[orig_mp->loopstart + ((orig_mp_loop_index + 1) % orig_mplen)];
      int fvnext_orig = f->vert[(mp_loop_index + 1) % orig_mplen]->orig;
      if (fvnext_orig != NO_INDEX) {
        fvnext_orig -= orig_me_vert_offset;
        if (fvnext_orig < 0 || fvnext_orig >= orig_me->totvert) {
          fvnext_orig = NO_INDEX;
        }
      }
      if (lnext->v == fvnext_orig) {
        r_orig_loops[mp_loop_index] = orig_mp->loopstart + orig_mp_loop_index;
        ++num_orig_loops_found;
      }
    }
  }
  return num_orig_loops_found;
}

/* Fill `cos_2d` with the 2d coordinates found by projection MPoly `mp` along
 * its normal. Also fill in r_axis_mat with the matrix that does that projection.
 * But before projecting, also transform the 3d coordinate by multiplying by trans_mat.
 * `cos_2d` should have room for `mp->totloop` entries. */
static void get_poly2d_cos(const Mesh *me,
                           const MPoly *mp,
                           float (*cos_2d)[2],
                           const float4x4 &trans_mat,
                           float r_axis_mat[3][3])
{
  const Span<MVert> verts = me->verts();
  const Span<MLoop> loops = me->loops();
  const Span<MLoop> poly_loops = loops.slice(mp->loopstart, mp->totloop);

  /* Project coordinates to 2d in cos_2d, using normal as projection axis. */
  float axis_dominant[3];
  BKE_mesh_calc_poly_normal(mp, &loops[mp->loopstart], verts.data(), axis_dominant);
  axis_dominant_v3_to_m3(r_axis_mat, axis_dominant);
  for (const int i : poly_loops.index_range()) {
    float3 co = verts[poly_loops[i].v].co;
    co = trans_mat * co;
    mul_v2_m3v3(cos_2d[i], r_axis_mat, co);
  }
}

/* For the loops of `mp`, see if the face is unchanged from `orig_mp`, and if so,
 * copy the Loop attributes from corresponding loops to corresponding loops.
 * Otherwise, interpolate the Loop attributes in the face `orig_mp`. */
static void copy_or_interp_loop_attributes(Mesh *dest_mesh,
                                           const Face *f,
                                           MPoly *mp,
                                           const MPoly *orig_mp,
                                           const Mesh *orig_me,
                                           int orig_me_index,
                                           MeshesToIMeshInfo &mim)
{
  Array<int> orig_loops(mp->totloop);
  int norig = fill_orig_loops(f, orig_mp, orig_me, orig_me_index, mim, orig_loops);
  /* We may need these arrays if we have to interpolate Loop attributes rather than just copy.
   * Right now, trying Array<float[2]> complains, so declare cos_2d a different way. */
  float(*cos_2d)[2];
  Array<float> weights;
  Array<const void *> src_blocks_ofs;
  float axis_mat[3][3];
  if (norig != mp->totloop) {
    /* We will need to interpolate. Make `cos_2d` hold 2d-projected coordinates of `orig_mp`,
     * which are transformed into object 0's local space before projecting.
     * At this point we cannot yet calculate the interpolation weights, as they depend on
     * the coordinate where interpolation is to happen, but we can allocate the needed arrays,
     * so they don't have to be allocated per-layer. */
    cos_2d = (float(*)[2])BLI_array_alloca(cos_2d, orig_mp->totloop);
    weights = Array<float>(orig_mp->totloop);
    src_blocks_ofs = Array<const void *>(orig_mp->totloop);
    get_poly2d_cos(orig_me, orig_mp, cos_2d, mim.to_target_transform[orig_me_index], axis_mat);
  }
  CustomData *target_cd = &dest_mesh->ldata;
  const Span<MVert> dst_verts = dest_mesh->verts();
  const Span<MLoop> dst_loops = dest_mesh->loops();
  for (int i = 0; i < mp->totloop; ++i) {
    int loop_index = mp->loopstart + i;
    int orig_loop_index = norig > 0 ? orig_loops[i] : -1;
    const CustomData *source_cd = &orig_me->ldata;
    if (orig_loop_index == -1) {
      /* Will need interpolation weights for this loop's vertex's coordinates.
       * The coordinate needs to be projected into 2d,  just like the interpolating polygon's
       * coordinates were. The `dest_mesh` coordinates are already in object 0 local space. */
      float co[2];
      mul_v2_m3v3(co, axis_mat, dst_verts[dst_loops[loop_index].v].co);
      interp_weights_poly_v2(weights.data(), cos_2d, orig_mp->totloop, co);
    }
    for (int source_layer_i = 0; source_layer_i < source_cd->totlayer; ++source_layer_i) {
      int ty = source_cd->layers[source_layer_i].type;
      if (ty == CD_MLOOP) {
        continue;
      }
      const char *name = source_cd->layers[source_layer_i].name;
      int target_layer_i = CustomData_get_named_layer_index(target_cd, ty, name);
      if (target_layer_i == -1) {
        continue;
      }
      if (orig_loop_index != -1) {
        CustomData_copy_data_layer(
            source_cd, target_cd, source_layer_i, target_layer_i, orig_loop_index, loop_index, 1);
      }
      else {
        /* NOTE: although CustomData_bmesh_interp_n function has bmesh in its name, nothing about
         * it is BMesh-specific. We can't use CustomData_interp because it assumes that
         * all source layers exist in the dest.
         * A non bmesh version could have the benefit of not copying data into src_blocks_ofs -
         * using the contiguous data instead. TODO: add to the custom data API. */
        int target_layer_type_index = CustomData_get_named_layer(target_cd, ty, name);
        if (!CustomData_layer_has_interp(source_cd, source_layer_i)) {
          continue;
        }
        int source_layer_type_index = source_layer_i - source_cd->typemap[ty];
        BLI_assert(target_layer_type_index != -1 && source_layer_type_index >= 0);
        for (int j = 0; j < orig_mp->totloop; ++j) {
          src_blocks_ofs[j] = CustomData_get_n(
              source_cd, ty, orig_mp->loopstart + j, source_layer_type_index);
        }
        void *dst_block_ofs = CustomData_get_n(target_cd, ty, loop_index, target_layer_type_index);
        CustomData_bmesh_interp_n(target_cd,
                                  src_blocks_ofs.data(),
                                  weights.data(),
                                  nullptr,
                                  orig_mp->totloop,
                                  dst_block_ofs,
                                  target_layer_i);
      }
    }
  }
}

/**
 * Make sure that there are custom data layers in the target mesh
 * corresponding to all target layers in all of the operands after the first.
 * (The target should already have layers for those in the first operand mesh).
 * Edges done separately -- will have to be done later, after edges are made.
 */
static void merge_vertex_loop_poly_customdata_layers(Mesh *target, MeshesToIMeshInfo &mim)
{
  for (int mesh_index = 1; mesh_index < mim.meshes.size(); ++mesh_index) {
    const Mesh *me = mim.meshes[mesh_index];
    if (me->totvert) {
      CustomData_merge(
          &me->vdata, &target->vdata, CD_MASK_MESH.vmask, CD_SET_DEFAULT, target->totvert);
    }
    if (me->totloop) {
      CustomData_merge(
          &me->ldata, &target->ldata, CD_MASK_MESH.lmask, CD_SET_DEFAULT, target->totloop);
    }
    if (me->totpoly) {
      CustomData_merge(
          &me->pdata, &target->pdata, CD_MASK_MESH.pmask, CD_SET_DEFAULT, target->totpoly);
    }
  }
}

static void merge_edge_customdata_layers(Mesh *target, MeshesToIMeshInfo &mim)
{
  for (int mesh_index = 1; mesh_index < mim.meshes.size(); ++mesh_index) {
    const Mesh *me = mim.meshes[mesh_index];
    if (me->totedge) {
      CustomData_merge(
          &me->edata, &target->edata, CD_MASK_MESH.emask, CD_SET_DEFAULT, target->totedge);
    }
  }
}

/**
 * Convert the output IMesh im to a Blender Mesh,
 * using the information in mim to get all the attributes right.
 */
static Mesh *imesh_to_mesh(IMesh *im, MeshesToIMeshInfo &mim)
{
  constexpr int dbg_level = 0;

  im->populate_vert();
  int out_totvert = im->vert_size();
  int out_totpoly = im->face_size();
  int out_totloop = 0;
  for (const Face *f : im->faces()) {
    out_totloop += f->size();
  }
  /* Will calculate edges later. */
  Mesh *result = BKE_mesh_new_nomain_from_template(
      mim.meshes[0], out_totvert, 0, 0, out_totloop, out_totpoly);

  merge_vertex_loop_poly_customdata_layers(result, mim);
  /* Set the vertex coordinate values and other data. */
  MutableSpan<MVert> verts = result->verts_for_write();
  for (int vi : im->vert_index_range()) {
    const Vert *v = im->vert(vi);
    MVert *mv = &verts[vi];
    copy_v3fl_v3db(mv->co, v->co);
    if (v->orig != NO_INDEX) {
      const Mesh *orig_me;
      int index_in_orig_me;
      const MVert *orig_mv = mim.input_mvert_for_orig_index(v->orig, &orig_me, &index_in_orig_me);
      copy_vert_attributes(result, mv, orig_mv, orig_me, vi, index_in_orig_me);
    }
  }

  /* Set the loopstart and totloop for each output poly,
   * and set the vertices in the appropriate loops. */
  bke::SpanAttributeWriter<int> dst_material_indices =
      result->attributes_for_write().lookup_or_add_for_write_only_span<int>("material_index",
                                                                            ATTR_DOMAIN_FACE);
  int cur_loop_index = 0;
  MutableSpan<MLoop> dst_loops = result->loops_for_write();
  MutableSpan<MPoly> dst_polys = result->polys_for_write();
  MLoop *l = dst_loops.data();
  for (int fi : im->face_index_range()) {
    const Face *f = im->face(fi);
    const Mesh *orig_me;
    int index_in_orig_me;
    int orig_me_index;
    const MPoly *orig_mp = mim.input_mpoly_for_orig_index(
        f->orig, &orig_me, &orig_me_index, &index_in_orig_me);
    MPoly *mp = &dst_polys[fi];
    mp->totloop = f->size();
    mp->loopstart = cur_loop_index;
    for (int j : f->index_range()) {
      const Vert *vf = f->vert[j];
      const int vfi = im->lookup_vert(vf);
      l->v = vfi;
      ++l;
      ++cur_loop_index;
    }

    copy_poly_attributes(result,
                         mp,
                         orig_mp,
                         orig_me,
                         fi,
                         index_in_orig_me,
                         (mim.material_remaps.size() > 0) ?
                             mim.material_remaps[orig_me_index].as_span() :
                             Span<short>(),
                         dst_material_indices.span);
    copy_or_interp_loop_attributes(result, f, mp, orig_mp, orig_me, orig_me_index, mim);
  }
  dst_material_indices.finish();

  /* BKE_mesh_calc_edges will calculate and populate all the
   * MEdges from the MPolys. */
  BKE_mesh_calc_edges(result, false, false);
  merge_edge_customdata_layers(result, mim);

  /* Now that the MEdges are populated, we can copy over the required attributes and custom layers.
   */
  MutableSpan<MEdge> edges = result->edges_for_write();
  for (int fi : im->face_index_range()) {
    const Face *f = im->face(fi);
    const MPoly *mp = &dst_polys[fi];
    for (int j : f->index_range()) {
      if (f->edge_orig[j] != NO_INDEX) {
        const Mesh *orig_me;
        int index_in_orig_me;
        const MEdge *orig_medge = mim.input_medge_for_orig_index(
            f->edge_orig[j], &orig_me, &index_in_orig_me);
        int e_index = dst_loops[mp->loopstart + j].e;
        MEdge *medge = &edges[e_index];
        copy_edge_attributes(result, medge, orig_medge, orig_me, e_index, index_in_orig_me);
      }
    }
  }

  if (dbg_level > 0) {
    BKE_mesh_validate(result, true, true);
  }
  return result;
}

#endif  // WITH_GMP

Mesh *direct_mesh_boolean(Span<const Mesh *> meshes,
                          Span<const float4x4 *> transforms,
                          const float4x4 &target_transform,
                          Span<Array<short>> material_remaps,
                          const bool use_self,
                          const bool hole_tolerant,
                          const int boolean_mode,
                          Vector<int> *r_intersecting_edges)
{
#ifdef WITH_GMP
  BLI_assert(meshes.size() == transforms.size());
  BLI_assert(material_remaps.size() == 0 || material_remaps.size() == meshes.size());
  if (meshes.size() <= 0) {
    return nullptr;
  }

  const int dbg_level = 0;
  if (dbg_level > 0) {
    std::cout << "\nDIRECT_MESH_INTERSECT, nmeshes = " << meshes.size() << "\n";
  }
  MeshesToIMeshInfo mim;
  IMeshArena arena;
  IMesh m_in = meshes_to_imesh(meshes, transforms, material_remaps, target_transform, arena, &mim);
  std::function<int(int)> shape_fn = [&mim](int f) {
    for (int mi = 0; mi < mim.mesh_poly_offset.size() - 1; ++mi) {
      if (f < mim.mesh_poly_offset[mi + 1]) {
        return mi;
      }
    }
    return static_cast<int>(mim.mesh_poly_offset.size()) - 1;
  };
  IMesh m_out = boolean_mesh(m_in,
                             static_cast<BoolOpType>(boolean_mode),
                             meshes.size(),
                             shape_fn,
                             use_self,
                             hole_tolerant,
                             nullptr,
                             &arena);
  if (dbg_level > 0) {
    std::cout << m_out;
    write_obj_mesh(m_out, "m_out");
  }

  Mesh *result = imesh_to_mesh(&m_out, mim);

  /* Store intersecting edge indices. */
  if (r_intersecting_edges != nullptr) {
    const Span<MPoly> polys = result->polys();
    const Span<MLoop> loops = result->loops();
    for (int fi : m_out.face_index_range()) {
      const Face &face = *m_out.face(fi);
      const MPoly &poly = polys[fi];
      for (int corner_i : face.index_range()) {
        if (face.is_intersect[corner_i]) {
          int e_index = loops[poly.loopstart + corner_i].e;
          r_intersecting_edges->append(e_index);
        }
      }
    }
  }

  return result;
#else   // WITH_GMP
  UNUSED_VARS(meshes,
              transforms,
              material_remaps,
              target_transform,
              use_self,
              hole_tolerant,
              boolean_mode,
              r_intersecting_edges);
  return nullptr;
#endif  // WITH_GMP
}

}  // namespace blender::meshintersect<|MERGE_RESOLUTION|>--- conflicted
+++ resolved
@@ -381,12 +381,6 @@
                                  int mv_index,
                                  int index_in_orig_me)
 {
-<<<<<<< HEAD
-  mv->bweight = orig_mv->bweight;
-=======
-  mv->flag = orig_mv->flag;
->>>>>>> 352d55b1
-
   /* For all layers in the orig mesh, copy the layer information. */
   CustomData *target_cd = &dest_mesh->vdata;
   const CustomData *source_cd = &orig_me->vdata;
