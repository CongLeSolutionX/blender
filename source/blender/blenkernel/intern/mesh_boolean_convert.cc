--- conflicted
+++ resolved
@@ -562,17 +562,10 @@
                             reinterpret_cast<const float(*)[3]>(positions.data()),
                             axis_dominant);
   axis_dominant_v3_to_m3(r_axis_mat, axis_dominant);
-<<<<<<< HEAD
   for (const int i : poly_verts.index_range()) {
     float3 co = positions[poly_verts[i]];
-    co = trans_mat * co;
-    mul_v2_m3v3(cos_2d[i], r_axis_mat, co);
-=======
-  for (const int i : poly_loops.index_range()) {
-    float3 co = positions[poly_loops[i].v];
     co = math::transform_point(trans_mat, co);
     *reinterpret_cast<float2 *>(&cos_2d[i]) = (float3x3(r_axis_mat) * co).xy();
->>>>>>> d3500c48
   }
 }
 
