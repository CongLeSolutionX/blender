--- conflicted
+++ resolved
@@ -37,19 +37,11 @@
   MDisps *mdisps = static_cast<MDisps *>(
       CustomData_get_layer_for_write(&mesh->ldata, CD_MDISPS, mesh->totloop));
   for (const int p : polys.index_range()) {
-<<<<<<< HEAD
-    const MPoly *poly = &polys[p];
+    const MPoly &poly = polys[p];
     const float3 poly_center = mesh::poly_center_calc(positions,
-                                                      loops.slice(poly->loopstart, poly->totloop));
-    for (int l = 0; l < poly->totloop; l++) {
-      const int loop_index = poly->loopstart + l;
-=======
-    const MPoly &poly = polys[p];
-    float poly_center[3];
-    BKE_mesh_calc_poly_center(&poly, &loops[poly.loopstart], positions, poly_center);
+                                                      loops.slice(poly.loopstart, poly.totloop));
     for (int l = 0; l < poly.totloop; l++) {
       const int loop_index = poly.loopstart + l;
->>>>>>> 915ff8d1
 
       float(*disps)[3] = mdisps[loop_index].disps;
       mdisps[loop_index].totdisp = 4;
