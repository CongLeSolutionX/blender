/* SPDX-License-Identifier: GPL-2.0-or-later
 * Copyright 2022 Blender Foundation. All rights reserved. */

#include "BKE_customdata.h"
#include "BKE_mesh.h"
#include "BKE_mesh_mapping.h"
#include "BKE_pbvh.h"
#include "BKE_pbvh_pixels.hh"

#include "DNA_image_types.h"
#include "DNA_mesh_types.h"
#include "DNA_meshdata_types.h"
#include "DNA_object_types.h"

#include "BLI_math.h"
#include "BLI_task.h"

#include "BKE_image_wrappers.hh"

#include "bmesh.h"

#include "pbvh_intern.h"
#include "pbvh_uv_islands.hh"

namespace blender::bke::pbvh::pixels {

/**
 * During debugging this check could be enabled.
 * It will write to each image pixel that is covered by the PBVH.
 */
constexpr bool USE_WATERTIGHT_CHECK = false;

/**
 * Calculate the delta of two neighbor UV coordinates in the given image buffer.
 */
static float2 calc_barycentric_delta(const float2 uvs[3],
                                     const float2 start_uv,
                                     const float2 end_uv)
{

  float3 start_barycentric;
  barycentric_weights_v2(uvs[0], uvs[1], uvs[2], start_uv, start_barycentric);
  float3 end_barycentric;
  barycentric_weights_v2(uvs[0], uvs[1], uvs[2], end_uv, end_barycentric);
  float3 barycentric = end_barycentric - start_barycentric;
  return float2(barycentric.x, barycentric.y);
}

static float2 calc_barycentric_delta_x(const ImBuf *image_buffer,
                                       const float2 uvs[3],
                                       const int x,
                                       const int y)
{
  const float2 start_uv(float(x) / image_buffer->x, float(y) / image_buffer->y);
  const float2 end_uv(float(x + 1) / image_buffer->x, float(y) / image_buffer->y);
  return calc_barycentric_delta(uvs, start_uv, end_uv);
}

static void extract_barycentric_pixels(UDIMTilePixels &tile_data,
                                       const ImBuf *image_buffer,
                                       const uv_islands::UVIslandsMask &uv_mask,
                                       const int64_t uv_island_index,
                                       const int64_t uv_primitive_index,
                                       const float2 uvs[3],
                                       const float2 tile_offset,
                                       const int minx,
                                       const int miny,
                                       const int maxx,
                                       const int maxy)
{
  for (int y = miny; y < maxy; y++) {
    bool start_detected = false;
    PackedPixelRow pixel_row;
    pixel_row.uv_primitive_index = uv_primitive_index;
    pixel_row.num_pixels = 0;
    int x;

    for (x = minx; x < maxx; x++) {
      float2 uv((float(x) + 0.5f) / image_buffer->x, (float(y) + 0.5f) / image_buffer->y);
      float3 barycentric_weights;
      barycentric_weights_v2(uvs[0], uvs[1], uvs[2], uv, barycentric_weights);

      const bool is_inside = barycentric_inside_triangle_v2(barycentric_weights);
      const bool is_masked = uv_mask.is_masked(uv_island_index, uv + tile_offset);
      if (!start_detected && is_inside && is_masked) {
        start_detected = true;
        pixel_row.start_image_coordinate = ushort2(x, y);
        pixel_row.start_barycentric_coord = float2(barycentric_weights.x, barycentric_weights.y);
      }
      else if (start_detected && (!is_inside || !is_masked)) {
        break;
      }
    }

    if (!start_detected) {
      continue;
    }
    pixel_row.num_pixels = x - pixel_row.start_image_coordinate.x;
    tile_data.pixel_rows.append(pixel_row);
  }
}

/** Update the geometry primitives of the pbvh. */
static void update_geom_primitives(PBVH &pbvh, const uv_islands::MeshData &mesh_data)
{
  PBVHData &pbvh_data = BKE_pbvh_pixels_data_get(pbvh);
  pbvh_data.clear_data();
  for (const uv_islands::MeshPrimitive &mesh_primitive : mesh_data.primitives) {
    pbvh_data.geom_primitives.append(int3(mesh_primitive.vertices[0].vertex->v,
                                          mesh_primitive.vertices[1].vertex->v,
                                          mesh_primitive.vertices[2].vertex->v));
  }
}

struct UVPrimitiveLookup {
  struct Entry {
    uv_islands::UVPrimitive *uv_primitive;
    uint64_t uv_island_index;

    Entry(uv_islands::UVPrimitive *uv_primitive, uint64_t uv_island_index)
        : uv_primitive(uv_primitive), uv_island_index(uv_island_index)
    {
    }
  };

  Vector<Vector<Entry>> lookup;

  UVPrimitiveLookup(const uint64_t geom_primitive_len, uv_islands::UVIslands &uv_islands)
  {
    lookup.append_n_times(Vector<Entry>(), geom_primitive_len);

    uint64_t uv_island_index = 0;
    for (uv_islands::UVIsland &uv_island : uv_islands.islands) {
      for (VectorList<uv_islands::UVPrimitive>::UsedVector &uv_primitives :
           uv_island.uv_primitives) {
        for (uv_islands::UVPrimitive &uv_primitive : uv_primitives) {
          lookup[uv_primitive.primitive->index].append_as(Entry(&uv_primitive, uv_island_index));
        }
      }
      uv_island_index++;
    }
  }
};

struct EncodePixelsUserData {
  Image *image;
  ImageUser *image_user;
  PBVH *pbvh;
  Vector<PBVHNode *> *nodes;
  const MLoopUV *ldata_uv;
  const uv_islands::UVIslandsMask *uv_masks;
  /** Lookup to retrieve the UV primitives based on the primitive index. */
  const UVPrimitiveLookup *uv_primitive_lookup;
};

static void do_encode_pixels(void *__restrict userdata,
                             const int n,
                             const TaskParallelTLS *__restrict /*tls*/)
{
  EncodePixelsUserData *data = static_cast<EncodePixelsUserData *>(userdata);
  Image *image = data->image;
  ImageUser image_user = *data->image_user;
  PBVHNode *node = (*data->nodes)[n];
  NodeData *node_data = static_cast<NodeData *>(node->pixels.node_data);
  const uv_islands::UVIslandsMask &uv_masks = *data->uv_masks;

  LISTBASE_FOREACH (ImageTile *, tile, &data->image->tiles) {
    image::ImageTileWrapper image_tile(tile);
    image_user.tile = image_tile.get_tile_number();
    ImBuf *image_buffer = BKE_image_acquire_ibuf(image, &image_user, nullptr);
    if (image_buffer == nullptr) {
      continue;
    }

    UDIMTilePixels tile_data;
    tile_data.tile_number = image_tile.get_tile_number();
    float2 tile_offset = float2(image_tile.get_tile_offset());

    for (int pbvh_node_prim_index = 0; pbvh_node_prim_index < node->totprim;
         pbvh_node_prim_index++) {
      int64_t geom_prim_index = node->prim_indices[pbvh_node_prim_index];
      for (const UVPrimitiveLookup::Entry &entry :
           data->uv_primitive_lookup->lookup[geom_prim_index]) {
        uv_islands::UVBorder uv_border = entry.uv_primitive->extract_border();
        float2 uvs[3] = {
            entry.uv_primitive->get_uv_vertex(0)->uv - tile_offset,
            entry.uv_primitive->get_uv_vertex(1)->uv - tile_offset,
            entry.uv_primitive->get_uv_vertex(2)->uv - tile_offset,
        };
        const float minv = clamp_f(min_fff(uvs[0].y, uvs[1].y, uvs[2].y), 0.0f, 1.0f);
        const int miny = floor(minv * image_buffer->y);
        const float maxv = clamp_f(max_fff(uvs[0].y, uvs[1].y, uvs[2].y), 0.0f, 1.0f);
        const int maxy = min_ii(ceil(maxv * image_buffer->y), image_buffer->y);
        const float minu = clamp_f(min_fff(uvs[0].x, uvs[1].x, uvs[2].x), 0.0f, 1.0f);
        const int minx = floor(minu * image_buffer->x);
        const float maxu = clamp_f(max_fff(uvs[0].x, uvs[1].x, uvs[2].x), 0.0f, 1.0f);
        const int maxx = min_ii(ceil(maxu * image_buffer->x), image_buffer->x);

        /* TODO: Perform bounds check */
        int64_t uv_prim_index = node_data->uv_primitives.size();
        node_data->uv_primitives.append(geom_prim_index);
        UVPrimitivePaintInput &paint_input = node_data->uv_primitives.last();

        /* Calculate barycentric delta */
        paint_input.delta_barycentric_coord_u = calc_barycentric_delta_x(
            image_buffer, uvs, minx, miny);

        /* Extract the pixels. */
        extract_barycentric_pixels(tile_data,
                                   image_buffer,
                                   uv_masks,
                                   entry.uv_island_index,
                                   uv_prim_index,
                                   uvs,
                                   tile_offset,
                                   minx,
                                   miny,
                                   maxx,
                                   maxy);
      }
    }
    BKE_image_release_ibuf(image, image_buffer, nullptr);

    if (tile_data.pixel_rows.is_empty()) {
      continue;
    }

    node_data->tiles.append(tile_data);
  }
}

static bool should_pixels_be_updated(PBVHNode *node)
{
  if ((node->flag & PBVH_Leaf) == 0) {
    return false;
  }
  if ((node->flag & PBVH_RebuildPixels) != 0) {
    return true;
  }
  NodeData *node_data = static_cast<NodeData *>(node->pixels.node_data);
  if (node_data != nullptr) {
    return false;
  }
  return true;
}

static int64_t count_nodes_to_update(PBVH *pbvh)
{
  int64_t result = 0;
  for (int n = 0; n < pbvh->totnode; n++) {
    PBVHNode *node = &pbvh->nodes[n];
    if (should_pixels_be_updated(node)) {
      result++;
    }
  }
  return result;
}

/**
 * Find the nodes that needs to be updated.
 *
 * The nodes that require updated are added to the r_nodes_to_update parameter.
 * Will fill in r_visited_polygons with polygons that are owned by nodes that do not require
 * updates.
 *
 * returns if there were any nodes found (true).
 */
static bool find_nodes_to_update(PBVH *pbvh, Vector<PBVHNode *> &r_nodes_to_update)
{
  int64_t nodes_to_update_len = count_nodes_to_update(pbvh);
  if (nodes_to_update_len == 0) {
    return false;
  }

  /* Init or reset PBVH pixel data when changes detected. */
  if (pbvh->pixels.data == nullptr) {
    PBVHData *pbvh_data = MEM_new<PBVHData>(__func__);
    pbvh->pixels.data = pbvh_data;
  }
  else {
    PBVHData *pbvh_data = static_cast<PBVHData *>(pbvh->pixels.data);
    pbvh_data->clear_data();
  }

  r_nodes_to_update.reserve(nodes_to_update_len);

  for (int n = 0; n < pbvh->totnode; n++) {
    PBVHNode *node = &pbvh->nodes[n];
    if (!should_pixels_be_updated(node)) {
      continue;
    }
    r_nodes_to_update.append(node);
    node->flag = static_cast<PBVHNodeFlags>(node->flag | PBVH_RebuildPixels);

    if (node->pixels.node_data == nullptr) {
      NodeData *node_data = MEM_new<NodeData>(__func__);
      node->pixels.node_data = node_data;
    }
    else {
      NodeData *node_data = static_cast<NodeData *>(node->pixels.node_data);
      node_data->clear_data();
    }
  }

  return true;
}

static void apply_watertight_check(PBVH *pbvh, Image *image, ImageUser *image_user)
{
  ImageUser watertight = *image_user;
  LISTBASE_FOREACH (ImageTile *, tile_data, &image->tiles) {
    image::ImageTileWrapper image_tile(tile_data);
    watertight.tile = image_tile.get_tile_number();
    ImBuf *image_buffer = BKE_image_acquire_ibuf(image, &watertight, nullptr);
    if (image_buffer == nullptr) {
      continue;
    }
    for (int n = 0; n < pbvh->totnode; n++) {
      PBVHNode *node = &pbvh->nodes[n];
      if ((node->flag & PBVH_Leaf) == 0) {
        continue;
      }
      NodeData *node_data = static_cast<NodeData *>(node->pixels.node_data);
      UDIMTilePixels *tile_node_data = node_data->find_tile_data(image_tile);
      if (tile_node_data == nullptr) {
        continue;
      }

      for (PackedPixelRow &pixel_row : tile_node_data->pixel_rows) {
        int pixel_offset = pixel_row.start_image_coordinate.y * image_buffer->x +
                           pixel_row.start_image_coordinate.x;
        for (int x = 0; x < pixel_row.num_pixels; x++) {
          if (image_buffer->rect_float) {
            copy_v4_fl(&image_buffer->rect_float[pixel_offset * 4], 1.0);
          }
          if (image_buffer->rect) {
            uint8_t *dest = static_cast<uint8_t *>(
                static_cast<void *>(&image_buffer->rect[pixel_offset]));
            copy_v4_uchar(dest, 255);
          }
          pixel_offset += 1;
        }
      }
    }
    BKE_image_release_ibuf(image, image_buffer, nullptr);
  }
  BKE_image_partial_update_mark_full_update(image);
}

static void update_pixels(PBVH *pbvh, Mesh *mesh, Image *image, ImageUser *image_user)
{
  Vector<PBVHNode *> nodes_to_update;

  if (!find_nodes_to_update(pbvh, nodes_to_update)) {
    return;
  }

  const MLoopUV *ldata_uv = static_cast<const MLoopUV *>(
      CustomData_get_layer(&mesh->ldata, CD_MLOOPUV));
  if (ldata_uv == nullptr) {
    return;
  }

<<<<<<< HEAD
  uv_islands::MeshData mesh_data(
      pbvh->looptri, pbvh->totprim, pbvh->totvert, pbvh->corner_verts, ldata_uv);
=======
  uv_islands::MeshData mesh_data({pbvh->looptri, pbvh->totprim},
                                 {pbvh->mloop, mesh->totloop},
                                 pbvh->totvert,
                                 {ldata_uv, mesh->totloop});
>>>>>>> b0b60df3
  uv_islands::UVIslands islands(mesh_data);

  uv_islands::UVIslandsMask uv_masks;
  ImageUser tile_user = *image_user;
  LISTBASE_FOREACH (ImageTile *, tile_data, &image->tiles) {
    image::ImageTileWrapper image_tile(tile_data);
    tile_user.tile = image_tile.get_tile_number();
    ImBuf *tile_buffer = BKE_image_acquire_ibuf(image, &tile_user, nullptr);
    if (tile_buffer == nullptr) {
      continue;
    }
    uv_masks.add_tile(float2(image_tile.get_tile_x_offset(), image_tile.get_tile_y_offset()),
                      ushort2(tile_buffer->x, tile_buffer->y));
    BKE_image_release_ibuf(image, tile_buffer, nullptr);
  }
  uv_masks.add(islands);
  uv_masks.dilate(image->seam_margin);

  islands.extract_borders();
  islands.extend_borders(uv_masks);
  update_geom_primitives(*pbvh, mesh_data);

  UVPrimitiveLookup uv_primitive_lookup(mesh_data.looptris.size(), islands);

  EncodePixelsUserData user_data;
  user_data.pbvh = pbvh;
  user_data.image = image;
  user_data.image_user = image_user;
  user_data.ldata_uv = ldata_uv;
  user_data.nodes = &nodes_to_update;
  user_data.uv_primitive_lookup = &uv_primitive_lookup;
  user_data.uv_masks = &uv_masks;

  TaskParallelSettings settings;
  BKE_pbvh_parallel_range_settings(&settings, true, nodes_to_update.size());
  BLI_task_parallel_range(0, nodes_to_update.size(), &user_data, do_encode_pixels, &settings);
  if (USE_WATERTIGHT_CHECK) {
    apply_watertight_check(pbvh, image, image_user);
  }

  /* Rebuild the undo regions. */
  for (PBVHNode *node : nodes_to_update) {
    NodeData *node_data = static_cast<NodeData *>(node->pixels.node_data);
    node_data->rebuild_undo_regions();
  }

  /* Clear the UpdatePixels flag. */
  for (PBVHNode *node : nodes_to_update) {
    node->flag = static_cast<PBVHNodeFlags>(node->flag & ~PBVH_RebuildPixels);
  }

//#define DO_PRINT_STATISTICS
#ifdef DO_PRINT_STATISTICS
  /* Print some statistics about compression ratio. */
  {
    int64_t compressed_data_len = 0;
    int64_t num_pixels = 0;
    for (int n = 0; n < pbvh->totnode; n++) {
      PBVHNode *node = &pbvh->nodes[n];
      if ((node->flag & PBVH_Leaf) == 0) {
        continue;
      }
      NodeData *node_data = static_cast<NodeData *>(node->pixels.node_data);
      compressed_data_len += node_data->triangles.mem_size();
      for (const UDIMTilePixels &tile_data : node_data->tiles) {
        compressed_data_len += tile_data.encoded_pixels.size() * sizeof(PackedPixelRow);
        for (const PackedPixelRow &encoded_pixels : tile_data.encoded_pixels) {
          num_pixels += encoded_pixels.num_pixels;
        }
      }
    }
    printf("Encoded %lld pixels in %lld bytes (%f bytes per pixel)\n",
           num_pixels,
           compressed_data_len,
           float(compressed_data_len) / num_pixels);
  }
#endif
}

NodeData &BKE_pbvh_pixels_node_data_get(PBVHNode &node)
{
  BLI_assert(node.pixels.node_data != nullptr);
  NodeData *node_data = static_cast<NodeData *>(node.pixels.node_data);
  return *node_data;
}

PBVHData &BKE_pbvh_pixels_data_get(PBVH &pbvh)
{
  BLI_assert(pbvh.pixels.data != nullptr);
  PBVHData *data = static_cast<PBVHData *>(pbvh.pixels.data);
  return *data;
}

void BKE_pbvh_pixels_mark_image_dirty(PBVHNode &node, Image &image, ImageUser &image_user)
{
  BLI_assert(node.pixels.node_data != nullptr);
  NodeData *node_data = static_cast<NodeData *>(node.pixels.node_data);
  if (node_data->flags.dirty) {
    ImageUser local_image_user = image_user;
    LISTBASE_FOREACH (ImageTile *, tile, &image.tiles) {
      image::ImageTileWrapper image_tile(tile);
      local_image_user.tile = image_tile.get_tile_number();
      ImBuf *image_buffer = BKE_image_acquire_ibuf(&image, &local_image_user, nullptr);
      if (image_buffer == nullptr) {
        continue;
      }

      node_data->mark_region(image, image_tile, *image_buffer);
      BKE_image_release_ibuf(&image, image_buffer, nullptr);
    }
    node_data->flags.dirty = false;
  }
}

}  // namespace blender::bke::pbvh::pixels

extern "C" {
using namespace blender::bke::pbvh::pixels;

void BKE_pbvh_build_pixels(PBVH *pbvh, Mesh *mesh, Image *image, ImageUser *image_user)
{
  update_pixels(pbvh, mesh, image, image_user);
}

void pbvh_node_pixels_free(PBVHNode *node)
{
  NodeData *node_data = static_cast<NodeData *>(node->pixels.node_data);
  MEM_delete(node_data);
  node->pixels.node_data = nullptr;
}

void pbvh_pixels_free(PBVH *pbvh)
{
  PBVHData *pbvh_data = static_cast<PBVHData *>(pbvh->pixels.data);
  MEM_delete(pbvh_data);
  pbvh->pixels.data = nullptr;
}
}<|MERGE_RESOLUTION|>--- conflicted
+++ resolved
@@ -361,15 +361,10 @@
     return;
   }
 
-<<<<<<< HEAD
-  uv_islands::MeshData mesh_data(
-      pbvh->looptri, pbvh->totprim, pbvh->totvert, pbvh->corner_verts, ldata_uv);
-=======
   uv_islands::MeshData mesh_data({pbvh->looptri, pbvh->totprim},
-                                 {pbvh->mloop, mesh->totloop},
+                                 {pbvh->corner_verts, mesh->totloop},
                                  pbvh->totvert,
                                  {ldata_uv, mesh->totloop});
->>>>>>> b0b60df3
   uv_islands::UVIslands islands(mesh_data);
 
   uv_islands::UVIslandsMask uv_masks;
