/* SPDX-License-Identifier: GPL-2.0-or-later
 * Copyright 2022 Blender Foundation. All rights reserved. */

#include "BKE_customdata.h"
#include "BKE_mesh.h"
#include "BKE_mesh_mapping.h"
#include "BKE_pbvh.h"
#include "BKE_pbvh_pixels.hh"

#include "DNA_image_types.h"
#include "DNA_mesh_types.h"
#include "DNA_meshdata_types.h"
#include "DNA_object_types.h"

#include "BLI_math.h"
#include "BLI_task.h"

#include "BKE_image_wrappers.hh"

#include "bmesh.h"

#include "pbvh_intern.h"
#include "pbvh_uv_islands.hh"

namespace blender::bke::pbvh::pixels {

/**
 * During debugging this check could be enabled.
 * It will write to each image pixel that is covered by the PBVH.
 */
constexpr bool USE_WATERTIGHT_CHECK = false;

/**
 * Calculate the delta of two neighbor UV coordinates in the given image buffer.
 */
static float2 calc_barycentric_delta(const float2 uvs[3],
                                     const float2 start_uv,
                                     const float2 end_uv)
{

  float3 start_barycentric;
  barycentric_weights_v2(uvs[0], uvs[1], uvs[2], start_uv, start_barycentric);
  float3 end_barycentric;
  barycentric_weights_v2(uvs[0], uvs[1], uvs[2], end_uv, end_barycentric);
  float3 barycentric = end_barycentric - start_barycentric;
  return float2(barycentric.x, barycentric.y);
}

static float2 calc_barycentric_delta_x(const ImBuf *image_buffer,
                                       const float2 uvs[3],
                                       const int x,
                                       const int y)
{
  const float2 start_uv(float(x) / image_buffer->x, float(y) / image_buffer->y);
  const float2 end_uv(float(x + 1) / image_buffer->x, float(y) / image_buffer->y);
  return calc_barycentric_delta(uvs, start_uv, end_uv);
}

static void extract_barycentric_pixels(UDIMTilePixels &tile_data,
                                       const ImBuf *image_buffer,
                                       const uv_islands::UVIslandsMask &uv_mask,
                                       const int64_t uv_island_index,
                                       const int64_t uv_primitive_index,
                                       const float2 uvs[3],
                                       const float2 tile_offset,
                                       const int minx,
                                       const int miny,
                                       const int maxx,
                                       const int maxy)
{
  for (int y = miny; y < maxy; y++) {
    bool start_detected = false;
    PackedPixelRow pixel_row;
    pixel_row.uv_primitive_index = uv_primitive_index;
    pixel_row.num_pixels = 0;
    int x;

    for (x = minx; x < maxx; x++) {
      float2 uv((float(x) + 0.5f) / image_buffer->x, (float(y) + 0.5f) / image_buffer->y);
      float3 barycentric_weights;
      barycentric_weights_v2(uvs[0], uvs[1], uvs[2], uv, barycentric_weights);

      const bool is_inside = barycentric_inside_triangle_v2(barycentric_weights);
      const bool is_masked = uv_mask.is_masked(uv_island_index, uv + tile_offset);
      if (!start_detected && is_inside && is_masked) {
        start_detected = true;
        pixel_row.start_image_coordinate = ushort2(x, y);
        pixel_row.start_barycentric_coord = float2(barycentric_weights.x, barycentric_weights.y);
      }
      else if (start_detected && (!is_inside || !is_masked)) {
        break;
      }
    }

    if (!start_detected) {
      continue;
    }
    pixel_row.num_pixels = x - pixel_row.start_image_coordinate.x;
    tile_data.pixel_rows.append(pixel_row);
  }
}

<<<<<<< HEAD
static void init_triangles(PBVH *pbvh,
                           PBVHNode *node,
                           NodeData *node_data,
                           const int *corner_verts)
{
  for (int i = 0; i < node->totprim; i++) {
    const MLoopTri *lt = &pbvh->looptri[node->prim_indices[i]];
    node_data->triangles.append(
        int3(corner_verts[lt->tri[0]], corner_verts[lt->tri[1]], corner_verts[lt->tri[2]]));
=======
/** Update the geometry primitives of the pbvh. */
static void update_geom_primitives(PBVH &pbvh, const uv_islands::MeshData &mesh_data)
{
  PBVHData &pbvh_data = BKE_pbvh_pixels_data_get(pbvh);
  pbvh_data.clear_data();
  for (const uv_islands::MeshPrimitive &mesh_primitive : mesh_data.primitives) {
    pbvh_data.geom_primitives.append(int3(mesh_primitive.vertices[0].vertex->v,
                                          mesh_primitive.vertices[1].vertex->v,
                                          mesh_primitive.vertices[2].vertex->v));
>>>>>>> 9388ff87
  }
}

struct UVPrimitiveLookup {
  struct Entry {
    uv_islands::UVPrimitive *uv_primitive;
    uint64_t uv_island_index;

    Entry(uv_islands::UVPrimitive *uv_primitive, uint64_t uv_island_index)
        : uv_primitive(uv_primitive), uv_island_index(uv_island_index)
    {
    }
  };

  Vector<Vector<Entry>> lookup;

  UVPrimitiveLookup(const uint64_t geom_primitive_len, uv_islands::UVIslands &uv_islands)
  {
    lookup.append_n_times(Vector<Entry>(), geom_primitive_len);

    uint64_t uv_island_index = 0;
    for (uv_islands::UVIsland &uv_island : uv_islands.islands) {
      for (VectorList<uv_islands::UVPrimitive>::UsedVector &uv_primitives :
           uv_island.uv_primitives) {
        for (uv_islands::UVPrimitive &uv_primitive : uv_primitives) {
          lookup[uv_primitive.primitive->index].append_as(Entry(&uv_primitive, uv_island_index));
        }
      }
      uv_island_index++;
    }
  }
};

struct EncodePixelsUserData {
  Image *image;
  ImageUser *image_user;
  PBVH *pbvh;
  Vector<PBVHNode *> *nodes;
  const MLoopUV *ldata_uv;
  const uv_islands::UVIslandsMask *uv_masks;
  /** Lookup to retrieve the UV primitives based on the primitive index. */
  const UVPrimitiveLookup *uv_primitive_lookup;
};

static void do_encode_pixels(void *__restrict userdata,
                             const int n,
                             const TaskParallelTLS *__restrict /*tls*/)
{
  EncodePixelsUserData *data = static_cast<EncodePixelsUserData *>(userdata);
  Image *image = data->image;
  ImageUser image_user = *data->image_user;
  PBVHNode *node = (*data->nodes)[n];
  NodeData *node_data = static_cast<NodeData *>(node->pixels.node_data);
  const uv_islands::UVIslandsMask &uv_masks = *data->uv_masks;

  LISTBASE_FOREACH (ImageTile *, tile, &data->image->tiles) {
    image::ImageTileWrapper image_tile(tile);
    image_user.tile = image_tile.get_tile_number();
    ImBuf *image_buffer = BKE_image_acquire_ibuf(image, &image_user, nullptr);
    if (image_buffer == nullptr) {
      continue;
    }

    UDIMTilePixels tile_data;
    tile_data.tile_number = image_tile.get_tile_number();
    float2 tile_offset = float2(image_tile.get_tile_offset());

    for (int pbvh_node_prim_index = 0; pbvh_node_prim_index < node->totprim;
         pbvh_node_prim_index++) {
      int64_t geom_prim_index = node->prim_indices[pbvh_node_prim_index];
      for (const UVPrimitiveLookup::Entry &entry :
           data->uv_primitive_lookup->lookup[geom_prim_index]) {
        uv_islands::UVBorder uv_border = entry.uv_primitive->extract_border();
        float2 uvs[3] = {
            entry.uv_primitive->get_uv_vertex(0)->uv - tile_offset,
            entry.uv_primitive->get_uv_vertex(1)->uv - tile_offset,
            entry.uv_primitive->get_uv_vertex(2)->uv - tile_offset,
        };
        const float minv = clamp_f(min_fff(uvs[0].y, uvs[1].y, uvs[2].y), 0.0f, 1.0f);
        const int miny = floor(minv * image_buffer->y);
        const float maxv = clamp_f(max_fff(uvs[0].y, uvs[1].y, uvs[2].y), 0.0f, 1.0f);
        const int maxy = min_ii(ceil(maxv * image_buffer->y), image_buffer->y);
        const float minu = clamp_f(min_fff(uvs[0].x, uvs[1].x, uvs[2].x), 0.0f, 1.0f);
        const int minx = floor(minu * image_buffer->x);
        const float maxu = clamp_f(max_fff(uvs[0].x, uvs[1].x, uvs[2].x), 0.0f, 1.0f);
        const int maxx = min_ii(ceil(maxu * image_buffer->x), image_buffer->x);

        /* TODO: Perform bounds check */
        int64_t uv_prim_index = node_data->uv_primitives.size();
        node_data->uv_primitives.append(geom_prim_index);
        UVPrimitivePaintInput &paint_input = node_data->uv_primitives.last();

        /* Calculate barycentric delta */
        paint_input.delta_barycentric_coord_u = calc_barycentric_delta_x(
            image_buffer, uvs, minx, miny);

        /* Extract the pixels. */
        extract_barycentric_pixels(tile_data,
                                   image_buffer,
                                   uv_masks,
                                   entry.uv_island_index,
                                   uv_prim_index,
                                   uvs,
                                   tile_offset,
                                   minx,
                                   miny,
                                   maxx,
                                   maxy);
      }
    }
    BKE_image_release_ibuf(image, image_buffer, nullptr);

    if (tile_data.pixel_rows.is_empty()) {
      continue;
    }

    node_data->tiles.append(tile_data);
  }
}

static bool should_pixels_be_updated(PBVHNode *node)
{
  if ((node->flag & PBVH_Leaf) == 0) {
    return false;
  }
  if ((node->flag & PBVH_RebuildPixels) != 0) {
    return true;
  }
  NodeData *node_data = static_cast<NodeData *>(node->pixels.node_data);
  if (node_data != nullptr) {
    return false;
  }
  return true;
}

static int64_t count_nodes_to_update(PBVH *pbvh)
{
  int64_t result = 0;
  for (int n = 0; n < pbvh->totnode; n++) {
    PBVHNode *node = &pbvh->nodes[n];
    if (should_pixels_be_updated(node)) {
      result++;
    }
  }
  return result;
}

/**
 * Find the nodes that needs to be updated.
 *
 * The nodes that require updated are added to the r_nodes_to_update parameter.
 * Will fill in r_visited_polygons with polygons that are owned by nodes that do not require
 * updates.
 *
 * returns if there were any nodes found (true).
 */
static bool find_nodes_to_update(PBVH *pbvh, Vector<PBVHNode *> &r_nodes_to_update)
{
  int64_t nodes_to_update_len = count_nodes_to_update(pbvh);
  if (nodes_to_update_len == 0) {
    return false;
  }

  /* Init or reset PBVH pixel data when changes detected. */
  if (pbvh->pixels.data == nullptr) {
    PBVHData *pbvh_data = MEM_new<PBVHData>(__func__);
    pbvh->pixels.data = pbvh_data;
  }
  else {
    PBVHData *pbvh_data = static_cast<PBVHData *>(pbvh->pixels.data);
    pbvh_data->clear_data();
  }

  r_nodes_to_update.reserve(nodes_to_update_len);

  for (int n = 0; n < pbvh->totnode; n++) {
    PBVHNode *node = &pbvh->nodes[n];
    if (!should_pixels_be_updated(node)) {
      continue;
    }
    r_nodes_to_update.append(node);
    node->flag = static_cast<PBVHNodeFlags>(node->flag | PBVH_RebuildPixels);

    if (node->pixels.node_data == nullptr) {
      NodeData *node_data = MEM_new<NodeData>(__func__);
      node->pixels.node_data = node_data;
    }
    else {
      NodeData *node_data = static_cast<NodeData *>(node->pixels.node_data);
      node_data->clear_data();
    }
  }

  return true;
}

static void apply_watertight_check(PBVH *pbvh, Image *image, ImageUser *image_user)
{
  ImageUser watertight = *image_user;
  LISTBASE_FOREACH (ImageTile *, tile_data, &image->tiles) {
    image::ImageTileWrapper image_tile(tile_data);
    watertight.tile = image_tile.get_tile_number();
    ImBuf *image_buffer = BKE_image_acquire_ibuf(image, &watertight, nullptr);
    if (image_buffer == nullptr) {
      continue;
    }
    for (int n = 0; n < pbvh->totnode; n++) {
      PBVHNode *node = &pbvh->nodes[n];
      if ((node->flag & PBVH_Leaf) == 0) {
        continue;
      }
      NodeData *node_data = static_cast<NodeData *>(node->pixels.node_data);
      UDIMTilePixels *tile_node_data = node_data->find_tile_data(image_tile);
      if (tile_node_data == nullptr) {
        continue;
      }

      for (PackedPixelRow &pixel_row : tile_node_data->pixel_rows) {
        int pixel_offset = pixel_row.start_image_coordinate.y * image_buffer->x +
                           pixel_row.start_image_coordinate.x;
        for (int x = 0; x < pixel_row.num_pixels; x++) {
          if (image_buffer->rect_float) {
            copy_v4_fl(&image_buffer->rect_float[pixel_offset * 4], 1.0);
          }
          if (image_buffer->rect) {
            uint8_t *dest = static_cast<uint8_t *>(
                static_cast<void *>(&image_buffer->rect[pixel_offset]));
            copy_v4_uchar(dest, 255);
          }
          pixel_offset += 1;
        }
      }
    }
    BKE_image_release_ibuf(image, image_buffer, nullptr);
  }
  BKE_image_partial_update_mark_full_update(image);
}

static void update_pixels(PBVH *pbvh, Mesh *mesh, Image *image, ImageUser *image_user)
{
  Vector<PBVHNode *> nodes_to_update;

  if (!find_nodes_to_update(pbvh, nodes_to_update)) {
    return;
  }

  const MLoopUV *ldata_uv = static_cast<const MLoopUV *>(
      CustomData_get_layer(&mesh->ldata, CD_MLOOPUV));
  if (ldata_uv == nullptr) {
    return;
  }

<<<<<<< HEAD
  for (PBVHNode *node : nodes_to_update) {
    NodeData *node_data = static_cast<NodeData *>(node->pixels.node_data);
    const Span<int> corner_verts = mesh->corner_verts();
    init_triangles(pbvh, node, node_data, corner_verts.data());
=======
  uv_islands::MeshData mesh_data(
      pbvh->looptri, pbvh->totprim, pbvh->totvert, pbvh->mloop, ldata_uv);
  uv_islands::UVIslands islands(mesh_data);

  uv_islands::UVIslandsMask uv_masks;
  ImageUser tile_user = *image_user;
  LISTBASE_FOREACH (ImageTile *, tile_data, &image->tiles) {
    image::ImageTileWrapper image_tile(tile_data);
    tile_user.tile = image_tile.get_tile_number();
    ImBuf *tile_buffer = BKE_image_acquire_ibuf(image, &tile_user, nullptr);
    if (tile_buffer == nullptr) {
      continue;
    }
    uv_masks.add_tile(float2(image_tile.get_tile_x_offset(), image_tile.get_tile_y_offset()),
                      ushort2(tile_buffer->x, tile_buffer->y));
    BKE_image_release_ibuf(image, tile_buffer, nullptr);
>>>>>>> 9388ff87
  }
  uv_masks.add(islands);
  uv_masks.dilate(image->seam_margin);

  islands.extract_borders();
  islands.extend_borders(uv_masks);
  update_geom_primitives(*pbvh, mesh_data);

  UVPrimitiveLookup uv_primitive_lookup(mesh_data.looptri_len, islands);

  EncodePixelsUserData user_data;
  user_data.pbvh = pbvh;
  user_data.image = image;
  user_data.image_user = image_user;
  user_data.ldata_uv = ldata_uv;
  user_data.nodes = &nodes_to_update;
  user_data.uv_primitive_lookup = &uv_primitive_lookup;
  user_data.uv_masks = &uv_masks;

  TaskParallelSettings settings;
  BKE_pbvh_parallel_range_settings(&settings, true, nodes_to_update.size());
  BLI_task_parallel_range(0, nodes_to_update.size(), &user_data, do_encode_pixels, &settings);
  if (USE_WATERTIGHT_CHECK) {
    apply_watertight_check(pbvh, image, image_user);
  }

  /* Rebuild the undo regions. */
  for (PBVHNode *node : nodes_to_update) {
    NodeData *node_data = static_cast<NodeData *>(node->pixels.node_data);
    node_data->rebuild_undo_regions();
  }

  /* Clear the UpdatePixels flag. */
  for (PBVHNode *node : nodes_to_update) {
    node->flag = static_cast<PBVHNodeFlags>(node->flag & ~PBVH_RebuildPixels);
  }

//#define DO_PRINT_STATISTICS
#ifdef DO_PRINT_STATISTICS
  /* Print some statistics about compression ratio. */
  {
    int64_t compressed_data_len = 0;
    int64_t num_pixels = 0;
    for (int n = 0; n < pbvh->totnode; n++) {
      PBVHNode *node = &pbvh->nodes[n];
      if ((node->flag & PBVH_Leaf) == 0) {
        continue;
      }
      NodeData *node_data = static_cast<NodeData *>(node->pixels.node_data);
      compressed_data_len += node_data->triangles.mem_size();
      for (const UDIMTilePixels &tile_data : node_data->tiles) {
        compressed_data_len += tile_data.encoded_pixels.size() * sizeof(PackedPixelRow);
        for (const PackedPixelRow &encoded_pixels : tile_data.encoded_pixels) {
          num_pixels += encoded_pixels.num_pixels;
        }
      }
    }
    printf("Encoded %lld pixels in %lld bytes (%f bytes per pixel)\n",
           num_pixels,
           compressed_data_len,
           float(compressed_data_len) / num_pixels);
  }
#endif
}

NodeData &BKE_pbvh_pixels_node_data_get(PBVHNode &node)
{
  BLI_assert(node.pixels.node_data != nullptr);
  NodeData *node_data = static_cast<NodeData *>(node.pixels.node_data);
  return *node_data;
}

PBVHData &BKE_pbvh_pixels_data_get(PBVH &pbvh)
{
  BLI_assert(pbvh.pixels.data != nullptr);
  PBVHData *data = static_cast<PBVHData *>(pbvh.pixels.data);
  return *data;
}

void BKE_pbvh_pixels_mark_image_dirty(PBVHNode &node, Image &image, ImageUser &image_user)
{
  BLI_assert(node.pixels.node_data != nullptr);
  NodeData *node_data = static_cast<NodeData *>(node.pixels.node_data);
  if (node_data->flags.dirty) {
    ImageUser local_image_user = image_user;
    LISTBASE_FOREACH (ImageTile *, tile, &image.tiles) {
      image::ImageTileWrapper image_tile(tile);
      local_image_user.tile = image_tile.get_tile_number();
      ImBuf *image_buffer = BKE_image_acquire_ibuf(&image, &local_image_user, nullptr);
      if (image_buffer == nullptr) {
        continue;
      }

      node_data->mark_region(image, image_tile, *image_buffer);
      BKE_image_release_ibuf(&image, image_buffer, nullptr);
    }
    node_data->flags.dirty = false;
  }
}

}  // namespace blender::bke::pbvh::pixels

extern "C" {
using namespace blender::bke::pbvh::pixels;

void BKE_pbvh_build_pixels(PBVH *pbvh, Mesh *mesh, Image *image, ImageUser *image_user)
{
  update_pixels(pbvh, mesh, image, image_user);
}

void pbvh_node_pixels_free(PBVHNode *node)
{
  NodeData *node_data = static_cast<NodeData *>(node->pixels.node_data);
  MEM_delete(node_data);
  node->pixels.node_data = nullptr;
}

void pbvh_pixels_free(PBVH *pbvh)
{
  PBVHData *pbvh_data = static_cast<PBVHData *>(pbvh->pixels.data);
  MEM_delete(pbvh_data);
  pbvh->pixels.data = nullptr;
}
}<|MERGE_RESOLUTION|>--- conflicted
+++ resolved
@@ -100,27 +100,12 @@
   }
 }
 
-<<<<<<< HEAD
-static void init_triangles(PBVH *pbvh,
-                           PBVHNode *node,
-                           NodeData *node_data,
-                           const int *corner_verts)
+static void init_triangles(PBVH *pbvh, PBVHNode *node, NodeData *node_data, const MLoop *mloop)
 {
   for (int i = 0; i < node->totprim; i++) {
     const MLoopTri *lt = &pbvh->looptri[node->prim_indices[i]];
     node_data->triangles.append(
-        int3(corner_verts[lt->tri[0]], corner_verts[lt->tri[1]], corner_verts[lt->tri[2]]));
-=======
-/** Update the geometry primitives of the pbvh. */
-static void update_geom_primitives(PBVH &pbvh, const uv_islands::MeshData &mesh_data)
-{
-  PBVHData &pbvh_data = BKE_pbvh_pixels_data_get(pbvh);
-  pbvh_data.clear_data();
-  for (const uv_islands::MeshPrimitive &mesh_primitive : mesh_data.primitives) {
-    pbvh_data.geom_primitives.append(int3(mesh_primitive.vertices[0].vertex->v,
-                                          mesh_primitive.vertices[1].vertex->v,
-                                          mesh_primitive.vertices[2].vertex->v));
->>>>>>> 9388ff87
+        int3(mloop[lt->tri[0]].v, mloop[lt->tri[1]].v, mloop[lt->tri[2]].v));
   }
 }
 
@@ -373,29 +358,10 @@
     return;
   }
 
-<<<<<<< HEAD
   for (PBVHNode *node : nodes_to_update) {
     NodeData *node_data = static_cast<NodeData *>(node->pixels.node_data);
-    const Span<int> corner_verts = mesh->corner_verts();
-    init_triangles(pbvh, node, node_data, corner_verts.data());
-=======
-  uv_islands::MeshData mesh_data(
-      pbvh->looptri, pbvh->totprim, pbvh->totvert, pbvh->mloop, ldata_uv);
-  uv_islands::UVIslands islands(mesh_data);
-
-  uv_islands::UVIslandsMask uv_masks;
-  ImageUser tile_user = *image_user;
-  LISTBASE_FOREACH (ImageTile *, tile_data, &image->tiles) {
-    image::ImageTileWrapper image_tile(tile_data);
-    tile_user.tile = image_tile.get_tile_number();
-    ImBuf *tile_buffer = BKE_image_acquire_ibuf(image, &tile_user, nullptr);
-    if (tile_buffer == nullptr) {
-      continue;
-    }
-    uv_masks.add_tile(float2(image_tile.get_tile_x_offset(), image_tile.get_tile_y_offset()),
-                      ushort2(tile_buffer->x, tile_buffer->y));
-    BKE_image_release_ibuf(image, tile_buffer, nullptr);
->>>>>>> 9388ff87
+    const Span<MLoop> loops = mesh->loops();
+    init_triangles(pbvh, node, node_data, loops.data());
   }
   uv_masks.add(islands);
   uv_masks.dilate(image->seam_margin);
