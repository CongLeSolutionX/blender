--- conflicted
+++ resolved
@@ -840,13 +840,8 @@
 }
 
 static void update_velocities(FluidEffectorSettings *fes,
-<<<<<<< HEAD
-                              const float (*positions)[3],
+                              const float (*vert_positions)[3],
                               const int *corner_verts,
-=======
-                              const float (*vert_positions)[3],
-                              const MLoop *mloop,
->>>>>>> 0c358882
                               const MLoopTri *mlooptri,
                               float *velocity_map,
                               int index,
@@ -872,18 +867,11 @@
     int v1, v2, v3, f_index = nearest.index;
 
     /* Calculate barycentric weights for nearest point. */
-<<<<<<< HEAD
     v1 = corner_verts[mlooptri[f_index].tri[0]];
     v2 = corner_verts[mlooptri[f_index].tri[1]];
     v3 = corner_verts[mlooptri[f_index].tri[2]];
-    interp_weights_tri_v3(weights, positions[v1], positions[v2], positions[v3], nearest.co);
-=======
-    v1 = mloop[mlooptri[f_index].tri[0]].v;
-    v2 = mloop[mlooptri[f_index].tri[1]].v;
-    v3 = mloop[mlooptri[f_index].tri[2]].v;
     interp_weights_tri_v3(
         weights, vert_positions[v1], vert_positions[v2], vert_positions[v3], nearest.co);
->>>>>>> 0c358882
 
     /* Apply object velocity. */
     float hit_vel[3];
@@ -950,13 +938,8 @@
 typedef struct ObstaclesFromDMData {
   FluidEffectorSettings *fes;
 
-<<<<<<< HEAD
-  const float (*positions)[3];
+  const float (*vert_positions)[3];
   const int *corner_verts;
-=======
-  const float (*vert_positions)[3];
-  const MLoop *mloop;
->>>>>>> 0c358882
   const MLoopTri *mlooptri;
 
   BVHTreeFromMesh *tree;
@@ -990,13 +973,8 @@
 
       /* Calculate object velocities. Result in bb->velocity. */
       update_velocities(data->fes,
-<<<<<<< HEAD
-                        data->positions,
+                        data->vert_positions,
                         data->corner_verts,
-=======
-                        data->vert_positions,
-                        data->mloop,
->>>>>>> 0c358882
                         data->mlooptri,
                         bb->velocity,
                         index,
@@ -1093,13 +1071,8 @@
 
       ObstaclesFromDMData data = {
           .fes = fes,
-<<<<<<< HEAD
-          .positions = positions,
+          .vert_positions = positions,
           .corner_verts = corner_verts,
-=======
-          .vert_positions = positions,
-          .mloop = mloop,
->>>>>>> 0c358882
           .mlooptri = looptri,
           .tree = &tree_data,
           .bb = bb,
@@ -1897,18 +1870,11 @@
     float hit_normal[3];
 
     /* Calculate barycentric weights for nearest point. */
-<<<<<<< HEAD
     v1 = corner_verts[mlooptri[f_index].tri[0]];
     v2 = corner_verts[mlooptri[f_index].tri[1]];
     v3 = corner_verts[mlooptri[f_index].tri[2]];
-    interp_weights_tri_v3(weights, positions[v1], positions[v2], positions[v3], nearest.co);
-=======
-    v1 = mloop[mlooptri[f_index].tri[0]].v;
-    v2 = mloop[mlooptri[f_index].tri[1]].v;
-    v3 = mloop[mlooptri[f_index].tri[2]].v;
     interp_weights_tri_v3(
         weights, vert_positions[v1], vert_positions[v2], vert_positions[v3], nearest.co);
->>>>>>> 0c358882
 
     /* Compute emission strength for smoke flow. */
     if (is_gas_flow) {
