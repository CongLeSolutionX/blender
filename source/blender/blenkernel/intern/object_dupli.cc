--- conflicted
+++ resolved
@@ -1056,13 +1056,8 @@
   FaceDupliData_Params params;
 
   int totface;
-<<<<<<< HEAD
   blender::OffsetIndices<int> polys;
   Span<int> corner_verts;
-=======
-  const MPoly *mpoly;
-  const int *corner_verts;
->>>>>>> 9eb3f01f
   Span<float3> vert_positions;
   const float (*orco)[3];
   const float2 *mloopuv;
@@ -1160,21 +1155,12 @@
                                          const float scale_fac,
 
                                          /* Mesh variables. */
-<<<<<<< HEAD
                                          const Span<int> poly_verts,
-=======
-                                         const MPoly *mpoly,
-                                         const int *poly_verts,
->>>>>>> 9eb3f01f
                                          const Span<float3> vert_positions)
 {
   Array<float3, 64> coords(poly_verts.size());
 
-<<<<<<< HEAD
   for (int i = 0; i < poly_verts.size(); i++) {
-=======
-  for (int i = 0; i < coords_len; i++) {
->>>>>>> 9eb3f01f
     coords[i] = vert_positions[poly_verts[i]];
   }
 
@@ -1217,11 +1203,6 @@
                                               Object *inst_ob)
 {
   FaceDupliData_Mesh *fdd = (FaceDupliData_Mesh *)userdata;
-<<<<<<< HEAD
-=======
-  const MPoly *mpoly = fdd->mpoly, *mp;
-  const int *corner_verts = fdd->corner_verts;
->>>>>>> 9eb3f01f
   const float(*orco)[3] = fdd->orco;
   const float2 *mloopuv = fdd->mloopuv;
   const int totface = fdd->totface;
@@ -1235,34 +1216,21 @@
   mul_m4_m4m4(child_imat, inst_ob->world_to_object, ctx->object->object_to_world);
   const float scale_fac = ctx->object->instance_faces_scale;
 
-<<<<<<< HEAD
   for (a = 0; a < totface; a++) {
     const blender::IndexRange poly = fdd->polys[a];
     const Span<int> poly_verts = fdd->corner_verts.slice(poly);
-=======
-  for (a = 0, mp = mpoly; a < totface; a++, mp++) {
-    const int *poly_verts = &corner_verts[mp->loopstart];
->>>>>>> 9eb3f01f
     DupliObject *dob = face_dupli_from_mesh(fdd->params.ctx,
                                             inst_ob,
                                             child_imat,
                                             a,
                                             use_scale,
                                             scale_fac,
-<<<<<<< HEAD
-=======
-                                            mp,
->>>>>>> 9eb3f01f
                                             poly_verts,
                                             fdd->vert_positions);
 
     const float w = 1.0f / float(poly.size());
     if (orco) {
-<<<<<<< HEAD
       for (int j = 0; j < poly.size(); j++) {
-=======
-      for (int j = 0; j < mp->totloop; j++) {
->>>>>>> 9eb3f01f
         madd_v3_v3fl(dob->orco, orco[poly_verts[j]], w);
       }
     }
@@ -1346,13 +1314,8 @@
     FaceDupliData_Mesh fdd{};
     fdd.params = fdd_params;
     fdd.totface = me_eval->totpoly;
-<<<<<<< HEAD
     fdd.polys = me_eval->polys();
     fdd.corner_verts = me_eval->corner_verts();
-=======
-    fdd.mpoly = me_eval->polys().data();
-    fdd.corner_verts = me_eval->corner_verts().data();
->>>>>>> 9eb3f01f
     fdd.vert_positions = me_eval->vert_positions();
     fdd.mloopuv = (uv_idx != -1) ? (const float2 *)CustomData_get_layer_n(
                                        &me_eval->ldata, CD_PROP_FLOAT2, uv_idx) :
