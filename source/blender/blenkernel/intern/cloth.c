/*
 * ***** BEGIN GPL LICENSE BLOCK *****
 *
 * This program is free software; you can redistribute it and/or
 * modify it under the terms of the GNU General Public License
 * as published by the Free Software Foundation; either version 2
 * of the License, or (at your option) any later version.
 *
 * This program is distributed in the hope that it will be useful,
 * but WITHOUT ANY WARRANTY; without even the implied warranty of
 * MERCHANTABILITY or FITNESS FOR A PARTICULAR PURPOSE.  See the
 * GNU General Public License for more details.
 *
 * You should have received a copy of the GNU General Public License
 * along with this program; if not, write to the Free Software Foundation,
 * Inc., 51 Franklin Street, Fifth Floor, Boston, MA 02110-1301, USA.
 *
 * The Original Code is Copyright (C) Blender Foundation
 * All rights reserved.
 *
 * Contributor(s): Daniel Genrich
 *
 * ***** END GPL LICENSE BLOCK *****
 */

/** \file blender/blenkernel/intern/cloth.c
 *  \ingroup bke
 */


#include "MEM_guardedalloc.h"

#include "DNA_cloth_types.h"
#include "DNA_scene_types.h"
#include "DNA_object_types.h"
#include "DNA_mesh_types.h"
#include "DNA_meshdata_types.h"

#include "BLI_utildefines.h"
#include "BLI_math.h"
#include "BLI_edgehash.h"
#include "BLI_linklist.h"

#include "DEG_depsgraph.h"
#include "DEG_depsgraph_query.h"

#include "BKE_bvhutils.h"
#include "BKE_cloth.h"
#include "BKE_effect.h"
#include "BKE_global.h"
#include "BKE_mesh_runtime.h"
#include "BKE_modifier.h"
#include "BKE_pointcache.h"

#include "BPH_mass_spring.h"

// #include "PIL_time.h"  /* timing for debug prints */

/* ********** cloth engine ******* */
/* Prototypes for internal functions.
 */
static void cloth_to_object (Object *ob,  ClothModifierData *clmd, float (*vertexCos)[3]);
static void cloth_from_mesh ( ClothModifierData *clmd, Mesh *mesh );
static int cloth_from_object(Object *ob, ClothModifierData *clmd, Mesh *mesh, float framenr, int first);
static void cloth_update_springs( ClothModifierData *clmd );
static void cloth_update_verts( Object *ob, ClothModifierData *clmd, Mesh *mesh );
static void cloth_update_spring_lengths( ClothModifierData *clmd, Mesh *mesh );
static int cloth_build_springs ( ClothModifierData *clmd, Mesh *mesh );
static void cloth_apply_vgroup ( ClothModifierData *clmd, Mesh *mesh );

/******************************************************************************
 *
 * External interface called by modifier.c clothModifier functions.
 *
 ******************************************************************************/
/**
 * cloth_init - creates a new cloth simulation.
 *
 * 1. create object
 * 2. fill object with standard values or with the GUI settings if given
 */
void cloth_init(ClothModifierData *clmd )
{
	/* Initialize our new data structure to reasonable values. */
	clmd->sim_parms->gravity[0] = 0.0;
	clmd->sim_parms->gravity[1] = 0.0;
	clmd->sim_parms->gravity[2] = -9.81;
	clmd->sim_parms->structural = 15.0;
	clmd->sim_parms->max_struct = 15.0;
	clmd->sim_parms->shear = 15.0;
	clmd->sim_parms->bending = 0.5;
	clmd->sim_parms->max_bend = 0.5;
	clmd->sim_parms->bending_damping = 0.5;
	clmd->sim_parms->Cdis = 5.0;
	clmd->sim_parms->Cvi = 1.0;
	clmd->sim_parms->mass = 0.3f;
	clmd->sim_parms->stepsPerFrame = 5;
	clmd->sim_parms->flags = 0;
	clmd->sim_parms->solver_type = 0;
	clmd->sim_parms->maxspringlen = 10;
	clmd->sim_parms->vgroup_mass = 0;
	clmd->sim_parms->vgroup_shrink = 0;
	clmd->sim_parms->shrink_min = 0.0f; /* min amount the fabric will shrink by 0.0 = no shrinking, 1.0 = shrink to nothing*/
	clmd->sim_parms->avg_spring_len = 0.0;
	clmd->sim_parms->presets = 2; /* cotton as start setting */
	clmd->sim_parms->timescale = 1.0f; /* speed factor, describes how fast cloth moves */
	clmd->sim_parms->time_scale = 1.0f; /* multiplies cloth speed */
	clmd->sim_parms->reset = 0;
	clmd->sim_parms->vel_damping = 1.0f; /* 1.0 = no damping, 0.0 = fully dampened */

	clmd->coll_parms->self_friction = 5.0;
	clmd->coll_parms->friction = 5.0;
	clmd->coll_parms->loop_count = 2;
	clmd->coll_parms->epsilon = 0.015f;
	clmd->coll_parms->flags = CLOTH_COLLSETTINGS_FLAG_ENABLED;
	clmd->coll_parms->collision_list = NULL;
	clmd->coll_parms->self_loop_count = 1.0;
	clmd->coll_parms->selfepsilon = 0.75;
	clmd->coll_parms->vgroup_selfcol = 0;

	/* These defaults are copied from softbody.c's
	 * softbody_calc_forces() function.
	 */
	clmd->sim_parms->eff_force_scale = 1000.0;
	clmd->sim_parms->eff_wind_scale = 250.0;

	// also from softbodies
	clmd->sim_parms->maxgoal = 1.0f;
	clmd->sim_parms->mingoal = 0.0f;
	clmd->sim_parms->defgoal = 0.0f;
	clmd->sim_parms->goalspring = 1.0f;
	clmd->sim_parms->goalfrict = 0.0f;
	clmd->sim_parms->velocity_smooth = 0.0f;

	clmd->sim_parms->voxel_cell_size = 0.1f;

	if (!clmd->sim_parms->effector_weights)
		clmd->sim_parms->effector_weights = BKE_add_effector_weights(NULL);

	if (clmd->point_cache)
		clmd->point_cache->step = 1;
}

static BVHTree *bvhselftree_build_from_cloth (ClothModifierData *clmd, float epsilon)
{
	unsigned int i;
	BVHTree *bvhtree;
	Cloth *cloth;
	ClothVertex *verts;

	if (!clmd)
		return NULL;

	cloth = clmd->clothObject;

	if (!cloth)
		return NULL;

	verts = cloth->verts;

	/* in the moment, return zero if no faces there */
	if (!cloth->mvert_num)
		return NULL;

	/* create quadtree with k=26 */
	bvhtree = BLI_bvhtree_new(cloth->mvert_num, epsilon, 4, 6);

	/* fill tree */
	for (i = 0; i < cloth->mvert_num; i++, verts++) {
		const float *co;
		co = verts->xold;

		BLI_bvhtree_insert(bvhtree, i, co, 1);
	}

	/* balance tree */
	BLI_bvhtree_balance(bvhtree);

	return bvhtree;
}

static BVHTree *bvhtree_build_from_cloth (ClothModifierData *clmd, float epsilon)
{
	unsigned int i;
	BVHTree *bvhtree;
	Cloth *cloth;
	ClothVertex *verts;
	const MVertTri *vt;

	if (!clmd)
		return NULL;

	cloth = clmd->clothObject;

	if (!cloth)
		return NULL;

	verts = cloth->verts;
	vt = cloth->tri;

	/* in the moment, return zero if no faces there */
	if (!cloth->tri_num)
		return NULL;

	/* create quadtree with k=26 */
	bvhtree = BLI_bvhtree_new(cloth->tri_num, epsilon, 4, 26);

	/* fill tree */
	for (i = 0; i < cloth->tri_num; i++, vt++) {
		float co[3][3];

		copy_v3_v3(co[0], verts[vt->tri[0]].xold);
		copy_v3_v3(co[1], verts[vt->tri[1]].xold);
		copy_v3_v3(co[2], verts[vt->tri[2]].xold);

		BLI_bvhtree_insert(bvhtree, i, co[0], 3);
	}

	/* balance tree */
	BLI_bvhtree_balance(bvhtree);

	return bvhtree;
}

void bvhtree_update_from_cloth(ClothModifierData *clmd, bool moving)
{
	unsigned int i = 0;
	Cloth *cloth = clmd->clothObject;
	BVHTree *bvhtree = cloth->bvhtree;
	ClothVertex *verts = cloth->verts;
	const MVertTri *vt;

	if (!bvhtree)
		return;

	vt = cloth->tri;

	/* update vertex position in bvh tree */
	if (verts && vt) {
		for (i = 0; i < cloth->tri_num; i++, vt++) {
			float co[3][3], co_moving[3][3];
			bool ret;

			copy_v3_v3(co[0], verts[vt->tri[0]].txold);
			copy_v3_v3(co[1], verts[vt->tri[1]].txold);
			copy_v3_v3(co[2], verts[vt->tri[2]].txold);

			/* copy new locations into array */
			if (moving) {
				/* update moving positions */
				copy_v3_v3(co_moving[0], verts[vt->tri[0]].tx);
				copy_v3_v3(co_moving[1], verts[vt->tri[1]].tx);
				copy_v3_v3(co_moving[2], verts[vt->tri[2]].tx);

				ret = BLI_bvhtree_update_node(bvhtree, i, co[0], co_moving[0], 3);
			}
			else {
				ret = BLI_bvhtree_update_node(bvhtree, i, co[0], NULL, 3);
			}

			/* check if tree is already full */
			if (ret == false) {
				break;
			}
		}

		BLI_bvhtree_update_tree(bvhtree);
	}
}

void bvhselftree_update_from_cloth(ClothModifierData *clmd, bool moving)
{
	unsigned int i = 0;
	Cloth *cloth = clmd->clothObject;
	BVHTree *bvhtree = cloth->bvhselftree;
	ClothVertex *verts = cloth->verts;
	const MVertTri *vt;

	if (!bvhtree)
		return;

	vt = cloth->tri;

	/* update vertex position in bvh tree */
	if (verts && vt) {
		for (i = 0; i < cloth->mvert_num; i++, verts++) {
			const float *co, *co_moving;
			bool ret;

			co = verts->txold;

			/* copy new locations into array */
			if (moving) {
				/* update moving positions */
				co_moving = verts->tx;
				ret = BLI_bvhtree_update_node(bvhtree, i, co, co_moving, 1);
			}
			else {
				ret = BLI_bvhtree_update_node(bvhtree, i, co, NULL, 1);
			}

			/* check if tree is already full */
			if (ret == false) {
				break;
			}
		}

		BLI_bvhtree_update_tree(bvhtree);
	}
}

void cloth_clear_cache(Object *ob, ClothModifierData *clmd, float framenr)
{
	PTCacheID pid;

	BKE_ptcache_id_from_cloth(&pid, ob, clmd);

	// don't do anything as long as we're in editmode!
	if (pid.cache->edit && ob->mode & OB_MODE_PARTICLE_EDIT)
		return;

	BKE_ptcache_id_clear(&pid, PTCACHE_CLEAR_AFTER, framenr);
}

static int do_init_cloth(Object *ob, ClothModifierData *clmd, Mesh *result, int framenr)
{
	PointCache *cache;

	cache= clmd->point_cache;

	/* initialize simulation data if it didn't exist already */
	if (clmd->clothObject == NULL) {
		if (!cloth_from_object(ob, clmd, result, framenr, 1)) {
			BKE_ptcache_invalidate(cache);
			modifier_setError(&(clmd->modifier), "Can't initialize cloth");
			return 0;
		}

		if (clmd->clothObject == NULL) {
			BKE_ptcache_invalidate(cache);
			modifier_setError(&(clmd->modifier), "Null cloth object");
			return 0;
		}

		BKE_cloth_solver_set_positions(clmd);

		clmd->clothObject->last_frame= MINFRAME-1;
	}

	return 1;
}

static int do_step_cloth(struct Depsgraph *depsgraph, Object *ob, ClothModifierData *clmd, Mesh *result, int framenr)
{
	ClothVertex *verts = NULL;
	Cloth *cloth;
	ListBase *effectors = NULL;
	MVert *mvert;
	unsigned int i = 0;
	int ret = 0;

	/* simulate 1 frame forward */
	cloth = clmd->clothObject;
	verts = cloth->verts;
	mvert = result->mvert;

	/* force any pinned verts to their constrained location. */
	for (i = 0; i < clmd->clothObject->mvert_num; i++, verts++) {
		/* save the previous position. */
		copy_v3_v3(verts->xold, verts->xconst);
		copy_v3_v3(verts->txold, verts->x);

		/* Get the current position. */
		copy_v3_v3(verts->xconst, mvert[i].co);
		mul_m4_v3(ob->obmat, verts->xconst);
	}

	effectors = pdInitEffectors(depsgraph, clmd->scene, ob, NULL, clmd->sim_parms->effector_weights, true);

	if (clmd->sim_parms->flags & CLOTH_SIMSETTINGS_FLAG_DYNAMIC_BASEMESH )
		cloth_update_verts ( ob, clmd, result );

	/* Support for dynamic vertex groups, changing from frame to frame */
	cloth_apply_vgroup ( clmd, result );

	if ( clmd->sim_parms->flags & (CLOTH_SIMSETTINGS_FLAG_SEW | CLOTH_SIMSETTINGS_FLAG_DYNAMIC_BASEMESH) )
		cloth_update_spring_lengths ( clmd, result );

	cloth_update_springs( clmd );

	// TIMEIT_START(cloth_step)

	/* call the solver. */
	ret = BPH_cloth_solve(ob, framenr, clmd, effectors);

	// TIMEIT_END(cloth_step)

	pdEndEffectors(&effectors);

	// printf ( "%f\n", ( float ) tval() );

	return ret;
}

/************************************************
 * clothModifier_do - main simulation function
 ************************************************/
void clothModifier_do(ClothModifierData *clmd, struct Depsgraph *depsgraph, Scene *scene, Object *ob, Mesh *mesh, float (*vertexCos)[3])
{
	PointCache *cache;
	PTCacheID pid;
	float timescale;
	int framenr, startframe, endframe;
	int cache_result;

	clmd->scene= scene;	/* nice to pass on later :) */
	framenr = DEG_get_ctime(depsgraph);
	cache= clmd->point_cache;

	BKE_ptcache_id_from_cloth(&pid, ob, clmd);
	BKE_ptcache_id_time(&pid, scene, framenr, &startframe, &endframe, &timescale);
	clmd->sim_parms->timescale= timescale * clmd->sim_parms->time_scale;

	if (clmd->sim_parms->reset || (clmd->clothObject && mesh->totvert != clmd->clothObject->mvert_num)) {
		clmd->sim_parms->reset = 0;
		cache->flag |= PTCACHE_OUTDATED;
		BKE_ptcache_id_reset(scene, &pid, PTCACHE_RESET_OUTDATED);
		BKE_ptcache_validate(cache, 0);
		cache->last_exact= 0;
		cache->flag &= ~PTCACHE_REDO_NEEDED;
	}

	// unused in the moment, calculated separately in implicit.c
	clmd->sim_parms->dt = clmd->sim_parms->timescale / clmd->sim_parms->stepsPerFrame;

	/* simulation is only active during a specific period */
	if (framenr < startframe) {
		BKE_ptcache_invalidate(cache);
		return;
	}
	else if (framenr > endframe) {
		framenr= endframe;
	}

	/* initialize simulation data if it didn't exist already */
	if (!do_init_cloth(ob, clmd, mesh, framenr))
		return;

	if (framenr == startframe) {
		BKE_ptcache_id_reset(scene, &pid, PTCACHE_RESET_OUTDATED);
		do_init_cloth(ob, clmd, mesh, framenr);
		BKE_ptcache_validate(cache, framenr);
		cache->flag &= ~PTCACHE_REDO_NEEDED;
		clmd->clothObject->last_frame= framenr;
		return;
	}

	/* try to read from cache */
	bool can_simulate = (framenr == clmd->clothObject->last_frame+1) && !(cache->flag & PTCACHE_BAKED);

	cache_result = BKE_ptcache_read(&pid, (float)framenr+scene->r.subframe, can_simulate);

	if (cache_result == PTCACHE_READ_EXACT || cache_result == PTCACHE_READ_INTERPOLATED ||
	    (!can_simulate && cache_result == PTCACHE_READ_OLD))
	{
		BKE_cloth_solver_set_positions(clmd);
		cloth_to_object (ob, clmd, vertexCos);

		BKE_ptcache_validate(cache, framenr);

		if (cache_result == PTCACHE_READ_INTERPOLATED && cache->flag & PTCACHE_REDO_NEEDED)
			BKE_ptcache_write(&pid, framenr);

		clmd->clothObject->last_frame= framenr;

		return;
	}
	else if (cache_result==PTCACHE_READ_OLD) {
		BKE_cloth_solver_set_positions(clmd);
	}
	else if ( /*ob->id.lib ||*/ (cache->flag & PTCACHE_BAKED)) { /* 2.4x disabled lib, but this can be used in some cases, testing further - campbell */
		/* if baked and nothing in cache, do nothing */
		BKE_ptcache_invalidate(cache);
		return;
	}

	/* if on second frame, write cache for first frame */
	if (cache->simframe == startframe && (cache->flag & PTCACHE_OUTDATED || cache->last_exact==0))
		BKE_ptcache_write(&pid, startframe);

	clmd->sim_parms->timescale *= framenr - cache->simframe;

	/* do simulation */
	BKE_ptcache_validate(cache, framenr);

	if (!do_step_cloth(depsgraph, ob, clmd, mesh, framenr)) {
		BKE_ptcache_invalidate(cache);
	}
	else
		BKE_ptcache_write(&pid, framenr);

	cloth_to_object (ob, clmd, vertexCos);
	clmd->clothObject->last_frame= framenr;
}

/* frees all */
void cloth_free_modifier(ClothModifierData *clmd )
{
	Cloth	*cloth = NULL;

	if ( !clmd )
		return;

	cloth = clmd->clothObject;


	if ( cloth ) {
		BPH_cloth_solver_free(clmd);

		// Free the verts.
		if ( cloth->verts != NULL )
			MEM_freeN ( cloth->verts );

		cloth->verts = NULL;
		cloth->mvert_num = 0;

		// Free the springs.
		if ( cloth->springs != NULL ) {
			LinkNode *search = cloth->springs;
			while (search) {
				ClothSpring *spring = search->link;

				MEM_freeN ( spring );
				search = search->next;
			}
			BLI_linklist_free(cloth->springs, NULL);

			cloth->springs = NULL;
		}

		cloth->springs = NULL;
		cloth->numsprings = 0;

		// free BVH collision tree
		if ( cloth->bvhtree )
			BLI_bvhtree_free ( cloth->bvhtree );

		if ( cloth->bvhselftree )
			BLI_bvhtree_free ( cloth->bvhselftree );

		// we save our faces for collision objects
		if (cloth->tri)
			MEM_freeN(cloth->tri);

		if (cloth->edgeset)
			BLI_edgeset_free(cloth->edgeset);


		/*
		if (clmd->clothObject->facemarks)
		MEM_freeN(clmd->clothObject->facemarks);
		*/
		MEM_freeN ( cloth );
		clmd->clothObject = NULL;
	}
}

/* frees all */
void cloth_free_modifier_extern(ClothModifierData *clmd )
{
	Cloth	*cloth = NULL;
	if (G.debug_value > 0)
		printf("cloth_free_modifier_extern\n");

	if ( !clmd )
		return;

	cloth = clmd->clothObject;

	if ( cloth ) {
		if (G.debug_value > 0)
			printf("cloth_free_modifier_extern in\n");

		BPH_cloth_solver_free(clmd);

		// Free the verts.
		if ( cloth->verts != NULL )
			MEM_freeN ( cloth->verts );

		cloth->verts = NULL;
		cloth->mvert_num = 0;

		// Free the springs.
		if ( cloth->springs != NULL ) {
			LinkNode *search = cloth->springs;
			while (search) {
				ClothSpring *spring = search->link;

				MEM_freeN ( spring );
				search = search->next;
			}
			BLI_linklist_free(cloth->springs, NULL);

			cloth->springs = NULL;
		}

		cloth->springs = NULL;
		cloth->numsprings = 0;

		// free BVH collision tree
		if ( cloth->bvhtree )
			BLI_bvhtree_free ( cloth->bvhtree );

		if ( cloth->bvhselftree )
			BLI_bvhtree_free ( cloth->bvhselftree );

		// we save our faces for collision objects
		if (cloth->tri)
			MEM_freeN(cloth->tri);

		if (cloth->edgeset)
			BLI_edgeset_free(cloth->edgeset);


		/*
		if (clmd->clothObject->facemarks)
		MEM_freeN(clmd->clothObject->facemarks);
		*/
		MEM_freeN ( cloth );
		clmd->clothObject = NULL;
	}
}

/******************************************************************************
 *
 * Internal functions.
 *
 ******************************************************************************/

/**
 * cloth_to_object - copies the deformed vertices to the object.
 *
 **/
static void cloth_to_object (Object *ob,  ClothModifierData *clmd, float (*vertexCos)[3])
{
	unsigned int i = 0;
	Cloth *cloth = clmd->clothObject;

	if (clmd->clothObject) {
		/* inverse matrix is not uptodate... */
		invert_m4_m4(ob->imat, ob->obmat);

		for (i = 0; i < cloth->mvert_num; i++) {
			copy_v3_v3 (vertexCos[i], cloth->verts[i].x);
			mul_m4_v3(ob->imat, vertexCos[i]);	/* cloth is in global coords */
		}
	}
}


int cloth_uses_vgroup(ClothModifierData *clmd)
{
	return (((clmd->sim_parms->flags & CLOTH_SIMSETTINGS_FLAG_SCALING ) ||
		(clmd->sim_parms->flags & CLOTH_SIMSETTINGS_FLAG_GOAL ) ||
		(clmd->sim_parms->flags & CLOTH_SIMSETTINGS_FLAG_SEW) ||
		(clmd->coll_parms->flags & CLOTH_COLLSETTINGS_FLAG_SELF)) &&
		((clmd->sim_parms->vgroup_mass>0) ||
		(clmd->sim_parms->vgroup_struct>0)||
		(clmd->sim_parms->vgroup_bend>0)  ||
		(clmd->sim_parms->vgroup_shrink>0) ||
		(clmd->coll_parms->vgroup_selfcol>0)));
}

/**
 * cloth_apply_vgroup - applies a vertex group as specified by type
 *
 **/
/* can be optimized to do all groups in one loop */
static void cloth_apply_vgroup ( ClothModifierData *clmd, Mesh *mesh )
{
	int i = 0;
	int j = 0;
	MDeformVert *dvert = NULL;
	Cloth *clothObj = NULL;
	int mvert_num;
	/* float goalfac = 0; */ /* UNUSED */
	ClothVertex *verts = NULL;

	if (!clmd || !mesh) return;

	clothObj = clmd->clothObject;

	mvert_num = mesh->totvert;

	verts = clothObj->verts;

	if (cloth_uses_vgroup(clmd)) {
		for (i = 0; i < mvert_num; i++, verts++) {

			/* Reset Goal values to standard */
			if ( clmd->sim_parms->flags & CLOTH_SIMSETTINGS_FLAG_GOAL )
				verts->goal= clmd->sim_parms->defgoal;
			else
				verts->goal= 0.0f;

			/* Compute base cloth shrink weight */
			verts->shrink_factor = 0.0f;

			/* Reset vertex flags */
			verts->flags &= ~CLOTH_VERT_FLAG_PINNED;
			verts->flags &= ~CLOTH_VERT_FLAG_NOSELFCOLL;

			dvert = CustomData_get(&mesh->vdata, i, CD_MDEFORMVERT);
			if ( dvert ) {
				for ( j = 0; j < dvert->totweight; j++ ) {
					if (( dvert->dw[j].def_nr == (clmd->sim_parms->vgroup_mass-1)) && (clmd->sim_parms->flags & CLOTH_SIMSETTINGS_FLAG_GOAL )) {
						verts->goal = dvert->dw [j].weight;

						/* goalfac= 1.0f; */ /* UNUSED */

						// Kicking goal factor to simplify things...who uses that anyway?
						// ABS ( clmd->sim_parms->maxgoal - clmd->sim_parms->mingoal );

						verts->goal  = pow4f(verts->goal);
						if ( verts->goal >= SOFTGOALSNAP )
							verts->flags |= CLOTH_VERT_FLAG_PINNED;
					}

					if (clmd->sim_parms->flags & CLOTH_SIMSETTINGS_FLAG_SCALING ) {
						if ( dvert->dw[j].def_nr == (clmd->sim_parms->vgroup_struct-1)) {
							verts->struct_stiff = dvert->dw [j].weight;
							verts->shear_stiff = dvert->dw [j].weight;
						}

						if ( dvert->dw[j].def_nr == (clmd->sim_parms->vgroup_bend-1)) {
							verts->bend_stiff = dvert->dw [j].weight;
						}
					}

					if (clmd->coll_parms->flags & CLOTH_COLLSETTINGS_FLAG_SELF ) {
						if ( dvert->dw[j].def_nr == (clmd->coll_parms->vgroup_selfcol-1)) {
							if (dvert->dw [j].weight > 0.0f) {
								verts->flags |= CLOTH_VERT_FLAG_NOSELFCOLL;
							}
						}
					}
					if ( clmd->sim_parms->flags & CLOTH_SIMSETTINGS_FLAG_SEW ) {
						if (clmd->sim_parms->vgroup_shrink > 0) {
							if (dvert->dw[j].def_nr == (clmd->sim_parms->vgroup_shrink - 1)) {
								/* used for linear interpolation between min and max shrink factor based on weight */
								verts->shrink_factor = dvert->dw[j].weight;
							}
						}
					}
				}
			}
		}
	}
}

static float cloth_shrink_factor(ClothModifierData *clmd, ClothVertex *verts, int i1, int i2)
{
	if ( clmd->sim_parms->flags & CLOTH_SIMSETTINGS_FLAG_SEW ) {
		/* linear interpolation between min and max shrink factor based on weight */
		float base = 1.0f - clmd->sim_parms->shrink_min;
		float delta = clmd->sim_parms->shrink_min - clmd->sim_parms->shrink_max;

		float k1 = base + delta * verts[i1].shrink_factor;
		float k2 = base + delta * verts[i2].shrink_factor;

		/* Use geometrical mean to average two factors since it behaves better
		   for diagonals when a rectangle transforms into a trapezoid. */
		return sqrtf(k1 * k2);
	}
	else
		return 1.0f;
}

static int cloth_from_object(Object *ob, ClothModifierData *clmd, Mesh *mesh, float UNUSED(framenr), int first)
{
	int i = 0;
	MVert *mvert = NULL;
	ClothVertex *verts = NULL;
	float (*shapekey_rest)[3] = NULL;
	float tnull[3] = {0, 0, 0};
	Cloth *cloth = NULL;
	float maxdist = 0;

	// If we have a clothObject, free it.
	if ( clmd->clothObject != NULL ) {
		cloth_free_modifier ( clmd );
		if (G.debug_value > 0)
			printf("cloth_free_modifier cloth_from_object\n");
	}

	// Allocate a new cloth object.
	clmd->clothObject = MEM_callocN ( sizeof ( Cloth ), "cloth" );
	if ( clmd->clothObject ) {
		clmd->clothObject->old_solver_type = 255;
		// clmd->clothObject->old_collision_type = 255;
		cloth = clmd->clothObject;
		clmd->clothObject->edgeset = NULL;
	}
	else if (!clmd->clothObject) {
		modifier_setError(&(clmd->modifier), "Out of memory on allocating clmd->clothObject");
		return 0;
	}

	// mesh input objects need Mesh
	if ( !mesh )
		return 0;

	cloth_from_mesh ( clmd, mesh );

	// create springs
	clmd->clothObject->springs = NULL;
	clmd->clothObject->numsprings = -1;

	if ( clmd->sim_parms->shapekey_rest && !(clmd->sim_parms->flags & CLOTH_SIMSETTINGS_FLAG_DYNAMIC_BASEMESH ) )
		shapekey_rest = CustomData_get_layer(&mesh->vdata, CD_CLOTH_ORCO);

	mvert = mesh->mvert;

	verts = clmd->clothObject->verts;

	// set initial values
	for ( i = 0; i < mesh->totvert; i++, verts++ ) {
		if (first) {
			copy_v3_v3(verts->x, mvert[i].co);

			mul_m4_v3(ob->obmat, verts->x);

			if ( shapekey_rest ) {
				copy_v3_v3(verts->xrest, shapekey_rest[i]);
				mul_m4_v3(ob->obmat, verts->xrest);
			}
			else
				copy_v3_v3(verts->xrest, verts->x);
		}

		/* no GUI interface yet */
		verts->mass = clmd->sim_parms->mass;
		verts->impulse_count = 0;

		if ( clmd->sim_parms->flags & CLOTH_SIMSETTINGS_FLAG_GOAL )
			verts->goal= clmd->sim_parms->defgoal;
		else
			verts->goal= 0.0f;

		verts->shrink_factor = 0.0f;

		verts->flags = 0;
		copy_v3_v3 ( verts->xold, verts->x );
		copy_v3_v3 ( verts->xconst, verts->x );
		copy_v3_v3 ( verts->txold, verts->x );
		copy_v3_v3 ( verts->tx, verts->x );
		mul_v3_fl(verts->v, 0.0f);

		verts->impulse_count = 0;
		copy_v3_v3 ( verts->impulse, tnull );
	}

	// apply / set vertex groups
	// has to be happen before springs are build!
	cloth_apply_vgroup (clmd, mesh);

	if ( !cloth_build_springs ( clmd, mesh ) ) {
		cloth_free_modifier ( clmd );
		modifier_setError(&(clmd->modifier), "Cannot build springs");
		printf("cloth_free_modifier cloth_build_springs\n");
		return 0;
	}

	// init our solver
	BPH_cloth_solver_init(ob, clmd);

	if (!first)
		BKE_cloth_solver_set_positions(clmd);

	clmd->clothObject->bvhtree = bvhtree_build_from_cloth ( clmd, MAX2(clmd->coll_parms->epsilon, clmd->coll_parms->distance_repel) );
<<<<<<< HEAD
	
	for (i = 0; i < mesh->totvert; i++) {
=======

	for (i = 0; i < dm->getNumVerts(dm); i++) {
>>>>>>> a24b4e60
		maxdist = MAX2(maxdist, clmd->coll_parms->selfepsilon* ( cloth->verts[i].avg_spring_len*2.0f));
	}

	clmd->clothObject->bvhselftree = bvhselftree_build_from_cloth ( clmd, maxdist );

	return 1;
}

static void cloth_from_mesh ( ClothModifierData *clmd, Mesh *mesh )
{
	const MLoop *mloop = mesh->mloop;
	const MLoopTri *looptri = BKE_mesh_runtime_looptri_ensure(mesh);
	const unsigned int mvert_num = mesh->totvert;
	const unsigned int looptri_num = mesh->runtime.looptris.len;

	/* Allocate our vertices. */
	clmd->clothObject->mvert_num = mvert_num;
	clmd->clothObject->verts = MEM_callocN(sizeof(ClothVertex) * clmd->clothObject->mvert_num, "clothVertex");
	if (clmd->clothObject->verts == NULL) {
		cloth_free_modifier(clmd);
		modifier_setError(&(clmd->modifier), "Out of memory on allocating clmd->clothObject->verts");
		printf("cloth_free_modifier clmd->clothObject->verts\n");
		return;
	}

	/* save face information */
	clmd->clothObject->tri_num = looptri_num;
	clmd->clothObject->tri = MEM_mallocN(sizeof(MVertTri) * looptri_num, "clothLoopTris");
	if (clmd->clothObject->tri == NULL) {
		cloth_free_modifier(clmd);
		modifier_setError(&(clmd->modifier), "Out of memory on allocating clmd->clothObject->looptri");
		printf("cloth_free_modifier clmd->clothObject->looptri\n");
		return;
	}
	BKE_mesh_runtime_verttri_from_looptri(clmd->clothObject->tri, mloop, looptri, looptri_num);

	/* Free the springs since they can't be correct if the vertices
	 * changed.
	 */
	if ( clmd->clothObject->springs != NULL )
		MEM_freeN ( clmd->clothObject->springs );

}

/***************************************************************************************
 * SPRING NETWORK GWN_BATCH_BUILDING IMPLEMENTATION BEGIN
 ***************************************************************************************/

BLI_INLINE void spring_verts_ordered_set(ClothSpring *spring, int v0, int v1)
{
	if (v0 < v1) {
		spring->ij = v0;
		spring->kl = v1;
	}
	else {
		spring->ij = v1;
		spring->kl = v0;
	}
}

static void cloth_free_edgelist(LinkNodePair *edgelist, unsigned int mvert_num)
{
	if (edgelist) {
		unsigned int i;
		for (i = 0; i < mvert_num; i++) {
			BLI_linklist_free(edgelist[i].list, NULL);
		}

		MEM_freeN(edgelist);
	}
}

static void cloth_free_errorsprings(Cloth *cloth, LinkNodePair *edgelist)
{
	if ( cloth->springs != NULL ) {
		LinkNode *search = cloth->springs;
		while (search) {
			ClothSpring *spring = search->link;

			MEM_freeN ( spring );
			search = search->next;
		}
		BLI_linklist_free(cloth->springs, NULL);

		cloth->springs = NULL;
	}

	cloth_free_edgelist(edgelist, cloth->mvert_num);

	if (cloth->edgeset) {
		BLI_edgeset_free(cloth->edgeset);
		cloth->edgeset = NULL;
	}
}

static void cloth_hair_update_bending_targets(ClothModifierData *clmd)
{
	Cloth *cloth = clmd->clothObject;
	LinkNode *search = NULL;
	float hair_frame[3][3], dir_old[3], dir_new[3];
	int prev_mn; /* to find hair chains */

	if (!clmd->hairdata)
		return;

	/* XXX Note: we need to propagate frames from the root up,
	 * but structural hair springs are stored in reverse order.
	 * The bending springs however are then inserted in the same
	 * order as vertices again ...
	 * This messy situation can be resolved when solver data is
	 * generated directly from a dedicated hair system.
	 */

	prev_mn = -1;
	for (search = cloth->springs; search; search = search->next) {
		ClothSpring *spring = search->link;
		ClothHairData *hair_ij, *hair_kl;
		bool is_root = spring->kl != prev_mn;

		if (spring->type != CLOTH_SPRING_TYPE_BENDING_ANG) {
			continue;
		}

		hair_ij = &clmd->hairdata[spring->ij];
		hair_kl = &clmd->hairdata[spring->kl];
		if (is_root) {
			/* initial hair frame from root orientation */
			copy_m3_m3(hair_frame, hair_ij->rot);
			/* surface normal is the initial direction,
			 * parallel transport then keeps it aligned to the hair direction
			 */
			copy_v3_v3(dir_new, hair_frame[2]);
		}

		copy_v3_v3(dir_old, dir_new);
		sub_v3_v3v3(dir_new, cloth->verts[spring->mn].x, cloth->verts[spring->kl].x);
		normalize_v3(dir_new);

#if 0
		if (clmd->debug_data && (spring->ij == 0 || spring->ij == 1)) {
			float a[3], b[3];

			copy_v3_v3(a, cloth->verts[spring->kl].x);
//			BKE_sim_debug_data_add_dot(clmd->debug_data, cloth_vert ? cloth_vert->x : key->co, 1, 1, 0, "frames", 8246, p, k);

			mul_v3_v3fl(b, hair_frame[0], clmd->sim_parms->avg_spring_len);
			BKE_sim_debug_data_add_vector(clmd->debug_data, a, b, 1, 0, 0, "frames", 8247, spring->kl, spring->mn);

			mul_v3_v3fl(b, hair_frame[1], clmd->sim_parms->avg_spring_len);
			BKE_sim_debug_data_add_vector(clmd->debug_data, a, b, 0, 1, 0, "frames", 8248, spring->kl, spring->mn);

			mul_v3_v3fl(b, hair_frame[2], clmd->sim_parms->avg_spring_len);
			BKE_sim_debug_data_add_vector(clmd->debug_data, a, b, 0, 0, 1, "frames", 8249, spring->kl, spring->mn);
		}
#endif

		/* get local targets for kl/mn vertices by putting rest targets into the current frame,
		 * then multiply with the rest length to get the actual goals
		 */

		mul_v3_m3v3(spring->target, hair_frame, hair_kl->rest_target);
		mul_v3_fl(spring->target, spring->restlen);

		/* move frame to next hair segment */
		cloth_parallel_transport_hair_frame(hair_frame, dir_old, dir_new);

		prev_mn = spring->mn;
	}
}

static void cloth_hair_update_bending_rest_targets(ClothModifierData *clmd)
{
	Cloth *cloth = clmd->clothObject;
	LinkNode *search = NULL;
	float hair_frame[3][3], dir_old[3], dir_new[3];
	int prev_mn; /* to find hair roots */

	if (!clmd->hairdata)
		return;

	/* XXX Note: we need to propagate frames from the root up,
	 * but structural hair springs are stored in reverse order.
	 * The bending springs however are then inserted in the same
	 * order as vertices again ...
	 * This messy situation can be resolved when solver data is
	 * generated directly from a dedicated hair system.
	 */

	prev_mn = -1;
	for (search = cloth->springs; search; search = search->next) {
		ClothSpring *spring = search->link;
		ClothHairData *hair_ij, *hair_kl;
		bool is_root = spring->kl != prev_mn;

		if (spring->type != CLOTH_SPRING_TYPE_BENDING_ANG) {
			continue;
		}

		hair_ij = &clmd->hairdata[spring->ij];
		hair_kl = &clmd->hairdata[spring->kl];
		if (is_root) {
			/* initial hair frame from root orientation */
			copy_m3_m3(hair_frame, hair_ij->rot);
			/* surface normal is the initial direction,
			 * parallel transport then keeps it aligned to the hair direction
			 */
			copy_v3_v3(dir_new, hair_frame[2]);
		}

		copy_v3_v3(dir_old, dir_new);
		sub_v3_v3v3(dir_new, cloth->verts[spring->mn].xrest, cloth->verts[spring->kl].xrest);
		normalize_v3(dir_new);

		/* dir expressed in the hair frame defines the rest target direction */
		copy_v3_v3(hair_kl->rest_target, dir_new);
		mul_transposed_m3_v3(hair_frame, hair_kl->rest_target);

		/* move frame to next hair segment */
		cloth_parallel_transport_hair_frame(hair_frame, dir_old, dir_new);

		prev_mn = spring->mn;
	}
}

/* update stiffness if vertex group values are changing from frame to frame */
static void cloth_update_springs( ClothModifierData *clmd )
{
	Cloth *cloth = clmd->clothObject;
	LinkNode *search = NULL;

	search = cloth->springs;
	while (search) {
		ClothSpring *spring = search->link;

		spring->stiffness = 0.0f;

		if (spring->type == CLOTH_SPRING_TYPE_STRUCTURAL) {
			spring->stiffness = (cloth->verts[spring->kl].struct_stiff + cloth->verts[spring->ij].struct_stiff) / 2.0f;
		}
		else if (spring->type == CLOTH_SPRING_TYPE_SHEAR) {
			spring->stiffness = (cloth->verts[spring->kl].shear_stiff + cloth->verts[spring->ij].shear_stiff) / 2.0f;
		}
		else if (spring->type == CLOTH_SPRING_TYPE_BENDING) {
			spring->stiffness = (cloth->verts[spring->kl].bend_stiff + cloth->verts[spring->ij].bend_stiff) / 2.0f;
		}
		else if (spring->type == CLOTH_SPRING_TYPE_BENDING_ANG) {
			ClothVertex *v1 = &cloth->verts[spring->ij];
			ClothVertex *v2 = &cloth->verts[spring->kl];
			if (clmd->hairdata) {
				/* copy extra hair data to generic cloth vertices */
				v1->bend_stiff = clmd->hairdata[spring->ij].bending_stiffness;
				v2->bend_stiff = clmd->hairdata[spring->kl].bending_stiffness;
			}
			spring->stiffness = (v1->bend_stiff + v2->bend_stiff) / 2.0f;
		}
		else if (spring->type == CLOTH_SPRING_TYPE_GOAL) {
			/* Warning: Appending NEW goal springs does not work because implicit solver would need reset! */

			/* Activate / Deactivate existing springs */
			if ((!(cloth->verts[spring->ij].flags & CLOTH_VERT_FLAG_PINNED)) &&
			    (cloth->verts[spring->ij].goal > ALMOST_ZERO))
			{
				spring->flags &= ~CLOTH_SPRING_FLAG_DEACTIVATE;
			}
			else {
				spring->flags |= CLOTH_SPRING_FLAG_DEACTIVATE;
			}
		}

		search = search->next;
	}

	cloth_hair_update_bending_targets(clmd);
}

/* Update rest verts, for dynamically deformable cloth */
static void cloth_update_verts( Object *ob, ClothModifierData *clmd, Mesh *mesh )
{
	unsigned int i = 0;
	MVert *mvert = mesh->mvert;
	ClothVertex *verts = clmd->clothObject->verts;

	/* vertex count is already ensured to match */
	for ( i = 0; i < mesh->totvert; i++, verts++ ) {
		copy_v3_v3(verts->xrest, mvert[i].co);
		mul_m4_v3(ob->obmat, verts->xrest);
	}
}

/* Update spring rest lenght, for dynamically deformable cloth */
static void cloth_update_spring_lengths( ClothModifierData *clmd, Mesh *mesh )
{
	Cloth *cloth = clmd->clothObject;
	LinkNode *search = cloth->springs;
	unsigned int struct_springs = 0;
	unsigned int i = 0;
	unsigned int mvert_num = (unsigned int)mesh->totvert;
	float shrink_factor;

	clmd->sim_parms->avg_spring_len = 0.0f;

	for (i = 0; i < mvert_num; i++) {
		cloth->verts[i].avg_spring_len = 0.0f;
	}

	while (search) {
		ClothSpring *spring = search->link;

		if ( spring->type != CLOTH_SPRING_TYPE_SEWING ) {
			if ( spring->type & (CLOTH_SPRING_TYPE_STRUCTURAL | CLOTH_SPRING_TYPE_SHEAR | CLOTH_SPRING_TYPE_BENDING) )
				shrink_factor = cloth_shrink_factor(clmd, cloth->verts, spring->ij, spring->kl);
			else
				shrink_factor = 1.0f;

			spring->restlen = len_v3v3(cloth->verts[spring->kl].xrest, cloth->verts[spring->ij].xrest) * shrink_factor;
		}

		if ( spring->type == CLOTH_SPRING_TYPE_STRUCTURAL ) {
			clmd->sim_parms->avg_spring_len += spring->restlen;
			cloth->verts[spring->ij].avg_spring_len += spring->restlen;
			cloth->verts[spring->kl].avg_spring_len += spring->restlen;
			struct_springs++;
		}

		search = search->next;
	}

	if (struct_springs > 0)
		clmd->sim_parms->avg_spring_len /= struct_springs;

	for (i = 0; i < mvert_num; i++) {
		if (cloth->verts[i].spring_count > 0)
			cloth->verts[i].avg_spring_len = cloth->verts[i].avg_spring_len * 0.49f / ((float)cloth->verts[i].spring_count);
	}
}

BLI_INLINE void cross_identity_v3(float r[3][3], const float v[3])
{
	zero_m3(r);
	r[0][1] = v[2];
	r[0][2] = -v[1];
	r[1][0] = -v[2];
	r[1][2] = v[0];
	r[2][0] = v[1];
	r[2][1] = -v[0];
}

BLI_INLINE void madd_m3_m3fl(float r[3][3], float m[3][3], float f)
{
	r[0][0] += m[0][0] * f;
	r[0][1] += m[0][1] * f;
	r[0][2] += m[0][2] * f;
	r[1][0] += m[1][0] * f;
	r[1][1] += m[1][1] * f;
	r[1][2] += m[1][2] * f;
	r[2][0] += m[2][0] * f;
	r[2][1] += m[2][1] * f;
	r[2][2] += m[2][2] * f;
}

void cloth_parallel_transport_hair_frame(float mat[3][3], const float dir_old[3], const float dir_new[3])
{
	float rot[3][3];

	/* rotation between segments */
	rotation_between_vecs_to_mat3(rot, dir_old, dir_new);

	/* rotate the frame */
	mul_m3_m3m3(mat, rot, mat);
}

static int cloth_build_springs ( ClothModifierData *clmd, Mesh *mesh )
{
	Cloth *cloth = clmd->clothObject;
	ClothSpring *spring = NULL, *tspring = NULL, *tspring2 = NULL;
	unsigned int struct_springs = 0, shear_springs=0, bend_springs = 0, struct_springs_real = 0;
	unsigned int i = 0;
	unsigned int mvert_num = (unsigned int)mesh->totvert;
	unsigned int numedges = (unsigned int)mesh->totedge;
	unsigned int numpolys = (unsigned int)mesh->totpoly;
	float shrink_factor;
	const MEdge *medge = mesh->medge;
	const MPoly *mpoly = mesh->mpoly;
	const MLoop *mloop = mesh->mloop;
	int index2 = 0; // our second vertex index
	LinkNodePair *edgelist;
	EdgeSet *edgeset = NULL;
	LinkNode *search = NULL, *search2 = NULL;

	// error handling
	if ( numedges==0 )
		return 0;

	/* NOTE: handling ownership of springs and edgeset is quite sloppy
	 * currently they are never initialized but assert just to be sure */
	BLI_assert(cloth->springs == NULL);
	BLI_assert(cloth->edgeset == NULL);

	cloth->springs = NULL;
	cloth->edgeset = NULL;

	edgelist = MEM_callocN(sizeof(*edgelist) * mvert_num, "cloth_edgelist_alloc" );

	if (!edgelist)
		return 0;

	// structural springs
	for ( i = 0; i < numedges; i++ ) {
		spring = (ClothSpring *)MEM_callocN ( sizeof ( ClothSpring ), "cloth spring" );

		if ( spring ) {
			spring_verts_ordered_set(spring, medge[i].v1, medge[i].v2);
			if (clmd->sim_parms->flags & CLOTH_SIMSETTINGS_FLAG_SEW && medge[i].flag & ME_LOOSEEDGE) {
				// handle sewing (loose edges will be pulled together)
				spring->restlen = 0.0f;
				spring->stiffness = 1.0f;
				spring->type = CLOTH_SPRING_TYPE_SEWING;
			}
			else {
				shrink_factor = cloth_shrink_factor(clmd, cloth->verts, spring->ij, spring->kl);
				spring->restlen = len_v3v3(cloth->verts[spring->kl].xrest, cloth->verts[spring->ij].xrest) * shrink_factor;
				spring->stiffness = (cloth->verts[spring->kl].struct_stiff + cloth->verts[spring->ij].struct_stiff) / 2.0f;
				spring->type = CLOTH_SPRING_TYPE_STRUCTURAL;

				clmd->sim_parms->avg_spring_len += spring->restlen;
				cloth->verts[spring->ij].avg_spring_len += spring->restlen;
				cloth->verts[spring->kl].avg_spring_len += spring->restlen;
				cloth->verts[spring->ij].spring_count++;
				cloth->verts[spring->kl].spring_count++;
				struct_springs_real++;
			}

			spring->flags = 0;
			struct_springs++;

			BLI_linklist_prepend ( &cloth->springs, spring );
		}
		else {
			cloth_free_errorsprings(cloth, edgelist);
			return 0;
		}
	}

	if (struct_springs_real > 0)
		clmd->sim_parms->avg_spring_len /= struct_springs_real;

	for (i = 0; i < mvert_num; i++) {
		if (cloth->verts[i].spring_count > 0)
			cloth->verts[i].avg_spring_len = cloth->verts[i].avg_spring_len * 0.49f / ((float)cloth->verts[i].spring_count);
	}

	// shear springs
	for (i = 0; i < numpolys; i++) {
		/* triangle faces already have shear springs due to structural geometry */
		if (mpoly[i].totloop == 4) {
			int j;

			for (j = 0; j != 2; j++) {
				spring = (ClothSpring *)MEM_callocN(sizeof(ClothSpring), "cloth spring");

				if (!spring) {
					cloth_free_errorsprings(cloth, edgelist);
					return 0;
				}

				spring_verts_ordered_set(
				        spring,
				        mloop[mpoly[i].loopstart + (j + 0)].v,
				        mloop[mpoly[i].loopstart + (j + 2)].v);

				shrink_factor = cloth_shrink_factor(clmd, cloth->verts, spring->ij, spring->kl);
				spring->restlen = len_v3v3(cloth->verts[spring->kl].xrest, cloth->verts[spring->ij].xrest) * shrink_factor;
				spring->type = CLOTH_SPRING_TYPE_SHEAR;
				spring->stiffness = (cloth->verts[spring->kl].shear_stiff + cloth->verts[spring->ij].shear_stiff) / 2.0f;

				BLI_linklist_append(&edgelist[spring->ij], spring);
				BLI_linklist_append(&edgelist[spring->kl], spring);

				shear_springs++;

				BLI_linklist_prepend(&cloth->springs, spring);
			}
		}
	}

	edgeset = BLI_edgeset_new_ex(__func__, numedges);
	cloth->edgeset = edgeset;

	if (numpolys) {
		// bending springs
		search2 = cloth->springs;
		for ( i = struct_springs; i < struct_springs+shear_springs; i++ ) {
			if ( !search2 )
				break;

			tspring2 = search2->link;
			search = edgelist[tspring2->kl].list;
			while ( search ) {
				tspring = search->link;
				index2 = ( ( tspring->ij==tspring2->kl ) ? ( tspring->kl ) : ( tspring->ij ) );

				// check for existing spring
				// check also if startpoint is equal to endpoint
				if ((index2 != tspring2->ij) &&
				    !BLI_edgeset_haskey(edgeset, tspring2->ij, index2))
				{
					spring = (ClothSpring *)MEM_callocN ( sizeof ( ClothSpring ), "cloth spring" );

					if (!spring) {
						cloth_free_errorsprings(cloth, edgelist);
						return 0;
					}

					spring_verts_ordered_set(spring, tspring2->ij, index2);
					shrink_factor = cloth_shrink_factor(clmd, cloth->verts, spring->ij, spring->kl);
					spring->restlen = len_v3v3(cloth->verts[spring->kl].xrest, cloth->verts[spring->ij].xrest) * shrink_factor;
					spring->type = CLOTH_SPRING_TYPE_BENDING;
					spring->stiffness = (cloth->verts[spring->kl].bend_stiff + cloth->verts[spring->ij].bend_stiff) / 2.0f;
					BLI_edgeset_insert(edgeset, spring->ij, spring->kl);
					bend_springs++;

					BLI_linklist_prepend ( &cloth->springs, spring );
				}
				search = search->next;
			}
			search2 = search2->next;
		}
	}
	else if (struct_springs > 2) {
		if (G.debug_value != 1112) {
			search = cloth->springs;
			search2 = search->next;
			while (search && search2) {
				tspring = search->link;
				tspring2 = search2->link;

				if (tspring->ij == tspring2->kl) {
					spring = (ClothSpring *)MEM_callocN ( sizeof ( ClothSpring ), "cloth spring" );

					if (!spring) {
						cloth_free_errorsprings(cloth, edgelist);
						return 0;
					}

					spring->ij = tspring2->ij;
					spring->kl = tspring->ij;
					spring->mn = tspring->kl;
					spring->restlen = len_v3v3(cloth->verts[spring->kl].xrest, cloth->verts[spring->ij].xrest);
					spring->type = CLOTH_SPRING_TYPE_BENDING_ANG;
					spring->stiffness = (cloth->verts[spring->kl].bend_stiff + cloth->verts[spring->ij].bend_stiff) / 2.0f;
					bend_springs++;

					BLI_linklist_prepend ( &cloth->springs, spring );
				}

				search = search->next;
				search2 = search2->next;
			}
		}
		else {
			/* bending springs for hair strands */
			/* The current algorightm only goes through the edges in order of the mesh edges list	*/
			/* and makes springs between the outer vert of edges sharing a vertice. This works just */
			/* fine for hair, but not for user generated string meshes. This could/should be later	*/
			/* extended to work with non-ordered edges so that it can be used for general "rope		*/
			/* dynamics" without the need for the vertices or edges to be ordered through the length*/
			/* of the strands. -jahka */
			search = cloth->springs;
			search2 = search->next;
			while (search && search2) {
				tspring = search->link;
				tspring2 = search2->link;

				if (tspring->ij == tspring2->kl) {
					spring = (ClothSpring *)MEM_callocN ( sizeof ( ClothSpring ), "cloth spring" );

					if (!spring) {
						cloth_free_errorsprings(cloth, edgelist);
						return 0;
					}

					spring->ij = tspring2->ij;
					spring->kl = tspring->kl;
					spring->restlen = len_v3v3(cloth->verts[spring->kl].xrest, cloth->verts[spring->ij].xrest);
					spring->type = CLOTH_SPRING_TYPE_BENDING;
					spring->stiffness = (cloth->verts[spring->kl].bend_stiff + cloth->verts[spring->ij].bend_stiff) / 2.0f;
					bend_springs++;

					BLI_linklist_prepend ( &cloth->springs, spring );
				}

				search = search->next;
				search2 = search2->next;
			}
		}

		cloth_hair_update_bending_rest_targets(clmd);
	}

	/* note: the edges may already exist so run reinsert */

	/* insert other near springs in edgeset AFTER bending springs are calculated (for selfcolls) */
	for (i = 0; i < numedges; i++) { /* struct springs */
		BLI_edgeset_add(edgeset, medge[i].v1, medge[i].v2);
	}

	for (i = 0; i < numpolys; i++) { /* edge springs */
		if (mpoly[i].totloop == 4) {
			BLI_edgeset_add(edgeset, mloop[mpoly[i].loopstart + 0].v, mloop[mpoly[i].loopstart + 2].v);
			BLI_edgeset_add(edgeset, mloop[mpoly[i].loopstart + 1].v, mloop[mpoly[i].loopstart + 3].v);
		}
	}


	cloth->numsprings = struct_springs + shear_springs + bend_springs;

	cloth_free_edgelist(edgelist, mvert_num);

#if 0
	if (G.debug_value > 0)
		printf("avg_len: %f\n", clmd->sim_parms->avg_spring_len);
#endif

	return 1;

} /* cloth_build_springs */
/***************************************************************************************
 * SPRING NETWORK GWN_BATCH_BUILDING IMPLEMENTATION END
 ***************************************************************************************/
<|MERGE_RESOLUTION|>--- conflicted
+++ resolved
@@ -878,13 +878,8 @@
 		BKE_cloth_solver_set_positions(clmd);
 
 	clmd->clothObject->bvhtree = bvhtree_build_from_cloth ( clmd, MAX2(clmd->coll_parms->epsilon, clmd->coll_parms->distance_repel) );
-<<<<<<< HEAD
-	
+
 	for (i = 0; i < mesh->totvert; i++) {
-=======
-
-	for (i = 0; i < dm->getNumVerts(dm); i++) {
->>>>>>> a24b4e60
 		maxdist = MAX2(maxdist, clmd->coll_parms->selfepsilon* ( cloth->verts[i].avg_spring_len*2.0f));
 	}
 
