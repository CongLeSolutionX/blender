/* SPDX-FileCopyrightText: 2001-2002 NaN Holding BV. All rights reserved.
 *
 * SPDX-License-Identifier: GPL-2.0-or-later */

/** \file
 * \ingroup bke
 */

#include <cmath>
#include <cstddef>
#include <cstdlib>
#include <cstring>
#include <optional>

#include "MEM_guardedalloc.h"

/* Allow using deprecated functionality for .blend file I/O. */
#define DNA_DEPRECATED_ALLOW

#include "DNA_anim_types.h"
#include "DNA_armature_types.h"
#include "DNA_constraint_types.h"
#include "DNA_object_types.h"
#include "DNA_scene_types.h"

#include "BLI_blenlib.h"
#include "BLI_ghash.h"
#include "BLI_math_color.h"
#include "BLI_math_matrix.h"
#include "BLI_math_rotation.h"
#include "BLI_math_vector.h"
#include "BLI_session_uid.h"
#include "BLI_string_utils.hh"
#include "BLI_utildefines.h"

#include "BLT_translation.hh"

#include "BKE_action.h"
#include "BKE_anim_data.hh"
#include "BKE_anim_visualization.h"
#include "BKE_animsys.h"
#include "BKE_armature.hh"
#include "BKE_asset.hh"
#include "BKE_constraint.h"
#include "BKE_deform.hh"
#include "BKE_fcurve.hh"
#include "BKE_idprop.hh"
#include "BKE_idtype.hh"
#include "BKE_lib_id.hh"
#include "BKE_lib_query.hh"
#include "BKE_main.hh"
#include "BKE_object.hh"
#include "BKE_object_types.hh"
#include "BKE_preview_image.hh"

#include "DEG_depsgraph.hh"
#include "DEG_depsgraph_build.hh"

#include "BIK_api.h"

#include "RNA_access.hh"
#include "RNA_path.hh"
#include "RNA_prototypes.hh"

#include "BLO_read_write.hh"

#include "ANIM_action.hh"
#include "ANIM_bone_collections.hh"
#include "ANIM_bonecolor.hh"

#include "CLG_log.h"

static CLG_LogRef LOG = {"bke.action"};

/* *********************** NOTE ON POSE AND ACTION **********************
 *
 * - Pose is the local (object level) component of armature. The current
 *   object pose is saved in files, and (will be) is presorted for dependency
 * - Actions have fewer (or other) channels, and write data to a Pose
 * - Currently ob->pose data is controlled in BKE_pose_where_is only. The (recalc)
 *   event system takes care of calling that
 * - The NLA system (here too) uses Poses as interpolation format for Actions
 * - Therefore we assume poses to be static, and duplicates of poses have channels in
 *   same order, for quick interpolation reasons
 *
 * ****************************** (ton) ************************************ */

/**************************** Action Datablock ******************************/

/*********************** Armature Datablock ***********************/
namespace blender::bke {

/**
 * Only copy internal data of Action ID from source
 * to already allocated/initialized destination.
 * You probably never want to use that directly,
 * use #BKE_id_copy or #BKE_id_copy_ex for typical needs.
 *
 * WARNING! This function will not handle ID user count!
 *
 * \param flag: Copying options (see BKE_lib_id.hh's LIB_ID_COPY_... flags for more).
 */
static void action_copy_data(Main * /*bmain*/,
                             std::optional<Library *> /*owner_library*/,
                             ID *id_dst,
                             const ID *id_src,
                             const int flag)
{
  bAction *dna_action_dst = reinterpret_cast<bAction *>(id_dst);
  animrig::Action &action_dst = dna_action_dst->wrap();

  const bAction *dna_action_src = reinterpret_cast<const bAction *>(id_src);
  const animrig::Action &action_src = dna_action_src->wrap();

  bActionGroup *group_dst, *group_src;
  FCurve *fcurve_dst, *fcurve_src;

  /* Duplicate the lists of groups and markers. */
  BLI_duplicatelist(&action_dst.groups, &action_src.groups);
  BLI_duplicatelist(&action_dst.markers, &action_src.markers);

  /* Copy F-Curves, fixing up the links as we go. */
  BLI_listbase_clear(&action_dst.curves);

  for (fcurve_src = static_cast<FCurve *>(action_src.curves.first); fcurve_src;
       fcurve_src = fcurve_src->next)
  {
    /* Duplicate F-Curve. */

    /* XXX TODO: pass sub-data flag?
     * But surprisingly does not seem to be doing any ID reference-counting. */
    fcurve_dst = BKE_fcurve_copy(fcurve_src);

    BLI_addtail(&action_dst.curves, fcurve_dst);

    /* Fix group links (kind of bad list-in-list search, but this is the most reliable way). */
    for (group_dst = static_cast<bActionGroup *>(action_dst.groups.first),
        group_src = static_cast<bActionGroup *>(action_src.groups.first);
         group_dst && group_src;
         group_dst = group_dst->next, group_src = group_src->next)
    {
      if (fcurve_src->grp == group_src) {
        fcurve_dst->grp = group_dst;

        if (group_dst->channels.first == fcurve_src) {
          group_dst->channels.first = fcurve_dst;
        }
        if (group_dst->channels.last == fcurve_src) {
          group_dst->channels.last = fcurve_dst;
        }
        break;
      }
    }
  }

  /* Copy all simple properties. */
  action_dst.layer_array_num = action_src.layer_array_num;
  action_dst.layer_active_index = action_src.layer_active_index;
  action_dst.slot_array_num = action_src.slot_array_num;
  action_dst.last_slot_handle = action_src.last_slot_handle;

  /* Layers. */
  action_dst.layer_array = MEM_cnew_array<ActionLayer *>(action_src.layer_array_num, __func__);
  for (int i : action_src.layers().index_range()) {
    action_dst.layer_array[i] = MEM_new<animrig::Layer>(__func__, *action_src.layer(i));
  }

  /* Slots. */
  action_dst.slot_array = MEM_cnew_array<ActionSlot *>(action_src.slot_array_num, __func__);
  for (int i : action_src.slots().index_range()) {
    action_dst.slot_array[i] = MEM_new<animrig::Slot>(__func__, *action_src.slot(i));
  }

  if (flag & LIB_ID_COPY_NO_PREVIEW) {
    action_dst.preview = nullptr;
  }
  else {
    BKE_previewimg_id_copy(&action_dst.id, &action_src.id);
  }
}

/** Free (or release) any data used by this action (does not free the action itself). */
static void action_free_data(ID *id)
{
  animrig::Action &action = reinterpret_cast<bAction *>(id)->wrap();

  /* Free layers. */
  for (animrig::Layer *layer : action.layers()) {
    MEM_delete(layer);
  }
  MEM_SAFE_FREE(action.layer_array);
  action.layer_array_num = 0;

  /* Free slots. */
  for (animrig::Slot *slot : action.slots()) {
    MEM_delete(slot);
  }
  MEM_SAFE_FREE(action.slot_array);
  action.slot_array_num = 0;

  /* Free legacy F-Curves & groups. */
  BKE_fcurves_free(&action.curves);
  BLI_freelistN(&action.groups);

  /* Free markers & preview. */
  BLI_freelistN(&action.markers);
  BKE_previewimg_free(&action.preview);

  BLI_assert(action.is_empty());
}

static void action_foreach_id(ID *id, LibraryForeachIDData *data)
{
  animrig::Action &action = reinterpret_cast<bAction *>(id)->wrap();

  /* When this function is called without the IDWALK_READONLY flag, calls to
   * BKE_LIB_FOREACHID_PROCESS_... macros can change ID pointers. ID remapping is the main example
   * of such use.
   *
   * Those ID pointer changes are not guaranteed to be valid, though. For example, the remapping
   * can be used to replace one Mesh with another, but that neither means that the new Mesh is
   * animated with the same Action, nor that the old Mesh is no longer animated by that Action. In
   * other words, the best that can be done is to invalidate the cache.
   *
   * NOTE: early-returns by BKE_LIB_FOREACHID_PROCESS_... macros are forbidden in non-readonly
   * cases (see #IDWALK_RET_STOP_ITER documentation). */

  const int flag = BKE_lib_query_foreachid_process_flags_get(data);
  const bool is_readonly = flag & IDWALK_READONLY;

  constexpr int idwalk_flags = IDWALK_CB_NEVER_SELF | IDWALK_CB_LOOPBACK;

  Main *bmain = BKE_lib_query_foreachid_process_main_get(data);

  if (is_readonly) {
    /* bmain is still necessary to have, because in the read-only mode the cache
     * may still be dirty, and we have no way to check. Without that knowledge
     * it's possible to report invalid pointers, which should be avoided at all
     * time. */
    if (bmain) {
      for (animrig::Slot *slot : action.slots()) {
        for (ID *slot_user : slot->users(*bmain)) {
          BKE_LIB_FOREACHID_PROCESS_ID(data, slot_user, idwalk_flags);
        }
      }
    }
  }
  else if (bmain && !bmain->is_action_slot_to_id_map_dirty) {
    /* Because BKE_library_foreach_ID_link() can be called with bmain=nullptr,
     * there are cases where we do not know which `main` this is called for. An example is in
     * `deg_eval_copy_on_write.cc`, function `deg_expand_eval_copy_datablock`.
     *
     * Also if the cache is already dirty, we shouldn't loop over the pointers in there. If we
     * were to call `slot->users(*bmain)` in that case, it would rebuild the cache. But then
     * another ID using the same Action may also trigger a rebuild of the cache, because another
     * user pointer changed, forcing way too many rebuilds of the user map.  */
    bool should_invalidate = false;

    for (animrig::Slot *slot : action.slots()) {
      for (ID *slot_user : slot->runtime_users()) {
        ID *old_pointer = slot_user;
        BKE_LIB_FOREACHID_PROCESS_ID(data, slot_user, idwalk_flags);
        /* If slot_user changed, the cache should be invalidated. */
        should_invalidate |= (slot_user != old_pointer);
      }
    }

    if (should_invalidate) {
      animrig::Slot::users_invalidate(*bmain);
    }
  }

  /* Note that, even though `BKE_fcurve_foreach_id()` exists, it is not called here. That function
   * is only relevant for drivers, but the F-Curves stored in an Action are always just animation
   * data, not drivers. */

  LISTBASE_FOREACH (TimeMarker *, marker, &action.markers) {
    BKE_LIB_FOREACHID_PROCESS_IDSUPER(data, marker->camera, IDWALK_CB_NOP);
  }

  /* Legacy IPO curves. */
  if (flag & IDWALK_DO_DEPRECATED_POINTERS) {
    LISTBASE_FOREACH (bActionChannel *, chan, &action.chanbase) {
      BKE_LIB_FOREACHID_PROCESS_ID_NOCHECK(data, chan->ipo, IDWALK_CB_USER);
      LISTBASE_FOREACH (bConstraintChannel *, chan_constraint, &chan->constraintChannels) {
        BKE_LIB_FOREACHID_PROCESS_ID_NOCHECK(data, chan_constraint->ipo, IDWALK_CB_USER);
      }
    }
  }
}

#ifdef WITH_ANIM_BAKLAVA
static void write_channelbag(BlendWriter *writer, animrig::ChannelBag &channelbag)
{
  BLO_write_struct(writer, ActionChannelBag, &channelbag);

  Span<FCurve *> fcurves = channelbag.fcurves();
  BLO_write_pointer_array(writer, fcurves.size(), fcurves.data());

  for (FCurve *fcurve : fcurves) {
    BLO_write_struct(writer, FCurve, fcurve);
    BKE_fcurve_blend_write_data(writer, fcurve);
  }
}

static void write_keyframe_strip(BlendWriter *writer, animrig::KeyframeStrip &key_strip)
{
  BLO_write_struct(writer, KeyframeActionStrip, &key_strip);

  auto channelbags = key_strip.channelbags();
  BLO_write_pointer_array(writer, channelbags.size(), channelbags.data());

  for (animrig::ChannelBag *channelbag : channelbags) {
    write_channelbag(writer, *channelbag);
  }
}

static void write_strips(BlendWriter *writer, Span<animrig::Strip *> strips)
{
  BLO_write_pointer_array(writer, strips.size(), strips.data());

  for (animrig::Strip *strip : strips) {
    switch (strip->type()) {
      case animrig::Strip::Type::Keyframe: {
        auto &key_strip = strip->as<animrig::KeyframeStrip>();
        write_keyframe_strip(writer, key_strip);
      }
    }
  }
}

static void write_layers(BlendWriter *writer, Span<animrig::Layer *> layers)
{
  BLO_write_pointer_array(writer, layers.size(), layers.data());

  for (animrig::Layer *layer : layers) {
    BLO_write_struct(writer, ActionLayer, layer);
    write_strips(writer, layer->strips());
  }
}

static void write_slots(BlendWriter *writer, Span<animrig::Slot *> slots)
{
  BLO_write_pointer_array(writer, slots.size(), slots.data());
  for (animrig::Slot *slot : slots) {
    /* Make a shallow copy using the C type, so that no new runtime struct is
     * allocated for the copy. */
    ActionSlot shallow_copy = *slot;
    shallow_copy.runtime = nullptr;

    BLO_write_struct_at_address(writer, ActionSlot, slot, &shallow_copy);
  }
}
#endif /* WITH_ANIM_BAKLAVA */

/**
 * Create a listbase from a Span of F-Curves.
 *
 * \note this does NOT transfer ownership of the pointers. The ListBase should not be freed,
 * but given to `action_blend_write_clear_legacy_fcurves_listbase()` below.
 *
 * \warning This code is modifying actual '`Main`' data in-place, which is
 * usually not acceptable (due to risks of unsafe concurrent accesses mainly).
 * The reasons why this is currently seen as 'reasonably safe' are:
 *   - Current blender code is _not_ expected to access the affected FCurve data
 *     (`prev`/`next` listbase pointers) in any way, as they are stored in an array.
 *   - The `action.curves` listbase modification is safe/valid, as this is a member of
 *     the Action ID, which is a shallow copy of the actual ID data from Main.
 */
static void action_blend_write_make_legacy_fcurves_listbase(ListBase &listbase,
                                                            const Span<FCurve *> fcurves)
{
  if (fcurves.is_empty()) {
    BLI_listbase_clear(&listbase);
    return;
  }

  /* Determine the prev/next pointers on the elements. */
  const int last_index = fcurves.size() - 1;
  for (int index : fcurves.index_range()) {
    fcurves[index]->prev = (index > 0) ? fcurves[index - 1] : nullptr;
    fcurves[index]->next = (index < last_index) ? fcurves[index + 1] : nullptr;
  }

  listbase.first = fcurves[0];
  listbase.last = fcurves[last_index];
}

static void action_blend_write_clear_legacy_fcurves_listbase(ListBase &listbase)
{
  LISTBASE_FOREACH (FCurve *, fcurve, &listbase) {
    fcurve->prev = nullptr;
    fcurve->next = nullptr;
  }

  BLI_listbase_clear(&listbase);
}

static void action_blend_write(BlendWriter *writer, ID *id, const void *id_address)
{
  animrig::Action &action = reinterpret_cast<bAction *>(id)->wrap();

<<<<<<< HEAD
  /* Create legacy data for Layered Actions: the F-Curves from the first Slot,
   * bottom layer, first Keyframe strip. */
  const bool do_write_forward_compat = !BLO_write_is_undo(writer) && action.slot_array_num > 0 &&
                                       action.is_action_layered();
  if (do_write_forward_compat) {
    animrig::assert_baklava_phase_1_invariants(action);
    BLI_assert_msg(BLI_listbase_is_empty(&action.curves),
                   "Layered Action should not have legacy data");
    BLI_assert_msg(BLI_listbase_is_empty(&action.groups),
                   "Layered Action should not have legacy data");

    const animrig::Slot &first_slot = *action.slot(0);
    Span<FCurve *> fcurves = fcurves_for_action_slot(action, first_slot.handle);
    action_blend_write_make_legacy_fcurves_listbase(action.curves, fcurves);
  }
=======
#ifndef WITH_ANIM_BAKLAVA
  /* Built without Baklava, so ensure that the written data is clean. This should not change
   * anything, as the reading code below also ensures these fields are empty, and the APIs to add
   * those should be unavailable. */
  BLI_assert_msg(action.layer_array == nullptr,
                 "Action should not have layers, built without Baklava experimental feature");
  BLI_assert_msg(action.layer_array_num == 0,
                 "Action should not have layers, built without Baklava experimental feature");
  BLI_assert_msg(action.slot_array == nullptr,
                 "Action should not have slots, built without Baklava experimental feature");
  BLI_assert_msg(action.slot_array_num == 0,
                 "Action should not have slots, built without Baklava experimental feature");
  action.layer_array = nullptr;
  action.layer_array_num = 0;
  action.slot_array = nullptr;
  action.slot_array_num = 0;
#endif /* WITH_ANIM_BAKLAVA */
>>>>>>> d4984216

  BLO_write_id_struct(writer, bAction, id_address, &action.id);
  BKE_id_blend_write(writer, &action.id);

#ifdef WITH_ANIM_BAKLAVA
  /* Write layered Action data. */
  write_layers(writer, action.layers());
  write_slots(writer, action.slots());
#endif /* WITH_ANIM_BAKLAVA */

  /* Write legacy F-Curves & Groups. */
  if (do_write_forward_compat) {
    /* The pointers to the first/last FCurve in the `action.curves` have already
     * been written as part of the Action struct data, so they can be cleared
     * here, such that the code writing legacy fcurves below does nothing (as
     * expected).
     *
     * Note that the FCurves themselves have been written as part of the layered
     * animation writing code called above. Writing them again as part of the
     * handling of the legacy `action.fcurves` ListBase would corrupt the
     * blendfile by generating two `BHead` `DATA` blocks with the same old
     * address for the same ID.
     */
    action_blend_write_clear_legacy_fcurves_listbase(action.curves);
  }
  else {
    BKE_fcurve_blend_write_listbase(writer, &action.curves);
  }

  LISTBASE_FOREACH (bActionGroup *, grp, &action.groups) {
    BLO_write_struct(writer, bActionGroup, grp);
  }

  LISTBASE_FOREACH (TimeMarker *, marker, &action.markers) {
    BLO_write_struct(writer, TimeMarker, marker);
  }

  BKE_previewimg_blend_write(writer, action.preview);
}

#ifdef WITH_ANIM_BAKLAVA
static void read_channelbag(BlendDataReader *reader, animrig::ChannelBag &channelbag)
{
  BLO_read_pointer_array(reader, reinterpret_cast<void **>(&channelbag.fcurve_array));

  for (int i = 0; i < channelbag.fcurve_array_num; i++) {
    BLO_read_struct(reader, FCurve, &channelbag.fcurve_array[i]);
    FCurve *fcurve = channelbag.fcurve_array[i];

    /* Clear the prev/next pointers set by the forward compatibility code in
     * action_blend_write(). */
    fcurve->prev = nullptr;
    fcurve->next = nullptr;

    BKE_fcurve_blend_read_data(reader, fcurve);
  }
}

static void read_keyframe_strip(BlendDataReader *reader, animrig::KeyframeStrip &strip)
{
  BLO_read_pointer_array(reader, reinterpret_cast<void **>(&strip.channelbag_array));

  for (int i = 0; i < strip.channelbag_array_num; i++) {
    BLO_read_struct(reader, ActionChannelBag, &strip.channelbag_array[i]);
    ActionChannelBag *channelbag = strip.channelbag_array[i];
    read_channelbag(reader, channelbag->wrap());
  }
}

static void read_layers(BlendDataReader *reader, animrig::Action &action)
{
  BLO_read_pointer_array(reader, reinterpret_cast<void **>(&action.layer_array));

  for (int layer_idx = 0; layer_idx < action.layer_array_num; layer_idx++) {
    BLO_read_struct(reader, ActionLayer, &action.layer_array[layer_idx]);
    ActionLayer *layer = action.layer_array[layer_idx];

    BLO_read_pointer_array(reader, reinterpret_cast<void **>(&layer->strip_array));
    for (int strip_idx = 0; strip_idx < layer->strip_array_num; strip_idx++) {
      BLO_read_struct(reader, ActionStrip, &layer->strip_array[strip_idx]);
      ActionStrip *dna_strip = layer->strip_array[strip_idx];
      animrig::Strip &strip = dna_strip->wrap();

      switch (strip.type()) {
        case animrig::Strip::Type::Keyframe: {
          read_keyframe_strip(reader, strip.as<animrig::KeyframeStrip>());
        }
      }
    }
  }
}

static void read_slots(BlendDataReader *reader, animrig::Action &action)
{
  BLO_read_pointer_array(reader, reinterpret_cast<void **>(&action.slot_array));

  for (int i = 0; i < action.slot_array_num; i++) {
    BLO_read_struct(reader, ActionSlot, &action.slot_array[i]);
    action.slot_array[i]->wrap().blend_read_post();
  }
}
#endif /* WITH_ANIM_BAKLAVA */

static void action_blend_read_data(BlendDataReader *reader, ID *id)
{
  animrig::Action &action = reinterpret_cast<bAction *>(id)->wrap();

#ifdef WITH_ANIM_BAKLAVA
  read_layers(reader, action);
  read_slots(reader, action);
#else
  /* Built without Baklava, so do not read the layers, strips, slots, etc.
   * This ensures the F-Curves in the legacy `curves` ListBase are read & used
   * (these are written by future Blender versions for forward compatibility). */
  action.layer_array = nullptr;
  action.layer_array_num = 0;
  action.slot_array = nullptr;
  action.slot_array_num = 0;
#endif /* WITH_ANIM_BAKLAVA */

  if (action.is_action_layered()) {
    /* Clear the forward-compatible storage (see action_blend_write_data()). */
    BLI_listbase_clear(&action.curves);
    BLI_assert(BLI_listbase_is_empty(&action.groups));
  }
  else {
    /* Read legacy data. */
    BLO_read_struct_list(reader, bActionChannel, &action.chanbase);
    BLO_read_struct_list(reader, FCurve, &action.curves);
    BLO_read_struct_list(reader, bActionGroup, &action.groups);

    BKE_fcurve_blend_read_data_listbase(reader, &action.curves);

    LISTBASE_FOREACH (bActionGroup *, agrp, &action.groups) {
      BLO_read_struct(reader, FCurve, &agrp->channels.first);
      BLO_read_struct(reader, FCurve, &agrp->channels.last);
    }
  }

  BLO_read_struct_list(reader, TimeMarker, &action.markers);

  LISTBASE_FOREACH (bActionChannel *, achan, &action.chanbase) {
    BLO_read_struct(reader, bActionGroup, &achan->grp);
    BLO_read_struct_list(reader, bConstraintChannel, &achan->constraintChannels);
  }

  /* End of reading legacy data. */

  BLO_read_struct(reader, PreviewImage, &action.preview);
  BKE_previewimg_blend_read(reader, action.preview);
}

static IDProperty *action_asset_type_property(const bAction *action)
{
  using namespace blender;
  const bool is_single_frame = BKE_action_has_single_frame(action);
  return bke::idprop::create("is_single_frame", int(is_single_frame)).release();
}

static void action_asset_metadata_ensure(void *asset_ptr, AssetMetaData *asset_data)
{
  bAction *action = (bAction *)asset_ptr;
  BLI_assert(GS(action->id.name) == ID_AC);

  IDProperty *action_type = action_asset_type_property(action);
  BKE_asset_metadata_idprop_ensure(asset_data, action_type);
}

static AssetTypeInfo AssetType_AC = {
    /*pre_save_fn*/ action_asset_metadata_ensure,
    /*on_mark_asset_fn*/ action_asset_metadata_ensure,
    /*on_clear_asset_fn*/ nullptr,
};

}  // namespace blender::bke

IDTypeInfo IDType_ID_AC = {
    /*id_code*/ ID_AC,
    /*id_filter*/ FILTER_ID_AC,

    /* This value will be set dynamically in `BKE_idtype_init()` to only include
     * animatable ID types (see `animrig::Slot::users()`). */
    /*dependencies_id_types*/ FILTER_ID_ALL,

    /*main_listbase_index*/ INDEX_ID_AC,
    /*struct_size*/ sizeof(bAction),
    /*name*/ "Action",
    /*name_plural*/ "actions",
    /*translation_context*/ BLT_I18NCONTEXT_ID_ACTION,
    /*flags*/ IDTYPE_FLAGS_NO_ANIMDATA,
    /*asset_type_info*/ &blender::bke::AssetType_AC,

    /*init_data*/ nullptr,
    /*copy_data*/ blender::bke::action_copy_data,
    /*free_data*/ blender::bke::action_free_data,
    /*make_local*/ nullptr,
    /*foreach_id*/ blender::bke::action_foreach_id,
    /*foreach_cache*/ nullptr,
    /*foreach_path*/ nullptr,
    /*owner_pointer_get*/ nullptr,

    /*blend_write*/ blender::bke::action_blend_write,
    /*blend_read_data*/ blender::bke::action_blend_read_data,
    /*blend_read_after_liblink*/ nullptr,

    /*blend_read_undo_preserve*/ nullptr,

    /*lib_override_apply_post*/ nullptr,
};

/* ***************** Library data level operations on action ************** */

bAction *BKE_action_add(Main *bmain, const char name[])
{
  bAction *act;

  act = static_cast<bAction *>(BKE_id_new(bmain, ID_AC, name));

  return act;
}

/* .................................. */

/* *************** Action Groups *************** */

bActionGroup *get_active_actiongroup(bAction *act)
{
  bActionGroup *agrp = nullptr;

  if (act && act->groups.first) {
    for (agrp = static_cast<bActionGroup *>(act->groups.first); agrp; agrp = agrp->next) {
      if (agrp->flag & AGRP_ACTIVE) {
        break;
      }
    }
  }

  return agrp;
}

void set_active_action_group(bAction *act, bActionGroup *agrp, short select)
{
  /* sanity checks */
  if (act == nullptr) {
    return;
  }

  /* Deactivate all others */
  LISTBASE_FOREACH (bActionGroup *, grp, &act->groups) {
    if ((grp == agrp) && (select)) {
      grp->flag |= AGRP_ACTIVE;
    }
    else {
      grp->flag &= ~AGRP_ACTIVE;
    }
  }
}

void action_group_colors_sync(bActionGroup *grp, const bActionGroup *ref_grp)
{
  /* Only do color copying if using a custom color (i.e. not default color). */
  if (grp->customCol) {
    if (grp->customCol > 0) {
      /* copy theme colors on-to group's custom color in case user tries to edit color */
      const bTheme *btheme = static_cast<const bTheme *>(U.themes.first);
      const ThemeWireColor *col_set = &btheme->tarm[(grp->customCol - 1)];

      memcpy(&grp->cs, col_set, sizeof(ThemeWireColor));
    }
    else {
      /* if a reference group is provided, use the custom color from there... */
      if (ref_grp) {
        /* assumption: reference group has a color set */
        memcpy(&grp->cs, &ref_grp->cs, sizeof(ThemeWireColor));
      }
      /* otherwise, init custom color with a generic/placeholder color set if
       * no previous theme color was used that we can just keep using
       */
      else if (grp->cs.solid[0] == 0) {
        /* define for setting colors in theme below */
        rgba_uchar_args_set(grp->cs.solid, 0xff, 0x00, 0x00, 255);
        rgba_uchar_args_set(grp->cs.select, 0x81, 0xe6, 0x14, 255);
        rgba_uchar_args_set(grp->cs.active, 0x18, 0xb6, 0xe0, 255);
      }
    }
  }
}

void action_group_colors_set_from_posebone(bActionGroup *grp, const bPoseChannel *pchan)
{
  BLI_assert_msg(pchan, "cannot 'set action group colors from posebone' without a posebone");
  if (!pchan->bone) {
    /* pchan->bone is only set after leaving editmode. */
    return;
  }

  const BoneColor &color = blender::animrig::ANIM_bonecolor_posebone_get(pchan);
  action_group_colors_set(grp, &color);
}

void action_group_colors_set(bActionGroup *grp, const BoneColor *color)
{
  const blender::animrig::BoneColor &bone_color = color->wrap();

  grp->customCol = bone_color.palette_index;

  const ThemeWireColor *effective_color = bone_color.effective_color();
  if (effective_color) {
    /* The drawing code assumes that grp->cs always contains the effective
     * color. This is why the effective color is always written to it, and why
     * the above action_group_colors_sync() function exists: it needs to update
     * grp->cs in case the theme changes. */
    memcpy(&grp->cs, effective_color, sizeof(grp->cs));
  }
}

bActionGroup *action_groups_add_new(bAction *act, const char name[])
{
  bActionGroup *agrp;

  /* sanity check: must have action and name */
  if (ELEM(nullptr, act, name)) {
    return nullptr;
  }

  /* allocate a new one */
  agrp = static_cast<bActionGroup *>(MEM_callocN(sizeof(bActionGroup), "bActionGroup"));

  /* make it selected, with default name */
  agrp->flag = AGRP_SELECTED;
  STRNCPY_UTF8(agrp->name, name[0] ? name : DATA_("Group"));

  /* add to action, and validate */
  BLI_addtail(&act->groups, agrp);
  BLI_uniquename(
      &act->groups, agrp, DATA_("Group"), '.', offsetof(bActionGroup, name), sizeof(agrp->name));

  /* return the new group */
  return agrp;
}

void action_groups_add_channel(bAction *act, bActionGroup *agrp, FCurve *fcurve)
{
  /* sanity checks */
  if (ELEM(nullptr, act, agrp, fcurve)) {
    return;
  }

  /* if no channels anywhere, just add to two lists at the same time */
  if (BLI_listbase_is_empty(&act->curves)) {
    fcurve->next = fcurve->prev = nullptr;

    agrp->channels.first = agrp->channels.last = fcurve;
    act->curves.first = act->curves.last = fcurve;
  }

  /* if the group already has channels, the F-Curve can simply be added to the list
   * (i.e. as the last channel in the group)
   */
  else if (agrp->channels.first) {
    /* if the group's last F-Curve is the action's last F-Curve too,
     * then set the F-Curve as the last for the action first so that
     * the lists will be in sync after linking
     */
    if (agrp->channels.last == act->curves.last) {
      act->curves.last = fcurve;
    }

    /* link in the given F-Curve after the last F-Curve in the group,
     * which means that it should be able to fit in with the rest of the
     * list seamlessly
     */
    BLI_insertlinkafter(&agrp->channels, agrp->channels.last, fcurve);
  }

  /* otherwise, need to find the nearest F-Curve in group before/after current to link with */
  else {
    bActionGroup *grp;

    /* firstly, link this F-Curve to the group */
    agrp->channels.first = agrp->channels.last = fcurve;

    /* Step through the groups preceding this one,
     * finding the F-Curve there to attach this one after. */
    for (grp = agrp->prev; grp; grp = grp->prev) {
      /* if this group has F-Curves, we want weave the given one in right after the last channel
       * there, but via the Action's list not this group's list
       * - this is so that the F-Curve is in the right place in the Action,
       *   but won't be included in the previous group.
       */
      if (grp->channels.last) {
        /* once we've added, break here since we don't need to search any further... */
        BLI_insertlinkafter(&act->curves, grp->channels.last, fcurve);
        break;
      }
    }

    /* If grp is nullptr, that means we fell through, and this F-Curve should be added as the new
     * first since group is (effectively) the first group. Thus, the existing first F-Curve becomes
     * the second in the chain, etc. */
    if (grp == nullptr) {
      BLI_insertlinkbefore(&act->curves, act->curves.first, fcurve);
    }
  }

  /* set the F-Curve's new group */
  fcurve->grp = agrp;
}

void BKE_action_groups_reconstruct(bAction *act)
{
  /* Sanity check. */
  if (ELEM(nullptr, act, act->groups.first)) {
    return;
  }

  /* Clear out all group channels. Channels that are actually in use are
   * reconstructed below; this step is necessary to clear out unused groups. */
  LISTBASE_FOREACH (bActionGroup *, group, &act->groups) {
    BLI_listbase_clear(&group->channels);
  }

  /* Sort the channels into the group lists, destroying the act->curves list. */
  ListBase ungrouped = {nullptr, nullptr};

  LISTBASE_FOREACH_MUTABLE (FCurve *, fcurve, &act->curves) {
    if (fcurve->grp) {
      BLI_assert(BLI_findindex(&act->groups, fcurve->grp) >= 0);

      BLI_addtail(&fcurve->grp->channels, fcurve);
    }
    else {
      BLI_addtail(&ungrouped, fcurve);
    }
  }

  /* Recombine into the main list. */
  BLI_listbase_clear(&act->curves);

  LISTBASE_FOREACH (bActionGroup *, group, &act->groups) {
    /* Copy the list header to preserve the pointers in the group. */
    ListBase tmp = group->channels;
    BLI_movelisttolist(&act->curves, &tmp);
  }

  BLI_movelisttolist(&act->curves, &ungrouped);
}

void action_groups_remove_channel(bAction *act, FCurve *fcu)
{
  /* sanity checks */
  if (ELEM(nullptr, act, fcu)) {
    return;
  }

  /* check if any group used this directly */
  if (fcu->grp) {
    bActionGroup *agrp = fcu->grp;

    if (agrp->channels.first == agrp->channels.last) {
      if (agrp->channels.first == fcu) {
        BLI_listbase_clear(&agrp->channels);
      }
    }
    else if (agrp->channels.first == fcu) {
      if ((fcu->next) && (fcu->next->grp == agrp)) {
        agrp->channels.first = fcu->next;
      }
      else {
        agrp->channels.first = nullptr;
      }
    }
    else if (agrp->channels.last == fcu) {
      if ((fcu->prev) && (fcu->prev->grp == agrp)) {
        agrp->channels.last = fcu->prev;
      }
      else {
        agrp->channels.last = nullptr;
      }
    }

    fcu->grp = nullptr;
  }

  /* now just remove from list */
  BLI_remlink(&act->curves, fcu);
}

bActionGroup *BKE_action_group_find_name(bAction *act, const char name[])
{
  /* sanity checks */
  if (ELEM(nullptr, act, act->groups.first, name) || (name[0] == 0)) {
    return nullptr;
  }

  /* do string comparisons */
  return static_cast<bActionGroup *>(
      BLI_findstring(&act->groups, name, offsetof(bActionGroup, name)));
}

void action_groups_clear_tempflags(bAction *act)
{
  /* sanity checks */
  if (ELEM(nullptr, act, act->groups.first)) {
    return;
  }

  /* flag clearing loop */
  LISTBASE_FOREACH (bActionGroup *, agrp, &act->groups) {
    agrp->flag &= ~AGRP_TEMP;
  }
}

/* *************** Pose channels *************** */

void BKE_pose_channel_session_uid_generate(bPoseChannel *pchan)
{
  pchan->runtime.session_uid = BLI_session_uid_generate();
}

bPoseChannel *BKE_pose_channel_find_name(const bPose *pose, const char *name)
{
  if (ELEM(nullptr, pose, name) || (name[0] == '\0')) {
    return nullptr;
  }

  if (pose->chanhash) {
    return static_cast<bPoseChannel *>(BLI_ghash_lookup(pose->chanhash, (const void *)name));
  }

  return static_cast<bPoseChannel *>(
      BLI_findstring(&pose->chanbase, name, offsetof(bPoseChannel, name)));
}

bPoseChannel *BKE_pose_channel_ensure(bPose *pose, const char *name)
{
  bPoseChannel *chan;

  if (pose == nullptr) {
    return nullptr;
  }

  /* See if this channel exists */
  chan = BKE_pose_channel_find_name(pose, name);
  if (chan) {
    return chan;
  }

  /* If not, create it and add it */
  chan = static_cast<bPoseChannel *>(MEM_callocN(sizeof(bPoseChannel), "verifyPoseChannel"));

  BKE_pose_channel_session_uid_generate(chan);

  STRNCPY(chan->name, name);

  copy_v3_fl(chan->custom_scale_xyz, 1.0f);
  zero_v3(chan->custom_translation);
  zero_v3(chan->custom_rotation_euler);
  chan->custom_shape_wire_width = 1.0f;

  /* init vars to prevent math errors */
  unit_qt(chan->quat);
  unit_axis_angle(chan->rotAxis, &chan->rotAngle);
  chan->size[0] = chan->size[1] = chan->size[2] = 1.0f;

  copy_v3_fl(chan->scale_in, 1.0f);
  copy_v3_fl(chan->scale_out, 1.0f);

  chan->limitmin[0] = chan->limitmin[1] = chan->limitmin[2] = -M_PI;
  chan->limitmax[0] = chan->limitmax[1] = chan->limitmax[2] = M_PI;
  chan->stiffness[0] = chan->stiffness[1] = chan->stiffness[2] = 0.0f;
  chan->ikrotweight = chan->iklinweight = 0.0f;
  unit_m4(chan->constinv);

  chan->protectflag = OB_LOCK_ROT4D; /* lock by components by default */

  BLI_addtail(&pose->chanbase, chan);
  if (pose->chanhash) {
    BLI_ghash_insert(pose->chanhash, chan->name, chan);
  }

  return chan;
}

#ifndef NDEBUG
bool BKE_pose_channels_is_valid(const bPose *pose)
{
  if (pose->chanhash) {
    bPoseChannel *pchan;
    for (pchan = static_cast<bPoseChannel *>(pose->chanbase.first); pchan; pchan = pchan->next) {
      if (BLI_ghash_lookup(pose->chanhash, pchan->name) != pchan) {
        return false;
      }
    }
  }

  return true;
}

#endif

bool BKE_pose_is_bonecoll_visible(const bArmature *arm, const bPoseChannel *pchan)
{
  return pchan->bone && ANIM_bone_in_visible_collection(arm, pchan->bone);
}

bPoseChannel *BKE_pose_channel_active(Object *ob, const bool check_bonecoll)
{
  bArmature *arm = static_cast<bArmature *>((ob) ? ob->data : nullptr);
  if (ELEM(nullptr, ob, ob->pose, arm)) {
    return nullptr;
  }

  /* find active */
  LISTBASE_FOREACH (bPoseChannel *, pchan, &ob->pose->chanbase) {
    if ((pchan->bone) && (pchan->bone == arm->act_bone)) {
      if (!check_bonecoll || ANIM_bone_in_visible_collection(arm, pchan->bone)) {
        return pchan;
      }
    }
  }

  return nullptr;
}

bPoseChannel *BKE_pose_channel_active_if_bonecoll_visible(Object *ob)
{
  return BKE_pose_channel_active(ob, true);
}

bPoseChannel *BKE_pose_channel_active_or_first_selected(Object *ob)
{
  bArmature *arm = static_cast<bArmature *>((ob) ? ob->data : nullptr);

  if (ELEM(nullptr, ob, ob->pose, arm)) {
    return nullptr;
  }

  bPoseChannel *pchan = BKE_pose_channel_active_if_bonecoll_visible(ob);
  if (pchan && (pchan->bone->flag & BONE_SELECTED) && PBONE_VISIBLE(arm, pchan->bone)) {
    return pchan;
  }

  LISTBASE_FOREACH (bPoseChannel *, pchan, &ob->pose->chanbase) {
    if (pchan->bone != nullptr) {
      if ((pchan->bone->flag & BONE_SELECTED) && PBONE_VISIBLE(arm, pchan->bone)) {
        return pchan;
      }
    }
  }
  return nullptr;
}

bPoseChannel *BKE_pose_channel_get_mirrored(const bPose *pose, const char *name)
{
  char name_flip[MAXBONENAME];

  BLI_string_flip_side_name(name_flip, name, false, sizeof(name_flip));

  if (!STREQ(name_flip, name)) {
    return BKE_pose_channel_find_name(pose, name_flip);
  }

  return nullptr;
}

const char *BKE_pose_ikparam_get_name(bPose *pose)
{
  if (pose) {
    switch (pose->iksolver) {
      case IKSOLVER_STANDARD:
        return nullptr;
      case IKSOLVER_ITASC:
        return "bItasc";
    }
  }
  return nullptr;
}

void BKE_pose_copy_data_ex(bPose **dst,
                           const bPose *src,
                           const int flag,
                           const bool copy_constraints)
{
  bPose *outPose;
  ListBase listb;

  if (!src) {
    *dst = nullptr;
    return;
  }

  outPose = static_cast<bPose *>(MEM_callocN(sizeof(bPose), "pose"));

  BLI_duplicatelist(&outPose->chanbase, &src->chanbase);

  /* Rebuild ghash here too, so that name lookups below won't be too bad...
   * BUT this will have the penalty that the ghash will be built twice
   * if BKE_pose_rebuild() gets called after this...
   */
  if (outPose->chanbase.first != outPose->chanbase.last) {
    outPose->chanhash = nullptr;
    BKE_pose_channels_hash_ensure(outPose);
  }

  outPose->iksolver = src->iksolver;
  outPose->ikdata = nullptr;
  outPose->ikparam = MEM_dupallocN(src->ikparam);
  outPose->avs = src->avs;

  LISTBASE_FOREACH (bPoseChannel *, pchan, &outPose->chanbase) {
    if ((flag & LIB_ID_CREATE_NO_USER_REFCOUNT) == 0) {
      id_us_plus((ID *)pchan->custom);
    }

    if ((flag & LIB_ID_CREATE_NO_MAIN) == 0) {
      BKE_pose_channel_session_uid_generate(pchan);
    }

    /* warning, O(n2) here, if done without the hash, but these are rarely used features. */
    if (pchan->custom_tx) {
      pchan->custom_tx = BKE_pose_channel_find_name(outPose, pchan->custom_tx->name);
    }
    if (pchan->bbone_prev) {
      pchan->bbone_prev = BKE_pose_channel_find_name(outPose, pchan->bbone_prev->name);
    }
    if (pchan->bbone_next) {
      pchan->bbone_next = BKE_pose_channel_find_name(outPose, pchan->bbone_next->name);
    }

    if (copy_constraints) {
      /* #BKE_constraints_copy nullptr's `listb` */
      BKE_constraints_copy_ex(&listb, &pchan->constraints, flag, true);

      pchan->constraints = listb;

      /* XXX: This is needed for motionpath drawing to work.
       * Dunno why it was setting to null before... */
      pchan->mpath = animviz_copy_motionpath(pchan->mpath);
    }

    if (pchan->prop) {
      pchan->prop = IDP_CopyProperty_ex(pchan->prop, flag);
    }

    pchan->draw_data = nullptr; /* Drawing cache, no need to copy. */

    /* Runtime data, no need to copy. */
    BKE_pose_channel_runtime_reset_on_copy(&pchan->runtime);
  }

  /* for now, duplicate Bone Groups too when doing this */
  if (copy_constraints) {
    BLI_duplicatelist(&outPose->agroups, &src->agroups);
  }

  *dst = outPose;
}

void BKE_pose_copy_data(bPose **dst, const bPose *src, const bool copy_constraints)
{
  BKE_pose_copy_data_ex(dst, src, 0, copy_constraints);
}

void BKE_pose_itasc_init(bItasc *itasc)
{
  if (itasc) {
    itasc->iksolver = IKSOLVER_ITASC;
    itasc->minstep = 0.01f;
    itasc->maxstep = 0.06f;
    itasc->numiter = 100;
    itasc->numstep = 4;
    itasc->precision = 0.005f;
    itasc->flag = ITASC_AUTO_STEP | ITASC_INITIAL_REITERATION;
    itasc->feedback = 20.0f;
    itasc->maxvel = 50.0f;
    itasc->solver = ITASC_SOLVER_SDLS;
    itasc->dampmax = 0.5;
    itasc->dampeps = 0.15;
  }
}
void BKE_pose_ikparam_init(bPose *pose)
{
  bItasc *itasc;
  switch (pose->iksolver) {
    case IKSOLVER_ITASC:
      itasc = static_cast<bItasc *>(MEM_callocN(sizeof(bItasc), "itasc"));
      BKE_pose_itasc_init(itasc);
      pose->ikparam = itasc;
      break;
    case IKSOLVER_STANDARD:
    default:
      pose->ikparam = nullptr;
      break;
  }
}

/* only for real IK, not for auto-IK */
static bool pose_channel_in_IK_chain(Object *ob, bPoseChannel *pchan, int level)
{
  /* No need to check if constraint is active (has influence),
   * since all constraints with CONSTRAINT_IK_AUTO are active */
  LISTBASE_FOREACH (bConstraint *, con, &pchan->constraints) {
    if (con->type == CONSTRAINT_TYPE_KINEMATIC) {
      bKinematicConstraint *data = static_cast<bKinematicConstraint *>(con->data);
      if ((data->rootbone == 0) || (data->rootbone > level)) {
        if ((data->flag & CONSTRAINT_IK_AUTO) == 0) {
          return true;
        }
      }
    }
  }
  LISTBASE_FOREACH (Bone *, bone, &pchan->bone->childbase) {
    pchan = BKE_pose_channel_find_name(ob->pose, bone->name);
    if (pchan && pose_channel_in_IK_chain(ob, pchan, level + 1)) {
      return true;
    }
  }
  return false;
}

bool BKE_pose_channel_in_IK_chain(Object *ob, bPoseChannel *pchan)
{
  return pose_channel_in_IK_chain(ob, pchan, 0);
}

void BKE_pose_channels_hash_ensure(bPose *pose)
{
  if (!pose->chanhash) {
    pose->chanhash = BLI_ghash_str_new("make_pose_chan gh");
    LISTBASE_FOREACH (bPoseChannel *, pchan, &pose->chanbase) {
      BLI_ghash_insert(pose->chanhash, pchan->name, pchan);
    }
  }
}

void BKE_pose_channels_hash_free(bPose *pose)
{
  if (pose->chanhash) {
    BLI_ghash_free(pose->chanhash, nullptr, nullptr);
    pose->chanhash = nullptr;
  }
}

static void pose_channels_remove_internal_links(Object *ob, bPoseChannel *unlinked_pchan)
{
  LISTBASE_FOREACH (bPoseChannel *, pchan, &ob->pose->chanbase) {
    if (pchan->bbone_prev == unlinked_pchan) {
      pchan->bbone_prev = nullptr;
    }
    if (pchan->bbone_next == unlinked_pchan) {
      pchan->bbone_next = nullptr;
    }
    if (pchan->custom_tx == unlinked_pchan) {
      pchan->custom_tx = nullptr;
    }
  }
}

void BKE_pose_channels_remove(Object *ob,
                              bool (*filter_fn)(const char *bone_name, void *user_data),
                              void *user_data)
{
  /* Erase any associated pose channel, along with any references to them */
  if (ob->pose) {
    bPoseChannel *pchan, *pchan_next;

    for (pchan = static_cast<bPoseChannel *>(ob->pose->chanbase.first); pchan; pchan = pchan_next)
    {
      pchan_next = pchan->next;

      if (filter_fn(pchan->name, user_data)) {
        /* Bone itself is being removed */
        BKE_pose_channel_free(pchan);
        pose_channels_remove_internal_links(ob, pchan);
        if (ob->pose->chanhash) {
          BLI_ghash_remove(ob->pose->chanhash, pchan->name, nullptr, nullptr);
        }
        BLI_freelinkN(&ob->pose->chanbase, pchan);
      }
      else {
        /* Maybe something the bone references is being removed instead? */
        LISTBASE_FOREACH (bConstraint *, con, &pchan->constraints) {
          ListBase targets = {nullptr, nullptr};
          if (BKE_constraint_targets_get(con, &targets)) {
            LISTBASE_FOREACH (bConstraintTarget *, ct, &targets) {
              if (ct->tar == ob) {
                if (ct->subtarget[0]) {
                  if (filter_fn(ct->subtarget, user_data)) {
                    con->flag |= CONSTRAINT_DISABLE;
                    ct->subtarget[0] = 0;
                  }
                }
              }
            }

            BKE_constraint_targets_flush(con, &targets, false);
          }
        }

        if (pchan->bbone_prev) {
          if (filter_fn(pchan->bbone_prev->name, user_data)) {
            pchan->bbone_prev = nullptr;
          }
        }
        if (pchan->bbone_next) {
          if (filter_fn(pchan->bbone_next->name, user_data)) {
            pchan->bbone_next = nullptr;
          }
        }

        if (pchan->custom_tx) {
          if (filter_fn(pchan->custom_tx->name, user_data)) {
            pchan->custom_tx = nullptr;
          }
        }
      }
    }
  }
}

void BKE_pose_channel_free_ex(bPoseChannel *pchan, bool do_id_user)
{
  if (pchan->custom) {
    if (do_id_user) {
      id_us_min(&pchan->custom->id);
    }
    pchan->custom = nullptr;
  }

  if (pchan->mpath) {
    animviz_free_motionpath(pchan->mpath);
    pchan->mpath = nullptr;
  }

  BKE_constraints_free_ex(&pchan->constraints, do_id_user);

  if (pchan->prop) {
    IDP_FreeProperty_ex(pchan->prop, do_id_user);
    pchan->prop = nullptr;
  }

  /* Cached data, for new draw manager rendering code. */
  MEM_SAFE_FREE(pchan->draw_data);

  /* Cached B-Bone shape and other data. */
  BKE_pose_channel_runtime_free(&pchan->runtime);
}

void BKE_pose_channel_runtime_reset(bPoseChannel_Runtime *runtime)
{
  memset(runtime, 0, sizeof(*runtime));
}

void BKE_pose_channel_runtime_reset_on_copy(bPoseChannel_Runtime *runtime)
{
  const SessionUID uid = runtime->session_uid;
  memset(runtime, 0, sizeof(*runtime));
  runtime->session_uid = uid;
}

void BKE_pose_channel_runtime_free(bPoseChannel_Runtime *runtime)
{
  BKE_pose_channel_free_bbone_cache(runtime);
}

void BKE_pose_channel_free_bbone_cache(bPoseChannel_Runtime *runtime)
{
  runtime->bbone_segments = 0;
  MEM_SAFE_FREE(runtime->bbone_rest_mats);
  MEM_SAFE_FREE(runtime->bbone_pose_mats);
  MEM_SAFE_FREE(runtime->bbone_deform_mats);
  MEM_SAFE_FREE(runtime->bbone_dual_quats);
  MEM_SAFE_FREE(runtime->bbone_segment_boundaries);
}

void BKE_pose_channel_free(bPoseChannel *pchan)
{
  BKE_pose_channel_free_ex(pchan, true);
}

void BKE_pose_channels_free_ex(bPose *pose, bool do_id_user)
{
  if (!BLI_listbase_is_empty(&pose->chanbase)) {
    LISTBASE_FOREACH (bPoseChannel *, pchan, &pose->chanbase) {
      BKE_pose_channel_free_ex(pchan, do_id_user);
    }

    BLI_freelistN(&pose->chanbase);
  }

  BKE_pose_channels_hash_free(pose);

  MEM_SAFE_FREE(pose->chan_array);
}

void BKE_pose_channels_free(bPose *pose)
{
  BKE_pose_channels_free_ex(pose, true);
}

void BKE_pose_free_data_ex(bPose *pose, bool do_id_user)
{
  /* free pose-channels */
  BKE_pose_channels_free_ex(pose, do_id_user);

  /* free pose-groups */
  if (pose->agroups.first) {
    BLI_freelistN(&pose->agroups);
  }

  /* free IK solver state */
  BIK_clear_data(pose);

  /* free IK solver param */
  if (pose->ikparam) {
    MEM_freeN(pose->ikparam);
  }
}

void BKE_pose_free_data(bPose *pose)
{
  BKE_pose_free_data_ex(pose, true);
}

void BKE_pose_free_ex(bPose *pose, bool do_id_user)
{
  if (pose) {
    BKE_pose_free_data_ex(pose, do_id_user);
    /* free pose */
    MEM_freeN(pose);
  }
}

void BKE_pose_free(bPose *pose)
{
  BKE_pose_free_ex(pose, true);
}

void BKE_pose_channel_copy_data(bPoseChannel *pchan, const bPoseChannel *pchan_from)
{
  /* copy transform locks */
  pchan->protectflag = pchan_from->protectflag;

  /* copy rotation mode */
  pchan->rotmode = pchan_from->rotmode;

  /* copy bone group */
  pchan->agrp_index = pchan_from->agrp_index;

  /* IK (DOF) settings. */
  pchan->ikflag = pchan_from->ikflag;
  copy_v3_v3(pchan->limitmin, pchan_from->limitmin);
  copy_v3_v3(pchan->limitmax, pchan_from->limitmax);
  copy_v3_v3(pchan->stiffness, pchan_from->stiffness);
  pchan->ikstretch = pchan_from->ikstretch;
  pchan->ikrotweight = pchan_from->ikrotweight;
  pchan->iklinweight = pchan_from->iklinweight;

  /* bbone settings (typically not animated) */
  pchan->bbone_next = pchan_from->bbone_next;
  pchan->bbone_prev = pchan_from->bbone_prev;

  /* constraints */
  BKE_constraints_copy(&pchan->constraints, &pchan_from->constraints, true);

  /* id-properties */
  if (pchan->prop) {
    /* unlikely but possible it exists */
    IDP_FreeProperty(pchan->prop);
    pchan->prop = nullptr;
  }
  if (pchan_from->prop) {
    pchan->prop = IDP_CopyProperty(pchan_from->prop);
  }

  /* custom shape */
  pchan->custom = pchan_from->custom;
  if (pchan->custom) {
    id_us_plus(&pchan->custom->id);
  }
  copy_v3_v3(pchan->custom_scale_xyz, pchan_from->custom_scale_xyz);
  copy_v3_v3(pchan->custom_translation, pchan_from->custom_translation);
  copy_v3_v3(pchan->custom_rotation_euler, pchan_from->custom_rotation_euler);
  pchan->custom_shape_wire_width = pchan_from->custom_shape_wire_width;

  pchan->drawflag = pchan_from->drawflag;
}

void BKE_pose_update_constraint_flags(bPose *pose)
{
  pose->flag &= ~POSE_CONSTRAINTS_TIMEDEPEND;

  LISTBASE_FOREACH (bPoseChannel *, pchan, &pose->chanbase) {
    pchan->constflag = 0;

    LISTBASE_FOREACH (bConstraint *, con, &pchan->constraints) {
      pchan->constflag |= PCHAN_HAS_CONST;

      switch (con->type) {
        case CONSTRAINT_TYPE_KINEMATIC: {
          bKinematicConstraint *data = (bKinematicConstraint *)con->data;

          pchan->constflag |= PCHAN_HAS_IK;

          if (data->tar == nullptr || (data->tar->type == OB_ARMATURE && data->subtarget[0] == 0))
          {
            pchan->constflag |= PCHAN_HAS_NO_TARGET;
          }

          bPoseChannel *chain_tip = (data->flag & CONSTRAINT_IK_TIP) ? pchan : pchan->parent;

          /* negative rootbone = recalc rootbone index. used in do_versions */
          if (data->rootbone < 0) {
            data->rootbone = 0;

            bPoseChannel *parchan = chain_tip;
            while (parchan) {
              data->rootbone++;
              if ((parchan->bone->flag & BONE_CONNECTED) == 0) {
                break;
              }
              parchan = parchan->parent;
            }
          }

          /* Mark the pose bones in the IK chain as influenced by it. */
          {
            bPoseChannel *chain_bone = chain_tip;
            for (short index = 0; chain_bone && (data->rootbone == 0 || index < data->rootbone);
                 index++)
            {
              chain_bone->constflag |= PCHAN_INFLUENCED_BY_IK;
              chain_bone = chain_bone->parent;
            }
          }
          break;
        }

        case CONSTRAINT_TYPE_FOLLOWPATH: {
          bFollowPathConstraint *data = (bFollowPathConstraint *)con->data;

          /* if we have a valid target, make sure that this will get updated on frame-change
           * (needed for when there is no anim-data for this pose)
           */
          if ((data->tar) && (data->tar->type == OB_CURVES_LEGACY)) {
            pose->flag |= POSE_CONSTRAINTS_TIMEDEPEND;
          }
          break;
        }

        case CONSTRAINT_TYPE_SPLINEIK:
          pchan->constflag |= PCHAN_HAS_SPLINEIK;
          break;

        default:
          break;
      }
    }
  }

  pose->flag &= ~POSE_CONSTRAINTS_NEED_UPDATE_FLAGS;
}

void BKE_pose_tag_update_constraint_flags(bPose *pose)
{
  pose->flag |= POSE_CONSTRAINTS_NEED_UPDATE_FLAGS;
}

/* ************************** Bone Groups ************************** */

bActionGroup *BKE_pose_add_group(bPose *pose, const char *name)
{
  bActionGroup *grp;

  if (!name) {
    name = DATA_("Group");
  }

  grp = static_cast<bActionGroup *>(MEM_callocN(sizeof(bActionGroup), "PoseGroup"));
  STRNCPY(grp->name, name);
  BLI_addtail(&pose->agroups, grp);
  BLI_uniquename(&pose->agroups, grp, name, '.', offsetof(bActionGroup, name), sizeof(grp->name));

  pose->active_group = BLI_listbase_count(&pose->agroups);

  return grp;
}

void BKE_pose_remove_group(bPose *pose, bActionGroup *grp, const int index)
{
  int idx = index;

  if (idx < 1) {
    idx = BLI_findindex(&pose->agroups, grp) + 1;
  }

  BLI_assert(idx > 0);

  /* adjust group references (the trouble of using indices!):
   * - firstly, make sure nothing references it
   * - also, make sure that those after this item get corrected
   */
  LISTBASE_FOREACH (bPoseChannel *, pchan, &pose->chanbase) {
    if (pchan->agrp_index == idx) {
      pchan->agrp_index = 0;
    }
    else if (pchan->agrp_index > idx) {
      pchan->agrp_index--;
    }
  }

  /* now, remove it from the pose */
  BLI_freelinkN(&pose->agroups, grp);
  if (pose->active_group >= idx) {
    const bool has_groups = !BLI_listbase_is_empty(&pose->agroups);
    pose->active_group--;
    if (pose->active_group == 0 && has_groups) {
      pose->active_group = 1;
    }
    else if (pose->active_group < 0 || !has_groups) {
      pose->active_group = 0;
    }
  }
}

void BKE_pose_remove_group_index(bPose *pose, const int index)
{
  bActionGroup *grp = nullptr;

  /* get group to remove */
  grp = static_cast<bActionGroup *>(BLI_findlink(&pose->agroups, index - 1));
  if (grp) {
    BKE_pose_remove_group(pose, grp, index);
  }
}

/* ************** F-Curve Utilities for Actions ****************** */

bool BKE_action_has_motion(const bAction *act)
{
  /* return on the first F-Curve that has some keyframes/samples defined */
  if (act) {
    LISTBASE_FOREACH (FCurve *, fcu, &act->curves) {
      if (fcu->totvert) {
        return true;
      }
    }
  }

  /* nothing found */
  return false;
}

bool BKE_action_has_single_frame(const bAction *act)
{
  if (act == nullptr || BLI_listbase_is_empty(&act->curves)) {
    return false;
  }

  bool found_key = false;
  float found_key_frame = 0.0f;

  LISTBASE_FOREACH (FCurve *, fcu, &act->curves) {
    switch (fcu->totvert) {
      case 0:
        /* No keys, so impossible to come to a conclusion on this curve alone. */
        continue;
      case 1:
        /* Single key, which is the complex case, so handle below. */
        break;
      default:
        /* Multiple keys, so there is animation. */
        return false;
    }

    const float this_key_frame = fcu->bezt != nullptr ? fcu->bezt[0].vec[1][0] :
                                                        fcu->fpt[0].vec[0];
    if (!found_key) {
      found_key = true;
      found_key_frame = this_key_frame;
      continue;
    }

    /* The graph editor rounds to 1/1000th of a frame, so it's not necessary to be really precise
     * with these comparisons. */
    if (!compare_ff(found_key_frame, this_key_frame, 0.001f)) {
      /* This key differs from the already-found key, so this Action represents animation. */
      return false;
    }
  }

  /* There is only a single frame if we found at least one key. */
  return found_key;
}

void BKE_action_frame_range_calc(const bAction *act,
                                 const bool include_modifiers,
                                 float *r_start,
                                 float *r_end)
{
  if (!act) {
    *r_start = 0.0f;
    *r_end = 0.0f;
    return;
  }

  float min = 999999999.0f, max = -999999999.0f;
  bool foundvert = false, foundmod = false;

#ifdef WITH_ANIM_BAKLAVA
  const blender::animrig::Action &action = act->wrap();
  for (const FCurve *fcu : fcurves_all(action)) {
#else
  LISTBASE_FOREACH (const FCurve *, fcu, &act->curves) {
#endif /* WITH_ANIM_BAKLAVA */
    /* if curve has keyframes, consider them first */
    if (fcu->totvert) {
      float nmin, nmax;

      /* get extents for this curve
       * - no "selected only", since this is often used in the backend
       * - no "minimum length" (we will apply this later), otherwise
       *   single-keyframe curves will increase the overall length by
       *   a phantom frame (#50354)
       */
      BKE_fcurve_calc_range(fcu, &nmin, &nmax, false);

      /* compare to the running tally */
      min = min_ff(min, nmin);
      max = max_ff(max, nmax);

      foundvert = true;
    }

    /* if include_modifiers is enabled, need to consider modifiers too
     * - only really care about the last modifier
     */
    if ((include_modifiers) && (fcu->modifiers.last)) {
      FModifier *fcm = static_cast<FModifier *>(fcu->modifiers.last);

      /* only use the maximum sensible limits of the modifiers if they are more extreme */
      switch (fcm->type) {
        case FMODIFIER_TYPE_LIMITS: /* Limits F-Modifier */
        {
          FMod_Limits *fmd = (FMod_Limits *)fcm->data;

          if (fmd->flag & FCM_LIMIT_XMIN) {
            min = min_ff(min, fmd->rect.xmin);
          }
          if (fmd->flag & FCM_LIMIT_XMAX) {
            max = max_ff(max, fmd->rect.xmax);
          }
          break;
        }
        case FMODIFIER_TYPE_CYCLES: /* Cycles F-Modifier */
        {
          FMod_Cycles *fmd = (FMod_Cycles *)fcm->data;

          if (fmd->before_mode != FCM_EXTRAPOLATE_NONE) {
            min = MINAFRAMEF;
          }
          if (fmd->after_mode != FCM_EXTRAPOLATE_NONE) {
            max = MAXFRAMEF;
          }
          break;
        }
          /* TODO: function modifier may need some special limits */

        default: /* all other standard modifiers are on the infinite range... */
          min = MINAFRAMEF;
          max = MAXFRAMEF;
          break;
      }

      foundmod = true;
    }

    /* This block is here just so that editors/IDEs do not get confused about the two opening curly
     * braces in the `#ifdef WITH_ANIM_BAKLAVA` block above, but one closing curly brace here. */
#ifdef WITH_ANIM_BAKLAVA
  }
#else
  }
#endif /* WITH_ANIM_BAKLAVA */

  if (foundvert || foundmod) {
    *r_start = max_ff(min, MINAFRAMEF);
    *r_end = min_ff(max, MAXFRAMEF);
  }
  else {
    *r_start = 0.0f;
    *r_end = 0.0f;
  }
}

void BKE_action_frame_range_get(const bAction *act, float *r_start, float *r_end)
{
  if (act && (act->flag & ACT_FRAME_RANGE)) {
    *r_start = act->frame_start;
    *r_end = act->frame_end;
  }
  else {
    BKE_action_frame_range_calc(act, false, r_start, r_end);
  }

  BLI_assert(*r_start <= *r_end);
}

bool BKE_action_is_cyclic(const bAction *act)
{
  return act && (act->flag & ACT_FRAME_RANGE) && (act->flag & ACT_CYCLIC);
}

eAction_TransformFlags BKE_action_get_item_transform_flags(bAction *act,
                                                           Object *ob,
                                                           bPoseChannel *pchan,
                                                           ListBase *curves)
{
  PointerRNA ptr;
  short flags = 0;

  /* build PointerRNA from provided data to obtain the paths to use */
  if (pchan) {
    ptr = RNA_pointer_create((ID *)ob, &RNA_PoseBone, pchan);
  }
  else if (ob) {
    ptr = RNA_id_pointer_create((ID *)ob);
  }
  else {
    return eAction_TransformFlags(0);
  }

  /* get the basic path to the properties of interest */
  const std::optional<std::string> basePath = RNA_path_from_ID_to_struct(&ptr);
  if (!basePath) {
    return eAction_TransformFlags(0);
  }

  /* search F-Curves for the given properties
   * - we cannot use the groups, since they may not be grouped in that way...
   */
  LISTBASE_FOREACH (FCurve *, fcu, &act->curves) {
    const char *bPtr = nullptr, *pPtr = nullptr;

    /* If enough flags have been found,
     * we can stop checking unless we're also getting the curves. */
    if ((flags == ACT_TRANS_ALL) && (curves == nullptr)) {
      break;
    }

    /* just in case... */
    if (fcu->rna_path == nullptr) {
      continue;
    }

    /* step 1: check for matching base path */
    bPtr = strstr(fcu->rna_path, basePath->c_str());

    if (bPtr) {
      /* we must add len(basePath) bytes to the match so that we are at the end of the
       * base path so that we don't get false positives with these strings in the names
       */
      bPtr += strlen(basePath->c_str());

      /* step 2: check for some property with transforms
       * - to speed things up, only check for the ones not yet found
       *   unless we're getting the curves too
       * - if we're getting the curves, the BLI_genericNodeN() creates a LinkData
       *   node wrapping the F-Curve, which then gets added to the list
       * - once a match has been found, the curve cannot possibly be any other one
       */
      if ((curves) || (flags & ACT_TRANS_LOC) == 0) {
        pPtr = strstr(bPtr, "location");
        if (pPtr) {
          flags |= ACT_TRANS_LOC;

          if (curves) {
            BLI_addtail(curves, BLI_genericNodeN(fcu));
          }
          continue;
        }
      }

      if ((curves) || (flags & ACT_TRANS_SCALE) == 0) {
        pPtr = strstr(bPtr, "scale");
        if (pPtr) {
          flags |= ACT_TRANS_SCALE;

          if (curves) {
            BLI_addtail(curves, BLI_genericNodeN(fcu));
          }
          continue;
        }
      }

      if ((curves) || (flags & ACT_TRANS_ROT) == 0) {
        pPtr = strstr(bPtr, "rotation");
        if (pPtr) {
          flags |= ACT_TRANS_ROT;

          if (curves) {
            BLI_addtail(curves, BLI_genericNodeN(fcu));
          }
          continue;
        }
      }

      if ((curves) || (flags & ACT_TRANS_BBONE) == 0) {
        /* bbone shape properties */
        pPtr = strstr(bPtr, "bbone_");
        if (pPtr) {
          flags |= ACT_TRANS_BBONE;

          if (curves) {
            BLI_addtail(curves, BLI_genericNodeN(fcu));
          }
          continue;
        }
      }

      if ((curves) || (flags & ACT_TRANS_PROP) == 0) {
        /* custom properties only */
        pPtr = strstr(bPtr, "[\"");
        if (pPtr) {
          flags |= ACT_TRANS_PROP;

          if (curves) {
            BLI_addtail(curves, BLI_genericNodeN(fcu));
          }
          continue;
        }
      }
    }
  }

  /* return flags found */
  return eAction_TransformFlags(flags);
}

/* ************** Pose Management Tools ****************** */

void BKE_pose_rest(bPose *pose, bool selected_bones_only)
{
  if (!pose) {
    return;
  }

  memset(pose->stride_offset, 0, sizeof(pose->stride_offset));
  memset(pose->cyclic_offset, 0, sizeof(pose->cyclic_offset));

  LISTBASE_FOREACH (bPoseChannel *, pchan, &pose->chanbase) {
    if (selected_bones_only && pchan->bone != nullptr && (pchan->bone->flag & BONE_SELECTED) == 0)
    {
      continue;
    }
    zero_v3(pchan->loc);
    zero_v3(pchan->eul);
    unit_qt(pchan->quat);
    unit_axis_angle(pchan->rotAxis, &pchan->rotAngle);
    pchan->size[0] = pchan->size[1] = pchan->size[2] = 1.0f;

    pchan->roll1 = pchan->roll2 = 0.0f;
    pchan->curve_in_x = pchan->curve_in_z = 0.0f;
    pchan->curve_out_x = pchan->curve_out_z = 0.0f;
    pchan->ease1 = pchan->ease2 = 0.0f;

    copy_v3_fl(pchan->scale_in, 1.0f);
    copy_v3_fl(pchan->scale_out, 1.0f);

    pchan->flag &= ~(POSE_LOC | POSE_ROT | POSE_SIZE | POSE_BBONE_SHAPE);
  }
}

void BKE_pose_copy_pchan_result(bPoseChannel *pchanto, const bPoseChannel *pchanfrom)
{
  copy_m4_m4(pchanto->pose_mat, pchanfrom->pose_mat);
  copy_m4_m4(pchanto->chan_mat, pchanfrom->chan_mat);

  /* used for local constraints */
  copy_v3_v3(pchanto->loc, pchanfrom->loc);
  copy_qt_qt(pchanto->quat, pchanfrom->quat);
  copy_v3_v3(pchanto->eul, pchanfrom->eul);
  copy_v3_v3(pchanto->size, pchanfrom->size);

  copy_v3_v3(pchanto->pose_head, pchanfrom->pose_head);
  copy_v3_v3(pchanto->pose_tail, pchanfrom->pose_tail);

  pchanto->roll1 = pchanfrom->roll1;
  pchanto->roll2 = pchanfrom->roll2;
  pchanto->curve_in_x = pchanfrom->curve_in_x;
  pchanto->curve_in_z = pchanfrom->curve_in_z;
  pchanto->curve_out_x = pchanfrom->curve_out_x;
  pchanto->curve_out_z = pchanfrom->curve_out_z;
  pchanto->ease1 = pchanfrom->ease1;
  pchanto->ease2 = pchanfrom->ease2;

  copy_v3_v3(pchanto->scale_in, pchanfrom->scale_in);
  copy_v3_v3(pchanto->scale_out, pchanfrom->scale_out);

  pchanto->rotmode = pchanfrom->rotmode;
  pchanto->flag = pchanfrom->flag;
  pchanto->protectflag = pchanfrom->protectflag;
}

bool BKE_pose_copy_result(bPose *to, bPose *from)
{
  if (to == nullptr || from == nullptr) {
    CLOG_ERROR(
        &LOG, "Pose copy error, pose to:%p from:%p", (void *)to, (void *)from); /* debug temp */
    return false;
  }

  if (to == from) {
    CLOG_ERROR(&LOG, "source and target are the same");
    return false;
  }

  LISTBASE_FOREACH (bPoseChannel *, pchanfrom, &from->chanbase) {
    bPoseChannel *pchanto = BKE_pose_channel_find_name(to, pchanfrom->name);
    if (pchanto != nullptr) {
      BKE_pose_copy_pchan_result(pchanto, pchanfrom);
    }
  }
  return true;
}

void BKE_pose_tag_recalc(Main *bmain, bPose *pose)
{
  pose->flag |= POSE_RECALC;
  /* Depsgraph components depends on actual pose state,
   * if pose was changed depsgraph is to be updated as well.
   */
  DEG_relations_tag_update(bmain);
}

void what_does_obaction(Object *ob,
                        Object *workob,
                        bPose *pose,
                        bAction *act,
                        char groupname[],
                        const AnimationEvalContext *anim_eval_context)
{
  bActionGroup *agrp = BKE_action_group_find_name(act, groupname);

  /* clear workob */
  blender::bke::ObjectRuntime workob_runtime;
  BKE_object_workob_clear(workob);
  workob->runtime = &workob_runtime;

  /* init workob */
  copy_m4_m4(workob->runtime->object_to_world.ptr(), ob->object_to_world().ptr());
  copy_m4_m4(workob->parentinv, ob->parentinv);
  copy_m4_m4(workob->constinv, ob->constinv);
  workob->parent = ob->parent;

  workob->rotmode = ob->rotmode;

  workob->trackflag = ob->trackflag;
  workob->upflag = ob->upflag;

  workob->partype = ob->partype;
  workob->par1 = ob->par1;
  workob->par2 = ob->par2;
  workob->par3 = ob->par3;

  workob->constraints.first = ob->constraints.first;
  workob->constraints.last = ob->constraints.last;

  /* Need to set pose too, since this is used for both types of Action Constraint. */
  workob->pose = pose;
  if (pose) {
    /* This function is most likely to be used with a temporary pose with a single bone in there.
     * For such cases it makes no sense to create hash since it'll only waste CPU ticks on memory
     * allocation and also will make lookup slower.
     */
    if (pose->chanbase.first != pose->chanbase.last) {
      BKE_pose_channels_hash_ensure(pose);
    }
    if (pose->flag & POSE_CONSTRAINTS_NEED_UPDATE_FLAGS) {
      BKE_pose_update_constraint_flags(pose);
    }
  }

  STRNCPY(workob->parsubstr, ob->parsubstr);

  /* we don't use real object name, otherwise RNA screws with the real thing */
  STRNCPY(workob->id.name, "OB<ConstrWorkOb>");

  /* If we're given a group to use, it's likely to be more efficient
   * (though a bit more dangerous). */
  if (agrp) {
    /* specifically evaluate this group only */

    /* get RNA-pointer for the workob's ID */
    PointerRNA id_ptr = RNA_id_pointer_create(&workob->id);

    /* execute action for this group only */
    animsys_evaluate_action_group(&id_ptr, act, agrp, anim_eval_context);
  }
  else {
    AnimData adt = {nullptr};

    /* init animdata, and attach to workob */
    workob->adt = &adt;

    adt.action = act;
    BKE_animdata_action_ensure_idroot(&workob->id, act);

    /* execute effects of Action on to workob (or its PoseChannels) */
    BKE_animsys_evaluate_animdata(&workob->id, &adt, anim_eval_context, ADT_RECALC_ANIM, false);

    /* Ensure stack memory set here isn't accessed later, relates to !118847. */
    workob->adt = nullptr;
  }
  /* Ensure stack memory set here isn't accessed later, see !118847. */
  workob->runtime = nullptr;
}

void BKE_pose_check_uids_unique_and_report(const bPose *pose)
{
  if (pose == nullptr) {
    return;
  }

  GSet *used_uids = BLI_gset_new(
      BLI_session_uid_ghash_hash, BLI_session_uid_ghash_compare, "sequencer used uids");

  LISTBASE_FOREACH (bPoseChannel *, pchan, &pose->chanbase) {
    const SessionUID *session_uid = &pchan->runtime.session_uid;
    if (!BLI_session_uid_is_generated(session_uid)) {
      printf("Pose channel %s does not have UID generated.\n", pchan->name);
      continue;
    }

    if (BLI_gset_lookup(used_uids, session_uid) != nullptr) {
      printf("Pose channel %s has duplicate UID generated.\n", pchan->name);
      continue;
    }

    BLI_gset_insert(used_uids, (void *)session_uid);
  }

  BLI_gset_free(used_uids, nullptr);
}

void BKE_pose_blend_write(BlendWriter *writer, bPose *pose, bArmature *arm)
{
#ifndef __GNUC__
  BLI_assert(pose != nullptr && arm != nullptr);
#endif

  /* Write channels */
  LISTBASE_FOREACH (bPoseChannel *, chan, &pose->chanbase) {
    /* Write ID Properties -- and copy this comment EXACTLY for easy finding
     * of library blocks that implement this. */
    if (chan->prop) {
      IDP_BlendWrite(writer, chan->prop);
    }

    BKE_constraint_blend_write(writer, &chan->constraints);

    animviz_motionpath_blend_write(writer, chan->mpath);

    /* Prevent crashes with auto-save,
     * when a bone duplicated in edit-mode has not yet been assigned to its pose-channel.
     * Also needed with memundo, in some cases we can store a step before pose has been
     * properly rebuilt from previous undo step. */
    Bone *bone = (pose->flag & POSE_RECALC) ? BKE_armature_find_bone_name(arm, chan->name) :
                                              chan->bone;
    if (bone != nullptr) {
      /* gets restored on read, for library armatures */
      chan->selectflag = bone->flag & BONE_SELECTED;
    }

    BLO_write_struct(writer, bPoseChannel, chan);
  }

  /* Write groups */
  LISTBASE_FOREACH (bActionGroup *, grp, &pose->agroups) {
    BLO_write_struct(writer, bActionGroup, grp);
  }

  /* write IK param */
  if (pose->ikparam) {
    const char *structname = BKE_pose_ikparam_get_name(pose);
    if (structname) {
      BLO_write_struct_by_name(writer, structname, pose->ikparam);
    }
  }

  /* Write this pose */
  BLO_write_struct(writer, bPose, pose);
}

void BKE_pose_blend_read_data(BlendDataReader *reader, ID *id_owner, bPose *pose)
{
  if (!pose) {
    return;
  }

  BLO_read_struct_list(reader, bPoseChannel, &pose->chanbase);
  BLO_read_struct_list(reader, bActionGroup, &pose->agroups);

  pose->chanhash = nullptr;
  pose->chan_array = nullptr;

  LISTBASE_FOREACH (bPoseChannel *, pchan, &pose->chanbase) {
    BKE_pose_channel_runtime_reset(&pchan->runtime);
    BKE_pose_channel_session_uid_generate(pchan);

    pchan->bone = nullptr;
    BLO_read_struct(reader, bPoseChannel, &pchan->parent);
    BLO_read_struct(reader, bPoseChannel, &pchan->child);
    BLO_read_struct(reader, bPoseChannel, &pchan->custom_tx);

    BLO_read_struct(reader, bPoseChannel, &pchan->bbone_prev);
    BLO_read_struct(reader, bPoseChannel, &pchan->bbone_next);

    BKE_constraint_blend_read_data(reader, id_owner, &pchan->constraints);

    BLO_read_struct(reader, IDProperty, &pchan->prop);
    IDP_BlendDataRead(reader, &pchan->prop);

    BLO_read_struct(reader, bMotionPath, &pchan->mpath);
    if (pchan->mpath) {
      animviz_motionpath_blend_read_data(reader, pchan->mpath);
    }

    BLI_listbase_clear(&pchan->iktree);
    BLI_listbase_clear(&pchan->siktree);

    /* in case this value changes in future, clamp else we get undefined behavior */
    CLAMP(pchan->rotmode, ROT_MODE_MIN, ROT_MODE_MAX);

    pchan->draw_data = nullptr;
  }
  pose->ikdata = nullptr;
  if (pose->ikparam != nullptr) {
    BLO_read_data_address(reader, &pose->ikparam);
  }
}

void BKE_pose_blend_read_after_liblink(BlendLibReader *reader, Object *ob, bPose *pose)
{
  bArmature *arm = static_cast<bArmature *>(ob->data);

  if (!pose || !arm) {
    return;
  }

  /* Always rebuild to match library changes, except on Undo. */
  bool rebuild = false;

  if (!BLO_read_lib_is_undo(reader)) {
    if (ob->id.lib != arm->id.lib) {
      rebuild = true;
    }
  }

  LISTBASE_FOREACH (bPoseChannel *, pchan, &pose->chanbase) {
    pchan->bone = BKE_armature_find_bone_name(arm, pchan->name);

    if (UNLIKELY(pchan->bone == nullptr)) {
      rebuild = true;
    }
    else if (!ID_IS_LINKED(ob) && ID_IS_LINKED(arm)) {
      /* local pose selection copied to armature, bit hackish */
      pchan->bone->flag &= ~BONE_SELECTED;
      pchan->bone->flag |= pchan->selectflag;
    }
  }

  if (rebuild) {
    Main *bmain = BLO_read_lib_get_main(reader);
    DEG_id_tag_update_ex(
        bmain, &ob->id, ID_RECALC_TRANSFORM | ID_RECALC_GEOMETRY | ID_RECALC_ANIMATION);
    BKE_pose_tag_recalc(bmain, pose);
  }
}

void BKE_action_fcurves_clear(bAction *act)
{
  if (!act) {
    return;
  }
  while (act->curves.first) {
    FCurve *fcu = static_cast<FCurve *>(act->curves.first);
    action_groups_remove_channel(act, fcu);
    BKE_fcurve_free(fcu);
  }
  DEG_id_tag_update(&act->id, ID_RECALC_ANIMATION_NO_FLUSH);
}<|MERGE_RESOLUTION|>--- conflicted
+++ resolved
@@ -400,7 +400,7 @@
 {
   animrig::Action &action = reinterpret_cast<bAction *>(id)->wrap();
 
-<<<<<<< HEAD
+#ifdef WITH_ANIM_BAKLAVA
   /* Create legacy data for Layered Actions: the F-Curves from the first Slot,
    * bottom layer, first Keyframe strip. */
   const bool do_write_forward_compat = !BLO_write_is_undo(writer) && action.slot_array_num > 0 &&
@@ -416,8 +416,9 @@
     Span<FCurve *> fcurves = fcurves_for_action_slot(action, first_slot.handle);
     action_blend_write_make_legacy_fcurves_listbase(action.curves, fcurves);
   }
-=======
-#ifndef WITH_ANIM_BAKLAVA
+#else
+  constexpr bool do_write_forward_compat = false;
+
   /* Built without Baklava, so ensure that the written data is clean. This should not change
    * anything, as the reading code below also ensures these fields are empty, and the APIs to add
    * those should be unavailable. */
@@ -434,7 +435,6 @@
   action.slot_array = nullptr;
   action.slot_array_num = 0;
 #endif /* WITH_ANIM_BAKLAVA */
->>>>>>> d4984216
 
   BLO_write_id_struct(writer, bAction, id_address, &action.id);
   BKE_id_blend_write(writer, &action.id);
