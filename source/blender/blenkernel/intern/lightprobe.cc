--- conflicted
+++ resolved
@@ -135,44 +135,6 @@
 static void lightprobe_grid_cache_frame_blend_write(BlendWriter *writer,
                                                     const LightProbeGridCacheFrame *cache)
 {
-<<<<<<< HEAD
-  if (cache->block_infos != nullptr) {
-    BLO_write_struct_array(writer, LightProbeGridCacheFrame, cache->block_len, cache->block_infos);
-  }
-
-  int64_t sample_count = BKE_lightprobe_grid_cache_frame_sample_count(cache);
-
-  if (cache->irradiance.L0 != nullptr) {
-    BLO_write_float3_array(writer, sample_count, (float *)cache->irradiance.L0);
-  }
-  if (cache->irradiance.L1_a != nullptr) {
-    BLO_write_float3_array(writer, sample_count, (float *)cache->irradiance.L1_a);
-  }
-  if (cache->irradiance.L1_b != nullptr) {
-    BLO_write_float3_array(writer, sample_count, (float *)cache->irradiance.L1_b);
-  }
-  if (cache->irradiance.L1_c != nullptr) {
-    BLO_write_float3_array(writer, sample_count, (float *)cache->irradiance.L1_c);
-  }
-
-  if (cache->visibility.L0 != nullptr) {
-    BLO_write_int8_array(writer, sample_count, (int8_t *)cache->visibility.L0);
-  }
-  if (cache->visibility.L1_a != nullptr) {
-    BLO_write_int8_array(writer, sample_count, (int8_t *)cache->visibility.L1_a);
-  }
-  if (cache->visibility.L1_b != nullptr) {
-    BLO_write_int8_array(writer, sample_count, (int8_t *)cache->visibility.L1_b);
-  }
-  if (cache->visibility.L1_c != nullptr) {
-    BLO_write_int8_array(writer, sample_count, (int8_t *)cache->visibility.L1_c);
-  }
-
-  if (cache->connectivity.bitmask != nullptr) {
-    BLO_write_struct_array(
-        writer, LightProbeGridCacheFrame, sample_count, cache->connectivity.bitmask);
-  }
-=======
   BLO_write_struct_array(writer, LightProbeGridCacheFrame, cache->block_len, cache->block_infos);
 
   int64_t sample_count = BKE_lightprobe_grid_cache_frame_sample_count(cache);
@@ -189,18 +151,11 @@
 
   BLO_write_struct_array(
       writer, LightProbeGridCacheFrame, sample_count, cache->connectivity.bitmask);
->>>>>>> 99f5e60b
 }
 
 static void lightprobe_grid_cache_frame_blend_read(BlendDataReader *reader,
                                                    LightProbeGridCacheFrame *cache)
 {
-<<<<<<< HEAD
-  if (cache->block_infos != nullptr) {
-    BLO_read_data_address(reader, &cache->block_infos);
-  }
-
-=======
   if (!ELEM(cache->data_layout,
             LIGHTPROBE_CACHE_ADAPTIVE_RESOLUTION,
             LIGHTPROBE_CACHE_UNIFORM_GRID)) {
@@ -211,7 +166,6 @@
 
   BLO_read_data_address(reader, &cache->block_infos);
 
->>>>>>> 99f5e60b
   int64_t sample_count = BKE_lightprobe_grid_cache_frame_sample_count(cache);
 
   /* Baking data is not stored. */
@@ -222,37 +176,6 @@
   cache->surfels = nullptr;
   cache->surfels_len = 0;
 
-<<<<<<< HEAD
-  if (cache->irradiance.L0 != nullptr) {
-    BLO_read_float3_array(reader, sample_count, (float **)&cache->irradiance.L0);
-  }
-  if (cache->irradiance.L1_a != nullptr) {
-    BLO_read_float3_array(reader, sample_count, (float **)&cache->irradiance.L1_a);
-  }
-  if (cache->irradiance.L1_b != nullptr) {
-    BLO_read_float3_array(reader, sample_count, (float **)&cache->irradiance.L1_b);
-  }
-  if (cache->irradiance.L1_c != nullptr) {
-    BLO_read_float3_array(reader, sample_count, (float **)&cache->irradiance.L1_c);
-  }
-
-  if (cache->visibility.L0 != nullptr) {
-    BLO_read_int8_array(reader, sample_count, (int8_t **)&cache->visibility.L0);
-  }
-  if (cache->visibility.L1_a != nullptr) {
-    BLO_read_int8_array(reader, sample_count, (int8_t **)&cache->visibility.L1_a);
-  }
-  if (cache->visibility.L1_b != nullptr) {
-    BLO_read_int8_array(reader, sample_count, (int8_t **)&cache->visibility.L1_b);
-  }
-  if (cache->visibility.L1_c != nullptr) {
-    BLO_read_int8_array(reader, sample_count, (int8_t **)&cache->visibility.L1_c);
-  }
-
-  if (cache->connectivity.bitmask != nullptr) {
-    BLO_read_data_address(reader, &cache->connectivity.bitmask);
-  }
-=======
   BLO_read_float3_array(reader, sample_count, (float **)&cache->irradiance.L0);
   BLO_read_float3_array(reader, sample_count, (float **)&cache->irradiance.L1_a);
   BLO_read_float3_array(reader, sample_count, (float **)&cache->irradiance.L1_b);
@@ -264,7 +187,6 @@
   BLO_read_float_array(reader, sample_count, &cache->visibility.L1_c);
 
   BLO_read_data_address(reader, &cache->connectivity.bitmask);
->>>>>>> 99f5e60b
 }
 
 void BKE_lightprobe_cache_blend_write(BlendWriter *writer, LightProbeObjectCache *cache)
