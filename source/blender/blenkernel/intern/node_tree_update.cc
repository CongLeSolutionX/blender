/* SPDX-FileCopyrightText: 2023 Blender Foundation
 *
 * SPDX-License-Identifier: GPL-2.0-or-later */

#include "BLI_map.hh"
#include "BLI_multi_value_map.hh"
#include "BLI_noise.hh"
#include "BLI_set.hh"
#include "BLI_stack.hh"
#include "BLI_timeit.hh"
#include "BLI_vector_set.hh"

#include "DNA_anim_types.h"
#include "DNA_modifier_types.h"
#include "DNA_node_types.h"

#include "BKE_anim_data.h"
#include "BKE_image.h"
#include "BKE_main.h"
#include "BKE_node.hh"
#include "BKE_node_runtime.hh"
#include "BKE_node_tree_update.h"

#include "MOD_nodes.h"

#include "NOD_node_declaration.hh"
#include "NOD_socket.h"
#include "NOD_texture.h"

#include "DEG_depsgraph_query.h"

using namespace blender::nodes;

/**
 * These flags are used by the `changed_flag` field in #bNodeTree, #bNode and #bNodeSocket.
 * This enum is not part of the public api. It should be used through the `BKE_ntree_update_tag_*`
 * api.
 */
enum eNodeTreeChangedFlag {
  NTREE_CHANGED_NOTHING = 0,
  NTREE_CHANGED_ANY = (1 << 1),
  NTREE_CHANGED_NODE_PROPERTY = (1 << 2),
  NTREE_CHANGED_NODE_OUTPUT = (1 << 3),
  NTREE_CHANGED_INTERFACE = (1 << 4),
  NTREE_CHANGED_LINK = (1 << 5),
  NTREE_CHANGED_REMOVED_NODE = (1 << 6),
  NTREE_CHANGED_REMOVED_SOCKET = (1 << 7),
  NTREE_CHANGED_SOCKET_PROPERTY = (1 << 8),
  NTREE_CHANGED_INTERNAL_LINK = (1 << 9),
  NTREE_CHANGED_PARENT = (1 << 10),
  NTREE_CHANGED_ALL = -1,
};

static void add_tree_tag(bNodeTree *ntree, const eNodeTreeChangedFlag flag)
{
  ntree->runtime->changed_flag |= flag;
  ntree->runtime->topology_cache_mutex.tag_dirty();
  ntree->runtime->tree_zones_cache_mutex.tag_dirty();
}

static void add_node_tag(bNodeTree *ntree, bNode *node, const eNodeTreeChangedFlag flag)
{
  add_tree_tag(ntree, flag);
  node->runtime->changed_flag |= flag;
}

static void add_socket_tag(bNodeTree *ntree, bNodeSocket *socket, const eNodeTreeChangedFlag flag)
{
  add_tree_tag(ntree, flag);
  socket->runtime->changed_flag |= flag;
}

namespace blender::bke {

/**
 * Common datatype priorities, works for compositor, shader and texture nodes alike
 * defines priority of datatype connection based on output type (to):
 * `<  0`: never connect these types.
 * `>= 0`: priority of connection (higher values chosen first).
 */
static int get_internal_link_type_priority(const bNodeSocketType *from, const bNodeSocketType *to)
{
  switch (to->type) {
    case SOCK_RGBA:
      switch (from->type) {
        case SOCK_RGBA:
          return 4;
        case SOCK_FLOAT:
          return 3;
        case SOCK_INT:
          return 2;
        case SOCK_BOOLEAN:
          return 1;
      }
      return -1;
    case SOCK_VECTOR:
      switch (from->type) {
        case SOCK_VECTOR:
          return 4;
        case SOCK_FLOAT:
          return 3;
        case SOCK_INT:
          return 2;
        case SOCK_BOOLEAN:
          return 1;
      }
      return -1;
    case SOCK_FLOAT:
      switch (from->type) {
        case SOCK_FLOAT:
          return 5;
        case SOCK_INT:
          return 4;
        case SOCK_BOOLEAN:
          return 3;
        case SOCK_RGBA:
          return 2;
        case SOCK_VECTOR:
          return 1;
      }
      return -1;
    case SOCK_INT:
      switch (from->type) {
        case SOCK_INT:
          return 5;
        case SOCK_FLOAT:
          return 4;
        case SOCK_BOOLEAN:
          return 3;
        case SOCK_RGBA:
          return 2;
        case SOCK_VECTOR:
          return 1;
      }
      return -1;
    case SOCK_BOOLEAN:
      switch (from->type) {
        case SOCK_BOOLEAN:
          return 5;
        case SOCK_INT:
          return 4;
        case SOCK_FLOAT:
          return 3;
        case SOCK_RGBA:
          return 2;
        case SOCK_VECTOR:
          return 1;
      }
      return -1;
  }

  /* The rest of the socket types only allow an internal link if both the input and output socket
   * have the same type. If the sockets are custom, we check the idname instead. */
  if (to->type == from->type && (to->type != SOCK_CUSTOM || STREQ(to->idname, from->idname))) {
    return 1;
  }

  return -1;
}

using TreeNodePair = std::pair<bNodeTree *, bNode *>;
using ObjectModifierPair = std::pair<Object *, ModifierData *>;
using NodeSocketPair = std::pair<bNode *, bNodeSocket *>;

/**
 * Cache common data about node trees from the #Main database that is expensive to retrieve on
 * demand every time.
 */
struct NodeTreeRelations {
 private:
  Main *bmain_;
  std::optional<Vector<bNodeTree *>> all_trees_;
  std::optional<Map<bNodeTree *, ID *>> owner_ids_;
  std::optional<MultiValueMap<bNodeTree *, TreeNodePair>> group_node_users_;
  std::optional<MultiValueMap<bNodeTree *, ObjectModifierPair>> modifiers_users_;

 public:
  NodeTreeRelations(Main *bmain) : bmain_(bmain) {}

  void ensure_all_trees()
  {
    if (all_trees_.has_value()) {
      return;
    }
    all_trees_.emplace();
    owner_ids_.emplace();
    if (bmain_ == nullptr) {
      return;
    }

    FOREACH_NODETREE_BEGIN (bmain_, ntree, id) {
      all_trees_->append(ntree);
      if (&ntree->id != id) {
        owner_ids_->add_new(ntree, id);
      }
    }
    FOREACH_NODETREE_END;
  }

  void ensure_owner_ids()
  {
    this->ensure_all_trees();
  }

  void ensure_group_node_users()
  {
    if (group_node_users_.has_value()) {
      return;
    }
    group_node_users_.emplace();
    if (bmain_ == nullptr) {
      return;
    }

    this->ensure_all_trees();

    for (bNodeTree *ntree : *all_trees_) {
      for (bNode *node : ntree->all_nodes()) {
        if (node->id == nullptr) {
          continue;
        }
        ID *id = node->id;
        if (GS(id->name) == ID_NT) {
          bNodeTree *group = (bNodeTree *)id;
          group_node_users_->add(group, {ntree, node});
        }
      }
    }
  }

  void ensure_modifier_users()
  {
    if (modifiers_users_.has_value()) {
      return;
    }
    modifiers_users_.emplace();
    if (bmain_ == nullptr) {
      return;
    }

    LISTBASE_FOREACH (Object *, object, &bmain_->objects) {
      LISTBASE_FOREACH (ModifierData *, md, &object->modifiers) {
        if (md->type == eModifierType_Nodes) {
          NodesModifierData *nmd = (NodesModifierData *)md;
          if (nmd->node_group != nullptr) {
            modifiers_users_->add(nmd->node_group, {object, md});
          }
        }
      }
    }
  }

  Span<ObjectModifierPair> get_modifier_users(bNodeTree *ntree)
  {
    BLI_assert(modifiers_users_.has_value());
    return modifiers_users_->lookup(ntree);
  }

  Span<TreeNodePair> get_group_node_users(bNodeTree *ntree)
  {
    BLI_assert(group_node_users_.has_value());
    return group_node_users_->lookup(ntree);
  }

  ID *get_owner_id(bNodeTree *ntree)
  {
    BLI_assert(owner_ids_.has_value());
    return owner_ids_->lookup_default(ntree, &ntree->id);
  }
};

struct TreeUpdateResult {
  bool interface_changed = false;
  bool output_changed = false;
};

class NodeTreeMainUpdater {
 private:
  Main *bmain_;
  NodeTreeUpdateExtraParams *params_;
  Map<bNodeTree *, TreeUpdateResult> update_result_by_tree_;
  NodeTreeRelations relations_;

 public:
  NodeTreeMainUpdater(Main *bmain, NodeTreeUpdateExtraParams *params)
      : bmain_(bmain), params_(params), relations_(bmain)
  {
  }

  void update()
  {
    Vector<bNodeTree *> changed_ntrees;
    FOREACH_NODETREE_BEGIN (bmain_, ntree, id) {
      if (ntree->runtime->changed_flag != NTREE_CHANGED_NOTHING) {
        changed_ntrees.append(ntree);
      }
    }
    FOREACH_NODETREE_END;
    this->update_rooted(changed_ntrees);
  }

  void update_rooted(Span<bNodeTree *> root_ntrees)
  {
    if (root_ntrees.is_empty()) {
      return;
    }

    bool is_single_tree_update = false;

    if (root_ntrees.size() == 1) {
      bNodeTree *ntree = root_ntrees[0];
      if (ntree->runtime->changed_flag == NTREE_CHANGED_NOTHING) {
        return;
      }
      const TreeUpdateResult result = this->update_tree(*ntree);
      update_result_by_tree_.add_new(ntree, result);
      if (!result.interface_changed && !result.output_changed) {
        is_single_tree_update = true;
      }
    }

    if (!is_single_tree_update) {
      Vector<bNodeTree *> ntrees_in_order = this->get_tree_update_order(root_ntrees);
      for (bNodeTree *ntree : ntrees_in_order) {
        if (ntree->runtime->changed_flag == NTREE_CHANGED_NOTHING) {
          continue;
        }
        if (!update_result_by_tree_.contains(ntree)) {
          const TreeUpdateResult result = this->update_tree(*ntree);
          update_result_by_tree_.add_new(ntree, result);
        }
        const TreeUpdateResult result = update_result_by_tree_.lookup(ntree);
        Span<TreeNodePair> dependent_trees = relations_.get_group_node_users(ntree);
        if (result.output_changed) {
          for (const TreeNodePair &pair : dependent_trees) {
            add_node_tag(pair.first, pair.second, NTREE_CHANGED_NODE_OUTPUT);
          }
        }
        if (result.interface_changed) {
          for (const TreeNodePair &pair : dependent_trees) {
            add_node_tag(pair.first, pair.second, NTREE_CHANGED_NODE_PROPERTY);
          }
        }
      }
    }

    for (const auto item : update_result_by_tree_.items()) {
      bNodeTree *ntree = item.key;
      const TreeUpdateResult &result = item.value;

      this->reset_changed_flags(*ntree);

      if (result.interface_changed) {
        if (ntree->type == NTREE_GEOMETRY) {
          relations_.ensure_modifier_users();
          for (const ObjectModifierPair &pair : relations_.get_modifier_users(ntree)) {
            Object *object = pair.first;
            ModifierData *md = pair.second;

            if (md->type == eModifierType_Nodes) {
              MOD_nodes_update_interface(object, (NodesModifierData *)md);
            }
          }
        }
      }

      if (params_) {
        relations_.ensure_owner_ids();
        ID *id = relations_.get_owner_id(ntree);
        if (params_->tree_changed_fn) {
          params_->tree_changed_fn(id, ntree, params_->user_data);
        }
        if (params_->tree_output_changed_fn && result.output_changed) {
          params_->tree_output_changed_fn(id, ntree, params_->user_data);
        }
      }
    }
  }

 private:
  enum class ToposortMark {
    None,
    Temporary,
    Permanent,
  };

  using ToposortMarkMap = Map<bNodeTree *, ToposortMark>;

  /**
   * Finds all trees that depend on the given trees (through node groups). Then those trees are
   * ordered such that all trees used by one tree come before it.
   */
  Vector<bNodeTree *> get_tree_update_order(Span<bNodeTree *> root_ntrees)
  {
    relations_.ensure_group_node_users();

    Set<bNodeTree *> trees_to_update = get_trees_to_update(root_ntrees);

    Vector<bNodeTree *> sorted_ntrees;

    ToposortMarkMap marks;
    for (bNodeTree *ntree : trees_to_update) {
      marks.add_new(ntree, ToposortMark::None);
    }
    for (bNodeTree *ntree : trees_to_update) {
      if (marks.lookup(ntree) == ToposortMark::None) {
        const bool cycle_detected = !this->get_tree_update_order__visit_recursive(
            ntree, marks, sorted_ntrees);
        /* This should be prevented by higher level operators. */
        BLI_assert(!cycle_detected);
        UNUSED_VARS_NDEBUG(cycle_detected);
      }
    }

    std::reverse(sorted_ntrees.begin(), sorted_ntrees.end());

    return sorted_ntrees;
  }

  bool get_tree_update_order__visit_recursive(bNodeTree *ntree,
                                              ToposortMarkMap &marks,
                                              Vector<bNodeTree *> &sorted_ntrees)
  {
    ToposortMark &mark = marks.lookup(ntree);
    if (mark == ToposortMark::Permanent) {
      return true;
    }
    if (mark == ToposortMark::Temporary) {
      /* There is a dependency cycle. */
      return false;
    }

    mark = ToposortMark::Temporary;

    for (const TreeNodePair &pair : relations_.get_group_node_users(ntree)) {
      this->get_tree_update_order__visit_recursive(pair.first, marks, sorted_ntrees);
    }
    sorted_ntrees.append(ntree);

    mark = ToposortMark::Permanent;
    return true;
  }

  Set<bNodeTree *> get_trees_to_update(Span<bNodeTree *> root_ntrees)
  {
    relations_.ensure_group_node_users();

    Set<bNodeTree *> reachable_trees;
    VectorSet<bNodeTree *> trees_to_check = root_ntrees;

    while (!trees_to_check.is_empty()) {
      bNodeTree *ntree = trees_to_check.pop();
      if (reachable_trees.add(ntree)) {
        for (const TreeNodePair &pair : relations_.get_group_node_users(ntree)) {
          trees_to_check.add(pair.first);
        }
      }
    }

    return reachable_trees;
  }

  TreeUpdateResult update_tree(bNodeTree &ntree)
  {
    TreeUpdateResult result;

    this->update_socket_link_and_use(ntree);
    this->update_individual_nodes(ntree);
    this->update_internal_links(ntree);
    this->update_generic_callback(ntree);
    this->remove_unused_previews_when_necessary(ntree);

    this->propagate_runtime_flags(ntree);
    if (ntree.type == NTREE_GEOMETRY) {
      if (node_field_inferencing::update_field_inferencing(ntree)) {
        result.interface_changed = true;
      }
      if (anonymous_attribute_inferencing::update_anonymous_attribute_relations(ntree)) {
        result.interface_changed = true;
      }
    }

    result.output_changed = this->check_if_output_changed(ntree);

    this->update_socket_link_and_use(ntree);
    this->update_link_validation(ntree);
    this->propagate_internal_link_validation(ntree);

    if (ntree.type == NTREE_TEXTURE) {
      ntreeTexCheckCyclics(&ntree);
    }

    if (ntree.runtime->changed_flag & NTREE_CHANGED_INTERFACE ||
        ntree.runtime->changed_flag & NTREE_CHANGED_ANY)
    {
      result.interface_changed = true;
    }

#ifdef DEBUG
    /* Check the uniqueness of node identifiers. */
    Set<int32_t> node_identifiers;
    const Span<const bNode *> nodes = ntree.all_nodes();
    for (const int i : nodes.index_range()) {
      const bNode &node = *nodes[i];
      BLI_assert(node.identifier > 0);
      node_identifiers.add_new(node.identifier);
      BLI_assert(node.runtime->index_in_tree == i);
    }
#endif

    return result;
  }

  void update_socket_link_and_use(bNodeTree &tree)
  {
    tree.ensure_topology_cache();
    for (bNodeSocket *socket : tree.all_input_sockets()) {
      if (socket->directly_linked_links().is_empty()) {
        socket->link = nullptr;
      }
      else {
        socket->link = socket->directly_linked_links()[0];
      }
    }

    this->update_socket_used_tags(tree);
  }

  void update_socket_used_tags(bNodeTree &tree)
  {
    tree.ensure_topology_cache();
    for (bNodeSocket *socket : tree.all_sockets()) {
      const bool socket_is_linked = !socket->directly_linked_links().is_empty();
      SET_FLAG_FROM_TEST(socket->flag, socket_is_linked, SOCK_IS_LINKED);
    }
  }

  void update_individual_nodes(bNodeTree &ntree)
  {
    for (bNode *node : ntree.all_nodes()) {
      blender::bke::nodeDeclarationEnsure(&ntree, node);
      if (this->should_update_individual_node(ntree, *node)) {
        bNodeType &ntype = *node->typeinfo;
        if (ntype.group_update_func) {
          ntype.group_update_func(&ntree, node);
        }
        if (ntype.updatefunc) {
          ntype.updatefunc(&ntree, node);
        }
        if (ntype.declare_dynamic) {
          nodes::update_node_declaration_and_sockets(ntree, *node);
        }
      }
    }
  }

  bool should_update_individual_node(const bNodeTree &ntree, const bNode &node)
  {
    if (ntree.runtime->changed_flag & NTREE_CHANGED_ANY) {
      return true;
    }
    if (node.runtime->changed_flag & NTREE_CHANGED_NODE_PROPERTY) {
      return true;
    }
    if (ntree.runtime->changed_flag & NTREE_CHANGED_LINK) {
      /* Currently we have no way to tell if a node needs to be updated when a link changed. */
      return true;
    }
    if (ntree.runtime->changed_flag & NTREE_CHANGED_INTERFACE) {
      if (ELEM(node.type, NODE_GROUP_INPUT, NODE_GROUP_OUTPUT)) {
        return true;
      }
    }
    /* Check paired simulation zone nodes. */
    if (node.type == GEO_NODE_SIMULATION_INPUT) {
      const NodeGeometrySimulationInput *data = static_cast<const NodeGeometrySimulationInput *>(
          node.storage);
      if (const bNode *output_node = ntree.node_by_id(data->output_node_id)) {
        if (output_node->runtime->changed_flag & NTREE_CHANGED_NODE_PROPERTY) {
          return true;
        }
      }
    }
    return false;
  }

  void update_internal_links(bNodeTree &ntree)
  {
    bke::node_tree_runtime::AllowUsingOutdatedInfo allow_outdated_info{ntree};
    ntree.ensure_topology_cache();
    for (bNode *node : ntree.all_nodes()) {
      if (!this->should_update_individual_node(ntree, *node)) {
        continue;
      }
      /* Find all expected internal links. */
      Vector<std::pair<bNodeSocket *, bNodeSocket *>> expected_internal_links;
      for (const bNodeSocket *output_socket : node->output_sockets()) {
        if (!output_socket->is_available()) {
          continue;
        }
        if (!output_socket->is_directly_linked()) {
          continue;
        }
        if (output_socket->flag & SOCK_NO_INTERNAL_LINK) {
          continue;
        }
        const bNodeSocket *input_socket = this->find_internally_linked_input(output_socket);
        if (input_socket != nullptr) {
          expected_internal_links.append(
              {const_cast<bNodeSocket *>(input_socket), const_cast<bNodeSocket *>(output_socket)});
        }
      }
      /* Rebuilt internal links if they have changed. */
      if (node->runtime->internal_links.size() != expected_internal_links.size()) {
        this->update_internal_links_in_node(ntree, *node, expected_internal_links);
      }
      else {
        for (auto &item : expected_internal_links) {
          const bNodeSocket *from_socket = item.first;
          const bNodeSocket *to_socket = item.second;
          bool found = false;
          for (const bNodeLink &internal_link : node->runtime->internal_links) {
            if (from_socket == internal_link.fromsock && to_socket == internal_link.tosock) {
              found = true;
            }
          }
          if (!found) {
            this->update_internal_links_in_node(ntree, *node, expected_internal_links);
            break;
          }
        }
      }
    }
  }

  const bNodeSocket *find_internally_linked_input(const bNodeSocket *output_socket)
  {
    const bNodeSocket *selected_socket = nullptr;
    int selected_priority = -1;
    bool selected_is_linked = false;
    for (const bNodeSocket *input_socket : output_socket->owner_node().input_sockets()) {
      if (!input_socket->is_available()) {
        continue;
      }
      if (input_socket->flag & SOCK_NO_INTERNAL_LINK) {
        continue;
      }
      const int priority = get_internal_link_type_priority(input_socket->typeinfo,
                                                           output_socket->typeinfo);
      if (priority < 0) {
        continue;
      }
      const bool is_linked = input_socket->is_directly_linked();
      const bool is_preferred = priority > selected_priority || (is_linked && !selected_is_linked);
      if (!is_preferred) {
        continue;
      }
      selected_socket = input_socket;
      selected_priority = priority;
      selected_is_linked = is_linked;
    }
    return selected_socket;
  }

  void update_internal_links_in_node(bNodeTree &ntree,
                                     bNode &node,
                                     Span<std::pair<bNodeSocket *, bNodeSocket *>> links)
  {
    node.runtime->internal_links.clear();
    node.runtime->internal_links.reserve(links.size());
    for (const auto &item : links) {
      bNodeSocket *from_socket = item.first;
      bNodeSocket *to_socket = item.second;
      bNodeLink link{};
      link.fromnode = &node;
      link.fromsock = from_socket;
      link.tonode = &node;
      link.tosock = to_socket;
      link.flag |= NODE_LINK_VALID;
      node.runtime->internal_links.append(link);
    }
    BKE_ntree_update_tag_node_internal_link(&ntree, &node);
  }

  void update_generic_callback(bNodeTree &ntree)
  {
    if (ntree.typeinfo->update == nullptr) {
      return;
    }
    ntree.typeinfo->update(&ntree);
  }

  void remove_unused_previews_when_necessary(bNodeTree &ntree)
  {
    /* Don't trigger preview removal when only those flags are set. */
    const uint32_t allowed_flags = NTREE_CHANGED_LINK | NTREE_CHANGED_SOCKET_PROPERTY |
                                   NTREE_CHANGED_NODE_PROPERTY | NTREE_CHANGED_NODE_OUTPUT |
                                   NTREE_CHANGED_INTERFACE;
    if ((ntree.runtime->changed_flag & allowed_flags) == ntree.runtime->changed_flag) {
      return;
    }
    blender::bke::node_preview_remove_unused(&ntree);
  }

  void propagate_runtime_flags(const bNodeTree &ntree)
  {
    ntree.ensure_topology_cache();

    ntree.runtime->runtime_flag = 0;

    for (const bNode *group_node : ntree.group_nodes()) {
      const bNodeTree *group = reinterpret_cast<bNodeTree *>(group_node->id);
      if (group != nullptr) {
        ntree.runtime->runtime_flag |= group->runtime->runtime_flag;
      }
    }

    if (ntree.type == NTREE_SHADER) {
      /* Check if the tree itself has an animated image. */
      for (const StringRefNull idname : {"ShaderNodeTexImage", "ShaderNodeTexEnvironment"}) {
        for (const bNode *node : ntree.nodes_by_type(idname)) {
          Image *image = reinterpret_cast<Image *>(node->id);
          if (image != nullptr && BKE_image_is_animated(image)) {
            ntree.runtime->runtime_flag |= NTREE_RUNTIME_FLAG_HAS_IMAGE_ANIMATION;
            break;
          }
        }
      }
      /* Check if the tree has a material output. */
      for (const StringRefNull idname : {"ShaderNodeOutputMaterial",
                                         "ShaderNodeOutputLight",
                                         "ShaderNodeOutputWorld",
                                         "ShaderNodeOutputAOV"})
      {
        const Span<const bNode *> nodes = ntree.nodes_by_type(idname);
        if (!nodes.is_empty()) {
          ntree.runtime->runtime_flag |= NTREE_RUNTIME_FLAG_HAS_MATERIAL_OUTPUT;
          break;
        }
      }
    }
    if (ntree.type == NTREE_GEOMETRY) {
      /* Check if there is a simulation zone. */
      if (!ntree.nodes_by_type("GeometryNodeSimulationOutput").is_empty()) {
        ntree.runtime->runtime_flag |= NTREE_RUNTIME_FLAG_HAS_SIMULATION_ZONE;
      }
    }
  }

  void update_link_validation(bNodeTree &ntree)
  {
    ntree.ensure_topology_cache();
    LISTBASE_FOREACH (bNodeLink *, link, &ntree.links) {
<<<<<<< HEAD
      if (link->is_in_cycle()) {
=======
      link->flag |= NODE_LINK_VALID;
      if (!link->fromsock->is_available() || !link->tosock->is_available()) {
        link->flag &= ~NODE_LINK_VALID;
        continue;
      }
      const bNode &from_node = *link->fromnode;
      const bNode &to_node = *link->tonode;
      if (toposort_indices[from_node.index()] > toposort_indices[to_node.index()]) {
>>>>>>> e44e9634
        link->flag &= ~NODE_LINK_VALID;
        continue;
      }

      if (ntree.typeinfo->validate_link) {
        const eNodeSocketDatatype from_type = eNodeSocketDatatype(link->fromsock->type);
        const eNodeSocketDatatype to_type = eNodeSocketDatatype(link->tosock->type);
        if (!ntree.typeinfo->validate_link(from_type, to_type)) {
          link->flag &= ~NODE_LINK_VALID;
          continue;
        }
      }

      link->flag |= NODE_LINK_VALID;
    }
  }

  void propagate_internal_link_validation(bNodeTree &ntree)
  {
    ntree.ensure_topology_cache();
    for (bNode *node : ntree.all_nodes()) {
      for (bNodeLink &link : node->runtime->internal_links) {
        link.flag |= NODE_LINK_VALID;
        bool is_valid = true;
        for (const bNodeLink *input_link : link.fromsock->directly_linked_links()) {
          is_valid &= bool(input_link->flag & NODE_LINK_VALID);
        }
        for (const bNodeLink *output_link : link.tosock->directly_linked_links()) {
          is_valid &= bool(output_link->flag & NODE_LINK_VALID);
        }
        if (!is_valid) {
          link.flag &= ~NODE_LINK_VALID;
        }
      }
    }
  }

  bool check_if_output_changed(const bNodeTree &tree)
  {
    tree.ensure_topology_cache();

    /* Compute a hash that represents the node topology connected to the output. This always has to
     * be updated even if it is not used to detect changes right now. Otherwise
     * #btree.runtime.output_topology_hash will go out of date. */
    const Vector<const bNodeSocket *> tree_output_sockets = this->find_output_sockets(tree);
    const uint32_t old_topology_hash = tree.runtime->output_topology_hash;
    const uint32_t new_topology_hash = this->get_combined_socket_topology_hash(
        tree, tree_output_sockets);
    tree.runtime->output_topology_hash = new_topology_hash;

    if (const AnimData *adt = BKE_animdata_from_id(&tree.id)) {
      /* Drivers may copy values in the node tree around arbitrarily and may cause the output to
       * change even if it wouldn't without drivers. Only some special drivers like `frame/5` can
       * be used without causing updates all the time currently. In the future we could try to
       * handle other drivers better as well.
       * Note that this optimization only works in practice when the depsgraph didn't also get a
       * copy-on-write tag for the node tree (which happens when changing node properties). It does
       * work in a few situations like adding reroutes and duplicating nodes though. */
      LISTBASE_FOREACH (const FCurve *, fcurve, &adt->drivers) {
        const ChannelDriver *driver = fcurve->driver;
        const StringRef expression = driver->expression;
        if (expression.startswith("frame")) {
          const StringRef remaining_expression = expression.drop_known_prefix("frame");
          if (remaining_expression.find_first_not_of(" */+-0123456789.") == StringRef::not_found) {
            continue;
          }
        }
        /* Unrecognized driver, assume that the output always changes. */
        return true;
      }
    }

    if (tree.runtime->changed_flag & NTREE_CHANGED_ANY) {
      return true;
    }

    if (old_topology_hash != new_topology_hash) {
      return true;
    }

    /* The topology hash can only be used when only topology-changing operations have been done. */
    if (tree.runtime->changed_flag ==
        (tree.runtime->changed_flag & (NTREE_CHANGED_LINK | NTREE_CHANGED_REMOVED_NODE)))
    {
      if (old_topology_hash == new_topology_hash) {
        return false;
      }
    }

    if (!this->check_if_socket_outputs_changed_based_on_flags(tree, tree_output_sockets)) {
      return false;
    }

    return true;
  }

  Vector<const bNodeSocket *> find_output_sockets(const bNodeTree &tree)
  {
    Vector<const bNodeSocket *> sockets;
    for (const bNode *node : tree.all_nodes()) {
      if (!this->is_output_node(*node)) {
        continue;
      }
      for (const bNodeSocket *socket : node->input_sockets()) {
        if (!STREQ(socket->idname, "NodeSocketVirtual")) {
          sockets.append(socket);
        }
      }
    }
    return sockets;
  }

  bool is_output_node(const bNode &node) const
  {
    if (node.typeinfo->nclass == NODE_CLASS_OUTPUT) {
      return true;
    }
    if (node.type == NODE_GROUP_OUTPUT) {
      return true;
    }
    /* Assume node groups without output sockets are outputs. */
    if (node.type == NODE_GROUP) {
      const bNodeTree *node_group = reinterpret_cast<const bNodeTree *>(node.id);
      if (node_group != nullptr &&
          node_group->runtime->runtime_flag & NTREE_RUNTIME_FLAG_HAS_MATERIAL_OUTPUT)
      {
        return true;
      }
    }
    return false;
  }

  /**
   * Computes a hash that changes when the node tree topology connected to an output node changes.
   * Adding reroutes does not have an effect on the hash.
   */
  uint32_t get_combined_socket_topology_hash(const bNodeTree &tree,
                                             Span<const bNodeSocket *> sockets)
  {
    if (tree.has_available_link_cycle()) {
      /* Return dummy value when the link has any cycles. The algorithm below could be improved to
       * handle cycles more gracefully. */
      return 0;
    }
    Array<uint32_t> hashes = this->get_socket_topology_hashes(tree, sockets);
    uint32_t combined_hash = 0;
    for (uint32_t hash : hashes) {
      combined_hash = noise::hash(combined_hash, hash);
    }
    return combined_hash;
  }

  Array<uint32_t> get_socket_topology_hashes(const bNodeTree &tree,
                                             const Span<const bNodeSocket *> sockets)
  {
    BLI_assert(!tree.has_available_link_cycle());
    Array<std::optional<uint32_t>> hash_by_socket_id(tree.all_sockets().size());
    Stack<const bNodeSocket *> sockets_to_check = sockets;

    auto get_socket_ptr_hash = [&](const bNodeSocket &socket) {
      const uint64_t socket_ptr = uintptr_t(&socket);
      return noise::hash(socket_ptr, socket_ptr >> 32);
    };

    while (!sockets_to_check.is_empty()) {
      const bNodeSocket &socket = *sockets_to_check.peek();
      const bNode &node = socket.owner_node();

      if (hash_by_socket_id[socket.index_in_tree()].has_value()) {
        sockets_to_check.pop();
        /* Socket is handled already. */
        continue;
      }

      uint32_t socket_hash = 0;
      if (socket.is_input()) {
        /* For input sockets, first compute the hashes of all linked sockets. */
        bool all_origins_computed = true;
        bool get_value_from_origin = false;
        for (const bNodeLink *link : socket.directly_linked_links()) {
          if (link->is_muted()) {
            continue;
          }
          if (!link->is_available()) {
            continue;
          }
          const bNodeSocket &origin_socket = *link->fromsock;
          const std::optional<uint32_t> origin_hash =
              hash_by_socket_id[origin_socket.index_in_tree()];
          if (origin_hash.has_value()) {
            if (get_value_from_origin || socket.type != origin_socket.type) {
              socket_hash = noise::hash(socket_hash, *origin_hash);
            }
            else {
              /* Copy the socket hash because the link did not change it. */
              socket_hash = *origin_hash;
            }
            get_value_from_origin = true;
          }
          else {
            sockets_to_check.push(&origin_socket);
            all_origins_computed = false;
          }
        }
        if (!all_origins_computed) {
          continue;
        }

        if (!get_value_from_origin) {
          socket_hash = get_socket_ptr_hash(socket);
        }
      }
      else {
        bool all_available_inputs_computed = true;
        for (const bNodeSocket *input_socket : node.input_sockets()) {
          if (input_socket->is_available()) {
            if (!hash_by_socket_id[input_socket->index_in_tree()].has_value()) {
              sockets_to_check.push(input_socket);
              all_available_inputs_computed = false;
            }
          }
        }
        if (!all_available_inputs_computed) {
          continue;
        }
        if (node.type == NODE_REROUTE) {
          socket_hash = *hash_by_socket_id[node.input_socket(0).index_in_tree()];
        }
        else if (node.is_muted()) {
          const bNodeSocket *internal_input = socket.internal_link_input();
          if (internal_input == nullptr) {
            socket_hash = get_socket_ptr_hash(socket);
          }
          else {
            if (internal_input->type == socket.type) {
              socket_hash = *hash_by_socket_id[internal_input->index_in_tree()];
            }
            else {
              socket_hash = get_socket_ptr_hash(socket);
            }
          }
        }
        else {
          socket_hash = get_socket_ptr_hash(socket);
          for (const bNodeSocket *input_socket : node.input_sockets()) {
            if (input_socket->is_available()) {
              const uint32_t input_socket_hash = *hash_by_socket_id[input_socket->index_in_tree()];
              socket_hash = noise::hash(socket_hash, input_socket_hash);
            }
          }

          /* The Image Texture node has a special case. The behavior of the color output changes
           * depending on whether the Alpha output is linked. */
          if (node.type == SH_NODE_TEX_IMAGE && socket.index() == 0) {
            BLI_assert(STREQ(socket.name, "Color"));
            const bNodeSocket &alpha_socket = node.output_socket(1);
            BLI_assert(STREQ(alpha_socket.name, "Alpha"));
            if (alpha_socket.is_directly_linked()) {
              socket_hash = noise::hash(socket_hash);
            }
          }
        }
      }
      hash_by_socket_id[socket.index_in_tree()] = socket_hash;
      /* Check that nothing has been pushed in the meantime. */
      BLI_assert(sockets_to_check.peek() == &socket);
      sockets_to_check.pop();
    }

    /* Create output array. */
    Array<uint32_t> hashes(sockets.size());
    for (const int i : sockets.index_range()) {
      hashes[i] = *hash_by_socket_id[sockets[i]->index_in_tree()];
    }
    return hashes;
  }

  /**
   * Returns true when any of the provided sockets changed its values. A change is detected by
   * checking the #changed_flag on connected sockets and nodes.
   */
  bool check_if_socket_outputs_changed_based_on_flags(const bNodeTree &tree,
                                                      Span<const bNodeSocket *> sockets)
  {
    /* Avoid visiting the same socket twice when multiple links point to the same socket. */
    Array<bool> pushed_by_socket_id(tree.all_sockets().size(), false);
    Stack<const bNodeSocket *> sockets_to_check = sockets;

    for (const bNodeSocket *socket : sockets) {
      pushed_by_socket_id[socket->index_in_tree()] = true;
    }

    while (!sockets_to_check.is_empty()) {
      const bNodeSocket &socket = *sockets_to_check.pop();
      const bNode &node = socket.owner_node();
      if (socket.runtime->changed_flag != NTREE_CHANGED_NOTHING) {
        return true;
      }
      if (node.runtime->changed_flag != NTREE_CHANGED_NOTHING) {
        const bool only_unused_internal_link_changed = !node.is_muted() &&
                                                       node.runtime->changed_flag ==
                                                           NTREE_CHANGED_INTERNAL_LINK;
        if (!only_unused_internal_link_changed) {
          return true;
        }
      }
      if (socket.is_input()) {
        for (const bNodeSocket *origin_socket : socket.directly_linked_sockets()) {
          bool &pushed = pushed_by_socket_id[origin_socket->index_in_tree()];
          if (!pushed) {
            sockets_to_check.push(origin_socket);
            pushed = true;
          }
        }
      }
      else {
        for (const bNodeSocket *input_socket : node.input_sockets()) {
          if (input_socket->is_available()) {
            bool &pushed = pushed_by_socket_id[input_socket->index_in_tree()];
            if (!pushed) {
              sockets_to_check.push(input_socket);
              pushed = true;
            }
          }
        }
        /* The Normal node has a special case, because the value stored in the first output socket
         * is used as input in the node. */
        if (node.type == SH_NODE_NORMAL && socket.index() == 1) {
          BLI_assert(STREQ(socket.name, "Dot"));
          const bNodeSocket &normal_output = node.output_socket(0);
          BLI_assert(STREQ(normal_output.name, "Normal"));
          bool &pushed = pushed_by_socket_id[normal_output.index_in_tree()];
          if (!pushed) {
            sockets_to_check.push(&normal_output);
            pushed = true;
          }
        }
      }
    }
    return false;
  }

  void reset_changed_flags(bNodeTree &ntree)
  {
    ntree.runtime->changed_flag = NTREE_CHANGED_NOTHING;
    for (bNode *node : ntree.all_nodes()) {
      node->runtime->changed_flag = NTREE_CHANGED_NOTHING;
      node->runtime->update = 0;
      LISTBASE_FOREACH (bNodeSocket *, socket, &node->inputs) {
        socket->runtime->changed_flag = NTREE_CHANGED_NOTHING;
      }
      LISTBASE_FOREACH (bNodeSocket *, socket, &node->outputs) {
        socket->runtime->changed_flag = NTREE_CHANGED_NOTHING;
      }
    }
  }
};

}  // namespace blender::bke

void BKE_ntree_update_tag_all(bNodeTree *ntree)
{
  add_tree_tag(ntree, NTREE_CHANGED_ANY);
}

void BKE_ntree_update_tag_node_property(bNodeTree *ntree, bNode *node)
{
  add_node_tag(ntree, node, NTREE_CHANGED_NODE_PROPERTY);
}

void BKE_ntree_update_tag_node_new(bNodeTree *ntree, bNode *node)
{
  add_node_tag(ntree, node, NTREE_CHANGED_NODE_PROPERTY);
}

void BKE_ntree_update_tag_socket_property(bNodeTree *ntree, bNodeSocket *socket)
{
  add_socket_tag(ntree, socket, NTREE_CHANGED_SOCKET_PROPERTY);
}

void BKE_ntree_update_tag_socket_new(bNodeTree *ntree, bNodeSocket *socket)
{
  add_socket_tag(ntree, socket, NTREE_CHANGED_SOCKET_PROPERTY);
}

void BKE_ntree_update_tag_socket_removed(bNodeTree *ntree)
{
  add_tree_tag(ntree, NTREE_CHANGED_REMOVED_SOCKET);
}

void BKE_ntree_update_tag_socket_type(bNodeTree *ntree, bNodeSocket *socket)
{
  add_socket_tag(ntree, socket, NTREE_CHANGED_SOCKET_PROPERTY);
}

void BKE_ntree_update_tag_socket_availability(bNodeTree *ntree, bNodeSocket *socket)
{
  add_socket_tag(ntree, socket, NTREE_CHANGED_SOCKET_PROPERTY);
}

void BKE_ntree_update_tag_node_removed(bNodeTree *ntree)
{
  add_tree_tag(ntree, NTREE_CHANGED_REMOVED_NODE);
}

void BKE_ntree_update_tag_node_reordered(bNodeTree *ntree)
{
  /* Don't add a tree update tag to avoid reevaluations for trivial operations like selection or
   * parenting that typically influence the node order. This means the node order can be different
   * for original and evaluated trees. A different solution might avoid sorting nodes based on UI
   * states like selection, which would require not tying the node order to the drawing order. */
  ntree->runtime->topology_cache_mutex.tag_dirty();
}

void BKE_ntree_update_tag_node_mute(bNodeTree *ntree, bNode *node)
{
  add_node_tag(ntree, node, NTREE_CHANGED_NODE_PROPERTY);
}

void BKE_ntree_update_tag_node_internal_link(bNodeTree *ntree, bNode *node)
{
  add_node_tag(ntree, node, NTREE_CHANGED_INTERNAL_LINK);
}

void BKE_ntree_update_tag_link_changed(bNodeTree *ntree)
{
  add_tree_tag(ntree, NTREE_CHANGED_LINK);
}

void BKE_ntree_update_tag_link_removed(bNodeTree *ntree)
{
  add_tree_tag(ntree, NTREE_CHANGED_LINK);
}

void BKE_ntree_update_tag_link_added(bNodeTree *ntree, bNodeLink * /*link*/)
{
  add_tree_tag(ntree, NTREE_CHANGED_LINK);
}

void BKE_ntree_update_tag_link_mute(bNodeTree *ntree, bNodeLink * /*link*/)
{
  add_tree_tag(ntree, NTREE_CHANGED_LINK);
}

void BKE_ntree_update_tag_active_output_changed(bNodeTree *ntree)
{
  add_tree_tag(ntree, NTREE_CHANGED_ANY);
}

void BKE_ntree_update_tag_missing_runtime_data(bNodeTree *ntree)
{
  add_tree_tag(ntree, NTREE_CHANGED_ALL);
}

void BKE_ntree_update_tag_interface(bNodeTree *ntree)
{
  add_tree_tag(ntree, NTREE_CHANGED_INTERFACE);
}

void BKE_ntree_update_tag_parent_change(bNodeTree *ntree, bNode *node)
{
  add_node_tag(ntree, node, NTREE_CHANGED_PARENT);
}

void BKE_ntree_update_tag_id_changed(Main *bmain, ID *id)
{
  FOREACH_NODETREE_BEGIN (bmain, ntree, ntree_id) {
    for (bNode *node : ntree->all_nodes()) {
      if (node->id == id) {
        node->runtime->update |= NODE_UPDATE_ID;
        add_node_tag(ntree, node, NTREE_CHANGED_NODE_PROPERTY);
      }
    }
  }
  FOREACH_NODETREE_END;
}

void BKE_ntree_update_tag_image_user_changed(bNodeTree *ntree, ImageUser * /*iuser*/)
{
  /* Would have to search for the node that uses the image user for a more detailed tag. */
  add_tree_tag(ntree, NTREE_CHANGED_ANY);
}

/**
 * Protect from recursive calls into the updating function. Some node update functions might
 * trigger this from Python or in other cases.
 *
 * This could be added to #Main, but given that there is generally only one #Main, that's not
 * really worth it now.
 */
static bool is_updating = false;

void BKE_ntree_update_main(Main *bmain, NodeTreeUpdateExtraParams *params)
{
  if (is_updating) {
    return;
  }

  is_updating = true;
  blender::bke::NodeTreeMainUpdater updater{bmain, params};
  updater.update();
  is_updating = false;
}

void BKE_ntree_update_main_tree(Main *bmain, bNodeTree *ntree, NodeTreeUpdateExtraParams *params)
{
  if (ntree == nullptr) {
    BKE_ntree_update_main(bmain, params);
    return;
  }

  if (is_updating) {
    return;
  }

  is_updating = true;
  blender::bke::NodeTreeMainUpdater updater{bmain, params};
  updater.update_rooted({ntree});
  is_updating = false;
}<|MERGE_RESOLUTION|>--- conflicted
+++ resolved
@@ -751,22 +751,15 @@
   {
     ntree.ensure_topology_cache();
     LISTBASE_FOREACH (bNodeLink *, link, &ntree.links) {
-<<<<<<< HEAD
+      link->flag |= NODE_LINK_VALID;
       if (link->is_in_cycle()) {
-=======
-      link->flag |= NODE_LINK_VALID;
+        link->flag &= ~NODE_LINK_VALID;
+        continue;
+      }
       if (!link->fromsock->is_available() || !link->tosock->is_available()) {
         link->flag &= ~NODE_LINK_VALID;
         continue;
       }
-      const bNode &from_node = *link->fromnode;
-      const bNode &to_node = *link->tonode;
-      if (toposort_indices[from_node.index()] > toposort_indices[to_node.index()]) {
->>>>>>> e44e9634
-        link->flag &= ~NODE_LINK_VALID;
-        continue;
-      }
-
       if (ntree.typeinfo->validate_link) {
         const eNodeSocketDatatype from_type = eNodeSocketDatatype(link->fromsock->type);
         const eNodeSocketDatatype to_type = eNodeSocketDatatype(link->tosock->type);
@@ -775,8 +768,6 @@
           continue;
         }
       }
-
-      link->flag |= NODE_LINK_VALID;
     }
   }
 
