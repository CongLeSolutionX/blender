/* SPDX-License-Identifier: GPL-2.0-or-later */

#include "BLI_map.hh"
#include "BLI_multi_value_map.hh"
#include "BLI_noise.hh"
#include "BLI_set.hh"
#include "BLI_stack.hh"
#include "BLI_timeit.hh"
#include "BLI_vector_set.hh"

#include "DNA_anim_types.h"
#include "DNA_modifier_types.h"
#include "DNA_node_types.h"

#include "BKE_anim_data.h"
#include "BKE_image.h"
#include "BKE_main.h"
#include "BKE_node.h"
#include "BKE_node_runtime.hh"
#include "BKE_node_tree_update.h"

#include "MOD_nodes.h"

#include "NOD_node_declaration.hh"
#include "NOD_texture.h"

#include "DEG_depsgraph_query.h"

using namespace blender::nodes;

/**
 * These flags are used by the `changed_flag` field in #bNodeTree, #bNode and #bNodeSocket.
 * This enum is not part of the public api. It should be used through the `BKE_ntree_update_tag_*`
 * api.
 */
enum eNodeTreeChangedFlag {
  NTREE_CHANGED_NOTHING = 0,
  NTREE_CHANGED_ANY = (1 << 1),
  NTREE_CHANGED_NODE_PROPERTY = (1 << 2),
  NTREE_CHANGED_NODE_OUTPUT = (1 << 3),
  NTREE_CHANGED_INTERFACE = (1 << 4),
  NTREE_CHANGED_LINK = (1 << 5),
  NTREE_CHANGED_REMOVED_NODE = (1 << 6),
  NTREE_CHANGED_REMOVED_SOCKET = (1 << 7),
  NTREE_CHANGED_SOCKET_PROPERTY = (1 << 8),
  NTREE_CHANGED_INTERNAL_LINK = (1 << 9),
  NTREE_CHANGED_PARENT = (1 << 10),
  NTREE_CHANGED_ALL = -1,
};

static void add_tree_tag(bNodeTree *ntree, const eNodeTreeChangedFlag flag)
{
  ntree->runtime->changed_flag |= flag;
  ntree->runtime->topology_cache_is_dirty = true;
}

static void add_node_tag(bNodeTree *ntree, bNode *node, const eNodeTreeChangedFlag flag)
{
  add_tree_tag(ntree, flag);
  node->runtime->changed_flag |= flag;
}

static void add_socket_tag(bNodeTree *ntree, bNodeSocket *socket, const eNodeTreeChangedFlag flag)
{
  add_tree_tag(ntree, flag);
  socket->runtime->changed_flag |= flag;
}

namespace blender::bke {

<<<<<<< HEAD
namespace node_field_inferencing {

static bool is_field_socket_type(eNodeSocketDatatype type)
{
  return ELEM(type, SOCK_FLOAT, SOCK_INT, SOCK_BOOLEAN, SOCK_VECTOR, SOCK_RGBA, SOCK_MATRIX_2X2, SOCK_MATRIX_3X3, SOCK_MATRIX_4X4);
}

static bool is_field_socket_type(const bNodeSocket &socket)
{
  return is_field_socket_type((eNodeSocketDatatype)socket.typeinfo->type);
}

static InputSocketFieldType get_interface_input_field_type(const bNode &node,
                                                           const bNodeSocket &socket)
{
  if (!is_field_socket_type(socket)) {
    return InputSocketFieldType::None;
  }
  if (node.type == NODE_REROUTE) {
    return InputSocketFieldType::IsSupported;
  }
  if (node.type == NODE_GROUP_OUTPUT) {
    /* Outputs always support fields when the data type is correct. */
    return InputSocketFieldType::IsSupported;
  }
  if (node.typeinfo == &NodeTypeUndefined) {
    return InputSocketFieldType::None;
  }
  if (node.type == NODE_CUSTOM) {
    return InputSocketFieldType::None;
  }

  /* TODO: Ensure declaration exists. */
  const NodeDeclaration *node_decl = node.declaration();

  /* Node declarations should be implemented for nodes involved here. */
  BLI_assert(node_decl != nullptr);

  /* Get the field type from the declaration. */
  const SocketDeclaration &socket_decl = *node_decl->inputs()[socket.index()];
  const InputSocketFieldType field_type = socket_decl.input_field_type();
  if (field_type == InputSocketFieldType::Implicit) {
    return field_type;
  }
  if (node_decl->is_function_node()) {
    /* In a function node, every socket supports fields. */
    return InputSocketFieldType::IsSupported;
  }
  return field_type;
}

static OutputFieldDependency get_interface_output_field_dependency(const bNode &node,
                                                                   const bNodeSocket &socket)
{
  if (!is_field_socket_type(socket)) {
    /* Non-field sockets always output data. */
    return OutputFieldDependency::ForDataSource();
  }
  if (node.type == NODE_REROUTE) {
    /* The reroute just forwards what is passed in. */
    return OutputFieldDependency::ForDependentField();
  }
  if (node.type == NODE_GROUP_INPUT) {
    /* Input nodes get special treatment in #determine_group_input_states. */
    return OutputFieldDependency::ForDependentField();
  }
  if (node.typeinfo == &NodeTypeUndefined) {
    return OutputFieldDependency::ForDataSource();
  }
  if (node.type == NODE_CUSTOM) {
    return OutputFieldDependency::ForDataSource();
  }

  const NodeDeclaration *node_decl = node.declaration();

  /* Node declarations should be implemented for nodes involved here. */
  BLI_assert(node_decl != nullptr);

  if (node_decl->is_function_node()) {
    /* In a generic function node, all outputs depend on all inputs. */
    return OutputFieldDependency::ForDependentField();
  }

  /* Use the socket declaration. */
  const SocketDeclaration &socket_decl = *node_decl->outputs()[socket.index()];
  return socket_decl.output_field_dependency();
}

static FieldInferencingInterface get_dummy_field_inferencing_interface(const bNode &node)
{
  FieldInferencingInterface inferencing_interface;
  inferencing_interface.inputs.append_n_times(InputSocketFieldType::None,
                                              node.input_sockets().size());
  inferencing_interface.outputs.append_n_times(OutputFieldDependency::ForDataSource(),
                                               node.output_sockets().size());
  return inferencing_interface;
}

/**
 * Retrieves information about how the node interacts with fields.
 * In the future, this information can be stored in the node declaration. This would allow this
 * function to return a reference, making it more efficient.
 */
static FieldInferencingInterface get_node_field_inferencing_interface(const bNode &node)
{
  /* Node groups already reference all required information, so just return that. */
  if (node.is_group()) {
    bNodeTree *group = (bNodeTree *)node.id;
    if (group == nullptr) {
      return FieldInferencingInterface();
    }
    if (!ntreeIsRegistered(group)) {
      /* This can happen when there is a linked node group that was not found (see T92799). */
      return get_dummy_field_inferencing_interface(node);
    }
    if (!group->runtime->field_inferencing_interface) {
      /* This shouldn't happen because referenced node groups should always be updated first. */
      BLI_assert_unreachable();
    }
    return *group->runtime->field_inferencing_interface;
  }

  FieldInferencingInterface inferencing_interface;
  for (const bNodeSocket *input_socket : node.input_sockets()) {
    inferencing_interface.inputs.append(get_interface_input_field_type(node, *input_socket));
  }

  for (const bNodeSocket *output_socket : node.output_sockets()) {
    inferencing_interface.outputs.append(
        get_interface_output_field_dependency(node, *output_socket));
  }
  return inferencing_interface;
}

/**
 * This struct contains information for every socket. The values are propagated through the
 * network.
 */
struct SocketFieldState {
  /* This socket starts a new field. */
  bool is_field_source = false;
  /* This socket can never become a field, because the node itself does not support it. */
  bool is_always_single = false;
  /* This socket is currently a single value. It could become a field though. */
  bool is_single = true;
  /* This socket is required to be a single value. This can be because the node itself only
   * supports this socket to be a single value, or because a node afterwards requires this to be a
   * single value. */
  bool requires_single = false;
};

static Vector<const bNodeSocket *> gather_input_socket_dependencies(
    const OutputFieldDependency &field_dependency, const bNode &node)
{
  const OutputSocketFieldType type = field_dependency.field_type();
  Vector<const bNodeSocket *> input_sockets;
  switch (type) {
    case OutputSocketFieldType::FieldSource:
    case OutputSocketFieldType::None: {
      break;
    }
    case OutputSocketFieldType::DependentField: {
      /* This output depends on all inputs. */
      input_sockets.extend(node.input_sockets());
      break;
    }
    case OutputSocketFieldType::PartiallyDependent: {
      /* This output depends only on a few inputs. */
      for (const int i : field_dependency.linked_input_indices()) {
        input_sockets.append(&node.input_socket(i));
      }
      break;
    }
  }
  return input_sockets;
}

/**
 * Check what the group output socket depends on. Potentially traverses the node tree
 * to figure out if it is always a field or if it depends on any group inputs.
 */
static OutputFieldDependency find_group_output_dependencies(
    const bNodeSocket &group_output_socket, const Span<SocketFieldState> field_state_by_socket_id)
{
  if (!is_field_socket_type(group_output_socket)) {
    return OutputFieldDependency::ForDataSource();
  }

  /* Use a Set here instead of an array indexed by socket id, because we my only need to look at
   * very few sockets. */
  Set<const bNodeSocket *> handled_sockets;
  Stack<const bNodeSocket *> sockets_to_check;

  handled_sockets.add(&group_output_socket);
  sockets_to_check.push(&group_output_socket);

  /* Keeps track of group input indices that are (indirectly) connected to the output. */
  Vector<int> linked_input_indices;

  while (!sockets_to_check.is_empty()) {
    const bNodeSocket *input_socket = sockets_to_check.pop();

    if (!input_socket->is_directly_linked() &&
        !field_state_by_socket_id[input_socket->index_in_tree()].is_single) {
      /* This socket uses a field as input by default. */
      return OutputFieldDependency::ForFieldSource();
    }

    for (const bNodeSocket *origin_socket : input_socket->directly_linked_sockets()) {
      const bNode &origin_node = origin_socket->owner_node();
      const SocketFieldState &origin_state =
          field_state_by_socket_id[origin_socket->index_in_tree()];

      if (origin_state.is_field_source) {
        if (origin_node.type == NODE_GROUP_INPUT) {
          /* Found a group input that the group output depends on. */
          linked_input_indices.append_non_duplicates(origin_socket->index());
        }
        else {
          /* Found a field source that is not the group input. So the output is always a field. */
          return OutputFieldDependency::ForFieldSource();
        }
      }
      else if (!origin_state.is_single) {
        const FieldInferencingInterface inferencing_interface =
            get_node_field_inferencing_interface(origin_node);
        const OutputFieldDependency &field_dependency =
            inferencing_interface.outputs[origin_socket->index()];

        /* Propagate search further to the left. */
        for (const bNodeSocket *origin_input_socket :
             gather_input_socket_dependencies(field_dependency, origin_node)) {
          if (!origin_input_socket->is_available()) {
            continue;
          }
          if (!field_state_by_socket_id[origin_input_socket->index_in_tree()].is_single) {
            if (handled_sockets.add(origin_input_socket)) {
              sockets_to_check.push(origin_input_socket);
            }
          }
        }
      }
    }
  }
  return OutputFieldDependency::ForPartiallyDependentField(std::move(linked_input_indices));
}

static void propagate_data_requirements_from_right_to_left(
    const bNodeTree &tree, const MutableSpan<SocketFieldState> field_state_by_socket_id)
{
  const Span<const bNode *> toposort_result = tree.toposort_right_to_left();

  for (const bNode *node : toposort_result) {
    const FieldInferencingInterface inferencing_interface = get_node_field_inferencing_interface(
        *node);

    for (const bNodeSocket *output_socket : node->output_sockets()) {
      SocketFieldState &state = field_state_by_socket_id[output_socket->index_in_tree()];

      const OutputFieldDependency &field_dependency =
          inferencing_interface.outputs[output_socket->index()];

      if (field_dependency.field_type() == OutputSocketFieldType::FieldSource) {
        continue;
      }
      if (field_dependency.field_type() == OutputSocketFieldType::None) {
        state.requires_single = true;
        state.is_always_single = true;
        continue;
      }

      /* The output is required to be a single value when it is connected to any input that does
       * not support fields. */
      for (const bNodeSocket *target_socket : output_socket->directly_linked_sockets()) {
        if (target_socket->is_available()) {
          state.requires_single |=
              field_state_by_socket_id[target_socket->index_in_tree()].requires_single;
        }
      }

      if (state.requires_single) {
        bool any_input_is_field_implicitly = false;
        const Vector<const bNodeSocket *> connected_inputs = gather_input_socket_dependencies(
            field_dependency, *node);
        for (const bNodeSocket *input_socket : connected_inputs) {
          if (!input_socket->is_available()) {
            continue;
          }
          if (inferencing_interface.inputs[input_socket->index()] ==
              InputSocketFieldType::Implicit) {
            if (!input_socket->is_logically_linked()) {
              any_input_is_field_implicitly = true;
              break;
            }
          }
        }
        if (any_input_is_field_implicitly) {
          /* This output isn't a single value actually. */
          state.requires_single = false;
        }
        else {
          /* If the output is required to be a single value, the connected inputs in the same node
           * must not be fields as well. */
          for (const bNodeSocket *input_socket : connected_inputs) {
            field_state_by_socket_id[input_socket->index_in_tree()].requires_single = true;
          }
        }
      }
    }

    /* Some inputs do not require fields independent of what the outputs are connected to. */
    for (const bNodeSocket *input_socket : node->input_sockets()) {
      SocketFieldState &state = field_state_by_socket_id[input_socket->index_in_tree()];
      if (inferencing_interface.inputs[input_socket->index()] == InputSocketFieldType::None) {
        state.requires_single = true;
        state.is_always_single = true;
      }
    }
  }
}

static void determine_group_input_states(
    const bNodeTree &tree,
    FieldInferencingInterface &new_inferencing_interface,
    const MutableSpan<SocketFieldState> field_state_by_socket_id)
{
  {
    /* Non-field inputs never support fields. */
    int index;
    LISTBASE_FOREACH_INDEX (bNodeSocket *, group_input, &tree.inputs, index) {
      if (!is_field_socket_type((eNodeSocketDatatype)group_input->type)) {
        new_inferencing_interface.inputs[index] = InputSocketFieldType::None;
      }
    }
  }
  /* Check if group inputs are required to be single values, because they are (indirectly)
   * connected to some socket that does not support fields. */
  for (const bNode *node : tree.nodes_by_type("NodeGroupInput")) {
    for (const bNodeSocket *output_socket : node->output_sockets().drop_back(1)) {
      SocketFieldState &state = field_state_by_socket_id[output_socket->index_in_tree()];
      if (state.requires_single) {
        new_inferencing_interface.inputs[output_socket->index()] = InputSocketFieldType::None;
      }
    }
  }
  /* If an input does not support fields, this should be reflected in all Group Input nodes. */
  for (const bNode *node : tree.nodes_by_type("NodeGroupInput")) {
    for (const bNodeSocket *output_socket : node->output_sockets().drop_back(1)) {
      SocketFieldState &state = field_state_by_socket_id[output_socket->index_in_tree()];
      const bool supports_field = new_inferencing_interface.inputs[output_socket->index()] !=
                                  InputSocketFieldType::None;
      if (supports_field) {
        state.is_single = false;
        state.is_field_source = true;
      }
      else {
        state.requires_single = true;
      }
    }
    SocketFieldState &dummy_socket_state =
        field_state_by_socket_id[node->output_sockets().last()->index_in_tree()];
    dummy_socket_state.requires_single = true;
  }
}

static void propagate_field_status_from_left_to_right(
    const bNodeTree &tree, const MutableSpan<SocketFieldState> field_state_by_socket_id)
{
  const Span<const bNode *> toposort_result = tree.toposort_left_to_right();

  for (const bNode *node : toposort_result) {
    if (node->type == NODE_GROUP_INPUT) {
      continue;
    }

    const FieldInferencingInterface inferencing_interface = get_node_field_inferencing_interface(
        *node);

    /* Update field state of input sockets, also taking into account linked origin sockets. */
    for (const bNodeSocket *input_socket : node->input_sockets()) {
      SocketFieldState &state = field_state_by_socket_id[input_socket->index_in_tree()];
      if (state.is_always_single) {
        state.is_single = true;
        continue;
      }
      state.is_single = true;
      if (!input_socket->is_directly_linked()) {
        if (inferencing_interface.inputs[input_socket->index()] ==
            InputSocketFieldType::Implicit) {
          state.is_single = false;
        }
      }
      else {
        for (const bNodeSocket *origin_socket : input_socket->directly_linked_sockets()) {
          if (!field_state_by_socket_id[origin_socket->index_in_tree()].is_single) {
            state.is_single = false;
            break;
          }
        }
      }
    }

    /* Update field state of output sockets, also taking into account input sockets. */
    for (const bNodeSocket *output_socket : node->output_sockets()) {
      SocketFieldState &state = field_state_by_socket_id[output_socket->index_in_tree()];
      const OutputFieldDependency &field_dependency =
          inferencing_interface.outputs[output_socket->index()];

      switch (field_dependency.field_type()) {
        case OutputSocketFieldType::None: {
          state.is_single = true;
          break;
        }
        case OutputSocketFieldType::FieldSource: {
          state.is_single = false;
          state.is_field_source = true;
          break;
        }
        case OutputSocketFieldType::PartiallyDependent:
        case OutputSocketFieldType::DependentField: {
          for (const bNodeSocket *input_socket :
               gather_input_socket_dependencies(field_dependency, *node)) {
            if (!input_socket->is_available()) {
              continue;
            }
            if (!field_state_by_socket_id[input_socket->index_in_tree()].is_single) {
              state.is_single = false;
              break;
            }
          }
          break;
        }
      }
    }
  }
}

static void determine_group_output_states(const bNodeTree &tree,
                                          FieldInferencingInterface &new_inferencing_interface,
                                          const Span<SocketFieldState> field_state_by_socket_id)
{
  for (const bNode *group_output_node : tree.nodes_by_type("NodeGroupOutput")) {
    /* Ignore inactive group output nodes. */
    if (!(group_output_node->flag & NODE_DO_OUTPUT)) {
      continue;
    }
    /* Determine dependencies of all group outputs. */
    for (const bNodeSocket *group_output_socket :
         group_output_node->input_sockets().drop_back(1)) {
      OutputFieldDependency field_dependency = find_group_output_dependencies(
          *group_output_socket, field_state_by_socket_id);
      new_inferencing_interface.outputs[group_output_socket->index()] = std::move(
          field_dependency);
    }
    break;
  }
}

static void update_socket_shapes(const bNodeTree &tree,
                                 const Span<SocketFieldState> field_state_by_socket_id)
{
  const eNodeSocketDisplayShape requires_data_shape = SOCK_DISPLAY_SHAPE_CIRCLE;
  const eNodeSocketDisplayShape data_but_can_be_field_shape = SOCK_DISPLAY_SHAPE_DIAMOND_DOT;
  const eNodeSocketDisplayShape is_field_shape = SOCK_DISPLAY_SHAPE_DIAMOND;

  auto get_shape_for_state = [&](const SocketFieldState &state) {
    if (state.is_always_single) {
      return requires_data_shape;
    }
    if (!state.is_single) {
      return is_field_shape;
    }
    if (state.requires_single) {
      return requires_data_shape;
    }
    return data_but_can_be_field_shape;
  };

  for (const bNodeSocket *socket : tree.all_input_sockets()) {
    const SocketFieldState &state = field_state_by_socket_id[socket->index_in_tree()];
    const_cast<bNodeSocket *>(socket)->display_shape = get_shape_for_state(state);
  }
  for (const bNodeSocket *socket : tree.all_sockets()) {
    const SocketFieldState &state = field_state_by_socket_id[socket->index_in_tree()];
    const_cast<bNodeSocket *>(socket)->display_shape = get_shape_for_state(state);
  }
}

static bool update_field_inferencing(const bNodeTree &tree)
{
  tree.ensure_topology_cache();

  /* Create new inferencing interface for this node group. */
  std::unique_ptr<FieldInferencingInterface> new_inferencing_interface =
      std::make_unique<FieldInferencingInterface>();
  new_inferencing_interface->inputs.resize(BLI_listbase_count(&tree.inputs),
                                           InputSocketFieldType::IsSupported);
  new_inferencing_interface->outputs.resize(BLI_listbase_count(&tree.outputs),
                                            OutputFieldDependency::ForDataSource());

  /* Keep track of the state of all sockets. The index into this array is #SocketRef::id(). */
  Array<SocketFieldState> field_state_by_socket_id(tree.all_sockets().size());

  propagate_data_requirements_from_right_to_left(tree, field_state_by_socket_id);
  determine_group_input_states(tree, *new_inferencing_interface, field_state_by_socket_id);
  propagate_field_status_from_left_to_right(tree, field_state_by_socket_id);
  determine_group_output_states(tree, *new_inferencing_interface, field_state_by_socket_id);
  update_socket_shapes(tree, field_state_by_socket_id);

  /* Update the previous group interface. */
  const bool group_interface_changed = !tree.runtime->field_inferencing_interface ||
                                       *tree.runtime->field_inferencing_interface !=
                                           *new_inferencing_interface;
  tree.runtime->field_inferencing_interface = std::move(new_inferencing_interface);

  return group_interface_changed;
}

}  // namespace node_field_inferencing

=======
>>>>>>> a8530d31
/**
 * Common datatype priorities, works for compositor, shader and texture nodes alike
 * defines priority of datatype connection based on output type (to):
 * `<  0`: never connect these types.
 * `>= 0`: priority of connection (higher values chosen first).
 */
static int get_internal_link_type_priority(const bNodeSocketType *from, const bNodeSocketType *to)
{
  switch (to->type) {
    case SOCK_RGBA:
      switch (from->type) {
        case SOCK_RGBA:
          return 4;
        case SOCK_FLOAT:
          return 3;
        case SOCK_INT:
          return 2;
        case SOCK_BOOLEAN:
          return 1;
      }
      return -1;
    case SOCK_VECTOR:
      switch (from->type) {
        case SOCK_VECTOR:
          return 4;
        case SOCK_FLOAT:
          return 3;
        case SOCK_INT:
          return 2;
        case SOCK_BOOLEAN:
          return 1;
      }
      return -1;
    case SOCK_FLOAT:
      switch (from->type) {
        case SOCK_FLOAT:
          return 5;
        case SOCK_INT:
          return 4;
        case SOCK_BOOLEAN:
          return 3;
        case SOCK_RGBA:
          return 2;
        case SOCK_VECTOR:
          return 1;
      }
      return -1;
    case SOCK_INT:
      switch (from->type) {
        case SOCK_INT:
          return 5;
        case SOCK_FLOAT:
          return 4;
        case SOCK_BOOLEAN:
          return 3;
        case SOCK_RGBA:
          return 2;
        case SOCK_VECTOR:
          return 1;
      }
      return -1;
    case SOCK_BOOLEAN:
      switch (from->type) {
        case SOCK_BOOLEAN:
          return 5;
        case SOCK_INT:
          return 4;
        case SOCK_FLOAT:
          return 3;
        case SOCK_RGBA:
          return 2;
        case SOCK_VECTOR:
          return 1;
      }
      return -1;
  }

  /* The rest of the socket types only allow an internal link if both the input and output socket
   * have the same type. If the sockets are custom, we check the idname instead. */
  if (to->type == from->type && (to->type != SOCK_CUSTOM || STREQ(to->idname, from->idname))) {
    return 1;
  }

  return -1;
}

using TreeNodePair = std::pair<bNodeTree *, bNode *>;
using ObjectModifierPair = std::pair<Object *, ModifierData *>;
using NodeSocketPair = std::pair<bNode *, bNodeSocket *>;

/**
 * Cache common data about node trees from the #Main database that is expensive to retrieve on
 * demand every time.
 */
struct NodeTreeRelations {
 private:
  Main *bmain_;
  std::optional<Vector<bNodeTree *>> all_trees_;
  std::optional<Map<bNodeTree *, ID *>> owner_ids_;
  std::optional<MultiValueMap<bNodeTree *, TreeNodePair>> group_node_users_;
  std::optional<MultiValueMap<bNodeTree *, ObjectModifierPair>> modifiers_users_;

 public:
  NodeTreeRelations(Main *bmain) : bmain_(bmain)
  {
  }

  void ensure_all_trees()
  {
    if (all_trees_.has_value()) {
      return;
    }
    all_trees_.emplace();
    owner_ids_.emplace();
    if (bmain_ == nullptr) {
      return;
    }

    FOREACH_NODETREE_BEGIN (bmain_, ntree, id) {
      all_trees_->append(ntree);
      if (&ntree->id != id) {
        owner_ids_->add_new(ntree, id);
      }
    }
    FOREACH_NODETREE_END;
  }

  void ensure_owner_ids()
  {
    this->ensure_all_trees();
  }

  void ensure_group_node_users()
  {
    if (group_node_users_.has_value()) {
      return;
    }
    group_node_users_.emplace();
    if (bmain_ == nullptr) {
      return;
    }

    this->ensure_all_trees();

    for (bNodeTree *ntree : *all_trees_) {
      for (bNode *node : ntree->all_nodes()) {
        if (node->id == nullptr) {
          continue;
        }
        ID *id = node->id;
        if (GS(id->name) == ID_NT) {
          bNodeTree *group = (bNodeTree *)id;
          group_node_users_->add(group, {ntree, node});
        }
      }
    }
  }

  void ensure_modifier_users()
  {
    if (modifiers_users_.has_value()) {
      return;
    }
    modifiers_users_.emplace();
    if (bmain_ == nullptr) {
      return;
    }

    LISTBASE_FOREACH (Object *, object, &bmain_->objects) {
      LISTBASE_FOREACH (ModifierData *, md, &object->modifiers) {
        if (md->type == eModifierType_Nodes) {
          NodesModifierData *nmd = (NodesModifierData *)md;
          if (nmd->node_group != nullptr) {
            modifiers_users_->add(nmd->node_group, {object, md});
          }
        }
      }
    }
  }

  Span<ObjectModifierPair> get_modifier_users(bNodeTree *ntree)
  {
    BLI_assert(modifiers_users_.has_value());
    return modifiers_users_->lookup(ntree);
  }

  Span<TreeNodePair> get_group_node_users(bNodeTree *ntree)
  {
    BLI_assert(group_node_users_.has_value());
    return group_node_users_->lookup(ntree);
  }

  ID *get_owner_id(bNodeTree *ntree)
  {
    BLI_assert(owner_ids_.has_value());
    return owner_ids_->lookup_default(ntree, &ntree->id);
  }
};

struct TreeUpdateResult {
  bool interface_changed = false;
  bool output_changed = false;
};

class NodeTreeMainUpdater {
 private:
  Main *bmain_;
  NodeTreeUpdateExtraParams *params_;
  Map<bNodeTree *, TreeUpdateResult> update_result_by_tree_;
  NodeTreeRelations relations_;

 public:
  NodeTreeMainUpdater(Main *bmain, NodeTreeUpdateExtraParams *params)
      : bmain_(bmain), params_(params), relations_(bmain)
  {
  }

  void update()
  {
    Vector<bNodeTree *> changed_ntrees;
    FOREACH_NODETREE_BEGIN (bmain_, ntree, id) {
      if (ntree->runtime->changed_flag != NTREE_CHANGED_NOTHING) {
        changed_ntrees.append(ntree);
      }
    }
    FOREACH_NODETREE_END;
    this->update_rooted(changed_ntrees);
  }

  void update_rooted(Span<bNodeTree *> root_ntrees)
  {
    if (root_ntrees.is_empty()) {
      return;
    }

    bool is_single_tree_update = false;

    if (root_ntrees.size() == 1) {
      bNodeTree *ntree = root_ntrees[0];
      if (ntree->runtime->changed_flag == NTREE_CHANGED_NOTHING) {
        return;
      }
      const TreeUpdateResult result = this->update_tree(*ntree);
      update_result_by_tree_.add_new(ntree, result);
      if (!result.interface_changed && !result.output_changed) {
        is_single_tree_update = true;
      }
    }

    if (!is_single_tree_update) {
      Vector<bNodeTree *> ntrees_in_order = this->get_tree_update_order(root_ntrees);
      for (bNodeTree *ntree : ntrees_in_order) {
        if (ntree->runtime->changed_flag == NTREE_CHANGED_NOTHING) {
          continue;
        }
        if (!update_result_by_tree_.contains(ntree)) {
          const TreeUpdateResult result = this->update_tree(*ntree);
          update_result_by_tree_.add_new(ntree, result);
        }
        const TreeUpdateResult result = update_result_by_tree_.lookup(ntree);
        Span<TreeNodePair> dependent_trees = relations_.get_group_node_users(ntree);
        if (result.output_changed) {
          for (const TreeNodePair &pair : dependent_trees) {
            add_node_tag(pair.first, pair.second, NTREE_CHANGED_NODE_OUTPUT);
          }
        }
        if (result.interface_changed) {
          for (const TreeNodePair &pair : dependent_trees) {
            add_node_tag(pair.first, pair.second, NTREE_CHANGED_NODE_PROPERTY);
          }
        }
      }
    }

    for (const auto item : update_result_by_tree_.items()) {
      bNodeTree *ntree = item.key;
      const TreeUpdateResult &result = item.value;

      this->reset_changed_flags(*ntree);

      if (result.interface_changed) {
        if (ntree->type == NTREE_GEOMETRY) {
          relations_.ensure_modifier_users();
          for (const ObjectModifierPair &pair : relations_.get_modifier_users(ntree)) {
            Object *object = pair.first;
            ModifierData *md = pair.second;

            if (md->type == eModifierType_Nodes) {
              MOD_nodes_update_interface(object, (NodesModifierData *)md);
            }
          }
        }
      }

      if (params_) {
        relations_.ensure_owner_ids();
        ID *id = relations_.get_owner_id(ntree);
        if (params_->tree_changed_fn) {
          params_->tree_changed_fn(id, ntree, params_->user_data);
        }
        if (params_->tree_output_changed_fn && result.output_changed) {
          params_->tree_output_changed_fn(id, ntree, params_->user_data);
        }
      }
    }
  }

 private:
  enum class ToposortMark {
    None,
    Temporary,
    Permanent,
  };

  using ToposortMarkMap = Map<bNodeTree *, ToposortMark>;

  /**
   * Finds all trees that depend on the given trees (through node groups). Then those trees are
   * ordered such that all trees used by one tree come before it.
   */
  Vector<bNodeTree *> get_tree_update_order(Span<bNodeTree *> root_ntrees)
  {
    relations_.ensure_group_node_users();

    Set<bNodeTree *> trees_to_update = get_trees_to_update(root_ntrees);

    Vector<bNodeTree *> sorted_ntrees;

    ToposortMarkMap marks;
    for (bNodeTree *ntree : trees_to_update) {
      marks.add_new(ntree, ToposortMark::None);
    }
    for (bNodeTree *ntree : trees_to_update) {
      if (marks.lookup(ntree) == ToposortMark::None) {
        const bool cycle_detected = !this->get_tree_update_order__visit_recursive(
            ntree, marks, sorted_ntrees);
        /* This should be prevented by higher level operators. */
        BLI_assert(!cycle_detected);
        UNUSED_VARS_NDEBUG(cycle_detected);
      }
    }

    std::reverse(sorted_ntrees.begin(), sorted_ntrees.end());

    return sorted_ntrees;
  }

  bool get_tree_update_order__visit_recursive(bNodeTree *ntree,
                                              ToposortMarkMap &marks,
                                              Vector<bNodeTree *> &sorted_ntrees)
  {
    ToposortMark &mark = marks.lookup(ntree);
    if (mark == ToposortMark::Permanent) {
      return true;
    }
    if (mark == ToposortMark::Temporary) {
      /* There is a dependency cycle. */
      return false;
    }

    mark = ToposortMark::Temporary;

    for (const TreeNodePair &pair : relations_.get_group_node_users(ntree)) {
      this->get_tree_update_order__visit_recursive(pair.first, marks, sorted_ntrees);
    }
    sorted_ntrees.append(ntree);

    mark = ToposortMark::Permanent;
    return true;
  }

  Set<bNodeTree *> get_trees_to_update(Span<bNodeTree *> root_ntrees)
  {
    relations_.ensure_group_node_users();

    Set<bNodeTree *> reachable_trees;
    VectorSet<bNodeTree *> trees_to_check = root_ntrees;

    while (!trees_to_check.is_empty()) {
      bNodeTree *ntree = trees_to_check.pop();
      if (reachable_trees.add(ntree)) {
        for (const TreeNodePair &pair : relations_.get_group_node_users(ntree)) {
          trees_to_check.add(pair.first);
        }
      }
    }

    return reachable_trees;
  }

  TreeUpdateResult update_tree(bNodeTree &ntree)
  {
    TreeUpdateResult result;

    this->update_socket_link_and_use(ntree);
    this->update_individual_nodes(ntree);
    this->update_internal_links(ntree);
    this->update_generic_callback(ntree);
    this->remove_unused_previews_when_necessary(ntree);

    this->propagate_runtime_flags(ntree);
    if (ntree.type == NTREE_GEOMETRY) {
      if (node_field_inferencing::update_field_inferencing(ntree)) {
        result.interface_changed = true;
      }
    }

    result.output_changed = this->check_if_output_changed(ntree);

    this->update_socket_link_and_use(ntree);
    this->update_link_validation(ntree);

    if (ntree.type == NTREE_TEXTURE) {
      ntreeTexCheckCyclics(&ntree);
    }

    if (ntree.runtime->changed_flag & NTREE_CHANGED_INTERFACE ||
        ntree.runtime->changed_flag & NTREE_CHANGED_ANY) {
      result.interface_changed = true;
    }

#ifdef DEBUG
    /* Check the uniqueness of node identifiers. */
    Set<int32_t> node_identifiers;
    const Span<const bNode *> nodes = ntree.all_nodes();
    for (const int i : nodes.index_range()) {
      const bNode &node = *nodes[i];
      BLI_assert(node.identifier > 0);
      node_identifiers.add_new(node.identifier);
      BLI_assert(node.runtime->index_in_tree == i);
    }
#endif

    return result;
  }

  void update_socket_link_and_use(bNodeTree &tree)
  {
    tree.ensure_topology_cache();
    for (bNodeSocket *socket : tree.all_input_sockets()) {
      if (socket->directly_linked_links().is_empty()) {
        socket->link = nullptr;
      }
      else {
        socket->link = socket->directly_linked_links()[0];
      }
    }

    this->update_socket_used_tags(tree);
  }

  void update_socket_used_tags(bNodeTree &tree)
  {
    tree.ensure_topology_cache();
    for (bNodeSocket *socket : tree.all_sockets()) {
      socket->flag &= ~SOCK_IN_USE;
      for (const bNodeLink *link : socket->directly_linked_links()) {
        if (!link->is_muted()) {
          socket->flag |= SOCK_IN_USE;
          break;
        }
      }
    }
  }

  void update_individual_nodes(bNodeTree &ntree)
  {
    Vector<bNode *> group_inout_nodes;
    for (bNode *node : ntree.all_nodes()) {
      nodeDeclarationEnsure(&ntree, node);
      if (this->should_update_individual_node(ntree, *node)) {
        bNodeType &ntype = *node->typeinfo;
        if (ntype.group_update_func) {
          ntype.group_update_func(&ntree, node);
        }
        if (ntype.updatefunc) {
          ntype.updatefunc(&ntree, node);
        }
      }
      if (ELEM(node->type, NODE_GROUP_INPUT, NODE_GROUP_OUTPUT)) {
        group_inout_nodes.append(node);
      }
    }
    /* The update function of group input/output nodes may add new interface sockets. When that
     * happens, all the input/output nodes have to be updated again. In the future it would be
     * better to move this functionality out of the node update function into the operator that's
     * supposed to create the new interface socket. */
    if (ntree.runtime->changed_flag & NTREE_CHANGED_INTERFACE) {
      for (bNode *node : group_inout_nodes) {
        node->typeinfo->updatefunc(&ntree, node);
      }
    }
  }

  bool should_update_individual_node(const bNodeTree &ntree, const bNode &node)
  {
    if (ntree.runtime->changed_flag & NTREE_CHANGED_ANY) {
      return true;
    }
    if (node.runtime->changed_flag & NTREE_CHANGED_NODE_PROPERTY) {
      return true;
    }
    if (ntree.runtime->changed_flag & NTREE_CHANGED_LINK) {
      ntree.ensure_topology_cache();
      /* Node groups currently always rebuilt their sockets when they are updated.
       * So avoid calling the update method when no new link was added to it. */
      if (node.type == NODE_GROUP_INPUT) {
        if (node.output_sockets().last()->is_directly_linked()) {
          return true;
        }
      }
      else if (node.type == NODE_GROUP_OUTPUT) {
        if (node.input_sockets().last()->is_directly_linked()) {
          return true;
        }
      }
      else {
        /* Currently we have no way to tell if a node needs to be updated when a link changed. */
        return true;
      }
    }
    if (ntree.runtime->changed_flag & NTREE_CHANGED_INTERFACE) {
      if (ELEM(node.type, NODE_GROUP_INPUT, NODE_GROUP_OUTPUT)) {
        return true;
      }
    }
    return false;
  }

  void update_internal_links(bNodeTree &ntree)
  {
    bke::node_tree_runtime::AllowUsingOutdatedInfo allow_outdated_info{ntree};
    ntree.ensure_topology_cache();
    for (bNode *node : ntree.all_nodes()) {
      if (!this->should_update_individual_node(ntree, *node)) {
        continue;
      }
      /* Find all expected internal links. */
      Vector<std::pair<bNodeSocket *, bNodeSocket *>> expected_internal_links;
      for (const bNodeSocket *output_socket : node->output_sockets()) {
        if (!output_socket->is_available()) {
          continue;
        }
        if (!output_socket->is_directly_linked()) {
          continue;
        }
        if (output_socket->flag & SOCK_NO_INTERNAL_LINK) {
          continue;
        }
        const bNodeSocket *input_socket = this->find_internally_linked_input(output_socket);
        if (input_socket != nullptr) {
          expected_internal_links.append(
              {const_cast<bNodeSocket *>(input_socket), const_cast<bNodeSocket *>(output_socket)});
        }
      }
      /* Rebuilt internal links if they have changed. */
      if (node->runtime->internal_links.size() != expected_internal_links.size()) {
        this->update_internal_links_in_node(ntree, *node, expected_internal_links);
      }
      else {
        for (auto &item : expected_internal_links) {
          const bNodeSocket *from_socket = item.first;
          const bNodeSocket *to_socket = item.second;
          bool found = false;
          for (const bNodeLink *internal_link : node->runtime->internal_links) {
            if (from_socket == internal_link->fromsock && to_socket == internal_link->tosock) {
              found = true;
            }
          }
          if (!found) {
            this->update_internal_links_in_node(ntree, *node, expected_internal_links);
            break;
          }
        }
      }
    }
  }

  const bNodeSocket *find_internally_linked_input(const bNodeSocket *output_socket)
  {
    const bNodeSocket *selected_socket = nullptr;
    int selected_priority = -1;
    bool selected_is_linked = false;
    for (const bNodeSocket *input_socket : output_socket->owner_node().input_sockets()) {
      if (!input_socket->is_available()) {
        continue;
      }
      if (input_socket->flag & SOCK_NO_INTERNAL_LINK) {
        continue;
      }
      const int priority = get_internal_link_type_priority(input_socket->typeinfo,
                                                           output_socket->typeinfo);
      if (priority < 0) {
        continue;
      }
      const bool is_linked = input_socket->is_directly_linked();
      const bool is_preferred = priority > selected_priority || (is_linked && !selected_is_linked);
      if (!is_preferred) {
        continue;
      }
      selected_socket = input_socket;
      selected_priority = priority;
      selected_is_linked = is_linked;
    }
    return selected_socket;
  }

  void update_internal_links_in_node(bNodeTree &ntree,
                                     bNode &node,
                                     Span<std::pair<bNodeSocket *, bNodeSocket *>> links)
  {
    for (bNodeLink *link : node.runtime->internal_links) {
      MEM_freeN(link);
    }
    node.runtime->internal_links.clear();
    for (const auto &item : links) {
      bNodeSocket *from_socket = item.first;
      bNodeSocket *to_socket = item.second;
      bNodeLink *link = MEM_cnew<bNodeLink>(__func__);
      link->fromnode = &node;
      link->fromsock = from_socket;
      link->tonode = &node;
      link->tosock = to_socket;
      link->flag |= NODE_LINK_VALID;
      node.runtime->internal_links.append(link);
    }
    BKE_ntree_update_tag_node_internal_link(&ntree, &node);
  }

  void update_generic_callback(bNodeTree &ntree)
  {
    if (ntree.typeinfo->update == nullptr) {
      return;
    }
    ntree.typeinfo->update(&ntree);
  }

  void remove_unused_previews_when_necessary(bNodeTree &ntree)
  {
    /* Don't trigger preview removal when only those flags are set. */
    const uint32_t allowed_flags = NTREE_CHANGED_LINK | NTREE_CHANGED_SOCKET_PROPERTY |
                                   NTREE_CHANGED_NODE_PROPERTY | NTREE_CHANGED_NODE_OUTPUT |
                                   NTREE_CHANGED_INTERFACE;
    if ((ntree.runtime->changed_flag & allowed_flags) == ntree.runtime->changed_flag) {
      return;
    }
    BKE_node_preview_remove_unused(&ntree);
  }

  void propagate_runtime_flags(const bNodeTree &ntree)
  {
    ntree.ensure_topology_cache();

    ntree.runtime->runtime_flag = 0;
    if (ntree.type != NTREE_SHADER) {
      return;
    }

    /* Check if a used node group has an animated image. */
    for (const bNode *group_node : ntree.nodes_by_type("ShaderNodeGroup")) {
      const bNodeTree *group = reinterpret_cast<bNodeTree *>(group_node->id);
      if (group != nullptr) {
        ntree.runtime->runtime_flag |= group->runtime->runtime_flag;
      }
    }
    /* Check if the tree itself has an animated image. */
    for (const StringRefNull idname : {"ShaderNodeTexImage", "ShaderNodeTexEnvironment"}) {
      for (const bNode *node : ntree.nodes_by_type(idname)) {
        Image *image = reinterpret_cast<Image *>(node->id);
        if (image != nullptr && BKE_image_is_animated(image)) {
          ntree.runtime->runtime_flag |= NTREE_RUNTIME_FLAG_HAS_IMAGE_ANIMATION;
          break;
        }
      }
    }
    /* Check if the tree has a material output. */
    for (const StringRefNull idname : {"ShaderNodeOutputMaterial",
                                       "ShaderNodeOutputLight",
                                       "ShaderNodeOutputWorld",
                                       "ShaderNodeOutputAOV"}) {
      const Span<const bNode *> nodes = ntree.nodes_by_type(idname);
      if (!nodes.is_empty()) {
        ntree.runtime->runtime_flag |= NTREE_RUNTIME_FLAG_HAS_MATERIAL_OUTPUT;
        break;
      }
    }
  }

  void update_link_validation(bNodeTree &ntree)
  {
    const Span<const bNode *> toposort = ntree.toposort_left_to_right();

    /* Build an array of toposort indices to allow retrieving the "depth" for each node. */
    Array<int> toposort_indices(toposort.size());
    for (const int i : toposort.index_range()) {
      const bNode &node = *toposort[i];
      toposort_indices[node.index()] = i;
    }

    LISTBASE_FOREACH (bNodeLink *, link, &ntree.links) {
      link->flag |= NODE_LINK_VALID;
      const bNode &from_node = *link->fromnode;
      const bNode &to_node = *link->tonode;
      if (toposort_indices[from_node.index()] > toposort_indices[to_node.index()]) {
        link->flag &= ~NODE_LINK_VALID;
        continue;
      }
      if (ntree.typeinfo->validate_link) {
        const eNodeSocketDatatype from_type = eNodeSocketDatatype(link->fromsock->type);
        const eNodeSocketDatatype to_type = eNodeSocketDatatype(link->tosock->type);
        if (!ntree.typeinfo->validate_link(from_type, to_type)) {
          link->flag &= ~NODE_LINK_VALID;
          continue;
        }
      }
    }
  }

  bool check_if_output_changed(const bNodeTree &tree)
  {
    tree.ensure_topology_cache();

    /* Compute a hash that represents the node topology connected to the output. This always has to
     * be updated even if it is not used to detect changes right now. Otherwise
     * #btree.runtime.output_topology_hash will go out of date. */
    const Vector<const bNodeSocket *> tree_output_sockets = this->find_output_sockets(tree);
    const uint32_t old_topology_hash = tree.runtime->output_topology_hash;
    const uint32_t new_topology_hash = this->get_combined_socket_topology_hash(
        tree, tree_output_sockets);
    tree.runtime->output_topology_hash = new_topology_hash;

    if (const AnimData *adt = BKE_animdata_from_id(&tree.id)) {
      /* Drivers may copy values in the node tree around arbitrarily and may cause the output to
       * change even if it wouldn't without drivers. Only some special drivers like `frame/5` can
       * be used without causing updates all the time currently. In the future we could try to
       * handle other drivers better as well.
       * Note that this optimization only works in practice when the depsgraph didn't also get a
       * copy-on-write tag for the node tree (which happens when changing node properties). It does
       * work in a few situations like adding reroutes and duplicating nodes though. */
      LISTBASE_FOREACH (const FCurve *, fcurve, &adt->drivers) {
        const ChannelDriver *driver = fcurve->driver;
        const StringRef expression = driver->expression;
        if (expression.startswith("frame")) {
          const StringRef remaining_expression = expression.drop_known_prefix("frame");
          if (remaining_expression.find_first_not_of(" */+-0123456789.") == StringRef::not_found) {
            continue;
          }
        }
        /* Unrecognized driver, assume that the output always changes. */
        return true;
      }
    }

    if (tree.runtime->changed_flag & NTREE_CHANGED_ANY) {
      return true;
    }

    if (old_topology_hash != new_topology_hash) {
      return true;
    }

    /* The topology hash can only be used when only topology-changing operations have been done. */
    if (tree.runtime->changed_flag ==
        (tree.runtime->changed_flag & (NTREE_CHANGED_LINK | NTREE_CHANGED_REMOVED_NODE))) {
      if (old_topology_hash == new_topology_hash) {
        return false;
      }
    }

    if (!this->check_if_socket_outputs_changed_based_on_flags(tree, tree_output_sockets)) {
      return false;
    }

    return true;
  }

  Vector<const bNodeSocket *> find_output_sockets(const bNodeTree &tree)
  {
    Vector<const bNodeSocket *> sockets;
    for (const bNode *node : tree.all_nodes()) {
      if (!this->is_output_node(*node)) {
        continue;
      }
      for (const bNodeSocket *socket : node->input_sockets()) {
        if (!STREQ(socket->idname, "NodeSocketVirtual")) {
          sockets.append(socket);
        }
      }
    }
    return sockets;
  }

  bool is_output_node(const bNode &node) const
  {
    if (node.typeinfo->nclass == NODE_CLASS_OUTPUT) {
      return true;
    }
    if (node.type == NODE_GROUP_OUTPUT) {
      return true;
    }
    /* Assume node groups without output sockets are outputs. */
    if (node.type == NODE_GROUP) {
      const bNodeTree *node_group = reinterpret_cast<const bNodeTree *>(node.id);
      if (node_group != nullptr &&
          node_group->runtime->runtime_flag & NTREE_RUNTIME_FLAG_HAS_MATERIAL_OUTPUT) {
        return true;
      }
    }
    return false;
  }

  /**
   * Computes a hash that changes when the node tree topology connected to an output node changes.
   * Adding reroutes does not have an effect on the hash.
   */
  uint32_t get_combined_socket_topology_hash(const bNodeTree &tree,
                                             Span<const bNodeSocket *> sockets)
  {
    if (tree.has_available_link_cycle()) {
      /* Return dummy value when the link has any cycles. The algorithm below could be improved to
       * handle cycles more gracefully. */
      return 0;
    }
    Array<uint32_t> hashes = this->get_socket_topology_hashes(tree, sockets);
    uint32_t combined_hash = 0;
    for (uint32_t hash : hashes) {
      combined_hash = noise::hash(combined_hash, hash);
    }
    return combined_hash;
  }

  Array<uint32_t> get_socket_topology_hashes(const bNodeTree &tree,
                                             const Span<const bNodeSocket *> sockets)
  {
    BLI_assert(!tree.has_available_link_cycle());
    Array<std::optional<uint32_t>> hash_by_socket_id(tree.all_sockets().size());
    Stack<const bNodeSocket *> sockets_to_check = sockets;

    auto get_socket_ptr_hash = [&](const bNodeSocket &socket) {
      const uint64_t socket_ptr = uintptr_t(&socket);
      return noise::hash(socket_ptr, socket_ptr >> 32);
    };

    while (!sockets_to_check.is_empty()) {
      const bNodeSocket &socket = *sockets_to_check.peek();
      const bNode &node = socket.owner_node();

      if (hash_by_socket_id[socket.index_in_tree()].has_value()) {
        sockets_to_check.pop();
        /* Socket is handled already. */
        continue;
      }

      uint32_t socket_hash = 0;
      if (socket.is_input()) {
        /* For input sockets, first compute the hashes of all linked sockets. */
        bool all_origins_computed = true;
        bool get_value_from_origin = false;
        for (const bNodeLink *link : socket.directly_linked_links()) {
          if (link->is_muted()) {
            continue;
          }
          if (!link->is_available()) {
            continue;
          }
          const bNodeSocket &origin_socket = *link->fromsock;
          const std::optional<uint32_t> origin_hash =
              hash_by_socket_id[origin_socket.index_in_tree()];
          if (origin_hash.has_value()) {
            if (get_value_from_origin || socket.type != origin_socket.type) {
              socket_hash = noise::hash(socket_hash, *origin_hash);
            }
            else {
              /* Copy the socket hash because the link did not change it. */
              socket_hash = *origin_hash;
            }
            get_value_from_origin = true;
          }
          else {
            sockets_to_check.push(&origin_socket);
            all_origins_computed = false;
          }
        }
        if (!all_origins_computed) {
          continue;
        }

        if (!get_value_from_origin) {
          socket_hash = get_socket_ptr_hash(socket);
        }
      }
      else {
        bool all_available_inputs_computed = true;
        for (const bNodeSocket *input_socket : node.input_sockets()) {
          if (input_socket->is_available()) {
            if (!hash_by_socket_id[input_socket->index_in_tree()].has_value()) {
              sockets_to_check.push(input_socket);
              all_available_inputs_computed = false;
            }
          }
        }
        if (!all_available_inputs_computed) {
          continue;
        }
        if (node.type == NODE_REROUTE) {
          socket_hash = *hash_by_socket_id[node.input_socket(0).index_in_tree()];
        }
        else if (node.is_muted()) {
          const bNodeSocket *internal_input = socket.internal_link_input();
          if (internal_input == nullptr) {
            socket_hash = get_socket_ptr_hash(socket);
          }
          else {
            if (internal_input->type == socket.type) {
              socket_hash = *hash_by_socket_id[internal_input->index_in_tree()];
            }
            else {
              socket_hash = get_socket_ptr_hash(socket);
            }
          }
        }
        else {
          socket_hash = get_socket_ptr_hash(socket);
          for (const bNodeSocket *input_socket : node.input_sockets()) {
            if (input_socket->is_available()) {
              const uint32_t input_socket_hash = *hash_by_socket_id[input_socket->index_in_tree()];
              socket_hash = noise::hash(socket_hash, input_socket_hash);
            }
          }

          /* The Image Texture node has a special case. The behavior of the color output changes
           * depending on whether the Alpha output is linked. */
          if (node.type == SH_NODE_TEX_IMAGE && socket.index() == 0) {
            BLI_assert(STREQ(socket.name, "Color"));
            const bNodeSocket &alpha_socket = node.output_socket(1);
            BLI_assert(STREQ(alpha_socket.name, "Alpha"));
            if (alpha_socket.is_directly_linked()) {
              socket_hash = noise::hash(socket_hash);
            }
          }
        }
      }
      hash_by_socket_id[socket.index_in_tree()] = socket_hash;
      /* Check that nothing has been pushed in the meantime. */
      BLI_assert(sockets_to_check.peek() == &socket);
      sockets_to_check.pop();
    }

    /* Create output array. */
    Array<uint32_t> hashes(sockets.size());
    for (const int i : sockets.index_range()) {
      hashes[i] = *hash_by_socket_id[sockets[i]->index_in_tree()];
    }
    return hashes;
  }

  /**
   * Returns true when any of the provided sockets changed its values. A change is detected by
   * checking the #changed_flag on connected sockets and nodes.
   */
  bool check_if_socket_outputs_changed_based_on_flags(const bNodeTree &tree,
                                                      Span<const bNodeSocket *> sockets)
  {
    /* Avoid visiting the same socket twice when multiple links point to the same socket. */
    Array<bool> pushed_by_socket_id(tree.all_sockets().size(), false);
    Stack<const bNodeSocket *> sockets_to_check = sockets;

    for (const bNodeSocket *socket : sockets) {
      pushed_by_socket_id[socket->index_in_tree()] = true;
    }

    while (!sockets_to_check.is_empty()) {
      const bNodeSocket &socket = *sockets_to_check.pop();
      const bNode &node = socket.owner_node();
      if (socket.runtime->changed_flag != NTREE_CHANGED_NOTHING) {
        return true;
      }
      if (node.runtime->changed_flag != NTREE_CHANGED_NOTHING) {
        const bool only_unused_internal_link_changed = !node.is_muted() &&
                                                       node.runtime->changed_flag ==
                                                           NTREE_CHANGED_INTERNAL_LINK;
        if (!only_unused_internal_link_changed) {
          return true;
        }
      }
      if (socket.is_input()) {
        for (const bNodeSocket *origin_socket : socket.directly_linked_sockets()) {
          bool &pushed = pushed_by_socket_id[origin_socket->index_in_tree()];
          if (!pushed) {
            sockets_to_check.push(origin_socket);
            pushed = true;
          }
        }
      }
      else {
        for (const bNodeSocket *input_socket : node.input_sockets()) {
          if (input_socket->is_available()) {
            bool &pushed = pushed_by_socket_id[input_socket->index_in_tree()];
            if (!pushed) {
              sockets_to_check.push(input_socket);
              pushed = true;
            }
          }
        }
        /* The Normal node has a special case, because the value stored in the first output socket
         * is used as input in the node. */
        if (node.type == SH_NODE_NORMAL && socket.index() == 1) {
          BLI_assert(STREQ(socket.name, "Dot"));
          const bNodeSocket &normal_output = node.output_socket(0);
          BLI_assert(STREQ(normal_output.name, "Normal"));
          bool &pushed = pushed_by_socket_id[normal_output.index_in_tree()];
          if (!pushed) {
            sockets_to_check.push(&normal_output);
            pushed = true;
          }
        }
      }
    }
    return false;
  }

  void reset_changed_flags(bNodeTree &ntree)
  {
    ntree.runtime->changed_flag = NTREE_CHANGED_NOTHING;
    for (bNode *node : ntree.all_nodes()) {
      node->runtime->changed_flag = NTREE_CHANGED_NOTHING;
      node->runtime->update = 0;
      LISTBASE_FOREACH (bNodeSocket *, socket, &node->inputs) {
        socket->runtime->changed_flag = NTREE_CHANGED_NOTHING;
      }
      LISTBASE_FOREACH (bNodeSocket *, socket, &node->outputs) {
        socket->runtime->changed_flag = NTREE_CHANGED_NOTHING;
      }
    }
  }
};

}  // namespace blender::bke

void BKE_ntree_update_tag_all(bNodeTree *ntree)
{
  add_tree_tag(ntree, NTREE_CHANGED_ANY);
}

void BKE_ntree_update_tag_node_property(bNodeTree *ntree, bNode *node)
{
  add_node_tag(ntree, node, NTREE_CHANGED_NODE_PROPERTY);
}

void BKE_ntree_update_tag_node_new(bNodeTree *ntree, bNode *node)
{
  add_node_tag(ntree, node, NTREE_CHANGED_NODE_PROPERTY);
}

void BKE_ntree_update_tag_socket_property(bNodeTree *ntree, bNodeSocket *socket)
{
  add_socket_tag(ntree, socket, NTREE_CHANGED_SOCKET_PROPERTY);
}

void BKE_ntree_update_tag_socket_new(bNodeTree *ntree, bNodeSocket *socket)
{
  add_socket_tag(ntree, socket, NTREE_CHANGED_SOCKET_PROPERTY);
}

void BKE_ntree_update_tag_socket_removed(bNodeTree *ntree)
{
  add_tree_tag(ntree, NTREE_CHANGED_REMOVED_SOCKET);
}

void BKE_ntree_update_tag_socket_type(bNodeTree *ntree, bNodeSocket *socket)
{
  add_socket_tag(ntree, socket, NTREE_CHANGED_SOCKET_PROPERTY);
}

void BKE_ntree_update_tag_socket_availability(bNodeTree *ntree, bNodeSocket *socket)
{
  add_socket_tag(ntree, socket, NTREE_CHANGED_SOCKET_PROPERTY);
}

void BKE_ntree_update_tag_node_removed(bNodeTree *ntree)
{
  add_tree_tag(ntree, NTREE_CHANGED_REMOVED_NODE);
}

void BKE_ntree_update_tag_node_reordered(bNodeTree *ntree)
{
  add_tree_tag(ntree, NTREE_CHANGED_ANY);
}

void BKE_ntree_update_tag_node_mute(bNodeTree *ntree, bNode *node)
{
  add_node_tag(ntree, node, NTREE_CHANGED_NODE_PROPERTY);
}

void BKE_ntree_update_tag_node_internal_link(bNodeTree *ntree, bNode *node)
{
  add_node_tag(ntree, node, NTREE_CHANGED_INTERNAL_LINK);
}

void BKE_ntree_update_tag_link_changed(bNodeTree *ntree)
{
  add_tree_tag(ntree, NTREE_CHANGED_LINK);
}

void BKE_ntree_update_tag_link_removed(bNodeTree *ntree)
{
  add_tree_tag(ntree, NTREE_CHANGED_LINK);
}

void BKE_ntree_update_tag_link_added(bNodeTree *ntree, bNodeLink * /*link*/)
{
  add_tree_tag(ntree, NTREE_CHANGED_LINK);
}

void BKE_ntree_update_tag_link_mute(bNodeTree *ntree, bNodeLink * /*link*/)
{
  add_tree_tag(ntree, NTREE_CHANGED_LINK);
}

void BKE_ntree_update_tag_active_output_changed(bNodeTree *ntree)
{
  add_tree_tag(ntree, NTREE_CHANGED_ANY);
}

void BKE_ntree_update_tag_missing_runtime_data(bNodeTree *ntree)
{
  add_tree_tag(ntree, NTREE_CHANGED_ALL);
}

void BKE_ntree_update_tag_interface(bNodeTree *ntree)
{
  add_tree_tag(ntree, NTREE_CHANGED_INTERFACE);
}

void BKE_ntree_update_tag_parent_change(bNodeTree *ntree, bNode *node)
{
  add_node_tag(ntree, node, NTREE_CHANGED_PARENT);
}

void BKE_ntree_update_tag_id_changed(Main *bmain, ID *id)
{
  FOREACH_NODETREE_BEGIN (bmain, ntree, ntree_id) {
    for (bNode *node : ntree->all_nodes()) {
      if (node->id == id) {
        node->runtime->update |= NODE_UPDATE_ID;
        add_node_tag(ntree, node, NTREE_CHANGED_NODE_PROPERTY);
      }
    }
  }
  FOREACH_NODETREE_END;
}

void BKE_ntree_update_tag_image_user_changed(bNodeTree *ntree, ImageUser * /*iuser*/)
{
  /* Would have to search for the node that uses the image user for a more detailed tag. */
  add_tree_tag(ntree, NTREE_CHANGED_ANY);
}

/**
 * Protect from recursive calls into the updating function. Some node update functions might
 * trigger this from Python or in other cases.
 *
 * This could be added to #Main, but given that there is generally only one #Main, that's not
 * really worth it now.
 */
static bool is_updating = false;

void BKE_ntree_update_main(Main *bmain, NodeTreeUpdateExtraParams *params)
{
  if (is_updating) {
    return;
  }

  is_updating = true;
  blender::bke::NodeTreeMainUpdater updater{bmain, params};
  updater.update();
  is_updating = false;
}

void BKE_ntree_update_main_tree(Main *bmain, bNodeTree *ntree, NodeTreeUpdateExtraParams *params)
{
  if (ntree == nullptr) {
    BKE_ntree_update_main(bmain, params);
    return;
  }

  if (is_updating) {
    return;
  }

  is_updating = true;
  blender::bke::NodeTreeMainUpdater updater{bmain, params};
  updater.update_rooted({ntree});
  is_updating = false;
}<|MERGE_RESOLUTION|>--- conflicted
+++ resolved
@@ -68,529 +68,6 @@
 
 namespace blender::bke {
 
-<<<<<<< HEAD
-namespace node_field_inferencing {
-
-static bool is_field_socket_type(eNodeSocketDatatype type)
-{
-  return ELEM(type, SOCK_FLOAT, SOCK_INT, SOCK_BOOLEAN, SOCK_VECTOR, SOCK_RGBA, SOCK_MATRIX_2X2, SOCK_MATRIX_3X3, SOCK_MATRIX_4X4);
-}
-
-static bool is_field_socket_type(const bNodeSocket &socket)
-{
-  return is_field_socket_type((eNodeSocketDatatype)socket.typeinfo->type);
-}
-
-static InputSocketFieldType get_interface_input_field_type(const bNode &node,
-                                                           const bNodeSocket &socket)
-{
-  if (!is_field_socket_type(socket)) {
-    return InputSocketFieldType::None;
-  }
-  if (node.type == NODE_REROUTE) {
-    return InputSocketFieldType::IsSupported;
-  }
-  if (node.type == NODE_GROUP_OUTPUT) {
-    /* Outputs always support fields when the data type is correct. */
-    return InputSocketFieldType::IsSupported;
-  }
-  if (node.typeinfo == &NodeTypeUndefined) {
-    return InputSocketFieldType::None;
-  }
-  if (node.type == NODE_CUSTOM) {
-    return InputSocketFieldType::None;
-  }
-
-  /* TODO: Ensure declaration exists. */
-  const NodeDeclaration *node_decl = node.declaration();
-
-  /* Node declarations should be implemented for nodes involved here. */
-  BLI_assert(node_decl != nullptr);
-
-  /* Get the field type from the declaration. */
-  const SocketDeclaration &socket_decl = *node_decl->inputs()[socket.index()];
-  const InputSocketFieldType field_type = socket_decl.input_field_type();
-  if (field_type == InputSocketFieldType::Implicit) {
-    return field_type;
-  }
-  if (node_decl->is_function_node()) {
-    /* In a function node, every socket supports fields. */
-    return InputSocketFieldType::IsSupported;
-  }
-  return field_type;
-}
-
-static OutputFieldDependency get_interface_output_field_dependency(const bNode &node,
-                                                                   const bNodeSocket &socket)
-{
-  if (!is_field_socket_type(socket)) {
-    /* Non-field sockets always output data. */
-    return OutputFieldDependency::ForDataSource();
-  }
-  if (node.type == NODE_REROUTE) {
-    /* The reroute just forwards what is passed in. */
-    return OutputFieldDependency::ForDependentField();
-  }
-  if (node.type == NODE_GROUP_INPUT) {
-    /* Input nodes get special treatment in #determine_group_input_states. */
-    return OutputFieldDependency::ForDependentField();
-  }
-  if (node.typeinfo == &NodeTypeUndefined) {
-    return OutputFieldDependency::ForDataSource();
-  }
-  if (node.type == NODE_CUSTOM) {
-    return OutputFieldDependency::ForDataSource();
-  }
-
-  const NodeDeclaration *node_decl = node.declaration();
-
-  /* Node declarations should be implemented for nodes involved here. */
-  BLI_assert(node_decl != nullptr);
-
-  if (node_decl->is_function_node()) {
-    /* In a generic function node, all outputs depend on all inputs. */
-    return OutputFieldDependency::ForDependentField();
-  }
-
-  /* Use the socket declaration. */
-  const SocketDeclaration &socket_decl = *node_decl->outputs()[socket.index()];
-  return socket_decl.output_field_dependency();
-}
-
-static FieldInferencingInterface get_dummy_field_inferencing_interface(const bNode &node)
-{
-  FieldInferencingInterface inferencing_interface;
-  inferencing_interface.inputs.append_n_times(InputSocketFieldType::None,
-                                              node.input_sockets().size());
-  inferencing_interface.outputs.append_n_times(OutputFieldDependency::ForDataSource(),
-                                               node.output_sockets().size());
-  return inferencing_interface;
-}
-
-/**
- * Retrieves information about how the node interacts with fields.
- * In the future, this information can be stored in the node declaration. This would allow this
- * function to return a reference, making it more efficient.
- */
-static FieldInferencingInterface get_node_field_inferencing_interface(const bNode &node)
-{
-  /* Node groups already reference all required information, so just return that. */
-  if (node.is_group()) {
-    bNodeTree *group = (bNodeTree *)node.id;
-    if (group == nullptr) {
-      return FieldInferencingInterface();
-    }
-    if (!ntreeIsRegistered(group)) {
-      /* This can happen when there is a linked node group that was not found (see T92799). */
-      return get_dummy_field_inferencing_interface(node);
-    }
-    if (!group->runtime->field_inferencing_interface) {
-      /* This shouldn't happen because referenced node groups should always be updated first. */
-      BLI_assert_unreachable();
-    }
-    return *group->runtime->field_inferencing_interface;
-  }
-
-  FieldInferencingInterface inferencing_interface;
-  for (const bNodeSocket *input_socket : node.input_sockets()) {
-    inferencing_interface.inputs.append(get_interface_input_field_type(node, *input_socket));
-  }
-
-  for (const bNodeSocket *output_socket : node.output_sockets()) {
-    inferencing_interface.outputs.append(
-        get_interface_output_field_dependency(node, *output_socket));
-  }
-  return inferencing_interface;
-}
-
-/**
- * This struct contains information for every socket. The values are propagated through the
- * network.
- */
-struct SocketFieldState {
-  /* This socket starts a new field. */
-  bool is_field_source = false;
-  /* This socket can never become a field, because the node itself does not support it. */
-  bool is_always_single = false;
-  /* This socket is currently a single value. It could become a field though. */
-  bool is_single = true;
-  /* This socket is required to be a single value. This can be because the node itself only
-   * supports this socket to be a single value, or because a node afterwards requires this to be a
-   * single value. */
-  bool requires_single = false;
-};
-
-static Vector<const bNodeSocket *> gather_input_socket_dependencies(
-    const OutputFieldDependency &field_dependency, const bNode &node)
-{
-  const OutputSocketFieldType type = field_dependency.field_type();
-  Vector<const bNodeSocket *> input_sockets;
-  switch (type) {
-    case OutputSocketFieldType::FieldSource:
-    case OutputSocketFieldType::None: {
-      break;
-    }
-    case OutputSocketFieldType::DependentField: {
-      /* This output depends on all inputs. */
-      input_sockets.extend(node.input_sockets());
-      break;
-    }
-    case OutputSocketFieldType::PartiallyDependent: {
-      /* This output depends only on a few inputs. */
-      for (const int i : field_dependency.linked_input_indices()) {
-        input_sockets.append(&node.input_socket(i));
-      }
-      break;
-    }
-  }
-  return input_sockets;
-}
-
-/**
- * Check what the group output socket depends on. Potentially traverses the node tree
- * to figure out if it is always a field or if it depends on any group inputs.
- */
-static OutputFieldDependency find_group_output_dependencies(
-    const bNodeSocket &group_output_socket, const Span<SocketFieldState> field_state_by_socket_id)
-{
-  if (!is_field_socket_type(group_output_socket)) {
-    return OutputFieldDependency::ForDataSource();
-  }
-
-  /* Use a Set here instead of an array indexed by socket id, because we my only need to look at
-   * very few sockets. */
-  Set<const bNodeSocket *> handled_sockets;
-  Stack<const bNodeSocket *> sockets_to_check;
-
-  handled_sockets.add(&group_output_socket);
-  sockets_to_check.push(&group_output_socket);
-
-  /* Keeps track of group input indices that are (indirectly) connected to the output. */
-  Vector<int> linked_input_indices;
-
-  while (!sockets_to_check.is_empty()) {
-    const bNodeSocket *input_socket = sockets_to_check.pop();
-
-    if (!input_socket->is_directly_linked() &&
-        !field_state_by_socket_id[input_socket->index_in_tree()].is_single) {
-      /* This socket uses a field as input by default. */
-      return OutputFieldDependency::ForFieldSource();
-    }
-
-    for (const bNodeSocket *origin_socket : input_socket->directly_linked_sockets()) {
-      const bNode &origin_node = origin_socket->owner_node();
-      const SocketFieldState &origin_state =
-          field_state_by_socket_id[origin_socket->index_in_tree()];
-
-      if (origin_state.is_field_source) {
-        if (origin_node.type == NODE_GROUP_INPUT) {
-          /* Found a group input that the group output depends on. */
-          linked_input_indices.append_non_duplicates(origin_socket->index());
-        }
-        else {
-          /* Found a field source that is not the group input. So the output is always a field. */
-          return OutputFieldDependency::ForFieldSource();
-        }
-      }
-      else if (!origin_state.is_single) {
-        const FieldInferencingInterface inferencing_interface =
-            get_node_field_inferencing_interface(origin_node);
-        const OutputFieldDependency &field_dependency =
-            inferencing_interface.outputs[origin_socket->index()];
-
-        /* Propagate search further to the left. */
-        for (const bNodeSocket *origin_input_socket :
-             gather_input_socket_dependencies(field_dependency, origin_node)) {
-          if (!origin_input_socket->is_available()) {
-            continue;
-          }
-          if (!field_state_by_socket_id[origin_input_socket->index_in_tree()].is_single) {
-            if (handled_sockets.add(origin_input_socket)) {
-              sockets_to_check.push(origin_input_socket);
-            }
-          }
-        }
-      }
-    }
-  }
-  return OutputFieldDependency::ForPartiallyDependentField(std::move(linked_input_indices));
-}
-
-static void propagate_data_requirements_from_right_to_left(
-    const bNodeTree &tree, const MutableSpan<SocketFieldState> field_state_by_socket_id)
-{
-  const Span<const bNode *> toposort_result = tree.toposort_right_to_left();
-
-  for (const bNode *node : toposort_result) {
-    const FieldInferencingInterface inferencing_interface = get_node_field_inferencing_interface(
-        *node);
-
-    for (const bNodeSocket *output_socket : node->output_sockets()) {
-      SocketFieldState &state = field_state_by_socket_id[output_socket->index_in_tree()];
-
-      const OutputFieldDependency &field_dependency =
-          inferencing_interface.outputs[output_socket->index()];
-
-      if (field_dependency.field_type() == OutputSocketFieldType::FieldSource) {
-        continue;
-      }
-      if (field_dependency.field_type() == OutputSocketFieldType::None) {
-        state.requires_single = true;
-        state.is_always_single = true;
-        continue;
-      }
-
-      /* The output is required to be a single value when it is connected to any input that does
-       * not support fields. */
-      for (const bNodeSocket *target_socket : output_socket->directly_linked_sockets()) {
-        if (target_socket->is_available()) {
-          state.requires_single |=
-              field_state_by_socket_id[target_socket->index_in_tree()].requires_single;
-        }
-      }
-
-      if (state.requires_single) {
-        bool any_input_is_field_implicitly = false;
-        const Vector<const bNodeSocket *> connected_inputs = gather_input_socket_dependencies(
-            field_dependency, *node);
-        for (const bNodeSocket *input_socket : connected_inputs) {
-          if (!input_socket->is_available()) {
-            continue;
-          }
-          if (inferencing_interface.inputs[input_socket->index()] ==
-              InputSocketFieldType::Implicit) {
-            if (!input_socket->is_logically_linked()) {
-              any_input_is_field_implicitly = true;
-              break;
-            }
-          }
-        }
-        if (any_input_is_field_implicitly) {
-          /* This output isn't a single value actually. */
-          state.requires_single = false;
-        }
-        else {
-          /* If the output is required to be a single value, the connected inputs in the same node
-           * must not be fields as well. */
-          for (const bNodeSocket *input_socket : connected_inputs) {
-            field_state_by_socket_id[input_socket->index_in_tree()].requires_single = true;
-          }
-        }
-      }
-    }
-
-    /* Some inputs do not require fields independent of what the outputs are connected to. */
-    for (const bNodeSocket *input_socket : node->input_sockets()) {
-      SocketFieldState &state = field_state_by_socket_id[input_socket->index_in_tree()];
-      if (inferencing_interface.inputs[input_socket->index()] == InputSocketFieldType::None) {
-        state.requires_single = true;
-        state.is_always_single = true;
-      }
-    }
-  }
-}
-
-static void determine_group_input_states(
-    const bNodeTree &tree,
-    FieldInferencingInterface &new_inferencing_interface,
-    const MutableSpan<SocketFieldState> field_state_by_socket_id)
-{
-  {
-    /* Non-field inputs never support fields. */
-    int index;
-    LISTBASE_FOREACH_INDEX (bNodeSocket *, group_input, &tree.inputs, index) {
-      if (!is_field_socket_type((eNodeSocketDatatype)group_input->type)) {
-        new_inferencing_interface.inputs[index] = InputSocketFieldType::None;
-      }
-    }
-  }
-  /* Check if group inputs are required to be single values, because they are (indirectly)
-   * connected to some socket that does not support fields. */
-  for (const bNode *node : tree.nodes_by_type("NodeGroupInput")) {
-    for (const bNodeSocket *output_socket : node->output_sockets().drop_back(1)) {
-      SocketFieldState &state = field_state_by_socket_id[output_socket->index_in_tree()];
-      if (state.requires_single) {
-        new_inferencing_interface.inputs[output_socket->index()] = InputSocketFieldType::None;
-      }
-    }
-  }
-  /* If an input does not support fields, this should be reflected in all Group Input nodes. */
-  for (const bNode *node : tree.nodes_by_type("NodeGroupInput")) {
-    for (const bNodeSocket *output_socket : node->output_sockets().drop_back(1)) {
-      SocketFieldState &state = field_state_by_socket_id[output_socket->index_in_tree()];
-      const bool supports_field = new_inferencing_interface.inputs[output_socket->index()] !=
-                                  InputSocketFieldType::None;
-      if (supports_field) {
-        state.is_single = false;
-        state.is_field_source = true;
-      }
-      else {
-        state.requires_single = true;
-      }
-    }
-    SocketFieldState &dummy_socket_state =
-        field_state_by_socket_id[node->output_sockets().last()->index_in_tree()];
-    dummy_socket_state.requires_single = true;
-  }
-}
-
-static void propagate_field_status_from_left_to_right(
-    const bNodeTree &tree, const MutableSpan<SocketFieldState> field_state_by_socket_id)
-{
-  const Span<const bNode *> toposort_result = tree.toposort_left_to_right();
-
-  for (const bNode *node : toposort_result) {
-    if (node->type == NODE_GROUP_INPUT) {
-      continue;
-    }
-
-    const FieldInferencingInterface inferencing_interface = get_node_field_inferencing_interface(
-        *node);
-
-    /* Update field state of input sockets, also taking into account linked origin sockets. */
-    for (const bNodeSocket *input_socket : node->input_sockets()) {
-      SocketFieldState &state = field_state_by_socket_id[input_socket->index_in_tree()];
-      if (state.is_always_single) {
-        state.is_single = true;
-        continue;
-      }
-      state.is_single = true;
-      if (!input_socket->is_directly_linked()) {
-        if (inferencing_interface.inputs[input_socket->index()] ==
-            InputSocketFieldType::Implicit) {
-          state.is_single = false;
-        }
-      }
-      else {
-        for (const bNodeSocket *origin_socket : input_socket->directly_linked_sockets()) {
-          if (!field_state_by_socket_id[origin_socket->index_in_tree()].is_single) {
-            state.is_single = false;
-            break;
-          }
-        }
-      }
-    }
-
-    /* Update field state of output sockets, also taking into account input sockets. */
-    for (const bNodeSocket *output_socket : node->output_sockets()) {
-      SocketFieldState &state = field_state_by_socket_id[output_socket->index_in_tree()];
-      const OutputFieldDependency &field_dependency =
-          inferencing_interface.outputs[output_socket->index()];
-
-      switch (field_dependency.field_type()) {
-        case OutputSocketFieldType::None: {
-          state.is_single = true;
-          break;
-        }
-        case OutputSocketFieldType::FieldSource: {
-          state.is_single = false;
-          state.is_field_source = true;
-          break;
-        }
-        case OutputSocketFieldType::PartiallyDependent:
-        case OutputSocketFieldType::DependentField: {
-          for (const bNodeSocket *input_socket :
-               gather_input_socket_dependencies(field_dependency, *node)) {
-            if (!input_socket->is_available()) {
-              continue;
-            }
-            if (!field_state_by_socket_id[input_socket->index_in_tree()].is_single) {
-              state.is_single = false;
-              break;
-            }
-          }
-          break;
-        }
-      }
-    }
-  }
-}
-
-static void determine_group_output_states(const bNodeTree &tree,
-                                          FieldInferencingInterface &new_inferencing_interface,
-                                          const Span<SocketFieldState> field_state_by_socket_id)
-{
-  for (const bNode *group_output_node : tree.nodes_by_type("NodeGroupOutput")) {
-    /* Ignore inactive group output nodes. */
-    if (!(group_output_node->flag & NODE_DO_OUTPUT)) {
-      continue;
-    }
-    /* Determine dependencies of all group outputs. */
-    for (const bNodeSocket *group_output_socket :
-         group_output_node->input_sockets().drop_back(1)) {
-      OutputFieldDependency field_dependency = find_group_output_dependencies(
-          *group_output_socket, field_state_by_socket_id);
-      new_inferencing_interface.outputs[group_output_socket->index()] = std::move(
-          field_dependency);
-    }
-    break;
-  }
-}
-
-static void update_socket_shapes(const bNodeTree &tree,
-                                 const Span<SocketFieldState> field_state_by_socket_id)
-{
-  const eNodeSocketDisplayShape requires_data_shape = SOCK_DISPLAY_SHAPE_CIRCLE;
-  const eNodeSocketDisplayShape data_but_can_be_field_shape = SOCK_DISPLAY_SHAPE_DIAMOND_DOT;
-  const eNodeSocketDisplayShape is_field_shape = SOCK_DISPLAY_SHAPE_DIAMOND;
-
-  auto get_shape_for_state = [&](const SocketFieldState &state) {
-    if (state.is_always_single) {
-      return requires_data_shape;
-    }
-    if (!state.is_single) {
-      return is_field_shape;
-    }
-    if (state.requires_single) {
-      return requires_data_shape;
-    }
-    return data_but_can_be_field_shape;
-  };
-
-  for (const bNodeSocket *socket : tree.all_input_sockets()) {
-    const SocketFieldState &state = field_state_by_socket_id[socket->index_in_tree()];
-    const_cast<bNodeSocket *>(socket)->display_shape = get_shape_for_state(state);
-  }
-  for (const bNodeSocket *socket : tree.all_sockets()) {
-    const SocketFieldState &state = field_state_by_socket_id[socket->index_in_tree()];
-    const_cast<bNodeSocket *>(socket)->display_shape = get_shape_for_state(state);
-  }
-}
-
-static bool update_field_inferencing(const bNodeTree &tree)
-{
-  tree.ensure_topology_cache();
-
-  /* Create new inferencing interface for this node group. */
-  std::unique_ptr<FieldInferencingInterface> new_inferencing_interface =
-      std::make_unique<FieldInferencingInterface>();
-  new_inferencing_interface->inputs.resize(BLI_listbase_count(&tree.inputs),
-                                           InputSocketFieldType::IsSupported);
-  new_inferencing_interface->outputs.resize(BLI_listbase_count(&tree.outputs),
-                                            OutputFieldDependency::ForDataSource());
-
-  /* Keep track of the state of all sockets. The index into this array is #SocketRef::id(). */
-  Array<SocketFieldState> field_state_by_socket_id(tree.all_sockets().size());
-
-  propagate_data_requirements_from_right_to_left(tree, field_state_by_socket_id);
-  determine_group_input_states(tree, *new_inferencing_interface, field_state_by_socket_id);
-  propagate_field_status_from_left_to_right(tree, field_state_by_socket_id);
-  determine_group_output_states(tree, *new_inferencing_interface, field_state_by_socket_id);
-  update_socket_shapes(tree, field_state_by_socket_id);
-
-  /* Update the previous group interface. */
-  const bool group_interface_changed = !tree.runtime->field_inferencing_interface ||
-                                       *tree.runtime->field_inferencing_interface !=
-                                           *new_inferencing_interface;
-  tree.runtime->field_inferencing_interface = std::move(new_inferencing_interface);
-
-  return group_interface_changed;
-}
-
-}  // namespace node_field_inferencing
-
-=======
->>>>>>> a8530d31
 /**
  * Common datatype priorities, works for compositor, shader and texture nodes alike
  * defines priority of datatype connection based on output type (to):
