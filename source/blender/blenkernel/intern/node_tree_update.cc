/* SPDX-FileCopyrightText: 2023 Blender Foundation
 *
 * SPDX-License-Identifier: GPL-2.0-or-later */

#include "BLI_map.hh"
#include "BLI_multi_value_map.hh"
#include "BLI_noise.hh"
#include "BLI_rand.hh"
#include "BLI_set.hh"
#include "BLI_stack.hh"
#include "BLI_timeit.hh"
#include "BLI_vector_set.hh"

#include "PIL_time.h"

#include "DNA_anim_types.h"
#include "DNA_modifier_types.h"
#include "DNA_node_types.h"

#include "BKE_anim_data.h"
#include "BKE_image.h"
#include "BKE_main.h"
#include "BKE_node.hh"
#include "BKE_node_runtime.hh"
#include "BKE_node_tree_anonymous_attributes.hh"
#include "BKE_node_tree_update.h"

#include "MOD_nodes.hh"

#include "NOD_geometry_nodes_lazy_function.hh"
#include "NOD_node_declaration.hh"
#include "NOD_socket.hh"
#include "NOD_texture.h"

#include "DEG_depsgraph_query.h"

using namespace blender::nodes;

/**
 * These flags are used by the `changed_flag` field in #bNodeTree, #bNode and #bNodeSocket.
 * This enum is not part of the public api. It should be used through the `BKE_ntree_update_tag_*`
 * api.
 */
enum eNodeTreeChangedFlag {
  NTREE_CHANGED_NOTHING = 0,
  NTREE_CHANGED_ANY = (1 << 1),
  NTREE_CHANGED_NODE_PROPERTY = (1 << 2),
  NTREE_CHANGED_NODE_OUTPUT = (1 << 3),
  NTREE_CHANGED_INTERFACE = (1 << 4),
  NTREE_CHANGED_LINK = (1 << 5),
  NTREE_CHANGED_REMOVED_NODE = (1 << 6),
  NTREE_CHANGED_REMOVED_SOCKET = (1 << 7),
  NTREE_CHANGED_SOCKET_PROPERTY = (1 << 8),
  NTREE_CHANGED_SOCKET_LINK = (1 << 9),
  NTREE_CHANGED_INTERNAL_LINK = (1 << 10),
  NTREE_CHANGED_PARENT = (1 << 11),
  NTREE_CHANGED_ALL = -1,
};

static void add_tree_tag(bNodeTree *ntree, const eNodeTreeChangedFlag flag)
{
  ntree->runtime->changed_flag |= flag;
  ntree->runtime->topology_cache_mutex.tag_dirty();
  ntree->runtime->tree_zones_cache_mutex.tag_dirty();
}

static void add_node_tag(bNodeTree *ntree, bNode *node, const eNodeTreeChangedFlag flag)
{
  add_tree_tag(ntree, flag);
  node->runtime->changed_flag |= flag;
}

static void add_socket_tag(bNodeTree *ntree, bNodeSocket *socket, const eNodeTreeChangedFlag flag)
{
  add_tree_tag(ntree, flag);
  socket->runtime->changed_flag |= flag;
}

namespace blender::bke {

/**
 * Common datatype priorities, works for compositor, shader and texture nodes alike
 * defines priority of datatype connection based on output type (to):
 * `<  0`: never connect these types.
 * `>= 0`: priority of connection (higher values chosen first).
 */
static int get_internal_link_type_priority(const bNodeSocketType *from, const bNodeSocketType *to)
{
  switch (to->type) {
    case SOCK_RGBA:
      switch (from->type) {
        case SOCK_RGBA:
          return 4;
        case SOCK_FLOAT:
          return 3;
        case SOCK_INT:
          return 2;
        case SOCK_BOOLEAN:
          return 1;
      }
      return -1;
    case SOCK_VECTOR:
      switch (from->type) {
        case SOCK_VECTOR:
          return 4;
        case SOCK_FLOAT:
          return 3;
        case SOCK_INT:
          return 2;
        case SOCK_BOOLEAN:
          return 1;
      }
      return -1;
    case SOCK_FLOAT:
      switch (from->type) {
        case SOCK_FLOAT:
          return 5;
        case SOCK_INT:
          return 4;
        case SOCK_BOOLEAN:
          return 3;
        case SOCK_RGBA:
          return 2;
        case SOCK_VECTOR:
          return 1;
      }
      return -1;
    case SOCK_INT:
      switch (from->type) {
        case SOCK_INT:
          return 5;
        case SOCK_FLOAT:
          return 4;
        case SOCK_BOOLEAN:
          return 3;
        case SOCK_RGBA:
          return 2;
        case SOCK_VECTOR:
          return 1;
      }
      return -1;
    case SOCK_BOOLEAN:
      switch (from->type) {
        case SOCK_BOOLEAN:
          return 5;
        case SOCK_INT:
          return 4;
        case SOCK_FLOAT:
          return 3;
        case SOCK_RGBA:
          return 2;
        case SOCK_VECTOR:
          return 1;
      }
      return -1;
  }

  /* The rest of the socket types only allow an internal link if both the input and output socket
   * have the same type. If the sockets are custom, we check the idname instead. */
  if (to->type == from->type && (to->type != SOCK_CUSTOM || STREQ(to->idname, from->idname))) {
    return 1;
  }

  return -1;
}

using TreeNodePair = std::pair<bNodeTree *, bNode *>;
using ObjectModifierPair = std::pair<Object *, ModifierData *>;
using NodeSocketPair = std::pair<bNode *, bNodeSocket *>;

/**
 * Cache common data about node trees from the #Main database that is expensive to retrieve on
 * demand every time.
 */
struct NodeTreeRelations {
 private:
  Main *bmain_;
  std::optional<Vector<bNodeTree *>> all_trees_;
  std::optional<Map<bNodeTree *, ID *>> owner_ids_;
  std::optional<MultiValueMap<bNodeTree *, TreeNodePair>> group_node_users_;
  std::optional<MultiValueMap<bNodeTree *, ObjectModifierPair>> modifiers_users_;

 public:
  NodeTreeRelations(Main *bmain) : bmain_(bmain) {}

  void ensure_all_trees()
  {
    if (all_trees_.has_value()) {
      return;
    }
    all_trees_.emplace();
    owner_ids_.emplace();
    if (bmain_ == nullptr) {
      return;
    }

    FOREACH_NODETREE_BEGIN (bmain_, ntree, id) {
      all_trees_->append(ntree);
      if (&ntree->id != id) {
        owner_ids_->add_new(ntree, id);
      }
    }
    FOREACH_NODETREE_END;
  }

  void ensure_owner_ids()
  {
    this->ensure_all_trees();
  }

  void ensure_group_node_users()
  {
    if (group_node_users_.has_value()) {
      return;
    }
    group_node_users_.emplace();
    if (bmain_ == nullptr) {
      return;
    }

    this->ensure_all_trees();

    for (bNodeTree *ntree : *all_trees_) {
      for (bNode *node : ntree->all_nodes()) {
        if (node->id == nullptr) {
          continue;
        }
        ID *id = node->id;
        if (GS(id->name) == ID_NT) {
          bNodeTree *group = (bNodeTree *)id;
          group_node_users_->add(group, {ntree, node});
        }
      }
    }
  }

  void ensure_modifier_users()
  {
    if (modifiers_users_.has_value()) {
      return;
    }
    modifiers_users_.emplace();
    if (bmain_ == nullptr) {
      return;
    }

    LISTBASE_FOREACH (Object *, object, &bmain_->objects) {
      LISTBASE_FOREACH (ModifierData *, md, &object->modifiers) {
        if (md->type == eModifierType_Nodes) {
          NodesModifierData *nmd = (NodesModifierData *)md;
          if (nmd->node_group != nullptr) {
            modifiers_users_->add(nmd->node_group, {object, md});
          }
        }
      }
    }
  }

  Span<ObjectModifierPair> get_modifier_users(bNodeTree *ntree)
  {
    BLI_assert(modifiers_users_.has_value());
    return modifiers_users_->lookup(ntree);
  }

  Span<TreeNodePair> get_group_node_users(bNodeTree *ntree)
  {
    BLI_assert(group_node_users_.has_value());
    return group_node_users_->lookup(ntree);
  }

  ID *get_owner_id(bNodeTree *ntree)
  {
    BLI_assert(owner_ids_.has_value());
    return owner_ids_->lookup_default(ntree, &ntree->id);
  }
};

struct TreeUpdateResult {
  bool interface_changed = false;
  bool output_changed = false;
};

class NodeTreeMainUpdater {
 private:
  Main *bmain_;
  NodeTreeUpdateExtraParams *params_;
  Map<bNodeTree *, TreeUpdateResult> update_result_by_tree_;
  NodeTreeRelations relations_;

 public:
  NodeTreeMainUpdater(Main *bmain, NodeTreeUpdateExtraParams *params)
      : bmain_(bmain), params_(params), relations_(bmain)
  {
  }

  void update()
  {
    Vector<bNodeTree *> changed_ntrees;
    FOREACH_NODETREE_BEGIN (bmain_, ntree, id) {
      if (ntree->runtime->changed_flag != NTREE_CHANGED_NOTHING) {
        changed_ntrees.append(ntree);
      }
    }
    FOREACH_NODETREE_END;
    this->update_rooted(changed_ntrees);
  }

  void update_rooted(Span<bNodeTree *> root_ntrees)
  {
    if (root_ntrees.is_empty()) {
      return;
    }

    bool is_single_tree_update = false;

    if (root_ntrees.size() == 1) {
      bNodeTree *ntree = root_ntrees[0];
      if (ntree->runtime->changed_flag == NTREE_CHANGED_NOTHING) {
        return;
      }
      const TreeUpdateResult result = this->update_tree(*ntree);
      update_result_by_tree_.add_new(ntree, result);
      if (!result.interface_changed && !result.output_changed) {
        is_single_tree_update = true;
      }
    }

    if (!is_single_tree_update) {
      Vector<bNodeTree *> ntrees_in_order = this->get_tree_update_order(root_ntrees);
      for (bNodeTree *ntree : ntrees_in_order) {
        if (ntree->runtime->changed_flag == NTREE_CHANGED_NOTHING) {
          continue;
        }
        if (!update_result_by_tree_.contains(ntree)) {
          const TreeUpdateResult result = this->update_tree(*ntree);
          update_result_by_tree_.add_new(ntree, result);
        }
        const TreeUpdateResult result = update_result_by_tree_.lookup(ntree);
        Span<TreeNodePair> dependent_trees = relations_.get_group_node_users(ntree);
        if (result.output_changed) {
          for (const TreeNodePair &pair : dependent_trees) {
            add_node_tag(pair.first, pair.second, NTREE_CHANGED_NODE_OUTPUT);
            nodes_preview_mark_dirty(*pair.first, Span<bNode *>(&pair.second, 1));
          }
        }
        if (result.interface_changed) {
          for (const TreeNodePair &pair : dependent_trees) {
            add_node_tag(pair.first, pair.second, NTREE_CHANGED_NODE_PROPERTY);
          }
        }
      }
    }

    for (const auto item : update_result_by_tree_.items()) {
      bNodeTree *ntree = item.key;
      const TreeUpdateResult &result = item.value;

      this->reset_changed_flags(*ntree);

      if (result.interface_changed) {
        if (ntree->type == NTREE_GEOMETRY) {
          relations_.ensure_modifier_users();
          for (const ObjectModifierPair &pair : relations_.get_modifier_users(ntree)) {
            Object *object = pair.first;
            ModifierData *md = pair.second;

            if (md->type == eModifierType_Nodes) {
              MOD_nodes_update_interface(object, (NodesModifierData *)md);
            }
          }
        }
      }

      if (result.output_changed) {
        ntree->runtime->geometry_nodes_lazy_function_graph_info.reset();
      }

      if (params_) {
        relations_.ensure_owner_ids();
        ID *id = relations_.get_owner_id(ntree);
        if (params_->tree_changed_fn) {
          params_->tree_changed_fn(id, ntree, params_->user_data);
        }
        if (params_->tree_output_changed_fn && result.output_changed) {
          params_->tree_output_changed_fn(id, ntree, params_->user_data);
        }
      }
    }
  }

 private:
  enum class ToposortMark {
    None,
    Temporary,
    Permanent,
  };

  using ToposortMarkMap = Map<bNodeTree *, ToposortMark>;

  /**
   * Finds all trees that depend on the given trees (through node groups). Then those trees are
   * ordered such that all trees used by one tree come before it.
   */
  Vector<bNodeTree *> get_tree_update_order(Span<bNodeTree *> root_ntrees)
  {
    relations_.ensure_group_node_users();

    Set<bNodeTree *> trees_to_update = get_trees_to_update(root_ntrees);

    Vector<bNodeTree *> sorted_ntrees;

    ToposortMarkMap marks;
    for (bNodeTree *ntree : trees_to_update) {
      marks.add_new(ntree, ToposortMark::None);
    }
    for (bNodeTree *ntree : trees_to_update) {
      if (marks.lookup(ntree) == ToposortMark::None) {
        const bool cycle_detected = !this->get_tree_update_order__visit_recursive(
            ntree, marks, sorted_ntrees);
        /* This should be prevented by higher level operators. */
        BLI_assert(!cycle_detected);
        UNUSED_VARS_NDEBUG(cycle_detected);
      }
    }

    std::reverse(sorted_ntrees.begin(), sorted_ntrees.end());

    return sorted_ntrees;
  }

  bool get_tree_update_order__visit_recursive(bNodeTree *ntree,
                                              ToposortMarkMap &marks,
                                              Vector<bNodeTree *> &sorted_ntrees)
  {
    ToposortMark &mark = marks.lookup(ntree);
    if (mark == ToposortMark::Permanent) {
      return true;
    }
    if (mark == ToposortMark::Temporary) {
      /* There is a dependency cycle. */
      return false;
    }

    mark = ToposortMark::Temporary;

    for (const TreeNodePair &pair : relations_.get_group_node_users(ntree)) {
      this->get_tree_update_order__visit_recursive(pair.first, marks, sorted_ntrees);
    }
    sorted_ntrees.append(ntree);

    mark = ToposortMark::Permanent;
    return true;
  }

  Set<bNodeTree *> get_trees_to_update(Span<bNodeTree *> root_ntrees)
  {
    relations_.ensure_group_node_users();

    Set<bNodeTree *> reachable_trees;
    VectorSet<bNodeTree *> trees_to_check = root_ntrees;

    while (!trees_to_check.is_empty()) {
      bNodeTree *ntree = trees_to_check.pop();
      if (reachable_trees.add(ntree)) {
        for (const TreeNodePair &pair : relations_.get_group_node_users(ntree)) {
          trees_to_check.add(pair.first);
        }
      }
    }

    return reachable_trees;
  }

  TreeUpdateResult update_tree(bNodeTree &ntree)
  {
    TreeUpdateResult result;

    this->update_socket_link_and_use(ntree);
    this->update_individual_nodes(ntree);
    this->update_internal_links(ntree);
    this->update_generic_callback(ntree);
    this->remove_unused_previews_when_necessary(ntree);
    this->make_node_previews_dirty(ntree);

    this->propagate_runtime_flags(ntree);
    if (ntree.type == NTREE_GEOMETRY) {
      if (node_field_inferencing::update_field_inferencing(ntree)) {
        result.interface_changed = true;
      }
      if (anonymous_attribute_inferencing::update_anonymous_attribute_relations(ntree)) {
        result.interface_changed = true;
      }
    }

    result.output_changed = this->check_if_output_changed(ntree);

    this->update_socket_link_and_use(ntree);
    this->update_link_validation(ntree);

    if (this->update_nested_node_refs(ntree)) {
      result.interface_changed = true;
    }

    if (ntree.type == NTREE_TEXTURE) {
      ntreeTexCheckCyclics(&ntree);
    }

    if (ntree.runtime->changed_flag & NTREE_CHANGED_INTERFACE ||
        ntree.runtime->changed_flag & NTREE_CHANGED_ANY)
    {
      result.interface_changed = true;
    }
    this->update_nodetree_previews_dirty_state(ntree);

#ifdef DEBUG
    /* Check the uniqueness of node identifiers. */
    Set<int32_t> node_identifiers;
    const Span<const bNode *> nodes = ntree.all_nodes();
    for (const int i : nodes.index_range()) {
      const bNode &node = *nodes[i];
      BLI_assert(node.identifier > 0);
      node_identifiers.add_new(node.identifier);
      BLI_assert(node.runtime->index_in_tree == i);
    }
#endif

    return result;
  }

  void update_socket_link_and_use(bNodeTree &tree)
  {
    tree.ensure_topology_cache();
    for (bNodeSocket *socket : tree.all_input_sockets()) {
      if (socket->directly_linked_links().is_empty()) {
        socket->link = nullptr;
      }
      else {
        socket->link = socket->directly_linked_links()[0];
      }
    }

    this->update_socket_used_tags(tree);
  }

  void update_socket_used_tags(bNodeTree &tree)
  {
    tree.ensure_topology_cache();
    for (bNodeSocket *socket : tree.all_sockets()) {
      const bool socket_is_linked = !socket->directly_linked_links().is_empty();
      SET_FLAG_FROM_TEST(socket->flag, socket_is_linked, SOCK_IS_LINKED);
    }
  }

  void update_individual_nodes(bNodeTree &ntree)
  {
    for (bNode *node : ntree.all_nodes()) {
      blender::bke::nodeDeclarationEnsure(&ntree, node);
      if (this->should_update_individual_node(ntree, *node)) {
        bNodeType &ntype = *node->typeinfo;
        if (ntype.group_update_func) {
          ntype.group_update_func(&ntree, node);
        }
        if (ntype.updatefunc) {
          ntype.updatefunc(&ntree, node);
        }
        if (ntype.declare_dynamic) {
          nodes::update_node_declaration_and_sockets(ntree, *node);
        }
      }
    }
  }

  bool should_update_individual_node(const bNodeTree &ntree, const bNode &node)
  {
    if (ntree.runtime->changed_flag & NTREE_CHANGED_ANY) {
      return true;
    }
    if (node.runtime->changed_flag & NTREE_CHANGED_NODE_PROPERTY) {
      return true;
    }
    if (ntree.runtime->changed_flag & NTREE_CHANGED_LINK) {
      /* Currently we have no way to tell if a node needs to be updated when a link changed. */
      return true;
    }
    if (ntree.runtime->changed_flag & NTREE_CHANGED_INTERFACE) {
      if (ELEM(node.type, NODE_GROUP_INPUT, NODE_GROUP_OUTPUT)) {
        return true;
      }
    }
    /* Check paired simulation zone nodes. */
    if (node.type == GEO_NODE_SIMULATION_INPUT) {
      const NodeGeometrySimulationInput *data = static_cast<const NodeGeometrySimulationInput *>(
          node.storage);
      if (const bNode *output_node = ntree.node_by_id(data->output_node_id)) {
        if (output_node->runtime->changed_flag & NTREE_CHANGED_NODE_PROPERTY) {
          return true;
        }
      }
    }
    if (node.type == GEO_NODE_REPEAT_INPUT) {
      const NodeGeometryRepeatInput *data = static_cast<const NodeGeometryRepeatInput *>(
          node.storage);
      if (const bNode *output_node = ntree.node_by_id(data->output_node_id)) {
        if (output_node->runtime->changed_flag & NTREE_CHANGED_NODE_PROPERTY) {
          return true;
        }
      }
    }
    return false;
  }

  void update_internal_links(bNodeTree &ntree)
  {
    bke::node_tree_runtime::AllowUsingOutdatedInfo allow_outdated_info{ntree};
    ntree.ensure_topology_cache();
    for (bNode *node : ntree.all_nodes()) {
      if (!this->should_update_individual_node(ntree, *node)) {
        continue;
      }
      /* Find all expected internal links. */
      Vector<std::pair<bNodeSocket *, bNodeSocket *>> expected_internal_links;
      for (const bNodeSocket *output_socket : node->output_sockets()) {
        if (!output_socket->is_available()) {
          continue;
        }
        if (!output_socket->is_directly_linked()) {
          continue;
        }
        if (output_socket->flag & SOCK_NO_INTERNAL_LINK) {
          continue;
        }
        const bNodeSocket *input_socket = this->find_internally_linked_input(output_socket);
        if (input_socket != nullptr) {
          expected_internal_links.append(
              {const_cast<bNodeSocket *>(input_socket), const_cast<bNodeSocket *>(output_socket)});
        }
      }
      /* Rebuilt internal links if they have changed. */
      if (node->runtime->internal_links.size() != expected_internal_links.size()) {
        this->update_internal_links_in_node(ntree, *node, expected_internal_links);
      }
      else {
        for (auto &item : expected_internal_links) {
          const bNodeSocket *from_socket = item.first;
          const bNodeSocket *to_socket = item.second;
          bool found = false;
          for (const bNodeLink &internal_link : node->runtime->internal_links) {
            if (from_socket == internal_link.fromsock && to_socket == internal_link.tosock) {
              found = true;
            }
          }
          if (!found) {
            this->update_internal_links_in_node(ntree, *node, expected_internal_links);
            break;
          }
        }
      }
    }
  }

  const bNodeSocket *find_internally_linked_input(const bNodeSocket *output_socket)
  {
    const bNodeSocket *selected_socket = nullptr;
    int selected_priority = -1;
    bool selected_is_linked = false;
    for (const bNodeSocket *input_socket : output_socket->owner_node().input_sockets()) {
      if (!input_socket->is_available()) {
        continue;
      }
      if (input_socket->flag & SOCK_NO_INTERNAL_LINK) {
        continue;
      }
      const int priority = get_internal_link_type_priority(input_socket->typeinfo,
                                                           output_socket->typeinfo);
      if (priority < 0) {
        continue;
      }
      const bool is_linked = input_socket->is_directly_linked();
      const bool is_preferred = priority > selected_priority || (is_linked && !selected_is_linked);
      if (!is_preferred) {
        continue;
      }
      selected_socket = input_socket;
      selected_priority = priority;
      selected_is_linked = is_linked;
    }
    return selected_socket;
  }

  void update_internal_links_in_node(bNodeTree &ntree,
                                     bNode &node,
                                     Span<std::pair<bNodeSocket *, bNodeSocket *>> links)
  {
    node.runtime->internal_links.clear();
    node.runtime->internal_links.reserve(links.size());
    for (const auto &item : links) {
      bNodeSocket *from_socket = item.first;
      bNodeSocket *to_socket = item.second;
      bNodeLink link{};
      link.fromnode = &node;
      link.fromsock = from_socket;
      link.tonode = &node;
      link.tosock = to_socket;
      link.flag |= NODE_LINK_VALID;
      node.runtime->internal_links.append(link);
    }
    BKE_ntree_update_tag_node_internal_link(&ntree, &node);
  }

  void update_generic_callback(bNodeTree &ntree)
  {
    if (ntree.typeinfo->update == nullptr) {
      return;
    }
    ntree.typeinfo->update(&ntree);
  }

  void remove_unused_previews_when_necessary(bNodeTree &ntree)
  {
    /* Don't trigger preview removal when only those flags are set. */
    const uint32_t allowed_flags = NTREE_CHANGED_LINK | NTREE_CHANGED_SOCKET_PROPERTY |
                                   NTREE_CHANGED_NODE_PROPERTY | NTREE_CHANGED_NODE_OUTPUT |
                                   NTREE_CHANGED_INTERFACE;
    if ((ntree.runtime->changed_flag & allowed_flags) == ntree.runtime->changed_flag) {
      return;
    }
    blender::bke::node_preview_remove_unused(&ntree);
  }

<<<<<<< HEAD
  void shader_node_previews_mark_dirty()
  {
    if (params_ && params_->avoid_making_previews_dirty) {
      return;
    }
    for (const bNodeTree *ntree : update_result_by_tree_.keys()) {
      ntree->runtime->any_node_dirtystate.make_dirty();
      LISTBASE_FOREACH (bNode *, node_iter, &ntree->nodes) {
        if (node_iter->runtime->outputs.size() > 0 &&
            node_iter->runtime->outputs[0]->type == SOCK_SHADER) {
          node_iter->runtime->dirtystate.make_dirty();
        }
      }
    }
  }

  void nodes_preview_mark_dirty(bNodeTree &ntree, Stack<bNode *> nodes_to_visit)
  {
    if (ntree.type != NTREE_SHADER || (params_ && params_->avoid_making_previews_dirty)) {
      /* Those preview dirty states are only used for shader previews. */
      return;
    }
    ntree.runtime->any_node_dirtystate.make_dirty();

    /* Avoid visiting the same node twice. */
    Array<bool> nodes_visited(ntree.all_nodes().size(), false);

    while (!nodes_to_visit.is_empty()) {
      bNode *node_iter = nodes_to_visit.pop();
      nodes_visited[node_iter->runtime->index_in_tree] = true;
      node_iter->runtime->dirtystate.make_dirty();

      LISTBASE_FOREACH (bNodeSocket *, socket_iter, &node_iter->outputs) {
        for (bNodeSocket *propagation_socket : socket_iter->runtime->directly_linked_sockets) {
          bNode *child_node = propagation_socket->runtime->owner_node;
          if (!nodes_visited[child_node->runtime->index_in_tree]) {
            nodes_to_visit.push(child_node);
          }

          if (child_node->type == SH_NODE_OUTPUT_MATERIAL &&
              STREQ(propagation_socket->name, "Displacement")) {
            /* If the displacement changed in the output, then all shader nodes needs to be
             * redrawn. */
            shader_node_previews_mark_dirty();
          }
        }
      }
    }
  }

  void update_nodetree_previews_dirty_state(bNodeTree &ntree)
  {
    if (ntree.type != NTREE_SHADER) {
      /* Those preview dirty states are only used for shader previews. */
      return;
    }
    Stack<bNode *> nodes_to_visit;
    LISTBASE_FOREACH (bNode *, node_iter, &ntree.nodes) {
      if (node_iter->runtime->changed_flag != NTREE_CHANGED_NOTHING) {
        nodes_to_visit.push(node_iter);
        continue;
      }
      LISTBASE_FOREACH (bNodeSocket *, socket_iter, &node_iter->inputs) {
        if (socket_iter->runtime->changed_flag != NTREE_CHANGED_NOTHING) {
          nodes_to_visit.push(node_iter);
          continue;
        }
      }
    }
    nodes_preview_mark_dirty(ntree, nodes_to_visit);
=======
  void make_node_previews_dirty(bNodeTree &ntree)
  {
    ntree.runtime->previews_refresh_state++;
    for (bNode *node : ntree.all_nodes()) {
      if (node->type != NODE_GROUP) {
        continue;
      }
      if (bNodeTree *nested_tree = reinterpret_cast<bNodeTree *>(node->id)) {
        this->make_node_previews_dirty(*nested_tree);
      }
    }
>>>>>>> 36cd1755
  }

  void propagate_runtime_flags(const bNodeTree &ntree)
  {
    ntree.ensure_topology_cache();

    ntree.runtime->runtime_flag = 0;

    for (const bNode *group_node : ntree.group_nodes()) {
      const bNodeTree *group = reinterpret_cast<bNodeTree *>(group_node->id);
      if (group != nullptr) {
        ntree.runtime->runtime_flag |= group->runtime->runtime_flag;
      }
    }

    if (ntree.type == NTREE_SHADER) {
      /* Check if the tree itself has an animated image. */
      for (const StringRefNull idname : {"ShaderNodeTexImage", "ShaderNodeTexEnvironment"}) {
        for (const bNode *node : ntree.nodes_by_type(idname)) {
          Image *image = reinterpret_cast<Image *>(node->id);
          if (image != nullptr && BKE_image_is_animated(image)) {
            ntree.runtime->runtime_flag |= NTREE_RUNTIME_FLAG_HAS_IMAGE_ANIMATION;
            break;
          }
        }
      }
      /* Check if the tree has a material output. */
      for (const StringRefNull idname : {"ShaderNodeOutputMaterial",
                                         "ShaderNodeOutputLight",
                                         "ShaderNodeOutputWorld",
                                         "ShaderNodeOutputAOV"})
      {
        const Span<const bNode *> nodes = ntree.nodes_by_type(idname);
        if (!nodes.is_empty()) {
          ntree.runtime->runtime_flag |= NTREE_RUNTIME_FLAG_HAS_MATERIAL_OUTPUT;
          break;
        }
      }
    }
    if (ntree.type == NTREE_GEOMETRY) {
      /* Check if there is a simulation zone. */
      if (!ntree.nodes_by_type("GeometryNodeSimulationOutput").is_empty()) {
        ntree.runtime->runtime_flag |= NTREE_RUNTIME_FLAG_HAS_SIMULATION_ZONE;
      }
    }
  }

  void update_link_validation(bNodeTree &ntree)
  {
    const Span<const bNode *> toposort = ntree.toposort_left_to_right();

    /* Build an array of toposort indices to allow retrieving the "depth" for each node. */
    Array<int> toposort_indices(toposort.size());
    for (const int i : toposort.index_range()) {
      const bNode &node = *toposort[i];
      toposort_indices[node.index()] = i;
    }

    LISTBASE_FOREACH (bNodeLink *, link, &ntree.links) {
      link->flag |= NODE_LINK_VALID;
      if (!link->fromsock->is_available() || !link->tosock->is_available()) {
        link->flag &= ~NODE_LINK_VALID;
        continue;
      }
      const bNode &from_node = *link->fromnode;
      const bNode &to_node = *link->tonode;
      if (toposort_indices[from_node.index()] > toposort_indices[to_node.index()]) {
        link->flag &= ~NODE_LINK_VALID;
        continue;
      }
      if (ntree.typeinfo->validate_link) {
        const eNodeSocketDatatype from_type = eNodeSocketDatatype(link->fromsock->type);
        const eNodeSocketDatatype to_type = eNodeSocketDatatype(link->tosock->type);
        if (!ntree.typeinfo->validate_link(from_type, to_type)) {
          link->flag &= ~NODE_LINK_VALID;
          continue;
        }
      }
    }
  }

  bool check_if_output_changed(const bNodeTree &tree)
  {
    tree.ensure_topology_cache();

    /* Compute a hash that represents the node topology connected to the output. This always has to
     * be updated even if it is not used to detect changes right now. Otherwise
     * #btree.runtime.output_topology_hash will go out of date. */
    const Vector<const bNodeSocket *> tree_output_sockets = this->find_output_sockets(tree);
    const uint32_t old_topology_hash = tree.runtime->output_topology_hash;
    const uint32_t new_topology_hash = this->get_combined_socket_topology_hash(
        tree, tree_output_sockets);
    tree.runtime->output_topology_hash = new_topology_hash;

    if (const AnimData *adt = BKE_animdata_from_id(&tree.id)) {
      /* Drivers may copy values in the node tree around arbitrarily and may cause the output to
       * change even if it wouldn't without drivers. Only some special drivers like `frame/5` can
       * be used without causing updates all the time currently. In the future we could try to
       * handle other drivers better as well.
       * Note that this optimization only works in practice when the depsgraph didn't also get a
       * copy-on-write tag for the node tree (which happens when changing node properties). It does
       * work in a few situations like adding reroutes and duplicating nodes though. */
      LISTBASE_FOREACH (const FCurve *, fcurve, &adt->drivers) {
        const ChannelDriver *driver = fcurve->driver;
        const StringRef expression = driver->expression;
        if (expression.startswith("frame")) {
          const StringRef remaining_expression = expression.drop_known_prefix("frame");
          if (remaining_expression.find_first_not_of(" */+-0123456789.") == StringRef::not_found) {
            continue;
          }
        }
        /* Unrecognized driver, assume that the output always changes. */
        return true;
      }
    }

    if (tree.runtime->changed_flag & NTREE_CHANGED_ANY) {
      return true;
    }

    if (old_topology_hash != new_topology_hash) {
      return true;
    }

    /* The topology hash can only be used when only topology-changing operations have been done. */
    if (tree.runtime->changed_flag ==
        (tree.runtime->changed_flag & (NTREE_CHANGED_LINK | NTREE_CHANGED_REMOVED_NODE)))
    {
      if (old_topology_hash == new_topology_hash) {
        return false;
      }
    }

    if (!this->check_if_socket_outputs_changed_based_on_flags(tree, tree_output_sockets)) {
      return false;
    }

    return true;
  }

  Vector<const bNodeSocket *> find_output_sockets(const bNodeTree &tree)
  {
    Vector<const bNodeSocket *> sockets;
    for (const bNode *node : tree.all_nodes()) {
      if (!this->is_output_node(*node)) {
        continue;
      }
      for (const bNodeSocket *socket : node->input_sockets()) {
        if (!STREQ(socket->idname, "NodeSocketVirtual")) {
          sockets.append(socket);
        }
      }
    }
    return sockets;
  }

  bool is_output_node(const bNode &node) const
  {
    if (node.typeinfo->nclass == NODE_CLASS_OUTPUT) {
      return true;
    }
    if (node.type == NODE_GROUP_OUTPUT) {
      return true;
    }
    /* Assume node groups without output sockets are outputs. */
    if (node.type == NODE_GROUP) {
      const bNodeTree *node_group = reinterpret_cast<const bNodeTree *>(node.id);
      if (node_group != nullptr &&
          node_group->runtime->runtime_flag & NTREE_RUNTIME_FLAG_HAS_MATERIAL_OUTPUT)
      {
        return true;
      }
    }
    return false;
  }

  /**
   * Computes a hash that changes when the node tree topology connected to an output node changes.
   * Adding reroutes does not have an effect on the hash.
   */
  uint32_t get_combined_socket_topology_hash(const bNodeTree &tree,
                                             Span<const bNodeSocket *> sockets)
  {
    if (tree.has_available_link_cycle()) {
      /* Return dummy value when the link has any cycles. The algorithm below could be improved to
       * handle cycles more gracefully. */
      return 0;
    }
    Array<uint32_t> hashes = this->get_socket_topology_hashes(tree, sockets);
    uint32_t combined_hash = 0;
    for (uint32_t hash : hashes) {
      combined_hash = noise::hash(combined_hash, hash);
    }
    return combined_hash;
  }

  Array<uint32_t> get_socket_topology_hashes(const bNodeTree &tree,
                                             const Span<const bNodeSocket *> sockets)
  {
    BLI_assert(!tree.has_available_link_cycle());
    Array<std::optional<uint32_t>> hash_by_socket_id(tree.all_sockets().size());
    Stack<const bNodeSocket *> sockets_to_check = sockets;

    auto get_socket_ptr_hash = [&](const bNodeSocket &socket) {
      const uint64_t socket_ptr = uintptr_t(&socket);
      return noise::hash(socket_ptr, socket_ptr >> 32);
    };

    while (!sockets_to_check.is_empty()) {
      const bNodeSocket &socket = *sockets_to_check.peek();
      const bNode &node = socket.owner_node();

      if (hash_by_socket_id[socket.index_in_tree()].has_value()) {
        sockets_to_check.pop();
        /* Socket is handled already. */
        continue;
      }

      uint32_t socket_hash = 0;
      if (socket.is_input()) {
        /* For input sockets, first compute the hashes of all linked sockets. */
        bool all_origins_computed = true;
        bool get_value_from_origin = false;
        for (const bNodeLink *link : socket.directly_linked_links()) {
          if (link->is_muted()) {
            continue;
          }
          if (!link->is_available()) {
            continue;
          }
          const bNodeSocket &origin_socket = *link->fromsock;
          const std::optional<uint32_t> origin_hash =
              hash_by_socket_id[origin_socket.index_in_tree()];
          if (origin_hash.has_value()) {
            if (get_value_from_origin || socket.type != origin_socket.type) {
              socket_hash = noise::hash(socket_hash, *origin_hash);
            }
            else {
              /* Copy the socket hash because the link did not change it. */
              socket_hash = *origin_hash;
            }
            get_value_from_origin = true;
          }
          else {
            sockets_to_check.push(&origin_socket);
            all_origins_computed = false;
          }
        }
        if (!all_origins_computed) {
          continue;
        }

        if (!get_value_from_origin) {
          socket_hash = get_socket_ptr_hash(socket);
        }
      }
      else {
        bool all_available_inputs_computed = true;
        for (const bNodeSocket *input_socket : node.input_sockets()) {
          if (input_socket->is_available()) {
            if (!hash_by_socket_id[input_socket->index_in_tree()].has_value()) {
              sockets_to_check.push(input_socket);
              all_available_inputs_computed = false;
            }
          }
        }
        if (!all_available_inputs_computed) {
          continue;
        }
        if (node.type == NODE_REROUTE) {
          socket_hash = *hash_by_socket_id[node.input_socket(0).index_in_tree()];
        }
        else if (node.is_muted()) {
          const bNodeSocket *internal_input = socket.internal_link_input();
          if (internal_input == nullptr) {
            socket_hash = get_socket_ptr_hash(socket);
          }
          else {
            if (internal_input->type == socket.type) {
              socket_hash = *hash_by_socket_id[internal_input->index_in_tree()];
            }
            else {
              socket_hash = get_socket_ptr_hash(socket);
            }
          }
        }
        else {
          socket_hash = get_socket_ptr_hash(socket);
          for (const bNodeSocket *input_socket : node.input_sockets()) {
            if (input_socket->is_available()) {
              const uint32_t input_socket_hash = *hash_by_socket_id[input_socket->index_in_tree()];
              socket_hash = noise::hash(socket_hash, input_socket_hash);
            }
          }

          /* The Image Texture node has a special case. The behavior of the color output changes
           * depending on whether the Alpha output is linked. */
          if (node.type == SH_NODE_TEX_IMAGE && socket.index() == 0) {
            BLI_assert(STREQ(socket.name, "Color"));
            const bNodeSocket &alpha_socket = node.output_socket(1);
            BLI_assert(STREQ(alpha_socket.name, "Alpha"));
            if (alpha_socket.is_directly_linked()) {
              socket_hash = noise::hash(socket_hash);
            }
          }
        }
      }
      hash_by_socket_id[socket.index_in_tree()] = socket_hash;
      /* Check that nothing has been pushed in the meantime. */
      BLI_assert(sockets_to_check.peek() == &socket);
      sockets_to_check.pop();
    }

    /* Create output array. */
    Array<uint32_t> hashes(sockets.size());
    for (const int i : sockets.index_range()) {
      hashes[i] = *hash_by_socket_id[sockets[i]->index_in_tree()];
    }
    return hashes;
  }

  /**
   * Returns true when any of the provided sockets changed its values. A change is detected by
   * checking the #changed_flag on connected sockets and nodes.
   */
  bool check_if_socket_outputs_changed_based_on_flags(const bNodeTree &tree,
                                                      Span<const bNodeSocket *> sockets)
  {
    /* Avoid visiting the same socket twice when multiple links point to the same socket. */
    Array<bool> pushed_by_socket_id(tree.all_sockets().size(), false);
    Stack<const bNodeSocket *> sockets_to_check = sockets;

    for (const bNodeSocket *socket : sockets) {
      pushed_by_socket_id[socket->index_in_tree()] = true;
    }

    while (!sockets_to_check.is_empty()) {
      const bNodeSocket &socket = *sockets_to_check.pop();
      const bNode &node = socket.owner_node();
      if (socket.runtime->changed_flag != NTREE_CHANGED_NOTHING) {
        return true;
      }
      if (node.runtime->changed_flag != NTREE_CHANGED_NOTHING) {
        const bool only_unused_internal_link_changed = !node.is_muted() &&
                                                       node.runtime->changed_flag ==
                                                           NTREE_CHANGED_INTERNAL_LINK;
        if (!only_unused_internal_link_changed) {
          return true;
        }
      }
      if (socket.is_input()) {
        for (const bNodeSocket *origin_socket : socket.directly_linked_sockets()) {
          bool &pushed = pushed_by_socket_id[origin_socket->index_in_tree()];
          if (!pushed) {
            sockets_to_check.push(origin_socket);
            pushed = true;
          }
        }
      }
      else {
        for (const bNodeSocket *input_socket : node.input_sockets()) {
          if (input_socket->is_available()) {
            bool &pushed = pushed_by_socket_id[input_socket->index_in_tree()];
            if (!pushed) {
              sockets_to_check.push(input_socket);
              pushed = true;
            }
          }
        }
        /* The Normal node has a special case, because the value stored in the first output socket
         * is used as input in the node. */
        if (node.type == SH_NODE_NORMAL && socket.index() == 1) {
          BLI_assert(STREQ(socket.name, "Dot"));
          const bNodeSocket &normal_output = node.output_socket(0);
          BLI_assert(STREQ(normal_output.name, "Normal"));
          bool &pushed = pushed_by_socket_id[normal_output.index_in_tree()];
          if (!pushed) {
            sockets_to_check.push(&normal_output);
            pushed = true;
          }
        }
      }
    }
    return false;
  }

  /**
   * Make sure that the #bNodeTree::nested_node_refs is up to date. It's supposed to contain a
   * reference to all (nested) simulation zones.
   */
  bool update_nested_node_refs(bNodeTree &ntree)
  {
    ntree.ensure_topology_cache();

    /* Simplify lookup of old ids. */
    Map<bNestedNodePath, int32_t> old_id_by_path;
    Set<int32_t> old_ids;
    for (const bNestedNodeRef &ref : ntree.nested_node_refs_span()) {
      old_id_by_path.add(ref.path, ref.id);
      old_ids.add(ref.id);
    }

    Vector<bNestedNodePath> nested_node_paths;

    /* Don't forget nested node refs just because the linked file is not available right now. */
    for (const bNestedNodePath &path : old_id_by_path.keys()) {
      const bNode *node = ntree.node_by_id(path.node_id);
      if (node && node->is_group() && node->id) {
        if (node->id->tag & LIB_TAG_MISSING) {
          nested_node_paths.append(path);
        }
      }
    }
    if (ntree.type == NTREE_GEOMETRY) {
      /* Create references for simulations in geometry nodes. */
      for (const bNode *node : ntree.nodes_by_type("GeometryNodeSimulationOutput")) {
        nested_node_paths.append({node->identifier, -1});
      }
    }
    /* Propagate references to nested nodes in group nodes. */
    for (const bNode *node : ntree.group_nodes()) {
      const bNodeTree *group = reinterpret_cast<const bNodeTree *>(node->id);
      if (group == nullptr) {
        continue;
      }
      for (const int i : group->nested_node_refs_span().index_range()) {
        const bNestedNodeRef &child_ref = group->nested_node_refs[i];
        nested_node_paths.append({node->identifier, child_ref.id});
      }
    }

    /* Used to generate new unique IDs if necessary. */
    RandomNumberGenerator rng(PIL_check_seconds_timer_i() & UINT_MAX);

    Map<int32_t, bNestedNodePath> new_path_by_id;
    for (const bNestedNodePath &path : nested_node_paths) {
      const int32_t old_id = old_id_by_path.lookup_default(path, -1);
      if (old_id != -1) {
        /* The same path existed before, it should keep the same ID as before. */
        new_path_by_id.add(old_id, path);
        continue;
      }
      int32_t new_id;
      while (true) {
        new_id = rng.get_int32(INT32_MAX);
        if (!old_ids.contains(new_id) && !new_path_by_id.contains(new_id)) {
          break;
        }
      }
      /* The path is new, it should get a new ID that does not collide with any existing IDs. */
      new_path_by_id.add(new_id, path);
    }

    /* Check if the old and new references are identical. */
    if (!this->nested_node_refs_changed(ntree, new_path_by_id)) {
      return false;
    }

    MEM_SAFE_FREE(ntree.nested_node_refs);
    if (new_path_by_id.is_empty()) {
      ntree.nested_node_refs_num = 0;
      return true;
    }

    /* Allocate new array for the nested node references contained in the node tree. */
    bNestedNodeRef *new_refs = static_cast<bNestedNodeRef *>(
        MEM_malloc_arrayN(new_path_by_id.size(), sizeof(bNestedNodeRef), __func__));
    int index = 0;
    for (const auto item : new_path_by_id.items()) {
      bNestedNodeRef &ref = new_refs[index];
      ref.id = item.key;
      ref.path = item.value;
      index++;
    }

    ntree.nested_node_refs = new_refs;
    ntree.nested_node_refs_num = new_path_by_id.size();

    return true;
  }

  bool nested_node_refs_changed(const bNodeTree &ntree,
                                const Map<int32_t, bNestedNodePath> &new_path_by_id)
  {
    if (ntree.nested_node_refs_num != new_path_by_id.size()) {
      return true;
    }
    for (const bNestedNodeRef &ref : ntree.nested_node_refs_span()) {
      if (!new_path_by_id.contains(ref.id)) {
        return true;
      }
    }
    return false;
  }

  void reset_changed_flags(bNodeTree &ntree)
  {
    ntree.runtime->changed_flag = NTREE_CHANGED_NOTHING;
    for (bNode *node : ntree.all_nodes()) {
      node->runtime->changed_flag = NTREE_CHANGED_NOTHING;
      node->runtime->update = 0;
      LISTBASE_FOREACH (bNodeSocket *, socket, &node->inputs) {
        socket->runtime->changed_flag = NTREE_CHANGED_NOTHING;
      }
      LISTBASE_FOREACH (bNodeSocket *, socket, &node->outputs) {
        socket->runtime->changed_flag = NTREE_CHANGED_NOTHING;
      }
    }
  }
};

}  // namespace blender::bke

void BKE_ntree_update_tag_all(bNodeTree *ntree)
{
  add_tree_tag(ntree, NTREE_CHANGED_ANY);
}

void BKE_ntree_update_tag_node_property(bNodeTree *ntree, bNode *node)
{
  add_node_tag(ntree, node, NTREE_CHANGED_NODE_PROPERTY);
}

void BKE_ntree_update_tag_node_new(bNodeTree *ntree, bNode *node)
{
  add_node_tag(ntree, node, NTREE_CHANGED_NODE_PROPERTY);
}

void BKE_ntree_update_tag_socket_property(bNodeTree *ntree, bNodeSocket *socket)
{
  add_socket_tag(ntree, socket, NTREE_CHANGED_SOCKET_PROPERTY);
}

void BKE_ntree_update_tag_socket_new(bNodeTree *ntree, bNodeSocket *socket)
{
  add_socket_tag(ntree, socket, NTREE_CHANGED_SOCKET_PROPERTY);
}

void BKE_ntree_update_tag_socket_removed(bNodeTree *ntree)
{
  add_tree_tag(ntree, NTREE_CHANGED_REMOVED_SOCKET);
}

void BKE_ntree_update_tag_socket_type(bNodeTree *ntree, bNodeSocket *socket)
{
  add_socket_tag(ntree, socket, NTREE_CHANGED_SOCKET_PROPERTY);
}

void BKE_ntree_update_tag_socket_availability(bNodeTree *ntree, bNodeSocket *socket)
{
  add_socket_tag(ntree, socket, NTREE_CHANGED_SOCKET_PROPERTY);
}

void BKE_ntree_update_tag_node_removed(bNodeTree *ntree)
{
  add_tree_tag(ntree, NTREE_CHANGED_REMOVED_NODE);
}

void BKE_ntree_update_tag_node_reordered(bNodeTree *ntree)
{
  /* Don't add a tree update tag to avoid reevaluations for trivial operations like selection or
   * parenting that typically influence the node order. This means the node order can be different
   * for original and evaluated trees. A different solution might avoid sorting nodes based on UI
   * states like selection, which would require not tying the node order to the drawing order. */
  ntree->runtime->topology_cache_mutex.tag_dirty();
}

void BKE_ntree_update_tag_node_mute(bNodeTree *ntree, bNode *node)
{
  add_node_tag(ntree, node, NTREE_CHANGED_NODE_PROPERTY);
}

void BKE_ntree_update_tag_node_internal_link(bNodeTree *ntree, bNode *node)
{
  add_node_tag(ntree, node, NTREE_CHANGED_INTERNAL_LINK);
}

void BKE_ntree_update_tag_link_changed(bNodeTree *ntree)
{
  add_tree_tag(ntree, NTREE_CHANGED_LINK);
}

void BKE_ntree_update_tag_link_removed(bNodeTree *ntree)
{
  add_tree_tag(ntree, NTREE_CHANGED_LINK);
}

void BKE_ntree_update_tag_link_added(bNodeTree *ntree, bNodeLink *link)
{
  add_tree_tag(ntree, NTREE_CHANGED_LINK);
  add_socket_tag(ntree, link->tosock, NTREE_CHANGED_SOCKET_LINK);
}

void BKE_ntree_update_tag_link_mute(bNodeTree *ntree, bNodeLink *link)
{
  add_tree_tag(ntree, NTREE_CHANGED_LINK);
  add_socket_tag(ntree, link->tosock, NTREE_CHANGED_SOCKET_LINK);
}

void BKE_ntree_update_tag_active_output_changed(bNodeTree *ntree)
{
  add_tree_tag(ntree, NTREE_CHANGED_ANY);
}

void BKE_ntree_update_tag_missing_runtime_data(bNodeTree *ntree)
{
  add_tree_tag(ntree, NTREE_CHANGED_ALL);
}

void BKE_ntree_update_tag_interface(bNodeTree *ntree)
{
  add_tree_tag(ntree, NTREE_CHANGED_INTERFACE);
}

void BKE_ntree_update_tag_parent_change(bNodeTree *ntree, bNode *node)
{
  add_node_tag(ntree, node, NTREE_CHANGED_PARENT);
}

void BKE_ntree_update_tag_id_changed(Main *bmain, ID *id)
{
  FOREACH_NODETREE_BEGIN (bmain, ntree, ntree_id) {
    for (bNode *node : ntree->all_nodes()) {
      if (node->id == id) {
        node->runtime->update |= NODE_UPDATE_ID;
        add_node_tag(ntree, node, NTREE_CHANGED_NODE_PROPERTY);
      }
    }
  }
  FOREACH_NODETREE_END;
}

void BKE_ntree_update_tag_image_user_changed(bNodeTree *ntree, ImageUser * /*iuser*/)
{
  /* Would have to search for the node that uses the image user for a more detailed tag. */
  add_tree_tag(ntree, NTREE_CHANGED_ANY);
}

uint64_t bNestedNodePath::hash() const
{
  return blender::get_default_hash_2(this->node_id, this->id_in_node);
}

bool operator==(const bNestedNodePath &a, const bNestedNodePath &b)
{
  return a.node_id == b.node_id && a.id_in_node == b.id_in_node;
}

/**
 * Protect from recursive calls into the updating function. Some node update functions might
 * trigger this from Python or in other cases.
 *
 * This could be added to #Main, but given that there is generally only one #Main, that's not
 * really worth it now.
 */
static bool is_updating = false;

void BKE_ntree_update_main(Main *bmain, NodeTreeUpdateExtraParams *params)
{
  if (is_updating) {
    return;
  }

  is_updating = true;
  blender::bke::NodeTreeMainUpdater updater{bmain, params};
  updater.update();
  is_updating = false;
}

void BKE_ntree_update_main_tree(Main *bmain, bNodeTree *ntree, NodeTreeUpdateExtraParams *params)
{
  if (ntree == nullptr) {
    BKE_ntree_update_main(bmain, params);
    return;
  }

  if (is_updating) {
    return;
  }

  is_updating = true;
  blender::bke::NodeTreeMainUpdater updater{bmain, params};
  updater.update_rooted({ntree});
  is_updating = false;
}<|MERGE_RESOLUTION|>--- conflicted
+++ resolved
@@ -727,7 +727,6 @@
     blender::bke::node_preview_remove_unused(&ntree);
   }
 
-<<<<<<< HEAD
   void shader_node_previews_mark_dirty()
   {
     if (params_ && params_->avoid_making_previews_dirty) {
@@ -798,19 +797,6 @@
       }
     }
     nodes_preview_mark_dirty(ntree, nodes_to_visit);
-=======
-  void make_node_previews_dirty(bNodeTree &ntree)
-  {
-    ntree.runtime->previews_refresh_state++;
-    for (bNode *node : ntree.all_nodes()) {
-      if (node->type != NODE_GROUP) {
-        continue;
-      }
-      if (bNodeTree *nested_tree = reinterpret_cast<bNodeTree *>(node->id)) {
-        this->make_node_previews_dirty(*nested_tree);
-      }
-    }
->>>>>>> 36cd1755
   }
 
   void propagate_runtime_flags(const bNodeTree &ntree)
