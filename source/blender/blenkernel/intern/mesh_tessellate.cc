--- conflicted
+++ resolved
@@ -200,13 +200,8 @@
   else {
     for (uint poly_index = 0; poly_index < uint(totpoly); poly_index++, mp++) {
       mesh_calc_tessellation_for_face(
-<<<<<<< HEAD
           mloop, mpoly, positions, poly_index, &mlooptri[tri_index], &pf_arena);
-      tri_index += (uint)(mp->totloop - 2);
-=======
-          mloop, mpoly, mvert, poly_index, &mlooptri[tri_index], &pf_arena);
       tri_index += uint(mp->totloop - 2);
->>>>>>> 788f3d72
     }
   }
 
@@ -243,13 +238,8 @@
   const int tri_index = poly_to_tri_count(index, data->mpoly[index].loopstart);
   mesh_calc_tessellation_for_face_impl(data->mloop,
                                        data->mpoly,
-<<<<<<< HEAD
                                        data->positions,
-                                       (uint)index,
-=======
-                                       data->mvert,
                                        uint(index),
->>>>>>> 788f3d72
                                        &data->mlooptri[tri_index],
                                        &tls_data->pf_arena,
                                        false,
@@ -265,13 +255,8 @@
   const int tri_index = poly_to_tri_count(index, data->mpoly[index].loopstart);
   mesh_calc_tessellation_for_face_impl(data->mloop,
                                        data->mpoly,
-<<<<<<< HEAD
                                        data->positions,
-                                       (uint)index,
-=======
-                                       data->mvert,
                                        uint(index),
->>>>>>> 788f3d72
                                        &data->mlooptri[tri_index],
                                        &tls_data->pf_arena,
                                        true,
@@ -297,7 +282,8 @@
 {
   struct TessellationUserTLS tls_data_dummy = {nullptr};
 
-  struct TessellationUserData data {};
+  struct TessellationUserData data {
+  };
   data.mloop = mloop;
   data.mpoly = mpoly;
   data.positions = positions;
