--- conflicted
+++ resolved
@@ -312,19 +312,11 @@
 {
   if (totloop < MESH_FACE_TESSELLATE_THREADED_LIMIT) {
     mesh_recalc_looptri__single_threaded(
-<<<<<<< HEAD
-        corner_verts, mpoly, positions, totloop, totpoly, mlooptri, nullptr);
+        corner_verts, mpoly, vert_positions, totloop, totpoly, mlooptri, nullptr);
   }
   else {
     mesh_recalc_looptri__multi_threaded(
-        corner_verts, mpoly, positions, totloop, totpoly, mlooptri, nullptr);
-=======
-        mloop, mpoly, vert_positions, totloop, totpoly, mlooptri, nullptr);
-  }
-  else {
-    mesh_recalc_looptri__multi_threaded(
-        mloop, mpoly, vert_positions, totloop, totpoly, mlooptri, nullptr);
->>>>>>> 95a04165
+        corner_verts, mpoly, vert_positions, totloop, totpoly, mlooptri, nullptr);
   }
 }
 
@@ -339,19 +331,11 @@
   BLI_assert(poly_normals != nullptr);
   if (totloop < MESH_FACE_TESSELLATE_THREADED_LIMIT) {
     mesh_recalc_looptri__single_threaded(
-<<<<<<< HEAD
-        corner_verts, mpoly, positions, totloop, totpoly, mlooptri, poly_normals);
+        corner_verts, mpoly, vert_positions, totloop, totpoly, mlooptri, poly_normals);
   }
   else {
     mesh_recalc_looptri__multi_threaded(
-        corner_verts, mpoly, positions, totloop, totpoly, mlooptri, poly_normals);
-=======
-        mloop, mpoly, vert_positions, totloop, totpoly, mlooptri, poly_normals);
-  }
-  else {
-    mesh_recalc_looptri__multi_threaded(
-        mloop, mpoly, vert_positions, totloop, totpoly, mlooptri, poly_normals);
->>>>>>> 95a04165
+        corner_verts, mpoly, vert_positions, totloop, totpoly, mlooptri, poly_normals);
   }
 }
 
