/* SPDX-License-Identifier: GPL-2.0-or-later
 * Copyright 2020 Blender Foundation. All rights reserved. */

/** \file
 * \ingroup bke
 */

#include "multires_reshape.hh"

#include "MEM_guardedalloc.h"

#include "DNA_mesh_types.h"
#include "DNA_meshdata_types.h"
#include "DNA_modifier_types.h"
#include "DNA_object_types.h"

#include "BLI_listbase.h"
#include "BLI_math_vector.h"

#include "BKE_customdata.h"
#include "BKE_lib_id.h"
#include "BKE_mesh.hh"
#include "BKE_mesh_mapping.h"
#include "BKE_mesh_runtime.h"
#include "BKE_multires.h"
#include "BKE_subdiv_eval.h"

#include "DEG_depsgraph_query.h"

void multires_reshape_apply_base_update_mesh_coords(MultiresReshapeContext *reshape_context)
{
  Mesh *base_mesh = reshape_context->base_mesh;
  float(*base_positions)[3] = BKE_mesh_vert_positions_for_write(base_mesh);
  /* Update the context in case the vertices were duplicated. */
  reshape_context->base_positions = base_positions;

  const blender::Span<MLoop> loops = reshape_context->base_loops;
  for (const int loop_index : loops.index_range()) {
    const MLoop *loop = &loops[loop_index];

    GridCoord grid_coord;
    grid_coord.grid_index = loop_index;
    grid_coord.u = 1.0f;
    grid_coord.v = 1.0f;

    float P[3];
    float tangent_matrix[3][3];
    multires_reshape_evaluate_limit_at_grid(reshape_context, &grid_coord, P, tangent_matrix);

    ReshapeConstGridElement grid_element = multires_reshape_orig_grid_element_for_grid_coord(
        reshape_context, &grid_coord);
    float D[3];
    mul_v3_m3v3(D, tangent_matrix, grid_element.displacement);

    add_v3_v3v3(base_positions[loop->v], P, D);
  }
}

/* Assumes no is normalized; return value's sign is negative if v is on the other side of the
 * plane. */
static float v3_dist_from_plane(const float v[3], const float center[3], const float no[3])
{
  float s[3];
  sub_v3_v3v3(s, v, center);
  return dot_v3v3(s, no);
}

void multires_reshape_apply_base_refit_base_mesh(MultiresReshapeContext *reshape_context)
{
  Mesh *base_mesh = reshape_context->base_mesh;
  float(*base_positions)[3] = BKE_mesh_vert_positions_for_write(base_mesh);
  /* Update the context in case the vertices were duplicated. */
  reshape_context->base_positions = base_positions;
  MeshElemMap *pmap;
  int *pmap_mem;
  BKE_mesh_vert_poly_map_create(&pmap,
                                &pmap_mem,
                                reshape_context->base_polys.data(),
                                reshape_context->base_loops.data(),
                                base_mesh->totvert,
                                base_mesh->totpoly,
                                base_mesh->totloop);

  float(*origco)[3] = static_cast<float(*)[3]>(
      MEM_calloc_arrayN(base_mesh->totvert, sizeof(float[3]), __func__));
  for (int i = 0; i < base_mesh->totvert; i++) {
    copy_v3_v3(origco[i], base_positions[i]);
  }

  for (int i = 0; i < base_mesh->totvert; i++) {
    float avg_no[3] = {0, 0, 0}, center[3] = {0, 0, 0}, push[3];

    /* Don't adjust vertices not used by at least one poly. */
    if (!pmap[i].count) {
      continue;
    }

    /* Find center. */
    int tot = 0;
    for (int j = 0; j < pmap[i].count; j++) {
      const MPoly &poly = reshape_context->base_polys[pmap[i].indices[j]];

      /* This double counts, not sure if that's bad or good. */
      for (int k = 0; k < poly.totloop; k++) {
        const int vndx = reshape_context->base_loops[poly.loopstart + k].v;
        if (vndx != i) {
          add_v3_v3(center, origco[vndx]);
          tot++;
        }
      }
    }
    mul_v3_fl(center, 1.0f / tot);

    /* Find normal. */
    for (int j = 0; j < pmap[i].count; j++) {
      const MPoly &poly = reshape_context->base_polys[pmap[i].indices[j]];
      MPoly fake_poly;

<<<<<<< HEAD
      /* Set up poly, loops, and coords in order to call #bke::mesh::poly_normal_calc(). */
      fake_poly.totloop = poly->totloop;
=======
      /* Set up poly, loops, and coords in order to call BKE_mesh_calc_poly_normal(). */
      fake_poly.totloop = poly.totloop;
>>>>>>> 915ff8d1
      fake_poly.loopstart = 0;
      MLoop *fake_loops = static_cast<MLoop *>(
          MEM_malloc_arrayN(poly.totloop, sizeof(MLoop), __func__));
      float(*fake_co)[3] = static_cast<float(*)[3]>(
          MEM_malloc_arrayN(poly.totloop, sizeof(float[3]), __func__));

      for (int k = 0; k < poly.totloop; k++) {
        const int vndx = reshape_context->base_loops[poly.loopstart + k].v;

        fake_loops[k].v = k;

        if (vndx == i) {
          copy_v3_v3(fake_co[k], center);
        }
        else {
          copy_v3_v3(fake_co[k], origco[vndx]);
        }
      }

      const blender::float3 no = blender::bke::mesh::poly_normal_calc(
          {reinterpret_cast<const blender::float3 *>(fake_co), poly->totloop},
          {fake_loops, poly->totloop});

      MEM_freeN(fake_loops);
      MEM_freeN(fake_co);

      add_v3_v3(avg_no, no);
    }
    normalize_v3(avg_no);

    /* Push vertex away from the plane. */
    const float dist = v3_dist_from_plane(base_positions[i], center, avg_no);
    copy_v3_v3(push, avg_no);
    mul_v3_fl(push, dist);
    add_v3_v3(base_positions[i], push);
  }

  MEM_freeN(origco);
  MEM_freeN(pmap);
  MEM_freeN(pmap_mem);

  /* Vertices were moved around, need to update normals after all the vertices are updated
   * Probably this is possible to do in the loop above, but this is rather tricky because
   * we don't know all needed vertices' coordinates there yet. */
  BKE_mesh_tag_positions_changed(base_mesh);
}

void multires_reshape_apply_base_refine_from_base(MultiresReshapeContext *reshape_context)
{
  BKE_subdiv_eval_refine_from_mesh(reshape_context->subdiv, reshape_context->base_mesh, nullptr);
}

void multires_reshape_apply_base_refine_from_deform(MultiresReshapeContext *reshape_context)
{
  Depsgraph *depsgraph = reshape_context->depsgraph;
  Object *object = reshape_context->object;
  MultiresModifierData *mmd = reshape_context->mmd;
  BLI_assert(depsgraph != nullptr);
  BLI_assert(object != nullptr);
  BLI_assert(mmd != nullptr);

  float(*deformed_verts)[3] = BKE_multires_create_deformed_base_mesh_vert_coords(
      depsgraph, object, mmd, nullptr);

  BKE_subdiv_eval_refine_from_mesh(
      reshape_context->subdiv, reshape_context->base_mesh, deformed_verts);

  MEM_freeN(deformed_verts);
}<|MERGE_RESOLUTION|>--- conflicted
+++ resolved
@@ -116,13 +116,8 @@
       const MPoly &poly = reshape_context->base_polys[pmap[i].indices[j]];
       MPoly fake_poly;
 
-<<<<<<< HEAD
       /* Set up poly, loops, and coords in order to call #bke::mesh::poly_normal_calc(). */
-      fake_poly.totloop = poly->totloop;
-=======
-      /* Set up poly, loops, and coords in order to call BKE_mesh_calc_poly_normal(). */
       fake_poly.totloop = poly.totloop;
->>>>>>> 915ff8d1
       fake_poly.loopstart = 0;
       MLoop *fake_loops = static_cast<MLoop *>(
           MEM_malloc_arrayN(poly.totloop, sizeof(MLoop), __func__));
@@ -143,8 +138,8 @@
       }
 
       const blender::float3 no = blender::bke::mesh::poly_normal_calc(
-          {reinterpret_cast<const blender::float3 *>(fake_co), poly->totloop},
-          {fake_loops, poly->totloop});
+          {reinterpret_cast<const blender::float3 *>(fake_co), poly.totloop},
+          {fake_loops, poly.totloop});
 
       MEM_freeN(fake_loops);
       MEM_freeN(fake_co);
