--- conflicted
+++ resolved
@@ -1887,11 +1887,7 @@
                 len_squared_v3v3(location, cos[i]) < len_squared_v3v3(location, nearest_vertex_co))
             {
               copy_v3_v3(nearest_vertex_co, cos[i]);
-<<<<<<< HEAD
-              r_active_vertex->i = intptr_t(node.orig_verts_[node.orig_tris_[tri_idx][i]]);
-=======
               *r_active_vertex = node.orig_verts_[node.orig_tris_[tri_idx][i]];
->>>>>>> 5a1cf200
             }
           }
         }
@@ -1921,11 +1917,7 @@
                                 len_squared_v3v3(location, nearest_vertex_co))
               {
                 copy_v3_v3(nearest_vertex_co, v_tri[i]->co);
-<<<<<<< HEAD
-                r_active_vertex->i = intptr_t(v_tri[i]);
-=======
                 *r_active_vertex = v_tri[i];
->>>>>>> 5a1cf200
               }
             }
           }
