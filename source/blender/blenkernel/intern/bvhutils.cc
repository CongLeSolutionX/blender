/* SPDX-License-Identifier: GPL-2.0-or-later
 * Copyright Blender Foundation. All rights reserved. */

/** \file
 * \ingroup bke
 */

#include <cmath>
#include <cstdio>
#include <cstring>

#include "DNA_mesh_types.h"
#include "DNA_meshdata_types.h"
#include "DNA_pointcloud_types.h"

#include "BLI_bit_vector.hh"
#include "BLI_linklist.h"
#include "BLI_math.h"
#include "BLI_span.hh"
#include "BLI_task.h"
#include "BLI_threads.h"
#include "BLI_utildefines.h"

#include "BKE_attribute.hh"
#include "BKE_bvhutils.h"
#include "BKE_editmesh.h"
#include "BKE_mesh.h"
#include "BKE_mesh_runtime.h"

#include "MEM_guardedalloc.h"

<<<<<<< HEAD
using blender::float3;
=======
using blender::BitVector;
using blender::IndexRange;
>>>>>>> 9a09adb7
using blender::Span;
using blender::VArray;

/* -------------------------------------------------------------------- */
/** \name BVHCache
 * \{ */

struct BVHCacheItem {
  bool is_filled;
  BVHTree *tree;
};

struct BVHCache {
  BVHCacheItem items[BVHTREE_MAX_ITEM];
  ThreadMutex mutex;
};

/**
 * Queries a bvhcache for the cache bvhtree of the request type
 *
 * When the `r_locked` is filled and the tree could not be found the caches mutex will be
 * locked. This mutex can be unlocked by calling `bvhcache_unlock`.
 *
 * When `r_locked` is used the `mesh_eval_mutex` must contain the `MeshRuntime.eval_mutex`.
 */
static bool bvhcache_find(BVHCache **bvh_cache_p,
                          BVHCacheType type,
                          BVHTree **r_tree,
                          bool *r_locked,
                          std::mutex *mesh_eval_mutex)
{
  bool do_lock = r_locked;
  if (r_locked) {
    *r_locked = false;
  }
  if (*bvh_cache_p == nullptr) {
    if (!do_lock) {
      /* Cache does not exist and no lock is requested. */
      return false;
    }
    /* Lazy initialization of the bvh_cache using the `mesh_eval_mutex`. */
    std::lock_guard lock{*mesh_eval_mutex};
    if (*bvh_cache_p == nullptr) {
      *bvh_cache_p = bvhcache_init();
    }
  }
  BVHCache *bvh_cache = *bvh_cache_p;

  if (bvh_cache->items[type].is_filled) {
    *r_tree = bvh_cache->items[type].tree;
    return true;
  }
  if (do_lock) {
    BLI_mutex_lock(&bvh_cache->mutex);
    bool in_cache = bvhcache_find(bvh_cache_p, type, r_tree, nullptr, nullptr);
    if (in_cache) {
      BLI_mutex_unlock(&bvh_cache->mutex);
      return in_cache;
    }
    *r_locked = true;
  }
  return false;
}

static void bvhcache_unlock(BVHCache *bvh_cache, bool lock_started)
{
  if (lock_started) {
    BLI_mutex_unlock(&bvh_cache->mutex);
  }
}

bool bvhcache_has_tree(const BVHCache *bvh_cache, const BVHTree *tree)
{
  if (bvh_cache == nullptr) {
    return false;
  }

  for (int i = 0; i < BVHTREE_MAX_ITEM; i++) {
    if (bvh_cache->items[i].tree == tree) {
      return true;
    }
  }
  return false;
}

BVHCache *bvhcache_init()
{
  BVHCache *cache = MEM_cnew<BVHCache>(__func__);
  BLI_mutex_init(&cache->mutex);
  return cache;
}
/**
 * Inserts a BVHTree of the given type under the cache
 * After that the caller no longer needs to worry when to free the BVHTree
 * as that will be done when the cache is freed.
 *
 * A call to this assumes that there was no previous cached tree of the given type
 * \warning The #BVHTree can be nullptr.
 */
static void bvhcache_insert(BVHCache *bvh_cache, BVHTree *tree, BVHCacheType type)
{
  BVHCacheItem *item = &bvh_cache->items[type];
  BLI_assert(!item->is_filled);
  item->tree = tree;
  item->is_filled = true;
}

void bvhcache_free(BVHCache *bvh_cache)
{
  for (int index = 0; index < BVHTREE_MAX_ITEM; index++) {
    BVHCacheItem *item = &bvh_cache->items[index];
    BLI_bvhtree_free(item->tree);
    item->tree = nullptr;
  }
  BLI_mutex_end(&bvh_cache->mutex);
  MEM_freeN(bvh_cache);
}

/**
 * BVH-tree balancing inside a mutex lock must be run in isolation. Balancing
 * is multithreaded, and we do not want the current thread to start another task
 * that may involve acquiring the same mutex lock that it is waiting for.
 */
static void bvhtree_balance_isolated(void *userdata)
{
  BLI_bvhtree_balance((BVHTree *)userdata);
}

static void bvhtree_balance(BVHTree *tree, const bool isolate)
{
  if (tree) {
    if (isolate) {
      BLI_task_isolate(bvhtree_balance_isolated, tree);
    }
    else {
      BLI_bvhtree_balance(tree);
    }
  }
}

/** \} */

/* -------------------------------------------------------------------- */
/** \name Local Callbacks
 * \{ */

/* Math stuff for ray casting on mesh faces and for nearest surface */

float bvhtree_ray_tri_intersection(const BVHTreeRay *ray,
                                   const float /*m_dist*/,
                                   const float v0[3],
                                   const float v1[3],
                                   const float v2[3])
{
  float dist;

#ifdef USE_KDOPBVH_WATERTIGHT
  if (isect_ray_tri_watertight_v3(ray->origin, ray->isect_precalc, v0, v1, v2, &dist, nullptr))
#else
  if (isect_ray_tri_epsilon_v3(
          ray->origin, ray->direction, v0, v1, v2, &dist, nullptr, FLT_EPSILON))
#endif
  {
    return dist;
  }

  return FLT_MAX;
}

float bvhtree_sphereray_tri_intersection(const BVHTreeRay *ray,
                                         float radius,
                                         const float m_dist,
                                         const float v0[3],
                                         const float v1[3],
                                         const float v2[3])
{

  float idist;
  float p1[3];
  float hit_point[3];

  madd_v3_v3v3fl(p1, ray->origin, ray->direction, m_dist);
  if (isect_sweeping_sphere_tri_v3(ray->origin, p1, radius, v0, v1, v2, &idist, hit_point)) {
    return idist * m_dist;
  }

  return FLT_MAX;
}

/*
 * BVH from meshes callbacks
 */

/**
 * Callback to BVH-tree nearest point.
 * The tree must have been built using #bvhtree_from_mesh_faces.
 *
 * \param userdata: Must be a #BVHMeshCallbackUserdata built from the same mesh as the tree.
 */
static void mesh_faces_nearest_point(void *userdata,
                                     int index,
                                     const float co[3],
                                     BVHTreeNearest *nearest)
{
  const BVHTreeFromMesh *data = (BVHTreeFromMesh *)userdata;
  const float(*positions)[3] = data->positions;
  const MFace *face = data->face + index;

  const float *t0, *t1, *t2, *t3;
  t0 = positions[face->v1];
  t1 = positions[face->v2];
  t2 = positions[face->v3];
  t3 = face->v4 ? positions[face->v4] : nullptr;

  do {
    float nearest_tmp[3], dist_sq;

    closest_on_tri_to_point_v3(nearest_tmp, co, t0, t1, t2);
    dist_sq = len_squared_v3v3(co, nearest_tmp);

    if (dist_sq < nearest->dist_sq) {
      nearest->index = index;
      nearest->dist_sq = dist_sq;
      copy_v3_v3(nearest->co, nearest_tmp);
      normal_tri_v3(nearest->no, t0, t1, t2);
    }

    t1 = t2;
    t2 = t3;
    t3 = nullptr;

  } while (t2);
}
/* copy of function above */
static void mesh_looptri_nearest_point(void *userdata,
                                       int index,
                                       const float co[3],
                                       BVHTreeNearest *nearest)
{
  const BVHTreeFromMesh *data = (BVHTreeFromMesh *)userdata;
  const float(*positions)[3] = data->positions;
  const MLoopTri *lt = &data->looptri[index];
  const float *vtri_co[3] = {
      positions[data->loop[lt->tri[0]].v],
      positions[data->loop[lt->tri[1]].v],
      positions[data->loop[lt->tri[2]].v],
  };
  float nearest_tmp[3], dist_sq;

  closest_on_tri_to_point_v3(nearest_tmp, co, UNPACK3(vtri_co));
  dist_sq = len_squared_v3v3(co, nearest_tmp);

  if (dist_sq < nearest->dist_sq) {
    nearest->index = index;
    nearest->dist_sq = dist_sq;
    copy_v3_v3(nearest->co, nearest_tmp);
    normal_tri_v3(nearest->no, UNPACK3(vtri_co));
  }
}
/* copy of function above (warning, should de-duplicate with editmesh_bvh.c) */
static void editmesh_looptri_nearest_point(void *userdata,
                                           int index,
                                           const float co[3],
                                           BVHTreeNearest *nearest)
{
  const BVHTreeFromEditMesh *data = (const BVHTreeFromEditMesh *)userdata;
  BMEditMesh *em = data->em;
  const BMLoop **ltri = (const BMLoop **)em->looptris[index];

  const float *t0, *t1, *t2;
  t0 = ltri[0]->v->co;
  t1 = ltri[1]->v->co;
  t2 = ltri[2]->v->co;

  {
    float nearest_tmp[3], dist_sq;

    closest_on_tri_to_point_v3(nearest_tmp, co, t0, t1, t2);
    dist_sq = len_squared_v3v3(co, nearest_tmp);

    if (dist_sq < nearest->dist_sq) {
      nearest->index = index;
      nearest->dist_sq = dist_sq;
      copy_v3_v3(nearest->co, nearest_tmp);
      normal_tri_v3(nearest->no, t0, t1, t2);
    }
  }
}

/**
 * Callback to BVH-tree ray-cast.
 * The tree must have been built using bvhtree_from_mesh_faces.
 *
 * \param userdata: Must be a #BVHMeshCallbackUserdata built from the same mesh as the tree.
 */
static void mesh_faces_spherecast(void *userdata,
                                  int index,
                                  const BVHTreeRay *ray,
                                  BVHTreeRayHit *hit)
{
  const BVHTreeFromMesh *data = (BVHTreeFromMesh *)userdata;
  const float(*positions)[3] = data->positions;
  const MFace *face = &data->face[index];

  const float *t0, *t1, *t2, *t3;
  t0 = positions[face->v1];
  t1 = positions[face->v2];
  t2 = positions[face->v3];
  t3 = face->v4 ? positions[face->v4] : nullptr;

  do {
    float dist;
    if (ray->radius == 0.0f) {
      dist = bvhtree_ray_tri_intersection(ray, hit->dist, t0, t1, t2);
    }
    else {
      dist = bvhtree_sphereray_tri_intersection(ray, ray->radius, hit->dist, t0, t1, t2);
    }

    if (dist >= 0 && dist < hit->dist) {
      hit->index = index;
      hit->dist = dist;
      madd_v3_v3v3fl(hit->co, ray->origin, ray->direction, dist);

      normal_tri_v3(hit->no, t0, t1, t2);
    }

    t1 = t2;
    t2 = t3;
    t3 = nullptr;

  } while (t2);
}
/* copy of function above */
static void mesh_looptri_spherecast(void *userdata,
                                    int index,
                                    const BVHTreeRay *ray,
                                    BVHTreeRayHit *hit)
{
  const BVHTreeFromMesh *data = (BVHTreeFromMesh *)userdata;
  const float(*positions)[3] = data->positions;
  const MLoopTri *lt = &data->looptri[index];
  const float *vtri_co[3] = {
      positions[data->loop[lt->tri[0]].v],
      positions[data->loop[lt->tri[1]].v],
      positions[data->loop[lt->tri[2]].v],
  };
  float dist;

  if (ray->radius == 0.0f) {
    dist = bvhtree_ray_tri_intersection(ray, hit->dist, UNPACK3(vtri_co));
  }
  else {
    dist = bvhtree_sphereray_tri_intersection(ray, ray->radius, hit->dist, UNPACK3(vtri_co));
  }

  if (dist >= 0 && dist < hit->dist) {
    hit->index = index;
    hit->dist = dist;
    madd_v3_v3v3fl(hit->co, ray->origin, ray->direction, dist);

    normal_tri_v3(hit->no, UNPACK3(vtri_co));
  }
}
/* copy of function above (warning, should de-duplicate with editmesh_bvh.c) */
static void editmesh_looptri_spherecast(void *userdata,
                                        int index,
                                        const BVHTreeRay *ray,
                                        BVHTreeRayHit *hit)
{
  const BVHTreeFromEditMesh *data = (BVHTreeFromEditMesh *)userdata;
  BMEditMesh *em = data->em;
  const BMLoop **ltri = (const BMLoop **)em->looptris[index];

  const float *t0, *t1, *t2;
  t0 = ltri[0]->v->co;
  t1 = ltri[1]->v->co;
  t2 = ltri[2]->v->co;

  {
    float dist;
    if (ray->radius == 0.0f) {
      dist = bvhtree_ray_tri_intersection(ray, hit->dist, t0, t1, t2);
    }
    else {
      dist = bvhtree_sphereray_tri_intersection(ray, ray->radius, hit->dist, t0, t1, t2);
    }

    if (dist >= 0 && dist < hit->dist) {
      hit->index = index;
      hit->dist = dist;
      madd_v3_v3v3fl(hit->co, ray->origin, ray->direction, dist);

      normal_tri_v3(hit->no, t0, t1, t2);
    }
  }
}

/**
 * Callback to BVH-tree nearest point.
 * The tree must have been built using #bvhtree_from_mesh_edges.
 *
 * \param userdata: Must be a #BVHMeshCallbackUserdata built from the same mesh as the tree.
 */
static void mesh_edges_nearest_point(void *userdata,
                                     int index,
                                     const float co[3],
                                     BVHTreeNearest *nearest)
{
  const BVHTreeFromMesh *data = (BVHTreeFromMesh *)userdata;
  const float(*positions)[3] = data->positions;
  const MEdge *edge = data->edge + index;
  float nearest_tmp[3], dist_sq;

  const float *t0, *t1;
  t0 = positions[edge->v1];
  t1 = positions[edge->v2];

  closest_to_line_segment_v3(nearest_tmp, co, t0, t1);
  dist_sq = len_squared_v3v3(nearest_tmp, co);

  if (dist_sq < nearest->dist_sq) {
    nearest->index = index;
    nearest->dist_sq = dist_sq;
    copy_v3_v3(nearest->co, nearest_tmp);
    sub_v3_v3v3(nearest->no, t0, t1);
    normalize_v3(nearest->no);
  }
}

/* Helper, does all the point-sphere-cast work actually. */
static void mesh_verts_spherecast_do(int index,
                                     const float v[3],
                                     const BVHTreeRay *ray,
                                     BVHTreeRayHit *hit)
{
  float dist;
  const float *r1;
  float r2[3], i1[3];
  r1 = ray->origin;
  add_v3_v3v3(r2, r1, ray->direction);

  closest_to_line_segment_v3(i1, v, r1, r2);

  /* No hit if closest point is 'behind' the origin of the ray, or too far away from it. */
  if ((dot_v3v3v3(r1, i1, r2) >= 0.0f) && ((dist = len_v3v3(r1, i1)) < hit->dist)) {
    hit->index = index;
    hit->dist = dist;
    copy_v3_v3(hit->co, i1);
  }
}

static void editmesh_verts_spherecast(void *userdata,
                                      int index,
                                      const BVHTreeRay *ray,
                                      BVHTreeRayHit *hit)
{
  const BVHTreeFromEditMesh *data = (const BVHTreeFromEditMesh *)userdata;
  BMVert *eve = BM_vert_at_index(data->em->bm, index);

  mesh_verts_spherecast_do(index, eve->co, ray, hit);
}

/**
 * Callback to BVH-tree ray-cast.
 * The tree must have been built using bvhtree_from_mesh_verts.
 *
 * \param userdata: Must be a #BVHMeshCallbackUserdata built from the same mesh as the tree.
 */
static void mesh_verts_spherecast(void *userdata,
                                  int index,
                                  const BVHTreeRay *ray,
                                  BVHTreeRayHit *hit)
{
  const BVHTreeFromMesh *data = (BVHTreeFromMesh *)userdata;
  const float *v = data->positions[index];

  mesh_verts_spherecast_do(index, v, ray, hit);
}

/**
 * Callback to BVH-tree ray-cast.
 * The tree must have been built using bvhtree_from_mesh_edges.
 *
 * \param userdata: Must be a #BVHMeshCallbackUserdata built from the same mesh as the tree.
 */
static void mesh_edges_spherecast(void *userdata,
                                  int index,
                                  const BVHTreeRay *ray,
                                  BVHTreeRayHit *hit)
{
  const BVHTreeFromMesh *data = (BVHTreeFromMesh *)userdata;
  const float(*positions)[3] = data->positions;
  const MEdge *edge = &data->edge[index];

  const float radius_sq = square_f(ray->radius);
  float dist;
  const float *v1, *v2, *r1;
  float r2[3], i1[3], i2[3];
  v1 = positions[edge->v1];
  v2 = positions[edge->v2];

  /* In case we get a zero-length edge, handle it as a point! */
  if (equals_v3v3(v1, v2)) {
    mesh_verts_spherecast_do(index, v1, ray, hit);
    return;
  }

  r1 = ray->origin;
  add_v3_v3v3(r2, r1, ray->direction);

  if (isect_line_line_v3(v1, v2, r1, r2, i1, i2)) {
    /* No hit if intersection point is 'behind' the origin of the ray, or too far away from it. */
    if ((dot_v3v3v3(r1, i2, r2) >= 0.0f) && ((dist = len_v3v3(r1, i2)) < hit->dist)) {
      const float e_fac = line_point_factor_v3(i1, v1, v2);
      if (e_fac < 0.0f) {
        copy_v3_v3(i1, v1);
      }
      else if (e_fac > 1.0f) {
        copy_v3_v3(i1, v2);
      }
      /* Ensure ray is really close enough from edge! */
      if (len_squared_v3v3(i1, i2) <= radius_sq) {
        hit->index = index;
        hit->dist = dist;
        copy_v3_v3(hit->co, i2);
      }
    }
  }
}

/** \} */

/*
 * BVH builders
 */

/* -------------------------------------------------------------------- */
/** \name Common Utils
 * \{ */

static void bvhtree_from_mesh_setup_data(BVHTree *tree,
                                         const BVHCacheType bvh_cache_type,
                                         const float (*positions)[3],
                                         const MEdge *edge,
                                         const MFace *face,
                                         const MLoop *loop,
                                         const MLoopTri *looptri,
                                         BVHTreeFromMesh *r_data)
{
  memset(r_data, 0, sizeof(*r_data));

  r_data->tree = tree;

  r_data->positions = reinterpret_cast<const float(*)[3]>(positions);
  r_data->edge = edge;
  r_data->face = face;
  r_data->loop = loop;
  r_data->looptri = looptri;

  switch (bvh_cache_type) {
    case BVHTREE_FROM_VERTS:
    case BVHTREE_FROM_LOOSEVERTS:
      /* a nullptr nearest callback works fine
       * remember the min distance to point is the same as the min distance to BV of point */
      r_data->nearest_callback = nullptr;
      r_data->raycast_callback = mesh_verts_spherecast;
      break;

    case BVHTREE_FROM_EDGES:
    case BVHTREE_FROM_LOOSEEDGES:
      r_data->nearest_callback = mesh_edges_nearest_point;
      r_data->raycast_callback = mesh_edges_spherecast;
      break;
    case BVHTREE_FROM_FACES:
      r_data->nearest_callback = mesh_faces_nearest_point;
      r_data->raycast_callback = mesh_faces_spherecast;
      break;
    case BVHTREE_FROM_LOOPTRI:
    case BVHTREE_FROM_LOOPTRI_NO_HIDDEN:
      r_data->nearest_callback = mesh_looptri_nearest_point;
      r_data->raycast_callback = mesh_looptri_spherecast;
      break;
    case BVHTREE_FROM_EM_VERTS:
    case BVHTREE_FROM_EM_EDGES:
    case BVHTREE_FROM_EM_LOOPTRI:
    case BVHTREE_MAX_ITEM:
      BLI_assert(false);
      break;
  }
}

static void bvhtree_from_editmesh_setup_data(BVHTree *tree,
                                             const BVHCacheType bvh_cache_type,
                                             struct BMEditMesh *em,
                                             BVHTreeFromEditMesh *r_data)
{
  memset(r_data, 0, sizeof(*r_data));

  r_data->tree = tree;

  r_data->em = em;

  switch (bvh_cache_type) {
    case BVHTREE_FROM_EM_VERTS:
      r_data->nearest_callback = nullptr;
      r_data->raycast_callback = editmesh_verts_spherecast;
      break;
    case BVHTREE_FROM_EM_EDGES:
      r_data->nearest_callback = nullptr; /* TODO */
      r_data->raycast_callback = nullptr; /* TODO */
      break;
    case BVHTREE_FROM_EM_LOOPTRI:
      r_data->nearest_callback = editmesh_looptri_nearest_point;
      r_data->raycast_callback = editmesh_looptri_spherecast;
      break;

    case BVHTREE_FROM_VERTS:
    case BVHTREE_FROM_LOOSEVERTS:
    case BVHTREE_FROM_EDGES:
    case BVHTREE_FROM_LOOSEEDGES:
    case BVHTREE_FROM_FACES:
    case BVHTREE_FROM_LOOPTRI:
    case BVHTREE_FROM_LOOPTRI_NO_HIDDEN:
    case BVHTREE_MAX_ITEM:
      BLI_assert(false);
      break;
  }
}

/** \} */

/* -------------------------------------------------------------------- */
/** \name Vertex Builder
 * \{ */

static BVHTree *bvhtree_from_editmesh_verts_create_tree(float epsilon,
                                                        int tree_type,
                                                        int axis,
                                                        BMEditMesh *em,
                                                        const BitVector<> &verts_mask,
                                                        int verts_num_active)
{
  BM_mesh_elem_table_ensure(em->bm, BM_VERT);
  const int verts_num = em->bm->totvert;
  if (!verts_mask.is_empty()) {
    BLI_assert(IN_RANGE_INCL(verts_num_active, 0, verts_num));
  }
  else {
    verts_num_active = verts_num;
  }

  BVHTree *tree = BLI_bvhtree_new(verts_num_active, epsilon, tree_type, axis);
  if (!tree) {
    return nullptr;
  }

  for (int i = 0; i < verts_num; i++) {
    if (!verts_mask.is_empty() && !verts_mask[i]) {
      continue;
    }
    BMVert *eve = BM_vert_at_index(em->bm, i);
    BLI_bvhtree_insert(tree, i, eve->co, 1);
  }
  BLI_assert(BLI_bvhtree_get_len(tree) == verts_num_active);

  return tree;
}

static BVHTree *bvhtree_from_mesh_verts_create_tree(float epsilon,
                                                    int tree_type,
                                                    int axis,
                                                    const float (*positions)[3],
                                                    const int verts_num,
                                                    const BitVector<> &verts_mask,
                                                    int verts_num_active)
{
  if (!verts_mask.is_empty()) {
    BLI_assert(IN_RANGE_INCL(verts_num_active, 0, verts_num));
  }
  else {
    verts_num_active = verts_num;
  }
  if (verts_num_active == 0) {
    return nullptr;
  }

  BVHTree *tree = BLI_bvhtree_new(verts_num_active, epsilon, tree_type, axis);
  if (!tree) {
    return nullptr;
  }

<<<<<<< HEAD
    if (tree) {
      for (int i = 0; i < verts_num; i++) {
        if (verts_mask && !BLI_BITMAP_TEST_BOOL(verts_mask, i)) {
          continue;
        }
        BLI_bvhtree_insert(tree, i, positions[i], 1);
      }
      BLI_assert(BLI_bvhtree_get_len(tree) == verts_num_active);
=======
  for (int i = 0; i < verts_num; i++) {
    if (!verts_mask.is_empty() && !verts_mask[i]) {
      continue;
>>>>>>> 9a09adb7
    }
    BLI_bvhtree_insert(tree, i, vert[i].co, 1);
  }
  BLI_assert(BLI_bvhtree_get_len(tree) == verts_num_active);

  return tree;
}

BVHTree *bvhtree_from_editmesh_verts_ex(BVHTreeFromEditMesh *data,
                                        BMEditMesh *em,
                                        const BitVector<> &verts_mask,
                                        int verts_num_active,
                                        float epsilon,
                                        int tree_type,
                                        int axis)
{
  BVHTree *tree = bvhtree_from_editmesh_verts_create_tree(
      epsilon, tree_type, axis, em, verts_mask, verts_num_active);

  bvhtree_balance(tree, false);

  if (data) {
    bvhtree_from_editmesh_setup_data(tree, BVHTREE_FROM_EM_VERTS, em, data);
  }

  return tree;
}

BVHTree *bvhtree_from_editmesh_verts(
    BVHTreeFromEditMesh *data, BMEditMesh *em, float epsilon, int tree_type, int axis)
{
  return bvhtree_from_editmesh_verts_ex(data, em, {}, -1, epsilon, tree_type, axis);
}

BVHTree *bvhtree_from_mesh_verts_ex(BVHTreeFromMesh *data,
                                    const float (*positions)[3],
                                    const int verts_num,
                                    const BitVector<> &verts_mask,
                                    int verts_num_active,
                                    float epsilon,
                                    int tree_type,
                                    int axis)
{
<<<<<<< HEAD
  BVHTree *tree = nullptr;
  tree = bvhtree_from_mesh_verts_create_tree(
      epsilon, tree_type, axis, positions, verts_num, verts_mask, verts_num_active);
=======
  BVHTree *tree = bvhtree_from_mesh_verts_create_tree(
      epsilon, tree_type, axis, vert, verts_num, verts_mask, verts_num_active);
>>>>>>> 9a09adb7

  bvhtree_balance(tree, false);

  if (data) {
    /* Setup BVHTreeFromMesh */
    bvhtree_from_mesh_setup_data(
<<<<<<< HEAD
        tree, BVHTREE_FROM_VERTS, positions, nullptr, nullptr, nullptr, nullptr, nullptr, data);
=======
        tree, BVHTREE_FROM_VERTS, vert, nullptr, nullptr, nullptr, nullptr, data);
>>>>>>> 9a09adb7
  }

  return tree;
}

/** \} */

/* -------------------------------------------------------------------- */
/** \name Edge Builder
 * \{ */

static BVHTree *bvhtree_from_editmesh_edges_create_tree(float epsilon,
                                                        int tree_type,
                                                        int axis,
                                                        BMEditMesh *em,
                                                        const BitVector<> &edges_mask,
                                                        int edges_num_active)
{
  BM_mesh_elem_table_ensure(em->bm, BM_EDGE);
  const int edges_num = em->bm->totedge;

  if (!edges_mask.is_empty()) {
    BLI_assert(IN_RANGE_INCL(edges_num_active, 0, edges_num));
  }
  else {
    edges_num_active = edges_num;
  }

  BVHTree *tree = BLI_bvhtree_new(edges_num_active, epsilon, tree_type, axis);
  if (!tree) {
    return nullptr;
  }

  int i;
  BMIter iter;
  BMEdge *eed;
  BM_ITER_MESH_INDEX (eed, &iter, em->bm, BM_EDGES_OF_MESH, i) {
    if (!edges_mask.is_empty() && !edges_mask[i]) {
      continue;
    }
    float co[2][3];
    copy_v3_v3(co[0], eed->v1->co);
    copy_v3_v3(co[1], eed->v2->co);

    BLI_bvhtree_insert(tree, i, co[0], 2);
  }
  BLI_assert(BLI_bvhtree_get_len(tree) == edges_num_active);

  return tree;
}

static BVHTree *bvhtree_from_mesh_edges_create_tree(const float (*positions)[3],
                                                    const MEdge *edge,
                                                    const int edge_num,
                                                    const BitVector<> &edges_mask,
                                                    int edges_num_active,
                                                    float epsilon,
                                                    int tree_type,
                                                    int axis)
{
  if (!edges_mask.is_empty()) {
    BLI_assert(IN_RANGE_INCL(edges_num_active, 0, edge_num));
  }
  else {
    edges_num_active = edge_num;
  }
  if (edges_num_active == 0) {
    return nullptr;
  }

<<<<<<< HEAD
  if (edges_num_active) {
    /* Create a BVH-tree of the given target */
    tree = BLI_bvhtree_new(edges_num_active, epsilon, tree_type, axis);
    if (tree) {
      for (int i = 0; i < edge_num; i++) {
        if (edges_mask && !BLI_BITMAP_TEST_BOOL(edges_mask, i)) {
          continue;
        }
        float co[2][3];
        copy_v3_v3(co[0], positions[edge[i].v1]);
        copy_v3_v3(co[1], positions[edge[i].v2]);
=======
  /* Create a BVH-tree of the given target */
  BVHTree *tree = BLI_bvhtree_new(edges_num_active, epsilon, tree_type, axis);
  if (!tree) {
    return nullptr;
  }
>>>>>>> 9a09adb7

  for (int i = 0; i < edge_num; i++) {
    if (!edges_mask.is_empty() && !edges_mask[i]) {
      continue;
    }
    float co[2][3];
    copy_v3_v3(co[0], vert[edge[i].v1].co);
    copy_v3_v3(co[1], vert[edge[i].v2].co);

    BLI_bvhtree_insert(tree, i, co[0], 2);
  }

  return tree;
}

BVHTree *bvhtree_from_editmesh_edges_ex(BVHTreeFromEditMesh *data,
                                        BMEditMesh *em,
                                        const BitVector<> &edges_mask,
                                        int edges_num_active,
                                        float epsilon,
                                        int tree_type,
                                        int axis)
{
  BVHTree *tree = bvhtree_from_editmesh_edges_create_tree(
      epsilon, tree_type, axis, em, edges_mask, edges_num_active);

  bvhtree_balance(tree, false);

  if (data) {
    bvhtree_from_editmesh_setup_data(tree, BVHTREE_FROM_EM_EDGES, em, data);
  }

  return tree;
}

BVHTree *bvhtree_from_editmesh_edges(
    BVHTreeFromEditMesh *data, BMEditMesh *em, float epsilon, int tree_type, int axis)
{
  return bvhtree_from_editmesh_edges_ex(data, em, {}, -1, epsilon, tree_type, axis);
}

BVHTree *bvhtree_from_mesh_edges_ex(BVHTreeFromMesh *data,
                                    const float (*positions)[3],
                                    const MEdge *edge,
                                    const int edges_num,
                                    const BitVector<> &edges_mask,
                                    int edges_num_active,
                                    float epsilon,
                                    int tree_type,
                                    int axis)
{
<<<<<<< HEAD
  BVHTree *tree = nullptr;
  tree = bvhtree_from_mesh_edges_create_tree(
      positions, edge, edges_num, edges_mask, edges_num_active, epsilon, tree_type, axis);
=======
  BVHTree *tree = bvhtree_from_mesh_edges_create_tree(
      vert, edge, edges_num, edges_mask, edges_num_active, epsilon, tree_type, axis);
>>>>>>> 9a09adb7

  bvhtree_balance(tree, false);

  if (data) {
    /* Setup BVHTreeFromMesh */
    bvhtree_from_mesh_setup_data(
<<<<<<< HEAD
        tree, BVHTREE_FROM_EDGES, positions, edge, nullptr, nullptr, nullptr, nullptr, data);
=======
        tree, BVHTREE_FROM_EDGES, vert, edge, nullptr, nullptr, nullptr, data);
>>>>>>> 9a09adb7
  }

  return tree;
}

/** \} */

/* -------------------------------------------------------------------- */
/** \name Tessellated Face Builder
 * \{ */

static BVHTree *bvhtree_from_mesh_faces_create_tree(float epsilon,
                                                    int tree_type,
                                                    int axis,
                                                    const float (*positions)[3],
                                                    const MFace *face,
                                                    const int faces_num,
                                                    const BitVector<> &faces_mask,
                                                    int faces_num_active)
{
  if (faces_num == 0) {
    return nullptr;
  }

  if (!faces_mask.is_empty()) {
    BLI_assert(IN_RANGE_INCL(faces_num_active, 0, faces_num));
  }
  else {
    faces_num_active = faces_num;
  }

  /* Create a BVH-tree of the given target. */
  // printf("%s: building BVH, total=%d\n", __func__, numFaces);
  BVHTree *tree = BLI_bvhtree_new(faces_num_active, epsilon, tree_type, axis);
  if (!tree) {
    return nullptr;
  }

  if (vert && face) {
    for (int i = 0; i < faces_num; i++) {
      float co[4][3];
      if (!faces_mask.is_empty() && !faces_mask[i]) {
        continue;
      }

<<<<<<< HEAD
    /* Create a BVH-tree of the given target. */
    // printf("%s: building BVH, total=%d\n", __func__, numFaces);
    tree = BLI_bvhtree_new(faces_num_active, epsilon, tree_type, axis);
    if (tree) {
      if (positions && face) {
        for (int i = 0; i < faces_num; i++) {
          float co[4][3];
          if (faces_mask && !BLI_BITMAP_TEST_BOOL(faces_mask, i)) {
            continue;
          }

          copy_v3_v3(co[0], positions[face[i].v1]);
          copy_v3_v3(co[1], positions[face[i].v2]);
          copy_v3_v3(co[2], positions[face[i].v3]);
          if (face[i].v4) {
            copy_v3_v3(co[3], positions[face[i].v4]);
          }

          BLI_bvhtree_insert(tree, i, co[0], face[i].v4 ? 4 : 3);
        }
=======
      copy_v3_v3(co[0], vert[face[i].v1].co);
      copy_v3_v3(co[1], vert[face[i].v2].co);
      copy_v3_v3(co[2], vert[face[i].v3].co);
      if (face[i].v4) {
        copy_v3_v3(co[3], vert[face[i].v4].co);
>>>>>>> 9a09adb7
      }

      BLI_bvhtree_insert(tree, i, co[0], face[i].v4 ? 4 : 3);
    }
  }
  BLI_assert(BLI_bvhtree_get_len(tree) == faces_num_active);

  return tree;
}

/** \} */

/* -------------------------------------------------------------------- */
/** \name LoopTri Face Builder
 * \{ */

static BVHTree *bvhtree_from_editmesh_looptri_create_tree(float epsilon,
                                                          int tree_type,
                                                          int axis,
                                                          BMEditMesh *em,
                                                          const BitVector<> &looptri_mask,
                                                          int looptri_num_active)
{
  const int looptri_num = em->tottri;
  if (looptri_num == 0) {
    return nullptr;
  }

  if (!looptri_mask.is_empty()) {
    BLI_assert(IN_RANGE_INCL(looptri_num_active, 0, looptri_num));
  }
  else {
    looptri_num_active = looptri_num;
  }

  /* Create a BVH-tree of the given target */
  // printf("%s: building BVH, total=%d\n", __func__, numFaces);
  BVHTree *tree = BLI_bvhtree_new(looptri_num_active, epsilon, tree_type, axis);
  if (!tree) {
    return nullptr;
  }

  const BMLoop *(*looptris)[3] = (const BMLoop *(*)[3])em->looptris;

  /* Insert BMesh-tessellation triangles into the BVH-tree, unless they are hidden
   * and/or selected. Even if the faces themselves are not selected for the snapped
   * transform, having a vertex selected means the face (and thus it's tessellated
   * triangles) will be moving and will not be a good snap targets. */
  for (int i = 0; i < looptri_num; i++) {
    const BMLoop **ltri = looptris[i];
    bool insert = !looptri_mask.is_empty() ? looptri_mask[i] : true;

    if (insert) {
      /* No reason found to block hit-testing the triangle for snap, so insert it now. */
      float co[3][3];
      copy_v3_v3(co[0], ltri[0]->v->co);
      copy_v3_v3(co[1], ltri[1]->v->co);
      copy_v3_v3(co[2], ltri[2]->v->co);

      BLI_bvhtree_insert(tree, i, co[0], 3);
    }
  }
  BLI_assert(BLI_bvhtree_get_len(tree) == looptri_num_active);

  return tree;
}

static BVHTree *bvhtree_from_mesh_looptri_create_tree(float epsilon,
                                                      int tree_type,
                                                      int axis,
                                                      const float (*positions)[3],
                                                      const MLoop *mloop,
                                                      const MLoopTri *looptri,
                                                      const int looptri_num,
                                                      const BitVector<> &looptri_mask,
                                                      int looptri_num_active)
{
  if (!looptri_mask.is_empty()) {
    BLI_assert(IN_RANGE_INCL(looptri_num_active, 0, looptri_num));
  }
  else {
    looptri_num_active = looptri_num;
  }
  if (looptri_num_active == 0) {
    return nullptr;
  }

  /* Create a BVH-tree of the given target */
  // printf("%s: building BVH, total=%d\n", __func__, numFaces);
  BVHTree *tree = BLI_bvhtree_new(looptri_num_active, epsilon, tree_type, axis);
  if (!tree) {
    return nullptr;
  }

<<<<<<< HEAD
  if (looptri_num_active) {
    /* Create a BVH-tree of the given target */
    // printf("%s: building BVH, total=%d\n", __func__, numFaces);
    tree = BLI_bvhtree_new(looptri_num_active, epsilon, tree_type, axis);
    if (tree) {
      if (positions && looptri) {
        for (int i = 0; i < looptri_num; i++) {
          float co[3][3];
          if (looptri_mask && !BLI_BITMAP_TEST_BOOL(looptri_mask, i)) {
            continue;
          }

          copy_v3_v3(co[0], positions[mloop[looptri[i].tri[0]].v]);
          copy_v3_v3(co[1], positions[mloop[looptri[i].tri[1]].v]);
          copy_v3_v3(co[2], positions[mloop[looptri[i].tri[2]].v]);

          BLI_bvhtree_insert(tree, i, co[0], 3);
        }
=======
  if (vert && looptri) {
    for (int i = 0; i < looptri_num; i++) {
      float co[3][3];
      if (!looptri_mask.is_empty() && !looptri_mask[i]) {
        continue;
>>>>>>> 9a09adb7
      }

      copy_v3_v3(co[0], vert[mloop[looptri[i].tri[0]].v].co);
      copy_v3_v3(co[1], vert[mloop[looptri[i].tri[1]].v].co);
      copy_v3_v3(co[2], vert[mloop[looptri[i].tri[2]].v].co);

      BLI_bvhtree_insert(tree, i, co[0], 3);
    }
  }
  BLI_assert(BLI_bvhtree_get_len(tree) == looptri_num_active);

  return tree;
}

BVHTree *bvhtree_from_editmesh_looptri_ex(BVHTreeFromEditMesh *data,
                                          BMEditMesh *em,
                                          const BitVector<> &looptri_mask,
                                          int looptri_num_active,
                                          float epsilon,
                                          int tree_type,
                                          int axis)
{
  /* BMESH specific check that we have tessfaces,
   * we _could_ tessellate here but rather not - campbell */
  BVHTree *tree = bvhtree_from_editmesh_looptri_create_tree(
      epsilon, tree_type, axis, em, looptri_mask, looptri_num_active);

  bvhtree_balance(tree, false);

  if (data) {
    bvhtree_from_editmesh_setup_data(tree, BVHTREE_FROM_EM_LOOPTRI, em, data);
  }
  return tree;
}

BVHTree *bvhtree_from_editmesh_looptri(
    BVHTreeFromEditMesh *data, BMEditMesh *em, float epsilon, int tree_type, int axis)
{
  return bvhtree_from_editmesh_looptri_ex(data, em, {}, -1, epsilon, tree_type, axis);
}

BVHTree *bvhtree_from_mesh_looptri_ex(BVHTreeFromMesh *data,
                                      const float (*positions)[3],
                                      const struct MLoop *mloop,
                                      const struct MLoopTri *looptri,
                                      const int looptri_num,
                                      const BitVector<> &looptri_mask,
                                      int looptri_num_active,
                                      float epsilon,
                                      int tree_type,
                                      int axis)
{
<<<<<<< HEAD
  BVHTree *tree = nullptr;
  tree = bvhtree_from_mesh_looptri_create_tree(epsilon,
                                               tree_type,
                                               axis,
                                               positions,
                                               mloop,
                                               looptri,
                                               looptri_num,
                                               looptri_mask,
                                               looptri_num_active);
=======
  BVHTree *tree = bvhtree_from_mesh_looptri_create_tree(epsilon,
                                                        tree_type,
                                                        axis,
                                                        vert,
                                                        mloop,
                                                        looptri,
                                                        looptri_num,
                                                        looptri_mask,
                                                        looptri_num_active);
>>>>>>> 9a09adb7

  bvhtree_balance(tree, false);

  if (data) {
    /* Setup BVHTreeFromMesh */
    bvhtree_from_mesh_setup_data(
<<<<<<< HEAD
        tree, BVHTREE_FROM_LOOPTRI, positions, nullptr, nullptr, mloop, looptri, nullptr, data);
=======
        tree, BVHTREE_FROM_LOOPTRI, vert, nullptr, nullptr, mloop, looptri, data);
>>>>>>> 9a09adb7
  }

  return tree;
}

<<<<<<< HEAD
static BLI_bitmap *loose_verts_map_get(const MEdge *medge,
                                       int edges_num,
=======
static BitVector<> loose_verts_map_get(const Span<MEdge> edges,
>>>>>>> 9a09adb7
                                       int verts_num,
                                       int *r_loose_vert_num)
{
  BitVector<> loose_verts_mask(verts_num, true);

  int num_linked_verts = 0;
  for (const int64_t i : edges.index_range()) {
    const MEdge &edge = edges[i];
    if (loose_verts_mask[edge.v1]) {
      loose_verts_mask[edge.v1].reset();
      num_linked_verts++;
    }
    if (loose_verts_mask[edge.v2]) {
      loose_verts_mask[edge.v2].reset();
      num_linked_verts++;
    }
  }

  *r_loose_vert_num = verts_num - num_linked_verts;

  return loose_verts_mask;
}

static BitVector<> loose_edges_map_get(const Span<MEdge> edges, int *r_loose_edge_len)
{
  BitVector<> loose_edges_mask(edges.size());

  int loose_edges_len = 0;
  for (const int64_t i : edges.index_range()) {
    const MEdge &edge = edges[i];
    if (edge.flag & ME_LOOSEEDGE) {
      loose_edges_mask[i].set();
      loose_edges_len++;
    }
  }

  *r_loose_edge_len = loose_edges_len;

  return loose_edges_mask;
}

static BitVector<> looptri_no_hidden_map_get(const Span<MPoly> polys,
                                             const VArray<bool> &hide_poly,
                                             const int looptri_len,
                                             int *r_looptri_active_len)
{
  if (hide_poly.is_single() && !hide_poly.get_internal_single()) {
    return {};
  }
  BitVector<> looptri_mask(looptri_len);

  int looptri_no_hidden_len = 0;
  int looptri_index = 0;
  for (const int64_t i : polys.index_range()) {
    const int triangles_num = ME_POLY_TRI_TOT(&polys[i]);
    if (hide_poly[i]) {
      looptri_index += triangles_num;
    }
    else {
      for (const int i : IndexRange(triangles_num)) {
        UNUSED_VARS(i);
        looptri_mask[looptri_index].set();
        looptri_index++;
        looptri_no_hidden_len++;
      }
    }
  }

  *r_looptri_active_len = looptri_no_hidden_len;

  return looptri_mask;
}

BVHTree *BKE_bvhtree_from_mesh_get(struct BVHTreeFromMesh *data,
                                   const struct Mesh *mesh,
                                   const BVHCacheType bvh_cache_type,
                                   const int tree_type)
{
  BVHCache **bvh_cache_p = (BVHCache **)&mesh->runtime->bvh_cache;

  const MLoopTri *looptri = nullptr;
  int looptri_len = 0;
  if (ELEM(bvh_cache_type, BVHTREE_FROM_LOOPTRI, BVHTREE_FROM_LOOPTRI_NO_HIDDEN)) {
    looptri = BKE_mesh_runtime_looptri_ensure(mesh);
    looptri_len = BKE_mesh_runtime_looptri_len(mesh);
  }
  const Span<float3> positions = mesh->positions();
  const float(*c_positions)[3] = reinterpret_cast<const float(*)[3]>(positions.data());
  const Span<MEdge> edges = mesh->edges();
  const Span<MLoop> loops = mesh->loops();

  /* Setup BVHTreeFromMesh */
  bvhtree_from_mesh_setup_data(nullptr,
                               bvh_cache_type,
                               c_positions,
                               edges.data(),
                               (const MFace *)CustomData_get_layer(&mesh->fdata, CD_MFACE),
                               loops.data(),
                               looptri,
                               data);

  bool lock_started = false;
  data->cached = bvhcache_find(
      bvh_cache_p, bvh_cache_type, &data->tree, &lock_started, &mesh->runtime->eval_mutex);

  if (data->cached) {
    BLI_assert(lock_started == false);

    /* NOTE: #data->tree can be nullptr. */
    return data->tree;
  }

  /* Create BVHTree. */
  BitVector<> mask;
  int mask_bits_act_len = -1;

  switch (bvh_cache_type) {
    case BVHTREE_FROM_LOOSEVERTS:
<<<<<<< HEAD
      mask = loose_verts_map_get(edges.data(), mesh->totedge, mesh->totvert, &mask_bits_act_len);
=======
      mask = loose_verts_map_get(edges, mesh->totvert, &mask_bits_act_len);
>>>>>>> 9a09adb7
      ATTR_FALLTHROUGH;
    case BVHTREE_FROM_VERTS:
      data->tree = bvhtree_from_mesh_verts_create_tree(
          0.0f, tree_type, 6, c_positions, mesh->totvert, mask, mask_bits_act_len);
      break;

    case BVHTREE_FROM_LOOSEEDGES:
      mask = loose_edges_map_get(edges, &mask_bits_act_len);
      ATTR_FALLTHROUGH;
    case BVHTREE_FROM_EDGES:
      data->tree = bvhtree_from_mesh_edges_create_tree(
          c_positions, edges.data(), mesh->totedge, mask, mask_bits_act_len, 0.0f, tree_type, 6);
      break;

    case BVHTREE_FROM_FACES:
      BLI_assert(!(mesh->totface == 0 && mesh->totpoly != 0));
      data->tree = bvhtree_from_mesh_faces_create_tree(
          0.0f,
          tree_type,
          6,
          c_positions,
          (const MFace *)CustomData_get_layer(&mesh->fdata, CD_MFACE),
          mesh->totface,
          {},
          -1);
      break;

    case BVHTREE_FROM_LOOPTRI_NO_HIDDEN: {
      blender::bke::AttributeAccessor attributes = mesh->attributes();
      mask = looptri_no_hidden_map_get(
          mesh->polys(),
          attributes.lookup_or_default(".hide_poly", ATTR_DOMAIN_FACE, false),
          looptri_len,
          &mask_bits_act_len);
      ATTR_FALLTHROUGH;
    }
    case BVHTREE_FROM_LOOPTRI:
      data->tree = bvhtree_from_mesh_looptri_create_tree(0.0f,
                                                         tree_type,
                                                         6,
                                                         c_positions,
                                                         loops.data(),
                                                         looptri,
                                                         looptri_len,
                                                         mask,
                                                         mask_bits_act_len);
      break;
    case BVHTREE_FROM_EM_VERTS:
    case BVHTREE_FROM_EM_EDGES:
    case BVHTREE_FROM_EM_LOOPTRI:
    case BVHTREE_MAX_ITEM:
      BLI_assert(false);
      break;
  }

  bvhtree_balance(data->tree, lock_started);

  /* Save on cache for later use */
  // printf("BVHTree built and saved on cache\n");
  BLI_assert(data->cached == false);
  data->cached = true;
  bvhcache_insert(*bvh_cache_p, data->tree, bvh_cache_type);
  bvhcache_unlock(*bvh_cache_p, lock_started);

#ifdef DEBUG
  if (data->tree != nullptr) {
    if (BLI_bvhtree_get_tree_type(data->tree) != tree_type) {
      printf("tree_type %d obtained instead of %d\n",
             BLI_bvhtree_get_tree_type(data->tree),
             tree_type);
    }
  }
#endif

  return data->tree;
}

BVHTree *BKE_bvhtree_from_editmesh_get(BVHTreeFromEditMesh *data,
                                       struct BMEditMesh *em,
                                       const int tree_type,
                                       const BVHCacheType bvh_cache_type,
                                       BVHCache **bvh_cache_p,
                                       std::mutex *mesh_eval_mutex)
{
  bool lock_started = false;

  bvhtree_from_editmesh_setup_data(nullptr, bvh_cache_type, em, data);

  if (bvh_cache_p) {
    data->cached = bvhcache_find(
        bvh_cache_p, bvh_cache_type, &data->tree, &lock_started, mesh_eval_mutex);

    if (data->cached) {
      BLI_assert(lock_started == false);
      return data->tree;
    }
  }

  switch (bvh_cache_type) {
    case BVHTREE_FROM_EM_VERTS:
      data->tree = bvhtree_from_editmesh_verts_create_tree(0.0f, tree_type, 6, em, {}, -1);
      break;
    case BVHTREE_FROM_EM_EDGES:
      data->tree = bvhtree_from_editmesh_edges_create_tree(0.0f, tree_type, 6, em, {}, -1);
      break;
    case BVHTREE_FROM_EM_LOOPTRI:
      data->tree = bvhtree_from_editmesh_looptri_create_tree(0.0f, tree_type, 6, em, {}, -1);
      break;
    case BVHTREE_FROM_VERTS:
    case BVHTREE_FROM_EDGES:
    case BVHTREE_FROM_FACES:
    case BVHTREE_FROM_LOOPTRI:
    case BVHTREE_FROM_LOOPTRI_NO_HIDDEN:
    case BVHTREE_FROM_LOOSEVERTS:
    case BVHTREE_FROM_LOOSEEDGES:
    case BVHTREE_MAX_ITEM:
      BLI_assert(false);
      break;
  }

  bvhtree_balance(data->tree, lock_started);

  if (bvh_cache_p) {
    /* Save on cache for later use */
    // printf("BVHTree built and saved on cache\n");
    BLI_assert(data->cached == false);
    data->cached = true;
    bvhcache_insert(*bvh_cache_p, data->tree, bvh_cache_type);
    bvhcache_unlock(*bvh_cache_p, lock_started);
  }

#ifdef DEBUG
  if (data->tree != nullptr) {
    if (BLI_bvhtree_get_tree_type(data->tree) != tree_type) {
      printf("tree_type %d obtained instead of %d\n",
             BLI_bvhtree_get_tree_type(data->tree),
             tree_type);
    }
  }
#endif

  return data->tree;
}

/** \} */

/* -------------------------------------------------------------------- */
/** \name Free Functions
 * \{ */

void free_bvhtree_from_editmesh(struct BVHTreeFromEditMesh *data)
{
  if (data->tree) {
    if (!data->cached) {
      BLI_bvhtree_free(data->tree);
    }
    memset(data, 0, sizeof(*data));
  }
}

void free_bvhtree_from_mesh(struct BVHTreeFromMesh *data)
{
  if (data->tree && !data->cached) {
    BLI_bvhtree_free(data->tree);
  }

  memset(data, 0, sizeof(*data));
}

/** \} */

/* -------------------------------------------------------------------- */
/** \name Point Cloud BVH Building
 * \{ */

BVHTree *BKE_bvhtree_from_pointcloud_get(BVHTreeFromPointCloud *data,
                                         const PointCloud *pointcloud,
                                         const int tree_type)
{
  BVHTree *tree = BLI_bvhtree_new(pointcloud->totpoint, 0.0f, tree_type, 6);
  if (!tree) {
    return nullptr;
  }

  blender::bke::AttributeAccessor attributes = pointcloud->attributes();
  blender::VArraySpan<blender::float3> positions = attributes.lookup_or_default<blender::float3>(
      "position", ATTR_DOMAIN_POINT, blender::float3(0));

  for (const int i : positions.index_range()) {
    BLI_bvhtree_insert(tree, i, positions[i], 1);
  }
  BLI_assert(BLI_bvhtree_get_len(tree) == pointcloud->totpoint);
  bvhtree_balance(tree, false);

  data->coords = (const float(*)[3])positions.data();
  data->tree = tree;
  data->nearest_callback = nullptr;

  return tree;
}

void free_bvhtree_from_pointcloud(BVHTreeFromPointCloud *data)
{
  if (data->tree) {
    BLI_bvhtree_free(data->tree);
  }
  memset(data, 0, sizeof(*data));
}

/** \} */<|MERGE_RESOLUTION|>--- conflicted
+++ resolved
@@ -29,12 +29,9 @@
 
 #include "MEM_guardedalloc.h"
 
-<<<<<<< HEAD
+using blender::BitVector;
 using blender::float3;
-=======
-using blender::BitVector;
 using blender::IndexRange;
->>>>>>> 9a09adb7
 using blender::Span;
 using blender::VArray;
 
@@ -727,22 +724,11 @@
     return nullptr;
   }
 
-<<<<<<< HEAD
-    if (tree) {
-      for (int i = 0; i < verts_num; i++) {
-        if (verts_mask && !BLI_BITMAP_TEST_BOOL(verts_mask, i)) {
-          continue;
-        }
-        BLI_bvhtree_insert(tree, i, positions[i], 1);
-      }
-      BLI_assert(BLI_bvhtree_get_len(tree) == verts_num_active);
-=======
   for (int i = 0; i < verts_num; i++) {
     if (!verts_mask.is_empty() && !verts_mask[i]) {
       continue;
->>>>>>> 9a09adb7
-    }
-    BLI_bvhtree_insert(tree, i, vert[i].co, 1);
+    }
+    BLI_bvhtree_insert(tree, i, positions[i], 1);
   }
   BLI_assert(BLI_bvhtree_get_len(tree) == verts_num_active);
 
@@ -784,25 +770,15 @@
                                     int tree_type,
                                     int axis)
 {
-<<<<<<< HEAD
-  BVHTree *tree = nullptr;
-  tree = bvhtree_from_mesh_verts_create_tree(
+  BVHTree *tree = bvhtree_from_mesh_verts_create_tree(
       epsilon, tree_type, axis, positions, verts_num, verts_mask, verts_num_active);
-=======
-  BVHTree *tree = bvhtree_from_mesh_verts_create_tree(
-      epsilon, tree_type, axis, vert, verts_num, verts_mask, verts_num_active);
->>>>>>> 9a09adb7
 
   bvhtree_balance(tree, false);
 
   if (data) {
     /* Setup BVHTreeFromMesh */
     bvhtree_from_mesh_setup_data(
-<<<<<<< HEAD
-        tree, BVHTREE_FROM_VERTS, positions, nullptr, nullptr, nullptr, nullptr, nullptr, data);
-=======
-        tree, BVHTREE_FROM_VERTS, vert, nullptr, nullptr, nullptr, nullptr, data);
->>>>>>> 9a09adb7
+        tree, BVHTREE_FROM_VERTS, positions, nullptr, nullptr, nullptr, nullptr, data);
   }
 
   return tree;
@@ -873,33 +849,19 @@
     return nullptr;
   }
 
-<<<<<<< HEAD
-  if (edges_num_active) {
-    /* Create a BVH-tree of the given target */
-    tree = BLI_bvhtree_new(edges_num_active, epsilon, tree_type, axis);
-    if (tree) {
-      for (int i = 0; i < edge_num; i++) {
-        if (edges_mask && !BLI_BITMAP_TEST_BOOL(edges_mask, i)) {
-          continue;
-        }
-        float co[2][3];
-        copy_v3_v3(co[0], positions[edge[i].v1]);
-        copy_v3_v3(co[1], positions[edge[i].v2]);
-=======
   /* Create a BVH-tree of the given target */
   BVHTree *tree = BLI_bvhtree_new(edges_num_active, epsilon, tree_type, axis);
   if (!tree) {
     return nullptr;
   }
->>>>>>> 9a09adb7
 
   for (int i = 0; i < edge_num; i++) {
     if (!edges_mask.is_empty() && !edges_mask[i]) {
       continue;
     }
     float co[2][3];
-    copy_v3_v3(co[0], vert[edge[i].v1].co);
-    copy_v3_v3(co[1], vert[edge[i].v2].co);
+    copy_v3_v3(co[0], positions[edge[i].v1]);
+    copy_v3_v3(co[1], positions[edge[i].v2]);
 
     BLI_bvhtree_insert(tree, i, co[0], 2);
   }
@@ -943,25 +905,15 @@
                                     int tree_type,
                                     int axis)
 {
-<<<<<<< HEAD
-  BVHTree *tree = nullptr;
-  tree = bvhtree_from_mesh_edges_create_tree(
+  BVHTree *tree = bvhtree_from_mesh_edges_create_tree(
       positions, edge, edges_num, edges_mask, edges_num_active, epsilon, tree_type, axis);
-=======
-  BVHTree *tree = bvhtree_from_mesh_edges_create_tree(
-      vert, edge, edges_num, edges_mask, edges_num_active, epsilon, tree_type, axis);
->>>>>>> 9a09adb7
 
   bvhtree_balance(tree, false);
 
   if (data) {
     /* Setup BVHTreeFromMesh */
     bvhtree_from_mesh_setup_data(
-<<<<<<< HEAD
-        tree, BVHTREE_FROM_EDGES, positions, edge, nullptr, nullptr, nullptr, nullptr, data);
-=======
-        tree, BVHTREE_FROM_EDGES, vert, edge, nullptr, nullptr, nullptr, data);
->>>>>>> 9a09adb7
+        tree, BVHTREE_FROM_EDGES, positions, edge, nullptr, nullptr, nullptr, data);
   }
 
   return tree;
@@ -1000,41 +952,18 @@
     return nullptr;
   }
 
-  if (vert && face) {
+  if (positions && face) {
     for (int i = 0; i < faces_num; i++) {
       float co[4][3];
       if (!faces_mask.is_empty() && !faces_mask[i]) {
         continue;
       }
 
-<<<<<<< HEAD
-    /* Create a BVH-tree of the given target. */
-    // printf("%s: building BVH, total=%d\n", __func__, numFaces);
-    tree = BLI_bvhtree_new(faces_num_active, epsilon, tree_type, axis);
-    if (tree) {
-      if (positions && face) {
-        for (int i = 0; i < faces_num; i++) {
-          float co[4][3];
-          if (faces_mask && !BLI_BITMAP_TEST_BOOL(faces_mask, i)) {
-            continue;
-          }
-
-          copy_v3_v3(co[0], positions[face[i].v1]);
-          copy_v3_v3(co[1], positions[face[i].v2]);
-          copy_v3_v3(co[2], positions[face[i].v3]);
-          if (face[i].v4) {
-            copy_v3_v3(co[3], positions[face[i].v4]);
-          }
-
-          BLI_bvhtree_insert(tree, i, co[0], face[i].v4 ? 4 : 3);
-        }
-=======
-      copy_v3_v3(co[0], vert[face[i].v1].co);
-      copy_v3_v3(co[1], vert[face[i].v2].co);
-      copy_v3_v3(co[2], vert[face[i].v3].co);
+      copy_v3_v3(co[0], positions[face[i].v1]);
+      copy_v3_v3(co[1], positions[face[i].v2]);
+      copy_v3_v3(co[2], positions[face[i].v3]);
       if (face[i].v4) {
-        copy_v3_v3(co[3], vert[face[i].v4].co);
->>>>>>> 9a09adb7
+        copy_v3_v3(co[3], positions[face[i].v4]);
       }
 
       BLI_bvhtree_insert(tree, i, co[0], face[i].v4 ? 4 : 3);
@@ -1129,37 +1058,16 @@
     return nullptr;
   }
 
-<<<<<<< HEAD
-  if (looptri_num_active) {
-    /* Create a BVH-tree of the given target */
-    // printf("%s: building BVH, total=%d\n", __func__, numFaces);
-    tree = BLI_bvhtree_new(looptri_num_active, epsilon, tree_type, axis);
-    if (tree) {
-      if (positions && looptri) {
-        for (int i = 0; i < looptri_num; i++) {
-          float co[3][3];
-          if (looptri_mask && !BLI_BITMAP_TEST_BOOL(looptri_mask, i)) {
-            continue;
-          }
-
-          copy_v3_v3(co[0], positions[mloop[looptri[i].tri[0]].v]);
-          copy_v3_v3(co[1], positions[mloop[looptri[i].tri[1]].v]);
-          copy_v3_v3(co[2], positions[mloop[looptri[i].tri[2]].v]);
-
-          BLI_bvhtree_insert(tree, i, co[0], 3);
-        }
-=======
-  if (vert && looptri) {
+  if (positions && looptri) {
     for (int i = 0; i < looptri_num; i++) {
       float co[3][3];
       if (!looptri_mask.is_empty() && !looptri_mask[i]) {
         continue;
->>>>>>> 9a09adb7
       }
 
-      copy_v3_v3(co[0], vert[mloop[looptri[i].tri[0]].v].co);
-      copy_v3_v3(co[1], vert[mloop[looptri[i].tri[1]].v].co);
-      copy_v3_v3(co[2], vert[mloop[looptri[i].tri[2]].v].co);
+      copy_v3_v3(co[0], positions[mloop[looptri[i].tri[0]].v]);
+      copy_v3_v3(co[1], positions[mloop[looptri[i].tri[1]].v]);
+      copy_v3_v3(co[2], positions[mloop[looptri[i].tri[2]].v]);
 
       BLI_bvhtree_insert(tree, i, co[0], 3);
     }
@@ -1207,7 +1115,6 @@
                                       int tree_type,
                                       int axis)
 {
-<<<<<<< HEAD
   BVHTree *tree = nullptr;
   tree = bvhtree_from_mesh_looptri_create_tree(epsilon,
                                                tree_type,
@@ -1218,39 +1125,19 @@
                                                looptri_num,
                                                looptri_mask,
                                                looptri_num_active);
-=======
-  BVHTree *tree = bvhtree_from_mesh_looptri_create_tree(epsilon,
-                                                        tree_type,
-                                                        axis,
-                                                        vert,
-                                                        mloop,
-                                                        looptri,
-                                                        looptri_num,
-                                                        looptri_mask,
-                                                        looptri_num_active);
->>>>>>> 9a09adb7
 
   bvhtree_balance(tree, false);
 
   if (data) {
     /* Setup BVHTreeFromMesh */
     bvhtree_from_mesh_setup_data(
-<<<<<<< HEAD
-        tree, BVHTREE_FROM_LOOPTRI, positions, nullptr, nullptr, mloop, looptri, nullptr, data);
-=======
-        tree, BVHTREE_FROM_LOOPTRI, vert, nullptr, nullptr, mloop, looptri, data);
->>>>>>> 9a09adb7
+        tree, BVHTREE_FROM_LOOPTRI, positions, nullptr, nullptr, mloop, looptri, data);
   }
 
   return tree;
 }
 
-<<<<<<< HEAD
-static BLI_bitmap *loose_verts_map_get(const MEdge *medge,
-                                       int edges_num,
-=======
 static BitVector<> loose_verts_map_get(const Span<MEdge> edges,
->>>>>>> 9a09adb7
                                        int verts_num,
                                        int *r_loose_vert_num)
 {
@@ -1369,11 +1256,7 @@
 
   switch (bvh_cache_type) {
     case BVHTREE_FROM_LOOSEVERTS:
-<<<<<<< HEAD
-      mask = loose_verts_map_get(edges.data(), mesh->totedge, mesh->totvert, &mask_bits_act_len);
-=======
       mask = loose_verts_map_get(edges, mesh->totvert, &mask_bits_act_len);
->>>>>>> 9a09adb7
       ATTR_FALLTHROUGH;
     case BVHTREE_FROM_VERTS:
       data->tree = bvhtree_from_mesh_verts_create_tree(
