--- conflicted
+++ resolved
@@ -932,7 +932,6 @@
   return data->tree;
 }
 
-<<<<<<< HEAD
 void BKE_bvhtree_from_mesh_tris_init(const Mesh &mesh,
                                      const blender::IndexMask &faces_mask,
                                      BVHTreeFromMesh &r_data)
@@ -1070,8 +1069,6 @@
   return data->tree;
 }
 
-=======
->>>>>>> 0e4f9104
 /** \} */
 
 /* -------------------------------------------------------------------- */
