--- conflicted
+++ resolved
@@ -90,16 +90,9 @@
    * OpenSubdiv's vertices match mesh ones? */
   BLI_bitmap *vertex_used_map = BLI_BITMAP_NEW(mesh->totvert, "vert used map");
   for (int poly_index = 0; poly_index < mesh->totpoly; poly_index++) {
-<<<<<<< HEAD
-    const MPoly *poly = &polys[poly_index];
-    for (int i = 0; i < poly->totloop; i++) {
-      BLI_BITMAP_ENABLE(vertex_used_map, corner_verts[poly->loopstart + i]);
-=======
     const MPoly &poly = polys[poly_index];
-    for (int corner = 0; corner < poly.totloop; corner++) {
-      const MLoop *loop = &loops[poly.loopstart + corner];
-      BLI_BITMAP_ENABLE(vertex_used_map, loop->v);
->>>>>>> 915ff8d1
+    for (int i = 0; i < poly.totloop; i++) {
+      BLI_BITMAP_ENABLE(vertex_used_map, corner_verts[poly.loopstart + i]);
     }
   }
   /* Use a temporary buffer so we do not upload vertices one at a time to the GPU. */
