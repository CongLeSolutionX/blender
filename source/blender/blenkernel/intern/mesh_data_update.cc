--- conflicted
+++ resolved
@@ -741,26 +741,8 @@
       CustomData_MeshMasks mask = {0};
       mti->required_data_mask(md, &mask);
       if (mask.vmask & CD_MASK_ORCO) {
-<<<<<<< HEAD
         if (Mesh *mesh = geometry_set.get_mesh_for_write()) {
           add_orco_mesh(ob, &em_input, *mesh, mesh_orco, CD_ORCO);
-=======
-        add_orco_mesh(ob, &em_input, *mesh, mesh_orco, CD_ORCO);
-      }
-    }
-
-    if (mesh == mesh_cage) {
-      /* If the cage mesh has already been assigned, we have passed the cage index in the modifier
-       * list. If the cage and final meshes are still the same, duplicate the final mesh so the
-       * cage mesh isn't modified anymore. */
-      mesh = BKE_mesh_copy_for_eval(*mesh);
-      if (mesh_cage->runtime->edit_mesh) {
-        mesh->runtime->is_original_bmesh = true;
-        mesh->runtime->deformed_only = mesh_cage->runtime->deformed_only;
-        if (mesh_cage->runtime->edit_data) {
-          mesh->runtime->edit_data = std::make_unique<EditMeshData>(
-              *mesh_cage->runtime->edit_data);
->>>>>>> a4c9b691
         }
       }
     }
@@ -912,12 +894,7 @@
 {
   const Mesh &mesh_input = *static_cast<const Mesh *>(obedit.data);
 
-<<<<<<< HEAD
   GeometrySet geometry_set = editbmesh_calc_modifiers(depsgraph, scene, obedit, dataMask);
-=======
-  editbmesh_calc_modifiers(
-      depsgraph, scene, obedit, dataMask, &me_cage, &me_final, &non_mesh_components);
->>>>>>> a4c9b691
 
   /* Object has edit_mesh but is not in edit mode (object shares mesh datablock with another object
    * with is in edit mode).
