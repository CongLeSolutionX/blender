--- conflicted
+++ resolved
@@ -858,14 +858,11 @@
       mesh = BKE_mesh_copy_for_eval(*mesh);
       if (mesh_cage->runtime->edit_mesh) {
         mesh->runtime->is_original_bmesh = true;
-<<<<<<< HEAD
-=======
         mesh->runtime->deformed_only = mesh_cage->runtime->deformed_only;
         if (mesh_cage->runtime->edit_data) {
           mesh->runtime->edit_data = std::make_unique<EditMeshData>(
               *mesh_cage->runtime->edit_data);
         }
->>>>>>> 8f318cb3
       }
     }
 
