/*
 * ***** BEGIN GPL LICENSE BLOCK *****
 *
 * This program is free software; you can redistribute it and/or
 * modify it under the terms of the GNU General Public License
 * as published by the Free Software Foundation; either version 2
 * of the License, or (at your option) any later version.
 *
 * This program is distributed in the hope that it will be useful,
 * but WITHOUT ANY WARRANTY; without even the implied warranty of
 * MERCHANTABILITY or FITNESS FOR A PARTICULAR PURPOSE.  See the
 * GNU General Public License for more details.
 *
 * You should have received a copy of the GNU General Public License
 * along with this program; if not, write to the Free Software Foundation,
 * Inc., 51 Franklin Street, Fifth Floor, Boston, MA 02110-1301, USA.
 *
 * The Original Code is Copyright (C) 2001-2002 by NaN Holding BV.
 * All rights reserved.
 *
 * The Original Code is: all of this file.
 *
 * Contributor(s): Reevan McKay
 *
 * ***** END GPL LICENSE BLOCK *****
 */

/** \file blender/blenkernel/intern/deform.c
 *  \ingroup bke
 */


#include <string.h>
#include <math.h>
#include "ctype.h"

#include "MEM_guardedalloc.h"

#include "DNA_meshdata_types.h"
#include "DNA_object_types.h"

#include "BKE_deform.h"

#include "BLI_blenlib.h"
#include "BLI_utildefines.h"


#include "BLI_cellalloc.h"


void defgroup_copy_list(ListBase *outbase, ListBase *inbase)
{
	bDeformGroup *defgroup, *defgroupn;

	outbase->first= outbase->last= NULL;

	for (defgroup = inbase->first; defgroup; defgroup=defgroup->next){
		defgroupn= defgroup_duplicate(defgroup);
		BLI_addtail(outbase, defgroupn);
	}
}

bDeformGroup *defgroup_duplicate(bDeformGroup *ingroup)
{
	bDeformGroup *outgroup;

	if (!ingroup)
		return NULL;

	outgroup=MEM_callocN(sizeof(bDeformGroup), "copy deformGroup");

	/* For now, just copy everything over. */
	memcpy (outgroup, ingroup, sizeof(bDeformGroup));

	outgroup->next=outgroup->prev=NULL;

	return outgroup;
}

/* copy & overwrite weights */
void defvert_copy(MDeformVert *dvert_dst, const MDeformVert *dvert_src)
{
	if (dvert_dst->totweight == dvert_src->totweight) {
		if (dvert_src->totweight)
			memcpy(dvert_dst->dw, dvert_src->dw, dvert_src->totweight * sizeof(MDeformWeight));
	}
	else {
		if (dvert_dst->dw)
			BLI_cellalloc_free(dvert_dst->dw);

		if (dvert_src->totweight)
			dvert_dst->dw= BLI_cellalloc_dupalloc(dvert_src->dw);
		else
			dvert_dst->dw= NULL;

		dvert_dst->totweight = dvert_src->totweight;
	}
}

/* copy an index from one dvert to another
 * - do nothing if neither are set.
 * - add destination weight if needed.
 */
void defvert_copy_index(MDeformVert *dvert_dst, const MDeformVert *dvert_src, const int defgroup)
{
	MDeformWeight *dw_src, *dw_dst;

	dw_src= defvert_find_index(dvert_src, defgroup);

	if (dw_src) {
		/* source is valid, verify destination */
		dw_dst= defvert_verify_index(dvert_dst, defgroup);
		dw_dst->weight= dw_src->weight;
	}
	else {
		/* source was NULL, assign zero, could also remove */
		dw_dst= defvert_find_index(dvert_dst, defgroup);

		if (dw_dst) {
			dw_dst->weight= 0.0f;
		}
	}
}

/* only sync over matching weights, don't add or remove groups
 * warning, loop within loop.
 */
void defvert_sync(MDeformVert *dvert_dst, const MDeformVert *dvert_src, int use_verify)
{
	if (dvert_src->totweight && dvert_dst->totweight) {
		int i;
		MDeformWeight *dw_src;
		for (i=0, dw_src=dvert_src->dw; i < dvert_src->totweight; i++, dw_src++) {
			MDeformWeight *dw_dst;
			if (use_verify) dw_dst= defvert_verify_index(dvert_dst, dw_src->def_nr);
			else            dw_dst= defvert_find_index(dvert_dst, dw_src->def_nr);

			if (dw_dst) {
				dw_dst->weight= dw_src->weight;
			}
		}
	}
}

/* be sure all flip_map values are valid */
void defvert_sync_mapped(MDeformVert *dvert_dst, const MDeformVert *dvert_src,
                         const int *flip_map, const int flip_map_len, const int use_verify)
{
	if (dvert_src->totweight && dvert_dst->totweight) {
		int i;
		MDeformWeight *dw_src;
		for (i=0, dw_src=dvert_src->dw; i < dvert_src->totweight; i++, dw_src++) {
			if (dw_src->def_nr < flip_map_len) {
				MDeformWeight *dw_dst;
				if (use_verify) dw_dst= defvert_verify_index(dvert_dst, flip_map[dw_src->def_nr]);
				else            dw_dst= defvert_find_index(dvert_dst, flip_map[dw_src->def_nr]);

				if (dw_dst) {
					dw_dst->weight= dw_src->weight;
				}
			}
		}
	}
}

/* be sure all flip_map values are valid */
void defvert_remap(MDeformVert *dvert, int *map)
{
	MDeformWeight *dw;
	int i;
	for (i=0, dw=dvert->dw; i<dvert->totweight; i++, dw++) {
		dw->def_nr= map[dw->def_nr];
	}
}

void defvert_normalize(MDeformVert *dvert)
{
	if (dvert->totweight<=0) {
		/* nothing */
	}
	else if (dvert->totweight==1) {
		dvert->dw[0].weight= 1.0f;
	}
	else {
		int i;
		float tot= 0.0f;
		MDeformWeight *dw;
		for (i=0, dw=dvert->dw; i < dvert->totweight; i++, dw++)
			tot += dw->weight;

		if (tot > 0.0f) {
			for (i=0, dw=dvert->dw; i < dvert->totweight; i++, dw++)
				dw->weight /= tot;
		}
	}
}

void defvert_flip(MDeformVert *dvert, const int *flip_map, const int flip_map_len)
{
	MDeformWeight *dw;
	int i;

	for (dw= dvert->dw, i=0; i<dvert->totweight; dw++, i++) {
		if ((dw->def_nr < flip_map_len) && (flip_map[dw->def_nr] >= 0)) {
			dw->def_nr= flip_map[dw->def_nr];
		}
	}
}


bDeformGroup *defgroup_find_name(Object *ob, const char *name)
{
	/* return a pointer to the deform group with this name
	 * or return NULL otherwise.
	 */
	bDeformGroup *curdef;

	for (curdef = ob->defbase.first; curdef; curdef=curdef->next) {
		if (!strcmp(curdef->name, name)) {
			return curdef;
		}
	}
	return NULL;
}

int defgroup_name_index(Object *ob, const char *name)
{
	/* Return the location of the named deform group within the list of
	 * deform groups. This function is a combination of defgroup_find_index and
	 * defgroup_find_name. The other two could be called instead, but that
	 * require looping over the vertexgroups twice.
	 */
	bDeformGroup *curdef;
	int def_nr;

	if (name && name[0] != '\0') {
		for (curdef=ob->defbase.first, def_nr=0; curdef; curdef=curdef->next, def_nr++) {
			if (!strcmp(curdef->name, name))
				return def_nr;
		}
	}

	return -1;
}

int defgroup_find_index(Object *ob, bDeformGroup *dg)
{
	/* Fetch the location of this deform group
	 * within the linked list of deform groups.
	 * (this number is stored in the deform
	 * weights of the deform verts to link them
	 * to this deform group).
	 *
	 * note: this is zero based, ob->actdef starts at 1.
	 */

	bDeformGroup *eg;
	int def_nr;

	eg = ob->defbase.first;
	def_nr = 0;

	/* loop through all deform groups */
	while (eg != NULL) {

		/* if the current deform group is
		 * the one we are after, return
		 * def_nr
		 */
		if (eg == dg) {
			break;
		}
		++def_nr;
		eg = eg->next;
	}

	/* if there was no deform group found then
	 * return -1 (should set up a nice symbolic
	 * constant for this)
	 */
	if (eg == NULL) return -1;

	return def_nr;
}

/* note, must be freed */
int *defgroup_flip_map(Object *ob, int *flip_map_len, int use_default)
{
	int totdg= *flip_map_len= BLI_countlist(&ob->defbase);

	if (totdg==0) {
		return NULL;
	}
	else {
		bDeformGroup *dg;
		char name[sizeof(dg->name)];
		int i, flip_num, *map= MEM_mallocN(totdg * sizeof(int), __func__);

		for (i=0; i < totdg; i++) {
			map[i]= -1;
		}

		for (dg=ob->defbase.first, i=0; dg; dg=dg->next, i++) {
			if (map[i] == -1) { /* may be calculated previously */

				/* incase no valid value is found, use this */
				if (use_default)
					map[i]= i;

				flip_side_name(name, dg->name, FALSE);
				if (strcmp(name, dg->name)) {
					flip_num= defgroup_name_index(ob, name);
					if (flip_num >= 0) {
						map[i]= flip_num;
						map[flip_num]= i; /* save an extra lookup */
					}
				}
			}
		}
		return map;
	}
}

/* note, must be freed */
int *defgroup_flip_map_single(Object *ob, int *flip_map_len, int use_default, int defgroup)
{
	int totdg= *flip_map_len= BLI_countlist(&ob->defbase);

	if (totdg==0) {
		return NULL;
	}
	else {
		bDeformGroup *dg;
		char name[sizeof(dg->name)];
		int i, flip_num, *map= MEM_mallocN(totdg * sizeof(int), __func__);

		for (i=0; i < totdg; i++) {
			if (use_default) map[i]= i;
			else             map[i]= -1;
		}

		dg= BLI_findlink(&ob->defbase, defgroup);

		flip_side_name(name, dg->name, FALSE);
		if (strcmp(name, dg->name)) {
			flip_num= defgroup_name_index(ob, name);

			if (flip_num >= 0) {
				map[defgroup]= flip_num;
				map[flip_num]= defgroup;
			}
		}

		return map;
	}
}

int defgroup_flip_index(Object *ob, int index, int use_default)
{
	bDeformGroup *dg= BLI_findlink(&ob->defbase, index);
	int flip_index = -1;

	if (dg) {
		char name[sizeof(dg->name)];
		flip_side_name(name, dg->name, 0);

		if (strcmp(name, dg->name))
			flip_index= defgroup_name_index(ob, name);
	}

	return (flip_index==-1 && use_default) ? index : flip_index;
}

static int defgroup_find_name_dupe(const char *name, bDeformGroup *dg, Object *ob)
{
	bDeformGroup *curdef;

	for (curdef = ob->defbase.first; curdef; curdef=curdef->next) {
		if (dg!=curdef) {
			if (!strcmp(curdef->name, name)) {
				return 1;
			}
		}
	}

	return 0;
}

static int defgroup_unique_check(void *arg, const char *name)
{
	struct {Object *ob; void *dg;} *data= arg;
	return defgroup_find_name_dupe(name, data->dg, data->ob);
}

void defgroup_unique_name(bDeformGroup *dg, Object *ob)
{
	struct {Object *ob; void *dg;} data;
	data.ob= ob;
	data.dg= dg;

	BLI_uniquename_cb(defgroup_unique_check, &data, "Group", '.', dg->name, sizeof(dg->name));
}

/* finds the best possible flipped name. For renaming; check for unique names afterwards */
/* if strip_number: removes number extensions
 * note: dont use sizeof() for 'name' or 'from_name' */
void flip_side_name(char name[MAX_VGROUP_NAME], const char from_name[MAX_VGROUP_NAME], int strip_number)
{
	int     len;
	char    prefix[MAX_VGROUP_NAME]=  "";   /* The part before the facing */
	char    suffix[MAX_VGROUP_NAME]=  "";   /* The part after the facing */
	char    replace[MAX_VGROUP_NAME]= "";   /* The replacement string */
	char    number[MAX_VGROUP_NAME]=  "";   /* The number extension string */
	char    *index=NULL;

	len= BLI_strnlen(from_name, MAX_VGROUP_NAME);
	if (len < 3) return; // we don't do names like .R or .L

	BLI_strncpy(name, from_name, MAX_VGROUP_NAME);

	/* We first check the case with a .### extension, let's find the last period */
	if (isdigit(name[len-1])) {
		index= strrchr(name, '.'); // last occurrence
		if (index && isdigit(index[1]) ) { // doesnt handle case bone.1abc2 correct..., whatever!
			if (strip_number==0)
				BLI_strncpy(number, index, sizeof(number));
			*index= 0;
			len= BLI_strnlen(name, MAX_VGROUP_NAME);
		}
	}

	BLI_strncpy(prefix, name, sizeof(prefix));

#define IS_SEPARATOR(a) ((a)=='.' || (a)==' ' || (a)=='-' || (a)=='_')

	/* first case; separator . - _ with extensions r R l L  */
	if (IS_SEPARATOR(name[len-2]) ) {
		switch(name[len-1]) {
			case 'l':
				prefix[len-1]= 0;
				strcpy(replace, "r");
				break;
			case 'r':
				prefix[len-1]= 0;
				strcpy(replace, "l");
				break;
			case 'L':
				prefix[len-1]= 0;
				strcpy(replace, "R");
				break;
			case 'R':
				prefix[len-1]= 0;
				strcpy(replace, "L");
				break;
		}
	}
	/* case; beginning with r R l L , with separator after it */
	else if (IS_SEPARATOR(name[1]) ) {
		switch(name[0]) {
			case 'l':
				strcpy(replace, "r");
				strcpy(suffix, name+1);
				prefix[0]= 0;
				break;
			case 'r':
				strcpy(replace, "l");
				strcpy(suffix, name+1);
				prefix[0]= 0;
				break;
			case 'L':
				strcpy(replace, "R");
				strcpy(suffix, name+1);
				prefix[0]= 0;
				break;
			case 'R':
				strcpy(replace, "L");
				strcpy(suffix, name+1);
				prefix[0]= 0;
				break;
		}
	}
	else if (len > 5) {
		/* hrms, why test for a separator? lets do the rule 'ultimate left or right' */
		index = BLI_strcasestr(prefix, "right");
		if (index==prefix || index==prefix+len-5) {
			if (index[0]=='r')
				strcpy (replace, "left");
			else {
				if (index[1]=='I')
					strcpy (replace, "LEFT");
				else
					strcpy (replace, "Left");
			}
			*index= 0;
			strcpy (suffix, index+5);
		}
		else {
			index = BLI_strcasestr(prefix, "left");
			if (index==prefix || index==prefix+len-4) {
				if (index[0]=='l')
					strcpy (replace, "right");
				else {
					if (index[1]=='E')
						strcpy (replace, "RIGHT");
					else
						strcpy (replace, "Right");
				}
				*index= 0;
				strcpy (suffix, index+4);
			}
		}
	}

#undef IS_SEPARATOR

	BLI_snprintf (name, MAX_VGROUP_NAME, "%s%s%s%s", prefix, replace, suffix, number);
}

float defvert_find_weight(const struct MDeformVert *dvert, const int defgroup)
{
	MDeformWeight *dw= defvert_find_index(dvert, defgroup);
	return dw ? dw->weight : 0.0f;
}

float defvert_array_find_weight_safe(const struct MDeformVert *dvert, const int index, const int defgroup)
{
	if (defgroup == -1 || dvert == NULL)
		return 1.0f;

	return defvert_find_weight(dvert+index, defgroup);
}


MDeformWeight *defvert_find_index(const MDeformVert *dvert, const int defgroup)
{
	if (dvert && defgroup >= 0) {
		MDeformWeight *dw = dvert->dw;
		int i;

		for (i=dvert->totweight; i>0; i--, dw++) {
			if (dw->def_nr == defgroup) {
				return dw;
			}
		}
	}

	return NULL;
}

/* Ensures that mv has a deform weight entry for the specified defweight group */
/* Note this function is mirrored in editmesh_tools.c, for use for editvertices */
MDeformWeight *defvert_verify_index(MDeformVert *dvert, const int defgroup)
{
	MDeformWeight *dw_new;

	/* do this check always, this function is used to check for it */
	if (!dvert || defgroup < 0)
		return NULL;

	dw_new= defvert_find_index(dvert, defgroup);
	if (dw_new)
		return dw_new;

	dw_new= BLI_cellalloc_calloc(sizeof(MDeformWeight)*(dvert->totweight+1), "deformWeight");
	if (dvert->dw) {
		memcpy(dw_new, dvert->dw, sizeof(MDeformWeight)*dvert->totweight);
		BLI_cellalloc_free(dvert->dw);
	}
	dvert->dw= dw_new;
	dw_new += dvert->totweight;
	dw_new->weight= 0.0f;
	dw_new->def_nr= defgroup;
	/* Group index */

	dvert->totweight++;

	return dw_new;
}

/* TODO. merge with code above! */

/* Adds the given vertex to the specified vertex group, with given weight.
 * warning, this does NOT check for existign, assume caller already knows its not there */
void defvert_add_index_notest(MDeformVert *dvert, int defgroup, const float weight)
{
	MDeformWeight *dw_new;

	/* do this check always, this function is used to check for it */
	if (!dvert || defgroup < 0)
		return;

	dw_new = MEM_callocN(sizeof(MDeformWeight)*(dvert->totweight+1), "defvert_add_to group, new deformWeight");
	if(dvert->dw) {
		memcpy(dw_new, dvert->dw, sizeof(MDeformWeight)*dvert->totweight);
		MEM_freeN(dvert->dw);
	}
	dvert->dw = dw_new;
	dw_new += dvert->totweight;
	dw_new->weight = weight;
	dw_new->def_nr = defgroup;
	dvert->totweight++;
}


/* Removes the given vertex from the vertex group.
 * WARNING: This function frees the given MDeformWeight, do not use it afterward! */
void defvert_remove_group(MDeformVert *dvert, MDeformWeight *dw)
{
	if (dvert && dw) {
		MDeformWeight *dw_new;
		int i = dw - dvert->dw;

		/* Security check! */
		if(i < 0 || i >= dvert->totweight) {
			return;
		}

<<<<<<< HEAD
	dvert->totweight--;
	/* If there are still other deform weights attached to this vert then remove
	 * this deform weight, and reshuffle the others.
	 */
	if (dvert->totweight) {
		dw_new = BLI_cellalloc_malloc(sizeof(MDeformWeight)*(dvert->totweight), __func__);
		if (dvert->dw){
			memcpy(dw_new, dvert->dw, sizeof(MDeformWeight)*i);
			memcpy(dw_new+i, dvert->dw+i+1, sizeof(MDeformWeight)*(dvert->totweight-i));
			BLI_cellalloc_free(dvert->dw);
		}
		dvert->dw = dw_new;
	}
	else {
		/* If there are no other deform weights left then just remove this one. */
		BLI_cellalloc_free(dvert->dw);
		dvert->dw = NULL;
=======
		dvert->totweight--;
		/* If there are still other deform weights attached to this vert then remove
		 * this deform weight, and reshuffle the others.
		 */
		if (dvert->totweight) {
			dw_new = MEM_mallocN(sizeof(MDeformWeight)*(dvert->totweight), __func__);
			if (dvert->dw){
				memcpy(dw_new, dvert->dw, sizeof(MDeformWeight)*i);
				memcpy(dw_new+i, dvert->dw+i+1, sizeof(MDeformWeight)*(dvert->totweight-i));
				MEM_freeN(dvert->dw);
			}
			dvert->dw = dw_new;
		}
		else {
			/* If there are no other deform weights left then just remove this one. */
			MEM_freeN(dvert->dw);
			dvert->dw = NULL;
		}
>>>>>>> 7797c1dc
	}
}<|MERGE_RESOLUTION|>--- conflicted
+++ resolved
@@ -589,10 +589,10 @@
 	if (!dvert || defgroup < 0)
 		return;
 
-	dw_new = MEM_callocN(sizeof(MDeformWeight)*(dvert->totweight+1), "defvert_add_to group, new deformWeight");
+	dw_new = BLI_cellalloc_calloc(sizeof(MDeformWeight)*(dvert->totweight+1), "defvert_add_to group, new deformWeight");
 	if(dvert->dw) {
 		memcpy(dw_new, dvert->dw, sizeof(MDeformWeight)*dvert->totweight);
-		MEM_freeN(dvert->dw);
+		BLI_cellalloc_free(dvert->dw);
 	}
 	dvert->dw = dw_new;
 	dw_new += dvert->totweight;
@@ -615,43 +615,23 @@
 			return;
 		}
 
-<<<<<<< HEAD
-	dvert->totweight--;
-	/* If there are still other deform weights attached to this vert then remove
-	 * this deform weight, and reshuffle the others.
-	 */
-	if (dvert->totweight) {
-		dw_new = BLI_cellalloc_malloc(sizeof(MDeformWeight)*(dvert->totweight), __func__);
-		if (dvert->dw){
-			memcpy(dw_new, dvert->dw, sizeof(MDeformWeight)*i);
-			memcpy(dw_new+i, dvert->dw+i+1, sizeof(MDeformWeight)*(dvert->totweight-i));
-			BLI_cellalloc_free(dvert->dw);
-		}
-		dvert->dw = dw_new;
-	}
-	else {
-		/* If there are no other deform weights left then just remove this one. */
-		BLI_cellalloc_free(dvert->dw);
-		dvert->dw = NULL;
-=======
 		dvert->totweight--;
 		/* If there are still other deform weights attached to this vert then remove
 		 * this deform weight, and reshuffle the others.
 		 */
 		if (dvert->totweight) {
-			dw_new = MEM_mallocN(sizeof(MDeformWeight)*(dvert->totweight), __func__);
+			dw_new = BLI_cellalloc_malloc(sizeof(MDeformWeight)*(dvert->totweight), __func__);
 			if (dvert->dw){
 				memcpy(dw_new, dvert->dw, sizeof(MDeformWeight)*i);
 				memcpy(dw_new+i, dvert->dw+i+1, sizeof(MDeformWeight)*(dvert->totweight-i));
-				MEM_freeN(dvert->dw);
+				BLI_cellalloc_free(dvert->dw);
 			}
 			dvert->dw = dw_new;
 		}
 		else {
 			/* If there are no other deform weights left then just remove this one. */
-			MEM_freeN(dvert->dw);
+			BLI_cellalloc_free(dvert->dw);
 			dvert->dw = NULL;
 		}
->>>>>>> 7797c1dc
 	}
 }