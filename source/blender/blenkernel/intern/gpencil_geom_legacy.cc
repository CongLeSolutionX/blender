/* SPDX-FileCopyrightText: 2008 Blender Authors
 *
 * SPDX-License-Identifier: GPL-2.0-or-later */

/** \file
 * \ingroup bke
 */

#include <cmath>
#include <cstddef>
#include <cstdio>
#include <cstdlib>
#include <cstring>

#include "CLG_log.h"

#include "MEM_guardedalloc.h"

#include "BLI_array_utils.h"
#include "BLI_blenlib.h"
#include "BLI_ghash.h"
#include "BLI_hash.h"
#include "BLI_heap.h"
#include "BLI_math_geom.h"
#include "BLI_math_matrix.h"
#include "BLI_math_rotation.h"
#include "BLI_math_vector.h"
#include "BLI_math_vector_types.hh"
#include "BLI_polyfill_2d.h"
#include "BLI_span.hh"
#include "BLI_string_utils.hh"

#include "DNA_gpencil_legacy_types.h"
#include "DNA_gpencil_modifier_types.h"
#include "DNA_material_types.h"
#include "DNA_mesh_types.h"
#include "DNA_meshdata_types.h"
#include "DNA_scene_types.h"
#include "DNA_screen_types.h"

#include "BLT_translation.h"

#include "BKE_attribute.hh"
#include "BKE_context.h"
#include "BKE_deform.h"
#include "BKE_gpencil_curve_legacy.h"
#include "BKE_gpencil_geom_legacy.h"
#include "BKE_gpencil_legacy.h"
#include "BKE_main.h"
#include "BKE_material.h"
#include "BKE_mesh.hh"
#include "BKE_object.hh"
#include "BKE_object_types.hh"

#include "DEG_depsgraph_query.hh"

using blender::float3;
using blender::Span;

/* -------------------------------------------------------------------- */
/** \name Grease Pencil Object: Bound-box Support
 * \{ */

bool BKE_gpencil_stroke_minmax(const bGPDstroke *gps,
                               const bool use_select,
                               float r_min[3],
                               float r_max[3])
{
  if (gps == nullptr) {
    return false;
  }

  bool changed = false;
  if (use_select) {
    for (const bGPDspoint &pt : Span(gps->points, gps->totpoints)) {
      if (pt.flag & GP_SPOINT_SELECT) {
        minmax_v3v3_v3(r_min, r_max, &pt.x);
        changed = true;
      }
    }
  }
  else {
    for (const bGPDspoint &pt : Span(gps->points, gps->totpoints)) {
      minmax_v3v3_v3(r_min, r_max, &pt.x);
      changed = true;
    }
  }

  return changed;
}

std::optional<blender::Bounds<blender::float3>> BKE_gpencil_data_minmax(const bGPdata *gpd)
{
  // TODO: Caching?
  bool changed = false;

  float3 min;
  float3 max;
  INIT_MINMAX(min, max);
  LISTBASE_FOREACH (bGPDlayer *, gpl, &gpd->layers) {
    bGPDframe *gpf = gpl->actframe;

    if (gpf != nullptr) {
      LISTBASE_FOREACH (bGPDstroke *, gps, &gpf->strokes) {
        changed |= BKE_gpencil_stroke_minmax(gps, false, min, max);
      }
    }
  }

  if (!changed) {
    return std::nullopt;
  }

  return blender::Bounds<blender::float3>{min, max};
}

void BKE_gpencil_centroid_3d(bGPdata *gpd, float r_centroid[3])
{
  const blender::Bounds<blender::float3> bounds = *BKE_gpencil_data_minmax(gpd);

  const float3 tot = bounds.min + bounds.max;
  mul_v3_v3fl(r_centroid, tot, 0.5f);
}

void BKE_gpencil_stroke_boundingbox_calc(bGPDstroke *gps)
{
  INIT_MINMAX(gps->boundbox_min, gps->boundbox_max);
  BKE_gpencil_stroke_minmax(gps, false, gps->boundbox_min, gps->boundbox_max);
}

<<<<<<< HEAD
=======
/**
 * Create bounding box values.
 * \param ob: Grease pencil object
 */
static void boundbox_gpencil(Object *ob)
{
  if (ob->runtime->bb == nullptr) {
    ob->runtime->bb = MEM_cnew<BoundBox>("GPencil boundbox");
  }

  BoundBox *bb = ob->runtime->bb;
  bGPdata *gpd = (bGPdata *)ob->data;

  float3 min;
  float3 max;
  if (!BKE_gpencil_data_minmax(gpd, min, max)) {
    min = float3(-1);
    max = float3(1);
  }

  BKE_boundbox_init_from_minmax(bb, min, max);

  bb->flag &= ~BOUNDBOX_DIRTY;
}

BoundBox *BKE_gpencil_boundbox_get(Object *ob)
{
  if (ELEM(nullptr, ob, ob->data)) {
    return nullptr;
  }

  bGPdata *gpd = (bGPdata *)ob->data;
  if ((ob->runtime->bb) && ((gpd->flag & GP_DATA_CACHE_IS_DIRTY) == 0)) {
    return ob->runtime->bb;
  }

  boundbox_gpencil(ob);

  Object *ob_orig = (Object *)DEG_get_original_id(&ob->id);
  /* Update orig object's boundbox with re-computed evaluated values. This function can be
   * called with the evaluated object and need update the original object bound box data
   * to keep both values synchronized. */
  if (!ELEM(ob_orig, nullptr, ob)) {
    if (ob_orig->runtime->bb == nullptr) {
      ob_orig->runtime->bb = MEM_cnew<BoundBox>("GPencil boundbox");
    }
    for (int i = 0; i < 8; i++) {
      copy_v3_v3(ob_orig->runtime->bb->vec[i], ob->runtime->bb->vec[i]);
    }
  }

  return ob->runtime->bb;
}

>>>>>>> 4bcdc57f
/** \} */

/* -------------------------------------------------------------------- */
/** \name Stroke Sample
 * \{ */

static int stroke_march_next_point(const bGPDstroke *gps,
                                   const int index_next_pt,
                                   const float *current,
                                   const float dist,
                                   float *result,
                                   float *pressure,
                                   float *strength,
                                   float *vert_color,
                                   float *uv_fac,
                                   float *uv_fill,
                                   float *uv_rot,
                                   float *ratio_result,
                                   int *index_from,
                                   int *index_to)
{
  float remaining_till_next = 0.0f;
  float remaining_march = dist;
  float step_start[3];
  float point[3];
  int next_point_index = index_next_pt;
  bGPDspoint *pt = nullptr;

  if (next_point_index == gps->totpoints) {
    next_point_index = 0;
  }

  copy_v3_v3(step_start, current);
  pt = &gps->points[next_point_index];
  copy_v3_v3(point, &pt->x);
  remaining_till_next = len_v3v3(point, step_start);

  while (remaining_till_next < remaining_march && next_point_index) {
    remaining_march -= remaining_till_next;
    pt = &gps->points[next_point_index];
    if (pt->flag & GP_SPOINT_TEMP_TAG) {
      pt = &gps->points[next_point_index];
      copy_v3_v3(result, &pt->x);
      *pressure = gps->points[next_point_index].pressure;
      *strength = gps->points[next_point_index].strength;
      memcpy(vert_color, gps->points[next_point_index].vert_color, sizeof(float[4]));

      *index_from = next_point_index == 0 ? (gps->totpoints - 1) : (next_point_index - 1);
      *index_to = next_point_index;
      *ratio_result = 1.0f;
      next_point_index++;
      return next_point_index == 0 ? gps->totpoints : next_point_index;
    }
    next_point_index++;
    copy_v3_v3(point, &pt->x);
    copy_v3_v3(step_start, point);
    if (!(next_point_index < gps->totpoints)) {
      if (gps->flag & GP_STROKE_CYCLIC) {
        next_point_index = 0;
      }
      else {
        next_point_index = gps->totpoints - 1;
        remaining_till_next = 0;
        break;
      }
    }
    pt = &gps->points[next_point_index];
    copy_v3_v3(point, &pt->x);
    remaining_till_next = len_v3v3(point, step_start);
  }
  if (remaining_till_next < remaining_march) {
    pt = &gps->points[next_point_index];
    copy_v3_v3(result, &pt->x);
    *pressure = gps->points[next_point_index].pressure;
    *strength = gps->points[next_point_index].strength;
    memcpy(vert_color, gps->points[next_point_index].vert_color, sizeof(float[4]));

    *index_from = next_point_index == 0 ? (gps->totpoints - 1) : (next_point_index - 1);
    *index_to = next_point_index;
    *ratio_result = 1.0f;

    return 0;
  }

  *index_from = next_point_index == 0 ? (gps->totpoints - 1) : (next_point_index - 1);
  *index_to = next_point_index;

  float ratio = remaining_march / remaining_till_next;
  interp_v3_v3v3(result, step_start, point, ratio);
  *ratio_result = ratio;
  float d1 = len_v3v3(result, &gps->points[*index_from].x);
  float d2 = len_v3v3(result, &gps->points[next_point_index].x);
  float vratio = d1 / (d1 + d2);

  *pressure = interpf(
      gps->points[next_point_index].pressure, gps->points[*index_from].pressure, vratio);
  *strength = interpf(
      gps->points[next_point_index].strength, gps->points[*index_from].strength, vratio);
  *uv_fac = interpf(gps->points[next_point_index].uv_fac, gps->points[*index_from].uv_fac, vratio);
  *uv_rot = interpf(gps->points[next_point_index].uv_rot, gps->points[*index_from].uv_rot, vratio);
  interp_v2_v2v2(
      uv_fill, gps->points[*index_from].uv_fill, gps->points[next_point_index].uv_fill, vratio);
  interp_v4_v4v4(vert_color,
                 gps->points[*index_from].vert_color,
                 gps->points[next_point_index].vert_color,
                 vratio);

  return next_point_index == 0 ? gps->totpoints : next_point_index;
}

static int stroke_march_next_point_no_interp(const bGPDstroke *gps,
                                             const int index_next_pt,
                                             const float *current,
                                             const float dist,
                                             const float sharp_threshold,
                                             float *result)
{
  float remaining_till_next = 0.0f;
  float remaining_march = dist;
  float step_start[3];
  float point[3];
  int next_point_index = index_next_pt;
  bGPDspoint *pt = nullptr;

  if (next_point_index == gps->totpoints) {
    next_point_index = 0;
  }

  copy_v3_v3(step_start, current);
  pt = &gps->points[next_point_index];
  copy_v3_v3(point, &pt->x);
  remaining_till_next = len_v3v3(point, step_start);

  while (remaining_till_next < remaining_march && next_point_index) {
    remaining_march -= remaining_till_next;
    pt = &gps->points[next_point_index];
    if (next_point_index < gps->totpoints - 1 &&
        angle_v3v3v3(&gps->points[next_point_index - 1].x,
                     &gps->points[next_point_index].x,
                     &gps->points[next_point_index + 1].x) < sharp_threshold)
    {
      copy_v3_v3(result, &pt->x);
      pt->flag |= GP_SPOINT_TEMP_TAG;
      next_point_index++;
      return next_point_index == 0 ? gps->totpoints : next_point_index;
    }
    next_point_index++;
    copy_v3_v3(point, &pt->x);
    copy_v3_v3(step_start, point);
    if (!(next_point_index < gps->totpoints)) {
      if (gps->flag & GP_STROKE_CYCLIC) {
        next_point_index = 0;
      }
      else {
        next_point_index = gps->totpoints - 1;
        remaining_till_next = 0;
        break;
      }
    }
    pt = &gps->points[next_point_index];
    copy_v3_v3(point, &pt->x);
    remaining_till_next = len_v3v3(point, step_start);
  }
  if (remaining_till_next < remaining_march) {
    pt = &gps->points[next_point_index];
    copy_v3_v3(result, &pt->x);
    /* Stroke marching only terminates here. */
    return 0;
  }

  float ratio = remaining_march / remaining_till_next;
  interp_v3_v3v3(result, step_start, point, ratio);
  return next_point_index == 0 ? gps->totpoints : next_point_index;
}

static int stroke_march_count(const bGPDstroke *gps, const float dist, const float sharp_threshold)
{
  int point_count = 0;
  float point[3];
  int next_point_index = 1;
  bGPDspoint *pt = nullptr;

  pt = &gps->points[0];
  copy_v3_v3(point, &pt->x);
  point_count++;

  /* Sharp points will be tagged by the stroke_march_next_point_no_interp() call below. */
  for (int i = 0; i < gps->totpoints; i++) {
    gps->points[i].flag &= (~GP_SPOINT_TEMP_TAG);
  }

  while ((next_point_index = stroke_march_next_point_no_interp(
              gps, next_point_index, point, dist, sharp_threshold, point)) > -1)
  {
    point_count++;
    if (next_point_index == 0) {
      break; /* last point finished */
    }
  }
  return point_count;
}

static void stroke_defvert_create_nr_list(MDeformVert *dv_list,
                                          int count,
                                          ListBase *result,
                                          int *totweight)
{
  LinkData *ld;
  MDeformVert *dv;
  MDeformWeight *dw;
  int i, j;
  int tw = 0;
  for (i = 0; i < count; i++) {
    dv = &dv_list[i];

    /* find def_nr in list, if not exist, then create one */
    for (j = 0; j < dv->totweight; j++) {
      bool found = false;
      dw = &dv->dw[j];
      LISTBASE_FOREACH (LinkData *, ld, result) {
        if (ld->data == POINTER_FROM_INT(dw->def_nr)) {
          found = true;
          break;
        }
      }
      if (!found) {
        ld = MEM_cnew<LinkData>("def_nr_item");
        ld->data = POINTER_FROM_INT(dw->def_nr);
        BLI_addtail(result, ld);
        tw++;
      }
    }
  }

  *totweight = tw;
}

static MDeformVert *stroke_defvert_new_count(int count, int totweight, ListBase *def_nr_list)
{
  int i, j;
  MDeformVert *dst = (MDeformVert *)MEM_mallocN(count * sizeof(MDeformVert), "new_deformVert");

  for (i = 0; i < count; i++) {
    dst[i].dw = (MDeformWeight *)MEM_mallocN(sizeof(MDeformWeight) * totweight,
                                             "new_deformWeight");
    dst[i].totweight = totweight;
    j = 0;
    /* re-assign deform groups */
    LISTBASE_FOREACH (LinkData *, ld, def_nr_list) {
      dst[i].dw[j].def_nr = POINTER_AS_INT(ld->data);
      j++;
    }
  }

  return dst;
}

static void stroke_interpolate_deform_weights(
    bGPDstroke *gps, int index_from, int index_to, float ratio, MDeformVert *vert)
{
  const MDeformVert *vl = &gps->dvert[index_from];
  const MDeformVert *vr = &gps->dvert[index_to];

  for (int i = 0; i < vert->totweight; i++) {
    float wl = BKE_defvert_find_weight(vl, vert->dw[i].def_nr);
    float wr = BKE_defvert_find_weight(vr, vert->dw[i].def_nr);
    vert->dw[i].weight = interpf(wr, wl, ratio);
  }
}

bool BKE_gpencil_stroke_sample(bGPdata *gpd,
                               bGPDstroke *gps,
                               const float dist,
                               const bool select,
                               const float sharp_threshold)
{
  bGPDspoint *pt = gps->points;
  bGPDspoint *pt1 = nullptr;
  bGPDspoint *pt2 = nullptr;
  ListBase def_nr_list = {nullptr};

  if (gps->totpoints < 2 || dist < FLT_EPSILON) {
    return false;
  }
  /* TODO: Implement feature point preservation. */
  int count = stroke_march_count(gps, dist, sharp_threshold);
  const bool is_cyclic = (gps->flag & GP_STROKE_CYCLIC) != 0;
  if (is_cyclic) {
    count--;
  }

  bGPDspoint *new_pt = (bGPDspoint *)MEM_callocN(sizeof(bGPDspoint) * count,
                                                 "gp_stroke_points_sampled");
  MDeformVert *new_dv = nullptr;

  int result_totweight;

  if (gps->dvert != nullptr) {
    stroke_defvert_create_nr_list(gps->dvert, gps->totpoints, &def_nr_list, &result_totweight);
    new_dv = stroke_defvert_new_count(count, result_totweight, &def_nr_list);
  }

  int next_point_index = 1;
  int i = 0;
  float pressure, strength, ratio_result;
  float uv_fac, uv_rot, uv_fill[2];
  float vert_color[4];
  int index_from, index_to;
  float last_coord[3];

  /*  1st point is always at the start */
  pt1 = &gps->points[0];
  copy_v3_v3(last_coord, &pt1->x);
  pt2 = &new_pt[i];
  copy_v3_v3(&pt2->x, last_coord);
  new_pt[i].pressure = pt[0].pressure;
  new_pt[i].strength = pt[0].strength;
  copy_v3_v3(&pt2->x, last_coord);
  new_pt[i].pressure = pt[0].pressure;
  new_pt[i].strength = pt[0].strength;
  new_pt[i].uv_fac = pt[0].uv_fac;
  new_pt[i].uv_rot = pt[0].uv_rot;
  copy_v2_v2(new_pt[i].uv_fill, pt[0].uv_fill);
  copy_v4_v4(new_pt[i].vert_color, pt[0].vert_color);
  if (select) {
    new_pt[i].flag |= GP_SPOINT_SELECT;
  }
  i++;

  if (new_dv) {
    stroke_interpolate_deform_weights(gps, 0, 0, 0, &new_dv[0]);
  }

  /* The rest. */
  while ((next_point_index = stroke_march_next_point(gps,
                                                     next_point_index,
                                                     last_coord,
                                                     dist,
                                                     last_coord,
                                                     &pressure,
                                                     &strength,
                                                     vert_color,
                                                     &uv_fac,
                                                     uv_fill,
                                                     &uv_rot,
                                                     &ratio_result,
                                                     &index_from,
                                                     &index_to)) > -1)
  {
    if (is_cyclic && next_point_index == 0) {
      break; /* last point finished */
    }
    pt2 = &new_pt[i];
    copy_v3_v3(&pt2->x, last_coord);
    new_pt[i].pressure = pressure;
    new_pt[i].strength = strength;
    new_pt[i].uv_fac = uv_fac;
    new_pt[i].uv_rot = uv_rot;
    copy_v2_v2(new_pt[i].uv_fill, uv_fill);

    memcpy(new_pt[i].vert_color, vert_color, sizeof(float[4]));
    if (select) {
      new_pt[i].flag |= GP_SPOINT_SELECT;
    }

    if (new_dv) {
      stroke_interpolate_deform_weights(gps, index_from, index_to, ratio_result, &new_dv[i]);
    }

    i++;
    if (next_point_index == 0) {
      break; /* last point finished */
    }
  }

  gps->points = new_pt;
  /* Free original vertex list. */
  MEM_freeN(pt);

  if (new_dv) {
    /* Free original weight data. */
    BKE_gpencil_free_stroke_weights(gps);
    MEM_freeN(gps->dvert);
    while (LinkData *ld = (LinkData *)BLI_pophead(&def_nr_list)) {
      MEM_freeN(ld);
    }

    gps->dvert = new_dv;
  }

  BLI_assert(i == count);
  gps->totpoints = i;

  /* Calc geometry data. */
  BKE_gpencil_stroke_geometry_update(gpd, gps);

  return true;
}

/**
 * Give extra stroke points before and after the original tip points.
 * \param gps: Target stroke
 * \param count_before: how many extra points to be added before a stroke
 * \param count_after: how many extra points to be added after a stroke
 */
static bool BKE_gpencil_stroke_extra_points(bGPDstroke *gps,
                                            const int count_before,
                                            const int count_after)
{
  bGPDspoint *pts = gps->points;

  BLI_assert(count_before >= 0);
  BLI_assert(count_after >= 0);
  if (!count_before && !count_after) {
    return false;
  }

  const int new_count = count_before + count_after + gps->totpoints;

  bGPDspoint *new_pts = (bGPDspoint *)MEM_mallocN(sizeof(bGPDspoint) * new_count, __func__);

  for (int i = 0; i < count_before; i++) {
    new_pts[i] = blender::dna::shallow_copy(pts[0]);
  }
  memcpy(static_cast<void *>(&new_pts[count_before]), pts, sizeof(bGPDspoint) * gps->totpoints);
  for (int i = new_count - count_after; i < new_count; i++) {
    new_pts[i] = blender::dna::shallow_copy(pts[gps->totpoints - 1]);
  }

  if (gps->dvert) {
    MDeformVert *new_dv = (MDeformVert *)MEM_mallocN(sizeof(MDeformVert) * new_count, __func__);

    for (int i = 0; i < new_count; i++) {
      MDeformVert *dv = &gps->dvert[CLAMPIS(i - count_before, 0, gps->totpoints - 1)];
      int inew = i;
      new_dv[inew].flag = dv->flag;
      new_dv[inew].totweight = dv->totweight;
      new_dv[inew].dw = (MDeformWeight *)MEM_mallocN(sizeof(MDeformWeight) * dv->totweight,
                                                     __func__);
      memcpy(new_dv[inew].dw, dv->dw, sizeof(MDeformWeight) * dv->totweight);
    }
    BKE_gpencil_free_stroke_weights(gps);
    MEM_freeN(gps->dvert);
    gps->dvert = new_dv;
  }

  MEM_freeN(gps->points);
  gps->points = new_pts;
  gps->totpoints = new_count;

  return true;
}

bool BKE_gpencil_stroke_stretch(bGPDstroke *gps,
                                const float dist,
                                const float overshoot_fac,
                                const short mode,
                                const bool follow_curvature,
                                const int extra_point_count,
                                const float segment_influence,
                                const float max_angle,
                                const bool invert_curvature)
{
#define BOTH 0
#define START 1
#define END 2

  const bool do_start = ELEM(mode, BOTH, START);
  const bool do_end = ELEM(mode, BOTH, END);
  float used_percent_length = overshoot_fac;
  CLAMP(used_percent_length, 1e-4f, 1.0f);
  if (!isfinite(used_percent_length)) {
    /* #used_percent_length must always be finite, otherwise a segfault occurs.
     * Since this function should never segfault, set #used_percent_length to a safe fallback. */
    /* NOTE: This fallback is used if `gps->totpoints == 2`, see `MOD_gpencil_legacy_length.cc`. */
    used_percent_length = 0.1f;
  }

  if (gps->totpoints <= 1 || dist < FLT_EPSILON || extra_point_count <= 0) {
    return false;
  }

  /* NOTE: When it's just a straight line, we don't need to do the curvature stuff. */
  if (!follow_curvature || gps->totpoints <= 2) {
    /* Not following curvature, just straight line. */
    /* NOTE: #overshoot_point_param can not be zero. */
    float overshoot_point_param = used_percent_length * (gps->totpoints - 1);
    float result[3];

    if (do_start) {
      int index1 = floor(overshoot_point_param);
      int index2 = ceil(overshoot_point_param);
      interp_v3_v3v3(result,
                     &gps->points[index1].x,
                     &gps->points[index2].x,
                     fmodf(overshoot_point_param, 1.0f));
      sub_v3_v3(result, &gps->points[0].x);
      if (UNLIKELY(is_zero_v3(result))) {
        sub_v3_v3v3(result, &gps->points[1].x, &gps->points[0].x);
      }
      madd_v3_v3fl(&gps->points[0].x, result, -dist / len_v3(result));
    }

    if (do_end) {
      int index1 = gps->totpoints - 1 - floor(overshoot_point_param);
      int index2 = gps->totpoints - 1 - ceil(overshoot_point_param);
      interp_v3_v3v3(result,
                     &gps->points[index1].x,
                     &gps->points[index2].x,
                     fmodf(overshoot_point_param, 1.0f));
      sub_v3_v3(result, &gps->points[gps->totpoints - 1].x);
      if (UNLIKELY(is_zero_v3(result))) {
        sub_v3_v3v3(
            result, &gps->points[gps->totpoints - 2].x, &gps->points[gps->totpoints - 1].x);
      }
      madd_v3_v3fl(&gps->points[gps->totpoints - 1].x, result, -dist / len_v3(result));
    }
    return true;
  }

  /* Curvature calculation. */

  /* First allocate the new stroke size. */
  const int first_old_index = do_start ? extra_point_count : 0;
  const int last_old_index = gps->totpoints - 1 + first_old_index;
  const int orig_totpoints = gps->totpoints;
  BKE_gpencil_stroke_extra_points(gps, first_old_index, do_end ? extra_point_count : 0);

  /* The fractional amount of points to query when calculating the average curvature of the
   * strokes. */
  const float overshoot_parameter = used_percent_length * (orig_totpoints - 2);
  int overshoot_pointcount = ceil(overshoot_parameter);
  CLAMP(overshoot_pointcount, 1, orig_totpoints - 2);

  /* Do for both sides without code duplication. */
  float no[3], vec1[3], vec2[3], total_angle[3];
  for (int k = 0; k < 2; k++) {
    if ((k == 0 && !do_start) || (k == 1 && !do_end)) {
      continue;
    }

    const int start_i = k == 0 ? first_old_index :
                                 last_old_index;  // first_old_index, last_old_index
    const int dir_i = 1 - k * 2;                  // 1, -1

    sub_v3_v3v3(vec1, &gps->points[start_i + dir_i].x, &gps->points[start_i].x);
    zero_v3(total_angle);
    float segment_length = normalize_v3(vec1);
    float overshoot_length = 0.0f;

    /* Accumulate rotation angle and length. */
    int j = 0;
    for (int i = start_i; j < overshoot_pointcount; i += dir_i, j++) {
      /* Don't fully add last segment to get continuity in overshoot_fac. */
      float fac = fmin(overshoot_parameter - j, 1.0f);

      /* Read segments. */
      copy_v3_v3(vec2, vec1);
      sub_v3_v3v3(vec1, &gps->points[i + dir_i * 2].x, &gps->points[i + dir_i].x);
      const float len = normalize_v3(vec1);
      float angle = angle_normalized_v3v3(vec1, vec2) * fac;

      /* Add half of both adjacent legs of the current angle. */
      const float added_len = (segment_length + len) * 0.5f * fac;
      overshoot_length += added_len;
      segment_length = len;

      if (angle > max_angle) {
        continue;
      }
      if (angle > M_PI * 0.995f) {
        continue;
      }

      angle *= powf(added_len, segment_influence);

      cross_v3_v3v3(no, vec1, vec2);
      normalize_v3_length(no, angle);
      add_v3_v3(total_angle, no);
    }

    if (UNLIKELY(overshoot_length == 0.0f)) {
      /* Don't do a proper extension if the used points are all in the same position. */
      continue;
    }

    sub_v3_v3v3(vec1, &gps->points[start_i].x, &gps->points[start_i + dir_i].x);
    /* In general curvature = 1/radius. For the case without the
     * weights introduced by #segment_influence, the calculation is:
     * `curvature = delta angle/delta arclength = len_v3(total_angle) / overshoot_length` */
    float curvature = normalize_v3(total_angle) / overshoot_length;
    /* Compensate for the weights powf(added_len, segment_influence). */
    curvature /= powf(overshoot_length / fminf(overshoot_parameter, float(j)), segment_influence);
    if (invert_curvature) {
      curvature = -curvature;
    }
    const float angle_step = curvature * dist / extra_point_count;
    float step_length = dist / extra_point_count;
    if (fabsf(angle_step) > FLT_EPSILON) {
      /* Make a direct step length from the assigned arc step length. */
      step_length *= sin(angle_step * 0.5f) / (angle_step * 0.5f);
    }
    else {
      zero_v3(total_angle);
    }
    const float prev_length = normalize_v3_length(vec1, step_length);

    /* Build rotation matrix here to get best performance. */
    float rot[3][3];
    float q[4];
    axis_angle_to_quat(q, total_angle, angle_step);
    quat_to_mat3(rot, q);

    /* Rotate the starting direction to account for change in edge lengths. */
    axis_angle_to_quat(q,
                       total_angle,
                       fmaxf(0.0f, 1.0f - fabs(segment_influence)) *
                           (curvature * prev_length - angle_step) / 2.0f);
    mul_qt_v3(q, vec1);

    /* Now iteratively accumulate the segments with a rotating added direction. */
    for (int i = start_i - dir_i, j = 0; j < extra_point_count; i -= dir_i, j++) {
      mul_v3_m3v3(vec1, rot, vec1);
      add_v3_v3v3(&gps->points[i].x, vec1, &gps->points[i + dir_i].x);
    }
  }
  return true;
}

/** \} */

/* -------------------------------------------------------------------- */
/** \name Stroke Trim
 * \{ */

bool BKE_gpencil_stroke_trim_points(bGPDstroke *gps,
                                    const int index_from,
                                    const int index_to,
                                    const bool keep_point)
{
  bGPDspoint *pt = gps->points, *new_pt;
  MDeformVert *dv, *new_dv;

  const int new_count = index_to - index_from + 1;

  if (new_count >= gps->totpoints) {
    return false;
  }

  if ((!keep_point) && (new_count == 1)) {
    if (gps->dvert) {
      BKE_gpencil_free_stroke_weights(gps);
      MEM_freeN(gps->dvert);
    }
    MEM_freeN(gps->points);
    gps->points = nullptr;
    gps->dvert = nullptr;
    gps->totpoints = 0;
    return false;
  }

  new_pt = (bGPDspoint *)MEM_mallocN(sizeof(bGPDspoint) * new_count, "gp_stroke_points_trimmed");
  memcpy(static_cast<void *>(new_pt), &pt[index_from], sizeof(bGPDspoint) * new_count);

  if (gps->dvert) {
    new_dv = (MDeformVert *)MEM_mallocN(sizeof(MDeformVert) * new_count,
                                        "gp_stroke_dverts_trimmed");
    for (int i = 0; i < new_count; i++) {
      dv = &gps->dvert[i + index_from];
      new_dv[i].flag = dv->flag;
      new_dv[i].totweight = dv->totweight;
      new_dv[i].dw = (MDeformWeight *)MEM_mallocN(sizeof(MDeformWeight) * dv->totweight,
                                                  "gp_stroke_dverts_dw_trimmed");
      for (int j = 0; j < dv->totweight; j++) {
        new_dv[i].dw[j].weight = dv->dw[j].weight;
        new_dv[i].dw[j].def_nr = dv->dw[j].def_nr;
      }
    }
    BKE_gpencil_free_stroke_weights(gps);
    MEM_freeN(gps->dvert);
    gps->dvert = new_dv;
  }

  MEM_freeN(gps->points);
  gps->points = new_pt;
  gps->totpoints = new_count;

  return true;
}

/** \} */

/* -------------------------------------------------------------------- */
/** \name Stroke Split
 * \{ */

bool BKE_gpencil_stroke_split(bGPdata *gpd,
                              bGPDframe *gpf,
                              bGPDstroke *gps,
                              const int before_index,
                              bGPDstroke **remaining_gps)
{
  bGPDstroke *new_gps;
  bGPDspoint *pt = gps->points, *new_pt;
  MDeformVert *dv, *new_dv;

  if (before_index >= gps->totpoints || before_index == 0) {
    return false;
  }

  const int new_count = gps->totpoints - before_index;
  const int old_count = before_index;

  /* Handle remaining segments first. */

  new_gps = BKE_gpencil_stroke_add_existing_style(
      gpf, gps, gps->mat_nr, new_count, gps->thickness);

  new_pt = new_gps->points; /* Allocated from above. */
  memcpy(static_cast<void *>(new_pt), &pt[before_index], sizeof(bGPDspoint) * new_count);

  if (gps->dvert) {
    new_dv = (MDeformVert *)MEM_mallocN(sizeof(MDeformVert) * new_count,
                                        "gp_stroke_dverts_remaining(MDeformVert)");
    for (int i = 0; i < new_count; i++) {
      dv = &gps->dvert[i + before_index];
      new_dv[i].flag = dv->flag;
      new_dv[i].totweight = dv->totweight;
      new_dv[i].dw = (MDeformWeight *)MEM_mallocN(sizeof(MDeformWeight) * dv->totweight,
                                                  "gp_stroke_dverts_dw_remaining(MDeformWeight)");
      for (int j = 0; j < dv->totweight; j++) {
        new_dv[i].dw[j].weight = dv->dw[j].weight;
        new_dv[i].dw[j].def_nr = dv->dw[j].def_nr;
      }
    }
    new_gps->dvert = new_dv;
  }

  (*remaining_gps) = new_gps;

  /* Trim the original stroke into a shorter one.
   * Keep the end point. */

  BKE_gpencil_stroke_trim_points(gps, 0, old_count, false);
  BKE_gpencil_stroke_geometry_update(gpd, gps);
  return true;
}

/** \} */

/* -------------------------------------------------------------------- */
/** \name Stroke Shrink
 * \{ */

bool BKE_gpencil_stroke_shrink(bGPDstroke *gps, const float dist, const short mode)
{
#define START 1
#define END 2

  bGPDspoint *pt = gps->points, *second_last;
  int i;

  if (gps->totpoints < 2) {
    if (gps->totpoints == 1) {
      second_last = &pt[1];
      if (len_v3v3(&second_last->x, &pt->x) < dist) {
        BKE_gpencil_stroke_trim_points(gps, 0, 0, false);
        return true;
      }
    }

    return false;
  }

  second_last = &pt[gps->totpoints - 2];

  float len;
  float len1, cut_len1;
  float len2, cut_len2;
  len1 = len2 = cut_len1 = cut_len2 = 0.0f;

  int index_start = 0;
  int index_end = 0;
  if (mode == START) {
    i = 0;
    index_end = gps->totpoints - 1;
    while (len1 < dist && gps->totpoints > i + 1) {
      len = len_v3v3(&pt[i].x, &pt[i + 1].x);
      len1 += len;
      cut_len1 = len1 - dist;
      i++;
    }
    index_start = i - 1;
    interp_v3_v3v3(&pt[index_start].x, &pt[index_start + 1].x, &pt[index_start].x, cut_len1 / len);
  }

  if (mode == END) {
    index_start = 0;
    i = 2;
    while (len2 < dist && gps->totpoints >= i) {
      second_last = &pt[gps->totpoints - i];
      len = len_v3v3(&second_last[1].x, &second_last->x);
      len2 += len;
      cut_len2 = len2 - dist;
      i++;
    }
    index_end = gps->totpoints - i + 2;
    interp_v3_v3v3(&pt[index_end].x, &pt[index_end - 1].x, &pt[index_end].x, cut_len2 / len);
  }

  if (index_end <= index_start) {
    index_start = index_end = 0; /* empty stroke */
  }

  if ((index_end == index_start + 1) && (cut_len1 + cut_len2 < 0)) {
    index_start = index_end = 0; /* no length left to cut */
  }

  BKE_gpencil_stroke_trim_points(gps, index_start, index_end, false);

  if (gps->totpoints == 0) {
    return false;
  }

  return true;
}

/** \} */

/* -------------------------------------------------------------------- */
/** \name Stroke Smooth Positions
 * \{ */

bool BKE_gpencil_stroke_smooth_point(bGPDstroke *gps,
                                     int point_index,
                                     float influence,
                                     int iterations,
                                     const bool smooth_caps,
                                     const bool keep_shape,
                                     bGPDstroke *r_gps)
{
  /* If nothing to do, return early */
  if (gps->totpoints <= 2 || iterations <= 0) {
    return false;
  }

  /* - Overview of the algorithm here and in the following smooth functions:
   *
   *   The smooth functions return the new attribute in question for a single point.
   *   The result is stored in r_gps->points[point_index], while the data is read from gps.
   *   To get a correct result, duplicate the stroke point data and read from the copy,
   *   while writing to the real stroke. Not doing that will result in acceptable, but
   *   asymmetric results.
   *
   * This algorithm works as long as all points are being smoothed. If there is
   * points that should not get smoothed, use the old repeat smooth pattern with
   * the parameter "iterations" set to 1 or 2. (2 matches the old algorithm).
   */

  const bGPDspoint *pt = &gps->points[point_index];
  const bool is_cyclic = (gps->flag & GP_STROKE_CYCLIC) != 0;
  /* If smooth_caps is false, the caps will not be translated by smoothing. */
  if (!smooth_caps && !is_cyclic && ELEM(point_index, 0, gps->totpoints - 1)) {
    copy_v3_v3(&r_gps->points[point_index].x, &pt->x);
    return true;
  }

  /* This function uses a binomial kernel, which is the discrete version of gaussian blur.
   * The weight for a vertex at the relative index point_index is
   * `w = nCr(n, j + n/2) / 2^n = (n/1 * (n-1)/2 * ... * (n-j-n/2)/(j+n/2)) / 2^n`
   * All weights together sum up to 1
   * This is equivalent to doing multiple iterations of averaging neighbors,
   * where n = iterations * 2 and -n/2 <= j <= n/2
   *
   * Now the problem is that `nCr(n, j + n/2)` is very hard to compute for `n > 500`, since even
   * double precision isn't sufficient. A very good robust approximation for n > 20 is
   * `nCr(n, j + n/2) / 2^n = sqrt(2/(pi*n)) * exp(-2*j*j/n)`
   *
   * There is one more problem left: The old smooth algorithm was doing a more aggressive
   * smooth. To solve that problem, choose a different n/2, which does not match the range and
   * normalize the weights on finish. This may cause some artifacts at low values.
   *
   * keep_shape is a new option to stop the stroke from severely deforming.
   * It uses different partially negative weights.
   * w = `2 * (nCr(n, j + n/2) / 2^n) - (nCr(3*n, j + n) / 2^(3*n))`
   *   ~ `2 * sqrt(2/(pi*n)) * exp(-2*j*j/n) - sqrt(2/(pi*3*n)) * exp(-2*j*j/(3*n))`
   * All weights still sum up to 1.
   * Note these weights only work because the averaging is done in relative coordinates.
   */
  float sco[3] = {0.0f, 0.0f, 0.0f};
  float tmp[3];
  const int n_half = keep_shape ? (iterations * iterations) / 8 + iterations :
                                  (iterations * iterations) / 4 + 2 * iterations + 12;
  double w = keep_shape ? 2.0 : 1.0;
  double w2 = keep_shape ?
                  (1.0 / M_SQRT3) * exp((2 * iterations * iterations) / double(n_half * 3)) :
                  0.0;
  double total_w = 0.0;
  for (int step = iterations; step > 0; step--) {
    int before = point_index - step;
    int after = point_index + step;
    float w_before = float(w - w2);
    float w_after = float(w - w2);

    if (is_cyclic) {
      before = (before % gps->totpoints + gps->totpoints) % gps->totpoints;
      after = after % gps->totpoints;
    }
    else {
      if (before < 0) {
        if (!smooth_caps) {
          w_before *= -before / float(point_index);
        }
        before = 0;
      }
      if (after > gps->totpoints - 1) {
        if (!smooth_caps) {
          w_after *= (after - (gps->totpoints - 1)) / float(gps->totpoints - 1 - point_index);
        }
        after = gps->totpoints - 1;
      }
    }

    /* Add both these points in relative coordinates to the weighted average sum. */
    sub_v3_v3v3(tmp, &gps->points[before].x, &pt->x);
    madd_v3_v3fl(sco, tmp, w_before);
    sub_v3_v3v3(tmp, &gps->points[after].x, &pt->x);
    madd_v3_v3fl(sco, tmp, w_after);

    total_w += w_before;
    total_w += w_after;

    w *= (n_half + step) / double(n_half + 1 - step);
    w2 *= (n_half * 3 + step) / double(n_half * 3 + 1 - step);
  }
  total_w += w - w2;
  /* The accumulated weight total_w should be
   * `~sqrt(M_PI * n_half) * exp((iterations * iterations) / n_half) < 100`
   * here, but sometimes not quite. */
  mul_v3_fl(sco, float(1.0 / total_w));
  /* Shift back to global coordinates. */
  add_v3_v3(sco, &pt->x);

  /* Based on influence factor, blend between original and optimal smoothed coordinate. */
  interp_v3_v3v3(&r_gps->points[point_index].x, &pt->x, sco, influence);

  return true;
}

/** \} */

/* -------------------------------------------------------------------- */
/** \name Stroke Smooth Strength
 * \{ */

bool BKE_gpencil_stroke_smooth_strength(
    bGPDstroke *gps, int point_index, float influence, int iterations, bGPDstroke *r_gps)
{
  /* If nothing to do, return early */
  if (gps->totpoints <= 2 || iterations <= 0) {
    return false;
  }

  /* See BKE_gpencil_stroke_smooth_point for details on the algorithm. */

  const bGPDspoint *pt = &gps->points[point_index];
  const bool is_cyclic = (gps->flag & GP_STROKE_CYCLIC) != 0;
  float strength = 0.0f;
  const int n_half = (iterations * iterations) / 4 + iterations;
  double w = 1.0;
  double total_w = 0.0;
  for (int step = iterations; step > 0; step--) {
    int before = point_index - step;
    int after = point_index + step;
    float w_before = float(w);
    float w_after = float(w);

    if (is_cyclic) {
      before = (before % gps->totpoints + gps->totpoints) % gps->totpoints;
      after = after % gps->totpoints;
    }
    else {
      CLAMP_MIN(before, 0);
      CLAMP_MAX(after, gps->totpoints - 1);
    }

    /* Add both these points in relative coordinates to the weighted average sum. */
    strength += w_before * (gps->points[before].strength - pt->strength);
    strength += w_after * (gps->points[after].strength - pt->strength);

    total_w += w_before;
    total_w += w_after;

    w *= (n_half + step) / double(n_half + 1 - step);
  }
  total_w += w;
  /* The accumulated weight total_w should be
   * ~sqrt(M_PI * n_half) * exp((iterations * iterations) / n_half) < 100
   * here, but sometimes not quite. */
  strength /= total_w;

  /* Based on influence factor, blend between original and optimal smoothed value. */
  r_gps->points[point_index].strength = pt->strength + strength * influence;

  return true;
}

/** \} */

/* -------------------------------------------------------------------- */
/** \name Stroke Smooth Thickness
 * \{ */

bool BKE_gpencil_stroke_smooth_thickness(
    bGPDstroke *gps, int point_index, float influence, int iterations, bGPDstroke *r_gps)
{
  /* If nothing to do, return early */
  if (gps->totpoints <= 2 || iterations <= 0) {
    return false;
  }

  /* See BKE_gpencil_stroke_smooth_point for details on the algorithm. */

  const bGPDspoint *pt = &gps->points[point_index];
  const bool is_cyclic = (gps->flag & GP_STROKE_CYCLIC) != 0;
  float pressure = 0.0f;
  const int n_half = (iterations * iterations) / 4 + iterations;
  double w = 1.0;
  double total_w = 0.0;
  for (int step = iterations; step > 0; step--) {
    int before = point_index - step;
    int after = point_index + step;
    float w_before = float(w);
    float w_after = float(w);

    if (is_cyclic) {
      before = (before % gps->totpoints + gps->totpoints) % gps->totpoints;
      after = after % gps->totpoints;
    }
    else {
      CLAMP_MIN(before, 0);
      CLAMP_MAX(after, gps->totpoints - 1);
    }

    /* Add both these points in relative coordinates to the weighted average sum. */
    pressure += w_before * (gps->points[before].pressure - pt->pressure);
    pressure += w_after * (gps->points[after].pressure - pt->pressure);

    total_w += w_before;
    total_w += w_after;

    w *= (n_half + step) / double(n_half + 1 - step);
  }
  total_w += w;
  /* The accumulated weight total_w should be
   * ~sqrt(M_PI * n_half) * exp((iterations * iterations) / n_half) < 100
   * here, but sometimes not quite. */
  pressure /= total_w;

  /* Based on influence factor, blend between original and optimal smoothed value. */
  r_gps->points[point_index].pressure = pt->pressure + pressure * influence;

  return true;
}

/** \} */

/* -------------------------------------------------------------------- */
/** \name Stroke Smooth UV
 * \{ */

bool BKE_gpencil_stroke_smooth_uv(
    bGPDstroke *gps, int point_index, float influence, int iterations, bGPDstroke *r_gps)
{
  /* If nothing to do, return early */
  if (gps->totpoints <= 2 || iterations <= 0) {
    return false;
  }

  /* See BKE_gpencil_stroke_smooth_point for details on the algorithm. */

  const bGPDspoint *pt = &gps->points[point_index];
  const bool is_cyclic = (gps->flag & GP_STROKE_CYCLIC) != 0;

  /* If don't change the caps. */
  if (!is_cyclic && ELEM(point_index, 0, gps->totpoints - 1)) {
    r_gps->points[point_index].uv_rot = pt->uv_rot;
    r_gps->points[point_index].uv_fac = pt->uv_fac;
    return true;
  }

  float uv_rot = 0.0f;
  float uv_fac = 0.0f;
  const int n_half = iterations * iterations + iterations;
  double w = 1.0;
  double total_w = 0.0;
  for (int step = iterations; step > 0; step--) {
    int before = point_index - step;
    int after = point_index + step;
    float w_before = float(w);
    float w_after = float(w);

    if (is_cyclic) {
      before = (before % gps->totpoints + gps->totpoints) % gps->totpoints;
      after = after % gps->totpoints;
    }
    else {
      if (before < 0) {
        w_before *= -before / float(point_index);
        before = 0;
      }
      if (after > gps->totpoints - 1) {
        w_after *= (after - (gps->totpoints - 1)) / float(gps->totpoints - 1 - point_index);
        after = gps->totpoints - 1;
      }
    }

    /* Add both these points in relative coordinates to the weighted average sum. */
    uv_rot += w_before * (gps->points[before].uv_rot - pt->uv_rot);
    uv_rot += w_after * (gps->points[after].uv_rot - pt->uv_rot);
    uv_fac += w_before * (gps->points[before].uv_fac - pt->uv_fac);
    uv_fac += w_after * (gps->points[after].uv_fac - pt->uv_fac);

    total_w += w_before;
    total_w += w_after;

    w *= (n_half + step) / double(n_half + 1 - step);
  }
  total_w += w;
  /* The accumulated weight total_w should be
   * ~sqrt(M_PI * n_half) * exp((iterations * iterations) / n_half) < 100
   * here, but sometimes not quite. */
  uv_rot /= total_w;
  uv_fac /= total_w;

  /* Based on influence factor, blend between original and optimal smoothed value. */
  r_gps->points[point_index].uv_rot = pt->uv_rot + uv_rot * influence;
  r_gps->points[point_index].uv_fac = pt->uv_fac + uv_fac * influence;

  return true;
}

void BKE_gpencil_stroke_smooth(bGPDstroke *gps,
                               const float influence,
                               const int iterations,
                               const bool smooth_position,
                               const bool smooth_strength,
                               const bool smooth_thickness,
                               const bool smooth_uv,
                               const bool keep_shape,
                               const float *weights)
{
  if (influence <= 0 || iterations <= 0) {
    return;
  }

  /* Make a copy of the point data to avoid directionality of the smooth operation. */
  bGPDstroke gps_old = blender::dna::shallow_copy(*gps);
  gps_old.points = (bGPDspoint *)MEM_dupallocN(gps->points);

  /* Smooth stroke. */
  for (int i = 0; i < gps->totpoints; i++) {
    float val = influence;
    if (weights != nullptr) {
      val *= weights[i];
      if (val <= 0.0f) {
        continue;
      }
    }

    /* TODO: Currently the weights only control the influence, but is would be much better if they
     * would control the distribution used in smooth, similar to how the ends are handled. */

    /* Perform smoothing. */
    if (smooth_position) {
      BKE_gpencil_stroke_smooth_point(&gps_old, i, val, iterations, false, keep_shape, gps);
    }
    if (smooth_strength) {
      BKE_gpencil_stroke_smooth_strength(&gps_old, i, val, iterations, gps);
    }
    if (smooth_thickness) {
      BKE_gpencil_stroke_smooth_thickness(&gps_old, i, val, iterations, gps);
    }
    if (smooth_uv) {
      BKE_gpencil_stroke_smooth_uv(&gps_old, i, val, iterations, gps);
    }
  }

  /* Free the copied points array. */
  MEM_freeN(gps_old.points);
}

void BKE_gpencil_stroke_2d_flat(const bGPDspoint *points,
                                int totpoints,
                                float (*points2d)[2],
                                int *r_direction)
{
  BLI_assert(totpoints >= 2);

  const bGPDspoint *pt0 = &points[0];
  const bGPDspoint *pt1 = &points[1];
  const bGPDspoint *pt3 = &points[int(totpoints * 0.75)];

  float locx[3];
  float locy[3];
  float loc3[3];
  float normal[3];

  /* local X axis (p0 -> p1) */
  sub_v3_v3v3(locx, &pt1->x, &pt0->x);

  /* point vector at 3/4 */
  float v3[3];
  if (totpoints == 2) {
    mul_v3_v3fl(v3, &pt3->x, 0.001f);
  }
  else {
    copy_v3_v3(v3, &pt3->x);
  }

  sub_v3_v3v3(loc3, v3, &pt0->x);

  /* vector orthogonal to polygon plane */
  cross_v3_v3v3(normal, locx, loc3);

  /* local Y axis (cross to normal/x axis) */
  cross_v3_v3v3(locy, normal, locx);

  /* Normalize vectors */
  normalize_v3(locx);
  normalize_v3(locy);

  /* Calculate last point first. */
  const bGPDspoint *pt_last = &points[totpoints - 1];
  float tmp[3];
  sub_v3_v3v3(tmp, &pt_last->x, &pt0->x);

  points2d[totpoints - 1][0] = dot_v3v3(tmp, locx);
  points2d[totpoints - 1][1] = dot_v3v3(tmp, locy);

  /* Calculate the scalar cross product of the 2d points. */
  float cross = 0.0f;
  float *co_curr;
  float *co_prev = (float *)&points2d[totpoints - 1];

  /* Get all points in local space */
  for (int i = 0; i < totpoints - 1; i++) {
    const bGPDspoint *pt = &points[i];
    float loc[3];

    /* Get local space using first point as origin */
    sub_v3_v3v3(loc, &pt->x, &pt0->x);

    points2d[i][0] = dot_v3v3(loc, locx);
    points2d[i][1] = dot_v3v3(loc, locy);

    /* Calculate cross product. */
    co_curr = (float *)&points2d[i][0];
    cross += (co_curr[0] - co_prev[0]) * (co_curr[1] + co_prev[1]);
    co_prev = (float *)&points2d[i][0];
  }

  /* Concave (-1), Convex (1) */
  *r_direction = (cross >= 0.0f) ? 1 : -1;
}

void BKE_gpencil_stroke_2d_flat_ref(const bGPDspoint *ref_points,
                                    int ref_totpoints,
                                    const bGPDspoint *points,
                                    int totpoints,
                                    float (*points2d)[2],
                                    const float scale,
                                    int *r_direction)
{
  BLI_assert(totpoints >= 2);

  const bGPDspoint *pt0 = &ref_points[0];
  const bGPDspoint *pt1 = &ref_points[1];
  const bGPDspoint *pt3 = &ref_points[int(ref_totpoints * 0.75)];

  float locx[3];
  float locy[3];
  float loc3[3];
  float normal[3];

  /* local X axis (p0 -> p1) */
  sub_v3_v3v3(locx, &pt1->x, &pt0->x);

  /* point vector at 3/4 */
  float v3[3];
  if (totpoints == 2) {
    mul_v3_v3fl(v3, &pt3->x, 0.001f);
  }
  else {
    copy_v3_v3(v3, &pt3->x);
  }

  sub_v3_v3v3(loc3, v3, &pt0->x);

  /* vector orthogonal to polygon plane */
  cross_v3_v3v3(normal, locx, loc3);

  /* local Y axis (cross to normal/x axis) */
  cross_v3_v3v3(locy, normal, locx);

  /* Normalize vectors */
  normalize_v3(locx);
  normalize_v3(locy);

  /* Get all points in local space */
  for (int i = 0; i < totpoints; i++) {
    const bGPDspoint *pt = &points[i];
    float loc[3];
    float v1[3];
    float vn[3] = {0.0f, 0.0f, 0.0f};

    /* apply scale to extremes of the stroke to get better collision detection
     * the scale is divided to get more control in the UI parameter
     */
    /* first point */
    if (i == 0) {
      const bGPDspoint *pt_next = &points[i + 1];
      sub_v3_v3v3(vn, &pt->x, &pt_next->x);
      normalize_v3(vn);
      mul_v3_fl(vn, scale / 10.0f);
      add_v3_v3v3(v1, &pt->x, vn);
    }
    /* last point */
    else if (i == totpoints - 1) {
      const bGPDspoint *pt_prev = &points[i - 1];
      sub_v3_v3v3(vn, &pt->x, &pt_prev->x);
      normalize_v3(vn);
      mul_v3_fl(vn, scale / 10.0f);
      add_v3_v3v3(v1, &pt->x, vn);
    }
    else {
      copy_v3_v3(v1, &pt->x);
    }

    /* Get local space using first point as origin (ref stroke) */
    sub_v3_v3v3(loc, v1, &pt0->x);

    points2d[i][0] = dot_v3v3(loc, locx);
    points2d[i][1] = dot_v3v3(loc, locy);
  }

  /* Concave (-1), Convex (1), or Auto-detect (0)? */
  *r_direction = int(locy[2]);
}

/* Calc texture coordinates using flat projected points. */
static void gpencil_calc_stroke_fill_uv(const float (*points2d)[2],
                                        bGPDstroke *gps,
                                        const float minv[2],
                                        const float maxv[2],
                                        float (*r_uv)[2])
{
  const float s = sin(gps->uv_rotation);
  const float c = cos(gps->uv_rotation);

  /* Calc center for rotation. */
  float center[2] = {0.5f, 0.5f};
  float d[2];
  d[0] = maxv[0] - minv[0];
  d[1] = maxv[1] - minv[1];
  for (int i = 0; i < gps->totpoints; i++) {
    r_uv[i][0] = (points2d[i][0] - minv[0]) / d[0];
    r_uv[i][1] = (points2d[i][1] - minv[1]) / d[1];

    /* Apply translation. */
    add_v2_v2(r_uv[i], gps->uv_translation);

    /* Apply Rotation. */
    r_uv[i][0] -= center[0];
    r_uv[i][1] -= center[1];

    float x = r_uv[i][0] * c - r_uv[i][1] * s;
    float y = r_uv[i][0] * s + r_uv[i][1] * c;

    r_uv[i][0] = x + center[0];
    r_uv[i][1] = y + center[1];

    /* Apply scale. */
    if (gps->uv_scale != 0.0f) {
      mul_v2_fl(r_uv[i], 1.0f / gps->uv_scale);
    }
  }
}

/** \} */

/* -------------------------------------------------------------------- */
/** \name Stroke Fill Triangulate
 * \{ */

void BKE_gpencil_stroke_fill_triangulate(bGPDstroke *gps)
{
  BLI_assert(gps->totpoints >= 3);

  /* allocate memory for temporary areas */
  gps->tot_triangles = gps->totpoints - 2;
  uint(*tmp_triangles)[3] = (uint(*)[3])MEM_mallocN(sizeof(*tmp_triangles) * gps->tot_triangles,
                                                    "GP Stroke temp triangulation");
  float(*points2d)[2] = (float(*)[2])MEM_mallocN(sizeof(*points2d) * gps->totpoints,
                                                 "GP Stroke temp 2d points");
  float(*uv)[2] = (float(*)[2])MEM_mallocN(sizeof(*uv) * gps->totpoints,
                                           "GP Stroke temp 2d uv data");

  int direction = 0;

  /* convert to 2d and triangulate */
  BKE_gpencil_stroke_2d_flat(gps->points, gps->totpoints, points2d, &direction);
  BLI_polyfill_calc(points2d, uint(gps->totpoints), direction, tmp_triangles);

  /* calc texture coordinates automatically */
  float minv[2];
  float maxv[2];
  /* first needs bounding box data */
  ARRAY_SET_ITEMS(minv, -1.0f, -1.0f);
  ARRAY_SET_ITEMS(maxv, 1.0f, 1.0f);

  /* calc uv data */
  gpencil_calc_stroke_fill_uv(points2d, gps, minv, maxv, uv);

  /* Save triangulation data. */
  if (gps->tot_triangles > 0) {
    MEM_SAFE_FREE(gps->triangles);
    gps->triangles = (bGPDtriangle *)MEM_callocN(sizeof(*gps->triangles) * gps->tot_triangles,
                                                 "GP Stroke triangulation");

    for (int i = 0; i < gps->tot_triangles; i++) {
      memcpy(gps->triangles[i].verts, tmp_triangles[i], sizeof(uint[3]));
    }

    /* Copy UVs to bGPDspoint. */
    for (int i = 0; i < gps->totpoints; i++) {
      copy_v2_v2(gps->points[i].uv_fill, uv[i]);
    }
  }
  else {
    /* No triangles needed - Free anything allocated previously */
    if (gps->triangles) {
      MEM_freeN(gps->triangles);
    }

    gps->triangles = nullptr;
  }

  /* clear memory */
  MEM_SAFE_FREE(tmp_triangles);
  MEM_SAFE_FREE(points2d);
  MEM_SAFE_FREE(uv);
}

void BKE_gpencil_stroke_uv_update(bGPDstroke *gps)
{
  if (gps == nullptr || gps->totpoints == 0) {
    return;
  }

  bGPDspoint *pt = gps->points;
  float totlen = 0.0f;
  pt[0].uv_fac = totlen;
  for (int i = 1; i < gps->totpoints; i++) {
    totlen += len_v3v3(&pt[i - 1].x, &pt[i].x);
    pt[i].uv_fac = totlen;
  }
}

void BKE_gpencil_stroke_geometry_update(bGPdata *gpd, bGPDstroke *gps)
{
  if (gps == nullptr) {
    return;
  }

  if (gps->editcurve != nullptr) {
    if (GPENCIL_CURVE_EDIT_SESSIONS_ON(gpd)) {
      /* curve geometry was updated: stroke needs recalculation */
      if (gps->flag & GP_STROKE_NEEDS_CURVE_UPDATE) {
        bool is_adaptive = gpd->flag & GP_DATA_CURVE_ADAPTIVE_RESOLUTION;
        BKE_gpencil_stroke_update_geometry_from_editcurve(
            gps, gpd->curve_edit_resolution, is_adaptive);
        gps->flag &= ~GP_STROKE_NEEDS_CURVE_UPDATE;
      }
    }
    else {
      /* stroke geometry was updated: editcurve needs recalculation */
      gps->editcurve->flag |= GP_CURVE_NEEDS_STROKE_UPDATE;
    }
  }

  if (gps->totpoints > 2) {
    BKE_gpencil_stroke_fill_triangulate(gps);
  }
  else {
    gps->tot_triangles = 0;
    MEM_SAFE_FREE(gps->triangles);
  }

  /* calc uv data along the stroke */
  BKE_gpencil_stroke_uv_update(gps);

  /* Calc stroke bounding box. */
  BKE_gpencil_stroke_boundingbox_calc(gps);
}

float BKE_gpencil_stroke_length(const bGPDstroke *gps, bool use_3d)
{
  if (!gps->points || gps->totpoints < 2) {
    return 0.0f;
  }
  float *last_pt = &gps->points[0].x;
  float total_length = 0.0f;
  for (int i = 1; i < gps->totpoints; i++) {
    bGPDspoint *pt = &gps->points[i];
    if (use_3d) {
      total_length += len_v3v3(&pt->x, last_pt);
    }
    else {
      total_length += len_v2v2(&pt->x, last_pt);
    }
    last_pt = &pt->x;
  }
  return total_length;
}

float BKE_gpencil_stroke_segment_length(const bGPDstroke *gps,
                                        const int start_index,
                                        const int end_index,
                                        bool use_3d)
{
  if (!gps->points || gps->totpoints < 2 || end_index <= start_index) {
    return 0.0f;
  }

  int index = MAX2(start_index, 0) + 1;
  int last_index = std::min(end_index, gps->totpoints - 1) + 1;

  float *last_pt = &gps->points[index - 1].x;
  float total_length = 0.0f;
  for (int i = index; i < last_index; i++) {
    bGPDspoint *pt = &gps->points[i];
    if (use_3d) {
      total_length += len_v3v3(&pt->x, last_pt);
    }
    else {
      total_length += len_v2v2(&pt->x, last_pt);
    }
    last_pt = &pt->x;
  }
  return total_length;
}

bool BKE_gpencil_stroke_trim(bGPdata *gpd, bGPDstroke *gps)
{
  if (gps->totpoints < 4) {
    return false;
  }
  bool intersect = false;
  int start = 0;
  int end = 0;
  float point[3];
  /* loop segments from start until we have an intersection */
  for (int i = 0; i < gps->totpoints - 2; i++) {
    start = i;
    bGPDspoint *a = &gps->points[start];
    bGPDspoint *b = &gps->points[start + 1];
    for (int j = start + 2; j < gps->totpoints - 1; j++) {
      end = j + 1;
      bGPDspoint *c = &gps->points[j];
      bGPDspoint *d = &gps->points[end];
      float pointb[3];
      /* get intersection */
      if (isect_line_line_v3(&a->x, &b->x, &c->x, &d->x, point, pointb)) {
        if (len_v3(point) > 0.0f) {
          float closest[3];
          /* check intersection is on both lines */
          float lambda = closest_to_line_v3(closest, point, &a->x, &b->x);
          if ((lambda <= 0.0f) || (lambda >= 1.0f)) {
            continue;
          }
          lambda = closest_to_line_v3(closest, point, &c->x, &d->x);
          if ((lambda <= 0.0f) || (lambda >= 1.0f)) {
            continue;
          }

          intersect = true;
          break;
        }
      }
    }
    if (intersect) {
      break;
    }
  }

  /* trim unwanted points */
  if (intersect) {

    /* save points */
    bGPDspoint *old_points = (bGPDspoint *)MEM_dupallocN(gps->points);
    MDeformVert *old_dvert = nullptr;
    MDeformVert *dvert_src = nullptr;

    if (gps->dvert != nullptr) {
      old_dvert = (MDeformVert *)MEM_dupallocN(gps->dvert);
    }

    /* resize gps */
    int newtot = end - start + 1;

    gps->points = (bGPDspoint *)MEM_recallocN(gps->points, sizeof(*gps->points) * newtot);
    if (gps->dvert != nullptr) {
      gps->dvert = (MDeformVert *)MEM_recallocN(gps->dvert, sizeof(*gps->dvert) * newtot);
    }

    for (int i = 0; i < newtot; i++) {
      int idx = start + i;
      bGPDspoint *pt_src = &old_points[idx];
      bGPDspoint *pt_new = &gps->points[i];
      *pt_new = blender::dna::shallow_copy(*pt_src);
      if (gps->dvert != nullptr) {
        dvert_src = &old_dvert[idx];
        MDeformVert *dvert = &gps->dvert[i];
        memcpy(dvert, dvert_src, sizeof(MDeformVert));
        if (dvert_src->dw) {
          memcpy(dvert->dw, dvert_src->dw, sizeof(MDeformWeight));
        }
      }
      if (ELEM(idx, start, end)) {
        copy_v3_v3(&pt_new->x, point);
      }
    }

    gps->totpoints = newtot;

    MEM_SAFE_FREE(old_points);
    MEM_SAFE_FREE(old_dvert);
  }

  BKE_gpencil_stroke_geometry_update(gpd, gps);

  return intersect;
}

bool BKE_gpencil_stroke_close(bGPDstroke *gps)
{
  bGPDspoint *pt1 = nullptr;
  bGPDspoint *pt2 = nullptr;

  /* Only can close a stroke with 3 points or more. */
  if (gps->totpoints < 3) {
    return false;
  }

  /* Calc average distance between points to get same level of sampling. */
  float dist_tot = 0.0f;
  for (int i = 0; i < gps->totpoints - 1; i++) {
    pt1 = &gps->points[i];
    pt2 = &gps->points[i + 1];
    dist_tot += len_v3v3(&pt1->x, &pt2->x);
  }
  /* Calc the average distance. */
  float dist_avg = dist_tot / (gps->totpoints - 1);

  /* Calc distance between last and first point. */
  pt1 = &gps->points[gps->totpoints - 1];
  pt2 = &gps->points[0];
  float dist_close = len_v3v3(&pt1->x, &pt2->x);

  /* if the distance to close is very small, don't need add points and just enable cyclic. */
  if (dist_close <= dist_avg) {
    gps->flag |= GP_STROKE_CYCLIC;
    return true;
  }

  /* Calc number of points required using the average distance. */
  int tot_newpoints = MAX2(dist_close / dist_avg, 1);

  /* Resize stroke array. */
  int old_tot = gps->totpoints;
  gps->totpoints += tot_newpoints;
  gps->points = (bGPDspoint *)MEM_recallocN(gps->points, sizeof(*gps->points) * gps->totpoints);
  if (gps->dvert != nullptr) {
    gps->dvert = (MDeformVert *)MEM_recallocN(gps->dvert, sizeof(*gps->dvert) * gps->totpoints);
  }

  /* Generate new points */
  pt1 = &gps->points[old_tot - 1];
  pt2 = &gps->points[0];
  bGPDspoint *pt = &gps->points[old_tot];
  for (int i = 1; i < tot_newpoints + 1; i++, pt++) {
    float step = (tot_newpoints > 1) ? (float(i) / float(tot_newpoints)) : 0.99f;
    /* Clamp last point to be near, but not on top of first point. */
    if ((tot_newpoints > 1) && (i == tot_newpoints)) {
      step *= 0.99f;
    }

    /* Average point. */
    interp_v3_v3v3(&pt->x, &pt1->x, &pt2->x, step);
    pt->pressure = interpf(pt2->pressure, pt1->pressure, step);
    pt->strength = interpf(pt2->strength, pt1->strength, step);
    pt->flag = 0;
    interp_v4_v4v4(pt->vert_color, pt1->vert_color, pt2->vert_color, step);
    /* Set point as selected. */
    if (gps->flag & GP_STROKE_SELECT) {
      pt->flag |= GP_SPOINT_SELECT;
    }

    /* Set weights. */
    if (gps->dvert != nullptr) {
      MDeformVert *dvert1 = &gps->dvert[old_tot - 1];
      MDeformWeight *dw1 = BKE_defvert_ensure_index(dvert1, 0);
      float weight_1 = dw1 ? dw1->weight : 0.0f;

      MDeformVert *dvert2 = &gps->dvert[0];
      MDeformWeight *dw2 = BKE_defvert_ensure_index(dvert2, 0);
      float weight_2 = dw2 ? dw2->weight : 0.0f;

      MDeformVert *dvert_final = &gps->dvert[old_tot + i - 1];
      dvert_final->totweight = 0;
      MDeformWeight *dw = BKE_defvert_ensure_index(dvert_final, 0);
      if (dvert_final->dw) {
        dw->weight = interpf(weight_2, weight_1, step);
      }
    }
  }

  /* Enable cyclic flag. */
  gps->flag |= GP_STROKE_CYCLIC;

  return true;
}

/** \} */

/* -------------------------------------------------------------------- */
/** \name Dissolve Points
 * \{ */

void BKE_gpencil_dissolve_points(bGPdata *gpd, bGPDframe *gpf, bGPDstroke *gps, const short tag)
{
  bGPDspoint *pt;
  MDeformVert *dvert = nullptr;
  int i;

  int tot = gps->totpoints; /* number of points in new buffer */
  /* first pass: count points to remove */
  /* Count how many points are selected (i.e. how many to remove) */
  for (i = 0, pt = gps->points; i < gps->totpoints; i++, pt++) {
    if (pt->flag & tag) {
      /* selected point - one of the points to remove */
      tot--;
    }
  }

  /* if no points are left, we simply delete the entire stroke */
  if (tot <= 0) {
    /* remove the entire stroke */
    if (gps->points) {
      MEM_freeN(gps->points);
    }
    if (gps->dvert) {
      BKE_gpencil_free_stroke_weights(gps);
      MEM_freeN(gps->dvert);
    }
    if (gps->triangles) {
      MEM_freeN(gps->triangles);
    }
    BLI_freelinkN(&gpf->strokes, gps);
  }
  else {
    /* just copy all points to keep into a smaller buffer */
    bGPDspoint *new_points = (bGPDspoint *)MEM_callocN(sizeof(bGPDspoint) * tot,
                                                       "new gp stroke points copy");
    bGPDspoint *npt = new_points;

    MDeformVert *new_dvert = nullptr;
    MDeformVert *ndvert = nullptr;

    if (gps->dvert != nullptr) {
      new_dvert = (MDeformVert *)MEM_callocN(sizeof(MDeformVert) * tot,
                                             "new gp stroke weights copy");
      ndvert = new_dvert;
    }

    (gps->dvert != nullptr) ? dvert = gps->dvert : nullptr;
    for (i = 0, pt = gps->points; i < gps->totpoints; i++, pt++) {
      if ((pt->flag & tag) == 0) {
        *npt = blender::dna::shallow_copy(*pt);
        npt++;

        if (gps->dvert != nullptr) {
          *ndvert = *dvert;
          ndvert->dw = (MDeformWeight *)MEM_dupallocN(dvert->dw);
          ndvert++;
        }
      }
      if (gps->dvert != nullptr) {
        dvert++;
      }
    }

    /* free the old buffer */
    if (gps->points) {
      MEM_freeN(gps->points);
    }
    if (gps->dvert) {
      BKE_gpencil_free_stroke_weights(gps);
      MEM_freeN(gps->dvert);
    }

    /* save the new buffer */
    gps->points = new_points;
    gps->dvert = new_dvert;
    gps->totpoints = tot;

    /* triangles cache needs to be recalculated */
    BKE_gpencil_stroke_geometry_update(gpd, gps);
  }
}

/** \} */

/* -------------------------------------------------------------------- */
/** \name Normal Calculation
 * \{ */

void BKE_gpencil_stroke_normal(const bGPDstroke *gps, float r_normal[3])
{
  if (gps->totpoints < 3) {
    zero_v3(r_normal);
    return;
  }

  bGPDspoint *points = gps->points;
  int totpoints = gps->totpoints;

  const bGPDspoint *pt0 = &points[0];
  const bGPDspoint *pt1 = &points[1];
  const bGPDspoint *pt3 = &points[int(totpoints * 0.75)];

  float vec1[3];
  float vec2[3];

  /* initial vector (p0 -> p1) */
  sub_v3_v3v3(vec1, &pt1->x, &pt0->x);

  /* point vector at 3/4 */
  sub_v3_v3v3(vec2, &pt3->x, &pt0->x);

  /* vector orthogonal to polygon plane */
  cross_v3_v3v3(r_normal, vec1, vec2);

  /* Normalize vector */
  normalize_v3(r_normal);
}

/** \} */

/* -------------------------------------------------------------------- */
/** \name Stroke Simplify
 * \{ */

void BKE_gpencil_stroke_simplify_adaptive(bGPdata *gpd, bGPDstroke *gps, float epsilon)
{
  bGPDspoint *old_points = (bGPDspoint *)MEM_dupallocN(gps->points);
  int totpoints = gps->totpoints;
  char *marked = nullptr;
  char work;

  int start = 0;
  int end = gps->totpoints - 1;

  marked = (char *)MEM_callocN(totpoints, "GP marked array");
  marked[start] = 1;
  marked[end] = 1;

  work = 1;
  int totmarked = 0;
  /* while still reducing */
  while (work) {
    int ls, le;
    work = 0;

    ls = start;
    le = start + 1;

    /* while not over interval */
    while (ls < end) {
      int max_i = 0;
      /* divided to get more control */
      float max_dist = epsilon / 10.0f;

      /* find the next marked point */
      while (marked[le] == 0) {
        le++;
      }

      for (int i = ls + 1; i < le; i++) {
        float point_on_line[3];
        float dist;

        closest_to_line_segment_v3(
            point_on_line, &old_points[i].x, &old_points[ls].x, &old_points[le].x);

        dist = len_v3v3(point_on_line, &old_points[i].x);

        if (dist > max_dist) {
          max_dist = dist;
          max_i = i;
        }
      }

      if (max_i != 0) {
        work = 1;
        marked[max_i] = 1;
        totmarked++;
      }

      ls = le;
      le = ls + 1;
    }
  }
  (void)totmarked; /* Quiet set-but-unused warning (may be removed). */

  /* adding points marked */
  MDeformVert *old_dvert = nullptr;
  MDeformVert *dvert_src = nullptr;

  if (gps->dvert != nullptr) {
    old_dvert = (MDeformVert *)MEM_dupallocN(gps->dvert);
  }
  /* resize gps */
  int j = 0;
  for (int i = 0; i < totpoints; i++) {
    bGPDspoint *pt_src = &old_points[i];
    bGPDspoint *pt = &gps->points[j];

    if ((marked[i]) || (i == 0) || (i == totpoints - 1)) {
      *pt = blender::dna::shallow_copy(*pt_src);
      if (gps->dvert != nullptr) {
        dvert_src = &old_dvert[i];
        MDeformVert *dvert = &gps->dvert[j];
        memcpy(dvert, dvert_src, sizeof(MDeformVert));
        if (dvert_src->dw) {
          memcpy(dvert->dw, dvert_src->dw, sizeof(MDeformWeight));
        }
      }
      j++;
    }
    else {
      if (gps->dvert != nullptr) {
        dvert_src = &old_dvert[i];
        BKE_gpencil_free_point_weights(dvert_src);
      }
    }
  }

  gps->totpoints = j;

  /* Calc geometry data. */
  BKE_gpencil_stroke_geometry_update(gpd, gps);

  MEM_SAFE_FREE(old_points);
  MEM_SAFE_FREE(old_dvert);
  MEM_SAFE_FREE(marked);
}

void BKE_gpencil_stroke_simplify_fixed(bGPdata *gpd, bGPDstroke *gps)
{
  if (gps->totpoints < 4) {
    return;
  }

  /* save points */
  bGPDspoint *old_points = (bGPDspoint *)MEM_dupallocN(gps->points);
  MDeformVert *old_dvert = nullptr;
  MDeformVert *dvert_src = nullptr;

  if (gps->dvert != nullptr) {
    old_dvert = (MDeformVert *)MEM_dupallocN(gps->dvert);
  }

  /* resize gps */
  int newtot = (gps->totpoints - 2) / 2;
  if ((gps->totpoints % 2) != 0) {
    newtot++;
  }
  newtot += 2;

  gps->points = (bGPDspoint *)MEM_recallocN(gps->points, sizeof(*gps->points) * newtot);
  if (gps->dvert != nullptr) {
    gps->dvert = (MDeformVert *)MEM_recallocN(gps->dvert, sizeof(*gps->dvert) * newtot);
  }

  int j = 0;
  for (int i = 0; i < gps->totpoints; i++) {
    bGPDspoint *pt_src = &old_points[i];
    bGPDspoint *pt = &gps->points[j];

    if ((i == 0) || (i == gps->totpoints - 1) || ((i % 2) > 0.0)) {
      *pt = blender::dna::shallow_copy(*pt_src);
      if (gps->dvert != nullptr) {
        dvert_src = &old_dvert[i];
        MDeformVert *dvert = &gps->dvert[j];
        memcpy(dvert, dvert_src, sizeof(MDeformVert));
        if (dvert_src->dw) {
          memcpy(dvert->dw, dvert_src->dw, sizeof(MDeformWeight));
        }
      }
      j++;
    }
    else {
      if (gps->dvert != nullptr) {
        dvert_src = &old_dvert[i];
        BKE_gpencil_free_point_weights(dvert_src);
      }
    }
  }

  gps->totpoints = j;
  /* Calc geometry data. */
  BKE_gpencil_stroke_geometry_update(gpd, gps);

  MEM_SAFE_FREE(old_points);
  MEM_SAFE_FREE(old_dvert);
}

void BKE_gpencil_stroke_subdivide(bGPdata *gpd, bGPDstroke *gps, int level, int type)
{
  bGPDspoint *temp_points;
  MDeformVert *temp_dverts = nullptr;
  MDeformVert *dvert = nullptr;
  MDeformVert *dvert_final = nullptr;
  MDeformVert *dvert_next = nullptr;
  int totnewpoints, oldtotpoints;

  bool cyclic = (gps->flag & GP_STROKE_CYCLIC) != 0;

  for (int s = 0; s < level; s++) {
    totnewpoints = gps->totpoints;
    if (!cyclic) {
      totnewpoints--;
    }
    /* duplicate points in a temp area */
    temp_points = gps->points;
    oldtotpoints = gps->totpoints;

    /* resize the points arrays */
    gps->totpoints += totnewpoints;
    gps->points = (bGPDspoint *)MEM_malloc_arrayN(gps->totpoints, sizeof(*gps->points), __func__);
    if (gps->dvert != nullptr) {
      temp_dverts = gps->dvert;
      gps->dvert = (MDeformVert *)MEM_malloc_arrayN(gps->totpoints, sizeof(*gps->dvert), __func__);
    }

    /* move points from last to first to new place */
    for (int i = 0; i < oldtotpoints; i++) {
      bGPDspoint *pt = &temp_points[i];
      bGPDspoint *pt_final = &gps->points[i * 2];

      copy_v3_v3(&pt_final->x, &pt->x);
      pt_final->pressure = pt->pressure;
      pt_final->strength = pt->strength;
      pt_final->uv_rot = pt->uv_rot;
      pt_final->uv_fac = pt->uv_fac;
      pt_final->time = pt->time;
      pt_final->flag = pt->flag;
      pt_final->runtime.pt_orig = pt->runtime.pt_orig;
      pt_final->runtime.idx_orig = pt->runtime.idx_orig;
      copy_v4_v4(pt_final->vert_color, pt->vert_color);
      copy_v4_v4(pt_final->uv_fill, pt->uv_fill);

      if (gps->dvert != nullptr) {
        dvert = &temp_dverts[i];
        dvert_final = &gps->dvert[i * 2];
        dvert_final->totweight = dvert->totweight;
        dvert_final->dw = dvert->dw;
      }
    }
    /* interpolate mid points */
    for (int i = cyclic ? 0 : 1, j = cyclic ? oldtotpoints - 1 : 0; i < oldtotpoints; j = i, i++) {
      bGPDspoint *pt = &temp_points[j];
      bGPDspoint *next = &temp_points[i];
      bGPDspoint *pt_final = &gps->points[j * 2 + 1];

      /* add a half way point */
      interp_v3_v3v3(&pt_final->x, &pt->x, &next->x, 0.5f);
      pt_final->pressure = interpf(pt->pressure, next->pressure, 0.5f);
      pt_final->strength = interpf(pt->strength, next->strength, 0.5f);
      pt_final->uv_rot = interpf(pt->uv_rot, next->uv_rot, 0.5f);
      pt_final->uv_fac = interpf(pt->uv_fac, next->uv_fac, 0.5f);
      interp_v4_v4v4(pt_final->uv_fill, pt->uv_fill, next->uv_fill, 0.5f);
      CLAMP(pt_final->strength, GPENCIL_STRENGTH_MIN, 1.0f);
      pt_final->time = 0;
      pt_final->runtime.pt_orig = nullptr;
      pt_final->flag = 0;
      interp_v4_v4v4(pt_final->vert_color, pt->vert_color, next->vert_color, 0.5f);

      if (gps->dvert != nullptr) {
        dvert = &temp_dverts[j];
        dvert_next = &temp_dverts[i];
        dvert_final = &gps->dvert[j * 2 + 1];

        dvert_final->totweight = dvert->totweight;
        dvert_final->dw = (MDeformWeight *)MEM_dupallocN(dvert->dw);

        /* interpolate weight values */
        for (int d = 0; d < dvert->totweight; d++) {
          MDeformWeight *dw_a = &dvert->dw[d];
          if (dvert_next->totweight > d) {
            MDeformWeight *dw_b = &dvert_next->dw[d];
            MDeformWeight *dw_final = &dvert_final->dw[d];
            dw_final->weight = interpf(dw_a->weight, dw_b->weight, 0.5f);
          }
        }
      }
    }

    MEM_SAFE_FREE(temp_points);
    MEM_SAFE_FREE(temp_dverts);

    /* Move points to smooth stroke (not simple type). */
    if (type != GP_SUBDIV_SIMPLE) {
      float mid[3];
      /* extreme points are not changed */
      for (int i = cyclic ? 0 : 2, j = cyclic ? gps->totpoints - 2 : 0; i < gps->totpoints - 2;
           j = i, i += 2)
      {
        bGPDspoint *prev = &gps->points[j + 1];
        bGPDspoint *pt = &gps->points[i];
        bGPDspoint *next = &gps->points[i + 1];

        /* move point */
        interp_v3_v3v3(mid, &prev->x, &next->x, 0.5f);
        interp_v3_v3v3(&pt->x, mid, &pt->x, 0.5f);
      }
    }
  }

  /* Calc geometry data. */
  BKE_gpencil_stroke_geometry_update(gpd, gps);
}

/** \} */

/* -------------------------------------------------------------------- */
/** \name Merge by Distance
 * \{ */

void BKE_gpencil_stroke_merge_distance(bGPdata *gpd,
                                       bGPDframe *gpf,
                                       bGPDstroke *gps,
                                       const float threshold,
                                       const bool use_unselected)
{
  bGPDspoint *pt = nullptr;
  bGPDspoint *pt_next = nullptr;
  float tagged = false;
  /* Use square distance to speed up loop */
  const float th_square = threshold * threshold;
  /* Need to have something to merge. */
  if (gps->totpoints < 2) {
    return;
  }
  int i = 0;
  int step = 1;
  while ((i < gps->totpoints - 1) && (i + step < gps->totpoints)) {
    pt = &gps->points[i];
    if (pt->flag & GP_SPOINT_TAG) {
      i++;
      step = 1;
      continue;
    }
    pt_next = &gps->points[i + step];
    /* Do not recalc tagged points. */
    if (pt_next->flag & GP_SPOINT_TAG) {
      step++;
      continue;
    }
    /* Check if contiguous points are selected. */
    if (!use_unselected) {
      if (((pt->flag & GP_SPOINT_SELECT) == 0) || ((pt_next->flag & GP_SPOINT_SELECT) == 0)) {
        i++;
        step = 1;
        continue;
      }
    }
    float len_square = len_squared_v3v3(&pt->x, &pt_next->x);
    if (len_square <= th_square) {
      tagged = true;
      if (i != gps->totpoints - 1) {
        /* Tag second point for delete. */
        pt_next->flag |= GP_SPOINT_TAG;
      }
      else {
        pt->flag |= GP_SPOINT_TAG;
      }
      /* Jump to next pair of points, keeping first point segment equals. */
      step++;
    }
    else {
      /* Analyze next point. */
      i++;
      step = 1;
    }
  }

  /* Always untag extremes. */
  pt = &gps->points[0];
  pt->flag &= ~GP_SPOINT_TAG;
  pt = &gps->points[gps->totpoints - 1];
  pt->flag &= ~GP_SPOINT_TAG;

  /* Dissolve tagged points */
  if (tagged) {
    BKE_gpencil_dissolve_points(gpd, gpf, gps, GP_SPOINT_TAG);
  }

  /* Calc geometry data. */
  BKE_gpencil_stroke_geometry_update(gpd, gps);
}

struct GpEdge {
  uint v1, v2;
  /* Coordinates. */
  float v1_co[3], v2_co[3];
  /* Normals. */
  float n1[3], n2[3];
  /* Direction of the segment. */
  float vec[3];
  int flag;
};

static int gpencil_next_edge(
    GpEdge *gp_edges, int totedges, GpEdge *gped_init, const float threshold, const bool reverse)
{
  int edge = -1;
  float last_angle = 999999.0f;
  for (int i = 0; i < totedges; i++) {
    GpEdge *gped = &gp_edges[i];
    if (gped->flag != 0) {
      continue;
    }
    if (reverse) {
      if (gped_init->v1 != gped->v2) {
        continue;
      }
    }
    else {
      if (gped_init->v2 != gped->v1) {
        continue;
      }
    }
    /* Look for straight lines. */
    float angle = angle_v3v3(gped->vec, gped_init->vec);
    if ((angle < threshold) && (angle <= last_angle)) {
      edge = i;
      last_angle = angle;
    }
  }

  return edge;
}

static int gpencil_walk_edge(GHash *v_table,
                             GpEdge *gp_edges,
                             int totedges,
                             uint *stroke_array,
                             int init_idx,
                             const float angle,
                             const bool reverse)
{
  GpEdge *gped_init = &gp_edges[init_idx];
  int idx = 1;
  int edge = 0;
  while (edge > -1) {
    edge = gpencil_next_edge(gp_edges, totedges, gped_init, angle, reverse);
    if (edge > -1) {
      GpEdge *gped = &gp_edges[edge];
      stroke_array[idx] = edge;
      gped->flag = 1;
      gped_init = &gp_edges[edge];
      idx++;

      /* Avoid following already visited vertices. */
      if (reverse) {
        if (BLI_ghash_haskey(v_table, POINTER_FROM_INT(gped->v1))) {
          edge = -1;
        }
        else {
          BLI_ghash_insert(v_table, POINTER_FROM_INT(gped->v1), POINTER_FROM_INT(gped->v1));
        }
      }
      else {
        if (BLI_ghash_haskey(v_table, POINTER_FROM_INT(gped->v2))) {
          edge = -1;
        }
        else {
          BLI_ghash_insert(v_table, POINTER_FROM_INT(gped->v2), POINTER_FROM_INT(gped->v2));
        }
      }
    }
  }

  return idx;
}

static void gpencil_generate_edgeloops(Object *ob,
                                       bGPdata *gpd,
                                       bGPDframe *gpf_stroke,
                                       int stroke_mat_index,
                                       const float angle,
                                       const int thickness,
                                       const float offset,
                                       const float matrix[4][4],
                                       const bool use_seams,
                                       const bool use_vgroups)
{
  using namespace blender;
  Mesh *me = (Mesh *)ob->data;
  if (me->totedge == 0) {
    return;
  }
  const Span<float3> vert_positions = me->vert_positions();
  const Span<int2> edges = me->edges();
  const Span<MDeformVert> dverts = me->deform_verts();
  const blender::Span<blender::float3> vert_normals = me->vert_normals();
  const bke::AttributeAccessor attributes = me->attributes();
  const VArray<bool> uv_seams = *attributes.lookup_or_default<bool>(
      ".uv_seam", ATTR_DOMAIN_EDGE, false);

  /* Arrays for all edge vertices (forward and backward) that form a edge loop.
   * This is reused for each edge-loop to create gpencil stroke. */
  uint *stroke = (uint *)MEM_mallocN(sizeof(uint) * me->totedge * 2, __func__);
  uint *stroke_fw = (uint *)MEM_mallocN(sizeof(uint) * me->totedge, __func__);
  uint *stroke_bw = (uint *)MEM_mallocN(sizeof(uint) * me->totedge, __func__);

  /* Create array with all edges. */
  GpEdge *gp_edges = (GpEdge *)MEM_callocN(sizeof(GpEdge) * me->totedge, __func__);
  GpEdge *gped = nullptr;
  for (int i = 0; i < me->totedge; i++) {
    const blender::int2 &edge = edges[i];
    gped = &gp_edges[i];
    copy_v3_v3(gped->n1, vert_normals[edge[0]]);

    gped->v1 = edge[0];
    copy_v3_v3(gped->v1_co, vert_positions[edge[0]]);

    copy_v3_v3(gped->n2, vert_normals[edge[1]]);
    gped->v2 = edge[1];
    copy_v3_v3(gped->v2_co, vert_positions[edge[1]]);

    sub_v3_v3v3(gped->vec, vert_positions[edge[0]], vert_positions[edge[1]]);

    /* If use seams, mark as done if not a seam. */
    if ((use_seams) && !uv_seams[i]) {
      gped->flag = 1;
    }
  }

  /* Loop edges to find edgeloops */
  bool pending = true;
  int e = 0;
  while (pending) {
    gped = &gp_edges[e];
    /* Look first unused edge. */
    if (gped->flag != 0) {
      e++;
      if (e == me->totedge) {
        pending = false;
      }
      continue;
    }
    /* Add current edge to arrays. */
    stroke_fw[0] = e;
    stroke_bw[0] = e;
    gped->flag = 1;

    /* Hash used to avoid loop over same vertices. */
    GHash *v_table = BLI_ghash_int_new(__func__);
    /* Look forward edges. */
    int totedges = gpencil_walk_edge(v_table, gp_edges, me->totedge, stroke_fw, e, angle, false);
    /* Look backward edges. */
    int totbw = gpencil_walk_edge(v_table, gp_edges, me->totedge, stroke_bw, e, angle, true);

    BLI_ghash_free(v_table, nullptr, nullptr);

    /* Join both arrays. */
    int array_len = 0;
    for (int i = totbw - 1; i > 0; i--) {
      stroke[array_len] = stroke_bw[i];
      array_len++;
    }
    for (int i = 0; i < totedges; i++) {
      stroke[array_len] = stroke_fw[i];
      array_len++;
    }

    /* Create Stroke. */
    bGPDstroke *gps_stroke = BKE_gpencil_stroke_add(
        gpf_stroke, MAX2(stroke_mat_index, 0), array_len + 1, thickness * thickness, false);

    /* Create dvert data. */
    if (use_vgroups && !dverts.is_empty()) {
      gps_stroke->dvert = (MDeformVert *)MEM_callocN(sizeof(MDeformVert) * (array_len + 1),
                                                     "gp_stroke_dverts");
    }

    /* Create first segment. */
    float fpt[3];
    for (int i = 0; i < array_len + 1; i++) {
      int vertex_index = i == 0 ? gp_edges[stroke[0]].v1 : gp_edges[stroke[i - 1]].v2;
      /* Add segment. */
      bGPDspoint *pt = &gps_stroke->points[i];
      copy_v3_v3(fpt, vert_normals[vertex_index]);
      mul_v3_v3fl(fpt, fpt, offset);
      add_v3_v3v3(&pt->x, vert_positions[vertex_index], fpt);
      mul_m4_v3(matrix, &pt->x);

      pt->pressure = 1.0f;
      pt->strength = 1.0f;

      /* Copy vertex groups from mesh. Assuming they already exist in the same order. */
      if (use_vgroups && !dverts.is_empty()) {
        MDeformVert *dv = &gps_stroke->dvert[i];
        const MDeformVert *src_dv = &dverts[vertex_index];
        dv->totweight = src_dv->totweight;
        dv->dw = (MDeformWeight *)MEM_callocN(sizeof(MDeformWeight) * dv->totweight,
                                              "gp_stroke_dverts_dw");
        for (int j = 0; j < dv->totweight; j++) {
          dv->dw[j].weight = src_dv->dw[j].weight;
          dv->dw[j].def_nr = src_dv->dw[j].def_nr;
        }
      }
    }

    BKE_gpencil_stroke_geometry_update(gpd, gps_stroke);
  }

  /* Free memory. */
  MEM_SAFE_FREE(stroke);
  MEM_SAFE_FREE(stroke_fw);
  MEM_SAFE_FREE(stroke_bw);
  MEM_SAFE_FREE(gp_edges);
}

/* Helper: Add gpencil material using material as base. */
static Material *gpencil_add_material(Main *bmain,
                                      Object *ob_gp,
                                      const char *name,
                                      const float color[4],
                                      const bool use_stroke,
                                      const bool use_fill,
                                      int *r_idx)
{
  Material *mat_gp = BKE_gpencil_object_material_new(bmain, ob_gp, name, r_idx);
  MaterialGPencilStyle *gp_style = mat_gp->gp_style;

  /* Stroke color. */
  if (use_stroke) {
    ARRAY_SET_ITEMS(gp_style->stroke_rgba, 0.0f, 0.0f, 0.0f, 1.0f);
    gp_style->flag |= GP_MATERIAL_STROKE_SHOW;
  }
  else {
    copy_v4_v4(gp_style->stroke_rgba, color);
    gp_style->flag &= ~GP_MATERIAL_STROKE_SHOW;
  }

  /* Fill color. */
  copy_v4_v4(gp_style->fill_rgba, color);
  if (use_fill) {
    gp_style->flag |= GP_MATERIAL_FILL_SHOW;
  }

  /* Check at least one is enabled. */
  if (((gp_style->flag & GP_MATERIAL_STROKE_SHOW) == 0) &&
      ((gp_style->flag & GP_MATERIAL_FILL_SHOW) == 0))
  {
    gp_style->flag |= GP_MATERIAL_STROKE_SHOW;
  }

  return mat_gp;
}

static int gpencil_material_find_index_by_name(Object *ob, const char *name)
{
  for (int i = 0; i < ob->totcol; i++) {
    Material *ma = BKE_object_material_get(ob, i + 1);
    if ((ma != nullptr) && (ma->gp_style != nullptr) && STREQ(ma->id.name + 2, name)) {
      return i;
    }
  }

  return -1;
}

/**
 * Create the name with the object name and a suffix.
 */
static void make_element_name(const char *obname, const char *name, const int maxlen, char *r_name)
{
  char str[256];
  SNPRINTF(str, "%s_%s", obname, name);

  /* Replace any point by underscore. */
  BLI_string_replace_char(str, '.', '_');

  BLI_strncpy_utf8(r_name, str, maxlen);
}

bool BKE_gpencil_convert_mesh(Main *bmain,
                              Depsgraph *depsgraph,
                              Scene *scene,
                              Object *ob_gp,
                              Object *ob_mesh,
                              const float angle,
                              const int thickness,
                              const float offset,
                              const float matrix[4][4],
                              const int frame_offset,
                              const bool use_seams,
                              const bool use_faces,
                              const bool use_vgroups)
{
  using namespace blender;
  using namespace blender::bke;
  if (ELEM(nullptr, ob_gp, ob_mesh) || (ob_gp->type != OB_GPENCIL_LEGACY) ||
      (ob_gp->data == nullptr))
  {
    return false;
  }

  bGPdata *gpd = (bGPdata *)ob_gp->data;

  /* Use evaluated data to get mesh with all modifiers on top. */
  Object *ob_eval = (Object *)DEG_get_evaluated_object(depsgraph, ob_mesh);
  const Mesh *me_eval = BKE_object_get_evaluated_mesh(ob_eval);
  const Span<float3> positions = me_eval->vert_positions();
  const OffsetIndices faces = me_eval->faces();
  const Span<int> corner_verts = me_eval->corner_verts();
  int faces_len = me_eval->faces_num;
  char element_name[200];

  /* Need at least an edge. */
  if (me_eval->totedge < 1) {
    return false;
  }

  /* Create matching vertex groups. */
  BKE_defgroup_copy_list(&gpd->vertex_group_names, &me_eval->vertex_group_names);
  gpd->vertex_group_active_index = me_eval->vertex_group_active_index;

  const float default_colors[2][4] = {{0.0f, 0.0f, 0.0f, 1.0f}, {0.7f, 0.7f, 0.7f, 1.0f}};
  /* Lookup existing stroke material on gp object. */
  make_element_name(ob_mesh->id.name + 2, "Stroke", 64, element_name);
  int stroke_mat_index = gpencil_material_find_index_by_name(ob_gp, element_name);

  if (stroke_mat_index == -1) {
    /* Create new default stroke material as there is no existing material. */
    gpencil_add_material(
        bmain, ob_gp, element_name, default_colors[0], true, false, &stroke_mat_index);
  }

  /* Export faces as filled strokes. */
  if (use_faces && faces_len > 0) {
    /* Read all polygons and create fill for each. */
    make_element_name(ob_mesh->id.name + 2, "Fills", 128, element_name);
    /* Create Layer and Frame. */
    bGPDlayer *gpl_fill = BKE_gpencil_layer_named_get(gpd, element_name);
    if (gpl_fill == nullptr) {
      gpl_fill = BKE_gpencil_layer_addnew(gpd, element_name, true, false);
    }
    bGPDframe *gpf_fill = BKE_gpencil_layer_frame_get(
        gpl_fill, scene->r.cfra + frame_offset, GP_GETFRAME_ADD_NEW);
    int i;

    const VArray<int> mesh_material_indices = *me_eval->attributes().lookup_or_default<int>(
        "material_index", ATTR_DOMAIN_FACE, 0);
    for (i = 0; i < faces_len; i++) {
      const IndexRange face = faces[i];

      /* Find material. */
      int mat_idx = 0;
      Material *ma = BKE_object_material_get(ob_mesh, mesh_material_indices[i] + 1);
      make_element_name(
          ob_mesh->id.name + 2, (ma != nullptr) ? ma->id.name + 2 : "Fill", 64, element_name);
      mat_idx = BKE_gpencil_material_find_index_by_name_prefix(ob_gp, element_name);
      if (mat_idx == -1) {
        float color[4];
        if (ma != nullptr) {
          copy_v3_v3(color, &ma->r);
          color[3] = 1.0f;
        }
        else {
          copy_v4_v4(color, default_colors[1]);
        }
        gpencil_add_material(bmain, ob_gp, element_name, color, false, true, &mat_idx);
      }

      bGPDstroke *gps_fill = BKE_gpencil_stroke_add(gpf_fill, mat_idx, face.size(), 10, false);
      gps_fill->flag |= GP_STROKE_CYCLIC;

      /* Create dvert data. */
      const Span<MDeformVert> dverts = me_eval->deform_verts();
      if (use_vgroups && !dverts.is_empty()) {
        gps_fill->dvert = (MDeformVert *)MEM_callocN(sizeof(MDeformVert) * face.size(),
                                                     "gp_fill_dverts");
      }

      /* Add points to strokes. */
      for (int j = 0; j < face.size(); j++) {
        const int vert = corner_verts[face[j]];

        bGPDspoint *pt = &gps_fill->points[j];
        copy_v3_v3(&pt->x, positions[vert]);
        mul_m4_v3(matrix, &pt->x);
        pt->pressure = 1.0f;
        pt->strength = 1.0f;

        /* Copy vertex groups from mesh. Assuming they already exist in the same order. */
        if (use_vgroups && !dverts.is_empty()) {
          MDeformVert *dv = &gps_fill->dvert[j];
          const MDeformVert *src_dv = &dverts[vert];
          dv->totweight = src_dv->totweight;
          dv->dw = (MDeformWeight *)MEM_callocN(sizeof(MDeformWeight) * dv->totweight,
                                                "gp_fill_dverts_dw");
          for (int k = 0; k < dv->totweight; k++) {
            dv->dw[k].weight = src_dv->dw[k].weight;
            dv->dw[k].def_nr = src_dv->dw[k].def_nr;
          }
        }
      }
      /* If has only 3 points subdivide. */
      if (face.size() == 3) {
        BKE_gpencil_stroke_subdivide(gpd, gps_fill, 1, GP_SUBDIV_SIMPLE);
      }

      BKE_gpencil_stroke_geometry_update(gpd, gps_fill);
    }
  }

  /* Create stroke from edges. */

  /* Create Layer and Frame. */
  make_element_name(ob_mesh->id.name + 2, "Lines", 128, element_name);
  bGPDlayer *gpl_stroke = BKE_gpencil_layer_named_get(gpd, element_name);
  if (gpl_stroke == nullptr) {
    gpl_stroke = BKE_gpencil_layer_addnew(gpd, element_name, true, false);
  }
  bGPDframe *gpf_stroke = BKE_gpencil_layer_frame_get(
      gpl_stroke, scene->r.cfra + frame_offset, GP_GETFRAME_ADD_NEW);

  gpencil_generate_edgeloops(ob_eval,
                             gpd,
                             gpf_stroke,
                             stroke_mat_index,
                             angle,
                             thickness,
                             offset,
                             matrix,
                             use_seams,
                             use_vgroups);

  /* Tag for recalculation */
  DEG_id_tag_update(&gpd->id, ID_RECALC_GEOMETRY | ID_RECALC_COPY_ON_WRITE);

  return true;
}

void BKE_gpencil_transform(bGPdata *gpd, const float mat[4][4])
{
  if (gpd == nullptr) {
    return;
  }

  const float scalef = mat4_to_scale(mat);
  LISTBASE_FOREACH (bGPDlayer *, gpl, &gpd->layers) {
    /* FIXME: For now, we just skip parented layers.
     * Otherwise, we have to update each frame to find
     * the current parent position/effects.
     */
    if (gpl->parent) {
      continue;
    }

    LISTBASE_FOREACH (bGPDframe *, gpf, &gpl->frames) {
      LISTBASE_FOREACH (bGPDstroke *, gps, &gpf->strokes) {
        bGPDspoint *pt;
        int i;

        for (pt = gps->points, i = 0; i < gps->totpoints; pt++, i++) {
          mul_m4_v3(mat, &pt->x);
          pt->pressure *= scalef;
        }

        /* Distortion may mean we need to re-triangulate. */
        BKE_gpencil_stroke_geometry_update(gpd, gps);
      }
    }
  }
}

int BKE_gpencil_stroke_point_count(const bGPdata *gpd)
{
  int total_points = 0;

  if (gpd == nullptr) {
    return 0;
  }

  LISTBASE_FOREACH (const bGPDlayer *, gpl, &gpd->layers) {
    /* FIXME: For now, we just skip parented layers.
     * Otherwise, we have to update each frame to find
     * the current parent position/effects.
     */
    if (gpl->parent) {
      continue;
    }

    LISTBASE_FOREACH (const bGPDframe *, gpf, &gpl->frames) {
      LISTBASE_FOREACH (bGPDstroke *, gps, &gpf->strokes) {
        total_points += gps->totpoints;
      }
    }
  }
  return total_points;
}

void BKE_gpencil_point_coords_get(bGPdata *gpd, GPencilPointCoordinates *elem_data)
{
  if (gpd == nullptr) {
    return;
  }

  LISTBASE_FOREACH (bGPDlayer *, gpl, &gpd->layers) {
    /* FIXME: For now, we just skip parented layers.
     * Otherwise, we have to update each frame to find
     * the current parent position/effects.
     */
    if (gpl->parent) {
      continue;
    }

    LISTBASE_FOREACH (bGPDframe *, gpf, &gpl->frames) {
      LISTBASE_FOREACH (bGPDstroke *, gps, &gpf->strokes) {
        bGPDspoint *pt;
        int i;

        for (pt = gps->points, i = 0; i < gps->totpoints; pt++, i++) {
          copy_v3_v3(elem_data->co, &pt->x);
          elem_data->pressure = pt->pressure;
          elem_data++;
        }
      }
    }
  }
}

void BKE_gpencil_point_coords_apply(bGPdata *gpd, const GPencilPointCoordinates *elem_data)
{
  if (gpd == nullptr) {
    return;
  }

  LISTBASE_FOREACH (bGPDlayer *, gpl, &gpd->layers) {
    /* FIXME: For now, we just skip parented layers.
     * Otherwise, we have to update each frame to find
     * the current parent position/effects.
     */
    if (gpl->parent) {
      continue;
    }

    LISTBASE_FOREACH (bGPDframe *, gpf, &gpl->frames) {
      LISTBASE_FOREACH (bGPDstroke *, gps, &gpf->strokes) {
        bGPDspoint *pt;
        int i;

        for (pt = gps->points, i = 0; i < gps->totpoints; pt++, i++) {
          copy_v3_v3(&pt->x, elem_data->co);
          pt->pressure = elem_data->pressure;
          elem_data++;
        }

        /* Distortion may mean we need to re-triangulate. */
        BKE_gpencil_stroke_geometry_update(gpd, gps);
      }
    }
  }
}

void BKE_gpencil_point_coords_apply_with_mat4(bGPdata *gpd,
                                              const GPencilPointCoordinates *elem_data,
                                              const float mat[4][4])
{
  if (gpd == nullptr) {
    return;
  }

  const float scalef = mat4_to_scale(mat);
  LISTBASE_FOREACH (bGPDlayer *, gpl, &gpd->layers) {
    /* FIXME: For now, we just skip parented layers.
     * Otherwise, we have to update each frame to find
     * the current parent position/effects.
     */
    if (gpl->parent) {
      continue;
    }

    LISTBASE_FOREACH (bGPDframe *, gpf, &gpl->frames) {
      LISTBASE_FOREACH (bGPDstroke *, gps, &gpf->strokes) {
        bGPDspoint *pt;
        int i;

        for (pt = gps->points, i = 0; i < gps->totpoints; pt++, i++) {
          mul_v3_m4v3(&pt->x, mat, elem_data->co);
          pt->pressure = elem_data->pressure * scalef;
          elem_data++;
        }

        /* Distortion may mean we need to re-triangulate. */
        BKE_gpencil_stroke_geometry_update(gpd, gps);
      }
    }
  }
}

void BKE_gpencil_stroke_set_random_color(bGPDstroke *gps)
{
  BLI_assert(gps->totpoints > 0);

  float color[4] = {1.0f, 1.0f, 1.0f, 1.0f};
  bGPDspoint *pt = &gps->points[0];
  color[0] *= BLI_hash_int_01(BLI_hash_int_2d(gps->totpoints / 5, pt->x + pt->z));
  color[1] *= BLI_hash_int_01(BLI_hash_int_2d(gps->totpoints + pt->x, pt->y * pt->z + pt->x));
  color[2] *= BLI_hash_int_01(BLI_hash_int_2d(gps->totpoints - pt->x, pt->z * pt->x + pt->y));
  for (int i = 0; i < gps->totpoints; i++) {
    pt = &gps->points[i];
    copy_v4_v4(pt->vert_color, color);
  }
}

void BKE_gpencil_stroke_flip(bGPDstroke *gps)
{
  /* Reverse points. */
  BLI_array_reverse(gps->points, gps->totpoints);

  /* Reverse vertex groups if available. */
  if (gps->dvert) {
    BLI_array_reverse(gps->dvert, gps->totpoints);
  }
}

/* Temp data for storing information about an "island" of points
 * that should be kept when splitting up a stroke. Used in:
 * gpencil_stroke_delete_tagged_points()
 */
struct tGPDeleteIsland {
  int start_idx;
  int end_idx;
};

static void gpencil_stroke_join_islands(bGPdata *gpd,
                                        bGPDframe *gpf,
                                        bGPDstroke *gps_first,
                                        bGPDstroke *gps_last)
{
  bGPDspoint *pt = nullptr;
  bGPDspoint *pt_final = nullptr;
  const int totpoints = gps_first->totpoints + gps_last->totpoints;

  /* create new stroke */
  bGPDstroke *join_stroke = BKE_gpencil_stroke_duplicate(gps_first, false, true);

  join_stroke->points = (bGPDspoint *)MEM_callocN(sizeof(bGPDspoint) * totpoints, __func__);
  join_stroke->totpoints = totpoints;
  join_stroke->flag &= ~GP_STROKE_CYCLIC;

  /* copy points (last before) */
  int e1 = 0;
  int e2 = 0;
  float delta = 0.0f;

  for (int i = 0; i < totpoints; i++) {
    pt_final = &join_stroke->points[i];
    if (i < gps_last->totpoints) {
      pt = &gps_last->points[e1];
      e1++;
    }
    else {
      pt = &gps_first->points[e2];
      e2++;
    }

    /* copy current point */
    copy_v3_v3(&pt_final->x, &pt->x);
    pt_final->pressure = pt->pressure;
    pt_final->strength = pt->strength;
    pt_final->time = delta;
    pt_final->flag = pt->flag;
    copy_v4_v4(pt_final->vert_color, pt->vert_color);

    /* retiming with fixed time interval (we cannot determine real time) */
    delta += 0.01f;
  }

  /* Copy over vertex weight data (if available) */
  if ((gps_first->dvert != nullptr) || (gps_last->dvert != nullptr)) {
    join_stroke->dvert = (MDeformVert *)MEM_callocN(sizeof(MDeformVert) * totpoints, __func__);
    MDeformVert *dvert_src = nullptr;
    MDeformVert *dvert_dst = nullptr;

    /* Copy weights (last before). */
    e1 = 0;
    e2 = 0;
    for (int i = 0; i < totpoints; i++) {
      dvert_dst = &join_stroke->dvert[i];
      dvert_src = nullptr;
      if (i < gps_last->totpoints) {
        if (gps_last->dvert) {
          dvert_src = &gps_last->dvert[e1];
          e1++;
        }
      }
      else {
        if (gps_first->dvert) {
          dvert_src = &gps_first->dvert[e2];
          e2++;
        }
      }

      if ((dvert_src) && (dvert_src->dw)) {
        dvert_dst->dw = (MDeformWeight *)MEM_dupallocN(dvert_src->dw);
      }
    }
  }

  /* add new stroke at head */
  BLI_addhead(&gpf->strokes, join_stroke);
  /* Calc geometry data. */
  BKE_gpencil_stroke_geometry_update(gpd, join_stroke);

  /* remove first stroke */
  BLI_remlink(&gpf->strokes, gps_first);
  BKE_gpencil_free_stroke(gps_first);

  /* remove last stroke */
  BLI_remlink(&gpf->strokes, gps_last);
  BKE_gpencil_free_stroke(gps_last);
}

bGPDstroke *BKE_gpencil_stroke_delete_tagged_points(bGPdata *gpd,
                                                    bGPDframe *gpf,
                                                    bGPDstroke *gps,
                                                    bGPDstroke *next_stroke,
                                                    int tag_flags,
                                                    const bool select,
                                                    const bool flat_cap,
                                                    const int limit)
{
  /* The algorithm used here is as follows:
   * 1) We firstly identify the number of "islands" of non-tagged points
   *    which will all end up being in new strokes.
   *    - In the most extreme case (i.e. every other vert is a 1-vert island),
   *      we have at most `n / 2` islands
   *    - Once we start having larger islands than that, the number required
   *      becomes much less
   * 2) Each island gets converted to a new stroke
   * If the number of points is <= limit, the stroke is deleted. */

  tGPDeleteIsland *islands = (tGPDeleteIsland *)MEM_callocN(
      sizeof(tGPDeleteIsland) * (gps->totpoints + 1) / 2, "gp_point_islands");
  bool in_island = false;
  int num_islands = 0;

  bGPDstroke *new_stroke = nullptr;
  bGPDstroke *gps_first = nullptr;
  const bool is_cyclic = bool(gps->flag & GP_STROKE_CYCLIC);

  /* First Pass: Identify start/end of islands */
  bGPDspoint *pt = gps->points;
  for (int i = 0; i < gps->totpoints; i++, pt++) {
    if (pt->flag & tag_flags) {
      /* selected - stop accumulating to island */
      in_island = false;
    }
    else {
      /* unselected - start of a new island? */
      int idx;

      if (in_island) {
        /* extend existing island */
        idx = num_islands - 1;
        islands[idx].end_idx = i;
      }
      else {
        /* start of new island */
        in_island = true;
        num_islands++;

        idx = num_islands - 1;
        islands[idx].start_idx = islands[idx].end_idx = i;
      }
    }
  }

  /* Watch out for special case where No islands = All points selected = Delete Stroke only */
  if (num_islands) {
    /* There are islands, so create a series of new strokes,
     * adding them before the "next" stroke. */
    int idx;

    /* Create each new stroke... */
    for (idx = 0; idx < num_islands; idx++) {
      tGPDeleteIsland *island = &islands[idx];
      new_stroke = BKE_gpencil_stroke_duplicate(gps, false, true);
      if (flat_cap) {
        new_stroke->caps[1 - (idx % 2)] = GP_STROKE_CAP_FLAT;
      }

      /* if cyclic and first stroke, save to join later */
      if ((is_cyclic) && (gps_first == nullptr)) {
        gps_first = new_stroke;
      }

      new_stroke->flag &= ~GP_STROKE_CYCLIC;

      /* Compute new buffer size (+ 1 needed as the endpoint index is "inclusive") */
      new_stroke->totpoints = island->end_idx - island->start_idx + 1;

      /* Copy over the relevant point data */
      new_stroke->points = (bGPDspoint *)MEM_callocN(sizeof(bGPDspoint) * new_stroke->totpoints,
                                                     "gp delete stroke fragment");
      memcpy(static_cast<void *>(new_stroke->points),
             gps->points + island->start_idx,
             sizeof(bGPDspoint) * new_stroke->totpoints);

      /* Copy over vertex weight data (if available) */
      if (gps->dvert != nullptr) {
        /* Copy over the relevant vertex-weight points */
        new_stroke->dvert = (MDeformVert *)MEM_callocN(sizeof(MDeformVert) * new_stroke->totpoints,
                                                       "gp delete stroke fragment weight");
        memcpy(new_stroke->dvert,
               gps->dvert + island->start_idx,
               sizeof(MDeformVert) * new_stroke->totpoints);

        /* Copy weights */
        int e = island->start_idx;
        for (int i = 0; i < new_stroke->totpoints; i++) {
          MDeformVert *dvert_src = &gps->dvert[e];
          MDeformVert *dvert_dst = &new_stroke->dvert[i];
          if (dvert_src->dw) {
            dvert_dst->dw = (MDeformWeight *)MEM_dupallocN(dvert_src->dw);
          }
          e++;
        }
      }
      /* Each island corresponds to a new stroke.
       * We must adjust the timings of these new strokes:
       *
       * Each point's timing data is a delta from stroke's inittime, so as we erase some points
       * from the start of the stroke, we have to offset this inittime and all remaining points'
       * delta values. This way we get a new stroke with exactly the same timing as if user had
       * started drawing from the first non-removed point.
       */
      {
        bGPDspoint *pts;
        float delta = gps->points[island->start_idx].time;
        int j;

        new_stroke->inittime += double(delta);

        pts = new_stroke->points;
        for (j = 0; j < new_stroke->totpoints; j++, pts++) {
          /* Some points have time = 0, so check to not get negative time values. */
          pts->time = max_ff(pts->time - delta, 0.0f);
          /* set flag for select again later */
          if (select == true) {
            pts->flag &= ~GP_SPOINT_SELECT;
            pts->flag |= GP_SPOINT_TAG;
          }
        }
      }

      /* Add new stroke to the frame or delete if below limit */
      if ((limit > 0) && (new_stroke->totpoints <= limit)) {
        if (gps_first == new_stroke) {
          gps_first = nullptr;
        }
        BKE_gpencil_free_stroke(new_stroke);
      }
      else {
        /* Calc geometry data. */
        BKE_gpencil_stroke_geometry_update(gpd, new_stroke);

        if (next_stroke) {
          BLI_insertlinkbefore(&gpf->strokes, next_stroke, new_stroke);
        }
        else {
          BLI_addtail(&gpf->strokes, new_stroke);
        }
      }
    }
    /* if cyclic, need to join last stroke with first stroke */
    if ((is_cyclic) && (gps_first != nullptr) && (gps_first != new_stroke)) {
      gpencil_stroke_join_islands(gpd, gpf, gps_first, new_stroke);
    }
  }

  /* free islands */
  MEM_freeN(islands);

  /* Delete the old stroke */
  BLI_remlink(&gpf->strokes, gps);
  BKE_gpencil_free_stroke(gps);

  return new_stroke;
}

void BKE_gpencil_curve_delete_tagged_points(bGPdata *gpd,
                                            bGPDframe *gpf,
                                            bGPDstroke *gps,
                                            bGPDstroke *next_stroke,
                                            bGPDcurve *gpc,
                                            int tag_flags)
{
  if (gpc == nullptr) {
    return;
  }
  const bool is_cyclic = gps->flag & GP_STROKE_CYCLIC;
  const int idx_last = gpc->tot_curve_points - 1;
  bGPDstroke *gps_first = nullptr;
  bGPDstroke *gps_last = nullptr;

  int idx_start = 0;
  int idx_end = 0;
  bool prev_selected = gpc->curve_points[0].flag & tag_flags;
  for (int i = 1; i < gpc->tot_curve_points; i++) {
    bool selected = gpc->curve_points[i].flag & tag_flags;
    if (prev_selected == true && selected == false) {
      idx_start = i;
    }
    /* Island ends if the current point is selected or if we reached the end of the stroke */
    if ((prev_selected == false && selected == true) || (selected == false && i == idx_last)) {

      idx_end = selected ? i - 1 : i;
      int island_length = idx_end - idx_start + 1;

      /* If an island has only a single curve point, there is no curve segment, so skip island */
      if (island_length == 1) {
        if (is_cyclic) {
          if (idx_start > 0 && idx_end < idx_last) {
            prev_selected = selected;
            continue;
          }
        }
        else {
          prev_selected = selected;
          continue;
        }
      }

      bGPDstroke *new_stroke = BKE_gpencil_stroke_duplicate(gps, false, false);
      new_stroke->points = nullptr;
      new_stroke->flag &= ~GP_STROKE_CYCLIC;
      new_stroke->editcurve = BKE_gpencil_stroke_editcurve_new(island_length);

      if (gps_first == nullptr) {
        gps_first = new_stroke;
      }

      bGPDcurve *new_gpc = new_stroke->editcurve;
      memcpy(new_gpc->curve_points,
             gpc->curve_points + idx_start,
             sizeof(bGPDcurve_point) * island_length);

      BKE_gpencil_editcurve_recalculate_handles(new_stroke);
      new_stroke->flag |= GP_STROKE_NEEDS_CURVE_UPDATE;

      /* Calc geometry data. */
      BKE_gpencil_stroke_geometry_update(gpd, new_stroke);

      if (next_stroke) {
        BLI_insertlinkbefore(&gpf->strokes, next_stroke, new_stroke);
      }
      else {
        BLI_addtail(&gpf->strokes, new_stroke);
      }

      gps_last = new_stroke;
    }
    prev_selected = selected;
  }

  /* join first and last stroke if cyclic */
  if (is_cyclic && gps_first != nullptr && gps_last != nullptr && gps_first != gps_last) {
    bGPDcurve *gpc_first = gps_first->editcurve;
    bGPDcurve *gpc_last = gps_last->editcurve;
    int first_tot_points = gpc_first->tot_curve_points;
    int old_tot_points = gpc_last->tot_curve_points;

    gpc_last->tot_curve_points = first_tot_points + old_tot_points;
    gpc_last->curve_points = (bGPDcurve_point *)MEM_recallocN(
        gpc_last->curve_points, sizeof(bGPDcurve_point) * gpc_last->tot_curve_points);
    /* copy data from first to last */
    memcpy(gpc_last->curve_points + old_tot_points,
           gpc_first->curve_points,
           sizeof(bGPDcurve_point) * first_tot_points);

    BKE_gpencil_editcurve_recalculate_handles(gps_last);
    gps_last->flag |= GP_STROKE_NEEDS_CURVE_UPDATE;

    /* Calc geometry data. */
    BKE_gpencil_stroke_geometry_update(gpd, gps_last);

    /* remove first one */
    BLI_remlink(&gpf->strokes, gps_first);
    BKE_gpencil_free_stroke(gps_first);
  }

  /* Delete the old stroke */
  BLI_remlink(&gpf->strokes, gps);
  BKE_gpencil_free_stroke(gps);
}

/* Helper: copy point between strokes */
static void gpencil_stroke_copy_point(bGPDstroke *gps,
                                      MDeformVert *dvert,
                                      bGPDspoint *point,
                                      const float delta[3],
                                      float pressure,
                                      float strength,
                                      float deltatime)
{
  bGPDspoint *newpoint;

  gps->points = (bGPDspoint *)MEM_reallocN(gps->points, sizeof(bGPDspoint) * (gps->totpoints + 1));
  if (gps->dvert != nullptr) {
    gps->dvert = (MDeformVert *)MEM_reallocN(gps->dvert,
                                             sizeof(MDeformVert) * (gps->totpoints + 1));
  }
  else {
    /* If destination has weight add weight to origin. */
    if (dvert != nullptr) {
      gps->dvert = (MDeformVert *)MEM_callocN(sizeof(MDeformVert) * (gps->totpoints + 1),
                                              __func__);
    }
  }

  gps->totpoints++;
  newpoint = &gps->points[gps->totpoints - 1];

  newpoint->x = point->x * delta[0];
  newpoint->y = point->y * delta[1];
  newpoint->z = point->z * delta[2];
  newpoint->flag = point->flag;
  newpoint->pressure = pressure;
  newpoint->strength = strength;
  newpoint->time = point->time + deltatime;
  copy_v4_v4(newpoint->vert_color, point->vert_color);

  if (gps->dvert != nullptr) {
    MDeformVert *newdvert = &gps->dvert[gps->totpoints - 1];

    if (dvert != nullptr) {
      newdvert->totweight = dvert->totweight;
      newdvert->dw = (MDeformWeight *)MEM_dupallocN(dvert->dw);
    }
    else {
      newdvert->totweight = 0;
      newdvert->dw = nullptr;
    }
  }
}

void BKE_gpencil_stroke_join(bGPDstroke *gps_a,
                             bGPDstroke *gps_b,
                             const bool leave_gaps,
                             const bool fit_thickness,
                             const bool smooth,
                             bool auto_flip)
{
  bGPDspoint point;
  bGPDspoint *pt;
  int i;
  const float delta[3] = {1.0f, 1.0f, 1.0f};
  float deltatime = 0.0f;

  /* sanity checks */
  if (ELEM(nullptr, gps_a, gps_b)) {
    return;
  }

  if ((gps_a->totpoints == 0) || (gps_b->totpoints == 0)) {
    return;
  }

  if (auto_flip) {
    /* define start and end points of each stroke */
    float start_a[3], start_b[3], end_a[3], end_b[3];
    pt = &gps_a->points[0];
    copy_v3_v3(start_a, &pt->x);

    pt = &gps_a->points[gps_a->totpoints - 1];
    copy_v3_v3(end_a, &pt->x);

    pt = &gps_b->points[0];
    copy_v3_v3(start_b, &pt->x);

    pt = &gps_b->points[gps_b->totpoints - 1];
    copy_v3_v3(end_b, &pt->x);

    /* Check if need flip strokes. */
    float dist = len_squared_v3v3(end_a, start_b);
    bool flip_a = false;
    bool flip_b = false;
    float lowest = dist;

    dist = len_squared_v3v3(end_a, end_b);
    if (dist < lowest) {
      lowest = dist;
      flip_a = false;
      flip_b = true;
    }

    dist = len_squared_v3v3(start_a, start_b);
    if (dist < lowest) {
      lowest = dist;
      flip_a = true;
      flip_b = false;
    }

    dist = len_squared_v3v3(start_a, end_b);
    if (dist < lowest) {
      lowest = dist;
      flip_a = true;
      flip_b = true;
    }

    if (flip_a) {
      BKE_gpencil_stroke_flip(gps_a);
    }
    if (flip_b) {
      BKE_gpencil_stroke_flip(gps_b);
    }
  }

  /* don't visibly link the first and last points? */
  if (leave_gaps) {
    /* 1st: add one tail point to start invisible area */
    point = blender::dna::shallow_copy(gps_a->points[gps_a->totpoints - 1]);
    deltatime = point.time;

    gpencil_stroke_copy_point(gps_a, nullptr, &point, delta, 0.0f, 0.0f, 0.0f);

    /* 2nd: add one head point to finish invisible area */
    point = blender::dna::shallow_copy(gps_b->points[0]);
    gpencil_stroke_copy_point(gps_a, nullptr, &point, delta, 0.0f, 0.0f, deltatime);
  }

  /* Ratio to apply in the points to keep the same thickness in the joined stroke using the
   * destination stroke thickness. */
  const float ratio = (fit_thickness && gps_a->thickness > 0.0f) ?
                          float(gps_b->thickness) / float(gps_a->thickness) :
                          1.0f;

  /* 3rd: add all points */
  const int totpoints_a = gps_a->totpoints;
  for (i = 0, pt = gps_b->points; i < gps_b->totpoints && pt; i++, pt++) {
    MDeformVert *dvert = (gps_b->dvert) ? &gps_b->dvert[i] : nullptr;
    gpencil_stroke_copy_point(
        gps_a, dvert, pt, delta, pt->pressure * ratio, pt->strength, deltatime);
  }
  /* Smooth the join to avoid hard thickness changes. */
  if (smooth) {
    const int sample_points = 8;
    /* Get the segment to smooth using n points on each side of the join. */
    int start = std::max(0, totpoints_a - sample_points);
    int end = std::min(gps_a->totpoints - 1, start + (sample_points * 2));
    const int len = (end - start);
    float step = 1.0f / ((len / 2) + 1);

    /* Calc the average pressure. */
    float avg_pressure = 0.0f;
    for (i = start; i < end; i++) {
      pt = &gps_a->points[i];
      avg_pressure += pt->pressure;
    }
    avg_pressure = avg_pressure / len;

    /* Smooth segment thickness and position. */
    float ratio = step;
    for (i = start; i < end; i++) {
      pt = &gps_a->points[i];
      pt->pressure += (avg_pressure - pt->pressure) * ratio;
      BKE_gpencil_stroke_smooth_point(gps_a, i, ratio * 0.6f, 2, false, true, gps_a);

      ratio += step;
      /* In the center, reverse the ratio. */
      if (ratio > 1.0f) {
        ratio = ratio - step - step;
        step *= -1.0f;
      }
    }
  }
}

void BKE_gpencil_stroke_start_set(bGPDstroke *gps, int start_idx)
{
  if ((start_idx < 1) || (start_idx >= gps->totpoints) || (gps->totpoints < 2)) {
    return;
  }

  /* Only cyclic strokes. */
  if ((gps->flag & GP_STROKE_CYCLIC) == 0) {
    return;
  }

  bGPDstroke *gps_b = BKE_gpencil_stroke_duplicate(gps, true, false);
  BKE_gpencil_stroke_trim_points(gps_b, 0, start_idx - 1, true);
  BKE_gpencil_stroke_trim_points(gps, start_idx, gps->totpoints - 1, true);

  /* Join both strokes. */
  BKE_gpencil_stroke_join(gps, gps_b, false, false, false, false);

  BKE_gpencil_free_stroke(gps_b);
}

void BKE_gpencil_stroke_copy_to_keyframes(
    bGPdata *gpd, bGPDlayer *gpl, bGPDframe *gpf, bGPDstroke *gps, const bool tail)
{
  GHash *frame_list = BLI_ghash_int_new_ex(__func__, 64);
  BKE_gpencil_frame_selected_hash(gpd, frame_list);

  GHashIterator gh_iter;
  GHASH_ITER (gh_iter, frame_list) {
    int cfra = POINTER_AS_INT(BLI_ghashIterator_getKey(&gh_iter));

    if (gpf->framenum != cfra) {
      bGPDframe *gpf_new = BKE_gpencil_layer_frame_find(gpl, cfra);
      if (gpf_new == nullptr) {
        gpf_new = BKE_gpencil_frame_addnew(gpl, cfra);
      }

      if (gpf_new == nullptr) {
        continue;
      }

      bGPDstroke *gps_new = BKE_gpencil_stroke_duplicate(gps, true, true);
      if (gps_new == nullptr) {
        continue;
      }

      if (tail) {
        BLI_addhead(&gpf_new->strokes, gps_new);
      }
      else {
        BLI_addtail(&gpf_new->strokes, gps_new);
      }
    }
  }

  /* Free hash table. */
  BLI_ghash_free(frame_list, nullptr, nullptr);
}

/** \} */

/* -------------------------------------------------------------------- */
/** \name Stroke Uniform Subdivide
 * \{ */

struct tSamplePoint {
  tSamplePoint *next, *prev;
  float x, y, z;
  float pressure, strength, time;
  float vertex_color[4];
  MDeformWeight *dw;
  int totweight;
};

struct tSampleEdge {
  float length_sq;
  tSamplePoint *from;
  tSamplePoint *to;
};

/* Helper: creates a tSamplePoint from a bGPDspoint and (optionally) a MDeformVert. */
static tSamplePoint *new_sample_point_from_gp_point(const bGPDspoint *pt, const MDeformVert *dvert)
{
  tSamplePoint *new_pt = MEM_cnew<tSamplePoint>(__func__);
  copy_v3_v3(&new_pt->x, &pt->x);
  new_pt->pressure = pt->pressure;
  new_pt->strength = pt->strength;
  new_pt->time = pt->time;
  copy_v4_v4((float *)&new_pt->vertex_color, (float *)&pt->vert_color);
  if (dvert != nullptr) {
    new_pt->totweight = dvert->totweight;
    new_pt->dw = (MDeformWeight *)MEM_callocN(sizeof(MDeformWeight) * new_pt->totweight, __func__);
    for (uint i = 0; i < new_pt->totweight; ++i) {
      MDeformWeight *dw = &new_pt->dw[i];
      MDeformWeight *dw_from = &dvert->dw[i];
      dw->def_nr = dw_from->def_nr;
      dw->weight = dw_from->weight;
    }
  }
  return new_pt;
}

/* Helper: creates a tSampleEdge from two tSamplePoints. Also calculates the length (squared) of
 * the edge. */
static tSampleEdge *new_sample_edge_from_sample_points(tSamplePoint *from, tSamplePoint *to)
{
  tSampleEdge *new_edge = MEM_cnew<tSampleEdge>(__func__);
  new_edge->from = from;
  new_edge->to = to;
  new_edge->length_sq = len_squared_v3v3(&from->x, &to->x);
  return new_edge;
}

void BKE_gpencil_stroke_uniform_subdivide(bGPdata *gpd,
                                          bGPDstroke *gps,
                                          const uint32_t target_number,
                                          const bool select)
{
  /* Stroke needs at least two points and strictly less points than the target number. */
  if (gps == nullptr || gps->totpoints < 2 || gps->totpoints >= target_number) {
    return;
  }

  const int totpoints = gps->totpoints;
  const bool has_dverts = (gps->dvert != nullptr);
  const bool is_cyclic = (gps->flag & GP_STROKE_CYCLIC);

  ListBase points = {nullptr, nullptr};
  Heap *edges = BLI_heap_new();

  /* Add all points into list. */
  for (uint32_t i = 0; i < totpoints; ++i) {
    bGPDspoint *pt = &gps->points[i];
    MDeformVert *dvert = has_dverts ? &gps->dvert[i] : nullptr;
    tSamplePoint *sp = new_sample_point_from_gp_point(pt, dvert);
    BLI_addtail(&points, sp);
  }

  /* Iterate over edges and insert them into the heap. */
  for (tSamplePoint *pt = ((tSamplePoint *)points.first)->next; pt != nullptr; pt = pt->next) {
    tSampleEdge *se = new_sample_edge_from_sample_points(pt->prev, pt);
    /* BLI_heap is a min-heap, but we need the largest key to be at the top, so we take the
     * negative of the squared length. */
    BLI_heap_insert(edges, -(se->length_sq), se);
  }

  if (is_cyclic) {
    tSamplePoint *sp_first = (tSamplePoint *)points.first;
    tSamplePoint *sp_last = (tSamplePoint *)points.last;
    tSampleEdge *se = new_sample_edge_from_sample_points(sp_last, sp_first);
    BLI_heap_insert(edges, -(se->length_sq), se);
  }

  int num_points_needed = target_number - totpoints;
  BLI_assert(num_points_needed > 0);

  while (num_points_needed > 0) {
    tSampleEdge *se = (tSampleEdge *)BLI_heap_pop_min(edges);
    tSamplePoint *sp = se->from;
    tSamplePoint *sp_next = se->to;

    /* Subdivide the edge. */
    tSamplePoint *new_sp = MEM_cnew<tSamplePoint>(__func__);
    interp_v3_v3v3(&new_sp->x, &sp->x, &sp_next->x, 0.5f);
    new_sp->pressure = interpf(sp->pressure, sp_next->pressure, 0.5f);
    new_sp->strength = interpf(sp->strength, sp_next->strength, 0.5f);
    new_sp->time = interpf(sp->time, sp_next->time, 0.5f);
    interp_v4_v4v4((float *)&new_sp->vertex_color,
                   (float *)&sp->vertex_color,
                   (float *)&sp_next->vertex_color,
                   0.5f);
    if (sp->dw && sp_next->dw) {
      new_sp->totweight = MIN2(sp->totweight, sp_next->totweight);
      new_sp->dw = (MDeformWeight *)MEM_callocN(sizeof(MDeformWeight) * new_sp->totweight,
                                                __func__);
      for (uint32_t i = 0; i < new_sp->totweight; ++i) {
        MDeformWeight *dw = &new_sp->dw[i];
        MDeformWeight *dw_from = &sp->dw[i];
        MDeformWeight *dw_to = &sp_next->dw[i];
        dw->def_nr = dw_from->def_nr;
        dw->weight = interpf(dw_from->weight, dw_to->weight, 0.5f);
      }
    }
    BLI_insertlinkafter(&points, sp, new_sp);

    tSampleEdge *se_prev = new_sample_edge_from_sample_points(sp, new_sp);
    tSampleEdge *se_next = new_sample_edge_from_sample_points(new_sp, sp_next);
    BLI_heap_insert(edges, -(se_prev->length_sq), se_prev);
    BLI_heap_insert(edges, -(se_next->length_sq), se_next);

    MEM_freeN(se);
    num_points_needed--;
  }

  /* Edges are no longer needed. Heap is freed. */
  BLI_heap_free(edges, (HeapFreeFP)MEM_freeN);

  gps->totpoints = target_number;
  gps->points = (bGPDspoint *)MEM_recallocN(gps->points, sizeof(bGPDspoint) * gps->totpoints);
  if (has_dverts) {
    gps->dvert = (MDeformVert *)MEM_recallocN(gps->dvert, sizeof(MDeformVert) * gps->totpoints);
  }

  /* Convert list back to stroke point array. */
  tSamplePoint *sp = (tSamplePoint *)points.first;
  for (uint32_t i = 0; i < gps->totpoints && sp; ++i, sp = sp->next) {
    bGPDspoint *pt = &gps->points[i];
    MDeformVert *dvert = &gps->dvert[i];

    copy_v3_v3(&pt->x, &sp->x);
    pt->pressure = sp->pressure;
    pt->strength = sp->strength;
    pt->time = sp->time;
    copy_v4_v4((float *)&pt->vert_color, (float *)&sp->vertex_color);

    if (sp->dw) {
      dvert->totweight = sp->totweight;
      dvert->dw = (MDeformWeight *)MEM_callocN(sizeof(MDeformWeight) * dvert->totweight, __func__);
      for (uint32_t j = 0; j < dvert->totweight; ++j) {
        MDeformWeight *dw = &dvert->dw[j];
        MDeformWeight *dw_from = &sp->dw[j];
        dw->def_nr = dw_from->def_nr;
        dw->weight = dw_from->weight;
      }
    }
    if (select) {
      pt->flag |= GP_SPOINT_SELECT;
    }
  }

  if (select) {
    gps->flag |= GP_STROKE_SELECT;
    BKE_gpencil_stroke_select_index_set(gpd, gps);
  }

  /* Free the sample points. Important to use the mutable loop here because we are erasing the list
   * elements. */
  LISTBASE_FOREACH_MUTABLE (tSamplePoint *, temp, &points) {
    if (temp->dw != nullptr) {
      MEM_freeN(temp->dw);
    }
    MEM_SAFE_FREE(temp);
  }

  /* Update the geometry of the stroke. */
  BKE_gpencil_stroke_geometry_update(gpd, gps);
}

void BKE_gpencil_stroke_to_view_space(bGPDstroke *gps,
                                      float viewmat[4][4],
                                      const float diff_mat[4][4])
{
  for (int i = 0; i < gps->totpoints; i++) {
    bGPDspoint *pt = &gps->points[i];
    /* Point to parent space. */
    mul_v3_m4v3(&pt->x, diff_mat, &pt->x);
    /* point to view space */
    mul_m4_v3(viewmat, &pt->x);
  }
}

void BKE_gpencil_stroke_from_view_space(bGPDstroke *gps,
                                        float viewinv[4][4],
                                        const float diff_mat[4][4])
{
  float inverse_diff_mat[4][4];
  invert_m4_m4(inverse_diff_mat, diff_mat);

  for (int i = 0; i < gps->totpoints; i++) {
    bGPDspoint *pt = &gps->points[i];
    mul_v3_m4v3(&pt->x, viewinv, &pt->x);
    mul_m4_v3(inverse_diff_mat, &pt->x);
  }
}

/** \} */

/* -------------------------------------------------------------------- */
/** \name Stroke to Perimeter
 * \{ */

struct tPerimeterPoint {
  tPerimeterPoint *next, *prev;
  float x, y, z;
};

static tPerimeterPoint *new_perimeter_point(const float pt[3])
{
  tPerimeterPoint *new_pt = MEM_cnew<tPerimeterPoint>(__func__);
  copy_v3_v3(&new_pt->x, pt);
  return new_pt;
}

static int generate_arc_from_point_to_point(ListBase *list,
                                            tPerimeterPoint *from,
                                            tPerimeterPoint *to,
                                            float center_pt[3],
                                            int subdivisions,
                                            bool clockwise)
{
  float vec_from[2];
  float vec_to[2];
  sub_v2_v2v2(vec_from, &from->x, center_pt);
  sub_v2_v2v2(vec_to, &to->x, center_pt);
  if (is_zero_v2(vec_from) || is_zero_v2(vec_to)) {
    return 0;
  }

  float dot = dot_v2v2(vec_from, vec_to);
  float det = cross_v2v2(vec_from, vec_to);
  float angle = clockwise ? M_PI - atan2f(-det, -dot) : atan2f(-det, -dot) + M_PI;

  /* Number of points is 2^(n+1) + 1 on half a circle (n=subdivisions)
   * so we multiply by (angle / pi) to get the right amount of
   * points to insert. */
  int num_points = int(((1 << (subdivisions + 1)) - 1) * (angle / M_PI));
  if (num_points > 0) {
    float angle_incr = angle / float(num_points);

    float vec_p[3];
    float vec_t[3];
    float tmp_angle;
    tPerimeterPoint *last_point;
    if (clockwise) {
      last_point = to;
      copy_v2_v2(vec_t, vec_to);
    }
    else {
      last_point = from;
      copy_v2_v2(vec_t, vec_from);
    }

    for (int i = 0; i < num_points - 1; i++) {
      tmp_angle = (i + 1) * angle_incr;

      rotate_v2_v2fl(vec_p, vec_t, tmp_angle);
      add_v2_v2(vec_p, center_pt);
      vec_p[2] = center_pt[2];

      tPerimeterPoint *new_point = new_perimeter_point(vec_p);
      if (clockwise) {
        BLI_insertlinkbefore(list, last_point, new_point);
      }
      else {
        BLI_insertlinkafter(list, last_point, new_point);
      }

      last_point = new_point;
    }

    return num_points - 1;
  }

  return 0;
}

static int generate_semi_circle_from_point_to_point(ListBase *list,
                                                    tPerimeterPoint *from,
                                                    tPerimeterPoint *to,
                                                    int subdivisions)
{
  int num_points = (1 << (subdivisions + 1)) + 1;
  float center_pt[3];
  interp_v3_v3v3(center_pt, &from->x, &to->x, 0.5f);

  float vec_center[2];
  sub_v2_v2v2(vec_center, &from->x, center_pt);
  if (is_zero_v2(vec_center)) {
    return 0;
  }

  float vec_p[3];
  float angle_incr = M_PI / (float(num_points) - 1);

  tPerimeterPoint *last_point = from;
  for (int i = 1; i < num_points; i++) {
    float angle = i * angle_incr;

    /* Rotate vector around point to get perimeter points. */
    rotate_v2_v2fl(vec_p, vec_center, angle);
    add_v2_v2(vec_p, center_pt);
    vec_p[2] = center_pt[2];

    tPerimeterPoint *new_point = new_perimeter_point(vec_p);
    BLI_insertlinkafter(list, last_point, new_point);

    last_point = new_point;
  }

  return num_points - 1;
}

static int generate_perimeter_cap(const float point[4],
                                  const float other_point[4],
                                  float radius,
                                  ListBase *list,
                                  int subdivisions,
                                  short cap_type)
{
  float cap_vec[2];
  sub_v2_v2v2(cap_vec, other_point, point);
  normalize_v2(cap_vec);

  float cap_nvec[2];
  if (is_zero_v2(cap_vec)) {
    cap_nvec[0] = 0;
    cap_nvec[1] = radius;
  }
  else {
    cap_nvec[0] = -cap_vec[1];
    cap_nvec[1] = cap_vec[0];
    mul_v2_fl(cap_nvec, radius);
  }
  float cap_nvec_inv[2];
  negate_v2_v2(cap_nvec_inv, cap_nvec);

  float vec_perimeter[3];
  copy_v3_v3(vec_perimeter, point);
  add_v2_v2(vec_perimeter, cap_nvec);

  float vec_perimeter_inv[3];
  copy_v3_v3(vec_perimeter_inv, point);
  add_v2_v2(vec_perimeter_inv, cap_nvec_inv);

  tPerimeterPoint *p_pt = new_perimeter_point(vec_perimeter);
  tPerimeterPoint *p_pt_inv = new_perimeter_point(vec_perimeter_inv);

  BLI_addtail(list, p_pt);
  BLI_addtail(list, p_pt_inv);

  int num_points = 0;
  if (cap_type == GP_STROKE_CAP_ROUND) {
    num_points += generate_semi_circle_from_point_to_point(list, p_pt, p_pt_inv, subdivisions);
  }

  return num_points + 2;
}

/**
 * Calculate the perimeter (outline) of a stroke as list of tPerimeterPoint.
 * \param subdivisions: Number of subdivisions for the start and end caps
 * \return: list of tPerimeterPoint
 */
static ListBase *gpencil_stroke_perimeter_ex(const bGPdata *gpd,
                                             const bGPDlayer *gpl,
                                             const bGPDstroke *gps,
                                             int subdivisions,
                                             const float thickness_chg,
                                             int *r_num_perimeter_points)
{
  /* sanity check */
  if (gps->totpoints < 1) {
    return nullptr;
  }

  float defaultpixsize = 1000.0f / gpd->pixfactor;
  float ovr_radius = thickness_chg / defaultpixsize / 2.0f;
  float stroke_radius = ((gps->thickness + gpl->line_change) / defaultpixsize) / 2.0f;
  stroke_radius = max_ff(stroke_radius - ovr_radius, 0.0f);

  ListBase *perimeter_right_side = MEM_cnew<ListBase>(__func__);
  ListBase *perimeter_left_side = MEM_cnew<ListBase>(__func__);
  int num_perimeter_points = 0;

  bGPDspoint *first = &gps->points[0];
  bGPDspoint *last = &gps->points[gps->totpoints - 1];

  float first_radius = stroke_radius * first->pressure;
  float last_radius = stroke_radius * last->pressure;

  bGPDspoint *first_next;
  bGPDspoint *last_prev;
  if (gps->totpoints > 1) {
    first_next = &gps->points[1];
    last_prev = &gps->points[gps->totpoints - 2];
  }
  else {
    first_next = first;
    last_prev = last;
  }

  float first_pt[3];
  float last_pt[3];
  float first_next_pt[3];
  float last_prev_pt[3];
  copy_v3_v3(first_pt, &first->x);
  copy_v3_v3(last_pt, &last->x);
  copy_v3_v3(first_next_pt, &first_next->x);
  copy_v3_v3(last_prev_pt, &last_prev->x);

  /* Edge-case if single point. */
  if (gps->totpoints == 1) {
    first_next_pt[0] += 1.0f;
    last_prev_pt[0] -= 1.0f;
  }

  /* Generate points for start cap. */
  num_perimeter_points += generate_perimeter_cap(
      first_pt, first_next_pt, first_radius, perimeter_right_side, subdivisions, gps->caps[0]);

  /* Generate perimeter points. */
  float curr_pt[3], next_pt[3], prev_pt[3];
  float vec_next[2], vec_prev[2];
  float nvec_next[2], nvec_prev[2];
  float nvec_next_pt[3], nvec_prev_pt[3];
  float vec_tangent[2];

  float vec_miter_left[2], vec_miter_right[2];
  float miter_left_pt[3], miter_right_pt[3];

  for (int i = 1; i < gps->totpoints - 1; i++) {
    bGPDspoint *curr = &gps->points[i];
    bGPDspoint *prev = &gps->points[i - 1];
    bGPDspoint *next = &gps->points[i + 1];
    float radius = stroke_radius * curr->pressure;

    copy_v3_v3(curr_pt, &curr->x);
    copy_v3_v3(next_pt, &next->x);
    copy_v3_v3(prev_pt, &prev->x);

    sub_v2_v2v2(vec_prev, curr_pt, prev_pt);
    sub_v2_v2v2(vec_next, next_pt, curr_pt);
    float prev_length = len_v2(vec_prev);
    float next_length = len_v2(vec_next);

    if (normalize_v2(vec_prev) == 0.0f) {
      vec_prev[0] = 1.0f;
      vec_prev[1] = 0.0f;
    }
    if (normalize_v2(vec_next) == 0.0f) {
      vec_next[0] = 1.0f;
      vec_next[1] = 0.0f;
    }

    nvec_prev[0] = -vec_prev[1];
    nvec_prev[1] = vec_prev[0];

    nvec_next[0] = -vec_next[1];
    nvec_next[1] = vec_next[0];

    add_v2_v2v2(vec_tangent, vec_prev, vec_next);
    if (normalize_v2(vec_tangent) == 0.0f) {
      copy_v2_v2(vec_tangent, nvec_prev);
    }

    vec_miter_left[0] = -vec_tangent[1];
    vec_miter_left[1] = vec_tangent[0];

    /* calculate miter length */
    float an1 = dot_v2v2(vec_miter_left, nvec_prev);
    if (an1 == 0.0f) {
      an1 = 1.0f;
    }
    float miter_length = radius / an1;
    if (miter_length <= 0.0f) {
      miter_length = 0.01f;
    }

    normalize_v2_length(vec_miter_left, miter_length);

    copy_v2_v2(vec_miter_right, vec_miter_left);
    negate_v2(vec_miter_right);

    float angle = dot_v2v2(vec_next, nvec_prev);
    /* Add two points if angle is close to being straight. */
    if (fabsf(angle) < 0.0001f) {
      normalize_v2_length(nvec_prev, radius);
      normalize_v2_length(nvec_next, radius);

      copy_v3_v3(nvec_prev_pt, curr_pt);
      add_v2_v2(nvec_prev_pt, nvec_prev);

      copy_v3_v3(nvec_next_pt, curr_pt);
      negate_v2(nvec_next);
      add_v2_v2(nvec_next_pt, nvec_next);

      tPerimeterPoint *normal_prev = new_perimeter_point(nvec_prev_pt);
      tPerimeterPoint *normal_next = new_perimeter_point(nvec_next_pt);

      BLI_addtail(perimeter_left_side, normal_prev);
      BLI_addtail(perimeter_right_side, normal_next);
      num_perimeter_points += 2;
    }
    else {
      /* bend to the left */
      if (angle < 0.0f) {
        normalize_v2_length(nvec_prev, radius);
        normalize_v2_length(nvec_next, radius);

        copy_v3_v3(nvec_prev_pt, curr_pt);
        add_v2_v2(nvec_prev_pt, nvec_prev);

        copy_v3_v3(nvec_next_pt, curr_pt);
        add_v2_v2(nvec_next_pt, nvec_next);

        tPerimeterPoint *normal_prev = new_perimeter_point(nvec_prev_pt);
        tPerimeterPoint *normal_next = new_perimeter_point(nvec_next_pt);

        BLI_addtail(perimeter_left_side, normal_prev);
        BLI_addtail(perimeter_left_side, normal_next);
        num_perimeter_points += 2;

        num_perimeter_points += generate_arc_from_point_to_point(
            perimeter_left_side, normal_prev, normal_next, curr_pt, subdivisions, true);

        if (miter_length < prev_length && miter_length < next_length) {
          copy_v3_v3(miter_right_pt, curr_pt);
          add_v2_v2(miter_right_pt, vec_miter_right);
        }
        else {
          copy_v3_v3(miter_right_pt, curr_pt);
          negate_v2(nvec_next);
          add_v2_v2(miter_right_pt, nvec_next);
        }

        tPerimeterPoint *miter_right = new_perimeter_point(miter_right_pt);
        BLI_addtail(perimeter_right_side, miter_right);
        num_perimeter_points++;
      }
      /* bend to the right */
      else {
        normalize_v2_length(nvec_prev, -radius);
        normalize_v2_length(nvec_next, -radius);

        copy_v3_v3(nvec_prev_pt, curr_pt);
        add_v2_v2(nvec_prev_pt, nvec_prev);

        copy_v3_v3(nvec_next_pt, curr_pt);
        add_v2_v2(nvec_next_pt, nvec_next);

        tPerimeterPoint *normal_prev = new_perimeter_point(nvec_prev_pt);
        tPerimeterPoint *normal_next = new_perimeter_point(nvec_next_pt);

        BLI_addtail(perimeter_right_side, normal_prev);
        BLI_addtail(perimeter_right_side, normal_next);
        num_perimeter_points += 2;

        num_perimeter_points += generate_arc_from_point_to_point(
            perimeter_right_side, normal_prev, normal_next, curr_pt, subdivisions, false);

        if (miter_length < prev_length && miter_length < next_length) {
          copy_v3_v3(miter_left_pt, curr_pt);
          add_v2_v2(miter_left_pt, vec_miter_left);
        }
        else {
          copy_v3_v3(miter_left_pt, curr_pt);
          negate_v2(nvec_prev);
          add_v2_v2(miter_left_pt, nvec_prev);
        }

        tPerimeterPoint *miter_left = new_perimeter_point(miter_left_pt);
        BLI_addtail(perimeter_left_side, miter_left);
        num_perimeter_points++;
      }
    }
  }

  /* generate points for end cap */
  num_perimeter_points += generate_perimeter_cap(
      last_pt, last_prev_pt, last_radius, perimeter_right_side, subdivisions, gps->caps[1]);

  /* merge both sides to one list */
  BLI_listbase_reverse(perimeter_right_side);
  BLI_movelisttolist(perimeter_left_side,
                     perimeter_right_side);  // perimeter_left_side contains entire list
  ListBase *perimeter_list = perimeter_left_side;

  /* close by creating a point close to the first (make a small gap) */
  float close_pt[3];
  tPerimeterPoint *close_first = (tPerimeterPoint *)perimeter_list->first;
  tPerimeterPoint *close_last = (tPerimeterPoint *)perimeter_list->last;
  interp_v3_v3v3(close_pt, &close_last->x, &close_first->x, 0.99f);

  if (compare_v3v3(close_pt, &close_first->x, FLT_EPSILON) == false) {
    tPerimeterPoint *close_p_pt = new_perimeter_point(close_pt);
    BLI_addtail(perimeter_list, close_p_pt);
    num_perimeter_points++;
  }

  /* free temp data */
  BLI_freelistN(perimeter_right_side);
  MEM_freeN(perimeter_right_side);

  *r_num_perimeter_points = num_perimeter_points;
  return perimeter_list;
}

bGPDstroke *BKE_gpencil_stroke_perimeter_from_view(float viewmat[4][4],
                                                   bGPdata *gpd,
                                                   const bGPDlayer *gpl,
                                                   bGPDstroke *gps,
                                                   const int subdivisions,
                                                   const float diff_mat[4][4],
                                                   const float thickness_chg)
{
  if (gps->totpoints == 0) {
    return nullptr;
  }

  float viewinv[4][4];
  invert_m4_m4(viewinv, viewmat);

  /* Duplicate only points and fill data. Weight and Curve are not needed. */
  bGPDstroke *gps_temp = (bGPDstroke *)MEM_dupallocN(gps);
  gps_temp->prev = gps_temp->next = nullptr;
  gps_temp->triangles = (bGPDtriangle *)MEM_dupallocN(gps->triangles);
  gps_temp->points = (bGPDspoint *)MEM_dupallocN(gps->points);
  gps_temp->dvert = nullptr;
  gps_temp->editcurve = nullptr;

  const bool cyclic = ((gps_temp->flag & GP_STROKE_CYCLIC) != 0);

  /* If Cyclic, add a new point. */
  if (cyclic && (gps_temp->totpoints > 1)) {
    gps_temp->totpoints++;
    gps_temp->points = (bGPDspoint *)MEM_recallocN(
        gps_temp->points, sizeof(*gps_temp->points) * gps_temp->totpoints);
    bGPDspoint *pt_src = &gps_temp->points[0];
    bGPDspoint *pt_dst = &gps_temp->points[gps_temp->totpoints - 1];
    copy_v3_v3(&pt_dst->x, &pt_src->x);
    pt_dst->pressure = pt_src->pressure;
    pt_dst->strength = pt_src->strength;
    pt_dst->uv_fac = 1.0f;
    pt_dst->uv_rot = 0;
  }

  BKE_gpencil_stroke_to_view_space(gps_temp, viewmat, diff_mat);
  int num_perimeter_points = 0;
  ListBase *perimeter_points = gpencil_stroke_perimeter_ex(
      gpd, gpl, gps_temp, subdivisions, thickness_chg, &num_perimeter_points);

  if (num_perimeter_points == 0) {
    return nullptr;
  }

  /* Create new stroke. */
  bGPDstroke *perimeter_stroke = BKE_gpencil_stroke_new(gps_temp->mat_nr, num_perimeter_points, 1);

  int i = 0;
  LISTBASE_FOREACH_INDEX (tPerimeterPoint *, curr, perimeter_points, i) {
    bGPDspoint *pt = &perimeter_stroke->points[i];

    copy_v3_v3(&pt->x, &curr->x);
    pt->pressure = 0.0f;
    pt->strength = 1.0f;

    pt->flag |= GP_SPOINT_SELECT;
  }

  BKE_gpencil_stroke_from_view_space(perimeter_stroke, viewinv, diff_mat);

  /* Free temp data. */
  BLI_freelistN(perimeter_points);
  MEM_freeN(perimeter_points);

  /* Triangles cache needs to be recalculated. */
  BKE_gpencil_stroke_geometry_update(gpd, perimeter_stroke);

  perimeter_stroke->flag |= GP_STROKE_SELECT | GP_STROKE_CYCLIC;

  BKE_gpencil_free_stroke(gps_temp);

  return perimeter_stroke;
}

float BKE_gpencil_stroke_average_pressure_get(bGPDstroke *gps)
{

  if (gps->totpoints == 1) {
    return gps->points[0].pressure;
  }

  float tot = 0.0f;
  for (int i = 0; i < gps->totpoints; i++) {
    const bGPDspoint *pt = &gps->points[i];
    tot += pt->pressure;
  }

  return tot / float(gps->totpoints);
}

bool BKE_gpencil_stroke_is_pressure_constant(bGPDstroke *gps)
{
  if (gps->totpoints == 1) {
    return true;
  }

  const float first_pressure = gps->points[0].pressure;
  for (int i = 0; i < gps->totpoints; i++) {
    const bGPDspoint *pt = &gps->points[i];
    if (pt->pressure != first_pressure) {
      return false;
    }
  }

  return true;
}

/** \} */<|MERGE_RESOLUTION|>--- conflicted
+++ resolved
@@ -128,63 +128,6 @@
   BKE_gpencil_stroke_minmax(gps, false, gps->boundbox_min, gps->boundbox_max);
 }
 
-<<<<<<< HEAD
-=======
-/**
- * Create bounding box values.
- * \param ob: Grease pencil object
- */
-static void boundbox_gpencil(Object *ob)
-{
-  if (ob->runtime->bb == nullptr) {
-    ob->runtime->bb = MEM_cnew<BoundBox>("GPencil boundbox");
-  }
-
-  BoundBox *bb = ob->runtime->bb;
-  bGPdata *gpd = (bGPdata *)ob->data;
-
-  float3 min;
-  float3 max;
-  if (!BKE_gpencil_data_minmax(gpd, min, max)) {
-    min = float3(-1);
-    max = float3(1);
-  }
-
-  BKE_boundbox_init_from_minmax(bb, min, max);
-
-  bb->flag &= ~BOUNDBOX_DIRTY;
-}
-
-BoundBox *BKE_gpencil_boundbox_get(Object *ob)
-{
-  if (ELEM(nullptr, ob, ob->data)) {
-    return nullptr;
-  }
-
-  bGPdata *gpd = (bGPdata *)ob->data;
-  if ((ob->runtime->bb) && ((gpd->flag & GP_DATA_CACHE_IS_DIRTY) == 0)) {
-    return ob->runtime->bb;
-  }
-
-  boundbox_gpencil(ob);
-
-  Object *ob_orig = (Object *)DEG_get_original_id(&ob->id);
-  /* Update orig object's boundbox with re-computed evaluated values. This function can be
-   * called with the evaluated object and need update the original object bound box data
-   * to keep both values synchronized. */
-  if (!ELEM(ob_orig, nullptr, ob)) {
-    if (ob_orig->runtime->bb == nullptr) {
-      ob_orig->runtime->bb = MEM_cnew<BoundBox>("GPencil boundbox");
-    }
-    for (int i = 0; i < 8; i++) {
-      copy_v3_v3(ob_orig->runtime->bb->vec[i], ob->runtime->bb->vec[i]);
-    }
-  }
-
-  return ob->runtime->bb;
-}
-
->>>>>>> 4bcdc57f
 /** \} */
 
 /* -------------------------------------------------------------------- */
