/* SPDX-License-Identifier: GPL-2.0-or-later */

/** \file
 * \ingroup bke
 *
 * Functions for accessing mesh connectivity data.
 * eg: polys connected to verts, UVs connected to verts.
 */

#include "MEM_guardedalloc.h"

#include "DNA_meshdata_types.h"
#include "DNA_vec_types.h"

#include "BLI_array.hh"
#include "BLI_bitmap.h"
#include "BLI_buffer.h"
#include "BLI_math.h"
#include "BLI_task.hh"
#include "BLI_utildefines.h"

#include "BKE_customdata.h"
#include "BKE_mesh_mapping.h"
#include "BLI_memarena.h"

#include "BLI_strict_flags.h"

/* -------------------------------------------------------------------- */
/** \name Mesh Connectivity Mapping
 * \{ */

/* ngon version wip, based on BM_uv_vert_map_create */
UvVertMap *BKE_mesh_uv_vert_map_create(const MPoly *mpoly,
                                       const bool *hide_poly,
                                       const bool *select_poly,
                                       const int *corner_verts,
                                       const float (*mloopuv)[2],
                                       uint totpoly,
                                       uint totvert,
                                       const float limit[2],
                                       const bool selected,
                                       const bool use_winding)
{
  UvVertMap *vmap;
  UvMapVert *buf;
  const MPoly *mp;
  uint a;
  int i, totuv, nverts;

  bool *winding = nullptr;
  BLI_buffer_declare_static(vec2f, tf_uv_buf, BLI_BUFFER_NOP, 32);

  totuv = 0;

  /* generate UvMapVert array */
  mp = mpoly;
  for (a = 0; a < totpoly; a++, mp++) {
    if (!selected || (!(hide_poly && hide_poly[a]) && (select_poly && select_poly[a]))) {
      totuv += mp->totloop;
    }
  }

  if (totuv == 0) {
    return nullptr;
  }

  vmap = (UvVertMap *)MEM_callocN(sizeof(*vmap), "UvVertMap");
  buf = vmap->buf = (UvMapVert *)MEM_callocN(sizeof(*vmap->buf) * size_t(totuv), "UvMapVert");
  vmap->vert = (UvMapVert **)MEM_callocN(sizeof(*vmap->vert) * totvert, "UvMapVert*");
  if (use_winding) {
    winding = static_cast<bool *>(MEM_callocN(sizeof(*winding) * totpoly, "winding"));
  }

  if (!vmap->vert || !vmap->buf) {
    BKE_mesh_uv_vert_map_free(vmap);
    return nullptr;
  }

  mp = mpoly;
  for (a = 0; a < totpoly; a++, mp++) {
    if (!selected || (!(hide_poly && hide_poly[a]) && (select_poly && select_poly[a]))) {
      float(*tf_uv)[2] = nullptr;

      if (use_winding) {
        tf_uv = (float(*)[2])BLI_buffer_reinit_data(&tf_uv_buf, vec2f, size_t(mp->totloop));
      }

      nverts = mp->totloop;

      for (i = 0; i < nverts; i++) {
        buf->loop_of_poly_index = ushort(i);
        buf->poly_index = a;
        buf->separate = false;
        buf->next = vmap->vert[corner_verts[mp->loopstart + i]];
        vmap->vert[corner_verts[mp->loopstart + i]] = buf;

        if (use_winding) {
          copy_v2_v2(tf_uv[i], mloopuv[mpoly[a].loopstart + i]);
        }

        buf++;
      }

      if (use_winding) {
        winding[a] = cross_poly_v2(tf_uv, uint(nverts)) > 0;
      }
    }
  }

  /* sort individual uvs for each vert */
  for (a = 0; a < totvert; a++) {
    UvMapVert *newvlist = nullptr, *vlist = vmap->vert[a];
    UvMapVert *iterv, *v, *lastv, *next;
    const float *uv, *uv2;
    float uvdiff[2];

    while (vlist) {
      v = vlist;
      vlist = vlist->next;
      v->next = newvlist;
      newvlist = v;

      uv = mloopuv[mpoly[v->poly_index].loopstart + v->loop_of_poly_index];
      lastv = nullptr;
      iterv = vlist;

      while (iterv) {
        next = iterv->next;

        uv2 = mloopuv[mpoly[iterv->poly_index].loopstart + iterv->loop_of_poly_index];
        sub_v2_v2v2(uvdiff, uv2, uv);

        if (fabsf(uv[0] - uv2[0]) < limit[0] && fabsf(uv[1] - uv2[1]) < limit[1] &&
            (!use_winding || winding[iterv->poly_index] == winding[v->poly_index])) {
          if (lastv) {
            lastv->next = next;
          }
          else {
            vlist = next;
          }
          iterv->next = newvlist;
          newvlist = iterv;
        }
        else {
          lastv = iterv;
        }

        iterv = next;
      }

      newvlist->separate = true;
    }

    vmap->vert[a] = newvlist;
  }

  if (use_winding) {
    MEM_freeN(winding);
  }

  BLI_buffer_free(&tf_uv_buf);

  return vmap;
}

UvMapVert *BKE_mesh_uv_vert_map_get_vert(UvVertMap *vmap, uint v)
{
  return vmap->vert[v];
}

void BKE_mesh_uv_vert_map_free(UvVertMap *vmap)
{
  if (vmap) {
    if (vmap->vert) {
      MEM_freeN(vmap->vert);
    }
    if (vmap->buf) {
      MEM_freeN(vmap->buf);
    }
    MEM_freeN(vmap);
  }
}

/**
 * Generates a map where the key is the vertex and the value is a list
 * of polys or loops that use that vertex as a corner. The lists are allocated
 * from one memory pool.
 *
 * Wrapped by #BKE_mesh_vert_poly_map_create & BKE_mesh_vert_loop_map_create
 */
static void mesh_vert_poly_or_loop_map_create(MeshElemMap **r_map,
                                              int **r_mem,
                                              const MPoly *mpoly,
                                              const int *corner_verts,
                                              int totvert,
                                              int totpoly,
                                              int totloop,
                                              const bool do_loops)
{
  MeshElemMap *map = MEM_cnew_array<MeshElemMap>(size_t(totvert), __func__);
  int *indices, *index_iter;
  int i, j;

  indices = static_cast<int *>(MEM_mallocN(sizeof(int) * size_t(totloop), __func__));
  index_iter = indices;

  /* Count number of polys for each vertex */
  for (i = 0; i < totpoly; i++) {
    const MPoly *p = &mpoly[i];

    for (j = 0; j < p->totloop; j++) {
      map[corner_verts[p->loopstart + j]].count++;
    }
  }

  /* Assign indices mem */
  for (i = 0; i < totvert; i++) {
    map[i].indices = index_iter;
    index_iter += map[i].count;

    /* Reset 'count' for use as index in last loop */
    map[i].count = 0;
  }

  /* Find the users */
  for (i = 0; i < totpoly; i++) {
    const MPoly *p = &mpoly[i];

    for (j = 0; j < p->totloop; j++) {
      const int v = corner_verts[p->loopstart + j];

      map[v].indices[map[v].count] = do_loops ? p->loopstart + j : i;
      map[v].count++;
    }
  }

  *r_map = map;
  *r_mem = indices;
}

void BKE_mesh_vert_poly_map_create(MeshElemMap **r_map,
                                   int **r_mem,
                                   const MPoly *mpoly,
                                   const int *corner_verts,
                                   int totvert,
                                   int totpoly,
                                   int totloop)
{
  mesh_vert_poly_or_loop_map_create(
      r_map, r_mem, mpoly, corner_verts, totvert, totpoly, totloop, false);
}

void BKE_mesh_vert_loop_map_create(MeshElemMap **r_map,
                                   int **r_mem,
                                   const MPoly *mpoly,
                                   const int *corner_verts,
                                   int totvert,
                                   int totpoly,
                                   int totloop)
{
  mesh_vert_poly_or_loop_map_create(
      r_map, r_mem, mpoly, corner_verts, totvert, totpoly, totloop, true);
}

void BKE_mesh_vert_looptri_map_create(MeshElemMap **r_map,
                                      int **r_mem,
                                      const int totvert,
                                      const MLoopTri *mlooptri,
                                      const int totlooptri,
                                      const int *corner_verts,
                                      const int /*totloop*/)
{
  MeshElemMap *map = MEM_cnew_array<MeshElemMap>(size_t(totvert), __func__);
  int *indices = static_cast<int *>(MEM_mallocN(sizeof(int) * size_t(totlooptri) * 3, __func__));
  int *index_step;
  const MLoopTri *mlt;
  int i;

  /* count face users */
  for (i = 0, mlt = mlooptri; i < totlooptri; mlt++, i++) {
    for (int j = 3; j--;) {
      map[corner_verts[mlt->tri[j]]].count++;
    }
  }

  /* create offsets */
  index_step = indices;
  for (i = 0; i < totvert; i++) {
    map[i].indices = index_step;
    index_step += map[i].count;

    /* re-count, using this as an index below */
    map[i].count = 0;
  }

  /* assign looptri-edge users */
  for (i = 0, mlt = mlooptri; i < totlooptri; mlt++, i++) {
    for (int j = 3; j--;) {
      MeshElemMap *map_ele = &map[corner_verts[mlt->tri[j]]];
      map_ele->indices[map_ele->count++] = i;
    }
  }

  *r_map = map;
  *r_mem = indices;
}

void BKE_mesh_vert_edge_map_create(
    MeshElemMap **r_map, int **r_mem, const MEdge *medge, int totvert, int totedge)
{
  MeshElemMap *map = MEM_cnew_array<MeshElemMap>(size_t(totvert), __func__);
  int *indices = static_cast<int *>(MEM_mallocN(sizeof(int[2]) * size_t(totedge), __func__));
  int *i_pt = indices;

  int i;

  /* Count number of edges for each vertex */
  for (i = 0; i < totedge; i++) {
    map[medge[i].v1].count++;
    map[medge[i].v2].count++;
  }

  /* Assign indices mem */
  for (i = 0; i < totvert; i++) {
    map[i].indices = i_pt;
    i_pt += map[i].count;

    /* Reset 'count' for use as index in last loop */
    map[i].count = 0;
  }

  /* Find the users */
  for (i = 0; i < totedge; i++) {
    const uint v[2] = {medge[i].v1, medge[i].v2};

    map[v[0]].indices[map[v[0]].count] = i;
    map[v[1]].indices[map[v[1]].count] = i;

    map[v[0]].count++;
    map[v[1]].count++;
  }

  *r_map = map;
  *r_mem = indices;
}

void BKE_mesh_vert_edge_vert_map_create(
    MeshElemMap **r_map, int **r_mem, const MEdge *medge, int totvert, int totedge)
{
  MeshElemMap *map = MEM_cnew_array<MeshElemMap>(size_t(totvert), __func__);
  int *indices = static_cast<int *>(MEM_mallocN(sizeof(int[2]) * size_t(totedge), __func__));
  int *i_pt = indices;

  int i;

  /* Count number of edges for each vertex */
  for (i = 0; i < totedge; i++) {
    map[medge[i].v1].count++;
    map[medge[i].v2].count++;
  }

  /* Assign indices mem */
  for (i = 0; i < totvert; i++) {
    map[i].indices = i_pt;
    i_pt += map[i].count;

    /* Reset 'count' for use as index in last loop */
    map[i].count = 0;
  }

  /* Find the users */
  for (i = 0; i < totedge; i++) {
    const uint v[2] = {medge[i].v1, medge[i].v2};

    map[v[0]].indices[map[v[0]].count] = int(v[1]);
    map[v[1]].indices[map[v[1]].count] = int(v[0]);

    map[v[0]].count++;
    map[v[1]].count++;
  }

  *r_map = map;
  *r_mem = indices;
}

void BKE_mesh_edge_loop_map_create(MeshElemMap **r_map,
                                   int **r_mem,
                                   const MEdge * /*medge*/,
                                   const int totedge,
                                   const MPoly *mpoly,
                                   const int totpoly,
                                   const int *corner_edges,
                                   const int totloop)
{
  using namespace blender;
  MeshElemMap *map = MEM_cnew_array<MeshElemMap>(size_t(totedge), __func__);
  int *indices = static_cast<int *>(MEM_mallocN(sizeof(int) * size_t(totloop) * 2, __func__));
  int *index_step;
  const MPoly *mp;

  /* count face users */
  for (const int64_t i : IndexRange(totloop)) {
    map[corner_edges[i]].count += 2;
  }

  /* create offsets */
  index_step = indices;
  for (int i = 0; i < totedge; i++) {
    map[i].indices = index_step;
    index_step += map[i].count;

    /* re-count, using this as an index below */
    map[i].count = 0;
  }

  int i;

  /* assign loop-edge users */
  for (i = 0, mp = mpoly; i < totpoly; mp++, i++) {
    MeshElemMap *map_ele;
    const int max_loop = mp->loopstart + mp->totloop;
    for (int j = mp->loopstart; j < max_loop; j++) {
      map_ele = &map[corner_edges[j]];
      map_ele->indices[map_ele->count++] = j;
      map_ele->indices[map_ele->count++] = j + 1;
    }
    /* last edge/loop of poly, must point back to first loop! */
    map_ele->indices[map_ele->count - 1] = mp->loopstart;
  }

  *r_map = map;
  *r_mem = indices;
}

void BKE_mesh_edge_poly_map_create(MeshElemMap **r_map,
                                   int **r_mem,
                                   const MEdge * /*medge*/,
                                   const int totedge,
                                   const MPoly *mpoly,
                                   const int totpoly,
                                   const int *corner_edges,
                                   const int totloop)
{
  MeshElemMap *map = MEM_cnew_array<MeshElemMap>(size_t(totedge), __func__);
  int *indices = static_cast<int *>(MEM_mallocN(sizeof(int) * size_t(totloop), __func__));
  int *index_step;
  const MPoly *mp;
  int i;

  /* count face users */
  for (i = 0; i < totloop; i++) {
    map[corner_edges[i]].count++;
  }

  /* create offsets */
  index_step = indices;
  for (i = 0; i < totedge; i++) {
    map[i].indices = index_step;
    index_step += map[i].count;

    /* re-count, using this as an index below */
    map[i].count = 0;
  }

  /* assign poly-edge users */
  for (i = 0, mp = mpoly; i < totpoly; mp++, i++) {
    for (int j = 0; j < mp->totloop; j++) {
      const int edge_i = corner_edges[mp->loopstart + j];
      MeshElemMap *map_ele = &map[edge_i];
      map_ele->indices[map_ele->count++] = i;
    }
  }

  *r_map = map;
  *r_mem = indices;
}

void BKE_mesh_origindex_map_create(MeshElemMap **r_map,
                                   int **r_mem,
                                   const int totsource,
                                   const int *final_origindex,
                                   const int totfinal)
{
  MeshElemMap *map = MEM_cnew_array<MeshElemMap>(size_t(totsource), __func__);
  int *indices = static_cast<int *>(MEM_mallocN(sizeof(int) * size_t(totfinal), __func__));
  int *index_step;
  int i;

  /* count face users */
  for (i = 0; i < totfinal; i++) {
    if (final_origindex[i] != ORIGINDEX_NONE) {
      BLI_assert(final_origindex[i] < totsource);
      map[final_origindex[i]].count++;
    }
  }

  /* create offsets */
  index_step = indices;
  for (i = 0; i < totsource; i++) {
    map[i].indices = index_step;
    index_step += map[i].count;

    /* re-count, using this as an index below */
    map[i].count = 0;
  }

  /* assign poly-tessface users */
  for (i = 0; i < totfinal; i++) {
    if (final_origindex[i] != ORIGINDEX_NONE) {
      MeshElemMap *map_ele = &map[final_origindex[i]];
      map_ele->indices[map_ele->count++] = i;
    }
  }

  *r_map = map;
  *r_mem = indices;
}

void BKE_mesh_origindex_map_create_looptri(MeshElemMap **r_map,
                                           int **r_mem,
                                           const MPoly *mpoly,
                                           const int mpoly_num,
                                           const MLoopTri *looptri,
                                           const int looptri_num)
{
  MeshElemMap *map = MEM_cnew_array<MeshElemMap>(size_t(mpoly_num), __func__);
  int *indices = static_cast<int *>(MEM_mallocN(sizeof(int) * size_t(looptri_num), __func__));
  int *index_step;
  int i;

  /* create offsets */
  index_step = indices;
  for (i = 0; i < mpoly_num; i++) {
    map[i].indices = index_step;
    index_step += ME_POLY_TRI_TOT(&mpoly[i]);
  }

  /* assign poly-tessface users */
  for (i = 0; i < looptri_num; i++) {
    MeshElemMap *map_ele = &map[looptri[i].poly];
    map_ele->indices[map_ele->count++] = i;
  }

  *r_map = map;
  *r_mem = indices;
}

namespace blender::bke::mesh_topology {

Array<int> build_loop_to_poly_map(const Span<MPoly> polys, const int loops_num)
{
  Array<int> map(loops_num);
  threading::parallel_for(polys.index_range(), 1024, [&](IndexRange range) {
    for (const int64_t poly_i : range) {
      const MPoly &poly = polys[poly_i];
      map.as_mutable_span().slice(poly.loopstart, poly.totloop).fill(int(poly_i));
    }
  });
  return map;
}

Array<Vector<int>> build_vert_to_edge_map(const Span<MEdge> edges, const int verts_num)
{
  Array<Vector<int>> map(verts_num);
  for (const int64_t i : edges.index_range()) {
    map[edges[i].v1].append(int(i));
    map[edges[i].v2].append(int(i));
  }
  return map;
}

Array<Vector<int>> build_vert_to_poly_map(const Span<MPoly> polys,
                                          const Span<int> corner_verts,
                                          int verts_num)
{
  Array<Vector<int>> map(verts_num);
  for (const int64_t i : polys.index_range()) {
    const MPoly &poly = polys[i];
    for (const int64_t vert_i : corner_verts.slice(poly.loopstart, poly.totloop)) {
      map[int(vert_i)].append(int(i));
    }
  }
  return map;
}

Array<Vector<int>> build_vert_to_loop_map(const Span<int> corner_verts, const int verts_num)
{
  Array<Vector<int>> map(verts_num);
  for (const int64_t i : corner_verts.index_range()) {
    map[corner_verts[i]].append(int(i));
  }
  return map;
}

Array<Vector<int>> build_edge_to_loop_map(const Span<int> corner_edges, const int edges_num)
{
  Array<Vector<int>> map(edges_num);
  for (const int64_t i : corner_edges.index_range()) {
    map[corner_edges[i]].append(int(i));
  }
  return map;
}

Vector<Vector<int>> build_edge_to_loop_map_resizable(const Span<int> corner_edges,
                                                     const int edges_num)
{
  Vector<Vector<int>> map(edges_num);
  for (const int64_t i : corner_edges.index_range()) {
    map[corner_edges[i]].append(int(i));
  }
  return map;
}

}  // namespace blender::bke::mesh_topology

/** \} */

/* -------------------------------------------------------------------- */
/** \name Mesh loops/poly islands.
 * Used currently for UVs and 'smooth groups'.
 * \{ */

/**
 * Callback deciding whether the given poly/loop/edge define an island boundary or not.
 */
<<<<<<< HEAD
using MeshRemap_CheckIslandBoundary = bool (*)(const int poly_index,
                                               const bool *sharp_faces,
                                               const MLoop *mloop,
=======
using MeshRemap_CheckIslandBoundary = bool (*)(const MPoly *mpoly,
                                               const int corner,
>>>>>>> 95915484
                                               const MEdge *medge,
                                               const int edge_index,
                                               const bool *sharp_edges,
                                               const int edge_user_count,
                                               const MeshElemMap *edge_poly_map,
                                               void *user_data);

static void poly_edge_loop_islands_calc(const MEdge *medge,
                                        const int totedge,
                                        const MPoly *mpoly,
                                        const bool *sharp_faces,
                                        const int totpoly,
                                        const int *corner_edges,
                                        const int totloop,
                                        const bool *sharp_edges,
                                        MeshElemMap *edge_poly_map,
                                        const bool use_bitflags,
                                        MeshRemap_CheckIslandBoundary edge_boundary_check,
                                        void *edge_boundary_check_data,
                                        int **r_poly_groups,
                                        int *r_totgroup,
                                        BLI_bitmap **r_edge_borders,
                                        int *r_totedgeborder)
{
  int *poly_groups;
  int *poly_stack;

  BLI_bitmap *edge_borders = nullptr;
  int num_edgeborders = 0;

  int poly_prev = 0;
  const int temp_poly_group_id = 3; /* Placeholder value. */

  /* Group we could not find any available bit, will be reset to 0 at end. */
  const int poly_group_id_overflowed = 5;

  int tot_group = 0;
  bool group_id_overflow = false;

  /* map vars */
  int *edge_poly_mem = nullptr;

  if (totpoly == 0) {
    *r_totgroup = 0;
    *r_poly_groups = nullptr;
    if (r_edge_borders) {
      *r_edge_borders = nullptr;
      *r_totedgeborder = 0;
    }
    return;
  }

  if (r_edge_borders) {
    edge_borders = BLI_BITMAP_NEW(totedge, __func__);
    *r_totedgeborder = 0;
  }

  if (!edge_poly_map) {
    BKE_mesh_edge_poly_map_create(
        &edge_poly_map, &edge_poly_mem, medge, totedge, mpoly, totpoly, corner_edges, totloop);
  }

  poly_groups = static_cast<int *>(MEM_callocN(sizeof(int) * size_t(totpoly), __func__));
  poly_stack = static_cast<int *>(MEM_mallocN(sizeof(int) * size_t(totpoly), __func__));

  while (true) {
    int poly;
    int bit_poly_group_mask = 0;
    int poly_group_id;
    int ps_curr_idx = 0, ps_end_idx = 0; /* stack indices */

    for (poly = poly_prev; poly < totpoly; poly++) {
      if (poly_groups[poly] == 0) {
        break;
      }
    }

    if (poly == totpoly) {
      /* all done */
      break;
    }

    poly_group_id = use_bitflags ? temp_poly_group_id : ++tot_group;

    /* start searching from here next time */
    poly_prev = poly + 1;

    poly_groups[poly] = poly_group_id;
    poly_stack[ps_end_idx++] = poly;

    while (ps_curr_idx != ps_end_idx) {
      const MPoly *mp;

      poly = poly_stack[ps_curr_idx++];
      BLI_assert(poly_groups[poly] == poly_group_id);

      mp = &mpoly[poly];
      for (const int64_t corner : blender::IndexRange(mp->loopstart, mp->totloop)) {
        /* loop over poly users */
        const int me_idx = corner_edges[corner];
        const MEdge *me = &medge[me_idx];
        const MeshElemMap *map_ele = &edge_poly_map[me_idx];
        const int *p = map_ele->indices;
        int i = map_ele->count;
<<<<<<< HEAD
        if (!edge_boundary_check(poly,
                                 sharp_faces,
                                 ml,
=======
        if (!edge_boundary_check(mp,
                                 int(corner),
>>>>>>> 95915484
                                 me,
                                 me_idx,
                                 sharp_edges,
                                 i,
<<<<<<< HEAD
=======
                                 mpoly,
>>>>>>> 95915484
                                 map_ele,
                                 edge_boundary_check_data)) {
          for (; i--; p++) {
            /* if we meet other non initialized its a bug */
            BLI_assert(ELEM(poly_groups[*p], 0, poly_group_id));

            if (poly_groups[*p] == 0) {
              poly_groups[*p] = poly_group_id;
              poly_stack[ps_end_idx++] = *p;
            }
          }
        }
        else {
          if (edge_borders && !BLI_BITMAP_TEST(edge_borders, me_idx)) {
            BLI_BITMAP_ENABLE(edge_borders, me_idx);
            num_edgeborders++;
          }
          if (use_bitflags) {
            /* Find contiguous smooth groups already assigned,
             * these are the values we can't reuse! */
            for (; i--; p++) {
              int bit = poly_groups[*p];
              if (!ELEM(bit, 0, poly_group_id, poly_group_id_overflowed) &&
                  !(bit_poly_group_mask & bit)) {
                bit_poly_group_mask |= bit;
              }
            }
          }
        }
      }
    }
    /* And now, we have all our poly from current group in poly_stack
     * (from 0 to (ps_end_idx - 1)),
     * as well as all smoothgroups bits we can't use in bit_poly_group_mask.
     */
    if (use_bitflags) {
      int i, *p, gid_bit = 0;
      poly_group_id = 1;

      /* Find first bit available! */
      for (; (poly_group_id & bit_poly_group_mask) && (gid_bit < 32); gid_bit++) {
        poly_group_id <<= 1; /* will 'overflow' on last possible iteration. */
      }
      if (UNLIKELY(gid_bit > 31)) {
        /* All bits used in contiguous smooth groups, we can't do much!
         * NOTE: this is *very* unlikely - theoretically, four groups are enough,
         *       I don't think we can reach this goal with such a simple algorithm,
         *       but I don't think either we'll never need all 32 groups!
         */
        printf(
            "Warning, could not find an available id for current smooth group, faces will me "
            "marked "
            "as out of any smooth group...\n");

        /* Can't use 0, will have to set them to this value later. */
        poly_group_id = poly_group_id_overflowed;

        group_id_overflow = true;
      }
      if (gid_bit > tot_group) {
        tot_group = gid_bit;
      }
      /* And assign the final smooth group id to that poly group! */
      for (i = ps_end_idx, p = poly_stack; i--; p++) {
        poly_groups[*p] = poly_group_id;
      }
    }
  }

  if (use_bitflags) {
    /* used bits are zero-based. */
    tot_group++;
  }

  if (UNLIKELY(group_id_overflow)) {
    int i = totpoly, *gid = poly_groups;
    for (; i--; gid++) {
      if (*gid == poly_group_id_overflowed) {
        *gid = 0;
      }
    }
    /* Using 0 as group id adds one more group! */
    tot_group++;
  }

  if (edge_poly_mem) {
    MEM_freeN(edge_poly_map);
    MEM_freeN(edge_poly_mem);
  }
  MEM_freeN(poly_stack);

  *r_totgroup = tot_group;
  *r_poly_groups = poly_groups;
  if (r_edge_borders) {
    *r_edge_borders = edge_borders;
    *r_totedgeborder = num_edgeborders;
  }
}

<<<<<<< HEAD
static bool poly_is_island_boundary_smooth_cb(const int poly_index,
                                              const bool *sharp_faces,
                                              const MLoop * /*ml*/,
=======
static bool poly_is_island_boundary_smooth_cb(const MPoly *mp,
                                              const int /*corner*/,
>>>>>>> 95915484
                                              const MEdge * /*me*/,
                                              const int edge_index,
                                              const bool *sharp_edges,
                                              const int edge_user_count,
                                              const MeshElemMap *edge_poly_map,
                                              void * /*user_data*/)
{
  auto poly_is_smooth = [&](const int i) { return !(sharp_faces && sharp_faces[i]); };

  /* Edge is sharp if one of its polys is flat, or edge itself is sharp,
   * or edge is not used by exactly two polygons. */
  if ((poly_is_smooth(poly_index)) && !(sharp_edges && sharp_edges[edge_index]) &&
      (edge_user_count == 2)) {
    /* In that case, edge appears to be smooth, but we need to check its other poly too. */
    const int mp_other = (poly_index == edge_poly_map->indices[0]) ? edge_poly_map->indices[1] :
                                                                     edge_poly_map->indices[0];
    return !poly_is_smooth(mp_other);
  }
  return true;
}

int *BKE_mesh_calc_smoothgroups(const MEdge *medge,
                                const int totedge,
                                const MPoly *mpoly,
                                const int totpoly,
                                const int *corner_edges,
                                const int totloop,
                                const bool *sharp_edges,
                                const bool *sharp_faces,
                                int *r_totgroup,
                                const bool use_bitflags)
{
  int *poly_groups = nullptr;

  poly_edge_loop_islands_calc(medge,
                              totedge,
                              mpoly,
                              sharp_faces,
                              totpoly,
                              corner_edges,
                              totloop,
                              sharp_edges,
                              nullptr,
                              use_bitflags,
                              poly_is_island_boundary_smooth_cb,
                              nullptr,
                              &poly_groups,
                              r_totgroup,
                              nullptr,
                              nullptr);

  return poly_groups;
}

#define MISLAND_DEFAULT_BUFSIZE 64

void BKE_mesh_loop_islands_init(MeshIslandStore *island_store,
                                const short item_type,
                                const int items_num,
                                const short island_type,
                                const short innercut_type)
{
  MemArena *mem = island_store->mem;

  if (mem == nullptr) {
    mem = BLI_memarena_new(BLI_MEMARENA_STD_BUFSIZE, __func__);
    island_store->mem = mem;
  }
  /* else memarena should be cleared */

  BLI_assert(
      ELEM(item_type, MISLAND_TYPE_VERT, MISLAND_TYPE_EDGE, MISLAND_TYPE_POLY, MISLAND_TYPE_LOOP));
  BLI_assert(ELEM(
      island_type, MISLAND_TYPE_VERT, MISLAND_TYPE_EDGE, MISLAND_TYPE_POLY, MISLAND_TYPE_LOOP));

  island_store->item_type = item_type;
  island_store->items_to_islands_num = items_num;
  island_store->items_to_islands = static_cast<int *>(
      BLI_memarena_alloc(mem, sizeof(*island_store->items_to_islands) * size_t(items_num)));

  island_store->island_type = island_type;
  island_store->islands_num_alloc = MISLAND_DEFAULT_BUFSIZE;
  island_store->islands = static_cast<MeshElemMap **>(
      BLI_memarena_alloc(mem, sizeof(*island_store->islands) * island_store->islands_num_alloc));

  island_store->innercut_type = innercut_type;
  island_store->innercuts = static_cast<MeshElemMap **>(
      BLI_memarena_alloc(mem, sizeof(*island_store->innercuts) * island_store->islands_num_alloc));
}

void BKE_mesh_loop_islands_clear(MeshIslandStore *island_store)
{
  island_store->item_type = MISLAND_TYPE_NONE;
  island_store->items_to_islands_num = 0;
  island_store->items_to_islands = nullptr;

  island_store->island_type = MISLAND_TYPE_NONE;
  island_store->islands_num = 0;
  island_store->islands = nullptr;

  island_store->innercut_type = MISLAND_TYPE_NONE;
  island_store->innercuts = nullptr;

  if (island_store->mem) {
    BLI_memarena_clear(island_store->mem);
  }

  island_store->islands_num_alloc = 0;
}

void BKE_mesh_loop_islands_free(MeshIslandStore *island_store)
{
  if (island_store->mem) {
    BLI_memarena_free(island_store->mem);
    island_store->mem = nullptr;
  }
}

void BKE_mesh_loop_islands_add(MeshIslandStore *island_store,
                               const int item_num,
                               const int *items_indices,
                               const int num_island_items,
                               int *island_item_indices,
                               const int num_innercut_items,
                               int *innercut_item_indices)
{
  MemArena *mem = island_store->mem;

  MeshElemMap *isld, *innrcut;
  const int curr_island_idx = island_store->islands_num++;
  const size_t curr_num_islands = size_t(island_store->islands_num);
  int i = item_num;

  while (i--) {
    island_store->items_to_islands[items_indices[i]] = curr_island_idx;
  }

  if (UNLIKELY(curr_num_islands > island_store->islands_num_alloc)) {
    MeshElemMap **islds, **innrcuts;

    island_store->islands_num_alloc *= 2;
    islds = static_cast<MeshElemMap **>(
        BLI_memarena_alloc(mem, sizeof(*islds) * island_store->islands_num_alloc));
    memcpy(islds, island_store->islands, sizeof(*islds) * (curr_num_islands - 1));
    island_store->islands = islds;

    innrcuts = static_cast<MeshElemMap **>(
        BLI_memarena_alloc(mem, sizeof(*innrcuts) * island_store->islands_num_alloc));
    memcpy(innrcuts, island_store->innercuts, sizeof(*innrcuts) * (curr_num_islands - 1));
    island_store->innercuts = innrcuts;
  }

  island_store->islands[curr_island_idx] = isld = static_cast<MeshElemMap *>(
      BLI_memarena_alloc(mem, sizeof(*isld)));
  isld->count = num_island_items;
  isld->indices = static_cast<int *>(
      BLI_memarena_alloc(mem, sizeof(*isld->indices) * size_t(num_island_items)));
  memcpy(isld->indices, island_item_indices, sizeof(*isld->indices) * size_t(num_island_items));

  island_store->innercuts[curr_island_idx] = innrcut = static_cast<MeshElemMap *>(
      BLI_memarena_alloc(mem, sizeof(*innrcut)));
  innrcut->count = num_innercut_items;
  innrcut->indices = static_cast<int *>(
      BLI_memarena_alloc(mem, sizeof(*innrcut->indices) * size_t(num_innercut_items)));
  memcpy(innrcut->indices,
         innercut_item_indices,
         sizeof(*innrcut->indices) * size_t(num_innercut_items));
}

/* TODO: I'm not sure edge seam flag is enough to define UV islands?
 *       Maybe we should also consider UV-maps values
 *       themselves (i.e. different UV-edges for a same mesh-edge => boundary edge too?).
 *       Would make things much more complex though,
 *       and each UVMap would then need its own mesh mapping, not sure we want that at all!
 */
struct MeshCheckIslandBoundaryUv {
  const int *corner_verts;
  const int *corner_edges;
  const float (*luvs)[2];
  const MeshElemMap *edge_loop_map;
};

<<<<<<< HEAD
static bool mesh_check_island_boundary_uv(const int /*poly_index*/,
                                          const bool * /*sharp_faces*/,
                                          const MLoop *ml,
=======
static bool mesh_check_island_boundary_uv(const MPoly * /*mp*/,
                                          const int corner,
>>>>>>> 95915484
                                          const MEdge *me,
                                          const int /*edge_index*/,
                                          const bool * /*sharp_edges*/,
                                          const int /*edge_user_count*/,
                                          const MeshElemMap * /*edge_poly_map*/,
                                          void *user_data)
{
  if (user_data) {
    const MeshCheckIslandBoundaryUv *data = static_cast<const MeshCheckIslandBoundaryUv *>(
        user_data);
    const int *corner_verts = data->corner_verts;
    const float(*luvs)[2] = data->luvs;
    const MeshElemMap *edge_to_loops = &data->edge_loop_map[data->corner_edges[corner]];

    BLI_assert(edge_to_loops->count >= 2 && (edge_to_loops->count % 2) == 0);

    const int v1 = corner_verts[edge_to_loops->indices[0]];
    const int v2 = corner_verts[edge_to_loops->indices[1]];
    const float *uvco_v1 = luvs[edge_to_loops->indices[0]];
    const float *uvco_v2 = luvs[edge_to_loops->indices[1]];
    for (int i = 2; i < edge_to_loops->count; i += 2) {
      if (corner_verts[edge_to_loops->indices[i]] == v1) {
        if (!equals_v2v2(uvco_v1, luvs[edge_to_loops->indices[i]]) ||
            !equals_v2v2(uvco_v2, luvs[edge_to_loops->indices[i + 1]])) {
          return true;
        }
      }
      else {
        BLI_assert(corner_verts[edge_to_loops->indices[i]] == v2);
        UNUSED_VARS_NDEBUG(v2);
        if (!equals_v2v2(uvco_v2, luvs[edge_to_loops->indices[i]]) ||
            !equals_v2v2(uvco_v1, luvs[edge_to_loops->indices[i + 1]])) {
          return true;
        }
      }
    }
    return false;
  }

  /* Edge is UV boundary if tagged as seam. */
  return (me->flag & ME_SEAM) != 0;
}

static bool mesh_calc_islands_loop_poly_uv(const MEdge *edges,
                                           const int totedge,
                                           const MPoly *polys,
                                           const int totpoly,
                                           const int *corner_verts,
                                           const int *corner_edges,
                                           const int totloop,
                                           const float (*luvs)[2],
                                           MeshIslandStore *r_island_store)
{
  int *poly_groups = nullptr;
  int num_poly_groups;

  /* map vars */
  MeshElemMap *edge_poly_map;
  int *edge_poly_mem;

  MeshElemMap *edge_loop_map;
  int *edge_loop_mem;

  MeshCheckIslandBoundaryUv edge_boundary_check_data;

  int *poly_indices;
  int *loop_indices;
  int num_pidx, num_lidx;

  /* Those are used to detect 'inner cuts', i.e. edges that are borders,
   * and yet have two or more polys of a same group using them
   * (typical case: seam used to unwrap properly a cylinder). */
  BLI_bitmap *edge_borders = nullptr;
  int num_edge_borders = 0;
  char *edge_border_count = nullptr;
  int *edge_innercut_indices = nullptr;
  int num_einnercuts = 0;

  int grp_idx, p_idx, pl_idx, l_idx;

  BKE_mesh_loop_islands_clear(r_island_store);
  BKE_mesh_loop_islands_init(
      r_island_store, MISLAND_TYPE_LOOP, totloop, MISLAND_TYPE_POLY, MISLAND_TYPE_EDGE);

  BKE_mesh_edge_poly_map_create(
      &edge_poly_map, &edge_poly_mem, edges, totedge, polys, totpoly, corner_edges, totloop);

  if (luvs) {
    BKE_mesh_edge_loop_map_create(
        &edge_loop_map, &edge_loop_mem, edges, totedge, polys, totpoly, corner_edges, totloop);
    edge_boundary_check_data.corner_verts = corner_verts;
    edge_boundary_check_data.corner_edges = corner_edges;
    edge_boundary_check_data.luvs = luvs;
    edge_boundary_check_data.edge_loop_map = edge_loop_map;
  }

  poly_edge_loop_islands_calc(edges,
                              totedge,
                              polys,
                              nullptr,
                              totpoly,
                              corner_edges,
                              totloop,
                              nullptr,
                              edge_poly_map,
                              false,
                              mesh_check_island_boundary_uv,
                              luvs ? &edge_boundary_check_data : nullptr,
                              &poly_groups,
                              &num_poly_groups,
                              &edge_borders,
                              &num_edge_borders);

  if (!num_poly_groups) {
    /* Should never happen... */
    MEM_freeN(edge_poly_map);
    MEM_freeN(edge_poly_mem);

    if (edge_borders) {
      MEM_freeN(edge_borders);
    }
    return false;
  }

  if (num_edge_borders) {
    edge_border_count = static_cast<char *>(
        MEM_mallocN(sizeof(*edge_border_count) * size_t(totedge), __func__));
    edge_innercut_indices = static_cast<int *>(
        MEM_mallocN(sizeof(*edge_innercut_indices) * size_t(num_edge_borders), __func__));
  }

  poly_indices = static_cast<int *>(
      MEM_mallocN(sizeof(*poly_indices) * size_t(totpoly), __func__));
  loop_indices = static_cast<int *>(
      MEM_mallocN(sizeof(*loop_indices) * size_t(totloop), __func__));

  /* NOTE: here we ignore '0' invalid group - this should *never* happen in this case anyway? */
  for (grp_idx = 1; grp_idx <= num_poly_groups; grp_idx++) {
    num_pidx = num_lidx = 0;
    if (num_edge_borders) {
      num_einnercuts = 0;
      memset(edge_border_count, 0, sizeof(*edge_border_count) * size_t(totedge));
    }

    for (p_idx = 0; p_idx < totpoly; p_idx++) {
      if (poly_groups[p_idx] != grp_idx) {
        continue;
      }
      const MPoly *mp = &polys[p_idx];
      poly_indices[num_pidx++] = p_idx;
      for (l_idx = mp->loopstart, pl_idx = 0; pl_idx < mp->totloop; l_idx++, pl_idx++) {
        const int edge_i = corner_edges[l_idx];
        loop_indices[num_lidx++] = l_idx;
        if (num_edge_borders && BLI_BITMAP_TEST(edge_borders, edge_i) &&
            (edge_border_count[edge_i] < 2)) {
          edge_border_count[edge_i]++;
          if (edge_border_count[edge_i] == 2) {
            edge_innercut_indices[num_einnercuts++] = edge_i;
          }
        }
      }
    }

    BKE_mesh_loop_islands_add(r_island_store,
                              num_lidx,
                              loop_indices,
                              num_pidx,
                              poly_indices,
                              num_einnercuts,
                              edge_innercut_indices);
  }

  MEM_freeN(edge_poly_map);
  MEM_freeN(edge_poly_mem);

  if (luvs) {
    MEM_freeN(edge_loop_map);
    MEM_freeN(edge_loop_mem);
  }

  MEM_freeN(poly_indices);
  MEM_freeN(loop_indices);
  MEM_freeN(poly_groups);

  if (edge_borders) {
    MEM_freeN(edge_borders);
  }

  if (num_edge_borders) {
    MEM_freeN(edge_border_count);
    MEM_freeN(edge_innercut_indices);
  }
  return true;
}

bool BKE_mesh_calc_islands_loop_poly_edgeseam(const float (*vert_positions)[3],
                                              const int totvert,
                                              const MEdge *edges,
                                              const int totedge,
                                              const MPoly *polys,
                                              const int totpoly,
                                              const int *corner_verts,
                                              const int *corner_edges,
                                              const int totloop,
                                              MeshIslandStore *r_island_store)
{
  UNUSED_VARS(vert_positions, totvert);
  return mesh_calc_islands_loop_poly_uv(edges,
                                        totedge,
                                        polys,
                                        totpoly,
                                        corner_verts,
                                        corner_edges,
                                        totloop,
                                        nullptr,
                                        r_island_store);
}

bool BKE_mesh_calc_islands_loop_poly_uvmap(float (*vert_positions)[3],
                                           const int totvert,
                                           MEdge *edges,
                                           const int totedge,
                                           MPoly *polys,
                                           const int totpoly,
                                           const int *corner_verts,
                                           const int *corner_edges,
                                           const int totloop,
                                           const float (*luvs)[2],
                                           MeshIslandStore *r_island_store)
{
  UNUSED_VARS(vert_positions, totvert);
  BLI_assert(luvs != nullptr);
  return mesh_calc_islands_loop_poly_uv(
      edges, totedge, polys, totpoly, corner_verts, corner_edges, totloop, luvs, r_island_store);
}

/** \} */<|MERGE_RESOLUTION|>--- conflicted
+++ resolved
@@ -623,14 +623,9 @@
 /**
  * Callback deciding whether the given poly/loop/edge define an island boundary or not.
  */
-<<<<<<< HEAD
 using MeshRemap_CheckIslandBoundary = bool (*)(const int poly_index,
                                                const bool *sharp_faces,
-                                               const MLoop *mloop,
-=======
-using MeshRemap_CheckIslandBoundary = bool (*)(const MPoly *mpoly,
                                                const int corner,
->>>>>>> 95915484
                                                const MEdge *medge,
                                                const int edge_index,
                                                const bool *sharp_edges,
@@ -735,22 +730,13 @@
         const MeshElemMap *map_ele = &edge_poly_map[me_idx];
         const int *p = map_ele->indices;
         int i = map_ele->count;
-<<<<<<< HEAD
         if (!edge_boundary_check(poly,
                                  sharp_faces,
-                                 ml,
-=======
-        if (!edge_boundary_check(mp,
                                  int(corner),
->>>>>>> 95915484
                                  me,
                                  me_idx,
                                  sharp_edges,
                                  i,
-<<<<<<< HEAD
-=======
-                                 mpoly,
->>>>>>> 95915484
                                  map_ele,
                                  edge_boundary_check_data)) {
           for (; i--; p++) {
@@ -850,14 +836,9 @@
   }
 }
 
-<<<<<<< HEAD
 static bool poly_is_island_boundary_smooth_cb(const int poly_index,
                                               const bool *sharp_faces,
-                                              const MLoop * /*ml*/,
-=======
-static bool poly_is_island_boundary_smooth_cb(const MPoly *mp,
                                               const int /*corner*/,
->>>>>>> 95915484
                                               const MEdge * /*me*/,
                                               const int edge_index,
                                               const bool *sharp_edges,
@@ -1040,14 +1021,9 @@
   const MeshElemMap *edge_loop_map;
 };
 
-<<<<<<< HEAD
 static bool mesh_check_island_boundary_uv(const int /*poly_index*/,
                                           const bool * /*sharp_faces*/,
-                                          const MLoop *ml,
-=======
-static bool mesh_check_island_boundary_uv(const MPoly * /*mp*/,
                                           const int corner,
->>>>>>> 95915484
                                           const MEdge *me,
                                           const int /*edge_index*/,
                                           const bool * /*sharp_edges*/,
