--- conflicted
+++ resolved
@@ -729,12 +729,15 @@
         const MeshElemMap *map_ele = &edge_poly_map[me_idx];
         const int *p = map_ele->indices;
         int i = map_ele->count;
-        if (!edge_boundary_check(
-<<<<<<< HEAD
-                mp, int(corner_i), me, i, mpoly, map_ele, edge_boundary_check_data)) {
-=======
-                mp, ml, me, me_idx, sharp_edges, i, mpoly, map_ele, edge_boundary_check_data)) {
->>>>>>> 83f92188
+        if (!edge_boundary_check(mp,
+                                 int(corner_i),
+                                 me,
+                                 me_idx,
+                                 sharp_edges,
+                                 i,
+                                 mpoly,
+                                 map_ele,
+                                 edge_boundary_check_data)) {
           for (; i--; p++) {
             /* if we meet other non initialized its a bug */
             BLI_assert(ELEM(poly_groups[*p], 0, poly_group_id));
@@ -833,15 +836,10 @@
 }
 
 static bool poly_is_island_boundary_smooth_cb(const MPoly *mp,
-<<<<<<< HEAD
                                               const int /*corner_i*/,
-                                              const MEdge *me,
-=======
-                                              const MLoop * /*ml*/,
                                               const MEdge * /*me*/,
                                               const int edge_index,
                                               const bool *sharp_edges,
->>>>>>> 83f92188
                                               const int edge_user_count,
                                               const MPoly *mpoly_array,
                                               const MeshElemMap *edge_poly_map,
