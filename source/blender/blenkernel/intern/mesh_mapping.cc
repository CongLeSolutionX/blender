/* SPDX-License-Identifier: GPL-2.0-or-later */

/** \file
 * \ingroup bke
 *
 * Functions for accessing mesh connectivity data.
 * eg: polys connected to verts, UVs connected to verts.
 */

#include "MEM_guardedalloc.h"

#include "DNA_meshdata_types.h"
#include "DNA_vec_types.h"

#include "BLI_array.hh"
#include "BLI_bitmap.h"
#include "BLI_buffer.h"
#include "BLI_function_ref.hh"
#include "BLI_math.h"
#include "BLI_task.hh"
#include "BLI_utildefines.h"

#include "BKE_customdata.h"
#include "BKE_mesh.h"
#include "BKE_mesh_mapping.h"
#include "BLI_memarena.h"

#include "BLI_strict_flags.h"

/* -------------------------------------------------------------------- */
/** \name Mesh Connectivity Mapping
 * \{ */

UvVertMap *BKE_mesh_uv_vert_map_create(const blender::OffsetIndices<int> polys,
                                       const bool *hide_poly,
                                       const bool *select_poly,
                                       const int *corner_verts,
                                       const float (*mloopuv)[2],
                                       uint totvert,
                                       const float limit[2],
                                       const bool selected,
                                       const bool use_winding)
{
  /* NOTE: N-gon version WIP, based on #BM_uv_vert_map_create. */

  UvVertMap *vmap;
  UvMapVert *buf;
  int i, totuv, nverts;

  BLI_buffer_declare_static(vec2f, tf_uv_buf, BLI_BUFFER_NOP, 32);

  totuv = 0;

  /* generate UvMapVert array */
  for (const int64_t a : polys.index_range()) {
    if (!selected || (!(hide_poly && hide_poly[a]) && (select_poly && select_poly[a]))) {
      totuv += int(polys[a].size());
    }
  }

  if (totuv == 0) {
    return nullptr;
  }

  vmap = (UvVertMap *)MEM_callocN(sizeof(*vmap), "UvVertMap");
  buf = vmap->buf = (UvMapVert *)MEM_callocN(sizeof(*vmap->buf) * size_t(totuv), "UvMapVert");
  vmap->vert = (UvMapVert **)MEM_callocN(sizeof(*vmap->vert) * totvert, "UvMapVert*");

  if (!vmap->vert || !vmap->buf) {
    BKE_mesh_uv_vert_map_free(vmap);
    return nullptr;
  }

  bool *winding = nullptr;
  if (use_winding) {
    winding = static_cast<bool *>(
        MEM_calloc_arrayN(sizeof(*winding), size_t(polys.size()), "winding"));
  }

  for (const int64_t a : polys.index_range()) {
    const blender::IndexRange poly = polys[a];
    if (!selected || (!(hide_poly && hide_poly[a]) && (select_poly && select_poly[a]))) {
      float(*tf_uv)[2] = nullptr;

      if (use_winding) {
        tf_uv = (float(*)[2])BLI_buffer_reinit_data(&tf_uv_buf, vec2f, size_t(poly.size()));
      }

      nverts = int(poly.size());

      for (i = 0; i < nverts; i++) {
        buf->loop_of_poly_index = ushort(i);
        buf->poly_index = uint(a);
        buf->separate = false;
        buf->next = vmap->vert[corner_verts[poly[i]]];
        vmap->vert[corner_verts[poly[i]]] = buf;

        if (use_winding) {
          copy_v2_v2(tf_uv[i], mloopuv[poly[i]]);
        }

        buf++;
      }

      if (use_winding) {
        winding[a] = cross_poly_v2(tf_uv, uint(nverts)) > 0;
      }
    }
  }

  /* sort individual uvs for each vert */
  for (uint a = 0; a < totvert; a++) {
    UvMapVert *newvlist = nullptr, *vlist = vmap->vert[a];
    UvMapVert *iterv, *v, *lastv, *next;
    const float *uv, *uv2;
    float uvdiff[2];

    while (vlist) {
      v = vlist;
      vlist = vlist->next;
      v->next = newvlist;
      newvlist = v;

      uv = mloopuv[polys[v->poly_index].start() + v->loop_of_poly_index];
      lastv = nullptr;
      iterv = vlist;

      while (iterv) {
        next = iterv->next;

        uv2 = mloopuv[polys[iterv->poly_index].start() + iterv->loop_of_poly_index];
        sub_v2_v2v2(uvdiff, uv2, uv);

        if (fabsf(uv[0] - uv2[0]) < limit[0] && fabsf(uv[1] - uv2[1]) < limit[1] &&
            (!use_winding || winding[iterv->poly_index] == winding[v->poly_index])) {
          if (lastv) {
            lastv->next = next;
          }
          else {
            vlist = next;
          }
          iterv->next = newvlist;
          newvlist = iterv;
        }
        else {
          lastv = iterv;
        }

        iterv = next;
      }

      newvlist->separate = true;
    }

    vmap->vert[a] = newvlist;
  }

  if (use_winding) {
    MEM_freeN(winding);
  }

  BLI_buffer_free(&tf_uv_buf);

  return vmap;
}

UvMapVert *BKE_mesh_uv_vert_map_get_vert(UvVertMap *vmap, uint v)
{
  return vmap->vert[v];
}

void BKE_mesh_uv_vert_map_free(UvVertMap *vmap)
{
  if (vmap) {
    if (vmap->vert) {
      MEM_freeN(vmap->vert);
    }
    if (vmap->buf) {
      MEM_freeN(vmap->buf);
    }
    MEM_freeN(vmap);
  }
}

/**
 * Generates a map where the key is the vertex and the value is a list
 * of polys or loops that use that vertex as a corner. The lists are allocated
 * from one memory pool.
 *
 * Wrapped by #BKE_mesh_vert_poly_map_create & BKE_mesh_vert_loop_map_create
 */
static void mesh_vert_poly_or_loop_map_create(MeshElemMap **r_map,
                                              int **r_mem,
                                              const blender::OffsetIndices<int> polys,
                                              const int *corner_verts,
                                              int totvert,
                                              const bool do_loops)
{
  MeshElemMap *map = MEM_cnew_array<MeshElemMap>(size_t(totvert), __func__);
  int *indices, *index_iter;

  indices = static_cast<int *>(MEM_mallocN(sizeof(int) * size_t(polys.total_size()), __func__));
  index_iter = indices;

  /* Count number of polys for each vertex */
  for (const int64_t i : polys.index_range()) {
    for (const int64_t corner : polys[i]) {
      map[corner_verts[corner]].count++;
    }
  }

  /* Assign indices mem */
  for (int64_t i = 0; i < totvert; i++) {
    map[i].indices = index_iter;
    index_iter += map[i].count;

    /* Reset 'count' for use as index in last loop */
    map[i].count = 0;
  }

  /* Find the users */
  for (const int64_t i : polys.index_range()) {
    for (const int64_t corner : polys[i]) {
      const int v = corner_verts[corner];

      map[v].indices[map[v].count] = do_loops ? int(corner) : int(i);
      map[v].count++;
    }
  }

  *r_map = map;
  *r_mem = indices;
}

void BKE_mesh_vert_poly_map_create(MeshElemMap **r_map,
                                   int **r_mem,
                                   const blender::OffsetIndices<int> polys,
                                   const int *corner_verts,
                                   int totvert)
{
  mesh_vert_poly_or_loop_map_create(r_map, r_mem, polys, corner_verts, totvert, false);
}

void BKE_mesh_vert_loop_map_create(MeshElemMap **r_map,
                                   int **r_mem,
                                   const blender::OffsetIndices<int> polys,
                                   const int *corner_verts,
                                   int totvert)
{
  mesh_vert_poly_or_loop_map_create(r_map, r_mem, polys, corner_verts, totvert, true);
}

void BKE_mesh_vert_looptri_map_create(MeshElemMap **r_map,
                                      int **r_mem,
                                      const int totvert,
                                      const MLoopTri *mlooptri,
                                      const int totlooptri,
                                      const int *corner_verts,
                                      const int /*totloop*/)
{
  MeshElemMap *map = MEM_cnew_array<MeshElemMap>(size_t(totvert), __func__);
  int *indices = static_cast<int *>(MEM_mallocN(sizeof(int) * size_t(totlooptri) * 3, __func__));
  int *index_step;
  const MLoopTri *mlt;
  int i;

  /* count face users */
  for (i = 0, mlt = mlooptri; i < totlooptri; mlt++, i++) {
    for (int j = 3; j--;) {
      map[corner_verts[mlt->tri[j]]].count++;
    }
  }

  /* create offsets */
  index_step = indices;
  for (i = 0; i < totvert; i++) {
    map[i].indices = index_step;
    index_step += map[i].count;

    /* re-count, using this as an index below */
    map[i].count = 0;
  }

  /* assign looptri-edge users */
  for (i = 0, mlt = mlooptri; i < totlooptri; mlt++, i++) {
    for (int j = 3; j--;) {
      MeshElemMap *map_ele = &map[corner_verts[mlt->tri[j]]];
      map_ele->indices[map_ele->count++] = i;
    }
  }

  *r_map = map;
  *r_mem = indices;
}

void BKE_mesh_vert_edge_map_create(
    MeshElemMap **r_map, int **r_mem, const MEdge *edges, int totvert, int totedge)
{
  MeshElemMap *map = MEM_cnew_array<MeshElemMap>(size_t(totvert), __func__);
  int *indices = static_cast<int *>(MEM_mallocN(sizeof(int[2]) * size_t(totedge), __func__));
  int *i_pt = indices;

  int i;

  /* Count number of edges for each vertex */
  for (i = 0; i < totedge; i++) {
    map[edges[i].v1].count++;
    map[edges[i].v2].count++;
  }

  /* Assign indices mem */
  for (i = 0; i < totvert; i++) {
    map[i].indices = i_pt;
    i_pt += map[i].count;

    /* Reset 'count' for use as index in last loop */
    map[i].count = 0;
  }

  /* Find the users */
  for (i = 0; i < totedge; i++) {
    const uint v[2] = {edges[i].v1, edges[i].v2};

    map[v[0]].indices[map[v[0]].count] = i;
    map[v[1]].indices[map[v[1]].count] = i;

    map[v[0]].count++;
    map[v[1]].count++;
  }

  *r_map = map;
  *r_mem = indices;
}

void BKE_mesh_vert_edge_vert_map_create(
    MeshElemMap **r_map, int **r_mem, const MEdge *edges, int totvert, int totedge)
{
  MeshElemMap *map = MEM_cnew_array<MeshElemMap>(size_t(totvert), __func__);
  int *indices = static_cast<int *>(MEM_mallocN(sizeof(int[2]) * size_t(totedge), __func__));
  int *i_pt = indices;

  int i;

  /* Count number of edges for each vertex */
  for (i = 0; i < totedge; i++) {
    map[edges[i].v1].count++;
    map[edges[i].v2].count++;
  }

  /* Assign indices mem */
  for (i = 0; i < totvert; i++) {
    map[i].indices = i_pt;
    i_pt += map[i].count;

    /* Reset 'count' for use as index in last loop */
    map[i].count = 0;
  }

  /* Find the users */
  for (i = 0; i < totedge; i++) {
    const uint v[2] = {edges[i].v1, edges[i].v2};

    map[v[0]].indices[map[v[0]].count] = int(v[1]);
    map[v[1]].indices[map[v[1]].count] = int(v[0]);

    map[v[0]].count++;
    map[v[1]].count++;
  }

  *r_map = map;
  *r_mem = indices;
}

void BKE_mesh_edge_loop_map_create(MeshElemMap **r_map,
                                   int **r_mem,
                                   const int totedge,
                                   const blender::OffsetIndices<int> polys,
                                   const int *corner_edges,
                                   const int totloop)
{
  using namespace blender;
  MeshElemMap *map = MEM_cnew_array<MeshElemMap>(size_t(totedge), __func__);
  int *indices = static_cast<int *>(MEM_mallocN(sizeof(int) * size_t(totloop) * 2, __func__));
  int *index_step;

  /* count face users */
  for (const int64_t i : IndexRange(totloop)) {
    map[corner_edges[i]].count += 2;
  }

  /* create offsets */
  index_step = indices;
  for (int i = 0; i < totedge; i++) {
    map[i].indices = index_step;
    index_step += map[i].count;

    /* re-count, using this as an index below */
    map[i].count = 0;
  }

  /* assign loop-edge users */
  for (const int64_t i : polys.index_range()) {
    MeshElemMap *map_ele;
    for (const int64_t corner : polys[i]) {
      map_ele = &map[corner_edges[corner]];
      map_ele->indices[map_ele->count++] = int(corner);
      map_ele->indices[map_ele->count++] = int(corner) + 1;
    }
    /* last edge/loop of poly, must point back to first loop! */
    map_ele->indices[map_ele->count - 1] = int(polys[i].start());
  }

  *r_map = map;
  *r_mem = indices;
}

void BKE_mesh_edge_poly_map_create(MeshElemMap **r_map,
                                   int **r_mem,
                                   const int totedge,
                                   const blender::OffsetIndices<int> polys,
                                   const int *corner_edges,
                                   const int totloop)
{
  MeshElemMap *map = MEM_cnew_array<MeshElemMap>(size_t(totedge), __func__);
  int *indices = static_cast<int *>(MEM_mallocN(sizeof(int) * size_t(totloop), __func__));
  int *index_step;

  /* count face users */
  for (const int64_t i : blender::IndexRange(totloop)) {
    map[corner_edges[i]].count++;
  }

  /* create offsets */
  index_step = indices;
  for (int i = 0; i < totedge; i++) {
    map[i].indices = index_step;
    index_step += map[i].count;

    /* re-count, using this as an index below */
    map[i].count = 0;
  }

  /* assign poly-edge users */
  for (const int64_t i : polys.index_range()) {
    for (const int64_t corner : polys[i]) {
      const int edge_i = corner_edges[corner];
      MeshElemMap *map_ele = &map[edge_i];
      map_ele->indices[map_ele->count++] = int(i);
    }
  }

  *r_map = map;
  *r_mem = indices;
}

void BKE_mesh_origindex_map_create(MeshElemMap **r_map,
                                   int **r_mem,
                                   const int totsource,
                                   const int *final_origindex,
                                   const int totfinal)
{
  MeshElemMap *map = MEM_cnew_array<MeshElemMap>(size_t(totsource), __func__);
  int *indices = static_cast<int *>(MEM_mallocN(sizeof(int) * size_t(totfinal), __func__));
  int *index_step;
  int i;

  /* count face users */
  for (i = 0; i < totfinal; i++) {
    if (final_origindex[i] != ORIGINDEX_NONE) {
      BLI_assert(final_origindex[i] < totsource);
      map[final_origindex[i]].count++;
    }
  }

  /* create offsets */
  index_step = indices;
  for (i = 0; i < totsource; i++) {
    map[i].indices = index_step;
    index_step += map[i].count;

    /* re-count, using this as an index below */
    map[i].count = 0;
  }

  /* assign poly-tessface users */
  for (i = 0; i < totfinal; i++) {
    if (final_origindex[i] != ORIGINDEX_NONE) {
      MeshElemMap *map_ele = &map[final_origindex[i]];
      map_ele->indices[map_ele->count++] = i;
    }
  }

  *r_map = map;
  *r_mem = indices;
}

void BKE_mesh_origindex_map_create_looptri(MeshElemMap **r_map,
                                           int **r_mem,
<<<<<<< HEAD
                                           const MPoly *polys,
                                           const int polys_num,
                                           const int *looptri_polys,
=======
                                           const blender::OffsetIndices<int> polys,
                                           const MLoopTri *looptri,
>>>>>>> e785d956
                                           const int looptri_num)
{
  MeshElemMap *map = MEM_cnew_array<MeshElemMap>(size_t(polys.size()), __func__);
  int *indices = static_cast<int *>(MEM_mallocN(sizeof(int) * size_t(looptri_num), __func__));
  int *index_step;

  /* create offsets */
  index_step = indices;
  for (const int64_t i : polys.index_range()) {
    map[i].indices = index_step;
    index_step += ME_POLY_TRI_TOT(polys[i].size());
  }

  /* assign poly-tessface users */
<<<<<<< HEAD
  for (i = 0; i < looptri_num; i++) {
    MeshElemMap *map_ele = &map[looptri_polys[i]];
=======
  for (int i = 0; i < looptri_num; i++) {
    MeshElemMap *map_ele = &map[looptri[i].poly];
>>>>>>> e785d956
    map_ele->indices[map_ele->count++] = i;
  }

  *r_map = map;
  *r_mem = indices;
}

namespace blender::bke::mesh_topology {

Array<int> build_loop_to_poly_map(const OffsetIndices<int> polys)
{
  Array<int> map(polys.total_size());
  offset_indices::build_reverse_map(polys, map);
  return map;
}

Array<Vector<int>> build_vert_to_edge_map(const Span<MEdge> edges, const int verts_num)
{
  Array<Vector<int>> map(verts_num);
  for (const int64_t i : edges.index_range()) {
    map[edges[i].v1].append(int(i));
    map[edges[i].v2].append(int(i));
  }
  return map;
}

Array<Vector<int>> build_vert_to_poly_map(const OffsetIndices<int> polys,
                                          const Span<int> corner_verts,
                                          int verts_num)
{
  Array<Vector<int>> map(verts_num);
  for (const int64_t i : polys.index_range()) {
    for (const int64_t vert_i : corner_verts.slice(polys[i])) {
      map[int(vert_i)].append(int(i));
    }
  }
  return map;
}

Array<Vector<int>> build_vert_to_loop_map(const Span<int> corner_verts, const int verts_num)
{
  Array<Vector<int>> map(verts_num);
  for (const int64_t i : corner_verts.index_range()) {
    map[corner_verts[i]].append(int(i));
  }
  return map;
}

Array<Vector<int>> build_edge_to_loop_map(const Span<int> corner_edges, const int edges_num)
{
  Array<Vector<int>> map(edges_num);
  for (const int64_t i : corner_edges.index_range()) {
    map[corner_edges[i]].append(int(i));
  }
  return map;
}

Array<Vector<int, 2>> build_edge_to_poly_map(const OffsetIndices<int> polys,
                                             const Span<int> corner_edges,
                                             const int edges_num)
{
  Array<Vector<int, 2>> map(edges_num);
  for (const int64_t i : polys.index_range()) {
    for (const int edge : corner_edges.slice(polys[i])) {
      map[edge].append(int(i));
    }
  }
  return map;
}

Vector<Vector<int>> build_edge_to_loop_map_resizable(const Span<int> corner_edges,
                                                     const int edges_num)

{
  Vector<Vector<int>> map(edges_num);
  for (const int64_t i : corner_edges.index_range()) {
    map[corner_edges[i]].append(int(i));
  }
  return map;
}

}  // namespace blender::bke::mesh_topology

/** \} */

/* -------------------------------------------------------------------- */
/** \name Mesh loops/poly islands.
 * Used currently for UVs and 'smooth groups'.
 * \{ */

/**
 * Callback deciding whether the given poly/loop/edge define an island boundary or not.
 */
using MeshRemap_CheckIslandBoundary =
    blender::FunctionRef<bool(int poly_index,
                              int loop_index,
                              int edge_index,
                              int edge_user_count,
                              const MeshElemMap &edge_poly_map_elem)>;

static void poly_edge_loop_islands_calc(const int totedge,
                                        const blender::OffsetIndices<int> polys,
                                        const blender::Span<int> corner_edges,
                                        MeshElemMap *edge_poly_map,
                                        const bool use_bitflags,
                                        MeshRemap_CheckIslandBoundary edge_boundary_check,
                                        int **r_poly_groups,
                                        int *r_totgroup,
                                        BLI_bitmap **r_edge_borders,
                                        int *r_totedgeborder)
{
  int *poly_groups;
  int *poly_stack;

  BLI_bitmap *edge_borders = nullptr;
  int num_edgeborders = 0;

  int poly_prev = 0;
  const int temp_poly_group_id = 3; /* Placeholder value. */

  /* Group we could not find any available bit, will be reset to 0 at end. */
  const int poly_group_id_overflowed = 5;

  int tot_group = 0;
  bool group_id_overflow = false;

  /* map vars */
  int *edge_poly_mem = nullptr;

  if (polys.size() == 0) {
    *r_totgroup = 0;
    *r_poly_groups = nullptr;
    if (r_edge_borders) {
      *r_edge_borders = nullptr;
      *r_totedgeborder = 0;
    }
    return;
  }

  if (r_edge_borders) {
    edge_borders = BLI_BITMAP_NEW(totedge, __func__);
    *r_totedgeborder = 0;
  }

  if (!edge_poly_map) {
    BKE_mesh_edge_poly_map_create(&edge_poly_map,
                                  &edge_poly_mem,
                                  totedge,
                                  polys,
                                  corner_edges.data(),
                                  int(corner_edges.size()));
  }

  poly_groups = static_cast<int *>(MEM_callocN(sizeof(int) * size_t(polys.size()), __func__));
  poly_stack = static_cast<int *>(MEM_mallocN(sizeof(int) * size_t(polys.size()), __func__));

  while (true) {
    int poly;
    int bit_poly_group_mask = 0;
    int poly_group_id;
    int ps_curr_idx = 0, ps_end_idx = 0; /* stack indices */

    for (poly = poly_prev; poly < int(polys.size()); poly++) {
      if (poly_groups[poly] == 0) {
        break;
      }
    }

    if (poly == int(polys.size())) {
      /* all done */
      break;
    }

    poly_group_id = use_bitflags ? temp_poly_group_id : ++tot_group;

    /* start searching from here next time */
    poly_prev = poly + 1;

    poly_groups[poly] = poly_group_id;
    poly_stack[ps_end_idx++] = poly;

    while (ps_curr_idx != ps_end_idx) {
      poly = poly_stack[ps_curr_idx++];
      BLI_assert(poly_groups[poly] == poly_group_id);

      for (const int64_t loop : polys[poly]) {
        const int edge = corner_edges[loop];
        /* loop over poly users */
        const MeshElemMap &map_ele = edge_poly_map[edge];
        const int *p = map_ele.indices;
        int i = map_ele.count;
        if (!edge_boundary_check(poly, int(loop), edge, i, map_ele)) {
          for (; i--; p++) {
            /* if we meet other non initialized its a bug */
            BLI_assert(ELEM(poly_groups[*p], 0, poly_group_id));

            if (poly_groups[*p] == 0) {
              poly_groups[*p] = poly_group_id;
              poly_stack[ps_end_idx++] = *p;
            }
          }
        }
        else {
          if (edge_borders && !BLI_BITMAP_TEST(edge_borders, edge)) {
            BLI_BITMAP_ENABLE(edge_borders, edge);
            num_edgeborders++;
          }
          if (use_bitflags) {
            /* Find contiguous smooth groups already assigned,
             * these are the values we can't reuse! */
            for (; i--; p++) {
              int bit = poly_groups[*p];
              if (!ELEM(bit, 0, poly_group_id, poly_group_id_overflowed) &&
                  !(bit_poly_group_mask & bit)) {
                bit_poly_group_mask |= bit;
              }
            }
          }
        }
      }
    }
    /* And now, we have all our poly from current group in poly_stack
     * (from 0 to (ps_end_idx - 1)),
     * as well as all smoothgroups bits we can't use in bit_poly_group_mask.
     */
    if (use_bitflags) {
      int i, *p, gid_bit = 0;
      poly_group_id = 1;

      /* Find first bit available! */
      for (; (poly_group_id & bit_poly_group_mask) && (gid_bit < 32); gid_bit++) {
        poly_group_id <<= 1; /* will 'overflow' on last possible iteration. */
      }
      if (UNLIKELY(gid_bit > 31)) {
        /* All bits used in contiguous smooth groups, we can't do much!
         * NOTE: this is *very* unlikely - theoretically, four groups are enough,
         *       I don't think we can reach this goal with such a simple algorithm,
         *       but I don't think either we'll never need all 32 groups!
         */
        printf(
            "Warning, could not find an available id for current smooth group, faces will me "
            "marked "
            "as out of any smooth group...\n");

        /* Can't use 0, will have to set them to this value later. */
        poly_group_id = poly_group_id_overflowed;

        group_id_overflow = true;
      }
      if (gid_bit > tot_group) {
        tot_group = gid_bit;
      }
      /* And assign the final smooth group id to that poly group! */
      for (i = ps_end_idx, p = poly_stack; i--; p++) {
        poly_groups[*p] = poly_group_id;
      }
    }
  }

  if (use_bitflags) {
    /* used bits are zero-based. */
    tot_group++;
  }

  if (UNLIKELY(group_id_overflow)) {
    int i = int(polys.size()), *gid = poly_groups;
    for (; i--; gid++) {
      if (*gid == poly_group_id_overflowed) {
        *gid = 0;
      }
    }
    /* Using 0 as group id adds one more group! */
    tot_group++;
  }

  if (edge_poly_mem) {
    MEM_freeN(edge_poly_map);
    MEM_freeN(edge_poly_mem);
  }
  MEM_freeN(poly_stack);

  *r_totgroup = tot_group;
  *r_poly_groups = poly_groups;
  if (r_edge_borders) {
    *r_edge_borders = edge_borders;
    *r_totedgeborder = num_edgeborders;
  }
}

int *BKE_mesh_calc_smoothgroups(const int totedge,
                                const int *poly_offsets,
                                const int totpoly,
                                const int *corner_edges,
                                const int totloop,
                                const bool *sharp_edges,
                                const bool *sharp_faces,
                                int *r_totgroup,
                                const bool use_bitflags)
{
  int *poly_groups = nullptr;

  auto poly_is_smooth = [&](const int i) { return !(sharp_faces && sharp_faces[i]); };

  auto poly_is_island_boundary_smooth = [&](const int poly_index,
                                            const int /*loop_index*/,
                                            const int edge_index,
                                            const int edge_user_count,
                                            const MeshElemMap &edge_poly_map_elem) {
    /* Edge is sharp if one of its polys is flat, or edge itself is sharp,
     * or edge is not used by exactly two polygons. */
    if ((poly_is_smooth(poly_index)) && !(sharp_edges && sharp_edges[edge_index]) &&
        (edge_user_count == 2)) {
      /* In that case, edge appears to be smooth, but we need to check its other poly too. */
      const int other_poly_index = (poly_index == edge_poly_map_elem.indices[0]) ?
                                       edge_poly_map_elem.indices[1] :
                                       edge_poly_map_elem.indices[0];
      return !poly_is_smooth(other_poly_index);
    }
    return true;
  };

  poly_edge_loop_islands_calc(totedge,
                              blender::Span(poly_offsets, totpoly + 1),
                              {corner_edges, totloop},
                              nullptr,
                              use_bitflags,
                              poly_is_island_boundary_smooth,
                              &poly_groups,
                              r_totgroup,
                              nullptr,
                              nullptr);

  return poly_groups;
}

#define MISLAND_DEFAULT_BUFSIZE 64

void BKE_mesh_loop_islands_init(MeshIslandStore *island_store,
                                const short item_type,
                                const int items_num,
                                const short island_type,
                                const short innercut_type)
{
  MemArena *mem = island_store->mem;

  if (mem == nullptr) {
    mem = BLI_memarena_new(BLI_MEMARENA_STD_BUFSIZE, __func__);
    island_store->mem = mem;
  }
  /* else memarena should be cleared */

  BLI_assert(
      ELEM(item_type, MISLAND_TYPE_VERT, MISLAND_TYPE_EDGE, MISLAND_TYPE_POLY, MISLAND_TYPE_LOOP));
  BLI_assert(ELEM(
      island_type, MISLAND_TYPE_VERT, MISLAND_TYPE_EDGE, MISLAND_TYPE_POLY, MISLAND_TYPE_LOOP));

  island_store->item_type = item_type;
  island_store->items_to_islands_num = items_num;
  island_store->items_to_islands = static_cast<int *>(
      BLI_memarena_alloc(mem, sizeof(*island_store->items_to_islands) * size_t(items_num)));

  island_store->island_type = island_type;
  island_store->islands_num_alloc = MISLAND_DEFAULT_BUFSIZE;
  island_store->islands = static_cast<MeshElemMap **>(
      BLI_memarena_alloc(mem, sizeof(*island_store->islands) * island_store->islands_num_alloc));

  island_store->innercut_type = innercut_type;
  island_store->innercuts = static_cast<MeshElemMap **>(
      BLI_memarena_alloc(mem, sizeof(*island_store->innercuts) * island_store->islands_num_alloc));
}

void BKE_mesh_loop_islands_clear(MeshIslandStore *island_store)
{
  island_store->item_type = MISLAND_TYPE_NONE;
  island_store->items_to_islands_num = 0;
  island_store->items_to_islands = nullptr;

  island_store->island_type = MISLAND_TYPE_NONE;
  island_store->islands_num = 0;
  island_store->islands = nullptr;

  island_store->innercut_type = MISLAND_TYPE_NONE;
  island_store->innercuts = nullptr;

  if (island_store->mem) {
    BLI_memarena_clear(island_store->mem);
  }

  island_store->islands_num_alloc = 0;
}

void BKE_mesh_loop_islands_free(MeshIslandStore *island_store)
{
  if (island_store->mem) {
    BLI_memarena_free(island_store->mem);
    island_store->mem = nullptr;
  }
}

void BKE_mesh_loop_islands_add(MeshIslandStore *island_store,
                               const int item_num,
                               const int *items_indices,
                               const int num_island_items,
                               int *island_item_indices,
                               const int num_innercut_items,
                               int *innercut_item_indices)
{
  MemArena *mem = island_store->mem;

  MeshElemMap *isld, *innrcut;
  const int curr_island_idx = island_store->islands_num++;
  const size_t curr_num_islands = size_t(island_store->islands_num);
  int i = item_num;

  while (i--) {
    island_store->items_to_islands[items_indices[i]] = curr_island_idx;
  }

  if (UNLIKELY(curr_num_islands > island_store->islands_num_alloc)) {
    MeshElemMap **islds, **innrcuts;

    island_store->islands_num_alloc *= 2;
    islds = static_cast<MeshElemMap **>(
        BLI_memarena_alloc(mem, sizeof(*islds) * island_store->islands_num_alloc));
    memcpy(islds, island_store->islands, sizeof(*islds) * (curr_num_islands - 1));
    island_store->islands = islds;

    innrcuts = static_cast<MeshElemMap **>(
        BLI_memarena_alloc(mem, sizeof(*innrcuts) * island_store->islands_num_alloc));
    memcpy(innrcuts, island_store->innercuts, sizeof(*innrcuts) * (curr_num_islands - 1));
    island_store->innercuts = innrcuts;
  }

  island_store->islands[curr_island_idx] = isld = static_cast<MeshElemMap *>(
      BLI_memarena_alloc(mem, sizeof(*isld)));
  isld->count = num_island_items;
  isld->indices = static_cast<int *>(
      BLI_memarena_alloc(mem, sizeof(*isld->indices) * size_t(num_island_items)));
  memcpy(isld->indices, island_item_indices, sizeof(*isld->indices) * size_t(num_island_items));

  island_store->innercuts[curr_island_idx] = innrcut = static_cast<MeshElemMap *>(
      BLI_memarena_alloc(mem, sizeof(*innrcut)));
  innrcut->count = num_innercut_items;
  innrcut->indices = static_cast<int *>(
      BLI_memarena_alloc(mem, sizeof(*innrcut->indices) * size_t(num_innercut_items)));
  memcpy(innrcut->indices,
         innercut_item_indices,
         sizeof(*innrcut->indices) * size_t(num_innercut_items));
}

static bool mesh_calc_islands_loop_poly_uv(const int totedge,
                                           const bool *uv_seams,
                                           const blender::OffsetIndices<int> polys,
                                           const int *corner_verts,
                                           const int *corner_edges,
                                           const int totloop,
                                           const float (*luvs)[2],
                                           MeshIslandStore *r_island_store)
{
  int *poly_groups = nullptr;
  int num_poly_groups;

  /* map vars */
  MeshElemMap *edge_poly_map;
  int *edge_poly_mem;

  MeshElemMap *edge_loop_map;
  int *edge_loop_mem;

  int *poly_indices;
  int *loop_indices;
  int num_pidx, num_lidx;

  /* Those are used to detect 'inner cuts', i.e. edges that are borders,
   * and yet have two or more polys of a same group using them
   * (typical case: seam used to unwrap properly a cylinder). */
  BLI_bitmap *edge_borders = nullptr;
  int num_edge_borders = 0;
  char *edge_border_count = nullptr;
  int *edge_innercut_indices = nullptr;
  int num_einnercuts = 0;

  int grp_idx;

  BKE_mesh_loop_islands_clear(r_island_store);
  BKE_mesh_loop_islands_init(
      r_island_store, MISLAND_TYPE_LOOP, totloop, MISLAND_TYPE_POLY, MISLAND_TYPE_EDGE);

  BKE_mesh_edge_poly_map_create(
      &edge_poly_map, &edge_poly_mem, totedge, polys, corner_edges, totloop);

  if (luvs) {
    BKE_mesh_edge_loop_map_create(
        &edge_loop_map, &edge_loop_mem, totedge, polys, corner_edges, totloop);
  }

  /* TODO: I'm not sure edge seam flag is enough to define UV islands?
   *       Maybe we should also consider UV-maps values
   *       themselves (i.e. different UV-edges for a same mesh-edge => boundary edge too?).
   *       Would make things much more complex though,
   *       and each UVMap would then need its own mesh mapping, not sure we want that at all!
   */
  auto mesh_check_island_boundary_uv = [&](const int /*poly_index*/,
                                           const int loop_index,
                                           const int edge_index,
                                           const int /*edge_user_count*/,
                                           const MeshElemMap & /*edge_poly_map_elem*/) -> bool {
    if (luvs) {
      const MeshElemMap &edge_to_loops = edge_loop_map[corner_edges[loop_index]];

      BLI_assert(edge_to_loops.count >= 2 && (edge_to_loops.count % 2) == 0);

      const int v1 = corner_verts[edge_to_loops.indices[0]];
      const int v2 = corner_verts[edge_to_loops.indices[1]];
      const float *uvco_v1 = luvs[edge_to_loops.indices[0]];
      const float *uvco_v2 = luvs[edge_to_loops.indices[1]];
      for (int i = 2; i < edge_to_loops.count; i += 2) {
        if (corner_verts[edge_to_loops.indices[i]] == v1) {
          if (!equals_v2v2(uvco_v1, luvs[edge_to_loops.indices[i]]) ||
              !equals_v2v2(uvco_v2, luvs[edge_to_loops.indices[i + 1]])) {
            return true;
          }
        }
        else {
          BLI_assert(corner_verts[edge_to_loops.indices[i]] == v2);
          UNUSED_VARS_NDEBUG(v2);
          if (!equals_v2v2(uvco_v2, luvs[edge_to_loops.indices[i]]) ||
              !equals_v2v2(uvco_v1, luvs[edge_to_loops.indices[i + 1]])) {
            return true;
          }
        }
      }
      return false;
    }

    /* Edge is UV boundary if tagged as seam. */
    return uv_seams && uv_seams[edge_index];
  };

  poly_edge_loop_islands_calc(totedge,
                              polys,
                              {corner_edges, totloop},
                              edge_poly_map,
                              false,
                              mesh_check_island_boundary_uv,
                              &poly_groups,
                              &num_poly_groups,
                              &edge_borders,
                              &num_edge_borders);

  if (!num_poly_groups) {
    /* Should never happen... */
    MEM_freeN(edge_poly_map);
    MEM_freeN(edge_poly_mem);

    if (edge_borders) {
      MEM_freeN(edge_borders);
    }
    return false;
  }

  if (num_edge_borders) {
    edge_border_count = static_cast<char *>(
        MEM_mallocN(sizeof(*edge_border_count) * size_t(totedge), __func__));
    edge_innercut_indices = static_cast<int *>(
        MEM_mallocN(sizeof(*edge_innercut_indices) * size_t(num_edge_borders), __func__));
  }

  poly_indices = static_cast<int *>(
      MEM_mallocN(sizeof(*poly_indices) * size_t(polys.size()), __func__));
  loop_indices = static_cast<int *>(
      MEM_mallocN(sizeof(*loop_indices) * size_t(totloop), __func__));

  /* NOTE: here we ignore '0' invalid group - this should *never* happen in this case anyway? */
  for (grp_idx = 1; grp_idx <= num_poly_groups; grp_idx++) {
    num_pidx = num_lidx = 0;
    if (num_edge_borders) {
      num_einnercuts = 0;
      memset(edge_border_count, 0, sizeof(*edge_border_count) * size_t(totedge));
    }

    for (const int64_t p_idx : polys.index_range()) {
      if (poly_groups[p_idx] != grp_idx) {
        continue;
      }
      poly_indices[num_pidx++] = int(p_idx);
      for (const int64_t corner : polys[p_idx]) {
        const int edge_i = corner_edges[corner];
        loop_indices[num_lidx++] = int(corner);
        if (num_edge_borders && BLI_BITMAP_TEST(edge_borders, edge_i) &&
            (edge_border_count[edge_i] < 2)) {
          edge_border_count[edge_i]++;
          if (edge_border_count[edge_i] == 2) {
            edge_innercut_indices[num_einnercuts++] = edge_i;
          }
        }
      }
    }

    BKE_mesh_loop_islands_add(r_island_store,
                              num_lidx,
                              loop_indices,
                              num_pidx,
                              poly_indices,
                              num_einnercuts,
                              edge_innercut_indices);
  }

  MEM_freeN(edge_poly_map);
  MEM_freeN(edge_poly_mem);

  if (luvs) {
    MEM_freeN(edge_loop_map);
    MEM_freeN(edge_loop_mem);
  }

  MEM_freeN(poly_indices);
  MEM_freeN(loop_indices);
  MEM_freeN(poly_groups);

  if (edge_borders) {
    MEM_freeN(edge_borders);
  }

  if (num_edge_borders) {
    MEM_freeN(edge_border_count);
    MEM_freeN(edge_innercut_indices);
  }
  return true;
}

bool BKE_mesh_calc_islands_loop_poly_edgeseam(const float (*vert_positions)[3],
                                              const int totvert,
                                              const MEdge *edges,
                                              const int totedge,
                                              const bool *uv_seams,
                                              const blender::OffsetIndices<int> polys,
                                              const int *corner_verts,
                                              const int *corner_edges,
                                              const int totloop,
                                              MeshIslandStore *r_island_store)
{
  UNUSED_VARS(vert_positions, totvert, edges);
  return mesh_calc_islands_loop_poly_uv(
      totedge, uv_seams, polys, corner_verts, corner_edges, totloop, nullptr, r_island_store);
}

bool BKE_mesh_calc_islands_loop_poly_uvmap(float (*vert_positions)[3],
                                           const int totvert,
                                           MEdge *edges,
                                           const int totedge,
                                           const bool *uv_seams,
                                           const blender::OffsetIndices<int> polys,
                                           const int *corner_verts,
                                           const int *corner_edges,
                                           const int totloop,
                                           const float (*luvs)[2],
                                           MeshIslandStore *r_island_store)
{
  UNUSED_VARS(vert_positions, totvert, edges);
  BLI_assert(luvs != nullptr);
  return mesh_calc_islands_loop_poly_uv(
      totedge, uv_seams, polys, corner_verts, corner_edges, totloop, luvs, r_island_store);
}

/** \} */<|MERGE_RESOLUTION|>--- conflicted
+++ resolved
@@ -496,14 +496,8 @@
 
 void BKE_mesh_origindex_map_create_looptri(MeshElemMap **r_map,
                                            int **r_mem,
-<<<<<<< HEAD
-                                           const MPoly *polys,
-                                           const int polys_num,
+                                           const blender::OffsetIndices<int> polys,
                                            const int *looptri_polys,
-=======
-                                           const blender::OffsetIndices<int> polys,
-                                           const MLoopTri *looptri,
->>>>>>> e785d956
                                            const int looptri_num)
 {
   MeshElemMap *map = MEM_cnew_array<MeshElemMap>(size_t(polys.size()), __func__);
@@ -518,13 +512,8 @@
   }
 
   /* assign poly-tessface users */
-<<<<<<< HEAD
-  for (i = 0; i < looptri_num; i++) {
+  for (int i = 0; i < looptri_num; i++) {
     MeshElemMap *map_ele = &map[looptri_polys[i]];
-=======
-  for (int i = 0; i < looptri_num; i++) {
-    MeshElemMap *map_ele = &map[looptri[i].poly];
->>>>>>> e785d956
     map_ele->indices[map_ele->count++] = i;
   }
 
