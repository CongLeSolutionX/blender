/* SPDX-License-Identifier: GPL-2.0-or-later */

/** \file
 * \ingroup bke
 *
 * Functions for accessing mesh connectivity data.
 * eg: polys connected to verts, UVs connected to verts.
 */

#include "MEM_guardedalloc.h"

#include "DNA_meshdata_types.h"
#include "DNA_vec_types.h"

#include "BLI_array.hh"
#include "BLI_bitmap.h"
#include "BLI_buffer.h"
#include "BLI_math.h"
#include "BLI_task.hh"
#include "BLI_utildefines.h"

#include "BKE_customdata.h"
#include "BKE_mesh_mapping.h"
#include "BLI_memarena.h"

#include "BLI_strict_flags.h"

/* -------------------------------------------------------------------- */
/** \name Mesh Connectivity Mapping
 * \{ */

UvVertMap *BKE_mesh_uv_vert_map_create(const MPoly *mpoly,
                                       const bool *hide_poly,
                                       const bool *select_poly,
                                       const int *corner_verts,
                                       const float (*mloopuv)[2],
                                       uint totpoly,
                                       uint totvert,
                                       const float limit[2],
                                       const bool selected,
                                       const bool use_winding)
{
  /* NOTE: N-gon version WIP, based on #BM_uv_vert_map_create. */

  UvVertMap *vmap;
  UvMapVert *buf;
  const MPoly *mp;
  uint a;
  int i, totuv, nverts;

  BLI_buffer_declare_static(vec2f, tf_uv_buf, BLI_BUFFER_NOP, 32);

  totuv = 0;

  /* generate UvMapVert array */
  mp = mpoly;
  for (a = 0; a < totpoly; a++, mp++) {
    if (!selected || (!(hide_poly && hide_poly[a]) && (select_poly && select_poly[a]))) {
      totuv += mp->totloop;
    }
  }

  if (totuv == 0) {
    return nullptr;
  }

  vmap = (UvVertMap *)MEM_callocN(sizeof(*vmap), "UvVertMap");
  buf = vmap->buf = (UvMapVert *)MEM_callocN(sizeof(*vmap->buf) * size_t(totuv), "UvMapVert");
  vmap->vert = (UvMapVert **)MEM_callocN(sizeof(*vmap->vert) * totvert, "UvMapVert*");

  if (!vmap->vert || !vmap->buf) {
    BKE_mesh_uv_vert_map_free(vmap);
    return nullptr;
  }

  bool *winding = nullptr;
  if (use_winding) {
    winding = static_cast<bool *>(MEM_callocN(sizeof(*winding) * totpoly, "winding"));
  }

  mp = mpoly;
  for (a = 0; a < totpoly; a++, mp++) {
    if (!selected || (!(hide_poly && hide_poly[a]) && (select_poly && select_poly[a]))) {
      float(*tf_uv)[2] = nullptr;

      if (use_winding) {
        tf_uv = (float(*)[2])BLI_buffer_reinit_data(&tf_uv_buf, vec2f, size_t(mp->totloop));
      }

      nverts = mp->totloop;

      for (i = 0; i < nverts; i++) {
        buf->loop_of_poly_index = ushort(i);
        buf->poly_index = a;
        buf->separate = false;
        buf->next = vmap->vert[corner_verts[mp->loopstart + i]];
        vmap->vert[corner_verts[mp->loopstart + i]] = buf;

        if (use_winding) {
          copy_v2_v2(tf_uv[i], mloopuv[mpoly[a].loopstart + i]);
        }

        buf++;
      }

      if (use_winding) {
        winding[a] = cross_poly_v2(tf_uv, uint(nverts)) > 0;
      }
    }
  }

  /* sort individual uvs for each vert */
  for (a = 0; a < totvert; a++) {
    UvMapVert *newvlist = nullptr, *vlist = vmap->vert[a];
    UvMapVert *iterv, *v, *lastv, *next;
    const float *uv, *uv2;
    float uvdiff[2];

    while (vlist) {
      v = vlist;
      vlist = vlist->next;
      v->next = newvlist;
      newvlist = v;

      uv = mloopuv[mpoly[v->poly_index].loopstart + v->loop_of_poly_index];
      lastv = nullptr;
      iterv = vlist;

      while (iterv) {
        next = iterv->next;

        uv2 = mloopuv[mpoly[iterv->poly_index].loopstart + iterv->loop_of_poly_index];
        sub_v2_v2v2(uvdiff, uv2, uv);

        if (fabsf(uv[0] - uv2[0]) < limit[0] && fabsf(uv[1] - uv2[1]) < limit[1] &&
            (!use_winding || winding[iterv->poly_index] == winding[v->poly_index])) {
          if (lastv) {
            lastv->next = next;
          }
          else {
            vlist = next;
          }
          iterv->next = newvlist;
          newvlist = iterv;
        }
        else {
          lastv = iterv;
        }

        iterv = next;
      }

      newvlist->separate = true;
    }

    vmap->vert[a] = newvlist;
  }

  if (use_winding) {
    MEM_freeN(winding);
  }

  BLI_buffer_free(&tf_uv_buf);

  return vmap;
}

UvMapVert *BKE_mesh_uv_vert_map_get_vert(UvVertMap *vmap, uint v)
{
  return vmap->vert[v];
}

void BKE_mesh_uv_vert_map_free(UvVertMap *vmap)
{
  if (vmap) {
    if (vmap->vert) {
      MEM_freeN(vmap->vert);
    }
    if (vmap->buf) {
      MEM_freeN(vmap->buf);
    }
    MEM_freeN(vmap);
  }
}

/**
 * Generates a map where the key is the vertex and the value is a list
 * of polys or loops that use that vertex as a corner. The lists are allocated
 * from one memory pool.
 *
 * Wrapped by #BKE_mesh_vert_poly_map_create & BKE_mesh_vert_loop_map_create
 */
static void mesh_vert_poly_or_loop_map_create(MeshElemMap **r_map,
                                              int **r_mem,
                                              const MPoly *mpoly,
                                              const int *corner_verts,
                                              int totvert,
                                              int totpoly,
                                              int totloop,
                                              const bool do_loops)
{
  MeshElemMap *map = MEM_cnew_array<MeshElemMap>(size_t(totvert), __func__);
  int *indices, *index_iter;
  int i, j;

  indices = static_cast<int *>(MEM_mallocN(sizeof(int) * size_t(totloop), __func__));
  index_iter = indices;

  /* Count number of polys for each vertex */
  for (i = 0; i < totpoly; i++) {
    const MPoly *p = &mpoly[i];

    for (j = 0; j < p->totloop; j++) {
      map[corner_verts[p->loopstart + j]].count++;
    }
  }

  /* Assign indices mem */
  for (i = 0; i < totvert; i++) {
    map[i].indices = index_iter;
    index_iter += map[i].count;

    /* Reset 'count' for use as index in last loop */
    map[i].count = 0;
  }

  /* Find the users */
  for (i = 0; i < totpoly; i++) {
    const MPoly *p = &mpoly[i];

    for (j = 0; j < p->totloop; j++) {
      const int v = corner_verts[p->loopstart + j];

      map[v].indices[map[v].count] = do_loops ? p->loopstart + j : i;
      map[v].count++;
    }
  }

  *r_map = map;
  *r_mem = indices;
}

void BKE_mesh_vert_poly_map_create(MeshElemMap **r_map,
                                   int **r_mem,
                                   const MPoly *mpoly,
                                   const int *corner_verts,
                                   int totvert,
                                   int totpoly,
                                   int totloop)
{
  mesh_vert_poly_or_loop_map_create(
      r_map, r_mem, mpoly, corner_verts, totvert, totpoly, totloop, false);
}

void BKE_mesh_vert_loop_map_create(MeshElemMap **r_map,
                                   int **r_mem,
                                   const MPoly *mpoly,
                                   const int *corner_verts,
                                   int totvert,
                                   int totpoly,
                                   int totloop)
{
  mesh_vert_poly_or_loop_map_create(
      r_map, r_mem, mpoly, corner_verts, totvert, totpoly, totloop, true);
}

void BKE_mesh_vert_looptri_map_create(MeshElemMap **r_map,
                                      int **r_mem,
                                      const int totvert,
                                      const MLoopTri *mlooptri,
                                      const int totlooptri,
                                      const int *corner_verts,
                                      const int /*totloop*/)
{
  MeshElemMap *map = MEM_cnew_array<MeshElemMap>(size_t(totvert), __func__);
  int *indices = static_cast<int *>(MEM_mallocN(sizeof(int) * size_t(totlooptri) * 3, __func__));
  int *index_step;
  const MLoopTri *mlt;
  int i;

  /* count face users */
  for (i = 0, mlt = mlooptri; i < totlooptri; mlt++, i++) {
    for (int j = 3; j--;) {
      map[corner_verts[mlt->tri[j]]].count++;
    }
  }

  /* create offsets */
  index_step = indices;
  for (i = 0; i < totvert; i++) {
    map[i].indices = index_step;
    index_step += map[i].count;

    /* re-count, using this as an index below */
    map[i].count = 0;
  }

  /* assign looptri-edge users */
  for (i = 0, mlt = mlooptri; i < totlooptri; mlt++, i++) {
    for (int j = 3; j--;) {
      MeshElemMap *map_ele = &map[corner_verts[mlt->tri[j]]];
      map_ele->indices[map_ele->count++] = i;
    }
  }

  *r_map = map;
  *r_mem = indices;
}

void BKE_mesh_vert_edge_map_create(
    MeshElemMap **r_map, int **r_mem, const MEdge *medge, int totvert, int totedge)
{
  MeshElemMap *map = MEM_cnew_array<MeshElemMap>(size_t(totvert), __func__);
  int *indices = static_cast<int *>(MEM_mallocN(sizeof(int[2]) * size_t(totedge), __func__));
  int *i_pt = indices;

  int i;

  /* Count number of edges for each vertex */
  for (i = 0; i < totedge; i++) {
    map[medge[i].v1].count++;
    map[medge[i].v2].count++;
  }

  /* Assign indices mem */
  for (i = 0; i < totvert; i++) {
    map[i].indices = i_pt;
    i_pt += map[i].count;

    /* Reset 'count' for use as index in last loop */
    map[i].count = 0;
  }

  /* Find the users */
  for (i = 0; i < totedge; i++) {
    const uint v[2] = {medge[i].v1, medge[i].v2};

    map[v[0]].indices[map[v[0]].count] = i;
    map[v[1]].indices[map[v[1]].count] = i;

    map[v[0]].count++;
    map[v[1]].count++;
  }

  *r_map = map;
  *r_mem = indices;
}

void BKE_mesh_vert_edge_vert_map_create(
    MeshElemMap **r_map, int **r_mem, const MEdge *medge, int totvert, int totedge)
{
  MeshElemMap *map = MEM_cnew_array<MeshElemMap>(size_t(totvert), __func__);
  int *indices = static_cast<int *>(MEM_mallocN(sizeof(int[2]) * size_t(totedge), __func__));
  int *i_pt = indices;

  int i;

  /* Count number of edges for each vertex */
  for (i = 0; i < totedge; i++) {
    map[medge[i].v1].count++;
    map[medge[i].v2].count++;
  }

  /* Assign indices mem */
  for (i = 0; i < totvert; i++) {
    map[i].indices = i_pt;
    i_pt += map[i].count;

    /* Reset 'count' for use as index in last loop */
    map[i].count = 0;
  }

  /* Find the users */
  for (i = 0; i < totedge; i++) {
    const uint v[2] = {medge[i].v1, medge[i].v2};

    map[v[0]].indices[map[v[0]].count] = int(v[1]);
    map[v[1]].indices[map[v[1]].count] = int(v[0]);

    map[v[0]].count++;
    map[v[1]].count++;
  }

  *r_map = map;
  *r_mem = indices;
}

void BKE_mesh_edge_loop_map_create(MeshElemMap **r_map,
                                   int **r_mem,
                                   const MEdge * /*medge*/,
                                   const int totedge,
                                   const MPoly *mpoly,
                                   const int totpoly,
                                   const int *corner_edges,
                                   const int totloop)
{
  using namespace blender;
  MeshElemMap *map = MEM_cnew_array<MeshElemMap>(size_t(totedge), __func__);
  int *indices = static_cast<int *>(MEM_mallocN(sizeof(int) * size_t(totloop) * 2, __func__));
  int *index_step;
  const MPoly *mp;

  /* count face users */
  for (const int64_t i : IndexRange(totloop)) {
    map[corner_edges[i]].count += 2;
  }

  /* create offsets */
  index_step = indices;
  for (int i = 0; i < totedge; i++) {
    map[i].indices = index_step;
    index_step += map[i].count;

    /* re-count, using this as an index below */
    map[i].count = 0;
  }

  int i;

  /* assign loop-edge users */
  for (i = 0, mp = mpoly; i < totpoly; mp++, i++) {
    MeshElemMap *map_ele;
    const int max_loop = mp->loopstart + mp->totloop;
    for (int j = mp->loopstart; j < max_loop; j++) {
      map_ele = &map[corner_edges[j]];
      map_ele->indices[map_ele->count++] = j;
      map_ele->indices[map_ele->count++] = j + 1;
    }
    /* last edge/loop of poly, must point back to first loop! */
    map_ele->indices[map_ele->count - 1] = mp->loopstart;
  }

  *r_map = map;
  *r_mem = indices;
}

void BKE_mesh_edge_poly_map_create(MeshElemMap **r_map,
                                   int **r_mem,
                                   const MEdge * /*medge*/,
                                   const int totedge,
                                   const MPoly *mpoly,
                                   const int totpoly,
                                   const int *corner_edges,
                                   const int totloop)
{
  MeshElemMap *map = MEM_cnew_array<MeshElemMap>(size_t(totedge), __func__);
  int *indices = static_cast<int *>(MEM_mallocN(sizeof(int) * size_t(totloop), __func__));
  int *index_step;
  const MPoly *mp;
  int i;

  /* count face users */
  for (i = 0; i < totloop; i++) {
    map[corner_edges[i]].count++;
  }

  /* create offsets */
  index_step = indices;
  for (i = 0; i < totedge; i++) {
    map[i].indices = index_step;
    index_step += map[i].count;

    /* re-count, using this as an index below */
    map[i].count = 0;
  }

  /* assign poly-edge users */
  for (i = 0, mp = mpoly; i < totpoly; mp++, i++) {
    for (int j = 0; j < mp->totloop; j++) {
      const int edge_i = corner_edges[mp->loopstart + j];
      MeshElemMap *map_ele = &map[edge_i];
      map_ele->indices[map_ele->count++] = i;
    }
  }

  *r_map = map;
  *r_mem = indices;
}

void BKE_mesh_origindex_map_create(MeshElemMap **r_map,
                                   int **r_mem,
                                   const int totsource,
                                   const int *final_origindex,
                                   const int totfinal)
{
  MeshElemMap *map = MEM_cnew_array<MeshElemMap>(size_t(totsource), __func__);
  int *indices = static_cast<int *>(MEM_mallocN(sizeof(int) * size_t(totfinal), __func__));
  int *index_step;
  int i;

  /* count face users */
  for (i = 0; i < totfinal; i++) {
    if (final_origindex[i] != ORIGINDEX_NONE) {
      BLI_assert(final_origindex[i] < totsource);
      map[final_origindex[i]].count++;
    }
  }

  /* create offsets */
  index_step = indices;
  for (i = 0; i < totsource; i++) {
    map[i].indices = index_step;
    index_step += map[i].count;

    /* re-count, using this as an index below */
    map[i].count = 0;
  }

  /* assign poly-tessface users */
  for (i = 0; i < totfinal; i++) {
    if (final_origindex[i] != ORIGINDEX_NONE) {
      MeshElemMap *map_ele = &map[final_origindex[i]];
      map_ele->indices[map_ele->count++] = i;
    }
  }

  *r_map = map;
  *r_mem = indices;
}

void BKE_mesh_origindex_map_create_looptri(MeshElemMap **r_map,
                                           int **r_mem,
                                           const MPoly *mpoly,
                                           const int mpoly_num,
                                           const MLoopTri *looptri,
                                           const int looptri_num)
{
  MeshElemMap *map = MEM_cnew_array<MeshElemMap>(size_t(mpoly_num), __func__);
  int *indices = static_cast<int *>(MEM_mallocN(sizeof(int) * size_t(looptri_num), __func__));
  int *index_step;
  int i;

  /* create offsets */
  index_step = indices;
  for (i = 0; i < mpoly_num; i++) {
    map[i].indices = index_step;
    index_step += ME_POLY_TRI_TOT(&mpoly[i]);
  }

  /* assign poly-tessface users */
  for (i = 0; i < looptri_num; i++) {
    MeshElemMap *map_ele = &map[looptri[i].poly];
    map_ele->indices[map_ele->count++] = i;
  }

  *r_map = map;
  *r_mem = indices;
}

namespace blender::bke::mesh_topology {

Array<int> build_loop_to_poly_map(const Span<MPoly> polys, const int loops_num)
{
  Array<int> map(loops_num);
  threading::parallel_for(polys.index_range(), 1024, [&](IndexRange range) {
    for (const int64_t poly_i : range) {
      const MPoly &poly = polys[poly_i];
      map.as_mutable_span().slice(poly.loopstart, poly.totloop).fill(int(poly_i));
    }
  });
  return map;
}

Array<Vector<int>> build_vert_to_edge_map(const Span<MEdge> edges, const int verts_num)
{
  Array<Vector<int>> map(verts_num);
  for (const int64_t i : edges.index_range()) {
    map[edges[i].v1].append(int(i));
    map[edges[i].v2].append(int(i));
  }
  return map;
}

Array<Vector<int>> build_vert_to_poly_map(const Span<MPoly> polys,
                                          const Span<int> corner_verts,
                                          int verts_num)
{
  Array<Vector<int>> map(verts_num);
  for (const int64_t i : polys.index_range()) {
    const MPoly &poly = polys[i];
    for (const int64_t vert_i : corner_verts.slice(poly.loopstart, poly.totloop)) {
      map[int(vert_i)].append(int(i));
    }
  }
  return map;
}

Array<Vector<int>> build_vert_to_loop_map(const Span<int> corner_verts, const int verts_num)
{
  Array<Vector<int>> map(verts_num);
  for (const int64_t i : corner_verts.index_range()) {
    map[corner_verts[i]].append(int(i));
  }
  return map;
}

Array<Vector<int>> build_edge_to_loop_map(const Span<int> corner_edges, const int edges_num)
{
  Array<Vector<int>> map(edges_num);
  for (const int64_t i : corner_edges.index_range()) {
    map[corner_edges[i]].append(int(i));
  }
  return map;
}

<<<<<<< HEAD
Vector<Vector<int>> build_edge_to_loop_map_resizable(const Span<int> corner_edges,
                                                     const int edges_num)
=======
Array<Vector<int, 2>> build_edge_to_poly_map(const Span<MPoly> polys,
                                             const Span<MLoop> loops,
                                             const int edges_num)
{
  Array<Vector<int, 2>> map(edges_num);
  for (const int64_t i : polys.index_range()) {
    const MPoly &poly = polys[i];
    for (const MLoop &loop : loops.slice(poly.loopstart, poly.totloop)) {
      map[loop.e].append(int(i));
    }
  }
  return map;
}

Vector<Vector<int>> build_edge_to_loop_map_resizable(const Span<MLoop> loops, const int edges_num)
>>>>>>> 7e0e0765
{
  Vector<Vector<int>> map(edges_num);
  for (const int64_t i : corner_edges.index_range()) {
    map[corner_edges[i]].append(int(i));
  }
  return map;
}

}  // namespace blender::bke::mesh_topology

/** \} */

/* -------------------------------------------------------------------- */
/** \name Mesh loops/poly islands.
 * Used currently for UVs and 'smooth groups'.
 * \{ */

/**
 * Callback deciding whether the given poly/loop/edge define an island boundary or not.
 */
using MeshRemap_CheckIslandBoundary = bool (*)(const MPoly *mpoly,
                                               const int corner,
                                               const MEdge *medge,
                                               const int edge_index,
                                               const bool *sharp_edges,
                                               const int edge_user_count,
                                               const MPoly *mpoly_array,
                                               const MeshElemMap *edge_poly_map,
                                               void *user_data);

static void poly_edge_loop_islands_calc(const MEdge *medge,
                                        const int totedge,
                                        const MPoly *mpoly,
                                        const int totpoly,
                                        const int *corner_edges,
                                        const int totloop,
                                        const bool *sharp_edges,
                                        MeshElemMap *edge_poly_map,
                                        const bool use_bitflags,
                                        MeshRemap_CheckIslandBoundary edge_boundary_check,
                                        void *edge_boundary_check_data,
                                        int **r_poly_groups,
                                        int *r_totgroup,
                                        BLI_bitmap **r_edge_borders,
                                        int *r_totedgeborder)
{
  int *poly_groups;
  int *poly_stack;

  BLI_bitmap *edge_borders = nullptr;
  int num_edgeborders = 0;

  int poly_prev = 0;
  const int temp_poly_group_id = 3; /* Placeholder value. */

  /* Group we could not find any available bit, will be reset to 0 at end. */
  const int poly_group_id_overflowed = 5;

  int tot_group = 0;
  bool group_id_overflow = false;

  /* map vars */
  int *edge_poly_mem = nullptr;

  if (totpoly == 0) {
    *r_totgroup = 0;
    *r_poly_groups = nullptr;
    if (r_edge_borders) {
      *r_edge_borders = nullptr;
      *r_totedgeborder = 0;
    }
    return;
  }

  if (r_edge_borders) {
    edge_borders = BLI_BITMAP_NEW(totedge, __func__);
    *r_totedgeborder = 0;
  }

  if (!edge_poly_map) {
    BKE_mesh_edge_poly_map_create(
        &edge_poly_map, &edge_poly_mem, medge, totedge, mpoly, totpoly, corner_edges, totloop);
  }

  poly_groups = static_cast<int *>(MEM_callocN(sizeof(int) * size_t(totpoly), __func__));
  poly_stack = static_cast<int *>(MEM_mallocN(sizeof(int) * size_t(totpoly), __func__));

  while (true) {
    int poly;
    int bit_poly_group_mask = 0;
    int poly_group_id;
    int ps_curr_idx = 0, ps_end_idx = 0; /* stack indices */

    for (poly = poly_prev; poly < totpoly; poly++) {
      if (poly_groups[poly] == 0) {
        break;
      }
    }

    if (poly == totpoly) {
      /* all done */
      break;
    }

    poly_group_id = use_bitflags ? temp_poly_group_id : ++tot_group;

    /* start searching from here next time */
    poly_prev = poly + 1;

    poly_groups[poly] = poly_group_id;
    poly_stack[ps_end_idx++] = poly;

    while (ps_curr_idx != ps_end_idx) {
      const MPoly *mp;

      poly = poly_stack[ps_curr_idx++];
      BLI_assert(poly_groups[poly] == poly_group_id);

      mp = &mpoly[poly];
      for (const int64_t corner : blender::IndexRange(mp->loopstart, mp->totloop)) {
        /* loop over poly users */
        const int me_idx = corner_edges[corner];
        const MEdge *me = &medge[me_idx];
        const MeshElemMap *map_ele = &edge_poly_map[me_idx];
        const int *p = map_ele->indices;
        int i = map_ele->count;
        if (!edge_boundary_check(mp,
                                 int(corner),
                                 me,
                                 me_idx,
                                 sharp_edges,
                                 i,
                                 mpoly,
                                 map_ele,
                                 edge_boundary_check_data)) {
          for (; i--; p++) {
            /* if we meet other non initialized its a bug */
            BLI_assert(ELEM(poly_groups[*p], 0, poly_group_id));

            if (poly_groups[*p] == 0) {
              poly_groups[*p] = poly_group_id;
              poly_stack[ps_end_idx++] = *p;
            }
          }
        }
        else {
          if (edge_borders && !BLI_BITMAP_TEST(edge_borders, me_idx)) {
            BLI_BITMAP_ENABLE(edge_borders, me_idx);
            num_edgeborders++;
          }
          if (use_bitflags) {
            /* Find contiguous smooth groups already assigned,
             * these are the values we can't reuse! */
            for (; i--; p++) {
              int bit = poly_groups[*p];
              if (!ELEM(bit, 0, poly_group_id, poly_group_id_overflowed) &&
                  !(bit_poly_group_mask & bit)) {
                bit_poly_group_mask |= bit;
              }
            }
          }
        }
      }
    }
    /* And now, we have all our poly from current group in poly_stack
     * (from 0 to (ps_end_idx - 1)),
     * as well as all smoothgroups bits we can't use in bit_poly_group_mask.
     */
    if (use_bitflags) {
      int i, *p, gid_bit = 0;
      poly_group_id = 1;

      /* Find first bit available! */
      for (; (poly_group_id & bit_poly_group_mask) && (gid_bit < 32); gid_bit++) {
        poly_group_id <<= 1; /* will 'overflow' on last possible iteration. */
      }
      if (UNLIKELY(gid_bit > 31)) {
        /* All bits used in contiguous smooth groups, we can't do much!
         * NOTE: this is *very* unlikely - theoretically, four groups are enough,
         *       I don't think we can reach this goal with such a simple algorithm,
         *       but I don't think either we'll never need all 32 groups!
         */
        printf(
            "Warning, could not find an available id for current smooth group, faces will me "
            "marked "
            "as out of any smooth group...\n");

        /* Can't use 0, will have to set them to this value later. */
        poly_group_id = poly_group_id_overflowed;

        group_id_overflow = true;
      }
      if (gid_bit > tot_group) {
        tot_group = gid_bit;
      }
      /* And assign the final smooth group id to that poly group! */
      for (i = ps_end_idx, p = poly_stack; i--; p++) {
        poly_groups[*p] = poly_group_id;
      }
    }
  }

  if (use_bitflags) {
    /* used bits are zero-based. */
    tot_group++;
  }

  if (UNLIKELY(group_id_overflow)) {
    int i = totpoly, *gid = poly_groups;
    for (; i--; gid++) {
      if (*gid == poly_group_id_overflowed) {
        *gid = 0;
      }
    }
    /* Using 0 as group id adds one more group! */
    tot_group++;
  }

  if (edge_poly_mem) {
    MEM_freeN(edge_poly_map);
    MEM_freeN(edge_poly_mem);
  }
  MEM_freeN(poly_stack);

  *r_totgroup = tot_group;
  *r_poly_groups = poly_groups;
  if (r_edge_borders) {
    *r_edge_borders = edge_borders;
    *r_totedgeborder = num_edgeborders;
  }
}

static bool poly_is_island_boundary_smooth_cb(const MPoly *mp,
                                              const int /*corner*/,
                                              const MEdge * /*me*/,
                                              const int edge_index,
                                              const bool *sharp_edges,
                                              const int edge_user_count,
                                              const MPoly *mpoly_array,
                                              const MeshElemMap *edge_poly_map,
                                              void * /*user_data*/)
{
  /* Edge is sharp if one of its polys is flat, or edge itself is sharp,
   * or edge is not used by exactly two polygons. */
  if ((mp->flag & ME_SMOOTH) && !(sharp_edges && sharp_edges[edge_index]) &&
      (edge_user_count == 2)) {
    /* In that case, edge appears to be smooth, but we need to check its other poly too. */
    const MPoly *mp_other = (mp == &mpoly_array[edge_poly_map->indices[0]]) ?
                                &mpoly_array[edge_poly_map->indices[1]] :
                                &mpoly_array[edge_poly_map->indices[0]];
    return (mp_other->flag & ME_SMOOTH) == 0;
  }
  return true;
}

int *BKE_mesh_calc_smoothgroups(const MEdge *medge,
                                const int totedge,
                                const MPoly *mpoly,
                                const int totpoly,
                                const int *corner_edges,
                                const int totloop,
                                const bool *sharp_edges,
                                int *r_totgroup,
                                const bool use_bitflags)
{
  int *poly_groups = nullptr;

  poly_edge_loop_islands_calc(medge,
                              totedge,
                              mpoly,
                              totpoly,
                              corner_edges,
                              totloop,
                              sharp_edges,
                              nullptr,
                              use_bitflags,
                              poly_is_island_boundary_smooth_cb,
                              nullptr,
                              &poly_groups,
                              r_totgroup,
                              nullptr,
                              nullptr);

  return poly_groups;
}

#define MISLAND_DEFAULT_BUFSIZE 64

void BKE_mesh_loop_islands_init(MeshIslandStore *island_store,
                                const short item_type,
                                const int items_num,
                                const short island_type,
                                const short innercut_type)
{
  MemArena *mem = island_store->mem;

  if (mem == nullptr) {
    mem = BLI_memarena_new(BLI_MEMARENA_STD_BUFSIZE, __func__);
    island_store->mem = mem;
  }
  /* else memarena should be cleared */

  BLI_assert(
      ELEM(item_type, MISLAND_TYPE_VERT, MISLAND_TYPE_EDGE, MISLAND_TYPE_POLY, MISLAND_TYPE_LOOP));
  BLI_assert(ELEM(
      island_type, MISLAND_TYPE_VERT, MISLAND_TYPE_EDGE, MISLAND_TYPE_POLY, MISLAND_TYPE_LOOP));

  island_store->item_type = item_type;
  island_store->items_to_islands_num = items_num;
  island_store->items_to_islands = static_cast<int *>(
      BLI_memarena_alloc(mem, sizeof(*island_store->items_to_islands) * size_t(items_num)));

  island_store->island_type = island_type;
  island_store->islands_num_alloc = MISLAND_DEFAULT_BUFSIZE;
  island_store->islands = static_cast<MeshElemMap **>(
      BLI_memarena_alloc(mem, sizeof(*island_store->islands) * island_store->islands_num_alloc));

  island_store->innercut_type = innercut_type;
  island_store->innercuts = static_cast<MeshElemMap **>(
      BLI_memarena_alloc(mem, sizeof(*island_store->innercuts) * island_store->islands_num_alloc));
}

void BKE_mesh_loop_islands_clear(MeshIslandStore *island_store)
{
  island_store->item_type = MISLAND_TYPE_NONE;
  island_store->items_to_islands_num = 0;
  island_store->items_to_islands = nullptr;

  island_store->island_type = MISLAND_TYPE_NONE;
  island_store->islands_num = 0;
  island_store->islands = nullptr;

  island_store->innercut_type = MISLAND_TYPE_NONE;
  island_store->innercuts = nullptr;

  if (island_store->mem) {
    BLI_memarena_clear(island_store->mem);
  }

  island_store->islands_num_alloc = 0;
}

void BKE_mesh_loop_islands_free(MeshIslandStore *island_store)
{
  if (island_store->mem) {
    BLI_memarena_free(island_store->mem);
    island_store->mem = nullptr;
  }
}

void BKE_mesh_loop_islands_add(MeshIslandStore *island_store,
                               const int item_num,
                               const int *items_indices,
                               const int num_island_items,
                               int *island_item_indices,
                               const int num_innercut_items,
                               int *innercut_item_indices)
{
  MemArena *mem = island_store->mem;

  MeshElemMap *isld, *innrcut;
  const int curr_island_idx = island_store->islands_num++;
  const size_t curr_num_islands = size_t(island_store->islands_num);
  int i = item_num;

  while (i--) {
    island_store->items_to_islands[items_indices[i]] = curr_island_idx;
  }

  if (UNLIKELY(curr_num_islands > island_store->islands_num_alloc)) {
    MeshElemMap **islds, **innrcuts;

    island_store->islands_num_alloc *= 2;
    islds = static_cast<MeshElemMap **>(
        BLI_memarena_alloc(mem, sizeof(*islds) * island_store->islands_num_alloc));
    memcpy(islds, island_store->islands, sizeof(*islds) * (curr_num_islands - 1));
    island_store->islands = islds;

    innrcuts = static_cast<MeshElemMap **>(
        BLI_memarena_alloc(mem, sizeof(*innrcuts) * island_store->islands_num_alloc));
    memcpy(innrcuts, island_store->innercuts, sizeof(*innrcuts) * (curr_num_islands - 1));
    island_store->innercuts = innrcuts;
  }

  island_store->islands[curr_island_idx] = isld = static_cast<MeshElemMap *>(
      BLI_memarena_alloc(mem, sizeof(*isld)));
  isld->count = num_island_items;
  isld->indices = static_cast<int *>(
      BLI_memarena_alloc(mem, sizeof(*isld->indices) * size_t(num_island_items)));
  memcpy(isld->indices, island_item_indices, sizeof(*isld->indices) * size_t(num_island_items));

  island_store->innercuts[curr_island_idx] = innrcut = static_cast<MeshElemMap *>(
      BLI_memarena_alloc(mem, sizeof(*innrcut)));
  innrcut->count = num_innercut_items;
  innrcut->indices = static_cast<int *>(
      BLI_memarena_alloc(mem, sizeof(*innrcut->indices) * size_t(num_innercut_items)));
  memcpy(innrcut->indices,
         innercut_item_indices,
         sizeof(*innrcut->indices) * size_t(num_innercut_items));
}

/* TODO: I'm not sure edge seam flag is enough to define UV islands?
 *       Maybe we should also consider UV-maps values
 *       themselves (i.e. different UV-edges for a same mesh-edge => boundary edge too?).
 *       Would make things much more complex though,
 *       and each UVMap would then need its own mesh mapping, not sure we want that at all!
 */
struct MeshCheckIslandBoundaryUv {
  const int *corner_verts;
  const int *corner_edges;
  const float (*luvs)[2];
  const MeshElemMap *edge_loop_map;
};

static bool mesh_check_island_boundary_uv(const MPoly * /*mp*/,
                                          const int corner,
                                          const MEdge *me,
                                          const int /*edge_index*/,
                                          const bool * /*sharp_edges*/,
                                          const int /*edge_user_count*/,
                                          const MPoly * /*mpoly_array*/,
                                          const MeshElemMap * /*edge_poly_map*/,
                                          void *user_data)
{
  if (user_data) {
    const MeshCheckIslandBoundaryUv *data = static_cast<const MeshCheckIslandBoundaryUv *>(
        user_data);
    const int *corner_verts = data->corner_verts;
    const float(*luvs)[2] = data->luvs;
    const MeshElemMap *edge_to_loops = &data->edge_loop_map[data->corner_edges[corner]];

    BLI_assert(edge_to_loops->count >= 2 && (edge_to_loops->count % 2) == 0);

    const int v1 = corner_verts[edge_to_loops->indices[0]];
    const int v2 = corner_verts[edge_to_loops->indices[1]];
    const float *uvco_v1 = luvs[edge_to_loops->indices[0]];
    const float *uvco_v2 = luvs[edge_to_loops->indices[1]];
    for (int i = 2; i < edge_to_loops->count; i += 2) {
      if (corner_verts[edge_to_loops->indices[i]] == v1) {
        if (!equals_v2v2(uvco_v1, luvs[edge_to_loops->indices[i]]) ||
            !equals_v2v2(uvco_v2, luvs[edge_to_loops->indices[i + 1]])) {
          return true;
        }
      }
      else {
        BLI_assert(corner_verts[edge_to_loops->indices[i]] == v2);
        UNUSED_VARS_NDEBUG(v2);
        if (!equals_v2v2(uvco_v2, luvs[edge_to_loops->indices[i]]) ||
            !equals_v2v2(uvco_v1, luvs[edge_to_loops->indices[i + 1]])) {
          return true;
        }
      }
    }
    return false;
  }

  /* Edge is UV boundary if tagged as seam. */
  return (me->flag & ME_SEAM) != 0;
}

static bool mesh_calc_islands_loop_poly_uv(const MEdge *edges,
                                           const int totedge,
                                           const MPoly *polys,
                                           const int totpoly,
                                           const int *corner_verts,
                                           const int *corner_edges,
                                           const int totloop,
                                           const float (*luvs)[2],
                                           MeshIslandStore *r_island_store)
{
  int *poly_groups = nullptr;
  int num_poly_groups;

  /* map vars */
  MeshElemMap *edge_poly_map;
  int *edge_poly_mem;

  MeshElemMap *edge_loop_map;
  int *edge_loop_mem;

  MeshCheckIslandBoundaryUv edge_boundary_check_data;

  int *poly_indices;
  int *loop_indices;
  int num_pidx, num_lidx;

  /* Those are used to detect 'inner cuts', i.e. edges that are borders,
   * and yet have two or more polys of a same group using them
   * (typical case: seam used to unwrap properly a cylinder). */
  BLI_bitmap *edge_borders = nullptr;
  int num_edge_borders = 0;
  char *edge_border_count = nullptr;
  int *edge_innercut_indices = nullptr;
  int num_einnercuts = 0;

  int grp_idx, p_idx, pl_idx, l_idx;

  BKE_mesh_loop_islands_clear(r_island_store);
  BKE_mesh_loop_islands_init(
      r_island_store, MISLAND_TYPE_LOOP, totloop, MISLAND_TYPE_POLY, MISLAND_TYPE_EDGE);

  BKE_mesh_edge_poly_map_create(
      &edge_poly_map, &edge_poly_mem, edges, totedge, polys, totpoly, corner_edges, totloop);

  if (luvs) {
    BKE_mesh_edge_loop_map_create(
        &edge_loop_map, &edge_loop_mem, edges, totedge, polys, totpoly, corner_edges, totloop);
    edge_boundary_check_data.corner_verts = corner_verts;
    edge_boundary_check_data.corner_edges = corner_edges;
    edge_boundary_check_data.luvs = luvs;
    edge_boundary_check_data.edge_loop_map = edge_loop_map;
  }

  poly_edge_loop_islands_calc(edges,
                              totedge,
                              polys,
                              totpoly,
                              corner_edges,
                              totloop,
                              nullptr,
                              edge_poly_map,
                              false,
                              mesh_check_island_boundary_uv,
                              luvs ? &edge_boundary_check_data : nullptr,
                              &poly_groups,
                              &num_poly_groups,
                              &edge_borders,
                              &num_edge_borders);

  if (!num_poly_groups) {
    /* Should never happen... */
    MEM_freeN(edge_poly_map);
    MEM_freeN(edge_poly_mem);

    if (edge_borders) {
      MEM_freeN(edge_borders);
    }
    return false;
  }

  if (num_edge_borders) {
    edge_border_count = static_cast<char *>(
        MEM_mallocN(sizeof(*edge_border_count) * size_t(totedge), __func__));
    edge_innercut_indices = static_cast<int *>(
        MEM_mallocN(sizeof(*edge_innercut_indices) * size_t(num_edge_borders), __func__));
  }

  poly_indices = static_cast<int *>(
      MEM_mallocN(sizeof(*poly_indices) * size_t(totpoly), __func__));
  loop_indices = static_cast<int *>(
      MEM_mallocN(sizeof(*loop_indices) * size_t(totloop), __func__));

  /* NOTE: here we ignore '0' invalid group - this should *never* happen in this case anyway? */
  for (grp_idx = 1; grp_idx <= num_poly_groups; grp_idx++) {
    num_pidx = num_lidx = 0;
    if (num_edge_borders) {
      num_einnercuts = 0;
      memset(edge_border_count, 0, sizeof(*edge_border_count) * size_t(totedge));
    }

    for (p_idx = 0; p_idx < totpoly; p_idx++) {
      if (poly_groups[p_idx] != grp_idx) {
        continue;
      }
      const MPoly *mp = &polys[p_idx];
      poly_indices[num_pidx++] = p_idx;
      for (l_idx = mp->loopstart, pl_idx = 0; pl_idx < mp->totloop; l_idx++, pl_idx++) {
        const int edge_i = corner_edges[l_idx];
        loop_indices[num_lidx++] = l_idx;
        if (num_edge_borders && BLI_BITMAP_TEST(edge_borders, edge_i) &&
            (edge_border_count[edge_i] < 2)) {
          edge_border_count[edge_i]++;
          if (edge_border_count[edge_i] == 2) {
            edge_innercut_indices[num_einnercuts++] = edge_i;
          }
        }
      }
    }

    BKE_mesh_loop_islands_add(r_island_store,
                              num_lidx,
                              loop_indices,
                              num_pidx,
                              poly_indices,
                              num_einnercuts,
                              edge_innercut_indices);
  }

  MEM_freeN(edge_poly_map);
  MEM_freeN(edge_poly_mem);

  if (luvs) {
    MEM_freeN(edge_loop_map);
    MEM_freeN(edge_loop_mem);
  }

  MEM_freeN(poly_indices);
  MEM_freeN(loop_indices);
  MEM_freeN(poly_groups);

  if (edge_borders) {
    MEM_freeN(edge_borders);
  }

  if (num_edge_borders) {
    MEM_freeN(edge_border_count);
    MEM_freeN(edge_innercut_indices);
  }
  return true;
}

bool BKE_mesh_calc_islands_loop_poly_edgeseam(const float (*vert_positions)[3],
                                              const int totvert,
                                              const MEdge *edges,
                                              const int totedge,
                                              const MPoly *polys,
                                              const int totpoly,
                                              const int *corner_verts,
                                              const int *corner_edges,
                                              const int totloop,
                                              MeshIslandStore *r_island_store)
{
  UNUSED_VARS(vert_positions, totvert);
  return mesh_calc_islands_loop_poly_uv(edges,
                                        totedge,
                                        polys,
                                        totpoly,
                                        corner_verts,
                                        corner_edges,
                                        totloop,
                                        nullptr,
                                        r_island_store);
}

bool BKE_mesh_calc_islands_loop_poly_uvmap(float (*vert_positions)[3],
                                           const int totvert,
                                           MEdge *edges,
                                           const int totedge,
                                           MPoly *polys,
                                           const int totpoly,
                                           const int *corner_verts,
                                           const int *corner_edges,
                                           const int totloop,
                                           const float (*luvs)[2],
                                           MeshIslandStore *r_island_store)
{
  UNUSED_VARS(vert_positions, totvert);
  BLI_assert(luvs != nullptr);
  return mesh_calc_islands_loop_poly_uv(
      edges, totedge, polys, totpoly, corner_verts, corner_edges, totloop, luvs, r_island_store);
}

/** \} */<|MERGE_RESOLUTION|>--- conflicted
+++ resolved
@@ -603,26 +603,23 @@
   return map;
 }
 
-<<<<<<< HEAD
-Vector<Vector<int>> build_edge_to_loop_map_resizable(const Span<int> corner_edges,
-                                                     const int edges_num)
-=======
 Array<Vector<int, 2>> build_edge_to_poly_map(const Span<MPoly> polys,
-                                             const Span<MLoop> loops,
+                                             const Span<int> corner_edges,
                                              const int edges_num)
 {
   Array<Vector<int, 2>> map(edges_num);
   for (const int64_t i : polys.index_range()) {
     const MPoly &poly = polys[i];
-    for (const MLoop &loop : loops.slice(poly.loopstart, poly.totloop)) {
-      map[loop.e].append(int(i));
+    for (const int edge : corner_edges.slice(poly.loopstart, poly.totloop)) {
+      map[edge].append(int(i));
     }
   }
   return map;
 }
 
-Vector<Vector<int>> build_edge_to_loop_map_resizable(const Span<MLoop> loops, const int edges_num)
->>>>>>> 7e0e0765
+Vector<Vector<int>> build_edge_to_loop_map_resizable(const Span<int> corner_edges,
+                                                     const int edges_num)
+
 {
   Vector<Vector<int>> map(edges_num);
   for (const int64_t i : corner_edges.index_range()) {
