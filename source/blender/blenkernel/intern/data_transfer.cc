--- conflicted
+++ resolved
@@ -347,63 +347,6 @@
 
 /* ********** */
 
-<<<<<<< HEAD
-=======
-/* Generic pre/post processing, only used by custom loop normals currently. */
-
-static void data_transfer_dtdata_type_preprocess(const Mesh *me_src,
-                                                 Mesh *me_dst,
-                                                 const int dtdata_type,
-                                                 const bool dirty_nors_dst)
-{
-  if (dtdata_type == DT_TYPE_LNOR) {
-    /* Compute custom normals into regular loop normals, which will be used for the transfer. */
-    CustomData *ldata_dst = &me_dst->ldata;
-
-    const bool use_split_nors_dst = (me_dst->flag & ME_AUTOSMOOTH) != 0;
-    const float split_angle_dst = me_dst->smoothresh;
-
-    /* This should be ensured by cddata_masks we pass to code generating/giving us me_src now. */
-    BLI_assert(CustomData_get_layer(&me_src->ldata, CD_NORMAL) != nullptr);
-    (void)me_src;
-
-    blender::short2 *custom_nors_dst = static_cast<blender::short2 *>(
-        CustomData_get_layer_for_write(ldata_dst, CD_CUSTOMLOOPNORMAL, me_dst->totloop));
-
-    /* Cache loop nors into a temp CDLayer. */
-    blender::float3 *loop_nors_dst = static_cast<blender::float3 *>(
-        CustomData_get_layer_for_write(ldata_dst, CD_NORMAL, me_dst->totloop));
-    const bool do_loop_nors_dst = (loop_nors_dst == nullptr);
-    if (do_loop_nors_dst) {
-      loop_nors_dst = static_cast<blender::float3 *>(
-          CustomData_add_layer(ldata_dst, CD_NORMAL, CD_SET_DEFAULT, me_dst->totloop));
-      CustomData_set_layer_flag(ldata_dst, CD_NORMAL, CD_FLAG_TEMPORARY);
-    }
-    if (dirty_nors_dst || do_loop_nors_dst) {
-      const bool *sharp_edges = static_cast<const bool *>(
-          CustomData_get_layer_named(&me_dst->edata, CD_PROP_BOOL, "sharp_edge"));
-      const bool *sharp_faces = static_cast<const bool *>(
-          CustomData_get_layer_named(&me_dst->pdata, CD_PROP_BOOL, "sharp_face"));
-      blender::bke::mesh::normals_calc_loop(me_dst->vert_positions(),
-                                            me_dst->edges(),
-                                            me_dst->polys(),
-                                            me_dst->corner_verts(),
-                                            me_dst->corner_edges(),
-                                            {},
-                                            me_dst->vert_normals(),
-                                            me_dst->poly_normals(),
-                                            sharp_edges,
-                                            sharp_faces,
-                                            use_split_nors_dst,
-                                            split_angle_dst,
-                                            custom_nors_dst,
-                                            nullptr,
-                                            {loop_nors_dst, me_dst->totloop});
-    }
-  }
-}
-
->>>>>>> 96fd14a6
 static void data_transfer_dtdata_type_postprocess(Mesh *me_dst,
                                                   const int dtdata_type,
                                                   const bool changed)
