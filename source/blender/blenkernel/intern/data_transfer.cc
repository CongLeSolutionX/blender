--- conflicted
+++ resolved
@@ -1572,8 +1572,7 @@
 
       if (mdef && vg_idx != -1 && !weights[LDATA]) {
         weights[LDATA] = static_cast<float *>(
-<<<<<<< HEAD
-            MEM_mallocN(sizeof(*weights[LDATA]) * (size_t)num_loops_dst, __func__));
+            MEM_mallocN(sizeof(*weights[LDATA]) * size_t(num_loops_dst), __func__));
         BKE_defvert_extract_vgroup_to_loopweights(mdef,
                                                   vg_idx,
                                                   num_verts_dst,
@@ -1581,11 +1580,6 @@
                                                   num_loops_dst,
                                                   invert_vgroup,
                                                   weights[LDATA]);
-=======
-            MEM_mallocN(sizeof(*weights[LDATA]) * size_t(num_loops_dst), __func__));
-        BKE_defvert_extract_vgroup_to_loopweights(
-            mdef, vg_idx, num_verts_dst, loops_dst, num_loops_dst, invert_vgroup, weights[LDATA]);
->>>>>>> 4acd615a
       }
 
       if (data_transfer_layersmapping_generate(&lay_map,
@@ -1655,11 +1649,7 @@
                                             ray_radius,
                                             me_dst,
                                             positions_dst,
-<<<<<<< HEAD
                                             corner_verts_dst,
-=======
-                                            loops_dst,
->>>>>>> 4acd615a
                                             polys_dst,
                                             num_polys_dst,
                                             me_src,
