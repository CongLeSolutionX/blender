--- conflicted
+++ resolved
@@ -1029,16 +1029,8 @@
     }
     if (r_map && cddata_type == CD_FAKE_CREASE) {
       if (!CustomData_get_layer_named(&me_dst->edge_data, CD_PROP_FLOAT, "crease_edge")) {
-<<<<<<< HEAD
-        CustomData_add_layer_named(&me_dst->edge_data,
-                                   CD_PROP_FLOAT,
-                                   CD_SET_DEFAULT,
-                                   me_dst->totedge,
-                                   "crease_edge");
-=======
         CustomData_add_layer_named(
             &me_dst->edge_data, CD_PROP_FLOAT, CD_SET_DEFAULT, me_dst->totedge, "crease_edge");
->>>>>>> ed23989e
       }
       data_transfer_layersmapping_add_item_cd(
           r_map,
