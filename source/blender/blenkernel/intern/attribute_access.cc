--- conflicted
+++ resolved
@@ -818,19 +818,6 @@
 /** \} */
 
 void gather_attributes(const AttributeAccessor src_attributes,
-<<<<<<< HEAD
-                       const AttrDomain src_domain,
-                       const AttrDomain dst_domain,
-                       const AnonymousAttributePropagationInfo &propagation_info,
-                       const Set<std::string> &skip,
-                       const IndexMask &selection,
-                       MutableAttributeAccessor dst_attributes)
-{
-  const int src_size = src_attributes.domain_size(src_domain);
-  BLI_assert(src_size == dst_attributes.domain_size(dst_domain));
-  src_attributes.for_all([&](const AttributeIDRef &id, const AttributeMetaData meta_data) {
-    if (meta_data.domain != src_domain) {
-=======
                        const AttrDomain domain,
                        const AttributeFilter &attribute_filter,
                        const IndexMask &selection,
@@ -839,7 +826,6 @@
   const int src_size = src_attributes.domain_size(domain);
   src_attributes.for_all([&](const StringRef id, const AttributeMetaData meta_data) {
     if (meta_data.domain != domain) {
->>>>>>> 2ddc574a
       return true;
     }
     if (meta_data.data_type == CD_PROP_STRING) {
@@ -848,15 +834,15 @@
     if (attribute_filter.allow_skip(id)) {
       return true;
     }
-    const GAttributeReader src = src_attributes.lookup(id, src_domain);
+    const GAttributeReader src = src_attributes.lookup(id, domain);
     if (selection.size() == src_size && src.sharing_info && src.varray.is_span()) {
       const AttributeInitShared init(src.varray.get_internal_span().data(), *src.sharing_info);
-      if (dst_attributes.add(id, dst_domain, meta_data.data_type, init)) {
+      if (dst_attributes.add(id, domain, meta_data.data_type, init)) {
         return true;
       }
     }
     GSpanAttributeWriter dst = dst_attributes.lookup_or_add_for_write_only_span(
-        id, dst_domain, meta_data.data_type);
+        id, domain, meta_data.data_type);
     if (!dst) {
       return true;
     }
@@ -867,24 +853,6 @@
 }
 
 void gather_attributes(const AttributeAccessor src_attributes,
-<<<<<<< HEAD
-                       const AttrDomain src_domain,
-                       const AttrDomain dst_domain,
-                       const AnonymousAttributePropagationInfo &propagation_info,
-                       const Set<std::string> &skip,
-                       const Span<int> indices,
-                       MutableAttributeAccessor dst_attributes)
-{
-  BLI_assert(src_attributes.domain_size(src_domain) == dst_attributes.domain_size(dst_domain));
-  if (array_utils::indices_are_range(indices, IndexRange(src_attributes.domain_size(src_domain))))
-  {
-    copy_attributes(
-        src_attributes, src_domain, dst_domain, propagation_info, skip, dst_attributes);
-  }
-  else {
-    src_attributes.for_all([&](const AttributeIDRef &id, const AttributeMetaData meta_data) {
-      if (meta_data.domain != src_domain) {
-=======
                        const AttrDomain domain,
                        const AttributeFilter &attribute_filter,
                        const Span<int> indices,
@@ -896,7 +864,6 @@
   else {
     src_attributes.for_all([&](const StringRef id, const AttributeMetaData meta_data) {
       if (meta_data.domain != domain) {
->>>>>>> 2ddc574a
         return true;
       }
       if (meta_data.data_type == CD_PROP_STRING) {
@@ -905,9 +872,9 @@
       if (attribute_filter.allow_skip(id)) {
         return true;
       }
-      const GAttributeReader src = src_attributes.lookup(id, src_domain);
+      const GAttributeReader src = src_attributes.lookup(id, domain);
       GSpanAttributeWriter dst = dst_attributes.lookup_or_add_for_write_only_span(
-          id, dst_domain, meta_data.data_type);
+          id, domain, meta_data.data_type);
       if (!dst) {
         return true;
       }
@@ -919,28 +886,15 @@
 }
 
 void gather_attributes_group_to_group(const AttributeAccessor src_attributes,
-<<<<<<< HEAD
-                                      const AttrDomain src_domain,
-                                      const AttrDomain dst_domain,
-                                      const AnonymousAttributePropagationInfo &propagation_info,
-                                      const Set<std::string> &skip,
-=======
                                       const AttrDomain domain,
                                       const AttributeFilter &attribute_filter,
->>>>>>> 2ddc574a
                                       const OffsetIndices<int> src_offsets,
                                       const OffsetIndices<int> dst_offsets,
                                       const IndexMask &selection,
                                       MutableAttributeAccessor dst_attributes)
 {
-<<<<<<< HEAD
-  BLI_assert(src_attributes.domain_size(src_domain) == dst_attributes.domain_size(dst_domain));
-  src_attributes.for_all([&](const AttributeIDRef &id, const AttributeMetaData meta_data) {
-    if (meta_data.domain != src_domain) {
-=======
   src_attributes.for_all([&](const StringRef id, const AttributeMetaData meta_data) {
     if (meta_data.domain != domain) {
->>>>>>> 2ddc574a
       return true;
     }
     if (meta_data.data_type == CD_PROP_STRING) {
@@ -949,9 +903,9 @@
     if (attribute_filter.allow_skip(id)) {
       return true;
     }
-    const GVArraySpan src = *src_attributes.lookup(id, src_domain);
+    const GVArraySpan src = *src_attributes.lookup(id, domain);
     GSpanAttributeWriter dst = dst_attributes.lookup_or_add_for_write_only_span(
-        id, dst_domain, meta_data.data_type);
+        id, domain, meta_data.data_type);
     if (!dst) {
       return true;
     }
@@ -962,27 +916,14 @@
 }
 
 void gather_attributes_to_groups(const AttributeAccessor src_attributes,
-<<<<<<< HEAD
-                                 const AttrDomain src_domain,
-                                 const AttrDomain dst_domain,
-                                 const AnonymousAttributePropagationInfo &propagation_info,
-                                 const Set<std::string> &skip,
-=======
                                  const AttrDomain domain,
                                  const AttributeFilter &attribute_filter,
->>>>>>> 2ddc574a
                                  const OffsetIndices<int> dst_offsets,
                                  const IndexMask &src_selection,
                                  MutableAttributeAccessor dst_attributes)
 {
-<<<<<<< HEAD
-  BLI_assert(src_attributes.domain_size(src_domain) == dst_attributes.domain_size(dst_domain));
-  src_attributes.for_all([&](const AttributeIDRef &id, const AttributeMetaData meta_data) {
-    if (meta_data.domain != src_domain) {
-=======
   src_attributes.for_all([&](const StringRef id, const AttributeMetaData meta_data) {
     if (meta_data.domain != domain) {
->>>>>>> 2ddc574a
       return true;
     }
     if (meta_data.data_type == CD_PROP_STRING) {
@@ -991,9 +932,9 @@
     if (attribute_filter.allow_skip(id)) {
       return true;
     }
-    const GVArraySpan src = *src_attributes.lookup(id, src_domain);
+    const GVArraySpan src = *src_attributes.lookup(id, domain);
     GSpanAttributeWriter dst = dst_attributes.lookup_or_add_for_write_only_span(
-        id, dst_domain, meta_data.data_type);
+        id, domain, meta_data.data_type);
     if (!dst) {
       return true;
     }
@@ -1004,59 +945,31 @@
 }
 
 void copy_attributes(const AttributeAccessor src_attributes,
-<<<<<<< HEAD
-                     const AttrDomain src_domain,
-                     const AttrDomain dst_domain,
-                     const AnonymousAttributePropagationInfo &propagation_info,
-                     const Set<std::string> &skip,
-=======
                      const AttrDomain domain,
                      const AttributeFilter &attribute_filter,
->>>>>>> 2ddc574a
                      MutableAttributeAccessor dst_attributes)
 {
-  BLI_assert(src_attributes.domain_size(src_domain) == dst_attributes.domain_size(dst_domain));
+  BLI_assert(src_attributes.domain_size(domain) == dst_attributes.domain_size(domain));
   return gather_attributes(src_attributes,
-<<<<<<< HEAD
-                           src_domain,
-                           dst_domain,
-                           propagation_info,
-                           skip,
-                           IndexMask(src_attributes.domain_size(src_domain)),
-=======
                            domain,
                            attribute_filter,
                            IndexMask(src_attributes.domain_size(domain)),
->>>>>>> 2ddc574a
                            dst_attributes);
 }
 
 void copy_attributes_group_to_group(const AttributeAccessor src_attributes,
-<<<<<<< HEAD
-                                    const AttrDomain src_domain,
-                                    const AttrDomain dst_domain,
-                                    const AnonymousAttributePropagationInfo &propagation_info,
-                                    const Set<std::string> &skip,
-=======
                                     const AttrDomain domain,
                                     const AttributeFilter &attribute_filter,
->>>>>>> 2ddc574a
                                     const OffsetIndices<int> src_offsets,
                                     const OffsetIndices<int> dst_offsets,
                                     const IndexMask &selection,
                                     MutableAttributeAccessor dst_attributes)
 {
-  BLI_assert(src_attributes.domain_size(src_domain) == dst_attributes.domain_size(dst_domain));
   if (selection.is_empty()) {
     return;
   }
-<<<<<<< HEAD
-  src_attributes.for_all([&](const AttributeIDRef &id, const AttributeMetaData meta_data) {
-    if (meta_data.domain != src_domain) {
-=======
   src_attributes.for_all([&](const StringRef id, const AttributeMetaData meta_data) {
     if (meta_data.domain != domain) {
->>>>>>> 2ddc574a
       return true;
     }
     if (meta_data.data_type == CD_PROP_STRING) {
@@ -1065,9 +978,9 @@
     if (attribute_filter.allow_skip(id)) {
       return true;
     }
-    const GVArraySpan src = *src_attributes.lookup(id, src_domain);
+    const GVArraySpan src = *src_attributes.lookup(id, domain);
     GSpanAttributeWriter dst = dst_attributes.lookup_or_add_for_write_only_span(
-        id, dst_domain, meta_data.data_type);
+        id, domain, meta_data.data_type);
     if (!dst) {
       return true;
     }
