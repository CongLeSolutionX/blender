--- conflicted
+++ resolved
@@ -296,29 +296,16 @@
         &target->vdata, CD_PAINT_MASK, CD_CONSTRUCT, nullptr, target->totvert);
   }
 
-<<<<<<< HEAD
-  for (int i = 0; i < target->totvert; i++) {
-    BVHTreeNearest nearest;
-    nearest.index = -1;
-    nearest.dist_sq = FLT_MAX;
-    BLI_bvhtree_find_nearest(
-        bvhtree.tree, target_positions[i], &nearest, bvhtree.nearest_callback, &bvhtree);
-    if (nearest.index != -1) {
-      target_mask[i] = source_mask[nearest.index];
-=======
   blender::threading::parallel_for(IndexRange(target->totvert), 4096, [&](const IndexRange range) {
     for (const int i : range) {
-      float from_co[3];
       BVHTreeNearest nearest;
       nearest.index = -1;
       nearest.dist_sq = FLT_MAX;
-      copy_v3_v3(from_co, target_verts[i].co);
       BLI_bvhtree_find_nearest(
-          bvhtree.tree, from_co, &nearest, bvhtree.nearest_callback, &bvhtree);
+          bvhtree.tree, target_positions[i], &nearest, bvhtree.nearest_callback, &bvhtree);
       if (nearest.index != -1) {
         target_mask[i] = source_mask[nearest.index];
       }
->>>>>>> 41c692ee
     }
   });
   free_bvhtree_from_mesh(&bvhtree);
@@ -352,24 +339,6 @@
   BVHTreeFromMesh bvhtree = {nullptr};
   BKE_bvhtree_from_mesh_get(&bvhtree, source, BVHTREE_FROM_LOOPTRI, 2);
 
-<<<<<<< HEAD
-  for (int i = 0; i < target->totpoly; i++) {
-    float from_co[3];
-    BVHTreeNearest nearest;
-    nearest.index = -1;
-    nearest.dist_sq = FLT_MAX;
-    const MPoly *mpoly = &target_polys[i];
-    BKE_mesh_calc_poly_center(mpoly,
-                              &target_loops[mpoly->loopstart],
-                              reinterpret_cast<const float(*)[3]>(target_positions.data()),
-                              from_co);
-    BLI_bvhtree_find_nearest(bvhtree.tree, from_co, &nearest, bvhtree.nearest_callback, &bvhtree);
-    if (nearest.index != -1) {
-      dst[i] = src[looptri[nearest.index].poly];
-    }
-    else {
-      dst[i] = 1;
-=======
   blender::threading::parallel_for(IndexRange(target->totpoly), 2048, [&](const IndexRange range) {
     for (const int i : range) {
       float from_co[3];
@@ -377,7 +346,10 @@
       nearest.index = -1;
       nearest.dist_sq = FLT_MAX;
       const MPoly *mpoly = &target_polys[i];
-      BKE_mesh_calc_poly_center(mpoly, &target_loops[mpoly->loopstart], target_verts, from_co);
+      BKE_mesh_calc_poly_center(mpoly,
+                                &target_loops[mpoly->loopstart],
+                                reinterpret_cast<const float(*)[3]>(target_positions.data()),
+                                from_co);
       BLI_bvhtree_find_nearest(
           bvhtree.tree, from_co, &nearest, bvhtree.nearest_callback, &bvhtree);
       if (nearest.index != -1) {
@@ -386,7 +358,6 @@
       else {
         dst[i] = 1;
       }
->>>>>>> 41c692ee
     }
   });
   free_bvhtree_from_mesh(&bvhtree);
@@ -429,21 +400,6 @@
     void *source_data = layer->data;
 
     if (domain == ATTR_DOMAIN_POINT) {
-<<<<<<< HEAD
-      for (int i = 0; i < target->totvert; i++) {
-        BVHTreeNearest nearest;
-        nearest.index = -1;
-        nearest.dist_sq = FLT_MAX;
-        BLI_bvhtree_find_nearest(
-            bvhtree.tree, target_positions[i], &nearest, bvhtree.nearest_callback, &bvhtree);
-
-        if (nearest.index != -1) {
-          memcpy(POINTER_OFFSET(target_data, size_t(i) * data_size),
-                 POINTER_OFFSET(source_data, size_t(nearest.index) * data_size),
-                 data_size);
-        }
-      }
-=======
       blender::threading::parallel_for(
           IndexRange(target->totvert), 4096, [&](const IndexRange range) {
             for (const int i : range) {
@@ -451,8 +407,7 @@
               nearest.index = -1;
               nearest.dist_sq = FLT_MAX;
               BLI_bvhtree_find_nearest(
-                  bvhtree.tree, target_verts[i].co, &nearest, bvhtree.nearest_callback, &bvhtree);
-
+                  bvhtree.tree, target_positions[i], &nearest, bvhtree.nearest_callback, &bvhtree);
               if (nearest.index != -1) {
                 memcpy(POINTER_OFFSET(target_data, size_t(i) * data_size),
                        POINTER_OFFSET(source_data, size_t(nearest.index) * data_size),
@@ -460,7 +415,6 @@
               }
             }
           });
->>>>>>> 41c692ee
     }
     else {
       /* Lazily init vertex -> loop maps. */
@@ -487,48 +441,6 @@
                                       target->totloop);
       }
 
-<<<<<<< HEAD
-      for (int i = 0; i < target->totvert; i++) {
-        BVHTreeNearest nearest;
-        nearest.index = -1;
-        nearest.dist_sq = FLT_MAX;
-        BLI_bvhtree_find_nearest(
-            bvhtree.tree, target_positions[i], &nearest, bvhtree.nearest_callback, &bvhtree);
-
-        if (nearest.index == -1) {
-          continue;
-        }
-
-        MeshElemMap *source_loops = source_lmap + nearest.index;
-        MeshElemMap *target_loops = target_lmap + i;
-
-        if (target_loops->count == 0 || source_loops->count == 0) {
-          continue;
-        }
-
-        /*
-         * Average color data for loops around the source vertex into
-         * the first target loop around the target vertex
-         */
-
-        CustomData_interp(source_cdata,
-                          target_cdata,
-                          source_loops->indices,
-                          nullptr,
-                          nullptr,
-                          source_loops->count,
-                          target_loops->indices[0]);
-
-        void *elem = POINTER_OFFSET(target_data, size_t(target_loops->indices[0]) * data_size);
-
-        /* Copy to rest of target loops. */
-        for (int j = 1; j < target_loops->count; j++) {
-          memcpy(POINTER_OFFSET(target_data, size_t(target_loops->indices[j]) * data_size),
-                 elem,
-                 data_size);
-        }
-      }
-=======
       blender::threading::parallel_for(
           IndexRange(target->totvert), 2048, [&](const IndexRange range) {
             for (const int i : range) {
@@ -536,7 +448,7 @@
               nearest.index = -1;
               nearest.dist_sq = FLT_MAX;
               BLI_bvhtree_find_nearest(
-                  bvhtree.tree, target_verts[i].co, &nearest, bvhtree.nearest_callback, &bvhtree);
+                  bvhtree.tree, target_positions[i], &nearest, bvhtree.nearest_callback, &bvhtree);
 
               if (nearest.index == -1) {
                 continue;
@@ -573,7 +485,6 @@
               }
             }
           });
->>>>>>> 41c692ee
     }
   }
 
