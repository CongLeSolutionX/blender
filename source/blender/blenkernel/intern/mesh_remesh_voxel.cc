--- conflicted
+++ resolved
@@ -281,11 +281,7 @@
 {
   BVHTreeFromMesh bvhtree = {nullptr};
   BKE_bvhtree_from_mesh_get(&bvhtree, source, BVHTREE_FROM_VERTS, 2);
-<<<<<<< HEAD
   const Span<float3> target_positions = target->positions();
-=======
-  const Span<MVert> target_verts = target->verts();
->>>>>>> ae081b2d
   const float *source_mask = (const float *)CustomData_get_layer(&source->vdata, CD_PAINT_MASK);
   if (source_mask == nullptr) {
     return;
@@ -306,11 +302,7 @@
       nearest.index = -1;
       nearest.dist_sq = FLT_MAX;
       BLI_bvhtree_find_nearest(
-<<<<<<< HEAD
           bvhtree.tree, target_positions[i], &nearest, bvhtree.nearest_callback, &bvhtree);
-=======
-          bvhtree.tree, target_verts[i].co, &nearest, bvhtree.nearest_callback, &bvhtree);
->>>>>>> ae081b2d
       if (nearest.index != -1) {
         target_mask[i] = source_mask[nearest.index];
       }
@@ -325,15 +317,9 @@
   using namespace blender::bke;
   const AttributeAccessor src_attributes = source->attributes();
   MutableAttributeAccessor dst_attributes = target->attributes_for_write();
-<<<<<<< HEAD
-  const MPoly *target_polys = (const MPoly *)CustomData_get_layer(&target->pdata, CD_MPOLY);
   const Span<float3> target_positions = target->positions();
-  const MLoop *target_loops = (const MLoop *)CustomData_get_layer(&target->ldata, CD_MLOOP);
-=======
-  const Span<MVert> target_verts = target->verts();
   const Span<MPoly> target_polys = target->polys();
   const Span<MLoop> target_loops = target->loops();
->>>>>>> ae081b2d
 
   const VArray<int> src_face_sets = src_attributes.lookup<int>(".sculpt_face_set",
                                                                ATTR_DOMAIN_FACE);
@@ -359,17 +345,11 @@
       BVHTreeNearest nearest;
       nearest.index = -1;
       nearest.dist_sq = FLT_MAX;
-<<<<<<< HEAD
       const MPoly *mpoly = &target_polys[i];
       BKE_mesh_calc_poly_center(mpoly,
                                 &target_loops[mpoly->loopstart],
                                 reinterpret_cast<const float(*)[3]>(target_positions.data()),
                                 from_co);
-=======
-      const MPoly &poly = target_polys[i];
-      BKE_mesh_calc_poly_center(
-          &poly, &target_loops[poly.loopstart], target_verts.data(), from_co);
->>>>>>> ae081b2d
       BLI_bvhtree_find_nearest(
           bvhtree.tree, from_co, &nearest, bvhtree.nearest_callback, &bvhtree);
       if (nearest.index != -1) {
@@ -418,10 +398,7 @@
     size_t data_size = CustomData_sizeof(layer->type);
     void *target_data = target_cdata->layers[layer_i].data;
     void *source_data = layer->data;
-<<<<<<< HEAD
-=======
-    const Span<MVert> target_verts = target->verts();
->>>>>>> ae081b2d
+    const Span<float3> target_positions = target->positions();
 
     if (domain == ATTR_DOMAIN_POINT) {
       blender::threading::parallel_for(
