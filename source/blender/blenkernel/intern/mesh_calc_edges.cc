--- conflicted
+++ resolved
@@ -101,17 +101,10 @@
   const Span<int> corner_verts = mesh->corner_verts();
   threading::parallel_for_each(edge_maps, [&](EdgeMap &edge_map) {
     const int task_index = &edge_map - edge_maps.data();
-<<<<<<< HEAD
     for (const int i : polys.index_range()) {
-      const IndexRange poly = polys[i];
-      int corner_prev = poly.last();
-      for (const int next_corner : poly) {
-=======
-    for (const MPoly &poly : polys) {
-      const Span<int> poly_verts = corner_verts.slice(poly.loopstart, poly.totloop);
+      const Span<int> poly_verts = corner_verts.slice(polys[i]);
       int vert_prev = poly_verts.last();
       for (const int vert : poly_verts) {
->>>>>>> a7a70f18
         /* Can only be the same when the mesh data is invalid. */
         if (vert_prev != vert) {
           OrderedEdge ordered_edge{vert_prev, vert};
