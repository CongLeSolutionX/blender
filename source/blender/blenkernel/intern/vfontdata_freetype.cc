--- conflicted
+++ resolved
@@ -21,12 +21,8 @@
 #include "BLI_string.h"
 #include "BLI_string_utf8.h"
 
-<<<<<<< HEAD
-#include "BKE_curve.h"
+#include "BKE_curve.hh"
 #include "BKE_vfont.h"
-=======
-#include "BKE_curve.hh"
->>>>>>> 76dc180c
 #include "BKE_vfontdata.h"
 
 #include "DNA_packedFile_types.h"
@@ -81,31 +77,17 @@
     return nullptr;
   }
 
-<<<<<<< HEAD
-  int font_id;
+  int font_id = -1;
 
   if (BKE_vfont_is_builtin(vfont)) {
     font_id = BLF_load_mem(vfont->data->name,
                            static_cast<const unsigned char *>(builtin_font_data),
                            builtin_font_size);
   }
-  else {
+  else if (vfont->temp_pf) {
     font_id = BLF_load_mem(vfont->data->name,
                            static_cast<const unsigned char *>(vfont->temp_pf->data),
                            vfont->temp_pf->size);
-=======
-  /* nullptr when the font file can't be found on disk. */
-  if (vfont->temp_pf == nullptr) {
-    return nullptr;
-  }
-
-  /* Initialize Freetype. */
-  FT_Library library = nullptr;
-  FT_Error err = FT_Init_FreeType(&library);
-  if (err) {
-    // error("Failed to load the Freetype font library");
-    return nullptr;
->>>>>>> 76dc180c
   }
 
   if (font_id == -1) {
