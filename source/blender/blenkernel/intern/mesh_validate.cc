--- conflicted
+++ resolved
@@ -252,11 +252,6 @@
   blender::MutableVArraySpan<int> material_indices_span(material_indices.varray);
 
   MEdge *edge;
-<<<<<<< HEAD
-  MPoly *poly;
-=======
-  MLoop *ml;
->>>>>>> 915ff8d1
   uint i, j;
   int *v;
 
@@ -612,39 +607,23 @@
         /* Ideally we would only have to do that once on all vertices
          * before we start checking each poly, but several polys can use same vert,
          * so we have to ensure here all verts of current poly are cleared. */
-<<<<<<< HEAD
-        for (j = 0; j < poly->totloop; j++) {
+        for (j = 0; j < poly.totloop; j++) {
           const int vert = corner_verts[sp->loopstart + j];
           if (vert < totvert) {
             BLI_BITMAP_DISABLE(vert_tag, vert);
-=======
-        for (j = 0, ml = &mloops[sp->loopstart]; j < poly.totloop; j++, ml++) {
-          if (ml->v < totvert) {
-            BLI_BITMAP_DISABLE(vert_tag, ml->v);
->>>>>>> 915ff8d1
           }
         }
 
         /* Test all poly's loops' vert idx. */
-<<<<<<< HEAD
-        for (j = 0; j < poly->totloop; j++, v++) {
+        for (j = 0; j < poly.totloop; j++, v++) {
           const int vert = corner_verts[sp->loopstart + j];
           if (vert >= totvert) {
-=======
-        for (j = 0, ml = &mloops[sp->loopstart]; j < poly.totloop; j++, ml++, v++) {
-          if (ml->v >= totvert) {
->>>>>>> 915ff8d1
             /* Invalid vert idx. */
             PRINT_ERR("\tLoop %u has invalid vert reference (%d)", sp->loopstart + j, vert);
             sp->invalid = true;
           }
-<<<<<<< HEAD
           else if (BLI_BITMAP_TEST(vert_tag, vert)) {
-            PRINT_ERR("\tPoly %u has duplicated vert reference at corner (%u)", i, j);
-=======
-          else if (BLI_BITMAP_TEST(vert_tag, ml->v)) {
             PRINT_ERR("\tPoly %u has duplicated vert reference at corner (%u)", uint(i), j);
->>>>>>> 915ff8d1
             sp->invalid = true;
           }
           else {
@@ -659,18 +638,12 @@
         }
 
         /* Test all poly's loops. */
-<<<<<<< HEAD
-        for (j = 0; j < poly->totloop; j++) {
+        for (j = 0; j < poly.totloop; j++) {
           const int corner = sp->loopstart + j;
           const int vert = corner_verts[corner];
           const int edge_i = corner_edges[corner];
           v1 = vert;
-          v2 = corner_verts[sp->loopstart + (j + 1) % poly->totloop];
-=======
-        for (j = 0, ml = &mloops[sp->loopstart]; j < poly.totloop; j++, ml++) {
-          v1 = ml->v;
-          v2 = mloops[sp->loopstart + (j + 1) % poly.totloop].v;
->>>>>>> 915ff8d1
+          v2 = corner_verts[sp->loopstart + (j + 1) % poly.totloop];
           if (!BLI_edgehash_haskey(edge_hash, v1, v2)) {
             /* Edge not existing. */
             PRINT_ERR("\tPoly %u needs missing edge (%d, %d)", sp->index, v1, v2);
@@ -694,7 +667,7 @@
                         corner_edges[corner]);
             }
             else {
-              PRINT_ERR("\tLoop %d has invalid edge reference (%d)", corner, edge);
+              PRINT_ERR("\tLoop %d has invalid edge reference (%d)", corner, edge_i);
               sp->invalid = true;
             }
           }
@@ -718,7 +691,7 @@
                     corner_edges[corner]);
               }
               else {
-                PRINT_ERR("\tPoly %u has invalid edge reference (%d)", sp->index, edge);
+                PRINT_ERR("\tPoly %u has invalid edge reference (%d)", sp->index, edge_i);
                 sp->invalid = true;
               }
             }
@@ -1254,11 +1227,6 @@
   MutableSpan<MPoly> polys = me->polys_for_write();
   MutableSpan<int> corner_edges = me->corner_edges_for_write();
 
-<<<<<<< HEAD
-  MPoly *poly;
-=======
-  MLoop *l;
->>>>>>> 915ff8d1
   int a, b;
   /* New loops idx! */
   int *new_idx = (int *)MEM_mallocN(sizeof(int) * me->totloop, __func__);
@@ -1274,7 +1242,7 @@
     }
     else {
       /* If one of the poly's loops is invalid, the whole poly is invalid! */
-      if (corner_edges.slice(poly->loopstart, poly->totloop)
+      if (corner_edges.slice(poly.loopstart, poly.totloop)
               .as_span()
               .contains(INVALID_LOOP_EDGE_MARKER)) {
         invalid = true;
