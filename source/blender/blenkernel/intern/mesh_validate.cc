/* SPDX-License-Identifier: GPL-2.0-or-later
 * Copyright 2011 Blender Foundation. All rights reserved. */

/** \file
 * \ingroup bke
 */

#include <climits>
#include <cstdio>
#include <cstdlib>
#include <cstring>

#include "CLG_log.h"

#include "BLI_bitmap.h"
#include "DNA_mesh_types.h"
#include "DNA_meshdata_types.h"
#include "DNA_object_types.h"

#include "BLI_sys_types.h"

#include "BLI_edgehash.h"
#include "BLI_math_base.h"
#include "BLI_math_vector.h"
#include "BLI_utildefines.h"

#include "BKE_attribute.hh"
#include "BKE_customdata.h"
#include "BKE_deform.h"
#include "BKE_mesh.h"

#include "DEG_depsgraph.h"

#include "MEM_guardedalloc.h"

using blender::float3;
using blender::MutableSpan;
using blender::Span;

/* loop v/e are unsigned, so using max uint_32 value as invalid marker... */
#define INVALID_LOOP_EDGE_MARKER 4294967295u

static CLG_LogRef LOG = {"bke.mesh"};

/* -------------------------------------------------------------------- */
/** \name Internal functions
 * \{ */

union EdgeUUID {
  uint32_t verts[2];
  int64_t edval;
};

struct SortFace {
  EdgeUUID es[4];
  uint index;
};

/* Used to detect polys (faces) using exactly the same vertices. */
/* Used to detect loops used by no (disjoint) or more than one (intersect) polys. */
struct SortPoly {
  int *verts;
  int numverts;
  int loopstart;
  uint index;
  bool invalid; /* Poly index. */
};

static void edge_store_assign(uint32_t verts[2], const uint32_t v1, const uint32_t v2)
{
  if (v1 < v2) {
    verts[0] = v1;
    verts[1] = v2;
  }
  else {
    verts[0] = v2;
    verts[1] = v1;
  }
}

static void edge_store_from_mface_quad(EdgeUUID es[4], MFace *mf)
{
  edge_store_assign(es[0].verts, mf->v1, mf->v2);
  edge_store_assign(es[1].verts, mf->v2, mf->v3);
  edge_store_assign(es[2].verts, mf->v3, mf->v4);
  edge_store_assign(es[3].verts, mf->v4, mf->v1);
}

static void edge_store_from_mface_tri(EdgeUUID es[4], MFace *mf)
{
  edge_store_assign(es[0].verts, mf->v1, mf->v2);
  edge_store_assign(es[1].verts, mf->v2, mf->v3);
  edge_store_assign(es[2].verts, mf->v3, mf->v1);
  es[3].verts[0] = es[3].verts[1] = UINT_MAX;
}

static int int64_cmp(const void *v1, const void *v2)
{
  const int64_t x1 = *(const int64_t *)v1;
  const int64_t x2 = *(const int64_t *)v2;

  if (x1 > x2) {
    return 1;
  }
  if (x1 < x2) {
    return -1;
  }

  return 0;
}

static int search_face_cmp(const void *v1, const void *v2)
{
  const SortFace *sfa = static_cast<const SortFace *>(v1);
  const SortFace *sfb = static_cast<const SortFace *>(v2);

  if (sfa->es[0].edval > sfb->es[0].edval) {
    return 1;
  }
  if (sfa->es[0].edval < sfb->es[0].edval) {
    return -1;
  }

  if (sfa->es[1].edval > sfb->es[1].edval) {
    return 1;
  }
  if (sfa->es[1].edval < sfb->es[1].edval) {
    return -1;
  }

  if (sfa->es[2].edval > sfb->es[2].edval) {
    return 1;
  }
  if (sfa->es[2].edval < sfb->es[2].edval) {
    return -1;
  }

  if (sfa->es[3].edval > sfb->es[3].edval) {
    return 1;
  }
  if (sfa->es[3].edval < sfb->es[3].edval) {
    return -1;
  }

  return 0;
}

/* TODO: check there is not some standard define of this somewhere! */
static int int_cmp(const void *v1, const void *v2)
{
  return *(int *)v1 > *(int *)v2 ? 1 : *(int *)v1 < *(int *)v2 ? -1 : 0;
}

static int search_poly_cmp(const void *v1, const void *v2)
{
  const SortPoly *sp1 = static_cast<const SortPoly *>(v1);
  const SortPoly *sp2 = static_cast<const SortPoly *>(v2);

  /* Reject all invalid polys at end of list! */
  if (sp1->invalid || sp2->invalid) {
    return sp1->invalid ? (sp2->invalid ? 0 : 1) : -1;
  }
  /* Else, sort on first non-equal verts (remember verts of valid polys are sorted). */
  const int max_idx = sp1->numverts > sp2->numverts ? sp2->numverts : sp1->numverts;
  for (int idx = 0; idx < max_idx; idx++) {
    const int v1_i = sp1->verts[idx];
    const int v2_i = sp2->verts[idx];
    if (v1_i != v2_i) {
      return (v1_i > v2_i) ? 1 : -1;
    }
  }
  return sp1->numverts > sp2->numverts ? 1 : sp1->numverts < sp2->numverts ? -1 : 0;
}

static int search_polyloop_cmp(const void *v1, const void *v2)
{
  const SortPoly *sp1 = static_cast<const SortPoly *>(v1);
  const SortPoly *sp2 = static_cast<const SortPoly *>(v2);

  /* Reject all invalid polys at end of list! */
  if (sp1->invalid || sp2->invalid) {
    return sp1->invalid && sp2->invalid ? 0 : sp1->invalid ? 1 : -1;
  }
  /* Else, sort on loopstart. */
  return sp1->loopstart > sp2->loopstart ? 1 : sp1->loopstart < sp2->loopstart ? -1 : 0;
}

/** \} */

/* -------------------------------------------------------------------- */
/** \name Mesh Validation
 * \{ */

#define PRINT_MSG(...) \
  if (do_verbose) { \
    CLOG_INFO(&LOG, 1, __VA_ARGS__); \
  } \
  ((void)0)

#define PRINT_ERR(...) \
  do { \
    is_valid = false; \
    if (do_verbose) { \
      CLOG_ERROR(&LOG, __VA_ARGS__); \
    } \
  } while (0)

/* NOLINTNEXTLINE: readability-function-size */
bool BKE_mesh_validate_arrays(Mesh *mesh,
                              float (*vert_positions)[3],
                              uint totvert,
                              MEdge *medges,
                              uint totedge,
                              MFace *mfaces,
                              uint totface,
                              int *corner_verts,
                              int *corner_edges,
                              uint totloop,
                              int *poly_offsets,
                              uint totpoly,
                              MDeformVert *dverts, /* assume totvert length */
                              const bool do_verbose,
                              const bool do_fixes,
                              bool *r_changed)
{
#define REMOVE_EDGE_TAG(_me) \
  { \
    _me->v2 = _me->v1; \
    free_flag.edges = do_fixes; \
  } \
  (void)0
#define IS_REMOVED_EDGE(_me) (_me->v2 == _me->v1)

#define REMOVE_LOOP_TAG(corner) \
  { \
    corner_edges[corner] = INVALID_LOOP_EDGE_MARKER; \
    free_flag.polyloops = do_fixes; \
  } \
  (void)0
#define REMOVE_POLY_TAG(_mp) \
  { \
    *_mp = (*_mp * -1); \
    free_flag.polyloops = do_fixes; \
  } \
  (void)0

  blender::bke::AttributeWriter<int> material_indices =
      mesh->attributes_for_write().lookup_for_write<int>("material_index");
  blender::MutableVArraySpan<int> material_indices_span(material_indices.varray);

#ifdef DEBUG
  const blender::OffsetIndices<int> polys({poly_offsets, totpoly + 1});
  for (const int i : polys.index_range()) {
    BLI_assert(polys[i].size() > 2);
  }
#endif

  MEdge *me;
  uint i, j;
  int *v;

  bool is_valid = true;

  union {
    struct {
      int verts : 1;
      int verts_weight : 1;
      int loops_edge : 1;
    };
    int as_flag;
  } fix_flag;

  union {
    struct {
      int edges : 1;
      int faces : 1;
      /* This regroups loops and polys! */
      int polyloops : 1;
      int mselect : 1;
    };
    int as_flag;
  } free_flag;

  union {
    struct {
      int edges : 1;
    };
    int as_flag;
  } recalc_flag;

  EdgeHash *edge_hash = BLI_edgehash_new_ex(__func__, totedge);

  BLI_assert(!(do_fixes && mesh == nullptr));

  fix_flag.as_flag = 0;
  free_flag.as_flag = 0;
  recalc_flag.as_flag = 0;

  PRINT_MSG("verts(%u), edges(%u), loops(%u), polygons(%u)", totvert, totedge, totloop, totpoly);

  if (totedge == 0 && totpoly != 0) {
    PRINT_ERR("\tLogical error, %u polygons and 0 edges", totpoly);
    recalc_flag.edges = do_fixes;
  }

  const float(*vert_normals)[3] = nullptr;
  if (!BKE_mesh_vert_normals_are_dirty(mesh)) {
    vert_normals = BKE_mesh_vert_normals_ensure(mesh);
  }

  for (i = 0; i < totvert; i++) {
    bool fix_normal = true;

    for (j = 0; j < 3; j++) {
      if (!isfinite(vert_positions[i][j])) {
        PRINT_ERR("\tVertex %u: has invalid coordinate", i);

        if (do_fixes) {
          zero_v3(vert_positions[i]);

          fix_flag.verts = true;
        }
      }

      if (vert_normals && vert_normals[i][j] != 0.0f) {
        fix_normal = false;
        break;
      }
    }

    if (vert_normals && fix_normal) {
      /* If the vertex normal accumulates to zero or isn't part of a face, the location is used.
       * When the location is also zero, a zero normal warning should not be raised.
       * since this is the expected behavior of normal calculation.
       *
       * This avoids false positives but isn't foolproof as it's possible the vertex
       * is part of a polygon that has a normal which this vertex should be using,
       * although it's also possible degenerate/opposite faces accumulate to a zero vector.
       * To detect this a full normal recalculation would be needed, which is out of scope
       * for a basic validity check (see "Vertex Normal" in the doc-string). */
      if (!is_zero_v3(vert_positions[i])) {
        PRINT_ERR("\tVertex %u: has zero normal, assuming Z-up normal", i);
        if (do_fixes) {
          float *normal = (float *)vert_normals[i];
          normal[2] = 1.0f;
          fix_flag.verts = true;
        }
      }
    }
  }

  for (i = 0, me = medges; i < totedge; i++, me++) {
    bool remove = false;

    if (me->v1 == me->v2) {
      PRINT_ERR("\tEdge %u: has matching verts, both %u", i, me->v1);
      remove = do_fixes;
    }
    if (me->v1 >= totvert) {
      PRINT_ERR("\tEdge %u: v1 index out of range, %u", i, me->v1);
      remove = do_fixes;
    }
    if (me->v2 >= totvert) {
      PRINT_ERR("\tEdge %u: v2 index out of range, %u", i, me->v2);
      remove = do_fixes;
    }

    if ((me->v1 != me->v2) && BLI_edgehash_haskey(edge_hash, me->v1, me->v2)) {
      PRINT_ERR("\tEdge %u: is a duplicate of %d",
                i,
                POINTER_AS_INT(BLI_edgehash_lookup(edge_hash, me->v1, me->v2)));
      remove = do_fixes;
    }

    if (remove == false) {
      if (me->v1 != me->v2) {
        BLI_edgehash_insert(edge_hash, me->v1, me->v2, POINTER_FROM_INT(i));
      }
    }
    else {
      REMOVE_EDGE_TAG(me);
    }
  }

  if (mfaces && !poly_offsets) {
#define REMOVE_FACE_TAG(_mf) \
  { \
    _mf->v3 = 0; \
    free_flag.faces = do_fixes; \
  } \
  (void)0
#define CHECK_FACE_VERT_INDEX(a, b) \
  if (mf->a == mf->b) { \
    PRINT_ERR("    face %u: verts invalid, " STRINGIFY(a) "/" STRINGIFY(b) " both %u", i, mf->a); \
    remove = do_fixes; \
  } \
  (void)0
#define CHECK_FACE_EDGE(a, b) \
  if (!BLI_edgehash_haskey(edge_hash, mf->a, mf->b)) { \
    PRINT_ERR("    face %u: edge " STRINGIFY(a) "/" STRINGIFY(b) " (%u,%u) is missing edge data", \
              i, \
              mf->a, \
              mf->b); \
    recalc_flag.edges = do_fixes; \
  } \
  (void)0

    MFace *mf;
    MFace *mf_prev;

    SortFace *sort_faces = (SortFace *)MEM_callocN(sizeof(SortFace) * totface, "search faces");
    SortFace *sf;
    SortFace *sf_prev;
    uint totsortface = 0;

    PRINT_ERR("No Polys, only tessellated Faces");

    for (i = 0, mf = mfaces, sf = sort_faces; i < totface; i++, mf++) {
      bool remove = false;
      int fidx;
      uint fv[4];

      fidx = mf->v4 ? 3 : 2;
      do {
        fv[fidx] = *(&(mf->v1) + fidx);
        if (fv[fidx] >= totvert) {
          PRINT_ERR("\tFace %u: 'v%d' index out of range, %u", i, fidx + 1, fv[fidx]);
          remove = do_fixes;
        }
      } while (fidx--);

      if (remove == false) {
        if (mf->v4) {
          CHECK_FACE_VERT_INDEX(v1, v2);
          CHECK_FACE_VERT_INDEX(v1, v3);
          CHECK_FACE_VERT_INDEX(v1, v4);

          CHECK_FACE_VERT_INDEX(v2, v3);
          CHECK_FACE_VERT_INDEX(v2, v4);

          CHECK_FACE_VERT_INDEX(v3, v4);
        }
        else {
          CHECK_FACE_VERT_INDEX(v1, v2);
          CHECK_FACE_VERT_INDEX(v1, v3);

          CHECK_FACE_VERT_INDEX(v2, v3);
        }

        if (remove == false) {
          if (totedge) {
            if (mf->v4) {
              CHECK_FACE_EDGE(v1, v2);
              CHECK_FACE_EDGE(v2, v3);
              CHECK_FACE_EDGE(v3, v4);
              CHECK_FACE_EDGE(v4, v1);
            }
            else {
              CHECK_FACE_EDGE(v1, v2);
              CHECK_FACE_EDGE(v2, v3);
              CHECK_FACE_EDGE(v3, v1);
            }
          }

          sf->index = i;

          if (mf->v4) {
            edge_store_from_mface_quad(sf->es, mf);

            qsort(sf->es, 4, sizeof(int64_t), int64_cmp);
          }
          else {
            edge_store_from_mface_tri(sf->es, mf);
            qsort(sf->es, 3, sizeof(int64_t), int64_cmp);
          }

          totsortface++;
          sf++;
        }
      }

      if (remove) {
        REMOVE_FACE_TAG(mf);
      }
    }

    qsort(sort_faces, totsortface, sizeof(SortFace), search_face_cmp);

    sf = sort_faces;
    sf_prev = sf;
    sf++;

    for (i = 1; i < totsortface; i++, sf++) {
      bool remove = false;

      /* on a valid mesh, code below will never run */
      if (memcmp(sf->es, sf_prev->es, sizeof(sf_prev->es)) == 0) {
        mf = mfaces + sf->index;

        if (do_verbose) {
          mf_prev = mfaces + sf_prev->index;

          if (mf->v4) {
            PRINT_ERR("\tFace %u & %u: are duplicates (%u,%u,%u,%u) (%u,%u,%u,%u)",
                      sf->index,
                      sf_prev->index,
                      mf->v1,
                      mf->v2,
                      mf->v3,
                      mf->v4,
                      mf_prev->v1,
                      mf_prev->v2,
                      mf_prev->v3,
                      mf_prev->v4);
          }
          else {
            PRINT_ERR("\tFace %u & %u: are duplicates (%u,%u,%u) (%u,%u,%u)",
                      sf->index,
                      sf_prev->index,
                      mf->v1,
                      mf->v2,
                      mf->v3,
                      mf_prev->v1,
                      mf_prev->v2,
                      mf_prev->v3);
          }
        }

        remove = do_fixes;
      }
      else {
        sf_prev = sf;
      }

      if (remove) {
        REMOVE_FACE_TAG(mf);
      }
    }

    MEM_freeN(sort_faces);

#undef REMOVE_FACE_TAG
#undef CHECK_FACE_VERT_INDEX
#undef CHECK_FACE_EDGE
  }

  /* Checking loops and polys is a bit tricky, as they are quite intricate...
   *
   * Polys must have:
   * - a valid loopstart value.
   * - a valid totloop value (>= 3 and loopstart+totloop < me.totloop).
   *
   * Loops must have:
   * - a valid v value.
   * - a valid e value (corresponding to the edge it defines with the next loop in poly).
   *
   * Also, loops not used by polys can be discarded.
   * And "intersecting" loops (i.e. loops used by more than one poly) are invalid,
   * so be sure to leave at most one poly per loop!
   */
  {
    BLI_bitmap *vert_tag = BLI_BITMAP_NEW(mesh->totvert, __func__);

    SortPoly *sort_polys = (SortPoly *)MEM_callocN(sizeof(SortPoly) * totpoly,
                                                   "mesh validate's sort_polys");
    SortPoly *prev_sp, *sp = sort_polys;
    int prev_end;

    for (i = 0; i < totpoly; i++, sp++) {
      const int poly_start = poly_offsets[i];
      const int poly_size = poly_offsets[i + 1] - poly_start;
      sp->index = i;

      /* Material index, isolated from other tests here. While large indices are clamped,
       * negative indices aren't supported by drawing, exporters etc.
       * To check the indices are in range, use #BKE_mesh_validate_material_indices */
      if (material_indices && material_indices_span[i] < 0) {
        PRINT_ERR("\tPoly %u has invalid material (%d)", sp->index, material_indices_span[i]);
        if (do_fixes) {
          material_indices_span[i] = 0;
        }
      }

      if (poly_start < 0 || poly_size < 3) {
        /* Invalid loop data. */
        PRINT_ERR(
            "\tPoly %u is invalid (loopstart: %d, totloop: %d)", sp->index, poly_start, poly_size);
        sp->invalid = true;
      }
      else if (poly_start + poly_size > totloop) {
        /* Invalid loop data. */
        PRINT_ERR(
            "\tPoly %u uses loops out of range "
            "(loopstart: %d, loopend: %d, max number of loops: %u)",
            sp->index,
            poly_start,
            poly_start + poly_size - 1,
            totloop - 1);
        sp->invalid = true;
      }
      else {
        /* Poly itself is valid, for now. */
        int v1, v2; /* v1 is prev loop vert idx, v2 is current loop one. */
        sp->invalid = false;
        sp->verts = v = (int *)MEM_mallocN(sizeof(int) * poly_size, "Vert idx of SortPoly");
        sp->numverts = poly_size;
        sp->loopstart = poly_start;

        /* Ideally we would only have to do that once on all vertices
         * before we start checking each poly, but several polys can use same vert,
         * so we have to ensure here all verts of current poly are cleared. */
        for (j = 0; j < poly_size; j++) {
          const int vert = corner_verts[sp->loopstart + j];
          if (vert < totvert) {
            BLI_BITMAP_DISABLE(vert_tag, vert);
          }
        }

        /* Test all poly's loops' vert idx. */
        for (j = 0; j < poly_size; j++, v++) {
          const int vert = corner_verts[sp->loopstart + j];
          if (vert >= totvert) {
            /* Invalid vert idx. */
            PRINT_ERR("\tLoop %u has invalid vert reference (%d)", sp->loopstart + j, vert);
            sp->invalid = true;
          }
          else if (BLI_BITMAP_TEST(vert_tag, vert)) {
            PRINT_ERR("\tPoly %u has duplicated vert reference at corner (%u)", i, j);
            sp->invalid = true;
          }
          else {
            BLI_BITMAP_ENABLE(vert_tag, vert);
          }
          *v = vert;
        }

        if (sp->invalid) {
          continue;
        }

        /* Test all poly's loops. */
        for (j = 0; j < poly_size; j++) {
          const int corner = sp->loopstart + j;
          const int vert = corner_verts[corner];
          const int edge = corner_edges[corner];
          v1 = vert;
          v2 = corner_verts[sp->loopstart + (j + 1) % poly_size];
          if (!BLI_edgehash_haskey(edge_hash, v1, v2)) {
            /* Edge not existing. */
            PRINT_ERR("\tPoly %u needs missing edge (%d, %d)", sp->index, v1, v2);
            if (do_fixes) {
              recalc_flag.edges = true;
            }
            else {
              sp->invalid = true;
            }
          }
          else if (edge >= totedge) {
            /* Invalid edge idx.
             * We already know from previous text that a valid edge exists, use it (if allowed)! */
            if (do_fixes) {
              int prev_e = edge;
              corner_edges[corner] = POINTER_AS_INT(BLI_edgehash_lookup(edge_hash, v1, v2));
              fix_flag.loops_edge = true;
              PRINT_ERR("\tLoop %d has invalid edge reference (%d), fixed using edge %d",
                        corner,
                        prev_e,
                        corner_edges[corner]);
            }
            else {
              PRINT_ERR("\tLoop %d has invalid edge reference (%d)", corner, edge);
              sp->invalid = true;
            }
          }
          else {
            me = &medges[edge];
            if (IS_REMOVED_EDGE(me) ||
                !((me->v1 == v1 && me->v2 == v2) || (me->v1 == v2 && me->v2 == v1))) {
              /* The pointed edge is invalid (tagged as removed, or vert idx mismatch),
               * and we already know from previous test that a valid one exists,
               * use it (if allowed)! */
              if (do_fixes) {
                int prev_e = edge;
                corner_edges[corner] = POINTER_AS_INT(BLI_edgehash_lookup(edge_hash, v1, v2));
                fix_flag.loops_edge = true;
                PRINT_ERR(
                    "\tPoly %u has invalid edge reference (%d, is_removed: %d), fixed using edge "
                    "%d",
                    sp->index,
                    prev_e,
                    IS_REMOVED_EDGE(me),
                    corner_edges[corner]);
              }
              else {
                PRINT_ERR("\tPoly %u has invalid edge reference (%d)", sp->index, edge);
                sp->invalid = true;
              }
            }
          }
        }

        if (!sp->invalid) {
          /* Needed for checking polys using same verts below. */
          qsort(sp->verts, sp->numverts, sizeof(int), int_cmp);
        }
      }
    }

    MEM_freeN(vert_tag);

    /* Second check pass, testing polys using the same verts. */
    qsort(sort_polys, totpoly, sizeof(SortPoly), search_poly_cmp);
    sp = prev_sp = sort_polys;
    sp++;

    for (i = 1; i < totpoly; i++, sp++) {
      int p1_nv = sp->numverts, p2_nv = prev_sp->numverts;
      const int *p1_v = sp->verts, *p2_v = prev_sp->verts;

      if (sp->invalid) {
        /* Break, because all known invalid polys have been put at the end
         * by qsort with search_poly_cmp. */
        break;
      }

      /* Test same polys. */
      if ((p1_nv == p2_nv) && (memcmp(p1_v, p2_v, p1_nv * sizeof(*p1_v)) == 0)) {
        if (do_verbose) {
          /* TODO: convert list to string */
          PRINT_ERR("\tPolys %u and %u use same vertices (%d", prev_sp->index, sp->index, *p1_v);
          for (j = 1; j < p1_nv; j++) {
            PRINT_ERR(", %d", p1_v[j]);
          }
          PRINT_ERR("), considering poly %u as invalid.", sp->index);
        }
        else {
          is_valid = false;
        }
        sp->invalid = true;
      }
      else {
        prev_sp = sp;
      }
    }

    /* Third check pass, testing loops used by none or more than one poly. */
    qsort(sort_polys, totpoly, sizeof(SortPoly), search_polyloop_cmp);
    sp = sort_polys;
    prev_sp = nullptr;
    prev_end = 0;
    for (i = 0; i < totpoly; i++, sp++) {
      /* Free this now, we don't need it anymore, and avoid us another loop! */
      if (sp->verts) {
        MEM_freeN(sp->verts);
      }

      /* Note above prev_sp: in following code, we make sure it is always valid poly (or nullptr).
       */
      if (sp->invalid) {
        if (do_fixes) {
          REMOVE_POLY_TAG(&poly_offsets[sp->index]);
          /* DO NOT REMOVE ITS LOOPS!!!
           * As already invalid polys are at the end of the SortPoly list, the loops they
           * were the only users have already been tagged as "to remove" during previous
           * iterations, and we don't want to remove some loops that may be used by
           * another valid poly! */
        }
      }
      /* Test loops users. */
      else {
        /* Unused loops. */
        if (prev_end < sp->loopstart) {
          int corner;
          for (j = prev_end, corner = prev_end; j < sp->loopstart; j++, corner++) {
            PRINT_ERR("\tLoop %u is unused.", j);
            if (do_fixes) {
              REMOVE_LOOP_TAG(corner);
            }
          }
          prev_end = sp->loopstart + sp->numverts;
          prev_sp = sp;
        }
        /* Multi-used loops. */
        else if (prev_end > sp->loopstart) {
          PRINT_ERR("\tPolys %u and %u share loops from %d to %d, considering poly %u as invalid.",
                    prev_sp->index,
                    sp->index,
                    sp->loopstart,
                    prev_end,
                    sp->index);
          if (do_fixes) {
            REMOVE_POLY_TAG(&poly_offsets[sp->index]);
            /* DO NOT REMOVE ITS LOOPS!!!
             * They might be used by some next, valid poly!
             * Just not updating prev_end/prev_sp vars is enough to ensure the loops
             * effectively no more needed will be marked as "to be removed"! */
          }
        }
        else {
          prev_end = sp->loopstart + sp->numverts;
          prev_sp = sp;
        }
      }
    }
    /* We may have some remaining unused loops to get rid of! */
    if (prev_end < totloop) {
      int corner;
      for (j = prev_end, corner = prev_end; j < totloop; j++, corner++) {
        PRINT_ERR("\tLoop %u is unused.", j);
        if (do_fixes) {
          REMOVE_LOOP_TAG(corner);
        }
      }
    }

    MEM_freeN(sort_polys);
  }

  BLI_edgehash_free(edge_hash, nullptr);

  /* fix deform verts */
  if (dverts) {
    MDeformVert *dv;
    for (i = 0, dv = dverts; i < totvert; i++, dv++) {
      MDeformWeight *dw;

      for (j = 0, dw = dv->dw; j < dv->totweight; j++, dw++) {
        /* NOTE: greater than max defgroups is accounted for in our code, but not < 0. */
        if (!isfinite(dw->weight)) {
          PRINT_ERR("\tVertex deform %u, group %u has weight: %f", i, dw->def_nr, dw->weight);
          if (do_fixes) {
            dw->weight = 0.0f;
            fix_flag.verts_weight = true;
          }
        }
        else if (dw->weight < 0.0f || dw->weight > 1.0f) {
          PRINT_ERR("\tVertex deform %u, group %u has weight: %f", i, dw->def_nr, dw->weight);
          if (do_fixes) {
            CLAMP(dw->weight, 0.0f, 1.0f);
            fix_flag.verts_weight = true;
          }
        }

        /* Not technically incorrect since this is unsigned, however,
         * a value over INT_MAX is almost certainly caused by wrapping an uint. */
        if (dw->def_nr >= INT_MAX) {
          PRINT_ERR("\tVertex deform %u, has invalid group %u", i, dw->def_nr);
          if (do_fixes) {
            BKE_defvert_remove_group(dv, dw);
            fix_flag.verts_weight = true;

            if (dv->dw) {
              /* re-allocated, the new values compensate for stepping
               * within the for loop and may not be valid */
              j--;
              dw = dv->dw + j;
            }
            else { /* all freed */
              break;
            }
          }
        }
      }
    }
  }

#undef REMOVE_EDGE_TAG
#undef IS_REMOVED_EDGE
#undef REMOVE_LOOP_TAG
#undef REMOVE_POLY_TAG

  if (mesh) {
    if (free_flag.faces) {
      BKE_mesh_strip_loose_faces(mesh);
    }

    if (free_flag.polyloops) {
      BKE_mesh_strip_loose_polysloops(mesh);
    }

    if (free_flag.edges) {
      BKE_mesh_strip_loose_edges(mesh);
    }

    if (recalc_flag.edges) {
      BKE_mesh_calc_edges(mesh, true, false);
    }
  }

  if (mesh && mesh->mselect) {
    MSelect *msel;

    for (i = 0, msel = mesh->mselect; i < mesh->totselect; i++, msel++) {
      int tot_elem = 0;

      if (msel->index < 0) {
        PRINT_ERR(
            "\tMesh select element %u type %d index is negative, "
            "resetting selection stack.\n",
            i,
            msel->type);
        free_flag.mselect = do_fixes;
        break;
      }

      switch (msel->type) {
        case ME_VSEL:
          tot_elem = mesh->totvert;
          break;
        case ME_ESEL:
          tot_elem = mesh->totedge;
          break;
        case ME_FSEL:
          tot_elem = mesh->totpoly;
          break;
      }

      if (msel->index > tot_elem) {
        PRINT_ERR(
            "\tMesh select element %u type %d index %d is larger than data array size %d, "
            "resetting selection stack.\n",
            i,
            msel->type,
            msel->index,
            tot_elem);

        free_flag.mselect = do_fixes;
        break;
      }
    }

    if (free_flag.mselect) {
      MEM_freeN(mesh->mselect);
      mesh->mselect = nullptr;
      mesh->totselect = 0;
    }
  }

  material_indices_span.save();
  material_indices.finish();

  PRINT_MSG("%s: finished\n\n", __func__);

  *r_changed = (fix_flag.as_flag || free_flag.as_flag || recalc_flag.as_flag);

  BLI_assert((*r_changed == false) || (do_fixes == true));

  return is_valid;
}

static bool mesh_validate_customdata(CustomData *data,
                                     eCustomDataMask mask,
                                     const uint totitems,
                                     const bool do_verbose,
                                     const bool do_fixes,
                                     bool *r_change)
{
  bool is_valid = true;
  bool has_fixes = false;
  int i = 0;

  PRINT_MSG("%s: Checking %d CD layers...\n", __func__, data->totlayer);

  while (i < data->totlayer) {
    CustomDataLayer *layer = &data->layers[i];
    bool ok = true;

    if (CustomData_layertype_is_singleton(layer->type)) {
      const int layer_tot = CustomData_number_of_layers(data, layer->type);
      if (layer_tot > 1) {
        PRINT_ERR("\tCustomDataLayer type %d is a singleton, found %d in Mesh structure\n",
                  layer->type,
                  layer_tot);
        ok = false;
      }
    }

    if (mask != 0) {
      eCustomDataMask layer_typemask = CD_TYPE_AS_MASK(layer->type);
      if ((layer_typemask & mask) == 0) {
        PRINT_ERR("\tCustomDataLayer type %d which isn't in the mask\n", layer->type);
        ok = false;
      }
    }

    if (ok == false) {
      if (do_fixes) {
        CustomData_free_layer(data, layer->type, 0, i);
        has_fixes = true;
      }
    }

    if (ok) {
      if (CustomData_layer_validate(layer, totitems, do_fixes)) {
        PRINT_ERR("\tCustomDataLayer type %d has some invalid data\n", layer->type);
        has_fixes = do_fixes;
      }
      i++;
    }
  }

  PRINT_MSG("%s: Finished (is_valid=%d)\n\n", __func__, int(!has_fixes));

  *r_change = has_fixes;

  return is_valid;
}

bool BKE_mesh_validate_all_customdata(CustomData *vdata,
                                      const uint totvert,
                                      CustomData *edata,
                                      const uint totedge,
                                      CustomData *ldata,
                                      const uint totloop,
                                      CustomData *pdata,
                                      const uint totpoly,
                                      const bool check_meshmask,
                                      const bool do_verbose,
                                      const bool do_fixes,
                                      bool *r_change)
{
  bool is_valid = true;
  bool is_change_v, is_change_e, is_change_l, is_change_p;
  CustomData_MeshMasks mask = {0};
  if (check_meshmask) {
    mask = CD_MASK_MESH;
  }

  is_valid &= mesh_validate_customdata(
      vdata, mask.vmask, totvert, do_verbose, do_fixes, &is_change_v);
  is_valid &= mesh_validate_customdata(
      edata, mask.emask, totedge, do_verbose, do_fixes, &is_change_e);
  is_valid &= mesh_validate_customdata(
      ldata, mask.lmask, totloop, do_verbose, do_fixes, &is_change_l);
  is_valid &= mesh_validate_customdata(
      pdata, mask.pmask, totpoly, do_verbose, do_fixes, &is_change_p);

  const int tot_uvloop = CustomData_number_of_layers(ldata, CD_PROP_FLOAT2);
  if (tot_uvloop > MAX_MTFACE) {
    PRINT_ERR(
        "\tMore UV layers than %d allowed, %d last ones won't be available for render, shaders, "
        "etc.\n",
        MAX_MTFACE,
        tot_uvloop - MAX_MTFACE);
  }

  /* check indices of clone/stencil */
  if (do_fixes && CustomData_get_clone_layer(ldata, CD_PROP_FLOAT2) >= tot_uvloop) {
    CustomData_set_layer_clone(ldata, CD_PROP_FLOAT2, 0);
    is_change_l = true;
  }
  if (do_fixes && CustomData_get_stencil_layer(ldata, CD_PROP_FLOAT2) >= tot_uvloop) {
    CustomData_set_layer_stencil(ldata, CD_PROP_FLOAT2, 0);
    is_change_l = true;
  }

  *r_change = (is_change_v || is_change_e || is_change_l || is_change_p);

  return is_valid;
}

bool BKE_mesh_validate(Mesh *me, const bool do_verbose, const bool cddata_check_mask)
{
  bool changed;

  if (do_verbose) {
    CLOG_INFO(&LOG, 0, "MESH: %s", me->id.name + 2);
  }

  BKE_mesh_validate_all_customdata(&me->vdata,
                                   me->totvert,
                                   &me->edata,
                                   me->totedge,
                                   &me->ldata,
                                   me->totloop,
                                   &me->pdata,
                                   me->totpoly,
                                   cddata_check_mask,
                                   do_verbose,
                                   true,
                                   &changed);
  MutableSpan<float3> positions = me->vert_positions_for_write();
  MutableSpan<MEdge> edges = me->edges_for_write();
<<<<<<< HEAD
  MutableSpan<int> poly_offsets = me->poly_offsets_for_write();
=======
  MutableSpan<MPoly> polys = me->polys_for_write();
  MutableSpan<int> corner_verts = me->corner_verts_for_write();
  MutableSpan<int> corner_edges = me->corner_edges_for_write();
>>>>>>> 0de2b0f8

  BKE_mesh_validate_arrays(
      me,
      reinterpret_cast<float(*)[3]>(positions.data()),
      positions.size(),
      edges.data(),
      edges.size(),
      (MFace *)CustomData_get_layer_for_write(&me->fdata, CD_MFACE, me->totface),
      me->totface,
<<<<<<< HEAD
      me->corner_verts_for_write().data(),
      me->corner_edges_for_write().data(),
      me->totloop,
      poly_offsets.data(),
      me->totpoly,
=======
      corner_verts.data(),
      corner_edges.data(),
      corner_verts.size(),
      polys.data(),
      polys.size(),
>>>>>>> 0de2b0f8
      me->deform_verts_for_write().data(),
      do_verbose,
      true,
      &changed);

  if (changed) {
    DEG_id_tag_update(&me->id, ID_RECALC_GEOMETRY_ALL_MODES);
    return true;
  }

  return false;
}

bool BKE_mesh_is_valid(Mesh *me)
{
  const bool do_verbose = true;
  const bool do_fixes = false;

  bool is_valid = true;
  bool changed = true;

  is_valid &= BKE_mesh_validate_all_customdata(
      &me->vdata,
      me->totvert,
      &me->edata,
      me->totedge,
      &me->ldata,
      me->totloop,
      &me->pdata,
      me->totpoly,
      false, /* setting mask here isn't useful, gives false positives */
      do_verbose,
      do_fixes,
      &changed);

  MutableSpan<float3> positions = me->vert_positions_for_write();
  MutableSpan<MEdge> edges = me->edges_for_write();
<<<<<<< HEAD
  MutableSpan<int> poly_offsets = me->poly_offsets_for_write();
=======
  MutableSpan<MPoly> polys = me->polys_for_write();
  MutableSpan<int> corner_verts = me->corner_verts_for_write();
  MutableSpan<int> corner_edges = me->corner_edges_for_write();
>>>>>>> 0de2b0f8

  is_valid &= BKE_mesh_validate_arrays(
      me,
      reinterpret_cast<float(*)[3]>(positions.data()),
      positions.size(),
      edges.data(),
      edges.size(),
      (MFace *)CustomData_get_layer_for_write(&me->fdata, CD_MFACE, me->totface),
      me->totface,
<<<<<<< HEAD
      me->corner_verts_for_write().data(),
      me->corner_edges_for_write().data(),
      me->totloop,
      poly_offsets.data(),
      me->totpoly,
=======
      corner_verts.data(),
      corner_edges.data(),
      corner_verts.size(),
      polys.data(),
      polys.size(),
>>>>>>> 0de2b0f8
      me->deform_verts_for_write().data(),
      do_verbose,
      do_fixes,
      &changed);

  if (!me->runtime->vert_normals_dirty) {
    BLI_assert(me->runtime->vert_normals || me->totvert == 0);
  }
  if (!me->runtime->poly_normals_dirty) {
    BLI_assert(me->runtime->poly_normals || me->totpoly == 0);
  }

  BLI_assert(changed == false);

  return is_valid;
}

bool BKE_mesh_validate_material_indices(Mesh *me)
{
  const int mat_nr_max = max_ii(0, me->totcol - 1);
  bool is_valid = true;

  blender::bke::AttributeWriter<int> material_indices =
      me->attributes_for_write().lookup_for_write<int>("material_index");
  blender::MutableVArraySpan<int> material_indices_span(material_indices.varray);
  for (const int i : material_indices_span.index_range()) {
    if (material_indices_span[i] < 0 || material_indices_span[i] > mat_nr_max) {
      material_indices_span[i] = 0;
      is_valid = false;
    }
  }
  material_indices_span.save();
  material_indices.finish();

  if (!is_valid) {
    DEG_id_tag_update(&me->id, ID_RECALC_GEOMETRY_ALL_MODES);
    return true;
  }

  return false;
}

/** \} */

/* -------------------------------------------------------------------- */
/** \name Mesh Stripping (removing invalid data)
 * \{ */

void BKE_mesh_strip_loose_faces(Mesh *me)
{
  /* NOTE: We need to keep this for edge creation (for now?), and some old `readfile.c` code. */
  MFace *f;
  int a, b;
  MFace *mfaces = (MFace *)CustomData_get_layer_for_write(&me->fdata, CD_MFACE, me->totface);

  for (a = b = 0, f = mfaces; a < me->totface; a++, f++) {
    if (f->v3) {
      if (a != b) {
        memcpy(&mfaces[b], f, sizeof(mfaces[b]));
        CustomData_copy_data(&me->fdata, &me->fdata, a, b, 1);
      }
      b++;
    }
  }
  if (a != b) {
    CustomData_free_elem(&me->fdata, b, a - b);
    me->totface = b;
  }
}

void BKE_mesh_strip_loose_polysloops(Mesh *me)
{
  MutableSpan<int> poly_offsets = me->poly_offsets_for_write();
  MutableSpan<int> corner_edges = me->corner_edges_for_write();

  int a, b;
  /* New loops idx! */
  int *new_idx = (int *)MEM_mallocN(sizeof(int) * me->totloop, __func__);

  for (a = b = 0; a < me->totpoly; a++) {
    bool invalid = false;
    int i = poly_offsets[a];
    int size = poly_offsets[a + 1] - i;
    int stop = i + size;

    if (stop > me->totloop || stop < i || size < 0) {
      invalid = true;
    }
    else {
      /* If one of the poly's loops is invalid, the whole poly is invalid! */
      if (corner_edges.slice(i, size).as_span().contains(INVALID_LOOP_EDGE_MARKER)) {
        invalid = true;
      }
    }

    if (size >= 3 && !invalid) {
      if (a != b) {
        CustomData_copy_data(&me->pdata, &me->pdata, a, b, 1);
      }
      b++;
    }
  }
  if (a != b) {
    CustomData_free_elem(&me->pdata, b, a - b);
    me->totpoly = b;
  }

  /* And now, get rid of invalid loops. */
  int corner = 0;
  for (a = b = 0; a < me->totloop; a++, corner++) {
    if (corner_edges[corner] != INVALID_LOOP_EDGE_MARKER) {
      if (a != b) {
        CustomData_copy_data(&me->ldata, &me->ldata, a, b, 1);
      }
      new_idx[a] = b;
      b++;
    }
    else {
      /* XXX Theoretically, we should be able to not do this, as no remaining poly
       *     should use any stripped loop. But for security's sake... */
      new_idx[a] = -a;
    }
  }
  if (a != b) {
    CustomData_free_elem(&me->ldata, b, a - b);
    me->totloop = b;
  }

  /* And now, update polys' start loop index. */
  /* NOTE: At this point, there should never be any poly using a striped loop! */
  for (const int i : poly_offsets.index_range()) {
    poly_offsets[i] = new_idx[poly_offsets[i]];
  }

  MEM_freeN(new_idx);
}

void BKE_mesh_strip_loose_edges(Mesh *me)
{
  MEdge *e;
  int a, b;
  uint *new_idx = (uint *)MEM_mallocN(sizeof(int) * me->totedge, __func__);
  MutableSpan<MEdge> edges = me->edges_for_write();

  for (a = b = 0, e = edges.data(); a < me->totedge; a++, e++) {
    if (e->v1 != e->v2) {
      if (a != b) {
        memcpy(&edges[b], e, sizeof(edges[b]));
        CustomData_copy_data(&me->edata, &me->edata, a, b, 1);
      }
      new_idx[a] = b;
      b++;
    }
    else {
      new_idx[a] = INVALID_LOOP_EDGE_MARKER;
    }
  }
  if (a != b) {
    CustomData_free_elem(&me->edata, b, a - b);
    me->totedge = b;
  }

  /* And now, update loops' edge indices. */
  /* XXX We hope no loop was pointing to a striped edge!
   *     Else, its e will be set to INVALID_LOOP_EDGE_MARKER :/ */
  MutableSpan<int> corner_edges = me->corner_edges_for_write();
  for (const int i : corner_edges.index_range()) {
    corner_edges[i] = new_idx[corner_edges[i]];
  }

  MEM_freeN(new_idx);
}

/** \} */

/* -------------------------------------------------------------------- */
/** \name Mesh Edge Calculation
 * \{ */

void BKE_mesh_calc_edges_tessface(Mesh *mesh)
{
  const int numFaces = mesh->totface;
  EdgeSet *eh = BLI_edgeset_new_ex(__func__, BLI_EDGEHASH_SIZE_GUESS_FROM_POLYS(numFaces));
  MFace *mfaces = (MFace *)CustomData_get_layer_for_write(&mesh->fdata, CD_MFACE, mesh->totface);

  MFace *mf = mfaces;
  for (int i = 0; i < numFaces; i++, mf++) {
    BLI_edgeset_add(eh, mf->v1, mf->v2);
    BLI_edgeset_add(eh, mf->v2, mf->v3);

    if (mf->v4) {
      BLI_edgeset_add(eh, mf->v3, mf->v4);
      BLI_edgeset_add(eh, mf->v4, mf->v1);
    }
    else {
      BLI_edgeset_add(eh, mf->v3, mf->v1);
    }
  }

  const int numEdges = BLI_edgeset_len(eh);

  /* write new edges into a temporary CustomData */
  CustomData edgeData;
  CustomData_reset(&edgeData);
  CustomData_add_layer(&edgeData, CD_MEDGE, CD_SET_DEFAULT, nullptr, numEdges);
  CustomData_add_layer(&edgeData, CD_ORIGINDEX, CD_SET_DEFAULT, nullptr, numEdges);

  MEdge *med = (MEdge *)CustomData_get_layer_for_write(&edgeData, CD_MEDGE, mesh->totedge);
  int *index = (int *)CustomData_get_layer_for_write(&edgeData, CD_ORIGINDEX, mesh->totedge);

  EdgeSetIterator *ehi = BLI_edgesetIterator_new(eh);
  for (int i = 0; BLI_edgesetIterator_isDone(ehi) == false;
       BLI_edgesetIterator_step(ehi), i++, med++, index++) {
    BLI_edgesetIterator_getKey(ehi, &med->v1, &med->v2);
    *index = ORIGINDEX_NONE;
  }
  BLI_edgesetIterator_free(ehi);

  /* free old CustomData and assign new one */
  CustomData_free(&mesh->edata, mesh->totedge);
  mesh->edata = edgeData;
  mesh->totedge = numEdges;

  BLI_edgeset_free(eh);
}

/** \} */<|MERGE_RESOLUTION|>--- conflicted
+++ resolved
@@ -1081,13 +1081,9 @@
                                    &changed);
   MutableSpan<float3> positions = me->vert_positions_for_write();
   MutableSpan<MEdge> edges = me->edges_for_write();
-<<<<<<< HEAD
   MutableSpan<int> poly_offsets = me->poly_offsets_for_write();
-=======
-  MutableSpan<MPoly> polys = me->polys_for_write();
   MutableSpan<int> corner_verts = me->corner_verts_for_write();
   MutableSpan<int> corner_edges = me->corner_edges_for_write();
->>>>>>> 0de2b0f8
 
   BKE_mesh_validate_arrays(
       me,
@@ -1097,19 +1093,11 @@
       edges.size(),
       (MFace *)CustomData_get_layer_for_write(&me->fdata, CD_MFACE, me->totface),
       me->totface,
-<<<<<<< HEAD
-      me->corner_verts_for_write().data(),
-      me->corner_edges_for_write().data(),
-      me->totloop,
-      poly_offsets.data(),
-      me->totpoly,
-=======
       corner_verts.data(),
       corner_edges.data(),
       corner_verts.size(),
-      polys.data(),
-      polys.size(),
->>>>>>> 0de2b0f8
+      poly_offsets.data(),
+      me->totpoly,
       me->deform_verts_for_write().data(),
       do_verbose,
       true,
@@ -1147,13 +1135,9 @@
 
   MutableSpan<float3> positions = me->vert_positions_for_write();
   MutableSpan<MEdge> edges = me->edges_for_write();
-<<<<<<< HEAD
   MutableSpan<int> poly_offsets = me->poly_offsets_for_write();
-=======
-  MutableSpan<MPoly> polys = me->polys_for_write();
   MutableSpan<int> corner_verts = me->corner_verts_for_write();
   MutableSpan<int> corner_edges = me->corner_edges_for_write();
->>>>>>> 0de2b0f8
 
   is_valid &= BKE_mesh_validate_arrays(
       me,
@@ -1163,19 +1147,11 @@
       edges.size(),
       (MFace *)CustomData_get_layer_for_write(&me->fdata, CD_MFACE, me->totface),
       me->totface,
-<<<<<<< HEAD
-      me->corner_verts_for_write().data(),
-      me->corner_edges_for_write().data(),
-      me->totloop,
-      poly_offsets.data(),
-      me->totpoly,
-=======
       corner_verts.data(),
       corner_edges.data(),
       corner_verts.size(),
-      polys.data(),
-      polys.size(),
->>>>>>> 0de2b0f8
+      poly_offsets.data(),
+      me->totpoly,
       me->deform_verts_for_write().data(),
       do_verbose,
       do_fixes,
