--- conflicted
+++ resolved
@@ -844,12 +844,8 @@
   CCGElem **gridData, **subGridData;
   CCGKey *key;
   CCGKey *sub_key;
-<<<<<<< HEAD
   Subdiv *sd;
-  MPoly *mpoly;
-=======
   const MPoly *mpoly;
->>>>>>> b37954d0
   MDisps *mdisps;
   GridPaintMask *grid_paint_mask;
   int *gridOffset;
@@ -959,12 +955,10 @@
 
   me->cd_flag = 0;
 
-  CustomData_add_layer(&me->vdata, CD_MVERT, CD_ASSIGN, mvert, me->totvert);
-  CustomData_add_layer(&me->edata, CD_MEDGE, CD_ASSIGN, medge, me->totedge);
-  CustomData_add_layer(&me->ldata, CD_MLOOP, CD_ASSIGN, mloop, me->totloop);
-  CustomData_add_layer(&me->pdata, CD_MPOLY, CD_ASSIGN, mpoly, me->totpoly);
-
-  BKE_mesh_update_customdata_pointers(me, 0);
+  me->mvert = CustomData_add_layer(&me->vdata, CD_MVERT, CD_ASSIGN, mvert, me->totvert);
+  me->medge = CustomData_add_layer(&me->edata, CD_MEDGE, CD_ASSIGN, medge, me->totedge);
+  me->mloop = CustomData_add_layer(&me->ldata, CD_MLOOP, CD_ASSIGN, mloop, me->totloop);
+  me->mpoly = CustomData_add_layer(&me->pdata, CD_MPOLY, CD_ASSIGN, mpoly, me->totpoly);
 
   int loopi = 0;
   int outli = 0;
