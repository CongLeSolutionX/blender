/* SPDX-License-Identifier: GPL-2.0-or-later
 * Copyright Blender Foundation. All rights reserved. */

/** \file
 * \ingroup bke
 */

#include "MEM_guardedalloc.h"

#include "DNA_cloth_types.h"
#include "DNA_collection_types.h"
#include "DNA_effect_types.h"
#include "DNA_meshdata_types.h"
#include "DNA_object_force_types.h"
#include "DNA_object_types.h"
#include "DNA_scene_types.h"

#include "BLI_blenlib.h"
#include "BLI_edgehash.h"
#include "BLI_linklist.h"
#include "BLI_math.h"
#include "BLI_task.h"
#include "BLI_threads.h"
#include "BLI_utildefines.h"

#include "BKE_cloth.h"
#include "BKE_collection.h"
#include "BKE_effect.h"
#include "BKE_layer.h"
#include "BKE_modifier.h"
#include "BKE_scene.h"

#include "BKE_collision.h"
#include "BLI_kdopbvh.h"

#include "DEG_depsgraph.h"
#include "DEG_depsgraph_physics.h"
#include "DEG_depsgraph_query.h"

#ifdef WITH_ELTOPO
#  include "eltopo-capi.h"
#endif

typedef struct ColDetectData {
  ClothModifierData *clmd;
  CollisionModifierData *collmd;
  BVHTreeOverlap *overlap;
  CollPair *collisions;
  bool culling;
  bool use_normal;
  bool collided;
} ColDetectData;

typedef struct SelfColDetectData {
  ClothModifierData *clmd;
  BVHTreeOverlap *overlap;
  CollPair *collisions;
  bool collided;
} SelfColDetectData;

/***********************************
 * Collision modifier code start
 ***********************************/

void collision_move_object(CollisionModifierData *collmd,
                           const float step,
                           const float prevstep,
                           const bool moving_bvh)
{
  uint i = 0;

  /* the collider doesn't move this frame */
  if (collmd->is_static) {
    for (i = 0; i < collmd->mvert_num; i++) {
      zero_v3(collmd->current_v[i]);
    }

    return;
  }

  for (i = 0; i < collmd->mvert_num; i++) {
    interp_v3_v3v3(collmd->current_x[i], collmd->x[i], collmd->xnew[i], prevstep);
    interp_v3_v3v3(collmd->current_xnew[i], collmd->x[i], collmd->xnew[i], step);
    sub_v3_v3v3(collmd->current_v[i], collmd->current_xnew[i], collmd->current_x[i]);
  }

  bvhtree_update_from_mvert(collmd->bvhtree,
                            collmd->current_xnew,
                            collmd->current_x,
                            collmd->tri,
                            collmd->tri_num,
                            moving_bvh);
}

BVHTree *bvhtree_build_from_mvert(const float (*positions)[3],
                                  const struct MVertTri *tri,
                                  int tri_num,
                                  float epsilon)
{
  BVHTree *tree = BLI_bvhtree_new(tri_num, epsilon, 4, 26);

  /* fill tree */
  int i;
  const MVertTri *vt;
  for (i = 0, vt = tri; i < tri_num; i++, vt++) {
    float co[3][3];

    copy_v3_v3(co[0], positions[vt->tri[0]]);
    copy_v3_v3(co[1], positions[vt->tri[1]]);
    copy_v3_v3(co[2], positions[vt->tri[2]]);

    BLI_bvhtree_insert(tree, i, co[0], 3);
  }

  /* balance tree */
  BLI_bvhtree_balance(tree);

  return tree;
}

void bvhtree_update_from_mvert(BVHTree *bvhtree,
                               const float (*positions)[3],
                               const float (*positions_moving)[3],
                               const MVertTri *tri,
                               int tri_num,
                               bool moving)
{

  if ((bvhtree == NULL) || (positions == NULL)) {
    return;
  }

  if (positions_moving == NULL) {
    moving = false;
  }

  const MVertTri *vt;
  int i;
  for (i = 0, vt = tri; i < tri_num; i++, vt++) {
    float co[3][3];
    bool ret;

    copy_v3_v3(co[0], positions[vt->tri[0]]);
    copy_v3_v3(co[1], positions[vt->tri[1]]);
    copy_v3_v3(co[2], positions[vt->tri[2]]);

    /* copy new locations into array */
    if (moving) {
      float co_moving[3][3];
      /* update moving positions */
      copy_v3_v3(co_moving[0], positions_moving[vt->tri[0]]);
      copy_v3_v3(co_moving[1], positions_moving[vt->tri[1]]);
      copy_v3_v3(co_moving[2], positions_moving[vt->tri[2]]);

      ret = BLI_bvhtree_update_node(bvhtree, i, &co[0][0], &co_moving[0][0], 3);
    }
    else {
      ret = BLI_bvhtree_update_node(bvhtree, i, &co[0][0], NULL, 3);
    }

    /* check if tree is already full */
    if (ret == false) {
      break;
    }
  }

  BLI_bvhtree_update_tree(bvhtree);
}

/* ***************************
 * Collision modifier code end
 * *************************** */

BLI_INLINE int next_ind(int i)
{
  return (++i < 3) ? i : 0;
}

static float compute_collision_point_tri_tri(const float a1[3],
                                             const float a2[3],
                                             const float a3[3],
                                             const float b1[3],
                                             const float b2[3],
                                             const float b3[3],
                                             bool culling,
                                             bool use_normal,
                                             float r_a[3],
                                             float r_b[3],
                                             float r_vec[3])
{
  float a[3][3];
  float b[3][3];
  float dist = FLT_MAX;
  float tmp_co1[3], tmp_co2[3];
  float isect_a[3], isect_b[3];
  float tmp, tmp_vec[3];
  float normal[3], cent[3];
  bool backside = false;

  copy_v3_v3(a[0], a1);
  copy_v3_v3(a[1], a2);
  copy_v3_v3(a[2], a3);

  copy_v3_v3(b[0], b1);
  copy_v3_v3(b[1], b2);
  copy_v3_v3(b[2], b3);

  /* Find intersections. */
  int tri_a_edge_isect_count;
  const bool is_intersecting = isect_tri_tri_v3_ex(
      a, b, isect_a, isect_b, &tri_a_edge_isect_count);

  /* Determine collision side. */
  if (culling) {
    normal_tri_v3(normal, b[0], b[1], b[2]);
    mid_v3_v3v3v3(cent, b[0], b[1], b[2]);

    if (!is_intersecting) {
      for (int i = 0; i < 3; i++) {
        sub_v3_v3v3(tmp_vec, a[i], cent);
        if (dot_v3v3(tmp_vec, normal) < 0.0f) {
          backside = true;
          break;
        }
      }
    }
    else if (tri_a_edge_isect_count != 1) {
      /* It is not Edge intersection. */
      backside = true;
    }
  }
  else if (use_normal) {
    normal_tri_v3(normal, b[0], b[1], b[2]);
  }

  if (tri_a_edge_isect_count == 1) {
    /* Edge intersection. */
    copy_v3_v3(r_a, isect_a);
    copy_v3_v3(r_b, isect_b);

    if (use_normal) {
      copy_v3_v3(r_vec, normal);
    }
    else {
      sub_v3_v3v3(r_vec, r_b, r_a);
    }

    return 0.0f;
  }

  if (backside) {
    float maxdist = 0.0f;
    bool found = false;

    /* Point projections. */
    for (int i = 0; i < 3; i++) {
      if (isect_ray_tri_v3(a[i], normal, b[0], b[1], b[2], &tmp, NULL)) {
        if (tmp > maxdist) {
          maxdist = tmp;
          copy_v3_v3(r_a, a[i]);
          madd_v3_v3v3fl(r_b, a[i], normal, tmp);
          found = true;
        }
      }
    }

    negate_v3(normal);

    for (int i = 0; i < 3; i++) {
      if (isect_ray_tri_v3(b[i], normal, a[0], a[1], a[2], &tmp, NULL)) {
        if (tmp > maxdist) {
          maxdist = tmp;
          madd_v3_v3v3fl(r_a, b[i], normal, tmp);
          copy_v3_v3(r_b, b[i]);
          found = true;
        }
      }
    }

    negate_v3(normal);

    /* Edge projections. */
    for (int i = 0; i < 3; i++) {
      float dir[3];

      sub_v3_v3v3(tmp_vec, b[next_ind(i)], b[i]);
      cross_v3_v3v3(dir, tmp_vec, normal);

      for (int j = 0; j < 3; j++) {
        if (isect_line_plane_v3(tmp_co1, a[j], a[next_ind(j)], b[i], dir) &&
            point_in_slice_seg(tmp_co1, a[j], a[next_ind(j)]) &&
            point_in_slice_seg(tmp_co1, b[i], b[next_ind(i)])) {
          closest_to_line_v3(tmp_co2, tmp_co1, b[i], b[next_ind(i)]);
          sub_v3_v3v3(tmp_vec, tmp_co1, tmp_co2);
          tmp = len_v3(tmp_vec);

          if ((tmp > maxdist) && (dot_v3v3(tmp_vec, normal) < 0.0f)) {
            maxdist = tmp;
            copy_v3_v3(r_a, tmp_co1);
            copy_v3_v3(r_b, tmp_co2);
            found = true;
          }
        }
      }
    }

    /* If no point is found, will fallback onto regular proximity test below. */
    if (found) {
      sub_v3_v3v3(r_vec, r_b, r_a);

      if (use_normal) {
        if (dot_v3v3(normal, r_vec) >= 0.0f) {
          copy_v3_v3(r_vec, normal);
        }
        else {
          negate_v3_v3(r_vec, normal);
        }
      }

      return 0.0f;
    }
  }

  /* Closest point. */
  for (int i = 0; i < 3; i++) {
    closest_on_tri_to_point_v3(tmp_co1, a[i], b[0], b[1], b[2]);
    tmp = len_squared_v3v3(tmp_co1, a[i]);

    if (tmp < dist) {
      dist = tmp;
      copy_v3_v3(r_a, a[i]);
      copy_v3_v3(r_b, tmp_co1);
    }
  }

  for (int i = 0; i < 3; i++) {
    closest_on_tri_to_point_v3(tmp_co1, b[i], a[0], a[1], a[2]);
    tmp = len_squared_v3v3(tmp_co1, b[i]);

    if (tmp < dist) {
      dist = tmp;
      copy_v3_v3(r_a, tmp_co1);
      copy_v3_v3(r_b, b[i]);
    }
  }

  /* Closest edge. */
  if (!is_intersecting) {
    for (int i = 0; i < 3; i++) {
      for (int j = 0; j < 3; j++) {
        isect_seg_seg_v3(a[i], a[next_ind(i)], b[j], b[next_ind(j)], tmp_co1, tmp_co2);
        tmp = len_squared_v3v3(tmp_co1, tmp_co2);

        if (tmp < dist) {
          dist = tmp;
          copy_v3_v3(r_a, tmp_co1);
          copy_v3_v3(r_b, tmp_co2);
        }
      }
    }
  }

  if (!is_intersecting) {
    sub_v3_v3v3(r_vec, r_a, r_b);
    dist = sqrtf(dist);
  }
  else {
    sub_v3_v3v3(r_vec, r_b, r_a);
    dist = 0.0f;
  }

  if (culling && use_normal) {
    copy_v3_v3(r_vec, normal);
  }
  else if (use_normal) {
    if (dot_v3v3(normal, r_vec) >= 0.0f) {
      copy_v3_v3(r_vec, normal);
    }
    else {
      negate_v3_v3(r_vec, normal);
    }
  }
  else if (culling && (dot_v3v3(r_vec, normal) < 0.0f)) {
    return FLT_MAX;
  }

  return dist;
}

static float compute_collision_point_edge_tri(const float a1[3],
                                              const float a2[3],
                                              const float b1[3],
                                              const float b2[3],
                                              const float b3[3],
                                              bool culling,
                                              bool use_normal,
                                              float r_a[3],
                                              float r_b[3],
                                              float r_vec[3])
{
  float a[2][3];
  float b[3][3];
  float dist = FLT_MAX;
  float tmp_co1[3], tmp_co2[3];
  float isect_a[3];
  bool isect = false;
  float tmp, tmp_vec[3];
  float normal[3], cent[3];
  bool backside = false;

  copy_v3_v3(a[0], a1);
  copy_v3_v3(a[1], a2);

  copy_v3_v3(b[0], b1);
  copy_v3_v3(b[1], b2);
  copy_v3_v3(b[2], b3);

  normal_tri_v3(normal, b[0], b[1], b[2]);

  /* Find intersection. */
  if (isect_line_segment_tri_v3(a[0], a[1], b[0], b[1], b[2], &tmp, NULL)) {
    interp_v3_v3v3(isect_a, a[0], a[1], tmp);
    isect = true;
  }

  /* Determine collision side. */
  if (culling) {
    if (isect) {
      backside = true;
    }
    else {
      mid_v3_v3v3v3(cent, b[0], b[1], b[2]);

      for (int i = 0; i < 2; i++) {
        sub_v3_v3v3(tmp_vec, a[i], cent);
        if (dot_v3v3(tmp_vec, normal) < 0.0f) {
          backside = true;
          break;
        }
      }
    }
  }

  if (isect) {
    /* Edge intersection. */
    copy_v3_v3(r_a, isect_a);
    copy_v3_v3(r_b, isect_a);

    copy_v3_v3(r_vec, normal);

    return 0.0f;
  }

  if (backside) {
    float maxdist = 0.0f;
    bool found = false;

    /* Point projections. */
    for (int i = 0; i < 2; i++) {
      if (isect_ray_tri_v3(a[i], normal, b[0], b[1], b[2], &tmp, NULL)) {
        if (tmp > maxdist) {
          maxdist = tmp;
          copy_v3_v3(r_a, a[i]);
          madd_v3_v3v3fl(r_b, a[i], normal, tmp);
          found = true;
        }
      }
    }

    /* Edge projections. */
    for (int i = 0; i < 3; i++) {
      float dir[3];

      sub_v3_v3v3(tmp_vec, b[next_ind(i)], b[i]);
      cross_v3_v3v3(dir, tmp_vec, normal);

      if (isect_line_plane_v3(tmp_co1, a[0], a[1], b[i], dir) &&
          point_in_slice_seg(tmp_co1, a[0], a[1]) &&
          point_in_slice_seg(tmp_co1, b[i], b[next_ind(i)])) {
        closest_to_line_v3(tmp_co2, tmp_co1, b[i], b[next_ind(i)]);
        sub_v3_v3v3(tmp_vec, tmp_co1, tmp_co2);
        tmp = len_v3(tmp_vec);

        if ((tmp > maxdist) && (dot_v3v3(tmp_vec, normal) < 0.0f)) {
          maxdist = tmp;
          copy_v3_v3(r_a, tmp_co1);
          copy_v3_v3(r_b, tmp_co2);
          found = true;
        }
      }
    }

    /* If no point is found, will fallback onto regular proximity test below. */
    if (found) {
      sub_v3_v3v3(r_vec, r_b, r_a);

      if (use_normal) {
        if (dot_v3v3(normal, r_vec) >= 0.0f) {
          copy_v3_v3(r_vec, normal);
        }
        else {
          negate_v3_v3(r_vec, normal);
        }
      }

      return 0.0f;
    }
  }

  /* Closest point. */
  for (int i = 0; i < 2; i++) {
    closest_on_tri_to_point_v3(tmp_co1, a[i], b[0], b[1], b[2]);
    tmp = len_squared_v3v3(tmp_co1, a[i]);

    if (tmp < dist) {
      dist = tmp;
      copy_v3_v3(r_a, a[i]);
      copy_v3_v3(r_b, tmp_co1);
    }
  }

  /* Closest edge. */
  if (!isect) {
    for (int j = 0; j < 3; j++) {
      isect_seg_seg_v3(a[0], a[1], b[j], b[next_ind(j)], tmp_co1, tmp_co2);
      tmp = len_squared_v3v3(tmp_co1, tmp_co2);

      if (tmp < dist) {
        dist = tmp;
        copy_v3_v3(r_a, tmp_co1);
        copy_v3_v3(r_b, tmp_co2);
      }
    }
  }

  if (isect) {
    sub_v3_v3v3(r_vec, r_b, r_a);
    dist = 0.0f;
  }
  else {
    sub_v3_v3v3(r_vec, r_a, r_b);
    dist = sqrtf(dist);
  }

  if (culling && use_normal) {
    copy_v3_v3(r_vec, normal);
  }
  else if (use_normal) {
    if (dot_v3v3(normal, r_vec) >= 0.0f) {
      copy_v3_v3(r_vec, normal);
    }
    else {
      negate_v3_v3(r_vec, normal);
    }
  }
  else if (culling && (dot_v3v3(r_vec, normal) < 0.0f)) {
    return FLT_MAX;
  }

  return dist;
}

/* `w3` is not perfect. */
static void collision_compute_barycentric(const float pv[3],
                                          const float p1[3],
                                          const float p2[3],
                                          const float p3[3],
                                          float *w1,
                                          float *w2,
                                          float *w3)
{
  /* dot_v3v3 */
#define INPR(v1, v2) ((v1)[0] * (v2)[0] + (v1)[1] * (v2)[1] + (v1)[2] * (v2)[2])

  double tempV1[3], tempV2[3], tempV4[3];
  double a, b, c, d, e, f;

  sub_v3db_v3fl_v3fl(tempV1, p1, p3);
  sub_v3db_v3fl_v3fl(tempV2, p2, p3);
  sub_v3db_v3fl_v3fl(tempV4, pv, p3);

  a = INPR(tempV1, tempV1);
  b = INPR(tempV1, tempV2);
  c = INPR(tempV2, tempV2);
  e = INPR(tempV1, tempV4);
  f = INPR(tempV2, tempV4);

  d = (a * c - b * b);

  if (fabs(d) < (double)ALMOST_ZERO) {
    *w1 = *w2 = *w3 = 1.0 / 3.0;
    return;
  }

  w1[0] = (float)((e * c - b * f) / d);

  if (w1[0] < 0) {
    w1[0] = 0;
  }

  w2[0] = (float)((f - b * (double)w1[0]) / c);

  if (w2[0] < 0) {
    w2[0] = 0;
  }

  w3[0] = 1.0f - w1[0] - w2[0];

#undef INPR
}

#ifdef __GNUC__
#  pragma GCC diagnostic push
#  pragma GCC diagnostic ignored "-Wdouble-promotion"
#endif

DO_INLINE void collision_interpolateOnTriangle(float to[3],
                                               const float v1[3],
                                               const float v2[3],
                                               const float v3[3],
                                               const double w1,
                                               const double w2,
                                               const double w3)
{
  zero_v3(to);
  VECADDMUL(to, v1, w1);
  VECADDMUL(to, v2, w2);
  VECADDMUL(to, v3, w3);
}

static void cloth_collision_impulse_vert(const float clamp_sq,
                                         const float impulse[3],
                                         struct ClothVertex *vert)
{
  float impulse_len_sq = len_squared_v3(impulse);

  if ((clamp_sq > 0.0f) && (impulse_len_sq > clamp_sq)) {
    return;
  }

  if (fabsf(vert->impulse[0]) < fabsf(impulse[0])) {
    vert->impulse[0] = impulse[0];
  }

  if (fabsf(vert->impulse[1]) < fabsf(impulse[1])) {
    vert->impulse[1] = impulse[1];
  }

  if (fabsf(vert->impulse[2]) < fabsf(impulse[2])) {
    vert->impulse[2] = impulse[2];
  }

  vert->impulse_count++;
}

static int cloth_collision_response_static(ClothModifierData *clmd,
                                           CollisionModifierData *collmd,
                                           Object *collob,
                                           CollPair *collpair,
                                           uint collision_count,
                                           const float dt)
{
  int result = 0;
  Cloth *cloth = clmd->clothObject;
  const float clamp_sq = square_f(clmd->coll_parms->clamp * dt);
  const float time_multiplier = 1.0f / (clmd->sim_parms->dt * clmd->sim_parms->timescale);
  const float epsilon2 = BLI_bvhtree_get_epsilon(collmd->bvhtree);
  const float min_distance = (clmd->coll_parms->epsilon + epsilon2) * (8.0f / 9.0f);

  const bool is_hair = (clmd->hairdata != NULL);
  for (int i = 0; i < collision_count; i++, collpair++) {
    float i1[3], i2[3], i3[3];
    float v1[3], v2[3], relativeVelocity[3];
    zero_v3(i1);
    zero_v3(i2);
    zero_v3(i3);

    /* Only handle static collisions here. */
    if (collpair->flag & (COLLISION_IN_FUTURE | COLLISION_INACTIVE)) {
      continue;
    }

    /* Compute barycentric coordinates and relative "velocity" for both collision points. */
    float w1 = collpair->aw1, w2 = collpair->aw2, w3 = collpair->aw3;
    float u1 = collpair->bw1, u2 = collpair->bw2, u3 = collpair->bw3;

    if (is_hair) {
      interp_v3_v3v3(v1, cloth->verts[collpair->ap1].tv, cloth->verts[collpair->ap2].tv, w2);
    }
    else {
      collision_interpolateOnTriangle(v1,
                                      cloth->verts[collpair->ap1].tv,
                                      cloth->verts[collpair->ap2].tv,
                                      cloth->verts[collpair->ap3].tv,
                                      w1,
                                      w2,
                                      w3);
    }

<<<<<<< HEAD
    collision_compute_barycentric(collpair->pb,
                                  collmd->current_xnew[collpair->bp1],
                                  collmd->current_xnew[collpair->bp2],
                                  collmd->current_xnew[collpair->bp3],
                                  &u1,
                                  &u2,
                                  &u3);

=======
>>>>>>> e9cb96d1
    collision_interpolateOnTriangle(v2,
                                    collmd->current_v[collpair->bp1],
                                    collmd->current_v[collpair->bp2],
                                    collmd->current_v[collpair->bp3],
                                    u1,
                                    u2,
                                    u3);

    sub_v3_v3v3(relativeVelocity, v2, v1);

    /* Calculate the normal component of the relative velocity
     * (actually only the magnitude - the direction is stored in 'normal'). */
    const float magrelVel = dot_v3v3(relativeVelocity, collpair->normal);
    const float d = min_distance - collpair->distance;

    /* If magrelVel < 0 the edges are approaching each other. */
    if (magrelVel > 0.0f) {
      /* Calculate Impulse magnitude to stop all motion in normal direction. */
      float magtangent = 0, repulse = 0;
      double impulse = 0.0;
      float vrel_t_pre[3];
      float temp[3];

      /* Calculate tangential velocity. */
      copy_v3_v3(temp, collpair->normal);
      mul_v3_fl(temp, magrelVel);
      sub_v3_v3v3(vrel_t_pre, relativeVelocity, temp);

      /* Decrease in magnitude of relative tangential velocity due to coulomb friction
       * in original formula "magrelVel" should be the
       * "change of relative velocity in normal direction". */
      magtangent = min_ff(collob->pd->pdef_cfrict * 0.01f * magrelVel, len_v3(vrel_t_pre));

      /* Apply friction impulse. */
      if (magtangent > ALMOST_ZERO) {
        normalize_v3(vrel_t_pre);

        impulse = magtangent / 1.5;

        VECADDMUL(i1, vrel_t_pre, (double)w1 * impulse);
        VECADDMUL(i2, vrel_t_pre, (double)w2 * impulse);

        if (!is_hair) {
          VECADDMUL(i3, vrel_t_pre, (double)w3 * impulse);
        }
      }

      /* Apply velocity stopping impulse. */
      impulse = magrelVel / 1.5f;

      VECADDMUL(i1, collpair->normal, (double)w1 * impulse);
      VECADDMUL(i2, collpair->normal, (double)w2 * impulse);
      if (!is_hair) {
        VECADDMUL(i3, collpair->normal, (double)w3 * impulse);
      }

      if ((magrelVel < 0.1f * d * time_multiplier) && (d > ALMOST_ZERO)) {
        repulse = MIN2(d / time_multiplier, 0.1f * d * time_multiplier - magrelVel);

        /* Stay on the safe side and clamp repulse. */
        if (impulse > ALMOST_ZERO) {
          repulse = min_ff(repulse, 5.0f * impulse);
        }

        repulse = max_ff(impulse, repulse);

        impulse = repulse / 1.5f;

        VECADDMUL(i1, collpair->normal, impulse);
        VECADDMUL(i2, collpair->normal, impulse);
        if (!is_hair) {
          VECADDMUL(i3, collpair->normal, impulse);
        }
      }

      result = 1;
    }
    else if (d > ALMOST_ZERO) {
      /* Stay on the safe side and clamp repulse. */
      float repulse = d / time_multiplier;
      float impulse = repulse / 4.5f;

      VECADDMUL(i1, collpair->normal, w1 * impulse);
      VECADDMUL(i2, collpair->normal, w2 * impulse);

      if (!is_hair) {
        VECADDMUL(i3, collpair->normal, w3 * impulse);
      }

      result = 1;
    }

    if (result) {
      cloth_collision_impulse_vert(clamp_sq, i1, &cloth->verts[collpair->ap1]);
      cloth_collision_impulse_vert(clamp_sq, i2, &cloth->verts[collpair->ap2]);
      if (!is_hair) {
        cloth_collision_impulse_vert(clamp_sq, i3, &cloth->verts[collpair->ap3]);
      }
    }
  }

  return result;
}

static int cloth_selfcollision_response_static(ClothModifierData *clmd,
                                               CollPair *collpair,
                                               uint collision_count,
                                               const float dt)
{
  int result = 0;
  Cloth *cloth = clmd->clothObject;
  const float clamp_sq = square_f(clmd->coll_parms->self_clamp * dt);
  const float time_multiplier = 1.0f / (clmd->sim_parms->dt * clmd->sim_parms->timescale);
  const float min_distance = (2.0f * clmd->coll_parms->selfepsilon) * (8.0f / 9.0f);

  for (int i = 0; i < collision_count; i++, collpair++) {
    float ia[3][3] = {{0.0f}};
    float ib[3][3] = {{0.0f}};
    float v1[3], v2[3], relativeVelocity[3];

    /* Only handle static collisions here. */
    if (collpair->flag & (COLLISION_IN_FUTURE | COLLISION_INACTIVE)) {
      continue;
    }

    /* Retrieve barycentric coordinates for both collision points. */
    float w1 = collpair->aw1, w2 = collpair->aw2, w3 = collpair->aw3;
    float u1 = collpair->bw1, u2 = collpair->bw2, u3 = collpair->bw3;

    /* Calculate relative "velocity". */
    collision_interpolateOnTriangle(v1,
                                    cloth->verts[collpair->ap1].tv,
                                    cloth->verts[collpair->ap2].tv,
                                    cloth->verts[collpair->ap3].tv,
                                    w1,
                                    w2,
                                    w3);

    collision_interpolateOnTriangle(v2,
                                    cloth->verts[collpair->bp1].tv,
                                    cloth->verts[collpair->bp2].tv,
                                    cloth->verts[collpair->bp3].tv,
                                    u1,
                                    u2,
                                    u3);

    sub_v3_v3v3(relativeVelocity, v2, v1);

    /* Calculate the normal component of the relative velocity
     * (actually only the magnitude - the direction is stored in 'normal'). */
    const float magrelVel = dot_v3v3(relativeVelocity, collpair->normal);
    const float d = min_distance - collpair->distance;

    /* TODO: Impulses should be weighed by mass as this is self col,
     * this has to be done after mass distribution is implemented. */

    /* If magrelVel < 0 the edges are approaching each other. */
    if (magrelVel > 0.0f) {
      /* Calculate Impulse magnitude to stop all motion in normal direction. */
      float magtangent = 0, repulse = 0;
      double impulse = 0.0;
      float vrel_t_pre[3];
      float temp[3];

      /* Calculate tangential velocity. */
      copy_v3_v3(temp, collpair->normal);
      mul_v3_fl(temp, magrelVel);
      sub_v3_v3v3(vrel_t_pre, relativeVelocity, temp);

      /* Decrease in magnitude of relative tangential velocity due to coulomb friction
       * in original formula "magrelVel" should be the
       * "change of relative velocity in normal direction". */
      magtangent = min_ff(clmd->coll_parms->self_friction * 0.01f * magrelVel, len_v3(vrel_t_pre));

      /* Apply friction impulse. */
      if (magtangent > ALMOST_ZERO) {
        normalize_v3(vrel_t_pre);

        impulse = magtangent / 1.5;

        VECADDMUL(ia[0], vrel_t_pre, (double)w1 * impulse);
        VECADDMUL(ia[1], vrel_t_pre, (double)w2 * impulse);
        VECADDMUL(ia[2], vrel_t_pre, (double)w3 * impulse);

        VECADDMUL(ib[0], vrel_t_pre, (double)u1 * -impulse);
        VECADDMUL(ib[1], vrel_t_pre, (double)u2 * -impulse);
        VECADDMUL(ib[2], vrel_t_pre, (double)u3 * -impulse);
      }

      /* Apply velocity stopping impulse. */
      impulse = magrelVel / 3.0f;

      VECADDMUL(ia[0], collpair->normal, (double)w1 * impulse);
      VECADDMUL(ia[1], collpair->normal, (double)w2 * impulse);
      VECADDMUL(ia[2], collpair->normal, (double)w3 * impulse);

      VECADDMUL(ib[0], collpair->normal, (double)u1 * -impulse);
      VECADDMUL(ib[1], collpair->normal, (double)u2 * -impulse);
      VECADDMUL(ib[2], collpair->normal, (double)u3 * -impulse);

      if ((magrelVel < 0.1f * d * time_multiplier) && (d > ALMOST_ZERO)) {
        repulse = MIN2(d / time_multiplier, 0.1f * d * time_multiplier - magrelVel);

        if (impulse > ALMOST_ZERO) {
          repulse = min_ff(repulse, 5.0 * impulse);
        }

        repulse = max_ff(impulse, repulse);
        impulse = repulse / 1.5f;

        VECADDMUL(ia[0], collpair->normal, (double)w1 * impulse);
        VECADDMUL(ia[1], collpair->normal, (double)w2 * impulse);
        VECADDMUL(ia[2], collpair->normal, (double)w3 * impulse);

        VECADDMUL(ib[0], collpair->normal, (double)u1 * -impulse);
        VECADDMUL(ib[1], collpair->normal, (double)u2 * -impulse);
        VECADDMUL(ib[2], collpair->normal, (double)u3 * -impulse);
      }

      result = 1;
    }
    else if (d > ALMOST_ZERO) {
      /* Stay on the safe side and clamp repulse. */
      float repulse = d * 1.0f / time_multiplier;
      float impulse = repulse / 9.0f;

      VECADDMUL(ia[0], collpair->normal, w1 * impulse);
      VECADDMUL(ia[1], collpair->normal, w2 * impulse);
      VECADDMUL(ia[2], collpair->normal, w3 * impulse);

      VECADDMUL(ib[0], collpair->normal, u1 * -impulse);
      VECADDMUL(ib[1], collpair->normal, u2 * -impulse);
      VECADDMUL(ib[2], collpair->normal, u3 * -impulse);

      result = 1;
    }

    if (result) {
      cloth_collision_impulse_vert(clamp_sq, ia[0], &cloth->verts[collpair->ap1]);
      cloth_collision_impulse_vert(clamp_sq, ia[1], &cloth->verts[collpair->ap2]);
      cloth_collision_impulse_vert(clamp_sq, ia[2], &cloth->verts[collpair->ap3]);

      cloth_collision_impulse_vert(clamp_sq, ib[0], &cloth->verts[collpair->bp1]);
      cloth_collision_impulse_vert(clamp_sq, ib[1], &cloth->verts[collpair->bp2]);
      cloth_collision_impulse_vert(clamp_sq, ib[2], &cloth->verts[collpair->bp3]);
    }
  }

  return result;
}

#ifdef __GNUC__
#  pragma GCC diagnostic pop
#endif

static bool cloth_bvh_collision_is_active(const ClothModifierData *UNUSED(clmd),
                                          const Cloth *cloth,
                                          const MVertTri *tri_a)
{
  const ClothVertex *verts = cloth->verts;

  /* Fully pinned triangles don't need collision processing. */
  const int flags_a = verts[tri_a->tri[0]].flags & verts[tri_a->tri[1]].flags &
                      verts[tri_a->tri[2]].flags;

  if (flags_a & (CLOTH_VERT_FLAG_PINNED | CLOTH_VERT_FLAG_NOOBJCOLL)) {
    return false;
  }

  return true;
}

static void cloth_collision(void *__restrict userdata,
                            const int index,
                            const TaskParallelTLS *__restrict UNUSED(tls))
{
  ColDetectData *data = (ColDetectData *)userdata;

  ClothModifierData *clmd = data->clmd;
  CollisionModifierData *collmd = data->collmd;
  CollPair *collpair = data->collisions;
  const MVertTri *tri_a, *tri_b;
  ClothVertex *verts1 = clmd->clothObject->verts;
  float distance = 0.0f;
  float epsilon1 = clmd->coll_parms->epsilon;
  float epsilon2 = BLI_bvhtree_get_epsilon(collmd->bvhtree);
  float pa[3], pb[3], vect[3];

  tri_a = &clmd->clothObject->tri[data->overlap[index].indexA];
  tri_b = &collmd->tri[data->overlap[index].indexB];

  /* Compute distance and normal. */
  distance = compute_collision_point_tri_tri(verts1[tri_a->tri[0]].tx,
                                             verts1[tri_a->tri[1]].tx,
                                             verts1[tri_a->tri[2]].tx,
                                             collmd->current_xnew[tri_b->tri[0]],
                                             collmd->current_xnew[tri_b->tri[1]],
                                             collmd->current_xnew[tri_b->tri[2]],
                                             data->culling,
                                             data->use_normal,
                                             pa,
                                             pb,
                                             vect);

  if ((distance <= (epsilon1 + epsilon2 + ALMOST_ZERO)) && (len_squared_v3(vect) > ALMOST_ZERO)) {
    collpair[index].ap1 = tri_a->tri[0];
    collpair[index].ap2 = tri_a->tri[1];
    collpair[index].ap3 = tri_a->tri[2];

    collpair[index].bp1 = tri_b->tri[0];
    collpair[index].bp2 = tri_b->tri[1];
    collpair[index].bp3 = tri_b->tri[2];

    copy_v3_v3(collpair[index].pa, pa);
    copy_v3_v3(collpair[index].pb, pb);
    copy_v3_v3(collpair[index].vector, vect);

    normalize_v3_v3(collpair[index].normal, collpair[index].vector);

    collpair[index].distance = distance;
    collpair[index].flag = 0;

    data->collided = true;

    /* Compute barycentric coordinates for both collision points. */
    collision_compute_barycentric(pa,
                                  verts1[tri_a->tri[0]].tx,
                                  verts1[tri_a->tri[1]].tx,
                                  verts1[tri_a->tri[2]].tx,
                                  &collpair[index].aw1,
                                  &collpair[index].aw2,
                                  &collpair[index].aw3);

    collision_compute_barycentric(pb,
                                  collmd->current_xnew[tri_b->tri[0]].co,
                                  collmd->current_xnew[tri_b->tri[1]].co,
                                  collmd->current_xnew[tri_b->tri[2]].co,
                                  &collpair[index].bw1,
                                  &collpair[index].bw2,
                                  &collpair[index].bw3);
  }
  else {
    collpair[index].flag = COLLISION_INACTIVE;
  }
}

static bool cloth_bvh_selfcollision_is_active(const ClothModifierData *clmd,
                                              const Cloth *cloth,
                                              const MVertTri *tri_a,
                                              const MVertTri *tri_b)
{
  const ClothVertex *verts = cloth->verts;

  /* Skip when either triangle is excluded. */
  const int flags_a = verts[tri_a->tri[0]].flags & verts[tri_a->tri[1]].flags &
                      verts[tri_a->tri[2]].flags;
  const int flags_b = verts[tri_b->tri[0]].flags & verts[tri_b->tri[1]].flags &
                      verts[tri_b->tri[2]].flags;

  if ((flags_a | flags_b) & CLOTH_VERT_FLAG_NOSELFCOLL) {
    return false;
  }

  /* Skip when both triangles are pinned. */
  if ((flags_a & flags_b) & CLOTH_VERT_FLAG_PINNED) {
    return false;
  }

  /* Ignore overlap of neighboring triangles and triangles connected by a sewing edge. */
  bool sewing_active = (clmd->sim_parms->flags & CLOTH_SIMSETTINGS_FLAG_SEW);

  for (uint i = 0; i < 3; i++) {
    for (uint j = 0; j < 3; j++) {
      if (tri_a->tri[i] == tri_b->tri[j]) {
        return false;
      }

      if (sewing_active) {
        if (BLI_edgeset_haskey(cloth->sew_edge_graph, tri_a->tri[i], tri_b->tri[j])) {
          return false;
        }
      }
    }
  }

  return true;
}

static void cloth_selfcollision(void *__restrict userdata,
                                const int index,
                                const TaskParallelTLS *__restrict UNUSED(tls))
{
  SelfColDetectData *data = (SelfColDetectData *)userdata;

  ClothModifierData *clmd = data->clmd;
  CollPair *collpair = data->collisions;
  const MVertTri *tri_a, *tri_b;
  ClothVertex *verts1 = clmd->clothObject->verts;
  float distance = 0.0f;
  float epsilon = clmd->coll_parms->selfepsilon;
  float pa[3], pb[3], vect[3];

  /* Collision math is currently not symmetric, so ensure a stable order for each pair. */
  int indexA = data->overlap[index].indexA, indexB = data->overlap[index].indexB;

  if (indexA > indexB) {
    SWAP(int, indexA, indexB);
  }

  tri_a = &clmd->clothObject->tri[indexA];
  tri_b = &clmd->clothObject->tri[indexB];

  BLI_assert(cloth_bvh_selfcollision_is_active(clmd, clmd->clothObject, tri_a, tri_b));

  /* Compute distance and normal. */
  distance = compute_collision_point_tri_tri(verts1[tri_a->tri[0]].tx,
                                             verts1[tri_a->tri[1]].tx,
                                             verts1[tri_a->tri[2]].tx,
                                             verts1[tri_b->tri[0]].tx,
                                             verts1[tri_b->tri[1]].tx,
                                             verts1[tri_b->tri[2]].tx,
                                             false,
                                             false,
                                             pa,
                                             pb,
                                             vect);

  if ((distance <= (epsilon * 2.0f + ALMOST_ZERO)) && (len_squared_v3(vect) > ALMOST_ZERO)) {
    collpair[index].ap1 = tri_a->tri[0];
    collpair[index].ap2 = tri_a->tri[1];
    collpair[index].ap3 = tri_a->tri[2];

    collpair[index].bp1 = tri_b->tri[0];
    collpair[index].bp2 = tri_b->tri[1];
    collpair[index].bp3 = tri_b->tri[2];

    copy_v3_v3(collpair[index].pa, pa);
    copy_v3_v3(collpair[index].pb, pb);
    copy_v3_v3(collpair[index].vector, vect);

    normalize_v3_v3(collpair[index].normal, collpair[index].vector);

    collpair[index].distance = distance;
    collpair[index].flag = 0;

    data->collided = true;

    /* Compute barycentric coordinates for both collision points. */
    collision_compute_barycentric(pa,
                                  verts1[tri_a->tri[0]].tx,
                                  verts1[tri_a->tri[1]].tx,
                                  verts1[tri_a->tri[2]].tx,
                                  &collpair[index].aw1,
                                  &collpair[index].aw2,
                                  &collpair[index].aw3);

    collision_compute_barycentric(pb,
                                  verts1[tri_b->tri[0]].tx,
                                  verts1[tri_b->tri[1]].tx,
                                  verts1[tri_b->tri[2]].tx,
                                  &collpair[index].bw1,
                                  &collpair[index].bw2,
                                  &collpair[index].bw3);
  }
  else {
    collpair[index].flag = COLLISION_INACTIVE;
  }
}

static void hair_collision(void *__restrict userdata,
                           const int index,
                           const TaskParallelTLS *__restrict UNUSED(tls))
{
  ColDetectData *data = (ColDetectData *)userdata;

  ClothModifierData *clmd = data->clmd;
  CollisionModifierData *collmd = data->collmd;
  CollPair *collpair = data->collisions;
  const MVertTri *tri_coll;
  const MEdge *edge_coll;
  ClothVertex *verts1 = clmd->clothObject->verts;
  float distance = 0.0f;
  float epsilon1 = clmd->coll_parms->epsilon;
  float epsilon2 = BLI_bvhtree_get_epsilon(collmd->bvhtree);
  float pa[3], pb[3], vect[3];

  /* TODO: This is not efficient. Might be wise to instead build an array before iterating, to
   * avoid walking the list every time. */
  edge_coll = &clmd->clothObject->edges[data->overlap[index].indexA];
  tri_coll = &collmd->tri[data->overlap[index].indexB];

  /* Compute distance and normal. */
  distance = compute_collision_point_edge_tri(verts1[edge_coll->v1].tx,
                                              verts1[edge_coll->v2].tx,
                                              collmd->current_x[tri_coll->tri[0]],
                                              collmd->current_x[tri_coll->tri[1]],
                                              collmd->current_x[tri_coll->tri[2]],
                                              data->culling,
                                              data->use_normal,
                                              pa,
                                              pb,
                                              vect);

  if ((distance <= (epsilon1 + epsilon2 + ALMOST_ZERO)) && (len_squared_v3(vect) > ALMOST_ZERO)) {
    collpair[index].ap1 = edge_coll->v1;
    collpair[index].ap2 = edge_coll->v2;

    collpair[index].bp1 = tri_coll->tri[0];
    collpair[index].bp2 = tri_coll->tri[1];
    collpair[index].bp3 = tri_coll->tri[2];

    copy_v3_v3(collpair[index].pa, pa);
    copy_v3_v3(collpair[index].pb, pb);
    copy_v3_v3(collpair[index].vector, vect);

    normalize_v3_v3(collpair[index].normal, collpair[index].vector);

    collpair[index].distance = distance;
    collpair[index].flag = 0;

    data->collided = true;

    /* Compute barycentric coordinates for the collision points. */
    collpair[index].aw2 = line_point_factor_v3(
        pa, verts1[edge_coll->v1].tx, verts1[edge_coll->v2].tx);

    collpair[index].aw1 = 1.0f - collpair[index].aw2;

    collision_compute_barycentric(pb,
                                  collmd->current_xnew[tri_coll->tri[0]].co,
                                  collmd->current_xnew[tri_coll->tri[1]].co,
                                  collmd->current_xnew[tri_coll->tri[2]].co,
                                  &collpair[index].bw1,
                                  &collpair[index].bw2,
                                  &collpair[index].bw3);
  }
  else {
    collpair[index].flag = COLLISION_INACTIVE;
  }
}

static void add_collision_object(ListBase *relations, Object *ob, int level, uint modifier_type)
{
  /* only get objects with collision modifier */
  ModifierData *cmd = BKE_modifiers_findby_type(ob, modifier_type);

  if (cmd) {
    CollisionRelation *relation = MEM_callocN(sizeof(CollisionRelation), "CollisionRelation");
    relation->ob = ob;
    BLI_addtail(relations, relation);
  }

  /* objects in dupli groups, one level only for now */
  /* TODO: this doesn't really work, we are not taking into account the
   * dupli transforms and can get objects in the list multiple times. */
  if (ob->instance_collection && level == 0) {
    Collection *collection = ob->instance_collection;

    /* add objects */
    FOREACH_COLLECTION_OBJECT_RECURSIVE_BEGIN (collection, object) {
      add_collision_object(relations, object, level + 1, modifier_type);
    }
    FOREACH_COLLECTION_OBJECT_RECURSIVE_END;
  }
}

ListBase *BKE_collision_relations_create(Depsgraph *depsgraph,
                                         Collection *collection,
                                         uint modifier_type)
{
  const Scene *scene = DEG_get_input_scene(depsgraph);
  ViewLayer *view_layer = DEG_get_input_view_layer(depsgraph);
  Base *base = BKE_collection_or_layer_objects(scene, view_layer, collection);
  const bool for_render = (DEG_get_mode(depsgraph) == DAG_EVAL_RENDER);
  const int base_flag = (for_render) ? BASE_ENABLED_RENDER : BASE_ENABLED_VIEWPORT;

  ListBase *relations = MEM_callocN(sizeof(ListBase), "CollisionRelation list");

  for (; base; base = base->next) {
    if (base->flag & base_flag) {
      add_collision_object(relations, base->object, 0, modifier_type);
    }
  }

  return relations;
}

void BKE_collision_relations_free(ListBase *relations)
{
  if (relations) {
    BLI_freelistN(relations);
    MEM_freeN(relations);
  }
}

Object **BKE_collision_objects_create(Depsgraph *depsgraph,
                                      Object *self,
                                      Collection *collection,
                                      uint *numcollobj,
                                      uint modifier_type)
{
  ListBase *relations = DEG_get_collision_relations(depsgraph, collection, modifier_type);

  if (!relations) {
    *numcollobj = 0;
    return NULL;
  }

  int maxnum = BLI_listbase_count(relations);
  int num = 0;
  Object **objects = MEM_callocN(sizeof(Object *) * maxnum, __func__);

  LISTBASE_FOREACH (CollisionRelation *, relation, relations) {
    /* Get evaluated object. */
    Object *ob = (Object *)DEG_get_evaluated_id(depsgraph, &relation->ob->id);

    if (modifier_type == eModifierType_Collision && !(ob->pd && ob->pd->deflect)) {
      continue;
    }

    if (ob != self) {
      objects[num] = ob;
      num++;
    }
  }

  if (num == 0) {
    MEM_freeN(objects);
    objects = NULL;
  }

  *numcollobj = num;
  return objects;
}

void BKE_collision_objects_free(Object **objects)
{
  if (objects) {
    MEM_freeN(objects);
  }
}

ListBase *BKE_collider_cache_create(Depsgraph *depsgraph, Object *self, Collection *collection)
{
  ListBase *relations = DEG_get_collision_relations(
      depsgraph, collection, eModifierType_Collision);
  ListBase *cache = NULL;

  if (!relations) {
    return NULL;
  }

  LISTBASE_FOREACH (CollisionRelation *, relation, relations) {
    /* Get evaluated object. */
    Object *ob = (Object *)DEG_get_evaluated_id(depsgraph, &relation->ob->id);

    if (ob == self) {
      continue;
    }

    CollisionModifierData *cmd = (CollisionModifierData *)BKE_modifiers_findby_type(
        ob, eModifierType_Collision);
    if (cmd && cmd->bvhtree) {
      if (cache == NULL) {
        cache = MEM_callocN(sizeof(ListBase), "ColliderCache array");
      }

      ColliderCache *col = MEM_callocN(sizeof(ColliderCache), "ColliderCache");
      col->ob = ob;
      col->collmd = cmd;
      /* make sure collider is properly set up */
      collision_move_object(cmd, 1.0, 0.0, true);
      BLI_addtail(cache, col);
    }
  }

  return cache;
}

void BKE_collider_cache_free(ListBase **colliders)
{
  if (*colliders) {
    BLI_freelistN(*colliders);
    MEM_freeN(*colliders);
    *colliders = NULL;
  }
}

static bool cloth_bvh_objcollisions_nearcheck(ClothModifierData *clmd,
                                              CollisionModifierData *collmd,
                                              CollPair **collisions,
                                              int numresult,
                                              BVHTreeOverlap *overlap,
                                              bool culling,
                                              bool use_normal)
{
  const bool is_hair = (clmd->hairdata != NULL);
  *collisions = (CollPair *)MEM_mallocN(sizeof(CollPair) * numresult, "collision array");

  ColDetectData data = {
      .clmd = clmd,
      .collmd = collmd,
      .overlap = overlap,
      .collisions = *collisions,
      .culling = culling,
      .use_normal = use_normal,
      .collided = false,
  };

  TaskParallelSettings settings;
  BLI_parallel_range_settings_defaults(&settings);
  settings.use_threading = true;
  BLI_task_parallel_range(
      0, numresult, &data, is_hair ? hair_collision : cloth_collision, &settings);

  return data.collided;
}

static bool cloth_bvh_selfcollisions_nearcheck(ClothModifierData *clmd,
                                               CollPair *collisions,
                                               int numresult,
                                               BVHTreeOverlap *overlap)
{
  SelfColDetectData data = {
      .clmd = clmd,
      .overlap = overlap,
      .collisions = collisions,
      .collided = false,
  };

  TaskParallelSettings settings;
  BLI_parallel_range_settings_defaults(&settings);
  settings.use_threading = true;
  BLI_task_parallel_range(0, numresult, &data, cloth_selfcollision, &settings);

  return data.collided;
}

static int cloth_bvh_objcollisions_resolve(ClothModifierData *clmd,
                                           Object **collobjs,
                                           CollPair **collisions,
                                           uint *collision_counts,
                                           const uint numcollobj,
                                           const float dt)
{
  Cloth *cloth = clmd->clothObject;
  int i = 0, j = 0, mvert_num = 0;
  ClothVertex *verts = NULL;
  int ret = 0;
  int result = 0;

  mvert_num = clmd->clothObject->mvert_num;
  verts = cloth->verts;

  result = 1;

  for (j = 0; j < 2; j++) {
    result = 0;

    for (i = 0; i < numcollobj; i++) {
      Object *collob = collobjs[i];
      CollisionModifierData *collmd = (CollisionModifierData *)BKE_modifiers_findby_type(
          collob, eModifierType_Collision);

      if (collmd->bvhtree) {
        result += cloth_collision_response_static(
            clmd, collmd, collob, collisions[i], collision_counts[i], dt);
      }
    }

    /* Apply impulses in parallel. */
    if (result) {
      for (i = 0; i < mvert_num; i++) {
        // calculate "velocities" (just xnew = xold + v; no dt in v)
        if (verts[i].impulse_count) {
          add_v3_v3(verts[i].tv, verts[i].impulse);
          add_v3_v3(verts[i].dcvel, verts[i].impulse);
          zero_v3(verts[i].impulse);
          verts[i].impulse_count = 0;

          ret++;
        }
      }
    }
    else {
      break;
    }
  }
  return ret;
}

static int cloth_bvh_selfcollisions_resolve(ClothModifierData *clmd,
                                            CollPair *collisions,
                                            int collision_count,
                                            const float dt)
{
  Cloth *cloth = clmd->clothObject;
  int i = 0, j = 0, mvert_num = 0;
  ClothVertex *verts = NULL;
  int ret = 0;
  int result = 0;

  mvert_num = clmd->clothObject->mvert_num;
  verts = cloth->verts;

  for (j = 0; j < 2; j++) {
    result = 0;

    result += cloth_selfcollision_response_static(clmd, collisions, collision_count, dt);

    /* Apply impulses in parallel. */
    if (result) {
      for (i = 0; i < mvert_num; i++) {
        if (verts[i].impulse_count) {
          // VECADDMUL ( verts[i].tv, verts[i].impulse, 1.0f / verts[i].impulse_count );
          add_v3_v3(verts[i].tv, verts[i].impulse);
          add_v3_v3(verts[i].dcvel, verts[i].impulse);
          zero_v3(verts[i].impulse);
          verts[i].impulse_count = 0;

          ret++;
        }
      }
    }

    if (!result) {
      break;
    }
  }
  return ret;
}

static bool cloth_bvh_obj_overlap_cb(void *userdata,
                                     int index_a,
                                     int UNUSED(index_b),
                                     int UNUSED(thread))
{
  ClothModifierData *clmd = (ClothModifierData *)userdata;
  struct Cloth *clothObject = clmd->clothObject;
  const MVertTri *tri_a = &clothObject->tri[index_a];

  return cloth_bvh_collision_is_active(clmd, clothObject, tri_a);
}

static bool cloth_bvh_self_overlap_cb(void *userdata, int index_a, int index_b, int UNUSED(thread))
{
  /* This shouldn't happen, but just in case. Note that equal combinations
   * (eg. (0,1) & (1,0)) would be filtered out by BLI_bvhtree_overlap_self. */
  if (index_a != index_b) {
    ClothModifierData *clmd = (ClothModifierData *)userdata;
    struct Cloth *clothObject = clmd->clothObject;
    const MVertTri *tri_a, *tri_b;
    tri_a = &clothObject->tri[index_a];
    tri_b = &clothObject->tri[index_b];

    if (cloth_bvh_selfcollision_is_active(clmd, clothObject, tri_a, tri_b)) {
      return true;
    }
  }
  return false;
}

int cloth_bvh_collision(
    Depsgraph *depsgraph, Object *ob, ClothModifierData *clmd, float step, float dt)
{
  Cloth *cloth = clmd->clothObject;
  BVHTree *cloth_bvh = cloth->bvhtree;
  uint i = 0, mvert_num = 0;
  int rounds = 0;
  ClothVertex *verts = NULL;
  int ret = 0, ret2 = 0;
  Object **collobjs = NULL;
  uint numcollobj = 0;
  uint *coll_counts_obj = NULL;
  BVHTreeOverlap **overlap_obj = NULL;
  uint coll_count_self = 0;
  BVHTreeOverlap *overlap_self = NULL;
  bool bvh_updated = false;

  if ((clmd->sim_parms->flags & CLOTH_SIMSETTINGS_FLAG_COLLOBJ) || cloth_bvh == NULL) {
    return 0;
  }

  verts = cloth->verts;
  mvert_num = cloth->mvert_num;

  if (clmd->coll_parms->flags & CLOTH_COLLSETTINGS_FLAG_ENABLED) {
    bvhtree_update_from_cloth(clmd, false, false);
    bvh_updated = true;

    /* Enable self collision if this is a hair sim */
    const bool is_hair = (clmd->hairdata != NULL);

    collobjs = BKE_collision_objects_create(depsgraph,
                                            is_hair ? NULL : ob,
                                            clmd->coll_parms->group,
                                            &numcollobj,
                                            eModifierType_Collision);

    if (collobjs) {
      coll_counts_obj = MEM_callocN(sizeof(uint) * numcollobj, "CollCounts");
      overlap_obj = MEM_callocN(sizeof(*overlap_obj) * numcollobj, "BVHOverlap");

      for (i = 0; i < numcollobj; i++) {
        Object *collob = collobjs[i];
        CollisionModifierData *collmd = (CollisionModifierData *)BKE_modifiers_findby_type(
            collob, eModifierType_Collision);

        if (!collmd->bvhtree) {
          continue;
        }

        /* Move object to position (step) in time. */
        collision_move_object(collmd, step + dt, step, false);

        overlap_obj[i] = BLI_bvhtree_overlap(cloth_bvh,
                                             collmd->bvhtree,
                                             &coll_counts_obj[i],
                                             is_hair ? NULL : cloth_bvh_obj_overlap_cb,
                                             clmd);
      }
    }
  }

  if (clmd->coll_parms->flags & CLOTH_COLLSETTINGS_FLAG_SELF) {
    if (cloth->bvhselftree != cloth->bvhtree || !bvh_updated) {
      bvhtree_update_from_cloth(clmd, false, true);
    }

    overlap_self = BLI_bvhtree_overlap_self(
        cloth->bvhselftree, &coll_count_self, cloth_bvh_self_overlap_cb, clmd);
  }

  do {
    ret2 = 0;

    /* Object collisions. */
    if ((clmd->coll_parms->flags & CLOTH_COLLSETTINGS_FLAG_ENABLED) && collobjs) {
      CollPair **collisions;
      bool collided = false;

      collisions = MEM_callocN(sizeof(CollPair *) * numcollobj, "CollPair");

      for (i = 0; i < numcollobj; i++) {
        Object *collob = collobjs[i];
        CollisionModifierData *collmd = (CollisionModifierData *)BKE_modifiers_findby_type(
            collob, eModifierType_Collision);

        if (!collmd->bvhtree) {
          continue;
        }

        if (coll_counts_obj[i] && overlap_obj[i]) {
          collided = cloth_bvh_objcollisions_nearcheck(
                         clmd,
                         collmd,
                         &collisions[i],
                         coll_counts_obj[i],
                         overlap_obj[i],
                         (collob->pd->flag & PFIELD_CLOTH_USE_CULLING),
                         (collob->pd->flag & PFIELD_CLOTH_USE_NORMAL)) ||
                     collided;
        }
      }

      if (collided) {
        ret += cloth_bvh_objcollisions_resolve(
            clmd, collobjs, collisions, coll_counts_obj, numcollobj, dt);
        ret2 += ret;
      }

      for (i = 0; i < numcollobj; i++) {
        MEM_SAFE_FREE(collisions[i]);
      }

      MEM_freeN(collisions);
    }

    /* Self collisions. */
    if (clmd->coll_parms->flags & CLOTH_COLLSETTINGS_FLAG_SELF) {
      CollPair *collisions = NULL;

      verts = cloth->verts;
      mvert_num = cloth->mvert_num;

      if (cloth->bvhselftree) {
        if (coll_count_self && overlap_self) {
          collisions = (CollPair *)MEM_mallocN(sizeof(CollPair) * coll_count_self,
                                               "collision array");

          if (cloth_bvh_selfcollisions_nearcheck(
                  clmd, collisions, coll_count_self, overlap_self)) {
            ret += cloth_bvh_selfcollisions_resolve(clmd, collisions, coll_count_self, dt);
            ret2 += ret;
          }
        }
      }

      MEM_SAFE_FREE(collisions);
    }

    /* Apply all collision resolution. */
    if (ret2) {
      for (i = 0; i < mvert_num; i++) {
        if (clmd->sim_parms->vgroup_mass > 0) {
          if (verts[i].flags & CLOTH_VERT_FLAG_PINNED) {
            continue;
          }
        }

        add_v3_v3v3(verts[i].tx, verts[i].txold, verts[i].tv);
      }
    }

    rounds++;
  } while (ret2 && (clmd->coll_parms->loop_count > rounds));

  if (overlap_obj) {
    for (i = 0; i < numcollobj; i++) {
      MEM_SAFE_FREE(overlap_obj[i]);
    }

    MEM_freeN(overlap_obj);
  }

  MEM_SAFE_FREE(coll_counts_obj);

  MEM_SAFE_FREE(overlap_self);

  BKE_collision_objects_free(collobjs);

  return MIN2(ret, 1);
}

BLI_INLINE void max_v3_v3v3(float r[3], const float a[3], const float b[3])
{
  r[0] = max_ff(a[0], b[0]);
  r[1] = max_ff(a[1], b[1]);
  r[2] = max_ff(a[2], b[2]);
}

void collision_get_collider_velocity(float vel_old[3],
                                     float vel_new[3],
                                     CollisionModifierData *collmd,
                                     CollPair *collpair)
{
  float u1, u2, u3;

  /* compute barycentric coordinates */
  collision_compute_barycentric(collpair->pb,
                                collmd->current_x[collpair->bp1],
                                collmd->current_x[collpair->bp2],
                                collmd->current_x[collpair->bp3],
                                &u1,
                                &u2,
                                &u3);

  collision_interpolateOnTriangle(vel_new,
                                  collmd->current_v[collpair->bp1],
                                  collmd->current_v[collpair->bp2],
                                  collmd->current_v[collpair->bp3],
                                  u1,
                                  u2,
                                  u3);
  /* XXX assume constant velocity of the collider for now */
  copy_v3_v3(vel_old, vel_new);
}<|MERGE_RESOLUTION|>--- conflicted
+++ resolved
@@ -697,17 +697,6 @@
                                       w3);
     }
 
-<<<<<<< HEAD
-    collision_compute_barycentric(collpair->pb,
-                                  collmd->current_xnew[collpair->bp1],
-                                  collmd->current_xnew[collpair->bp2],
-                                  collmd->current_xnew[collpair->bp3],
-                                  &u1,
-                                  &u2,
-                                  &u3);
-
-=======
->>>>>>> e9cb96d1
     collision_interpolateOnTriangle(v2,
                                     collmd->current_v[collpair->bp1],
                                     collmd->current_v[collpair->bp2],
@@ -1042,9 +1031,9 @@
                                   &collpair[index].aw3);
 
     collision_compute_barycentric(pb,
-                                  collmd->current_xnew[tri_b->tri[0]].co,
-                                  collmd->current_xnew[tri_b->tri[1]].co,
-                                  collmd->current_xnew[tri_b->tri[2]].co,
+                                  collmd->current_xnew[tri_b->tri[0]],
+                                  collmd->current_xnew[tri_b->tri[1]],
+                                  collmd->current_xnew[tri_b->tri[2]],
                                   &collpair[index].bw1,
                                   &collpair[index].bw2,
                                   &collpair[index].bw3);
@@ -1237,9 +1226,9 @@
     collpair[index].aw1 = 1.0f - collpair[index].aw2;
 
     collision_compute_barycentric(pb,
-                                  collmd->current_xnew[tri_coll->tri[0]].co,
-                                  collmd->current_xnew[tri_coll->tri[1]].co,
-                                  collmd->current_xnew[tri_coll->tri[2]].co,
+                                  collmd->current_xnew[tri_coll->tri[0]],
+                                  collmd->current_xnew[tri_coll->tri[1]],
+                                  collmd->current_xnew[tri_coll->tri[2]],
                                   &collpair[index].bw1,
                                   &collpair[index].bw2,
                                   &collpair[index].bw3);
