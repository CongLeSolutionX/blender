/* SPDX-License-Identifier: GPL-2.0-or-later
 * Copyright 2005 Blender Foundation. All rights reserved. */

/** \file
 * \ingroup bke
 */

#include "MEM_guardedalloc.h"

#include "DNA_mesh_types.h"
#include "DNA_meshdata_types.h"
#include "DNA_modifier_types.h"
#include "DNA_object_types.h"
#include "DNA_scene_types.h"

#include "BLI_bitmap.h"
#include "BLI_linklist.h"
#include "BLI_utildefines.h"

#include "BKE_DerivedMesh.h"
#include "BKE_crazyspace.h"
#include "BKE_crazyspace.hh"
#include "BKE_curves.hh"
#include "BKE_editmesh.h"
#include "BKE_geometry_set.hh"
#include "BKE_lib_id.h"
#include "BKE_mesh.h"
#include "BKE_mesh_wrapper.h"
#include "BKE_modifier.h"
#include "BKE_multires.h"
#include "BKE_report.h"

#include "DEG_depsgraph_query.h"

BLI_INLINE void tan_calc_quat_v3(float r_quat[4],
                                 const float co_1[3],
                                 const float co_2[3],
                                 const float co_3[3])
{
  float vec_u[3], vec_v[3];
  float nor[3];

  sub_v3_v3v3(vec_u, co_1, co_2);
  sub_v3_v3v3(vec_v, co_1, co_3);

  cross_v3_v3v3(nor, vec_u, vec_v);

  if (normalize_v3(nor) > FLT_EPSILON) {
    const float zero_vec[3] = {0.0f};
    tri_to_quat_ex(r_quat, zero_vec, vec_u, vec_v, nor);
  }
  else {
    unit_qt(r_quat);
  }
}

static void set_crazy_vertex_quat(float r_quat[4],
                                  const float co_1[3],
                                  const float co_2[3],
                                  const float co_3[3],
                                  const float vd_1[3],
                                  const float vd_2[3],
                                  const float vd_3[3])
{
  float q1[4], q2[4];

  tan_calc_quat_v3(q1, co_1, co_2, co_3);
  tan_calc_quat_v3(q2, vd_1, vd_2, vd_3);

  sub_qt_qtqt(r_quat, q2, q1);
}

static bool modifiers_disable_subsurf_temporary(Object *ob, const int cageIndex)
{
  bool changed = false;

  ModifierData *md = static_cast<ModifierData *>(ob->modifiers.first);
  for (int i = 0; md && i <= cageIndex; i++, md = md->next) {
    if (md->type == eModifierType_Subsurf) {
      md->mode ^= eModifierMode_DisableTemporary;
      changed = true;
    }
  }

  return changed;
}

float (*BKE_crazyspace_get_mapped_editverts(struct Depsgraph *depsgraph, Object *obedit))[3]
{
  Scene *scene_eval = DEG_get_evaluated_scene(depsgraph);
  Object *obedit_eval = DEG_get_evaluated_object(depsgraph, obedit);
  const int cageIndex = BKE_modifiers_get_cage_index(scene_eval, obedit_eval, nullptr, true);

  /* Disable subsurf temporal, get mapped cos, and enable it. */
  if (modifiers_disable_subsurf_temporary(obedit_eval, cageIndex)) {
    /* Need to make new cage.
     * TODO: Avoid losing original evaluated geometry. */
    makeDerivedMesh(depsgraph, scene_eval, obedit_eval, &CD_MASK_BAREMESH);
  }

  /* Now get the cage. */
  BMEditMesh *em_eval = BKE_editmesh_from_object(obedit_eval);
  Mesh *mesh_eval_cage = editbmesh_get_eval_cage(
      depsgraph, scene_eval, obedit_eval, em_eval, &CD_MASK_BAREMESH);

  const int nverts = em_eval->bm->totvert;
  float(*vertexcos)[3] = static_cast<float(*)[3]>(
      MEM_mallocN(sizeof(*vertexcos) * nverts, "vertexcos map"));
  mesh_get_mapped_verts_coords(mesh_eval_cage, vertexcos, nverts);

  /* Set back the flag, and ensure new cage needs to be built. */
  if (modifiers_disable_subsurf_temporary(obedit_eval, cageIndex)) {
    DEG_id_tag_update(&obedit->id, ID_RECALC_GEOMETRY);
  }

  return vertexcos;
}

void BKE_crazyspace_set_quats_editmesh(BMEditMesh *em,
                                       float (*origcos)[3],
                                       float (*mappedcos)[3],
                                       float (*quats)[4],
                                       const bool use_select)
{
  BMFace *f;
  BMIter iter;
  int index;

  {
    BMVert *v;
    BM_ITER_MESH_INDEX (v, &iter, em->bm, BM_VERTS_OF_MESH, index) {
      BM_elem_flag_disable(v, BM_ELEM_TAG);
      BM_elem_index_set(v, index); /* set_inline */
    }
    em->bm->elem_index_dirty &= ~BM_VERT;
  }

  BM_ITER_MESH (f, &iter, em->bm, BM_FACES_OF_MESH) {
    BMLoop *l_iter, *l_first;

    l_iter = l_first = BM_FACE_FIRST_LOOP(f);
    do {
      if (BM_elem_flag_test(l_iter->v, BM_ELEM_HIDDEN) ||
          BM_elem_flag_test(l_iter->v, BM_ELEM_TAG) ||
          (use_select && !BM_elem_flag_test(l_iter->v, BM_ELEM_SELECT))) {
        continue;
      }

      if (!BM_elem_flag_test(l_iter->v, BM_ELEM_TAG)) {
        const float *co_prev, *co_curr, *co_next; /* orig */
        const float *vd_prev, *vd_curr, *vd_next; /* deform */

        const int i_prev = BM_elem_index_get(l_iter->prev->v);
        const int i_curr = BM_elem_index_get(l_iter->v);
        const int i_next = BM_elem_index_get(l_iter->next->v);

        /* retrieve mapped coordinates */
        vd_prev = mappedcos[i_prev];
        vd_curr = mappedcos[i_curr];
        vd_next = mappedcos[i_next];

        if (origcos) {
          co_prev = origcos[i_prev];
          co_curr = origcos[i_curr];
          co_next = origcos[i_next];
        }
        else {
          co_prev = l_iter->prev->v->co;
          co_curr = l_iter->v->co;
          co_next = l_iter->next->v->co;
        }

        set_crazy_vertex_quat(quats[i_curr], co_curr, co_next, co_prev, vd_curr, vd_next, vd_prev);

        BM_elem_flag_enable(l_iter->v, BM_ELEM_TAG);
      }
    } while ((l_iter = l_iter->next) != l_first);
  }
}

void BKE_crazyspace_set_quats_mesh(Mesh *me,
                                   float (*origcos)[3],
                                   float (*mappedcos)[3],
                                   float (*quats)[4])
{
  using namespace blender;
  using namespace blender::bke;
  BLI_bitmap *vert_tag = BLI_BITMAP_NEW(me->totvert, __func__);

  /* first store two sets of tangent vectors in vertices, we derive it just from the face-edges */
  const Span<float3> positions = me->vert_positions();
<<<<<<< HEAD
  const OffsetIndices polys = me->polys();
  const Span<int> corner_verts = me->corner_verts();

  for (int i = 0; i < me->totpoly; i++) {
    const IndexRange poly = polys[i];
    const int *corner_vert_next = &corner_verts[poly.start()];
    const int *corner_vert_curr = &corner_vert_next[poly.size() - 1];
    const int *corner_vert_prev = &corner_vert_next[poly.size() - 2];

    for (int j = 0; j < poly.size(); j++) {
=======
  const Span<MPoly> polys = me->polys();
  const Span<int> corner_verts = me->corner_verts();

  for (int i = 0; i < me->totpoly; i++) {
    const MPoly *poly = &polys[i];
    const int *corner_vert_next = &corner_verts[poly->loopstart];
    const int *corner_vert_curr = &corner_vert_next[poly->totloop - 1];
    const int *corner_vert_prev = &corner_vert_next[poly->totloop - 2];

    for (int j = 0; j < poly->totloop; j++) {
>>>>>>> 9eb3f01f
      if (!BLI_BITMAP_TEST(vert_tag, *corner_vert_curr)) {
        const float *co_prev, *co_curr, *co_next; /* orig */
        const float *vd_prev, *vd_curr, *vd_next; /* deform */

        /* retrieve mapped coordinates */
        vd_prev = mappedcos[*corner_vert_prev];
        vd_curr = mappedcos[*corner_vert_curr];
        vd_next = mappedcos[*corner_vert_next];

        if (origcos) {
          co_prev = origcos[*corner_vert_prev];
          co_curr = origcos[*corner_vert_curr];
          co_next = origcos[*corner_vert_next];
        }
        else {
          co_prev = positions[*corner_vert_prev];
          co_curr = positions[*corner_vert_curr];
          co_next = positions[*corner_vert_next];
        }

        set_crazy_vertex_quat(
            quats[*corner_vert_curr], co_curr, co_next, co_prev, vd_curr, vd_next, vd_prev);

        BLI_BITMAP_ENABLE(vert_tag, *corner_vert_curr);
      }

      corner_vert_prev = corner_vert_curr;
      corner_vert_curr = corner_vert_next;
      corner_vert_next++;
    }
  }

  MEM_freeN(vert_tag);
}

int BKE_crazyspace_get_first_deform_matrices_editbmesh(struct Depsgraph *depsgraph,
                                                       Scene *scene,
                                                       Object *ob,
                                                       BMEditMesh *em,
                                                       float (**deformmats)[3][3],
                                                       float (**deformcos)[3])
{
  ModifierData *md;
  Mesh *me_input = static_cast<Mesh *>(ob->data);
  Mesh *me = nullptr;
  int i, a, modifiers_left_num = 0, verts_num = 0;
  int cageIndex = BKE_modifiers_get_cage_index(scene, ob, nullptr, true);
  float(*defmats)[3][3] = nullptr, (*deformedVerts)[3] = nullptr;
  VirtualModifierData virtualModifierData;
  ModifierEvalContext mectx = {depsgraph, ob, ModifierApplyFlag(0)};

  BKE_modifiers_clear_errors(ob);

  md = BKE_modifiers_get_virtual_modifierlist(ob, &virtualModifierData);

  /* compute the deformation matrices and coordinates for the first
   * modifiers with on cage editing that are enabled and support computing
   * deform matrices */
  for (i = 0; md && i <= cageIndex; i++, md = md->next) {
    const ModifierTypeInfo *mti = BKE_modifier_get_info(static_cast<ModifierType>(md->type));

    if (!editbmesh_modifier_is_enabled(scene, ob, md, me != nullptr)) {
      continue;
    }

    if (mti->type == eModifierTypeType_OnlyDeform && mti->deformMatricesEM) {
      if (!defmats) {
        const int required_mode = eModifierMode_Realtime | eModifierMode_Editmode;
        CustomData_MeshMasks cd_mask_extra = CD_MASK_BAREMESH;
        CDMaskLink *datamasks = BKE_modifier_calc_data_masks(
            scene, md, &cd_mask_extra, required_mode, nullptr, nullptr);
        cd_mask_extra = datamasks->mask;
        BLI_linklist_free((LinkNode *)datamasks, nullptr);

        me = BKE_mesh_wrapper_from_editmesh_with_coords(em, &cd_mask_extra, nullptr, me_input);
        deformedVerts = editbmesh_vert_coords_alloc(em, &verts_num);
        defmats = static_cast<float(*)[3][3]>(
            MEM_mallocN(sizeof(*defmats) * verts_num, "defmats"));

        for (a = 0; a < verts_num; a++) {
          unit_m3(defmats[a]);
        }
      }
      mti->deformMatricesEM(md, &mectx, em, me, deformedVerts, defmats, verts_num);
    }
    else {
      break;
    }
  }

  for (; md && i <= cageIndex; md = md->next, i++) {
    if (editbmesh_modifier_is_enabled(scene, ob, md, me != nullptr) &&
        BKE_modifier_is_correctable_deformed(md)) {
      modifiers_left_num++;
    }
  }

  if (me) {
    BKE_id_free(nullptr, me);
  }

  *deformmats = defmats;
  *deformcos = deformedVerts;

  return modifiers_left_num;
}

/**
 * Crazy-space evaluation needs to have an object which has all the fields
 * evaluated, but the mesh data being at undeformed state. This way it can
 * re-apply modifiers and also have proper pointers to key data blocks.
 *
 * Similar to #BKE_object_eval_reset(), but does not modify the actual evaluated object.
 */
static void crazyspace_init_object_for_eval(struct Depsgraph *depsgraph,
                                            Object *object,
                                            Object *object_crazy)
{
  Object *object_eval = DEG_get_evaluated_object(depsgraph, object);
  *object_crazy = blender::dna::shallow_copy(*object_eval);
  if (object_crazy->runtime.data_orig != nullptr) {
    object_crazy->data = object_crazy->runtime.data_orig;
  }
}

static void crazyspace_init_verts_and_matrices(const Mesh *mesh,
                                               float (**deformmats)[3][3],
                                               float (**deformcos)[3])
{
  int verts_num;
  *deformcos = BKE_mesh_vert_coords_alloc(mesh, &verts_num);
  *deformmats = static_cast<float(*)[3][3]>(
      MEM_callocN(sizeof(**deformmats) * verts_num, "defmats"));
  for (int a = 0; a < verts_num; a++) {
    unit_m3((*deformmats)[a]);
  }
  BLI_assert(verts_num == mesh->totvert);
}

static bool crazyspace_modifier_supports_deform_matrices(ModifierData *md)
{
  if (ELEM(md->type, eModifierType_Subsurf, eModifierType_Multires)) {
    return true;
  }
  const ModifierTypeInfo *mti = BKE_modifier_get_info(static_cast<ModifierType>(md->type));
  return (mti->type == eModifierTypeType_OnlyDeform);
}

static bool crazyspace_modifier_supports_deform(ModifierData *md)
{
  const ModifierTypeInfo *mti = BKE_modifier_get_info(static_cast<ModifierType>(md->type));
  return (mti->type == eModifierTypeType_OnlyDeform);
}

int BKE_sculpt_get_first_deform_matrices(struct Depsgraph *depsgraph,
                                         Scene *scene,
                                         Object *object,
                                         float (**deformmats)[3][3],
                                         float (**deformcos)[3])
{
  ModifierData *md;
  Mesh *me_eval = nullptr;
  float(*defmats)[3][3] = nullptr, (*deformedVerts)[3] = nullptr;
  int modifiers_left_num = 0;
  VirtualModifierData virtualModifierData;
  Object object_eval;
  crazyspace_init_object_for_eval(depsgraph, object, &object_eval);
  MultiresModifierData *mmd = get_multires_modifier(scene, &object_eval, false);
  const bool is_sculpt_mode = (object->mode & OB_MODE_SCULPT) != 0;
  const bool has_multires = mmd != nullptr && mmd->sculptlvl > 0;
  const ModifierEvalContext mectx = {depsgraph, &object_eval, ModifierApplyFlag(0)};

  if (is_sculpt_mode && has_multires) {
    *deformmats = nullptr;
    *deformcos = nullptr;
    return modifiers_left_num;
  }

  md = BKE_modifiers_get_virtual_modifierlist(&object_eval, &virtualModifierData);

  for (; md; md = md->next) {
    if (!BKE_modifier_is_enabled(scene, md, eModifierMode_Realtime)) {
      continue;
    }

    if (crazyspace_modifier_supports_deform_matrices(md)) {
      const ModifierTypeInfo *mti = BKE_modifier_get_info(static_cast<ModifierType>(md->type));
      if (defmats == nullptr) {
        /* NOTE: Evaluated object is re-set to its original un-deformed state. */
        Mesh *me = static_cast<Mesh *>(object_eval.data);
        me_eval = BKE_mesh_copy_for_eval(me, true);
        crazyspace_init_verts_and_matrices(me_eval, &defmats, &deformedVerts);
      }

      if (mti->deformMatrices) {
        mti->deformMatrices(md, &mectx, me_eval, deformedVerts, defmats, me_eval->totvert);
      }
      else {
        /* More complex handling will continue in BKE_crazyspace_build_sculpt.
         * Exiting the loop on a non-deform modifier causes issues - #71213. */
        BLI_assert(crazyspace_modifier_supports_deform(md));
        break;
      }
    }
  }

  for (; md; md = md->next) {
    if (!BKE_modifier_is_enabled(scene, md, eModifierMode_Realtime)) {
      continue;
    }

    if (crazyspace_modifier_supports_deform(md)) {
      modifiers_left_num++;
    }
  }

  if (me_eval != nullptr) {
    BKE_id_free(nullptr, me_eval);
  }

  *deformmats = defmats;
  *deformcos = deformedVerts;

  return modifiers_left_num;
}

void BKE_crazyspace_build_sculpt(struct Depsgraph *depsgraph,
                                 Scene *scene,
                                 Object *object,
                                 float (**deformmats)[3][3],
                                 float (**deformcos)[3])
{
  int totleft = BKE_sculpt_get_first_deform_matrices(
      depsgraph, scene, object, deformmats, deformcos);

  if (totleft) {
    /* There are deformation modifier which doesn't support deformation matrices calculation.
     * Need additional crazy-space correction. */

    Mesh *mesh = (Mesh *)object->data;
    Mesh *mesh_eval = nullptr;

    if (*deformcos == nullptr) {
      crazyspace_init_verts_and_matrices(mesh, deformmats, deformcos);
    }

    float(*deformedVerts)[3] = *deformcos;
    float(*origVerts)[3] = static_cast<float(*)[3]>(MEM_dupallocN(deformedVerts));
    float(*quats)[4];
    int i, deformed = 0;
    VirtualModifierData virtualModifierData;
    Object object_eval;
    crazyspace_init_object_for_eval(depsgraph, object, &object_eval);
    ModifierData *md = BKE_modifiers_get_virtual_modifierlist(&object_eval, &virtualModifierData);
    const ModifierEvalContext mectx = {depsgraph, &object_eval, ModifierApplyFlag(0)};

    for (; md; md = md->next) {
      if (!BKE_modifier_is_enabled(scene, md, eModifierMode_Realtime)) {
        continue;
      }

      if (crazyspace_modifier_supports_deform(md)) {
        const ModifierTypeInfo *mti = BKE_modifier_get_info(static_cast<ModifierType>(md->type));

        /* skip leading modifiers which have been already
         * handled in sculpt_get_first_deform_matrices */
        if (mti->deformMatrices && !deformed) {
          continue;
        }

        if (mesh_eval == nullptr) {
          mesh_eval = BKE_mesh_copy_for_eval(mesh, true);
        }

        mti->deformVerts(md, &mectx, mesh_eval, deformedVerts, mesh_eval->totvert);
        deformed = 1;
      }
    }

    quats = static_cast<float(*)[4]>(MEM_mallocN(mesh->totvert * sizeof(*quats), "crazy quats"));

    BKE_crazyspace_set_quats_mesh(mesh, origVerts, deformedVerts, quats);

    for (i = 0; i < mesh->totvert; i++) {
      float qmat[3][3], tmat[3][3];

      quat_to_mat3(qmat, quats[i]);
      mul_m3_m3m3(tmat, qmat, (*deformmats)[i]);
      copy_m3_m3((*deformmats)[i], tmat);
    }

    MEM_freeN(origVerts);
    MEM_freeN(quats);

    if (mesh_eval != nullptr) {
      BKE_id_free(nullptr, mesh_eval);
    }
  }

  if (*deformmats == nullptr) {
    int a, verts_num;
    Mesh *mesh = (Mesh *)object->data;

    *deformcos = BKE_mesh_vert_coords_alloc(mesh, &verts_num);
    *deformmats = static_cast<float(*)[3][3]>(
        MEM_callocN(sizeof(*(*deformmats)) * verts_num, "defmats"));

    for (a = 0; a < verts_num; a++) {
      unit_m3((*deformmats)[a]);
    }
  }
}

/* -------------------------------------------------------------------- */
/** \name Crazyspace API
 * \{ */

void BKE_crazyspace_api_eval(Depsgraph *depsgraph,
                             Scene *scene,
                             Object *object,
                             struct ReportList *reports)
{
  if (object->runtime.crazyspace_deform_imats != nullptr ||
      object->runtime.crazyspace_deform_cos != nullptr) {
    return;
  }

  if (object->type != OB_MESH) {
    BKE_report(reports,
               RPT_ERROR,
               "Crazyspace transformation is only available for Mesh type of objects");
    return;
  }

  const Mesh *mesh = (const Mesh *)object->data;
  object->runtime.crazyspace_verts_num = mesh->totvert;
  BKE_crazyspace_build_sculpt(depsgraph,
                              scene,
                              object,
                              &object->runtime.crazyspace_deform_imats,
                              &object->runtime.crazyspace_deform_cos);
}

void BKE_crazyspace_api_displacement_to_deformed(struct Object *object,
                                                 struct ReportList *reports,
                                                 int vertex_index,
                                                 float displacement[3],
                                                 float r_displacement_deformed[3])
{
  if (vertex_index < 0 || vertex_index >= object->runtime.crazyspace_verts_num) {
    BKE_reportf(reports,
                RPT_ERROR,
                "Invalid vertex index %d (expected to be within 0 to %d range)",
                vertex_index,
                object->runtime.crazyspace_verts_num);
    return;
  }

  mul_v3_m3v3(r_displacement_deformed,
              object->runtime.crazyspace_deform_imats[vertex_index],
              displacement);
}

void BKE_crazyspace_api_displacement_to_original(struct Object *object,
                                                 struct ReportList *reports,
                                                 int vertex_index,
                                                 float displacement_deformed[3],
                                                 float r_displacement[3])
{
  if (vertex_index < 0 || vertex_index >= object->runtime.crazyspace_verts_num) {
    BKE_reportf(reports,
                RPT_ERROR,
                "Invalid vertex index %d (expected to be within 0 to %d range)",
                vertex_index,
                object->runtime.crazyspace_verts_num);
    return;
  }

  float mat[3][3];
  if (!invert_m3_m3(mat, object->runtime.crazyspace_deform_imats[vertex_index])) {
    copy_v3_v3(r_displacement, displacement_deformed);
    return;
  }

  mul_v3_m3v3(r_displacement, mat, displacement_deformed);
}

void BKE_crazyspace_api_eval_clear(Object *object)
{
  MEM_SAFE_FREE(object->runtime.crazyspace_deform_imats);
  MEM_SAFE_FREE(object->runtime.crazyspace_deform_cos);
}

/** \} */

namespace blender::bke::crazyspace {

GeometryDeformation get_evaluated_curves_deformation(const Object *ob_eval, const Object &ob_orig)
{
  BLI_assert(ob_orig.type == OB_CURVES);
  const Curves &curves_id_orig = *static_cast<const Curves *>(ob_orig.data);
  const CurvesGeometry &curves_orig = curves_id_orig.geometry.wrap();
  const int points_num = curves_orig.points_num();

  GeometryDeformation deformation;
  /* Use the undeformed positions by default. */
  deformation.positions = curves_orig.positions();

  if (ob_eval == nullptr) {
    return deformation;
  }
  const GeometrySet *geometry_eval = ob_eval->runtime.geometry_set_eval;
  if (geometry_eval == nullptr) {
    return deformation;
  }

  /* If available, use deformation information generated during evaluation. */
  const GeometryComponentEditData *edit_component_eval =
      geometry_eval->get_component_for_read<GeometryComponentEditData>();
  bool uses_extra_positions = false;
  if (edit_component_eval != nullptr) {
    const CurvesEditHints *edit_hints = edit_component_eval->curves_edit_hints_.get();
    if (edit_hints != nullptr && &edit_hints->curves_id_orig == &curves_id_orig) {
      if (edit_hints->positions.has_value()) {
        BLI_assert(edit_hints->positions->size() == points_num);
        deformation.positions = *edit_hints->positions;
        uses_extra_positions = true;
      }
      if (edit_hints->deform_mats.has_value()) {
        BLI_assert(edit_hints->deform_mats->size() == points_num);
        deformation.deform_mats = *edit_hints->deform_mats;
      }
    }
  }

  /* Use the positions of the evaluated curves directly, if the number of points matches. */
  if (!uses_extra_positions) {
    const CurveComponent *curves_component_eval =
        geometry_eval->get_component_for_read<CurveComponent>();
    if (curves_component_eval != nullptr) {
      const Curves *curves_id_eval = curves_component_eval->get_for_read();
      if (curves_id_eval != nullptr) {
        const CurvesGeometry &curves_eval = curves_id_eval->geometry.wrap();
        if (curves_eval.points_num() == points_num) {
          deformation.positions = curves_eval.positions();
        }
      }
    }
  }
  return deformation;
}

GeometryDeformation get_evaluated_curves_deformation(const Depsgraph &depsgraph,
                                                     const Object &ob_orig)
{
  const Object *ob_eval = DEG_get_evaluated_object(&depsgraph, const_cast<Object *>(&ob_orig));
  return get_evaluated_curves_deformation(ob_eval, ob_orig);
}

}  // namespace blender::bke::crazyspace<|MERGE_RESOLUTION|>--- conflicted
+++ resolved
@@ -189,7 +189,6 @@
 
   /* first store two sets of tangent vectors in vertices, we derive it just from the face-edges */
   const Span<float3> positions = me->vert_positions();
-<<<<<<< HEAD
   const OffsetIndices polys = me->polys();
   const Span<int> corner_verts = me->corner_verts();
 
@@ -200,18 +199,6 @@
     const int *corner_vert_prev = &corner_vert_next[poly.size() - 2];
 
     for (int j = 0; j < poly.size(); j++) {
-=======
-  const Span<MPoly> polys = me->polys();
-  const Span<int> corner_verts = me->corner_verts();
-
-  for (int i = 0; i < me->totpoly; i++) {
-    const MPoly *poly = &polys[i];
-    const int *corner_vert_next = &corner_verts[poly->loopstart];
-    const int *corner_vert_curr = &corner_vert_next[poly->totloop - 1];
-    const int *corner_vert_prev = &corner_vert_next[poly->totloop - 2];
-
-    for (int j = 0; j < poly->totloop; j++) {
->>>>>>> 9eb3f01f
       if (!BLI_BITMAP_TEST(vert_tag, *corner_vert_curr)) {
         const float *co_prev, *co_curr, *co_next; /* orig */
         const float *vd_prev, *vd_curr, *vd_next; /* deform */
