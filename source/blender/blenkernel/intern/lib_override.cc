--- conflicted
+++ resolved
@@ -2010,11 +2010,7 @@
 
           id_override_new->override_library->flag = id_override_old->override_library->flag;
 
-<<<<<<< HEAD
-          /* NOTE: Since `runtime.tag` is not copied from old to new liboverride, the potenial
-=======
           /* NOTE: Since `runtime.tag` is not copied from old to new liboverride, the potential
->>>>>>> 9d6659bf
            * `LIBOVERRIDE_TAG_RESYNC_ISOLATED_FROM_ROOT` is kept on the old, to-be-freed
            * liboverride, and the new one is assumed to be properly part of its hierarchy again. */
 
@@ -2200,11 +2196,7 @@
         id->tag &= ~LIB_TAG_MISSING;
       }
       else if (id->override_library->runtime != nullptr) {
-<<<<<<< HEAD
-        /* Cleanup of this temporary tag, since that somewhat broken liboverride is explicitely
-=======
         /* Cleanup of this temporary tag, since that somewhat broken liboverride is explicitly
->>>>>>> 9d6659bf
          * kept for now. */
         id->override_library->runtime->tag &= ~LIBOVERRIDE_TAG_RESYNC_ISOLATED_FROM_ROOT;
       }
