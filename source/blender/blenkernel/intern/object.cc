/* SPDX-FileCopyrightText: 2001-2002 NaN Holding BV. All rights reserved.
 *
 * SPDX-License-Identifier: GPL-2.0-or-later */

/** \file
 * \ingroup bke
 */

/* Allow using deprecated functionality for .blend file I/O. */
#define DNA_DEPRECATED_ALLOW

#include <cmath>
#include <cstdio>
#include <cstring>
#include <optional>

#include "CLG_log.h"

#include "MEM_guardedalloc.h"

#include "DNA_anim_types.h"
#include "DNA_armature_types.h"
#include "DNA_camera_types.h"
#include "DNA_collection_types.h"
#include "DNA_constraint_types.h"
#include "DNA_defaults.h"
#include "DNA_dynamicpaint_types.h"
#include "DNA_effect_types.h"
#include "DNA_fluid_types.h"
#include "DNA_gpencil_legacy_types.h"
#include "DNA_gpencil_modifier_types.h"
#include "DNA_grease_pencil_types.h"
#include "DNA_key_types.h"
#include "DNA_lattice_types.h"
#include "DNA_light_types.h"
#include "DNA_lightprobe_types.h"
#include "DNA_material_types.h"
#include "DNA_mesh_types.h"
#include "DNA_meshdata_types.h"
#include "DNA_meta_types.h"
#include "DNA_movieclip_types.h"
#include "DNA_nla_types.h"
#include "DNA_object_fluidsim_types.h"
#include "DNA_object_types.h"
#include "DNA_pointcloud_types.h"
#include "DNA_rigidbody_types.h"
#include "DNA_scene_types.h"
#include "DNA_screen_types.h"
#include "DNA_sequence_types.h"
#include "DNA_shader_fx_types.h"
#include "DNA_space_types.h"
#include "DNA_view3d_types.h"
#include "DNA_world_types.h"

#include "BLI_blenlib.h"
#include "BLI_bounds.hh"
#include "BLI_kdtree.h"
#include "BLI_linklist.h"
#include "BLI_listbase.h"
#include "BLI_math_matrix.h"
#include "BLI_math_rotation.h"
#include "BLI_math_vector_types.hh"
#include "BLI_threads.h"
#include "BLI_utildefines.h"

#include "BLT_translation.hh"

#include "BKE_action.hh"
#include "BKE_anim_data.hh"
#include "BKE_anim_path.h"
#include "BKE_anim_visualization.h"
#include "BKE_animsys.h"
#include "BKE_armature.hh"
#include "BKE_asset.hh"
#include "BKE_bpath.hh"
#include "BKE_camera.h"
#include "BKE_collection.hh"
#include "BKE_constraint.h"
#include "BKE_crazyspace.hh"
#include "BKE_curve.hh"
#include "BKE_curves.hh"
#include "BKE_deform.hh"
#include "BKE_displist.h"
#include "BKE_duplilist.hh"
#include "BKE_editmesh.hh"
#include "BKE_editmesh_cache.hh"
#include "BKE_effect.h"
#include "BKE_fcurve.hh"
#include "BKE_fcurve_driver.h"
#include "BKE_geometry_set.hh"
#include "BKE_geometry_set_instances.hh"
#include "BKE_global.hh"
#include "BKE_gpencil_geom_legacy.h"
#include "BKE_gpencil_legacy.h"
#include "BKE_gpencil_modifier_legacy.h"
#include "BKE_grease_pencil.hh"
#include "BKE_idprop.hh"
#include "BKE_idtype.hh"
#include "BKE_image.hh"
#include "BKE_key.hh"
#include "BKE_lattice.hh"
#include "BKE_layer.hh"
#include "BKE_lib_id.hh"
#include "BKE_lib_query.hh"
#include "BKE_lib_remap.hh"
#include "BKE_light.h"
#include "BKE_lightprobe.h"
#include "BKE_linestyle.h"
#include "BKE_main.hh"
#include "BKE_material.h"
#include "BKE_mball.hh"
#include "BKE_mesh.hh"
#include "BKE_mesh_legacy_derived_mesh.hh"
#include "BKE_mesh_wrapper.hh"
#include "BKE_modifier.hh"
#include "BKE_multires.hh"
#include "BKE_node.hh"
#include "BKE_object.hh"
#include "BKE_object_types.hh"
#include "BKE_paint.hh"
#include "BKE_particle.h"
#include "BKE_pointcache.h"
#include "BKE_pointcloud.hh"
#include "BKE_pose_backup.h"
#include "BKE_preview_image.hh"
#include "BKE_rigidbody.h"
#include "BKE_scene.hh"
#include "BKE_shader_fx.h"
#include "BKE_softbody.h"
#include "BKE_speaker.h"
#include "BKE_subdiv_ccg.hh"
#include "BKE_subsurf.hh"
#include "BKE_vfont.hh"
#include "BKE_volume.hh"

#include "DEG_depsgraph.hh"
#include "DEG_depsgraph_query.hh"

#include "DRW_engine.hh"

#include "BLO_read_write.hh"
#include "BLO_readfile.hh"

#include "SEQ_sequencer.hh"

#include "ANIM_action_legacy.hh"

#ifdef WITH_PYTHON
#  include "BPY_extern.hh"
#endif

#include "CCGSubSurf.h"
#include "atomic_ops.h"

using blender::Bounds;
using blender::float3;
using blender::MutableSpan;
using blender::Span;
using blender::Vector;

static CLG_LogRef LOG = {"bke.object"};

/**
 * NOTE(@sergey): Vertex parent modifies original #BMesh which is not safe for threading.
 * Ideally such a modification should be handled as a separate DAG update
 * callback for mesh data-block, but for until it is actually supported use
 * simpler solution with a mutex lock.
 */
#define VPARENT_THREADING_HACK

#ifdef VPARENT_THREADING_HACK
static ThreadMutex vparent_lock = BLI_MUTEX_INITIALIZER;
#endif

static void copy_object_pose(Object *obn, const Object *ob, const int flag);

static void object_init_data(ID *id)
{
  Object *ob = (Object *)id;
  BLI_assert(MEMCMP_STRUCT_AFTER_IS_ZERO(ob, id));

  MEMCPY_STRUCT_AFTER(ob, DNA_struct_default_get(Object), id);

  ob->type = OB_EMPTY;

  ob->trackflag = OB_POSY;
  ob->upflag = OB_POSZ;
  ob->runtime = MEM_new<blender::bke::ObjectRuntime>(__func__);

  /* Animation Visualization defaults */
  animviz_settings_init(&ob->avs);
}

static void object_copy_data(Main *bmain,
                             std::optional<Library *> /*owner_library*/,
                             ID *id_dst,
                             const ID *id_src,
                             const int flag)
{
  Object *ob_dst = (Object *)id_dst;
  const Object *ob_src = (const Object *)id_src;

  ob_dst->runtime = MEM_new<blender::bke::ObjectRuntime>(__func__, *ob_src->runtime);
  BKE_object_runtime_reset_on_copy(ob_dst, flag);

  /* We never handle user-count here for own data. */
  const int flag_subdata = flag | LIB_ID_CREATE_NO_USER_REFCOUNT;

  if (ob_src->totcol) {
    ob_dst->mat = (Material **)MEM_dupallocN(ob_src->mat);
    ob_dst->matbits = (char *)MEM_dupallocN(ob_src->matbits);
    ob_dst->totcol = ob_src->totcol;
  }
  else if (ob_dst->mat != nullptr || ob_dst->matbits != nullptr) {
    /* This shall not be needed, but better be safe than sorry. */
    BLI_assert_msg(
        0, "Object copy: non-nullptr material pointers with zero counter, should not happen.");
    ob_dst->mat = nullptr;
    ob_dst->matbits = nullptr;
  }

  if (ob_src->iuser) {
    ob_dst->iuser = (ImageUser *)MEM_dupallocN(ob_src->iuser);
  }

  BLI_listbase_clear(&ob_dst->shader_fx);
  LISTBASE_FOREACH (ShaderFxData *, fx, &ob_src->shader_fx) {
    ShaderFxData *nfx = BKE_shaderfx_new(fx->type);
    STRNCPY(nfx->name, fx->name);
    BKE_shaderfx_copydata_ex(fx, nfx, flag_subdata);
    BLI_addtail(&ob_dst->shader_fx, nfx);
  }

  if (ob_src->pose) {
    copy_object_pose(ob_dst, ob_src, flag_subdata);
    /* backwards compat... non-armatures can get poses in older files? */
    if (ob_src->type == OB_ARMATURE) {
      const bool do_pose_id_user = (flag & LIB_ID_CREATE_NO_USER_REFCOUNT) == 0;
      BKE_pose_rebuild(bmain, ob_dst, (bArmature *)ob_dst->data, do_pose_id_user);
    }
  }

  BKE_constraints_copy_ex(&ob_dst->constraints, &ob_src->constraints, flag_subdata, true);

  ob_dst->mode = ob_dst->type != OB_GPENCIL_LEGACY ? OB_MODE_OBJECT : ob_dst->mode;
  ob_dst->sculpt = nullptr;

  if (ob_src->pd) {
    ob_dst->pd = (PartDeflect *)MEM_dupallocN(ob_src->pd);
  }
  BKE_rigidbody_object_copy(bmain, ob_dst, ob_src, flag_subdata);

  BLI_listbase_clear(&ob_dst->modifiers);
  BLI_listbase_clear(&ob_dst->greasepencil_modifiers);
  /* NOTE: Also takes care of soft-body and particle systems copying. */
  BKE_object_modifier_stack_copy(ob_dst, ob_src, true, flag_subdata);
  BLI_assert(BKE_modifiers_persistent_uids_are_valid(*ob_dst));

  BLI_listbase_clear((ListBase *)&ob_dst->drawdata);
  BLI_listbase_clear(&ob_dst->pc_ids);

  ob_dst->avs = ob_src->avs;
  ob_dst->mpath = animviz_copy_motionpath(ob_src->mpath);

  if ((flag & LIB_ID_COPY_NO_PREVIEW) == 0) {
    BKE_previewimg_id_copy(&ob_dst->id, &ob_src->id);
  }
  else {
    ob_dst->preview = nullptr;
  }

  if (ob_src->lightgroup) {
    ob_dst->lightgroup = (LightgroupMembership *)MEM_dupallocN(ob_src->lightgroup);
  }
  if (ob_src->light_linking) {
    ob_dst->light_linking = (LightLinking *)MEM_dupallocN(ob_src->light_linking);
  }

  if ((flag & LIB_ID_COPY_SET_COPIED_ON_WRITE) != 0) {
    if (ob_src->lightprobe_cache) {
      /* Reference the original object data. */
      ob_dst->lightprobe_cache = (LightProbeObjectCache *)MEM_dupallocN(ob_src->lightprobe_cache);
      ob_dst->lightprobe_cache->shared = true;
    }
  }
  else {
    if (ob_src->lightprobe_cache) {
      /* Duplicate the original object data. */
      ob_dst->lightprobe_cache = BKE_lightprobe_cache_copy(ob_src->lightprobe_cache);
      ob_dst->lightprobe_cache->shared = false;
    }
  }
}

static void object_free_data(ID *id)
{
  Object *ob = (Object *)id;

  DRW_drawdata_free((ID *)ob);

  /* BKE_<id>_free shall never touch to ID->us. Never ever. */
  BKE_object_free_modifiers(ob, LIB_ID_CREATE_NO_USER_REFCOUNT);
  BKE_object_free_shaderfx(ob, LIB_ID_CREATE_NO_USER_REFCOUNT);

  MEM_SAFE_FREE(ob->mat);
  MEM_SAFE_FREE(ob->matbits);
  MEM_SAFE_FREE(ob->iuser);

  if (ob->pose) {
    BKE_pose_free_ex(ob->pose, false);
    ob->pose = nullptr;
  }
  if (ob->mpath) {
    animviz_free_motionpath(ob->mpath);
    ob->mpath = nullptr;
  }

  BKE_constraints_free_ex(&ob->constraints, false);

  BKE_partdeflect_free(ob->pd);
  BKE_rigidbody_free_object(ob, nullptr);
  BKE_rigidbody_free_constraint(ob);

  sbFree(ob);

  BKE_sculptsession_free(ob);

  BLI_freelistN(&ob->pc_ids);

  /* Free runtime curves data. */
  if (ob->runtime->curve_cache) {
    BKE_curve_bevelList_free(&ob->runtime->curve_cache->bev);
    if (ob->runtime->curve_cache->anim_path_accum_length) {
      MEM_freeN((void *)ob->runtime->curve_cache->anim_path_accum_length);
    }
    MEM_freeN(ob->runtime->curve_cache);
    ob->runtime->curve_cache = nullptr;
  }

  BKE_previewimg_free(&ob->preview);

  MEM_SAFE_FREE(ob->lightgroup);
  MEM_SAFE_FREE(ob->light_linking);

  BKE_lightprobe_cache_free(ob);

  MEM_delete(ob->runtime);
}

static void library_foreach_modifiersForeachIDLink(void *user_data,
                                                   Object * /*object*/,
                                                   ID **id_pointer,
                                                   int cb_flag)
{
  LibraryForeachIDData *data = (LibraryForeachIDData *)user_data;
  BKE_LIB_FOREACHID_PROCESS_FUNCTION_CALL(
      data, BKE_lib_query_foreachid_process(data, id_pointer, cb_flag));
}

static void library_foreach_gpencil_modifiersForeachIDLink(void *user_data,
                                                           Object * /*object*/,
                                                           ID **id_pointer,
                                                           int cb_flag)
{
  LibraryForeachIDData *data = (LibraryForeachIDData *)user_data;
  BKE_LIB_FOREACHID_PROCESS_FUNCTION_CALL(
      data, BKE_lib_query_foreachid_process(data, id_pointer, cb_flag));
}

static void library_foreach_shaderfxForeachIDLink(void *user_data,
                                                  Object * /*object*/,
                                                  ID **id_pointer,
                                                  int cb_flag)
{
  LibraryForeachIDData *data = (LibraryForeachIDData *)user_data;
  BKE_LIB_FOREACHID_PROCESS_FUNCTION_CALL(
      data, BKE_lib_query_foreachid_process(data, id_pointer, cb_flag));
}

static void library_foreach_constraintObjectLooper(bConstraint * /*con*/,
                                                   ID **id_pointer,
                                                   bool is_reference,
                                                   void *user_data)
{
  LibraryForeachIDData *data = (LibraryForeachIDData *)user_data;
  const int cb_flag = is_reference ? IDWALK_CB_USER : IDWALK_CB_NOP;
  BKE_LIB_FOREACHID_PROCESS_FUNCTION_CALL(
      data, BKE_lib_query_foreachid_process(data, id_pointer, cb_flag));
}

static void library_foreach_particlesystemsObjectLooper(ParticleSystem * /*psys*/,
                                                        ID **id_pointer,
                                                        void *user_data,
                                                        int cb_flag)
{
  LibraryForeachIDData *data = (LibraryForeachIDData *)user_data;
  BKE_LIB_FOREACHID_PROCESS_FUNCTION_CALL(
      data, BKE_lib_query_foreachid_process(data, id_pointer, cb_flag));
}

static void object_foreach_id(ID *id, LibraryForeachIDData *data)
{
  Object *object = reinterpret_cast<Object *>(id);
  const int flag = BKE_lib_query_foreachid_process_flags_get(data);

  /* object data special case */
  if (object->type == OB_EMPTY) {
    /* empty can have nullptr or Image */
    BKE_LIB_FOREACHID_PROCESS_ID(data, object->data, IDWALK_CB_USER);
  }
  else {
    /* when set, this can't be nullptr */
    if (object->data) {
      BKE_LIB_FOREACHID_PROCESS_ID(data, object->data, IDWALK_CB_USER | IDWALK_CB_NEVER_NULL);
    }
  }

  BKE_LIB_FOREACHID_PROCESS_IDSUPER(
      data, object->parent, IDWALK_CB_NEVER_SELF | IDWALK_CB_OVERRIDE_LIBRARY_HIERARCHY_DEFAULT);
  BKE_LIB_FOREACHID_PROCESS_IDSUPER(data, object->track, IDWALK_CB_NEVER_SELF);

  for (int i = 0; i < object->totcol; i++) {
    BKE_LIB_FOREACHID_PROCESS_IDSUPER(data, object->mat[i], IDWALK_CB_USER);
  }

  BKE_LIB_FOREACHID_PROCESS_IDSUPER(data, object->instance_collection, IDWALK_CB_USER);

  if (object->pd) {
    BKE_LIB_FOREACHID_PROCESS_IDSUPER(data, object->pd->tex, IDWALK_CB_USER);
    BKE_LIB_FOREACHID_PROCESS_IDSUPER(data, object->pd->f_source, IDWALK_CB_NOP);
  }

  if (object->pose) {
    LISTBASE_FOREACH (bPoseChannel *, pchan, &object->pose->chanbase) {
      BKE_LIB_FOREACHID_PROCESS_FUNCTION_CALL(
          data, IDP_foreach_property(pchan->prop, IDP_TYPE_FILTER_ID, [&](IDProperty *prop) {
            BKE_lib_query_idpropertiesForeachIDLink_callback(prop, data);
          }));

      BKE_LIB_FOREACHID_PROCESS_IDSUPER(data, pchan->custom, IDWALK_CB_USER);
      BKE_LIB_FOREACHID_PROCESS_FUNCTION_CALL(
          data,
          BKE_constraints_id_loop(
              &pchan->constraints, library_foreach_constraintObjectLooper, flag, data));
    }
  }

  if (object->rigidbody_constraint) {
    BKE_LIB_FOREACHID_PROCESS_IDSUPER(
        data, object->rigidbody_constraint->ob1, IDWALK_CB_NEVER_SELF);
    BKE_LIB_FOREACHID_PROCESS_IDSUPER(
        data, object->rigidbody_constraint->ob2, IDWALK_CB_NEVER_SELF);
  }

  BKE_LIB_FOREACHID_PROCESS_FUNCTION_CALL(
      data, BKE_modifiers_foreach_ID_link(object, library_foreach_modifiersForeachIDLink, data));
  BKE_LIB_FOREACHID_PROCESS_FUNCTION_CALL(
      data,
      BKE_gpencil_modifiers_foreach_ID_link(
          object, library_foreach_gpencil_modifiersForeachIDLink, data));
  BKE_LIB_FOREACHID_PROCESS_FUNCTION_CALL(
      data,
      BKE_constraints_id_loop(
          &object->constraints, library_foreach_constraintObjectLooper, flag, data));
  BKE_LIB_FOREACHID_PROCESS_FUNCTION_CALL(
      data, BKE_shaderfx_foreach_ID_link(object, library_foreach_shaderfxForeachIDLink, data));

  LISTBASE_FOREACH (ParticleSystem *, psys, &object->particlesystem) {
    BKE_LIB_FOREACHID_PROCESS_FUNCTION_CALL(
        data, BKE_particlesystem_id_loop(psys, library_foreach_particlesystemsObjectLooper, data));
  }

  if (object->soft) {
    BKE_LIB_FOREACHID_PROCESS_IDSUPER(data, object->soft->collision_group, IDWALK_CB_NOP);

    if (object->soft->effector_weights) {
      BKE_LIB_FOREACHID_PROCESS_IDSUPER(
          data, object->soft->effector_weights->group, IDWALK_CB_USER);
    }
  }

  if (object->light_linking) {
    BKE_LIB_FOREACHID_PROCESS_IDSUPER(
        data, object->light_linking->receiver_collection, IDWALK_CB_USER);
    BKE_LIB_FOREACHID_PROCESS_IDSUPER(
        data, object->light_linking->blocker_collection, IDWALK_CB_USER);
  }

  if (flag & IDWALK_DO_DEPRECATED_POINTERS) {
    BKE_LIB_FOREACHID_PROCESS_ID_NOCHECK(data, object->ipo, IDWALK_CB_USER);
    BKE_LIB_FOREACHID_PROCESS_IDSUPER(data, object->action, IDWALK_CB_USER);

    BKE_LIB_FOREACHID_PROCESS_IDSUPER(data, object->poselib, IDWALK_CB_USER);

    LISTBASE_FOREACH (bConstraintChannel *, chan, &object->constraintChannels) {
      BKE_LIB_FOREACHID_PROCESS_ID_NOCHECK(data, chan->ipo, IDWALK_CB_USER);
    }

    LISTBASE_FOREACH (bActionStrip *, strip, &object->nlastrips) {
      BKE_LIB_FOREACHID_PROCESS_IDSUPER(data, strip->object, IDWALK_CB_NOP);
      BKE_LIB_FOREACHID_PROCESS_IDSUPER(data, strip->act, IDWALK_CB_USER);
      BKE_LIB_FOREACHID_PROCESS_ID_NOCHECK(data, strip->ipo, IDWALK_CB_USER);
      LISTBASE_FOREACH (bActionModifier *, amod, &strip->modifiers) {
        BKE_LIB_FOREACHID_PROCESS_IDSUPER(data, amod->ob, IDWALK_CB_NOP);
      }
    }

    BKE_LIB_FOREACHID_PROCESS_IDSUPER(data, object->gpd, IDWALK_CB_USER);

    BKE_LIB_FOREACHID_PROCESS_IDSUPER(data, object->proxy, IDWALK_CB_NOP);
    BKE_LIB_FOREACHID_PROCESS_IDSUPER(data, object->proxy_group, IDWALK_CB_NOP);
    /* Note that `proxy_from` is purposefully skipped here, as this should be considered as pure
     * runtime data. */

    PartEff *paf = BKE_object_do_version_give_parteff_245(object);
    if (paf && paf->group) {
      BKE_LIB_FOREACHID_PROCESS_IDSUPER(data, paf->group, IDWALK_CB_USER);
    }

    FluidsimModifierData *fluidmd = reinterpret_cast<FluidsimModifierData *>(
        BKE_modifiers_findby_type(object, eModifierType_Fluidsim));
    if (fluidmd && fluidmd->fss) {
      BKE_LIB_FOREACHID_PROCESS_ID_NOCHECK(data, fluidmd->fss->ipo, IDWALK_CB_USER);
    }
  }
}

static void object_foreach_path_pointcache(ListBase *ptcache_list,
                                           BPathForeachPathData *bpath_data)
{
  for (PointCache *cache = (PointCache *)ptcache_list->first; cache != nullptr;
       cache = cache->next)
  {
    if (cache->flag & PTCACHE_DISK_CACHE) {
      BKE_bpath_foreach_path_fixed_process(bpath_data, cache->path, sizeof(cache->path));
    }
  }
}

static void object_foreach_path(ID *id, BPathForeachPathData *bpath_data)
{
  Object *ob = reinterpret_cast<Object *>(id);

  LISTBASE_FOREACH (ModifierData *, md, &ob->modifiers) {
    /* TODO: Move that to #ModifierTypeInfo. */
    switch (md->type) {
      case eModifierType_Fluidsim: {
        FluidsimModifierData *fluidmd = reinterpret_cast<FluidsimModifierData *>(md);
        if (fluidmd->fss) {
          BKE_bpath_foreach_path_fixed_process(
              bpath_data, fluidmd->fss->surfdataPath, sizeof(fluidmd->fss->surfdataPath));
        }
        break;
      }
      case eModifierType_Fluid: {
        FluidModifierData *fmd = reinterpret_cast<FluidModifierData *>(md);
        if (fmd->type & MOD_FLUID_TYPE_DOMAIN && fmd->domain) {
          BKE_bpath_foreach_path_fixed_process(
              bpath_data, fmd->domain->cache_directory, sizeof(fmd->domain->cache_directory));
        }
        break;
      }
      case eModifierType_Cloth: {
        ClothModifierData *clmd = reinterpret_cast<ClothModifierData *>(md);
        object_foreach_path_pointcache(&clmd->ptcaches, bpath_data);
        break;
      }
      case eModifierType_Ocean: {
        OceanModifierData *omd = reinterpret_cast<OceanModifierData *>(md);
        BKE_bpath_foreach_path_fixed_process(bpath_data, omd->cachepath, sizeof(omd->cachepath));
        break;
      }
      case eModifierType_MeshCache: {
        MeshCacheModifierData *mcmd = reinterpret_cast<MeshCacheModifierData *>(md);
        BKE_bpath_foreach_path_fixed_process(bpath_data, mcmd->filepath, sizeof(mcmd->filepath));
        break;
      }
      default:
        break;
    }
  }

  if (ob->soft != nullptr) {
    object_foreach_path_pointcache(&ob->soft->shared->ptcaches, bpath_data);
  }

  LISTBASE_FOREACH (ParticleSystem *, psys, &ob->particlesystem) {
    object_foreach_path_pointcache(&psys->ptcaches, bpath_data);
  }
}

static void object_foreach_cache(ID *id,
                                 IDTypeForeachCacheFunctionCallback function_callback,
                                 void *user_data)
{
  Object *ob = reinterpret_cast<Object *>(id);
  LISTBASE_FOREACH (ModifierData *, md, &ob->modifiers) {
    if (const ModifierTypeInfo *info = BKE_modifier_get_info(ModifierType(md->type))) {
      if (info->foreach_cache) {
        info->foreach_cache(ob, md, [&](const IDCacheKey &cache_key, void **cache_p, uint flags) {
          function_callback(id, &cache_key, cache_p, flags, user_data);
        });
      }
    }
  }
}

static void object_blend_write(BlendWriter *writer, ID *id, const void *id_address)
{
  Object *ob = (Object *)id;

  const bool is_undo = BLO_write_is_undo(writer);

  /* Clean up, important in undo case to reduce false detection of changed data-blocks. */
  ob->runtime = nullptr;
  /* #Object::sculpt is also a runtime struct that should be stored in #Object::runtime. */
  ob->sculpt = nullptr;

  if (is_undo) {
    /* For undo we stay in object mode during undo presses, so keep edit-mode disabled on save as
     * well, can help reducing false detection of changed data-blocks. */
    ob->mode &= ~OB_MODE_EDIT;
  }

  /* write LibData */
  BLO_write_id_struct(writer, Object, id_address, &ob->id);
  BKE_id_blend_write(writer, &ob->id);

  /* direct data */
  BLO_write_pointer_array(writer, ob->totcol, ob->mat);
  BLO_write_char_array(writer, ob->totcol, ob->matbits);

  bArmature *arm = nullptr;
  if (ob->type == OB_ARMATURE) {
    arm = (bArmature *)ob->data;
  }

  if (ob->pose) {
    BKE_pose_blend_write(writer, ob->pose, arm);
  }
  BKE_constraint_blend_write(writer, &ob->constraints);
  animviz_motionpath_blend_write(writer, ob->mpath);

  BLO_write_struct(writer, PartDeflect, ob->pd);
  if (ob->soft) {
    /* Set deprecated pointers to prevent crashes of older Blenders */
    ob->soft->pointcache = ob->soft->shared->pointcache;
    ob->soft->ptcaches = ob->soft->shared->ptcaches;
    BLO_write_struct(writer, SoftBody, ob->soft);
    BLO_write_struct(writer, SoftBody_Shared, ob->soft->shared);
    BKE_ptcache_blend_write(writer, &(ob->soft->shared->ptcaches));
    BLO_write_struct(writer, EffectorWeights, ob->soft->effector_weights);
  }

  if (ob->rigidbody_object) {
    /* TODO: if any extra data is added to handle duplis, will need separate function then */
    BLO_write_struct(writer, RigidBodyOb, ob->rigidbody_object);
  }
  if (ob->rigidbody_constraint) {
    BLO_write_struct(writer, RigidBodyCon, ob->rigidbody_constraint);
  }

  if (ob->type == OB_EMPTY && ob->empty_drawtype == OB_EMPTY_IMAGE) {
    BLO_write_struct(writer, ImageUser, ob->iuser);
  }

  BKE_particle_system_blend_write(writer, &ob->particlesystem);
  BKE_modifier_blend_write(writer, &ob->id, &ob->modifiers);
  BKE_shaderfx_blend_write(writer, &ob->shader_fx);

  BLO_write_struct_list(writer, LinkData, &ob->pc_ids);

  BKE_previewimg_blend_write(writer, ob->preview);

  if (ob->lightgroup) {
    BLO_write_struct(writer, LightgroupMembership, ob->lightgroup);
  }
  if (ob->light_linking) {
    BLO_write_struct(writer, LightLinking, ob->light_linking);
  }

  if (ob->lightprobe_cache) {
    BLO_write_struct(writer, LightProbeObjectCache, ob->lightprobe_cache);
    BKE_lightprobe_cache_blend_write(writer, ob->lightprobe_cache);
  }
}

/* XXX deprecated - old animation system */
static void direct_link_nlastrips(BlendDataReader *reader, ListBase *strips)
{
  BLO_read_struct_list(reader, bActionStrip, strips);

  LISTBASE_FOREACH (bActionStrip *, strip, strips) {
    BLO_read_struct_list(reader, bActionModifier, &strip->modifiers);
  }
}

static void object_blend_read_data(BlendDataReader *reader, ID *id)
{
  Object *ob = (Object *)id;

  ob->runtime = MEM_new<blender::bke::ObjectRuntime>(__func__);

  PartEff *paf;

  /* XXX This should not be needed - but seems like it can happen in some cases,
   * so for now play safe. */
  ob->proxy_from = nullptr;

  const bool is_undo = BLO_read_data_is_undo(reader);
  if (ob->id.tag & (ID_TAG_EXTERN | ID_TAG_INDIRECT)) {
    /* Do not allow any non-object mode for linked data.
     * See #34776, #42780, #81027 for more information. */
    ob->mode &= ~OB_MODE_ALL_MODE_DATA;
  }
  else if (is_undo) {
    /* For undo we want to stay in object mode during undo presses, so keep some edit modes
     * disabled.
     * TODO: Check if we should not disable more edit modes here? */
    ob->mode &= ~(OB_MODE_EDIT | OB_MODE_PARTICLE_EDIT);
  }

  BLO_read_struct(reader, bPose, &ob->pose);
  BKE_pose_blend_read_data(reader, &ob->id, ob->pose);

  BLO_read_struct(reader, bMotionPath, &ob->mpath);
  if (ob->mpath) {
    animviz_motionpath_blend_read_data(reader, ob->mpath);
  }

  /* Only for versioning, vertex group names are now stored on object data. */
  BLO_read_struct_list(reader, bDeformGroup, &ob->defbase);
  BLO_read_struct_list(reader, bFaceMap, &ob->fmaps);

  /* XXX deprecated - old animation system <<< */
  direct_link_nlastrips(reader, &ob->nlastrips);
  BLO_read_struct_list(reader, bConstraintChannel, &ob->constraintChannels);
  /* >>> XXX deprecated - old animation system */

  BLO_read_pointer_array(reader, ob->totcol, (void **)&ob->mat);
  BLO_read_char_array(reader, ob->totcol, &ob->matbits);

  /* do it here, below old data gets converted */
  BKE_modifier_blend_read_data(reader, &ob->modifiers, ob);
  BKE_gpencil_modifier_blend_read_data(reader, &ob->greasepencil_modifiers, ob);
  BKE_shaderfx_blend_read_data(reader, &ob->shader_fx, ob);

  BLO_read_struct_list(reader, PartEff, &ob->effect);
  paf = (PartEff *)ob->effect.first;
  while (paf) {
    if (paf->type == EFF_PARTICLE) {
      paf->keys = nullptr;
    }
    if (paf->type == EFF_WAVE) {
      WaveEff *wav = (WaveEff *)paf;
      PartEff *next = paf->next;
      WaveModifierData *wmd = (WaveModifierData *)BKE_modifier_new(eModifierType_Wave);

      wmd->damp = wav->damp;
      wmd->flag = wav->flag;
      wmd->height = wav->height;
      wmd->lifetime = wav->lifetime;
      wmd->narrow = wav->narrow;
      wmd->speed = wav->speed;
      wmd->startx = wav->startx;
      wmd->starty = wav->startx;
      wmd->timeoffs = wav->timeoffs;
      wmd->width = wav->width;

      BLI_addtail(&ob->modifiers, wmd);
      BKE_modifiers_persistent_uid_init(*ob, wmd->modifier);

      BLI_remlink(&ob->effect, paf);
      MEM_freeN(paf);

      paf = next;
      continue;
    }
    if (paf->type == EFF_BUILD) {
      BuildEff *baf = (BuildEff *)paf;
      PartEff *next = paf->next;
      BuildModifierData *bmd = (BuildModifierData *)BKE_modifier_new(eModifierType_Build);

      bmd->start = baf->sfra;
      bmd->length = baf->len;
      bmd->randomize = 0;
      bmd->seed = 1;

      BLI_addtail(&ob->modifiers, bmd);
      BKE_modifiers_persistent_uid_init(*ob, bmd->modifier);

      BLI_remlink(&ob->effect, paf);
      MEM_freeN(paf);

      paf = next;
      continue;
    }
    paf = paf->next;
  }

  BLO_read_struct(reader, PartDeflect, &ob->pd);
  BKE_particle_partdeflect_blend_read_data(reader, ob->pd);
  BLO_read_struct(reader, SoftBody, &ob->soft);
  if (ob->soft) {
    SoftBody *sb = ob->soft;

    sb->bpoint = nullptr; /* init pointers so it gets rebuilt nicely */
    sb->bspring = nullptr;
    sb->scratch = nullptr;
    /* although not used anymore */
    /* still have to be loaded to be compatible with old files */
    BLO_read_pointer_array(reader, sb->totkey, (void **)&sb->keys);
    if (sb->keys) {
      for (int a = 0; a < sb->totkey; a++) {
        BLO_read_struct(reader, SBVertex, &sb->keys[a]);
      }
    }

    BLO_read_struct(reader, EffectorWeights, &sb->effector_weights);
    if (!sb->effector_weights) {
      sb->effector_weights = BKE_effector_add_weights(nullptr);
    }

    BLO_read_struct(reader, SoftBody_Shared, &sb->shared);
    if (sb->shared == nullptr) {
      /* Link deprecated caches if they exist, so we can use them for versioning.
       * We should only do this when `sb->shared == nullptr`, because those pointers
       * are always set (for compatibility with older Blenders). We mustn't link
       * the same point-cache twice. */
      BKE_ptcache_blend_read_data(reader, &sb->ptcaches, &sb->pointcache, false);
    }
    else {
      /* link caches */
      BKE_ptcache_blend_read_data(reader, &sb->shared->ptcaches, &sb->shared->pointcache, false);
    }
  }
  BLO_read_struct(reader, FluidsimSettings, &ob->fluidsimSettings); /* NT */

  BLO_read_struct(reader, RigidBodyOb, &ob->rigidbody_object);
  if (ob->rigidbody_object) {
    RigidBodyOb *rbo = ob->rigidbody_object;
    /* Allocate runtime-only struct */
    rbo->shared = (RigidBodyOb_Shared *)MEM_callocN(sizeof(*rbo->shared), "RigidBodyObShared");
  }
  BLO_read_struct(reader, RigidBodyCon, &ob->rigidbody_constraint);
  if (ob->rigidbody_constraint) {
    ob->rigidbody_constraint->physics_constraint = nullptr;
  }

  BLO_read_struct_list(reader, ParticleSystem, &ob->particlesystem);
  BKE_particle_system_blend_read_data(reader, &ob->particlesystem);

  BKE_constraint_blend_read_data(reader, &ob->id, &ob->constraints);

  BLO_read_struct_list(reader, ObHook, &ob->hooks);
  while (ob->hooks.first) {
    ObHook *hook = (ObHook *)ob->hooks.first;
    HookModifierData *hmd = (HookModifierData *)BKE_modifier_new(eModifierType_Hook);

    BLO_read_int32_array(reader, hook->totindex, &hook->indexar);

    /* Do conversion here because if we have loaded
     * a hook we need to make sure it gets converted
     * and freed, regardless of version.
     */
    copy_v3_v3(hmd->cent, hook->cent);
    hmd->falloff = hook->falloff;
    hmd->force = hook->force;
    hmd->indexar = hook->indexar;
    hmd->object = hook->parent;
    memcpy(hmd->parentinv, hook->parentinv, sizeof(hmd->parentinv));
    hmd->indexar_num = hook->totindex;

    BLI_addhead(&ob->modifiers, hmd);
    BLI_remlink(&ob->hooks, hook);

    BKE_modifier_unique_name(&ob->modifiers, (ModifierData *)hmd);
    BKE_modifiers_persistent_uid_init(*ob, hmd->modifier);

    MEM_freeN(hook);
  }

  BLO_read_struct(reader, ImageUser, &ob->iuser);
  if (ob->type == OB_EMPTY && ob->empty_drawtype == OB_EMPTY_IMAGE && !ob->iuser) {
    BKE_object_empty_draw_type_set(ob, ob->empty_drawtype);
  }

  BLO_read_struct_list(reader, LinkData, &ob->pc_ids);

  /* in case this value changes in future, clamp else we get undefined behavior */
  CLAMP(ob->rotmode, ROT_MODE_MIN, ROT_MODE_MAX);

  /* Some files were incorrectly written with a dangling pointer to this runtime data. */
  ob->sculpt = nullptr;

  /* When loading undo steps, for objects in modes that use `sculpt`, recreate the mode runtime
   * data. For regular non-undo reading, this is currently handled by mode switching after the
   * initial file read. */
  if (BLO_read_data_is_undo(reader) && (ob->mode & OB_MODE_ALL_SCULPT)) {
    BKE_object_sculpt_data_create(ob);
  }

  BLO_read_struct(reader, PreviewImage, &ob->preview);
  BKE_previewimg_blend_read(reader, ob->preview);

  BLO_read_struct(reader, LightgroupMembership, &ob->lightgroup);
  BLO_read_struct(reader, LightLinking, &ob->light_linking);

  BLO_read_struct(reader, LightProbeObjectCache, &ob->lightprobe_cache);
  if (ob->lightprobe_cache) {
    BKE_lightprobe_cache_blend_read(reader, ob->lightprobe_cache);
  }
}

static void object_blend_read_after_liblink(BlendLibReader *reader, ID *id)
{
  Object *ob = reinterpret_cast<Object *>(id);

  Main *bmain = BLO_read_lib_get_main(reader);
  BlendFileReadReport *reports = BLO_read_lib_reports(reader);

  if (ob->data == nullptr && ob->type != OB_EMPTY) {
    /* NOTE: This case is not expected to happen anymore, since in when a linked ID disappears, an
     * empty placeholder is created for it by readfile code. Only some serious corruption of data
     * should be able to trigger this code nowadays. */

    ob->type = OB_EMPTY;

    if (ob->pose) {
      /* This code is now executed after _all_ ID pointers have been lib-linked,so it's safe to do
       * a proper cleanup. Further more, since user count of IDs is not done in read-code anymore,
       * `BKE_pose_free_ex(ob->pose, false)` can be called (instead of
       * `BKE_pose_free_ex(ob->pose)`), avoiding any access to other IDs altogether. */
      BKE_pose_free_ex(ob->pose, false);
      ob->pose = nullptr;
      ob->mode &= ~OB_MODE_POSE;
    }

    if (ob->id.lib) {
      BLO_reportf_wrap(reports,
                       RPT_INFO,
                       RPT_("Can't find object data of %s lib %s"),
                       ob->id.name + 2,
                       ob->id.lib->filepath);
    }
    else {
      BLO_reportf_wrap(reports, RPT_INFO, RPT_("Object %s lost data"), ob->id.name + 2);
    }
    reports->count.missing_obdata++;
  }

  /* When the object is local and the data is library its possible
   * the material list size gets out of sync. #22663. */
  if (ob->data && ob->id.lib != static_cast<ID *>(ob->data)->lib) {
    BKE_object_materials_test(bmain, ob, static_cast<ID *>(ob->data));
  }

  /* Performs quite extensive rebuilding & validation of object-level Pose data from the Armature
   * obdata. */
  BKE_pose_blend_read_after_liblink(reader, ob, ob->pose);

  BKE_particle_system_blend_read_after_liblink(reader, ob, &ob->id, &ob->particlesystem);
}

PartEff *BKE_object_do_version_give_parteff_245(Object *ob)
{
  PartEff *paf;

  paf = (PartEff *)ob->effect.first;
  while (paf) {
    if (paf->type == EFF_PARTICLE) {
      return paf;
    }
    paf = paf->next;
  }
  return nullptr;
}

static void object_lib_override_apply_post(ID *id_dst, ID *id_src)
{
  /* id_dst is the new local override copy of the linked reference data. id_src is the old override
   * data stored on disk, used as source data for override operations. */
  Object *object_dst = (Object *)id_dst;
  Object *object_src = (Object *)id_src;

  ListBase pidlist_dst, pidlist_src;
  BKE_ptcache_ids_from_object(&pidlist_dst, object_dst, nullptr, 0);
  BKE_ptcache_ids_from_object(&pidlist_src, object_src, nullptr, 0);

  /* Problem with point caches is that several status flags (like OUTDATED or BAKED) are read-only
   * at RNA level, and therefore not overridable per-se.
   *
   * This code is a workaround this to check all point-caches from both source and destination
   * objects in parallel, and transfer those flags when it makes sense.
   *
   * This allows to keep baked caches across lib-overrides applies.
   *
   * NOTE: This is fairly hackish and weak, but so is the point-cache system as its whole. A more
   * robust solution would be e.g. to have a specific RNA entry point to deal with such cases
   * (maybe a new flag to allow override code to set values of some read-only properties?).
   */
  PTCacheID *pid_src, *pid_dst;
  for (pid_dst = (PTCacheID *)pidlist_dst.first, pid_src = (PTCacheID *)pidlist_src.first;
       pid_dst != nullptr;
       pid_dst = pid_dst->next, pid_src = (pid_src != nullptr) ? pid_src->next : nullptr)
  {
    /* If pid's do not match, just tag info of caches in dst as dirty and continue. */
    if (pid_src == nullptr) {
      continue;
    }
    if (pid_dst->type != pid_src->type || pid_dst->file_type != pid_src->file_type ||
        pid_dst->default_step != pid_src->default_step || pid_dst->max_step != pid_src->max_step ||
        pid_dst->data_types != pid_src->data_types || pid_dst->info_types != pid_src->info_types)
    {
      LISTBASE_FOREACH (PointCache *, point_cache_src, pid_src->ptcaches) {
        point_cache_src->flag |= PTCACHE_FLAG_INFO_DIRTY;
      }
      continue;
    }

    PointCache *point_cache_dst, *point_cache_src;
    for (point_cache_dst = (PointCache *)pid_dst->ptcaches->first,
        point_cache_src = (PointCache *)pid_src->ptcaches->first;
         point_cache_dst != nullptr;
         point_cache_dst = point_cache_dst->next,
        point_cache_src = (point_cache_src != nullptr) ? point_cache_src->next : nullptr)
    {
      /* Always force updating info about caches of applied lib-overrides. */
      point_cache_dst->flag |= PTCACHE_FLAG_INFO_DIRTY;
      if (point_cache_src == nullptr || !STREQ(point_cache_dst->name, point_cache_src->name)) {
        continue;
      }
      if ((point_cache_src->flag & PTCACHE_BAKED) != 0) {
        point_cache_dst->flag |= PTCACHE_BAKED;
      }
      if ((point_cache_src->flag & PTCACHE_OUTDATED) == 0) {
        point_cache_dst->flag &= ~PTCACHE_OUTDATED;
      }
    }
  }
  BLI_freelistN(&pidlist_dst);
  BLI_freelistN(&pidlist_src);
}

static IDProperty *object_asset_dimensions_property(Object *ob)
{
  using namespace blender::bke;
  float3 dimensions;
  BKE_object_dimensions_get(ob, dimensions);
  if (is_zero_v3(dimensions)) {
    return nullptr;
  }
  return idprop::create("dimensions", Span(&dimensions.x, 3)).release();
}

static void object_asset_metadata_ensure(void *asset_ptr, AssetMetaData *asset_data)
{
  Object *ob = (Object *)asset_ptr;
  BLI_assert(GS(ob->id.name) == ID_OB);

  /* Update dimensions hint for the asset. */
  if (IDProperty *dimensions_prop = object_asset_dimensions_property(ob)) {
    BKE_asset_metadata_idprop_ensure(asset_data, dimensions_prop);
  }
}

static AssetTypeInfo AssetType_OB = {
    /*pre_save_fn*/ object_asset_metadata_ensure,
    /*on_mark_asset_fn*/ object_asset_metadata_ensure,
    /*on_clear_asset_fn*/ nullptr,
};

IDTypeInfo IDType_ID_OB = {
    /*id_code*/ ID_OB,
    /*id_filter*/ FILTER_ID_OB,
    /* Could be more specific, but simpler to just always say 'yes' here. */
    /*dependencies_id_types*/ FILTER_ID_ALL,
    /*main_listbase_index*/ INDEX_ID_OB,
    /*struct_size*/ sizeof(Object),
    /*name*/ "Object",
    /*name_plural*/ N_("objects"),
    /*translation_context*/ BLT_I18NCONTEXT_ID_OBJECT,
    /*flags*/ 0,
    /*asset_type_info*/ &AssetType_OB,

    /*init_data*/ object_init_data,
    /*copy_data*/ object_copy_data,
    /*free_data*/ object_free_data,
    /*make_local*/ nullptr,
    /*foreach_id*/ object_foreach_id,
    /*foreach_cache*/ object_foreach_cache,
    /*foreach_path*/ object_foreach_path,
    /*owner_pointer_get*/ nullptr,

    /*blend_write*/ object_blend_write,
    /*blend_read_data*/ object_blend_read_data,
    /*blend_read_after_liblink*/ object_blend_read_after_liblink,

    /*blend_read_undo_preserve*/ nullptr,

    /*lib_override_apply_post*/ object_lib_override_apply_post,
};

void BKE_object_workob_clear(Object *workob)
{
  *workob = blender::dna::shallow_zero_initialize();

  workob->scale[0] = workob->scale[1] = workob->scale[2] = 1.0f;
  workob->dscale[0] = workob->dscale[1] = workob->dscale[2] = 1.0f;
  workob->rotmode = ROT_MODE_EUL;
}

void BKE_object_free_particlesystems(Object *ob)
{
  while (ParticleSystem *psys = (ParticleSystem *)BLI_pophead(&ob->particlesystem)) {
    psys_free(ob, psys);
  }
}

void BKE_object_free_softbody(Object *ob)
{
  sbFree(ob);
}

void BKE_object_free_curve_cache(Object *ob)
{
  if (ob->runtime->curve_cache) {
    BKE_displist_free(&ob->runtime->curve_cache->disp);
    BKE_curve_bevelList_free(&ob->runtime->curve_cache->bev);
    if (ob->runtime->curve_cache->anim_path_accum_length) {
      MEM_freeN((void *)ob->runtime->curve_cache->anim_path_accum_length);
    }
    BKE_nurbList_free(&ob->runtime->curve_cache->deformed_nurbs);
    MEM_freeN(ob->runtime->curve_cache);
    ob->runtime->curve_cache = nullptr;
  }
}

void BKE_object_free_modifiers(Object *ob, const int flag)
{
  while (ModifierData *md = (ModifierData *)BLI_pophead(&ob->modifiers)) {
    BKE_modifier_free_ex(md, flag);
  }

  while (
      GpencilModifierData *gp_md = (GpencilModifierData *)BLI_pophead(&ob->greasepencil_modifiers))
  {
    BKE_gpencil_modifier_free_ex(gp_md, flag);
  }
  /* Particle modifiers were freed, so free the particle-systems as well. */
  BKE_object_free_particlesystems(ob);

  /* Same for soft-body */
  BKE_object_free_softbody(ob);

  /* modifiers may have stored data in the DM cache */
  BKE_object_free_derived_caches(ob);
}

void BKE_object_free_shaderfx(Object *ob, const int flag)
{
  while (ShaderFxData *fx = (ShaderFxData *)BLI_pophead(&ob->shader_fx)) {
    BKE_shaderfx_free_ex(fx, flag);
  }
}

void BKE_object_modifier_hook_reset(Object *ob, HookModifierData *hmd)
{
  /* reset functionality */
  if (hmd->object) {
    bPoseChannel *pchan = BKE_pose_channel_find_name(hmd->object->pose, hmd->subtarget);

    if (hmd->subtarget[0] && pchan) {
      float imat[4][4], mat[4][4];

      /* Calculate the world-space matrix for the pose-channel target first,
       * then carry on as usual. */
      mul_m4_m4m4(mat, hmd->object->object_to_world().ptr(), pchan->pose_mat);

      invert_m4_m4(imat, mat);
      mul_m4_m4m4(hmd->parentinv, imat, ob->object_to_world().ptr());
    }
    else {
      invert_m4_m4(hmd->object->runtime->world_to_object.ptr(),
                   hmd->object->object_to_world().ptr());
      mul_m4_m4m4(
          hmd->parentinv, hmd->object->world_to_object().ptr(), ob->object_to_world().ptr());
    }
  }
}

void BKE_object_modifier_gpencil_hook_reset(Object *ob, HookGpencilModifierData *hmd)
{
  if (hmd->object == nullptr) {
    return;
  }
  /* reset functionality */
  bPoseChannel *pchan = BKE_pose_channel_find_name(hmd->object->pose, hmd->subtarget);

  if (hmd->subtarget[0] && pchan) {
    float imat[4][4], mat[4][4];

    /* Calculate the world-space matrix for the pose-channel target first,
     * then carry on as usual. */
    mul_m4_m4m4(mat, hmd->object->object_to_world().ptr(), pchan->pose_mat);

    invert_m4_m4(imat, mat);
    mul_m4_m4m4(hmd->parentinv, imat, ob->object_to_world().ptr());
  }
  else {
    invert_m4_m4(hmd->object->runtime->world_to_object.ptr(),
                 hmd->object->object_to_world().ptr());
    mul_m4_m4m4(hmd->parentinv, hmd->object->world_to_object().ptr(), ob->object_to_world().ptr());
  }
}

void BKE_object_modifier_set_active(Object *ob, ModifierData *md)
{
  LISTBASE_FOREACH (ModifierData *, md_iter, &ob->modifiers) {
    md_iter->flag &= ~eModifierFlag_Active;
  }

  if (md != nullptr) {
    BLI_assert(BLI_findindex(&ob->modifiers, md) != -1);
    md->flag |= eModifierFlag_Active;
  }
}

ModifierData *BKE_object_active_modifier(const Object *ob)
{
  /* In debug mode, check for only one active modifier. */
#ifndef NDEBUG
  int active_count = 0;
  LISTBASE_FOREACH (ModifierData *, md, &ob->modifiers) {
    if (md->flag & eModifierFlag_Active) {
      active_count++;
    }
  }
  BLI_assert(ELEM(active_count, 0, 1));
#endif

  LISTBASE_FOREACH (ModifierData *, md, &ob->modifiers) {
    if (md->flag & eModifierFlag_Active) {
      return md;
    }
  }

  return nullptr;
}

bool BKE_object_supports_modifiers(const Object *ob)
{
  return ELEM(ob->type,
              OB_MESH,
              OB_CURVES,
              OB_CURVES_LEGACY,
              OB_SURF,
              OB_FONT,
              OB_LATTICE,
              OB_POINTCLOUD,
              OB_VOLUME,
              OB_GREASE_PENCIL);
}

bool BKE_object_support_modifier_type_check(const Object *ob, int modifier_type)
{
  const ModifierTypeInfo *mti = BKE_modifier_get_info((ModifierType)modifier_type);

  /* Surface and lattice objects don't output geometry sets. */
  if (mti->modify_geometry_set != nullptr && ELEM(ob->type, OB_SURF, OB_LATTICE)) {
    return false;
  }

  if (ELEM(ob->type, OB_POINTCLOUD, OB_CURVES)) {
    return ELEM(modifier_type, eModifierType_Nodes, eModifierType_MeshSequenceCache);
  }
  if (ob->type == OB_VOLUME) {
    return mti->modify_geometry_set != nullptr;
  }
  if (ELEM(ob->type, OB_MESH, OB_CURVES_LEGACY, OB_SURF, OB_FONT, OB_LATTICE)) {
    if (ob->type == OB_LATTICE && (mti->flags & eModifierTypeFlag_AcceptsVertexCosOnly) == 0) {
      return false;
    }

    if (!((mti->flags & eModifierTypeFlag_AcceptsCVs) ||
          (ob->type == OB_MESH && (mti->flags & eModifierTypeFlag_AcceptsMesh))))
    {
      return false;
    }

    return true;
  }
  if (ob->type == OB_GREASE_PENCIL && (mti->flags & eModifierTypeFlag_AcceptsGreasePencil)) {
    return true;
  }

  return false;
}

static bool object_modifier_type_copy_check(ModifierType md_type)
{
  return !ELEM(md_type, eModifierType_Hook, eModifierType_Collision);
}

/**
 * Find a `psys` matching given `psys_src` in `ob_dst`
 * (i.e. sharing the same #ParticleSettings ID), or add one, and return valid `psys` from `ob_dst`.
 *
 * \note Order handling is fairly weak here. This code assumes that it is called **before** the
 * modifier using the `psys` is actually copied, and that this copied modifier will be added at the
 * end of the stack. That way we can be sure that the particle modifier will be before the one
 * using its particle system in the stack.
 */
static ParticleSystem *object_copy_modifier_particle_system_ensure(Main *bmain,
                                                                   const Scene *scene,
                                                                   Object *ob_dst,
                                                                   ParticleSystem *psys_src)
{
  ParticleSystem *psys_dst = nullptr;

  /* Check if a particle system with the same particle settings
   * already exists on the destination object. */
  LISTBASE_FOREACH (ParticleSystem *, psys, &ob_dst->particlesystem) {
    if (psys->part == psys_src->part) {
      psys_dst = psys;
      break;
    }
  }

  /* If it does not exist, copy the particle system to the destination object. */
  if (psys_dst == nullptr) {
    ModifierData *md = object_copy_particle_system(bmain, scene, ob_dst, psys_src);
    psys_dst = ((ParticleSystemModifierData *)md)->psys;
  }

  return psys_dst;
}

bool BKE_object_copy_modifier(Main *bmain,
                              const Scene *scene,
                              Object *ob_dst,
                              const Object *ob_src,
                              const ModifierData *md_src)
{
  BLI_assert(ob_dst->type != OB_GPENCIL_LEGACY);

  const ModifierTypeInfo *mti = BKE_modifier_get_info((ModifierType)md_src->type);
  if (!object_modifier_type_copy_check((ModifierType)md_src->type)) {
    /* We never allow copying those modifiers here. */
    return false;
  }
  if (!BKE_object_support_modifier_type_check(ob_dst, md_src->type)) {
    return false;
  }
  if (mti->flags & eModifierTypeFlag_Single) {
    if (BKE_modifiers_findby_type(ob_dst, (ModifierType)md_src->type) != nullptr) {
      return false;
    }
  }

  ParticleSystem *psys_src = nullptr;
  ParticleSystem *psys_dst = nullptr;

  switch (md_src->type) {
    case eModifierType_Softbody:
      BKE_object_copy_softbody(ob_dst, ob_src, 0);
      break;
    case eModifierType_Skin:
      /* ensure skin-node customdata exists */
      BKE_mesh_ensure_skin_customdata((Mesh *)ob_dst->data);
      break;
    case eModifierType_Fluid: {
      const FluidModifierData *fmd = (const FluidModifierData *)md_src;
      if (fmd->type == MOD_FLUID_TYPE_FLOW) {
        if (fmd->flow != nullptr && fmd->flow->psys != nullptr) {
          psys_src = fmd->flow->psys;
          psys_dst = object_copy_modifier_particle_system_ensure(bmain, scene, ob_dst, psys_src);
        }
      }
      break;
    }
    case eModifierType_DynamicPaint: {
      const DynamicPaintModifierData *dpmd = (const DynamicPaintModifierData *)md_src;
      if (dpmd->brush != nullptr && dpmd->brush->psys != nullptr) {
        psys_src = dpmd->brush->psys;
        psys_dst = object_copy_modifier_particle_system_ensure(bmain, scene, ob_dst, psys_src);
      }
      break;
    }
    default:
      break;
  }

  ModifierData *md_dst;
  if (md_src->type == eModifierType_ParticleSystem) {
    md_dst = object_copy_particle_system(
        bmain, scene, ob_dst, ((const ParticleSystemModifierData *)md_src)->psys);
  }
  else {
    md_dst = BKE_modifier_new(md_src->type);

    STRNCPY(md_dst->name, md_src->name);

    if (md_src->type == eModifierType_Multires) {
      /* Has to be done after mod creation, but *before* we actually copy its settings! */
      multiresModifier_sync_levels_ex(
          ob_dst, (const MultiresModifierData *)md_src, (MultiresModifierData *)md_dst);
    }

    BKE_modifier_copydata(md_src, md_dst);

    switch (md_dst->type) {
      case eModifierType_Fluid:
        if (psys_dst != nullptr) {
          FluidModifierData *fmd_dst = (FluidModifierData *)md_dst;
          BLI_assert(fmd_dst->type == MOD_FLUID_TYPE_FLOW && fmd_dst->flow != nullptr &&
                     fmd_dst->flow->psys != nullptr);
          fmd_dst->flow->psys = psys_dst;
        }
        break;
      case eModifierType_DynamicPaint:
        if (psys_dst != nullptr) {
          DynamicPaintModifierData *dpmd_dst = (DynamicPaintModifierData *)md_dst;
          BLI_assert(dpmd_dst->brush != nullptr && dpmd_dst->brush->psys != nullptr);
          dpmd_dst->brush->psys = psys_dst;
        }
        break;
      default:
        break;
    }

    ModifierData *next_md = nullptr;
    LISTBASE_FOREACH_BACKWARD (ModifierData *, md, &ob_dst->modifiers) {
      if (md->flag & eModifierFlag_PinLast) {
        next_md = md;
      }
      else {
        break;
      }
    }
    BLI_insertlinkbefore(&ob_dst->modifiers, next_md, md_dst);
    BKE_modifier_unique_name(&ob_dst->modifiers, md_dst);
    BKE_modifiers_persistent_uid_init(*ob_dst, *md_dst);
  }

  BKE_object_modifier_set_active(ob_dst, md_dst);

  return true;
}

bool BKE_object_modifier_stack_copy(Object *ob_dst,
                                    const Object *ob_src,
                                    const bool do_copy_all,
                                    const int flag_subdata)
{
  if ((ob_dst->type == OB_GPENCIL_LEGACY) != (ob_src->type == OB_GPENCIL_LEGACY)) {
    BLI_assert_msg(false,
                   "Trying to copy a modifier stack between a GPencil object and another type.");
    return false;
  }

  if (!BLI_listbase_is_empty(&ob_dst->modifiers) ||
      !BLI_listbase_is_empty(&ob_dst->greasepencil_modifiers))
  {
    BLI_assert_msg(
        false,
        "Trying to copy a modifier stack into an object having a non-empty modifier stack.");
    return false;
  }

  LISTBASE_FOREACH (ModifierData *, md_src, &ob_src->modifiers) {
    if (!do_copy_all && !object_modifier_type_copy_check((ModifierType)md_src->type)) {
      continue;
    }
    if (!BKE_object_support_modifier_type_check(ob_dst, md_src->type)) {
      continue;
    }

    ModifierData *md_dst = BKE_modifier_copy_ex(md_src, flag_subdata);
    BLI_addtail(&ob_dst->modifiers, md_dst);
  }

  /* This could be copied from anywhere, since no other modifier actually use this data. But for
   * consistency do it together with particle systems. */
  BKE_object_copy_softbody(ob_dst, ob_src, flag_subdata);

  /* It is mandatory that this happens after copying modifiers, as it will update their `psys`
   * pointers accordingly. */
  BKE_object_copy_particlesystems(ob_dst, ob_src, flag_subdata);

  return true;
}

void BKE_object_link_modifiers(Object *ob_dst, const Object *ob_src)
{
  BKE_object_free_modifiers(ob_dst, 0);

  BKE_object_modifier_stack_copy(ob_dst, ob_src, false, 0);
}

/**
 * Copy CCG related data. Used to sync copy of mesh with reshaped original mesh.
 */
static void copy_ccg_data(Mesh *mesh_destination,
                          Mesh *mesh_source,
                          const eCustomDataType layer_type)
{
  BLI_assert(mesh_destination->corners_num == mesh_source->corners_num);
  CustomData *data_destination = &mesh_destination->corner_data;
  CustomData *data_source = &mesh_source->corner_data;
  const int num_elements = mesh_source->corners_num;
  if (!CustomData_has_layer(data_source, layer_type)) {
    return;
  }
  const int layer_index = CustomData_get_layer_index(data_destination, layer_type);
  CustomData_free_layer(data_destination, layer_type, num_elements, layer_index);
  BLI_assert(!CustomData_has_layer(data_destination, layer_type));
  CustomData_add_layer(
      data_destination, eCustomDataType(layer_type), CD_SET_DEFAULT, num_elements);
  BLI_assert(CustomData_has_layer(data_destination, layer_type));
  CustomData_copy_layer_type_data(data_source, data_destination, layer_type, 0, 0, num_elements);
}

static void object_update_from_subsurf_ccg(Object *object)
{
  /* Currently CCG is only created for Mesh objects. */
  if (object->type != OB_MESH) {
    return;
  }
  /* If object does not own evaluated mesh we can not access it since it might be freed already
   * (happens on dependency graph free where order of evaluated IDs free is undefined).
   *
   * Good news is: such mesh does not have modifiers applied, so no need to worry about CCG. */
  if (!object->runtime->is_data_eval_owned) {
    return;
  }
  /* Object was never evaluated, so can not have CCG subdivision surface. If it were evaluated, do
   * not try to compute OpenSubDiv on the CPU as it is not needed here. */
  Mesh *mesh_eval = BKE_object_get_evaluated_mesh_no_subsurf_unchecked(object);
  if (mesh_eval == nullptr) {
    return;
  }
  SubdivCCG *subdiv_ccg = mesh_eval->runtime->subdiv_ccg.get();
  if (subdiv_ccg == nullptr) {
    return;
  }
  /* Check whether there is anything to be reshaped. */
  if (!subdiv_ccg->dirty.coords && !subdiv_ccg->dirty.hidden) {
    return;
  }
  const int tot_level = mesh_eval->runtime->subdiv_ccg_tot_level;
  Object *object_orig = DEG_get_original_object(object);
  Mesh *mesh_orig = (Mesh *)object_orig->data;
  multiresModifier_reshapeFromCCG(tot_level, mesh_orig, subdiv_ccg);
  /* NOTE: we need to reshape into an original mesh from main database,
   * allowing:
   *
   * - Update copies of that mesh at any moment.
   * - Save the file without doing extra reshape.
   * - All the users of the mesh have updated displacement.
   *
   * However, the tricky part here is that we only know about sculpted
   * state of a mesh on an object level, and object is being updated after
   * mesh data-block is updated. This forces us to:
   *
   * - Update mesh data-block from object evaluation, which is technically
   *   forbidden, but there is no other place for this yet.
   * - Reshape to the original mesh from main database, and then copy updated
   *   layer to copy of that mesh (since copy of the mesh has decoupled
   *   custom data layers).
   *
   * All this is defeating all the designs we need to follow to allow safe
   * threaded evaluation, but this is as good as we can make it within the
   * current sculpt/evaluated mesh design. This is also how we've survived
   * with old #DerivedMesh based solutions. So, while this is all wrong and
   * needs reconsideration, doesn't seem to be a big stopper for real
   * production artists.
   */
  /* TODO(sergey): Solve this somehow, to be fully stable for threaded
   * evaluation environment.
   */
  /* NOTE: runtime.data_orig is what was before assigning mesh_eval,
   * it is orig as in what was in object_eval->data before evaluating
   * modifier stack.
   *
   * mesh_cow is a copy-on-written version of `object_orig->data`.
   */
  Mesh *mesh_cow = (Mesh *)object->runtime->data_orig;
  copy_ccg_data(mesh_cow, mesh_orig, CD_MDISPS);
  copy_ccg_data(mesh_cow, mesh_orig, CD_GRID_PAINT_MASK);
  /* Everything is now up-to-date. */
  subdiv_ccg->dirty.coords = false;
  subdiv_ccg->dirty.hidden = false;
}

void BKE_object_eval_assign_data(Object *object_eval, ID *data_eval, bool is_owned)
{
  BLI_assert(object_eval->id.tag & ID_TAG_COPIED_ON_EVAL);
  BLI_assert(object_eval->runtime->data_eval == nullptr);
  BLI_assert(data_eval->tag & ID_TAG_NO_MAIN);

  if (is_owned) {
    /* Set flag for debugging. */
    data_eval->tag |= ID_TAG_COPIED_ON_EVAL_FINAL_RESULT;
  }

  /* Assigned evaluated data. */
  object_eval->runtime->data_eval = data_eval;
  object_eval->runtime->is_data_eval_owned = is_owned;

  /* Overwrite data of evaluated object, if the data-block types match. */
  ID *data = (ID *)object_eval->data;
  if (GS(data->name) == GS(data_eval->name)) {
    /* NOTE: we are not supposed to invoke evaluation for original objects,
     * but some areas are still being ported, so we play safe here. */
    if (object_eval->id.tag & ID_TAG_COPIED_ON_EVAL) {
      object_eval->data = data_eval;
    }
  }

  /* Is set separately currently. */
  object_eval->runtime->geometry_set_eval = nullptr;
}

void BKE_object_free_derived_caches(Object *ob)
{
  ob->runtime->bounds_eval.reset();

  object_update_from_subsurf_ccg(ob);

  if (ob->runtime->data_eval != nullptr) {
    if (ob->runtime->is_data_eval_owned) {
      ID *data_eval = ob->runtime->data_eval;
      if (GS(data_eval->name) == ID_ME) {
        BKE_id_free(nullptr, (Mesh *)data_eval);
      }
      else {
        BKE_libblock_free_data(data_eval, false);
        BKE_libblock_free_datablock(data_eval, 0);
        MEM_freeN(data_eval);
      }
    }
    ob->runtime->data_eval = nullptr;
  }

  /* Restore initial pointer for copy-on-evaluation data-blocks, object->data
   * might be pointing to an evaluated data-block data was just freed above. */
  if (ob->runtime->data_orig != nullptr) {
    ob->data = ob->runtime->data_orig;
  }

  BKE_object_to_mesh_clear(ob);
  BKE_pose_backup_clear(ob);
  BKE_object_to_curve_clear(ob);
  BKE_object_free_curve_cache(ob);

  BKE_crazyspace_api_eval_clear(ob);

<<<<<<< HEAD
  /* Clear grease pencil data. */
  if (ob->runtime->gpd_eval != nullptr) {
    BKE_gpencil_eval_delete(ob->runtime->gpd_eval);
    ob->runtime->gpd_eval = nullptr;
  }

  delete ob->runtime->geometry_set_eval;
  ob->runtime->geometry_set_eval = nullptr;
=======
  if (ob->runtime->geometry_set_eval != nullptr) {
    delete ob->runtime->geometry_set_eval;
    ob->runtime->geometry_set_eval = nullptr;
  }
>>>>>>> a4c9b691
}

void BKE_object_free_caches(Object *object)
{
  short update_flag = 0;

  /* Free particle system caches holding paths. */
  if (object->particlesystem.first) {
    LISTBASE_FOREACH (ParticleSystem *, psys, &object->particlesystem) {
      psys_free_path_cache(psys, psys->edit);
      update_flag |= ID_RECALC_PSYS_REDO;
    }
  }

  /* Free memory used by cached derived meshes in the particle system modifiers. */
  LISTBASE_FOREACH (ModifierData *, md, &object->modifiers) {
    if (md->type == eModifierType_ParticleSystem) {
      ParticleSystemModifierData *psmd = (ParticleSystemModifierData *)md;
      if (psmd->mesh_final) {
        BKE_id_free(nullptr, psmd->mesh_final);
        psmd->mesh_final = nullptr;
        if (psmd->mesh_original) {
          BKE_id_free(nullptr, psmd->mesh_original);
          psmd->mesh_original = nullptr;
        }
        psmd->flag |= eParticleSystemFlag_file_loaded;
        update_flag |= ID_RECALC_GEOMETRY;
      }
    }
  }

  /* NOTE: If object is coming from a duplicator, it might be a temporary
   * object created by dependency graph, which shares pointers with original
   * object. In this case we can not free anything.
   */
  if ((object->base_flag & BASE_FROM_DUPLI) == 0) {
    BKE_object_free_derived_caches(object);
    update_flag |= ID_RECALC_GEOMETRY;
  }

  /* Tag object for update, so once memory critical operation is over and
   * scene update routines are back to its business the object will be
   * guaranteed to be in a known state.
   */
  if (update_flag != 0) {
    DEG_id_tag_update(&object->id, update_flag);
  }
}

bool BKE_object_is_in_editmode(const Object *ob)
{
  if (ob->data == nullptr) {
    return false;
  }

  switch (ob->type) {
    case OB_MESH:
      return ((Mesh *)ob->data)->runtime->edit_mesh != nullptr;
    case OB_ARMATURE:
      return ((bArmature *)ob->data)->edbo != nullptr;
    case OB_FONT:
      return ((Curve *)ob->data)->editfont != nullptr;
    case OB_MBALL:
      return ((MetaBall *)ob->data)->editelems != nullptr;
    case OB_LATTICE:
      return ((Lattice *)ob->data)->editlatt != nullptr;
    case OB_SURF:
    case OB_CURVES_LEGACY:
      return ((Curve *)ob->data)->editnurb != nullptr;
    case OB_CURVES:
    case OB_POINTCLOUD:
    case OB_GREASE_PENCIL:
      return ob->mode == OB_MODE_EDIT;
    default:
      return false;
  }
}

bool BKE_object_is_in_editmode_vgroup(const Object *ob)
{
  return (OB_TYPE_SUPPORT_VGROUP(ob->type) && BKE_object_is_in_editmode(ob));
}

bool BKE_object_data_is_in_editmode(const Object *ob, const ID *id)
{
  const short type = GS(id->name);
  BLI_assert(OB_DATA_SUPPORT_EDITMODE(type));
  switch (type) {
    case ID_ME:
      return ((const Mesh *)id)->runtime->edit_mesh != nullptr;
    case ID_CU_LEGACY:
      return ((((const Curve *)id)->editnurb != nullptr) ||
              (((const Curve *)id)->editfont != nullptr));
    case ID_MB:
      return ((const MetaBall *)id)->editelems != nullptr;
    case ID_LT:
      return ((const Lattice *)id)->editlatt != nullptr;
    case ID_AR:
      return ((const bArmature *)id)->edbo != nullptr;
    case ID_CV:
    case ID_PT:
    case ID_GP:
      if (ob) {
        return BKE_object_is_in_editmode(ob);
      }
      return false;
    default:
      BLI_assert_unreachable();
      return false;
  }
}

char *BKE_object_data_editmode_flush_ptr_get(ID *id)
{
  const short type = GS(id->name);
  switch (type) {
    case ID_ME: {
      if (BMEditMesh *em = ((Mesh *)id)->runtime->edit_mesh.get()) {
        return &em->needs_flush_to_id;
      }
      break;
    }
    case ID_CU_LEGACY: {
      if (((Curve *)id)->vfont != nullptr) {
        EditFont *ef = ((Curve *)id)->editfont;
        if (ef != nullptr) {
          return &ef->needs_flush_to_id;
        }
      }
      else {
        EditNurb *editnurb = ((Curve *)id)->editnurb;
        if (editnurb) {
          return &editnurb->needs_flush_to_id;
        }
      }
      break;
    }
    case ID_MB: {
      MetaBall *mb = (MetaBall *)id;
      return &mb->needs_flush_to_id;
    }
    case ID_LT: {
      EditLatt *editlatt = ((Lattice *)id)->editlatt;
      if (editlatt) {
        return &editlatt->needs_flush_to_id;
      }
      break;
    }
    case ID_AR: {
      bArmature *arm = (bArmature *)id;
      return &arm->needs_flush_to_id;
    }
    case ID_GP:
    case ID_PT:
    case ID_CV:
      return nullptr;
    default:
      BLI_assert_unreachable();
      return nullptr;
  }
  return nullptr;
}

bool BKE_object_is_in_wpaint_select_vert(const Object *ob)
{
  if (ob->type == OB_MESH) {
    Mesh *mesh = (Mesh *)ob->data;
    return ((ob->mode & OB_MODE_WEIGHT_PAINT) && (mesh->runtime->edit_mesh == nullptr) &&
            (ME_EDIT_PAINT_SEL_MODE(mesh) == SCE_SELECT_VERTEX));
  }

  return false;
}

bool BKE_object_has_mode_data(const Object *ob, eObjectMode object_mode)
{
  if (object_mode & OB_MODE_EDIT) {
    if (BKE_object_is_in_editmode(ob)) {
      return true;
    }
  }
  else if (object_mode & OB_MODE_VERTEX_PAINT) {
    if (ob->sculpt && (ob->sculpt->mode_type == OB_MODE_VERTEX_PAINT)) {
      return true;
    }
  }
  else if (object_mode & OB_MODE_WEIGHT_PAINT) {
    if (ob->sculpt && (ob->sculpt->mode_type == OB_MODE_WEIGHT_PAINT)) {
      return true;
    }
  }
  else if (object_mode & OB_MODE_SCULPT) {
    if (ob->sculpt && (ob->sculpt->mode_type == OB_MODE_SCULPT)) {
      return true;
    }
  }
  else if (object_mode & OB_MODE_POSE) {
    if (ob->pose != nullptr) {
      return true;
    }
  }
  return false;
}

bool BKE_object_is_mode_compat(const Object *ob, eObjectMode object_mode)
{
  return ((ob->mode == object_mode) || (ob->mode & object_mode) != 0);
}

int BKE_object_visibility(const Object *ob, const int dag_eval_mode)
{
  if ((ob->base_flag & BASE_ENABLED_AND_MAYBE_VISIBLE_IN_VIEWPORT) == 0) {
    return 0;
  }

  /* Test which components the object has. */
  int visibility = OB_VISIBLE_SELF;
  if (ob->particlesystem.first) {
    visibility |= OB_VISIBLE_INSTANCES | OB_VISIBLE_PARTICLES;
  }
  else if (ob->transflag & OB_DUPLI) {
    visibility |= OB_VISIBLE_INSTANCES;
  }

  if (blender::bke::object_has_geometry_set_instances(*ob)) {
    visibility |= OB_VISIBLE_INSTANCES;
  }

  /* Optional hiding of self if there are particles or instancers. */
  if (visibility & (OB_VISIBLE_PARTICLES | OB_VISIBLE_INSTANCES)) {
    switch ((eEvaluationMode)dag_eval_mode) {
      case DAG_EVAL_VIEWPORT:
        if (!(ob->duplicator_visibility_flag & OB_DUPLI_FLAG_VIEWPORT)) {
          visibility &= ~OB_VISIBLE_SELF;
        }
        break;
      case DAG_EVAL_RENDER:
        if (!(ob->duplicator_visibility_flag & OB_DUPLI_FLAG_RENDER)) {
          visibility &= ~OB_VISIBLE_SELF;
        }
        break;
    }
  }

  return visibility;
}

bool BKE_object_exists_check(Main *bmain, const Object *obtest)
{
  if (obtest == nullptr) {
    return false;
  }

  LISTBASE_FOREACH (Object *, ob, &bmain->objects) {
    if (ob == obtest) {
      return true;
    }
  }

  return false;
}

/* *************************************************** */

static const char *get_obdata_defname(int type)
{
  switch (type) {
    case OB_MESH:
      return DATA_("Mesh");
    case OB_CURVES_LEGACY:
      return DATA_("Curve");
    case OB_SURF:
      return DATA_("Surf");
    case OB_FONT:
      return DATA_("Text");
    case OB_MBALL:
      return DATA_("Mball");
    case OB_CAMERA:
      return DATA_("Camera");
    case OB_LAMP:
      return CTX_DATA_(BLT_I18NCONTEXT_ID_LIGHT, "Light");
    case OB_LATTICE:
      return DATA_("Lattice");
    case OB_ARMATURE:
      return DATA_("Armature");
    case OB_SPEAKER:
      return DATA_("Speaker");
    case OB_CURVES:
      return DATA_("Curves");
    case OB_POINTCLOUD:
      return DATA_("PointCloud");
    case OB_VOLUME:
      return CTX_DATA_(BLT_I18NCONTEXT_ID_ID, "Volume");
    case OB_EMPTY:
      return CTX_DATA_(BLT_I18NCONTEXT_ID_ID, "Empty");
    case OB_GPENCIL_LEGACY:
      return DATA_("GPencil");
    case OB_LIGHTPROBE:
      return DATA_("LightProbe");
    case OB_GREASE_PENCIL:
      return DATA_("GreasePencil");
    default:
      CLOG_ERROR(&LOG, "Internal error, bad type: %d", type);
      return CTX_DATA_(BLT_I18NCONTEXT_ID_ID, "Empty");
  }
}

static void object_init(Object *ob, const short ob_type)
{
  object_init_data(&ob->id);

  ob->type = ob_type;

  if (ob->type != OB_EMPTY) {
    zero_v2(ob->ima_ofs);
  }

  if (ELEM(ob->type, OB_LAMP, OB_CAMERA, OB_SPEAKER)) {
    ob->trackflag = OB_NEGZ;
    ob->upflag = OB_POSY;
  }

  if (ob->type == OB_GREASE_PENCIL) {
    ob->dtx |= OB_USE_GPENCIL_LIGHTS;
  }

  if (ob->type == OB_LAMP) {
    /* Lights are invisible to camera rays and are assumed to be a
     * shadow catcher by default. */
    ob->visibility_flag |= OB_HIDE_CAMERA | OB_SHADOW_CATCHER;
  }
}

void *BKE_object_obdata_add_from_type(Main *bmain, int type, const char *name)
{
  if (name == nullptr) {
    name = get_obdata_defname(type);
  }

  switch (type) {
    case OB_MESH:
      return BKE_mesh_add(bmain, name);
    case OB_CURVES_LEGACY:
      return BKE_curve_add(bmain, name, OB_CURVES_LEGACY);
    case OB_SURF:
      return BKE_curve_add(bmain, name, OB_SURF);
    case OB_FONT:
      return BKE_curve_add(bmain, name, OB_FONT);
    case OB_MBALL:
      return BKE_mball_add(bmain, name);
    case OB_CAMERA:
      return BKE_camera_add(bmain, name);
    case OB_LAMP:
      return BKE_light_add(bmain, name);
    case OB_LATTICE:
      return BKE_lattice_add(bmain, name);
    case OB_ARMATURE:
      return BKE_armature_add(bmain, name);
    case OB_SPEAKER:
      return BKE_speaker_add(bmain, name);
    case OB_LIGHTPROBE:
      return BKE_lightprobe_add(bmain, name);
    case OB_GPENCIL_LEGACY:
      return BKE_gpencil_data_addnew(bmain, name);
    case OB_CURVES:
      return BKE_curves_add(bmain, name);
    case OB_POINTCLOUD:
      return BKE_pointcloud_add_default(bmain, name);
    case OB_VOLUME:
      return BKE_volume_add(bmain, name);
    case OB_GREASE_PENCIL:
      return BKE_grease_pencil_add(bmain, name);
    case OB_EMPTY:
      return nullptr;
    default:
      CLOG_ERROR(&LOG, "Internal error, bad type: %d", type);
      return nullptr;
  }
}

int BKE_object_obdata_to_type(const ID *id)
{
  /* Keep in sync with #OB_DATA_SUPPORT_ID macro. */
  switch (GS(id->name)) {
    case ID_ME:
      return OB_MESH;
    case ID_CU_LEGACY:
      return BKE_curve_type_get((const Curve *)id);
    case ID_MB:
      return OB_MBALL;
    case ID_LA:
      return OB_LAMP;
    case ID_SPK:
      return OB_SPEAKER;
    case ID_CA:
      return OB_CAMERA;
    case ID_LT:
      return OB_LATTICE;
    case ID_GD_LEGACY:
      return OB_GPENCIL_LEGACY;
    case ID_AR:
      return OB_ARMATURE;
    case ID_LP:
      return OB_LIGHTPROBE;
    case ID_CV:
      return OB_CURVES;
    case ID_PT:
      return OB_POINTCLOUD;
    case ID_VO:
      return OB_VOLUME;
    case ID_GP:
      return OB_GREASE_PENCIL;
    default:
      return -1;
  }
}

Object *BKE_object_add_only_object(Main *bmain, int type, const char *name)
{
  if (!name) {
    name = get_obdata_defname(type);
  }

  /* We cannot use #BKE_id_new here as we need some custom initialization code. */
  Object *ob = (Object *)BKE_libblock_alloc(bmain, ID_OB, name, bmain ? 0 : LIB_ID_CREATE_NO_MAIN);

  /* We increase object user count when linking to Collections. */
  id_us_min(&ob->id);

  /* default object vars */
  object_init(ob, type);

  return ob;
}

static Object *object_add_common(
    Main *bmain, const Scene *scene, ViewLayer *view_layer, int type, const char *name)
{
  Object *ob = BKE_object_add_only_object(bmain, type, name);
  ob->data = BKE_object_obdata_add_from_type(bmain, type, name);
  BKE_view_layer_base_deselect_all(scene, view_layer);

  DEG_id_tag_update_ex(
      bmain, &ob->id, ID_RECALC_TRANSFORM | ID_RECALC_GEOMETRY | ID_RECALC_ANIMATION);
  return ob;
}

Object *BKE_object_add(
    Main *bmain, Scene *scene, ViewLayer *view_layer, int type, const char *name)
{
  Object *ob = object_add_common(bmain, scene, view_layer, type, name);

  LayerCollection *layer_collection = BKE_layer_collection_get_active(view_layer);
  BKE_collection_viewlayer_object_add(bmain, view_layer, layer_collection->collection, ob);

  /* NOTE: There is no way to be sure that #BKE_collection_viewlayer_object_add will actually
   * manage to find a valid collection in given `view_layer` to add the new object to. */
  BKE_view_layer_synced_ensure(scene, view_layer);
  Base *base = BKE_view_layer_base_find(view_layer, ob);
  if (base != nullptr) {
    BKE_view_layer_base_select_and_set_active(view_layer, base);
  }

  return ob;
}

Object *BKE_object_add_from(
    Main *bmain, Scene *scene, ViewLayer *view_layer, int type, const char *name, Object *ob_src)
{
  Object *ob = object_add_common(bmain, scene, view_layer, type, name);
  BKE_collection_object_add_from(bmain, scene, ob_src, ob);

  BKE_view_layer_synced_ensure(scene, view_layer);
  Base *base = BKE_view_layer_base_find(view_layer, ob);
  BKE_view_layer_base_select_and_set_active(view_layer, base);

  return ob;
}

Object *BKE_object_add_for_data(Main *bmain,
                                const Scene *scene,
                                ViewLayer *view_layer,
                                int type,
                                const char *name,
                                ID *data,
                                bool do_id_user)
{
  /* same as object_add_common, except we don't create new ob->data */
  Object *ob = BKE_object_add_only_object(bmain, type, name);
  ob->data = (void *)data;
  if (do_id_user) {
    id_us_plus(data);
  }

  BKE_view_layer_base_deselect_all(scene, view_layer);
  DEG_id_tag_update_ex(
      bmain, &ob->id, ID_RECALC_TRANSFORM | ID_RECALC_GEOMETRY | ID_RECALC_ANIMATION);

  LayerCollection *layer_collection = BKE_layer_collection_get_active(view_layer);
  BKE_collection_object_add(bmain, layer_collection->collection, ob);

  BKE_view_layer_synced_ensure(scene, view_layer);
  Base *base = BKE_view_layer_base_find(view_layer, ob);
  BKE_view_layer_base_select_and_set_active(view_layer, base);

  return ob;
}

void BKE_object_copy_softbody(Object *ob_dst, const Object *ob_src, const int flag)
{
  SoftBody *sb = ob_src->soft;
  const bool is_orig = (flag & LIB_ID_COPY_SET_COPIED_ON_WRITE) == 0;

  ob_dst->softflag = ob_src->softflag;
  if (sb == nullptr) {
    ob_dst->soft = nullptr;
    return;
  }

  SoftBody *sbn = (SoftBody *)MEM_dupallocN(sb);

  if ((flag & LIB_ID_COPY_CACHES) == 0) {
    sbn->totspring = sbn->totpoint = 0;
    sbn->bpoint = nullptr;
    sbn->bspring = nullptr;
  }
  else {
    sbn->totspring = sb->totspring;
    sbn->totpoint = sb->totpoint;

    if (sbn->bpoint) {
      int i;

      sbn->bpoint = (BodyPoint *)MEM_dupallocN(sbn->bpoint);

      for (i = 0; i < sbn->totpoint; i++) {
        if (sbn->bpoint[i].springs) {
          sbn->bpoint[i].springs = (int *)MEM_dupallocN(sbn->bpoint[i].springs);
        }
      }
    }

    if (sb->bspring) {
      sbn->bspring = (BodySpring *)MEM_dupallocN(sb->bspring);
    }
  }

  sbn->keys = nullptr;
  sbn->totkey = sbn->totpointkey = 0;

  sbn->scratch = nullptr;

  if (is_orig) {
    sbn->shared = (SoftBody_Shared *)MEM_dupallocN(sb->shared);
    sbn->shared->pointcache = BKE_ptcache_copy_list(
        &sbn->shared->ptcaches, &sb->shared->ptcaches, flag);
  }

  if (sb->effector_weights) {
    sbn->effector_weights = (EffectorWeights *)MEM_dupallocN(sb->effector_weights);
  }

  ob_dst->soft = sbn;
}

ParticleSystem *BKE_object_copy_particlesystem(ParticleSystem *psys, const int flag)
{
  ParticleSystem *psysn = (ParticleSystem *)MEM_dupallocN(psys);

  psys_copy_particles(psysn, psys);

  if (psys->clmd) {
    psysn->clmd = (ClothModifierData *)BKE_modifier_new(eModifierType_Cloth);
    BKE_modifier_copydata_ex((ModifierData *)psys->clmd, (ModifierData *)psysn->clmd, flag);
    psys->hair_in_mesh = psys->hair_out_mesh = nullptr;
  }

  BLI_duplicatelist(&psysn->targets, &psys->targets);

  psysn->pathcache = nullptr;
  psysn->childcache = nullptr;
  psysn->edit = nullptr;
  psysn->pdd = nullptr;
  psysn->effectors = nullptr;
  psysn->tree = nullptr;
  psysn->bvhtree = nullptr;
  psysn->batch_cache = nullptr;

  BLI_listbase_clear(&psysn->pathcachebufs);
  BLI_listbase_clear(&psysn->childcachebufs);

  if (flag & LIB_ID_COPY_SET_COPIED_ON_WRITE) {
    /* XXX Disabled, fails when evaluating depsgraph after copying ID with no main for preview
     * creation. */
    // BLI_assert((psys->flag & PSYS_SHARED_CACHES) == 0);
    psysn->flag |= PSYS_SHARED_CACHES;
    BLI_assert(psysn->pointcache != nullptr);
  }
  else {
    psysn->pointcache = BKE_ptcache_copy_list(&psysn->ptcaches, &psys->ptcaches, flag);
  }

  /* XXX(@ideasman42): from reading existing code this seems correct but intended usage of
   * point-cache should with cloth should be added in 'ParticleSystem'. */
  if (psysn->clmd) {
    psysn->clmd->point_cache = psysn->pointcache;
  }

  if ((flag & LIB_ID_CREATE_NO_USER_REFCOUNT) == 0) {
    id_us_plus((ID *)psysn->part);
  }

  return psysn;
}

void BKE_object_copy_particlesystems(Object *ob_dst, const Object *ob_src, const int flag)
{
  if (ob_dst->type != OB_MESH) {
    /* currently only mesh objects can have soft body */
    return;
  }

  BLI_listbase_clear(&ob_dst->particlesystem);
  LISTBASE_FOREACH (ParticleSystem *, psys, &ob_src->particlesystem) {
    ParticleSystem *npsys = BKE_object_copy_particlesystem(psys, flag);

    BLI_addtail(&ob_dst->particlesystem, npsys);

    /* need to update particle modifiers too */
    LISTBASE_FOREACH (ModifierData *, md, &ob_dst->modifiers) {
      if (md->type == eModifierType_ParticleSystem) {
        ParticleSystemModifierData *psmd = (ParticleSystemModifierData *)md;
        if (psmd->psys == psys) {
          psmd->psys = npsys;
        }
      }
      else if (md->type == eModifierType_DynamicPaint) {
        DynamicPaintModifierData *pmd = (DynamicPaintModifierData *)md;
        if (pmd->brush) {
          if (pmd->brush->psys == psys) {
            pmd->brush->psys = npsys;
          }
        }
      }
      else if (md->type == eModifierType_Fluid) {
        FluidModifierData *fmd = (FluidModifierData *)md;

        if (fmd->type == MOD_FLUID_TYPE_FLOW) {
          if (fmd->flow) {
            if (fmd->flow->psys == psys) {
              fmd->flow->psys = npsys;
            }
          }
        }
      }
    }
  }
}

static void copy_object_pose(Object *obn, const Object *ob, const int flag)
{
  /* NOTE: need to clear `obn->pose` pointer first,
   * so that #BKE_pose_copy_data works (otherwise there's a crash) */
  obn->pose = nullptr;
  BKE_pose_copy_data_ex(&obn->pose, ob->pose, flag, true); /* true = copy constraints */

  LISTBASE_FOREACH (bPoseChannel *, chan, &obn->pose->chanbase) {
    chan->flag &= ~(POSE_LOC | POSE_ROT | POSE_SIZE);

    /* XXX Remapping object pointing onto itself should be handled by generic
     *     BKE_library_remap stuff, but...
     *     the flush_constraint_targets callback am not sure about, so will delay that for now. */
    LISTBASE_FOREACH (bConstraint *, con, &chan->constraints) {
      ListBase targets = {nullptr, nullptr};

      if (BKE_constraint_targets_get(con, &targets)) {
        LISTBASE_FOREACH (bConstraintTarget *, ct, &targets) {
          if (ct->tar == ob) {
            ct->tar = obn;
          }
        }

        BKE_constraint_targets_flush(con, &targets, false);
      }
    }
  }
}

bool BKE_object_pose_context_check(const Object *ob)
{
  if ((ob) && (ob->type == OB_ARMATURE) && (ob->pose) && (ob->mode & OB_MODE_POSE)) {
    return true;
  }

  return false;
}

Object *BKE_object_pose_armature_get(Object *ob)
{
  if (ob == nullptr) {
    return nullptr;
  }

  if (BKE_object_pose_context_check(ob)) {
    return ob;
  }

  ob = BKE_modifiers_is_deformed_by_armature(ob);

  /* Only use selected check when non-active. */
  if (BKE_object_pose_context_check(ob)) {
    return ob;
  }

  return nullptr;
}

Object *BKE_object_pose_armature_get_with_wpaint_check(Object *ob)
{
  /* When not in weight paint mode. */
  if (ob) {
    switch (ob->type) {
      case OB_MESH: {
        if ((ob->mode & OB_MODE_WEIGHT_PAINT) == 0) {
          return nullptr;
        }
        break;
      }
      case OB_GPENCIL_LEGACY: {
        if ((ob->mode & OB_MODE_WEIGHT_GREASE_PENCIL) == 0) {
          return nullptr;
        }
        break;
      }
    }
  }
  return BKE_object_pose_armature_get(ob);
}

Object *BKE_object_pose_armature_get_visible(Object *ob,
                                             const Scene *scene,
                                             ViewLayer *view_layer,
                                             View3D *v3d)
{
  Object *ob_armature = BKE_object_pose_armature_get(ob);
  if (ob_armature) {
    BKE_view_layer_synced_ensure(scene, view_layer);
    Base *base = BKE_view_layer_base_find(view_layer, ob_armature);
    if (base) {
      if (BASE_VISIBLE(v3d, base)) {
        return ob_armature;
      }
    }
  }
  return nullptr;
}

Vector<Object *> BKE_object_pose_array_get_ex(const Scene *scene,
                                              ViewLayer *view_layer,
                                              View3D *v3d,
                                              bool unique)
{
  BKE_view_layer_synced_ensure(scene, view_layer);
  Object *ob_active = BKE_view_layer_active_object_get(view_layer);
  Object *ob_pose = BKE_object_pose_armature_get(ob_active);
  if (ob_pose == ob_active) {
    ObjectsInModeParams ob_params{};
    ob_params.object_mode = OB_MODE_POSE;
    ob_params.no_dup_data = unique;

    return BKE_view_layer_array_from_objects_in_mode_params(scene, view_layer, v3d, &ob_params);
  }
  if (ob_pose != nullptr) {
    return {ob_pose};
  }

  return {};
}
Vector<Object *> BKE_object_pose_array_get_unique(const Scene *scene,
                                                  ViewLayer *view_layer,
                                                  View3D *v3d)
{
  return BKE_object_pose_array_get_ex(scene, view_layer, v3d, true);
}
Vector<Object *> BKE_object_pose_array_get(const Scene *scene, ViewLayer *view_layer, View3D *v3d)
{
  return BKE_object_pose_array_get_ex(scene, view_layer, v3d, false);
}

blender::Vector<Base *> BKE_object_pose_base_array_get_ex(const Scene *scene,
                                                          ViewLayer *view_layer,
                                                          View3D *v3d,
                                                          bool unique)
{
  BKE_view_layer_synced_ensure(scene, view_layer);
  Base *base_active = BKE_view_layer_active_base_get(view_layer);
  Object *ob_pose = base_active ? BKE_object_pose_armature_get(base_active->object) : nullptr;
  Base *base_pose = nullptr;

  if (base_active) {
    if (ob_pose == base_active->object) {
      base_pose = base_active;
    }
    else {
      base_pose = BKE_view_layer_base_find(view_layer, ob_pose);
    }
  }

  if (base_active && (base_pose == base_active)) {
    ObjectsInModeParams ob_params{};
    ob_params.object_mode = OB_MODE_POSE;
    ob_params.no_dup_data = unique;

    return BKE_view_layer_array_from_bases_in_mode_params(scene, view_layer, v3d, &ob_params);
  }
  if (base_pose != nullptr) {
    return {base_pose};
  }

  return {};
}
Vector<Base *> BKE_object_pose_base_array_get_unique(const Scene *scene,
                                                     ViewLayer *view_layer,
                                                     View3D *v3d)
{
  return BKE_object_pose_base_array_get_ex(scene, view_layer, v3d, true);
}
Vector<Base *> BKE_object_pose_base_array_get(const Scene *scene,
                                              ViewLayer *view_layer,
                                              View3D *v3d)
{
  return BKE_object_pose_base_array_get_ex(scene, view_layer, v3d, false);
}

void BKE_object_transform_copy(Object *ob_tar, const Object *ob_src)
{
  copy_v3_v3(ob_tar->loc, ob_src->loc);
  copy_v3_v3(ob_tar->rot, ob_src->rot);
  copy_v4_v4(ob_tar->quat, ob_src->quat);
  copy_v3_v3(ob_tar->rotAxis, ob_src->rotAxis);
  ob_tar->rotAngle = ob_src->rotAngle;
  ob_tar->rotmode = ob_src->rotmode;
  copy_v3_v3(ob_tar->scale, ob_src->scale);
}

Object *BKE_object_duplicate(Main *bmain,
                             Object *ob,
                             eDupli_ID_Flags dupflag,
                             uint duplicate_options)
{
  const bool is_subprocess = (duplicate_options & LIB_ID_DUPLICATE_IS_SUBPROCESS) != 0;
  const bool is_root_id = (duplicate_options & LIB_ID_DUPLICATE_IS_ROOT_ID) != 0;
  int copy_flags = LIB_ID_COPY_DEFAULT;

  if (!is_subprocess) {
    BKE_main_id_newptr_and_tag_clear(bmain);
  }
  else {
    /* In case copying object is a sub-process of collection (or scene) copying, do not try to
     * re-assign RB objects to existing RBW collections. */
    copy_flags |= LIB_ID_COPY_RIGID_BODY_NO_COLLECTION_HANDLING;
  }
  if (is_root_id) {
    /* In case root duplicated ID is linked, assume we want to get a local copy of it and duplicate
     * all expected linked data. */
    if (ID_IS_LINKED(ob)) {
      dupflag |= USER_DUP_LINKED_ID;
    }
    duplicate_options &= ~LIB_ID_DUPLICATE_IS_ROOT_ID;
  }

  Material ***matarar;

  Object *obn = (Object *)BKE_id_copy_for_duplicate(bmain, &ob->id, dupflag, copy_flags);

  /* 0 == full linked. */
  if (dupflag == 0) {
    return obn;
  }

  if (dupflag & USER_DUP_MAT) {
    for (int i = 0; i < obn->totcol; i++) {
      BKE_id_copy_for_duplicate(bmain, (ID *)obn->mat[i], dupflag, copy_flags);
    }
  }
  if (dupflag & USER_DUP_PSYS) {
    LISTBASE_FOREACH (ParticleSystem *, psys, &obn->particlesystem) {
      BKE_id_copy_for_duplicate(bmain, (ID *)psys->part, dupflag, copy_flags);
    }
  }

  ID *id_old = (ID *)obn->data;
  ID *id_new = nullptr;
  const bool need_to_duplicate_obdata = (id_old != nullptr) && (id_old->newid == nullptr);

  switch (obn->type) {
    case OB_MESH:
      if (dupflag & USER_DUP_MESH) {
        id_new = BKE_id_copy_for_duplicate(bmain, id_old, dupflag, copy_flags);
      }
      break;
    case OB_CURVES_LEGACY:
      if (dupflag & USER_DUP_CURVE) {
        id_new = BKE_id_copy_for_duplicate(bmain, id_old, dupflag, copy_flags);
      }
      break;
    case OB_SURF:
      if (dupflag & USER_DUP_SURF) {
        id_new = BKE_id_copy_for_duplicate(bmain, id_old, dupflag, copy_flags);
      }
      break;
    case OB_FONT:
      if (dupflag & USER_DUP_FONT) {
        id_new = BKE_id_copy_for_duplicate(bmain, id_old, dupflag, copy_flags);
      }
      break;
    case OB_MBALL:
      if (dupflag & USER_DUP_MBALL) {
        id_new = BKE_id_copy_for_duplicate(bmain, id_old, dupflag, copy_flags);
      }
      break;
    case OB_LAMP:
      if (dupflag & USER_DUP_LAMP) {
        id_new = BKE_id_copy_for_duplicate(bmain, id_old, dupflag, copy_flags);
      }
      break;
    case OB_ARMATURE:
      if (dupflag & USER_DUP_ARM) {
        id_new = BKE_id_copy_for_duplicate(bmain, id_old, dupflag, copy_flags);
      }
      break;
    case OB_LATTICE:
      if (dupflag & USER_DUP_LATTICE) {
        id_new = BKE_id_copy_for_duplicate(bmain, id_old, dupflag, copy_flags);
      }
      break;
    case OB_CAMERA:
      if (dupflag & USER_DUP_CAMERA) {
        id_new = BKE_id_copy_for_duplicate(bmain, id_old, dupflag, copy_flags);
      }
      break;
    case OB_LIGHTPROBE:
      if (dupflag & USER_DUP_LIGHTPROBE) {
        id_new = BKE_id_copy_for_duplicate(bmain, id_old, dupflag, copy_flags);
      }
      break;
    case OB_SPEAKER:
      if (dupflag & USER_DUP_SPEAKER) {
        id_new = BKE_id_copy_for_duplicate(bmain, id_old, dupflag, copy_flags);
      }
      break;
    case OB_GPENCIL_LEGACY:
    case OB_GREASE_PENCIL:
      if (dupflag & USER_DUP_GPENCIL) {
        id_new = BKE_id_copy_for_duplicate(bmain, id_old, dupflag, copy_flags);
      }
      break;
    case OB_CURVES:
      if (dupflag & USER_DUP_CURVES) {
        id_new = BKE_id_copy_for_duplicate(bmain, id_old, dupflag, copy_flags);
      }
      break;
    case OB_POINTCLOUD:
      if (dupflag & USER_DUP_POINTCLOUD) {
        id_new = BKE_id_copy_for_duplicate(bmain, id_old, dupflag, copy_flags);
      }
      break;
    case OB_VOLUME:
      if (dupflag & USER_DUP_VOLUME) {
        id_new = BKE_id_copy_for_duplicate(bmain, id_old, dupflag, copy_flags);
      }
      break;
  }

  /* If obdata has been copied, we may also have to duplicate the materials assigned to it. */
  if (need_to_duplicate_obdata && !ELEM(id_new, nullptr, id_old)) {
    if (dupflag & USER_DUP_MAT) {
      matarar = BKE_object_material_array_p(obn);
      if (matarar) {
        for (int i = 0; i < obn->totcol; i++) {
          BKE_id_copy_for_duplicate(bmain, (ID *)(*matarar)[i], dupflag, copy_flags);
        }
      }
    }
  }

  if (!is_subprocess) {
    /* This code will follow into all ID links using an ID tagged with ID_TAG_NEW. */
    BKE_libblock_relink_to_newid(bmain, &obn->id, 0);

#ifndef NDEBUG
    /* Call to `BKE_libblock_relink_to_newid` above is supposed to have cleared all those flags. */
    ID *id_iter;
    FOREACH_MAIN_ID_BEGIN (bmain, id_iter) {
      BLI_assert((id_iter->tag & ID_TAG_NEW) == 0);
    }
    FOREACH_MAIN_ID_END;
#endif

    /* Cleanup. */
    BKE_main_id_newptr_and_tag_clear(bmain);
  }

  if (obn->type == OB_ARMATURE) {
    DEG_id_tag_update(&obn->id, ID_RECALC_GEOMETRY);
    if (obn->pose) {
      BKE_pose_tag_recalc(bmain, obn->pose);
    }
    //    BKE_pose_rebuild(bmain, obn, obn->data, true);
  }

  if (obn->data != nullptr) {
    DEG_id_tag_update_ex(bmain, (ID *)obn->data, ID_RECALC_EDITORS);
  }

  return obn;
}

bool BKE_object_is_libdata(const Object *ob)
{
  return (ob && ID_IS_LINKED(ob));
}

bool BKE_object_obdata_is_libdata(const Object *ob)
{
  /* Linked objects with local obdata are forbidden! */
  BLI_assert(!ob || !ob->data || (ID_IS_LINKED(ob) ? ID_IS_LINKED(ob->data) : true));
  return (ob && ob->data && ID_IS_LINKED(ob->data));
}

void BKE_object_obdata_size_init(Object *ob, const float size)
{
  /* apply radius as a scale to types that support it */
  switch (ob->type) {
    case OB_EMPTY: {
      ob->empty_drawsize *= size;
      break;
    }
    case OB_FONT: {
      Curve *cu = (Curve *)ob->data;
      cu->fsize *= size;
      break;
    }
    case OB_CAMERA: {
      Camera *cam = (Camera *)ob->data;
      cam->drawsize *= size;
      break;
    }
    case OB_LAMP: {
      Light *lamp = (Light *)ob->data;
      lamp->radius *= size;
      lamp->area_size *= size;
      lamp->area_sizey *= size;
      lamp->area_sizez *= size;
      break;
    }
    /* Only lattice (not mesh, curve, mball...),
     * because its got data when newly added */
    case OB_LATTICE: {
      Lattice *lt = (Lattice *)ob->data;
      float mat[4][4];

      unit_m4(mat);
      scale_m4_fl(mat, size);

      BKE_lattice_transform(lt, (float(*)[4])mat, false);
      break;
    }
  }
}

/* -------------------------------------------------------------------- */
/** \name Object Matrix Get/Set API
 * \{ */

void BKE_object_scale_to_mat3(const Object *ob, float mat[3][3])
{
  float3 vec;
  mul_v3_v3v3(vec, ob->scale, ob->dscale);
  size_to_mat3(mat, vec);
}

void BKE_object_rot_to_mat3(const Object *ob, float mat[3][3], bool use_drot)
{
  float rmat[3][3], dmat[3][3];

  /* 'dmat' is the delta-rotation matrix, which will get (pre)multiplied
   * with the rotation matrix to yield the appropriate rotation
   */

  /* Rotations may either be quaternions, eulers (with various rotation orders), or axis-angle. */
  if (ob->rotmode > 0) {
    /* Euler rotations
     * (will cause gimbal lock, but this can be alleviated a bit with rotation orders). */
    eulO_to_mat3(rmat, ob->rot, ob->rotmode);
    eulO_to_mat3(dmat, ob->drot, ob->rotmode);
  }
  else if (ob->rotmode == ROT_MODE_AXISANGLE) {
    /* axis-angle - not really that great for 3D-changing orientations */
    axis_angle_to_mat3(rmat, ob->rotAxis, ob->rotAngle);
    axis_angle_to_mat3(dmat, ob->drotAxis, ob->drotAngle);
  }
  else {
    /* Quaternions are normalized before use to eliminate scaling issues. */
    float tquat[4];

    normalize_qt_qt(tquat, ob->quat);
    quat_to_mat3(rmat, tquat);

    normalize_qt_qt(tquat, ob->dquat);
    quat_to_mat3(dmat, tquat);
  }

  /* combine these rotations */
  if (use_drot) {
    mul_m3_m3m3(mat, dmat, rmat);
  }
  else {
    copy_m3_m3(mat, rmat);
  }
}

void BKE_object_mat3_to_rot(Object *ob, float mat[3][3], bool use_compat)
{
  BLI_ASSERT_UNIT_M3(mat);

  switch (ob->rotmode) {
    case ROT_MODE_QUAT: {
      float dquat[4];
      mat3_normalized_to_quat(ob->quat, mat);
      normalize_qt_qt(dquat, ob->dquat);
      invert_qt_normalized(dquat);
      mul_qt_qtqt(ob->quat, dquat, ob->quat);
      break;
    }
    case ROT_MODE_AXISANGLE: {
      float quat[4];
      float dquat[4];

      /* Without `drot` we could apply 'mat' directly. */
      mat3_normalized_to_quat(quat, mat);
      axis_angle_to_quat(dquat, ob->drotAxis, ob->drotAngle);
      invert_qt_normalized(dquat);
      mul_qt_qtqt(quat, dquat, quat);
      quat_to_axis_angle(ob->rotAxis, &ob->rotAngle, quat);
      break;
    }
    default: /* euler */
    {
      float quat[4];
      float dquat[4];

      /* Without `drot` we could apply 'mat' directly. */
      mat3_normalized_to_quat(quat, mat);
      eulO_to_quat(dquat, ob->drot, ob->rotmode);
      invert_qt_normalized(dquat);
      mul_qt_qtqt(quat, dquat, quat);
      /* End `drot` correction. */

      if (use_compat) {
        quat_to_compatible_eulO(ob->rot, ob->rot, ob->rotmode, quat);
      }
      else {
        quat_to_eulO(ob->rot, ob->rotmode, quat);
      }
      break;
    }
  }
}

void BKE_object_tfm_protected_backup(const Object *ob, ObjectTfmProtectedChannels *obtfm)
{

#define TFMCPY(_v) (obtfm->_v = ob->_v)
#define TFMCPY3D(_v) copy_v3_v3(obtfm->_v, ob->_v)
#define TFMCPY4D(_v) copy_v4_v4(obtfm->_v, ob->_v)

  TFMCPY3D(loc);
  TFMCPY3D(dloc);
  TFMCPY3D(scale);
  TFMCPY3D(dscale);
  TFMCPY3D(rot);
  TFMCPY3D(drot);
  TFMCPY4D(quat);
  TFMCPY4D(dquat);
  TFMCPY3D(rotAxis);
  TFMCPY3D(drotAxis);
  TFMCPY(rotAngle);
  TFMCPY(drotAngle);

#undef TFMCPY
#undef TFMCPY3D
#undef TFMCPY4D
}

void BKE_object_tfm_protected_restore(Object *ob,
                                      const ObjectTfmProtectedChannels *obtfm,
                                      const short protectflag)
{
  uint i;

  for (i = 0; i < 3; i++) {
    if (protectflag & (OB_LOCK_LOCX << i)) {
      ob->loc[i] = obtfm->loc[i];
      ob->dloc[i] = obtfm->dloc[i];
    }

    if (protectflag & (OB_LOCK_SCALEX << i)) {
      ob->scale[i] = obtfm->scale[i];
      ob->dscale[i] = obtfm->dscale[i];
    }

    if (protectflag & (OB_LOCK_ROTX << i)) {
      ob->rot[i] = obtfm->rot[i];
      ob->drot[i] = obtfm->drot[i];

      ob->quat[i + 1] = obtfm->quat[i + 1];
      ob->dquat[i + 1] = obtfm->dquat[i + 1];

      ob->rotAxis[i] = obtfm->rotAxis[i];
      ob->drotAxis[i] = obtfm->drotAxis[i];
    }
  }

  if ((protectflag & OB_LOCK_ROT4D) && (protectflag & OB_LOCK_ROTW)) {
    ob->quat[0] = obtfm->quat[0];
    ob->dquat[0] = obtfm->dquat[0];

    ob->rotAngle = obtfm->rotAngle;
    ob->drotAngle = obtfm->drotAngle;
  }
}

void BKE_object_tfm_copy(Object *object_dst, const Object *object_src)
{
#define TFMCPY(_v) (object_dst->_v = object_src->_v)
#define TFMCPY3D(_v) copy_v3_v3(object_dst->_v, object_src->_v)
#define TFMCPY4D(_v) copy_v4_v4(object_dst->_v, object_src->_v)

  TFMCPY3D(loc);
  TFMCPY3D(dloc);
  TFMCPY3D(scale);
  TFMCPY3D(dscale);
  TFMCPY3D(rot);
  TFMCPY3D(drot);
  TFMCPY4D(quat);
  TFMCPY4D(dquat);
  TFMCPY3D(rotAxis);
  TFMCPY3D(drotAxis);
  TFMCPY(rotAngle);
  TFMCPY(drotAngle);

#undef TFMCPY
#undef TFMCPY3D
#undef TFMCPY4D
}

void BKE_object_to_mat3(const Object *ob, float r_mat[3][3]) /* no parent */
{
  float smat[3][3];
  float rmat[3][3];

  /* Scale. */
  BKE_object_scale_to_mat3(ob, smat);

  /* Rotation. */
  BKE_object_rot_to_mat3(ob, rmat, true);
  mul_m3_m3m3(r_mat, rmat, smat);
}

void BKE_object_to_mat4(const Object *ob, float r_mat[4][4])
{
  float tmat[3][3];

  BKE_object_to_mat3(ob, tmat);

  copy_m4_m3(r_mat, tmat);

  add_v3_v3v3(r_mat[3], ob->loc, ob->dloc);
}

void BKE_object_matrix_local_get(Object *ob, float r_mat[4][4])
{
  if (ob->parent) {
    float par_imat[4][4];

    BKE_object_get_parent_matrix(ob, ob->parent, par_imat);
    invert_m4(par_imat);
    mul_m4_m4m4(r_mat, par_imat, ob->object_to_world().ptr());
  }
  else {
    copy_m4_m4(r_mat, ob->object_to_world().ptr());
  }
}

/**
 * \return success if \a mat is set.
 */
static bool ob_parcurve(const Object *ob, Object *par, float r_mat[4][4])
{
  Curve *cu = (Curve *)par->data;
  float vec[4], quat[4], radius, ctime;

  /* NOTE: Curve cache is supposed to be evaluated here already, however there
   * are cases where we can not guarantee that. This includes, for example,
   * dependency cycles. We can't correct anything from here, since that would
   * cause threading conflicts.
   *
   * TODO(sergey): Some of the legit looking cases like #56619 need to be
   * looked into, and maybe curve cache (and other dependencies) are to be
   * evaluated prior to conversion. */
  if (par->runtime->curve_cache == nullptr) {
    return false;
  }
  if (par->runtime->curve_cache->anim_path_accum_length == nullptr) {
    return false;
  }

  /* `ctime` is now a proper var setting of Curve which gets set by Animato like any other var
   * that's animated, but this will only work if it actually is animated.
   *
   * We divide the curve-time calculated in the previous step by the length of the path,
   * to get a time factor, which then gets clamped to lie within 0.0 - 1.0 range. */
  if (cu->pathlen) {
    ctime = cu->ctime / cu->pathlen;
  }
  else {
    ctime = cu->ctime;
  }

  if (cu->flag & CU_PATH_CLAMP) {
    CLAMP(ctime, 0.0f, 1.0f);
  }

  unit_m4(r_mat);

  /* vec: 4 items! */
  if (BKE_where_on_path(
          par, ctime, vec, nullptr, (cu->flag & CU_FOLLOW) ? quat : nullptr, &radius, nullptr))
  {
    if (cu->flag & CU_FOLLOW) {
      quat_apply_track(
          quat, std::clamp<short>(ob->trackflag, 0, 5), std::clamp<short>(ob->upflag, 0, 2));
      normalize_qt(quat);
      quat_to_mat4(r_mat, quat);
    }
    if (cu->flag & CU_PATH_RADIUS) {
      float tmat[4][4], rmat[4][4];
      scale_m4_fl(tmat, radius);
      mul_m4_m4m4(rmat, tmat, r_mat);
      copy_m4_m4(r_mat, rmat);
    }
    copy_v3_v3(r_mat[3], vec);
  }

  return true;
}

static void ob_parbone(const Object *ob, const Object *par, float r_mat[4][4])
{
  float3 vec;

  if (par->type != OB_ARMATURE) {
    unit_m4(r_mat);
    return;
  }

  /* Make sure the bone is still valid */
  const bPoseChannel *pchan = BKE_pose_channel_find_name(par->pose, ob->parsubstr);
  if (!pchan || !pchan->bone) {
    CLOG_WARN(
        &LOG, "Parent Bone: '%s' for Object: '%s' doesn't exist", ob->parsubstr, ob->id.name + 2);
    unit_m4(r_mat);
    return;
  }

  /* get bone transform */
  if (pchan->bone->flag & BONE_RELATIVE_PARENTING) {
    /* the new option uses the root - expected behavior, but differs from old... */
    /* XXX check on version patching? */
    copy_m4_m4(r_mat, pchan->chan_mat);
  }
  else {
    copy_m4_m4(r_mat, pchan->pose_mat);

    /* but for backwards compatibility, the child has to move to the tail */
    copy_v3_v3(vec, r_mat[1]);
    mul_v3_fl(vec, pchan->bone->length);
    add_v3_v3(r_mat[3], vec);
  }
}

static void give_parvert(const Object *par, int nr, float vec[3])
{
  zero_v3(vec);

  if (par->type == OB_MESH) {
    const Mesh *mesh = (const Mesh *)par->data;
    const BMEditMesh *em = mesh->runtime->edit_mesh.get();
    const Mesh *mesh_eval = (em) ? BKE_object_get_editmesh_eval_final(par) :
                                   BKE_object_get_evaluated_mesh(par);

    if (mesh_eval) {
      const Span<float3> positions = mesh_eval->vert_positions();
      int count = 0;
      int numVerts = mesh_eval->verts_num;

      if (em && mesh_eval->runtime->wrapper_type == ME_WRAPPER_TYPE_BMESH) {
        numVerts = em->bm->totvert;
        if (em->bm->elem_table_dirty & BM_VERT) {
#ifdef VPARENT_THREADING_HACK
          BLI_mutex_lock(&vparent_lock);
          if (em->bm->elem_table_dirty & BM_VERT) {
            BM_mesh_elem_table_ensure(em->bm, BM_VERT);
          }
          BLI_mutex_unlock(&vparent_lock);
#else
          BLI_assert_msg(0, "Not safe for threading");
          BM_mesh_elem_table_ensure(em->bm, BM_VERT);
#endif
        }
        if (nr < numVerts) {
          if (mesh_eval && mesh_eval->runtime->edit_data &&
              !mesh_eval->runtime->edit_data->vert_positions.is_empty())
          {
            add_v3_v3(vec, mesh_eval->runtime->edit_data->vert_positions[nr]);
          }
          else {
            const BMVert *v = BM_vert_at_index(em->bm, nr);
            add_v3_v3(vec, v->co);
          }
          count++;
        }
      }
      else if (CustomData_has_layer(&mesh_eval->vert_data, CD_ORIGINDEX)) {
        const int *index = (const int *)CustomData_get_layer(&mesh_eval->vert_data, CD_ORIGINDEX);
        /* Get the average of all verts with (original index == nr). */
        for (int i = 0; i < numVerts; i++) {
          if (index[i] == nr) {
            add_v3_v3(vec, positions[i]);
            count++;
          }
        }
      }
      else {
        if (nr < numVerts) {
          add_v3_v3(vec, positions[nr]);
          count++;
        }
      }

      if (count == 0) {
        /* keep as 0, 0, 0 */
      }
      else if (count > 0) {
        mul_v3_fl(vec, 1.0f / count);
      }
      else {
        /* use first index if its out of range */
        if (mesh_eval->verts_num) {
          copy_v3_v3(vec, positions[0]);
        }
      }
    }
    else {
      CLOG_ERROR(&LOG,
                 "Evaluated mesh is needed to solve parenting, "
                 "object position can be wrong now");
    }
  }
  else if (ELEM(par->type, OB_CURVES_LEGACY, OB_SURF)) {
    ListBase *nurb;

    /* It is possible that a cycle in the dependency graph was resolved in a way that caused this
     * object to be evaluated before its dependencies. In this case the curve cache may be null. */
    if (par->runtime->curve_cache && par->runtime->curve_cache->deformed_nurbs.first != nullptr) {
      nurb = &par->runtime->curve_cache->deformed_nurbs;
    }
    else {
      Curve *cu = (Curve *)par->data;
      nurb = BKE_curve_nurbs_get(cu);
    }

    BKE_nurbList_index_get_co(nurb, nr, vec);
  }
  else if (par->type == OB_LATTICE) {
    Lattice *latt = (Lattice *)par->data;
    DispList *dl = par->runtime->curve_cache ?
                       BKE_displist_find(&par->runtime->curve_cache->disp, DL_VERTS) :
                       nullptr;
    float(*co)[3] = dl ? (float(*)[3])dl->verts : nullptr;
    int tot;

    if (latt->editlatt) {
      latt = latt->editlatt->latt;
    }

    tot = latt->pntsu * latt->pntsv * latt->pntsw;

    /* ensure dl is correct size */
    BLI_assert(dl == nullptr || dl->nr == tot);

    if (nr < tot) {
      if (co) {
        copy_v3_v3(vec, co[nr]);
      }
      else {
        copy_v3_v3(vec, latt->def[nr].vec);
      }
    }
  }
}

static void ob_parvert3(const Object *ob, const Object *par, float r_mat[4][4])
{
  /* in local ob space */
  if (OB_TYPE_SUPPORT_PARVERT(par->type)) {
    float cmat[3][3], v1[3], v2[3], v3[3], q[4];

    give_parvert(par, ob->par1, v1);
    give_parvert(par, ob->par2, v2);
    give_parvert(par, ob->par3, v3);

    tri_to_quat(q, v1, v2, v3);
    quat_to_mat3(cmat, q);
    copy_m4_m3(r_mat, cmat);

    mid_v3_v3v3v3(r_mat[3], v1, v2, v3);
  }
  else {
    unit_m4(r_mat);
  }
}

void BKE_object_get_parent_matrix(const Object *ob, Object *par, float r_parentmat[4][4])
{
  float tmat[4][4];
  float vec[3];

  switch (ob->partype & PARTYPE) {
    case PAROBJECT: {
      bool ok = false;
      if (par->type == OB_CURVES_LEGACY) {
        if ((((Curve *)par->data)->flag & CU_PATH) && ob_parcurve(ob, par, tmat)) {
          ok = true;
        }
      }

      if (ok) {
        mul_m4_m4m4(r_parentmat, par->object_to_world().ptr(), tmat);
      }
      else {
        copy_m4_m4(r_parentmat, par->object_to_world().ptr());
      }

      break;
    }
    case PARBONE:
      ob_parbone(ob, par, tmat);
      mul_m4_m4m4(r_parentmat, par->object_to_world().ptr(), tmat);
      break;

    case PARVERT1:
      unit_m4(r_parentmat);
      give_parvert(par, ob->par1, vec);
      mul_v3_m4v3(r_parentmat[3], par->object_to_world().ptr(), vec);
      break;
    case PARVERT3:
      ob_parvert3(ob, par, tmat);

      mul_m4_m4m4(r_parentmat, par->object_to_world().ptr(), tmat);
      break;

    case PARSKEL:
      copy_m4_m4(r_parentmat, par->object_to_world().ptr());
      break;
  }
}

/** \} */

/* -------------------------------------------------------------------- */
/** \name Object Matrix Evaluation API
 * \{ */

/**
 * \param r_originmat: Optional matrix that stores the space the object is in
 * (without its own matrix applied)
 */
static void solve_parenting(const Object *ob,
                            Object *par,
                            const bool set_origin,
                            float r_obmat[4][4],
                            float r_originmat[3][3])
{
  float totmat[4][4];
  float tmat[4][4];
  float locmat[4][4];

  BKE_object_to_mat4(ob, locmat);

  BKE_object_get_parent_matrix(ob, par, totmat);

  /* total */
  mul_m4_m4m4(tmat, totmat, ob->parentinv);
  mul_m4_m4m4(r_obmat, tmat, locmat);

  if (r_originmat) {
    /* Usable `r_originmat`. */
    copy_m3_m4(r_originmat, tmat);
  }

  /* origin, for help line */
  if (set_origin) {
    if ((ob->partype & PARTYPE) == PARSKEL) {
      copy_v3_v3(ob->runtime->parent_display_origin, par->object_to_world().location());
    }
    else {
      copy_v3_v3(ob->runtime->parent_display_origin, totmat[3]);
    }
  }
}

static void object_where_is_calc_ex(Depsgraph *depsgraph,
                                    Scene *scene,
                                    Object *ob,
                                    float ctime,
                                    RigidBodyWorld *rbw,
                                    float r_originmat[3][3])
{
  if (ob->parent) {
    Object *par = ob->parent;

    /* calculate parent matrix */
    solve_parenting(ob, par, true, ob->runtime->object_to_world.ptr(), r_originmat);
  }
  else {
    BKE_object_to_mat4(ob, ob->runtime->object_to_world.ptr());
  }

  /* try to fall back to the scene rigid body world if none given */
  rbw = rbw ? rbw : scene->rigidbody_world;
  /* read values pushed into RBO from sim/cache... */
  BKE_rigidbody_sync_transforms(rbw, ob, ctime);

  /* solve constraints */
  if (ob->constraints.first && !(ob->transflag & OB_NO_CONSTRAINTS)) {
    bConstraintOb *cob;
    cob = BKE_constraints_make_evalob(depsgraph, scene, ob, nullptr, CONSTRAINT_OBTYPE_OBJECT);
    BKE_constraints_solve(depsgraph, &ob->constraints, cob, ctime);
    BKE_constraints_clear_evalob(cob);
  }

  /* set negative scale flag in object */
  if (is_negative_m4(ob->object_to_world().ptr())) {
    ob->transflag |= OB_NEG_SCALE;
  }
  else {
    ob->transflag &= ~OB_NEG_SCALE;
  }
}

void BKE_object_where_is_calc_time(Depsgraph *depsgraph, Scene *scene, Object *ob, float ctime)
{
  /* Execute drivers and animation. */
  const bool flush_to_original = DEG_is_active(depsgraph);
  const AnimationEvalContext anim_eval_context = BKE_animsys_eval_context_construct(depsgraph,
                                                                                    ctime);
  BKE_animsys_evaluate_animdata(
      &ob->id, ob->adt, &anim_eval_context, ADT_RECALC_ALL, flush_to_original);
  object_where_is_calc_ex(depsgraph, scene, ob, ctime, nullptr, nullptr);
}

void BKE_object_where_is_calc_mat4(const Object *ob, float r_obmat[4][4])
{
  if (ob->parent) {
    Object *par = ob->parent;
    solve_parenting(ob, par, false, r_obmat, nullptr);
  }
  else {
    BKE_object_to_mat4(ob, r_obmat);
  }
}

void BKE_object_where_is_calc_ex(
    Depsgraph *depsgraph, Scene *scene, RigidBodyWorld *rbw, Object *ob, float r_originmat[3][3])
{
  float ctime = DEG_get_ctime(depsgraph);
  object_where_is_calc_ex(depsgraph, scene, ob, ctime, rbw, r_originmat);
}
void BKE_object_where_is_calc(Depsgraph *depsgraph, Scene *scene, Object *ob)
{
  float ctime = DEG_get_ctime(depsgraph);
  object_where_is_calc_ex(depsgraph, scene, ob, ctime, nullptr, nullptr);
}

blender::float4x4 BKE_object_calc_parent(Depsgraph *depsgraph, Scene *scene, Object *ob)
{
  blender::bke::ObjectRuntime workob_runtime;
  Object workob;
  BKE_object_workob_clear(&workob);
  workob.runtime = &workob_runtime;

  unit_m4(workob.runtime->object_to_world.ptr());
  unit_m4(workob.parentinv);
  unit_m4(workob.constinv);

  /* Since this is used while calculating parenting,
   * at this moment ob_eval->parent is still nullptr. */
  workob.parent = DEG_get_evaluated_object(depsgraph, ob->parent);

  workob.trackflag = ob->trackflag;
  workob.upflag = ob->upflag;

  workob.partype = ob->partype;
  workob.par1 = ob->par1;
  workob.par2 = ob->par2;
  workob.par3 = ob->par3;

  /* The effects of constraints should NOT be included in the parent-inverse matrix. Constraints
   * are supposed to be applied after the object's local loc/rot/scale. If the (inverted) effect of
   * constraints would be included in the parent inverse matrix, these would be applied before the
   * object's local loc/rot/scale instead of after. For example, a "Copy Rotation" constraint would
   * rotate the object's local translation as well. See #82156. */

  STRNCPY(workob.parsubstr, ob->parsubstr);

  BKE_object_where_is_calc(depsgraph, scene, &workob);

  return workob.object_to_world();
}

void BKE_object_apply_mat4_ex(Object *ob,
                              const float mat[4][4],
                              Object *parent,
                              const float parentinv[4][4],
                              const bool use_compat)
{
  /* see BKE_pchan_apply_mat4() for the equivalent 'pchan' function */

  float rot[3][3];

  if (parent != nullptr) {
    float rmat[4][4], diff_mat[4][4], imat[4][4], parent_mat[4][4];

    BKE_object_get_parent_matrix(ob, parent, parent_mat);

    mul_m4_m4m4(diff_mat, parent_mat, parentinv);
    invert_m4_m4(imat, diff_mat);
    mul_m4_m4m4(rmat, imat, mat); /* get the parent relative matrix */

    /* same as below, use rmat rather than mat */
    mat4_to_loc_rot_size(ob->loc, rot, ob->scale, rmat);
  }
  else {
    mat4_to_loc_rot_size(ob->loc, rot, ob->scale, mat);
  }

  BKE_object_mat3_to_rot(ob, rot, use_compat);

  sub_v3_v3(ob->loc, ob->dloc);

  if (ob->dscale[0] != 0.0f) {
    ob->scale[0] /= ob->dscale[0];
  }
  if (ob->dscale[1] != 0.0f) {
    ob->scale[1] /= ob->dscale[1];
  }
  if (ob->dscale[2] != 0.0f) {
    ob->scale[2] /= ob->dscale[2];
  }

  /* BKE_object_mat3_to_rot handles delta rotations */
}

void BKE_object_apply_mat4(Object *ob,
                           const float mat[4][4],
                           const bool use_compat,
                           const bool use_parent)
{
  BKE_object_apply_mat4_ex(ob, mat, use_parent ? ob->parent : nullptr, ob->parentinv, use_compat);
}

void BKE_object_apply_parent_inverse(Object *ob)
{
  /*
   * Use parent's world transform as the child's origin.
   *
   * Let:
   *    `local = identity`
   *    `world = orthonormalized(parent)`
   *
   * Then:
   *    `world = parent @ parentinv @ local`
   *    `inv(parent) @ world = parentinv`
   *    `parentinv = inv(parent) @ world`
   *
   * NOTE: If `ob->object_to_world().ptr()` has shear, then this `parentinv` is insufficient
   * because `parent @ parentinv => shearless result`
   *
   *    Thus, local will have shear which cannot be decomposed into TRS:
   *    `local = inv(parent @ parentinv) @ world`
   *
   *    This is currently not supported for consistency in the handling of shear during the other
   *    parenting ops: Parent (Keep Transform), Clear [Parent] and Keep Transform.
   */
  float par_locrot[4][4], par_imat[4][4];
  BKE_object_get_parent_matrix(ob, ob->parent, par_locrot);
  invert_m4_m4(par_imat, par_locrot);

  orthogonalize_m4_stable(par_locrot, 0, true);

  mul_m4_m4m4(ob->parentinv, par_imat, par_locrot);

  /* Now, preserve `world` given the new `parentinv`.
   *
   * `world = parent @ parentinv @ local`
   * `inv(parent) @ world = parentinv @ local`
   * `inv(parentinv) @ inv(parent) @ world = local`
   *
   * `local = inv(parentinv) @ inv(parent) @ world`
   */
  float ob_local[4][4];
  copy_m4_m4(ob_local, ob->parentinv);
  invert_m4(ob_local);
  mul_m4_m4_post(ob_local, par_imat);
  mul_m4_m4_post(ob_local, ob->object_to_world().ptr());

  /* Send use_compat=False so the rotation is predictable. */
  BKE_object_apply_mat4(ob, ob_local, false, false);
}

/** \} */

/* -------------------------------------------------------------------- */
/** \name Object Bounding Box API
 * \{ */

void BKE_boundbox_init_from_minmax(BoundBox *bb, const float min[3], const float max[3])
{
  bb->vec[0][0] = bb->vec[1][0] = bb->vec[2][0] = bb->vec[3][0] = min[0];
  bb->vec[4][0] = bb->vec[5][0] = bb->vec[6][0] = bb->vec[7][0] = max[0];

  bb->vec[0][1] = bb->vec[1][1] = bb->vec[4][1] = bb->vec[5][1] = min[1];
  bb->vec[2][1] = bb->vec[3][1] = bb->vec[6][1] = bb->vec[7][1] = max[1];

  bb->vec[0][2] = bb->vec[3][2] = bb->vec[4][2] = bb->vec[7][2] = min[2];
  bb->vec[1][2] = bb->vec[2][2] = bb->vec[5][2] = bb->vec[6][2] = max[2];
}

void BKE_boundbox_minmax(const BoundBox *bb,
                         const float obmat[4][4],
                         float r_min[3],
                         float r_max[3])
{
  int i;
  for (i = 0; i < 8; i++) {
    float vec[3];
    mul_v3_m4v3(vec, obmat, bb->vec[i]);
    minmax_v3v3_v3(r_min, r_max, vec);
  }
}

std::optional<blender::Bounds<blender::float3>> BKE_object_boundbox_get(const Object *ob)
{
  switch (ob->type) {
    case OB_MESH:
      return static_cast<const Mesh *>(ob->data)->bounds_min_max();
    case OB_CURVES_LEGACY:
    case OB_SURF:
    case OB_FONT:
      return BKE_curve_minmax(static_cast<const Curve *>(ob->data), true);
    case OB_MBALL:
      return BKE_object_evaluated_geometry_bounds(ob);
    case OB_LATTICE:
      return BKE_lattice_minmax(static_cast<const Lattice *>(ob->data));
    case OB_ARMATURE:
      return BKE_armature_min_max(ob);
    case OB_CURVES:
      return static_cast<const Curves *>(ob->data)->geometry.wrap().bounds_min_max();
    case OB_POINTCLOUD:
      return static_cast<const PointCloud *>(ob->data)->bounds_min_max();
    case OB_VOLUME:
      return BKE_volume_min_max(static_cast<const Volume *>(ob->data));
    case OB_GREASE_PENCIL:
      return static_cast<const GreasePencil *>(ob->data)->bounds_min_max_eval();
  }
  return std::nullopt;
}

std::optional<Bounds<float3>> BKE_object_boundbox_eval_cached_get(const Object *ob)
{
  if (ob->runtime->bounds_eval) {
    return *ob->runtime->bounds_eval;
  }
  return BKE_object_boundbox_get(ob);
}

std::optional<Bounds<float3>> BKE_object_evaluated_geometry_bounds(const Object *ob)
{
  if (const blender::bke::GeometrySet *geometry = ob->runtime->geometry_set_eval) {
    return geometry->compute_boundbox_without_instances();
  }
  if (const CurveCache *curve_cache = ob->runtime->curve_cache) {
    float3 min(std::numeric_limits<float>::max());
    float3 max(std::numeric_limits<float>::lowest());
    BKE_displist_minmax(&curve_cache->disp, min, max);
    return Bounds<float3>{min, max};
  }
  return std::nullopt;
}

/** \} */

/* -------------------------------------------------------------------- */
/** \name Object Dimension Get/Set
 *
 * \warning Setting dimensions is prone to feedback loops in evaluation.
 * \{ */

static float3 boundbox_to_dimensions(const Object *ob, const std::optional<Bounds<float3>> bounds)
{
  using namespace blender;
  if (!bounds) {
    return float3(0);
  }
  const float3 scale = math::to_scale(ob->object_to_world());
  return scale * (bounds->max - bounds->min);
}

void BKE_object_dimensions_get(Object *ob, float r_vec[3])
{
  copy_v3_v3(r_vec, boundbox_to_dimensions(ob, BKE_object_boundbox_get(ob)));
}

void BKE_object_dimensions_eval_cached_get(Object *ob, float r_vec[3])
{
  copy_v3_v3(r_vec, boundbox_to_dimensions(ob, BKE_object_boundbox_eval_cached_get(ob)));
}

void BKE_object_dimensions_set_ex(Object *ob,
                                  const float value[3],
                                  int axis_mask,
                                  const float ob_scale_orig[3],
                                  const float ob_obmat_orig[4][4])
{
  if (const std::optional<Bounds<float3>> bounds = BKE_object_boundbox_eval_cached_get(ob)) {
    float3 len = bounds->max - bounds->min;

    for (int i = 0; i < 3; i++) {
      if (((1 << i) & axis_mask) == 0) {

        if (ob_scale_orig != nullptr) {
          const float scale_delta = len_v3(ob_obmat_orig[i]) / ob_scale_orig[i];
          if (isfinite(scale_delta)) {
            len[i] *= scale_delta;
          }
        }

        const float scale = copysignf(value[i] / len[i], ob->scale[i]);
        if (isfinite(scale)) {
          ob->scale[i] = scale;
        }
      }
    }
  }
}

void BKE_object_dimensions_set(Object *ob, const float value[3], int axis_mask)
{
  BKE_object_dimensions_set_ex(ob, value, axis_mask, nullptr, nullptr);
}

void BKE_object_minmax(Object *ob, float r_min[3], float r_max[3])
{
  using namespace blender;
  if (const std::optional<Bounds<float3>> bounds = BKE_object_boundbox_get(ob)) {
    minmax_v3v3_v3(r_min, r_max, math::transform_point(ob->object_to_world(), bounds->min));
    minmax_v3v3_v3(r_min, r_max, math::transform_point(ob->object_to_world(), bounds->max));
    return;
  }
  float3 size = ob->scale;

  copy_v3_v3(size, ob->scale);
  if (ob->type == OB_EMPTY) {
    size *= ob->empty_drawsize;
  }

  minmax_v3v3_v3(r_min, r_max, ob->object_to_world().location());

  float3 vec;
  copy_v3_v3(vec, ob->object_to_world().location());
  add_v3_v3(vec, size);
  minmax_v3v3_v3(r_min, r_max, vec);

  copy_v3_v3(vec, ob->object_to_world().location());
  sub_v3_v3(vec, size);
  minmax_v3v3_v3(r_min, r_max, vec);
}

void BKE_object_empty_draw_type_set(Object *ob, const int value)
{
  ob->empty_drawtype = value;

  if (ob->type == OB_EMPTY && ob->empty_drawtype == OB_EMPTY_IMAGE) {
    if (!ob->iuser) {
      ob->iuser = MEM_cnew<ImageUser>("image user");
      ob->iuser->flag |= IMA_ANIM_ALWAYS;
      ob->iuser->frames = 100;
      ob->iuser->sfra = 1;
    }
  }
  else {
    MEM_SAFE_FREE(ob->iuser);
  }
}

bool BKE_object_empty_image_frame_is_visible_in_view3d(const Object *ob, const RegionView3D *rv3d)
{
  const char visibility_flag = ob->empty_image_visibility_flag;
  if (rv3d->is_persp) {
    return (visibility_flag & OB_EMPTY_IMAGE_HIDE_PERSPECTIVE) == 0;
  }

  return (visibility_flag & OB_EMPTY_IMAGE_HIDE_ORTHOGRAPHIC) == 0;
}

bool BKE_object_empty_image_data_is_visible_in_view3d(const Object *ob, const RegionView3D *rv3d)
{
  /* Caller is expected to check this. */
  BLI_assert(BKE_object_empty_image_frame_is_visible_in_view3d(ob, rv3d));

  const char visibility_flag = ob->empty_image_visibility_flag;

  if ((visibility_flag & (OB_EMPTY_IMAGE_HIDE_BACK | OB_EMPTY_IMAGE_HIDE_FRONT)) != 0) {
    float eps, dot;
    if (rv3d->is_persp) {
      /* NOTE: we could normalize the 'view_dir' then use 'eps'
       * however the issue with empty objects being visible when viewed from the side
       * is only noticeable in orthographic views. */
      float3 view_dir;
      sub_v3_v3v3(view_dir, rv3d->viewinv[3], ob->object_to_world().location());
      dot = dot_v3v3(ob->object_to_world().ptr()[2], view_dir);
      eps = 0.0f;
    }
    else {
      dot = dot_v3v3(ob->object_to_world().ptr()[2], rv3d->viewinv[2]);
      eps = 1e-5f;
    }
    if (visibility_flag & OB_EMPTY_IMAGE_HIDE_BACK) {
      if (dot < eps) {
        return false;
      }
    }
    if (visibility_flag & OB_EMPTY_IMAGE_HIDE_FRONT) {
      if (dot > -eps) {
        return false;
      }
    }
  }

  if (visibility_flag & OB_EMPTY_IMAGE_HIDE_NON_AXIS_ALIGNED) {
    float3 proj, ob_z_axis;
    normalize_v3_v3(ob_z_axis, ob->object_to_world().ptr()[2]);
    project_plane_v3_v3v3(proj, ob_z_axis, rv3d->viewinv[2]);
    const float proj_length_sq = len_squared_v3(proj);
    if (proj_length_sq > 1e-5f) {
      return false;
    }
  }

  return true;
}

bool BKE_object_minmax_empty_drawtype(const Object *ob, float r_min[3], float r_max[3])
{
  BLI_assert(ob->type == OB_EMPTY);
  float3 min(0), max(0);

  bool ok = false;
  const float radius = ob->empty_drawsize;

  switch (ob->empty_drawtype) {
    case OB_ARROWS: {
      max = float3(radius);
      ok = true;
      break;
    }
    case OB_PLAINAXES:
    case OB_CUBE:
    case OB_EMPTY_SPHERE: {
      min = float3(-radius);
      max = float3(radius);
      ok = true;
      break;
    }
    case OB_CIRCLE: {
      max[0] = max[2] = radius;
      min[0] = min[2] = -radius;
      ok = true;
      break;
    }
    case OB_SINGLE_ARROW: {
      max[2] = radius;
      ok = true;
      break;
    }
    case OB_EMPTY_CONE: {
      min = float3(-radius, 0.0f, -radius);
      max = float3(radius, radius * 2.0f, radius);
      ok = true;
      break;
    }
    case OB_EMPTY_IMAGE: {
      const float *ofs = ob->ima_ofs;
      /* NOTE: this is the best approximation that can be calculated without loading the image.
       */
      min[0] = ofs[0] * radius;
      min[1] = ofs[1] * radius;
      max[0] = radius + (ofs[0] * radius);
      max[1] = radius + (ofs[1] * radius);
      /* Since the image aspect can shrink the bounds towards the object origin,
       * adjust the min/max to account for that. */
      for (int i = 0; i < 2; i++) {
        CLAMP_MAX(min[i], 0.0f);
        CLAMP_MIN(max[i], 0.0f);
      }
      ok = true;
      break;
    }
  }

  if (ok) {
    copy_v3_v3(r_min, min);
    copy_v3_v3(r_max, max);
  }
  return ok;
}

bool BKE_object_minmax_dupli(Depsgraph *depsgraph,
                             Scene *scene,
                             Object *ob,
                             float r_min[3],
                             float r_max[3],
                             const bool use_hidden)
{
  using namespace blender;
  bool ok = false;
  if ((ob->transflag & OB_DUPLI) == 0 && ob->runtime->geometry_set_eval == nullptr) {
    return ok;
  }

  ListBase *lb = object_duplilist(depsgraph, scene, ob);
  LISTBASE_FOREACH (DupliObject *, dob, lb) {
    if (((use_hidden == false) && (dob->no_draw != 0)) || dob->ob_data == nullptr) {
      /* pass */
    }
    else {
      Object temp_ob = blender::dna::shallow_copy(*dob->ob);
      blender::bke::ObjectRuntime runtime = *dob->ob->runtime;
      temp_ob.runtime = &runtime;

      /* Do not modify the original bounding-box. */
      temp_ob.runtime->bounds_eval.reset();
      BKE_object_replace_data_on_shallow_copy(&temp_ob, dob->ob_data);
      if (const std::optional<Bounds<float3>> bounds = BKE_object_boundbox_get(&temp_ob)) {
        BoundBox bb;
        BKE_boundbox_init_from_minmax(&bb, bounds->min, bounds->max);
        int i;
        for (i = 0; i < 8; i++) {
          float3 vec;
          mul_v3_m4v3(vec, dob->mat, bb.vec[i]);
          minmax_v3v3_v3(r_min, r_max, vec);
        }

        ok = true;
      }
    }
  }
  free_object_duplilist(lb); /* does restore */

  return ok;
}

void BKE_object_foreach_display_point(Object *ob,
                                      const float obmat[4][4],
                                      void (*func_cb)(const float[3], void *),
                                      void *user_data)
{
  /* TODO: point-cloud and curves object support. */
  const Mesh *mesh_eval = BKE_object_get_evaluated_mesh(ob);
  float3 co;

  if (mesh_eval != nullptr) {
    const Span<float3> positions = BKE_mesh_wrapper_vert_coords(mesh_eval);
    for (const int i : positions.index_range()) {
      mul_v3_m4v3(co, obmat, positions[i]);
      func_cb(co, user_data);
    }
  }
  else if (ob->runtime->curve_cache && ob->runtime->curve_cache->disp.first) {
    LISTBASE_FOREACH (DispList *, dl, &ob->runtime->curve_cache->disp) {
      const float *v3 = dl->verts;
      int totvert = dl->nr;
      int i;

      for (i = 0; i < totvert; i++, v3 += 3) {
        mul_v3_m4v3(co, obmat, v3);
        func_cb(co, user_data);
      }
    }
  }
}

void BKE_scene_foreach_display_point(Depsgraph *depsgraph,
                                     void (*func_cb)(const float[3], void *),
                                     void *user_data)
{
  DEGObjectIterSettings deg_iter_settings{};
  deg_iter_settings.depsgraph = depsgraph;
  deg_iter_settings.flags = DEG_ITER_OBJECT_FLAG_LINKED_DIRECTLY | DEG_ITER_OBJECT_FLAG_VISIBLE |
                            DEG_ITER_OBJECT_FLAG_DUPLI;
  DEG_OBJECT_ITER_BEGIN (&deg_iter_settings, ob) {
    if ((ob->base_flag & BASE_SELECTED) != 0) {
      BKE_object_foreach_display_point(ob, ob->object_to_world().ptr(), func_cb, user_data);
    }
  }
  DEG_OBJECT_ITER_END;
}

/** \} */

/* -------------------------------------------------------------------- */
/** \name Object Transform Channels (Backup/Restore)
 * \{ */

/**
 * See struct members from #Object in DNA_object_types.h
 */
struct ObTfmBack {
  float loc[3], dloc[3];
  float scale[3], dscale[3];
  float rot[3], drot[3];
  float quat[4], dquat[4];
  float rotAxis[3], drotAxis[3];
  float rotAngle, drotAngle;
  float obmat[4][4];
  float parentinv[4][4];
  float constinv[4][4];
  float imat[4][4];
};

void *BKE_object_tfm_backup(Object *ob)
{
  ObTfmBack *obtfm = (ObTfmBack *)MEM_mallocN(sizeof(ObTfmBack), "ObTfmBack");
  copy_v3_v3(obtfm->loc, ob->loc);
  copy_v3_v3(obtfm->dloc, ob->dloc);
  copy_v3_v3(obtfm->scale, ob->scale);
  copy_v3_v3(obtfm->dscale, ob->dscale);
  copy_v3_v3(obtfm->rot, ob->rot);
  copy_v3_v3(obtfm->drot, ob->drot);
  copy_qt_qt(obtfm->quat, ob->quat);
  copy_qt_qt(obtfm->dquat, ob->dquat);
  copy_v3_v3(obtfm->rotAxis, ob->rotAxis);
  copy_v3_v3(obtfm->drotAxis, ob->drotAxis);
  obtfm->rotAngle = ob->rotAngle;
  obtfm->drotAngle = ob->drotAngle;
  copy_m4_m4(obtfm->obmat, ob->object_to_world().ptr());
  copy_m4_m4(obtfm->parentinv, ob->parentinv);
  copy_m4_m4(obtfm->constinv, ob->constinv);
  copy_m4_m4(obtfm->imat, ob->world_to_object().ptr());

  return (void *)obtfm;
}

void BKE_object_tfm_restore(Object *ob, void *obtfm_pt)
{
  ObTfmBack *obtfm = (ObTfmBack *)obtfm_pt;
  copy_v3_v3(ob->loc, obtfm->loc);
  copy_v3_v3(ob->dloc, obtfm->dloc);
  copy_v3_v3(ob->scale, obtfm->scale);
  copy_v3_v3(ob->dscale, obtfm->dscale);
  copy_v3_v3(ob->rot, obtfm->rot);
  copy_v3_v3(ob->drot, obtfm->drot);
  copy_qt_qt(ob->quat, obtfm->quat);
  copy_qt_qt(ob->dquat, obtfm->dquat);
  copy_v3_v3(ob->rotAxis, obtfm->rotAxis);
  copy_v3_v3(ob->drotAxis, obtfm->drotAxis);
  ob->rotAngle = obtfm->rotAngle;
  ob->drotAngle = obtfm->drotAngle;
  copy_m4_m4(ob->runtime->object_to_world.ptr(), obtfm->obmat);
  copy_m4_m4(ob->parentinv, obtfm->parentinv);
  copy_m4_m4(ob->constinv, obtfm->constinv);
  copy_m4_m4(ob->runtime->world_to_object.ptr(), obtfm->imat);
}

/** \} */

/* -------------------------------------------------------------------- */
/** \name Object Evaluation/Update API
 * \{ */

void BKE_object_handle_update_ex(Depsgraph *depsgraph,
                                 Scene *scene,
                                 Object *ob,
                                 RigidBodyWorld *rbw)
{
  const ID *object_data = (ID *)ob->data;
  const bool recalc_object = (ob->id.recalc & ID_RECALC_ALL) != 0;
  const bool recalc_data = (object_data != nullptr) ?
                               ((object_data->recalc & ID_RECALC_ALL) != 0) :
                               false;
  if (!recalc_object && !recalc_data) {
    return;
  }
  /* Speed optimization for animation lookups. */
  if (ob->pose != nullptr) {
    BKE_pose_channels_hash_ensure(ob->pose);
    if (ob->pose->flag & POSE_CONSTRAINTS_NEED_UPDATE_FLAGS) {
      BKE_pose_update_constraint_flags(ob->pose);
    }
  }
  if (recalc_data) {
    if (ob->type == OB_ARMATURE) {
      /* this happens for reading old files and to match library armatures
       * with poses we do it ahead of BKE_object_where_is_calc to ensure animation
       * is evaluated on the rebuilt pose, otherwise we get incorrect poses
       * on file load */
      if (ob->pose == nullptr || (ob->pose->flag & POSE_RECALC)) {
        /* No need to pass `bmain` here, we assume we do not need to rebuild DEG from here. */
        BKE_pose_rebuild(nullptr, ob, (bArmature *)ob->data, true);
      }
    }
  }
  /* XXX new animsys warning: depsgraph tag ID_RECALC_GEOMETRY should not skip drivers,
   * which is only in BKE_object_where_is_calc now */
  /* XXX: should this case be ID_RECALC_TRANSFORM instead? */
  if (recalc_object || recalc_data) {
    if (G.debug & G_DEBUG_DEPSGRAPH_EVAL) {
      printf("recalcob %s\n", ob->id.name + 2);
    }
    BKE_object_where_is_calc_ex(depsgraph, scene, rbw, ob, nullptr);
  }

  if (recalc_data) {
    BKE_object_handle_data_update(depsgraph, scene, ob);
  }
}

void BKE_object_handle_update(Depsgraph *depsgraph, Scene *scene, Object *ob)
{
  BKE_object_handle_update_ex(depsgraph, scene, ob, nullptr);
}

void BKE_object_sculpt_data_create(Object *ob)
{
  BLI_assert((ob->sculpt == nullptr) && (ob->mode & OB_MODE_ALL_SCULPT));
  ob->sculpt = MEM_new<SculptSession>(__func__);
  ob->sculpt->mode_type = (eObjectMode)ob->mode;
}

bool BKE_object_obdata_texspace_get(Object *ob,
                                    char **r_texspace_flag,
                                    float **r_texspace_location,
                                    float **r_texspace_size)
{
  if (ob->data == nullptr) {
    return false;
  }

  switch (GS(((ID *)ob->data)->name)) {
    case ID_ME: {
      BKE_mesh_texspace_get_reference(
          (Mesh *)ob->data, r_texspace_flag, r_texspace_location, r_texspace_size);
      break;
    }
    case ID_CU_LEGACY: {
      Curve *cu = (Curve *)ob->data;
      BKE_curve_texspace_ensure(cu);
      if (r_texspace_flag) {
        *r_texspace_flag = &cu->texspace_flag;
      }
      if (r_texspace_location) {
        *r_texspace_location = cu->texspace_location;
      }
      if (r_texspace_size) {
        *r_texspace_size = cu->texspace_size;
      }
      break;
    }
    case ID_MB: {
      MetaBall *mb = (MetaBall *)ob->data;
      if (r_texspace_flag) {
        *r_texspace_flag = &mb->texspace_flag;
      }
      if (r_texspace_location) {
        *r_texspace_location = mb->texspace_location;
      }
      if (r_texspace_size) {
        *r_texspace_size = mb->texspace_size;
      }
      break;
    }
    default:
      return false;
  }
  return true;
}

Mesh *BKE_object_get_evaluated_mesh_no_subsurf_unchecked(const Object *object)
{
  /* First attempt to retrieve the evaluated mesh from the evaluated geometry set. Most
   * object types either store it there or add a reference to it if it's owned elsewhere. */
  blender::bke::GeometrySet *geometry_set_eval = object->runtime->geometry_set_eval;
  if (geometry_set_eval) {
    /* Some areas expect to be able to modify the evaluated mesh in limited ways. Theoretically
     * this should be avoided, or at least protected with a lock, so a const mesh could be
     * returned from this function. We use a const_cast instead of #get_mesh_for_write, because
     * that might result in a copy of the mesh when it is shared. */
    Mesh *mesh = const_cast<Mesh *>(geometry_set_eval->get_mesh());
    if (mesh) {
      return mesh;
    }
  }

  /* Some object types do not yet add the evaluated mesh to an evaluated geometry set, if they do
   * not support evaluating to multiple data types. Eventually this should be removed, when all
   * object types use #geometry_set_eval. */
  ID *data_eval = object->runtime->data_eval;
  if (data_eval && GS(data_eval->name) == ID_ME) {
    return reinterpret_cast<Mesh *>(data_eval);
  }

  return nullptr;
}

Mesh *BKE_object_get_evaluated_mesh_no_subsurf(const Object *object)
{
  if (!DEG_object_geometry_is_evaluated(*object)) {
    return nullptr;
  }
  return BKE_object_get_evaluated_mesh_no_subsurf_unchecked(object);
}

Mesh *BKE_object_get_evaluated_mesh_unchecked(const Object *object_eval)
{
  Mesh *mesh = BKE_object_get_evaluated_mesh_no_subsurf_unchecked(object_eval);
  if (!mesh) {
    return nullptr;
  }

  if (object_eval->data && GS(((const ID *)object_eval->data)->name) == ID_ME) {
    mesh = BKE_mesh_wrapper_ensure_subdivision(mesh);
  }

  return mesh;
}

Mesh *BKE_object_get_evaluated_mesh(const Object *object_eval)
{
  if (!DEG_object_geometry_is_evaluated(*object_eval)) {
    return nullptr;
  }
  return BKE_object_get_evaluated_mesh_unchecked(object_eval);
}

const Mesh *BKE_object_get_pre_modified_mesh(const Object *object)
{
  if (object->type == OB_MESH && object->runtime->data_orig != nullptr) {
    BLI_assert(object->id.tag & ID_TAG_COPIED_ON_EVAL);
    BLI_assert(object->id.orig_id != nullptr);
    BLI_assert(object->runtime->data_orig->orig_id == ((const Object *)object->id.orig_id)->data);
    const Mesh *result = (const Mesh *)object->runtime->data_orig;
    BLI_assert((result->id.tag & ID_TAG_COPIED_ON_EVAL) != 0);
    BLI_assert((result->id.tag & ID_TAG_COPIED_ON_EVAL_FINAL_RESULT) == 0);
    return result;
  }
  BLI_assert((object->id.tag & ID_TAG_COPIED_ON_EVAL) == 0);
  return (const Mesh *)object->data;
}

Mesh *BKE_object_get_original_mesh(const Object *object)
{
  Mesh *result = nullptr;
  if (object->id.orig_id == nullptr) {
    BLI_assert((object->id.tag & ID_TAG_COPIED_ON_EVAL) == 0);
    result = (Mesh *)object->data;
  }
  else {
    BLI_assert((object->id.tag & ID_TAG_COPIED_ON_EVAL) != 0);
    result = (Mesh *)((Object *)object->id.orig_id)->data;
  }
  BLI_assert(result != nullptr);
  BLI_assert((result->id.tag & (ID_TAG_COPIED_ON_EVAL | ID_TAG_COPIED_ON_EVAL_FINAL_RESULT)) == 0);
  return result;
}

const Mesh *BKE_object_get_editmesh_eval_final(const Object *object)
{
  BLI_assert(!DEG_is_original_id(&object->id));
  BLI_assert(object->type == OB_MESH);

  const Mesh *mesh = static_cast<const Mesh *>(object->data);
  if (mesh->runtime->edit_mesh == nullptr) {
    /* Happens when requesting material of evaluated 3d font object: the evaluated object get
     * converted to mesh, and it does not have edit mesh. */
    return nullptr;
  }

  return reinterpret_cast<const Mesh *>(object->runtime->data_eval);
}

const Mesh *BKE_object_get_editmesh_eval_cage(const Object *object)
{
  using namespace blender::bke;
  BLI_assert(!DEG_is_original_id(&object->id));
  BLI_assert(object->type == OB_MESH);

<<<<<<< HEAD
  const Mesh *mesh = static_cast<const Mesh *>(object->data);
  BLI_assert(mesh->runtime->edit_mesh != nullptr);
  UNUSED_VARS_NDEBUG(mesh);
  const GeometrySet *geometry_set = object->runtime->geometry_set_eval;
  if (!geometry_set) {
    return nullptr;
  }
  const auto *component = geometry_set->get_component<GeometryComponentEditData>();
  if (!component) {
    return nullptr;
  }
  const MeshEditHints *edit_hints = component->mesh_edit_hints_.get();
  if (!edit_hints) {
    return nullptr;
  }
  const MeshComponent *mesh_component = edit_hints->mesh_cage.get();
  if (!mesh_component) {
    return nullptr;
  }
  return mesh_component->get();
=======
  return object->runtime->editmesh_eval_cage;
>>>>>>> a4c9b691
}

const Mesh *BKE_object_get_mesh_deform_eval(const Object *object)
{
  using namespace blender::bke;
  BLI_assert(!DEG_is_original_id(&object->id));
  BLI_assert(object->type == OB_MESH);
  const GeometrySet *geometry_set = object->runtime->geometry_set_eval;
  if (!geometry_set) {
    return nullptr;
  }
  const auto *component = geometry_set->get_component<GeometryComponentEditData>();
  if (!component) {
    return nullptr;
  }
  const MeshEditHints *edit_hints = component->mesh_edit_hints_.get();
  if (!edit_hints) {
    return nullptr;
  }
  const MeshComponent *mesh_component = edit_hints->mesh_deform.get();
  if (!mesh_component) {
    return nullptr;
  }
  return mesh_component->get();
}

Lattice *BKE_object_get_lattice(const Object *object)
{
  ID *data = (ID *)object->data;
  if (data == nullptr || GS(data->name) != ID_LT) {
    return nullptr;
  }

  Lattice *lt = (Lattice *)data;
  if (lt->editlatt) {
    return lt->editlatt->latt;
  }

  return lt;
}

Lattice *BKE_object_get_evaluated_lattice(const Object *object)
{
  ID *data_eval = object->runtime->data_eval;

  if (data_eval == nullptr || GS(data_eval->name) != ID_LT) {
    return nullptr;
  }

  Lattice *lt_eval = (Lattice *)data_eval;
  if (lt_eval->editlatt) {
    return lt_eval->editlatt->latt;
  }

  return lt_eval;
}

/** \} */

/* -------------------------------------------------------------------- */
/** \name Object Point Cache
 * \{ */

static int pc_cmp(const void *a, const void *b)
{
  const LinkData *ad = (const LinkData *)a, *bd = (const LinkData *)b;
  if (POINTER_AS_INT(ad->data) > POINTER_AS_INT(bd->data)) {
    return 1;
  }

  return 0;
}

int BKE_object_insert_ptcache(Object *ob)
{
  /* TODO: Review the usages of this function, currently with copy-on-eval it will be called for
   * orig object and then again for evaluated copies of it, think this is bad since there is no
   * guarantee that we get the same stack index in both cases? Order is important since this index
   * is used for filenames on disk. */

  LinkData *link = nullptr;
  int i = 0;

  BLI_listbase_sort(&ob->pc_ids, pc_cmp);

  for (link = (LinkData *)ob->pc_ids.first, i = 0; link; link = link->next, i++) {
    int index = POINTER_AS_INT(link->data);

    if (i < index) {
      break;
    }
  }

  link = MEM_cnew<LinkData>("PCLink");
  link->data = POINTER_FROM_INT(i);
  BLI_addtail(&ob->pc_ids, link);

  return i;
}

static int pc_findindex(ListBase *listbase, int index)
{
  int number = 0;

  if (listbase == nullptr) {
    return -1;
  }

  LinkData *link = (LinkData *)listbase->first;
  while (link) {
    if (POINTER_AS_INT(link->data) == index) {
      return number;
    }

    number++;
    link = link->next;
  }

  return -1;
}

void BKE_object_delete_ptcache(Object *ob, int index)
{
  int list_index = pc_findindex(&ob->pc_ids, index);
  LinkData *link = (LinkData *)BLI_findlink(&ob->pc_ids, list_index);
  BLI_freelinkN(&ob->pc_ids, link);
}

/** \} */

/* -------------------------------------------------------------------- */
/** \name Object Data Shape Key Insert
 * \{ */

/** Mesh */
static KeyBlock *insert_meshkey(Main *bmain, Object *ob, const char *name, const bool from_mix)
{
  Mesh *mesh = (Mesh *)ob->data;
  Key *key = mesh->key;
  KeyBlock *kb;
  int newkey = 0;

  if (key == nullptr) {
    key = mesh->key = BKE_key_add(bmain, (ID *)mesh);
    key->type = KEY_RELATIVE;
    newkey = 1;
  }

  if (newkey || from_mix == false) {
    /* create from mesh */
    kb = BKE_keyblock_add_ctime(key, name, false);
    BKE_keyblock_convert_from_mesh(mesh, key, kb);
  }
  else {
    /* copy from current values */
    int totelem;
    float *data = BKE_key_evaluate_object(ob, &totelem);

    /* create new block with prepared data */
    kb = BKE_keyblock_add_ctime(key, name, false);
    kb->data = data;
    kb->totelem = totelem;
  }

  return kb;
}
/** Lattice */
static KeyBlock *insert_lattkey(Main *bmain, Object *ob, const char *name, const bool from_mix)
{
  Lattice *lt = (Lattice *)ob->data;
  Key *key = lt->key;
  KeyBlock *kb;
  int newkey = 0;

  if (key == nullptr) {
    key = lt->key = BKE_key_add(bmain, (ID *)lt);
    key->type = KEY_RELATIVE;
    newkey = 1;
  }

  if (newkey || from_mix == false) {
    kb = BKE_keyblock_add_ctime(key, name, false);
    if (!newkey) {
      KeyBlock *basekb = (KeyBlock *)key->block.first;
      kb->data = MEM_dupallocN(basekb->data);
      kb->totelem = basekb->totelem;
    }
    else {
      BKE_keyblock_convert_from_lattice(lt, kb);
    }
  }
  else {
    /* copy from current values */
    int totelem;
    float *data = BKE_key_evaluate_object(ob, &totelem);

    /* create new block with prepared data */
    kb = BKE_keyblock_add_ctime(key, name, false);
    kb->totelem = totelem;
    kb->data = data;
  }

  return kb;
}
/** Curve */
static KeyBlock *insert_curvekey(Main *bmain, Object *ob, const char *name, const bool from_mix)
{
  Curve *cu = (Curve *)ob->data;
  Key *key = cu->key;
  KeyBlock *kb;
  ListBase *lb = BKE_curve_nurbs_get(cu);
  int newkey = 0;

  if (key == nullptr) {
    key = cu->key = BKE_key_add(bmain, (ID *)cu);
    key->type = KEY_RELATIVE;
    newkey = 1;
  }

  if (newkey || from_mix == false) {
    /* create from curve */
    kb = BKE_keyblock_add_ctime(key, name, false);
    if (!newkey) {
      KeyBlock *basekb = (KeyBlock *)key->block.first;
      kb->data = MEM_dupallocN(basekb->data);
      kb->totelem = basekb->totelem;
    }
    else {
      BKE_keyblock_convert_from_curve(cu, kb, lb);
    }
  }
  else {
    /* copy from current values */
    int totelem;
    float *data = BKE_key_evaluate_object(ob, &totelem);

    /* create new block with prepared data */
    kb = BKE_keyblock_add_ctime(key, name, false);
    kb->totelem = totelem;
    kb->data = data;
  }

  return kb;
}

/** \} */

/* -------------------------------------------------------------------- */
/** \name Object Shape Key API
 * \{ */

KeyBlock *BKE_object_shapekey_insert(Main *bmain,
                                     Object *ob,
                                     const char *name,
                                     const bool from_mix)
{
  KeyBlock *key = nullptr;

  switch (ob->type) {
    case OB_MESH:
      key = insert_meshkey(bmain, ob, name, from_mix);
      break;
    case OB_CURVES_LEGACY:
    case OB_SURF:
      key = insert_curvekey(bmain, ob, name, from_mix);
      break;
    case OB_LATTICE:
      key = insert_lattkey(bmain, ob, name, from_mix);
      break;
    default:
      break;
  }

  /* Set the first active when none is set when called from RNA. */
  if (key != nullptr) {
    if (ob->shapenr <= 0) {
      ob->shapenr = 1;
    }
  }

  return key;
}

bool BKE_object_shapekey_free(Main *bmain, Object *ob)
{
  Key **key_p, *key;

  key_p = BKE_key_from_object_p(ob);
  if (ELEM(nullptr, key_p, *key_p)) {
    return false;
  }

  key = *key_p;
  *key_p = nullptr;

  BKE_id_free_us(bmain, key);

  return true;
}

bool BKE_object_shapekey_remove(Main *bmain, Object *ob, KeyBlock *kb)
{
  Key *key = BKE_key_from_object(ob);
  short kb_index;

  if (key == nullptr) {
    return false;
  }

  kb_index = BLI_findindex(&key->block, kb);
  BLI_assert(kb_index != -1);

  LISTBASE_FOREACH (KeyBlock *, rkb, &key->block) {
    if (rkb->relative == kb_index) {
      /* remap to the 'Basis' */
      rkb->relative = 0;
    }
    else if (rkb->relative >= kb_index) {
      /* Fix positional shift of the keys when kb is deleted from the list */
      rkb->relative -= 1;
    }
  }

  BLI_remlink(&key->block, kb);
  key->totkey--;
  if (key->refkey == kb) {
    key->refkey = (KeyBlock *)key->block.first;

    if (key->refkey) {
      /* apply new basis key on original data */
      switch (ob->type) {
        case OB_MESH: {
          Mesh *mesh = (Mesh *)ob->data;
          MutableSpan<float3> positions = mesh->vert_positions_for_write();
          BKE_keyblock_convert_to_mesh(
              key->refkey, reinterpret_cast<float(*)[3]>(positions.data()), mesh->verts_num);
          break;
        }
        case OB_CURVES_LEGACY:
        case OB_SURF:
          BKE_keyblock_convert_to_curve(
              key->refkey, (Curve *)ob->data, BKE_curve_nurbs_get((Curve *)ob->data));
          break;
        case OB_LATTICE:
          BKE_keyblock_convert_to_lattice(key->refkey, (Lattice *)ob->data);
          break;
      }
    }
  }

  if (kb->data) {
    MEM_freeN(kb->data);
  }
  MEM_freeN(kb);

  /* Unset active when all are freed. */
  if (BLI_listbase_is_empty(&key->block)) {
    ob->shapenr = 0;
  }
  else if (ob->shapenr > 1) {
    ob->shapenr--;
  }

  if (key->totkey == 0) {
    BKE_object_shapekey_free(bmain, ob);
  }

  return true;
}

/** \} */

/* -------------------------------------------------------------------- */
/** \name Object Query API
 * \{ */

bool BKE_object_parent_loop_check(const Object *par, const Object *ob)
{
  /* test if 'ob' is a parent somewhere in par's parents */
  if (par == nullptr) {
    return false;
  }
  if (ob == par) {
    return true;
  }
  return BKE_object_parent_loop_check(par->parent, ob);
}

bool BKE_object_flag_test_recursive(const Object *ob, short flag)
{
  if (ob->flag & flag) {
    return true;
  }
  if (ob->parent) {
    return BKE_object_flag_test_recursive(ob->parent, flag);
  }

  return false;
}

bool BKE_object_is_child_recursive(const Object *ob_parent, const Object *ob_child)
{
  for (ob_child = ob_child->parent; ob_child; ob_child = ob_child->parent) {
    if (ob_child == ob_parent) {
      return true;
    }
  }
  return false;
}

int BKE_object_is_modified(Scene *scene, Object *ob)
{
  /* Always test on original object since evaluated object may no longer
   * have shape keys or modifiers that were used to evaluate it. */
  ob = DEG_get_original_object(ob);

  int flag = 0;

  if (BKE_key_from_object(ob)) {
    flag |= eModifierMode_Render | eModifierMode_Realtime;
  }
  else {
    ModifierData *md;
    VirtualModifierData virtual_modifier_data;
    /* cloth */
    for (md = BKE_modifiers_get_virtual_modifierlist(ob, &virtual_modifier_data);
         md && (flag != (eModifierMode_Render | eModifierMode_Realtime));
         md = md->next)
    {
      if ((flag & eModifierMode_Render) == 0 &&
          BKE_modifier_is_enabled(scene, md, eModifierMode_Render))
      {
        flag |= eModifierMode_Render;
      }

      if ((flag & eModifierMode_Realtime) == 0 &&
          BKE_modifier_is_enabled(scene, md, eModifierMode_Realtime))
      {
        flag |= eModifierMode_Realtime;
      }
    }
  }

  return flag;
}

bool BKE_object_moves_in_time(const Object *object, bool recurse_parent)
{
  /* If object has any sort of animation data assume it is moving. */
  if (BKE_animdata_id_is_animated(&object->id)) {
    return true;
  }
  if (!BLI_listbase_is_empty(&object->constraints)) {
    return true;
  }
  if (recurse_parent && object->parent != nullptr) {
    return BKE_object_moves_in_time(object->parent, true);
  }
  return false;
}

static bool object_moves_in_time(const Object *object)
{
  return BKE_object_moves_in_time(object, true);
}

static bool object_deforms_in_time(Object *object)
{
  if (BKE_key_from_object(object) != nullptr) {
    return true;
  }
  if (!BLI_listbase_is_empty(&object->modifiers)) {
    return true;
  }
  return object_moves_in_time(object);
}

static bool constructive_modifier_is_deform_modified(Object *ob, ModifierData *md)
{
  /* TODO(sergey): Consider generalizing this a bit so all modifier logic
   * is concentrated in MOD_{modifier}.c file,
   */
  if (md->type == eModifierType_Array) {
    ArrayModifierData *amd = (ArrayModifierData *)md;
    /* TODO(sergey): Check if curve is deformed. */
    return (amd->start_cap != nullptr && object_moves_in_time(amd->start_cap)) ||
           (amd->end_cap != nullptr && object_moves_in_time(amd->end_cap)) ||
           (amd->curve_ob != nullptr && object_moves_in_time(amd->curve_ob)) ||
           (amd->offset_ob != nullptr && object_moves_in_time(amd->offset_ob));
  }
  if (md->type == eModifierType_Mirror) {
    MirrorModifierData *mmd = (MirrorModifierData *)md;
    return mmd->mirror_ob != nullptr &&
           (object_moves_in_time(mmd->mirror_ob) || object_moves_in_time(ob));
  }
  if (md->type == eModifierType_Screw) {
    ScrewModifierData *smd = (ScrewModifierData *)md;
    return smd->ob_axis != nullptr && object_moves_in_time(smd->ob_axis);
  }
  if (md->type == eModifierType_MeshSequenceCache) {
    /* NOTE: Not ideal because it's unknown whether topology changes or not.
     * This will be detected later, so by assuming it's only deformation
     * going on here we allow baking deform-only mesh to Alembic and have
     * proper motion blur after that.
     */
    return true;
  }
  if (md->type == eModifierType_Nodes) {
    /* Not ideal for performance to always assume this is animated,
     * but hard to detect in general. The better long term solution is likely
     * to replace BKE_object_is_deform_modified by a test if the object was
     * modified by the depsgraph when changing frames. */
    return true;
  }
  return false;
}

static bool modifiers_has_animation_check(const Object *ob)
{
  /* TODO(sergey): This is a bit code duplication with depsgraph, but
   * would be nicer to solve this as a part of new dependency graph
   * work, so we avoid conflicts and so.
   */
  if (ob->adt != nullptr) {
    AnimData *adt = ob->adt;
    if (adt->action != nullptr) {
      for (FCurve *fcu : blender::animrig::legacy::fcurves_for_assigned_action(adt)) {
        if (fcu->rna_path && strstr(fcu->rna_path, "modifiers[")) {
          return true;
        }
      }
    }
    LISTBASE_FOREACH (FCurve *, fcu, &adt->drivers) {
      if (fcu->rna_path && strstr(fcu->rna_path, "modifiers[")) {
        return true;
      }
    }
  }
  return false;
}

int BKE_object_is_deform_modified(Scene *scene, Object *ob)
{
  /* Always test on original object since evaluated object may no longer
   * have shape keys or modifiers that were used to evaluate it. */
  ob = DEG_get_original_object(ob);

  ModifierData *md;
  VirtualModifierData virtual_modifier_data;
  int flag = 0;
  const bool is_modifier_animated = modifiers_has_animation_check(ob);

  if (BKE_key_from_object(ob)) {
    flag |= eModifierMode_Realtime | eModifierMode_Render;
  }

  if (ob->type == OB_CURVES_LEGACY) {
    Curve *cu = (Curve *)ob->data;
    if (cu->taperobj != nullptr && object_deforms_in_time(cu->taperobj)) {
      flag |= eModifierMode_Realtime | eModifierMode_Render;
    }
  }

  /* cloth */
  for (md = BKE_modifiers_get_virtual_modifierlist(ob, &virtual_modifier_data);
       md && (flag != (eModifierMode_Render | eModifierMode_Realtime));
       md = md->next)
  {
    const ModifierTypeInfo *mti = BKE_modifier_get_info((const ModifierType)md->type);
    bool can_deform = mti->type == ModifierTypeType::OnlyDeform || is_modifier_animated;

    if (!can_deform) {
      can_deform = constructive_modifier_is_deform_modified(ob, md);
    }

    if (can_deform) {
      if (!(flag & eModifierMode_Render) &&
          BKE_modifier_is_enabled(scene, md, eModifierMode_Render))
      {
        flag |= eModifierMode_Render;
      }

      if (!(flag & eModifierMode_Realtime) &&
          BKE_modifier_is_enabled(scene, md, eModifierMode_Realtime))
      {
        flag |= eModifierMode_Realtime;
      }
    }
  }

  return flag;
}

int BKE_object_scenes_users_get(Main *bmain, Object *ob)
{
  int num_scenes = 0;
  LISTBASE_FOREACH (Scene *, scene, &bmain->scenes) {
    if (BKE_collection_has_object_recursive(scene->master_collection, ob)) {
      num_scenes++;
    }
  }
  return num_scenes;
}

MovieClip *BKE_object_movieclip_get(Scene *scene, const Object *ob, bool use_default)
{
  MovieClip *clip = use_default ? scene->clip : nullptr;
  bConstraint *con = (bConstraint *)ob->constraints.first, *scon = nullptr;

  while (con) {
    if (con->type == CONSTRAINT_TYPE_CAMERASOLVER) {
      if (scon == nullptr || (scon->flag & CONSTRAINT_OFF)) {
        scon = con;
      }
    }

    con = con->next;
  }

  if (scon) {
    bCameraSolverConstraint *solver = (bCameraSolverConstraint *)scon->data;
    if ((solver->flag & CAMERASOLVER_ACTIVECLIP) == 0) {
      clip = solver->clip;
    }
    else {
      clip = scene->clip;
    }
  }

  return clip;
}

bool BKE_object_supports_material_slots(Object *ob)
{
  return ELEM(ob->type,
              OB_MESH,
              OB_CURVES_LEGACY,
              OB_SURF,
              OB_FONT,
              OB_MBALL,
              OB_CURVES,
              OB_POINTCLOUD,
              OB_VOLUME,
              OB_GPENCIL_LEGACY,
              OB_GREASE_PENCIL);
}

/** \} */

/* -------------------------------------------------------------------- */
/** \name Object Runtime
 * \{ */

void BKE_object_runtime_reset(Object *object)
{
  *object->runtime = {};
}

void BKE_object_runtime_reset_on_copy(Object *object, const int /*flag*/)
{
  blender::bke::ObjectRuntime *runtime = object->runtime;
  runtime->data_eval = nullptr;
<<<<<<< HEAD
  runtime->gpd_eval = nullptr;
=======
  runtime->mesh_deform_eval = nullptr;
>>>>>>> a4c9b691
  runtime->curve_cache = nullptr;
  runtime->object_as_temp_mesh = nullptr;
  runtime->pose_backup = nullptr;
  runtime->object_as_temp_curve = nullptr;
  runtime->geometry_set_eval = nullptr;

  runtime->crazyspace_deform_imats = {};
  runtime->crazyspace_deform_cos = {};
}

void BKE_object_runtime_free_data(Object *object)
{
  /* Currently this is all that's needed. */
  BKE_object_free_derived_caches(object);

  BKE_object_runtime_reset(object);
}

/** \} */

/* -------------------------------------------------------------------- */
/** \name Object Relationships
 * \{ */

/**
 * Find an associated armature object.
 */
static Object *obrel_armature_find(Object *ob)
{
  Object *ob_arm = nullptr;

  if (ob->parent && ob->partype == PARSKEL && ob->parent->type == OB_ARMATURE) {
    ob_arm = ob->parent;
  }
  else {
    LISTBASE_FOREACH (ModifierData *, mod, &ob->modifiers) {
      if (mod->type == eModifierType_Armature) {
        ob_arm = ((ArmatureModifierData *)mod)->object;
      }
    }
  }

  return ob_arm;
}

static bool obrel_list_test(Object *ob)
{
  return ob && !(ob->id.tag & ID_TAG_DOIT);
}

static void obrel_list_add(LinkNode **links, Object *ob)
{
  BLI_linklist_prepend(links, ob);
  ob->id.tag |= ID_TAG_DOIT;
}

LinkNode *BKE_object_relational_superset(const Scene *scene,
                                         ViewLayer *view_layer,
                                         eObjectSet objectSet,
                                         eObRelationTypes includeFilter)
{
  LinkNode *links = nullptr;

  /* Remove markers from all objects */
  BKE_view_layer_synced_ensure(scene, view_layer);
  LISTBASE_FOREACH (Base *, base, BKE_view_layer_object_bases_get(view_layer)) {
    base->object->id.tag &= ~ID_TAG_DOIT;
  }

  /* iterate over all selected and visible objects */
  LISTBASE_FOREACH (Base *, base, BKE_view_layer_object_bases_get(view_layer)) {
    if (objectSet == OB_SET_ALL) {
      /* as we get all anyways just add it */
      Object *ob = base->object;
      obrel_list_add(&links, ob);
    }
    else {
      if ((objectSet == OB_SET_SELECTED && BASE_SELECTED_EDITABLE(((View3D *)nullptr), base)) ||
          (objectSet == OB_SET_VISIBLE && BASE_EDITABLE(((View3D *)nullptr), base)))
      {
        Object *ob = base->object;

        if (obrel_list_test(ob)) {
          obrel_list_add(&links, ob);
        }

        /* parent relationship */
        if (includeFilter & (OB_REL_PARENT | OB_REL_PARENT_RECURSIVE)) {
          Object *parent = ob->parent;
          if (obrel_list_test(parent)) {

            obrel_list_add(&links, parent);

            /* recursive parent relationship */
            if (includeFilter & OB_REL_PARENT_RECURSIVE) {
              parent = parent->parent;
              while (obrel_list_test(parent)) {

                obrel_list_add(&links, parent);
                parent = parent->parent;
              }
            }
          }
        }

        /* child relationship */
        if (includeFilter & (OB_REL_CHILDREN | OB_REL_CHILDREN_RECURSIVE)) {
          LISTBASE_FOREACH (Base *, local_base, BKE_view_layer_object_bases_get(view_layer)) {
            if (BASE_EDITABLE(((View3D *)nullptr), local_base)) {

              Object *child = local_base->object;
              if (obrel_list_test(child)) {
                if ((includeFilter & OB_REL_CHILDREN_RECURSIVE &&
                     BKE_object_is_child_recursive(ob, child)) ||
                    (includeFilter & OB_REL_CHILDREN && child->parent && child->parent == ob))
                {
                  obrel_list_add(&links, child);
                }
              }
            }
          }
        }

        /* include related armatures */
        if (includeFilter & OB_REL_MOD_ARMATURE) {
          Object *arm = obrel_armature_find(ob);
          if (obrel_list_test(arm)) {
            obrel_list_add(&links, arm);
          }
        }
      }
    }
  }

  return links;
}

LinkNode *BKE_object_groups(Main *bmain, Scene *scene, Object *ob)
{
  LinkNode *collection_linknode = nullptr;
  Collection *collection = nullptr;
  while ((collection = BKE_collection_object_find(bmain, scene, collection, ob))) {
    BLI_linklist_prepend(&collection_linknode, collection);
  }

  return collection_linknode;
}

void BKE_object_groups_clear(Main *bmain, Scene *scene, Object *ob)
{
  Collection *collection = nullptr;
  while ((collection = BKE_collection_object_find(bmain, scene, collection, ob))) {
    BKE_collection_object_remove(bmain, collection, ob, false);
    DEG_id_tag_update(&collection->id, ID_RECALC_SYNC_TO_EVAL);
  }
}

/** \} */

/* -------------------------------------------------------------------- */
/** \name Object KD-Tree
 * \{ */

KDTree_3d *BKE_object_as_kdtree(Object *ob, int *r_tot)
{
  KDTree_3d *tree = nullptr;
  uint tot = 0;

  switch (ob->type) {
    case OB_MESH: {
      Mesh *mesh = (Mesh *)ob->data;
      uint i;

      const Mesh *mesh_eval = BKE_object_get_mesh_deform_eval(ob) ?
                                  BKE_object_get_mesh_deform_eval(ob) :
                                  BKE_object_get_evaluated_mesh(ob);
      const int *index;

      if (mesh_eval &&
          (index = (const int *)CustomData_get_layer(&mesh_eval->vert_data, CD_ORIGINDEX)))
      {
        const Span<float3> positions = mesh->vert_positions();

        /* Tree over-allocates in case where some verts have #ORIGINDEX_NONE. */
        tot = 0;
        tree = BLI_kdtree_3d_new(positions.size());

        /* We don't how many verts from the DM we can use. */
        for (i = 0; i < positions.size(); i++) {
          if (index[i] != ORIGINDEX_NONE) {
            float co[3];
            mul_v3_m4v3(co, ob->object_to_world().ptr(), positions[i]);
            BLI_kdtree_3d_insert(tree, index[i], co);
            tot++;
          }
        }
      }
      else {
        const Span<float3> positions = mesh->vert_positions();

        tot = positions.size();
        tree = BLI_kdtree_3d_new(tot);

        for (i = 0; i < tot; i++) {
          float co[3];
          mul_v3_m4v3(co, ob->object_to_world().ptr(), positions[i]);
          BLI_kdtree_3d_insert(tree, i, co);
        }
      }

      BLI_kdtree_3d_balance(tree);
      break;
    }
    case OB_CURVES_LEGACY:
    case OB_SURF: {
      /* TODO: take deformation into account */
      Curve *cu = (Curve *)ob->data;
      uint i, a;

      Nurb *nu;

      tot = BKE_nurbList_verts_count_without_handles(&cu->nurb);
      tree = BLI_kdtree_3d_new(tot);
      i = 0;

      nu = (Nurb *)cu->nurb.first;
      while (nu) {
        if (nu->bezt) {
          BezTriple *bezt;

          bezt = nu->bezt;
          a = nu->pntsu;
          while (a--) {
            float co[3];
            mul_v3_m4v3(co, ob->object_to_world().ptr(), bezt->vec[1]);
            BLI_kdtree_3d_insert(tree, i++, co);
            bezt++;
          }
        }
        else {
          BPoint *bp;

          bp = nu->bp;
          a = nu->pntsu * nu->pntsv;
          while (a--) {
            float co[3];
            mul_v3_m4v3(co, ob->object_to_world().ptr(), bp->vec);
            BLI_kdtree_3d_insert(tree, i++, co);
            bp++;
          }
        }
        nu = nu->next;
      }

      BLI_kdtree_3d_balance(tree);
      break;
    }
    case OB_LATTICE: {
      /* TODO: take deformation into account */
      Lattice *lt = (Lattice *)ob->data;
      BPoint *bp;
      uint i;

      tot = lt->pntsu * lt->pntsv * lt->pntsw;
      tree = BLI_kdtree_3d_new(tot);
      i = 0;

      for (bp = lt->def; i < tot; bp++) {
        float co[3];
        mul_v3_m4v3(co, ob->object_to_world().ptr(), bp->vec);
        BLI_kdtree_3d_insert(tree, i++, co);
      }

      BLI_kdtree_3d_balance(tree);
      break;
    }
  }

  *r_tot = tot;
  return tree;
}

/** \} */

/* -------------------------------------------------------------------- */
/** \name Object Modifier Utilities
 * \{ */

/**
 * Set "ignore cache" flag for all caches on this object.
 */
static void object_cacheIgnoreClear(Object *ob, int state)
{
  ListBase pidlist;
  BKE_ptcache_ids_from_object(&pidlist, ob, nullptr, 0);

  LISTBASE_FOREACH (PTCacheID *, pid, &pidlist) {
    if (pid->cache) {
      if (state) {
        pid->cache->flag |= PTCACHE_IGNORE_CLEAR;
      }
      else {
        pid->cache->flag &= ~PTCACHE_IGNORE_CLEAR;
      }
    }
  }

  BLI_freelistN(&pidlist);
}

bool BKE_object_modifier_update_subframe(Depsgraph *depsgraph,
                                         Scene *scene,
                                         Object *ob,
                                         bool update_mesh,
                                         int parent_recursion,
                                         float frame,
                                         int type)
{
  const bool flush_to_original = DEG_is_active(depsgraph);
  ModifierData *md = BKE_modifiers_findby_type(ob, (ModifierType)type);

  if (type == eModifierType_DynamicPaint) {
    DynamicPaintModifierData *pmd = (DynamicPaintModifierData *)md;

    /* if other is dynamic paint canvas, don't update */
    if (pmd && pmd->canvas) {
      return true;
    }
  }
  else if (type == eModifierType_Fluid) {
    FluidModifierData *fmd = (FluidModifierData *)md;

    if (fmd && (fmd->type & MOD_FLUID_TYPE_DOMAIN) != 0) {
      return true;
    }
  }

  /* if object has parents, update them too */
  if (parent_recursion) {
    int recursion = parent_recursion - 1;
    bool no_update = false;
    if (ob->parent) {
      no_update |= BKE_object_modifier_update_subframe(
          depsgraph, scene, ob->parent, false, recursion, frame, type);
    }
    if (ob->track) {
      no_update |= BKE_object_modifier_update_subframe(
          depsgraph, scene, ob->track, false, recursion, frame, type);
    }

    /* Skip sub-frame if object is parented to vertex of a dynamic paint canvas. */
    if (no_update && ELEM(ob->partype, PARVERT1, PARVERT3)) {
      return false;
    }

    /* also update constraint targets */
    LISTBASE_FOREACH (bConstraint *, con, &ob->constraints) {
      ListBase targets = {nullptr, nullptr};

      if (BKE_constraint_targets_get(con, &targets)) {
        LISTBASE_FOREACH (bConstraintTarget *, ct, &targets) {
          if (ct->tar) {
            BKE_object_modifier_update_subframe(
                depsgraph, scene, ct->tar, false, recursion, frame, type);
          }
        }
        /* free temp targets */
        BKE_constraint_targets_flush(con, &targets, false);
      }
    }
  }

  /* was originally ID_RECALC_ALL - TODO: which flags are really needed??? */
  /* TODO(sergey): What about animation? */
  const AnimationEvalContext anim_eval_context = BKE_animsys_eval_context_construct(depsgraph,
                                                                                    frame);

  ob->id.recalc |= ID_RECALC_ALL;
  if (update_mesh) {
    BKE_animsys_evaluate_animdata(
        &ob->id, ob->adt, &anim_eval_context, ADT_RECALC_ANIM, flush_to_original);
    /* Ignore cache clear during sub-frame updates to not mess up cache validity. */
    object_cacheIgnoreClear(ob, 1);
    BKE_object_handle_update(depsgraph, scene, ob);
    object_cacheIgnoreClear(ob, 0);
  }
  else {
    BKE_object_where_is_calc_time(depsgraph, scene, ob, frame);
  }

  /* for curve following objects, parented curve has to be updated too */
  if (ob->type == OB_CURVES_LEGACY) {
    Curve *cu = (Curve *)ob->data;
    BKE_animsys_evaluate_animdata(
        &cu->id, cu->adt, &anim_eval_context, ADT_RECALC_ANIM, flush_to_original);
  }
  /* and armatures... */
  if (ob->type == OB_ARMATURE) {
    bArmature *arm = (bArmature *)ob->data;
    BKE_animsys_evaluate_animdata(
        &arm->id, arm->adt, &anim_eval_context, ADT_RECALC_ANIM, flush_to_original);
    BKE_pose_where_is(depsgraph, scene, ob);
  }

  return false;
}

void BKE_object_update_select_id(Main *bmain)
{
  Object *ob = (Object *)bmain->objects.first;
  int select_id = 1;
  while (ob) {
    ob->runtime->select_id = select_id++;
    ob = (Object *)ob->id.next;
  }
}

/** \} */

/* -------------------------------------------------------------------- */
/** \name Object Conversion
 * \{ */

Mesh *BKE_object_to_mesh(Depsgraph *depsgraph, Object *object, bool preserve_all_data_layers)
{
  BKE_object_to_mesh_clear(object);

  Mesh *mesh = BKE_mesh_new_from_object(depsgraph, object, preserve_all_data_layers, false);
  object->runtime->object_as_temp_mesh = mesh;
  return mesh;
}

void BKE_object_to_mesh_clear(Object *object)
{
  if (object->runtime->object_as_temp_mesh == nullptr) {
    return;
  }
  BKE_id_free(nullptr, object->runtime->object_as_temp_mesh);
  object->runtime->object_as_temp_mesh = nullptr;
}

Curve *BKE_object_to_curve(Object *object, Depsgraph *depsgraph, bool apply_modifiers)
{
  BKE_object_to_curve_clear(object);

  Curve *curve = BKE_curve_new_from_object(object, depsgraph, apply_modifiers);
  object->runtime->object_as_temp_curve = curve;
  return curve;
}

void BKE_object_to_curve_clear(Object *object)
{
  if (object->runtime->object_as_temp_curve == nullptr) {
    return;
  }
  BKE_id_free(nullptr, object->runtime->object_as_temp_curve);
  object->runtime->object_as_temp_curve = nullptr;
}

void BKE_object_check_uids_unique_and_report(const Object *object)
{
  BKE_pose_check_uids_unique_and_report(object->pose);
}

SubsurfModifierData *BKE_object_get_last_subsurf_modifier(const Object *ob)
{
  ModifierData *md = (ModifierData *)(ob->modifiers.last);

  while (md) {
    if (md->type == eModifierType_Subsurf) {
      break;
    }

    md = md->prev;
  }

  return (SubsurfModifierData *)(md);
}

void BKE_object_replace_data_on_shallow_copy(Object *ob, ID *new_data)
{
  ob->type = BKE_object_obdata_to_type(new_data);
  ob->data = (void *)new_data;
  ob->runtime->geometry_set_eval = nullptr;
  ob->runtime->data_eval = new_data;
  ob->runtime->bounds_eval.reset();
  ob->id.py_instance = nullptr;
}

/** \} */

const blender::float4x4 &Object::object_to_world() const
{
  return this->runtime->object_to_world;
}
const blender::float4x4 &Object::world_to_object() const
{
  return this->runtime->world_to_object;
}<|MERGE_RESOLUTION|>--- conflicted
+++ resolved
@@ -1656,21 +1656,8 @@
 
   BKE_crazyspace_api_eval_clear(ob);
 
-<<<<<<< HEAD
-  /* Clear grease pencil data. */
-  if (ob->runtime->gpd_eval != nullptr) {
-    BKE_gpencil_eval_delete(ob->runtime->gpd_eval);
-    ob->runtime->gpd_eval = nullptr;
-  }
-
   delete ob->runtime->geometry_set_eval;
   ob->runtime->geometry_set_eval = nullptr;
-=======
-  if (ob->runtime->geometry_set_eval != nullptr) {
-    delete ob->runtime->geometry_set_eval;
-    ob->runtime->geometry_set_eval = nullptr;
-  }
->>>>>>> a4c9b691
 }
 
 void BKE_object_free_caches(Object *object)
@@ -4189,7 +4176,6 @@
   BLI_assert(!DEG_is_original_id(&object->id));
   BLI_assert(object->type == OB_MESH);
 
-<<<<<<< HEAD
   const Mesh *mesh = static_cast<const Mesh *>(object->data);
   BLI_assert(mesh->runtime->edit_mesh != nullptr);
   UNUSED_VARS_NDEBUG(mesh);
@@ -4210,9 +4196,6 @@
     return nullptr;
   }
   return mesh_component->get();
-=======
-  return object->runtime->editmesh_eval_cage;
->>>>>>> a4c9b691
 }
 
 const Mesh *BKE_object_get_mesh_deform_eval(const Object *object)
@@ -4875,11 +4858,6 @@
 {
   blender::bke::ObjectRuntime *runtime = object->runtime;
   runtime->data_eval = nullptr;
-<<<<<<< HEAD
-  runtime->gpd_eval = nullptr;
-=======
-  runtime->mesh_deform_eval = nullptr;
->>>>>>> a4c9b691
   runtime->curve_cache = nullptr;
   runtime->object_as_temp_mesh = nullptr;
   runtime->pose_backup = nullptr;
