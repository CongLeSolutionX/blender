--- conflicted
+++ resolved
@@ -1668,11 +1668,6 @@
     delete ob->runtime->geometry_set_eval;
     ob->runtime->geometry_set_eval = nullptr;
   }
-<<<<<<< HEAD
-=======
-
-  MEM_SAFE_FREE(ob->runtime->editmesh_bb_cage);
->>>>>>> 4bcdc57f
 }
 
 void BKE_object_free_caches(Object *object)
@@ -3596,12 +3591,31 @@
   return std::nullopt;
 }
 
-<<<<<<< HEAD
 std::optional<blender::Bounds<blender::float3>> BKE_object_evaluated_geometry_bounds(
     const Object *ob)
 {
-  if (ob->runtime.geometry_set_eval) {
-    return ob->runtime.geometry_set_eval->compute_boundbox_without_instances();
+  if (!ob->runtime->geometry_set_eval) {
+    return std::nullopt;
+  }
+  return ob->runtime->geometry_set_eval->compute_boundbox_without_instances();
+}
+
+std::optional<blender::Bounds<blender::float3>> BKE_object_boundbox_eval_cached_get(Object *ob)
+{
+  if (ob->runtime->bb) {
+    return *ob->runtime->bb;
+  }
+  return BKE_object_boundbox_get(ob);
+}
+
+std::optional<blender::Bounds<blender::float3>> BKE_object_boundbox_calc_from_evaluated_geometry(
+    Object *ob)
+{
+  using namespace blender;
+
+  std::optional<Bounds<float3>> bounds;
+  if (ob->runtime->geometry_set_eval) {
+    bounds = ob->runtime->geometry_set_eval->compute_boundbox_without_instances();
   }
   if (const Mesh *mesh_eval = BKE_object_get_evaluated_mesh(ob)) {
     /* In case the evaluated mesh isn't part of the evaluated geometry set, check it separately.
@@ -3610,67 +3624,6 @@
     return mesh_eval->bounds_min_max();
   }
   return std::nullopt;
-=======
-std::optional<BoundBox> BKE_object_boundbox_eval_cached_get(Object *ob)
-{
-  if (ob->runtime.bb) {
-    return *ob->runtime.bb;
-  }
-  return BKE_object_boundbox_get(ob);
-}
-
-void BKE_object_boundbox_calc_from_mesh(Object *ob, const Mesh *me_eval)
-{
-  float3 min(FLT_MAX);
-  float3 max(-FLT_MAX);
-
-  if (!BKE_mesh_wrapper_minmax(me_eval, min, max)) {
-    min = float3(0);
-    max = float3(0);
-  }
-
-  if (ob->runtime->bb == nullptr) {
-    ob->runtime->bb = MEM_cnew<BoundBox>("DM-BoundBox");
-  }
-
-  BKE_boundbox_init_from_minmax(ob->runtime->bb, min, max);
-
-  ob->runtime->bb->flag &= ~BOUNDBOX_DIRTY;
-}
-
-bool BKE_object_boundbox_calc_from_evaluated_geometry(Object *ob)
-{
-  using namespace blender;
-
-  std::optional<Bounds<float3>> bounds;
-  if (ob->runtime->geometry_set_eval) {
-    bounds = ob->runtime->geometry_set_eval->compute_boundbox_without_instances();
-  }
-  else if (const Mesh *mesh_eval = BKE_object_get_evaluated_mesh(ob)) {
-    Bounds<float3> mesh_bounds{float3(std::numeric_limits<float>::max()),
-                               float3(std::numeric_limits<float>::lowest())};
-    if (BKE_mesh_wrapper_minmax(mesh_eval, mesh_bounds.min, mesh_bounds.max)) {
-      bounds = bounds::merge(bounds, {mesh_bounds});
-    }
-  }
-  else {
-    return false;
-  }
-
-  if (ob->runtime->bb == nullptr) {
-    ob->runtime->bb = MEM_cnew<BoundBox>(__func__);
-  }
-  if (bounds) {
-    BKE_boundbox_init_from_minmax(ob->runtime->bb, bounds->min, bounds->max);
-  }
-  else {
-    BKE_boundbox_init_from_minmax(ob->runtime->bb, float3(0), float3(0));
-  }
-
-  ob->runtime->bb->flag &= ~BOUNDBOX_DIRTY;
-
-  return true;
->>>>>>> 4bcdc57f
 }
 
 /** \} */
@@ -3685,12 +3638,8 @@
                                    const std::optional<BoundBox> bb,
                                    float r_vec[3])
 {
-<<<<<<< HEAD
   using namespace blender;
   if (const std::optional<Bounds<float3>> bounds = BKE_object_boundbox_get(ob)) {
-=======
-  if (bb) {
->>>>>>> 4bcdc57f
     float3 scale;
     mat4_to_size(scale, ob->object_to_world);
     copy_v3_v3(r_vec, bounds->min - bounds->max);
