/* SPDX-FileCopyrightText: 2001-2002 NaN Holding BV. All rights reserved.
 *
 * SPDX-License-Identifier: GPL-2.0-or-later */

/** \file
 * \ingroup bke
 */

/* Allow using deprecated functionality for .blend file I/O. */
#define DNA_DEPRECATED_ALLOW

#include <cmath>
#include <cstdio>
#include <cstring>

#include "CLG_log.h"

#include "MEM_guardedalloc.h"

#include "DNA_anim_types.h"
#include "DNA_armature_types.h"
#include "DNA_camera_types.h"
#include "DNA_collection_types.h"
#include "DNA_constraint_types.h"
#include "DNA_defaults.h"
#include "DNA_dynamicpaint_types.h"
#include "DNA_effect_types.h"
#include "DNA_fluid_types.h"
#include "DNA_gpencil_legacy_types.h"
#include "DNA_gpencil_modifier_types.h"
#include "DNA_grease_pencil_types.h"
#include "DNA_key_types.h"
#include "DNA_lattice_types.h"
#include "DNA_light_types.h"
#include "DNA_lightprobe_types.h"
#include "DNA_material_types.h"
#include "DNA_mesh_types.h"
#include "DNA_meshdata_types.h"
#include "DNA_meta_types.h"
#include "DNA_movieclip_types.h"
#include "DNA_nla_types.h"
#include "DNA_object_fluidsim_types.h"
#include "DNA_object_types.h"
#include "DNA_pointcloud_types.h"
#include "DNA_rigidbody_types.h"
#include "DNA_scene_types.h"
#include "DNA_screen_types.h"
#include "DNA_sequence_types.h"
#include "DNA_shader_fx_types.h"
#include "DNA_space_types.h"
#include "DNA_view3d_types.h"
#include "DNA_world_types.h"

#include "BLI_blenlib.h"
#include "BLI_bounds.hh"
#include "BLI_kdtree.h"
#include "BLI_linklist.h"
#include "BLI_listbase.h"
#include "BLI_math_matrix.h"
#include "BLI_math_rotation.h"
#include "BLI_math_vector_types.hh"
#include "BLI_threads.h"
#include "BLI_utildefines.h"

#include "BLT_translation.h"

#include "BKE_DerivedMesh.hh"
#include "BKE_action.h"
#include "BKE_anim_data.h"
#include "BKE_anim_path.h"
#include "BKE_anim_visualization.h"
#include "BKE_animsys.h"
#include "BKE_armature.hh"
#include "BKE_asset.hh"
#include "BKE_bpath.h"
#include "BKE_camera.h"
#include "BKE_collection.h"
#include "BKE_constraint.h"
#include "BKE_crazyspace.hh"
#include "BKE_curve.hh"
#include "BKE_curves.hh"
#include "BKE_deform.h"
#include "BKE_displist.h"
#include "BKE_duplilist.h"
#include "BKE_editmesh.hh"
#include "BKE_editmesh_cache.hh"
#include "BKE_effect.h"
#include "BKE_fcurve.h"
#include "BKE_fcurve_driver.h"
#include "BKE_geometry_set.hh"
#include "BKE_geometry_set_instances.hh"
#include "BKE_global.h"
#include "BKE_gpencil_geom_legacy.h"
#include "BKE_gpencil_legacy.h"
#include "BKE_gpencil_modifier_legacy.h"
#include "BKE_grease_pencil.hh"
#include "BKE_idprop.h"
#include "BKE_idtype.h"
#include "BKE_image.h"
#include "BKE_key.h"
#include "BKE_lattice.hh"
#include "BKE_layer.h"
#include "BKE_lib_id.h"
#include "BKE_lib_query.h"
#include "BKE_lib_remap.h"
#include "BKE_light.h"
#include "BKE_lightprobe.h"
#include "BKE_linestyle.h"
#include "BKE_main.h"
#include "BKE_material.h"
#include "BKE_mball.h"
#include "BKE_mesh.hh"
#include "BKE_mesh_wrapper.hh"
#include "BKE_modifier.hh"
#include "BKE_multires.hh"
#include "BKE_node.hh"
#include "BKE_object.hh"
#include "BKE_object_types.hh"
#include "BKE_paint.hh"
#include "BKE_particle.h"
#include "BKE_pointcache.h"
#include "BKE_pointcloud.h"
#include "BKE_pose_backup.h"
#include "BKE_preview_image.hh"
#include "BKE_rigidbody.h"
#include "BKE_scene.h"
#include "BKE_shader_fx.h"
#include "BKE_softbody.h"
#include "BKE_speaker.h"
#include "BKE_subdiv_ccg.hh"
#include "BKE_subsurf.hh"
#include "BKE_vfont.h"
#include "BKE_volume.hh"

#include "DEG_depsgraph.hh"
#include "DEG_depsgraph_query.hh"

#include "DRW_engine.h"

#include "BLO_read_write.hh"
#include "BLO_readfile.h"

#include "SEQ_sequencer.hh"

#ifdef WITH_PYTHON
#  include "BPY_extern.h"
#endif

#include "CCGSubSurf.h"
#include "atomic_ops.h"

using blender::Bounds;
using blender::float3;
using blender::MutableSpan;
using blender::Span;

static CLG_LogRef LOG = {"bke.object"};

/**
 * NOTE(@sergey): Vertex parent modifies original #BMesh which is not safe for threading.
 * Ideally such a modification should be handled as a separate DAG update
 * callback for mesh data-block, but for until it is actually supported use
 * simpler solution with a mutex lock.
 */
#define VPARENT_THREADING_HACK

#ifdef VPARENT_THREADING_HACK
static ThreadMutex vparent_lock = BLI_MUTEX_INITIALIZER;
#endif

static void copy_object_pose(Object *obn, const Object *ob, const int flag);

static void object_init_data(ID *id)
{
  Object *ob = (Object *)id;
  BLI_assert(MEMCMP_STRUCT_AFTER_IS_ZERO(ob, id));

  MEMCPY_STRUCT_AFTER(ob, DNA_struct_default_get(Object), id);

  ob->type = OB_EMPTY;

  ob->trackflag = OB_POSY;
  ob->upflag = OB_POSZ;
  ob->runtime = MEM_new<blender::bke::ObjectRuntime>(__func__);

  /* Animation Visualization defaults */
  animviz_settings_init(&ob->avs);
}

static void object_copy_data(Main *bmain, ID *id_dst, const ID *id_src, const int flag)
{
  Object *ob_dst = (Object *)id_dst;
  const Object *ob_src = (const Object *)id_src;

  ob_dst->runtime = MEM_new<blender::bke::ObjectRuntime>(__func__, *ob_src->runtime);
  BKE_object_runtime_reset_on_copy(ob_dst, flag);

  /* We never handle user-count here for own data. */
  const int flag_subdata = flag | LIB_ID_CREATE_NO_USER_REFCOUNT;

  if (ob_src->totcol) {
    ob_dst->mat = (Material **)MEM_dupallocN(ob_src->mat);
    ob_dst->matbits = (char *)MEM_dupallocN(ob_src->matbits);
    ob_dst->totcol = ob_src->totcol;
  }
  else if (ob_dst->mat != nullptr || ob_dst->matbits != nullptr) {
    /* This shall not be needed, but better be safe than sorry. */
    BLI_assert_msg(
        0, "Object copy: non-nullptr material pointers with zero counter, should not happen.");
    ob_dst->mat = nullptr;
    ob_dst->matbits = nullptr;
  }

  if (ob_src->iuser) {
    ob_dst->iuser = (ImageUser *)MEM_dupallocN(ob_src->iuser);
  }

  BLI_listbase_clear(&ob_dst->shader_fx);
  LISTBASE_FOREACH (ShaderFxData *, fx, &ob_src->shader_fx) {
    ShaderFxData *nfx = BKE_shaderfx_new(fx->type);
    STRNCPY(nfx->name, fx->name);
    BKE_shaderfx_copydata_ex(fx, nfx, flag_subdata);
    BLI_addtail(&ob_dst->shader_fx, nfx);
  }

  if (ob_src->pose) {
    copy_object_pose(ob_dst, ob_src, flag_subdata);
    /* backwards compat... non-armatures can get poses in older files? */
    if (ob_src->type == OB_ARMATURE) {
      const bool do_pose_id_user = (flag & LIB_ID_CREATE_NO_USER_REFCOUNT) == 0;
      BKE_pose_rebuild(bmain, ob_dst, (bArmature *)ob_dst->data, do_pose_id_user);
    }
  }

  BKE_constraints_copy_ex(&ob_dst->constraints, &ob_src->constraints, flag_subdata, true);

  ob_dst->mode = ob_dst->type != OB_GPENCIL_LEGACY ? OB_MODE_OBJECT : ob_dst->mode;
  ob_dst->sculpt = nullptr;

  if (ob_src->pd) {
    ob_dst->pd = (PartDeflect *)MEM_dupallocN(ob_src->pd);
    if (ob_dst->pd->rng) {
      ob_dst->pd->rng = (RNG *)MEM_dupallocN(ob_src->pd->rng);
    }
  }
  BKE_rigidbody_object_copy(bmain, ob_dst, ob_src, flag_subdata);

  BLI_listbase_clear(&ob_dst->modifiers);
  BLI_listbase_clear(&ob_dst->greasepencil_modifiers);
  /* NOTE: Also takes care of soft-body and particle systems copying. */
  BKE_object_modifier_stack_copy(ob_dst, ob_src, true, flag_subdata);

  BLI_listbase_clear((ListBase *)&ob_dst->drawdata);
  BLI_listbase_clear(&ob_dst->pc_ids);

  ob_dst->avs = ob_src->avs;
  ob_dst->mpath = animviz_copy_motionpath(ob_src->mpath);

  /* Do not copy object's preview
   * (mostly due to the fact renderers create temp copy of objects). */
  if ((flag & LIB_ID_COPY_NO_PREVIEW) == 0 && false) { /* XXX TODO: temp hack. */
    BKE_previewimg_id_copy(&ob_dst->id, &ob_src->id);
  }
  else {
    ob_dst->preview = nullptr;
  }

  if (ob_src->lightgroup) {
    ob_dst->lightgroup = (LightgroupMembership *)MEM_dupallocN(ob_src->lightgroup);
  }
  if (ob_src->light_linking) {
    ob_dst->light_linking = (LightLinking *)MEM_dupallocN(ob_src->light_linking);
  }

  if ((flag & LIB_ID_COPY_SET_COPIED_ON_WRITE) != 0) {
    if (ob_src->lightprobe_cache) {
      /* Reference the original object data. */
      ob_dst->lightprobe_cache = (LightProbeObjectCache *)MEM_dupallocN(ob_src->lightprobe_cache);
      ob_dst->lightprobe_cache->shared = true;
    }
  }
  else {
    if (ob_src->lightprobe_cache) {
      /* Duplicate the original object data. */
      ob_dst->lightprobe_cache = BKE_lightprobe_cache_copy(ob_src->lightprobe_cache);
      ob_dst->lightprobe_cache->shared = false;
    }
  }
}

static void object_free_data(ID *id)
{
  Object *ob = (Object *)id;

  DRW_drawdata_free((ID *)ob);

  /* BKE_<id>_free shall never touch to ID->us. Never ever. */
  BKE_object_free_modifiers(ob, LIB_ID_CREATE_NO_USER_REFCOUNT);
  BKE_object_free_shaderfx(ob, LIB_ID_CREATE_NO_USER_REFCOUNT);

  MEM_SAFE_FREE(ob->mat);
  MEM_SAFE_FREE(ob->matbits);
  MEM_SAFE_FREE(ob->iuser);

  if (ob->pose) {
    BKE_pose_free_ex(ob->pose, false);
    ob->pose = nullptr;
  }
  if (ob->mpath) {
    animviz_free_motionpath(ob->mpath);
    ob->mpath = nullptr;
  }

  BKE_constraints_free_ex(&ob->constraints, false);

  BKE_partdeflect_free(ob->pd);
  BKE_rigidbody_free_object(ob, nullptr);
  BKE_rigidbody_free_constraint(ob);

  sbFree(ob);

  BKE_sculptsession_free(ob);

  BLI_freelistN(&ob->pc_ids);

  /* Free runtime curves data. */
  if (ob->runtime->curve_cache) {
    BKE_curve_bevelList_free(&ob->runtime->curve_cache->bev);
    if (ob->runtime->curve_cache->anim_path_accum_length) {
      MEM_freeN((void *)ob->runtime->curve_cache->anim_path_accum_length);
    }
    MEM_freeN(ob->runtime->curve_cache);
    ob->runtime->curve_cache = nullptr;
  }

  BKE_previewimg_free(&ob->preview);

  MEM_SAFE_FREE(ob->lightgroup);
  MEM_SAFE_FREE(ob->light_linking);

  BKE_lightprobe_cache_free(ob);

  MEM_delete(ob->runtime);
}

static void library_foreach_modifiersForeachIDLink(void *user_data,
                                                   Object * /*object*/,
                                                   ID **id_pointer,
                                                   int cb_flag)
{
  LibraryForeachIDData *data = (LibraryForeachIDData *)user_data;
  BKE_LIB_FOREACHID_PROCESS_FUNCTION_CALL(
      data, BKE_lib_query_foreachid_process(data, id_pointer, cb_flag));
}

static void library_foreach_gpencil_modifiersForeachIDLink(void *user_data,
                                                           Object * /*object*/,
                                                           ID **id_pointer,
                                                           int cb_flag)
{
  LibraryForeachIDData *data = (LibraryForeachIDData *)user_data;
  BKE_LIB_FOREACHID_PROCESS_FUNCTION_CALL(
      data, BKE_lib_query_foreachid_process(data, id_pointer, cb_flag));
}

static void library_foreach_shaderfxForeachIDLink(void *user_data,
                                                  Object * /*object*/,
                                                  ID **id_pointer,
                                                  int cb_flag)
{
  LibraryForeachIDData *data = (LibraryForeachIDData *)user_data;
  BKE_LIB_FOREACHID_PROCESS_FUNCTION_CALL(
      data, BKE_lib_query_foreachid_process(data, id_pointer, cb_flag));
}

static void library_foreach_constraintObjectLooper(bConstraint * /*con*/,
                                                   ID **id_pointer,
                                                   bool is_reference,
                                                   void *user_data)
{
  LibraryForeachIDData *data = (LibraryForeachIDData *)user_data;
  const int cb_flag = is_reference ? IDWALK_CB_USER : IDWALK_CB_NOP;
  BKE_LIB_FOREACHID_PROCESS_FUNCTION_CALL(
      data, BKE_lib_query_foreachid_process(data, id_pointer, cb_flag));
}

static void library_foreach_particlesystemsObjectLooper(ParticleSystem * /*psys*/,
                                                        ID **id_pointer,
                                                        void *user_data,
                                                        int cb_flag)
{
  LibraryForeachIDData *data = (LibraryForeachIDData *)user_data;
  BKE_LIB_FOREACHID_PROCESS_FUNCTION_CALL(
      data, BKE_lib_query_foreachid_process(data, id_pointer, cb_flag));
}

static void object_foreach_id(ID *id, LibraryForeachIDData *data)
{
  Object *object = reinterpret_cast<Object *>(id);
  const int flag = BKE_lib_query_foreachid_process_flags_get(data);

  /* object data special case */
  if (object->type == OB_EMPTY) {
    /* empty can have nullptr or Image */
    BKE_LIB_FOREACHID_PROCESS_ID(data, object->data, IDWALK_CB_USER);
  }
  else {
    /* when set, this can't be nullptr */
    if (object->data) {
      BKE_LIB_FOREACHID_PROCESS_ID(data, object->data, IDWALK_CB_USER | IDWALK_CB_NEVER_NULL);
    }
  }

  BKE_LIB_FOREACHID_PROCESS_IDSUPER(data, object->parent, IDWALK_CB_NEVER_SELF);
  BKE_LIB_FOREACHID_PROCESS_IDSUPER(data, object->track, IDWALK_CB_NEVER_SELF);

  for (int i = 0; i < object->totcol; i++) {
    BKE_LIB_FOREACHID_PROCESS_IDSUPER(data, object->mat[i], IDWALK_CB_USER);
  }

  BKE_LIB_FOREACHID_PROCESS_IDSUPER(data, object->instance_collection, IDWALK_CB_USER);

  if (object->pd) {
    BKE_LIB_FOREACHID_PROCESS_IDSUPER(data, object->pd->tex, IDWALK_CB_USER);
    BKE_LIB_FOREACHID_PROCESS_IDSUPER(data, object->pd->f_source, IDWALK_CB_NOP);
  }

  if (object->pose) {
    LISTBASE_FOREACH (bPoseChannel *, pchan, &object->pose->chanbase) {
      BKE_LIB_FOREACHID_PROCESS_FUNCTION_CALL(
          data,
          IDP_foreach_property(pchan->prop,
                               IDP_TYPE_FILTER_ID,
                               BKE_lib_query_idpropertiesForeachIDLink_callback,
                               data));

      BKE_LIB_FOREACHID_PROCESS_IDSUPER(data, pchan->custom, IDWALK_CB_USER);
      BKE_LIB_FOREACHID_PROCESS_FUNCTION_CALL(
          data,
          BKE_constraints_id_loop(
              &pchan->constraints, library_foreach_constraintObjectLooper, flag, data));
    }
  }

  if (object->rigidbody_constraint) {
    BKE_LIB_FOREACHID_PROCESS_IDSUPER(
        data, object->rigidbody_constraint->ob1, IDWALK_CB_NEVER_SELF);
    BKE_LIB_FOREACHID_PROCESS_IDSUPER(
        data, object->rigidbody_constraint->ob2, IDWALK_CB_NEVER_SELF);
  }

  BKE_LIB_FOREACHID_PROCESS_FUNCTION_CALL(
      data, BKE_modifiers_foreach_ID_link(object, library_foreach_modifiersForeachIDLink, data));
  BKE_LIB_FOREACHID_PROCESS_FUNCTION_CALL(
      data,
      BKE_gpencil_modifiers_foreach_ID_link(
          object, library_foreach_gpencil_modifiersForeachIDLink, data));
  BKE_LIB_FOREACHID_PROCESS_FUNCTION_CALL(
      data,
      BKE_constraints_id_loop(
          &object->constraints, library_foreach_constraintObjectLooper, flag, data));
  BKE_LIB_FOREACHID_PROCESS_FUNCTION_CALL(
      data, BKE_shaderfx_foreach_ID_link(object, library_foreach_shaderfxForeachIDLink, data));

  LISTBASE_FOREACH (ParticleSystem *, psys, &object->particlesystem) {
    BKE_LIB_FOREACHID_PROCESS_FUNCTION_CALL(
        data, BKE_particlesystem_id_loop(psys, library_foreach_particlesystemsObjectLooper, data));
  }

  if (object->soft) {
    BKE_LIB_FOREACHID_PROCESS_IDSUPER(data, object->soft->collision_group, IDWALK_CB_NOP);

    if (object->soft->effector_weights) {
      BKE_LIB_FOREACHID_PROCESS_IDSUPER(
          data, object->soft->effector_weights->group, IDWALK_CB_USER);
    }
  }

  if (object->light_linking) {
    BKE_LIB_FOREACHID_PROCESS_IDSUPER(
        data, object->light_linking->receiver_collection, IDWALK_CB_USER);
    BKE_LIB_FOREACHID_PROCESS_IDSUPER(
        data, object->light_linking->blocker_collection, IDWALK_CB_USER);
  }

  if (flag & IDWALK_DO_DEPRECATED_POINTERS) {
    BKE_LIB_FOREACHID_PROCESS_ID_NOCHECK(data, object->ipo, IDWALK_CB_USER);
    BKE_LIB_FOREACHID_PROCESS_IDSUPER(data, object->action, IDWALK_CB_USER);

    BKE_LIB_FOREACHID_PROCESS_IDSUPER(data, object->poselib, IDWALK_CB_USER);

    LISTBASE_FOREACH (bConstraintChannel *, chan, &object->constraintChannels) {
      BKE_LIB_FOREACHID_PROCESS_ID_NOCHECK(data, chan->ipo, IDWALK_CB_USER);
    }

    LISTBASE_FOREACH (bActionStrip *, strip, &object->nlastrips) {
      BKE_LIB_FOREACHID_PROCESS_IDSUPER(data, strip->object, IDWALK_CB_NOP);
      BKE_LIB_FOREACHID_PROCESS_IDSUPER(data, strip->act, IDWALK_CB_USER);
      BKE_LIB_FOREACHID_PROCESS_ID_NOCHECK(data, strip->ipo, IDWALK_CB_USER);
      LISTBASE_FOREACH (bActionModifier *, amod, &strip->modifiers) {
        BKE_LIB_FOREACHID_PROCESS_IDSUPER(data, amod->ob, IDWALK_CB_NOP);
      }
    }

    BKE_LIB_FOREACHID_PROCESS_IDSUPER(data, object->gpd, IDWALK_CB_USER);

    BKE_LIB_FOREACHID_PROCESS_IDSUPER(data, object->proxy, IDWALK_CB_NOP);
    BKE_LIB_FOREACHID_PROCESS_IDSUPER(data, object->proxy_group, IDWALK_CB_NOP);
    /* Note that `proxy_from` is purposefully skipped here, as this should be considered as pure
     * runtime data. */

    PartEff *paf = BKE_object_do_version_give_parteff_245(object);
    if (paf && paf->group) {
      BKE_LIB_FOREACHID_PROCESS_IDSUPER(data, paf->group, IDWALK_CB_USER);
    }

    FluidsimModifierData *fluidmd = reinterpret_cast<FluidsimModifierData *>(
        BKE_modifiers_findby_type(object, eModifierType_Fluidsim));
    if (fluidmd && fluidmd->fss) {
      BKE_LIB_FOREACHID_PROCESS_ID_NOCHECK(data, fluidmd->fss->ipo, IDWALK_CB_USER);
    }
  }
}

static void object_foreach_path_pointcache(ListBase *ptcache_list,
                                           BPathForeachPathData *bpath_data)
{
  for (PointCache *cache = (PointCache *)ptcache_list->first; cache != nullptr;
       cache = cache->next) {
    if (cache->flag & PTCACHE_DISK_CACHE) {
      BKE_bpath_foreach_path_fixed_process(bpath_data, cache->path, sizeof(cache->path));
    }
  }
}

static void object_foreach_path(ID *id, BPathForeachPathData *bpath_data)
{
  Object *ob = reinterpret_cast<Object *>(id);

  LISTBASE_FOREACH (ModifierData *, md, &ob->modifiers) {
    /* TODO: Move that to #ModifierTypeInfo. */
    switch (md->type) {
      case eModifierType_Fluidsim: {
        FluidsimModifierData *fluidmd = reinterpret_cast<FluidsimModifierData *>(md);
        if (fluidmd->fss) {
          BKE_bpath_foreach_path_fixed_process(
              bpath_data, fluidmd->fss->surfdataPath, sizeof(fluidmd->fss->surfdataPath));
        }
        break;
      }
      case eModifierType_Fluid: {
        FluidModifierData *fmd = reinterpret_cast<FluidModifierData *>(md);
        if (fmd->type & MOD_FLUID_TYPE_DOMAIN && fmd->domain) {
          BKE_bpath_foreach_path_fixed_process(
              bpath_data, fmd->domain->cache_directory, sizeof(fmd->domain->cache_directory));
        }
        break;
      }
      case eModifierType_Cloth: {
        ClothModifierData *clmd = reinterpret_cast<ClothModifierData *>(md);
        object_foreach_path_pointcache(&clmd->ptcaches, bpath_data);
        break;
      }
      case eModifierType_Ocean: {
        OceanModifierData *omd = reinterpret_cast<OceanModifierData *>(md);
        BKE_bpath_foreach_path_fixed_process(bpath_data, omd->cachepath, sizeof(omd->cachepath));
        break;
      }
      case eModifierType_MeshCache: {
        MeshCacheModifierData *mcmd = reinterpret_cast<MeshCacheModifierData *>(md);
        BKE_bpath_foreach_path_fixed_process(bpath_data, mcmd->filepath, sizeof(mcmd->filepath));
        break;
      }
      default:
        break;
    }
  }

  if (ob->soft != nullptr) {
    object_foreach_path_pointcache(&ob->soft->shared->ptcaches, bpath_data);
  }

  LISTBASE_FOREACH (ParticleSystem *, psys, &ob->particlesystem) {
    object_foreach_path_pointcache(&psys->ptcaches, bpath_data);
  }
}

static void object_blend_write(BlendWriter *writer, ID *id, const void *id_address)
{
  Object *ob = (Object *)id;

  const bool is_undo = BLO_write_is_undo(writer);

  /* Clean up, important in undo case to reduce false detection of changed data-blocks. */
  ob->runtime = nullptr;

  if (is_undo) {
    /* For undo we stay in object mode during undo presses, so keep edit-mode disabled on save as
     * well, can help reducing false detection of changed data-blocks. */
    ob->mode &= ~OB_MODE_EDIT;
  }

  /* write LibData */
  BLO_write_id_struct(writer, Object, id_address, &ob->id);
  BKE_id_blend_write(writer, &ob->id);

  /* direct data */
  BLO_write_pointer_array(writer, ob->totcol, ob->mat);
  BLO_write_raw(writer, sizeof(char) * ob->totcol, ob->matbits);

  bArmature *arm = nullptr;
  if (ob->type == OB_ARMATURE) {
    arm = (bArmature *)ob->data;
  }

  if (ob->pose) {
    BKE_pose_blend_write(writer, ob->pose, arm);
  }
  BKE_constraint_blend_write(writer, &ob->constraints);
  animviz_motionpath_blend_write(writer, ob->mpath);

  BLO_write_struct(writer, PartDeflect, ob->pd);
  if (ob->soft) {
    /* Set deprecated pointers to prevent crashes of older Blenders */
    ob->soft->pointcache = ob->soft->shared->pointcache;
    ob->soft->ptcaches = ob->soft->shared->ptcaches;
    BLO_write_struct(writer, SoftBody, ob->soft);
    BLO_write_struct(writer, SoftBody_Shared, ob->soft->shared);
    BKE_ptcache_blend_write(writer, &(ob->soft->shared->ptcaches));
    BLO_write_struct(writer, EffectorWeights, ob->soft->effector_weights);
  }

  if (ob->rigidbody_object) {
    /* TODO: if any extra data is added to handle duplis, will need separate function then */
    BLO_write_struct(writer, RigidBodyOb, ob->rigidbody_object);
  }
  if (ob->rigidbody_constraint) {
    BLO_write_struct(writer, RigidBodyCon, ob->rigidbody_constraint);
  }

  if (ob->type == OB_EMPTY && ob->empty_drawtype == OB_EMPTY_IMAGE) {
    BLO_write_struct(writer, ImageUser, ob->iuser);
  }

  BKE_particle_system_blend_write(writer, &ob->particlesystem);
  BKE_modifier_blend_write(writer, &ob->id, &ob->modifiers);
  BKE_gpencil_modifier_blend_write(writer, &ob->greasepencil_modifiers);
  BKE_shaderfx_blend_write(writer, &ob->shader_fx);

  BLO_write_struct_list(writer, LinkData, &ob->pc_ids);

  BKE_previewimg_blend_write(writer, ob->preview);

  if (ob->lightgroup) {
    BLO_write_struct(writer, LightgroupMembership, ob->lightgroup);
  }
  if (ob->light_linking) {
    BLO_write_struct(writer, LightLinking, ob->light_linking);
  }

  if (ob->lightprobe_cache) {
    BLO_write_struct(writer, LightProbeObjectCache, ob->lightprobe_cache);
    BKE_lightprobe_cache_blend_write(writer, ob->lightprobe_cache);
  }
}

/* XXX deprecated - old animation system */
static void direct_link_nlastrips(BlendDataReader *reader, ListBase *strips)
{
  BLO_read_list(reader, strips);

  LISTBASE_FOREACH (bActionStrip *, strip, strips) {
    BLO_read_list(reader, &strip->modifiers);
  }
}

static void object_blend_read_data(BlendDataReader *reader, ID *id)
{
  Object *ob = (Object *)id;

  ob->runtime = MEM_new<blender::bke::ObjectRuntime>(__func__);

  PartEff *paf;

  /* XXX This should not be needed - but seems like it can happen in some cases,
   * so for now play safe. */
  ob->proxy_from = nullptr;

  const bool is_undo = BLO_read_data_is_undo(reader);
  if (ob->id.tag & (LIB_TAG_EXTERN | LIB_TAG_INDIRECT)) {
    /* Do not allow any non-object mode for linked data.
     * See #34776, #42780, #81027 for more information. */
    ob->mode &= ~OB_MODE_ALL_MODE_DATA;
  }
  else if (is_undo) {
    /* For undo we want to stay in object mode during undo presses, so keep some edit modes
     * disabled.
     * TODO: Check if we should not disable more edit modes here? */
    ob->mode &= ~(OB_MODE_EDIT | OB_MODE_PARTICLE_EDIT);
  }

  BLO_read_data_address(reader, &ob->pose);
  BKE_pose_blend_read_data(reader, &ob->id, ob->pose);

  BLO_read_data_address(reader, &ob->mpath);
  if (ob->mpath) {
    animviz_motionpath_blend_read_data(reader, ob->mpath);
  }

  /* Only for versioning, vertex group names are now stored on object data. */
  BLO_read_list(reader, &ob->defbase);
  BLO_read_list(reader, &ob->fmaps);

  /* XXX deprecated - old animation system <<< */
  direct_link_nlastrips(reader, &ob->nlastrips);
  BLO_read_list(reader, &ob->constraintChannels);
  /* >>> XXX deprecated - old animation system */

  BLO_read_pointer_array(reader, (void **)&ob->mat);
  BLO_read_data_address(reader, &ob->matbits);

  /* do it here, below old data gets converted */
  BKE_modifier_blend_read_data(reader, &ob->modifiers, ob);
  BKE_gpencil_modifier_blend_read_data(reader, &ob->greasepencil_modifiers, ob);
  BKE_shaderfx_blend_read_data(reader, &ob->shader_fx, ob);

  BLO_read_list(reader, &ob->effect);
  paf = (PartEff *)ob->effect.first;
  while (paf) {
    if (paf->type == EFF_PARTICLE) {
      paf->keys = nullptr;
    }
    if (paf->type == EFF_WAVE) {
      WaveEff *wav = (WaveEff *)paf;
      PartEff *next = paf->next;
      WaveModifierData *wmd = (WaveModifierData *)BKE_modifier_new(eModifierType_Wave);

      wmd->damp = wav->damp;
      wmd->flag = wav->flag;
      wmd->height = wav->height;
      wmd->lifetime = wav->lifetime;
      wmd->narrow = wav->narrow;
      wmd->speed = wav->speed;
      wmd->startx = wav->startx;
      wmd->starty = wav->startx;
      wmd->timeoffs = wav->timeoffs;
      wmd->width = wav->width;

      BLI_addtail(&ob->modifiers, wmd);

      BLI_remlink(&ob->effect, paf);
      MEM_freeN(paf);

      paf = next;
      continue;
    }
    if (paf->type == EFF_BUILD) {
      BuildEff *baf = (BuildEff *)paf;
      PartEff *next = paf->next;
      BuildModifierData *bmd = (BuildModifierData *)BKE_modifier_new(eModifierType_Build);

      bmd->start = baf->sfra;
      bmd->length = baf->len;
      bmd->randomize = 0;
      bmd->seed = 1;

      BLI_addtail(&ob->modifiers, bmd);

      BLI_remlink(&ob->effect, paf);
      MEM_freeN(paf);

      paf = next;
      continue;
    }
    paf = paf->next;
  }

  BLO_read_data_address(reader, &ob->pd);
  BKE_particle_partdeflect_blend_read_data(reader, ob->pd);
  BLO_read_data_address(reader, &ob->soft);
  if (ob->soft) {
    SoftBody *sb = ob->soft;

    sb->bpoint = nullptr; /* init pointers so it gets rebuilt nicely */
    sb->bspring = nullptr;
    sb->scratch = nullptr;
    /* although not used anymore */
    /* still have to be loaded to be compatible with old files */
    BLO_read_pointer_array(reader, (void **)&sb->keys);
    if (sb->keys) {
      for (int a = 0; a < sb->totkey; a++) {
        BLO_read_data_address(reader, &sb->keys[a]);
      }
    }

    BLO_read_data_address(reader, &sb->effector_weights);
    if (!sb->effector_weights) {
      sb->effector_weights = BKE_effector_add_weights(nullptr);
    }

    BLO_read_data_address(reader, &sb->shared);
    if (sb->shared == nullptr) {
      /* Link deprecated caches if they exist, so we can use them for versioning.
       * We should only do this when `sb->shared == nullptr`, because those pointers
       * are always set (for compatibility with older Blenders). We mustn't link
       * the same point-cache twice. */
      BKE_ptcache_blend_read_data(reader, &sb->ptcaches, &sb->pointcache, false);
    }
    else {
      /* link caches */
      BKE_ptcache_blend_read_data(reader, &sb->shared->ptcaches, &sb->shared->pointcache, false);
    }
  }
  BLO_read_data_address(reader, &ob->fluidsimSettings); /* NT */

  BLO_read_data_address(reader, &ob->rigidbody_object);
  if (ob->rigidbody_object) {
    RigidBodyOb *rbo = ob->rigidbody_object;
    /* Allocate runtime-only struct */
    rbo->shared = (RigidBodyOb_Shared *)MEM_callocN(sizeof(*rbo->shared), "RigidBodyObShared");
  }
  BLO_read_data_address(reader, &ob->rigidbody_constraint);
  if (ob->rigidbody_constraint) {
    ob->rigidbody_constraint->physics_constraint = nullptr;
  }

  BLO_read_list(reader, &ob->particlesystem);
  BKE_particle_system_blend_read_data(reader, &ob->particlesystem);

  BKE_constraint_blend_read_data(reader, &ob->id, &ob->constraints);

  BLO_read_list(reader, &ob->hooks);
  while (ob->hooks.first) {
    ObHook *hook = (ObHook *)ob->hooks.first;
    HookModifierData *hmd = (HookModifierData *)BKE_modifier_new(eModifierType_Hook);

    BLO_read_int32_array(reader, hook->totindex, &hook->indexar);

    /* Do conversion here because if we have loaded
     * a hook we need to make sure it gets converted
     * and freed, regardless of version.
     */
    copy_v3_v3(hmd->cent, hook->cent);
    hmd->falloff = hook->falloff;
    hmd->force = hook->force;
    hmd->indexar = hook->indexar;
    hmd->object = hook->parent;
    memcpy(hmd->parentinv, hook->parentinv, sizeof(hmd->parentinv));
    hmd->indexar_num = hook->totindex;

    BLI_addhead(&ob->modifiers, hmd);
    BLI_remlink(&ob->hooks, hook);

    BKE_modifier_unique_name(&ob->modifiers, (ModifierData *)hmd);

    MEM_freeN(hook);
  }

  BLO_read_data_address(reader, &ob->iuser);
  if (ob->type == OB_EMPTY && ob->empty_drawtype == OB_EMPTY_IMAGE && !ob->iuser) {
    BKE_object_empty_draw_type_set(ob, ob->empty_drawtype);
  }

  BLO_read_list(reader, &ob->pc_ids);

  /* in case this value changes in future, clamp else we get undefined behavior */
  CLAMP(ob->rotmode, ROT_MODE_MIN, ROT_MODE_MAX);

  if (ob->sculpt) {
    ob->sculpt = nullptr;
    /* Only create data on undo, otherwise rely on editor mode switching. */
    if (BLO_read_data_is_undo(reader) && (ob->mode & OB_MODE_ALL_SCULPT)) {
      BKE_object_sculpt_data_create(ob);
    }
  }

  BLO_read_data_address(reader, &ob->preview);
  BKE_previewimg_blend_read(reader, ob->preview);

  BLO_read_data_address(reader, &ob->lightgroup);
  BLO_read_data_address(reader, &ob->light_linking);

  BLO_read_data_address(reader, &ob->lightprobe_cache);
  if (ob->lightprobe_cache) {
    BKE_lightprobe_cache_blend_read(reader, ob->lightprobe_cache);
  }
}

static void object_blend_read_after_liblink(BlendLibReader *reader, ID *id)
{
  Object *ob = reinterpret_cast<Object *>(id);

  Main *bmain = BLO_read_lib_get_main(reader);
  BlendFileReadReport *reports = BLO_read_lib_reports(reader);

  if (ob->data == nullptr && ob->type != OB_EMPTY) {
    /* NOTE: This case is not expected to happen anymore, since in when a linked ID disappears, an
     * empty placeholder is created for it by readfile code. Only some serious corruption of data
     * should be able to trigger this code nowadays. */

    ob->type = OB_EMPTY;

    if (ob->pose) {
      /* This code is now executed after _all_ ID pointers have been lib-linked,so it's safe to do
       * a proper cleanup. Further more, since user count of IDs is not done in read-code anymore,
       * `BKE_pose_free_ex(ob->pose, false)` can be called (instead of
       * `BKE_pose_free_ex(ob->pose)`), avoiding any access to other IDs altogether. */
      BKE_pose_free_ex(ob->pose, false);
      ob->pose = nullptr;
      ob->mode &= ~OB_MODE_POSE;
    }

    if (ob->id.lib) {
      BLO_reportf_wrap(reports,
                       RPT_INFO,
                       TIP_("Can't find object data of %s lib %s"),
                       ob->id.name + 2,
                       ob->id.lib->filepath);
    }
    else {
      BLO_reportf_wrap(reports, RPT_INFO, TIP_("Object %s lost data"), ob->id.name + 2);
    }
    reports->count.missing_obdata++;
  }

  /* When the object is local and the data is library its possible
   * the material list size gets out of sync. #22663. */
  if (ob->data && ob->id.lib != static_cast<ID *>(ob->data)->lib) {
    BKE_object_materials_test(bmain, ob, static_cast<ID *>(ob->data));
  }

  /* Performs quite extensive rebuilding & validation of object-level Pose data from the Armature
   * obdata. */
  BKE_pose_blend_read_after_liblink(reader, ob, ob->pose);

  BKE_particle_system_blend_read_after_liblink(reader, ob, &ob->id, &ob->particlesystem);
}

PartEff *BKE_object_do_version_give_parteff_245(Object *ob)
{
  PartEff *paf;

  paf = (PartEff *)ob->effect.first;
  while (paf) {
    if (paf->type == EFF_PARTICLE) {
      return paf;
    }
    paf = paf->next;
  }
  return nullptr;
}

static void object_lib_override_apply_post(ID *id_dst, ID *id_src)
{
  /* id_dst is the new local override copy of the linked reference data. id_src is the old override
   * data stored on disk, used as source data for override operations. */
  Object *object_dst = (Object *)id_dst;
  Object *object_src = (Object *)id_src;

  ListBase pidlist_dst, pidlist_src;
  BKE_ptcache_ids_from_object(&pidlist_dst, object_dst, nullptr, 0);
  BKE_ptcache_ids_from_object(&pidlist_src, object_src, nullptr, 0);

  /* Problem with point caches is that several status flags (like OUTDATED or BAKED) are read-only
   * at RNA level, and therefore not overridable per-se.
   *
   * This code is a workaround this to check all point-caches from both source and destination
   * objects in parallel, and transfer those flags when it makes sense.
   *
   * This allows to keep baked caches across lib-overrides applies.
   *
   * NOTE: This is fairly hackish and weak, but so is the point-cache system as its whole. A more
   * robust solution would be e.g. to have a specific RNA entry point to deal with such cases
   * (maybe a new flag to allow override code to set values of some read-only properties?).
   */
  PTCacheID *pid_src, *pid_dst;
  for (pid_dst = (PTCacheID *)pidlist_dst.first, pid_src = (PTCacheID *)pidlist_src.first;
       pid_dst != nullptr;
       pid_dst = pid_dst->next, pid_src = (pid_src != nullptr) ? pid_src->next : nullptr)
  {
    /* If pid's do not match, just tag info of caches in dst as dirty and continue. */
    if (pid_src == nullptr) {
      continue;
    }
    if (pid_dst->type != pid_src->type || pid_dst->file_type != pid_src->file_type ||
        pid_dst->default_step != pid_src->default_step || pid_dst->max_step != pid_src->max_step ||
        pid_dst->data_types != pid_src->data_types || pid_dst->info_types != pid_src->info_types)
    {
      LISTBASE_FOREACH (PointCache *, point_cache_src, pid_src->ptcaches) {
        point_cache_src->flag |= PTCACHE_FLAG_INFO_DIRTY;
      }
      continue;
    }

    PointCache *point_cache_dst, *point_cache_src;
    for (point_cache_dst = (PointCache *)pid_dst->ptcaches->first,
        point_cache_src = (PointCache *)pid_src->ptcaches->first;
         point_cache_dst != nullptr;
         point_cache_dst = point_cache_dst->next,
        point_cache_src = (point_cache_src != nullptr) ? point_cache_src->next : nullptr)
    {
      /* Always force updating info about caches of applied lib-overrides. */
      point_cache_dst->flag |= PTCACHE_FLAG_INFO_DIRTY;
      if (point_cache_src == nullptr || !STREQ(point_cache_dst->name, point_cache_src->name)) {
        continue;
      }
      if ((point_cache_src->flag & PTCACHE_BAKED) != 0) {
        point_cache_dst->flag |= PTCACHE_BAKED;
      }
      if ((point_cache_src->flag & PTCACHE_OUTDATED) == 0) {
        point_cache_dst->flag &= ~PTCACHE_OUTDATED;
      }
    }
  }
  BLI_freelistN(&pidlist_dst);
  BLI_freelistN(&pidlist_src);
}

static IDProperty *object_asset_dimensions_property(Object *ob)
{
  float3 dimensions;
  BKE_object_dimensions_get(ob, dimensions);
  if (is_zero_v3(dimensions)) {
    return nullptr;
  }

  IDPropertyTemplate idprop{};
  idprop.array.len = 3;
  idprop.array.type = IDP_FLOAT;

  IDProperty *property = IDP_New(IDP_ARRAY, &idprop, "dimensions");
  memcpy(IDP_Array(property), dimensions, sizeof(dimensions));

  return property;
}

static void object_asset_metadata_ensure(void *asset_ptr, AssetMetaData *asset_data)
{
  Object *ob = (Object *)asset_ptr;
  BLI_assert(GS(ob->id.name) == ID_OB);

  /* Update dimensions hint for the asset. */
  IDProperty *dimensions_prop = object_asset_dimensions_property(ob);
  if (dimensions_prop) {
    BKE_asset_metadata_idprop_ensure(asset_data, dimensions_prop);
  }
}

static AssetTypeInfo AssetType_OB = {
    /*pre_save_fn*/ object_asset_metadata_ensure,
    /*on_mark_asset_fn*/ object_asset_metadata_ensure,
};

IDTypeInfo IDType_ID_OB = {
    /*id_code*/ ID_OB,
    /*id_filter*/ FILTER_ID_OB,
    /*main_listbase_index*/ INDEX_ID_OB,
    /*struct_size*/ sizeof(Object),
    /*name*/ "Object",
    /*name_plural*/ N_("objects"),
    /*translation_context*/ BLT_I18NCONTEXT_ID_OBJECT,
    /*flags*/ 0,
    /*asset_type_info*/ &AssetType_OB,

    /*init_data*/ object_init_data,
    /*copy_data*/ object_copy_data,
    /*free_data*/ object_free_data,
    /*make_local*/ nullptr,
    /*foreach_id*/ object_foreach_id,
    /*foreach_cache*/ nullptr,
    /*foreach_path*/ object_foreach_path,
    /*owner_pointer_get*/ nullptr,

    /*blend_write*/ object_blend_write,
    /*blend_read_data*/ object_blend_read_data,
    /*blend_read_after_liblink*/ object_blend_read_after_liblink,

    /*blend_read_undo_preserve*/ nullptr,

    /*lib_override_apply_post*/ object_lib_override_apply_post,
};

void BKE_object_workob_clear(Object *workob)
{
  *workob = blender::dna::shallow_zero_initialize();

  workob->scale[0] = workob->scale[1] = workob->scale[2] = 1.0f;
  workob->dscale[0] = workob->dscale[1] = workob->dscale[2] = 1.0f;
  workob->rotmode = ROT_MODE_EUL;
}

void BKE_object_free_particlesystems(Object *ob)
{
  while (ParticleSystem *psys = (ParticleSystem *)BLI_pophead(&ob->particlesystem)) {
    psys_free(ob, psys);
  }
}

void BKE_object_free_softbody(Object *ob)
{
  sbFree(ob);
}

void BKE_object_free_curve_cache(Object *ob)
{
  if (ob->runtime->curve_cache) {
    BKE_displist_free(&ob->runtime->curve_cache->disp);
    BKE_curve_bevelList_free(&ob->runtime->curve_cache->bev);
    if (ob->runtime->curve_cache->anim_path_accum_length) {
      MEM_freeN((void *)ob->runtime->curve_cache->anim_path_accum_length);
    }
    BKE_nurbList_free(&ob->runtime->curve_cache->deformed_nurbs);
    MEM_freeN(ob->runtime->curve_cache);
    ob->runtime->curve_cache = nullptr;
  }
}

void BKE_object_free_modifiers(Object *ob, const int flag)
{
  while (ModifierData *md = (ModifierData *)BLI_pophead(&ob->modifiers)) {
    BKE_modifier_free_ex(md, flag);
  }

  while (
      GpencilModifierData *gp_md = (GpencilModifierData *)BLI_pophead(&ob->greasepencil_modifiers))
  {
    BKE_gpencil_modifier_free_ex(gp_md, flag);
  }
  /* Particle modifiers were freed, so free the particle-systems as well. */
  BKE_object_free_particlesystems(ob);

  /* Same for soft-body */
  BKE_object_free_softbody(ob);

  /* modifiers may have stored data in the DM cache */
  BKE_object_free_derived_caches(ob);
}

void BKE_object_free_shaderfx(Object *ob, const int flag)
{
  while (ShaderFxData *fx = (ShaderFxData *)BLI_pophead(&ob->shader_fx)) {
    BKE_shaderfx_free_ex(fx, flag);
  }
}

void BKE_object_modifier_hook_reset(Object *ob, HookModifierData *hmd)
{
  /* reset functionality */
  if (hmd->object) {
    bPoseChannel *pchan = BKE_pose_channel_find_name(hmd->object->pose, hmd->subtarget);

    if (hmd->subtarget[0] && pchan) {
      float imat[4][4], mat[4][4];

      /* Calculate the world-space matrix for the pose-channel target first,
       * then carry on as usual. */
      mul_m4_m4m4(mat, hmd->object->object_to_world, pchan->pose_mat);

      invert_m4_m4(imat, mat);
      mul_m4_m4m4(hmd->parentinv, imat, ob->object_to_world);
    }
    else {
      invert_m4_m4(hmd->object->world_to_object, hmd->object->object_to_world);
      mul_m4_m4m4(hmd->parentinv, hmd->object->world_to_object, ob->object_to_world);
    }
  }
}

void BKE_object_modifier_gpencil_hook_reset(Object *ob, HookGpencilModifierData *hmd)
{
  if (hmd->object == nullptr) {
    return;
  }
  /* reset functionality */
  bPoseChannel *pchan = BKE_pose_channel_find_name(hmd->object->pose, hmd->subtarget);

  if (hmd->subtarget[0] && pchan) {
    float imat[4][4], mat[4][4];

    /* Calculate the world-space matrix for the pose-channel target first,
     * then carry on as usual. */
    mul_m4_m4m4(mat, hmd->object->object_to_world, pchan->pose_mat);

    invert_m4_m4(imat, mat);
    mul_m4_m4m4(hmd->parentinv, imat, ob->object_to_world);
  }
  else {
    invert_m4_m4(hmd->object->world_to_object, hmd->object->object_to_world);
    mul_m4_m4m4(hmd->parentinv, hmd->object->world_to_object, ob->object_to_world);
  }
}

void BKE_object_modifier_set_active(Object *ob, ModifierData *md)
{
  LISTBASE_FOREACH (ModifierData *, md_iter, &ob->modifiers) {
    md_iter->flag &= ~eModifierFlag_Active;
  }

  if (md != nullptr) {
    BLI_assert(BLI_findindex(&ob->modifiers, md) != -1);
    md->flag |= eModifierFlag_Active;
  }
}

ModifierData *BKE_object_active_modifier(const Object *ob)
{
  /* In debug mode, check for only one active modifier. */
#ifndef NDEBUG
  int active_count = 0;
  LISTBASE_FOREACH (ModifierData *, md, &ob->modifiers) {
    if (md->flag & eModifierFlag_Active) {
      active_count++;
    }
  }
  BLI_assert(ELEM(active_count, 0, 1));
#endif

  LISTBASE_FOREACH (ModifierData *, md, &ob->modifiers) {
    if (md->flag & eModifierFlag_Active) {
      return md;
    }
  }

  return nullptr;
}

bool BKE_object_supports_modifiers(const Object *ob)
{
  return ELEM(ob->type,
              OB_MESH,
              OB_CURVES,
              OB_CURVES_LEGACY,
              OB_SURF,
              OB_FONT,
              OB_LATTICE,
              OB_POINTCLOUD,
              OB_VOLUME,
              OB_GREASE_PENCIL);
}

bool BKE_object_support_modifier_type_check(const Object *ob, int modifier_type)
{
  const ModifierTypeInfo *mti = BKE_modifier_get_info((ModifierType)modifier_type);

  /* Surface and lattice objects don't output geometry sets. */
  if (mti->modify_geometry_set != nullptr && ELEM(ob->type, OB_SURF, OB_LATTICE)) {
    return false;
  }

  if (ELEM(ob->type, OB_POINTCLOUD, OB_CURVES)) {
    return modifier_type == eModifierType_Nodes;
  }
  if (ob->type == OB_VOLUME) {
    return mti->modify_geometry_set != nullptr;
  }
  if (ELEM(ob->type, OB_MESH, OB_CURVES_LEGACY, OB_SURF, OB_FONT, OB_LATTICE)) {
    if (ob->type == OB_LATTICE && (mti->flags & eModifierTypeFlag_AcceptsVertexCosOnly) == 0) {
      return false;
    }

    if (!((mti->flags & eModifierTypeFlag_AcceptsCVs) ||
          (ob->type == OB_MESH && (mti->flags & eModifierTypeFlag_AcceptsMesh))))
    {
      return false;
    }

    return true;
  }
  if (ob->type == OB_GREASE_PENCIL && (mti->flags & eModifierTypeFlag_AcceptsGreasePencil)) {
    return true;
  }

  return false;
}

static bool object_modifier_type_copy_check(ModifierType md_type)
{
  return !ELEM(md_type, eModifierType_Hook, eModifierType_Collision);
}

/**
 * Find a `psys` matching given `psys_src` in `ob_dst`
 * (i.e. sharing the same #ParticleSettings ID), or add one, and return valid `psys` from `ob_dst`.
 *
 * \note Order handling is fairly weak here. This code assumes that it is called **before** the
 * modifier using the `psys` is actually copied, and that this copied modifier will be added at the
 * end of the stack. That way we can be sure that the particle modifier will be before the one
 * using its particle system in the stack.
 */
static ParticleSystem *object_copy_modifier_particle_system_ensure(Main *bmain,
                                                                   Scene *scene,
                                                                   Object *ob_dst,
                                                                   ParticleSystem *psys_src)
{
  ParticleSystem *psys_dst = nullptr;

  /* Check if a particle system with the same particle settings
   * already exists on the destination object. */
  LISTBASE_FOREACH (ParticleSystem *, psys, &ob_dst->particlesystem) {
    if (psys->part == psys_src->part) {
      psys_dst = psys;
      break;
    }
  }

  /* If it does not exist, copy the particle system to the destination object. */
  if (psys_dst == nullptr) {
    ModifierData *md = object_copy_particle_system(bmain, scene, ob_dst, psys_src);
    psys_dst = ((ParticleSystemModifierData *)md)->psys;
  }

  return psys_dst;
}

bool BKE_object_copy_modifier(
    Main *bmain, Scene *scene, Object *ob_dst, const Object *ob_src, ModifierData *md_src)
{
  BLI_assert(ob_dst->type != OB_GPENCIL_LEGACY);

  const ModifierTypeInfo *mti = BKE_modifier_get_info((ModifierType)md_src->type);
  if (!object_modifier_type_copy_check((ModifierType)md_src->type)) {
    /* We never allow copying those modifiers here. */
    return false;
  }
  if (!BKE_object_support_modifier_type_check(ob_dst, md_src->type)) {
    return false;
  }
  if (mti->flags & eModifierTypeFlag_Single) {
    if (BKE_modifiers_findby_type(ob_dst, (ModifierType)md_src->type) != nullptr) {
      return false;
    }
  }

  ParticleSystem *psys_src = nullptr;
  ParticleSystem *psys_dst = nullptr;

  switch (md_src->type) {
    case eModifierType_Softbody:
      BKE_object_copy_softbody(ob_dst, ob_src, 0);
      break;
    case eModifierType_Skin:
      /* ensure skin-node customdata exists */
      BKE_mesh_ensure_skin_customdata((Mesh *)ob_dst->data);
      break;
    case eModifierType_Fluid: {
      FluidModifierData *fmd = (FluidModifierData *)md_src;
      if (fmd->type == MOD_FLUID_TYPE_FLOW) {
        if (fmd->flow != nullptr && fmd->flow->psys != nullptr) {
          psys_src = fmd->flow->psys;
          psys_dst = object_copy_modifier_particle_system_ensure(bmain, scene, ob_dst, psys_src);
        }
      }
      break;
    }
    case eModifierType_DynamicPaint: {
      DynamicPaintModifierData *dpmd = (DynamicPaintModifierData *)md_src;
      if (dpmd->brush != nullptr && dpmd->brush->psys != nullptr) {
        psys_src = dpmd->brush->psys;
        psys_dst = object_copy_modifier_particle_system_ensure(bmain, scene, ob_dst, psys_src);
      }
      break;
    }
    default:
      break;
  }

  ModifierData *md_dst;
  if (md_src->type == eModifierType_ParticleSystem) {
    md_dst = object_copy_particle_system(
        bmain, scene, ob_dst, ((ParticleSystemModifierData *)md_src)->psys);
  }
  else {
    md_dst = BKE_modifier_new(md_src->type);

    STRNCPY(md_dst->name, md_src->name);

    if (md_src->type == eModifierType_Multires) {
      /* Has to be done after mod creation, but *before* we actually copy its settings! */
      multiresModifier_sync_levels_ex(
          ob_dst, (MultiresModifierData *)md_src, (MultiresModifierData *)md_dst);
    }

    BKE_modifier_copydata(md_src, md_dst);

    switch (md_dst->type) {
      case eModifierType_Fluid:
        if (psys_dst != nullptr) {
          FluidModifierData *fmd_dst = (FluidModifierData *)md_dst;
          BLI_assert(fmd_dst->type == MOD_FLUID_TYPE_FLOW && fmd_dst->flow != nullptr &&
                     fmd_dst->flow->psys != nullptr);
          fmd_dst->flow->psys = psys_dst;
        }
        break;
      case eModifierType_DynamicPaint:
        if (psys_dst != nullptr) {
          DynamicPaintModifierData *dpmd_dst = (DynamicPaintModifierData *)md_dst;
          BLI_assert(dpmd_dst->brush != nullptr && dpmd_dst->brush->psys != nullptr);
          dpmd_dst->brush->psys = psys_dst;
        }
        break;
      default:
        break;
    }

    BLI_addtail(&ob_dst->modifiers, md_dst);
    BKE_modifier_unique_name(&ob_dst->modifiers, md_dst);
  }

  BKE_object_modifier_set_active(ob_dst, md_dst);

  return true;
}

bool BKE_object_copy_gpencil_modifier(Object *ob_dst, GpencilModifierData *gmd_src)
{
  BLI_assert(ob_dst->type == OB_GPENCIL_LEGACY);

  GpencilModifierData *gmd_dst = BKE_gpencil_modifier_new(gmd_src->type);
  STRNCPY(gmd_dst->name, gmd_src->name);

  const GpencilModifierTypeInfo *mti = BKE_gpencil_modifier_get_info(
      (GpencilModifierType)gmd_src->type);
  mti->copy_data(gmd_src, gmd_dst);

  BLI_addtail(&ob_dst->greasepencil_modifiers, gmd_dst);
  BKE_gpencil_modifier_unique_name(&ob_dst->greasepencil_modifiers, gmd_dst);

  return true;
}

bool BKE_object_modifier_stack_copy(Object *ob_dst,
                                    const Object *ob_src,
                                    const bool do_copy_all,
                                    const int flag_subdata)
{
  if ((ob_dst->type == OB_GPENCIL_LEGACY) != (ob_src->type == OB_GPENCIL_LEGACY)) {
    BLI_assert_msg(0,
                   "Trying to copy a modifier stack between a GPencil object and another type.");
    return false;
  }

  if (!BLI_listbase_is_empty(&ob_dst->modifiers) ||
      !BLI_listbase_is_empty(&ob_dst->greasepencil_modifiers))
  {
    BLI_assert(
        !"Trying to copy a modifier stack into an object having a non-empty modifier stack.");
    return false;
  }

  LISTBASE_FOREACH (ModifierData *, md_src, &ob_src->modifiers) {
    if (!do_copy_all && !object_modifier_type_copy_check((ModifierType)md_src->type)) {
      continue;
    }
    if (!BKE_object_support_modifier_type_check(ob_dst, md_src->type)) {
      continue;
    }

    ModifierData *md_dst = BKE_modifier_copy_ex(md_src, flag_subdata);
    BLI_addtail(&ob_dst->modifiers, md_dst);
  }

  LISTBASE_FOREACH (GpencilModifierData *, gmd_src, &ob_src->greasepencil_modifiers) {
    GpencilModifierData *gmd_dst = BKE_gpencil_modifier_new(gmd_src->type);
    STRNCPY(gmd_dst->name, gmd_src->name);
    BKE_gpencil_modifier_copydata_ex(gmd_src, gmd_dst, flag_subdata);
    BLI_addtail(&ob_dst->greasepencil_modifiers, gmd_dst);
  }

  /* This could be copied from anywhere, since no other modifier actually use this data. But for
   * consistency do it together with particle systems. */
  BKE_object_copy_softbody(ob_dst, ob_src, flag_subdata);

  /* It is mandatory that this happens after copying modifiers, as it will update their `psys`
   * pointers accordingly. */
  BKE_object_copy_particlesystems(ob_dst, ob_src, flag_subdata);

  return true;
}

void BKE_object_link_modifiers(Object *ob_dst, const Object *ob_src)
{
  BKE_object_free_modifiers(ob_dst, 0);

  BKE_object_modifier_stack_copy(ob_dst, ob_src, false, 0);
}

/**
 * Copy CCG related data. Used to sync copy of mesh with reshaped original mesh.
 */
static void copy_ccg_data(Mesh *mesh_destination,
                          Mesh *mesh_source,
                          const eCustomDataType layer_type)
{
  BLI_assert(mesh_destination->totloop == mesh_source->totloop);
  CustomData *data_destination = &mesh_destination->loop_data;
  CustomData *data_source = &mesh_source->loop_data;
  const int num_elements = mesh_source->totloop;
  if (!CustomData_has_layer(data_source, layer_type)) {
    return;
  }
  const int layer_index = CustomData_get_layer_index(data_destination, layer_type);
  CustomData_free_layer(data_destination, layer_type, num_elements, layer_index);
  BLI_assert(!CustomData_has_layer(data_destination, layer_type));
  CustomData_add_layer(
      data_destination, eCustomDataType(layer_type), CD_SET_DEFAULT, num_elements);
  BLI_assert(CustomData_has_layer(data_destination, layer_type));
  CustomData_copy_layer_type_data(data_source, data_destination, layer_type, 0, 0, num_elements);
}

static void object_update_from_subsurf_ccg(Object *object)
{
  /* Currently CCG is only created for Mesh objects. */
  if (object->type != OB_MESH) {
    return;
  }
  /* If object does not own evaluated mesh we can not access it since it might be freed already
   * (happens on dependency graph free where order of CoW-ed IDs free is undefined).
   *
   * Good news is: such mesh does not have modifiers applied, so no need to worry about CCG. */
  if (!object->runtime->is_data_eval_owned) {
    return;
  }
  /* Object was never evaluated, so can not have CCG subdivision surface. If it were evaluated, do
   * not try to compute OpenSubDiv on the CPU as it is not needed here. */
  Mesh *mesh_eval = BKE_object_get_evaluated_mesh_no_subsurf(object);
  if (mesh_eval == nullptr) {
    return;
  }
  SubdivCCG *subdiv_ccg = mesh_eval->runtime->subdiv_ccg;
  if (subdiv_ccg == nullptr) {
    return;
  }
  /* Check whether there is anything to be reshaped. */
  if (!subdiv_ccg->dirty.coords && !subdiv_ccg->dirty.hidden) {
    return;
  }
  const int tot_level = mesh_eval->runtime->subdiv_ccg_tot_level;
  Object *object_orig = DEG_get_original_object(object);
  Mesh *mesh_orig = (Mesh *)object_orig->data;
  multiresModifier_reshapeFromCCG(tot_level, mesh_orig, subdiv_ccg);
  /* NOTE: we need to reshape into an original mesh from main database,
   * allowing:
   *
   * - Update copies of that mesh at any moment.
   * - Save the file without doing extra reshape.
   * - All the users of the mesh have updated displacement.
   *
   * However, the tricky part here is that we only know about sculpted
   * state of a mesh on an object level, and object is being updated after
   * mesh data-block is updated. This forces us to:
   *
   * - Update mesh data-block from object evaluation, which is technically
   *   forbidden, but there is no other place for this yet.
   * - Reshape to the original mesh from main database, and then copy updated
   *   layer to copy of that mesh (since copy of the mesh has decoupled
   *   custom data layers).
   *
   * All this is defeating all the designs we need to follow to allow safe
   * threaded evaluation, but this is as good as we can make it within the
   * current sculpt/evaluated mesh design. This is also how we've survived
   * with old #DerivedMesh based solutions. So, while this is all wrong and
   * needs reconsideration, doesn't seem to be a big stopper for real
   * production artists.
   */
  /* TODO(sergey): Solve this somehow, to be fully stable for threaded
   * evaluation environment.
   */
  /* NOTE: runtime.data_orig is what was before assigning mesh_eval,
   * it is orig as in what was in object_eval->data before evaluating
   * modifier stack.
   *
   * mesh_cow is a copy-on-written version of `object_orig->data`.
   */
  Mesh *mesh_cow = (Mesh *)object->runtime->data_orig;
  copy_ccg_data(mesh_cow, mesh_orig, CD_MDISPS);
  copy_ccg_data(mesh_cow, mesh_orig, CD_GRID_PAINT_MASK);
  /* Everything is now up-to-date. */
  subdiv_ccg->dirty.coords = false;
  subdiv_ccg->dirty.hidden = false;
}

void BKE_object_eval_assign_data(Object *object_eval, ID *data_eval, bool is_owned)
{
  BLI_assert(object_eval->id.tag & LIB_TAG_COPIED_ON_WRITE);
  BLI_assert(object_eval->runtime->data_eval == nullptr);
  BLI_assert(data_eval->tag & LIB_TAG_NO_MAIN);

  if (is_owned) {
    /* Set flag for debugging. */
    data_eval->tag |= LIB_TAG_COPIED_ON_WRITE_EVAL_RESULT;
  }

  /* Assigned evaluated data. */
  object_eval->runtime->data_eval = data_eval;
  object_eval->runtime->is_data_eval_owned = is_owned;

  /* Overwrite data of evaluated object, if the data-block types match. */
  ID *data = (ID *)object_eval->data;
  if (GS(data->name) == GS(data_eval->name)) {
    /* NOTE: we are not supposed to invoke evaluation for original objects,
     * but some areas are still being ported, so we play safe here. */
    if (object_eval->id.tag & LIB_TAG_COPIED_ON_WRITE) {
      object_eval->data = data_eval;
    }
  }

  /* Is set separately currently. */
  object_eval->runtime->geometry_set_eval = nullptr;
}

void BKE_object_free_derived_caches(Object *ob)
{
  ob->runtime->bounds_eval.reset();

  object_update_from_subsurf_ccg(ob);

  if (ob->runtime->editmesh_eval_cage &&
      ob->runtime->editmesh_eval_cage != reinterpret_cast<Mesh *>(ob->runtime->data_eval))
  {
    BKE_mesh_eval_delete(ob->runtime->editmesh_eval_cage);
  }
  ob->runtime->editmesh_eval_cage = nullptr;

  if (ob->runtime->data_eval != nullptr) {
    if (ob->runtime->is_data_eval_owned) {
      ID *data_eval = ob->runtime->data_eval;
      if (GS(data_eval->name) == ID_ME) {
        BKE_mesh_eval_delete((Mesh *)data_eval);
      }
      else {
        BKE_libblock_free_data(data_eval, false);
        BKE_libblock_free_datablock(data_eval, 0);
        MEM_freeN(data_eval);
      }
    }
    ob->runtime->data_eval = nullptr;
  }
  if (ob->runtime->mesh_deform_eval != nullptr) {
    Mesh *mesh_deform_eval = ob->runtime->mesh_deform_eval;
    BKE_mesh_eval_delete(mesh_deform_eval);
    ob->runtime->mesh_deform_eval = nullptr;
  }

  /* Restore initial pointer for copy-on-write data-blocks, object->data
   * might be pointing to an evaluated data-block data was just freed above. */
  if (ob->runtime->data_orig != nullptr) {
    ob->data = ob->runtime->data_orig;
  }

  BKE_object_to_mesh_clear(ob);
  BKE_pose_backup_clear(ob);
  BKE_object_to_curve_clear(ob);
  BKE_object_free_curve_cache(ob);

  BKE_crazyspace_api_eval_clear(ob);

  /* Clear grease pencil data. */
  if (ob->runtime->gpd_eval != nullptr) {
    BKE_gpencil_eval_delete(ob->runtime->gpd_eval);
    ob->runtime->gpd_eval = nullptr;
  }

  if (ob->runtime->geometry_set_eval != nullptr) {
    delete ob->runtime->geometry_set_eval;
    ob->runtime->geometry_set_eval = nullptr;
  }
}

void BKE_object_free_caches(Object *object)
{
  short update_flag = 0;

  /* Free particle system caches holding paths. */
  if (object->particlesystem.first) {
    LISTBASE_FOREACH (ParticleSystem *, psys, &object->particlesystem) {
      psys_free_path_cache(psys, psys->edit);
      update_flag |= ID_RECALC_PSYS_REDO;
    }
  }

  /* Free memory used by cached derived meshes in the particle system modifiers. */
  LISTBASE_FOREACH (ModifierData *, md, &object->modifiers) {
    if (md->type == eModifierType_ParticleSystem) {
      ParticleSystemModifierData *psmd = (ParticleSystemModifierData *)md;
      if (psmd->mesh_final) {
        BKE_id_free(nullptr, psmd->mesh_final);
        psmd->mesh_final = nullptr;
        if (psmd->mesh_original) {
          BKE_id_free(nullptr, psmd->mesh_original);
          psmd->mesh_original = nullptr;
        }
        psmd->flag |= eParticleSystemFlag_file_loaded;
        update_flag |= ID_RECALC_GEOMETRY;
      }
    }
  }

  /* NOTE: If object is coming from a duplicator, it might be a temporary
   * object created by dependency graph, which shares pointers with original
   * object. In this case we can not free anything.
   */
  if ((object->base_flag & BASE_FROM_DUPLI) == 0) {
    BKE_object_free_derived_caches(object);
    update_flag |= ID_RECALC_GEOMETRY;
  }

  /* Tag object for update, so once memory critical operation is over and
   * scene update routines are back to its business the object will be
   * guaranteed to be in a known state.
   */
  if (update_flag != 0) {
    DEG_id_tag_update(&object->id, update_flag);
  }
}

bool BKE_object_is_in_editmode(const Object *ob)
{
  if (ob->data == nullptr) {
    return false;
  }

  switch (ob->type) {
    case OB_MESH:
      return ((Mesh *)ob->data)->edit_mesh != nullptr;
    case OB_ARMATURE:
      return ((bArmature *)ob->data)->edbo != nullptr;
    case OB_FONT:
      return ((Curve *)ob->data)->editfont != nullptr;
    case OB_MBALL:
      return ((MetaBall *)ob->data)->editelems != nullptr;
    case OB_LATTICE:
      return ((Lattice *)ob->data)->editlatt != nullptr;
    case OB_SURF:
    case OB_CURVES_LEGACY:
      return ((Curve *)ob->data)->editnurb != nullptr;
    case OB_GPENCIL_LEGACY:
      /* Grease Pencil object has no edit mode data. */
      return GPENCIL_EDIT_MODE((bGPdata *)ob->data);
    case OB_CURVES:
    case OB_POINTCLOUD:
    case OB_GREASE_PENCIL:
      return ob->mode == OB_MODE_EDIT;
    default:
      return false;
  }
}

bool BKE_object_is_in_editmode_vgroup(const Object *ob)
{
  return (OB_TYPE_SUPPORT_VGROUP(ob->type) && BKE_object_is_in_editmode(ob));
}

bool BKE_object_data_is_in_editmode(const Object *ob, const ID *id)
{
  const short type = GS(id->name);
  BLI_assert(OB_DATA_SUPPORT_EDITMODE(type));
  switch (type) {
    case ID_ME:
      return ((const Mesh *)id)->edit_mesh != nullptr;
    case ID_CU_LEGACY:
      return ((((const Curve *)id)->editnurb != nullptr) ||
              (((const Curve *)id)->editfont != nullptr));
    case ID_MB:
      return ((const MetaBall *)id)->editelems != nullptr;
    case ID_LT:
      return ((const Lattice *)id)->editlatt != nullptr;
    case ID_AR:
      return ((const bArmature *)id)->edbo != nullptr;
    case ID_CV:
    case ID_PT:
    case ID_GP:
      if (ob) {
        return BKE_object_is_in_editmode(ob);
      }
      return false;
    default:
      BLI_assert_unreachable();
      return false;
  }
}

char *BKE_object_data_editmode_flush_ptr_get(ID *id)
{
  const short type = GS(id->name);
  switch (type) {
    case ID_ME: {
      BMEditMesh *em = ((Mesh *)id)->edit_mesh;
      if (em != nullptr) {
        return &em->needs_flush_to_id;
      }
      break;
    }
    case ID_CU_LEGACY: {
      if (((Curve *)id)->vfont != nullptr) {
        EditFont *ef = ((Curve *)id)->editfont;
        if (ef != nullptr) {
          return &ef->needs_flush_to_id;
        }
      }
      else {
        EditNurb *editnurb = ((Curve *)id)->editnurb;
        if (editnurb) {
          return &editnurb->needs_flush_to_id;
        }
      }
      break;
    }
    case ID_MB: {
      MetaBall *mb = (MetaBall *)id;
      return &mb->needs_flush_to_id;
    }
    case ID_LT: {
      EditLatt *editlatt = ((Lattice *)id)->editlatt;
      if (editlatt) {
        return &editlatt->needs_flush_to_id;
      }
      break;
    }
    case ID_AR: {
      bArmature *arm = (bArmature *)id;
      return &arm->needs_flush_to_id;
    }
    case ID_GP:
    case ID_PT:
    case ID_CV:
      return nullptr;
    default:
      BLI_assert_unreachable();
      return nullptr;
  }
  return nullptr;
}

bool BKE_object_is_in_wpaint_select_vert(const Object *ob)
{
  if (ob->type == OB_MESH) {
    Mesh *me = (Mesh *)ob->data;
    return ((ob->mode & OB_MODE_WEIGHT_PAINT) && (me->edit_mesh == nullptr) &&
            (ME_EDIT_PAINT_SEL_MODE(me) == SCE_SELECT_VERTEX));
  }

  return false;
}

bool BKE_object_has_mode_data(const Object *ob, eObjectMode object_mode)
{
  if (object_mode & OB_MODE_EDIT) {
    if (BKE_object_is_in_editmode(ob)) {
      return true;
    }
  }
  else if (object_mode & OB_MODE_VERTEX_PAINT) {
    if (ob->sculpt && (ob->sculpt->mode_type == OB_MODE_VERTEX_PAINT)) {
      return true;
    }
  }
  else if (object_mode & OB_MODE_WEIGHT_PAINT) {
    if (ob->sculpt && (ob->sculpt->mode_type == OB_MODE_WEIGHT_PAINT)) {
      return true;
    }
  }
  else if (object_mode & OB_MODE_SCULPT) {
    if (ob->sculpt && (ob->sculpt->mode_type == OB_MODE_SCULPT)) {
      return true;
    }
  }
  else if (object_mode & OB_MODE_POSE) {
    if (ob->pose != nullptr) {
      return true;
    }
  }
  return false;
}

bool BKE_object_is_mode_compat(const Object *ob, eObjectMode object_mode)
{
  return ((ob->mode == object_mode) || (ob->mode & object_mode) != 0);
}

int BKE_object_visibility(const Object *ob, const int dag_eval_mode)
{
  if ((ob->base_flag & BASE_ENABLED_AND_MAYBE_VISIBLE_IN_VIEWPORT) == 0) {
    return 0;
  }

  /* Test which components the object has. */
  int visibility = OB_VISIBLE_SELF;
  if (ob->particlesystem.first) {
    visibility |= OB_VISIBLE_INSTANCES | OB_VISIBLE_PARTICLES;
  }
  else if (ob->transflag & OB_DUPLI) {
    visibility |= OB_VISIBLE_INSTANCES;
  }

  if (blender::bke::object_has_geometry_set_instances(*ob)) {
    visibility |= OB_VISIBLE_INSTANCES;
  }

  /* Optional hiding of self if there are particles or instancers. */
  if (visibility & (OB_VISIBLE_PARTICLES | OB_VISIBLE_INSTANCES)) {
    switch ((eEvaluationMode)dag_eval_mode) {
      case DAG_EVAL_VIEWPORT:
        if (!(ob->duplicator_visibility_flag & OB_DUPLI_FLAG_VIEWPORT)) {
          visibility &= ~OB_VISIBLE_SELF;
        }
        break;
      case DAG_EVAL_RENDER:
        if (!(ob->duplicator_visibility_flag & OB_DUPLI_FLAG_RENDER)) {
          visibility &= ~OB_VISIBLE_SELF;
        }
        break;
    }
  }

  return visibility;
}

bool BKE_object_exists_check(Main *bmain, const Object *obtest)
{
  if (obtest == nullptr) {
    return false;
  }

  LISTBASE_FOREACH (Object *, ob, &bmain->objects) {
    if (ob == obtest) {
      return true;
    }
  }

  return false;
}

/* *************************************************** */

static const char *get_obdata_defname(int type)
{
  switch (type) {
    case OB_MESH:
      return DATA_("Mesh");
    case OB_CURVES_LEGACY:
      return DATA_("Curve");
    case OB_SURF:
      return DATA_("Surf");
    case OB_FONT:
      return DATA_("Text");
    case OB_MBALL:
      return DATA_("Mball");
    case OB_CAMERA:
      return DATA_("Camera");
    case OB_LAMP:
      return CTX_DATA_(BLT_I18NCONTEXT_ID_LIGHT, "Light");
    case OB_LATTICE:
      return DATA_("Lattice");
    case OB_ARMATURE:
      return DATA_("Armature");
    case OB_SPEAKER:
      return DATA_("Speaker");
    case OB_CURVES:
      return DATA_("Curves");
    case OB_POINTCLOUD:
      return DATA_("PointCloud");
    case OB_VOLUME:
      return CTX_DATA_(BLT_I18NCONTEXT_ID_ID, "Volume");
    case OB_EMPTY:
      return CTX_DATA_(BLT_I18NCONTEXT_ID_ID, "Empty");
    case OB_GPENCIL_LEGACY:
      return DATA_("GPencil");
    case OB_LIGHTPROBE:
      return DATA_("LightProbe");
    case OB_GREASE_PENCIL:
      return DATA_("GreasePencil");
    default:
      CLOG_ERROR(&LOG, "Internal error, bad type: %d", type);
      return CTX_DATA_(BLT_I18NCONTEXT_ID_ID, "Empty");
  }
}

static void object_init(Object *ob, const short ob_type)
{
  object_init_data(&ob->id);

  ob->type = ob_type;

  if (ob->type != OB_EMPTY) {
    zero_v2(ob->ima_ofs);
  }

  if (ELEM(ob->type, OB_LAMP, OB_CAMERA, OB_SPEAKER)) {
    ob->trackflag = OB_NEGZ;
    ob->upflag = OB_POSY;
  }

  if (ob->type == OB_GPENCIL_LEGACY) {
    ob->dtx |= OB_USE_GPENCIL_LIGHTS;
  }

  if (ob->type == OB_LAMP) {
    /* Lights are invisible to camera rays and are assumed to be a
     * shadow catcher by default. */
    ob->visibility_flag |= OB_HIDE_CAMERA | OB_SHADOW_CATCHER;
  }
}

void *BKE_object_obdata_add_from_type(Main *bmain, int type, const char *name)
{
  if (name == nullptr) {
    name = get_obdata_defname(type);
  }

  switch (type) {
    case OB_MESH:
      return BKE_mesh_add(bmain, name);
    case OB_CURVES_LEGACY:
      return BKE_curve_add(bmain, name, OB_CURVES_LEGACY);
    case OB_SURF:
      return BKE_curve_add(bmain, name, OB_SURF);
    case OB_FONT:
      return BKE_curve_add(bmain, name, OB_FONT);
    case OB_MBALL:
      return BKE_mball_add(bmain, name);
    case OB_CAMERA:
      return BKE_camera_add(bmain, name);
    case OB_LAMP:
      return BKE_light_add(bmain, name);
    case OB_LATTICE:
      return BKE_lattice_add(bmain, name);
    case OB_ARMATURE:
      return BKE_armature_add(bmain, name);
    case OB_SPEAKER:
      return BKE_speaker_add(bmain, name);
    case OB_LIGHTPROBE:
      return BKE_lightprobe_add(bmain, name);
    case OB_GPENCIL_LEGACY:
      return BKE_gpencil_data_addnew(bmain, name);
    case OB_CURVES:
      return BKE_curves_add(bmain, name);
    case OB_POINTCLOUD:
      return BKE_pointcloud_add_default(bmain, name);
    case OB_VOLUME:
      return BKE_volume_add(bmain, name);
    case OB_GREASE_PENCIL:
      return BKE_grease_pencil_add(bmain, name);
    case OB_EMPTY:
      return nullptr;
    default:
      CLOG_ERROR(&LOG, "Internal error, bad type: %d", type);
      return nullptr;
  }
}

int BKE_object_obdata_to_type(const ID *id)
{
  /* Keep in sync with #OB_DATA_SUPPORT_ID macro. */
  switch (GS(id->name)) {
    case ID_ME:
      return OB_MESH;
    case ID_CU_LEGACY:
      return BKE_curve_type_get((const Curve *)id);
    case ID_MB:
      return OB_MBALL;
    case ID_LA:
      return OB_LAMP;
    case ID_SPK:
      return OB_SPEAKER;
    case ID_CA:
      return OB_CAMERA;
    case ID_LT:
      return OB_LATTICE;
    case ID_GD_LEGACY:
      return OB_GPENCIL_LEGACY;
    case ID_AR:
      return OB_ARMATURE;
    case ID_LP:
      return OB_LIGHTPROBE;
    case ID_CV:
      return OB_CURVES;
    case ID_PT:
      return OB_POINTCLOUD;
    case ID_VO:
      return OB_VOLUME;
    case ID_GP:
      return OB_GREASE_PENCIL;
    default:
      return -1;
  }
}

Object *BKE_object_add_only_object(Main *bmain, int type, const char *name)
{
  if (!name) {
    name = get_obdata_defname(type);
  }

  /* We cannot use #BKE_id_new here as we need some custom initialization code. */
  Object *ob = (Object *)BKE_libblock_alloc(bmain, ID_OB, name, bmain ? 0 : LIB_ID_CREATE_NO_MAIN);

  /* We increase object user count when linking to Collections. */
  id_us_min(&ob->id);

  /* default object vars */
  object_init(ob, type);

  return ob;
}

static Object *object_add_common(
    Main *bmain, const Scene *scene, ViewLayer *view_layer, int type, const char *name)
{
  Object *ob = BKE_object_add_only_object(bmain, type, name);
  ob->data = BKE_object_obdata_add_from_type(bmain, type, name);
  BKE_view_layer_base_deselect_all(scene, view_layer);

  DEG_id_tag_update_ex(
      bmain, &ob->id, ID_RECALC_TRANSFORM | ID_RECALC_GEOMETRY | ID_RECALC_ANIMATION);
  return ob;
}

Object *BKE_object_add(
    Main *bmain, Scene *scene, ViewLayer *view_layer, int type, const char *name)
{
  Object *ob = object_add_common(bmain, scene, view_layer, type, name);

  LayerCollection *layer_collection = BKE_layer_collection_get_active(view_layer);
  BKE_collection_viewlayer_object_add(bmain, view_layer, layer_collection->collection, ob);

  /* NOTE: There is no way to be sure that #BKE_collection_viewlayer_object_add will actually
   * manage to find a valid collection in given `view_layer` to add the new object to. */
  BKE_view_layer_synced_ensure(scene, view_layer);
  Base *base = BKE_view_layer_base_find(view_layer, ob);
  if (base != nullptr) {
    BKE_view_layer_base_select_and_set_active(view_layer, base);
  }

  return ob;
}

Object *BKE_object_add_from(
    Main *bmain, Scene *scene, ViewLayer *view_layer, int type, const char *name, Object *ob_src)
{
  Object *ob = object_add_common(bmain, scene, view_layer, type, name);
  BKE_collection_object_add_from(bmain, scene, ob_src, ob);

  BKE_view_layer_synced_ensure(scene, view_layer);
  Base *base = BKE_view_layer_base_find(view_layer, ob);
  BKE_view_layer_base_select_and_set_active(view_layer, base);

  return ob;
}

Object *BKE_object_add_for_data(Main *bmain,
                                const Scene *scene,
                                ViewLayer *view_layer,
                                int type,
                                const char *name,
                                ID *data,
                                bool do_id_user)
{
  /* same as object_add_common, except we don't create new ob->data */
  Object *ob = BKE_object_add_only_object(bmain, type, name);
  ob->data = (void *)data;
  if (do_id_user) {
    id_us_plus(data);
  }

  BKE_view_layer_base_deselect_all(scene, view_layer);
  DEG_id_tag_update_ex(
      bmain, &ob->id, ID_RECALC_TRANSFORM | ID_RECALC_GEOMETRY | ID_RECALC_ANIMATION);

  LayerCollection *layer_collection = BKE_layer_collection_get_active(view_layer);
  BKE_collection_object_add(bmain, layer_collection->collection, ob);

  BKE_view_layer_synced_ensure(scene, view_layer);
  Base *base = BKE_view_layer_base_find(view_layer, ob);
  BKE_view_layer_base_select_and_set_active(view_layer, base);

  return ob;
}

void BKE_object_copy_softbody(Object *ob_dst, const Object *ob_src, const int flag)
{
  SoftBody *sb = ob_src->soft;
  const bool is_orig = (flag & LIB_ID_COPY_SET_COPIED_ON_WRITE) == 0;

  ob_dst->softflag = ob_src->softflag;
  if (sb == nullptr) {
    ob_dst->soft = nullptr;
    return;
  }

  SoftBody *sbn = (SoftBody *)MEM_dupallocN(sb);

  if ((flag & LIB_ID_COPY_CACHES) == 0) {
    sbn->totspring = sbn->totpoint = 0;
    sbn->bpoint = nullptr;
    sbn->bspring = nullptr;
  }
  else {
    sbn->totspring = sb->totspring;
    sbn->totpoint = sb->totpoint;

    if (sbn->bpoint) {
      int i;

      sbn->bpoint = (BodyPoint *)MEM_dupallocN(sbn->bpoint);

      for (i = 0; i < sbn->totpoint; i++) {
        if (sbn->bpoint[i].springs) {
          sbn->bpoint[i].springs = (int *)MEM_dupallocN(sbn->bpoint[i].springs);
        }
      }
    }

    if (sb->bspring) {
      sbn->bspring = (BodySpring *)MEM_dupallocN(sb->bspring);
    }
  }

  sbn->keys = nullptr;
  sbn->totkey = sbn->totpointkey = 0;

  sbn->scratch = nullptr;

  if (is_orig) {
    sbn->shared = (SoftBody_Shared *)MEM_dupallocN(sb->shared);
    sbn->shared->pointcache = BKE_ptcache_copy_list(
        &sbn->shared->ptcaches, &sb->shared->ptcaches, flag);
  }

  if (sb->effector_weights) {
    sbn->effector_weights = (EffectorWeights *)MEM_dupallocN(sb->effector_weights);
  }

  ob_dst->soft = sbn;
}

ParticleSystem *BKE_object_copy_particlesystem(ParticleSystem *psys, const int flag)
{
  ParticleSystem *psysn = (ParticleSystem *)MEM_dupallocN(psys);

  psys_copy_particles(psysn, psys);

  if (psys->clmd) {
    psysn->clmd = (ClothModifierData *)BKE_modifier_new(eModifierType_Cloth);
    BKE_modifier_copydata_ex((ModifierData *)psys->clmd, (ModifierData *)psysn->clmd, flag);
    psys->hair_in_mesh = psys->hair_out_mesh = nullptr;
  }

  BLI_duplicatelist(&psysn->targets, &psys->targets);

  psysn->pathcache = nullptr;
  psysn->childcache = nullptr;
  psysn->edit = nullptr;
  psysn->pdd = nullptr;
  psysn->effectors = nullptr;
  psysn->tree = nullptr;
  psysn->bvhtree = nullptr;
  psysn->batch_cache = nullptr;

  BLI_listbase_clear(&psysn->pathcachebufs);
  BLI_listbase_clear(&psysn->childcachebufs);

  if (flag & LIB_ID_COPY_SET_COPIED_ON_WRITE) {
    /* XXX Disabled, fails when evaluating depsgraph after copying ID with no main for preview
     * creation. */
    // BLI_assert((psys->flag & PSYS_SHARED_CACHES) == 0);
    psysn->flag |= PSYS_SHARED_CACHES;
    BLI_assert(psysn->pointcache != nullptr);
  }
  else {
    psysn->pointcache = BKE_ptcache_copy_list(&psysn->ptcaches, &psys->ptcaches, flag);
  }

  /* XXX(@ideasman42): from reading existing code this seems correct but intended usage of
   * point-cache should with cloth should be added in 'ParticleSystem'. */
  if (psysn->clmd) {
    psysn->clmd->point_cache = psysn->pointcache;
  }

  if ((flag & LIB_ID_CREATE_NO_USER_REFCOUNT) == 0) {
    id_us_plus((ID *)psysn->part);
  }

  return psysn;
}

void BKE_object_copy_particlesystems(Object *ob_dst, const Object *ob_src, const int flag)
{
  if (ob_dst->type != OB_MESH) {
    /* currently only mesh objects can have soft body */
    return;
  }

  BLI_listbase_clear(&ob_dst->particlesystem);
  LISTBASE_FOREACH (ParticleSystem *, psys, &ob_src->particlesystem) {
    ParticleSystem *npsys = BKE_object_copy_particlesystem(psys, flag);

    BLI_addtail(&ob_dst->particlesystem, npsys);

    /* need to update particle modifiers too */
    LISTBASE_FOREACH (ModifierData *, md, &ob_dst->modifiers) {
      if (md->type == eModifierType_ParticleSystem) {
        ParticleSystemModifierData *psmd = (ParticleSystemModifierData *)md;
        if (psmd->psys == psys) {
          psmd->psys = npsys;
        }
      }
      else if (md->type == eModifierType_DynamicPaint) {
        DynamicPaintModifierData *pmd = (DynamicPaintModifierData *)md;
        if (pmd->brush) {
          if (pmd->brush->psys == psys) {
            pmd->brush->psys = npsys;
          }
        }
      }
      else if (md->type == eModifierType_Fluid) {
        FluidModifierData *fmd = (FluidModifierData *)md;

        if (fmd->type == MOD_FLUID_TYPE_FLOW) {
          if (fmd->flow) {
            if (fmd->flow->psys == psys) {
              fmd->flow->psys = npsys;
            }
          }
        }
      }
    }
  }
}

static void copy_object_pose(Object *obn, const Object *ob, const int flag)
{
  /* NOTE: need to clear `obn->pose` pointer first,
   * so that #BKE_pose_copy_data works (otherwise there's a crash) */
  obn->pose = nullptr;
  BKE_pose_copy_data_ex(&obn->pose, ob->pose, flag, true); /* true = copy constraints */

  LISTBASE_FOREACH (bPoseChannel *, chan, &obn->pose->chanbase) {
    chan->flag &= ~(POSE_LOC | POSE_ROT | POSE_SIZE);

    /* XXX Remapping object pointing onto itself should be handled by generic
     *     BKE_library_remap stuff, but...
     *     the flush_constraint_targets callback am not sure about, so will delay that for now. */
    LISTBASE_FOREACH (bConstraint *, con, &chan->constraints) {
      ListBase targets = {nullptr, nullptr};

      if (BKE_constraint_targets_get(con, &targets)) {
        LISTBASE_FOREACH (bConstraintTarget *, ct, &targets) {
          if (ct->tar == ob) {
            ct->tar = obn;
          }
        }

        BKE_constraint_targets_flush(con, &targets, false);
      }
    }
  }
}

bool BKE_object_pose_context_check(const Object *ob)
{
  if ((ob) && (ob->type == OB_ARMATURE) && (ob->pose) && (ob->mode & OB_MODE_POSE)) {
    return true;
  }

  return false;
}

Object *BKE_object_pose_armature_get(Object *ob)
{
  if (ob == nullptr) {
    return nullptr;
  }

  if (BKE_object_pose_context_check(ob)) {
    return ob;
  }

  ob = BKE_modifiers_is_deformed_by_armature(ob);

  /* Only use selected check when non-active. */
  if (BKE_object_pose_context_check(ob)) {
    return ob;
  }

  return nullptr;
}

Object *BKE_object_pose_armature_get_with_wpaint_check(Object *ob)
{
  /* When not in weight paint mode. */
  if (ob) {
    switch (ob->type) {
      case OB_MESH: {
        if ((ob->mode & OB_MODE_WEIGHT_PAINT) == 0) {
          return nullptr;
        }
        break;
      }
      case OB_GPENCIL_LEGACY: {
        if ((ob->mode & OB_MODE_WEIGHT_GPENCIL_LEGACY) == 0) {
          return nullptr;
        }
        break;
      }
    }
  }
  return BKE_object_pose_armature_get(ob);
}

Object *BKE_object_pose_armature_get_visible(Object *ob,
                                             const Scene *scene,
                                             ViewLayer *view_layer,
                                             View3D *v3d)
{
  Object *ob_armature = BKE_object_pose_armature_get(ob);
  if (ob_armature) {
    BKE_view_layer_synced_ensure(scene, view_layer);
    Base *base = BKE_view_layer_base_find(view_layer, ob_armature);
    if (base) {
      if (BASE_VISIBLE(v3d, base)) {
        return ob_armature;
      }
    }
  }
  return nullptr;
}

Object **BKE_object_pose_array_get_ex(
    const Scene *scene, ViewLayer *view_layer, View3D *v3d, uint *r_objects_len, bool unique)
{
  BKE_view_layer_synced_ensure(scene, view_layer);
  Object *ob_active = BKE_view_layer_active_object_get(view_layer);
  Object *ob_pose = BKE_object_pose_armature_get(ob_active);
  Object **objects = nullptr;
  if (ob_pose == ob_active) {
    ObjectsInModeParams ob_params{};
    ob_params.object_mode = OB_MODE_POSE;
    ob_params.no_dup_data = unique;

    objects = BKE_view_layer_array_from_objects_in_mode_params(
        scene, view_layer, v3d, r_objects_len, &ob_params);
  }
  else if (ob_pose != nullptr) {
    *r_objects_len = 1;
    objects = (Object **)MEM_mallocN(sizeof(*objects), __func__);
    objects[0] = ob_pose;
  }
  else {
    *r_objects_len = 0;
    objects = (Object **)MEM_mallocN(0, __func__);
  }
  return objects;
}
Object **BKE_object_pose_array_get_unique(const Scene *scene,
                                          ViewLayer *view_layer,
                                          View3D *v3d,
                                          uint *r_objects_len)
{
  return BKE_object_pose_array_get_ex(scene, view_layer, v3d, r_objects_len, true);
}
Object **BKE_object_pose_array_get(const Scene *scene,
                                   ViewLayer *view_layer,
                                   View3D *v3d,
                                   uint *r_objects_len)
{
  return BKE_object_pose_array_get_ex(scene, view_layer, v3d, r_objects_len, false);
}

Base **BKE_object_pose_base_array_get_ex(
    const Scene *scene, ViewLayer *view_layer, View3D *v3d, uint *r_bases_len, bool unique)
{
  BKE_view_layer_synced_ensure(scene, view_layer);
  Base *base_active = BKE_view_layer_active_base_get(view_layer);
  Object *ob_pose = base_active ? BKE_object_pose_armature_get(base_active->object) : nullptr;
  Base *base_pose = nullptr;
  Base **bases = nullptr;

  if (base_active) {
    if (ob_pose == base_active->object) {
      base_pose = base_active;
    }
    else {
      base_pose = BKE_view_layer_base_find(view_layer, ob_pose);
    }
  }

  if (base_active && (base_pose == base_active)) {
    ObjectsInModeParams ob_params{};
    ob_params.object_mode = OB_MODE_POSE;
    ob_params.no_dup_data = unique;

    bases = BKE_view_layer_array_from_bases_in_mode_params(
        scene, view_layer, v3d, r_bases_len, &ob_params);
  }
  else if (base_pose != nullptr) {
    *r_bases_len = 1;
    bases = (Base **)MEM_mallocN(sizeof(*bases), __func__);
    bases[0] = base_pose;
  }
  else {
    *r_bases_len = 0;
    bases = (Base **)MEM_mallocN(0, __func__);
  }
  return bases;
}
Base **BKE_object_pose_base_array_get_unique(const Scene *scene,
                                             ViewLayer *view_layer,
                                             View3D *v3d,
                                             uint *r_bases_len)
{
  return BKE_object_pose_base_array_get_ex(scene, view_layer, v3d, r_bases_len, true);
}
Base **BKE_object_pose_base_array_get(const Scene *scene,
                                      ViewLayer *view_layer,
                                      View3D *v3d,
                                      uint *r_bases_len)
{
  return BKE_object_pose_base_array_get_ex(scene, view_layer, v3d, r_bases_len, false);
}

void BKE_object_transform_copy(Object *ob_tar, const Object *ob_src)
{
  copy_v3_v3(ob_tar->loc, ob_src->loc);
  copy_v3_v3(ob_tar->rot, ob_src->rot);
  copy_v4_v4(ob_tar->quat, ob_src->quat);
  copy_v3_v3(ob_tar->rotAxis, ob_src->rotAxis);
  ob_tar->rotAngle = ob_src->rotAngle;
  ob_tar->rotmode = ob_src->rotmode;
  copy_v3_v3(ob_tar->scale, ob_src->scale);
}

Object *BKE_object_duplicate(Main *bmain,
                             Object *ob,
                             eDupli_ID_Flags dupflag,
                             uint duplicate_options)
{
  const bool is_subprocess = (duplicate_options & LIB_ID_DUPLICATE_IS_SUBPROCESS) != 0;
  const bool is_root_id = (duplicate_options & LIB_ID_DUPLICATE_IS_ROOT_ID) != 0;
  int copy_flags = LIB_ID_COPY_DEFAULT;

  if (!is_subprocess) {
    BKE_main_id_newptr_and_tag_clear(bmain);
  }
  else {
    /* In case copying object is a sub-process of collection (or scene) copying, do not try to
     * re-assign RB objects to existing RBW collections. */
    copy_flags |= LIB_ID_COPY_RIGID_BODY_NO_COLLECTION_HANDLING;
  }
  if (is_root_id) {
    /* In case root duplicated ID is linked, assume we want to get a local copy of it and duplicate
     * all expected linked data. */
    if (ID_IS_LINKED(ob)) {
      dupflag |= USER_DUP_LINKED_ID;
    }
    duplicate_options &= ~LIB_ID_DUPLICATE_IS_ROOT_ID;
  }

  Material ***matarar;

  Object *obn = (Object *)BKE_id_copy_for_duplicate(bmain, &ob->id, dupflag, copy_flags);

  /* 0 == full linked. */
  if (dupflag == 0) {
    return obn;
  }

  if (dupflag & USER_DUP_MAT) {
    for (int i = 0; i < obn->totcol; i++) {
      BKE_id_copy_for_duplicate(bmain, (ID *)obn->mat[i], dupflag, copy_flags);
    }
  }
  if (dupflag & USER_DUP_PSYS) {
    LISTBASE_FOREACH (ParticleSystem *, psys, &obn->particlesystem) {
      BKE_id_copy_for_duplicate(bmain, (ID *)psys->part, dupflag, copy_flags);
    }
  }

  ID *id_old = (ID *)obn->data;
  ID *id_new = nullptr;
  const bool need_to_duplicate_obdata = (id_old != nullptr) && (id_old->newid == nullptr);

  switch (obn->type) {
    case OB_MESH:
      if (dupflag & USER_DUP_MESH) {
        id_new = BKE_id_copy_for_duplicate(bmain, id_old, dupflag, copy_flags);
      }
      break;
    case OB_CURVES_LEGACY:
      if (dupflag & USER_DUP_CURVE) {
        id_new = BKE_id_copy_for_duplicate(bmain, id_old, dupflag, copy_flags);
      }
      break;
    case OB_SURF:
      if (dupflag & USER_DUP_SURF) {
        id_new = BKE_id_copy_for_duplicate(bmain, id_old, dupflag, copy_flags);
      }
      break;
    case OB_FONT:
      if (dupflag & USER_DUP_FONT) {
        id_new = BKE_id_copy_for_duplicate(bmain, id_old, dupflag, copy_flags);
      }
      break;
    case OB_MBALL:
      if (dupflag & USER_DUP_MBALL) {
        id_new = BKE_id_copy_for_duplicate(bmain, id_old, dupflag, copy_flags);
      }
      break;
    case OB_LAMP:
      if (dupflag & USER_DUP_LAMP) {
        id_new = BKE_id_copy_for_duplicate(bmain, id_old, dupflag, copy_flags);
      }
      break;
    case OB_ARMATURE:
      if (dupflag & USER_DUP_ARM) {
        id_new = BKE_id_copy_for_duplicate(bmain, id_old, dupflag, copy_flags);
      }
      break;
    case OB_LATTICE:
      if (dupflag & USER_DUP_LATTICE) {
        id_new = BKE_id_copy_for_duplicate(bmain, id_old, dupflag, copy_flags);
      }
      break;
    case OB_CAMERA:
      if (dupflag & USER_DUP_CAMERA) {
        id_new = BKE_id_copy_for_duplicate(bmain, id_old, dupflag, copy_flags);
      }
      break;
    case OB_LIGHTPROBE:
      if (dupflag & USER_DUP_LIGHTPROBE) {
        id_new = BKE_id_copy_for_duplicate(bmain, id_old, dupflag, copy_flags);
      }
      break;
    case OB_SPEAKER:
      if (dupflag & USER_DUP_SPEAKER) {
        id_new = BKE_id_copy_for_duplicate(bmain, id_old, dupflag, copy_flags);
      }
      break;
    case OB_GPENCIL_LEGACY:
    case OB_GREASE_PENCIL:
      if (dupflag & USER_DUP_GPENCIL) {
        id_new = BKE_id_copy_for_duplicate(bmain, id_old, dupflag, copy_flags);
      }
      break;
    case OB_CURVES:
      if (dupflag & USER_DUP_CURVES) {
        id_new = BKE_id_copy_for_duplicate(bmain, id_old, dupflag, copy_flags);
      }
      break;
    case OB_POINTCLOUD:
      if (dupflag & USER_DUP_POINTCLOUD) {
        id_new = BKE_id_copy_for_duplicate(bmain, id_old, dupflag, copy_flags);
      }
      break;
    case OB_VOLUME:
      if (dupflag & USER_DUP_VOLUME) {
        id_new = BKE_id_copy_for_duplicate(bmain, id_old, dupflag, copy_flags);
      }
      break;
  }

  /* If obdata has been copied, we may also have to duplicate the materials assigned to it. */
  if (need_to_duplicate_obdata && !ELEM(id_new, nullptr, id_old)) {
    if (dupflag & USER_DUP_MAT) {
      matarar = BKE_object_material_array_p(obn);
      if (matarar) {
        for (int i = 0; i < obn->totcol; i++) {
          BKE_id_copy_for_duplicate(bmain, (ID *)(*matarar)[i], dupflag, copy_flags);
        }
      }
    }
  }

  if (!is_subprocess) {
    /* This code will follow into all ID links using an ID tagged with LIB_TAG_NEW. */
    BKE_libblock_relink_to_newid(bmain, &obn->id, 0);

#ifndef NDEBUG
    /* Call to `BKE_libblock_relink_to_newid` above is supposed to have cleared all those flags. */
    ID *id_iter;
    FOREACH_MAIN_ID_BEGIN (bmain, id_iter) {
      BLI_assert((id_iter->tag & LIB_TAG_NEW) == 0);
    }
    FOREACH_MAIN_ID_END;
#endif

    /* Cleanup. */
    BKE_main_id_newptr_and_tag_clear(bmain);
  }

  if (obn->type == OB_ARMATURE) {
    DEG_id_tag_update(&obn->id, ID_RECALC_GEOMETRY);
    if (obn->pose) {
      BKE_pose_tag_recalc(bmain, obn->pose);
    }
    //    BKE_pose_rebuild(bmain, obn, obn->data, true);
  }

  if (obn->data != nullptr) {
    DEG_id_tag_update_ex(bmain, (ID *)obn->data, ID_RECALC_EDITORS);
  }

  return obn;
}

bool BKE_object_is_libdata(const Object *ob)
{
  return (ob && ID_IS_LINKED(ob));
}

bool BKE_object_obdata_is_libdata(const Object *ob)
{
  /* Linked objects with local obdata are forbidden! */
  BLI_assert(!ob || !ob->data || (ID_IS_LINKED(ob) ? ID_IS_LINKED(ob->data) : true));
  return (ob && ob->data && ID_IS_LINKED(ob->data));
}

void BKE_object_obdata_size_init(Object *ob, const float size)
{
  /* apply radius as a scale to types that support it */
  switch (ob->type) {
    case OB_EMPTY: {
      ob->empty_drawsize *= size;
      break;
    }
    case OB_FONT: {
      Curve *cu = (Curve *)ob->data;
      cu->fsize *= size;
      break;
    }
    case OB_CAMERA: {
      Camera *cam = (Camera *)ob->data;
      cam->drawsize *= size;
      break;
    }
    case OB_LAMP: {
      Light *lamp = (Light *)ob->data;
      lamp->radius *= size;
      lamp->area_size *= size;
      lamp->area_sizey *= size;
      lamp->area_sizez *= size;
      break;
    }
    /* Only lattice (not mesh, curve, mball...),
     * because its got data when newly added */
    case OB_LATTICE: {
      Lattice *lt = (Lattice *)ob->data;
      float mat[4][4];

      unit_m4(mat);
      scale_m4_fl(mat, size);

      BKE_lattice_transform(lt, (float(*)[4])mat, false);
      break;
    }
  }
}

/* -------------------------------------------------------------------- */
/** \name Object Matrix Get/Set API
 * \{ */

void BKE_object_scale_to_mat3(Object *ob, float mat[3][3])
{
  float3 vec;
  mul_v3_v3v3(vec, ob->scale, ob->dscale);
  size_to_mat3(mat, vec);
}

void BKE_object_rot_to_mat3(const Object *ob, float mat[3][3], bool use_drot)
{
  float rmat[3][3], dmat[3][3];

  /* 'dmat' is the delta-rotation matrix, which will get (pre)multiplied
   * with the rotation matrix to yield the appropriate rotation
   */

  /* Rotations may either be quaternions, eulers (with various rotation orders), or axis-angle. */
  if (ob->rotmode > 0) {
    /* Euler rotations
     * (will cause gimbal lock, but this can be alleviated a bit with rotation orders). */
    eulO_to_mat3(rmat, ob->rot, ob->rotmode);
    eulO_to_mat3(dmat, ob->drot, ob->rotmode);
  }
  else if (ob->rotmode == ROT_MODE_AXISANGLE) {
    /* axis-angle - not really that great for 3D-changing orientations */
    axis_angle_to_mat3(rmat, ob->rotAxis, ob->rotAngle);
    axis_angle_to_mat3(dmat, ob->drotAxis, ob->drotAngle);
  }
  else {
    /* Quaternions are normalized before use to eliminate scaling issues. */
    float tquat[4];

    normalize_qt_qt(tquat, ob->quat);
    quat_to_mat3(rmat, tquat);

    normalize_qt_qt(tquat, ob->dquat);
    quat_to_mat3(dmat, tquat);
  }

  /* combine these rotations */
  if (use_drot) {
    mul_m3_m3m3(mat, dmat, rmat);
  }
  else {
    copy_m3_m3(mat, rmat);
  }
}

void BKE_object_mat3_to_rot(Object *ob, float mat[3][3], bool use_compat)
{
  BLI_ASSERT_UNIT_M3(mat);

  switch (ob->rotmode) {
    case ROT_MODE_QUAT: {
      float dquat[4];
      mat3_normalized_to_quat(ob->quat, mat);
      normalize_qt_qt(dquat, ob->dquat);
      invert_qt_normalized(dquat);
      mul_qt_qtqt(ob->quat, dquat, ob->quat);
      break;
    }
    case ROT_MODE_AXISANGLE: {
      float quat[4];
      float dquat[4];

      /* Without `drot` we could apply 'mat' directly. */
      mat3_normalized_to_quat(quat, mat);
      axis_angle_to_quat(dquat, ob->drotAxis, ob->drotAngle);
      invert_qt_normalized(dquat);
      mul_qt_qtqt(quat, dquat, quat);
      quat_to_axis_angle(ob->rotAxis, &ob->rotAngle, quat);
      break;
    }
    default: /* euler */
    {
      float quat[4];
      float dquat[4];

      /* Without `drot` we could apply 'mat' directly. */
      mat3_normalized_to_quat(quat, mat);
      eulO_to_quat(dquat, ob->drot, ob->rotmode);
      invert_qt_normalized(dquat);
      mul_qt_qtqt(quat, dquat, quat);
      /* End `drot` correction. */

      if (use_compat) {
        quat_to_compatible_eulO(ob->rot, ob->rot, ob->rotmode, quat);
      }
      else {
        quat_to_eulO(ob->rot, ob->rotmode, quat);
      }
      break;
    }
  }
}

void BKE_object_tfm_protected_backup(const Object *ob, ObjectTfmProtectedChannels *obtfm)
{

#define TFMCPY(_v) (obtfm->_v = ob->_v)
#define TFMCPY3D(_v) copy_v3_v3(obtfm->_v, ob->_v)
#define TFMCPY4D(_v) copy_v4_v4(obtfm->_v, ob->_v)

  TFMCPY3D(loc);
  TFMCPY3D(dloc);
  TFMCPY3D(scale);
  TFMCPY3D(dscale);
  TFMCPY3D(rot);
  TFMCPY3D(drot);
  TFMCPY4D(quat);
  TFMCPY4D(dquat);
  TFMCPY3D(rotAxis);
  TFMCPY3D(drotAxis);
  TFMCPY(rotAngle);
  TFMCPY(drotAngle);

#undef TFMCPY
#undef TFMCPY3D
#undef TFMCPY4D
}

void BKE_object_tfm_protected_restore(Object *ob,
                                      const ObjectTfmProtectedChannels *obtfm,
                                      const short protectflag)
{
  uint i;

  for (i = 0; i < 3; i++) {
    if (protectflag & (OB_LOCK_LOCX << i)) {
      ob->loc[i] = obtfm->loc[i];
      ob->dloc[i] = obtfm->dloc[i];
    }

    if (protectflag & (OB_LOCK_SCALEX << i)) {
      ob->scale[i] = obtfm->scale[i];
      ob->dscale[i] = obtfm->dscale[i];
    }

    if (protectflag & (OB_LOCK_ROTX << i)) {
      ob->rot[i] = obtfm->rot[i];
      ob->drot[i] = obtfm->drot[i];

      ob->quat[i + 1] = obtfm->quat[i + 1];
      ob->dquat[i + 1] = obtfm->dquat[i + 1];

      ob->rotAxis[i] = obtfm->rotAxis[i];
      ob->drotAxis[i] = obtfm->drotAxis[i];
    }
  }

  if ((protectflag & OB_LOCK_ROT4D) && (protectflag & OB_LOCK_ROTW)) {
    ob->quat[0] = obtfm->quat[0];
    ob->dquat[0] = obtfm->dquat[0];

    ob->rotAngle = obtfm->rotAngle;
    ob->drotAngle = obtfm->drotAngle;
  }
}

void BKE_object_tfm_copy(Object *object_dst, const Object *object_src)
{
#define TFMCPY(_v) (object_dst->_v = object_src->_v)
#define TFMCPY3D(_v) copy_v3_v3(object_dst->_v, object_src->_v)
#define TFMCPY4D(_v) copy_v4_v4(object_dst->_v, object_src->_v)

  TFMCPY3D(loc);
  TFMCPY3D(dloc);
  TFMCPY3D(scale);
  TFMCPY3D(dscale);
  TFMCPY3D(rot);
  TFMCPY3D(drot);
  TFMCPY4D(quat);
  TFMCPY4D(dquat);
  TFMCPY3D(rotAxis);
  TFMCPY3D(drotAxis);
  TFMCPY(rotAngle);
  TFMCPY(drotAngle);

#undef TFMCPY
#undef TFMCPY3D
#undef TFMCPY4D
}

void BKE_object_to_mat3(Object *ob, float r_mat[3][3]) /* no parent */
{
  float smat[3][3];
  float rmat[3][3];

  /* Scale. */
  BKE_object_scale_to_mat3(ob, smat);

  /* Rotation. */
  BKE_object_rot_to_mat3(ob, rmat, true);
  mul_m3_m3m3(r_mat, rmat, smat);
}

void BKE_object_to_mat4(Object *ob, float r_mat[4][4])
{
  float tmat[3][3];

  BKE_object_to_mat3(ob, tmat);

  copy_m4_m3(r_mat, tmat);

  add_v3_v3v3(r_mat[3], ob->loc, ob->dloc);
}

void BKE_object_matrix_local_get(Object *ob, float r_mat[4][4])
{
  if (ob->parent) {
    float par_imat[4][4];

    BKE_object_get_parent_matrix(ob, ob->parent, par_imat);
    invert_m4(par_imat);
    mul_m4_m4m4(r_mat, par_imat, ob->object_to_world);
  }
  else {
    copy_m4_m4(r_mat, ob->object_to_world);
  }
}

/**
 * \return success if \a mat is set.
 */
static bool ob_parcurve(Object *ob, Object *par, float r_mat[4][4])
{
  Curve *cu = (Curve *)par->data;
  float vec[4], quat[4], radius, ctime;

  /* NOTE: Curve cache is supposed to be evaluated here already, however there
   * are cases where we can not guarantee that. This includes, for example,
   * dependency cycles. We can't correct anything from here, since that would
   * cause threading conflicts.
   *
   * TODO(sergey): Some of the legit looking cases like #56619 need to be
   * looked into, and maybe curve cache (and other dependencies) are to be
   * evaluated prior to conversion. */
  if (par->runtime->curve_cache == nullptr) {
    return false;
  }
  if (par->runtime->curve_cache->anim_path_accum_length == nullptr) {
    return false;
  }

  /* `ctime` is now a proper var setting of Curve which gets set by Animato like any other var
   * that's animated, but this will only work if it actually is animated.
   *
   * We divide the curve-time calculated in the previous step by the length of the path,
   * to get a time factor, which then gets clamped to lie within 0.0 - 1.0 range. */
  if (cu->pathlen) {
    ctime = cu->ctime / cu->pathlen;
  }
  else {
    ctime = cu->ctime;
  }

  if (cu->flag & CU_PATH_CLAMP) {
    CLAMP(ctime, 0.0f, 1.0f);
  }

  unit_m4(r_mat);

  /* vec: 4 items! */
  if (BKE_where_on_path(
          par, ctime, vec, nullptr, (cu->flag & CU_FOLLOW) ? quat : nullptr, &radius, nullptr))
  {
    if (cu->flag & CU_FOLLOW) {
      quat_apply_track(quat, ob->trackflag, ob->upflag);
      normalize_qt(quat);
      quat_to_mat4(r_mat, quat);
    }
    if (cu->flag & CU_PATH_RADIUS) {
      float tmat[4][4], rmat[4][4];
      scale_m4_fl(tmat, radius);
      mul_m4_m4m4(rmat, tmat, r_mat);
      copy_m4_m4(r_mat, rmat);
    }
    copy_v3_v3(r_mat[3], vec);
  }

  return true;
}

static void ob_parbone(Object *ob, Object *par, float r_mat[4][4])
{
  float3 vec;

  if (par->type != OB_ARMATURE) {
    unit_m4(r_mat);
    return;
  }

  /* Make sure the bone is still valid */
  bPoseChannel *pchan = BKE_pose_channel_find_name(par->pose, ob->parsubstr);
  if (!pchan || !pchan->bone) {
    CLOG_WARN(
        &LOG, "Parent Bone: '%s' for Object: '%s' doesn't exist", ob->parsubstr, ob->id.name + 2);
    unit_m4(r_mat);
    return;
  }

  /* get bone transform */
  if (pchan->bone->flag & BONE_RELATIVE_PARENTING) {
    /* the new option uses the root - expected behavior, but differs from old... */
    /* XXX check on version patching? */
    copy_m4_m4(r_mat, pchan->chan_mat);
  }
  else {
    copy_m4_m4(r_mat, pchan->pose_mat);

    /* but for backwards compatibility, the child has to move to the tail */
    copy_v3_v3(vec, r_mat[1]);
    mul_v3_fl(vec, pchan->bone->length);
    add_v3_v3(r_mat[3], vec);
  }
}

static void give_parvert(Object *par, int nr, float vec[3])
{
  zero_v3(vec);

  if (par->type == OB_MESH) {
    Mesh *me = (Mesh *)par->data;
    BMEditMesh *em = me->edit_mesh;
    Mesh *me_eval = (em) ? BKE_object_get_editmesh_eval_final(par) :
                           BKE_object_get_evaluated_mesh(par);

    if (me_eval) {
      const Span<float3> positions = me_eval->vert_positions();
      int count = 0;
      int numVerts = me_eval->totvert;

      if (em && me_eval->runtime->wrapper_type == ME_WRAPPER_TYPE_BMESH) {
        numVerts = em->bm->totvert;
        if (em->bm->elem_table_dirty & BM_VERT) {
#ifdef VPARENT_THREADING_HACK
          BLI_mutex_lock(&vparent_lock);
          if (em->bm->elem_table_dirty & BM_VERT) {
            BM_mesh_elem_table_ensure(em->bm, BM_VERT);
          }
          BLI_mutex_unlock(&vparent_lock);
#else
          BLI_assert_msg(0, "Not safe for threading");
          BM_mesh_elem_table_ensure(em->bm, BM_VERT);
#endif
        }
        if (nr < numVerts) {
          if (me_eval && me_eval->runtime->edit_data &&
              !me_eval->runtime->edit_data->vertexCos.is_empty()) {
            add_v3_v3(vec, me_eval->runtime->edit_data->vertexCos[nr]);
          }
          else {
            const BMVert *v = BM_vert_at_index(em->bm, nr);
            add_v3_v3(vec, v->co);
          }
          count++;
        }
      }
      else if (CustomData_has_layer(&me_eval->vert_data, CD_ORIGINDEX)) {
        const int *index = (const int *)CustomData_get_layer(&me_eval->vert_data, CD_ORIGINDEX);
        /* Get the average of all verts with (original index == nr). */
        for (int i = 0; i < numVerts; i++) {
          if (index[i] == nr) {
            add_v3_v3(vec, positions[i]);
            count++;
          }
        }
      }
      else {
        if (nr < numVerts) {
          add_v3_v3(vec, positions[nr]);
          count++;
        }
      }

      if (count == 0) {
        /* keep as 0, 0, 0 */
      }
      else if (count > 0) {
        mul_v3_fl(vec, 1.0f / count);
      }
      else {
        /* use first index if its out of range */
        if (me_eval->totvert) {
          copy_v3_v3(vec, positions[0]);
        }
      }
    }
    else {
      CLOG_ERROR(&LOG,
                 "Evaluated mesh is needed to solve parenting, "
                 "object position can be wrong now");
    }
  }
  else if (ELEM(par->type, OB_CURVES_LEGACY, OB_SURF)) {
    ListBase *nurb;

    /* It is possible that a cycle in the dependency graph was resolved in a way that caused this
     * object to be evaluated before its dependencies. In this case the curve cache may be null. */
    if (par->runtime->curve_cache && par->runtime->curve_cache->deformed_nurbs.first != nullptr) {
      nurb = &par->runtime->curve_cache->deformed_nurbs;
    }
    else {
      Curve *cu = (Curve *)par->data;
      nurb = BKE_curve_nurbs_get(cu);
    }

    BKE_nurbList_index_get_co(nurb, nr, vec);
  }
  else if (par->type == OB_LATTICE) {
    Lattice *latt = (Lattice *)par->data;
    DispList *dl = par->runtime->curve_cache ?
                       BKE_displist_find(&par->runtime->curve_cache->disp, DL_VERTS) :
                       nullptr;
    float(*co)[3] = dl ? (float(*)[3])dl->verts : nullptr;
    int tot;

    if (latt->editlatt) {
      latt = latt->editlatt->latt;
    }

    tot = latt->pntsu * latt->pntsv * latt->pntsw;

    /* ensure dl is correct size */
    BLI_assert(dl == nullptr || dl->nr == tot);

    if (nr < tot) {
      if (co) {
        copy_v3_v3(vec, co[nr]);
      }
      else {
        copy_v3_v3(vec, latt->def[nr].vec);
      }
    }
  }
}

static void ob_parvert3(Object *ob, Object *par, float r_mat[4][4])
{
  /* in local ob space */
  if (OB_TYPE_SUPPORT_PARVERT(par->type)) {
    float cmat[3][3], v1[3], v2[3], v3[3], q[4];

    give_parvert(par, ob->par1, v1);
    give_parvert(par, ob->par2, v2);
    give_parvert(par, ob->par3, v3);

    tri_to_quat(q, v1, v2, v3);
    quat_to_mat3(cmat, q);
    copy_m4_m3(r_mat, cmat);

    mid_v3_v3v3v3(r_mat[3], v1, v2, v3);
  }
  else {
    unit_m4(r_mat);
  }
}

void BKE_object_get_parent_matrix(Object *ob, Object *par, float r_parentmat[4][4])
{
  float tmat[4][4];
  float vec[3];

  switch (ob->partype & PARTYPE) {
    case PAROBJECT: {
      bool ok = false;
      if (par->type == OB_CURVES_LEGACY) {
        if ((((Curve *)par->data)->flag & CU_PATH) && ob_parcurve(ob, par, tmat)) {
          ok = true;
        }
      }

      if (ok) {
        mul_m4_m4m4(r_parentmat, par->object_to_world, tmat);
      }
      else {
        copy_m4_m4(r_parentmat, par->object_to_world);
      }

      break;
    }
    case PARBONE:
      ob_parbone(ob, par, tmat);
      mul_m4_m4m4(r_parentmat, par->object_to_world, tmat);
      break;

    case PARVERT1:
      unit_m4(r_parentmat);
      give_parvert(par, ob->par1, vec);
      mul_v3_m4v3(r_parentmat[3], par->object_to_world, vec);
      break;
    case PARVERT3:
      ob_parvert3(ob, par, tmat);

      mul_m4_m4m4(r_parentmat, par->object_to_world, tmat);
      break;

    case PARSKEL:
      copy_m4_m4(r_parentmat, par->object_to_world);
      break;
  }
}

/** \} */

/* -------------------------------------------------------------------- */
/** \name Object Matrix Evaluation API
 * \{ */

/**
 * \param r_originmat: Optional matrix that stores the space the object is in
 * (without its own matrix applied)
 */
static void solve_parenting(
    Object *ob, Object *par, const bool set_origin, float r_obmat[4][4], float r_originmat[3][3])
{
  float totmat[4][4];
  float tmat[4][4];
  float locmat[4][4];

  BKE_object_to_mat4(ob, locmat);

  BKE_object_get_parent_matrix(ob, par, totmat);

  /* total */
  mul_m4_m4m4(tmat, totmat, ob->parentinv);
  mul_m4_m4m4(r_obmat, tmat, locmat);

  if (r_originmat) {
    /* Usable `r_originmat`. */
    copy_m3_m4(r_originmat, tmat);
  }

  /* origin, for help line */
  if (set_origin) {
    if ((ob->partype & PARTYPE) == PARSKEL) {
      copy_v3_v3(ob->runtime->parent_display_origin, par->object_to_world[3]);
    }
    else {
      copy_v3_v3(ob->runtime->parent_display_origin, totmat[3]);
    }
  }
}

static void object_where_is_calc_ex(Depsgraph *depsgraph,
                                    Scene *scene,
                                    Object *ob,
                                    float ctime,
                                    RigidBodyWorld *rbw,
                                    float r_originmat[3][3])
{
  if (ob->parent) {
    Object *par = ob->parent;

    /* calculate parent matrix */
    solve_parenting(ob, par, true, ob->object_to_world, r_originmat);
  }
  else {
    BKE_object_to_mat4(ob, ob->object_to_world);
  }

  /* try to fall back to the scene rigid body world if none given */
  rbw = rbw ? rbw : scene->rigidbody_world;
  /* read values pushed into RBO from sim/cache... */
  BKE_rigidbody_sync_transforms(rbw, ob, ctime);

  /* solve constraints */
  if (ob->constraints.first && !(ob->transflag & OB_NO_CONSTRAINTS)) {
    bConstraintOb *cob;
    cob = BKE_constraints_make_evalob(depsgraph, scene, ob, nullptr, CONSTRAINT_OBTYPE_OBJECT);
    BKE_constraints_solve(depsgraph, &ob->constraints, cob, ctime);
    BKE_constraints_clear_evalob(cob);
  }

  /* set negative scale flag in object */
  if (is_negative_m4(ob->object_to_world)) {
    ob->transflag |= OB_NEG_SCALE;
  }
  else {
    ob->transflag &= ~OB_NEG_SCALE;
  }
}

void BKE_object_where_is_calc_time(Depsgraph *depsgraph, Scene *scene, Object *ob, float ctime)
{
  /* Execute drivers and animation. */
  const bool flush_to_original = DEG_is_active(depsgraph);
  const AnimationEvalContext anim_eval_context = BKE_animsys_eval_context_construct(depsgraph,
                                                                                    ctime);
  BKE_animsys_evaluate_animdata(
      &ob->id, ob->adt, &anim_eval_context, ADT_RECALC_ALL, flush_to_original);
  object_where_is_calc_ex(depsgraph, scene, ob, ctime, nullptr, nullptr);
}

void BKE_object_where_is_calc_mat4(Object *ob, float r_obmat[4][4])
{
  if (ob->parent) {
    Object *par = ob->parent;
    solve_parenting(ob, par, false, r_obmat, nullptr);
  }
  else {
    BKE_object_to_mat4(ob, r_obmat);
  }
}

void BKE_object_where_is_calc_ex(
    Depsgraph *depsgraph, Scene *scene, RigidBodyWorld *rbw, Object *ob, float r_originmat[3][3])
{
  float ctime = DEG_get_ctime(depsgraph);
  object_where_is_calc_ex(depsgraph, scene, ob, ctime, rbw, r_originmat);
}
void BKE_object_where_is_calc(Depsgraph *depsgraph, Scene *scene, Object *ob)
{
  float ctime = DEG_get_ctime(depsgraph);
  object_where_is_calc_ex(depsgraph, scene, ob, ctime, nullptr, nullptr);
}

void BKE_object_workob_calc_parent(Depsgraph *depsgraph, Scene *scene, Object *ob, Object *workob)
{
  blender::bke::ObjectRuntime workob_runtime;
  BKE_object_workob_clear(workob);
  workob->runtime = &workob_runtime;

  unit_m4(workob->object_to_world);
  unit_m4(workob->parentinv);
  unit_m4(workob->constinv);

  /* Since this is used while calculating parenting,
   * at this moment ob_eval->parent is still nullptr. */
  workob->parent = DEG_get_evaluated_object(depsgraph, ob->parent);

  workob->trackflag = ob->trackflag;
  workob->upflag = ob->upflag;

  workob->partype = ob->partype;
  workob->par1 = ob->par1;
  workob->par2 = ob->par2;
  workob->par3 = ob->par3;

  /* The effects of constraints should NOT be included in the parent-inverse matrix. Constraints
   * are supposed to be applied after the object's local loc/rot/scale. If the (inverted) effect of
   * constraints would be included in the parent inverse matrix, these would be applied before the
   * object's local loc/rot/scale instead of after. For example, a "Copy Rotation" constraint would
   * rotate the object's local translation as well. See #82156. */

  STRNCPY(workob->parsubstr, ob->parsubstr);

  BKE_object_where_is_calc(depsgraph, scene, workob);
}

void BKE_object_apply_mat4_ex(Object *ob,
                              const float mat[4][4],
                              Object *parent,
                              const float parentinv[4][4],
                              const bool use_compat)
{
  /* see BKE_pchan_apply_mat4() for the equivalent 'pchan' function */

  float rot[3][3];

  if (parent != nullptr) {
    float rmat[4][4], diff_mat[4][4], imat[4][4], parent_mat[4][4];

    BKE_object_get_parent_matrix(ob, parent, parent_mat);

    mul_m4_m4m4(diff_mat, parent_mat, parentinv);
    invert_m4_m4(imat, diff_mat);
    mul_m4_m4m4(rmat, imat, mat); /* get the parent relative matrix */

    /* same as below, use rmat rather than mat */
    mat4_to_loc_rot_size(ob->loc, rot, ob->scale, rmat);
  }
  else {
    mat4_to_loc_rot_size(ob->loc, rot, ob->scale, mat);
  }

  BKE_object_mat3_to_rot(ob, rot, use_compat);

  sub_v3_v3(ob->loc, ob->dloc);

  if (ob->dscale[0] != 0.0f) {
    ob->scale[0] /= ob->dscale[0];
  }
  if (ob->dscale[1] != 0.0f) {
    ob->scale[1] /= ob->dscale[1];
  }
  if (ob->dscale[2] != 0.0f) {
    ob->scale[2] /= ob->dscale[2];
  }

  /* BKE_object_mat3_to_rot handles delta rotations */
}

void BKE_object_apply_mat4(Object *ob,
                           const float mat[4][4],
                           const bool use_compat,
                           const bool use_parent)
{
  BKE_object_apply_mat4_ex(ob, mat, use_parent ? ob->parent : nullptr, ob->parentinv, use_compat);
}

void BKE_object_apply_parent_inverse(Object *ob)
{
  /*
   * Use parent's world transform as the child's origin.
   *
   * Let:
   *    `local = identity`
   *    `world = orthonormalized(parent)`
   *
   * Then:
   *    `world = parent @ parentinv @ local`
   *    `inv(parent) @ world = parentinv`
   *    `parentinv = inv(parent) @ world`
   *
   * NOTE: If `ob->object_to_world` has shear, then this `parentinv` is insufficient because
   *    `parent @ parentinv => shearless result`
   *
   *    Thus, local will have shear which cannot be decomposed into TRS:
   *    `local = inv(parent @ parentinv) @ world`
   *
   *    This is currently not supported for consistency in the handling of shear during the other
   *    parenting ops: Parent (Keep Transform), Clear [Parent] and Keep Transform.
   */
  float par_locrot[4][4], par_imat[4][4];
  BKE_object_get_parent_matrix(ob, ob->parent, par_locrot);
  invert_m4_m4(par_imat, par_locrot);

  orthogonalize_m4_stable(par_locrot, 0, true);

  mul_m4_m4m4(ob->parentinv, par_imat, par_locrot);

  /* Now, preserve `world` given the new `parentinv`.
   *
   * `world = parent @ parentinv @ local`
   * `inv(parent) @ world = parentinv @ local`
   * `inv(parentinv) @ inv(parent) @ world = local`
   *
   * `local = inv(parentinv) @ inv(parent) @ world`
   */
  float ob_local[4][4];
  copy_m4_m4(ob_local, ob->parentinv);
  invert_m4(ob_local);
  mul_m4_m4_post(ob_local, par_imat);
  mul_m4_m4_post(ob_local, ob->object_to_world);

  /* Send use_compat=False so the rotation is predictable. */
  BKE_object_apply_mat4(ob, ob_local, false, false);
}

/** \} */

/* -------------------------------------------------------------------- */
/** \name Object Bounding Box API
 * \{ */

BoundBox *BKE_boundbox_alloc_unit()
{
  BoundBox *bb = MEM_cnew<BoundBox>(__func__);
  BKE_boundbox_init_from_minmax(bb, float3(-1), float3(1));
  return bb;
}

void BKE_boundbox_init_from_minmax(BoundBox *bb, const float min[3], const float max[3])
{
  bb->vec[0][0] = bb->vec[1][0] = bb->vec[2][0] = bb->vec[3][0] = min[0];
  bb->vec[4][0] = bb->vec[5][0] = bb->vec[6][0] = bb->vec[7][0] = max[0];

  bb->vec[0][1] = bb->vec[1][1] = bb->vec[4][1] = bb->vec[5][1] = min[1];
  bb->vec[2][1] = bb->vec[3][1] = bb->vec[6][1] = bb->vec[7][1] = max[1];

  bb->vec[0][2] = bb->vec[3][2] = bb->vec[4][2] = bb->vec[7][2] = min[2];
  bb->vec[1][2] = bb->vec[2][2] = bb->vec[5][2] = bb->vec[6][2] = max[2];
}

void BKE_boundbox_calc_center_aabb(const BoundBox *bb, float r_cent[3])
{
  r_cent[0] = 0.5f * (bb->vec[0][0] + bb->vec[4][0]);
  r_cent[1] = 0.5f * (bb->vec[0][1] + bb->vec[2][1]);
  r_cent[2] = 0.5f * (bb->vec[0][2] + bb->vec[1][2]);
}

void BKE_boundbox_calc_size_aabb(const BoundBox *bb, float r_size[3])
{
  r_size[0] = 0.5f * fabsf(bb->vec[0][0] - bb->vec[4][0]);
  r_size[1] = 0.5f * fabsf(bb->vec[0][1] - bb->vec[2][1]);
  r_size[2] = 0.5f * fabsf(bb->vec[0][2] - bb->vec[1][2]);
}

void BKE_boundbox_minmax(const BoundBox *bb,
                         const float obmat[4][4],
                         float r_min[3],
                         float r_max[3])
{
  int i;
  for (i = 0; i < 8; i++) {
    float vec[3];
    mul_v3_m4v3(vec, obmat, bb->vec[i]);
    minmax_v3v3_v3(r_min, r_max, vec);
  }
}

std::optional<blender::Bounds<blender::float3>> BKE_object_boundbox_get(const Object *ob)
{
  switch (ob->type) {
    case OB_MESH:
      return static_cast<const Mesh *>(ob->data)->bounds_min_max();
    case OB_CURVES_LEGACY:
    case OB_SURF:
    case OB_FONT:
      return BKE_curve_minmax(static_cast<const Curve *>(ob->data), true);
    case OB_MBALL:
      return BKE_object_evaluated_geometry_bounds(ob);
    case OB_LATTICE:
      return BKE_lattice_minmax(static_cast<const Lattice *>(ob->data));
    case OB_ARMATURE:
      return BKE_armature_min_max(ob->pose);
    case OB_GPENCIL_LEGACY:
      return BKE_gpencil_data_minmax(static_cast<const bGPdata *>(ob->data));
    case OB_CURVES:
      return static_cast<const Curves *>(ob->data)->geometry.wrap().bounds_min_max();
    case OB_POINTCLOUD:
      return static_cast<const PointCloud *>(ob->data)->bounds_min_max();
    case OB_VOLUME:
      return *BKE_volume_min_max(static_cast<const Volume *>(ob->data));
    case OB_GREASE_PENCIL:
      return static_cast<const GreasePencil *>(ob->data)->bounds_min_max();
  }
  return std::nullopt;
}

std::optional<Bounds<float3>> BKE_object_boundbox_eval_cached_get(const Object *ob)
{
  if (ob->runtime->bounds_eval) {
    return *ob->runtime->bounds_eval;
  }
  return BKE_object_boundbox_get(ob);
}

std::optional<Bounds<float3>> BKE_object_evaluated_geometry_bounds(const Object *ob)
{
<<<<<<< HEAD
  if (!ob->runtime->geometry_set_eval) {
    return std::nullopt;
  }
  return ob->runtime->geometry_set_eval->compute_boundbox_without_instances();
=======
  using namespace blender;
  const Bounds<float3> bounds = me_eval->bounds_min_max().value_or(
      Bounds<float3>{float3(0), float3(0)});

  if (ob->runtime->bb == nullptr) {
    ob->runtime->bb = MEM_cnew<BoundBox>("DM-BoundBox");
  }

  BKE_boundbox_init_from_minmax(ob->runtime->bb, bounds.min, bounds.max);

  ob->runtime->bb->flag &= ~BOUNDBOX_DIRTY;
}

bool BKE_object_boundbox_calc_from_evaluated_geometry(Object *ob)
{
  using namespace blender;

  std::optional<Bounds<float3>> bounds;
  if (ob->runtime->geometry_set_eval) {
    bounds = ob->runtime->geometry_set_eval->compute_boundbox_without_instances();
  }
  else if (const Mesh *mesh_eval = BKE_object_get_evaluated_mesh(ob)) {
    bounds = bounds::merge(bounds, mesh_eval->bounds_min_max());
  }
  else {
    return false;
  }

  if (ob->runtime->bb == nullptr) {
    ob->runtime->bb = MEM_cnew<BoundBox>(__func__);
  }
  if (bounds) {
    BKE_boundbox_init_from_minmax(ob->runtime->bb, bounds->min, bounds->max);
  }
  else {
    BKE_boundbox_init_from_minmax(ob->runtime->bb, float3(0), float3(0));
  }

  ob->runtime->bb->flag &= ~BOUNDBOX_DIRTY;

  return true;
>>>>>>> 41f9f275
}

/** \} */

/* -------------------------------------------------------------------- */
/** \name Object Dimension Get/Set
 *
 * \warning Setting dimensions is prone to feedback loops in evaluation.
 * \{ */

static void boundbox_to_dimensions(const Object *ob,
                                   const std::optional<Bounds<float3>> bb,
                                   float r_vec[3])
{
  if (bb) {
    float3 scale;
    mat4_to_size(scale, ob->object_to_world);
    copy_v3_v3(r_vec, bb->min - bb->max);
  }
  else {
    zero_v3(r_vec);
  }
}

void BKE_object_dimensions_get(Object *ob, float r_vec[3])
{
  boundbox_to_dimensions(ob, BKE_object_boundbox_get(ob), r_vec);
}

void BKE_object_dimensions_eval_cached_get(Object *ob, float r_vec[3])
{
  boundbox_to_dimensions(ob, BKE_object_boundbox_eval_cached_get(ob), r_vec);
}

void BKE_object_dimensions_set_ex(Object *ob,
                                  const float value[3],
                                  int axis_mask,
                                  const float ob_scale_orig[3],
                                  const float ob_obmat_orig[4][4])
{
  if (const std::optional<Bounds<float3>> bounds = BKE_object_boundbox_get(ob)) {
    float3 len = bounds->max - bounds->min;

    for (int i = 0; i < 3; i++) {
      if (((1 << i) & axis_mask) == 0) {

        if (ob_scale_orig != nullptr) {
          const float scale_delta = len_v3(ob_obmat_orig[i]) / ob_scale_orig[i];
          if (isfinite(scale_delta)) {
            len[i] *= scale_delta;
          }
        }

        const float scale = copysignf(value[i] / len[i], ob->scale[i]);
        if (isfinite(scale)) {
          ob->scale[i] = scale;
        }
      }
    }
  }
}

void BKE_object_dimensions_set(Object *ob, const float value[3], int axis_mask)
{
  BKE_object_dimensions_set_ex(ob, value, axis_mask, nullptr, nullptr);
}

void BKE_object_minmax(Object *ob, float r_min[3], float r_max[3])
{
  using namespace blender;
  if (const std::optional<Bounds<float3>> bounds = BKE_object_boundbox_get(ob)) {
    copy_v3_v3(r_min, math::transform_point(float4x4(ob->object_to_world), bounds->min));
    copy_v3_v3(r_max, math::transform_point(float4x4(ob->object_to_world), bounds->max));
    return;
  }
  float3 size = ob->scale;

  copy_v3_v3(size, ob->scale);
  if (ob->type == OB_EMPTY) {
    size *= ob->empty_drawsize;
  }

  minmax_v3v3_v3(r_min, r_max, ob->object_to_world[3]);

  float3 vec;
  copy_v3_v3(vec, ob->object_to_world[3]);
  add_v3_v3(vec, size);
  minmax_v3v3_v3(r_min, r_max, vec);

  copy_v3_v3(vec, ob->object_to_world[3]);
  sub_v3_v3(vec, size);
  minmax_v3v3_v3(r_min, r_max, vec);
}

void BKE_object_empty_draw_type_set(Object *ob, const int value)
{
  ob->empty_drawtype = value;

  if (ob->type == OB_EMPTY && ob->empty_drawtype == OB_EMPTY_IMAGE) {
    if (!ob->iuser) {
      ob->iuser = MEM_cnew<ImageUser>("image user");
      ob->iuser->flag |= IMA_ANIM_ALWAYS;
      ob->iuser->frames = 100;
      ob->iuser->sfra = 1;
    }
  }
  else {
    MEM_SAFE_FREE(ob->iuser);
  }
}

bool BKE_object_empty_image_frame_is_visible_in_view3d(const Object *ob, const RegionView3D *rv3d)
{
  const char visibility_flag = ob->empty_image_visibility_flag;
  if (rv3d->is_persp) {
    return (visibility_flag & OB_EMPTY_IMAGE_HIDE_PERSPECTIVE) == 0;
  }

  return (visibility_flag & OB_EMPTY_IMAGE_HIDE_ORTHOGRAPHIC) == 0;
}

bool BKE_object_empty_image_data_is_visible_in_view3d(const Object *ob, const RegionView3D *rv3d)
{
  /* Caller is expected to check this. */
  BLI_assert(BKE_object_empty_image_frame_is_visible_in_view3d(ob, rv3d));

  const char visibility_flag = ob->empty_image_visibility_flag;

  if ((visibility_flag & (OB_EMPTY_IMAGE_HIDE_BACK | OB_EMPTY_IMAGE_HIDE_FRONT)) != 0) {
    float eps, dot;
    if (rv3d->is_persp) {
      /* NOTE: we could normalize the 'view_dir' then use 'eps'
       * however the issue with empty objects being visible when viewed from the side
       * is only noticeable in orthographic views. */
      float3 view_dir;
      sub_v3_v3v3(view_dir, rv3d->viewinv[3], ob->object_to_world[3]);
      dot = dot_v3v3(ob->object_to_world[2], view_dir);
      eps = 0.0f;
    }
    else {
      dot = dot_v3v3(ob->object_to_world[2], rv3d->viewinv[2]);
      eps = 1e-5f;
    }
    if (visibility_flag & OB_EMPTY_IMAGE_HIDE_BACK) {
      if (dot < eps) {
        return false;
      }
    }
    if (visibility_flag & OB_EMPTY_IMAGE_HIDE_FRONT) {
      if (dot > -eps) {
        return false;
      }
    }
  }

  if (visibility_flag & OB_EMPTY_IMAGE_HIDE_NON_AXIS_ALIGNED) {
    float3 proj, ob_z_axis;
    normalize_v3_v3(ob_z_axis, ob->object_to_world[2]);
    project_plane_v3_v3v3(proj, ob_z_axis, rv3d->viewinv[2]);
    const float proj_length_sq = len_squared_v3(proj);
    if (proj_length_sq > 1e-5f) {
      return false;
    }
  }

  return true;
}

bool BKE_object_minmax_empty_drawtype(const Object *ob, float r_min[3], float r_max[3])
{
  BLI_assert(ob->type == OB_EMPTY);
  float3 min(0), max(0);

  bool ok = false;
  const float radius = ob->empty_drawsize;

  switch (ob->empty_drawtype) {
    case OB_ARROWS: {
      max = float3(radius);
      ok = true;
      break;
    }
    case OB_PLAINAXES:
    case OB_CUBE:
    case OB_EMPTY_SPHERE: {
      min = float3(-radius);
      max = float3(radius);
      ok = true;
      break;
    }
    case OB_CIRCLE: {
      max[0] = max[2] = radius;
      min[0] = min[2] = -radius;
      ok = true;
      break;
    }
    case OB_SINGLE_ARROW: {
      max[2] = radius;
      ok = true;
      break;
    }
    case OB_EMPTY_CONE: {
      min = float3(-radius, 0.0f, -radius);
      max = float3(radius, radius * 2.0f, radius);
      ok = true;
      break;
    }
    case OB_EMPTY_IMAGE: {
      const float *ofs = ob->ima_ofs;
      /* NOTE: this is the best approximation that can be calculated without loading the image.
       */
      min[0] = ofs[0] * radius;
      min[1] = ofs[1] * radius;
      max[0] = radius + (ofs[0] * radius);
      max[1] = radius + (ofs[1] * radius);
      /* Since the image aspect can shrink the bounds towards the object origin,
       * adjust the min/max to account for that. */
      for (int i = 0; i < 2; i++) {
        CLAMP_MAX(min[i], 0.0f);
        CLAMP_MIN(max[i], 0.0f);
      }
      ok = true;
      break;
    }
  }

  if (ok) {
    copy_v3_v3(r_min, min);
    copy_v3_v3(r_max, max);
  }
  return ok;
}

bool BKE_object_minmax_dupli(Depsgraph *depsgraph,
                             Scene *scene,
                             Object *ob,
                             float r_min[3],
                             float r_max[3],
                             const bool use_hidden)
{
  using namespace blender;
  bool ok = false;
  if ((ob->transflag & OB_DUPLI) == 0 && ob->runtime->geometry_set_eval == nullptr) {
    return ok;
  }

  ListBase *lb = object_duplilist(depsgraph, scene, ob);
  LISTBASE_FOREACH (DupliObject *, dob, lb) {
    if (((use_hidden == false) && (dob->no_draw != 0)) || dob->ob_data == nullptr) {
      /* pass */
    }
    else {
      Object temp_ob = blender::dna::shallow_copy(*dob->ob);
      blender::bke::ObjectRuntime runtime = *dob->ob->runtime;
      temp_ob.runtime = &runtime;

      /* Do not modify the original bounding-box. */
      temp_ob.runtime->bounds_eval.reset();
      BKE_object_replace_data_on_shallow_copy(&temp_ob, dob->ob_data);
      if (const std::optional<Bounds<float3>> bounds = BKE_object_boundbox_get(&temp_ob)) {
        BoundBox bb;
        BKE_boundbox_init_from_minmax(&bb, bounds->min, bounds->max);
        int i;
        for (i = 0; i < 8; i++) {
          float3 vec;
          mul_v3_m4v3(vec, dob->mat, bb.vec[i]);
          minmax_v3v3_v3(r_min, r_max, vec);
        }

        ok = true;
      }
    }
  }
  free_object_duplilist(lb); /* does restore */

  return ok;
}

struct GPencilStrokePointIterData {
  const float (*obmat)[4];

  void (*point_func_cb)(const float co[3], void *user_data);
  void *user_data;
};

static void foreach_display_point_gpencil_stroke_fn(bGPDlayer * /*layer*/,
                                                    bGPDframe * /*frame*/,
                                                    bGPDstroke *stroke,
                                                    void *thunk)
{
  GPencilStrokePointIterData *iter_data = (GPencilStrokePointIterData *)thunk;
  {
    bGPDspoint *pt;
    int i;
    for (i = 0, pt = stroke->points; i < stroke->totpoints; i++, pt++) {
      float3 co;
      mul_v3_m4v3(co, iter_data->obmat, &pt->x);
      iter_data->point_func_cb(co, iter_data->user_data);
    }
  }
}

void BKE_object_foreach_display_point(Object *ob,
                                      const float obmat[4][4],
                                      void (*func_cb)(const float[3], void *),
                                      void *user_data)
{
  /* TODO: point-cloud and curves object support. */
  const Mesh *mesh_eval = BKE_object_get_evaluated_mesh(ob);
  float3 co;

  if (mesh_eval != nullptr) {
    const Span<float3> positions = mesh_eval->vert_positions();
    for (const int i : positions.index_range()) {
      mul_v3_m4v3(co, obmat, positions[i]);
      func_cb(co, user_data);
    }
  }
  else if (ob->type == OB_GPENCIL_LEGACY) {
    GPencilStrokePointIterData iter_data{};
    iter_data.obmat = obmat;
    iter_data.point_func_cb = func_cb;
    iter_data.user_data = user_data;

    BKE_gpencil_visible_stroke_iter(
        (bGPdata *)ob->data, nullptr, foreach_display_point_gpencil_stroke_fn, &iter_data);
  }
  else if (ob->runtime->curve_cache && ob->runtime->curve_cache->disp.first) {
    LISTBASE_FOREACH (DispList *, dl, &ob->runtime->curve_cache->disp) {
      const float *v3 = dl->verts;
      int totvert = dl->nr;
      int i;

      for (i = 0; i < totvert; i++, v3 += 3) {
        mul_v3_m4v3(co, obmat, v3);
        func_cb(co, user_data);
      }
    }
  }
}

void BKE_scene_foreach_display_point(Depsgraph *depsgraph,
                                     void (*func_cb)(const float[3], void *),
                                     void *user_data)
{
  DEGObjectIterSettings deg_iter_settings{};
  deg_iter_settings.depsgraph = depsgraph;
  deg_iter_settings.flags = DEG_ITER_OBJECT_FLAG_LINKED_DIRECTLY | DEG_ITER_OBJECT_FLAG_VISIBLE |
                            DEG_ITER_OBJECT_FLAG_DUPLI;
  DEG_OBJECT_ITER_BEGIN (&deg_iter_settings, ob) {
    if ((ob->base_flag & BASE_SELECTED) != 0) {
      BKE_object_foreach_display_point(ob, ob->object_to_world, func_cb, user_data);
    }
  }
  DEG_OBJECT_ITER_END;
}

/** \} */

/* -------------------------------------------------------------------- */
/** \name Object Transform Channels (Backup/Restore)
 * \{ */

/**
 * See struct members from #Object in DNA_object_types.h
 */
struct ObTfmBack {
  float loc[3], dloc[3];
  float scale[3], dscale[3];
  float rot[3], drot[3];
  float quat[4], dquat[4];
  float rotAxis[3], drotAxis[3];
  float rotAngle, drotAngle;
  float obmat[4][4];
  float parentinv[4][4];
  float constinv[4][4];
  float imat[4][4];
};

void *BKE_object_tfm_backup(Object *ob)
{
  ObTfmBack *obtfm = (ObTfmBack *)MEM_mallocN(sizeof(ObTfmBack), "ObTfmBack");
  copy_v3_v3(obtfm->loc, ob->loc);
  copy_v3_v3(obtfm->dloc, ob->dloc);
  copy_v3_v3(obtfm->scale, ob->scale);
  copy_v3_v3(obtfm->dscale, ob->dscale);
  copy_v3_v3(obtfm->rot, ob->rot);
  copy_v3_v3(obtfm->drot, ob->drot);
  copy_qt_qt(obtfm->quat, ob->quat);
  copy_qt_qt(obtfm->dquat, ob->dquat);
  copy_v3_v3(obtfm->rotAxis, ob->rotAxis);
  copy_v3_v3(obtfm->drotAxis, ob->drotAxis);
  obtfm->rotAngle = ob->rotAngle;
  obtfm->drotAngle = ob->drotAngle;
  copy_m4_m4(obtfm->obmat, ob->object_to_world);
  copy_m4_m4(obtfm->parentinv, ob->parentinv);
  copy_m4_m4(obtfm->constinv, ob->constinv);
  copy_m4_m4(obtfm->imat, ob->world_to_object);

  return (void *)obtfm;
}

void BKE_object_tfm_restore(Object *ob, void *obtfm_pt)
{
  ObTfmBack *obtfm = (ObTfmBack *)obtfm_pt;
  copy_v3_v3(ob->loc, obtfm->loc);
  copy_v3_v3(ob->dloc, obtfm->dloc);
  copy_v3_v3(ob->scale, obtfm->scale);
  copy_v3_v3(ob->dscale, obtfm->dscale);
  copy_v3_v3(ob->rot, obtfm->rot);
  copy_v3_v3(ob->drot, obtfm->drot);
  copy_qt_qt(ob->quat, obtfm->quat);
  copy_qt_qt(ob->dquat, obtfm->dquat);
  copy_v3_v3(ob->rotAxis, obtfm->rotAxis);
  copy_v3_v3(ob->drotAxis, obtfm->drotAxis);
  ob->rotAngle = obtfm->rotAngle;
  ob->drotAngle = obtfm->drotAngle;
  copy_m4_m4(ob->object_to_world, obtfm->obmat);
  copy_m4_m4(ob->parentinv, obtfm->parentinv);
  copy_m4_m4(ob->constinv, obtfm->constinv);
  copy_m4_m4(ob->world_to_object, obtfm->imat);
}

/** \} */

/* -------------------------------------------------------------------- */
/** \name Object Evaluation/Update API
 * \{ */

void BKE_object_handle_update_ex(Depsgraph *depsgraph,
                                 Scene *scene,
                                 Object *ob,
                                 RigidBodyWorld *rbw)
{
  const ID *object_data = (ID *)ob->data;
  const bool recalc_object = (ob->id.recalc & ID_RECALC_ALL) != 0;
  const bool recalc_data = (object_data != nullptr) ?
                               ((object_data->recalc & ID_RECALC_ALL) != 0) :
                               false;
  if (!recalc_object && !recalc_data) {
    return;
  }
  /* Speed optimization for animation lookups. */
  if (ob->pose != nullptr) {
    BKE_pose_channels_hash_ensure(ob->pose);
    if (ob->pose->flag & POSE_CONSTRAINTS_NEED_UPDATE_FLAGS) {
      BKE_pose_update_constraint_flags(ob->pose);
    }
  }
  if (recalc_data) {
    if (ob->type == OB_ARMATURE) {
      /* this happens for reading old files and to match library armatures
       * with poses we do it ahead of BKE_object_where_is_calc to ensure animation
       * is evaluated on the rebuilt pose, otherwise we get incorrect poses
       * on file load */
      if (ob->pose == nullptr || (ob->pose->flag & POSE_RECALC)) {
        /* No need to pass `bmain` here, we assume we do not need to rebuild DEG from here. */
        BKE_pose_rebuild(nullptr, ob, (bArmature *)ob->data, true);
      }
    }
  }
  /* XXX new animsys warning: depsgraph tag ID_RECALC_GEOMETRY should not skip drivers,
   * which is only in BKE_object_where_is_calc now */
  /* XXX: should this case be ID_RECALC_TRANSFORM instead? */
  if (recalc_object || recalc_data) {
    if (G.debug & G_DEBUG_DEPSGRAPH_EVAL) {
      printf("recalcob %s\n", ob->id.name + 2);
    }
    BKE_object_where_is_calc_ex(depsgraph, scene, rbw, ob, nullptr);
  }

  if (recalc_data) {
    BKE_object_handle_data_update(depsgraph, scene, ob);
  }
}

void BKE_object_handle_update(Depsgraph *depsgraph, Scene *scene, Object *ob)
{
  BKE_object_handle_update_ex(depsgraph, scene, ob, nullptr);
}

void BKE_object_sculpt_data_create(Object *ob)
{
  BLI_assert((ob->sculpt == nullptr) && (ob->mode & OB_MODE_ALL_SCULPT));
  ob->sculpt = MEM_new<SculptSession>(__func__);
  ob->sculpt->mode_type = (eObjectMode)ob->mode;
}

bool BKE_object_obdata_texspace_get(Object *ob,
                                    char **r_texspace_flag,
                                    float **r_texspace_location,
                                    float **r_texspace_size)
{
  if (ob->data == nullptr) {
    return false;
  }

  switch (GS(((ID *)ob->data)->name)) {
    case ID_ME: {
      BKE_mesh_texspace_get_reference(
          (Mesh *)ob->data, r_texspace_flag, r_texspace_location, r_texspace_size);
      break;
    }
    case ID_CU_LEGACY: {
      Curve *cu = (Curve *)ob->data;
      BKE_curve_texspace_ensure(cu);
      if (r_texspace_flag) {
        *r_texspace_flag = &cu->texspace_flag;
      }
      if (r_texspace_location) {
        *r_texspace_location = cu->texspace_location;
      }
      if (r_texspace_size) {
        *r_texspace_size = cu->texspace_size;
      }
      break;
    }
    case ID_MB: {
      MetaBall *mb = (MetaBall *)ob->data;
      if (r_texspace_flag) {
        *r_texspace_flag = &mb->texspace_flag;
      }
      if (r_texspace_location) {
        *r_texspace_location = mb->texspace_location;
      }
      if (r_texspace_size) {
        *r_texspace_size = mb->texspace_size;
      }
      break;
    }
    default:
      return false;
  }
  return true;
}

Mesh *BKE_object_get_evaluated_mesh_no_subsurf(const Object *object)
{
  /* First attempt to retrieve the evaluated mesh from the evaluated geometry set. Most
   * object types either store it there or add a reference to it if it's owned elsewhere. */
  blender::bke::GeometrySet *geometry_set_eval = object->runtime->geometry_set_eval;
  if (geometry_set_eval) {
    /* Some areas expect to be able to modify the evaluated mesh in limited ways. Theoretically
     * this should be avoided, or at least protected with a lock, so a const mesh could be
     * returned from this function. We use a const_cast instead of #get_mesh_for_write, because
     * that might result in a copy of the mesh when it is shared. */
    Mesh *mesh = const_cast<Mesh *>(geometry_set_eval->get_mesh());
    if (mesh) {
      return mesh;
    }
  }

  /* Some object types do not yet add the evaluated mesh to an evaluated geometry set, if they do
   * not support evaluating to multiple data types. Eventually this should be removed, when all
   * object types use #geometry_set_eval. */
  ID *data_eval = object->runtime->data_eval;
  if (data_eval && GS(data_eval->name) == ID_ME) {
    return reinterpret_cast<Mesh *>(data_eval);
  }

  return nullptr;
}

Mesh *BKE_object_get_evaluated_mesh(const Object *object)
{
  Mesh *mesh = BKE_object_get_evaluated_mesh_no_subsurf(object);
  if (!mesh) {
    return nullptr;
  }

  if (object->data && GS(((const ID *)object->data)->name) == ID_ME) {
    mesh = BKE_mesh_wrapper_ensure_subdivision(mesh);
  }

  return mesh;
}

Mesh *BKE_object_get_pre_modified_mesh(const Object *object)
{
  if (object->type == OB_MESH && object->runtime->data_orig != nullptr) {
    BLI_assert(object->id.tag & LIB_TAG_COPIED_ON_WRITE);
    BLI_assert(object->id.orig_id != nullptr);
    BLI_assert(object->runtime->data_orig->orig_id == ((Object *)object->id.orig_id)->data);
    Mesh *result = (Mesh *)object->runtime->data_orig;
    BLI_assert((result->id.tag & LIB_TAG_COPIED_ON_WRITE) != 0);
    BLI_assert((result->id.tag & LIB_TAG_COPIED_ON_WRITE_EVAL_RESULT) == 0);
    return result;
  }
  BLI_assert((object->id.tag & LIB_TAG_COPIED_ON_WRITE) == 0);
  return (Mesh *)object->data;
}

Mesh *BKE_object_get_original_mesh(const Object *object)
{
  Mesh *result = nullptr;
  if (object->id.orig_id == nullptr) {
    BLI_assert((object->id.tag & LIB_TAG_COPIED_ON_WRITE) == 0);
    result = (Mesh *)object->data;
  }
  else {
    BLI_assert((object->id.tag & LIB_TAG_COPIED_ON_WRITE) != 0);
    result = (Mesh *)((Object *)object->id.orig_id)->data;
  }
  BLI_assert(result != nullptr);
  BLI_assert((result->id.tag & (LIB_TAG_COPIED_ON_WRITE | LIB_TAG_COPIED_ON_WRITE_EVAL_RESULT)) ==
             0);
  return result;
}

Mesh *BKE_object_get_editmesh_eval_final(const Object *object)
{
  BLI_assert(!DEG_is_original_id(&object->id));
  BLI_assert(object->type == OB_MESH);

  const Mesh *mesh = static_cast<const Mesh *>(object->data);
  if (mesh->edit_mesh == nullptr) {
    /* Happens when requesting material of evaluated 3d font object: the evaluated object get
     * converted to mesh, and it does not have edit mesh. */
    return nullptr;
  }

  return reinterpret_cast<Mesh *>(object->runtime->data_eval);
}

Mesh *BKE_object_get_editmesh_eval_cage(const Object *object)
{
  BLI_assert(!DEG_is_original_id(&object->id));
  BLI_assert(object->type == OB_MESH);

  const Mesh *mesh = static_cast<const Mesh *>(object->data);
  BLI_assert(mesh->edit_mesh != nullptr);
  UNUSED_VARS_NDEBUG(mesh);

  return object->runtime->editmesh_eval_cage;
}

Lattice *BKE_object_get_lattice(const Object *object)
{
  ID *data = (ID *)object->data;
  if (data == nullptr || GS(data->name) != ID_LT) {
    return nullptr;
  }

  Lattice *lt = (Lattice *)data;
  if (lt->editlatt) {
    return lt->editlatt->latt;
  }

  return lt;
}

Lattice *BKE_object_get_evaluated_lattice(const Object *object)
{
  ID *data_eval = object->runtime->data_eval;

  if (data_eval == nullptr || GS(data_eval->name) != ID_LT) {
    return nullptr;
  }

  Lattice *lt_eval = (Lattice *)data_eval;
  if (lt_eval->editlatt) {
    return lt_eval->editlatt->latt;
  }

  return lt_eval;
}

/** \} */

/* -------------------------------------------------------------------- */
/** \name Object Point Cache
 * \{ */

static int pc_cmp(const void *a, const void *b)
{
  const LinkData *ad = (const LinkData *)a, *bd = (const LinkData *)b;
  if (POINTER_AS_INT(ad->data) > POINTER_AS_INT(bd->data)) {
    return 1;
  }

  return 0;
}

/* TODO: Review the usages of this function, currently with COW it will be called for orig object
 * and then again for COW copies of it, think this is bad since there is no guarantee that we get
 * the same stack index in both cases? Order is important since this index is used for filenames
 * on disk. */
int BKE_object_insert_ptcache(Object *ob)
{
  LinkData *link = nullptr;
  int i = 0;

  BLI_listbase_sort(&ob->pc_ids, pc_cmp);

  for (link = (LinkData *)ob->pc_ids.first, i = 0; link; link = link->next, i++) {
    int index = POINTER_AS_INT(link->data);

    if (i < index) {
      break;
    }
  }

  link = MEM_cnew<LinkData>("PCLink");
  link->data = POINTER_FROM_INT(i);
  BLI_addtail(&ob->pc_ids, link);

  return i;
}

static int pc_findindex(ListBase *listbase, int index)
{
  int number = 0;

  if (listbase == nullptr) {
    return -1;
  }

  LinkData *link = (LinkData *)listbase->first;
  while (link) {
    if (POINTER_AS_INT(link->data) == index) {
      return number;
    }

    number++;
    link = link->next;
  }

  return -1;
}

void BKE_object_delete_ptcache(Object *ob, int index)
{
  int list_index = pc_findindex(&ob->pc_ids, index);
  LinkData *link = (LinkData *)BLI_findlink(&ob->pc_ids, list_index);
  BLI_freelinkN(&ob->pc_ids, link);
}

/** \} */

/* -------------------------------------------------------------------- */
/** \name Object Data Shape Key Insert
 * \{ */

/** Mesh */
static KeyBlock *insert_meshkey(Main *bmain, Object *ob, const char *name, const bool from_mix)
{
  Mesh *me = (Mesh *)ob->data;
  Key *key = me->key;
  KeyBlock *kb;
  int newkey = 0;

  if (key == nullptr) {
    key = me->key = BKE_key_add(bmain, (ID *)me);
    key->type = KEY_RELATIVE;
    newkey = 1;
  }

  if (newkey || from_mix == false) {
    /* create from mesh */
    kb = BKE_keyblock_add_ctime(key, name, false);
    BKE_keyblock_convert_from_mesh(me, key, kb);
  }
  else {
    /* copy from current values */
    int totelem;
    float *data = BKE_key_evaluate_object(ob, &totelem);

    /* create new block with prepared data */
    kb = BKE_keyblock_add_ctime(key, name, false);
    kb->data = data;
    kb->totelem = totelem;
  }

  return kb;
}
/** Lattice */
static KeyBlock *insert_lattkey(Main *bmain, Object *ob, const char *name, const bool from_mix)
{
  Lattice *lt = (Lattice *)ob->data;
  Key *key = lt->key;
  KeyBlock *kb;
  int newkey = 0;

  if (key == nullptr) {
    key = lt->key = BKE_key_add(bmain, (ID *)lt);
    key->type = KEY_RELATIVE;
    newkey = 1;
  }

  if (newkey || from_mix == false) {
    kb = BKE_keyblock_add_ctime(key, name, false);
    if (!newkey) {
      KeyBlock *basekb = (KeyBlock *)key->block.first;
      kb->data = MEM_dupallocN(basekb->data);
      kb->totelem = basekb->totelem;
    }
    else {
      BKE_keyblock_convert_from_lattice(lt, kb);
    }
  }
  else {
    /* copy from current values */
    int totelem;
    float *data = BKE_key_evaluate_object(ob, &totelem);

    /* create new block with prepared data */
    kb = BKE_keyblock_add_ctime(key, name, false);
    kb->totelem = totelem;
    kb->data = data;
  }

  return kb;
}
/** Curve */
static KeyBlock *insert_curvekey(Main *bmain, Object *ob, const char *name, const bool from_mix)
{
  Curve *cu = (Curve *)ob->data;
  Key *key = cu->key;
  KeyBlock *kb;
  ListBase *lb = BKE_curve_nurbs_get(cu);
  int newkey = 0;

  if (key == nullptr) {
    key = cu->key = BKE_key_add(bmain, (ID *)cu);
    key->type = KEY_RELATIVE;
    newkey = 1;
  }

  if (newkey || from_mix == false) {
    /* create from curve */
    kb = BKE_keyblock_add_ctime(key, name, false);
    if (!newkey) {
      KeyBlock *basekb = (KeyBlock *)key->block.first;
      kb->data = MEM_dupallocN(basekb->data);
      kb->totelem = basekb->totelem;
    }
    else {
      BKE_keyblock_convert_from_curve(cu, kb, lb);
    }
  }
  else {
    /* copy from current values */
    int totelem;
    float *data = BKE_key_evaluate_object(ob, &totelem);

    /* create new block with prepared data */
    kb = BKE_keyblock_add_ctime(key, name, false);
    kb->totelem = totelem;
    kb->data = data;
  }

  return kb;
}

/** \} */

/* -------------------------------------------------------------------- */
/** \name Object Shape Key API
 * \{ */

KeyBlock *BKE_object_shapekey_insert(Main *bmain,
                                     Object *ob,
                                     const char *name,
                                     const bool from_mix)
{
  KeyBlock *key = nullptr;

  switch (ob->type) {
    case OB_MESH:
      key = insert_meshkey(bmain, ob, name, from_mix);
      break;
    case OB_CURVES_LEGACY:
    case OB_SURF:
      key = insert_curvekey(bmain, ob, name, from_mix);
      break;
    case OB_LATTICE:
      key = insert_lattkey(bmain, ob, name, from_mix);
      break;
    default:
      break;
  }

  /* Set the first active when none is set when called from RNA. */
  if (key != nullptr) {
    if (ob->shapenr <= 0) {
      ob->shapenr = 1;
    }
  }

  return key;
}

bool BKE_object_shapekey_free(Main *bmain, Object *ob)
{
  Key **key_p, *key;

  key_p = BKE_key_from_object_p(ob);
  if (ELEM(nullptr, key_p, *key_p)) {
    return false;
  }

  key = *key_p;
  *key_p = nullptr;

  BKE_id_free_us(bmain, key);

  return true;
}

bool BKE_object_shapekey_remove(Main *bmain, Object *ob, KeyBlock *kb)
{
  Key *key = BKE_key_from_object(ob);
  short kb_index;

  if (key == nullptr) {
    return false;
  }

  kb_index = BLI_findindex(&key->block, kb);
  BLI_assert(kb_index != -1);

  LISTBASE_FOREACH (KeyBlock *, rkb, &key->block) {
    if (rkb->relative == kb_index) {
      /* remap to the 'Basis' */
      rkb->relative = 0;
    }
    else if (rkb->relative >= kb_index) {
      /* Fix positional shift of the keys when kb is deleted from the list */
      rkb->relative -= 1;
    }
  }

  BLI_remlink(&key->block, kb);
  key->totkey--;
  if (key->refkey == kb) {
    key->refkey = (KeyBlock *)key->block.first;

    if (key->refkey) {
      /* apply new basis key on original data */
      switch (ob->type) {
        case OB_MESH: {
          Mesh *mesh = (Mesh *)ob->data;
          MutableSpan<float3> positions = mesh->vert_positions_for_write();
          BKE_keyblock_convert_to_mesh(
              key->refkey, reinterpret_cast<float(*)[3]>(positions.data()), mesh->totvert);
          break;
        }
        case OB_CURVES_LEGACY:
        case OB_SURF:
          BKE_keyblock_convert_to_curve(
              key->refkey, (Curve *)ob->data, BKE_curve_nurbs_get((Curve *)ob->data));
          break;
        case OB_LATTICE:
          BKE_keyblock_convert_to_lattice(key->refkey, (Lattice *)ob->data);
          break;
      }
    }
  }

  if (kb->data) {
    MEM_freeN(kb->data);
  }
  MEM_freeN(kb);

  /* Unset active when all are freed. */
  if (BLI_listbase_is_empty(&key->block)) {
    ob->shapenr = 0;
  }
  else if (ob->shapenr > 1) {
    ob->shapenr--;
  }

  if (key->totkey == 0) {
    BKE_object_shapekey_free(bmain, ob);
  }

  return true;
}

/** \} */

/* -------------------------------------------------------------------- */
/** \name Object Query API
 * \{ */

bool BKE_object_parent_loop_check(const Object *par, const Object *ob)
{
  /* test if 'ob' is a parent somewhere in par's parents */
  if (par == nullptr) {
    return false;
  }
  if (ob == par) {
    return true;
  }
  return BKE_object_parent_loop_check(par->parent, ob);
}

bool BKE_object_flag_test_recursive(const Object *ob, short flag)
{
  if (ob->flag & flag) {
    return true;
  }
  if (ob->parent) {
    return BKE_object_flag_test_recursive(ob->parent, flag);
  }

  return false;
}

bool BKE_object_is_child_recursive(const Object *ob_parent, const Object *ob_child)
{
  for (ob_child = ob_child->parent; ob_child; ob_child = ob_child->parent) {
    if (ob_child == ob_parent) {
      return true;
    }
  }
  return false;
}

int BKE_object_is_modified(Scene *scene, Object *ob)
{
  /* Always test on original object since evaluated object may no longer
   * have shape keys or modifiers that were used to evaluate it. */
  ob = DEG_get_original_object(ob);

  int flag = 0;

  if (BKE_key_from_object(ob)) {
    flag |= eModifierMode_Render | eModifierMode_Realtime;
  }
  else {
    ModifierData *md;
    VirtualModifierData virtual_modifier_data;
    /* cloth */
    for (md = BKE_modifiers_get_virtual_modifierlist(ob, &virtual_modifier_data);
         md && (flag != (eModifierMode_Render | eModifierMode_Realtime));
         md = md->next)
    {
      if ((flag & eModifierMode_Render) == 0 &&
          BKE_modifier_is_enabled(scene, md, eModifierMode_Render)) {
        flag |= eModifierMode_Render;
      }

      if ((flag & eModifierMode_Realtime) == 0 &&
          BKE_modifier_is_enabled(scene, md, eModifierMode_Realtime))
      {
        flag |= eModifierMode_Realtime;
      }
    }
  }

  return flag;
}

bool BKE_object_moves_in_time(const Object *object, bool recurse_parent)
{
  /* If object has any sort of animation data assume it is moving. */
  if (BKE_animdata_id_is_animated(&object->id)) {
    return true;
  }
  if (!BLI_listbase_is_empty(&object->constraints)) {
    return true;
  }
  if (recurse_parent && object->parent != nullptr) {
    return BKE_object_moves_in_time(object->parent, true);
  }
  return false;
}

static bool object_moves_in_time(const Object *object)
{
  return BKE_object_moves_in_time(object, true);
}

static bool object_deforms_in_time(Object *object)
{
  if (BKE_key_from_object(object) != nullptr) {
    return true;
  }
  if (!BLI_listbase_is_empty(&object->modifiers)) {
    return true;
  }
  return object_moves_in_time(object);
}

static bool constructive_modifier_is_deform_modified(Object *ob, ModifierData *md)
{
  /* TODO(sergey): Consider generalizing this a bit so all modifier logic
   * is concentrated in MOD_{modifier}.c file,
   */
  if (md->type == eModifierType_Array) {
    ArrayModifierData *amd = (ArrayModifierData *)md;
    /* TODO(sergey): Check if curve is deformed. */
    return (amd->start_cap != nullptr && object_moves_in_time(amd->start_cap)) ||
           (amd->end_cap != nullptr && object_moves_in_time(amd->end_cap)) ||
           (amd->curve_ob != nullptr && object_moves_in_time(amd->curve_ob)) ||
           (amd->offset_ob != nullptr && object_moves_in_time(amd->offset_ob));
  }
  if (md->type == eModifierType_Mirror) {
    MirrorModifierData *mmd = (MirrorModifierData *)md;
    return mmd->mirror_ob != nullptr &&
           (object_moves_in_time(mmd->mirror_ob) || object_moves_in_time(ob));
  }
  if (md->type == eModifierType_Screw) {
    ScrewModifierData *smd = (ScrewModifierData *)md;
    return smd->ob_axis != nullptr && object_moves_in_time(smd->ob_axis);
  }
  if (md->type == eModifierType_MeshSequenceCache) {
    /* NOTE: Not ideal because it's unknown whether topology changes or not.
     * This will be detected later, so by assuming it's only deformation
     * going on here we allow baking deform-only mesh to Alembic and have
     * proper motion blur after that.
     */
    return true;
  }
  if (md->type == eModifierType_Nodes) {
    /* Not ideal for performance to always assume this is animated,
     * but hard to detect in general. The better long term solution is likely
     * to replace BKE_object_is_deform_modified by a test if the object was
     * modified by the depsgraph when changing frames. */
    return true;
  }
  return false;
}

static bool modifiers_has_animation_check(const Object *ob)
{
  /* TODO(sergey): This is a bit code duplication with depsgraph, but
   * would be nicer to solve this as a part of new dependency graph
   * work, so we avoid conflicts and so.
   */
  if (ob->adt != nullptr) {
    AnimData *adt = ob->adt;
    if (adt->action != nullptr) {
      LISTBASE_FOREACH (FCurve *, fcu, &adt->action->curves) {
        if (fcu->rna_path && strstr(fcu->rna_path, "modifiers[")) {
          return true;
        }
      }
    }
    LISTBASE_FOREACH (FCurve *, fcu, &adt->drivers) {
      if (fcu->rna_path && strstr(fcu->rna_path, "modifiers[")) {
        return true;
      }
    }
  }
  return false;
}

int BKE_object_is_deform_modified(Scene *scene, Object *ob)
{
  /* Always test on original object since evaluated object may no longer
   * have shape keys or modifiers that were used to evaluate it. */
  ob = DEG_get_original_object(ob);

  ModifierData *md;
  VirtualModifierData virtual_modifier_data;
  int flag = 0;
  const bool is_modifier_animated = modifiers_has_animation_check(ob);

  if (BKE_key_from_object(ob)) {
    flag |= eModifierMode_Realtime | eModifierMode_Render;
  }

  if (ob->type == OB_CURVES_LEGACY) {
    Curve *cu = (Curve *)ob->data;
    if (cu->taperobj != nullptr && object_deforms_in_time(cu->taperobj)) {
      flag |= eModifierMode_Realtime | eModifierMode_Render;
    }
  }

  /* cloth */
  for (md = BKE_modifiers_get_virtual_modifierlist(ob, &virtual_modifier_data);
       md && (flag != (eModifierMode_Render | eModifierMode_Realtime));
       md = md->next)
  {
    const ModifierTypeInfo *mti = BKE_modifier_get_info((const ModifierType)md->type);
    bool can_deform = mti->type == ModifierTypeType::OnlyDeform || is_modifier_animated;

    if (!can_deform) {
      can_deform = constructive_modifier_is_deform_modified(ob, md);
    }

    if (can_deform) {
      if (!(flag & eModifierMode_Render) &&
          BKE_modifier_is_enabled(scene, md, eModifierMode_Render)) {
        flag |= eModifierMode_Render;
      }

      if (!(flag & eModifierMode_Realtime) &&
          BKE_modifier_is_enabled(scene, md, eModifierMode_Realtime)) {
        flag |= eModifierMode_Realtime;
      }
    }
  }

  return flag;
}

int BKE_object_scenes_users_get(Main *bmain, Object *ob)
{
  int num_scenes = 0;
  LISTBASE_FOREACH (Scene *, scene, &bmain->scenes) {
    if (BKE_collection_has_object_recursive(scene->master_collection, ob)) {
      num_scenes++;
    }
  }
  return num_scenes;
}

MovieClip *BKE_object_movieclip_get(Scene *scene, Object *ob, bool use_default)
{
  MovieClip *clip = use_default ? scene->clip : nullptr;
  bConstraint *con = (bConstraint *)ob->constraints.first, *scon = nullptr;

  while (con) {
    if (con->type == CONSTRAINT_TYPE_CAMERASOLVER) {
      if (scon == nullptr || (scon->flag & CONSTRAINT_OFF)) {
        scon = con;
      }
    }

    con = con->next;
  }

  if (scon) {
    bCameraSolverConstraint *solver = (bCameraSolverConstraint *)scon->data;
    if ((solver->flag & CAMERASOLVER_ACTIVECLIP) == 0) {
      clip = solver->clip;
    }
    else {
      clip = scene->clip;
    }
  }

  return clip;
}

bool BKE_object_supports_material_slots(Object *ob)
{
  return ELEM(ob->type,
              OB_MESH,
              OB_CURVES_LEGACY,
              OB_SURF,
              OB_FONT,
              OB_MBALL,
              OB_CURVES,
              OB_POINTCLOUD,
              OB_VOLUME,
              OB_GPENCIL_LEGACY,
              OB_GREASE_PENCIL);
}

/** \} */

/* -------------------------------------------------------------------- */
/** \name Object Runtime
 * \{ */

void BKE_object_runtime_reset(Object *object)
{
  *object->runtime = {};
}

void BKE_object_runtime_reset_on_copy(Object *object, const int /*flag*/)
{
  blender::bke::ObjectRuntime *runtime = object->runtime;
  runtime->data_eval = nullptr;
  runtime->gpd_eval = nullptr;
  runtime->mesh_deform_eval = nullptr;
  runtime->curve_cache = nullptr;
  runtime->object_as_temp_mesh = nullptr;
  runtime->pose_backup = nullptr;
  runtime->object_as_temp_curve = nullptr;
  runtime->geometry_set_eval = nullptr;

  runtime->crazyspace_deform_imats = {};
  runtime->crazyspace_deform_cos = {};
}

void BKE_object_runtime_free_data(Object *object)
{
  /* Currently this is all that's needed. */
  BKE_object_free_derived_caches(object);

  BKE_object_runtime_reset(object);
}

/** \} */

/* -------------------------------------------------------------------- */
/** \name Object Relationships
 * \{ */

/**
 * Find an associated armature object.
 */
static Object *obrel_armature_find(Object *ob)
{
  Object *ob_arm = nullptr;

  if (ob->parent && ob->partype == PARSKEL && ob->parent->type == OB_ARMATURE) {
    ob_arm = ob->parent;
  }
  else {
    LISTBASE_FOREACH (ModifierData *, mod, &ob->modifiers) {
      if (mod->type == eModifierType_Armature) {
        ob_arm = ((ArmatureModifierData *)mod)->object;
      }
    }
  }

  return ob_arm;
}

static bool obrel_list_test(Object *ob)
{
  return ob && !(ob->id.tag & LIB_TAG_DOIT);
}

static void obrel_list_add(LinkNode **links, Object *ob)
{
  BLI_linklist_prepend(links, ob);
  ob->id.tag |= LIB_TAG_DOIT;
}

LinkNode *BKE_object_relational_superset(const Scene *scene,
                                         ViewLayer *view_layer,
                                         eObjectSet objectSet,
                                         eObRelationTypes includeFilter)
{
  LinkNode *links = nullptr;

  /* Remove markers from all objects */
  BKE_view_layer_synced_ensure(scene, view_layer);
  LISTBASE_FOREACH (Base *, base, BKE_view_layer_object_bases_get(view_layer)) {
    base->object->id.tag &= ~LIB_TAG_DOIT;
  }

  /* iterate over all selected and visible objects */
  LISTBASE_FOREACH (Base *, base, BKE_view_layer_object_bases_get(view_layer)) {
    if (objectSet == OB_SET_ALL) {
      /* as we get all anyways just add it */
      Object *ob = base->object;
      obrel_list_add(&links, ob);
    }
    else {
      if ((objectSet == OB_SET_SELECTED && BASE_SELECTED_EDITABLE(((View3D *)nullptr), base)) ||
          (objectSet == OB_SET_VISIBLE && BASE_EDITABLE(((View3D *)nullptr), base)))
      {
        Object *ob = base->object;

        if (obrel_list_test(ob)) {
          obrel_list_add(&links, ob);
        }

        /* parent relationship */
        if (includeFilter & (OB_REL_PARENT | OB_REL_PARENT_RECURSIVE)) {
          Object *parent = ob->parent;
          if (obrel_list_test(parent)) {

            obrel_list_add(&links, parent);

            /* recursive parent relationship */
            if (includeFilter & OB_REL_PARENT_RECURSIVE) {
              parent = parent->parent;
              while (obrel_list_test(parent)) {

                obrel_list_add(&links, parent);
                parent = parent->parent;
              }
            }
          }
        }

        /* child relationship */
        if (includeFilter & (OB_REL_CHILDREN | OB_REL_CHILDREN_RECURSIVE)) {
          LISTBASE_FOREACH (Base *, local_base, BKE_view_layer_object_bases_get(view_layer)) {
            if (BASE_EDITABLE(((View3D *)nullptr), local_base)) {

              Object *child = local_base->object;
              if (obrel_list_test(child)) {
                if ((includeFilter & OB_REL_CHILDREN_RECURSIVE &&
                     BKE_object_is_child_recursive(ob, child)) ||
                    (includeFilter & OB_REL_CHILDREN && child->parent && child->parent == ob))
                {
                  obrel_list_add(&links, child);
                }
              }
            }
          }
        }

        /* include related armatures */
        if (includeFilter & OB_REL_MOD_ARMATURE) {
          Object *arm = obrel_armature_find(ob);
          if (obrel_list_test(arm)) {
            obrel_list_add(&links, arm);
          }
        }
      }
    }
  }

  return links;
}

LinkNode *BKE_object_groups(Main *bmain, Scene *scene, Object *ob)
{
  LinkNode *collection_linknode = nullptr;
  Collection *collection = nullptr;
  while ((collection = BKE_collection_object_find(bmain, scene, collection, ob))) {
    BLI_linklist_prepend(&collection_linknode, collection);
  }

  return collection_linknode;
}

void BKE_object_groups_clear(Main *bmain, Scene *scene, Object *ob)
{
  Collection *collection = nullptr;
  while ((collection = BKE_collection_object_find(bmain, scene, collection, ob))) {
    BKE_collection_object_remove(bmain, collection, ob, false);
    DEG_id_tag_update(&collection->id, ID_RECALC_COPY_ON_WRITE);
  }
}

/** \} */

/* -------------------------------------------------------------------- */
/** \name Object KD-Tree
 * \{ */

KDTree_3d *BKE_object_as_kdtree(Object *ob, int *r_tot)
{
  KDTree_3d *tree = nullptr;
  uint tot = 0;

  switch (ob->type) {
    case OB_MESH: {
      Mesh *me = (Mesh *)ob->data;
      uint i;

      Mesh *me_eval = ob->runtime->mesh_deform_eval ? ob->runtime->mesh_deform_eval :
                                                      BKE_object_get_evaluated_mesh(ob);
      const int *index;

      if (me_eval &&
          (index = (const int *)CustomData_get_layer(&me_eval->vert_data, CD_ORIGINDEX))) {
        const Span<float3> positions = me->vert_positions();

        /* Tree over-allocates in case where some verts have #ORIGINDEX_NONE. */
        tot = 0;
        tree = BLI_kdtree_3d_new(positions.size());

        /* We don't how many verts from the DM we can use. */
        for (i = 0; i < positions.size(); i++) {
          if (index[i] != ORIGINDEX_NONE) {
            float co[3];
            mul_v3_m4v3(co, ob->object_to_world, positions[i]);
            BLI_kdtree_3d_insert(tree, index[i], co);
            tot++;
          }
        }
      }
      else {
        const Span<float3> positions = me->vert_positions();

        tot = positions.size();
        tree = BLI_kdtree_3d_new(tot);

        for (i = 0; i < tot; i++) {
          float co[3];
          mul_v3_m4v3(co, ob->object_to_world, positions[i]);
          BLI_kdtree_3d_insert(tree, i, co);
        }
      }

      BLI_kdtree_3d_balance(tree);
      break;
    }
    case OB_CURVES_LEGACY:
    case OB_SURF: {
      /* TODO: take deformation into account */
      Curve *cu = (Curve *)ob->data;
      uint i, a;

      Nurb *nu;

      tot = BKE_nurbList_verts_count_without_handles(&cu->nurb);
      tree = BLI_kdtree_3d_new(tot);
      i = 0;

      nu = (Nurb *)cu->nurb.first;
      while (nu) {
        if (nu->bezt) {
          BezTriple *bezt;

          bezt = nu->bezt;
          a = nu->pntsu;
          while (a--) {
            float co[3];
            mul_v3_m4v3(co, ob->object_to_world, bezt->vec[1]);
            BLI_kdtree_3d_insert(tree, i++, co);
            bezt++;
          }
        }
        else {
          BPoint *bp;

          bp = nu->bp;
          a = nu->pntsu * nu->pntsv;
          while (a--) {
            float co[3];
            mul_v3_m4v3(co, ob->object_to_world, bp->vec);
            BLI_kdtree_3d_insert(tree, i++, co);
            bp++;
          }
        }
        nu = nu->next;
      }

      BLI_kdtree_3d_balance(tree);
      break;
    }
    case OB_LATTICE: {
      /* TODO: take deformation into account */
      Lattice *lt = (Lattice *)ob->data;
      BPoint *bp;
      uint i;

      tot = lt->pntsu * lt->pntsv * lt->pntsw;
      tree = BLI_kdtree_3d_new(tot);
      i = 0;

      for (bp = lt->def; i < tot; bp++) {
        float co[3];
        mul_v3_m4v3(co, ob->object_to_world, bp->vec);
        BLI_kdtree_3d_insert(tree, i++, co);
      }

      BLI_kdtree_3d_balance(tree);
      break;
    }
  }

  *r_tot = tot;
  return tree;
}

/** \} */

/* -------------------------------------------------------------------- */
/** \name Object Modifier Utilities
 * \{ */

/**
 * Set "ignore cache" flag for all caches on this object.
 */
static void object_cacheIgnoreClear(Object *ob, int state)
{
  ListBase pidlist;
  BKE_ptcache_ids_from_object(&pidlist, ob, nullptr, 0);

  LISTBASE_FOREACH (PTCacheID *, pid, &pidlist) {
    if (pid->cache) {
      if (state) {
        pid->cache->flag |= PTCACHE_IGNORE_CLEAR;
      }
      else {
        pid->cache->flag &= ~PTCACHE_IGNORE_CLEAR;
      }
    }
  }

  BLI_freelistN(&pidlist);
}

bool BKE_object_modifier_update_subframe(Depsgraph *depsgraph,
                                         Scene *scene,
                                         Object *ob,
                                         bool update_mesh,
                                         int parent_recursion,
                                         float frame,
                                         int type)
{
  const bool flush_to_original = DEG_is_active(depsgraph);
  ModifierData *md = BKE_modifiers_findby_type(ob, (ModifierType)type);

  if (type == eModifierType_DynamicPaint) {
    DynamicPaintModifierData *pmd = (DynamicPaintModifierData *)md;

    /* if other is dynamic paint canvas, don't update */
    if (pmd && pmd->canvas) {
      return true;
    }
  }
  else if (type == eModifierType_Fluid) {
    FluidModifierData *fmd = (FluidModifierData *)md;

    if (fmd && (fmd->type & MOD_FLUID_TYPE_DOMAIN) != 0) {
      return true;
    }
  }

  /* if object has parents, update them too */
  if (parent_recursion) {
    int recursion = parent_recursion - 1;
    bool no_update = false;
    if (ob->parent) {
      no_update |= BKE_object_modifier_update_subframe(
          depsgraph, scene, ob->parent, false, recursion, frame, type);
    }
    if (ob->track) {
      no_update |= BKE_object_modifier_update_subframe(
          depsgraph, scene, ob->track, false, recursion, frame, type);
    }

    /* Skip sub-frame if object is parented to vertex of a dynamic paint canvas. */
    if (no_update && ELEM(ob->partype, PARVERT1, PARVERT3)) {
      return false;
    }

    /* also update constraint targets */
    LISTBASE_FOREACH (bConstraint *, con, &ob->constraints) {
      ListBase targets = {nullptr, nullptr};

      if (BKE_constraint_targets_get(con, &targets)) {
        LISTBASE_FOREACH (bConstraintTarget *, ct, &targets) {
          if (ct->tar) {
            BKE_object_modifier_update_subframe(
                depsgraph, scene, ct->tar, false, recursion, frame, type);
          }
        }
        /* free temp targets */
        BKE_constraint_targets_flush(con, &targets, false);
      }
    }
  }

  /* was originally ID_RECALC_ALL - TODO: which flags are really needed??? */
  /* TODO(sergey): What about animation? */
  const AnimationEvalContext anim_eval_context = BKE_animsys_eval_context_construct(depsgraph,
                                                                                    frame);

  ob->id.recalc |= ID_RECALC_ALL;
  if (update_mesh) {
    BKE_animsys_evaluate_animdata(
        &ob->id, ob->adt, &anim_eval_context, ADT_RECALC_ANIM, flush_to_original);
    /* Ignore cache clear during sub-frame updates to not mess up cache validity. */
    object_cacheIgnoreClear(ob, 1);
    BKE_object_handle_update(depsgraph, scene, ob);
    object_cacheIgnoreClear(ob, 0);
  }
  else {
    BKE_object_where_is_calc_time(depsgraph, scene, ob, frame);
  }

  /* for curve following objects, parented curve has to be updated too */
  if (ob->type == OB_CURVES_LEGACY) {
    Curve *cu = (Curve *)ob->data;
    BKE_animsys_evaluate_animdata(
        &cu->id, cu->adt, &anim_eval_context, ADT_RECALC_ANIM, flush_to_original);
  }
  /* and armatures... */
  if (ob->type == OB_ARMATURE) {
    bArmature *arm = (bArmature *)ob->data;
    BKE_animsys_evaluate_animdata(
        &arm->id, arm->adt, &anim_eval_context, ADT_RECALC_ANIM, flush_to_original);
    BKE_pose_where_is(depsgraph, scene, ob);
  }

  return false;
}

void BKE_object_update_select_id(Main *bmain)
{
  Object *ob = (Object *)bmain->objects.first;
  int select_id = 1;
  while (ob) {
    ob->runtime->select_id = select_id++;
    ob = (Object *)ob->id.next;
  }
}

/** \} */

/* -------------------------------------------------------------------- */
/** \name Object Conversion
 * \{ */

Mesh *BKE_object_to_mesh(Depsgraph *depsgraph, Object *object, bool preserve_all_data_layers)
{
  BKE_object_to_mesh_clear(object);

  Mesh *mesh = BKE_mesh_new_from_object(depsgraph, object, preserve_all_data_layers, false);
  object->runtime->object_as_temp_mesh = mesh;
  return mesh;
}

void BKE_object_to_mesh_clear(Object *object)
{
  if (object->runtime->object_as_temp_mesh == nullptr) {
    return;
  }
  BKE_id_free(nullptr, object->runtime->object_as_temp_mesh);
  object->runtime->object_as_temp_mesh = nullptr;
}

Curve *BKE_object_to_curve(Object *object, Depsgraph *depsgraph, bool apply_modifiers)
{
  BKE_object_to_curve_clear(object);

  Curve *curve = BKE_curve_new_from_object(object, depsgraph, apply_modifiers);
  object->runtime->object_as_temp_curve = curve;
  return curve;
}

void BKE_object_to_curve_clear(Object *object)
{
  if (object->runtime->object_as_temp_curve == nullptr) {
    return;
  }
  BKE_id_free(nullptr, object->runtime->object_as_temp_curve);
  object->runtime->object_as_temp_curve = nullptr;
}

void BKE_object_check_uuids_unique_and_report(const Object *object)
{
  BKE_pose_check_uuids_unique_and_report(object->pose);
  BKE_modifier_check_uuids_unique_and_report(object);
}

SubsurfModifierData *BKE_object_get_last_subsurf_modifier(const Object *ob)
{
  ModifierData *md = (ModifierData *)(ob->modifiers.last);

  while (md) {
    if (md->type == eModifierType_Subsurf) {
      break;
    }

    md = md->prev;
  }

  return (SubsurfModifierData *)(md);
}

void BKE_object_replace_data_on_shallow_copy(Object *ob, ID *new_data)
{
  ob->type = BKE_object_obdata_to_type(new_data);
  ob->data = (void *)new_data;
  ob->runtime->geometry_set_eval = nullptr;
  ob->runtime->data_eval = new_data;
  ob->runtime->bounds_eval.reset();
  ob->id.py_instance = nullptr;
}

/** \} */<|MERGE_RESOLUTION|>--- conflicted
+++ resolved
@@ -3599,54 +3599,10 @@
 
 std::optional<Bounds<float3>> BKE_object_evaluated_geometry_bounds(const Object *ob)
 {
-<<<<<<< HEAD
   if (!ob->runtime->geometry_set_eval) {
     return std::nullopt;
   }
   return ob->runtime->geometry_set_eval->compute_boundbox_without_instances();
-=======
-  using namespace blender;
-  const Bounds<float3> bounds = me_eval->bounds_min_max().value_or(
-      Bounds<float3>{float3(0), float3(0)});
-
-  if (ob->runtime->bb == nullptr) {
-    ob->runtime->bb = MEM_cnew<BoundBox>("DM-BoundBox");
-  }
-
-  BKE_boundbox_init_from_minmax(ob->runtime->bb, bounds.min, bounds.max);
-
-  ob->runtime->bb->flag &= ~BOUNDBOX_DIRTY;
-}
-
-bool BKE_object_boundbox_calc_from_evaluated_geometry(Object *ob)
-{
-  using namespace blender;
-
-  std::optional<Bounds<float3>> bounds;
-  if (ob->runtime->geometry_set_eval) {
-    bounds = ob->runtime->geometry_set_eval->compute_boundbox_without_instances();
-  }
-  else if (const Mesh *mesh_eval = BKE_object_get_evaluated_mesh(ob)) {
-    bounds = bounds::merge(bounds, mesh_eval->bounds_min_max());
-  }
-  else {
-    return false;
-  }
-
-  if (ob->runtime->bb == nullptr) {
-    ob->runtime->bb = MEM_cnew<BoundBox>(__func__);
-  }
-  if (bounds) {
-    BKE_boundbox_init_from_minmax(ob->runtime->bb, bounds->min, bounds->max);
-  }
-  else {
-    BKE_boundbox_init_from_minmax(ob->runtime->bb, float3(0), float3(0));
-  }
-
-  ob->runtime->bb->flag &= ~BOUNDBOX_DIRTY;
-
-  return true;
->>>>>>> 41f9f275
 }
 
 /** \} */
