--- conflicted
+++ resolved
@@ -511,13 +511,8 @@
       }
     }
     else if (ELEM(mode, MREMAP_MODE_VERT_EDGE_NEAREST, MREMAP_MODE_VERT_EDGEINTERP_NEAREST)) {
-<<<<<<< HEAD
       const blender::Span<blender::int2> edges_src = me_src->edges();
-      const float(*vcos_src)[3] = BKE_mesh_vert_positions(me_src);
-=======
-      const blender::Span<MEdge> edges_src = me_src->edges();
       const float(*positions_src)[3] = BKE_mesh_vert_positions(me_src);
->>>>>>> 254d1484
 
       BKE_bvhtree_from_mesh_get(&treedata, me_src, BVHTREE_FROM_EDGES, 2);
       nearest.index = -1;
@@ -532,15 +527,9 @@
 
         if (mesh_remap_bvhtree_query_nearest(
                 &treedata, &nearest, tmp_co, max_dist_sq, &hit_dist)) {
-<<<<<<< HEAD
           const blender::int2 &edge = edges_src[nearest.index];
-          const float *v1cos = vcos_src[edge[0]];
-          const float *v2cos = vcos_src[edge[1]];
-=======
-          const MEdge *edge = &edges_src[nearest.index];
-          const float *v1cos = positions_src[edge->v1];
-          const float *v2cos = positions_src[edge->v2];
->>>>>>> 254d1484
+          const float *v1cos = positions_src[edge.v1];
+          const float *v2cos = positions_src[edge.v2];
 
           if (mode == MREMAP_MODE_VERT_EDGE_NEAREST) {
             const float dist_v1 = len_squared_v3v3(tmp_co, v1cos);
@@ -724,13 +713,8 @@
 
     if (mode == MREMAP_MODE_EDGE_VERT_NEAREST) {
       const int num_verts_src = me_src->totvert;
-<<<<<<< HEAD
       const blender::Span<blender::int2> edges_src = me_src->edges();
-      const float(*vcos_src)[3] = BKE_mesh_vert_positions(me_src);
-=======
-      const blender::Span<MEdge> edges_src = me_src->edges();
       const float(*positions_src)[3] = BKE_mesh_vert_positions(me_src);
->>>>>>> 254d1484
 
       MeshElemMap *vert_to_edge_src_map;
       int *vert_to_edge_src_map_mem;
@@ -816,17 +800,10 @@
         }
 
         if (best_eidx_src >= 0) {
-<<<<<<< HEAD
-          const float *co1_src = vcos_src[edges_src[best_eidx_src][0]];
-          const float *co2_src = vcos_src[edges_src[best_eidx_src][1]];
+          const float *co1_src = positions_src[edges_src[best_eidx_src][0]];
+          const float *co2_src = positions_src[edges_src[best_eidx_src][1]];
           const float *co1_dst = vert_positions_dst[e_dst[0]];
           const float *co2_dst = vert_positions_dst[e_dst[1]];
-=======
-          const float *co1_src = positions_src[edges_src[best_eidx_src].v1];
-          const float *co2_src = positions_src[edges_src[best_eidx_src].v2];
-          const float *co1_dst = vert_positions_dst[e_dst.v1];
-          const float *co2_dst = vert_positions_dst[e_dst.v2];
->>>>>>> 254d1484
           float co_src[3], co_dst[3];
 
           /* TODO: would need an isect_seg_seg_v3(), actually! */
@@ -915,15 +892,9 @@
           int best_eidx_src = -1;
 
           for (; nloops--; corner_edge_src++) {
-<<<<<<< HEAD
             const blender::int2 &edge_src = edges_src[*corner_edge_src];
-            const float *co1_src = vcos_src[edge_src[0]];
-            const float *co2_src = vcos_src[edge_src[1]];
-=======
-            const MEdge *edge_src = &edges_src[*corner_edge_src];
-            const float *co1_src = positions_src[edge_src->v1];
-            const float *co2_src = positions_src[edge_src->v2];
->>>>>>> 254d1484
+            const float *co1_src = positions_src[edge_src[0]];
+            const float *co2_src = positions_src[edge_src[1]];
             float co_src[3];
             float dist_sq;
 
@@ -1323,12 +1294,7 @@
 
     const blender::Span<blender::float3> positions_src = me_src->vert_positions();
     const int num_verts_src = me_src->totvert;
-<<<<<<< HEAD
-    const float(*vcos_src)[3] = nullptr;
     const blender::Span<blender::int2> edges_src = me_src->edges();
-=======
-    const blender::Span<MEdge> edges_src = me_src->edges();
->>>>>>> 254d1484
     const blender::OffsetIndices polys_src = me_src->polys();
     const blender::Span<int> corner_verts_src = me_src->corner_verts();
     const blender::Span<int> corner_edges_src = me_src->corner_edges();
