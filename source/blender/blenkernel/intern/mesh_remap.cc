--- conflicted
+++ resolved
@@ -1272,15 +1272,8 @@
                                            1) :
                                     0);
 
-<<<<<<< HEAD
-    const float(*poly_nors_src)[3] = nullptr;
-    const float(*loop_nors_src)[3] = nullptr;
-    const float(*poly_nors_dst)[3] = nullptr;
-    const float(*loop_nors_dst)[3] = nullptr;
-=======
     blender::Span<blender::float3> poly_normals_src;
     blender::Span<blender::float3> loop_normals_src;
->>>>>>> dec9c593
 
     blender::Span<blender::float3> poly_normals_dst;
     blender::float3 *loop_normals_dst;
@@ -1340,62 +1333,13 @@
         poly_normals_dst = mesh_dst->poly_normals();
       }
       if (need_lnors_dst) {
-<<<<<<< HEAD
-        loop_nors_dst = BKE_mesh_corner_normals_ensure(mesh_dst);
+        loop_normals_dst = BKE_mesh_corner_normals_ensure(mesh_dst);
       }
       if (need_pnors_src) {
-        poly_nors_src = BKE_mesh_poly_normals_ensure(me_src);
+        poly_normals_src = BKE_mesh_poly_normals_ensure(me_src);
       }
       if (need_lnors_src) {
-        loop_nors_src = BKE_mesh_corner_normals_ensure(me_src);
-=======
-        short(*custom_nors_dst)[2] = static_cast<short(*)[2]>(
-            CustomData_get_layer_for_write(ldata_dst, CD_CUSTOMLOOPNORMAL, numloops_dst));
-
-        /* Cache loop normals into a temporary custom data layer. */
-        loop_normals_dst = static_cast<blender::float3 *>(
-            CustomData_get_layer_for_write(ldata_dst, CD_NORMAL, numloops_dst));
-
-        const bool do_loop_normals_dst = (loop_normals_dst == nullptr);
-        if (!loop_normals_dst) {
-          loop_normals_dst = static_cast<blender::float3 *>(
-              CustomData_add_layer(ldata_dst, CD_NORMAL, CD_SET_DEFAULT, numloops_dst));
-          CustomData_set_layer_flag(ldata_dst, CD_NORMAL, CD_FLAG_TEMPORARY);
-        }
-        if (dirty_nors_dst || do_loop_normals_dst) {
-          const bool *sharp_edges = static_cast<const bool *>(
-              CustomData_get_layer_named(&mesh_dst->edata, CD_PROP_BOOL, "sharp_edge"));
-          const bool *sharp_faces = static_cast<const bool *>(
-              CustomData_get_layer_named(&mesh_dst->pdata, CD_PROP_BOOL, "sharp_face"));
-          blender::bke::mesh::normals_calc_loop(
-              {reinterpret_cast<const blender::float3 *>(vert_positions_dst), numverts_dst},
-              {edges_dst, numedges_dst},
-              polys_dst,
-              {corner_verts_dst, numloops_dst},
-              {corner_edges_dst, numloops_dst},
-              {},
-              mesh_dst->vert_normals(),
-              mesh_dst->poly_normals(),
-              sharp_edges,
-              sharp_faces,
-              use_split_nors_dst,
-              split_angle_dst,
-              custom_nors_dst,
-              nullptr,
-              {loop_normals_dst, numloops_dst});
-        }
-      }
-      if (need_pnors_src || need_lnors_src) {
-        if (need_pnors_src) {
-          poly_normals_src = me_src->poly_normals();
-        }
-        if (need_lnors_src) {
-          loop_normals_src = {static_cast<const blender::float3 *>(
-                                  CustomData_get_layer(&me_src->ldata, CD_NORMAL)),
-                              me_src->totloop};
-          BLI_assert(loop_normals_src.data() != nullptr);
-        }
->>>>>>> dec9c593
+        loop_normals_src = BKE_mesh_corner_normals_ensure(me_src);
       }
     }
 
