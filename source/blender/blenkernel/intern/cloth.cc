--- conflicted
+++ resolved
@@ -835,13 +835,8 @@
 
 static void cloth_from_mesh(ClothModifierData *clmd, const Object *ob, Mesh *mesh)
 {
-<<<<<<< HEAD
   const blender::Span<int> corner_verts = mesh->corner_verts();
-  const MLoopTri *looptri = BKE_mesh_runtime_looptri_ensure(mesh);
-=======
-  const blender::Span<MLoop> loops = mesh->loops();
   const blender::Span<MLoopTri> looptris = mesh->looptris();
->>>>>>> 4ffae99d
   const uint mvert_num = mesh->totvert;
 
   /* Allocate our vertices. */
@@ -873,11 +868,7 @@
     return;
   }
   BKE_mesh_runtime_verttri_from_looptri(
-<<<<<<< HEAD
-      clmd->clothObject->tri, corner_verts.data(), looptri, looptri_num);
-=======
-      clmd->clothObject->tri, loops.data(), looptris.data(), looptris.size());
->>>>>>> 4ffae99d
+      clmd->clothObject->tri, corner_verts.data(), looptris.data(), looptris.size());
 
   clmd->clothObject->edges = mesh->edges().data();
 
