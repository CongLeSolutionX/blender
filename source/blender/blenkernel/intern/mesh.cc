--- conflicted
+++ resolved
@@ -1852,7 +1852,8 @@
       &mesh->ldata, CD_CUSTOMLOOPNORMAL, mesh->totloop);
   const bool *sharp_edges = static_cast<const bool *>(
       CustomData_get_layer_named(&mesh->edata, CD_PROP_BOOL, "sharp_edge"));
-<<<<<<< HEAD
+  const bool *sharp_faces = static_cast<const bool *>(
+      CustomData_get_layer_named(&mesh->pdata, CD_PROP_BOOL, "sharp_face"));
 
   blender::bke::mesh::normals_calc_loop(
       mesh->vert_positions(),
@@ -1863,38 +1864,12 @@
       mesh->vert_normals(),
       mesh->poly_normals(),
       sharp_edges,
+      sharp_faces,
       use_split_normals,
       split_angle,
       clnors,
       nullptr,
       {reinterpret_cast<float3 *>(r_corner_normals), mesh->totloop});
-=======
-  const bool *sharp_faces = static_cast<const bool *>(
-      CustomData_get_layer_named(&mesh->pdata, CD_PROP_BOOL, "sharp_face"));
-  const Span<float3> positions = mesh->vert_positions();
-  const Span<MEdge> edges = mesh->edges();
-  const Span<MPoly> polys = mesh->polys();
-  const Span<MLoop> loops = mesh->loops();
-
-  BKE_mesh_normals_loop_split(reinterpret_cast<const float(*)[3]>(positions.data()),
-                              BKE_mesh_vert_normals_ensure(mesh),
-                              positions.size(),
-                              edges.data(),
-                              edges.size(),
-                              loops.data(),
-                              r_corner_normals,
-                              loops.size(),
-                              polys.data(),
-                              BKE_mesh_poly_normals_ensure(mesh),
-                              polys.size(),
-                              use_split_normals,
-                              split_angle,
-                              sharp_edges,
-                              sharp_faces,
-                              nullptr,
-                              r_lnors_spacearr,
-                              clnors);
->>>>>>> 28a581d6
 }
 
 void BKE_mesh_calc_normals_split(Mesh *mesh)
