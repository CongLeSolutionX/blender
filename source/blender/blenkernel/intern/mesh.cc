--- conflicted
+++ resolved
@@ -808,47 +808,6 @@
   }
 }
 
-<<<<<<< HEAD
-=======
-bool BKE_mesh_ensure_facemap_customdata(Mesh *me)
-{
-  BMesh *bm = me->edit_mesh ? me->edit_mesh->bm : nullptr;
-  bool changed = false;
-  if (bm) {
-    if (!CustomData_has_layer(&bm->pdata, CD_FACEMAP)) {
-      BM_data_layer_add(bm, &bm->pdata, CD_FACEMAP);
-      changed = true;
-    }
-  }
-  else {
-    if (!CustomData_has_layer(&me->pdata, CD_FACEMAP)) {
-      CustomData_add_layer(&me->pdata, CD_FACEMAP, CD_SET_DEFAULT, me->totpoly);
-      changed = true;
-    }
-  }
-  return changed;
-}
-
-bool BKE_mesh_clear_facemap_customdata(Mesh *me)
-{
-  BMesh *bm = me->edit_mesh ? me->edit_mesh->bm : nullptr;
-  bool changed = false;
-  if (bm) {
-    if (CustomData_has_layer(&bm->pdata, CD_FACEMAP)) {
-      BM_data_layer_free(bm, &bm->pdata, CD_FACEMAP);
-      changed = true;
-    }
-  }
-  else {
-    if (CustomData_has_layer(&me->pdata, CD_FACEMAP)) {
-      CustomData_free_layers(&me->pdata, CD_FACEMAP, me->totpoly);
-      changed = true;
-    }
-  }
-  return changed;
-}
-
->>>>>>> 0c0cd10e
 bool BKE_mesh_has_custom_loop_normals(Mesh *me)
 {
   if (me->edit_mesh) {
