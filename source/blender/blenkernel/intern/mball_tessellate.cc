--- conflicted
+++ resolved
@@ -1463,22 +1463,12 @@
   Mesh *mesh = (Mesh *)BKE_id_new_nomain(ID_ME, ((ID *)ob->data)->name + 2);
 
   mesh->totvert = int(process.curvertex);
-<<<<<<< HEAD
-  CustomData_add_layer_named_with_existing_data(
-      &mesh->vdata, CD_PROP_FLOAT3, "position", mesh->totvert, process.co, nullptr);
-
-  process.co = nullptr;
-
-  mesh->totpoly = int(process.curindex);
-  MPoly *mpoly = static_cast<MPoly *>(
-=======
   CustomData_add_layer_named_with_data(
-      &mesh->vdata, CD_PROP_FLOAT3, process.co, mesh->totvert, "position");
+      &mesh->vdata, CD_PROP_FLOAT3, process.co, mesh->totvert, "position", nullptr);
   process.co = nullptr;
 
   mesh->totpoly = int(process.curindex);
   MPoly *polys = static_cast<MPoly *>(
->>>>>>> 92b607d6
       CustomData_add_layer(&mesh->pdata, CD_MPOLY, CD_CONSTRUCT, mesh->totpoly));
   MLoop *mloop = static_cast<MLoop *>(
       CustomData_add_layer(&mesh->ldata, CD_MLOOP, CD_CONSTRUCT, mesh->totpoly * 4));
