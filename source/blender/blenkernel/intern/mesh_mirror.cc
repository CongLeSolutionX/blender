--- conflicted
+++ resolved
@@ -203,15 +203,9 @@
 
   /* Subdivision-surface for eg won't have mesh data in the custom-data arrays.
    * Now add position/#MEdge/#MPoly layers. */
-<<<<<<< HEAD
-  if (BKE_mesh_positions(mesh) != NULL) {
-    memcpy(BKE_mesh_positions_for_write(result),
-           BKE_mesh_positions(mesh),
-=======
   if (BKE_mesh_vert_positions(mesh) != NULL) {
     memcpy(BKE_mesh_vert_positions_for_write(result),
            BKE_mesh_vert_positions(mesh),
->>>>>>> a7e1815c
            sizeof(float[3]) * mesh->totvert);
   }
   if (!CustomData_has_layer(&mesh->edata, CD_MEDGE)) {
@@ -244,11 +238,7 @@
   }
 
   /* mirror vertex coordinates */
-<<<<<<< HEAD
-  float(*positions)[3] = BKE_mesh_positions_for_write(result);
-=======
   float(*positions)[3] = BKE_mesh_vert_positions_for_write(result);
->>>>>>> a7e1815c
   for (i = 0; i < maxVerts; i++) {
     const int vert_index_prev = i;
     const int vert_index = maxVerts + i;
@@ -421,11 +411,7 @@
 
     /* calculate custom normals into loop_normals, then mirror first half into second half */
 
-<<<<<<< HEAD
-    BKE_mesh_normals_loop_split(BKE_mesh_positions(result),
-=======
     BKE_mesh_normals_loop_split(BKE_mesh_vert_positions(result),
->>>>>>> a7e1815c
                                 BKE_mesh_vertex_normals_ensure(result),
                                 result->totvert,
                                 BKE_mesh_edges(result),
