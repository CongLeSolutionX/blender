/* SPDX-FileCopyrightText: Blender Foundation
 *
 * SPDX-License-Identifier: GPL-2.0-or-later */

/** \file
 * \ingroup bke
 */

#include "BLI_array.hh"
#include "BLI_math.h"

#include "DNA_mesh_types.h"
#include "DNA_meshdata_types.h"
#include "DNA_object_types.h"

#include "BKE_attribute.hh"
#include "BKE_deform.h"
#include "BKE_lib_id.h"
#include "BKE_lib_query.h"
#include "BKE_mesh.hh"
#include "BKE_mesh_mirror.h"
#include "BKE_modifier.h"

#include "bmesh.h"
#include "bmesh_tools.h"

#include "MEM_guardedalloc.h"

#include "MOD_modifiertypes.hh"

Mesh *BKE_mesh_mirror_bisect_on_mirror_plane_for_modifier(MirrorModifierData *mmd,
                                                          const Mesh *mesh,
                                                          int axis,
                                                          const float plane_co[3],
                                                          float plane_no[3])
{
  bool do_bisect_flip_axis = ((axis == 0 && mmd->flag & MOD_MIR_BISECT_FLIP_AXIS_X) ||
                              (axis == 1 && mmd->flag & MOD_MIR_BISECT_FLIP_AXIS_Y) ||
                              (axis == 2 && mmd->flag & MOD_MIR_BISECT_FLIP_AXIS_Z));

  const float bisect_distance = mmd->bisect_threshold;

  Mesh *result;
  BMesh *bm;
  BMIter viter;
  BMVert *v, *v_next;

  BMeshCreateParams bmesh_create_params{false};

  BMeshFromMeshParams bmesh_from_mesh_params{};
  bmesh_from_mesh_params.calc_face_normal = true;
  bmesh_from_mesh_params.calc_vert_normal = true;
  bmesh_from_mesh_params.cd_mask_extra.vmask = CD_MASK_ORIGINDEX;
  bmesh_from_mesh_params.cd_mask_extra.emask = CD_MASK_ORIGINDEX;
  bmesh_from_mesh_params.cd_mask_extra.pmask = CD_MASK_ORIGINDEX;

  bm = BKE_mesh_to_bmesh_ex(mesh, &bmesh_create_params, &bmesh_from_mesh_params);

  /* Define bisecting plane (aka mirror plane). */
  float plane[4];
  if (!do_bisect_flip_axis) {
    /* That reversed condition is a little weird, but for some reason that's how you keep
     * the part of the mesh which is on the non-mirrored side when flip option is disabled.
     * I think this is the expected behavior. */
    negate_v3(plane_no);
  }
  plane_from_point_normal_v3(plane, plane_co, plane_no);

  BM_mesh_bisect_plane(bm, plane, true, false, 0, 0, bisect_distance);

  /* Plane definitions for vert killing. */
  float plane_offset[4];
  copy_v3_v3(plane_offset, plane);
  plane_offset[3] = plane[3] - bisect_distance;

  /* Delete verts across the mirror plane. */
  BM_ITER_MESH_MUTABLE (v, v_next, &viter, bm, BM_VERTS_OF_MESH) {
    if (plane_point_side_v3(plane_offset, v->co) > 0.0f) {
      BM_vert_kill(bm, v);
    }
  }

  result = BKE_mesh_from_bmesh_for_eval_nomain(bm, nullptr, mesh);
  BM_mesh_free(bm);

  return result;
}

void BKE_mesh_mirror_apply_mirror_on_axis(Main *bmain,
                                          Mesh *mesh,
                                          const int axis,
                                          const float dist)
{
  BMeshCreateParams bmesh_create_params{};
  bmesh_create_params.use_toolflags = true;

  BMeshFromMeshParams bmesh_from_mesh_params{};
  bmesh_from_mesh_params.calc_face_normal = true;
  bmesh_from_mesh_params.calc_vert_normal = true;
  bmesh_from_mesh_params.cd_mask_extra.vmask = CD_MASK_SHAPEKEY;

  BMesh *bm = BKE_mesh_to_bmesh_ex(mesh, &bmesh_create_params, &bmesh_from_mesh_params);
  BMO_op_callf(bm,
               (BMO_FLAG_DEFAULTS & ~BMO_FLAG_RESPECT_HIDE),
               "symmetrize input=%avef direction=%i dist=%f use_shapekey=%b",
               axis,
               dist,
               true);

  BMeshToMeshParams bmesh_to_mesh_params{};
  bmesh_to_mesh_params.calc_object_remap = true;

  BM_mesh_bm_to_me(bmain, bm, mesh, &bmesh_to_mesh_params);
  BM_mesh_free(bm);
}

Mesh *BKE_mesh_mirror_apply_mirror_on_axis_for_modifier(MirrorModifierData *mmd,
                                                        Object *ob,
                                                        const Mesh *mesh,
                                                        const int axis,
                                                        const bool use_correct_order_on_merge,
                                                        int **r_vert_merge_map,
                                                        int *r_vert_merge_map_len)
{
  const float tolerance_sq = mmd->tolerance * mmd->tolerance;
  const bool do_vtargetmap = (mmd->flag & MOD_MIR_NO_MERGE) == 0 && r_vert_merge_map != nullptr;

  const bool do_bisect = ((axis == 0 && mmd->flag & MOD_MIR_BISECT_AXIS_X) ||
                          (axis == 1 && mmd->flag & MOD_MIR_BISECT_AXIS_Y) ||
                          (axis == 2 && mmd->flag & MOD_MIR_BISECT_AXIS_Z));

  float mtx[4][4];
  float plane_co[3], plane_no[3];
  int a, totshape;
  int *vtmap_a = nullptr, *vtmap_b = nullptr;

  /* mtx is the mirror transformation */
  unit_m4(mtx);
  mtx[axis][axis] = -1.0f;

  Object *mirror_ob = mmd->mirror_ob;
  if (mirror_ob != nullptr) {
    float tmp[4][4];
    float itmp[4][4];

    /* tmp is a transform from coords relative to the object's own origin,
     * to coords relative to the mirror object origin */
    invert_m4_m4(tmp, mirror_ob->object_to_world);
    mul_m4_m4m4(tmp, tmp, ob->object_to_world);

    /* itmp is the reverse transform back to origin-relative coordinates */
    invert_m4_m4(itmp, tmp);

    /* combine matrices to get a single matrix that translates coordinates into
     * mirror-object-relative space, does the mirror, and translates back to
     * origin-relative space */
    mul_m4_series(mtx, itmp, mtx, tmp);

    if (do_bisect) {
      copy_v3_v3(plane_co, itmp[3]);
      copy_v3_v3(plane_no, itmp[axis]);

      /* Account for non-uniform scale in `ob`, see: #87592. */
      float ob_scale[3] = {
          len_squared_v3(ob->object_to_world[0]),
          len_squared_v3(ob->object_to_world[1]),
          len_squared_v3(ob->object_to_world[2]),
      };
      /* Scale to avoid precision loss with extreme values. */
      const float ob_scale_max = max_fff(UNPACK3(ob_scale));
      if (LIKELY(ob_scale_max != 0.0f)) {
        mul_v3_fl(ob_scale, 1.0f / ob_scale_max);
        mul_v3_v3(plane_no, ob_scale);
      }
    }
  }
  else if (do_bisect) {
    copy_v3_v3(plane_co, mtx[3]);
    /* Need to negate here, since that axis is inverted (for mirror transform). */
    negate_v3_v3(plane_no, mtx[axis]);
  }

  Mesh *mesh_bisect = nullptr;
  if (do_bisect) {
    mesh_bisect = BKE_mesh_mirror_bisect_on_mirror_plane_for_modifier(
        mmd, mesh, axis, plane_co, plane_no);
    mesh = mesh_bisect;
  }

  const int src_verts_num = mesh->totvert;
  const int src_edges_num = mesh->totedge;
  const blender::OffsetIndices src_faces = mesh->faces();
  const int src_loops_num = mesh->totloop;

  Mesh *result = BKE_mesh_new_nomain_from_template(
      mesh, src_verts_num * 2, src_edges_num * 2, src_faces.size() * 2, src_loops_num * 2);

  /* Copy custom-data to original geometry. */
  CustomData_copy_data(&mesh->vert_data, &result->vert_data, 0, 0, src_verts_num);
  CustomData_copy_data(&mesh->edge_data, &result->edge_data, 0, 0, src_edges_num);
  CustomData_copy_data(&mesh->face_data, &result->face_data, 0, 0, src_faces.size());
  CustomData_copy_data(&mesh->loop_data, &result->loop_data, 0, 0, src_loops_num);

  /* Copy custom data to mirrored geometry. Loops are copied later. */
  CustomData_copy_data(&mesh->vert_data, &result->vert_data, 0, src_verts_num, src_verts_num);
  CustomData_copy_data(&mesh->edge_data, &result->edge_data, 0, src_edges_num, src_edges_num);
  CustomData_copy_data(
      &mesh->face_data, &result->face_data, 0, src_faces.size(), src_faces.size());

  if (do_vtargetmap) {
    /* second half is filled with -1 */
    *r_vert_merge_map = static_cast<int *>(
        MEM_malloc_arrayN(src_verts_num, sizeof(int[2]), "MOD_mirror tarmap"));

    vtmap_a = *r_vert_merge_map;
    vtmap_b = *r_vert_merge_map + src_verts_num;

    *r_vert_merge_map_len = 0;
  }

  /* mirror vertex coordinates */
  blender::MutableSpan<blender::float3> positions = result->vert_positions_for_write();
  for (int i = 0; i < src_verts_num; i++) {
    const int vert_index_prev = i;
    const int vert_index = src_verts_num + i;
    mul_m4_v3(mtx, positions[vert_index]);

    if (do_vtargetmap) {
      /* Compare location of the original and mirrored vertex,
       * to see if they should be mapped for merging.
       *
       * Always merge from the copied into the original vertices so it's possible to
       * generate a 1:1 mapping by scanning vertices from the beginning of the array
       * as is done in #BKE_editmesh_vert_coords_when_deformed. Without this,
       * the coordinates returned will sometimes point to the copied vertex locations, see:
       * #91444.
       *
       * However, such a change also affects non-versionable things like some modifiers binding, so
       * we cannot enforce that behavior on existing modifiers, in which case we keep using the
       * old, incorrect behavior of merging the source vertex into its copy.
       */
      if (use_correct_order_on_merge) {
        if (UNLIKELY(len_squared_v3v3(positions[vert_index_prev], positions[vert_index]) <
                     tolerance_sq)) {
          *vtmap_b = i;
          (*r_vert_merge_map_len)++;

          /* average location */
          mid_v3_v3v3(positions[vert_index], positions[vert_index_prev], positions[vert_index]);
          copy_v3_v3(positions[vert_index_prev], positions[vert_index]);
        }
        else {
          *vtmap_b = -1;
        }

        /* Fill here to avoid 2x loops. */
        *vtmap_a = -1;
      }
      else {
        if (UNLIKELY(len_squared_v3v3(positions[vert_index_prev], positions[vert_index]) <
                     tolerance_sq)) {
          *vtmap_a = src_verts_num + i;
          (*r_vert_merge_map_len)++;

          /* average location */
          mid_v3_v3v3(positions[vert_index], positions[vert_index_prev], positions[vert_index]);
          copy_v3_v3(positions[vert_index_prev], positions[vert_index]);
        }
        else {
          *vtmap_a = -1;
        }

        /* Fill here to avoid 2x loops. */
        *vtmap_b = -1;
      }

      vtmap_a++;
      vtmap_b++;
    }
  }

  /* handle shape keys */
  totshape = CustomData_number_of_layers(&result->vert_data, CD_SHAPEKEY);
  for (a = 0; a < totshape; a++) {
    float(*cos)[3] = static_cast<float(*)[3]>(
        CustomData_get_layer_n_for_write(&result->vert_data, CD_SHAPEKEY, a, result->totvert));
    for (int i = src_verts_num; i < result->totvert; i++) {
      mul_m4_v3(mtx, cos[i]);
    }
  }

  blender::MutableSpan<blender::int2> result_edges = result->edges_for_write();
  blender::MutableSpan<int> result_face_offsets = result->face_offsets_for_write();
  blender::MutableSpan<int> result_corner_verts = result->corner_verts_for_write();
  blender::MutableSpan<int> result_corner_edges = result->corner_edges_for_write();

  /* adjust mirrored edge vertex indices */
  for (const int i : result_edges.index_range().drop_front(src_edges_num)) {
    result_edges[i] += src_verts_num;
  }

  result_face_offsets.take_front(src_faces.size()).copy_from(mesh->face_offsets().drop_back(1));
  for (const int i : src_faces.index_range()) {
    result_face_offsets[src_faces.size() + i] = src_faces[i].start() + src_loops_num;
  }
  const blender::OffsetIndices result_faces = result->faces();

  /* reverse loop order (normals) */
  for (const int i : src_faces.index_range()) {
    const blender::IndexRange src_face = src_faces[i];
    const int mirror_i = src_faces.size() + i;
    const blender::IndexRange mirror_face = result_faces[mirror_i];

    /* reverse the loop, but we keep the first vertex in the face the same,
     * to ensure that quads are split the same way as on the other side */
    CustomData_copy_data(
        &mesh->loop_data, &result->loop_data, src_face.start(), mirror_face.start(), 1);

    for (int j = 1; j < mirror_face.size(); j++) {
      CustomData_copy_data(
          &mesh->loop_data, &result->loop_data, src_face[j], mirror_face.last(j - 1), 1);
    }

    blender::MutableSpan<int> mirror_face_edges = result_corner_edges.slice(mirror_face);
    const int e = mirror_face_edges.first();
    for (int j = 0; j < mirror_face.size() - 1; j++) {
      mirror_face_edges[j] = mirror_face_edges[j + 1];
    }
    mirror_face_edges.last() = e;
  }

  /* adjust mirrored loop vertex and edge indices */
  for (const int i : result_corner_verts.index_range().drop_front(src_loops_num)) {
    result_corner_verts[i] += src_verts_num;
  }
  for (const int i : result_corner_edges.index_range().drop_front(src_loops_num)) {
    result_corner_edges[i] += src_edges_num;
  }

  if (!mesh->runtime->subsurf_optimal_display_edges.is_empty()) {
    const blender::BoundedBitSpan src = mesh->runtime->subsurf_optimal_display_edges;
    result->runtime->subsurf_optimal_display_edges.resize(result->totedge);
    blender::MutableBoundedBitSpan dst = result->runtime->subsurf_optimal_display_edges;
    dst.take_front(src.size()).copy_from(src);
    dst.take_back(src.size()).copy_from(src);
  }

  /* handle uvs,
   * let tessface recalc handle updating the MTFace data */
  if (mmd->flag & (MOD_MIR_MIRROR_U | MOD_MIR_MIRROR_V) ||
      (is_zero_v2(mmd->uv_offset_copy) == false))
  {
    const bool do_mirr_u = (mmd->flag & MOD_MIR_MIRROR_U) != 0;
    const bool do_mirr_v = (mmd->flag & MOD_MIR_MIRROR_V) != 0;
    /* If set, flip around center of each tile. */
    const bool do_mirr_udim = (mmd->flag & MOD_MIR_MIRROR_UDIM) != 0;

    const int totuv = CustomData_number_of_layers(&result->loop_data, CD_PROP_FLOAT2);

    for (a = 0; a < totuv; a++) {
      float(*dmloopuv)[2] = static_cast<float(*)[2]>(CustomData_get_layer_n_for_write(
          &result->loop_data, CD_PROP_FLOAT2, a, result->totloop));
      int j = src_loops_num;
      dmloopuv += j; /* second set of loops only */
      for (; j-- > 0; dmloopuv++) {
        if (do_mirr_u) {
          float u = (*dmloopuv)[0];
          if (do_mirr_udim) {
            (*dmloopuv)[0] = ceilf(u) - fmodf(u, 1.0f) + mmd->uv_offset[0];
          }
          else {
            (*dmloopuv)[0] = 1.0f - u + mmd->uv_offset[0];
          }
        }
        if (do_mirr_v) {
          float v = (*dmloopuv)[1];
          if (do_mirr_udim) {
            (*dmloopuv)[1] = ceilf(v) - fmodf(v, 1.0f) + mmd->uv_offset[1];
          }
          else {
            (*dmloopuv)[1] = 1.0f - v + mmd->uv_offset[1];
          }
        }
        (*dmloopuv)[0] += mmd->uv_offset_copy[0];
        (*dmloopuv)[1] += mmd->uv_offset_copy[1];
      }
    }
  }

  /* handle custom split normals */
<<<<<<< HEAD
  if (ob->type == OB_MESH && CustomData_has_layer(&result->ldata, CD_CUSTOMLOOPNORMAL) &&
      result->totpoly > 0)
=======
  if (ob->type == OB_MESH && (((Mesh *)ob->data)->flag & ME_AUTOSMOOTH) &&
      CustomData_has_layer(&result->loop_data, CD_CUSTOMLOOPNORMAL) && result->faces_num > 0)
>>>>>>> aebc743b
  {
    blender::Array<blender::float3> loop_normals(result_corner_verts.size());
    blender::short2 *clnors = static_cast<blender::short2 *>(
        CustomData_get_layer_for_write(&result->loop_data, CD_CUSTOMLOOPNORMAL, result->totloop));
    blender::bke::mesh::CornerNormalSpaceArray lnors_spacearr;

    /* The transform matrix of a normal must be
     * the transpose of inverse of transform matrix of the geometry... */
    float mtx_nor[4][4];
    invert_m4_m4(mtx_nor, mtx);
    transpose_m4(mtx_nor);

    /* calculate custom normals into loop_normals, then mirror first half into second half */

<<<<<<< HEAD
    const blender::bke::AttributeAccessor attributes = result->attributes();
    const blender::VArray<bool> sharp_edges = *attributes.lookup_or_default<bool>(
        "sharp_edge", ATTR_DOMAIN_EDGE, false);
    const blender::VArray<bool> sharp_faces = *attributes.lookup_or_default<bool>(
        "sharp_face", ATTR_DOMAIN_FACE, false);
=======
    const bool *sharp_edges = static_cast<const bool *>(
        CustomData_get_layer_named(&result->edge_data, CD_PROP_BOOL, "sharp_edge"));
    const bool *sharp_faces = static_cast<const bool *>(
        CustomData_get_layer_named(&result->face_data, CD_PROP_BOOL, "sharp_face"));
>>>>>>> aebc743b
    blender::bke::mesh::normals_calc_loop(result->vert_positions(),
                                          result_edges,
                                          result_faces,
                                          result_corner_verts,
                                          result_corner_edges,
                                          {},
                                          result->vert_normals(),
                                          result->face_normals(),
                                          sharp_edges,
                                          sharp_faces,
                                          clnors,
                                          &lnors_spacearr,
                                          loop_normals);

    /* mirroring has to account for loops being reversed in faces in second half */
    for (const int i : src_faces.index_range()) {
      const blender::IndexRange src_face = src_faces[i];
      const int mirror_i = src_faces.size() + i;

      for (const int j : src_face) {
        int mirrorj = result_faces[mirror_i].start();
        if (j > src_face.start()) {
          mirrorj += result_faces[mirror_i].size() - (j - src_face.start());
        }

        copy_v3_v3(loop_normals[mirrorj], loop_normals[j]);
        mul_m4_v3(mtx_nor, loop_normals[mirrorj]);

        const int space_index = lnors_spacearr.corner_space_indices[mirrorj];
        clnors[mirrorj] = blender::bke::mesh::lnor_space_custom_normal_to_data(
            lnors_spacearr.spaces[space_index], loop_normals[mirrorj]);
      }
    }
  }

  /* handle vgroup stuff */
  if (BKE_object_supports_vertex_groups(ob)) {
    if ((mmd->flag & MOD_MIR_VGROUP) && CustomData_has_layer(&result->vert_data, CD_MDEFORMVERT)) {
      MDeformVert *dvert = BKE_mesh_deform_verts_for_write(result) + src_verts_num;
      int flip_map_len = 0;
      int *flip_map = BKE_object_defgroup_flip_map(ob, false, &flip_map_len);
      if (flip_map) {
        for (int i = 0; i < src_verts_num; dvert++, i++) {
          /* merged vertices get both groups, others get flipped */
          if (use_correct_order_on_merge && do_vtargetmap &&
              ((*r_vert_merge_map)[i + src_verts_num] != -1)) {
            BKE_defvert_flip_merged(dvert - src_verts_num, flip_map, flip_map_len);
          }
          else if (!use_correct_order_on_merge && do_vtargetmap && ((*r_vert_merge_map)[i] != -1))
          {
            BKE_defvert_flip_merged(dvert, flip_map, flip_map_len);
          }
          else {
            BKE_defvert_flip(dvert, flip_map, flip_map_len);
          }
        }

        MEM_freeN(flip_map);
      }
    }
  }

  if (mesh_bisect != nullptr) {
    BKE_id_free(nullptr, mesh_bisect);
  }
  return result;
}<|MERGE_RESOLUTION|>--- conflicted
+++ resolved
@@ -388,13 +388,8 @@
   }
 
   /* handle custom split normals */
-<<<<<<< HEAD
-  if (ob->type == OB_MESH && CustomData_has_layer(&result->ldata, CD_CUSTOMLOOPNORMAL) &&
-      result->totpoly > 0)
-=======
-  if (ob->type == OB_MESH && (((Mesh *)ob->data)->flag & ME_AUTOSMOOTH) &&
-      CustomData_has_layer(&result->loop_data, CD_CUSTOMLOOPNORMAL) && result->faces_num > 0)
->>>>>>> aebc743b
+  if (ob->type == OB_MESH && CustomData_has_layer(&result->loop_data, CD_CUSTOMLOOPNORMAL) &&
+      result->faces_num > 0)
   {
     blender::Array<blender::float3> loop_normals(result_corner_verts.size());
     blender::short2 *clnors = static_cast<blender::short2 *>(
@@ -409,18 +404,11 @@
 
     /* calculate custom normals into loop_normals, then mirror first half into second half */
 
-<<<<<<< HEAD
     const blender::bke::AttributeAccessor attributes = result->attributes();
     const blender::VArray<bool> sharp_edges = *attributes.lookup_or_default<bool>(
         "sharp_edge", ATTR_DOMAIN_EDGE, false);
     const blender::VArray<bool> sharp_faces = *attributes.lookup_or_default<bool>(
         "sharp_face", ATTR_DOMAIN_FACE, false);
-=======
-    const bool *sharp_edges = static_cast<const bool *>(
-        CustomData_get_layer_named(&result->edge_data, CD_PROP_BOOL, "sharp_edge"));
-    const bool *sharp_faces = static_cast<const bool *>(
-        CustomData_get_layer_named(&result->face_data, CD_PROP_BOOL, "sharp_face"));
->>>>>>> aebc743b
     blender::bke::mesh::normals_calc_loop(result->vert_positions(),
                                           result_edges,
                                           result_faces,
