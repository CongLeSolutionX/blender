/* SPDX-License-Identifier: GPL-2.0-or-later
 * Copyright Blender Foundation. All rights reserved. */

/** \file
 * \ingroup bke
 */

#include "BLI_math.h"

#include "DNA_mesh_types.h"
#include "DNA_meshdata_types.h"
#include "DNA_object_types.h"

#include "BKE_deform.h"
#include "BKE_lib_id.h"
#include "BKE_lib_query.h"
#include "BKE_mesh.h"
#include "BKE_mesh_mirror.h"
#include "BKE_modifier.h"

#include "bmesh.h"
#include "bmesh_tools.h"

#include "MEM_guardedalloc.h"

#include "MOD_modifiertypes.h"

Mesh *BKE_mesh_mirror_bisect_on_mirror_plane_for_modifier(MirrorModifierData *mmd,
                                                          const Mesh *mesh,
                                                          int axis,
                                                          const float plane_co[3],
                                                          float plane_no[3])
{
  bool do_bisect_flip_axis = ((axis == 0 && mmd->flag & MOD_MIR_BISECT_FLIP_AXIS_X) ||
                              (axis == 1 && mmd->flag & MOD_MIR_BISECT_FLIP_AXIS_Y) ||
                              (axis == 2 && mmd->flag & MOD_MIR_BISECT_FLIP_AXIS_Z));

  const float bisect_distance = mmd->bisect_threshold;

  Mesh *result;
  BMesh *bm;
  BMIter viter;
  BMVert *v, *v_next;

  BMeshCreateParams bmesh_create_params{false};

  BMeshFromMeshParams bmesh_from_mesh_params{};
  bmesh_from_mesh_params.calc_face_normal = true;
  bmesh_from_mesh_params.calc_vert_normal = true;
  bmesh_from_mesh_params.cd_mask_extra.vmask = CD_MASK_ORIGINDEX;
  bmesh_from_mesh_params.cd_mask_extra.emask = CD_MASK_ORIGINDEX;
  bmesh_from_mesh_params.cd_mask_extra.pmask = CD_MASK_ORIGINDEX;

  bm = BKE_mesh_to_bmesh_ex(mesh, &bmesh_create_params, &bmesh_from_mesh_params);

  /* Define bisecting plane (aka mirror plane). */
  float plane[4];
  if (!do_bisect_flip_axis) {
    /* That reversed condition is a little weird, but for some reason that's how you keep
     * the part of the mesh which is on the non-mirrored side when flip option is disabled.
     * I think this is the expected behavior. */
    negate_v3(plane_no);
  }
  plane_from_point_normal_v3(plane, plane_co, plane_no);

  BM_mesh_bisect_plane(bm, plane, true, false, 0, 0, bisect_distance);

  /* Plane definitions for vert killing. */
  float plane_offset[4];
  copy_v3_v3(plane_offset, plane);
  plane_offset[3] = plane[3] - bisect_distance;

  /* Delete verts across the mirror plane. */
  BM_ITER_MESH_MUTABLE (v, v_next, &viter, bm, BM_VERTS_OF_MESH) {
    if (plane_point_side_v3(plane_offset, v->co) > 0.0f) {
      BM_vert_kill(bm, v);
    }
  }

  result = BKE_mesh_from_bmesh_for_eval_nomain(bm, nullptr, mesh);
  BM_mesh_free(bm);

  return result;
}

void BKE_mesh_mirror_apply_mirror_on_axis(struct Main *bmain,
                                          Mesh *mesh,
                                          const int axis,
                                          const float dist)
{
  BMeshCreateParams bmesh_create_params{};
  bmesh_create_params.use_toolflags = true;

  BMeshFromMeshParams bmesh_from_mesh_params{};
  bmesh_from_mesh_params.calc_face_normal = true;
  bmesh_from_mesh_params.calc_vert_normal = true;
  bmesh_from_mesh_params.cd_mask_extra.vmask = CD_MASK_SHAPEKEY;

  BMesh *bm = BKE_mesh_to_bmesh_ex(mesh, &bmesh_create_params, &bmesh_from_mesh_params);
  BMO_op_callf(bm,
               (BMO_FLAG_DEFAULTS & ~BMO_FLAG_RESPECT_HIDE),
               "symmetrize input=%avef direction=%i dist=%f use_shapekey=%b",
               axis,
               dist,
               true);

  BMeshToMeshParams bmesh_to_mesh_params{};
  bmesh_to_mesh_params.calc_object_remap = true;

  BM_mesh_bm_to_me(bmain, bm, mesh, &bmesh_to_mesh_params);
  BM_mesh_free(bm);
}

Mesh *BKE_mesh_mirror_apply_mirror_on_axis_for_modifier(MirrorModifierData *mmd,
                                                        Object *ob,
                                                        const Mesh *mesh,
                                                        const int axis,
                                                        const bool use_correct_order_on_merge,
                                                        int **r_vert_merge_map,
                                                        int *r_vert_merge_map_len)
{
  const float tolerance_sq = mmd->tolerance * mmd->tolerance;
  const bool do_vtargetmap = (mmd->flag & MOD_MIR_NO_MERGE) == 0 && r_vert_merge_map != nullptr;

  const bool do_bisect = ((axis == 0 && mmd->flag & MOD_MIR_BISECT_AXIS_X) ||
                          (axis == 1 && mmd->flag & MOD_MIR_BISECT_AXIS_Y) ||
                          (axis == 2 && mmd->flag & MOD_MIR_BISECT_AXIS_Z));

  Mesh *result;
  MEdge *me;
  float mtx[4][4];
  float plane_co[3], plane_no[3];
  int i;
  int a, totshape;
  int *vtmap_a = nullptr, *vtmap_b = nullptr;

  /* mtx is the mirror transformation */
  unit_m4(mtx);
  mtx[axis][axis] = -1.0f;

  Object *mirror_ob = mmd->mirror_ob;
  if (mirror_ob != nullptr) {
    float tmp[4][4];
    float itmp[4][4];

    /* tmp is a transform from coords relative to the object's own origin,
     * to coords relative to the mirror object origin */
    invert_m4_m4(tmp, mirror_ob->object_to_world);
    mul_m4_m4m4(tmp, tmp, ob->object_to_world);

    /* itmp is the reverse transform back to origin-relative coordinates */
    invert_m4_m4(itmp, tmp);

    /* combine matrices to get a single matrix that translates coordinates into
     * mirror-object-relative space, does the mirror, and translates back to
     * origin-relative space */
    mul_m4_series(mtx, itmp, mtx, tmp);

    if (do_bisect) {
      copy_v3_v3(plane_co, itmp[3]);
      copy_v3_v3(plane_no, itmp[axis]);

      /* Account for non-uniform scale in `ob`, see: #87592. */
      float ob_scale[3] = {
          len_squared_v3(ob->object_to_world[0]),
          len_squared_v3(ob->object_to_world[1]),
          len_squared_v3(ob->object_to_world[2]),
      };
      /* Scale to avoid precision loss with extreme values. */
      const float ob_scale_max = max_fff(UNPACK3(ob_scale));
      if (LIKELY(ob_scale_max != 0.0f)) {
        mul_v3_fl(ob_scale, 1.0f / ob_scale_max);
        mul_v3_v3(plane_no, ob_scale);
      }
    }
  }
  else if (do_bisect) {
    copy_v3_v3(plane_co, mtx[3]);
    /* Need to negate here, since that axis is inverted (for mirror transform). */
    negate_v3_v3(plane_no, mtx[axis]);
  }

  Mesh *mesh_bisect = nullptr;
  if (do_bisect) {
    mesh_bisect = BKE_mesh_mirror_bisect_on_mirror_plane_for_modifier(
        mmd, mesh, axis, plane_co, plane_no);
    mesh = mesh_bisect;
  }

  const int maxVerts = mesh->totvert;
  const int maxEdges = mesh->totedge;
  const int maxLoops = mesh->totloop;
  const int maxPolys = mesh->totpoly;

  result = BKE_mesh_new_nomain_from_template(
      mesh, maxVerts * 2, maxEdges * 2, 0, maxLoops * 2, maxPolys * 2);

  /* Copy custom-data to original geometry. */
  CustomData_copy_data(&mesh->vdata, &result->vdata, 0, 0, maxVerts);
  CustomData_copy_data(&mesh->edata, &result->edata, 0, 0, maxEdges);
  CustomData_copy_data(&mesh->ldata, &result->ldata, 0, 0, maxLoops);
  CustomData_copy_data(&mesh->pdata, &result->pdata, 0, 0, maxPolys);

<<<<<<< HEAD
  /* Subdivision-surface for eg won't have mesh data in the custom-data arrays.
   * Now add position/#MEdge layers. */
  if (BKE_mesh_vert_positions(mesh) != nullptr) {
    memcpy(BKE_mesh_vert_positions_for_write(result),
           BKE_mesh_vert_positions(mesh),
           sizeof(float[3]) * mesh->totvert);
  }
  if (!CustomData_has_layer(&mesh->edata, CD_MEDGE)) {
    memcpy(BKE_mesh_edges_for_write(result), BKE_mesh_edges(mesh), sizeof(MEdge) * mesh->totedge);
  }

=======
>>>>>>> 636c98c8
  /* Copy custom-data to new geometry,
   * copy from itself because this data may have been created in the checks above. */
  CustomData_copy_data(&result->vdata, &result->vdata, 0, maxVerts, maxVerts);
  CustomData_copy_data(&result->edata, &result->edata, 0, maxEdges, maxEdges);
  /* loops are copied later */
  CustomData_copy_data(&result->pdata, &result->pdata, 0, maxPolys, maxPolys);

  if (do_vtargetmap) {
    /* second half is filled with -1 */
    *r_vert_merge_map = static_cast<int *>(
        MEM_malloc_arrayN(maxVerts, sizeof(int[2]), "MOD_mirror tarmap"));

    vtmap_a = *r_vert_merge_map;
    vtmap_b = *r_vert_merge_map + maxVerts;

    *r_vert_merge_map_len = 0;
  }

  /* mirror vertex coordinates */
  float(*positions)[3] = BKE_mesh_vert_positions_for_write(result);
  for (i = 0; i < maxVerts; i++) {
    const int vert_index_prev = i;
    const int vert_index = maxVerts + i;
    mul_m4_v3(mtx, positions[vert_index]);

    if (do_vtargetmap) {
      /* Compare location of the original and mirrored vertex,
       * to see if they should be mapped for merging.
       *
       * Always merge from the copied into the original vertices so it's possible to
       * generate a 1:1 mapping by scanning vertices from the beginning of the array
       * as is done in #BKE_editmesh_vert_coords_when_deformed. Without this,
       * the coordinates returned will sometimes point to the copied vertex locations, see:
       * #91444.
       *
       * However, such a change also affects non-versionable things like some modifiers binding, so
       * we cannot enforce that behavior on existing modifiers, in which case we keep using the
       * old, incorrect behavior of merging the source vertex into its copy.
       */
      if (use_correct_order_on_merge) {
        if (UNLIKELY(len_squared_v3v3(positions[vert_index_prev], positions[vert_index]) <
                     tolerance_sq)) {
          *vtmap_b = i;
          (*r_vert_merge_map_len)++;

          /* average location */
          mid_v3_v3v3(positions[vert_index], positions[vert_index_prev], positions[vert_index]);
          copy_v3_v3(positions[vert_index_prev], positions[vert_index]);
        }
        else {
          *vtmap_b = -1;
        }

        /* Fill here to avoid 2x loops. */
        *vtmap_a = -1;
      }
      else {
        if (UNLIKELY(len_squared_v3v3(positions[vert_index_prev], positions[vert_index]) <
                     tolerance_sq)) {
          *vtmap_a = maxVerts + i;
          (*r_vert_merge_map_len)++;

          /* average location */
          mid_v3_v3v3(positions[vert_index], positions[vert_index_prev], positions[vert_index]);
          copy_v3_v3(positions[vert_index_prev], positions[vert_index]);
        }
        else {
          *vtmap_a = -1;
        }

        /* Fill here to avoid 2x loops. */
        *vtmap_b = -1;
      }

      vtmap_a++;
      vtmap_b++;
    }
  }

  /* handle shape keys */
  totshape = CustomData_number_of_layers(&result->vdata, CD_SHAPEKEY);
  for (a = 0; a < totshape; a++) {
    float(*cos)[3] = static_cast<float(*)[3]>(
        CustomData_get_layer_n_for_write(&result->vdata, CD_SHAPEKEY, a, result->totvert));
    for (i = maxVerts; i < result->totvert; i++) {
      mul_m4_v3(mtx, cos[i]);
    }
  }

  /* adjust mirrored edge vertex indices */
  me = result->edges_for_write().data() + maxEdges;
  for (i = 0; i < maxEdges; i++, me++) {
    me->v1 += maxVerts;
    me->v2 += maxVerts;
  }

  blender::MutableSpan<int> poly_offsets = result->poly_offsets_for_write();
  poly_offsets.take_front(maxPolys).copy_from(mesh->poly_offsets().drop_back(1));
  for (const int i : blender::IndexRange(maxPolys)) {
    poly_offsets[maxPolys + i] = poly_offsets[i] + maxLoops;
  }
  const blender::OffsetIndices result_polys = result->polys();

  /* adjust mirrored poly loopstart indices, and reverse loop order (normals) */
<<<<<<< HEAD
=======
  mp = result->polys_for_write().data() + maxPolys;
>>>>>>> 636c98c8
  blender::MutableSpan<int> corner_edges = result->corner_edges_for_write();
  for (i = 0; i < maxPolys; i++) {
    int j, e;
    const blender::IndexRange poly = result_polys[i];
    const blender::IndexRange poly_mirror = result_polys[maxPolys + i];

    /* reverse the loop, but we keep the first vertex in the face the same,
     * to ensure that quads are split the same way as on the other side */
    CustomData_copy_data(&result->ldata, &result->ldata, poly.start(), poly.start() + maxLoops, 1);

    for (j = 1; j < poly.size(); j++) {
      CustomData_copy_data(&result->ldata, &result->ldata, poly[j], poly_mirror.last(j), 1);
    }

    int *corner_edge_2 = &corner_edges[poly.start() + maxLoops];
    e = corner_edge_2[0];
    for (j = 0; j < poly_mirror.size() - 1; j++) {
      corner_edge_2[j] = corner_edge_2[j + 1];
    }
    corner_edge_2[poly_mirror.size() - 1] = e;
  }

  /* adjust mirrored loop vertex and edge indices */
  blender::MutableSpan<int> corner_verts = result->corner_verts_for_write();
  for (i = 0; i < maxLoops; i++) {
    corner_verts[maxLoops + i] += maxVerts;
    corner_edges[maxLoops + i] += maxEdges;
  }

  /* handle uvs,
   * let tessface recalc handle updating the MTFace data */
  if (mmd->flag & (MOD_MIR_MIRROR_U | MOD_MIR_MIRROR_V) ||
      (is_zero_v2(mmd->uv_offset_copy) == false)) {
    const bool do_mirr_u = (mmd->flag & MOD_MIR_MIRROR_U) != 0;
    const bool do_mirr_v = (mmd->flag & MOD_MIR_MIRROR_V) != 0;
    /* If set, flip around center of each tile. */
    const bool do_mirr_udim = (mmd->flag & MOD_MIR_MIRROR_UDIM) != 0;

    const int totuv = CustomData_number_of_layers(&result->ldata, CD_PROP_FLOAT2);

    for (a = 0; a < totuv; a++) {
      float(*dmloopuv)[2] = static_cast<float(*)[2]>(
          CustomData_get_layer_n_for_write(&result->ldata, CD_PROP_FLOAT2, a, result->totloop));
      int j = maxLoops;
      dmloopuv += j; /* second set of loops only */
      for (; j-- > 0; dmloopuv++) {
        if (do_mirr_u) {
          float u = (*dmloopuv)[0];
          if (do_mirr_udim) {
            (*dmloopuv)[0] = ceilf(u) - fmodf(u, 1.0f) + mmd->uv_offset[0];
          }
          else {
            (*dmloopuv)[0] = 1.0f - u + mmd->uv_offset[0];
          }
        }
        if (do_mirr_v) {
          float v = (*dmloopuv)[1];
          if (do_mirr_udim) {
            (*dmloopuv)[1] = ceilf(v) - fmodf(v, 1.0f) + mmd->uv_offset[1];
          }
          else {
            (*dmloopuv)[1] = 1.0f - v + mmd->uv_offset[1];
          }
        }
        (*dmloopuv)[0] += mmd->uv_offset_copy[0];
        (*dmloopuv)[1] += mmd->uv_offset_copy[1];
      }
    }
  }

  /* handle custom split normals */
  if (ob->type == OB_MESH && (((Mesh *)ob->data)->flag & ME_AUTOSMOOTH) &&
      CustomData_has_layer(&result->ldata, CD_CUSTOMLOOPNORMAL)) {
    const int totloop = result->totloop;
    float(*loop_normals)[3] = static_cast<float(*)[3]>(
        MEM_calloc_arrayN(size_t(totloop), sizeof(*loop_normals), __func__));
    CustomData *ldata = &result->ldata;
    short(*clnors)[2] = static_cast<short(*)[2]>(
        CustomData_get_layer_for_write(ldata, CD_CUSTOMLOOPNORMAL, totloop));
    MLoopNorSpaceArray lnors_spacearr = {nullptr};

    /* The transform matrix of a normal must be
     * the transpose of inverse of transform matrix of the geometry... */
    float mtx_nor[4][4];
    invert_m4_m4(mtx_nor, mtx);
    transpose_m4(mtx_nor);

    /* calculate custom normals into loop_normals, then mirror first half into second half */

    const bool *sharp_edges = static_cast<const bool *>(
        CustomData_get_layer_named(&mesh->edata, CD_PROP_BOOL, "sharp_edge"));
    const bool *sharp_faces = static_cast<const bool *>(
        CustomData_get_layer_named(&result->pdata, CD_PROP_BOOL, "sharp_face"));
    BKE_mesh_normals_loop_split(BKE_mesh_vert_positions(result),
                                BKE_mesh_vertex_normals_ensure(result),
                                result->totvert,
                                result->edges().data(),
                                result->totedge,
                                result->corner_verts().data(),
                                result->corner_edges().data(),
                                loop_normals,
                                totloop,
<<<<<<< HEAD
                                result->polys(),
=======
                                result->polys().data(),
>>>>>>> 636c98c8
                                BKE_mesh_poly_normals_ensure(result),
                                true,
                                mesh->smoothresh,
                                sharp_edges,
                                sharp_faces,
                                nullptr,
                                &lnors_spacearr,
                                clnors);

    /* mirroring has to account for loops being reversed in polys in second half */
<<<<<<< HEAD
    for (i = 0; i < maxPolys; i++) {
      const blender::IndexRange poly = result_polys[i];
      const blender::IndexRange poly_mirror = result_polys[maxPolys + i];
      int j;

      for (j = poly.start(); j < poly.start() + poly.size(); j++) {
        int mirrorj = poly_mirror.start();
        if (j > poly.start()) {
          mirrorj += poly_mirror.size() - (j - poly.start());
=======
    blender::MutableSpan<MPoly> result_polys = result->polys_for_write();
    for (i = 0; i < maxPolys; i++) {
      const int mirror_i = maxPolys + i;
      int j;

      for (j = mp->loopstart; j < mp->loopstart + mp->totloop; j++) {
        int mirrorj = result_polys[mirror_i].loopstart;
        if (j > mp->loopstart) {
          mirrorj += result_polys[mirror_i].totloop - (j - mp->loopstart);
>>>>>>> 636c98c8
        }
        copy_v3_v3(loop_normals[mirrorj], loop_normals[j]);
        mul_m4_v3(mtx_nor, loop_normals[mirrorj]);
        BKE_lnor_space_custom_normal_to_data(
            lnors_spacearr.lspacearr[mirrorj], loop_normals[mirrorj], clnors[mirrorj]);
      }
    }

    MEM_freeN(loop_normals);
    BKE_lnor_spacearr_free(&lnors_spacearr);
  }

  /* handle vgroup stuff */
  if (BKE_object_supports_vertex_groups(ob)) {
    if ((mmd->flag & MOD_MIR_VGROUP) && CustomData_has_layer(&result->vdata, CD_MDEFORMVERT)) {
      MDeformVert *dvert = BKE_mesh_deform_verts_for_write(result) + maxVerts;
      int flip_map_len = 0;
      int *flip_map = BKE_object_defgroup_flip_map(ob, false, &flip_map_len);
      if (flip_map) {
        for (i = 0; i < maxVerts; dvert++, i++) {
          /* merged vertices get both groups, others get flipped */
          if (use_correct_order_on_merge && do_vtargetmap &&
              ((*r_vert_merge_map)[i + maxVerts] != -1)) {
            BKE_defvert_flip_merged(dvert - maxVerts, flip_map, flip_map_len);
          }
          else if (!use_correct_order_on_merge && do_vtargetmap &&
                   ((*r_vert_merge_map)[i] != -1)) {
            BKE_defvert_flip_merged(dvert, flip_map, flip_map_len);
          }
          else {
            BKE_defvert_flip(dvert, flip_map, flip_map_len);
          }
        }

        MEM_freeN(flip_map);
      }
    }
  }

  if (mesh_bisect != nullptr) {
    BKE_id_free(nullptr, mesh_bisect);
  }
  return result;
}<|MERGE_RESOLUTION|>--- conflicted
+++ resolved
@@ -201,20 +201,6 @@
   CustomData_copy_data(&mesh->ldata, &result->ldata, 0, 0, maxLoops);
   CustomData_copy_data(&mesh->pdata, &result->pdata, 0, 0, maxPolys);
 
-<<<<<<< HEAD
-  /* Subdivision-surface for eg won't have mesh data in the custom-data arrays.
-   * Now add position/#MEdge layers. */
-  if (BKE_mesh_vert_positions(mesh) != nullptr) {
-    memcpy(BKE_mesh_vert_positions_for_write(result),
-           BKE_mesh_vert_positions(mesh),
-           sizeof(float[3]) * mesh->totvert);
-  }
-  if (!CustomData_has_layer(&mesh->edata, CD_MEDGE)) {
-    memcpy(BKE_mesh_edges_for_write(result), BKE_mesh_edges(mesh), sizeof(MEdge) * mesh->totedge);
-  }
-
-=======
->>>>>>> 636c98c8
   /* Copy custom-data to new geometry,
    * copy from itself because this data may have been created in the checks above. */
   CustomData_copy_data(&result->vdata, &result->vdata, 0, maxVerts, maxVerts);
@@ -319,10 +305,6 @@
   const blender::OffsetIndices result_polys = result->polys();
 
   /* adjust mirrored poly loopstart indices, and reverse loop order (normals) */
-<<<<<<< HEAD
-=======
-  mp = result->polys_for_write().data() + maxPolys;
->>>>>>> 636c98c8
   blender::MutableSpan<int> corner_edges = result->corner_edges_for_write();
   for (i = 0; i < maxPolys; i++) {
     int j, e;
@@ -425,11 +407,7 @@
                                 result->corner_edges().data(),
                                 loop_normals,
                                 totloop,
-<<<<<<< HEAD
                                 result->polys(),
-=======
-                                result->polys().data(),
->>>>>>> 636c98c8
                                 BKE_mesh_poly_normals_ensure(result),
                                 true,
                                 mesh->smoothresh,
@@ -440,7 +418,6 @@
                                 clnors);
 
     /* mirroring has to account for loops being reversed in polys in second half */
-<<<<<<< HEAD
     for (i = 0; i < maxPolys; i++) {
       const blender::IndexRange poly = result_polys[i];
       const blender::IndexRange poly_mirror = result_polys[maxPolys + i];
@@ -450,17 +427,6 @@
         int mirrorj = poly_mirror.start();
         if (j > poly.start()) {
           mirrorj += poly_mirror.size() - (j - poly.start());
-=======
-    blender::MutableSpan<MPoly> result_polys = result->polys_for_write();
-    for (i = 0; i < maxPolys; i++) {
-      const int mirror_i = maxPolys + i;
-      int j;
-
-      for (j = mp->loopstart; j < mp->loopstart + mp->totloop; j++) {
-        int mirrorj = result_polys[mirror_i].loopstart;
-        if (j > mp->loopstart) {
-          mirrorj += result_polys[mirror_i].totloop - (j - mp->loopstart);
->>>>>>> 636c98c8
         }
         copy_v3_v3(loop_normals[mirrorj], loop_normals[j]);
         mul_m4_v3(mtx_nor, loop_normals[mirrorj]);
