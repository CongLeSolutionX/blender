--- conflicted
+++ resolved
@@ -350,12 +350,8 @@
 
 /**
  * \return success.
-<<<<<<< HEAD
- * \note `ima->filepath` and `ibuf->filepath` should end up the same.
-=======
  * \note `ima->filepath` and `ibuf->filepath` will reference the same path
  * (although `ima->filepath` may be blend-file relative).
->>>>>>> 9d6659bf
  * \note for multi-view the first `ibuf` is important to get the settings.
  */
 static bool image_save_single(ReportList *reports,
