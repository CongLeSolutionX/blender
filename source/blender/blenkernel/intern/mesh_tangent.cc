--- conflicted
+++ resolved
@@ -90,13 +90,8 @@
   /* Compute Mikktspace's tangent normals. */
   BKEMeshToTangent mesh_to_tangent;
   mesh_to_tangent.mpolys = mpolys;
-<<<<<<< HEAD
   mesh_to_tangent.corner_verts = corner_verts;
-  mesh_to_tangent.positions = positions;
-=======
-  mesh_to_tangent.mloops = mloops;
   mesh_to_tangent.positions = vert_positions;
->>>>>>> 95a04165
   mesh_to_tangent.luvs = loopuvs;
   mesh_to_tangent.loop_normals = loop_normals;
   mesh_to_tangent.tangents = r_looptangent;
