--- conflicted
+++ resolved
@@ -580,15 +580,9 @@
       BKE_mesh_vert_positions(me_eval),
       me_eval->polys().data(),
       uint(me_eval->totpoly),
-<<<<<<< HEAD
       me_eval->corner_verts().data(),
-      BKE_mesh_runtime_looptri_ensure(me_eval),
-      uint(BKE_mesh_runtime_looptri_len(me_eval)),
-=======
-      me_eval->loops().data(),
       looptris.data(),
       uint(looptris.size()),
->>>>>>> 4ffae99d
       &me_eval->ldata,
       calc_active_tangent,
       tangent_names,
