--- conflicted
+++ resolved
@@ -67,23 +67,13 @@
     copy_v4_fl4(p_res, T.x, T.y, T.z, orientation ? 1.0f : -1.0f);
   }
 
-<<<<<<< HEAD
-  const MPoly *mpolys;         /* faces */
-  const int *corner_verts;         /* faces vertices */
-  const float (*positions)[3]; /* vertices */
-  const MLoopUV *luvs;         /* texture coordinates */
-  const float (*lnors)[3];     /* loops' normals */
-  float (*tangents)[4];        /* output tangents */
-  int num_polys;               /* number of polygons */
-=======
   const MPoly *mpolys;            /* faces */
-  const MLoop *mloops;            /* faces vertices */
+  const int *corner_verts;        /* faces vertices */
   const float (*positions)[3];    /* vertices */
   const MLoopUV *luvs;            /* texture coordinates */
   const float (*loop_normals)[3]; /* loops' normals */
   float (*tangents)[4];           /* output tangents */
   int num_polys;                  /* number of polygons */
->>>>>>> 8fa25960
 };
 
 void BKE_mesh_calc_loop_tangent_single_ex(const float (*positions)[3],
