--- conflicted
+++ resolved
@@ -177,14 +177,8 @@
   {
 #ifdef USE_LOOPTRI_DETECT_QUADS
     if (face_as_quad_map) {
-<<<<<<< HEAD
       const int poly_index = looptri_polys[face_as_quad_map[face_num]];
-      const MPoly &poly = polys[poly_index];
-      if (poly.totloop == 4) {
-=======
-      const MLoopTri *lt = &looptri[face_as_quad_map[face_num]];
-      if (polys[lt->poly].size() == 4) {
->>>>>>> e785d956
+      if (polys[poly_index].size() == 4) {
         return 4;
       }
     }
@@ -199,17 +193,10 @@
   {
 #ifdef USE_LOOPTRI_DETECT_QUADS
     if (face_as_quad_map) {
-<<<<<<< HEAD
       lt = looptri[face_as_quad_map[face_num]];
       poly_index = looptri_polys[face_as_quad_map[face_num]];
-      const MPoly &poly = polys[poly_index];
-      if (poly.totloop == 4) {
-        return (uint(poly.loopstart) + vert_num);
-=======
-      lt = &looptri[face_as_quad_map[face_num]];
-      if (polys[lt->poly].size() == 4) {
-        return uint(polys[lt->poly][vert_num]);
->>>>>>> e785d956
+      if (polys[poly_index].size() == 4) {
+        return uint(polys[poly_index][vert_num]);
       }
       /* fall through to regular triangle */
     }
@@ -259,11 +246,7 @@
         return mikk::float3(precomputedFaceNormals[poly_index]);
       }
 #ifdef USE_LOOPTRI_DETECT_QUADS
-<<<<<<< HEAD
-      const MPoly &poly = polys[poly_index];
-=======
-      const blender::IndexRange poly = polys[lt->poly];
->>>>>>> e785d956
+      const blender::IndexRange poly = polys[poly_index];
       float normal[3];
       if (poly.size() == 4) {
         normal_quad_v3(normal,
@@ -297,14 +280,9 @@
   const float (*precomputedFaceNormals)[3];
   const float (*precomputedLoopNormals)[3];
   const MLoopTri *looptri;
-<<<<<<< HEAD
   const int *looptri_polys;
-  const float2 *mloopuv;       /* texture coordinates */
-  const MPoly *polys;          /* indices */
-=======
   const float2 *mloopuv; /* texture coordinates */
   blender::OffsetIndices<int> polys;
->>>>>>> e785d956
   const int *corner_verts;     /* indices */
   const float (*positions)[3]; /* vertex coordinates */
   const float (*vert_normals)[3];
@@ -491,11 +469,7 @@
       for (k = 0, j = 0; j < int(looptri_len); k++, j++) {
         face_as_quad_map[k] = j;
         /* step over all quads */
-<<<<<<< HEAD
-        if (polys[looptri_polys[j]].totloop == 4) {
-=======
-        if (polys[looptri[j].poly].size() == 4) {
->>>>>>> e785d956
+        if (polys[looptri_polys[j]].size() == 4) {
           j++; /* skips the nest looptri */
         }
       }
