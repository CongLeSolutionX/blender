--- conflicted
+++ resolved
@@ -49,13 +49,8 @@
 
   mikk::float3 GetPosition(const uint face_num, const uint vert_num)
   {
-<<<<<<< HEAD
-    const uint loop_idx = uint(mpolys[face_num].loopstart) + vert_num;
+    const uint loop_idx = uint(polys[face_num].loopstart) + vert_num;
     return mikk::float3(positions[corner_verts[loop_idx]]);
-=======
-    const uint loop_idx = uint(polys[face_num].loopstart) + vert_num;
-    return mikk::float3(positions[mloops[loop_idx].v]);
->>>>>>> 2a9f792c
   }
 
   mikk::float3 GetTexCoord(const uint face_num, const uint vert_num)
@@ -75,13 +70,8 @@
     copy_v4_fl4(p_res, T.x, T.y, T.z, orientation ? 1.0f : -1.0f);
   }
 
-<<<<<<< HEAD
-  const MPoly *mpolys;            /* faces */
+  const MPoly *polys;             /* faces */
   const int *corner_verts;        /* faces vertices */
-=======
-  const MPoly *polys;             /* faces */
-  const MLoop *mloops;            /* faces vertices */
->>>>>>> 2a9f792c
   const float (*positions)[3];    /* vertices */
   const float (*luvs)[2];         /* texture coordinates */
   const float (*loop_normals)[3]; /* loops' normals */
@@ -102,13 +92,8 @@
 {
   /* Compute Mikktspace's tangent normals. */
   BKEMeshToTangent mesh_to_tangent;
-<<<<<<< HEAD
-  mesh_to_tangent.mpolys = mpolys;
+  mesh_to_tangent.polys = polys;
   mesh_to_tangent.corner_verts = corner_verts;
-=======
-  mesh_to_tangent.polys = polys;
-  mesh_to_tangent.mloops = mloops;
->>>>>>> 2a9f792c
   mesh_to_tangent.positions = vert_positions;
   mesh_to_tangent.luvs = loop_uvs;
   mesh_to_tangent.loop_normals = loop_normals;
@@ -264,17 +249,10 @@
       float normal[3];
       if (poly->totloop == 4) {
         normal_quad_v3(normal,
-<<<<<<< HEAD
-                       positions[corner_verts[mp->loopstart + 0]],
-                       positions[corner_verts[mp->loopstart + 1]],
-                       positions[corner_verts[mp->loopstart + 2]],
-                       positions[corner_verts[mp->loopstart + 3]]);
-=======
-                       positions[mloop[poly->loopstart + 0].v],
-                       positions[mloop[poly->loopstart + 1].v],
-                       positions[mloop[poly->loopstart + 2].v],
-                       positions[mloop[poly->loopstart + 3].v]);
->>>>>>> 2a9f792c
+                       positions[corner_verts[poly->loopstart + 0]],
+                       positions[corner_verts[poly->loopstart + 1]],
+                       positions[corner_verts[poly->loopstart + 2]],
+                       positions[corner_verts[poly->loopstart + 3]]);
       }
       else
 #endif
@@ -301,13 +279,8 @@
   const float (*precomputedLoopNormals)[3];
   const MLoopTri *looptri;
   const float2 *mloopuv;       /* texture coordinates */
-<<<<<<< HEAD
-  const MPoly *mpoly;          /* indices */
+  const MPoly *polys;          /* indices */
   const int *corner_verts;     /* indices */
-=======
-  const MPoly *polys;          /* indices */
-  const MLoop *mloop;          /* indices */
->>>>>>> 2a9f792c
   const float (*positions)[3]; /* vertex coordinates */
   const float (*vert_normals)[3];
   const float (*orco)[3];
@@ -416,15 +389,9 @@
 }
 
 void BKE_mesh_calc_loop_tangent_ex(const float (*vert_positions)[3],
-<<<<<<< HEAD
-                                   const MPoly *mpoly,
-                                   const uint mpoly_len,
-                                   const int *corner_verts,
-=======
                                    const MPoly *polys,
                                    const uint polys_len,
-                                   const MLoop *mloop,
->>>>>>> 2a9f792c
+                                   const int *corner_verts,
                                    const MLoopTri *looptri,
                                    const uint looptri_len,
 
@@ -528,13 +495,8 @@
 #endif
         mesh2tangent->positions = vert_positions;
         mesh2tangent->vert_normals = vert_normals;
-<<<<<<< HEAD
-        mesh2tangent->mpoly = mpoly;
+        mesh2tangent->polys = polys;
         mesh2tangent->corner_verts = corner_verts;
-=======
-        mesh2tangent->polys = polys;
-        mesh2tangent->mloop = mloop;
->>>>>>> 2a9f792c
         mesh2tangent->looptri = looptri;
         /* NOTE: we assume we do have tessellated loop normals at this point
          * (in case it is object-enabled), have to check this is valid. */
