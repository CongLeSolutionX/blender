--- conflicted
+++ resolved
@@ -6695,10 +6695,5 @@
  * inclusion of an DNA_anim_types.h in DNA_constraint_types.h just for this assert. */
 static_assert(
     std::is_same_v<decltype(ActionSlot::handle), decltype(bActionConstraint::action_slot_handle)>);
-<<<<<<< HEAD
-static_assert(
-    std::is_same_v<decltype(ActionSlot::name), decltype(bActionConstraint::last_slot_identifier)>);
-=======
 static_assert(std::is_same_v<decltype(ActionSlot::identifier),
-                             decltype(bActionConstraint::action_slot_name)>);
->>>>>>> f6dec941
+                             decltype(bActionConstraint::last_slot_identifier)>);