--- conflicted
+++ resolved
@@ -1077,16 +1077,8 @@
     for (S = 0; S < numVerts; S++) {
       for (y = 0; y < gridSize - 1; y++) {
         for (x = 0; x < gridSize - 1; x++) {
-<<<<<<< HEAD
-          MPoly *poly = &polys[i];
-
-          poly->loopstart = k;
-          poly->totloop = 4;
-=======
           polys[i].loopstart = k;
           polys[i].totloop = 4;
-          polys[i].flag = flag;
->>>>>>> 915ff8d1
 
           k += 4;
           i++;
