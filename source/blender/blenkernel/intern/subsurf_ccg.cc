/* SPDX-License-Identifier: GPL-2.0-or-later
 * Copyright 2005 Blender Foundation. All rights reserved. */

/** \file
 * \ingroup bke
 */

#include <cfloat>
#include <cmath>
#include <cstdio>
#include <cstdlib>
#include <cstring>

#include "atomic_ops.h"

#include "MEM_guardedalloc.h"

#include "DNA_mesh_types.h"
#include "DNA_meshdata_types.h"
#include "DNA_modifier_types.h"
#include "DNA_object_types.h"
#include "DNA_scene_types.h"

#include "BLI_bitmap.h"
#include "BLI_blenlib.h"
#include "BLI_edgehash.h"
#include "BLI_math.h"
#include "BLI_memarena.h"
#include "BLI_task.h"
#include "BLI_threads.h"
#include "BLI_utildefines.h"
#include "BLI_vector.hh"

#include "BKE_ccg.h"
#include "BKE_cdderivedmesh.h"
#include "BKE_mesh.h"
#include "BKE_mesh_mapping.h"
#include "BKE_modifier.h"
#include "BKE_multires.h"
#include "BKE_object.h"
#include "BKE_paint.h"
#include "BKE_pbvh.h"
#include "BKE_scene.h"
#include "BKE_subsurf.h"

#include "CCGSubSurf.h"

<<<<<<< HEAD
/* assumes corners are laid out 4 for each poly, in order */
#define USE_LOOP_LAYOUT_FAST

=======
>>>>>>> 2a9f792c
static CCGDerivedMesh *getCCGDerivedMesh(CCGSubSurf *ss,
                                         int drawInteriorEdges,
                                         int useSubsurfUv,
                                         DerivedMesh *dm);
///

static void *arena_alloc(CCGAllocatorHDL a, int numBytes)
{
  return BLI_memarena_alloc(reinterpret_cast<MemArena *>(a), numBytes);
}

static void *arena_realloc(CCGAllocatorHDL a, void *ptr, int newSize, int oldSize)
{
  void *p2 = BLI_memarena_alloc(reinterpret_cast<MemArena *>(a), newSize);
  if (ptr) {
    memcpy(p2, ptr, oldSize);
  }
  return p2;
}

static void arena_free(CCGAllocatorHDL /*a*/, void * /*ptr*/)
{
  /* do nothing */
}

static void arena_release(CCGAllocatorHDL a)
{
  BLI_memarena_free(reinterpret_cast<MemArena *>(a));
}

typedef enum {
  CCG_USE_AGING = 1,
  CCG_USE_ARENA = 2,
  CCG_CALC_NORMALS = 4,
  /* add an extra four bytes for a mask layer */
  CCG_ALLOC_MASK = 8,
  CCG_SIMPLE_SUBDIV = 16,
} CCGFlags;
ENUM_OPERATORS(CCGFlags, CCG_SIMPLE_SUBDIV);

static CCGSubSurf *_getSubSurf(CCGSubSurf *prevSS, int subdivLevels, int numLayers, CCGFlags flags)
{
  CCGMeshIFC ifc;
  CCGSubSurf *ccgSS;
  int useAging = !!(flags & CCG_USE_AGING);
  int useArena = flags & CCG_USE_ARENA;
  int normalOffset = 0;

  /* (subdivLevels == 0) is not allowed */
  subdivLevels = MAX2(subdivLevels, 1);

  if (prevSS) {
    int oldUseAging;

    ccgSubSurf_getUseAgeCounts(prevSS, &oldUseAging, nullptr, nullptr, nullptr);

    if ((oldUseAging != useAging) ||
        (ccgSubSurf_getSimpleSubdiv(prevSS) != !!(flags & CCG_SIMPLE_SUBDIV))) {
      ccgSubSurf_free(prevSS);
    }
    else {
      ccgSubSurf_setSubdivisionLevels(prevSS, subdivLevels);

      return prevSS;
    }
  }

  if (useAging) {
    ifc.vertUserSize = ifc.edgeUserSize = ifc.faceUserSize = 12;
  }
  else {
    ifc.vertUserSize = ifc.edgeUserSize = ifc.faceUserSize = 8;
  }
  ifc.numLayers = numLayers;
  ifc.vertDataSize = sizeof(float) * numLayers;
  normalOffset += sizeof(float) * numLayers;
  if (flags & CCG_CALC_NORMALS) {
    ifc.vertDataSize += sizeof(float[3]);
  }
  if (flags & CCG_ALLOC_MASK) {
    ifc.vertDataSize += sizeof(float);
  }
  ifc.simpleSubdiv = !!(flags & CCG_SIMPLE_SUBDIV);

  if (useArena) {
    CCGAllocatorIFC allocatorIFC;
    CCGAllocatorHDL allocator = BLI_memarena_new(MEM_SIZE_OPTIMAL(1 << 16), "subsurf arena");

    allocatorIFC.alloc = arena_alloc;
    allocatorIFC.realloc = arena_realloc;
    allocatorIFC.free = arena_free;
    allocatorIFC.release = arena_release;

    ccgSS = ccgSubSurf_new(&ifc, subdivLevels, &allocatorIFC, allocator);
  }
  else {
    ccgSS = ccgSubSurf_new(&ifc, subdivLevels, nullptr, nullptr);
  }

  if (useAging) {
    ccgSubSurf_setUseAgeCounts(ccgSS, 1, 8, 8, 8);
  }

  if (flags & CCG_ALLOC_MASK) {
    normalOffset += sizeof(float);
    /* mask is allocated after regular layers */
    ccgSubSurf_setAllocMask(ccgSS, 1, sizeof(float) * numLayers);
  }

  if (flags & CCG_CALC_NORMALS) {
    ccgSubSurf_setCalcVertexNormals(ccgSS, 1, normalOffset);
  }
  else {
    ccgSubSurf_setCalcVertexNormals(ccgSS, 0, 0);
  }

  return ccgSS;
}

static int getEdgeIndex(CCGSubSurf *ss, CCGEdge *e, int x, int edgeSize)
{
  CCGVert *v0 = ccgSubSurf_getEdgeVert0(e);
  CCGVert *v1 = ccgSubSurf_getEdgeVert1(e);
  int v0idx = *((int *)ccgSubSurf_getVertUserData(ss, v0));
  int v1idx = *((int *)ccgSubSurf_getVertUserData(ss, v1));
  int edgeBase = *((int *)ccgSubSurf_getEdgeUserData(ss, e));

  if (x == 0) {
    return v0idx;
  }
  if (x == edgeSize - 1) {
    return v1idx;
  }

  return edgeBase + x - 1;
}

static int getFaceIndex(
    CCGSubSurf *ss, CCGFace *f, int S, int x, int y, int edgeSize, int gridSize)
{
  int faceBase = *((int *)ccgSubSurf_getFaceUserData(ss, f));
  int numVerts = ccgSubSurf_getFaceNumVerts(f);

  if (x == gridSize - 1 && y == gridSize - 1) {
    CCGVert *v = ccgSubSurf_getFaceVert(f, S);
    return *((int *)ccgSubSurf_getVertUserData(ss, v));
  }
  if (x == gridSize - 1) {
    CCGVert *v = ccgSubSurf_getFaceVert(f, S);
    CCGEdge *e = ccgSubSurf_getFaceEdge(f, S);
    int edgeBase = *((int *)ccgSubSurf_getEdgeUserData(ss, e));
    if (v == ccgSubSurf_getEdgeVert0(e)) {
      return edgeBase + (gridSize - 1 - y) - 1;
    }

    return edgeBase + (edgeSize - 2 - 1) - ((gridSize - 1 - y) - 1);
  }
  if (y == gridSize - 1) {
    CCGVert *v = ccgSubSurf_getFaceVert(f, S);
    CCGEdge *e = ccgSubSurf_getFaceEdge(f, (S + numVerts - 1) % numVerts);
    int edgeBase = *((int *)ccgSubSurf_getEdgeUserData(ss, e));
    if (v == ccgSubSurf_getEdgeVert0(e)) {
      return edgeBase + (gridSize - 1 - x) - 1;
    }

    return edgeBase + (edgeSize - 2 - 1) - ((gridSize - 1 - x) - 1);
  }
  if (x == 0 && y == 0) {
    return faceBase;
  }
  if (x == 0) {
    S = (S + numVerts - 1) % numVerts;
    return faceBase + 1 + (gridSize - 2) * S + (y - 1);
  }
  if (y == 0) {
    return faceBase + 1 + (gridSize - 2) * S + (x - 1);
  }

  return faceBase + 1 + (gridSize - 2) * numVerts + S * (gridSize - 2) * (gridSize - 2) +
         (y - 1) * (gridSize - 2) + (x - 1);
}

static void get_face_uv_map_vert(
<<<<<<< HEAD
    UvVertMap *vmap, MPoly *mpoly, int *poly_verts, int fi, CCGVertHDL *fverts)
=======
    UvVertMap *vmap, MPoly *polys, MLoop *ml, int fi, CCGVertHDL *fverts)
>>>>>>> 2a9f792c
{
  UvMapVert *v, *nv;
  int j, nverts = polys[fi].totloop;

  for (j = 0; j < nverts; j++) {
    for (nv = v = BKE_mesh_uv_vert_map_get_vert(vmap, poly_verts[j]); v; v = v->next) {
      if (v->separate) {
        nv = v;
      }
      if (v->poly_index == fi) {
        break;
      }
    }

    fverts[j] = POINTER_FROM_UINT(polys[nv->poly_index].loopstart + nv->loop_of_poly_index);
  }
}

static int ss_sync_from_uv(CCGSubSurf *ss,
                           CCGSubSurf *origss,
                           DerivedMesh *dm,
                           const float (*mloopuv)[2])
{
<<<<<<< HEAD
  MPoly *mpoly = dm->getPolyArray(dm);
  int *corner_verts = dm->getCornerVertArray(dm);
=======
  MPoly *polys = dm->getPolyArray(dm);
  MLoop *mloop = dm->getLoopArray(dm);
>>>>>>> 2a9f792c
  int totvert = dm->getNumVerts(dm);
  int totface = dm->getNumPolys(dm);
  int i, seam;
  UvMapVert *v;
  UvVertMap *vmap;
  blender::Vector<CCGVertHDL, 16> fverts;
  float limit[2];
  EdgeSet *eset;
  float uv[3] = {0.0f, 0.0f, 0.0f}; /* only first 2 values are written into */

  limit[0] = limit[1] = STD_UV_CONNECT_LIMIT;
  /* previous behavior here is without accounting for winding, however this causes stretching in
   * UV map in really simple cases with mirror + subsurf, see second part of #44530.
   * Also, initially intention is to treat merged vertices from mirror modifier as seams.
   * This fixes a very old regression (2.49 was correct here) */
  vmap = BKE_mesh_uv_vert_map_create(
<<<<<<< HEAD
      mpoly, nullptr, nullptr, corner_verts, mloopuv, totface, totvert, limit, false, true);
=======
      polys, nullptr, nullptr, mloop, mloopuv, totface, totvert, limit, false, true);
>>>>>>> 2a9f792c
  if (!vmap) {
    return 0;
  }

  ccgSubSurf_initFullSync(ss);

  /* create vertices */
  for (i = 0; i < totvert; i++) {
    if (!BKE_mesh_uv_vert_map_get_vert(vmap, i)) {
      continue;
    }

    for (v = BKE_mesh_uv_vert_map_get_vert(vmap, i)->next; v; v = v->next) {
      if (v->separate) {
        break;
      }
    }

    seam = (v != nullptr);

    for (v = BKE_mesh_uv_vert_map_get_vert(vmap, i); v; v = v->next) {
      if (v->separate) {
        CCGVert *ssv;
        int loopid = polys[v->poly_index].loopstart + v->loop_of_poly_index;
        CCGVertHDL vhdl = POINTER_FROM_INT(loopid);

        copy_v2_v2(uv, mloopuv[loopid]);

        ccgSubSurf_syncVert(ss, vhdl, uv, seam, &ssv);
      }
    }
  }

  /* create edges */
  eset = BLI_edgeset_new_ex(__func__, BLI_EDGEHASH_SIZE_GUESS_FROM_POLYS(totface));

  for (i = 0; i < totface; i++) {
    MPoly *poly = &polys[i];
    int nverts = poly->totloop;
    int j, j_next;
    CCGFace *origf = ccgSubSurf_getFace(origss, POINTER_FROM_INT(i));
<<<<<<< HEAD
    /* uint *fv = &mp->v1; */

    fverts.reinitialize(nverts);

    get_face_uv_map_vert(vmap, mpoly, &corner_verts[mp->loopstart], i, fverts.data());
=======
    // uint *fv = &poly->v1;
    MLoop *ml = mloop + poly->loopstart;

    fverts.reinitialize(nverts);

    get_face_uv_map_vert(vmap, polys, ml, i, fverts.data());
>>>>>>> 2a9f792c

    for (j = 0, j_next = nverts - 1; j < nverts; j_next = j++) {
      uint v0 = POINTER_AS_UINT(fverts[j_next]);
      uint v1 = POINTER_AS_UINT(fverts[j]);

      if (BLI_edgeset_add(eset, v0, v1)) {
        CCGEdge *e, *orige = ccgSubSurf_getFaceEdge(origf, j_next);
        CCGEdgeHDL ehdl = POINTER_FROM_INT(poly->loopstart + j_next);
        float crease = ccgSubSurf_getEdgeCrease(orige);

        ccgSubSurf_syncEdge(ss, ehdl, fverts[j_next], fverts[j], crease, &e);
      }
    }
  }

  BLI_edgeset_free(eset);

  /* create faces */
  for (i = 0; i < totface; i++) {
<<<<<<< HEAD
    MPoly *mp = &mpoly[i];
    int nverts = mp->totloop;
=======
    MPoly *poly = &polys[i];
    MLoop *ml = &mloop[poly->loopstart];
    int nverts = poly->totloop;
>>>>>>> 2a9f792c
    CCGFace *f;

    fverts.reinitialize(nverts);

<<<<<<< HEAD
    get_face_uv_map_vert(vmap, mpoly, &corner_verts[mp->loopstart], i, fverts.data());
=======
    get_face_uv_map_vert(vmap, polys, ml, i, fverts.data());
>>>>>>> 2a9f792c
    ccgSubSurf_syncFace(ss, POINTER_FROM_INT(i), nverts, fverts.data(), &f);
  }

  BKE_mesh_uv_vert_map_free(vmap);
  ccgSubSurf_processSync(ss);

  return 1;
}

static void set_subsurf_legacy_uv(CCGSubSurf *ss, DerivedMesh *dm, DerivedMesh *result, int n)
{
  CCGFaceIterator fi;
  int index, gridSize, gridFaces, /*edgeSize,*/ totface, x, y, S;
  const float(*dmloopuv)[2] = static_cast<const float(*)[2]>(
      CustomData_get_layer_n(&dm->loopData, CD_PROP_FLOAT2, n));
  /* need to update both CD_MTFACE & CD_PROP_FLOAT2, hrmf, we could get away with
   * just tface except applying the modifier then looses subsurf UV */
  MTFace *tface = static_cast<MTFace *>(
      CustomData_get_layer_n_for_write(&result->faceData, CD_MTFACE, n, result->numTessFaceData));
  float(*mloopuv)[2] = static_cast<float(*)[2]>(CustomData_get_layer_n_for_write(
      &result->loopData, CD_PROP_FLOAT2, n, result->getNumLoops(dm)));

  if (!dmloopuv || (!tface && !mloopuv)) {
    return;
  }

  /* create a CCGSubSurf from uv's */
  CCGSubSurf *uvss = _getSubSurf(nullptr, ccgSubSurf_getSubdivisionLevels(ss), 2, CCG_USE_ARENA);

  if (!ss_sync_from_uv(uvss, ss, dm, dmloopuv)) {
    ccgSubSurf_free(uvss);
    return;
  }

  /* get some info from CCGSubSurf */
  totface = ccgSubSurf_getNumFaces(uvss);
  // edgeSize = ccgSubSurf_getEdgeSize(uvss); /* UNUSED */
  gridSize = ccgSubSurf_getGridSize(uvss);
  gridFaces = gridSize - 1;

  /* make a map from original faces to CCGFaces */
  CCGFace **faceMap = static_cast<CCGFace **>(
      MEM_mallocN(totface * sizeof(*faceMap), "facemapuv"));
  for (ccgSubSurf_initFaceIterator(uvss, &fi); !ccgFaceIterator_isStopped(&fi);
       ccgFaceIterator_next(&fi)) {
    CCGFace *f = ccgFaceIterator_getCurrent(&fi);
    faceMap[POINTER_AS_INT(ccgSubSurf_getFaceFaceHandle(f))] = f;
  }

  /* load coordinates from uvss into tface */
  MTFace *tf = tface;
  float(*mluv)[2] = mloopuv;

  for (index = 0; index < totface; index++) {
    CCGFace *f = faceMap[index];
    int numVerts = ccgSubSurf_getFaceNumVerts(f);

    for (S = 0; S < numVerts; S++) {
      float(*faceGridData)[2] = static_cast<float(*)[2]>(
          ccgSubSurf_getFaceGridDataArray(uvss, f, S));

      for (y = 0; y < gridFaces; y++) {
        for (x = 0; x < gridFaces; x++) {
          float *a = faceGridData[(y + 0) * gridSize + x + 0];
          float *b = faceGridData[(y + 0) * gridSize + x + 1];
          float *c = faceGridData[(y + 1) * gridSize + x + 1];
          float *d = faceGridData[(y + 1) * gridSize + x + 0];

          if (tf) {
            copy_v2_v2(tf->uv[0], a);
            copy_v2_v2(tf->uv[1], d);
            copy_v2_v2(tf->uv[2], c);
            copy_v2_v2(tf->uv[3], b);
            tf++;
          }

          if (mluv) {
            copy_v2_v2(mluv[0], a);
            copy_v2_v2(mluv[1], d);
            copy_v2_v2(mluv[2], c);
            copy_v2_v2(mluv[3], b);
            mluv += 4;
          }
        }
      }
    }
  }

  ccgSubSurf_free(uvss);
  MEM_freeN(faceMap);
}

static void set_subsurf_uv(CCGSubSurf *ss, DerivedMesh *dm, DerivedMesh *result, int layer_index)
{
  set_subsurf_legacy_uv(ss, dm, result, layer_index);
}

/* face weighting */
#define SUB_ELEMS_FACE 50
typedef float FaceVertWeight[SUB_ELEMS_FACE][SUB_ELEMS_FACE];

struct FaceVertWeightEntry {
  FaceVertWeight *weight;
  float *w;
  int valid;
};

struct WeightTable {
  FaceVertWeightEntry *weight_table;
  int len;
};

static float *get_ss_weights(WeightTable *wtable, int gridCuts, int faceLen)
{
  int x, y, i, j;
  float *w, w1, w2, w4, fac, fac2, fx, fy;

  if (wtable->len <= faceLen) {
    void *tmp = MEM_callocN(sizeof(FaceVertWeightEntry) * (faceLen + 1), "weight table alloc 2");

    if (wtable->len) {
      memcpy(tmp, wtable->weight_table, sizeof(FaceVertWeightEntry) * wtable->len);
      MEM_freeN(wtable->weight_table);
    }

    wtable->weight_table = static_cast<FaceVertWeightEntry *>(tmp);
    wtable->len = faceLen + 1;
  }

  if (!wtable->weight_table[faceLen].valid) {
    wtable->weight_table[faceLen].valid = 1;
    wtable->weight_table[faceLen].w = w = static_cast<float *>(
        MEM_callocN(sizeof(float) * faceLen * faceLen * (gridCuts + 2) * (gridCuts + 2),
                    "weight table alloc"));
    fac = 1.0f / float(faceLen);

    for (i = 0; i < faceLen; i++) {
      for (x = 0; x < gridCuts + 2; x++) {
        for (y = 0; y < gridCuts + 2; y++) {
          fx = 0.5f - float(x) / float(gridCuts + 1) / 2.0f;
          fy = 0.5f - float(y) / float(gridCuts + 1) / 2.0f;

          fac2 = faceLen - 4;
          w1 = (1.0f - fx) * (1.0f - fy) + (-fac2 * fx * fy * fac);
          w2 = (1.0f - fx + fac2 * fx * -fac) * (fy);
          w4 = (fx) * (1.0f - fy + -fac2 * fy * fac);

          /* these values aren't used for tri's and cause divide by zero */
          if (faceLen > 3) {
            fac2 = 1.0f - (w1 + w2 + w4);
            fac2 = fac2 / float(faceLen - 3);
            for (j = 0; j < faceLen; j++) {
              w[j] = fac2;
            }
          }

          w[i] = w1;
          w[(i - 1 + faceLen) % faceLen] = w2;
          w[(i + 1) % faceLen] = w4;

          w += faceLen;
        }
      }
    }
  }

  return wtable->weight_table[faceLen].w;
}

static void free_ss_weights(WeightTable *wtable)
{
  int i;

  for (i = 0; i < wtable->len; i++) {
    if (wtable->weight_table[i].valid) {
      MEM_freeN(wtable->weight_table[i].w);
    }
  }

  if (wtable->weight_table) {
    MEM_freeN(wtable->weight_table);
  }
}

static void ss_sync_ccg_from_derivedmesh(CCGSubSurf *ss,
                                         DerivedMesh *dm,
                                         float (*vertexCos)[3],
                                         int useFlatSubdiv)
{
  float creaseFactor = float(ccgSubSurf_getSubdivisionLevels(ss));
  blender::Vector<CCGVertHDL, 16> fverts;
  float(*positions)[3] = (float(*)[3])dm->getVertArray(dm);
<<<<<<< HEAD
  MEdge *medge = dm->getEdgeArray(dm);
  MEdge *me;
  int *corner_verts = dm->getCornerVertArray(dm);
  MPoly *mpoly = dm->getPolyArray(dm), *mp;
=======
  MEdge *edges = dm->getEdgeArray(dm);
  MEdge *edge;
  MLoop *mloop = dm->getLoopArray(dm), *ml;
  MPoly *polys = dm->getPolyArray(dm), *poly;
>>>>>>> 2a9f792c
  int totvert = dm->getNumVerts(dm);
  int totedge = dm->getNumEdges(dm);
  int i, j;
  int *index;

  ccgSubSurf_initFullSync(ss);

  index = (int *)dm->getVertDataArray(dm, CD_ORIGINDEX);
  for (i = 0; i < totvert; i++) {
    CCGVert *v;

    if (vertexCos) {
      ccgSubSurf_syncVert(ss, POINTER_FROM_INT(i), vertexCos[i], 0, &v);
    }
    else {
      ccgSubSurf_syncVert(ss, POINTER_FROM_INT(i), positions[i], 0, &v);
    }

    ((int *)ccgSubSurf_getVertUserData(ss, v))[1] = (index) ? *index++ : i;
  }

  edge = edges;
  index = (int *)dm->getEdgeDataArray(dm, CD_ORIGINDEX);
  const float *creases = (const float *)dm->getEdgeDataArray(dm, CD_CREASE);
  for (i = 0; i < totedge; i++, edge++) {
    CCGEdge *e;
    float crease;

    crease = useFlatSubdiv ? creaseFactor : (creases ? creases[i] * creaseFactor : 0.0f);

    ccgSubSurf_syncEdge(ss,
                        POINTER_FROM_INT(i),
                        POINTER_FROM_UINT(edge->v1),
                        POINTER_FROM_UINT(edge->v2),
                        crease,
                        &e);

    ((int *)ccgSubSurf_getEdgeUserData(ss, e))[1] = (index) ? *index++ : i;
  }

  poly = polys;
  index = (int *)dm->getPolyDataArray(dm, CD_ORIGINDEX);
  for (i = 0; i < dm->numPolyData; i++, poly++) {
    CCGFace *f;

    fverts.reinitialize(poly->totloop);

<<<<<<< HEAD
    int corner = mp->loopstart;
    for (j = 0; j < mp->totloop; j++, corner++) {
      fverts[j] = POINTER_FROM_UINT(corner_verts[corner]);
=======
    ml = mloop + poly->loopstart;
    for (j = 0; j < poly->totloop; j++, ml++) {
      fverts[j] = POINTER_FROM_UINT(ml->v);
>>>>>>> 2a9f792c
    }

    /* This is very bad, means mesh is internally inconsistent.
     * it is not really possible to continue without modifying
     * other parts of code significantly to handle missing faces.
     * since this really shouldn't even be possible we just bail. */
    if (ccgSubSurf_syncFace(ss, POINTER_FROM_INT(i), poly->totloop, fverts.data(), &f) ==
        eCCGError_InvalidValue) {
      static int hasGivenError = 0;

      if (!hasGivenError) {
        // XXX error("Unrecoverable error in SubSurf calculation,"
        //      " mesh is inconsistent.");

        hasGivenError = 1;
      }

      return;
    }

    ((int *)ccgSubSurf_getFaceUserData(ss, f))[1] = (index) ? *index++ : i;
  }

  ccgSubSurf_processSync(ss);
}

static void ss_sync_from_derivedmesh(CCGSubSurf *ss,
                                     DerivedMesh *dm,
                                     float (*vertexCos)[3],
                                     int use_flat_subdiv,
                                     bool /*use_subdiv_uvs*/)
{
  ss_sync_ccg_from_derivedmesh(ss, dm, vertexCos, use_flat_subdiv);
}

/***/

static int ccgDM_getVertMapIndex(CCGSubSurf *ss, CCGVert *v)
{
  return ((int *)ccgSubSurf_getVertUserData(ss, v))[1];
}

static int ccgDM_getEdgeMapIndex(CCGSubSurf *ss, CCGEdge *e)
{
  return ((int *)ccgSubSurf_getEdgeUserData(ss, e))[1];
}

static int ccgDM_getFaceMapIndex(CCGSubSurf *ss, CCGFace *f)
{
  return ((int *)ccgSubSurf_getFaceUserData(ss, f))[1];
}

static void minmax_v3_v3v3(const float vec[3], float min[3], float max[3])
{
  if (min[0] > vec[0]) {
    min[0] = vec[0];
  }
  if (min[1] > vec[1]) {
    min[1] = vec[1];
  }
  if (min[2] > vec[2]) {
    min[2] = vec[2];
  }
  if (max[0] < vec[0]) {
    max[0] = vec[0];
  }
  if (max[1] < vec[1]) {
    max[1] = vec[1];
  }
  if (max[2] < vec[2]) {
    max[2] = vec[2];
  }
}

static void UNUSED_FUNCTION(ccgDM_getMinMax)(DerivedMesh *dm, float r_min[3], float r_max[3])
{
  CCGDerivedMesh *ccgdm = (CCGDerivedMesh *)dm;
  CCGSubSurf *ss = ccgdm->ss;
  CCGVertIterator vi;
  CCGEdgeIterator ei;
  CCGFaceIterator fi;
  CCGKey key;
  int i, edgeSize = ccgSubSurf_getEdgeSize(ss);
  int gridSize = ccgSubSurf_getGridSize(ss);

  CCG_key_top_level(&key, ss);

  if (!ccgSubSurf_getNumVerts(ss)) {
    r_min[0] = r_min[1] = r_min[2] = r_max[0] = r_max[1] = r_max[2] = 0.0;
  }

  for (ccgSubSurf_initVertIterator(ss, &vi); !ccgVertIterator_isStopped(&vi);
       ccgVertIterator_next(&vi)) {
    CCGVert *v = ccgVertIterator_getCurrent(&vi);
    float *co = static_cast<float *>(ccgSubSurf_getVertData(ss, v));

    minmax_v3_v3v3(co, r_min, r_max);
  }

  for (ccgSubSurf_initEdgeIterator(ss, &ei); !ccgEdgeIterator_isStopped(&ei);
       ccgEdgeIterator_next(&ei)) {
    CCGEdge *e = ccgEdgeIterator_getCurrent(&ei);
    CCGElem *edgeData = static_cast<CCGElem *>(ccgSubSurf_getEdgeDataArray(ss, e));

    for (i = 0; i < edgeSize; i++) {
      minmax_v3_v3v3(CCG_elem_offset_co(&key, edgeData, i), r_min, r_max);
    }
  }

  for (ccgSubSurf_initFaceIterator(ss, &fi); !ccgFaceIterator_isStopped(&fi);
       ccgFaceIterator_next(&fi)) {
    CCGFace *f = ccgFaceIterator_getCurrent(&fi);
    int S, x, y, numVerts = ccgSubSurf_getFaceNumVerts(f);

    for (S = 0; S < numVerts; S++) {
      CCGElem *faceGridData = static_cast<CCGElem *>(ccgSubSurf_getFaceGridDataArray(ss, f, S));

      for (y = 0; y < gridSize; y++) {
        for (x = 0; x < gridSize; x++) {
          minmax_v3_v3v3(CCG_grid_elem_co(&key, faceGridData, x, y), r_min, r_max);
        }
      }
    }
  }
}

static int ccgDM_getNumVerts(DerivedMesh *dm)
{
  CCGDerivedMesh *ccgdm = (CCGDerivedMesh *)dm;

  return ccgSubSurf_getNumFinalVerts(ccgdm->ss);
}

static int ccgDM_getNumEdges(DerivedMesh *dm)
{
  CCGDerivedMesh *ccgdm = (CCGDerivedMesh *)dm;

  return ccgSubSurf_getNumFinalEdges(ccgdm->ss);
}

static int ccgDM_getNumPolys(DerivedMesh *dm)
{
  CCGDerivedMesh *ccgdm = (CCGDerivedMesh *)dm;

  return ccgSubSurf_getNumFinalFaces(ccgdm->ss);
}

static int ccgDM_getNumLoops(DerivedMesh *dm)
{
  CCGDerivedMesh *ccgdm = (CCGDerivedMesh *)dm;

  /* All subsurf faces are quads */
  return 4 * ccgSubSurf_getNumFinalFaces(ccgdm->ss);
}

static CCGElem *get_vertex_elem(CCGDerivedMesh *ccgdm, int vertNum)
{
  CCGSubSurf *ss = ccgdm->ss;
  int i;

  if ((vertNum < ccgdm->edgeMap[0].startVert) && (ccgSubSurf_getNumFaces(ss) > 0)) {
    /* this vert comes from face data */
    int lastface = ccgSubSurf_getNumFaces(ss) - 1;
    CCGFace *f;
    int x, y, grid, numVerts;
    int offset;
    int gridSize = ccgSubSurf_getGridSize(ss);
    int gridSideVerts;
    int gridInternalVerts;
    int gridSideEnd;
    int gridInternalEnd;

    i = 0;
    while (i < lastface && vertNum >= ccgdm->faceMap[i + 1].startVert) {
      i++;
    }

    f = ccgdm->faceMap[i].face;
    numVerts = ccgSubSurf_getFaceNumVerts(f);

    gridSideVerts = gridSize - 2;
    gridInternalVerts = gridSideVerts * gridSideVerts;

    gridSideEnd = 1 + numVerts * gridSideVerts;
    gridInternalEnd = gridSideEnd + numVerts * gridInternalVerts;

    offset = vertNum - ccgdm->faceMap[i].startVert;
    if (offset < 1) {
      return static_cast<CCGElem *>(ccgSubSurf_getFaceCenterData(f));
    }
    if (offset < gridSideEnd) {
      offset -= 1;
      grid = offset / gridSideVerts;
      x = offset % gridSideVerts + 1;
      return static_cast<CCGElem *>(ccgSubSurf_getFaceGridEdgeData(ss, f, grid, x));
    }
    if (offset < gridInternalEnd) {
      offset -= gridSideEnd;
      grid = offset / gridInternalVerts;
      offset %= gridInternalVerts;
      y = offset / gridSideVerts + 1;
      x = offset % gridSideVerts + 1;
      return static_cast<CCGElem *>(ccgSubSurf_getFaceGridData(ss, f, grid, x, y));
    }
  }
  if ((vertNum < ccgdm->vertMap[0].startVert) && (ccgSubSurf_getNumEdges(ss) > 0)) {
    /* this vert comes from edge data */
    CCGEdge *e;
    int lastedge = ccgSubSurf_getNumEdges(ss) - 1;
    int x;

    i = 0;
    while (i < lastedge && vertNum >= ccgdm->edgeMap[i + 1].startVert) {
      i++;
    }

    e = ccgdm->edgeMap[i].edge;

    x = vertNum - ccgdm->edgeMap[i].startVert + 1;
    return static_cast<CCGElem *>(ccgSubSurf_getEdgeData(ss, e, x));
  }

  /* this vert comes from vert data */
  CCGVert *v;
  i = vertNum - ccgdm->vertMap[0].startVert;

  v = ccgdm->vertMap[i].vert;
  return static_cast<CCGElem *>(ccgSubSurf_getVertData(ss, v));
}

static void ccgDM_getFinalVertCo(DerivedMesh *dm, int vertNum, float r_co[3])
{
  CCGDerivedMesh *ccgdm = (CCGDerivedMesh *)dm;
  CCGSubSurf *ss = ccgdm->ss;

  CCGElem *vd = get_vertex_elem(ccgdm, vertNum);
  CCGKey key;
  CCG_key_top_level(&key, ss);
  copy_v3_v3(r_co, CCG_elem_co(&key, vd));
}

static void ccgDM_getFinalVertNo(DerivedMesh *dm, int vertNum, float r_no[3])
{
  CCGDerivedMesh *ccgdm = (CCGDerivedMesh *)dm;
  CCGSubSurf *ss = ccgdm->ss;

  CCGElem *vd = get_vertex_elem(ccgdm, vertNum);
  CCGKey key;
  CCG_key_top_level(&key, ss);
  copy_v3_v3(r_no, CCG_elem_no(&key, vd));
}

/* utility function */
BLI_INLINE void ccgDM_to_MVert(float mv[3], const CCGKey *key, CCGElem *elem)
{
  copy_v3_v3(mv, CCG_elem_co(key, elem));
}

static void ccgDM_copyFinalVertArray(DerivedMesh *dm, float (*r_positions)[3])
{
  CCGDerivedMesh *ccgdm = (CCGDerivedMesh *)dm;
  CCGSubSurf *ss = ccgdm->ss;
  CCGElem *vd;
  CCGKey key;
  int index;
  int totvert, totedge, totface;
  int gridSize = ccgSubSurf_getGridSize(ss);
  int edgeSize = ccgSubSurf_getEdgeSize(ss);
  uint i = 0;

  CCG_key_top_level(&key, ss);

  totface = ccgSubSurf_getNumFaces(ss);
  for (index = 0; index < totface; index++) {
    CCGFace *f = ccgdm->faceMap[index].face;
    int x, y, S, numVerts = ccgSubSurf_getFaceNumVerts(f);

    vd = static_cast<CCGElem *>(ccgSubSurf_getFaceCenterData(f));
    ccgDM_to_MVert(r_positions[i++], &key, vd);

    for (S = 0; S < numVerts; S++) {
      for (x = 1; x < gridSize - 1; x++) {
        vd = static_cast<CCGElem *>(ccgSubSurf_getFaceGridEdgeData(ss, f, S, x));
        ccgDM_to_MVert(r_positions[i++], &key, vd);
      }
    }

    for (S = 0; S < numVerts; S++) {
      for (y = 1; y < gridSize - 1; y++) {
        for (x = 1; x < gridSize - 1; x++) {
          vd = static_cast<CCGElem *>(ccgSubSurf_getFaceGridData(ss, f, S, x, y));
          ccgDM_to_MVert(r_positions[i++], &key, vd);
        }
      }
    }
  }

  totedge = ccgSubSurf_getNumEdges(ss);
  for (index = 0; index < totedge; index++) {
    CCGEdge *e = ccgdm->edgeMap[index].edge;
    int x;

    for (x = 1; x < edgeSize - 1; x++) {
      /* NOTE(@ideasman42): This gives errors with `--debug-fpe` the normals don't seem to be
       * unit length. This is most likely caused by edges with no faces which are now zeroed out,
       * see comment in: `ccgSubSurf__calcVertNormals()`. */
      vd = static_cast<CCGElem *>(ccgSubSurf_getEdgeData(ss, e, x));
      ccgDM_to_MVert(r_positions[i++], &key, vd);
    }
  }

  totvert = ccgSubSurf_getNumVerts(ss);
  for (index = 0; index < totvert; index++) {
    CCGVert *v = ccgdm->vertMap[index].vert;

    vd = static_cast<CCGElem *>(ccgSubSurf_getVertData(ss, v));
    ccgDM_to_MVert(r_positions[i++], &key, vd);
  }
}

/* utility function */
BLI_INLINE void ccgDM_to_MEdge(MEdge *edge, const int v1, const int v2)
{
  edge->v1 = v1;
  edge->v2 = v2;
}

static void ccgDM_copyFinalEdgeArray(DerivedMesh *dm, MEdge *edges)
{
  CCGDerivedMesh *ccgdm = (CCGDerivedMesh *)dm;
  CCGSubSurf *ss = ccgdm->ss;
  int index;
  int totedge, totface;
  int gridSize = ccgSubSurf_getGridSize(ss);
  int edgeSize = ccgSubSurf_getEdgeSize(ss);
  uint i = 0;

  totface = ccgSubSurf_getNumFaces(ss);
  for (index = 0; index < totface; index++) {
    CCGFace *f = ccgdm->faceMap[index].face;
    int x, y, S, numVerts = ccgSubSurf_getFaceNumVerts(f);

    for (S = 0; S < numVerts; S++) {
      for (x = 0; x < gridSize - 1; x++) {
        ccgDM_to_MEdge(&edges[i++],
                       getFaceIndex(ss, f, S, x, 0, edgeSize, gridSize),
                       getFaceIndex(ss, f, S, x + 1, 0, edgeSize, gridSize));
      }

      for (x = 1; x < gridSize - 1; x++) {
        for (y = 0; y < gridSize - 1; y++) {
          ccgDM_to_MEdge(&edges[i++],
                         getFaceIndex(ss, f, S, x, y, edgeSize, gridSize),
                         getFaceIndex(ss, f, S, x, y + 1, edgeSize, gridSize));
          ccgDM_to_MEdge(&edges[i++],
                         getFaceIndex(ss, f, S, y, x, edgeSize, gridSize),
                         getFaceIndex(ss, f, S, y + 1, x, edgeSize, gridSize));
        }
      }
    }
  }

  totedge = ccgSubSurf_getNumEdges(ss);
  for (index = 0; index < totedge; index++) {
    CCGEdge *e = ccgdm->edgeMap[index].edge;
    for (int x = 0; x < edgeSize - 1; x++) {
      ccgDM_to_MEdge(
          &edges[i++], getEdgeIndex(ss, e, x, edgeSize), getEdgeIndex(ss, e, x + 1, edgeSize));
    }
  }
}

struct CopyFinalLoopArrayData {
  CCGDerivedMesh *ccgdm;
  int *corner_verts;
  int *corner_edges;
  int grid_size;
  int *grid_offset;
  int edge_size;
  size_t mloop_index;
};

static void copyFinalLoopArray_task_cb(void *__restrict userdata,
                                       const int iter,
                                       const TaskParallelTLS *__restrict /*tls*/)
{
  CopyFinalLoopArrayData *data = static_cast<CopyFinalLoopArrayData *>(userdata);
  CCGDerivedMesh *ccgdm = data->ccgdm;
  CCGSubSurf *ss = ccgdm->ss;
  const int grid_size = data->grid_size;
  const int edge_size = data->edge_size;
  CCGFace *f = ccgdm->faceMap[iter].face;
  const int num_verts = ccgSubSurf_getFaceNumVerts(f);
  const int grid_index = data->grid_offset[iter];
  int *corner_verts = data->corner_verts;
  int *corner_edges = data->corner_edges;

  size_t loop_i = 4 * size_t(grid_index) * (grid_size - 1) * (grid_size - 1);
  for (int S = 0; S < num_verts; S++) {
    for (int y = 0; y < grid_size - 1; y++) {
      for (int x = 0; x < grid_size - 1; x++) {

        const int v1 = getFaceIndex(ss, f, S, x + 0, y + 0, edge_size, grid_size);
        const int v2 = getFaceIndex(ss, f, S, x + 0, y + 1, edge_size, grid_size);
        const int v3 = getFaceIndex(ss, f, S, x + 1, y + 1, edge_size, grid_size);
        const int v4 = getFaceIndex(ss, f, S, x + 1, y + 0, edge_size, grid_size);

        if (corner_verts) {
          corner_verts[loop_i + 0] = v1;
          corner_verts[loop_i + 1] = v2;
          corner_verts[loop_i + 2] = v3;
          corner_verts[loop_i + 3] = v4;
        }
        if (corner_edges) {
          corner_edges[loop_i + 0] = POINTER_AS_UINT(BLI_edgehash_lookup(ccgdm->ehash, v1, v2));
          corner_edges[loop_i + 1] = POINTER_AS_UINT(BLI_edgehash_lookup(ccgdm->ehash, v2, v3));
          corner_edges[loop_i + 2] = POINTER_AS_UINT(BLI_edgehash_lookup(ccgdm->ehash, v3, v4));
          corner_edges[loop_i + 3] = POINTER_AS_UINT(BLI_edgehash_lookup(ccgdm->ehash, v4, v1));
        }

        loop_i += 4;
      }
    }
  }
}

static void ccgDM_copyFinalCornerVertArray(DerivedMesh *dm, int *r_corner_verts)
{
  CCGDerivedMesh *ccgdm = (CCGDerivedMesh *)dm;
  CCGSubSurf *ss = ccgdm->ss;

  if (!ccgdm->ehash) {
    BLI_mutex_lock(&ccgdm->loops_cache_lock);
    if (!ccgdm->ehash) {
      MEdge *medge;
      EdgeHash *ehash;

      ehash = BLI_edgehash_new_ex(__func__, ccgdm->dm.numEdgeData);
      medge = ccgdm->dm.getEdgeArray((DerivedMesh *)ccgdm);

      for (int i = 0; i < ccgdm->dm.numEdgeData; i++) {
        BLI_edgehash_insert(ehash, medge[i].v1, medge[i].v2, POINTER_FROM_INT(i));
      }

      atomic_cas_ptr((void **)&ccgdm->ehash, ccgdm->ehash, ehash);
    }
    BLI_mutex_unlock(&ccgdm->loops_cache_lock);
  }

  CopyFinalLoopArrayData data;
  data.ccgdm = ccgdm;
  data.corner_verts = r_corner_verts;
  data.corner_edges = NULL;
  data.grid_size = ccgSubSurf_getGridSize(ss);
  data.grid_offset = dm->getGridOffset(dm);
  data.edge_size = ccgSubSurf_getEdgeSize(ss);

  /* NOTE: For a dense subdivision we've got enough work for each face and
   * hence can dedicate whole thread to single face. For less dense
   * subdivision we handle multiple faces per thread.
   */
  data.mloop_index = data.grid_size >= 5 ? 1 : 8;

  TaskParallelSettings settings;
  BLI_parallel_range_settings_defaults(&settings);
  settings.min_iter_per_thread = 1;

  BLI_task_parallel_range(
      0, ccgSubSurf_getNumFaces(ss), &data, copyFinalLoopArray_task_cb, &settings);
}

static void ccgDM_copyFinalCornerEdgeArray(DerivedMesh *dm, int *r_corner_edges)
{
  CCGDerivedMesh *ccgdm = (CCGDerivedMesh *)dm;
  CCGSubSurf *ss = ccgdm->ss;

  if (!ccgdm->ehash) {
    BLI_mutex_lock(&ccgdm->loops_cache_lock);
    if (!ccgdm->ehash) {
      MEdge *edges;
      EdgeHash *ehash;

      ehash = BLI_edgehash_new_ex(__func__, ccgdm->dm.numEdgeData);
      edges = ccgdm->dm.getEdgeArray((DerivedMesh *)ccgdm);

      for (int i = 0; i < ccgdm->dm.numEdgeData; i++) {
        BLI_edgehash_insert(ehash, edges[i].v1, edges[i].v2, POINTER_FROM_INT(i));
      }

      atomic_cas_ptr((void **)&ccgdm->ehash, ccgdm->ehash, ehash);
    }
    BLI_mutex_unlock(&ccgdm->loops_cache_lock);
  }

  CopyFinalLoopArrayData data;
  data.ccgdm = ccgdm;
  data.corner_verts = NULL;
  data.corner_edges = r_corner_edges;
  data.grid_size = ccgSubSurf_getGridSize(ss);
  data.grid_offset = dm->getGridOffset(dm);
  data.edge_size = ccgSubSurf_getEdgeSize(ss);

  /* NOTE: For a dense subdivision we've got enough work for each face and
   * hence can dedicate whole thread to single face. For less dense
   * subdivision we handle multiple faces per thread.
   */
  data.mloop_index = data.grid_size >= 5 ? 1 : 8;

  TaskParallelSettings settings;
  BLI_parallel_range_settings_defaults(&settings);
  settings.min_iter_per_thread = 1;

  BLI_task_parallel_range(
      0, ccgSubSurf_getNumFaces(ss), &data, copyFinalLoopArray_task_cb, &settings);
}

static void ccgDM_copyFinalPolyArray(DerivedMesh *dm, MPoly *polys)
{
  CCGDerivedMesh *ccgdm = (CCGDerivedMesh *)dm;
  CCGSubSurf *ss = ccgdm->ss;
  int index;
  int totface;
  int gridSize = ccgSubSurf_getGridSize(ss);
  /* int edgeSize = ccgSubSurf_getEdgeSize(ss); */ /* UNUSED */
  int i = 0, k = 0;
  DMFlagMat *faceFlags = ccgdm->faceFlags;

  totface = ccgSubSurf_getNumFaces(ss);
  for (index = 0; index < totface; index++) {
    CCGFace *f = ccgdm->faceMap[index].face;
    int x, y, S, numVerts = ccgSubSurf_getFaceNumVerts(f);
    char flag = (faceFlags) ? faceFlags[index].flag : char(ME_SMOOTH);

    for (S = 0; S < numVerts; S++) {
      for (y = 0; y < gridSize - 1; y++) {
        for (x = 0; x < gridSize - 1; x++) {
          MPoly *poly = &polys[i];

          poly->flag = flag;
          poly->loopstart = k;
          poly->totloop = 4;

          k += 4;
          i++;
        }
      }
    }
  }
}

static void ccgDM_release(DerivedMesh *dm)
{
  CCGDerivedMesh *ccgdm = (CCGDerivedMesh *)dm;

  if (DM_release(dm)) {
    /* Before freeing, need to update the displacement map */
    if (ccgdm->multires.modified_flags) {
      /* Check that mmd still exists */
      if (!ccgdm->multires.local_mmd &&
          BLI_findindex(&ccgdm->multires.ob->modifiers, ccgdm->multires.mmd) < 0) {
        ccgdm->multires.mmd = nullptr;
      }

      if (ccgdm->multires.mmd) {
        if (ccgdm->multires.modified_flags & MULTIRES_COORDS_MODIFIED) {
          multires_modifier_update_mdisps(dm, nullptr);
        }
        if (ccgdm->multires.modified_flags & MULTIRES_HIDDEN_MODIFIED) {
          multires_modifier_update_hidden(dm);
        }
      }
    }

    if (ccgdm->ehash) {
      BLI_edgehash_free(ccgdm->ehash, nullptr);
    }

    if (ccgdm->reverseFaceMap) {
      MEM_freeN(ccgdm->reverseFaceMap);
    }
    if (ccgdm->gridFaces) {
      MEM_freeN(ccgdm->gridFaces);
    }
    if (ccgdm->gridData) {
      MEM_freeN(ccgdm->gridData);
    }
    if (ccgdm->gridOffset) {
      MEM_freeN(ccgdm->gridOffset);
    }
    if (ccgdm->gridFlagMats) {
      MEM_freeN(ccgdm->gridFlagMats);
    }
    if (ccgdm->gridHidden) {
      /* Using dm->getNumGrids(dm) accesses freed memory */
      uint numGrids = ccgdm->numGrid;
      for (uint i = 0; i < numGrids; i++) {
        if (ccgdm->gridHidden[i]) {
          MEM_freeN(ccgdm->gridHidden[i]);
        }
      }
      MEM_freeN(ccgdm->gridHidden);
    }
    if (ccgdm->freeSS) {
      ccgSubSurf_free(ccgdm->ss);
    }
    if (ccgdm->pmap) {
      MEM_freeN(ccgdm->pmap);
    }
    if (ccgdm->pmap_mem) {
      MEM_freeN(ccgdm->pmap_mem);
    }
    MEM_freeN(ccgdm->faceFlags);
    MEM_freeN(ccgdm->vertMap);
    MEM_freeN(ccgdm->edgeMap);
    MEM_freeN(ccgdm->faceMap);

    BLI_mutex_end(&ccgdm->loops_cache_lock);
    BLI_rw_mutex_end(&ccgdm->origindex_cache_rwlock);

    MEM_freeN(ccgdm);
  }
}

static void *ccgDM_get_vert_data_layer(DerivedMesh *dm, int type)
{
  if (type == CD_ORIGINDEX) {
    /* create origindex on demand to save memory */
    CCGDerivedMesh *ccgdm = (CCGDerivedMesh *)dm;
    CCGSubSurf *ss = ccgdm->ss;
    int *origindex;
    int a, index, totnone, totorig;

    /* Avoid re-creation if the layer exists already */
    BLI_rw_mutex_lock(&ccgdm->origindex_cache_rwlock, THREAD_LOCK_READ);
    origindex = static_cast<int *>(DM_get_vert_data_layer(dm, CD_ORIGINDEX));
    BLI_rw_mutex_unlock(&ccgdm->origindex_cache_rwlock);
    if (origindex) {
      return origindex;
    }

    BLI_rw_mutex_lock(&ccgdm->origindex_cache_rwlock, THREAD_LOCK_WRITE);

    origindex = static_cast<int *>(CustomData_add_layer(
        &dm->vertData, CD_ORIGINDEX, CD_SET_DEFAULT, nullptr, dm->numVertData));

    totorig = ccgSubSurf_getNumVerts(ss);
    totnone = dm->numVertData - totorig;

    /* original vertices are at the end */
    for (a = 0; a < totnone; a++) {
      origindex[a] = ORIGINDEX_NONE;
    }

    for (index = 0; index < totorig; index++, a++) {
      CCGVert *v = ccgdm->vertMap[index].vert;
      origindex[a] = ccgDM_getVertMapIndex(ccgdm->ss, v);
    }
    BLI_rw_mutex_unlock(&ccgdm->origindex_cache_rwlock);

    return origindex;
  }

  return DM_get_vert_data_layer(dm, type);
}

static void *ccgDM_get_edge_data_layer(DerivedMesh *dm, int type)
{
  if (type == CD_ORIGINDEX) {
    /* create origindex on demand to save memory */
    CCGDerivedMesh *ccgdm = (CCGDerivedMesh *)dm;
    CCGSubSurf *ss = ccgdm->ss;
    int *origindex;
    int a, i, index, totnone, totorig, totedge;
    int edgeSize = ccgSubSurf_getEdgeSize(ss);

    /* Avoid re-creation if the layer exists already */
    origindex = static_cast<int *>(DM_get_edge_data_layer(dm, CD_ORIGINDEX));
    if (origindex) {
      return origindex;
    }

    origindex = static_cast<int *>(CustomData_add_layer(
        &dm->edgeData, CD_ORIGINDEX, CD_SET_DEFAULT, nullptr, dm->numEdgeData));

    totedge = ccgSubSurf_getNumEdges(ss);
    totorig = totedge * (edgeSize - 1);
    totnone = dm->numEdgeData - totorig;

    /* original edges are at the end */
    for (a = 0; a < totnone; a++) {
      origindex[a] = ORIGINDEX_NONE;
    }

    for (index = 0; index < totedge; index++) {
      CCGEdge *e = ccgdm->edgeMap[index].edge;
      int mapIndex = ccgDM_getEdgeMapIndex(ss, e);

      for (i = 0; i < edgeSize - 1; i++, a++) {
        origindex[a] = mapIndex;
      }
    }

    return origindex;
  }

  return DM_get_edge_data_layer(dm, type);
}

static void *ccgDM_get_poly_data_layer(DerivedMesh *dm, int type)
{
  if (type == CD_ORIGINDEX) {
    /* create origindex on demand to save memory */
    CCGDerivedMesh *ccgdm = (CCGDerivedMesh *)dm;
    CCGSubSurf *ss = ccgdm->ss;
    int *origindex;
    int a, i, index, totface;
    int gridFaces = ccgSubSurf_getGridSize(ss) - 1;

    /* Avoid re-creation if the layer exists already */
    origindex = static_cast<int *>(DM_get_poly_data_layer(dm, CD_ORIGINDEX));
    if (origindex) {
      return origindex;
    }

    origindex = static_cast<int *>(CustomData_add_layer(
        &dm->polyData, CD_ORIGINDEX, CD_SET_DEFAULT, nullptr, dm->numPolyData));

    totface = ccgSubSurf_getNumFaces(ss);

    for (a = 0, index = 0; index < totface; index++) {
      CCGFace *f = ccgdm->faceMap[index].face;
      int numVerts = ccgSubSurf_getFaceNumVerts(f);
      int mapIndex = ccgDM_getFaceMapIndex(ss, f);

      for (i = 0; i < gridFaces * gridFaces * numVerts; i++, a++) {
        origindex[a] = mapIndex;
      }
    }

    return origindex;
  }

  return DM_get_poly_data_layer(dm, type);
}

static int ccgDM_getNumGrids(DerivedMesh *dm)
{
  CCGDerivedMesh *ccgdm = (CCGDerivedMesh *)dm;
  int index, numFaces, numGrids;

  numFaces = ccgSubSurf_getNumFaces(ccgdm->ss);
  numGrids = 0;

  for (index = 0; index < numFaces; index++) {
    CCGFace *f = ccgdm->faceMap[index].face;
    numGrids += ccgSubSurf_getFaceNumVerts(f);
  }

  return numGrids;
}

static int ccgDM_getGridSize(DerivedMesh *dm)
{
  CCGDerivedMesh *ccgdm = (CCGDerivedMesh *)dm;
  return ccgSubSurf_getGridSize(ccgdm->ss);
}

static void ccgdm_create_grids(DerivedMesh *dm)
{
  CCGDerivedMesh *ccgdm = (CCGDerivedMesh *)dm;
  CCGSubSurf *ss = ccgdm->ss;
  CCGElem **gridData;
  DMFlagMat *gridFlagMats;
  CCGFace **gridFaces;
  int *gridOffset;
  int index, numFaces, numGrids, S, gIndex /*, gridSize */;

  if (ccgdm->gridData) {
    return;
  }

  numGrids = ccgDM_getNumGrids(dm);
  numFaces = ccgSubSurf_getNumFaces(ss);
  // gridSize = ccgDM_getGridSize(dm); /* UNUSED */

  /* compute offset into grid array for each face */
  gridOffset = static_cast<int *>(MEM_mallocN(sizeof(int) * numFaces, "ccgdm.gridOffset"));

  for (gIndex = 0, index = 0; index < numFaces; index++) {
    CCGFace *f = ccgdm->faceMap[index].face;
    int numVerts = ccgSubSurf_getFaceNumVerts(f);

    gridOffset[index] = gIndex;
    gIndex += numVerts;
  }

  /* compute grid data */
  gridData = static_cast<CCGElem **>(MEM_mallocN(sizeof(CCGElem *) * numGrids, "ccgdm.gridData"));
  gridFaces = static_cast<CCGFace **>(
      MEM_mallocN(sizeof(CCGFace *) * numGrids, "ccgdm.gridFaces"));
  gridFlagMats = static_cast<DMFlagMat *>(
      MEM_mallocN(sizeof(DMFlagMat) * numGrids, "ccgdm.gridFlagMats"));

  ccgdm->gridHidden = static_cast<uint **>(
      MEM_callocN(sizeof(*ccgdm->gridHidden) * numGrids, "ccgdm.gridHidden"));

  for (gIndex = 0, index = 0; index < numFaces; index++) {
    CCGFace *f = ccgdm->faceMap[index].face;
    int numVerts = ccgSubSurf_getFaceNumVerts(f);

    for (S = 0; S < numVerts; S++, gIndex++) {
      gridData[gIndex] = static_cast<CCGElem *>(ccgSubSurf_getFaceGridDataArray(ss, f, S));
      gridFaces[gIndex] = f;
      gridFlagMats[gIndex] = ccgdm->faceFlags[index];
    }
  }

  ccgdm->gridData = gridData;
  ccgdm->gridFaces = gridFaces;
  ccgdm->gridOffset = gridOffset;
  ccgdm->gridFlagMats = gridFlagMats;
  ccgdm->numGrid = numGrids;
}

static CCGElem **ccgDM_getGridData(DerivedMesh *dm)
{
  CCGDerivedMesh *ccgdm = (CCGDerivedMesh *)dm;

  ccgdm_create_grids(dm);
  return ccgdm->gridData;
}

static int *ccgDM_getGridOffset(DerivedMesh *dm)
{
  CCGDerivedMesh *ccgdm = (CCGDerivedMesh *)dm;

  ccgdm_create_grids(dm);
  return ccgdm->gridOffset;
}

static void ccgDM_getGridKey(DerivedMesh *dm, CCGKey *key)
{
  CCGDerivedMesh *ccgdm = (CCGDerivedMesh *)dm;
  CCG_key_top_level(key, ccgdm->ss);
}

static DMFlagMat *ccgDM_getGridFlagMats(DerivedMesh *dm)
{
  CCGDerivedMesh *ccgdm = (CCGDerivedMesh *)dm;

  ccgdm_create_grids(dm);
  return ccgdm->gridFlagMats;
}

static BLI_bitmap **ccgDM_getGridHidden(DerivedMesh *dm)
{
  CCGDerivedMesh *ccgdm = (CCGDerivedMesh *)dm;

  ccgdm_create_grids(dm);
  return ccgdm->gridHidden;
}

/* WARNING! *MUST* be called in an 'loops_cache_rwlock' protected thread context! */
static void ccgDM_recalcLoopTri(DerivedMesh *dm)
{
  const int tottri = dm->numPolyData * 2;
  int i, poly_index;

  DM_ensure_looptri_data(dm);
  MLoopTri *mlooptri = dm->looptris.array_wip;

  BLI_assert(tottri == 0 || mlooptri != nullptr);
  BLI_assert(poly_to_tri_count(dm->numPolyData, dm->numLoopData) == dm->looptris.num);
  BLI_assert(tottri == dm->looptris.num);

  for (i = 0, poly_index = 0; i < tottri; i += 2, poly_index += 1) {
    MLoopTri *lt;
    lt = &mlooptri[i];
    /* quad is (0, 3, 2, 1) */
    lt->tri[0] = (poly_index * 4) + 0;
    lt->tri[1] = (poly_index * 4) + 2;
    lt->tri[2] = (poly_index * 4) + 3;
    lt->poly = poly_index;

    lt = &mlooptri[i + 1];
    lt->tri[0] = (poly_index * 4) + 0;
    lt->tri[1] = (poly_index * 4) + 1;
    lt->tri[2] = (poly_index * 4) + 2;
    lt->poly = poly_index;
  }

  BLI_assert(dm->looptris.array == nullptr);
  atomic_cas_ptr((void **)&dm->looptris.array, dm->looptris.array, dm->looptris.array_wip);
  dm->looptris.array_wip = nullptr;
}

static void set_default_ccgdm_callbacks(CCGDerivedMesh *ccgdm)
{
  ccgdm->dm.getNumVerts = ccgDM_getNumVerts;
  ccgdm->dm.getNumEdges = ccgDM_getNumEdges;
  ccgdm->dm.getNumLoops = ccgDM_getNumLoops;
  ccgdm->dm.getNumPolys = ccgDM_getNumPolys;

  ccgdm->dm.getVertCo = ccgDM_getFinalVertCo;
  ccgdm->dm.getVertNo = ccgDM_getFinalVertNo;

  ccgdm->dm.copyVertArray = ccgDM_copyFinalVertArray;
  ccgdm->dm.copyEdgeArray = ccgDM_copyFinalEdgeArray;
  ccgdm->dm.copyCornerVertArray = ccgDM_copyFinalCornerVertArray;
  ccgdm->dm.copyCornerEdgeArray = ccgDM_copyFinalCornerEdgeArray;
  ccgdm->dm.copyPolyArray = ccgDM_copyFinalPolyArray;

  ccgdm->dm.getVertDataArray = ccgDM_get_vert_data_layer;
  ccgdm->dm.getEdgeDataArray = ccgDM_get_edge_data_layer;
  ccgdm->dm.getPolyDataArray = ccgDM_get_poly_data_layer;
  ccgdm->dm.getNumGrids = ccgDM_getNumGrids;
  ccgdm->dm.getGridSize = ccgDM_getGridSize;
  ccgdm->dm.getGridData = ccgDM_getGridData;
  ccgdm->dm.getGridOffset = ccgDM_getGridOffset;
  ccgdm->dm.getGridKey = ccgDM_getGridKey;
  ccgdm->dm.getGridFlagMats = ccgDM_getGridFlagMats;
  ccgdm->dm.getGridHidden = ccgDM_getGridHidden;

  ccgdm->dm.recalcLoopTri = ccgDM_recalcLoopTri;

  ccgdm->dm.release = ccgDM_release;
}

static void create_ccgdm_maps(CCGDerivedMesh *ccgdm, CCGSubSurf *ss)
{
  CCGVertIterator vi;
  CCGEdgeIterator ei;
  CCGFaceIterator fi;
  int totvert, totedge, totface;

  totvert = ccgSubSurf_getNumVerts(ss);
  ccgdm->vertMap = static_cast<decltype(CCGDerivedMesh::vertMap)>(
      MEM_mallocN(totvert * sizeof(*ccgdm->vertMap), "vertMap"));
  for (ccgSubSurf_initVertIterator(ss, &vi); !ccgVertIterator_isStopped(&vi);
       ccgVertIterator_next(&vi)) {
    CCGVert *v = ccgVertIterator_getCurrent(&vi);

    ccgdm->vertMap[POINTER_AS_INT(ccgSubSurf_getVertVertHandle(v))].vert = v;
  }

  totedge = ccgSubSurf_getNumEdges(ss);
  ccgdm->edgeMap = static_cast<decltype(CCGDerivedMesh::edgeMap)>(
      MEM_mallocN(totedge * sizeof(*ccgdm->edgeMap), "edgeMap"));
  for (ccgSubSurf_initEdgeIterator(ss, &ei); !ccgEdgeIterator_isStopped(&ei);
       ccgEdgeIterator_next(&ei)) {
    CCGEdge *e = ccgEdgeIterator_getCurrent(&ei);

    ccgdm->edgeMap[POINTER_AS_INT(ccgSubSurf_getEdgeEdgeHandle(e))].edge = e;
  }

  totface = ccgSubSurf_getNumFaces(ss);
  ccgdm->faceMap = static_cast<decltype(CCGDerivedMesh::faceMap)>(
      MEM_mallocN(totface * sizeof(*ccgdm->faceMap), "faceMap"));
  for (ccgSubSurf_initFaceIterator(ss, &fi); !ccgFaceIterator_isStopped(&fi);
       ccgFaceIterator_next(&fi)) {
    CCGFace *f = ccgFaceIterator_getCurrent(&fi);

    ccgdm->faceMap[POINTER_AS_INT(ccgSubSurf_getFaceFaceHandle(f))].face = f;
  }
}

/* Fill in all geometry arrays making it possible to access any
 * hires data from the CPU.
 */
static void set_ccgdm_all_geometry(CCGDerivedMesh *ccgdm,
                                   CCGSubSurf *ss,
                                   DerivedMesh *dm,
                                   bool useSubsurfUv)
{
  const int totvert = ccgSubSurf_getNumVerts(ss);
  const int totedge = ccgSubSurf_getNumEdges(ss);
  const int totface = ccgSubSurf_getNumFaces(ss);
  int index;
  int i;
  int vertNum = 0, edgeNum = 0, faceNum = 0;
  DMFlagMat *faceFlags = ccgdm->faceFlags;
  int *polyidx = nullptr;
  blender::Vector<int, 16> loopidx;
  blender::Vector<int, 16> vertidx;
  int loopindex, loopindex2;
  int edgeSize;
  int gridSize;
  int gridFaces, gridCuts;
  int gridSideEdges;
  int gridInternalEdges;
  WeightTable wtable = {nullptr};
  bool has_edge_cd;

  edgeSize = ccgSubSurf_getEdgeSize(ss);
  gridSize = ccgSubSurf_getGridSize(ss);
  gridFaces = gridSize - 1;
  gridCuts = gridSize - 2;
  // gridInternalVerts = gridSideVerts * gridSideVerts; /* As yet, unused. */
  gridSideEdges = gridSize - 1;
  gridInternalEdges = (gridSideEdges - 1) * gridSideEdges * 2;

  const MPoly *polys = static_cast<const MPoly *>(CustomData_get_layer(&dm->polyData, CD_MPOLY));
  const int *material_indices = static_cast<const int *>(
      CustomData_get_layer_named(&dm->polyData, CD_MPOLY, "material_index"));
  const int *base_polyOrigIndex = static_cast<const int *>(
      CustomData_get_layer(&dm->polyData, CD_ORIGINDEX));

  int *vertOrigIndex = static_cast<int *>(DM_get_vert_data_layer(&ccgdm->dm, CD_ORIGINDEX));
  int *edgeOrigIndex = static_cast<int *>(DM_get_edge_data_layer(&ccgdm->dm, CD_ORIGINDEX));
  int *polyOrigIndex = static_cast<int *>(DM_get_poly_data_layer(&ccgdm->dm, CD_ORIGINDEX));

  has_edge_cd = ((ccgdm->dm.edgeData.totlayer - (edgeOrigIndex ? 1 : 0)) != 0);

  loopindex = loopindex2 = 0; /* current loop index */
  for (index = 0; index < totface; index++) {
    CCGFace *f = ccgdm->faceMap[index].face;
    int numVerts = ccgSubSurf_getFaceNumVerts(f);
    int numFinalEdges = numVerts * (gridSideEdges + gridInternalEdges);
    int origIndex = POINTER_AS_INT(ccgSubSurf_getFaceFaceHandle(f));
    int g2_wid = gridCuts + 2;
    float *w, *w2;
    int s, x, y;

    w = get_ss_weights(&wtable, gridCuts, numVerts);

    ccgdm->faceMap[index].startVert = vertNum;
    ccgdm->faceMap[index].startEdge = edgeNum;
    ccgdm->faceMap[index].startFace = faceNum;

    faceFlags->flag = polys ? polys[origIndex].flag : 0;
    faceFlags->mat_nr = material_indices ? material_indices[origIndex] : 0;
    faceFlags++;

    /* set the face base vert */
    *((int *)ccgSubSurf_getFaceUserData(ss, f)) = vertNum;

    loopidx.reinitialize(numVerts);
    for (s = 0; s < numVerts; s++) {
      loopidx[s] = loopindex++;
    }

    vertidx.reinitialize(numVerts);
    for (s = 0; s < numVerts; s++) {
      CCGVert *v = ccgSubSurf_getFaceVert(f, s);
      vertidx[s] = POINTER_AS_INT(ccgSubSurf_getVertVertHandle(v));
    }

    /* I think this is for interpolating the center vert? */
    w2 = w;  // + numVerts*(g2_wid-1) * (g2_wid-1); //numVerts*((g2_wid-1) * g2_wid+g2_wid-1);
    DM_interp_vert_data(dm, &ccgdm->dm, vertidx.data(), w2, numVerts, vertNum);
    if (vertOrigIndex) {
      *vertOrigIndex = ORIGINDEX_NONE;
      vertOrigIndex++;
    }

    vertNum++;

    /* Interpolate per-vert data. */
    for (s = 0; s < numVerts; s++) {
      for (x = 1; x < gridFaces; x++) {
        w2 = w + s * numVerts * g2_wid * g2_wid + x * numVerts;
        DM_interp_vert_data(dm, &ccgdm->dm, vertidx.data(), w2, numVerts, vertNum);

        if (vertOrigIndex) {
          *vertOrigIndex = ORIGINDEX_NONE;
          vertOrigIndex++;
        }

        vertNum++;
      }
    }

    /* Interpolate per-vert data. */
    for (s = 0; s < numVerts; s++) {
      for (y = 1; y < gridFaces; y++) {
        for (x = 1; x < gridFaces; x++) {
          w2 = w + s * numVerts * g2_wid * g2_wid + (y * g2_wid + x) * numVerts;
          DM_interp_vert_data(dm, &ccgdm->dm, vertidx.data(), w2, numVerts, vertNum);

          if (vertOrigIndex) {
            *vertOrigIndex = ORIGINDEX_NONE;
            vertOrigIndex++;
          }

          vertNum++;
        }
      }
    }

    if (edgeOrigIndex) {
      for (i = 0; i < numFinalEdges; i++) {
        edgeOrigIndex[edgeNum + i] = ORIGINDEX_NONE;
      }
    }

    for (s = 0; s < numVerts; s++) {
      /* Interpolate per-face data. */
      for (y = 0; y < gridFaces; y++) {
        for (x = 0; x < gridFaces; x++) {
          w2 = w + s * numVerts * g2_wid * g2_wid + (y * g2_wid + x) * numVerts;
          CustomData_interp(&dm->loopData,
                            &ccgdm->dm.loopData,
                            loopidx.data(),
                            w2,
                            nullptr,
                            numVerts,
                            loopindex2);
          loopindex2++;

          w2 = w + s * numVerts * g2_wid * g2_wid + ((y + 1) * g2_wid + (x)) * numVerts;
          CustomData_interp(&dm->loopData,
                            &ccgdm->dm.loopData,
                            loopidx.data(),
                            w2,
                            nullptr,
                            numVerts,
                            loopindex2);
          loopindex2++;

          w2 = w + s * numVerts * g2_wid * g2_wid + ((y + 1) * g2_wid + (x + 1)) * numVerts;
          CustomData_interp(&dm->loopData,
                            &ccgdm->dm.loopData,
                            loopidx.data(),
                            w2,
                            nullptr,
                            numVerts,
                            loopindex2);
          loopindex2++;

          w2 = w + s * numVerts * g2_wid * g2_wid + ((y)*g2_wid + (x + 1)) * numVerts;
          CustomData_interp(&dm->loopData,
                            &ccgdm->dm.loopData,
                            loopidx.data(),
                            w2,
                            nullptr,
                            numVerts,
                            loopindex2);
          loopindex2++;

          /* Copy over poly data, e.g. #CD_FACEMAP. */
          CustomData_copy_data(&dm->polyData, &ccgdm->dm.polyData, origIndex, faceNum, 1);

          if (polyOrigIndex) {
            *polyOrigIndex = base_polyOrigIndex ? base_polyOrigIndex[origIndex] : origIndex;
            polyOrigIndex++;
          }

          ccgdm->reverseFaceMap[faceNum] = index;

          /* This is a simple one to one mapping, here... */
          if (polyidx) {
            polyidx[faceNum] = faceNum;
          }

          faceNum++;
        }
      }
    }

    edgeNum += numFinalEdges;
  }

  for (index = 0; index < totedge; index++) {
    CCGEdge *e = ccgdm->edgeMap[index].edge;
    int numFinalEdges = edgeSize - 1;
    int mapIndex = ccgDM_getEdgeMapIndex(ss, e);
    int x;
    int vertIdx[2];
    int edgeIdx = POINTER_AS_INT(ccgSubSurf_getEdgeEdgeHandle(e));

    CCGVert *v;
    v = ccgSubSurf_getEdgeVert0(e);
    vertIdx[0] = POINTER_AS_INT(ccgSubSurf_getVertVertHandle(v));
    v = ccgSubSurf_getEdgeVert1(e);
    vertIdx[1] = POINTER_AS_INT(ccgSubSurf_getVertVertHandle(v));

    ccgdm->edgeMap[index].startVert = vertNum;
    ccgdm->edgeMap[index].startEdge = edgeNum;

    /* set the edge base vert */
    *((int *)ccgSubSurf_getEdgeUserData(ss, e)) = vertNum;

    for (x = 1; x < edgeSize - 1; x++) {
      float w[2];
      w[1] = float(x) / (edgeSize - 1);
      w[0] = 1 - w[1];
      DM_interp_vert_data(dm, &ccgdm->dm, vertIdx, w, 2, vertNum);
      if (vertOrigIndex) {
        *vertOrigIndex = ORIGINDEX_NONE;
        vertOrigIndex++;
      }
      vertNum++;
    }

    if (has_edge_cd) {
      BLI_assert(edgeIdx >= 0 && edgeIdx < dm->getNumEdges(dm));
      for (i = 0; i < numFinalEdges; i++) {
        CustomData_copy_data(&dm->edgeData, &ccgdm->dm.edgeData, edgeIdx, edgeNum + i, 1);
      }
    }

    if (edgeOrigIndex) {
      for (i = 0; i < numFinalEdges; i++) {
        edgeOrigIndex[edgeNum + i] = mapIndex;
      }
    }

    edgeNum += numFinalEdges;
  }

  if (useSubsurfUv) {
    CustomData *ldata = &ccgdm->dm.loopData;
    CustomData *dmldata = &dm->loopData;
    int numlayer = CustomData_number_of_layers(ldata, CD_PROP_FLOAT2);
    int dmnumlayer = CustomData_number_of_layers(dmldata, CD_PROP_FLOAT2);

    for (i = 0; i < numlayer && i < dmnumlayer; i++) {
      set_subsurf_uv(ss, dm, &ccgdm->dm, i);
    }
  }

  for (index = 0; index < totvert; index++) {
    CCGVert *v = ccgdm->vertMap[index].vert;
    int mapIndex = ccgDM_getVertMapIndex(ccgdm->ss, v);
    int vertIdx;

    vertIdx = POINTER_AS_INT(ccgSubSurf_getVertVertHandle(v));

    ccgdm->vertMap[index].startVert = vertNum;

    /* set the vert base vert */
    *((int *)ccgSubSurf_getVertUserData(ss, v)) = vertNum;

    DM_copy_vert_data(dm, &ccgdm->dm, vertIdx, vertNum, 1);

    if (vertOrigIndex) {
      *vertOrigIndex = mapIndex;
      vertOrigIndex++;
    }
    vertNum++;
  }

  free_ss_weights(&wtable);

  BLI_assert(vertNum == ccgSubSurf_getNumFinalVerts(ss));
  BLI_assert(edgeNum == ccgSubSurf_getNumFinalEdges(ss));
  BLI_assert(loopindex2 == ccgSubSurf_getNumFinalFaces(ss) * 4);
  BLI_assert(faceNum == ccgSubSurf_getNumFinalFaces(ss));
}

static CCGDerivedMesh *getCCGDerivedMesh(CCGSubSurf *ss,
                                         int drawInteriorEdges,
                                         int useSubsurfUv,
                                         DerivedMesh *dm)
{
  const int totedge = ccgSubSurf_getNumEdges(ss);
  const int totface = ccgSubSurf_getNumFaces(ss);
  CCGDerivedMesh *ccgdm = MEM_cnew<CCGDerivedMesh>(__func__);

  BLI_assert(totedge == ccgSubSurf_getNumEdges(ss));
  UNUSED_VARS_NDEBUG(totedge);
  BLI_assert(totface == ccgSubSurf_getNumFaces(ss));
  DM_from_template(&ccgdm->dm,
                   dm,
                   DM_TYPE_CCGDM,
                   ccgSubSurf_getNumFinalVerts(ss),
                   ccgSubSurf_getNumFinalEdges(ss),
                   0,
                   ccgSubSurf_getNumFinalFaces(ss) * 4,
                   ccgSubSurf_getNumFinalFaces(ss));

  ccgdm->reverseFaceMap = static_cast<int *>(
      MEM_callocN(sizeof(int) * ccgSubSurf_getNumFinalFaces(ss), "reverseFaceMap"));

  create_ccgdm_maps(ccgdm, ss);

  set_default_ccgdm_callbacks(ccgdm);

  ccgdm->ss = ss;
  ccgdm->drawInteriorEdges = drawInteriorEdges;
  ccgdm->useSubsurfUv = useSubsurfUv;

  /* CDDM hack. */
  ccgdm->faceFlags = static_cast<DMFlagMat *>(
      MEM_callocN(sizeof(DMFlagMat) * totface, "faceFlags"));

  set_ccgdm_all_geometry(ccgdm, ss, dm, useSubsurfUv != 0);

  ccgdm->dm.numVertData = ccgSubSurf_getNumFinalVerts(ss);
  ccgdm->dm.numEdgeData = ccgSubSurf_getNumFinalEdges(ss);
  ccgdm->dm.numPolyData = ccgSubSurf_getNumFinalFaces(ss);
  ccgdm->dm.numLoopData = ccgdm->dm.numPolyData * 4;
  ccgdm->dm.numTessFaceData = 0;

  BLI_mutex_init(&ccgdm->loops_cache_lock);
  BLI_rw_mutex_init(&ccgdm->origindex_cache_rwlock);

  return ccgdm;
}

/***/

DerivedMesh *subsurf_make_derived_from_derived(DerivedMesh *dm,
                                               SubsurfModifierData *smd,
                                               const Scene *scene,
                                               float (*vertCos)[3],
                                               SubsurfFlags flags)
{
  const CCGFlags useSimple = (smd->subdivType == ME_SIMPLE_SUBSURF) ? CCG_SIMPLE_SUBDIV :
                                                                      CCGFlags(0);
  const CCGFlags useAging = (smd->flags & eSubsurfModifierFlag_DebugIncr) ? CCG_USE_AGING :
                                                                            CCGFlags(0);
  const int useSubsurfUv = (smd->uv_smooth != SUBSURF_UV_SMOOTH_NONE);
  const int drawInteriorEdges = !(smd->flags & eSubsurfModifierFlag_ControlEdges);
  const bool ignore_simplify = (flags & SUBSURF_IGNORE_SIMPLIFY);
  CCGDerivedMesh *result;

  /* NOTE: editmode calculation can only run once per
   * modifier stack evaluation (uses freed cache) #36299. */
  if (flags & SUBSURF_FOR_EDIT_MODE) {
    int levels = (scene != nullptr && !ignore_simplify) ?
                     get_render_subsurf_level(&scene->r, smd->levels, false) :
                     smd->levels;

    /* TODO(sergey): Same as emCache below. */
    if ((flags & SUBSURF_IN_EDIT_MODE) && smd->mCache) {
      ccgSubSurf_free(static_cast<CCGSubSurf *>(smd->mCache));
      smd->mCache = nullptr;
    }

    smd->emCache = _getSubSurf(static_cast<CCGSubSurf *>(smd->emCache),
                               levels,
                               3,
                               useSimple | useAging | CCG_CALC_NORMALS);

    ss_sync_from_derivedmesh(
        static_cast<CCGSubSurf *>(smd->emCache), dm, vertCos, useSimple, useSubsurfUv);
    result = getCCGDerivedMesh(
        static_cast<CCGSubSurf *>(smd->emCache), drawInteriorEdges, useSubsurfUv, dm);
  }
  else if (flags & SUBSURF_USE_RENDER_PARAMS) {
    /* Do not use cache in render mode. */
    CCGSubSurf *ss;
    int levels = (scene != nullptr && !ignore_simplify) ?
                     get_render_subsurf_level(&scene->r, smd->renderLevels, true) :
                     smd->renderLevels;

    if (levels == 0) {
      return dm;
    }

    ss = _getSubSurf(nullptr, levels, 3, useSimple | CCG_USE_ARENA | CCG_CALC_NORMALS);

    ss_sync_from_derivedmesh(ss, dm, vertCos, useSimple, useSubsurfUv);

    result = getCCGDerivedMesh(ss, drawInteriorEdges, useSubsurfUv, dm);

    result->freeSS = 1;
  }
  else {
    int useIncremental = (smd->flags & eSubsurfModifierFlag_Incremental);
    int levels = (scene != nullptr && !ignore_simplify) ?
                     get_render_subsurf_level(&scene->r, smd->levels, false) :
                     smd->levels;
    CCGSubSurf *ss;

    /* It is quite possible there is a much better place to do this. It
     * depends a bit on how rigorously we expect this function to never
     * be called in editmode. In semi-theory we could share a single
     * cache, but the handles used inside and outside editmode are not
     * the same so we would need some way of converting them. Its probably
     * not worth the effort. But then why am I even writing this long
     * comment that no one will read? Hmmm. - zr
     *
     * Addendum: we can't really ensure that this is never called in edit
     * mode, so now we have a parameter to verify it. - brecht
     */
    if (!(flags & SUBSURF_IN_EDIT_MODE) && smd->emCache) {
      ccgSubSurf_free(static_cast<CCGSubSurf *>(smd->emCache));
      smd->emCache = nullptr;
    }

    if (useIncremental && (flags & SUBSURF_IS_FINAL_CALC)) {
      smd->mCache = ss = _getSubSurf(static_cast<CCGSubSurf *>(smd->mCache),
                                     levels,
                                     3,
                                     useSimple | useAging | CCG_CALC_NORMALS);

      ss_sync_from_derivedmesh(ss, dm, vertCos, useSimple, useSubsurfUv);

      result = getCCGDerivedMesh(
          static_cast<CCGSubSurf *>(smd->mCache), drawInteriorEdges, useSubsurfUv, dm);
    }
    else {
      CCGFlags ccg_flags = useSimple | CCG_USE_ARENA | CCG_CALC_NORMALS;
      CCGSubSurf *prevSS = nullptr;

      if ((smd->mCache) && (flags & SUBSURF_IS_FINAL_CALC)) {
        ccgSubSurf_free(static_cast<CCGSubSurf *>(smd->mCache));
        smd->mCache = nullptr;
      }

      if (flags & SUBSURF_ALLOC_PAINT_MASK) {
        ccg_flags |= CCG_ALLOC_MASK;
      }

      ss = _getSubSurf(prevSS, levels, 3, ccg_flags);
      ss_sync_from_derivedmesh(ss, dm, vertCos, useSimple, useSubsurfUv);

      result = getCCGDerivedMesh(ss, drawInteriorEdges, useSubsurfUv, dm);

      if (flags & SUBSURF_IS_FINAL_CALC) {
        smd->mCache = ss;
      }
      else {
        result->freeSS = 1;
      }

      if (flags & SUBSURF_ALLOC_PAINT_MASK) {
        ccgSubSurf_setNumLayers(ss, 4);
      }
    }
  }

  return (DerivedMesh *)result;
}

void subsurf_calculate_limit_positions(Mesh *me, float (*r_positions)[3])
{
  /* Finds the subsurf limit positions for the verts in a mesh
   * and puts them in an array of floats. Please note that the
   * calculated vert positions is incorrect for the verts
   * on the boundary of the mesh.
   */
  CCGSubSurf *ss = _getSubSurf(nullptr, 1, 3, CCG_USE_ARENA);
  float edge_sum[3], face_sum[3];
  CCGVertIterator vi;
  DerivedMesh *dm = CDDM_from_mesh(me);

  ss_sync_from_derivedmesh(ss, dm, nullptr, 0, 0);

  for (ccgSubSurf_initVertIterator(ss, &vi); !ccgVertIterator_isStopped(&vi);
       ccgVertIterator_next(&vi)) {
    CCGVert *v = ccgVertIterator_getCurrent(&vi);
    int idx = POINTER_AS_INT(ccgSubSurf_getVertVertHandle(v));
    int N = ccgSubSurf_getVertNumEdges(v);
    int numFaces = ccgSubSurf_getVertNumFaces(v);
    int i;

    zero_v3(edge_sum);
    zero_v3(face_sum);

    for (i = 0; i < N; i++) {
      CCGEdge *e = ccgSubSurf_getVertEdge(v, i);
      add_v3_v3v3(
          edge_sum, edge_sum, static_cast<const float *>(ccgSubSurf_getEdgeData(ss, e, 1)));
    }
    for (i = 0; i < numFaces; i++) {
      CCGFace *f = ccgSubSurf_getVertFace(v, i);
      add_v3_v3(face_sum, static_cast<const float *>(ccgSubSurf_getFaceCenterData(f)));
    }

    /* ad-hoc correction for boundary vertices, to at least avoid them
     * moving completely out of place (brecht) */
    if (numFaces && numFaces != N) {
      mul_v3_fl(face_sum, float(N) / float(numFaces));
    }

    const float *co = static_cast<const float *>(ccgSubSurf_getVertData(ss, v));
    r_positions[idx][0] = (co[0] * N * N + edge_sum[0] * 4 + face_sum[0]) / (N * (N + 5));
    r_positions[idx][1] = (co[1] * N * N + edge_sum[1] * 4 + face_sum[1]) / (N * (N + 5));
    r_positions[idx][2] = (co[2] * N * N + edge_sum[2] * 4 + face_sum[2]) / (N * (N + 5));
  }

  ccgSubSurf_free(ss);

  dm->release(dm);
}<|MERGE_RESOLUTION|>--- conflicted
+++ resolved
@@ -45,12 +45,6 @@
 
 #include "CCGSubSurf.h"
 
-<<<<<<< HEAD
-/* assumes corners are laid out 4 for each poly, in order */
-#define USE_LOOP_LAYOUT_FAST
-
-=======
->>>>>>> 2a9f792c
 static CCGDerivedMesh *getCCGDerivedMesh(CCGSubSurf *ss,
                                          int drawInteriorEdges,
                                          int useSubsurfUv,
@@ -234,11 +228,7 @@
 }
 
 static void get_face_uv_map_vert(
-<<<<<<< HEAD
-    UvVertMap *vmap, MPoly *mpoly, int *poly_verts, int fi, CCGVertHDL *fverts)
-=======
-    UvVertMap *vmap, MPoly *polys, MLoop *ml, int fi, CCGVertHDL *fverts)
->>>>>>> 2a9f792c
+    UvVertMap *vmap, MPoly *polys, int *poly_verts, int fi, CCGVertHDL *fverts)
 {
   UvMapVert *v, *nv;
   int j, nverts = polys[fi].totloop;
@@ -262,13 +252,8 @@
                            DerivedMesh *dm,
                            const float (*mloopuv)[2])
 {
-<<<<<<< HEAD
-  MPoly *mpoly = dm->getPolyArray(dm);
+  MPoly *polys = dm->getPolyArray(dm);
   int *corner_verts = dm->getCornerVertArray(dm);
-=======
-  MPoly *polys = dm->getPolyArray(dm);
-  MLoop *mloop = dm->getLoopArray(dm);
->>>>>>> 2a9f792c
   int totvert = dm->getNumVerts(dm);
   int totface = dm->getNumPolys(dm);
   int i, seam;
@@ -285,11 +270,7 @@
    * Also, initially intention is to treat merged vertices from mirror modifier as seams.
    * This fixes a very old regression (2.49 was correct here) */
   vmap = BKE_mesh_uv_vert_map_create(
-<<<<<<< HEAD
-      mpoly, nullptr, nullptr, corner_verts, mloopuv, totface, totvert, limit, false, true);
-=======
-      polys, nullptr, nullptr, mloop, mloopuv, totface, totvert, limit, false, true);
->>>>>>> 2a9f792c
+      polys, nullptr, nullptr, corner_verts, mloopuv, totface, totvert, limit, false, true);
   if (!vmap) {
     return 0;
   }
@@ -331,20 +312,11 @@
     int nverts = poly->totloop;
     int j, j_next;
     CCGFace *origf = ccgSubSurf_getFace(origss, POINTER_FROM_INT(i));
-<<<<<<< HEAD
     /* uint *fv = &mp->v1; */
 
     fverts.reinitialize(nverts);
 
-    get_face_uv_map_vert(vmap, mpoly, &corner_verts[mp->loopstart], i, fverts.data());
-=======
-    // uint *fv = &poly->v1;
-    MLoop *ml = mloop + poly->loopstart;
-
-    fverts.reinitialize(nverts);
-
-    get_face_uv_map_vert(vmap, polys, ml, i, fverts.data());
->>>>>>> 2a9f792c
+    get_face_uv_map_vert(vmap, poly, &corner_verts[poly->loopstart], i, fverts.data());
 
     for (j = 0, j_next = nverts - 1; j < nverts; j_next = j++) {
       uint v0 = POINTER_AS_UINT(fverts[j_next]);
@@ -364,23 +336,13 @@
 
   /* create faces */
   for (i = 0; i < totface; i++) {
-<<<<<<< HEAD
-    MPoly *mp = &mpoly[i];
-    int nverts = mp->totloop;
-=======
     MPoly *poly = &polys[i];
-    MLoop *ml = &mloop[poly->loopstart];
     int nverts = poly->totloop;
->>>>>>> 2a9f792c
     CCGFace *f;
 
     fverts.reinitialize(nverts);
 
-<<<<<<< HEAD
-    get_face_uv_map_vert(vmap, mpoly, &corner_verts[mp->loopstart], i, fverts.data());
-=======
-    get_face_uv_map_vert(vmap, polys, ml, i, fverts.data());
->>>>>>> 2a9f792c
+    get_face_uv_map_vert(vmap, polys, &corner_verts[poly->loopstart], i, fverts.data());
     ccgSubSurf_syncFace(ss, POINTER_FROM_INT(i), nverts, fverts.data(), &f);
   }
 
@@ -573,17 +535,10 @@
   float creaseFactor = float(ccgSubSurf_getSubdivisionLevels(ss));
   blender::Vector<CCGVertHDL, 16> fverts;
   float(*positions)[3] = (float(*)[3])dm->getVertArray(dm);
-<<<<<<< HEAD
-  MEdge *medge = dm->getEdgeArray(dm);
-  MEdge *me;
-  int *corner_verts = dm->getCornerVertArray(dm);
-  MPoly *mpoly = dm->getPolyArray(dm), *mp;
-=======
   MEdge *edges = dm->getEdgeArray(dm);
   MEdge *edge;
-  MLoop *mloop = dm->getLoopArray(dm), *ml;
+  int *corner_verts = dm->getCornerVertArray(dm);
   MPoly *polys = dm->getPolyArray(dm), *poly;
->>>>>>> 2a9f792c
   int totvert = dm->getNumVerts(dm);
   int totedge = dm->getNumEdges(dm);
   int i, j;
@@ -631,15 +586,9 @@
 
     fverts.reinitialize(poly->totloop);
 
-<<<<<<< HEAD
-    int corner = mp->loopstart;
-    for (j = 0; j < mp->totloop; j++, corner++) {
+    int corner = poly->loopstart;
+    for (j = 0; j < poly->totloop; j++, corner++) {
       fverts[j] = POINTER_FROM_UINT(corner_verts[corner]);
-=======
-    ml = mloop + poly->loopstart;
-    for (j = 0; j < poly->totloop; j++, ml++) {
-      fverts[j] = POINTER_FROM_UINT(ml->v);
->>>>>>> 2a9f792c
     }
 
     /* This is very bad, means mesh is internally inconsistent.
@@ -1074,14 +1023,14 @@
   if (!ccgdm->ehash) {
     BLI_mutex_lock(&ccgdm->loops_cache_lock);
     if (!ccgdm->ehash) {
-      MEdge *medge;
+      MEdge *edges;
       EdgeHash *ehash;
 
       ehash = BLI_edgehash_new_ex(__func__, ccgdm->dm.numEdgeData);
-      medge = ccgdm->dm.getEdgeArray((DerivedMesh *)ccgdm);
+      edges = ccgdm->dm.getEdgeArray((DerivedMesh *)ccgdm);
 
       for (int i = 0; i < ccgdm->dm.numEdgeData; i++) {
-        BLI_edgehash_insert(ehash, medge[i].v1, medge[i].v2, POINTER_FROM_INT(i));
+        BLI_edgehash_insert(ehash, edges[i].v1, edges[i].v2, POINTER_FROM_INT(i));
       }
 
       atomic_cas_ptr((void **)&ccgdm->ehash, ccgdm->ehash, ehash);
@@ -1119,14 +1068,14 @@
   if (!ccgdm->ehash) {
     BLI_mutex_lock(&ccgdm->loops_cache_lock);
     if (!ccgdm->ehash) {
-      MEdge *edges;
+      MEdge *medge;
       EdgeHash *ehash;
 
       ehash = BLI_edgehash_new_ex(__func__, ccgdm->dm.numEdgeData);
-      edges = ccgdm->dm.getEdgeArray((DerivedMesh *)ccgdm);
+      medge = ccgdm->dm.getEdgeArray((DerivedMesh *)ccgdm);
 
       for (int i = 0; i < ccgdm->dm.numEdgeData; i++) {
-        BLI_edgehash_insert(ehash, edges[i].v1, edges[i].v2, POINTER_FROM_INT(i));
+        BLI_edgehash_insert(ehash, medge[i].v1, medge[i].v2, POINTER_FROM_INT(i));
       }
 
       atomic_cas_ptr((void **)&ccgdm->ehash, ccgdm->ehash, ehash);
