/* SPDX-License-Identifier: GPL-2.0-or-later
 * Copyright 2005 Blender Foundation */

/** \file
 * \ingroup bke
 */

#include <cfloat>
#include <cmath>
#include <cstdio>
#include <cstdlib>
#include <cstring>

#include "atomic_ops.h"

#include "MEM_guardedalloc.h"

#include "DNA_mesh_types.h"
#include "DNA_meshdata_types.h"
#include "DNA_modifier_types.h"
#include "DNA_object_types.h"
#include "DNA_scene_types.h"

#include "BLI_bitmap.h"
#include "BLI_blenlib.h"
#include "BLI_edgehash.h"
#include "BLI_math.h"
#include "BLI_memarena.h"
#include "BLI_task.h"
#include "BLI_threads.h"
#include "BLI_utildefines.h"
#include "BLI_vector.hh"

#include "BKE_ccg.h"
#include "BKE_cdderivedmesh.h"
#include "BKE_mesh.hh"
#include "BKE_mesh_mapping.h"
#include "BKE_modifier.h"
#include "BKE_multires.h"
#include "BKE_object.h"
#include "BKE_paint.h"
#include "BKE_pbvh.h"
#include "BKE_scene.h"
#include "BKE_subsurf.h"

#include "CCGSubSurf.h"

static CCGDerivedMesh *getCCGDerivedMesh(CCGSubSurf *ss,
                                         int drawInteriorEdges,
                                         int useSubsurfUv,
                                         DerivedMesh *dm);
///

static void *arena_alloc(CCGAllocatorHDL a, int numBytes)
{
  return BLI_memarena_alloc(reinterpret_cast<MemArena *>(a), numBytes);
}

static void *arena_realloc(CCGAllocatorHDL a, void *ptr, int newSize, int oldSize)
{
  void *p2 = BLI_memarena_alloc(reinterpret_cast<MemArena *>(a), newSize);
  if (ptr) {
    memcpy(p2, ptr, oldSize);
  }
  return p2;
}

static void arena_free(CCGAllocatorHDL /*a*/, void * /*ptr*/)
{
  /* do nothing */
}

static void arena_release(CCGAllocatorHDL a)
{
  BLI_memarena_free(reinterpret_cast<MemArena *>(a));
}

typedef enum {
  CCG_USE_AGING = 1,
  CCG_USE_ARENA = 2,
  CCG_CALC_NORMALS = 4,
  /* add an extra four bytes for a mask layer */
  CCG_ALLOC_MASK = 8,
  CCG_SIMPLE_SUBDIV = 16,
} CCGFlags;
ENUM_OPERATORS(CCGFlags, CCG_SIMPLE_SUBDIV);

static CCGSubSurf *_getSubSurf(CCGSubSurf *prevSS, int subdivLevels, int numLayers, CCGFlags flags)
{
  CCGMeshIFC ifc;
  CCGSubSurf *ccgSS;
  int useAging = !!(flags & CCG_USE_AGING);
  int useArena = flags & CCG_USE_ARENA;
  int normalOffset = 0;

  /* (subdivLevels == 0) is not allowed */
  subdivLevels = MAX2(subdivLevels, 1);

  if (prevSS) {
    int oldUseAging;

    ccgSubSurf_getUseAgeCounts(prevSS, &oldUseAging, nullptr, nullptr, nullptr);

    if ((oldUseAging != useAging) ||
        (ccgSubSurf_getSimpleSubdiv(prevSS) != !!(flags & CCG_SIMPLE_SUBDIV))) {
      ccgSubSurf_free(prevSS);
    }
    else {
      ccgSubSurf_setSubdivisionLevels(prevSS, subdivLevels);

      return prevSS;
    }
  }

  if (useAging) {
    ifc.vertUserSize = ifc.edgeUserSize = ifc.faceUserSize = 12;
  }
  else {
    ifc.vertUserSize = ifc.edgeUserSize = ifc.faceUserSize = 8;
  }
  ifc.numLayers = numLayers;
  ifc.vertDataSize = sizeof(float) * numLayers;
  normalOffset += sizeof(float) * numLayers;
  if (flags & CCG_CALC_NORMALS) {
    ifc.vertDataSize += sizeof(float[3]);
  }
  if (flags & CCG_ALLOC_MASK) {
    ifc.vertDataSize += sizeof(float);
  }
  ifc.simpleSubdiv = !!(flags & CCG_SIMPLE_SUBDIV);

  if (useArena) {
    CCGAllocatorIFC allocatorIFC;
    CCGAllocatorHDL allocator = BLI_memarena_new(MEM_SIZE_OPTIMAL(1 << 16), "subsurf arena");

    allocatorIFC.alloc = arena_alloc;
    allocatorIFC.realloc = arena_realloc;
    allocatorIFC.free = arena_free;
    allocatorIFC.release = arena_release;

    ccgSS = ccgSubSurf_new(&ifc, subdivLevels, &allocatorIFC, allocator);
  }
  else {
    ccgSS = ccgSubSurf_new(&ifc, subdivLevels, nullptr, nullptr);
  }

  if (useAging) {
    ccgSubSurf_setUseAgeCounts(ccgSS, 1, 8, 8, 8);
  }

  if (flags & CCG_ALLOC_MASK) {
    normalOffset += sizeof(float);
    /* mask is allocated after regular layers */
    ccgSubSurf_setAllocMask(ccgSS, 1, sizeof(float) * numLayers);
  }

  if (flags & CCG_CALC_NORMALS) {
    ccgSubSurf_setCalcVertexNormals(ccgSS, 1, normalOffset);
  }
  else {
    ccgSubSurf_setCalcVertexNormals(ccgSS, 0, 0);
  }

  return ccgSS;
}

static int getEdgeIndex(CCGSubSurf *ss, CCGEdge *e, int x, int edgeSize)
{
  CCGVert *v0 = ccgSubSurf_getEdgeVert0(e);
  CCGVert *v1 = ccgSubSurf_getEdgeVert1(e);
  int v0idx = *((int *)ccgSubSurf_getVertUserData(ss, v0));
  int v1idx = *((int *)ccgSubSurf_getVertUserData(ss, v1));
  int edgeBase = *((int *)ccgSubSurf_getEdgeUserData(ss, e));

  if (x == 0) {
    return v0idx;
  }
  if (x == edgeSize - 1) {
    return v1idx;
  }

  return edgeBase + x - 1;
}

static int getFaceIndex(
    CCGSubSurf *ss, CCGFace *f, int S, int x, int y, int edgeSize, int gridSize)
{
  int faceBase = *((int *)ccgSubSurf_getFaceUserData(ss, f));
  int numVerts = ccgSubSurf_getFaceNumVerts(f);

  if (x == gridSize - 1 && y == gridSize - 1) {
    CCGVert *v = ccgSubSurf_getFaceVert(f, S);
    return *((int *)ccgSubSurf_getVertUserData(ss, v));
  }
  if (x == gridSize - 1) {
    CCGVert *v = ccgSubSurf_getFaceVert(f, S);
    CCGEdge *e = ccgSubSurf_getFaceEdge(f, S);
    int edgeBase = *((int *)ccgSubSurf_getEdgeUserData(ss, e));
    if (v == ccgSubSurf_getEdgeVert0(e)) {
      return edgeBase + (gridSize - 1 - y) - 1;
    }

    return edgeBase + (edgeSize - 2 - 1) - ((gridSize - 1 - y) - 1);
  }
  if (y == gridSize - 1) {
    CCGVert *v = ccgSubSurf_getFaceVert(f, S);
    CCGEdge *e = ccgSubSurf_getFaceEdge(f, (S + numVerts - 1) % numVerts);
    int edgeBase = *((int *)ccgSubSurf_getEdgeUserData(ss, e));
    if (v == ccgSubSurf_getEdgeVert0(e)) {
      return edgeBase + (gridSize - 1 - x) - 1;
    }

    return edgeBase + (edgeSize - 2 - 1) - ((gridSize - 1 - x) - 1);
  }
  if (x == 0 && y == 0) {
    return faceBase;
  }
  if (x == 0) {
    S = (S + numVerts - 1) % numVerts;
    return faceBase + 1 + (gridSize - 2) * S + (y - 1);
  }
  if (y == 0) {
    return faceBase + 1 + (gridSize - 2) * S + (x - 1);
  }

  return faceBase + 1 + (gridSize - 2) * numVerts + S * (gridSize - 2) * (gridSize - 2) +
         (y - 1) * (gridSize - 2) + (x - 1);
}

static void get_face_uv_map_vert(UvVertMap *vmap,
<<<<<<< HEAD
                                 const blender::OffsetIndices<int> polys,
                                 int *poly_verts,
=======
                                 const blender::Span<MPoly> polys,
                                 const int *poly_verts,
>>>>>>> 7adea7ee
                                 int fi,
                                 CCGVertHDL *fverts)
{
  UvMapVert *v, *nv;
  int j, nverts = polys[fi].size();

  for (j = 0; j < nverts; j++) {
    for (nv = v = BKE_mesh_uv_vert_map_get_vert(vmap, poly_verts[j]); v; v = v->next) {
      if (v->separate) {
        nv = v;
      }
      if (v->poly_index == fi) {
        break;
      }
    }

    fverts[j] = POINTER_FROM_UINT(polys[nv->poly_index].start() + nv->loop_of_poly_index);
  }
}

static int ss_sync_from_uv(CCGSubSurf *ss,
                           CCGSubSurf *origss,
                           DerivedMesh *dm,
                           const float (*mloopuv)[2])
{
<<<<<<< HEAD
  const blender::OffsetIndices polys(blender::Span(dm->getPolyArray(dm), dm->getNumPolys(dm) + 1));
=======
  const blender::Span<MPoly> polys(dm->getPolyArray(dm), dm->getNumPolys(dm));
>>>>>>> 7adea7ee
  int *corner_verts = dm->getCornerVertArray(dm);
  int totvert = dm->getNumVerts(dm);
  int totface = dm->getNumPolys(dm);
  int i, seam;
  UvMapVert *v;
  UvVertMap *vmap;
  blender::Vector<CCGVertHDL, 16> fverts;
  float limit[2];
  EdgeSet *eset;
  float uv[3] = {0.0f, 0.0f, 0.0f}; /* only first 2 values are written into */

  limit[0] = limit[1] = STD_UV_CONNECT_LIMIT;
  /* previous behavior here is without accounting for winding, however this causes stretching in
   * UV map in really simple cases with mirror + subsurf, see second part of #44530.
   * Also, initially intention is to treat merged vertices from mirror modifier as seams.
   * This fixes a very old regression (2.49 was correct here) */
  vmap = BKE_mesh_uv_vert_map_create(
<<<<<<< HEAD
      polys, nullptr, nullptr, corner_verts, mloopuv, totvert, limit, false, true);
=======
      polys.data(), nullptr, nullptr, corner_verts, mloopuv, totface, totvert, limit, false, true);
>>>>>>> 7adea7ee
  if (!vmap) {
    return 0;
  }

  ccgSubSurf_initFullSync(ss);

  /* create vertices */
  for (i = 0; i < totvert; i++) {
    if (!BKE_mesh_uv_vert_map_get_vert(vmap, i)) {
      continue;
    }

    for (v = BKE_mesh_uv_vert_map_get_vert(vmap, i)->next; v; v = v->next) {
      if (v->separate) {
        break;
      }
    }

    seam = (v != nullptr);

    for (v = BKE_mesh_uv_vert_map_get_vert(vmap, i); v; v = v->next) {
      if (v->separate) {
        CCGVert *ssv;
        int loopid = polys[v->poly_index].start() + v->loop_of_poly_index;
        CCGVertHDL vhdl = POINTER_FROM_INT(loopid);

        copy_v2_v2(uv, mloopuv[loopid]);

        ccgSubSurf_syncVert(ss, vhdl, uv, seam, &ssv);
      }
    }
  }

  /* create edges */
  eset = BLI_edgeset_new_ex(__func__, BLI_EDGEHASH_SIZE_GUESS_FROM_POLYS(totface));

  for (i = 0; i < totface; i++) {
    const blender::IndexRange poly = polys[i];
    int nverts = poly.size();
    int j, j_next;
    CCGFace *origf = ccgSubSurf_getFace(origss, POINTER_FROM_INT(i));
    // uint *fv = &poly.v1;

    fverts.reinitialize(nverts);

<<<<<<< HEAD
    get_face_uv_map_vert(vmap, polys, &corner_verts[poly.start()], i, fverts.data());
=======
    get_face_uv_map_vert(vmap, polys, &corner_verts[poly.loopstart], i, fverts.data());
>>>>>>> 7adea7ee

    for (j = 0, j_next = nverts - 1; j < nverts; j_next = j++) {
      uint v0 = POINTER_AS_UINT(fverts[j_next]);
      uint v1 = POINTER_AS_UINT(fverts[j]);

      if (BLI_edgeset_add(eset, v0, v1)) {
        CCGEdge *e, *orige = ccgSubSurf_getFaceEdge(origf, j_next);
        CCGEdgeHDL ehdl = POINTER_FROM_INT(poly.start() + j_next);
        float crease = ccgSubSurf_getEdgeCrease(orige);

        ccgSubSurf_syncEdge(ss, ehdl, fverts[j_next], fverts[j], crease, &e);
      }
    }
  }

  BLI_edgeset_free(eset);

  /* create faces */
  for (i = 0; i < totface; i++) {
    const blender::IndexRange poly = polys[i];
    int nverts = poly.size();
    CCGFace *f;

    fverts.reinitialize(nverts);

    get_face_uv_map_vert(vmap, polys, &corner_verts[poly.start()], i, fverts.data());
    ccgSubSurf_syncFace(ss, POINTER_FROM_INT(i), nverts, fverts.data(), &f);
  }

  BKE_mesh_uv_vert_map_free(vmap);
  ccgSubSurf_processSync(ss);

  return 1;
}

static void set_subsurf_legacy_uv(CCGSubSurf *ss, DerivedMesh *dm, DerivedMesh *result, int n)
{
  CCGFaceIterator fi;
  int index, gridSize, gridFaces, /*edgeSize,*/ totface, x, y, S;
  const float(*dmloopuv)[2] = static_cast<const float(*)[2]>(
      CustomData_get_layer_n(&dm->loopData, CD_PROP_FLOAT2, n));
  /* need to update both CD_MTFACE & CD_PROP_FLOAT2, hrmf, we could get away with
   * just tface except applying the modifier then looses subsurf UV */
  MTFace *tface = static_cast<MTFace *>(
      CustomData_get_layer_n_for_write(&result->faceData, CD_MTFACE, n, result->numTessFaceData));
  float(*mloopuv)[2] = static_cast<float(*)[2]>(CustomData_get_layer_n_for_write(
      &result->loopData, CD_PROP_FLOAT2, n, result->getNumLoops(result)));

  if (!dmloopuv || (!tface && !mloopuv)) {
    return;
  }

  /* create a CCGSubSurf from uv's */
  CCGSubSurf *uvss = _getSubSurf(nullptr, ccgSubSurf_getSubdivisionLevels(ss), 2, CCG_USE_ARENA);

  if (!ss_sync_from_uv(uvss, ss, dm, dmloopuv)) {
    ccgSubSurf_free(uvss);
    return;
  }

  /* get some info from CCGSubSurf */
  totface = ccgSubSurf_getNumFaces(uvss);
  // edgeSize = ccgSubSurf_getEdgeSize(uvss); /* UNUSED */
  gridSize = ccgSubSurf_getGridSize(uvss);
  gridFaces = gridSize - 1;

  /* make a map from original faces to CCGFaces */
  CCGFace **faceMap = static_cast<CCGFace **>(
      MEM_mallocN(totface * sizeof(*faceMap), "facemapuv"));
  for (ccgSubSurf_initFaceIterator(uvss, &fi); !ccgFaceIterator_isStopped(&fi);
       ccgFaceIterator_next(&fi)) {
    CCGFace *f = ccgFaceIterator_getCurrent(&fi);
    faceMap[POINTER_AS_INT(ccgSubSurf_getFaceFaceHandle(f))] = f;
  }

  /* load coordinates from uvss into tface */
  MTFace *tf = tface;
  float(*mluv)[2] = mloopuv;

  for (index = 0; index < totface; index++) {
    CCGFace *f = faceMap[index];
    int numVerts = ccgSubSurf_getFaceNumVerts(f);

    for (S = 0; S < numVerts; S++) {
      float(*faceGridData)[2] = static_cast<float(*)[2]>(
          ccgSubSurf_getFaceGridDataArray(uvss, f, S));

      for (y = 0; y < gridFaces; y++) {
        for (x = 0; x < gridFaces; x++) {
          float *a = faceGridData[(y + 0) * gridSize + x + 0];
          float *b = faceGridData[(y + 0) * gridSize + x + 1];
          float *c = faceGridData[(y + 1) * gridSize + x + 1];
          float *d = faceGridData[(y + 1) * gridSize + x + 0];

          if (tf) {
            copy_v2_v2(tf->uv[0], a);
            copy_v2_v2(tf->uv[1], d);
            copy_v2_v2(tf->uv[2], c);
            copy_v2_v2(tf->uv[3], b);
            tf++;
          }

          if (mluv) {
            copy_v2_v2(mluv[0], a);
            copy_v2_v2(mluv[1], d);
            copy_v2_v2(mluv[2], c);
            copy_v2_v2(mluv[3], b);
            mluv += 4;
          }
        }
      }
    }
  }

  ccgSubSurf_free(uvss);
  MEM_freeN(faceMap);
}

static void set_subsurf_uv(CCGSubSurf *ss, DerivedMesh *dm, DerivedMesh *result, int layer_index)
{
  set_subsurf_legacy_uv(ss, dm, result, layer_index);
}

/* face weighting */
#define SUB_ELEMS_FACE 50
typedef float FaceVertWeight[SUB_ELEMS_FACE][SUB_ELEMS_FACE];

struct FaceVertWeightEntry {
  FaceVertWeight *weight;
  float *w;
  int valid;
};

struct WeightTable {
  FaceVertWeightEntry *weight_table;
  int len;
};

static float *get_ss_weights(WeightTable *wtable, int gridCuts, int faceLen)
{
  int x, y, i, j;
  float *w, w1, w2, w4, fac, fac2, fx, fy;

  if (wtable->len <= faceLen) {
    void *tmp = MEM_callocN(sizeof(FaceVertWeightEntry) * (faceLen + 1), "weight table alloc 2");

    if (wtable->len) {
      memcpy(tmp, wtable->weight_table, sizeof(FaceVertWeightEntry) * wtable->len);
      MEM_freeN(wtable->weight_table);
    }

    wtable->weight_table = static_cast<FaceVertWeightEntry *>(tmp);
    wtable->len = faceLen + 1;
  }

  if (!wtable->weight_table[faceLen].valid) {
    wtable->weight_table[faceLen].valid = 1;
    wtable->weight_table[faceLen].w = w = static_cast<float *>(
        MEM_callocN(sizeof(float) * faceLen * faceLen * (gridCuts + 2) * (gridCuts + 2),
                    "weight table alloc"));
    fac = 1.0f / float(faceLen);

    for (i = 0; i < faceLen; i++) {
      for (x = 0; x < gridCuts + 2; x++) {
        for (y = 0; y < gridCuts + 2; y++) {
          fx = 0.5f - float(x) / float(gridCuts + 1) / 2.0f;
          fy = 0.5f - float(y) / float(gridCuts + 1) / 2.0f;

          fac2 = faceLen - 4;
          w1 = (1.0f - fx) * (1.0f - fy) + (-fac2 * fx * fy * fac);
          w2 = (1.0f - fx + fac2 * fx * -fac) * (fy);
          w4 = (fx) * (1.0f - fy + -fac2 * fy * fac);

          /* these values aren't used for tri's and cause divide by zero */
          if (faceLen > 3) {
            fac2 = 1.0f - (w1 + w2 + w4);
            fac2 = fac2 / float(faceLen - 3);
            for (j = 0; j < faceLen; j++) {
              w[j] = fac2;
            }
          }

          w[i] = w1;
          w[(i - 1 + faceLen) % faceLen] = w2;
          w[(i + 1) % faceLen] = w4;

          w += faceLen;
        }
      }
    }
  }

  return wtable->weight_table[faceLen].w;
}

static void free_ss_weights(WeightTable *wtable)
{
  int i;

  for (i = 0; i < wtable->len; i++) {
    if (wtable->weight_table[i].valid) {
      MEM_freeN(wtable->weight_table[i].w);
    }
  }

  if (wtable->weight_table) {
    MEM_freeN(wtable->weight_table);
  }
}

static void ss_sync_ccg_from_derivedmesh(CCGSubSurf *ss,
                                         DerivedMesh *dm,
                                         float (*vertexCos)[3],
                                         int useFlatSubdiv)
{
  float creaseFactor = float(ccgSubSurf_getSubdivisionLevels(ss));
  blender::Vector<CCGVertHDL, 16> fverts;
  float(*positions)[3] = (float(*)[3])dm->getVertArray(dm);
  MEdge *edges = dm->getEdgeArray(dm);
  MEdge *edge;
  int *corner_verts = dm->getCornerVertArray(dm);
  const blender::OffsetIndices polys(blender::Span(dm->getPolyArray(dm), dm->getNumPolys(dm) + 1));
  int totvert = dm->getNumVerts(dm);
  int totedge = dm->getNumEdges(dm);
  int i, j;
  int *index;

  ccgSubSurf_initFullSync(ss);

  index = (int *)dm->getVertDataArray(dm, CD_ORIGINDEX);
  for (i = 0; i < totvert; i++) {
    CCGVert *v;

    if (vertexCos) {
      ccgSubSurf_syncVert(ss, POINTER_FROM_INT(i), vertexCos[i], 0, &v);
    }
    else {
      ccgSubSurf_syncVert(ss, POINTER_FROM_INT(i), positions[i], 0, &v);
    }

    ((int *)ccgSubSurf_getVertUserData(ss, v))[1] = (index) ? *index++ : i;
  }

  edge = edges;
  index = (int *)dm->getEdgeDataArray(dm, CD_ORIGINDEX);
  const float *creases = (const float *)dm->getEdgeDataArray(dm, CD_CREASE);
  for (i = 0; i < totedge; i++, edge++) {
    CCGEdge *e;
    float crease;

    crease = useFlatSubdiv ? creaseFactor : (creases ? creases[i] * creaseFactor : 0.0f);

    ccgSubSurf_syncEdge(ss,
                        POINTER_FROM_INT(i),
                        POINTER_FROM_UINT(edge->v1),
                        POINTER_FROM_UINT(edge->v2),
                        crease,
                        &e);

    ((int *)ccgSubSurf_getEdgeUserData(ss, e))[1] = (index) ? *index++ : i;
  }

  index = (int *)dm->getPolyDataArray(dm, CD_ORIGINDEX);
  for (i = 0; i < dm->numPolyData; i++) {
    const blender::IndexRange poly = polys[i];

    CCGFace *f;

    fverts.reinitialize(poly.size());

    for (j = 0; j < poly.size(); j++) {
      fverts[j] = POINTER_FROM_UINT(corner_verts[poly[j]]);
    }

    /* This is very bad, means mesh is internally inconsistent.
     * it is not really possible to continue without modifying
     * other parts of code significantly to handle missing faces.
     * since this really shouldn't even be possible we just bail. */
    if (ccgSubSurf_syncFace(ss, POINTER_FROM_INT(i), poly.size(), fverts.data(), &f) ==
        eCCGError_InvalidValue) {
      static int hasGivenError = 0;

      if (!hasGivenError) {
        // XXX error("Unrecoverable error in SubSurf calculation,"
        //      " mesh is inconsistent.");

        hasGivenError = 1;
      }

      return;
    }

    ((int *)ccgSubSurf_getFaceUserData(ss, f))[1] = (index) ? *index++ : i;
  }

  ccgSubSurf_processSync(ss);
}

static void ss_sync_from_derivedmesh(CCGSubSurf *ss,
                                     DerivedMesh *dm,
                                     float (*vertexCos)[3],
                                     int use_flat_subdiv,
                                     bool /*use_subdiv_uvs*/)
{
  ss_sync_ccg_from_derivedmesh(ss, dm, vertexCos, use_flat_subdiv);
}

/***/

static int ccgDM_getVertMapIndex(CCGSubSurf *ss, CCGVert *v)
{
  return ((int *)ccgSubSurf_getVertUserData(ss, v))[1];
}

static int ccgDM_getEdgeMapIndex(CCGSubSurf *ss, CCGEdge *e)
{
  return ((int *)ccgSubSurf_getEdgeUserData(ss, e))[1];
}

static int ccgDM_getFaceMapIndex(CCGSubSurf *ss, CCGFace *f)
{
  return ((int *)ccgSubSurf_getFaceUserData(ss, f))[1];
}

static void minmax_v3_v3v3(const float vec[3], float min[3], float max[3])
{
  if (min[0] > vec[0]) {
    min[0] = vec[0];
  }
  if (min[1] > vec[1]) {
    min[1] = vec[1];
  }
  if (min[2] > vec[2]) {
    min[2] = vec[2];
  }
  if (max[0] < vec[0]) {
    max[0] = vec[0];
  }
  if (max[1] < vec[1]) {
    max[1] = vec[1];
  }
  if (max[2] < vec[2]) {
    max[2] = vec[2];
  }
}

static void UNUSED_FUNCTION(ccgDM_getMinMax)(DerivedMesh *dm, float r_min[3], float r_max[3])
{
  CCGDerivedMesh *ccgdm = (CCGDerivedMesh *)dm;
  CCGSubSurf *ss = ccgdm->ss;
  CCGVertIterator vi;
  CCGEdgeIterator ei;
  CCGFaceIterator fi;
  CCGKey key;
  int i, edgeSize = ccgSubSurf_getEdgeSize(ss);
  int gridSize = ccgSubSurf_getGridSize(ss);

  CCG_key_top_level(&key, ss);

  if (!ccgSubSurf_getNumVerts(ss)) {
    r_min[0] = r_min[1] = r_min[2] = r_max[0] = r_max[1] = r_max[2] = 0.0;
  }

  for (ccgSubSurf_initVertIterator(ss, &vi); !ccgVertIterator_isStopped(&vi);
       ccgVertIterator_next(&vi)) {
    CCGVert *v = ccgVertIterator_getCurrent(&vi);
    float *co = static_cast<float *>(ccgSubSurf_getVertData(ss, v));

    minmax_v3_v3v3(co, r_min, r_max);
  }

  for (ccgSubSurf_initEdgeIterator(ss, &ei); !ccgEdgeIterator_isStopped(&ei);
       ccgEdgeIterator_next(&ei)) {
    CCGEdge *e = ccgEdgeIterator_getCurrent(&ei);
    CCGElem *edgeData = static_cast<CCGElem *>(ccgSubSurf_getEdgeDataArray(ss, e));

    for (i = 0; i < edgeSize; i++) {
      minmax_v3_v3v3(CCG_elem_offset_co(&key, edgeData, i), r_min, r_max);
    }
  }

  for (ccgSubSurf_initFaceIterator(ss, &fi); !ccgFaceIterator_isStopped(&fi);
       ccgFaceIterator_next(&fi)) {
    CCGFace *f = ccgFaceIterator_getCurrent(&fi);
    int S, x, y, numVerts = ccgSubSurf_getFaceNumVerts(f);

    for (S = 0; S < numVerts; S++) {
      CCGElem *faceGridData = static_cast<CCGElem *>(ccgSubSurf_getFaceGridDataArray(ss, f, S));

      for (y = 0; y < gridSize; y++) {
        for (x = 0; x < gridSize; x++) {
          minmax_v3_v3v3(CCG_grid_elem_co(&key, faceGridData, x, y), r_min, r_max);
        }
      }
    }
  }
}

static int ccgDM_getNumVerts(DerivedMesh *dm)
{
  CCGDerivedMesh *ccgdm = (CCGDerivedMesh *)dm;

  return ccgSubSurf_getNumFinalVerts(ccgdm->ss);
}

static int ccgDM_getNumEdges(DerivedMesh *dm)
{
  CCGDerivedMesh *ccgdm = (CCGDerivedMesh *)dm;

  return ccgSubSurf_getNumFinalEdges(ccgdm->ss);
}

static int ccgDM_getNumPolys(DerivedMesh *dm)
{
  CCGDerivedMesh *ccgdm = (CCGDerivedMesh *)dm;

  return ccgSubSurf_getNumFinalFaces(ccgdm->ss);
}

static int ccgDM_getNumLoops(DerivedMesh *dm)
{
  CCGDerivedMesh *ccgdm = (CCGDerivedMesh *)dm;

  /* All subsurf faces are quads */
  return 4 * ccgSubSurf_getNumFinalFaces(ccgdm->ss);
}

static CCGElem *get_vertex_elem(CCGDerivedMesh *ccgdm, int vertNum)
{
  CCGSubSurf *ss = ccgdm->ss;
  int i;

  if ((vertNum < ccgdm->edgeMap[0].startVert) && (ccgSubSurf_getNumFaces(ss) > 0)) {
    /* this vert comes from face data */
    int lastface = ccgSubSurf_getNumFaces(ss) - 1;
    CCGFace *f;
    int x, y, grid, numVerts;
    int offset;
    int gridSize = ccgSubSurf_getGridSize(ss);
    int gridSideVerts;
    int gridInternalVerts;
    int gridSideEnd;
    int gridInternalEnd;

    i = 0;
    while (i < lastface && vertNum >= ccgdm->faceMap[i + 1].startVert) {
      i++;
    }

    f = ccgdm->faceMap[i].face;
    numVerts = ccgSubSurf_getFaceNumVerts(f);

    gridSideVerts = gridSize - 2;
    gridInternalVerts = gridSideVerts * gridSideVerts;

    gridSideEnd = 1 + numVerts * gridSideVerts;
    gridInternalEnd = gridSideEnd + numVerts * gridInternalVerts;

    offset = vertNum - ccgdm->faceMap[i].startVert;
    if (offset < 1) {
      return static_cast<CCGElem *>(ccgSubSurf_getFaceCenterData(f));
    }
    if (offset < gridSideEnd) {
      offset -= 1;
      grid = offset / gridSideVerts;
      x = offset % gridSideVerts + 1;
      return static_cast<CCGElem *>(ccgSubSurf_getFaceGridEdgeData(ss, f, grid, x));
    }
    if (offset < gridInternalEnd) {
      offset -= gridSideEnd;
      grid = offset / gridInternalVerts;
      offset %= gridInternalVerts;
      y = offset / gridSideVerts + 1;
      x = offset % gridSideVerts + 1;
      return static_cast<CCGElem *>(ccgSubSurf_getFaceGridData(ss, f, grid, x, y));
    }
  }
  if ((vertNum < ccgdm->vertMap[0].startVert) && (ccgSubSurf_getNumEdges(ss) > 0)) {
    /* this vert comes from edge data */
    CCGEdge *e;
    int lastedge = ccgSubSurf_getNumEdges(ss) - 1;
    int x;

    i = 0;
    while (i < lastedge && vertNum >= ccgdm->edgeMap[i + 1].startVert) {
      i++;
    }

    e = ccgdm->edgeMap[i].edge;

    x = vertNum - ccgdm->edgeMap[i].startVert + 1;
    return static_cast<CCGElem *>(ccgSubSurf_getEdgeData(ss, e, x));
  }

  /* this vert comes from vert data */
  CCGVert *v;
  i = vertNum - ccgdm->vertMap[0].startVert;

  v = ccgdm->vertMap[i].vert;
  return static_cast<CCGElem *>(ccgSubSurf_getVertData(ss, v));
}

static void ccgDM_getFinalVertCo(DerivedMesh *dm, int vertNum, float r_co[3])
{
  CCGDerivedMesh *ccgdm = (CCGDerivedMesh *)dm;
  CCGSubSurf *ss = ccgdm->ss;

  CCGElem *vd = get_vertex_elem(ccgdm, vertNum);
  CCGKey key;
  CCG_key_top_level(&key, ss);
  copy_v3_v3(r_co, CCG_elem_co(&key, vd));
}

static void ccgDM_getFinalVertNo(DerivedMesh *dm, int vertNum, float r_no[3])
{
  CCGDerivedMesh *ccgdm = (CCGDerivedMesh *)dm;
  CCGSubSurf *ss = ccgdm->ss;

  CCGElem *vd = get_vertex_elem(ccgdm, vertNum);
  CCGKey key;
  CCG_key_top_level(&key, ss);
  copy_v3_v3(r_no, CCG_elem_no(&key, vd));
}

/* utility function */
BLI_INLINE void ccgDM_to_MVert(float mv[3], const CCGKey *key, CCGElem *elem)
{
  copy_v3_v3(mv, CCG_elem_co(key, elem));
}

static void ccgDM_copyFinalVertArray(DerivedMesh *dm, float (*r_positions)[3])
{
  CCGDerivedMesh *ccgdm = (CCGDerivedMesh *)dm;
  CCGSubSurf *ss = ccgdm->ss;
  CCGElem *vd;
  CCGKey key;
  int index;
  int totvert, totedge, totface;
  int gridSize = ccgSubSurf_getGridSize(ss);
  int edgeSize = ccgSubSurf_getEdgeSize(ss);
  uint i = 0;

  CCG_key_top_level(&key, ss);

  totface = ccgSubSurf_getNumFaces(ss);
  for (index = 0; index < totface; index++) {
    CCGFace *f = ccgdm->faceMap[index].face;
    int x, y, S, numVerts = ccgSubSurf_getFaceNumVerts(f);

    vd = static_cast<CCGElem *>(ccgSubSurf_getFaceCenterData(f));
    ccgDM_to_MVert(r_positions[i++], &key, vd);

    for (S = 0; S < numVerts; S++) {
      for (x = 1; x < gridSize - 1; x++) {
        vd = static_cast<CCGElem *>(ccgSubSurf_getFaceGridEdgeData(ss, f, S, x));
        ccgDM_to_MVert(r_positions[i++], &key, vd);
      }
    }

    for (S = 0; S < numVerts; S++) {
      for (y = 1; y < gridSize - 1; y++) {
        for (x = 1; x < gridSize - 1; x++) {
          vd = static_cast<CCGElem *>(ccgSubSurf_getFaceGridData(ss, f, S, x, y));
          ccgDM_to_MVert(r_positions[i++], &key, vd);
        }
      }
    }
  }

  totedge = ccgSubSurf_getNumEdges(ss);
  for (index = 0; index < totedge; index++) {
    CCGEdge *e = ccgdm->edgeMap[index].edge;
    int x;

    for (x = 1; x < edgeSize - 1; x++) {
      /* NOTE(@ideasman42): This gives errors with `--debug-fpe` the normals don't seem to be
       * unit length. This is most likely caused by edges with no faces which are now zeroed out,
       * see comment in: `ccgSubSurf__calcVertNormals()`. */
      vd = static_cast<CCGElem *>(ccgSubSurf_getEdgeData(ss, e, x));
      ccgDM_to_MVert(r_positions[i++], &key, vd);
    }
  }

  totvert = ccgSubSurf_getNumVerts(ss);
  for (index = 0; index < totvert; index++) {
    CCGVert *v = ccgdm->vertMap[index].vert;

    vd = static_cast<CCGElem *>(ccgSubSurf_getVertData(ss, v));
    ccgDM_to_MVert(r_positions[i++], &key, vd);
  }
}

/* utility function */
BLI_INLINE void ccgDM_to_MEdge(MEdge *edge, const int v1, const int v2)
{
  edge->v1 = v1;
  edge->v2 = v2;
}

static void ccgDM_copyFinalEdgeArray(DerivedMesh *dm, MEdge *edges)
{
  CCGDerivedMesh *ccgdm = (CCGDerivedMesh *)dm;
  CCGSubSurf *ss = ccgdm->ss;
  int index;
  int totedge, totface;
  int gridSize = ccgSubSurf_getGridSize(ss);
  int edgeSize = ccgSubSurf_getEdgeSize(ss);
  uint i = 0;

  totface = ccgSubSurf_getNumFaces(ss);
  for (index = 0; index < totface; index++) {
    CCGFace *f = ccgdm->faceMap[index].face;
    int x, y, S, numVerts = ccgSubSurf_getFaceNumVerts(f);

    for (S = 0; S < numVerts; S++) {
      for (x = 0; x < gridSize - 1; x++) {
        ccgDM_to_MEdge(&edges[i++],
                       getFaceIndex(ss, f, S, x, 0, edgeSize, gridSize),
                       getFaceIndex(ss, f, S, x + 1, 0, edgeSize, gridSize));
      }

      for (x = 1; x < gridSize - 1; x++) {
        for (y = 0; y < gridSize - 1; y++) {
          ccgDM_to_MEdge(&edges[i++],
                         getFaceIndex(ss, f, S, x, y, edgeSize, gridSize),
                         getFaceIndex(ss, f, S, x, y + 1, edgeSize, gridSize));
          ccgDM_to_MEdge(&edges[i++],
                         getFaceIndex(ss, f, S, y, x, edgeSize, gridSize),
                         getFaceIndex(ss, f, S, y + 1, x, edgeSize, gridSize));
        }
      }
    }
  }

  totedge = ccgSubSurf_getNumEdges(ss);
  for (index = 0; index < totedge; index++) {
    CCGEdge *e = ccgdm->edgeMap[index].edge;
    for (int x = 0; x < edgeSize - 1; x++) {
      ccgDM_to_MEdge(
          &edges[i++], getEdgeIndex(ss, e, x, edgeSize), getEdgeIndex(ss, e, x + 1, edgeSize));
    }
  }
}

struct CopyFinalLoopArrayData {
  CCGDerivedMesh *ccgdm;
  int *corner_verts;
  int *corner_edges;
  int grid_size;
  int *grid_offset;
  int edge_size;
  size_t mloop_index;
};

static void copyFinalLoopArray_task_cb(void *__restrict userdata,
                                       const int iter,
                                       const TaskParallelTLS *__restrict /*tls*/)
{
  CopyFinalLoopArrayData *data = static_cast<CopyFinalLoopArrayData *>(userdata);
  CCGDerivedMesh *ccgdm = data->ccgdm;
  CCGSubSurf *ss = ccgdm->ss;
  const int grid_size = data->grid_size;
  const int edge_size = data->edge_size;
  CCGFace *f = ccgdm->faceMap[iter].face;
  const int num_verts = ccgSubSurf_getFaceNumVerts(f);
  const int grid_index = data->grid_offset[iter];
  int *corner_verts = data->corner_verts;
  int *corner_edges = data->corner_edges;

  size_t loop_i = 4 * size_t(grid_index) * (grid_size - 1) * (grid_size - 1);
  for (int S = 0; S < num_verts; S++) {
    for (int y = 0; y < grid_size - 1; y++) {
      for (int x = 0; x < grid_size - 1; x++) {

        const int v1 = getFaceIndex(ss, f, S, x + 0, y + 0, edge_size, grid_size);
        const int v2 = getFaceIndex(ss, f, S, x + 0, y + 1, edge_size, grid_size);
        const int v3 = getFaceIndex(ss, f, S, x + 1, y + 1, edge_size, grid_size);
        const int v4 = getFaceIndex(ss, f, S, x + 1, y + 0, edge_size, grid_size);

        if (corner_verts) {
          corner_verts[loop_i + 0] = v1;
          corner_verts[loop_i + 1] = v2;
          corner_verts[loop_i + 2] = v3;
          corner_verts[loop_i + 3] = v4;
        }
        if (corner_edges) {
          corner_edges[loop_i + 0] = POINTER_AS_UINT(BLI_edgehash_lookup(ccgdm->ehash, v1, v2));
          corner_edges[loop_i + 1] = POINTER_AS_UINT(BLI_edgehash_lookup(ccgdm->ehash, v2, v3));
          corner_edges[loop_i + 2] = POINTER_AS_UINT(BLI_edgehash_lookup(ccgdm->ehash, v3, v4));
          corner_edges[loop_i + 3] = POINTER_AS_UINT(BLI_edgehash_lookup(ccgdm->ehash, v4, v1));
        }

        loop_i += 4;
      }
    }
  }
}

static void ccgDM_copyFinalCornerVertArray(DerivedMesh *dm, int *r_corner_verts)
{
  CCGDerivedMesh *ccgdm = (CCGDerivedMesh *)dm;
  CCGSubSurf *ss = ccgdm->ss;

  if (!ccgdm->ehash) {
    BLI_mutex_lock(&ccgdm->loops_cache_lock);
    if (!ccgdm->ehash) {
      MEdge *edges;
      EdgeHash *ehash;

      ehash = BLI_edgehash_new_ex(__func__, ccgdm->dm.numEdgeData);
      edges = ccgdm->dm.getEdgeArray((DerivedMesh *)ccgdm);

      for (int i = 0; i < ccgdm->dm.numEdgeData; i++) {
        BLI_edgehash_insert(ehash, edges[i].v1, edges[i].v2, POINTER_FROM_INT(i));
      }

      atomic_cas_ptr((void **)&ccgdm->ehash, ccgdm->ehash, ehash);
    }
    BLI_mutex_unlock(&ccgdm->loops_cache_lock);
  }

  CopyFinalLoopArrayData data;
  data.ccgdm = ccgdm;
  data.corner_verts = r_corner_verts;
  data.corner_edges = nullptr;
  data.grid_size = ccgSubSurf_getGridSize(ss);
  data.grid_offset = dm->getGridOffset(dm);
  data.edge_size = ccgSubSurf_getEdgeSize(ss);

  /* NOTE: For a dense subdivision we've got enough work for each face and
   * hence can dedicate whole thread to single face. For less dense
   * subdivision we handle multiple faces per thread.
   */
  data.mloop_index = data.grid_size >= 5 ? 1 : 8;

  TaskParallelSettings settings;
  BLI_parallel_range_settings_defaults(&settings);
  settings.min_iter_per_thread = 1;

  BLI_task_parallel_range(
      0, ccgSubSurf_getNumFaces(ss), &data, copyFinalLoopArray_task_cb, &settings);
}

static void ccgDM_copyFinalCornerEdgeArray(DerivedMesh *dm, int *r_corner_edges)
{
  CCGDerivedMesh *ccgdm = (CCGDerivedMesh *)dm;
  CCGSubSurf *ss = ccgdm->ss;

  if (!ccgdm->ehash) {
    BLI_mutex_lock(&ccgdm->loops_cache_lock);
    if (!ccgdm->ehash) {
      MEdge *medge;
      EdgeHash *ehash;

      ehash = BLI_edgehash_new_ex(__func__, ccgdm->dm.numEdgeData);
      medge = ccgdm->dm.getEdgeArray((DerivedMesh *)ccgdm);

      for (int i = 0; i < ccgdm->dm.numEdgeData; i++) {
        BLI_edgehash_insert(ehash, medge[i].v1, medge[i].v2, POINTER_FROM_INT(i));
      }

      atomic_cas_ptr((void **)&ccgdm->ehash, ccgdm->ehash, ehash);
    }
    BLI_mutex_unlock(&ccgdm->loops_cache_lock);
  }

  CopyFinalLoopArrayData data;
  data.ccgdm = ccgdm;
  data.corner_verts = nullptr;
  data.corner_edges = r_corner_edges;
  data.grid_size = ccgSubSurf_getGridSize(ss);
  data.grid_offset = dm->getGridOffset(dm);
  data.edge_size = ccgSubSurf_getEdgeSize(ss);

  /* NOTE: For a dense subdivision we've got enough work for each face and
   * hence can dedicate whole thread to single face. For less dense
   * subdivision we handle multiple faces per thread.
   */
  data.mloop_index = data.grid_size >= 5 ? 1 : 8;

  TaskParallelSettings settings;
  BLI_parallel_range_settings_defaults(&settings);
  settings.min_iter_per_thread = 1;

  BLI_task_parallel_range(
      0, ccgSubSurf_getNumFaces(ss), &data, copyFinalLoopArray_task_cb, &settings);
}

static void ccgDM_copyFinalPolyArray(DerivedMesh *dm, int *r_poly_offsets)
{
  CCGDerivedMesh *ccgdm = (CCGDerivedMesh *)dm;
  CCGSubSurf *ss = ccgdm->ss;
  int index;
  int totface;
  int gridSize = ccgSubSurf_getGridSize(ss);
  /* int edgeSize = ccgSubSurf_getEdgeSize(ss); */ /* UNUSED */
  int i = 0, k = 0;

  totface = ccgSubSurf_getNumFaces(ss);
  for (index = 0; index < totface; index++) {
    CCGFace *f = ccgdm->faceMap[index].face;
    int x, y, S, numVerts = ccgSubSurf_getFaceNumVerts(f);

    for (S = 0; S < numVerts; S++) {
      for (y = 0; y < gridSize - 1; y++) {
        for (x = 0; x < gridSize - 1; x++) {
          r_poly_offsets[i] = k;
          k += 4;
          i++;
        }
      }
    }
  }
  r_poly_offsets[i] = k;
}

static void ccgDM_release(DerivedMesh *dm)
{
  CCGDerivedMesh *ccgdm = (CCGDerivedMesh *)dm;

  if (DM_release(dm)) {
    /* Before freeing, need to update the displacement map */
    if (ccgdm->multires.modified_flags) {
      /* Check that mmd still exists */
      if (!ccgdm->multires.local_mmd &&
          BLI_findindex(&ccgdm->multires.ob->modifiers, ccgdm->multires.mmd) < 0) {
        ccgdm->multires.mmd = nullptr;
      }

      if (ccgdm->multires.mmd) {
        if (ccgdm->multires.modified_flags & MULTIRES_COORDS_MODIFIED) {
          multires_modifier_update_mdisps(dm, nullptr);
        }
        if (ccgdm->multires.modified_flags & MULTIRES_HIDDEN_MODIFIED) {
          multires_modifier_update_hidden(dm);
        }
      }
    }

    if (ccgdm->ehash) {
      BLI_edgehash_free(ccgdm->ehash, nullptr);
    }

    if (ccgdm->reverseFaceMap) {
      MEM_freeN(ccgdm->reverseFaceMap);
    }
    if (ccgdm->gridFaces) {
      MEM_freeN(ccgdm->gridFaces);
    }
    if (ccgdm->gridData) {
      MEM_freeN(ccgdm->gridData);
    }
    if (ccgdm->gridOffset) {
      MEM_freeN(ccgdm->gridOffset);
    }
    if (ccgdm->gridFlagMats) {
      MEM_freeN(ccgdm->gridFlagMats);
    }
    if (ccgdm->gridHidden) {
      /* Using dm->getNumGrids(dm) accesses freed memory */
      uint numGrids = ccgdm->numGrid;
      for (uint i = 0; i < numGrids; i++) {
        if (ccgdm->gridHidden[i]) {
          MEM_freeN(ccgdm->gridHidden[i]);
        }
      }
      MEM_freeN(ccgdm->gridHidden);
    }
    if (ccgdm->freeSS) {
      ccgSubSurf_free(ccgdm->ss);
    }
    if (ccgdm->pmap) {
      MEM_freeN(ccgdm->pmap);
    }
    if (ccgdm->pmap_mem) {
      MEM_freeN(ccgdm->pmap_mem);
    }
    MEM_freeN(ccgdm->faceFlags);
    MEM_freeN(ccgdm->vertMap);
    MEM_freeN(ccgdm->edgeMap);
    MEM_freeN(ccgdm->faceMap);

    BLI_mutex_end(&ccgdm->loops_cache_lock);
    BLI_rw_mutex_end(&ccgdm->origindex_cache_rwlock);

    MEM_freeN(ccgdm);
  }
}

static void *ccgDM_get_vert_data_layer(DerivedMesh *dm, const eCustomDataType type)
{
  if (type == CD_ORIGINDEX) {
    /* create origindex on demand to save memory */
    CCGDerivedMesh *ccgdm = (CCGDerivedMesh *)dm;
    CCGSubSurf *ss = ccgdm->ss;
    int *origindex;
    int a, index, totnone, totorig;

    /* Avoid re-creation if the layer exists already */
    BLI_rw_mutex_lock(&ccgdm->origindex_cache_rwlock, THREAD_LOCK_READ);
    origindex = static_cast<int *>(DM_get_vert_data_layer(dm, CD_ORIGINDEX));
    BLI_rw_mutex_unlock(&ccgdm->origindex_cache_rwlock);
    if (origindex) {
      return origindex;
    }

    BLI_rw_mutex_lock(&ccgdm->origindex_cache_rwlock, THREAD_LOCK_WRITE);

    origindex = static_cast<int *>(
        CustomData_add_layer(&dm->vertData, CD_ORIGINDEX, CD_SET_DEFAULT, dm->numVertData));

    totorig = ccgSubSurf_getNumVerts(ss);
    totnone = dm->numVertData - totorig;

    /* original vertices are at the end */
    for (a = 0; a < totnone; a++) {
      origindex[a] = ORIGINDEX_NONE;
    }

    for (index = 0; index < totorig; index++, a++) {
      CCGVert *v = ccgdm->vertMap[index].vert;
      origindex[a] = ccgDM_getVertMapIndex(ccgdm->ss, v);
    }
    BLI_rw_mutex_unlock(&ccgdm->origindex_cache_rwlock);

    return origindex;
  }

  return DM_get_vert_data_layer(dm, type);
}

static void *ccgDM_get_edge_data_layer(DerivedMesh *dm, const eCustomDataType type)
{
  if (type == CD_ORIGINDEX) {
    /* create origindex on demand to save memory */
    CCGDerivedMesh *ccgdm = (CCGDerivedMesh *)dm;
    CCGSubSurf *ss = ccgdm->ss;
    int *origindex;
    int a, i, index, totnone, totorig, totedge;
    int edgeSize = ccgSubSurf_getEdgeSize(ss);

    /* Avoid re-creation if the layer exists already */
    origindex = static_cast<int *>(DM_get_edge_data_layer(dm, CD_ORIGINDEX));
    if (origindex) {
      return origindex;
    }

    origindex = static_cast<int *>(
        CustomData_add_layer(&dm->edgeData, CD_ORIGINDEX, CD_SET_DEFAULT, dm->numEdgeData));

    totedge = ccgSubSurf_getNumEdges(ss);
    totorig = totedge * (edgeSize - 1);
    totnone = dm->numEdgeData - totorig;

    /* original edges are at the end */
    for (a = 0; a < totnone; a++) {
      origindex[a] = ORIGINDEX_NONE;
    }

    for (index = 0; index < totedge; index++) {
      CCGEdge *e = ccgdm->edgeMap[index].edge;
      int mapIndex = ccgDM_getEdgeMapIndex(ss, e);

      for (i = 0; i < edgeSize - 1; i++, a++) {
        origindex[a] = mapIndex;
      }
    }

    return origindex;
  }

  return DM_get_edge_data_layer(dm, type);
}

static void *ccgDM_get_poly_data_layer(DerivedMesh *dm, const eCustomDataType type)
{
  if (type == CD_ORIGINDEX) {
    /* create origindex on demand to save memory */
    CCGDerivedMesh *ccgdm = (CCGDerivedMesh *)dm;
    CCGSubSurf *ss = ccgdm->ss;
    int *origindex;
    int a, i, index, totface;
    int gridFaces = ccgSubSurf_getGridSize(ss) - 1;

    /* Avoid re-creation if the layer exists already */
    origindex = static_cast<int *>(DM_get_poly_data_layer(dm, CD_ORIGINDEX));
    if (origindex) {
      return origindex;
    }

    origindex = static_cast<int *>(
        CustomData_add_layer(&dm->polyData, CD_ORIGINDEX, CD_SET_DEFAULT, dm->numPolyData));

    totface = ccgSubSurf_getNumFaces(ss);

    for (a = 0, index = 0; index < totface; index++) {
      CCGFace *f = ccgdm->faceMap[index].face;
      int numVerts = ccgSubSurf_getFaceNumVerts(f);
      int mapIndex = ccgDM_getFaceMapIndex(ss, f);

      for (i = 0; i < gridFaces * gridFaces * numVerts; i++, a++) {
        origindex[a] = mapIndex;
      }
    }

    return origindex;
  }

  return DM_get_poly_data_layer(dm, type);
}

static int ccgDM_getNumGrids(DerivedMesh *dm)
{
  CCGDerivedMesh *ccgdm = (CCGDerivedMesh *)dm;
  int index, numFaces, numGrids;

  numFaces = ccgSubSurf_getNumFaces(ccgdm->ss);
  numGrids = 0;

  for (index = 0; index < numFaces; index++) {
    CCGFace *f = ccgdm->faceMap[index].face;
    numGrids += ccgSubSurf_getFaceNumVerts(f);
  }

  return numGrids;
}

static int ccgDM_getGridSize(DerivedMesh *dm)
{
  CCGDerivedMesh *ccgdm = (CCGDerivedMesh *)dm;
  return ccgSubSurf_getGridSize(ccgdm->ss);
}

static void ccgdm_create_grids(DerivedMesh *dm)
{
  CCGDerivedMesh *ccgdm = (CCGDerivedMesh *)dm;
  CCGSubSurf *ss = ccgdm->ss;
  CCGElem **gridData;
  DMFlagMat *gridFlagMats;
  CCGFace **gridFaces;
  int *gridOffset;
  int index, numFaces, numGrids, S, gIndex /*, gridSize */;

  if (ccgdm->gridData) {
    return;
  }

  numGrids = ccgDM_getNumGrids(dm);
  numFaces = ccgSubSurf_getNumFaces(ss);
  // gridSize = ccgDM_getGridSize(dm); /* UNUSED */

  /* compute offset into grid array for each face */
  gridOffset = static_cast<int *>(MEM_mallocN(sizeof(int) * numFaces, "ccgdm.gridOffset"));

  for (gIndex = 0, index = 0; index < numFaces; index++) {
    CCGFace *f = ccgdm->faceMap[index].face;
    int numVerts = ccgSubSurf_getFaceNumVerts(f);

    gridOffset[index] = gIndex;
    gIndex += numVerts;
  }

  /* compute grid data */
  gridData = static_cast<CCGElem **>(MEM_mallocN(sizeof(CCGElem *) * numGrids, "ccgdm.gridData"));
  gridFaces = static_cast<CCGFace **>(
      MEM_mallocN(sizeof(CCGFace *) * numGrids, "ccgdm.gridFaces"));
  gridFlagMats = static_cast<DMFlagMat *>(
      MEM_mallocN(sizeof(DMFlagMat) * numGrids, "ccgdm.gridFlagMats"));

  ccgdm->gridHidden = static_cast<uint **>(
      MEM_callocN(sizeof(*ccgdm->gridHidden) * numGrids, "ccgdm.gridHidden"));

  for (gIndex = 0, index = 0; index < numFaces; index++) {
    CCGFace *f = ccgdm->faceMap[index].face;
    int numVerts = ccgSubSurf_getFaceNumVerts(f);

    for (S = 0; S < numVerts; S++, gIndex++) {
      gridData[gIndex] = static_cast<CCGElem *>(ccgSubSurf_getFaceGridDataArray(ss, f, S));
      gridFaces[gIndex] = f;
      gridFlagMats[gIndex] = ccgdm->faceFlags[index];
    }
  }

  ccgdm->gridData = gridData;
  ccgdm->gridFaces = gridFaces;
  ccgdm->gridOffset = gridOffset;
  ccgdm->gridFlagMats = gridFlagMats;
  ccgdm->numGrid = numGrids;
}

static CCGElem **ccgDM_getGridData(DerivedMesh *dm)
{
  CCGDerivedMesh *ccgdm = (CCGDerivedMesh *)dm;

  ccgdm_create_grids(dm);
  return ccgdm->gridData;
}

static int *ccgDM_getGridOffset(DerivedMesh *dm)
{
  CCGDerivedMesh *ccgdm = (CCGDerivedMesh *)dm;

  ccgdm_create_grids(dm);
  return ccgdm->gridOffset;
}

static void ccgDM_getGridKey(DerivedMesh *dm, CCGKey *key)
{
  CCGDerivedMesh *ccgdm = (CCGDerivedMesh *)dm;
  CCG_key_top_level(key, ccgdm->ss);
}

static DMFlagMat *ccgDM_getGridFlagMats(DerivedMesh *dm)
{
  CCGDerivedMesh *ccgdm = (CCGDerivedMesh *)dm;

  ccgdm_create_grids(dm);
  return ccgdm->gridFlagMats;
}

static BLI_bitmap **ccgDM_getGridHidden(DerivedMesh *dm)
{
  CCGDerivedMesh *ccgdm = (CCGDerivedMesh *)dm;

  ccgdm_create_grids(dm);
  return ccgdm->gridHidden;
}

static void set_default_ccgdm_callbacks(CCGDerivedMesh *ccgdm)
{
  ccgdm->dm.getNumVerts = ccgDM_getNumVerts;
  ccgdm->dm.getNumEdges = ccgDM_getNumEdges;
  ccgdm->dm.getNumLoops = ccgDM_getNumLoops;
  ccgdm->dm.getNumPolys = ccgDM_getNumPolys;

  ccgdm->dm.getVertCo = ccgDM_getFinalVertCo;
  ccgdm->dm.getVertNo = ccgDM_getFinalVertNo;

  ccgdm->dm.copyVertArray = ccgDM_copyFinalVertArray;
  ccgdm->dm.copyEdgeArray = ccgDM_copyFinalEdgeArray;
  ccgdm->dm.copyCornerVertArray = ccgDM_copyFinalCornerVertArray;
  ccgdm->dm.copyCornerEdgeArray = ccgDM_copyFinalCornerEdgeArray;
  ccgdm->dm.copyPolyArray = ccgDM_copyFinalPolyArray;

  ccgdm->dm.getVertDataArray = ccgDM_get_vert_data_layer;
  ccgdm->dm.getEdgeDataArray = ccgDM_get_edge_data_layer;
  ccgdm->dm.getPolyDataArray = ccgDM_get_poly_data_layer;
  ccgdm->dm.getNumGrids = ccgDM_getNumGrids;
  ccgdm->dm.getGridSize = ccgDM_getGridSize;
  ccgdm->dm.getGridData = ccgDM_getGridData;
  ccgdm->dm.getGridOffset = ccgDM_getGridOffset;
  ccgdm->dm.getGridKey = ccgDM_getGridKey;
  ccgdm->dm.getGridFlagMats = ccgDM_getGridFlagMats;
  ccgdm->dm.getGridHidden = ccgDM_getGridHidden;

  ccgdm->dm.release = ccgDM_release;
}

static void create_ccgdm_maps(CCGDerivedMesh *ccgdm, CCGSubSurf *ss)
{
  CCGVertIterator vi;
  CCGEdgeIterator ei;
  CCGFaceIterator fi;
  int totvert, totedge, totface;

  totvert = ccgSubSurf_getNumVerts(ss);
  ccgdm->vertMap = static_cast<decltype(CCGDerivedMesh::vertMap)>(
      MEM_mallocN(totvert * sizeof(*ccgdm->vertMap), "vertMap"));
  for (ccgSubSurf_initVertIterator(ss, &vi); !ccgVertIterator_isStopped(&vi);
       ccgVertIterator_next(&vi)) {
    CCGVert *v = ccgVertIterator_getCurrent(&vi);

    ccgdm->vertMap[POINTER_AS_INT(ccgSubSurf_getVertVertHandle(v))].vert = v;
  }

  totedge = ccgSubSurf_getNumEdges(ss);
  ccgdm->edgeMap = static_cast<decltype(CCGDerivedMesh::edgeMap)>(
      MEM_mallocN(totedge * sizeof(*ccgdm->edgeMap), "edgeMap"));
  for (ccgSubSurf_initEdgeIterator(ss, &ei); !ccgEdgeIterator_isStopped(&ei);
       ccgEdgeIterator_next(&ei)) {
    CCGEdge *e = ccgEdgeIterator_getCurrent(&ei);

    ccgdm->edgeMap[POINTER_AS_INT(ccgSubSurf_getEdgeEdgeHandle(e))].edge = e;
  }

  totface = ccgSubSurf_getNumFaces(ss);
  ccgdm->faceMap = static_cast<decltype(CCGDerivedMesh::faceMap)>(
      MEM_mallocN(totface * sizeof(*ccgdm->faceMap), "faceMap"));
  for (ccgSubSurf_initFaceIterator(ss, &fi); !ccgFaceIterator_isStopped(&fi);
       ccgFaceIterator_next(&fi)) {
    CCGFace *f = ccgFaceIterator_getCurrent(&fi);

    ccgdm->faceMap[POINTER_AS_INT(ccgSubSurf_getFaceFaceHandle(f))].face = f;
  }
}

/* Fill in all geometry arrays making it possible to access any
 * hires data from the CPU.
 */
static void set_ccgdm_all_geometry(CCGDerivedMesh *ccgdm,
                                   CCGSubSurf *ss,
                                   DerivedMesh *dm,
                                   bool useSubsurfUv)
{
  const int totvert = ccgSubSurf_getNumVerts(ss);
  const int totedge = ccgSubSurf_getNumEdges(ss);
  const int totface = ccgSubSurf_getNumFaces(ss);
  int index;
  int i;
  int vertNum = 0, edgeNum = 0, faceNum = 0;
  DMFlagMat *faceFlags = ccgdm->faceFlags;
  int *polyidx = nullptr;
  blender::Vector<int, 16> loopidx;
  blender::Vector<int, 16> vertidx;
  int loopindex, loopindex2;
  int edgeSize;
  int gridSize;
  int gridFaces, gridCuts;
  int gridSideEdges;
  int gridInternalEdges;
  WeightTable wtable = {nullptr};
  bool has_edge_cd;

  edgeSize = ccgSubSurf_getEdgeSize(ss);
  gridSize = ccgSubSurf_getGridSize(ss);
  gridFaces = gridSize - 1;
  gridCuts = gridSize - 2;
  // gridInternalVerts = gridSideVerts * gridSideVerts; /* As yet, unused. */
  gridSideEdges = gridSize - 1;
  gridInternalEdges = (gridSideEdges - 1) * gridSideEdges * 2;

  const int *material_indices = static_cast<const int *>(
      CustomData_get_layer_named(&dm->polyData, CD_PROP_INT32, "material_index"));
  const bool *sharp_faces = static_cast<const bool *>(
      CustomData_get_layer_named(&dm->polyData, CD_PROP_BOOL, "sharp_face"));

  const int *base_polyOrigIndex = static_cast<const int *>(
      CustomData_get_layer(&dm->polyData, CD_ORIGINDEX));

  int *vertOrigIndex = static_cast<int *>(DM_get_vert_data_layer(&ccgdm->dm, CD_ORIGINDEX));
  int *edgeOrigIndex = static_cast<int *>(DM_get_edge_data_layer(&ccgdm->dm, CD_ORIGINDEX));
  int *polyOrigIndex = static_cast<int *>(DM_get_poly_data_layer(&ccgdm->dm, CD_ORIGINDEX));

  has_edge_cd = ((ccgdm->dm.edgeData.totlayer - (edgeOrigIndex ? 1 : 0)) != 0);

  loopindex = loopindex2 = 0; /* current loop index */
  for (index = 0; index < totface; index++) {
    CCGFace *f = ccgdm->faceMap[index].face;
    int numVerts = ccgSubSurf_getFaceNumVerts(f);
    int numFinalEdges = numVerts * (gridSideEdges + gridInternalEdges);
    int origIndex = POINTER_AS_INT(ccgSubSurf_getFaceFaceHandle(f));
    int g2_wid = gridCuts + 2;
    float *w, *w2;
    int s, x, y;

    w = get_ss_weights(&wtable, gridCuts, numVerts);

    ccgdm->faceMap[index].startVert = vertNum;
    ccgdm->faceMap[index].startEdge = edgeNum;
    ccgdm->faceMap[index].startFace = faceNum;

    faceFlags->sharp = sharp_faces ? sharp_faces[origIndex] : false;
    faceFlags->mat_nr = material_indices ? material_indices[origIndex] : 0;
    faceFlags++;

    /* set the face base vert */
    *((int *)ccgSubSurf_getFaceUserData(ss, f)) = vertNum;

    loopidx.reinitialize(numVerts);
    for (s = 0; s < numVerts; s++) {
      loopidx[s] = loopindex++;
    }

    vertidx.reinitialize(numVerts);
    for (s = 0; s < numVerts; s++) {
      CCGVert *v = ccgSubSurf_getFaceVert(f, s);
      vertidx[s] = POINTER_AS_INT(ccgSubSurf_getVertVertHandle(v));
    }

    /* I think this is for interpolating the center vert? */
    w2 = w;  // + numVerts*(g2_wid-1) * (g2_wid-1); //numVerts*((g2_wid-1) * g2_wid+g2_wid-1);
    DM_interp_vert_data(dm, &ccgdm->dm, vertidx.data(), w2, numVerts, vertNum);
    if (vertOrigIndex) {
      *vertOrigIndex = ORIGINDEX_NONE;
      vertOrigIndex++;
    }

    vertNum++;

    /* Interpolate per-vert data. */
    for (s = 0; s < numVerts; s++) {
      for (x = 1; x < gridFaces; x++) {
        w2 = w + s * numVerts * g2_wid * g2_wid + x * numVerts;
        DM_interp_vert_data(dm, &ccgdm->dm, vertidx.data(), w2, numVerts, vertNum);

        if (vertOrigIndex) {
          *vertOrigIndex = ORIGINDEX_NONE;
          vertOrigIndex++;
        }

        vertNum++;
      }
    }

    /* Interpolate per-vert data. */
    for (s = 0; s < numVerts; s++) {
      for (y = 1; y < gridFaces; y++) {
        for (x = 1; x < gridFaces; x++) {
          w2 = w + s * numVerts * g2_wid * g2_wid + (y * g2_wid + x) * numVerts;
          DM_interp_vert_data(dm, &ccgdm->dm, vertidx.data(), w2, numVerts, vertNum);

          if (vertOrigIndex) {
            *vertOrigIndex = ORIGINDEX_NONE;
            vertOrigIndex++;
          }

          vertNum++;
        }
      }
    }

    if (edgeOrigIndex) {
      for (i = 0; i < numFinalEdges; i++) {
        edgeOrigIndex[edgeNum + i] = ORIGINDEX_NONE;
      }
    }

    for (s = 0; s < numVerts; s++) {
      /* Interpolate per-face data. */
      for (y = 0; y < gridFaces; y++) {
        for (x = 0; x < gridFaces; x++) {
          w2 = w + s * numVerts * g2_wid * g2_wid + (y * g2_wid + x) * numVerts;
          CustomData_interp(&dm->loopData,
                            &ccgdm->dm.loopData,
                            loopidx.data(),
                            w2,
                            nullptr,
                            numVerts,
                            loopindex2);
          loopindex2++;

          w2 = w + s * numVerts * g2_wid * g2_wid + ((y + 1) * g2_wid + (x)) * numVerts;
          CustomData_interp(&dm->loopData,
                            &ccgdm->dm.loopData,
                            loopidx.data(),
                            w2,
                            nullptr,
                            numVerts,
                            loopindex2);
          loopindex2++;

          w2 = w + s * numVerts * g2_wid * g2_wid + ((y + 1) * g2_wid + (x + 1)) * numVerts;
          CustomData_interp(&dm->loopData,
                            &ccgdm->dm.loopData,
                            loopidx.data(),
                            w2,
                            nullptr,
                            numVerts,
                            loopindex2);
          loopindex2++;

          w2 = w + s * numVerts * g2_wid * g2_wid + ((y)*g2_wid + (x + 1)) * numVerts;
          CustomData_interp(&dm->loopData,
                            &ccgdm->dm.loopData,
                            loopidx.data(),
                            w2,
                            nullptr,
                            numVerts,
                            loopindex2);
          loopindex2++;

          /* Copy over poly data, e.g. #CD_FACEMAP. */
          CustomData_copy_data(&dm->polyData, &ccgdm->dm.polyData, origIndex, faceNum, 1);

          if (polyOrigIndex) {
            *polyOrigIndex = base_polyOrigIndex ? base_polyOrigIndex[origIndex] : origIndex;
            polyOrigIndex++;
          }

          ccgdm->reverseFaceMap[faceNum] = index;

          /* This is a simple one to one mapping, here... */
          if (polyidx) {
            polyidx[faceNum] = faceNum;
          }

          faceNum++;
        }
      }
    }

    edgeNum += numFinalEdges;
  }

  for (index = 0; index < totedge; index++) {
    CCGEdge *e = ccgdm->edgeMap[index].edge;
    int numFinalEdges = edgeSize - 1;
    int mapIndex = ccgDM_getEdgeMapIndex(ss, e);
    int x;
    int vertIdx[2];
    int edgeIdx = POINTER_AS_INT(ccgSubSurf_getEdgeEdgeHandle(e));

    CCGVert *v;
    v = ccgSubSurf_getEdgeVert0(e);
    vertIdx[0] = POINTER_AS_INT(ccgSubSurf_getVertVertHandle(v));
    v = ccgSubSurf_getEdgeVert1(e);
    vertIdx[1] = POINTER_AS_INT(ccgSubSurf_getVertVertHandle(v));

    ccgdm->edgeMap[index].startVert = vertNum;
    ccgdm->edgeMap[index].startEdge = edgeNum;

    /* set the edge base vert */
    *((int *)ccgSubSurf_getEdgeUserData(ss, e)) = vertNum;

    for (x = 1; x < edgeSize - 1; x++) {
      float w[2];
      w[1] = float(x) / (edgeSize - 1);
      w[0] = 1 - w[1];
      DM_interp_vert_data(dm, &ccgdm->dm, vertIdx, w, 2, vertNum);
      if (vertOrigIndex) {
        *vertOrigIndex = ORIGINDEX_NONE;
        vertOrigIndex++;
      }
      vertNum++;
    }

    if (has_edge_cd) {
      BLI_assert(edgeIdx >= 0 && edgeIdx < dm->getNumEdges(dm));
      for (i = 0; i < numFinalEdges; i++) {
        CustomData_copy_data(&dm->edgeData, &ccgdm->dm.edgeData, edgeIdx, edgeNum + i, 1);
      }
    }

    if (edgeOrigIndex) {
      for (i = 0; i < numFinalEdges; i++) {
        edgeOrigIndex[edgeNum + i] = mapIndex;
      }
    }

    edgeNum += numFinalEdges;
  }

  if (useSubsurfUv) {
    CustomData *ldata = &ccgdm->dm.loopData;
    CustomData *dmldata = &dm->loopData;
    int numlayer = CustomData_number_of_layers(ldata, CD_PROP_FLOAT2);
    int dmnumlayer = CustomData_number_of_layers(dmldata, CD_PROP_FLOAT2);

    for (i = 0; i < numlayer && i < dmnumlayer; i++) {
      set_subsurf_uv(ss, dm, &ccgdm->dm, i);
    }
  }

  for (index = 0; index < totvert; index++) {
    CCGVert *v = ccgdm->vertMap[index].vert;
    int mapIndex = ccgDM_getVertMapIndex(ccgdm->ss, v);
    int vertIdx;

    vertIdx = POINTER_AS_INT(ccgSubSurf_getVertVertHandle(v));

    ccgdm->vertMap[index].startVert = vertNum;

    /* set the vert base vert */
    *((int *)ccgSubSurf_getVertUserData(ss, v)) = vertNum;

    DM_copy_vert_data(dm, &ccgdm->dm, vertIdx, vertNum, 1);

    if (vertOrigIndex) {
      *vertOrigIndex = mapIndex;
      vertOrigIndex++;
    }
    vertNum++;
  }

  free_ss_weights(&wtable);

  BLI_assert(vertNum == ccgSubSurf_getNumFinalVerts(ss));
  BLI_assert(edgeNum == ccgSubSurf_getNumFinalEdges(ss));
  BLI_assert(loopindex2 == ccgSubSurf_getNumFinalFaces(ss) * 4);
  BLI_assert(faceNum == ccgSubSurf_getNumFinalFaces(ss));
}

static CCGDerivedMesh *getCCGDerivedMesh(CCGSubSurf *ss,
                                         int drawInteriorEdges,
                                         int useSubsurfUv,
                                         DerivedMesh *dm)
{
  const int totedge = ccgSubSurf_getNumEdges(ss);
  const int totface = ccgSubSurf_getNumFaces(ss);
  CCGDerivedMesh *ccgdm = MEM_cnew<CCGDerivedMesh>(__func__);

  BLI_assert(totedge == ccgSubSurf_getNumEdges(ss));
  UNUSED_VARS_NDEBUG(totedge);
  BLI_assert(totface == ccgSubSurf_getNumFaces(ss));
  DM_from_template(&ccgdm->dm,
                   dm,
                   DM_TYPE_CCGDM,
                   ccgSubSurf_getNumFinalVerts(ss),
                   ccgSubSurf_getNumFinalEdges(ss),
                   0,
                   ccgSubSurf_getNumFinalFaces(ss) * 4,
                   ccgSubSurf_getNumFinalFaces(ss));
  CustomData_free_layer_named(
      &ccgdm->dm.loopData, ".corner_vert", ccgSubSurf_getNumFinalFaces(ss) * 4);
  CustomData_free_layer_named(
      &ccgdm->dm.loopData, ".corner_edge", ccgSubSurf_getNumFinalFaces(ss) * 4);

  ccgdm->reverseFaceMap = static_cast<int *>(
      MEM_callocN(sizeof(int) * ccgSubSurf_getNumFinalFaces(ss), "reverseFaceMap"));

  create_ccgdm_maps(ccgdm, ss);

  set_default_ccgdm_callbacks(ccgdm);

  ccgdm->ss = ss;
  ccgdm->drawInteriorEdges = drawInteriorEdges;
  ccgdm->useSubsurfUv = useSubsurfUv;

  /* CDDM hack. */
  ccgdm->faceFlags = static_cast<DMFlagMat *>(
      MEM_callocN(sizeof(DMFlagMat) * totface, "faceFlags"));

  set_ccgdm_all_geometry(ccgdm, ss, dm, useSubsurfUv != 0);

  ccgdm->dm.numVertData = ccgSubSurf_getNumFinalVerts(ss);
  ccgdm->dm.numEdgeData = ccgSubSurf_getNumFinalEdges(ss);
  ccgdm->dm.numPolyData = ccgSubSurf_getNumFinalFaces(ss);
  ccgdm->dm.numLoopData = ccgdm->dm.numPolyData * 4;
  ccgdm->dm.numTessFaceData = 0;

  BLI_mutex_init(&ccgdm->loops_cache_lock);
  BLI_rw_mutex_init(&ccgdm->origindex_cache_rwlock);

  return ccgdm;
}

/***/

DerivedMesh *subsurf_make_derived_from_derived(DerivedMesh *dm,
                                               SubsurfModifierData *smd,
                                               const Scene *scene,
                                               float (*vertCos)[3],
                                               SubsurfFlags flags)
{
  const CCGFlags useSimple = (smd->subdivType == ME_SIMPLE_SUBSURF) ? CCG_SIMPLE_SUBDIV :
                                                                      CCGFlags(0);
  const CCGFlags useAging = (smd->flags & eSubsurfModifierFlag_DebugIncr) ? CCG_USE_AGING :
                                                                            CCGFlags(0);
  const int useSubsurfUv = (smd->uv_smooth != SUBSURF_UV_SMOOTH_NONE);
  const int drawInteriorEdges = !(smd->flags & eSubsurfModifierFlag_ControlEdges);
  const bool ignore_simplify = (flags & SUBSURF_IGNORE_SIMPLIFY);
  CCGDerivedMesh *result;

  /* NOTE: editmode calculation can only run once per
   * modifier stack evaluation (uses freed cache) #36299. */
  if (flags & SUBSURF_FOR_EDIT_MODE) {
    int levels = (scene != nullptr && !ignore_simplify) ?
                     get_render_subsurf_level(&scene->r, smd->levels, false) :
                     smd->levels;

    /* TODO(sergey): Same as emCache below. */
    if ((flags & SUBSURF_IN_EDIT_MODE) && smd->mCache) {
      ccgSubSurf_free(static_cast<CCGSubSurf *>(smd->mCache));
      smd->mCache = nullptr;
    }

    smd->emCache = _getSubSurf(static_cast<CCGSubSurf *>(smd->emCache),
                               levels,
                               3,
                               useSimple | useAging | CCG_CALC_NORMALS);

    ss_sync_from_derivedmesh(
        static_cast<CCGSubSurf *>(smd->emCache), dm, vertCos, useSimple, useSubsurfUv);
    result = getCCGDerivedMesh(
        static_cast<CCGSubSurf *>(smd->emCache), drawInteriorEdges, useSubsurfUv, dm);
  }
  else if (flags & SUBSURF_USE_RENDER_PARAMS) {
    /* Do not use cache in render mode. */
    CCGSubSurf *ss;
    int levels = (scene != nullptr && !ignore_simplify) ?
                     get_render_subsurf_level(&scene->r, smd->renderLevels, true) :
                     smd->renderLevels;

    if (levels == 0) {
      return dm;
    }

    ss = _getSubSurf(nullptr, levels, 3, useSimple | CCG_USE_ARENA | CCG_CALC_NORMALS);

    ss_sync_from_derivedmesh(ss, dm, vertCos, useSimple, useSubsurfUv);

    result = getCCGDerivedMesh(ss, drawInteriorEdges, useSubsurfUv, dm);

    result->freeSS = 1;
  }
  else {
    int useIncremental = (smd->flags & eSubsurfModifierFlag_Incremental);
    int levels = (scene != nullptr && !ignore_simplify) ?
                     get_render_subsurf_level(&scene->r, smd->levels, false) :
                     smd->levels;
    CCGSubSurf *ss;

    /* It is quite possible there is a much better place to do this. It
     * depends a bit on how rigorously we expect this function to never
     * be called in editmode. In semi-theory we could share a single
     * cache, but the handles used inside and outside editmode are not
     * the same so we would need some way of converting them. Its probably
     * not worth the effort. But then why am I even writing this long
     * comment that no one will read? Hmmm. - zr
     *
     * Addendum: we can't really ensure that this is never called in edit
     * mode, so now we have a parameter to verify it. - brecht
     */
    if (!(flags & SUBSURF_IN_EDIT_MODE) && smd->emCache) {
      ccgSubSurf_free(static_cast<CCGSubSurf *>(smd->emCache));
      smd->emCache = nullptr;
    }

    if (useIncremental && (flags & SUBSURF_IS_FINAL_CALC)) {
      smd->mCache = ss = _getSubSurf(static_cast<CCGSubSurf *>(smd->mCache),
                                     levels,
                                     3,
                                     useSimple | useAging | CCG_CALC_NORMALS);

      ss_sync_from_derivedmesh(ss, dm, vertCos, useSimple, useSubsurfUv);

      result = getCCGDerivedMesh(
          static_cast<CCGSubSurf *>(smd->mCache), drawInteriorEdges, useSubsurfUv, dm);
    }
    else {
      CCGFlags ccg_flags = useSimple | CCG_USE_ARENA | CCG_CALC_NORMALS;
      CCGSubSurf *prevSS = nullptr;

      if ((smd->mCache) && (flags & SUBSURF_IS_FINAL_CALC)) {
        ccgSubSurf_free(static_cast<CCGSubSurf *>(smd->mCache));
        smd->mCache = nullptr;
      }

      if (flags & SUBSURF_ALLOC_PAINT_MASK) {
        ccg_flags |= CCG_ALLOC_MASK;
      }

      ss = _getSubSurf(prevSS, levels, 3, ccg_flags);
      ss_sync_from_derivedmesh(ss, dm, vertCos, useSimple, useSubsurfUv);

      result = getCCGDerivedMesh(ss, drawInteriorEdges, useSubsurfUv, dm);

      if (flags & SUBSURF_IS_FINAL_CALC) {
        smd->mCache = ss;
      }
      else {
        result->freeSS = 1;
      }

      if (flags & SUBSURF_ALLOC_PAINT_MASK) {
        ccgSubSurf_setNumLayers(ss, 4);
      }
    }
  }

  return (DerivedMesh *)result;
}

void subsurf_calculate_limit_positions(Mesh *me, float (*r_positions)[3])
{
  /* Finds the subsurf limit positions for the verts in a mesh
   * and puts them in an array of floats. Please note that the
   * calculated vert positions is incorrect for the verts
   * on the boundary of the mesh.
   */
  CCGSubSurf *ss = _getSubSurf(nullptr, 1, 3, CCG_USE_ARENA);
  float edge_sum[3], face_sum[3];
  CCGVertIterator vi;
  DerivedMesh *dm = CDDM_from_mesh(me);

  ss_sync_from_derivedmesh(ss, dm, nullptr, 0, 0);

  for (ccgSubSurf_initVertIterator(ss, &vi); !ccgVertIterator_isStopped(&vi);
       ccgVertIterator_next(&vi)) {
    CCGVert *v = ccgVertIterator_getCurrent(&vi);
    int idx = POINTER_AS_INT(ccgSubSurf_getVertVertHandle(v));
    int N = ccgSubSurf_getVertNumEdges(v);
    int numFaces = ccgSubSurf_getVertNumFaces(v);
    int i;

    zero_v3(edge_sum);
    zero_v3(face_sum);

    for (i = 0; i < N; i++) {
      CCGEdge *e = ccgSubSurf_getVertEdge(v, i);
      add_v3_v3v3(
          edge_sum, edge_sum, static_cast<const float *>(ccgSubSurf_getEdgeData(ss, e, 1)));
    }
    for (i = 0; i < numFaces; i++) {
      CCGFace *f = ccgSubSurf_getVertFace(v, i);
      add_v3_v3(face_sum, static_cast<const float *>(ccgSubSurf_getFaceCenterData(f)));
    }

    /* ad-hoc correction for boundary vertices, to at least avoid them
     * moving completely out of place (brecht) */
    if (numFaces && numFaces != N) {
      mul_v3_fl(face_sum, float(N) / float(numFaces));
    }

    const float *co = static_cast<const float *>(ccgSubSurf_getVertData(ss, v));
    r_positions[idx][0] = (co[0] * N * N + edge_sum[0] * 4 + face_sum[0]) / (N * (N + 5));
    r_positions[idx][1] = (co[1] * N * N + edge_sum[1] * 4 + face_sum[1]) / (N * (N + 5));
    r_positions[idx][2] = (co[2] * N * N + edge_sum[2] * 4 + face_sum[2]) / (N * (N + 5));
  }

  ccgSubSurf_free(ss);

  dm->release(dm);
}<|MERGE_RESOLUTION|>--- conflicted
+++ resolved
@@ -228,13 +228,8 @@
 }
 
 static void get_face_uv_map_vert(UvVertMap *vmap,
-<<<<<<< HEAD
                                  const blender::OffsetIndices<int> polys,
-                                 int *poly_verts,
-=======
-                                 const blender::Span<MPoly> polys,
                                  const int *poly_verts,
->>>>>>> 7adea7ee
                                  int fi,
                                  CCGVertHDL *fverts)
 {
@@ -260,11 +255,7 @@
                            DerivedMesh *dm,
                            const float (*mloopuv)[2])
 {
-<<<<<<< HEAD
   const blender::OffsetIndices polys(blender::Span(dm->getPolyArray(dm), dm->getNumPolys(dm) + 1));
-=======
-  const blender::Span<MPoly> polys(dm->getPolyArray(dm), dm->getNumPolys(dm));
->>>>>>> 7adea7ee
   int *corner_verts = dm->getCornerVertArray(dm);
   int totvert = dm->getNumVerts(dm);
   int totface = dm->getNumPolys(dm);
@@ -282,11 +273,7 @@
    * Also, initially intention is to treat merged vertices from mirror modifier as seams.
    * This fixes a very old regression (2.49 was correct here) */
   vmap = BKE_mesh_uv_vert_map_create(
-<<<<<<< HEAD
       polys, nullptr, nullptr, corner_verts, mloopuv, totvert, limit, false, true);
-=======
-      polys.data(), nullptr, nullptr, corner_verts, mloopuv, totface, totvert, limit, false, true);
->>>>>>> 7adea7ee
   if (!vmap) {
     return 0;
   }
@@ -332,11 +319,7 @@
 
     fverts.reinitialize(nverts);
 
-<<<<<<< HEAD
     get_face_uv_map_vert(vmap, polys, &corner_verts[poly.start()], i, fverts.data());
-=======
-    get_face_uv_map_vert(vmap, polys, &corner_verts[poly.loopstart], i, fverts.data());
->>>>>>> 7adea7ee
 
     for (j = 0, j_next = nverts - 1; j < nverts; j_next = j++) {
       uint v0 = POINTER_AS_UINT(fverts[j_next]);
