/* SPDX-License-Identifier: GPL-2.0-or-later
 * Copyright 2005 Blender Foundation. All rights reserved. */

/** \file
 * \ingroup bke
 */

#include <cfloat>
#include <cmath>
#include <cstdio>
#include <cstdlib>
#include <cstring>

#include "atomic_ops.h"

#include "MEM_guardedalloc.h"

#include "DNA_mesh_types.h"
#include "DNA_meshdata_types.h"
#include "DNA_modifier_types.h"
#include "DNA_object_types.h"
#include "DNA_scene_types.h"

#include "BLI_bitmap.h"
#include "BLI_blenlib.h"
#include "BLI_edgehash.h"
#include "BLI_math.h"
#include "BLI_memarena.h"
#include "BLI_task.h"
#include "BLI_threads.h"
#include "BLI_utildefines.h"
#include "BLI_vector.hh"

#include "BKE_ccg.h"
#include "BKE_cdderivedmesh.h"
#include "BKE_mesh.h"
#include "BKE_mesh_mapping.h"
#include "BKE_modifier.h"
#include "BKE_multires.h"
#include "BKE_object.h"
#include "BKE_paint.h"
#include "BKE_pbvh.h"
#include "BKE_scene.h"
#include "BKE_subsurf.h"

#include "CCGSubSurf.h"

/* assumes corners are laid out 4 for each poly, in order */
#define USE_LOOP_LAYOUT_FAST

static CCGDerivedMesh *getCCGDerivedMesh(CCGSubSurf *ss,
                                         int drawInteriorEdges,
                                         int useSubsurfUv,
                                         DerivedMesh *dm);
///

static void *arena_alloc(CCGAllocatorHDL a, int numBytes)
{
  return BLI_memarena_alloc(reinterpret_cast<MemArena *>(a), numBytes);
}

static void *arena_realloc(CCGAllocatorHDL a, void *ptr, int newSize, int oldSize)
{
  void *p2 = BLI_memarena_alloc(reinterpret_cast<MemArena *>(a), newSize);
  if (ptr) {
    memcpy(p2, ptr, oldSize);
  }
  return p2;
}

static void arena_free(CCGAllocatorHDL /*a*/, void * /*ptr*/)
{
  /* do nothing */
}

static void arena_release(CCGAllocatorHDL a)
{
  BLI_memarena_free(reinterpret_cast<MemArena *>(a));
}

typedef enum {
  CCG_USE_AGING = 1,
  CCG_USE_ARENA = 2,
  CCG_CALC_NORMALS = 4,
  /* add an extra four bytes for a mask layer */
  CCG_ALLOC_MASK = 8,
  CCG_SIMPLE_SUBDIV = 16,
} CCGFlags;
ENUM_OPERATORS(CCGFlags, CCG_SIMPLE_SUBDIV);

static CCGSubSurf *_getSubSurf(CCGSubSurf *prevSS, int subdivLevels, int numLayers, CCGFlags flags)
{
  CCGMeshIFC ifc;
  CCGSubSurf *ccgSS;
  int useAging = !!(flags & CCG_USE_AGING);
  int useArena = flags & CCG_USE_ARENA;
  int normalOffset = 0;

  /* (subdivLevels == 0) is not allowed */
  subdivLevels = MAX2(subdivLevels, 1);

  if (prevSS) {
    int oldUseAging;

    ccgSubSurf_getUseAgeCounts(prevSS, &oldUseAging, nullptr, nullptr, nullptr);

    if ((oldUseAging != useAging) ||
        (ccgSubSurf_getSimpleSubdiv(prevSS) != !!(flags & CCG_SIMPLE_SUBDIV))) {
      ccgSubSurf_free(prevSS);
    }
    else {
      ccgSubSurf_setSubdivisionLevels(prevSS, subdivLevels);

      return prevSS;
    }
  }

  if (useAging) {
    ifc.vertUserSize = ifc.edgeUserSize = ifc.faceUserSize = 12;
  }
  else {
    ifc.vertUserSize = ifc.edgeUserSize = ifc.faceUserSize = 8;
  }
  ifc.numLayers = numLayers;
  ifc.vertDataSize = sizeof(float) * numLayers;
  normalOffset += sizeof(float) * numLayers;
  if (flags & CCG_CALC_NORMALS) {
    ifc.vertDataSize += sizeof(float[3]);
  }
  if (flags & CCG_ALLOC_MASK) {
    ifc.vertDataSize += sizeof(float);
  }
  ifc.simpleSubdiv = !!(flags & CCG_SIMPLE_SUBDIV);

  if (useArena) {
    CCGAllocatorIFC allocatorIFC;
    CCGAllocatorHDL allocator = BLI_memarena_new(MEM_SIZE_OPTIMAL(1 << 16), "subsurf arena");

    allocatorIFC.alloc = arena_alloc;
    allocatorIFC.realloc = arena_realloc;
    allocatorIFC.free = arena_free;
    allocatorIFC.release = arena_release;

    ccgSS = ccgSubSurf_new(&ifc, subdivLevels, &allocatorIFC, allocator);
  }
  else {
    ccgSS = ccgSubSurf_new(&ifc, subdivLevels, nullptr, nullptr);
  }

  if (useAging) {
    ccgSubSurf_setUseAgeCounts(ccgSS, 1, 8, 8, 8);
  }

  if (flags & CCG_ALLOC_MASK) {
    normalOffset += sizeof(float);
    /* mask is allocated after regular layers */
    ccgSubSurf_setAllocMask(ccgSS, 1, sizeof(float) * numLayers);
  }

  if (flags & CCG_CALC_NORMALS) {
    ccgSubSurf_setCalcVertexNormals(ccgSS, 1, normalOffset);
  }
  else {
    ccgSubSurf_setCalcVertexNormals(ccgSS, 0, 0);
  }

  return ccgSS;
}

static int getEdgeIndex(CCGSubSurf *ss, CCGEdge *e, int x, int edgeSize)
{
  CCGVert *v0 = ccgSubSurf_getEdgeVert0(e);
  CCGVert *v1 = ccgSubSurf_getEdgeVert1(e);
  int v0idx = *((int *)ccgSubSurf_getVertUserData(ss, v0));
  int v1idx = *((int *)ccgSubSurf_getVertUserData(ss, v1));
  int edgeBase = *((int *)ccgSubSurf_getEdgeUserData(ss, e));

  if (x == 0) {
    return v0idx;
  }
  if (x == edgeSize - 1) {
    return v1idx;
  }

  return edgeBase + x - 1;
}

static int getFaceIndex(
    CCGSubSurf *ss, CCGFace *f, int S, int x, int y, int edgeSize, int gridSize)
{
  int faceBase = *((int *)ccgSubSurf_getFaceUserData(ss, f));
  int numVerts = ccgSubSurf_getFaceNumVerts(f);

  if (x == gridSize - 1 && y == gridSize - 1) {
    CCGVert *v = ccgSubSurf_getFaceVert(f, S);
    return *((int *)ccgSubSurf_getVertUserData(ss, v));
  }
  if (x == gridSize - 1) {
    CCGVert *v = ccgSubSurf_getFaceVert(f, S);
    CCGEdge *e = ccgSubSurf_getFaceEdge(f, S);
    int edgeBase = *((int *)ccgSubSurf_getEdgeUserData(ss, e));
    if (v == ccgSubSurf_getEdgeVert0(e)) {
      return edgeBase + (gridSize - 1 - y) - 1;
    }

    return edgeBase + (edgeSize - 2 - 1) - ((gridSize - 1 - y) - 1);
  }
  if (y == gridSize - 1) {
    CCGVert *v = ccgSubSurf_getFaceVert(f, S);
    CCGEdge *e = ccgSubSurf_getFaceEdge(f, (S + numVerts - 1) % numVerts);
    int edgeBase = *((int *)ccgSubSurf_getEdgeUserData(ss, e));
    if (v == ccgSubSurf_getEdgeVert0(e)) {
      return edgeBase + (gridSize - 1 - x) - 1;
    }

    return edgeBase + (edgeSize - 2 - 1) - ((gridSize - 1 - x) - 1);
  }
  if (x == 0 && y == 0) {
    return faceBase;
  }
  if (x == 0) {
    S = (S + numVerts - 1) % numVerts;
    return faceBase + 1 + (gridSize - 2) * S + (y - 1);
  }
  if (y == 0) {
    return faceBase + 1 + (gridSize - 2) * S + (x - 1);
  }

  return faceBase + 1 + (gridSize - 2) * numVerts + S * (gridSize - 2) * (gridSize - 2) +
         (y - 1) * (gridSize - 2) + (x - 1);
}

static void get_face_uv_map_vert(
    UvVertMap *vmap, MPoly *mpoly, int *poly_verts, int fi, CCGVertHDL *fverts)
{
  UvMapVert *v, *nv;
  int j, nverts = mpoly[fi].totloop;

  for (j = 0; j < nverts; j++) {
    for (nv = v = BKE_mesh_uv_vert_map_get_vert(vmap, poly_verts[j]); v; v = v->next) {
      if (v->separate) {
        nv = v;
      }
      if (v->poly_index == fi) {
        break;
      }
    }

    fverts[j] = POINTER_FROM_UINT(mpoly[nv->poly_index].loopstart + nv->loop_of_poly_index);
  }
}

static int ss_sync_from_uv(CCGSubSurf *ss,
                           CCGSubSurf *origss,
                           DerivedMesh *dm,
                           const float (*mloopuv)[2])
{
  MPoly *mpoly = dm->getPolyArray(dm);
  int *corner_verts = dm->getCornerVertArray(dm);
  int totvert = dm->getNumVerts(dm);
  int totface = dm->getNumPolys(dm);
  int i, seam;
  UvMapVert *v;
  UvVertMap *vmap;
  blender::Vector<CCGVertHDL, 16> fverts;
  float limit[2];
  EdgeSet *eset;
  float uv[3] = {0.0f, 0.0f, 0.0f}; /* only first 2 values are written into */

  limit[0] = limit[1] = STD_UV_CONNECT_LIMIT;
  /* previous behavior here is without accounting for winding, however this causes stretching in
   * UV map in really simple cases with mirror + subsurf, see second part of T44530.
   * Also, initially intention is to treat merged vertices from mirror modifier as seams.
   * This fixes a very old regression (2.49 was correct here) */
  vmap = BKE_mesh_uv_vert_map_create(
      mpoly, nullptr, nullptr, corner_verts, mloopuv, totface, totvert, limit, false, true);
  if (!vmap) {
    return 0;
  }

  ccgSubSurf_initFullSync(ss);

  /* create vertices */
  for (i = 0; i < totvert; i++) {
    if (!BKE_mesh_uv_vert_map_get_vert(vmap, i)) {
      continue;
    }

    for (v = BKE_mesh_uv_vert_map_get_vert(vmap, i)->next; v; v = v->next) {
      if (v->separate) {
        break;
      }
    }

    seam = (v != nullptr);

    for (v = BKE_mesh_uv_vert_map_get_vert(vmap, i); v; v = v->next) {
      if (v->separate) {
        CCGVert *ssv;
        int loopid = mpoly[v->poly_index].loopstart + v->loop_of_poly_index;
        CCGVertHDL vhdl = POINTER_FROM_INT(loopid);

        copy_v2_v2(uv, mloopuv[loopid]);

        ccgSubSurf_syncVert(ss, vhdl, uv, seam, &ssv);
      }
    }
  }

  /* create edges */
  eset = BLI_edgeset_new_ex(__func__, BLI_EDGEHASH_SIZE_GUESS_FROM_POLYS(totface));

  for (i = 0; i < totface; i++) {
    MPoly *mp = &mpoly[i];
    int nverts = mp->totloop;
    int j, j_next;
    CCGFace *origf = ccgSubSurf_getFace(origss, POINTER_FROM_INT(i));
    /* uint *fv = &mp->v1; */

    fverts.reinitialize(nverts);

    get_face_uv_map_vert(vmap, mpoly, &corner_verts[mp->loopstart], i, fverts.data());

    for (j = 0, j_next = nverts - 1; j < nverts; j_next = j++) {
      uint v0 = POINTER_AS_UINT(fverts[j_next]);
      uint v1 = POINTER_AS_UINT(fverts[j]);

      if (BLI_edgeset_add(eset, v0, v1)) {
        CCGEdge *e, *orige = ccgSubSurf_getFaceEdge(origf, j_next);
        CCGEdgeHDL ehdl = POINTER_FROM_INT(mp->loopstart + j_next);
        float crease = ccgSubSurf_getEdgeCrease(orige);

        ccgSubSurf_syncEdge(ss, ehdl, fverts[j_next], fverts[j], crease, &e);
      }
    }
  }

  BLI_edgeset_free(eset);

  /* create faces */
  for (i = 0; i < totface; i++) {
    MPoly *mp = &mpoly[i];
    int nverts = mp->totloop;
    CCGFace *f;

    fverts.reinitialize(nverts);

    get_face_uv_map_vert(vmap, mpoly, &corner_verts[mp->loopstart], i, fverts.data());
    ccgSubSurf_syncFace(ss, POINTER_FROM_INT(i), nverts, fverts.data(), &f);
  }

  BKE_mesh_uv_vert_map_free(vmap);
  ccgSubSurf_processSync(ss);

  return 1;
}

static void set_subsurf_legacy_uv(CCGSubSurf *ss, DerivedMesh *dm, DerivedMesh *result, int n)
{
  CCGFaceIterator fi;
  int index, gridSize, gridFaces, /*edgeSize,*/ totface, x, y, S;
  const float(*dmloopuv)[2] = static_cast<const float(*)[2]>(
      CustomData_get_layer_n(&dm->loopData, CD_PROP_FLOAT2, n));
  /* need to update both CD_MTFACE & CD_PROP_FLOAT2, hrmf, we could get away with
   * just tface except applying the modifier then looses subsurf UV */
  MTFace *tface = static_cast<MTFace *>(
      CustomData_get_layer_n_for_write(&result->faceData, CD_MTFACE, n, result->numTessFaceData));
  float(*mloopuv)[2] = static_cast<float(*)[2]>(CustomData_get_layer_n_for_write(
      &result->loopData, CD_PROP_FLOAT2, n, result->getNumLoops(dm)));

  if (!dmloopuv || (!tface && !mloopuv)) {
    return;
  }

  /* create a CCGSubSurf from uv's */
  CCGSubSurf *uvss = _getSubSurf(nullptr, ccgSubSurf_getSubdivisionLevels(ss), 2, CCG_USE_ARENA);

  if (!ss_sync_from_uv(uvss, ss, dm, dmloopuv)) {
    ccgSubSurf_free(uvss);
    return;
  }

  /* get some info from CCGSubSurf */
  totface = ccgSubSurf_getNumFaces(uvss);
  // edgeSize = ccgSubSurf_getEdgeSize(uvss); /* UNUSED */
  gridSize = ccgSubSurf_getGridSize(uvss);
  gridFaces = gridSize - 1;

  /* make a map from original faces to CCGFaces */
  CCGFace **faceMap = static_cast<CCGFace **>(
      MEM_mallocN(totface * sizeof(*faceMap), "facemapuv"));
  for (ccgSubSurf_initFaceIterator(uvss, &fi); !ccgFaceIterator_isStopped(&fi);
       ccgFaceIterator_next(&fi)) {
    CCGFace *f = ccgFaceIterator_getCurrent(&fi);
    faceMap[POINTER_AS_INT(ccgSubSurf_getFaceFaceHandle(f))] = f;
  }

  /* load coordinates from uvss into tface */
  MTFace *tf = tface;
  float(*mluv)[2] = mloopuv;

  for (index = 0; index < totface; index++) {
    CCGFace *f = faceMap[index];
    int numVerts = ccgSubSurf_getFaceNumVerts(f);

    for (S = 0; S < numVerts; S++) {
      float(*faceGridData)[2] = static_cast<float(*)[2]>(
          ccgSubSurf_getFaceGridDataArray(uvss, f, S));

      for (y = 0; y < gridFaces; y++) {
        for (x = 0; x < gridFaces; x++) {
          float *a = faceGridData[(y + 0) * gridSize + x + 0];
          float *b = faceGridData[(y + 0) * gridSize + x + 1];
          float *c = faceGridData[(y + 1) * gridSize + x + 1];
          float *d = faceGridData[(y + 1) * gridSize + x + 0];

          if (tf) {
            copy_v2_v2(tf->uv[0], a);
            copy_v2_v2(tf->uv[1], d);
            copy_v2_v2(tf->uv[2], c);
            copy_v2_v2(tf->uv[3], b);
            tf++;
          }

          if (mluv) {
            copy_v2_v2(mluv[0], a);
            copy_v2_v2(mluv[1], d);
            copy_v2_v2(mluv[2], c);
            copy_v2_v2(mluv[3], b);
            mluv += 4;
          }
        }
      }
    }
  }

  ccgSubSurf_free(uvss);
  MEM_freeN(faceMap);
}

static void set_subsurf_uv(CCGSubSurf *ss, DerivedMesh *dm, DerivedMesh *result, int layer_index)
{
  set_subsurf_legacy_uv(ss, dm, result, layer_index);
}

/* face weighting */
#define SUB_ELEMS_FACE 50
typedef float FaceVertWeight[SUB_ELEMS_FACE][SUB_ELEMS_FACE];

struct FaceVertWeightEntry {
  FaceVertWeight *weight;
  float *w;
  int valid;
};

struct WeightTable {
  FaceVertWeightEntry *weight_table;
  int len;
};

static float *get_ss_weights(WeightTable *wtable, int gridCuts, int faceLen)
{
  int x, y, i, j;
  float *w, w1, w2, w4, fac, fac2, fx, fy;

  if (wtable->len <= faceLen) {
    void *tmp = MEM_callocN(sizeof(FaceVertWeightEntry) * (faceLen + 1), "weight table alloc 2");

    if (wtable->len) {
      memcpy(tmp, wtable->weight_table, sizeof(FaceVertWeightEntry) * wtable->len);
      MEM_freeN(wtable->weight_table);
    }

    wtable->weight_table = static_cast<FaceVertWeightEntry *>(tmp);
    wtable->len = faceLen + 1;
  }

  if (!wtable->weight_table[faceLen].valid) {
    wtable->weight_table[faceLen].valid = 1;
    wtable->weight_table[faceLen].w = w = static_cast<float *>(
        MEM_callocN(sizeof(float) * faceLen * faceLen * (gridCuts + 2) * (gridCuts + 2),
                    "weight table alloc"));
    fac = 1.0f / float(faceLen);

    for (i = 0; i < faceLen; i++) {
      for (x = 0; x < gridCuts + 2; x++) {
        for (y = 0; y < gridCuts + 2; y++) {
          fx = 0.5f - float(x) / float(gridCuts + 1) / 2.0f;
          fy = 0.5f - float(y) / float(gridCuts + 1) / 2.0f;

          fac2 = faceLen - 4;
          w1 = (1.0f - fx) * (1.0f - fy) + (-fac2 * fx * fy * fac);
          w2 = (1.0f - fx + fac2 * fx * -fac) * (fy);
          w4 = (fx) * (1.0f - fy + -fac2 * fy * fac);

          /* these values aren't used for tri's and cause divide by zero */
          if (faceLen > 3) {
            fac2 = 1.0f - (w1 + w2 + w4);
            fac2 = fac2 / float(faceLen - 3);
            for (j = 0; j < faceLen; j++) {
              w[j] = fac2;
            }
          }

          w[i] = w1;
          w[(i - 1 + faceLen) % faceLen] = w2;
          w[(i + 1) % faceLen] = w4;

          w += faceLen;
        }
      }
    }
  }

  return wtable->weight_table[faceLen].w;
}

static void free_ss_weights(WeightTable *wtable)
{
  int i;

  for (i = 0; i < wtable->len; i++) {
    if (wtable->weight_table[i].valid) {
      MEM_freeN(wtable->weight_table[i].w);
    }
  }

  if (wtable->weight_table) {
    MEM_freeN(wtable->weight_table);
  }
}

static void ss_sync_ccg_from_derivedmesh(CCGSubSurf *ss,
                                         DerivedMesh *dm,
                                         float (*vertexCos)[3],
                                         int useFlatSubdiv)
{
  float creaseFactor = float(ccgSubSurf_getSubdivisionLevels(ss));
  blender::Vector<CCGVertHDL, 16> fverts;
  float(*positions)[3] = (float(*)[3])dm->getVertArray(dm);
  MEdge *medge = dm->getEdgeArray(dm);
  MEdge *me;
  int *corner_verts = dm->getCornerVertArray(dm);
  MPoly *mpoly = dm->getPolyArray(dm), *mp;
  int totvert = dm->getNumVerts(dm);
  int totedge = dm->getNumEdges(dm);
  int i, j;
  int *index;

  ccgSubSurf_initFullSync(ss);

  index = (int *)dm->getVertDataArray(dm, CD_ORIGINDEX);
  for (i = 0; i < totvert; i++) {
    CCGVert *v;

    if (vertexCos) {
      ccgSubSurf_syncVert(ss, POINTER_FROM_INT(i), vertexCos[i], 0, &v);
    }
    else {
      ccgSubSurf_syncVert(ss, POINTER_FROM_INT(i), positions[i], 0, &v);
    }

    ((int *)ccgSubSurf_getVertUserData(ss, v))[1] = (index) ? *index++ : i;
  }

  me = medge;
  index = (int *)dm->getEdgeDataArray(dm, CD_ORIGINDEX);
  const float *creases = (const float *)dm->getEdgeDataArray(dm, CD_CREASE);
  for (i = 0; i < totedge; i++, me++) {
    CCGEdge *e;
    float crease;

    crease = useFlatSubdiv ? creaseFactor : (creases ? creases[i] * creaseFactor : 0.0f);

    ccgSubSurf_syncEdge(
        ss, POINTER_FROM_INT(i), POINTER_FROM_UINT(me->v1), POINTER_FROM_UINT(me->v2), crease, &e);

    ((int *)ccgSubSurf_getEdgeUserData(ss, e))[1] = (index) ? *index++ : i;
  }

  mp = mpoly;
  index = (int *)dm->getPolyDataArray(dm, CD_ORIGINDEX);
  for (i = 0; i < dm->numPolyData; i++, mp++) {
    CCGFace *f;

    fverts.reinitialize(mp->totloop);

    int corner = mp->loopstart;
    for (j = 0; j < mp->totloop; j++, corner++) {
      fverts[j] = POINTER_FROM_UINT(corner_verts[corner]);
    }

    /* This is very bad, means mesh is internally inconsistent.
     * it is not really possible to continue without modifying
     * other parts of code significantly to handle missing faces.
     * since this really shouldn't even be possible we just bail. */
    if (ccgSubSurf_syncFace(ss, POINTER_FROM_INT(i), mp->totloop, fverts.data(), &f) ==
        eCCGError_InvalidValue) {
      static int hasGivenError = 0;

      if (!hasGivenError) {
        // XXX error("Unrecoverable error in SubSurf calculation,"
        //      " mesh is inconsistent.");

        hasGivenError = 1;
      }

      return;
    }

    ((int *)ccgSubSurf_getFaceUserData(ss, f))[1] = (index) ? *index++ : i;
  }

  ccgSubSurf_processSync(ss);
}

static void ss_sync_from_derivedmesh(CCGSubSurf *ss,
                                     DerivedMesh *dm,
                                     float (*vertexCos)[3],
                                     int use_flat_subdiv,
                                     bool /*use_subdiv_uvs*/)
{
  ss_sync_ccg_from_derivedmesh(ss, dm, vertexCos, use_flat_subdiv);
}

/***/

static int ccgDM_getVertMapIndex(CCGSubSurf *ss, CCGVert *v)
{
  return ((int *)ccgSubSurf_getVertUserData(ss, v))[1];
}

static int ccgDM_getEdgeMapIndex(CCGSubSurf *ss, CCGEdge *e)
{
  return ((int *)ccgSubSurf_getEdgeUserData(ss, e))[1];
}

static int ccgDM_getFaceMapIndex(CCGSubSurf *ss, CCGFace *f)
{
  return ((int *)ccgSubSurf_getFaceUserData(ss, f))[1];
}

static void minmax_v3_v3v3(const float vec[3], float min[3], float max[3])
{
  if (min[0] > vec[0]) {
    min[0] = vec[0];
  }
  if (min[1] > vec[1]) {
    min[1] = vec[1];
  }
  if (min[2] > vec[2]) {
    min[2] = vec[2];
  }
  if (max[0] < vec[0]) {
    max[0] = vec[0];
  }
  if (max[1] < vec[1]) {
    max[1] = vec[1];
  }
  if (max[2] < vec[2]) {
    max[2] = vec[2];
  }
}

static void UNUSED_FUNCTION(ccgDM_getMinMax)(DerivedMesh *dm, float r_min[3], float r_max[3])
{
  CCGDerivedMesh *ccgdm = (CCGDerivedMesh *)dm;
  CCGSubSurf *ss = ccgdm->ss;
  CCGVertIterator vi;
  CCGEdgeIterator ei;
  CCGFaceIterator fi;
  CCGKey key;
  int i, edgeSize = ccgSubSurf_getEdgeSize(ss);
  int gridSize = ccgSubSurf_getGridSize(ss);

  CCG_key_top_level(&key, ss);

  if (!ccgSubSurf_getNumVerts(ss)) {
    r_min[0] = r_min[1] = r_min[2] = r_max[0] = r_max[1] = r_max[2] = 0.0;
  }

  for (ccgSubSurf_initVertIterator(ss, &vi); !ccgVertIterator_isStopped(&vi);
       ccgVertIterator_next(&vi)) {
    CCGVert *v = ccgVertIterator_getCurrent(&vi);
    float *co = static_cast<float *>(ccgSubSurf_getVertData(ss, v));

    minmax_v3_v3v3(co, r_min, r_max);
  }

  for (ccgSubSurf_initEdgeIterator(ss, &ei); !ccgEdgeIterator_isStopped(&ei);
       ccgEdgeIterator_next(&ei)) {
    CCGEdge *e = ccgEdgeIterator_getCurrent(&ei);
    CCGElem *edgeData = static_cast<CCGElem *>(ccgSubSurf_getEdgeDataArray(ss, e));

    for (i = 0; i < edgeSize; i++) {
      minmax_v3_v3v3(CCG_elem_offset_co(&key, edgeData, i), r_min, r_max);
    }
  }

  for (ccgSubSurf_initFaceIterator(ss, &fi); !ccgFaceIterator_isStopped(&fi);
       ccgFaceIterator_next(&fi)) {
    CCGFace *f = ccgFaceIterator_getCurrent(&fi);
    int S, x, y, numVerts = ccgSubSurf_getFaceNumVerts(f);

    for (S = 0; S < numVerts; S++) {
      CCGElem *faceGridData = static_cast<CCGElem *>(ccgSubSurf_getFaceGridDataArray(ss, f, S));

      for (y = 0; y < gridSize; y++) {
        for (x = 0; x < gridSize; x++) {
          minmax_v3_v3v3(CCG_grid_elem_co(&key, faceGridData, x, y), r_min, r_max);
        }
      }
    }
  }
}

static int ccgDM_getNumVerts(DerivedMesh *dm)
{
  CCGDerivedMesh *ccgdm = (CCGDerivedMesh *)dm;

  return ccgSubSurf_getNumFinalVerts(ccgdm->ss);
}

static int ccgDM_getNumEdges(DerivedMesh *dm)
{
  CCGDerivedMesh *ccgdm = (CCGDerivedMesh *)dm;

  return ccgSubSurf_getNumFinalEdges(ccgdm->ss);
}

static int ccgDM_getNumPolys(DerivedMesh *dm)
{
  CCGDerivedMesh *ccgdm = (CCGDerivedMesh *)dm;

  return ccgSubSurf_getNumFinalFaces(ccgdm->ss);
}

static int ccgDM_getNumLoops(DerivedMesh *dm)
{
  CCGDerivedMesh *ccgdm = (CCGDerivedMesh *)dm;

  /* All subsurf faces are quads */
  return 4 * ccgSubSurf_getNumFinalFaces(ccgdm->ss);
}

static CCGElem *get_vertex_elem(CCGDerivedMesh *ccgdm, int vertNum)
{
  CCGSubSurf *ss = ccgdm->ss;
  int i;

  if ((vertNum < ccgdm->edgeMap[0].startVert) && (ccgSubSurf_getNumFaces(ss) > 0)) {
    /* this vert comes from face data */
    int lastface = ccgSubSurf_getNumFaces(ss) - 1;
    CCGFace *f;
    int x, y, grid, numVerts;
    int offset;
    int gridSize = ccgSubSurf_getGridSize(ss);
    int gridSideVerts;
    int gridInternalVerts;
    int gridSideEnd;
    int gridInternalEnd;

    i = 0;
    while (i < lastface && vertNum >= ccgdm->faceMap[i + 1].startVert) {
      i++;
    }

    f = ccgdm->faceMap[i].face;
    numVerts = ccgSubSurf_getFaceNumVerts(f);

    gridSideVerts = gridSize - 2;
    gridInternalVerts = gridSideVerts * gridSideVerts;

    gridSideEnd = 1 + numVerts * gridSideVerts;
    gridInternalEnd = gridSideEnd + numVerts * gridInternalVerts;

    offset = vertNum - ccgdm->faceMap[i].startVert;
    if (offset < 1) {
      return static_cast<CCGElem *>(ccgSubSurf_getFaceCenterData(f));
    }
    if (offset < gridSideEnd) {
      offset -= 1;
      grid = offset / gridSideVerts;
      x = offset % gridSideVerts + 1;
      return static_cast<CCGElem *>(ccgSubSurf_getFaceGridEdgeData(ss, f, grid, x));
    }
    if (offset < gridInternalEnd) {
      offset -= gridSideEnd;
      grid = offset / gridInternalVerts;
      offset %= gridInternalVerts;
      y = offset / gridSideVerts + 1;
      x = offset % gridSideVerts + 1;
      return static_cast<CCGElem *>(ccgSubSurf_getFaceGridData(ss, f, grid, x, y));
    }
  }
  if ((vertNum < ccgdm->vertMap[0].startVert) && (ccgSubSurf_getNumEdges(ss) > 0)) {
    /* this vert comes from edge data */
    CCGEdge *e;
    int lastedge = ccgSubSurf_getNumEdges(ss) - 1;
    int x;

    i = 0;
    while (i < lastedge && vertNum >= ccgdm->edgeMap[i + 1].startVert) {
      i++;
    }

    e = ccgdm->edgeMap[i].edge;

    x = vertNum - ccgdm->edgeMap[i].startVert + 1;
    return static_cast<CCGElem *>(ccgSubSurf_getEdgeData(ss, e, x));
  }

  /* this vert comes from vert data */
  CCGVert *v;
  i = vertNum - ccgdm->vertMap[0].startVert;

  v = ccgdm->vertMap[i].vert;
  return static_cast<CCGElem *>(ccgSubSurf_getVertData(ss, v));
}

static void ccgDM_getFinalVertCo(DerivedMesh *dm, int vertNum, float r_co[3])
{
  CCGDerivedMesh *ccgdm = (CCGDerivedMesh *)dm;
  CCGSubSurf *ss = ccgdm->ss;

  CCGElem *vd = get_vertex_elem(ccgdm, vertNum);
  CCGKey key;
  CCG_key_top_level(&key, ss);
  copy_v3_v3(r_co, CCG_elem_co(&key, vd));
}

static void ccgDM_getFinalVertNo(DerivedMesh *dm, int vertNum, float r_no[3])
{
  CCGDerivedMesh *ccgdm = (CCGDerivedMesh *)dm;
  CCGSubSurf *ss = ccgdm->ss;

  CCGElem *vd = get_vertex_elem(ccgdm, vertNum);
  CCGKey key;
  CCG_key_top_level(&key, ss);
  copy_v3_v3(r_no, CCG_elem_no(&key, vd));
}

/* utility function */
BLI_INLINE void ccgDM_to_MVert(float mv[3], const CCGKey *key, CCGElem *elem)
{
  copy_v3_v3(mv, CCG_elem_co(key, elem));
}

static void ccgDM_copyFinalVertArray(DerivedMesh *dm, float (*r_positions)[3])
{
  CCGDerivedMesh *ccgdm = (CCGDerivedMesh *)dm;
  CCGSubSurf *ss = ccgdm->ss;
  CCGElem *vd;
  CCGKey key;
  int index;
  int totvert, totedge, totface;
  int gridSize = ccgSubSurf_getGridSize(ss);
  int edgeSize = ccgSubSurf_getEdgeSize(ss);
  uint i = 0;

  CCG_key_top_level(&key, ss);

  totface = ccgSubSurf_getNumFaces(ss);
  for (index = 0; index < totface; index++) {
    CCGFace *f = ccgdm->faceMap[index].face;
    int x, y, S, numVerts = ccgSubSurf_getFaceNumVerts(f);

    vd = static_cast<CCGElem *>(ccgSubSurf_getFaceCenterData(f));
    ccgDM_to_MVert(r_positions[i++], &key, vd);

    for (S = 0; S < numVerts; S++) {
      for (x = 1; x < gridSize - 1; x++) {
        vd = static_cast<CCGElem *>(ccgSubSurf_getFaceGridEdgeData(ss, f, S, x));
        ccgDM_to_MVert(r_positions[i++], &key, vd);
      }
    }

    for (S = 0; S < numVerts; S++) {
      for (y = 1; y < gridSize - 1; y++) {
        for (x = 1; x < gridSize - 1; x++) {
          vd = static_cast<CCGElem *>(ccgSubSurf_getFaceGridData(ss, f, S, x, y));
          ccgDM_to_MVert(r_positions[i++], &key, vd);
        }
      }
    }
  }

  totedge = ccgSubSurf_getNumEdges(ss);
  for (index = 0; index < totedge; index++) {
    CCGEdge *e = ccgdm->edgeMap[index].edge;
    int x;

    for (x = 1; x < edgeSize - 1; x++) {
      /* NOTE(@campbellbarton): This gives errors with `--debug-fpe` the normals don't seem to be
       * unit length. This is most likely caused by edges with no faces which are now zeroed out,
       * see comment in: `ccgSubSurf__calcVertNormals()`. */
      vd = static_cast<CCGElem *>(ccgSubSurf_getEdgeData(ss, e, x));
      ccgDM_to_MVert(r_positions[i++], &key, vd);
    }
  }

  totvert = ccgSubSurf_getNumVerts(ss);
  for (index = 0; index < totvert; index++) {
    CCGVert *v = ccgdm->vertMap[index].vert;

    vd = static_cast<CCGElem *>(ccgSubSurf_getVertData(ss, v));
    ccgDM_to_MVert(r_positions[i++], &key, vd);
  }
}

/* utility function */
BLI_INLINE void ccgDM_to_MEdge(MEdge *med, const int v1, const int v2, const short flag)
{
  med->v1 = v1;
  med->v2 = v2;
  med->flag = flag;
}

static void ccgDM_copyFinalEdgeArray(DerivedMesh *dm, MEdge *medge)
{
  CCGDerivedMesh *ccgdm = (CCGDerivedMesh *)dm;
  CCGSubSurf *ss = ccgdm->ss;
  int index;
  int totedge, totface;
  int gridSize = ccgSubSurf_getGridSize(ss);
  int edgeSize = ccgSubSurf_getEdgeSize(ss);
  uint i = 0;
  short *edgeFlags = ccgdm->edgeFlags;
  const short ed_interior_flag = ccgdm->drawInteriorEdges ? ME_EDGEDRAW : 0;

  totface = ccgSubSurf_getNumFaces(ss);
  for (index = 0; index < totface; index++) {
    CCGFace *f = ccgdm->faceMap[index].face;
    int x, y, S, numVerts = ccgSubSurf_getFaceNumVerts(f);

    for (S = 0; S < numVerts; S++) {
      for (x = 0; x < gridSize - 1; x++) {
        ccgDM_to_MEdge(&medge[i++],
                       getFaceIndex(ss, f, S, x, 0, edgeSize, gridSize),
                       getFaceIndex(ss, f, S, x + 1, 0, edgeSize, gridSize),
                       ed_interior_flag);
      }

      for (x = 1; x < gridSize - 1; x++) {
        for (y = 0; y < gridSize - 1; y++) {
          ccgDM_to_MEdge(&medge[i++],
                         getFaceIndex(ss, f, S, x, y, edgeSize, gridSize),
                         getFaceIndex(ss, f, S, x, y + 1, edgeSize, gridSize),
                         ed_interior_flag);
          ccgDM_to_MEdge(&medge[i++],
                         getFaceIndex(ss, f, S, y, x, edgeSize, gridSize),
                         getFaceIndex(ss, f, S, y + 1, x, edgeSize, gridSize),
                         ed_interior_flag);
        }
      }
    }
  }

  totedge = ccgSubSurf_getNumEdges(ss);
  for (index = 0; index < totedge; index++) {
    CCGEdge *e = ccgdm->edgeMap[index].edge;
    short ed_flag = 0;
    int x;
    int edgeIdx = POINTER_AS_INT(ccgSubSurf_getEdgeEdgeHandle(e));

    if (edgeFlags) {
      if (edgeIdx != -1) {
        ed_flag |= ((edgeFlags[index] & ME_SEAM) | ME_EDGEDRAW);
      }
    }
    else {
      ed_flag |= ME_EDGEDRAW;
    }

    for (x = 0; x < edgeSize - 1; x++) {
      ccgDM_to_MEdge(&medge[i++],
                     getEdgeIndex(ss, e, x, edgeSize),
                     getEdgeIndex(ss, e, x + 1, edgeSize),
                     ed_flag);
    }
  }
}

struct CopyFinalLoopArrayData {
  CCGDerivedMesh *ccgdm;
  int *corner_verts;
  int *corner_edges;
  int grid_size;
  int *grid_offset;
  int edge_size;
  size_t mloop_index;
};

static void copyFinalLoopArray_task_cb(void *__restrict userdata,
                                       const int iter,
                                       const TaskParallelTLS *__restrict /*tls*/)
{
  CopyFinalLoopArrayData *data = static_cast<CopyFinalLoopArrayData *>(userdata);
  CCGDerivedMesh *ccgdm = data->ccgdm;
  CCGSubSurf *ss = ccgdm->ss;
  const int grid_size = data->grid_size;
  const int edge_size = data->edge_size;
  CCGFace *f = ccgdm->faceMap[iter].face;
  const int num_verts = ccgSubSurf_getFaceNumVerts(f);
  const int grid_index = data->grid_offset[iter];
<<<<<<< HEAD
  int *corner_verts = data->corner_verts;
  int *corner_edges = data->corner_edges;

  size_t loop_i = 4 * (size_t)grid_index * (grid_size - 1) * (grid_size - 1);
=======
  const size_t loop_index = 4 * size_t(grid_index) * (grid_size - 1) * (grid_size - 1);
  MLoop *ml = &data->mloop[loop_index];
>>>>>>> 9a4c54e8
  for (int S = 0; S < num_verts; S++) {
    for (int y = 0; y < grid_size - 1; y++) {
      for (int x = 0; x < grid_size - 1; x++) {

        const int v1 = getFaceIndex(ss, f, S, x + 0, y + 0, edge_size, grid_size);
        const int v2 = getFaceIndex(ss, f, S, x + 0, y + 1, edge_size, grid_size);
        const int v3 = getFaceIndex(ss, f, S, x + 1, y + 1, edge_size, grid_size);
        const int v4 = getFaceIndex(ss, f, S, x + 1, y + 0, edge_size, grid_size);

        if (corner_verts) {
          corner_verts[loop_i + 0] = v1;
          corner_verts[loop_i + 1] = v2;
          corner_verts[loop_i + 2] = v3;
          corner_verts[loop_i + 3] = v4;
        }
        if (corner_edges) {
          corner_edges[loop_i + 0] = POINTER_AS_UINT(BLI_edgehash_lookup(ccgdm->ehash, v1, v2));
          corner_edges[loop_i + 1] = POINTER_AS_UINT(BLI_edgehash_lookup(ccgdm->ehash, v2, v3));
          corner_edges[loop_i + 2] = POINTER_AS_UINT(BLI_edgehash_lookup(ccgdm->ehash, v3, v4));
          corner_edges[loop_i + 3] = POINTER_AS_UINT(BLI_edgehash_lookup(ccgdm->ehash, v4, v1));
        }

        loop_i += 4;
      }
    }
  }
}

static void ccgDM_copyFinalCornerVertArray(DerivedMesh *dm, int *r_corner_verts)
{
  CCGDerivedMesh *ccgdm = (CCGDerivedMesh *)dm;
  CCGSubSurf *ss = ccgdm->ss;

  if (!ccgdm->ehash) {
    BLI_mutex_lock(&ccgdm->loops_cache_lock);
    if (!ccgdm->ehash) {
      MEdge *medge;
      EdgeHash *ehash;

      ehash = BLI_edgehash_new_ex(__func__, ccgdm->dm.numEdgeData);
      medge = ccgdm->dm.getEdgeArray((DerivedMesh *)ccgdm);

      for (int i = 0; i < ccgdm->dm.numEdgeData; i++) {
        BLI_edgehash_insert(ehash, medge[i].v1, medge[i].v2, POINTER_FROM_INT(i));
      }

      atomic_cas_ptr((void **)&ccgdm->ehash, ccgdm->ehash, ehash);
    }
    BLI_mutex_unlock(&ccgdm->loops_cache_lock);
  }

  CopyFinalLoopArrayData data;
  data.ccgdm = ccgdm;
  data.corner_verts = r_corner_verts;
  data.corner_edges = NULL;
  data.grid_size = ccgSubSurf_getGridSize(ss);
  data.grid_offset = dm->getGridOffset(dm);
  data.edge_size = ccgSubSurf_getEdgeSize(ss);

  /* NOTE: For a dense subdivision we've got enough work for each face and
   * hence can dedicate whole thread to single face. For less dense
   * subdivision we handle multiple faces per thread.
   */
  data.mloop_index = data.grid_size >= 5 ? 1 : 8;

  TaskParallelSettings settings;
  BLI_parallel_range_settings_defaults(&settings);
  settings.min_iter_per_thread = 1;

  BLI_task_parallel_range(
      0, ccgSubSurf_getNumFaces(ss), &data, copyFinalLoopArray_task_cb, &settings);
}

static void ccgDM_copyFinalCornerEdgeArray(DerivedMesh *dm, int *r_corner_edges)
{
  CCGDerivedMesh *ccgdm = (CCGDerivedMesh *)dm;
  CCGSubSurf *ss = ccgdm->ss;

  if (!ccgdm->ehash) {
    BLI_mutex_lock(&ccgdm->loops_cache_lock);
    if (!ccgdm->ehash) {
      MEdge *medge;
      EdgeHash *ehash;

      ehash = BLI_edgehash_new_ex(__func__, ccgdm->dm.numEdgeData);
      medge = ccgdm->dm.getEdgeArray((DerivedMesh *)ccgdm);

      for (int i = 0; i < ccgdm->dm.numEdgeData; i++) {
        BLI_edgehash_insert(ehash, medge[i].v1, medge[i].v2, POINTER_FROM_INT(i));
      }

      atomic_cas_ptr((void **)&ccgdm->ehash, ccgdm->ehash, ehash);
    }
    BLI_mutex_unlock(&ccgdm->loops_cache_lock);
  }

  CopyFinalLoopArrayData data;
  data.ccgdm = ccgdm;
  data.corner_verts = NULL;
  data.corner_edges = r_corner_edges;
  data.grid_size = ccgSubSurf_getGridSize(ss);
  data.grid_offset = dm->getGridOffset(dm);
  data.edge_size = ccgSubSurf_getEdgeSize(ss);

  /* NOTE: For a dense subdivision we've got enough work for each face and
   * hence can dedicate whole thread to single face. For less dense
   * subdivision we handle multiple faces per thread.
   */
  data.mloop_index = data.grid_size >= 5 ? 1 : 8;

  TaskParallelSettings settings;
  BLI_parallel_range_settings_defaults(&settings);
  settings.min_iter_per_thread = 1;

  BLI_task_parallel_range(
      0, ccgSubSurf_getNumFaces(ss), &data, copyFinalLoopArray_task_cb, &settings);
}

static void ccgDM_copyFinalPolyArray(DerivedMesh *dm, MPoly *mpoly)
{
  CCGDerivedMesh *ccgdm = (CCGDerivedMesh *)dm;
  CCGSubSurf *ss = ccgdm->ss;
  int index;
  int totface;
  int gridSize = ccgSubSurf_getGridSize(ss);
  /* int edgeSize = ccgSubSurf_getEdgeSize(ss); */ /* UNUSED */
  int i = 0, k = 0;
  DMFlagMat *faceFlags = ccgdm->faceFlags;

  totface = ccgSubSurf_getNumFaces(ss);
  for (index = 0; index < totface; index++) {
    CCGFace *f = ccgdm->faceMap[index].face;
    int x, y, S, numVerts = ccgSubSurf_getFaceNumVerts(f);
    char flag = (faceFlags) ? faceFlags[index].flag : char(ME_SMOOTH);

    for (S = 0; S < numVerts; S++) {
      for (y = 0; y < gridSize - 1; y++) {
        for (x = 0; x < gridSize - 1; x++) {
          MPoly *mp = &mpoly[i];

          mp->flag = flag;
          mp->loopstart = k;
          mp->totloop = 4;

          k += 4;
          i++;
        }
      }
    }
  }
}

static void ccgDM_release(DerivedMesh *dm)
{
  CCGDerivedMesh *ccgdm = (CCGDerivedMesh *)dm;

  if (DM_release(dm)) {
    /* Before freeing, need to update the displacement map */
    if (ccgdm->multires.modified_flags) {
      /* Check that mmd still exists */
      if (!ccgdm->multires.local_mmd &&
          BLI_findindex(&ccgdm->multires.ob->modifiers, ccgdm->multires.mmd) < 0) {
        ccgdm->multires.mmd = nullptr;
      }

      if (ccgdm->multires.mmd) {
        if (ccgdm->multires.modified_flags & MULTIRES_COORDS_MODIFIED) {
          multires_modifier_update_mdisps(dm, nullptr);
        }
        if (ccgdm->multires.modified_flags & MULTIRES_HIDDEN_MODIFIED) {
          multires_modifier_update_hidden(dm);
        }
      }
    }

    if (ccgdm->ehash) {
      BLI_edgehash_free(ccgdm->ehash, nullptr);
    }

    if (ccgdm->reverseFaceMap) {
      MEM_freeN(ccgdm->reverseFaceMap);
    }
    if (ccgdm->gridFaces) {
      MEM_freeN(ccgdm->gridFaces);
    }
    if (ccgdm->gridData) {
      MEM_freeN(ccgdm->gridData);
    }
    if (ccgdm->gridOffset) {
      MEM_freeN(ccgdm->gridOffset);
    }
    if (ccgdm->gridFlagMats) {
      MEM_freeN(ccgdm->gridFlagMats);
    }
    if (ccgdm->gridHidden) {
      /* Using dm->getNumGrids(dm) accesses freed memory */
      uint numGrids = ccgdm->numGrid;
      for (uint i = 0; i < numGrids; i++) {
        if (ccgdm->gridHidden[i]) {
          MEM_freeN(ccgdm->gridHidden[i]);
        }
      }
      MEM_freeN(ccgdm->gridHidden);
    }
    if (ccgdm->freeSS) {
      ccgSubSurf_free(ccgdm->ss);
    }
    if (ccgdm->pmap) {
      MEM_freeN(ccgdm->pmap);
    }
    if (ccgdm->pmap_mem) {
      MEM_freeN(ccgdm->pmap_mem);
    }
    MEM_freeN(ccgdm->edgeFlags);
    MEM_freeN(ccgdm->faceFlags);
    MEM_freeN(ccgdm->vertMap);
    MEM_freeN(ccgdm->edgeMap);
    MEM_freeN(ccgdm->faceMap);

    BLI_mutex_end(&ccgdm->loops_cache_lock);
    BLI_rw_mutex_end(&ccgdm->origindex_cache_rwlock);

    MEM_freeN(ccgdm);
  }
}

static void *ccgDM_get_vert_data_layer(DerivedMesh *dm, int type)
{
  if (type == CD_ORIGINDEX) {
    /* create origindex on demand to save memory */
    CCGDerivedMesh *ccgdm = (CCGDerivedMesh *)dm;
    CCGSubSurf *ss = ccgdm->ss;
    int *origindex;
    int a, index, totnone, totorig;

    /* Avoid re-creation if the layer exists already */
    BLI_rw_mutex_lock(&ccgdm->origindex_cache_rwlock, THREAD_LOCK_READ);
    origindex = static_cast<int *>(DM_get_vert_data_layer(dm, CD_ORIGINDEX));
    BLI_rw_mutex_unlock(&ccgdm->origindex_cache_rwlock);
    if (origindex) {
      return origindex;
    }

    BLI_rw_mutex_lock(&ccgdm->origindex_cache_rwlock, THREAD_LOCK_WRITE);

    origindex = static_cast<int *>(CustomData_add_layer(
        &dm->vertData, CD_ORIGINDEX, CD_SET_DEFAULT, nullptr, dm->numVertData));

    totorig = ccgSubSurf_getNumVerts(ss);
    totnone = dm->numVertData - totorig;

    /* original vertices are at the end */
    for (a = 0; a < totnone; a++) {
      origindex[a] = ORIGINDEX_NONE;
    }

    for (index = 0; index < totorig; index++, a++) {
      CCGVert *v = ccgdm->vertMap[index].vert;
      origindex[a] = ccgDM_getVertMapIndex(ccgdm->ss, v);
    }
    BLI_rw_mutex_unlock(&ccgdm->origindex_cache_rwlock);

    return origindex;
  }

  return DM_get_vert_data_layer(dm, type);
}

static void *ccgDM_get_edge_data_layer(DerivedMesh *dm, int type)
{
  if (type == CD_ORIGINDEX) {
    /* create origindex on demand to save memory */
    CCGDerivedMesh *ccgdm = (CCGDerivedMesh *)dm;
    CCGSubSurf *ss = ccgdm->ss;
    int *origindex;
    int a, i, index, totnone, totorig, totedge;
    int edgeSize = ccgSubSurf_getEdgeSize(ss);

    /* Avoid re-creation if the layer exists already */
    origindex = static_cast<int *>(DM_get_edge_data_layer(dm, CD_ORIGINDEX));
    if (origindex) {
      return origindex;
    }

    origindex = static_cast<int *>(CustomData_add_layer(
        &dm->edgeData, CD_ORIGINDEX, CD_SET_DEFAULT, nullptr, dm->numEdgeData));

    totedge = ccgSubSurf_getNumEdges(ss);
    totorig = totedge * (edgeSize - 1);
    totnone = dm->numEdgeData - totorig;

    /* original edges are at the end */
    for (a = 0; a < totnone; a++) {
      origindex[a] = ORIGINDEX_NONE;
    }

    for (index = 0; index < totedge; index++) {
      CCGEdge *e = ccgdm->edgeMap[index].edge;
      int mapIndex = ccgDM_getEdgeMapIndex(ss, e);

      for (i = 0; i < edgeSize - 1; i++, a++) {
        origindex[a] = mapIndex;
      }
    }

    return origindex;
  }

  return DM_get_edge_data_layer(dm, type);
}

static void *ccgDM_get_poly_data_layer(DerivedMesh *dm, int type)
{
  if (type == CD_ORIGINDEX) {
    /* create origindex on demand to save memory */
    CCGDerivedMesh *ccgdm = (CCGDerivedMesh *)dm;
    CCGSubSurf *ss = ccgdm->ss;
    int *origindex;
    int a, i, index, totface;
    int gridFaces = ccgSubSurf_getGridSize(ss) - 1;

    /* Avoid re-creation if the layer exists already */
    origindex = static_cast<int *>(DM_get_poly_data_layer(dm, CD_ORIGINDEX));
    if (origindex) {
      return origindex;
    }

    origindex = static_cast<int *>(CustomData_add_layer(
        &dm->polyData, CD_ORIGINDEX, CD_SET_DEFAULT, nullptr, dm->numPolyData));

    totface = ccgSubSurf_getNumFaces(ss);

    for (a = 0, index = 0; index < totface; index++) {
      CCGFace *f = ccgdm->faceMap[index].face;
      int numVerts = ccgSubSurf_getFaceNumVerts(f);
      int mapIndex = ccgDM_getFaceMapIndex(ss, f);

      for (i = 0; i < gridFaces * gridFaces * numVerts; i++, a++) {
        origindex[a] = mapIndex;
      }
    }

    return origindex;
  }

  return DM_get_poly_data_layer(dm, type);
}

static int ccgDM_getNumGrids(DerivedMesh *dm)
{
  CCGDerivedMesh *ccgdm = (CCGDerivedMesh *)dm;
  int index, numFaces, numGrids;

  numFaces = ccgSubSurf_getNumFaces(ccgdm->ss);
  numGrids = 0;

  for (index = 0; index < numFaces; index++) {
    CCGFace *f = ccgdm->faceMap[index].face;
    numGrids += ccgSubSurf_getFaceNumVerts(f);
  }

  return numGrids;
}

static int ccgDM_getGridSize(DerivedMesh *dm)
{
  CCGDerivedMesh *ccgdm = (CCGDerivedMesh *)dm;
  return ccgSubSurf_getGridSize(ccgdm->ss);
}

static void ccgdm_create_grids(DerivedMesh *dm)
{
  CCGDerivedMesh *ccgdm = (CCGDerivedMesh *)dm;
  CCGSubSurf *ss = ccgdm->ss;
  CCGElem **gridData;
  DMFlagMat *gridFlagMats;
  CCGFace **gridFaces;
  int *gridOffset;
  int index, numFaces, numGrids, S, gIndex /*, gridSize */;

  if (ccgdm->gridData) {
    return;
  }

  numGrids = ccgDM_getNumGrids(dm);
  numFaces = ccgSubSurf_getNumFaces(ss);
  // gridSize = ccgDM_getGridSize(dm); /* UNUSED */

  /* compute offset into grid array for each face */
  gridOffset = static_cast<int *>(MEM_mallocN(sizeof(int) * numFaces, "ccgdm.gridOffset"));

  for (gIndex = 0, index = 0; index < numFaces; index++) {
    CCGFace *f = ccgdm->faceMap[index].face;
    int numVerts = ccgSubSurf_getFaceNumVerts(f);

    gridOffset[index] = gIndex;
    gIndex += numVerts;
  }

  /* compute grid data */
  gridData = static_cast<CCGElem **>(MEM_mallocN(sizeof(CCGElem *) * numGrids, "ccgdm.gridData"));
  gridFaces = static_cast<CCGFace **>(
      MEM_mallocN(sizeof(CCGFace *) * numGrids, "ccgdm.gridFaces"));
  gridFlagMats = static_cast<DMFlagMat *>(
      MEM_mallocN(sizeof(DMFlagMat) * numGrids, "ccgdm.gridFlagMats"));

  ccgdm->gridHidden = static_cast<unsigned int **>(
      MEM_callocN(sizeof(*ccgdm->gridHidden) * numGrids, "ccgdm.gridHidden"));

  for (gIndex = 0, index = 0; index < numFaces; index++) {
    CCGFace *f = ccgdm->faceMap[index].face;
    int numVerts = ccgSubSurf_getFaceNumVerts(f);

    for (S = 0; S < numVerts; S++, gIndex++) {
      gridData[gIndex] = static_cast<CCGElem *>(ccgSubSurf_getFaceGridDataArray(ss, f, S));
      gridFaces[gIndex] = f;
      gridFlagMats[gIndex] = ccgdm->faceFlags[index];
    }
  }

  ccgdm->gridData = gridData;
  ccgdm->gridFaces = gridFaces;
  ccgdm->gridOffset = gridOffset;
  ccgdm->gridFlagMats = gridFlagMats;
  ccgdm->numGrid = numGrids;
}

static CCGElem **ccgDM_getGridData(DerivedMesh *dm)
{
  CCGDerivedMesh *ccgdm = (CCGDerivedMesh *)dm;

  ccgdm_create_grids(dm);
  return ccgdm->gridData;
}

static int *ccgDM_getGridOffset(DerivedMesh *dm)
{
  CCGDerivedMesh *ccgdm = (CCGDerivedMesh *)dm;

  ccgdm_create_grids(dm);
  return ccgdm->gridOffset;
}

static void ccgDM_getGridKey(DerivedMesh *dm, CCGKey *key)
{
  CCGDerivedMesh *ccgdm = (CCGDerivedMesh *)dm;
  CCG_key_top_level(key, ccgdm->ss);
}

static DMFlagMat *ccgDM_getGridFlagMats(DerivedMesh *dm)
{
  CCGDerivedMesh *ccgdm = (CCGDerivedMesh *)dm;

  ccgdm_create_grids(dm);
  return ccgdm->gridFlagMats;
}

static BLI_bitmap **ccgDM_getGridHidden(DerivedMesh *dm)
{
  CCGDerivedMesh *ccgdm = (CCGDerivedMesh *)dm;

  ccgdm_create_grids(dm);
  return ccgdm->gridHidden;
}

/* WARNING! *MUST* be called in an 'loops_cache_rwlock' protected thread context! */
static void ccgDM_recalcLoopTri(DerivedMesh *dm)
{
  const int tottri = dm->numPolyData * 2;
  int i, poly_index;

  DM_ensure_looptri_data(dm);
  MLoopTri *mlooptri = dm->looptris.array_wip;

  BLI_assert(tottri == 0 || mlooptri != nullptr);
  BLI_assert(poly_to_tri_count(dm->numPolyData, dm->numLoopData) == dm->looptris.num);
  BLI_assert(tottri == dm->looptris.num);

  for (i = 0, poly_index = 0; i < tottri; i += 2, poly_index += 1) {
    MLoopTri *lt;
    lt = &mlooptri[i];
    /* quad is (0, 3, 2, 1) */
    lt->tri[0] = (poly_index * 4) + 0;
    lt->tri[1] = (poly_index * 4) + 2;
    lt->tri[2] = (poly_index * 4) + 3;
    lt->poly = poly_index;

    lt = &mlooptri[i + 1];
    lt->tri[0] = (poly_index * 4) + 0;
    lt->tri[1] = (poly_index * 4) + 1;
    lt->tri[2] = (poly_index * 4) + 2;
    lt->poly = poly_index;
  }

  BLI_assert(dm->looptris.array == nullptr);
  atomic_cas_ptr((void **)&dm->looptris.array, dm->looptris.array, dm->looptris.array_wip);
  dm->looptris.array_wip = nullptr;
}

static void set_default_ccgdm_callbacks(CCGDerivedMesh *ccgdm)
{
  ccgdm->dm.getNumVerts = ccgDM_getNumVerts;
  ccgdm->dm.getNumEdges = ccgDM_getNumEdges;
  ccgdm->dm.getNumLoops = ccgDM_getNumLoops;
  ccgdm->dm.getNumPolys = ccgDM_getNumPolys;

  ccgdm->dm.getVertCo = ccgDM_getFinalVertCo;
  ccgdm->dm.getVertNo = ccgDM_getFinalVertNo;

  ccgdm->dm.copyVertArray = ccgDM_copyFinalVertArray;
  ccgdm->dm.copyEdgeArray = ccgDM_copyFinalEdgeArray;
  ccgdm->dm.copyCornerVertArray = ccgDM_copyFinalCornerVertArray;
  ccgdm->dm.copyCornerEdgeArray = ccgDM_copyFinalCornerEdgeArray;
  ccgdm->dm.copyPolyArray = ccgDM_copyFinalPolyArray;

  ccgdm->dm.getVertDataArray = ccgDM_get_vert_data_layer;
  ccgdm->dm.getEdgeDataArray = ccgDM_get_edge_data_layer;
  ccgdm->dm.getPolyDataArray = ccgDM_get_poly_data_layer;
  ccgdm->dm.getNumGrids = ccgDM_getNumGrids;
  ccgdm->dm.getGridSize = ccgDM_getGridSize;
  ccgdm->dm.getGridData = ccgDM_getGridData;
  ccgdm->dm.getGridOffset = ccgDM_getGridOffset;
  ccgdm->dm.getGridKey = ccgDM_getGridKey;
  ccgdm->dm.getGridFlagMats = ccgDM_getGridFlagMats;
  ccgdm->dm.getGridHidden = ccgDM_getGridHidden;

  ccgdm->dm.recalcLoopTri = ccgDM_recalcLoopTri;

  ccgdm->dm.release = ccgDM_release;
}

static void create_ccgdm_maps(CCGDerivedMesh *ccgdm, CCGSubSurf *ss)
{
  CCGVertIterator vi;
  CCGEdgeIterator ei;
  CCGFaceIterator fi;
  int totvert, totedge, totface;

  totvert = ccgSubSurf_getNumVerts(ss);
  ccgdm->vertMap = static_cast<decltype(CCGDerivedMesh::vertMap)>(
      MEM_mallocN(totvert * sizeof(*ccgdm->vertMap), "vertMap"));
  for (ccgSubSurf_initVertIterator(ss, &vi); !ccgVertIterator_isStopped(&vi);
       ccgVertIterator_next(&vi)) {
    CCGVert *v = ccgVertIterator_getCurrent(&vi);

    ccgdm->vertMap[POINTER_AS_INT(ccgSubSurf_getVertVertHandle(v))].vert = v;
  }

  totedge = ccgSubSurf_getNumEdges(ss);
  ccgdm->edgeMap = static_cast<decltype(CCGDerivedMesh::edgeMap)>(
      MEM_mallocN(totedge * sizeof(*ccgdm->edgeMap), "edgeMap"));
  for (ccgSubSurf_initEdgeIterator(ss, &ei); !ccgEdgeIterator_isStopped(&ei);
       ccgEdgeIterator_next(&ei)) {
    CCGEdge *e = ccgEdgeIterator_getCurrent(&ei);

    ccgdm->edgeMap[POINTER_AS_INT(ccgSubSurf_getEdgeEdgeHandle(e))].edge = e;
  }

  totface = ccgSubSurf_getNumFaces(ss);
  ccgdm->faceMap = static_cast<decltype(CCGDerivedMesh::faceMap)>(
      MEM_mallocN(totface * sizeof(*ccgdm->faceMap), "faceMap"));
  for (ccgSubSurf_initFaceIterator(ss, &fi); !ccgFaceIterator_isStopped(&fi);
       ccgFaceIterator_next(&fi)) {
    CCGFace *f = ccgFaceIterator_getCurrent(&fi);

    ccgdm->faceMap[POINTER_AS_INT(ccgSubSurf_getFaceFaceHandle(f))].face = f;
  }
}

/* Fill in all geometry arrays making it possible to access any
 * hires data from the CPU.
 */
static void set_ccgdm_all_geometry(CCGDerivedMesh *ccgdm,
                                   CCGSubSurf *ss,
                                   DerivedMesh *dm,
                                   bool useSubsurfUv)
{
  const int totvert = ccgSubSurf_getNumVerts(ss);
  const int totedge = ccgSubSurf_getNumEdges(ss);
  const int totface = ccgSubSurf_getNumFaces(ss);
  int index;
  int i;
  int vertNum = 0, edgeNum = 0, faceNum = 0;
  short *edgeFlags = ccgdm->edgeFlags;
  DMFlagMat *faceFlags = ccgdm->faceFlags;
  int *polyidx = nullptr;
  blender::Vector<int, 16> loopidx;
  blender::Vector<int, 16> vertidx;
  int loopindex, loopindex2;
  int edgeSize;
  int gridSize;
  int gridFaces, gridCuts;
  int gridSideEdges;
  int gridInternalEdges;
  WeightTable wtable = {nullptr};
  MEdge *medge = nullptr;
  bool has_edge_cd;

  edgeSize = ccgSubSurf_getEdgeSize(ss);
  gridSize = ccgSubSurf_getGridSize(ss);
  gridFaces = gridSize - 1;
  gridCuts = gridSize - 2;
  // gridInternalVerts = gridSideVerts * gridSideVerts; /* As yet, unused. */
  gridSideEdges = gridSize - 1;
  gridInternalEdges = (gridSideEdges - 1) * gridSideEdges * 2;

  medge = dm->getEdgeArray(dm);

  const MPoly *mpoly = static_cast<const MPoly *>(CustomData_get_layer(&dm->polyData, CD_MPOLY));
  const int *material_indices = static_cast<const int *>(
      CustomData_get_layer_named(&dm->polyData, CD_MPOLY, "material_index"));
  const int *base_polyOrigIndex = static_cast<const int *>(
      CustomData_get_layer(&dm->polyData, CD_ORIGINDEX));

  int *vertOrigIndex = static_cast<int *>(DM_get_vert_data_layer(&ccgdm->dm, CD_ORIGINDEX));
  int *edgeOrigIndex = static_cast<int *>(DM_get_edge_data_layer(&ccgdm->dm, CD_ORIGINDEX));
  int *polyOrigIndex = static_cast<int *>(DM_get_poly_data_layer(&ccgdm->dm, CD_ORIGINDEX));

  has_edge_cd = ((ccgdm->dm.edgeData.totlayer - (edgeOrigIndex ? 1 : 0)) != 0);

  loopindex = loopindex2 = 0; /* current loop index */
  for (index = 0; index < totface; index++) {
    CCGFace *f = ccgdm->faceMap[index].face;
    int numVerts = ccgSubSurf_getFaceNumVerts(f);
    int numFinalEdges = numVerts * (gridSideEdges + gridInternalEdges);
    int origIndex = POINTER_AS_INT(ccgSubSurf_getFaceFaceHandle(f));
    int g2_wid = gridCuts + 2;
    float *w, *w2;
    int s, x, y;

    w = get_ss_weights(&wtable, gridCuts, numVerts);

    ccgdm->faceMap[index].startVert = vertNum;
    ccgdm->faceMap[index].startEdge = edgeNum;
    ccgdm->faceMap[index].startFace = faceNum;

    faceFlags->flag = mpoly ? mpoly[origIndex].flag : 0;
    faceFlags->mat_nr = material_indices ? material_indices[origIndex] : 0;
    faceFlags++;

    /* set the face base vert */
    *((int *)ccgSubSurf_getFaceUserData(ss, f)) = vertNum;

    loopidx.reinitialize(numVerts);
    for (s = 0; s < numVerts; s++) {
      loopidx[s] = loopindex++;
    }

    vertidx.reinitialize(numVerts);
    for (s = 0; s < numVerts; s++) {
      CCGVert *v = ccgSubSurf_getFaceVert(f, s);
      vertidx[s] = POINTER_AS_INT(ccgSubSurf_getVertVertHandle(v));
    }

    /* I think this is for interpolating the center vert? */
    w2 = w;  // + numVerts*(g2_wid-1) * (g2_wid-1); //numVerts*((g2_wid-1) * g2_wid+g2_wid-1);
    DM_interp_vert_data(dm, &ccgdm->dm, vertidx.data(), w2, numVerts, vertNum);
    if (vertOrigIndex) {
      *vertOrigIndex = ORIGINDEX_NONE;
      vertOrigIndex++;
    }

    vertNum++;

    /* Interpolate per-vert data. */
    for (s = 0; s < numVerts; s++) {
      for (x = 1; x < gridFaces; x++) {
        w2 = w + s * numVerts * g2_wid * g2_wid + x * numVerts;
        DM_interp_vert_data(dm, &ccgdm->dm, vertidx.data(), w2, numVerts, vertNum);

        if (vertOrigIndex) {
          *vertOrigIndex = ORIGINDEX_NONE;
          vertOrigIndex++;
        }

        vertNum++;
      }
    }

    /* Interpolate per-vert data. */
    for (s = 0; s < numVerts; s++) {
      for (y = 1; y < gridFaces; y++) {
        for (x = 1; x < gridFaces; x++) {
          w2 = w + s * numVerts * g2_wid * g2_wid + (y * g2_wid + x) * numVerts;
          DM_interp_vert_data(dm, &ccgdm->dm, vertidx.data(), w2, numVerts, vertNum);

          if (vertOrigIndex) {
            *vertOrigIndex = ORIGINDEX_NONE;
            vertOrigIndex++;
          }

          vertNum++;
        }
      }
    }

    if (edgeOrigIndex) {
      for (i = 0; i < numFinalEdges; i++) {
        edgeOrigIndex[edgeNum + i] = ORIGINDEX_NONE;
      }
    }

    for (s = 0; s < numVerts; s++) {
      /* Interpolate per-face data. */
      for (y = 0; y < gridFaces; y++) {
        for (x = 0; x < gridFaces; x++) {
          w2 = w + s * numVerts * g2_wid * g2_wid + (y * g2_wid + x) * numVerts;
          CustomData_interp(&dm->loopData,
                            &ccgdm->dm.loopData,
                            loopidx.data(),
                            w2,
                            nullptr,
                            numVerts,
                            loopindex2);
          loopindex2++;

          w2 = w + s * numVerts * g2_wid * g2_wid + ((y + 1) * g2_wid + (x)) * numVerts;
          CustomData_interp(&dm->loopData,
                            &ccgdm->dm.loopData,
                            loopidx.data(),
                            w2,
                            nullptr,
                            numVerts,
                            loopindex2);
          loopindex2++;

          w2 = w + s * numVerts * g2_wid * g2_wid + ((y + 1) * g2_wid + (x + 1)) * numVerts;
          CustomData_interp(&dm->loopData,
                            &ccgdm->dm.loopData,
                            loopidx.data(),
                            w2,
                            nullptr,
                            numVerts,
                            loopindex2);
          loopindex2++;

          w2 = w + s * numVerts * g2_wid * g2_wid + ((y)*g2_wid + (x + 1)) * numVerts;
          CustomData_interp(&dm->loopData,
                            &ccgdm->dm.loopData,
                            loopidx.data(),
                            w2,
                            nullptr,
                            numVerts,
                            loopindex2);
          loopindex2++;

          /* Copy over poly data, e.g. #CD_FACEMAP. */
          CustomData_copy_data(&dm->polyData, &ccgdm->dm.polyData, origIndex, faceNum, 1);

          if (polyOrigIndex) {
            *polyOrigIndex = base_polyOrigIndex ? base_polyOrigIndex[origIndex] : origIndex;
            polyOrigIndex++;
          }

          ccgdm->reverseFaceMap[faceNum] = index;

          /* This is a simple one to one mapping, here... */
          if (polyidx) {
            polyidx[faceNum] = faceNum;
          }

          faceNum++;
        }
      }
    }

    edgeNum += numFinalEdges;
  }

  for (index = 0; index < totedge; index++) {
    CCGEdge *e = ccgdm->edgeMap[index].edge;
    int numFinalEdges = edgeSize - 1;
    int mapIndex = ccgDM_getEdgeMapIndex(ss, e);
    int x;
    int vertIdx[2];
    int edgeIdx = POINTER_AS_INT(ccgSubSurf_getEdgeEdgeHandle(e));

    CCGVert *v;
    v = ccgSubSurf_getEdgeVert0(e);
    vertIdx[0] = POINTER_AS_INT(ccgSubSurf_getVertVertHandle(v));
    v = ccgSubSurf_getEdgeVert1(e);
    vertIdx[1] = POINTER_AS_INT(ccgSubSurf_getVertVertHandle(v));

    ccgdm->edgeMap[index].startVert = vertNum;
    ccgdm->edgeMap[index].startEdge = edgeNum;

    if (edgeIdx >= 0 && edgeFlags) {
      edgeFlags[edgeIdx] = medge[edgeIdx].flag;
    }

    /* set the edge base vert */
    *((int *)ccgSubSurf_getEdgeUserData(ss, e)) = vertNum;

    for (x = 1; x < edgeSize - 1; x++) {
      float w[2];
      w[1] = float(x) / (edgeSize - 1);
      w[0] = 1 - w[1];
      DM_interp_vert_data(dm, &ccgdm->dm, vertIdx, w, 2, vertNum);
      if (vertOrigIndex) {
        *vertOrigIndex = ORIGINDEX_NONE;
        vertOrigIndex++;
      }
      vertNum++;
    }

    if (has_edge_cd) {
      BLI_assert(edgeIdx >= 0 && edgeIdx < dm->getNumEdges(dm));
      for (i = 0; i < numFinalEdges; i++) {
        CustomData_copy_data(&dm->edgeData, &ccgdm->dm.edgeData, edgeIdx, edgeNum + i, 1);
      }
    }

    if (edgeOrigIndex) {
      for (i = 0; i < numFinalEdges; i++) {
        edgeOrigIndex[edgeNum + i] = mapIndex;
      }
    }

    edgeNum += numFinalEdges;
  }

  if (useSubsurfUv) {
    CustomData *ldata = &ccgdm->dm.loopData;
    CustomData *dmldata = &dm->loopData;
    int numlayer = CustomData_number_of_layers(ldata, CD_PROP_FLOAT2);
    int dmnumlayer = CustomData_number_of_layers(dmldata, CD_PROP_FLOAT2);

    for (i = 0; i < numlayer && i < dmnumlayer; i++) {
      set_subsurf_uv(ss, dm, &ccgdm->dm, i);
    }
  }

  for (index = 0; index < totvert; index++) {
    CCGVert *v = ccgdm->vertMap[index].vert;
    int mapIndex = ccgDM_getVertMapIndex(ccgdm->ss, v);
    int vertIdx;

    vertIdx = POINTER_AS_INT(ccgSubSurf_getVertVertHandle(v));

    ccgdm->vertMap[index].startVert = vertNum;

    /* set the vert base vert */
    *((int *)ccgSubSurf_getVertUserData(ss, v)) = vertNum;

    DM_copy_vert_data(dm, &ccgdm->dm, vertIdx, vertNum, 1);

    if (vertOrigIndex) {
      *vertOrigIndex = mapIndex;
      vertOrigIndex++;
    }
    vertNum++;
  }

  free_ss_weights(&wtable);

  BLI_assert(vertNum == ccgSubSurf_getNumFinalVerts(ss));
  BLI_assert(edgeNum == ccgSubSurf_getNumFinalEdges(ss));
  BLI_assert(loopindex2 == ccgSubSurf_getNumFinalFaces(ss) * 4);
  BLI_assert(faceNum == ccgSubSurf_getNumFinalFaces(ss));
}

static CCGDerivedMesh *getCCGDerivedMesh(CCGSubSurf *ss,
                                         int drawInteriorEdges,
                                         int useSubsurfUv,
                                         DerivedMesh *dm)
{
  const int totedge = ccgSubSurf_getNumEdges(ss);
  const int totface = ccgSubSurf_getNumFaces(ss);
  CCGDerivedMesh *ccgdm = MEM_cnew<CCGDerivedMesh>(__func__);

  BLI_assert(totedge == ccgSubSurf_getNumEdges(ss));
  BLI_assert(totface == ccgSubSurf_getNumFaces(ss));
  DM_from_template(&ccgdm->dm,
                   dm,
                   DM_TYPE_CCGDM,
                   ccgSubSurf_getNumFinalVerts(ss),
                   ccgSubSurf_getNumFinalEdges(ss),
                   0,
                   ccgSubSurf_getNumFinalFaces(ss) * 4,
                   ccgSubSurf_getNumFinalFaces(ss));

  ccgdm->reverseFaceMap = static_cast<int *>(
      MEM_callocN(sizeof(int) * ccgSubSurf_getNumFinalFaces(ss), "reverseFaceMap"));

  create_ccgdm_maps(ccgdm, ss);

  set_default_ccgdm_callbacks(ccgdm);

  ccgdm->ss = ss;
  ccgdm->drawInteriorEdges = drawInteriorEdges;
  ccgdm->useSubsurfUv = useSubsurfUv;

  /* CDDM hack. */
  ccgdm->edgeFlags = static_cast<short *>(MEM_callocN(sizeof(short) * totedge, "edgeFlags"));
  ccgdm->faceFlags = static_cast<DMFlagMat *>(
      MEM_callocN(sizeof(DMFlagMat) * totface, "faceFlags"));

  set_ccgdm_all_geometry(ccgdm, ss, dm, useSubsurfUv != 0);

  ccgdm->dm.numVertData = ccgSubSurf_getNumFinalVerts(ss);
  ccgdm->dm.numEdgeData = ccgSubSurf_getNumFinalEdges(ss);
  ccgdm->dm.numPolyData = ccgSubSurf_getNumFinalFaces(ss);
  ccgdm->dm.numLoopData = ccgdm->dm.numPolyData * 4;
  ccgdm->dm.numTessFaceData = 0;

  BLI_mutex_init(&ccgdm->loops_cache_lock);
  BLI_rw_mutex_init(&ccgdm->origindex_cache_rwlock);

  return ccgdm;
}

/***/

DerivedMesh *subsurf_make_derived_from_derived(DerivedMesh *dm,
                                               SubsurfModifierData *smd,
                                               const Scene *scene,
                                               float (*vertCos)[3],
                                               SubsurfFlags flags)
{
  const CCGFlags useSimple = (smd->subdivType == ME_SIMPLE_SUBSURF) ? CCG_SIMPLE_SUBDIV :
                                                                      CCGFlags(0);
  const CCGFlags useAging = (smd->flags & eSubsurfModifierFlag_DebugIncr) ? CCG_USE_AGING :
                                                                            CCGFlags(0);
  const int useSubsurfUv = (smd->uv_smooth != SUBSURF_UV_SMOOTH_NONE);
  const int drawInteriorEdges = !(smd->flags & eSubsurfModifierFlag_ControlEdges);
  const bool ignore_simplify = (flags & SUBSURF_IGNORE_SIMPLIFY);
  CCGDerivedMesh *result;

  /* NOTE: editmode calculation can only run once per
   * modifier stack evaluation (uses freed cache) T36299. */
  if (flags & SUBSURF_FOR_EDIT_MODE) {
    int levels = (scene != nullptr && !ignore_simplify) ?
                     get_render_subsurf_level(&scene->r, smd->levels, false) :
                     smd->levels;

    /* TODO(sergey): Same as emCache below. */
    if ((flags & SUBSURF_IN_EDIT_MODE) && smd->mCache) {
      ccgSubSurf_free(static_cast<CCGSubSurf *>(smd->mCache));
      smd->mCache = nullptr;
    }

    smd->emCache = _getSubSurf(static_cast<CCGSubSurf *>(smd->emCache),
                               levels,
                               3,
                               useSimple | useAging | CCG_CALC_NORMALS);

    ss_sync_from_derivedmesh(
        static_cast<CCGSubSurf *>(smd->emCache), dm, vertCos, useSimple, useSubsurfUv);
    result = getCCGDerivedMesh(
        static_cast<CCGSubSurf *>(smd->emCache), drawInteriorEdges, useSubsurfUv, dm);
  }
  else if (flags & SUBSURF_USE_RENDER_PARAMS) {
    /* Do not use cache in render mode. */
    CCGSubSurf *ss;
    int levels = (scene != nullptr && !ignore_simplify) ?
                     get_render_subsurf_level(&scene->r, smd->renderLevels, true) :
                     smd->renderLevels;

    if (levels == 0) {
      return dm;
    }

    ss = _getSubSurf(nullptr, levels, 3, useSimple | CCG_USE_ARENA | CCG_CALC_NORMALS);

    ss_sync_from_derivedmesh(ss, dm, vertCos, useSimple, useSubsurfUv);

    result = getCCGDerivedMesh(ss, drawInteriorEdges, useSubsurfUv, dm);

    result->freeSS = 1;
  }
  else {
    int useIncremental = (smd->flags & eSubsurfModifierFlag_Incremental);
    int levels = (scene != nullptr && !ignore_simplify) ?
                     get_render_subsurf_level(&scene->r, smd->levels, false) :
                     smd->levels;
    CCGSubSurf *ss;

    /* It is quite possible there is a much better place to do this. It
     * depends a bit on how rigorously we expect this function to never
     * be called in editmode. In semi-theory we could share a single
     * cache, but the handles used inside and outside editmode are not
     * the same so we would need some way of converting them. Its probably
     * not worth the effort. But then why am I even writing this long
     * comment that no one will read? Hmmm. - zr
     *
     * Addendum: we can't really ensure that this is never called in edit
     * mode, so now we have a parameter to verify it. - brecht
     */
    if (!(flags & SUBSURF_IN_EDIT_MODE) && smd->emCache) {
      ccgSubSurf_free(static_cast<CCGSubSurf *>(smd->emCache));
      smd->emCache = nullptr;
    }

    if (useIncremental && (flags & SUBSURF_IS_FINAL_CALC)) {
      smd->mCache = ss = _getSubSurf(static_cast<CCGSubSurf *>(smd->mCache),
                                     levels,
                                     3,
                                     useSimple | useAging | CCG_CALC_NORMALS);

      ss_sync_from_derivedmesh(ss, dm, vertCos, useSimple, useSubsurfUv);

      result = getCCGDerivedMesh(
          static_cast<CCGSubSurf *>(smd->mCache), drawInteriorEdges, useSubsurfUv, dm);
    }
    else {
      CCGFlags ccg_flags = useSimple | CCG_USE_ARENA | CCG_CALC_NORMALS;
      CCGSubSurf *prevSS = nullptr;

      if ((smd->mCache) && (flags & SUBSURF_IS_FINAL_CALC)) {
        ccgSubSurf_free(static_cast<CCGSubSurf *>(smd->mCache));
        smd->mCache = nullptr;
      }

      if (flags & SUBSURF_ALLOC_PAINT_MASK) {
        ccg_flags |= CCG_ALLOC_MASK;
      }

      ss = _getSubSurf(prevSS, levels, 3, ccg_flags);
      ss_sync_from_derivedmesh(ss, dm, vertCos, useSimple, useSubsurfUv);

      result = getCCGDerivedMesh(ss, drawInteriorEdges, useSubsurfUv, dm);

      if (flags & SUBSURF_IS_FINAL_CALC) {
        smd->mCache = ss;
      }
      else {
        result->freeSS = 1;
      }

      if (flags & SUBSURF_ALLOC_PAINT_MASK) {
        ccgSubSurf_setNumLayers(ss, 4);
      }
    }
  }

  return (DerivedMesh *)result;
}

void subsurf_calculate_limit_positions(Mesh *me, float (*r_positions)[3])
{
  /* Finds the subsurf limit positions for the verts in a mesh
   * and puts them in an array of floats. Please note that the
   * calculated vert positions is incorrect for the verts
   * on the boundary of the mesh.
   */
  CCGSubSurf *ss = _getSubSurf(nullptr, 1, 3, CCG_USE_ARENA);
  float edge_sum[3], face_sum[3];
  CCGVertIterator vi;
  DerivedMesh *dm = CDDM_from_mesh(me);

  ss_sync_from_derivedmesh(ss, dm, nullptr, 0, 0);

  for (ccgSubSurf_initVertIterator(ss, &vi); !ccgVertIterator_isStopped(&vi);
       ccgVertIterator_next(&vi)) {
    CCGVert *v = ccgVertIterator_getCurrent(&vi);
    int idx = POINTER_AS_INT(ccgSubSurf_getVertVertHandle(v));
    int N = ccgSubSurf_getVertNumEdges(v);
    int numFaces = ccgSubSurf_getVertNumFaces(v);
    int i;

    zero_v3(edge_sum);
    zero_v3(face_sum);

    for (i = 0; i < N; i++) {
      CCGEdge *e = ccgSubSurf_getVertEdge(v, i);
      add_v3_v3v3(
          edge_sum, edge_sum, static_cast<const float *>(ccgSubSurf_getEdgeData(ss, e, 1)));
    }
    for (i = 0; i < numFaces; i++) {
      CCGFace *f = ccgSubSurf_getVertFace(v, i);
      add_v3_v3(face_sum, static_cast<const float *>(ccgSubSurf_getFaceCenterData(f)));
    }

    /* ad-hoc correction for boundary vertices, to at least avoid them
     * moving completely out of place (brecht) */
    if (numFaces && numFaces != N) {
      mul_v3_fl(face_sum, float(N) / float(numFaces));
    }

    const float *co = static_cast<const float *>(ccgSubSurf_getVertData(ss, v));
    r_positions[idx][0] = (co[0] * N * N + edge_sum[0] * 4 + face_sum[0]) / (N * (N + 5));
    r_positions[idx][1] = (co[1] * N * N + edge_sum[1] * 4 + face_sum[1]) / (N * (N + 5));
    r_positions[idx][2] = (co[2] * N * N + edge_sum[2] * 4 + face_sum[2]) / (N * (N + 5));
  }

  ccgSubSurf_free(ss);

  dm->release(dm);
}<|MERGE_RESOLUTION|>--- conflicted
+++ resolved
@@ -1003,15 +1003,10 @@
   CCGFace *f = ccgdm->faceMap[iter].face;
   const int num_verts = ccgSubSurf_getFaceNumVerts(f);
   const int grid_index = data->grid_offset[iter];
-<<<<<<< HEAD
   int *corner_verts = data->corner_verts;
   int *corner_edges = data->corner_edges;
 
-  size_t loop_i = 4 * (size_t)grid_index * (grid_size - 1) * (grid_size - 1);
-=======
-  const size_t loop_index = 4 * size_t(grid_index) * (grid_size - 1) * (grid_size - 1);
-  MLoop *ml = &data->mloop[loop_index];
->>>>>>> 9a4c54e8
+  size_t loop_i = 4 * size_t(grid_index) * (grid_size - 1) * (grid_size - 1);
   for (int S = 0; S < num_verts; S++) {
     for (int y = 0; y < grid_size - 1; y++) {
       for (int x = 0; x < grid_size - 1; x++) {
