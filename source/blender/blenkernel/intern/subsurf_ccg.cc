/* SPDX-License-Identifier: GPL-2.0-or-later
 * Copyright 2005 Blender Foundation. All rights reserved. */

/** \file
 * \ingroup bke
 */

#include <cfloat>
#include <cmath>
#include <cstdio>
#include <cstdlib>
#include <cstring>

#include "atomic_ops.h"

#include "MEM_guardedalloc.h"

#include "DNA_mesh_types.h"
#include "DNA_meshdata_types.h"
#include "DNA_modifier_types.h"
#include "DNA_object_types.h"
#include "DNA_scene_types.h"

#include "BLI_bitmap.h"
#include "BLI_blenlib.h"
#include "BLI_edgehash.h"
#include "BLI_math.h"
#include "BLI_memarena.h"
#include "BLI_task.h"
#include "BLI_threads.h"
#include "BLI_utildefines.h"
#include "BLI_vector.hh"

#include "BKE_ccg.h"
#include "BKE_cdderivedmesh.h"
#include "BKE_mesh.h"
#include "BKE_mesh_mapping.h"
#include "BKE_modifier.h"
#include "BKE_multires.h"
#include "BKE_object.h"
#include "BKE_paint.h"
#include "BKE_pbvh.h"
#include "BKE_scene.h"
#include "BKE_subsurf.h"

#include "CCGSubSurf.h"

static CCGDerivedMesh *getCCGDerivedMesh(CCGSubSurf *ss,
                                         int drawInteriorEdges,
                                         int useSubsurfUv,
                                         DerivedMesh *dm);
///

static void *arena_alloc(CCGAllocatorHDL a, int numBytes)
{
  return BLI_memarena_alloc(reinterpret_cast<MemArena *>(a), numBytes);
}

static void *arena_realloc(CCGAllocatorHDL a, void *ptr, int newSize, int oldSize)
{
  void *p2 = BLI_memarena_alloc(reinterpret_cast<MemArena *>(a), newSize);
  if (ptr) {
    memcpy(p2, ptr, oldSize);
  }
  return p2;
}

static void arena_free(CCGAllocatorHDL /*a*/, void * /*ptr*/)
{
  /* do nothing */
}

static void arena_release(CCGAllocatorHDL a)
{
  BLI_memarena_free(reinterpret_cast<MemArena *>(a));
}

typedef enum {
  CCG_USE_AGING = 1,
  CCG_USE_ARENA = 2,
  CCG_CALC_NORMALS = 4,
  /* add an extra four bytes for a mask layer */
  CCG_ALLOC_MASK = 8,
  CCG_SIMPLE_SUBDIV = 16,
} CCGFlags;
ENUM_OPERATORS(CCGFlags, CCG_SIMPLE_SUBDIV);

static CCGSubSurf *_getSubSurf(CCGSubSurf *prevSS, int subdivLevels, int numLayers, CCGFlags flags)
{
  CCGMeshIFC ifc;
  CCGSubSurf *ccgSS;
  int useAging = !!(flags & CCG_USE_AGING);
  int useArena = flags & CCG_USE_ARENA;
  int normalOffset = 0;

  /* (subdivLevels == 0) is not allowed */
  subdivLevels = MAX2(subdivLevels, 1);

  if (prevSS) {
    int oldUseAging;

    ccgSubSurf_getUseAgeCounts(prevSS, &oldUseAging, nullptr, nullptr, nullptr);

    if ((oldUseAging != useAging) ||
        (ccgSubSurf_getSimpleSubdiv(prevSS) != !!(flags & CCG_SIMPLE_SUBDIV))) {
      ccgSubSurf_free(prevSS);
    }
    else {
      ccgSubSurf_setSubdivisionLevels(prevSS, subdivLevels);

      return prevSS;
    }
  }

  if (useAging) {
    ifc.vertUserSize = ifc.edgeUserSize = ifc.faceUserSize = 12;
  }
  else {
    ifc.vertUserSize = ifc.edgeUserSize = ifc.faceUserSize = 8;
  }
  ifc.numLayers = numLayers;
  ifc.vertDataSize = sizeof(float) * numLayers;
  normalOffset += sizeof(float) * numLayers;
  if (flags & CCG_CALC_NORMALS) {
    ifc.vertDataSize += sizeof(float[3]);
  }
  if (flags & CCG_ALLOC_MASK) {
    ifc.vertDataSize += sizeof(float);
  }
  ifc.simpleSubdiv = !!(flags & CCG_SIMPLE_SUBDIV);

  if (useArena) {
    CCGAllocatorIFC allocatorIFC;
    CCGAllocatorHDL allocator = BLI_memarena_new(MEM_SIZE_OPTIMAL(1 << 16), "subsurf arena");

    allocatorIFC.alloc = arena_alloc;
    allocatorIFC.realloc = arena_realloc;
    allocatorIFC.free = arena_free;
    allocatorIFC.release = arena_release;

    ccgSS = ccgSubSurf_new(&ifc, subdivLevels, &allocatorIFC, allocator);
  }
  else {
    ccgSS = ccgSubSurf_new(&ifc, subdivLevels, nullptr, nullptr);
  }

  if (useAging) {
    ccgSubSurf_setUseAgeCounts(ccgSS, 1, 8, 8, 8);
  }

  if (flags & CCG_ALLOC_MASK) {
    normalOffset += sizeof(float);
    /* mask is allocated after regular layers */
    ccgSubSurf_setAllocMask(ccgSS, 1, sizeof(float) * numLayers);
  }

  if (flags & CCG_CALC_NORMALS) {
    ccgSubSurf_setCalcVertexNormals(ccgSS, 1, normalOffset);
  }
  else {
    ccgSubSurf_setCalcVertexNormals(ccgSS, 0, 0);
  }

  return ccgSS;
}

static int getEdgeIndex(CCGSubSurf *ss, CCGEdge *e, int x, int edgeSize)
{
  CCGVert *v0 = ccgSubSurf_getEdgeVert0(e);
  CCGVert *v1 = ccgSubSurf_getEdgeVert1(e);
  int v0idx = *((int *)ccgSubSurf_getVertUserData(ss, v0));
  int v1idx = *((int *)ccgSubSurf_getVertUserData(ss, v1));
  int edgeBase = *((int *)ccgSubSurf_getEdgeUserData(ss, e));

  if (x == 0) {
    return v0idx;
  }
  if (x == edgeSize - 1) {
    return v1idx;
  }

  return edgeBase + x - 1;
}

static int getFaceIndex(
    CCGSubSurf *ss, CCGFace *f, int S, int x, int y, int edgeSize, int gridSize)
{
  int faceBase = *((int *)ccgSubSurf_getFaceUserData(ss, f));
  int numVerts = ccgSubSurf_getFaceNumVerts(f);

  if (x == gridSize - 1 && y == gridSize - 1) {
    CCGVert *v = ccgSubSurf_getFaceVert(f, S);
    return *((int *)ccgSubSurf_getVertUserData(ss, v));
  }
  if (x == gridSize - 1) {
    CCGVert *v = ccgSubSurf_getFaceVert(f, S);
    CCGEdge *e = ccgSubSurf_getFaceEdge(f, S);
    int edgeBase = *((int *)ccgSubSurf_getEdgeUserData(ss, e));
    if (v == ccgSubSurf_getEdgeVert0(e)) {
      return edgeBase + (gridSize - 1 - y) - 1;
    }

    return edgeBase + (edgeSize - 2 - 1) - ((gridSize - 1 - y) - 1);
  }
  if (y == gridSize - 1) {
    CCGVert *v = ccgSubSurf_getFaceVert(f, S);
    CCGEdge *e = ccgSubSurf_getFaceEdge(f, (S + numVerts - 1) % numVerts);
    int edgeBase = *((int *)ccgSubSurf_getEdgeUserData(ss, e));
    if (v == ccgSubSurf_getEdgeVert0(e)) {
      return edgeBase + (gridSize - 1 - x) - 1;
    }

    return edgeBase + (edgeSize - 2 - 1) - ((gridSize - 1 - x) - 1);
  }
  if (x == 0 && y == 0) {
    return faceBase;
  }
  if (x == 0) {
    S = (S + numVerts - 1) % numVerts;
    return faceBase + 1 + (gridSize - 2) * S + (y - 1);
  }
  if (y == 0) {
    return faceBase + 1 + (gridSize - 2) * S + (x - 1);
  }

  return faceBase + 1 + (gridSize - 2) * numVerts + S * (gridSize - 2) * (gridSize - 2) +
         (y - 1) * (gridSize - 2) + (x - 1);
}

static void get_face_uv_map_vert(
<<<<<<< HEAD
    UvVertMap *vmap, MPoly *polys, int *poly_verts, int fi, CCGVertHDL *fverts)
=======
    UvVertMap *vmap, const MPoly *polys, MLoop *ml, int fi, CCGVertHDL *fverts)
>>>>>>> 915ff8d1
{
  UvMapVert *v, *nv;
  int j, nverts = polys[fi].totloop;

  for (j = 0; j < nverts; j++) {
    for (nv = v = BKE_mesh_uv_vert_map_get_vert(vmap, poly_verts[j]); v; v = v->next) {
      if (v->separate) {
        nv = v;
      }
      if (v->poly_index == fi) {
        break;
      }
    }

    fverts[j] = POINTER_FROM_UINT(polys[nv->poly_index].loopstart + nv->loop_of_poly_index);
  }
}

static int ss_sync_from_uv(CCGSubSurf *ss,
                           CCGSubSurf *origss,
                           DerivedMesh *dm,
                           const float (*mloopuv)[2])
{
  MPoly *polys = dm->getPolyArray(dm);
  int *corner_verts = dm->getCornerVertArray(dm);
  int totvert = dm->getNumVerts(dm);
  int totface = dm->getNumPolys(dm);
  int i, seam;
  UvMapVert *v;
  UvVertMap *vmap;
  blender::Vector<CCGVertHDL, 16> fverts;
  float limit[2];
  EdgeSet *eset;
  float uv[3] = {0.0f, 0.0f, 0.0f}; /* only first 2 values are written into */

  limit[0] = limit[1] = STD_UV_CONNECT_LIMIT;
  /* previous behavior here is without accounting for winding, however this causes stretching in
   * UV map in really simple cases with mirror + subsurf, see second part of #44530.
   * Also, initially intention is to treat merged vertices from mirror modifier as seams.
   * This fixes a very old regression (2.49 was correct here) */
  vmap = BKE_mesh_uv_vert_map_create(
      polys, nullptr, nullptr, corner_verts, mloopuv, totface, totvert, limit, false, true);
  if (!vmap) {
    return 0;
  }

  ccgSubSurf_initFullSync(ss);

  /* create vertices */
  for (i = 0; i < totvert; i++) {
    if (!BKE_mesh_uv_vert_map_get_vert(vmap, i)) {
      continue;
    }

    for (v = BKE_mesh_uv_vert_map_get_vert(vmap, i)->next; v; v = v->next) {
      if (v->separate) {
        break;
      }
    }

    seam = (v != nullptr);

    for (v = BKE_mesh_uv_vert_map_get_vert(vmap, i); v; v = v->next) {
      if (v->separate) {
        CCGVert *ssv;
        int loopid = polys[v->poly_index].loopstart + v->loop_of_poly_index;
        CCGVertHDL vhdl = POINTER_FROM_INT(loopid);

        copy_v2_v2(uv, mloopuv[loopid]);

        ccgSubSurf_syncVert(ss, vhdl, uv, seam, &ssv);
      }
    }
  }

  /* create edges */
  eset = BLI_edgeset_new_ex(__func__, BLI_EDGEHASH_SIZE_GUESS_FROM_POLYS(totface));

  for (i = 0; i < totface; i++) {
    const MPoly &poly = polys[i];
    int nverts = poly.totloop;
    int j, j_next;
    CCGFace *origf = ccgSubSurf_getFace(origss, POINTER_FROM_INT(i));
<<<<<<< HEAD
    /* uint *fv = &mp->v1; */
=======
    // uint *fv = &poly.v1;
    MLoop *ml = mloop + poly.loopstart;
>>>>>>> 915ff8d1

    fverts.reinitialize(nverts);

    get_face_uv_map_vert(vmap, poly, &corner_verts[poly->loopstart], i, fverts.data());

    for (j = 0, j_next = nverts - 1; j < nverts; j_next = j++) {
      uint v0 = POINTER_AS_UINT(fverts[j_next]);
      uint v1 = POINTER_AS_UINT(fverts[j]);

      if (BLI_edgeset_add(eset, v0, v1)) {
        CCGEdge *e, *orige = ccgSubSurf_getFaceEdge(origf, j_next);
        CCGEdgeHDL ehdl = POINTER_FROM_INT(poly.loopstart + j_next);
        float crease = ccgSubSurf_getEdgeCrease(orige);

        ccgSubSurf_syncEdge(ss, ehdl, fverts[j_next], fverts[j], crease, &e);
      }
    }
  }

  BLI_edgeset_free(eset);

  /* create faces */
  for (i = 0; i < totface; i++) {
<<<<<<< HEAD
    MPoly *poly = &polys[i];
    int nverts = poly->totloop;
=======
    const MPoly &poly = polys[i];
    MLoop *ml = &mloop[poly.loopstart];
    int nverts = poly.totloop;
>>>>>>> 915ff8d1
    CCGFace *f;

    fverts.reinitialize(nverts);

    get_face_uv_map_vert(vmap, polys, &corner_verts[poly->loopstart], i, fverts.data());
    ccgSubSurf_syncFace(ss, POINTER_FROM_INT(i), nverts, fverts.data(), &f);
  }

  BKE_mesh_uv_vert_map_free(vmap);
  ccgSubSurf_processSync(ss);

  return 1;
}

static void set_subsurf_legacy_uv(CCGSubSurf *ss, DerivedMesh *dm, DerivedMesh *result, int n)
{
  CCGFaceIterator fi;
  int index, gridSize, gridFaces, /*edgeSize,*/ totface, x, y, S;
  const float(*dmloopuv)[2] = static_cast<const float(*)[2]>(
      CustomData_get_layer_n(&dm->loopData, CD_PROP_FLOAT2, n));
  /* need to update both CD_MTFACE & CD_PROP_FLOAT2, hrmf, we could get away with
   * just tface except applying the modifier then looses subsurf UV */
  MTFace *tface = static_cast<MTFace *>(
      CustomData_get_layer_n_for_write(&result->faceData, CD_MTFACE, n, result->numTessFaceData));
  float(*mloopuv)[2] = static_cast<float(*)[2]>(CustomData_get_layer_n_for_write(
      &result->loopData, CD_PROP_FLOAT2, n, result->getNumLoops(dm)));

  if (!dmloopuv || (!tface && !mloopuv)) {
    return;
  }

  /* create a CCGSubSurf from uv's */
  CCGSubSurf *uvss = _getSubSurf(nullptr, ccgSubSurf_getSubdivisionLevels(ss), 2, CCG_USE_ARENA);

  if (!ss_sync_from_uv(uvss, ss, dm, dmloopuv)) {
    ccgSubSurf_free(uvss);
    return;
  }

  /* get some info from CCGSubSurf */
  totface = ccgSubSurf_getNumFaces(uvss);
  // edgeSize = ccgSubSurf_getEdgeSize(uvss); /* UNUSED */
  gridSize = ccgSubSurf_getGridSize(uvss);
  gridFaces = gridSize - 1;

  /* make a map from original faces to CCGFaces */
  CCGFace **faceMap = static_cast<CCGFace **>(
      MEM_mallocN(totface * sizeof(*faceMap), "facemapuv"));
  for (ccgSubSurf_initFaceIterator(uvss, &fi); !ccgFaceIterator_isStopped(&fi);
       ccgFaceIterator_next(&fi)) {
    CCGFace *f = ccgFaceIterator_getCurrent(&fi);
    faceMap[POINTER_AS_INT(ccgSubSurf_getFaceFaceHandle(f))] = f;
  }

  /* load coordinates from uvss into tface */
  MTFace *tf = tface;
  float(*mluv)[2] = mloopuv;

  for (index = 0; index < totface; index++) {
    CCGFace *f = faceMap[index];
    int numVerts = ccgSubSurf_getFaceNumVerts(f);

    for (S = 0; S < numVerts; S++) {
      float(*faceGridData)[2] = static_cast<float(*)[2]>(
          ccgSubSurf_getFaceGridDataArray(uvss, f, S));

      for (y = 0; y < gridFaces; y++) {
        for (x = 0; x < gridFaces; x++) {
          float *a = faceGridData[(y + 0) * gridSize + x + 0];
          float *b = faceGridData[(y + 0) * gridSize + x + 1];
          float *c = faceGridData[(y + 1) * gridSize + x + 1];
          float *d = faceGridData[(y + 1) * gridSize + x + 0];

          if (tf) {
            copy_v2_v2(tf->uv[0], a);
            copy_v2_v2(tf->uv[1], d);
            copy_v2_v2(tf->uv[2], c);
            copy_v2_v2(tf->uv[3], b);
            tf++;
          }

          if (mluv) {
            copy_v2_v2(mluv[0], a);
            copy_v2_v2(mluv[1], d);
            copy_v2_v2(mluv[2], c);
            copy_v2_v2(mluv[3], b);
            mluv += 4;
          }
        }
      }
    }
  }

  ccgSubSurf_free(uvss);
  MEM_freeN(faceMap);
}

static void set_subsurf_uv(CCGSubSurf *ss, DerivedMesh *dm, DerivedMesh *result, int layer_index)
{
  set_subsurf_legacy_uv(ss, dm, result, layer_index);
}

/* face weighting */
#define SUB_ELEMS_FACE 50
typedef float FaceVertWeight[SUB_ELEMS_FACE][SUB_ELEMS_FACE];

struct FaceVertWeightEntry {
  FaceVertWeight *weight;
  float *w;
  int valid;
};

struct WeightTable {
  FaceVertWeightEntry *weight_table;
  int len;
};

static float *get_ss_weights(WeightTable *wtable, int gridCuts, int faceLen)
{
  int x, y, i, j;
  float *w, w1, w2, w4, fac, fac2, fx, fy;

  if (wtable->len <= faceLen) {
    void *tmp = MEM_callocN(sizeof(FaceVertWeightEntry) * (faceLen + 1), "weight table alloc 2");

    if (wtable->len) {
      memcpy(tmp, wtable->weight_table, sizeof(FaceVertWeightEntry) * wtable->len);
      MEM_freeN(wtable->weight_table);
    }

    wtable->weight_table = static_cast<FaceVertWeightEntry *>(tmp);
    wtable->len = faceLen + 1;
  }

  if (!wtable->weight_table[faceLen].valid) {
    wtable->weight_table[faceLen].valid = 1;
    wtable->weight_table[faceLen].w = w = static_cast<float *>(
        MEM_callocN(sizeof(float) * faceLen * faceLen * (gridCuts + 2) * (gridCuts + 2),
                    "weight table alloc"));
    fac = 1.0f / float(faceLen);

    for (i = 0; i < faceLen; i++) {
      for (x = 0; x < gridCuts + 2; x++) {
        for (y = 0; y < gridCuts + 2; y++) {
          fx = 0.5f - float(x) / float(gridCuts + 1) / 2.0f;
          fy = 0.5f - float(y) / float(gridCuts + 1) / 2.0f;

          fac2 = faceLen - 4;
          w1 = (1.0f - fx) * (1.0f - fy) + (-fac2 * fx * fy * fac);
          w2 = (1.0f - fx + fac2 * fx * -fac) * (fy);
          w4 = (fx) * (1.0f - fy + -fac2 * fy * fac);

          /* these values aren't used for tri's and cause divide by zero */
          if (faceLen > 3) {
            fac2 = 1.0f - (w1 + w2 + w4);
            fac2 = fac2 / float(faceLen - 3);
            for (j = 0; j < faceLen; j++) {
              w[j] = fac2;
            }
          }

          w[i] = w1;
          w[(i - 1 + faceLen) % faceLen] = w2;
          w[(i + 1) % faceLen] = w4;

          w += faceLen;
        }
      }
    }
  }

  return wtable->weight_table[faceLen].w;
}

static void free_ss_weights(WeightTable *wtable)
{
  int i;

  for (i = 0; i < wtable->len; i++) {
    if (wtable->weight_table[i].valid) {
      MEM_freeN(wtable->weight_table[i].w);
    }
  }

  if (wtable->weight_table) {
    MEM_freeN(wtable->weight_table);
  }
}

static void ss_sync_ccg_from_derivedmesh(CCGSubSurf *ss,
                                         DerivedMesh *dm,
                                         float (*vertexCos)[3],
                                         int useFlatSubdiv)
{
  float creaseFactor = float(ccgSubSurf_getSubdivisionLevels(ss));
  blender::Vector<CCGVertHDL, 16> fverts;
  float(*positions)[3] = (float(*)[3])dm->getVertArray(dm);
  MEdge *edges = dm->getEdgeArray(dm);
  MEdge *edge;
<<<<<<< HEAD
  int *corner_verts = dm->getCornerVertArray(dm);
  MPoly *polys = dm->getPolyArray(dm), *poly;
=======
  MLoop *mloop = dm->getLoopArray(dm), *ml;
  MPoly *polys = dm->getPolyArray(dm);
>>>>>>> 915ff8d1
  int totvert = dm->getNumVerts(dm);
  int totedge = dm->getNumEdges(dm);
  int i, j;
  int *index;

  ccgSubSurf_initFullSync(ss);

  index = (int *)dm->getVertDataArray(dm, CD_ORIGINDEX);
  for (i = 0; i < totvert; i++) {
    CCGVert *v;

    if (vertexCos) {
      ccgSubSurf_syncVert(ss, POINTER_FROM_INT(i), vertexCos[i], 0, &v);
    }
    else {
      ccgSubSurf_syncVert(ss, POINTER_FROM_INT(i), positions[i], 0, &v);
    }

    ((int *)ccgSubSurf_getVertUserData(ss, v))[1] = (index) ? *index++ : i;
  }

  edge = edges;
  index = (int *)dm->getEdgeDataArray(dm, CD_ORIGINDEX);
  const float *creases = (const float *)dm->getEdgeDataArray(dm, CD_CREASE);
  for (i = 0; i < totedge; i++, edge++) {
    CCGEdge *e;
    float crease;

    crease = useFlatSubdiv ? creaseFactor : (creases ? creases[i] * creaseFactor : 0.0f);

    ccgSubSurf_syncEdge(ss,
                        POINTER_FROM_INT(i),
                        POINTER_FROM_UINT(edge->v1),
                        POINTER_FROM_UINT(edge->v2),
                        crease,
                        &e);

    ((int *)ccgSubSurf_getEdgeUserData(ss, e))[1] = (index) ? *index++ : i;
  }

  index = (int *)dm->getPolyDataArray(dm, CD_ORIGINDEX);
  for (i = 0; i < dm->numPolyData; i++) {
    const MPoly &poly = polys[i];
    CCGFace *f;

    fverts.reinitialize(poly.totloop);

<<<<<<< HEAD
    int corner = poly->loopstart;
    for (j = 0; j < poly->totloop; j++, corner++) {
      fverts[j] = POINTER_FROM_UINT(corner_verts[corner]);
=======
    ml = mloop + poly.loopstart;
    for (j = 0; j < poly.totloop; j++, ml++) {
      fverts[j] = POINTER_FROM_UINT(ml->v);
>>>>>>> 915ff8d1
    }

    /* This is very bad, means mesh is internally inconsistent.
     * it is not really possible to continue without modifying
     * other parts of code significantly to handle missing faces.
     * since this really shouldn't even be possible we just bail. */
    if (ccgSubSurf_syncFace(ss, POINTER_FROM_INT(i), poly.totloop, fverts.data(), &f) ==
        eCCGError_InvalidValue) {
      static int hasGivenError = 0;

      if (!hasGivenError) {
        // XXX error("Unrecoverable error in SubSurf calculation,"
        //      " mesh is inconsistent.");

        hasGivenError = 1;
      }

      return;
    }

    ((int *)ccgSubSurf_getFaceUserData(ss, f))[1] = (index) ? *index++ : i;
  }

  ccgSubSurf_processSync(ss);
}

static void ss_sync_from_derivedmesh(CCGSubSurf *ss,
                                     DerivedMesh *dm,
                                     float (*vertexCos)[3],
                                     int use_flat_subdiv,
                                     bool /*use_subdiv_uvs*/)
{
  ss_sync_ccg_from_derivedmesh(ss, dm, vertexCos, use_flat_subdiv);
}

/***/

static int ccgDM_getVertMapIndex(CCGSubSurf *ss, CCGVert *v)
{
  return ((int *)ccgSubSurf_getVertUserData(ss, v))[1];
}

static int ccgDM_getEdgeMapIndex(CCGSubSurf *ss, CCGEdge *e)
{
  return ((int *)ccgSubSurf_getEdgeUserData(ss, e))[1];
}

static int ccgDM_getFaceMapIndex(CCGSubSurf *ss, CCGFace *f)
{
  return ((int *)ccgSubSurf_getFaceUserData(ss, f))[1];
}

static void minmax_v3_v3v3(const float vec[3], float min[3], float max[3])
{
  if (min[0] > vec[0]) {
    min[0] = vec[0];
  }
  if (min[1] > vec[1]) {
    min[1] = vec[1];
  }
  if (min[2] > vec[2]) {
    min[2] = vec[2];
  }
  if (max[0] < vec[0]) {
    max[0] = vec[0];
  }
  if (max[1] < vec[1]) {
    max[1] = vec[1];
  }
  if (max[2] < vec[2]) {
    max[2] = vec[2];
  }
}

static void UNUSED_FUNCTION(ccgDM_getMinMax)(DerivedMesh *dm, float r_min[3], float r_max[3])
{
  CCGDerivedMesh *ccgdm = (CCGDerivedMesh *)dm;
  CCGSubSurf *ss = ccgdm->ss;
  CCGVertIterator vi;
  CCGEdgeIterator ei;
  CCGFaceIterator fi;
  CCGKey key;
  int i, edgeSize = ccgSubSurf_getEdgeSize(ss);
  int gridSize = ccgSubSurf_getGridSize(ss);

  CCG_key_top_level(&key, ss);

  if (!ccgSubSurf_getNumVerts(ss)) {
    r_min[0] = r_min[1] = r_min[2] = r_max[0] = r_max[1] = r_max[2] = 0.0;
  }

  for (ccgSubSurf_initVertIterator(ss, &vi); !ccgVertIterator_isStopped(&vi);
       ccgVertIterator_next(&vi)) {
    CCGVert *v = ccgVertIterator_getCurrent(&vi);
    float *co = static_cast<float *>(ccgSubSurf_getVertData(ss, v));

    minmax_v3_v3v3(co, r_min, r_max);
  }

  for (ccgSubSurf_initEdgeIterator(ss, &ei); !ccgEdgeIterator_isStopped(&ei);
       ccgEdgeIterator_next(&ei)) {
    CCGEdge *e = ccgEdgeIterator_getCurrent(&ei);
    CCGElem *edgeData = static_cast<CCGElem *>(ccgSubSurf_getEdgeDataArray(ss, e));

    for (i = 0; i < edgeSize; i++) {
      minmax_v3_v3v3(CCG_elem_offset_co(&key, edgeData, i), r_min, r_max);
    }
  }

  for (ccgSubSurf_initFaceIterator(ss, &fi); !ccgFaceIterator_isStopped(&fi);
       ccgFaceIterator_next(&fi)) {
    CCGFace *f = ccgFaceIterator_getCurrent(&fi);
    int S, x, y, numVerts = ccgSubSurf_getFaceNumVerts(f);

    for (S = 0; S < numVerts; S++) {
      CCGElem *faceGridData = static_cast<CCGElem *>(ccgSubSurf_getFaceGridDataArray(ss, f, S));

      for (y = 0; y < gridSize; y++) {
        for (x = 0; x < gridSize; x++) {
          minmax_v3_v3v3(CCG_grid_elem_co(&key, faceGridData, x, y), r_min, r_max);
        }
      }
    }
  }
}

static int ccgDM_getNumVerts(DerivedMesh *dm)
{
  CCGDerivedMesh *ccgdm = (CCGDerivedMesh *)dm;

  return ccgSubSurf_getNumFinalVerts(ccgdm->ss);
}

static int ccgDM_getNumEdges(DerivedMesh *dm)
{
  CCGDerivedMesh *ccgdm = (CCGDerivedMesh *)dm;

  return ccgSubSurf_getNumFinalEdges(ccgdm->ss);
}

static int ccgDM_getNumPolys(DerivedMesh *dm)
{
  CCGDerivedMesh *ccgdm = (CCGDerivedMesh *)dm;

  return ccgSubSurf_getNumFinalFaces(ccgdm->ss);
}

static int ccgDM_getNumLoops(DerivedMesh *dm)
{
  CCGDerivedMesh *ccgdm = (CCGDerivedMesh *)dm;

  /* All subsurf faces are quads */
  return 4 * ccgSubSurf_getNumFinalFaces(ccgdm->ss);
}

static CCGElem *get_vertex_elem(CCGDerivedMesh *ccgdm, int vertNum)
{
  CCGSubSurf *ss = ccgdm->ss;
  int i;

  if ((vertNum < ccgdm->edgeMap[0].startVert) && (ccgSubSurf_getNumFaces(ss) > 0)) {
    /* this vert comes from face data */
    int lastface = ccgSubSurf_getNumFaces(ss) - 1;
    CCGFace *f;
    int x, y, grid, numVerts;
    int offset;
    int gridSize = ccgSubSurf_getGridSize(ss);
    int gridSideVerts;
    int gridInternalVerts;
    int gridSideEnd;
    int gridInternalEnd;

    i = 0;
    while (i < lastface && vertNum >= ccgdm->faceMap[i + 1].startVert) {
      i++;
    }

    f = ccgdm->faceMap[i].face;
    numVerts = ccgSubSurf_getFaceNumVerts(f);

    gridSideVerts = gridSize - 2;
    gridInternalVerts = gridSideVerts * gridSideVerts;

    gridSideEnd = 1 + numVerts * gridSideVerts;
    gridInternalEnd = gridSideEnd + numVerts * gridInternalVerts;

    offset = vertNum - ccgdm->faceMap[i].startVert;
    if (offset < 1) {
      return static_cast<CCGElem *>(ccgSubSurf_getFaceCenterData(f));
    }
    if (offset < gridSideEnd) {
      offset -= 1;
      grid = offset / gridSideVerts;
      x = offset % gridSideVerts + 1;
      return static_cast<CCGElem *>(ccgSubSurf_getFaceGridEdgeData(ss, f, grid, x));
    }
    if (offset < gridInternalEnd) {
      offset -= gridSideEnd;
      grid = offset / gridInternalVerts;
      offset %= gridInternalVerts;
      y = offset / gridSideVerts + 1;
      x = offset % gridSideVerts + 1;
      return static_cast<CCGElem *>(ccgSubSurf_getFaceGridData(ss, f, grid, x, y));
    }
  }
  if ((vertNum < ccgdm->vertMap[0].startVert) && (ccgSubSurf_getNumEdges(ss) > 0)) {
    /* this vert comes from edge data */
    CCGEdge *e;
    int lastedge = ccgSubSurf_getNumEdges(ss) - 1;
    int x;

    i = 0;
    while (i < lastedge && vertNum >= ccgdm->edgeMap[i + 1].startVert) {
      i++;
    }

    e = ccgdm->edgeMap[i].edge;

    x = vertNum - ccgdm->edgeMap[i].startVert + 1;
    return static_cast<CCGElem *>(ccgSubSurf_getEdgeData(ss, e, x));
  }

  /* this vert comes from vert data */
  CCGVert *v;
  i = vertNum - ccgdm->vertMap[0].startVert;

  v = ccgdm->vertMap[i].vert;
  return static_cast<CCGElem *>(ccgSubSurf_getVertData(ss, v));
}

static void ccgDM_getFinalVertCo(DerivedMesh *dm, int vertNum, float r_co[3])
{
  CCGDerivedMesh *ccgdm = (CCGDerivedMesh *)dm;
  CCGSubSurf *ss = ccgdm->ss;

  CCGElem *vd = get_vertex_elem(ccgdm, vertNum);
  CCGKey key;
  CCG_key_top_level(&key, ss);
  copy_v3_v3(r_co, CCG_elem_co(&key, vd));
}

static void ccgDM_getFinalVertNo(DerivedMesh *dm, int vertNum, float r_no[3])
{
  CCGDerivedMesh *ccgdm = (CCGDerivedMesh *)dm;
  CCGSubSurf *ss = ccgdm->ss;

  CCGElem *vd = get_vertex_elem(ccgdm, vertNum);
  CCGKey key;
  CCG_key_top_level(&key, ss);
  copy_v3_v3(r_no, CCG_elem_no(&key, vd));
}

/* utility function */
BLI_INLINE void ccgDM_to_MVert(float mv[3], const CCGKey *key, CCGElem *elem)
{
  copy_v3_v3(mv, CCG_elem_co(key, elem));
}

static void ccgDM_copyFinalVertArray(DerivedMesh *dm, float (*r_positions)[3])
{
  CCGDerivedMesh *ccgdm = (CCGDerivedMesh *)dm;
  CCGSubSurf *ss = ccgdm->ss;
  CCGElem *vd;
  CCGKey key;
  int index;
  int totvert, totedge, totface;
  int gridSize = ccgSubSurf_getGridSize(ss);
  int edgeSize = ccgSubSurf_getEdgeSize(ss);
  uint i = 0;

  CCG_key_top_level(&key, ss);

  totface = ccgSubSurf_getNumFaces(ss);
  for (index = 0; index < totface; index++) {
    CCGFace *f = ccgdm->faceMap[index].face;
    int x, y, S, numVerts = ccgSubSurf_getFaceNumVerts(f);

    vd = static_cast<CCGElem *>(ccgSubSurf_getFaceCenterData(f));
    ccgDM_to_MVert(r_positions[i++], &key, vd);

    for (S = 0; S < numVerts; S++) {
      for (x = 1; x < gridSize - 1; x++) {
        vd = static_cast<CCGElem *>(ccgSubSurf_getFaceGridEdgeData(ss, f, S, x));
        ccgDM_to_MVert(r_positions[i++], &key, vd);
      }
    }

    for (S = 0; S < numVerts; S++) {
      for (y = 1; y < gridSize - 1; y++) {
        for (x = 1; x < gridSize - 1; x++) {
          vd = static_cast<CCGElem *>(ccgSubSurf_getFaceGridData(ss, f, S, x, y));
          ccgDM_to_MVert(r_positions[i++], &key, vd);
        }
      }
    }
  }

  totedge = ccgSubSurf_getNumEdges(ss);
  for (index = 0; index < totedge; index++) {
    CCGEdge *e = ccgdm->edgeMap[index].edge;
    int x;

    for (x = 1; x < edgeSize - 1; x++) {
      /* NOTE(@ideasman42): This gives errors with `--debug-fpe` the normals don't seem to be
       * unit length. This is most likely caused by edges with no faces which are now zeroed out,
       * see comment in: `ccgSubSurf__calcVertNormals()`. */
      vd = static_cast<CCGElem *>(ccgSubSurf_getEdgeData(ss, e, x));
      ccgDM_to_MVert(r_positions[i++], &key, vd);
    }
  }

  totvert = ccgSubSurf_getNumVerts(ss);
  for (index = 0; index < totvert; index++) {
    CCGVert *v = ccgdm->vertMap[index].vert;

    vd = static_cast<CCGElem *>(ccgSubSurf_getVertData(ss, v));
    ccgDM_to_MVert(r_positions[i++], &key, vd);
  }
}

/* utility function */
BLI_INLINE void ccgDM_to_MEdge(MEdge *edge, const int v1, const int v2)
{
  edge->v1 = v1;
  edge->v2 = v2;
}

static void ccgDM_copyFinalEdgeArray(DerivedMesh *dm, MEdge *edges)
{
  CCGDerivedMesh *ccgdm = (CCGDerivedMesh *)dm;
  CCGSubSurf *ss = ccgdm->ss;
  int index;
  int totedge, totface;
  int gridSize = ccgSubSurf_getGridSize(ss);
  int edgeSize = ccgSubSurf_getEdgeSize(ss);
  uint i = 0;

  totface = ccgSubSurf_getNumFaces(ss);
  for (index = 0; index < totface; index++) {
    CCGFace *f = ccgdm->faceMap[index].face;
    int x, y, S, numVerts = ccgSubSurf_getFaceNumVerts(f);

    for (S = 0; S < numVerts; S++) {
      for (x = 0; x < gridSize - 1; x++) {
        ccgDM_to_MEdge(&edges[i++],
                       getFaceIndex(ss, f, S, x, 0, edgeSize, gridSize),
                       getFaceIndex(ss, f, S, x + 1, 0, edgeSize, gridSize));
      }

      for (x = 1; x < gridSize - 1; x++) {
        for (y = 0; y < gridSize - 1; y++) {
          ccgDM_to_MEdge(&edges[i++],
                         getFaceIndex(ss, f, S, x, y, edgeSize, gridSize),
                         getFaceIndex(ss, f, S, x, y + 1, edgeSize, gridSize));
          ccgDM_to_MEdge(&edges[i++],
                         getFaceIndex(ss, f, S, y, x, edgeSize, gridSize),
                         getFaceIndex(ss, f, S, y + 1, x, edgeSize, gridSize));
        }
      }
    }
  }

  totedge = ccgSubSurf_getNumEdges(ss);
  for (index = 0; index < totedge; index++) {
    CCGEdge *e = ccgdm->edgeMap[index].edge;
    for (int x = 0; x < edgeSize - 1; x++) {
      ccgDM_to_MEdge(
          &edges[i++], getEdgeIndex(ss, e, x, edgeSize), getEdgeIndex(ss, e, x + 1, edgeSize));
    }
  }
}

struct CopyFinalLoopArrayData {
  CCGDerivedMesh *ccgdm;
  int *corner_verts;
  int *corner_edges;
  int grid_size;
  int *grid_offset;
  int edge_size;
  size_t mloop_index;
};

static void copyFinalLoopArray_task_cb(void *__restrict userdata,
                                       const int iter,
                                       const TaskParallelTLS *__restrict /*tls*/)
{
  CopyFinalLoopArrayData *data = static_cast<CopyFinalLoopArrayData *>(userdata);
  CCGDerivedMesh *ccgdm = data->ccgdm;
  CCGSubSurf *ss = ccgdm->ss;
  const int grid_size = data->grid_size;
  const int edge_size = data->edge_size;
  CCGFace *f = ccgdm->faceMap[iter].face;
  const int num_verts = ccgSubSurf_getFaceNumVerts(f);
  const int grid_index = data->grid_offset[iter];
  int *corner_verts = data->corner_verts;
  int *corner_edges = data->corner_edges;

  size_t loop_i = 4 * size_t(grid_index) * (grid_size - 1) * (grid_size - 1);
  for (int S = 0; S < num_verts; S++) {
    for (int y = 0; y < grid_size - 1; y++) {
      for (int x = 0; x < grid_size - 1; x++) {

        const int v1 = getFaceIndex(ss, f, S, x + 0, y + 0, edge_size, grid_size);
        const int v2 = getFaceIndex(ss, f, S, x + 0, y + 1, edge_size, grid_size);
        const int v3 = getFaceIndex(ss, f, S, x + 1, y + 1, edge_size, grid_size);
        const int v4 = getFaceIndex(ss, f, S, x + 1, y + 0, edge_size, grid_size);

        if (corner_verts) {
          corner_verts[loop_i + 0] = v1;
          corner_verts[loop_i + 1] = v2;
          corner_verts[loop_i + 2] = v3;
          corner_verts[loop_i + 3] = v4;
        }
        if (corner_edges) {
          corner_edges[loop_i + 0] = POINTER_AS_UINT(BLI_edgehash_lookup(ccgdm->ehash, v1, v2));
          corner_edges[loop_i + 1] = POINTER_AS_UINT(BLI_edgehash_lookup(ccgdm->ehash, v2, v3));
          corner_edges[loop_i + 2] = POINTER_AS_UINT(BLI_edgehash_lookup(ccgdm->ehash, v3, v4));
          corner_edges[loop_i + 3] = POINTER_AS_UINT(BLI_edgehash_lookup(ccgdm->ehash, v4, v1));
        }

        loop_i += 4;
      }
    }
  }
}

static void ccgDM_copyFinalCornerVertArray(DerivedMesh *dm, int *r_corner_verts)
{
  CCGDerivedMesh *ccgdm = (CCGDerivedMesh *)dm;
  CCGSubSurf *ss = ccgdm->ss;

  if (!ccgdm->ehash) {
    BLI_mutex_lock(&ccgdm->loops_cache_lock);
    if (!ccgdm->ehash) {
      MEdge *edges;
      EdgeHash *ehash;

      ehash = BLI_edgehash_new_ex(__func__, ccgdm->dm.numEdgeData);
      edges = ccgdm->dm.getEdgeArray((DerivedMesh *)ccgdm);

      for (int i = 0; i < ccgdm->dm.numEdgeData; i++) {
        BLI_edgehash_insert(ehash, edges[i].v1, edges[i].v2, POINTER_FROM_INT(i));
      }

      atomic_cas_ptr((void **)&ccgdm->ehash, ccgdm->ehash, ehash);
    }
    BLI_mutex_unlock(&ccgdm->loops_cache_lock);
  }

  CopyFinalLoopArrayData data;
  data.ccgdm = ccgdm;
  data.corner_verts = r_corner_verts;
  data.corner_edges = NULL;
  data.grid_size = ccgSubSurf_getGridSize(ss);
  data.grid_offset = dm->getGridOffset(dm);
  data.edge_size = ccgSubSurf_getEdgeSize(ss);

  /* NOTE: For a dense subdivision we've got enough work for each face and
   * hence can dedicate whole thread to single face. For less dense
   * subdivision we handle multiple faces per thread.
   */
  data.mloop_index = data.grid_size >= 5 ? 1 : 8;

  TaskParallelSettings settings;
  BLI_parallel_range_settings_defaults(&settings);
  settings.min_iter_per_thread = 1;

  BLI_task_parallel_range(
      0, ccgSubSurf_getNumFaces(ss), &data, copyFinalLoopArray_task_cb, &settings);
}

static void ccgDM_copyFinalCornerEdgeArray(DerivedMesh *dm, int *r_corner_edges)
{
  CCGDerivedMesh *ccgdm = (CCGDerivedMesh *)dm;
  CCGSubSurf *ss = ccgdm->ss;

  if (!ccgdm->ehash) {
    BLI_mutex_lock(&ccgdm->loops_cache_lock);
    if (!ccgdm->ehash) {
      MEdge *medge;
      EdgeHash *ehash;

      ehash = BLI_edgehash_new_ex(__func__, ccgdm->dm.numEdgeData);
      medge = ccgdm->dm.getEdgeArray((DerivedMesh *)ccgdm);

      for (int i = 0; i < ccgdm->dm.numEdgeData; i++) {
        BLI_edgehash_insert(ehash, medge[i].v1, medge[i].v2, POINTER_FROM_INT(i));
      }

      atomic_cas_ptr((void **)&ccgdm->ehash, ccgdm->ehash, ehash);
    }
    BLI_mutex_unlock(&ccgdm->loops_cache_lock);
  }

  CopyFinalLoopArrayData data;
  data.ccgdm = ccgdm;
  data.corner_verts = NULL;
  data.corner_edges = r_corner_edges;
  data.grid_size = ccgSubSurf_getGridSize(ss);
  data.grid_offset = dm->getGridOffset(dm);
  data.edge_size = ccgSubSurf_getEdgeSize(ss);

  /* NOTE: For a dense subdivision we've got enough work for each face and
   * hence can dedicate whole thread to single face. For less dense
   * subdivision we handle multiple faces per thread.
   */
  data.mloop_index = data.grid_size >= 5 ? 1 : 8;

  TaskParallelSettings settings;
  BLI_parallel_range_settings_defaults(&settings);
  settings.min_iter_per_thread = 1;

  BLI_task_parallel_range(
      0, ccgSubSurf_getNumFaces(ss), &data, copyFinalLoopArray_task_cb, &settings);
}

static void ccgDM_copyFinalPolyArray(DerivedMesh *dm, MPoly *polys)
{
  CCGDerivedMesh *ccgdm = (CCGDerivedMesh *)dm;
  CCGSubSurf *ss = ccgdm->ss;
  int index;
  int totface;
  int gridSize = ccgSubSurf_getGridSize(ss);
  /* int edgeSize = ccgSubSurf_getEdgeSize(ss); */ /* UNUSED */
  int i = 0, k = 0;
  DMFlagMat *faceFlags = ccgdm->faceFlags;

  totface = ccgSubSurf_getNumFaces(ss);
  for (index = 0; index < totface; index++) {
    CCGFace *f = ccgdm->faceMap[index].face;
    int x, y, S, numVerts = ccgSubSurf_getFaceNumVerts(f);
    char flag = (faceFlags) ? faceFlags[index].flag : char(ME_SMOOTH);

    for (S = 0; S < numVerts; S++) {
      for (y = 0; y < gridSize - 1; y++) {
        for (x = 0; x < gridSize - 1; x++) {
          polys[i].loopstart = k;
          polys[i].totloop = 4;
          polys[i].flag = flag;

          k += 4;
          i++;
        }
      }
    }
  }
}

static void ccgDM_release(DerivedMesh *dm)
{
  CCGDerivedMesh *ccgdm = (CCGDerivedMesh *)dm;

  if (DM_release(dm)) {
    /* Before freeing, need to update the displacement map */
    if (ccgdm->multires.modified_flags) {
      /* Check that mmd still exists */
      if (!ccgdm->multires.local_mmd &&
          BLI_findindex(&ccgdm->multires.ob->modifiers, ccgdm->multires.mmd) < 0) {
        ccgdm->multires.mmd = nullptr;
      }

      if (ccgdm->multires.mmd) {
        if (ccgdm->multires.modified_flags & MULTIRES_COORDS_MODIFIED) {
          multires_modifier_update_mdisps(dm, nullptr);
        }
        if (ccgdm->multires.modified_flags & MULTIRES_HIDDEN_MODIFIED) {
          multires_modifier_update_hidden(dm);
        }
      }
    }

    if (ccgdm->ehash) {
      BLI_edgehash_free(ccgdm->ehash, nullptr);
    }

    if (ccgdm->reverseFaceMap) {
      MEM_freeN(ccgdm->reverseFaceMap);
    }
    if (ccgdm->gridFaces) {
      MEM_freeN(ccgdm->gridFaces);
    }
    if (ccgdm->gridData) {
      MEM_freeN(ccgdm->gridData);
    }
    if (ccgdm->gridOffset) {
      MEM_freeN(ccgdm->gridOffset);
    }
    if (ccgdm->gridFlagMats) {
      MEM_freeN(ccgdm->gridFlagMats);
    }
    if (ccgdm->gridHidden) {
      /* Using dm->getNumGrids(dm) accesses freed memory */
      uint numGrids = ccgdm->numGrid;
      for (uint i = 0; i < numGrids; i++) {
        if (ccgdm->gridHidden[i]) {
          MEM_freeN(ccgdm->gridHidden[i]);
        }
      }
      MEM_freeN(ccgdm->gridHidden);
    }
    if (ccgdm->freeSS) {
      ccgSubSurf_free(ccgdm->ss);
    }
    if (ccgdm->pmap) {
      MEM_freeN(ccgdm->pmap);
    }
    if (ccgdm->pmap_mem) {
      MEM_freeN(ccgdm->pmap_mem);
    }
    MEM_freeN(ccgdm->faceFlags);
    MEM_freeN(ccgdm->vertMap);
    MEM_freeN(ccgdm->edgeMap);
    MEM_freeN(ccgdm->faceMap);

    BLI_mutex_end(&ccgdm->loops_cache_lock);
    BLI_rw_mutex_end(&ccgdm->origindex_cache_rwlock);

    MEM_freeN(ccgdm);
  }
}

static void *ccgDM_get_vert_data_layer(DerivedMesh *dm, int type)
{
  if (type == CD_ORIGINDEX) {
    /* create origindex on demand to save memory */
    CCGDerivedMesh *ccgdm = (CCGDerivedMesh *)dm;
    CCGSubSurf *ss = ccgdm->ss;
    int *origindex;
    int a, index, totnone, totorig;

    /* Avoid re-creation if the layer exists already */
    BLI_rw_mutex_lock(&ccgdm->origindex_cache_rwlock, THREAD_LOCK_READ);
    origindex = static_cast<int *>(DM_get_vert_data_layer(dm, CD_ORIGINDEX));
    BLI_rw_mutex_unlock(&ccgdm->origindex_cache_rwlock);
    if (origindex) {
      return origindex;
    }

    BLI_rw_mutex_lock(&ccgdm->origindex_cache_rwlock, THREAD_LOCK_WRITE);

    origindex = static_cast<int *>(CustomData_add_layer(
        &dm->vertData, CD_ORIGINDEX, CD_SET_DEFAULT, nullptr, dm->numVertData));

    totorig = ccgSubSurf_getNumVerts(ss);
    totnone = dm->numVertData - totorig;

    /* original vertices are at the end */
    for (a = 0; a < totnone; a++) {
      origindex[a] = ORIGINDEX_NONE;
    }

    for (index = 0; index < totorig; index++, a++) {
      CCGVert *v = ccgdm->vertMap[index].vert;
      origindex[a] = ccgDM_getVertMapIndex(ccgdm->ss, v);
    }
    BLI_rw_mutex_unlock(&ccgdm->origindex_cache_rwlock);

    return origindex;
  }

  return DM_get_vert_data_layer(dm, type);
}

static void *ccgDM_get_edge_data_layer(DerivedMesh *dm, int type)
{
  if (type == CD_ORIGINDEX) {
    /* create origindex on demand to save memory */
    CCGDerivedMesh *ccgdm = (CCGDerivedMesh *)dm;
    CCGSubSurf *ss = ccgdm->ss;
    int *origindex;
    int a, i, index, totnone, totorig, totedge;
    int edgeSize = ccgSubSurf_getEdgeSize(ss);

    /* Avoid re-creation if the layer exists already */
    origindex = static_cast<int *>(DM_get_edge_data_layer(dm, CD_ORIGINDEX));
    if (origindex) {
      return origindex;
    }

    origindex = static_cast<int *>(CustomData_add_layer(
        &dm->edgeData, CD_ORIGINDEX, CD_SET_DEFAULT, nullptr, dm->numEdgeData));

    totedge = ccgSubSurf_getNumEdges(ss);
    totorig = totedge * (edgeSize - 1);
    totnone = dm->numEdgeData - totorig;

    /* original edges are at the end */
    for (a = 0; a < totnone; a++) {
      origindex[a] = ORIGINDEX_NONE;
    }

    for (index = 0; index < totedge; index++) {
      CCGEdge *e = ccgdm->edgeMap[index].edge;
      int mapIndex = ccgDM_getEdgeMapIndex(ss, e);

      for (i = 0; i < edgeSize - 1; i++, a++) {
        origindex[a] = mapIndex;
      }
    }

    return origindex;
  }

  return DM_get_edge_data_layer(dm, type);
}

static void *ccgDM_get_poly_data_layer(DerivedMesh *dm, int type)
{
  if (type == CD_ORIGINDEX) {
    /* create origindex on demand to save memory */
    CCGDerivedMesh *ccgdm = (CCGDerivedMesh *)dm;
    CCGSubSurf *ss = ccgdm->ss;
    int *origindex;
    int a, i, index, totface;
    int gridFaces = ccgSubSurf_getGridSize(ss) - 1;

    /* Avoid re-creation if the layer exists already */
    origindex = static_cast<int *>(DM_get_poly_data_layer(dm, CD_ORIGINDEX));
    if (origindex) {
      return origindex;
    }

    origindex = static_cast<int *>(CustomData_add_layer(
        &dm->polyData, CD_ORIGINDEX, CD_SET_DEFAULT, nullptr, dm->numPolyData));

    totface = ccgSubSurf_getNumFaces(ss);

    for (a = 0, index = 0; index < totface; index++) {
      CCGFace *f = ccgdm->faceMap[index].face;
      int numVerts = ccgSubSurf_getFaceNumVerts(f);
      int mapIndex = ccgDM_getFaceMapIndex(ss, f);

      for (i = 0; i < gridFaces * gridFaces * numVerts; i++, a++) {
        origindex[a] = mapIndex;
      }
    }

    return origindex;
  }

  return DM_get_poly_data_layer(dm, type);
}

static int ccgDM_getNumGrids(DerivedMesh *dm)
{
  CCGDerivedMesh *ccgdm = (CCGDerivedMesh *)dm;
  int index, numFaces, numGrids;

  numFaces = ccgSubSurf_getNumFaces(ccgdm->ss);
  numGrids = 0;

  for (index = 0; index < numFaces; index++) {
    CCGFace *f = ccgdm->faceMap[index].face;
    numGrids += ccgSubSurf_getFaceNumVerts(f);
  }

  return numGrids;
}

static int ccgDM_getGridSize(DerivedMesh *dm)
{
  CCGDerivedMesh *ccgdm = (CCGDerivedMesh *)dm;
  return ccgSubSurf_getGridSize(ccgdm->ss);
}

static void ccgdm_create_grids(DerivedMesh *dm)
{
  CCGDerivedMesh *ccgdm = (CCGDerivedMesh *)dm;
  CCGSubSurf *ss = ccgdm->ss;
  CCGElem **gridData;
  DMFlagMat *gridFlagMats;
  CCGFace **gridFaces;
  int *gridOffset;
  int index, numFaces, numGrids, S, gIndex /*, gridSize */;

  if (ccgdm->gridData) {
    return;
  }

  numGrids = ccgDM_getNumGrids(dm);
  numFaces = ccgSubSurf_getNumFaces(ss);
  // gridSize = ccgDM_getGridSize(dm); /* UNUSED */

  /* compute offset into grid array for each face */
  gridOffset = static_cast<int *>(MEM_mallocN(sizeof(int) * numFaces, "ccgdm.gridOffset"));

  for (gIndex = 0, index = 0; index < numFaces; index++) {
    CCGFace *f = ccgdm->faceMap[index].face;
    int numVerts = ccgSubSurf_getFaceNumVerts(f);

    gridOffset[index] = gIndex;
    gIndex += numVerts;
  }

  /* compute grid data */
  gridData = static_cast<CCGElem **>(MEM_mallocN(sizeof(CCGElem *) * numGrids, "ccgdm.gridData"));
  gridFaces = static_cast<CCGFace **>(
      MEM_mallocN(sizeof(CCGFace *) * numGrids, "ccgdm.gridFaces"));
  gridFlagMats = static_cast<DMFlagMat *>(
      MEM_mallocN(sizeof(DMFlagMat) * numGrids, "ccgdm.gridFlagMats"));

  ccgdm->gridHidden = static_cast<uint **>(
      MEM_callocN(sizeof(*ccgdm->gridHidden) * numGrids, "ccgdm.gridHidden"));

  for (gIndex = 0, index = 0; index < numFaces; index++) {
    CCGFace *f = ccgdm->faceMap[index].face;
    int numVerts = ccgSubSurf_getFaceNumVerts(f);

    for (S = 0; S < numVerts; S++, gIndex++) {
      gridData[gIndex] = static_cast<CCGElem *>(ccgSubSurf_getFaceGridDataArray(ss, f, S));
      gridFaces[gIndex] = f;
      gridFlagMats[gIndex] = ccgdm->faceFlags[index];
    }
  }

  ccgdm->gridData = gridData;
  ccgdm->gridFaces = gridFaces;
  ccgdm->gridOffset = gridOffset;
  ccgdm->gridFlagMats = gridFlagMats;
  ccgdm->numGrid = numGrids;
}

static CCGElem **ccgDM_getGridData(DerivedMesh *dm)
{
  CCGDerivedMesh *ccgdm = (CCGDerivedMesh *)dm;

  ccgdm_create_grids(dm);
  return ccgdm->gridData;
}

static int *ccgDM_getGridOffset(DerivedMesh *dm)
{
  CCGDerivedMesh *ccgdm = (CCGDerivedMesh *)dm;

  ccgdm_create_grids(dm);
  return ccgdm->gridOffset;
}

static void ccgDM_getGridKey(DerivedMesh *dm, CCGKey *key)
{
  CCGDerivedMesh *ccgdm = (CCGDerivedMesh *)dm;
  CCG_key_top_level(key, ccgdm->ss);
}

static DMFlagMat *ccgDM_getGridFlagMats(DerivedMesh *dm)
{
  CCGDerivedMesh *ccgdm = (CCGDerivedMesh *)dm;

  ccgdm_create_grids(dm);
  return ccgdm->gridFlagMats;
}

static BLI_bitmap **ccgDM_getGridHidden(DerivedMesh *dm)
{
  CCGDerivedMesh *ccgdm = (CCGDerivedMesh *)dm;

  ccgdm_create_grids(dm);
  return ccgdm->gridHidden;
}

/* WARNING! *MUST* be called in an 'loops_cache_rwlock' protected thread context! */
static void ccgDM_recalcLoopTri(DerivedMesh *dm)
{
  const int tottri = dm->numPolyData * 2;
  int i, poly_index;

  DM_ensure_looptri_data(dm);
  MLoopTri *mlooptri = dm->looptris.array_wip;

  BLI_assert(tottri == 0 || mlooptri != nullptr);
  BLI_assert(poly_to_tri_count(dm->numPolyData, dm->numLoopData) == dm->looptris.num);
  BLI_assert(tottri == dm->looptris.num);

  for (i = 0, poly_index = 0; i < tottri; i += 2, poly_index += 1) {
    MLoopTri *lt;
    lt = &mlooptri[i];
    /* quad is (0, 3, 2, 1) */
    lt->tri[0] = (poly_index * 4) + 0;
    lt->tri[1] = (poly_index * 4) + 2;
    lt->tri[2] = (poly_index * 4) + 3;
    lt->poly = poly_index;

    lt = &mlooptri[i + 1];
    lt->tri[0] = (poly_index * 4) + 0;
    lt->tri[1] = (poly_index * 4) + 1;
    lt->tri[2] = (poly_index * 4) + 2;
    lt->poly = poly_index;
  }

  BLI_assert(dm->looptris.array == nullptr);
  atomic_cas_ptr((void **)&dm->looptris.array, dm->looptris.array, dm->looptris.array_wip);
  dm->looptris.array_wip = nullptr;
}

static void set_default_ccgdm_callbacks(CCGDerivedMesh *ccgdm)
{
  ccgdm->dm.getNumVerts = ccgDM_getNumVerts;
  ccgdm->dm.getNumEdges = ccgDM_getNumEdges;
  ccgdm->dm.getNumLoops = ccgDM_getNumLoops;
  ccgdm->dm.getNumPolys = ccgDM_getNumPolys;

  ccgdm->dm.getVertCo = ccgDM_getFinalVertCo;
  ccgdm->dm.getVertNo = ccgDM_getFinalVertNo;

  ccgdm->dm.copyVertArray = ccgDM_copyFinalVertArray;
  ccgdm->dm.copyEdgeArray = ccgDM_copyFinalEdgeArray;
  ccgdm->dm.copyCornerVertArray = ccgDM_copyFinalCornerVertArray;
  ccgdm->dm.copyCornerEdgeArray = ccgDM_copyFinalCornerEdgeArray;
  ccgdm->dm.copyPolyArray = ccgDM_copyFinalPolyArray;

  ccgdm->dm.getVertDataArray = ccgDM_get_vert_data_layer;
  ccgdm->dm.getEdgeDataArray = ccgDM_get_edge_data_layer;
  ccgdm->dm.getPolyDataArray = ccgDM_get_poly_data_layer;
  ccgdm->dm.getNumGrids = ccgDM_getNumGrids;
  ccgdm->dm.getGridSize = ccgDM_getGridSize;
  ccgdm->dm.getGridData = ccgDM_getGridData;
  ccgdm->dm.getGridOffset = ccgDM_getGridOffset;
  ccgdm->dm.getGridKey = ccgDM_getGridKey;
  ccgdm->dm.getGridFlagMats = ccgDM_getGridFlagMats;
  ccgdm->dm.getGridHidden = ccgDM_getGridHidden;

  ccgdm->dm.recalcLoopTri = ccgDM_recalcLoopTri;

  ccgdm->dm.release = ccgDM_release;
}

static void create_ccgdm_maps(CCGDerivedMesh *ccgdm, CCGSubSurf *ss)
{
  CCGVertIterator vi;
  CCGEdgeIterator ei;
  CCGFaceIterator fi;
  int totvert, totedge, totface;

  totvert = ccgSubSurf_getNumVerts(ss);
  ccgdm->vertMap = static_cast<decltype(CCGDerivedMesh::vertMap)>(
      MEM_mallocN(totvert * sizeof(*ccgdm->vertMap), "vertMap"));
  for (ccgSubSurf_initVertIterator(ss, &vi); !ccgVertIterator_isStopped(&vi);
       ccgVertIterator_next(&vi)) {
    CCGVert *v = ccgVertIterator_getCurrent(&vi);

    ccgdm->vertMap[POINTER_AS_INT(ccgSubSurf_getVertVertHandle(v))].vert = v;
  }

  totedge = ccgSubSurf_getNumEdges(ss);
  ccgdm->edgeMap = static_cast<decltype(CCGDerivedMesh::edgeMap)>(
      MEM_mallocN(totedge * sizeof(*ccgdm->edgeMap), "edgeMap"));
  for (ccgSubSurf_initEdgeIterator(ss, &ei); !ccgEdgeIterator_isStopped(&ei);
       ccgEdgeIterator_next(&ei)) {
    CCGEdge *e = ccgEdgeIterator_getCurrent(&ei);

    ccgdm->edgeMap[POINTER_AS_INT(ccgSubSurf_getEdgeEdgeHandle(e))].edge = e;
  }

  totface = ccgSubSurf_getNumFaces(ss);
  ccgdm->faceMap = static_cast<decltype(CCGDerivedMesh::faceMap)>(
      MEM_mallocN(totface * sizeof(*ccgdm->faceMap), "faceMap"));
  for (ccgSubSurf_initFaceIterator(ss, &fi); !ccgFaceIterator_isStopped(&fi);
       ccgFaceIterator_next(&fi)) {
    CCGFace *f = ccgFaceIterator_getCurrent(&fi);

    ccgdm->faceMap[POINTER_AS_INT(ccgSubSurf_getFaceFaceHandle(f))].face = f;
  }
}

/* Fill in all geometry arrays making it possible to access any
 * hires data from the CPU.
 */
static void set_ccgdm_all_geometry(CCGDerivedMesh *ccgdm,
                                   CCGSubSurf *ss,
                                   DerivedMesh *dm,
                                   bool useSubsurfUv)
{
  const int totvert = ccgSubSurf_getNumVerts(ss);
  const int totedge = ccgSubSurf_getNumEdges(ss);
  const int totface = ccgSubSurf_getNumFaces(ss);
  int index;
  int i;
  int vertNum = 0, edgeNum = 0, faceNum = 0;
  DMFlagMat *faceFlags = ccgdm->faceFlags;
  int *polyidx = nullptr;
  blender::Vector<int, 16> loopidx;
  blender::Vector<int, 16> vertidx;
  int loopindex, loopindex2;
  int edgeSize;
  int gridSize;
  int gridFaces, gridCuts;
  int gridSideEdges;
  int gridInternalEdges;
  WeightTable wtable = {nullptr};
  bool has_edge_cd;

  edgeSize = ccgSubSurf_getEdgeSize(ss);
  gridSize = ccgSubSurf_getGridSize(ss);
  gridFaces = gridSize - 1;
  gridCuts = gridSize - 2;
  // gridInternalVerts = gridSideVerts * gridSideVerts; /* As yet, unused. */
  gridSideEdges = gridSize - 1;
  gridInternalEdges = (gridSideEdges - 1) * gridSideEdges * 2;

  const MPoly *polys = static_cast<const MPoly *>(CustomData_get_layer(&dm->polyData, CD_MPOLY));
  const int *material_indices = static_cast<const int *>(
      CustomData_get_layer_named(&dm->polyData, CD_MPOLY, "material_index"));
  const int *base_polyOrigIndex = static_cast<const int *>(
      CustomData_get_layer(&dm->polyData, CD_ORIGINDEX));

  int *vertOrigIndex = static_cast<int *>(DM_get_vert_data_layer(&ccgdm->dm, CD_ORIGINDEX));
  int *edgeOrigIndex = static_cast<int *>(DM_get_edge_data_layer(&ccgdm->dm, CD_ORIGINDEX));
  int *polyOrigIndex = static_cast<int *>(DM_get_poly_data_layer(&ccgdm->dm, CD_ORIGINDEX));

  has_edge_cd = ((ccgdm->dm.edgeData.totlayer - (edgeOrigIndex ? 1 : 0)) != 0);

  loopindex = loopindex2 = 0; /* current loop index */
  for (index = 0; index < totface; index++) {
    CCGFace *f = ccgdm->faceMap[index].face;
    int numVerts = ccgSubSurf_getFaceNumVerts(f);
    int numFinalEdges = numVerts * (gridSideEdges + gridInternalEdges);
    int origIndex = POINTER_AS_INT(ccgSubSurf_getFaceFaceHandle(f));
    int g2_wid = gridCuts + 2;
    float *w, *w2;
    int s, x, y;

    w = get_ss_weights(&wtable, gridCuts, numVerts);

    ccgdm->faceMap[index].startVert = vertNum;
    ccgdm->faceMap[index].startEdge = edgeNum;
    ccgdm->faceMap[index].startFace = faceNum;

    faceFlags->flag = polys ? polys[origIndex].flag : 0;
    faceFlags->mat_nr = material_indices ? material_indices[origIndex] : 0;
    faceFlags++;

    /* set the face base vert */
    *((int *)ccgSubSurf_getFaceUserData(ss, f)) = vertNum;

    loopidx.reinitialize(numVerts);
    for (s = 0; s < numVerts; s++) {
      loopidx[s] = loopindex++;
    }

    vertidx.reinitialize(numVerts);
    for (s = 0; s < numVerts; s++) {
      CCGVert *v = ccgSubSurf_getFaceVert(f, s);
      vertidx[s] = POINTER_AS_INT(ccgSubSurf_getVertVertHandle(v));
    }

    /* I think this is for interpolating the center vert? */
    w2 = w;  // + numVerts*(g2_wid-1) * (g2_wid-1); //numVerts*((g2_wid-1) * g2_wid+g2_wid-1);
    DM_interp_vert_data(dm, &ccgdm->dm, vertidx.data(), w2, numVerts, vertNum);
    if (vertOrigIndex) {
      *vertOrigIndex = ORIGINDEX_NONE;
      vertOrigIndex++;
    }

    vertNum++;

    /* Interpolate per-vert data. */
    for (s = 0; s < numVerts; s++) {
      for (x = 1; x < gridFaces; x++) {
        w2 = w + s * numVerts * g2_wid * g2_wid + x * numVerts;
        DM_interp_vert_data(dm, &ccgdm->dm, vertidx.data(), w2, numVerts, vertNum);

        if (vertOrigIndex) {
          *vertOrigIndex = ORIGINDEX_NONE;
          vertOrigIndex++;
        }

        vertNum++;
      }
    }

    /* Interpolate per-vert data. */
    for (s = 0; s < numVerts; s++) {
      for (y = 1; y < gridFaces; y++) {
        for (x = 1; x < gridFaces; x++) {
          w2 = w + s * numVerts * g2_wid * g2_wid + (y * g2_wid + x) * numVerts;
          DM_interp_vert_data(dm, &ccgdm->dm, vertidx.data(), w2, numVerts, vertNum);

          if (vertOrigIndex) {
            *vertOrigIndex = ORIGINDEX_NONE;
            vertOrigIndex++;
          }

          vertNum++;
        }
      }
    }

    if (edgeOrigIndex) {
      for (i = 0; i < numFinalEdges; i++) {
        edgeOrigIndex[edgeNum + i] = ORIGINDEX_NONE;
      }
    }

    for (s = 0; s < numVerts; s++) {
      /* Interpolate per-face data. */
      for (y = 0; y < gridFaces; y++) {
        for (x = 0; x < gridFaces; x++) {
          w2 = w + s * numVerts * g2_wid * g2_wid + (y * g2_wid + x) * numVerts;
          CustomData_interp(&dm->loopData,
                            &ccgdm->dm.loopData,
                            loopidx.data(),
                            w2,
                            nullptr,
                            numVerts,
                            loopindex2);
          loopindex2++;

          w2 = w + s * numVerts * g2_wid * g2_wid + ((y + 1) * g2_wid + (x)) * numVerts;
          CustomData_interp(&dm->loopData,
                            &ccgdm->dm.loopData,
                            loopidx.data(),
                            w2,
                            nullptr,
                            numVerts,
                            loopindex2);
          loopindex2++;

          w2 = w + s * numVerts * g2_wid * g2_wid + ((y + 1) * g2_wid + (x + 1)) * numVerts;
          CustomData_interp(&dm->loopData,
                            &ccgdm->dm.loopData,
                            loopidx.data(),
                            w2,
                            nullptr,
                            numVerts,
                            loopindex2);
          loopindex2++;

          w2 = w + s * numVerts * g2_wid * g2_wid + ((y)*g2_wid + (x + 1)) * numVerts;
          CustomData_interp(&dm->loopData,
                            &ccgdm->dm.loopData,
                            loopidx.data(),
                            w2,
                            nullptr,
                            numVerts,
                            loopindex2);
          loopindex2++;

          /* Copy over poly data, e.g. #CD_FACEMAP. */
          CustomData_copy_data(&dm->polyData, &ccgdm->dm.polyData, origIndex, faceNum, 1);

          if (polyOrigIndex) {
            *polyOrigIndex = base_polyOrigIndex ? base_polyOrigIndex[origIndex] : origIndex;
            polyOrigIndex++;
          }

          ccgdm->reverseFaceMap[faceNum] = index;

          /* This is a simple one to one mapping, here... */
          if (polyidx) {
            polyidx[faceNum] = faceNum;
          }

          faceNum++;
        }
      }
    }

    edgeNum += numFinalEdges;
  }

  for (index = 0; index < totedge; index++) {
    CCGEdge *e = ccgdm->edgeMap[index].edge;
    int numFinalEdges = edgeSize - 1;
    int mapIndex = ccgDM_getEdgeMapIndex(ss, e);
    int x;
    int vertIdx[2];
    int edgeIdx = POINTER_AS_INT(ccgSubSurf_getEdgeEdgeHandle(e));

    CCGVert *v;
    v = ccgSubSurf_getEdgeVert0(e);
    vertIdx[0] = POINTER_AS_INT(ccgSubSurf_getVertVertHandle(v));
    v = ccgSubSurf_getEdgeVert1(e);
    vertIdx[1] = POINTER_AS_INT(ccgSubSurf_getVertVertHandle(v));

    ccgdm->edgeMap[index].startVert = vertNum;
    ccgdm->edgeMap[index].startEdge = edgeNum;

    /* set the edge base vert */
    *((int *)ccgSubSurf_getEdgeUserData(ss, e)) = vertNum;

    for (x = 1; x < edgeSize - 1; x++) {
      float w[2];
      w[1] = float(x) / (edgeSize - 1);
      w[0] = 1 - w[1];
      DM_interp_vert_data(dm, &ccgdm->dm, vertIdx, w, 2, vertNum);
      if (vertOrigIndex) {
        *vertOrigIndex = ORIGINDEX_NONE;
        vertOrigIndex++;
      }
      vertNum++;
    }

    if (has_edge_cd) {
      BLI_assert(edgeIdx >= 0 && edgeIdx < dm->getNumEdges(dm));
      for (i = 0; i < numFinalEdges; i++) {
        CustomData_copy_data(&dm->edgeData, &ccgdm->dm.edgeData, edgeIdx, edgeNum + i, 1);
      }
    }

    if (edgeOrigIndex) {
      for (i = 0; i < numFinalEdges; i++) {
        edgeOrigIndex[edgeNum + i] = mapIndex;
      }
    }

    edgeNum += numFinalEdges;
  }

  if (useSubsurfUv) {
    CustomData *ldata = &ccgdm->dm.loopData;
    CustomData *dmldata = &dm->loopData;
    int numlayer = CustomData_number_of_layers(ldata, CD_PROP_FLOAT2);
    int dmnumlayer = CustomData_number_of_layers(dmldata, CD_PROP_FLOAT2);

    for (i = 0; i < numlayer && i < dmnumlayer; i++) {
      set_subsurf_uv(ss, dm, &ccgdm->dm, i);
    }
  }

  for (index = 0; index < totvert; index++) {
    CCGVert *v = ccgdm->vertMap[index].vert;
    int mapIndex = ccgDM_getVertMapIndex(ccgdm->ss, v);
    int vertIdx;

    vertIdx = POINTER_AS_INT(ccgSubSurf_getVertVertHandle(v));

    ccgdm->vertMap[index].startVert = vertNum;

    /* set the vert base vert */
    *((int *)ccgSubSurf_getVertUserData(ss, v)) = vertNum;

    DM_copy_vert_data(dm, &ccgdm->dm, vertIdx, vertNum, 1);

    if (vertOrigIndex) {
      *vertOrigIndex = mapIndex;
      vertOrigIndex++;
    }
    vertNum++;
  }

  free_ss_weights(&wtable);

  BLI_assert(vertNum == ccgSubSurf_getNumFinalVerts(ss));
  BLI_assert(edgeNum == ccgSubSurf_getNumFinalEdges(ss));
  BLI_assert(loopindex2 == ccgSubSurf_getNumFinalFaces(ss) * 4);
  BLI_assert(faceNum == ccgSubSurf_getNumFinalFaces(ss));
}

static CCGDerivedMesh *getCCGDerivedMesh(CCGSubSurf *ss,
                                         int drawInteriorEdges,
                                         int useSubsurfUv,
                                         DerivedMesh *dm)
{
  const int totedge = ccgSubSurf_getNumEdges(ss);
  const int totface = ccgSubSurf_getNumFaces(ss);
  CCGDerivedMesh *ccgdm = MEM_cnew<CCGDerivedMesh>(__func__);

  BLI_assert(totedge == ccgSubSurf_getNumEdges(ss));
  UNUSED_VARS_NDEBUG(totedge);
  BLI_assert(totface == ccgSubSurf_getNumFaces(ss));
  DM_from_template(&ccgdm->dm,
                   dm,
                   DM_TYPE_CCGDM,
                   ccgSubSurf_getNumFinalVerts(ss),
                   ccgSubSurf_getNumFinalEdges(ss),
                   0,
                   ccgSubSurf_getNumFinalFaces(ss) * 4,
                   ccgSubSurf_getNumFinalFaces(ss));

  ccgdm->reverseFaceMap = static_cast<int *>(
      MEM_callocN(sizeof(int) * ccgSubSurf_getNumFinalFaces(ss), "reverseFaceMap"));

  create_ccgdm_maps(ccgdm, ss);

  set_default_ccgdm_callbacks(ccgdm);

  ccgdm->ss = ss;
  ccgdm->drawInteriorEdges = drawInteriorEdges;
  ccgdm->useSubsurfUv = useSubsurfUv;

  /* CDDM hack. */
  ccgdm->faceFlags = static_cast<DMFlagMat *>(
      MEM_callocN(sizeof(DMFlagMat) * totface, "faceFlags"));

  set_ccgdm_all_geometry(ccgdm, ss, dm, useSubsurfUv != 0);

  ccgdm->dm.numVertData = ccgSubSurf_getNumFinalVerts(ss);
  ccgdm->dm.numEdgeData = ccgSubSurf_getNumFinalEdges(ss);
  ccgdm->dm.numPolyData = ccgSubSurf_getNumFinalFaces(ss);
  ccgdm->dm.numLoopData = ccgdm->dm.numPolyData * 4;
  ccgdm->dm.numTessFaceData = 0;

  BLI_mutex_init(&ccgdm->loops_cache_lock);
  BLI_rw_mutex_init(&ccgdm->origindex_cache_rwlock);

  return ccgdm;
}

/***/

DerivedMesh *subsurf_make_derived_from_derived(DerivedMesh *dm,
                                               SubsurfModifierData *smd,
                                               const Scene *scene,
                                               float (*vertCos)[3],
                                               SubsurfFlags flags)
{
  const CCGFlags useSimple = (smd->subdivType == ME_SIMPLE_SUBSURF) ? CCG_SIMPLE_SUBDIV :
                                                                      CCGFlags(0);
  const CCGFlags useAging = (smd->flags & eSubsurfModifierFlag_DebugIncr) ? CCG_USE_AGING :
                                                                            CCGFlags(0);
  const int useSubsurfUv = (smd->uv_smooth != SUBSURF_UV_SMOOTH_NONE);
  const int drawInteriorEdges = !(smd->flags & eSubsurfModifierFlag_ControlEdges);
  const bool ignore_simplify = (flags & SUBSURF_IGNORE_SIMPLIFY);
  CCGDerivedMesh *result;

  /* NOTE: editmode calculation can only run once per
   * modifier stack evaluation (uses freed cache) #36299. */
  if (flags & SUBSURF_FOR_EDIT_MODE) {
    int levels = (scene != nullptr && !ignore_simplify) ?
                     get_render_subsurf_level(&scene->r, smd->levels, false) :
                     smd->levels;

    /* TODO(sergey): Same as emCache below. */
    if ((flags & SUBSURF_IN_EDIT_MODE) && smd->mCache) {
      ccgSubSurf_free(static_cast<CCGSubSurf *>(smd->mCache));
      smd->mCache = nullptr;
    }

    smd->emCache = _getSubSurf(static_cast<CCGSubSurf *>(smd->emCache),
                               levels,
                               3,
                               useSimple | useAging | CCG_CALC_NORMALS);

    ss_sync_from_derivedmesh(
        static_cast<CCGSubSurf *>(smd->emCache), dm, vertCos, useSimple, useSubsurfUv);
    result = getCCGDerivedMesh(
        static_cast<CCGSubSurf *>(smd->emCache), drawInteriorEdges, useSubsurfUv, dm);
  }
  else if (flags & SUBSURF_USE_RENDER_PARAMS) {
    /* Do not use cache in render mode. */
    CCGSubSurf *ss;
    int levels = (scene != nullptr && !ignore_simplify) ?
                     get_render_subsurf_level(&scene->r, smd->renderLevels, true) :
                     smd->renderLevels;

    if (levels == 0) {
      return dm;
    }

    ss = _getSubSurf(nullptr, levels, 3, useSimple | CCG_USE_ARENA | CCG_CALC_NORMALS);

    ss_sync_from_derivedmesh(ss, dm, vertCos, useSimple, useSubsurfUv);

    result = getCCGDerivedMesh(ss, drawInteriorEdges, useSubsurfUv, dm);

    result->freeSS = 1;
  }
  else {
    int useIncremental = (smd->flags & eSubsurfModifierFlag_Incremental);
    int levels = (scene != nullptr && !ignore_simplify) ?
                     get_render_subsurf_level(&scene->r, smd->levels, false) :
                     smd->levels;
    CCGSubSurf *ss;

    /* It is quite possible there is a much better place to do this. It
     * depends a bit on how rigorously we expect this function to never
     * be called in editmode. In semi-theory we could share a single
     * cache, but the handles used inside and outside editmode are not
     * the same so we would need some way of converting them. Its probably
     * not worth the effort. But then why am I even writing this long
     * comment that no one will read? Hmmm. - zr
     *
     * Addendum: we can't really ensure that this is never called in edit
     * mode, so now we have a parameter to verify it. - brecht
     */
    if (!(flags & SUBSURF_IN_EDIT_MODE) && smd->emCache) {
      ccgSubSurf_free(static_cast<CCGSubSurf *>(smd->emCache));
      smd->emCache = nullptr;
    }

    if (useIncremental && (flags & SUBSURF_IS_FINAL_CALC)) {
      smd->mCache = ss = _getSubSurf(static_cast<CCGSubSurf *>(smd->mCache),
                                     levels,
                                     3,
                                     useSimple | useAging | CCG_CALC_NORMALS);

      ss_sync_from_derivedmesh(ss, dm, vertCos, useSimple, useSubsurfUv);

      result = getCCGDerivedMesh(
          static_cast<CCGSubSurf *>(smd->mCache), drawInteriorEdges, useSubsurfUv, dm);
    }
    else {
      CCGFlags ccg_flags = useSimple | CCG_USE_ARENA | CCG_CALC_NORMALS;
      CCGSubSurf *prevSS = nullptr;

      if ((smd->mCache) && (flags & SUBSURF_IS_FINAL_CALC)) {
        ccgSubSurf_free(static_cast<CCGSubSurf *>(smd->mCache));
        smd->mCache = nullptr;
      }

      if (flags & SUBSURF_ALLOC_PAINT_MASK) {
        ccg_flags |= CCG_ALLOC_MASK;
      }

      ss = _getSubSurf(prevSS, levels, 3, ccg_flags);
      ss_sync_from_derivedmesh(ss, dm, vertCos, useSimple, useSubsurfUv);

      result = getCCGDerivedMesh(ss, drawInteriorEdges, useSubsurfUv, dm);

      if (flags & SUBSURF_IS_FINAL_CALC) {
        smd->mCache = ss;
      }
      else {
        result->freeSS = 1;
      }

      if (flags & SUBSURF_ALLOC_PAINT_MASK) {
        ccgSubSurf_setNumLayers(ss, 4);
      }
    }
  }

  return (DerivedMesh *)result;
}

void subsurf_calculate_limit_positions(Mesh *me, float (*r_positions)[3])
{
  /* Finds the subsurf limit positions for the verts in a mesh
   * and puts them in an array of floats. Please note that the
   * calculated vert positions is incorrect for the verts
   * on the boundary of the mesh.
   */
  CCGSubSurf *ss = _getSubSurf(nullptr, 1, 3, CCG_USE_ARENA);
  float edge_sum[3], face_sum[3];
  CCGVertIterator vi;
  DerivedMesh *dm = CDDM_from_mesh(me);

  ss_sync_from_derivedmesh(ss, dm, nullptr, 0, 0);

  for (ccgSubSurf_initVertIterator(ss, &vi); !ccgVertIterator_isStopped(&vi);
       ccgVertIterator_next(&vi)) {
    CCGVert *v = ccgVertIterator_getCurrent(&vi);
    int idx = POINTER_AS_INT(ccgSubSurf_getVertVertHandle(v));
    int N = ccgSubSurf_getVertNumEdges(v);
    int numFaces = ccgSubSurf_getVertNumFaces(v);
    int i;

    zero_v3(edge_sum);
    zero_v3(face_sum);

    for (i = 0; i < N; i++) {
      CCGEdge *e = ccgSubSurf_getVertEdge(v, i);
      add_v3_v3v3(
          edge_sum, edge_sum, static_cast<const float *>(ccgSubSurf_getEdgeData(ss, e, 1)));
    }
    for (i = 0; i < numFaces; i++) {
      CCGFace *f = ccgSubSurf_getVertFace(v, i);
      add_v3_v3(face_sum, static_cast<const float *>(ccgSubSurf_getFaceCenterData(f)));
    }

    /* ad-hoc correction for boundary vertices, to at least avoid them
     * moving completely out of place (brecht) */
    if (numFaces && numFaces != N) {
      mul_v3_fl(face_sum, float(N) / float(numFaces));
    }

    const float *co = static_cast<const float *>(ccgSubSurf_getVertData(ss, v));
    r_positions[idx][0] = (co[0] * N * N + edge_sum[0] * 4 + face_sum[0]) / (N * (N + 5));
    r_positions[idx][1] = (co[1] * N * N + edge_sum[1] * 4 + face_sum[1]) / (N * (N + 5));
    r_positions[idx][2] = (co[2] * N * N + edge_sum[2] * 4 + face_sum[2]) / (N * (N + 5));
  }

  ccgSubSurf_free(ss);

  dm->release(dm);
}<|MERGE_RESOLUTION|>--- conflicted
+++ resolved
@@ -228,11 +228,7 @@
 }
 
 static void get_face_uv_map_vert(
-<<<<<<< HEAD
-    UvVertMap *vmap, MPoly *polys, int *poly_verts, int fi, CCGVertHDL *fverts)
-=======
-    UvVertMap *vmap, const MPoly *polys, MLoop *ml, int fi, CCGVertHDL *fverts)
->>>>>>> 915ff8d1
+    UvVertMap *vmap, const MPoly *polys, const int *poly_verts, int fi, CCGVertHDL *fverts)
 {
   UvMapVert *v, *nv;
   int j, nverts = polys[fi].totloop;
@@ -316,16 +312,11 @@
     int nverts = poly.totloop;
     int j, j_next;
     CCGFace *origf = ccgSubSurf_getFace(origss, POINTER_FROM_INT(i));
-<<<<<<< HEAD
-    /* uint *fv = &mp->v1; */
-=======
-    // uint *fv = &poly.v1;
-    MLoop *ml = mloop + poly.loopstart;
->>>>>>> 915ff8d1
+    /* uint *fv = &poly.v1; */
 
     fverts.reinitialize(nverts);
 
-    get_face_uv_map_vert(vmap, poly, &corner_verts[poly->loopstart], i, fverts.data());
+    get_face_uv_map_vert(vmap, &poly, &corner_verts[poly.loopstart], i, fverts.data());
 
     for (j = 0, j_next = nverts - 1; j < nverts; j_next = j++) {
       uint v0 = POINTER_AS_UINT(fverts[j_next]);
@@ -345,19 +336,13 @@
 
   /* create faces */
   for (i = 0; i < totface; i++) {
-<<<<<<< HEAD
-    MPoly *poly = &polys[i];
-    int nverts = poly->totloop;
-=======
     const MPoly &poly = polys[i];
-    MLoop *ml = &mloop[poly.loopstart];
     int nverts = poly.totloop;
->>>>>>> 915ff8d1
     CCGFace *f;
 
     fverts.reinitialize(nverts);
 
-    get_face_uv_map_vert(vmap, polys, &corner_verts[poly->loopstart], i, fverts.data());
+    get_face_uv_map_vert(vmap, polys, &corner_verts[poly.loopstart], i, fverts.data());
     ccgSubSurf_syncFace(ss, POINTER_FROM_INT(i), nverts, fverts.data(), &f);
   }
 
@@ -552,13 +537,8 @@
   float(*positions)[3] = (float(*)[3])dm->getVertArray(dm);
   MEdge *edges = dm->getEdgeArray(dm);
   MEdge *edge;
-<<<<<<< HEAD
   int *corner_verts = dm->getCornerVertArray(dm);
-  MPoly *polys = dm->getPolyArray(dm), *poly;
-=======
-  MLoop *mloop = dm->getLoopArray(dm), *ml;
   MPoly *polys = dm->getPolyArray(dm);
->>>>>>> 915ff8d1
   int totvert = dm->getNumVerts(dm);
   int totedge = dm->getNumEdges(dm);
   int i, j;
@@ -606,15 +586,9 @@
 
     fverts.reinitialize(poly.totloop);
 
-<<<<<<< HEAD
-    int corner = poly->loopstart;
-    for (j = 0; j < poly->totloop; j++, corner++) {
+    int corner = poly.loopstart;
+    for (j = 0; j < poly.totloop; j++, corner++) {
       fverts[j] = POINTER_FROM_UINT(corner_verts[corner]);
-=======
-    ml = mloop + poly.loopstart;
-    for (j = 0; j < poly.totloop; j++, ml++) {
-      fverts[j] = POINTER_FROM_UINT(ml->v);
->>>>>>> 915ff8d1
     }
 
     /* This is very bad, means mesh is internally inconsistent.
