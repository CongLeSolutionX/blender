/* SPDX-License-Identifier: GPL-2.0-or-later
 * Copyright 2005 Blender Foundation. All rights reserved. */

/** \file
 * \ingroup bke
 */

#include <cfloat>
#include <cmath>
#include <cstdio>
#include <cstdlib>
#include <cstring>

#include "atomic_ops.h"

#include "MEM_guardedalloc.h"

#include "DNA_mesh_types.h"
#include "DNA_meshdata_types.h"
#include "DNA_modifier_types.h"
#include "DNA_object_types.h"
#include "DNA_scene_types.h"

#include "BLI_bitmap.h"
#include "BLI_blenlib.h"
#include "BLI_edgehash.h"
#include "BLI_math.h"
#include "BLI_memarena.h"
#include "BLI_task.h"
#include "BLI_threads.h"
#include "BLI_utildefines.h"
#include "BLI_vector.hh"

#include "BKE_ccg.h"
#include "BKE_cdderivedmesh.h"
#include "BKE_mesh.h"
#include "BKE_mesh_mapping.h"
#include "BKE_modifier.h"
#include "BKE_multires.h"
#include "BKE_object.h"
#include "BKE_paint.h"
#include "BKE_pbvh.h"
#include "BKE_scene.h"
#include "BKE_subsurf.h"

#include "CCGSubSurf.h"

static CCGDerivedMesh *getCCGDerivedMesh(CCGSubSurf *ss,
                                         int drawInteriorEdges,
                                         int useSubsurfUv,
                                         DerivedMesh *dm);
///

static void *arena_alloc(CCGAllocatorHDL a, int numBytes)
{
  return BLI_memarena_alloc(reinterpret_cast<MemArena *>(a), numBytes);
}

static void *arena_realloc(CCGAllocatorHDL a, void *ptr, int newSize, int oldSize)
{
  void *p2 = BLI_memarena_alloc(reinterpret_cast<MemArena *>(a), newSize);
  if (ptr) {
    memcpy(p2, ptr, oldSize);
  }
  return p2;
}

static void arena_free(CCGAllocatorHDL /*a*/, void * /*ptr*/)
{
  /* do nothing */
}

static void arena_release(CCGAllocatorHDL a)
{
  BLI_memarena_free(reinterpret_cast<MemArena *>(a));
}

typedef enum {
  CCG_USE_AGING = 1,
  CCG_USE_ARENA = 2,
  CCG_CALC_NORMALS = 4,
  /* add an extra four bytes for a mask layer */
  CCG_ALLOC_MASK = 8,
  CCG_SIMPLE_SUBDIV = 16,
} CCGFlags;
ENUM_OPERATORS(CCGFlags, CCG_SIMPLE_SUBDIV);

static CCGSubSurf *_getSubSurf(CCGSubSurf *prevSS, int subdivLevels, int numLayers, CCGFlags flags)
{
  CCGMeshIFC ifc;
  CCGSubSurf *ccgSS;
  int useAging = !!(flags & CCG_USE_AGING);
  int useArena = flags & CCG_USE_ARENA;
  int normalOffset = 0;

  /* (subdivLevels == 0) is not allowed */
  subdivLevels = MAX2(subdivLevels, 1);

  if (prevSS) {
    int oldUseAging;

    ccgSubSurf_getUseAgeCounts(prevSS, &oldUseAging, nullptr, nullptr, nullptr);

    if ((oldUseAging != useAging) ||
        (ccgSubSurf_getSimpleSubdiv(prevSS) != !!(flags & CCG_SIMPLE_SUBDIV))) {
      ccgSubSurf_free(prevSS);
    }
    else {
      ccgSubSurf_setSubdivisionLevels(prevSS, subdivLevels);

      return prevSS;
    }
  }

  if (useAging) {
    ifc.vertUserSize = ifc.edgeUserSize = ifc.faceUserSize = 12;
  }
  else {
    ifc.vertUserSize = ifc.edgeUserSize = ifc.faceUserSize = 8;
  }
  ifc.numLayers = numLayers;
  ifc.vertDataSize = sizeof(float) * numLayers;
  normalOffset += sizeof(float) * numLayers;
  if (flags & CCG_CALC_NORMALS) {
    ifc.vertDataSize += sizeof(float[3]);
  }
  if (flags & CCG_ALLOC_MASK) {
    ifc.vertDataSize += sizeof(float);
  }
  ifc.simpleSubdiv = !!(flags & CCG_SIMPLE_SUBDIV);

  if (useArena) {
    CCGAllocatorIFC allocatorIFC;
    CCGAllocatorHDL allocator = BLI_memarena_new(MEM_SIZE_OPTIMAL(1 << 16), "subsurf arena");

    allocatorIFC.alloc = arena_alloc;
    allocatorIFC.realloc = arena_realloc;
    allocatorIFC.free = arena_free;
    allocatorIFC.release = arena_release;

    ccgSS = ccgSubSurf_new(&ifc, subdivLevels, &allocatorIFC, allocator);
  }
  else {
    ccgSS = ccgSubSurf_new(&ifc, subdivLevels, nullptr, nullptr);
  }

  if (useAging) {
    ccgSubSurf_setUseAgeCounts(ccgSS, 1, 8, 8, 8);
  }

  if (flags & CCG_ALLOC_MASK) {
    normalOffset += sizeof(float);
    /* mask is allocated after regular layers */
    ccgSubSurf_setAllocMask(ccgSS, 1, sizeof(float) * numLayers);
  }

  if (flags & CCG_CALC_NORMALS) {
    ccgSubSurf_setCalcVertexNormals(ccgSS, 1, normalOffset);
  }
  else {
    ccgSubSurf_setCalcVertexNormals(ccgSS, 0, 0);
  }

  return ccgSS;
}

static int getEdgeIndex(CCGSubSurf *ss, CCGEdge *e, int x, int edgeSize)
{
  CCGVert *v0 = ccgSubSurf_getEdgeVert0(e);
  CCGVert *v1 = ccgSubSurf_getEdgeVert1(e);
  int v0idx = *((int *)ccgSubSurf_getVertUserData(ss, v0));
  int v1idx = *((int *)ccgSubSurf_getVertUserData(ss, v1));
  int edgeBase = *((int *)ccgSubSurf_getEdgeUserData(ss, e));

  if (x == 0) {
    return v0idx;
  }
  if (x == edgeSize - 1) {
    return v1idx;
  }

  return edgeBase + x - 1;
}

static int getFaceIndex(
    CCGSubSurf *ss, CCGFace *f, int S, int x, int y, int edgeSize, int gridSize)
{
  int faceBase = *((int *)ccgSubSurf_getFaceUserData(ss, f));
  int numVerts = ccgSubSurf_getFaceNumVerts(f);

  if (x == gridSize - 1 && y == gridSize - 1) {
    CCGVert *v = ccgSubSurf_getFaceVert(f, S);
    return *((int *)ccgSubSurf_getVertUserData(ss, v));
  }
  if (x == gridSize - 1) {
    CCGVert *v = ccgSubSurf_getFaceVert(f, S);
    CCGEdge *e = ccgSubSurf_getFaceEdge(f, S);
    int edgeBase = *((int *)ccgSubSurf_getEdgeUserData(ss, e));
    if (v == ccgSubSurf_getEdgeVert0(e)) {
      return edgeBase + (gridSize - 1 - y) - 1;
    }

    return edgeBase + (edgeSize - 2 - 1) - ((gridSize - 1 - y) - 1);
  }
  if (y == gridSize - 1) {
    CCGVert *v = ccgSubSurf_getFaceVert(f, S);
    CCGEdge *e = ccgSubSurf_getFaceEdge(f, (S + numVerts - 1) % numVerts);
    int edgeBase = *((int *)ccgSubSurf_getEdgeUserData(ss, e));
    if (v == ccgSubSurf_getEdgeVert0(e)) {
      return edgeBase + (gridSize - 1 - x) - 1;
    }

    return edgeBase + (edgeSize - 2 - 1) - ((gridSize - 1 - x) - 1);
  }
  if (x == 0 && y == 0) {
    return faceBase;
  }
  if (x == 0) {
    S = (S + numVerts - 1) % numVerts;
    return faceBase + 1 + (gridSize - 2) * S + (y - 1);
  }
  if (y == 0) {
    return faceBase + 1 + (gridSize - 2) * S + (x - 1);
  }

  return faceBase + 1 + (gridSize - 2) * numVerts + S * (gridSize - 2) * (gridSize - 2) +
         (y - 1) * (gridSize - 2) + (x - 1);
}

<<<<<<< HEAD
static void get_face_uv_map_vert(UvVertMap *vmap,
                                 const blender::OffsetIndices<int> polys,
                                 int *poly_verts,
                                 int fi,
                                 CCGVertHDL *fverts)
{
  UvMapVert *v, *nv;
  int j, nverts = polys[fi].size();
=======
static void get_face_uv_map_vert(
    UvVertMap *vmap, const MPoly *polys, const int *poly_verts, int fi, CCGVertHDL *fverts)
{
  UvMapVert *v, *nv;
  int j, nverts = polys[fi].totloop;
>>>>>>> a8fc9871

  for (j = 0; j < nverts; j++) {
    for (nv = v = BKE_mesh_uv_vert_map_get_vert(vmap, poly_verts[j]); v; v = v->next) {
      if (v->separate) {
        nv = v;
      }
      if (v->poly_index == fi) {
        break;
      }
    }

<<<<<<< HEAD
    fverts[j] = POINTER_FROM_UINT(polys[nv->poly_index].start() + nv->loop_of_poly_index);
=======
    fverts[j] = POINTER_FROM_UINT(polys[nv->poly_index].loopstart + nv->loop_of_poly_index);
>>>>>>> a8fc9871
  }
}

static int ss_sync_from_uv(CCGSubSurf *ss,
                           CCGSubSurf *origss,
                           DerivedMesh *dm,
                           const float (*mloopuv)[2])
{
<<<<<<< HEAD
  const blender::OffsetIndices polys(blender::Span(dm->getPolyArray(dm), dm->getNumPolys(dm) + 1));
=======
  MPoly *polys = dm->getPolyArray(dm);
>>>>>>> a8fc9871
  int *corner_verts = dm->getCornerVertArray(dm);
  int totvert = dm->getNumVerts(dm);
  int totface = dm->getNumPolys(dm);
  int i, seam;
  UvMapVert *v;
  UvVertMap *vmap;
  blender::Vector<CCGVertHDL, 16> fverts;
  float limit[2];
  EdgeSet *eset;
  float uv[3] = {0.0f, 0.0f, 0.0f}; /* only first 2 values are written into */

  limit[0] = limit[1] = STD_UV_CONNECT_LIMIT;
  /* previous behavior here is without accounting for winding, however this causes stretching in
   * UV map in really simple cases with mirror + subsurf, see second part of #44530.
   * Also, initially intention is to treat merged vertices from mirror modifier as seams.
   * This fixes a very old regression (2.49 was correct here) */
  vmap = BKE_mesh_uv_vert_map_create(
      polys, nullptr, nullptr, corner_verts, mloopuv, totface, totvert, limit, false, true);
  if (!vmap) {
    return 0;
  }

  ccgSubSurf_initFullSync(ss);

  /* create vertices */
  for (i = 0; i < totvert; i++) {
    if (!BKE_mesh_uv_vert_map_get_vert(vmap, i)) {
      continue;
    }

    for (v = BKE_mesh_uv_vert_map_get_vert(vmap, i)->next; v; v = v->next) {
      if (v->separate) {
        break;
      }
    }

    seam = (v != nullptr);

    for (v = BKE_mesh_uv_vert_map_get_vert(vmap, i); v; v = v->next) {
      if (v->separate) {
        CCGVert *ssv;
<<<<<<< HEAD
        int loopid = polys[v->poly_index].start() + v->loop_of_poly_index;
=======
        int loopid = polys[v->poly_index].loopstart + v->loop_of_poly_index;
>>>>>>> a8fc9871
        CCGVertHDL vhdl = POINTER_FROM_INT(loopid);

        copy_v2_v2(uv, mloopuv[loopid]);

        ccgSubSurf_syncVert(ss, vhdl, uv, seam, &ssv);
      }
    }
  }

  /* create edges */
  eset = BLI_edgeset_new_ex(__func__, BLI_EDGEHASH_SIZE_GUESS_FROM_POLYS(totface));

  for (i = 0; i < totface; i++) {
<<<<<<< HEAD
    const blender::IndexRange poly = polys[i];
    int nverts = poly.size();
=======
    const MPoly &poly = polys[i];
    int nverts = poly.totloop;
>>>>>>> a8fc9871
    int j, j_next;
    CCGFace *origf = ccgSubSurf_getFace(origss, POINTER_FROM_INT(i));
    /* uint *fv = &poly.v1; */

    fverts.reinitialize(nverts);

<<<<<<< HEAD
    get_face_uv_map_vert(vmap, polys, &corner_verts[poly.start()], i, fverts.data());
=======
    get_face_uv_map_vert(vmap, &poly, &corner_verts[poly.loopstart], i, fverts.data());
>>>>>>> a8fc9871

    for (j = 0, j_next = nverts - 1; j < nverts; j_next = j++) {
      uint v0 = POINTER_AS_UINT(fverts[j_next]);
      uint v1 = POINTER_AS_UINT(fverts[j]);

      if (BLI_edgeset_add(eset, v0, v1)) {
        CCGEdge *e, *orige = ccgSubSurf_getFaceEdge(origf, j_next);
<<<<<<< HEAD
        CCGEdgeHDL ehdl = POINTER_FROM_INT(poly.start() + j_next);
=======
        CCGEdgeHDL ehdl = POINTER_FROM_INT(poly.loopstart + j_next);
>>>>>>> a8fc9871
        float crease = ccgSubSurf_getEdgeCrease(orige);

        ccgSubSurf_syncEdge(ss, ehdl, fverts[j_next], fverts[j], crease, &e);
      }
    }
  }

  BLI_edgeset_free(eset);

  /* create faces */
  for (i = 0; i < totface; i++) {
<<<<<<< HEAD
    const blender::IndexRange poly = polys[i];
    int nverts = poly.size();
=======
    const MPoly &poly = polys[i];
    int nverts = poly.totloop;
>>>>>>> a8fc9871
    CCGFace *f;

    fverts.reinitialize(nverts);

<<<<<<< HEAD
    get_face_uv_map_vert(vmap, polys, &corner_verts[poly.start()], i, fverts.data());
=======
    get_face_uv_map_vert(vmap, polys, &corner_verts[poly.loopstart], i, fverts.data());
>>>>>>> a8fc9871
    ccgSubSurf_syncFace(ss, POINTER_FROM_INT(i), nverts, fverts.data(), &f);
  }

  BKE_mesh_uv_vert_map_free(vmap);
  ccgSubSurf_processSync(ss);

  return 1;
}

static void set_subsurf_legacy_uv(CCGSubSurf *ss, DerivedMesh *dm, DerivedMesh *result, int n)
{
  CCGFaceIterator fi;
  int index, gridSize, gridFaces, /*edgeSize,*/ totface, x, y, S;
  const float(*dmloopuv)[2] = static_cast<const float(*)[2]>(
      CustomData_get_layer_n(&dm->loopData, CD_PROP_FLOAT2, n));
  /* need to update both CD_MTFACE & CD_PROP_FLOAT2, hrmf, we could get away with
   * just tface except applying the modifier then looses subsurf UV */
  MTFace *tface = static_cast<MTFace *>(
      CustomData_get_layer_n_for_write(&result->faceData, CD_MTFACE, n, result->numTessFaceData));
  float(*mloopuv)[2] = static_cast<float(*)[2]>(CustomData_get_layer_n_for_write(
      &result->loopData, CD_PROP_FLOAT2, n, result->getNumLoops(dm)));

  if (!dmloopuv || (!tface && !mloopuv)) {
    return;
  }

  /* create a CCGSubSurf from uv's */
  CCGSubSurf *uvss = _getSubSurf(nullptr, ccgSubSurf_getSubdivisionLevels(ss), 2, CCG_USE_ARENA);

  if (!ss_sync_from_uv(uvss, ss, dm, dmloopuv)) {
    ccgSubSurf_free(uvss);
    return;
  }

  /* get some info from CCGSubSurf */
  totface = ccgSubSurf_getNumFaces(uvss);
  // edgeSize = ccgSubSurf_getEdgeSize(uvss); /* UNUSED */
  gridSize = ccgSubSurf_getGridSize(uvss);
  gridFaces = gridSize - 1;

  /* make a map from original faces to CCGFaces */
  CCGFace **faceMap = static_cast<CCGFace **>(
      MEM_mallocN(totface * sizeof(*faceMap), "facemapuv"));
  for (ccgSubSurf_initFaceIterator(uvss, &fi); !ccgFaceIterator_isStopped(&fi);
       ccgFaceIterator_next(&fi)) {
    CCGFace *f = ccgFaceIterator_getCurrent(&fi);
    faceMap[POINTER_AS_INT(ccgSubSurf_getFaceFaceHandle(f))] = f;
  }

  /* load coordinates from uvss into tface */
  MTFace *tf = tface;
  float(*mluv)[2] = mloopuv;

  for (index = 0; index < totface; index++) {
    CCGFace *f = faceMap[index];
    int numVerts = ccgSubSurf_getFaceNumVerts(f);

    for (S = 0; S < numVerts; S++) {
      float(*faceGridData)[2] = static_cast<float(*)[2]>(
          ccgSubSurf_getFaceGridDataArray(uvss, f, S));

      for (y = 0; y < gridFaces; y++) {
        for (x = 0; x < gridFaces; x++) {
          float *a = faceGridData[(y + 0) * gridSize + x + 0];
          float *b = faceGridData[(y + 0) * gridSize + x + 1];
          float *c = faceGridData[(y + 1) * gridSize + x + 1];
          float *d = faceGridData[(y + 1) * gridSize + x + 0];

          if (tf) {
            copy_v2_v2(tf->uv[0], a);
            copy_v2_v2(tf->uv[1], d);
            copy_v2_v2(tf->uv[2], c);
            copy_v2_v2(tf->uv[3], b);
            tf++;
          }

          if (mluv) {
            copy_v2_v2(mluv[0], a);
            copy_v2_v2(mluv[1], d);
            copy_v2_v2(mluv[2], c);
            copy_v2_v2(mluv[3], b);
            mluv += 4;
          }
        }
      }
    }
  }

  ccgSubSurf_free(uvss);
  MEM_freeN(faceMap);
}

static void set_subsurf_uv(CCGSubSurf *ss, DerivedMesh *dm, DerivedMesh *result, int layer_index)
{
  set_subsurf_legacy_uv(ss, dm, result, layer_index);
}

/* face weighting */
#define SUB_ELEMS_FACE 50
typedef float FaceVertWeight[SUB_ELEMS_FACE][SUB_ELEMS_FACE];

struct FaceVertWeightEntry {
  FaceVertWeight *weight;
  float *w;
  int valid;
};

struct WeightTable {
  FaceVertWeightEntry *weight_table;
  int len;
};

static float *get_ss_weights(WeightTable *wtable, int gridCuts, int faceLen)
{
  int x, y, i, j;
  float *w, w1, w2, w4, fac, fac2, fx, fy;

  if (wtable->len <= faceLen) {
    void *tmp = MEM_callocN(sizeof(FaceVertWeightEntry) * (faceLen + 1), "weight table alloc 2");

    if (wtable->len) {
      memcpy(tmp, wtable->weight_table, sizeof(FaceVertWeightEntry) * wtable->len);
      MEM_freeN(wtable->weight_table);
    }

    wtable->weight_table = static_cast<FaceVertWeightEntry *>(tmp);
    wtable->len = faceLen + 1;
  }

  if (!wtable->weight_table[faceLen].valid) {
    wtable->weight_table[faceLen].valid = 1;
    wtable->weight_table[faceLen].w = w = static_cast<float *>(
        MEM_callocN(sizeof(float) * faceLen * faceLen * (gridCuts + 2) * (gridCuts + 2),
                    "weight table alloc"));
    fac = 1.0f / float(faceLen);

    for (i = 0; i < faceLen; i++) {
      for (x = 0; x < gridCuts + 2; x++) {
        for (y = 0; y < gridCuts + 2; y++) {
          fx = 0.5f - float(x) / float(gridCuts + 1) / 2.0f;
          fy = 0.5f - float(y) / float(gridCuts + 1) / 2.0f;

          fac2 = faceLen - 4;
          w1 = (1.0f - fx) * (1.0f - fy) + (-fac2 * fx * fy * fac);
          w2 = (1.0f - fx + fac2 * fx * -fac) * (fy);
          w4 = (fx) * (1.0f - fy + -fac2 * fy * fac);

          /* these values aren't used for tri's and cause divide by zero */
          if (faceLen > 3) {
            fac2 = 1.0f - (w1 + w2 + w4);
            fac2 = fac2 / float(faceLen - 3);
            for (j = 0; j < faceLen; j++) {
              w[j] = fac2;
            }
          }

          w[i] = w1;
          w[(i - 1 + faceLen) % faceLen] = w2;
          w[(i + 1) % faceLen] = w4;

          w += faceLen;
        }
      }
    }
  }

  return wtable->weight_table[faceLen].w;
}

static void free_ss_weights(WeightTable *wtable)
{
  int i;

  for (i = 0; i < wtable->len; i++) {
    if (wtable->weight_table[i].valid) {
      MEM_freeN(wtable->weight_table[i].w);
    }
  }

  if (wtable->weight_table) {
    MEM_freeN(wtable->weight_table);
  }
}

static void ss_sync_ccg_from_derivedmesh(CCGSubSurf *ss,
                                         DerivedMesh *dm,
                                         float (*vertexCos)[3],
                                         int useFlatSubdiv)
{
  float creaseFactor = float(ccgSubSurf_getSubdivisionLevels(ss));
  blender::Vector<CCGVertHDL, 16> fverts;
  float(*positions)[3] = (float(*)[3])dm->getVertArray(dm);
  MEdge *edges = dm->getEdgeArray(dm);
  MEdge *edge;
  int *corner_verts = dm->getCornerVertArray(dm);
<<<<<<< HEAD
  const blender::OffsetIndices polys(blender::Span(dm->getPolyArray(dm), dm->getNumPolys(dm) + 1));
=======
  MPoly *polys = dm->getPolyArray(dm);
>>>>>>> a8fc9871
  int totvert = dm->getNumVerts(dm);
  int totedge = dm->getNumEdges(dm);
  int i, j;
  int *index;

  ccgSubSurf_initFullSync(ss);

  index = (int *)dm->getVertDataArray(dm, CD_ORIGINDEX);
  for (i = 0; i < totvert; i++) {
    CCGVert *v;

    if (vertexCos) {
      ccgSubSurf_syncVert(ss, POINTER_FROM_INT(i), vertexCos[i], 0, &v);
    }
    else {
      ccgSubSurf_syncVert(ss, POINTER_FROM_INT(i), positions[i], 0, &v);
    }

    ((int *)ccgSubSurf_getVertUserData(ss, v))[1] = (index) ? *index++ : i;
  }

  edge = edges;
  index = (int *)dm->getEdgeDataArray(dm, CD_ORIGINDEX);
  const float *creases = (const float *)dm->getEdgeDataArray(dm, CD_CREASE);
  for (i = 0; i < totedge; i++, edge++) {
    CCGEdge *e;
    float crease;

    crease = useFlatSubdiv ? creaseFactor : (creases ? creases[i] * creaseFactor : 0.0f);

    ccgSubSurf_syncEdge(ss,
                        POINTER_FROM_INT(i),
                        POINTER_FROM_UINT(edge->v1),
                        POINTER_FROM_UINT(edge->v2),
                        crease,
                        &e);

    ((int *)ccgSubSurf_getEdgeUserData(ss, e))[1] = (index) ? *index++ : i;
  }

  index = (int *)dm->getPolyDataArray(dm, CD_ORIGINDEX);
  for (i = 0; i < dm->numPolyData; i++) {
<<<<<<< HEAD
    const blender::IndexRange poly = polys[i];

    CCGFace *f;

    fverts.reinitialize(poly.size());

    for (j = 0; j < poly.size(); j++) {
      fverts[j] = POINTER_FROM_UINT(corner_verts[poly[j]]);
=======
    const MPoly &poly = polys[i];
    CCGFace *f;

    fverts.reinitialize(poly.totloop);

    int corner = poly.loopstart;
    for (j = 0; j < poly.totloop; j++, corner++) {
      fverts[j] = POINTER_FROM_UINT(corner_verts[corner]);
>>>>>>> a8fc9871
    }

    /* This is very bad, means mesh is internally inconsistent.
     * it is not really possible to continue without modifying
     * other parts of code significantly to handle missing faces.
     * since this really shouldn't even be possible we just bail. */
<<<<<<< HEAD
    if (ccgSubSurf_syncFace(ss, POINTER_FROM_INT(i), poly.size(), fverts.data(), &f) ==
=======
    if (ccgSubSurf_syncFace(ss, POINTER_FROM_INT(i), poly.totloop, fverts.data(), &f) ==
>>>>>>> a8fc9871
        eCCGError_InvalidValue) {
      static int hasGivenError = 0;

      if (!hasGivenError) {
        // XXX error("Unrecoverable error in SubSurf calculation,"
        //      " mesh is inconsistent.");

        hasGivenError = 1;
      }

      return;
    }

    ((int *)ccgSubSurf_getFaceUserData(ss, f))[1] = (index) ? *index++ : i;
  }

  ccgSubSurf_processSync(ss);
}

static void ss_sync_from_derivedmesh(CCGSubSurf *ss,
                                     DerivedMesh *dm,
                                     float (*vertexCos)[3],
                                     int use_flat_subdiv,
                                     bool /*use_subdiv_uvs*/)
{
  ss_sync_ccg_from_derivedmesh(ss, dm, vertexCos, use_flat_subdiv);
}

/***/

static int ccgDM_getVertMapIndex(CCGSubSurf *ss, CCGVert *v)
{
  return ((int *)ccgSubSurf_getVertUserData(ss, v))[1];
}

static int ccgDM_getEdgeMapIndex(CCGSubSurf *ss, CCGEdge *e)
{
  return ((int *)ccgSubSurf_getEdgeUserData(ss, e))[1];
}

static int ccgDM_getFaceMapIndex(CCGSubSurf *ss, CCGFace *f)
{
  return ((int *)ccgSubSurf_getFaceUserData(ss, f))[1];
}

static void minmax_v3_v3v3(const float vec[3], float min[3], float max[3])
{
  if (min[0] > vec[0]) {
    min[0] = vec[0];
  }
  if (min[1] > vec[1]) {
    min[1] = vec[1];
  }
  if (min[2] > vec[2]) {
    min[2] = vec[2];
  }
  if (max[0] < vec[0]) {
    max[0] = vec[0];
  }
  if (max[1] < vec[1]) {
    max[1] = vec[1];
  }
  if (max[2] < vec[2]) {
    max[2] = vec[2];
  }
}

static void UNUSED_FUNCTION(ccgDM_getMinMax)(DerivedMesh *dm, float r_min[3], float r_max[3])
{
  CCGDerivedMesh *ccgdm = (CCGDerivedMesh *)dm;
  CCGSubSurf *ss = ccgdm->ss;
  CCGVertIterator vi;
  CCGEdgeIterator ei;
  CCGFaceIterator fi;
  CCGKey key;
  int i, edgeSize = ccgSubSurf_getEdgeSize(ss);
  int gridSize = ccgSubSurf_getGridSize(ss);

  CCG_key_top_level(&key, ss);

  if (!ccgSubSurf_getNumVerts(ss)) {
    r_min[0] = r_min[1] = r_min[2] = r_max[0] = r_max[1] = r_max[2] = 0.0;
  }

  for (ccgSubSurf_initVertIterator(ss, &vi); !ccgVertIterator_isStopped(&vi);
       ccgVertIterator_next(&vi)) {
    CCGVert *v = ccgVertIterator_getCurrent(&vi);
    float *co = static_cast<float *>(ccgSubSurf_getVertData(ss, v));

    minmax_v3_v3v3(co, r_min, r_max);
  }

  for (ccgSubSurf_initEdgeIterator(ss, &ei); !ccgEdgeIterator_isStopped(&ei);
       ccgEdgeIterator_next(&ei)) {
    CCGEdge *e = ccgEdgeIterator_getCurrent(&ei);
    CCGElem *edgeData = static_cast<CCGElem *>(ccgSubSurf_getEdgeDataArray(ss, e));

    for (i = 0; i < edgeSize; i++) {
      minmax_v3_v3v3(CCG_elem_offset_co(&key, edgeData, i), r_min, r_max);
    }
  }

  for (ccgSubSurf_initFaceIterator(ss, &fi); !ccgFaceIterator_isStopped(&fi);
       ccgFaceIterator_next(&fi)) {
    CCGFace *f = ccgFaceIterator_getCurrent(&fi);
    int S, x, y, numVerts = ccgSubSurf_getFaceNumVerts(f);

    for (S = 0; S < numVerts; S++) {
      CCGElem *faceGridData = static_cast<CCGElem *>(ccgSubSurf_getFaceGridDataArray(ss, f, S));

      for (y = 0; y < gridSize; y++) {
        for (x = 0; x < gridSize; x++) {
          minmax_v3_v3v3(CCG_grid_elem_co(&key, faceGridData, x, y), r_min, r_max);
        }
      }
    }
  }
}

static int ccgDM_getNumVerts(DerivedMesh *dm)
{
  CCGDerivedMesh *ccgdm = (CCGDerivedMesh *)dm;

  return ccgSubSurf_getNumFinalVerts(ccgdm->ss);
}

static int ccgDM_getNumEdges(DerivedMesh *dm)
{
  CCGDerivedMesh *ccgdm = (CCGDerivedMesh *)dm;

  return ccgSubSurf_getNumFinalEdges(ccgdm->ss);
}

static int ccgDM_getNumPolys(DerivedMesh *dm)
{
  CCGDerivedMesh *ccgdm = (CCGDerivedMesh *)dm;

  return ccgSubSurf_getNumFinalFaces(ccgdm->ss);
}

static int ccgDM_getNumLoops(DerivedMesh *dm)
{
  CCGDerivedMesh *ccgdm = (CCGDerivedMesh *)dm;

  /* All subsurf faces are quads */
  return 4 * ccgSubSurf_getNumFinalFaces(ccgdm->ss);
}

static CCGElem *get_vertex_elem(CCGDerivedMesh *ccgdm, int vertNum)
{
  CCGSubSurf *ss = ccgdm->ss;
  int i;

  if ((vertNum < ccgdm->edgeMap[0].startVert) && (ccgSubSurf_getNumFaces(ss) > 0)) {
    /* this vert comes from face data */
    int lastface = ccgSubSurf_getNumFaces(ss) - 1;
    CCGFace *f;
    int x, y, grid, numVerts;
    int offset;
    int gridSize = ccgSubSurf_getGridSize(ss);
    int gridSideVerts;
    int gridInternalVerts;
    int gridSideEnd;
    int gridInternalEnd;

    i = 0;
    while (i < lastface && vertNum >= ccgdm->faceMap[i + 1].startVert) {
      i++;
    }

    f = ccgdm->faceMap[i].face;
    numVerts = ccgSubSurf_getFaceNumVerts(f);

    gridSideVerts = gridSize - 2;
    gridInternalVerts = gridSideVerts * gridSideVerts;

    gridSideEnd = 1 + numVerts * gridSideVerts;
    gridInternalEnd = gridSideEnd + numVerts * gridInternalVerts;

    offset = vertNum - ccgdm->faceMap[i].startVert;
    if (offset < 1) {
      return static_cast<CCGElem *>(ccgSubSurf_getFaceCenterData(f));
    }
    if (offset < gridSideEnd) {
      offset -= 1;
      grid = offset / gridSideVerts;
      x = offset % gridSideVerts + 1;
      return static_cast<CCGElem *>(ccgSubSurf_getFaceGridEdgeData(ss, f, grid, x));
    }
    if (offset < gridInternalEnd) {
      offset -= gridSideEnd;
      grid = offset / gridInternalVerts;
      offset %= gridInternalVerts;
      y = offset / gridSideVerts + 1;
      x = offset % gridSideVerts + 1;
      return static_cast<CCGElem *>(ccgSubSurf_getFaceGridData(ss, f, grid, x, y));
    }
  }
  if ((vertNum < ccgdm->vertMap[0].startVert) && (ccgSubSurf_getNumEdges(ss) > 0)) {
    /* this vert comes from edge data */
    CCGEdge *e;
    int lastedge = ccgSubSurf_getNumEdges(ss) - 1;
    int x;

    i = 0;
    while (i < lastedge && vertNum >= ccgdm->edgeMap[i + 1].startVert) {
      i++;
    }

    e = ccgdm->edgeMap[i].edge;

    x = vertNum - ccgdm->edgeMap[i].startVert + 1;
    return static_cast<CCGElem *>(ccgSubSurf_getEdgeData(ss, e, x));
  }

  /* this vert comes from vert data */
  CCGVert *v;
  i = vertNum - ccgdm->vertMap[0].startVert;

  v = ccgdm->vertMap[i].vert;
  return static_cast<CCGElem *>(ccgSubSurf_getVertData(ss, v));
}

static void ccgDM_getFinalVertCo(DerivedMesh *dm, int vertNum, float r_co[3])
{
  CCGDerivedMesh *ccgdm = (CCGDerivedMesh *)dm;
  CCGSubSurf *ss = ccgdm->ss;

  CCGElem *vd = get_vertex_elem(ccgdm, vertNum);
  CCGKey key;
  CCG_key_top_level(&key, ss);
  copy_v3_v3(r_co, CCG_elem_co(&key, vd));
}

static void ccgDM_getFinalVertNo(DerivedMesh *dm, int vertNum, float r_no[3])
{
  CCGDerivedMesh *ccgdm = (CCGDerivedMesh *)dm;
  CCGSubSurf *ss = ccgdm->ss;

  CCGElem *vd = get_vertex_elem(ccgdm, vertNum);
  CCGKey key;
  CCG_key_top_level(&key, ss);
  copy_v3_v3(r_no, CCG_elem_no(&key, vd));
}

/* utility function */
BLI_INLINE void ccgDM_to_MVert(float mv[3], const CCGKey *key, CCGElem *elem)
{
  copy_v3_v3(mv, CCG_elem_co(key, elem));
}

static void ccgDM_copyFinalVertArray(DerivedMesh *dm, float (*r_positions)[3])
{
  CCGDerivedMesh *ccgdm = (CCGDerivedMesh *)dm;
  CCGSubSurf *ss = ccgdm->ss;
  CCGElem *vd;
  CCGKey key;
  int index;
  int totvert, totedge, totface;
  int gridSize = ccgSubSurf_getGridSize(ss);
  int edgeSize = ccgSubSurf_getEdgeSize(ss);
  uint i = 0;

  CCG_key_top_level(&key, ss);

  totface = ccgSubSurf_getNumFaces(ss);
  for (index = 0; index < totface; index++) {
    CCGFace *f = ccgdm->faceMap[index].face;
    int x, y, S, numVerts = ccgSubSurf_getFaceNumVerts(f);

    vd = static_cast<CCGElem *>(ccgSubSurf_getFaceCenterData(f));
    ccgDM_to_MVert(r_positions[i++], &key, vd);

    for (S = 0; S < numVerts; S++) {
      for (x = 1; x < gridSize - 1; x++) {
        vd = static_cast<CCGElem *>(ccgSubSurf_getFaceGridEdgeData(ss, f, S, x));
        ccgDM_to_MVert(r_positions[i++], &key, vd);
      }
    }

    for (S = 0; S < numVerts; S++) {
      for (y = 1; y < gridSize - 1; y++) {
        for (x = 1; x < gridSize - 1; x++) {
          vd = static_cast<CCGElem *>(ccgSubSurf_getFaceGridData(ss, f, S, x, y));
          ccgDM_to_MVert(r_positions[i++], &key, vd);
        }
      }
    }
  }

  totedge = ccgSubSurf_getNumEdges(ss);
  for (index = 0; index < totedge; index++) {
    CCGEdge *e = ccgdm->edgeMap[index].edge;
    int x;

    for (x = 1; x < edgeSize - 1; x++) {
      /* NOTE(@ideasman42): This gives errors with `--debug-fpe` the normals don't seem to be
       * unit length. This is most likely caused by edges with no faces which are now zeroed out,
       * see comment in: `ccgSubSurf__calcVertNormals()`. */
      vd = static_cast<CCGElem *>(ccgSubSurf_getEdgeData(ss, e, x));
      ccgDM_to_MVert(r_positions[i++], &key, vd);
    }
  }

  totvert = ccgSubSurf_getNumVerts(ss);
  for (index = 0; index < totvert; index++) {
    CCGVert *v = ccgdm->vertMap[index].vert;

    vd = static_cast<CCGElem *>(ccgSubSurf_getVertData(ss, v));
    ccgDM_to_MVert(r_positions[i++], &key, vd);
  }
}

/* utility function */
BLI_INLINE void ccgDM_to_MEdge(MEdge *edge, const int v1, const int v2)
{
  edge->v1 = v1;
  edge->v2 = v2;
}

static void ccgDM_copyFinalEdgeArray(DerivedMesh *dm, MEdge *edges)
{
  CCGDerivedMesh *ccgdm = (CCGDerivedMesh *)dm;
  CCGSubSurf *ss = ccgdm->ss;
  int index;
  int totedge, totface;
  int gridSize = ccgSubSurf_getGridSize(ss);
  int edgeSize = ccgSubSurf_getEdgeSize(ss);
  uint i = 0;

  totface = ccgSubSurf_getNumFaces(ss);
  for (index = 0; index < totface; index++) {
    CCGFace *f = ccgdm->faceMap[index].face;
    int x, y, S, numVerts = ccgSubSurf_getFaceNumVerts(f);

    for (S = 0; S < numVerts; S++) {
      for (x = 0; x < gridSize - 1; x++) {
        ccgDM_to_MEdge(&edges[i++],
                       getFaceIndex(ss, f, S, x, 0, edgeSize, gridSize),
                       getFaceIndex(ss, f, S, x + 1, 0, edgeSize, gridSize));
      }

      for (x = 1; x < gridSize - 1; x++) {
        for (y = 0; y < gridSize - 1; y++) {
          ccgDM_to_MEdge(&edges[i++],
                         getFaceIndex(ss, f, S, x, y, edgeSize, gridSize),
                         getFaceIndex(ss, f, S, x, y + 1, edgeSize, gridSize));
          ccgDM_to_MEdge(&edges[i++],
                         getFaceIndex(ss, f, S, y, x, edgeSize, gridSize),
                         getFaceIndex(ss, f, S, y + 1, x, edgeSize, gridSize));
        }
      }
    }
  }

  totedge = ccgSubSurf_getNumEdges(ss);
  for (index = 0; index < totedge; index++) {
    CCGEdge *e = ccgdm->edgeMap[index].edge;
    for (int x = 0; x < edgeSize - 1; x++) {
      ccgDM_to_MEdge(
          &edges[i++], getEdgeIndex(ss, e, x, edgeSize), getEdgeIndex(ss, e, x + 1, edgeSize));
    }
  }
}

struct CopyFinalLoopArrayData {
  CCGDerivedMesh *ccgdm;
  int *corner_verts;
  int *corner_edges;
  int grid_size;
  int *grid_offset;
  int edge_size;
  size_t mloop_index;
};

static void copyFinalLoopArray_task_cb(void *__restrict userdata,
                                       const int iter,
                                       const TaskParallelTLS *__restrict /*tls*/)
{
  CopyFinalLoopArrayData *data = static_cast<CopyFinalLoopArrayData *>(userdata);
  CCGDerivedMesh *ccgdm = data->ccgdm;
  CCGSubSurf *ss = ccgdm->ss;
  const int grid_size = data->grid_size;
  const int edge_size = data->edge_size;
  CCGFace *f = ccgdm->faceMap[iter].face;
  const int num_verts = ccgSubSurf_getFaceNumVerts(f);
  const int grid_index = data->grid_offset[iter];
  int *corner_verts = data->corner_verts;
  int *corner_edges = data->corner_edges;

  size_t loop_i = 4 * size_t(grid_index) * (grid_size - 1) * (grid_size - 1);
  for (int S = 0; S < num_verts; S++) {
    for (int y = 0; y < grid_size - 1; y++) {
      for (int x = 0; x < grid_size - 1; x++) {

        const int v1 = getFaceIndex(ss, f, S, x + 0, y + 0, edge_size, grid_size);
        const int v2 = getFaceIndex(ss, f, S, x + 0, y + 1, edge_size, grid_size);
        const int v3 = getFaceIndex(ss, f, S, x + 1, y + 1, edge_size, grid_size);
        const int v4 = getFaceIndex(ss, f, S, x + 1, y + 0, edge_size, grid_size);

        if (corner_verts) {
          corner_verts[loop_i + 0] = v1;
          corner_verts[loop_i + 1] = v2;
          corner_verts[loop_i + 2] = v3;
          corner_verts[loop_i + 3] = v4;
        }
        if (corner_edges) {
          corner_edges[loop_i + 0] = POINTER_AS_UINT(BLI_edgehash_lookup(ccgdm->ehash, v1, v2));
          corner_edges[loop_i + 1] = POINTER_AS_UINT(BLI_edgehash_lookup(ccgdm->ehash, v2, v3));
          corner_edges[loop_i + 2] = POINTER_AS_UINT(BLI_edgehash_lookup(ccgdm->ehash, v3, v4));
          corner_edges[loop_i + 3] = POINTER_AS_UINT(BLI_edgehash_lookup(ccgdm->ehash, v4, v1));
        }

        loop_i += 4;
      }
    }
  }
}

static void ccgDM_copyFinalCornerVertArray(DerivedMesh *dm, int *r_corner_verts)
{
  CCGDerivedMesh *ccgdm = (CCGDerivedMesh *)dm;
  CCGSubSurf *ss = ccgdm->ss;

  if (!ccgdm->ehash) {
    BLI_mutex_lock(&ccgdm->loops_cache_lock);
    if (!ccgdm->ehash) {
      MEdge *edges;
      EdgeHash *ehash;

      ehash = BLI_edgehash_new_ex(__func__, ccgdm->dm.numEdgeData);
      edges = ccgdm->dm.getEdgeArray((DerivedMesh *)ccgdm);

      for (int i = 0; i < ccgdm->dm.numEdgeData; i++) {
        BLI_edgehash_insert(ehash, edges[i].v1, edges[i].v2, POINTER_FROM_INT(i));
      }

      atomic_cas_ptr((void **)&ccgdm->ehash, ccgdm->ehash, ehash);
    }
    BLI_mutex_unlock(&ccgdm->loops_cache_lock);
  }

  CopyFinalLoopArrayData data;
  data.ccgdm = ccgdm;
  data.corner_verts = r_corner_verts;
  data.corner_edges = NULL;
  data.grid_size = ccgSubSurf_getGridSize(ss);
  data.grid_offset = dm->getGridOffset(dm);
  data.edge_size = ccgSubSurf_getEdgeSize(ss);

  /* NOTE: For a dense subdivision we've got enough work for each face and
   * hence can dedicate whole thread to single face. For less dense
   * subdivision we handle multiple faces per thread.
   */
  data.mloop_index = data.grid_size >= 5 ? 1 : 8;

  TaskParallelSettings settings;
  BLI_parallel_range_settings_defaults(&settings);
  settings.min_iter_per_thread = 1;

  BLI_task_parallel_range(
      0, ccgSubSurf_getNumFaces(ss), &data, copyFinalLoopArray_task_cb, &settings);
}

static void ccgDM_copyFinalCornerEdgeArray(DerivedMesh *dm, int *r_corner_edges)
{
  CCGDerivedMesh *ccgdm = (CCGDerivedMesh *)dm;
  CCGSubSurf *ss = ccgdm->ss;

  if (!ccgdm->ehash) {
    BLI_mutex_lock(&ccgdm->loops_cache_lock);
    if (!ccgdm->ehash) {
      MEdge *medge;
      EdgeHash *ehash;

      ehash = BLI_edgehash_new_ex(__func__, ccgdm->dm.numEdgeData);
      medge = ccgdm->dm.getEdgeArray((DerivedMesh *)ccgdm);

      for (int i = 0; i < ccgdm->dm.numEdgeData; i++) {
        BLI_edgehash_insert(ehash, medge[i].v1, medge[i].v2, POINTER_FROM_INT(i));
      }

      atomic_cas_ptr((void **)&ccgdm->ehash, ccgdm->ehash, ehash);
    }
    BLI_mutex_unlock(&ccgdm->loops_cache_lock);
  }

  CopyFinalLoopArrayData data;
  data.ccgdm = ccgdm;
  data.corner_verts = NULL;
  data.corner_edges = r_corner_edges;
  data.grid_size = ccgSubSurf_getGridSize(ss);
  data.grid_offset = dm->getGridOffset(dm);
  data.edge_size = ccgSubSurf_getEdgeSize(ss);

  /* NOTE: For a dense subdivision we've got enough work for each face and
   * hence can dedicate whole thread to single face. For less dense
   * subdivision we handle multiple faces per thread.
   */
  data.mloop_index = data.grid_size >= 5 ? 1 : 8;

  TaskParallelSettings settings;
  BLI_parallel_range_settings_defaults(&settings);
  settings.min_iter_per_thread = 1;

  BLI_task_parallel_range(
      0, ccgSubSurf_getNumFaces(ss), &data, copyFinalLoopArray_task_cb, &settings);
}

<<<<<<< HEAD
static void ccgDM_copyFinalPolyArray(DerivedMesh *dm, int *r_poly_offsets)
=======
static void ccgDM_copyFinalPolyArray(DerivedMesh *dm, MPoly *polys)
>>>>>>> a8fc9871
{
  CCGDerivedMesh *ccgdm = (CCGDerivedMesh *)dm;
  CCGSubSurf *ss = ccgdm->ss;
  int index;
  int totface;
  int gridSize = ccgSubSurf_getGridSize(ss);
  /* int edgeSize = ccgSubSurf_getEdgeSize(ss); */ /* UNUSED */
  int i = 0, k = 0;

  totface = ccgSubSurf_getNumFaces(ss);
  for (index = 0; index < totface; index++) {
    CCGFace *f = ccgdm->faceMap[index].face;
    int x, y, S, numVerts = ccgSubSurf_getFaceNumVerts(f);

    for (S = 0; S < numVerts; S++) {
      for (y = 0; y < gridSize - 1; y++) {
        for (x = 0; x < gridSize - 1; x++) {
<<<<<<< HEAD
          r_poly_offsets[i] = k;
=======
          polys[i].loopstart = k;
          polys[i].totloop = 4;
          polys[i].flag = flag;

>>>>>>> a8fc9871
          k += 4;
          i++;
        }
      }
    }
  }
  r_poly_offsets[i] = k;
}

static void ccgDM_release(DerivedMesh *dm)
{
  CCGDerivedMesh *ccgdm = (CCGDerivedMesh *)dm;

  if (DM_release(dm)) {
    /* Before freeing, need to update the displacement map */
    if (ccgdm->multires.modified_flags) {
      /* Check that mmd still exists */
      if (!ccgdm->multires.local_mmd &&
          BLI_findindex(&ccgdm->multires.ob->modifiers, ccgdm->multires.mmd) < 0) {
        ccgdm->multires.mmd = nullptr;
      }

      if (ccgdm->multires.mmd) {
        if (ccgdm->multires.modified_flags & MULTIRES_COORDS_MODIFIED) {
          multires_modifier_update_mdisps(dm, nullptr);
        }
        if (ccgdm->multires.modified_flags & MULTIRES_HIDDEN_MODIFIED) {
          multires_modifier_update_hidden(dm);
        }
      }
    }

    if (ccgdm->ehash) {
      BLI_edgehash_free(ccgdm->ehash, nullptr);
    }

    if (ccgdm->reverseFaceMap) {
      MEM_freeN(ccgdm->reverseFaceMap);
    }
    if (ccgdm->gridFaces) {
      MEM_freeN(ccgdm->gridFaces);
    }
    if (ccgdm->gridData) {
      MEM_freeN(ccgdm->gridData);
    }
    if (ccgdm->gridOffset) {
      MEM_freeN(ccgdm->gridOffset);
    }
    if (ccgdm->gridFlagMats) {
      MEM_freeN(ccgdm->gridFlagMats);
    }
    if (ccgdm->gridHidden) {
      /* Using dm->getNumGrids(dm) accesses freed memory */
      uint numGrids = ccgdm->numGrid;
      for (uint i = 0; i < numGrids; i++) {
        if (ccgdm->gridHidden[i]) {
          MEM_freeN(ccgdm->gridHidden[i]);
        }
      }
      MEM_freeN(ccgdm->gridHidden);
    }
    if (ccgdm->freeSS) {
      ccgSubSurf_free(ccgdm->ss);
    }
    if (ccgdm->pmap) {
      MEM_freeN(ccgdm->pmap);
    }
    if (ccgdm->pmap_mem) {
      MEM_freeN(ccgdm->pmap_mem);
    }
    MEM_freeN(ccgdm->faceFlags);
    MEM_freeN(ccgdm->vertMap);
    MEM_freeN(ccgdm->edgeMap);
    MEM_freeN(ccgdm->faceMap);

    BLI_mutex_end(&ccgdm->loops_cache_lock);
    BLI_rw_mutex_end(&ccgdm->origindex_cache_rwlock);

    MEM_freeN(ccgdm);
  }
}

static void *ccgDM_get_vert_data_layer(DerivedMesh *dm, int type)
{
  if (type == CD_ORIGINDEX) {
    /* create origindex on demand to save memory */
    CCGDerivedMesh *ccgdm = (CCGDerivedMesh *)dm;
    CCGSubSurf *ss = ccgdm->ss;
    int *origindex;
    int a, index, totnone, totorig;

    /* Avoid re-creation if the layer exists already */
    BLI_rw_mutex_lock(&ccgdm->origindex_cache_rwlock, THREAD_LOCK_READ);
    origindex = static_cast<int *>(DM_get_vert_data_layer(dm, CD_ORIGINDEX));
    BLI_rw_mutex_unlock(&ccgdm->origindex_cache_rwlock);
    if (origindex) {
      return origindex;
    }

    BLI_rw_mutex_lock(&ccgdm->origindex_cache_rwlock, THREAD_LOCK_WRITE);

    origindex = static_cast<int *>(CustomData_add_layer(
        &dm->vertData, CD_ORIGINDEX, CD_SET_DEFAULT, nullptr, dm->numVertData));

    totorig = ccgSubSurf_getNumVerts(ss);
    totnone = dm->numVertData - totorig;

    /* original vertices are at the end */
    for (a = 0; a < totnone; a++) {
      origindex[a] = ORIGINDEX_NONE;
    }

    for (index = 0; index < totorig; index++, a++) {
      CCGVert *v = ccgdm->vertMap[index].vert;
      origindex[a] = ccgDM_getVertMapIndex(ccgdm->ss, v);
    }
    BLI_rw_mutex_unlock(&ccgdm->origindex_cache_rwlock);

    return origindex;
  }

  return DM_get_vert_data_layer(dm, type);
}

static void *ccgDM_get_edge_data_layer(DerivedMesh *dm, int type)
{
  if (type == CD_ORIGINDEX) {
    /* create origindex on demand to save memory */
    CCGDerivedMesh *ccgdm = (CCGDerivedMesh *)dm;
    CCGSubSurf *ss = ccgdm->ss;
    int *origindex;
    int a, i, index, totnone, totorig, totedge;
    int edgeSize = ccgSubSurf_getEdgeSize(ss);

    /* Avoid re-creation if the layer exists already */
    origindex = static_cast<int *>(DM_get_edge_data_layer(dm, CD_ORIGINDEX));
    if (origindex) {
      return origindex;
    }

    origindex = static_cast<int *>(CustomData_add_layer(
        &dm->edgeData, CD_ORIGINDEX, CD_SET_DEFAULT, nullptr, dm->numEdgeData));

    totedge = ccgSubSurf_getNumEdges(ss);
    totorig = totedge * (edgeSize - 1);
    totnone = dm->numEdgeData - totorig;

    /* original edges are at the end */
    for (a = 0; a < totnone; a++) {
      origindex[a] = ORIGINDEX_NONE;
    }

    for (index = 0; index < totedge; index++) {
      CCGEdge *e = ccgdm->edgeMap[index].edge;
      int mapIndex = ccgDM_getEdgeMapIndex(ss, e);

      for (i = 0; i < edgeSize - 1; i++, a++) {
        origindex[a] = mapIndex;
      }
    }

    return origindex;
  }

  return DM_get_edge_data_layer(dm, type);
}

static void *ccgDM_get_poly_data_layer(DerivedMesh *dm, int type)
{
  if (type == CD_ORIGINDEX) {
    /* create origindex on demand to save memory */
    CCGDerivedMesh *ccgdm = (CCGDerivedMesh *)dm;
    CCGSubSurf *ss = ccgdm->ss;
    int *origindex;
    int a, i, index, totface;
    int gridFaces = ccgSubSurf_getGridSize(ss) - 1;

    /* Avoid re-creation if the layer exists already */
    origindex = static_cast<int *>(DM_get_poly_data_layer(dm, CD_ORIGINDEX));
    if (origindex) {
      return origindex;
    }

    origindex = static_cast<int *>(CustomData_add_layer(
        &dm->polyData, CD_ORIGINDEX, CD_SET_DEFAULT, nullptr, dm->numPolyData));

    totface = ccgSubSurf_getNumFaces(ss);

    for (a = 0, index = 0; index < totface; index++) {
      CCGFace *f = ccgdm->faceMap[index].face;
      int numVerts = ccgSubSurf_getFaceNumVerts(f);
      int mapIndex = ccgDM_getFaceMapIndex(ss, f);

      for (i = 0; i < gridFaces * gridFaces * numVerts; i++, a++) {
        origindex[a] = mapIndex;
      }
    }

    return origindex;
  }

  return DM_get_poly_data_layer(dm, type);
}

static int ccgDM_getNumGrids(DerivedMesh *dm)
{
  CCGDerivedMesh *ccgdm = (CCGDerivedMesh *)dm;
  int index, numFaces, numGrids;

  numFaces = ccgSubSurf_getNumFaces(ccgdm->ss);
  numGrids = 0;

  for (index = 0; index < numFaces; index++) {
    CCGFace *f = ccgdm->faceMap[index].face;
    numGrids += ccgSubSurf_getFaceNumVerts(f);
  }

  return numGrids;
}

static int ccgDM_getGridSize(DerivedMesh *dm)
{
  CCGDerivedMesh *ccgdm = (CCGDerivedMesh *)dm;
  return ccgSubSurf_getGridSize(ccgdm->ss);
}

static void ccgdm_create_grids(DerivedMesh *dm)
{
  CCGDerivedMesh *ccgdm = (CCGDerivedMesh *)dm;
  CCGSubSurf *ss = ccgdm->ss;
  CCGElem **gridData;
  DMFlagMat *gridFlagMats;
  CCGFace **gridFaces;
  int *gridOffset;
  int index, numFaces, numGrids, S, gIndex /*, gridSize */;

  if (ccgdm->gridData) {
    return;
  }

  numGrids = ccgDM_getNumGrids(dm);
  numFaces = ccgSubSurf_getNumFaces(ss);
  // gridSize = ccgDM_getGridSize(dm); /* UNUSED */

  /* compute offset into grid array for each face */
  gridOffset = static_cast<int *>(MEM_mallocN(sizeof(int) * numFaces, "ccgdm.gridOffset"));

  for (gIndex = 0, index = 0; index < numFaces; index++) {
    CCGFace *f = ccgdm->faceMap[index].face;
    int numVerts = ccgSubSurf_getFaceNumVerts(f);

    gridOffset[index] = gIndex;
    gIndex += numVerts;
  }

  /* compute grid data */
  gridData = static_cast<CCGElem **>(MEM_mallocN(sizeof(CCGElem *) * numGrids, "ccgdm.gridData"));
  gridFaces = static_cast<CCGFace **>(
      MEM_mallocN(sizeof(CCGFace *) * numGrids, "ccgdm.gridFaces"));
  gridFlagMats = static_cast<DMFlagMat *>(
      MEM_mallocN(sizeof(DMFlagMat) * numGrids, "ccgdm.gridFlagMats"));

  ccgdm->gridHidden = static_cast<uint **>(
      MEM_callocN(sizeof(*ccgdm->gridHidden) * numGrids, "ccgdm.gridHidden"));

  for (gIndex = 0, index = 0; index < numFaces; index++) {
    CCGFace *f = ccgdm->faceMap[index].face;
    int numVerts = ccgSubSurf_getFaceNumVerts(f);

    for (S = 0; S < numVerts; S++, gIndex++) {
      gridData[gIndex] = static_cast<CCGElem *>(ccgSubSurf_getFaceGridDataArray(ss, f, S));
      gridFaces[gIndex] = f;
      gridFlagMats[gIndex] = ccgdm->faceFlags[index];
    }
  }

  ccgdm->gridData = gridData;
  ccgdm->gridFaces = gridFaces;
  ccgdm->gridOffset = gridOffset;
  ccgdm->gridFlagMats = gridFlagMats;
  ccgdm->numGrid = numGrids;
}

static CCGElem **ccgDM_getGridData(DerivedMesh *dm)
{
  CCGDerivedMesh *ccgdm = (CCGDerivedMesh *)dm;

  ccgdm_create_grids(dm);
  return ccgdm->gridData;
}

static int *ccgDM_getGridOffset(DerivedMesh *dm)
{
  CCGDerivedMesh *ccgdm = (CCGDerivedMesh *)dm;

  ccgdm_create_grids(dm);
  return ccgdm->gridOffset;
}

static void ccgDM_getGridKey(DerivedMesh *dm, CCGKey *key)
{
  CCGDerivedMesh *ccgdm = (CCGDerivedMesh *)dm;
  CCG_key_top_level(key, ccgdm->ss);
}

static DMFlagMat *ccgDM_getGridFlagMats(DerivedMesh *dm)
{
  CCGDerivedMesh *ccgdm = (CCGDerivedMesh *)dm;

  ccgdm_create_grids(dm);
  return ccgdm->gridFlagMats;
}

static BLI_bitmap **ccgDM_getGridHidden(DerivedMesh *dm)
{
  CCGDerivedMesh *ccgdm = (CCGDerivedMesh *)dm;

  ccgdm_create_grids(dm);
  return ccgdm->gridHidden;
}

/* WARNING! *MUST* be called in an 'loops_cache_rwlock' protected thread context! */
static void ccgDM_recalcLoopTri(DerivedMesh *dm)
{
  const int tottri = dm->numPolyData * 2;
  int i, poly_index;

  DM_ensure_looptri_data(dm);
  MLoopTri *mlooptri = dm->looptris.array_wip;

  BLI_assert(tottri == 0 || mlooptri != nullptr);
  BLI_assert(poly_to_tri_count(dm->numPolyData, dm->numLoopData) == dm->looptris.num);
  BLI_assert(tottri == dm->looptris.num);

  for (i = 0, poly_index = 0; i < tottri; i += 2, poly_index += 1) {
    MLoopTri *lt;
    lt = &mlooptri[i];
    /* quad is (0, 3, 2, 1) */
    lt->tri[0] = (poly_index * 4) + 0;
    lt->tri[1] = (poly_index * 4) + 2;
    lt->tri[2] = (poly_index * 4) + 3;
    lt->poly = poly_index;

    lt = &mlooptri[i + 1];
    lt->tri[0] = (poly_index * 4) + 0;
    lt->tri[1] = (poly_index * 4) + 1;
    lt->tri[2] = (poly_index * 4) + 2;
    lt->poly = poly_index;
  }

  BLI_assert(dm->looptris.array == nullptr);
  atomic_cas_ptr((void **)&dm->looptris.array, dm->looptris.array, dm->looptris.array_wip);
  dm->looptris.array_wip = nullptr;
}

static void set_default_ccgdm_callbacks(CCGDerivedMesh *ccgdm)
{
  ccgdm->dm.getNumVerts = ccgDM_getNumVerts;
  ccgdm->dm.getNumEdges = ccgDM_getNumEdges;
  ccgdm->dm.getNumLoops = ccgDM_getNumLoops;
  ccgdm->dm.getNumPolys = ccgDM_getNumPolys;

  ccgdm->dm.getVertCo = ccgDM_getFinalVertCo;
  ccgdm->dm.getVertNo = ccgDM_getFinalVertNo;

  ccgdm->dm.copyVertArray = ccgDM_copyFinalVertArray;
  ccgdm->dm.copyEdgeArray = ccgDM_copyFinalEdgeArray;
  ccgdm->dm.copyCornerVertArray = ccgDM_copyFinalCornerVertArray;
  ccgdm->dm.copyCornerEdgeArray = ccgDM_copyFinalCornerEdgeArray;
  ccgdm->dm.copyPolyArray = ccgDM_copyFinalPolyArray;

  ccgdm->dm.getVertDataArray = ccgDM_get_vert_data_layer;
  ccgdm->dm.getEdgeDataArray = ccgDM_get_edge_data_layer;
  ccgdm->dm.getPolyDataArray = ccgDM_get_poly_data_layer;
  ccgdm->dm.getNumGrids = ccgDM_getNumGrids;
  ccgdm->dm.getGridSize = ccgDM_getGridSize;
  ccgdm->dm.getGridData = ccgDM_getGridData;
  ccgdm->dm.getGridOffset = ccgDM_getGridOffset;
  ccgdm->dm.getGridKey = ccgDM_getGridKey;
  ccgdm->dm.getGridFlagMats = ccgDM_getGridFlagMats;
  ccgdm->dm.getGridHidden = ccgDM_getGridHidden;

  ccgdm->dm.recalcLoopTri = ccgDM_recalcLoopTri;

  ccgdm->dm.release = ccgDM_release;
}

static void create_ccgdm_maps(CCGDerivedMesh *ccgdm, CCGSubSurf *ss)
{
  CCGVertIterator vi;
  CCGEdgeIterator ei;
  CCGFaceIterator fi;
  int totvert, totedge, totface;

  totvert = ccgSubSurf_getNumVerts(ss);
  ccgdm->vertMap = static_cast<decltype(CCGDerivedMesh::vertMap)>(
      MEM_mallocN(totvert * sizeof(*ccgdm->vertMap), "vertMap"));
  for (ccgSubSurf_initVertIterator(ss, &vi); !ccgVertIterator_isStopped(&vi);
       ccgVertIterator_next(&vi)) {
    CCGVert *v = ccgVertIterator_getCurrent(&vi);

    ccgdm->vertMap[POINTER_AS_INT(ccgSubSurf_getVertVertHandle(v))].vert = v;
  }

  totedge = ccgSubSurf_getNumEdges(ss);
  ccgdm->edgeMap = static_cast<decltype(CCGDerivedMesh::edgeMap)>(
      MEM_mallocN(totedge * sizeof(*ccgdm->edgeMap), "edgeMap"));
  for (ccgSubSurf_initEdgeIterator(ss, &ei); !ccgEdgeIterator_isStopped(&ei);
       ccgEdgeIterator_next(&ei)) {
    CCGEdge *e = ccgEdgeIterator_getCurrent(&ei);

    ccgdm->edgeMap[POINTER_AS_INT(ccgSubSurf_getEdgeEdgeHandle(e))].edge = e;
  }

  totface = ccgSubSurf_getNumFaces(ss);
  ccgdm->faceMap = static_cast<decltype(CCGDerivedMesh::faceMap)>(
      MEM_mallocN(totface * sizeof(*ccgdm->faceMap), "faceMap"));
  for (ccgSubSurf_initFaceIterator(ss, &fi); !ccgFaceIterator_isStopped(&fi);
       ccgFaceIterator_next(&fi)) {
    CCGFace *f = ccgFaceIterator_getCurrent(&fi);

    ccgdm->faceMap[POINTER_AS_INT(ccgSubSurf_getFaceFaceHandle(f))].face = f;
  }
}

/* Fill in all geometry arrays making it possible to access any
 * hires data from the CPU.
 */
static void set_ccgdm_all_geometry(CCGDerivedMesh *ccgdm,
                                   CCGSubSurf *ss,
                                   DerivedMesh *dm,
                                   bool useSubsurfUv)
{
  const int totvert = ccgSubSurf_getNumVerts(ss);
  const int totedge = ccgSubSurf_getNumEdges(ss);
  const int totface = ccgSubSurf_getNumFaces(ss);
  int index;
  int i;
  int vertNum = 0, edgeNum = 0, faceNum = 0;
  DMFlagMat *faceFlags = ccgdm->faceFlags;
  int *polyidx = nullptr;
  blender::Vector<int, 16> loopidx;
  blender::Vector<int, 16> vertidx;
  int loopindex, loopindex2;
  int edgeSize;
  int gridSize;
  int gridFaces, gridCuts;
  int gridSideEdges;
  int gridInternalEdges;
  WeightTable wtable = {nullptr};
  bool has_edge_cd;

  edgeSize = ccgSubSurf_getEdgeSize(ss);
  gridSize = ccgSubSurf_getGridSize(ss);
  gridFaces = gridSize - 1;
  gridCuts = gridSize - 2;
  // gridInternalVerts = gridSideVerts * gridSideVerts; /* As yet, unused. */
  gridSideEdges = gridSize - 1;
  gridInternalEdges = (gridSideEdges - 1) * gridSideEdges * 2;

<<<<<<< HEAD
=======
  const MPoly *polys = static_cast<const MPoly *>(CustomData_get_layer(&dm->polyData, CD_MPOLY));
>>>>>>> a8fc9871
  const int *material_indices = static_cast<const int *>(
      CustomData_get_layer_named(&dm->polyData, CD_PROP_INT32, "material_index"));
  const bool *sharp_faces = static_cast<const bool *>(
      CustomData_get_layer_named(&dm->polyData, CD_PROP_BOOL, "sharp_face"));

  const int *base_polyOrigIndex = static_cast<const int *>(
      CustomData_get_layer(&dm->polyData, CD_ORIGINDEX));

  int *vertOrigIndex = static_cast<int *>(DM_get_vert_data_layer(&ccgdm->dm, CD_ORIGINDEX));
  int *edgeOrigIndex = static_cast<int *>(DM_get_edge_data_layer(&ccgdm->dm, CD_ORIGINDEX));
  int *polyOrigIndex = static_cast<int *>(DM_get_poly_data_layer(&ccgdm->dm, CD_ORIGINDEX));

  has_edge_cd = ((ccgdm->dm.edgeData.totlayer - (edgeOrigIndex ? 1 : 0)) != 0);

  loopindex = loopindex2 = 0; /* current loop index */
  for (index = 0; index < totface; index++) {
    CCGFace *f = ccgdm->faceMap[index].face;
    int numVerts = ccgSubSurf_getFaceNumVerts(f);
    int numFinalEdges = numVerts * (gridSideEdges + gridInternalEdges);
    int origIndex = POINTER_AS_INT(ccgSubSurf_getFaceFaceHandle(f));
    int g2_wid = gridCuts + 2;
    float *w, *w2;
    int s, x, y;

    w = get_ss_weights(&wtable, gridCuts, numVerts);

    ccgdm->faceMap[index].startVert = vertNum;
    ccgdm->faceMap[index].startEdge = edgeNum;
    ccgdm->faceMap[index].startFace = faceNum;

<<<<<<< HEAD
    faceFlags->sharp = sharp_faces ? sharp_faces[origIndex] : false;
=======
    faceFlags->flag = polys ? polys[origIndex].flag : 0;
>>>>>>> a8fc9871
    faceFlags->mat_nr = material_indices ? material_indices[origIndex] : 0;
    faceFlags++;

    /* set the face base vert */
    *((int *)ccgSubSurf_getFaceUserData(ss, f)) = vertNum;

    loopidx.reinitialize(numVerts);
    for (s = 0; s < numVerts; s++) {
      loopidx[s] = loopindex++;
    }

    vertidx.reinitialize(numVerts);
    for (s = 0; s < numVerts; s++) {
      CCGVert *v = ccgSubSurf_getFaceVert(f, s);
      vertidx[s] = POINTER_AS_INT(ccgSubSurf_getVertVertHandle(v));
    }

    /* I think this is for interpolating the center vert? */
    w2 = w;  // + numVerts*(g2_wid-1) * (g2_wid-1); //numVerts*((g2_wid-1) * g2_wid+g2_wid-1);
    DM_interp_vert_data(dm, &ccgdm->dm, vertidx.data(), w2, numVerts, vertNum);
    if (vertOrigIndex) {
      *vertOrigIndex = ORIGINDEX_NONE;
      vertOrigIndex++;
    }

    vertNum++;

    /* Interpolate per-vert data. */
    for (s = 0; s < numVerts; s++) {
      for (x = 1; x < gridFaces; x++) {
        w2 = w + s * numVerts * g2_wid * g2_wid + x * numVerts;
        DM_interp_vert_data(dm, &ccgdm->dm, vertidx.data(), w2, numVerts, vertNum);

        if (vertOrigIndex) {
          *vertOrigIndex = ORIGINDEX_NONE;
          vertOrigIndex++;
        }

        vertNum++;
      }
    }

    /* Interpolate per-vert data. */
    for (s = 0; s < numVerts; s++) {
      for (y = 1; y < gridFaces; y++) {
        for (x = 1; x < gridFaces; x++) {
          w2 = w + s * numVerts * g2_wid * g2_wid + (y * g2_wid + x) * numVerts;
          DM_interp_vert_data(dm, &ccgdm->dm, vertidx.data(), w2, numVerts, vertNum);

          if (vertOrigIndex) {
            *vertOrigIndex = ORIGINDEX_NONE;
            vertOrigIndex++;
          }

          vertNum++;
        }
      }
    }

    if (edgeOrigIndex) {
      for (i = 0; i < numFinalEdges; i++) {
        edgeOrigIndex[edgeNum + i] = ORIGINDEX_NONE;
      }
    }

    for (s = 0; s < numVerts; s++) {
      /* Interpolate per-face data. */
      for (y = 0; y < gridFaces; y++) {
        for (x = 0; x < gridFaces; x++) {
          w2 = w + s * numVerts * g2_wid * g2_wid + (y * g2_wid + x) * numVerts;
          CustomData_interp(&dm->loopData,
                            &ccgdm->dm.loopData,
                            loopidx.data(),
                            w2,
                            nullptr,
                            numVerts,
                            loopindex2);
          loopindex2++;

          w2 = w + s * numVerts * g2_wid * g2_wid + ((y + 1) * g2_wid + (x)) * numVerts;
          CustomData_interp(&dm->loopData,
                            &ccgdm->dm.loopData,
                            loopidx.data(),
                            w2,
                            nullptr,
                            numVerts,
                            loopindex2);
          loopindex2++;

          w2 = w + s * numVerts * g2_wid * g2_wid + ((y + 1) * g2_wid + (x + 1)) * numVerts;
          CustomData_interp(&dm->loopData,
                            &ccgdm->dm.loopData,
                            loopidx.data(),
                            w2,
                            nullptr,
                            numVerts,
                            loopindex2);
          loopindex2++;

          w2 = w + s * numVerts * g2_wid * g2_wid + ((y)*g2_wid + (x + 1)) * numVerts;
          CustomData_interp(&dm->loopData,
                            &ccgdm->dm.loopData,
                            loopidx.data(),
                            w2,
                            nullptr,
                            numVerts,
                            loopindex2);
          loopindex2++;

          /* Copy over poly data, e.g. #CD_FACEMAP. */
          CustomData_copy_data(&dm->polyData, &ccgdm->dm.polyData, origIndex, faceNum, 1);

          if (polyOrigIndex) {
            *polyOrigIndex = base_polyOrigIndex ? base_polyOrigIndex[origIndex] : origIndex;
            polyOrigIndex++;
          }

          ccgdm->reverseFaceMap[faceNum] = index;

          /* This is a simple one to one mapping, here... */
          if (polyidx) {
            polyidx[faceNum] = faceNum;
          }

          faceNum++;
        }
      }
    }

    edgeNum += numFinalEdges;
  }

  for (index = 0; index < totedge; index++) {
    CCGEdge *e = ccgdm->edgeMap[index].edge;
    int numFinalEdges = edgeSize - 1;
    int mapIndex = ccgDM_getEdgeMapIndex(ss, e);
    int x;
    int vertIdx[2];
    int edgeIdx = POINTER_AS_INT(ccgSubSurf_getEdgeEdgeHandle(e));

    CCGVert *v;
    v = ccgSubSurf_getEdgeVert0(e);
    vertIdx[0] = POINTER_AS_INT(ccgSubSurf_getVertVertHandle(v));
    v = ccgSubSurf_getEdgeVert1(e);
    vertIdx[1] = POINTER_AS_INT(ccgSubSurf_getVertVertHandle(v));

    ccgdm->edgeMap[index].startVert = vertNum;
    ccgdm->edgeMap[index].startEdge = edgeNum;

    /* set the edge base vert */
    *((int *)ccgSubSurf_getEdgeUserData(ss, e)) = vertNum;

    for (x = 1; x < edgeSize - 1; x++) {
      float w[2];
      w[1] = float(x) / (edgeSize - 1);
      w[0] = 1 - w[1];
      DM_interp_vert_data(dm, &ccgdm->dm, vertIdx, w, 2, vertNum);
      if (vertOrigIndex) {
        *vertOrigIndex = ORIGINDEX_NONE;
        vertOrigIndex++;
      }
      vertNum++;
    }

    if (has_edge_cd) {
      BLI_assert(edgeIdx >= 0 && edgeIdx < dm->getNumEdges(dm));
      for (i = 0; i < numFinalEdges; i++) {
        CustomData_copy_data(&dm->edgeData, &ccgdm->dm.edgeData, edgeIdx, edgeNum + i, 1);
      }
    }

    if (edgeOrigIndex) {
      for (i = 0; i < numFinalEdges; i++) {
        edgeOrigIndex[edgeNum + i] = mapIndex;
      }
    }

    edgeNum += numFinalEdges;
  }

  if (useSubsurfUv) {
    CustomData *ldata = &ccgdm->dm.loopData;
    CustomData *dmldata = &dm->loopData;
    int numlayer = CustomData_number_of_layers(ldata, CD_PROP_FLOAT2);
    int dmnumlayer = CustomData_number_of_layers(dmldata, CD_PROP_FLOAT2);

    for (i = 0; i < numlayer && i < dmnumlayer; i++) {
      set_subsurf_uv(ss, dm, &ccgdm->dm, i);
    }
  }

  for (index = 0; index < totvert; index++) {
    CCGVert *v = ccgdm->vertMap[index].vert;
    int mapIndex = ccgDM_getVertMapIndex(ccgdm->ss, v);
    int vertIdx;

    vertIdx = POINTER_AS_INT(ccgSubSurf_getVertVertHandle(v));

    ccgdm->vertMap[index].startVert = vertNum;

    /* set the vert base vert */
    *((int *)ccgSubSurf_getVertUserData(ss, v)) = vertNum;

    DM_copy_vert_data(dm, &ccgdm->dm, vertIdx, vertNum, 1);

    if (vertOrigIndex) {
      *vertOrigIndex = mapIndex;
      vertOrigIndex++;
    }
    vertNum++;
  }

  free_ss_weights(&wtable);

  BLI_assert(vertNum == ccgSubSurf_getNumFinalVerts(ss));
  BLI_assert(edgeNum == ccgSubSurf_getNumFinalEdges(ss));
  BLI_assert(loopindex2 == ccgSubSurf_getNumFinalFaces(ss) * 4);
  BLI_assert(faceNum == ccgSubSurf_getNumFinalFaces(ss));
}

static CCGDerivedMesh *getCCGDerivedMesh(CCGSubSurf *ss,
                                         int drawInteriorEdges,
                                         int useSubsurfUv,
                                         DerivedMesh *dm)
{
  const int totedge = ccgSubSurf_getNumEdges(ss);
  const int totface = ccgSubSurf_getNumFaces(ss);
  CCGDerivedMesh *ccgdm = MEM_cnew<CCGDerivedMesh>(__func__);

  BLI_assert(totedge == ccgSubSurf_getNumEdges(ss));
  UNUSED_VARS_NDEBUG(totedge);
  BLI_assert(totface == ccgSubSurf_getNumFaces(ss));
  DM_from_template(&ccgdm->dm,
                   dm,
                   DM_TYPE_CCGDM,
                   ccgSubSurf_getNumFinalVerts(ss),
                   ccgSubSurf_getNumFinalEdges(ss),
                   0,
                   ccgSubSurf_getNumFinalFaces(ss) * 4,
                   ccgSubSurf_getNumFinalFaces(ss));

  ccgdm->reverseFaceMap = static_cast<int *>(
      MEM_callocN(sizeof(int) * ccgSubSurf_getNumFinalFaces(ss), "reverseFaceMap"));

  create_ccgdm_maps(ccgdm, ss);

  set_default_ccgdm_callbacks(ccgdm);

  ccgdm->ss = ss;
  ccgdm->drawInteriorEdges = drawInteriorEdges;
  ccgdm->useSubsurfUv = useSubsurfUv;

  /* CDDM hack. */
  ccgdm->faceFlags = static_cast<DMFlagMat *>(
      MEM_callocN(sizeof(DMFlagMat) * totface, "faceFlags"));

  set_ccgdm_all_geometry(ccgdm, ss, dm, useSubsurfUv != 0);

  ccgdm->dm.numVertData = ccgSubSurf_getNumFinalVerts(ss);
  ccgdm->dm.numEdgeData = ccgSubSurf_getNumFinalEdges(ss);
  ccgdm->dm.numPolyData = ccgSubSurf_getNumFinalFaces(ss);
  ccgdm->dm.numLoopData = ccgdm->dm.numPolyData * 4;
  ccgdm->dm.numTessFaceData = 0;

  BLI_mutex_init(&ccgdm->loops_cache_lock);
  BLI_rw_mutex_init(&ccgdm->origindex_cache_rwlock);

  return ccgdm;
}

/***/

DerivedMesh *subsurf_make_derived_from_derived(DerivedMesh *dm,
                                               SubsurfModifierData *smd,
                                               const Scene *scene,
                                               float (*vertCos)[3],
                                               SubsurfFlags flags)
{
  const CCGFlags useSimple = (smd->subdivType == ME_SIMPLE_SUBSURF) ? CCG_SIMPLE_SUBDIV :
                                                                      CCGFlags(0);
  const CCGFlags useAging = (smd->flags & eSubsurfModifierFlag_DebugIncr) ? CCG_USE_AGING :
                                                                            CCGFlags(0);
  const int useSubsurfUv = (smd->uv_smooth != SUBSURF_UV_SMOOTH_NONE);
  const int drawInteriorEdges = !(smd->flags & eSubsurfModifierFlag_ControlEdges);
  const bool ignore_simplify = (flags & SUBSURF_IGNORE_SIMPLIFY);
  CCGDerivedMesh *result;

  /* NOTE: editmode calculation can only run once per
   * modifier stack evaluation (uses freed cache) #36299. */
  if (flags & SUBSURF_FOR_EDIT_MODE) {
    int levels = (scene != nullptr && !ignore_simplify) ?
                     get_render_subsurf_level(&scene->r, smd->levels, false) :
                     smd->levels;

    /* TODO(sergey): Same as emCache below. */
    if ((flags & SUBSURF_IN_EDIT_MODE) && smd->mCache) {
      ccgSubSurf_free(static_cast<CCGSubSurf *>(smd->mCache));
      smd->mCache = nullptr;
    }

    smd->emCache = _getSubSurf(static_cast<CCGSubSurf *>(smd->emCache),
                               levels,
                               3,
                               useSimple | useAging | CCG_CALC_NORMALS);

    ss_sync_from_derivedmesh(
        static_cast<CCGSubSurf *>(smd->emCache), dm, vertCos, useSimple, useSubsurfUv);
    result = getCCGDerivedMesh(
        static_cast<CCGSubSurf *>(smd->emCache), drawInteriorEdges, useSubsurfUv, dm);
  }
  else if (flags & SUBSURF_USE_RENDER_PARAMS) {
    /* Do not use cache in render mode. */
    CCGSubSurf *ss;
    int levels = (scene != nullptr && !ignore_simplify) ?
                     get_render_subsurf_level(&scene->r, smd->renderLevels, true) :
                     smd->renderLevels;

    if (levels == 0) {
      return dm;
    }

    ss = _getSubSurf(nullptr, levels, 3, useSimple | CCG_USE_ARENA | CCG_CALC_NORMALS);

    ss_sync_from_derivedmesh(ss, dm, vertCos, useSimple, useSubsurfUv);

    result = getCCGDerivedMesh(ss, drawInteriorEdges, useSubsurfUv, dm);

    result->freeSS = 1;
  }
  else {
    int useIncremental = (smd->flags & eSubsurfModifierFlag_Incremental);
    int levels = (scene != nullptr && !ignore_simplify) ?
                     get_render_subsurf_level(&scene->r, smd->levels, false) :
                     smd->levels;
    CCGSubSurf *ss;

    /* It is quite possible there is a much better place to do this. It
     * depends a bit on how rigorously we expect this function to never
     * be called in editmode. In semi-theory we could share a single
     * cache, but the handles used inside and outside editmode are not
     * the same so we would need some way of converting them. Its probably
     * not worth the effort. But then why am I even writing this long
     * comment that no one will read? Hmmm. - zr
     *
     * Addendum: we can't really ensure that this is never called in edit
     * mode, so now we have a parameter to verify it. - brecht
     */
    if (!(flags & SUBSURF_IN_EDIT_MODE) && smd->emCache) {
      ccgSubSurf_free(static_cast<CCGSubSurf *>(smd->emCache));
      smd->emCache = nullptr;
    }

    if (useIncremental && (flags & SUBSURF_IS_FINAL_CALC)) {
      smd->mCache = ss = _getSubSurf(static_cast<CCGSubSurf *>(smd->mCache),
                                     levels,
                                     3,
                                     useSimple | useAging | CCG_CALC_NORMALS);

      ss_sync_from_derivedmesh(ss, dm, vertCos, useSimple, useSubsurfUv);

      result = getCCGDerivedMesh(
          static_cast<CCGSubSurf *>(smd->mCache), drawInteriorEdges, useSubsurfUv, dm);
    }
    else {
      CCGFlags ccg_flags = useSimple | CCG_USE_ARENA | CCG_CALC_NORMALS;
      CCGSubSurf *prevSS = nullptr;

      if ((smd->mCache) && (flags & SUBSURF_IS_FINAL_CALC)) {
        ccgSubSurf_free(static_cast<CCGSubSurf *>(smd->mCache));
        smd->mCache = nullptr;
      }

      if (flags & SUBSURF_ALLOC_PAINT_MASK) {
        ccg_flags |= CCG_ALLOC_MASK;
      }

      ss = _getSubSurf(prevSS, levels, 3, ccg_flags);
      ss_sync_from_derivedmesh(ss, dm, vertCos, useSimple, useSubsurfUv);

      result = getCCGDerivedMesh(ss, drawInteriorEdges, useSubsurfUv, dm);

      if (flags & SUBSURF_IS_FINAL_CALC) {
        smd->mCache = ss;
      }
      else {
        result->freeSS = 1;
      }

      if (flags & SUBSURF_ALLOC_PAINT_MASK) {
        ccgSubSurf_setNumLayers(ss, 4);
      }
    }
  }

  return (DerivedMesh *)result;
}

void subsurf_calculate_limit_positions(Mesh *me, float (*r_positions)[3])
{
  /* Finds the subsurf limit positions for the verts in a mesh
   * and puts them in an array of floats. Please note that the
   * calculated vert positions is incorrect for the verts
   * on the boundary of the mesh.
   */
  CCGSubSurf *ss = _getSubSurf(nullptr, 1, 3, CCG_USE_ARENA);
  float edge_sum[3], face_sum[3];
  CCGVertIterator vi;
  DerivedMesh *dm = CDDM_from_mesh(me);

  ss_sync_from_derivedmesh(ss, dm, nullptr, 0, 0);

  for (ccgSubSurf_initVertIterator(ss, &vi); !ccgVertIterator_isStopped(&vi);
       ccgVertIterator_next(&vi)) {
    CCGVert *v = ccgVertIterator_getCurrent(&vi);
    int idx = POINTER_AS_INT(ccgSubSurf_getVertVertHandle(v));
    int N = ccgSubSurf_getVertNumEdges(v);
    int numFaces = ccgSubSurf_getVertNumFaces(v);
    int i;

    zero_v3(edge_sum);
    zero_v3(face_sum);

    for (i = 0; i < N; i++) {
      CCGEdge *e = ccgSubSurf_getVertEdge(v, i);
      add_v3_v3v3(
          edge_sum, edge_sum, static_cast<const float *>(ccgSubSurf_getEdgeData(ss, e, 1)));
    }
    for (i = 0; i < numFaces; i++) {
      CCGFace *f = ccgSubSurf_getVertFace(v, i);
      add_v3_v3(face_sum, static_cast<const float *>(ccgSubSurf_getFaceCenterData(f)));
    }

    /* ad-hoc correction for boundary vertices, to at least avoid them
     * moving completely out of place (brecht) */
    if (numFaces && numFaces != N) {
      mul_v3_fl(face_sum, float(N) / float(numFaces));
    }

    const float *co = static_cast<const float *>(ccgSubSurf_getVertData(ss, v));
    r_positions[idx][0] = (co[0] * N * N + edge_sum[0] * 4 + face_sum[0]) / (N * (N + 5));
    r_positions[idx][1] = (co[1] * N * N + edge_sum[1] * 4 + face_sum[1]) / (N * (N + 5));
    r_positions[idx][2] = (co[2] * N * N + edge_sum[2] * 4 + face_sum[2]) / (N * (N + 5));
  }

  ccgSubSurf_free(ss);

  dm->release(dm);
}<|MERGE_RESOLUTION|>--- conflicted
+++ resolved
@@ -227,7 +227,6 @@
          (y - 1) * (gridSize - 2) + (x - 1);
 }
 
-<<<<<<< HEAD
 static void get_face_uv_map_vert(UvVertMap *vmap,
                                  const blender::OffsetIndices<int> polys,
                                  int *poly_verts,
@@ -236,13 +235,6 @@
 {
   UvMapVert *v, *nv;
   int j, nverts = polys[fi].size();
-=======
-static void get_face_uv_map_vert(
-    UvVertMap *vmap, const MPoly *polys, const int *poly_verts, int fi, CCGVertHDL *fverts)
-{
-  UvMapVert *v, *nv;
-  int j, nverts = polys[fi].totloop;
->>>>>>> a8fc9871
 
   for (j = 0; j < nverts; j++) {
     for (nv = v = BKE_mesh_uv_vert_map_get_vert(vmap, poly_verts[j]); v; v = v->next) {
@@ -254,11 +246,7 @@
       }
     }
 
-<<<<<<< HEAD
     fverts[j] = POINTER_FROM_UINT(polys[nv->poly_index].start() + nv->loop_of_poly_index);
-=======
-    fverts[j] = POINTER_FROM_UINT(polys[nv->poly_index].loopstart + nv->loop_of_poly_index);
->>>>>>> a8fc9871
   }
 }
 
@@ -267,11 +255,7 @@
                            DerivedMesh *dm,
                            const float (*mloopuv)[2])
 {
-<<<<<<< HEAD
   const blender::OffsetIndices polys(blender::Span(dm->getPolyArray(dm), dm->getNumPolys(dm) + 1));
-=======
-  MPoly *polys = dm->getPolyArray(dm);
->>>>>>> a8fc9871
   int *corner_verts = dm->getCornerVertArray(dm);
   int totvert = dm->getNumVerts(dm);
   int totface = dm->getNumPolys(dm);
@@ -313,11 +297,7 @@
     for (v = BKE_mesh_uv_vert_map_get_vert(vmap, i); v; v = v->next) {
       if (v->separate) {
         CCGVert *ssv;
-<<<<<<< HEAD
         int loopid = polys[v->poly_index].start() + v->loop_of_poly_index;
-=======
-        int loopid = polys[v->poly_index].loopstart + v->loop_of_poly_index;
->>>>>>> a8fc9871
         CCGVertHDL vhdl = POINTER_FROM_INT(loopid);
 
         copy_v2_v2(uv, mloopuv[loopid]);
@@ -331,24 +311,15 @@
   eset = BLI_edgeset_new_ex(__func__, BLI_EDGEHASH_SIZE_GUESS_FROM_POLYS(totface));
 
   for (i = 0; i < totface; i++) {
-<<<<<<< HEAD
     const blender::IndexRange poly = polys[i];
     int nverts = poly.size();
-=======
-    const MPoly &poly = polys[i];
-    int nverts = poly.totloop;
->>>>>>> a8fc9871
     int j, j_next;
     CCGFace *origf = ccgSubSurf_getFace(origss, POINTER_FROM_INT(i));
     /* uint *fv = &poly.v1; */
 
     fverts.reinitialize(nverts);
 
-<<<<<<< HEAD
     get_face_uv_map_vert(vmap, polys, &corner_verts[poly.start()], i, fverts.data());
-=======
-    get_face_uv_map_vert(vmap, &poly, &corner_verts[poly.loopstart], i, fverts.data());
->>>>>>> a8fc9871
 
     for (j = 0, j_next = nverts - 1; j < nverts; j_next = j++) {
       uint v0 = POINTER_AS_UINT(fverts[j_next]);
@@ -356,11 +327,7 @@
 
       if (BLI_edgeset_add(eset, v0, v1)) {
         CCGEdge *e, *orige = ccgSubSurf_getFaceEdge(origf, j_next);
-<<<<<<< HEAD
         CCGEdgeHDL ehdl = POINTER_FROM_INT(poly.start() + j_next);
-=======
-        CCGEdgeHDL ehdl = POINTER_FROM_INT(poly.loopstart + j_next);
->>>>>>> a8fc9871
         float crease = ccgSubSurf_getEdgeCrease(orige);
 
         ccgSubSurf_syncEdge(ss, ehdl, fverts[j_next], fverts[j], crease, &e);
@@ -372,22 +339,13 @@
 
   /* create faces */
   for (i = 0; i < totface; i++) {
-<<<<<<< HEAD
     const blender::IndexRange poly = polys[i];
     int nverts = poly.size();
-=======
-    const MPoly &poly = polys[i];
-    int nverts = poly.totloop;
->>>>>>> a8fc9871
     CCGFace *f;
 
     fverts.reinitialize(nverts);
 
-<<<<<<< HEAD
     get_face_uv_map_vert(vmap, polys, &corner_verts[poly.start()], i, fverts.data());
-=======
-    get_face_uv_map_vert(vmap, polys, &corner_verts[poly.loopstart], i, fverts.data());
->>>>>>> a8fc9871
     ccgSubSurf_syncFace(ss, POINTER_FROM_INT(i), nverts, fverts.data(), &f);
   }
 
@@ -583,11 +541,7 @@
   MEdge *edges = dm->getEdgeArray(dm);
   MEdge *edge;
   int *corner_verts = dm->getCornerVertArray(dm);
-<<<<<<< HEAD
   const blender::OffsetIndices polys(blender::Span(dm->getPolyArray(dm), dm->getNumPolys(dm) + 1));
-=======
-  MPoly *polys = dm->getPolyArray(dm);
->>>>>>> a8fc9871
   int totvert = dm->getNumVerts(dm);
   int totedge = dm->getNumEdges(dm);
   int i, j;
@@ -630,7 +584,6 @@
 
   index = (int *)dm->getPolyDataArray(dm, CD_ORIGINDEX);
   for (i = 0; i < dm->numPolyData; i++) {
-<<<<<<< HEAD
     const blender::IndexRange poly = polys[i];
 
     CCGFace *f;
@@ -639,27 +592,13 @@
 
     for (j = 0; j < poly.size(); j++) {
       fverts[j] = POINTER_FROM_UINT(corner_verts[poly[j]]);
-=======
-    const MPoly &poly = polys[i];
-    CCGFace *f;
-
-    fverts.reinitialize(poly.totloop);
-
-    int corner = poly.loopstart;
-    for (j = 0; j < poly.totloop; j++, corner++) {
-      fverts[j] = POINTER_FROM_UINT(corner_verts[corner]);
->>>>>>> a8fc9871
     }
 
     /* This is very bad, means mesh is internally inconsistent.
      * it is not really possible to continue without modifying
      * other parts of code significantly to handle missing faces.
      * since this really shouldn't even be possible we just bail. */
-<<<<<<< HEAD
     if (ccgSubSurf_syncFace(ss, POINTER_FROM_INT(i), poly.size(), fverts.data(), &f) ==
-=======
-    if (ccgSubSurf_syncFace(ss, POINTER_FROM_INT(i), poly.totloop, fverts.data(), &f) ==
->>>>>>> a8fc9871
         eCCGError_InvalidValue) {
       static int hasGivenError = 0;
 
@@ -1169,11 +1108,7 @@
       0, ccgSubSurf_getNumFaces(ss), &data, copyFinalLoopArray_task_cb, &settings);
 }
 
-<<<<<<< HEAD
 static void ccgDM_copyFinalPolyArray(DerivedMesh *dm, int *r_poly_offsets)
-=======
-static void ccgDM_copyFinalPolyArray(DerivedMesh *dm, MPoly *polys)
->>>>>>> a8fc9871
 {
   CCGDerivedMesh *ccgdm = (CCGDerivedMesh *)dm;
   CCGSubSurf *ss = ccgdm->ss;
@@ -1191,14 +1126,7 @@
     for (S = 0; S < numVerts; S++) {
       for (y = 0; y < gridSize - 1; y++) {
         for (x = 0; x < gridSize - 1; x++) {
-<<<<<<< HEAD
           r_poly_offsets[i] = k;
-=======
-          polys[i].loopstart = k;
-          polys[i].totloop = 4;
-          polys[i].flag = flag;
-
->>>>>>> a8fc9871
           k += 4;
           i++;
         }
@@ -1659,10 +1587,6 @@
   gridSideEdges = gridSize - 1;
   gridInternalEdges = (gridSideEdges - 1) * gridSideEdges * 2;
 
-<<<<<<< HEAD
-=======
-  const MPoly *polys = static_cast<const MPoly *>(CustomData_get_layer(&dm->polyData, CD_MPOLY));
->>>>>>> a8fc9871
   const int *material_indices = static_cast<const int *>(
       CustomData_get_layer_named(&dm->polyData, CD_PROP_INT32, "material_index"));
   const bool *sharp_faces = static_cast<const bool *>(
@@ -1693,11 +1617,7 @@
     ccgdm->faceMap[index].startEdge = edgeNum;
     ccgdm->faceMap[index].startFace = faceNum;
 
-<<<<<<< HEAD
     faceFlags->sharp = sharp_faces ? sharp_faces[origIndex] : false;
-=======
-    faceFlags->flag = polys ? polys[origIndex].flag : 0;
->>>>>>> a8fc9871
     faceFlags->mat_nr = material_indices ? material_indices[origIndex] : 0;
     faceFlags++;
 
