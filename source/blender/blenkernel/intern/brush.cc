--- conflicted
+++ resolved
@@ -26,11 +26,8 @@
 #include "BKE_brush.hh"
 #include "BKE_colortools.hh"
 #include "BKE_gpencil_legacy.h"
-<<<<<<< HEAD
 #include "BKE_idprop.hh"
-=======
 #include "BKE_grease_pencil.hh"
->>>>>>> ea5e1fef
 #include "BKE_idtype.hh"
 #include "BKE_lib_id.hh"
 #include "BKE_lib_query.hh"
@@ -592,1071 +589,6 @@
   return true;
 }
 
-<<<<<<< HEAD
-=======
-/** Local grease pencil curve mapping preset. */
-using eGPCurveMappingPreset = enum eGPCurveMappingPreset {
-  GPCURVE_PRESET_PENCIL = 0,
-  GPCURVE_PRESET_INK = 1,
-  GPCURVE_PRESET_INKNOISE = 2,
-  GPCURVE_PRESET_MARKER = 3,
-  GPCURVE_PRESET_CHISEL_SENSIVITY = 4,
-  GPCURVE_PRESET_CHISEL_STRENGTH = 5,
-};
-
-static void brush_gpencil_curvemap_reset(CurveMap *cuma, int tot, eGPCurveMappingPreset preset)
-{
-  if (cuma->curve) {
-    MEM_freeN(cuma->curve);
-  }
-
-  cuma->totpoint = tot;
-  cuma->curve = (CurveMapPoint *)MEM_callocN(cuma->totpoint * sizeof(CurveMapPoint), __func__);
-
-  switch (preset) {
-    case GPCURVE_PRESET_PENCIL:
-      cuma->curve[0].x = 0.0f;
-      cuma->curve[0].y = 0.0f;
-      cuma->curve[1].x = 0.75115f;
-      cuma->curve[1].y = 0.25f;
-      cuma->curve[2].x = 1.0f;
-      cuma->curve[2].y = 1.0f;
-      break;
-    case GPCURVE_PRESET_INK:
-      cuma->curve[0].x = 0.0f;
-      cuma->curve[0].y = 0.0f;
-      cuma->curve[1].x = 0.63448f;
-      cuma->curve[1].y = 0.375f;
-      cuma->curve[2].x = 1.0f;
-      cuma->curve[2].y = 1.0f;
-      break;
-    case GPCURVE_PRESET_INKNOISE:
-      cuma->curve[0].x = 0.0f;
-      cuma->curve[0].y = 0.0f;
-      cuma->curve[1].x = 0.55f;
-      cuma->curve[1].y = 0.45f;
-      cuma->curve[2].x = 0.85f;
-      cuma->curve[2].y = 1.0f;
-      break;
-    case GPCURVE_PRESET_MARKER:
-      cuma->curve[0].x = 0.0f;
-      cuma->curve[0].y = 0.0f;
-      cuma->curve[1].x = 0.38f;
-      cuma->curve[1].y = 0.22f;
-      cuma->curve[2].x = 0.65f;
-      cuma->curve[2].y = 0.68f;
-      cuma->curve[3].x = 1.0f;
-      cuma->curve[3].y = 1.0f;
-      break;
-    case GPCURVE_PRESET_CHISEL_SENSIVITY:
-      cuma->curve[0].x = 0.0f;
-      cuma->curve[0].y = 0.0f;
-      cuma->curve[1].x = 0.25f;
-      cuma->curve[1].y = 0.40f;
-      cuma->curve[2].x = 1.0f;
-      cuma->curve[2].y = 1.0f;
-      break;
-    case GPCURVE_PRESET_CHISEL_STRENGTH:
-      cuma->curve[0].x = 0.0f;
-      cuma->curve[0].y = 0.0f;
-      cuma->curve[1].x = 0.31f;
-      cuma->curve[1].y = 0.22f;
-      cuma->curve[2].x = 0.61f;
-      cuma->curve[2].y = 0.88f;
-      cuma->curve[3].x = 1.0f;
-      cuma->curve[3].y = 1.0f;
-      break;
-    default:
-      break;
-  }
-
-  MEM_SAFE_FREE(cuma->table);
-}
-
-void BKE_gpencil_brush_preset_set(Main *bmain, Brush *brush, const short type)
-{
-  using namespace blender;
-#define SMOOTH_STROKE_RADIUS 40
-#define SMOOTH_STROKE_FACTOR 0.9f
-#define ACTIVE_SMOOTH 0.35f
-
-  CurveMapping *custom_curve = nullptr;
-
-  /* Optionally assign a material preset. */
-  enum {
-    PRESET_MATERIAL_NONE = 0,
-    PRESET_MATERIAL_DOT_STROKE,
-  } material_preset = PRESET_MATERIAL_NONE;
-
-  /* Set general defaults at brush level. */
-  brush->smooth_stroke_radius = SMOOTH_STROKE_RADIUS;
-  brush->smooth_stroke_factor = SMOOTH_STROKE_FACTOR;
-
-  /* GPv3 uses the `Scene` size aka BRUSH_LOCK_SIZE by default. */
-  if (U.experimental.use_grease_pencil_version3) {
-    brush->flag |= BRUSH_LOCK_SIZE;
-  }
-
-  brush->rgb[0] = 0.498f;
-  brush->rgb[1] = 1.0f;
-  brush->rgb[2] = 0.498f;
-
-  brush->secondary_rgb[0] = 1.0f;
-  brush->secondary_rgb[1] = 1.0f;
-  brush->secondary_rgb[2] = 1.0f;
-
-  brush->curve_preset = BRUSH_CURVE_SMOOTH;
-
-  if (brush->gpencil_settings == nullptr) {
-    return;
-  }
-
-  /* Set preset type. */
-  brush->gpencil_settings->preset_type = type;
-
-  /* Set vertex mix factor. */
-  brush->gpencil_settings->vertex_mode = GPPAINT_MODE_BOTH;
-  brush->gpencil_settings->vertex_factor = 1.0f;
-  brush->gpencil_settings->material_alt = nullptr;
-
-  switch (type) {
-    case GP_BRUSH_PRESET_AIRBRUSH: {
-      brush->size = 300.0f;
-      if (U.experimental.use_grease_pencil_version3) {
-        brush->unprojected_radius = brush->size *
-                                    bke::greasepencil::LEGACY_RADIUS_CONVERSION_FACTOR;
-      }
-      brush->gpencil_settings->flag |= GP_BRUSH_USE_PRESSURE;
-
-      brush->gpencil_settings->draw_strength = 0.4f;
-      brush->gpencil_settings->flag |= GP_BRUSH_USE_STRENGTH_PRESSURE;
-
-      brush->gpencil_settings->input_samples = 10;
-      brush->gpencil_settings->active_smooth = ACTIVE_SMOOTH;
-      brush->gpencil_settings->draw_angle = 0.0f;
-      brush->gpencil_settings->draw_angle_factor = 0.0f;
-      brush->gpencil_settings->hardness = 0.9f;
-      copy_v2_fl(brush->gpencil_settings->aspect_ratio, 1.0f);
-
-      brush->gpencil_tool = GPAINT_TOOL_DRAW;
-      brush->gpencil_settings->icon_id = GP_BRUSH_ICON_AIRBRUSH;
-
-      zero_v3(brush->secondary_rgb);
-
-      material_preset = PRESET_MATERIAL_DOT_STROKE;
-
-      break;
-    }
-    case GP_BRUSH_PRESET_INK_PEN: {
-      brush->size = 60.0f;
-      if (U.experimental.use_grease_pencil_version3) {
-        brush->unprojected_radius = brush->size *
-                                    bke::greasepencil::LEGACY_RADIUS_CONVERSION_FACTOR;
-      }
-      brush->gpencil_settings->flag |= GP_BRUSH_USE_PRESSURE;
-
-      brush->gpencil_settings->draw_strength = 1.0f;
-
-      brush->gpencil_settings->input_samples = 10;
-      brush->gpencil_settings->active_smooth = ACTIVE_SMOOTH;
-      brush->gpencil_settings->draw_angle = 0.0f;
-      brush->gpencil_settings->draw_angle_factor = 0.0f;
-      brush->gpencil_settings->hardness = 1.0f;
-      copy_v2_fl(brush->gpencil_settings->aspect_ratio, 1.0f);
-
-      brush->gpencil_settings->flag |= GP_BRUSH_GROUP_SETTINGS;
-      brush->gpencil_settings->draw_smoothfac = 0.1f;
-      brush->gpencil_settings->draw_smoothlvl = 1;
-      brush->gpencil_settings->draw_subdivide = 0;
-      brush->gpencil_settings->simplify_f = 0.002f;
-
-      brush->gpencil_settings->draw_random_press = 0.0f;
-      brush->gpencil_settings->draw_jitter = 0.0f;
-      brush->gpencil_settings->flag |= GP_BRUSH_USE_JITTER_PRESSURE;
-
-      /* Curve. */
-      custom_curve = brush->gpencil_settings->curve_sensitivity;
-      BKE_curvemapping_set_defaults(custom_curve, 0, 0.0f, 0.0f, 1.0f, 1.0f, HD_AUTO);
-      BKE_curvemapping_init(custom_curve);
-      brush_gpencil_curvemap_reset(custom_curve->cm, 3, GPCURVE_PRESET_INK);
-
-      brush->gpencil_settings->icon_id = GP_BRUSH_ICON_INK;
-      brush->gpencil_tool = GPAINT_TOOL_DRAW;
-
-      zero_v3(brush->secondary_rgb);
-      break;
-    }
-    case GP_BRUSH_PRESET_INK_PEN_ROUGH: {
-      brush->size = 60.0f;
-      if (U.experimental.use_grease_pencil_version3) {
-        brush->unprojected_radius = brush->size *
-                                    bke::greasepencil::LEGACY_RADIUS_CONVERSION_FACTOR;
-      }
-      brush->gpencil_settings->flag |= GP_BRUSH_USE_PRESSURE;
-
-      brush->gpencil_settings->draw_strength = 1.0f;
-
-      brush->gpencil_settings->input_samples = 10;
-      brush->gpencil_settings->active_smooth = ACTIVE_SMOOTH;
-      brush->gpencil_settings->draw_angle = 0.0f;
-      brush->gpencil_settings->draw_angle_factor = 0.0f;
-      brush->gpencil_settings->hardness = 1.0f;
-      copy_v2_fl(brush->gpencil_settings->aspect_ratio, 1.0f);
-
-      brush->gpencil_settings->flag &= ~GP_BRUSH_GROUP_SETTINGS;
-      brush->gpencil_settings->draw_smoothfac = 0.0f;
-      brush->gpencil_settings->draw_smoothlvl = 2;
-      brush->gpencil_settings->draw_subdivide = 0;
-      brush->gpencil_settings->simplify_f = 0.000f;
-
-      brush->gpencil_settings->flag |= GP_BRUSH_GROUP_RANDOM;
-      brush->gpencil_settings->draw_random_press = 0.6f;
-      brush->gpencil_settings->draw_random_strength = 0.0f;
-      brush->gpencil_settings->draw_jitter = 0.0f;
-      brush->gpencil_settings->flag |= GP_BRUSH_USE_JITTER_PRESSURE;
-
-      /* Curve. */
-      custom_curve = brush->gpencil_settings->curve_sensitivity;
-      BKE_curvemapping_set_defaults(custom_curve, 0, 0.0f, 0.0f, 1.0f, 1.0f, HD_AUTO);
-      BKE_curvemapping_init(custom_curve);
-      brush_gpencil_curvemap_reset(custom_curve->cm, 3, GPCURVE_PRESET_INKNOISE);
-
-      brush->gpencil_settings->icon_id = GP_BRUSH_ICON_INKNOISE;
-      brush->gpencil_tool = GPAINT_TOOL_DRAW;
-
-      zero_v3(brush->secondary_rgb);
-      break;
-    }
-    case GP_BRUSH_PRESET_MARKER_BOLD: {
-      brush->size = 150.0f;
-      if (U.experimental.use_grease_pencil_version3) {
-        brush->unprojected_radius = brush->size *
-                                    bke::greasepencil::LEGACY_RADIUS_CONVERSION_FACTOR;
-      }
-      brush->gpencil_settings->flag &= ~GP_BRUSH_USE_PRESSURE;
-
-      brush->gpencil_settings->draw_strength = 0.3f;
-
-      brush->gpencil_settings->input_samples = 10;
-      brush->gpencil_settings->active_smooth = ACTIVE_SMOOTH;
-      brush->gpencil_settings->draw_angle = 0.0f;
-      brush->gpencil_settings->draw_angle_factor = 0.0f;
-      brush->gpencil_settings->hardness = 1.0f;
-      copy_v2_fl(brush->gpencil_settings->aspect_ratio, 1.0f);
-
-      brush->gpencil_settings->flag |= GP_BRUSH_GROUP_SETTINGS;
-      brush->gpencil_settings->draw_smoothfac = 0.1f;
-      brush->gpencil_settings->draw_smoothlvl = 1;
-      brush->gpencil_settings->draw_subdivide = 0;
-      brush->gpencil_settings->simplify_f = 0.002f;
-
-      brush->gpencil_settings->flag &= ~GP_BRUSH_GROUP_RANDOM;
-      brush->gpencil_settings->draw_random_press = 0.0f;
-      brush->gpencil_settings->draw_random_strength = 0.0f;
-      brush->gpencil_settings->draw_jitter = 0.0f;
-      brush->gpencil_settings->flag |= GP_BRUSH_USE_JITTER_PRESSURE;
-
-      /* Curve. */
-      custom_curve = brush->gpencil_settings->curve_sensitivity;
-      BKE_curvemapping_set_defaults(custom_curve, 0, 0.0f, 0.0f, 1.0f, 1.0f, HD_AUTO);
-      BKE_curvemapping_init(custom_curve);
-      brush_gpencil_curvemap_reset(custom_curve->cm, 4, GPCURVE_PRESET_MARKER);
-
-      brush->gpencil_settings->icon_id = GP_BRUSH_ICON_MARKER;
-      brush->gpencil_tool = GPAINT_TOOL_DRAW;
-
-      zero_v3(brush->secondary_rgb);
-      break;
-    }
-    case GP_BRUSH_PRESET_MARKER_CHISEL: {
-      brush->size = 150.0f;
-      if (U.experimental.use_grease_pencil_version3) {
-        brush->unprojected_radius = brush->size *
-                                    bke::greasepencil::LEGACY_RADIUS_CONVERSION_FACTOR;
-      }
-      brush->gpencil_settings->flag |= GP_BRUSH_USE_PRESSURE;
-
-      brush->gpencil_settings->draw_strength = 1.0f;
-
-      brush->gpencil_settings->input_samples = 10;
-      brush->gpencil_settings->active_smooth = 0.3f;
-      brush->gpencil_settings->draw_angle = DEG2RAD(35.0f);
-      brush->gpencil_settings->draw_angle_factor = 0.5f;
-      brush->gpencil_settings->hardness = 1.0f;
-      copy_v2_fl(brush->gpencil_settings->aspect_ratio, 1.0f);
-
-      brush->gpencil_settings->flag |= GP_BRUSH_GROUP_SETTINGS;
-      brush->gpencil_settings->draw_smoothfac = 0.0f;
-      brush->gpencil_settings->draw_smoothlvl = 1;
-      brush->gpencil_settings->draw_subdivide = 0;
-      brush->gpencil_settings->simplify_f = 0.002f;
-
-      brush->gpencil_settings->flag &= ~GP_BRUSH_GROUP_RANDOM;
-      brush->gpencil_settings->draw_random_press = 0.0f;
-      brush->gpencil_settings->draw_jitter = 0.0f;
-      brush->gpencil_settings->flag |= GP_BRUSH_USE_JITTER_PRESSURE;
-
-      /* Curve. */
-      custom_curve = brush->gpencil_settings->curve_sensitivity;
-      BKE_curvemapping_set_defaults(custom_curve, 0, 0.0f, 0.0f, 1.0f, 1.0f, HD_AUTO);
-      BKE_curvemapping_init(custom_curve);
-      brush_gpencil_curvemap_reset(custom_curve->cm, 3, GPCURVE_PRESET_CHISEL_SENSIVITY);
-
-      custom_curve = brush->gpencil_settings->curve_strength;
-      BKE_curvemapping_set_defaults(custom_curve, 0, 0.0f, 0.0f, 1.0f, 1.0f, HD_AUTO);
-      BKE_curvemapping_init(custom_curve);
-      brush_gpencil_curvemap_reset(custom_curve->cm, 4, GPCURVE_PRESET_CHISEL_STRENGTH);
-
-      brush->gpencil_settings->icon_id = GP_BRUSH_ICON_CHISEL;
-      brush->gpencil_tool = GPAINT_TOOL_DRAW;
-
-      zero_v3(brush->secondary_rgb);
-      break;
-    }
-    case GP_BRUSH_PRESET_PEN: {
-      brush->size = 25.0f;
-      if (U.experimental.use_grease_pencil_version3) {
-        brush->unprojected_radius = brush->size *
-                                    bke::greasepencil::LEGACY_RADIUS_CONVERSION_FACTOR;
-      }
-      brush->gpencil_settings->flag &= ~GP_BRUSH_USE_PRESSURE;
-
-      brush->gpencil_settings->draw_strength = 1.0f;
-      brush->gpencil_settings->flag &= ~GP_BRUSH_USE_STRENGTH_PRESSURE;
-
-      brush->gpencil_settings->input_samples = 10;
-      brush->gpencil_settings->active_smooth = ACTIVE_SMOOTH;
-      brush->gpencil_settings->draw_angle = 0.0f;
-      brush->gpencil_settings->draw_angle_factor = 0.0f;
-      brush->gpencil_settings->hardness = 1.0f;
-      copy_v2_fl(brush->gpencil_settings->aspect_ratio, 1.0f);
-
-      brush->gpencil_settings->flag |= GP_BRUSH_GROUP_SETTINGS;
-      brush->gpencil_settings->draw_smoothfac = 0.0f;
-      brush->gpencil_settings->draw_smoothlvl = 1;
-      brush->gpencil_settings->draw_subdivide = 1;
-      brush->gpencil_settings->simplify_f = 0.002f;
-
-      brush->gpencil_settings->draw_random_press = 0.0f;
-      brush->gpencil_settings->draw_random_strength = 0.0f;
-      brush->gpencil_settings->draw_jitter = 0.0f;
-      brush->gpencil_settings->flag |= GP_BRUSH_USE_JITTER_PRESSURE;
-
-      brush->gpencil_settings->icon_id = GP_BRUSH_ICON_PEN;
-      brush->gpencil_tool = GPAINT_TOOL_DRAW;
-
-      zero_v3(brush->secondary_rgb);
-      break;
-    }
-    case GP_BRUSH_PRESET_PENCIL_SOFT: {
-      brush->size = 80.0f;
-      if (U.experimental.use_grease_pencil_version3) {
-        brush->unprojected_radius = brush->size *
-                                    bke::greasepencil::LEGACY_RADIUS_CONVERSION_FACTOR;
-      }
-      brush->gpencil_settings->flag |= GP_BRUSH_USE_PRESSURE;
-
-      brush->gpencil_settings->draw_strength = 0.4f;
-      brush->gpencil_settings->flag |= GP_BRUSH_USE_STRENGTH_PRESSURE;
-
-      brush->gpencil_settings->input_samples = 10;
-      brush->gpencil_settings->active_smooth = ACTIVE_SMOOTH;
-      brush->gpencil_settings->draw_angle = 0.0f;
-      brush->gpencil_settings->draw_angle_factor = 0.0f;
-      brush->gpencil_settings->hardness = 0.8f;
-      copy_v2_fl(brush->gpencil_settings->aspect_ratio, 1.0f);
-
-      brush->gpencil_settings->flag |= GP_BRUSH_GROUP_SETTINGS;
-      brush->gpencil_settings->draw_smoothfac = 0.0f;
-      brush->gpencil_settings->draw_smoothlvl = 1;
-      brush->gpencil_settings->draw_subdivide = 0;
-      brush->gpencil_settings->simplify_f = 0.000f;
-
-      brush->gpencil_settings->draw_random_press = 0.0f;
-      brush->gpencil_settings->draw_random_strength = 0.0f;
-      brush->gpencil_settings->draw_jitter = 0.0f;
-      brush->gpencil_settings->flag |= GP_BRUSH_USE_JITTER_PRESSURE;
-
-      brush->gpencil_settings->icon_id = GP_BRUSH_ICON_PENCIL;
-      brush->gpencil_tool = GPAINT_TOOL_DRAW;
-
-      zero_v3(brush->secondary_rgb);
-
-      material_preset = PRESET_MATERIAL_DOT_STROKE;
-
-      break;
-    }
-    case GP_BRUSH_PRESET_PENCIL: {
-      brush->size = 20.0f;
-      if (U.experimental.use_grease_pencil_version3) {
-        brush->unprojected_radius = brush->size *
-                                    bke::greasepencil::LEGACY_RADIUS_CONVERSION_FACTOR;
-      }
-      brush->gpencil_settings->flag |= GP_BRUSH_USE_PRESSURE;
-
-      brush->gpencil_settings->draw_strength = 0.6f;
-      brush->gpencil_settings->flag |= GP_BRUSH_USE_STRENGTH_PRESSURE;
-
-      brush->gpencil_settings->input_samples = 10;
-      brush->gpencil_settings->active_smooth = ACTIVE_SMOOTH;
-      brush->gpencil_settings->draw_angle = 0.0f;
-      brush->gpencil_settings->draw_angle_factor = 0.0f;
-      brush->gpencil_settings->hardness = 1.0f;
-      copy_v2_fl(brush->gpencil_settings->aspect_ratio, 1.0f);
-
-      brush->gpencil_settings->flag |= GP_BRUSH_GROUP_SETTINGS;
-      brush->gpencil_settings->draw_smoothfac = 0.0f;
-      brush->gpencil_settings->draw_smoothlvl = 1;
-      brush->gpencil_settings->draw_subdivide = 0;
-      brush->gpencil_settings->simplify_f = 0.002f;
-
-      brush->gpencil_settings->draw_random_press = 0.0f;
-      brush->gpencil_settings->draw_jitter = 0.0f;
-      brush->gpencil_settings->flag |= GP_BRUSH_USE_JITTER_PRESSURE;
-
-      brush->gpencil_settings->icon_id = GP_BRUSH_ICON_PENCIL;
-      brush->gpencil_tool = GPAINT_TOOL_DRAW;
-
-      zero_v3(brush->secondary_rgb);
-      break;
-    }
-    case GP_BRUSH_PRESET_FILL_AREA: {
-      brush->size = 5.0f;
-
-      brush->gpencil_settings->fill_threshold = 0.1f;
-      brush->gpencil_settings->fill_simplylvl = 1;
-      brush->gpencil_settings->fill_factor = 1.0f;
-
-      brush->gpencil_settings->draw_strength = 1.0f;
-      brush->gpencil_settings->hardness = 1.0f;
-      copy_v2_fl(brush->gpencil_settings->aspect_ratio, 1.0f);
-      brush->gpencil_settings->draw_smoothfac = 0.1f;
-      brush->gpencil_settings->draw_smoothlvl = 1;
-      brush->gpencil_settings->draw_subdivide = 1;
-      brush->gpencil_settings->dilate_pixels = 1;
-
-      brush->gpencil_settings->flag |= GP_BRUSH_FILL_SHOW_EXTENDLINES;
-
-      brush->gpencil_settings->icon_id = GP_BRUSH_ICON_FILL;
-      brush->gpencil_tool = GPAINT_TOOL_FILL;
-      brush->gpencil_settings->vertex_mode = GPPAINT_MODE_FILL;
-
-      zero_v3(brush->secondary_rgb);
-      break;
-    }
-    case GP_BRUSH_PRESET_ERASER_SOFT: {
-      brush->size = 30.0f;
-      brush->gpencil_settings->draw_strength = 0.5f;
-      brush->gpencil_settings->flag |= GP_BRUSH_DEFAULT_ERASER;
-      brush->gpencil_settings->flag |= GP_BRUSH_USE_PRESSURE;
-      brush->gpencil_settings->flag |= GP_BRUSH_USE_STRENGTH_PRESSURE;
-      brush->gpencil_settings->icon_id = GP_BRUSH_ICON_ERASE_SOFT;
-      brush->gpencil_tool = GPAINT_TOOL_ERASE;
-      brush->gpencil_settings->eraser_mode = GP_BRUSH_ERASER_SOFT;
-      brush->gpencil_settings->era_strength_f = 100.0f;
-      brush->gpencil_settings->era_thickness_f = 10.0f;
-
-      break;
-    }
-    case GP_BRUSH_PRESET_ERASER_HARD: {
-      brush->size = 30.0f;
-      brush->gpencil_settings->draw_strength = 1.0f;
-      brush->gpencil_settings->eraser_mode = GP_BRUSH_ERASER_SOFT;
-      brush->gpencil_settings->era_strength_f = 100.0f;
-      brush->gpencil_settings->era_thickness_f = 50.0f;
-
-      brush->gpencil_settings->icon_id = GP_BRUSH_ICON_ERASE_HARD;
-      brush->gpencil_tool = GPAINT_TOOL_ERASE;
-
-      break;
-    }
-    case GP_BRUSH_PRESET_ERASER_POINT: {
-      brush->size = 30.0f;
-      brush->gpencil_settings->eraser_mode = GP_BRUSH_ERASER_HARD;
-
-      brush->gpencil_settings->icon_id = GP_BRUSH_ICON_ERASE_HARD;
-      brush->gpencil_tool = GPAINT_TOOL_ERASE;
-
-      break;
-    }
-    case GP_BRUSH_PRESET_ERASER_STROKE: {
-      brush->size = 30.0f;
-      brush->gpencil_settings->eraser_mode = GP_BRUSH_ERASER_STROKE;
-
-      brush->gpencil_settings->icon_id = GP_BRUSH_ICON_ERASE_STROKE;
-      brush->gpencil_tool = GPAINT_TOOL_ERASE;
-
-      break;
-    }
-    case GP_BRUSH_PRESET_TINT: {
-      brush->gpencil_settings->icon_id = GP_BRUSH_ICON_TINT;
-      brush->gpencil_tool = GPAINT_TOOL_TINT;
-
-      brush->size = 25.0f;
-      brush->gpencil_settings->flag |= GP_BRUSH_USE_PRESSURE;
-
-      brush->gpencil_settings->draw_strength = 0.8f;
-      brush->gpencil_settings->flag |= GP_BRUSH_USE_STRENGTH_PRESSURE;
-
-      zero_v3(brush->secondary_rgb);
-      break;
-    }
-    case GP_BRUSH_PRESET_VERTEX_DRAW: {
-      brush->gpencil_settings->icon_id = GP_BRUSH_ICON_VERTEX_DRAW;
-      brush->gpencil_vertex_tool = GPVERTEX_TOOL_DRAW;
-
-      brush->size = 25.0f;
-      brush->gpencil_settings->flag |= GP_BRUSH_USE_PRESSURE;
-
-      brush->gpencil_settings->draw_strength = 0.8f;
-      brush->gpencil_settings->flag |= GP_BRUSH_USE_STRENGTH_PRESSURE;
-
-      zero_v3(brush->secondary_rgb);
-      break;
-    }
-    case GP_BRUSH_PRESET_VERTEX_BLUR: {
-      brush->gpencil_settings->icon_id = GP_BRUSH_ICON_VERTEX_BLUR;
-      brush->gpencil_vertex_tool = GPVERTEX_TOOL_BLUR;
-
-      brush->size = 25.0f;
-      brush->gpencil_settings->flag |= GP_BRUSH_USE_PRESSURE;
-
-      brush->gpencil_settings->draw_strength = 0.8f;
-      brush->gpencil_settings->flag |= GP_BRUSH_USE_STRENGTH_PRESSURE;
-
-      zero_v3(brush->secondary_rgb);
-      break;
-    }
-    case GP_BRUSH_PRESET_VERTEX_AVERAGE: {
-      brush->gpencil_settings->icon_id = GP_BRUSH_ICON_VERTEX_AVERAGE;
-      brush->gpencil_vertex_tool = GPVERTEX_TOOL_AVERAGE;
-
-      brush->size = 25.0f;
-      brush->gpencil_settings->flag |= GP_BRUSH_USE_PRESSURE;
-
-      brush->gpencil_settings->draw_strength = 0.8f;
-      brush->gpencil_settings->flag |= GP_BRUSH_USE_STRENGTH_PRESSURE;
-
-      zero_v3(brush->secondary_rgb);
-      break;
-    }
-    case GP_BRUSH_PRESET_VERTEX_SMEAR: {
-      brush->gpencil_settings->icon_id = GP_BRUSH_ICON_VERTEX_SMEAR;
-      brush->gpencil_vertex_tool = GPVERTEX_TOOL_SMEAR;
-
-      brush->size = 25.0f;
-      brush->gpencil_settings->flag |= GP_BRUSH_USE_PRESSURE;
-
-      brush->gpencil_settings->draw_strength = 0.8f;
-      brush->gpencil_settings->flag |= GP_BRUSH_USE_STRENGTH_PRESSURE;
-
-      zero_v3(brush->secondary_rgb);
-      break;
-    }
-    case GP_BRUSH_PRESET_VERTEX_REPLACE: {
-      brush->gpencil_settings->icon_id = GP_BRUSH_ICON_VERTEX_REPLACE;
-      brush->gpencil_vertex_tool = GPVERTEX_TOOL_REPLACE;
-
-      brush->size = 25.0f;
-      brush->gpencil_settings->flag |= GP_BRUSH_USE_PRESSURE;
-
-      brush->gpencil_settings->draw_strength = 0.8f;
-      brush->gpencil_settings->flag |= GP_BRUSH_USE_STRENGTH_PRESSURE;
-
-      zero_v3(brush->secondary_rgb);
-      break;
-    }
-    case GP_BRUSH_PRESET_SMOOTH_STROKE: {
-      brush->gpencil_settings->icon_id = GP_BRUSH_ICON_GPBRUSH_SMOOTH;
-      brush->gpencil_sculpt_tool = GPSCULPT_TOOL_SMOOTH;
-
-      brush->size = 25.0f;
-      brush->gpencil_settings->flag |= GP_BRUSH_USE_PRESSURE;
-
-      brush->gpencil_settings->draw_strength = 0.3f;
-      brush->gpencil_settings->flag |= GP_BRUSH_USE_STRENGTH_PRESSURE;
-      brush->gpencil_settings->sculpt_mode_flag |= GP_SCULPT_FLAGMODE_APPLY_POSITION;
-
-      break;
-    }
-    case GP_BRUSH_PRESET_STRENGTH_STROKE: {
-      brush->gpencil_settings->icon_id = GP_BRUSH_ICON_GPBRUSH_STRENGTH;
-      brush->gpencil_sculpt_tool = GPSCULPT_TOOL_STRENGTH;
-
-      brush->size = 25.0f;
-      brush->gpencil_settings->flag |= GP_BRUSH_USE_PRESSURE;
-
-      brush->gpencil_settings->draw_strength = 0.3f;
-      brush->gpencil_settings->flag |= GP_BRUSH_USE_STRENGTH_PRESSURE;
-      brush->gpencil_settings->sculpt_mode_flag |= GP_SCULPT_FLAGMODE_APPLY_POSITION;
-
-      break;
-    }
-    case GP_BRUSH_PRESET_THICKNESS_STROKE: {
-      brush->gpencil_settings->icon_id = GP_BRUSH_ICON_GPBRUSH_THICKNESS;
-      brush->gpencil_sculpt_tool = GPSCULPT_TOOL_THICKNESS;
-
-      brush->size = 25.0f;
-      brush->gpencil_settings->flag |= GP_BRUSH_USE_PRESSURE;
-
-      brush->gpencil_settings->draw_strength = 0.5f;
-      brush->gpencil_settings->flag |= GP_BRUSH_USE_STRENGTH_PRESSURE;
-      brush->gpencil_settings->sculpt_mode_flag |= GP_SCULPT_FLAGMODE_APPLY_POSITION;
-
-      break;
-    }
-    case GP_BRUSH_PRESET_GRAB_STROKE: {
-      brush->gpencil_settings->icon_id = GP_BRUSH_ICON_GPBRUSH_GRAB;
-      brush->gpencil_sculpt_tool = GPSCULPT_TOOL_GRAB;
-      brush->gpencil_settings->flag &= ~GP_BRUSH_USE_PRESSURE;
-
-      brush->size = 25.0f;
-
-      brush->gpencil_settings->draw_strength = 0.3f;
-      brush->gpencil_settings->flag |= GP_BRUSH_USE_STRENGTH_PRESSURE;
-      brush->gpencil_settings->sculpt_mode_flag |= GP_SCULPT_FLAGMODE_APPLY_POSITION;
-
-      break;
-    }
-    case GP_BRUSH_PRESET_PUSH_STROKE: {
-      brush->gpencil_settings->icon_id = GP_BRUSH_ICON_GPBRUSH_PUSH;
-      brush->gpencil_sculpt_tool = GPSCULPT_TOOL_PUSH;
-
-      brush->size = 25.0f;
-      brush->gpencil_settings->flag |= GP_BRUSH_USE_PRESSURE;
-
-      brush->gpencil_settings->draw_strength = 0.3f;
-      brush->gpencil_settings->flag |= GP_BRUSH_USE_STRENGTH_PRESSURE;
-      brush->gpencil_settings->sculpt_mode_flag |= GP_SCULPT_FLAGMODE_APPLY_POSITION;
-
-      break;
-    }
-    case GP_BRUSH_PRESET_TWIST_STROKE: {
-      brush->gpencil_settings->icon_id = GP_BRUSH_ICON_GPBRUSH_TWIST;
-      brush->gpencil_sculpt_tool = GPSCULPT_TOOL_TWIST;
-
-      brush->size = 50.0f;
-      brush->gpencil_settings->flag |= GP_BRUSH_USE_PRESSURE;
-
-      brush->gpencil_settings->draw_strength = 0.3f;
-      brush->gpencil_settings->flag |= GP_BRUSH_USE_STRENGTH_PRESSURE;
-      brush->gpencil_settings->sculpt_mode_flag |= GP_SCULPT_FLAGMODE_APPLY_POSITION;
-
-      break;
-    }
-    case GP_BRUSH_PRESET_PINCH_STROKE: {
-      brush->gpencil_settings->icon_id = GP_BRUSH_ICON_GPBRUSH_PINCH;
-      brush->gpencil_sculpt_tool = GPSCULPT_TOOL_PINCH;
-
-      brush->size = 50.0f;
-      brush->gpencil_settings->flag |= GP_BRUSH_USE_PRESSURE;
-
-      brush->gpencil_settings->draw_strength = 0.5f;
-      brush->gpencil_settings->flag |= GP_BRUSH_USE_STRENGTH_PRESSURE;
-      brush->gpencil_settings->sculpt_mode_flag |= GP_SCULPT_FLAGMODE_APPLY_POSITION;
-
-      break;
-    }
-    case GP_BRUSH_PRESET_RANDOMIZE_STROKE: {
-      brush->gpencil_settings->icon_id = GP_BRUSH_ICON_GPBRUSH_RANDOMIZE;
-      brush->gpencil_sculpt_tool = GPSCULPT_TOOL_RANDOMIZE;
-
-      brush->size = 25.0f;
-      brush->gpencil_settings->flag |= GP_BRUSH_USE_PRESSURE;
-
-      brush->gpencil_settings->draw_strength = 0.5f;
-      brush->gpencil_settings->flag |= GP_BRUSH_USE_STRENGTH_PRESSURE;
-      brush->gpencil_settings->sculpt_mode_flag |= GP_SCULPT_FLAGMODE_APPLY_POSITION;
-
-      break;
-    }
-    case GP_BRUSH_PRESET_CLONE_STROKE: {
-      brush->gpencil_settings->icon_id = GP_BRUSH_ICON_GPBRUSH_CLONE;
-      brush->gpencil_sculpt_tool = GPSCULPT_TOOL_CLONE;
-      brush->gpencil_settings->flag &= ~GP_BRUSH_USE_PRESSURE;
-
-      brush->size = 25.0f;
-
-      brush->gpencil_settings->draw_strength = 1.0f;
-      brush->gpencil_settings->flag |= GP_BRUSH_USE_STRENGTH_PRESSURE;
-      brush->gpencil_settings->sculpt_mode_flag |= GP_SCULPT_FLAGMODE_APPLY_POSITION;
-
-      break;
-    }
-    case GP_BRUSH_PRESET_WEIGHT_DRAW: {
-      brush->gpencil_settings->icon_id = GP_BRUSH_ICON_GPBRUSH_WEIGHT;
-      brush->gpencil_weight_tool = GPWEIGHT_TOOL_DRAW;
-
-      brush->size = 25.0f;
-      brush->gpencil_settings->flag |= GP_BRUSH_USE_PRESSURE;
-
-      brush->alpha = 0.3f;
-      brush->gpencil_settings->draw_strength = 0.3f;
-      brush->gpencil_settings->flag |= GP_BRUSH_USE_STRENGTH_PRESSURE;
-      brush->gpencil_settings->sculpt_mode_flag |= GP_SCULPT_FLAGMODE_APPLY_POSITION;
-
-      break;
-    }
-    case GP_BRUSH_PRESET_WEIGHT_BLUR: {
-      brush->gpencil_settings->icon_id = GP_BRUSH_ICON_VERTEX_BLUR;
-      brush->gpencil_weight_tool = GPWEIGHT_TOOL_BLUR;
-
-      brush->size = 50.0f;
-      brush->gpencil_settings->flag |= GP_BRUSH_USE_PRESSURE;
-
-      brush->alpha = 0.3f;
-      brush->gpencil_settings->draw_strength = 0.3f;
-      brush->gpencil_settings->flag |= GP_BRUSH_USE_STRENGTH_PRESSURE;
-      brush->gpencil_settings->sculpt_mode_flag |= GP_SCULPT_FLAGMODE_APPLY_POSITION;
-
-      break;
-    }
-    case GP_BRUSH_PRESET_WEIGHT_AVERAGE: {
-      brush->gpencil_settings->icon_id = GP_BRUSH_ICON_VERTEX_BLUR;
-      brush->gpencil_weight_tool = GPWEIGHT_TOOL_AVERAGE;
-
-      brush->size = 50.0f;
-      brush->gpencil_settings->flag |= GP_BRUSH_USE_PRESSURE;
-
-      brush->alpha = 0.3f;
-      brush->gpencil_settings->draw_strength = 0.3f;
-      brush->gpencil_settings->flag |= GP_BRUSH_USE_STRENGTH_PRESSURE;
-      brush->gpencil_settings->sculpt_mode_flag |= GP_SCULPT_FLAGMODE_APPLY_POSITION;
-
-      break;
-    }
-    case GP_BRUSH_PRESET_WEIGHT_SMEAR: {
-      brush->gpencil_settings->icon_id = GP_BRUSH_ICON_VERTEX_BLUR;
-      brush->gpencil_weight_tool = GPWEIGHT_TOOL_SMEAR;
-
-      brush->size = 50.0f;
-      brush->gpencil_settings->flag |= GP_BRUSH_USE_PRESSURE;
-
-      brush->alpha = 0.3f;
-      brush->gpencil_settings->draw_strength = 0.3f;
-      brush->gpencil_settings->flag |= GP_BRUSH_USE_STRENGTH_PRESSURE;
-      brush->gpencil_settings->sculpt_mode_flag |= GP_SCULPT_FLAGMODE_APPLY_POSITION;
-
-      break;
-    }
-    default:
-      break;
-  }
-
-  switch (material_preset) {
-    case PRESET_MATERIAL_NONE:
-      break;
-    case PRESET_MATERIAL_DOT_STROKE: {
-      /* Create and link Black Dots material to brush.
-       * This material is required because the brush uses the material
-       * to define how the stroke is drawn. */
-      const char *ma_id = "Dots Stroke";
-      Material *ma = (Material *)BLI_findstring(&bmain->materials, ma_id, offsetof(ID, name) + 2);
-      if (ma == nullptr) {
-        ma = BKE_gpencil_material_add(bmain, ma_id);
-        ma->gp_style->mode = GP_MATERIAL_MODE_DOT;
-        BLI_assert(ma->id.us == 1);
-        id_us_min(&ma->id);
-      }
-
-      BKE_gpencil_brush_material_set(brush, ma);
-
-      /* Pin the material to the brush. */
-      brush->gpencil_settings->flag |= GP_BRUSH_MATERIAL_PINNED;
-      break;
-    }
-  }
-}
-
-static Brush *gpencil_brush_ensure(
-    Main *bmain, ToolSettings *ts, const char *brush_name, eObjectMode mode, bool *r_is_new)
-{
-  *r_is_new = false;
-  Brush *brush = (Brush *)BLI_findstring(&bmain->brushes, brush_name, offsetof(ID, name) + 2);
-
-  /* If the brush exist, but the type is not GPencil or the mode is wrong, create a new one. */
-  if ((brush != nullptr) && ((brush->gpencil_settings == nullptr) || (brush->ob_mode != mode))) {
-    brush = nullptr;
-  }
-
-  if (brush == nullptr) {
-    brush = BKE_brush_add_gpencil(bmain, ts, brush_name, mode);
-    *r_is_new = true;
-  }
-
-  if (brush->gpencil_settings == nullptr) {
-    BKE_brush_init_gpencil_settings(brush);
-  }
-
-  return brush;
-}
-
-void BKE_brush_gpencil_paint_presets(Main *bmain, ToolSettings *ts, const bool reset)
-{
-  bool is_new = false;
-
-  Paint *paint = &ts->gp_paint->paint;
-  Brush *brush_prev = BKE_paint_brush(paint);
-  Brush *brush, *deft_draw;
-  /* Airbrush brush. */
-  brush = gpencil_brush_ensure(bmain, ts, "Airbrush", OB_MODE_PAINT_GPENCIL_LEGACY, &is_new);
-  if ((reset) || (is_new)) {
-    BKE_gpencil_brush_preset_set(bmain, brush, GP_BRUSH_PRESET_AIRBRUSH);
-  }
-
-  /* Ink Pen brush. */
-  brush = gpencil_brush_ensure(bmain, ts, "Ink Pen", OB_MODE_PAINT_GPENCIL_LEGACY, &is_new);
-  if ((reset) || (is_new)) {
-    BKE_gpencil_brush_preset_set(bmain, brush, GP_BRUSH_PRESET_INK_PEN);
-  }
-
-  /* Ink Pen Rough brush. */
-  brush = gpencil_brush_ensure(bmain, ts, "Ink Pen Rough", OB_MODE_PAINT_GPENCIL_LEGACY, &is_new);
-  if ((reset) || (is_new)) {
-    BKE_gpencil_brush_preset_set(bmain, brush, GP_BRUSH_PRESET_INK_PEN_ROUGH);
-  }
-
-  /* Marker Bold brush. */
-  brush = gpencil_brush_ensure(bmain, ts, "Marker Bold", OB_MODE_PAINT_GPENCIL_LEGACY, &is_new);
-  if ((reset) || (is_new)) {
-    BKE_gpencil_brush_preset_set(bmain, brush, GP_BRUSH_PRESET_MARKER_BOLD);
-  }
-
-  /* Marker Chisel brush. */
-  brush = gpencil_brush_ensure(bmain, ts, "Marker Chisel", OB_MODE_PAINT_GPENCIL_LEGACY, &is_new);
-  if ((reset) || (is_new)) {
-    BKE_gpencil_brush_preset_set(bmain, brush, GP_BRUSH_PRESET_MARKER_CHISEL);
-  }
-
-  /* Pen brush. */
-  brush = gpencil_brush_ensure(bmain, ts, "Pen", OB_MODE_PAINT_GPENCIL_LEGACY, &is_new);
-  if ((reset) || (is_new)) {
-    BKE_gpencil_brush_preset_set(bmain, brush, GP_BRUSH_PRESET_PEN);
-  }
-
-  /* Pencil Soft brush. */
-  brush = gpencil_brush_ensure(bmain, ts, "Pencil Soft", OB_MODE_PAINT_GPENCIL_LEGACY, &is_new);
-  if ((reset) || (is_new)) {
-    BKE_gpencil_brush_preset_set(bmain, brush, GP_BRUSH_PRESET_PENCIL_SOFT);
-  }
-
-  /* Pencil brush. */
-  brush = gpencil_brush_ensure(bmain, ts, "Pencil", OB_MODE_PAINT_GPENCIL_LEGACY, &is_new);
-  if ((reset) || (is_new)) {
-    BKE_gpencil_brush_preset_set(bmain, brush, GP_BRUSH_PRESET_PENCIL);
-  }
-  deft_draw = brush; /* save default brush. */
-
-  /* Fill brush. */
-  brush = gpencil_brush_ensure(bmain, ts, "Fill Area", OB_MODE_PAINT_GPENCIL_LEGACY, &is_new);
-  if ((reset) || (is_new)) {
-    BKE_gpencil_brush_preset_set(bmain, brush, GP_BRUSH_PRESET_FILL_AREA);
-  }
-
-  /* Soft Eraser brush. */
-  brush = gpencil_brush_ensure(bmain, ts, "Eraser Soft", OB_MODE_PAINT_GPENCIL_LEGACY, &is_new);
-  if ((reset) || (is_new)) {
-    BKE_gpencil_brush_preset_set(bmain, brush, GP_BRUSH_PRESET_ERASER_SOFT);
-  }
-
-  /* Hard Eraser brush. */
-  brush = gpencil_brush_ensure(bmain, ts, "Eraser Hard", OB_MODE_PAINT_GPENCIL_LEGACY, &is_new);
-  if ((reset) || (is_new)) {
-    BKE_gpencil_brush_preset_set(bmain, brush, GP_BRUSH_PRESET_ERASER_HARD);
-  }
-
-  /* Point Eraser brush. */
-  brush = gpencil_brush_ensure(bmain, ts, "Eraser Point", OB_MODE_PAINT_GPENCIL_LEGACY, &is_new);
-  if ((reset) || (is_new)) {
-    BKE_gpencil_brush_preset_set(bmain, brush, GP_BRUSH_PRESET_ERASER_POINT);
-  }
-
-  /* Stroke Eraser brush. */
-  brush = gpencil_brush_ensure(bmain, ts, "Eraser Stroke", OB_MODE_PAINT_GPENCIL_LEGACY, &is_new);
-  if ((reset) || (is_new)) {
-    BKE_gpencil_brush_preset_set(bmain, brush, GP_BRUSH_PRESET_ERASER_STROKE);
-  }
-
-  /* Tint brush. */
-  brush = gpencil_brush_ensure(bmain, ts, "Tint", OB_MODE_PAINT_GPENCIL_LEGACY, &is_new);
-  if ((reset) || (is_new)) {
-    BKE_gpencil_brush_preset_set(bmain, brush, GP_BRUSH_PRESET_TINT);
-  }
-
-  /* Set default Draw brush. */
-  if ((reset == false) && (brush_prev != nullptr)) {
-    BKE_paint_brush_set(paint, brush_prev);
-  }
-  else {
-    BKE_paint_brush_set(paint, deft_draw);
-  }
-}
-
-void BKE_brush_gpencil_vertex_presets(Main *bmain, ToolSettings *ts, const bool reset)
-{
-  bool is_new = false;
-
-  Paint *vertexpaint = &ts->gp_vertexpaint->paint;
-  Brush *brush_prev = BKE_paint_brush(vertexpaint);
-  Brush *brush, *deft_vertex;
-  /* Vertex Draw brush. */
-  brush = gpencil_brush_ensure(bmain, ts, "Vertex Draw", OB_MODE_VERTEX_GPENCIL_LEGACY, &is_new);
-  if ((reset) || (is_new)) {
-    BKE_gpencil_brush_preset_set(bmain, brush, GP_BRUSH_PRESET_VERTEX_DRAW);
-  }
-  deft_vertex = brush; /* save default brush. */
-
-  /* Vertex Blur brush. */
-  brush = gpencil_brush_ensure(bmain, ts, "Vertex Blur", OB_MODE_VERTEX_GPENCIL_LEGACY, &is_new);
-  if ((reset) || (is_new)) {
-    BKE_gpencil_brush_preset_set(bmain, brush, GP_BRUSH_PRESET_VERTEX_BLUR);
-  }
-  /* Vertex Average brush. */
-  brush = gpencil_brush_ensure(
-      bmain, ts, "Vertex Average", OB_MODE_VERTEX_GPENCIL_LEGACY, &is_new);
-  if ((reset) || (is_new)) {
-    BKE_gpencil_brush_preset_set(bmain, brush, GP_BRUSH_PRESET_VERTEX_AVERAGE);
-  }
-  /* Vertex Smear brush. */
-  brush = gpencil_brush_ensure(bmain, ts, "Vertex Smear", OB_MODE_VERTEX_GPENCIL_LEGACY, &is_new);
-  if ((reset) || (is_new)) {
-    BKE_gpencil_brush_preset_set(bmain, brush, GP_BRUSH_PRESET_VERTEX_SMEAR);
-  }
-  /* Vertex Replace brush. */
-  brush = gpencil_brush_ensure(
-      bmain, ts, "Vertex Replace", OB_MODE_VERTEX_GPENCIL_LEGACY, &is_new);
-  if ((reset) || (is_new)) {
-    BKE_gpencil_brush_preset_set(bmain, brush, GP_BRUSH_PRESET_VERTEX_REPLACE);
-  }
-
-  /* Set default Vertex brush. */
-  if ((reset == false) && (brush_prev != nullptr)) {
-    BKE_paint_brush_set(vertexpaint, brush_prev);
-  }
-  else {
-    BKE_paint_brush_set(vertexpaint, deft_vertex);
-  }
-}
-
-void BKE_brush_gpencil_sculpt_presets(Main *bmain, ToolSettings *ts, const bool reset)
-{
-  bool is_new = false;
-
-  Paint *sculptpaint = &ts->gp_sculptpaint->paint;
-  Brush *brush_prev = BKE_paint_brush(sculptpaint);
-  Brush *brush, *deft_sculpt;
-
-  /* Smooth brush. */
-  brush = gpencil_brush_ensure(bmain, ts, "Smooth Stroke", OB_MODE_SCULPT_GPENCIL_LEGACY, &is_new);
-  if ((reset) || (is_new)) {
-    BKE_gpencil_brush_preset_set(bmain, brush, GP_BRUSH_PRESET_SMOOTH_STROKE);
-  }
-  deft_sculpt = brush;
-
-  /* Strength brush. */
-  brush = gpencil_brush_ensure(
-      bmain, ts, "Strength Stroke", OB_MODE_SCULPT_GPENCIL_LEGACY, &is_new);
-  if ((reset) || (is_new)) {
-    BKE_gpencil_brush_preset_set(bmain, brush, GP_BRUSH_PRESET_STRENGTH_STROKE);
-  }
-
-  /* Thickness brush. */
-  brush = gpencil_brush_ensure(
-      bmain, ts, "Thickness Stroke", OB_MODE_SCULPT_GPENCIL_LEGACY, &is_new);
-  if ((reset) || (is_new)) {
-    BKE_gpencil_brush_preset_set(bmain, brush, GP_BRUSH_PRESET_THICKNESS_STROKE);
-  }
-
-  /* Grab brush. */
-  brush = gpencil_brush_ensure(bmain, ts, "Grab Stroke", OB_MODE_SCULPT_GPENCIL_LEGACY, &is_new);
-  if ((reset) || (is_new)) {
-    BKE_gpencil_brush_preset_set(bmain, brush, GP_BRUSH_PRESET_GRAB_STROKE);
-  }
-
-  /* Push brush. */
-  brush = gpencil_brush_ensure(bmain, ts, "Push Stroke", OB_MODE_SCULPT_GPENCIL_LEGACY, &is_new);
-  if ((reset) || (is_new)) {
-    BKE_gpencil_brush_preset_set(bmain, brush, GP_BRUSH_PRESET_PUSH_STROKE);
-  }
-
-  /* Twist brush. */
-  brush = gpencil_brush_ensure(bmain, ts, "Twist Stroke", OB_MODE_SCULPT_GPENCIL_LEGACY, &is_new);
-  if ((reset) || (is_new)) {
-    BKE_gpencil_brush_preset_set(bmain, brush, GP_BRUSH_PRESET_TWIST_STROKE);
-  }
-
-  /* Pinch brush. */
-  brush = gpencil_brush_ensure(bmain, ts, "Pinch Stroke", OB_MODE_SCULPT_GPENCIL_LEGACY, &is_new);
-  if ((reset) || (is_new)) {
-    BKE_gpencil_brush_preset_set(bmain, brush, GP_BRUSH_PRESET_PINCH_STROKE);
-  }
-
-  /* Randomize brush. */
-  brush = gpencil_brush_ensure(
-      bmain, ts, "Randomize Stroke", OB_MODE_SCULPT_GPENCIL_LEGACY, &is_new);
-  if ((reset) || (is_new)) {
-    BKE_gpencil_brush_preset_set(bmain, brush, GP_BRUSH_PRESET_RANDOMIZE_STROKE);
-  }
-
-  /* Clone brush. */
-  brush = gpencil_brush_ensure(bmain, ts, "Clone Stroke", OB_MODE_SCULPT_GPENCIL_LEGACY, &is_new);
-  if ((reset) || (is_new)) {
-    BKE_gpencil_brush_preset_set(bmain, brush, GP_BRUSH_PRESET_CLONE_STROKE);
-  }
-
-  /* Set default brush. */
-  if ((reset == false) && (brush_prev != nullptr)) {
-    BKE_paint_brush_set(sculptpaint, brush_prev);
-  }
-  else {
-    BKE_paint_brush_set(sculptpaint, deft_sculpt);
-  }
-}
-
-void BKE_brush_gpencil_weight_presets(Main *bmain, ToolSettings *ts, const bool reset)
-{
-  bool is_new = false;
-
-  Paint *weightpaint = &ts->gp_weightpaint->paint;
-  Brush *brush_prev = BKE_paint_brush(weightpaint);
-  Brush *brush, *deft_weight;
-
-  /* Weight Draw brush. */
-  brush = gpencil_brush_ensure(bmain, ts, "Weight Draw", OB_MODE_WEIGHT_GPENCIL_LEGACY, &is_new);
-  if ((reset) || (is_new)) {
-    BKE_gpencil_brush_preset_set(bmain, brush, GP_BRUSH_PRESET_WEIGHT_DRAW);
-  }
-  deft_weight = brush; /* save default brush. */
-
-  /* Weight Blur brush. */
-  brush = gpencil_brush_ensure(bmain, ts, "Weight Blur", OB_MODE_WEIGHT_GPENCIL_LEGACY, &is_new);
-  if ((reset) || (is_new)) {
-    BKE_gpencil_brush_preset_set(bmain, brush, GP_BRUSH_PRESET_WEIGHT_BLUR);
-  }
-
-  /* Weight Average brush. */
-  brush = gpencil_brush_ensure(
-      bmain, ts, "Weight Average", OB_MODE_WEIGHT_GPENCIL_LEGACY, &is_new);
-  if ((reset) || (is_new)) {
-    BKE_gpencil_brush_preset_set(bmain, brush, GP_BRUSH_PRESET_WEIGHT_AVERAGE);
-  }
-
-  /* Weight Smear brush. */
-  brush = gpencil_brush_ensure(bmain, ts, "Weight Smear", OB_MODE_WEIGHT_GPENCIL_LEGACY, &is_new);
-  if ((reset) || (is_new)) {
-    BKE_gpencil_brush_preset_set(bmain, brush, GP_BRUSH_PRESET_WEIGHT_SMEAR);
-  }
-
-  /* Set default brush. */
-  if ((reset == false) && (brush_prev != nullptr)) {
-    BKE_paint_brush_set(weightpaint, brush_prev);
-  }
-  else {
-    BKE_paint_brush_set(weightpaint, deft_weight);
-  }
-}
-
->>>>>>> ea5e1fef
 void BKE_brush_init_curves_sculpt_settings(Brush *brush)
 {
   if (brush->curves_sculpt_settings == nullptr) {
