--- conflicted
+++ resolved
@@ -211,12 +211,8 @@
   UvVertMap *uv_vert_map = BKE_mesh_uv_vert_map_create(
       storage->polys,
       (const bool *)CustomData_get_layer_named(&mesh->pdata, CD_PROP_BOOL, ".hide_poly"),
-<<<<<<< HEAD
       (const bool *)CustomData_get_layer_named(&mesh->pdata, CD_PROP_BOOL, ".selection_poly"),
-      mloop,
-=======
       storage->loops,
->>>>>>> 258d3858
       mloopuv,
       num_poly,
       num_vert,
