--- conflicted
+++ resolved
@@ -396,19 +396,6 @@
   return IDWALK_RET_NOP;
 }
 
-<<<<<<< HEAD
-/* Selectively 'import' data from old BMain into new BMain, provided it does not conflict with data
- * already present in the new BMain (name-wise and library-wise).
- *
- * Dependencies from moved over old data are also imported into the new BMain, (unless, in case of
- * linked data, a matching linked ID is already available in new BMain).
- *
- * When a conflict is found, usages of the conflicted ID by the old data are stored in the
- * `remapper` of `ReuseOldBMainData` to be remapped to the matching data in the new BMain later.
- *
- * NOTE: This function will never remove any original new data from the new BMain, it only moves
- * (some of) the old data to the new BMain.
-=======
 /**
  * Selectively 'import' data from old Main into new Main, provided it does not conflict with data
  * already present in the new Main (name-wise and library-wise).
@@ -421,7 +408,6 @@
  *
  * NOTE: This function will never remove any original new data from the new Main, it only moves
  * (some of) the old data to the new Main.
->>>>>>> c5243b0e
  */
 static void reuse_old_bmain_data_for_blendfile(ReuseOldBMainData *reuse_data, const short id_code)
 {
@@ -445,12 +431,8 @@
      * an asset repository, and its assets should be accessed through the asset system by other
      * files. */
     if (!ID_IS_LINKED(old_id_iter) && !ID_IS_OVERRIDE_LIBRARY(old_id_iter) &&
-<<<<<<< HEAD
-        ID_IS_ASSET(old_id_iter)) {
-=======
         ID_IS_ASSET(old_id_iter))
     {
->>>>>>> c5243b0e
       continue;
     }
 
