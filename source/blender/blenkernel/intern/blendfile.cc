/* SPDX-FileCopyrightText: 2023 Blender Authors
 *
 * SPDX-License-Identifier: GPL-2.0-or-later */

/** \file
 * \ingroup bke
 *
 * High level `.blend` file read/write,
 * and functions for writing *partial* files (only selected data-blocks).
 */

#include <cstdlib>
#include <cstring>

#include "MEM_guardedalloc.h"

#include "DNA_scene_types.h"
#include "DNA_screen_types.h"
#include "DNA_space_types.h"
#include "DNA_workspace_types.h"

#include "BLI_fileops.h"
#include "BLI_listbase.h"
#include "BLI_path_util.h"
#include "BLI_string.h"
#include "BLI_system.h"
#include "BLI_time.h"
#include "BLI_utildefines.h"

#include "IMB_colormanagement.hh"

#include "BKE_addon.h"
#include "BKE_appdir.hh"
#include "BKE_blender.hh"
#include "BKE_blender_version.h"
#include "BKE_blendfile.hh"
#include "BKE_bpath.hh"
#include "BKE_colorband.hh"
#include "BKE_context.hh"
#include "BKE_global.hh"
#include "BKE_layer.hh"
#include "BKE_lib_id.hh"
#include "BKE_lib_override.hh"
#include "BKE_lib_query.hh"
#include "BKE_lib_remap.hh"
#include "BKE_main.hh"
#include "BKE_main_idmap.hh"
#include "BKE_main_namemap.hh"
#include "BKE_preferences.h"
#include "BKE_report.hh"
#include "BKE_scene.hh"
#include "BKE_screen.hh"
#include "BKE_studiolight.h"
#include "BKE_undo_system.hh"
#include "BKE_workspace.h"

#include "BLO_readfile.hh"
#include "BLO_userdef_default.h"
#include "BLO_writefile.hh"

#include "RE_pipeline.h"

#ifdef WITH_PYTHON
#  include "BPY_extern.h"
#endif

using namespace blender::bke;

/* -------------------------------------------------------------------- */
/** \name Blend/Library Paths
 * \{ */

bool BKE_blendfile_extension_check(const char *str)
{
  const char *ext_test[4] = {".blend", ".ble", ".blend.gz", nullptr};
  return BLI_path_extension_check_array(str, ext_test);
}

bool BKE_blendfile_library_path_explode(const char *path,
                                        char *r_dir,
                                        char **r_group,
                                        char **r_name)
{
  /* We might get some data names with slashes,
   * so we have to go up in path until we find blend file itself,
   * then we know next path item is group, and everything else is data name. */
  char *slash = nullptr, *prev_slash = nullptr, c = '\0';

  r_dir[0] = '\0';
  if (r_group) {
    *r_group = nullptr;
  }
  if (r_name) {
    *r_name = nullptr;
  }

  /* if path leads to an existing directory, we can be sure we're not (in) a library */
  if (BLI_is_dir(path)) {
    return false;
  }

  BLI_strncpy(r_dir, path, FILE_MAX_LIBEXTRA);

  while ((slash = (char *)BLI_path_slash_rfind(r_dir))) {
    char tc = *slash;
    *slash = '\0';
    if (BKE_blendfile_extension_check(r_dir) && BLI_is_file(r_dir)) {
      break;
    }
    if (STREQ(r_dir, BLO_EMBEDDED_STARTUP_BLEND)) {
      break;
    }

    if (prev_slash) {
      *prev_slash = c;
    }
    prev_slash = slash;
    c = tc;
  }

  if (!slash) {
    return false;
  }

  if (slash[1] != '\0') {
    BLI_assert(strlen(slash + 1) < BLO_GROUP_MAX);
    if (r_group) {
      *r_group = slash + 1;
    }
  }

  if (prev_slash && (prev_slash[1] != '\0')) {
    BLI_assert(strlen(prev_slash + 1) < MAX_ID_NAME - 2);
    if (r_name) {
      *r_name = prev_slash + 1;
    }
  }

  return true;
}

bool BKE_blendfile_is_readable(const char *path, ReportList *reports)
{
  BlendFileReadReport readfile_reports;
  readfile_reports.reports = reports;
  BlendHandle *bh = BLO_blendhandle_from_file(path, &readfile_reports);
  if (bh != nullptr) {
    BLO_blendhandle_close(bh);
    return true;
  }
  return false;
}

/** \} */

/* -------------------------------------------------------------------- */
/** \name Blend File IO (High Level)
 * \{ */

static bool foreach_path_clean_cb(BPathForeachPathData * /*bpath_data*/,
                                  char *path_dst,
                                  size_t path_dst_maxncpy,
                                  const char *path_src)
{
  BLI_strncpy(path_dst, path_src, path_dst_maxncpy);
  BLI_path_slash_native(path_dst);
  return !STREQ(path_dst, path_src);
}

/* make sure path names are correct for OS */
static void clean_paths(Main *bmain)
{
  BPathForeachPathData foreach_path_data{};
  foreach_path_data.bmain = bmain;
  foreach_path_data.callback_function = foreach_path_clean_cb;
  foreach_path_data.flag = BKE_BPATH_FOREACH_PATH_SKIP_MULTIFILE;
  foreach_path_data.user_data = nullptr;

  BKE_bpath_foreach_path_main(&foreach_path_data);

  LISTBASE_FOREACH (Scene *, scene, &bmain->scenes) {
    BLI_path_slash_native(scene->r.pic);
  }
}

static bool wm_scene_is_visible(wmWindowManager *wm, Scene *scene)
{
  LISTBASE_FOREACH (wmWindow *, win, &wm->windows) {
    if (win->scene == scene) {
      return true;
    }
  }
  return false;
}

static void setup_app_userdef(BlendFileData *bfd)
{
  if (bfd->user) {
    /* only here free userdef themes... */
    BKE_blender_userdef_data_set_and_free(bfd->user);
    bfd->user = nullptr;

    /* Security issue: any blend file could include a #BLO_CODE_USER block.
     *
     * Preferences are loaded from #BLENDER_STARTUP_FILE and later on load #BLENDER_USERPREF_FILE,
     * to load the preferences defined in the users home directory.
     *
     * This means we will never accidentally (or maliciously)
     * enable scripts auto-execution by loading a `.blend` file. */
    U.flag |= USER_SCRIPT_AUTOEXEC_DISABLE;
  }
}

/**
 * Helper struct to manage IDs that are re-used across blend-file loading (i.e. moved from the old
 * Main the new one).
 *
 * NOTE: this is only used when actually loading a real `.blend` file,
 * loading of memfile undo steps does not need it.
 */
struct ReuseOldBMainData {
  Main *new_bmain;
  Main *old_bmain;

  /** Data generated and used by calling WM code to handle keeping WM and UI IDs as best as
   * possible across file reading.
   *
   * \note: May be null in undo (memfile) case.. */
  BlendFileReadWMSetupData *wm_setup_data;

  /** Storage for all remapping rules (old_id -> new_id) required by the preservation of old IDs
   * into the new Main. */
  id::IDRemapper *remapper;
  bool is_libraries_remapped;

  /** Used to find matching IDs by name/lib in new main, to remap ID usages of data ported over
   * from old main. */
  IDNameLib_Map *id_map;
};

/**
 * Search for all libraries in `old_bmain` that are also in `new_bmain` (i.e. different Library
 * IDs having the same absolute filepath), and create a remapping rule for these.
 *
 * NOTE: The case where the `old_bmain` would be a library in the newly read one is not handled
 * here, as it does not create explicit issues. The local data from `old_bmain` is either
 * discarded, or added to the `new_bmain` as local data as well. Worst case, there will be a
 * double of a linked data as a local one, without any known relationships between them. In
 * practice, this latter case is not expected to commonly happen.
 */
static id::IDRemapper &reuse_bmain_data_remapper_ensure(ReuseOldBMainData *reuse_data)
{
  if (reuse_data->is_libraries_remapped) {
    return *reuse_data->remapper;
  }

  if (reuse_data->remapper == nullptr) {
    reuse_data->remapper = MEM_new<id::IDRemapper>(__func__);
  }

  Main *new_bmain = reuse_data->new_bmain;
  Main *old_bmain = reuse_data->old_bmain;
  id::IDRemapper &remapper = *reuse_data->remapper;

  LISTBASE_FOREACH (Library *, old_lib_iter, &old_bmain->libraries) {
    /* In case newly opened `new_bmain` is a library of the `old_bmain`, remap it to null, since a
     * file should never ever have linked data from itself. */
    if (STREQ(old_lib_iter->filepath_abs, new_bmain->filepath)) {
      remapper.add(&old_lib_iter->id, nullptr);
      continue;
    }

    /* NOTE: Although this is quadratic complexity, it is not expected to be an issue in practice:
     *  - Files using more than a few tens of libraries are extremely rare.
     *  - This code is only executed once for every file reading (not on undos).
     */
    LISTBASE_FOREACH (Library *, new_lib_iter, &new_bmain->libraries) {
      if (!STREQ(old_lib_iter->filepath_abs, new_lib_iter->filepath_abs)) {
        continue;
      }

      remapper.add(&old_lib_iter->id, &new_lib_iter->id);
      break;
    }
  }

  reuse_data->is_libraries_remapped = true;
  return *reuse_data->remapper;
}

static bool reuse_bmain_data_remapper_is_id_remapped(id::IDRemapper &remapper, ID *id)
{
  IDRemapperApplyResult result = remapper.get_mapping_result(id, ID_REMAP_APPLY_DEFAULT, nullptr);
  if (ELEM(result, ID_REMAP_RESULT_SOURCE_REMAPPED, ID_REMAP_RESULT_SOURCE_UNASSIGNED)) {
    /* ID is already remapped to its matching ID in the new main, or explicitly remapped to null,
     * nothing else to do here. */
    return true;
  }
  BLI_assert_msg(result != ID_REMAP_RESULT_SOURCE_NOT_MAPPABLE,
                 "There should never be a non-mappable (i.e. null) input here.");
  BLI_assert(result == ID_REMAP_RESULT_SOURCE_UNAVAILABLE);
  return false;
}

<<<<<<< HEAD
=======
static Library *reuse_bmain_data_dependencies_new_library_get(ReuseOldBMainData *reuse_data,
                                                              Library *old_lib)
{
  if (old_lib == nullptr) {
    return nullptr;
  }

  id::IDRemapper *remapper = reuse_data->remapper;
  Library *new_lib = old_lib;
  IDRemapperApplyResult result = remapper->apply(reinterpret_cast<ID **>(&new_lib),
                                                 ID_REMAP_APPLY_DEFAULT);
  if (result == ID_REMAP_RESULT_SOURCE_UNAVAILABLE) {
    /* No matching new library found. Avoid nullptr case when original data was linked, which would
     * match against all local IDs. */
  }
  BLI_assert_msg(result == ID_REMAP_RESULT_SOURCE_UNASSIGNED || new_lib != nullptr,
                 "`new_lib` should only ever be NULL here in case the library of the old linked "
                 "ID is the newly opened .blend file.");
  return new_lib;
}

static int reuse_bmain_data_dependencies_process_cb(LibraryIDLinkCallbackData *cb_data)
{
  ID *id = *cb_data->id_pointer;

  if (id == nullptr) {
    return IDWALK_RET_NOP;
  }

  ReuseOldBMainData *reuse_data = static_cast<ReuseOldBMainData *>(cb_data->user_data);
  Main *new_bmain = reuse_data->new_bmain;
  Main *old_bmain = reuse_data->old_bmain;

  /* First check if it has already been remapped. */
  id::IDRemapper &remapper = reuse_bmain_data_remapper_ensure(reuse_data);
  if (reuse_bmain_data_remapper_is_id_remapped(remapper, id)) {
    return IDWALK_RET_STOP_RECURSION;
  }

  ListBase *new_lb = which_libbase(new_bmain, GS(id->name));
  ListBase *old_lb = which_libbase(old_bmain, GS(id->name));

  /* if ID is already in the new_bmain, this should have been detected by the check on `remapper`
   * above. */
  BLI_assert(BLI_findindex(new_lb, id) < 0);
  BLI_assert(BLI_findindex(old_lb, id) >= 0);

  /* There may be a new library pointer in new_bmain, matching a library in old_bmain, even
   * though pointer values are not the same. So we need to check new linked IDs in new_bmain
   * against both potential library pointers. */
  Library *old_id_new_lib = reuse_bmain_data_dependencies_new_library_get(reuse_data, id->lib);

  if (ID_IS_LINKED(id)) {
    /* In case of linked ID, a 'new' version of the same data may already exist in new_bmain. In
     * such case, do not move the old linked ID, but remap its usages to the new one instead. */
    for (ID *id_iter = static_cast<ID *>(new_lb->last); id_iter != nullptr;
         id_iter = static_cast<ID *>(id_iter->prev))
    {
      if (!ELEM(id_iter->lib, id->lib, old_id_new_lib)) {
        continue;
      }
      if (!STREQ(id_iter->name + 2, id->name + 2)) {
        continue;
      }

      /* NOTE: In case the old ID was from a library that is the newly opened .blend file (i.e.
       * `old_id_new_lib` is NULL), this will remap to a local new ID in new_bmain.
       *
       * This has a potential impact on other ported over linked IDs (which are not allowed to
       * use local data), and liboverrides (which are not allowed to have a local reference).
       *
       * Such cases are checked and 'fixed' later by the call to
       * #reuse_bmain_data_invalid_local_usages_fix. */
      remapper.add(id, id_iter);
      return IDWALK_RET_STOP_RECURSION;
    }
  }

  BLI_remlink_safe(old_lb, id);
  BKE_main_namemap_remove_name(old_bmain, id, id->name + 2);

  id->lib = old_id_new_lib;
  BLI_addtail(new_lb, id);
  BKE_id_new_name_validate(new_bmain, new_lb, id, nullptr, true);
  /* Remap to itself, to avoid re-processing this ID again. */
  remapper.add(id, id);

  return IDWALK_RET_NOP;
}

/**
 * Selectively 'import' data from old Main into new Main, provided it does not conflict with data
 * already present in the new Main (name-wise and library-wise).
 *
 * Dependencies from moved over old data are also imported into the new Main, (unless, in case of
 * linked data, a matching linked ID is already available in new Main).
 *
 * When a conflict is found, usages of the conflicted ID by the old data are stored in the
 * `remapper` of `ReuseOldBMainData` to be remapped to the matching data in the new Main later.
 *
 * NOTE: This function will never remove any original new data from the new Main, it only moves
 * (some of) the old data to the new Main.
 */
static void reuse_old_bmain_data_for_blendfile(ReuseOldBMainData *reuse_data, const short id_code)
{
  Main *new_bmain = reuse_data->new_bmain;
  Main *old_bmain = reuse_data->old_bmain;

  ListBase *new_lb = which_libbase(new_bmain, id_code);
  ListBase *old_lb = which_libbase(old_bmain, id_code);

  id::IDRemapper &remapper = reuse_bmain_data_remapper_ensure(reuse_data);

  /* Bring back local existing IDs from old_lb into new_lb, if there are no name/library
   * conflicts. */
  for (ID *old_id_iter_next, *old_id_iter = static_cast<ID *>(old_lb->first);
       old_id_iter != nullptr;
       old_id_iter = old_id_iter_next)
  {
    old_id_iter_next = static_cast<ID *>(old_id_iter->next);

    /* Fully local assets are never re-used, since in this case the old file can be considered as
     * an asset repository, and its assets should be accessed through the asset system by other
     * files. */
    if (!ID_IS_LINKED(old_id_iter) && !ID_IS_OVERRIDE_LIBRARY(old_id_iter) &&
        ID_IS_ASSET(old_id_iter))
    {
      continue;
    }

    /* All other IDs can be re-used, provided there is no name/library conflict (i.e. the new bmain
     * does not already have the 'same' data). */
    bool can_use_old_id = true;
    Library *old_id_new_lib = reuse_bmain_data_dependencies_new_library_get(reuse_data,
                                                                            old_id_iter->lib);
    for (ID *new_id_iter = static_cast<ID *>(new_lb->first); new_id_iter != nullptr;
         new_id_iter = static_cast<ID *>(new_id_iter->next))
    {
      if (!ELEM(new_id_iter->lib, old_id_iter->lib, old_id_new_lib)) {
        continue;
      }
      if (!STREQ(old_id_iter->name + 2, new_id_iter->name + 2)) {
        continue;
      }

      /* In case we found a matching ID in new_bmain, it can be considered as 'the same'
       * as the old ID, so usages of old ID ported over to new main can be remapped.
       *
       * This is only valid if the old ID was linked though. */
      if (ID_IS_LINKED(old_id_iter)) {
        remapper.add(old_id_iter, new_id_iter);
      }
      can_use_old_id = false;
      break;
    }

    if (can_use_old_id) {
      BLI_remlink_safe(old_lb, old_id_iter);
      BKE_main_namemap_remove_name(old_bmain, old_id_iter, old_id_iter->name + 2);

      BLI_addtail(new_lb, old_id_iter);
      old_id_iter->lib = old_id_new_lib;
      BKE_id_new_name_validate(new_bmain, new_lb, old_id_iter, nullptr, true);
      BKE_lib_libblock_session_uid_renew(old_id_iter);

      /* Remap to itself, to avoid re-processing this ID again. */
      remapper.add(old_id_iter, old_id_iter);

      /* Port over dependencies of re-used ID, unless matching already existing ones in
       * new_bmain can be found.
       *
       * NOTE : No pointers are remapped here, this code only moves dependencies from old_bmain
       * to new_bmain if needed, and add necessary remapping rules to the reuse_data.remapper. */
      BKE_library_foreach_ID_link(new_bmain,
                                  old_id_iter,
                                  reuse_bmain_data_dependencies_process_cb,
                                  reuse_data,
                                  IDWALK_RECURSE | IDWALK_DO_LIBRARY_POINTER);
    }
  }
}

>>>>>>> 914ad994
/**
 * Does a complete replacement of data in `new_bmain` by data from `old_bmain. Original new data
 * are moved to the `old_bmain`, and will be freed together with it.
 *
 * WARNING: Currently only expects to work on local data, won't work properly if some of the IDs of
 * given type are linked.
 *
 * NOTE: There is no support at all for potential dependencies of the IDs moved around. This is not
 * expected to be necessary for the current use cases (UI-related IDs).
 */
static void swap_old_bmain_data_for_blendfile(ReuseOldBMainData *reuse_data, const short id_code)
{
  Main *new_bmain = reuse_data->new_bmain;
  Main *old_bmain = reuse_data->old_bmain;

  ListBase *new_lb = which_libbase(new_bmain, id_code);
  ListBase *old_lb = which_libbase(old_bmain, id_code);

  id::IDRemapper &remapper = reuse_bmain_data_remapper_ensure(reuse_data);

  /* NOTE: Full swapping is only supported for ID types that are assumed to be only local
   * data-blocks (like UI-like ones). Otherwise, the swapping could fail in many funny ways. */
  BLI_assert(BLI_listbase_is_empty(old_lb) || !ID_IS_LINKED(old_lb->last));
  BLI_assert(BLI_listbase_is_empty(new_lb) || !ID_IS_LINKED(new_lb->last));

  std::swap(*new_lb, *old_lb);

  /* TODO: Could add per-IDType control over namemaps clearing, if this becomes a performances
   * concern. */
  BKE_main_namemap_clear(old_bmain);
  BKE_main_namemap_clear(new_bmain);

  /* Original 'new' IDs have been moved into the old listbase and will be discarded (deleted).
   * Original 'old' IDs have been moved into the new listbase and are being reused (kept).
   * The discarded ones need to be remapped to a matching reused one, based on their names, if
   * possible.
   *
   * Since both lists are ordered, and they are all local, we can do a smart parallel processing of
   * both lists here instead of doing complete full list searches. */
  ID *discarded_id_iter = static_cast<ID *>(old_lb->first);
  ID *reused_id_iter = static_cast<ID *>(new_lb->first);
  while (!ELEM(nullptr, discarded_id_iter, reused_id_iter)) {
    const int strcmp_result = strcmp(discarded_id_iter->name + 2, reused_id_iter->name + 2);
    if (strcmp_result == 0) {
      /* Matching IDs, we can remap the discarded 'new' one to the re-used 'old' one. */
      remapper.add(discarded_id_iter, reused_id_iter);

      discarded_id_iter = static_cast<ID *>(discarded_id_iter->next);
      reused_id_iter = static_cast<ID *>(reused_id_iter->next);
    }
    else if (strcmp_result < 0) {
      /* No matching reused 'old' ID for this discarded 'new' one. */
      remapper.add(discarded_id_iter, nullptr);

      discarded_id_iter = static_cast<ID *>(discarded_id_iter->next);
    }
    else {
      reused_id_iter = static_cast<ID *>(reused_id_iter->next);
    }
  }
  /* Also remap all remaining non-compared discarded 'new' IDs to null. */
  for (; discarded_id_iter != nullptr;
       discarded_id_iter = static_cast<ID *>(discarded_id_iter->next))
  {
    remapper.add(discarded_id_iter, nullptr);
  }

  FOREACH_MAIN_LISTBASE_ID_BEGIN (new_lb, reused_id_iter) {
    /* Necessary as all `session_uid` are renewed on blendfile loading. */
    BKE_lib_libblock_session_uid_renew(reused_id_iter);

    /* Ensure that the reused ID is remapped to itself, since it is known to be in the `new_bmain`.
     */
    remapper.add_overwrite(reused_id_iter, reused_id_iter);
  }
  FOREACH_MAIN_LISTBASE_ID_END;
}

/**
 * Similar to #swap_old_bmain_data_for_blendfile, but with special handling for WM ID. Tightly
 * related to further WM post-processing from calling WM code (see #WM_file_read and
 * #wm_homefile_read_ex).
 */
static void swap_wm_data_for_blendfile(ReuseOldBMainData *reuse_data, const bool load_ui)
{
  Main *old_bmain = reuse_data->old_bmain;
  Main *new_bmain = reuse_data->new_bmain;
  ListBase *old_wm_list = &old_bmain->wm;
  ListBase *new_wm_list = &new_bmain->wm;

  /* Currently there should never be more than one WM in a main. */
  BLI_assert(BLI_listbase_count_at_most(new_wm_list, 2) <= 1);
  BLI_assert(BLI_listbase_count_at_most(old_wm_list, 2) <= 1);

  wmWindowManager *old_wm = static_cast<wmWindowManager *>(old_wm_list->first);
  wmWindowManager *new_wm = static_cast<wmWindowManager *>(new_wm_list->first);

  if (old_wm == nullptr) {
    /* No current (old) WM. Either (new) WM from file is used, or if none, WM code is responsible
     * to add a new default WM. Nothing to do here. */
    return;
  }

  /* Current (old) WM, and (new) WM in file, and loading UI: use WM from file, keep old WM around
   * for further processing in WM code. */
  if (load_ui && new_wm != nullptr) {
    /* Support window-manager ID references being held between file load operations by keeping
     * #Main.wm.first memory address in-place, while swapping all of its contents.
     *
     * This is needed so items such as key-maps can be held by an add-on,
     * without it pointing to invalid memory, see: #86431. */
    BLI_remlink(old_wm_list, old_wm);
    BLI_remlink(new_wm_list, new_wm);
    BKE_lib_id_swap_full(nullptr,
                         &old_wm->id,
                         &new_wm->id,
                         true,
                         (ID_REMAP_SKIP_NEVER_NULL_USAGE | ID_REMAP_SKIP_UPDATE_TAGGING |
                          ID_REMAP_SKIP_USER_REFCOUNT | ID_REMAP_FORCE_UI_POINTERS));
    /* Not strictly necessary, but helps for readability. */
    std::swap<wmWindowManager *>(old_wm, new_wm);
    BLI_addhead(new_wm_list, new_wm);
    /* Do not add old WM back to `old_bmain`, so that it does not get freed when `old_bmain` is
     * freed. Calling WM code will need this old WM to restore some windows etc. data into the
     * new WM, and is responsible to free it properly. */
    reuse_data->wm_setup_data->old_wm = old_wm;

    id::IDRemapper &remapper = reuse_bmain_data_remapper_ensure(reuse_data);
    remapper.add(&old_wm->id, &new_wm->id);
  }
  /* Current (old) WM, but no (new) one in file (should only happen when reading pre 2.5 files, no
   * WM back then), or not loading UI: Keep current WM. */
  else {
    swap_old_bmain_data_for_blendfile(reuse_data, ID_WM);
    old_wm->init_flag &= ~WM_INIT_FLAG_WINDOW;
    reuse_data->wm_setup_data->old_wm = old_wm;
  }
}

static int swap_old_bmain_data_for_blendfile_dependencies_process_cb(
    LibraryIDLinkCallbackData *cb_data)
{
  ID *id = *cb_data->id_pointer;

  if (id == nullptr) {
    return IDWALK_RET_NOP;
  }

  ReuseOldBMainData *reuse_data = static_cast<ReuseOldBMainData *>(cb_data->user_data);

  /* First check if it has already been remapped. */
  id::IDRemapper &remapper = reuse_bmain_data_remapper_ensure(reuse_data);
  if (reuse_bmain_data_remapper_is_id_remapped(remapper, id)) {
    return IDWALK_RET_NOP;
  }

  IDNameLib_Map *id_map = reuse_data->id_map;
  BLI_assert(id_map != nullptr);

  ID *id_new = BKE_main_idmap_lookup_id(id_map, id);
  remapper.add(id, id_new);

  return IDWALK_RET_NOP;
}

static void swap_old_bmain_data_dependencies_process(ReuseOldBMainData *reuse_data,
                                                     const short id_code)
{
  Main *new_bmain = reuse_data->new_bmain;
  ListBase *new_lb = which_libbase(new_bmain, id_code);

  BLI_assert(reuse_data->id_map != nullptr);

  ID *new_id_iter;
  FOREACH_MAIN_LISTBASE_ID_BEGIN (new_lb, new_id_iter) {
    /* Check all ID usages and find a matching new ID to remap them to in `new_bmain` if possible
     * (matching by names and libraries).
     *
     * Note that this call does not do any effective remapping, it only adds required remapping
     * operations to the remapper. */
    BKE_library_foreach_ID_link(new_bmain,
                                new_id_iter,
                                swap_old_bmain_data_for_blendfile_dependencies_process_cb,
                                reuse_data,
                                IDWALK_READONLY | IDWALK_INCLUDE_UI | IDWALK_DO_LIBRARY_POINTER);
  }
  FOREACH_MAIN_LISTBASE_ID_END;
}

static int reuse_bmain_data_invalid_local_usages_fix_cb(LibraryIDLinkCallbackData *cb_data)
{
  ID *id = *cb_data->id_pointer;

  if (id == nullptr) {
    return IDWALK_RET_NOP;
  }

  /* Embedded data cannot (yet) be fully trusted to have the same lib pointer as their owner ID, so
   * for now ignore them. This code should never have anything to fix for them anyway, otherwise
   * there is something extremely wrong going on. */
  if ((cb_data->cb_flag & (IDWALK_CB_EMBEDDED | IDWALK_CB_EMBEDDED_NOT_OWNING)) != 0) {
    return IDWALK_RET_NOP;
  }

  if (!ID_IS_LINKED(id)) {
    ID *owner_id = cb_data->owner_id;

    /* Do not allow linked data to use local data. */
    if (ID_IS_LINKED(owner_id)) {
      if (cb_data->cb_flag & IDWALK_CB_USER) {
        id_us_min(id);
      }
      *cb_data->id_pointer = nullptr;
    }
    /* Do not allow local liboverride data to use local data as reference. */
    else if (ID_IS_OVERRIDE_LIBRARY_REAL(owner_id) &&
             &owner_id->override_library->reference == cb_data->id_pointer)
    {
      if (cb_data->cb_flag & IDWALK_CB_USER) {
        id_us_min(id);
      }
      *cb_data->id_pointer = nullptr;
    }
  }

  return IDWALK_RET_NOP;
}

/**
 * Detect and fix invalid usages of locale IDs by linked ones (or as reference of liboverrides).
 */
static void reuse_bmain_data_invalid_local_usages_fix(ReuseOldBMainData *reuse_data)
{
  Main *new_bmain = reuse_data->new_bmain;
  ID *id_iter;
  FOREACH_MAIN_ID_BEGIN (new_bmain, id_iter) {
    if (!ID_IS_LINKED(id_iter) && !ID_IS_OVERRIDE_LIBRARY_REAL(id_iter)) {
      continue;
    }

    ID *liboverride_reference = ID_IS_OVERRIDE_LIBRARY_REAL(id_iter) ?
                                    id_iter->override_library->reference :
                                    nullptr;

    BKE_library_foreach_ID_link(
        new_bmain, id_iter, reuse_bmain_data_invalid_local_usages_fix_cb, reuse_data, 0);

    /* Liboverrides who lost their reference should not be liboverrides anymore, but regular IDs.
     */
    if (ID_IS_OVERRIDE_LIBRARY_REAL(id_iter) &&
        id_iter->override_library->reference != liboverride_reference)
    {
      BKE_lib_override_library_free(&id_iter->override_library, true);
    }
  }
  FOREACH_MAIN_ID_END;
}

/* Post-remapping helpers to ensure validity of the UI data. */

static void view3d_data_consistency_ensure(wmWindow *win, Scene *scene, ViewLayer *view_layer)
{
  bScreen *screen = BKE_workspace_active_screen_get(win->workspace_hook);

  LISTBASE_FOREACH (ScrArea *, area, &screen->areabase) {
    LISTBASE_FOREACH (SpaceLink *, sl, &area->spacedata) {
      if (sl->spacetype != SPACE_VIEW3D) {
        continue;
      }

      View3D *v3d = reinterpret_cast<View3D *>(sl);
      if (v3d->camera == nullptr || v3d->scenelock) {
        v3d->camera = scene->camera;
      }
      if (v3d->localvd == nullptr) {
        continue;
      }

      if (v3d->localvd->camera == nullptr || v3d->scenelock) {
        v3d->localvd->camera = v3d->camera;
      }
      /* Local-view can become invalid during undo/redo steps, exit it when no valid object could
       * be found. */
      Base *base;
      for (base = static_cast<Base *>(view_layer->object_bases.first); base; base = base->next) {
        if (base->local_view_bits & v3d->local_view_uid) {
          break;
        }
      }
      if (base != nullptr) {
        /* The local view3D still has a valid object, nothing else to do. */
        continue;
      }

      /* No valid object found for the local view3D, it has to be cleared off. */
      MEM_freeN(v3d->localvd);
      v3d->localvd = nullptr;
      v3d->local_view_uid = 0;

      /* Region-base storage is different depending on whether the space is active or not. */
      ListBase *regionbase = (sl == area->spacedata.first) ? &area->regionbase : &sl->regionbase;
      LISTBASE_FOREACH (ARegion *, region, regionbase) {
        if (region->regiontype != RGN_TYPE_WINDOW) {
          continue;
        }

        RegionView3D *rv3d = static_cast<RegionView3D *>(region->regiondata);
        MEM_SAFE_FREE(rv3d->localvd);
      }
    }
  }
}

static void wm_data_consistency_ensure(wmWindowManager *curwm,
                                       Scene *cur_scene,
                                       ViewLayer *cur_view_layer)
{
  /* There may not be any available WM (e.g. when reading `userpref.blend`). */
  if (curwm == nullptr) {
    return;
  }

  LISTBASE_FOREACH (wmWindow *, win, &curwm->windows) {
    if (win->scene == nullptr) {
      win->scene = cur_scene;
    }
    if (BKE_view_layer_find(win->scene, win->view_layer_name) == nullptr) {
      STRNCPY(win->view_layer_name, cur_view_layer->name);
    }

    view3d_data_consistency_ensure(win, win->scene, cur_view_layer);
  }
}

/**
 * Context matching, handle no-UI case.
 *
 * \note this is called on Undo so any slow conversion functions here
 * should be avoided or check (mode != LOAD_UNDO).
 *
 * \param bfd: Blend file data, freed by this function on exit.
 */
static void setup_app_data(bContext *C,
                           BlendFileData *bfd,
                           const BlendFileReadParams *params,
                           BlendFileReadWMSetupData *wm_setup_data,
                           BlendFileReadReport *reports)
{
  Main *bmain = G_MAIN;
  const bool recover = (G.fileflags & G_FILE_RECOVER_READ) != 0;
  const bool is_startup = params->is_startup;
  enum {
    LOAD_UI = 1,
    LOAD_UI_OFF,
    LOAD_UNDO,
  } mode;

  if (params->undo_direction != STEP_INVALID) {
    BLI_assert(bfd->curscene != nullptr);
    mode = LOAD_UNDO;
  }
  /* may happen with library files - UNDO file should never have nullptr curscene (but may have a
   * nullptr curscreen)... */
  else if (ELEM(nullptr, bfd->curscreen, bfd->curscene)) {
    BKE_report(reports->reports, RPT_WARNING, "Library file, loading empty scene");
    if (blender::StringRefNull(bfd->main->filepath).endswith(BLENDER_ASSET_FILE_SUFFIX)) {
      bfd->main->is_asset_repository = true;
    }
    mode = LOAD_UI_OFF;
  }
  else if (G.fileflags & G_FILE_NO_UI) {
    mode = LOAD_UI_OFF;
  }
  else {
    mode = LOAD_UI;
  }

  /* Free all render results, without this stale data gets displayed after loading files */
  if (mode != LOAD_UNDO) {
    RE_FreeAllRenderResults();
  }

  /* Only make filepaths compatible when loading for real (not undo) */
  if (mode != LOAD_UNDO) {
    clean_paths(bfd->main);
  }

  BLI_assert(BKE_main_namemap_validate(bfd->main));

  /* Temp data to handle swapping around IDs between old and new mains, and accumulate the
   * required remapping accordingly. */
  ReuseOldBMainData reuse_data = {nullptr};
  reuse_data.new_bmain = bfd->main;
  reuse_data.old_bmain = bmain;
  reuse_data.wm_setup_data = wm_setup_data;

  if (mode != LOAD_UNDO) {
    const short ui_id_codes[]{ID_WS, ID_SCR};

    /* WM needs special complex handling, regardless of whether UI is kept or loaded from file. */
    swap_wm_data_for_blendfile(&reuse_data, mode == LOAD_UI);
    if (mode != LOAD_UI) {
      /* Re-use UI data from `old_bmain` if keeping existing UI. */
      for (auto id_code : ui_id_codes) {
        swap_old_bmain_data_for_blendfile(&reuse_data, id_code);
      }
    }

    /* Needs to happen after all data from `old_bmain` has been moved into new one. */
    BLI_assert(reuse_data.id_map == nullptr);
    reuse_data.id_map = BKE_main_idmap_create(
        reuse_data.new_bmain, true, reuse_data.old_bmain, MAIN_IDMAP_TYPE_NAME);

    swap_old_bmain_data_dependencies_process(&reuse_data, ID_WM);
    if (mode != LOAD_UI) {
      for (auto id_code : ui_id_codes) {
        swap_old_bmain_data_dependencies_process(&reuse_data, id_code);
      }
    }

    BKE_main_idmap_destroy(reuse_data.id_map);
  }

  /* Logic for 'track_undo_scene' is to keep using the scene which the active screen has, as long
   * as the scene associated with the undo operation is visible in one of the open windows.
   *
   * - 'curscreen->scene' - scene the user is currently looking at.
   * - 'bfd->curscene' - scene undo-step was created in.
   *
   * This means that users can have 2 or more windows open and undo in both without screens
   * switching. But if they close one of the screens, undo will ensure that the scene being
   * operated on will be activated (otherwise we'd be undoing on an off-screen scene which isn't
   * acceptable). See: #43424. */
  bool track_undo_scene = false;

  /* Always use the Scene and ViewLayer pointers from new file, if possible. */
  ViewLayer *cur_view_layer = bfd->cur_view_layer;
  Scene *curscene = bfd->curscene;

  wmWindow *win = nullptr;
  bScreen *curscreen = nullptr;

  /* Ensure that there is a valid scene and view-layer. */
  if (curscene == nullptr) {
    curscene = static_cast<Scene *>(bfd->main->scenes.first);
  }
  /* Empty file, add a scene to make Blender work. */
  if (curscene == nullptr) {
    curscene = BKE_scene_add(bfd->main, "Empty");
  }
  if (cur_view_layer == nullptr) {
    /* Fallback to the active scene view layer. */
    cur_view_layer = BKE_view_layer_default_view(curscene);
  }

  /* If UI is not loaded when opening actual .blend file, and always in case of undo memfile
   * reading. */
  if (mode != LOAD_UI) {
    /* Re-use current window and screen. */
    win = CTX_wm_window(C);
    curscreen = CTX_wm_screen(C);

    track_undo_scene = (mode == LOAD_UNDO && curscreen && curscene && bfd->main->wm.first);

    if (track_undo_scene) {
      /* Keep the old (to-be-freed) scene, remapping below will ensure it's remapped to the
       * matching new scene if available, or null otherwise, in which case
       * #wm_data_consistency_ensure will define `curscene` as the active one. */
    }
    /* Enforce curscene to be in current screen. */
    else if (win) { /* The window may be nullptr in background-mode. */
      win->scene = curscene;
    }
  }

  BLI_assert(BKE_main_namemap_validate(bfd->main));

  /* Apply remapping of ID pointers caused by re-using part of the data from the 'old' main into
   * the new one. */
  if (reuse_data.remapper != nullptr) {
    /* In undo case all 'keeping old data' and remapping logic is now handled in readfile code
     * itself, so there should never be any remapping to do here. */
    BLI_assert(mode != LOAD_UNDO);

    /* Handle all pending remapping from swapping old and new IDs around. */
    BKE_libblock_remap_multiple_raw(bfd->main,
                                    *reuse_data.remapper,
                                    (ID_REMAP_FORCE_UI_POINTERS | ID_REMAP_SKIP_USER_REFCOUNT |
                                     ID_REMAP_SKIP_UPDATE_TAGGING | ID_REMAP_SKIP_USER_CLEAR));

    /* Fix potential invalid usages of now-locale-data created by remapping above. Should never
     * be needed in undo case, this is to address cases like 'opening a blendfile that was a
     * library of the previous opened blendfile'. */
    reuse_bmain_data_invalid_local_usages_fix(&reuse_data);

    MEM_delete(reuse_data.remapper);
    reuse_data.remapper = nullptr;

    wm_data_consistency_ensure(CTX_wm_manager(C), curscene, cur_view_layer);
  }

  if (mode == LOAD_UNDO) {
    /* It's possible to undo into a time before the scene existed, in this case the window's scene
     * will be null. Since it doesn't make sense to remove the window, set it to the current scene.
     * NOTE: Redo will restore the active scene to the window so a reasonably consistent state
     * is maintained. We could do better by keeping a window/scene map for each undo step. */
    wmWindowManager *wm = static_cast<wmWindowManager *>(bfd->main->wm.first);
    LISTBASE_FOREACH (wmWindow *, win, &wm->windows) {
      if (win->scene == nullptr) {
        win->scene = curscene;
      }
    }
  }

  BLI_assert(BKE_main_namemap_validate(bfd->main));

  if (mode != LOAD_UI) {
    if (win) {
      curscene = win->scene;
    }

    if (track_undo_scene) {
      wmWindowManager *wm = static_cast<wmWindowManager *>(bfd->main->wm.first);
      if (!wm_scene_is_visible(wm, bfd->curscene)) {
        curscene = bfd->curscene;
        if (win) {
          win->scene = curscene;
        }
        BKE_screen_view3d_scene_sync(curscreen, curscene);
      }
    }

    /* We need to tag this here because events may be handled immediately after.
     * only the current screen is important because we won't have to handle
     * events from multiple screens at once. */
    if (curscreen) {
      BKE_screen_gizmo_tag_refresh(curscreen);
    }
  }
  CTX_data_scene_set(C, curscene);

  BLI_assert(BKE_main_namemap_validate(bfd->main));

  /* This frees the `old_bmain`. */
  BKE_blender_globals_main_replace(bfd->main);
  bmain = G_MAIN;
  bfd->main = nullptr;
  CTX_data_main_set(C, bmain);

  BLI_assert(BKE_main_namemap_validate(bmain));

  /* These context data should remain valid if old UI is being re-used. */
  if (mode == LOAD_UI) {
    /* Setting WindowManager in context clears all other Context UI data (window, area, etc.). So
     * only do it when effectively loading a new WM, otherwise just assert that the WM from context
     * is still the same as in `new_bmain`. */
    CTX_wm_manager_set(C, static_cast<wmWindowManager *>(bmain->wm.first));
    CTX_wm_screen_set(C, bfd->curscreen);
    CTX_wm_area_set(C, nullptr);
    CTX_wm_region_set(C, nullptr);
    CTX_wm_menu_set(C, nullptr);
  }
  BLI_assert(CTX_wm_manager(C) == static_cast<wmWindowManager *>(bmain->wm.first));

  /* Keep state from preferences. */
  const int fileflags_keep = G_FILE_FLAG_ALL_RUNTIME;
  G.fileflags = (G.fileflags & fileflags_keep) | (bfd->fileflags & ~fileflags_keep);

  /* special cases, override loaded flags: */
  if (G.f != bfd->globalf) {
    const int flags_keep = G_FLAG_ALL_RUNTIME;
    bfd->globalf &= G_FLAG_ALL_READFILE;
    bfd->globalf = (bfd->globalf & ~flags_keep) | (G.f & flags_keep);
  }

  G.f = bfd->globalf;

#ifdef WITH_PYTHON
  /* let python know about new main */
  if (CTX_py_init_get(C)) {
    BPY_context_update(C);
  }
#endif

  if (mode != LOAD_UNDO) {
    /* Perform complex versioning that involves adding or removing IDs, and/or needs to operate
     * over the whole Main data-base (versioning done in readfile code only operates on a
     * per-library basis). */
    BLO_read_do_version_after_setup(bmain, reports);
  }

  bmain->recovered = false;

  /* startup.blend or recovered startup */
  if (is_startup) {
    bmain->filepath[0] = '\0';
  }
  else if (recover) {
    /* In case of auto-save or quit.blend, use original filepath instead (see also #read_global in
     * `readfile.cc`). */
    bmain->recovered = true;
    STRNCPY(bmain->filepath, bfd->filepath);
  }

  /* Base-flags, groups, make depsgraph, etc. */
  /* first handle case if other windows have different scenes visible */
  if (mode == LOAD_UI) {
    wmWindowManager *wm = static_cast<wmWindowManager *>(bmain->wm.first);

    if (wm) {
      LISTBASE_FOREACH (wmWindow *, win, &wm->windows) {
        if (win->scene && win->scene != curscene) {
          BKE_scene_set_background(bmain, win->scene);
        }
      }
    }
  }

  /* Setting scene might require having a dependency graph, with copy-on-eval
   * we need to make sure we ensure scene has correct color management before
   * constructing dependency graph.
   */
  if (mode != LOAD_UNDO) {
    IMB_colormanagement_check_file_config(bmain);
  }

  BKE_scene_set_background(bmain, curscene);

  if (mode != LOAD_UNDO) {
    /* TODO(sergey): Can this be also move above? */
    RE_FreeAllPersistentData();
  }

  /* Both undo and regular file loading can perform some fairly complex ID manipulation, simpler
   * and safer to fully redo reference-counting. This is a relatively cheap process anyway. */
  BKE_main_id_refcount_recompute(bmain, false);

  BLI_assert(BKE_main_namemap_validate(bmain));

  if (mode != LOAD_UNDO && !USER_EXPERIMENTAL_TEST(&U, no_override_auto_resync)) {
    reports->duration.lib_overrides_resync = BLI_time_now_seconds();

    BKE_lib_override_library_main_resync(
        bmain,
        curscene,
        bfd->cur_view_layer ? bfd->cur_view_layer : BKE_view_layer_default_view(curscene),
        reports);

    reports->duration.lib_overrides_resync = BLI_time_now_seconds() -
                                             reports->duration.lib_overrides_resync;

    /* We need to rebuild some of the deleted override rules (for UI feedback purpose). */
    BKE_lib_override_library_main_operations_create(bmain, true, nullptr);
  }
}

static void setup_app_blend_file_data(bContext *C,
                                      BlendFileData *bfd,
                                      const BlendFileReadParams *params,
                                      BlendFileReadWMSetupData *wm_setup_data,
                                      BlendFileReadReport *reports)
{
  if ((params->skip_flags & BLO_READ_SKIP_USERDEF) == 0) {
    setup_app_userdef(bfd);
  }
  if ((params->skip_flags & BLO_READ_SKIP_DATA) == 0) {
    setup_app_data(C, bfd, params, wm_setup_data, reports);
  }
}

static void handle_subversion_warning(Main *main, BlendFileReadReport *reports)
{
  if (main->versionfile > BLENDER_FILE_VERSION || (main->versionfile == BLENDER_FILE_VERSION &&
                                                   main->subversionfile > BLENDER_FILE_SUBVERSION))
  {
    BKE_reportf(reports->reports,
                RPT_WARNING,
                "File written by newer Blender binary (%d.%d), expect loss of data!",
                main->versionfile,
                main->subversionfile);
  }
}

void BKE_blendfile_read_setup_readfile(bContext *C,
                                       BlendFileData *bfd,
                                       const BlendFileReadParams *params,
                                       BlendFileReadWMSetupData *wm_setup_data,
                                       BlendFileReadReport *reports,
                                       /* Extra args. */
                                       const bool startup_update_defaults,
                                       const char *startup_app_template)
{
  if (bfd->main->is_read_invalid) {
    BKE_reports_prepend(reports->reports,
                        "File could not be read, critical data corruption detected");
    BLO_blendfiledata_free(bfd);
    return;
  }

  if (startup_update_defaults) {
    if ((params->skip_flags & BLO_READ_SKIP_DATA) == 0) {
      BLO_update_defaults_startup_blend(bfd->main, startup_app_template);
    }
  }
  setup_app_blend_file_data(C, bfd, params, wm_setup_data, reports);
  BLO_blendfiledata_free(bfd);
}

void BKE_blendfile_read_setup_undo(bContext *C,
                                   BlendFileData *bfd,
                                   const BlendFileReadParams *params,
                                   BlendFileReadReport *reports)
{
  BKE_blendfile_read_setup_readfile(C, bfd, params, nullptr, reports, false, nullptr);
}

BlendFileData *BKE_blendfile_read(const char *filepath,
                                  const BlendFileReadParams *params,
                                  BlendFileReadReport *reports)
{
  /* Don't print startup file loading. */
  if (params->is_startup == false) {
    printf("Read blend: \"%s\"\n", filepath);
  }

  BlendFileData *bfd = BLO_read_from_file(filepath, eBLOReadSkip(params->skip_flags), reports);
  if (bfd && bfd->main->is_read_invalid) {
    BLO_blendfiledata_free(bfd);
    bfd = nullptr;
  }
  if (bfd) {
    handle_subversion_warning(bfd->main, reports);
  }
  else {
    BKE_reports_prependf(reports->reports, "Loading \"%s\" failed: ", filepath);
  }
  return bfd;
}

BlendFileData *BKE_blendfile_read_from_memory(const void *filebuf,
                                              int filelength,
                                              const BlendFileReadParams *params,
                                              ReportList *reports)
{
  BlendFileData *bfd = BLO_read_from_memory(
      filebuf, filelength, eBLOReadSkip(params->skip_flags), reports);
  if (bfd && bfd->main->is_read_invalid) {
    BLO_blendfiledata_free(bfd);
    bfd = nullptr;
  }
  if (bfd) {
    /* Pass. */
  }
  else {
    BKE_reports_prepend(reports, "Loading failed: ");
  }
  return bfd;
}

BlendFileData *BKE_blendfile_read_from_memfile(Main *bmain,
                                               MemFile *memfile,
                                               const BlendFileReadParams *params,
                                               ReportList *reports)
{
  BlendFileData *bfd = BLO_read_from_memfile(
      bmain, BKE_main_blendfile_path(bmain), memfile, params, reports);
  if (bfd && bfd->main->is_read_invalid) {
    BLO_blendfiledata_free(bfd);
    bfd = nullptr;
  }
  if (bfd == nullptr) {
    BKE_reports_prepend(reports, "Loading failed: ");
  }
  return bfd;
}

void BKE_blendfile_read_make_empty(bContext *C)
{
  Main *bmain = CTX_data_main(C);
  ListBase *lb;
  ID *id;

  FOREACH_MAIN_LISTBASE_BEGIN (bmain, lb) {
    FOREACH_MAIN_LISTBASE_ID_BEGIN (lb, id) {
      if (ELEM(GS(id->name), ID_SCE, ID_SCR, ID_WM, ID_WS)) {
        break;
      }
      BKE_id_delete(bmain, id);
    }
    FOREACH_MAIN_LISTBASE_ID_END;
  }
  FOREACH_MAIN_LISTBASE_END;
}

/** \} */

/* -------------------------------------------------------------------- */
/** \name Blend File IO (Preferences)
 *
 * Application Templates
 * =====================
 *
 * When using app-templates, both regular & app-template preferences are used.
 * Note that "regular" preferences refers to the preferences used with no app-template is active.
 *
 * - Reading preferences is performed for both the app-template & regular preferences.
 *
 *   The preferences are merged by using some from the app-template and other settings from the
 *   regular preferences (add-ons from the app-template for example are used),
 *   undo-memory uses the regular preferences (for e.g.).
 *
 * - Writing preferences is performed for both the app-template & regular preferences.
 *
 *   Writing unmodified preference (#U) into the regular preferences
 *   would loose any settings the app-template overrides.
 *   To keep default settings the regular preferences is read, add-ons etc temporarily swapped
 *   into #U for writing, then swapped back out so as not to change the run-time preferences.
 *
 * \note The function #BKE_blender_userdef_app_template_data_swap determines which settings
 * the app-template overrides.
 * \{ */

UserDef *BKE_blendfile_userdef_read(const char *filepath, ReportList *reports)
{
  BlendFileData *bfd;
  UserDef *userdef = nullptr;

  BlendFileReadReport blend_file_read_reports{};
  blend_file_read_reports.reports = reports;

  bfd = BLO_read_from_file(
      filepath, BLO_READ_SKIP_ALL & ~BLO_READ_SKIP_USERDEF, &blend_file_read_reports);
  if (bfd) {
    if (bfd->user) {
      userdef = bfd->user;
    }
    BKE_main_free(bfd->main);
    MEM_freeN(bfd);
  }

  return userdef;
}

UserDef *BKE_blendfile_userdef_read_from_memory(const void *filebuf,
                                                int filelength,
                                                ReportList *reports)
{
  BlendFileData *bfd;
  UserDef *userdef = nullptr;

  bfd = BLO_read_from_memory(
      filebuf, filelength, BLO_READ_SKIP_ALL & ~BLO_READ_SKIP_USERDEF, reports);
  if (bfd) {
    if (bfd->user) {
      userdef = bfd->user;
    }
    BKE_main_free(bfd->main);
    MEM_freeN(bfd);
  }
  else {
    BKE_reports_prepend(reports, "Loading failed: ");
  }

  return userdef;
}

UserDef *BKE_blendfile_userdef_from_defaults()
{
  UserDef *userdef = static_cast<UserDef *>(MEM_callocN(sizeof(UserDef), __func__));
  *userdef = blender::dna::shallow_copy(U_default);

  /* Add-ons. */
  {
    const char *addons[] = {
        "io_anim_bvh",
        "io_curve_svg",
        "io_mesh_stl",
        "io_mesh_uv_layout",
        "io_scene_fbx",
        "io_scene_gltf2",
        "io_scene_x3d",
        "cycles",
        "pose_library",
    };
    for (int i = 0; i < ARRAY_SIZE(addons); i++) {
      bAddon *addon = BKE_addon_new();
      STRNCPY(addon->module, addons[i]);
      BLI_addtail(&userdef->addons, addon);
    }
  }

  /* Theme. */
  {
    bTheme *btheme = static_cast<bTheme *>(MEM_mallocN(sizeof(*btheme), __func__));
    memcpy(btheme, &U_theme_default, sizeof(*btheme));

    BLI_addtail(&userdef->themes, btheme);
  }

#ifdef WITH_PYTHON_SECURITY
  /* use alternative setting for security nuts
   * otherwise we'd need to patch the binary blob - startup.blend.c */
  userdef->flag |= USER_SCRIPT_AUTOEXEC_DISABLE;
#else
  userdef->flag &= ~USER_SCRIPT_AUTOEXEC_DISABLE;
#endif

  /* System-specific fonts directory.
   * NOTE: when not found, leaves as-is (`//` for the blend-file directory). */
  if (BKE_appdir_font_folder_default(userdef->fontdir, sizeof(userdef->fontdir))) {
    /* Not actually needed, just a convention that directory selection
     * adds a trailing slash. */
    BLI_path_slash_ensure(userdef->fontdir, sizeof(userdef->fontdir));
  }

  userdef->memcachelimit = min_ii(BLI_system_memory_max_in_megabytes_int() / 2,
                                  userdef->memcachelimit);

  /* Init weight paint range. */
  BKE_colorband_init(&userdef->coba_weight, true);

  /* Default studio light. */
  BKE_studiolight_default(userdef->light_param, userdef->light_ambient);

  BKE_preferences_asset_library_default_add(userdef);

  BKE_preferences_extension_repo_add_default(userdef);
  BKE_preferences_extension_repo_add_default_user(userdef);

  return userdef;
}

bool BKE_blendfile_userdef_write(const char *filepath, ReportList *reports)
{
  Main *mainb = MEM_cnew<Main>("empty main");
  bool ok = false;

  BlendFileWriteParams params{};
  params.use_userdef = true;

  if (BLO_write_file(mainb, filepath, 0, &params, reports)) {
    ok = true;
  }

  MEM_freeN(mainb);

  return ok;
}

bool BKE_blendfile_userdef_write_app_template(const char *filepath, ReportList *reports)
{
  /* Checking that `filepath` exists is not essential, it just avoids printing a warning that
   * the file can't be found. In this case it's not an error - as the file is used if it exists,
   * falling back to the defaults.
   * If the preferences exists but file reading fails - the file can be assumed corrupt
   * so overwriting the file is OK. */
  UserDef *userdef_default = BLI_exists(filepath) ? BKE_blendfile_userdef_read(filepath, nullptr) :
                                                    nullptr;
  if (userdef_default == nullptr) {
    userdef_default = BKE_blendfile_userdef_from_defaults();
  }

  BKE_blender_userdef_app_template_data_swap(&U, userdef_default);
  bool ok = BKE_blendfile_userdef_write(filepath, reports);
  BKE_blender_userdef_app_template_data_swap(&U, userdef_default);
  BKE_blender_userdef_data_free(userdef_default, false);
  MEM_freeN(userdef_default);
  return ok;
}

bool BKE_blendfile_userdef_write_all(ReportList *reports)
{
  char filepath[FILE_MAX];
  std::optional<std::string> cfgdir;
  bool ok = true;
  const bool use_template_userpref = BKE_appdir_app_template_has_userpref(U.app_template);

  if ((cfgdir = BKE_appdir_folder_id_create(BLENDER_USER_CONFIG, nullptr))) {
    bool ok_write;
    BLI_path_join(filepath, sizeof(filepath), cfgdir->c_str(), BLENDER_USERPREF_FILE);

    printf("Writing userprefs: \"%s\" ", filepath);
    if (use_template_userpref) {
      ok_write = BKE_blendfile_userdef_write_app_template(filepath, reports);
    }
    else {
      ok_write = BKE_blendfile_userdef_write(filepath, reports);
    }

    if (ok_write) {
      printf("ok\n");
      BKE_report(reports, RPT_INFO, "Preferences saved");
    }
    else {
      printf("fail\n");
      ok = false;
      BKE_report(reports, RPT_ERROR, "Saving preferences failed");
    }
  }
  else {
    BKE_report(reports, RPT_ERROR, "Unable to create userpref path");
  }

  if (use_template_userpref) {
    if ((cfgdir = BKE_appdir_folder_id_create(BLENDER_USER_CONFIG, U.app_template))) {
      /* Also save app-template preferences. */
      BLI_path_join(filepath, sizeof(filepath), cfgdir->c_str(), BLENDER_USERPREF_FILE);

      printf("Writing userprefs app-template: \"%s\" ", filepath);
      if (BKE_blendfile_userdef_write(filepath, reports) != 0) {
        printf("ok\n");
      }
      else {
        printf("fail\n");
        ok = false;
      }
    }
    else {
      BKE_report(reports, RPT_ERROR, "Unable to create app-template userpref path");
      ok = false;
    }
  }

  if (ok) {
    U.runtime.is_dirty = false;
  }
  return ok;
}

/** \} */

/* -------------------------------------------------------------------- */
/** \name Blend File IO (WorkSpace)
 * \{ */

WorkspaceConfigFileData *BKE_blendfile_workspace_config_read(const char *filepath,
                                                             const void *filebuf,
                                                             int filelength,
                                                             ReportList *reports)
{
  BlendFileData *bfd;
  WorkspaceConfigFileData *workspace_config = nullptr;

  if (filepath) {
    BlendFileReadReport blend_file_read_reports{};
    blend_file_read_reports.reports = reports;
    bfd = BLO_read_from_file(filepath, BLO_READ_SKIP_USERDEF, &blend_file_read_reports);
  }
  else {
    bfd = BLO_read_from_memory(filebuf, filelength, BLO_READ_SKIP_USERDEF, reports);
  }

  if (bfd) {
    workspace_config = MEM_cnew<WorkspaceConfigFileData>(__func__);
    workspace_config->main = bfd->main;

    /* Only 2.80+ files have actual workspaces, don't try to use screens
     * from older versions. */
    if (bfd->main->versionfile >= 280) {
      workspace_config->workspaces = bfd->main->workspaces;
    }

    MEM_freeN(bfd);
  }

  return workspace_config;
}

bool BKE_blendfile_workspace_config_write(Main *bmain, const char *filepath, ReportList *reports)
{
  const int fileflags = G.fileflags & ~G_FILE_NO_UI;
  bool retval = false;

  BKE_blendfile_write_partial_begin(bmain);

  for (WorkSpace *workspace = static_cast<WorkSpace *>(bmain->workspaces.first); workspace;
       workspace = static_cast<WorkSpace *>(workspace->id.next))
  {
    BKE_blendfile_write_partial_tag_ID(&workspace->id, true);
  }

  if (BKE_blendfile_write_partial(bmain, filepath, fileflags, BLO_WRITE_PATH_REMAP_NONE, reports))
  {
    retval = true;
  }

  BKE_blendfile_write_partial_end(bmain);

  return retval;
}

void BKE_blendfile_workspace_config_data_free(WorkspaceConfigFileData *workspace_config)
{
  BKE_main_free(workspace_config->main);
  MEM_freeN(workspace_config);
}

/** \} */

/* -------------------------------------------------------------------- */
/** \name Blend File Write (Partial)
 * \{ */

static void blendfile_write_partial_clear_flags(Main *bmain_src)
{
  ListBase *lbarray[INDEX_ID_MAX];
  int a = set_listbasepointers(bmain_src, lbarray);
  while (a--) {
    LISTBASE_FOREACH (ID *, id, lbarray[a]) {
      id->tag &= ~(LIB_TAG_NEED_EXPAND | LIB_TAG_DOIT);
      id->flag &= ~(LIB_CLIPBOARD_MARK);
    }
  }
}

void BKE_blendfile_write_partial_begin(Main *bmain)
{
  blendfile_write_partial_clear_flags(bmain);
}

void BKE_blendfile_write_partial_tag_ID(ID *id, bool set)
{
  if (set) {
    id->tag |= LIB_TAG_NEED_EXPAND | LIB_TAG_DOIT;
    id->flag |= LIB_CLIPBOARD_MARK;
  }
  else {
    id->tag &= ~(LIB_TAG_NEED_EXPAND | LIB_TAG_DOIT);
    id->flag &= ~LIB_CLIPBOARD_MARK;
  }
}

static void blendfile_write_partial_cb(void * /*handle*/, Main * /*bmain*/, void *vid)
{
  if (vid) {
    ID *id = static_cast<ID *>(vid);
    /* only tag for need-expand if not done, prevents eternal loops */
    if ((id->tag & LIB_TAG_DOIT) == 0) {
      id->tag |= LIB_TAG_NEED_EXPAND | LIB_TAG_DOIT;
    }

    if (id->lib && (id->lib->id.tag & LIB_TAG_DOIT) == 0) {
      id->lib->id.tag |= LIB_TAG_DOIT;
    }
  }
}

bool BKE_blendfile_write_partial(Main *bmain_src,
                                 const char *filepath,
                                 const int write_flags,
                                 const int remap_mode,
                                 ReportList *reports)
{
  Main *bmain_dst = MEM_cnew<Main>("copybuffer");
  ListBase *lbarray_dst[INDEX_ID_MAX], *lbarray_src[INDEX_ID_MAX];
  int a, retval;

  void *path_list_backup = nullptr;
  const eBPathForeachFlag path_list_flag = (BKE_BPATH_FOREACH_PATH_SKIP_LINKED |
                                            BKE_BPATH_FOREACH_PATH_SKIP_MULTIFILE);

  /* This is needed to be able to load that file as a real one later
   * (otherwise `main->filepath` will not be set at read time). */
  STRNCPY(bmain_dst->filepath, bmain_src->filepath);

  BLO_main_expander(blendfile_write_partial_cb);
  BLO_expand_main(nullptr, bmain_src);

  /* move over all tagged blocks */
  set_listbasepointers(bmain_src, lbarray_src);
  a = set_listbasepointers(bmain_dst, lbarray_dst);
  while (a--) {
    ID *id, *nextid;
    ListBase *lb_dst = lbarray_dst[a], *lb_src = lbarray_src[a];

    for (id = static_cast<ID *>(lb_src->first); id; id = nextid) {
      nextid = static_cast<ID *>(id->next);
      if (id->tag & LIB_TAG_DOIT) {
        BLI_remlink(lb_src, id);
        BLI_addtail(lb_dst, id);
      }
    }
  }

  /* Backup paths because remap relative will overwrite them.
   *
   * NOTE: we do this only on the list of data-blocks that we are writing
   * because the restored full list is not guaranteed to be in the same
   * order as before, as expected by BKE_bpath_list_restore.
   *
   * This happens because id_sort_by_name does not take into account
   * string case or the library name, so the order is not strictly
   * defined for two linked data-blocks with the same name! */
  if (remap_mode != BLO_WRITE_PATH_REMAP_NONE) {
    path_list_backup = BKE_bpath_list_backup(bmain_dst, path_list_flag);
  }

  /* save the buffer */
  BlendFileWriteParams blend_file_write_params{};
  blend_file_write_params.remap_mode = eBLO_WritePathRemap(remap_mode);
  retval = BLO_write_file(bmain_dst, filepath, write_flags, &blend_file_write_params, reports);

  if (path_list_backup) {
    BKE_bpath_list_restore(bmain_dst, path_list_flag, path_list_backup);
    BKE_bpath_list_free(path_list_backup);
  }

  /* move back the main, now sorted again */
  set_listbasepointers(bmain_src, lbarray_dst);
  a = set_listbasepointers(bmain_dst, lbarray_src);
  while (a--) {
    ListBase *lb_dst = lbarray_dst[a], *lb_src = lbarray_src[a];
    while (ID *id = static_cast<ID *>(BLI_pophead(lb_src))) {
      BLI_addtail(lb_dst, id);
      id_sort_by_name(lb_dst, id, nullptr);
    }
  }

  MEM_freeN(bmain_dst);

  return retval;
}

void BKE_blendfile_write_partial_end(Main *bmain_src)
{
  blendfile_write_partial_clear_flags(bmain_src);
}

/** \} */<|MERGE_RESOLUTION|>--- conflicted
+++ resolved
@@ -302,191 +302,6 @@
   return false;
 }
 
-<<<<<<< HEAD
-=======
-static Library *reuse_bmain_data_dependencies_new_library_get(ReuseOldBMainData *reuse_data,
-                                                              Library *old_lib)
-{
-  if (old_lib == nullptr) {
-    return nullptr;
-  }
-
-  id::IDRemapper *remapper = reuse_data->remapper;
-  Library *new_lib = old_lib;
-  IDRemapperApplyResult result = remapper->apply(reinterpret_cast<ID **>(&new_lib),
-                                                 ID_REMAP_APPLY_DEFAULT);
-  if (result == ID_REMAP_RESULT_SOURCE_UNAVAILABLE) {
-    /* No matching new library found. Avoid nullptr case when original data was linked, which would
-     * match against all local IDs. */
-  }
-  BLI_assert_msg(result == ID_REMAP_RESULT_SOURCE_UNASSIGNED || new_lib != nullptr,
-                 "`new_lib` should only ever be NULL here in case the library of the old linked "
-                 "ID is the newly opened .blend file.");
-  return new_lib;
-}
-
-static int reuse_bmain_data_dependencies_process_cb(LibraryIDLinkCallbackData *cb_data)
-{
-  ID *id = *cb_data->id_pointer;
-
-  if (id == nullptr) {
-    return IDWALK_RET_NOP;
-  }
-
-  ReuseOldBMainData *reuse_data = static_cast<ReuseOldBMainData *>(cb_data->user_data);
-  Main *new_bmain = reuse_data->new_bmain;
-  Main *old_bmain = reuse_data->old_bmain;
-
-  /* First check if it has already been remapped. */
-  id::IDRemapper &remapper = reuse_bmain_data_remapper_ensure(reuse_data);
-  if (reuse_bmain_data_remapper_is_id_remapped(remapper, id)) {
-    return IDWALK_RET_STOP_RECURSION;
-  }
-
-  ListBase *new_lb = which_libbase(new_bmain, GS(id->name));
-  ListBase *old_lb = which_libbase(old_bmain, GS(id->name));
-
-  /* if ID is already in the new_bmain, this should have been detected by the check on `remapper`
-   * above. */
-  BLI_assert(BLI_findindex(new_lb, id) < 0);
-  BLI_assert(BLI_findindex(old_lb, id) >= 0);
-
-  /* There may be a new library pointer in new_bmain, matching a library in old_bmain, even
-   * though pointer values are not the same. So we need to check new linked IDs in new_bmain
-   * against both potential library pointers. */
-  Library *old_id_new_lib = reuse_bmain_data_dependencies_new_library_get(reuse_data, id->lib);
-
-  if (ID_IS_LINKED(id)) {
-    /* In case of linked ID, a 'new' version of the same data may already exist in new_bmain. In
-     * such case, do not move the old linked ID, but remap its usages to the new one instead. */
-    for (ID *id_iter = static_cast<ID *>(new_lb->last); id_iter != nullptr;
-         id_iter = static_cast<ID *>(id_iter->prev))
-    {
-      if (!ELEM(id_iter->lib, id->lib, old_id_new_lib)) {
-        continue;
-      }
-      if (!STREQ(id_iter->name + 2, id->name + 2)) {
-        continue;
-      }
-
-      /* NOTE: In case the old ID was from a library that is the newly opened .blend file (i.e.
-       * `old_id_new_lib` is NULL), this will remap to a local new ID in new_bmain.
-       *
-       * This has a potential impact on other ported over linked IDs (which are not allowed to
-       * use local data), and liboverrides (which are not allowed to have a local reference).
-       *
-       * Such cases are checked and 'fixed' later by the call to
-       * #reuse_bmain_data_invalid_local_usages_fix. */
-      remapper.add(id, id_iter);
-      return IDWALK_RET_STOP_RECURSION;
-    }
-  }
-
-  BLI_remlink_safe(old_lb, id);
-  BKE_main_namemap_remove_name(old_bmain, id, id->name + 2);
-
-  id->lib = old_id_new_lib;
-  BLI_addtail(new_lb, id);
-  BKE_id_new_name_validate(new_bmain, new_lb, id, nullptr, true);
-  /* Remap to itself, to avoid re-processing this ID again. */
-  remapper.add(id, id);
-
-  return IDWALK_RET_NOP;
-}
-
-/**
- * Selectively 'import' data from old Main into new Main, provided it does not conflict with data
- * already present in the new Main (name-wise and library-wise).
- *
- * Dependencies from moved over old data are also imported into the new Main, (unless, in case of
- * linked data, a matching linked ID is already available in new Main).
- *
- * When a conflict is found, usages of the conflicted ID by the old data are stored in the
- * `remapper` of `ReuseOldBMainData` to be remapped to the matching data in the new Main later.
- *
- * NOTE: This function will never remove any original new data from the new Main, it only moves
- * (some of) the old data to the new Main.
- */
-static void reuse_old_bmain_data_for_blendfile(ReuseOldBMainData *reuse_data, const short id_code)
-{
-  Main *new_bmain = reuse_data->new_bmain;
-  Main *old_bmain = reuse_data->old_bmain;
-
-  ListBase *new_lb = which_libbase(new_bmain, id_code);
-  ListBase *old_lb = which_libbase(old_bmain, id_code);
-
-  id::IDRemapper &remapper = reuse_bmain_data_remapper_ensure(reuse_data);
-
-  /* Bring back local existing IDs from old_lb into new_lb, if there are no name/library
-   * conflicts. */
-  for (ID *old_id_iter_next, *old_id_iter = static_cast<ID *>(old_lb->first);
-       old_id_iter != nullptr;
-       old_id_iter = old_id_iter_next)
-  {
-    old_id_iter_next = static_cast<ID *>(old_id_iter->next);
-
-    /* Fully local assets are never re-used, since in this case the old file can be considered as
-     * an asset repository, and its assets should be accessed through the asset system by other
-     * files. */
-    if (!ID_IS_LINKED(old_id_iter) && !ID_IS_OVERRIDE_LIBRARY(old_id_iter) &&
-        ID_IS_ASSET(old_id_iter))
-    {
-      continue;
-    }
-
-    /* All other IDs can be re-used, provided there is no name/library conflict (i.e. the new bmain
-     * does not already have the 'same' data). */
-    bool can_use_old_id = true;
-    Library *old_id_new_lib = reuse_bmain_data_dependencies_new_library_get(reuse_data,
-                                                                            old_id_iter->lib);
-    for (ID *new_id_iter = static_cast<ID *>(new_lb->first); new_id_iter != nullptr;
-         new_id_iter = static_cast<ID *>(new_id_iter->next))
-    {
-      if (!ELEM(new_id_iter->lib, old_id_iter->lib, old_id_new_lib)) {
-        continue;
-      }
-      if (!STREQ(old_id_iter->name + 2, new_id_iter->name + 2)) {
-        continue;
-      }
-
-      /* In case we found a matching ID in new_bmain, it can be considered as 'the same'
-       * as the old ID, so usages of old ID ported over to new main can be remapped.
-       *
-       * This is only valid if the old ID was linked though. */
-      if (ID_IS_LINKED(old_id_iter)) {
-        remapper.add(old_id_iter, new_id_iter);
-      }
-      can_use_old_id = false;
-      break;
-    }
-
-    if (can_use_old_id) {
-      BLI_remlink_safe(old_lb, old_id_iter);
-      BKE_main_namemap_remove_name(old_bmain, old_id_iter, old_id_iter->name + 2);
-
-      BLI_addtail(new_lb, old_id_iter);
-      old_id_iter->lib = old_id_new_lib;
-      BKE_id_new_name_validate(new_bmain, new_lb, old_id_iter, nullptr, true);
-      BKE_lib_libblock_session_uid_renew(old_id_iter);
-
-      /* Remap to itself, to avoid re-processing this ID again. */
-      remapper.add(old_id_iter, old_id_iter);
-
-      /* Port over dependencies of re-used ID, unless matching already existing ones in
-       * new_bmain can be found.
-       *
-       * NOTE : No pointers are remapped here, this code only moves dependencies from old_bmain
-       * to new_bmain if needed, and add necessary remapping rules to the reuse_data.remapper. */
-      BKE_library_foreach_ID_link(new_bmain,
-                                  old_id_iter,
-                                  reuse_bmain_data_dependencies_process_cb,
-                                  reuse_data,
-                                  IDWALK_RECURSE | IDWALK_DO_LIBRARY_POINTER);
-    }
-  }
-}
-
->>>>>>> 914ad994
 /**
  * Does a complete replacement of data in `new_bmain` by data from `old_bmain. Original new data
  * are moved to the `old_bmain`, and will be freed together with it.
