/* SPDX-License-Identifier: GPL-2.0-or-later
 * Copyright 2001-2002 NaN Holding BV. All rights reserved. */

/** \file
 * \ingroup bke
 *
 * Mesh normal calculation functions.
 *
 * \see bmesh_mesh_normals.c for the equivalent #BMesh functionality.
 */

#include <climits>

#include "MEM_guardedalloc.h"

#include "DNA_mesh_types.h"
#include "DNA_meshdata_types.h"

#include "BLI_alloca.h"
#include "BLI_bit_vector.hh"
#include "BLI_linklist.h"
#include "BLI_linklist_stack.h"
#include "BLI_math.h"
#include "BLI_math_vector_types.hh"
#include "BLI_memarena.h"
#include "BLI_span.hh"
#include "BLI_stack.h"
#include "BLI_task.h"
#include "BLI_task.hh"
#include "BLI_timeit.hh"
#include "BLI_utildefines.h"

#include "BKE_attribute.hh"
#include "BKE_customdata.h"
#include "BKE_editmesh_cache.h"
#include "BKE_global.h"
#include "BKE_mesh.hh"
#include "BKE_mesh_mapping.h"

#include "atomic_ops.h"

using blender::BitVector;
using blender::float3;
using blender::int2;
using blender::MutableBitSpan;
using blender::MutableSpan;
using blender::short2;
using blender::Span;
using blender::VArray;

// #define DEBUG_TIME

#ifdef DEBUG_TIME
#  include "BLI_timeit.hh"
#endif

/* -------------------------------------------------------------------- */
/** \name Private Utility Functions
 * \{ */

/**
 * A thread-safe version of #add_v3_v3 that uses a spin-lock.
 *
 * \note Avoid using this when the chance of contention is high.
 */
static void add_v3_v3_atomic(float r[3], const float a[3])
{
#define FLT_EQ_NONAN(_fa, _fb) (*((const uint32_t *)&_fa) == *((const uint32_t *)&_fb))

  float virtual_lock = r[0];
  while (true) {
    /* This loops until following conditions are met:
     * - `r[0]` has same value as virtual_lock (i.e. it did not change since last try).
     * - `r[0]` was not `FLT_MAX`, i.e. it was not locked by another thread. */
    const float test_lock = atomic_cas_float(&r[0], virtual_lock, FLT_MAX);
    if (_ATOMIC_LIKELY(FLT_EQ_NONAN(test_lock, virtual_lock) && (test_lock != FLT_MAX))) {
      break;
    }
    virtual_lock = test_lock;
  }
  virtual_lock += a[0];
  r[1] += a[1];
  r[2] += a[2];

  /* Second atomic operation to 'release'
   * our lock on that vector and set its first scalar value. */
  /* Note that we do not need to loop here, since we 'locked' `r[0]`,
   * nobody should have changed it in the mean time. */
  virtual_lock = atomic_cas_float(&r[0], FLT_MAX, virtual_lock);
  BLI_assert(virtual_lock == FLT_MAX);

#undef FLT_EQ_NONAN
}

/** \} */

/* -------------------------------------------------------------------- */
/** \name Public Utility Functions
 *
 * Related to managing normals but not directly related to calculating normals.
 * \{ */

void BKE_mesh_normals_tag_dirty(Mesh *mesh)
{
  mesh->runtime->vert_normals_dirty = true;
  mesh->runtime->poly_normals_dirty = true;
}

float (*BKE_mesh_vert_normals_for_write(Mesh *mesh))[3]
{
  if (mesh->runtime->vert_normals == nullptr) {
    mesh->runtime->vert_normals = (float(*)[3])MEM_malloc_arrayN(
        mesh->totvert, sizeof(float[3]), __func__);
  }

  BLI_assert(MEM_allocN_len(mesh->runtime->vert_normals) >= sizeof(float[3]) * mesh->totvert);

  return mesh->runtime->vert_normals;
}

float (*BKE_mesh_poly_normals_for_write(Mesh *mesh))[3]
{
  if (mesh->runtime->poly_normals == nullptr) {
    mesh->runtime->poly_normals = (float(*)[3])MEM_malloc_arrayN(
        mesh->totpoly, sizeof(float[3]), __func__);
  }

  BLI_assert(MEM_allocN_len(mesh->runtime->poly_normals) >= sizeof(float[3]) * mesh->totpoly);

  return mesh->runtime->poly_normals;
}

void BKE_mesh_vert_normals_clear_dirty(Mesh *mesh)
{
  mesh->runtime->vert_normals_dirty = false;
  BLI_assert(mesh->runtime->vert_normals || mesh->totvert == 0);
}

void BKE_mesh_poly_normals_clear_dirty(Mesh *mesh)
{
  mesh->runtime->poly_normals_dirty = false;
  BLI_assert(mesh->runtime->poly_normals || mesh->totpoly == 0);
}

bool BKE_mesh_vert_normals_are_dirty(const Mesh *mesh)
{
  return mesh->runtime->vert_normals_dirty;
}

bool BKE_mesh_poly_normals_are_dirty(const Mesh *mesh)
{
  return mesh->runtime->poly_normals_dirty;
}

/** \} */

/* -------------------------------------------------------------------- */
/** \name Mesh Normal Calculation (Polygons)
 * \{ */

namespace blender::bke::mesh {

/*
 * COMPUTE POLY NORMAL
 *
 * Computes the normal of a planar
 * polygon See Graphics Gems for
 * computing newell normal.
 */
float3 normal_calc_ngon(const Span<float3> vert_positions, const Span<MLoop> poly_loops)
{
  float3 normal(0);

  /* Newell's Method */
  const float *v_prev = vert_positions[poly_loops.last().v];
  for (const int i : poly_loops.index_range()) {
    const float *v_curr = vert_positions[poly_loops[i].v];
    add_newell_cross_v3_v3v3(normal, v_prev, v_curr);
    v_prev = v_curr;
  }

  if (UNLIKELY(normalize_v3(normal) == 0.0f)) {
    normal[2] = 1.0f; /* other axis set to 0.0 */
  }

  return normal;
}

float3 poly_normal_calc(const Span<float3> vert_positions, const Span<MLoop> poly_loops)
{
  if (poly_loops.size() > 4) {
    return normal_calc_ngon(vert_positions, poly_loops);
  }
  if (poly_loops.size() == 3) {
    float3 normal;
    normal_tri_v3(normal,
                  vert_positions[poly_loops[0].v],
                  vert_positions[poly_loops[1].v],
                  vert_positions[poly_loops[2].v]);
    return normal;
  }
  if (poly_loops.size() == 4) {
    float3 normal;
    normal_quad_v3(normal,
                   vert_positions[poly_loops[0].v],
                   vert_positions[poly_loops[1].v],
                   vert_positions[poly_loops[2].v],
                   vert_positions[poly_loops[3].v]);
    return normal;
  }
  /* horrible, two sided face! */
  return float3(0);
}

}  // namespace blender::bke::mesh

void BKE_mesh_calc_poly_normal(const struct MPoly *poly,
                               const struct MLoop *loopstart,
                               const float (*vert_positions)[3],
                               float r_no[3])
{
  copy_v3_v3(r_no,
             blender::bke::mesh::poly_normal_calc(
                 {reinterpret_cast<const blender::float3 *>(vert_positions), INT_MAX},
                 {loopstart, poly->totloop}));
}

namespace blender::bke::mesh {

void normals_calc_polys(const Span<float3> positions,
                        const Span<MPoly> polys,
                        const Span<MLoop> loops,
                        MutableSpan<float3> poly_normals)
{
  threading::parallel_for(polys.index_range(), 1024, [&](const IndexRange range) {
    for (const int i : range) {
      const MPoly &poly = polys[i];
      poly_normals[i] = poly_normal_calc(positions, loops.slice(poly.loopstart, poly.totloop));
    }
  });
}

/** \} */

/* -------------------------------------------------------------------- */
/** \name Mesh Normal Calculation (Polygons & Vertices)
 *
 * Take care making optimizations to this function as improvements to low-poly
 * meshes can slow down high-poly meshes. For details on performance, see D11993.
 * \{ */

void normals_calc_poly_vert(const Span<float3> positions,
                            const Span<MPoly> polys,
                            const Span<MLoop> loops,
                            MutableSpan<float3> poly_normals,
                            MutableSpan<float3> vert_normals)
{

  /* Zero the vertex normal array for accumulation. */
  {
    memset(vert_normals.data(), 0, vert_normals.as_span().size_in_bytes());
  }

  /* Compute poly normals, accumulating them into vertex normals. */
  {
    threading::parallel_for(polys.index_range(), 1024, [&](const IndexRange range) {
      for (const int poly_i : range) {
        const MPoly &poly = polys[poly_i];
        const Span<MLoop> poly_loops = loops.slice(poly.loopstart, poly.totloop);

        float3 &pnor = poly_normals[poly_i];

        const int i_end = poly.totloop - 1;

        /* Polygon Normal and edge-vector. */
        /* Inline version of #poly_normal_calc, also does edge-vectors. */
        {
          zero_v3(pnor);
          /* Newell's Method */
          const float *v_curr = positions[poly_loops[i_end].v];
          for (int i_next = 0; i_next <= i_end; i_next++) {
            const float *v_next = positions[poly_loops[i_next].v];
            add_newell_cross_v3_v3v3(pnor, v_curr, v_next);
            v_curr = v_next;
          }
          if (UNLIKELY(normalize_v3(pnor) == 0.0f)) {
            pnor[2] = 1.0f; /* Other axes set to zero. */
          }
        }

        /* Accumulate angle weighted face normal into the vertex normal. */
        /* Inline version of #accumulate_vertex_normals_poly_v3. */
        {
          float edvec_prev[3], edvec_next[3], edvec_end[3];
          const float *v_curr = positions[poly_loops[i_end].v];
          sub_v3_v3v3(edvec_prev, positions[poly_loops[i_end - 1].v], v_curr);
          normalize_v3(edvec_prev);
          copy_v3_v3(edvec_end, edvec_prev);

          for (int i_next = 0, i_curr = i_end; i_next <= i_end; i_curr = i_next++) {
            const float *v_next = positions[poly_loops[i_next].v];

            /* Skip an extra normalization by reusing the first calculated edge. */
            if (i_next != i_end) {
              sub_v3_v3v3(edvec_next, v_curr, v_next);
              normalize_v3(edvec_next);
            }
            else {
              copy_v3_v3(edvec_next, edvec_end);
            }

            /* Calculate angle between the two poly edges incident on this vertex. */
            const float fac = saacos(-dot_v3v3(edvec_prev, edvec_next));
            const float vnor_add[3] = {pnor[0] * fac, pnor[1] * fac, pnor[2] * fac};

            float *vnor = vert_normals[poly_loops[i_curr].v];
            add_v3_v3_atomic(vnor, vnor_add);
            v_curr = v_next;
            copy_v3_v3(edvec_prev, edvec_next);
          }
        }
      }
    });
  }

  /* Normalize and validate computed vertex normals. */
  {
    threading::parallel_for(positions.index_range(), 1024, [&](const IndexRange range) {
      for (const int vert_i : range) {
        float *no = vert_normals[vert_i];

        if (UNLIKELY(normalize_v3(no) == 0.0f)) {
          /* Following Mesh convention; we use vertex coordinate itself for normal in this case. */
          normalize_v3_v3(no, positions[vert_i]);
        }
      }
    });
  }
}

}  // namespace blender::bke::mesh

/** \} */

/* -------------------------------------------------------------------- */
/** \name Mesh Normal Calculation
 * \{ */

const float (*BKE_mesh_vert_normals_ensure(const Mesh *mesh))[3]
{
  if (!BKE_mesh_vert_normals_are_dirty(mesh)) {
    BLI_assert(mesh->runtime->vert_normals != nullptr || mesh->totvert == 0);
    return mesh->runtime->vert_normals;
  }

  if (mesh->totvert == 0) {
    return nullptr;
  }

  std::lock_guard lock{mesh->runtime->normals_mutex};
  if (!BKE_mesh_vert_normals_are_dirty(mesh)) {
    BLI_assert(mesh->runtime->vert_normals != nullptr);
    return mesh->runtime->vert_normals;
  }

  float(*vert_normals)[3];
  float(*poly_normals)[3];

  /* Isolate task because a mutex is locked and computing normals is multi-threaded. */
  blender::threading::isolate_task([&]() {
    Mesh &mesh_mutable = *const_cast<Mesh *>(mesh);
    const Span<float3> positions = mesh_mutable.vert_positions();
    const Span<MPoly> polys = mesh_mutable.polys();
    const Span<MLoop> loops = mesh_mutable.loops();

    vert_normals = BKE_mesh_vert_normals_for_write(&mesh_mutable);
    poly_normals = BKE_mesh_poly_normals_for_write(&mesh_mutable);
    blender::bke::mesh::normals_calc_poly_vert(
        positions,
        polys,
        loops,
        {reinterpret_cast<float3 *>(poly_normals), mesh->totpoly},
        {reinterpret_cast<float3 *>(vert_normals), mesh->totvert});

    BKE_mesh_vert_normals_clear_dirty(&mesh_mutable);
    BKE_mesh_poly_normals_clear_dirty(&mesh_mutable);
  });

  return vert_normals;
}

const float (*BKE_mesh_poly_normals_ensure(const Mesh *mesh))[3]
{
  if (!BKE_mesh_poly_normals_are_dirty(mesh)) {
    BLI_assert(mesh->runtime->poly_normals != nullptr || mesh->totpoly == 0);
    return mesh->runtime->poly_normals;
  }

  if (mesh->totpoly == 0) {
    return nullptr;
  }

  std::lock_guard lock{mesh->runtime->normals_mutex};
  if (!BKE_mesh_poly_normals_are_dirty(mesh)) {
    BLI_assert(mesh->runtime->poly_normals != nullptr);
    return mesh->runtime->poly_normals;
  }

  float(*poly_normals)[3];

  /* Isolate task because a mutex is locked and computing normals is multi-threaded. */
  blender::threading::isolate_task([&]() {
    Mesh &mesh_mutable = *const_cast<Mesh *>(mesh);
    const Span<float3> positions = mesh_mutable.vert_positions();
    const Span<MPoly> polys = mesh_mutable.polys();
    const Span<MLoop> loops = mesh_mutable.loops();

    poly_normals = BKE_mesh_poly_normals_for_write(&mesh_mutable);
    blender::bke::mesh::normals_calc_polys(
        positions, polys, loops, {reinterpret_cast<float3 *>(poly_normals), mesh->totvert});

    BKE_mesh_poly_normals_clear_dirty(&mesh_mutable);
  });

  return poly_normals;
}

void BKE_mesh_ensure_normals_for_display(Mesh *mesh)
{
  switch (mesh->runtime->wrapper_type) {
    case ME_WRAPPER_TYPE_SUBD:
    case ME_WRAPPER_TYPE_MDATA:
      BKE_mesh_vert_normals_ensure(mesh);
      BKE_mesh_poly_normals_ensure(mesh);
      break;
    case ME_WRAPPER_TYPE_BMESH: {
      BMEditMesh *em = mesh->edit_mesh;
      EditMeshData *emd = mesh->runtime->edit_data;
      if (emd->vertexCos) {
        BKE_editmesh_cache_ensure_vert_normals(em, emd);
        BKE_editmesh_cache_ensure_poly_normals(em, emd);
      }
      return;
    }
  }
}

void BKE_lnor_spacearr_init(MLoopNorSpaceArray *lnors_spacearr,
                            const int numLoops,
                            const char data_type)
{
  if (!(lnors_spacearr->lspacearr && lnors_spacearr->loops_pool)) {
    MemArena *mem;

    if (!lnors_spacearr->mem) {
      lnors_spacearr->mem = BLI_memarena_new(BLI_MEMARENA_STD_BUFSIZE, __func__);
    }
    mem = lnors_spacearr->mem;
    lnors_spacearr->lspacearr = (MLoopNorSpace **)BLI_memarena_calloc(
        mem, sizeof(MLoopNorSpace *) * size_t(numLoops));
    lnors_spacearr->loops_pool = (LinkNode *)BLI_memarena_alloc(
        mem, sizeof(LinkNode) * size_t(numLoops));

    lnors_spacearr->spaces_num = 0;
  }
  BLI_assert(ELEM(data_type, MLNOR_SPACEARR_BMLOOP_PTR, MLNOR_SPACEARR_LOOP_INDEX));
  lnors_spacearr->data_type = data_type;
}

void BKE_lnor_spacearr_tls_init(MLoopNorSpaceArray *lnors_spacearr,
                                MLoopNorSpaceArray *lnors_spacearr_tls)
{
  *lnors_spacearr_tls = *lnors_spacearr;
  lnors_spacearr_tls->mem = BLI_memarena_new(BLI_MEMARENA_STD_BUFSIZE, __func__);
}

void BKE_lnor_spacearr_tls_join(MLoopNorSpaceArray *lnors_spacearr,
                                MLoopNorSpaceArray *lnors_spacearr_tls)
{
  BLI_assert(lnors_spacearr->data_type == lnors_spacearr_tls->data_type);
  BLI_assert(lnors_spacearr->mem != lnors_spacearr_tls->mem);
  lnors_spacearr->spaces_num += lnors_spacearr_tls->spaces_num;
  BLI_memarena_merge(lnors_spacearr->mem, lnors_spacearr_tls->mem);
  BLI_memarena_free(lnors_spacearr_tls->mem);
  lnors_spacearr_tls->mem = nullptr;
  BKE_lnor_spacearr_clear(lnors_spacearr_tls);
}

void BKE_lnor_spacearr_clear(MLoopNorSpaceArray *lnors_spacearr)
{
  lnors_spacearr->spaces_num = 0;
  lnors_spacearr->lspacearr = nullptr;
  lnors_spacearr->loops_pool = nullptr;
  if (lnors_spacearr->mem != nullptr) {
    BLI_memarena_clear(lnors_spacearr->mem);
  }
}

void BKE_lnor_spacearr_free(MLoopNorSpaceArray *lnors_spacearr)
{
  lnors_spacearr->spaces_num = 0;
  lnors_spacearr->lspacearr = nullptr;
  lnors_spacearr->loops_pool = nullptr;
  BLI_memarena_free(lnors_spacearr->mem);
  lnors_spacearr->mem = nullptr;
}

MLoopNorSpace *BKE_lnor_space_create(MLoopNorSpaceArray *lnors_spacearr)
{
  lnors_spacearr->spaces_num++;
  return (MLoopNorSpace *)BLI_memarena_calloc(lnors_spacearr->mem, sizeof(MLoopNorSpace));
}

/* This threshold is a bit touchy (usual float precision issue), this value seems OK. */
#define LNOR_SPACE_TRIGO_THRESHOLD (1.0f - 1e-4f)

void BKE_lnor_space_define(MLoopNorSpace *lnor_space,
                           const float lnor[3],
                           float vec_ref[3],
                           float vec_other[3],
                           BLI_Stack *edge_vectors)
{
  const float pi2 = float(M_PI) * 2.0f;
  float tvec[3], dtp;
  const float dtp_ref = dot_v3v3(vec_ref, lnor);
  const float dtp_other = dot_v3v3(vec_other, lnor);

  if (UNLIKELY(fabsf(dtp_ref) >= LNOR_SPACE_TRIGO_THRESHOLD ||
               fabsf(dtp_other) >= LNOR_SPACE_TRIGO_THRESHOLD)) {
    /* If vec_ref or vec_other are too much aligned with lnor, we can't build lnor space,
     * tag it as invalid and abort. */
    lnor_space->ref_alpha = lnor_space->ref_beta = 0.0f;

    if (edge_vectors) {
      BLI_stack_clear(edge_vectors);
    }
    return;
  }

  copy_v3_v3(lnor_space->vec_lnor, lnor);

  /* Compute ref alpha, average angle of all available edge vectors to lnor. */
  if (edge_vectors) {
    float alpha = 0.0f;
    int count = 0;
    while (!BLI_stack_is_empty(edge_vectors)) {
      const float *vec = (const float *)BLI_stack_peek(edge_vectors);
      alpha += saacosf(dot_v3v3(vec, lnor));
      BLI_stack_discard(edge_vectors);
      count++;
    }
    /* NOTE: In theory, this could be `count > 2`,
     * but there is one case where we only have two edges for two loops:
     * a smooth vertex with only two edges and two faces (our Monkey's nose has that, e.g.).
     */
    BLI_assert(count >= 2); /* This piece of code shall only be called for more than one loop. */
    lnor_space->ref_alpha = alpha / float(count);
  }
  else {
    lnor_space->ref_alpha = (saacosf(dot_v3v3(vec_ref, lnor)) +
                             saacosf(dot_v3v3(vec_other, lnor))) /
                            2.0f;
  }

  /* Project vec_ref on lnor's ortho plane. */
  mul_v3_v3fl(tvec, lnor, dtp_ref);
  sub_v3_v3(vec_ref, tvec);
  normalize_v3_v3(lnor_space->vec_ref, vec_ref);

  cross_v3_v3v3(tvec, lnor, lnor_space->vec_ref);
  normalize_v3_v3(lnor_space->vec_ortho, tvec);

  /* Project vec_other on lnor's ortho plane. */
  mul_v3_v3fl(tvec, lnor, dtp_other);
  sub_v3_v3(vec_other, tvec);
  normalize_v3(vec_other);

  /* Beta is angle between ref_vec and other_vec, around lnor. */
  dtp = dot_v3v3(lnor_space->vec_ref, vec_other);
  if (LIKELY(dtp < LNOR_SPACE_TRIGO_THRESHOLD)) {
    const float beta = saacos(dtp);
    lnor_space->ref_beta = (dot_v3v3(lnor_space->vec_ortho, vec_other) < 0.0f) ? pi2 - beta : beta;
  }
  else {
    lnor_space->ref_beta = pi2;
  }
}

void BKE_lnor_space_add_loop(MLoopNorSpaceArray *lnors_spacearr,
                             MLoopNorSpace *lnor_space,
                             const int ml_index,
                             void *bm_loop,
                             const bool is_single)
{
  BLI_assert((lnors_spacearr->data_type == MLNOR_SPACEARR_LOOP_INDEX && bm_loop == nullptr) ||
             (lnors_spacearr->data_type == MLNOR_SPACEARR_BMLOOP_PTR && bm_loop != nullptr));

  lnors_spacearr->lspacearr[ml_index] = lnor_space;
  if (bm_loop == nullptr) {
    bm_loop = POINTER_FROM_INT(ml_index);
  }
  if (is_single) {
    BLI_assert(lnor_space->loops == nullptr);
    lnor_space->flags |= MLNOR_SPACE_IS_SINGLE;
    lnor_space->loops = (LinkNode *)bm_loop;
  }
  else {
    BLI_assert((lnor_space->flags & MLNOR_SPACE_IS_SINGLE) == 0);
    BLI_linklist_prepend_nlink(&lnor_space->loops, bm_loop, &lnors_spacearr->loops_pool[ml_index]);
  }
}

MINLINE float unit_short_to_float(const short val)
{
  return float(val) / float(SHRT_MAX);
}

MINLINE short unit_float_to_short(const float val)
{
  /* Rounding. */
  return short(floorf(val * float(SHRT_MAX) + 0.5f));
}

void BKE_lnor_space_custom_data_to_normal(const MLoopNorSpace *lnor_space,
                                          const short clnor_data[2],
                                          float r_custom_lnor[3])
{
  /* NOP custom normal data or invalid lnor space, return. */
  if (clnor_data[0] == 0 || lnor_space->ref_alpha == 0.0f || lnor_space->ref_beta == 0.0f) {
    copy_v3_v3(r_custom_lnor, lnor_space->vec_lnor);
    return;
  }

  {
    /* TODO: Check whether using #sincosf() gives any noticeable benefit
     * (could not even get it working under linux though)! */
    const float pi2 = float(M_PI * 2.0);
    const float alphafac = unit_short_to_float(clnor_data[0]);
    const float alpha = (alphafac > 0.0f ? lnor_space->ref_alpha : pi2 - lnor_space->ref_alpha) *
                        alphafac;
    const float betafac = unit_short_to_float(clnor_data[1]);

    mul_v3_v3fl(r_custom_lnor, lnor_space->vec_lnor, cosf(alpha));

    if (betafac == 0.0f) {
      madd_v3_v3fl(r_custom_lnor, lnor_space->vec_ref, sinf(alpha));
    }
    else {
      const float sinalpha = sinf(alpha);
      const float beta = (betafac > 0.0f ? lnor_space->ref_beta : pi2 - lnor_space->ref_beta) *
                         betafac;
      madd_v3_v3fl(r_custom_lnor, lnor_space->vec_ref, sinalpha * cosf(beta));
      madd_v3_v3fl(r_custom_lnor, lnor_space->vec_ortho, sinalpha * sinf(beta));
    }
  }
}

void BKE_lnor_space_custom_normal_to_data(const MLoopNorSpace *lnor_space,
                                          const float custom_lnor[3],
                                          short r_clnor_data[2])
{
  /* We use nullptr vector as NOP custom normal (can be simpler than giving auto-computed `lnor`).
   */
  if (is_zero_v3(custom_lnor) || compare_v3v3(lnor_space->vec_lnor, custom_lnor, 1e-4f)) {
    r_clnor_data[0] = r_clnor_data[1] = 0;
    return;
  }

  {
    const float pi2 = float(M_PI * 2.0);
    const float cos_alpha = dot_v3v3(lnor_space->vec_lnor, custom_lnor);
    float vec[3], cos_beta;
    float alpha;

    alpha = saacosf(cos_alpha);
    if (alpha > lnor_space->ref_alpha) {
      /* Note we could stick to [0, pi] range here,
       * but makes decoding more complex, not worth it. */
      r_clnor_data[0] = unit_float_to_short(-(pi2 - alpha) / (pi2 - lnor_space->ref_alpha));
    }
    else {
      r_clnor_data[0] = unit_float_to_short(alpha / lnor_space->ref_alpha);
    }

    /* Project custom lnor on (vec_ref, vec_ortho) plane. */
    mul_v3_v3fl(vec, lnor_space->vec_lnor, -cos_alpha);
    add_v3_v3(vec, custom_lnor);
    normalize_v3(vec);

    cos_beta = dot_v3v3(lnor_space->vec_ref, vec);

    if (cos_beta < LNOR_SPACE_TRIGO_THRESHOLD) {
      float beta = saacosf(cos_beta);
      if (dot_v3v3(lnor_space->vec_ortho, vec) < 0.0f) {
        beta = pi2 - beta;
      }

      if (beta > lnor_space->ref_beta) {
        r_clnor_data[1] = unit_float_to_short(-(pi2 - beta) / (pi2 - lnor_space->ref_beta));
      }
      else {
        r_clnor_data[1] = unit_float_to_short(beta / lnor_space->ref_beta);
      }
    }
    else {
      r_clnor_data[1] = 0;
    }
  }
}

#define LOOP_SPLIT_TASK_BLOCK_SIZE 1024

struct LoopSplitTaskData {
  enum class Type : int8_t {
    BlockEnd = 0, /* Set implicitly by calloc. */
    Fan = 1,
    Single = 2,
  };

  /** We have to create those outside of tasks, since #MemArena is not thread-safe. */
  MLoopNorSpace *lnor_space;
  int ml_curr_index;
  /** Also used a flag to switch between single or fan process! */
  int ml_prev_index;
  int poly_index;

  Type flag;
};

struct LoopSplitTaskDataCommon {
  /* Read/write.
   * Note we do not need to protect it, though, since two different tasks will *always* affect
   * different elements in the arrays. */
  MLoopNorSpaceArray *lnors_spacearr;
  MutableSpan<float3> loop_normals;
  MutableSpan<short2> clnors_data;

  /* Read-only. */
  Span<float3> positions;
  Span<MEdge> edges;
  Span<MLoop> loops;
  Span<MPoly> polys;
  Span<int2> edge_to_loops;
  Span<int> loop_to_poly;
  Span<float3> poly_normals;
  Span<float3> vert_normals;
};

#define INDEX_UNSET INT_MIN
#define INDEX_INVALID -1
/* See comment about edge_to_loops below. */
#define IS_EDGE_SHARP(_e2l) ELEM((_e2l)[1], INDEX_UNSET, INDEX_INVALID)

namespace blender::bke::mesh {

static void mesh_edges_sharp_tag(const Span<MPoly> polys,
                                 const Span<MLoop> loops,
                                 const Span<int> loop_to_poly_map,
                                 const Span<float3> poly_normals,
                                 const Span<bool> sharp_edges,
                                 const bool check_angle,
                                 const float split_angle,
                                 MutableSpan<int2> edge_to_loops,
                                 MutableSpan<bool> r_sharp_edges)
{
  const float split_angle_cos = check_angle ? cosf(split_angle) : -1.0f;

  for (const int poly_i : polys.index_range()) {
    const MPoly &poly = polys[poly_i];
    for (const int loop_index : IndexRange(poly.loopstart, poly.totloop)) {
      const int vert_i = loops[loop_index].v;
      const int edge_i = loops[loop_index].e;

      int2 &e2l = edge_to_loops[edge_i];

      /* Check whether current edge might be smooth or sharp */
      if ((e2l[0] | e2l[1]) == 0) {
        /* 'Empty' edge until now, set e2l[0] (and e2l[1] to INDEX_UNSET to tag it as unset). */
        e2l[0] = loop_index;
        /* We have to check this here too, else we might miss some flat faces!!! */
        e2l[1] = (poly.flag & ME_SMOOTH) ? INDEX_UNSET : INDEX_INVALID;
      }
      else if (e2l[1] == INDEX_UNSET) {
        const bool is_angle_sharp = (check_angle &&
                                     dot_v3v3(poly_normals[loop_to_poly_map[e2l[0]]],
                                              poly_normals[poly_i]) < split_angle_cos);

        /* Second loop using this edge, time to test its sharpness.
         * An edge is sharp if it is tagged as such, or its face is not smooth,
         * or both poly have opposed (flipped) normals, i.e. both loops on the same edge share the
         * same vertex, or angle between both its polys' normals is above split_angle value.
         */
        if (!(poly.flag & ME_SMOOTH) || (!sharp_edges.is_empty() && sharp_edges[edge_i]) ||
            vert_i == loops[e2l[0]].v || is_angle_sharp) {
          /* NOTE: we are sure that loop != 0 here ;). */
          e2l[1] = INDEX_INVALID;

          /* We want to avoid tagging edges as sharp when it is already defined as such by
           * other causes than angle threshold. */
          if (!r_sharp_edges.is_empty() && is_angle_sharp) {
            r_sharp_edges[edge_i] = true;
          }
        }
        else {
          e2l[1] = loop_index;
        }
      }
      else if (!IS_EDGE_SHARP(e2l)) {
        /* More than two loops using this edge, tag as sharp if not yet done. */
        e2l[1] = INDEX_INVALID;

        /* We want to avoid tagging edges as sharp when it is already defined as such by
         * other causes than angle threshold. */
        if (!r_sharp_edges.is_empty()) {
          r_sharp_edges[edge_i] = false;
        }
      }
      /* Else, edge is already 'disqualified' (i.e. sharp)! */
    }
  }
}

void edges_sharp_from_angle_set(Span<MPoly> polys,
                                Span<MLoop> loops,
                                Span<float3> poly_normals,
                                const float split_angle,
                                MutableSpan<bool> sharp_edges)
{
  if (split_angle >= float(M_PI)) {
    /* Nothing to do! */
    return;
  }

  /* Mapping edge -> loops. See #bke::mesh::normals_calc_loop for details. */
  Array<int2> edge_to_loops(sharp_edges.size(), int2(0));

  /* Simple mapping from a loop to its polygon index. */
  const Array<int> loop_to_poly = mesh_topology::build_loop_to_poly_map(polys, loops.size());

  mesh_edges_sharp_tag(polys,
                       loops,
                       loop_to_poly,
                       poly_normals,
                       sharp_edges,
                       true,
                       split_angle,
                       edge_to_loops,
                       sharp_edges);
}

static void loop_manifold_fan_around_vert_next(const Span<MLoop> loops,
                                               const Span<MPoly> polys,
                                               const Span<int> loop_to_poly,
                                               const int *e2lfan_curr,
                                               const uint mv_pivot_index,
                                               int *r_mlfan_curr_index,
                                               int *r_mlfan_vert_index,
                                               int *r_mpfan_curr_index)
{
  const int mlfan_curr_orig = *r_mlfan_curr_index;
  const uint vert_fan_orig = loops[mlfan_curr_orig].v;

  /* WARNING: This is rather complex!
   * We have to find our next edge around the vertex (fan mode).
   * First we find the next loop, which is either previous or next to mlfan_curr_index, depending
   * whether both loops using current edge are in the same direction or not, and whether
   * mlfan_curr_index actually uses the vertex we are fanning around!
   * mlfan_curr_index is the index of mlfan_next here, and mlfan_next is not the real next one
   * (i.e. not the future `mlfan_curr`). */
  *r_mlfan_curr_index = (e2lfan_curr[0] == *r_mlfan_curr_index) ? e2lfan_curr[1] : e2lfan_curr[0];
  *r_mpfan_curr_index = loop_to_poly[*r_mlfan_curr_index];

  BLI_assert(*r_mlfan_curr_index >= 0);
  BLI_assert(*r_mpfan_curr_index >= 0);

  const uint vert_fan_next = loops[*r_mlfan_curr_index].v;
  const MPoly &mpfan_next = polys[*r_mpfan_curr_index];
  if ((vert_fan_orig == vert_fan_next && vert_fan_orig == mv_pivot_index) ||
      !ELEM(vert_fan_orig, vert_fan_next, mv_pivot_index)) {
    /* We need the previous loop, but current one is our vertex's loop. */
    *r_mlfan_vert_index = *r_mlfan_curr_index;
    if (--(*r_mlfan_curr_index) < mpfan_next.loopstart) {
      *r_mlfan_curr_index = mpfan_next.loopstart + mpfan_next.totloop - 1;
    }
  }
  else {
    /* We need the next loop, which is also our vertex's loop. */
    if (++(*r_mlfan_curr_index) >= mpfan_next.loopstart + mpfan_next.totloop) {
      *r_mlfan_curr_index = mpfan_next.loopstart;
    }
    *r_mlfan_vert_index = *r_mlfan_curr_index;
  }
}

static void split_loop_nor_single_do(LoopSplitTaskDataCommon *common_data, LoopSplitTaskData *data)
{
  MLoopNorSpaceArray *lnors_spacearr = common_data->lnors_spacearr;
  const Span<short2> clnors_data = common_data->clnors_data;

  const Span<float3> positions = common_data->positions;
  const Span<MEdge> edges = common_data->edges;
  const Span<MLoop> loops = common_data->loops;
  const Span<float3> poly_normals = common_data->poly_normals;
  MutableSpan<float3> loop_normals = common_data->loop_normals;

  MLoopNorSpace *lnor_space = data->lnor_space;
  const int ml_curr_index = data->ml_curr_index;
  const int ml_prev_index = data->ml_prev_index;
  const int poly_index = data->poly_index;

  /* Simple case (both edges around that vertex are sharp in current polygon),
   * this loop just takes its poly normal.
   */
  loop_normals[ml_curr_index] = poly_normals[poly_index];

#if 0
  printf("BASIC: handling loop %d / edge %d / vert %d / poly %d\n",
         ml_curr_index,
         loops[ml_curr_index].e,
         loops[ml_curr_index].v,
         poly_index);
#endif

  /* If needed, generate this (simple!) lnor space. */
  if (lnors_spacearr) {
    float vec_curr[3], vec_prev[3];

    const uint mv_pivot_index = loops[ml_curr_index].v; /* The vertex we are "fanning" around! */
    const MEdge *me_curr = &edges[loops[ml_curr_index].e];
    const int vert_2 = me_curr->v1 == mv_pivot_index ? me_curr->v2 : me_curr->v1;
    const MEdge *me_prev = &edges[loops[ml_prev_index].e];
    const int vert_3 = me_prev->v1 == mv_pivot_index ? me_prev->v2 : me_prev->v1;

    sub_v3_v3v3(vec_curr, positions[vert_2], positions[mv_pivot_index]);
    normalize_v3(vec_curr);
    sub_v3_v3v3(vec_prev, positions[vert_3], positions[mv_pivot_index]);
    normalize_v3(vec_prev);

    BKE_lnor_space_define(lnor_space, loop_normals[ml_curr_index], vec_curr, vec_prev, nullptr);
    /* We know there is only one loop in this space, no need to create a link-list in this case. */
    BKE_lnor_space_add_loop(lnors_spacearr, lnor_space, ml_curr_index, nullptr, true);

    if (!clnors_data.is_empty()) {
      BKE_lnor_space_custom_data_to_normal(
          lnor_space, clnors_data[ml_curr_index], loop_normals[ml_curr_index]);
    }
  }
}

static void split_loop_nor_fan_do(LoopSplitTaskDataCommon *common_data,
                                  LoopSplitTaskData *data,
                                  BLI_Stack *edge_vectors)
{
  MLoopNorSpaceArray *lnors_spacearr = common_data->lnors_spacearr;
  MutableSpan<float3> loop_normals = common_data->loop_normals;
  MutableSpan<short2> clnors_data = common_data->clnors_data;

  const Span<float3> positions = common_data->positions;
  const Span<MEdge> edges = common_data->edges;
  const Span<MPoly> polys = common_data->polys;
  const Span<MLoop> loops = common_data->loops;
  const Span<int2> edge_to_loops = common_data->edge_to_loops;
  const Span<int> loop_to_poly = common_data->loop_to_poly;
  const Span<float3> poly_normals = common_data->poly_normals;

  MLoopNorSpace *lnor_space = data->lnor_space;
#if 0 /* Not needed for 'fan' loops. */
  float(*lnor)[3] = data->lnor;
#endif
  const int ml_curr_index = data->ml_curr_index;
  const int ml_prev_index = data->ml_prev_index;
  const int poly_index = data->poly_index;

  /* Sigh! we have to fan around current vertex, until we find the other non-smooth edge,
   * and accumulate face normals into the vertex!
   * Note in case this vertex has only one sharp edges, this is a waste because the normal is the
   * same as the vertex normal, but I do not see any easy way to detect that (would need to count
   * number of sharp edges per vertex, I doubt the additional memory usage would be worth it,
   * especially as it should not be a common case in real-life meshes anyway). */
  const uint mv_pivot_index = loops[ml_curr_index].v; /* The vertex we are "fanning" around! */

  /* `ml_curr_index` would be mlfan_prev if we needed that one. */
  const MEdge *me_org = &edges[loops[ml_curr_index].e];

  float vec_curr[3], vec_prev[3], vec_org[3];
  float lnor[3] = {0.0f, 0.0f, 0.0f};

  /* We validate clnors data on the fly - cheapest way to do! */
  int clnors_avg[2] = {0, 0};
  short2 *clnor_ref = nullptr;
  int clnors_count = 0;
  bool clnors_invalid = false;

  /* Temp loop normal stack. */
  BLI_SMALLSTACK_DECLARE(normal, float *);
  /* Temp clnors stack. */
  BLI_SMALLSTACK_DECLARE(clnors, short *);

  /* `mlfan_vert_index` the loop of our current edge might not be the loop of our current vertex!
   */
  int mlfan_curr_index = ml_prev_index;
  int mlfan_vert_index = ml_curr_index;
  int mpfan_curr_index = poly_index;

  BLI_assert(mlfan_curr_index >= 0);
  BLI_assert(mlfan_vert_index >= 0);
  BLI_assert(mpfan_curr_index >= 0);

  /* Only need to compute previous edge's vector once, then we can just reuse old current one! */
  {
    const float3 &mv_2 = (me_org->v1 == mv_pivot_index) ? positions[me_org->v2] :
                                                          positions[me_org->v1];

    sub_v3_v3v3(vec_org, mv_2, positions[mv_pivot_index]);
    normalize_v3(vec_org);
    copy_v3_v3(vec_prev, vec_org);

    if (lnors_spacearr) {
      BLI_stack_push(edge_vectors, vec_org);
    }
  }

  // printf("FAN: vert %d, start edge %d\n", mv_pivot_index, ml_curr->e);

  while (true) {
    const MEdge *me_curr = &edges[loops[mlfan_curr_index].e];
    /* Compute edge vectors.
     * NOTE: We could pre-compute those into an array, in the first iteration, instead of computing
     *       them twice (or more) here. However, time gained is not worth memory and time lost,
     *       given the fact that this code should not be called that much in real-life meshes.
     */
    {
      const float3 &mv_2 = (me_curr->v1 == mv_pivot_index) ? positions[me_curr->v2] :
                                                             positions[me_curr->v1];

      sub_v3_v3v3(vec_curr, mv_2, positions[mv_pivot_index]);
      normalize_v3(vec_curr);
    }

    // printf("\thandling edge %d / loop %d\n", loops[mlfan_curr_index].e, mlfan_curr_index);

    {
      /* Code similar to accumulate_vertex_normals_poly_v3. */
      /* Calculate angle between the two poly edges incident on this vertex. */
      const float fac = saacos(dot_v3v3(vec_curr, vec_prev));
      /* Accumulate */
      madd_v3_v3fl(lnor, poly_normals[mpfan_curr_index], fac);

      if (!clnors_data.is_empty()) {
        /* Accumulate all clnors, if they are not all equal we have to fix that! */
        short2 *clnor = &clnors_data[mlfan_vert_index];
        if (clnors_count) {
          clnors_invalid |= ((*clnor_ref)[0] != (*clnor)[0] || (*clnor_ref)[1] != (*clnor)[1]);
        }
        else {
          clnor_ref = clnor;
        }
        clnors_avg[0] += (*clnor)[0];
        clnors_avg[1] += (*clnor)[1];
        clnors_count++;
        /* We store here a pointer to all custom loop_normals processed. */
        BLI_SMALLSTACK_PUSH(clnors, (short *)*clnor);
      }
    }

    /* We store here a pointer to all loop-normals processed. */
    BLI_SMALLSTACK_PUSH(normal, (float *)(loop_normals[mlfan_vert_index]));

    if (lnors_spacearr) {
      /* Assign current lnor space to current 'vertex' loop. */
      BKE_lnor_space_add_loop(lnors_spacearr, lnor_space, mlfan_vert_index, nullptr, false);
      if (me_curr != me_org) {
        /* We store here all edges-normalized vectors processed. */
        BLI_stack_push(edge_vectors, vec_curr);
      }
    }

    if (IS_EDGE_SHARP(edge_to_loops[loops[mlfan_curr_index].e]) || (me_curr == me_org)) {
      /* Current edge is sharp and we have finished with this fan of faces around this vert,
       * or this vert is smooth, and we have completed a full turn around it. */
      // printf("FAN: Finished!\n");
      break;
    }

    copy_v3_v3(vec_prev, vec_curr);

    /* Find next loop of the smooth fan. */
    loop_manifold_fan_around_vert_next(loops,
                                       polys,
                                       loop_to_poly,
                                       edge_to_loops[loops[mlfan_curr_index].e],
                                       mv_pivot_index,
                                       &mlfan_curr_index,
                                       &mlfan_vert_index,
                                       &mpfan_curr_index);
  }

  {
    float lnor_len = normalize_v3(lnor);

    /* If we are generating lnor spacearr, we can now define the one for this fan,
     * and optionally compute final lnor from custom data too!
     */
    if (lnors_spacearr) {
      if (UNLIKELY(lnor_len == 0.0f)) {
        /* Use vertex normal as fallback! */
        copy_v3_v3(lnor, loop_normals[mlfan_vert_index]);
        lnor_len = 1.0f;
      }

      BKE_lnor_space_define(lnor_space, lnor, vec_org, vec_curr, edge_vectors);

      if (!clnors_data.is_empty()) {
        if (clnors_invalid) {
          short *clnor;

          clnors_avg[0] /= clnors_count;
          clnors_avg[1] /= clnors_count;
          /* Fix/update all clnors of this fan with computed average value. */
          if (G.debug & G_DEBUG) {
            printf("Invalid clnors in this fan!\n");
          }
          while ((clnor = (short *)BLI_SMALLSTACK_POP(clnors))) {
            // print_v2("org clnor", clnor);
            clnor[0] = short(clnors_avg[0]);
            clnor[1] = short(clnors_avg[1]);
          }
          // print_v2("new clnors", clnors_avg);
        }
        /* Extra bonus: since small-stack is local to this function,
         * no more need to empty it at all cost! */

        BKE_lnor_space_custom_data_to_normal(lnor_space, *clnor_ref, lnor);
      }
    }

    /* In case we get a zero normal here, just use vertex normal already set! */
    if (LIKELY(lnor_len != 0.0f)) {
      /* Copy back the final computed normal into all related loop-normals. */
      float *nor;

      while ((nor = (float *)BLI_SMALLSTACK_POP(normal))) {
        copy_v3_v3(nor, lnor);
      }
    }
    /* Extra bonus: since small-stack is local to this function,
     * no more need to empty it at all cost! */
  }
}

static void loop_split_worker_do(LoopSplitTaskDataCommon *common_data,
                                 LoopSplitTaskData *data,
                                 BLI_Stack *edge_vectors)
{
  if (data->flag == LoopSplitTaskData::Type::Fan) {
    BLI_assert((edge_vectors == nullptr) || BLI_stack_is_empty(edge_vectors));
    split_loop_nor_fan_do(common_data, data, edge_vectors);
  }
  else {
    /* No need for edge_vectors for 'single' case! */
    split_loop_nor_single_do(common_data, data);
  }
}

static void loop_split_worker(TaskPool *__restrict pool, void *taskdata)
{
  LoopSplitTaskDataCommon *common_data = (LoopSplitTaskDataCommon *)BLI_task_pool_user_data(pool);
  LoopSplitTaskData *data = (LoopSplitTaskData *)taskdata;

  /* Temp edge vectors stack, only used when computing lnor spacearr. */
  BLI_Stack *edge_vectors = common_data->lnors_spacearr ?
                                BLI_stack_new(sizeof(float[3]), __func__) :
                                nullptr;

  for (int i = 0; i < LOOP_SPLIT_TASK_BLOCK_SIZE; i++, data++) {
    if (data->flag == LoopSplitTaskData::Type::BlockEnd) {
      break;
    }

    loop_split_worker_do(common_data, data, edge_vectors);
  }

  if (edge_vectors) {
    BLI_stack_free(edge_vectors);
  }
}

/**
 * Check whether given loop is part of an unknown-so-far cyclic smooth fan, or not.
 * Needed because cyclic smooth fans have no obvious 'entry point',
 * and yet we need to walk them once, and only once.
 */
static bool loop_split_generator_check_cyclic_smooth_fan(const Span<MLoop> mloops,
                                                         const Span<MPoly> polys,
                                                         const Span<int2> edge_to_loops,
                                                         const Span<int> loop_to_poly,
                                                         const int *e2l_prev,
                                                         MutableBitSpan skip_loops,
                                                         const int ml_curr_index,
                                                         const int ml_prev_index,
                                                         const int mp_curr_index)
{
  const uint mv_pivot_index = mloops[ml_curr_index].v; /* The vertex we are "fanning" around! */

  const int *e2lfan_curr = e2l_prev;
  if (IS_EDGE_SHARP(e2lfan_curr)) {
    /* Sharp loop, so not a cyclic smooth fan. */
    return false;
  }

  /* `mlfan_vert_index` the loop of our current edge might not be the loop of our current vertex!
   */
  int mlfan_curr_index = ml_prev_index;
  int mlfan_vert_index = ml_curr_index;
  int mpfan_curr_index = mp_curr_index;

  BLI_assert(mlfan_curr_index >= 0);
  BLI_assert(mlfan_vert_index >= 0);
  BLI_assert(mpfan_curr_index >= 0);

  BLI_assert(!skip_loops[mlfan_vert_index]);
  skip_loops[mlfan_vert_index].set();

  while (true) {
    /* Find next loop of the smooth fan. */
    loop_manifold_fan_around_vert_next(mloops,
                                       polys,
                                       loop_to_poly,
                                       e2lfan_curr,
                                       mv_pivot_index,
                                       &mlfan_curr_index,
                                       &mlfan_vert_index,
                                       &mpfan_curr_index);

    e2lfan_curr = edge_to_loops[mloops[mlfan_curr_index].e];

    if (IS_EDGE_SHARP(e2lfan_curr)) {
      /* Sharp loop/edge, so not a cyclic smooth fan. */
      return false;
    }
    /* Smooth loop/edge. */
    if (skip_loops[mlfan_vert_index]) {
      if (mlfan_vert_index == ml_curr_index) {
        /* We walked around a whole cyclic smooth fan without finding any already-processed loop,
         * means we can use initial current / previous edge as start for this smooth fan. */
        return true;
      }
      /* Already checked in some previous looping, we can abort. */
      return false;
    }

    /* We can skip it in future, and keep checking the smooth fan. */
    skip_loops[mlfan_vert_index].set();
  }
}

static void loop_split_generator(TaskPool *pool, LoopSplitTaskDataCommon *common_data)
{
  MLoopNorSpaceArray *lnors_spacearr = common_data->lnors_spacearr;

  const Span<MLoop> loops = common_data->loops;
  const Span<MPoly> polys = common_data->polys;
  const Span<int> loop_to_poly = common_data->loop_to_poly;
  const Span<int2> edge_to_loops = common_data->edge_to_loops;

  BitVector<> skip_loops(loops.size(), false);

  LoopSplitTaskData *data_buff = nullptr;
  int data_idx = 0;

  /* Temp edge vectors stack, only used when computing lnor spacearr
   * (and we are not multi-threading). */
  BLI_Stack *edge_vectors = nullptr;

#ifdef DEBUG_TIME
  SCOPED_TIMER_AVERAGED(__func__);
#endif

  if (!pool) {
    if (lnors_spacearr) {
      edge_vectors = BLI_stack_new(sizeof(float[3]), __func__);
    }
  }

  /* We now know edges that can be smoothed (with their vector, and their two loops),
   * and edges that will be hard! Now, time to generate the normals.
   */
  for (const int poly_index : polys.index_range()) {
    const MPoly &poly = polys[poly_index];

    for (const int ml_curr_index : IndexRange(poly.loopstart, poly.totloop)) {
      const int ml_prev_index = mesh_topology::poly_loop_prev(poly, ml_curr_index);

#if 0
      printf("Checking loop %d / edge %u / vert %u (sharp edge: %d, skiploop: %d)",
             ml_curr_index,
             loops[ml_curr_index].e,
             loops[ml_curr_index].v,
             IS_EDGE_SHARP(edge_to_loops[loops[ml_curr_index].e]),
             skip_loops[ml_curr_index]);
#endif

      /* A smooth edge, we have to check for cyclic smooth fan case.
       * If we find a new, never-processed cyclic smooth fan, we can do it now using that loop/edge
       * as 'entry point', otherwise we can skip it. */

      /* NOTE: In theory, we could make #loop_split_generator_check_cyclic_smooth_fan() store
       * mlfan_vert_index'es and edge indexes in two stacks, to avoid having to fan again around
       * the vert during actual computation of `clnor` & `clnorspace`.
       * However, this would complicate the code, add more memory usage, and despite its logical
       * complexity, #loop_manifold_fan_around_vert_next() is quite cheap in term of CPU cycles,
       * so really think it's not worth it. */
      if (!IS_EDGE_SHARP(edge_to_loops[loops[ml_curr_index].e]) &&
          (skip_loops[ml_curr_index] ||
           !loop_split_generator_check_cyclic_smooth_fan(loops,
                                                         polys,
                                                         edge_to_loops,
                                                         loop_to_poly,
                                                         edge_to_loops[loops[ml_prev_index].e],
                                                         skip_loops,
                                                         ml_curr_index,
                                                         ml_prev_index,
                                                         poly_index))) {
        // printf("SKIPPING!\n");
      }
      else {
        LoopSplitTaskData *data, data_local;

        // printf("PROCESSING!\n");

        if (pool) {
          if (data_idx == 0) {
            data_buff = (LoopSplitTaskData *)MEM_calloc_arrayN(
                LOOP_SPLIT_TASK_BLOCK_SIZE, sizeof(*data_buff), __func__);
          }
          data = &data_buff[data_idx];
        }
        else {
          data = &data_local;
          memset(data, 0, sizeof(*data));
        }

        if (IS_EDGE_SHARP(edge_to_loops[loops[ml_curr_index].e]) &&
            IS_EDGE_SHARP(edge_to_loops[loops[ml_prev_index].e])) {
          data->ml_curr_index = ml_curr_index;
          data->ml_prev_index = ml_prev_index;
          data->flag = LoopSplitTaskData::Type::Single;
          data->poly_index = poly_index;
          if (lnors_spacearr) {
            data->lnor_space = BKE_lnor_space_create(lnors_spacearr);
          }
        }
        else {
          /* We do not need to check/tag loops as already computed. Due to the fact that a loop
           * only points to one of its two edges, the same fan will never be walked more than once.
           * Since we consider edges that have neighbor polys with inverted (flipped) normals as
           * sharp, we are sure that no fan will be skipped, even only considering the case (sharp
           * current edge, smooth previous edge), and not the alternative (smooth current edge,
           * sharp previous edge). All this due/thanks to the link between normals and loop
           * ordering (i.e. winding). */
          data->ml_curr_index = ml_curr_index;
          data->ml_prev_index = ml_prev_index;
          data->flag = LoopSplitTaskData::Type::Fan;
          data->poly_index = poly_index;
          if (lnors_spacearr) {
            data->lnor_space = BKE_lnor_space_create(lnors_spacearr);
          }
        }

        if (pool) {
          data_idx++;
          if (data_idx == LOOP_SPLIT_TASK_BLOCK_SIZE) {
            BLI_task_pool_push(pool, loop_split_worker, data_buff, true, nullptr);
            data_idx = 0;
          }
        }
        else {
          loop_split_worker_do(common_data, data, edge_vectors);
        }
      }
    }
  }

  if (pool && data_idx) {
    BLI_task_pool_push(pool, loop_split_worker, data_buff, true, nullptr);
  }

  if (edge_vectors) {
    BLI_stack_free(edge_vectors);
  }
}

void normals_calc_loop(Span<float3> vert_positions,
                       Span<MEdge> edges,
                       Span<MPoly> polys,
                       Span<MLoop> loops,
                       Span<int> loop_to_poly_map,
                       Span<float3> vert_normals,
                       Span<float3> poly_normals,
                       const bool *sharp_edges,
                       bool use_split_normals,
                       float split_angle,
                       short (*clnors_data)[2],
                       MLoopNorSpaceArray *r_lnors_spacearr,
                       MutableSpan<float3> r_loop_normals)
{
  /* For now this is not supported.
   * If we do not use split normals, we do not generate anything fancy! */
  BLI_assert(use_split_normals || !(r_lnors_spacearr));

  if (!use_split_normals) {
    /* In this case, simply fill `r_loop_normals` with `vert_normals`
     * (or `poly_normals` for flat faces), quite simple!
     * Note this is done here to keep some logic and consistency in this quite complex code,
     * since we may want to use loop_normals even when mesh's 'autosmooth' is disabled
     * (see e.g. mesh mapping code). As usual, we could handle that on case-by-case basis,
     * but simpler to keep it well confined here. */
<<<<<<< HEAD
    for (const int poly_index : polys.index_range()) {
      const MPoly *poly = &polys[poly_index];
      int ml_index = poly->loopstart;
      const int ml_index_end = ml_index + poly->totloop;
      const bool is_poly_flat = ((poly->flag & ME_SMOOTH) == 0);
=======
    int poly_index;

    for (poly_index = 0; poly_index < numPolys; poly_index++) {
      const MPoly &poly = polys[poly_index];
      int ml_index = poly.loopstart;
      const int ml_index_end = ml_index + poly.totloop;
      const bool is_poly_flat = ((poly.flag & ME_SMOOTH) == 0);
>>>>>>> 915ff8d1

      for (; ml_index < ml_index_end; ml_index++) {
        if (is_poly_flat) {
          copy_v3_v3(r_loop_normals[ml_index], poly_normals[poly_index]);
        }
        else {
          copy_v3_v3(r_loop_normals[ml_index], vert_normals[loops[ml_index].v]);
        }
      }
    }
    return;
  }

  /**
   * Mapping edge -> loops.
   * If that edge is used by more than two loops (polys),
   * it is always sharp (and tagged as such, see below).
   * We also use the second loop index as a kind of flag:
   *
   * - smooth edge: > 0.
   * - sharp edge: < 0 (INDEX_INVALID || INDEX_UNSET).
   * - unset: INDEX_UNSET.
   *
   * Note that currently we only have two values for second loop of sharp edges.
   * However, if needed, we can store the negated value of loop index instead of INDEX_INVALID
   * to retrieve the real value later in code).
   * Note also that loose edges always have both values set to 0! */
  Array<int2> edge_to_loops(edges.size(), int2(0));

  /* Simple mapping from a loop to its polygon index. */
  Span<int> loop_to_poly;
  Array<int> local_loop_to_poly_map;
  if (loop_to_poly_map.is_empty()) {
    local_loop_to_poly_map = mesh_topology::build_loop_to_poly_map(polys, loops.size());
    loop_to_poly = local_loop_to_poly_map;
  }
  else {
    loop_to_poly = loop_to_poly_map;
  }

  /* When using custom loop normals, disable the angle feature! */
  const bool check_angle = (split_angle < float(M_PI)) && (clnors_data == nullptr);

  MLoopNorSpaceArray _lnors_spacearr = {nullptr};

#ifdef DEBUG_TIME
  SCOPED_TIMER_AVERAGED(__func__);
#endif

  if (!r_lnors_spacearr && clnors_data) {
    /* We need to compute lnor spacearr if some custom lnor data are given to us! */
    r_lnors_spacearr = &_lnors_spacearr;
  }
  if (r_lnors_spacearr) {
    BKE_lnor_spacearr_init(r_lnors_spacearr, loops.size(), MLNOR_SPACEARR_LOOP_INDEX);
  }

  /* Init data common to all tasks. */
  LoopSplitTaskDataCommon common_data;
  common_data.lnors_spacearr = r_lnors_spacearr;
  common_data.loop_normals = r_loop_normals;
  common_data.clnors_data = {reinterpret_cast<short2 *>(clnors_data),
                             clnors_data ? loops.size() : 0};
  common_data.positions = vert_positions;
  common_data.edges = edges;
  common_data.polys = polys;
  common_data.loops = loops;
  common_data.edge_to_loops = edge_to_loops;
  common_data.loop_to_poly = loop_to_poly;
  common_data.poly_normals = poly_normals;
  common_data.vert_normals = vert_normals;

  /* Pre-populate all loop normals as if their verts were all smooth.
   * This way we don't have to compute those later! */
  threading::parallel_for(polys.index_range(), 1024, [&](const IndexRange range) {
    for (const int poly_i : range) {
      const MPoly &poly = polys[poly_i];
      for (const int loop_i : IndexRange(poly.loopstart, poly.totloop)) {
        copy_v3_v3(r_loop_normals[loop_i], vert_normals[loops[loop_i].v]);
      }
    }
  });

  /* This first loop check which edges are actually smooth, and compute edge vectors. */
  mesh_edges_sharp_tag(polys,
                       loops,
                       loop_to_poly,
                       poly_normals,
                       Span<bool>(sharp_edges, sharp_edges ? edges.size() : 0),
                       check_angle,
                       split_angle,
                       edge_to_loops,
                       {});

  if (loops.size() < LOOP_SPLIT_TASK_BLOCK_SIZE * 8) {
    /* Not enough loops to be worth the whole threading overhead. */
    loop_split_generator(nullptr, &common_data);
  }
  else {
    TaskPool *task_pool = BLI_task_pool_create(&common_data, TASK_PRIORITY_HIGH);

    loop_split_generator(task_pool, &common_data);

    BLI_task_pool_work_and_wait(task_pool);

    BLI_task_pool_free(task_pool);
  }

  if (r_lnors_spacearr) {
    if (r_lnors_spacearr == &_lnors_spacearr) {
      BKE_lnor_spacearr_free(r_lnors_spacearr);
    }
  }
}

#undef INDEX_UNSET
#undef INDEX_INVALID
#undef IS_EDGE_SHARP

/**
 * Compute internal representation of given custom normals (as an array of float[2]).
 * It also makes sure the mesh matches those custom normals, by setting sharp edges flag as needed
 * to get a same custom lnor for all loops sharing a same smooth fan.
 * If use_vertices if true, r_custom_loop_normals is assumed to be per-vertex, not per-loop
 * (this allows to set whole vert's normals at once, useful in some cases).
 * r_custom_loop_normals is expected to have normalized normals, or zero ones,
 * in which case they will be replaced by default loop/vertex normal.
 */

static void mesh_normals_loop_custom_set(Span<float3> positions,
                                         Span<MEdge> edges,
                                         Span<MPoly> polys,
                                         Span<MLoop> loops,
                                         Span<float3> vert_normals,
                                         Span<float3> poly_normals,
                                         const bool use_vertices,
                                         MutableSpan<float3> r_custom_loop_normals,
                                         MutableSpan<bool> sharp_edges,
                                         short (*r_clnors_data)[2])
{
  /* We *may* make that poor #bke::mesh::normals_calc_loop() even more complex by making it
   * handling that feature too, would probably be more efficient in absolute. However, this
   * function *is not* performance-critical, since it is mostly expected to be called by io add-ons
   * when importing custom normals, and modifier (and perhaps from some editing tools later?). So
   * better to keep some simplicity here, and just call #bke::mesh::normals_calc_loop() twice! */
  MLoopNorSpaceArray lnors_spacearr = {nullptr};
  BitVector<> done_loops(loops.size(), false);
  Array<float3> loop_normals(loops.size());
  const Array<int> loop_to_poly = mesh_topology::build_loop_to_poly_map(polys, loops.size());
  /* In this case we always consider split nors as ON,
   * and do not want to use angle to define smooth fans! */
  const bool use_split_normals = true;
  const float split_angle = float(M_PI);

  BLI_SMALLSTACK_DECLARE(clnors_data, short *);

  /* Compute current lnor spacearr. */
  normals_calc_loop(positions,
                    edges,
                    polys,
                    loops,
                    loop_to_poly,
                    vert_normals,
                    poly_normals,
                    sharp_edges.data(),
                    use_split_normals,
                    split_angle,
                    r_clnors_data,
                    &lnors_spacearr,
                    loop_normals);

  /* Set all given zero vectors to their default value. */
  if (use_vertices) {
    for (const int i : positions.index_range()) {
      if (is_zero_v3(r_custom_loop_normals[i])) {
        copy_v3_v3(r_custom_loop_normals[i], vert_normals[i]);
      }
    }
  }
  else {
    for (const int i : loops.index_range()) {
      if (is_zero_v3(r_custom_loop_normals[i])) {
        copy_v3_v3(r_custom_loop_normals[i], loop_normals[i]);
      }
    }
  }

  BLI_assert(lnors_spacearr.data_type == MLNOR_SPACEARR_LOOP_INDEX);

  /* Now, check each current smooth fan (one lnor space per smooth fan!),
   * and if all its matching custom loop_normals are not (enough) equal, add sharp edges as needed.
   * This way, next time we run bke::mesh::normals_calc_loop(), we'll get lnor spacearr/smooth fans
   * matching given custom loop_normals.
   * Note this code *will never* unsharp edges! And quite obviously,
   * when we set custom normals per vertices, running this is absolutely useless. */
  if (use_vertices) {
    done_loops.fill(true);
  }
  else {
    for (const int i : loops.index_range()) {
      if (!lnors_spacearr.lspacearr[i]) {
        /* This should not happen in theory, but in some rare case (probably ugly geometry)
         * we can get some nullptr loopspacearr at this point. :/
         * Maybe we should set those loops' edges as sharp? */
        done_loops[i].set();
        if (G.debug & G_DEBUG) {
          printf("WARNING! Getting invalid nullptr loop space for loop %d!\n", i);
        }
        continue;
      }
      if (done_loops[i]) {
        continue;
      }

      /* Notes:
       * - In case of mono-loop smooth fan, we have nothing to do.
       * - Loops in this linklist are ordered (in reversed order compared to how they were
       *   discovered by bke::mesh::normals_calc_loop(), but this is not a problem).
       *   Which means if we find a mismatching clnor,
       *   we know all remaining loops will have to be in a new, different smooth fan/lnor space.
       * - In smooth fan case, we compare each clnor against a ref one,
       *   to avoid small differences adding up into a real big one in the end!
       */
      if (lnors_spacearr.lspacearr[i]->flags & MLNOR_SPACE_IS_SINGLE) {
        done_loops[i].set();
        continue;
      }

      LinkNode *loop_link = lnors_spacearr.lspacearr[i]->loops;
      const MLoop *prev_ml = nullptr;
      const float *org_nor = nullptr;

      while (loop_link) {
        const int lidx = POINTER_AS_INT(loop_link->link);
        const MLoop *ml = &loops[lidx];
        const int nidx = lidx;
        float *nor = r_custom_loop_normals[nidx];

        if (!org_nor) {
          org_nor = nor;
        }
        else if (dot_v3v3(org_nor, nor) < LNOR_SPACE_TRIGO_THRESHOLD) {
          /* Current normal differs too much from org one, we have to tag the edge between
           * previous loop's face and current's one as sharp.
           * We know those two loops do not point to the same edge,
           * since we do not allow reversed winding in a same smooth fan. */
          const MPoly &poly = polys[loop_to_poly[lidx]];
          const MLoop *mlp =
<<<<<<< HEAD
              &loops[(lidx == poly->loopstart) ? poly->loopstart + poly->totloop - 1 : lidx - 1];
=======
              &mloops[(lidx == poly.loopstart) ? poly.loopstart + poly.totloop - 1 : lidx - 1];
>>>>>>> 915ff8d1
          sharp_edges[(prev_ml->e == mlp->e) ? prev_ml->e : ml->e] = true;

          org_nor = nor;
        }

        prev_ml = ml;
        loop_link = loop_link->next;
        done_loops[lidx].set();
      }

      /* We also have to check between last and first loops,
       * otherwise we may miss some sharp edges here!
       * This is just a simplified version of above while loop.
       * See #45984. */
      loop_link = lnors_spacearr.lspacearr[i]->loops;
      if (loop_link && org_nor) {
        const int lidx = POINTER_AS_INT(loop_link->link);
        const MLoop *ml = &loops[lidx];
        const int nidx = lidx;
        float *nor = r_custom_loop_normals[nidx];

        if (dot_v3v3(org_nor, nor) < LNOR_SPACE_TRIGO_THRESHOLD) {
          const MPoly &poly = polys[loop_to_poly[lidx]];
          const MLoop *mlp =
<<<<<<< HEAD
              &loops[(lidx == poly->loopstart) ? poly->loopstart + poly->totloop - 1 : lidx - 1];
=======
              &mloops[(lidx == poly.loopstart) ? poly.loopstart + poly.totloop - 1 : lidx - 1];
>>>>>>> 915ff8d1
          sharp_edges[(prev_ml->e == mlp->e) ? prev_ml->e : ml->e] = true;
        }
      }
    }

    /* And now, recompute our new auto `loop_normals` and lnor spacearr! */
    BKE_lnor_spacearr_clear(&lnors_spacearr);
    normals_calc_loop(positions,
                      edges,
                      polys,
                      loops,
                      loop_to_poly,
                      vert_normals,
                      poly_normals,
                      sharp_edges.data(),
                      use_split_normals,
                      split_angle,
                      r_clnors_data,
                      &lnors_spacearr,
                      loop_normals);
  }

  /* And we just have to convert plain object-space custom normals to our
   * lnor space-encoded ones. */
  for (const int i : loops.index_range()) {
    if (!lnors_spacearr.lspacearr[i]) {
      done_loops[i].reset();
      if (G.debug & G_DEBUG) {
        printf("WARNING! Still getting invalid nullptr loop space in second loop for loop %d!\n",
               i);
      }
      continue;
    }

    if (done_loops[i]) {
      /* Note we accumulate and average all custom normals in current smooth fan,
       * to avoid getting different clnors data (tiny differences in plain custom normals can
       * give rather huge differences in computed 2D factors). */
      LinkNode *loop_link = lnors_spacearr.lspacearr[i]->loops;
      if (lnors_spacearr.lspacearr[i]->flags & MLNOR_SPACE_IS_SINGLE) {
        BLI_assert(POINTER_AS_INT(loop_link) == i);
        const int nidx = use_vertices ? int(loops[i].v) : i;
        float *nor = r_custom_loop_normals[nidx];

        BKE_lnor_space_custom_normal_to_data(lnors_spacearr.lspacearr[i], nor, r_clnors_data[i]);
        done_loops[i].reset();
      }
      else {
        int avg_nor_count = 0;
        float avg_nor[3];
        short clnor_data_tmp[2], *clnor_data;

        zero_v3(avg_nor);
        while (loop_link) {
          const int lidx = POINTER_AS_INT(loop_link->link);
          const int nidx = use_vertices ? int(loops[lidx].v) : lidx;
          float *nor = r_custom_loop_normals[nidx];

          avg_nor_count++;
          add_v3_v3(avg_nor, nor);
          BLI_SMALLSTACK_PUSH(clnors_data, (short *)r_clnors_data[lidx]);

          loop_link = loop_link->next;
          done_loops[lidx].reset();
        }

        mul_v3_fl(avg_nor, 1.0f / float(avg_nor_count));
        BKE_lnor_space_custom_normal_to_data(lnors_spacearr.lspacearr[i], avg_nor, clnor_data_tmp);

        while ((clnor_data = (short *)BLI_SMALLSTACK_POP(clnors_data))) {
          clnor_data[0] = clnor_data_tmp[0];
          clnor_data[1] = clnor_data_tmp[1];
        }
      }
    }
  }

  BKE_lnor_spacearr_free(&lnors_spacearr);
}

void normals_loop_custom_set(Span<float3> vert_positions,
                             Span<MEdge> edges,
                             Span<MPoly> polys,
                             Span<MLoop> loops,
                             Span<float3> vert_normals,
                             Span<float3> poly_normals,
                             MutableSpan<bool> sharp_edges,
                             MutableSpan<float3> r_custom_loop_normals,
                             short (*r_clnors_data)[2])
{
  mesh_normals_loop_custom_set(vert_positions,
                               edges,
                               polys,
                               loops,
                               vert_normals,
                               poly_normals,
                               false,
                               r_custom_loop_normals,
                               sharp_edges,
                               r_clnors_data);
}

void normals_loop_custom_set_from_verts(Span<float3> vert_positions,
                                        Span<MEdge> edges,
                                        Span<MPoly> polys,
                                        Span<MLoop> loops,
                                        Span<float3> vert_normals,
                                        Span<float3> poly_normals,
                                        MutableSpan<bool> sharp_edges,
                                        MutableSpan<float3> r_custom_vert_normals,
                                        short (*r_clnors_data)[2])
{
  mesh_normals_loop_custom_set(vert_positions,
                               edges,
                               polys,
                               loops,
                               vert_normals,
                               poly_normals,
                               true,
                               r_custom_vert_normals,
                               sharp_edges,
                               r_clnors_data);
}

static void mesh_set_custom_normals(Mesh *mesh, float (*r_custom_nors)[3], const bool use_vertices)
{
  short(*clnors)[2];
  const int numloops = mesh->totloop;

  clnors = (short(*)[2])CustomData_get_layer_for_write(
      &mesh->ldata, CD_CUSTOMLOOPNORMAL, mesh->totloop);
  if (clnors != nullptr) {
    memset(clnors, 0, sizeof(*clnors) * size_t(numloops));
  }
  else {
    clnors = (short(*)[2])CustomData_add_layer(
        &mesh->ldata, CD_CUSTOMLOOPNORMAL, CD_SET_DEFAULT, nullptr, numloops);
  }
  const Span<float3> positions = mesh->vert_positions();
  MutableSpan<MEdge> edges = mesh->edges_for_write();
  const Span<MPoly> polys = mesh->polys();
  const Span<MLoop> loops = mesh->loops();
  MutableAttributeAccessor attributes = mesh->attributes_for_write();
  SpanAttributeWriter<bool> sharp_edges = attributes.lookup_or_add_for_write_span<bool>(
      "sharp_edge", ATTR_DOMAIN_EDGE);

  mesh_normals_loop_custom_set(positions,
                               edges,
                               polys,
                               loops,
                               mesh->vert_normals(),
                               mesh->poly_normals(),
                               use_vertices,
                               {reinterpret_cast<blender::float3 *>(r_custom_nors),
                                use_vertices ? mesh->totvert : mesh->totloop},
                               sharp_edges.span,
                               clnors);

  sharp_edges.finish();
}

}  // namespace blender::bke::mesh

void BKE_mesh_set_custom_normals(Mesh *mesh, float (*r_custom_loop_normals)[3])
{
  blender::bke::mesh::mesh_set_custom_normals(mesh, r_custom_loop_normals, false);
}

void BKE_mesh_set_custom_normals_from_verts(Mesh *mesh, float (*r_custom_vert_normals)[3])
{
  blender::bke::mesh::mesh_set_custom_normals(mesh, r_custom_vert_normals, true);
}

void BKE_mesh_normals_loop_to_vertex(const int numVerts,
                                     const MLoop *mloops,
                                     const int numLoops,
                                     const float (*clnors)[3],
                                     float (*r_vert_clnors)[3])
{
  int *vert_loops_count = (int *)MEM_calloc_arrayN(
      size_t(numVerts), sizeof(*vert_loops_count), __func__);

  copy_vn_fl((float *)r_vert_clnors, 3 * numVerts, 0.0f);

  int i;
  const MLoop *ml;
  for (i = 0, ml = mloops; i < numLoops; i++, ml++) {
    const uint v = ml->v;

    add_v3_v3(r_vert_clnors[v], clnors[i]);
    vert_loops_count[v]++;
  }

  for (i = 0; i < numVerts; i++) {
    mul_v3_fl(r_vert_clnors[i], 1.0f / float(vert_loops_count[i]));
  }

  MEM_freeN(vert_loops_count);
}

#undef LNOR_SPACE_TRIGO_THRESHOLD

/** \} */<|MERGE_RESOLUTION|>--- conflicted
+++ resolved
@@ -1415,21 +1415,11 @@
      * since we may want to use loop_normals even when mesh's 'autosmooth' is disabled
      * (see e.g. mesh mapping code). As usual, we could handle that on case-by-case basis,
      * but simpler to keep it well confined here. */
-<<<<<<< HEAD
     for (const int poly_index : polys.index_range()) {
       const MPoly *poly = &polys[poly_index];
       int ml_index = poly->loopstart;
       const int ml_index_end = ml_index + poly->totloop;
       const bool is_poly_flat = ((poly->flag & ME_SMOOTH) == 0);
-=======
-    int poly_index;
-
-    for (poly_index = 0; poly_index < numPolys; poly_index++) {
-      const MPoly &poly = polys[poly_index];
-      int ml_index = poly.loopstart;
-      const int ml_index_end = ml_index + poly.totloop;
-      const bool is_poly_flat = ((poly.flag & ME_SMOOTH) == 0);
->>>>>>> 915ff8d1
 
       for (; ml_index < ml_index_end; ml_index++) {
         if (is_poly_flat) {
@@ -1678,11 +1668,7 @@
            * since we do not allow reversed winding in a same smooth fan. */
           const MPoly &poly = polys[loop_to_poly[lidx]];
           const MLoop *mlp =
-<<<<<<< HEAD
-              &loops[(lidx == poly->loopstart) ? poly->loopstart + poly->totloop - 1 : lidx - 1];
-=======
-              &mloops[(lidx == poly.loopstart) ? poly.loopstart + poly.totloop - 1 : lidx - 1];
->>>>>>> 915ff8d1
+              &loops[(lidx == poly.loopstart) ? poly.loopstart + poly.totloop - 1 : lidx - 1];
           sharp_edges[(prev_ml->e == mlp->e) ? prev_ml->e : ml->e] = true;
 
           org_nor = nor;
@@ -1707,11 +1693,7 @@
         if (dot_v3v3(org_nor, nor) < LNOR_SPACE_TRIGO_THRESHOLD) {
           const MPoly &poly = polys[loop_to_poly[lidx]];
           const MLoop *mlp =
-<<<<<<< HEAD
-              &loops[(lidx == poly->loopstart) ? poly->loopstart + poly->totloop - 1 : lidx - 1];
-=======
-              &mloops[(lidx == poly.loopstart) ? poly.loopstart + poly.totloop - 1 : lidx - 1];
->>>>>>> 915ff8d1
+              &loops[(lidx == poly.loopstart) ? poly.loopstart + poly.totloop - 1 : lidx - 1];
           sharp_edges[(prev_ml->e == mlp->e) ? prev_ml->e : ml->e] = true;
         }
       }
