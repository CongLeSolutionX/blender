--- conflicted
+++ resolved
@@ -1334,17 +1334,9 @@
                        const Span<int> loop_to_face_map,
                        const Span<float3> vert_normals,
                        const Span<float3> face_normals,
-<<<<<<< HEAD
                        const VArray<bool> &sharp_edges,
                        const VArray<bool> &sharp_faces,
                        const short2 *custom_normals_data,
-=======
-                       const bool *sharp_edges,
-                       const bool *sharp_faces,
-                       const short2 *clnors_data,
-                       bool use_split_normals,
-                       float split_angle,
->>>>>>> 0fab1f4f
                        CornerNormalSpaceArray *r_lnors_spacearr,
                        MutableSpan<float3> r_loop_normals)
 {
@@ -1390,12 +1382,7 @@
   LoopSplitTaskDataCommon common_data;
   common_data.lnors_spacearr = r_lnors_spacearr;
   common_data.loop_normals = r_loop_normals;
-<<<<<<< HEAD
-  common_data.clnors_data = {const_cast<short2 *>(custom_normals_data),
-                             custom_normals_data ? corner_verts.size() : 0};
-=======
-  common_data.clnors_data = {clnors_data, clnors_data ? corner_verts.size() : 0};
->>>>>>> 0fab1f4f
+  common_data.clnors_data = {custom_normals_data, custom_normals_data ? corner_verts.size() : 0};
   common_data.positions = vert_positions;
   common_data.edges = edges;
   common_data.faces = faces;
@@ -1493,11 +1480,6 @@
                     VArray<bool>::ForSpan(sharp_edges),
                     sharp_faces,
                     r_clnors_data.data(),
-<<<<<<< HEAD
-=======
-                    use_split_normals,
-                    split_angle,
->>>>>>> 0fab1f4f
                     &lnors_spacearr,
                     loop_normals);
 
@@ -1618,11 +1600,6 @@
                       VArray<bool>::ForSpan(sharp_edges),
                       sharp_faces,
                       r_clnors_data.data(),
-<<<<<<< HEAD
-=======
-                      use_split_normals,
-                      split_angle,
->>>>>>> 0fab1f4f
                       &lnors_spacearr,
                       loop_normals);
   }
