/* SPDX-License-Identifier: GPL-2.0-or-later
 * Copyright 2001-2002 NaN Holding BV. All rights reserved. */

/** \file
 * \ingroup bke
 *
 * Mesh normal calculation functions.
 *
 * \see bmesh_mesh_normals.c for the equivalent #BMesh functionality.
 */

#include <climits>

#include "MEM_guardedalloc.h"

#include "DNA_mesh_types.h"
#include "DNA_meshdata_types.h"

#include "BLI_alloca.h"
#include "BLI_bit_vector.hh"
#include "BLI_linklist.h"
#include "BLI_linklist_stack.h"
#include "BLI_math.h"
#include "BLI_math_vec_types.hh"
#include "BLI_memarena.h"
#include "BLI_span.hh"
#include "BLI_stack.h"
#include "BLI_task.h"
#include "BLI_task.hh"
#include "BLI_utildefines.h"

#include "BKE_customdata.h"
#include "BKE_editmesh_cache.h"
#include "BKE_global.h"
#include "BKE_mesh.h"

#include "atomic_ops.h"

using blender::BitVector;
using blender::float3;
using blender::MutableSpan;
using blender::Span;

// #define DEBUG_TIME

#ifdef DEBUG_TIME
#  include "PIL_time.h"
#  include "PIL_time_utildefines.h"
#endif

/* -------------------------------------------------------------------- */
/** \name Private Utility Functions
 * \{ */

/**
 * A thread-safe version of #add_v3_v3 that uses a spin-lock.
 *
 * \note Avoid using this when the chance of contention is high.
 */
static void add_v3_v3_atomic(float r[3], const float a[3])
{
#define FLT_EQ_NONAN(_fa, _fb) (*((const uint32_t *)&_fa) == *((const uint32_t *)&_fb))

  float virtual_lock = r[0];
  while (true) {
    /* This loops until following conditions are met:
     * - `r[0]` has same value as virtual_lock (i.e. it did not change since last try).
     * - `r[0]` was not `FLT_MAX`, i.e. it was not locked by another thread. */
    const float test_lock = atomic_cas_float(&r[0], virtual_lock, FLT_MAX);
    if (_ATOMIC_LIKELY(FLT_EQ_NONAN(test_lock, virtual_lock) && (test_lock != FLT_MAX))) {
      break;
    }
    virtual_lock = test_lock;
  }
  virtual_lock += a[0];
  r[1] += a[1];
  r[2] += a[2];

  /* Second atomic operation to 'release'
   * our lock on that vector and set its first scalar value. */
  /* Note that we do not need to loop here, since we 'locked' `r[0]`,
   * nobody should have changed it in the mean time. */
  virtual_lock = atomic_cas_float(&r[0], FLT_MAX, virtual_lock);
  BLI_assert(virtual_lock == FLT_MAX);

#undef FLT_EQ_NONAN
}

/** \} */

/* -------------------------------------------------------------------- */
/** \name Public Utility Functions
 *
 * Related to managing normals but not directly related to calculating normals.
 * \{ */

void BKE_mesh_normals_tag_dirty(Mesh *mesh)
{
  mesh->runtime->vert_normals_dirty = true;
  mesh->runtime->poly_normals_dirty = true;
}

float (*BKE_mesh_vertex_normals_for_write(Mesh *mesh))[3]
{
  if (mesh->runtime->vert_normals == nullptr) {
    mesh->runtime->vert_normals = (float(*)[3])MEM_malloc_arrayN(
        mesh->totvert, sizeof(float[3]), __func__);
  }

  BLI_assert(MEM_allocN_len(mesh->runtime->vert_normals) >= sizeof(float[3]) * mesh->totvert);

  return mesh->runtime->vert_normals;
}

float (*BKE_mesh_poly_normals_for_write(Mesh *mesh))[3]
{
  if (mesh->runtime->poly_normals == nullptr) {
    mesh->runtime->poly_normals = (float(*)[3])MEM_malloc_arrayN(
        mesh->totpoly, sizeof(float[3]), __func__);
  }

  BLI_assert(MEM_allocN_len(mesh->runtime->poly_normals) >= sizeof(float[3]) * mesh->totpoly);

  return mesh->runtime->poly_normals;
}

void BKE_mesh_vertex_normals_clear_dirty(Mesh *mesh)
{
  mesh->runtime->vert_normals_dirty = false;
  BKE_mesh_assert_normals_dirty_or_calculated(mesh);
}

void BKE_mesh_poly_normals_clear_dirty(Mesh *mesh)
{
  mesh->runtime->poly_normals_dirty = false;
  BKE_mesh_assert_normals_dirty_or_calculated(mesh);
}

bool BKE_mesh_vertex_normals_are_dirty(const Mesh *mesh)
{
  return mesh->runtime->vert_normals_dirty;
}

bool BKE_mesh_poly_normals_are_dirty(const Mesh *mesh)
{
  return mesh->runtime->poly_normals_dirty;
}

void BKE_mesh_clear_derived_normals(Mesh *mesh)
{
  MEM_SAFE_FREE(mesh->runtime->vert_normals);
  MEM_SAFE_FREE(mesh->runtime->poly_normals);

  mesh->runtime->vert_normals_dirty = true;
  mesh->runtime->poly_normals_dirty = true;
}

void BKE_mesh_assert_normals_dirty_or_calculated(const Mesh *mesh)
{
  if (!mesh->runtime->vert_normals_dirty) {
    BLI_assert(mesh->runtime->vert_normals || mesh->totvert == 0);
  }
  if (!mesh->runtime->poly_normals_dirty) {
    BLI_assert(mesh->runtime->poly_normals || mesh->totpoly == 0);
  }
}

/** \} */

/* -------------------------------------------------------------------- */
/** \name Mesh Normal Calculation (Polygons)
 * \{ */

struct MeshCalcNormalsData_Poly {
  const float (*positions)[3];
  const MLoop *mloop;
  const MPoly *mpoly;

  /** Polygon normal output. */
  float (*pnors)[3];
};

static void mesh_calc_normals_poly_fn(void *__restrict userdata,
                                      const int pidx,
                                      const TaskParallelTLS *__restrict /*tls*/)
{
  const MeshCalcNormalsData_Poly *data = (MeshCalcNormalsData_Poly *)userdata;
  const MPoly *mp = &data->mpoly[pidx];
  BKE_mesh_calc_poly_normal(mp, data->mloop + mp->loopstart, data->positions, data->pnors[pidx]);
}

void BKE_mesh_calc_normals_poly(const float (*positions)[3],
                                int /*mvert_len*/,
                                const MLoop *mloop,
                                int /*mloop_len*/,
                                const MPoly *mpoly,
                                int mpoly_len,
                                float (*r_poly_normals)[3])
{
  TaskParallelSettings settings;
  BLI_parallel_range_settings_defaults(&settings);
  settings.min_iter_per_thread = 1024;

  BLI_assert((r_poly_normals != nullptr) || (mpoly_len == 0));

  MeshCalcNormalsData_Poly data = {};
  data.mpoly = mpoly;
  data.mloop = mloop;
  data.positions = positions;
  data.pnors = r_poly_normals;

  BLI_task_parallel_range(0, mpoly_len, &data, mesh_calc_normals_poly_fn, &settings);
}

/** \} */

/* -------------------------------------------------------------------- */
/** \name Mesh Normal Calculation (Polygons & Vertices)
 *
 * Take care making optimizations to this function as improvements to low-poly
 * meshes can slow down high-poly meshes. For details on performance, see D11993.
 * \{ */

struct MeshCalcNormalsData_PolyAndVertex {
  const float (*positions)[3];
  const MLoop *mloop;
  const MPoly *mpoly;

  /** Polygon normal output. */
  float (*pnors)[3];
  /** Vertex normal output. */
  float (*vnors)[3];
};

static void mesh_calc_normals_poly_and_vertex_accum_fn(void *__restrict userdata,
                                                       const int pidx,
                                                       const TaskParallelTLS *__restrict /*tls*/)
{
  const MeshCalcNormalsData_PolyAndVertex *data = (MeshCalcNormalsData_PolyAndVertex *)userdata;
  const MPoly *mp = &data->mpoly[pidx];
  const MLoop *ml = &data->mloop[mp->loopstart];
  const float(*positions)[3] = data->positions;
  float(*vnors)[3] = data->vnors;

  float pnor_temp[3];
  float *pnor = data->pnors ? data->pnors[pidx] : pnor_temp;

  const int i_end = mp->totloop - 1;

  /* Polygon Normal and edge-vector. */
  /* Inline version of #BKE_mesh_calc_poly_normal, also does edge-vectors. */
  {
    zero_v3(pnor);
    /* Newell's Method */
    const float *v_curr = positions[ml[i_end].v];
    for (int i_next = 0; i_next <= i_end; i_next++) {
      const float *v_next = positions[ml[i_next].v];
      add_newell_cross_v3_v3v3(pnor, v_curr, v_next);
      v_curr = v_next;
    }
    if (UNLIKELY(normalize_v3(pnor) == 0.0f)) {
      pnor[2] = 1.0f; /* Other axes set to zero. */
    }
  }

  /* Accumulate angle weighted face normal into the vertex normal. */
  /* Inline version of #accumulate_vertex_normals_poly_v3. */
  {
    float edvec_prev[3], edvec_next[3], edvec_end[3];
    const float *v_curr = positions[ml[i_end].v];
    sub_v3_v3v3(edvec_prev, positions[ml[i_end - 1].v], v_curr);
    normalize_v3(edvec_prev);
    copy_v3_v3(edvec_end, edvec_prev);

    for (int i_next = 0, i_curr = i_end; i_next <= i_end; i_curr = i_next++) {
      const float *v_next = positions[ml[i_next].v];

      /* Skip an extra normalization by reusing the first calculated edge. */
      if (i_next != i_end) {
        sub_v3_v3v3(edvec_next, v_curr, v_next);
        normalize_v3(edvec_next);
      }
      else {
        copy_v3_v3(edvec_next, edvec_end);
      }

      /* Calculate angle between the two poly edges incident on this vertex. */
      const float fac = saacos(-dot_v3v3(edvec_prev, edvec_next));
      const float vnor_add[3] = {pnor[0] * fac, pnor[1] * fac, pnor[2] * fac};

      add_v3_v3_atomic(vnors[ml[i_curr].v], vnor_add);
      v_curr = v_next;
      copy_v3_v3(edvec_prev, edvec_next);
    }
  }
}

static void mesh_calc_normals_poly_and_vertex_finalize_fn(
    void *__restrict userdata, const int vidx, const TaskParallelTLS *__restrict /*tls*/)
{
  MeshCalcNormalsData_PolyAndVertex *data = (MeshCalcNormalsData_PolyAndVertex *)userdata;

  float *no = data->vnors[vidx];

  if (UNLIKELY(normalize_v3(no) == 0.0f)) {
    /* Following Mesh convention; we use vertex coordinate itself for normal in this case. */
    normalize_v3_v3(no, data->positions[vidx]);
  }
}

void BKE_mesh_calc_normals_poly_and_vertex(const float (*positions)[3],
                                           const int mvert_len,
                                           const MLoop *mloop,
                                           const int /*mloop_len*/,
                                           const MPoly *mpoly,
                                           const int mpoly_len,
                                           float (*r_poly_normals)[3],
                                           float (*r_vert_normals)[3])
{
  TaskParallelSettings settings;
  BLI_parallel_range_settings_defaults(&settings);
  settings.min_iter_per_thread = 1024;

  memset(r_vert_normals, 0, sizeof(*r_vert_normals) * size_t(mvert_len));

  MeshCalcNormalsData_PolyAndVertex data = {};
  data.mpoly = mpoly;
  data.mloop = mloop;
  data.positions = positions;
  data.pnors = r_poly_normals;
  data.vnors = r_vert_normals;

  /* Compute poly normals, accumulating them into vertex normals. */
  BLI_task_parallel_range(
      0, mpoly_len, &data, mesh_calc_normals_poly_and_vertex_accum_fn, &settings);

  /* Normalize and validate computed vertex normals. */
  BLI_task_parallel_range(
      0, mvert_len, &data, mesh_calc_normals_poly_and_vertex_finalize_fn, &settings);
}

/** \} */

/* -------------------------------------------------------------------- */
/** \name Mesh Normal Calculation
 * \{ */

const float (*BKE_mesh_vertex_normals_ensure(const Mesh *mesh))[3]
{
  if (!BKE_mesh_vertex_normals_are_dirty(mesh)) {
    BLI_assert(mesh->runtime->vert_normals != nullptr || mesh->totvert == 0);
    return mesh->runtime->vert_normals;
  }

  if (mesh->totvert == 0) {
    return nullptr;
  }

  std::lock_guard lock{mesh->runtime->normals_mutex};
  if (!BKE_mesh_vertex_normals_are_dirty(mesh)) {
    BLI_assert(mesh->runtime->vert_normals != nullptr);
    return mesh->runtime->vert_normals;
  }

  float(*vert_normals)[3];
  float(*poly_normals)[3];

  /* Isolate task because a mutex is locked and computing normals is multi-threaded. */
  blender::threading::isolate_task([&]() {
    Mesh &mesh_mutable = *const_cast<Mesh *>(mesh);
    const Span<float3> positions = mesh_mutable.positions();
    const Span<MPoly> polys = mesh_mutable.polys();
    const Span<MLoop> loops = mesh_mutable.loops();

    vert_normals = BKE_mesh_vertex_normals_for_write(&mesh_mutable);
    poly_normals = BKE_mesh_poly_normals_for_write(&mesh_mutable);

    BKE_mesh_calc_normals_poly_and_vertex(reinterpret_cast<const float(*)[3]>(positions.data()),
                                          positions.size(),
                                          loops.data(),
                                          loops.size(),
                                          polys.data(),
                                          polys.size(),
                                          poly_normals,
                                          vert_normals);

    BKE_mesh_vertex_normals_clear_dirty(&mesh_mutable);
    BKE_mesh_poly_normals_clear_dirty(&mesh_mutable);
  });

  return vert_normals;
}

const float (*BKE_mesh_poly_normals_ensure(const Mesh *mesh))[3]
{
  if (!BKE_mesh_poly_normals_are_dirty(mesh)) {
    BLI_assert(mesh->runtime->poly_normals != nullptr || mesh->totpoly == 0);
    return mesh->runtime->poly_normals;
  }

  if (mesh->totpoly == 0) {
    return nullptr;
  }

  std::lock_guard lock{mesh->runtime->normals_mutex};
  if (!BKE_mesh_poly_normals_are_dirty(mesh)) {
    BLI_assert(mesh->runtime->poly_normals != nullptr);
    return mesh->runtime->poly_normals;
  }

  float(*poly_normals)[3];

  /* Isolate task because a mutex is locked and computing normals is multi-threaded. */
  blender::threading::isolate_task([&]() {
    Mesh &mesh_mutable = *const_cast<Mesh *>(mesh);
    const Span<float3> positions = mesh_mutable.positions();
    const Span<MPoly> polys = mesh_mutable.polys();
    const Span<MLoop> loops = mesh_mutable.loops();

    poly_normals = BKE_mesh_poly_normals_for_write(&mesh_mutable);

    BKE_mesh_calc_normals_poly(reinterpret_cast<const float(*)[3]>(positions.data()),
                               positions.size(),
                               loops.data(),
                               loops.size(),
                               polys.data(),
                               polys.size(),
                               poly_normals);

    BKE_mesh_poly_normals_clear_dirty(&mesh_mutable);
  });

  return poly_normals;
}

void BKE_mesh_ensure_normals_for_display(Mesh *mesh)
{
  switch (mesh->runtime->wrapper_type) {
    case ME_WRAPPER_TYPE_SUBD:
    case ME_WRAPPER_TYPE_MDATA:
      BKE_mesh_vertex_normals_ensure(mesh);
      BKE_mesh_poly_normals_ensure(mesh);
      break;
    case ME_WRAPPER_TYPE_BMESH: {
      struct BMEditMesh *em = mesh->edit_mesh;
      EditMeshData *emd = mesh->runtime->edit_data;
      if (emd->vertexCos) {
        BKE_editmesh_cache_ensure_vert_normals(em, emd);
        BKE_editmesh_cache_ensure_poly_normals(em, emd);
      }
      return;
    }
  }
}

void BKE_mesh_calc_normals(Mesh *mesh)
{
#ifdef DEBUG_TIME
  TIMEIT_START_AVERAGED(BKE_mesh_calc_normals);
#endif
  BKE_mesh_vertex_normals_ensure(mesh);
#ifdef DEBUG_TIME
  TIMEIT_END_AVERAGED(BKE_mesh_calc_normals);
#endif
}

<<<<<<< HEAD
void BKE_mesh_calc_normals_looptri(const float (*positions)[3],
=======
void BKE_mesh_calc_normals_looptri(const MVert *mverts,
>>>>>>> 6c4b72b1
                                   int numVerts,
                                   const MLoop *mloop,
                                   const MLoopTri *looptri,
                                   int looptri_num,
                                   float (*r_tri_nors)[3])
{
  float(*tnorms)[3] = (float(*)[3])MEM_calloc_arrayN(size_t(numVerts), sizeof(*tnorms), "tnorms");
  float(*fnors)[3] = (r_tri_nors) ? r_tri_nors :
                                    (float(*)[3])MEM_calloc_arrayN(
                                        size_t(looptri_num), sizeof(*fnors), "meshnormals");

  if (!tnorms || !fnors) {
    goto cleanup;
  }

  for (int i = 0; i < looptri_num; i++) {
    const MLoopTri *lt = &looptri[i];
    float *f_no = fnors[i];
    const uint vtri[3] = {
        mloop[lt->tri[0]].v,
        mloop[lt->tri[1]].v,
        mloop[lt->tri[2]].v,
    };

    normal_tri_v3(f_no, positions[vtri[0]], positions[vtri[1]], positions[vtri[2]]);

    accumulate_vertex_normals_tri_v3(tnorms[vtri[0]],
                                     tnorms[vtri[1]],
                                     tnorms[vtri[2]],
                                     f_no,
                                     positions[vtri[0]],
                                     positions[vtri[1]],
                                     positions[vtri[2]]);
  }

  /* Following Mesh convention; we use vertex coordinate itself for normal in this case. */
  for (int i = 0; i < numVerts; i++) {
<<<<<<< HEAD
=======
    const MVert *mv = &mverts[i];
>>>>>>> 6c4b72b1
    float *no = tnorms[i];

    if (UNLIKELY(normalize_v3(no) == 0.0f)) {
      normalize_v3_v3(no, positions[i]);
    }
  }

cleanup:
  MEM_freeN(tnorms);

  if (fnors != r_tri_nors) {
    MEM_freeN(fnors);
  }
}

void BKE_lnor_spacearr_init(MLoopNorSpaceArray *lnors_spacearr,
                            const int numLoops,
                            const char data_type)
{
  if (!(lnors_spacearr->lspacearr && lnors_spacearr->loops_pool)) {
    MemArena *mem;

    if (!lnors_spacearr->mem) {
      lnors_spacearr->mem = BLI_memarena_new(BLI_MEMARENA_STD_BUFSIZE, __func__);
    }
    mem = lnors_spacearr->mem;
    lnors_spacearr->lspacearr = (MLoopNorSpace **)BLI_memarena_calloc(
        mem, sizeof(MLoopNorSpace *) * size_t(numLoops));
    lnors_spacearr->loops_pool = (LinkNode *)BLI_memarena_alloc(
        mem, sizeof(LinkNode) * size_t(numLoops));

    lnors_spacearr->spaces_num = 0;
  }
  BLI_assert(ELEM(data_type, MLNOR_SPACEARR_BMLOOP_PTR, MLNOR_SPACEARR_LOOP_INDEX));
  lnors_spacearr->data_type = data_type;
}

void BKE_lnor_spacearr_tls_init(MLoopNorSpaceArray *lnors_spacearr,
                                MLoopNorSpaceArray *lnors_spacearr_tls)
{
  *lnors_spacearr_tls = *lnors_spacearr;
  lnors_spacearr_tls->mem = BLI_memarena_new(BLI_MEMARENA_STD_BUFSIZE, __func__);
}

void BKE_lnor_spacearr_tls_join(MLoopNorSpaceArray *lnors_spacearr,
                                MLoopNorSpaceArray *lnors_spacearr_tls)
{
  BLI_assert(lnors_spacearr->data_type == lnors_spacearr_tls->data_type);
  BLI_assert(lnors_spacearr->mem != lnors_spacearr_tls->mem);
  lnors_spacearr->spaces_num += lnors_spacearr_tls->spaces_num;
  BLI_memarena_merge(lnors_spacearr->mem, lnors_spacearr_tls->mem);
  BLI_memarena_free(lnors_spacearr_tls->mem);
  lnors_spacearr_tls->mem = nullptr;
  BKE_lnor_spacearr_clear(lnors_spacearr_tls);
}

void BKE_lnor_spacearr_clear(MLoopNorSpaceArray *lnors_spacearr)
{
  lnors_spacearr->spaces_num = 0;
  lnors_spacearr->lspacearr = nullptr;
  lnors_spacearr->loops_pool = nullptr;
  if (lnors_spacearr->mem != nullptr) {
    BLI_memarena_clear(lnors_spacearr->mem);
  }
}

void BKE_lnor_spacearr_free(MLoopNorSpaceArray *lnors_spacearr)
{
  lnors_spacearr->spaces_num = 0;
  lnors_spacearr->lspacearr = nullptr;
  lnors_spacearr->loops_pool = nullptr;
  BLI_memarena_free(lnors_spacearr->mem);
  lnors_spacearr->mem = nullptr;
}

MLoopNorSpace *BKE_lnor_space_create(MLoopNorSpaceArray *lnors_spacearr)
{
  lnors_spacearr->spaces_num++;
  return (MLoopNorSpace *)BLI_memarena_calloc(lnors_spacearr->mem, sizeof(MLoopNorSpace));
}

/* This threshold is a bit touchy (usual float precision issue), this value seems OK. */
#define LNOR_SPACE_TRIGO_THRESHOLD (1.0f - 1e-4f)

void BKE_lnor_space_define(MLoopNorSpace *lnor_space,
                           const float lnor[3],
                           float vec_ref[3],
                           float vec_other[3],
                           BLI_Stack *edge_vectors)
{
  const float pi2 = float(M_PI) * 2.0f;
  float tvec[3], dtp;
  const float dtp_ref = dot_v3v3(vec_ref, lnor);
  const float dtp_other = dot_v3v3(vec_other, lnor);

  if (UNLIKELY(fabsf(dtp_ref) >= LNOR_SPACE_TRIGO_THRESHOLD ||
               fabsf(dtp_other) >= LNOR_SPACE_TRIGO_THRESHOLD)) {
    /* If vec_ref or vec_other are too much aligned with lnor, we can't build lnor space,
     * tag it as invalid and abort. */
    lnor_space->ref_alpha = lnor_space->ref_beta = 0.0f;

    if (edge_vectors) {
      BLI_stack_clear(edge_vectors);
    }
    return;
  }

  copy_v3_v3(lnor_space->vec_lnor, lnor);

  /* Compute ref alpha, average angle of all available edge vectors to lnor. */
  if (edge_vectors) {
    float alpha = 0.0f;
    int count = 0;
    while (!BLI_stack_is_empty(edge_vectors)) {
      const float *vec = (const float *)BLI_stack_peek(edge_vectors);
      alpha += saacosf(dot_v3v3(vec, lnor));
      BLI_stack_discard(edge_vectors);
      count++;
    }
    /* NOTE: In theory, this could be `count > 2`,
     * but there is one case where we only have two edges for two loops:
     * a smooth vertex with only two edges and two faces (our Monkey's nose has that, e.g.).
     */
    BLI_assert(count >= 2); /* This piece of code shall only be called for more than one loop. */
    lnor_space->ref_alpha = alpha / float(count);
  }
  else {
    lnor_space->ref_alpha = (saacosf(dot_v3v3(vec_ref, lnor)) +
                             saacosf(dot_v3v3(vec_other, lnor))) /
                            2.0f;
  }

  /* Project vec_ref on lnor's ortho plane. */
  mul_v3_v3fl(tvec, lnor, dtp_ref);
  sub_v3_v3(vec_ref, tvec);
  normalize_v3_v3(lnor_space->vec_ref, vec_ref);

  cross_v3_v3v3(tvec, lnor, lnor_space->vec_ref);
  normalize_v3_v3(lnor_space->vec_ortho, tvec);

  /* Project vec_other on lnor's ortho plane. */
  mul_v3_v3fl(tvec, lnor, dtp_other);
  sub_v3_v3(vec_other, tvec);
  normalize_v3(vec_other);

  /* Beta is angle between ref_vec and other_vec, around lnor. */
  dtp = dot_v3v3(lnor_space->vec_ref, vec_other);
  if (LIKELY(dtp < LNOR_SPACE_TRIGO_THRESHOLD)) {
    const float beta = saacos(dtp);
    lnor_space->ref_beta = (dot_v3v3(lnor_space->vec_ortho, vec_other) < 0.0f) ? pi2 - beta : beta;
  }
  else {
    lnor_space->ref_beta = pi2;
  }
}

void BKE_lnor_space_add_loop(MLoopNorSpaceArray *lnors_spacearr,
                             MLoopNorSpace *lnor_space,
                             const int ml_index,
                             void *bm_loop,
                             const bool is_single)
{
  BLI_assert((lnors_spacearr->data_type == MLNOR_SPACEARR_LOOP_INDEX && bm_loop == nullptr) ||
             (lnors_spacearr->data_type == MLNOR_SPACEARR_BMLOOP_PTR && bm_loop != nullptr));

  lnors_spacearr->lspacearr[ml_index] = lnor_space;
  if (bm_loop == nullptr) {
    bm_loop = POINTER_FROM_INT(ml_index);
  }
  if (is_single) {
    BLI_assert(lnor_space->loops == nullptr);
    lnor_space->flags |= MLNOR_SPACE_IS_SINGLE;
    lnor_space->loops = (LinkNode *)bm_loop;
  }
  else {
    BLI_assert((lnor_space->flags & MLNOR_SPACE_IS_SINGLE) == 0);
    BLI_linklist_prepend_nlink(&lnor_space->loops, bm_loop, &lnors_spacearr->loops_pool[ml_index]);
  }
}

MINLINE float unit_short_to_float(const short val)
{
  return float(val) / float(SHRT_MAX);
}

MINLINE short unit_float_to_short(const float val)
{
  /* Rounding. */
  return short(floorf(val * float(SHRT_MAX) + 0.5f));
}

void BKE_lnor_space_custom_data_to_normal(MLoopNorSpace *lnor_space,
                                          const short clnor_data[2],
                                          float r_custom_lnor[3])
{
  /* NOP custom normal data or invalid lnor space, return. */
  if (clnor_data[0] == 0 || lnor_space->ref_alpha == 0.0f || lnor_space->ref_beta == 0.0f) {
    copy_v3_v3(r_custom_lnor, lnor_space->vec_lnor);
    return;
  }

  {
    /* TODO: Check whether using #sincosf() gives any noticeable benefit
     * (could not even get it working under linux though)! */
    const float pi2 = float(M_PI * 2.0);
    const float alphafac = unit_short_to_float(clnor_data[0]);
    const float alpha = (alphafac > 0.0f ? lnor_space->ref_alpha : pi2 - lnor_space->ref_alpha) *
                        alphafac;
    const float betafac = unit_short_to_float(clnor_data[1]);

    mul_v3_v3fl(r_custom_lnor, lnor_space->vec_lnor, cosf(alpha));

    if (betafac == 0.0f) {
      madd_v3_v3fl(r_custom_lnor, lnor_space->vec_ref, sinf(alpha));
    }
    else {
      const float sinalpha = sinf(alpha);
      const float beta = (betafac > 0.0f ? lnor_space->ref_beta : pi2 - lnor_space->ref_beta) *
                         betafac;
      madd_v3_v3fl(r_custom_lnor, lnor_space->vec_ref, sinalpha * cosf(beta));
      madd_v3_v3fl(r_custom_lnor, lnor_space->vec_ortho, sinalpha * sinf(beta));
    }
  }
}

void BKE_lnor_space_custom_normal_to_data(MLoopNorSpace *lnor_space,
                                          const float custom_lnor[3],
                                          short r_clnor_data[2])
{
  /* We use nullptr vector as NOP custom normal (can be simpler than giving auto-computed `lnor`).
   */
  if (is_zero_v3(custom_lnor) || compare_v3v3(lnor_space->vec_lnor, custom_lnor, 1e-4f)) {
    r_clnor_data[0] = r_clnor_data[1] = 0;
    return;
  }

  {
    const float pi2 = float(M_PI * 2.0);
    const float cos_alpha = dot_v3v3(lnor_space->vec_lnor, custom_lnor);
    float vec[3], cos_beta;
    float alpha;

    alpha = saacosf(cos_alpha);
    if (alpha > lnor_space->ref_alpha) {
      /* Note we could stick to [0, pi] range here,
       * but makes decoding more complex, not worth it. */
      r_clnor_data[0] = unit_float_to_short(-(pi2 - alpha) / (pi2 - lnor_space->ref_alpha));
    }
    else {
      r_clnor_data[0] = unit_float_to_short(alpha / lnor_space->ref_alpha);
    }

    /* Project custom lnor on (vec_ref, vec_ortho) plane. */
    mul_v3_v3fl(vec, lnor_space->vec_lnor, -cos_alpha);
    add_v3_v3(vec, custom_lnor);
    normalize_v3(vec);

    cos_beta = dot_v3v3(lnor_space->vec_ref, vec);

    if (cos_beta < LNOR_SPACE_TRIGO_THRESHOLD) {
      float beta = saacosf(cos_beta);
      if (dot_v3v3(lnor_space->vec_ortho, vec) < 0.0f) {
        beta = pi2 - beta;
      }

      if (beta > lnor_space->ref_beta) {
        r_clnor_data[1] = unit_float_to_short(-(pi2 - beta) / (pi2 - lnor_space->ref_beta));
      }
      else {
        r_clnor_data[1] = unit_float_to_short(beta / lnor_space->ref_beta);
      }
    }
    else {
      r_clnor_data[1] = 0;
    }
  }
}

#define LOOP_SPLIT_TASK_BLOCK_SIZE 1024

struct LoopSplitTaskData {
  /* Specific to each instance (each task). */

  /** We have to create those outside of tasks, since #MemArena is not thread-safe. */
  MLoopNorSpace *lnor_space;
  float (*lnor)[3];
  const MLoop *ml_curr;
  const MLoop *ml_prev;
  int ml_curr_index;
  int ml_prev_index;
  /** Also used a flag to switch between single or fan process! */
  const int *e2l_prev;
  int mp_index;

  /** This one is special, it's owned and managed by worker tasks,
   * avoid to have to create it for each fan! */
  BLI_Stack *edge_vectors;

  char pad_c;
};

struct LoopSplitTaskDataCommon {
  /* Read/write.
   * Note we do not need to protect it, though, since two different tasks will *always* affect
   * different elements in the arrays. */
  MLoopNorSpaceArray *lnors_spacearr;
  float (*loopnors)[3];
  short (*clnors_data)[2];

  /* Read-only. */
  const float (*positions)[3];
  const MEdge *medges;
  const MLoop *mloops;
  const MPoly *mpolys;
  int (*edge_to_loops)[2];
  int *loop_to_poly;
  const float (*polynors)[3];
  const float (*vert_normals)[3];

  int numEdges;
  int numLoops;
  int numPolys;
};

#define INDEX_UNSET INT_MIN
#define INDEX_INVALID -1
/* See comment about edge_to_loops below. */
#define IS_EDGE_SHARP(_e2l) ELEM((_e2l)[1], INDEX_UNSET, INDEX_INVALID)

static void mesh_edges_sharp_tag(LoopSplitTaskDataCommon *data,
                                 const bool check_angle,
                                 const float split_angle,
                                 const bool do_sharp_edges_tag)
{
  const MEdge *medges = data->medges;
  const MLoop *mloops = data->mloops;

  const MPoly *mpolys = data->mpolys;

  const int numEdges = data->numEdges;
  const int numPolys = data->numPolys;

  float(*loopnors)[3] = data->loopnors; /* NOTE: loopnors may be nullptr here. */
  const float(*polynors)[3] = data->polynors;

  int(*edge_to_loops)[2] = data->edge_to_loops;
  int *loop_to_poly = data->loop_to_poly;

  BitVector sharp_edges;
  if (do_sharp_edges_tag) {
    sharp_edges.resize(numEdges, false);
  }

  const MPoly *mp;
  int mp_index;

  const float split_angle_cos = check_angle ? cosf(split_angle) : -1.0f;

  for (mp = mpolys, mp_index = 0; mp_index < numPolys; mp++, mp_index++) {
    const MLoop *ml_curr;
    int *e2l;
    int ml_curr_index = mp->loopstart;
    const int ml_last_index = (ml_curr_index + mp->totloop) - 1;

    ml_curr = &mloops[ml_curr_index];

    for (; ml_curr_index <= ml_last_index; ml_curr++, ml_curr_index++) {
      e2l = edge_to_loops[ml_curr->e];

      loop_to_poly[ml_curr_index] = mp_index;

      /* Pre-populate all loop normals as if their verts were all-smooth,
       * this way we don't have to compute those later!
       */
      if (loopnors) {
        copy_v3_v3(loopnors[ml_curr_index], data->vert_normals[ml_curr->v]);
      }

      /* Check whether current edge might be smooth or sharp */
      if ((e2l[0] | e2l[1]) == 0) {
        /* 'Empty' edge until now, set e2l[0] (and e2l[1] to INDEX_UNSET to tag it as unset). */
        e2l[0] = ml_curr_index;
        /* We have to check this here too, else we might miss some flat faces!!! */
        e2l[1] = (mp->flag & ME_SMOOTH) ? INDEX_UNSET : INDEX_INVALID;
      }
      else if (e2l[1] == INDEX_UNSET) {
        const bool is_angle_sharp = (check_angle &&
                                     dot_v3v3(polynors[loop_to_poly[e2l[0]]], polynors[mp_index]) <
                                         split_angle_cos);

        /* Second loop using this edge, time to test its sharpness.
         * An edge is sharp if it is tagged as such, or its face is not smooth,
         * or both poly have opposed (flipped) normals, i.e. both loops on the same edge share the
         * same vertex, or angle between both its polys' normals is above split_angle value.
         */
        if (!(mp->flag & ME_SMOOTH) || (medges[ml_curr->e].flag & ME_SHARP) ||
            ml_curr->v == mloops[e2l[0]].v || is_angle_sharp) {
          /* NOTE: we are sure that loop != 0 here ;). */
          e2l[1] = INDEX_INVALID;

          /* We want to avoid tagging edges as sharp when it is already defined as such by
           * other causes than angle threshold. */
          if (do_sharp_edges_tag && is_angle_sharp) {
            sharp_edges[ml_curr->e].set();
          }
        }
        else {
          e2l[1] = ml_curr_index;
        }
      }
      else if (!IS_EDGE_SHARP(e2l)) {
        /* More than two loops using this edge, tag as sharp if not yet done. */
        e2l[1] = INDEX_INVALID;

        /* We want to avoid tagging edges as sharp when it is already defined as such by
         * other causes than angle threshold. */
        if (do_sharp_edges_tag) {
          sharp_edges[ml_curr->e].reset();
        }
      }
      /* Else, edge is already 'disqualified' (i.e. sharp)! */
    }
  }

  /* If requested, do actual tagging of edges as sharp in another loop. */
  if (do_sharp_edges_tag) {
    MEdge *me;
    int me_index;
    for (me = (MEdge *)medges, me_index = 0; me_index < numEdges; me++, me_index++) {
      if (sharp_edges[me_index]) {
        me->flag |= ME_SHARP;
      }
    }
  }
}

void BKE_edges_sharp_from_angle_set(const float (*positions)[3],
                                    const int /*numVerts*/,
                                    struct MEdge *medges,
                                    const int numEdges,
                                    const struct MLoop *mloops,
                                    const int numLoops,
                                    const struct MPoly *mpolys,
                                    const float (*polynors)[3],
                                    const int numPolys,
                                    const float split_angle)
{
  if (split_angle >= float(M_PI)) {
    /* Nothing to do! */
    return;
  }

  /* Mapping edge -> loops. See BKE_mesh_normals_loop_split() for details. */
  int(*edge_to_loops)[2] = (int(*)[2])MEM_calloc_arrayN(
      size_t(numEdges), sizeof(*edge_to_loops), __func__);

  /* Simple mapping from a loop to its polygon index. */
  int *loop_to_poly = (int *)MEM_malloc_arrayN(size_t(numLoops), sizeof(*loop_to_poly), __func__);

  LoopSplitTaskDataCommon common_data = {};
  common_data.positions = positions;
  common_data.medges = medges;
  common_data.mloops = mloops;
  common_data.mpolys = mpolys;
  common_data.edge_to_loops = edge_to_loops;
  common_data.loop_to_poly = loop_to_poly;
  common_data.polynors = polynors;
  common_data.numEdges = numEdges;
  common_data.numPolys = numPolys;

  mesh_edges_sharp_tag(&common_data, true, split_angle, true);

  MEM_freeN(edge_to_loops);
  MEM_freeN(loop_to_poly);
}

void BKE_mesh_loop_manifold_fan_around_vert_next(const MLoop *mloops,
                                                 const MPoly *mpolys,
                                                 const int *loop_to_poly,
                                                 const int *e2lfan_curr,
                                                 const uint mv_pivot_index,
                                                 const MLoop **r_mlfan_curr,
                                                 int *r_mlfan_curr_index,
                                                 int *r_mlfan_vert_index,
                                                 int *r_mpfan_curr_index)
{
  const MLoop *mlfan_next;
  const MPoly *mpfan_next;

  /* WARNING: This is rather complex!
   * We have to find our next edge around the vertex (fan mode).
   * First we find the next loop, which is either previous or next to mlfan_curr_index, depending
   * whether both loops using current edge are in the same direction or not, and whether
   * mlfan_curr_index actually uses the vertex we are fanning around!
   * mlfan_curr_index is the index of mlfan_next here, and mlfan_next is not the real next one
   * (i.e. not the future `mlfan_curr`). */
  *r_mlfan_curr_index = (e2lfan_curr[0] == *r_mlfan_curr_index) ? e2lfan_curr[1] : e2lfan_curr[0];
  *r_mpfan_curr_index = loop_to_poly[*r_mlfan_curr_index];

  BLI_assert(*r_mlfan_curr_index >= 0);
  BLI_assert(*r_mpfan_curr_index >= 0);

  mlfan_next = &mloops[*r_mlfan_curr_index];
  mpfan_next = &mpolys[*r_mpfan_curr_index];
  if (((*r_mlfan_curr)->v == mlfan_next->v && (*r_mlfan_curr)->v == mv_pivot_index) ||
      ((*r_mlfan_curr)->v != mlfan_next->v && (*r_mlfan_curr)->v != mv_pivot_index)) {
    /* We need the previous loop, but current one is our vertex's loop. */
    *r_mlfan_vert_index = *r_mlfan_curr_index;
    if (--(*r_mlfan_curr_index) < mpfan_next->loopstart) {
      *r_mlfan_curr_index = mpfan_next->loopstart + mpfan_next->totloop - 1;
    }
  }
  else {
    /* We need the next loop, which is also our vertex's loop. */
    if (++(*r_mlfan_curr_index) >= mpfan_next->loopstart + mpfan_next->totloop) {
      *r_mlfan_curr_index = mpfan_next->loopstart;
    }
    *r_mlfan_vert_index = *r_mlfan_curr_index;
  }
  *r_mlfan_curr = &mloops[*r_mlfan_curr_index];
  /* And now we are back in sync, mlfan_curr_index is the index of `mlfan_curr`! Pff! */
}

static void split_loop_nor_single_do(LoopSplitTaskDataCommon *common_data, LoopSplitTaskData *data)
{
  MLoopNorSpaceArray *lnors_spacearr = common_data->lnors_spacearr;
  const short(*clnors_data)[2] = common_data->clnors_data;

  const float(*positions)[3] = common_data->positions;
  const MEdge *medges = common_data->medges;
  const float(*polynors)[3] = common_data->polynors;

  MLoopNorSpace *lnor_space = data->lnor_space;
  float(*lnor)[3] = data->lnor;
  const MLoop *ml_curr = data->ml_curr;
  const MLoop *ml_prev = data->ml_prev;
  const int ml_curr_index = data->ml_curr_index;
#if 0 /* Not needed for 'single' loop. */
  const int ml_prev_index = data->ml_prev_index;
  const int *e2l_prev = data->e2l_prev;
#endif
  const int mp_index = data->mp_index;

  /* Simple case (both edges around that vertex are sharp in current polygon),
   * this loop just takes its poly normal.
   */
  copy_v3_v3(*lnor, polynors[mp_index]);

#if 0
  printf("BASIC: handling loop %d / edge %d / vert %d / poly %d\n",
         ml_curr_index,
         ml_curr->e,
         ml_curr->v,
         mp_index);
#endif

  /* If needed, generate this (simple!) lnor space. */
  if (lnors_spacearr) {
    float vec_curr[3], vec_prev[3];

    const uint mv_pivot_index = ml_curr->v; /* The vertex we are "fanning" around! */
    const float *mv_pivot = positions[mv_pivot_index];
    const MEdge *me_curr = &medges[ml_curr->e];
    const float *mv_2 = (me_curr->v1 == mv_pivot_index) ? positions[me_curr->v2] :
                                                          positions[me_curr->v1];
    const MEdge *me_prev = &medges[ml_prev->e];
    const float *mv_3 = (me_prev->v1 == mv_pivot_index) ? positions[me_prev->v2] :
                                                          positions[me_prev->v1];

    sub_v3_v3v3(vec_curr, mv_2, mv_pivot);
    normalize_v3(vec_curr);
    sub_v3_v3v3(vec_prev, mv_3, mv_pivot);
    normalize_v3(vec_prev);

    BKE_lnor_space_define(lnor_space, *lnor, vec_curr, vec_prev, nullptr);
    /* We know there is only one loop in this space, no need to create a link-list in this case. */
    BKE_lnor_space_add_loop(lnors_spacearr, lnor_space, ml_curr_index, nullptr, true);

    if (clnors_data) {
      BKE_lnor_space_custom_data_to_normal(lnor_space, clnors_data[ml_curr_index], *lnor);
    }
  }
}

static void split_loop_nor_fan_do(LoopSplitTaskDataCommon *common_data, LoopSplitTaskData *data)
{
  MLoopNorSpaceArray *lnors_spacearr = common_data->lnors_spacearr;
  float(*loopnors)[3] = common_data->loopnors;
  short(*clnors_data)[2] = common_data->clnors_data;

  const float(*positions)[3] = common_data->positions;
  const MEdge *medges = common_data->medges;
  const MLoop *mloops = common_data->mloops;
  const MPoly *mpolys = common_data->mpolys;
  const int(*edge_to_loops)[2] = common_data->edge_to_loops;
  const int *loop_to_poly = common_data->loop_to_poly;
  const float(*polynors)[3] = common_data->polynors;

  MLoopNorSpace *lnor_space = data->lnor_space;
#if 0 /* Not needed for 'fan' loops. */
  float(*lnor)[3] = data->lnor;
#endif
  const MLoop *ml_curr = data->ml_curr;
  const MLoop *ml_prev = data->ml_prev;
  const int ml_curr_index = data->ml_curr_index;
  const int ml_prev_index = data->ml_prev_index;
  const int mp_index = data->mp_index;
  const int *e2l_prev = data->e2l_prev;

  BLI_Stack *edge_vectors = data->edge_vectors;

  /* Sigh! we have to fan around current vertex, until we find the other non-smooth edge,
   * and accumulate face normals into the vertex!
   * Note in case this vertex has only one sharp edges, this is a waste because the normal is the
   * same as the vertex normal, but I do not see any easy way to detect that (would need to count
   * number of sharp edges per vertex, I doubt the additional memory usage would be worth it,
   * especially as it should not be a common case in real-life meshes anyway). */
  const uint mv_pivot_index = ml_curr->v; /* The vertex we are "fanning" around! */
  const float *mv_pivot = positions[mv_pivot_index];

  /* `ml_curr` would be mlfan_prev if we needed that one. */
  const MEdge *me_org = &medges[ml_curr->e];

  const int *e2lfan_curr;
  float vec_curr[3], vec_prev[3], vec_org[3];
  const MLoop *mlfan_curr;
  float lnor[3] = {0.0f, 0.0f, 0.0f};
  /* `mlfan_vert_index` the loop of our current edge might not be the loop of our current vertex!
   */
  int mlfan_curr_index, mlfan_vert_index, mpfan_curr_index;

  /* We validate clnors data on the fly - cheapest way to do! */
  int clnors_avg[2] = {0, 0};
  short(*clnor_ref)[2] = nullptr;
  int clnors_count = 0;
  bool clnors_invalid = false;

  /* Temp loop normal stack. */
  BLI_SMALLSTACK_DECLARE(normal, float *);
  /* Temp clnors stack. */
  BLI_SMALLSTACK_DECLARE(clnors, short *);

  e2lfan_curr = e2l_prev;
  mlfan_curr = ml_prev;
  mlfan_curr_index = ml_prev_index;
  mlfan_vert_index = ml_curr_index;
  mpfan_curr_index = mp_index;

  BLI_assert(mlfan_curr_index >= 0);
  BLI_assert(mlfan_vert_index >= 0);
  BLI_assert(mpfan_curr_index >= 0);

  /* Only need to compute previous edge's vector once, then we can just reuse old current one! */
  {
    const float *mv_2 = (me_org->v1 == mv_pivot_index) ? positions[me_org->v2] :
                                                         positions[me_org->v1];

    sub_v3_v3v3(vec_org, mv_2, mv_pivot);
    normalize_v3(vec_org);
    copy_v3_v3(vec_prev, vec_org);

    if (lnors_spacearr) {
      BLI_stack_push(edge_vectors, vec_org);
    }
  }

  // printf("FAN: vert %d, start edge %d\n", mv_pivot_index, ml_curr->e);

  while (true) {
    const MEdge *me_curr = &medges[mlfan_curr->e];
    /* Compute edge vectors.
     * NOTE: We could pre-compute those into an array, in the first iteration, instead of computing
     *       them twice (or more) here. However, time gained is not worth memory and time lost,
     *       given the fact that this code should not be called that much in real-life meshes.
     */
    {
      const float *mv_2 = (me_curr->v1 == mv_pivot_index) ? positions[me_curr->v2] :
                                                            positions[me_curr->v1];

      sub_v3_v3v3(vec_curr, mv_2, mv_pivot);
      normalize_v3(vec_curr);
    }

    // printf("\thandling edge %d / loop %d\n", mlfan_curr->e, mlfan_curr_index);

    {
      /* Code similar to accumulate_vertex_normals_poly_v3. */
      /* Calculate angle between the two poly edges incident on this vertex. */
      const float fac = saacos(dot_v3v3(vec_curr, vec_prev));
      /* Accumulate */
      madd_v3_v3fl(lnor, polynors[mpfan_curr_index], fac);

      if (clnors_data) {
        /* Accumulate all clnors, if they are not all equal we have to fix that! */
        short(*clnor)[2] = &clnors_data[mlfan_vert_index];
        if (clnors_count) {
          clnors_invalid |= ((*clnor_ref)[0] != (*clnor)[0] || (*clnor_ref)[1] != (*clnor)[1]);
        }
        else {
          clnor_ref = clnor;
        }
        clnors_avg[0] += (*clnor)[0];
        clnors_avg[1] += (*clnor)[1];
        clnors_count++;
        /* We store here a pointer to all custom lnors processed. */
        BLI_SMALLSTACK_PUSH(clnors, (short *)*clnor);
      }
    }

    /* We store here a pointer to all loop-normals processed. */
    BLI_SMALLSTACK_PUSH(normal, (float *)(loopnors[mlfan_vert_index]));

    if (lnors_spacearr) {
      /* Assign current lnor space to current 'vertex' loop. */
      BKE_lnor_space_add_loop(lnors_spacearr, lnor_space, mlfan_vert_index, nullptr, false);
      if (me_curr != me_org) {
        /* We store here all edges-normalized vectors processed. */
        BLI_stack_push(edge_vectors, vec_curr);
      }
    }

    if (IS_EDGE_SHARP(e2lfan_curr) || (me_curr == me_org)) {
      /* Current edge is sharp and we have finished with this fan of faces around this vert,
       * or this vert is smooth, and we have completed a full turn around it. */
      // printf("FAN: Finished!\n");
      break;
    }

    copy_v3_v3(vec_prev, vec_curr);

    /* Find next loop of the smooth fan. */
    BKE_mesh_loop_manifold_fan_around_vert_next(mloops,
                                                mpolys,
                                                loop_to_poly,
                                                e2lfan_curr,
                                                mv_pivot_index,
                                                &mlfan_curr,
                                                &mlfan_curr_index,
                                                &mlfan_vert_index,
                                                &mpfan_curr_index);

    e2lfan_curr = edge_to_loops[mlfan_curr->e];
  }

  {
    float lnor_len = normalize_v3(lnor);

    /* If we are generating lnor spacearr, we can now define the one for this fan,
     * and optionally compute final lnor from custom data too!
     */
    if (lnors_spacearr) {
      if (UNLIKELY(lnor_len == 0.0f)) {
        /* Use vertex normal as fallback! */
        copy_v3_v3(lnor, loopnors[mlfan_vert_index]);
        lnor_len = 1.0f;
      }

      BKE_lnor_space_define(lnor_space, lnor, vec_org, vec_curr, edge_vectors);

      if (clnors_data) {
        if (clnors_invalid) {
          short *clnor;

          clnors_avg[0] /= clnors_count;
          clnors_avg[1] /= clnors_count;
          /* Fix/update all clnors of this fan with computed average value. */
          if (G.debug & G_DEBUG) {
            printf("Invalid clnors in this fan!\n");
          }
          while ((clnor = (short *)BLI_SMALLSTACK_POP(clnors))) {
            // print_v2("org clnor", clnor);
            clnor[0] = short(clnors_avg[0]);
            clnor[1] = short(clnors_avg[1]);
          }
          // print_v2("new clnors", clnors_avg);
        }
        /* Extra bonus: since small-stack is local to this function,
         * no more need to empty it at all cost! */

        BKE_lnor_space_custom_data_to_normal(lnor_space, *clnor_ref, lnor);
      }
    }

    /* In case we get a zero normal here, just use vertex normal already set! */
    if (LIKELY(lnor_len != 0.0f)) {
      /* Copy back the final computed normal into all related loop-normals. */
      float *nor;

      while ((nor = (float *)BLI_SMALLSTACK_POP(normal))) {
        copy_v3_v3(nor, lnor);
      }
    }
    /* Extra bonus: since small-stack is local to this function,
     * no more need to empty it at all cost! */
  }
}

static void loop_split_worker_do(LoopSplitTaskDataCommon *common_data,
                                 LoopSplitTaskData *data,
                                 BLI_Stack *edge_vectors)
{
  BLI_assert(data->ml_curr);
  if (data->e2l_prev) {
    BLI_assert((edge_vectors == nullptr) || BLI_stack_is_empty(edge_vectors));
    data->edge_vectors = edge_vectors;
    split_loop_nor_fan_do(common_data, data);
  }
  else {
    /* No need for edge_vectors for 'single' case! */
    split_loop_nor_single_do(common_data, data);
  }
}

static void loop_split_worker(TaskPool *__restrict pool, void *taskdata)
{
  LoopSplitTaskDataCommon *common_data = (LoopSplitTaskDataCommon *)BLI_task_pool_user_data(pool);
  LoopSplitTaskData *data = (LoopSplitTaskData *)taskdata;

  /* Temp edge vectors stack, only used when computing lnor spacearr. */
  BLI_Stack *edge_vectors = common_data->lnors_spacearr ?
                                BLI_stack_new(sizeof(float[3]), __func__) :
                                nullptr;

#ifdef DEBUG_TIME
  TIMEIT_START_AVERAGED(loop_split_worker);
#endif

  for (int i = 0; i < LOOP_SPLIT_TASK_BLOCK_SIZE; i++, data++) {
    /* A nullptr ml_curr is used to tag ended data! */
    if (data->ml_curr == nullptr) {
      break;
    }

    loop_split_worker_do(common_data, data, edge_vectors);
  }

  if (edge_vectors) {
    BLI_stack_free(edge_vectors);
  }

#ifdef DEBUG_TIME
  TIMEIT_END_AVERAGED(loop_split_worker);
#endif
}

/**
 * Check whether given loop is part of an unknown-so-far cyclic smooth fan, or not.
 * Needed because cyclic smooth fans have no obvious 'entry point',
 * and yet we need to walk them once, and only once.
 */
static bool loop_split_generator_check_cyclic_smooth_fan(const MLoop *mloops,
                                                         const MPoly *mpolys,
                                                         const int (*edge_to_loops)[2],
                                                         const int *loop_to_poly,
                                                         const int *e2l_prev,
                                                         BitVector<> &skip_loops,
                                                         const MLoop *ml_curr,
                                                         const MLoop *ml_prev,
                                                         const int ml_curr_index,
                                                         const int ml_prev_index,
                                                         const int mp_curr_index)
{
  const uint mv_pivot_index = ml_curr->v; /* The vertex we are "fanning" around! */
  const int *e2lfan_curr;
  const MLoop *mlfan_curr;
  /* `mlfan_vert_index` the loop of our current edge might not be the loop of our current vertex!
   */
  int mlfan_curr_index, mlfan_vert_index, mpfan_curr_index;

  e2lfan_curr = e2l_prev;
  if (IS_EDGE_SHARP(e2lfan_curr)) {
    /* Sharp loop, so not a cyclic smooth fan. */
    return false;
  }

  mlfan_curr = ml_prev;
  mlfan_curr_index = ml_prev_index;
  mlfan_vert_index = ml_curr_index;
  mpfan_curr_index = mp_curr_index;

  BLI_assert(mlfan_curr_index >= 0);
  BLI_assert(mlfan_vert_index >= 0);
  BLI_assert(mpfan_curr_index >= 0);

  BLI_assert(!skip_loops[mlfan_vert_index]);
  skip_loops[mlfan_vert_index].set();

  while (true) {
    /* Find next loop of the smooth fan. */
    BKE_mesh_loop_manifold_fan_around_vert_next(mloops,
                                                mpolys,
                                                loop_to_poly,
                                                e2lfan_curr,
                                                mv_pivot_index,
                                                &mlfan_curr,
                                                &mlfan_curr_index,
                                                &mlfan_vert_index,
                                                &mpfan_curr_index);

    e2lfan_curr = edge_to_loops[mlfan_curr->e];

    if (IS_EDGE_SHARP(e2lfan_curr)) {
      /* Sharp loop/edge, so not a cyclic smooth fan. */
      return false;
    }
    /* Smooth loop/edge. */
    if (skip_loops[mlfan_vert_index]) {
      if (mlfan_vert_index == ml_curr_index) {
        /* We walked around a whole cyclic smooth fan without finding any already-processed loop,
         * means we can use initial `ml_curr` / `ml_prev` edge as start for this smooth fan. */
        return true;
      }
      /* Already checked in some previous looping, we can abort. */
      return false;
    }

    /* We can skip it in future, and keep checking the smooth fan. */
    skip_loops[mlfan_vert_index].set();
  }
}

static void loop_split_generator(TaskPool *pool, LoopSplitTaskDataCommon *common_data)
{
  MLoopNorSpaceArray *lnors_spacearr = common_data->lnors_spacearr;
  float(*loopnors)[3] = common_data->loopnors;

  const MLoop *mloops = common_data->mloops;
  const MPoly *mpolys = common_data->mpolys;
  const int *loop_to_poly = common_data->loop_to_poly;
  const int(*edge_to_loops)[2] = common_data->edge_to_loops;
  const int numLoops = common_data->numLoops;
  const int numPolys = common_data->numPolys;

  const MPoly *mp;
  int mp_index;

  const MLoop *ml_curr;
  const MLoop *ml_prev;
  int ml_curr_index;
  int ml_prev_index;

  BitVector<> skip_loops(numLoops, false);

  LoopSplitTaskData *data_buff = nullptr;
  int data_idx = 0;

  /* Temp edge vectors stack, only used when computing lnor spacearr
   * (and we are not multi-threading). */
  BLI_Stack *edge_vectors = nullptr;

#ifdef DEBUG_TIME
  TIMEIT_START_AVERAGED(loop_split_generator);
#endif

  if (!pool) {
    if (lnors_spacearr) {
      edge_vectors = BLI_stack_new(sizeof(float[3]), __func__);
    }
  }

  /* We now know edges that can be smoothed (with their vector, and their two loops),
   * and edges that will be hard! Now, time to generate the normals.
   */
  for (mp = mpolys, mp_index = 0; mp_index < numPolys; mp++, mp_index++) {
    float(*lnors)[3];
    const int ml_last_index = (mp->loopstart + mp->totloop) - 1;
    ml_curr_index = mp->loopstart;
    ml_prev_index = ml_last_index;

    ml_curr = &mloops[ml_curr_index];
    ml_prev = &mloops[ml_prev_index];
    lnors = &loopnors[ml_curr_index];

    for (; ml_curr_index <= ml_last_index; ml_curr++, ml_curr_index++, lnors++) {
      const int *e2l_curr = edge_to_loops[ml_curr->e];
      const int *e2l_prev = edge_to_loops[ml_prev->e];

#if 0
      printf("Checking loop %d / edge %u / vert %u (sharp edge: %d, skiploop: %d)",
             ml_curr_index,
             ml_curr->e,
             ml_curr->v,
             IS_EDGE_SHARP(e2l_curr),
             skip_loops[ml_curr_index]);
#endif

      /* A smooth edge, we have to check for cyclic smooth fan case.
       * If we find a new, never-processed cyclic smooth fan, we can do it now using that loop/edge
       * as 'entry point', otherwise we can skip it. */

      /* NOTE: In theory, we could make #loop_split_generator_check_cyclic_smooth_fan() store
       * mlfan_vert_index'es and edge indexes in two stacks, to avoid having to fan again around
       * the vert during actual computation of `clnor` & `clnorspace`.
       * However, this would complicate the code, add more memory usage, and despite its logical
       * complexity, #loop_manifold_fan_around_vert_next() is quite cheap in term of CPU cycles,
       * so really think it's not worth it. */
      if (!IS_EDGE_SHARP(e2l_curr) && (skip_loops[ml_curr_index] ||
                                       !loop_split_generator_check_cyclic_smooth_fan(mloops,
                                                                                     mpolys,
                                                                                     edge_to_loops,
                                                                                     loop_to_poly,
                                                                                     e2l_prev,
                                                                                     skip_loops,
                                                                                     ml_curr,
                                                                                     ml_prev,
                                                                                     ml_curr_index,
                                                                                     ml_prev_index,
                                                                                     mp_index))) {
        // printf("SKIPPING!\n");
      }
      else {
        LoopSplitTaskData *data, data_local;

        // printf("PROCESSING!\n");

        if (pool) {
          if (data_idx == 0) {
            data_buff = (LoopSplitTaskData *)MEM_calloc_arrayN(
                LOOP_SPLIT_TASK_BLOCK_SIZE, sizeof(*data_buff), __func__);
          }
          data = &data_buff[data_idx];
        }
        else {
          data = &data_local;
          memset(data, 0, sizeof(*data));
        }

        if (IS_EDGE_SHARP(e2l_curr) && IS_EDGE_SHARP(e2l_prev)) {
          data->lnor = lnors;
          data->ml_curr = ml_curr;
          data->ml_prev = ml_prev;
          data->ml_curr_index = ml_curr_index;
#if 0 /* Not needed for 'single' loop. */
          data->ml_prev_index = ml_prev_index;
          data->e2l_prev = nullptr; /* Tag as 'single' task. */
#endif
          data->mp_index = mp_index;
          if (lnors_spacearr) {
            data->lnor_space = BKE_lnor_space_create(lnors_spacearr);
          }
        }
        /* We *do not need* to check/tag loops as already computed!
         * Due to the fact a loop only links to one of its two edges,
         * a same fan *will never be walked more than once!*
         * Since we consider edges having neighbor polys with inverted
         * (flipped) normals as sharp, we are sure that no fan will be skipped,
         * even only considering the case (sharp curr_edge, smooth prev_edge),
         * and not the alternative (smooth curr_edge, sharp prev_edge).
         * All this due/thanks to link between normals and loop ordering (i.e. winding).
         */
        else {
#if 0 /* Not needed for 'fan' loops. */
          data->lnor = lnors;
#endif
          data->ml_curr = ml_curr;
          data->ml_prev = ml_prev;
          data->ml_curr_index = ml_curr_index;
          data->ml_prev_index = ml_prev_index;
          data->e2l_prev = e2l_prev; /* Also tag as 'fan' task. */
          data->mp_index = mp_index;
          if (lnors_spacearr) {
            data->lnor_space = BKE_lnor_space_create(lnors_spacearr);
          }
        }

        if (pool) {
          data_idx++;
          if (data_idx == LOOP_SPLIT_TASK_BLOCK_SIZE) {
            BLI_task_pool_push(pool, loop_split_worker, data_buff, true, nullptr);
            data_idx = 0;
          }
        }
        else {
          loop_split_worker_do(common_data, data, edge_vectors);
        }
      }

      ml_prev = ml_curr;
      ml_prev_index = ml_curr_index;
    }
  }

  /* Last block of data. Since it is calloc'ed and we use first nullptr item as stopper,
   * everything is fine. */
  if (pool && data_idx) {
    BLI_task_pool_push(pool, loop_split_worker, data_buff, true, nullptr);
  }

  if (edge_vectors) {
    BLI_stack_free(edge_vectors);
  }

#ifdef DEBUG_TIME
  TIMEIT_END_AVERAGED(loop_split_generator);
#endif
}

void BKE_mesh_normals_loop_split(const float (*positions)[3],
                                 const float (*vert_normals)[3],
                                 const int /*numVerts*/,
                                 const MEdge *medges,
                                 const int numEdges,
                                 const MLoop *mloops,
                                 float (*r_loopnors)[3],
                                 const int numLoops,
                                 const MPoly *mpolys,
                                 const float (*polynors)[3],
                                 const int numPolys,
                                 const bool use_split_normals,
                                 const float split_angle,
                                 MLoopNorSpaceArray *r_lnors_spacearr,
                                 short (*clnors_data)[2],
                                 int *r_loop_to_poly)
{
  /* For now this is not supported.
   * If we do not use split normals, we do not generate anything fancy! */
  BLI_assert(use_split_normals || !(r_lnors_spacearr));

  if (!use_split_normals) {
    /* In this case, we simply fill lnors with vnors (or fnors for flat faces), quite simple!
     * Note this is done here to keep some logic and consistency in this quite complex code,
     * since we may want to use lnors even when mesh's 'autosmooth' is disabled
     * (see e.g. mesh mapping code).
     * As usual, we could handle that on case-by-case basis,
     * but simpler to keep it well confined here. */
    int mp_index;

    for (mp_index = 0; mp_index < numPolys; mp_index++) {
      const MPoly *mp = &mpolys[mp_index];
      int ml_index = mp->loopstart;
      const int ml_index_end = ml_index + mp->totloop;
      const bool is_poly_flat = ((mp->flag & ME_SMOOTH) == 0);

      for (; ml_index < ml_index_end; ml_index++) {
        if (r_loop_to_poly) {
          r_loop_to_poly[ml_index] = mp_index;
        }
        if (is_poly_flat) {
          copy_v3_v3(r_loopnors[ml_index], polynors[mp_index]);
        }
        else {
          copy_v3_v3(r_loopnors[ml_index], vert_normals[mloops[ml_index].v]);
        }
      }
    }
    return;
  }

  /**
   * Mapping edge -> loops.
   * If that edge is used by more than two loops (polys),
   * it is always sharp (and tagged as such, see below).
   * We also use the second loop index as a kind of flag:
   *
   * - smooth edge: > 0.
   * - sharp edge: < 0 (INDEX_INVALID || INDEX_UNSET).
   * - unset: INDEX_UNSET.
   *
   * Note that currently we only have two values for second loop of sharp edges.
   * However, if needed, we can store the negated value of loop index instead of INDEX_INVALID
   * to retrieve the real value later in code).
   * Note also that loose edges always have both values set to 0! */
  int(*edge_to_loops)[2] = (int(*)[2])MEM_calloc_arrayN(
      size_t(numEdges), sizeof(*edge_to_loops), __func__);

  /* Simple mapping from a loop to its polygon index. */
  int *loop_to_poly = r_loop_to_poly ? r_loop_to_poly :
                                       (int *)MEM_malloc_arrayN(
                                           size_t(numLoops), sizeof(*loop_to_poly), __func__);

  /* When using custom loop normals, disable the angle feature! */
  const bool check_angle = (split_angle < float(M_PI)) && (clnors_data == nullptr);

  MLoopNorSpaceArray _lnors_spacearr = {nullptr};

#ifdef DEBUG_TIME
  TIMEIT_START_AVERAGED(BKE_mesh_normals_loop_split);
#endif

  if (!r_lnors_spacearr && clnors_data) {
    /* We need to compute lnor spacearr if some custom lnor data are given to us! */
    r_lnors_spacearr = &_lnors_spacearr;
  }
  if (r_lnors_spacearr) {
    BKE_lnor_spacearr_init(r_lnors_spacearr, numLoops, MLNOR_SPACEARR_LOOP_INDEX);
  }

  /* Init data common to all tasks. */
  LoopSplitTaskDataCommon common_data;
  common_data.lnors_spacearr = r_lnors_spacearr;
  common_data.loopnors = r_loopnors;
  common_data.clnors_data = clnors_data;
  common_data.positions = positions;
  common_data.medges = medges;
  common_data.mloops = mloops;
  common_data.mpolys = mpolys;
  common_data.edge_to_loops = edge_to_loops;
  common_data.loop_to_poly = loop_to_poly;
  common_data.polynors = polynors;
  common_data.vert_normals = vert_normals;
  common_data.numEdges = numEdges;
  common_data.numLoops = numLoops;
  common_data.numPolys = numPolys;

  /* This first loop check which edges are actually smooth, and compute edge vectors. */
  mesh_edges_sharp_tag(&common_data, check_angle, split_angle, false);

  if (numLoops < LOOP_SPLIT_TASK_BLOCK_SIZE * 8) {
    /* Not enough loops to be worth the whole threading overhead. */
    loop_split_generator(nullptr, &common_data);
  }
  else {
    TaskPool *task_pool = BLI_task_pool_create(&common_data, TASK_PRIORITY_HIGH);

    loop_split_generator(task_pool, &common_data);

    BLI_task_pool_work_and_wait(task_pool);

    BLI_task_pool_free(task_pool);
  }

  MEM_freeN(edge_to_loops);
  if (!r_loop_to_poly) {
    MEM_freeN(loop_to_poly);
  }

  if (r_lnors_spacearr) {
    if (r_lnors_spacearr == &_lnors_spacearr) {
      BKE_lnor_spacearr_free(r_lnors_spacearr);
    }
  }

#ifdef DEBUG_TIME
  TIMEIT_END_AVERAGED(BKE_mesh_normals_loop_split);
#endif
}

#undef INDEX_UNSET
#undef INDEX_INVALID
#undef IS_EDGE_SHARP

/**
 * Compute internal representation of given custom normals (as an array of float[2]).
 * It also makes sure the mesh matches those custom normals, by setting sharp edges flag as needed
 * to get a same custom lnor for all loops sharing a same smooth fan.
 * If use_vertices if true, r_custom_loopnors is assumed to be per-vertex, not per-loop
 * (this allows to set whole vert's normals at once, useful in some cases).
 * r_custom_loopnors is expected to have normalized normals, or zero ones,
 * in which case they will be replaced by default loop/vertex normal.
 */
static void mesh_normals_loop_custom_set(const float (*positions)[3],
                                         const float (*vert_normals)[3],
                                         const int numVerts,
                                         MEdge *medges,
                                         const int numEdges,
                                         const MLoop *mloops,
                                         float (*r_custom_loopnors)[3],
                                         const int numLoops,
                                         const MPoly *mpolys,
                                         const float (*polynors)[3],
                                         const int numPolys,
                                         short (*r_clnors_data)[2],
                                         const bool use_vertices)
{
  /* We *may* make that poor #BKE_mesh_normals_loop_split() even more complex by making it handling
   * that feature too, would probably be more efficient in absolute.
   * However, this function *is not* performance-critical, since it is mostly expected to be called
   * by io add-ons when importing custom normals, and modifier
   * (and perhaps from some editing tools later?).
   * So better to keep some simplicity here, and just call #BKE_mesh_normals_loop_split() twice! */
  MLoopNorSpaceArray lnors_spacearr = {nullptr};
  BitVector<> done_loops(numLoops, false);
  float(*lnors)[3] = (float(*)[3])MEM_calloc_arrayN(size_t(numLoops), sizeof(*lnors), __func__);
  int *loop_to_poly = (int *)MEM_malloc_arrayN(size_t(numLoops), sizeof(int), __func__);
  /* In this case we always consider split nors as ON,
   * and do not want to use angle to define smooth fans! */
  const bool use_split_normals = true;
  const float split_angle = float(M_PI);

  BLI_SMALLSTACK_DECLARE(clnors_data, short *);

  /* Compute current lnor spacearr. */
  BKE_mesh_normals_loop_split(positions,
                              vert_normals,
                              numVerts,
                              medges,
                              numEdges,
                              mloops,
                              lnors,
                              numLoops,
                              mpolys,
                              polynors,
                              numPolys,
                              use_split_normals,
                              split_angle,
                              &lnors_spacearr,
                              nullptr,
                              loop_to_poly);

  /* Set all given zero vectors to their default value. */
  if (use_vertices) {
    for (int i = 0; i < numVerts; i++) {
      if (is_zero_v3(r_custom_loopnors[i])) {
        copy_v3_v3(r_custom_loopnors[i], vert_normals[i]);
      }
    }
  }
  else {
    for (int i = 0; i < numLoops; i++) {
      if (is_zero_v3(r_custom_loopnors[i])) {
        copy_v3_v3(r_custom_loopnors[i], lnors[i]);
      }
    }
  }

  BLI_assert(lnors_spacearr.data_type == MLNOR_SPACEARR_LOOP_INDEX);

  /* Now, check each current smooth fan (one lnor space per smooth fan!),
   * and if all its matching custom lnors are not (enough) equal, add sharp edges as needed.
   * This way, next time we run BKE_mesh_normals_loop_split(), we'll get lnor spacearr/smooth fans
   * matching given custom lnors.
   * Note this code *will never* unsharp edges! And quite obviously,
   * when we set custom normals per vertices, running this is absolutely useless. */
  if (!use_vertices) {
    for (int i = 0; i < numLoops; i++) {
      if (!lnors_spacearr.lspacearr[i]) {
        /* This should not happen in theory, but in some rare case (probably ugly geometry)
         * we can get some nullptr loopspacearr at this point. :/
         * Maybe we should set those loops' edges as sharp? */
        done_loops[i].set();
        if (G.debug & G_DEBUG) {
          printf("WARNING! Getting invalid nullptr loop space for loop %d!\n", i);
        }
        continue;
      }

      if (!done_loops[i]) {
        /* Notes:
         * - In case of mono-loop smooth fan, we have nothing to do.
         * - Loops in this linklist are ordered (in reversed order compared to how they were
         *   discovered by BKE_mesh_normals_loop_split(), but this is not a problem).
         *   Which means if we find a mismatching clnor,
         *   we know all remaining loops will have to be in a new, different smooth fan/lnor space.
         * - In smooth fan case, we compare each clnor against a ref one,
         *   to avoid small differences adding up into a real big one in the end!
         */
        if (lnors_spacearr.lspacearr[i]->flags & MLNOR_SPACE_IS_SINGLE) {
          done_loops[i].set();
          continue;
        }

        LinkNode *loops = lnors_spacearr.lspacearr[i]->loops;
        const MLoop *prev_ml = nullptr;
        const float *org_nor = nullptr;

        while (loops) {
          const int lidx = POINTER_AS_INT(loops->link);
          const MLoop *ml = &mloops[lidx];
          const int nidx = lidx;
          float *nor = r_custom_loopnors[nidx];

          if (!org_nor) {
            org_nor = nor;
          }
          else if (dot_v3v3(org_nor, nor) < LNOR_SPACE_TRIGO_THRESHOLD) {
            /* Current normal differs too much from org one, we have to tag the edge between
             * previous loop's face and current's one as sharp.
             * We know those two loops do not point to the same edge,
             * since we do not allow reversed winding in a same smooth fan. */
            const MPoly *mp = &mpolys[loop_to_poly[lidx]];
            const MLoop *mlp =
                &mloops[(lidx == mp->loopstart) ? mp->loopstart + mp->totloop - 1 : lidx - 1];
            medges[(prev_ml->e == mlp->e) ? prev_ml->e : ml->e].flag |= ME_SHARP;

            org_nor = nor;
          }

          prev_ml = ml;
          loops = loops->next;
          done_loops[lidx].set();
        }

        /* We also have to check between last and first loops,
         * otherwise we may miss some sharp edges here!
         * This is just a simplified version of above while loop.
         * See T45984. */
        loops = lnors_spacearr.lspacearr[i]->loops;
        if (loops && org_nor) {
          const int lidx = POINTER_AS_INT(loops->link);
          const MLoop *ml = &mloops[lidx];
          const int nidx = lidx;
          float *nor = r_custom_loopnors[nidx];

          if (dot_v3v3(org_nor, nor) < LNOR_SPACE_TRIGO_THRESHOLD) {
            const MPoly *mp = &mpolys[loop_to_poly[lidx]];
            const MLoop *mlp =
                &mloops[(lidx == mp->loopstart) ? mp->loopstart + mp->totloop - 1 : lidx - 1];
            medges[(prev_ml->e == mlp->e) ? prev_ml->e : ml->e].flag |= ME_SHARP;
          }
        }
      }
    }

    /* And now, recompute our new auto lnors and lnor spacearr! */
    BKE_lnor_spacearr_clear(&lnors_spacearr);
    BKE_mesh_normals_loop_split(positions,
                                vert_normals,
                                numVerts,
                                medges,
                                numEdges,
                                mloops,
                                lnors,
                                numLoops,
                                mpolys,
                                polynors,
                                numPolys,
                                use_split_normals,
                                split_angle,
                                &lnors_spacearr,
                                nullptr,
                                loop_to_poly);
  }
  else {
    done_loops.fill(true);
  }

  /* And we just have to convert plain object-space custom normals to our
   * lnor space-encoded ones. */
  for (int i = 0; i < numLoops; i++) {
    if (!lnors_spacearr.lspacearr[i]) {
      done_loops[i].reset();
      if (G.debug & G_DEBUG) {
        printf("WARNING! Still getting invalid nullptr loop space in second loop for loop %d!\n",
               i);
      }
      continue;
    }

    if (done_loops[i]) {
      /* Note we accumulate and average all custom normals in current smooth fan,
       * to avoid getting different clnors data (tiny differences in plain custom normals can
       * give rather huge differences in computed 2D factors). */
      LinkNode *loops = lnors_spacearr.lspacearr[i]->loops;
      if (lnors_spacearr.lspacearr[i]->flags & MLNOR_SPACE_IS_SINGLE) {
        BLI_assert(POINTER_AS_INT(loops) == i);
        const int nidx = use_vertices ? int(mloops[i].v) : i;
        float *nor = r_custom_loopnors[nidx];

        BKE_lnor_space_custom_normal_to_data(lnors_spacearr.lspacearr[i], nor, r_clnors_data[i]);
        done_loops[i].reset();
      }
      else {
        int avg_nor_count = 0;
        float avg_nor[3];
        short clnor_data_tmp[2], *clnor_data;

        zero_v3(avg_nor);
        while (loops) {
          const int lidx = POINTER_AS_INT(loops->link);
          const int nidx = use_vertices ? int(mloops[lidx].v) : lidx;
          float *nor = r_custom_loopnors[nidx];

          avg_nor_count++;
          add_v3_v3(avg_nor, nor);
          BLI_SMALLSTACK_PUSH(clnors_data, (short *)r_clnors_data[lidx]);

          loops = loops->next;
          done_loops[lidx].reset();
        }

        mul_v3_fl(avg_nor, 1.0f / float(avg_nor_count));
        BKE_lnor_space_custom_normal_to_data(lnors_spacearr.lspacearr[i], avg_nor, clnor_data_tmp);

        while ((clnor_data = (short *)BLI_SMALLSTACK_POP(clnors_data))) {
          clnor_data[0] = clnor_data_tmp[0];
          clnor_data[1] = clnor_data_tmp[1];
        }
      }
    }
  }

  MEM_freeN(lnors);
  MEM_freeN(loop_to_poly);
  BKE_lnor_spacearr_free(&lnors_spacearr);
}

void BKE_mesh_normals_loop_custom_set(const float (*positions)[3],
                                      const float (*vert_normals)[3],
                                      const int numVerts,
                                      MEdge *medges,
                                      const int numEdges,
                                      const MLoop *mloops,
                                      float (*r_custom_loopnors)[3],
                                      const int numLoops,
                                      const MPoly *mpolys,
                                      const float (*polynors)[3],
                                      const int numPolys,
                                      short (*r_clnors_data)[2])
{
  mesh_normals_loop_custom_set(positions,
                               vert_normals,
                               numVerts,
                               medges,
                               numEdges,
                               mloops,
                               r_custom_loopnors,
                               numLoops,
                               mpolys,
                               polynors,
                               numPolys,
                               r_clnors_data,
                               false);
}

void BKE_mesh_normals_loop_custom_from_verts_set(const float (*positions)[3],
                                                 const float (*vert_normals)[3],
                                                 float (*r_custom_vertnors)[3],
                                                 const int numVerts,
                                                 MEdge *medges,
                                                 const int numEdges,
                                                 const MLoop *mloops,
                                                 const int numLoops,
                                                 const MPoly *mpolys,
                                                 const float (*polynors)[3],
                                                 const int numPolys,
                                                 short (*r_clnors_data)[2])
{
  mesh_normals_loop_custom_set(positions,
                               vert_normals,
                               numVerts,
                               medges,
                               numEdges,
                               mloops,
                               r_custom_vertnors,
                               numLoops,
                               mpolys,
                               polynors,
                               numPolys,
                               r_clnors_data,
                               true);
}

static void mesh_set_custom_normals(Mesh *mesh, float (*r_custom_nors)[3], const bool use_vertices)
{
  short(*clnors)[2];
  const int numloops = mesh->totloop;

  clnors = (short(*)[2])CustomData_get_layer(&mesh->ldata, CD_CUSTOMLOOPNORMAL);
  if (clnors != nullptr) {
    memset(clnors, 0, sizeof(*clnors) * size_t(numloops));
  }
  else {
    clnors = (short(*)[2])CustomData_add_layer(
        &mesh->ldata, CD_CUSTOMLOOPNORMAL, CD_SET_DEFAULT, nullptr, numloops);
  }
  const Span<float3> positions = mesh->positions();
  MutableSpan<MEdge> edges = mesh->edges_for_write();
  const Span<MPoly> polys = mesh->polys();
  const Span<MLoop> loops = mesh->loops();

  mesh_normals_loop_custom_set(reinterpret_cast<const float(*)[3]>(positions.data()),
                               BKE_mesh_vertex_normals_ensure(mesh),
                               positions.size(),
                               edges.data(),
                               edges.size(),
                               loops.data(),
                               r_custom_nors,
                               loops.size(),
                               polys.data(),
                               BKE_mesh_poly_normals_ensure(mesh),
                               polys.size(),
                               clnors,
                               use_vertices);
}

void BKE_mesh_set_custom_normals(Mesh *mesh, float (*r_custom_loopnors)[3])
{
  mesh_set_custom_normals(mesh, r_custom_loopnors, false);
}

void BKE_mesh_set_custom_normals_from_verts(Mesh *mesh, float (*r_custom_vertnors)[3])
{
  mesh_set_custom_normals(mesh, r_custom_vertnors, true);
}

void BKE_mesh_normals_loop_to_vertex(const int numVerts,
                                     const MLoop *mloops,
                                     const int numLoops,
                                     const float (*clnors)[3],
                                     float (*r_vert_clnors)[3])
{
  int *vert_loops_count = (int *)MEM_calloc_arrayN(
      size_t(numVerts), sizeof(*vert_loops_count), __func__);

  copy_vn_fl((float *)r_vert_clnors, 3 * numVerts, 0.0f);

  int i;
  const MLoop *ml;
  for (i = 0, ml = mloops; i < numLoops; i++, ml++) {
    const uint v = ml->v;

    add_v3_v3(r_vert_clnors[v], clnors[i]);
    vert_loops_count[v]++;
  }

  for (i = 0; i < numVerts; i++) {
    mul_v3_fl(r_vert_clnors[i], 1.0f / float(vert_loops_count[i]));
  }

  MEM_freeN(vert_loops_count);
}

#undef LNOR_SPACE_TRIGO_THRESHOLD

/** \} */<|MERGE_RESOLUTION|>--- conflicted
+++ resolved
@@ -464,11 +464,7 @@
 #endif
 }
 
-<<<<<<< HEAD
 void BKE_mesh_calc_normals_looptri(const float (*positions)[3],
-=======
-void BKE_mesh_calc_normals_looptri(const MVert *mverts,
->>>>>>> 6c4b72b1
                                    int numVerts,
                                    const MLoop *mloop,
                                    const MLoopTri *looptri,
@@ -506,10 +502,6 @@
 
   /* Following Mesh convention; we use vertex coordinate itself for normal in this case. */
   for (int i = 0; i < numVerts; i++) {
-<<<<<<< HEAD
-=======
-    const MVert *mv = &mverts[i];
->>>>>>> 6c4b72b1
     float *no = tnorms[i];
 
     if (UNLIKELY(normalize_v3(no) == 0.0f)) {
