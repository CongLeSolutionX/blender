/* SPDX-FileCopyrightText: 2001-2002 NaN Holding BV. All rights reserved.
 *
 * SPDX-License-Identifier: GPL-2.0-or-later */

/** \file
 * \ingroup bke
 *
 * Mesh normal calculation functions.
 *
 * \see `bmesh_mesh_normals.cc` for the equivalent #BMesh functionality.
 */

#include <climits>

#include "MEM_guardedalloc.h"

#include "BLI_math_geom.h"
#include "BLI_math_vector.h"

#include "DNA_mesh_types.h"
#include "DNA_meshdata_types.h"

#include "BLI_array_utils.hh"
#include "BLI_bit_vector.hh"
#include "BLI_linklist.h"
#include "BLI_math_vector.hh"
#include "BLI_memarena.h"
#include "BLI_span.hh"
#include "BLI_task.hh"
#include "BLI_timeit.hh"
#include "BLI_utildefines.h"

#include "BKE_attribute.hh"
#include "BKE_customdata.h"
#include "BKE_editmesh_cache.hh"
#include "BKE_global.h"
#include "BKE_mesh.hh"
#include "BKE_mesh_mapping.hh"

#include "atomic_ops.h"

// #define DEBUG_TIME

#ifdef DEBUG_TIME
#  include "BLI_timeit.hh"
#endif

/* -------------------------------------------------------------------- */
/** \name Private Utility Functions
 * \{ */

/**
 * A thread-safe version of #add_v3_v3 that uses a spin-lock.
 *
 * \note Avoid using this when the chance of contention is high.
 */
static void add_v3_v3_atomic(float r[3], const float a[3])
{
#define FLT_EQ_NONAN(_fa, _fb) (*((const uint32_t *)&_fa) == *((const uint32_t *)&_fb))

  float virtual_lock = r[0];
  while (true) {
    /* This loops until following conditions are met:
     * - `r[0]` has same value as virtual_lock (i.e. it did not change since last try).
     * - `r[0]` was not `FLT_MAX`, i.e. it was not locked by another thread. */
    const float test_lock = atomic_cas_float(&r[0], virtual_lock, FLT_MAX);
    if (_ATOMIC_LIKELY(FLT_EQ_NONAN(test_lock, virtual_lock) && (test_lock != FLT_MAX))) {
      break;
    }
    virtual_lock = test_lock;
  }
  virtual_lock += a[0];
  r[1] += a[1];
  r[2] += a[2];

  /* Second atomic operation to 'release'
   * our lock on that vector and set its first scalar value. */
  /* Note that we do not need to loop here, since we 'locked' `r[0]`,
   * nobody should have changed it in the mean time. */
  virtual_lock = atomic_cas_float(&r[0], FLT_MAX, virtual_lock);
  BLI_assert(virtual_lock == FLT_MAX);

#undef FLT_EQ_NONAN
}

/** \} */

/* -------------------------------------------------------------------- */
/** \name Public Utility Functions
 *
 * Related to managing normals but not directly related to calculating normals.
 * \{ */

namespace blender::bke {

void mesh_vert_normals_assign(Mesh &mesh, Span<float3> vert_normals)
{
  mesh.runtime->vert_normals.clear();
  mesh.runtime->vert_normals.extend(vert_normals);
  mesh.runtime->vert_normals_dirty = false;
}

void mesh_vert_normals_assign(Mesh &mesh, Vector<float3> vert_normals)
{
<<<<<<< HEAD
  mesh->runtime->vert_normals_mutex.ensure([&]() {});
  BLI_assert(mesh->runtime->vert_normals.size() == mesh->totvert);
=======
  mesh.runtime->vert_normals = std::move(vert_normals);
  mesh.runtime->vert_normals_dirty = false;
>>>>>>> efacffeb
}

}  // namespace blender::bke

bool BKE_mesh_vert_normals_are_dirty(const Mesh *mesh)
{
  return mesh->runtime->vert_normals_mutex.is_dirty();
}

bool BKE_mesh_face_normals_are_dirty(const Mesh *mesh)
{
  return mesh->runtime->face_normals_mutex.is_dirty();
}

/** \} */

/* -------------------------------------------------------------------- */
/** \name Mesh Normal Calculation (Polygons)
 * \{ */

namespace blender::bke::mesh {

/*
 * COMPUTE POLY NORMAL
 *
 * Computes the normal of a planar
 * face See Graphics Gems for
 * computing newell normal.
 */
static float3 normal_calc_ngon(const Span<float3> vert_positions, const Span<int> face_verts)
{
  float3 normal(0);

  /* Newell's Method */
  const float *v_prev = vert_positions[face_verts.last()];
  for (const int i : face_verts.index_range()) {
    const float *v_curr = vert_positions[face_verts[i]];
    add_newell_cross_v3_v3v3(normal, v_prev, v_curr);
    v_prev = v_curr;
  }

  if (UNLIKELY(normalize_v3(normal) == 0.0f)) {
    /* Other axis are already set to zero. */
    normal[2] = 1.0f;
  }

  return normal;
}

float3 face_normal_calc(const Span<float3> vert_positions, const Span<int> face_verts)
{
  float3 normal;
  if (face_verts.size() == 4) {
    normal_quad_v3(normal,
                   vert_positions[face_verts[0]],
                   vert_positions[face_verts[1]],
                   vert_positions[face_verts[2]],
                   vert_positions[face_verts[3]]);
  }
  else if (face_verts.size() == 3) {
    normal = math::normal_tri(vert_positions[face_verts[0]],
                              vert_positions[face_verts[1]],
                              vert_positions[face_verts[2]]);
  }
  else {
    BLI_assert(face_verts.size() > 4);
    normal = normal_calc_ngon(vert_positions, face_verts);
  }

  if (UNLIKELY(math::is_zero(normal))) {
    normal.z = 1.0f;
  }

  BLI_ASSERT_UNIT_V3(normal);
  return normal;
}

/** \} */

/* -------------------------------------------------------------------- */
/** \name Mesh Normal Calculation (Polygons & Vertices)
 *
 * Take care making optimizations to this function as improvements to low-poly
 * meshes can slow down high-poly meshes. For details on performance, see D11993.
 * \{ */

void normals_calc_faces(const Span<float3> positions,
                        const OffsetIndices<int> faces,
                        const Span<int> corner_verts,
                        MutableSpan<float3> face_normals)
{
  SCOPED_TIMER_AVERAGED(__func__);
  BLI_assert(faces.size() == face_normals.size());
  threading::parallel_for(faces.index_range(), 1024, [&](const IndexRange range) {
    for (const int i : range) {
      face_normals[i] = face_normal_calc(positions, corner_verts.slice(faces[i]));
    }
  });
}

void normals_calc_verts(const Span<float3> positions,
                        const OffsetIndices<int> faces,
                        const Span<int> corner_verts,
                        const Span<float3> face_normals,
                        MutableSpan<float3> vert_normals)
{
  SCOPED_TIMER_AVERAGED(__func__);
  /* Zero the vertex normal array for accumulation. */
  {
    memset(vert_normals.data(), 0, vert_normals.as_span().size_in_bytes());
  }

  /* Accumulate face normals into vertex normals. */
  {
    threading::parallel_for(faces.index_range(), 1024, [&](const IndexRange range) {
      for (const int face_i : range) {
        const Span<int> face_verts = corner_verts.slice(faces[face_i]);

        const float3 &pnor = face_normals[face_i];

        const int i_end = face_verts.size() - 1;

        /* Accumulate angle weighted face normal into the vertex normal. */
        /* Inline version of #accumulate_vertex_normals_poly_v3. */
        {
          float edvec_prev[3], edvec_next[3], edvec_end[3];
          const float *v_curr = positions[face_verts[i_end]];
          sub_v3_v3v3(edvec_prev, positions[face_verts[i_end - 1]], v_curr);
          normalize_v3(edvec_prev);
          copy_v3_v3(edvec_end, edvec_prev);

          for (int i_next = 0, i_curr = i_end; i_next <= i_end; i_curr = i_next++) {
            const float *v_next = positions[face_verts[i_next]];

            /* Skip an extra normalization by reusing the first calculated edge. */
            if (i_next != i_end) {
              sub_v3_v3v3(edvec_next, v_curr, v_next);
              normalize_v3(edvec_next);
            }
            else {
              copy_v3_v3(edvec_next, edvec_end);
            }

            /* Calculate angle between the two face edges incident on this vertex. */
            const float fac = saacos(-dot_v3v3(edvec_prev, edvec_next));
            const float vnor_add[3] = {pnor[0] * fac, pnor[1] * fac, pnor[2] * fac};

            float *vnor = vert_normals[face_verts[i_curr]];
            add_v3_v3_atomic(vnor, vnor_add);
            v_curr = v_next;
            copy_v3_v3(edvec_prev, edvec_next);
          }
        }
      }
    });
  }

  /* Normalize and validate computed vertex normals. */
  {
    threading::parallel_for(positions.index_range(), 1024, [&](const IndexRange range) {
      for (const int vert_i : range) {
        float *no = vert_normals[vert_i];

        if (UNLIKELY(normalize_v3(no) == 0.0f)) {
          /* Following Mesh convention; we use vertex coordinate itself for normal in this case. */
          normalize_v3_v3(no, positions[vert_i]);
        }
      }
    });
  }
}

/** \} */

}  // namespace blender::bke::mesh

/* -------------------------------------------------------------------- */
/** \name Mesh Normal Calculation
 * \{ */

blender::Span<blender::float3> Mesh::vert_normals() const
{
  using namespace blender;
  this->runtime->vert_normals_mutex.ensure([&]() {
    SCOPED_TIMER_AVERAGED(__func__);
    const Span<float3> positions = this->vert_positions();
    const OffsetIndices faces = this->faces();
    const Span<int> corner_verts = this->corner_verts();
    const Span<float3> face_normals = this->face_normals();

    this->runtime->vert_normals.reinitialize(positions.size());
    bke::mesh::normals_calc_verts(
        positions, faces, corner_verts, face_normals, this->runtime->vert_normals);
  });
  return this->runtime->vert_normals;
}

blender::Span<blender::float3> Mesh::face_normals() const
{
  using namespace blender;
  this->runtime->face_normals_mutex.ensure([&]() {
    const Span<float3> positions = this->vert_positions();
    const OffsetIndices faces = this->faces();
    const Span<int> corner_verts = this->corner_verts();

    this->runtime->face_normals.reinitialize(faces.size());
    bke::mesh::normals_calc_faces(positions, faces, corner_verts, this->runtime->face_normals);
  });
  return this->runtime->face_normals;
}

const float (*BKE_mesh_vert_normals_ensure(const Mesh *mesh))[3]
{
  return reinterpret_cast<const float(*)[3]>(mesh->vert_normals().data());
}

void BKE_mesh_ensure_normals_for_display(Mesh *mesh)
{
  switch (mesh->runtime->wrapper_type) {
    case ME_WRAPPER_TYPE_SUBD:
    case ME_WRAPPER_TYPE_MDATA:
      mesh->vert_normals();
      mesh->face_normals();
      break;
    case ME_WRAPPER_TYPE_BMESH: {
      BMEditMesh *em = mesh->edit_mesh;
      if (blender::bke::EditMeshData *emd = mesh->runtime->edit_data) {
        if (!emd->vertexCos.is_empty()) {
          BKE_editmesh_cache_ensure_vert_normals(em, emd);
          BKE_editmesh_cache_ensure_face_normals(em, emd);
        }
      }
      return;
    }
  }
}

void BKE_lnor_spacearr_init(MLoopNorSpaceArray *lnors_spacearr,
                            const int numLoops,
                            const char data_type)
{
  if (!(lnors_spacearr->lspacearr && lnors_spacearr->loops_pool)) {
    MemArena *mem;

    if (!lnors_spacearr->mem) {
      lnors_spacearr->mem = BLI_memarena_new(BLI_MEMARENA_STD_BUFSIZE, __func__);
    }
    mem = lnors_spacearr->mem;
    if (numLoops > 0) {
      lnors_spacearr->lspacearr = (MLoopNorSpace **)BLI_memarena_calloc(
          mem, sizeof(MLoopNorSpace *) * size_t(numLoops));
      lnors_spacearr->loops_pool = (LinkNode *)BLI_memarena_alloc(
          mem, sizeof(LinkNode) * size_t(numLoops));
    }
    else {
      lnors_spacearr->lspacearr = nullptr;
      lnors_spacearr->loops_pool = nullptr;
    }

    lnors_spacearr->spaces_num = 0;
  }
  BLI_assert(ELEM(data_type, MLNOR_SPACEARR_BMLOOP_PTR, MLNOR_SPACEARR_LOOP_INDEX));
  lnors_spacearr->data_type = data_type;
}

void BKE_lnor_spacearr_tls_init(MLoopNorSpaceArray *lnors_spacearr,
                                MLoopNorSpaceArray *lnors_spacearr_tls)
{
  *lnors_spacearr_tls = *lnors_spacearr;
  lnors_spacearr_tls->mem = BLI_memarena_new(BLI_MEMARENA_STD_BUFSIZE, __func__);
}

void BKE_lnor_spacearr_tls_join(MLoopNorSpaceArray *lnors_spacearr,
                                MLoopNorSpaceArray *lnors_spacearr_tls)
{
  BLI_assert(lnors_spacearr->data_type == lnors_spacearr_tls->data_type);
  BLI_assert(lnors_spacearr->mem != lnors_spacearr_tls->mem);
  lnors_spacearr->spaces_num += lnors_spacearr_tls->spaces_num;
  BLI_memarena_merge(lnors_spacearr->mem, lnors_spacearr_tls->mem);
  BLI_memarena_free(lnors_spacearr_tls->mem);
  lnors_spacearr_tls->mem = nullptr;
  BKE_lnor_spacearr_clear(lnors_spacearr_tls);
}

void BKE_lnor_spacearr_clear(MLoopNorSpaceArray *lnors_spacearr)
{
  lnors_spacearr->spaces_num = 0;
  lnors_spacearr->lspacearr = nullptr;
  lnors_spacearr->loops_pool = nullptr;
  if (lnors_spacearr->mem != nullptr) {
    BLI_memarena_clear(lnors_spacearr->mem);
  }
}

void BKE_lnor_spacearr_free(MLoopNorSpaceArray *lnors_spacearr)
{
  lnors_spacearr->spaces_num = 0;
  lnors_spacearr->lspacearr = nullptr;
  lnors_spacearr->loops_pool = nullptr;
  BLI_memarena_free(lnors_spacearr->mem);
  lnors_spacearr->mem = nullptr;
}

MLoopNorSpace *BKE_lnor_space_create(MLoopNorSpaceArray *lnors_spacearr)
{
  lnors_spacearr->spaces_num++;
  return (MLoopNorSpace *)BLI_memarena_calloc(lnors_spacearr->mem, sizeof(MLoopNorSpace));
}

/* This threshold is a bit touchy (usual float precision issue), this value seems OK. */
#define LNOR_SPACE_TRIGO_THRESHOLD (1.0f - 1e-4f)

namespace blender::bke::mesh {

static CornerNormalSpace lnor_space_define(const float lnor[3],
                                           float vec_ref[3],
                                           float vec_other[3],
                                           const Span<float3> edge_vectors)
{
  CornerNormalSpace lnor_space{};
  const float pi2 = float(M_PI) * 2.0f;
  float tvec[3], dtp;
  const float dtp_ref = dot_v3v3(vec_ref, lnor);
  const float dtp_other = dot_v3v3(vec_other, lnor);

  if (UNLIKELY(fabsf(dtp_ref) >= LNOR_SPACE_TRIGO_THRESHOLD ||
               fabsf(dtp_other) >= LNOR_SPACE_TRIGO_THRESHOLD))
  {
    /* If vec_ref or vec_other are too much aligned with lnor, we can't build lnor space,
     * tag it as invalid and abort. */
    lnor_space.ref_alpha = lnor_space.ref_beta = 0.0f;
    return lnor_space;
  }

  lnor_space.vec_lnor = lnor;

  /* Compute ref alpha, average angle of all available edge vectors to lnor. */
  if (!edge_vectors.is_empty()) {
    float alpha = 0.0f;
    for (const float3 &vec : edge_vectors) {
      alpha += saacosf(dot_v3v3(vec, lnor));
    }
    /* This piece of code shall only be called for more than one loop. */
    /* NOTE: In theory, this could be `count > 2`,
     * but there is one case where we only have two edges for two loops:
     * a smooth vertex with only two edges and two faces (our Monkey's nose has that, e.g.).
     */
    BLI_assert(edge_vectors.size() >= 2);
    lnor_space.ref_alpha = alpha / float(edge_vectors.size());
  }
  else {
    lnor_space.ref_alpha = (saacosf(dot_v3v3(vec_ref, lnor)) +
                            saacosf(dot_v3v3(vec_other, lnor))) /
                           2.0f;
  }

  /* Project vec_ref on lnor's ortho plane. */
  mul_v3_v3fl(tvec, lnor, dtp_ref);
  sub_v3_v3(vec_ref, tvec);
  normalize_v3_v3(lnor_space.vec_ref, vec_ref);

  cross_v3_v3v3(tvec, lnor, lnor_space.vec_ref);
  normalize_v3_v3(lnor_space.vec_ortho, tvec);

  /* Project vec_other on lnor's ortho plane. */
  mul_v3_v3fl(tvec, lnor, dtp_other);
  sub_v3_v3(vec_other, tvec);
  normalize_v3(vec_other);

  /* Beta is angle between ref_vec and other_vec, around lnor. */
  dtp = dot_v3v3(lnor_space.vec_ref, vec_other);
  if (LIKELY(dtp < LNOR_SPACE_TRIGO_THRESHOLD)) {
    const float beta = saacos(dtp);
    lnor_space.ref_beta = (dot_v3v3(lnor_space.vec_ortho, vec_other) < 0.0f) ? pi2 - beta : beta;
  }
  else {
    lnor_space.ref_beta = pi2;
  }

  return lnor_space;
}

}  // namespace blender::bke::mesh

void BKE_lnor_space_define(MLoopNorSpace *lnor_space,
                           const float lnor[3],
                           float vec_ref[3],
                           float vec_other[3],
                           const blender::Span<blender::float3> edge_vectors)
{
  using namespace blender::bke::mesh;
  const CornerNormalSpace space = lnor_space_define(lnor, vec_ref, vec_other, edge_vectors);
  copy_v3_v3(lnor_space->vec_lnor, space.vec_lnor);
  copy_v3_v3(lnor_space->vec_ref, space.vec_ref);
  copy_v3_v3(lnor_space->vec_ortho, space.vec_ortho);
  lnor_space->ref_alpha = space.ref_alpha;
  lnor_space->ref_beta = space.ref_beta;
}

void BKE_lnor_space_add_loop(MLoopNorSpaceArray *lnors_spacearr,
                             MLoopNorSpace *lnor_space,
                             const int ml_index,
                             void *bm_loop,
                             const bool is_single)
{
  BLI_assert((lnors_spacearr->data_type == MLNOR_SPACEARR_LOOP_INDEX && bm_loop == nullptr) ||
             (lnors_spacearr->data_type == MLNOR_SPACEARR_BMLOOP_PTR && bm_loop != nullptr));

  lnors_spacearr->lspacearr[ml_index] = lnor_space;
  if (bm_loop == nullptr) {
    bm_loop = POINTER_FROM_INT(ml_index);
  }
  if (is_single) {
    BLI_assert(lnor_space->loops == nullptr);
    lnor_space->flags |= MLNOR_SPACE_IS_SINGLE;
    lnor_space->loops = (LinkNode *)bm_loop;
  }
  else {
    BLI_assert((lnor_space->flags & MLNOR_SPACE_IS_SINGLE) == 0);
    BLI_linklist_prepend_nlink(&lnor_space->loops, bm_loop, &lnors_spacearr->loops_pool[ml_index]);
  }
}

MINLINE float unit_short_to_float(const short val)
{
  return float(val) / float(SHRT_MAX);
}

MINLINE short unit_float_to_short(const float val)
{
  /* Rounding. */
  return short(floorf(val * float(SHRT_MAX) + 0.5f));
}

namespace blender::bke::mesh {

static float3 lnor_space_custom_data_to_normal(const CornerNormalSpace &lnor_space,
                                               const short2 clnor_data)
{
  /* NOP custom normal data or invalid lnor space, return. */
  if (clnor_data[0] == 0 || lnor_space.ref_alpha == 0.0f || lnor_space.ref_beta == 0.0f) {
    return lnor_space.vec_lnor;
  }

  float3 r_custom_lnor;

  /* TODO: Check whether using #sincosf() gives any noticeable benefit
   * (could not even get it working under linux though)! */
  const float pi2 = float(M_PI * 2.0);
  const float alphafac = unit_short_to_float(clnor_data[0]);
  const float alpha = (alphafac > 0.0f ? lnor_space.ref_alpha : pi2 - lnor_space.ref_alpha) *
                      alphafac;
  const float betafac = unit_short_to_float(clnor_data[1]);

  mul_v3_v3fl(r_custom_lnor, lnor_space.vec_lnor, cosf(alpha));

  if (betafac == 0.0f) {
    madd_v3_v3fl(r_custom_lnor, lnor_space.vec_ref, sinf(alpha));
  }
  else {
    const float sinalpha = sinf(alpha);
    const float beta = (betafac > 0.0f ? lnor_space.ref_beta : pi2 - lnor_space.ref_beta) *
                       betafac;
    madd_v3_v3fl(r_custom_lnor, lnor_space.vec_ref, sinalpha * cosf(beta));
    madd_v3_v3fl(r_custom_lnor, lnor_space.vec_ortho, sinalpha * sinf(beta));
  }

  return r_custom_lnor;
}

}  // namespace blender::bke::mesh

void BKE_lnor_space_custom_data_to_normal(const MLoopNorSpace *lnor_space,
                                          const short clnor_data[2],
                                          float r_custom_lnor[3])
{
  using namespace blender::bke::mesh;
  CornerNormalSpace space;
  space.vec_lnor = lnor_space->vec_lnor;
  space.vec_ref = lnor_space->vec_ref;
  space.vec_ortho = lnor_space->vec_ortho;
  space.ref_alpha = lnor_space->ref_alpha;
  space.ref_beta = lnor_space->ref_beta;
  copy_v3_v3(r_custom_lnor, lnor_space_custom_data_to_normal(space, clnor_data));
}

namespace blender::bke::mesh {

short2 lnor_space_custom_normal_to_data(const CornerNormalSpace &lnor_space,
                                        const float3 &custom_lnor)
{
  /* We use zero vector as NOP custom normal (can be simpler than giving auto-computed `lnor`). */
  if (is_zero_v3(custom_lnor) || compare_v3v3(lnor_space.vec_lnor, custom_lnor, 1e-4f)) {
    return short2(0);
  }

  short2 r_clnor_data;

  const float pi2 = float(M_PI * 2.0);
  const float cos_alpha = dot_v3v3(lnor_space.vec_lnor, custom_lnor);
  float vec[3], cos_beta;
  float alpha;

  alpha = saacosf(cos_alpha);
  if (alpha > lnor_space.ref_alpha) {
    /* Note we could stick to [0, pi] range here,
     * but makes decoding more complex, not worth it. */
    r_clnor_data[0] = unit_float_to_short(-(pi2 - alpha) / (pi2 - lnor_space.ref_alpha));
  }
  else {
    r_clnor_data[0] = unit_float_to_short(alpha / lnor_space.ref_alpha);
  }

  /* Project custom lnor on (vec_ref, vec_ortho) plane. */
  mul_v3_v3fl(vec, lnor_space.vec_lnor, -cos_alpha);
  add_v3_v3(vec, custom_lnor);
  normalize_v3(vec);

  cos_beta = dot_v3v3(lnor_space.vec_ref, vec);

  if (cos_beta < LNOR_SPACE_TRIGO_THRESHOLD) {
    float beta = saacosf(cos_beta);
    if (dot_v3v3(lnor_space.vec_ortho, vec) < 0.0f) {
      beta = pi2 - beta;
    }

    if (beta > lnor_space.ref_beta) {
      r_clnor_data[1] = unit_float_to_short(-(pi2 - beta) / (pi2 - lnor_space.ref_beta));
    }
    else {
      r_clnor_data[1] = unit_float_to_short(beta / lnor_space.ref_beta);
    }
  }
  else {
    r_clnor_data[1] = 0;
  }

  return r_clnor_data;
}

}  // namespace blender::bke::mesh

void BKE_lnor_space_custom_normal_to_data(const MLoopNorSpace *lnor_space,
                                          const float custom_lnor[3],
                                          short r_clnor_data[2])
{
  using namespace blender::bke::mesh;
  CornerNormalSpace space;
  space.vec_lnor = lnor_space->vec_lnor;
  space.vec_ref = lnor_space->vec_ref;
  space.vec_ortho = lnor_space->vec_ortho;
  space.ref_alpha = lnor_space->ref_alpha;
  space.ref_beta = lnor_space->ref_beta;
  copy_v2_v2_short(r_clnor_data, lnor_space_custom_normal_to_data(space, custom_lnor));
}

namespace blender::bke::mesh {

struct LoopSplitTaskDataCommon {
  /* Read/write.
   * Note we do not need to protect it, though, since two different tasks will *always* affect
   * different elements in the arrays. */
  CornerNormalSpaceArray *lnors_spacearr;
  MutableSpan<float3> loop_normals;

  /* Read-only. */
  Span<float3> positions;
  Span<int2> edges;
  Span<int> corner_verts;
  Span<int> corner_edges;
  OffsetIndices<int> faces;
  Span<int2> edge_to_loops;
  Span<int> loop_to_face;
  Span<float3> face_normals;
  Span<float3> vert_normals;
  Span<short2> clnors_data;
};

#define INDEX_UNSET INT_MIN
#define INDEX_INVALID -1
/* See comment about edge_to_loops below. */
#define IS_EDGE_SHARP(_e2l) ELEM((_e2l)[1], INDEX_UNSET, INDEX_INVALID)

static void mesh_edges_sharp_tag(const OffsetIndices<int> faces,
                                 const Span<int> corner_verts,
                                 const Span<int> corner_edges,
                                 const Span<int> loop_to_face_map,
                                 const Span<float3> face_normals,
                                 const Span<bool> sharp_faces,
                                 const Span<bool> sharp_edges,
                                 const bool check_angle,
                                 const float split_angle,
                                 MutableSpan<int2> edge_to_loops,
                                 MutableSpan<bool> r_sharp_edges)
{
  const float split_angle_cos = check_angle ? cosf(split_angle) : -1.0f;
  auto face_is_smooth = [&](const int face_i) {
    return sharp_faces.is_empty() || !sharp_faces[face_i];
  };

  for (const int face_i : faces.index_range()) {
    for (const int loop_index : faces[face_i]) {
      const int vert_i = corner_verts[loop_index];
      const int edge_i = corner_edges[loop_index];

      int2 &e2l = edge_to_loops[edge_i];

      /* Check whether current edge might be smooth or sharp */
      if ((e2l[0] | e2l[1]) == 0) {
        /* 'Empty' edge until now, set e2l[0] (and e2l[1] to INDEX_UNSET to tag it as unset). */
        e2l[0] = loop_index;
        /* We have to check this here too, else we might miss some flat faces!!! */
        e2l[1] = face_is_smooth(face_i) ? INDEX_UNSET : INDEX_INVALID;
      }
      else if (e2l[1] == INDEX_UNSET) {
        const bool is_angle_sharp = (check_angle &&
                                     dot_v3v3(face_normals[loop_to_face_map[e2l[0]]],
                                              face_normals[face_i]) < split_angle_cos);

        /* Second loop using this edge, time to test its sharpness.
         * An edge is sharp if it is tagged as such, or its face is not smooth,
         * or both faces have opposed (flipped) normals, i.e. both loops on the same edge share the
         * same vertex, or angle between both its faces' normals is above split_angle value.
         */
        if (!face_is_smooth(face_i) || (!sharp_edges.is_empty() && sharp_edges[edge_i]) ||
            vert_i == corner_verts[e2l[0]] || is_angle_sharp)
        {
          /* NOTE: we are sure that loop != 0 here ;). */
          e2l[1] = INDEX_INVALID;

          /* We want to avoid tagging edges as sharp when it is already defined as such by
           * other causes than angle threshold. */
          if (!r_sharp_edges.is_empty() && is_angle_sharp) {
            r_sharp_edges[edge_i] = true;
          }
        }
        else {
          e2l[1] = loop_index;
        }
      }
      else if (!IS_EDGE_SHARP(e2l)) {
        /* More than two loops using this edge, tag as sharp if not yet done. */
        e2l[1] = INDEX_INVALID;

        /* We want to avoid tagging edges as sharp when it is already defined as such by
         * other causes than angle threshold. */
        if (!r_sharp_edges.is_empty()) {
          r_sharp_edges[edge_i] = false;
        }
      }
      /* Else, edge is already 'disqualified' (i.e. sharp)! */
    }
  }
}

void edges_sharp_from_angle_set(const OffsetIndices<int> faces,
                                const Span<int> corner_verts,
                                const Span<int> corner_edges,
                                const Span<float3> face_normals,
                                const bool *sharp_faces,
                                const float split_angle,
                                MutableSpan<bool> sharp_edges)
{
  if (split_angle >= float(M_PI)) {
    /* Nothing to do! */
    return;
  }

  /* Mapping edge -> loops. See #bke::mesh::normals_calc_loop for details. */
  Array<int2> edge_to_loops(sharp_edges.size(), int2(0));

  /* Simple mapping from a loop to its face index. */
  const Array<int> loop_to_face = build_loop_to_face_map(faces);

  mesh_edges_sharp_tag(faces,
                       corner_verts,
                       corner_edges,
                       loop_to_face,
                       face_normals,
                       Span<bool>(sharp_faces, sharp_faces ? faces.size() : 0),
                       sharp_edges,
                       true,
                       split_angle,
                       edge_to_loops,
                       sharp_edges);
}

static void loop_manifold_fan_around_vert_next(const Span<int> corner_verts,
                                               const OffsetIndices<int> faces,
                                               const Span<int> loop_to_face,
                                               const int2 e2lfan_curr,
                                               const int vert_pivot,
                                               int *r_mlfan_curr_index,
                                               int *r_mlfan_vert_index)
{
  const int mlfan_curr_orig = *r_mlfan_curr_index;
  const int vert_fan_orig = corner_verts[mlfan_curr_orig];

  /* WARNING: This is rather complex!
   * We have to find our next edge around the vertex (fan mode).
   * First we find the next loop, which is either previous or next to mlfan_curr_index, depending
   * whether both loops using current edge are in the same direction or not, and whether
   * mlfan_curr_index actually uses the vertex we are fanning around!
   * mlfan_curr_index is the index of mlfan_next here, and mlfan_next is not the real next one
   * (i.e. not the future `mlfan_curr`). */
  *r_mlfan_curr_index = (e2lfan_curr[0] == *r_mlfan_curr_index) ? e2lfan_curr[1] : e2lfan_curr[0];

  BLI_assert(*r_mlfan_curr_index >= 0);

  const int vert_fan_next = corner_verts[*r_mlfan_curr_index];
  const IndexRange face_fan_next = faces[loop_to_face[*r_mlfan_curr_index]];
  if ((vert_fan_orig == vert_fan_next && vert_fan_orig == vert_pivot) ||
      !ELEM(vert_fan_orig, vert_fan_next, vert_pivot))
  {
    /* We need the previous loop, but current one is our vertex's loop. */
    *r_mlfan_vert_index = *r_mlfan_curr_index;
    *r_mlfan_curr_index = face_corner_prev(face_fan_next, *r_mlfan_curr_index);
  }
  else {
    /* We need the next loop, which is also our vertex's loop. */
    *r_mlfan_curr_index = face_corner_next(face_fan_next, *r_mlfan_curr_index);
    *r_mlfan_vert_index = *r_mlfan_curr_index;
  }
}

static void lnor_space_for_single_fan(LoopSplitTaskDataCommon *common_data,
                                      const int ml_curr_index,
                                      const int space_index)
{
  const Span<int> loop_to_face = common_data->loop_to_face;
  const Span<float3> face_normals = common_data->face_normals;
  MutableSpan<float3> loop_normals = common_data->loop_normals;

  loop_normals[ml_curr_index] = face_normals[loop_to_face[ml_curr_index]];

  if (CornerNormalSpaceArray *lnors_spacearr = common_data->lnors_spacearr) {
    const Span<float3> positions = common_data->positions;
    const Span<int2> edges = common_data->edges;
    const OffsetIndices faces = common_data->faces;
    const Span<int> corner_verts = common_data->corner_verts;
    const Span<int> corner_edges = common_data->corner_edges;
    const Span<short2> clnors_data = common_data->clnors_data;

    float3 vec_curr;
    float3 vec_prev;
    const int face_index = loop_to_face[ml_curr_index];
    const int ml_prev_index = mesh::face_corner_prev(faces[face_index], ml_curr_index);

    /* The vertex we are "fanning" around. */
    const int vert_pivot = corner_verts[ml_curr_index];
    const int vert_2 = edge_other_vert(edges[corner_edges[ml_curr_index]], vert_pivot);
    const int vert_3 = edge_other_vert(edges[corner_edges[ml_prev_index]], vert_pivot);

    sub_v3_v3v3(vec_curr, positions[vert_2], positions[vert_pivot]);
    normalize_v3(vec_curr);
    sub_v3_v3v3(vec_prev, positions[vert_3], positions[vert_pivot]);
    normalize_v3(vec_prev);

    CornerNormalSpace &lnor_space = lnors_spacearr->spaces[space_index];
    lnor_space = lnor_space_define(loop_normals[ml_curr_index], vec_curr, vec_prev, {});
    lnors_spacearr->corner_space_indices[ml_curr_index] = space_index;

    if (!clnors_data.is_empty()) {
      loop_normals[ml_curr_index] = lnor_space_custom_data_to_normal(lnor_space,
                                                                     clnors_data[ml_curr_index]);
    }

    if (!lnors_spacearr->corners_by_space.is_empty()) {
      lnors_spacearr->corners_by_space[space_index] = {ml_curr_index};
    }
  }
}

static void split_loop_nor_fan_do(LoopSplitTaskDataCommon *common_data,
                                  const int ml_curr_index,
                                  const int space_index,
                                  Vector<float3> *edge_vectors)
{
  CornerNormalSpaceArray *lnors_spacearr = common_data->lnors_spacearr;
  MutableSpan<float3> loop_normals = common_data->loop_normals;

  const Span<float3> positions = common_data->positions;
  const Span<int2> edges = common_data->edges;
  const OffsetIndices faces = common_data->faces;
  const Span<int> corner_verts = common_data->corner_verts;
  const Span<int> corner_edges = common_data->corner_edges;
  const Span<int2> edge_to_loops = common_data->edge_to_loops;
  const Span<int> loop_to_face = common_data->loop_to_face;
  const Span<float3> face_normals = common_data->face_normals;
  const Span<short2> clnors_data = common_data->clnors_data;

  const int face_index = loop_to_face[ml_curr_index];
  const int ml_prev_index = face_corner_prev(faces[face_index], ml_curr_index);

  /* Sigh! we have to fan around current vertex, until we find the other non-smooth edge,
   * and accumulate face normals into the vertex!
   * Note in case this vertex has only one sharp edges, this is a waste because the normal is the
   * same as the vertex normal, but I do not see any easy way to detect that (would need to count
   * number of sharp edges per vertex, I doubt the additional memory usage would be worth it,
   * especially as it should not be a common case in real-life meshes anyway). */
  const int vert_pivot = corner_verts[ml_curr_index]; /* The vertex we are "fanning" around! */

  /* `ml_curr_index` would be mlfan_prev if we needed that one. */
  const int2 &edge_orig = edges[corner_edges[ml_curr_index]];

  float3 vec_curr;
  float3 vec_prev;
  float3 vec_org;
  float3 lnor(0.0f);

  int2 clnors_avg(0);

  Vector<int, 8> processed_corners;

  /* `mlfan_vert_index` the loop of our current edge might not be the loop of our current vertex!
   */
  int mlfan_curr_index = ml_prev_index;
  int mlfan_vert_index = ml_curr_index;

  BLI_assert(mlfan_curr_index >= 0);
  BLI_assert(mlfan_vert_index >= 0);

  /* Only need to compute previous edge's vector once, then we can just reuse old current one! */
  {
    const int vert_2 = edge_other_vert(edge_orig, vert_pivot);
    sub_v3_v3v3(vec_org, positions[vert_2], positions[vert_pivot]);
    normalize_v3(vec_org);
    copy_v3_v3(vec_prev, vec_org);

    if (lnors_spacearr) {
      edge_vectors->append(vec_org);
    }
  }

  // printf("FAN: vert %d, start edge %d\n", vert_pivot, ml_curr->e);

  while (true) {
    const int2 &edge = edges[corner_edges[mlfan_curr_index]];
    /* Compute edge vectors.
     * NOTE: We could pre-compute those into an array, in the first iteration, instead of computing
     *       them twice (or more) here. However, time gained is not worth memory and time lost,
     *       given the fact that this code should not be called that much in real-life meshes.
     */
    {
      const int vert_2 = edge_other_vert(edge, vert_pivot);
      sub_v3_v3v3(vec_curr, positions[vert_2], positions[vert_pivot]);
      normalize_v3(vec_curr);
    }

    // printf("\thandling edge %d / loop %d\n", corner_edges[mlfan_curr_index], mlfan_curr_index);

    /* Code similar to accumulate_vertex_normals_poly_v3. */
    /* Calculate angle between the two face edges incident on this vertex. */
    lnor += face_normals[loop_to_face[mlfan_curr_index]] * saacos(math::dot(vec_curr, vec_prev));

    processed_corners.append(mlfan_vert_index);

    if (lnors_spacearr) {
      if (edge != edge_orig) {
        /* We store here all edges-normalized vectors processed. */
        edge_vectors->append(vec_curr);
      }
      if (!lnors_spacearr->corners_by_space.is_empty()) {
        lnors_spacearr->corners_by_space[space_index] = processed_corners.as_span();
      }
      if (!clnors_data.is_empty()) {
        clnors_avg += int2(clnors_data[mlfan_vert_index]);
      }
    }

    if (IS_EDGE_SHARP(edge_to_loops[corner_edges[mlfan_curr_index]]) || (edge == edge_orig)) {
      /* Current edge is sharp and we have finished with this fan of faces around this vert,
       * or this vert is smooth, and we have completed a full turn around it. */
      break;
    }

    vec_prev = vec_curr;

    /* Find next loop of the smooth fan. */
    loop_manifold_fan_around_vert_next(corner_verts,
                                       faces,
                                       loop_to_face,
                                       edge_to_loops[corner_edges[mlfan_curr_index]],
                                       vert_pivot,
                                       &mlfan_curr_index,
                                       &mlfan_vert_index);
  }

  float length;
  lnor = math::normalize_and_get_length(lnor, length);

  /* If we are generating lnor spacearr, we can now define the one for this fan,
   * and optionally compute final lnor from custom data too!
   */
  if (lnors_spacearr) {
    if (UNLIKELY(length == 0.0f)) {
      /* Use vertex normal as fallback! */
      lnor = loop_normals[mlfan_vert_index];
      length = 1.0f;
    }

    CornerNormalSpace &lnor_space = lnors_spacearr->spaces[space_index];
    lnor_space = lnor_space_define(lnor, vec_org, vec_curr, *edge_vectors);
    lnors_spacearr->corner_space_indices.as_mutable_span().fill_indices(
        processed_corners.as_span(), space_index);
    edge_vectors->clear();

    if (!clnors_data.is_empty()) {
      clnors_avg /= processed_corners.size();
      lnor = lnor_space_custom_data_to_normal(lnor_space, short2(clnors_avg));
    }
  }

  /* In case we get a zero normal here, just use vertex normal already set! */
  if (LIKELY(length != 0.0f)) {
    /* Copy back the final computed normal into all related loop-normals. */
    loop_normals.fill_indices(processed_corners.as_span(), lnor);
  }
}

/**
 * Check whether given loop is part of an unknown-so-far cyclic smooth fan, or not.
 * Needed because cyclic smooth fans have no obvious 'entry point',
 * and yet we need to walk them once, and only once.
 */
static bool loop_split_generator_check_cyclic_smooth_fan(const Span<int> corner_verts,
                                                         const Span<int> corner_edges,
                                                         const OffsetIndices<int> faces,
                                                         const Span<int2> edge_to_loops,
                                                         const Span<int> loop_to_face,
                                                         const int2 e2l_prev,
                                                         MutableBitSpan skip_loops,
                                                         const int ml_curr_index,
                                                         const int ml_prev_index)
{
  /* The vertex we are "fanning" around. */
  const int vert_pivot = corner_verts[ml_curr_index];

  int2 e2lfan_curr = e2l_prev;
  if (IS_EDGE_SHARP(e2lfan_curr)) {
    /* Sharp loop, so not a cyclic smooth fan. */
    return false;
  }

  /* `mlfan_vert_index` the loop of our current edge might not be the loop of our current vertex!
   */
  int mlfan_curr_index = ml_prev_index;
  int mlfan_vert_index = ml_curr_index;

  BLI_assert(mlfan_curr_index >= 0);
  BLI_assert(mlfan_vert_index >= 0);

  BLI_assert(!skip_loops[mlfan_vert_index]);
  skip_loops[mlfan_vert_index].set();

  while (true) {
    /* Find next loop of the smooth fan. */
    loop_manifold_fan_around_vert_next(corner_verts,
                                       faces,
                                       loop_to_face,
                                       e2lfan_curr,
                                       vert_pivot,
                                       &mlfan_curr_index,
                                       &mlfan_vert_index);

    e2lfan_curr = edge_to_loops[corner_edges[mlfan_curr_index]];

    if (IS_EDGE_SHARP(e2lfan_curr)) {
      /* Sharp loop/edge, so not a cyclic smooth fan. */
      return false;
    }
    /* Smooth loop/edge. */
    if (skip_loops[mlfan_vert_index]) {
      if (mlfan_vert_index == ml_curr_index) {
        /* We walked around a whole cyclic smooth fan without finding any already-processed loop,
         * means we can use initial current / previous edge as start for this smooth fan. */
        return true;
      }
      /* Already checked in some previous looping, we can abort. */
      return false;
    }

    /* We can skip it in future, and keep checking the smooth fan. */
    skip_loops[mlfan_vert_index].set();
  }
}

static void loop_split_generator(LoopSplitTaskDataCommon *common_data,
                                 Vector<int> &r_single_corners,
                                 Vector<int> &r_fan_corners)
{
  const Span<int> corner_verts = common_data->corner_verts;
  const Span<int> corner_edges = common_data->corner_edges;
  const OffsetIndices faces = common_data->faces;
  const Span<int> loop_to_face = common_data->loop_to_face;
  const Span<int2> edge_to_loops = common_data->edge_to_loops;

  BitVector<> skip_loops(corner_verts.size(), false);

#ifdef DEBUG_TIME
  SCOPED_TIMER_AVERAGED(__func__);
#endif

  /* We now know edges that can be smoothed (with their vector, and their two loops),
   * and edges that will be hard! Now, time to generate the normals.
   */
  for (const int face_index : faces.index_range()) {
    const IndexRange face = faces[face_index];

    for (const int ml_curr_index : face) {
      const int ml_prev_index = mesh::face_corner_prev(face, ml_curr_index);

#if 0
      printf("Checking loop %d / edge %u / vert %u (sharp edge: %d, skiploop: %d)",
             ml_curr_index,
             corner_edges[ml_curr_index],
             corner_verts[ml_curr_index],
             IS_EDGE_SHARP(edge_to_loops[corner_edges[ml_curr_index]]),
             skip_loops[ml_curr_index]);
#endif

      /* A smooth edge, we have to check for cyclic smooth fan case.
       * If we find a new, never-processed cyclic smooth fan, we can do it now using that loop/edge
       * as 'entry point', otherwise we can skip it. */

      /* NOTE: In theory, we could make #loop_split_generator_check_cyclic_smooth_fan() store
       * mlfan_vert_index'es and edge indexes in two stacks, to avoid having to fan again around
       * the vert during actual computation of `clnor` & `clnorspace`.
       * However, this would complicate the code, add more memory usage, and despite its logical
       * complexity, #loop_manifold_fan_around_vert_next() is quite cheap in term of CPU cycles,
       * so really think it's not worth it. */
      if (!IS_EDGE_SHARP(edge_to_loops[corner_edges[ml_curr_index]]) &&
          (skip_loops[ml_curr_index] || !loop_split_generator_check_cyclic_smooth_fan(
                                            corner_verts,
                                            corner_edges,
                                            faces,
                                            edge_to_loops,
                                            loop_to_face,
                                            edge_to_loops[corner_edges[ml_prev_index]],
                                            skip_loops,
                                            ml_curr_index,
                                            ml_prev_index)))
      {
        // printf("SKIPPING!\n");
      }
      else {
        if (IS_EDGE_SHARP(edge_to_loops[corner_edges[ml_curr_index]]) &&
            IS_EDGE_SHARP(edge_to_loops[corner_edges[ml_prev_index]]))
        {
          /* Simple case (both edges around that vertex are sharp in current face),
           * this corner just takes its face normal. */
          r_single_corners.append(ml_curr_index);
        }
        else {
          /* We do not need to check/tag loops as already computed. Due to the fact that a loop
           * only points to one of its two edges, the same fan will never be walked more than once.
           * Since we consider edges that have neighbor faces with inverted (flipped) normals as
           * sharp, we are sure that no fan will be skipped, even only considering the case (sharp
           * current edge, smooth previous edge), and not the alternative (smooth current edge,
           * sharp previous edge). All this due/thanks to the link between normals and loop
           * ordering (i.e. winding). */
          r_fan_corners.append(ml_curr_index);
        }
      }
    }
  }
}

void normals_calc_loop(const Span<float3> vert_positions,
                       const Span<int2> edges,
                       const OffsetIndices<int> faces,
                       const Span<int> corner_verts,
                       const Span<int> corner_edges,
                       const Span<int> loop_to_face_map,
                       const Span<float3> vert_normals,
                       const Span<float3> face_normals,
                       const bool *sharp_edges,
                       const bool *sharp_faces,
                       const short2 *clnors_data,
                       bool use_split_normals,
                       float split_angle,
                       CornerNormalSpaceArray *r_lnors_spacearr,
                       MutableSpan<float3> r_loop_normals)
{
  /* For now this is not supported.
   * If we do not use split normals, we do not generate anything fancy! */
  BLI_assert(use_split_normals || !(r_lnors_spacearr));

  if (!use_split_normals) {
    /* In this case, simply fill `r_loop_normals` with `vert_normals`
     * (or `face_normals` for flat faces), quite simple!
     * Note this is done here to keep some logic and consistency in this quite complex code,
     * since we may want to use loop_normals even when mesh's 'autosmooth' is disabled
     * (see e.g. mesh mapping code). As usual, we could handle that on case-by-case basis,
     * but simpler to keep it well confined here. */
    for (const int face_index : faces.index_range()) {
      const bool is_face_flat = sharp_faces && sharp_faces[face_index];
      for (const int corner : faces[face_index]) {
        if (is_face_flat) {
          copy_v3_v3(r_loop_normals[corner], face_normals[face_index]);
        }
        else {
          copy_v3_v3(r_loop_normals[corner], vert_normals[corner_verts[corner]]);
        }
      }
    }
    return;
  }

  /**
   * Mapping edge -> loops.
   * If that edge is used by more than two loops (faces),
   * it is always sharp (and tagged as such, see below).
   * We also use the second loop index as a kind of flag:
   *
   * - smooth edge: > 0.
   * - sharp edge: < 0 (INDEX_INVALID || INDEX_UNSET).
   * - unset: INDEX_UNSET.
   *
   * Note that currently we only have two values for second loop of sharp edges.
   * However, if needed, we can store the negated value of loop index instead of INDEX_INVALID
   * to retrieve the real value later in code).
   * Note also that loose edges always have both values set to 0! */
  Array<int2> edge_to_loops(edges.size(), int2(0));

  /* Simple mapping from a loop to its face index. */
  Span<int> loop_to_face;
  Array<int> local_loop_to_face_map;
  if (loop_to_face_map.is_empty()) {
    local_loop_to_face_map = build_loop_to_face_map(faces);
    loop_to_face = local_loop_to_face_map;
  }
  else {
    loop_to_face = loop_to_face_map;
  }

  /* When using custom loop normals, disable the angle feature! */
  const bool check_angle = (split_angle < float(M_PI)) && (clnors_data == nullptr);

  CornerNormalSpaceArray _lnors_spacearr;

#ifdef DEBUG_TIME
  SCOPED_TIMER_AVERAGED(__func__);
#endif

  if (!r_lnors_spacearr && clnors_data) {
    /* We need to compute lnor spacearr if some custom lnor data are given to us! */
    r_lnors_spacearr = &_lnors_spacearr;
  }

  /* Init data common to all tasks. */
  LoopSplitTaskDataCommon common_data;
  common_data.lnors_spacearr = r_lnors_spacearr;
  common_data.loop_normals = r_loop_normals;
  common_data.clnors_data = {clnors_data, clnors_data ? corner_verts.size() : 0};
  common_data.positions = vert_positions;
  common_data.edges = edges;
  common_data.faces = faces;
  common_data.corner_verts = corner_verts;
  common_data.corner_edges = corner_edges;
  common_data.edge_to_loops = edge_to_loops;
  common_data.loop_to_face = loop_to_face;
  common_data.face_normals = face_normals;
  common_data.vert_normals = vert_normals;

  /* Pre-populate all loop normals as if their verts were all smooth.
   * This way we don't have to compute those later! */
  array_utils::gather(vert_normals, corner_verts, r_loop_normals, 1024);

  /* This first loop check which edges are actually smooth, and compute edge vectors. */
  mesh_edges_sharp_tag(faces,
                       corner_verts,
                       corner_edges,
                       loop_to_face,
                       face_normals,
                       Span<bool>(sharp_faces, sharp_faces ? faces.size() : 0),
                       Span<bool>(sharp_edges, sharp_edges ? edges.size() : 0),
                       check_angle,
                       split_angle,
                       edge_to_loops,
                       {});

  Vector<int> single_corners;
  Vector<int> fan_corners;
  loop_split_generator(&common_data, single_corners, fan_corners);

  if (r_lnors_spacearr) {
    r_lnors_spacearr->spaces.reinitialize(single_corners.size() + fan_corners.size());
    r_lnors_spacearr->corner_space_indices = Array<int>(corner_verts.size(), -1);
    if (r_lnors_spacearr->create_corners_by_space) {
      r_lnors_spacearr->corners_by_space.reinitialize(r_lnors_spacearr->spaces.size());
    }
  }

  threading::parallel_for(single_corners.index_range(), 1024, [&](const IndexRange range) {
    for (const int i : range) {
      const int corner = single_corners[i];
      lnor_space_for_single_fan(&common_data, corner, i);
    }
  });

  threading::parallel_for(fan_corners.index_range(), 1024, [&](const IndexRange range) {
    Vector<float3> edge_vectors;
    for (const int i : range) {
      const int corner = fan_corners[i];
      const int space_index = single_corners.size() + i;
      split_loop_nor_fan_do(&common_data, corner, space_index, &edge_vectors);
    }
  });
}

#undef INDEX_UNSET
#undef INDEX_INVALID
#undef IS_EDGE_SHARP

/**
 * Compute internal representation of given custom normals (as an array of float[2]).
 * It also makes sure the mesh matches those custom normals, by setting sharp edges flag as needed
 * to get a same custom lnor for all loops sharing a same smooth fan.
 * If use_vertices if true, r_custom_loop_normals is assumed to be per-vertex, not per-loop
 * (this allows to set whole vert's normals at once, useful in some cases).
 * r_custom_loop_normals is expected to have normalized normals, or zero ones,
 * in which case they will be replaced by default loop/vertex normal.
 */

static void mesh_normals_loop_custom_set(Span<float3> positions,
                                         Span<int2> edges,
                                         const OffsetIndices<int> faces,
                                         Span<int> corner_verts,
                                         Span<int> corner_edges,
                                         Span<float3> vert_normals,
                                         Span<float3> face_normals,
                                         const bool *sharp_faces,
                                         const bool use_vertices,
                                         MutableSpan<float3> r_custom_loop_normals,
                                         MutableSpan<bool> sharp_edges,
                                         MutableSpan<short2> r_clnors_data)
{
  /* We *may* make that poor #bke::mesh::normals_calc_loop() even more complex by making it
   * handling that feature too, would probably be more efficient in absolute. However, this
   * function *is not* performance-critical, since it is mostly expected to be called by IO add-ons
   * when importing custom normals, and modifier (and perhaps from some editing tools later?). So
   * better to keep some simplicity here, and just call #bke::mesh::normals_calc_loop() twice! */
  CornerNormalSpaceArray lnors_spacearr;
  lnors_spacearr.create_corners_by_space = true;
  BitVector<> done_loops(corner_verts.size(), false);
  Array<float3> loop_normals(corner_verts.size());
  const Array<int> loop_to_face = build_loop_to_face_map(faces);
  /* In this case we always consider split nors as ON,
   * and do not want to use angle to define smooth fans! */
  const bool use_split_normals = true;
  const float split_angle = float(M_PI);

  /* Compute current lnor spacearr. */
  normals_calc_loop(positions,
                    edges,
                    faces,
                    corner_verts,
                    corner_edges,
                    loop_to_face,
                    vert_normals,
                    face_normals,
                    sharp_edges.data(),
                    sharp_faces,
                    r_clnors_data.data(),
                    use_split_normals,
                    split_angle,
                    &lnors_spacearr,
                    loop_normals);

  /* Set all given zero vectors to their default value. */
  if (use_vertices) {
    for (const int i : positions.index_range()) {
      if (is_zero_v3(r_custom_loop_normals[i])) {
        copy_v3_v3(r_custom_loop_normals[i], vert_normals[i]);
      }
    }
  }
  else {
    for (const int i : corner_verts.index_range()) {
      if (is_zero_v3(r_custom_loop_normals[i])) {
        copy_v3_v3(r_custom_loop_normals[i], loop_normals[i]);
      }
    }
  }

  /* Now, check each current smooth fan (one lnor space per smooth fan!),
   * and if all its matching custom loop_normals are not (enough) equal, add sharp edges as needed.
   * This way, next time we run bke::mesh::normals_calc_loop(), we'll get lnor spacearr/smooth fans
   * matching given custom loop_normals.
   * Note this code *will never* unsharp edges! And quite obviously,
   * when we set custom normals per vertices, running this is absolutely useless. */
  if (use_vertices) {
    done_loops.fill(true);
  }
  else {
    for (const int i : corner_verts.index_range()) {
      if (lnors_spacearr.corner_space_indices[i] == -1) {
        /* This should not happen in theory, but in some rare case (probably ugly geometry)
         * we can get some missing loopspacearr at this point. :/
         * Maybe we should set those loops' edges as sharp? */
        done_loops[i].set();
        if (G.debug & G_DEBUG) {
          printf("WARNING! Getting invalid nullptr loop space for loop %d!\n", i);
        }
        continue;
      }
      if (done_loops[i]) {
        continue;
      }

      const int space_index = lnors_spacearr.corner_space_indices[i];
      const Span<int> fan_corners = lnors_spacearr.corners_by_space[space_index];

      /* Notes:
       * - In case of mono-loop smooth fan, we have nothing to do.
       * - Loops in this linklist are ordered (in reversed order compared to how they were
       *   discovered by bke::mesh::normals_calc_loop(), but this is not a problem).
       *   Which means if we find a mismatching clnor,
       *   we know all remaining loops will have to be in a new, different smooth fan/lnor space.
       * - In smooth fan case, we compare each clnor against a ref one,
       *   to avoid small differences adding up into a real big one in the end!
       */
      if (fan_corners.is_empty()) {
        done_loops[i].set();
        continue;
      }

      int prev_corner = -1;
      const float *org_nor = nullptr;

      for (const int lidx : fan_corners) {
        float *nor = r_custom_loop_normals[lidx];

        if (!org_nor) {
          org_nor = nor;
        }
        else if (dot_v3v3(org_nor, nor) < LNOR_SPACE_TRIGO_THRESHOLD) {
          /* Current normal differs too much from org one, we have to tag the edge between
           * previous loop's face and current's one as sharp.
           * We know those two loops do not point to the same edge,
           * since we do not allow reversed winding in a same smooth fan. */
          const IndexRange face = faces[loop_to_face[lidx]];
          const int mlp = (lidx == face.start()) ? face.start() + face.size() - 1 : lidx - 1;
          const int edge = corner_edges[lidx];
          const int edge_p = corner_edges[mlp];
          const int prev_edge = corner_edges[prev_corner];
          sharp_edges[prev_edge == edge_p ? prev_edge : edge] = true;

          org_nor = nor;
        }

        prev_corner = lidx;
        done_loops[lidx].set();
      }

      /* We also have to check between last and first loops,
       * otherwise we may miss some sharp edges here!
       * This is just a simplified version of above while loop.
       * See #45984. */
      if (fan_corners.size() > 1 && org_nor) {
        const int lidx = fan_corners.last();
        float *nor = r_custom_loop_normals[lidx];

        if (dot_v3v3(org_nor, nor) < LNOR_SPACE_TRIGO_THRESHOLD) {
          const IndexRange face = faces[loop_to_face[lidx]];
          const int mlp = (lidx == face.start()) ? face.start() + face.size() - 1 : lidx - 1;
          const int edge = corner_edges[lidx];
          const int edge_p = corner_edges[mlp];
          const int prev_edge = corner_edges[prev_corner];
          sharp_edges[prev_edge == edge_p ? prev_edge : edge] = true;
        }
      }
    }

    /* And now, recompute our new auto `loop_normals` and lnor spacearr! */
    normals_calc_loop(positions,
                      edges,
                      faces,
                      corner_verts,
                      corner_edges,
                      loop_to_face,
                      vert_normals,
                      face_normals,
                      sharp_edges.data(),
                      sharp_faces,
                      r_clnors_data.data(),
                      use_split_normals,
                      split_angle,
                      &lnors_spacearr,
                      loop_normals);
  }

  /* And we just have to convert plain object-space custom normals to our
   * lnor space-encoded ones. */
  for (const int i : corner_verts.index_range()) {
    if (lnors_spacearr.corner_space_indices[i] == -1) {
      done_loops[i].reset();
      if (G.debug & G_DEBUG) {
        printf("WARNING! Still getting invalid nullptr loop space in second loop for loop %d!\n",
               i);
      }
      continue;
    }
    if (!done_loops[i]) {
      continue;
    }

    const int space_index = lnors_spacearr.corner_space_indices[i];
    const Span<int> fan_corners = lnors_spacearr.corners_by_space[space_index];

    /* Note we accumulate and average all custom normals in current smooth fan,
     * to avoid getting different clnors data (tiny differences in plain custom normals can
     * give rather huge differences in computed 2D factors). */
    if (fan_corners.size() < 2) {
      const int nidx = use_vertices ? corner_verts[i] : i;
      r_clnors_data[i] = lnor_space_custom_normal_to_data(lnors_spacearr.spaces[space_index],
                                                          r_custom_loop_normals[nidx]);
      done_loops[i].reset();
    }
    else {
      float3 avg_nor(0.0f);
      for (const int lidx : fan_corners) {
        const int nidx = use_vertices ? corner_verts[lidx] : lidx;
        avg_nor += r_custom_loop_normals[nidx];
        done_loops[lidx].reset();
      }

      mul_v3_fl(avg_nor, 1.0f / float(fan_corners.size()));
      short2 clnor_data_tmp = lnor_space_custom_normal_to_data(lnors_spacearr.spaces[space_index],
                                                               avg_nor);

      r_clnors_data.fill_indices(fan_corners, clnor_data_tmp);
    }
  }
}

void normals_loop_custom_set(const Span<float3> vert_positions,
                             const Span<int2> edges,
                             const OffsetIndices<int> faces,
                             const Span<int> corner_verts,
                             const Span<int> corner_edges,
                             const Span<float3> vert_normals,
                             const Span<float3> face_normals,
                             const bool *sharp_faces,
                             MutableSpan<bool> sharp_edges,
                             MutableSpan<float3> r_custom_loop_normals,
                             MutableSpan<short2> r_clnors_data)
{
  mesh_normals_loop_custom_set(vert_positions,
                               edges,
                               faces,
                               corner_verts,
                               corner_edges,
                               vert_normals,
                               face_normals,
                               sharp_faces,
                               false,
                               r_custom_loop_normals,
                               sharp_edges,
                               r_clnors_data);
}

void normals_loop_custom_set_from_verts(const Span<float3> vert_positions,
                                        const Span<int2> edges,
                                        const OffsetIndices<int> faces,
                                        const Span<int> corner_verts,
                                        const Span<int> corner_edges,
                                        const Span<float3> vert_normals,
                                        const Span<float3> face_normals,
                                        const bool *sharp_faces,
                                        MutableSpan<bool> sharp_edges,
                                        MutableSpan<float3> r_custom_vert_normals,
                                        MutableSpan<short2> r_clnors_data)
{
  mesh_normals_loop_custom_set(vert_positions,
                               edges,
                               faces,
                               corner_verts,
                               corner_edges,
                               vert_normals,
                               face_normals,
                               sharp_faces,
                               true,
                               r_custom_vert_normals,
                               sharp_edges,
                               r_clnors_data);
}

static void mesh_set_custom_normals(Mesh *mesh, float (*r_custom_nors)[3], const bool use_vertices)
{
  short2 *clnors = static_cast<short2 *>(
      CustomData_get_layer_for_write(&mesh->loop_data, CD_CUSTOMLOOPNORMAL, mesh->totloop));
  if (clnors != nullptr) {
    memset(clnors, 0, sizeof(*clnors) * mesh->totloop);
  }
  else {
    clnors = static_cast<short2 *>(CustomData_add_layer(
        &mesh->loop_data, CD_CUSTOMLOOPNORMAL, CD_SET_DEFAULT, mesh->totloop));
  }
  MutableAttributeAccessor attributes = mesh->attributes_for_write();
  SpanAttributeWriter<bool> sharp_edges = attributes.lookup_or_add_for_write_span<bool>(
      "sharp_edge", ATTR_DOMAIN_EDGE);
  const bool *sharp_faces = static_cast<const bool *>(
      CustomData_get_layer_named(&mesh->face_data, CD_PROP_BOOL, "sharp_face"));

  mesh_normals_loop_custom_set(
      mesh->vert_positions(),
      mesh->edges(),
      mesh->faces(),
      mesh->corner_verts(),
      mesh->corner_edges(),
      mesh->vert_normals(),
      mesh->face_normals(),
      sharp_faces,
      use_vertices,
      {reinterpret_cast<float3 *>(r_custom_nors), use_vertices ? mesh->totvert : mesh->totloop},
      sharp_edges.span,
      {clnors, mesh->totloop});

  sharp_edges.finish();
}

}  // namespace blender::bke::mesh

void BKE_mesh_set_custom_normals(Mesh *mesh, float (*r_custom_loop_normals)[3])
{
  blender::bke::mesh::mesh_set_custom_normals(mesh, r_custom_loop_normals, false);
}

void BKE_mesh_set_custom_normals_from_verts(Mesh *mesh, float (*r_custom_vert_normals)[3])
{
  blender::bke::mesh::mesh_set_custom_normals(mesh, r_custom_vert_normals, true);
}

void BKE_mesh_normals_loop_to_vertex(const int numVerts,
                                     const int *corner_verts,
                                     const int numLoops,
                                     const float (*clnors)[3],
                                     float (*r_vert_clnors)[3])
{
  int *vert_loops_count = (int *)MEM_calloc_arrayN(
      size_t(numVerts), sizeof(*vert_loops_count), __func__);

  copy_vn_fl((float *)r_vert_clnors, 3 * numVerts, 0.0f);

  int i;
  for (i = 0; i < numLoops; i++) {
    const int vert = corner_verts[i];
    add_v3_v3(r_vert_clnors[vert], clnors[i]);
    vert_loops_count[vert]++;
  }

  for (i = 0; i < numVerts; i++) {
    mul_v3_fl(r_vert_clnors[i], 1.0f / float(vert_loops_count[i]));
  }

  MEM_freeN(vert_loops_count);
}

#undef LNOR_SPACE_TRIGO_THRESHOLD

/** \} */<|MERGE_RESOLUTION|>--- conflicted
+++ resolved
@@ -95,32 +95,25 @@
 
 void mesh_vert_normals_assign(Mesh &mesh, Span<float3> vert_normals)
 {
-  mesh.runtime->vert_normals.clear();
-  mesh.runtime->vert_normals.extend(vert_normals);
-  mesh.runtime->vert_normals_dirty = false;
+  mesh.runtime->vert_normals_cache.ensure([&](Vector<float3> &r_data) { r_data = vert_normals; });
 }
 
 void mesh_vert_normals_assign(Mesh &mesh, Vector<float3> vert_normals)
 {
-<<<<<<< HEAD
-  mesh->runtime->vert_normals_mutex.ensure([&]() {});
-  BLI_assert(mesh->runtime->vert_normals.size() == mesh->totvert);
-=======
-  mesh.runtime->vert_normals = std::move(vert_normals);
-  mesh.runtime->vert_normals_dirty = false;
->>>>>>> efacffeb
+  mesh.runtime->vert_normals_cache.ensure(
+      [&](Vector<float3> &r_data) { r_data = std::move(vert_normals); });
 }
 
 }  // namespace blender::bke
 
 bool BKE_mesh_vert_normals_are_dirty(const Mesh *mesh)
 {
-  return mesh->runtime->vert_normals_mutex.is_dirty();
+  return mesh->runtime->vert_normals_cache.is_dirty();
 }
 
 bool BKE_mesh_face_normals_are_dirty(const Mesh *mesh)
 {
-  return mesh->runtime->face_normals_mutex.is_dirty();
+  return mesh->runtime->face_normals_cache.is_dirty();
 }
 
 /** \} */
@@ -292,32 +285,31 @@
 blender::Span<blender::float3> Mesh::vert_normals() const
 {
   using namespace blender;
-  this->runtime->vert_normals_mutex.ensure([&]() {
+  this->runtime->vert_normals_cache.ensure([&](Vector<float3> &r_data) {
     SCOPED_TIMER_AVERAGED(__func__);
     const Span<float3> positions = this->vert_positions();
     const OffsetIndices faces = this->faces();
     const Span<int> corner_verts = this->corner_verts();
     const Span<float3> face_normals = this->face_normals();
 
-    this->runtime->vert_normals.reinitialize(positions.size());
-    bke::mesh::normals_calc_verts(
-        positions, faces, corner_verts, face_normals, this->runtime->vert_normals);
+    r_data.reinitialize(positions.size());
+    bke::mesh::normals_calc_verts(positions, faces, corner_verts, face_normals, r_data);
   });
-  return this->runtime->vert_normals;
+  return this->runtime->vert_normals_cache.data();
 }
 
 blender::Span<blender::float3> Mesh::face_normals() const
 {
   using namespace blender;
-  this->runtime->face_normals_mutex.ensure([&]() {
+  this->runtime->face_normals_cache.ensure([&](Vector<float3> &r_data) {
     const Span<float3> positions = this->vert_positions();
     const OffsetIndices faces = this->faces();
     const Span<int> corner_verts = this->corner_verts();
 
-    this->runtime->face_normals.reinitialize(faces.size());
-    bke::mesh::normals_calc_faces(positions, faces, corner_verts, this->runtime->face_normals);
+    r_data.reinitialize(faces.size());
+    bke::mesh::normals_calc_faces(positions, faces, corner_verts, r_data);
   });
-  return this->runtime->face_normals;
+  return this->runtime->face_normals_cache.data();
 }
 
 const float (*BKE_mesh_vert_normals_ensure(const Mesh *mesh))[3]
