/* SPDX-License-Identifier: GPL-2.0-or-later
 * Copyright 2001-2002 NaN Holding BV. All rights reserved. */

/** \file
 * \ingroup bke
 *
 * Mesh normal calculation functions.
 *
 * \see bmesh_mesh_normals.c for the equivalent #BMesh functionality.
 */

#include <climits>

#include "MEM_guardedalloc.h"

#include "DNA_mesh_types.h"
#include "DNA_meshdata_types.h"

#include "BLI_array_utils.hh"
#include "BLI_bit_vector.hh"
#include "BLI_linklist.h"
#include "BLI_math.h"
#include "BLI_math_vector.hh"
#include "BLI_memarena.h"
#include "BLI_span.hh"
#include "BLI_task.hh"
#include "BLI_timeit.hh"
#include "BLI_utildefines.h"

#include "BKE_attribute.hh"
#include "BKE_customdata.h"
#include "BKE_editmesh_cache.h"
#include "BKE_global.h"
#include "BKE_mesh.hh"
#include "BKE_mesh_mapping.h"

#include "atomic_ops.h"

// #define DEBUG_TIME

#ifdef DEBUG_TIME
#  include "BLI_timeit.hh"
#endif

/* -------------------------------------------------------------------- */
/** \name Private Utility Functions
 * \{ */

/**
 * A thread-safe version of #add_v3_v3 that uses a spin-lock.
 *
 * \note Avoid using this when the chance of contention is high.
 */
static void add_v3_v3_atomic(float r[3], const float a[3])
{
#define FLT_EQ_NONAN(_fa, _fb) (*((const uint32_t *)&_fa) == *((const uint32_t *)&_fb))

  float virtual_lock = r[0];
  while (true) {
    /* This loops until following conditions are met:
     * - `r[0]` has same value as virtual_lock (i.e. it did not change since last try).
     * - `r[0]` was not `FLT_MAX`, i.e. it was not locked by another thread. */
    const float test_lock = atomic_cas_float(&r[0], virtual_lock, FLT_MAX);
    if (_ATOMIC_LIKELY(FLT_EQ_NONAN(test_lock, virtual_lock) && (test_lock != FLT_MAX))) {
      break;
    }
    virtual_lock = test_lock;
  }
  virtual_lock += a[0];
  r[1] += a[1];
  r[2] += a[2];

  /* Second atomic operation to 'release'
   * our lock on that vector and set its first scalar value. */
  /* Note that we do not need to loop here, since we 'locked' `r[0]`,
   * nobody should have changed it in the mean time. */
  virtual_lock = atomic_cas_float(&r[0], FLT_MAX, virtual_lock);
  BLI_assert(virtual_lock == FLT_MAX);

#undef FLT_EQ_NONAN
}

/** \} */

/* -------------------------------------------------------------------- */
/** \name Public Utility Functions
 *
 * Related to managing normals but not directly related to calculating normals.
 * \{ */

float (*BKE_mesh_vert_normals_for_write(Mesh *mesh))[3]
{
  mesh->runtime->vert_normals.reinitialize(mesh->totvert);
  return reinterpret_cast<float(*)[3]>(mesh->runtime->vert_normals.data());
}

void BKE_mesh_vert_normals_clear_dirty(Mesh *mesh)
{
  mesh->runtime->vert_normals_dirty = false;
  BLI_assert(mesh->runtime->vert_normals.size() == mesh->totvert);
}

bool BKE_mesh_vert_normals_are_dirty(const Mesh *mesh)
{
  return mesh->runtime->vert_normals_dirty;
}

bool BKE_mesh_poly_normals_are_dirty(const Mesh *mesh)
{
  return mesh->runtime->poly_normals_dirty;
}

/** \} */

/* -------------------------------------------------------------------- */
/** \name Mesh Normal Calculation (Polygons)
 * \{ */

namespace blender::bke::mesh {

/*
 * COMPUTE POLY NORMAL
 *
 * Computes the normal of a planar
 * polygon See Graphics Gems for
 * computing newell normal.
 */
static float3 normal_calc_ngon(const Span<float3> vert_positions, const Span<int> poly_verts)
{
  float3 normal(0);

  /* Newell's Method */
  const float *v_prev = vert_positions[poly_verts.last()];
  for (const int i : poly_verts.index_range()) {
    const float *v_curr = vert_positions[poly_verts[i]];
    add_newell_cross_v3_v3v3(normal, v_prev, v_curr);
    v_prev = v_curr;
  }

  if (UNLIKELY(normalize_v3(normal) == 0.0f)) {
    normal[2] = 1.0f; /* other axis set to 0.0 */
  }

  return normal;
}

float3 poly_normal_calc(const Span<float3> vert_positions, const Span<int> poly_verts)
{
  if (poly_verts.size() > 4) {
    return normal_calc_ngon(vert_positions, poly_verts);
  }
  if (poly_verts.size() == 3) {
    return math::normal_tri(vert_positions[poly_verts[0]],
                            vert_positions[poly_verts[1]],
                            vert_positions[poly_verts[2]]);
  }
  if (poly_verts.size() == 4) {
    float3 normal;
    normal_quad_v3(normal,
                   vert_positions[poly_verts[0]],
                   vert_positions[poly_verts[1]],
                   vert_positions[poly_verts[2]],
                   vert_positions[poly_verts[3]]);
    return normal;
  }
  /* horrible, two sided face! */
  return float3(0);
}

}  // namespace blender::bke::mesh

void BKE_mesh_calc_poly_normal(const int *poly_verts,
                               const int poly_size,
                               const float (*vert_positions)[3],
                               const int verts_num,
                               float r_no[3])
{
  copy_v3_v3(r_no,
             blender::bke::mesh::poly_normal_calc(
                 {reinterpret_cast<const blender::float3 *>(vert_positions), verts_num},
                 {poly_verts, poly_size}));
}

/** \} */

namespace blender::bke::mesh {

/* -------------------------------------------------------------------- */
/** \name Mesh Normal Calculation (Polygons & Vertices)
 *
 * Take care making optimizations to this function as improvements to low-poly
 * meshes can slow down high-poly meshes. For details on performance, see D11993.
 * \{ */

void normals_calc_polys(const Span<float3> positions,
                        const OffsetIndices<int> polys,
                        const Span<int> corner_verts,
                        MutableSpan<float3> poly_normals)
{
  BLI_assert(polys.size() == poly_normals.size());
  threading::parallel_for(polys.index_range(), 1024, [&](const IndexRange range) {
    for (const int i : range) {
      poly_normals[i] = poly_normal_calc(positions, corner_verts.slice(polys[i]));
    }
  });
}

void normals_calc_poly_vert(const Span<float3> positions,
                            const OffsetIndices<int> polys,
                            const Span<int> corner_verts,
                            MutableSpan<float3> poly_normals,
                            MutableSpan<float3> vert_normals)
{

  /* Zero the vertex normal array for accumulation. */
  {
    memset(vert_normals.data(), 0, vert_normals.as_span().size_in_bytes());
  }

  /* Compute poly normals, accumulating them into vertex normals. */
  {
    threading::parallel_for(polys.index_range(), 1024, [&](const IndexRange range) {
      for (const int poly_i : range) {
        const Span<int> poly_verts = corner_verts.slice(polys[poly_i]);

        float3 &pnor = poly_normals[poly_i];

        const int i_end = poly_verts.size() - 1;

        /* Polygon Normal and edge-vector. */
        /* Inline version of #poly_normal_calc, also does edge-vectors. */
        {
          zero_v3(pnor);
          /* Newell's Method */
          const float *v_curr = positions[poly_verts[i_end]];
          for (int i_next = 0; i_next <= i_end; i_next++) {
            const float *v_next = positions[poly_verts[i_next]];
            add_newell_cross_v3_v3v3(pnor, v_curr, v_next);
            v_curr = v_next;
          }
          if (UNLIKELY(normalize_v3(pnor) == 0.0f)) {
            pnor[2] = 1.0f; /* Other axes set to zero. */
          }
        }

        /* Accumulate angle weighted face normal into the vertex normal. */
        /* Inline version of #accumulate_vertex_normals_poly_v3. */
        {
          float edvec_prev[3], edvec_next[3], edvec_end[3];
          const float *v_curr = positions[poly_verts[i_end]];
          sub_v3_v3v3(edvec_prev, positions[poly_verts[i_end - 1]], v_curr);
          normalize_v3(edvec_prev);
          copy_v3_v3(edvec_end, edvec_prev);

          for (int i_next = 0, i_curr = i_end; i_next <= i_end; i_curr = i_next++) {
            const float *v_next = positions[poly_verts[i_next]];

            /* Skip an extra normalization by reusing the first calculated edge. */
            if (i_next != i_end) {
              sub_v3_v3v3(edvec_next, v_curr, v_next);
              normalize_v3(edvec_next);
            }
            else {
              copy_v3_v3(edvec_next, edvec_end);
            }

            /* Calculate angle between the two poly edges incident on this vertex. */
            const float fac = saacos(-dot_v3v3(edvec_prev, edvec_next));
            const float vnor_add[3] = {pnor[0] * fac, pnor[1] * fac, pnor[2] * fac};

            float *vnor = vert_normals[poly_verts[i_curr]];
            add_v3_v3_atomic(vnor, vnor_add);
            v_curr = v_next;
            copy_v3_v3(edvec_prev, edvec_next);
          }
        }
      }
    });
  }

  /* Normalize and validate computed vertex normals. */
  {
    threading::parallel_for(positions.index_range(), 1024, [&](const IndexRange range) {
      for (const int vert_i : range) {
        float *no = vert_normals[vert_i];

        if (UNLIKELY(normalize_v3(no) == 0.0f)) {
          /* Following Mesh convention; we use vertex coordinate itself for normal in this case. */
          normalize_v3_v3(no, positions[vert_i]);
        }
      }
    });
  }
}

/** \} */

}  // namespace blender::bke::mesh

/* -------------------------------------------------------------------- */
/** \name Mesh Normal Calculation
 * \{ */

eAttrDomain Mesh::normal_domain_all_info() const
{
  using namespace blender;
  using namespace blender::bke;
  if (this->totpoly == 0) {
    return ATTR_DOMAIN_POINT;
  }

  if (CustomData_has_layer(&this->ldata, CD_CUSTOMLOOPNORMAL)) {
    return ATTR_DOMAIN_CORNER;
  }

  const AttributeAccessor attributes = this->attributes();
  const VArray<bool> sharp_faces = *attributes.lookup_or_default<bool>(
      "sharp_face", ATTR_DOMAIN_FACE, false);

  const array_utils::BoolArrayMix face_mix = array_utils::booleans_mix_calc(sharp_faces);
  if (face_mix == array_utils::BoolArrayMix::AllTrue) {
    return ATTR_DOMAIN_FACE;
  }

  const VArray<bool> sharp_edges = *attributes.lookup_or_default<bool>(
      "sharp_edge", ATTR_DOMAIN_EDGE, false);
  const array_utils::BoolArrayMix edge_mix = array_utils::booleans_mix_calc(sharp_edges);
  if (edge_mix == array_utils::BoolArrayMix::AllTrue) {
    return ATTR_DOMAIN_FACE;
  }

  if (edge_mix == array_utils::BoolArrayMix::AllFalse &&
      face_mix == array_utils::BoolArrayMix::AllFalse)
  {
    return ATTR_DOMAIN_POINT;
  }

  return ATTR_DOMAIN_CORNER;
}

blender::Span<blender::float3> Mesh::vert_normals() const
{
  using namespace blender;
  if (!this->runtime->vert_normals_dirty) {
    BLI_assert(this->runtime->vert_normals.size() == this->totvert);
    return this->runtime->vert_normals;
  }

  std::lock_guard lock{this->runtime->normals_mutex};
  if (!this->runtime->vert_normals_dirty) {
    BLI_assert(this->runtime->vert_normals.size() == this->totvert);
    return this->runtime->vert_normals;
  }

  /* Isolate task because a mutex is locked and computing normals is multi-threaded. */
  threading::isolate_task([&]() {
    const Span<float3> positions = this->vert_positions();
    const OffsetIndices polys = this->polys();
    const Span<int> corner_verts = this->corner_verts();

    this->runtime->vert_normals.reinitialize(positions.size());
    this->runtime->poly_normals.reinitialize(polys.size());
    bke::mesh::normals_calc_poly_vert(
        positions, polys, corner_verts, this->runtime->poly_normals, this->runtime->vert_normals);

    this->runtime->vert_normals_dirty = false;
    this->runtime->poly_normals_dirty = false;
  });

  return this->runtime->vert_normals;
}

blender::Span<blender::float3> Mesh::poly_normals() const
{
  using namespace blender;
  if (!this->runtime->poly_normals_dirty) {
    BLI_assert(this->runtime->poly_normals.size() == this->totpoly);
    return this->runtime->poly_normals;
  }

  std::lock_guard lock{this->runtime->normals_mutex};
  if (!this->runtime->poly_normals_dirty) {
    BLI_assert(this->runtime->poly_normals.size() == this->totpoly);
    return this->runtime->poly_normals;
  }

  /* Isolate task because a mutex is locked and computing normals is multi-threaded. */
  threading::isolate_task([&]() {
    const Span<float3> positions = this->vert_positions();
    const OffsetIndices polys = this->polys();
    const Span<int> corner_verts = this->corner_verts();

    this->runtime->poly_normals.reinitialize(polys.size());
    bke::mesh::normals_calc_polys(positions, polys, corner_verts, this->runtime->poly_normals);

    this->runtime->poly_normals_dirty = false;
  });

  return this->runtime->poly_normals;
}

const float (*BKE_mesh_vert_normals_ensure(const Mesh *mesh))[3]
{
  return reinterpret_cast<const float(*)[3]>(mesh->vert_normals().data());
}

const float (*BKE_mesh_poly_normals_ensure(const Mesh *mesh))[3]
{
  return reinterpret_cast<const float(*)[3]>(mesh->vert_normals().data());
}

blender::Span<blender::float3> Mesh::corner_normals() const
{
  using namespace blender;
  using namespace blender::bke;
  if (!this->runtime->corner_normals_dirty) {
    BLI_assert(this->runtime->corner_normals.size() == this->totloop);
    return this->runtime->corner_normals;
  }

  const Span<float3> vert_normals = this->vert_normals();
  const Span<float3> poly_normals = this->poly_normals();
  std::lock_guard lock{this->runtime->normals_mutex};
  if (!this->runtime->corner_normals_dirty) {
    BLI_assert(this->runtime->corner_normals.size() == this->totloop);
    return this->runtime->corner_normals;
  }

  /* Isolate task because a mutex is locked and computing normals is multi-threaded. */
  threading::isolate_task([&]() {
    const OffsetIndices polys = this->polys();
    this->runtime->corner_normals.reinitialize(this->totloop);
    MutableSpan<float3> corner_normals = this->runtime->corner_normals;
    switch (this->normal_domain_all_info()) {
      case ATTR_DOMAIN_POINT: {
        array_utils::gather(vert_normals, this->corner_verts(), corner_normals);
        break;
      }
      case ATTR_DOMAIN_FACE: {
        threading::parallel_for(poly_normals.index_range(), 1024, [&](const IndexRange range) {
          for (const int i : range) {
            corner_normals.slice(polys[i]).fill(poly_normals[i]);
          }
        });
        break;
      }
      case ATTR_DOMAIN_CORNER: {
        const AttributeAccessor attributes = this->attributes();
        const VArray<bool> sharp_edges = *attributes.lookup_or_default<bool>(
            "sharp_edge", ATTR_DOMAIN_EDGE, false);
        const VArray<bool> sharp_faces = *attributes.lookup_or_default<bool>(
            "sharp_face", ATTR_DOMAIN_FACE, false);
        const short2 *custom_normals = static_cast<const short2 *>(
            CustomData_get_layer(&this->ldata, CD_CUSTOMLOOPNORMAL));

        bke::mesh::normals_calc_loop(this->vert_positions(),
                                     this->edges(),
                                     this->polys(),
                                     this->corner_verts(),
                                     this->corner_edges(),
                                     {},
                                     vert_normals,
                                     poly_normals,
                                     sharp_edges,
                                     sharp_faces,
                                     custom_normals,
                                     nullptr,
                                     this->runtime->corner_normals);
        break;
      }
      default:
        BLI_assert_unreachable();
    }

    this->runtime->corner_normals_dirty = false;
  });

  return this->runtime->corner_normals;
}

const float (*BKE_mesh_corner_normals_ensure(const Mesh *mesh))[3]
{
  return reinterpret_cast<const float(*)[3]>(mesh->corner_normals().data());
}

void BKE_lnor_spacearr_init(MLoopNorSpaceArray *lnors_spacearr,
                            const int numLoops,
                            const char data_type)
{
  if (!(lnors_spacearr->lspacearr && lnors_spacearr->loops_pool)) {
    MemArena *mem;

    if (!lnors_spacearr->mem) {
      lnors_spacearr->mem = BLI_memarena_new(BLI_MEMARENA_STD_BUFSIZE, __func__);
    }
    mem = lnors_spacearr->mem;
    if (numLoops > 0) {
      lnors_spacearr->lspacearr = (MLoopNorSpace **)BLI_memarena_calloc(
          mem, sizeof(MLoopNorSpace *) * size_t(numLoops));
      lnors_spacearr->loops_pool = (LinkNode *)BLI_memarena_alloc(
          mem, sizeof(LinkNode) * size_t(numLoops));
    }
    else {
      lnors_spacearr->lspacearr = nullptr;
      lnors_spacearr->loops_pool = nullptr;
    }

    lnors_spacearr->spaces_num = 0;
  }
  BLI_assert(ELEM(data_type, MLNOR_SPACEARR_BMLOOP_PTR, MLNOR_SPACEARR_LOOP_INDEX));
  lnors_spacearr->data_type = data_type;
}

void BKE_lnor_spacearr_tls_init(MLoopNorSpaceArray *lnors_spacearr,
                                MLoopNorSpaceArray *lnors_spacearr_tls)
{
  *lnors_spacearr_tls = *lnors_spacearr;
  lnors_spacearr_tls->mem = BLI_memarena_new(BLI_MEMARENA_STD_BUFSIZE, __func__);
}

void BKE_lnor_spacearr_tls_join(MLoopNorSpaceArray *lnors_spacearr,
                                MLoopNorSpaceArray *lnors_spacearr_tls)
{
  BLI_assert(lnors_spacearr->data_type == lnors_spacearr_tls->data_type);
  BLI_assert(lnors_spacearr->mem != lnors_spacearr_tls->mem);
  lnors_spacearr->spaces_num += lnors_spacearr_tls->spaces_num;
  BLI_memarena_merge(lnors_spacearr->mem, lnors_spacearr_tls->mem);
  BLI_memarena_free(lnors_spacearr_tls->mem);
  lnors_spacearr_tls->mem = nullptr;
  BKE_lnor_spacearr_clear(lnors_spacearr_tls);
}

void BKE_lnor_spacearr_clear(MLoopNorSpaceArray *lnors_spacearr)
{
  lnors_spacearr->spaces_num = 0;
  lnors_spacearr->lspacearr = nullptr;
  lnors_spacearr->loops_pool = nullptr;
  if (lnors_spacearr->mem != nullptr) {
    BLI_memarena_clear(lnors_spacearr->mem);
  }
}

void BKE_lnor_spacearr_free(MLoopNorSpaceArray *lnors_spacearr)
{
  lnors_spacearr->spaces_num = 0;
  lnors_spacearr->lspacearr = nullptr;
  lnors_spacearr->loops_pool = nullptr;
  BLI_memarena_free(lnors_spacearr->mem);
  lnors_spacearr->mem = nullptr;
}

MLoopNorSpace *BKE_lnor_space_create(MLoopNorSpaceArray *lnors_spacearr)
{
  lnors_spacearr->spaces_num++;
  return (MLoopNorSpace *)BLI_memarena_calloc(lnors_spacearr->mem, sizeof(MLoopNorSpace));
}

/* This threshold is a bit touchy (usual float precision issue), this value seems OK. */
#define LNOR_SPACE_TRIGO_THRESHOLD (1.0f - 1e-4f)

namespace blender::bke::mesh {
static void lnor_space_define(CornerNormalSpace *lnor_space,
                              const float lnor[3],
                              float vec_ref[3],
                              float vec_other[3],
                              const blender::Span<blender::float3> edge_vectors)
{
  const float pi2 = float(M_PI) * 2.0f;
  float tvec[3], dtp;
  const float dtp_ref = dot_v3v3(vec_ref, lnor);
  const float dtp_other = dot_v3v3(vec_other, lnor);

  if (UNLIKELY(fabsf(dtp_ref) >= LNOR_SPACE_TRIGO_THRESHOLD ||
               fabsf(dtp_other) >= LNOR_SPACE_TRIGO_THRESHOLD))
  {
    /* If vec_ref or vec_other are too much aligned with lnor, we can't build lnor space,
     * tag it as invalid and abort. */
    lnor_space->ref_alpha = lnor_space->ref_beta = 0.0f;
    return;
  }

  /* Compute ref alpha, average angle of all available edge vectors to lnor. */
  if (!edge_vectors.is_empty()) {
    float alpha = 0.0f;
    for (const blender::float3 &vec : edge_vectors) {
      alpha += saacosf(dot_v3v3(vec, lnor));
    }
    /* This piece of code shall only be called for more than one loop. */
    /* NOTE: In theory, this could be `count > 2`,
     * but there is one case where we only have two edges for two loops:
     * a smooth vertex with only two edges and two faces (our Monkey's nose has that, e.g.).
     */
    BLI_assert(edge_vectors.size() >= 2);
    lnor_space->ref_alpha = alpha / float(edge_vectors.size());
  }
  else {
    lnor_space->ref_alpha = (saacosf(dot_v3v3(vec_ref, lnor)) +
                             saacosf(dot_v3v3(vec_other, lnor))) /
                            2.0f;
  }

  /* Project vec_ref on lnor's ortho plane. */
  mul_v3_v3fl(tvec, lnor, dtp_ref);
  sub_v3_v3(vec_ref, tvec);
  normalize_v3_v3(lnor_space->vec_ref, vec_ref);

  cross_v3_v3v3(tvec, lnor, lnor_space->vec_ref);
  normalize_v3_v3(lnor_space->vec_ortho, tvec);

  /* Project vec_other on lnor's ortho plane. */
  mul_v3_v3fl(tvec, lnor, dtp_other);
  sub_v3_v3(vec_other, tvec);
  normalize_v3(vec_other);

  /* Beta is angle between ref_vec and other_vec, around lnor. */
  dtp = dot_v3v3(lnor_space->vec_ref, vec_other);
  if (LIKELY(dtp < LNOR_SPACE_TRIGO_THRESHOLD)) {
    const float beta = saacos(dtp);
    lnor_space->ref_beta = (dot_v3v3(lnor_space->vec_ortho, vec_other) < 0.0f) ? pi2 - beta : beta;
  }
  else {
    lnor_space->ref_beta = pi2;
  }
}
}  // namespace blender::bke::mesh

void BKE_lnor_space_define(MLoopNorSpace *lnor_space,
                           const float lnor[3],
                           float vec_ref[3],
                           float vec_other[3],
                           const blender::Span<blender::float3> edge_vectors)
{
  using namespace blender::bke::mesh;
  CornerNormalSpace space{};
  lnor_space_define(&space, lnor, vec_ref, vec_other, edge_vectors);
  copy_v3_v3(lnor_space->vec_lnor, lnor);
  copy_v3_v3(lnor_space->vec_ref, space.vec_ref);
  copy_v3_v3(lnor_space->vec_ortho, space.vec_ortho);
  lnor_space->ref_alpha = space.ref_alpha;
  lnor_space->ref_beta = space.ref_beta;
}

void BKE_lnor_space_add_loop(MLoopNorSpaceArray *lnors_spacearr,
                             MLoopNorSpace *lnor_space,
                             const int ml_index,
                             void *bm_loop,
                             const bool is_single)
{
  BLI_assert((lnors_spacearr->data_type == MLNOR_SPACEARR_LOOP_INDEX && bm_loop == nullptr) ||
             (lnors_spacearr->data_type == MLNOR_SPACEARR_BMLOOP_PTR && bm_loop != nullptr));

  lnors_spacearr->lspacearr[ml_index] = lnor_space;
  if (bm_loop == nullptr) {
    bm_loop = POINTER_FROM_INT(ml_index);
  }
  if (is_single) {
    BLI_assert(lnor_space->loops == nullptr);
    lnor_space->flags |= MLNOR_SPACE_IS_SINGLE;
    lnor_space->loops = (LinkNode *)bm_loop;
  }
  else {
    BLI_assert((lnor_space->flags & MLNOR_SPACE_IS_SINGLE) == 0);
    BLI_linklist_prepend_nlink(&lnor_space->loops, bm_loop, &lnors_spacearr->loops_pool[ml_index]);
  }
}

MINLINE float unit_short_to_float(const short val)
{
  return float(val) / float(SHRT_MAX);
}

MINLINE short unit_float_to_short(const float val)
{
  /* Rounding. */
  return short(floorf(val * float(SHRT_MAX) + 0.5f));
}

namespace blender::bke::mesh {
static void lnor_space_custom_data_to_normal(const CornerNormalSpace *lnor_space,
                                             const float3 lnor_no_custom,
                                             const short clnor_data[2],
                                             float r_custom_lnor[3])
{
  /* NOP custom normal data or invalid lnor space, return. */
  if (clnor_data[0] == 0 || lnor_space->ref_alpha == 0.0f || lnor_space->ref_beta == 0.0f) {
    copy_v3_v3(r_custom_lnor, lnor_no_custom);
    return;
  }

  {
    /* TODO: Check whether using #sincosf() gives any noticeable benefit
     * (could not even get it working under linux though)! */
    const float pi2 = float(M_PI * 2.0);
    const float alphafac = unit_short_to_float(clnor_data[0]);
    const float alpha = (alphafac > 0.0f ? lnor_space->ref_alpha : pi2 - lnor_space->ref_alpha) *
                        alphafac;
    const float betafac = unit_short_to_float(clnor_data[1]);

    mul_v3_v3fl(r_custom_lnor, lnor_no_custom, cosf(alpha));

    if (betafac == 0.0f) {
      madd_v3_v3fl(r_custom_lnor, lnor_space->vec_ref, sinf(alpha));
    }
    else {
      const float sinalpha = sinf(alpha);
      const float beta = (betafac > 0.0f ? lnor_space->ref_beta : pi2 - lnor_space->ref_beta) *
                         betafac;
      madd_v3_v3fl(r_custom_lnor, lnor_space->vec_ref, sinalpha * cosf(beta));
      madd_v3_v3fl(r_custom_lnor, lnor_space->vec_ortho, sinalpha * sinf(beta));
    }
  }
}
}  // namespace blender::bke::mesh

void BKE_lnor_space_custom_data_to_normal(const MLoopNorSpace *lnor_space,
                                          const short clnor_data[2],
                                          float r_custom_lnor[3])
{
  using namespace blender::bke::mesh;
  CornerNormalSpace space;
  space.vec_ref = lnor_space->vec_ref;
  space.vec_ortho = lnor_space->vec_ortho;
  space.ref_alpha = lnor_space->ref_alpha;
  space.ref_beta = lnor_space->ref_beta;
  lnor_space_custom_data_to_normal(&space, lnor_space->vec_lnor, clnor_data, r_custom_lnor);
}

namespace blender::bke::mesh {
void lnor_space_custom_normal_to_data(const CornerNormalSpace *lnor_space,
                                      const float3 lnor_no_custom,
                                      const float custom_lnor[3],
                                      short r_clnor_data[2])
{
  /* We use nullptr vector as NOP custom normal (can be simpler than giving auto-computed `lnor`).
   */
  if (is_zero_v3(custom_lnor) || compare_v3v3(lnor_no_custom, custom_lnor, 1e-4f)) {
    r_clnor_data[0] = r_clnor_data[1] = 0;
    return;
  }

  {
    const float pi2 = float(M_PI * 2.0);
    const float cos_alpha = dot_v3v3(lnor_no_custom, custom_lnor);
    float vec[3], cos_beta;
    float alpha;

    alpha = saacosf(cos_alpha);
    if (alpha > lnor_space->ref_alpha) {
      /* Note we could stick to [0, pi] range here,
       * but makes decoding more complex, not worth it. */
      r_clnor_data[0] = unit_float_to_short(-(pi2 - alpha) / (pi2 - lnor_space->ref_alpha));
    }
    else {
      r_clnor_data[0] = unit_float_to_short(alpha / lnor_space->ref_alpha);
    }

    /* Project custom lnor on (vec_ref, vec_ortho) plane. */
    mul_v3_v3fl(vec, lnor_no_custom, -cos_alpha);
    add_v3_v3(vec, custom_lnor);
    normalize_v3(vec);

    cos_beta = dot_v3v3(lnor_space->vec_ref, vec);

    if (cos_beta < LNOR_SPACE_TRIGO_THRESHOLD) {
      float beta = saacosf(cos_beta);
      if (dot_v3v3(lnor_space->vec_ortho, vec) < 0.0f) {
        beta = pi2 - beta;
      }

      if (beta > lnor_space->ref_beta) {
        r_clnor_data[1] = unit_float_to_short(-(pi2 - beta) / (pi2 - lnor_space->ref_beta));
      }
      else {
        r_clnor_data[1] = unit_float_to_short(beta / lnor_space->ref_beta);
      }
    }
    else {
      r_clnor_data[1] = 0;
    }
  }
}
}  // namespace blender::bke::mesh

void BKE_lnor_space_custom_normal_to_data(const MLoopNorSpace *lnor_space,
                                          const float custom_lnor[3],
                                          short r_clnor_data[2])
{
  using namespace blender::bke::mesh;
  CornerNormalSpace space;
  space.vec_ref = lnor_space->vec_ref;
  space.vec_ortho = lnor_space->vec_ortho;
  space.ref_alpha = lnor_space->ref_alpha;
  space.ref_beta = lnor_space->ref_beta;
  lnor_space_custom_normal_to_data(&space, lnor_space->vec_lnor, custom_lnor, r_clnor_data);
}

namespace blender::bke::mesh {

struct LoopSplitTaskDataCommon {
  /* Read/write.
   * Note we do not need to protect it, though, since two different tasks will *always* affect
   * different elements in the arrays. */
  CornerNormalSpaceArray *lnors_spacearr;
  MutableSpan<float3> loop_normals;
  MutableSpan<short2> clnors_data;

  /* Read-only. */
  Span<float3> positions;
  Span<int2> edges;
  Span<int> corner_verts;
  Span<int> corner_edges;
  OffsetIndices<int> polys;
  Span<int2> edge_to_loops;
  Span<int> loop_to_poly;
  Span<float3> poly_normals;
  Span<float3> vert_normals;
};

#define INDEX_UNSET INT_MIN
#define INDEX_INVALID -1
/* See comment about edge_to_loops below. */
#define IS_EDGE_SHARP(_e2l) ELEM((_e2l)[1], INDEX_UNSET, INDEX_INVALID)

static void mesh_edges_sharp_tag(const OffsetIndices<int> polys,
                                 const Span<int> corner_verts,
                                 const Span<int> corner_edges,
                                 const Span<int> loop_to_poly_map,
                                 const Span<float3> poly_normals,
                                 const VArray<bool> &sharp_faces,
                                 const VArray<bool> &sharp_edges,
                                 const bool check_angle,
                                 const float split_angle,
                                 MutableSpan<int2> edge_to_loops,
                                 MutableSpan<bool> r_sharp_edges)
{
  const float split_angle_cos = check_angle ? cosf(split_angle) : -1.0f;

  for (const int poly_i : polys.index_range()) {
    for (const int loop_index : polys[poly_i]) {
      const int vert_i = corner_verts[loop_index];
      const int edge_i = corner_edges[loop_index];

      int2 &e2l = edge_to_loops[edge_i];

      /* Check whether current edge might be smooth or sharp */
      if ((e2l[0] | e2l[1]) == 0) {
        /* 'Empty' edge until now, set e2l[0] (and e2l[1] to INDEX_UNSET to tag it as unset). */
        e2l[0] = loop_index;
        /* We have to check this here too, else we might miss some flat faces!!! */
        e2l[1] = sharp_faces[poly_i] ? INDEX_INVALID : INDEX_UNSET;
      }
      else if (e2l[1] == INDEX_UNSET) {
        const bool is_angle_sharp = (check_angle &&
                                     dot_v3v3(poly_normals[loop_to_poly_map[e2l[0]]],
                                              poly_normals[poly_i]) < split_angle_cos);

        /* Second loop using this edge, time to test its sharpness.
         * An edge is sharp if it is tagged as such, or its face is not smooth,
         * or both poly have opposed (flipped) normals, i.e. both loops on the same edge share the
         * same vertex, or angle between both its polys' normals is above split_angle value.
         */
        if (sharp_faces[poly_i] || sharp_edges[edge_i] || vert_i == corner_verts[e2l[0]] ||
            is_angle_sharp) {
          /* NOTE: we are sure that loop != 0 here ;). */
          e2l[1] = INDEX_INVALID;

          /* We want to avoid tagging edges as sharp when it is already defined as such by
           * other causes than angle threshold. */
          if (is_angle_sharp) {
            r_sharp_edges[edge_i] = true;
          }
        }
        else {
          e2l[1] = loop_index;
        }
      }
      else if (!IS_EDGE_SHARP(e2l)) {
        /* More than two loops using this edge, tag as sharp if not yet done. */
        e2l[1] = INDEX_INVALID;

        /* We want to avoid tagging edges as sharp when it is already defined as such by
         * other causes than angle threshold. */
        r_sharp_edges[edge_i] = false;
      }
      /* Else, edge is already 'disqualified' (i.e. sharp)! */
    }
  }
}

static void build_edge_to_loop_map(const OffsetIndices<int> polys,
                                   const Span<int> corner_verts,
                                   const Span<int> corner_edges,
                                   const VArray<bool> &sharp_faces,
                                   const VArray<bool> &sharp_edges,
                                   MutableSpan<int2> edge_to_loops)
{

  for (const int poly_i : polys.index_range()) {
    for (const int loop_index : polys[poly_i]) {
      const int vert_i = corner_verts[loop_index];
      const int edge_i = corner_edges[loop_index];

      int2 &e2l = edge_to_loops[edge_i];

      /* Check whether current edge might be smooth or sharp */
      if ((e2l[0] | e2l[1]) == 0) {
        /* 'Empty' edge until now, set e2l[0] (and e2l[1] to INDEX_UNSET to tag it as unset). */
        e2l[0] = loop_index;
        /* We have to check this here too, else we might miss some flat faces!!! */
        e2l[1] = sharp_faces[poly_i] ? INDEX_INVALID : INDEX_UNSET;
      }
      else if (e2l[1] == INDEX_UNSET) {
        /* Second loop using this edge, time to test its sharpness.
         * An edge is sharp if it is tagged as such, or its face is not smooth,
         * or both poly have opposed (flipped) normals, i.e. both loops on the same edge share the
         * same vertex. */
        if (sharp_faces[poly_i] || sharp_edges[edge_i] || vert_i == corner_verts[e2l[0]]) {
          /* NOTE: we are sure that loop != 0 here ;). */
          e2l[1] = INDEX_INVALID;
        }
        else {
          e2l[1] = loop_index;
        }
      }
      else if (!IS_EDGE_SHARP(e2l)) {
        /* More than two loops using this edge, tag as sharp if not yet done. */
        e2l[1] = INDEX_INVALID;
      }
      /* Else, edge is already 'disqualified' (i.e. sharp)! */
    }
  }
}

void edges_sharp_from_angle_set(const OffsetIndices<int> polys,
                                const Span<int> corner_verts,
                                const Span<int> corner_edges,
                                const Span<float3> poly_normals,
                                const VArray<bool> &sharp_faces,
                                const float split_angle,
                                MutableSpan<bool> sharp_edges)
{
  if (split_angle >= float(M_PI)) {
    /* Nothing to do! */
    return;
  }

  /* Mapping edge -> loops. See #bke::mesh::normals_calc_loop for details. */
  Array<int2> edge_to_loops(sharp_edges.size(), int2(0));

  /* Simple mapping from a loop to its polygon index. */
  const Array<int> loop_to_poly = build_loop_to_poly_map(polys);

  mesh_edges_sharp_tag(polys,
                       corner_verts,
                       corner_edges,
                       loop_to_poly,
                       poly_normals,
                       sharp_faces,
                       VArray<bool>::ForSpan(sharp_edges),
                       true,
                       split_angle,
                       edge_to_loops,
                       sharp_edges);
}

static void loop_manifold_fan_around_vert_next(const Span<int> corner_verts,
                                               const OffsetIndices<int> polys,
                                               const Span<int> loop_to_poly,
                                               const int *e2lfan_curr,
                                               const int vert_pivot,
                                               int *r_mlfan_curr_index,
                                               int *r_mlfan_vert_index,
                                               int *r_mpfan_curr_index)
{
  const int mlfan_curr_orig = *r_mlfan_curr_index;
  const int vert_fan_orig = corner_verts[mlfan_curr_orig];

  /* WARNING: This is rather complex!
   * We have to find our next edge around the vertex (fan mode).
   * First we find the next loop, which is either previous or next to mlfan_curr_index, depending
   * whether both loops using current edge are in the same direction or not, and whether
   * mlfan_curr_index actually uses the vertex we are fanning around!
   * mlfan_curr_index is the index of mlfan_next here, and mlfan_next is not the real next one
   * (i.e. not the future `mlfan_curr`). */
  *r_mlfan_curr_index = (e2lfan_curr[0] == *r_mlfan_curr_index) ? e2lfan_curr[1] : e2lfan_curr[0];
  *r_mpfan_curr_index = loop_to_poly[*r_mlfan_curr_index];

  BLI_assert(*r_mlfan_curr_index >= 0);
  BLI_assert(*r_mpfan_curr_index >= 0);

  const int vert_fan_next = corner_verts[*r_mlfan_curr_index];
  const IndexRange poly_fan_next = polys[*r_mpfan_curr_index];
  if ((vert_fan_orig == vert_fan_next && vert_fan_orig == vert_pivot) ||
      !ELEM(vert_fan_orig, vert_fan_next, vert_pivot))
  {
    /* We need the previous loop, but current one is our vertex's loop. */
    *r_mlfan_vert_index = *r_mlfan_curr_index;
    if (--(*r_mlfan_curr_index) < poly_fan_next.start()) {
      *r_mlfan_curr_index = poly_fan_next.start() + poly_fan_next.size() - 1;
    }
  }
  else {
    /* We need the next loop, which is also our vertex's loop. */
    if (++(*r_mlfan_curr_index) >= poly_fan_next.start() + poly_fan_next.size()) {
      *r_mlfan_curr_index = poly_fan_next.start();
    }
    *r_mlfan_vert_index = *r_mlfan_curr_index;
  }
}

static void lnor_space_for_single_fan(LoopSplitTaskDataCommon *common_data,
                                      const int ml_curr_index,
                                      const int space_index)
{
  const Span<int> loop_to_poly = common_data->loop_to_poly;
  const Span<float3> poly_normals = common_data->poly_normals;
  MutableSpan<float3> loop_normals = common_data->loop_normals;

  loop_normals[ml_curr_index] = poly_normals[loop_to_poly[ml_curr_index]];

  if (CornerNormalSpaceArray *lnors_spacearr = common_data->lnors_spacearr) {
    const Span<float3> positions = common_data->positions;
    const Span<int2> edges = common_data->edges;
    const OffsetIndices polys = common_data->polys;
    const Span<int> corner_verts = common_data->corner_verts;
    const Span<int> corner_edges = common_data->corner_edges;
    const Span<short2> clnors_data = common_data->clnors_data;

    float3 vec_curr;
    float3 vec_prev;
    const int poly_index = loop_to_poly[ml_curr_index];
    const int ml_prev_index = mesh::poly_corner_prev(polys[poly_index], ml_curr_index);

    /* The vertex we are "fanning" around. */
    const int vert_pivot = corner_verts[ml_curr_index];
    const int vert_2 = edge_other_vert(edges[corner_edges[ml_curr_index]], vert_pivot);
    const int vert_3 = edge_other_vert(edges[corner_edges[ml_prev_index]], vert_pivot);

    sub_v3_v3v3(vec_curr, positions[vert_2], positions[vert_pivot]);
    normalize_v3(vec_curr);
    sub_v3_v3v3(vec_prev, positions[vert_3], positions[vert_pivot]);
    normalize_v3(vec_prev);

    CornerNormalSpace *lnor_space = &lnors_spacearr->spaces[space_index];
    lnor_space_define(lnor_space, loop_normals[ml_curr_index], vec_curr, vec_prev, {});
    lnors_spacearr->corner_space_indices[ml_curr_index] = space_index;

    if (!clnors_data.is_empty()) {
      lnor_space_custom_data_to_normal(lnor_space,
                                       loop_normals[ml_curr_index],
                                       clnors_data[ml_curr_index],
                                       loop_normals[ml_curr_index]);
    }
  }
}

static void split_loop_nor_fan_do(LoopSplitTaskDataCommon *common_data,
                                  const int ml_curr_index,
                                  const int space_index,
                                  Vector<float3> *edge_vectors)
{
  CornerNormalSpaceArray *lnors_spacearr = common_data->lnors_spacearr;
  MutableSpan<float3> loop_normals = common_data->loop_normals;
  MutableSpan<short2> clnors_data = common_data->clnors_data;

  const Span<float3> positions = common_data->positions;
  const Span<int2> edges = common_data->edges;
  const OffsetIndices polys = common_data->polys;
  const Span<int> corner_verts = common_data->corner_verts;
  const Span<int> corner_edges = common_data->corner_edges;
  const Span<int2> edge_to_loops = common_data->edge_to_loops;
  const Span<int> loop_to_poly = common_data->loop_to_poly;
  const Span<float3> poly_normals = common_data->poly_normals;

  const int poly_index = loop_to_poly[ml_curr_index];
  const int ml_prev_index = poly_corner_prev(polys[poly_index], ml_curr_index);

  /* Sigh! we have to fan around current vertex, until we find the other non-smooth edge,
   * and accumulate face normals into the vertex!
   * Note in case this vertex has only one sharp edges, this is a waste because the normal is the
   * same as the vertex normal, but I do not see any easy way to detect that (would need to count
   * number of sharp edges per vertex, I doubt the additional memory usage would be worth it,
   * especially as it should not be a common case in real-life meshes anyway). */
  const int vert_pivot = corner_verts[ml_curr_index]; /* The vertex we are "fanning" around! */

  /* `ml_curr_index` would be mlfan_prev if we needed that one. */
  const int2 &edge_orig = edges[corner_edges[ml_curr_index]];

  float3 vec_curr;
  float3 vec_prev;
  float3 vec_org;
  float3 lnor(0.0f);

  /* We validate clnors data on the fly - cheapest way to do! */
  int2 clnors_avg(0);
  short2 *clnor_ref = nullptr;
  int clnors_count = 0;
  bool clnors_invalid = false;

  Vector<int, 8> processed_corners;

  /* `mlfan_vert_index` the loop of our current edge might not be the loop of our current vertex!
   */
  int mlfan_curr_index = ml_prev_index;
  int mlfan_vert_index = ml_curr_index;
  int mpfan_curr_index = poly_index;

  BLI_assert(mlfan_curr_index >= 0);
  BLI_assert(mlfan_vert_index >= 0);
  BLI_assert(mpfan_curr_index >= 0);

  /* Only need to compute previous edge's vector once, then we can just reuse old current one! */
  {
    const int vert_2 = edge_other_vert(edge_orig, vert_pivot);
    sub_v3_v3v3(vec_org, positions[vert_2], positions[vert_pivot]);
    normalize_v3(vec_org);
    copy_v3_v3(vec_prev, vec_org);

    if (lnors_spacearr) {
      edge_vectors->append(vec_org);
    }
  }

  // printf("FAN: vert %d, start edge %d\n", vert_pivot, ml_curr->e);

  while (true) {
    const int2 &edge = edges[corner_edges[mlfan_curr_index]];
    /* Compute edge vectors.
     * NOTE: We could pre-compute those into an array, in the first iteration, instead of computing
     *       them twice (or more) here. However, time gained is not worth memory and time lost,
     *       given the fact that this code should not be called that much in real-life meshes.
     */
    {
      const int vert_2 = edge_other_vert(edge, vert_pivot);
      sub_v3_v3v3(vec_curr, positions[vert_2], positions[vert_pivot]);
      normalize_v3(vec_curr);
    }

    // printf("\thandling edge %d / loop %d\n", corner_edges[mlfan_curr_index], mlfan_curr_index);

    {
      /* Code similar to accumulate_vertex_normals_poly_v3. */
      /* Calculate angle between the two poly edges incident on this vertex. */
      const float fac = saacos(dot_v3v3(vec_curr, vec_prev));
      /* Accumulate */
      lnor += poly_normals[mpfan_curr_index] * fac;

      if (!clnors_data.is_empty()) {
        /* Accumulate all clnors, if they are not all equal we have to fix that! */
        short2 *clnor = &clnors_data[mlfan_vert_index];
        if (clnors_count) {
          clnors_invalid |= ((*clnor_ref)[0] != (*clnor)[0] || (*clnor_ref)[1] != (*clnor)[1]);
        }
        else {
          clnor_ref = clnor;
        }
        clnors_avg[0] += (*clnor)[0];
        clnors_avg[1] += (*clnor)[1];
        clnors_count++;
      }
    }

    processed_corners.append(mlfan_vert_index);

    if (lnors_spacearr) {
      if (edge != edge_orig) {
        /* We store here all edges-normalized vectors processed. */
        edge_vectors->append(vec_curr);
      }
    }

    if (IS_EDGE_SHARP(edge_to_loops[corner_edges[mlfan_curr_index]]) || (edge == edge_orig)) {
      /* Current edge is sharp and we have finished with this fan of faces around this vert,
       * or this vert is smooth, and we have completed a full turn around it. */
      break;
    }

    vec_prev = vec_curr;

    /* Find next loop of the smooth fan. */
    loop_manifold_fan_around_vert_next(corner_verts,
                                       polys,
                                       loop_to_poly,
                                       edge_to_loops[corner_edges[mlfan_curr_index]],
                                       vert_pivot,
                                       &mlfan_curr_index,
                                       &mlfan_vert_index,
                                       &mpfan_curr_index);
  }

  float length;
  lnor = math::normalize_and_get_length(lnor, length);

  /* If we are generating lnor spacearr, we can now define the one for this fan,
   * and optionally compute final lnor from custom data too!
   */
  if (lnors_spacearr) {
    if (UNLIKELY(length == 0.0f)) {
      /* Use vertex normal as fallback! */
      lnor = loop_normals[mlfan_vert_index];
      length = 1.0f;
    }

    CornerNormalSpace *lnor_space = &lnors_spacearr->spaces[space_index];
    lnor_space_define(lnor_space, lnor, vec_org, vec_curr, *edge_vectors);
    lnors_spacearr->corner_space_indices.as_mutable_span().fill_indices(
        processed_corners.as_span(), space_index);
    edge_vectors->clear();

    if (!clnors_data.is_empty()) {
      if (clnors_invalid) {
        clnors_avg[0] /= clnors_count;
        clnors_avg[1] /= clnors_count;
        /* Fix/update all clnors of this fan with computed average value. */
        if (G.debug & G_DEBUG) {
          printf("Invalid clnors in this fan!\n");
        }
        clnors_data.fill_indices(processed_corners.as_span(),
                                 short2(clnors_avg[0], clnors_avg[1]));
        // print_v2("new clnors", clnors_avg);
      }
      /* Extra bonus: since small-stack is local to this function,
       * no more need to empty it at all cost! */

      lnor_space_custom_data_to_normal(lnor_space, lnor, *clnor_ref, lnor);
    }
  }

  /* In case we get a zero normal here, just use vertex normal already set! */
  if (LIKELY(length != 0.0f)) {
    /* Copy back the final computed normal into all related loop-normals. */
    loop_normals.fill_indices(processed_corners.as_span(), lnor);
  }
}

/**
 * Check whether given loop is part of an unknown-so-far cyclic smooth fan, or not.
 * Needed because cyclic smooth fans have no obvious 'entry point',
 * and yet we need to walk them once, and only once.
 */
static bool loop_split_generator_check_cyclic_smooth_fan(const Span<int> corner_verts,
                                                         const Span<int> corner_edges,
                                                         const OffsetIndices<int> polys,
                                                         const Span<int2> edge_to_loops,
                                                         const Span<int> loop_to_poly,
                                                         const int *e2l_prev,
                                                         MutableBitSpan skip_loops,
                                                         const int ml_curr_index,
                                                         const int ml_prev_index,
                                                         const int mp_curr_index)
{
  /* The vertex we are "fanning" around. */
  const int vert_pivot = corner_verts[ml_curr_index];

  const int *e2lfan_curr = e2l_prev;
  if (IS_EDGE_SHARP(e2lfan_curr)) {
    /* Sharp loop, so not a cyclic smooth fan. */
    return false;
  }

  /* `mlfan_vert_index` the loop of our current edge might not be the loop of our current vertex!
   */
  int mlfan_curr_index = ml_prev_index;
  int mlfan_vert_index = ml_curr_index;
  int mpfan_curr_index = mp_curr_index;

  BLI_assert(mlfan_curr_index >= 0);
  BLI_assert(mlfan_vert_index >= 0);
  BLI_assert(mpfan_curr_index >= 0);

  BLI_assert(!skip_loops[mlfan_vert_index]);
  skip_loops[mlfan_vert_index].set();

  while (true) {
    /* Find next loop of the smooth fan. */
    loop_manifold_fan_around_vert_next(corner_verts,
                                       polys,
                                       loop_to_poly,
                                       e2lfan_curr,
                                       vert_pivot,
                                       &mlfan_curr_index,
                                       &mlfan_vert_index,
                                       &mpfan_curr_index);

    e2lfan_curr = edge_to_loops[corner_edges[mlfan_curr_index]];

    if (IS_EDGE_SHARP(e2lfan_curr)) {
      /* Sharp loop/edge, so not a cyclic smooth fan. */
      return false;
    }
    /* Smooth loop/edge. */
    if (skip_loops[mlfan_vert_index]) {
      if (mlfan_vert_index == ml_curr_index) {
        /* We walked around a whole cyclic smooth fan without finding any already-processed loop,
         * means we can use initial current / previous edge as start for this smooth fan. */
        return true;
      }
      /* Already checked in some previous looping, we can abort. */
      return false;
    }

    /* We can skip it in future, and keep checking the smooth fan. */
    skip_loops[mlfan_vert_index].set();
  }
}

static void loop_split_generator(LoopSplitTaskDataCommon *common_data,
                                 Vector<int> &r_single_corners,
                                 Vector<int> &r_fan_corners)
{
  const Span<int> corner_verts = common_data->corner_verts;
  const Span<int> corner_edges = common_data->corner_edges;
  const OffsetIndices polys = common_data->polys;
  const Span<int> loop_to_poly = common_data->loop_to_poly;
  const Span<int2> edge_to_loops = common_data->edge_to_loops;

  BitVector<> skip_loops(corner_verts.size(), false);

#ifdef DEBUG_TIME
  SCOPED_TIMER_AVERAGED(__func__);
#endif

  /* We now know edges that can be smoothed (with their vector, and their two loops),
   * and edges that will be hard! Now, time to generate the normals.
   */
  for (const int poly_index : polys.index_range()) {
    const IndexRange poly = polys[poly_index];

    for (const int ml_curr_index : poly) {
      const int ml_prev_index = mesh::poly_corner_prev(poly, ml_curr_index);

#if 0
      printf("Checking loop %d / edge %u / vert %u (sharp edge: %d, skiploop: %d)",
                   ml_curr_index,
                   corner_edges[ml_curr_index],
                   corner_verts[ml_curr_index],
                   IS_EDGE_SHARP(edge_to_loops[corner_edges[ml_curr_index]]),
                   skip_loops[ml_curr_index]);
#endif

      /* A smooth edge, we have to check for cyclic smooth fan case.
       * If we find a new, never-processed cyclic smooth fan, we can do it now using that loop/edge
       * as 'entry point', otherwise we can skip it. */

      /* NOTE: In theory, we could make #loop_split_generator_check_cyclic_smooth_fan() store
       * mlfan_vert_index'es and edge indexes in two stacks, to avoid having to fan again around
       * the vert during actual computation of `clnor` & `clnorspace`.
       * However, this would complicate the code, add more memory usage, and despite its logical
       * complexity, #loop_manifold_fan_around_vert_next() is quite cheap in term of CPU cycles,
       * so really think it's not worth it. */
      if (!IS_EDGE_SHARP(edge_to_loops[corner_edges[ml_curr_index]]) &&
          (skip_loops[ml_curr_index] || !loop_split_generator_check_cyclic_smooth_fan(
                                            corner_verts,
                                            corner_edges,
                                            polys,
                                            edge_to_loops,
                                            loop_to_poly,
                                            edge_to_loops[corner_edges[ml_prev_index]],
                                            skip_loops,
                                            ml_curr_index,
                                            ml_prev_index,
                                            poly_index)))
      {
        // printf("SKIPPING!\n");
      }
      else {
        if (IS_EDGE_SHARP(edge_to_loops[corner_edges[ml_curr_index]]) &&
            IS_EDGE_SHARP(edge_to_loops[corner_edges[ml_prev_index]]))
        {
          /* Simple case (both edges around that vertex are sharp in current polygon),
           * this corner just takes its poly normal. */
          r_single_corners.append(ml_curr_index);
        }
        else {
          /* We do not need to check/tag loops as already computed. Due to the fact that a loop
           * only points to one of its two edges, the same fan will never be walked more than once.
           * Since we consider edges that have neighbor polys with inverted (flipped) normals as
           * sharp, we are sure that no fan will be skipped, even only considering the case (sharp
           * current edge, smooth previous edge), and not the alternative (smooth current edge,
           * sharp previous edge). All this due/thanks to the link between normals and loop
           * ordering (i.e. winding). */
          r_fan_corners.append(ml_curr_index);
        }
      }
    }
  }
}

void normals_calc_loop(const Span<float3> vert_positions,
                       const Span<int2> edges,
                       const OffsetIndices<int> polys,
                       const Span<int> corner_verts,
                       const Span<int> corner_edges,
                       const Span<int> loop_to_poly_map,
                       const Span<float3> vert_normals,
                       const Span<float3> poly_normals,
                       const VArray<bool> &sharp_edges,
                       const VArray<bool> &sharp_faces,
                       const short2 *custom_normals_data,
                       CornerNormalSpaceArray *r_lnors_spacearr,
                       MutableSpan<float3> r_loop_normals)
{
  /**
   * Mapping edge -> loops.
   * If that edge is used by more than two loops (polys),
   * it is always sharp (and tagged as such, see below).
   * We also use the second loop index as a kind of flag:
   *
   * - smooth edge: > 0.
   * - sharp edge: < 0 (INDEX_INVALID || INDEX_UNSET).
   * - unset: INDEX_UNSET.
   *
   * Note that currently we only have two values for second loop of sharp edges.
   * However, if needed, we can store the negated value of loop index instead of INDEX_INVALID
   * to retrieve the real value later in code).
   * Note also that loose edges always have both values set to 0! */
  Array<int2> edge_to_loops(edges.size(), int2(0));

  /* Simple mapping from a loop to its polygon index. */
  Span<int> loop_to_poly;
  Array<int> local_loop_to_poly_map;
  if (loop_to_poly_map.is_empty()) {
    local_loop_to_poly_map = build_loop_to_poly_map(polys);
    loop_to_poly = local_loop_to_poly_map;
  }
  else {
    loop_to_poly = loop_to_poly_map;
  }

  CornerNormalSpaceArray _lnors_spacearr;

#ifdef DEBUG_TIME
  SCOPED_TIMER_AVERAGED(__func__);
#endif

  if (!r_lnors_spacearr && custom_normals_data) {
    /* We need to compute lnor spacearr if some custom lnor data are given to us! */
    r_lnors_spacearr = &_lnors_spacearr;
  }

  /* Init data common to all tasks. */
  LoopSplitTaskDataCommon common_data;
  common_data.lnors_spacearr = r_lnors_spacearr;
  common_data.loop_normals = r_loop_normals;
  common_data.clnors_data = {const_cast<short2 *>(custom_normals_data),
                             custom_normals_data ? corner_verts.size() : 0};
  common_data.positions = vert_positions;
  common_data.edges = edges;
  common_data.polys = polys;
  common_data.corner_verts = corner_verts;
  common_data.corner_edges = corner_edges;
  common_data.edge_to_loops = edge_to_loops;
  common_data.loop_to_poly = loop_to_poly;
  common_data.poly_normals = poly_normals;
  common_data.vert_normals = vert_normals;

  /* Pre-populate all loop normals as if their verts were all smooth.
   * This way we don't have to compute those later! */
  array_utils::gather(vert_normals, corner_verts, r_loop_normals, 1024);

  /* This first loop check which edges are actually smooth, and compute edge vectors. */
  build_edge_to_loop_map(
      polys, corner_verts, corner_edges, sharp_faces, sharp_edges, edge_to_loops);

  Vector<int> single_corners;
  Vector<int> fan_corners;
  loop_split_generator(&common_data, single_corners, fan_corners);

  if (r_lnors_spacearr) {
    r_lnors_spacearr->spaces.reinitialize(single_corners.size() + fan_corners.size());
    r_lnors_spacearr->corner_space_indices = Array<int>(corner_verts.size(), -1);
  }

  threading::parallel_for(single_corners.index_range(), 1024, [&](const IndexRange range) {
    for (const int i : range) {
      const int corner = single_corners[i];
      lnor_space_for_single_fan(&common_data, corner, i);
    }
  });

  threading::parallel_for(fan_corners.index_range(), 1024, [&](const IndexRange range) {
    Vector<float3> edge_vectors;
    for (const int i : range) {
      const int corner = fan_corners[i];
      const int space_index = single_corners.size() + i;
      split_loop_nor_fan_do(&common_data, corner, space_index, &edge_vectors);
    }
  });
}

#undef INDEX_UNSET
#undef INDEX_INVALID
#undef IS_EDGE_SHARP

/**
 * Take an array of N indices that points to \a items_num items, where multiple indices map to the
 * same item, and reverse the indices to create an array of all the indices that reference each
 * item. Group each item's indices together consecutively, encoding the grouping in #r_offsets,
 * which is meant to be used by #OffsetIndices.
 *
 * \param r_offsets: An array to be filled with the first index of each item in
 * \a r_reverse_indices, used to split the indices into chunks by item. (See #OffsetIndices).
 * \param r_reverse_indices: The indices into \a item_indices that point to each item, split by \a
 * r_offsets.
 */
static void reverse_index_array(const Span<int> item_indices,
                                const int items_num,
                                Array<int> &r_offsets,
                                Array<int> &r_reverse_indices)
{
  r_offsets = Array<int>(items_num + 1, 0);
  offset_indices::build_reverse_offsets(item_indices, r_offsets);

  r_reverse_indices.reinitialize(r_offsets.last());

  Array<int> count_per_item(items_num, 0);
  for (const int corner : item_indices.index_range()) {
    const int space = item_indices[corner];
    r_reverse_indices[r_offsets[space] + count_per_item[space]] = corner;
    count_per_item[space]++;
  }
}

/**
 * Compute internal representation of given custom normals (as an array of float[2]).
 * It also makes sure the mesh matches those custom normals, by setting sharp edges flag as needed
 * to get a same custom lnor for all loops sharing a same smooth fan.
 * If use_vertices if true, r_custom_loop_normals is assumed to be per-vertex, not per-loop
 * (this allows to set whole vert's normals at once, useful in some cases).
 * r_custom_loop_normals is expected to have normalized normals, or zero ones,
 * in which case they will be replaced by default loop/vertex normal.
 */

static void mesh_normals_loop_custom_set(Span<float3> positions,
                                         Span<int2> edges,
                                         const OffsetIndices<int> polys,
                                         Span<int> corner_verts,
                                         Span<int> corner_edges,
                                         Span<float3> vert_normals,
                                         Span<float3> poly_normals,
                                         const VArray<bool> &sharp_faces,
                                         const bool use_vertices,
                                         MutableSpan<float3> r_custom_loop_normals,
                                         MutableSpan<bool> sharp_edges,
                                         MutableSpan<short2> r_clnors_data)
{
  /* We *may* make that poor #bke::mesh::normals_calc_loop() even more complex by making it
   * handling that feature too, would probably be more efficient in absolute. However, this
   * function *is not* performance-critical, since it is mostly expected to be called by io add-ons
   * when importing custom normals, and modifier (and perhaps from some editing tools later?). So
   * better to keep some simplicity here, and just call #bke::mesh::normals_calc_loop() twice! */
  CornerNormalSpaceArray lnors_spacearr;
  BitVector<> done_loops(corner_verts.size(), false);
  Array<float3> loop_normals(corner_verts.size());
<<<<<<< HEAD
  const Array<int> loop_to_poly = mesh_topology::build_loop_to_poly_map(polys);
=======
  const Array<int> loop_to_poly = build_loop_to_poly_map(polys);
  /* In this case we always consider split nors as ON,
   * and do not want to use angle to define smooth fans! */
  const bool use_split_normals = true;
  const float split_angle = float(M_PI);
>>>>>>> ba3f26fa

  /* Compute current lnor spacearr. */
  normals_calc_loop(positions,
                    edges,
                    polys,
                    corner_verts,
                    corner_edges,
                    loop_to_poly,
                    vert_normals,
                    poly_normals,
                    VArray<bool>::ForSpan(sharp_edges),
                    sharp_faces,
                    r_clnors_data.data(),
                    &lnors_spacearr,
                    loop_normals);

  /* Set all given zero vectors to their default value. */
  if (use_vertices) {
    for (const int i : positions.index_range()) {
      if (is_zero_v3(r_custom_loop_normals[i])) {
        copy_v3_v3(r_custom_loop_normals[i], vert_normals[i]);
      }
    }
  }
  else {
    for (const int i : corner_verts.index_range()) {
      if (is_zero_v3(r_custom_loop_normals[i])) {
        copy_v3_v3(r_custom_loop_normals[i], loop_normals[i]);
      }
    }
  }

  /* Now, check each current smooth fan (one lnor space per smooth fan!),
   * and if all its matching custom loop_normals are not (enough) equal, add sharp edges as needed.
   * This way, next time we run bke::mesh::normals_calc_loop(), we'll get lnor spacearr/smooth fans
   * matching given custom loop_normals.
   * Note this code *will never* unsharp edges! And quite obviously,
   * when we set custom normals per vertices, running this is absolutely useless. */
  if (use_vertices) {
    done_loops.fill(true);
  }
  else {
    Array<int> fan_corners_from_space_offset_indices;
    Array<int> fan_corners_from_space_data;
    reverse_index_array(lnors_spacearr.corner_space_indices,
                        lnors_spacearr.spaces.size(),
                        fan_corners_from_space_offset_indices,
                        fan_corners_from_space_data);
    const OffsetIndices<int> fan_corner_offsets(fan_corners_from_space_offset_indices);

    for (const int i : corner_verts.index_range()) {
      if (lnors_spacearr.corner_space_indices[i] == -1) {
        /* This should not happen in theory, but in some rare case (probably ugly geometry)
         * we can get some missing loopspacearr at this point. :/
         * Maybe we should set those loops' edges as sharp? */
        done_loops[i].set();
        if (G.debug & G_DEBUG) {
          printf("WARNING! Getting invalid nullptr loop space for loop %d!\n", i);
        }
        continue;
      }
      if (done_loops[i]) {
        continue;
      }

      const int space_index = lnors_spacearr.corner_space_indices[i];
      const Span<int> fan_corners = fan_corners_from_space_data.as_span().slice(
          fan_corner_offsets[space_index]);

      /* Notes:
       * - In case of mono-loop smooth fan, we have nothing to do.
       * - Loops in this linklist are ordered (in reversed order compared to how they were
       *   discovered by bke::mesh::normals_calc_loop(), but this is not a problem).
       *   Which means if we find a mismatching clnor,
       *   we know all remaining loops will have to be in a new, different smooth fan/lnor space.
       * - In smooth fan case, we compare each clnor against a ref one,
       *   to avoid small differences adding up into a real big one in the end!
       */
      if (fan_corners.is_empty()) {
        done_loops[i].set();
        continue;
      }

      int prev_corner = -1;
      const float *org_nor = nullptr;

      for (const int lidx : fan_corners) {
        float *nor = r_custom_loop_normals[lidx];

        if (!org_nor) {
          org_nor = nor;
        }
        else if (dot_v3v3(org_nor, nor) < LNOR_SPACE_TRIGO_THRESHOLD) {
          /* Current normal differs too much from org one, we have to tag the edge between
           * previous loop's face and current's one as sharp.
           * We know those two loops do not point to the same edge,
           * since we do not allow reversed winding in a same smooth fan. */
          const IndexRange poly = polys[loop_to_poly[lidx]];
          const int mlp = (lidx == poly.start()) ? poly.start() + poly.size() - 1 : lidx - 1;
          const int edge = corner_edges[lidx];
          const int edge_p = corner_edges[mlp];
          const int prev_edge = corner_edges[prev_corner];
          sharp_edges[prev_edge == edge_p ? prev_edge : edge] = true;

          org_nor = nor;
        }

        prev_corner = lidx;
        done_loops[lidx].set();
      }

      /* We also have to check between last and first loops,
       * otherwise we may miss some sharp edges here!
       * This is just a simplified version of above while loop.
       * See #45984. */
      if (fan_corners.size() > 1 && org_nor) {
        const int lidx = fan_corners.last();
        float *nor = r_custom_loop_normals[lidx];

        if (dot_v3v3(org_nor, nor) < LNOR_SPACE_TRIGO_THRESHOLD) {
          const IndexRange poly = polys[loop_to_poly[lidx]];
          const int mlp = (lidx == poly.start()) ? poly.start() + poly.size() - 1 : lidx - 1;
          const int edge = corner_edges[lidx];
          const int edge_p = corner_edges[mlp];
          const int prev_edge = corner_edges[prev_corner];
          sharp_edges[prev_edge == edge_p ? prev_edge : edge] = true;
        }
      }
    }

    /* And now, recompute our new auto `loop_normals` and lnor spacearr! */
    lnors_spacearr = {};
    normals_calc_loop(positions,
                      edges,
                      polys,
                      corner_verts,
                      corner_edges,
                      loop_to_poly,
                      vert_normals,
                      poly_normals,
                      VArray<bool>::ForSpan(sharp_edges),
                      sharp_faces,
                      r_clnors_data.data(),
                      &lnors_spacearr,
                      loop_normals);
  }

  Array<int> fan_corners_from_space_offset_indices;
  Array<int> fan_corners_from_space_data;
  reverse_index_array(lnors_spacearr.corner_space_indices,
                      lnors_spacearr.spaces.size(),
                      fan_corners_from_space_offset_indices,
                      fan_corners_from_space_data);
  const OffsetIndices<int> fan_corner_offsets(fan_corners_from_space_offset_indices);

  /* And we just have to convert plain object-space custom normals to our
   * lnor space-encoded ones. */
  for (const int i : corner_verts.index_range()) {
    if (lnors_spacearr.corner_space_indices[i] == -1) {
      done_loops[i].reset();
      if (G.debug & G_DEBUG) {
        printf("WARNING! Still getting invalid nullptr loop space in second loop for loop %d!\n",
               i);
      }
      continue;
    }
    if (!done_loops[i]) {
      continue;
    }

    const int space_index = lnors_spacearr.corner_space_indices[i];
    const Span<int> fan_corners = fan_corners_from_space_data.as_span().slice(
        fan_corner_offsets[space_index]);

    /* Note we accumulate and average all custom normals in current smooth fan,
     * to avoid getting different clnors data (tiny differences in plain custom normals can
     * give rather huge differences in computed 2D factors). */
    if (fan_corners.size() < 2) {
      const int nidx = use_vertices ? corner_verts[i] : i;
      float *nor = r_custom_loop_normals[nidx];

      const int space_index = lnors_spacearr.corner_space_indices[i];
      lnor_space_custom_normal_to_data(
          &lnors_spacearr.spaces[space_index], loop_normals[i], nor, r_clnors_data[i]);
      done_loops[i].reset();
    }
    else {
      float3 avg_nor(0.0f);
      for (const int lidx : fan_corners) {
        const int nidx = use_vertices ? corner_verts[lidx] : lidx;
        float *nor = r_custom_loop_normals[nidx];

        add_v3_v3(avg_nor, nor);

        done_loops[lidx].reset();
      }

      mul_v3_fl(avg_nor, 1.0f / float(fan_corners.size()));
      short2 clnor_data_tmp;
      lnor_space_custom_normal_to_data(
          &lnors_spacearr.spaces[space_index], loop_normals[i], avg_nor, clnor_data_tmp);

      r_clnors_data.fill_indices(fan_corners, clnor_data_tmp);
    }
  }
}

void normals_loop_custom_set(const Span<float3> vert_positions,
                             const Span<int2> edges,
                             const OffsetIndices<int> polys,
                             const Span<int> corner_verts,
                             const Span<int> corner_edges,
                             const Span<float3> vert_normals,
                             const Span<float3> poly_normals,
                             const VArray<bool> &sharp_faces,
                             MutableSpan<bool> sharp_edges,
                             MutableSpan<float3> r_custom_loop_normals,
                             MutableSpan<short2> r_clnors_data)
{
  mesh_normals_loop_custom_set(vert_positions,
                               edges,
                               polys,
                               corner_verts,
                               corner_edges,
                               vert_normals,
                               poly_normals,
                               sharp_faces,
                               false,
                               r_custom_loop_normals,
                               sharp_edges,
                               r_clnors_data);
}

void normals_loop_custom_set_from_verts(const Span<float3> vert_positions,
                                        const Span<int2> edges,
                                        const OffsetIndices<int> polys,
                                        const Span<int> corner_verts,
                                        const Span<int> corner_edges,
                                        const Span<float3> vert_normals,
                                        const Span<float3> poly_normals,
                                        const VArray<bool> &sharp_faces,
                                        MutableSpan<bool> sharp_edges,
                                        MutableSpan<float3> r_custom_vert_normals,
                                        MutableSpan<short2> r_clnors_data)
{
  mesh_normals_loop_custom_set(vert_positions,
                               edges,
                               polys,
                               corner_verts,
                               corner_edges,
                               vert_normals,
                               poly_normals,
                               sharp_faces,
                               true,
                               r_custom_vert_normals,
                               sharp_edges,
                               r_clnors_data);
}

static void mesh_set_custom_normals(Mesh *mesh, float (*r_custom_nors)[3], const bool use_vertices)
{
  short2 *clnors = static_cast<short2 *>(
      CustomData_get_layer_for_write(&mesh->ldata, CD_CUSTOMLOOPNORMAL, mesh->totloop));
  if (clnors != nullptr) {
    memset(clnors, 0, sizeof(*clnors) * mesh->totloop);
  }
  else {
    clnors = static_cast<short2 *>(
        CustomData_add_layer(&mesh->ldata, CD_CUSTOMLOOPNORMAL, CD_SET_DEFAULT, mesh->totloop));
  }
  MutableAttributeAccessor attributes = mesh->attributes_for_write();
  SpanAttributeWriter<bool> sharp_edges = attributes.lookup_or_add_for_write_span<bool>(
      "sharp_edge", ATTR_DOMAIN_EDGE);
  const VArray<bool> sharp_faces = *attributes.lookup_or_default<bool>(
      "sharp_face", ATTR_DOMAIN_FACE, false);

  mesh_normals_loop_custom_set(
      mesh->vert_positions(),
      mesh->edges(),
      mesh->polys(),
      mesh->corner_verts(),
      mesh->corner_edges(),
      mesh->vert_normals(),
      mesh->poly_normals(),
      sharp_faces,
      use_vertices,
      {reinterpret_cast<float3 *>(r_custom_nors), use_vertices ? mesh->totvert : mesh->totloop},
      sharp_edges.span,
      {clnors, mesh->totloop});

  sharp_edges.finish();
}

}  // namespace blender::bke::mesh

void BKE_mesh_set_custom_normals(Mesh *mesh, float (*r_custom_loop_normals)[3])
{
  blender::bke::mesh::mesh_set_custom_normals(mesh, r_custom_loop_normals, false);
}

void BKE_mesh_set_custom_normals_from_verts(Mesh *mesh, float (*r_custom_vert_normals)[3])
{
  blender::bke::mesh::mesh_set_custom_normals(mesh, r_custom_vert_normals, true);
}

void BKE_mesh_normals_loop_to_vertex(const int numVerts,
                                     const int *corner_verts,
                                     const int numLoops,
                                     const float (*clnors)[3],
                                     float (*r_vert_clnors)[3])
{
  int *vert_loops_count = (int *)MEM_calloc_arrayN(
      size_t(numVerts), sizeof(*vert_loops_count), __func__);

  copy_vn_fl((float *)r_vert_clnors, 3 * numVerts, 0.0f);

  int i;
  for (i = 0; i < numLoops; i++) {
    const int vert = corner_verts[i];
    add_v3_v3(r_vert_clnors[vert], clnors[i]);
    vert_loops_count[vert]++;
  }

  for (i = 0; i < numVerts; i++) {
    mul_v3_fl(r_vert_clnors[i], 1.0f / float(vert_loops_count[i]));
  }

  MEM_freeN(vert_loops_count);
}

#undef LNOR_SPACE_TRIGO_THRESHOLD

/** \} */<|MERGE_RESOLUTION|>--- conflicted
+++ resolved
@@ -1552,15 +1552,7 @@
   CornerNormalSpaceArray lnors_spacearr;
   BitVector<> done_loops(corner_verts.size(), false);
   Array<float3> loop_normals(corner_verts.size());
-<<<<<<< HEAD
-  const Array<int> loop_to_poly = mesh_topology::build_loop_to_poly_map(polys);
-=======
   const Array<int> loop_to_poly = build_loop_to_poly_map(polys);
-  /* In this case we always consider split nors as ON,
-   * and do not want to use angle to define smooth fans! */
-  const bool use_split_normals = true;
-  const float split_angle = float(M_PI);
->>>>>>> ba3f26fa
 
   /* Compute current lnor spacearr. */
   normals_calc_loop(positions,
