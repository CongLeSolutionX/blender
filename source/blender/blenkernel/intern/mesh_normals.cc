/* SPDX-FileCopyrightText: 2001-2002 NaN Holding BV. All rights reserved.
 *
 * SPDX-License-Identifier: GPL-2.0-or-later */

/** \file
 * \ingroup bke
 *
 * Mesh normal calculation functions.
 *
 * \see `bmesh_mesh_normals.cc` for the equivalent #BMesh functionality.
 */

#include <climits>

#include "MEM_guardedalloc.h"

#include "BLI_math_geom.h"
#include "BLI_math_vector.h"

#include "DNA_mesh_types.h"
#include "DNA_meshdata_types.h"

#include "BLI_array_utils.hh"
#include "BLI_bit_vector.hh"
#include "BLI_linklist.h"
#include "BLI_math_vector.hh"
#include "BLI_memarena.h"
#include "BLI_span.hh"
#include "BLI_task.hh"
#include "BLI_timeit.hh"
#include "BLI_utildefines.h"

#include "BKE_attribute.hh"
#include "BKE_customdata.h"
#include "BKE_editmesh_cache.hh"
#include "BKE_global.h"
#include "BKE_mesh.hh"
#include "BKE_mesh_mapping.hh"

#include "atomic_ops.h"

// #define DEBUG_TIME

#ifdef DEBUG_TIME
#  include "BLI_timeit.hh"
#endif

/* -------------------------------------------------------------------- */
/** \name Private Utility Functions
 * \{ */

/**
 * A thread-safe version of #add_v3_v3 that uses a spin-lock.
 *
 * \note Avoid using this when the chance of contention is high.
 */
static void add_v3_v3_atomic(float r[3], const float a[3])
{
#define FLT_EQ_NONAN(_fa, _fb) (*((const uint32_t *)&_fa) == *((const uint32_t *)&_fb))

  float virtual_lock = r[0];
  while (true) {
    /* This loops until following conditions are met:
     * - `r[0]` has same value as virtual_lock (i.e. it did not change since last try).
     * - `r[0]` was not `FLT_MAX`, i.e. it was not locked by another thread. */
    const float test_lock = atomic_cas_float(&r[0], virtual_lock, FLT_MAX);
    if (_ATOMIC_LIKELY(FLT_EQ_NONAN(test_lock, virtual_lock) && (test_lock != FLT_MAX))) {
      break;
    }
    virtual_lock = test_lock;
  }
  virtual_lock += a[0];
  r[1] += a[1];
  r[2] += a[2];

  /* Second atomic operation to 'release'
   * our lock on that vector and set its first scalar value. */
  /* Note that we do not need to loop here, since we 'locked' `r[0]`,
   * nobody should have changed it in the mean time. */
  virtual_lock = atomic_cas_float(&r[0], FLT_MAX, virtual_lock);
  BLI_assert(virtual_lock == FLT_MAX);

#undef FLT_EQ_NONAN
}

/** \} */

/* -------------------------------------------------------------------- */
/** \name Public Utility Functions
 *
 * Related to managing normals but not directly related to calculating normals.
 * \{ */

namespace blender::bke {

void mesh_vert_normals_assign(Mesh &mesh, Span<float3> vert_normals)
{
  mesh.runtime->vert_normals_cache.ensure([&](Vector<float3> &r_data) { r_data = vert_normals; });
}

void mesh_vert_normals_assign(Mesh &mesh, Vector<float3> vert_normals)
{
  mesh.runtime->vert_normals_cache.ensure(
      [&](Vector<float3> &r_data) { r_data = std::move(vert_normals); });
}

}  // namespace blender::bke

bool BKE_mesh_vert_normals_are_dirty(const Mesh *mesh)
{
  return mesh->runtime->vert_normals_cache.is_dirty();
}

bool BKE_mesh_face_normals_are_dirty(const Mesh *mesh)
{
  return mesh->runtime->face_normals_cache.is_dirty();
}

/** \} */

namespace blender::bke::mesh {

/* -------------------------------------------------------------------- */
/** \name Mesh Normal Calculation (Polygons)
 * \{ */

/*
 * COMPUTE POLY NORMAL
 *
 * Computes the normal of a planar
 * face See Graphics Gems for
 * computing newell normal.
 */
static float3 normal_calc_ngon(const Span<float3> vert_positions, const Span<int> face_verts)
{
  float3 normal(0);

  /* Newell's Method */
  const float *v_prev = vert_positions[face_verts.last()];
  for (const int i : face_verts.index_range()) {
    const float *v_curr = vert_positions[face_verts[i]];
    add_newell_cross_v3_v3v3(normal, v_prev, v_curr);
    v_prev = v_curr;
  }

  if (UNLIKELY(normalize_v3(normal) == 0.0f)) {
    /* Other axis are already set to zero. */
    normal[2] = 1.0f;
  }

  return normal;
}

float3 face_normal_calc(const Span<float3> vert_positions, const Span<int> face_verts)
{
  float3 normal;
  if (face_verts.size() == 4) {
    normal_quad_v3(normal,
                   vert_positions[face_verts[0]],
                   vert_positions[face_verts[1]],
                   vert_positions[face_verts[2]],
                   vert_positions[face_verts[3]]);
  }
  else if (face_verts.size() == 3) {
    normal = math::normal_tri(vert_positions[face_verts[0]],
                              vert_positions[face_verts[1]],
                              vert_positions[face_verts[2]]);
  }
  else {
    BLI_assert(face_verts.size() > 4);
    normal = normal_calc_ngon(vert_positions, face_verts);
  }

  if (UNLIKELY(math::is_zero(normal))) {
    normal.z = 1.0f;
  }

  BLI_ASSERT_UNIT_V3(normal);
  return normal;
}

/** \} */

/* -------------------------------------------------------------------- */
/** \name Mesh Normal Calculation (Polygons & Vertices)
 *
 * Take care making optimizations to this function as improvements to low-poly
 * meshes can slow down high-poly meshes. For details on performance, see D11993.
 * \{ */

void normals_calc_faces(const Span<float3> positions,
                        const OffsetIndices<int> faces,
                        const Span<int> corner_verts,
                        MutableSpan<float3> face_normals)
{
  BLI_assert(faces.size() == face_normals.size());
  threading::parallel_for(faces.index_range(), 1024, [&](const IndexRange range) {
    for (const int i : range) {
      face_normals[i] = normal_calc_ngon(positions, corner_verts.slice(faces[i]));
    }
  });
}

static void normalize_and_validate(MutableSpan<float3> normals, const Span<float3> positions)
{
  threading::parallel_for(normals.index_range(), 1024, [&](const IndexRange range) {
    for (const int vert_i : range) {
      float *no = normals[vert_i];
      if (UNLIKELY(normalize_v3(no) == 0.0f)) {
        /* Following Mesh convention; we use vertex coordinate itself for normal in this case. */
        normalize_v3_v3(no, positions[vert_i]);
      }
    }
  });
}

static void accumulate_face_normal_to_vert(const Span<float3> positions,
                                           const Span<int> face_verts,
                                           const float3 &face_normal,
                                           MutableSpan<float3> vert_normals)
{
  const int i_end = face_verts.size() - 1;

  /* Accumulate angle weighted face normal into the vertex normal. */
  /* Inline version of #accumulate_vertex_normals_poly_v3. */
  {
    float edvec_prev[3], edvec_next[3], edvec_end[3];
    const float *v_curr = positions[face_verts[i_end]];
    sub_v3_v3v3(edvec_prev, positions[face_verts[i_end - 1]], v_curr);
    normalize_v3(edvec_prev);
    copy_v3_v3(edvec_end, edvec_prev);

    for (int i_next = 0, i_curr = i_end; i_next <= i_end; i_curr = i_next++) {
      const float *v_next = positions[face_verts[i_next]];

      /* Skip an extra normalization by reusing the first calculated edge. */
      if (i_next != i_end) {
        sub_v3_v3v3(edvec_next, v_curr, v_next);
        normalize_v3(edvec_next);
      }
      else {
        copy_v3_v3(edvec_next, edvec_end);
      }

      /* Calculate angle between the two face edges incident on this vertex. */
      const float fac = saacos(-dot_v3v3(edvec_prev, edvec_next));
      const float vnor_add[3] = {face_normal[0] * fac, face_normal[1] * fac, face_normal[2] * fac};

      float *vnor = vert_normals[face_verts[i_curr]];
      add_v3_v3_atomic(vnor, vnor_add);
      v_curr = v_next;
      copy_v3_v3(edvec_prev, edvec_next);
    }
  }
}

void normals_calc_verts(const Span<float3> positions,
                        const OffsetIndices<int> faces,
                        const Span<int> corner_verts,
                        const Span<float3> face_normals,
                        MutableSpan<float3> vert_normals)
{
  memset(vert_normals.data(), 0, vert_normals.as_span().size_in_bytes());

  threading::parallel_for(faces.index_range(), 1024, [&](const IndexRange range) {
    for (const int face_i : range) {
      const Span<int> face_verts = corner_verts.slice(faces[face_i]);
      accumulate_face_normal_to_vert(positions, face_verts, face_normals[face_i], vert_normals);
    }
  });

  normalize_and_validate(vert_normals, positions);
}

static void normals_calc_faces_and_verts(const Span<float3> positions,
                                         const OffsetIndices<int> faces,
                                         const Span<int> corner_verts,
                                         MutableSpan<float3> face_normals,
                                         MutableSpan<float3> vert_normals)
{
  memset(vert_normals.data(), 0, vert_normals.as_span().size_in_bytes());

  threading::parallel_for(faces.index_range(), 1024, [&](const IndexRange range) {
    for (const int face_i : range) {
      const Span<int> face_verts = corner_verts.slice(faces[face_i]);
      face_normals[face_i] = normal_calc_ngon(positions, face_verts);
      accumulate_face_normal_to_vert(positions, face_verts, face_normals[face_i], vert_normals);
    }
  });

  normalize_and_validate(vert_normals, positions);
}

/** \} */

}  // namespace blender::bke::mesh

/* -------------------------------------------------------------------- */
/** \name Mesh Normal Calculation
 * \{ */

int Mesh::normal_domain_all_info() const
{
  using namespace blender;
  using namespace blender::bke;
  if (this->faces_num == 0) {
    return ATTR_DOMAIN_POINT;
  }

  if (CustomData_has_layer(&this->loop_data, CD_CUSTOMLOOPNORMAL)) {
    return ATTR_DOMAIN_CORNER;
  }

  const AttributeAccessor attributes = this->attributes();
  const VArray<bool> sharp_faces = *attributes.lookup_or_default<bool>(
      "sharp_face", ATTR_DOMAIN_FACE, false);

  const array_utils::BooleanMix face_mix = array_utils::booleans_mix_calc(sharp_faces);
  if (face_mix == array_utils::BooleanMix::AllTrue) {
    return ATTR_DOMAIN_FACE;
  }

  const VArray<bool> sharp_edges = *attributes.lookup_or_default<bool>(
      "sharp_edge", ATTR_DOMAIN_EDGE, false);
  const array_utils::BooleanMix edge_mix = array_utils::booleans_mix_calc(sharp_edges);
  if (edge_mix == array_utils::BooleanMix::AllTrue) {
    return ATTR_DOMAIN_FACE;
  }

  if (edge_mix == array_utils::BooleanMix::AllFalse &&
      face_mix == array_utils::BooleanMix::AllFalse) {
    return ATTR_DOMAIN_POINT;
  }

  return ATTR_DOMAIN_CORNER;
}

blender::Span<blender::float3> Mesh::vert_normals() const
{
  using namespace blender;
  if (this->runtime->vert_normals_cache.is_cached()) {
    return this->runtime->vert_normals_cache.data();
  }

  const Span<float3> positions = this->vert_positions();
  const OffsetIndices faces = this->faces();
  const Span<int> corner_verts = this->corner_verts();

  /* Calculating only vertex normals based on precalculated face normals is faster, but if face
   * normals are dirty, calculating both at the same time can be slightly faster. Since normal
   * calculation commonly has a significant performance impact, we maintain both code paths. */
  if (this->runtime->face_normals_cache.is_cached()) {
    const Span<float3> face_normals = this->face_normals();
    this->runtime->vert_normals_cache.ensure([&](Vector<float3> &r_data) {
      r_data.reinitialize(positions.size());
      bke::mesh::normals_calc_verts(positions, faces, corner_verts, face_normals, r_data);
    });
  }
  else {
    Vector<float3> face_normals(faces.size());
    this->runtime->vert_normals_cache.ensure([&](Vector<float3> &r_data) {
      r_data.reinitialize(positions.size());
      bke::mesh::normals_calc_faces_and_verts(
          positions, faces, corner_verts, face_normals, r_data);
    });
    this->runtime->face_normals_cache.ensure(
        [&](Vector<float3> &r_data) { r_data = std::move(face_normals); });
  }

  return this->runtime->vert_normals_cache.data();
}

blender::Span<blender::float3> Mesh::face_normals() const
{
  using namespace blender;
  this->runtime->face_normals_cache.ensure([&](Vector<float3> &r_data) {
    const Span<float3> positions = this->vert_positions();
    const OffsetIndices faces = this->faces();
    const Span<int> corner_verts = this->corner_verts();

    r_data.reinitialize(faces.size());
    bke::mesh::normals_calc_faces(positions, faces, corner_verts, r_data);
  });
  return this->runtime->face_normals_cache.data();
}

blender::Span<blender::float3> Mesh::corner_normals() const
{
  using namespace blender;
  this->runtime->corner_normals_cache.ensure([&](Vector<float3> &r_data) {
    const OffsetIndices faces = this->faces();
    r_data.reinitialize(faces.total_size());
    switch (this->normal_domain_all_info()) {
      case ATTR_DOMAIN_POINT: {
        array_utils::gather(this->vert_normals(), this->corner_verts(), r_data.as_mutable_span());
        break;
      }
      case ATTR_DOMAIN_FACE: {
        const Span<float3> face_normals = this->face_normals();
        threading::parallel_for(faces.index_range(), 1024, [&](const IndexRange range) {
          for (const int i : range) {
            r_data.as_mutable_span().slice(faces[i]).fill(face_normals[i]);
          }
        });
        break;
      }
      case ATTR_DOMAIN_CORNER: {
        const bool *sharp_edges = static_cast<const bool *>(
            CustomData_get_layer_named(&this->edge_data, CD_PROP_BOOL, "sharp_edge"));
        const bool *sharp_faces = static_cast<const bool *>(
            CustomData_get_layer_named(&this->face_data, CD_PROP_BOOL, "sharp_face"));
        const short2 *custom_normals = static_cast<const short2 *>(
            CustomData_get_layer(&this->loop_data, CD_CUSTOMLOOPNORMAL));
        bke::mesh::normals_calc_loop(this->vert_positions(),
                                     this->edges(),
                                     this->faces(),
                                     this->corner_verts(),
                                     this->corner_edges(),
                                     {},
                                     this->vert_normals(),
                                     this->face_normals(),
                                     sharp_edges,
                                     sharp_faces,
                                     custom_normals,
                                     nullptr,
                                     r_data);
        break;
      }
      default:
        BLI_assert_unreachable();
    }
  });
  return this->runtime->corner_normals_cache.data();
}

void BKE_lnor_spacearr_init(MLoopNorSpaceArray *lnors_spacearr,
                            const int numLoops,
                            const char data_type)
{
  if (!(lnors_spacearr->lspacearr && lnors_spacearr->loops_pool)) {
    MemArena *mem;

    if (!lnors_spacearr->mem) {
      lnors_spacearr->mem = BLI_memarena_new(BLI_MEMARENA_STD_BUFSIZE, __func__);
    }
    mem = lnors_spacearr->mem;
    if (numLoops > 0) {
      lnors_spacearr->lspacearr = (MLoopNorSpace **)BLI_memarena_calloc(
          mem, sizeof(MLoopNorSpace *) * size_t(numLoops));
      lnors_spacearr->loops_pool = (LinkNode *)BLI_memarena_alloc(
          mem, sizeof(LinkNode) * size_t(numLoops));
    }
    else {
      lnors_spacearr->lspacearr = nullptr;
      lnors_spacearr->loops_pool = nullptr;
    }

    lnors_spacearr->spaces_num = 0;
  }
  BLI_assert(ELEM(data_type, MLNOR_SPACEARR_BMLOOP_PTR, MLNOR_SPACEARR_LOOP_INDEX));
  lnors_spacearr->data_type = data_type;
}

void BKE_lnor_spacearr_tls_init(MLoopNorSpaceArray *lnors_spacearr,
                                MLoopNorSpaceArray *lnors_spacearr_tls)
{
  *lnors_spacearr_tls = *lnors_spacearr;
  lnors_spacearr_tls->mem = BLI_memarena_new(BLI_MEMARENA_STD_BUFSIZE, __func__);
}

void BKE_lnor_spacearr_tls_join(MLoopNorSpaceArray *lnors_spacearr,
                                MLoopNorSpaceArray *lnors_spacearr_tls)
{
  BLI_assert(lnors_spacearr->data_type == lnors_spacearr_tls->data_type);
  BLI_assert(lnors_spacearr->mem != lnors_spacearr_tls->mem);
  lnors_spacearr->spaces_num += lnors_spacearr_tls->spaces_num;
  BLI_memarena_merge(lnors_spacearr->mem, lnors_spacearr_tls->mem);
  BLI_memarena_free(lnors_spacearr_tls->mem);
  lnors_spacearr_tls->mem = nullptr;
  BKE_lnor_spacearr_clear(lnors_spacearr_tls);
}

void BKE_lnor_spacearr_clear(MLoopNorSpaceArray *lnors_spacearr)
{
  lnors_spacearr->spaces_num = 0;
  lnors_spacearr->lspacearr = nullptr;
  lnors_spacearr->loops_pool = nullptr;
  if (lnors_spacearr->mem != nullptr) {
    BLI_memarena_clear(lnors_spacearr->mem);
  }
}

void BKE_lnor_spacearr_free(MLoopNorSpaceArray *lnors_spacearr)
{
  lnors_spacearr->spaces_num = 0;
  lnors_spacearr->lspacearr = nullptr;
  lnors_spacearr->loops_pool = nullptr;
  BLI_memarena_free(lnors_spacearr->mem);
  lnors_spacearr->mem = nullptr;
}

MLoopNorSpace *BKE_lnor_space_create(MLoopNorSpaceArray *lnors_spacearr)
{
  lnors_spacearr->spaces_num++;
  return (MLoopNorSpace *)BLI_memarena_calloc(lnors_spacearr->mem, sizeof(MLoopNorSpace));
}

/* This threshold is a bit touchy (usual float precision issue), this value seems OK. */
#define LNOR_SPACE_TRIGO_THRESHOLD (1.0f - 1e-4f)

namespace blender::bke::mesh {

static CornerNormalSpace lnor_space_define(const float lnor[3],
                                           float vec_ref[3],
                                           float vec_other[3],
                                           const Span<float3> edge_vectors)
{
  CornerNormalSpace lnor_space{};
  const float pi2 = float(M_PI) * 2.0f;
  float tvec[3], dtp;
  const float dtp_ref = dot_v3v3(vec_ref, lnor);
  const float dtp_other = dot_v3v3(vec_other, lnor);

  if (UNLIKELY(fabsf(dtp_ref) >= LNOR_SPACE_TRIGO_THRESHOLD ||
               fabsf(dtp_other) >= LNOR_SPACE_TRIGO_THRESHOLD))
  {
    /* If vec_ref or vec_other are too much aligned with lnor, we can't build lnor space,
     * tag it as invalid and abort. */
    lnor_space.ref_alpha = lnor_space.ref_beta = 0.0f;
    return lnor_space;
  }

  lnor_space.vec_lnor = lnor;

  /* Compute ref alpha, average angle of all available edge vectors to lnor. */
  if (!edge_vectors.is_empty()) {
    float alpha = 0.0f;
    for (const float3 &vec : edge_vectors) {
      alpha += saacosf(dot_v3v3(vec, lnor));
    }
    /* This piece of code shall only be called for more than one loop. */
    /* NOTE: In theory, this could be `count > 2`,
     * but there is one case where we only have two edges for two loops:
     * a smooth vertex with only two edges and two faces (our Monkey's nose has that, e.g.).
     */
    BLI_assert(edge_vectors.size() >= 2);
    lnor_space.ref_alpha = alpha / float(edge_vectors.size());
  }
  else {
    lnor_space.ref_alpha = (saacosf(dot_v3v3(vec_ref, lnor)) +
                            saacosf(dot_v3v3(vec_other, lnor))) /
                           2.0f;
  }

  /* Project vec_ref on lnor's ortho plane. */
  mul_v3_v3fl(tvec, lnor, dtp_ref);
  sub_v3_v3(vec_ref, tvec);
  normalize_v3_v3(lnor_space.vec_ref, vec_ref);

  cross_v3_v3v3(tvec, lnor, lnor_space.vec_ref);
  normalize_v3_v3(lnor_space.vec_ortho, tvec);

  /* Project vec_other on lnor's ortho plane. */
  mul_v3_v3fl(tvec, lnor, dtp_other);
  sub_v3_v3(vec_other, tvec);
  normalize_v3(vec_other);

  /* Beta is angle between ref_vec and other_vec, around lnor. */
  dtp = dot_v3v3(lnor_space.vec_ref, vec_other);
  if (LIKELY(dtp < LNOR_SPACE_TRIGO_THRESHOLD)) {
    const float beta = saacos(dtp);
    lnor_space.ref_beta = (dot_v3v3(lnor_space.vec_ortho, vec_other) < 0.0f) ? pi2 - beta : beta;
  }
  else {
    lnor_space.ref_beta = pi2;
  }

  return lnor_space;
}

}  // namespace blender::bke::mesh

void BKE_lnor_space_define(MLoopNorSpace *lnor_space,
                           const float lnor[3],
                           float vec_ref[3],
                           float vec_other[3],
                           const blender::Span<blender::float3> edge_vectors)
{
  using namespace blender::bke::mesh;
  const CornerNormalSpace space = lnor_space_define(lnor, vec_ref, vec_other, edge_vectors);
  copy_v3_v3(lnor_space->vec_lnor, space.vec_lnor);
  copy_v3_v3(lnor_space->vec_ref, space.vec_ref);
  copy_v3_v3(lnor_space->vec_ortho, space.vec_ortho);
  lnor_space->ref_alpha = space.ref_alpha;
  lnor_space->ref_beta = space.ref_beta;
}

void BKE_lnor_space_add_loop(MLoopNorSpaceArray *lnors_spacearr,
                             MLoopNorSpace *lnor_space,
                             const int ml_index,
                             void *bm_loop,
                             const bool is_single)
{
  BLI_assert((lnors_spacearr->data_type == MLNOR_SPACEARR_LOOP_INDEX && bm_loop == nullptr) ||
             (lnors_spacearr->data_type == MLNOR_SPACEARR_BMLOOP_PTR && bm_loop != nullptr));

  lnors_spacearr->lspacearr[ml_index] = lnor_space;
  if (bm_loop == nullptr) {
    bm_loop = POINTER_FROM_INT(ml_index);
  }
  if (is_single) {
    BLI_assert(lnor_space->loops == nullptr);
    lnor_space->flags |= MLNOR_SPACE_IS_SINGLE;
    lnor_space->loops = (LinkNode *)bm_loop;
  }
  else {
    BLI_assert((lnor_space->flags & MLNOR_SPACE_IS_SINGLE) == 0);
    BLI_linklist_prepend_nlink(&lnor_space->loops, bm_loop, &lnors_spacearr->loops_pool[ml_index]);
  }
}

MINLINE float unit_short_to_float(const short val)
{
  return float(val) / float(SHRT_MAX);
}

MINLINE short unit_float_to_short(const float val)
{
  /* Rounding. */
  return short(floorf(val * float(SHRT_MAX) + 0.5f));
}

namespace blender::bke::mesh {

static float3 lnor_space_custom_data_to_normal(const CornerNormalSpace &lnor_space,
                                               const short2 clnor_data)
{
  /* NOP custom normal data or invalid lnor space, return. */
  if (clnor_data[0] == 0 || lnor_space.ref_alpha == 0.0f || lnor_space.ref_beta == 0.0f) {
    return lnor_space.vec_lnor;
  }

  float3 r_custom_lnor;

  /* TODO: Check whether using #sincosf() gives any noticeable benefit
   * (could not even get it working under linux though)! */
  const float pi2 = float(M_PI * 2.0);
  const float alphafac = unit_short_to_float(clnor_data[0]);
  const float alpha = (alphafac > 0.0f ? lnor_space.ref_alpha : pi2 - lnor_space.ref_alpha) *
                      alphafac;
  const float betafac = unit_short_to_float(clnor_data[1]);

  mul_v3_v3fl(r_custom_lnor, lnor_space.vec_lnor, cosf(alpha));

  if (betafac == 0.0f) {
    madd_v3_v3fl(r_custom_lnor, lnor_space.vec_ref, sinf(alpha));
  }
  else {
    const float sinalpha = sinf(alpha);
    const float beta = (betafac > 0.0f ? lnor_space.ref_beta : pi2 - lnor_space.ref_beta) *
                       betafac;
    madd_v3_v3fl(r_custom_lnor, lnor_space.vec_ref, sinalpha * cosf(beta));
    madd_v3_v3fl(r_custom_lnor, lnor_space.vec_ortho, sinalpha * sinf(beta));
  }

  return r_custom_lnor;
}

}  // namespace blender::bke::mesh

void BKE_lnor_space_custom_data_to_normal(const MLoopNorSpace *lnor_space,
                                          const short clnor_data[2],
                                          float r_custom_lnor[3])
{
  using namespace blender::bke::mesh;
  CornerNormalSpace space;
  space.vec_lnor = lnor_space->vec_lnor;
  space.vec_ref = lnor_space->vec_ref;
  space.vec_ortho = lnor_space->vec_ortho;
  space.ref_alpha = lnor_space->ref_alpha;
  space.ref_beta = lnor_space->ref_beta;
  copy_v3_v3(r_custom_lnor, lnor_space_custom_data_to_normal(space, clnor_data));
}

namespace blender::bke::mesh {

short2 lnor_space_custom_normal_to_data(const CornerNormalSpace &lnor_space,
                                        const float3 &custom_lnor)
{
  /* We use zero vector as NOP custom normal (can be simpler than giving auto-computed `lnor`). */
  if (is_zero_v3(custom_lnor) || compare_v3v3(lnor_space.vec_lnor, custom_lnor, 1e-4f)) {
    return short2(0);
  }

  short2 r_clnor_data;

  const float pi2 = float(M_PI * 2.0);
  const float cos_alpha = dot_v3v3(lnor_space.vec_lnor, custom_lnor);
  float vec[3], cos_beta;
  float alpha;

  alpha = saacosf(cos_alpha);
  if (alpha > lnor_space.ref_alpha) {
    /* Note we could stick to [0, pi] range here,
     * but makes decoding more complex, not worth it. */
    r_clnor_data[0] = unit_float_to_short(-(pi2 - alpha) / (pi2 - lnor_space.ref_alpha));
  }
  else {
    r_clnor_data[0] = unit_float_to_short(alpha / lnor_space.ref_alpha);
  }

  /* Project custom lnor on (vec_ref, vec_ortho) plane. */
  mul_v3_v3fl(vec, lnor_space.vec_lnor, -cos_alpha);
  add_v3_v3(vec, custom_lnor);
  normalize_v3(vec);

  cos_beta = dot_v3v3(lnor_space.vec_ref, vec);

  if (cos_beta < LNOR_SPACE_TRIGO_THRESHOLD) {
    float beta = saacosf(cos_beta);
    if (dot_v3v3(lnor_space.vec_ortho, vec) < 0.0f) {
      beta = pi2 - beta;
    }

    if (beta > lnor_space.ref_beta) {
      r_clnor_data[1] = unit_float_to_short(-(pi2 - beta) / (pi2 - lnor_space.ref_beta));
    }
    else {
      r_clnor_data[1] = unit_float_to_short(beta / lnor_space.ref_beta);
    }
  }
  else {
    r_clnor_data[1] = 0;
  }

  return r_clnor_data;
}

}  // namespace blender::bke::mesh

void BKE_lnor_space_custom_normal_to_data(const MLoopNorSpace *lnor_space,
                                          const float custom_lnor[3],
                                          short r_clnor_data[2])
{
  using namespace blender::bke::mesh;
  CornerNormalSpace space;
  space.vec_lnor = lnor_space->vec_lnor;
  space.vec_ref = lnor_space->vec_ref;
  space.vec_ortho = lnor_space->vec_ortho;
  space.ref_alpha = lnor_space->ref_alpha;
  space.ref_beta = lnor_space->ref_beta;
  copy_v2_v2_short(r_clnor_data, lnor_space_custom_normal_to_data(space, custom_lnor));
}

namespace blender::bke::mesh {

struct LoopSplitTaskDataCommon {
  /* Read/write.
   * Note we do not need to protect it, though, since two different tasks will *always* affect
   * different elements in the arrays. */
  CornerNormalSpaceArray *lnors_spacearr;
  MutableSpan<float3> loop_normals;

  /* Read-only. */
  Span<float3> positions;
  Span<int2> edges;
  Span<int> corner_verts;
  Span<int> corner_edges;
  OffsetIndices<int> faces;
  Span<int2> edge_to_loops;
  Span<int> loop_to_face;
  Span<float3> face_normals;
  Span<float3> vert_normals;
  Span<short2> clnors_data;
};

#define INDEX_UNSET INT_MIN
#define INDEX_INVALID -1
/* See comment about edge_to_loops below. */
#define IS_EDGE_SHARP(_e2l) ELEM((_e2l)[1], INDEX_UNSET, INDEX_INVALID)

static void mesh_edges_sharp_tag(const OffsetIndices<int> faces,
                                 const Span<int> corner_verts,
                                 const Span<int> corner_edges,
                                 const Span<int> loop_to_face_map,
                                 const Span<float3> face_normals,
                                 const Span<bool> sharp_faces,
                                 const Span<bool> sharp_edges,
                                 const bool check_angle,
                                 const float split_angle,
                                 MutableSpan<int2> edge_to_loops,
                                 MutableSpan<bool> r_sharp_edges)
{
  const float split_angle_cos = check_angle ? cosf(split_angle) : -1.0f;
  auto face_is_smooth = [&](const int face_i) {
    return sharp_faces.is_empty() || !sharp_faces[face_i];
  };

  for (const int face_i : faces.index_range()) {
    for (const int loop_index : faces[face_i]) {
      const int vert_i = corner_verts[loop_index];
      const int edge_i = corner_edges[loop_index];

      int2 &e2l = edge_to_loops[edge_i];

      /* Check whether current edge might be smooth or sharp */
      if ((e2l[0] | e2l[1]) == 0) {
        /* 'Empty' edge until now, set e2l[0] (and e2l[1] to INDEX_UNSET to tag it as unset). */
        e2l[0] = loop_index;
        /* We have to check this here too, else we might miss some flat faces!!! */
        e2l[1] = face_is_smooth(face_i) ? INDEX_UNSET : INDEX_INVALID;
      }
      else if (e2l[1] == INDEX_UNSET) {
        const bool is_angle_sharp = (check_angle &&
                                     dot_v3v3(face_normals[loop_to_face_map[e2l[0]]],
                                              face_normals[face_i]) < split_angle_cos);

        /* Second loop using this edge, time to test its sharpness.
         * An edge is sharp if it is tagged as such, or its face is not smooth,
         * or both faces have opposed (flipped) normals, i.e. both loops on the same edge share the
         * same vertex, or angle between both its faces' normals is above split_angle value.
         */
        if (!face_is_smooth(face_i) || (!sharp_edges.is_empty() && sharp_edges[edge_i]) ||
            vert_i == corner_verts[e2l[0]] || is_angle_sharp)
        {
          /* NOTE: we are sure that loop != 0 here ;). */
          e2l[1] = INDEX_INVALID;

          /* We want to avoid tagging edges as sharp when it is already defined as such by
           * other causes than angle threshold. */
          if (!r_sharp_edges.is_empty() && is_angle_sharp) {
            r_sharp_edges[edge_i] = true;
          }
        }
        else {
          e2l[1] = loop_index;
        }
      }
      else if (!IS_EDGE_SHARP(e2l)) {
        /* More than two loops using this edge, tag as sharp if not yet done. */
        e2l[1] = INDEX_INVALID;

        /* We want to avoid tagging edges as sharp when it is already defined as such by
         * other causes than angle threshold. */
        r_sharp_edges[edge_i] = false;
      }
      /* Else, edge is already 'disqualified' (i.e. sharp)! */
    }
  }
}

static void build_edge_to_loop_map(const OffsetIndices<int> faces,
                                   const Span<int> corner_verts,
                                   const Span<int> corner_edges,
                                   const Span<bool> sharp_faces,
                                   const Span<bool> sharp_edges,
                                   MutableSpan<int2> edge_to_loops)
{
  auto face_is_smooth = [&](const int face_i) {
    return sharp_faces.is_empty() || !sharp_faces[face_i];
  };

  for (const int face_i : faces.index_range()) {
    for (const int loop_index : faces[face_i]) {
      const int vert_i = corner_verts[loop_index];
      const int edge_i = corner_edges[loop_index];

      int2 &e2l = edge_to_loops[edge_i];

      /* Check whether current edge might be smooth or sharp */
      if ((e2l[0] | e2l[1]) == 0) {
        /* 'Empty' edge until now, set e2l[0] (and e2l[1] to INDEX_UNSET to tag it as unset). */
        e2l[0] = loop_index;
        /* We have to check this here too, else we might miss some flat faces!!! */
        e2l[1] = !face_is_smooth(face_i) ? INDEX_INVALID : INDEX_UNSET;
      }
      else if (e2l[1] == INDEX_UNSET) {
        /* Second loop using this edge, time to test its sharpness.
         * An edge is sharp if it is tagged as such, or its face is not smooth,
         * or both face have opposed (flipped) normals, i.e. both loops on the same edge share the
         * same vertex. */
        if (!face_is_smooth(face_i) || (!sharp_edges.is_empty() && sharp_edges[edge_i]) ||
            vert_i == corner_verts[e2l[0]])
        {
          /* NOTE: we are sure that loop != 0 here ;). */
          e2l[1] = INDEX_INVALID;
        }
        else {
          e2l[1] = loop_index;
        }
      }
      else if (!IS_EDGE_SHARP(e2l)) {
        /* More than two loops using this edge, tag as sharp if not yet done. */
        e2l[1] = INDEX_INVALID;
      }
      /* Else, edge is already 'disqualified' (i.e. sharp)! */
    }
  }
}

void edges_sharp_from_angle_set(const OffsetIndices<int> faces,
                                const Span<int> corner_verts,
                                const Span<int> corner_edges,
                                const Span<float3> face_normals,
                                const Span<int> loop_to_face,
                                const bool *sharp_faces,
                                const float split_angle,
                                MutableSpan<bool> sharp_edges)
{
  if (split_angle >= float(M_PI)) {
    /* Nothing to do! */
    return;
  }

  /* Mapping edge -> loops. See #bke::mesh::normals_calc_loop for details. */
  Array<int2> edge_to_loops(sharp_edges.size(), int2(0));

  mesh_edges_sharp_tag(faces,
                       corner_verts,
                       corner_edges,
                       loop_to_face,
                       face_normals,
                       Span<bool>(sharp_faces, sharp_faces ? faces.size() : 0),
                       sharp_edges,
                       true,
                       split_angle,
                       edge_to_loops,
                       sharp_edges);
}

static void loop_manifold_fan_around_vert_next(const Span<int> corner_verts,
                                               const OffsetIndices<int> faces,
                                               const Span<int> loop_to_face,
                                               const int2 e2lfan_curr,
                                               const int vert_pivot,
                                               int *r_mlfan_curr_index,
                                               int *r_mlfan_vert_index)
{
  const int mlfan_curr_orig = *r_mlfan_curr_index;
  const int vert_fan_orig = corner_verts[mlfan_curr_orig];

  /* WARNING: This is rather complex!
   * We have to find our next edge around the vertex (fan mode).
   * First we find the next loop, which is either previous or next to mlfan_curr_index, depending
   * whether both loops using current edge are in the same direction or not, and whether
   * mlfan_curr_index actually uses the vertex we are fanning around!
   * mlfan_curr_index is the index of mlfan_next here, and mlfan_next is not the real next one
   * (i.e. not the future `mlfan_curr`). */
  *r_mlfan_curr_index = (e2lfan_curr[0] == *r_mlfan_curr_index) ? e2lfan_curr[1] : e2lfan_curr[0];

  BLI_assert(*r_mlfan_curr_index >= 0);

  const int vert_fan_next = corner_verts[*r_mlfan_curr_index];
  const IndexRange face_fan_next = faces[loop_to_face[*r_mlfan_curr_index]];
  if ((vert_fan_orig == vert_fan_next && vert_fan_orig == vert_pivot) ||
      !ELEM(vert_fan_orig, vert_fan_next, vert_pivot))
  {
    /* We need the previous loop, but current one is our vertex's loop. */
    *r_mlfan_vert_index = *r_mlfan_curr_index;
    *r_mlfan_curr_index = face_corner_prev(face_fan_next, *r_mlfan_curr_index);
  }
  else {
    /* We need the next loop, which is also our vertex's loop. */
    *r_mlfan_curr_index = face_corner_next(face_fan_next, *r_mlfan_curr_index);
    *r_mlfan_vert_index = *r_mlfan_curr_index;
  }
}

static void lnor_space_for_single_fan(LoopSplitTaskDataCommon *common_data,
                                      const int ml_curr_index,
                                      const int space_index)
{
  const Span<int> loop_to_face = common_data->loop_to_face;
  const Span<float3> face_normals = common_data->face_normals;
  MutableSpan<float3> loop_normals = common_data->loop_normals;

  loop_normals[ml_curr_index] = face_normals[loop_to_face[ml_curr_index]];

  if (CornerNormalSpaceArray *lnors_spacearr = common_data->lnors_spacearr) {
    const Span<float3> positions = common_data->positions;
    const Span<int2> edges = common_data->edges;
    const OffsetIndices faces = common_data->faces;
    const Span<int> corner_verts = common_data->corner_verts;
    const Span<int> corner_edges = common_data->corner_edges;
    const Span<short2> clnors_data = common_data->clnors_data;

    float3 vec_curr;
    float3 vec_prev;
    const int face_index = loop_to_face[ml_curr_index];
    const int ml_prev_index = mesh::face_corner_prev(faces[face_index], ml_curr_index);

    /* The vertex we are "fanning" around. */
    const int vert_pivot = corner_verts[ml_curr_index];
    const int vert_2 = edge_other_vert(edges[corner_edges[ml_curr_index]], vert_pivot);
    const int vert_3 = edge_other_vert(edges[corner_edges[ml_prev_index]], vert_pivot);

    sub_v3_v3v3(vec_curr, positions[vert_2], positions[vert_pivot]);
    normalize_v3(vec_curr);
    sub_v3_v3v3(vec_prev, positions[vert_3], positions[vert_pivot]);
    normalize_v3(vec_prev);

    CornerNormalSpace &lnor_space = lnors_spacearr->spaces[space_index];
    lnor_space = lnor_space_define(loop_normals[ml_curr_index], vec_curr, vec_prev, {});
    lnors_spacearr->corner_space_indices[ml_curr_index] = space_index;

    if (!clnors_data.is_empty()) {
      loop_normals[ml_curr_index] = lnor_space_custom_data_to_normal(lnor_space,
                                                                     clnors_data[ml_curr_index]);
    }

    if (!lnors_spacearr->corners_by_space.is_empty()) {
      lnors_spacearr->corners_by_space[space_index] = {ml_curr_index};
    }
  }
}

static void split_loop_nor_fan_do(LoopSplitTaskDataCommon *common_data,
                                  const int ml_curr_index,
                                  const int space_index,
                                  Vector<float3> *edge_vectors)
{
  CornerNormalSpaceArray *lnors_spacearr = common_data->lnors_spacearr;
  MutableSpan<float3> loop_normals = common_data->loop_normals;

  const Span<float3> positions = common_data->positions;
  const Span<int2> edges = common_data->edges;
  const OffsetIndices faces = common_data->faces;
  const Span<int> corner_verts = common_data->corner_verts;
  const Span<int> corner_edges = common_data->corner_edges;
  const Span<int2> edge_to_loops = common_data->edge_to_loops;
  const Span<int> loop_to_face = common_data->loop_to_face;
  const Span<float3> face_normals = common_data->face_normals;
  const Span<short2> clnors_data = common_data->clnors_data;

  const int face_index = loop_to_face[ml_curr_index];
  const int ml_prev_index = face_corner_prev(faces[face_index], ml_curr_index);

  /* Sigh! we have to fan around current vertex, until we find the other non-smooth edge,
   * and accumulate face normals into the vertex!
   * Note in case this vertex has only one sharp edges, this is a waste because the normal is the
   * same as the vertex normal, but I do not see any easy way to detect that (would need to count
   * number of sharp edges per vertex, I doubt the additional memory usage would be worth it,
   * especially as it should not be a common case in real-life meshes anyway). */
  const int vert_pivot = corner_verts[ml_curr_index]; /* The vertex we are "fanning" around! */

  /* `ml_curr_index` would be mlfan_prev if we needed that one. */
  const int2 &edge_orig = edges[corner_edges[ml_curr_index]];

  float3 vec_curr;
  float3 vec_prev;
  float3 vec_org;
  float3 lnor(0.0f);

  int2 clnors_avg(0);

  Vector<int, 8> processed_corners;

  /* `mlfan_vert_index` the loop of our current edge might not be the loop of our current vertex!
   */
  int mlfan_curr_index = ml_prev_index;
  int mlfan_vert_index = ml_curr_index;

  BLI_assert(mlfan_curr_index >= 0);
  BLI_assert(mlfan_vert_index >= 0);

  /* Only need to compute previous edge's vector once, then we can just reuse old current one! */
  {
    const int vert_2 = edge_other_vert(edge_orig, vert_pivot);
    sub_v3_v3v3(vec_org, positions[vert_2], positions[vert_pivot]);
    normalize_v3(vec_org);
    copy_v3_v3(vec_prev, vec_org);

    if (lnors_spacearr) {
      edge_vectors->append(vec_org);
    }
  }

  // printf("FAN: vert %d, start edge %d\n", vert_pivot, ml_curr->e);

  while (true) {
    const int2 &edge = edges[corner_edges[mlfan_curr_index]];
    /* Compute edge vectors.
     * NOTE: We could pre-compute those into an array, in the first iteration, instead of computing
     *       them twice (or more) here. However, time gained is not worth memory and time lost,
     *       given the fact that this code should not be called that much in real-life meshes.
     */
    {
      const int vert_2 = edge_other_vert(edge, vert_pivot);
      sub_v3_v3v3(vec_curr, positions[vert_2], positions[vert_pivot]);
      normalize_v3(vec_curr);
    }

    // printf("\thandling edge %d / loop %d\n", corner_edges[mlfan_curr_index], mlfan_curr_index);

    /* Code similar to accumulate_vertex_normals_poly_v3. */
    /* Calculate angle between the two face edges incident on this vertex. */
    lnor += face_normals[loop_to_face[mlfan_curr_index]] * saacos(math::dot(vec_curr, vec_prev));

    processed_corners.append(mlfan_vert_index);

    if (lnors_spacearr) {
      if (edge != edge_orig) {
        /* We store here all edges-normalized vectors processed. */
        edge_vectors->append(vec_curr);
      }
      if (!lnors_spacearr->corners_by_space.is_empty()) {
        lnors_spacearr->corners_by_space[space_index] = processed_corners.as_span();
      }
      if (!clnors_data.is_empty()) {
        clnors_avg += int2(clnors_data[mlfan_vert_index]);
      }
    }

    if (IS_EDGE_SHARP(edge_to_loops[corner_edges[mlfan_curr_index]]) || (edge == edge_orig)) {
      /* Current edge is sharp and we have finished with this fan of faces around this vert,
       * or this vert is smooth, and we have completed a full turn around it. */
      break;
    }

    vec_prev = vec_curr;

    /* Find next loop of the smooth fan. */
    loop_manifold_fan_around_vert_next(corner_verts,
                                       faces,
                                       loop_to_face,
                                       edge_to_loops[corner_edges[mlfan_curr_index]],
                                       vert_pivot,
                                       &mlfan_curr_index,
                                       &mlfan_vert_index);
  }

  float length;
  lnor = math::normalize_and_get_length(lnor, length);

  /* If we are generating lnor spacearr, we can now define the one for this fan,
   * and optionally compute final lnor from custom data too!
   */
  if (lnors_spacearr) {
    if (UNLIKELY(length == 0.0f)) {
      /* Use vertex normal as fallback! */
      lnor = loop_normals[mlfan_vert_index];
      length = 1.0f;
    }

    CornerNormalSpace &lnor_space = lnors_spacearr->spaces[space_index];
    lnor_space = lnor_space_define(lnor, vec_org, vec_curr, *edge_vectors);
    lnors_spacearr->corner_space_indices.as_mutable_span().fill_indices(
        processed_corners.as_span(), space_index);
    edge_vectors->clear();

    if (!clnors_data.is_empty()) {
      clnors_avg /= processed_corners.size();
      lnor = lnor_space_custom_data_to_normal(lnor_space, short2(clnors_avg));
    }
  }

  /* In case we get a zero normal here, just use vertex normal already set! */
  if (LIKELY(length != 0.0f)) {
    /* Copy back the final computed normal into all related loop-normals. */
    loop_normals.fill_indices(processed_corners.as_span(), lnor);
  }
}

/**
 * Check whether given loop is part of an unknown-so-far cyclic smooth fan, or not.
 * Needed because cyclic smooth fans have no obvious 'entry point',
 * and yet we need to walk them once, and only once.
 */
static bool loop_split_generator_check_cyclic_smooth_fan(const Span<int> corner_verts,
                                                         const Span<int> corner_edges,
                                                         const OffsetIndices<int> faces,
                                                         const Span<int2> edge_to_loops,
                                                         const Span<int> loop_to_face,
                                                         const int2 e2l_prev,
                                                         MutableBitSpan skip_loops,
                                                         const int ml_curr_index,
                                                         const int ml_prev_index)
{
  /* The vertex we are "fanning" around. */
  const int vert_pivot = corner_verts[ml_curr_index];

  int2 e2lfan_curr = e2l_prev;
  if (IS_EDGE_SHARP(e2lfan_curr)) {
    /* Sharp loop, so not a cyclic smooth fan. */
    return false;
  }

  /* `mlfan_vert_index` the loop of our current edge might not be the loop of our current vertex!
   */
  int mlfan_curr_index = ml_prev_index;
  int mlfan_vert_index = ml_curr_index;

  BLI_assert(mlfan_curr_index >= 0);
  BLI_assert(mlfan_vert_index >= 0);

  BLI_assert(!skip_loops[mlfan_vert_index]);
  skip_loops[mlfan_vert_index].set();

  while (true) {
    /* Find next loop of the smooth fan. */
    loop_manifold_fan_around_vert_next(corner_verts,
                                       faces,
                                       loop_to_face,
                                       e2lfan_curr,
                                       vert_pivot,
                                       &mlfan_curr_index,
                                       &mlfan_vert_index);

    e2lfan_curr = edge_to_loops[corner_edges[mlfan_curr_index]];

    if (IS_EDGE_SHARP(e2lfan_curr)) {
      /* Sharp loop/edge, so not a cyclic smooth fan. */
      return false;
    }
    /* Smooth loop/edge. */
    if (skip_loops[mlfan_vert_index]) {
      if (mlfan_vert_index == ml_curr_index) {
        /* We walked around a whole cyclic smooth fan without finding any already-processed loop,
         * means we can use initial current / previous edge as start for this smooth fan. */
        return true;
      }
      /* Already checked in some previous looping, we can abort. */
      return false;
    }

    /* We can skip it in future, and keep checking the smooth fan. */
    skip_loops[mlfan_vert_index].set();
  }
}

static void loop_split_generator(LoopSplitTaskDataCommon *common_data,
                                 Vector<int> &r_single_corners,
                                 Vector<int> &r_fan_corners)
{
  const Span<int> corner_verts = common_data->corner_verts;
  const Span<int> corner_edges = common_data->corner_edges;
  const OffsetIndices faces = common_data->faces;
  const Span<int> loop_to_face = common_data->loop_to_face;
  const Span<int2> edge_to_loops = common_data->edge_to_loops;

  BitVector<> skip_loops(corner_verts.size(), false);

#ifdef DEBUG_TIME
  SCOPED_TIMER_AVERAGED(__func__);
#endif

  /* We now know edges that can be smoothed (with their vector, and their two loops),
   * and edges that will be hard! Now, time to generate the normals.
   */
  for (const int face_index : faces.index_range()) {
    const IndexRange face = faces[face_index];

    for (const int ml_curr_index : face) {
      const int ml_prev_index = mesh::face_corner_prev(face, ml_curr_index);

#if 0
      printf("Checking loop %d / edge %u / vert %u (sharp edge: %d, skiploop: %d)",
             ml_curr_index,
             corner_edges[ml_curr_index],
             corner_verts[ml_curr_index],
             IS_EDGE_SHARP(edge_to_loops[corner_edges[ml_curr_index]]),
             skip_loops[ml_curr_index]);
#endif

      /* A smooth edge, we have to check for cyclic smooth fan case.
       * If we find a new, never-processed cyclic smooth fan, we can do it now using that loop/edge
       * as 'entry point', otherwise we can skip it. */

      /* NOTE: In theory, we could make #loop_split_generator_check_cyclic_smooth_fan() store
       * mlfan_vert_index'es and edge indexes in two stacks, to avoid having to fan again around
       * the vert during actual computation of `clnor` & `clnorspace`.
       * However, this would complicate the code, add more memory usage, and despite its logical
       * complexity, #loop_manifold_fan_around_vert_next() is quite cheap in term of CPU cycles,
       * so really think it's not worth it. */
      if (!IS_EDGE_SHARP(edge_to_loops[corner_edges[ml_curr_index]]) &&
          (skip_loops[ml_curr_index] || !loop_split_generator_check_cyclic_smooth_fan(
                                            corner_verts,
                                            corner_edges,
                                            faces,
                                            edge_to_loops,
                                            loop_to_face,
                                            edge_to_loops[corner_edges[ml_prev_index]],
                                            skip_loops,
                                            ml_curr_index,
                                            ml_prev_index)))
      {
        // printf("SKIPPING!\n");
      }
      else {
        if (IS_EDGE_SHARP(edge_to_loops[corner_edges[ml_curr_index]]) &&
            IS_EDGE_SHARP(edge_to_loops[corner_edges[ml_prev_index]]))
        {
          /* Simple case (both edges around that vertex are sharp in current face),
           * this corner just takes its face normal. */
          r_single_corners.append(ml_curr_index);
        }
        else {
          /* We do not need to check/tag loops as already computed. Due to the fact that a loop
           * only points to one of its two edges, the same fan will never be walked more than once.
           * Since we consider edges that have neighbor faces with inverted (flipped) normals as
           * sharp, we are sure that no fan will be skipped, even only considering the case (sharp
           * current edge, smooth previous edge), and not the alternative (smooth current edge,
           * sharp previous edge). All this due/thanks to the link between normals and loop
           * ordering (i.e. winding). */
          r_fan_corners.append(ml_curr_index);
        }
      }
    }
  }
}

void normals_calc_loop(const Span<float3> vert_positions,
                       const Span<int2> edges,
                       const OffsetIndices<int> faces,
                       const Span<int> corner_verts,
                       const Span<int> corner_edges,
                       const Span<int> loop_to_face_map,
                       const Span<float3> vert_normals,
                       const Span<float3> face_normals,
                       const bool *sharp_edges,
                       const bool *sharp_faces,
                       const short2 *clnors_data,
                       CornerNormalSpaceArray *r_lnors_spacearr,
                       MutableSpan<float3> r_loop_normals)
{
  /**
   * Mapping edge -> loops.
   * If that edge is used by more than two loops (faces),
   * it is always sharp (and tagged as such, see below).
   * We also use the second loop index as a kind of flag:
   *
   * - smooth edge: > 0.
   * - sharp edge: < 0 (INDEX_INVALID || INDEX_UNSET).
   * - unset: INDEX_UNSET.
   *
   * Note that currently we only have two values for second loop of sharp edges.
   * However, if needed, we can store the negated value of loop index instead of INDEX_INVALID
   * to retrieve the real value later in code).
   * Note also that loose edges always have both values set to 0! */
  Array<int2> edge_to_loops(edges.size(), int2(0));

<<<<<<< HEAD
  /* Simple mapping from a loop to its face index. */
  Span<int> loop_to_face;
  Array<int> local_loop_to_face_map;
  if (loop_to_face_map.is_empty()) {
    local_loop_to_face_map = build_loop_to_face_map(faces);
    loop_to_face = local_loop_to_face_map;
  }
  else {
    loop_to_face = loop_to_face_map;
  }
=======
  /* When using custom loop normals, disable the angle feature! */
  const bool check_angle = (split_angle < float(M_PI)) && (clnors_data == nullptr);
>>>>>>> e3fd80dd

  CornerNormalSpaceArray _lnors_spacearr;

#ifdef DEBUG_TIME
  SCOPED_TIMER_AVERAGED(__func__);
#endif

  if (!r_lnors_spacearr && clnors_data) {
    /* We need to compute lnor spacearr if some custom lnor data are given to us! */
    r_lnors_spacearr = &_lnors_spacearr;
  }

  /* Init data common to all tasks. */
  LoopSplitTaskDataCommon common_data;
  common_data.lnors_spacearr = r_lnors_spacearr;
  common_data.loop_normals = r_loop_normals;
  common_data.clnors_data = {clnors_data, clnors_data ? corner_verts.size() : 0};
  common_data.positions = vert_positions;
  common_data.edges = edges;
  common_data.faces = faces;
  common_data.corner_verts = corner_verts;
  common_data.corner_edges = corner_edges;
  common_data.edge_to_loops = edge_to_loops;
  common_data.loop_to_face = loop_to_face_map;
  common_data.face_normals = face_normals;
  common_data.vert_normals = vert_normals;

  /* Pre-populate all loop normals as if their verts were all smooth.
   * This way we don't have to compute those later! */
  array_utils::gather(vert_normals, corner_verts, r_loop_normals, 1024);

  /* This first loop check which edges are actually smooth, and compute edge vectors. */
<<<<<<< HEAD
  build_edge_to_loop_map(faces,
                         corner_verts,
                         corner_edges,
                         Span<bool>(sharp_faces, sharp_faces ? faces.size() : 0),
                         Span<bool>(sharp_edges, sharp_edges ? edges.size() : 0),
                         edge_to_loops);
=======
  mesh_edges_sharp_tag(faces,
                       corner_verts,
                       corner_edges,
                       loop_to_face_map,
                       face_normals,
                       Span<bool>(sharp_faces, sharp_faces ? faces.size() : 0),
                       Span<bool>(sharp_edges, sharp_edges ? edges.size() : 0),
                       check_angle,
                       split_angle,
                       edge_to_loops,
                       {});
>>>>>>> e3fd80dd

  Vector<int> single_corners;
  Vector<int> fan_corners;
  loop_split_generator(&common_data, single_corners, fan_corners);

  if (r_lnors_spacearr) {
    r_lnors_spacearr->spaces.reinitialize(single_corners.size() + fan_corners.size());
    r_lnors_spacearr->corner_space_indices = Array<int>(corner_verts.size(), -1);
    if (r_lnors_spacearr->create_corners_by_space) {
      r_lnors_spacearr->corners_by_space.reinitialize(r_lnors_spacearr->spaces.size());
    }
  }

  threading::parallel_for(single_corners.index_range(), 1024, [&](const IndexRange range) {
    for (const int i : range) {
      const int corner = single_corners[i];
      lnor_space_for_single_fan(&common_data, corner, i);
    }
  });

  threading::parallel_for(fan_corners.index_range(), 1024, [&](const IndexRange range) {
    Vector<float3> edge_vectors;
    for (const int i : range) {
      const int corner = fan_corners[i];
      const int space_index = single_corners.size() + i;
      split_loop_nor_fan_do(&common_data, corner, space_index, &edge_vectors);
    }
  });
}

#undef INDEX_UNSET
#undef INDEX_INVALID
#undef IS_EDGE_SHARP

/**
 * Compute internal representation of given custom normals (as an array of float[2]).
 * It also makes sure the mesh matches those custom normals, by setting sharp edges flag as needed
 * to get a same custom lnor for all loops sharing a same smooth fan.
 * If use_vertices if true, r_custom_loop_normals is assumed to be per-vertex, not per-loop
 * (this allows to set whole vert's normals at once, useful in some cases).
 * r_custom_loop_normals is expected to have normalized normals, or zero ones,
 * in which case they will be replaced by default loop/vertex normal.
 */

static void mesh_normals_loop_custom_set(Span<float3> positions,
                                         Span<int2> edges,
                                         const OffsetIndices<int> faces,
                                         Span<int> corner_verts,
                                         Span<int> corner_edges,
                                         Span<float3> vert_normals,
                                         Span<float3> face_normals,
                                         const bool *sharp_faces,
                                         const bool use_vertices,
                                         MutableSpan<float3> r_custom_loop_normals,
                                         MutableSpan<bool> sharp_edges,
                                         MutableSpan<short2> r_clnors_data)
{
  /* We *may* make that poor #bke::mesh::normals_calc_loop() even more complex by making it
   * handling that feature too, would probably be more efficient in absolute. However, this
   * function *is not* performance-critical, since it is mostly expected to be called by IO add-ons
   * when importing custom normals, and modifier (and perhaps from some editing tools later?). So
   * better to keep some simplicity here, and just call #bke::mesh::normals_calc_loop() twice! */
  CornerNormalSpaceArray lnors_spacearr;
  lnors_spacearr.create_corners_by_space = true;
  BitVector<> done_loops(corner_verts.size(), false);
  Array<float3> loop_normals(corner_verts.size());
  const Array<int> loop_to_face = build_loop_to_face_map(faces);

  /* Compute current lnor spacearr. */
  normals_calc_loop(positions,
                    edges,
                    faces,
                    corner_verts,
                    corner_edges,
                    loop_to_face,
                    vert_normals,
                    face_normals,
                    sharp_edges.data(),
                    sharp_faces,
                    r_clnors_data.data(),
                    &lnors_spacearr,
                    loop_normals);

  /* Set all given zero vectors to their default value. */
  if (use_vertices) {
    for (const int i : positions.index_range()) {
      if (is_zero_v3(r_custom_loop_normals[i])) {
        copy_v3_v3(r_custom_loop_normals[i], vert_normals[i]);
      }
    }
  }
  else {
    for (const int i : corner_verts.index_range()) {
      if (is_zero_v3(r_custom_loop_normals[i])) {
        copy_v3_v3(r_custom_loop_normals[i], loop_normals[i]);
      }
    }
  }

  /* Now, check each current smooth fan (one lnor space per smooth fan!),
   * and if all its matching custom loop_normals are not (enough) equal, add sharp edges as needed.
   * This way, next time we run bke::mesh::normals_calc_loop(), we'll get lnor spacearr/smooth fans
   * matching given custom loop_normals.
   * Note this code *will never* unsharp edges! And quite obviously,
   * when we set custom normals per vertices, running this is absolutely useless. */
  if (use_vertices) {
    done_loops.fill(true);
  }
  else {
    for (const int i : corner_verts.index_range()) {
      if (lnors_spacearr.corner_space_indices[i] == -1) {
        /* This should not happen in theory, but in some rare case (probably ugly geometry)
         * we can get some missing loopspacearr at this point. :/
         * Maybe we should set those loops' edges as sharp? */
        done_loops[i].set();
        if (G.debug & G_DEBUG) {
          printf("WARNING! Getting invalid nullptr loop space for loop %d!\n", i);
        }
        continue;
      }
      if (done_loops[i]) {
        continue;
      }

      const int space_index = lnors_spacearr.corner_space_indices[i];
      const Span<int> fan_corners = lnors_spacearr.corners_by_space[space_index];

      /* Notes:
       * - In case of mono-loop smooth fan, we have nothing to do.
       * - Loops in this linklist are ordered (in reversed order compared to how they were
       *   discovered by bke::mesh::normals_calc_loop(), but this is not a problem).
       *   Which means if we find a mismatching clnor,
       *   we know all remaining loops will have to be in a new, different smooth fan/lnor space.
       * - In smooth fan case, we compare each clnor against a ref one,
       *   to avoid small differences adding up into a real big one in the end!
       */
      if (fan_corners.is_empty()) {
        done_loops[i].set();
        continue;
      }

      int prev_corner = -1;
      const float *org_nor = nullptr;

      for (const int lidx : fan_corners) {
        float *nor = r_custom_loop_normals[lidx];

        if (!org_nor) {
          org_nor = nor;
        }
        else if (dot_v3v3(org_nor, nor) < LNOR_SPACE_TRIGO_THRESHOLD) {
          /* Current normal differs too much from org one, we have to tag the edge between
           * previous loop's face and current's one as sharp.
           * We know those two loops do not point to the same edge,
           * since we do not allow reversed winding in a same smooth fan. */
          const IndexRange face = faces[loop_to_face[lidx]];
          const int mlp = (lidx == face.start()) ? face.start() + face.size() - 1 : lidx - 1;
          const int edge = corner_edges[lidx];
          const int edge_p = corner_edges[mlp];
          const int prev_edge = corner_edges[prev_corner];
          sharp_edges[prev_edge == edge_p ? prev_edge : edge] = true;

          org_nor = nor;
        }

        prev_corner = lidx;
        done_loops[lidx].set();
      }

      /* We also have to check between last and first loops,
       * otherwise we may miss some sharp edges here!
       * This is just a simplified version of above while loop.
       * See #45984. */
      if (fan_corners.size() > 1 && org_nor) {
        const int lidx = fan_corners.last();
        float *nor = r_custom_loop_normals[lidx];

        if (dot_v3v3(org_nor, nor) < LNOR_SPACE_TRIGO_THRESHOLD) {
          const IndexRange face = faces[loop_to_face[lidx]];
          const int mlp = (lidx == face.start()) ? face.start() + face.size() - 1 : lidx - 1;
          const int edge = corner_edges[lidx];
          const int edge_p = corner_edges[mlp];
          const int prev_edge = corner_edges[prev_corner];
          sharp_edges[prev_edge == edge_p ? prev_edge : edge] = true;
        }
      }
    }

    /* And now, recompute our new auto `loop_normals` and lnor spacearr! */
    normals_calc_loop(positions,
                      edges,
                      faces,
                      corner_verts,
                      corner_edges,
                      loop_to_face,
                      vert_normals,
                      face_normals,
                      sharp_edges.data(),
                      sharp_faces,
                      r_clnors_data.data(),
                      &lnors_spacearr,
                      loop_normals);
  }

  /* And we just have to convert plain object-space custom normals to our
   * lnor space-encoded ones. */
  for (const int i : corner_verts.index_range()) {
    if (lnors_spacearr.corner_space_indices[i] == -1) {
      done_loops[i].reset();
      if (G.debug & G_DEBUG) {
        printf("WARNING! Still getting invalid nullptr loop space in second loop for loop %d!\n",
               i);
      }
      continue;
    }
    if (!done_loops[i]) {
      continue;
    }

    const int space_index = lnors_spacearr.corner_space_indices[i];
    const Span<int> fan_corners = lnors_spacearr.corners_by_space[space_index];

    /* Note we accumulate and average all custom normals in current smooth fan,
     * to avoid getting different clnors data (tiny differences in plain custom normals can
     * give rather huge differences in computed 2D factors). */
    if (fan_corners.size() < 2) {
      const int nidx = use_vertices ? corner_verts[i] : i;
      r_clnors_data[i] = lnor_space_custom_normal_to_data(lnors_spacearr.spaces[space_index],
                                                          r_custom_loop_normals[nidx]);
      done_loops[i].reset();
    }
    else {
      float3 avg_nor(0.0f);
      for (const int lidx : fan_corners) {
        const int nidx = use_vertices ? corner_verts[lidx] : lidx;
        avg_nor += r_custom_loop_normals[nidx];
        done_loops[lidx].reset();
      }

      mul_v3_fl(avg_nor, 1.0f / float(fan_corners.size()));
      short2 clnor_data_tmp = lnor_space_custom_normal_to_data(lnors_spacearr.spaces[space_index],
                                                               avg_nor);

      r_clnors_data.fill_indices(fan_corners, clnor_data_tmp);
    }
  }
}

void normals_loop_custom_set(const Span<float3> vert_positions,
                             const Span<int2> edges,
                             const OffsetIndices<int> faces,
                             const Span<int> corner_verts,
                             const Span<int> corner_edges,
                             const Span<float3> vert_normals,
                             const Span<float3> face_normals,
                             const bool *sharp_faces,
                             MutableSpan<bool> sharp_edges,
                             MutableSpan<float3> r_custom_loop_normals,
                             MutableSpan<short2> r_clnors_data)
{
  mesh_normals_loop_custom_set(vert_positions,
                               edges,
                               faces,
                               corner_verts,
                               corner_edges,
                               vert_normals,
                               face_normals,
                               sharp_faces,
                               false,
                               r_custom_loop_normals,
                               sharp_edges,
                               r_clnors_data);
}

void normals_loop_custom_set_from_verts(const Span<float3> vert_positions,
                                        const Span<int2> edges,
                                        const OffsetIndices<int> faces,
                                        const Span<int> corner_verts,
                                        const Span<int> corner_edges,
                                        const Span<float3> vert_normals,
                                        const Span<float3> face_normals,
                                        const bool *sharp_faces,
                                        MutableSpan<bool> sharp_edges,
                                        MutableSpan<float3> r_custom_vert_normals,
                                        MutableSpan<short2> r_clnors_data)
{
  mesh_normals_loop_custom_set(vert_positions,
                               edges,
                               faces,
                               corner_verts,
                               corner_edges,
                               vert_normals,
                               face_normals,
                               sharp_faces,
                               true,
                               r_custom_vert_normals,
                               sharp_edges,
                               r_clnors_data);
}

static void mesh_set_custom_normals(Mesh *mesh, float (*r_custom_nors)[3], const bool use_vertices)
{
  short2 *clnors = static_cast<short2 *>(
      CustomData_get_layer_for_write(&mesh->loop_data, CD_CUSTOMLOOPNORMAL, mesh->totloop));
  if (clnors != nullptr) {
    memset(clnors, 0, sizeof(*clnors) * mesh->totloop);
  }
  else {
    clnors = static_cast<short2 *>(CustomData_add_layer(
        &mesh->loop_data, CD_CUSTOMLOOPNORMAL, CD_SET_DEFAULT, mesh->totloop));
  }
  MutableAttributeAccessor attributes = mesh->attributes_for_write();
  SpanAttributeWriter<bool> sharp_edges = attributes.lookup_or_add_for_write_span<bool>(
      "sharp_edge", ATTR_DOMAIN_EDGE);
  const bool *sharp_faces = static_cast<const bool *>(
      CustomData_get_layer_named(&mesh->face_data, CD_PROP_BOOL, "sharp_face"));

  mesh_normals_loop_custom_set(
      mesh->vert_positions(),
      mesh->edges(),
      mesh->faces(),
      mesh->corner_verts(),
      mesh->corner_edges(),
      mesh->vert_normals(),
      mesh->face_normals(),
      sharp_faces,
      use_vertices,
      {reinterpret_cast<float3 *>(r_custom_nors), use_vertices ? mesh->totvert : mesh->totloop},
      sharp_edges.span,
      {clnors, mesh->totloop});

  sharp_edges.finish();
}

}  // namespace blender::bke::mesh

void BKE_mesh_set_custom_normals(Mesh *mesh, float (*r_custom_loop_normals)[3])
{
  blender::bke::mesh::mesh_set_custom_normals(mesh, r_custom_loop_normals, false);
}

void BKE_mesh_set_custom_normals_from_verts(Mesh *mesh, float (*r_custom_vert_normals)[3])
{
  blender::bke::mesh::mesh_set_custom_normals(mesh, r_custom_vert_normals, true);
}

void BKE_mesh_normals_loop_to_vertex(const int numVerts,
                                     const int *corner_verts,
                                     const int numLoops,
                                     const float (*clnors)[3],
                                     float (*r_vert_clnors)[3])
{
  int *vert_loops_count = (int *)MEM_calloc_arrayN(
      size_t(numVerts), sizeof(*vert_loops_count), __func__);

  copy_vn_fl((float *)r_vert_clnors, 3 * numVerts, 0.0f);

  int i;
  for (i = 0; i < numLoops; i++) {
    const int vert = corner_verts[i];
    add_v3_v3(r_vert_clnors[vert], clnors[i]);
    vert_loops_count[vert]++;
  }

  for (i = 0; i < numVerts; i++) {
    mul_v3_fl(r_vert_clnors[i], 1.0f / float(vert_loops_count[i]));
  }

  MEM_freeN(vert_loops_count);
}

#undef LNOR_SPACE_TRIGO_THRESHOLD

/** \} */<|MERGE_RESOLUTION|>--- conflicted
+++ resolved
@@ -1339,22 +1339,6 @@
    * Note also that loose edges always have both values set to 0! */
   Array<int2> edge_to_loops(edges.size(), int2(0));
 
-<<<<<<< HEAD
-  /* Simple mapping from a loop to its face index. */
-  Span<int> loop_to_face;
-  Array<int> local_loop_to_face_map;
-  if (loop_to_face_map.is_empty()) {
-    local_loop_to_face_map = build_loop_to_face_map(faces);
-    loop_to_face = local_loop_to_face_map;
-  }
-  else {
-    loop_to_face = loop_to_face_map;
-  }
-=======
-  /* When using custom loop normals, disable the angle feature! */
-  const bool check_angle = (split_angle < float(M_PI)) && (clnors_data == nullptr);
->>>>>>> e3fd80dd
-
   CornerNormalSpaceArray _lnors_spacearr;
 
 #ifdef DEBUG_TIME
@@ -1386,26 +1370,12 @@
   array_utils::gather(vert_normals, corner_verts, r_loop_normals, 1024);
 
   /* This first loop check which edges are actually smooth, and compute edge vectors. */
-<<<<<<< HEAD
   build_edge_to_loop_map(faces,
                          corner_verts,
                          corner_edges,
                          Span<bool>(sharp_faces, sharp_faces ? faces.size() : 0),
                          Span<bool>(sharp_edges, sharp_edges ? edges.size() : 0),
                          edge_to_loops);
-=======
-  mesh_edges_sharp_tag(faces,
-                       corner_verts,
-                       corner_edges,
-                       loop_to_face_map,
-                       face_normals,
-                       Span<bool>(sharp_faces, sharp_faces ? faces.size() : 0),
-                       Span<bool>(sharp_edges, sharp_edges ? edges.size() : 0),
-                       check_angle,
-                       split_angle,
-                       edge_to_loops,
-                       {});
->>>>>>> e3fd80dd
 
   Vector<int> single_corners;
   Vector<int> fan_corners;
