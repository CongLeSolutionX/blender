--- conflicted
+++ resolved
@@ -340,19 +340,12 @@
 
   /* Isolate task because a mutex is locked and computing normals is multi-threaded. */
   blender::threading::isolate_task([&]() {
-<<<<<<< HEAD
-    Mesh &mesh_mutable = *const_cast<Mesh *>(mesh);
-    const Span<float3> positions = mesh_mutable.vert_positions();
-    const blender::OffsetIndices polys = mesh_mutable.polys();
-    const Span<int> corner_verts = mesh_mutable.corner_verts();
-=======
     const Span<float3> positions = this->vert_positions();
-    const Span<MPoly> polys = this->polys();
+    const blender::OffsetIndices polys = this->polys();
     const Span<int> corner_verts = this->corner_verts();
->>>>>>> 806c3046
 
     this->runtime->vert_normals.reinitialize(positions.size());
-    this->runtime->poly_normals.reinitialize(polys.size());
+    this->runtime->poly_normals.reinitialize(polys.ranges_num());
     blender::bke::mesh::normals_calc_poly_vert(
         positions, polys, corner_verts, this->runtime->poly_normals, this->runtime->vert_normals);
 
@@ -378,26 +371,13 @@
 
   /* Isolate task because a mutex is locked and computing normals is multi-threaded. */
   blender::threading::isolate_task([&]() {
-<<<<<<< HEAD
-    Mesh &mesh_mutable = *const_cast<Mesh *>(mesh);
-    const Span<float3> positions = mesh_mutable.vert_positions();
-    const Span<int> corner_verts = mesh_mutable.corner_verts();
-=======
     const Span<float3> positions = this->vert_positions();
-    const Span<MPoly> polys = this->polys();
+    const blender::OffsetIndices polys = this->polys();
     const Span<int> corner_verts = this->corner_verts();
->>>>>>> 806c3046
-
-    this->runtime->poly_normals.reinitialize(polys.size());
+
+    this->runtime->poly_normals.reinitialize(polys.ranges_num());
     blender::bke::mesh::normals_calc_polys(
-<<<<<<< HEAD
-        positions,
-        mesh_mutable.polys(),
-        corner_verts,
-        {reinterpret_cast<float3 *>(poly_normals), mesh->totpoly});
-=======
         positions, polys, corner_verts, this->runtime->poly_normals);
->>>>>>> 806c3046
 
     this->runtime->poly_normals_dirty = false;
   });
