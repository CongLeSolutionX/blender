--- conflicted
+++ resolved
@@ -165,23 +165,13 @@
  * polygon See Graphics Gems for
  * computing newell normal.
  */
-<<<<<<< HEAD
-static void mesh_calc_ngon_normal(const MPoly *mpoly,
+static void mesh_calc_ngon_normal(const MPoly *poly,
                                   const int *poly_verts,
                                   const float (*positions)[3],
                                   float r_normal[3])
 {
-  const int nverts = mpoly->totloop;
+  const int nverts = poly->totloop;
   const float *v_prev = positions[poly_verts[nverts - 1]];
-=======
-static void mesh_calc_ngon_normal(const MPoly *poly,
-                                  const MLoop *loopstart,
-                                  const float (*positions)[3],
-                                  float r_normal[3])
-{
-  const int nverts = poly->totloop;
-  const float *v_prev = positions[loopstart[nverts - 1].v];
->>>>>>> 2a9f792c
   const float *v_curr;
 
   zero_v3(r_normal);
@@ -198,23 +188,13 @@
   }
 }
 
-<<<<<<< HEAD
-void BKE_mesh_calc_poly_normal(const MPoly *mpoly,
+void BKE_mesh_calc_poly_normal(const MPoly *poly,
                                const int *poly_verts,
                                const float (*vert_positions)[3],
                                float r_no[3])
 {
-  if (mpoly->totloop > 4) {
-    mesh_calc_ngon_normal(mpoly, poly_verts, vert_positions, r_no);
-=======
-void BKE_mesh_calc_poly_normal(const MPoly *poly,
-                               const MLoop *loopstart,
-                               const float (*vert_positions)[3],
-                               float r_no[3])
-{
   if (poly->totloop > 4) {
-    mesh_calc_ngon_normal(poly, loopstart, vert_positions, r_no);
->>>>>>> 2a9f792c
+    mesh_calc_ngon_normal(poly, poly_verts, vert_positions, r_no);
   }
   else if (poly->totloop == 3) {
     normal_tri_v3(r_no,
@@ -262,15 +242,9 @@
                                 float (*r_poly_normals)[3])
 {
   calculate_normals_poly({reinterpret_cast<const float3 *>(vert_positions), verts_num},
-<<<<<<< HEAD
-                         {mpoly, mpoly_len},
+                         {polys, polys_len},
                          {corner_verts, mloop_len},
-                         {reinterpret_cast<float3 *>(r_poly_normals), mpoly_len});
-=======
-                         {polys, polys_len},
-                         {mloop, mloop_len},
                          {reinterpret_cast<float3 *>(r_poly_normals), polys_len});
->>>>>>> 2a9f792c
 }
 
 /** \} */
@@ -382,15 +356,9 @@
                                            float (*r_vert_normals)[3])
 {
   calculate_normals_poly_and_vert({reinterpret_cast<const float3 *>(vert_positions), mvert_len},
-<<<<<<< HEAD
-                                  {mpoly, mpoly_len},
+                                  {polys, polys_len},
                                   {corner_verts, mloop_len},
-                                  {reinterpret_cast<float3 *>(r_poly_normals), mpoly_len},
-=======
-                                  {polys, polys_len},
-                                  {mloop, mloop_len},
                                   {reinterpret_cast<float3 *>(r_poly_normals), polys_len},
->>>>>>> 2a9f792c
                                   {reinterpret_cast<float3 *>(r_vert_normals), mvert_len});
 }
 
@@ -916,14 +884,9 @@
   const Array<int> loop_to_poly = mesh_topology::build_loop_to_poly_map({polys, numPolys},
                                                                         numLoops);
 
-<<<<<<< HEAD
-  mesh_edges_sharp_tag({mpolys, numPolys},
+  mesh_edges_sharp_tag({polys, numPolys},
                        {corner_verts, numLoops},
                        {corner_edges, numLoops},
-=======
-  mesh_edges_sharp_tag({polys, numPolys},
-                       {mloops, numLoops},
->>>>>>> 2a9f792c
                        loop_to_poly,
                        {reinterpret_cast<const float3 *>(poly_normals), numPolys},
                        Span<bool>(sharp_edges, numEdges),
@@ -1277,14 +1240,9 @@
  * Needed because cyclic smooth fans have no obvious 'entry point',
  * and yet we need to walk them once, and only once.
  */
-<<<<<<< HEAD
 static bool loop_split_generator_check_cyclic_smooth_fan(const Span<int> corner_verts,
                                                          const Span<int> corner_edges,
-                                                         const Span<MPoly> mpolys,
-=======
-static bool loop_split_generator_check_cyclic_smooth_fan(const Span<MLoop> mloops,
                                                          const Span<MPoly> polys,
->>>>>>> 2a9f792c
                                                          const Span<int2> edge_to_loops,
                                                          const Span<int> loop_to_poly,
                                                          const int *e2l_prev,
@@ -1317,13 +1275,8 @@
 
   while (true) {
     /* Find next loop of the smooth fan. */
-<<<<<<< HEAD
     loop_manifold_fan_around_vert_next(corner_verts,
-                                       mpolys,
-=======
-    loop_manifold_fan_around_vert_next(mloops,
                                        polys,
->>>>>>> 2a9f792c
                                        loop_to_poly,
                                        e2lfan_curr,
                                        mv_pivot_index,
@@ -1396,9 +1349,9 @@
 #if 0
       printf("Checking loop %d / edge %u / vert %u (sharp edge: %d, skiploop: %d)",
              ml_curr_index,
-             loops[ml_curr_index].e,
-             loops[ml_curr_index].v,
-             IS_EDGE_SHARP(edge_to_loops[loops[ml_curr_index].e]),
+             corner_edges[ml_curr_index],
+             corner_verts[ml_curr_index],
+             IS_EDGE_SHARP(edge_to_loops[corner_edges[ml_curr_index]]),
              skip_loops[ml_curr_index]);
 #endif
 
@@ -1412,7 +1365,6 @@
        * However, this would complicate the code, add more memory usage, and despite its logical
        * complexity, #loop_manifold_fan_around_vert_next() is quite cheap in term of CPU cycles,
        * so really think it's not worth it. */
-<<<<<<< HEAD
       if (!IS_EDGE_SHARP(edge_to_loops[corner_edges[ml_curr_index]]) &&
           (skip_loops[ml_curr_index] || !loop_split_generator_check_cyclic_smooth_fan(
                                             corner_verts,
@@ -1424,20 +1376,7 @@
                                             skip_loops,
                                             ml_curr_index,
                                             ml_prev_index,
-                                            mp_index))) {
-=======
-      if (!IS_EDGE_SHARP(edge_to_loops[loops[ml_curr_index].e]) &&
-          (skip_loops[ml_curr_index] ||
-           !loop_split_generator_check_cyclic_smooth_fan(loops,
-                                                         polys,
-                                                         edge_to_loops,
-                                                         loop_to_poly,
-                                                         edge_to_loops[loops[ml_prev_index].e],
-                                                         skip_loops,
-                                                         ml_curr_index,
-                                                         ml_prev_index,
-                                                         poly_index))) {
->>>>>>> 2a9f792c
+                                            poly_index))) {
         // printf("SKIPPING!\n");
       }
       else {
@@ -1603,28 +1542,16 @@
     BKE_lnor_spacearr_init(r_lnors_spacearr, numLoops, MLNOR_SPACEARR_LOOP_INDEX);
   }
 
-<<<<<<< HEAD
-  const Span<MPoly> polys(mpolys, numPolys);
-=======
-  const Span<MLoop> loops(mloops, numLoops);
->>>>>>> 2a9f792c
-
   /* Init data common to all tasks. */
   LoopSplitTaskDataCommon common_data;
   common_data.lnors_spacearr = r_lnors_spacearr;
   common_data.loop_normals = {reinterpret_cast<float3 *>(r_loop_normals), numLoops};
   common_data.clnors_data = {reinterpret_cast<short2 *>(clnors_data), clnors_data ? numLoops : 0};
   common_data.positions = {reinterpret_cast<const float3 *>(vert_positions), numVerts};
-<<<<<<< HEAD
-  common_data.edges = {medges, numEdges};
-  common_data.polys = polys;
+  common_data.edges = {edges, numEdges};
+  common_data.polys = {polys, numPolys};
   common_data.corner_verts = {corner_verts, numLoops};
   common_data.corner_edges = {corner_edges, numLoops};
-=======
-  common_data.edges = {edges, numEdges};
-  common_data.polys = {polys, numPolys};
-  common_data.loops = loops;
->>>>>>> 2a9f792c
   common_data.edge_to_loops = edge_to_loops;
   common_data.loop_to_poly = loop_to_poly;
   common_data.poly_normals = {reinterpret_cast<const float3 *>(poly_normals), numPolys};
@@ -1642,14 +1569,9 @@
   });
 
   /* This first loop check which edges are actually smooth, and compute edge vectors. */
-<<<<<<< HEAD
-  mesh_edges_sharp_tag(polys,
+  mesh_edges_sharp_tag({polys, numPolys},
                        {corner_verts, numLoops},
                        {corner_edges, numLoops},
-=======
-  mesh_edges_sharp_tag({polys, numPolys},
-                       loops,
->>>>>>> 2a9f792c
                        loop_to_poly,
                        {reinterpret_cast<const float3 *>(poly_normals), numPolys},
                        Span<bool>(sharp_edges, sharp_edges ? numEdges : 0),
@@ -1822,19 +1744,13 @@
            * previous loop's face and current's one as sharp.
            * We know those two loops do not point to the same edge,
            * since we do not allow reversed winding in a same smooth fan. */
-<<<<<<< HEAD
-          const MPoly *mp = &mpolys[loop_to_poly[lidx]];
-          const int mlp = (lidx == mp->loopstart) ? mp->loopstart + mp->totloop - 1 : lidx - 1;
+          const MPoly *poly = &polys[loop_to_poly[lidx]];
+          const int mlp = (lidx == poly->loopstart) ? poly->loopstart + poly->totloop - 1 :
+                                                      lidx - 1;
           const int edge = corner_edges[lidx];
           const int edge_p = corner_edges[mlp];
           const int prev_edge = corner_edges[corner_prev];
           sharp_edges[prev_edge == edge_p ? prev_edge : edge] = true;
-=======
-          const MPoly *poly = &polys[loop_to_poly[lidx]];
-          const MLoop *mlp =
-              &mloops[(lidx == poly->loopstart) ? poly->loopstart + poly->totloop - 1 : lidx - 1];
-          sharp_edges[(prev_ml->e == mlp->e) ? prev_ml->e : ml->e] = true;
->>>>>>> 2a9f792c
 
           org_nor = nor;
         }
@@ -1854,19 +1770,13 @@
         float *nor = r_custom_loop_normals[lidx];
 
         if (dot_v3v3(org_nor, nor) < LNOR_SPACE_TRIGO_THRESHOLD) {
-<<<<<<< HEAD
-          const MPoly *mp = &mpolys[loop_to_poly[lidx]];
-          const int mlp = (lidx == mp->loopstart) ? mp->loopstart + mp->totloop - 1 : lidx - 1;
+          const MPoly *poly = &polys[loop_to_poly[lidx]];
+          const int mlp = (lidx == poly->loopstart) ? poly->loopstart + poly->totloop - 1 :
+                                                      lidx - 1;
           const int edge = corner_edges[lidx];
           const int edge_p = corner_edges[mlp];
           const int prev_edge = corner_edges[corner_prev];
           sharp_edges[prev_edge == edge_p ? prev_edge : edge] = true;
-=======
-          const MPoly *poly = &polys[loop_to_poly[lidx]];
-          const MLoop *mlp =
-              &mloops[(lidx == poly->loopstart) ? poly->loopstart + poly->totloop - 1 : lidx - 1];
-          sharp_edges[(prev_ml->e == mlp->e) ? prev_ml->e : ml->e] = true;
->>>>>>> 2a9f792c
         }
       }
     }
