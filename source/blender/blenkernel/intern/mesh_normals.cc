--- conflicted
+++ resolved
@@ -1477,17 +1477,10 @@
     int poly_index;
 
     for (poly_index = 0; poly_index < numPolys; poly_index++) {
-<<<<<<< HEAD
-      const MPoly *mp = &polys[poly_index];
-      int ml_index = mp->loopstart;
-      const int ml_index_end = ml_index + mp->totloop;
-      const bool is_poly_flat = sharp_faces && sharp_faces[poly_index];
-=======
       const MPoly &poly = polys[poly_index];
       int ml_index = poly.loopstart;
       const int ml_index_end = ml_index + poly.totloop;
-      const bool is_poly_flat = ((poly.flag & ME_SMOOTH) == 0);
->>>>>>> 915ff8d1
+      const bool is_poly_flat = sharp_faces && sharp_faces[poly_index];
 
       for (; ml_index < ml_index_end; ml_index++) {
         if (is_poly_flat) {
