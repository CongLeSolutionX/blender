/* SPDX-License-Identifier: GPL-2.0-or-later
 * Copyright 2001-2002 NaN Holding BV. All rights reserved. */

/** \file
 * \ingroup bke
 *
 * Mesh normal calculation functions.
 *
 * \see bmesh_mesh_normals.c for the equivalent #BMesh functionality.
 */

#include <climits>

#include "MEM_guardedalloc.h"

#include "DNA_mesh_types.h"
#include "DNA_meshdata_types.h"

#include "BLI_alloca.h"
#include "BLI_bit_vector.hh"
#include "BLI_linklist.h"
#include "BLI_linklist_stack.h"
#include "BLI_math.h"
#include "BLI_math_vector_types.hh"
#include "BLI_memarena.h"
#include "BLI_span.hh"
#include "BLI_stack.h"
#include "BLI_task.h"
#include "BLI_task.hh"
#include "BLI_timeit.hh"
#include "BLI_utildefines.h"

#include "BKE_attribute.hh"
#include "BKE_customdata.h"
#include "BKE_editmesh_cache.h"
#include "BKE_global.h"
#include "BKE_mesh.h"
#include "BKE_mesh_mapping.h"

#include "atomic_ops.h"

using blender::BitVector;
using blender::float3;
using blender::int2;
using blender::MutableBitSpan;
using blender::MutableSpan;
using blender::short2;
using blender::Span;
using blender::VArray;

// #define DEBUG_TIME

#ifdef DEBUG_TIME
#  include "BLI_timeit.hh"
#endif

/* -------------------------------------------------------------------- */
/** \name Private Utility Functions
 * \{ */

/**
 * A thread-safe version of #add_v3_v3 that uses a spin-lock.
 *
 * \note Avoid using this when the chance of contention is high.
 */
static void add_v3_v3_atomic(float r[3], const float a[3])
{
#define FLT_EQ_NONAN(_fa, _fb) (*((const uint32_t *)&_fa) == *((const uint32_t *)&_fb))

  float virtual_lock = r[0];
  while (true) {
    /* This loops until following conditions are met:
     * - `r[0]` has same value as virtual_lock (i.e. it did not change since last try).
     * - `r[0]` was not `FLT_MAX`, i.e. it was not locked by another thread. */
    const float test_lock = atomic_cas_float(&r[0], virtual_lock, FLT_MAX);
    if (_ATOMIC_LIKELY(FLT_EQ_NONAN(test_lock, virtual_lock) && (test_lock != FLT_MAX))) {
      break;
    }
    virtual_lock = test_lock;
  }
  virtual_lock += a[0];
  r[1] += a[1];
  r[2] += a[2];

  /* Second atomic operation to 'release'
   * our lock on that vector and set its first scalar value. */
  /* Note that we do not need to loop here, since we 'locked' `r[0]`,
   * nobody should have changed it in the mean time. */
  virtual_lock = atomic_cas_float(&r[0], FLT_MAX, virtual_lock);
  BLI_assert(virtual_lock == FLT_MAX);

#undef FLT_EQ_NONAN
}

/** \} */

/* -------------------------------------------------------------------- */
/** \name Public Utility Functions
 *
 * Related to managing normals but not directly related to calculating normals.
 * \{ */

void BKE_mesh_normals_tag_dirty(Mesh *mesh)
{
  mesh->runtime->vert_normals_dirty = true;
  mesh->runtime->poly_normals_dirty = true;
}

float (*BKE_mesh_vert_normals_for_write(Mesh *mesh))[3]
{
  if (mesh->runtime->vert_normals == nullptr) {
    mesh->runtime->vert_normals = (float(*)[3])MEM_malloc_arrayN(
        mesh->totvert, sizeof(float[3]), __func__);
  }

  BLI_assert(MEM_allocN_len(mesh->runtime->vert_normals) >= sizeof(float[3]) * mesh->totvert);

  return mesh->runtime->vert_normals;
}

float (*BKE_mesh_poly_normals_for_write(Mesh *mesh))[3]
{
  if (mesh->runtime->poly_normals == nullptr) {
    mesh->runtime->poly_normals = (float(*)[3])MEM_malloc_arrayN(
        mesh->totpoly, sizeof(float[3]), __func__);
  }

  BLI_assert(MEM_allocN_len(mesh->runtime->poly_normals) >= sizeof(float[3]) * mesh->totpoly);

  return mesh->runtime->poly_normals;
}

void BKE_mesh_vert_normals_clear_dirty(Mesh *mesh)
{
  mesh->runtime->vert_normals_dirty = false;
  BLI_assert(mesh->runtime->vert_normals || mesh->totvert == 0);
}

void BKE_mesh_poly_normals_clear_dirty(Mesh *mesh)
{
  mesh->runtime->poly_normals_dirty = false;
  BLI_assert(mesh->runtime->poly_normals || mesh->totpoly == 0);
}

bool BKE_mesh_vert_normals_are_dirty(const Mesh *mesh)
{
  return mesh->runtime->vert_normals_dirty;
}

bool BKE_mesh_poly_normals_are_dirty(const Mesh *mesh)
{
  return mesh->runtime->poly_normals_dirty;
}

/** \} */

/* -------------------------------------------------------------------- */
/** \name Mesh Normal Calculation (Polygons)
 * \{ */

/*
 * COMPUTE POLY NORMAL
 *
 * Computes the normal of a planar
 * polygon See Graphics Gems for
 * computing newell normal.
 */
static void mesh_calc_ngon_normal(const MPoly *poly,
                                  const int *poly_verts,
                                  const float (*positions)[3],
                                  float r_normal[3])
{
  const int nverts = poly->totloop;
  const float *v_prev = positions[poly_verts[nverts - 1]];
  const float *v_curr;

  zero_v3(r_normal);

  /* Newell's Method */
  for (int i = 0; i < nverts; i++) {
    v_curr = positions[poly_verts[i]];
    add_newell_cross_v3_v3v3(r_normal, v_prev, v_curr);
    v_prev = v_curr;
  }

  if (UNLIKELY(normalize_v3(r_normal) == 0.0f)) {
    r_normal[2] = 1.0f; /* other axis set to 0.0 */
  }
}

void BKE_mesh_calc_poly_normal(const MPoly *poly,
                               const int *poly_verts,
                               const float (*vert_positions)[3],
                               float r_no[3])
{
  if (poly->totloop > 4) {
    mesh_calc_ngon_normal(poly, poly_verts, vert_positions, r_no);
  }
  else if (poly->totloop == 3) {
    normal_tri_v3(r_no,
                  vert_positions[poly_verts[0]],
                  vert_positions[poly_verts[1]],
                  vert_positions[poly_verts[2]]);
  }
  else if (poly->totloop == 4) {
    normal_quad_v3(r_no,
                   vert_positions[poly_verts[0]],
                   vert_positions[poly_verts[1]],
                   vert_positions[poly_verts[2]],
                   vert_positions[poly_verts[3]]);
  }
  else { /* horrible, two sided face! */
    r_no[0] = 0.0;
    r_no[1] = 0.0;
    r_no[2] = 1.0;
  }
}

static void calculate_normals_poly(const Span<float3> positions,
                                   const Span<MPoly> polys,
                                   const Span<int> corner_verts,
                                   MutableSpan<float3> poly_normals)
{
  using namespace blender;
  threading::parallel_for(polys.index_range(), 1024, [&](const IndexRange range) {
    for (const int poly_i : range) {
      const MPoly &poly = polys[poly_i];
      BKE_mesh_calc_poly_normal(&poly,
                                &corner_verts[poly.loopstart],
                                reinterpret_cast<const float(*)[3]>(positions.data()),
                                poly_normals[poly_i]);
    }
  });
}

void BKE_mesh_calc_normals_poly(const float (*vert_positions)[3],
                                const int verts_num,
                                const int *corner_verts,
                                const int mloop_len,
                                const MPoly *polys,
                                int polys_len,
                                float (*r_poly_normals)[3])
{
  calculate_normals_poly({reinterpret_cast<const float3 *>(vert_positions), verts_num},
                         {polys, polys_len},
                         {corner_verts, mloop_len},
                         {reinterpret_cast<float3 *>(r_poly_normals), polys_len});
}

/** \} */

/* -------------------------------------------------------------------- */
/** \name Mesh Normal Calculation (Polygons & Vertices)
 *
 * Take care making optimizations to this function as improvements to low-poly
 * meshes can slow down high-poly meshes. For details on performance, see D11993.
 * \{ */

static void calculate_normals_poly_and_vert(const Span<float3> positions,
                                            const Span<MPoly> polys,
                                            const Span<int> corner_verts,
                                            MutableSpan<float3> poly_normals,
                                            MutableSpan<float3> vert_normals)
{
  using namespace blender;

  /* Zero the vertex normal array for accumulation. */
  {
    memset(vert_normals.data(), 0, vert_normals.as_span().size_in_bytes());
  }

  /* Compute poly normals, accumulating them into vertex normals. */
  {
    threading::parallel_for(polys.index_range(), 1024, [&](const IndexRange range) {
      for (const int poly_i : range) {
        const MPoly &poly = polys[poly_i];
        const Span<int> poly_verts = corner_verts.slice(poly.loopstart, poly.totloop);

        float3 &pnor = poly_normals[poly_i];

        const int i_end = poly.totloop - 1;

        /* Polygon Normal and edge-vector. */
        /* Inline version of #BKE_mesh_calc_poly_normal, also does edge-vectors. */
        {
          zero_v3(pnor);
          /* Newell's Method */
          const float *v_curr = positions[poly_verts[i_end]];
          for (int i_next = 0; i_next <= i_end; i_next++) {
            const float *v_next = positions[poly_verts[i_next]];
            add_newell_cross_v3_v3v3(pnor, v_curr, v_next);
            v_curr = v_next;
          }
          if (UNLIKELY(normalize_v3(pnor) == 0.0f)) {
            pnor[2] = 1.0f; /* Other axes set to zero. */
          }
        }

        /* Accumulate angle weighted face normal into the vertex normal. */
        /* Inline version of #accumulate_vertex_normals_poly_v3. */
        {
          float edvec_prev[3], edvec_next[3], edvec_end[3];
          const float *v_curr = positions[poly_verts[i_end]];
          sub_v3_v3v3(edvec_prev, positions[poly_verts[i_end - 1]], v_curr);
          normalize_v3(edvec_prev);
          copy_v3_v3(edvec_end, edvec_prev);

          for (int i_next = 0, i_curr = i_end; i_next <= i_end; i_curr = i_next++) {
            const float *v_next = positions[poly_verts[i_next]];

            /* Skip an extra normalization by reusing the first calculated edge. */
            if (i_next != i_end) {
              sub_v3_v3v3(edvec_next, v_curr, v_next);
              normalize_v3(edvec_next);
            }
            else {
              copy_v3_v3(edvec_next, edvec_end);
            }

            /* Calculate angle between the two poly edges incident on this vertex. */
            const float fac = saacos(-dot_v3v3(edvec_prev, edvec_next));
            const float vnor_add[3] = {pnor[0] * fac, pnor[1] * fac, pnor[2] * fac};

            float *vnor = vert_normals[poly_verts[i_curr]];
            add_v3_v3_atomic(vnor, vnor_add);
            v_curr = v_next;
            copy_v3_v3(edvec_prev, edvec_next);
          }
        }
      }
    });
  }

  /* Normalize and validate computed vertex normals. */
  {
    threading::parallel_for(positions.index_range(), 1024, [&](const IndexRange range) {
      for (const int vert_i : range) {
        float *no = vert_normals[vert_i];

        if (UNLIKELY(normalize_v3(no) == 0.0f)) {
          /* Following Mesh convention; we use vertex coordinate itself for normal in this case. */
          normalize_v3_v3(no, positions[vert_i]);
        }
      }
    });
  }
}

void BKE_mesh_calc_normals_poly_and_vertex(const float (*vert_positions)[3],
                                           const int mvert_len,
                                           const int *corner_verts,
                                           const int mloop_len,
                                           const MPoly *polys,
                                           const int polys_len,
                                           float (*r_poly_normals)[3],
                                           float (*r_vert_normals)[3])
{
  calculate_normals_poly_and_vert({reinterpret_cast<const float3 *>(vert_positions), mvert_len},
                                  {polys, polys_len},
                                  {corner_verts, mloop_len},
                                  {reinterpret_cast<float3 *>(r_poly_normals), polys_len},
                                  {reinterpret_cast<float3 *>(r_vert_normals), mvert_len});
}

/** \} */

/* -------------------------------------------------------------------- */
/** \name Mesh Normal Calculation
 * \{ */

const float (*BKE_mesh_vert_normals_ensure(const Mesh *mesh))[3]
{
  if (!BKE_mesh_vert_normals_are_dirty(mesh)) {
    BLI_assert(mesh->runtime->vert_normals != nullptr || mesh->totvert == 0);
    return mesh->runtime->vert_normals;
  }

  if (mesh->totvert == 0) {
    return nullptr;
  }

  std::lock_guard lock{mesh->runtime->normals_mutex};
  if (!BKE_mesh_vert_normals_are_dirty(mesh)) {
    BLI_assert(mesh->runtime->vert_normals != nullptr);
    return mesh->runtime->vert_normals;
  }

  float(*vert_normals)[3];
  float(*poly_normals)[3];

  /* Isolate task because a mutex is locked and computing normals is multi-threaded. */
  blender::threading::isolate_task([&]() {
    Mesh &mesh_mutable = *const_cast<Mesh *>(mesh);
    const Span<float3> positions = mesh_mutable.vert_positions();
    const Span<MPoly> polys = mesh_mutable.polys();
    const Span<int> corner_verts = mesh_mutable.corner_verts();

    vert_normals = BKE_mesh_vert_normals_for_write(&mesh_mutable);
    poly_normals = BKE_mesh_poly_normals_for_write(&mesh_mutable);

    BKE_mesh_calc_normals_poly_and_vertex(reinterpret_cast<const float(*)[3]>(positions.data()),
                                          positions.size(),
                                          corner_verts.data(),
                                          corner_verts.size(),
                                          polys.data(),
                                          polys.size(),
                                          poly_normals,
                                          vert_normals);

    BKE_mesh_vert_normals_clear_dirty(&mesh_mutable);
    BKE_mesh_poly_normals_clear_dirty(&mesh_mutable);
  });

  return vert_normals;
}

const float (*BKE_mesh_poly_normals_ensure(const Mesh *mesh))[3]
{
  if (!BKE_mesh_poly_normals_are_dirty(mesh)) {
    BLI_assert(mesh->runtime->poly_normals != nullptr || mesh->totpoly == 0);
    return mesh->runtime->poly_normals;
  }

  if (mesh->totpoly == 0) {
    return nullptr;
  }

  std::lock_guard lock{mesh->runtime->normals_mutex};
  if (!BKE_mesh_poly_normals_are_dirty(mesh)) {
    BLI_assert(mesh->runtime->poly_normals != nullptr);
    return mesh->runtime->poly_normals;
  }

  float(*poly_normals)[3];

  /* Isolate task because a mutex is locked and computing normals is multi-threaded. */
  blender::threading::isolate_task([&]() {
    Mesh &mesh_mutable = *const_cast<Mesh *>(mesh);
    const Span<float3> positions = mesh_mutable.vert_positions();
    const Span<MPoly> polys = mesh_mutable.polys();
    const Span<int> corner_verts = mesh_mutable.corner_verts();

    poly_normals = BKE_mesh_poly_normals_for_write(&mesh_mutable);

    BKE_mesh_calc_normals_poly(reinterpret_cast<const float(*)[3]>(positions.data()),
                               positions.size(),
                               corner_verts.data(),
                               corner_verts.size(),
                               polys.data(),
                               polys.size(),
                               poly_normals);

    BKE_mesh_poly_normals_clear_dirty(&mesh_mutable);
  });

  return poly_normals;
}

void BKE_mesh_ensure_normals_for_display(Mesh *mesh)
{
  switch (mesh->runtime->wrapper_type) {
    case ME_WRAPPER_TYPE_SUBD:
    case ME_WRAPPER_TYPE_MDATA:
      BKE_mesh_vert_normals_ensure(mesh);
      BKE_mesh_poly_normals_ensure(mesh);
      break;
    case ME_WRAPPER_TYPE_BMESH: {
      BMEditMesh *em = mesh->edit_mesh;
      EditMeshData *emd = mesh->runtime->edit_data;
      if (emd->vertexCos) {
        BKE_editmesh_cache_ensure_vert_normals(em, emd);
        BKE_editmesh_cache_ensure_poly_normals(em, emd);
      }
      return;
    }
  }
}

void BKE_lnor_spacearr_init(MLoopNorSpaceArray *lnors_spacearr,
                            const int numLoops,
                            const char data_type)
{
  if (!(lnors_spacearr->lspacearr && lnors_spacearr->loops_pool)) {
    MemArena *mem;

    if (!lnors_spacearr->mem) {
      lnors_spacearr->mem = BLI_memarena_new(BLI_MEMARENA_STD_BUFSIZE, __func__);
    }
    mem = lnors_spacearr->mem;
    lnors_spacearr->lspacearr = (MLoopNorSpace **)BLI_memarena_calloc(
        mem, sizeof(MLoopNorSpace *) * size_t(numLoops));
    lnors_spacearr->loops_pool = (LinkNode *)BLI_memarena_alloc(
        mem, sizeof(LinkNode) * size_t(numLoops));

    lnors_spacearr->spaces_num = 0;
  }
  BLI_assert(ELEM(data_type, MLNOR_SPACEARR_BMLOOP_PTR, MLNOR_SPACEARR_LOOP_INDEX));
  lnors_spacearr->data_type = data_type;
}

void BKE_lnor_spacearr_tls_init(MLoopNorSpaceArray *lnors_spacearr,
                                MLoopNorSpaceArray *lnors_spacearr_tls)
{
  *lnors_spacearr_tls = *lnors_spacearr;
  lnors_spacearr_tls->mem = BLI_memarena_new(BLI_MEMARENA_STD_BUFSIZE, __func__);
}

void BKE_lnor_spacearr_tls_join(MLoopNorSpaceArray *lnors_spacearr,
                                MLoopNorSpaceArray *lnors_spacearr_tls)
{
  BLI_assert(lnors_spacearr->data_type == lnors_spacearr_tls->data_type);
  BLI_assert(lnors_spacearr->mem != lnors_spacearr_tls->mem);
  lnors_spacearr->spaces_num += lnors_spacearr_tls->spaces_num;
  BLI_memarena_merge(lnors_spacearr->mem, lnors_spacearr_tls->mem);
  BLI_memarena_free(lnors_spacearr_tls->mem);
  lnors_spacearr_tls->mem = nullptr;
  BKE_lnor_spacearr_clear(lnors_spacearr_tls);
}

void BKE_lnor_spacearr_clear(MLoopNorSpaceArray *lnors_spacearr)
{
  lnors_spacearr->spaces_num = 0;
  lnors_spacearr->lspacearr = nullptr;
  lnors_spacearr->loops_pool = nullptr;
  if (lnors_spacearr->mem != nullptr) {
    BLI_memarena_clear(lnors_spacearr->mem);
  }
}

void BKE_lnor_spacearr_free(MLoopNorSpaceArray *lnors_spacearr)
{
  lnors_spacearr->spaces_num = 0;
  lnors_spacearr->lspacearr = nullptr;
  lnors_spacearr->loops_pool = nullptr;
  BLI_memarena_free(lnors_spacearr->mem);
  lnors_spacearr->mem = nullptr;
}

MLoopNorSpace *BKE_lnor_space_create(MLoopNorSpaceArray *lnors_spacearr)
{
  lnors_spacearr->spaces_num++;
  return (MLoopNorSpace *)BLI_memarena_calloc(lnors_spacearr->mem, sizeof(MLoopNorSpace));
}

/* This threshold is a bit touchy (usual float precision issue), this value seems OK. */
#define LNOR_SPACE_TRIGO_THRESHOLD (1.0f - 1e-4f)

void BKE_lnor_space_define(MLoopNorSpace *lnor_space,
                           const float lnor[3],
                           float vec_ref[3],
                           float vec_other[3],
                           BLI_Stack *edge_vectors)
{
  const float pi2 = float(M_PI) * 2.0f;
  float tvec[3], dtp;
  const float dtp_ref = dot_v3v3(vec_ref, lnor);
  const float dtp_other = dot_v3v3(vec_other, lnor);

  if (UNLIKELY(fabsf(dtp_ref) >= LNOR_SPACE_TRIGO_THRESHOLD ||
               fabsf(dtp_other) >= LNOR_SPACE_TRIGO_THRESHOLD)) {
    /* If vec_ref or vec_other are too much aligned with lnor, we can't build lnor space,
     * tag it as invalid and abort. */
    lnor_space->ref_alpha = lnor_space->ref_beta = 0.0f;

    if (edge_vectors) {
      BLI_stack_clear(edge_vectors);
    }
    return;
  }

  copy_v3_v3(lnor_space->vec_lnor, lnor);

  /* Compute ref alpha, average angle of all available edge vectors to lnor. */
  if (edge_vectors) {
    float alpha = 0.0f;
    int count = 0;
    while (!BLI_stack_is_empty(edge_vectors)) {
      const float *vec = (const float *)BLI_stack_peek(edge_vectors);
      alpha += saacosf(dot_v3v3(vec, lnor));
      BLI_stack_discard(edge_vectors);
      count++;
    }
    /* NOTE: In theory, this could be `count > 2`,
     * but there is one case where we only have two edges for two loops:
     * a smooth vertex with only two edges and two faces (our Monkey's nose has that, e.g.).
     */
    BLI_assert(count >= 2); /* This piece of code shall only be called for more than one loop. */
    lnor_space->ref_alpha = alpha / float(count);
  }
  else {
    lnor_space->ref_alpha = (saacosf(dot_v3v3(vec_ref, lnor)) +
                             saacosf(dot_v3v3(vec_other, lnor))) /
                            2.0f;
  }

  /* Project vec_ref on lnor's ortho plane. */
  mul_v3_v3fl(tvec, lnor, dtp_ref);
  sub_v3_v3(vec_ref, tvec);
  normalize_v3_v3(lnor_space->vec_ref, vec_ref);

  cross_v3_v3v3(tvec, lnor, lnor_space->vec_ref);
  normalize_v3_v3(lnor_space->vec_ortho, tvec);

  /* Project vec_other on lnor's ortho plane. */
  mul_v3_v3fl(tvec, lnor, dtp_other);
  sub_v3_v3(vec_other, tvec);
  normalize_v3(vec_other);

  /* Beta is angle between ref_vec and other_vec, around lnor. */
  dtp = dot_v3v3(lnor_space->vec_ref, vec_other);
  if (LIKELY(dtp < LNOR_SPACE_TRIGO_THRESHOLD)) {
    const float beta = saacos(dtp);
    lnor_space->ref_beta = (dot_v3v3(lnor_space->vec_ortho, vec_other) < 0.0f) ? pi2 - beta : beta;
  }
  else {
    lnor_space->ref_beta = pi2;
  }
}

void BKE_lnor_space_add_loop(MLoopNorSpaceArray *lnors_spacearr,
                             MLoopNorSpace *lnor_space,
                             const int ml_index,
                             void *bm_loop,
                             const bool is_single)
{
  BLI_assert((lnors_spacearr->data_type == MLNOR_SPACEARR_LOOP_INDEX && bm_loop == nullptr) ||
             (lnors_spacearr->data_type == MLNOR_SPACEARR_BMLOOP_PTR && bm_loop != nullptr));

  lnors_spacearr->lspacearr[ml_index] = lnor_space;
  if (bm_loop == nullptr) {
    bm_loop = POINTER_FROM_INT(ml_index);
  }
  if (is_single) {
    BLI_assert(lnor_space->loops == nullptr);
    lnor_space->flags |= MLNOR_SPACE_IS_SINGLE;
    lnor_space->loops = (LinkNode *)bm_loop;
  }
  else {
    BLI_assert((lnor_space->flags & MLNOR_SPACE_IS_SINGLE) == 0);
    BLI_linklist_prepend_nlink(&lnor_space->loops, bm_loop, &lnors_spacearr->loops_pool[ml_index]);
  }
}

MINLINE float unit_short_to_float(const short val)
{
  return float(val) / float(SHRT_MAX);
}

MINLINE short unit_float_to_short(const float val)
{
  /* Rounding. */
  return short(floorf(val * float(SHRT_MAX) + 0.5f));
}

void BKE_lnor_space_custom_data_to_normal(const MLoopNorSpace *lnor_space,
                                          const short clnor_data[2],
                                          float r_custom_lnor[3])
{
  /* NOP custom normal data or invalid lnor space, return. */
  if (clnor_data[0] == 0 || lnor_space->ref_alpha == 0.0f || lnor_space->ref_beta == 0.0f) {
    copy_v3_v3(r_custom_lnor, lnor_space->vec_lnor);
    return;
  }

  {
    /* TODO: Check whether using #sincosf() gives any noticeable benefit
     * (could not even get it working under linux though)! */
    const float pi2 = float(M_PI * 2.0);
    const float alphafac = unit_short_to_float(clnor_data[0]);
    const float alpha = (alphafac > 0.0f ? lnor_space->ref_alpha : pi2 - lnor_space->ref_alpha) *
                        alphafac;
    const float betafac = unit_short_to_float(clnor_data[1]);

    mul_v3_v3fl(r_custom_lnor, lnor_space->vec_lnor, cosf(alpha));

    if (betafac == 0.0f) {
      madd_v3_v3fl(r_custom_lnor, lnor_space->vec_ref, sinf(alpha));
    }
    else {
      const float sinalpha = sinf(alpha);
      const float beta = (betafac > 0.0f ? lnor_space->ref_beta : pi2 - lnor_space->ref_beta) *
                         betafac;
      madd_v3_v3fl(r_custom_lnor, lnor_space->vec_ref, sinalpha * cosf(beta));
      madd_v3_v3fl(r_custom_lnor, lnor_space->vec_ortho, sinalpha * sinf(beta));
    }
  }
}

void BKE_lnor_space_custom_normal_to_data(const MLoopNorSpace *lnor_space,
                                          const float custom_lnor[3],
                                          short r_clnor_data[2])
{
  /* We use nullptr vector as NOP custom normal (can be simpler than giving auto-computed `lnor`).
   */
  if (is_zero_v3(custom_lnor) || compare_v3v3(lnor_space->vec_lnor, custom_lnor, 1e-4f)) {
    r_clnor_data[0] = r_clnor_data[1] = 0;
    return;
  }

  {
    const float pi2 = float(M_PI * 2.0);
    const float cos_alpha = dot_v3v3(lnor_space->vec_lnor, custom_lnor);
    float vec[3], cos_beta;
    float alpha;

    alpha = saacosf(cos_alpha);
    if (alpha > lnor_space->ref_alpha) {
      /* Note we could stick to [0, pi] range here,
       * but makes decoding more complex, not worth it. */
      r_clnor_data[0] = unit_float_to_short(-(pi2 - alpha) / (pi2 - lnor_space->ref_alpha));
    }
    else {
      r_clnor_data[0] = unit_float_to_short(alpha / lnor_space->ref_alpha);
    }

    /* Project custom lnor on (vec_ref, vec_ortho) plane. */
    mul_v3_v3fl(vec, lnor_space->vec_lnor, -cos_alpha);
    add_v3_v3(vec, custom_lnor);
    normalize_v3(vec);

    cos_beta = dot_v3v3(lnor_space->vec_ref, vec);

    if (cos_beta < LNOR_SPACE_TRIGO_THRESHOLD) {
      float beta = saacosf(cos_beta);
      if (dot_v3v3(lnor_space->vec_ortho, vec) < 0.0f) {
        beta = pi2 - beta;
      }

      if (beta > lnor_space->ref_beta) {
        r_clnor_data[1] = unit_float_to_short(-(pi2 - beta) / (pi2 - lnor_space->ref_beta));
      }
      else {
        r_clnor_data[1] = unit_float_to_short(beta / lnor_space->ref_beta);
      }
    }
    else {
      r_clnor_data[1] = 0;
    }
  }
}

#define LOOP_SPLIT_TASK_BLOCK_SIZE 1024

struct LoopSplitTaskData {
  enum class Type : int8_t {
    BlockEnd = 0, /* Set implicitly by calloc. */
    Fan = 1,
    Single = 2,
  };

  /** We have to create those outside of tasks, since #MemArena is not thread-safe. */
  MLoopNorSpace *lnor_space;
  int ml_curr_index;
  /** Also used a flag to switch between single or fan process! */
  int ml_prev_index;
  int poly_index;

  Type flag;
};

struct LoopSplitTaskDataCommon {
  /* Read/write.
   * Note we do not need to protect it, though, since two different tasks will *always* affect
   * different elements in the arrays. */
  MLoopNorSpaceArray *lnors_spacearr;
  MutableSpan<float3> loop_normals;
  MutableSpan<short2> clnors_data;

  /* Read-only. */
  Span<float3> positions;
  Span<MEdge> edges;
  Span<int> corner_verts;
  Span<int> corner_edges;
  Span<MPoly> polys;
  Span<int2> edge_to_loops;
  Span<int> loop_to_poly;
  Span<float3> poly_normals;
  Span<float3> vert_normals;
};

#define INDEX_UNSET INT_MIN
#define INDEX_INVALID -1
/* See comment about edge_to_loops below. */
#define IS_EDGE_SHARP(_e2l) ELEM((_e2l)[1], INDEX_UNSET, INDEX_INVALID)

static void mesh_edges_sharp_tag(const Span<MPoly> polys,
                                 const Span<int> corner_verts,
                                 const Span<int> corner_edges,
                                 const Span<int> loop_to_poly_map,
                                 const Span<float3> poly_normals,
                                 const Span<bool> sharp_faces,
                                 const Span<bool> sharp_edges,
                                 const bool check_angle,
                                 const float split_angle,
                                 MutableSpan<int2> edge_to_loops,
                                 MutableSpan<bool> r_sharp_edges)
{
  using namespace blender;
  const float split_angle_cos = check_angle ? cosf(split_angle) : -1.0f;
  auto poly_is_smooth = [&](const int poly_i) {
    return sharp_faces.is_empty() || !sharp_faces[poly_i];
  };

  for (const int poly_i : polys.index_range()) {
    const MPoly &poly = polys[poly_i];
    for (const int loop_index : IndexRange(poly.loopstart, poly.totloop)) {
      const int vert_i = corner_verts[loop_index];
      const int edge_i = corner_edges[loop_index];

      int2 &e2l = edge_to_loops[edge_i];

      /* Check whether current edge might be smooth or sharp */
      if ((e2l[0] | e2l[1]) == 0) {
        /* 'Empty' edge until now, set e2l[0] (and e2l[1] to INDEX_UNSET to tag it as unset). */
        e2l[0] = loop_index;
        /* We have to check this here too, else we might miss some flat faces!!! */
        e2l[1] = (poly_is_smooth(poly_i)) ? INDEX_UNSET : INDEX_INVALID;
      }
      else if (e2l[1] == INDEX_UNSET) {
        const bool is_angle_sharp = (check_angle &&
                                     dot_v3v3(poly_normals[loop_to_poly_map[e2l[0]]],
                                              poly_normals[poly_i]) < split_angle_cos);

        /* Second loop using this edge, time to test its sharpness.
         * An edge is sharp if it is tagged as such, or its face is not smooth,
         * or both poly have opposed (flipped) normals, i.e. both loops on the same edge share the
         * same vertex, or angle between both its polys' normals is above split_angle value.
         */
<<<<<<< HEAD
        if (!(poly.flag & ME_SMOOTH) || (!sharp_edges.is_empty() && sharp_edges[edge_i]) ||
            vert_i == corner_verts[e2l[0]] || is_angle_sharp) {
=======
        if (!poly_is_smooth(poly_i) || (!sharp_edges.is_empty() && sharp_edges[edge_i]) ||
            vert_i == loops[e2l[0]].v || is_angle_sharp) {
>>>>>>> 5876573e
          /* NOTE: we are sure that loop != 0 here ;). */
          e2l[1] = INDEX_INVALID;

          /* We want to avoid tagging edges as sharp when it is already defined as such by
           * other causes than angle threshold. */
          if (!r_sharp_edges.is_empty() && is_angle_sharp) {
            r_sharp_edges[edge_i] = true;
          }
        }
        else {
          e2l[1] = loop_index;
        }
      }
      else if (!IS_EDGE_SHARP(e2l)) {
        /* More than two loops using this edge, tag as sharp if not yet done. */
        e2l[1] = INDEX_INVALID;

        /* We want to avoid tagging edges as sharp when it is already defined as such by
         * other causes than angle threshold. */
        if (!r_sharp_edges.is_empty()) {
          r_sharp_edges[edge_i] = false;
        }
      }
      /* Else, edge is already 'disqualified' (i.e. sharp)! */
    }
  }
}

void BKE_edges_sharp_from_angle_set(const int numEdges,
                                    const int *corner_verts,
                                    const int *corner_edges,
                                    const int numLoops,
                                    const MPoly *polys,
                                    const float (*poly_normals)[3],
                                    const bool *sharp_faces,
                                    const int numPolys,
                                    const float split_angle,
                                    bool *sharp_edges)
{
  using namespace blender;
  using namespace blender::bke;
  if (split_angle >= float(M_PI)) {
    /* Nothing to do! */
    return;
  }

  /* Mapping edge -> loops. See #BKE_mesh_normals_loop_split for details. */
  Array<int2> edge_to_loops(numEdges, int2(0));

  /* Simple mapping from a loop to its polygon index. */
  const Array<int> loop_to_poly = mesh_topology::build_loop_to_poly_map({polys, numPolys},
                                                                        numLoops);

  mesh_edges_sharp_tag({polys, numPolys},
                       {corner_verts, numLoops},
                       {corner_edges, numLoops},
                       loop_to_poly,
                       {reinterpret_cast<const float3 *>(poly_normals), numPolys},
                       Span<bool>(sharp_faces, sharp_faces ? numPolys : 0),
                       Span<bool>(sharp_edges, numEdges),
                       true,
                       split_angle,
                       edge_to_loops,
                       {sharp_edges, numEdges});
}

static void loop_manifold_fan_around_vert_next(const Span<int> corner_verts,
                                               const Span<MPoly> polys,
                                               const Span<int> loop_to_poly,
                                               const int *e2lfan_curr,
                                               const uint mv_pivot_index,
                                               int *r_mlfan_curr_index,
                                               int *r_mlfan_vert_index,
                                               int *r_mpfan_curr_index)
{
  const int mlfan_curr_orig = *r_mlfan_curr_index;
  const uint vert_fan_orig = corner_verts[mlfan_curr_orig];

  /* WARNING: This is rather complex!
   * We have to find our next edge around the vertex (fan mode).
   * First we find the next loop, which is either previous or next to mlfan_curr_index, depending
   * whether both loops using current edge are in the same direction or not, and whether
   * mlfan_curr_index actually uses the vertex we are fanning around!
   * mlfan_curr_index is the index of mlfan_next here, and mlfan_next is not the real next one
   * (i.e. not the future `mlfan_curr`). */
  *r_mlfan_curr_index = (e2lfan_curr[0] == *r_mlfan_curr_index) ? e2lfan_curr[1] : e2lfan_curr[0];
  *r_mpfan_curr_index = loop_to_poly[*r_mlfan_curr_index];

  BLI_assert(*r_mlfan_curr_index >= 0);
  BLI_assert(*r_mpfan_curr_index >= 0);

  const uint vert_fan_next = corner_verts[*r_mlfan_curr_index];
  const MPoly &mpfan_next = polys[*r_mpfan_curr_index];
  if ((vert_fan_orig == vert_fan_next && vert_fan_orig == mv_pivot_index) ||
      !ELEM(vert_fan_orig, vert_fan_next, mv_pivot_index)) {
    /* We need the previous loop, but current one is our vertex's loop. */
    *r_mlfan_vert_index = *r_mlfan_curr_index;
    if (--(*r_mlfan_curr_index) < mpfan_next.loopstart) {
      *r_mlfan_curr_index = mpfan_next.loopstart + mpfan_next.totloop - 1;
    }
  }
  else {
    /* We need the next loop, which is also our vertex's loop. */
    if (++(*r_mlfan_curr_index) >= mpfan_next.loopstart + mpfan_next.totloop) {
      *r_mlfan_curr_index = mpfan_next.loopstart;
    }
    *r_mlfan_vert_index = *r_mlfan_curr_index;
  }
}

static void split_loop_nor_single_do(LoopSplitTaskDataCommon *common_data, LoopSplitTaskData *data)
{
  MLoopNorSpaceArray *lnors_spacearr = common_data->lnors_spacearr;
  const Span<short2> clnors_data = common_data->clnors_data;

  const Span<float3> positions = common_data->positions;
  const Span<MEdge> edges = common_data->edges;
  const Span<int> corner_verts = common_data->corner_verts;
  const Span<int> corner_edges = common_data->corner_edges;
  const Span<float3> poly_normals = common_data->poly_normals;
  MutableSpan<float3> loop_normals = common_data->loop_normals;

  MLoopNorSpace *lnor_space = data->lnor_space;
  const int ml_curr_index = data->ml_curr_index;
  const int ml_prev_index = data->ml_prev_index;
  const int poly_index = data->poly_index;

  /* Simple case (both edges around that vertex are sharp in current polygon),
   * this loop just takes its poly normal.
   */
  loop_normals[ml_curr_index] = poly_normals[poly_index];

#if 0
  printf("BASIC: handling loop %d / edge %d / vert %d / poly %d\n",
         ml_curr_index,
         loops[ml_curr_index].e,
         loops[ml_curr_index].v,
         poly_index);
#endif

  /* If needed, generate this (simple!) lnor space. */
  if (lnors_spacearr) {
    float vec_curr[3], vec_prev[3];

    const uint mv_pivot_index =
        corner_verts[ml_curr_index]; /* The vertex we are "fanning" around! */
    const MEdge *me_curr = &edges[corner_edges[ml_curr_index]];
    const int vert_2 = me_curr->v1 == mv_pivot_index ? me_curr->v2 : me_curr->v1;
    const MEdge *me_prev = &edges[corner_edges[ml_prev_index]];
    const int vert_3 = me_prev->v1 == mv_pivot_index ? me_prev->v2 : me_prev->v1;

    sub_v3_v3v3(vec_curr, positions[vert_2], positions[mv_pivot_index]);
    normalize_v3(vec_curr);
    sub_v3_v3v3(vec_prev, positions[vert_3], positions[mv_pivot_index]);
    normalize_v3(vec_prev);

    BKE_lnor_space_define(lnor_space, loop_normals[ml_curr_index], vec_curr, vec_prev, nullptr);
    /* We know there is only one loop in this space, no need to create a link-list in this case. */
    BKE_lnor_space_add_loop(lnors_spacearr, lnor_space, ml_curr_index, nullptr, true);

    if (!clnors_data.is_empty()) {
      BKE_lnor_space_custom_data_to_normal(
          lnor_space, clnors_data[ml_curr_index], loop_normals[ml_curr_index]);
    }
  }
}

static void split_loop_nor_fan_do(LoopSplitTaskDataCommon *common_data,
                                  LoopSplitTaskData *data,
                                  BLI_Stack *edge_vectors)
{
  MLoopNorSpaceArray *lnors_spacearr = common_data->lnors_spacearr;
  MutableSpan<float3> loop_normals = common_data->loop_normals;
  MutableSpan<short2> clnors_data = common_data->clnors_data;

  const Span<float3> positions = common_data->positions;
  const Span<MEdge> edges = common_data->edges;
  const Span<MPoly> polys = common_data->polys;
  const Span<int> corner_verts = common_data->corner_verts;
  const Span<int> corner_edges = common_data->corner_edges;
  const Span<int2> edge_to_loops = common_data->edge_to_loops;
  const Span<int> loop_to_poly = common_data->loop_to_poly;
  const Span<float3> poly_normals = common_data->poly_normals;

  MLoopNorSpace *lnor_space = data->lnor_space;
#if 0 /* Not needed for 'fan' loops. */
  float(*lnor)[3] = data->lnor;
#endif
  const int ml_curr_index = data->ml_curr_index;
  const int ml_prev_index = data->ml_prev_index;
  const int poly_index = data->poly_index;

  /* Sigh! we have to fan around current vertex, until we find the other non-smooth edge,
   * and accumulate face normals into the vertex!
   * Note in case this vertex has only one sharp edges, this is a waste because the normal is the
   * same as the vertex normal, but I do not see any easy way to detect that (would need to count
   * number of sharp edges per vertex, I doubt the additional memory usage would be worth it,
   * especially as it should not be a common case in real-life meshes anyway). */
  const int mv_pivot_index = corner_verts[ml_curr_index]; /* The vertex we are "fanning" around! */

  /* `ml_curr_index` would be mlfan_prev if we needed that one. */
  const MEdge *me_org = &edges[corner_edges[ml_curr_index]];

  float vec_curr[3], vec_prev[3], vec_org[3];
  float lnor[3] = {0.0f, 0.0f, 0.0f};

  /* We validate clnors data on the fly - cheapest way to do! */
  int clnors_avg[2] = {0, 0};
  short2 *clnor_ref = nullptr;
  int clnors_count = 0;
  bool clnors_invalid = false;

  /* Temp loop normal stack. */
  BLI_SMALLSTACK_DECLARE(normal, float *);
  /* Temp clnors stack. */
  BLI_SMALLSTACK_DECLARE(clnors, short *);

  /* `mlfan_vert_index` the loop of our current edge might not be the loop of our current vertex!
   */
  int mlfan_curr_index = ml_prev_index;
  int mlfan_vert_index = ml_curr_index;
  int mpfan_curr_index = poly_index;

  BLI_assert(mlfan_curr_index >= 0);
  BLI_assert(mlfan_vert_index >= 0);
  BLI_assert(mpfan_curr_index >= 0);

  /* Only need to compute previous edge's vector once, then we can just reuse old current one! */
  {
    const float3 &mv_2 = (me_org->v1 == mv_pivot_index) ? positions[me_org->v2] :
                                                          positions[me_org->v1];

    sub_v3_v3v3(vec_org, mv_2, positions[mv_pivot_index]);
    normalize_v3(vec_org);
    copy_v3_v3(vec_prev, vec_org);

    if (lnors_spacearr) {
      BLI_stack_push(edge_vectors, vec_org);
    }
  }

  // printf("FAN: vert %d, start edge %d\n", mv_pivot_index, ml_curr->e);

  while (true) {
    const MEdge *me_curr = &edges[corner_edges[mlfan_curr_index]];
    /* Compute edge vectors.
     * NOTE: We could pre-compute those into an array, in the first iteration, instead of computing
     *       them twice (or more) here. However, time gained is not worth memory and time lost,
     *       given the fact that this code should not be called that much in real-life meshes.
     */
    {
      const float3 &mv_2 = (me_curr->v1 == mv_pivot_index) ? positions[me_curr->v2] :
                                                             positions[me_curr->v1];

      sub_v3_v3v3(vec_curr, mv_2, positions[mv_pivot_index]);
      normalize_v3(vec_curr);
    }

    // printf("\thandling edge %d / loop %d\n", corner_edges[mlfan_curr_index], mlfan_curr_index);

    {
      /* Code similar to accumulate_vertex_normals_poly_v3. */
      /* Calculate angle between the two poly edges incident on this vertex. */
      const float fac = saacos(dot_v3v3(vec_curr, vec_prev));
      /* Accumulate */
      madd_v3_v3fl(lnor, poly_normals[mpfan_curr_index], fac);

      if (!clnors_data.is_empty()) {
        /* Accumulate all clnors, if they are not all equal we have to fix that! */
        short2 *clnor = &clnors_data[mlfan_vert_index];
        if (clnors_count) {
          clnors_invalid |= ((*clnor_ref)[0] != (*clnor)[0] || (*clnor_ref)[1] != (*clnor)[1]);
        }
        else {
          clnor_ref = clnor;
        }
        clnors_avg[0] += (*clnor)[0];
        clnors_avg[1] += (*clnor)[1];
        clnors_count++;
        /* We store here a pointer to all custom loop_normals processed. */
        BLI_SMALLSTACK_PUSH(clnors, (short *)*clnor);
      }
    }

    /* We store here a pointer to all loop-normals processed. */
    BLI_SMALLSTACK_PUSH(normal, (float *)(loop_normals[mlfan_vert_index]));

    if (lnors_spacearr) {
      /* Assign current lnor space to current 'vertex' loop. */
      BKE_lnor_space_add_loop(lnors_spacearr, lnor_space, mlfan_vert_index, nullptr, false);
      if (me_curr != me_org) {
        /* We store here all edges-normalized vectors processed. */
        BLI_stack_push(edge_vectors, vec_curr);
      }
    }

    if (IS_EDGE_SHARP(edge_to_loops[corner_edges[mlfan_curr_index]]) || (me_curr == me_org)) {
      /* Current edge is sharp and we have finished with this fan of faces around this vert,
       * or this vert is smooth, and we have completed a full turn around it. */
      // printf("FAN: Finished!\n");
      break;
    }

    copy_v3_v3(vec_prev, vec_curr);

    /* Find next loop of the smooth fan. */
    loop_manifold_fan_around_vert_next(corner_verts,
                                       polys,
                                       loop_to_poly,
                                       edge_to_loops[corner_edges[mlfan_curr_index]],
                                       mv_pivot_index,
                                       &mlfan_curr_index,
                                       &mlfan_vert_index,
                                       &mpfan_curr_index);
  }

  {
    float lnor_len = normalize_v3(lnor);

    /* If we are generating lnor spacearr, we can now define the one for this fan,
     * and optionally compute final lnor from custom data too!
     */
    if (lnors_spacearr) {
      if (UNLIKELY(lnor_len == 0.0f)) {
        /* Use vertex normal as fallback! */
        copy_v3_v3(lnor, loop_normals[mlfan_vert_index]);
        lnor_len = 1.0f;
      }

      BKE_lnor_space_define(lnor_space, lnor, vec_org, vec_curr, edge_vectors);

      if (!clnors_data.is_empty()) {
        if (clnors_invalid) {
          short *clnor;

          clnors_avg[0] /= clnors_count;
          clnors_avg[1] /= clnors_count;
          /* Fix/update all clnors of this fan with computed average value. */
          if (G.debug & G_DEBUG) {
            printf("Invalid clnors in this fan!\n");
          }
          while ((clnor = (short *)BLI_SMALLSTACK_POP(clnors))) {
            // print_v2("org clnor", clnor);
            clnor[0] = short(clnors_avg[0]);
            clnor[1] = short(clnors_avg[1]);
          }
          // print_v2("new clnors", clnors_avg);
        }
        /* Extra bonus: since small-stack is local to this function,
         * no more need to empty it at all cost! */

        BKE_lnor_space_custom_data_to_normal(lnor_space, *clnor_ref, lnor);
      }
    }

    /* In case we get a zero normal here, just use vertex normal already set! */
    if (LIKELY(lnor_len != 0.0f)) {
      /* Copy back the final computed normal into all related loop-normals. */
      float *nor;

      while ((nor = (float *)BLI_SMALLSTACK_POP(normal))) {
        copy_v3_v3(nor, lnor);
      }
    }
    /* Extra bonus: since small-stack is local to this function,
     * no more need to empty it at all cost! */
  }
}

static void loop_split_worker_do(LoopSplitTaskDataCommon *common_data,
                                 LoopSplitTaskData *data,
                                 BLI_Stack *edge_vectors)
{
  if (data->flag == LoopSplitTaskData::Type::Fan) {
    BLI_assert((edge_vectors == nullptr) || BLI_stack_is_empty(edge_vectors));
    split_loop_nor_fan_do(common_data, data, edge_vectors);
  }
  else {
    /* No need for edge_vectors for 'single' case! */
    split_loop_nor_single_do(common_data, data);
  }
}

static void loop_split_worker(TaskPool *__restrict pool, void *taskdata)
{
  LoopSplitTaskDataCommon *common_data = (LoopSplitTaskDataCommon *)BLI_task_pool_user_data(pool);
  LoopSplitTaskData *data = (LoopSplitTaskData *)taskdata;

  /* Temp edge vectors stack, only used when computing lnor spacearr. */
  BLI_Stack *edge_vectors = common_data->lnors_spacearr ?
                                BLI_stack_new(sizeof(float[3]), __func__) :
                                nullptr;

  for (int i = 0; i < LOOP_SPLIT_TASK_BLOCK_SIZE; i++, data++) {
    if (data->flag == LoopSplitTaskData::Type::BlockEnd) {
      break;
    }
    loop_split_worker_do(common_data, data, edge_vectors);
  }

  if (edge_vectors) {
    BLI_stack_free(edge_vectors);
  }
}

/**
 * Check whether given loop is part of an unknown-so-far cyclic smooth fan, or not.
 * Needed because cyclic smooth fans have no obvious 'entry point',
 * and yet we need to walk them once, and only once.
 */
static bool loop_split_generator_check_cyclic_smooth_fan(const Span<int> corner_verts,
                                                         const Span<int> corner_edges,
                                                         const Span<MPoly> polys,
                                                         const Span<int2> edge_to_loops,
                                                         const Span<int> loop_to_poly,
                                                         const int *e2l_prev,
                                                         MutableBitSpan skip_loops,
                                                         const int ml_curr_index,
                                                         const int ml_prev_index,
                                                         const int mp_curr_index)
{
  /* The vertex we are "fanning" around! */
  const uint mv_pivot_index = corner_verts[ml_curr_index];

  const int *e2lfan_curr = e2l_prev;
  if (IS_EDGE_SHARP(e2lfan_curr)) {
    /* Sharp loop, so not a cyclic smooth fan. */
    return false;
  }

  /* `mlfan_vert_index` the loop of our current edge might not be the loop of our current vertex!
   */
  int mlfan_curr_index = ml_prev_index;
  int mlfan_vert_index = ml_curr_index;
  int mpfan_curr_index = mp_curr_index;

  BLI_assert(mlfan_curr_index >= 0);
  BLI_assert(mlfan_vert_index >= 0);
  BLI_assert(mpfan_curr_index >= 0);

  BLI_assert(!skip_loops[mlfan_vert_index]);
  skip_loops[mlfan_vert_index].set();

  while (true) {
    /* Find next loop of the smooth fan. */
    loop_manifold_fan_around_vert_next(corner_verts,
                                       polys,
                                       loop_to_poly,
                                       e2lfan_curr,
                                       mv_pivot_index,
                                       &mlfan_curr_index,
                                       &mlfan_vert_index,
                                       &mpfan_curr_index);

    e2lfan_curr = edge_to_loops[corner_edges[mlfan_curr_index]];

    if (IS_EDGE_SHARP(e2lfan_curr)) {
      /* Sharp loop/edge, so not a cyclic smooth fan. */
      return false;
    }
    /* Smooth loop/edge. */
    if (skip_loops[mlfan_vert_index]) {
      if (mlfan_vert_index == ml_curr_index) {
        /* We walked around a whole cyclic smooth fan without finding any already-processed loop,
         * means we can use initial current / previous edge as start for this smooth fan. */
        return true;
      }
      /* Already checked in some previous looping, we can abort. */
      return false;
    }

    /* We can skip it in future, and keep checking the smooth fan. */
    skip_loops[mlfan_vert_index].set();
  }
}

static void loop_split_generator(TaskPool *pool, LoopSplitTaskDataCommon *common_data)
{
  using namespace blender;
  using namespace blender::bke;
  MLoopNorSpaceArray *lnors_spacearr = common_data->lnors_spacearr;

  const Span<int> corner_verts = common_data->corner_verts;
  const Span<int> corner_edges = common_data->corner_edges;
  const Span<MPoly> polys = common_data->polys;
  const Span<int> loop_to_poly = common_data->loop_to_poly;
  const Span<int2> edge_to_loops = common_data->edge_to_loops;

  BitVector<> skip_loops(corner_verts.size(), false);

  LoopSplitTaskData *data_buff = nullptr;
  int data_idx = 0;

  /* Temp edge vectors stack, only used when computing lnor spacearr
   * (and we are not multi-threading). */
  BLI_Stack *edge_vectors = nullptr;

#ifdef DEBUG_TIME
  SCOPED_TIMER_AVERAGED(__func__);
#endif

  if (!pool) {
    if (lnors_spacearr) {
      edge_vectors = BLI_stack_new(sizeof(float[3]), __func__);
    }
  }

  /* We now know edges that can be smoothed (with their vector, and their two loops),
   * and edges that will be hard! Now, time to generate the normals.
   */
  for (const int poly_index : polys.index_range()) {
    const MPoly &poly = polys[poly_index];

    for (const int ml_curr_index : IndexRange(poly.loopstart, poly.totloop)) {
      const int ml_prev_index = mesh_topology::poly_loop_prev(poly, ml_curr_index);

#if 0
      printf("Checking loop %d / edge %u / vert %u (sharp edge: %d, skiploop: %d)",
             ml_curr_index,
             corner_edges[ml_curr_index],
             corner_verts[ml_curr_index],
             IS_EDGE_SHARP(edge_to_loops[corner_edges[ml_curr_index]]),
             skip_loops[ml_curr_index]);
#endif

      /* A smooth edge, we have to check for cyclic smooth fan case.
       * If we find a new, never-processed cyclic smooth fan, we can do it now using that loop/edge
       * as 'entry point', otherwise we can skip it. */

      /* NOTE: In theory, we could make #loop_split_generator_check_cyclic_smooth_fan() store
       * mlfan_vert_index'es and edge indexes in two stacks, to avoid having to fan again around
       * the vert during actual computation of `clnor` & `clnorspace`.
       * However, this would complicate the code, add more memory usage, and despite its logical
       * complexity, #loop_manifold_fan_around_vert_next() is quite cheap in term of CPU cycles,
       * so really think it's not worth it. */
      if (!IS_EDGE_SHARP(edge_to_loops[corner_edges[ml_curr_index]]) &&
          (skip_loops[ml_curr_index] || !loop_split_generator_check_cyclic_smooth_fan(
                                            corner_verts,
                                            corner_edges,
                                            polys,
                                            edge_to_loops,
                                            loop_to_poly,
                                            edge_to_loops[corner_edges[ml_prev_index]],
                                            skip_loops,
                                            ml_curr_index,
                                            ml_prev_index,
                                            poly_index))) {
        // printf("SKIPPING!\n");
      }
      else {
        LoopSplitTaskData *data, data_local;

        // printf("PROCESSING!\n");

        if (pool) {
          if (data_idx == 0) {
            data_buff = (LoopSplitTaskData *)MEM_calloc_arrayN(
                LOOP_SPLIT_TASK_BLOCK_SIZE, sizeof(*data_buff), __func__);
          }
          data = &data_buff[data_idx];
        }
        else {
          data = &data_local;
          memset(data, 0, sizeof(*data));
        }

        if (IS_EDGE_SHARP(edge_to_loops[corner_edges[ml_curr_index]]) &&
            IS_EDGE_SHARP(edge_to_loops[corner_edges[ml_prev_index]])) {
          data->ml_curr_index = ml_curr_index;
          data->ml_prev_index = ml_prev_index;
          data->flag = LoopSplitTaskData::Type::Single;
          data->poly_index = poly_index;
          if (lnors_spacearr) {
            data->lnor_space = BKE_lnor_space_create(lnors_spacearr);
          }
        }
        else {
          /* We do not need to check/tag loops as already computed. Due to the fact that a loop
           * only points to one of its two edges, the same fan will never be walked more than once.
           * Since we consider edges that have neighbor polys with inverted (flipped) normals as
           * sharp, we are sure that no fan will be skipped, even only considering the case (sharp
           * current edge, smooth previous edge), and not the alternative (smooth current edge,
           * sharp previous edge). All this due/thanks to the link between normals and loop
           * ordering (i.e. winding). */
          data->ml_curr_index = ml_curr_index;
          data->ml_prev_index = ml_prev_index;
          data->flag = LoopSplitTaskData::Type::Fan;
          data->poly_index = poly_index;
          if (lnors_spacearr) {
            data->lnor_space = BKE_lnor_space_create(lnors_spacearr);
          }
        }

        if (pool) {
          data_idx++;
          if (data_idx == LOOP_SPLIT_TASK_BLOCK_SIZE) {
            BLI_task_pool_push(pool, loop_split_worker, data_buff, true, nullptr);
            data_idx = 0;
          }
        }
        else {
          loop_split_worker_do(common_data, data, edge_vectors);
        }
      }
    }
  }

  if (pool && data_idx) {
    BLI_task_pool_push(pool, loop_split_worker, data_buff, true, nullptr);
  }

  if (edge_vectors) {
    BLI_stack_free(edge_vectors);
  }
}

void BKE_mesh_normals_loop_split(const float (*vert_positions)[3],
                                 const float (*vert_normals)[3],
                                 const int numVerts,
                                 const MEdge *edges,
                                 const int numEdges,
                                 const int *corner_verts,
                                 const int *corner_edges,
                                 float (*r_loop_normals)[3],
                                 const int numLoops,
                                 const MPoly *polys,
                                 const float (*poly_normals)[3],
                                 const int numPolys,
                                 const bool use_split_normals,
                                 const float split_angle,
                                 const bool *sharp_edges,
                                 const bool *sharp_faces,
                                 const int *loop_to_poly_map,
                                 MLoopNorSpaceArray *r_lnors_spacearr,
                                 short (*clnors_data)[2])
{
  using namespace blender;
  using namespace blender::bke;
  /* For now this is not supported.
   * If we do not use split normals, we do not generate anything fancy! */
  BLI_assert(use_split_normals || !(r_lnors_spacearr));

  if (!use_split_normals) {
    /* In this case, simply fill `r_loop_normals` with `vert_normals`
     * (or `poly_normals` for flat faces), quite simple!
     * Note this is done here to keep some logic and consistency in this quite complex code,
     * since we may want to use loop_normals even when mesh's 'autosmooth' is disabled
     * (see e.g. mesh mapping code). As usual, we could handle that on case-by-case basis,
     * but simpler to keep it well confined here. */
    int poly_index;

    for (poly_index = 0; poly_index < numPolys; poly_index++) {
      const MPoly &poly = polys[poly_index];
      int ml_index = poly.loopstart;
      const int ml_index_end = ml_index + poly.totloop;
      const bool is_poly_flat = sharp_faces && sharp_faces[poly_index];

      for (; ml_index < ml_index_end; ml_index++) {
        if (is_poly_flat) {
          copy_v3_v3(r_loop_normals[ml_index], poly_normals[poly_index]);
        }
        else {
          copy_v3_v3(r_loop_normals[ml_index], vert_normals[corner_verts[ml_index]]);
        }
      }
    }
    return;
  }

  /**
   * Mapping edge -> loops.
   * If that edge is used by more than two loops (polys),
   * it is always sharp (and tagged as such, see below).
   * We also use the second loop index as a kind of flag:
   *
   * - smooth edge: > 0.
   * - sharp edge: < 0 (INDEX_INVALID || INDEX_UNSET).
   * - unset: INDEX_UNSET.
   *
   * Note that currently we only have two values for second loop of sharp edges.
   * However, if needed, we can store the negated value of loop index instead of INDEX_INVALID
   * to retrieve the real value later in code).
   * Note also that loose edges always have both values set to 0! */
  Array<int2> edge_to_loops(numEdges, int2(0));

  /* Simple mapping from a loop to its polygon index. */
  Span<int> loop_to_poly;
  Array<int> local_loop_to_poly_map;
  if (loop_to_poly_map) {
    loop_to_poly = {loop_to_poly_map, numLoops};
  }
  else {
    local_loop_to_poly_map = mesh_topology::build_loop_to_poly_map({polys, numPolys}, numLoops);
    loop_to_poly = local_loop_to_poly_map;
  }

  /* When using custom loop normals, disable the angle feature! */
  const bool check_angle = (split_angle < float(M_PI)) && (clnors_data == nullptr);

  MLoopNorSpaceArray _lnors_spacearr = {nullptr};

#ifdef DEBUG_TIME
  SCOPED_TIMER_AVERAGED(__func__);
#endif

  if (!r_lnors_spacearr && clnors_data) {
    /* We need to compute lnor spacearr if some custom lnor data are given to us! */
    r_lnors_spacearr = &_lnors_spacearr;
  }
  if (r_lnors_spacearr) {
    BKE_lnor_spacearr_init(r_lnors_spacearr, numLoops, MLNOR_SPACEARR_LOOP_INDEX);
  }

  /* Init data common to all tasks. */
  LoopSplitTaskDataCommon common_data;
  common_data.lnors_spacearr = r_lnors_spacearr;
  common_data.loop_normals = {reinterpret_cast<float3 *>(r_loop_normals), numLoops};
  common_data.clnors_data = {reinterpret_cast<short2 *>(clnors_data), clnors_data ? numLoops : 0};
  common_data.positions = {reinterpret_cast<const float3 *>(vert_positions), numVerts};
  common_data.edges = {edges, numEdges};
  common_data.polys = {polys, numPolys};
  common_data.corner_verts = {corner_verts, numLoops};
  common_data.corner_edges = {corner_edges, numLoops};
  common_data.edge_to_loops = edge_to_loops;
  common_data.loop_to_poly = loop_to_poly;
  common_data.poly_normals = {reinterpret_cast<const float3 *>(poly_normals), numPolys};
  common_data.vert_normals = {reinterpret_cast<const float3 *>(vert_normals), numVerts};

  /* Pre-populate all loop normals as if their verts were all smooth.
   * This way we don't have to compute those later! */
  threading::parallel_for(IndexRange(numPolys), 1024, [&](const IndexRange range) {
    for (const int poly_i : range) {
      const MPoly &poly = polys[poly_i];
      for (const int loop_i : IndexRange(poly.loopstart, poly.totloop)) {
        copy_v3_v3(r_loop_normals[loop_i], vert_normals[corner_verts[loop_i]]);
      }
    }
  });

  /* This first loop check which edges are actually smooth, and compute edge vectors. */
  mesh_edges_sharp_tag({polys, numPolys},
                       {corner_verts, numLoops},
                       {corner_edges, numLoops},
                       loop_to_poly,
                       {reinterpret_cast<const float3 *>(poly_normals), numPolys},
                       Span<bool>(sharp_faces, sharp_faces ? numPolys : 0),
                       Span<bool>(sharp_edges, sharp_edges ? numEdges : 0),
                       check_angle,
                       split_angle,
                       edge_to_loops,
                       {});

  if (numLoops < LOOP_SPLIT_TASK_BLOCK_SIZE * 8) {
    /* Not enough loops to be worth the whole threading overhead. */
    loop_split_generator(nullptr, &common_data);
  }
  else {
    TaskPool *task_pool = BLI_task_pool_create(&common_data, TASK_PRIORITY_HIGH);

    loop_split_generator(task_pool, &common_data);

    BLI_task_pool_work_and_wait(task_pool);

    BLI_task_pool_free(task_pool);
  }

  if (r_lnors_spacearr) {
    if (r_lnors_spacearr == &_lnors_spacearr) {
      BKE_lnor_spacearr_free(r_lnors_spacearr);
    }
  }
}

#undef INDEX_UNSET
#undef INDEX_INVALID
#undef IS_EDGE_SHARP

/**
 * Compute internal representation of given custom normals (as an array of float[2]).
 * It also makes sure the mesh matches those custom normals, by setting sharp edges flag as needed
 * to get a same custom lnor for all loops sharing a same smooth fan.
 * If use_vertices if true, r_custom_loop_normals is assumed to be per-vertex, not per-loop
 * (this allows to set whole vert's normals at once, useful in some cases).
 * r_custom_loop_normals is expected to have normalized normals, or zero ones,
 * in which case they will be replaced by default loop/vertex normal.
 */
static void mesh_normals_loop_custom_set(const float (*positions)[3],
                                         const float (*vert_normals)[3],
                                         const int numVerts,
                                         const MEdge *edges,
                                         const int numEdges,
                                         const int *corner_verts,
                                         const int *corner_edges,
                                         float (*r_custom_loop_normals)[3],
                                         const int numLoops,
                                         const MPoly *polys,
                                         const float (*poly_normals)[3],
                                         const bool *sharp_faces,
                                         const int numPolys,
                                         MutableSpan<bool> sharp_edges,
                                         short (*r_clnors_data)[2],
                                         const bool use_vertices)
{
  using namespace blender;
  using namespace blender::bke;
  /* We *may* make that poor #BKE_mesh_normals_loop_split() even more complex by making it handling
   * that feature too, would probably be more efficient in absolute.
   * However, this function *is not* performance-critical, since it is mostly expected to be called
   * by io add-ons when importing custom normals, and modifier
   * (and perhaps from some editing tools later?).
   * So better to keep some simplicity here, and just call #BKE_mesh_normals_loop_split() twice! */
  MLoopNorSpaceArray lnors_spacearr = {nullptr};
  BitVector<> done_loops(numLoops, false);
  float(*loop_normals)[3] = (float(*)[3])MEM_calloc_arrayN(
      size_t(numLoops), sizeof(*loop_normals), __func__);
  const Array<int> loop_to_poly = mesh_topology::build_loop_to_poly_map({polys, numPolys},
                                                                        numLoops);
  /* In this case we always consider split nors as ON,
   * and do not want to use angle to define smooth fans! */
  const bool use_split_normals = true;
  const float split_angle = float(M_PI);

  BLI_SMALLSTACK_DECLARE(clnors_data, short *);

  /* Compute current lnor spacearr. */
  BKE_mesh_normals_loop_split(positions,
                              vert_normals,
                              numVerts,
                              edges,
                              numEdges,
                              corner_verts,
                              corner_edges,
                              loop_normals,
                              numLoops,
                              polys,
                              poly_normals,
                              numPolys,
                              use_split_normals,
                              split_angle,
                              sharp_edges.data(),
                              sharp_faces,
                              loop_to_poly.data(),
                              &lnors_spacearr,
                              nullptr);

  /* Set all given zero vectors to their default value. */
  if (use_vertices) {
    for (int i = 0; i < numVerts; i++) {
      if (is_zero_v3(r_custom_loop_normals[i])) {
        copy_v3_v3(r_custom_loop_normals[i], vert_normals[i]);
      }
    }
  }
  else {
    for (int i = 0; i < numLoops; i++) {
      if (is_zero_v3(r_custom_loop_normals[i])) {
        copy_v3_v3(r_custom_loop_normals[i], loop_normals[i]);
      }
    }
  }

  BLI_assert(lnors_spacearr.data_type == MLNOR_SPACEARR_LOOP_INDEX);

  /* Now, check each current smooth fan (one lnor space per smooth fan!),
   * and if all its matching custom loop_normals are not (enough) equal, add sharp edges as needed.
   * This way, next time we run BKE_mesh_normals_loop_split(), we'll get lnor spacearr/smooth fans
   * matching given custom loop_normals.
   * Note this code *will never* unsharp edges! And quite obviously,
   * when we set custom normals per vertices, running this is absolutely useless. */
  if (use_vertices) {
    done_loops.fill(true);
  }
  else {
    for (int i = 0; i < numLoops; i++) {
      if (!lnors_spacearr.lspacearr[i]) {
        /* This should not happen in theory, but in some rare case (probably ugly geometry)
         * we can get some nullptr loopspacearr at this point. :/
         * Maybe we should set those loops' edges as sharp? */
        done_loops[i].set();
        if (G.debug & G_DEBUG) {
          printf("WARNING! Getting invalid nullptr loop space for loop %d!\n", i);
        }
        continue;
      }
      if (done_loops[i]) {
        continue;
      }

      /* Notes:
       * - In case of mono-loop smooth fan, we have nothing to do.
       * - Loops in this linklist are ordered (in reversed order compared to how they were
       *   discovered by BKE_mesh_normals_loop_split(), but this is not a problem).
       *   Which means if we find a mismatching clnor,
       *   we know all remaining loops will have to be in a new, different smooth fan/lnor space.
       * - In smooth fan case, we compare each clnor against a ref one,
       *   to avoid small differences adding up into a real big one in the end!
       */
      if (lnors_spacearr.lspacearr[i]->flags & MLNOR_SPACE_IS_SINGLE) {
        done_loops[i].set();
        continue;
      }

      LinkNode *loops = lnors_spacearr.lspacearr[i]->loops;
      int corner_prev = -1;
      const float *org_nor = nullptr;

      while (loops) {
        const int lidx = POINTER_AS_INT(loops->link);
        float *nor = r_custom_loop_normals[lidx];

        if (!org_nor) {
          org_nor = nor;
        }
        else if (dot_v3v3(org_nor, nor) < LNOR_SPACE_TRIGO_THRESHOLD) {
          /* Current normal differs too much from org one, we have to tag the edge between
           * previous loop's face and current's one as sharp.
           * We know those two loops do not point to the same edge,
           * since we do not allow reversed winding in a same smooth fan. */
          const MPoly &poly = polys[loop_to_poly[lidx]];
          const int mlp = (lidx == poly.loopstart) ? poly.loopstart + poly.totloop - 1 : lidx - 1;
          const int edge = corner_edges[lidx];
          const int edge_p = corner_edges[mlp];
          const int prev_edge = corner_edges[corner_prev];
          sharp_edges[prev_edge == edge_p ? prev_edge : edge] = true;

          org_nor = nor;
        }

        corner_prev = lidx;
        loops = loops->next;
        done_loops[lidx].set();
      }

      /* We also have to check between last and first loops,
       * otherwise we may miss some sharp edges here!
       * This is just a simplified version of above while loop.
       * See #45984. */
      loops = lnors_spacearr.lspacearr[i]->loops;
      if (loops && org_nor) {
        const int lidx = POINTER_AS_INT(loops->link);
        float *nor = r_custom_loop_normals[lidx];

        if (dot_v3v3(org_nor, nor) < LNOR_SPACE_TRIGO_THRESHOLD) {
          const MPoly &poly = polys[loop_to_poly[lidx]];
          const int mlp = (lidx == poly.loopstart) ? poly.loopstart + poly.totloop - 1 : lidx - 1;
          const int edge = corner_edges[lidx];
          const int edge_p = corner_edges[mlp];
          const int prev_edge = corner_edges[corner_prev];
          sharp_edges[prev_edge == edge_p ? prev_edge : edge] = true;
        }
      }
    }

    /* And now, recompute our new auto `loop_normals` and lnor spacearr! */
    BKE_lnor_spacearr_clear(&lnors_spacearr);
    BKE_mesh_normals_loop_split(positions,
                                vert_normals,
                                numVerts,
                                edges,
                                numEdges,
                                corner_verts,
                                corner_edges,
                                loop_normals,
                                numLoops,
                                polys,
                                poly_normals,
                                numPolys,
                                use_split_normals,
                                split_angle,
                                sharp_edges.data(),
                                sharp_faces,
                                loop_to_poly.data(),
                                &lnors_spacearr,
                                nullptr);
  }

  /* And we just have to convert plain object-space custom normals to our
   * lnor space-encoded ones. */
  for (int i = 0; i < numLoops; i++) {
    if (!lnors_spacearr.lspacearr[i]) {
      done_loops[i].reset();
      if (G.debug & G_DEBUG) {
        printf("WARNING! Still getting invalid nullptr loop space in second loop for loop %d!\n",
               i);
      }
      continue;
    }

    if (done_loops[i]) {
      /* Note we accumulate and average all custom normals in current smooth fan,
       * to avoid getting different clnors data (tiny differences in plain custom normals can
       * give rather huge differences in computed 2D factors). */
      LinkNode *loops = lnors_spacearr.lspacearr[i]->loops;
      if (lnors_spacearr.lspacearr[i]->flags & MLNOR_SPACE_IS_SINGLE) {
        BLI_assert(POINTER_AS_INT(loops) == i);
        const int nidx = use_vertices ? corner_verts[i] : i;
        float *nor = r_custom_loop_normals[nidx];

        BKE_lnor_space_custom_normal_to_data(lnors_spacearr.lspacearr[i], nor, r_clnors_data[i]);
        done_loops[i].reset();
      }
      else {
        int avg_nor_count = 0;
        float avg_nor[3];
        short clnor_data_tmp[2], *clnor_data;

        zero_v3(avg_nor);
        while (loops) {
          const int lidx = POINTER_AS_INT(loops->link);
          const int nidx = use_vertices ? corner_verts[lidx] : lidx;
          float *nor = r_custom_loop_normals[nidx];

          avg_nor_count++;
          add_v3_v3(avg_nor, nor);
          BLI_SMALLSTACK_PUSH(clnors_data, (short *)r_clnors_data[lidx]);

          loops = loops->next;
          done_loops[lidx].reset();
        }

        mul_v3_fl(avg_nor, 1.0f / float(avg_nor_count));
        BKE_lnor_space_custom_normal_to_data(lnors_spacearr.lspacearr[i], avg_nor, clnor_data_tmp);

        while ((clnor_data = (short *)BLI_SMALLSTACK_POP(clnors_data))) {
          clnor_data[0] = clnor_data_tmp[0];
          clnor_data[1] = clnor_data_tmp[1];
        }
      }
    }
  }

  MEM_freeN(loop_normals);
  BKE_lnor_spacearr_free(&lnors_spacearr);
}

void BKE_mesh_normals_loop_custom_set(const float (*vert_positions)[3],
                                      const float (*vert_normals)[3],
                                      const int numVerts,
                                      const MEdge *edges,
                                      const int numEdges,
                                      const int *corner_verts,
                                      const int *corner_edges,
                                      float (*r_custom_loop_normals)[3],
                                      const int numLoops,
                                      const MPoly *polys,
                                      const float (*poly_normals)[3],
                                      const bool *sharp_faces,
                                      const int numPolys,
                                      bool *sharp_edges,
                                      short (*r_clnors_data)[2])
{
  mesh_normals_loop_custom_set(vert_positions,
                               vert_normals,
                               numVerts,
                               edges,
                               numEdges,
                               corner_verts,
                               corner_edges,
                               r_custom_loop_normals,
                               numLoops,
                               polys,
                               poly_normals,
                               sharp_faces,
                               numPolys,
                               {sharp_edges, numEdges},
                               r_clnors_data,
                               false);
}

void BKE_mesh_normals_loop_custom_from_verts_set(const float (*vert_positions)[3],
                                                 const float (*vert_normals)[3],
                                                 float (*r_custom_vert_normals)[3],
                                                 const int numVerts,
                                                 const MEdge *edges,
                                                 const int numEdges,
                                                 const int *corner_verts,
                                                 const int *corner_edges,
                                                 const int numLoops,
                                                 const MPoly *polys,
                                                 const float (*poly_normals)[3],
                                                 const bool *sharp_faces,
                                                 const int numPolys,
                                                 bool *sharp_edges,
                                                 short (*r_clnors_data)[2])
{
  mesh_normals_loop_custom_set(vert_positions,
                               vert_normals,
                               numVerts,
                               edges,
                               numEdges,
                               corner_verts,
                               corner_edges,
                               r_custom_vert_normals,
                               numLoops,
                               polys,
                               poly_normals,
                               sharp_faces,
                               numPolys,
                               {sharp_edges, numEdges},
                               r_clnors_data,
                               true);
}

static void mesh_set_custom_normals(Mesh *mesh, float (*r_custom_nors)[3], const bool use_vertices)
{
  using namespace blender;
  using namespace blender::bke;
  short(*clnors)[2];
  const int numloops = mesh->totloop;

  clnors = (short(*)[2])CustomData_get_layer_for_write(
      &mesh->ldata, CD_CUSTOMLOOPNORMAL, mesh->totloop);
  if (clnors != nullptr) {
    memset(clnors, 0, sizeof(*clnors) * size_t(numloops));
  }
  else {
    clnors = (short(*)[2])CustomData_add_layer(
        &mesh->ldata, CD_CUSTOMLOOPNORMAL, CD_SET_DEFAULT, nullptr, numloops);
  }
  const Span<float3> positions = mesh->vert_positions();
  MutableSpan<MEdge> edges = mesh->edges_for_write();
  const Span<MPoly> polys = mesh->polys();
  MutableAttributeAccessor attributes = mesh->attributes_for_write();
  SpanAttributeWriter<bool> sharp_edges = attributes.lookup_or_add_for_write_span<bool>(
      "sharp_edge", ATTR_DOMAIN_EDGE);
  const bool *sharp_faces = static_cast<const bool *>(
      CustomData_get_layer_named(&mesh->pdata, CD_PROP_BOOL, "sharp_face"));
  mesh_normals_loop_custom_set(reinterpret_cast<const float(*)[3]>(positions.data()),
                               BKE_mesh_vert_normals_ensure(mesh),
                               positions.size(),
                               edges.data(),
                               edges.size(),
                               mesh->corner_verts().data(),
                               mesh->corner_edges().data(),
                               r_custom_nors,
                               mesh->totloop,
                               polys.data(),
                               BKE_mesh_poly_normals_ensure(mesh),
                               sharp_faces,
                               polys.size(),
                               sharp_edges.span,
                               clnors,
                               use_vertices);
  sharp_edges.finish();
}

void BKE_mesh_set_custom_normals(Mesh *mesh, float (*r_custom_loop_normals)[3])
{
  mesh_set_custom_normals(mesh, r_custom_loop_normals, false);
}

void BKE_mesh_set_custom_normals_from_verts(Mesh *mesh, float (*r_custom_vert_normals)[3])
{
  mesh_set_custom_normals(mesh, r_custom_vert_normals, true);
}

void BKE_mesh_normals_loop_to_vertex(const int numVerts,
                                     const int *corner_verts,
                                     const int numLoops,
                                     const float (*clnors)[3],
                                     float (*r_vert_clnors)[3])
{
  int *vert_loops_count = (int *)MEM_calloc_arrayN(
      size_t(numVerts), sizeof(*vert_loops_count), __func__);

  copy_vn_fl((float *)r_vert_clnors, 3 * numVerts, 0.0f);

  int i;
  for (i = 0; i < numLoops; i++) {
    const int vert = corner_verts[i];
    add_v3_v3(r_vert_clnors[vert], clnors[i]);
    vert_loops_count[vert]++;
  }

  for (i = 0; i < numVerts; i++) {
    mul_v3_fl(r_vert_clnors[i], 1.0f / float(vert_loops_count[i]));
  }

  MEM_freeN(vert_loops_count);
}

#undef LNOR_SPACE_TRIGO_THRESHOLD

/** \} */<|MERGE_RESOLUTION|>--- conflicted
+++ resolved
@@ -826,13 +826,8 @@
          * or both poly have opposed (flipped) normals, i.e. both loops on the same edge share the
          * same vertex, or angle between both its polys' normals is above split_angle value.
          */
-<<<<<<< HEAD
-        if (!(poly.flag & ME_SMOOTH) || (!sharp_edges.is_empty() && sharp_edges[edge_i]) ||
+        if (!poly_is_smooth(poly_i) || (!sharp_edges.is_empty() && sharp_edges[edge_i]) ||
             vert_i == corner_verts[e2l[0]] || is_angle_sharp) {
-=======
-        if (!poly_is_smooth(poly_i) || (!sharp_edges.is_empty() && sharp_edges[edge_i]) ||
-            vert_i == loops[e2l[0]].v || is_angle_sharp) {
->>>>>>> 5876573e
           /* NOTE: we are sure that loop != 0 here ;). */
           e2l[1] = INDEX_INVALID;
 
