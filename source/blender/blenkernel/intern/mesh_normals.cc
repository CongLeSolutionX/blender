--- conflicted
+++ resolved
@@ -211,10 +211,9 @@
   }
 }
 
-<<<<<<< HEAD
 struct MeshCalcNormalsData_Poly {
   const float (*positions)[3];
-  const int *corner_verts;
+  const MLoop *mloop;
   const MPoly *mpoly;
 
   /** Polygon normal output. */
@@ -227,42 +226,17 @@
 {
   const MeshCalcNormalsData_Poly *data = (MeshCalcNormalsData_Poly *)userdata;
   const MPoly *mp = &data->mpoly[pidx];
-  BKE_mesh_calc_poly_normal(
-      mp, data->corner_verts + mp->loopstart, data->positions, data->pnors[pidx]);
+  BKE_mesh_calc_poly_normal(mp, data->mloop + mp->loopstart, data->positions, data->pnors[pidx]);
 }
 
 void BKE_mesh_calc_normals_poly(const float (*positions)[3],
                                 int /*mvert_len*/,
-                                const int *corner_verts,
+                                const MLoop *mloop,
                                 int /*mloop_len*/,
-=======
-static void calculate_normals_poly(const Span<float3> positions,
-                                   const Span<MPoly> polys,
-                                   const Span<MLoop> loops,
-                                   MutableSpan<float3> poly_normals)
-{
-  using namespace blender;
-  threading::parallel_for(polys.index_range(), 1024, [&](const IndexRange range) {
-    for (const int poly_i : range) {
-      const MPoly &poly = polys[poly_i];
-      BKE_mesh_calc_poly_normal(&poly,
-                                &loops[poly.loopstart],
-                                reinterpret_cast<const float(*)[3]>(positions.data()),
-                                poly_normals[poly_i]);
-    }
-  });
-}
-
-void BKE_mesh_calc_normals_poly(const float (*positions)[3],
-                                const int verts_num,
-                                const MLoop *mloop,
-                                const int mloop_len,
->>>>>>> 9388ff87
                                 const MPoly *mpoly,
                                 int mpoly_len,
                                 float (*r_poly_normals)[3])
 {
-<<<<<<< HEAD
   TaskParallelSettings settings;
   BLI_parallel_range_settings_defaults(&settings);
   settings.min_iter_per_thread = 1024;
@@ -271,17 +245,11 @@
 
   MeshCalcNormalsData_Poly data = {};
   data.mpoly = mpoly;
-  data.corner_verts = corner_verts;
+  data.mloop = mloop;
   data.positions = positions;
   data.pnors = r_poly_normals;
 
   BLI_task_parallel_range(0, mpoly_len, &data, mesh_calc_normals_poly_fn, &settings);
-=======
-  calculate_normals_poly({reinterpret_cast<const float3 *>(positions), mpoly_len},
-                         {mpoly, mpoly_len},
-                         {mloop, mloop_len},
-                         {reinterpret_cast<float3 *>(r_poly_normals), mpoly_len});
->>>>>>> 9388ff87
 }
 
 /** \} */
@@ -293,150 +261,76 @@
  * meshes can slow down high-poly meshes. For details on performance, see D11993.
  * \{ */
 
-<<<<<<< HEAD
 struct MeshCalcNormalsData_PolyAndVertex {
   const float (*positions)[3];
-  const int *corner_verts;
+  const MLoop *mloop;
   const MPoly *mpoly;
-
-  /** Polygon normal output. */
-  float (*pnors)[3];
-  /** Vertex normal output. */
-  float (*vnors)[3];
-};
-
-static void mesh_calc_normals_poly_and_vertex_accum_fn(void *__restrict userdata,
-                                                       const int pidx,
-                                                       const TaskParallelTLS *__restrict /*tls*/)
-{
-  const MeshCalcNormalsData_PolyAndVertex *data = (MeshCalcNormalsData_PolyAndVertex *)userdata;
-  const MPoly *mp = &data->mpoly[pidx];
-  const int *corner_verts = data->corner_verts;
-  const float(*positions)[3] = data->positions;
-  float(*vnors)[3] = data->vnors;
-
-  float pnor_temp[3];
-  float *pnor = data->pnors ? data->pnors[pidx] : pnor_temp;
-
-  const int i_end = mp->totloop - 1;
-=======
-static void calculate_normals_poly_and_vert(const Span<float3> positions,
-                                            const Span<MPoly> polys,
-                                            const Span<MLoop> loops,
-                                            MutableSpan<float3> poly_normals,
-                                            MutableSpan<float3> vert_normals)
-{
-  using namespace blender;
->>>>>>> 9388ff87
 
   /* Zero the vertex normal array for accumulation. */
   {
-<<<<<<< HEAD
-    zero_v3(pnor);
-    /* Newell's Method */
-    const float *v_curr = positions[corner_verts[i_end]];
-    for (int i_next = 0; i_next <= i_end; i_next++) {
-      const float *v_next = positions[corner_verts[i_next]];
-      add_newell_cross_v3_v3v3(pnor, v_curr, v_next);
-      v_curr = v_next;
-    }
-    if (UNLIKELY(normalize_v3(pnor) == 0.0f)) {
-      pnor[2] = 1.0f; /* Other axes set to zero. */
-    }
-=======
     memset(vert_normals.data(), 0, vert_normals.as_span().size_in_bytes());
->>>>>>> 9388ff87
-  }
-
-  /* Compute poly normals, accumulating them into vertex normals. */
+  }
+
+  static void mesh_calc_normals_poly_and_vertex_accum_fn(void *__restrict userdata,
+                                                         const int pidx,
+                                                         const TaskParallelTLS *__restrict /*tls*/)
   {
-<<<<<<< HEAD
-    float edvec_prev[3], edvec_next[3], edvec_end[3];
-    const float *v_curr = positions[corner_verts[i_end]];
-    sub_v3_v3v3(edvec_prev, positions[corner_verts[i_end - 1]], v_curr);
-    normalize_v3(edvec_prev);
-    copy_v3_v3(edvec_end, edvec_prev);
-
-    for (int i_next = 0, i_curr = i_end; i_next <= i_end; i_curr = i_next++) {
-      const float *v_next = positions[corner_verts[i_next]];
-
-      /* Skip an extra normalization by reusing the first calculated edge. */
-      if (i_next != i_end) {
-        sub_v3_v3v3(edvec_next, v_curr, v_next);
-        normalize_v3(edvec_next);
-      }
-      else {
-        copy_v3_v3(edvec_next, edvec_end);
-      }
-
-      /* Calculate angle between the two poly edges incident on this vertex. */
-      const float fac = saacos(-dot_v3v3(edvec_prev, edvec_next));
-      const float vnor_add[3] = {pnor[0] * fac, pnor[1] * fac, pnor[2] * fac};
-
-      add_v3_v3_atomic(vnors[corner_verts[i_curr]], vnor_add);
-      v_curr = v_next;
-      copy_v3_v3(edvec_prev, edvec_next);
-    }
-=======
-    threading::parallel_for(polys.index_range(), 1024, [&](const IndexRange range) {
-      for (const int poly_i : range) {
-        const MPoly &poly = polys[poly_i];
-        const Span<MLoop> poly_loops = loops.slice(poly.loopstart, poly.totloop);
-
-        float3 &pnor = poly_normals[poly_i];
-
-        const int i_end = poly.totloop - 1;
-
-        /* Polygon Normal and edge-vector. */
-        /* Inline version of #BKE_mesh_calc_poly_normal, also does edge-vectors. */
-        {
-          zero_v3(pnor);
-          /* Newell's Method */
-          const float *v_curr = positions[poly_loops[i_end].v];
-          for (int i_next = 0; i_next <= i_end; i_next++) {
-            const float *v_next = positions[poly_loops[i_next].v];
-            add_newell_cross_v3_v3v3(pnor, v_curr, v_next);
-            v_curr = v_next;
-          }
-          if (UNLIKELY(normalize_v3(pnor) == 0.0f)) {
-            pnor[2] = 1.0f; /* Other axes set to zero. */
-          }
-        }
-
-        /* Accumulate angle weighted face normal into the vertex normal. */
-        /* Inline version of #accumulate_vertex_normals_poly_v3. */
-        {
-          float edvec_prev[3], edvec_next[3], edvec_end[3];
-          const float *v_curr = positions[poly_loops[i_end].v];
-          sub_v3_v3v3(edvec_prev, positions[poly_loops[i_end - 1].v], v_curr);
-          normalize_v3(edvec_prev);
-          copy_v3_v3(edvec_end, edvec_prev);
-
-          for (int i_next = 0, i_curr = i_end; i_next <= i_end; i_curr = i_next++) {
-            const float *v_next = positions[poly_loops[i_next].v];
-
-            /* Skip an extra normalization by reusing the first calculated edge. */
-            if (i_next != i_end) {
-              sub_v3_v3v3(edvec_next, v_curr, v_next);
-              normalize_v3(edvec_next);
-            }
-            else {
-              copy_v3_v3(edvec_next, edvec_end);
-            }
-
-            /* Calculate angle between the two poly edges incident on this vertex. */
-            const float fac = saacos(-dot_v3v3(edvec_prev, edvec_next));
-            const float vnor_add[3] = {pnor[0] * fac, pnor[1] * fac, pnor[2] * fac};
-
-            float *vnor = vert_normals[poly_loops[i_curr].v];
-            add_v3_v3_atomic(vnor, vnor_add);
-            v_curr = v_next;
-            copy_v3_v3(edvec_prev, edvec_next);
-          }
-        }
-      }
-    });
->>>>>>> 9388ff87
+    const MeshCalcNormalsData_PolyAndVertex *data = (MeshCalcNormalsData_PolyAndVertex *)userdata;
+    const MPoly *mp = &data->mpoly[pidx];
+    const MLoop *ml = &data->mloop[mp->loopstart];
+    const float(*positions)[3] = data->positions;
+    float(*vnors)[3] = data->vnors;
+
+    float3 &pnor = poly_normals[poly_i];
+
+    const int i_end = poly.totloop - 1;
+
+    /* Polygon Normal and edge-vector. */
+    /* Inline version of #BKE_mesh_calc_poly_normal, also does edge-vectors. */
+    {
+      zero_v3(pnor);
+      /* Newell's Method */
+      const float *v_curr = positions[ml[i_end].v];
+      for (int i_next = 0; i_next <= i_end; i_next++) {
+        const float *v_next = positions[ml[i_next].v];
+        add_newell_cross_v3_v3v3(pnor, v_curr, v_next);
+        v_curr = v_next;
+      }
+      if (UNLIKELY(normalize_v3(pnor) == 0.0f)) {
+        pnor[2] = 1.0f; /* Other axes set to zero. */
+      }
+    }
+
+    /* Accumulate angle weighted face normal into the vertex normal. */
+    /* Inline version of #accumulate_vertex_normals_poly_v3. */
+    {
+      float edvec_prev[3], edvec_next[3], edvec_end[3];
+      const float *v_curr = positions[ml[i_end].v];
+      sub_v3_v3v3(edvec_prev, positions[ml[i_end - 1].v], v_curr);
+      normalize_v3(edvec_prev);
+      copy_v3_v3(edvec_end, edvec_prev);
+
+      for (int i_next = 0, i_curr = i_end; i_next <= i_end; i_curr = i_next++) {
+        const float *v_next = positions[ml[i_next].v];
+
+        /* Skip an extra normalization by reusing the first calculated edge. */
+        if (i_next != i_end) {
+          sub_v3_v3v3(edvec_next, v_curr, v_next);
+          normalize_v3(edvec_next);
+        }
+        else {
+          copy_v3_v3(edvec_next, edvec_end);
+        }
+
+        /* Calculate angle between the two poly edges incident on this vertex. */
+        const float fac = saacos(-dot_v3v3(edvec_prev, edvec_next));
+        const float vnor_add[3] = {pnor[0] * fac, pnor[1] * fac, pnor[2] * fac};
+
+        add_v3_v3_atomic(vnors[ml[i_curr].v], vnor_add);
+        v_curr = v_next;
+        copy_v3_v3(edvec_prev, edvec_next);
+      }
+    }
   }
 
   /* Normalize and validate computed vertex normals. */
@@ -456,19 +350,13 @@
 
 void BKE_mesh_calc_normals_poly_and_vertex(const float (*positions)[3],
                                            const int mvert_len,
-<<<<<<< HEAD
-                                           const int *corner_verts,
+                                           const MLoop *mloop,
                                            const int /*mloop_len*/,
-=======
-                                           const MLoop *mloop,
-                                           const int mloop_len,
->>>>>>> 9388ff87
                                            const MPoly *mpoly,
                                            const int mpoly_len,
                                            float (*r_poly_normals)[3],
                                            float (*r_vert_normals)[3])
 {
-<<<<<<< HEAD
   TaskParallelSettings settings;
   BLI_parallel_range_settings_defaults(&settings);
   settings.min_iter_per_thread = 1024;
@@ -477,7 +365,7 @@
 
   MeshCalcNormalsData_PolyAndVertex data = {};
   data.mpoly = mpoly;
-  data.corner_verts = corner_verts;
+  data.mloop = mloop;
   data.positions = positions;
   data.pnors = r_poly_normals;
   data.vnors = r_vert_normals;
@@ -489,13 +377,6 @@
   /* Normalize and validate computed vertex normals. */
   BLI_task_parallel_range(
       0, mvert_len, &data, mesh_calc_normals_poly_and_vertex_finalize_fn, &settings);
-=======
-  calculate_normals_poly_and_vert({reinterpret_cast<const float3 *>(positions), mvert_len},
-                                  {mpoly, mpoly_len},
-                                  {mloop, mloop_len},
-                                  {reinterpret_cast<float3 *>(r_poly_normals), mpoly_len},
-                                  {reinterpret_cast<float3 *>(r_vert_normals), mvert_len});
->>>>>>> 9388ff87
 }
 
 /** \} */
