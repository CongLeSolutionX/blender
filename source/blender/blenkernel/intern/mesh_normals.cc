--- conflicted
+++ resolved
@@ -1273,13 +1273,8 @@
                        const bool *sharp_faces,
                        bool use_split_normals,
                        float split_angle,
-<<<<<<< HEAD
-                       short (*clnors_data)[2],
+                       short2 *clnors_data,
                        MeshNormalFanSpaces *r_lnors_spacearr,
-=======
-                       short2 *clnors_data,
-                       MLoopNorSpaceArray *r_lnors_spacearr,
->>>>>>> 96fd14a6
                        MutableSpan<float3> r_loop_normals)
 {
   /* For now this is not supported.
@@ -1633,17 +1628,9 @@
       }
       else {
         int avg_nor_count = 0;
-<<<<<<< HEAD
-        float avg_nor[3];
-
-        zero_v3(avg_nor);
+        float3 avg_nor(0.0f);
         while (corner_link != -1) {
           const int lidx = corner_link;
-=======
-        float3 avg_nor(0.0f);
-        while (loop_link) {
-          const int lidx = POINTER_AS_INT(loop_link->link);
->>>>>>> 96fd14a6
           const int nidx = use_vertices ? corner_verts[lidx] : lidx;
           float *nor = r_custom_loop_normals[nidx];
 
@@ -1656,16 +1643,11 @@
         }
 
         mul_v3_fl(avg_nor, 1.0f / float(avg_nor_count));
-<<<<<<< HEAD
         const int space_index = lnors_spacearr.corner_space_indices[i];
         const short2 clnor_data_tmp = fan_space_custom_normal_to_data(
             lnors_spacearr.spaces[space_index], loop_normals[i], avg_nor);
 
         std::cout << float3(avg_nor) << '\n';
-=======
-        short2 clnor_data_tmp;
-        BKE_lnor_space_custom_normal_to_data(lnors_spacearr.lspacearr[i], avg_nor, clnor_data_tmp);
->>>>>>> 96fd14a6
 
         r_clnors_data.fill_indices(processed_corners.as_span(), clnor_data_tmp);
         processed_corners.clear();
