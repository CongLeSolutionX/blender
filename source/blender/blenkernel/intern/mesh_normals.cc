--- conflicted
+++ resolved
@@ -390,11 +390,7 @@
   using namespace blender::bke;
   this->runtime->corner_normals_cache.ensure([&](Vector<float3> &r_data) {
     r_data.reinitialize(this->totloop);
-<<<<<<< HEAD
-    const OffsetIndices faces = this->faces();
-=======
     const OffsetIndices<int> faces = this->faces();
->>>>>>> 1b0ddfa6
     switch (this->normals_domain()) {
       case MeshNormalDomain::Point: {
         array_utils::gather(this->vert_normals(), this->corner_verts(), r_data.as_mutable_span());
