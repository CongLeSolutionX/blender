--- conflicted
+++ resolved
@@ -2,8 +2,6 @@
  *
  * SPDX-License-Identifier: GPL-2.0-or-later */
 
-#include "BKE_global.hh"
-#include "BKE_main.hh"
 #include "BKE_node.hh"
 #include "BKE_node_runtime.hh"
 
@@ -13,18 +11,9 @@
 #include "NOD_socket.hh"
 
 #include "BLI_constraint_satisfaction.hh"
-<<<<<<< HEAD
-#include "BLI_offset_indices.hh"
-#include "BLI_path_util.h"
-=======
->>>>>>> c71dd020
 #include "BLI_resource_scope.hh"
 #include "BLI_set.hh"
 #include "BLI_stack.hh"
-#include "BLI_string.h"
-#include "BLI_tempfile.h"
-
-#include <fstream>
 
 #include <fstream>
 
@@ -811,585 +800,7 @@
   update_socket_shapes(tree, variables, result);
 }
 
-<<<<<<< HEAD
-enum DomainValue {
-  /* Socket is a single value. */
-  Single,
-  /* Socket is a field. */
-  Field,
-
-  /* Keep last. */
-  NumDomainValues
-};
-
-namespace csp = constraint_satisfaction;
-
-struct NodeTreeVariables {
-  /* Index ranges of variables for node sockets and interface sockets.
-   * Group input/output nodes use the tree interface variables directly,
-   * their socket variables are unused. */
-  IndexRange socket_vars;
-  IndexRange tree_input_vars;
-  IndexRange tree_output_vars;
-
-  NodeTreeVariables(const bNodeTree &tree)
-  {
-    this->socket_vars = tree.all_sockets().index_range();
-    this->tree_input_vars = socket_vars.after(tree.interface_inputs().size());
-    this->tree_output_vars = tree_input_vars.after(tree.interface_outputs().size());
-  }
-
-  int num_vars() const
-  {
-    return tree_output_vars.one_after_last();
-  }
-
-  csp::VariableIndex get_socket_variable(const bNodeSocket &socket) const
-  {
-    if (socket.is_output()) {
-      /* Use tree variables directly for group input nodes (except the extension socket). */
-      if (socket.owner_node().is_group_input() &&
-          tree_input_vars.index_range().contains(socket.index()))
-      {
-        return tree_input_vars[socket.index()];
-      }
-      return socket_vars[socket.index_in_tree()];
-    }
-    else {
-      /* Use tree variables directly for group output nodes (except the extension socket). */
-      if (socket.owner_node().is_group_output() &&
-          tree_output_vars.index_range().contains(socket.index()))
-      {
-        return tree_output_vars[socket.index()];
-      }
-      return socket_vars[socket.index_in_tree()];
-    }
-  }
-};
-
-static std::string input_field_type_name(const InputSocketFieldType type)
-{
-  switch (type) {
-    case InputSocketFieldType::None:
-      return "None";
-    case InputSocketFieldType::IsSupported:
-      return "IsSupported";
-    case InputSocketFieldType::Implicit:
-      return "Implicit";
-  }
-  return "";
-}
-
-static std::string output_field_type_name(const OutputSocketFieldType type)
-{
-  switch (type) {
-    case OutputSocketFieldType::None:
-      return "None";
-    case OutputSocketFieldType::FieldSource:
-      return "FieldSource";
-    case OutputSocketFieldType::DependentField:
-      return "DependentField";
-    case OutputSocketFieldType::PartiallyDependent:
-      return "PartiallyDependent";
-  }
-  return "";
-}
-
-static bool verify_field_inferencing_csp_result(
-    const bNodeTree &tree,
-    const Span<const FieldInferencingInterface *> interface_by_node,
-    const BitGroupVector<> csp_result,
-    const FieldInferencingInterface &inferencing_interface)
-{
-  /* Use the old propagation method to provide "ground truth" to compare against. */
-  const bool use_propagation_result = true;
-
-  NodeTreeVariables variables(tree);
-
-  Array<SocketFieldState> field_state_by_socket_id;
-  std::unique_ptr<FieldInferencingInterface> tmp_inferencing_interface;
-  if (use_propagation_result) {
-    /* Keep track of the state of all sockets. The index into this array is #SocketRef::id(). */
-    field_state_by_socket_id.reinitialize(tree.all_sockets().size());
-
-    /* Temp local inferencing interface to avoid overwriting the actual interface.
-     * The propagation method directly writes to the interface. */
-    tmp_inferencing_interface = std::make_unique<FieldInferencingInterface>();
-    tmp_inferencing_interface->inputs.resize(tree.interface_inputs().size(),
-                                             InputSocketFieldType::IsSupported);
-    tmp_inferencing_interface->outputs.resize(tree.interface_outputs().size(),
-                                              OutputFieldDependency::ForDataSource());
-
-    propagate_data_requirements_from_right_to_left(
-        tree, interface_by_node, field_state_by_socket_id);
-    determine_group_input_states(tree, *tmp_inferencing_interface, field_state_by_socket_id);
-    propagate_field_status_from_left_to_right(tree, interface_by_node, field_state_by_socket_id);
-    determine_group_output_states(
-        tree, *tmp_inferencing_interface, interface_by_node, field_state_by_socket_id);
-  }
-
-  std::cout << "Verify field type inferencing for tree " << tree.id.name << std::endl;
-  bool error = false;
-  for (const bNodeSocket *socket : tree.all_sockets()) {
-    if (!socket->is_available()) {
-      continue;
-    }
-    auto log_error = [&](StringRef message) {
-      const std::string socket_address = std::string(socket->owner_node().name) +
-                                         (socket->is_output() ? "|>" : "<|") + socket->identifier;
-      std::cout << "  [Error] " << socket_address << ": " << message << std::endl;
-      error = true;
-    };
-    const int var = variables.get_socket_variable(*socket);
-    const BitSpan state = csp_result[var];
-    const int num_values = int(state[DomainValue::Single]) + int(state[DomainValue::Field]);
-    if (num_values == 0)
-    {
-      log_error("No valid result");
-      continue;
-    }
-
-    if (use_propagation_result) {
-      const SocketFieldState &old_state = field_state_by_socket_id[socket->index_in_tree()];
-      if (old_state.is_always_single) {
-        if (!state[DomainValue::Single] || state[DomainValue::Field])
-        {
-          log_error("Should only be single value");
-        }
-        continue;
-      }
-      if (!old_state.is_single) {
-        if (state[DomainValue::Single] || !state[DomainValue::Field])
-        {
-          log_error("Should only be field");
-        }
-        continue;
-      }
-      if (old_state.requires_single) {
-        if (!state[DomainValue::Single] || state[DomainValue::Field])
-        {
-          log_error("Should only be single value");
-        }
-        continue;
-      }
-      if (!state[DomainValue::Single] || !state[DomainValue::Field])
-      {
-        log_error("Should be single value or field");
-      }
-    }
-  }
-
-  if (use_propagation_result) {
-    for (const int i : tree.interface_inputs().index_range()) {
-      auto log_error = [&](StringRef message) {
-        std::cout << "  [Error] " << tree.interface_inputs()[i]->identifier << ": " << message
-                  << std::endl;
-        error = true;
-      };
-      const InputSocketFieldType old_field_type = tmp_inferencing_interface->inputs[i];
-      const InputSocketFieldType new_field_type = inferencing_interface.inputs[i];
-      if (old_field_type != new_field_type) {
-        log_error("Input field type is " + input_field_type_name(new_field_type) + ", expected " +
-                  input_field_type_name(old_field_type));
-      }
-    }
-    for (const int i : tree.interface_outputs().index_range()) {
-      auto log_error = [&](StringRef message) {
-        std::cout << "  [Error] " << tree.interface_outputs()[i]->identifier << ": " << message
-                  << std::endl;
-        error = true;
-      };
-      const OutputFieldDependency &old_field_dep = tmp_inferencing_interface->outputs[i];
-      const OutputFieldDependency &new_field_dep = inferencing_interface.outputs[i];
-      if (old_field_dep.field_type() != new_field_dep.field_type()) {
-        log_error("Output field type is " + output_field_type_name(new_field_dep.field_type()) +
-                  ", expected " + output_field_type_name(old_field_dep.field_type()));
-      }
-      if (old_field_dep.linked_input_indices() != new_field_dep.linked_input_indices()) {
-        log_error("Output field dependencies don't match");
-      }
-    }
-  }
-
-  if (!error) {
-    std::cout << "  OK!" << std::endl;
-  }
-  return error;
-}
-
-static void add_node_constraints(const bNodeTree &tree,
-                                 const bNode &node,
-                                 const FieldInferencingInterface &inferencing_interface,
-                                 csp::ConstraintSet &constraints)
-{
-  NodeTreeVariables variables(tree);
-
-  /* Constraint is satisfied if both inputs or outputs of a zone node pair are the same type. */
-  auto shared_field_type_constraint = [](const int value_a, const int value_b) {
-    return value_a == value_b;
-  };
-
-  auto add_zone_constraints = [&](const Span<const bNodeSocket *> input_inputs,
-                                  const Span<const bNodeSocket *> input_outputs,
-                                  const Span<const bNodeSocket *> output_inputs,
-                                  const Span<const bNodeSocket *> output_outputs) {
-    BLI_assert(input_inputs.size() == output_inputs.size());
-    BLI_assert(input_outputs.size() == output_outputs.size());
-    for (const int i : input_inputs.index_range()) {
-      if (!input_inputs[i]->is_available() || !output_inputs[i]->is_available()) {
-        continue;
-      }
-      const int var_a = input_inputs[i]->index_in_tree();
-      const int var_b = output_inputs[i]->index_in_tree();
-      constraints.add_binary_symmetric(var_a, var_b, shared_field_type_constraint);
-    }
-    for (const int i : input_outputs.index_range()) {
-      if (!input_outputs[i]->is_available() || !output_outputs[i]->is_available()) {
-        continue;
-      }
-      const int var_a = input_outputs[i]->index_in_tree();
-      const int var_b = output_outputs[i]->index_in_tree();
-      constraints.add_binary_symmetric(var_a, var_b, shared_field_type_constraint);
-    }
-  };
-
-  for (const bNodeSocket *output_socket : node.output_sockets()) {
-    if (!output_socket->is_available()) {
-      continue;
-    }
-    const int var = variables.get_socket_variable(*output_socket);
-    const bNodeSocketType *typeinfo = output_socket->typeinfo;
-    const eNodeSocketDatatype type = typeinfo ? eNodeSocketDatatype(typeinfo->type) : SOCK_CUSTOM;
-
-    if (!nodes::socket_type_supports_fields(type)) {
-      constraints.add_unary(var, [](const int value) { return value == DomainValue::Single; });
-    }
-
-    const OutputFieldDependency &field_dependency =
-        inferencing_interface.outputs[output_socket->index()];
-    switch (field_dependency.field_type()) {
-      /* Fixed single value output. */
-      case OutputSocketFieldType::None:
-        constraints.add_unary(var, [](const int value) { return value == DomainValue::Single; });
-        break;
-      /* Fixed field source output. */
-      case OutputSocketFieldType::FieldSource:
-        constraints.add_unary(var, [](const int value) { return value == DomainValue::Field; });
-        break;
-      /* Internal dependency on one or more inputs. */
-      case OutputSocketFieldType::DependentField:
-      case OutputSocketFieldType::PartiallyDependent:
-        for (const bNodeSocket *input_socket :
-             gather_input_socket_dependencies(field_dependency, node))
-        {
-          if (!input_socket->is_available()) {
-            continue;
-          }
-          const int input_var = variables.get_socket_variable(*input_socket);
-          /* The output must be a field if the input it depends on is a field. */
-          constraints.add_binary(var, input_var, [](const int value_dst, const int value_src) {
-            return value_dst == DomainValue::Field || value_src == DomainValue::Single;
-          });
-        }
-        break;
-    }
-
-    /* The output must be a single value when it is connected to any input that does
-     * not support fields. */
-    for (const bNodeSocket *src_socket : output_socket->directly_linked_sockets()) {
-      if (src_socket->is_available()) {
-        const int src_var = variables.get_socket_variable(*src_socket);
-        constraints.add_binary(var, src_var, [](int value_dst, int value_src) {
-          return value_dst == DomainValue::Single || value_src == DomainValue::Field;
-        });
-      }
-    }
-
-    // if (state.requires_single) {
-    //   bool any_input_is_field_implicitly = false;
-    //   const Vector<const bNodeSocket *> connected_inputs = gather_input_socket_dependencies(
-    //       field_dependency, *node);
-    //   for (const bNodeSocket *input_socket : connected_inputs) {
-    //     if (!input_socket->is_available()) {
-    //       continue;
-    //     }
-    //     if (inferencing_interface.inputs[input_socket->index()] ==
-    //         InputSocketFieldType::Implicit)
-    //     {
-    //       if (!input_socket->is_logically_linked()) {
-    //         any_input_is_field_implicitly = true;
-    //         break;
-    //       }
-    //     }
-    //   }
-    //   if (any_input_is_field_implicitly) {
-    //     /* This output isn't a single value actually. */
-    //     state.requires_single = false;
-    //   }
-    //   else {
-    //     /* If the output is required to be a single value, the connected inputs in the same
-    //      * node must not be fields as well. */
-    //     for (const bNodeSocket *input_socket : connected_inputs) {
-    //       field_state_by_socket_id[input_socket->index_in_tree()].requires_single = true;
-    //     }
-    //   }
-    // }
-  }
-
-  /* Some inputs do not require fields independent of what the outputs are connected to. */
-  for (const bNodeSocket *input_socket : node.input_sockets()) {
-    if (!input_socket->is_available()) {
-      continue;
-    }
-    const int var = variables.get_socket_variable(*input_socket);
-    const bNodeSocketType *typeinfo = input_socket->typeinfo;
-    const eNodeSocketDatatype type = typeinfo ? eNodeSocketDatatype(typeinfo->type) : SOCK_CUSTOM;
-
-    if (!nodes::socket_type_supports_fields(type)) {
-      constraints.add_unary(var, [](const int value) { return value == DomainValue::Single; });
-    }
-
-    const InputSocketFieldType field_type = inferencing_interface.inputs[input_socket->index()];
-    if (field_type == InputSocketFieldType::None) {
-      constraints.add_unary(input_socket->index_in_tree(),
-                            [](int value) { return value == DomainValue::Single; });
-    }
-
-    /* The input must be a field value when it is connected to any output that can't be a single
-     * value. */
-    for (const bNodeSocket *src_socket : input_socket->directly_linked_sockets()) {
-      if (src_socket->is_available()) {
-        const int src_var = variables.get_socket_variable(*src_socket);
-        constraints.add_binary(var, src_var, [](int value_dst, int value_src) {
-          return value_dst == DomainValue::Field || value_src == DomainValue::Single;
-        });
-      }
-    }
-  }
-
-  /* Special constraints for certain node types. */
-  switch (node.type) {
-    case GEO_NODE_SIMULATION_INPUT: {
-      const NodeGeometrySimulationInput &data = *static_cast<const NodeGeometrySimulationInput *>(
-          node.storage);
-      if (const bNode *output_node = tree.node_by_id(data.output_node_id)) {
-        /* First input node output is Delta Time which does not appear in the output node. */
-        add_zone_constraints(node.input_sockets(),
-                             node.output_sockets().drop_front(1),
-                             output_node->input_sockets(),
-                             output_node->output_sockets());
-      }
-      break;
-    }
-    case GEO_NODE_SIMULATION_OUTPUT: {
-      /* Already handled in the input node case. */
-      break;
-    }
-    case GEO_NODE_REPEAT_INPUT: {
-      const NodeGeometryRepeatInput &data = *static_cast<const NodeGeometryRepeatInput *>(
-          node.storage);
-      if (const bNode *output_node = tree.node_by_id(data.output_node_id)) {
-        add_zone_constraints(node.input_sockets(),
-                             node.output_sockets(),
-                             output_node->input_sockets(),
-                             output_node->output_sockets());
-      }
-      break;
-    }
-    case GEO_NODE_REPEAT_OUTPUT: {
-      /* Already handled in the input node case. */
-      break;
-    }
-  }
-}
-
-static void update_socket_shapes(const bNodeTree &tree,
-                                 const NodeTreeVariables &variables,
-                                 const BitGroupVector<> csp_result)
-{
-  auto get_shape_for_state = [](const BitSpan state) {
-    return state[DomainValue::Field] ?
-               (state[DomainValue::Single] ? SOCK_DISPLAY_SHAPE_DIAMOND_DOT :
-                                             SOCK_DISPLAY_SHAPE_DIAMOND) :
-               SOCK_DISPLAY_SHAPE_CIRCLE;
-  };
-
-  for (const bNodeSocket *socket : tree.all_input_sockets()) {
-    const int var = variables.get_socket_variable(*socket);
-    const BitSpan state = csp_result[var];
-    const_cast<bNodeSocket *>(socket)->display_shape = get_shape_for_state(state);
-  }
-  for (const bNodeSocket *socket : tree.all_sockets()) {
-    const int var = variables.get_socket_variable(*socket);
-    const BitSpan state = csp_result[var];
-    const_cast<bNodeSocket *>(socket)->display_shape = get_shape_for_state(state);
-  }
-}
-
-/**
- * Check what the group output socket depends on. Potentially traverses the node tree
- * to figure out if it is always a field or if it depends on any group inputs.
- */
-static OutputFieldDependency find_group_output_dependencies(
-    const bNodeSocket &group_output_socket,
-    const Span<const FieldInferencingInterface *> interface_by_node,
-    const BitGroupVector<> &field_state_by_socket_id)
-{
-  if (!is_field_socket_type(group_output_socket)) {
-    return OutputFieldDependency::ForDataSource();
-  }
-
-  /* Use a Set here instead of an array indexed by socket id, because we my only need to look at
-   * very few sockets. */
-  Set<const bNodeSocket *> handled_sockets;
-  Stack<const bNodeSocket *> sockets_to_check;
-
-  handled_sockets.add(&group_output_socket);
-  sockets_to_check.push(&group_output_socket);
-
-  /* Keeps track of group input indices that are (indirectly) connected to the output. */
-  Vector<int> linked_input_indices;
-
-  while (!sockets_to_check.is_empty()) {
-    const bNodeSocket *input_socket = sockets_to_check.pop();
-    const BitSpan input_state = field_state_by_socket_id[input_socket->index_in_tree()];
-    const bool can_be_single = input_state[DomainValue::Single];
-    const bool can_be_field = input_state[DomainValue::Field];
-
-    if (!input_socket->is_directly_linked() && can_be_field && !can_be_single) {
-      /* This socket uses a field as input by default. */
-      return OutputFieldDependency::ForFieldSource();
-    }
-
-    for (const bNodeSocket *origin_socket : input_socket->directly_linked_sockets()) {
-      const bNode &origin_node = origin_socket->owner_node();
-      const BitSpan origin_state = field_state_by_socket_id[origin_socket->index_in_tree()];
-      const bool origin_can_be_single = origin_state[DomainValue::Single];
-      const bool origin_can_be_field = origin_state[DomainValue::Field];
-
-      if (origin_can_be_field && !origin_can_be_single) {
-        if (origin_node.type == NODE_GROUP_INPUT) {
-          /* Found a group input that the group output depends on. */
-          linked_input_indices.append_non_duplicates(origin_socket->index());
-        }
-        else {
-          /* Found a field source that is not the group input. So the output is always a field. */
-          return OutputFieldDependency::ForFieldSource();
-        }
-      }
-      else if (!origin_can_be_single) {
-        const FieldInferencingInterface &inferencing_interface =
-            *interface_by_node[origin_node.index()];
-        const OutputFieldDependency &field_dependency =
-            inferencing_interface.outputs[origin_socket->index()];
-
-        /* Propagate search further to the left. */
-        for (const bNodeSocket *origin_input_socket :
-             gather_input_socket_dependencies(field_dependency, origin_node))
-        {
-          const BitSpan origin_input_state =
-              field_state_by_socket_id[origin_input_socket->index_in_tree()];
-          const bool origin_input_can_be_single = origin_input_state[DomainValue::Single];
-          if (!origin_input_socket->is_available()) {
-            continue;
-          }
-          if (!origin_input_can_be_single) {
-            if (handled_sockets.add(origin_input_socket)) {
-              sockets_to_check.push(origin_input_socket);
-            }
-          }
-        }
-      }
-    }
-  }
-  return OutputFieldDependency::ForPartiallyDependentField(std::move(linked_input_indices));
-}
-
 template<typename Logger>
-static void solve_field_inferencing_constraints(
-    const bNodeTree &tree,
-    const Span<const FieldInferencingInterface *> interface_by_node,
-    FieldInferencingInterface &inferencing_interface,
-    Logger &logger)
-{
-  const bNode *group_output_node = tree.group_output_node();
-  if (!group_output_node) {
-    return;
-  }
-
-  tree.ensure_topology_cache();
-  NodeTreeVariables variables(tree);
-
-  logger.declare_variables(variables.num_vars(), [&](const csp::VariableIndex var) -> std::string {
-    if (variables.socket_vars.contains(var)) {
-      const bNodeSocket &socket = *tree.all_sockets()[var - variables.socket_vars.start()];
-      const bNode &node = socket.owner_node();
-      return socket.is_output() ? std::string(node.name) + ":O:" + socket.identifier :
-                                  std::string(node.name) + ":I:" + socket.identifier;
-    }
-    if (variables.tree_input_vars.contains(var)) {
-      const bNodeTreeInterfaceSocket &iosocket =
-          *tree.interface_inputs()[var - variables.tree_input_vars.start()];
-      return std::string("I:") + iosocket.identifier;
-    }
-    if (variables.tree_output_vars.contains(var)) {
-      const bNodeTreeInterfaceSocket &iosocket =
-          *tree.interface_outputs()[var - variables.tree_output_vars.start()];
-      return std::string("O:") + iosocket.identifier;
-    }
-    return "";
-  });
-
-  const Span<const bNode *> nodes = tree.toposort_right_to_left();
-
-  csp::ConstraintSet constraints;
-  for (const bNode *node : nodes) {
-    add_node_constraints(tree, *node, *interface_by_node[node->index()], constraints);
-  }
-  logger.declare_constraints(constraints);
-
-  BitGroupVector<> result = csp::solve_constraints_with_logger(
-      constraints, variables.num_vars(), NumDomainValues, logger);
-
-  /* Setup inferencing interface for the tree. */
-  for (const int i : tree.interface_inputs().index_range()) {
-    const int var = variables.tree_input_vars[i];
-    const BitSpan state = result[var];
-    if (state[DomainValue::Single]) {
-      if (state[DomainValue::Field]) {
-        inferencing_interface.inputs[i] = InputSocketFieldType::IsSupported;
-      }
-      else {
-        inferencing_interface.inputs[i] = InputSocketFieldType::None;
-      }
-    }
-    else {
-      if (state[DomainValue::Field]) {
-        inferencing_interface.inputs[i] = InputSocketFieldType::Implicit;
-      }
-      else {
-        /* Error: No supported field type. */
-        BLI_assert_unreachable();
-      }
-    }
-  }
-
-  for (const bNodeSocket *group_output_socket : group_output_node->input_sockets().drop_back(1)) {
-    OutputFieldDependency field_dependency = find_group_output_dependencies(
-        *group_output_socket, interface_by_node, result);
-    inferencing_interface.outputs[group_output_socket->index()] = std::move(field_dependency);
-  }
-
-  /* Verify the result. */
-  verify_field_inferencing_csp_result(tree, interface_by_node, result, inferencing_interface);
-
-  update_socket_shapes(tree, variables, result);
-}
-
-template <typename Logger>
-=======
-template<typename Logger>
->>>>>>> c71dd020
 static bool update_field_inferencing_ex(const bNodeTree &tree,
                                         const bool use_constraint_solver,
                                         Logger &logger)
@@ -1416,20 +827,7 @@
         tree, interface_by_node, *new_inferencing_interface, logger);
   }
   else {
-<<<<<<< HEAD
-    /* Keep track of the state of all sockets. The index into this array is #SocketRef::id(). */
-    Array<SocketFieldState> field_state_by_socket_id(tree.all_sockets().size());
-
-    propagate_data_requirements_from_right_to_left(
-        tree, interface_by_node, field_state_by_socket_id);
-    determine_group_input_states(tree, *new_inferencing_interface, field_state_by_socket_id);
-    propagate_field_status_from_left_to_right(tree, interface_by_node, field_state_by_socket_id);
-    determine_group_output_states(
-        tree, *new_inferencing_interface, interface_by_node, field_state_by_socket_id);
-    update_socket_shapes(tree, field_state_by_socket_id);
-=======
     update_field_inferencing_legacy(tree, interface_by_node, *new_inferencing_interface);
->>>>>>> c71dd020
   }
 
   /* Update the previous group interface. */
@@ -1441,12 +839,8 @@
   return group_interface_changed;
 }
 
-<<<<<<< HEAD
-bool update_field_inferencing(const bNodeTree &tree) {
-=======
 bool update_field_inferencing(const bNodeTree &tree)
 {
->>>>>>> c71dd020
   csp::NullLogger logger;
   return update_field_inferencing_ex(
       tree, U.experimental.use_node_field_inferencing_constraint_solver, logger);
