/* SPDX-FileCopyrightText: 2023 Blender Authors
 *
 * SPDX-License-Identifier: GPL-2.0-or-later */

/** \file
 * \ingroup bke
 */

#include <fmt/format.h>

#include "BKE_anim_data.hh"
#include "BKE_attribute.hh"
#include "BKE_colorband.hh"
#include "BKE_colortools.hh"
#include "BKE_curves.hh"
#include "BKE_deform.hh"
#include "BKE_gpencil_modifier_legacy.h"
#include "BKE_grease_pencil.hh"
#include "BKE_grease_pencil_legacy_convert.hh"
#include "BKE_idprop.hh"
#include "BKE_lib_id.hh"
#include "BKE_material.h"
#include "BKE_modifier.hh"
#include "BKE_node.hh"
#include "BKE_node_tree_update.hh"
#include "BKE_object.hh"

#include "BLI_color.hh"
#include "BLI_function_ref.hh"
#include "BLI_listbase.h"
#include "BLI_math_matrix.h"
#include "BLI_math_vector_types.hh"
#include "BLI_string.h"
#include "BLI_string_utf8.h"
#include "BLI_vector.hh"

#include "BLT_translation.hh"

#include "DNA_anim_types.h"
#include "DNA_gpencil_legacy_types.h"
#include "DNA_gpencil_modifier_types.h"
#include "DNA_grease_pencil_types.h"
#include "DNA_meshdata_types.h"
#include "DNA_modifier_types.h"

#include "DEG_depsgraph.hh"
#include "DEG_depsgraph_build.hh"

namespace blender::bke::greasepencil::convert {

<<<<<<< HEAD
/*
 * This takes the legacy uv tranforms and returns the texture matrix.
 */
float3x2 convert_texture_to_matrix(const float2 uv_translation,
                                   const float uv_rotation,
                                   const float2 uv_scale)
{
  using namespace blender;

  /* Bounding box data. */
  const float2 minv = float2(-1.0f, -1.0f);
  const float2 maxv = float2(1.0f, 1.0f);
  /* Center of rotation. */
  const float2 center = float2(0.5f, 0.5f);

  const float2 uv_scale_inv = float2(uv_scale.x != 0.0f ? 1.0f / uv_scale.x : 1.0f,
                                     uv_scale.y != 0.0f ? 1.0f / uv_scale.y : 1.0f);
  const float2 d = maxv - minv;
  const float s = sin(uv_rotation);
  const float c = cos(uv_rotation);
  const float2x2 rot = float2x2(float2(c, s), float2(-s, c));

  float3x2 textmat = float3x2::identity();

  /* Apply bounding box rescaling. */
  textmat[2] -= minv;
  textmat = float2x2::diagonal(1.0f / d) * textmat;

  /* Apply translation. */
  textmat[2] += uv_translation;

  /* Apply rotation. */
  textmat[2] -= center;
  textmat = rot * textmat;
  textmat[2] += center;

  /* Apply scale. */
  textmat = float2x2::diagonal(uv_scale_inv) * textmat;

  return textmat;
}

/*
 * This gets the legacy local-space to stroke-space matrix.
 */
blender::float4x2 get_legacy_local_to_stroke_matrix(bGPDstroke *gps)
{
  using namespace blender;
  using namespace blender::math;

  const bGPDspoint *points = gps->points;
  const int totpoints = gps->totpoints;

  if (totpoints < 2) {
    return float4x2::identity();
  }

  const bGPDspoint *point0 = &points[0];
  const bGPDspoint *point1 = &points[1];
  const bGPDspoint *point3 = &points[int(totpoints * 0.75f)];

  const float3 pt0 = float3(point0->x, point0->y, point0->z);
  const float3 pt1 = float3(point1->x, point1->y, point1->z);
  const float3 pt3 = float3(point3->x, point3->y, point3->z);

  /* Local X axis (p0 -> p1) */
  const float3 locx = normalize(pt1 - pt0);

  /* Point vector at 3/4 */
  const float3 v3 = totpoints == 2 ? pt3 * 0.001f : pt3;
  const float3 loc3 = v3 - pt0;

  /* Vector orthogonal to polygon plane. */
  const float3 normal = cross(locx, loc3);

  /* Local Y axis (cross to normal/x axis). */
  const float3 locy = normalize(cross(normal, locx));

  /* Get local space using first point as origin. */
  const float4x2 mat = transpose(
      float2x4(float4(locx, -dot(pt0, locx)), float4(locy, -dot(pt0, locy))));

  return mat;
=======
/* -------------------------------------------------------------------- */
/** \name Animation conversion helpers.
 *
 * These utilities will call given callback over all relevant F-curves
 * (also includes drivers, and actions linked through the NLA).
 * \{ */

static bool legacy_fcurves_process(ListBase &fcurves,
                                   blender::FunctionRef<bool(FCurve *fcurve)> callback)
{
  bool is_changed = false;
  LISTBASE_FOREACH (FCurve *, fcurve, &fcurves) {
    const bool local_is_changed = callback(fcurve);
    is_changed = is_changed || local_is_changed;
  }
  return is_changed;
}

static bool legacy_nla_strip_process(NlaStrip &nla_strip,
                                     blender::FunctionRef<bool(FCurve *fcurve)> callback)
{
  bool is_changed = false;
  if (nla_strip.act) {
    if (legacy_fcurves_process(nla_strip.act->curves, callback)) {
      DEG_id_tag_update(&nla_strip.act->id, ID_RECALC_ANIMATION);
      is_changed = true;
    }
  }
  LISTBASE_FOREACH (NlaStrip *, nla_strip_children, &nla_strip.strips) {
    const bool local_is_changed = legacy_nla_strip_process(*nla_strip_children, callback);
    is_changed = is_changed || local_is_changed;
  }
  return is_changed;
}

static bool legacy_animation_process(AnimData &anim_data,
                                     blender::FunctionRef<bool(FCurve *fcurve)> callback)
{
  bool is_changed = false;
  if (anim_data.action) {
    if (legacy_fcurves_process(anim_data.action->curves, callback)) {
      DEG_id_tag_update(&anim_data.action->id, ID_RECALC_ANIMATION);
      is_changed = true;
    }
  }
  if (anim_data.tmpact) {
    if (legacy_fcurves_process(anim_data.tmpact->curves, callback)) {
      DEG_id_tag_update(&anim_data.tmpact->id, ID_RECALC_ANIMATION);
      is_changed = true;
    }
  }

  {
    const bool local_is_changed = legacy_fcurves_process(anim_data.drivers, callback);
    is_changed = is_changed || local_is_changed;
  }

  LISTBASE_FOREACH (NlaTrack *, nla_track, &anim_data.nla_tracks) {
    LISTBASE_FOREACH (NlaStrip *, nla_strip, &nla_track->strips) {
      const bool local_is_changed = legacy_nla_strip_process(*nla_strip, callback);
      is_changed = is_changed || local_is_changed;
    }
  }
  return is_changed;
}

/* \} */

/**
 * Find vertex groups that have assigned vertices in this drawing.
 * Returns:
 * - ListBase with used vertex group names (bDeformGroup)
 * - Array of indices in the new vertex group list for remapping
 */
static void find_used_vertex_groups(const bGPDframe &gpf,
                                    const ListBase &all_names,
                                    ListBase &r_vertex_group_names,
                                    Array<int> &r_indices)
{
  const int num_vertex_groups = BLI_listbase_count(&all_names);
  Array<int> is_group_used(num_vertex_groups, false);
  LISTBASE_FOREACH (bGPDstroke *, gps, &gpf.strokes) {
    if (!gps->dvert) {
      continue;
    }
    Span<MDeformVert> dverts = {gps->dvert, gps->totpoints};
    for (const MDeformVert &dvert : dverts) {
      for (const MDeformWeight &weight : Span<MDeformWeight>{dvert.dw, dvert.totweight}) {
        is_group_used[weight.def_nr] = true;
      }
    }
  }
  BLI_listbase_clear(&r_vertex_group_names);
  r_indices.reinitialize(num_vertex_groups);
  int new_group_i = 0;
  int old_group_i;
  LISTBASE_FOREACH_INDEX (const bDeformGroup *, def_group, &all_names, old_group_i) {
    if (!is_group_used[old_group_i]) {
      r_indices[old_group_i] = -1;
      continue;
    }
    r_indices[old_group_i] = new_group_i++;

    bDeformGroup *def_group_copy = static_cast<bDeformGroup *>(MEM_dupallocN(def_group));
    BLI_addtail(&r_vertex_group_names, def_group_copy);
  }
>>>>>>> ce80cc15
}

void legacy_gpencil_frame_to_grease_pencil_drawing(const bGPDframe &gpf,
                                                   const ListBase &vertex_group_names,
                                                   GreasePencilDrawing &r_drawing)
{
  /* Construct an empty CurvesGeometry in-place. */
  new (&r_drawing.geometry) CurvesGeometry();
  r_drawing.base.type = GP_DRAWING;
  r_drawing.runtime = MEM_new<bke::greasepencil::DrawingRuntime>(__func__);

  /* Get the number of points, number of strokes and the offsets for each stroke. */
  Vector<int> offsets;
  Vector<int8_t> curve_types;
  offsets.append(0);
  int num_strokes = 0;
  int num_points = 0;
  bool has_bezier_stroke = false;
  LISTBASE_FOREACH (bGPDstroke *, gps, &gpf.strokes) {
    if (gps->editcurve != nullptr) {
      has_bezier_stroke = true;
      num_points += gps->editcurve->tot_curve_points;
      curve_types.append(CURVE_TYPE_BEZIER);
    }
    else {
      num_points += gps->totpoints;
      curve_types.append(CURVE_TYPE_POLY);
    }
    num_strokes++;
    offsets.append(num_points);
  }

  /* Resize the CurvesGeometry. */
  Drawing &drawing = r_drawing.wrap();
  CurvesGeometry &curves = drawing.strokes_for_write();
  curves.resize(num_points, num_strokes);
  if (num_strokes > 0) {
    curves.offsets_for_write().copy_from(offsets);
  }
  OffsetIndices<int> points_by_curve = curves.points_by_curve();
  MutableAttributeAccessor attributes = curves.attributes_for_write();

  if (!has_bezier_stroke) {
    /* All strokes are poly curves. */
    curves.fill_curve_types(CURVE_TYPE_POLY);
  }
  else {
    curves.curve_types_for_write().copy_from(curve_types);
    curves.update_curve_types();
  }

  /* Find used vertex groups in this drawing. */
  ListBase stroke_vertex_group_names;
  Array<int> stroke_def_nr_map;
  find_used_vertex_groups(gpf, vertex_group_names, stroke_vertex_group_names, stroke_def_nr_map);
  BLI_assert(BLI_listbase_is_empty(&curves.vertex_group_names));
  curves.vertex_group_names = stroke_vertex_group_names;
  const bool use_dverts = !BLI_listbase_is_empty(&curves.vertex_group_names);

  /* Copy vertex weights and map the vertex group indices. */
  auto copy_dvert = [&](const MDeformVert &src_dvert, MDeformVert &dst_dvert) {
    dst_dvert = src_dvert;
    dst_dvert.dw = static_cast<MDeformWeight *>(MEM_dupallocN(src_dvert.dw));
    const MutableSpan<MDeformWeight> vertex_weights = {dst_dvert.dw, dst_dvert.totweight};
    for (MDeformWeight &weight : vertex_weights) {
      /* Map def_nr to the reduced vertex group list. */
      weight.def_nr = stroke_def_nr_map[weight.def_nr];
    }
  };

  /* Point Attributes. */
  MutableSpan<float3> positions = curves.positions_for_write();
  MutableSpan<float3> handle_positions_left = has_bezier_stroke ?
                                                  curves.handle_positions_left_for_write() :
                                                  MutableSpan<float3>();
  MutableSpan<float3> handle_positions_right = has_bezier_stroke ?
                                                   curves.handle_positions_right_for_write() :
                                                   MutableSpan<float3>();
  MutableSpan<float> radii = drawing.radii_for_write();
  MutableSpan<float> opacities = drawing.opacities_for_write();
  SpanAttributeWriter<float> delta_times = attributes.lookup_or_add_for_write_span<float>(
      "delta_time", AttrDomain::Point);
  SpanAttributeWriter<float> rotations = attributes.lookup_or_add_for_write_span<float>(
      "rotation", AttrDomain::Point);
  SpanAttributeWriter<ColorGeometry4f> vertex_colors =
      attributes.lookup_or_add_for_write_span<ColorGeometry4f>("vertex_color", AttrDomain::Point);
  SpanAttributeWriter<bool> selection = attributes.lookup_or_add_for_write_span<bool>(
      ".selection", AttrDomain::Point);
  MutableSpan<MDeformVert> dverts = use_dverts ? curves.wrap().deform_verts_for_write() :
                                                 MutableSpan<MDeformVert>();

  /* Curve Attributes. */
  SpanAttributeWriter<bool> stroke_cyclic = attributes.lookup_or_add_for_write_span<bool>(
      "cyclic", AttrDomain::Curve);
  /* TODO: This should be a `double` attribute. */
  SpanAttributeWriter<float> stroke_init_times = attributes.lookup_or_add_for_write_span<float>(
      "init_time", AttrDomain::Curve);
  SpanAttributeWriter<int8_t> stroke_start_caps = attributes.lookup_or_add_for_write_span<int8_t>(
      "start_cap", AttrDomain::Curve);
  SpanAttributeWriter<int8_t> stroke_end_caps = attributes.lookup_or_add_for_write_span<int8_t>(
      "end_cap", AttrDomain::Curve);
  SpanAttributeWriter<float> stroke_hardnesses = attributes.lookup_or_add_for_write_span<float>(
      "hardness", AttrDomain::Curve);
  SpanAttributeWriter<float> stroke_point_aspect_ratios =
<<<<<<< HEAD
      attributes.lookup_or_add_for_write_span<float>("point_aspect_ratio", ATTR_DOMAIN_CURVE);
=======
      attributes.lookup_or_add_for_write_span<float>("aspect_ratio", AttrDomain::Curve);
  SpanAttributeWriter<float2> stroke_fill_translations =
      attributes.lookup_or_add_for_write_span<float2>("fill_translation", AttrDomain::Curve);
  SpanAttributeWriter<float> stroke_fill_rotations =
      attributes.lookup_or_add_for_write_span<float>("fill_rotation", AttrDomain::Curve);
  SpanAttributeWriter<float2> stroke_fill_scales = attributes.lookup_or_add_for_write_span<float2>(
      "fill_scale", AttrDomain::Curve);
>>>>>>> ce80cc15
  SpanAttributeWriter<ColorGeometry4f> stroke_fill_colors =
      attributes.lookup_or_add_for_write_span<ColorGeometry4f>("fill_color", AttrDomain::Curve);
  SpanAttributeWriter<int> stroke_materials = attributes.lookup_or_add_for_write_span<int>(
      "material_index", AttrDomain::Curve);

  int stroke_i = 0;
  LISTBASE_FOREACH_INDEX (bGPDstroke *, gps, &gpf.strokes, stroke_i) {
    stroke_cyclic.span[stroke_i] = (gps->flag & GP_STROKE_CYCLIC) != 0;
    /* TODO: This should be a `double` attribute. */
    stroke_init_times.span[stroke_i] = float(gps->inittime);
    stroke_start_caps.span[stroke_i] = int8_t(gps->caps[0]);
    stroke_end_caps.span[stroke_i] = int8_t(gps->caps[1]);
    stroke_hardnesses.span[stroke_i] = gps->hardness;
    stroke_point_aspect_ratios.span[stroke_i] = gps->aspect_ratio[0] /
                                                max_ff(gps->aspect_ratio[1], 1e-8);
    stroke_fill_colors.span[stroke_i] = ColorGeometry4f(gps->vert_color_fill);
    stroke_materials.span[stroke_i] = gps->mat_nr;

    IndexRange points = points_by_curve[stroke_i];
    if (points.is_empty()) {
      continue;
    }

    const Span<bGPDspoint> src_points{gps->points, gps->totpoints};
    /* Previously, Grease Pencil used a radius convention where 1 `px` = 0.001 units. This `px`
     * was the brush size which would be stored in the stroke thickness and then scaled by the
     * point pressure factor. Finally, the render engine would divide this thickness value by
     * 2000 (we're going from a thickness to a radius, hence the factor of two) to convert back
     * into blender units. Store the radius now directly in blender units. This makes it
     * consistent with how hair curves handle the radius. */
    const float stroke_thickness = float(gps->thickness) / 2000.0f;
    MutableSpan<float3> dst_positions = positions.slice(points);
    MutableSpan<float3> dst_handle_positions_left = has_bezier_stroke ?
                                                        handle_positions_left.slice(points) :
                                                        MutableSpan<float3>();
    MutableSpan<float3> dst_handle_positions_right = has_bezier_stroke ?
                                                         handle_positions_right.slice(points) :
                                                         MutableSpan<float3>();
    MutableSpan<float> dst_radii = radii.slice(points);
    MutableSpan<float> dst_opacities = opacities.slice(points);
    MutableSpan<float> dst_deltatimes = delta_times.span.slice(points);
    MutableSpan<float> dst_rotations = rotations.span.slice(points);
    MutableSpan<ColorGeometry4f> dst_vertex_colors = vertex_colors.span.slice(points);
    MutableSpan<bool> dst_selection = selection.span.slice(points);
    MutableSpan<MDeformVert> dst_dverts = use_dverts ? dverts.slice(points) :
                                                       MutableSpan<MDeformVert>();

    if (curve_types[stroke_i] == CURVE_TYPE_POLY) {
      threading::parallel_for(src_points.index_range(), 4096, [&](const IndexRange range) {
        for (const int point_i : range) {
          const bGPDspoint &pt = src_points[point_i];
          dst_positions[point_i] = float3(pt.x, pt.y, pt.z);
          dst_radii[point_i] = stroke_thickness * pt.pressure;
          dst_opacities[point_i] = pt.strength;
          dst_rotations[point_i] = pt.uv_rot;
          dst_vertex_colors[point_i] = ColorGeometry4f(pt.vert_color);
          dst_selection[point_i] = (pt.flag & GP_SPOINT_SELECT) != 0;
          if (use_dverts && gps->dvert) {
            copy_dvert(gps->dvert[point_i], dst_dverts[point_i]);
          }
        }
      });

      dst_deltatimes.first() = 0;
      threading::parallel_for(
          src_points.index_range().drop_front(1), 4096, [&](const IndexRange range) {
            for (const int point_i : range) {
              const bGPDspoint &pt = src_points[point_i];
              const bGPDspoint &pt_prev = src_points[point_i - 1];
              dst_deltatimes[point_i] = pt.time - pt_prev.time;
            }
          });
    }
    else if (curve_types[stroke_i] == CURVE_TYPE_BEZIER) {
      BLI_assert(gps->editcurve != nullptr);
      Span<bGPDcurve_point> src_curve_points{gps->editcurve->curve_points,
                                             gps->editcurve->tot_curve_points};

      threading::parallel_for(src_curve_points.index_range(), 4096, [&](const IndexRange range) {
        for (const int point_i : range) {
          const bGPDcurve_point &cpt = src_curve_points[point_i];
          dst_positions[point_i] = float3(cpt.bezt.vec[1]);
          dst_handle_positions_left[point_i] = float3(cpt.bezt.vec[0]);
          dst_handle_positions_right[point_i] = float3(cpt.bezt.vec[2]);
          dst_radii[point_i] = stroke_thickness * cpt.pressure;
          dst_opacities[point_i] = cpt.strength;
          dst_rotations[point_i] = cpt.uv_rot;
          dst_vertex_colors[point_i] = ColorGeometry4f(cpt.vert_color);
          dst_selection[point_i] = (cpt.flag & GP_CURVE_POINT_SELECT) != 0;
          if (use_dverts && gps->dvert) {
            copy_dvert(gps->dvert[point_i], dst_dverts[point_i]);
          }
        }
      });
    }
    else {
      /* Unknown curve type. */
      BLI_assert_unreachable();
    }

    const float3x2 textmat = convert_texture_to_matrix(
        float2(gps->uv_translation), gps->uv_rotation, float2(gps->uv_scale));

    const float4x2 strokemat = get_legacy_local_to_stroke_matrix(gps);
    float4x3 strokemat4x3 = float4x3(strokemat);
    strokemat4x3[2][2] = 0.0f;
    strokemat4x3[3][2] = 1.0f;
    set_texture_matrix(curves, stroke_i, textmat * strokemat4x3);
  }

  delta_times.finish();
  rotations.finish();
  vertex_colors.finish();
  selection.finish();

  stroke_cyclic.finish();
  stroke_init_times.finish();
  stroke_start_caps.finish();
  stroke_end_caps.finish();
  stroke_hardnesses.finish();
  stroke_point_aspect_ratios.finish();
  stroke_fill_colors.finish();
  stroke_materials.finish();
}

void legacy_gpencil_to_grease_pencil(Main &bmain, GreasePencil &grease_pencil, bGPdata &gpd)
{
  using namespace blender::bke::greasepencil;

  if (gpd.flag & LIB_FAKEUSER) {
    id_fake_user_set(&grease_pencil.id);
  }

  BLI_assert(!grease_pencil.id.properties);
  if (gpd.id.properties) {
    grease_pencil.id.properties = IDP_CopyProperty(gpd.id.properties);
  }

  int num_drawings = 0;
  LISTBASE_FOREACH (bGPDlayer *, gpl, &gpd.layers) {
    num_drawings += BLI_listbase_count(&gpl->frames);
  }

  grease_pencil.drawing_array_num = num_drawings;
  grease_pencil.drawing_array = reinterpret_cast<GreasePencilDrawingBase **>(
      MEM_cnew_array<GreasePencilDrawing *>(num_drawings, __func__));

  int i = 0, layer_idx = 0;
  LISTBASE_FOREACH_INDEX (bGPDlayer *, gpl, &gpd.layers, layer_idx) {
    /* Create a new layer. */
    Layer &new_layer = grease_pencil.add_layer(
        StringRefNull(gpl->info, BLI_strnlen(gpl->info, 128)));

    /* Flags. */
    new_layer.set_visible((gpl->flag & GP_LAYER_HIDE) == 0);
    new_layer.set_locked((gpl->flag & GP_LAYER_LOCKED) != 0);
    new_layer.set_selected((gpl->flag & GP_LAYER_SELECT) != 0);
    SET_FLAG_FROM_TEST(
        new_layer.base.flag, (gpl->flag & GP_LAYER_FRAMELOCK), GP_LAYER_TREE_NODE_MUTE);
    SET_FLAG_FROM_TEST(
        new_layer.base.flag, (gpl->flag & GP_LAYER_USE_LIGHTS), GP_LAYER_TREE_NODE_USE_LIGHTS);
    SET_FLAG_FROM_TEST(new_layer.base.flag,
                       (gpl->onion_flag & GP_LAYER_ONIONSKIN),
                       GP_LAYER_TREE_NODE_USE_ONION_SKINNING);

    new_layer.blend_mode = int8_t(gpl->blend_mode);

    new_layer.parent = gpl->parent;
    new_layer.set_parent_bone_name(gpl->parsubstr);

    copy_v3_v3(new_layer.translation, gpl->location);
    copy_v3_v3(new_layer.rotation, gpl->rotation);
    copy_v3_v3(new_layer.scale, gpl->scale);

    /* Convert the layer masks. */
    LISTBASE_FOREACH (bGPDlayer_Mask *, mask, &gpl->mask_layers) {
      LayerMask *new_mask = MEM_new<LayerMask>(mask->name);
      new_mask->flag = mask->flag;
      BLI_addtail(&new_layer.masks, new_mask);
    }
    new_layer.opacity = gpl->opacity;

    LISTBASE_FOREACH (bGPDframe *, gpf, &gpl->frames) {
      grease_pencil.drawing_array[i] = reinterpret_cast<GreasePencilDrawingBase *>(
          MEM_new<GreasePencilDrawing>(__func__));
      GreasePencilDrawing &drawing = *reinterpret_cast<GreasePencilDrawing *>(
          grease_pencil.drawing_array[i]);

      /* Convert the frame to a drawing. */
      legacy_gpencil_frame_to_grease_pencil_drawing(*gpf, gpd.vertex_group_names, drawing);

      /* Add the frame to the layer. */
      if (GreasePencilFrame *new_frame = new_layer.add_frame(gpf->framenum, i)) {
        new_frame->type = gpf->key_type;
        SET_FLAG_FROM_TEST(new_frame->flag, (gpf->flag & GP_FRAME_SELECT), GP_FRAME_SELECTED);
      }
      i++;
    }

    if ((gpl->flag & GP_LAYER_ACTIVE) != 0) {
      grease_pencil.set_active_layer(&new_layer);
    }

    /* TODO: Update drawing user counts. */
  }

  /* Second loop, to write to layer attributes after all layers were created. */
  MutableAttributeAccessor layer_attributes = grease_pencil.attributes_for_write();
  SpanAttributeWriter<int> layer_passes = layer_attributes.lookup_or_add_for_write_span<int>(
      "pass_index", bke::AttrDomain::Layer);

  layer_idx = 0;
  LISTBASE_FOREACH_INDEX (bGPDlayer *, gpl, &gpd.layers, layer_idx) {
    layer_passes.span[layer_idx] = int(gpl->pass_index);
  }

  layer_passes.finish();

  /* Copy vertex group names and settings. */
  BKE_defgroup_copy_list(&grease_pencil.vertex_group_names, &gpd.vertex_group_names);
  grease_pencil.vertex_group_active_index = gpd.vertex_group_active_index;

  /* Convert the onion skinning settings. */
  grease_pencil.onion_skinning_settings.opacity = gpd.onion_factor;
  grease_pencil.onion_skinning_settings.mode = gpd.onion_mode;
  if (gpd.onion_keytype == -1) {
    grease_pencil.onion_skinning_settings.filter = GREASE_PENCIL_ONION_SKINNING_FILTER_ALL;
  }
  else {
    grease_pencil.onion_skinning_settings.filter = (1 << gpd.onion_keytype);
  }
  grease_pencil.onion_skinning_settings.num_frames_before = gpd.gstep;
  grease_pencil.onion_skinning_settings.num_frames_after = gpd.gstep_next;
  copy_v3_v3(grease_pencil.onion_skinning_settings.color_before, gpd.gcolor_prev);
  copy_v3_v3(grease_pencil.onion_skinning_settings.color_after, gpd.gcolor_next);

  BKE_id_materials_copy(&bmain, &gpd.id, &grease_pencil.id);
}

static bNodeTree *add_offset_radius_node_tree(Main &bmain)
{
  using namespace blender;
  bNodeTree *group = ntreeAddTree(&bmain, DATA_("Offset Radius"), "GeometryNodeTree");

  if (!group->geometry_node_asset_traits) {
    group->geometry_node_asset_traits = MEM_new<GeometryNodeAssetTraits>(__func__);
  }
  group->geometry_node_asset_traits->flag |= GEO_NODE_ASSET_MODIFIER;

  group->tree_interface.add_socket(DATA_("Geometry"),
                                   "",
                                   "NodeSocketGeometry",
                                   NODE_INTERFACE_SOCKET_INPUT | NODE_INTERFACE_SOCKET_OUTPUT,
                                   nullptr);

  bNodeTreeInterfaceSocket *radius_offset = group->tree_interface.add_socket(
      DATA_("Offset"), "", "NodeSocketFloat", NODE_INTERFACE_SOCKET_INPUT, nullptr);
  auto &radius_offset_data = *static_cast<bNodeSocketValueFloat *>(radius_offset->socket_data);
  radius_offset_data.subtype = PROP_DISTANCE;
  radius_offset_data.min = -FLT_MAX;
  radius_offset_data.max = FLT_MAX;

  group->tree_interface.add_socket(
      DATA_("Layer"), "", "NodeSocketString", NODE_INTERFACE_SOCKET_INPUT, nullptr);

  bNode *group_output = nodeAddNode(nullptr, group, "NodeGroupOutput");
  group_output->locx = 580;
  group_output->locy = 160;
  bNode *group_input = nodeAddNode(nullptr, group, "NodeGroupInput");
  group_input->locx = 0;
  group_input->locy = 160;

  bNode *set_curve_radius = nodeAddNode(nullptr, group, "GeometryNodeSetCurveRadius");
  set_curve_radius->locx = 400;
  set_curve_radius->locy = 160;
  bNode *named_layer_selection = nodeAddNode(
      nullptr, group, "GeometryNodeInputNamedLayerSelection");
  named_layer_selection->locx = 200;
  named_layer_selection->locy = 100;
  bNode *input_radius = nodeAddNode(nullptr, group, "GeometryNodeInputRadius");
  input_radius->locx = 0;
  input_radius->locy = 0;

  bNode *add = nodeAddNode(nullptr, group, "ShaderNodeMath");
  add->custom1 = NODE_MATH_ADD;
  add->locx = 200;
  add->locy = 0;

  nodeAddLink(group,
              group_input,
              nodeFindSocket(group_input, SOCK_OUT, "Socket_0"),
              set_curve_radius,
              nodeFindSocket(set_curve_radius, SOCK_IN, "Curve"));
  nodeAddLink(group,
              set_curve_radius,
              nodeFindSocket(set_curve_radius, SOCK_OUT, "Curve"),
              group_output,
              nodeFindSocket(group_output, SOCK_IN, "Socket_0"));

  nodeAddLink(group,
              group_input,
              nodeFindSocket(group_input, SOCK_OUT, "Socket_2"),
              named_layer_selection,
              nodeFindSocket(named_layer_selection, SOCK_IN, "Name"));
  nodeAddLink(group,
              named_layer_selection,
              nodeFindSocket(named_layer_selection, SOCK_OUT, "Selection"),
              set_curve_radius,
              nodeFindSocket(set_curve_radius, SOCK_IN, "Selection"));

  nodeAddLink(group,
              group_input,
              nodeFindSocket(group_input, SOCK_OUT, "Socket_1"),
              add,
              nodeFindSocket(add, SOCK_IN, "Value"));
  nodeAddLink(group,
              input_radius,
              nodeFindSocket(input_radius, SOCK_OUT, "Radius"),
              add,
              nodeFindSocket(add, SOCK_IN, "Value_001"));
  nodeAddLink(group,
              add,
              nodeFindSocket(add, SOCK_OUT, "Value"),
              set_curve_radius,
              nodeFindSocket(set_curve_radius, SOCK_IN, "Radius"));

  LISTBASE_FOREACH (bNode *, node, &group->nodes) {
    nodeSetSelected(node, false);
  }

  return group;
}

void thickness_factor_to_modifier(const bGPdata &src_object_data, Object &dst_object)
{
  if (src_object_data.pixfactor == 1.0f) {
    return;
  }
  const float thickness_factor = src_object_data.pixfactor;

  ModifierData *md = BKE_modifier_new(eModifierType_GreasePencilThickness);
  GreasePencilThickModifierData *tmd = reinterpret_cast<GreasePencilThickModifierData *>(md);

  tmd->thickness_fac = thickness_factor;

  STRNCPY(md->name, DATA_("Thickness"));
  BKE_modifier_unique_name(&dst_object.modifiers, md);

  BLI_addtail(&dst_object.modifiers, md);
  BKE_modifiers_persistent_uid_init(dst_object, *md);
}

void layer_adjustments_to_modifiers(Main &bmain,
                                    const bGPdata &src_object_data,
                                    Object &dst_object)
{
  bNodeTree *offset_radius_node_tree = nullptr;
  /* Replace layer adjustments with modifiers. */
  LISTBASE_FOREACH (bGPDlayer *, gpl, &src_object_data.layers) {
    const float3 tint_color = float3(gpl->tintcolor);
    const float tint_factor = gpl->tintcolor[3];
    const int thickness_px = gpl->line_change;
    /* Tint adjustment. */
    if (tint_factor > 0.0f) {
      ModifierData *md = BKE_modifier_new(eModifierType_GreasePencilTint);
      GreasePencilTintModifierData *tmd = reinterpret_cast<GreasePencilTintModifierData *>(md);

      copy_v3_v3(tmd->color, tint_color);
      tmd->factor = tint_factor;
      STRNCPY(tmd->influence.layer_name, gpl->info);

      char modifier_name[64];
      SNPRINTF(modifier_name, "Tint %s", gpl->info);
      STRNCPY(md->name, modifier_name);
      BKE_modifier_unique_name(&dst_object.modifiers, md);

      BLI_addtail(&dst_object.modifiers, md);
      BKE_modifiers_persistent_uid_init(dst_object, *md);
    }
    /* Thickness adjustment. */
    if (thickness_px != 0) {
      /* Convert the "pixel" offset value into a radius value.
       * GPv2 used a conversion of 1 "px" = 0.001. */
      /* Note: this offset may be negative. */
      const float radius_offset = float(thickness_px) / 2000.0f;
      if (!offset_radius_node_tree) {
        offset_radius_node_tree = add_offset_radius_node_tree(bmain);
        BKE_ntree_update_main_tree(&bmain, offset_radius_node_tree, nullptr);
      }
      auto *md = reinterpret_cast<NodesModifierData *>(BKE_modifier_new(eModifierType_Nodes));

      char modifier_name[64];
      SNPRINTF(modifier_name, "Thickness %s", gpl->info);
      STRNCPY(md->modifier.name, modifier_name);
      BKE_modifier_unique_name(&dst_object.modifiers, &md->modifier);
      md->node_group = offset_radius_node_tree;

      BLI_addtail(&dst_object.modifiers, md);
      BKE_modifiers_persistent_uid_init(dst_object, md->modifier);

      md->settings.properties = bke::idprop::create_group("Nodes Modifier Settings").release();
      IDProperty *radius_offset_prop =
          bke::idprop::create(DATA_("Socket_1"), radius_offset).release();
      auto *ui_data = reinterpret_cast<IDPropertyUIDataFloat *>(
          IDP_ui_data_ensure(radius_offset_prop));
      ui_data->soft_min = 0.0f;
      ui_data->base.rna_subtype = PROP_TRANSLATION;
      IDP_AddToGroup(md->settings.properties, radius_offset_prop);
      IDP_AddToGroup(md->settings.properties,
                     bke::idprop::create(DATA_("Socket_2"), gpl->info).release());
    }
  }

  DEG_relations_tag_update(&bmain);
}

static ModifierData &legacy_object_modifier_common(Object &object,
                                                   const ModifierType type,
                                                   GpencilModifierData &legacy_md)
{
  /* TODO: Copy of most of #ED_object_modifier_add, this should be a BKE_modifiers function
   * actually. */
  const ModifierTypeInfo *mti = BKE_modifier_get_info(type);

  ModifierData &new_md = *BKE_modifier_new(type);

  if (mti->flags & eModifierTypeFlag_RequiresOriginalData) {
    ModifierData *md;
    for (md = static_cast<ModifierData *>(object.modifiers.first);
         md && BKE_modifier_get_info(ModifierType(md->type))->type == ModifierTypeType::OnlyDeform;
         md = md->next)
      ;
    BLI_insertlinkbefore(&object.modifiers, md, &new_md);
  }
  else {
    BLI_addtail(&object.modifiers, &new_md);
  }

  /* Generate new persistent UID and best possible unique name. */
  BKE_modifiers_persistent_uid_init(object, new_md);
  if (legacy_md.name[0]) {
    STRNCPY_UTF8(new_md.name, legacy_md.name);
  }
  BKE_modifier_unique_name(&object.modifiers, &new_md);

  /* Handle common modifier data. */
  new_md.mode = legacy_md.mode;
  new_md.flag |= legacy_md.flag & (eModifierFlag_OverrideLibrary_Local | eModifierFlag_Active);

  /* Attempt to copy UI state (panels) as best as possible. */
  new_md.ui_expand_flag = legacy_md.ui_expand_flag;

  /* Convert animation data if needed. */
  AnimData *anim_data = BKE_animdata_from_id(&object.id);
  if (anim_data) {
    auto modifier_path_update = [&](FCurve *fcurve) -> bool {
      /* NOTE: This logic will likely need to be re-used in other similar conditions for other
       * areas, should be put into its own util then. */
      if (!fcurve->rna_path) {
        return false;
      }
      StringRefNull rna_path = fcurve->rna_path;
      char legacy_name_esc[MAX_NAME * 2];
      BLI_str_escape(legacy_name_esc, legacy_md.name, sizeof(legacy_name_esc));
      const std::string legacy_root_path = fmt::format("grease_pencil_modifiers[\"{}\"]",
                                                       legacy_name_esc);
      if (!rna_path.startswith(legacy_root_path)) {
        return false;
      }
      char new_name_esc[MAX_NAME * 2];
      BLI_str_escape(new_name_esc, new_md.name, sizeof(new_name_esc));
      const std::string new_rna_path = fmt::format(
          "modifiers[\"{}\"]{}", new_name_esc, rna_path.substr(int64_t(legacy_root_path.size())));
      MEM_freeN(fcurve->rna_path);
      fcurve->rna_path = BLI_strdupn(new_rna_path.c_str(), new_rna_path.size());
      return true;
    };

    if (legacy_animation_process(*anim_data, modifier_path_update)) {
      DEG_id_tag_update(&object.id, ID_RECALC_ANIMATION);
    }
  }

  return new_md;
}

static void legacy_object_modifier_influence(GreasePencilModifierInfluenceData &influence,
                                             StringRef layername,
                                             const int layer_pass,
                                             const bool invert_layer,
                                             const bool invert_layer_pass,
                                             Material **material,
                                             const int material_pass,
                                             const bool invert_material,
                                             const bool invert_material_pass,
                                             StringRef vertex_group_name,
                                             const bool invert_vertex_group,
                                             CurveMapping **custom_curve,
                                             const bool use_custom_curve)
{
  influence.flag = 0;

  STRNCPY(influence.layer_name, layername.data());
  if (invert_layer) {
    influence.flag |= GREASE_PENCIL_INFLUENCE_INVERT_LAYER_FILTER;
  }
  influence.layer_pass = layer_pass;
  if (layer_pass > 0) {
    influence.flag |= GREASE_PENCIL_INFLUENCE_USE_LAYER_PASS_FILTER;
  }
  if (invert_layer_pass) {
    influence.flag |= GREASE_PENCIL_INFLUENCE_INVERT_LAYER_PASS_FILTER;
  }

  if (material) {
    influence.material = *material;
    *material = nullptr;
  }
  if (invert_material) {
    influence.flag |= GREASE_PENCIL_INFLUENCE_INVERT_MATERIAL_FILTER;
  }
  influence.material_pass = material_pass;
  if (material_pass > 0) {
    influence.flag |= GREASE_PENCIL_INFLUENCE_USE_MATERIAL_PASS_FILTER;
  }
  if (invert_material_pass) {
    influence.flag |= GREASE_PENCIL_INFLUENCE_INVERT_MATERIAL_PASS_FILTER;
  }

  STRNCPY(influence.vertex_group_name, vertex_group_name.data());
  if (invert_vertex_group) {
    influence.flag |= GREASE_PENCIL_INFLUENCE_INVERT_VERTEX_GROUP;
  }

  if (custom_curve) {
    if (influence.custom_curve) {
      BKE_curvemapping_free(influence.custom_curve);
    }
    influence.custom_curve = *custom_curve;
    *custom_curve = nullptr;
  }
  if (use_custom_curve) {
    influence.flag |= GREASE_PENCIL_INFLUENCE_USE_CUSTOM_CURVE;
  }
}

static void legacy_object_modifier_armature(Object &object, GpencilModifierData &legacy_md)
{
  ModifierData &md = legacy_object_modifier_common(
      object, eModifierType_GreasePencilArmature, legacy_md);
  auto &md_armature = reinterpret_cast<GreasePencilArmatureModifierData &>(md);
  auto &legacy_md_armature = reinterpret_cast<ArmatureGpencilModifierData &>(legacy_md);

  md_armature.object = legacy_md_armature.object;
  legacy_md_armature.object = nullptr;
  md_armature.deformflag = legacy_md_armature.deformflag;

  legacy_object_modifier_influence(md_armature.influence,
                                   "",
                                   0,
                                   false,
                                   false,
                                   nullptr,
                                   0,
                                   false,
                                   false,
                                   legacy_md_armature.vgname,
                                   legacy_md_armature.deformflag & ARM_DEF_INVERT_VGROUP,
                                   nullptr,
                                   false);
}

static void legacy_object_modifier_array(Object &object, GpencilModifierData &legacy_md)
{
  ModifierData &md = legacy_object_modifier_common(
      object, eModifierType_GreasePencilArray, legacy_md);
  auto &md_array = reinterpret_cast<GreasePencilArrayModifierData &>(md);
  auto &legacy_md_array = reinterpret_cast<ArrayGpencilModifierData &>(legacy_md);

  md_array.object = legacy_md_array.object;
  legacy_md_array.object = nullptr;
  md_array.count = legacy_md_array.count;
  md_array.flag = 0;
  if (legacy_md_array.flag & GP_ARRAY_UNIFORM_RANDOM_SCALE) {
    md_array.flag |= MOD_GREASE_PENCIL_ARRAY_UNIFORM_RANDOM_SCALE;
  }
  if (legacy_md_array.flag & GP_ARRAY_USE_OB_OFFSET) {
    md_array.flag |= MOD_GREASE_PENCIL_ARRAY_USE_OB_OFFSET;
  }
  if (legacy_md_array.flag & GP_ARRAY_USE_OFFSET) {
    md_array.flag |= MOD_GREASE_PENCIL_ARRAY_USE_OFFSET;
  }
  if (legacy_md_array.flag & GP_ARRAY_USE_RELATIVE) {
    md_array.flag |= MOD_GREASE_PENCIL_ARRAY_USE_RELATIVE;
  }
  copy_v3_v3(md_array.offset, legacy_md_array.offset);
  copy_v3_v3(md_array.shift, legacy_md_array.shift);
  copy_v3_v3(md_array.rnd_offset, legacy_md_array.rnd_offset);
  copy_v3_v3(md_array.rnd_rot, legacy_md_array.rnd_rot);
  copy_v3_v3(md_array.rnd_scale, legacy_md_array.rnd_scale);
  md_array.seed = legacy_md_array.seed;
  md_array.mat_rpl = legacy_md_array.mat_rpl;

  legacy_object_modifier_influence(md_array.influence,
                                   legacy_md_array.layername,
                                   legacy_md_array.layer_pass,
                                   legacy_md_array.flag & GP_ARRAY_INVERT_LAYER,
                                   legacy_md_array.flag & GP_ARRAY_INVERT_LAYERPASS,
                                   &legacy_md_array.material,
                                   legacy_md_array.pass_index,
                                   legacy_md_array.flag & GP_ARRAY_INVERT_MATERIAL,
                                   legacy_md_array.flag & GP_ARRAY_INVERT_PASS,
                                   "",
                                   false,
                                   nullptr,
                                   false);
}

static void legacy_object_modifier_color(Object &object, GpencilModifierData &legacy_md)
{
  ModifierData &md = legacy_object_modifier_common(
      object, eModifierType_GreasePencilColor, legacy_md);
  auto &md_color = reinterpret_cast<GreasePencilColorModifierData &>(md);
  auto &legacy_md_color = reinterpret_cast<ColorGpencilModifierData &>(legacy_md);

  switch (eModifyColorGpencil_Flag(legacy_md_color.modify_color)) {
    case GP_MODIFY_COLOR_BOTH:
      md_color.color_mode = MOD_GREASE_PENCIL_COLOR_BOTH;
      break;
    case GP_MODIFY_COLOR_STROKE:
      md_color.color_mode = MOD_GREASE_PENCIL_COLOR_STROKE;
      break;
    case GP_MODIFY_COLOR_FILL:
      md_color.color_mode = MOD_GREASE_PENCIL_COLOR_FILL;
      break;
    case GP_MODIFY_COLOR_HARDNESS:
      md_color.color_mode = MOD_GREASE_PENCIL_COLOR_HARDNESS;
      break;
  }
  copy_v3_v3(md_color.hsv, legacy_md_color.hsv);

  legacy_object_modifier_influence(md_color.influence,
                                   legacy_md_color.layername,
                                   legacy_md_color.layer_pass,
                                   legacy_md_color.flag & GP_COLOR_INVERT_LAYER,
                                   legacy_md_color.flag & GP_COLOR_INVERT_LAYERPASS,
                                   &legacy_md_color.material,
                                   legacy_md_color.pass_index,
                                   legacy_md_color.flag & GP_COLOR_INVERT_MATERIAL,
                                   legacy_md_color.flag & GP_COLOR_INVERT_PASS,
                                   "",
                                   false,
                                   &legacy_md_color.curve_intensity,
                                   legacy_md_color.flag & GP_COLOR_CUSTOM_CURVE);
}

static void legacy_object_modifier_dash(Object &object, GpencilModifierData &legacy_md)
{
  ModifierData &md = legacy_object_modifier_common(
      object, eModifierType_GreasePencilDash, legacy_md);
  auto &md_dash = reinterpret_cast<GreasePencilDashModifierData &>(md);
  auto &legacy_md_dash = reinterpret_cast<DashGpencilModifierData &>(legacy_md);

  md_dash.dash_offset = legacy_md_dash.dash_offset;
  md_dash.segment_active_index = legacy_md_dash.segment_active_index;
  md_dash.segments_num = legacy_md_dash.segments_len;
  MEM_SAFE_FREE(md_dash.segments_array);
  md_dash.segments_array = MEM_cnew_array<GreasePencilDashModifierSegment>(
      legacy_md_dash.segments_len, __func__);
  for (const int i : IndexRange(md_dash.segments_num)) {
    GreasePencilDashModifierSegment &dst_segment = md_dash.segments_array[i];
    const DashGpencilModifierSegment &src_segment = legacy_md_dash.segments[i];
    STRNCPY(dst_segment.name, src_segment.name);
    dst_segment.flag = 0;
    if (src_segment.flag & GP_DASH_USE_CYCLIC) {
      dst_segment.flag |= MOD_GREASE_PENCIL_DASH_USE_CYCLIC;
    }
    dst_segment.dash = src_segment.dash;
    dst_segment.gap = src_segment.gap;
    dst_segment.opacity = src_segment.opacity;
    dst_segment.radius = src_segment.radius;
    dst_segment.mat_nr = src_segment.mat_nr;
  }

  legacy_object_modifier_influence(md_dash.influence,
                                   legacy_md_dash.layername,
                                   legacy_md_dash.layer_pass,
                                   legacy_md_dash.flag & GP_DASH_INVERT_LAYER,
                                   legacy_md_dash.flag & GP_DASH_INVERT_LAYERPASS,
                                   &legacy_md_dash.material,
                                   legacy_md_dash.pass_index,
                                   legacy_md_dash.flag & GP_DASH_INVERT_MATERIAL,
                                   legacy_md_dash.flag & GP_DASH_INVERT_PASS,
                                   "",
                                   false,
                                   nullptr,
                                   false);
}

static void legacy_object_modifier_envelope(Object &object, GpencilModifierData &legacy_md)
{
  ModifierData &md = legacy_object_modifier_common(
      object, eModifierType_GreasePencilEnvelope, legacy_md);
  auto &md_envelope = reinterpret_cast<GreasePencilEnvelopeModifierData &>(md);
  auto &legacy_md_envelope = reinterpret_cast<EnvelopeGpencilModifierData &>(legacy_md);

  switch (eEnvelopeGpencil_Mode(legacy_md_envelope.mode)) {
    case GP_ENVELOPE_DEFORM:
      md_envelope.mode = MOD_GREASE_PENCIL_ENVELOPE_DEFORM;
      break;
    case GP_ENVELOPE_SEGMENTS:
      md_envelope.mode = MOD_GREASE_PENCIL_ENVELOPE_SEGMENTS;
      break;
    case GP_ENVELOPE_FILLS:
      md_envelope.mode = MOD_GREASE_PENCIL_ENVELOPE_FILLS;
      break;
  }
  md_envelope.mat_nr = legacy_md_envelope.mat_nr;
  md_envelope.thickness = legacy_md_envelope.thickness;
  md_envelope.strength = legacy_md_envelope.strength;
  md_envelope.skip = legacy_md_envelope.skip;
  md_envelope.spread = legacy_md_envelope.spread;

  legacy_object_modifier_influence(md_envelope.influence,
                                   legacy_md_envelope.layername,
                                   legacy_md_envelope.layer_pass,
                                   legacy_md_envelope.flag & GP_ENVELOPE_INVERT_LAYER,
                                   legacy_md_envelope.flag & GP_ENVELOPE_INVERT_LAYERPASS,
                                   &legacy_md_envelope.material,
                                   legacy_md_envelope.pass_index,
                                   legacy_md_envelope.flag & GP_ENVELOPE_INVERT_MATERIAL,
                                   legacy_md_envelope.flag & GP_ENVELOPE_INVERT_PASS,
                                   legacy_md_envelope.vgname,
                                   legacy_md_envelope.flag & GP_ENVELOPE_INVERT_VGROUP,
                                   nullptr,
                                   false);
}

static void legacy_object_modifier_hook(Object &object, GpencilModifierData &legacy_md)
{
  ModifierData &md = legacy_object_modifier_common(
      object, eModifierType_GreasePencilHook, legacy_md);
  auto &md_hook = reinterpret_cast<GreasePencilHookModifierData &>(md);
  auto &legacy_md_hook = reinterpret_cast<HookGpencilModifierData &>(legacy_md);

  md_hook.flag = 0;
  if (legacy_md_hook.flag & GP_HOOK_UNIFORM_SPACE) {
    md_hook.flag |= MOD_GREASE_PENCIL_HOOK_UNIFORM_SPACE;
  }
  switch (eHookGpencil_Falloff(legacy_md_hook.falloff_type)) {
    case eGPHook_Falloff_None:
      md_hook.falloff_type = MOD_GREASE_PENCIL_HOOK_Falloff_None;
      break;
    case eGPHook_Falloff_Curve:
      md_hook.falloff_type = MOD_GREASE_PENCIL_HOOK_Falloff_Curve;
      break;
    case eGPHook_Falloff_Sharp:
      md_hook.falloff_type = MOD_GREASE_PENCIL_HOOK_Falloff_Sharp;
      break;
    case eGPHook_Falloff_Smooth:
      md_hook.falloff_type = MOD_GREASE_PENCIL_HOOK_Falloff_Smooth;
      break;
    case eGPHook_Falloff_Root:
      md_hook.falloff_type = MOD_GREASE_PENCIL_HOOK_Falloff_Root;
      break;
    case eGPHook_Falloff_Linear:
      md_hook.falloff_type = MOD_GREASE_PENCIL_HOOK_Falloff_Linear;
      break;
    case eGPHook_Falloff_Const:
      md_hook.falloff_type = MOD_GREASE_PENCIL_HOOK_Falloff_Const;
      break;
    case eGPHook_Falloff_Sphere:
      md_hook.falloff_type = MOD_GREASE_PENCIL_HOOK_Falloff_Sphere;
      break;
    case eGPHook_Falloff_InvSquare:
      md_hook.falloff_type = MOD_GREASE_PENCIL_HOOK_Falloff_InvSquare;
      break;
  }
  md_hook.object = legacy_md_hook.object;
  legacy_md_hook.object = nullptr;
  STRNCPY(md_hook.subtarget, legacy_md_hook.subtarget);
  copy_m4_m4(md_hook.parentinv, legacy_md_hook.parentinv);
  copy_v3_v3(md_hook.cent, legacy_md_hook.cent);
  md_hook.falloff = legacy_md_hook.falloff;
  md_hook.force = legacy_md_hook.force;

  legacy_object_modifier_influence(md_hook.influence,
                                   legacy_md_hook.layername,
                                   legacy_md_hook.layer_pass,
                                   legacy_md_hook.flag & GP_HOOK_INVERT_LAYER,
                                   legacy_md_hook.flag & GP_HOOK_INVERT_LAYERPASS,
                                   &legacy_md_hook.material,
                                   legacy_md_hook.pass_index,
                                   legacy_md_hook.flag & GP_HOOK_INVERT_MATERIAL,
                                   legacy_md_hook.flag & GP_HOOK_INVERT_PASS,
                                   legacy_md_hook.vgname,
                                   legacy_md_hook.flag & GP_HOOK_INVERT_VGROUP,
                                   &legacy_md_hook.curfalloff,
                                   true);
}

static void legacy_object_modifier_lattice(Object &object, GpencilModifierData &legacy_md)
{
  ModifierData &md = legacy_object_modifier_common(
      object, eModifierType_GreasePencilLattice, legacy_md);
  auto &md_lattice = reinterpret_cast<GreasePencilLatticeModifierData &>(md);
  auto &legacy_md_lattice = reinterpret_cast<LatticeGpencilModifierData &>(legacy_md);

  md_lattice.object = legacy_md_lattice.object;
  legacy_md_lattice.object = nullptr;
  md_lattice.strength = legacy_md_lattice.strength;

  legacy_object_modifier_influence(md_lattice.influence,
                                   legacy_md_lattice.layername,
                                   legacy_md_lattice.layer_pass,
                                   legacy_md_lattice.flag & GP_LATTICE_INVERT_LAYER,
                                   legacy_md_lattice.flag & GP_LATTICE_INVERT_LAYERPASS,
                                   &legacy_md_lattice.material,
                                   legacy_md_lattice.pass_index,
                                   legacy_md_lattice.flag & GP_LATTICE_INVERT_MATERIAL,
                                   legacy_md_lattice.flag & GP_LATTICE_INVERT_PASS,
                                   legacy_md_lattice.vgname,
                                   legacy_md_lattice.flag & GP_LATTICE_INVERT_VGROUP,
                                   nullptr,
                                   false);
}

static void legacy_object_modifier_length(Object &object, GpencilModifierData &legacy_md)
{
  ModifierData &md = legacy_object_modifier_common(
      object, eModifierType_GreasePencilLength, legacy_md);
  auto &md_length = reinterpret_cast<GreasePencilLengthModifierData &>(md);
  auto &legacy_md_length = reinterpret_cast<LengthGpencilModifierData &>(legacy_md);

  md_length.flag = legacy_md_length.flag;
  md_length.start_fac = legacy_md_length.start_fac;
  md_length.end_fac = legacy_md_length.end_fac;
  md_length.rand_start_fac = legacy_md_length.rand_start_fac;
  md_length.rand_end_fac = legacy_md_length.rand_end_fac;
  md_length.rand_offset = legacy_md_length.rand_offset;
  md_length.overshoot_fac = legacy_md_length.overshoot_fac;
  md_length.seed = legacy_md_length.seed;
  md_length.step = legacy_md_length.step;
  md_length.mode = legacy_md_length.mode;
  md_length.point_density = legacy_md_length.point_density;
  md_length.segment_influence = legacy_md_length.segment_influence;
  md_length.max_angle = legacy_md_length.max_angle;

  legacy_object_modifier_influence(md_length.influence,
                                   legacy_md_length.layername,
                                   legacy_md_length.layer_pass,
                                   legacy_md_length.flag & GP_LENGTH_INVERT_LAYER,
                                   legacy_md_length.flag & GP_LENGTH_INVERT_LAYERPASS,
                                   &legacy_md_length.material,
                                   legacy_md_length.pass_index,
                                   legacy_md_length.flag & GP_LENGTH_INVERT_MATERIAL,
                                   legacy_md_length.flag & GP_LENGTH_INVERT_PASS,
                                   "",
                                   false,
                                   nullptr,
                                   false);
}

static void legacy_object_modifier_mirror(Object &object, GpencilModifierData &legacy_md)
{
  ModifierData &md = legacy_object_modifier_common(
      object, eModifierType_GreasePencilMirror, legacy_md);
  auto &md_mirror = reinterpret_cast<GreasePencilMirrorModifierData &>(md);
  auto &legacy_md_mirror = reinterpret_cast<MirrorGpencilModifierData &>(legacy_md);

  md_mirror.object = legacy_md_mirror.object;
  legacy_md_mirror.object = nullptr;
  md_mirror.flag = 0;
  if (legacy_md_mirror.flag & GP_MIRROR_AXIS_X) {
    md_mirror.flag |= MOD_GREASE_PENCIL_MIRROR_AXIS_X;
  }
  if (legacy_md_mirror.flag & GP_MIRROR_AXIS_Y) {
    md_mirror.flag |= MOD_GREASE_PENCIL_MIRROR_AXIS_Y;
  }
  if (legacy_md_mirror.flag & GP_MIRROR_AXIS_Z) {
    md_mirror.flag |= MOD_GREASE_PENCIL_MIRROR_AXIS_Z;
  }

  legacy_object_modifier_influence(md_mirror.influence,
                                   legacy_md_mirror.layername,
                                   legacy_md_mirror.layer_pass,
                                   legacy_md_mirror.flag & GP_MIRROR_INVERT_LAYER,
                                   legacy_md_mirror.flag & GP_MIRROR_INVERT_LAYERPASS,
                                   &legacy_md_mirror.material,
                                   legacy_md_mirror.pass_index,
                                   legacy_md_mirror.flag & GP_MIRROR_INVERT_MATERIAL,
                                   legacy_md_mirror.flag & GP_MIRROR_INVERT_PASS,
                                   "",
                                   false,
                                   nullptr,
                                   false);
}

static void legacy_object_modifier_multiply(Object &object, GpencilModifierData &legacy_md)
{
  ModifierData &md = legacy_object_modifier_common(
      object, eModifierType_GreasePencilMultiply, legacy_md);
  auto &md_multiply = reinterpret_cast<GreasePencilMultiModifierData &>(md);
  auto &legacy_md_multiply = reinterpret_cast<MultiplyGpencilModifierData &>(legacy_md);

  md_multiply.flag = 0;
  if (legacy_md_multiply.flags & GP_MULTIPLY_ENABLE_FADING) {
    md_multiply.flag |= MOD_GREASE_PENCIL_MULTIPLY_ENABLE_FADING;
  }
  md_multiply.duplications = legacy_md_multiply.duplications;
  md_multiply.distance = legacy_md_multiply.distance;
  md_multiply.offset = legacy_md_multiply.offset;
  md_multiply.fading_center = legacy_md_multiply.fading_center;
  md_multiply.fading_thickness = legacy_md_multiply.fading_thickness;
  md_multiply.fading_opacity = legacy_md_multiply.fading_opacity;

  /* Note: This looks wrong, but GPv2 version uses Mirror modifier flags in its `flag` property
   * and own flags in its `flags` property. */
  legacy_object_modifier_influence(md_multiply.influence,
                                   legacy_md_multiply.layername,
                                   legacy_md_multiply.layer_pass,
                                   legacy_md_multiply.flag & GP_MIRROR_INVERT_LAYER,
                                   legacy_md_multiply.flag & GP_MIRROR_INVERT_LAYERPASS,
                                   &legacy_md_multiply.material,
                                   legacy_md_multiply.pass_index,
                                   legacy_md_multiply.flag & GP_MIRROR_INVERT_MATERIAL,
                                   legacy_md_multiply.flag & GP_MIRROR_INVERT_PASS,
                                   "",
                                   false,
                                   nullptr,
                                   false);
}

static void legacy_object_modifier_noise(Object &object, GpencilModifierData &legacy_md)
{
  ModifierData &md = legacy_object_modifier_common(
      object, eModifierType_GreasePencilNoise, legacy_md);
  auto &md_noise = reinterpret_cast<GreasePencilNoiseModifierData &>(md);
  auto &legacy_md_noise = reinterpret_cast<NoiseGpencilModifierData &>(legacy_md);

  md_noise.flag = legacy_md_noise.flag;
  md_noise.factor = legacy_md_noise.factor;
  md_noise.factor_strength = legacy_md_noise.factor_strength;
  md_noise.factor_thickness = legacy_md_noise.factor_thickness;
  md_noise.factor_uvs = legacy_md_noise.factor_uvs;
  md_noise.noise_scale = legacy_md_noise.noise_scale;
  md_noise.noise_offset = legacy_md_noise.noise_offset;
  md_noise.noise_mode = legacy_md_noise.noise_mode;
  md_noise.step = legacy_md_noise.step;
  md_noise.seed = legacy_md_noise.seed;

  legacy_object_modifier_influence(md_noise.influence,
                                   legacy_md_noise.layername,
                                   legacy_md_noise.layer_pass,
                                   legacy_md_noise.flag & GP_NOISE_INVERT_LAYER,
                                   legacy_md_noise.flag & GP_NOISE_INVERT_LAYERPASS,
                                   &legacy_md_noise.material,
                                   legacy_md_noise.pass_index,
                                   legacy_md_noise.flag & GP_NOISE_INVERT_MATERIAL,
                                   legacy_md_noise.flag & GP_NOISE_INVERT_PASS,
                                   legacy_md_noise.vgname,
                                   legacy_md_noise.flag & GP_NOISE_INVERT_VGROUP,
                                   &legacy_md_noise.curve_intensity,
                                   legacy_md_noise.flag & GP_NOISE_CUSTOM_CURVE);
}

static void legacy_object_modifier_offset(Object &object, GpencilModifierData &legacy_md)
{
  ModifierData &md = legacy_object_modifier_common(
      object, eModifierType_GreasePencilOffset, legacy_md);
  auto &md_offset = reinterpret_cast<GreasePencilOffsetModifierData &>(md);
  auto &legacy_md_offset = reinterpret_cast<OffsetGpencilModifierData &>(legacy_md);

  md_offset.flag = 0;
  if (legacy_md_offset.flag & GP_OFFSET_UNIFORM_RANDOM_SCALE) {
    md_offset.flag |= MOD_GREASE_PENCIL_OFFSET_UNIFORM_RANDOM_SCALE;
  }
  switch (eOffsetGpencil_Mode(legacy_md_offset.mode)) {
    case GP_OFFSET_RANDOM:
      md_offset.offset_mode = MOD_GREASE_PENCIL_OFFSET_RANDOM;
      break;
    case GP_OFFSET_LAYER:
      md_offset.offset_mode = MOD_GREASE_PENCIL_OFFSET_LAYER;
      break;
    case GP_OFFSET_MATERIAL:
      md_offset.offset_mode = MOD_GREASE_PENCIL_OFFSET_MATERIAL;
      break;
    case GP_OFFSET_STROKE:
      md_offset.offset_mode = MOD_GREASE_PENCIL_OFFSET_STROKE;
      break;
  }
  copy_v3_v3(md_offset.loc, legacy_md_offset.loc);
  copy_v3_v3(md_offset.rot, legacy_md_offset.rot);
  copy_v3_v3(md_offset.scale, legacy_md_offset.scale);
  copy_v3_v3(md_offset.stroke_loc, legacy_md_offset.rnd_offset);
  copy_v3_v3(md_offset.stroke_rot, legacy_md_offset.rnd_rot);
  copy_v3_v3(md_offset.stroke_scale, legacy_md_offset.rnd_scale);
  md_offset.seed = legacy_md_offset.seed;
  md_offset.stroke_step = legacy_md_offset.stroke_step;
  md_offset.stroke_start_offset = legacy_md_offset.stroke_start_offset;

  legacy_object_modifier_influence(md_offset.influence,
                                   legacy_md_offset.layername,
                                   legacy_md_offset.layer_pass,
                                   legacy_md_offset.flag & GP_OFFSET_INVERT_LAYER,
                                   legacy_md_offset.flag & GP_OFFSET_INVERT_LAYERPASS,
                                   &legacy_md_offset.material,
                                   legacy_md_offset.pass_index,
                                   legacy_md_offset.flag & GP_OFFSET_INVERT_MATERIAL,
                                   legacy_md_offset.flag & GP_OFFSET_INVERT_PASS,
                                   legacy_md_offset.vgname,
                                   legacy_md_offset.flag & GP_OFFSET_INVERT_VGROUP,
                                   nullptr,
                                   false);
}

static void legacy_object_modifier_opacity(Object &object, GpencilModifierData &legacy_md)
{
  ModifierData &md = legacy_object_modifier_common(
      object, eModifierType_GreasePencilOpacity, legacy_md);
  auto &md_opacity = reinterpret_cast<GreasePencilOpacityModifierData &>(md);
  auto &legacy_md_opacity = reinterpret_cast<OpacityGpencilModifierData &>(legacy_md);

  md_opacity.flag = 0;
  if (legacy_md_opacity.flag & GP_OPACITY_NORMALIZE) {
    md_opacity.flag |= MOD_GREASE_PENCIL_OPACITY_USE_UNIFORM_OPACITY;
  }
  if (legacy_md_opacity.flag & GP_OPACITY_WEIGHT_FACTOR) {
    md_opacity.flag |= MOD_GREASE_PENCIL_OPACITY_USE_WEIGHT_AS_FACTOR;
  }
  switch (eModifyColorGpencil_Flag(legacy_md_opacity.modify_color)) {
    case GP_MODIFY_COLOR_BOTH:
      md_opacity.color_mode = MOD_GREASE_PENCIL_COLOR_BOTH;
      break;
    case GP_MODIFY_COLOR_STROKE:
      md_opacity.color_mode = MOD_GREASE_PENCIL_COLOR_STROKE;
      break;
    case GP_MODIFY_COLOR_FILL:
      md_opacity.color_mode = MOD_GREASE_PENCIL_COLOR_FILL;
      break;
    case GP_MODIFY_COLOR_HARDNESS:
      md_opacity.color_mode = MOD_GREASE_PENCIL_COLOR_HARDNESS;
      break;
  }
  md_opacity.color_factor = legacy_md_opacity.factor;
  md_opacity.hardness_factor = legacy_md_opacity.hardness;

  legacy_object_modifier_influence(md_opacity.influence,
                                   legacy_md_opacity.layername,
                                   legacy_md_opacity.layer_pass,
                                   legacy_md_opacity.flag & GP_OPACITY_INVERT_LAYER,
                                   legacy_md_opacity.flag & GP_OPACITY_INVERT_LAYERPASS,
                                   &legacy_md_opacity.material,
                                   legacy_md_opacity.pass_index,
                                   legacy_md_opacity.flag & GP_OPACITY_INVERT_MATERIAL,
                                   legacy_md_opacity.flag & GP_OPACITY_INVERT_PASS,
                                   legacy_md_opacity.vgname,
                                   legacy_md_opacity.flag & GP_OPACITY_INVERT_VGROUP,
                                   &legacy_md_opacity.curve_intensity,
                                   legacy_md_opacity.flag & GP_OPACITY_CUSTOM_CURVE);
}

static void legacy_object_modifier_outline(Object &object, GpencilModifierData &legacy_md)
{
  ModifierData &md = legacy_object_modifier_common(
      object, eModifierType_GreasePencilOutline, legacy_md);
  auto &md_outline = reinterpret_cast<GreasePencilOutlineModifierData &>(md);
  auto &legacy_md_outline = reinterpret_cast<OutlineGpencilModifierData &>(legacy_md);

  md_outline.flag = 0;
  if (legacy_md_outline.flag & GP_OUTLINE_KEEP_SHAPE) {
    md_outline.flag |= MOD_GREASE_PENCIL_OUTLINE_KEEP_SHAPE;
  }
  md_outline.object = legacy_md_outline.object;
  legacy_md_outline.object = nullptr;
  md_outline.outline_material = legacy_md_outline.outline_material;
  legacy_md_outline.outline_material = nullptr;
  md_outline.sample_length = legacy_md_outline.sample_length;
  md_outline.subdiv = legacy_md_outline.subdiv;
  md_outline.thickness = legacy_md_outline.thickness;

  legacy_object_modifier_influence(md_outline.influence,
                                   legacy_md_outline.layername,
                                   legacy_md_outline.layer_pass,
                                   legacy_md_outline.flag & GP_OUTLINE_INVERT_LAYER,
                                   legacy_md_outline.flag & GP_OUTLINE_INVERT_LAYERPASS,
                                   &legacy_md_outline.material,
                                   legacy_md_outline.pass_index,
                                   legacy_md_outline.flag & GP_OUTLINE_INVERT_MATERIAL,
                                   legacy_md_outline.flag & GP_OUTLINE_INVERT_PASS,
                                   "",
                                   false,
                                   nullptr,
                                   false);
}

static void legacy_object_modifier_smooth(Object &object, GpencilModifierData &legacy_md)
{
  ModifierData &md = legacy_object_modifier_common(
      object, eModifierType_GreasePencilSmooth, legacy_md);
  auto &md_smooth = reinterpret_cast<GreasePencilSmoothModifierData &>(md);
  auto &legacy_md_smooth = reinterpret_cast<SmoothGpencilModifierData &>(legacy_md);

  md_smooth.flag = 0;
  if (legacy_md_smooth.flag & GP_SMOOTH_MOD_LOCATION) {
    md_smooth.flag |= MOD_GREASE_PENCIL_SMOOTH_MOD_LOCATION;
  }
  if (legacy_md_smooth.flag & GP_SMOOTH_MOD_STRENGTH) {
    md_smooth.flag |= MOD_GREASE_PENCIL_SMOOTH_MOD_STRENGTH;
  }
  if (legacy_md_smooth.flag & GP_SMOOTH_MOD_THICKNESS) {
    md_smooth.flag |= MOD_GREASE_PENCIL_SMOOTH_MOD_THICKNESS;
  }
  if (legacy_md_smooth.flag & GP_SMOOTH_MOD_UV) {
    md_smooth.flag |= MOD_GREASE_PENCIL_SMOOTH_MOD_UV;
  }
  if (legacy_md_smooth.flag & GP_SMOOTH_KEEP_SHAPE) {
    md_smooth.flag |= MOD_GREASE_PENCIL_SMOOTH_KEEP_SHAPE;
  }
  md_smooth.factor = legacy_md_smooth.factor;
  md_smooth.step = legacy_md_smooth.step;

  legacy_object_modifier_influence(md_smooth.influence,
                                   legacy_md_smooth.layername,
                                   legacy_md_smooth.layer_pass,
                                   legacy_md_smooth.flag & GP_SMOOTH_INVERT_LAYER,
                                   legacy_md_smooth.flag & GP_SMOOTH_INVERT_LAYERPASS,
                                   &legacy_md_smooth.material,
                                   legacy_md_smooth.pass_index,
                                   legacy_md_smooth.flag & GP_SMOOTH_INVERT_MATERIAL,
                                   legacy_md_smooth.flag & GP_SMOOTH_INVERT_PASS,
                                   legacy_md_smooth.vgname,
                                   legacy_md_smooth.flag & GP_SMOOTH_INVERT_VGROUP,
                                   &legacy_md_smooth.curve_intensity,
                                   legacy_md_smooth.flag & GP_SMOOTH_CUSTOM_CURVE);
}

static void legacy_object_modifier_subdiv(Object &object, GpencilModifierData &legacy_md)
{
  ModifierData &md = legacy_object_modifier_common(
      object, eModifierType_GreasePencilSubdiv, legacy_md);
  auto &md_subdiv = reinterpret_cast<GreasePencilSubdivModifierData &>(md);
  auto &legacy_md_subdiv = reinterpret_cast<SubdivGpencilModifierData &>(legacy_md);

  switch (eSubdivGpencil_Type(legacy_md_subdiv.type)) {
    case GP_SUBDIV_CATMULL:
      md_subdiv.type = MOD_GREASE_PENCIL_SUBDIV_CATMULL;
      break;
    case GP_SUBDIV_SIMPLE:
      md_subdiv.type = MOD_GREASE_PENCIL_SUBDIV_SIMPLE;
      break;
  }
  md_subdiv.level = legacy_md_subdiv.level;

  legacy_object_modifier_influence(md_subdiv.influence,
                                   legacy_md_subdiv.layername,
                                   legacy_md_subdiv.layer_pass,
                                   legacy_md_subdiv.flag & GP_SUBDIV_INVERT_LAYER,
                                   legacy_md_subdiv.flag & GP_SUBDIV_INVERT_LAYERPASS,
                                   &legacy_md_subdiv.material,
                                   legacy_md_subdiv.pass_index,
                                   legacy_md_subdiv.flag & GP_SUBDIV_INVERT_MATERIAL,
                                   legacy_md_subdiv.flag & GP_SUBDIV_INVERT_PASS,
                                   "",
                                   false,
                                   nullptr,
                                   false);
}

static void legacy_object_modifier_thickness(Object &object, GpencilModifierData &legacy_md)
{
  ModifierData &md = legacy_object_modifier_common(
      object, eModifierType_GreasePencilThickness, legacy_md);
  auto &md_thickness = reinterpret_cast<GreasePencilThickModifierData &>(md);
  auto &legacy_md_thickness = reinterpret_cast<ThickGpencilModifierData &>(legacy_md);

  md_thickness.flag = 0;
  if (legacy_md_thickness.flag & GP_THICK_NORMALIZE) {
    md_thickness.flag |= MOD_GREASE_PENCIL_THICK_NORMALIZE;
  }
  if (legacy_md_thickness.flag & GP_THICK_WEIGHT_FACTOR) {
    md_thickness.flag |= MOD_GREASE_PENCIL_THICK_WEIGHT_FACTOR;
  }
  md_thickness.thickness_fac = legacy_md_thickness.thickness_fac;
  md_thickness.thickness = legacy_md_thickness.thickness;

  legacy_object_modifier_influence(md_thickness.influence,
                                   legacy_md_thickness.layername,
                                   legacy_md_thickness.layer_pass,
                                   legacy_md_thickness.flag & GP_THICK_INVERT_LAYER,
                                   legacy_md_thickness.flag & GP_THICK_INVERT_LAYERPASS,
                                   &legacy_md_thickness.material,
                                   legacy_md_thickness.pass_index,
                                   legacy_md_thickness.flag & GP_THICK_INVERT_MATERIAL,
                                   legacy_md_thickness.flag & GP_THICK_INVERT_PASS,
                                   legacy_md_thickness.vgname,
                                   legacy_md_thickness.flag & GP_THICK_INVERT_VGROUP,
                                   &legacy_md_thickness.curve_thickness,
                                   legacy_md_thickness.flag & GP_THICK_CUSTOM_CURVE);
}

static void legacy_object_modifier_time(Object &object, GpencilModifierData &legacy_md)
{
  ModifierData &md = legacy_object_modifier_common(
      object, eModifierType_GreasePencilTime, legacy_md);
  auto &md_time = reinterpret_cast<GreasePencilTimeModifierData &>(md);
  auto &legacy_md_time = reinterpret_cast<TimeGpencilModifierData &>(legacy_md);

  md_time.flag = 0;
  if (legacy_md_time.flag & GP_TIME_CUSTOM_RANGE) {
    md_time.flag |= MOD_GREASE_PENCIL_TIME_CUSTOM_RANGE;
  }
  if (legacy_md_time.flag & GP_TIME_KEEP_LOOP) {
    md_time.flag |= MOD_GREASE_PENCIL_TIME_KEEP_LOOP;
  }
  switch (eTimeGpencil_Mode(legacy_md_time.mode)) {
    case GP_TIME_MODE_NORMAL:
      md_time.mode = MOD_GREASE_PENCIL_TIME_MODE_NORMAL;
      break;
    case GP_TIME_MODE_REVERSE:
      md_time.mode = MOD_GREASE_PENCIL_TIME_MODE_REVERSE;
      break;
    case GP_TIME_MODE_FIX:
      md_time.mode = MOD_GREASE_PENCIL_TIME_MODE_FIX;
      break;
    case GP_TIME_MODE_PINGPONG:
      md_time.mode = MOD_GREASE_PENCIL_TIME_MODE_PINGPONG;
      break;
    case GP_TIME_MODE_CHAIN:
      md_time.mode = MOD_GREASE_PENCIL_TIME_MODE_CHAIN;
      break;
  }
  md_time.offset = legacy_md_time.offset;
  md_time.frame_scale = legacy_md_time.frame_scale;
  md_time.sfra = legacy_md_time.sfra;
  md_time.efra = legacy_md_time.efra;
  md_time.segment_active_index = legacy_md_time.segment_active_index;
  md_time.segments_num = legacy_md_time.segments_len;
  MEM_SAFE_FREE(md_time.segments_array);
  md_time.segments_array = MEM_cnew_array<GreasePencilTimeModifierSegment>(
      legacy_md_time.segments_len, __func__);
  for (const int i : IndexRange(md_time.segments_num)) {
    GreasePencilTimeModifierSegment &dst_segment = md_time.segments_array[i];
    const TimeGpencilModifierSegment &src_segment = legacy_md_time.segments[i];
    STRNCPY(dst_segment.name, src_segment.name);
    switch (eTimeGpencil_Seg_Mode(src_segment.seg_mode)) {
      case GP_TIME_SEG_MODE_NORMAL:
        dst_segment.segment_mode = MOD_GREASE_PENCIL_TIME_SEG_MODE_NORMAL;
        break;
      case GP_TIME_SEG_MODE_REVERSE:
        dst_segment.segment_mode = MOD_GREASE_PENCIL_TIME_SEG_MODE_REVERSE;
        break;
      case GP_TIME_SEG_MODE_PINGPONG:
        dst_segment.segment_mode = MOD_GREASE_PENCIL_TIME_SEG_MODE_PINGPONG;
        break;
    }
    dst_segment.segment_start = src_segment.seg_start;
    dst_segment.segment_end = src_segment.seg_end;
    dst_segment.segment_repeat = src_segment.seg_repeat;
  }

  /* Note: GPv2 time modifier has a material pointer but it is unused. */
  legacy_object_modifier_influence(md_time.influence,
                                   legacy_md_time.layername,
                                   legacy_md_time.layer_pass,
                                   legacy_md_time.flag & GP_TIME_INVERT_LAYER,
                                   legacy_md_time.flag & GP_TIME_INVERT_LAYERPASS,
                                   nullptr,
                                   0,
                                   false,
                                   false,
                                   "",
                                   false,
                                   nullptr,
                                   false);
}

static void legacy_object_modifier_tint(Object &object, GpencilModifierData &legacy_md)
{
  ModifierData &md = legacy_object_modifier_common(
      object, eModifierType_GreasePencilTint, legacy_md);
  auto &md_tint = reinterpret_cast<GreasePencilTintModifierData &>(md);
  auto &legacy_md_tint = reinterpret_cast<TintGpencilModifierData &>(legacy_md);

  md_tint.flag = 0;
  if (legacy_md_tint.flag & GP_TINT_WEIGHT_FACTOR) {
    md_tint.flag |= MOD_GREASE_PENCIL_TINT_USE_WEIGHT_AS_FACTOR;
  }
  switch (eGp_Vertex_Mode(legacy_md_tint.mode)) {
    case GPPAINT_MODE_BOTH:
      md_tint.color_mode = MOD_GREASE_PENCIL_COLOR_BOTH;
      break;
    case GPPAINT_MODE_STROKE:
      md_tint.color_mode = MOD_GREASE_PENCIL_COLOR_STROKE;
      break;
    case GPPAINT_MODE_FILL:
      md_tint.color_mode = MOD_GREASE_PENCIL_COLOR_FILL;
      break;
  }
  switch (eTintGpencil_Type(legacy_md_tint.type)) {
    case GP_TINT_UNIFORM:
      md_tint.tint_mode = MOD_GREASE_PENCIL_TINT_UNIFORM;
      break;
    case GP_TINT_GRADIENT:
      md_tint.tint_mode = MOD_GREASE_PENCIL_TINT_GRADIENT;
      break;
  }
  md_tint.factor = legacy_md_tint.factor;
  md_tint.radius = legacy_md_tint.radius;
  copy_v3_v3(md_tint.color, legacy_md_tint.rgb);
  md_tint.object = legacy_md_tint.object;
  legacy_md_tint.object = nullptr;
  MEM_SAFE_FREE(md_tint.color_ramp);
  md_tint.color_ramp = legacy_md_tint.colorband;
  legacy_md_tint.colorband = nullptr;

  legacy_object_modifier_influence(md_tint.influence,
                                   legacy_md_tint.layername,
                                   legacy_md_tint.layer_pass,
                                   legacy_md_tint.flag & GP_TINT_INVERT_LAYER,
                                   legacy_md_tint.flag & GP_TINT_INVERT_LAYERPASS,
                                   &legacy_md_tint.material,
                                   legacy_md_tint.pass_index,
                                   legacy_md_tint.flag & GP_TINT_INVERT_MATERIAL,
                                   legacy_md_tint.flag & GP_TINT_INVERT_PASS,
                                   legacy_md_tint.vgname,
                                   legacy_md_tint.flag & GP_TINT_INVERT_VGROUP,
                                   &legacy_md_tint.curve_intensity,
                                   legacy_md_tint.flag & GP_TINT_CUSTOM_CURVE);
}

static void legacy_object_modifier_weight_angle(Object &object, GpencilModifierData &legacy_md)
{
  ModifierData &md = legacy_object_modifier_common(
      object, eModifierType_GreasePencilWeightAngle, legacy_md);
  auto &md_weight_angle = reinterpret_cast<GreasePencilWeightAngleModifierData &>(md);
  auto &legacy_md_weight_angle = reinterpret_cast<WeightAngleGpencilModifierData &>(legacy_md);

  md_weight_angle.flag = 0;
  if (legacy_md_weight_angle.flag & GP_WEIGHT_MULTIPLY_DATA) {
    md_weight_angle.flag |= MOD_GREASE_PENCIL_WEIGHT_ANGLE_MULTIPLY_DATA;
  }
  if (legacy_md_weight_angle.flag & GP_WEIGHT_INVERT_OUTPUT) {
    md_weight_angle.flag |= MOD_GREASE_PENCIL_WEIGHT_ANGLE_INVERT_OUTPUT;
  }
  switch (eGpencilModifierSpace(legacy_md_weight_angle.space)) {
    case GP_SPACE_LOCAL:
      md_weight_angle.space = MOD_GREASE_PENCIL_WEIGHT_ANGLE_SPACE_LOCAL;
      break;
    case GP_SPACE_WORLD:
      md_weight_angle.space = MOD_GREASE_PENCIL_WEIGHT_ANGLE_SPACE_WORLD;
      break;
  }
  md_weight_angle.axis = legacy_md_weight_angle.axis;
  STRNCPY(md_weight_angle.target_vgname, legacy_md_weight_angle.target_vgname);
  md_weight_angle.min_weight = legacy_md_weight_angle.min_weight;
  md_weight_angle.angle = legacy_md_weight_angle.angle;

  legacy_object_modifier_influence(md_weight_angle.influence,
                                   legacy_md_weight_angle.layername,
                                   legacy_md_weight_angle.layer_pass,
                                   legacy_md_weight_angle.flag & GP_WEIGHT_INVERT_LAYER,
                                   legacy_md_weight_angle.flag & GP_WEIGHT_INVERT_LAYERPASS,
                                   &legacy_md_weight_angle.material,
                                   legacy_md_weight_angle.pass_index,
                                   legacy_md_weight_angle.flag & GP_WEIGHT_INVERT_MATERIAL,
                                   legacy_md_weight_angle.flag & GP_WEIGHT_INVERT_PASS,
                                   legacy_md_weight_angle.vgname,
                                   legacy_md_weight_angle.flag & GP_WEIGHT_INVERT_VGROUP,
                                   nullptr,
                                   false);
}

static void legacy_object_modifier_weight_proximity(Object &object, GpencilModifierData &legacy_md)
{
  ModifierData &md = legacy_object_modifier_common(
      object, eModifierType_GreasePencilWeightProximity, legacy_md);
  auto &md_weight_prox = reinterpret_cast<GreasePencilWeightProximityModifierData &>(md);
  auto &legacy_md_weight_prox = reinterpret_cast<WeightProxGpencilModifierData &>(legacy_md);

  md_weight_prox.flag = 0;
  if (legacy_md_weight_prox.flag & GP_WEIGHT_MULTIPLY_DATA) {
    md_weight_prox.flag |= MOD_GREASE_PENCIL_WEIGHT_PROXIMITY_MULTIPLY_DATA;
  }
  if (legacy_md_weight_prox.flag & GP_WEIGHT_INVERT_OUTPUT) {
    md_weight_prox.flag |= MOD_GREASE_PENCIL_WEIGHT_PROXIMITY_INVERT_OUTPUT;
  }
  STRNCPY(md_weight_prox.target_vgname, legacy_md_weight_prox.target_vgname);
  md_weight_prox.min_weight = legacy_md_weight_prox.min_weight;
  md_weight_prox.dist_start = legacy_md_weight_prox.dist_start;
  md_weight_prox.dist_end = legacy_md_weight_prox.dist_end;
  md_weight_prox.object = legacy_md_weight_prox.object;
  legacy_md_weight_prox.object = nullptr;

  legacy_object_modifier_influence(md_weight_prox.influence,
                                   legacy_md_weight_prox.layername,
                                   legacy_md_weight_prox.layer_pass,
                                   legacy_md_weight_prox.flag & GP_WEIGHT_INVERT_LAYER,
                                   legacy_md_weight_prox.flag & GP_WEIGHT_INVERT_LAYERPASS,
                                   &legacy_md_weight_prox.material,
                                   legacy_md_weight_prox.pass_index,
                                   legacy_md_weight_prox.flag & GP_WEIGHT_INVERT_MATERIAL,
                                   legacy_md_weight_prox.flag & GP_WEIGHT_INVERT_PASS,
                                   legacy_md_weight_prox.vgname,
                                   legacy_md_weight_prox.flag & GP_WEIGHT_INVERT_VGROUP,
                                   nullptr,
                                   false);
}

static void legacy_object_modifier_weight_lineart(Object &object, GpencilModifierData &legacy_md)
{
  ModifierData &md = legacy_object_modifier_common(
      object, eModifierType_GreasePencilWeightAngle, legacy_md);
  auto &md_lineart = reinterpret_cast<GreasePencilLineartModifierData &>(md);
  auto &legacy_md_lineart = reinterpret_cast<LineartGpencilModifierData &>(legacy_md);

  greasepencil::convert::lineart_wrap_v3(&legacy_md_lineart, &md_lineart);
}

static void legacy_object_modifiers(Main & /*bmain*/, Object &object)
{
  BLI_assert(BLI_listbase_is_empty(&object.modifiers));

  while (GpencilModifierData *gpd_md = static_cast<GpencilModifierData *>(
             BLI_pophead(&object.greasepencil_modifiers)))
  {
    switch (gpd_md->type) {
      case eGpencilModifierType_None:
        /* Unknown type, just ignore. */
        break;
      case eGpencilModifierType_Armature:
        legacy_object_modifier_armature(object, *gpd_md);
        break;
      case eGpencilModifierType_Array:
        legacy_object_modifier_array(object, *gpd_md);
        break;
      case eGpencilModifierType_Color:
        legacy_object_modifier_color(object, *gpd_md);
        break;
      case eGpencilModifierType_Dash:
        legacy_object_modifier_dash(object, *gpd_md);
        break;
      case eGpencilModifierType_Envelope:
        legacy_object_modifier_envelope(object, *gpd_md);
        break;
      case eGpencilModifierType_Hook:
        legacy_object_modifier_hook(object, *gpd_md);
        break;
      case eGpencilModifierType_Lattice:
        legacy_object_modifier_lattice(object, *gpd_md);
        break;
      case eGpencilModifierType_Length:
        legacy_object_modifier_length(object, *gpd_md);
        break;
      case eGpencilModifierType_Mirror:
        legacy_object_modifier_mirror(object, *gpd_md);
        break;
      case eGpencilModifierType_Multiply:
        legacy_object_modifier_multiply(object, *gpd_md);
        break;
      case eGpencilModifierType_Noise:
        legacy_object_modifier_noise(object, *gpd_md);
        break;
      case eGpencilModifierType_Offset:
        legacy_object_modifier_offset(object, *gpd_md);
        break;
      case eGpencilModifierType_Opacity:
        legacy_object_modifier_opacity(object, *gpd_md);
        break;
      case eGpencilModifierType_Outline:
        legacy_object_modifier_outline(object, *gpd_md);
        break;
      case eGpencilModifierType_Smooth:
        legacy_object_modifier_smooth(object, *gpd_md);
        break;
      case eGpencilModifierType_Subdiv:
        legacy_object_modifier_subdiv(object, *gpd_md);
        break;
      case eGpencilModifierType_Thick:
        legacy_object_modifier_thickness(object, *gpd_md);
        break;
      case eGpencilModifierType_Time:
        legacy_object_modifier_time(object, *gpd_md);
        break;
      case eGpencilModifierType_Tint:
        legacy_object_modifier_tint(object, *gpd_md);
        break;
      case eGpencilModifierType_WeightAngle:
        legacy_object_modifier_weight_angle(object, *gpd_md);
        break;
      case eGpencilModifierType_WeightProximity:
        legacy_object_modifier_weight_proximity(object, *gpd_md);
        break;
      case eGpencilModifierType_Lineart:
        legacy_object_modifier_weight_lineart(object, *gpd_md);
        break;
      case eGpencilModifierType_Build:
      case eGpencilModifierType_Simplify:
      case eGpencilModifierType_Texture:
      case eGpencilModifierType_Shrinkwrap:
        break;
    }

    BKE_gpencil_modifier_free_ex(gpd_md, 0);
  }
}

void legacy_gpencil_object(Main &bmain, Object &object)
{
  bGPdata *gpd = static_cast<bGPdata *>(object.data);

  GreasePencil *new_grease_pencil = static_cast<GreasePencil *>(
      BKE_id_new(&bmain, ID_GP, gpd->id.name + 2));
  object.data = new_grease_pencil;
  object.type = OB_GREASE_PENCIL;

  /* NOTE: Could also use #BKE_id_free_us, to also free the legacy GP if not used anymore? */
  id_us_min(&gpd->id);
  /* No need to increase user-count of `new_grease_pencil`,
   * since ID creation already set it to 1. */

  legacy_gpencil_to_grease_pencil(bmain, *new_grease_pencil, *gpd);

  legacy_object_modifiers(bmain, object);

  /* Layer adjustments should be added after all other modifiers. */
  layer_adjustments_to_modifiers(bmain, *gpd, object);
  /* Thickness factor is applied after all other changes to the radii. */
  thickness_factor_to_modifier(*gpd, object);

  BKE_object_free_derived_caches(&object);
}

void lineart_wrap_v3(const LineartGpencilModifierData *lmd_legacy,
                     GreasePencilLineartModifierData *lmd)
{
#define LMD_WRAP(var) lmd->var = lmd_legacy->var

  LMD_WRAP(edge_types);
  LMD_WRAP(source_type);
  LMD_WRAP(use_multiple_levels);
  LMD_WRAP(level_start);
  LMD_WRAP(level_end);
  LMD_WRAP(source_camera);
  LMD_WRAP(light_contour_object);
  LMD_WRAP(source_object);
  LMD_WRAP(source_collection);
  LMD_WRAP(target_material);
  STRNCPY(lmd->source_vertex_group, lmd_legacy->source_vertex_group);
  STRNCPY(lmd->vgname, lmd_legacy->vgname);
  LMD_WRAP(overscan);
  LMD_WRAP(shadow_camera_fov);
  LMD_WRAP(shadow_camera_size);
  LMD_WRAP(shadow_camera_near);
  LMD_WRAP(shadow_camera_far);
  LMD_WRAP(opacity);
  lmd->thickness = lmd_legacy->thickness / 2;
  LMD_WRAP(mask_switches);
  LMD_WRAP(material_mask_bits);
  LMD_WRAP(intersection_mask);
  LMD_WRAP(shadow_selection);
  LMD_WRAP(silhouette_selection);
  LMD_WRAP(crease_threshold);
  LMD_WRAP(angle_splitting_threshold);
  LMD_WRAP(chain_smooth_tolerance);
  LMD_WRAP(chaining_image_threshold);
  LMD_WRAP(calculation_flags);
  LMD_WRAP(flags);
  LMD_WRAP(stroke_depth_offset);
  LMD_WRAP(level_start_override);
  LMD_WRAP(level_end_override);
  LMD_WRAP(edge_types_override);
  LMD_WRAP(shadow_selection_override);
  LMD_WRAP(shadow_use_silhouette_override);
  LMD_WRAP(cache);
  LMD_WRAP(la_data_ptr);

#undef LMD_WRAP
}

void lineart_unwrap_v3(LineartGpencilModifierData *lmd_legacy,
                       const GreasePencilLineartModifierData *lmd)
{
#define LMD_UNWRAP(var) lmd_legacy->var = lmd->var

  LMD_UNWRAP(edge_types);
  LMD_UNWRAP(source_type);
  LMD_UNWRAP(use_multiple_levels);
  LMD_UNWRAP(level_start);
  LMD_UNWRAP(level_end);
  LMD_UNWRAP(source_camera);
  LMD_UNWRAP(light_contour_object);
  LMD_UNWRAP(source_object);
  LMD_UNWRAP(source_collection);
  LMD_UNWRAP(target_material);
  STRNCPY(lmd_legacy->source_vertex_group, lmd->source_vertex_group);
  STRNCPY(lmd_legacy->vgname, lmd->vgname);
  LMD_UNWRAP(overscan);
  LMD_UNWRAP(shadow_camera_fov);
  LMD_UNWRAP(shadow_camera_size);
  LMD_UNWRAP(shadow_camera_near);
  LMD_UNWRAP(shadow_camera_far);
  LMD_UNWRAP(opacity);
  lmd_legacy->thickness = lmd->thickness * 2;
  LMD_UNWRAP(mask_switches);
  LMD_UNWRAP(material_mask_bits);
  LMD_UNWRAP(intersection_mask);
  LMD_UNWRAP(shadow_selection);
  LMD_UNWRAP(silhouette_selection);
  LMD_UNWRAP(crease_threshold);
  LMD_UNWRAP(angle_splitting_threshold);
  LMD_UNWRAP(chain_smooth_tolerance);
  LMD_UNWRAP(chaining_image_threshold);
  LMD_UNWRAP(calculation_flags);
  LMD_UNWRAP(flags);
  LMD_UNWRAP(stroke_depth_offset);
  LMD_UNWRAP(level_start_override);
  LMD_UNWRAP(level_end_override);
  LMD_UNWRAP(edge_types_override);
  LMD_UNWRAP(shadow_selection_override);
  LMD_UNWRAP(shadow_use_silhouette_override);
  LMD_UNWRAP(cache);
  LMD_UNWRAP(la_data_ptr);

#undef LMD_UNWRAP
}

}  // namespace blender::bke::greasepencil::convert<|MERGE_RESOLUTION|>--- conflicted
+++ resolved
@@ -48,91 +48,6 @@
 
 namespace blender::bke::greasepencil::convert {
 
-<<<<<<< HEAD
-/*
- * This takes the legacy uv tranforms and returns the texture matrix.
- */
-float3x2 convert_texture_to_matrix(const float2 uv_translation,
-                                   const float uv_rotation,
-                                   const float2 uv_scale)
-{
-  using namespace blender;
-
-  /* Bounding box data. */
-  const float2 minv = float2(-1.0f, -1.0f);
-  const float2 maxv = float2(1.0f, 1.0f);
-  /* Center of rotation. */
-  const float2 center = float2(0.5f, 0.5f);
-
-  const float2 uv_scale_inv = float2(uv_scale.x != 0.0f ? 1.0f / uv_scale.x : 1.0f,
-                                     uv_scale.y != 0.0f ? 1.0f / uv_scale.y : 1.0f);
-  const float2 d = maxv - minv;
-  const float s = sin(uv_rotation);
-  const float c = cos(uv_rotation);
-  const float2x2 rot = float2x2(float2(c, s), float2(-s, c));
-
-  float3x2 textmat = float3x2::identity();
-
-  /* Apply bounding box rescaling. */
-  textmat[2] -= minv;
-  textmat = float2x2::diagonal(1.0f / d) * textmat;
-
-  /* Apply translation. */
-  textmat[2] += uv_translation;
-
-  /* Apply rotation. */
-  textmat[2] -= center;
-  textmat = rot * textmat;
-  textmat[2] += center;
-
-  /* Apply scale. */
-  textmat = float2x2::diagonal(uv_scale_inv) * textmat;
-
-  return textmat;
-}
-
-/*
- * This gets the legacy local-space to stroke-space matrix.
- */
-blender::float4x2 get_legacy_local_to_stroke_matrix(bGPDstroke *gps)
-{
-  using namespace blender;
-  using namespace blender::math;
-
-  const bGPDspoint *points = gps->points;
-  const int totpoints = gps->totpoints;
-
-  if (totpoints < 2) {
-    return float4x2::identity();
-  }
-
-  const bGPDspoint *point0 = &points[0];
-  const bGPDspoint *point1 = &points[1];
-  const bGPDspoint *point3 = &points[int(totpoints * 0.75f)];
-
-  const float3 pt0 = float3(point0->x, point0->y, point0->z);
-  const float3 pt1 = float3(point1->x, point1->y, point1->z);
-  const float3 pt3 = float3(point3->x, point3->y, point3->z);
-
-  /* Local X axis (p0 -> p1) */
-  const float3 locx = normalize(pt1 - pt0);
-
-  /* Point vector at 3/4 */
-  const float3 v3 = totpoints == 2 ? pt3 * 0.001f : pt3;
-  const float3 loc3 = v3 - pt0;
-
-  /* Vector orthogonal to polygon plane. */
-  const float3 normal = cross(locx, loc3);
-
-  /* Local Y axis (cross to normal/x axis). */
-  const float3 locy = normalize(cross(normal, locx));
-
-  /* Get local space using first point as origin. */
-  const float4x2 mat = transpose(
-      float2x4(float4(locx, -dot(pt0, locx)), float4(locy, -dot(pt0, locy))));
-
-  return mat;
-=======
 /* -------------------------------------------------------------------- */
 /** \name Animation conversion helpers.
  *
@@ -239,7 +154,89 @@
     bDeformGroup *def_group_copy = static_cast<bDeformGroup *>(MEM_dupallocN(def_group));
     BLI_addtail(&r_vertex_group_names, def_group_copy);
   }
->>>>>>> ce80cc15
+/*
+ * This takes the legacy uv tranforms and returns the texture matrix.
+ */
+float3x2 convert_texture_to_matrix(const float2 uv_translation,
+                                   const float uv_rotation,
+                                   const float2 uv_scale)
+{
+  using namespace blender;
+
+  /* Bounding box data. */
+  const float2 minv = float2(-1.0f, -1.0f);
+  const float2 maxv = float2(1.0f, 1.0f);
+  /* Center of rotation. */
+  const float2 center = float2(0.5f, 0.5f);
+
+  const float2 uv_scale_inv = float2(uv_scale.x != 0.0f ? 1.0f / uv_scale.x : 1.0f,
+                                     uv_scale.y != 0.0f ? 1.0f / uv_scale.y : 1.0f);
+  const float2 d = maxv - minv;
+  const float s = sin(uv_rotation);
+  const float c = cos(uv_rotation);
+  const float2x2 rot = float2x2(float2(c, s), float2(-s, c));
+
+  float3x2 textmat = float3x2::identity();
+
+  /* Apply bounding box rescaling. */
+  textmat[2] -= minv;
+  textmat = float2x2::diagonal(1.0f / d) * textmat;
+
+  /* Apply translation. */
+  textmat[2] += uv_translation;
+
+  /* Apply rotation. */
+  textmat[2] -= center;
+  textmat = rot * textmat;
+  textmat[2] += center;
+
+  /* Apply scale. */
+  textmat = float2x2::diagonal(uv_scale_inv) * textmat;
+
+  return textmat;
+}
+
+/*
+ * This gets the legacy local-space to stroke-space matrix.
+ */
+blender::float4x2 get_legacy_local_to_stroke_matrix(bGPDstroke *gps)
+{
+  using namespace blender;
+  using namespace blender::math;
+
+  const bGPDspoint *points = gps->points;
+  const int totpoints = gps->totpoints;
+
+  if (totpoints < 2) {
+    return float4x2::identity();
+  }
+
+  const bGPDspoint *point0 = &points[0];
+  const bGPDspoint *point1 = &points[1];
+  const bGPDspoint *point3 = &points[int(totpoints * 0.75f)];
+
+  const float3 pt0 = float3(point0->x, point0->y, point0->z);
+  const float3 pt1 = float3(point1->x, point1->y, point1->z);
+  const float3 pt3 = float3(point3->x, point3->y, point3->z);
+
+  /* Local X axis (p0 -> p1) */
+  const float3 locx = normalize(pt1 - pt0);
+
+  /* Point vector at 3/4 */
+  const float3 v3 = totpoints == 2 ? pt3 * 0.001f : pt3;
+  const float3 loc3 = v3 - pt0;
+
+  /* Vector orthogonal to polygon plane. */
+  const float3 normal = cross(locx, loc3);
+
+  /* Local Y axis (cross to normal/x axis). */
+  const float3 locy = normalize(cross(normal, locx));
+
+  /* Get local space using first point as origin. */
+  const float4x2 mat = transpose(
+      float2x4(float4(locx, -dot(pt0, locx)), float4(locy, -dot(pt0, locy))));
+
+  return mat;
 }
 
 void legacy_gpencil_frame_to_grease_pencil_drawing(const bGPDframe &gpf,
@@ -344,17 +341,7 @@
   SpanAttributeWriter<float> stroke_hardnesses = attributes.lookup_or_add_for_write_span<float>(
       "hardness", AttrDomain::Curve);
   SpanAttributeWriter<float> stroke_point_aspect_ratios =
-<<<<<<< HEAD
-      attributes.lookup_or_add_for_write_span<float>("point_aspect_ratio", ATTR_DOMAIN_CURVE);
-=======
       attributes.lookup_or_add_for_write_span<float>("aspect_ratio", AttrDomain::Curve);
-  SpanAttributeWriter<float2> stroke_fill_translations =
-      attributes.lookup_or_add_for_write_span<float2>("fill_translation", AttrDomain::Curve);
-  SpanAttributeWriter<float> stroke_fill_rotations =
-      attributes.lookup_or_add_for_write_span<float>("fill_rotation", AttrDomain::Curve);
-  SpanAttributeWriter<float2> stroke_fill_scales = attributes.lookup_or_add_for_write_span<float2>(
-      "fill_scale", AttrDomain::Curve);
->>>>>>> ce80cc15
   SpanAttributeWriter<ColorGeometry4f> stroke_fill_colors =
       attributes.lookup_or_add_for_write_span<ColorGeometry4f>("fill_color", AttrDomain::Curve);
   SpanAttributeWriter<int> stroke_materials = attributes.lookup_or_add_for_write_span<int>(
