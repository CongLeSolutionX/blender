/* SPDX-FileCopyrightText: 2023 Blender Authors
 *
 * SPDX-License-Identifier: GPL-2.0-or-later */

/** \file
 * \ingroup bke
 */

#include <fmt/format.h>

#include "BKE_anim_data.h"
#include "BKE_attribute.hh"
#include "BKE_colorband.hh"
#include "BKE_colortools.hh"
#include "BKE_curves.hh"
#include "BKE_deform.hh"
#include "BKE_gpencil_modifier_legacy.h"
#include "BKE_grease_pencil.hh"
#include "BKE_grease_pencil_legacy_convert.hh"
#include "BKE_idprop.hh"
#include "BKE_lib_id.hh"
#include "BKE_material.h"
#include "BKE_modifier.hh"
#include "BKE_node.hh"
#include "BKE_node_tree_update.hh"
#include "BKE_object.hh"

#include "BLI_color.hh"
#include "BLI_function_ref.hh"
#include "BLI_listbase.h"
#include "BLI_math_matrix.h"
#include "BLI_math_vector_types.hh"
#include "BLI_string.h"
#include "BLI_string_utf8.h"
#include "BLI_vector.hh"

#include "BLT_translation.hh"

#include "DNA_anim_types.h"
#include "DNA_gpencil_legacy_types.h"
#include "DNA_gpencil_modifier_types.h"
#include "DNA_grease_pencil_types.h"
#include "DNA_meshdata_types.h"
#include "DNA_modifier_types.h"

#include "DEG_depsgraph.hh"
#include "DEG_depsgraph_build.hh"

namespace blender::bke::greasepencil::convert {

/* -------------------------------------------------------------------- */
/** \name Animation conversion helpers.
 *
 * These utilities will call given callback over all relevant F-curves
 * (also includes drivers, and actions linked through the NLA).
 * \{ */

static bool legacy_fcurves_process(ListBase &fcurves,
                                   blender::FunctionRef<bool(FCurve *fcurve)> callback)
{
  bool is_changed = false;
  LISTBASE_FOREACH (FCurve *, fcurve, &fcurves) {
    const bool local_is_changed = callback(fcurve);
    is_changed = is_changed || local_is_changed;
  }
  return is_changed;
}

static bool legacy_nla_strip_process(NlaStrip &nla_strip,
                                     blender::FunctionRef<bool(FCurve *fcurve)> callback)
{
  bool is_changed = false;
  if (nla_strip.act) {
    if (legacy_fcurves_process(nla_strip.act->curves, callback)) {
      DEG_id_tag_update(&nla_strip.act->id, ID_RECALC_ANIMATION);
      is_changed = true;
    }
  }
  LISTBASE_FOREACH (NlaStrip *, nla_strip_children, &nla_strip.strips) {
    const bool local_is_changed = legacy_nla_strip_process(*nla_strip_children, callback);
    is_changed = is_changed || local_is_changed;
  }
  return is_changed;
}

static bool legacy_animation_process(AnimData &anim_data,
                                     blender::FunctionRef<bool(FCurve *fcurve)> callback)
{
  bool is_changed = false;
  if (anim_data.action) {
    if (legacy_fcurves_process(anim_data.action->curves, callback)) {
      DEG_id_tag_update(&anim_data.action->id, ID_RECALC_ANIMATION);
      is_changed = true;
    }
  }
  if (anim_data.tmpact) {
    if (legacy_fcurves_process(anim_data.tmpact->curves, callback)) {
      DEG_id_tag_update(&anim_data.tmpact->id, ID_RECALC_ANIMATION);
      is_changed = true;
    }
  }

  {
    const bool local_is_changed = legacy_fcurves_process(anim_data.drivers, callback);
    is_changed = is_changed || local_is_changed;
  }

  LISTBASE_FOREACH (NlaTrack *, nla_track, &anim_data.nla_tracks) {
    LISTBASE_FOREACH (NlaStrip *, nla_strip, &nla_track->strips) {
      const bool local_is_changed = legacy_nla_strip_process(*nla_strip, callback);
      is_changed = is_changed || local_is_changed;
    }
  }
  return is_changed;
}

/* \} */

/**
 * Find vertex groups that have assigned vertices in this drawing.
 * Returns:
 * - ListBase with used vertex group names (bDeformGroup)
 * - Array of indices in the new vertex group list for remapping
 */
static void find_used_vertex_groups(const bGPDframe &gpf,
                                    const ListBase &all_names,
                                    ListBase &r_vertex_group_names,
                                    Array<int> &r_indices)
{
  const int num_vertex_groups = BLI_listbase_count(&all_names);
  Array<int> is_group_used(num_vertex_groups, false);
  LISTBASE_FOREACH (bGPDstroke *, gps, &gpf.strokes) {
    if (!gps->dvert) {
      continue;
    }
    Span<MDeformVert> dverts = {gps->dvert, gps->totpoints};
    for (const MDeformVert &dvert : dverts) {
      for (const MDeformWeight &weight : Span<MDeformWeight>{dvert.dw, dvert.totweight}) {
        is_group_used[weight.def_nr] = true;
      }
    }
  }
  BLI_listbase_clear(&r_vertex_group_names);
  r_indices.reinitialize(num_vertex_groups);
  int new_group_i = 0;
  int old_group_i;
  LISTBASE_FOREACH_INDEX (const bDeformGroup *, def_group, &all_names, old_group_i) {
    if (!is_group_used[old_group_i]) {
      r_indices[old_group_i] = -1;
      continue;
    }
    r_indices[old_group_i] = new_group_i++;

    bDeformGroup *def_group_copy = static_cast<bDeformGroup *>(MEM_dupallocN(def_group));
    BLI_addtail(&r_vertex_group_names, def_group_copy);
  }
}

void legacy_gpencil_frame_to_grease_pencil_drawing(const bGPDframe &gpf,
                                                   const ListBase &vertex_group_names,
                                                   GreasePencilDrawing &r_drawing)
{
  /* Construct an empty CurvesGeometry in-place. */
  new (&r_drawing.geometry) CurvesGeometry();
  r_drawing.base.type = GP_DRAWING;
  r_drawing.runtime = MEM_new<bke::greasepencil::DrawingRuntime>(__func__);

  /* Get the number of points, number of strokes and the offsets for each stroke. */
  Vector<int> offsets;
  Vector<int8_t> curve_types;
  offsets.append(0);
  int num_strokes = 0;
  int num_points = 0;
  bool has_bezier_stroke = false;
  LISTBASE_FOREACH (bGPDstroke *, gps, &gpf.strokes) {
    if (gps->editcurve != nullptr) {
      has_bezier_stroke = true;
      num_points += gps->editcurve->tot_curve_points;
      curve_types.append(CURVE_TYPE_BEZIER);
    }
    else {
      num_points += gps->totpoints;
      curve_types.append(CURVE_TYPE_POLY);
    }
    num_strokes++;
    offsets.append(num_points);
  }

  /* Resize the CurvesGeometry. */
  Drawing &drawing = r_drawing.wrap();
  CurvesGeometry &curves = drawing.strokes_for_write();
  curves.resize(num_points, num_strokes);
  if (num_strokes > 0) {
    curves.offsets_for_write().copy_from(offsets);
  }
  OffsetIndices<int> points_by_curve = curves.points_by_curve();
  MutableAttributeAccessor attributes = curves.attributes_for_write();

  if (!has_bezier_stroke) {
    /* All strokes are poly curves. */
    curves.fill_curve_types(CURVE_TYPE_POLY);
  }
  else {
    curves.curve_types_for_write().copy_from(curve_types);
    curves.update_curve_types();
  }

  /* Find used vertex groups in this drawing. */
  ListBase stroke_vertex_group_names;
  Array<int> stroke_def_nr_map;
  find_used_vertex_groups(gpf, vertex_group_names, stroke_vertex_group_names, stroke_def_nr_map);
  BLI_assert(BLI_listbase_is_empty(&curves.vertex_group_names));
  curves.vertex_group_names = stroke_vertex_group_names;
  const bool use_dverts = !BLI_listbase_is_empty(&curves.vertex_group_names);

  /* Copy vertex weights and map the vertex group indices. */
  auto copy_dvert = [&](const MDeformVert &src_dvert, MDeformVert &dst_dvert) {
    dst_dvert = src_dvert;
    dst_dvert.dw = static_cast<MDeformWeight *>(MEM_dupallocN(src_dvert.dw));
    const MutableSpan<MDeformWeight> vertex_weights = {dst_dvert.dw, dst_dvert.totweight};
    for (MDeformWeight &weight : vertex_weights) {
      /* Map def_nr to the reduced vertex group list. */
      weight.def_nr = stroke_def_nr_map[weight.def_nr];
    }
  };

  /* Point Attributes. */
  MutableSpan<float3> positions = curves.positions_for_write();
  MutableSpan<float3> handle_positions_left = has_bezier_stroke ?
                                                  curves.handle_positions_left_for_write() :
                                                  MutableSpan<float3>();
  MutableSpan<float3> handle_positions_right = has_bezier_stroke ?
                                                   curves.handle_positions_right_for_write() :
                                                   MutableSpan<float3>();
  MutableSpan<float> radii = drawing.radii_for_write();
  MutableSpan<float> opacities = drawing.opacities_for_write();
  SpanAttributeWriter<float> delta_times = attributes.lookup_or_add_for_write_span<float>(
      "delta_time", AttrDomain::Point);
  SpanAttributeWriter<float> rotations = attributes.lookup_or_add_for_write_span<float>(
      "rotation", AttrDomain::Point);
  SpanAttributeWriter<ColorGeometry4f> vertex_colors =
      attributes.lookup_or_add_for_write_span<ColorGeometry4f>("vertex_color", AttrDomain::Point);
  SpanAttributeWriter<bool> selection = attributes.lookup_or_add_for_write_span<bool>(
      ".selection", AttrDomain::Point);
  MutableSpan<MDeformVert> dverts = use_dverts ? curves.wrap().deform_verts_for_write() :
                                                 MutableSpan<MDeformVert>();

  /* Curve Attributes. */
  SpanAttributeWriter<bool> stroke_cyclic = attributes.lookup_or_add_for_write_span<bool>(
      "cyclic", AttrDomain::Curve);
  /* TODO: This should be a `double` attribute. */
  SpanAttributeWriter<float> stroke_init_times = attributes.lookup_or_add_for_write_span<float>(
      "init_time", AttrDomain::Curve);
  SpanAttributeWriter<int8_t> stroke_start_caps = attributes.lookup_or_add_for_write_span<int8_t>(
      "start_cap", AttrDomain::Curve);
  SpanAttributeWriter<int8_t> stroke_end_caps = attributes.lookup_or_add_for_write_span<int8_t>(
      "end_cap", AttrDomain::Curve);
  SpanAttributeWriter<float> stroke_hardnesses = attributes.lookup_or_add_for_write_span<float>(
      "hardness", AttrDomain::Curve);
  SpanAttributeWriter<float> stroke_point_aspect_ratios =
      attributes.lookup_or_add_for_write_span<float>("aspect_ratio", AttrDomain::Curve);
  SpanAttributeWriter<float2> stroke_fill_translations =
      attributes.lookup_or_add_for_write_span<float2>("fill_translation", AttrDomain::Curve);
  SpanAttributeWriter<float> stroke_fill_rotations =
      attributes.lookup_or_add_for_write_span<float>("fill_rotation", AttrDomain::Curve);
  SpanAttributeWriter<float2> stroke_fill_scales = attributes.lookup_or_add_for_write_span<float2>(
      "fill_scale", AttrDomain::Curve);
  SpanAttributeWriter<ColorGeometry4f> stroke_fill_colors =
      attributes.lookup_or_add_for_write_span<ColorGeometry4f>("fill_color", AttrDomain::Curve);
  SpanAttributeWriter<int> stroke_materials = attributes.lookup_or_add_for_write_span<int>(
      "material_index", AttrDomain::Curve);

  int stroke_i = 0;
  LISTBASE_FOREACH_INDEX (bGPDstroke *, gps, &gpf.strokes, stroke_i) {
    stroke_cyclic.span[stroke_i] = (gps->flag & GP_STROKE_CYCLIC) != 0;
    /* TODO: This should be a `double` attribute. */
    stroke_init_times.span[stroke_i] = float(gps->inittime);
    stroke_start_caps.span[stroke_i] = int8_t(gps->caps[0]);
    stroke_end_caps.span[stroke_i] = int8_t(gps->caps[1]);
    stroke_hardnesses.span[stroke_i] = gps->hardness;
    stroke_point_aspect_ratios.span[stroke_i] = gps->aspect_ratio[0] /
                                                max_ff(gps->aspect_ratio[1], 1e-8);
    stroke_fill_translations.span[stroke_i] = float2(gps->uv_translation);
    stroke_fill_rotations.span[stroke_i] = gps->uv_rotation;
    stroke_fill_scales.span[stroke_i] = float2(gps->uv_scale);
    stroke_fill_colors.span[stroke_i] = ColorGeometry4f(gps->vert_color_fill);
    stroke_materials.span[stroke_i] = gps->mat_nr;

    IndexRange points = points_by_curve[stroke_i];
    if (points.is_empty()) {
      continue;
    }

    const Span<bGPDspoint> src_points{gps->points, gps->totpoints};
    /* Previously, Grease Pencil used a radius convention where 1 `px` = 0.001 units. This `px`
     * was the brush size which would be stored in the stroke thickness and then scaled by the
     * point pressure factor. Finally, the render engine would divide this thickness value by
     * 2000 (we're going from a thickness to a radius, hence the factor of two) to convert back
     * into blender units. Store the radius now directly in blender units. This makes it
     * consistent with how hair curves handle the radius. */
    const float stroke_thickness = float(gps->thickness) / 2000.0f;
    MutableSpan<float3> dst_positions = positions.slice(points);
    MutableSpan<float3> dst_handle_positions_left = has_bezier_stroke ?
                                                        handle_positions_left.slice(points) :
                                                        MutableSpan<float3>();
    MutableSpan<float3> dst_handle_positions_right = has_bezier_stroke ?
                                                         handle_positions_right.slice(points) :
                                                         MutableSpan<float3>();
    MutableSpan<float> dst_radii = radii.slice(points);
    MutableSpan<float> dst_opacities = opacities.slice(points);
    MutableSpan<float> dst_deltatimes = delta_times.span.slice(points);
    MutableSpan<float> dst_rotations = rotations.span.slice(points);
    MutableSpan<ColorGeometry4f> dst_vertex_colors = vertex_colors.span.slice(points);
    MutableSpan<bool> dst_selection = selection.span.slice(points);
    MutableSpan<MDeformVert> dst_dverts = use_dverts ? dverts.slice(points) :
                                                       MutableSpan<MDeformVert>();

    if (curve_types[stroke_i] == CURVE_TYPE_POLY) {
      threading::parallel_for(src_points.index_range(), 4096, [&](const IndexRange range) {
        for (const int point_i : range) {
          const bGPDspoint &pt = src_points[point_i];
          dst_positions[point_i] = float3(pt.x, pt.y, pt.z);
          dst_radii[point_i] = stroke_thickness * pt.pressure;
          dst_opacities[point_i] = pt.strength;
          dst_rotations[point_i] = pt.uv_rot;
          dst_vertex_colors[point_i] = ColorGeometry4f(pt.vert_color);
          dst_selection[point_i] = (pt.flag & GP_SPOINT_SELECT) != 0;
          if (use_dverts && gps->dvert) {
            copy_dvert(gps->dvert[point_i], dst_dverts[point_i]);
          }
        }
      });

      dst_deltatimes.first() = 0;
      threading::parallel_for(
          src_points.index_range().drop_front(1), 4096, [&](const IndexRange range) {
            for (const int point_i : range) {
              const bGPDspoint &pt = src_points[point_i];
              const bGPDspoint &pt_prev = src_points[point_i - 1];
              dst_deltatimes[point_i] = pt.time - pt_prev.time;
            }
          });
    }
    else if (curve_types[stroke_i] == CURVE_TYPE_BEZIER) {
      BLI_assert(gps->editcurve != nullptr);
      Span<bGPDcurve_point> src_curve_points{gps->editcurve->curve_points,
                                             gps->editcurve->tot_curve_points};

      threading::parallel_for(src_curve_points.index_range(), 4096, [&](const IndexRange range) {
        for (const int point_i : range) {
          const bGPDcurve_point &cpt = src_curve_points[point_i];
          dst_positions[point_i] = float3(cpt.bezt.vec[1]);
          dst_handle_positions_left[point_i] = float3(cpt.bezt.vec[0]);
          dst_handle_positions_right[point_i] = float3(cpt.bezt.vec[2]);
          dst_radii[point_i] = stroke_thickness * cpt.pressure;
          dst_opacities[point_i] = cpt.strength;
          dst_rotations[point_i] = cpt.uv_rot;
          dst_vertex_colors[point_i] = ColorGeometry4f(cpt.vert_color);
          dst_selection[point_i] = (cpt.flag & GP_CURVE_POINT_SELECT) != 0;
          if (use_dverts && gps->dvert) {
            copy_dvert(gps->dvert[point_i], dst_dverts[point_i]);
          }
        }
      });
    }
    else {
      /* Unknown curve type. */
      BLI_assert_unreachable();
    }
  }

  delta_times.finish();
  rotations.finish();
  vertex_colors.finish();
  selection.finish();

  stroke_cyclic.finish();
  stroke_init_times.finish();
  stroke_start_caps.finish();
  stroke_end_caps.finish();
  stroke_hardnesses.finish();
  stroke_point_aspect_ratios.finish();
  stroke_fill_translations.finish();
  stroke_fill_rotations.finish();
  stroke_fill_scales.finish();
  stroke_fill_colors.finish();
  stroke_materials.finish();
}

void legacy_gpencil_to_grease_pencil(Main &bmain, GreasePencil &grease_pencil, bGPdata &gpd)
{
  using namespace blender::bke::greasepencil;

  if (gpd.flag & LIB_FAKEUSER) {
    id_fake_user_set(&grease_pencil.id);
  }

  BLI_assert(!grease_pencil.id.properties);
  if (gpd.id.properties) {
    grease_pencil.id.properties = IDP_CopyProperty(gpd.id.properties);
  }

  int num_drawings = 0;
  LISTBASE_FOREACH (bGPDlayer *, gpl, &gpd.layers) {
    num_drawings += BLI_listbase_count(&gpl->frames);
  }

  grease_pencil.drawing_array_num = num_drawings;
  grease_pencil.drawing_array = reinterpret_cast<GreasePencilDrawingBase **>(
      MEM_cnew_array<GreasePencilDrawing *>(num_drawings, __func__));

  int i = 0, layer_idx = 0;
  LISTBASE_FOREACH_INDEX (bGPDlayer *, gpl, &gpd.layers, layer_idx) {
    /* Create a new layer. */
    Layer &new_layer = grease_pencil.add_layer(
        StringRefNull(gpl->info, BLI_strnlen(gpl->info, 128)));

    /* Flags. */
    new_layer.set_visible((gpl->flag & GP_LAYER_HIDE) == 0);
    new_layer.set_locked((gpl->flag & GP_LAYER_LOCKED) != 0);
    new_layer.set_selected((gpl->flag & GP_LAYER_SELECT) != 0);
    SET_FLAG_FROM_TEST(
        new_layer.base.flag, (gpl->flag & GP_LAYER_FRAMELOCK), GP_LAYER_TREE_NODE_MUTE);
    SET_FLAG_FROM_TEST(
        new_layer.base.flag, (gpl->flag & GP_LAYER_USE_LIGHTS), GP_LAYER_TREE_NODE_USE_LIGHTS);
    SET_FLAG_FROM_TEST(new_layer.base.flag,
                       (gpl->onion_flag & GP_LAYER_ONIONSKIN),
                       GP_LAYER_TREE_NODE_USE_ONION_SKINNING);

    new_layer.blend_mode = int8_t(gpl->blend_mode);

    new_layer.parent = gpl->parent;
    new_layer.set_parent_bone_name(gpl->parsubstr);

    copy_v3_v3(new_layer.translation, gpl->location);
    copy_v3_v3(new_layer.rotation, gpl->rotation);
    copy_v3_v3(new_layer.scale, gpl->scale);

    /* Convert the layer masks. */
    LISTBASE_FOREACH (bGPDlayer_Mask *, mask, &gpl->mask_layers) {
      LayerMask *new_mask = MEM_new<LayerMask>(mask->name);
      new_mask->flag = mask->flag;
      BLI_addtail(&new_layer.masks, new_mask);
    }
    new_layer.opacity = gpl->opacity;

    LISTBASE_FOREACH (bGPDframe *, gpf, &gpl->frames) {
      grease_pencil.drawing_array[i] = reinterpret_cast<GreasePencilDrawingBase *>(
          MEM_new<GreasePencilDrawing>(__func__));
      GreasePencilDrawing &drawing = *reinterpret_cast<GreasePencilDrawing *>(
          grease_pencil.drawing_array[i]);

      /* Convert the frame to a drawing. */
      legacy_gpencil_frame_to_grease_pencil_drawing(*gpf, gpd.vertex_group_names, drawing);

      /* Add the frame to the layer. */
      if (GreasePencilFrame *new_frame = new_layer.add_frame(gpf->framenum, i)) {
        new_frame->type = gpf->key_type;
        SET_FLAG_FROM_TEST(new_frame->flag, (gpf->flag & GP_FRAME_SELECT), GP_FRAME_SELECTED);
      }
      i++;
    }

    if ((gpl->flag & GP_LAYER_ACTIVE) != 0) {
      grease_pencil.set_active_layer(&new_layer);
    }

    /* TODO: Update drawing user counts. */
  }

  /* Second loop, to write to layer attributes after all layers were created. */
  MutableAttributeAccessor layer_attributes = grease_pencil.attributes_for_write();
  SpanAttributeWriter<int> layer_passes = layer_attributes.lookup_or_add_for_write_span<int>(
      "pass_index", bke::AttrDomain::Layer);

  layer_idx = 0;
  LISTBASE_FOREACH_INDEX (bGPDlayer *, gpl, &gpd.layers, layer_idx) {
    layer_passes.span[layer_idx] = int(gpl->pass_index);
  }

  layer_passes.finish();

  /* Copy vertex group names and settings. */
  BKE_defgroup_copy_list(&grease_pencil.vertex_group_names, &gpd.vertex_group_names);
  grease_pencil.vertex_group_active_index = gpd.vertex_group_active_index;

  /* Convert the onion skinning settings. */
  grease_pencil.onion_skinning_settings.opacity = gpd.onion_factor;
  grease_pencil.onion_skinning_settings.mode = gpd.onion_mode;
  if (gpd.onion_keytype == -1) {
    grease_pencil.onion_skinning_settings.filter = GREASE_PENCIL_ONION_SKINNING_FILTER_ALL;
  }
  else {
    grease_pencil.onion_skinning_settings.filter = (1 << gpd.onion_keytype);
  }
  grease_pencil.onion_skinning_settings.num_frames_before = gpd.gstep;
  grease_pencil.onion_skinning_settings.num_frames_after = gpd.gstep_next;
  copy_v3_v3(grease_pencil.onion_skinning_settings.color_before, gpd.gcolor_prev);
  copy_v3_v3(grease_pencil.onion_skinning_settings.color_after, gpd.gcolor_next);

  BKE_id_materials_copy(&bmain, &gpd.id, &grease_pencil.id);
}

static bNodeTree *add_offset_radius_node_tree(Main &bmain)
{
  using namespace blender;
  bNodeTree *group = ntreeAddTree(&bmain, DATA_("Offset Radius"), "GeometryNodeTree");

  if (!group->geometry_node_asset_traits) {
    group->geometry_node_asset_traits = MEM_new<GeometryNodeAssetTraits>(__func__);
  }
  group->geometry_node_asset_traits->flag |= GEO_NODE_ASSET_MODIFIER;

  group->tree_interface.add_socket(DATA_("Geometry"),
                                   "",
                                   "NodeSocketGeometry",
                                   NODE_INTERFACE_SOCKET_INPUT | NODE_INTERFACE_SOCKET_OUTPUT,
                                   nullptr);

  bNodeTreeInterfaceSocket *radius_offset = group->tree_interface.add_socket(
      DATA_("Offset"), "", "NodeSocketFloat", NODE_INTERFACE_SOCKET_INPUT, nullptr);
  auto &radius_offset_data = *static_cast<bNodeSocketValueFloat *>(radius_offset->socket_data);
  radius_offset_data.subtype = PROP_DISTANCE;
  radius_offset_data.min = -FLT_MAX;
  radius_offset_data.max = FLT_MAX;

  group->tree_interface.add_socket(
      DATA_("Layer"), "", "NodeSocketString", NODE_INTERFACE_SOCKET_INPUT, nullptr);

  bNode *group_output = nodeAddNode(nullptr, group, "NodeGroupOutput");
  group_output->locx = 580;
  group_output->locy = 160;
  bNode *group_input = nodeAddNode(nullptr, group, "NodeGroupInput");
  group_input->locx = 0;
  group_input->locy = 160;

  bNode *set_curve_radius = nodeAddNode(nullptr, group, "GeometryNodeSetCurveRadius");
  set_curve_radius->locx = 400;
  set_curve_radius->locy = 160;
  bNode *named_layer_selection = nodeAddNode(
      nullptr, group, "GeometryNodeInputNamedLayerSelection");
  named_layer_selection->locx = 200;
  named_layer_selection->locy = 100;
  bNode *input_radius = nodeAddNode(nullptr, group, "GeometryNodeInputRadius");
  input_radius->locx = 0;
  input_radius->locy = 0;

  bNode *add = nodeAddNode(nullptr, group, "ShaderNodeMath");
  add->custom1 = NODE_MATH_ADD;
  add->locx = 200;
  add->locy = 0;

  nodeAddLink(group,
              group_input,
              nodeFindSocket(group_input, SOCK_OUT, "Socket_0"),
              set_curve_radius,
              nodeFindSocket(set_curve_radius, SOCK_IN, "Curve"));
  nodeAddLink(group,
              set_curve_radius,
              nodeFindSocket(set_curve_radius, SOCK_OUT, "Curve"),
              group_output,
              nodeFindSocket(group_output, SOCK_IN, "Socket_0"));

  nodeAddLink(group,
              group_input,
              nodeFindSocket(group_input, SOCK_OUT, "Socket_2"),
              named_layer_selection,
              nodeFindSocket(named_layer_selection, SOCK_IN, "Name"));
  nodeAddLink(group,
              named_layer_selection,
              nodeFindSocket(named_layer_selection, SOCK_OUT, "Selection"),
              set_curve_radius,
              nodeFindSocket(set_curve_radius, SOCK_IN, "Selection"));

  nodeAddLink(group,
              group_input,
              nodeFindSocket(group_input, SOCK_OUT, "Socket_1"),
              add,
              nodeFindSocket(add, SOCK_IN, "Value"));
  nodeAddLink(group,
              input_radius,
              nodeFindSocket(input_radius, SOCK_OUT, "Radius"),
              add,
              nodeFindSocket(add, SOCK_IN, "Value_001"));
  nodeAddLink(group,
              add,
              nodeFindSocket(add, SOCK_OUT, "Value"),
              set_curve_radius,
              nodeFindSocket(set_curve_radius, SOCK_IN, "Radius"));

  LISTBASE_FOREACH (bNode *, node, &group->nodes) {
    nodeSetSelected(node, false);
  }

  return group;
}

void thickness_factor_to_modifier(const bGPdata &src_object_data, Object &dst_object)
{
  if (src_object_data.pixfactor == 1.0f) {
    return;
  }
  const float thickness_factor = src_object_data.pixfactor;

  ModifierData *md = BKE_modifier_new(eModifierType_GreasePencilThickness);
  GreasePencilThickModifierData *tmd = reinterpret_cast<GreasePencilThickModifierData *>(md);

  tmd->thickness_fac = thickness_factor;

  STRNCPY(md->name, DATA_("Thickness"));
  BKE_modifier_unique_name(&dst_object.modifiers, md);

  BLI_addtail(&dst_object.modifiers, md);
  BKE_modifiers_persistent_uid_init(dst_object, *md);
}

void layer_adjustments_to_modifiers(Main &bmain,
                                    const bGPdata &src_object_data,
                                    Object &dst_object)
{
  bNodeTree *offset_radius_node_tree = nullptr;
  /* Replace layer adjustments with modifiers. */
  LISTBASE_FOREACH (bGPDlayer *, gpl, &src_object_data.layers) {
    const float3 tint_color = float3(gpl->tintcolor);
    const float tint_factor = gpl->tintcolor[3];
    const int thickness_px = gpl->line_change;
    /* Tint adjustment. */
    if (tint_factor > 0.0f) {
      ModifierData *md = BKE_modifier_new(eModifierType_GreasePencilTint);
      GreasePencilTintModifierData *tmd = reinterpret_cast<GreasePencilTintModifierData *>(md);

      copy_v3_v3(tmd->color, tint_color);
      tmd->factor = tint_factor;
      STRNCPY(tmd->influence.layer_name, gpl->info);

      char modifier_name[64];
      SNPRINTF(modifier_name, "Tint %s", gpl->info);
      STRNCPY(md->name, modifier_name);
      BKE_modifier_unique_name(&dst_object.modifiers, md);

      BLI_addtail(&dst_object.modifiers, md);
      BKE_modifiers_persistent_uid_init(dst_object, *md);
    }
    /* Thickness adjustment. */
    if (thickness_px != 0) {
      /* Convert the "pixel" offset value into a radius value.
       * GPv2 used a conversion of 1 "px" = 0.001. */
      /* Note: this offset may be negative. */
      const float radius_offset = float(thickness_px) / 2000.0f;
      if (!offset_radius_node_tree) {
        offset_radius_node_tree = add_offset_radius_node_tree(bmain);
        BKE_ntree_update_main_tree(&bmain, offset_radius_node_tree, nullptr);
      }
      auto *md = reinterpret_cast<NodesModifierData *>(BKE_modifier_new(eModifierType_Nodes));

      char modifier_name[64];
      SNPRINTF(modifier_name, "Thickness %s", gpl->info);
      STRNCPY(md->modifier.name, modifier_name);
      BKE_modifier_unique_name(&dst_object.modifiers, &md->modifier);
      md->node_group = offset_radius_node_tree;

      BLI_addtail(&dst_object.modifiers, md);
      BKE_modifiers_persistent_uid_init(dst_object, md->modifier);

      md->settings.properties = bke::idprop::create_group("Nodes Modifier Settings").release();
      IDProperty *radius_offset_prop =
          bke::idprop::create(DATA_("Socket_1"), radius_offset).release();
      auto *ui_data = reinterpret_cast<IDPropertyUIDataFloat *>(
          IDP_ui_data_ensure(radius_offset_prop));
      ui_data->soft_min = 0.0f;
      ui_data->base.rna_subtype = PROP_TRANSLATION;
      IDP_AddToGroup(md->settings.properties, radius_offset_prop);
      IDP_AddToGroup(md->settings.properties,
                     bke::idprop::create(DATA_("Socket_2"), gpl->info).release());
    }
  }

  DEG_relations_tag_update(&bmain);
}

static ModifierData &legacy_object_modifier_common(Object &object,
                                                   const ModifierType type,
                                                   GpencilModifierData &legacy_md)
{
  /* TODO: Copy of most of #ED_object_modifier_add, this should be a BKE_modifiers function
   * actually. */
  const ModifierTypeInfo *mti = BKE_modifier_get_info(type);

  ModifierData &new_md = *BKE_modifier_new(type);

  if (mti->flags & eModifierTypeFlag_RequiresOriginalData) {
    ModifierData *md;
    for (md = static_cast<ModifierData *>(object.modifiers.first);
         md && BKE_modifier_get_info(ModifierType(md->type))->type == ModifierTypeType::OnlyDeform;
         md = md->next)
      ;
    BLI_insertlinkbefore(&object.modifiers, md, &new_md);
  }
  else {
    BLI_addtail(&object.modifiers, &new_md);
  }

  /* Generate new persistent UID and best possible unique name. */
  BKE_modifiers_persistent_uid_init(object, new_md);
  if (legacy_md.name[0]) {
    STRNCPY_UTF8(new_md.name, legacy_md.name);
  }
  BKE_modifier_unique_name(&object.modifiers, &new_md);

  /* Handle common modifier data. */
  new_md.mode = legacy_md.mode;
  new_md.flag |= legacy_md.flag & (eModifierFlag_OverrideLibrary_Local | eModifierFlag_Active);

  /* Attempt to copy UI state (panels) as best as possible. */
  new_md.ui_expand_flag = legacy_md.ui_expand_flag;

  /* Convert animation data if needed. */
  AnimData *anim_data = BKE_animdata_from_id(&object.id);
  if (anim_data) {
    auto modifier_path_update = [&](FCurve *fcurve) -> bool {
      /* NOTE: This logic will likely need to be re-used in other similar conditions for other
       * areas, should be put into its own util then. */
      if (!fcurve->rna_path) {
        return false;
      }
      StringRefNull rna_path = fcurve->rna_path;
      const std::string legacy_root_path = fmt::format("grease_pencil_modifiers[\"{}\"]",
                                                       legacy_md.name);
      if (!rna_path.startswith(legacy_root_path)) {
        return false;
      }
      const std::string new_rna_path = fmt::format(
          "modifiers[\"{}\"]{}", new_md.name, rna_path.substr(int64_t(legacy_root_path.size())));
      MEM_freeN(fcurve->rna_path);
      fcurve->rna_path = BLI_strdupn(new_rna_path.c_str(), new_rna_path.size());
      return true;
    };

    if (legacy_animation_process(*anim_data, modifier_path_update)) {
      DEG_id_tag_update(&object.id, ID_RECALC_ANIMATION);
    }
  }

  return new_md;
}

static void legacy_object_modifier_influence(GreasePencilModifierInfluenceData &influence,
                                             StringRef layername,
                                             const int layer_pass,
                                             const bool invert_layer,
                                             const bool invert_layer_pass,
                                             Material **material,
                                             const int material_pass,
                                             const bool invert_material,
                                             const bool invert_material_pass,
                                             StringRef vertex_group_name,
                                             const bool invert_vertex_group,
                                             CurveMapping **custom_curve,
                                             const bool use_custom_curve)
{
  influence.flag = 0;

  STRNCPY(influence.layer_name, layername.data());
  if (invert_layer) {
    influence.flag |= GREASE_PENCIL_INFLUENCE_INVERT_LAYER_FILTER;
  }
  influence.layer_pass = layer_pass;
  if (layer_pass > 0) {
    influence.flag |= GREASE_PENCIL_INFLUENCE_USE_LAYER_PASS_FILTER;
  }
  if (invert_layer_pass) {
    influence.flag |= GREASE_PENCIL_INFLUENCE_INVERT_LAYER_PASS_FILTER;
  }

  if (material) {
    influence.material = *material;
    *material = nullptr;
  }
  if (invert_material) {
    influence.flag |= GREASE_PENCIL_INFLUENCE_INVERT_MATERIAL_FILTER;
  }
  influence.material_pass = material_pass;
  if (material_pass > 0) {
    influence.flag |= GREASE_PENCIL_INFLUENCE_USE_MATERIAL_PASS_FILTER;
  }
  if (invert_material_pass) {
    influence.flag |= GREASE_PENCIL_INFLUENCE_INVERT_MATERIAL_PASS_FILTER;
  }

  STRNCPY(influence.vertex_group_name, vertex_group_name.data());
  if (invert_vertex_group) {
    influence.flag |= GREASE_PENCIL_INFLUENCE_INVERT_VERTEX_GROUP;
  }

  if (custom_curve) {
    if (influence.custom_curve) {
      BKE_curvemapping_free(influence.custom_curve);
    }
    influence.custom_curve = *custom_curve;
    *custom_curve = nullptr;
  }
  if (use_custom_curve) {
    influence.flag |= GREASE_PENCIL_INFLUENCE_USE_CUSTOM_CURVE;
  }
}

static void legacy_object_modifier_armature(Object &object, GpencilModifierData &legacy_md)
{
  ModifierData &md = legacy_object_modifier_common(
      object, eModifierType_GreasePencilArmature, legacy_md);
  auto &md_armature = reinterpret_cast<GreasePencilArmatureModifierData &>(md);
  auto &legacy_md_armature = reinterpret_cast<ArmatureGpencilModifierData &>(legacy_md);

  md_armature.object = legacy_md_armature.object;
  legacy_md_armature.object = nullptr;
  md_armature.deformflag = legacy_md_armature.deformflag;

  legacy_object_modifier_influence(md_armature.influence,
                                   "",
                                   0,
                                   false,
                                   false,
                                   nullptr,
                                   0,
                                   false,
                                   false,
                                   legacy_md_armature.vgname,
                                   legacy_md_armature.deformflag & ARM_DEF_INVERT_VGROUP,
                                   nullptr,
                                   false);
}

static void legacy_object_modifier_array(Object &object, GpencilModifierData &legacy_md)
{
  ModifierData &md = legacy_object_modifier_common(
      object, eModifierType_GreasePencilArray, legacy_md);
  auto &md_array = reinterpret_cast<GreasePencilArrayModifierData &>(md);
  auto &legacy_md_array = reinterpret_cast<ArrayGpencilModifierData &>(legacy_md);

  md_array.object = legacy_md_array.object;
  legacy_md_array.object = nullptr;
  md_array.count = legacy_md_array.count;
  md_array.flag = 0;
  if (legacy_md_array.flag & GP_ARRAY_UNIFORM_RANDOM_SCALE) {
    md_array.flag |= MOD_GREASE_PENCIL_ARRAY_UNIFORM_RANDOM_SCALE;
  }
  if (legacy_md_array.flag & GP_ARRAY_USE_OB_OFFSET) {
    md_array.flag |= MOD_GREASE_PENCIL_ARRAY_USE_OB_OFFSET;
  }
  if (legacy_md_array.flag & GP_ARRAY_USE_OFFSET) {
    md_array.flag |= MOD_GREASE_PENCIL_ARRAY_USE_OFFSET;
  }
  if (legacy_md_array.flag & GP_ARRAY_USE_RELATIVE) {
    md_array.flag |= MOD_GREASE_PENCIL_ARRAY_USE_RELATIVE;
  }
  copy_v3_v3(md_array.offset, legacy_md_array.offset);
  copy_v3_v3(md_array.shift, legacy_md_array.shift);
  copy_v3_v3(md_array.rnd_offset, legacy_md_array.rnd_offset);
  copy_v3_v3(md_array.rnd_rot, legacy_md_array.rnd_rot);
  copy_v3_v3(md_array.rnd_scale, legacy_md_array.rnd_scale);
  md_array.seed = legacy_md_array.seed;
  md_array.mat_rpl = legacy_md_array.mat_rpl;

  legacy_object_modifier_influence(md_array.influence,
                                   legacy_md_array.layername,
                                   legacy_md_array.layer_pass,
                                   legacy_md_array.flag & GP_ARRAY_INVERT_LAYER,
                                   legacy_md_array.flag & GP_ARRAY_INVERT_LAYERPASS,
                                   &legacy_md_array.material,
                                   legacy_md_array.pass_index,
                                   legacy_md_array.flag & GP_ARRAY_INVERT_MATERIAL,
                                   legacy_md_array.flag & GP_ARRAY_INVERT_PASS,
                                   "",
                                   false,
                                   nullptr,
                                   false);
}

static void legacy_object_modifier_color(Object &object, GpencilModifierData &legacy_md)
{
  ModifierData &md = legacy_object_modifier_common(
      object, eModifierType_GreasePencilColor, legacy_md);
  auto &md_color = reinterpret_cast<GreasePencilColorModifierData &>(md);
  auto &legacy_md_color = reinterpret_cast<ColorGpencilModifierData &>(legacy_md);

  switch (eModifyColorGpencil_Flag(legacy_md_color.modify_color)) {
    case GP_MODIFY_COLOR_BOTH:
      md_color.color_mode = MOD_GREASE_PENCIL_COLOR_BOTH;
      break;
    case GP_MODIFY_COLOR_STROKE:
      md_color.color_mode = MOD_GREASE_PENCIL_COLOR_STROKE;
      break;
    case GP_MODIFY_COLOR_FILL:
      md_color.color_mode = MOD_GREASE_PENCIL_COLOR_FILL;
      break;
    case GP_MODIFY_COLOR_HARDNESS:
      md_color.color_mode = MOD_GREASE_PENCIL_COLOR_HARDNESS;
      break;
  }
  copy_v3_v3(md_color.hsv, legacy_md_color.hsv);

  legacy_object_modifier_influence(md_color.influence,
                                   legacy_md_color.layername,
                                   legacy_md_color.layer_pass,
                                   legacy_md_color.flag & GP_COLOR_INVERT_LAYER,
                                   legacy_md_color.flag & GP_COLOR_INVERT_LAYERPASS,
                                   &legacy_md_color.material,
                                   legacy_md_color.pass_index,
                                   legacy_md_color.flag & GP_COLOR_INVERT_MATERIAL,
                                   legacy_md_color.flag & GP_COLOR_INVERT_PASS,
                                   "",
                                   false,
                                   &legacy_md_color.curve_intensity,
                                   legacy_md_color.flag & GP_COLOR_CUSTOM_CURVE);
}

static void legacy_object_modifier_dash(Object &object, GpencilModifierData &legacy_md)
{
  ModifierData &md = legacy_object_modifier_common(
      object, eModifierType_GreasePencilDash, legacy_md);
  auto &md_dash = reinterpret_cast<GreasePencilDashModifierData &>(md);
  auto &legacy_md_dash = reinterpret_cast<DashGpencilModifierData &>(legacy_md);

  md_dash.dash_offset = legacy_md_dash.dash_offset;
  md_dash.segment_active_index = legacy_md_dash.segment_active_index;
  md_dash.segments_num = legacy_md_dash.segments_len;
  MEM_SAFE_FREE(md_dash.segments_array);
  md_dash.segments_array = MEM_cnew_array<GreasePencilDashModifierSegment>(
      legacy_md_dash.segments_len, __func__);
  for (const int i : IndexRange(md_dash.segments_num)) {
    GreasePencilDashModifierSegment &dst_segment = md_dash.segments_array[i];
    const DashGpencilModifierSegment &src_segment = legacy_md_dash.segments[i];
    STRNCPY(dst_segment.name, src_segment.name);
    dst_segment.flag = 0;
    if (src_segment.flag & GP_DASH_USE_CYCLIC) {
      dst_segment.flag |= MOD_GREASE_PENCIL_DASH_USE_CYCLIC;
    }
    dst_segment.dash = src_segment.dash;
    dst_segment.gap = src_segment.gap;
    dst_segment.opacity = src_segment.opacity;
    dst_segment.radius = src_segment.radius;
    dst_segment.mat_nr = src_segment.mat_nr;
  }

  legacy_object_modifier_influence(md_dash.influence,
                                   legacy_md_dash.layername,
                                   legacy_md_dash.layer_pass,
                                   legacy_md_dash.flag & GP_DASH_INVERT_LAYER,
                                   legacy_md_dash.flag & GP_DASH_INVERT_LAYERPASS,
                                   &legacy_md_dash.material,
                                   legacy_md_dash.pass_index,
                                   legacy_md_dash.flag & GP_DASH_INVERT_MATERIAL,
                                   legacy_md_dash.flag & GP_DASH_INVERT_PASS,
                                   "",
                                   false,
                                   nullptr,
                                   false);
}

static void legacy_object_modifier_hook(Object &object, GpencilModifierData &legacy_md)
{
  ModifierData &md = legacy_object_modifier_common(
      object, eModifierType_GreasePencilHook, legacy_md);
  auto &md_hook = reinterpret_cast<GreasePencilHookModifierData &>(md);
  auto &legacy_md_hook = reinterpret_cast<HookGpencilModifierData &>(legacy_md);

  md_hook.flag = 0;
  if (legacy_md_hook.flag & GP_HOOK_UNIFORM_SPACE) {
    md_hook.flag |= MOD_GREASE_PENCIL_HOOK_UNIFORM_SPACE;
  }
  switch (eHookGpencil_Falloff(legacy_md_hook.falloff_type)) {
    case eGPHook_Falloff_None:
      md_hook.falloff_type = MOD_GREASE_PENCIL_HOOK_Falloff_None;
      break;
    case eGPHook_Falloff_Curve:
      md_hook.falloff_type = MOD_GREASE_PENCIL_HOOK_Falloff_Curve;
      break;
    case eGPHook_Falloff_Sharp:
      md_hook.falloff_type = MOD_GREASE_PENCIL_HOOK_Falloff_Sharp;
      break;
    case eGPHook_Falloff_Smooth:
      md_hook.falloff_type = MOD_GREASE_PENCIL_HOOK_Falloff_Smooth;
      break;
    case eGPHook_Falloff_Root:
      md_hook.falloff_type = MOD_GREASE_PENCIL_HOOK_Falloff_Root;
      break;
    case eGPHook_Falloff_Linear:
      md_hook.falloff_type = MOD_GREASE_PENCIL_HOOK_Falloff_Linear;
      break;
    case eGPHook_Falloff_Const:
      md_hook.falloff_type = MOD_GREASE_PENCIL_HOOK_Falloff_Const;
      break;
    case eGPHook_Falloff_Sphere:
      md_hook.falloff_type = MOD_GREASE_PENCIL_HOOK_Falloff_Sphere;
      break;
    case eGPHook_Falloff_InvSquare:
      md_hook.falloff_type = MOD_GREASE_PENCIL_HOOK_Falloff_InvSquare;
      break;
  }
  md_hook.object = legacy_md_hook.object;
  legacy_md_hook.object = nullptr;
  STRNCPY(md_hook.subtarget, legacy_md_hook.subtarget);
  copy_m4_m4(md_hook.parentinv, legacy_md_hook.parentinv);
  copy_v3_v3(md_hook.cent, legacy_md_hook.cent);
  md_hook.falloff = legacy_md_hook.falloff;
  md_hook.force = legacy_md_hook.force;

  legacy_object_modifier_influence(md_hook.influence,
                                   legacy_md_hook.layername,
                                   legacy_md_hook.layer_pass,
                                   legacy_md_hook.flag & GP_HOOK_INVERT_LAYER,
                                   legacy_md_hook.flag & GP_HOOK_INVERT_LAYERPASS,
                                   &legacy_md_hook.material,
                                   legacy_md_hook.pass_index,
                                   legacy_md_hook.flag & GP_HOOK_INVERT_MATERIAL,
                                   legacy_md_hook.flag & GP_HOOK_INVERT_PASS,
                                   legacy_md_hook.vgname,
                                   legacy_md_hook.flag & GP_HOOK_INVERT_VGROUP,
                                   &legacy_md_hook.curfalloff,
                                   true);
}

static void legacy_object_modifier_lattice(Object &object, GpencilModifierData &legacy_md)
{
  ModifierData &md = legacy_object_modifier_common(
      object, eModifierType_GreasePencilLattice, legacy_md);
  auto &md_lattice = reinterpret_cast<GreasePencilLatticeModifierData &>(md);
  auto &legacy_md_lattice = reinterpret_cast<LatticeGpencilModifierData &>(legacy_md);

  md_lattice.object = legacy_md_lattice.object;
  legacy_md_lattice.object = nullptr;
  md_lattice.strength = legacy_md_lattice.strength;

  legacy_object_modifier_influence(md_lattice.influence,
                                   legacy_md_lattice.layername,
                                   legacy_md_lattice.layer_pass,
                                   legacy_md_lattice.flag & GP_LATTICE_INVERT_LAYER,
                                   legacy_md_lattice.flag & GP_LATTICE_INVERT_LAYERPASS,
                                   &legacy_md_lattice.material,
                                   legacy_md_lattice.pass_index,
                                   legacy_md_lattice.flag & GP_LATTICE_INVERT_MATERIAL,
                                   legacy_md_lattice.flag & GP_LATTICE_INVERT_PASS,
                                   legacy_md_lattice.vgname,
                                   legacy_md_lattice.flag & GP_LATTICE_INVERT_VGROUP,
                                   nullptr,
                                   false);
}

static void legacy_object_modifier_length(Object &object, GpencilModifierData &legacy_md)
{
  ModifierData &md = legacy_object_modifier_common(
      object, eModifierType_GreasePencilLength, legacy_md);
  auto &md_length = reinterpret_cast<GreasePencilLengthModifierData &>(md);
  auto &legacy_md_length = reinterpret_cast<LengthGpencilModifierData &>(legacy_md);

  md_length.flag = legacy_md_length.flag;
  md_length.start_fac = legacy_md_length.start_fac;
  md_length.end_fac = legacy_md_length.end_fac;
  md_length.rand_start_fac = legacy_md_length.rand_start_fac;
  md_length.rand_end_fac = legacy_md_length.rand_end_fac;
  md_length.rand_offset = legacy_md_length.rand_offset;
  md_length.overshoot_fac = legacy_md_length.overshoot_fac;
  md_length.seed = legacy_md_length.seed;
  md_length.step = legacy_md_length.step;
  md_length.mode = legacy_md_length.mode;
  md_length.point_density = legacy_md_length.point_density;
  md_length.segment_influence = legacy_md_length.segment_influence;
  md_length.max_angle = legacy_md_length.max_angle;

  legacy_object_modifier_influence(md_length.influence,
                                   legacy_md_length.layername,
                                   legacy_md_length.layer_pass,
                                   legacy_md_length.flag & GP_LENGTH_INVERT_LAYER,
                                   legacy_md_length.flag & GP_LENGTH_INVERT_LAYERPASS,
                                   &legacy_md_length.material,
                                   legacy_md_length.pass_index,
                                   legacy_md_length.flag & GP_LENGTH_INVERT_MATERIAL,
                                   legacy_md_length.flag & GP_LENGTH_INVERT_PASS,
                                   "",
                                   false,
                                   nullptr,
                                   false);
}

static void legacy_object_modifier_mirror(Object &object, GpencilModifierData &legacy_md)
{
  ModifierData &md = legacy_object_modifier_common(
      object, eModifierType_GreasePencilMirror, legacy_md);
  auto &md_mirror = reinterpret_cast<GreasePencilMirrorModifierData &>(md);
  auto &legacy_md_mirror = reinterpret_cast<MirrorGpencilModifierData &>(legacy_md);

  md_mirror.object = legacy_md_mirror.object;
  legacy_md_mirror.object = nullptr;
  md_mirror.flag = 0;
  if (legacy_md_mirror.flag & GP_MIRROR_AXIS_X) {
    md_mirror.flag |= MOD_GREASE_PENCIL_MIRROR_AXIS_X;
  }
  if (legacy_md_mirror.flag & GP_MIRROR_AXIS_Y) {
    md_mirror.flag |= MOD_GREASE_PENCIL_MIRROR_AXIS_Y;
  }
  if (legacy_md_mirror.flag & GP_MIRROR_AXIS_Z) {
    md_mirror.flag |= MOD_GREASE_PENCIL_MIRROR_AXIS_Z;
  }

  legacy_object_modifier_influence(md_mirror.influence,
                                   legacy_md_mirror.layername,
                                   legacy_md_mirror.layer_pass,
                                   legacy_md_mirror.flag & GP_MIRROR_INVERT_LAYER,
                                   legacy_md_mirror.flag & GP_MIRROR_INVERT_LAYERPASS,
                                   &legacy_md_mirror.material,
                                   legacy_md_mirror.pass_index,
                                   legacy_md_mirror.flag & GP_MIRROR_INVERT_MATERIAL,
                                   legacy_md_mirror.flag & GP_MIRROR_INVERT_PASS,
                                   "",
                                   false,
                                   nullptr,
                                   false);
}

static void legacy_object_modifier_multiply(Object &object, GpencilModifierData &legacy_md)
{
  ModifierData &md = legacy_object_modifier_common(
      object, eModifierType_GreasePencilMultiply, legacy_md);
  auto &md_multiply = reinterpret_cast<GreasePencilMultiModifierData &>(md);
  auto &legacy_md_multiply = reinterpret_cast<MultiplyGpencilModifierData &>(legacy_md);

  md_multiply.flag = 0;
  if (legacy_md_multiply.flags & GP_MULTIPLY_ENABLE_FADING) {
    md_multiply.flag |= MOD_GREASE_PENCIL_MULTIPLY_ENABLE_FADING;
  }
  md_multiply.duplications = legacy_md_multiply.duplications;
  md_multiply.distance = legacy_md_multiply.distance;
  md_multiply.offset = legacy_md_multiply.offset;
  md_multiply.fading_center = legacy_md_multiply.fading_center;
  md_multiply.fading_thickness = legacy_md_multiply.fading_thickness;
  md_multiply.fading_opacity = legacy_md_multiply.fading_opacity;

  /* Note: This looks wrong, but GPv2 version uses Mirror modifier flags in its `flag` property
   * and own flags in its `flags` property. */
  legacy_object_modifier_influence(md_multiply.influence,
                                   legacy_md_multiply.layername,
                                   legacy_md_multiply.layer_pass,
                                   legacy_md_multiply.flag & GP_MIRROR_INVERT_LAYER,
                                   legacy_md_multiply.flag & GP_MIRROR_INVERT_LAYERPASS,
                                   &legacy_md_multiply.material,
                                   legacy_md_multiply.pass_index,
                                   legacy_md_multiply.flag & GP_MIRROR_INVERT_MATERIAL,
                                   legacy_md_multiply.flag & GP_MIRROR_INVERT_PASS,
                                   "",
                                   false,
                                   nullptr,
                                   false);
}

static void legacy_object_modifier_noise(Object &object, GpencilModifierData &legacy_md)
{
  ModifierData &md = legacy_object_modifier_common(
      object, eModifierType_GreasePencilNoise, legacy_md);
  auto &md_noise = reinterpret_cast<GreasePencilNoiseModifierData &>(md);
  auto &legacy_md_noise = reinterpret_cast<NoiseGpencilModifierData &>(legacy_md);

  md_noise.flag = legacy_md_noise.flag;
  md_noise.factor = legacy_md_noise.factor;
  md_noise.factor_strength = legacy_md_noise.factor_strength;
  md_noise.factor_thickness = legacy_md_noise.factor_thickness;
  md_noise.factor_uvs = legacy_md_noise.factor_uvs;
  md_noise.noise_scale = legacy_md_noise.noise_scale;
  md_noise.noise_offset = legacy_md_noise.noise_offset;
  md_noise.noise_mode = legacy_md_noise.noise_mode;
  md_noise.step = legacy_md_noise.step;
  md_noise.seed = legacy_md_noise.seed;

  legacy_object_modifier_influence(md_noise.influence,
                                   legacy_md_noise.layername,
                                   legacy_md_noise.layer_pass,
                                   legacy_md_noise.flag & GP_NOISE_INVERT_LAYER,
                                   legacy_md_noise.flag & GP_NOISE_INVERT_LAYERPASS,
                                   &legacy_md_noise.material,
                                   legacy_md_noise.pass_index,
                                   legacy_md_noise.flag & GP_NOISE_INVERT_MATERIAL,
                                   legacy_md_noise.flag & GP_NOISE_INVERT_PASS,
                                   legacy_md_noise.vgname,
                                   legacy_md_noise.flag & GP_NOISE_INVERT_VGROUP,
                                   &legacy_md_noise.curve_intensity,
                                   legacy_md_noise.flag & GP_NOISE_CUSTOM_CURVE);
}

static void legacy_object_modifier_offset(Object &object, GpencilModifierData &legacy_md)
{
  ModifierData &md = legacy_object_modifier_common(
      object, eModifierType_GreasePencilOffset, legacy_md);
  auto &md_offset = reinterpret_cast<GreasePencilOffsetModifierData &>(md);
  auto &legacy_md_offset = reinterpret_cast<OffsetGpencilModifierData &>(legacy_md);

  md_offset.flag = 0;
  if (legacy_md_offset.flag & GP_OFFSET_UNIFORM_RANDOM_SCALE) {
    md_offset.flag |= MOD_GREASE_PENCIL_OFFSET_UNIFORM_RANDOM_SCALE;
  }
  switch (eOffsetGpencil_Mode(legacy_md_offset.mode)) {
    case GP_OFFSET_RANDOM:
      md_offset.offset_mode = MOD_GREASE_PENCIL_OFFSET_RANDOM;
      break;
    case GP_OFFSET_LAYER:
      md_offset.offset_mode = MOD_GREASE_PENCIL_OFFSET_LAYER;
      break;
    case GP_OFFSET_MATERIAL:
      md_offset.offset_mode = MOD_GREASE_PENCIL_OFFSET_MATERIAL;
      break;
    case GP_OFFSET_STROKE:
      md_offset.offset_mode = MOD_GREASE_PENCIL_OFFSET_STROKE;
      break;
  }
  copy_v3_v3(md_offset.loc, legacy_md_offset.loc);
  copy_v3_v3(md_offset.rot, legacy_md_offset.rot);
  copy_v3_v3(md_offset.scale, legacy_md_offset.scale);
  copy_v3_v3(md_offset.stroke_loc, legacy_md_offset.rnd_offset);
  copy_v3_v3(md_offset.stroke_rot, legacy_md_offset.rnd_rot);
  copy_v3_v3(md_offset.stroke_scale, legacy_md_offset.rnd_scale);
  md_offset.seed = legacy_md_offset.seed;
  md_offset.stroke_step = legacy_md_offset.stroke_step;
  md_offset.stroke_start_offset = legacy_md_offset.stroke_start_offset;

  legacy_object_modifier_influence(md_offset.influence,
                                   legacy_md_offset.layername,
                                   legacy_md_offset.layer_pass,
                                   legacy_md_offset.flag & GP_OFFSET_INVERT_LAYER,
                                   legacy_md_offset.flag & GP_OFFSET_INVERT_LAYERPASS,
                                   &legacy_md_offset.material,
                                   legacy_md_offset.pass_index,
                                   legacy_md_offset.flag & GP_OFFSET_INVERT_MATERIAL,
                                   legacy_md_offset.flag & GP_OFFSET_INVERT_PASS,
                                   legacy_md_offset.vgname,
                                   legacy_md_offset.flag & GP_OFFSET_INVERT_VGROUP,
                                   nullptr,
                                   false);
}

static void legacy_object_modifier_opacity(Object &object, GpencilModifierData &legacy_md)
{
  ModifierData &md = legacy_object_modifier_common(
      object, eModifierType_GreasePencilOpacity, legacy_md);
  auto &md_opacity = reinterpret_cast<GreasePencilOpacityModifierData &>(md);
  auto &legacy_md_opacity = reinterpret_cast<OpacityGpencilModifierData &>(legacy_md);

  md_opacity.flag = 0;
  if (legacy_md_opacity.flag & GP_OPACITY_NORMALIZE) {
    md_opacity.flag |= MOD_GREASE_PENCIL_OPACITY_USE_UNIFORM_OPACITY;
  }
  if (legacy_md_opacity.flag & GP_OPACITY_WEIGHT_FACTOR) {
    md_opacity.flag |= MOD_GREASE_PENCIL_OPACITY_USE_WEIGHT_AS_FACTOR;
  }
  switch (eModifyColorGpencil_Flag(legacy_md_opacity.modify_color)) {
    case GP_MODIFY_COLOR_BOTH:
      md_opacity.color_mode = MOD_GREASE_PENCIL_COLOR_BOTH;
      break;
    case GP_MODIFY_COLOR_STROKE:
      md_opacity.color_mode = MOD_GREASE_PENCIL_COLOR_STROKE;
      break;
    case GP_MODIFY_COLOR_FILL:
      md_opacity.color_mode = MOD_GREASE_PENCIL_COLOR_FILL;
      break;
    case GP_MODIFY_COLOR_HARDNESS:
      md_opacity.color_mode = MOD_GREASE_PENCIL_COLOR_HARDNESS;
      break;
  }
  md_opacity.color_factor = legacy_md_opacity.factor;
  md_opacity.hardness_factor = legacy_md_opacity.hardness;

  legacy_object_modifier_influence(md_opacity.influence,
                                   legacy_md_opacity.layername,
                                   legacy_md_opacity.layer_pass,
                                   legacy_md_opacity.flag & GP_OPACITY_INVERT_LAYER,
                                   legacy_md_opacity.flag & GP_OPACITY_INVERT_LAYERPASS,
                                   &legacy_md_opacity.material,
                                   legacy_md_opacity.pass_index,
                                   legacy_md_opacity.flag & GP_OPACITY_INVERT_MATERIAL,
                                   legacy_md_opacity.flag & GP_OPACITY_INVERT_PASS,
                                   legacy_md_opacity.vgname,
                                   legacy_md_opacity.flag & GP_OPACITY_INVERT_VGROUP,
                                   &legacy_md_opacity.curve_intensity,
                                   legacy_md_opacity.flag & GP_OPACITY_CUSTOM_CURVE);
}

static void legacy_object_modifier_smooth(Object &object, GpencilModifierData &legacy_md)
{
  ModifierData &md = legacy_object_modifier_common(
      object, eModifierType_GreasePencilSmooth, legacy_md);
  auto &md_smooth = reinterpret_cast<GreasePencilSmoothModifierData &>(md);
  auto &legacy_md_smooth = reinterpret_cast<SmoothGpencilModifierData &>(legacy_md);

  md_smooth.flag = 0;
  if (legacy_md_smooth.flag & GP_SMOOTH_MOD_LOCATION) {
    md_smooth.flag |= MOD_GREASE_PENCIL_SMOOTH_MOD_LOCATION;
  }
  if (legacy_md_smooth.flag & GP_SMOOTH_MOD_STRENGTH) {
    md_smooth.flag |= MOD_GREASE_PENCIL_SMOOTH_MOD_STRENGTH;
  }
  if (legacy_md_smooth.flag & GP_SMOOTH_MOD_THICKNESS) {
    md_smooth.flag |= MOD_GREASE_PENCIL_SMOOTH_MOD_THICKNESS;
  }
  if (legacy_md_smooth.flag & GP_SMOOTH_MOD_UV) {
    md_smooth.flag |= MOD_GREASE_PENCIL_SMOOTH_MOD_UV;
  }
  if (legacy_md_smooth.flag & GP_SMOOTH_KEEP_SHAPE) {
    md_smooth.flag |= MOD_GREASE_PENCIL_SMOOTH_KEEP_SHAPE;
  }
  md_smooth.factor = legacy_md_smooth.factor;
  md_smooth.step = legacy_md_smooth.step;

  legacy_object_modifier_influence(md_smooth.influence,
                                   legacy_md_smooth.layername,
                                   legacy_md_smooth.layer_pass,
                                   legacy_md_smooth.flag & GP_SMOOTH_INVERT_LAYER,
                                   legacy_md_smooth.flag & GP_SMOOTH_INVERT_LAYERPASS,
                                   &legacy_md_smooth.material,
                                   legacy_md_smooth.pass_index,
                                   legacy_md_smooth.flag & GP_SMOOTH_INVERT_MATERIAL,
                                   legacy_md_smooth.flag & GP_SMOOTH_INVERT_PASS,
                                   legacy_md_smooth.vgname,
                                   legacy_md_smooth.flag & GP_SMOOTH_INVERT_VGROUP,
                                   &legacy_md_smooth.curve_intensity,
                                   legacy_md_smooth.flag & GP_SMOOTH_CUSTOM_CURVE);
}

static void legacy_object_modifier_subdiv(Object &object, GpencilModifierData &legacy_md)
{
  ModifierData &md = legacy_object_modifier_common(
      object, eModifierType_GreasePencilSubdiv, legacy_md);
  auto &md_subdiv = reinterpret_cast<GreasePencilSubdivModifierData &>(md);
  auto &legacy_md_subdiv = reinterpret_cast<SubdivGpencilModifierData &>(legacy_md);

  switch (eSubdivGpencil_Type(legacy_md_subdiv.type)) {
    case GP_SUBDIV_CATMULL:
      md_subdiv.type = MOD_GREASE_PENCIL_SUBDIV_CATMULL;
      break;
    case GP_SUBDIV_SIMPLE:
      md_subdiv.type = MOD_GREASE_PENCIL_SUBDIV_SIMPLE;
      break;
  }
  md_subdiv.level = legacy_md_subdiv.level;

  legacy_object_modifier_influence(md_subdiv.influence,
                                   legacy_md_subdiv.layername,
                                   legacy_md_subdiv.layer_pass,
                                   legacy_md_subdiv.flag & GP_SUBDIV_INVERT_LAYER,
                                   legacy_md_subdiv.flag & GP_SUBDIV_INVERT_LAYERPASS,
                                   &legacy_md_subdiv.material,
                                   legacy_md_subdiv.pass_index,
                                   legacy_md_subdiv.flag & GP_SUBDIV_INVERT_MATERIAL,
                                   legacy_md_subdiv.flag & GP_SUBDIV_INVERT_PASS,
                                   "",
                                   false,
                                   nullptr,
                                   false);
}

static void legacy_object_modifier_thickness(Object &object, GpencilModifierData &legacy_md)
{
  ModifierData &md = legacy_object_modifier_common(
      object, eModifierType_GreasePencilThickness, legacy_md);
  auto &md_thickness = reinterpret_cast<GreasePencilThickModifierData &>(md);
  auto &legacy_md_thickness = reinterpret_cast<ThickGpencilModifierData &>(legacy_md);

  md_thickness.flag = 0;
  if (legacy_md_thickness.flag & GP_THICK_NORMALIZE) {
    md_thickness.flag |= MOD_GREASE_PENCIL_THICK_NORMALIZE;
  }
  if (legacy_md_thickness.flag & GP_THICK_WEIGHT_FACTOR) {
    md_thickness.flag |= MOD_GREASE_PENCIL_THICK_WEIGHT_FACTOR;
  }
  md_thickness.thickness_fac = legacy_md_thickness.thickness_fac;
  md_thickness.thickness = legacy_md_thickness.thickness;

  legacy_object_modifier_influence(md_thickness.influence,
                                   legacy_md_thickness.layername,
                                   legacy_md_thickness.layer_pass,
                                   legacy_md_thickness.flag & GP_THICK_INVERT_LAYER,
                                   legacy_md_thickness.flag & GP_THICK_INVERT_LAYERPASS,
                                   &legacy_md_thickness.material,
                                   legacy_md_thickness.pass_index,
                                   legacy_md_thickness.flag & GP_THICK_INVERT_MATERIAL,
                                   legacy_md_thickness.flag & GP_THICK_INVERT_PASS,
                                   legacy_md_thickness.vgname,
                                   legacy_md_thickness.flag & GP_THICK_INVERT_VGROUP,
                                   &legacy_md_thickness.curve_thickness,
                                   legacy_md_thickness.flag & GP_THICK_CUSTOM_CURVE);
}

static void legacy_object_modifier_time(Object &object, GpencilModifierData &legacy_md)
{
  ModifierData &md = legacy_object_modifier_common(
      object, eModifierType_GreasePencilTime, legacy_md);
  auto &md_time = reinterpret_cast<GreasePencilTimeModifierData &>(md);
  auto &legacy_md_time = reinterpret_cast<TimeGpencilModifierData &>(legacy_md);

  md_time.flag = 0;
  if (legacy_md_time.flag & GP_TIME_CUSTOM_RANGE) {
    md_time.flag |= MOD_GREASE_PENCIL_TIME_CUSTOM_RANGE;
  }
  if (legacy_md_time.flag & GP_TIME_KEEP_LOOP) {
    md_time.flag |= MOD_GREASE_PENCIL_TIME_KEEP_LOOP;
  }
  switch (eTimeGpencil_Mode(legacy_md_time.mode)) {
    case GP_TIME_MODE_NORMAL:
      md_time.mode = MOD_GREASE_PENCIL_TIME_MODE_NORMAL;
      break;
    case GP_TIME_MODE_REVERSE:
      md_time.mode = MOD_GREASE_PENCIL_TIME_MODE_REVERSE;
      break;
    case GP_TIME_MODE_FIX:
      md_time.mode = MOD_GREASE_PENCIL_TIME_MODE_FIX;
      break;
    case GP_TIME_MODE_PINGPONG:
      md_time.mode = MOD_GREASE_PENCIL_TIME_MODE_PINGPONG;
      break;
    case GP_TIME_MODE_CHAIN:
      md_time.mode = MOD_GREASE_PENCIL_TIME_MODE_CHAIN;
      break;
  }
  md_time.offset = legacy_md_time.offset;
  md_time.frame_scale = legacy_md_time.frame_scale;
  md_time.sfra = legacy_md_time.sfra;
  md_time.efra = legacy_md_time.efra;
  md_time.segment_active_index = legacy_md_time.segment_active_index;
  md_time.segments_num = legacy_md_time.segments_len;
  MEM_SAFE_FREE(md_time.segments_array);
  md_time.segments_array = MEM_cnew_array<GreasePencilTimeModifierSegment>(
      legacy_md_time.segments_len, __func__);
  for (const int i : IndexRange(md_time.segments_num)) {
    GreasePencilTimeModifierSegment &dst_segment = md_time.segments_array[i];
    const TimeGpencilModifierSegment &src_segment = legacy_md_time.segments[i];
    STRNCPY(dst_segment.name, src_segment.name);
    switch (eTimeGpencil_Seg_Mode(src_segment.seg_mode)) {
      case GP_TIME_SEG_MODE_NORMAL:
        dst_segment.segment_mode = MOD_GREASE_PENCIL_TIME_SEG_MODE_NORMAL;
        break;
      case GP_TIME_SEG_MODE_REVERSE:
        dst_segment.segment_mode = MOD_GREASE_PENCIL_TIME_SEG_MODE_REVERSE;
        break;
      case GP_TIME_SEG_MODE_PINGPONG:
        dst_segment.segment_mode = MOD_GREASE_PENCIL_TIME_SEG_MODE_PINGPONG;
        break;
    }
    dst_segment.segment_start = src_segment.seg_start;
    dst_segment.segment_end = src_segment.seg_end;
    dst_segment.segment_repeat = src_segment.seg_repeat;
  }

  /* Note: GPv2 time modifier has a material pointer but it is unused. */
  legacy_object_modifier_influence(md_time.influence,
                                   legacy_md_time.layername,
                                   legacy_md_time.layer_pass,
                                   legacy_md_time.flag & GP_TIME_INVERT_LAYER,
                                   legacy_md_time.flag & GP_TIME_INVERT_LAYERPASS,
                                   nullptr,
                                   0,
                                   false,
                                   false,
                                   "",
                                   false,
                                   nullptr,
                                   false);
}

static void legacy_object_modifier_tint(Object &object, GpencilModifierData &legacy_md)
{
  ModifierData &md = legacy_object_modifier_common(
      object, eModifierType_GreasePencilTint, legacy_md);
  auto &md_tint = reinterpret_cast<GreasePencilTintModifierData &>(md);
  auto &legacy_md_tint = reinterpret_cast<TintGpencilModifierData &>(legacy_md);

  md_tint.flag = 0;
  if (legacy_md_tint.flag & GP_TINT_WEIGHT_FACTOR) {
    md_tint.flag |= MOD_GREASE_PENCIL_TINT_USE_WEIGHT_AS_FACTOR;
  }
  switch (eGp_Vertex_Mode(legacy_md_tint.mode)) {
    case GPPAINT_MODE_BOTH:
      md_tint.color_mode = MOD_GREASE_PENCIL_COLOR_BOTH;
      break;
    case GPPAINT_MODE_STROKE:
      md_tint.color_mode = MOD_GREASE_PENCIL_COLOR_STROKE;
      break;
    case GPPAINT_MODE_FILL:
      md_tint.color_mode = MOD_GREASE_PENCIL_COLOR_FILL;
      break;
  }
  switch (eTintGpencil_Type(legacy_md_tint.type)) {
    case GP_TINT_UNIFORM:
      md_tint.tint_mode = MOD_GREASE_PENCIL_TINT_UNIFORM;
      break;
    case GP_TINT_GRADIENT:
      md_tint.tint_mode = MOD_GREASE_PENCIL_TINT_GRADIENT;
      break;
  }
  md_tint.factor = legacy_md_tint.factor;
  md_tint.radius = legacy_md_tint.radius;
  copy_v3_v3(md_tint.color, legacy_md_tint.rgb);
  md_tint.object = legacy_md_tint.object;
  legacy_md_tint.object = nullptr;
  MEM_SAFE_FREE(md_tint.color_ramp);
  md_tint.color_ramp = legacy_md_tint.colorband;
  legacy_md_tint.colorband = nullptr;

  legacy_object_modifier_influence(md_tint.influence,
                                   legacy_md_tint.layername,
                                   legacy_md_tint.layer_pass,
                                   legacy_md_tint.flag & GP_TINT_INVERT_LAYER,
                                   legacy_md_tint.flag & GP_TINT_INVERT_LAYERPASS,
                                   &legacy_md_tint.material,
                                   legacy_md_tint.pass_index,
                                   legacy_md_tint.flag & GP_TINT_INVERT_MATERIAL,
                                   legacy_md_tint.flag & GP_TINT_INVERT_PASS,
                                   legacy_md_tint.vgname,
                                   legacy_md_tint.flag & GP_TINT_INVERT_VGROUP,
                                   &legacy_md_tint.curve_intensity,
                                   legacy_md_tint.flag & GP_TINT_CUSTOM_CURVE);
}

static void legacy_object_modifier_weight_angle(Object &object, GpencilModifierData &legacy_md)
{
  ModifierData &md = legacy_object_modifier_common(
      object, eModifierType_GreasePencilWeightAngle, legacy_md);
  auto &md_weight_angle = reinterpret_cast<GreasePencilWeightAngleModifierData &>(md);
  auto &legacy_md_weight_angle = reinterpret_cast<WeightAngleGpencilModifierData &>(legacy_md);

  md_weight_angle.flag = 0;
  if (legacy_md_weight_angle.flag & GP_WEIGHT_MULTIPLY_DATA) {
    md_weight_angle.flag |= MOD_GREASE_PENCIL_WEIGHT_ANGLE_MULTIPLY_DATA;
  }
  if (legacy_md_weight_angle.flag & GP_WEIGHT_INVERT_OUTPUT) {
    md_weight_angle.flag |= MOD_GREASE_PENCIL_WEIGHT_ANGLE_INVERT_OUTPUT;
  }
  switch (eGpencilModifierSpace(legacy_md_weight_angle.space)) {
    case GP_SPACE_LOCAL:
      md_weight_angle.space = MOD_GREASE_PENCIL_WEIGHT_ANGLE_SPACE_LOCAL;
      break;
    case GP_SPACE_WORLD:
      md_weight_angle.space = MOD_GREASE_PENCIL_WEIGHT_ANGLE_SPACE_WORLD;
      break;
  }
  md_weight_angle.axis = legacy_md_weight_angle.axis;
  STRNCPY(md_weight_angle.target_vgname, legacy_md_weight_angle.target_vgname);
  md_weight_angle.min_weight = legacy_md_weight_angle.min_weight;
  md_weight_angle.angle = legacy_md_weight_angle.angle;

  legacy_object_modifier_influence(md_weight_angle.influence,
                                   legacy_md_weight_angle.layername,
                                   legacy_md_weight_angle.layer_pass,
                                   legacy_md_weight_angle.flag & GP_WEIGHT_INVERT_LAYER,
                                   legacy_md_weight_angle.flag & GP_WEIGHT_INVERT_LAYERPASS,
                                   &legacy_md_weight_angle.material,
                                   legacy_md_weight_angle.pass_index,
                                   legacy_md_weight_angle.flag & GP_WEIGHT_INVERT_MATERIAL,
                                   legacy_md_weight_angle.flag & GP_WEIGHT_INVERT_PASS,
                                   legacy_md_weight_angle.vgname,
                                   legacy_md_weight_angle.flag & GP_WEIGHT_INVERT_VGROUP,
                                   nullptr,
                                   false);
}

static void legacy_object_modifier_weight_proximity(Object &object, GpencilModifierData &legacy_md)
{
  ModifierData &md = legacy_object_modifier_common(
      object, eModifierType_GreasePencilWeightProximity, legacy_md);
  auto &md_weight_prox = reinterpret_cast<GreasePencilWeightProximityModifierData &>(md);
  auto &legacy_md_weight_prox = reinterpret_cast<WeightProxGpencilModifierData &>(legacy_md);

  md_weight_prox.flag = 0;
  if (legacy_md_weight_prox.flag & GP_WEIGHT_MULTIPLY_DATA) {
    md_weight_prox.flag |= MOD_GREASE_PENCIL_WEIGHT_PROXIMITY_MULTIPLY_DATA;
  }
  if (legacy_md_weight_prox.flag & GP_WEIGHT_INVERT_OUTPUT) {
    md_weight_prox.flag |= MOD_GREASE_PENCIL_WEIGHT_PROXIMITY_INVERT_OUTPUT;
  }
  STRNCPY(md_weight_prox.target_vgname, legacy_md_weight_prox.target_vgname);
  md_weight_prox.min_weight = legacy_md_weight_prox.min_weight;
  md_weight_prox.dist_start = legacy_md_weight_prox.dist_start;
  md_weight_prox.dist_end = legacy_md_weight_prox.dist_end;
  md_weight_prox.object = legacy_md_weight_prox.object;
  legacy_md_weight_prox.object = nullptr;

  legacy_object_modifier_influence(md_weight_prox.influence,
                                   legacy_md_weight_prox.layername,
                                   legacy_md_weight_prox.layer_pass,
                                   legacy_md_weight_prox.flag & GP_WEIGHT_INVERT_LAYER,
                                   legacy_md_weight_prox.flag & GP_WEIGHT_INVERT_LAYERPASS,
                                   &legacy_md_weight_prox.material,
                                   legacy_md_weight_prox.pass_index,
                                   legacy_md_weight_prox.flag & GP_WEIGHT_INVERT_MATERIAL,
                                   legacy_md_weight_prox.flag & GP_WEIGHT_INVERT_PASS,
                                   legacy_md_weight_prox.vgname,
                                   legacy_md_weight_prox.flag & GP_WEIGHT_INVERT_VGROUP,
                                   nullptr,
                                   false);
}

static void legacy_object_modifiers(Main & /*bmain*/, Object &object)
{
  BLI_assert(BLI_listbase_is_empty(&object.modifiers));

  while (GpencilModifierData *gpd_md = static_cast<GpencilModifierData *>(
             BLI_pophead(&object.greasepencil_modifiers)))
  {
    switch (gpd_md->type) {
      case eGpencilModifierType_None:
        /* Unknown type, just ignore. */
        break;
      case eGpencilModifierType_Armature:
        legacy_object_modifier_armature(object, *gpd_md);
        break;
      case eGpencilModifierType_Array:
        legacy_object_modifier_array(object, *gpd_md);
        break;
      case eGpencilModifierType_Color:
        legacy_object_modifier_color(object, *gpd_md);
        break;
      case eGpencilModifierType_Dash:
        legacy_object_modifier_dash(object, *gpd_md);
        break;
      case eGpencilModifierType_Hook:
        legacy_object_modifier_hook(object, *gpd_md);
        break;
      case eGpencilModifierType_Lattice:
        legacy_object_modifier_lattice(object, *gpd_md);
        break;
      case eGpencilModifierType_Length:
        legacy_object_modifier_length(object, *gpd_md);
        break;
      case eGpencilModifierType_Mirror:
        legacy_object_modifier_mirror(object, *gpd_md);
        break;
      case eGpencilModifierType_Multiply:
        legacy_object_modifier_multiply(object, *gpd_md);
        break;
      case eGpencilModifierType_Noise:
        legacy_object_modifier_noise(object, *gpd_md);
        break;
      case eGpencilModifierType_Offset:
        legacy_object_modifier_offset(object, *gpd_md);
        break;
      case eGpencilModifierType_Opacity:
        legacy_object_modifier_opacity(object, *gpd_md);
        break;
      case eGpencilModifierType_Smooth:
        legacy_object_modifier_smooth(object, *gpd_md);
        break;
      case eGpencilModifierType_Subdiv:
        legacy_object_modifier_subdiv(object, *gpd_md);
        break;
      case eGpencilModifierType_Thick:
        legacy_object_modifier_thickness(object, *gpd_md);
        break;
      case eGpencilModifierType_Time:
        legacy_object_modifier_time(object, *gpd_md);
        break;
      case eGpencilModifierType_Tint:
        legacy_object_modifier_tint(object, *gpd_md);
        break;
      case eGpencilModifierType_WeightAngle:
        legacy_object_modifier_weight_angle(object, *gpd_md);
        break;
      case eGpencilModifierType_WeightProximity:
        legacy_object_modifier_weight_proximity(object, *gpd_md);
        break;

      case eGpencilModifierType_Build:
      case eGpencilModifierType_Simplify:
<<<<<<< HEAD
      case eGpencilModifierType_Armature:
=======
      case eGpencilModifierType_Time:
>>>>>>> 23ef8cc8
      case eGpencilModifierType_Texture:
      case eGpencilModifierType_Lineart:
      case eGpencilModifierType_Shrinkwrap:
      case eGpencilModifierType_Envelope:
      case eGpencilModifierType_Outline:
        break;
    }

    BKE_gpencil_modifier_free_ex(gpd_md, 0);
  }
}

void legacy_gpencil_object(Main &bmain, Object &object)
{
  bGPdata *gpd = static_cast<bGPdata *>(object.data);

  GreasePencil *new_grease_pencil = static_cast<GreasePencil *>(
      BKE_id_new(&bmain, ID_GP, gpd->id.name + 2));
  object.data = new_grease_pencil;
  object.type = OB_GREASE_PENCIL;

  /* NOTE: Could also use #BKE_id_free_us, to also free the legacy GP if not used anymore? */
  id_us_min(&gpd->id);
  /* No need to increase user-count of `new_grease_pencil`,
   * since ID creation already set it to 1. */

  legacy_gpencil_to_grease_pencil(bmain, *new_grease_pencil, *gpd);

  legacy_object_modifiers(bmain, object);

  /* Layer adjustments should be added after all other modifiers. */
  layer_adjustments_to_modifiers(bmain, *gpd, object);
  /* Thickness factor is applied after all other changes to the radii. */
  thickness_factor_to_modifier(*gpd, object);

  BKE_object_free_derived_caches(&object);
}

}  // namespace blender::bke::greasepencil::convert<|MERGE_RESOLUTION|>--- conflicted
+++ resolved
@@ -1665,11 +1665,6 @@
 
       case eGpencilModifierType_Build:
       case eGpencilModifierType_Simplify:
-<<<<<<< HEAD
-      case eGpencilModifierType_Armature:
-=======
-      case eGpencilModifierType_Time:
->>>>>>> 23ef8cc8
       case eGpencilModifierType_Texture:
       case eGpencilModifierType_Lineart:
       case eGpencilModifierType_Shrinkwrap:
