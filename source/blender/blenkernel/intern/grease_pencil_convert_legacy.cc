/* SPDX-FileCopyrightText: 2023 Blender Authors
 *
 * SPDX-License-Identifier: GPL-2.0-or-later */

/** \file
 * \ingroup bke
 */

#include <fmt/format.h>

#include "BKE_anim_data.hh"
#include "BKE_attribute.hh"
#include "BKE_colorband.hh"
#include "BKE_colortools.hh"
#include "BKE_curves.hh"
#include "BKE_deform.hh"
#include "BKE_gpencil_modifier_legacy.h"
#include "BKE_grease_pencil.hh"
#include "BKE_grease_pencil_legacy_convert.hh"
#include "BKE_idprop.hh"
#include "BKE_lib_id.hh"
#include "BKE_material.h"
#include "BKE_modifier.hh"
#include "BKE_node.hh"
#include "BKE_node_tree_update.hh"
#include "BKE_object.hh"

#include "BLI_color.hh"
#include "BLI_function_ref.hh"
#include "BLI_listbase.h"
#include "BLI_math_matrix.h"
#include "BLI_math_vector_types.hh"
#include "BLI_string.h"
#include "BLI_string_utf8.h"
#include "BLI_vector.hh"

#include "BLT_translation.hh"

#include "DNA_anim_types.h"
#include "DNA_gpencil_legacy_types.h"
#include "DNA_gpencil_modifier_types.h"
#include "DNA_grease_pencil_types.h"
#include "DNA_meshdata_types.h"
#include "DNA_modifier_types.h"

#include "DEG_depsgraph.hh"
#include "DEG_depsgraph_build.hh"

namespace blender::bke::greasepencil::convert {

/* -------------------------------------------------------------------- */
/** \name Animation conversion helpers.
 *
 * These utilities will call given callback over all relevant F-curves
 * (also includes drivers, and actions linked through the NLA).
 * \{ */

static bool legacy_fcurves_process(ListBase &fcurves,
                                   blender::FunctionRef<bool(FCurve *fcurve)> callback)
{
  bool is_changed = false;
  LISTBASE_FOREACH (FCurve *, fcurve, &fcurves) {
    const bool local_is_changed = callback(fcurve);
    is_changed = is_changed || local_is_changed;
  }
  return is_changed;
}

static bool legacy_nla_strip_process(NlaStrip &nla_strip,
                                     blender::FunctionRef<bool(FCurve *fcurve)> callback)
{
  bool is_changed = false;
  if (nla_strip.act) {
    if (legacy_fcurves_process(nla_strip.act->curves, callback)) {
      DEG_id_tag_update(&nla_strip.act->id, ID_RECALC_ANIMATION);
      is_changed = true;
    }
  }
  LISTBASE_FOREACH (NlaStrip *, nla_strip_children, &nla_strip.strips) {
    const bool local_is_changed = legacy_nla_strip_process(*nla_strip_children, callback);
    is_changed = is_changed || local_is_changed;
  }
  return is_changed;
}

static bool legacy_animation_process(AnimData &anim_data,
                                     blender::FunctionRef<bool(FCurve *fcurve)> callback)
{
  bool is_changed = false;
  if (anim_data.action) {
    if (legacy_fcurves_process(anim_data.action->curves, callback)) {
      DEG_id_tag_update(&anim_data.action->id, ID_RECALC_ANIMATION);
      is_changed = true;
    }
  }
  if (anim_data.tmpact) {
    if (legacy_fcurves_process(anim_data.tmpact->curves, callback)) {
      DEG_id_tag_update(&anim_data.tmpact->id, ID_RECALC_ANIMATION);
      is_changed = true;
    }
  }

  {
    const bool local_is_changed = legacy_fcurves_process(anim_data.drivers, callback);
    is_changed = is_changed || local_is_changed;
  }

  LISTBASE_FOREACH (NlaTrack *, nla_track, &anim_data.nla_tracks) {
    LISTBASE_FOREACH (NlaStrip *, nla_strip, &nla_track->strips) {
      const bool local_is_changed = legacy_nla_strip_process(*nla_strip, callback);
      is_changed = is_changed || local_is_changed;
    }
  }
  return is_changed;
}

/* \} */

/**
 * Find vertex groups that have assigned vertices in this drawing.
 * Returns:
 * - ListBase with used vertex group names (bDeformGroup)
 * - Array of indices in the new vertex group list for remapping
 */
static void find_used_vertex_groups(const bGPDframe &gpf,
                                    const ListBase &all_names,
                                    ListBase &r_vertex_group_names,
                                    Array<int> &r_indices)
{
  const int num_vertex_groups = BLI_listbase_count(&all_names);
  Array<int> is_group_used(num_vertex_groups, false);
  LISTBASE_FOREACH (bGPDstroke *, gps, &gpf.strokes) {
    if (!gps->dvert) {
      continue;
    }
    Span<MDeformVert> dverts = {gps->dvert, gps->totpoints};
    for (const MDeformVert &dvert : dverts) {
      for (const MDeformWeight &weight : Span<MDeformWeight>{dvert.dw, dvert.totweight}) {
        is_group_used[weight.def_nr] = true;
      }
    }
  }
  BLI_listbase_clear(&r_vertex_group_names);
  r_indices.reinitialize(num_vertex_groups);
  int new_group_i = 0;
  int old_group_i;
  LISTBASE_FOREACH_INDEX (const bDeformGroup *, def_group, &all_names, old_group_i) {
    if (!is_group_used[old_group_i]) {
      r_indices[old_group_i] = -1;
      continue;
    }
    r_indices[old_group_i] = new_group_i++;

    bDeformGroup *def_group_copy = static_cast<bDeformGroup *>(MEM_dupallocN(def_group));
    BLI_addtail(&r_vertex_group_names, def_group_copy);
  }
}

void legacy_gpencil_frame_to_grease_pencil_drawing(const bGPDframe &gpf,
                                                   const ListBase &vertex_group_names,
                                                   GreasePencilDrawing &r_drawing)
{
  /* Construct an empty CurvesGeometry in-place. */
  new (&r_drawing.geometry) CurvesGeometry();
  r_drawing.base.type = GP_DRAWING;
  r_drawing.runtime = MEM_new<bke::greasepencil::DrawingRuntime>(__func__);

  /* Get the number of points, number of strokes and the offsets for each stroke. */
  Vector<int> offsets;
  Vector<int8_t> curve_types;
  offsets.append(0);
  int num_strokes = 0;
  int num_points = 0;
  bool has_bezier_stroke = false;
  LISTBASE_FOREACH (bGPDstroke *, gps, &gpf.strokes) {
    if (gps->editcurve != nullptr) {
      has_bezier_stroke = true;
      num_points += gps->editcurve->tot_curve_points;
      curve_types.append(CURVE_TYPE_BEZIER);
    }
    else {
      num_points += gps->totpoints;
      curve_types.append(CURVE_TYPE_POLY);
    }
    num_strokes++;
    offsets.append(num_points);
  }

  /* Resize the CurvesGeometry. */
  Drawing &drawing = r_drawing.wrap();
  CurvesGeometry &curves = drawing.strokes_for_write();
  curves.resize(num_points, num_strokes);
  if (num_strokes > 0) {
    curves.offsets_for_write().copy_from(offsets);
  }
  OffsetIndices<int> points_by_curve = curves.points_by_curve();
  MutableAttributeAccessor attributes = curves.attributes_for_write();

  if (!has_bezier_stroke) {
    /* All strokes are poly curves. */
    curves.fill_curve_types(CURVE_TYPE_POLY);
  }
  else {
    curves.curve_types_for_write().copy_from(curve_types);
    curves.update_curve_types();
  }

  /* Find used vertex groups in this drawing. */
  ListBase stroke_vertex_group_names;
  Array<int> stroke_def_nr_map;
  find_used_vertex_groups(gpf, vertex_group_names, stroke_vertex_group_names, stroke_def_nr_map);
  BLI_assert(BLI_listbase_is_empty(&curves.vertex_group_names));
  curves.vertex_group_names = stroke_vertex_group_names;
  const bool use_dverts = !BLI_listbase_is_empty(&curves.vertex_group_names);

  /* Copy vertex weights and map the vertex group indices. */
  auto copy_dvert = [&](const MDeformVert &src_dvert, MDeformVert &dst_dvert) {
    dst_dvert = src_dvert;
    dst_dvert.dw = static_cast<MDeformWeight *>(MEM_dupallocN(src_dvert.dw));
    const MutableSpan<MDeformWeight> vertex_weights = {dst_dvert.dw, dst_dvert.totweight};
    for (MDeformWeight &weight : vertex_weights) {
      /* Map def_nr to the reduced vertex group list. */
      weight.def_nr = stroke_def_nr_map[weight.def_nr];
    }
  };

  /* Point Attributes. */
  MutableSpan<float3> positions = curves.positions_for_write();
  MutableSpan<float3> handle_positions_left = has_bezier_stroke ?
                                                  curves.handle_positions_left_for_write() :
                                                  MutableSpan<float3>();
  MutableSpan<float3> handle_positions_right = has_bezier_stroke ?
                                                   curves.handle_positions_right_for_write() :
                                                   MutableSpan<float3>();
  MutableSpan<float> radii = drawing.radii_for_write();
  MutableSpan<float> opacities = drawing.opacities_for_write();
  SpanAttributeWriter<float> delta_times = attributes.lookup_or_add_for_write_span<float>(
      "delta_time", AttrDomain::Point);
  SpanAttributeWriter<float> rotations = attributes.lookup_or_add_for_write_span<float>(
      "rotation", AttrDomain::Point);
  SpanAttributeWriter<ColorGeometry4f> vertex_colors =
      attributes.lookup_or_add_for_write_span<ColorGeometry4f>("vertex_color", AttrDomain::Point);
  SpanAttributeWriter<bool> selection = attributes.lookup_or_add_for_write_span<bool>(
      ".selection", AttrDomain::Point);
  MutableSpan<MDeformVert> dverts = use_dverts ? curves.wrap().deform_verts_for_write() :
                                                 MutableSpan<MDeformVert>();

  /* Curve Attributes. */
  SpanAttributeWriter<bool> stroke_cyclic = attributes.lookup_or_add_for_write_span<bool>(
      "cyclic", AttrDomain::Curve);
  /* TODO: This should be a `double` attribute. */
  SpanAttributeWriter<float> stroke_init_times = attributes.lookup_or_add_for_write_span<float>(
      "init_time", AttrDomain::Curve);
  SpanAttributeWriter<int8_t> stroke_start_caps = attributes.lookup_or_add_for_write_span<int8_t>(
      "start_cap", AttrDomain::Curve);
  SpanAttributeWriter<int8_t> stroke_end_caps = attributes.lookup_or_add_for_write_span<int8_t>(
      "end_cap", AttrDomain::Curve);
  SpanAttributeWriter<float> stroke_hardnesses = attributes.lookup_or_add_for_write_span<float>(
      "hardness", AttrDomain::Curve);
  SpanAttributeWriter<float> stroke_point_aspect_ratios =
      attributes.lookup_or_add_for_write_span<float>("aspect_ratio", AttrDomain::Curve);
  SpanAttributeWriter<float2> stroke_fill_translations =
      attributes.lookup_or_add_for_write_span<float2>("fill_translation", AttrDomain::Curve);
  SpanAttributeWriter<float> stroke_fill_rotations =
      attributes.lookup_or_add_for_write_span<float>("fill_rotation", AttrDomain::Curve);
  SpanAttributeWriter<float2> stroke_fill_scales = attributes.lookup_or_add_for_write_span<float2>(
      "fill_scale", AttrDomain::Curve);
  SpanAttributeWriter<ColorGeometry4f> stroke_fill_colors =
      attributes.lookup_or_add_for_write_span<ColorGeometry4f>("fill_color", AttrDomain::Curve);
  SpanAttributeWriter<int> stroke_materials = attributes.lookup_or_add_for_write_span<int>(
      "material_index", AttrDomain::Curve);

  int stroke_i = 0;
  LISTBASE_FOREACH_INDEX (bGPDstroke *, gps, &gpf.strokes, stroke_i) {
    stroke_cyclic.span[stroke_i] = (gps->flag & GP_STROKE_CYCLIC) != 0;
    /* TODO: This should be a `double` attribute. */
    stroke_init_times.span[stroke_i] = float(gps->inittime);
    stroke_start_caps.span[stroke_i] = int8_t(gps->caps[0]);
    stroke_end_caps.span[stroke_i] = int8_t(gps->caps[1]);
    stroke_hardnesses.span[stroke_i] = gps->hardness;
    stroke_point_aspect_ratios.span[stroke_i] = gps->aspect_ratio[0] /
                                                max_ff(gps->aspect_ratio[1], 1e-8);
    stroke_fill_translations.span[stroke_i] = float2(gps->uv_translation);
    stroke_fill_rotations.span[stroke_i] = gps->uv_rotation;
    stroke_fill_scales.span[stroke_i] = float2(gps->uv_scale);
    stroke_fill_colors.span[stroke_i] = ColorGeometry4f(gps->vert_color_fill);
    stroke_materials.span[stroke_i] = gps->mat_nr;

    IndexRange points = points_by_curve[stroke_i];
    if (points.is_empty()) {
      continue;
    }

    const Span<bGPDspoint> src_points{gps->points, gps->totpoints};
    /* Previously, Grease Pencil used a radius convention where 1 `px` = 0.001 units. This `px`
     * was the brush size which would be stored in the stroke thickness and then scaled by the
     * point pressure factor. Finally, the render engine would divide this thickness value by
     * 2000 (we're going from a thickness to a radius, hence the factor of two) to convert back
     * into blender units. Store the radius now directly in blender units. This makes it
     * consistent with how hair curves handle the radius. */
    const float stroke_thickness = float(gps->thickness) / 2000.0f;
    MutableSpan<float3> dst_positions = positions.slice(points);
    MutableSpan<float3> dst_handle_positions_left = has_bezier_stroke ?
                                                        handle_positions_left.slice(points) :
                                                        MutableSpan<float3>();
    MutableSpan<float3> dst_handle_positions_right = has_bezier_stroke ?
                                                         handle_positions_right.slice(points) :
                                                         MutableSpan<float3>();
    MutableSpan<float> dst_radii = radii.slice(points);
    MutableSpan<float> dst_opacities = opacities.slice(points);
    MutableSpan<float> dst_deltatimes = delta_times.span.slice(points);
    MutableSpan<float> dst_rotations = rotations.span.slice(points);
    MutableSpan<ColorGeometry4f> dst_vertex_colors = vertex_colors.span.slice(points);
    MutableSpan<bool> dst_selection = selection.span.slice(points);
    MutableSpan<MDeformVert> dst_dverts = use_dverts ? dverts.slice(points) :
                                                       MutableSpan<MDeformVert>();

    if (curve_types[stroke_i] == CURVE_TYPE_POLY) {
      threading::parallel_for(src_points.index_range(), 4096, [&](const IndexRange range) {
        for (const int point_i : range) {
          const bGPDspoint &pt = src_points[point_i];
          dst_positions[point_i] = float3(pt.x, pt.y, pt.z);
          dst_radii[point_i] = stroke_thickness * pt.pressure;
          dst_opacities[point_i] = pt.strength;
          dst_rotations[point_i] = pt.uv_rot;
          dst_vertex_colors[point_i] = ColorGeometry4f(pt.vert_color);
          dst_selection[point_i] = (pt.flag & GP_SPOINT_SELECT) != 0;
          if (use_dverts && gps->dvert) {
            copy_dvert(gps->dvert[point_i], dst_dverts[point_i]);
          }
        }
      });

      dst_deltatimes.first() = 0;
      threading::parallel_for(
          src_points.index_range().drop_front(1), 4096, [&](const IndexRange range) {
            for (const int point_i : range) {
              const bGPDspoint &pt = src_points[point_i];
              const bGPDspoint &pt_prev = src_points[point_i - 1];
              dst_deltatimes[point_i] = pt.time - pt_prev.time;
            }
          });
    }
    else if (curve_types[stroke_i] == CURVE_TYPE_BEZIER) {
      BLI_assert(gps->editcurve != nullptr);
      Span<bGPDcurve_point> src_curve_points{gps->editcurve->curve_points,
                                             gps->editcurve->tot_curve_points};

      threading::parallel_for(src_curve_points.index_range(), 4096, [&](const IndexRange range) {
        for (const int point_i : range) {
          const bGPDcurve_point &cpt = src_curve_points[point_i];
          dst_positions[point_i] = float3(cpt.bezt.vec[1]);
          dst_handle_positions_left[point_i] = float3(cpt.bezt.vec[0]);
          dst_handle_positions_right[point_i] = float3(cpt.bezt.vec[2]);
          dst_radii[point_i] = stroke_thickness * cpt.pressure;
          dst_opacities[point_i] = cpt.strength;
          dst_rotations[point_i] = cpt.uv_rot;
          dst_vertex_colors[point_i] = ColorGeometry4f(cpt.vert_color);
          dst_selection[point_i] = (cpt.flag & GP_CURVE_POINT_SELECT) != 0;
          if (use_dverts && gps->dvert) {
            copy_dvert(gps->dvert[point_i], dst_dverts[point_i]);
          }
        }
      });
    }
    else {
      /* Unknown curve type. */
      BLI_assert_unreachable();
    }
  }

  delta_times.finish();
  rotations.finish();
  vertex_colors.finish();
  selection.finish();

  stroke_cyclic.finish();
  stroke_init_times.finish();
  stroke_start_caps.finish();
  stroke_end_caps.finish();
  stroke_hardnesses.finish();
  stroke_point_aspect_ratios.finish();
  stroke_fill_translations.finish();
  stroke_fill_rotations.finish();
  stroke_fill_scales.finish();
  stroke_fill_colors.finish();
  stroke_materials.finish();
}

void legacy_gpencil_to_grease_pencil(Main &bmain, GreasePencil &grease_pencil, bGPdata &gpd)
{
  using namespace blender::bke::greasepencil;

  if (gpd.flag & LIB_FAKEUSER) {
    id_fake_user_set(&grease_pencil.id);
  }

  BLI_assert(!grease_pencil.id.properties);
  if (gpd.id.properties) {
    grease_pencil.id.properties = IDP_CopyProperty(gpd.id.properties);
  }

  int num_drawings = 0;
  LISTBASE_FOREACH (bGPDlayer *, gpl, &gpd.layers) {
    num_drawings += BLI_listbase_count(&gpl->frames);
  }

  grease_pencil.drawing_array_num = num_drawings;
  grease_pencil.drawing_array = reinterpret_cast<GreasePencilDrawingBase **>(
      MEM_cnew_array<GreasePencilDrawing *>(num_drawings, __func__));

  int i = 0, layer_idx = 0;
  LISTBASE_FOREACH_INDEX (bGPDlayer *, gpl, &gpd.layers, layer_idx) {
    /* Create a new layer. */
    Layer &new_layer = grease_pencil.add_layer(
        StringRefNull(gpl->info, BLI_strnlen(gpl->info, 128)));

    /* Flags. */
    new_layer.set_visible((gpl->flag & GP_LAYER_HIDE) == 0);
    new_layer.set_locked((gpl->flag & GP_LAYER_LOCKED) != 0);
    new_layer.set_selected((gpl->flag & GP_LAYER_SELECT) != 0);
    SET_FLAG_FROM_TEST(
        new_layer.base.flag, (gpl->flag & GP_LAYER_FRAMELOCK), GP_LAYER_TREE_NODE_MUTE);
    SET_FLAG_FROM_TEST(
        new_layer.base.flag, (gpl->flag & GP_LAYER_USE_LIGHTS), GP_LAYER_TREE_NODE_USE_LIGHTS);
    SET_FLAG_FROM_TEST(new_layer.base.flag,
                       (gpl->onion_flag & GP_LAYER_ONIONSKIN),
                       GP_LAYER_TREE_NODE_USE_ONION_SKINNING);

    new_layer.blend_mode = int8_t(gpl->blend_mode);

    new_layer.parent = gpl->parent;
    new_layer.set_parent_bone_name(gpl->parsubstr);

    copy_v3_v3(new_layer.translation, gpl->location);
    copy_v3_v3(new_layer.rotation, gpl->rotation);
    copy_v3_v3(new_layer.scale, gpl->scale);

    /* Convert the layer masks. */
    LISTBASE_FOREACH (bGPDlayer_Mask *, mask, &gpl->mask_layers) {
      LayerMask *new_mask = MEM_new<LayerMask>(mask->name);
      new_mask->flag = mask->flag;
      BLI_addtail(&new_layer.masks, new_mask);
    }
    new_layer.opacity = gpl->opacity;

    LISTBASE_FOREACH (bGPDframe *, gpf, &gpl->frames) {
      grease_pencil.drawing_array[i] = reinterpret_cast<GreasePencilDrawingBase *>(
          MEM_new<GreasePencilDrawing>(__func__));
      GreasePencilDrawing &drawing = *reinterpret_cast<GreasePencilDrawing *>(
          grease_pencil.drawing_array[i]);

      /* Convert the frame to a drawing. */
      legacy_gpencil_frame_to_grease_pencil_drawing(*gpf, gpd.vertex_group_names, drawing);

      /* Add the frame to the layer. */
      if (GreasePencilFrame *new_frame = new_layer.add_frame(gpf->framenum, i)) {
        new_frame->type = gpf->key_type;
        SET_FLAG_FROM_TEST(new_frame->flag, (gpf->flag & GP_FRAME_SELECT), GP_FRAME_SELECTED);
      }
      i++;
    }

    if ((gpl->flag & GP_LAYER_ACTIVE) != 0) {
      grease_pencil.set_active_layer(&new_layer);
    }

    /* TODO: Update drawing user counts. */
  }

  /* Second loop, to write to layer attributes after all layers were created. */
  MutableAttributeAccessor layer_attributes = grease_pencil.attributes_for_write();
  SpanAttributeWriter<int> layer_passes = layer_attributes.lookup_or_add_for_write_span<int>(
      "pass_index", bke::AttrDomain::Layer);

  layer_idx = 0;
  LISTBASE_FOREACH_INDEX (bGPDlayer *, gpl, &gpd.layers, layer_idx) {
    layer_passes.span[layer_idx] = int(gpl->pass_index);
  }

  layer_passes.finish();

  /* Copy vertex group names and settings. */
  BKE_defgroup_copy_list(&grease_pencil.vertex_group_names, &gpd.vertex_group_names);
  grease_pencil.vertex_group_active_index = gpd.vertex_group_active_index;

  /* Convert the onion skinning settings. */
  grease_pencil.onion_skinning_settings.opacity = gpd.onion_factor;
  grease_pencil.onion_skinning_settings.mode = gpd.onion_mode;
  if (gpd.onion_keytype == -1) {
    grease_pencil.onion_skinning_settings.filter = GREASE_PENCIL_ONION_SKINNING_FILTER_ALL;
  }
  else {
    grease_pencil.onion_skinning_settings.filter = (1 << gpd.onion_keytype);
  }
  grease_pencil.onion_skinning_settings.num_frames_before = gpd.gstep;
  grease_pencil.onion_skinning_settings.num_frames_after = gpd.gstep_next;
  copy_v3_v3(grease_pencil.onion_skinning_settings.color_before, gpd.gcolor_prev);
  copy_v3_v3(grease_pencil.onion_skinning_settings.color_after, gpd.gcolor_next);

  BKE_id_materials_copy(&bmain, &gpd.id, &grease_pencil.id);
}

static bNodeTree *add_offset_radius_node_tree(Main &bmain)
{
  using namespace blender;
  bNodeTree *group = ntreeAddTree(&bmain, DATA_("Offset Radius"), "GeometryNodeTree");

  if (!group->geometry_node_asset_traits) {
    group->geometry_node_asset_traits = MEM_new<GeometryNodeAssetTraits>(__func__);
  }
  group->geometry_node_asset_traits->flag |= GEO_NODE_ASSET_MODIFIER;

  group->tree_interface.add_socket(DATA_("Geometry"),
                                   "",
                                   "NodeSocketGeometry",
                                   NODE_INTERFACE_SOCKET_INPUT | NODE_INTERFACE_SOCKET_OUTPUT,
                                   nullptr);

  bNodeTreeInterfaceSocket *radius_offset = group->tree_interface.add_socket(
      DATA_("Offset"), "", "NodeSocketFloat", NODE_INTERFACE_SOCKET_INPUT, nullptr);
  auto &radius_offset_data = *static_cast<bNodeSocketValueFloat *>(radius_offset->socket_data);
  radius_offset_data.subtype = PROP_DISTANCE;
  radius_offset_data.min = -FLT_MAX;
  radius_offset_data.max = FLT_MAX;

  group->tree_interface.add_socket(
      DATA_("Layer"), "", "NodeSocketString", NODE_INTERFACE_SOCKET_INPUT, nullptr);

  bNode *group_output = nodeAddNode(nullptr, group, "NodeGroupOutput");
  group_output->locx = 580;
  group_output->locy = 160;
  bNode *group_input = nodeAddNode(nullptr, group, "NodeGroupInput");
  group_input->locx = 0;
  group_input->locy = 160;

  bNode *set_curve_radius = nodeAddNode(nullptr, group, "GeometryNodeSetCurveRadius");
  set_curve_radius->locx = 400;
  set_curve_radius->locy = 160;
  bNode *named_layer_selection = nodeAddNode(
      nullptr, group, "GeometryNodeInputNamedLayerSelection");
  named_layer_selection->locx = 200;
  named_layer_selection->locy = 100;
  bNode *input_radius = nodeAddNode(nullptr, group, "GeometryNodeInputRadius");
  input_radius->locx = 0;
  input_radius->locy = 0;

  bNode *add = nodeAddNode(nullptr, group, "ShaderNodeMath");
  add->custom1 = NODE_MATH_ADD;
  add->locx = 200;
  add->locy = 0;

  nodeAddLink(group,
              group_input,
              nodeFindSocket(group_input, SOCK_OUT, "Socket_0"),
              set_curve_radius,
              nodeFindSocket(set_curve_radius, SOCK_IN, "Curve"));
  nodeAddLink(group,
              set_curve_radius,
              nodeFindSocket(set_curve_radius, SOCK_OUT, "Curve"),
              group_output,
              nodeFindSocket(group_output, SOCK_IN, "Socket_0"));

  nodeAddLink(group,
              group_input,
              nodeFindSocket(group_input, SOCK_OUT, "Socket_2"),
              named_layer_selection,
              nodeFindSocket(named_layer_selection, SOCK_IN, "Name"));
  nodeAddLink(group,
              named_layer_selection,
              nodeFindSocket(named_layer_selection, SOCK_OUT, "Selection"),
              set_curve_radius,
              nodeFindSocket(set_curve_radius, SOCK_IN, "Selection"));

  nodeAddLink(group,
              group_input,
              nodeFindSocket(group_input, SOCK_OUT, "Socket_1"),
              add,
              nodeFindSocket(add, SOCK_IN, "Value"));
  nodeAddLink(group,
              input_radius,
              nodeFindSocket(input_radius, SOCK_OUT, "Radius"),
              add,
              nodeFindSocket(add, SOCK_IN, "Value_001"));
  nodeAddLink(group,
              add,
              nodeFindSocket(add, SOCK_OUT, "Value"),
              set_curve_radius,
              nodeFindSocket(set_curve_radius, SOCK_IN, "Radius"));

  LISTBASE_FOREACH (bNode *, node, &group->nodes) {
    nodeSetSelected(node, false);
  }

  return group;
}

void thickness_factor_to_modifier(const bGPdata &src_object_data, Object &dst_object)
{
  if (src_object_data.pixfactor == 1.0f) {
    return;
  }
  const float thickness_factor = src_object_data.pixfactor;

  ModifierData *md = BKE_modifier_new(eModifierType_GreasePencilThickness);
  GreasePencilThickModifierData *tmd = reinterpret_cast<GreasePencilThickModifierData *>(md);

  tmd->thickness_fac = thickness_factor;

  STRNCPY(md->name, DATA_("Thickness"));
  BKE_modifier_unique_name(&dst_object.modifiers, md);

  BLI_addtail(&dst_object.modifiers, md);
  BKE_modifiers_persistent_uid_init(dst_object, *md);
}

void layer_adjustments_to_modifiers(Main &bmain,
                                    const bGPdata &src_object_data,
                                    Object &dst_object)
{
  bNodeTree *offset_radius_node_tree = nullptr;
  /* Replace layer adjustments with modifiers. */
  LISTBASE_FOREACH (bGPDlayer *, gpl, &src_object_data.layers) {
    const float3 tint_color = float3(gpl->tintcolor);
    const float tint_factor = gpl->tintcolor[3];
    const int thickness_px = gpl->line_change;
    /* Tint adjustment. */
    if (tint_factor > 0.0f) {
      ModifierData *md = BKE_modifier_new(eModifierType_GreasePencilTint);
      GreasePencilTintModifierData *tmd = reinterpret_cast<GreasePencilTintModifierData *>(md);

      copy_v3_v3(tmd->color, tint_color);
      tmd->factor = tint_factor;
      STRNCPY(tmd->influence.layer_name, gpl->info);

      char modifier_name[64];
      SNPRINTF(modifier_name, "Tint %s", gpl->info);
      STRNCPY(md->name, modifier_name);
      BKE_modifier_unique_name(&dst_object.modifiers, md);

      BLI_addtail(&dst_object.modifiers, md);
      BKE_modifiers_persistent_uid_init(dst_object, *md);
    }
    /* Thickness adjustment. */
    if (thickness_px != 0) {
      /* Convert the "pixel" offset value into a radius value.
       * GPv2 used a conversion of 1 "px" = 0.001. */
      /* Note: this offset may be negative. */
      const float radius_offset = float(thickness_px) / 2000.0f;
      if (!offset_radius_node_tree) {
        offset_radius_node_tree = add_offset_radius_node_tree(bmain);
        BKE_ntree_update_main_tree(&bmain, offset_radius_node_tree, nullptr);
      }
      auto *md = reinterpret_cast<NodesModifierData *>(BKE_modifier_new(eModifierType_Nodes));

      char modifier_name[64];
      SNPRINTF(modifier_name, "Thickness %s", gpl->info);
      STRNCPY(md->modifier.name, modifier_name);
      BKE_modifier_unique_name(&dst_object.modifiers, &md->modifier);
      md->node_group = offset_radius_node_tree;

      BLI_addtail(&dst_object.modifiers, md);
      BKE_modifiers_persistent_uid_init(dst_object, md->modifier);

      md->settings.properties = bke::idprop::create_group("Nodes Modifier Settings").release();
      IDProperty *radius_offset_prop =
          bke::idprop::create(DATA_("Socket_1"), radius_offset).release();
      auto *ui_data = reinterpret_cast<IDPropertyUIDataFloat *>(
          IDP_ui_data_ensure(radius_offset_prop));
      ui_data->soft_min = 0.0f;
      ui_data->base.rna_subtype = PROP_TRANSLATION;
      IDP_AddToGroup(md->settings.properties, radius_offset_prop);
      IDP_AddToGroup(md->settings.properties,
                     bke::idprop::create(DATA_("Socket_2"), gpl->info).release());
    }
  }

  DEG_relations_tag_update(&bmain);
}

static ModifierData &legacy_object_modifier_common(Object &object,
                                                   const ModifierType type,
                                                   GpencilModifierData &legacy_md)
{
  /* TODO: Copy of most of #ED_object_modifier_add, this should be a BKE_modifiers function
   * actually. */
  const ModifierTypeInfo *mti = BKE_modifier_get_info(type);

  ModifierData &new_md = *BKE_modifier_new(type);

  if (mti->flags & eModifierTypeFlag_RequiresOriginalData) {
    ModifierData *md;
    for (md = static_cast<ModifierData *>(object.modifiers.first);
         md && BKE_modifier_get_info(ModifierType(md->type))->type == ModifierTypeType::OnlyDeform;
         md = md->next)
      ;
    BLI_insertlinkbefore(&object.modifiers, md, &new_md);
  }
  else {
    BLI_addtail(&object.modifiers, &new_md);
  }

  /* Generate new persistent UID and best possible unique name. */
  BKE_modifiers_persistent_uid_init(object, new_md);
  if (legacy_md.name[0]) {
    STRNCPY_UTF8(new_md.name, legacy_md.name);
  }
  BKE_modifier_unique_name(&object.modifiers, &new_md);

  /* Handle common modifier data. */
  new_md.mode = legacy_md.mode;
  new_md.flag |= legacy_md.flag & (eModifierFlag_OverrideLibrary_Local | eModifierFlag_Active);

  /* Attempt to copy UI state (panels) as best as possible. */
  new_md.ui_expand_flag = legacy_md.ui_expand_flag;

  /* Convert animation data if needed. */
  AnimData *anim_data = BKE_animdata_from_id(&object.id);
  if (anim_data) {
    auto modifier_path_update = [&](FCurve *fcurve) -> bool {
      /* NOTE: This logic will likely need to be re-used in other similar conditions for other
       * areas, should be put into its own util then. */
      if (!fcurve->rna_path) {
        return false;
      }
      StringRefNull rna_path = fcurve->rna_path;
      char legacy_name_esc[MAX_NAME * 2];
      BLI_str_escape(legacy_name_esc, legacy_md.name, sizeof(legacy_name_esc));
      const std::string legacy_root_path = fmt::format("grease_pencil_modifiers[\"{}\"]",
                                                       legacy_name_esc);
      if (!rna_path.startswith(legacy_root_path)) {
        return false;
      }
      char new_name_esc[MAX_NAME * 2];
      BLI_str_escape(new_name_esc, new_md.name, sizeof(new_name_esc));
      const std::string new_rna_path = fmt::format(
          "modifiers[\"{}\"]{}", new_name_esc, rna_path.substr(int64_t(legacy_root_path.size())));
      MEM_freeN(fcurve->rna_path);
      fcurve->rna_path = BLI_strdupn(new_rna_path.c_str(), new_rna_path.size());
      return true;
    };

    if (legacy_animation_process(*anim_data, modifier_path_update)) {
      DEG_id_tag_update(&object.id, ID_RECALC_ANIMATION);
    }
  }

  return new_md;
}

static void legacy_object_modifier_influence(GreasePencilModifierInfluenceData &influence,
                                             StringRef layername,
                                             const int layer_pass,
                                             const bool invert_layer,
                                             const bool invert_layer_pass,
                                             Material **material,
                                             const int material_pass,
                                             const bool invert_material,
                                             const bool invert_material_pass,
                                             StringRef vertex_group_name,
                                             const bool invert_vertex_group,
                                             CurveMapping **custom_curve,
                                             const bool use_custom_curve)
{
  influence.flag = 0;

  STRNCPY(influence.layer_name, layername.data());
  if (invert_layer) {
    influence.flag |= GREASE_PENCIL_INFLUENCE_INVERT_LAYER_FILTER;
  }
  influence.layer_pass = layer_pass;
  if (layer_pass > 0) {
    influence.flag |= GREASE_PENCIL_INFLUENCE_USE_LAYER_PASS_FILTER;
  }
  if (invert_layer_pass) {
    influence.flag |= GREASE_PENCIL_INFLUENCE_INVERT_LAYER_PASS_FILTER;
  }

  if (material) {
    influence.material = *material;
    *material = nullptr;
  }
  if (invert_material) {
    influence.flag |= GREASE_PENCIL_INFLUENCE_INVERT_MATERIAL_FILTER;
  }
  influence.material_pass = material_pass;
  if (material_pass > 0) {
    influence.flag |= GREASE_PENCIL_INFLUENCE_USE_MATERIAL_PASS_FILTER;
  }
  if (invert_material_pass) {
    influence.flag |= GREASE_PENCIL_INFLUENCE_INVERT_MATERIAL_PASS_FILTER;
  }

  STRNCPY(influence.vertex_group_name, vertex_group_name.data());
  if (invert_vertex_group) {
    influence.flag |= GREASE_PENCIL_INFLUENCE_INVERT_VERTEX_GROUP;
  }

  if (custom_curve) {
    if (influence.custom_curve) {
      BKE_curvemapping_free(influence.custom_curve);
    }
    influence.custom_curve = *custom_curve;
    *custom_curve = nullptr;
  }
  if (use_custom_curve) {
    influence.flag |= GREASE_PENCIL_INFLUENCE_USE_CUSTOM_CURVE;
  }
}

static void legacy_object_modifier_armature(Object &object, GpencilModifierData &legacy_md)
{
  ModifierData &md = legacy_object_modifier_common(
      object, eModifierType_GreasePencilArmature, legacy_md);
  auto &md_armature = reinterpret_cast<GreasePencilArmatureModifierData &>(md);
  auto &legacy_md_armature = reinterpret_cast<ArmatureGpencilModifierData &>(legacy_md);

  md_armature.object = legacy_md_armature.object;
  legacy_md_armature.object = nullptr;
  md_armature.deformflag = legacy_md_armature.deformflag;

  legacy_object_modifier_influence(md_armature.influence,
                                   "",
                                   0,
                                   false,
                                   false,
                                   nullptr,
                                   0,
                                   false,
                                   false,
                                   legacy_md_armature.vgname,
                                   legacy_md_armature.deformflag & ARM_DEF_INVERT_VGROUP,
                                   nullptr,
                                   false);
}

static void legacy_object_modifier_array(Object &object, GpencilModifierData &legacy_md)
{
  ModifierData &md = legacy_object_modifier_common(
      object, eModifierType_GreasePencilArray, legacy_md);
  auto &md_array = reinterpret_cast<GreasePencilArrayModifierData &>(md);
  auto &legacy_md_array = reinterpret_cast<ArrayGpencilModifierData &>(legacy_md);

  md_array.object = legacy_md_array.object;
  legacy_md_array.object = nullptr;
  md_array.count = legacy_md_array.count;
  md_array.flag = 0;
  if (legacy_md_array.flag & GP_ARRAY_UNIFORM_RANDOM_SCALE) {
    md_array.flag |= MOD_GREASE_PENCIL_ARRAY_UNIFORM_RANDOM_SCALE;
  }
  if (legacy_md_array.flag & GP_ARRAY_USE_OB_OFFSET) {
    md_array.flag |= MOD_GREASE_PENCIL_ARRAY_USE_OB_OFFSET;
  }
  if (legacy_md_array.flag & GP_ARRAY_USE_OFFSET) {
    md_array.flag |= MOD_GREASE_PENCIL_ARRAY_USE_OFFSET;
  }
  if (legacy_md_array.flag & GP_ARRAY_USE_RELATIVE) {
    md_array.flag |= MOD_GREASE_PENCIL_ARRAY_USE_RELATIVE;
  }
  copy_v3_v3(md_array.offset, legacy_md_array.offset);
  copy_v3_v3(md_array.shift, legacy_md_array.shift);
  copy_v3_v3(md_array.rnd_offset, legacy_md_array.rnd_offset);
  copy_v3_v3(md_array.rnd_rot, legacy_md_array.rnd_rot);
  copy_v3_v3(md_array.rnd_scale, legacy_md_array.rnd_scale);
  md_array.seed = legacy_md_array.seed;
  md_array.mat_rpl = legacy_md_array.mat_rpl;

  legacy_object_modifier_influence(md_array.influence,
                                   legacy_md_array.layername,
                                   legacy_md_array.layer_pass,
                                   legacy_md_array.flag & GP_ARRAY_INVERT_LAYER,
                                   legacy_md_array.flag & GP_ARRAY_INVERT_LAYERPASS,
                                   &legacy_md_array.material,
                                   legacy_md_array.pass_index,
                                   legacy_md_array.flag & GP_ARRAY_INVERT_MATERIAL,
                                   legacy_md_array.flag & GP_ARRAY_INVERT_PASS,
                                   "",
                                   false,
                                   nullptr,
                                   false);
}

static void legacy_object_modifier_color(Object &object, GpencilModifierData &legacy_md)
{
  ModifierData &md = legacy_object_modifier_common(
      object, eModifierType_GreasePencilColor, legacy_md);
  auto &md_color = reinterpret_cast<GreasePencilColorModifierData &>(md);
  auto &legacy_md_color = reinterpret_cast<ColorGpencilModifierData &>(legacy_md);

  switch (eModifyColorGpencil_Flag(legacy_md_color.modify_color)) {
    case GP_MODIFY_COLOR_BOTH:
      md_color.color_mode = MOD_GREASE_PENCIL_COLOR_BOTH;
      break;
    case GP_MODIFY_COLOR_STROKE:
      md_color.color_mode = MOD_GREASE_PENCIL_COLOR_STROKE;
      break;
    case GP_MODIFY_COLOR_FILL:
      md_color.color_mode = MOD_GREASE_PENCIL_COLOR_FILL;
      break;
    case GP_MODIFY_COLOR_HARDNESS:
      md_color.color_mode = MOD_GREASE_PENCIL_COLOR_HARDNESS;
      break;
  }
  copy_v3_v3(md_color.hsv, legacy_md_color.hsv);

  legacy_object_modifier_influence(md_color.influence,
                                   legacy_md_color.layername,
                                   legacy_md_color.layer_pass,
                                   legacy_md_color.flag & GP_COLOR_INVERT_LAYER,
                                   legacy_md_color.flag & GP_COLOR_INVERT_LAYERPASS,
                                   &legacy_md_color.material,
                                   legacy_md_color.pass_index,
                                   legacy_md_color.flag & GP_COLOR_INVERT_MATERIAL,
                                   legacy_md_color.flag & GP_COLOR_INVERT_PASS,
                                   "",
                                   false,
                                   &legacy_md_color.curve_intensity,
                                   legacy_md_color.flag & GP_COLOR_CUSTOM_CURVE);
}

static void legacy_object_modifier_dash(Object &object, GpencilModifierData &legacy_md)
{
  ModifierData &md = legacy_object_modifier_common(
      object, eModifierType_GreasePencilDash, legacy_md);
  auto &md_dash = reinterpret_cast<GreasePencilDashModifierData &>(md);
  auto &legacy_md_dash = reinterpret_cast<DashGpencilModifierData &>(legacy_md);

  md_dash.dash_offset = legacy_md_dash.dash_offset;
  md_dash.segment_active_index = legacy_md_dash.segment_active_index;
  md_dash.segments_num = legacy_md_dash.segments_len;
  MEM_SAFE_FREE(md_dash.segments_array);
  md_dash.segments_array = MEM_cnew_array<GreasePencilDashModifierSegment>(
      legacy_md_dash.segments_len, __func__);
  for (const int i : IndexRange(md_dash.segments_num)) {
    GreasePencilDashModifierSegment &dst_segment = md_dash.segments_array[i];
    const DashGpencilModifierSegment &src_segment = legacy_md_dash.segments[i];
    STRNCPY(dst_segment.name, src_segment.name);
    dst_segment.flag = 0;
    if (src_segment.flag & GP_DASH_USE_CYCLIC) {
      dst_segment.flag |= MOD_GREASE_PENCIL_DASH_USE_CYCLIC;
    }
    dst_segment.dash = src_segment.dash;
    dst_segment.gap = src_segment.gap;
    dst_segment.opacity = src_segment.opacity;
    dst_segment.radius = src_segment.radius;
    dst_segment.mat_nr = src_segment.mat_nr;
  }

  legacy_object_modifier_influence(md_dash.influence,
                                   legacy_md_dash.layername,
                                   legacy_md_dash.layer_pass,
                                   legacy_md_dash.flag & GP_DASH_INVERT_LAYER,
                                   legacy_md_dash.flag & GP_DASH_INVERT_LAYERPASS,
                                   &legacy_md_dash.material,
                                   legacy_md_dash.pass_index,
                                   legacy_md_dash.flag & GP_DASH_INVERT_MATERIAL,
                                   legacy_md_dash.flag & GP_DASH_INVERT_PASS,
                                   "",
                                   false,
                                   nullptr,
                                   false);
}

static void legacy_object_modifier_envelope(Object &object, GpencilModifierData &legacy_md)
{
  ModifierData &md = legacy_object_modifier_common(
      object, eModifierType_GreasePencilEnvelope, legacy_md);
  auto &md_envelope = reinterpret_cast<GreasePencilEnvelopeModifierData &>(md);
  auto &legacy_md_envelope = reinterpret_cast<EnvelopeGpencilModifierData &>(legacy_md);

  switch (eEnvelopeGpencil_Mode(legacy_md_envelope.mode)) {
    case GP_ENVELOPE_DEFORM:
      md_envelope.mode = MOD_GREASE_PENCIL_ENVELOPE_DEFORM;
      break;
    case GP_ENVELOPE_SEGMENTS:
      md_envelope.mode = MOD_GREASE_PENCIL_ENVELOPE_SEGMENTS;
      break;
    case GP_ENVELOPE_FILLS:
      md_envelope.mode = MOD_GREASE_PENCIL_ENVELOPE_FILLS;
      break;
  }
  md_envelope.mat_nr = legacy_md_envelope.mat_nr;
  md_envelope.thickness = legacy_md_envelope.thickness;
  md_envelope.strength = legacy_md_envelope.strength;
  md_envelope.skip = legacy_md_envelope.skip;
  md_envelope.spread = legacy_md_envelope.spread;

  legacy_object_modifier_influence(md_envelope.influence,
                                   legacy_md_envelope.layername,
                                   legacy_md_envelope.layer_pass,
                                   legacy_md_envelope.flag & GP_ENVELOPE_INVERT_LAYER,
                                   legacy_md_envelope.flag & GP_ENVELOPE_INVERT_LAYERPASS,
                                   &legacy_md_envelope.material,
                                   legacy_md_envelope.pass_index,
                                   legacy_md_envelope.flag & GP_ENVELOPE_INVERT_MATERIAL,
                                   legacy_md_envelope.flag & GP_ENVELOPE_INVERT_PASS,
                                   legacy_md_envelope.vgname,
                                   legacy_md_envelope.flag & GP_ENVELOPE_INVERT_VGROUP,
                                   nullptr,
                                   false);
}

static void legacy_object_modifier_hook(Object &object, GpencilModifierData &legacy_md)
{
  ModifierData &md = legacy_object_modifier_common(
      object, eModifierType_GreasePencilHook, legacy_md);
  auto &md_hook = reinterpret_cast<GreasePencilHookModifierData &>(md);
  auto &legacy_md_hook = reinterpret_cast<HookGpencilModifierData &>(legacy_md);

  md_hook.flag = 0;
  if (legacy_md_hook.flag & GP_HOOK_UNIFORM_SPACE) {
    md_hook.flag |= MOD_GREASE_PENCIL_HOOK_UNIFORM_SPACE;
  }
  switch (eHookGpencil_Falloff(legacy_md_hook.falloff_type)) {
    case eGPHook_Falloff_None:
      md_hook.falloff_type = MOD_GREASE_PENCIL_HOOK_Falloff_None;
      break;
    case eGPHook_Falloff_Curve:
      md_hook.falloff_type = MOD_GREASE_PENCIL_HOOK_Falloff_Curve;
      break;
    case eGPHook_Falloff_Sharp:
      md_hook.falloff_type = MOD_GREASE_PENCIL_HOOK_Falloff_Sharp;
      break;
    case eGPHook_Falloff_Smooth:
      md_hook.falloff_type = MOD_GREASE_PENCIL_HOOK_Falloff_Smooth;
      break;
    case eGPHook_Falloff_Root:
      md_hook.falloff_type = MOD_GREASE_PENCIL_HOOK_Falloff_Root;
      break;
    case eGPHook_Falloff_Linear:
      md_hook.falloff_type = MOD_GREASE_PENCIL_HOOK_Falloff_Linear;
      break;
    case eGPHook_Falloff_Const:
      md_hook.falloff_type = MOD_GREASE_PENCIL_HOOK_Falloff_Const;
      break;
    case eGPHook_Falloff_Sphere:
      md_hook.falloff_type = MOD_GREASE_PENCIL_HOOK_Falloff_Sphere;
      break;
    case eGPHook_Falloff_InvSquare:
      md_hook.falloff_type = MOD_GREASE_PENCIL_HOOK_Falloff_InvSquare;
      break;
  }
  md_hook.object = legacy_md_hook.object;
  legacy_md_hook.object = nullptr;
  STRNCPY(md_hook.subtarget, legacy_md_hook.subtarget);
  copy_m4_m4(md_hook.parentinv, legacy_md_hook.parentinv);
  copy_v3_v3(md_hook.cent, legacy_md_hook.cent);
  md_hook.falloff = legacy_md_hook.falloff;
  md_hook.force = legacy_md_hook.force;

  legacy_object_modifier_influence(md_hook.influence,
                                   legacy_md_hook.layername,
                                   legacy_md_hook.layer_pass,
                                   legacy_md_hook.flag & GP_HOOK_INVERT_LAYER,
                                   legacy_md_hook.flag & GP_HOOK_INVERT_LAYERPASS,
                                   &legacy_md_hook.material,
                                   legacy_md_hook.pass_index,
                                   legacy_md_hook.flag & GP_HOOK_INVERT_MATERIAL,
                                   legacy_md_hook.flag & GP_HOOK_INVERT_PASS,
                                   legacy_md_hook.vgname,
                                   legacy_md_hook.flag & GP_HOOK_INVERT_VGROUP,
                                   &legacy_md_hook.curfalloff,
                                   true);
}

static void legacy_object_modifier_lattice(Object &object, GpencilModifierData &legacy_md)
{
  ModifierData &md = legacy_object_modifier_common(
      object, eModifierType_GreasePencilLattice, legacy_md);
  auto &md_lattice = reinterpret_cast<GreasePencilLatticeModifierData &>(md);
  auto &legacy_md_lattice = reinterpret_cast<LatticeGpencilModifierData &>(legacy_md);

  md_lattice.object = legacy_md_lattice.object;
  legacy_md_lattice.object = nullptr;
  md_lattice.strength = legacy_md_lattice.strength;

  legacy_object_modifier_influence(md_lattice.influence,
                                   legacy_md_lattice.layername,
                                   legacy_md_lattice.layer_pass,
                                   legacy_md_lattice.flag & GP_LATTICE_INVERT_LAYER,
                                   legacy_md_lattice.flag & GP_LATTICE_INVERT_LAYERPASS,
                                   &legacy_md_lattice.material,
                                   legacy_md_lattice.pass_index,
                                   legacy_md_lattice.flag & GP_LATTICE_INVERT_MATERIAL,
                                   legacy_md_lattice.flag & GP_LATTICE_INVERT_PASS,
                                   legacy_md_lattice.vgname,
                                   legacy_md_lattice.flag & GP_LATTICE_INVERT_VGROUP,
                                   nullptr,
                                   false);
}

static void legacy_object_modifier_length(Object &object, GpencilModifierData &legacy_md)
{
  ModifierData &md = legacy_object_modifier_common(
      object, eModifierType_GreasePencilLength, legacy_md);
  auto &md_length = reinterpret_cast<GreasePencilLengthModifierData &>(md);
  auto &legacy_md_length = reinterpret_cast<LengthGpencilModifierData &>(legacy_md);

  md_length.flag = legacy_md_length.flag;
  md_length.start_fac = legacy_md_length.start_fac;
  md_length.end_fac = legacy_md_length.end_fac;
  md_length.rand_start_fac = legacy_md_length.rand_start_fac;
  md_length.rand_end_fac = legacy_md_length.rand_end_fac;
  md_length.rand_offset = legacy_md_length.rand_offset;
  md_length.overshoot_fac = legacy_md_length.overshoot_fac;
  md_length.seed = legacy_md_length.seed;
  md_length.step = legacy_md_length.step;
  md_length.mode = legacy_md_length.mode;
  md_length.point_density = legacy_md_length.point_density;
  md_length.segment_influence = legacy_md_length.segment_influence;
  md_length.max_angle = legacy_md_length.max_angle;

  legacy_object_modifier_influence(md_length.influence,
                                   legacy_md_length.layername,
                                   legacy_md_length.layer_pass,
                                   legacy_md_length.flag & GP_LENGTH_INVERT_LAYER,
                                   legacy_md_length.flag & GP_LENGTH_INVERT_LAYERPASS,
                                   &legacy_md_length.material,
                                   legacy_md_length.pass_index,
                                   legacy_md_length.flag & GP_LENGTH_INVERT_MATERIAL,
                                   legacy_md_length.flag & GP_LENGTH_INVERT_PASS,
                                   "",
                                   false,
                                   nullptr,
                                   false);
}

static void legacy_object_modifier_mirror(Object &object, GpencilModifierData &legacy_md)
{
  ModifierData &md = legacy_object_modifier_common(
      object, eModifierType_GreasePencilMirror, legacy_md);
  auto &md_mirror = reinterpret_cast<GreasePencilMirrorModifierData &>(md);
  auto &legacy_md_mirror = reinterpret_cast<MirrorGpencilModifierData &>(legacy_md);

  md_mirror.object = legacy_md_mirror.object;
  legacy_md_mirror.object = nullptr;
  md_mirror.flag = 0;
  if (legacy_md_mirror.flag & GP_MIRROR_AXIS_X) {
    md_mirror.flag |= MOD_GREASE_PENCIL_MIRROR_AXIS_X;
  }
  if (legacy_md_mirror.flag & GP_MIRROR_AXIS_Y) {
    md_mirror.flag |= MOD_GREASE_PENCIL_MIRROR_AXIS_Y;
  }
  if (legacy_md_mirror.flag & GP_MIRROR_AXIS_Z) {
    md_mirror.flag |= MOD_GREASE_PENCIL_MIRROR_AXIS_Z;
  }

  legacy_object_modifier_influence(md_mirror.influence,
                                   legacy_md_mirror.layername,
                                   legacy_md_mirror.layer_pass,
                                   legacy_md_mirror.flag & GP_MIRROR_INVERT_LAYER,
                                   legacy_md_mirror.flag & GP_MIRROR_INVERT_LAYERPASS,
                                   &legacy_md_mirror.material,
                                   legacy_md_mirror.pass_index,
                                   legacy_md_mirror.flag & GP_MIRROR_INVERT_MATERIAL,
                                   legacy_md_mirror.flag & GP_MIRROR_INVERT_PASS,
                                   "",
                                   false,
                                   nullptr,
                                   false);
}

static void legacy_object_modifier_multiply(Object &object, GpencilModifierData &legacy_md)
{
  ModifierData &md = legacy_object_modifier_common(
      object, eModifierType_GreasePencilMultiply, legacy_md);
  auto &md_multiply = reinterpret_cast<GreasePencilMultiModifierData &>(md);
  auto &legacy_md_multiply = reinterpret_cast<MultiplyGpencilModifierData &>(legacy_md);

  md_multiply.flag = 0;
  if (legacy_md_multiply.flags & GP_MULTIPLY_ENABLE_FADING) {
    md_multiply.flag |= MOD_GREASE_PENCIL_MULTIPLY_ENABLE_FADING;
  }
  md_multiply.duplications = legacy_md_multiply.duplications;
  md_multiply.distance = legacy_md_multiply.distance;
  md_multiply.offset = legacy_md_multiply.offset;
  md_multiply.fading_center = legacy_md_multiply.fading_center;
  md_multiply.fading_thickness = legacy_md_multiply.fading_thickness;
  md_multiply.fading_opacity = legacy_md_multiply.fading_opacity;

  /* Note: This looks wrong, but GPv2 version uses Mirror modifier flags in its `flag` property
   * and own flags in its `flags` property. */
  legacy_object_modifier_influence(md_multiply.influence,
                                   legacy_md_multiply.layername,
                                   legacy_md_multiply.layer_pass,
                                   legacy_md_multiply.flag & GP_MIRROR_INVERT_LAYER,
                                   legacy_md_multiply.flag & GP_MIRROR_INVERT_LAYERPASS,
                                   &legacy_md_multiply.material,
                                   legacy_md_multiply.pass_index,
                                   legacy_md_multiply.flag & GP_MIRROR_INVERT_MATERIAL,
                                   legacy_md_multiply.flag & GP_MIRROR_INVERT_PASS,
                                   "",
                                   false,
                                   nullptr,
                                   false);
}

static void legacy_object_modifier_noise(Object &object, GpencilModifierData &legacy_md)
{
  ModifierData &md = legacy_object_modifier_common(
      object, eModifierType_GreasePencilNoise, legacy_md);
  auto &md_noise = reinterpret_cast<GreasePencilNoiseModifierData &>(md);
  auto &legacy_md_noise = reinterpret_cast<NoiseGpencilModifierData &>(legacy_md);

  md_noise.flag = legacy_md_noise.flag;
  md_noise.factor = legacy_md_noise.factor;
  md_noise.factor_strength = legacy_md_noise.factor_strength;
  md_noise.factor_thickness = legacy_md_noise.factor_thickness;
  md_noise.factor_uvs = legacy_md_noise.factor_uvs;
  md_noise.noise_scale = legacy_md_noise.noise_scale;
  md_noise.noise_offset = legacy_md_noise.noise_offset;
  md_noise.noise_mode = legacy_md_noise.noise_mode;
  md_noise.step = legacy_md_noise.step;
  md_noise.seed = legacy_md_noise.seed;

  legacy_object_modifier_influence(md_noise.influence,
                                   legacy_md_noise.layername,
                                   legacy_md_noise.layer_pass,
                                   legacy_md_noise.flag & GP_NOISE_INVERT_LAYER,
                                   legacy_md_noise.flag & GP_NOISE_INVERT_LAYERPASS,
                                   &legacy_md_noise.material,
                                   legacy_md_noise.pass_index,
                                   legacy_md_noise.flag & GP_NOISE_INVERT_MATERIAL,
                                   legacy_md_noise.flag & GP_NOISE_INVERT_PASS,
                                   legacy_md_noise.vgname,
                                   legacy_md_noise.flag & GP_NOISE_INVERT_VGROUP,
                                   &legacy_md_noise.curve_intensity,
                                   legacy_md_noise.flag & GP_NOISE_CUSTOM_CURVE);
}

static void legacy_object_modifier_offset(Object &object, GpencilModifierData &legacy_md)
{
  ModifierData &md = legacy_object_modifier_common(
      object, eModifierType_GreasePencilOffset, legacy_md);
  auto &md_offset = reinterpret_cast<GreasePencilOffsetModifierData &>(md);
  auto &legacy_md_offset = reinterpret_cast<OffsetGpencilModifierData &>(legacy_md);

  md_offset.flag = 0;
  if (legacy_md_offset.flag & GP_OFFSET_UNIFORM_RANDOM_SCALE) {
    md_offset.flag |= MOD_GREASE_PENCIL_OFFSET_UNIFORM_RANDOM_SCALE;
  }
  switch (eOffsetGpencil_Mode(legacy_md_offset.mode)) {
    case GP_OFFSET_RANDOM:
      md_offset.offset_mode = MOD_GREASE_PENCIL_OFFSET_RANDOM;
      break;
    case GP_OFFSET_LAYER:
      md_offset.offset_mode = MOD_GREASE_PENCIL_OFFSET_LAYER;
      break;
    case GP_OFFSET_MATERIAL:
      md_offset.offset_mode = MOD_GREASE_PENCIL_OFFSET_MATERIAL;
      break;
    case GP_OFFSET_STROKE:
      md_offset.offset_mode = MOD_GREASE_PENCIL_OFFSET_STROKE;
      break;
  }
  copy_v3_v3(md_offset.loc, legacy_md_offset.loc);
  copy_v3_v3(md_offset.rot, legacy_md_offset.rot);
  copy_v3_v3(md_offset.scale, legacy_md_offset.scale);
  copy_v3_v3(md_offset.stroke_loc, legacy_md_offset.rnd_offset);
  copy_v3_v3(md_offset.stroke_rot, legacy_md_offset.rnd_rot);
  copy_v3_v3(md_offset.stroke_scale, legacy_md_offset.rnd_scale);
  md_offset.seed = legacy_md_offset.seed;
  md_offset.stroke_step = legacy_md_offset.stroke_step;
  md_offset.stroke_start_offset = legacy_md_offset.stroke_start_offset;

  legacy_object_modifier_influence(md_offset.influence,
                                   legacy_md_offset.layername,
                                   legacy_md_offset.layer_pass,
                                   legacy_md_offset.flag & GP_OFFSET_INVERT_LAYER,
                                   legacy_md_offset.flag & GP_OFFSET_INVERT_LAYERPASS,
                                   &legacy_md_offset.material,
                                   legacy_md_offset.pass_index,
                                   legacy_md_offset.flag & GP_OFFSET_INVERT_MATERIAL,
                                   legacy_md_offset.flag & GP_OFFSET_INVERT_PASS,
                                   legacy_md_offset.vgname,
                                   legacy_md_offset.flag & GP_OFFSET_INVERT_VGROUP,
                                   nullptr,
                                   false);
}

static void legacy_object_modifier_opacity(Object &object, GpencilModifierData &legacy_md)
{
  ModifierData &md = legacy_object_modifier_common(
      object, eModifierType_GreasePencilOpacity, legacy_md);
  auto &md_opacity = reinterpret_cast<GreasePencilOpacityModifierData &>(md);
  auto &legacy_md_opacity = reinterpret_cast<OpacityGpencilModifierData &>(legacy_md);

  md_opacity.flag = 0;
  if (legacy_md_opacity.flag & GP_OPACITY_NORMALIZE) {
    md_opacity.flag |= MOD_GREASE_PENCIL_OPACITY_USE_UNIFORM_OPACITY;
  }
  if (legacy_md_opacity.flag & GP_OPACITY_WEIGHT_FACTOR) {
    md_opacity.flag |= MOD_GREASE_PENCIL_OPACITY_USE_WEIGHT_AS_FACTOR;
  }
  switch (eModifyColorGpencil_Flag(legacy_md_opacity.modify_color)) {
    case GP_MODIFY_COLOR_BOTH:
      md_opacity.color_mode = MOD_GREASE_PENCIL_COLOR_BOTH;
      break;
    case GP_MODIFY_COLOR_STROKE:
      md_opacity.color_mode = MOD_GREASE_PENCIL_COLOR_STROKE;
      break;
    case GP_MODIFY_COLOR_FILL:
      md_opacity.color_mode = MOD_GREASE_PENCIL_COLOR_FILL;
      break;
    case GP_MODIFY_COLOR_HARDNESS:
      md_opacity.color_mode = MOD_GREASE_PENCIL_COLOR_HARDNESS;
      break;
  }
  md_opacity.color_factor = legacy_md_opacity.factor;
  md_opacity.hardness_factor = legacy_md_opacity.hardness;

  legacy_object_modifier_influence(md_opacity.influence,
                                   legacy_md_opacity.layername,
                                   legacy_md_opacity.layer_pass,
                                   legacy_md_opacity.flag & GP_OPACITY_INVERT_LAYER,
                                   legacy_md_opacity.flag & GP_OPACITY_INVERT_LAYERPASS,
                                   &legacy_md_opacity.material,
                                   legacy_md_opacity.pass_index,
                                   legacy_md_opacity.flag & GP_OPACITY_INVERT_MATERIAL,
                                   legacy_md_opacity.flag & GP_OPACITY_INVERT_PASS,
                                   legacy_md_opacity.vgname,
                                   legacy_md_opacity.flag & GP_OPACITY_INVERT_VGROUP,
                                   &legacy_md_opacity.curve_intensity,
                                   legacy_md_opacity.flag & GP_OPACITY_CUSTOM_CURVE);
}

static void legacy_object_modifier_outline(Object &object, GpencilModifierData &legacy_md)
{
  ModifierData &md = legacy_object_modifier_common(
      object, eModifierType_GreasePencilOutline, legacy_md);
  auto &md_outline = reinterpret_cast<GreasePencilOutlineModifierData &>(md);
  auto &legacy_md_outline = reinterpret_cast<OutlineGpencilModifierData &>(legacy_md);

  md_outline.flag = 0;
  if (legacy_md_outline.flag & GP_OUTLINE_KEEP_SHAPE) {
    md_outline.flag |= MOD_GREASE_PENCIL_OUTLINE_KEEP_SHAPE;
  }
  md_outline.object = legacy_md_outline.object;
  legacy_md_outline.object = nullptr;
  md_outline.outline_material = legacy_md_outline.outline_material;
  legacy_md_outline.outline_material = nullptr;
  md_outline.sample_length = legacy_md_outline.sample_length;
  md_outline.subdiv = legacy_md_outline.subdiv;
  md_outline.thickness = legacy_md_outline.thickness;

  legacy_object_modifier_influence(md_outline.influence,
                                   legacy_md_outline.layername,
                                   legacy_md_outline.layer_pass,
                                   legacy_md_outline.flag & GP_OUTLINE_INVERT_LAYER,
                                   legacy_md_outline.flag & GP_OUTLINE_INVERT_LAYERPASS,
                                   &legacy_md_outline.material,
                                   legacy_md_outline.pass_index,
                                   legacy_md_outline.flag & GP_OUTLINE_INVERT_MATERIAL,
                                   legacy_md_outline.flag & GP_OUTLINE_INVERT_PASS,
                                   "",
                                   false,
                                   nullptr,
                                   false);
}

static void legacy_object_modifier_smooth(Object &object, GpencilModifierData &legacy_md)
{
  ModifierData &md = legacy_object_modifier_common(
      object, eModifierType_GreasePencilSmooth, legacy_md);
  auto &md_smooth = reinterpret_cast<GreasePencilSmoothModifierData &>(md);
  auto &legacy_md_smooth = reinterpret_cast<SmoothGpencilModifierData &>(legacy_md);

  md_smooth.flag = 0;
  if (legacy_md_smooth.flag & GP_SMOOTH_MOD_LOCATION) {
    md_smooth.flag |= MOD_GREASE_PENCIL_SMOOTH_MOD_LOCATION;
  }
  if (legacy_md_smooth.flag & GP_SMOOTH_MOD_STRENGTH) {
    md_smooth.flag |= MOD_GREASE_PENCIL_SMOOTH_MOD_STRENGTH;
  }
  if (legacy_md_smooth.flag & GP_SMOOTH_MOD_THICKNESS) {
    md_smooth.flag |= MOD_GREASE_PENCIL_SMOOTH_MOD_THICKNESS;
  }
  if (legacy_md_smooth.flag & GP_SMOOTH_MOD_UV) {
    md_smooth.flag |= MOD_GREASE_PENCIL_SMOOTH_MOD_UV;
  }
  if (legacy_md_smooth.flag & GP_SMOOTH_KEEP_SHAPE) {
    md_smooth.flag |= MOD_GREASE_PENCIL_SMOOTH_KEEP_SHAPE;
  }
  md_smooth.factor = legacy_md_smooth.factor;
  md_smooth.step = legacy_md_smooth.step;

  legacy_object_modifier_influence(md_smooth.influence,
                                   legacy_md_smooth.layername,
                                   legacy_md_smooth.layer_pass,
                                   legacy_md_smooth.flag & GP_SMOOTH_INVERT_LAYER,
                                   legacy_md_smooth.flag & GP_SMOOTH_INVERT_LAYERPASS,
                                   &legacy_md_smooth.material,
                                   legacy_md_smooth.pass_index,
                                   legacy_md_smooth.flag & GP_SMOOTH_INVERT_MATERIAL,
                                   legacy_md_smooth.flag & GP_SMOOTH_INVERT_PASS,
                                   legacy_md_smooth.vgname,
                                   legacy_md_smooth.flag & GP_SMOOTH_INVERT_VGROUP,
                                   &legacy_md_smooth.curve_intensity,
                                   legacy_md_smooth.flag & GP_SMOOTH_CUSTOM_CURVE);
}

static void legacy_object_modifier_subdiv(Object &object, GpencilModifierData &legacy_md)
{
  ModifierData &md = legacy_object_modifier_common(
      object, eModifierType_GreasePencilSubdiv, legacy_md);
  auto &md_subdiv = reinterpret_cast<GreasePencilSubdivModifierData &>(md);
  auto &legacy_md_subdiv = reinterpret_cast<SubdivGpencilModifierData &>(legacy_md);

  switch (eSubdivGpencil_Type(legacy_md_subdiv.type)) {
    case GP_SUBDIV_CATMULL:
      md_subdiv.type = MOD_GREASE_PENCIL_SUBDIV_CATMULL;
      break;
    case GP_SUBDIV_SIMPLE:
      md_subdiv.type = MOD_GREASE_PENCIL_SUBDIV_SIMPLE;
      break;
  }
  md_subdiv.level = legacy_md_subdiv.level;

  legacy_object_modifier_influence(md_subdiv.influence,
                                   legacy_md_subdiv.layername,
                                   legacy_md_subdiv.layer_pass,
                                   legacy_md_subdiv.flag & GP_SUBDIV_INVERT_LAYER,
                                   legacy_md_subdiv.flag & GP_SUBDIV_INVERT_LAYERPASS,
                                   &legacy_md_subdiv.material,
                                   legacy_md_subdiv.pass_index,
                                   legacy_md_subdiv.flag & GP_SUBDIV_INVERT_MATERIAL,
                                   legacy_md_subdiv.flag & GP_SUBDIV_INVERT_PASS,
                                   "",
                                   false,
                                   nullptr,
                                   false);
}

static void legacy_object_modifier_texture(Object &object, GpencilModifierData &legacy_md)
{
  ModifierData &md = legacy_object_modifier_common(
      object, eModifierType_GreasePencilTexture, legacy_md);
  auto &md_texture = reinterpret_cast<GreasePencilTextureModifierData &>(md);
  auto &legacy_md_texture = reinterpret_cast<TextureGpencilModifierData &>(legacy_md);

  switch (eTextureGpencil_Mode(legacy_md_texture.mode)) {
    case STROKE:
      md_texture.mode = MOD_GREASE_PENCIL_TEXTURE_STROKE;
      break;
    case FILL:
      md_texture.mode = MOD_GREASE_PENCIL_TEXTURE_FILL;
      break;
    case STROKE_AND_FILL:
      md_texture.mode = MOD_GREASE_PENCIL_TEXTURE_STROKE_AND_FILL;
      break;
  }
  switch (eTextureGpencil_Fit(legacy_md_texture.fit_method)) {
    case GP_TEX_FIT_STROKE:
      md_texture.fit_method = MOD_GREASE_PENCIL_TEXTURE_FIT_STROKE;
      break;
    case GP_TEX_CONSTANT_LENGTH:
      md_texture.fit_method = MOD_GREASE_PENCIL_TEXTURE_CONSTANT_LENGTH;
      break;
  }
  md_texture.uv_offset = legacy_md_texture.uv_offset;
  md_texture.uv_scale = legacy_md_texture.uv_scale;
  md_texture.fill_rotation = legacy_md_texture.fill_rotation;
  copy_v2_v2(md_texture.fill_offset, legacy_md_texture.fill_offset);
  md_texture.fill_scale = legacy_md_texture.fill_scale;
  md_texture.layer_pass = legacy_md_texture.layer_pass;
  md_texture.alignment_rotation = legacy_md_texture.alignment_rotation;

  legacy_object_modifier_influence(md_texture.influence,
                                   legacy_md_texture.layername,
                                   legacy_md_texture.layer_pass,
                                   legacy_md_texture.flag & GP_TEX_INVERT_LAYER,
                                   legacy_md_texture.flag & GP_TEX_INVERT_LAYERPASS,
                                   &legacy_md_texture.material,
                                   legacy_md_texture.pass_index,
                                   legacy_md_texture.flag & GP_TEX_INVERT_MATERIAL,
                                   legacy_md_texture.flag & GP_TEX_INVERT_PASS,
                                   legacy_md_texture.vgname,
                                   legacy_md_texture.flag & GP_TEX_INVERT_VGROUP,
                                   nullptr,
                                   false);
}

static void legacy_object_modifier_thickness(Object &object, GpencilModifierData &legacy_md)
{
  ModifierData &md = legacy_object_modifier_common(
      object, eModifierType_GreasePencilThickness, legacy_md);
  auto &md_thickness = reinterpret_cast<GreasePencilThickModifierData &>(md);
  auto &legacy_md_thickness = reinterpret_cast<ThickGpencilModifierData &>(legacy_md);

  md_thickness.flag = 0;
  if (legacy_md_thickness.flag & GP_THICK_NORMALIZE) {
    md_thickness.flag |= MOD_GREASE_PENCIL_THICK_NORMALIZE;
  }
  if (legacy_md_thickness.flag & GP_THICK_WEIGHT_FACTOR) {
    md_thickness.flag |= MOD_GREASE_PENCIL_THICK_WEIGHT_FACTOR;
  }
  md_thickness.thickness_fac = legacy_md_thickness.thickness_fac;
  md_thickness.thickness = legacy_md_thickness.thickness;

  legacy_object_modifier_influence(md_thickness.influence,
                                   legacy_md_thickness.layername,
                                   legacy_md_thickness.layer_pass,
                                   legacy_md_thickness.flag & GP_THICK_INVERT_LAYER,
                                   legacy_md_thickness.flag & GP_THICK_INVERT_LAYERPASS,
                                   &legacy_md_thickness.material,
                                   legacy_md_thickness.pass_index,
                                   legacy_md_thickness.flag & GP_THICK_INVERT_MATERIAL,
                                   legacy_md_thickness.flag & GP_THICK_INVERT_PASS,
                                   legacy_md_thickness.vgname,
                                   legacy_md_thickness.flag & GP_THICK_INVERT_VGROUP,
                                   &legacy_md_thickness.curve_thickness,
                                   legacy_md_thickness.flag & GP_THICK_CUSTOM_CURVE);
}

static void legacy_object_modifier_time(Object &object, GpencilModifierData &legacy_md)
{
  ModifierData &md = legacy_object_modifier_common(
      object, eModifierType_GreasePencilTime, legacy_md);
  auto &md_time = reinterpret_cast<GreasePencilTimeModifierData &>(md);
  auto &legacy_md_time = reinterpret_cast<TimeGpencilModifierData &>(legacy_md);

  md_time.flag = 0;
  if (legacy_md_time.flag & GP_TIME_CUSTOM_RANGE) {
    md_time.flag |= MOD_GREASE_PENCIL_TIME_CUSTOM_RANGE;
  }
  if (legacy_md_time.flag & GP_TIME_KEEP_LOOP) {
    md_time.flag |= MOD_GREASE_PENCIL_TIME_KEEP_LOOP;
  }
  switch (eTimeGpencil_Mode(legacy_md_time.mode)) {
    case GP_TIME_MODE_NORMAL:
      md_time.mode = MOD_GREASE_PENCIL_TIME_MODE_NORMAL;
      break;
    case GP_TIME_MODE_REVERSE:
      md_time.mode = MOD_GREASE_PENCIL_TIME_MODE_REVERSE;
      break;
    case GP_TIME_MODE_FIX:
      md_time.mode = MOD_GREASE_PENCIL_TIME_MODE_FIX;
      break;
    case GP_TIME_MODE_PINGPONG:
      md_time.mode = MOD_GREASE_PENCIL_TIME_MODE_PINGPONG;
      break;
    case GP_TIME_MODE_CHAIN:
      md_time.mode = MOD_GREASE_PENCIL_TIME_MODE_CHAIN;
      break;
  }
  md_time.offset = legacy_md_time.offset;
  md_time.frame_scale = legacy_md_time.frame_scale;
  md_time.sfra = legacy_md_time.sfra;
  md_time.efra = legacy_md_time.efra;
  md_time.segment_active_index = legacy_md_time.segment_active_index;
  md_time.segments_num = legacy_md_time.segments_len;
  MEM_SAFE_FREE(md_time.segments_array);
  md_time.segments_array = MEM_cnew_array<GreasePencilTimeModifierSegment>(
      legacy_md_time.segments_len, __func__);
  for (const int i : IndexRange(md_time.segments_num)) {
    GreasePencilTimeModifierSegment &dst_segment = md_time.segments_array[i];
    const TimeGpencilModifierSegment &src_segment = legacy_md_time.segments[i];
    STRNCPY(dst_segment.name, src_segment.name);
    switch (eTimeGpencil_Seg_Mode(src_segment.seg_mode)) {
      case GP_TIME_SEG_MODE_NORMAL:
        dst_segment.segment_mode = MOD_GREASE_PENCIL_TIME_SEG_MODE_NORMAL;
        break;
      case GP_TIME_SEG_MODE_REVERSE:
        dst_segment.segment_mode = MOD_GREASE_PENCIL_TIME_SEG_MODE_REVERSE;
        break;
      case GP_TIME_SEG_MODE_PINGPONG:
        dst_segment.segment_mode = MOD_GREASE_PENCIL_TIME_SEG_MODE_PINGPONG;
        break;
    }
    dst_segment.segment_start = src_segment.seg_start;
    dst_segment.segment_end = src_segment.seg_end;
    dst_segment.segment_repeat = src_segment.seg_repeat;
  }

  /* Note: GPv2 time modifier has a material pointer but it is unused. */
  legacy_object_modifier_influence(md_time.influence,
                                   legacy_md_time.layername,
                                   legacy_md_time.layer_pass,
                                   legacy_md_time.flag & GP_TIME_INVERT_LAYER,
                                   legacy_md_time.flag & GP_TIME_INVERT_LAYERPASS,
                                   nullptr,
                                   0,
                                   false,
                                   false,
                                   "",
                                   false,
                                   nullptr,
                                   false);
}

static void legacy_object_modifier_tint(Object &object, GpencilModifierData &legacy_md)
{
  ModifierData &md = legacy_object_modifier_common(
      object, eModifierType_GreasePencilTint, legacy_md);
  auto &md_tint = reinterpret_cast<GreasePencilTintModifierData &>(md);
  auto &legacy_md_tint = reinterpret_cast<TintGpencilModifierData &>(legacy_md);

  md_tint.flag = 0;
  if (legacy_md_tint.flag & GP_TINT_WEIGHT_FACTOR) {
    md_tint.flag |= MOD_GREASE_PENCIL_TINT_USE_WEIGHT_AS_FACTOR;
  }
  switch (eGp_Vertex_Mode(legacy_md_tint.mode)) {
    case GPPAINT_MODE_BOTH:
      md_tint.color_mode = MOD_GREASE_PENCIL_COLOR_BOTH;
      break;
    case GPPAINT_MODE_STROKE:
      md_tint.color_mode = MOD_GREASE_PENCIL_COLOR_STROKE;
      break;
    case GPPAINT_MODE_FILL:
      md_tint.color_mode = MOD_GREASE_PENCIL_COLOR_FILL;
      break;
  }
  switch (eTintGpencil_Type(legacy_md_tint.type)) {
    case GP_TINT_UNIFORM:
      md_tint.tint_mode = MOD_GREASE_PENCIL_TINT_UNIFORM;
      break;
    case GP_TINT_GRADIENT:
      md_tint.tint_mode = MOD_GREASE_PENCIL_TINT_GRADIENT;
      break;
  }
  md_tint.factor = legacy_md_tint.factor;
  md_tint.radius = legacy_md_tint.radius;
  copy_v3_v3(md_tint.color, legacy_md_tint.rgb);
  md_tint.object = legacy_md_tint.object;
  legacy_md_tint.object = nullptr;
  MEM_SAFE_FREE(md_tint.color_ramp);
  md_tint.color_ramp = legacy_md_tint.colorband;
  legacy_md_tint.colorband = nullptr;

  legacy_object_modifier_influence(md_tint.influence,
                                   legacy_md_tint.layername,
                                   legacy_md_tint.layer_pass,
                                   legacy_md_tint.flag & GP_TINT_INVERT_LAYER,
                                   legacy_md_tint.flag & GP_TINT_INVERT_LAYERPASS,
                                   &legacy_md_tint.material,
                                   legacy_md_tint.pass_index,
                                   legacy_md_tint.flag & GP_TINT_INVERT_MATERIAL,
                                   legacy_md_tint.flag & GP_TINT_INVERT_PASS,
                                   legacy_md_tint.vgname,
                                   legacy_md_tint.flag & GP_TINT_INVERT_VGROUP,
                                   &legacy_md_tint.curve_intensity,
                                   legacy_md_tint.flag & GP_TINT_CUSTOM_CURVE);
}

static void legacy_object_modifier_weight_angle(Object &object, GpencilModifierData &legacy_md)
{
  ModifierData &md = legacy_object_modifier_common(
      object, eModifierType_GreasePencilWeightAngle, legacy_md);
  auto &md_weight_angle = reinterpret_cast<GreasePencilWeightAngleModifierData &>(md);
  auto &legacy_md_weight_angle = reinterpret_cast<WeightAngleGpencilModifierData &>(legacy_md);

  md_weight_angle.flag = 0;
  if (legacy_md_weight_angle.flag & GP_WEIGHT_MULTIPLY_DATA) {
    md_weight_angle.flag |= MOD_GREASE_PENCIL_WEIGHT_ANGLE_MULTIPLY_DATA;
  }
  if (legacy_md_weight_angle.flag & GP_WEIGHT_INVERT_OUTPUT) {
    md_weight_angle.flag |= MOD_GREASE_PENCIL_WEIGHT_ANGLE_INVERT_OUTPUT;
  }
  switch (eGpencilModifierSpace(legacy_md_weight_angle.space)) {
    case GP_SPACE_LOCAL:
      md_weight_angle.space = MOD_GREASE_PENCIL_WEIGHT_ANGLE_SPACE_LOCAL;
      break;
    case GP_SPACE_WORLD:
      md_weight_angle.space = MOD_GREASE_PENCIL_WEIGHT_ANGLE_SPACE_WORLD;
      break;
  }
  md_weight_angle.axis = legacy_md_weight_angle.axis;
  STRNCPY(md_weight_angle.target_vgname, legacy_md_weight_angle.target_vgname);
  md_weight_angle.min_weight = legacy_md_weight_angle.min_weight;
  md_weight_angle.angle = legacy_md_weight_angle.angle;

  legacy_object_modifier_influence(md_weight_angle.influence,
                                   legacy_md_weight_angle.layername,
                                   legacy_md_weight_angle.layer_pass,
                                   legacy_md_weight_angle.flag & GP_WEIGHT_INVERT_LAYER,
                                   legacy_md_weight_angle.flag & GP_WEIGHT_INVERT_LAYERPASS,
                                   &legacy_md_weight_angle.material,
                                   legacy_md_weight_angle.pass_index,
                                   legacy_md_weight_angle.flag & GP_WEIGHT_INVERT_MATERIAL,
                                   legacy_md_weight_angle.flag & GP_WEIGHT_INVERT_PASS,
                                   legacy_md_weight_angle.vgname,
                                   legacy_md_weight_angle.flag & GP_WEIGHT_INVERT_VGROUP,
                                   nullptr,
                                   false);
}

static void legacy_object_modifier_weight_proximity(Object &object, GpencilModifierData &legacy_md)
{
  ModifierData &md = legacy_object_modifier_common(
      object, eModifierType_GreasePencilWeightProximity, legacy_md);
  auto &md_weight_prox = reinterpret_cast<GreasePencilWeightProximityModifierData &>(md);
  auto &legacy_md_weight_prox = reinterpret_cast<WeightProxGpencilModifierData &>(legacy_md);

  md_weight_prox.flag = 0;
  if (legacy_md_weight_prox.flag & GP_WEIGHT_MULTIPLY_DATA) {
    md_weight_prox.flag |= MOD_GREASE_PENCIL_WEIGHT_PROXIMITY_MULTIPLY_DATA;
  }
  if (legacy_md_weight_prox.flag & GP_WEIGHT_INVERT_OUTPUT) {
    md_weight_prox.flag |= MOD_GREASE_PENCIL_WEIGHT_PROXIMITY_INVERT_OUTPUT;
  }
  STRNCPY(md_weight_prox.target_vgname, legacy_md_weight_prox.target_vgname);
  md_weight_prox.min_weight = legacy_md_weight_prox.min_weight;
  md_weight_prox.dist_start = legacy_md_weight_prox.dist_start;
  md_weight_prox.dist_end = legacy_md_weight_prox.dist_end;
  md_weight_prox.object = legacy_md_weight_prox.object;
  legacy_md_weight_prox.object = nullptr;

  legacy_object_modifier_influence(md_weight_prox.influence,
                                   legacy_md_weight_prox.layername,
                                   legacy_md_weight_prox.layer_pass,
                                   legacy_md_weight_prox.flag & GP_WEIGHT_INVERT_LAYER,
                                   legacy_md_weight_prox.flag & GP_WEIGHT_INVERT_LAYERPASS,
                                   &legacy_md_weight_prox.material,
                                   legacy_md_weight_prox.pass_index,
                                   legacy_md_weight_prox.flag & GP_WEIGHT_INVERT_MATERIAL,
                                   legacy_md_weight_prox.flag & GP_WEIGHT_INVERT_PASS,
                                   legacy_md_weight_prox.vgname,
                                   legacy_md_weight_prox.flag & GP_WEIGHT_INVERT_VGROUP,
                                   nullptr,
                                   false);
}

static void legacy_object_modifier_weight_lineart(Object &object, GpencilModifierData &legacy_md)
{
  ModifierData &md = legacy_object_modifier_common(
      object, eModifierType_GreasePencilWeightAngle, legacy_md);
  auto &md_lineart = reinterpret_cast<GreasePencilLineartModifierData &>(md);
  auto &legacy_md_lineart = reinterpret_cast<LineartGpencilModifierData &>(legacy_md);

  greasepencil::convert::lineart_wrap_v3(&legacy_md_lineart, &md_lineart);
}

static void legacy_object_modifiers(Main & /*bmain*/, Object &object)
{
  BLI_assert(BLI_listbase_is_empty(&object.modifiers));

  while (GpencilModifierData *gpd_md = static_cast<GpencilModifierData *>(
             BLI_pophead(&object.greasepencil_modifiers)))
  {
    switch (gpd_md->type) {
      case eGpencilModifierType_None:
        /* Unknown type, just ignore. */
        break;
      case eGpencilModifierType_Armature:
        legacy_object_modifier_armature(object, *gpd_md);
        break;
      case eGpencilModifierType_Array:
        legacy_object_modifier_array(object, *gpd_md);
        break;
      case eGpencilModifierType_Color:
        legacy_object_modifier_color(object, *gpd_md);
        break;
      case eGpencilModifierType_Dash:
        legacy_object_modifier_dash(object, *gpd_md);
        break;
      case eGpencilModifierType_Envelope:
        legacy_object_modifier_envelope(object, *gpd_md);
        break;
      case eGpencilModifierType_Hook:
        legacy_object_modifier_hook(object, *gpd_md);
        break;
      case eGpencilModifierType_Lattice:
        legacy_object_modifier_lattice(object, *gpd_md);
        break;
      case eGpencilModifierType_Length:
        legacy_object_modifier_length(object, *gpd_md);
        break;
      case eGpencilModifierType_Mirror:
        legacy_object_modifier_mirror(object, *gpd_md);
        break;
      case eGpencilModifierType_Multiply:
        legacy_object_modifier_multiply(object, *gpd_md);
        break;
      case eGpencilModifierType_Noise:
        legacy_object_modifier_noise(object, *gpd_md);
        break;
      case eGpencilModifierType_Offset:
        legacy_object_modifier_offset(object, *gpd_md);
        break;
      case eGpencilModifierType_Opacity:
        legacy_object_modifier_opacity(object, *gpd_md);
        break;
      case eGpencilModifierType_Outline:
        legacy_object_modifier_outline(object, *gpd_md);
        break;
      case eGpencilModifierType_Smooth:
        legacy_object_modifier_smooth(object, *gpd_md);
        break;
      case eGpencilModifierType_Subdiv:
        legacy_object_modifier_subdiv(object, *gpd_md);
        break;
      case eGpencilModifierType_Texture:
        legacy_object_modifier_texture(object, *gpd_md);
        break;
      case eGpencilModifierType_Thick:
        legacy_object_modifier_thickness(object, *gpd_md);
        break;
      case eGpencilModifierType_Time:
        legacy_object_modifier_time(object, *gpd_md);
        break;
      case eGpencilModifierType_Tint:
        legacy_object_modifier_tint(object, *gpd_md);
        break;
      case eGpencilModifierType_WeightAngle:
        legacy_object_modifier_weight_angle(object, *gpd_md);
        break;
      case eGpencilModifierType_WeightProximity:
        legacy_object_modifier_weight_proximity(object, *gpd_md);
        break;
<<<<<<< HEAD

      case eGpencilModifierType_Build:
      case eGpencilModifierType_Simplify:
=======
>>>>>>> d6aadd66
      case eGpencilModifierType_Lineart:
        legacy_object_modifier_weight_lineart(object, *gpd_md);
        break;
      case eGpencilModifierType_Build:
      case eGpencilModifierType_Simplify:
      case eGpencilModifierType_Texture:
      case eGpencilModifierType_Shrinkwrap:
        break;
    }

    BKE_gpencil_modifier_free_ex(gpd_md, 0);
  }
}

void legacy_gpencil_object(Main &bmain, Object &object)
{
  bGPdata *gpd = static_cast<bGPdata *>(object.data);

  GreasePencil *new_grease_pencil = static_cast<GreasePencil *>(
      BKE_id_new(&bmain, ID_GP, gpd->id.name + 2));
  object.data = new_grease_pencil;
  object.type = OB_GREASE_PENCIL;

  /* NOTE: Could also use #BKE_id_free_us, to also free the legacy GP if not used anymore? */
  id_us_min(&gpd->id);
  /* No need to increase user-count of `new_grease_pencil`,
   * since ID creation already set it to 1. */

  legacy_gpencil_to_grease_pencil(bmain, *new_grease_pencil, *gpd);

  legacy_object_modifiers(bmain, object);

  /* Layer adjustments should be added after all other modifiers. */
  layer_adjustments_to_modifiers(bmain, *gpd, object);
  /* Thickness factor is applied after all other changes to the radii. */
  thickness_factor_to_modifier(*gpd, object);

  BKE_object_free_derived_caches(&object);
}

void lineart_wrap_v3(const LineartGpencilModifierData *lmd_legacy,
                     GreasePencilLineartModifierData *lmd)
{
#define LMD_WRAP(var) lmd->var = lmd_legacy->var

  LMD_WRAP(edge_types);
  LMD_WRAP(source_type);
  LMD_WRAP(use_multiple_levels);
  LMD_WRAP(level_start);
  LMD_WRAP(level_end);
  LMD_WRAP(source_camera);
  LMD_WRAP(light_contour_object);
  LMD_WRAP(source_object);
  LMD_WRAP(source_collection);
  LMD_WRAP(target_material);
  STRNCPY(lmd->source_vertex_group, lmd_legacy->source_vertex_group);
  STRNCPY(lmd->vgname, lmd_legacy->vgname);
  LMD_WRAP(overscan);
  LMD_WRAP(shadow_camera_fov);
  LMD_WRAP(shadow_camera_size);
  LMD_WRAP(shadow_camera_near);
  LMD_WRAP(shadow_camera_far);
  LMD_WRAP(opacity);
  lmd->thickness = lmd_legacy->thickness / 2;
  LMD_WRAP(mask_switches);
  LMD_WRAP(material_mask_bits);
  LMD_WRAP(intersection_mask);
  LMD_WRAP(shadow_selection);
  LMD_WRAP(silhouette_selection);
  LMD_WRAP(crease_threshold);
  LMD_WRAP(angle_splitting_threshold);
  LMD_WRAP(chain_smooth_tolerance);
  LMD_WRAP(chaining_image_threshold);
  LMD_WRAP(calculation_flags);
  LMD_WRAP(flags);
  LMD_WRAP(stroke_depth_offset);
  LMD_WRAP(level_start_override);
  LMD_WRAP(level_end_override);
  LMD_WRAP(edge_types_override);
  LMD_WRAP(shadow_selection_override);
  LMD_WRAP(shadow_use_silhouette_override);
  LMD_WRAP(cache);
  LMD_WRAP(la_data_ptr);

#undef LMD_WRAP
}

void lineart_unwrap_v3(LineartGpencilModifierData *lmd_legacy,
                       const GreasePencilLineartModifierData *lmd)
{
#define LMD_UNWRAP(var) lmd_legacy->var = lmd->var

  LMD_UNWRAP(edge_types);
  LMD_UNWRAP(source_type);
  LMD_UNWRAP(use_multiple_levels);
  LMD_UNWRAP(level_start);
  LMD_UNWRAP(level_end);
  LMD_UNWRAP(source_camera);
  LMD_UNWRAP(light_contour_object);
  LMD_UNWRAP(source_object);
  LMD_UNWRAP(source_collection);
  LMD_UNWRAP(target_material);
  STRNCPY(lmd_legacy->source_vertex_group, lmd->source_vertex_group);
  STRNCPY(lmd_legacy->vgname, lmd->vgname);
  LMD_UNWRAP(overscan);
  LMD_UNWRAP(shadow_camera_fov);
  LMD_UNWRAP(shadow_camera_size);
  LMD_UNWRAP(shadow_camera_near);
  LMD_UNWRAP(shadow_camera_far);
  LMD_UNWRAP(opacity);
  lmd_legacy->thickness = lmd->thickness * 2;
  LMD_UNWRAP(mask_switches);
  LMD_UNWRAP(material_mask_bits);
  LMD_UNWRAP(intersection_mask);
  LMD_UNWRAP(shadow_selection);
  LMD_UNWRAP(silhouette_selection);
  LMD_UNWRAP(crease_threshold);
  LMD_UNWRAP(angle_splitting_threshold);
  LMD_UNWRAP(chain_smooth_tolerance);
  LMD_UNWRAP(chaining_image_threshold);
  LMD_UNWRAP(calculation_flags);
  LMD_UNWRAP(flags);
  LMD_UNWRAP(stroke_depth_offset);
  LMD_UNWRAP(level_start_override);
  LMD_UNWRAP(level_end_override);
  LMD_UNWRAP(edge_types_override);
  LMD_UNWRAP(shadow_selection_override);
  LMD_UNWRAP(shadow_use_silhouette_override);
  LMD_UNWRAP(cache);
  LMD_UNWRAP(la_data_ptr);

#undef LMD_UNWRAP
}

}  // namespace blender::bke::greasepencil::convert<|MERGE_RESOLUTION|>--- conflicted
+++ resolved
@@ -1807,12 +1807,6 @@
       case eGpencilModifierType_WeightProximity:
         legacy_object_modifier_weight_proximity(object, *gpd_md);
         break;
-<<<<<<< HEAD
-
-      case eGpencilModifierType_Build:
-      case eGpencilModifierType_Simplify:
-=======
->>>>>>> d6aadd66
       case eGpencilModifierType_Lineart:
         legacy_object_modifier_weight_lineart(object, *gpd_md);
         break;
