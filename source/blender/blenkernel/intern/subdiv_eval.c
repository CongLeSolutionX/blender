/* SPDX-License-Identifier: GPL-2.0-or-later
 * Copyright 2018 Blender Foundation. All rights reserved. */

/** \file
 * \ingroup bke
 */

#include "BKE_subdiv_eval.h"

#include "DNA_mesh_types.h"
#include "DNA_meshdata_types.h"

#include "BLI_bitmap.h"
#include "BLI_math_vector.h"
#include "BLI_task.h"
#include "BLI_utildefines.h"

#include "BKE_customdata.h"
#include "BKE_mesh.h"
#include "BKE_subdiv.h"

#include "MEM_guardedalloc.h"

#include "opensubdiv_evaluator_capi.h"
#include "opensubdiv_topology_refiner_capi.h"

/* --------------------------------------------------------------------
 * Helper functions.
 */

static eOpenSubdivEvaluator opensubdiv_evalutor_from_subdiv_evaluator_type(
    eSubdivEvaluatorType evaluator_type)
{
  switch (evaluator_type) {
    case SUBDIV_EVALUATOR_TYPE_CPU: {
      return OPENSUBDIV_EVALUATOR_CPU;
    }
    case SUBDIV_EVALUATOR_TYPE_GPU: {
      return OPENSUBDIV_EVALUATOR_GPU;
    }
  }
  BLI_assert_msg(0, "Unknown evaluator type");
  return OPENSUBDIV_EVALUATOR_CPU;
}

/* --------------------------------------------------------------------
 * Main subdivision evaluation.
 */

bool BKE_subdiv_eval_begin(Subdiv *subdiv,
                           eSubdivEvaluatorType evaluator_type,
                           OpenSubdiv_EvaluatorCache *evaluator_cache,
                           const OpenSubdiv_EvaluatorSettings *settings)
{
  BKE_subdiv_stats_reset(&subdiv->stats, SUBDIV_STATS_EVALUATOR_CREATE);
  if (subdiv->topology_refiner == NULL) {
    /* Happens on input mesh with just loose geometry,
     * or when OpenSubdiv is disabled */
    return false;
  }
  if (subdiv->evaluator == NULL) {
    eOpenSubdivEvaluator opensubdiv_evaluator_type =
        opensubdiv_evalutor_from_subdiv_evaluator_type(evaluator_type);
    BKE_subdiv_stats_begin(&subdiv->stats, SUBDIV_STATS_EVALUATOR_CREATE);
    subdiv->evaluator = openSubdiv_createEvaluatorFromTopologyRefiner(
        subdiv->topology_refiner, opensubdiv_evaluator_type, evaluator_cache);
    BKE_subdiv_stats_end(&subdiv->stats, SUBDIV_STATS_EVALUATOR_CREATE);
    if (subdiv->evaluator == NULL) {
      return false;
    }
  }
  else {
    /* TODO(sergey): Check for topology change. */
  }
  subdiv->evaluator->setSettings(subdiv->evaluator, settings);
  BKE_subdiv_eval_init_displacement(subdiv);
  return true;
}

static void set_coarse_positions(Subdiv *subdiv,
                                 const Mesh *mesh,
                                 const float (*coarse_vertex_cos)[3])
{
<<<<<<< HEAD
  const float(*positions)[3] = BKE_mesh_positions(mesh);
=======
  const float(*positions)[3] = BKE_mesh_vert_positions(mesh);
>>>>>>> a7e1815c
  const MPoly *mpoly = BKE_mesh_polys(mesh);
  const int *corner_verts = BKE_mesh_corner_verts(mesh);
  /* Mark vertices which needs new coordinates. */
  /* TODO(sergey): This is annoying to calculate this on every update,
   * maybe it's better to cache this mapping. Or make it possible to have
   * OpenSubdiv's vertices match mesh ones? */
  BLI_bitmap *vertex_used_map = BLI_BITMAP_NEW(mesh->totvert, "vert used map");
  for (int poly_index = 0; poly_index < mesh->totpoly; poly_index++) {
    const MPoly *poly = &mpoly[poly_index];
    for (int i = 0; i < poly->totloop; i++) {
      BLI_BITMAP_ENABLE(vertex_used_map, corner_verts[poly->loopstart + i]);
    }
  }
  /* Use a temporary buffer so we do not upload vertices one at a time to the GPU. */
  float(*buffer)[3] = MEM_mallocN(sizeof(float[3]) * mesh->totvert, "subdiv tmp coarse positions");
  int manifold_vertex_count = 0;
  for (int vertex_index = 0, manifold_vertex_index = 0; vertex_index < mesh->totvert;
       vertex_index++) {
    if (!BLI_BITMAP_TEST_BOOL(vertex_used_map, vertex_index)) {
      continue;
    }
    const float *vertex_co;
    if (coarse_vertex_cos != NULL) {
      vertex_co = coarse_vertex_cos[vertex_index];
    }
    else {
      vertex_co = positions[vertex_index];
    }
    copy_v3_v3(&buffer[manifold_vertex_index][0], vertex_co);
    manifold_vertex_index++;
    manifold_vertex_count++;
  }
  subdiv->evaluator->setCoarsePositions(
      subdiv->evaluator, &buffer[0][0], 0, manifold_vertex_count);
  MEM_freeN(vertex_used_map);
  MEM_freeN(buffer);
}

/* Context which is used to fill face varying data in parallel. */
typedef struct FaceVaryingDataFromUVContext {
  OpenSubdiv_TopologyRefiner *topology_refiner;
  const Mesh *mesh;
  const MPoly *polys;
  const MLoopUV *mloopuv;
  float (*buffer)[2];
  int layer_index;
} FaceVaryingDataFromUVContext;

static void set_face_varying_data_from_uv_task(void *__restrict userdata,
                                               const int face_index,
                                               const TaskParallelTLS *__restrict UNUSED(tls))
{
  FaceVaryingDataFromUVContext *ctx = userdata;
  OpenSubdiv_TopologyRefiner *topology_refiner = ctx->topology_refiner;
  const int layer_index = ctx->layer_index;
  const MPoly *mpoly = &ctx->polys[face_index];
  const MLoopUV *mluv = &ctx->mloopuv[mpoly->loopstart];

  /* TODO(sergey): OpenSubdiv's C-API converter can change winding of
   * loops of a face, need to watch for that, to prevent wrong UVs assigned.
   */
  const int num_face_vertices = topology_refiner->getNumFaceVertices(topology_refiner, face_index);
  const int *uv_indices = topology_refiner->getFaceFVarValueIndices(
      topology_refiner, face_index, layer_index);
  for (int vertex_index = 0; vertex_index < num_face_vertices; vertex_index++, mluv++) {
    copy_v2_v2(ctx->buffer[uv_indices[vertex_index]], mluv->uv);
  }
}

static void set_face_varying_data_from_uv(Subdiv *subdiv,
                                          const Mesh *mesh,
                                          const MLoopUV *mloopuv,
                                          const int layer_index)
{
  OpenSubdiv_TopologyRefiner *topology_refiner = subdiv->topology_refiner;
  OpenSubdiv_Evaluator *evaluator = subdiv->evaluator;
  const int num_faces = topology_refiner->getNumFaces(topology_refiner);
  const MLoopUV *mluv = mloopuv;

  const int num_fvar_values = topology_refiner->getNumFVarValues(topology_refiner, layer_index);
  /* Use a temporary buffer so we do not upload UVs one at a time to the GPU. */
  float(*buffer)[2] = MEM_mallocN(sizeof(float[2]) * num_fvar_values, "temp UV storage");

  FaceVaryingDataFromUVContext ctx;
  ctx.topology_refiner = topology_refiner;
  ctx.layer_index = layer_index;
  ctx.mloopuv = mluv;
  ctx.mesh = mesh;
  ctx.polys = BKE_mesh_polys(mesh);
  ctx.buffer = buffer;

  TaskParallelSettings parallel_range_settings;
  BLI_parallel_range_settings_defaults(&parallel_range_settings);
  parallel_range_settings.min_iter_per_thread = 1;

  BLI_task_parallel_range(
      0, num_faces, &ctx, set_face_varying_data_from_uv_task, &parallel_range_settings);

  evaluator->setFaceVaryingData(evaluator, layer_index, &buffer[0][0], 0, num_fvar_values);

  MEM_freeN(buffer);
}

static void set_vertex_data_from_orco(Subdiv *subdiv, const Mesh *mesh)
{
  const float(*orco)[3] = CustomData_get_layer(&mesh->vdata, CD_ORCO);
  const float(*cloth_orco)[3] = CustomData_get_layer(&mesh->vdata, CD_CLOTH_ORCO);

  if (orco || cloth_orco) {
    OpenSubdiv_TopologyRefiner *topology_refiner = subdiv->topology_refiner;
    OpenSubdiv_Evaluator *evaluator = subdiv->evaluator;
    const int num_verts = topology_refiner->getNumVertices(topology_refiner);

    if (orco && cloth_orco) {
      /* Set one by one if have both. */
      for (int i = 0; i < num_verts; i++) {
        float data[6];
        copy_v3_v3(data, orco[i]);
        copy_v3_v3(data + 3, cloth_orco[i]);
        evaluator->setVertexData(evaluator, data, i, 1);
      }
    }
    else {
      /* Faster single call if we have either. */
      if (orco) {
        evaluator->setVertexData(evaluator, orco[0], 0, num_verts);
      }
      else if (cloth_orco) {
        evaluator->setVertexData(evaluator, cloth_orco[0], 0, num_verts);
      }
    }
  }
}

static void get_mesh_evaluator_settings(OpenSubdiv_EvaluatorSettings *settings, const Mesh *mesh)
{
  settings->num_vertex_data = (CustomData_has_layer(&mesh->vdata, CD_ORCO) ? 3 : 0) +
                              (CustomData_has_layer(&mesh->vdata, CD_CLOTH_ORCO) ? 3 : 0);
}

bool BKE_subdiv_eval_begin_from_mesh(Subdiv *subdiv,
                                     const Mesh *mesh,
                                     const float (*coarse_vertex_cos)[3],
                                     eSubdivEvaluatorType evaluator_type,
                                     OpenSubdiv_EvaluatorCache *evaluator_cache)
{
  OpenSubdiv_EvaluatorSettings settings = {0};
  get_mesh_evaluator_settings(&settings, mesh);
  if (!BKE_subdiv_eval_begin(subdiv, evaluator_type, evaluator_cache, &settings)) {
    return false;
  }
  return BKE_subdiv_eval_refine_from_mesh(subdiv, mesh, coarse_vertex_cos);
}

bool BKE_subdiv_eval_refine_from_mesh(Subdiv *subdiv,
                                      const Mesh *mesh,
                                      const float (*coarse_vertex_cos)[3])
{
  if (subdiv->evaluator == NULL) {
    /* NOTE: This situation is supposed to be handled by begin(). */
    BLI_assert_msg(0, "Is not supposed to happen");
    return false;
  }
  /* Set coordinates of base mesh vertices. */
  set_coarse_positions(subdiv, mesh, coarse_vertex_cos);
  /* Set face-varying data to UV maps. */
  const int num_uv_layers = CustomData_number_of_layers(&mesh->ldata, CD_MLOOPUV);
  for (int layer_index = 0; layer_index < num_uv_layers; layer_index++) {
    const MLoopUV *mloopuv = CustomData_get_layer_n(&mesh->ldata, CD_MLOOPUV, layer_index);
    set_face_varying_data_from_uv(subdiv, mesh, mloopuv, layer_index);
  }
  /* Set vertex data to orco. */
  set_vertex_data_from_orco(subdiv, mesh);
  /* Update evaluator to the new coarse geometry. */
  BKE_subdiv_stats_begin(&subdiv->stats, SUBDIV_STATS_EVALUATOR_REFINE);
  subdiv->evaluator->refine(subdiv->evaluator);
  BKE_subdiv_stats_end(&subdiv->stats, SUBDIV_STATS_EVALUATOR_REFINE);
  return true;
}

void BKE_subdiv_eval_init_displacement(Subdiv *subdiv)
{
  if (subdiv->displacement_evaluator == NULL) {
    return;
  }
  if (subdiv->displacement_evaluator->initialize == NULL) {
    return;
  }
  subdiv->displacement_evaluator->initialize(subdiv->displacement_evaluator);
}

/* --------------------------------------------------------------------
 * Single point queries.
 */

void BKE_subdiv_eval_limit_point(
    Subdiv *subdiv, const int ptex_face_index, const float u, const float v, float r_P[3])
{
  BKE_subdiv_eval_limit_point_and_derivatives(subdiv, ptex_face_index, u, v, r_P, NULL, NULL);
}

void BKE_subdiv_eval_limit_point_and_derivatives(Subdiv *subdiv,
                                                 const int ptex_face_index,
                                                 const float u,
                                                 const float v,
                                                 float r_P[3],
                                                 float r_dPdu[3],
                                                 float r_dPdv[3])
{
  subdiv->evaluator->evaluateLimit(subdiv->evaluator, ptex_face_index, u, v, r_P, r_dPdu, r_dPdv);

  /* NOTE: In a very rare occasions derivatives are evaluated to zeros or are exactly equal.
   * This happens, for example, in single vertex on Suzannne's nose (where two quads have 2 common
   * edges).
   *
   * This makes tangent space displacement (such as multi-resolution) impossible to be used in
   * those vertices, so those needs to be addressed in one way or another.
   *
   * Simplest thing to do: step inside of the face a little bit, where there is known patch at
   * which there must be proper derivatives. This might break continuity of normals, but is better
   * that giving totally unusable derivatives. */

  if (r_dPdu != NULL && r_dPdv != NULL) {
    if ((is_zero_v3(r_dPdu) || is_zero_v3(r_dPdv)) || equals_v3v3(r_dPdu, r_dPdv)) {
      subdiv->evaluator->evaluateLimit(subdiv->evaluator,
                                       ptex_face_index,
                                       u * 0.999f + 0.0005f,
                                       v * 0.999f + 0.0005f,
                                       r_P,
                                       r_dPdu,
                                       r_dPdv);
    }
  }
}

void BKE_subdiv_eval_limit_point_and_normal(Subdiv *subdiv,
                                            const int ptex_face_index,
                                            const float u,
                                            const float v,
                                            float r_P[3],
                                            float r_N[3])
{
  float dPdu[3], dPdv[3];
  BKE_subdiv_eval_limit_point_and_derivatives(subdiv, ptex_face_index, u, v, r_P, dPdu, dPdv);
  cross_v3_v3v3(r_N, dPdu, dPdv);
  normalize_v3(r_N);
}

void BKE_subdiv_eval_vertex_data(
    Subdiv *subdiv, const int ptex_face_index, const float u, const float v, float r_vertex_data[])
{
  subdiv->evaluator->evaluateVertexData(subdiv->evaluator, ptex_face_index, u, v, r_vertex_data);
}

void BKE_subdiv_eval_face_varying(Subdiv *subdiv,
                                  const int face_varying_channel,
                                  const int ptex_face_index,
                                  const float u,
                                  const float v,
                                  float r_face_varying[2])
{
  subdiv->evaluator->evaluateFaceVarying(
      subdiv->evaluator, face_varying_channel, ptex_face_index, u, v, r_face_varying);
}

void BKE_subdiv_eval_displacement(Subdiv *subdiv,
                                  const int ptex_face_index,
                                  const float u,
                                  const float v,
                                  const float dPdu[3],
                                  const float dPdv[3],
                                  float r_D[3])
{
  if (subdiv->displacement_evaluator == NULL) {
    zero_v3(r_D);
    return;
  }
  subdiv->displacement_evaluator->eval_displacement(
      subdiv->displacement_evaluator, ptex_face_index, u, v, dPdu, dPdv, r_D);
}

void BKE_subdiv_eval_final_point(
    Subdiv *subdiv, const int ptex_face_index, const float u, const float v, float r_P[3])
{
  if (subdiv->displacement_evaluator) {
    float dPdu[3], dPdv[3], D[3];
    BKE_subdiv_eval_limit_point_and_derivatives(subdiv, ptex_face_index, u, v, r_P, dPdu, dPdv);
    BKE_subdiv_eval_displacement(subdiv, ptex_face_index, u, v, dPdu, dPdv, D);
    add_v3_v3(r_P, D);
  }
  else {
    BKE_subdiv_eval_limit_point(subdiv, ptex_face_index, u, v, r_P);
  }
}<|MERGE_RESOLUTION|>--- conflicted
+++ resolved
@@ -81,11 +81,7 @@
                                  const Mesh *mesh,
                                  const float (*coarse_vertex_cos)[3])
 {
-<<<<<<< HEAD
-  const float(*positions)[3] = BKE_mesh_positions(mesh);
-=======
   const float(*positions)[3] = BKE_mesh_vert_positions(mesh);
->>>>>>> a7e1815c
   const MPoly *mpoly = BKE_mesh_polys(mesh);
   const int *corner_verts = BKE_mesh_corner_verts(mesh);
   /* Mark vertices which needs new coordinates. */
