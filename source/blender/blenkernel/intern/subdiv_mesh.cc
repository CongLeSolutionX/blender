--- conflicted
+++ resolved
@@ -957,15 +957,8 @@
 /* Get neighbor edges of the given one.
  * - neighbors[0] is an edge adjacent to edge->v1.
  * - neighbors[1] is an edge adjacent to edge->v2. */
-<<<<<<< HEAD
-static void find_edge_neighbors(const Span<int2> coarse_edges,
-                                const GroupedSpan<int> vert_to_edge_map,
-                                const int edge_index,
-                                const int2 *neighbors[2])
-=======
 static std::array<std::optional<int2>, 2> find_edge_neighbors(
     const Span<int2> coarse_edges, const GroupedSpan<int> vert_to_edge_map, const int edge_index)
->>>>>>> e5d3ee2b
 {
   /* Vertices which has more than one neighbor are considered infinitely
    * sharp. This is also how topology factory treats vertices of a surface
@@ -981,17 +974,10 @@
   return {neighbor_edge_if_single(edge[0]), neighbor_edge_if_single(edge[1])};
 }
 
-<<<<<<< HEAD
-static void points_for_loose_edges_interpolation_get(const Span<float3> coarse_positions,
-                                                     const int2 &coarse_edge,
-                                                     const int2 *neighbors[2],
-                                                     float points_r[4][3])
-=======
 static std::array<float3, 4> find_loose_edge_interpolation_positions(
     const Span<float3> coarse_positions,
     const int2 &coarse_edge,
     const std::array<std::optional<int2>, 2> &neighbors)
->>>>>>> e5d3ee2b
 {
   std::array<float3, 4> result;
   /* Middle points corresponds to the edge. */
@@ -1014,22 +1000,12 @@
   return result;
 }
 
-<<<<<<< HEAD
-void mesh_interpolate_position_on_edge(const Span<float3> coarse_positions,
-                                       const Span<int2> coarse_edges,
-                                       const GroupedSpan<int> vert_to_edge_map,
-                                       const int coarse_edge_index,
-                                       const bool is_simple,
-                                       const float u,
-                                       float pos_r[3])
-=======
 float3 mesh_interpolate_position_on_edge(const Span<float3> coarse_positions,
                                          const Span<int2> coarse_edges,
                                          const GroupedSpan<int> vert_to_edge_map,
                                          const int coarse_edge_index,
                                          const bool is_simple,
                                          const float u)
->>>>>>> e5d3ee2b
 {
   const int2 edge = coarse_edges[coarse_edge_index];
   if (is_simple) {
@@ -1085,15 +1061,6 @@
     subdiv_mesh_vertex_of_loose_edge_interpolate(ctx, coarse_edge, u, subdiv_vertex_index);
   }
   /* Interpolate coordinate. */
-<<<<<<< HEAD
-  mesh_interpolate_position_on_edge(ctx->coarse_positions,
-                                    ctx->coarse_edges,
-                                    ctx->vert_to_edge_map,
-                                    coarse_edge_index,
-                                    is_simple,
-                                    u,
-                                    ctx->subdiv_positions[subdiv_vertex_index]);
-=======
   ctx->subdiv_positions[subdiv_vertex_index] = mesh_interpolate_position_on_edge(
       ctx->coarse_positions,
       ctx->coarse_edges,
@@ -1101,7 +1068,6 @@
       coarse_edge_index,
       is_simple,
       u);
->>>>>>> e5d3ee2b
 }
 
 /** \} */
