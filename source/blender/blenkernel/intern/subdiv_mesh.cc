/* SPDX-License-Identifier: GPL-2.0-or-later
 * Copyright 2018 Blender Foundation. All rights reserved. */

/** \file
 * \ingroup bke
 */

#include <mutex>

#include "atomic_ops.h"

#include "DNA_key_types.h"
#include "DNA_mesh_types.h"
#include "DNA_meshdata_types.h"

#include "BLI_array.hh"
#include "BLI_bitmap.h"
#include "BLI_math_vector.h"
#include "BLI_math_vector_types.hh"

#include "BKE_customdata.h"
#include "BKE_key.h"
#include "BKE_mesh.h"
#include "BKE_mesh_mapping.h"
#include "BKE_subdiv.h"
#include "BKE_subdiv_eval.h"
#include "BKE_subdiv_foreach.h"
#include "BKE_subdiv_mesh.h"

#include "MEM_guardedalloc.h"

<<<<<<< HEAD
using blender::float3;
using blender::MutableSpan;
=======
using blender::float2;
using blender::float3;
>>>>>>> aaaa75f9
using blender::Span;

/* -------------------------------------------------------------------- */
/** \name Subdivision Context
 * \{ */

struct SubdivMeshContext {
  const SubdivToMeshSettings *settings;
  const Mesh *coarse_mesh;
  const float (*coarse_positions)[3];
  const MEdge *coarse_edges;
  const MPoly *coarse_polys;
  Span<int> coarse_corner_verts;

  Subdiv *subdiv;
  Mesh *subdiv_mesh;
  float3 *subdiv_positions;
  MEdge *subdiv_edges;
  MPoly *subdiv_polys;
  MutableSpan<int> subdiv_corner_verts;
  MutableSpan<int> subdiv_corner_edges;

  /* Cached custom data arrays for faster access. */
  int *vert_origindex;
  int *edge_origindex;
  int *loop_origindex;
  int *poly_origindex;
  /* UV layers interpolation. */
  int num_uv_layers;
  float2 *uv_layers[MAX_MTFACE];

  /* Original coordinates (ORCO) interpolation. */
  float (*orco)[3];
  float (*cloth_orco)[3];
  /* Per-subdivided vertex counter of averaged values. */
  int *accumulated_counters;
  bool have_displacement;

  /* Lazily initialize a map from vertices to connected edges. */
  std::mutex vert_to_edge_map_mutex;
  int *vert_to_edge_buffer;
  MeshElemMap *vert_to_edge_map;
};

static void subdiv_mesh_ctx_cache_uv_layers(SubdivMeshContext *ctx)
{
  Mesh *subdiv_mesh = ctx->subdiv_mesh;
  ctx->num_uv_layers = CustomData_number_of_layers(&subdiv_mesh->ldata, CD_PROP_FLOAT2);
  for (int layer_index = 0; layer_index < ctx->num_uv_layers; layer_index++) {
    ctx->uv_layers[layer_index] = static_cast<float2 *>(
        CustomData_get_layer_n(&subdiv_mesh->ldata, CD_PROP_FLOAT2, layer_index));
  }
}

static void subdiv_mesh_ctx_cache_custom_data_layers(SubdivMeshContext *ctx)
{
  Mesh *subdiv_mesh = ctx->subdiv_mesh;
  ctx->subdiv_positions = subdiv_mesh->vert_positions_for_write().data();
  ctx->subdiv_edges = BKE_mesh_edges_for_write(subdiv_mesh);
  ctx->subdiv_polys = BKE_mesh_polys_for_write(subdiv_mesh);
  ctx->subdiv_corner_verts = subdiv_mesh->corner_verts_for_write();
  ctx->subdiv_corner_edges = subdiv_mesh->corner_edges_for_write();
  /* Pointers to original indices layers. */
  ctx->vert_origindex = static_cast<int *>(
      CustomData_get_layer(&subdiv_mesh->vdata, CD_ORIGINDEX));
  ctx->edge_origindex = static_cast<int *>(
      CustomData_get_layer(&subdiv_mesh->edata, CD_ORIGINDEX));
  ctx->loop_origindex = static_cast<int *>(
      CustomData_get_layer(&subdiv_mesh->ldata, CD_ORIGINDEX));
  ctx->poly_origindex = static_cast<int *>(
      CustomData_get_layer(&subdiv_mesh->pdata, CD_ORIGINDEX));
  /* UV layers interpolation. */
  subdiv_mesh_ctx_cache_uv_layers(ctx);
  /* Orco interpolation. */
  ctx->orco = static_cast<float(*)[3]>(CustomData_get_layer(&subdiv_mesh->vdata, CD_ORCO));
  ctx->cloth_orco = static_cast<float(*)[3]>(
      CustomData_get_layer(&subdiv_mesh->vdata, CD_CLOTH_ORCO));
}

static void subdiv_mesh_prepare_accumulator(SubdivMeshContext *ctx, int num_vertices)
{
  if (!ctx->have_displacement) {
    return;
  }
  ctx->accumulated_counters = static_cast<int *>(
      MEM_calloc_arrayN(num_vertices, sizeof(*ctx->accumulated_counters), __func__));
}

static void subdiv_mesh_context_free(SubdivMeshContext *ctx)
{
  MEM_SAFE_FREE(ctx->accumulated_counters);
  MEM_SAFE_FREE(ctx->vert_to_edge_buffer);
  MEM_SAFE_FREE(ctx->vert_to_edge_map);
}

/** \} */

/* -------------------------------------------------------------------- */
/** \name Loop custom data copy helpers
 * \{ */

struct LoopsOfPtex {
  /* First loop of the ptex, starts at ptex (0, 0) and goes in u direction. */
  int first_loop;
  /* Last loop of the ptex, starts at ptex (0, 0) and goes in v direction. */
  int last_loop;
  /* For quad coarse faces only. */
  int second_loop;
  int third_loop;
};

static void loops_of_ptex_get(LoopsOfPtex *loops_of_ptex,
                              const MPoly *coarse_poly,
                              const int ptex_of_poly_index)
{
  const int first_ptex_loop_index = coarse_poly->loopstart + ptex_of_poly_index;
  /* Loop which look in the (opposite) V direction of the current
   * ptex face.
   *
   * TODO(sergey): Get rid of using module on every iteration. */
  const int last_ptex_loop_index = coarse_poly->loopstart +
                                   (ptex_of_poly_index + coarse_poly->totloop - 1) %
                                       coarse_poly->totloop;
  loops_of_ptex->first_loop = first_ptex_loop_index;
  loops_of_ptex->last_loop = last_ptex_loop_index;
  if (coarse_poly->totloop == 4) {
    loops_of_ptex->second_loop = loops_of_ptex->first_loop + 1;
    loops_of_ptex->third_loop = loops_of_ptex->first_loop + 2;
  }
  else {
    loops_of_ptex->second_loop = -1;
    loops_of_ptex->third_loop = -1;
  }
}

/** \} */

/* -------------------------------------------------------------------- */
/** \name Vertex custom data interpolation helpers
 * \{ */

/* TODO(sergey): Somehow de-duplicate with loops storage, without too much
 * exception cases all over the code. */

struct VerticesForInterpolation {
  /* This field points to a vertex data which is to be used for interpolation.
   * The idea is to avoid unnecessary allocations for regular faces, where
   * we can simply use corner vertices. */
  const CustomData *vertex_data;
  /* Vertices data calculated for ptex corners. There are always 4 elements
   * in this custom data, aligned the following way:
   *
   *   index 0 -> uv (0, 0)
   *   index 1 -> uv (0, 1)
   *   index 2 -> uv (1, 1)
   *   index 3 -> uv (1, 0)
   *
   * Is allocated for non-regular faces (triangles and n-gons). */
  CustomData vertex_data_storage;
  bool vertex_data_storage_allocated;
  /* Indices within vertex_data to interpolate for. The indices are aligned
   * with uv coordinates in a similar way as indices in loop_data_storage. */
  int vertex_indices[4];
};

static void vertex_interpolation_init(const SubdivMeshContext *ctx,
                                      VerticesForInterpolation *vertex_interpolation,
                                      const MPoly *coarse_poly)
{
  const Mesh *coarse_mesh = ctx->coarse_mesh;
  if (coarse_poly->totloop == 4) {
    vertex_interpolation->vertex_data = &coarse_mesh->vdata;
    vertex_interpolation->vertex_indices[0] = ctx->coarse_corner_verts[coarse_poly->loopstart + 0];
    vertex_interpolation->vertex_indices[1] = ctx->coarse_corner_verts[coarse_poly->loopstart + 1];
    vertex_interpolation->vertex_indices[2] = ctx->coarse_corner_verts[coarse_poly->loopstart + 2];
    vertex_interpolation->vertex_indices[3] = ctx->coarse_corner_verts[coarse_poly->loopstart + 3];
    vertex_interpolation->vertex_data_storage_allocated = false;
  }
  else {
    vertex_interpolation->vertex_data = &vertex_interpolation->vertex_data_storage;
    /* Allocate storage for loops corresponding to ptex corners. */
    CustomData_copy(&ctx->coarse_mesh->vdata,
                    &vertex_interpolation->vertex_data_storage,
                    CD_MASK_EVERYTHING.vmask,
                    CD_SET_DEFAULT,
                    4);
    /* Initialize indices. */
    vertex_interpolation->vertex_indices[0] = 0;
    vertex_interpolation->vertex_indices[1] = 1;
    vertex_interpolation->vertex_indices[2] = 2;
    vertex_interpolation->vertex_indices[3] = 3;
    vertex_interpolation->vertex_data_storage_allocated = true;
    /* Interpolate center of poly right away, it stays unchanged for all
     * ptex faces. */
    const float weight = 1.0f / float(coarse_poly->totloop);
    blender::Array<float, 32> weights(coarse_poly->totloop);
    blender::Array<int, 32> indices(coarse_poly->totloop);
    for (int i = 0; i < coarse_poly->totloop; i++) {
      weights[i] = weight;
      indices[i] = ctx->coarse_corner_verts[coarse_poly->loopstart + i];
    }
    CustomData_interp(&coarse_mesh->vdata,
                      &vertex_interpolation->vertex_data_storage,
                      indices.data(),
                      weights.data(),
                      nullptr,
                      coarse_poly->totloop,
                      2);
  }
}

static void vertex_interpolation_from_corner(const SubdivMeshContext *ctx,
                                             VerticesForInterpolation *vertex_interpolation,
                                             const MPoly *coarse_poly,
                                             const int corner)
{
  if (coarse_poly->totloop == 4) {
    /* Nothing to do, all indices and data is already assigned. */
  }
  else {
    const CustomData *vertex_data = &ctx->coarse_mesh->vdata;
    LoopsOfPtex loops_of_ptex;
    loops_of_ptex_get(&loops_of_ptex, coarse_poly, corner);
    /* Ptex face corner corresponds to a poly loop with same index. */
    CustomData_copy_data(vertex_data,
                         &vertex_interpolation->vertex_data_storage,
                         ctx->coarse_corner_verts[coarse_poly->loopstart + corner],
                         0,
                         1);
    /* Interpolate remaining ptex face corners, which hits loops
     * middle points.
     *
     * TODO(sergey): Re-use one of interpolation results from previous
     * iteration. */
    const float weights[2] = {0.5f, 0.5f};
    const int first_loop_index = loops_of_ptex.first_loop;
    const int last_loop_index = loops_of_ptex.last_loop;
    const int first_indices[2] = {
        ctx->coarse_corner_verts[first_loop_index],
        ctx->coarse_corner_verts[coarse_poly->loopstart +
                                 (first_loop_index - coarse_poly->loopstart + 1) %
                                     coarse_poly->totloop]};
    const int last_indices[2] = {ctx->coarse_corner_verts[first_loop_index],
                                 ctx->coarse_corner_verts[last_loop_index]};
    CustomData_interp(vertex_data,
                      &vertex_interpolation->vertex_data_storage,
                      first_indices,
                      weights,
                      nullptr,
                      2,
                      1);
    CustomData_interp(vertex_data,
                      &vertex_interpolation->vertex_data_storage,
                      last_indices,
                      weights,
                      nullptr,
                      2,
                      3);
  }
}

static void vertex_interpolation_end(VerticesForInterpolation *vertex_interpolation)
{
  if (vertex_interpolation->vertex_data_storage_allocated) {
    CustomData_free(&vertex_interpolation->vertex_data_storage, 4);
  }
}

/** \} */

/* -------------------------------------------------------------------- */
/** \name Loop custom data interpolation helpers
 * \{ */

struct LoopsForInterpolation {
  /* This field points to a loop data which is to be used for interpolation.
   * The idea is to avoid unnecessary allocations for regular faces, where
   * we can simply interpolate corner vertices. */
  const CustomData *loop_data;
  /* Loops data calculated for ptex corners. There are always 4 elements
   * in this custom data, aligned the following way:
   *
   *   index 0 -> uv (0, 0)
   *   index 1 -> uv (0, 1)
   *   index 2 -> uv (1, 1)
   *   index 3 -> uv (1, 0)
   *
   * Is allocated for non-regular faces (triangles and n-gons). */
  CustomData loop_data_storage;
  bool loop_data_storage_allocated;
  /* Indices within loop_data to interpolate for. The indices are aligned with
   * uv coordinates in a similar way as indices in loop_data_storage. */
  int loop_indices[4];
};

static void loop_interpolation_init(const SubdivMeshContext *ctx,
                                    LoopsForInterpolation *loop_interpolation,
                                    const MPoly *coarse_poly)
{
  const Mesh *coarse_mesh = ctx->coarse_mesh;
  if (coarse_poly->totloop == 4) {
    loop_interpolation->loop_data = &coarse_mesh->ldata;
    loop_interpolation->loop_indices[0] = coarse_poly->loopstart + 0;
    loop_interpolation->loop_indices[1] = coarse_poly->loopstart + 1;
    loop_interpolation->loop_indices[2] = coarse_poly->loopstart + 2;
    loop_interpolation->loop_indices[3] = coarse_poly->loopstart + 3;
    loop_interpolation->loop_data_storage_allocated = false;
  }
  else {
    loop_interpolation->loop_data = &loop_interpolation->loop_data_storage;
    /* Allocate storage for loops corresponding to ptex corners. */
    CustomData_copy(&ctx->coarse_mesh->ldata,
                    &loop_interpolation->loop_data_storage,
                    CD_MASK_EVERYTHING.lmask,
                    CD_SET_DEFAULT,
                    4);
    /* Initialize indices. */
    loop_interpolation->loop_indices[0] = 0;
    loop_interpolation->loop_indices[1] = 1;
    loop_interpolation->loop_indices[2] = 2;
    loop_interpolation->loop_indices[3] = 3;
    loop_interpolation->loop_data_storage_allocated = true;
    /* Interpolate center of poly right away, it stays unchanged for all
     * ptex faces. */
    const float weight = 1.0f / float(coarse_poly->totloop);
    blender::Array<float, 32> weights(coarse_poly->totloop);
    blender::Array<int, 32> indices(coarse_poly->totloop);
    for (int i = 0; i < coarse_poly->totloop; i++) {
      weights[i] = weight;
      indices[i] = coarse_poly->loopstart + i;
    }
    CustomData_interp(&coarse_mesh->ldata,
                      &loop_interpolation->loop_data_storage,
                      indices.data(),
                      weights.data(),
                      nullptr,
                      coarse_poly->totloop,
                      2);
  }
}

static void loop_interpolation_from_corner(const SubdivMeshContext *ctx,
                                           LoopsForInterpolation *loop_interpolation,
                                           const MPoly *coarse_poly,
                                           const int corner)
{
  if (coarse_poly->totloop == 4) {
    /* Nothing to do, all indices and data is already assigned. */
  }
  else {
    const CustomData *loop_data = &ctx->coarse_mesh->ldata;
    LoopsOfPtex loops_of_ptex;
    loops_of_ptex_get(&loops_of_ptex, coarse_poly, corner);
    /* Ptex face corner corresponds to a poly loop with same index. */
    CustomData_free_elem(&loop_interpolation->loop_data_storage, 0, 1);
    CustomData_copy_data(
        loop_data, &loop_interpolation->loop_data_storage, coarse_poly->loopstart + corner, 0, 1);
    /* Interpolate remaining ptex face corners, which hits loops
     * middle points.
     *
     * TODO(sergey): Re-use one of interpolation results from previous
     * iteration. */
    const float weights[2] = {0.5f, 0.5f};
    const int base_loop_index = coarse_poly->loopstart;
    const int first_loop_index = loops_of_ptex.first_loop;
    const int second_loop_index = base_loop_index +
                                  (first_loop_index - base_loop_index + 1) % coarse_poly->totloop;
    const int first_indices[2] = {first_loop_index, second_loop_index};
    const int last_indices[2] = {loops_of_ptex.last_loop, loops_of_ptex.first_loop};
    CustomData_interp(
        loop_data, &loop_interpolation->loop_data_storage, first_indices, weights, nullptr, 2, 1);
    CustomData_interp(
        loop_data, &loop_interpolation->loop_data_storage, last_indices, weights, nullptr, 2, 3);
  }
}

static void loop_interpolation_end(LoopsForInterpolation *loop_interpolation)
{
  if (loop_interpolation->loop_data_storage_allocated) {
    CustomData_free(&loop_interpolation->loop_data_storage, 4);
  }
}

/** \} */

/* -------------------------------------------------------------------- */
/** \name TLS
 * \{ */

struct SubdivMeshTLS {
  bool vertex_interpolation_initialized;
  VerticesForInterpolation vertex_interpolation;
  const MPoly *vertex_interpolation_coarse_poly;
  int vertex_interpolation_coarse_corner;

  bool loop_interpolation_initialized;
  LoopsForInterpolation loop_interpolation;
  const MPoly *loop_interpolation_coarse_poly;
  int loop_interpolation_coarse_corner;
};

static void subdiv_mesh_tls_free(void *tls_v)
{
  SubdivMeshTLS *tls = static_cast<SubdivMeshTLS *>(tls_v);
  if (tls->vertex_interpolation_initialized) {
    vertex_interpolation_end(&tls->vertex_interpolation);
  }
  if (tls->loop_interpolation_initialized) {
    loop_interpolation_end(&tls->loop_interpolation);
  }
}

/** \} */

/* -------------------------------------------------------------------- */
/** \name Evaluation helper functions
 * \{ */

static void subdiv_vertex_orco_evaluate(const SubdivMeshContext *ctx,
                                        const int ptex_face_index,
                                        const float u,
                                        const float v,
                                        const int subdiv_vertex_index)
{
  if (ctx->orco || ctx->cloth_orco) {
    float vertex_data[6];
    BKE_subdiv_eval_vertex_data(ctx->subdiv, ptex_face_index, u, v, vertex_data);

    if (ctx->orco) {
      copy_v3_v3(ctx->orco[subdiv_vertex_index], vertex_data);
      if (ctx->cloth_orco) {
        copy_v3_v3(ctx->orco[subdiv_vertex_index], vertex_data + 3);
      }
    }
    else if (ctx->cloth_orco) {
      copy_v3_v3(ctx->orco[subdiv_vertex_index], vertex_data);
    }
  }
}

/** \} */

/* -------------------------------------------------------------------- */
/** \name Accumulation helpers
 * \{ */

static void subdiv_accumulate_vertex_displacement(SubdivMeshContext *ctx,
                                                  const int ptex_face_index,
                                                  const float u,
                                                  const float v,
                                                  const int subdiv_vertex_index)
{
  /* Accumulate displacement. */
  Subdiv *subdiv = ctx->subdiv;
  float dummy_P[3], dPdu[3], dPdv[3], D[3];
  BKE_subdiv_eval_limit_point_and_derivatives(subdiv, ptex_face_index, u, v, dummy_P, dPdu, dPdv);

  /* NOTE: The subdivided mesh is allocated in this module, and its vertices are kept at zero
   * locations as a default calloc(). */
  BKE_subdiv_eval_displacement(subdiv, ptex_face_index, u, v, dPdu, dPdv, D);
  ctx->subdiv_positions[subdiv_vertex_index] += D;

  if (ctx->accumulated_counters) {
    ++ctx->accumulated_counters[subdiv_vertex_index];
  }
}

/** \} */

/* -------------------------------------------------------------------- */
/** \name Callbacks
 * \{ */

static bool subdiv_mesh_topology_info(const SubdivForeachContext *foreach_context,
                                      const int num_vertices,
                                      const int num_edges,
                                      const int num_loops,
                                      const int num_polygons,
                                      const int * /*subdiv_polygon_offset*/)
{
  /* Multi-resolution grid data will be applied or become invalid after subdivision,
   * so don't try to preserve it and use memory. Crease values should also not be interpolated. */
  CustomData_MeshMasks mask = CD_MASK_EVERYTHING;
  mask.lmask &= ~CD_MASK_MULTIRES_GRIDS;
  /* Propagate edge creases so they can be used in another subdivision modifier (maintaining
   * existing behavior), but don't propagate vertex creases to avoid extra work when the result
   * isn't useful anyway. */
  mask.vmask &= ~CD_MASK_CREASE;

  SubdivMeshContext *subdiv_context = static_cast<SubdivMeshContext *>(foreach_context->user_data);
  subdiv_context->subdiv_mesh = BKE_mesh_new_nomain_from_template_ex(
      subdiv_context->coarse_mesh, num_vertices, num_edges, 0, num_loops, num_polygons, mask);
  subdiv_mesh_ctx_cache_custom_data_layers(subdiv_context);
  subdiv_mesh_prepare_accumulator(subdiv_context, num_vertices);
  MEM_SAFE_FREE(subdiv_context->subdiv_mesh->runtime->subsurf_face_dot_tags);
  subdiv_context->subdiv_mesh->runtime->subsurf_face_dot_tags = BLI_BITMAP_NEW(num_vertices,
                                                                               __func__);
  return true;
}

/** \} */

/* -------------------------------------------------------------------- */
/** \name Vertex subdivision process
 * \{ */

static void subdiv_vertex_data_copy(const SubdivMeshContext *ctx,
                                    const int coarse_vertex_index,
                                    const int subdiv_vertex_index)
{
  const Mesh *coarse_mesh = ctx->coarse_mesh;
  CustomData_copy_data(
      &coarse_mesh->vdata, &ctx->subdiv_mesh->vdata, coarse_vertex_index, subdiv_vertex_index, 1);
}

static void subdiv_vertex_data_interpolate(const SubdivMeshContext *ctx,
                                           const int subdiv_vertex_index,
                                           const VerticesForInterpolation *vertex_interpolation,
                                           const float u,
                                           const float v)
{
  const float weights[4] = {(1.0f - u) * (1.0f - v), u * (1.0f - v), u * v, (1.0f - u) * v};
  CustomData_interp(vertex_interpolation->vertex_data,
                    &ctx->subdiv_mesh->vdata,
                    vertex_interpolation->vertex_indices,
                    weights,
                    nullptr,
                    4,
                    subdiv_vertex_index);
  if (ctx->vert_origindex != nullptr) {
    ctx->vert_origindex[subdiv_vertex_index] = ORIGINDEX_NONE;
  }
}

static void evaluate_vertex_and_apply_displacement_copy(const SubdivMeshContext *ctx,
                                                        const int ptex_face_index,
                                                        const float u,
                                                        const float v,
                                                        const int coarse_vertex_index,
                                                        const int subdiv_vertex_index)
{
  float3 &subdiv_position = ctx->subdiv_positions[subdiv_vertex_index];
  /* Displacement is accumulated in subdiv vertex position.
   * Needs to be backed up before copying data from original vertex. */
  float D[3] = {0.0f, 0.0f, 0.0f};
  if (ctx->have_displacement) {
    const float inv_num_accumulated = 1.0f / ctx->accumulated_counters[subdiv_vertex_index];
    copy_v3_v3(D, subdiv_position);
    mul_v3_fl(D, inv_num_accumulated);
  }
  /* Copy custom data and evaluate position. */
  subdiv_vertex_data_copy(ctx, coarse_vertex_index, subdiv_vertex_index);
  BKE_subdiv_eval_limit_point(ctx->subdiv, ptex_face_index, u, v, subdiv_position);
  /* Apply displacement. */
  subdiv_position += D;
  /* Evaluate undeformed texture coordinate. */
  subdiv_vertex_orco_evaluate(ctx, ptex_face_index, u, v, subdiv_vertex_index);
  /* Remove face-dot flag. This can happen if there is more than one subsurf modifier. */
  BLI_BITMAP_DISABLE(ctx->subdiv_mesh->runtime->subsurf_face_dot_tags, subdiv_vertex_index);
}

static void evaluate_vertex_and_apply_displacement_interpolate(
    const SubdivMeshContext *ctx,
    const int ptex_face_index,
    const float u,
    const float v,
    VerticesForInterpolation *vertex_interpolation,
    const int subdiv_vertex_index)
{
  float3 &subdiv_position = ctx->subdiv_positions[subdiv_vertex_index];
  /* Displacement is accumulated in subdiv vertex position.
   * Needs to be backed up before copying data from original vertex. */
  float D[3] = {0.0f, 0.0f, 0.0f};
  if (ctx->have_displacement) {
    const float inv_num_accumulated = 1.0f / ctx->accumulated_counters[subdiv_vertex_index];
    copy_v3_v3(D, subdiv_position);
    mul_v3_fl(D, inv_num_accumulated);
  }
  /* Interpolate custom data and evaluate position. */
  subdiv_vertex_data_interpolate(ctx, subdiv_vertex_index, vertex_interpolation, u, v);
  BKE_subdiv_eval_limit_point(ctx->subdiv, ptex_face_index, u, v, subdiv_position);
  /* Apply displacement. */
  add_v3_v3(subdiv_position, D);
  /* Evaluate undeformed texture coordinate. */
  subdiv_vertex_orco_evaluate(ctx, ptex_face_index, u, v, subdiv_vertex_index);
}

static void subdiv_mesh_vertex_displacement_every_corner_or_edge(
    const SubdivForeachContext *foreach_context,
    void * /*tls*/,
    const int ptex_face_index,
    const float u,
    const float v,
    const int subdiv_vertex_index)
{
  SubdivMeshContext *ctx = static_cast<SubdivMeshContext *>(foreach_context->user_data);
  subdiv_accumulate_vertex_displacement(ctx, ptex_face_index, u, v, subdiv_vertex_index);
}

static void subdiv_mesh_vertex_displacement_every_corner(
    const SubdivForeachContext *foreach_context,
    void *tls,
    const int ptex_face_index,
    const float u,
    const float v,
    const int /*coarse_vertex_index*/,
    const int /*coarse_poly_index*/,
    const int /*coarse_corner*/,
    const int subdiv_vertex_index)
{
  subdiv_mesh_vertex_displacement_every_corner_or_edge(
      foreach_context, tls, ptex_face_index, u, v, subdiv_vertex_index);
}

static void subdiv_mesh_vertex_displacement_every_edge(const SubdivForeachContext *foreach_context,
                                                       void *tls,
                                                       const int ptex_face_index,
                                                       const float u,
                                                       const float v,
                                                       const int /*coarse_edge_index*/,
                                                       const int /*coarse_poly_index*/,
                                                       const int /*coarse_corner*/,
                                                       const int subdiv_vertex_index)
{
  subdiv_mesh_vertex_displacement_every_corner_or_edge(
      foreach_context, tls, ptex_face_index, u, v, subdiv_vertex_index);
}

static void subdiv_mesh_vertex_corner(const SubdivForeachContext *foreach_context,
                                      void * /*tls*/,
                                      const int ptex_face_index,
                                      const float u,
                                      const float v,
                                      const int coarse_vertex_index,
                                      const int /*coarse_poly_index*/,
                                      const int /*coarse_corner*/,
                                      const int subdiv_vertex_index)
{
  BLI_assert(coarse_vertex_index != ORIGINDEX_NONE);
  SubdivMeshContext *ctx = static_cast<SubdivMeshContext *>(foreach_context->user_data);
  evaluate_vertex_and_apply_displacement_copy(
      ctx, ptex_face_index, u, v, coarse_vertex_index, subdiv_vertex_index);
}

static void subdiv_mesh_ensure_vertex_interpolation(SubdivMeshContext *ctx,
                                                    SubdivMeshTLS *tls,
                                                    const MPoly *coarse_poly,
                                                    const int coarse_corner)
{
  /* Check whether we've moved to another corner or polygon. */
  if (tls->vertex_interpolation_initialized) {
    if (tls->vertex_interpolation_coarse_poly != coarse_poly ||
        tls->vertex_interpolation_coarse_corner != coarse_corner) {
      vertex_interpolation_end(&tls->vertex_interpolation);
      tls->vertex_interpolation_initialized = false;
    }
  }
  /* Initialize the interpolation. */
  if (!tls->vertex_interpolation_initialized) {
    vertex_interpolation_init(ctx, &tls->vertex_interpolation, coarse_poly);
  }
  /* Update it for a new corner if needed. */
  if (!tls->vertex_interpolation_initialized ||
      tls->vertex_interpolation_coarse_corner != coarse_corner) {
    vertex_interpolation_from_corner(ctx, &tls->vertex_interpolation, coarse_poly, coarse_corner);
  }
  /* Store settings used for the current state of interpolator. */
  tls->vertex_interpolation_initialized = true;
  tls->vertex_interpolation_coarse_poly = coarse_poly;
  tls->vertex_interpolation_coarse_corner = coarse_corner;
}

static void subdiv_mesh_vertex_edge(const SubdivForeachContext *foreach_context,
                                    void *tls_v,
                                    const int ptex_face_index,
                                    const float u,
                                    const float v,
                                    const int /*coarse_edge_index*/,
                                    const int coarse_poly_index,
                                    const int coarse_corner,
                                    const int subdiv_vertex_index)
{
  SubdivMeshContext *ctx = static_cast<SubdivMeshContext *>(foreach_context->user_data);
  SubdivMeshTLS *tls = static_cast<SubdivMeshTLS *>(tls_v);
  const MPoly *coarse_poly = &ctx->coarse_polys[coarse_poly_index];
  subdiv_mesh_ensure_vertex_interpolation(ctx, tls, coarse_poly, coarse_corner);
  evaluate_vertex_and_apply_displacement_interpolate(
      ctx, ptex_face_index, u, v, &tls->vertex_interpolation, subdiv_vertex_index);
}

static bool subdiv_mesh_is_center_vertex(const MPoly *coarse_poly, const float u, const float v)
{
  if (coarse_poly->totloop == 4) {
    if (u == 0.5f && v == 0.5f) {
      return true;
    }
  }
  else {
    if (u == 1.0f && v == 1.0f) {
      return true;
    }
  }
  return false;
}

static void subdiv_mesh_tag_center_vertex(const MPoly *coarse_poly,
                                          const int subdiv_vertex_index,
                                          const float u,
                                          const float v,
                                          Mesh *subdiv_mesh)
{
  if (subdiv_mesh_is_center_vertex(coarse_poly, u, v)) {
    BLI_BITMAP_ENABLE(subdiv_mesh->runtime->subsurf_face_dot_tags, subdiv_vertex_index);
  }
}

static void subdiv_mesh_vertex_inner(const SubdivForeachContext *foreach_context,
                                     void *tls_v,
                                     const int ptex_face_index,
                                     const float u,
                                     const float v,
                                     const int coarse_poly_index,
                                     const int coarse_corner,
                                     const int subdiv_vertex_index)
{
  SubdivMeshContext *ctx = static_cast<SubdivMeshContext *>(foreach_context->user_data);
  SubdivMeshTLS *tls = static_cast<SubdivMeshTLS *>(tls_v);
  Subdiv *subdiv = ctx->subdiv;
  const MPoly *coarse_poly = &ctx->coarse_polys[coarse_poly_index];
  Mesh *subdiv_mesh = ctx->subdiv_mesh;
  float3 &subdiv_position = ctx->subdiv_positions[subdiv_vertex_index];
  subdiv_mesh_ensure_vertex_interpolation(ctx, tls, coarse_poly, coarse_corner);
  subdiv_vertex_data_interpolate(ctx, subdiv_vertex_index, &tls->vertex_interpolation, u, v);
  BKE_subdiv_eval_final_point(subdiv, ptex_face_index, u, v, subdiv_position);
  subdiv_mesh_tag_center_vertex(coarse_poly, subdiv_vertex_index, u, v, subdiv_mesh);
  subdiv_vertex_orco_evaluate(ctx, ptex_face_index, u, v, subdiv_vertex_index);
}

/** \} */

/* -------------------------------------------------------------------- */
/** \name Edge subdivision process
 * \{ */

static void subdiv_copy_edge_data(SubdivMeshContext *ctx,
                                  MEdge *subdiv_edge,
                                  const MEdge *coarse_edge)
{
  const int subdiv_edge_index = subdiv_edge - ctx->subdiv_edges;
  if (coarse_edge == nullptr) {
    subdiv_edge->flag = 0;
    if (!ctx->settings->use_optimal_display) {
      subdiv_edge->flag |= ME_EDGEDRAW;
    }
    if (ctx->edge_origindex != nullptr) {
      ctx->edge_origindex[subdiv_edge_index] = ORIGINDEX_NONE;
    }
    return;
  }
  const int coarse_edge_index = coarse_edge - ctx->coarse_edges;
  CustomData_copy_data(
      &ctx->coarse_mesh->edata, &ctx->subdiv_mesh->edata, coarse_edge_index, subdiv_edge_index, 1);
  subdiv_edge->flag |= ME_EDGEDRAW;
}

static void subdiv_mesh_edge(const SubdivForeachContext *foreach_context,
                             void * /*tls*/,
                             const int coarse_edge_index,
                             const int subdiv_edge_index,
                             const bool /*is_loose*/,
                             const int subdiv_v1,
                             const int subdiv_v2)
{
  SubdivMeshContext *ctx = static_cast<SubdivMeshContext *>(foreach_context->user_data);
  MEdge *subdiv_medge = ctx->subdiv_edges;
  MEdge *subdiv_edge = &subdiv_medge[subdiv_edge_index];
  const MEdge *coarse_edge = nullptr;
  if (coarse_edge_index != ORIGINDEX_NONE) {
    const MEdge *coarse_medge = ctx->coarse_edges;
    coarse_edge = &coarse_medge[coarse_edge_index];
  }
  subdiv_copy_edge_data(ctx, subdiv_edge, coarse_edge);
  subdiv_edge->v1 = subdiv_v1;
  subdiv_edge->v2 = subdiv_v2;
}

/** \} */

/* -------------------------------------------------------------------- */
/** \name Loops creation/interpolation
 * \{ */

static void subdiv_interpolate_loop_data(const SubdivMeshContext *ctx,
                                         const int subdiv_loop_index,
                                         const LoopsForInterpolation *loop_interpolation,
                                         const float u,
                                         const float v)
{
  const float weights[4] = {(1.0f - u) * (1.0f - v), u * (1.0f - v), u * v, (1.0f - u) * v};
  CustomData_interp(loop_interpolation->loop_data,
                    &ctx->subdiv_mesh->ldata,
                    loop_interpolation->loop_indices,
                    weights,
                    nullptr,
                    4,
                    subdiv_loop_index);
  /* TODO(sergey): Set ORIGINDEX. */
}

static void subdiv_eval_uv_layer(SubdivMeshContext *ctx,
                                 const int corner_index,
                                 const int ptex_face_index,
                                 const float u,
                                 const float v)
{
  if (ctx->num_uv_layers == 0) {
    return;
  }
  Subdiv *subdiv = ctx->subdiv;
  for (int layer_index = 0; layer_index < ctx->num_uv_layers; layer_index++) {
<<<<<<< HEAD
    MLoopUV *subdiv_loopuv = &ctx->uv_layers[layer_index][corner_index];
    BKE_subdiv_eval_face_varying(subdiv, layer_index, ptex_face_index, u, v, subdiv_loopuv->uv);
=======
    BKE_subdiv_eval_face_varying(
        subdiv, layer_index, ptex_face_index, u, v, ctx->uv_layers[layer_index][mloop_index]);
>>>>>>> aaaa75f9
  }
}

static void subdiv_mesh_ensure_loop_interpolation(SubdivMeshContext *ctx,
                                                  SubdivMeshTLS *tls,
                                                  const MPoly *coarse_poly,
                                                  const int coarse_corner)
{
  /* Check whether we've moved to another corner or polygon. */
  if (tls->loop_interpolation_initialized) {
    if (tls->loop_interpolation_coarse_poly != coarse_poly ||
        tls->loop_interpolation_coarse_corner != coarse_corner) {
      loop_interpolation_end(&tls->loop_interpolation);
      tls->loop_interpolation_initialized = false;
    }
  }
  /* Initialize the interpolation. */
  if (!tls->loop_interpolation_initialized) {
    loop_interpolation_init(ctx, &tls->loop_interpolation, coarse_poly);
  }
  /* Update it for a new corner if needed. */
  if (!tls->loop_interpolation_initialized ||
      tls->loop_interpolation_coarse_corner != coarse_corner) {
    loop_interpolation_from_corner(ctx, &tls->loop_interpolation, coarse_poly, coarse_corner);
  }
  /* Store settings used for the current state of interpolator. */
  tls->loop_interpolation_initialized = true;
  tls->loop_interpolation_coarse_poly = coarse_poly;
  tls->loop_interpolation_coarse_corner = coarse_corner;
}

static void subdiv_mesh_loop(const SubdivForeachContext *foreach_context,
                             void *tls_v,
                             const int ptex_face_index,
                             const float u,
                             const float v,
                             const int /*coarse_loop_index*/,
                             const int coarse_poly_index,
                             const int coarse_corner,
                             const int subdiv_loop_index,
                             const int subdiv_vertex_index,
                             const int subdiv_edge_index)
{
  SubdivMeshContext *ctx = static_cast<SubdivMeshContext *>(foreach_context->user_data);
  SubdivMeshTLS *tls = static_cast<SubdivMeshTLS *>(tls_v);
  const MPoly *coarse_mpoly = ctx->coarse_polys;
  const MPoly *coarse_poly = &coarse_mpoly[coarse_poly_index];
  subdiv_mesh_ensure_loop_interpolation(ctx, tls, coarse_poly, coarse_corner);
  subdiv_interpolate_loop_data(ctx, subdiv_loop_index, &tls->loop_interpolation, u, v);
  subdiv_eval_uv_layer(ctx, subdiv_loop_index, ptex_face_index, u, v);

  ctx->subdiv_corner_verts[subdiv_loop_index] = subdiv_vertex_index;
  ctx->subdiv_corner_edges[subdiv_loop_index] = subdiv_edge_index;
}

/** \} */

/* -------------------------------------------------------------------- */
/** \name Polygons subdivision process
 * \{ */

static void subdiv_copy_poly_data(const SubdivMeshContext *ctx,
                                  MPoly *subdiv_poly,
                                  const MPoly *coarse_poly)
{
  const int coarse_poly_index = coarse_poly - ctx->coarse_polys;
  const int subdiv_poly_index = subdiv_poly - ctx->subdiv_polys;
  CustomData_copy_data(
      &ctx->coarse_mesh->pdata, &ctx->subdiv_mesh->pdata, coarse_poly_index, subdiv_poly_index, 1);
}

static void subdiv_mesh_poly(const SubdivForeachContext *foreach_context,
                             void * /*tls*/,
                             const int coarse_poly_index,
                             const int subdiv_poly_index,
                             const int start_loop_index,
                             const int num_loops)
{
  BLI_assert(coarse_poly_index != ORIGINDEX_NONE);
  SubdivMeshContext *ctx = static_cast<SubdivMeshContext *>(foreach_context->user_data);
  const MPoly *coarse_poly = &ctx->coarse_polys[coarse_poly_index];
  MPoly *subdiv_poly = &ctx->subdiv_polys[subdiv_poly_index];
  subdiv_copy_poly_data(ctx, subdiv_poly, coarse_poly);
  subdiv_poly->loopstart = start_loop_index;
  subdiv_poly->totloop = num_loops;
}

/** \} */

/* -------------------------------------------------------------------- */
/** \name Loose elements subdivision process
 * \{ */

static void subdiv_mesh_vertex_loose(const SubdivForeachContext *foreach_context,
                                     void * /*tls*/,
                                     const int coarse_vertex_index,
                                     const int subdiv_vertex_index)
{
  SubdivMeshContext *ctx = static_cast<SubdivMeshContext *>(foreach_context->user_data);
  subdiv_vertex_data_copy(ctx, coarse_vertex_index, subdiv_vertex_index);
}

/* Get neighbor edges of the given one.
 * - neighbors[0] is an edge adjacent to edge->v1.
 * - neighbors[1] is an edge adjacent to edge->v2. */
static void find_edge_neighbors(const MEdge *coarse_edges,
                                const MeshElemMap *vert_to_edge_map,
                                const int edge_index,
                                const MEdge *neighbors[2])
{
  const MEdge *edge = &coarse_edges[edge_index];
  neighbors[0] = nullptr;
  neighbors[1] = nullptr;
  int neighbor_counters[2] = {0, 0};
  for (const int i : Span(vert_to_edge_map[edge->v1].indices, vert_to_edge_map[edge->v1].count)) {
    if (i == edge_index) {
      continue;
    }
    if (ELEM(edge->v1, coarse_edges[i].v1, coarse_edges[i].v2)) {
      neighbors[0] = &coarse_edges[i];
      ++neighbor_counters[0];
    }
  }
  for (const int i : Span(vert_to_edge_map[edge->v2].indices, vert_to_edge_map[edge->v2].count)) {
    if (i == edge_index) {
      continue;
    }
    if (ELEM(edge->v2, coarse_edges[i].v1, coarse_edges[i].v2)) {
      neighbors[1] = &coarse_edges[i];
      ++neighbor_counters[1];
    }
  }
  /* Vertices which has more than one neighbor are considered infinitely
   * sharp. This is also how topology factory treats vertices of a surface
   * which are adjacent to a loose edge. */
  if (neighbor_counters[0] > 1) {
    neighbors[0] = nullptr;
  }
  if (neighbor_counters[1] > 1) {
    neighbors[1] = nullptr;
  }
}

static void points_for_loose_edges_interpolation_get(const float (*coarse_positions)[3],
                                                     const MEdge *coarse_edge,
                                                     const MEdge *neighbors[2],
                                                     float points_r[4][3])
{
  /* Middle points corresponds to the edge. */
  copy_v3_v3(points_r[1], coarse_positions[coarse_edge->v1]);
  copy_v3_v3(points_r[2], coarse_positions[coarse_edge->v2]);
  /* Start point, duplicate from edge start if no neighbor. */
  if (neighbors[0] != nullptr) {
    if (neighbors[0]->v1 == coarse_edge->v1) {
      copy_v3_v3(points_r[0], coarse_positions[neighbors[0]->v2]);
    }
    else {
      copy_v3_v3(points_r[0], coarse_positions[neighbors[0]->v1]);
    }
  }
  else {
    sub_v3_v3v3(points_r[0], points_r[1], points_r[2]);
    add_v3_v3(points_r[0], points_r[1]);
  }
  /* End point, duplicate from edge end if no neighbor. */
  if (neighbors[1] != nullptr) {
    if (neighbors[1]->v1 == coarse_edge->v2) {
      copy_v3_v3(points_r[3], coarse_positions[neighbors[1]->v2]);
    }
    else {
      copy_v3_v3(points_r[3], coarse_positions[neighbors[1]->v1]);
    }
  }
  else {
    sub_v3_v3v3(points_r[3], points_r[2], points_r[1]);
    add_v3_v3(points_r[3], points_r[2]);
  }
}

void BKE_subdiv_mesh_interpolate_position_on_edge(const float (*coarse_positions)[3],
                                                  const MEdge *coarse_edges,
                                                  const MeshElemMap *vert_to_edge_map,
                                                  const int coarse_edge_index,
                                                  const bool is_simple,
                                                  const float u,
                                                  float pos_r[3])
{
  const MEdge *coarse_edge = &coarse_edges[coarse_edge_index];
  if (is_simple) {
    interp_v3_v3v3(pos_r, coarse_positions[coarse_edge->v1], coarse_positions[coarse_edge->v2], u);
  }
  else {
    /* Find neighbors of the coarse edge. */
    const MEdge *neighbors[2];
    find_edge_neighbors(coarse_edges, vert_to_edge_map, coarse_edge_index, neighbors);
    float points[4][3];
    points_for_loose_edges_interpolation_get(coarse_positions, coarse_edge, neighbors, points);
    float weights[4];
    key_curve_position_weights(u, weights, KEY_BSPLINE);
    interp_v3_v3v3v3v3(pos_r, points[0], points[1], points[2], points[3], weights);
  }
}

static void subdiv_mesh_vertex_of_loose_edge_interpolate(SubdivMeshContext *ctx,
                                                         const MEdge *coarse_edge,
                                                         const float u,
                                                         const int subdiv_vertex_index)
{
  const Mesh *coarse_mesh = ctx->coarse_mesh;
  Mesh *subdiv_mesh = ctx->subdiv_mesh;
  /* This is never used for end-points (which are copied from the original). */
  BLI_assert(u > 0.0f);
  BLI_assert(u < 1.0f);
  const float interpolation_weights[2] = {1.0f - u, u};
  const int coarse_vertex_indices[2] = {int(coarse_edge->v1), int(coarse_edge->v2)};
  CustomData_interp(&coarse_mesh->vdata,
                    &subdiv_mesh->vdata,
                    coarse_vertex_indices,
                    interpolation_weights,
                    nullptr,
                    2,
                    subdiv_vertex_index);
  if (ctx->vert_origindex != nullptr) {
    ctx->vert_origindex[subdiv_vertex_index] = ORIGINDEX_NONE;
  }
}

static void subdiv_mesh_vertex_of_loose_edge(const SubdivForeachContext *foreach_context,
                                             void * /*tls*/,
                                             const int coarse_edge_index,
                                             const float u,
                                             const int subdiv_vertex_index)
{
  SubdivMeshContext *ctx = static_cast<SubdivMeshContext *>(foreach_context->user_data);
  const Mesh *coarse_mesh = ctx->coarse_mesh;
  const MEdge *coarse_edge = &ctx->coarse_edges[coarse_edge_index];
  const bool is_simple = ctx->subdiv->settings.is_simple;

  /* Lazily initialize a vertex to edge map to avoid quadratic runtime when subdividing loose
   * edges. Do this here to avoid the cost in common cases when there are no loose edges at all. */
  if (ctx->vert_to_edge_map == nullptr) {
    std::lock_guard lock{ctx->vert_to_edge_map_mutex};
    if (ctx->vert_to_edge_map == nullptr) {
      BKE_mesh_vert_edge_map_create(&ctx->vert_to_edge_map,
                                    &ctx->vert_to_edge_buffer,
                                    ctx->coarse_edges,
                                    coarse_mesh->totvert,
                                    ctx->coarse_mesh->totedge);
    }
  }

  /* Interpolate custom data when not an end point.
   * This data has already been copied from the original vertex by #subdiv_mesh_vertex_loose. */
  if (!ELEM(u, 0.0, 1.0)) {
    subdiv_mesh_vertex_of_loose_edge_interpolate(ctx, coarse_edge, u, subdiv_vertex_index);
  }
  /* Interpolate coordinate. */
  BKE_subdiv_mesh_interpolate_position_on_edge(ctx->coarse_positions,
                                               ctx->coarse_edges,
                                               ctx->vert_to_edge_map,
                                               coarse_edge_index,
                                               is_simple,
                                               u,
                                               ctx->subdiv_positions[subdiv_vertex_index]);
}

/** \} */

/* -------------------------------------------------------------------- */
/** \name Initialization
 * \{ */

static void setup_foreach_callbacks(const SubdivMeshContext *subdiv_context,
                                    SubdivForeachContext *foreach_context)
{
  memset(foreach_context, 0, sizeof(*foreach_context));
  /* General information. */
  foreach_context->topology_info = subdiv_mesh_topology_info;
  /* Every boundary geometry. Used for displacement averaging. */
  if (subdiv_context->have_displacement) {
    foreach_context->vertex_every_corner = subdiv_mesh_vertex_displacement_every_corner;
    foreach_context->vertex_every_edge = subdiv_mesh_vertex_displacement_every_edge;
  }
  foreach_context->vertex_corner = subdiv_mesh_vertex_corner;
  foreach_context->vertex_edge = subdiv_mesh_vertex_edge;
  foreach_context->vertex_inner = subdiv_mesh_vertex_inner;
  foreach_context->edge = subdiv_mesh_edge;
  foreach_context->loop = subdiv_mesh_loop;
  foreach_context->poly = subdiv_mesh_poly;
  foreach_context->vertex_loose = subdiv_mesh_vertex_loose;
  foreach_context->vertex_of_loose_edge = subdiv_mesh_vertex_of_loose_edge;
  foreach_context->user_data_tls_free = subdiv_mesh_tls_free;
}

/** \} */

/* -------------------------------------------------------------------- */
/** \name Public entry point
 * \{ */

Mesh *BKE_subdiv_to_mesh(Subdiv *subdiv,
                         const SubdivToMeshSettings *settings,
                         const Mesh *coarse_mesh)
{
  BKE_subdiv_stats_begin(&subdiv->stats, SUBDIV_STATS_SUBDIV_TO_MESH);
  /* Make sure evaluator is up to date with possible new topology, and that
   * it is refined for the new positions of coarse vertices. */
  if (!BKE_subdiv_eval_begin_from_mesh(
          subdiv, coarse_mesh, nullptr, SUBDIV_EVALUATOR_TYPE_CPU, nullptr)) {
    /* This could happen in two situations:
     * - OpenSubdiv is disabled.
     * - Something totally bad happened, and OpenSubdiv rejected our
     *   topology.
     * In either way, we can't safely continue. */
    if (coarse_mesh->totpoly) {
      BKE_subdiv_stats_end(&subdiv->stats, SUBDIV_STATS_SUBDIV_TO_MESH);
      return nullptr;
    }
  }
  /* Initialize subdivision mesh creation context. */
  SubdivMeshContext subdiv_context{};
  subdiv_context.settings = settings;

  subdiv_context.coarse_mesh = coarse_mesh;
  subdiv_context.coarse_positions = BKE_mesh_vert_positions(coarse_mesh);
  subdiv_context.coarse_edges = BKE_mesh_edges(coarse_mesh);
  subdiv_context.coarse_polys = BKE_mesh_polys(coarse_mesh);
  subdiv_context.coarse_corner_verts = coarse_mesh->corner_verts();

  subdiv_context.subdiv = subdiv;
  subdiv_context.have_displacement = (subdiv->displacement_evaluator != nullptr);
  /* Multi-threaded traversal/evaluation. */
  BKE_subdiv_stats_begin(&subdiv->stats, SUBDIV_STATS_SUBDIV_TO_MESH_GEOMETRY);
  SubdivForeachContext foreach_context;
  setup_foreach_callbacks(&subdiv_context, &foreach_context);
  SubdivMeshTLS tls{};
  foreach_context.user_data = &subdiv_context;
  foreach_context.user_data_tls_size = sizeof(SubdivMeshTLS);
  foreach_context.user_data_tls = &tls;
  BKE_subdiv_foreach_subdiv_geometry(subdiv, &foreach_context, settings, coarse_mesh);
  BKE_subdiv_stats_end(&subdiv->stats, SUBDIV_STATS_SUBDIV_TO_MESH_GEOMETRY);
  Mesh *result = subdiv_context.subdiv_mesh;
  // BKE_mesh_validate(result, true, true);
  BKE_subdiv_stats_end(&subdiv->stats, SUBDIV_STATS_SUBDIV_TO_MESH);
  /* Using normals from the limit surface gives different results than Blender's vertex normal
   * calculation. Since vertex normals are supposed to be a consistent cache, don't bother
   * calculating them here. The work may have been pointless anyway if the mesh is deformed or
   * changed afterwards. */
  BLI_assert(BKE_mesh_vertex_normals_are_dirty(result) || BKE_mesh_poly_normals_are_dirty(result));
  /* Free used memory. */
  subdiv_mesh_context_free(&subdiv_context);
  return result;
}

/** \} */<|MERGE_RESOLUTION|>--- conflicted
+++ resolved
@@ -29,13 +29,9 @@
 
 #include "MEM_guardedalloc.h"
 
-<<<<<<< HEAD
+using blender::float2;
 using blender::float3;
 using blender::MutableSpan;
-=======
-using blender::float2;
-using blender::float3;
->>>>>>> aaaa75f9
 using blender::Span;
 
 /* -------------------------------------------------------------------- */
@@ -856,13 +852,8 @@
   }
   Subdiv *subdiv = ctx->subdiv;
   for (int layer_index = 0; layer_index < ctx->num_uv_layers; layer_index++) {
-<<<<<<< HEAD
-    MLoopUV *subdiv_loopuv = &ctx->uv_layers[layer_index][corner_index];
-    BKE_subdiv_eval_face_varying(subdiv, layer_index, ptex_face_index, u, v, subdiv_loopuv->uv);
-=======
     BKE_subdiv_eval_face_varying(
-        subdiv, layer_index, ptex_face_index, u, v, ctx->uv_layers[layer_index][mloop_index]);
->>>>>>> aaaa75f9
+        subdiv, layer_index, ptex_face_index, u, v, ctx->uv_layers[layer_index][corner_index]);
   }
 }
 
