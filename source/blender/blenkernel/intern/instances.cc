/* SPDX-FileCopyrightText: 2023 Blender Authors
 *
 * SPDX-License-Identifier: GPL-2.0-or-later */

#include "BLI_array_utils.hh"
#include "BLI_rand.hh"
#include "BLI_task.hh"

#include "BKE_attribute_math.hh"
#include "BKE_geometry_set.hh"
#include "BKE_instances.hh"

namespace blender::bke {

InstanceReference::InstanceReference(GeometrySet geometry_set)
    : type_(Type::GeometrySet),
      geometry_set_(std::make_unique<GeometrySet>(std::move(geometry_set)))
{
}

void InstanceReference::ensure_owns_direct_data()
{
  if (type_ != Type::GeometrySet) {
    return;
  }
  geometry_set_->ensure_owns_direct_data();
}

bool InstanceReference::owns_direct_data() const
{
  if (type_ != Type::GeometrySet) {
    /* The object and collection instances are not direct data. */
    return true;
  }
  return geometry_set_->owns_direct_data();
}

<<<<<<< HEAD
uint64_t InstanceReference::hash() const
{
  if (geometry_set_) {
    return get_default_hash(*geometry_set_);
  }
  return get_default_hash(data_);
}

=======
>>>>>>> 29d4779b
bool operator==(const InstanceReference &a, const InstanceReference &b)
{
  if (a.geometry_set_ && b.geometry_set_) {
    return *a.geometry_set_ == *b.geometry_set_;
  }
  return a.type_ == b.type_ && a.data_ == b.data_;
}

Instances::Instances(const Instances &other)
    : references_(other.references_),
      reference_handles_(other.reference_handles_),
      transforms_(other.transforms_),
      almost_unique_ids_(other.almost_unique_ids_),
      attributes_(other.attributes_)
{
}

void Instances::reserve(int min_capacity)
{
  reference_handles_.reserve(min_capacity);
  transforms_.reserve(min_capacity);
  attributes_.reallocate(min_capacity);
}

void Instances::resize(int capacity)
{
  reference_handles_.resize(capacity);
  transforms_.resize(capacity);
  attributes_.reallocate(capacity);
}

void Instances::add_instance(const int instance_handle, const float4x4 &transform)
{
  BLI_assert(instance_handle >= 0);
  BLI_assert(instance_handle < references_.size());
  reference_handles_.append(instance_handle);
  transforms_.append(transform);
  attributes_.reallocate(this->instances_num());
}

Span<int> Instances::reference_handles() const
{
  return reference_handles_;
}

MutableSpan<int> Instances::reference_handles()
{
  return reference_handles_;
}

MutableSpan<float4x4> Instances::transforms()
{
  return transforms_;
}
Span<float4x4> Instances::transforms() const
{
  return transforms_;
}

GeometrySet &Instances::geometry_set_from_reference(const int reference_index)
{
  /* If this assert fails, it means #ensure_geometry_instances must be called first or that the
   * reference can't be converted to a geometry set. */
  BLI_assert(references_[reference_index].type() == InstanceReference::Type::GeometrySet);

  return references_[reference_index].geometry_set();
}

std::optional<int> Instances::find_reference_handle(const InstanceReference &query)
{
  for (const int i : references_.index_range()) {
    const InstanceReference &reference = references_[i];
    if (reference == query) {
      return i;
    }
  }
  return std::nullopt;
}

int Instances::add_reference(const InstanceReference &reference)
{
  if (std::optional<int> handle = this->find_reference_handle(reference)) {
    return *handle;
  }
  return references_.append_and_get_index(reference);
}

Span<InstanceReference> Instances::references() const
{
  return references_;
}

void Instances::remove(const IndexMask &mask,
                       const AnonymousAttributePropagationInfo &propagation_info)
{
  const std::optional<IndexRange> masked_range = mask.to_range();
  if (masked_range.has_value() && masked_range->start() == 0) {
    /* Deleting from the end of the array can be much faster since no data has to be shifted. */
    this->resize(mask.size());
    this->remove_unused_references();
    return;
  }

  const Span<int> old_handles = this->reference_handles();
  Vector<int> new_handles(mask.size());
  array_utils::gather(old_handles, mask, new_handles.as_mutable_span());
  reference_handles_ = std::move(new_handles);

  const Span<float4x4> old_tansforms = this->transforms();
  Vector<float4x4> new_transforms(mask.size());
  array_utils::gather(old_tansforms, mask, new_transforms.as_mutable_span());
  transforms_ = std::move(new_transforms);

  const bke::CustomDataAttributes &src_attributes = attributes_;

  bke::CustomDataAttributes dst_attributes;
  dst_attributes.reallocate(mask.size());

  src_attributes.foreach_attribute(
      [&](const bke::AttributeIDRef &id, const bke::AttributeMetaData &meta_data) {
        if (id.is_anonymous() && !propagation_info.propagate(id.anonymous_id())) {
          return true;
        }

        GSpan src = *src_attributes.get_for_read(id);
        dst_attributes.create(id, meta_data.data_type);
        GMutableSpan dst = *dst_attributes.get_for_write(id);
        array_utils::gather(src, mask, dst);

        return true;
      },
      ATTR_DOMAIN_INSTANCE);

  attributes_ = std::move(dst_attributes);
  this->remove_unused_references();
}

void Instances::remove_unused_references()
{
  const int tot_instances = this->instances_num();
  const int tot_references_before = references_.size();

  if (tot_instances == 0) {
    /* If there are no instances, no reference is needed. */
    references_.clear();
    return;
  }
  if (tot_references_before == 1) {
    /* There is only one reference and at least one instance. So the only existing reference is
     * used. Nothing to do here. */
    return;
  }

  Array<bool> usage_by_handle(tot_references_before, false);
  std::mutex mutex;

  /* Loop over all instances to see which references are used. */
  threading::parallel_for(IndexRange(tot_instances), 1000, [&](IndexRange range) {
    /* Use local counter to avoid lock contention. */
    Array<bool> local_usage_by_handle(tot_references_before, false);

    for (const int i : range) {
      const int handle = reference_handles_[i];
      BLI_assert(handle >= 0 && handle < tot_references_before);
      local_usage_by_handle[handle] = true;
    }

    std::lock_guard lock{mutex};
    for (const int i : IndexRange(tot_references_before)) {
      usage_by_handle[i] |= local_usage_by_handle[i];
    }
  });

  if (!usage_by_handle.as_span().contains(false)) {
    /* All references are used. */
    return;
  }

  /* Create new references and a mapping for the handles. */
  Vector<int> handle_mapping;
  Vector<InstanceReference> new_references;
  int next_new_handle = 0;
  bool handles_have_to_be_updated = false;
  for (const int old_handle : IndexRange(tot_references_before)) {
    if (!usage_by_handle[old_handle]) {
      /* Add some dummy value. It won't be read again. */
      handle_mapping.append(-1);
    }
    else {
      const InstanceReference &reference = references_[old_handle];
      handle_mapping.append(next_new_handle);
      new_references.append(reference);
      if (old_handle != next_new_handle) {
        handles_have_to_be_updated = true;
      }
      next_new_handle++;
    }
  }
  references_ = new_references;

  if (!handles_have_to_be_updated) {
    /* All remaining handles are the same as before, so they don't have to be updated. This happens
     * when unused handles are only at the end. */
    return;
  }

  /* Update handles of instances. */
  threading::parallel_for(IndexRange(tot_instances), 1000, [&](IndexRange range) {
    for (const int i : range) {
      reference_handles_[i] = handle_mapping[reference_handles_[i]];
    }
  });
}

int Instances::instances_num() const
{
  return transforms_.size();
}

int Instances::references_num() const
{
  return references_.size();
}

bool Instances::owns_direct_data() const
{
  for (const InstanceReference &reference : references_) {
    if (!reference.owns_direct_data()) {
      return false;
    }
  }
  return true;
}

void Instances::ensure_owns_direct_data()
{
  for (const InstanceReference &const_reference : references_) {
    /* `const` cast is fine because we are not changing anything that would change the hash of the
     * reference. */
    InstanceReference &reference = const_cast<InstanceReference &>(const_reference);
    reference.ensure_owns_direct_data();
  }
}

static Array<int> generate_unique_instance_ids(Span<int> original_ids)
{
  Array<int> unique_ids(original_ids.size());

  Set<int> used_unique_ids;
  used_unique_ids.reserve(original_ids.size());
  Vector<int> instances_with_id_collision;
  for (const int instance_index : original_ids.index_range()) {
    const int original_id = original_ids[instance_index];
    if (used_unique_ids.add(original_id)) {
      /* The original id has not been used by another instance yet. */
      unique_ids[instance_index] = original_id;
    }
    else {
      /* The original id of this instance collided with a previous instance, it needs to be looked
       * at again in a second pass. Don't generate a new random id here, because this might collide
       * with other existing ids. */
      instances_with_id_collision.append(instance_index);
    }
  }

  Map<int, RandomNumberGenerator> generator_by_original_id;
  for (const int instance_index : instances_with_id_collision) {
    const int original_id = original_ids[instance_index];
    RandomNumberGenerator &rng = generator_by_original_id.lookup_or_add_cb(original_id, [&]() {
      RandomNumberGenerator rng;
      rng.seed_random(original_id);
      return rng;
    });

    const int max_iteration = 100;
    for (int iteration = 0;; iteration++) {
      /* Try generating random numbers until an unused one has been found. */
      const int random_id = rng.get_int32();
      if (used_unique_ids.add(random_id)) {
        /* This random id is not used by another instance. */
        unique_ids[instance_index] = random_id;
        break;
      }
      if (iteration == max_iteration) {
        /* It seems to be very unlikely that we ever run into this case (assuming there are less
         * than 2^30 instances). However, if that happens, it's better to use an id that is not
         * unique than to be stuck in an infinite loop. */
        unique_ids[instance_index] = original_id;
        break;
      }
    }
  }

  return unique_ids;
}

Span<int> Instances::almost_unique_ids() const
{
  std::lock_guard lock(almost_unique_ids_mutex_);
  std::optional<GSpan> instance_ids_gspan = attributes_.get_for_read("id");
  if (instance_ids_gspan) {
    Span<int> instance_ids = instance_ids_gspan->typed<int>();
    if (almost_unique_ids_.size() != instance_ids.size()) {
      almost_unique_ids_ = generate_unique_instance_ids(instance_ids);
    }
  }
  else {
    almost_unique_ids_.reinitialize(this->instances_num());
    for (const int i : almost_unique_ids_.index_range()) {
      almost_unique_ids_[i] = i;
    }
  }
  return almost_unique_ids_;
}

}  // namespace blender::bke<|MERGE_RESOLUTION|>--- conflicted
+++ resolved
@@ -35,17 +35,6 @@
   return geometry_set_->owns_direct_data();
 }
 
-<<<<<<< HEAD
-uint64_t InstanceReference::hash() const
-{
-  if (geometry_set_) {
-    return get_default_hash(*geometry_set_);
-  }
-  return get_default_hash(data_);
-}
-
-=======
->>>>>>> 29d4779b
 bool operator==(const InstanceReference &a, const InstanceReference &b)
 {
   if (a.geometry_set_ && b.geometry_set_) {
