--- conflicted
+++ resolved
@@ -2159,7 +2159,6 @@
 
 static void customData_update_offsets(CustomData *data);
 
-<<<<<<< HEAD
 static CustomDataLayer *customData_add_layer__internal(
     CustomData *data,
     eCustomDataType type,
@@ -2168,14 +2167,6 @@
     const ImplicitSharingInfo *sharing_info_to_assign,
     int totelem,
     const char *name);
-=======
-static CustomDataLayer *customData_add_layer__internal(CustomData *data,
-                                                       eCustomDataType type,
-                                                       eCDAllocType alloctype,
-                                                       void *layerdata,
-                                                       int totelem,
-                                                       const char *name);
->>>>>>> 84c93f3a
 
 void CustomData_update_typemap(CustomData *data)
 {
@@ -2215,7 +2206,6 @@
   return MEM_dupallocN(data);
 }
 
-<<<<<<< HEAD
 static void free_layer_data(const eCustomDataType type, const void *data, const int totelem)
 {
   const LayerTypeInfo &type_info = *layerType_getInfo(type);
@@ -2240,14 +2230,6 @@
   int last_mask = 0;
   int current_type_layer_count = 0;
   int max_current_type_layer_count = -1;
-=======
-  for (int i = 0; i < source->totlayer; i++) {
-    layer = &source->layers[i];
-    // typeInfo = layerType_getInfo(eCustomDataType(layer->type)); /* UNUSED */
-
-    const eCustomDataType type = eCustomDataType(layer->type);
-    int flag = layer->flag;
->>>>>>> 84c93f3a
 
   for (int i = 0; i < source->totlayer; i++) {
     const CustomDataLayer &src_layer = source->layers[i];
@@ -2427,12 +2409,7 @@
   BLI_assert(new_size >= 0);
   for (int i = 0; i < data->totlayer; i++) {
     CustomDataLayer *layer = &data->layers[i];
-<<<<<<< HEAD
-    const LayerTypeInfo *typeInfo = layerType_getInfo(layer->type);
-=======
     const LayerTypeInfo *typeInfo = layerType_getInfo(eCustomDataType(layer->type));
-
->>>>>>> 84c93f3a
     const int64_t old_size_in_bytes = int64_t(old_size) * typeInfo->size;
     const int64_t new_size_in_bytes = int64_t(new_size) * typeInfo->size;
 
@@ -2498,18 +2475,8 @@
     layer->anonymous_id->remove_user_and_delete_if_last();
     layer->anonymous_id = nullptr;
   }
-<<<<<<< HEAD
   const eCustomDataType type = eCustomDataType(layer->type);
   if (layer->sharing_info == nullptr) {
-=======
-  if (!(layer->flag & CD_FLAG_NOFREE) && layer->data) {
-    typeInfo = layerType_getInfo(eCustomDataType(layer->type));
-
-    if (typeInfo->free) {
-      typeInfo->free(layer->data, totelem, typeInfo->size);
-    }
-
->>>>>>> 84c93f3a
     if (layer->data) {
       free_layer_data(type, layer->data, totelem);
     }
@@ -2877,7 +2844,6 @@
   data->maxlayer += grow_amount;
 }
 
-<<<<<<< HEAD
 static CustomDataLayer *customData_add_layer__internal(
     CustomData *data,
     const eCustomDataType type,
@@ -2886,14 +2852,6 @@
     const ImplicitSharingInfo *sharing_info_to_assign,
     const int totelem,
     const char *name)
-=======
-static CustomDataLayer *customData_add_layer__internal(CustomData *data,
-                                                       const eCustomDataType type,
-                                                       const eCDAllocType alloctype,
-                                                       void *layerdata,
-                                                       const int totelem,
-                                                       const char *name)
->>>>>>> 84c93f3a
 {
   const LayerTypeInfo &type_info = *layerType_getInfo(type);
   int flag = 0;
@@ -3003,18 +2961,10 @@
   return &data->layers[index];
 }
 
-<<<<<<< HEAD
 void *CustomData_add_layer(CustomData *data,
                            const eCustomDataType type,
                            eCDAllocType alloctype,
                            const int totelem)
-=======
-static void *customdata_add_layer(CustomData *data,
-                                  const eCustomDataType type,
-                                  eCDAllocType alloctype,
-                                  void *layerdata,
-                                  const int totelem)
->>>>>>> 84c93f3a
 {
   const LayerTypeInfo *typeInfo = layerType_getInfo(type);
 
@@ -3101,7 +3051,6 @@
   return layer->data;
 }
 
-<<<<<<< HEAD
 const void *CustomData_add_layer_anonymous_with_data(
     CustomData *data,
     const eCustomDataType type,
@@ -3123,13 +3072,10 @@
   return layer->data;
 }
 
-bool CustomData_free_layer(CustomData *data, const int type, const int totelem, const int index)
-=======
 bool CustomData_free_layer(CustomData *data,
                            const eCustomDataType type,
                            const int totelem,
                            const int index)
->>>>>>> 84c93f3a
 {
   const int index_first = CustomData_get_layer_index(data, type);
   const int n = index - index_first;
@@ -3254,50 +3200,6 @@
   return number;
 }
 
-<<<<<<< HEAD
-=======
-static void *customData_duplicate_referenced_layer_index(CustomData *data,
-                                                         const int layer_index,
-                                                         const int totelem)
-{
-  if (layer_index == -1) {
-    return nullptr;
-  }
-
-  CustomDataLayer *layer = &data->layers[layer_index];
-
-  if (layer->flag & CD_FLAG_NOFREE) {
-    /* MEM_dupallocN won't work in case of complex layers, like e.g.
-     * CD_MDEFORMVERT, which has pointers to allocated data...
-     * So in case a custom copy function is defined, use it!
-     */
-    const LayerTypeInfo *typeInfo = layerType_getInfo(eCustomDataType(layer->type));
-
-    if (typeInfo->copy) {
-      void *dst_data = MEM_malloc_arrayN(
-          size_t(totelem), typeInfo->size, "CD duplicate ref layer");
-      typeInfo->copy(layer->data, dst_data, totelem);
-      layer->data = dst_data;
-    }
-    else {
-      layer->data = MEM_dupallocN(layer->data);
-    }
-
-    layer->flag &= ~CD_FLAG_NOFREE;
-  }
-
-  return layer->data;
-}
-
-void CustomData_duplicate_referenced_layers(CustomData *data, const int totelem)
-{
-  for (int i = 0; i < data->totlayer; i++) {
-    CustomDataLayer *layer = &data->layers[i];
-    layer->data = customData_duplicate_referenced_layer_index(data, i, totelem);
-  }
-}
-
->>>>>>> 84c93f3a
 void CustomData_free_temporary(CustomData *data, const int totelem)
 {
   int i, j;
@@ -3475,12 +3377,7 @@
 void CustomData_free_elem(CustomData *data, const int index, const int count)
 {
   for (int i = 0; i < data->totlayer; i++) {
-<<<<<<< HEAD
-    const LayerTypeInfo *typeInfo = layerType_getInfo(data->layers[i].type);
-=======
-    if (!(data->layers[i].flag & CD_FLAG_NOFREE)) {
-      const LayerTypeInfo *typeInfo = layerType_getInfo(eCustomDataType(data->layers[i].type));
->>>>>>> 84c93f3a
+    const LayerTypeInfo *typeInfo = layerType_getInfo(eCustomDataType(data->layers[i].type));
 
     if (typeInfo->free) {
       size_t offset = size_t(index) * typeInfo->size;
@@ -3900,12 +3797,7 @@
   }
 
   for (int i = 0; i < data->totlayer; i++) {
-<<<<<<< HEAD
-    const LayerTypeInfo *typeInfo = layerType_getInfo(data->layers[i].type);
-=======
-    if (!(data->layers[i].flag & CD_FLAG_NOFREE)) {
-      const LayerTypeInfo *typeInfo = layerType_getInfo(eCustomDataType(data->layers[i].type));
->>>>>>> 84c93f3a
+    const LayerTypeInfo *typeInfo = layerType_getInfo(eCustomDataType(data->layers[i].type));
 
     if (typeInfo->free) {
       int offset = data->layers[i].offset;
@@ -3926,19 +3818,10 @@
     return;
   }
   for (int i = 0; i < data->totlayer; i++) {
-<<<<<<< HEAD
-    const LayerTypeInfo *typeInfo = layerType_getInfo(data->layers[i].type);
+    const LayerTypeInfo *typeInfo = layerType_getInfo(eCustomDataType(data->layers[i].type));
     if (typeInfo->free) {
       const size_t offset = data->layers[i].offset;
       typeInfo->free(POINTER_OFFSET(block, offset), 1, typeInfo->size);
-=======
-    if (!(data->layers[i].flag & CD_FLAG_NOFREE)) {
-      const LayerTypeInfo *typeInfo = layerType_getInfo(eCustomDataType(data->layers[i].type));
-      if (typeInfo->free) {
-        const size_t offset = data->layers[i].offset;
-        typeInfo->free(POINTER_OFFSET(block, offset), 1, typeInfo->size);
-      }
->>>>>>> 84c93f3a
     }
   }
   if (data->totsize) {
@@ -4150,17 +4033,9 @@
 bool CustomData_bmesh_has_free(const CustomData *data)
 {
   for (int i = 0; i < data->totlayer; i++) {
-<<<<<<< HEAD
-    const LayerTypeInfo *typeInfo = layerType_getInfo(data->layers[i].type);
+    const LayerTypeInfo *typeInfo = layerType_getInfo(eCustomDataType(data->layers[i].type));
     if (typeInfo->free) {
       return true;
-=======
-    if (!(data->layers[i].flag & CD_FLAG_NOFREE)) {
-      const LayerTypeInfo *typeInfo = layerType_getInfo(eCustomDataType(data->layers[i].type));
-      if (typeInfo->free) {
-        return true;
-      }
->>>>>>> 84c93f3a
     }
   }
   return false;
@@ -4178,21 +4053,7 @@
   return false;
 }
 
-<<<<<<< HEAD
-void CustomData_data_copy_value(int type, const void *source, void *dest)
-=======
-bool CustomData_has_referenced(const CustomData *data)
-{
-  for (int i = 0; i < data->totlayer; i++) {
-    if (data->layers[i].flag & CD_FLAG_NOFREE) {
-      return true;
-    }
-  }
-  return false;
-}
-
 void CustomData_data_copy_value(const eCustomDataType type, const void *source, void *dest)
->>>>>>> 84c93f3a
 {
   const LayerTypeInfo *typeInfo = layerType_getInfo(type);
 
