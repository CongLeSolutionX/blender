/* SPDX-License-Identifier: GPL-2.0-or-later
 * Copyright 2006 Blender Foundation. All rights reserved. */

/** \file
 * \ingroup bke
 * Implementation of CustomData.
 *
 * BKE_customdata.h contains the function prototypes for this file.
 */

#include "MEM_guardedalloc.h"

/* Since we have versioning code here (CustomData_verify_versions()). */
#define DNA_DEPRECATED_ALLOW

#include "DNA_ID.h"
#include "DNA_customdata_types.h"
#include "DNA_meshdata_types.h"

#include "BLI_asan.h"
#include "BLI_bitmap.h"
#include "BLI_color.hh"
#include "BLI_compiler_attrs.h"
#include "BLI_endian_switch.h"
#include "BLI_index_range.hh"
#include "BLI_math.h"
#include "BLI_math_color_blend.h"
#include "BLI_math_vector.hh"
#include "BLI_mempool.h"
#include "BLI_path_util.h"
#include "BLI_set.hh"
#include "BLI_span.hh"
#include "BLI_string.h"
#include "BLI_string_ref.hh"
#include "BLI_string_utils.h"
#include "BLI_utildefines.h"

#ifndef NDEBUG
#  include "BLI_dynstr.h"
#endif

#include "BLT_translation.h"

#include "BKE_anonymous_attribute.h"
#include "BKE_customdata.h"
#include "BKE_customdata_file.h"
#include "BKE_deform.h"
#include "BKE_main.h"
#include "BKE_mesh_mapping.h"
#include "BKE_mesh_remap.h"
#include "BKE_multires.h"
#include "BKE_subsurf.h"

#include "BLO_read_write.h"

#include "bmesh.h"

#include "CLG_log.h"

/* only for customdata_data_transfer_interp_normal_normals */
#include "data_transfer_intern.h"

using blender::IndexRange;
using blender::Set;
using blender::Span;
using blender::StringRef;
using blender::Vector;

/* number of layers to add when growing a CustomData object */
#define CUSTOMDATA_GROW 5

#define BM_ASAN_PAD 32
#if defined(__SANITIZE_ADDRESS__) || __has_feature(address_sanitizer)
#  define CD_HAVE_ASAN
#endif

/* ensure typemap size is ok */
BLI_STATIC_ASSERT(ARRAY_SIZE(((CustomData *)nullptr)->typemap) == CD_NUMTYPES, "size mismatch");

static CLG_LogRef LOG = {"bke.customdata"};

bool CustomData_layout_is_same(const CustomData *_a, const CustomData *_b)
{
  CustomData a = *_a;
  CustomData b = *_b;

  a.layers = b.layers = NULL;
  a.pool = b.pool = NULL;

  if (memcmp((void *)&a, (void *)&b, sizeof(CustomData)) != 0) {
    return false;
  }

  for (int i = 0; i < a.totlayer; i++) {
    CustomDataLayer cla = _a->layers[i];
    CustomDataLayer clb = _b->layers[i];

    cla.data = clb.data = NULL;

    if (memcmp((void *)&cla, (void *)&clb, sizeof(CustomDataLayer)) != 0) {
      return false;
    }
  }

  return true;
}

/* -------------------------------------------------------------------- */
/** \name Mesh Mask Utilities
 * \{ */

void CustomData_MeshMasks_update(CustomData_MeshMasks *mask_dst,
                                 const CustomData_MeshMasks *mask_src)
{
  mask_dst->vmask |= mask_src->vmask;
  mask_dst->emask |= mask_src->emask;
  mask_dst->fmask |= mask_src->fmask;
  mask_dst->pmask |= mask_src->pmask;
  mask_dst->lmask |= mask_src->lmask;
}

bool CustomData_MeshMasks_are_matching(const CustomData_MeshMasks *mask_ref,
                                       const CustomData_MeshMasks *mask_required)
{
  return (((mask_required->vmask & mask_ref->vmask) == mask_required->vmask) &&
          ((mask_required->emask & mask_ref->emask) == mask_required->emask) &&
          ((mask_required->fmask & mask_ref->fmask) == mask_required->fmask) &&
          ((mask_required->pmask & mask_ref->pmask) == mask_required->pmask) &&
          ((mask_required->lmask & mask_ref->lmask) == mask_required->lmask));
}

/** \} */

/* -------------------------------------------------------------------- */
/** \name Layer Type Information
 * \{ */

struct LayerTypeInfo {
  int size; /* the memory size of one element of this layer's data */

  /** name of the struct used, for file writing */
  const char *structname;
  /** number of structs per element, for file writing */
  int structnum;

  /**
   * default layer name.
   *
   * \note when null this is a way to ensure there is only ever one item
   * see: CustomData_layertype_is_singleton().
   */
  const char *defaultname;

  /**
   * a function to copy count elements of this layer's data
   * (deep copy if appropriate)
   * if null, memcpy is used
   */
  cd_copy copy;

  /**
   * a function to free any dynamically allocated components of this
   * layer's data (note the data pointer itself should not be freed)
   * size should be the size of one element of this layer's data (e.g.
   * LayerTypeInfo.size)
   */
  void (*free)(void *data, int count, int size);

  /**
   * a function to interpolate between count source elements of this
   * layer's data and store the result in dest
   * if weights == null or sub_weights == null, they should default to 1
   *
   * weights gives the weight for each element in sources
   * sub_weights gives the sub-element weights for each element in sources
   *    (there should be (sub element count)^2 weights per element)
   * count gives the number of elements in sources
   *
   * \note in some cases \a dest pointer is in \a sources
   *       so all functions have to take this into account and delay
   *       applying changes while reading from sources.
   *       See bug T32395 - Campbell.
   */
  cd_interp interp;

  /** a function to swap the data in corners of the element */
  void (*swap)(void *data, const int *corner_indices);

  /**
   * Set values to the type's default. If undefined, the default is assumed to be zeroes.
   * Memory pointed to by #data is expected to be uninitialized.
   */
  void (*set_default_value)(void *data, int count);
  /**
   * Construct and fill a valid value for the type. Necessary for non-trivial types.
   * Memory pointed to by #data is expected to be uninitialized.
   */
  void (*construct)(void *data, int count);

  /** A function used by mesh validating code, must ensures passed item has valid data. */
  cd_validate validate;

  /** functions necessary for geometry collapse */
  bool (*equal)(const void *data1, const void *data2);
  void (*multiply)(void *data, float fac);
  void (*initminmax)(void *min, void *max);
  void (*add)(void *data1, const void *data2);
  void (*dominmax)(const void *data1, void *min, void *max);
  void (*copyvalue)(const void *source, void *dest, int mixmode, const float mixfactor);

  /** a function to read data from a cdf file */
  bool (*read)(CDataFile *cdf, void *data, int count);

  /** a function to write data to a cdf file */
  bool (*write)(CDataFile *cdf, const void *data, int count);

  /** a function to determine file size */
  size_t (*filesize)(CDataFile *cdf, const void *data, int count);

  /** a function to determine max allowed number of layers,
   * should be null or return -1 if no limit */
  int (*layers_max)();
};

/** \} */

/* -------------------------------------------------------------------- */
/** \name Callbacks for (#MDeformVert, #CD_MDEFORMVERT)
 * \{ */

static void layerCopy_mdeformvert(const void *source, void *dest, const int count)
{
  int i, size = sizeof(MDeformVert);

  memcpy(dest, source, count * size);

  for (i = 0; i < count; i++) {
    MDeformVert *dvert = static_cast<MDeformVert *>(POINTER_OFFSET(dest, i * size));

    if (dvert->totweight) {
      MDeformWeight *dw = static_cast<MDeformWeight *>(
          MEM_malloc_arrayN(dvert->totweight, sizeof(*dw), __func__));

      memcpy(dw, dvert->dw, dvert->totweight * sizeof(*dw));
      dvert->dw = dw;
    }
    else {
      dvert->dw = nullptr;
    }
  }
}

static void layerFree_mdeformvert(void *data, const int count, const int size)
{
  for (int i = 0; i < count; i++) {
    MDeformVert *dvert = static_cast<MDeformVert *>(POINTER_OFFSET(data, i * size));

    if (dvert->dw) {
      MEM_freeN(dvert->dw);
      dvert->dw = nullptr;
      dvert->totweight = 0;
    }
  }
}

static void layerInterp_mdeformvert(const void **sources,
                                    const float *weights,
                                    const float * /*sub_weights*/,
                                    const int count,
                                    void *dest)
{
  /* a single linked list of MDeformWeight's
   * use this to avoid double allocs (which LinkNode would do) */
  struct MDeformWeight_Link {
    struct MDeformWeight_Link *next;
    MDeformWeight dw;
  };

  MDeformVert *dvert = static_cast<MDeformVert *>(dest);
  MDeformWeight_Link *dest_dwlink = nullptr;
  MDeformWeight_Link *node;

  /* build a list of unique def_nrs for dest */
  int totweight = 0;
  for (int i = 0; i < count; i++) {
    const MDeformVert *source = static_cast<const MDeformVert *>(sources[i]);
    float interp_weight = weights[i];

    for (int j = 0; j < source->totweight; j++) {
      MDeformWeight *dw = &source->dw[j];
      float weight = dw->weight * interp_weight;

      if (weight == 0.0f) {
        continue;
      }

      for (node = dest_dwlink; node; node = node->next) {
        MDeformWeight *tmp_dw = &node->dw;

        if (tmp_dw->def_nr == dw->def_nr) {
          tmp_dw->weight += weight;
          break;
        }
      }

      /* if this def_nr is not in the list, add it */
      if (!node) {
        MDeformWeight_Link *tmp_dwlink = static_cast<MDeformWeight_Link *>(
            alloca(sizeof(*tmp_dwlink)));
        tmp_dwlink->dw.def_nr = dw->def_nr;
        tmp_dwlink->dw.weight = weight;

        /* Inline linked-list. */
        tmp_dwlink->next = dest_dwlink;
        dest_dwlink = tmp_dwlink;

        totweight++;
      }
    }
  }

  /* Delay writing to the destination in case dest is in sources. */

  /* now we know how many unique deform weights there are, so realloc */
  if (dvert->dw && (dvert->totweight == totweight)) {
    /* pass (fast-path if we don't need to realloc). */
  }
  else {
    if (dvert->dw) {
      MEM_freeN(dvert->dw);
    }

    if (totweight) {
      dvert->dw = static_cast<MDeformWeight *>(
          MEM_malloc_arrayN(totweight, sizeof(*dvert->dw), __func__));
    }
  }

  if (totweight) {
    dvert->totweight = totweight;
    int i = 0;
    for (node = dest_dwlink; node; node = node->next, i++) {
      if (node->dw.weight > 1.0f) {
        node->dw.weight = 1.0f;
      }
      dvert->dw[i] = node->dw;
    }
  }
  else {
    memset(dvert, 0, sizeof(*dvert));
  }
}

static void layerConstruct_mdeformvert(void *data, const int count)
{
  memset(data, 0, sizeof(MDeformVert) * count);
}

/** \} */

/* -------------------------------------------------------------------- */
/** \name Callbacks for (#vec3f, #CD_NORMAL)
 * \{ */

static void layerInterp_normal(const void **sources,
                               const float *weights,
                               const float * /*sub_weights*/,
                               const int count,
                               void *dest)
{
  /* NOTE: This is linear interpolation, which is not optimal for vectors.
   * Unfortunately, spherical interpolation of more than two values is hairy,
   * so for now it will do... */
  float no[3] = {0.0f};

  for (const int i : IndexRange(count)) {
    madd_v3_v3fl(no, (const float *)sources[i], weights[i]);
  }

  /* Weighted sum of normalized vectors will **not** be normalized, even if weights are. */
  normalize_v3_v3((float *)dest, no);
}

static void layerCopyValue_normal(const void *source,
                                  void *dest,
                                  const int mixmode,
                                  const float mixfactor)
{
  const float *no_src = (const float *)source;
  float *no_dst = (float *)dest;
  float no_tmp[3];

  if (ELEM(mixmode,
           CDT_MIX_NOMIX,
           CDT_MIX_REPLACE_ABOVE_THRESHOLD,
           CDT_MIX_REPLACE_BELOW_THRESHOLD)) {
    /* Above/below threshold modes are not supported here, fallback to nomix (just in case). */
    copy_v3_v3(no_dst, no_src);
  }
  else { /* Modes that support 'real' mix factor. */
    /* Since we normalize in the end, MIX and ADD are the same op here. */
    if (ELEM(mixmode, CDT_MIX_MIX, CDT_MIX_ADD)) {
      add_v3_v3v3(no_tmp, no_dst, no_src);
      normalize_v3(no_tmp);
    }
    else if (mixmode == CDT_MIX_SUB) {
      sub_v3_v3v3(no_tmp, no_dst, no_src);
      normalize_v3(no_tmp);
    }
    else if (mixmode == CDT_MIX_MUL) {
      mul_v3_v3v3(no_tmp, no_dst, no_src);
      normalize_v3(no_tmp);
    }
    else {
      copy_v3_v3(no_tmp, no_src);
    }
    interp_v3_v3v3_slerp_safe(no_dst, no_dst, no_tmp, mixfactor);
  }
}

/** \} */

/* -------------------------------------------------------------------- */
/** \name Callbacks for (#MTFace, #CD_MTFACE)
 * \{ */

static void layerCopy_tface(const void *source, void *dest, const int count)
{
  const MTFace *source_tf = (const MTFace *)source;
  MTFace *dest_tf = (MTFace *)dest;
  for (int i = 0; i < count; i++) {
    dest_tf[i] = source_tf[i];
  }
}

static void layerInterp_tface(const void **sources,
                              const float *weights,
                              const float *sub_weights,
                              const int count,
                              void *dest)
{
  MTFace *tf = static_cast<MTFace *>(dest);
  float uv[4][2] = {{0.0f}};

  const float *sub_weight = sub_weights;
  for (int i = 0; i < count; i++) {
    const float interp_weight = weights[i];
    const MTFace *src = static_cast<const MTFace *>(sources[i]);

    for (int j = 0; j < 4; j++) {
      if (sub_weights) {
        for (int k = 0; k < 4; k++, sub_weight++) {
          madd_v2_v2fl(uv[j], src->uv[k], (*sub_weight) * interp_weight);
        }
      }
      else {
        madd_v2_v2fl(uv[j], src->uv[j], interp_weight);
      }
    }
  }

  /* Delay writing to the destination in case dest is in sources. */
  *tf = *(MTFace *)(*sources);
  memcpy(tf->uv, uv, sizeof(tf->uv));
}

static void layerSwap_tface(void *data, const int *corner_indices)
{
  MTFace *tf = static_cast<MTFace *>(data);
  float uv[4][2];

  for (int j = 0; j < 4; j++) {
    const int source_index = corner_indices[j];
    copy_v2_v2(uv[j], tf->uv[source_index]);
  }

  memcpy(tf->uv, uv, sizeof(tf->uv));
}

static void layerDefault_tface(void *data, const int count)
{
  static MTFace default_tf = {{{0, 0}, {1, 0}, {1, 1}, {0, 1}}};
  MTFace *tf = (MTFace *)data;

  for (int i = 0; i < count; i++) {
    tf[i] = default_tf;
  }
}

static int layerMaxNum_tface()
{
  return MAX_MTFACE;
}

/** \} */

/* -------------------------------------------------------------------- */
/** \name Callbacks for (#MFloatProperty, #CD_PROP_FLOAT)
 * \{ */

static void layerCopy_propFloat(const void *source, void *dest, const int count)
{
  memcpy(dest, source, sizeof(MFloatProperty) * count);
}

static void layerInterp_propFloat(const void **sources,
                                  const float *weights,
                                  const float * /*sub_weights*/,
                                  const int count,
                                  void *dest)
{
  float result = 0.0f;
  for (int i = 0; i < count; i++) {
    const float interp_weight = weights[i];
    const float src = *(const float *)sources[i];
    result += src * interp_weight;
  }
  *(float *)dest = result;
}

static bool layerValidate_propFloat(void *data, const uint totitems, const bool do_fixes)
{
  MFloatProperty *fp = static_cast<MFloatProperty *>(data);
  bool has_errors = false;

  for (int i = 0; i < totitems; i++, fp++) {
    if (!isfinite(fp->f)) {
      if (do_fixes) {
        fp->f = 0.0f;
      }
      has_errors = true;
    }
  }

  return has_errors;
}

/** \} */

/* -------------------------------------------------------------------- */
/** \name Callbacks for (#MIntProperty, #CD_PROP_INT32)
 * \{ */

static void layerInterp_propInt(const void **sources,
                                const float *weights,
                                const float * /*sub_weights*/,
                                const int count,
                                void *dest)
{
  float result = 0.0f;
  for (const int i : IndexRange(count)) {
    const float weight = weights[i];
    const float src = *static_cast<const int *>(sources[i]);
    result += src * weight;
  }
  const int rounded_result = int(round(result));
  *static_cast<int *>(dest) = rounded_result;
}

/** \} */

/* -------------------------------------------------------------------- */
/** \name Callbacks for (#MStringProperty, #CD_PROP_STRING)
 * \{ */

static void layerCopy_propString(const void *source, void *dest, const int count)
{
  memcpy(dest, source, sizeof(MStringProperty) * count);
}

/** \} */

/* -------------------------------------------------------------------- */
/** \name Callbacks for (#OrigSpaceFace, #CD_ORIGSPACE)
 * \{ */

static void layerCopy_origspace_face(const void *source, void *dest, const int count)
{
  const OrigSpaceFace *source_tf = (const OrigSpaceFace *)source;
  OrigSpaceFace *dest_tf = (OrigSpaceFace *)dest;

  for (int i = 0; i < count; i++) {
    dest_tf[i] = source_tf[i];
  }
}

static void layerInterp_origspace_face(const void **sources,
                                       const float *weights,
                                       const float *sub_weights,
                                       const int count,
                                       void *dest)
{
  OrigSpaceFace *osf = static_cast<OrigSpaceFace *>(dest);
  float uv[4][2] = {{0.0f}};

  const float *sub_weight = sub_weights;
  for (int i = 0; i < count; i++) {
    const float interp_weight = weights[i];
    const OrigSpaceFace *src = static_cast<const OrigSpaceFace *>(sources[i]);

    for (int j = 0; j < 4; j++) {
      if (sub_weights) {
        for (int k = 0; k < 4; k++, sub_weight++) {
          madd_v2_v2fl(uv[j], src->uv[k], (*sub_weight) * interp_weight);
        }
      }
      else {
        madd_v2_v2fl(uv[j], src->uv[j], interp_weight);
      }
    }
  }

  /* Delay writing to the destination in case dest is in sources. */
  memcpy(osf->uv, uv, sizeof(osf->uv));
}

static void layerSwap_origspace_face(void *data, const int *corner_indices)
{
  OrigSpaceFace *osf = static_cast<OrigSpaceFace *>(data);
  float uv[4][2];

  for (int j = 0; j < 4; j++) {
    copy_v2_v2(uv[j], osf->uv[corner_indices[j]]);
  }
  memcpy(osf->uv, uv, sizeof(osf->uv));
}

static void layerDefault_origspace_face(void *data, const int count)
{
  static OrigSpaceFace default_osf = {{{0, 0}, {1, 0}, {1, 1}, {0, 1}}};
  OrigSpaceFace *osf = (OrigSpaceFace *)data;

  for (int i = 0; i < count; i++) {
    osf[i] = default_osf;
  }
}

/** \} */

/* -------------------------------------------------------------------- */
/** \name Callbacks for (#MDisps, #CD_MDISPS)
 * \{ */

static void layerSwap_mdisps(void *data, const int *ci)
{
  MDisps *s = static_cast<MDisps *>(data);

  if (s->disps) {
    int nverts = (ci[1] == 3) ? 4 : 3; /* silly way to know vertex count of face */
    int corners = multires_mdisp_corners(s);
    int cornersize = s->totdisp / corners;

    if (corners != nverts) {
      /* happens when face changed vertex count in edit mode
       * if it happened, just forgot displacement */

      MEM_freeN(s->disps);
      s->totdisp = (s->totdisp / corners) * nverts;
      s->disps = (float(*)[3])MEM_calloc_arrayN(s->totdisp, sizeof(float[3]), "mdisp swap");
      return;
    }

    float(*d)[3] = (float(*)[3])MEM_calloc_arrayN(s->totdisp, sizeof(float[3]), "mdisps swap");

    for (int S = 0; S < corners; S++) {
      memcpy(d + cornersize * S, s->disps + cornersize * ci[S], sizeof(float[3]) * cornersize);
    }

    MEM_freeN(s->disps);
    s->disps = d;
  }
}

static void layerCopy_mdisps(const void *source, void *dest, const int count)
{
  const MDisps *s = static_cast<const MDisps *>(source);
  MDisps *d = static_cast<MDisps *>(dest);

  for (int i = 0; i < count; i++) {
    if (s[i].disps) {
      d[i].disps = static_cast<float(*)[3]>(MEM_dupallocN(s[i].disps));
      d[i].hidden = static_cast<uint *>(MEM_dupallocN(s[i].hidden));
    }
    else {
      d[i].disps = nullptr;
      d[i].hidden = nullptr;
    }

    /* still copy even if not in memory, displacement can be external */
    d[i].totdisp = s[i].totdisp;
    d[i].level = s[i].level;
  }
}

static void layerFree_mdisps(void *data, const int count, const int /*size*/)
{
  MDisps *d = static_cast<MDisps *>(data);

  for (int i = 0; i < count; i++) {
    if (d[i].disps) {
      MEM_freeN(d[i].disps);
    }
    if (d[i].hidden) {
      MEM_freeN(d[i].hidden);
    }
    d[i].disps = nullptr;
    d[i].hidden = nullptr;
    d[i].totdisp = 0;
    d[i].level = 0;
  }
}

static void layerConstruct_mdisps(void *data, const int count)
{
  memset(data, 0, sizeof(MDisps) * count);
}

static bool layerRead_mdisps(CDataFile *cdf, void *data, const int count)
{
  MDisps *d = static_cast<MDisps *>(data);

  for (int i = 0; i < count; i++) {
    if (!d[i].disps) {
      d[i].disps = (float(*)[3])MEM_calloc_arrayN(d[i].totdisp, sizeof(float[3]), "mdisps read");
    }

    if (!cdf_read_data(cdf, sizeof(float[3]) * d[i].totdisp, d[i].disps)) {
      CLOG_ERROR(&LOG, "failed to read multires displacement %d/%d %d", i, count, d[i].totdisp);
      return false;
    }
  }

  return true;
}

static bool layerWrite_mdisps(CDataFile *cdf, const void *data, const int count)
{
  const MDisps *d = static_cast<const MDisps *>(data);

  for (int i = 0; i < count; i++) {
    if (!cdf_write_data(cdf, sizeof(float[3]) * d[i].totdisp, d[i].disps)) {
      CLOG_ERROR(&LOG, "failed to write multires displacement %d/%d %d", i, count, d[i].totdisp);
      return false;
    }
  }

  return true;
}

static size_t layerFilesize_mdisps(CDataFile * /*cdf*/, const void *data, const int count)
{
  const MDisps *d = static_cast<const MDisps *>(data);
  size_t size = 0;

  for (int i = 0; i < count; i++) {
    size += sizeof(float[3]) * d[i].totdisp;
  }

  return size;
}

/** \} */

/* -------------------------------------------------------------------- */
/** \name Callbacks for (#CD_BM_ELEM_PYPTR)
 * \{ */

/* copy just zeros in this case */
static void layerCopy_bmesh_elem_py_ptr(const void * /*source*/, void *dest, const int count)
{
  const int size = sizeof(void *);

  for (int i = 0; i < count; i++) {
    void **ptr = (void **)POINTER_OFFSET(dest, i * size);
    *ptr = nullptr;
  }
}

#ifndef WITH_PYTHON
void bpy_bm_generic_invalidate(struct BPy_BMGeneric * /*self*/)
{
  /* dummy */
}
#endif

static void layerFree_bmesh_elem_py_ptr(void *data, const int count, const int size)
{
  for (int i = 0; i < count; i++) {
    void **ptr = (void **)POINTER_OFFSET(data, i * size);
    if (*ptr) {
      bpy_bm_generic_invalidate(static_cast<BPy_BMGeneric *>(*ptr));
    }
  }
}

/** \} */

/* -------------------------------------------------------------------- */
/** \name Callbacks for (`float`, #CD_PAINT_MASK)
 * \{ */

static void layerInterp_paint_mask(const void **sources,
                                   const float *weights,
                                   const float * /*sub_weights*/,
                                   int count,
                                   void *dest)
{
  float mask = 0.0f;
  for (int i = 0; i < count; i++) {
    const float interp_weight = weights[i];
    const float *src = static_cast<const float *>(sources[i]);
    mask += (*src) * interp_weight;
  }
  *(float *)dest = mask;
}

/** \} */

/* -------------------------------------------------------------------- */
/** \name Callbacks for (#GridPaintMask, #CD_GRID_PAINT_MASK)
 * \{ */

static void layerCopy_grid_paint_mask(const void *source, void *dest, const int count)
{
  const GridPaintMask *s = static_cast<const GridPaintMask *>(source);
  GridPaintMask *d = static_cast<GridPaintMask *>(dest);

  for (int i = 0; i < count; i++) {
    if (s[i].data) {
      d[i].data = static_cast<float *>(MEM_dupallocN(s[i].data));
      d[i].level = s[i].level;
    }
    else {
      d[i].data = nullptr;
      d[i].level = 0;
    }
  }
}

static void layerFree_grid_paint_mask(void *data, const int count, const int /*size*/)
{
  GridPaintMask *gpm = static_cast<GridPaintMask *>(data);

  for (int i = 0; i < count; i++) {
    MEM_SAFE_FREE(gpm[i].data);
    gpm[i].level = 0;
  }
}

static void layerConstruct_grid_paint_mask(void *data, const int count)
{
  memset(data, 0, sizeof(GridPaintMask) * count);
}

/** \} */

/* -------------------------------------------------------------------- */
/** \name Callbacks for (#MLoopCol, #CD_PROP_BYTE_COLOR)
 * \{ */

static void layerCopyValue_mloopcol(const void *source,
                                    void *dest,
                                    const int mixmode,
                                    const float mixfactor)
{
  const MLoopCol *m1 = static_cast<const MLoopCol *>(source);
  MLoopCol *m2 = static_cast<MLoopCol *>(dest);
  uchar tmp_col[4];

  if (ELEM(mixmode,
           CDT_MIX_NOMIX,
           CDT_MIX_REPLACE_ABOVE_THRESHOLD,
           CDT_MIX_REPLACE_BELOW_THRESHOLD)) {
    /* Modes that do a full copy or nothing. */
    if (ELEM(mixmode, CDT_MIX_REPLACE_ABOVE_THRESHOLD, CDT_MIX_REPLACE_BELOW_THRESHOLD)) {
      /* TODO: Check for a real valid way to get 'factor' value of our dest color? */
      const float f = (float(m2->r) + float(m2->g) + float(m2->b)) / 3.0f;
      if (mixmode == CDT_MIX_REPLACE_ABOVE_THRESHOLD && f < mixfactor) {
        return; /* Do Nothing! */
      }
      if (mixmode == CDT_MIX_REPLACE_BELOW_THRESHOLD && f > mixfactor) {
        return; /* Do Nothing! */
      }
    }
    m2->r = m1->r;
    m2->g = m1->g;
    m2->b = m1->b;
    m2->a = m1->a;
  }
  else { /* Modes that support 'real' mix factor. */
    uchar src[4] = {m1->r, m1->g, m1->b, m1->a};
    uchar dst[4] = {m2->r, m2->g, m2->b, m2->a};

    if (mixmode == CDT_MIX_MIX) {
      blend_color_mix_byte(tmp_col, dst, src);
    }
    else if (mixmode == CDT_MIX_ADD) {
      blend_color_add_byte(tmp_col, dst, src);
    }
    else if (mixmode == CDT_MIX_SUB) {
      blend_color_sub_byte(tmp_col, dst, src);
    }
    else if (mixmode == CDT_MIX_MUL) {
      blend_color_mul_byte(tmp_col, dst, src);
    }
    else {
      memcpy(tmp_col, src, sizeof(tmp_col));
    }

    blend_color_interpolate_byte(dst, dst, tmp_col, mixfactor);

    m2->r = char(dst[0]);
    m2->g = char(dst[1]);
    m2->b = char(dst[2]);
    m2->a = char(dst[3]);
  }
}

static bool layerEqual_mloopcol(const void *data1, const void *data2)
{
  const MLoopCol *m1 = static_cast<const MLoopCol *>(data1);
  const MLoopCol *m2 = static_cast<const MLoopCol *>(data2);
  float r, g, b, a;

  r = m1->r - m2->r;
  g = m1->g - m2->g;
  b = m1->b - m2->b;
  a = m1->a - m2->a;

  return r * r + g * g + b * b + a * a < 0.001f;
}

static void layerMultiply_mloopcol(void *data, const float fac)
{
  MLoopCol *m = static_cast<MLoopCol *>(data);

  m->r = float(m->r) * fac;
  m->g = float(m->g) * fac;
  m->b = float(m->b) * fac;
  m->a = float(m->a) * fac;
}

static void layerAdd_mloopcol(void *data1, const void *data2)
{
  MLoopCol *m = static_cast<MLoopCol *>(data1);
  const MLoopCol *m2 = static_cast<const MLoopCol *>(data2);

  m->r += m2->r;
  m->g += m2->g;
  m->b += m2->b;
  m->a += m2->a;
}

static void layerDoMinMax_mloopcol(const void *data, void *vmin, void *vmax)
{
  const MLoopCol *m = static_cast<const MLoopCol *>(data);
  MLoopCol *min = static_cast<MLoopCol *>(vmin);
  MLoopCol *max = static_cast<MLoopCol *>(vmax);

  if (m->r < min->r) {
    min->r = m->r;
  }
  if (m->g < min->g) {
    min->g = m->g;
  }
  if (m->b < min->b) {
    min->b = m->b;
  }
  if (m->a < min->a) {
    min->a = m->a;
  }
  if (m->r > max->r) {
    max->r = m->r;
  }
  if (m->g > max->g) {
    max->g = m->g;
  }
  if (m->b > max->b) {
    max->b = m->b;
  }
  if (m->a > max->a) {
    max->a = m->a;
  }
}

static void layerInitMinMax_mloopcol(void *vmin, void *vmax)
{
  MLoopCol *min = static_cast<MLoopCol *>(vmin);
  MLoopCol *max = static_cast<MLoopCol *>(vmax);

  min->r = 255;
  min->g = 255;
  min->b = 255;
  min->a = 255;

  max->r = 0;
  max->g = 0;
  max->b = 0;
  max->a = 0;
}

static void layerDefault_mloopcol(void *data, const int count)
{
  MLoopCol default_mloopcol = {255, 255, 255, 255};
  MLoopCol *mlcol = (MLoopCol *)data;
  for (int i = 0; i < count; i++) {
    mlcol[i] = default_mloopcol;
  }
}

static void layerInterp_mloopcol(const void **sources,
                                 const float *weights,
                                 const float * /*sub_weights*/,
                                 int count,
                                 void *dest)
{
  MLoopCol *mc = static_cast<MLoopCol *>(dest);
  struct {
    float a;
    float r;
    float g;
    float b;
  } col = {0};

  for (int i = 0; i < count; i++) {
    const float interp_weight = weights[i];
    const MLoopCol *src = static_cast<const MLoopCol *>(sources[i]);
    col.r += src->r * interp_weight;
    col.g += src->g * interp_weight;
    col.b += src->b * interp_weight;
    col.a += src->a * interp_weight;
  }

  /* Subdivide smooth or fractal can cause problems without clamping
   * although weights should also not cause this situation */

  /* Also delay writing to the destination in case dest is in sources. */
  mc->r = round_fl_to_uchar_clamp(col.r);
  mc->g = round_fl_to_uchar_clamp(col.g);
  mc->b = round_fl_to_uchar_clamp(col.b);
  mc->a = round_fl_to_uchar_clamp(col.a);
}

/** \} */

/* -------------------------------------------------------------------- */
/** \name Callbacks for (#MLoopUV, #CD_MLOOPUV)
 * \{ */

static void layerCopyValue_mloopuv(const void *source,
                                   void *dest,
                                   const int mixmode,
                                   const float mixfactor)
{
  const MLoopUV *luv1 = static_cast<const MLoopUV *>(source);
  MLoopUV *luv2 = static_cast<MLoopUV *>(dest);

  /* We only support a limited subset of advanced mixing here -
   * namely the mixfactor interpolation. */

  if (mixmode == CDT_MIX_NOMIX) {
    copy_v2_v2(luv2->uv, luv1->uv);
  }
  else {
    interp_v2_v2v2(luv2->uv, luv2->uv, luv1->uv, mixfactor);
  }
}

static bool layerEqual_mloopuv(const void *data1, const void *data2)
{
  const MLoopUV *luv1 = static_cast<const MLoopUV *>(data1);
  const MLoopUV *luv2 = static_cast<const MLoopUV *>(data2);

  return len_squared_v2v2(luv1->uv, luv2->uv) < 0.00001f;
}

static void layerMultiply_mloopuv(void *data, const float fac)
{
  MLoopUV *luv = static_cast<MLoopUV *>(data);

  mul_v2_fl(luv->uv, fac);
}

static void layerInitMinMax_mloopuv(void *vmin, void *vmax)
{
  MLoopUV *min = static_cast<MLoopUV *>(vmin);
  MLoopUV *max = static_cast<MLoopUV *>(vmax);

  INIT_MINMAX2(min->uv, max->uv);
}

static void layerDoMinMax_mloopuv(const void *data, void *vmin, void *vmax)
{
  const MLoopUV *luv = static_cast<const MLoopUV *>(data);
  MLoopUV *min = static_cast<MLoopUV *>(vmin);
  MLoopUV *max = static_cast<MLoopUV *>(vmax);

  minmax_v2v2_v2(min->uv, max->uv, luv->uv);
}

static void layerAdd_mloopuv(void *data1, const void *data2)
{
  MLoopUV *l1 = static_cast<MLoopUV *>(data1);
  const MLoopUV *l2 = static_cast<const MLoopUV *>(data2);

  add_v2_v2(l1->uv, l2->uv);
}

static void layerInterp_mloopuv(const void **sources,
                                const float *weights,
                                const float * /*sub_weights*/,
                                int count,
                                void *dest)
{
  float uv[2];
  int flag = 0;

  zero_v2(uv);

  for (int i = 0; i < count; i++) {
    const float interp_weight = weights[i];
    const MLoopUV *src = static_cast<const MLoopUV *>(sources[i]);
    madd_v2_v2fl(uv, src->uv, interp_weight);
    if (interp_weight > 0.0f) {
      flag |= src->flag;
    }
  }

  /* Delay writing to the destination in case dest is in sources. */
  copy_v2_v2(((MLoopUV *)dest)->uv, uv);
  ((MLoopUV *)dest)->flag = flag;
}

static bool layerValidate_mloopuv(void *data, const uint totitems, const bool do_fixes)
{
  MLoopUV *uv = static_cast<MLoopUV *>(data);
  bool has_errors = false;

  for (int i = 0; i < totitems; i++, uv++) {
    if (!is_finite_v2(uv->uv)) {
      if (do_fixes) {
        zero_v2(uv->uv);
      }
      has_errors = true;
    }
  }

  return has_errors;
}

/* origspace is almost exact copy of mloopuv's, keep in sync */
static void layerCopyValue_mloop_origspace(const void *source,
                                           void *dest,
                                           const int /*mixmode*/,
                                           const float /*mixfactor*/)
{
  const OrigSpaceLoop *luv1 = static_cast<const OrigSpaceLoop *>(source);
  OrigSpaceLoop *luv2 = static_cast<OrigSpaceLoop *>(dest);

  copy_v2_v2(luv2->uv, luv1->uv);
}

static bool layerEqual_mloop_origspace(const void *data1, const void *data2)
{
  const OrigSpaceLoop *luv1 = static_cast<const OrigSpaceLoop *>(data1);
  const OrigSpaceLoop *luv2 = static_cast<const OrigSpaceLoop *>(data2);

  return len_squared_v2v2(luv1->uv, luv2->uv) < 0.00001f;
}

static void layerMultiply_mloop_origspace(void *data, const float fac)
{
  OrigSpaceLoop *luv = static_cast<OrigSpaceLoop *>(data);

  mul_v2_fl(luv->uv, fac);
}

static void layerInitMinMax_mloop_origspace(void *vmin, void *vmax)
{
  OrigSpaceLoop *min = static_cast<OrigSpaceLoop *>(vmin);
  OrigSpaceLoop *max = static_cast<OrigSpaceLoop *>(vmax);

  INIT_MINMAX2(min->uv, max->uv);
}

static void layerDoMinMax_mloop_origspace(const void *data, void *vmin, void *vmax)
{
  const OrigSpaceLoop *luv = static_cast<const OrigSpaceLoop *>(data);
  OrigSpaceLoop *min = static_cast<OrigSpaceLoop *>(vmin);
  OrigSpaceLoop *max = static_cast<OrigSpaceLoop *>(vmax);

  minmax_v2v2_v2(min->uv, max->uv, luv->uv);
}

static void layerAdd_mloop_origspace(void *data1, const void *data2)
{
  OrigSpaceLoop *l1 = static_cast<OrigSpaceLoop *>(data1);
  const OrigSpaceLoop *l2 = static_cast<const OrigSpaceLoop *>(data2);

  add_v2_v2(l1->uv, l2->uv);
}

static void layerInterp_mloop_origspace(const void **sources,
                                        const float *weights,
                                        const float * /*sub_weights*/,
                                        int count,
                                        void *dest)
{
  float uv[2];
  zero_v2(uv);

  for (int i = 0; i < count; i++) {
    const float interp_weight = weights[i];
    const OrigSpaceLoop *src = static_cast<const OrigSpaceLoop *>(sources[i]);
    madd_v2_v2fl(uv, src->uv, interp_weight);
  }

  /* Delay writing to the destination in case dest is in sources. */
  copy_v2_v2(((OrigSpaceLoop *)dest)->uv, uv);
}
/* --- end copy */

static void layerInterp_mcol(const void **sources,
                             const float *weights,
                             const float *sub_weights,
                             const int count,
                             void *dest)
{
  MCol *mc = static_cast<MCol *>(dest);
  struct {
    float a;
    float r;
    float g;
    float b;
  } col[4] = {{0.0f}};

  const float *sub_weight = sub_weights;
  for (int i = 0; i < count; i++) {
    const float interp_weight = weights[i];

    for (int j = 0; j < 4; j++) {
      if (sub_weights) {
        const MCol *src = static_cast<const MCol *>(sources[i]);
        for (int k = 0; k < 4; k++, sub_weight++, src++) {
          const float w = (*sub_weight) * interp_weight;
          col[j].a += src->a * w;
          col[j].r += src->r * w;
          col[j].g += src->g * w;
          col[j].b += src->b * w;
        }
      }
      else {
        const MCol *src = static_cast<const MCol *>(sources[i]);
        col[j].a += src[j].a * interp_weight;
        col[j].r += src[j].r * interp_weight;
        col[j].g += src[j].g * interp_weight;
        col[j].b += src[j].b * interp_weight;
      }
    }
  }

  /* Delay writing to the destination in case dest is in sources. */
  for (int j = 0; j < 4; j++) {

    /* Subdivide smooth or fractal can cause problems without clamping
     * although weights should also not cause this situation */
    mc[j].a = round_fl_to_uchar_clamp(col[j].a);
    mc[j].r = round_fl_to_uchar_clamp(col[j].r);
    mc[j].g = round_fl_to_uchar_clamp(col[j].g);
    mc[j].b = round_fl_to_uchar_clamp(col[j].b);
  }
}

static void layerSwap_mcol(void *data, const int *corner_indices)
{
  MCol *mcol = static_cast<MCol *>(data);
  MCol col[4];

  for (int j = 0; j < 4; j++) {
    col[j] = mcol[corner_indices[j]];
  }

  memcpy(mcol, col, sizeof(col));
}

static void layerDefault_mcol(void *data, const int count)
{
  static MCol default_mcol = {255, 255, 255, 255};
  MCol *mcol = (MCol *)data;

  for (int i = 0; i < 4 * count; i++) {
    mcol[i] = default_mcol;
  }
}

static void layerDefault_origindex(void *data, const int count)
{
  copy_vn_i((int *)data, count, ORIGINDEX_NONE);
}

static void layerInterp_bweight(const void **sources,
                                const float *weights,
                                const float * /*sub_weights*/,
                                int count,
                                void *dest)
{
  float **in = (float **)sources;

  if (count <= 0) {
    return;
  }

  float f = 0.0f;

  for (int i = 0; i < count; i++) {
    const float interp_weight = weights[i];
    f += *in[i] * interp_weight;
  }

  /* Delay writing to the destination in case dest is in sources. */
  *((float *)dest) = f;
}

static void layerInterp_shapekey(const void **sources,
                                 const float *weights,
                                 const float * /*sub_weights*/,
                                 int count,
                                 void *dest)
{
  float **in = (float **)sources;

  if (count <= 0) {
    return;
  }

  float co[3];
  zero_v3(co);

  for (int i = 0; i < count; i++) {
    const float interp_weight = weights[i];
    madd_v3_v3fl(co, in[i], interp_weight);
  }

  /* Delay writing to the destination in case dest is in sources. */
  copy_v3_v3((float *)dest, co);
}

/** \} */

/* -------------------------------------------------------------------- */
/** \name Callbacks for (#MVertSkin, #CD_MVERT_SKIN)
 * \{ */

static void layerDefault_mvert_skin(void *data, const int count)
{
  MVertSkin *vs = static_cast<MVertSkin *>(data);

  for (int i = 0; i < count; i++) {
    copy_v3_fl(vs[i].radius, 0.25f);
    vs[i].flag = 0;
  }
}

static void layerCopy_mvert_skin(const void *source, void *dest, const int count)
{
  memcpy(dest, source, sizeof(MVertSkin) * count);
}

static void layerInterp_mvert_skin(const void **sources,
                                   const float *weights,
                                   const float * /*sub_weights*/,
                                   int count,
                                   void *dest)
{
  float radius[3];
  zero_v3(radius);

  for (int i = 0; i < count; i++) {
    const float interp_weight = weights[i];
    const MVertSkin *vs_src = static_cast<const MVertSkin *>(sources[i]);

    madd_v3_v3fl(radius, vs_src->radius, interp_weight);
  }

  /* Delay writing to the destination in case dest is in sources. */
  MVertSkin *vs_dst = static_cast<MVertSkin *>(dest);
  copy_v3_v3(vs_dst->radius, radius);
  vs_dst->flag &= ~MVERT_SKIN_ROOT;
}

/** \} */

/* -------------------------------------------------------------------- */
/** \name Callbacks for (`short[4][3]`, #CD_TESSLOOPNORMAL)
 * \{ */

static void layerSwap_flnor(void *data, const int *corner_indices)
{
  short(*flnors)[4][3] = static_cast<short(*)[4][3]>(data);
  short nors[4][3];
  int i = 4;

  while (i--) {
    copy_v3_v3_short(nors[i], (*flnors)[corner_indices[i]]);
  }

  memcpy(flnors, nors, sizeof(nors));
}

/** \} */

/* -------------------------------------------------------------------- */
/** \name Callbacks for (`int`, #CD_FACEMAP)
 * \{ */

static void layerDefault_fmap(void *data, const int count)
{
  int *fmap_num = (int *)data;
  for (int i = 0; i < count; i++) {
    fmap_num[i] = -1;
  }
}

/** \} */

/* -------------------------------------------------------------------- */
/** \name Callbacks for (#MPropCol, #CD_PROP_COLOR)
 * \{ */

static void layerCopyValue_propcol(const void *source,
                                   void *dest,
                                   const int mixmode,
                                   const float mixfactor)
{
  const MPropCol *m1 = static_cast<const MPropCol *>(source);
  MPropCol *m2 = static_cast<MPropCol *>(dest);
  float tmp_col[4];

  if (ELEM(mixmode,
           CDT_MIX_NOMIX,
           CDT_MIX_REPLACE_ABOVE_THRESHOLD,
           CDT_MIX_REPLACE_BELOW_THRESHOLD)) {
    /* Modes that do a full copy or nothing. */
    if (ELEM(mixmode, CDT_MIX_REPLACE_ABOVE_THRESHOLD, CDT_MIX_REPLACE_BELOW_THRESHOLD)) {
      /* TODO: Check for a real valid way to get 'factor' value of our dest color? */
      const float f = (m2->color[0] + m2->color[1] + m2->color[2]) / 3.0f;
      if (mixmode == CDT_MIX_REPLACE_ABOVE_THRESHOLD && f < mixfactor) {
        return; /* Do Nothing! */
      }
      if (mixmode == CDT_MIX_REPLACE_BELOW_THRESHOLD && f > mixfactor) {
        return; /* Do Nothing! */
      }
    }
    copy_v4_v4(m2->color, m1->color);
  }
  else { /* Modes that support 'real' mix factor. */
    if (mixmode == CDT_MIX_MIX) {
      blend_color_mix_float(tmp_col, m2->color, m1->color);
    }
    else if (mixmode == CDT_MIX_ADD) {
      blend_color_add_float(tmp_col, m2->color, m1->color);
    }
    else if (mixmode == CDT_MIX_SUB) {
      blend_color_sub_float(tmp_col, m2->color, m1->color);
    }
    else if (mixmode == CDT_MIX_MUL) {
      blend_color_mul_float(tmp_col, m2->color, m1->color);
    }
    else {
      memcpy(tmp_col, m1->color, sizeof(tmp_col));
    }
    blend_color_interpolate_float(m2->color, m2->color, tmp_col, mixfactor);

    copy_v4_v4(m2->color, m1->color);
  }
}

static bool layerEqual_propcol(const void *data1, const void *data2)
{
  const MPropCol *m1 = static_cast<const MPropCol *>(data1);
  const MPropCol *m2 = static_cast<const MPropCol *>(data2);
  float tot = 0;

  for (int i = 0; i < 4; i++) {
    float c = (m1->color[i] - m2->color[i]);
    tot += c * c;
  }

  return tot < 0.001f;
}

static void layerMultiply_propcol(void *data, const float fac)
{
  MPropCol *m = static_cast<MPropCol *>(data);
  mul_v4_fl(m->color, fac);
}

static void layerAdd_propcol(void *data1, const void *data2)
{
  MPropCol *m = static_cast<MPropCol *>(data1);
  const MPropCol *m2 = static_cast<const MPropCol *>(data2);
  add_v4_v4(m->color, m2->color);
}

static void layerDoMinMax_propcol(const void *data, void *vmin, void *vmax)
{
  const MPropCol *m = static_cast<const MPropCol *>(data);
  MPropCol *min = static_cast<MPropCol *>(vmin);
  MPropCol *max = static_cast<MPropCol *>(vmax);
  minmax_v4v4_v4(min->color, max->color, m->color);
}

static void layerInitMinMax_propcol(void *vmin, void *vmax)
{
  MPropCol *min = static_cast<MPropCol *>(vmin);
  MPropCol *max = static_cast<MPropCol *>(vmax);

  copy_v4_fl(min->color, FLT_MAX);
  copy_v4_fl(max->color, FLT_MIN);
}

static void layerDefault_propcol(void *data, const int count)
{
  /* Default to white, full alpha. */
  MPropCol default_propcol = {{1.0f, 1.0f, 1.0f, 1.0f}};
  MPropCol *pcol = (MPropCol *)data;
  for (int i = 0; i < count; i++) {
    copy_v4_v4(pcol[i].color, default_propcol.color);
  }
}

static void layerInterp_propcol(const void **sources,
                                const float *weights,
                                const float * /*sub_weights*/,
                                int count,
                                void *dest)
{
  MPropCol *mc = static_cast<MPropCol *>(dest);
  float col[4] = {0.0f, 0.0f, 0.0f, 0.0f};
  for (int i = 0; i < count; i++) {
    const float interp_weight = weights[i];
    const MPropCol *src = static_cast<const MPropCol *>(sources[i]);
    madd_v4_v4fl(col, src->color, interp_weight);
  }
  copy_v4_v4(mc->color, col);
}

/** \} */

/* -------------------------------------------------------------------- */
/** \name Callbacks for (#vec3f, #CD_PROP_FLOAT3)
 * \{ */

static void layerInterp_propfloat3(const void **sources,
                                   const float *weights,
                                   const float * /*sub_weights*/,
                                   int count,
                                   void *dest)
{
  vec3f result = {0.0f, 0.0f, 0.0f};
  for (int i = 0; i < count; i++) {
    const float interp_weight = weights[i];
    const vec3f *src = static_cast<const vec3f *>(sources[i]);
    madd_v3_v3fl(&result.x, &src->x, interp_weight);
  }
  copy_v3_v3((float *)dest, &result.x);
}

static void layerMultiply_propfloat3(void *data, const float fac)
{
  vec3f *vec = static_cast<vec3f *>(data);
  vec->x *= fac;
  vec->y *= fac;
  vec->z *= fac;
}

static void layerAdd_propfloat3(void *data1, const void *data2)
{
  vec3f *vec1 = static_cast<vec3f *>(data1);
  const vec3f *vec2 = static_cast<const vec3f *>(data2);
  vec1->x += vec2->x;
  vec1->y += vec2->y;
  vec1->z += vec2->z;
}

static bool layerValidate_propfloat3(void *data, const uint totitems, const bool do_fixes)
{
  float *values = static_cast<float *>(data);
  bool has_errors = false;
  for (int i = 0; i < totitems * 3; i++) {
    if (!isfinite(values[i])) {
      if (do_fixes) {
        values[i] = 0.0f;
      }
      has_errors = true;
    }
  }
  return has_errors;
}

/** \} */

/* -------------------------------------------------------------------- */
/** \name Callbacks for (#vec2f, #CD_PROP_FLOAT2)
 * \{ */

static void layerInterp_propfloat2(const void **sources,
                                   const float *weights,
                                   const float * /*sub_weights*/,
                                   int count,
                                   void *dest)
{
  vec2f result = {0.0f, 0.0f};
  for (int i = 0; i < count; i++) {
    const float interp_weight = weights[i];
    const vec2f *src = static_cast<const vec2f *>(sources[i]);
    madd_v2_v2fl(&result.x, &src->x, interp_weight);
  }
  copy_v2_v2((float *)dest, &result.x);
}

static void layerMultiply_propfloat2(void *data, const float fac)
{
  vec2f *vec = static_cast<vec2f *>(data);
  vec->x *= fac;
  vec->y *= fac;
}

static void layerAdd_propfloat2(void *data1, const void *data2)
{
  vec2f *vec1 = static_cast<vec2f *>(data1);
  const vec2f *vec2 = static_cast<const vec2f *>(data2);
  vec1->x += vec2->x;
  vec1->y += vec2->y;
}

static bool layerValidate_propfloat2(void *data, const uint totitems, const bool do_fixes)
{
  float *values = static_cast<float *>(data);
  bool has_errors = false;
  for (int i = 0; i < totitems * 2; i++) {
    if (!isfinite(values[i])) {
      if (do_fixes) {
        values[i] = 0.0f;
      }
      has_errors = true;
    }
  }
  return has_errors;
}

static void layerDynTopoVert_copy(const void *source, void *dest, int count)
{
  memcpy(dest, source, count * sizeof(MSculptVert));
}

static void layerDynTopoVert_interp(
    const void **sources, const float *weights, const float *sub_weights, int count, void *dest)
{
  float co[3], no[3], origmask, color[4], curv;
  MSculptVert *mv = (MSculptVert *)dest;

  // float totweight = 0.0f;

  if (count == 0) {
    memset(mv, 0, sizeof(*mv));
    return;
  }

  zero_v3(co);
  zero_v3(no);
  origmask = 0.0f;
  curv = 0.0f;
  zero_v4(color);

  for (int i = 0; i < count; i++) {
    MSculptVert *mv2 = (MSculptVert *)sources[i];
    float w;

    if (i == 0) {  // copy flag from first source
      mv->flag = mv2->flag;
      mv->stroke_id = mv2->stroke_id;
    }

    w = weights[i];

    madd_v3_v3fl(co, mv2->origco, w);
    madd_v3_v3fl(no, mv2->origno, w);
    madd_v4_v4fl(color, mv2->origcolor, w);
    origmask += (float)mv2->origmask * w;
    curv += (float)mv2->curv * w;

    // totweight += w;
  }

  normalize_v3(no);

#if 0
  if (fabsf(totweight - 1.0) > 0.001) {
    printf("eek\n");
  }
  float mul = 1.0f / totweight;

  mul_v3_fl(co, mul);

  mul_v4_fl(color, mul);
  origmask *= mul;
#endif

  copy_v3_v3(mv->origco, co);
  copy_v3_v3(mv->origno, no);
  copy_v4_v4(mv->origcolor, color);

  mv->curv = (short)curv;
  mv->origmask = (short)origmask;
}

static void layerInterp_noop(const void **UNUSED(sources),
                             const float *UNUSED(weights),
                             const float *UNUSED(sub_weights),
                             int UNUSED(count),
                             void *UNUSED(dest))
{
  // do nothing
}

static void layerDefault_mesh_id(void *data, int count)
{
  int *val = (int *)data;

  for (int i = 0; i < count; i++) {
    // val[i] = -1;
    val[i] = 0;
  }
}
/** \} */

/* -------------------------------------------------------------------- */
/** \name Callbacks for (`bool`, #CD_PROP_BOOL)
 * \{ */

static void layerInterp_propbool(const void **sources,
                                 const float *weights,
                                 const float * /*sub_weights*/,
                                 int count,
                                 void *dest)
{
  bool result = false;
  for (int i = 0; i < count; i++) {
    const float interp_weight = weights[i];
    const bool src = *(const bool *)sources[i];
    result |= src && (interp_weight > 0.0f);
  }
  *(bool *)dest = result;
}

static const LayerTypeInfo LAYERTYPEINFO[CD_NUMTYPES] = {
    /* 0: CD_MVERT */
    {sizeof(MVert), "MVert", 1, nullptr, nullptr, nullptr, nullptr, nullptr, nullptr},
    /* 1: CD_MSTICKY */ /* DEPRECATED */
    {sizeof(float[2]), "", 1, nullptr, nullptr, nullptr, nullptr, nullptr, nullptr},
    /* 2: CD_MDEFORMVERT */
    {sizeof(MDeformVert),
     "MDeformVert",
     1,
     nullptr,
     layerCopy_mdeformvert,
     layerFree_mdeformvert,
     layerInterp_mdeformvert,
     nullptr,
     nullptr,
     layerConstruct_mdeformvert},
    /* 3: CD_MEDGE */
    {sizeof(MEdge), "MEdge", 1, nullptr, nullptr, nullptr, nullptr, nullptr, nullptr},
    /* 4: CD_MFACE */
    {sizeof(MFace), "MFace", 1, nullptr, nullptr, nullptr, nullptr, nullptr, nullptr},
    /* 5: CD_MTFACE */
    {sizeof(MTFace),
     "MTFace",
     1,
     N_("UVMap"),
     layerCopy_tface,
     nullptr,
     layerInterp_tface,
     layerSwap_tface,
     nullptr,
     layerDefault_tface,
     nullptr,
     nullptr,
     nullptr,
     nullptr,
     nullptr,
     nullptr,
     nullptr,
     nullptr,
     nullptr,
     nullptr,
     layerMaxNum_tface},
    /* 6: CD_MCOL */
    /* 4 MCol structs per face */
    {sizeof(MCol[4]),  "MCol",         4,
     N_("Col"),        nullptr,        nullptr,
     layerInterp_mcol, layerSwap_mcol, layerDefault_mcol,
     nullptr,          nullptr,        nullptr,
     nullptr,          nullptr,        nullptr,
     nullptr,          nullptr,        nullptr,
     nullptr,          nullptr,        nullptr},
    /* 7: CD_ORIGINDEX */
    {sizeof(int), "", 0, nullptr, nullptr, nullptr, nullptr, nullptr, layerDefault_origindex},
    /* 8: CD_NORMAL */
    /* 3 floats per normal vector */
    {sizeof(float[3]),
     "vec3f",
     1,
     nullptr,
     nullptr,
     nullptr,
     layerInterp_normal,
     nullptr,
     nullptr,
     nullptr,
     nullptr,
     nullptr,
     nullptr,
     nullptr,
     nullptr,
     nullptr,
     layerCopyValue_normal},
    /* 9: CD_FACEMAP */
    {sizeof(int), "", 0, nullptr, nullptr, nullptr, nullptr, nullptr, layerDefault_fmap, nullptr},
    /* 10: CD_PROP_FLOAT */
    {sizeof(MFloatProperty),
     "MFloatProperty",
     1,
     N_("Float"),
     layerCopy_propFloat,
     nullptr,
     layerInterp_propFloat,
     nullptr,
     nullptr,
     nullptr,
     layerValidate_propFloat},
    /* 11: CD_PROP_INT32 */
    {sizeof(MIntProperty),
     "MIntProperty",
     1,
     N_("Int"),
     nullptr,
     nullptr,
     layerInterp_propInt,
     nullptr},
    /* 12: CD_PROP_STRING */
    {sizeof(MStringProperty),
     "MStringProperty",
     1,
     N_("String"),
     layerCopy_propString,
     nullptr,
     nullptr,
     nullptr},
    /* 13: CD_ORIGSPACE */
    {sizeof(OrigSpaceFace),
     "OrigSpaceFace",
     1,
     N_("UVMap"),
     layerCopy_origspace_face,
     nullptr,
     layerInterp_origspace_face,
     layerSwap_origspace_face,
     layerDefault_origspace_face},
    /* 14: CD_ORCO */
    {sizeof(float[3]), "", 0, nullptr, nullptr, nullptr, nullptr, nullptr, nullptr},
    /* 15: CD_MTEXPOLY */ /* DEPRECATED */
    /* NOTE: when we expose the UV Map / TexFace split to the user,
     * change this back to face Texture. */
    {sizeof(int), "", 0, nullptr, nullptr, nullptr, nullptr, nullptr, nullptr},
    /* 16: CD_MLOOPUV */
    {sizeof(MLoopUV),
     "MLoopUV",
     1,
     N_("UVMap"),
     nullptr,
     nullptr,
     layerInterp_mloopuv,
     nullptr,
     nullptr,
     nullptr,
     layerValidate_mloopuv,
     layerEqual_mloopuv,
     layerMultiply_mloopuv,
     layerInitMinMax_mloopuv,
     layerAdd_mloopuv,
     layerDoMinMax_mloopuv,
     layerCopyValue_mloopuv,
     nullptr,
     nullptr,
     nullptr,
     layerMaxNum_tface},
    /* 17: CD_PROP_BYTE_COLOR */
    {sizeof(MLoopCol),
     "MLoopCol",
     1,
     N_("Col"),
     nullptr,
     nullptr,
     layerInterp_mloopcol,
     nullptr,
     layerDefault_mloopcol,
     nullptr,
     nullptr,
     layerEqual_mloopcol,
     layerMultiply_mloopcol,
     layerInitMinMax_mloopcol,
     layerAdd_mloopcol,
     layerDoMinMax_mloopcol,
     layerCopyValue_mloopcol,
     nullptr,
     nullptr,
     nullptr,
     nullptr},
    /* 18: CD_TANGENT */
    {sizeof(float[4][4]), "", 0, N_("Tangent"), nullptr, nullptr, nullptr, nullptr, nullptr},
    /* 19: CD_MDISPS */
    {sizeof(MDisps),
     "MDisps",
     1,
     nullptr,
     layerCopy_mdisps,
     layerFree_mdisps,
     nullptr,
     layerSwap_mdisps,
     nullptr,
     layerConstruct_mdisps,
     nullptr,
     nullptr,
     nullptr,
     nullptr,
     nullptr,
     nullptr,
     nullptr,
     layerRead_mdisps,
     layerWrite_mdisps,
     layerFilesize_mdisps},
    /* 20: CD_PREVIEW_MCOL */
    {sizeof(MCol[4]),
     "MCol",
     4,
     N_("PreviewCol"),
     nullptr,
     nullptr,
     layerInterp_mcol,
     layerSwap_mcol,
     layerDefault_mcol},
    /* 21: CD_ID_MCOL */ /* DEPRECATED */
    {sizeof(MCol[4]), "", 0, nullptr, nullptr, nullptr, nullptr, nullptr, nullptr},
    /* 22: CD_TEXTURE_MCOL */
    {sizeof(MCol[4]),
     "MCol",
     4,
     N_("TexturedCol"),
     nullptr,
     nullptr,
     layerInterp_mcol,
     layerSwap_mcol,
     layerDefault_mcol},
    /* 23: CD_CLOTH_ORCO */
    {sizeof(float[3]), "", 0, nullptr, nullptr, nullptr, nullptr, nullptr, nullptr},
    /* 24: CD_RECAST */
    {sizeof(MRecast), "MRecast", 1, N_("Recast"), nullptr, nullptr, nullptr, nullptr},
    /* 25: CD_MPOLY */
    {sizeof(MPoly), "MPoly", 1, N_("NGon Face"), nullptr, nullptr, nullptr, nullptr, nullptr},
    /* 26: CD_MLOOP */
    {sizeof(MLoop),
     "MLoop",
     1,
     N_("NGon Face-Vertex"),
     nullptr,
     nullptr,
     nullptr,
     nullptr,
     nullptr},
    /* 27: CD_SHAPE_KEYINDEX */
    {sizeof(int), "", 0, nullptr, nullptr, nullptr, nullptr, nullptr, nullptr},
    /* 28: CD_SHAPEKEY */
    {sizeof(float[3]), "", 0, N_("ShapeKey"), nullptr, nullptr, layerInterp_shapekey},
    /* 29: CD_BWEIGHT */
    {sizeof(MFloatProperty), "MFloatProperty", 1, nullptr, nullptr, nullptr, layerInterp_bweight},
    /* 30: CD_CREASE */
    {sizeof(float), "", 0, nullptr, nullptr, nullptr, layerInterp_propFloat},
    /* 31: CD_ORIGSPACE_MLOOP */
    {sizeof(OrigSpaceLoop),
     "OrigSpaceLoop",
     1,
     N_("OS Loop"),
     nullptr,
     nullptr,
     layerInterp_mloop_origspace,
     nullptr,
     nullptr,
     nullptr,
     nullptr,
     layerEqual_mloop_origspace,
     layerMultiply_mloop_origspace,
     layerInitMinMax_mloop_origspace,
     layerAdd_mloop_origspace,
     layerDoMinMax_mloop_origspace,
     layerCopyValue_mloop_origspace},
    /* 32: CD_PREVIEW_MLOOPCOL */
    {sizeof(MLoopCol),
     "MLoopCol",
     1,
     N_("PreviewLoopCol"),
     nullptr,
     nullptr,
     layerInterp_mloopcol,
     nullptr,
     layerDefault_mloopcol,
     nullptr,
     nullptr,
     layerEqual_mloopcol,
     layerMultiply_mloopcol,
     layerInitMinMax_mloopcol,
     layerAdd_mloopcol,
     layerDoMinMax_mloopcol,
     layerCopyValue_mloopcol},
    /* 33: CD_BM_ELEM_PYPTR */
    {sizeof(void *),
     "",
     1,
     nullptr,
     layerCopy_bmesh_elem_py_ptr,
     layerFree_bmesh_elem_py_ptr,
     nullptr,
     nullptr,
     nullptr},
    /* 34: CD_PAINT_MASK */
    {sizeof(float), "", 0, nullptr, nullptr, nullptr, layerInterp_paint_mask, nullptr, nullptr},
    /* 35: CD_GRID_PAINT_MASK */
    {sizeof(GridPaintMask),
     "GridPaintMask",
     1,
     nullptr,
     layerCopy_grid_paint_mask,
     layerFree_grid_paint_mask,
     nullptr,
     nullptr,
     nullptr,
     layerConstruct_grid_paint_mask},
    /* 36: CD_MVERT_SKIN */
    {sizeof(MVertSkin),
     "MVertSkin",
     1,
     nullptr,
     layerCopy_mvert_skin,
     nullptr,
     layerInterp_mvert_skin,
     nullptr,
     layerDefault_mvert_skin},
    /* 37: CD_FREESTYLE_EDGE */
    {sizeof(FreestyleEdge),
     "FreestyleEdge",
     1,
     nullptr,
     nullptr,
     nullptr,
     nullptr,
     nullptr,
     nullptr},
    /* 38: CD_FREESTYLE_FACE */
    {sizeof(FreestyleFace),
     "FreestyleFace",
     1,
     nullptr,
     nullptr,
     nullptr,
     nullptr,
     nullptr,
     nullptr},
    /* 39: CD_MLOOPTANGENT */
    {sizeof(float[4]), "", 0, nullptr, nullptr, nullptr, nullptr, nullptr, nullptr},
    /* 40: CD_TESSLOOPNORMAL */
    {sizeof(short[4][3]), "", 0, nullptr, nullptr, nullptr, nullptr, layerSwap_flnor, nullptr},
    /* 41: CD_CUSTOMLOOPNORMAL */
    {sizeof(short[2]), "vec2s", 1, nullptr, nullptr, nullptr, nullptr, nullptr, nullptr},
    /* 42: CD_SCULPT_FACE_SETS */ /* DEPRECATED */
    {sizeof(int), "", 0, nullptr, nullptr, nullptr, nullptr, nullptr, nullptr},
    /* 43: CD_LOCATION */
    {sizeof(float[3]), "vec3f", 1, nullptr, nullptr, nullptr, nullptr, nullptr, nullptr},
    /* 44: CD_RADIUS */
    {sizeof(float), "MFloatProperty", 1, nullptr, nullptr, nullptr, nullptr, nullptr, nullptr},
    /* 45: CD_PROP_INT8 */
    {sizeof(int8_t), "MInt8Property", 1, N_("Int8"), nullptr, nullptr, nullptr, nullptr, nullptr},
    /* 46: CD_HAIRMAPPING */ /* UNUSED */
    {-1, "", 1, nullptr, nullptr, nullptr, nullptr, nullptr, nullptr},
    /* 47: CD_PROP_COLOR */
    {sizeof(MPropCol),
     "MPropCol",
     1,
     N_("Color"),
     nullptr,
     nullptr,
     layerInterp_propcol,
     nullptr,
     layerDefault_propcol,
     nullptr,
     nullptr,
     layerEqual_propcol,
     layerMultiply_propcol,
     layerInitMinMax_propcol,
     layerAdd_propcol,
     layerDoMinMax_propcol,
     layerCopyValue_propcol,
     nullptr,
     nullptr,
     nullptr,
     nullptr},
    /* 48: CD_PROP_FLOAT3 */
    {sizeof(float[3]),
     "vec3f",
     1,
     N_("Float3"),
     nullptr,
     nullptr,
     layerInterp_propfloat3,
     nullptr,
     nullptr,
     nullptr,
     layerValidate_propfloat3,
     nullptr,
     layerMultiply_propfloat3,
     nullptr,
     layerAdd_propfloat3},
    /* 49: CD_PROP_FLOAT2 */
    {sizeof(float[2]),
     "vec2f",
     1,
     N_("Float2"),
     nullptr,
     nullptr,
     layerInterp_propfloat2,
     nullptr,
     nullptr,
     nullptr,
     layerValidate_propfloat2,
     nullptr,
     layerMultiply_propfloat2,
     nullptr,
     layerAdd_propfloat2},
    /* 50: CD_PROP_BOOL */
    {sizeof(bool),
     "bool",
     1,
     N_("Boolean"),
     nullptr,
     nullptr,
     layerInterp_propbool,
     nullptr,
     nullptr,
     nullptr,
     nullptr,
     nullptr,
     nullptr,
     nullptr},
    /* 51: CD_HAIRLENGTH */
    {sizeof(float), "float", 1, nullptr, nullptr, nullptr, nullptr, nullptr, nullptr},
    /*52 CD_MESH_ID */
    {sizeof(unsigned int),
     "MIntProperty",
     1,
     nullptr,  // flag singleton layer
     nullptr,
     nullptr,
     layerInterp_noop,
     nullptr,
     layerDefault_mesh_id},
    /* 53 CD_DYNTOPO_VERT */
    {sizeof(MSculptVert),
     "MSculptVert",
     1,
     nullptr,  // flag singleton layer
     layerDynTopoVert_copy,
     nullptr,
     layerDynTopoVert_interp},
    /*54 CD_BMESH_TOOLFLAGS */
    {sizeof(MToolFlags),
     "MToolFlags",
     1,
     nullptr,  // flag singleton layer
     nullptr,
     nullptr,
     layerInterp_noop},
};

static const char *LAYERTYPENAMES[CD_NUMTYPES] = {/*   0-4 */
                                                  "CDMVert",
                                                  "CDMSticky",
                                                  "CDMDeformVert",
                                                  "CDMEdge",
                                                  "CDMFace",
                                                  /*   5-9 */
                                                  "CDMTFace",
                                                  "CDMCol",
                                                  "CDOrigIndex",
                                                  "CDNormal",
                                                  "CDFaceMap",
                                                  /* 10-14 */
                                                  "CDMFloatProperty",
                                                  "CDMIntProperty",
                                                  "CDMStringProperty",
                                                  "CDOrigSpace",
                                                  "CDOrco",
                                                  /* 15-19 */
                                                  "CDMTexPoly",
                                                  "CDMLoopUV",
                                                  "CDMloopCol",
                                                  "CDTangent",
                                                  "CDMDisps",
                                                  /* 20-24 */
                                                  "CDPreviewMCol",
                                                  "CDIDMCol",
                                                  "CDTextureMCol",
                                                  "CDClothOrco",
                                                  "CDMRecast",

                                                  /* BMESH ONLY */
                                                  /* 25-29 */
                                                  "CDMPoly",
                                                  "CDMLoop",
                                                  "CDShapeKeyIndex",
                                                  "CDShapeKey",
                                                  "CDBevelWeight",
                                                  /* 30-34 */
                                                  "CDSubSurfCrease",
                                                  "CDOrigSpaceLoop",
                                                  "CDPreviewLoopCol",
                                                  "CDBMElemPyPtr",
                                                  "CDPaintMask",
                                                  /* 35-36 */
                                                  "CDGridPaintMask",
                                                  "CDMVertSkin",
                                                  /* 37-38 */
                                                  "CDFreestyleEdge",
                                                  "CDFreestyleFace",
                                                  /* 39-42 */
                                                  "CDMLoopTangent",
                                                  "CDTessLoopNormal",
                                                  "CDCustomLoopNormal",
                                                  "CDSculptFaceGroups",
                                                  /* 43-46 */
                                                  "CDHairPoint",
                                                  "CDHairMapping",
                                                  "CDPropInt8",
                                                  "CDPoint",
                                                  /* 47-50 */
                                                  "CDPropCol",
                                                  "CDPropFloat3",
                                                  "CDPropFloat2",
                                                  "CDPropBoolean",
                                                  /*51-53*/
                                                  "CDHairLength",
                                                  "CDMeshID",
                                                  "CDDyntopoVert",
                                                  "CDPropInt16"};

const CustomData_MeshMasks CD_MASK_BAREMESH = {
    /* vmask */ CD_MASK_MVERT | CD_MASK_MESH_ID,
    /* emask */ CD_MASK_MEDGE | CD_MASK_MESH_ID,
    /* fmask */ 0,
    /* pmask */ CD_MASK_MPOLY | CD_MASK_FACEMAP | CD_MASK_MESH_ID,
    /* lmask */ CD_MASK_MLOOP | CD_MASK_MESH_ID,
};
const CustomData_MeshMasks CD_MASK_BAREMESH_ORIGINDEX = {
    /* vmask */ CD_MASK_MVERT | CD_MASK_ORIGINDEX | CD_MASK_MESH_ID,
    /* emask */ CD_MASK_MEDGE | CD_MASK_ORIGINDEX | CD_MASK_MESH_ID,
    /* fmask */ 0,
    /* pmask */ CD_MASK_MPOLY | CD_MASK_FACEMAP | CD_MASK_ORIGINDEX | CD_MASK_MESH_ID,
    /* lmask */ CD_MASK_MLOOP | CD_MASK_MESH_ID,
};
const CustomData_MeshMasks CD_MASK_MESH = {
    /* vmask */ (CD_MASK_MVERT | CD_MASK_MDEFORMVERT | CD_MASK_MVERT_SKIN | CD_MASK_PAINT_MASK |

                 CD_MASK_PROP_ALL | CD_MASK_CREASE | CD_MASK_BWEIGHT | CD_MASK_MESH_ID),
    /* emask */
    (CD_MASK_MEDGE | CD_MASK_FREESTYLE_EDGE | CD_MASK_PROP_ALL | CD_MASK_BWEIGHT | CD_MASK_CREASE |
     CD_MASK_MESH_ID),
    /* fmask */ 0,
    /* pmask */
    (CD_MASK_MPOLY | CD_MASK_FACEMAP | CD_MASK_FREESTYLE_FACE | CD_MASK_PROP_ALL |
     CD_MASK_MESH_ID),
    /* lmask */
    (CD_MASK_MLOOP | CD_MASK_MDISPS | CD_MASK_MLOOPUV | CD_MASK_CUSTOMLOOPNORMAL |
     CD_MASK_GRID_PAINT_MASK | CD_MASK_PROP_ALL | CD_MASK_MESH_ID),
};

const CustomData_MeshMasks CD_MASK_DERIVEDMESH = {
    /* vmask */ (CD_MASK_ORIGINDEX | CD_MASK_MDEFORMVERT | CD_MASK_SHAPEKEY | CD_MASK_MVERT_SKIN |
                 CD_MASK_PAINT_MASK | CD_MASK_ORCO | CD_MASK_CLOTH_ORCO | CD_MASK_PROP_ALL |
                 CD_MASK_CREASE | CD_MASK_BWEIGHT | CD_MASK_MESH_ID),
    /* emask */
    (CD_MASK_ORIGINDEX | CD_MASK_FREESTYLE_EDGE | CD_MASK_BWEIGHT | CD_MASK_PROP_ALL |
     CD_MASK_CREASE | CD_MASK_MESH_ID),
    /* fmask */ (CD_MASK_ORIGINDEX | CD_MASK_ORIGSPACE | CD_MASK_PREVIEW_MCOL | CD_MASK_TANGENT),
    /* pmask */
    (CD_MASK_ORIGINDEX | CD_MASK_FREESTYLE_FACE | CD_MASK_FACEMAP | CD_MASK_PROP_ALL |
     CD_MASK_MESH_ID),
    /* lmask */

    (CD_MASK_MLOOPUV | CD_MASK_CUSTOMLOOPNORMAL | CD_MASK_PREVIEW_MLOOPCOL |
     CD_MASK_ORIGSPACE_MLOOP | CD_MASK_PROP_ALL |
     CD_MASK_MESH_ID), /* XXX MISSING CD_MASK_MLOOPTANGENT ? */
};
const CustomData_MeshMasks CD_MASK_BMESH = {
    /* vmask */ (CD_MASK_MDEFORMVERT | CD_MASK_BWEIGHT | CD_MASK_MVERT_SKIN | CD_MASK_SHAPEKEY |
                 CD_MASK_SHAPE_KEYINDEX | CD_MASK_PAINT_MASK | CD_MASK_PROP_ALL | CD_MASK_CREASE |
                 CD_MASK_MESH_ID | CD_MASK_DYNTOPO_VERT),
    /* emask */
    (CD_MASK_BWEIGHT | CD_MASK_CREASE | CD_MASK_FREESTYLE_EDGE | CD_MASK_PROP_ALL |
     CD_MASK_MESH_ID),
    /* fmask */ 0,
    /* pmask */
    (CD_MASK_FREESTYLE_FACE | CD_MASK_FACEMAP | CD_MASK_PROP_ALL | CD_MASK_MESH_ID),
    /* lmask */
    (CD_MASK_MDISPS | CD_MASK_MLOOPUV | CD_MASK_CUSTOMLOOPNORMAL | CD_MASK_GRID_PAINT_MASK |
     CD_MASK_PROP_ALL | CD_MASK_MESH_ID),
};
const CustomData_MeshMasks CD_MASK_EVERYTHING = {
    /* vmask */ (CD_MASK_MVERT | CD_MASK_BM_ELEM_PYPTR | CD_MASK_ORIGINDEX | CD_MASK_MDEFORMVERT |
                 CD_MASK_BWEIGHT | CD_MASK_MVERT_SKIN | CD_MASK_ORCO | CD_MASK_CLOTH_ORCO |
                 CD_MASK_SHAPEKEY | CD_MASK_SHAPE_KEYINDEX | CD_MASK_PAINT_MASK |
                 CD_MASK_PROP_ALL | CD_MASK_CREASE | CD_MASK_MESH_ID | CD_MASK_DYNTOPO_VERT),
    /* emask */
    (CD_MASK_MEDGE | CD_MASK_BM_ELEM_PYPTR | CD_MASK_ORIGINDEX | CD_MASK_BWEIGHT | CD_MASK_CREASE |
     CD_MASK_FREESTYLE_EDGE | CD_MASK_PROP_ALL | CD_MASK_MESH_ID),
    /* fmask */
    (CD_MASK_MFACE | CD_MASK_ORIGINDEX | CD_MASK_NORMAL | CD_MASK_MTFACE | CD_MASK_MCOL |
     CD_MASK_ORIGSPACE | CD_MASK_TANGENT | CD_MASK_TESSLOOPNORMAL | CD_MASK_PREVIEW_MCOL |
     CD_MASK_PROP_ALL),
    /* pmask */
    (CD_MASK_MPOLY | CD_MASK_BM_ELEM_PYPTR | CD_MASK_ORIGINDEX | CD_MASK_FACEMAP |
     CD_MASK_FREESTYLE_FACE | CD_MASK_PROP_ALL | CD_MASK_MESH_ID),
    /* lmask */
    (CD_MASK_MLOOP | CD_MASK_BM_ELEM_PYPTR | CD_MASK_MDISPS | CD_MASK_NORMAL | CD_MASK_MLOOPUV |
     CD_MASK_CUSTOMLOOPNORMAL | CD_MASK_MLOOPTANGENT | CD_MASK_PREVIEW_MLOOPCOL |
     CD_MASK_ORIGSPACE_MLOOP | CD_MASK_GRID_PAINT_MASK | CD_MASK_PROP_ALL | CD_MASK_MESH_ID),
};

static const LayerTypeInfo *layerType_getInfo(int type)
{
  if (type < 0 || type >= CD_NUMTYPES) {
    return nullptr;
  }

  return &LAYERTYPEINFO[type];
}

static const char *layerType_getName(int type)
{
  if (type < 0 || type >= CD_NUMTYPES) {
    return nullptr;
  }

  return LAYERTYPENAMES[type];
}

void customData_mask_layers__print(const CustomData_MeshMasks *mask)
{
  printf("verts mask=0x%" PRIx64 ":\n", mask->vmask);
  for (int i = 0; i < CD_NUMTYPES; i++) {
    if (mask->vmask & CD_TYPE_AS_MASK(i)) {
      printf("  %s\n", layerType_getName(i));
    }
  }

  printf("edges mask=0x%" PRIx64 ":\n", mask->emask);
  for (int i = 0; i < CD_NUMTYPES; i++) {
    if (mask->emask & CD_TYPE_AS_MASK(i)) {
      printf("  %s\n", layerType_getName(i));
    }
  }

  printf("faces mask=0x%" PRIx64 ":\n", mask->fmask);
  for (int i = 0; i < CD_NUMTYPES; i++) {
    if (mask->fmask & CD_TYPE_AS_MASK(i)) {
      printf("  %s\n", layerType_getName(i));
    }
  }

  printf("loops mask=0x%" PRIx64 ":\n", mask->lmask);
  for (int i = 0; i < CD_NUMTYPES; i++) {
    if (mask->lmask & CD_TYPE_AS_MASK(i)) {
      printf("  %s\n", layerType_getName(i));
    }
  }

  printf("polys mask=0x%" PRIx64 ":\n", mask->pmask);
  for (int i = 0; i < CD_NUMTYPES; i++) {
    if (mask->pmask & CD_TYPE_AS_MASK(i)) {
      printf("  %s\n", layerType_getName(i));
    }
  }
}

/** \} */

/* -------------------------------------------------------------------- */
/** \name CustomData Functions
 * \{ */

static void customData_update_offsets(CustomData *data);

static CustomDataLayer *customData_add_layer__internal(CustomData *data,
                                                       int type,
                                                       eCDAllocType alloctype,
                                                       void *layerdata,
                                                       int totelem,
                                                       const char *name);

void CustomData_update_typemap(CustomData *data)
{
  int lasttype = -1;

  for (int i = 0; i < CD_NUMTYPES; i++) {
    data->typemap[i] = -1;
  }

  for (int i = 0; i < data->totlayer; i++) {
    const int type = data->layers[i].type;
    if (type != lasttype) {
      data->typemap[type] = i;
      lasttype = type;
    }
  }
}

void CustomData_regen_active_refs(CustomData *data)
{
  int i, j;

  for (int i = 0; i < CD_NUMTYPES; i++) {
    data->typemap[i] = -1;
  }

  for (i = 0, j = 0; i < data->totlayer; i++) {
    CustomDataLayer *layer = &data->layers[i];

    if (data->typemap[layer->type] == -1) {
      data->typemap[layer->type] = i;
    }
  }

  /* explicitly flag active layers */
  for (i = 0, j = 0; i < data->totlayer; i++) {
    CustomDataLayer *layer = &data->layers[i];
    CustomDataLayer *base = data->layers + data->typemap[layer->type];
    int n = layer - base;

    if (layer == base) {
      continue;
    }

    layer->active = n == base->active;
    layer->active_clone = n == base->active_clone;
    layer->active_mask = n == base->active_mask;
    layer->active_rnd = n == base->active_rnd;
  }

  /* handle case of base layers being active */
  for (int i = 0; i < CD_NUMTYPES; i++) {
    if (data->typemap[i] == -1) {
      continue;
    }

    CustomDataLayer *base = data->layers + data->typemap[i];

    base->active = !base->active;
    base->active_mask = !base->active_mask;
    base->active_clone = !base->active_clone;
    base->active_rnd = !base->active_rnd;
  }

  /* regenerate active refs */
  /* set active n in base layer for all types */
  for (i = 0; i < data->totlayer; i++) {
    CustomDataLayer *layer = data->layers + i;
    CustomDataLayer *base = data->layers + data->typemap[layer->type];

    int n = layer - base;

    if (n < 0) {
      printf("error!\n");
      for (int j = 0; j < data->totlayer; j++) {
        printf("%s", i == j ? "->" : "  ");
        printf("%d : \"%s\"\n",
               data->layers[i].type,
               data->layers[i].name ? data->layers[i].name : "");
      }
    }
    if (layer->active) {
      base->active = n;
    }
    if (layer->active_mask) {
      base->active_mask = n;
    }
    if (layer->active_clone) {
      base->active_clone = n;
    }
    if (layer->active_rnd) {
      base->active_rnd = n;
    }
  }

  /* set active n in all layers */
  for (i = 0; i < data->totlayer; i++) {
    CustomDataLayer *layer = &data->layers[i];
    CustomDataLayer *base = data->layers + data->typemap[layer->type];

    layer->active = base->active;
    layer->active_mask = base->active_mask;
    layer->active_clone = base->active_clone;
    layer->active_rnd = base->active_rnd;
  }
}

/* currently only used in BLI_assert */
#ifndef NDEBUG
static bool customdata_typemap_is_valid(const CustomData *data)
{
  CustomData data_copy = *data;
  CustomData_update_typemap(&data_copy);
  return (memcmp(data->typemap, data_copy.typemap, sizeof(data->typemap)) == 0);
}
#endif

/* copies all customdata layers without allocating data,
 * and without respect to type masks or NO_COPY/etc flags*/
void CustomData_copy_all_layout(const struct CustomData *source, struct CustomData *dest)
{
  *dest = *source;

  if (dest->pool) {
    dest->pool = NULL;
  }

  if (source->layers) {
    dest->layers = static_cast<CustomDataLayer *>(
        MEM_mallocN(sizeof(*dest->layers) * source->totlayer, __func__));

    for (int i = 0; i < source->totlayer; i++) {
      dest->layers[i] = source->layers[i];
      dest->layers[i].data = NULL;
    }
  }

  CustomData_regen_active_refs(dest);
}

bool CustomData_merge(const CustomData *source,
                      CustomData *dest,
                      eCustomDataMask mask,
                      eCDAllocType alloctype,
                      int totelem)
{
  // const LayerTypeInfo *typeInfo;
  CustomDataLayer *layer, *newlayer;
  int lasttype = -1, lastactive = 0, lastrender = 0, lastclone = 0, lastmask = 0;
  int number = 0, maxnumber = -1;
  bool changed = false;

  for (int i = 0; i < source->totlayer; i++) {
    layer = &source->layers[i];
    // typeInfo = layerType_getInfo(layer->type); /* UNUSED */

    int type = layer->type;
    int flag = layer->flag;

    if (flag & CD_FLAG_NOCOPY) {
      continue;
    }

    if (type != lasttype) {
      number = 0;
      maxnumber = CustomData_layertype_layers_max(type);
      lastactive = layer->active;
      lastrender = layer->active_rnd;
      lastclone = layer->active_clone;
      lastmask = layer->active_mask;
      lasttype = type;
    }
    else {
      number++;
    }

    if (flag & CD_FLAG_NOCOPY) {
      continue;
    }
    if (!(mask & CD_TYPE_AS_MASK(type))) {
      continue;
    }
    if ((maxnumber != -1) && (number >= maxnumber)) {
      continue;
    }
    if (CustomData_get_named_layer_index(dest, type, layer->name) != -1) {
      continue;
    }

    void *data;
    switch (alloctype) {
      case CD_ASSIGN:
      case CD_REFERENCE:
      case CD_DUPLICATE:
        data = layer->data;
        break;
      default:
        data = nullptr;
        break;
    }

    if ((alloctype == CD_ASSIGN) && (flag & CD_FLAG_NOFREE)) {
      newlayer = customData_add_layer__internal(
          dest, type, CD_REFERENCE, data, totelem, layer->name);
    }
    else {
      newlayer = customData_add_layer__internal(dest, type, alloctype, data, totelem, layer->name);
    }

    if (newlayer) {
      newlayer->uid = layer->uid;

      newlayer->active = lastactive;
      newlayer->active_rnd = lastrender;
      newlayer->active_clone = lastclone;
      newlayer->active_mask = lastmask;
      newlayer->flag |= flag & (CD_FLAG_EXTERNAL | CD_FLAG_IN_MEMORY | CD_FLAG_COLOR_ACTIVE |
                                CD_FLAG_COLOR_RENDER);
      changed = true;

      if (layer->anonymous_id != nullptr) {
        newlayer->anonymous_id = layer->anonymous_id;
        if (alloctype == CD_ASSIGN) {
          layer->anonymous_id = nullptr;
        }
        else {
          BKE_anonymous_attribute_id_increment_weak(layer->anonymous_id);
        }
      }
      if (alloctype == CD_ASSIGN) {
        layer->data = nullptr;
      }
    }
  }

  CustomData_update_typemap(dest);
  CustomData_regen_active_refs(dest);

  return changed;
}

static bool attribute_stored_in_bmesh_flag(const StringRef name)
{
  return ELEM(name,
              ".hide_vert",
              ".hide_edge",
              ".hide_poly",
              ".select_vert",
              ".select_edge",
              ".select_poly",
              "material_index");
}

CustomData CustomData_shallow_copy_remove_non_bmesh_attributes(const CustomData *src,
                                                               const eCustomDataMask mask)
{
  Vector<CustomDataLayer> dst_layers;
  for (const CustomDataLayer &layer : Span<CustomDataLayer>{src->layers, src->totlayer}) {
    if (attribute_stored_in_bmesh_flag(layer.name)) {
      continue;
    }
    if (!(mask & CD_TYPE_AS_MASK(layer.type))) {
      continue;
    }
    dst_layers.append(layer);
  }

  CustomData dst = *src;
  dst.layers = static_cast<CustomDataLayer *>(
      MEM_calloc_arrayN(dst_layers.size(), sizeof(CustomDataLayer), __func__));
  dst.totlayer = dst_layers.size();
  memcpy(dst.layers, dst_layers.data(), dst_layers.as_span().size_in_bytes());

  CustomData_update_typemap(&dst);

  return dst;
}

void CustomData_realloc(CustomData *data, const int old_size, const int new_size)
{
  BLI_assert(new_size >= 0);
  for (int i = 0; i < data->totlayer; i++) {
    CustomDataLayer *layer = &data->layers[i];
    const LayerTypeInfo *typeInfo = layerType_getInfo(layer->type);

    const int64_t old_size_in_bytes = int64_t(old_size) * typeInfo->size;
    const int64_t new_size_in_bytes = int64_t(new_size) * typeInfo->size;
    if (layer->flag & CD_FLAG_NOFREE) {
      const void *old_data = layer->data;
      layer->data = MEM_malloc_arrayN(new_size, typeInfo->size, __func__);
      if (typeInfo->copy) {
        typeInfo->copy(old_data, layer->data, std::min(old_size, new_size));
      }
      else {
        std::memcpy(layer->data, old_data, std::min(old_size_in_bytes, new_size_in_bytes));
      }
      layer->flag &= ~CD_FLAG_NOFREE;
    }
    else {
      layer->data = MEM_reallocN(layer->data, new_size_in_bytes);
    }

    if (new_size > old_size) {
      /* Initialize new values for non-trivial types. */
      if (typeInfo->construct) {
        const int new_elements_num = new_size - old_size;
        typeInfo->construct(POINTER_OFFSET(layer->data, old_size_in_bytes), new_elements_num);
      }
    }
  }
}

void CustomData_copy(const CustomData *source,
                     CustomData *dest,
                     eCustomDataMask mask,
                     eCDAllocType alloctype,
                     int totelem)
{
  CustomData_reset(dest);

  if (source->external) {
    dest->external = static_cast<CustomDataExternal *>(MEM_dupallocN(source->external));
  }

  CustomData_merge(source, dest, mask, alloctype, totelem);
}

static void customData_free_layer__internal(CustomDataLayer *layer, const int totelem)
{
  const LayerTypeInfo *typeInfo;

  if (layer->anonymous_id != nullptr) {
    BKE_anonymous_attribute_id_decrement_weak(layer->anonymous_id);
    layer->anonymous_id = nullptr;
  }
  if (!(layer->flag & CD_FLAG_NOFREE) && layer->data) {
    typeInfo = layerType_getInfo(layer->type);

    if (typeInfo->free) {
      typeInfo->free(layer->data, totelem, typeInfo->size);
    }

    if (layer->data) {
      MEM_freeN(layer->data);
    }
  }
}

static void CustomData_external_free(CustomData *data)
{
  if (data->external) {
    MEM_freeN(data->external);
    data->external = nullptr;
  }
}

void CustomData_reset(CustomData *data)
{
  memset(data, 0, sizeof(*data));
  copy_vn_i(data->typemap, CD_NUMTYPES, -1);
}

void CustomData_free(CustomData *data, const int totelem)
{
  for (int i = 0; i < data->totlayer; i++) {
    customData_free_layer__internal(&data->layers[i], totelem);
  }

  if (data->layers) {
    MEM_freeN(data->layers);
  }

  CustomData_external_free(data);
  CustomData_reset(data);
}

void CustomData_free_typemask(CustomData *data, const int totelem, eCustomDataMask mask)
{
  for (int i = 0; i < data->totlayer; i++) {
    CustomDataLayer *layer = &data->layers[i];
    if (!(mask & CD_TYPE_AS_MASK(layer->type))) {
      continue;
    }
    customData_free_layer__internal(layer, totelem);
  }

  if (data->layers) {
    MEM_freeN(data->layers);
  }

  CustomData_external_free(data);
  CustomData_reset(data);
}

static void customData_update_offsets(CustomData *data)
{
  const LayerTypeInfo *typeInfo;
  int offset = 0;

  // sort by alignment
  int aligns[] = {16, 8, 4, 2, 1};
  BLI_bitmap *donemap = BLI_BITMAP_NEW_ALLOCA(data->totlayer);
  int alignment = 1;

  // do large structs first
  for (int j = 0; j < data->totlayer; j++) {
    CustomDataLayer *layer = data->layers + j;

    typeInfo = layerType_getInfo(layer->type);
    int size = (int)typeInfo->size;

    /* Float vectors get 4-byte alignment. */
    if (ELEM(layer->type, CD_PROP_COLOR, CD_PROP_FLOAT2, CD_PROP_FLOAT3)) {
      alignment = max_ii(alignment, 4);
    }
    else if (size > 4) {
      alignment = max_ii(alignment, 8);
    }
    else if (size > 2) {
      alignment = max_ii(alignment, 4);
    }
    else if (size > 1) {
      alignment = max_ii(alignment, 2);
    }
    else {
      alignment = max_ii(alignment, 1);
    }

    /* Detect large structures */
    if (size > 8) {
      BLI_BITMAP_SET(donemap, j, true);

      // align to 8-byte boundary
      if (size & 7) {
        size += 8 - (size & 7);
      }

#ifdef CD_HAVE_ASAN
      offset += BM_ASAN_PAD;
#endif

      layer->offset = offset;
      offset += size;

#ifdef CD_HAVE_ASAN
      offset += BM_ASAN_PAD;
#endif
    }
  }

  for (int i = 0; i < ARRAY_SIZE(aligns) + 1; i++) {
    for (int j = 0; j < data->totlayer; j++) {
      CustomDataLayer *layer = data->layers + j;

      if (BLI_BITMAP_TEST(donemap, j)) {
        continue;
      }

      typeInfo = layerType_getInfo(layer->type);
      int size = (int)typeInfo->size;

      if (i < ARRAY_SIZE(aligns) && (size % aligns[i]) != 0) {
        continue;
      }

#ifdef CD_HAVE_ASAN
      offset += BM_ASAN_PAD;
#endif

      BLI_BITMAP_SET(donemap, j, true);

      int align2 = aligns[i] - (offset % aligns[i]);
      if (align2 != aligns[i]) {
        offset += align2;
      }

      layer->offset = offset;
      offset += size;

#ifdef CD_HAVE_ASAN
      offset += BM_ASAN_PAD;
#endif
    }
  }

  if (offset % alignment != 0) {
    offset += alignment - (offset % alignment);
  }

  data->totsize = offset;

  CustomData_update_typemap(data);
}

void CustomData_bmesh_asan_poison(const CustomData *data, void *block)
{
#ifdef CD_HAVE_ASAN
  if (!block) {
    return;
  }

  char *ptr = (char *)block;

  BLI_asan_unpoison(block, data->totsize);

  for (int i = 0; i < data->totlayer; i++) {
    CustomDataLayer *layer = data->layers + i;
    const LayerTypeInfo *typeInfo = layerType_getInfo(layer->type);

    BLI_asan_poison((ptr + layer->offset - BM_ASAN_PAD), BM_ASAN_PAD);
    BLI_asan_poison((ptr + layer->offset + typeInfo->size), BM_ASAN_PAD);
  }
#endif
}

void CustomData_bmesh_asan_unpoison(const CustomData *data, void *block)
{
  if (!block) {
    return;
  }
  BLI_asan_unpoison(block, data->totsize);
}

/* to use when we're in the middle of modifying layers */
static int CustomData_get_layer_index__notypemap(const CustomData *data, const int type)
{
  for (int i = 0; i < data->totlayer; i++) {
    if (data->layers[i].type == type) {
      return i;
    }
  }

  return -1;
}

/* -------------------------------------------------------------------- */
/* index values to access the layers (offset from the layer start) */

int CustomData_get_layer_index(const CustomData *data, const int type)
{
  BLI_assert(customdata_typemap_is_valid(data));
  return data->typemap[type];
}

int CustomData_get_layer_index_n(const CustomData *data, const int type, const int n)
{
  BLI_assert(n >= 0);
  int i = CustomData_get_layer_index(data, type);

  if (i != -1) {
    BLI_assert(i + n < data->totlayer);
    i = (data->layers[i + n].type == type) ? (i + n) : (-1);
  }

  return i;
}

int CustomData_get_named_layer_index(const CustomData *data, const int type, const char *name)
{
  for (int i = 0; i < data->totlayer; i++) {
    if (data->layers[i].type == type) {
      if (STREQ(data->layers[i].name, name)) {
        return i;
      }
    }
  }

  return -1;
}

int CustomData_get_active_layer_index(const CustomData *data, const int type)
{
  const int layer_index = data->typemap[type];
  BLI_assert(customdata_typemap_is_valid(data));
  return (layer_index != -1) ? layer_index + data->layers[layer_index].active : -1;
}

int CustomData_get_render_layer_index(const CustomData *data, const int type)
{
  const int layer_index = data->typemap[type];
  BLI_assert(customdata_typemap_is_valid(data));
  return (layer_index != -1) ? layer_index + data->layers[layer_index].active_rnd : -1;
}

int CustomData_get_clone_layer_index(const CustomData *data, const int type)
{
  const int layer_index = data->typemap[type];
  BLI_assert(customdata_typemap_is_valid(data));
  return (layer_index != -1) ? layer_index + data->layers[layer_index].active_clone : -1;
}

int CustomData_get_stencil_layer_index(const CustomData *data, const int type)
{
  const int layer_index = data->typemap[type];
  BLI_assert(customdata_typemap_is_valid(data));
  return (layer_index != -1) ? layer_index + data->layers[layer_index].active_mask : -1;
}

/* -------------------------------------------------------------------- */
/* index values per layer type */

int CustomData_get_named_layer(const CustomData *data, const int type, const char *name)
{
  const int named_index = CustomData_get_named_layer_index(data, type, name);
  const int layer_index = data->typemap[type];
  BLI_assert(customdata_typemap_is_valid(data));
  return (named_index != -1) ? named_index - layer_index : -1;
}

int CustomData_get_active_layer(const CustomData *data, const int type)
{
  const int layer_index = data->typemap[type];
  BLI_assert(customdata_typemap_is_valid(data));
  return (layer_index != -1) ? data->layers[layer_index].active : -1;
}

int CustomData_get_render_layer(const CustomData *data, const int type)
{
  const int layer_index = data->typemap[type];
  BLI_assert(customdata_typemap_is_valid(data));
  return (layer_index != -1) ? data->layers[layer_index].active_rnd : -1;
}

int CustomData_get_clone_layer(const CustomData *data, const int type)
{
  const int layer_index = data->typemap[type];
  BLI_assert(customdata_typemap_is_valid(data));
  return (layer_index != -1) ? data->layers[layer_index].active_clone : -1;
}

int CustomData_get_stencil_layer(const CustomData *data, const int type)
{
  const int layer_index = data->typemap[type];
  BLI_assert(customdata_typemap_is_valid(data));
  return (layer_index != -1) ? data->layers[layer_index].active_mask : -1;
}

const char *CustomData_get_active_layer_name(const CustomData *data, const int type)
{
  /* Get the layer index of the active layer of this type. */
  const int layer_index = CustomData_get_active_layer_index(data, type);
  return layer_index < 0 ? nullptr : data->layers[layer_index].name;
}

const char *CustomData_get_render_layer_name(const CustomData *data, const int type)
{
  const int layer_index = CustomData_get_render_layer_index(data, type);
  return layer_index < 0 ? nullptr : data->layers[layer_index].name;
}

void CustomData_set_layer_active(CustomData *data, const int type, const int n)
{
  for (int i = 0; i < data->totlayer; i++) {
    if (data->layers[i].type == type) {
      data->layers[i].active = n;
    }
  }
}

void CustomData_set_layer_render(CustomData *data, const int type, const int n)
{
  for (int i = 0; i < data->totlayer; i++) {
    if (data->layers[i].type == type) {
      data->layers[i].active_rnd = n;
    }
  }
}

void CustomData_set_layer_clone(CustomData *data, const int type, const int n)
{
  for (int i = 0; i < data->totlayer; i++) {
    if (data->layers[i].type == type) {
      data->layers[i].active_clone = n;
    }
  }
}

void CustomData_set_layer_stencil(CustomData *data, const int type, const int n)
{
  for (int i = 0; i < data->totlayer; i++) {
    if (data->layers[i].type == type) {
      data->layers[i].active_mask = n;
    }
  }
}

void CustomData_set_layer_active_index(CustomData *data, const int type, const int n)
{
  const int layer_index = data->typemap[type];
  BLI_assert(customdata_typemap_is_valid(data));

  for (int i = 0; i < data->totlayer; i++) {
    if (data->layers[i].type == type) {
      data->layers[i].active = n - layer_index;
    }
  }
}

void CustomData_set_layer_render_index(CustomData *data, const int type, const int n)
{
  const int layer_index = data->typemap[type];
  BLI_assert(customdata_typemap_is_valid(data));

  for (int i = 0; i < data->totlayer; i++) {
    if (data->layers[i].type == type) {
      data->layers[i].active_rnd = n - layer_index;
    }
  }
}

void CustomData_set_layer_clone_index(CustomData *data, const int type, const int n)
{
  const int layer_index = data->typemap[type];
  BLI_assert(customdata_typemap_is_valid(data));

  for (int i = 0; i < data->totlayer; i++) {
    if (data->layers[i].type == type) {
      data->layers[i].active_clone = n - layer_index;
    }
  }
}

void CustomData_set_layer_stencil_index(CustomData *data, const int type, const int n)
{
  const int layer_index = data->typemap[type];
  BLI_assert(customdata_typemap_is_valid(data));

  for (int i = 0; i < data->totlayer; i++) {
    if (data->layers[i].type == type) {
      data->layers[i].active_mask = n - layer_index;
    }
  }
}

void CustomData_set_layer_flag(CustomData *data, const int type, const int flag)
{
  for (int i = 0; i < data->totlayer; i++) {
    if (data->layers[i].type == type) {
      data->layers[i].flag |= flag;
    }
  }
}

void CustomData_clear_layer_flag(CustomData *data, const int type, const int flag)
{
  const int nflag = ~flag;

  for (int i = 0; i < data->totlayer; i++) {
    if (data->layers[i].type == type) {
      data->layers[i].flag &= nflag;
    }
  }
}

static bool customData_resize(CustomData *data, const int amount)
{
  CustomDataLayer *tmp = static_cast<CustomDataLayer *>(
      MEM_calloc_arrayN((data->maxlayer + amount), sizeof(*tmp), __func__));
  if (!tmp) {
    return false;
  }

  data->maxlayer += amount;
  if (data->layers) {
    memcpy(tmp, data->layers, sizeof(*tmp) * data->totlayer);
    MEM_freeN(data->layers);
  }
  data->layers = tmp;

  return true;
}

static CustomDataLayer *customData_add_layer__internal(CustomData *data,
                                                       const int type,
                                                       const eCDAllocType alloctype,
                                                       void *layerdata,
                                                       const int totelem,
                                                       const char *name)
{
  const LayerTypeInfo *typeInfo = layerType_getInfo(type);
  int flag = 0;

  /* Some layer types only support a single layer. */
  if (!typeInfo->defaultname && CustomData_has_layer(data, type)) {
    /* This function doesn't support dealing with existing layer data for these layer types when
     * the layer already exists. */
    BLI_assert(layerdata == nullptr);
    return &data->layers[CustomData_get_layer_index(data, type)];
  }

  void *newlayerdata = nullptr;
  switch (alloctype) {
    case CD_SET_DEFAULT:
      if (totelem > 0) {
        if (typeInfo->set_default_value) {
          newlayerdata = MEM_malloc_arrayN(totelem, typeInfo->size, layerType_getName(type));
          typeInfo->set_default_value(newlayerdata, totelem);
        }
        else {
          newlayerdata = MEM_calloc_arrayN(totelem, typeInfo->size, layerType_getName(type));
        }
      }
      break;
    case CD_CONSTRUCT:
      if (totelem > 0) {
        newlayerdata = MEM_malloc_arrayN(totelem, typeInfo->size, layerType_getName(type));
        if (typeInfo->construct) {
          typeInfo->construct(newlayerdata, totelem);
        }
      }
      break;
    case CD_ASSIGN:
      if (totelem > 0) {
        BLI_assert(layerdata != nullptr);
        newlayerdata = layerdata;
      }
      else {
        MEM_SAFE_FREE(layerdata);
      }
      break;
    case CD_REFERENCE:
      if (totelem > 0) {
        BLI_assert(layerdata != nullptr);
        newlayerdata = layerdata;
        flag |= CD_FLAG_NOFREE;
      }
      break;
    case CD_DUPLICATE:
      if (totelem > 0) {
        newlayerdata = MEM_malloc_arrayN(totelem, typeInfo->size, layerType_getName(type));
        if (typeInfo->copy) {
          typeInfo->copy(layerdata, newlayerdata, totelem);
        }
        else {
          BLI_assert(layerdata != nullptr);
          BLI_assert(newlayerdata != nullptr);
          memcpy(newlayerdata, layerdata, totelem * typeInfo->size);
        }
      }
      break;
  }

  int index = data->totlayer;
  if (index >= data->maxlayer) {
    if (!customData_resize(data, CUSTOMDATA_GROW)) {
      if (newlayerdata != layerdata) {
        MEM_freeN(newlayerdata);
      }
      return nullptr;
    }
  }

  data->totlayer++;

  /* keep layers ordered by type */
  for (; index > 0 && data->layers[index - 1].type > type; index--) {
    data->layers[index] = data->layers[index - 1];
  }

  CustomDataLayer &new_layer = data->layers[index];

  /* Clear remaining data on the layer. The original data on the layer has been moved to another
   * index. Without this, it can happen that information from the previous layer at that index
   * leaks into the new layer. */
  memset(&new_layer, 0, sizeof(CustomDataLayer));

  new_layer.type = type;
  new_layer.flag = flag;
  new_layer.data = newlayerdata;

  /* Set default name if none exists. Note we only call DATA_()  once
   * we know there is a default name, to avoid overhead of locale lookups
   * in the depsgraph. */
  if (!name && typeInfo->defaultname) {
    name = DATA_(typeInfo->defaultname);
  }

  if (name) {
    BLI_strncpy(new_layer.name, name, sizeof(new_layer.name));
    CustomData_set_layer_unique_name(data, index);
  }
  else {
    new_layer.name[0] = '\0';
  }

  if (index > 0 && data->layers[index - 1].type == type) {
    new_layer.active = data->layers[index - 1].active;
    new_layer.active_rnd = data->layers[index - 1].active_rnd;
    new_layer.active_clone = data->layers[index - 1].active_clone;
    new_layer.active_mask = data->layers[index - 1].active_mask;
  }
  else {
    new_layer.active = 0;
    new_layer.active_rnd = 0;
    new_layer.active_clone = 0;
    new_layer.active_mask = 0;
  }

  customData_update_offsets(data);

  return &data->layers[index];
}

void *CustomData_add_layer(
    CustomData *data, const int type, eCDAllocType alloctype, void *layerdata, const int totelem)
{
  const LayerTypeInfo *typeInfo = layerType_getInfo(type);

  CustomDataLayer *layer = customData_add_layer__internal(
      data, type, alloctype, layerdata, totelem, typeInfo->defaultname);
  CustomData_update_typemap(data);

  if (layer) {
    return layer->data;
  }

  return nullptr;
}

void *CustomData_add_layer_named(CustomData *data,
                                 const int type,
                                 const eCDAllocType alloctype,
                                 void *layerdata,
                                 const int totelem,
                                 const char *name)
{
  CustomDataLayer *layer = customData_add_layer__internal(
      data, type, alloctype, layerdata, totelem, name);
  CustomData_update_typemap(data);

  if (layer) {
    return layer->data;
  }

  return nullptr;
}

void *CustomData_add_layer_anonymous(CustomData *data,
                                     const int type,
                                     const eCDAllocType alloctype,
                                     void *layerdata,
                                     const int totelem,
                                     const AnonymousAttributeID *anonymous_id)
{
  const char *name = BKE_anonymous_attribute_id_internal_name(anonymous_id);
  CustomDataLayer *layer = customData_add_layer__internal(
      data, type, alloctype, layerdata, totelem, name);
  CustomData_update_typemap(data);

  if (layer == nullptr) {
    return nullptr;
  }

  BKE_anonymous_attribute_id_increment_weak(anonymous_id);
  layer->anonymous_id = anonymous_id;
  return layer->data;
}

bool CustomData_free_layer(CustomData *data, const int type, const int totelem, const int index)
{
  const int index_first = CustomData_get_layer_index(data, type);
  const int n = index - index_first;

  BLI_assert(index >= index_first);
  if ((index_first == -1) || (n < 0)) {
    return false;
  }
  BLI_assert(data->layers[index].type == type);

  customData_free_layer__internal(&data->layers[index], totelem);

  for (int i = index + 1; i < data->totlayer; i++) {
    data->layers[i - 1] = data->layers[i];
  }

  data->totlayer--;

  /* if layer was last of type in array, set new active layer */
  int i = CustomData_get_layer_index__notypemap(data, type);

  if (i != -1) {
    /* don't decrement zero index */
    const int index_nonzero = n ? n : 1;
    CustomDataLayer *layer;

    for (layer = &data->layers[i]; i < data->totlayer && layer->type == type; i++, layer++) {
      if (layer->active >= index_nonzero) {
        layer->active--;
      }
      if (layer->active_rnd >= index_nonzero) {
        layer->active_rnd--;
      }
      if (layer->active_clone >= index_nonzero) {
        layer->active_clone--;
      }
      if (layer->active_mask >= index_nonzero) {
        layer->active_mask--;
      }
    }
  }

  if (data->totlayer <= data->maxlayer - CUSTOMDATA_GROW) {
    customData_resize(data, -CUSTOMDATA_GROW);
  }

  customData_update_offsets(data);

  return true;
}

bool CustomData_free_layer_named(CustomData *data, const char *name, const int totelem)
{
  for (const int i : IndexRange(data->totlayer)) {
    const CustomDataLayer &layer = data->layers[i];
    if (StringRef(layer.name) == name) {
      CustomData_free_layer(data, layer.type, totelem, i);
      return true;
    }
  }
  return false;
}

bool CustomData_free_layer_active(CustomData *data, const int type, const int totelem)
{
  const int index = CustomData_get_active_layer_index(data, type);
  if (index == -1) {
    return false;
  }
  return CustomData_free_layer(data, type, totelem, index);
}

void CustomData_free_layers(CustomData *data, const int type, const int totelem)
{
  const int index = CustomData_get_layer_index(data, type);
  while (CustomData_free_layer(data, type, totelem, index)) {
    /* pass */
  }
}

bool CustomData_has_layer(const CustomData *data, const int type)
{
  return (CustomData_get_layer_index(data, type) != -1);
}

int CustomData_number_of_layers(const CustomData *data, const int type)
{
  int number = 0;

  for (int i = 0; i < data->totlayer; i++) {
    if (data->layers[i].type == type) {
      number++;
    }
  }

  return number;
}

int CustomData_number_of_layers_typemask(const CustomData *data,
                                         eCustomDataMask mask,
                                         bool skip_temporary)
{
  int number = 0;

  for (int i = 0; i < data->totlayer; i++) {
    bool ok = mask & CD_TYPE_AS_MASK(data->layers[i].type);
    ok = ok && (!skip_temporary || !(data->layers[i].flag & (int)CD_FLAG_TEMPORARY));

    if (ok) {
      number++;
    }
  }

  return number;
}

static void *customData_duplicate_referenced_layer_index(CustomData *data,
                                                         const int layer_index,
                                                         const int totelem)
{
  if (layer_index == -1) {
    return nullptr;
  }

  CustomDataLayer *layer = &data->layers[layer_index];

  if (layer->flag & CD_FLAG_NOFREE) {
    /* MEM_dupallocN won't work in case of complex layers, like e.g.
     * CD_MDEFORMVERT, which has pointers to allocated data...
     * So in case a custom copy function is defined, use it!
     */
    const LayerTypeInfo *typeInfo = layerType_getInfo(layer->type);

    if (typeInfo->copy) {
      void *dst_data = MEM_malloc_arrayN(
          size_t(totelem), typeInfo->size, "CD duplicate ref layer");
      typeInfo->copy(layer->data, dst_data, totelem);
      layer->data = dst_data;
    }
    else {
      layer->data = MEM_dupallocN(layer->data);
    }

    layer->flag &= ~CD_FLAG_NOFREE;
  }

  return layer->data;
}

void *CustomData_duplicate_referenced_layer(CustomData *data, const int type, const int totelem)
{
  int layer_index = CustomData_get_active_layer_index(data, type);

  return customData_duplicate_referenced_layer_index(data, layer_index, totelem);
}

void *CustomData_duplicate_referenced_layer_n(CustomData *data,
                                              const int type,
                                              const int n,
                                              const int totelem)
{
  /* get the layer index of the desired layer */
  int layer_index = CustomData_get_layer_index_n(data, type, n);

  return customData_duplicate_referenced_layer_index(data, layer_index, totelem);
}

void *CustomData_duplicate_referenced_layer_named(CustomData *data,
                                                  const int type,
                                                  const char *name,
                                                  const int totelem)
{
  /* get the layer index of the desired layer */
  int layer_index = CustomData_get_named_layer_index(data, type, name);

  return customData_duplicate_referenced_layer_index(data, layer_index, totelem);
}

void *CustomData_duplicate_referenced_layer_anonymous(CustomData *data,
                                                      const int /*type*/,
                                                      const AnonymousAttributeID *anonymous_id,
                                                      const int totelem)
{
  for (int i = 0; i < data->totlayer; i++) {
    if (data->layers[i].anonymous_id == anonymous_id) {
      return customData_duplicate_referenced_layer_index(data, i, totelem);
    }
  }
  BLI_assert_unreachable();
  return nullptr;
}

void CustomData_duplicate_referenced_layers(CustomData *data, const int totelem)
{
  for (int i = 0; i < data->totlayer; i++) {
    CustomDataLayer *layer = &data->layers[i];
    layer->data = customData_duplicate_referenced_layer_index(data, i, totelem);
  }
}

bool CustomData_is_referenced_layer(CustomData *data, const int type)
{
  int layer_index = CustomData_get_active_layer_index(data, type);
  if (layer_index == -1) {
    return false;
  }

  CustomDataLayer *layer = &data->layers[layer_index];

  return (layer->flag & CD_FLAG_NOFREE) != 0;
}

void CustomData_unmark_temporary_nocopy(CustomData *data)
{
  for (int i = 0; i < data->totlayer; i++) {
    if (data->layers[i].flag & CD_FLAG_TEMPORARY) {
      data->layers[i].flag &= ~CD_FLAG_NOCOPY;
    }
  }
}

void CustomData_mark_temporary_nocopy(CustomData *data)
{
  for (int i = 0; i < data->totlayer; i++) {
    if (data->layers[i].flag & CD_FLAG_TEMPORARY) {
      data->layers[i].flag |= CD_FLAG_NOCOPY;
    }
  }
}

void CustomData_free_temporary(CustomData *data, const int totelem)
{
  int i, j;
  bool changed = false;

  /* free temp layers */
  for (i = 0, j = 0; i < data->totlayer; i++) {
    CustomDataLayer *layer = &data->layers[i];

    if (i != j) {
      data->layers[j] = data->layers[i];
    }

    if ((layer->flag & CD_FLAG_TEMPORARY) == CD_FLAG_TEMPORARY) {
      customData_free_layer__internal(layer, totelem);
      changed = true;

      // compact data->layers by not incrementing j here
    }
    else {
      j++;
    }
  }

  data->totlayer = j;

  if (data->totlayer <= data->maxlayer - CUSTOMDATA_GROW) {
    customData_resize(data, -CUSTOMDATA_GROW);
    changed = true;
  }

  CustomData_update_typemap(data);
  CustomData_regen_active_refs(data);

  if (changed) {
    customData_update_offsets(data);
  }
}

void CustomData_set_only_copy(const CustomData *data, const eCustomDataMask mask)
{
  for (int i = 0; i < data->totlayer; i++) {
    if (!(mask & CD_TYPE_AS_MASK(data->layers[i].type))) {
      data->layers[i].flag |= CD_FLAG_NOCOPY;
    }
  }
}

void CustomData_copy_elements(const int type,
                              void *src_data_ofs,
                              void *dst_data_ofs,
                              const int count)
{
  const LayerTypeInfo *typeInfo = layerType_getInfo(type);

  if (typeInfo->copy) {
    typeInfo->copy(src_data_ofs, dst_data_ofs, count);
  }
  else {
    memcpy(dst_data_ofs, src_data_ofs, size_t(count) * typeInfo->size);
  }
}

void CustomData_copy_data_layer(const CustomData *source,
                                CustomData *dest,
                                const int src_layer_index,
                                const int dst_layer_index,
                                const int src_index,
                                const int dst_index,
                                const int count)
{
  const LayerTypeInfo *typeInfo;

  const void *src_data = source->layers[src_layer_index].data;
  void *dst_data = dest->layers[dst_layer_index].data;

  typeInfo = layerType_getInfo(source->layers[src_layer_index].type);

  const size_t src_offset = size_t(src_index) * typeInfo->size;
  const size_t dst_offset = size_t(dst_index) * typeInfo->size;

  if (!count || !src_data || !dst_data) {
    if (count && !(src_data == nullptr && dst_data == nullptr)) {
      CLOG_WARN(&LOG,
                "null data for %s type (%p --> %p), skipping",
                layerType_getName(source->layers[src_layer_index].type),
                (void *)src_data,
                (void *)dst_data);
    }
    return;
  }

  if (typeInfo->copy) {
    typeInfo->copy(
        POINTER_OFFSET(src_data, src_offset), POINTER_OFFSET(dst_data, dst_offset), count);
  }
  else {
    memcpy(POINTER_OFFSET(dst_data, dst_offset),
           POINTER_OFFSET(src_data, src_offset),
           size_t(count) * typeInfo->size);
  }
}

void CustomData_copy_data_named(const CustomData *source,
                                CustomData *dest,
                                const int source_index,
                                const int dest_index,
                                const int count)
{
  /* copies a layer at a time */
  for (int src_i = 0; src_i < source->totlayer; src_i++) {

    int dest_i = CustomData_get_named_layer_index(
        dest, source->layers[src_i].type, source->layers[src_i].name);

    /* if we found a matching layer, copy the data */
    if (dest_i != -1) {
      CustomData_copy_data_layer(source, dest, src_i, dest_i, source_index, dest_index, count);
    }
  }
}

void CustomData_copy_data(const CustomData *source,
                          CustomData *dest,
                          const int source_index,
                          const int dest_index,
                          const int count)
{
  /* copies a layer at a time */
  int dest_i = 0;
  for (int src_i = 0; src_i < source->totlayer; src_i++) {

    /* find the first dest layer with type >= the source type
     * (this should work because layers are ordered by type)
     */
    while (dest_i < dest->totlayer && dest->layers[dest_i].type < source->layers[src_i].type) {
      dest_i++;
    }

    /* if there are no more dest layers, we're done */
    if (dest_i >= dest->totlayer) {
      return;
    }

    /* if we found a matching layer, copy the data */
    if (dest->layers[dest_i].type == source->layers[src_i].type) {
      CustomData_copy_data_layer(source, dest, src_i, dest_i, source_index, dest_index, count);

      /* if there are multiple source & dest layers of the same type,
       * we don't want to copy all source layers to the same dest, so
       * increment dest_i
       */
      dest_i++;
    }
  }
}

void CustomData_copy_layer_type_data(const CustomData *source,
                                     CustomData *destination,
                                     int type,
                                     int source_index,
                                     int destination_index,
                                     int count)
{
  const int source_layer_index = CustomData_get_layer_index(source, type);
  if (source_layer_index == -1) {
    return;
  }
  const int destinaiton_layer_index = CustomData_get_layer_index(destination, type);
  if (destinaiton_layer_index == -1) {
    return;
  }
  CustomData_copy_data_layer(source,
                             destination,
                             source_layer_index,
                             destinaiton_layer_index,
                             source_index,
                             destination_index,
                             count);
}

void CustomData_free_elem(CustomData *data, const int index, const int count)
{
  for (int i = 0; i < data->totlayer; i++) {
    if (!(data->layers[i].flag & CD_FLAG_NOFREE)) {
      const LayerTypeInfo *typeInfo = layerType_getInfo(data->layers[i].type);

      if (typeInfo->free) {
        size_t offset = size_t(index) * typeInfo->size;

        typeInfo->free(POINTER_OFFSET(data->layers[i].data, offset), count, typeInfo->size);
      }
    }
  }
}

#define SOURCE_BUF_SIZE 100

void CustomData_interp(const CustomData *source,
                       CustomData *dest,
                       const int *src_indices,
                       const float *weights,
                       const float *sub_weights,
                       int count,
                       int dest_index)
{
  if (count <= 0) {
    return;
  }

  const void *source_buf[SOURCE_BUF_SIZE];
  const void **sources = source_buf;

  /* Slow fallback in case we're interpolating a ridiculous number of elements. */
  if (count > SOURCE_BUF_SIZE) {
    sources = static_cast<const void **>(MEM_malloc_arrayN(count, sizeof(*sources), __func__));
  }

  /* If no weights are given, generate default ones to produce an average result. */
  float default_weights_buf[SOURCE_BUF_SIZE];
  float *default_weights = nullptr;
  if (weights == nullptr) {
    default_weights = (count > SOURCE_BUF_SIZE) ?
                          static_cast<float *>(
                              MEM_mallocN(sizeof(*weights) * size_t(count), __func__)) :
                          default_weights_buf;
    copy_vn_fl(default_weights, count, 1.0f / count);
    weights = default_weights;
  }

  /* interpolates a layer at a time */
  int dest_i = 0;
  for (int src_i = 0; src_i < source->totlayer; src_i++) {
    const LayerTypeInfo *typeInfo = layerType_getInfo(source->layers[src_i].type);
    if (!typeInfo->interp) {
      continue;
    }

    /* find the first dest layer with type >= the source type
     * (this should work because layers are ordered by type)
     */
    while (dest_i < dest->totlayer && dest->layers[dest_i].type < source->layers[src_i].type) {
      dest_i++;
    }

    /* if there are no more dest layers, we're done */
    if (dest_i >= dest->totlayer) {
      break;
    }

    /* if we found a matching layer, copy the data */
    if (dest->layers[dest_i].type == source->layers[src_i].type) {
      void *src_data = source->layers[src_i].data;

      if (dest->layers[dest_i].type == CD_MESH_ID) {
        continue;  // paranoia check that we don't process id layers
      }

      for (int j = 0; j < count; j++) {
        sources[j] = POINTER_OFFSET(src_data, size_t(src_indices[j]) * typeInfo->size);
      }

      if (dest->layers[dest_i].flag & CD_FLAG_ELEM_NOINTERP) {
        if (!(dest->layers[dest_i].flag & CD_FLAG_ELEM_NOCOPY)) {
          if (typeInfo->copy) {
            typeInfo->copy(
                sources[0],
                POINTER_OFFSET(dest->layers[dest_i].data, (size_t)dest_index * typeInfo->size),
                1);
          }
          else {
            memcpy(POINTER_OFFSET(dest->layers[dest_i].data, (size_t)dest_index * typeInfo->size),
                   sources[0],
                   typeInfo->size);
          }
        }

        continue;
      }

      typeInfo->interp(
          sources,
          weights,
          sub_weights,
          count,
          POINTER_OFFSET(dest->layers[dest_i].data, size_t(dest_index) * typeInfo->size));

      /* if there are multiple source & dest layers of the same type,
       * we don't want to copy all source layers to the same dest, so
       * increment dest_i
       */
      dest_i++;
    }
  }

  if (count > SOURCE_BUF_SIZE) {
    MEM_freeN((void *)sources);
  }
  if (!ELEM(default_weights, nullptr, default_weights_buf)) {
    MEM_freeN(default_weights);
  }
}

void CustomData_swap_corners(CustomData *data, const int index, const int *corner_indices)
{
  for (int i = 0; i < data->totlayer; i++) {
    const LayerTypeInfo *typeInfo = layerType_getInfo(data->layers[i].type);

    if (typeInfo->swap) {
      const size_t offset = size_t(index) * typeInfo->size;

      typeInfo->swap(POINTER_OFFSET(data->layers[i].data, offset), corner_indices);
    }
  }
}

void CustomData_swap(CustomData *data, const int index_a, const int index_b)
{
  char buff_static[256];

  if (index_a == index_b) {
    return;
  }

  for (int i = 0; i < data->totlayer; i++) {
    const LayerTypeInfo *typeInfo = layerType_getInfo(data->layers[i].type);
    const size_t size = typeInfo->size;
    const size_t offset_a = size * index_a;
    const size_t offset_b = size * index_b;

    void *buff = size <= sizeof(buff_static) ? buff_static : MEM_mallocN(size, __func__);
    memcpy(buff, POINTER_OFFSET(data->layers[i].data, offset_a), size);
    memcpy(POINTER_OFFSET(data->layers[i].data, offset_a),
           POINTER_OFFSET(data->layers[i].data, offset_b),
           size);
    memcpy(POINTER_OFFSET(data->layers[i].data, offset_b), buff, size);

    if (buff != buff_static) {
      MEM_freeN(buff);
    }
  }
}

void *CustomData_get(const CustomData *data, const int index, const int type)
{
  BLI_assert(index >= 0);
  void *layer_data = CustomData_get_layer(data, type);
  if (!layer_data) {
    return nullptr;
  }
  return POINTER_OFFSET(layer_data, size_t(index) * layerType_getInfo(type)->size);
}

void *CustomData_get_n(const CustomData *data, const int type, const int index, const int n)
{
  BLI_assert(index >= 0);
  void *layer_data = CustomData_get_layer_n(data, type, n);
  if (!layer_data) {
    return nullptr;
  }

  return POINTER_OFFSET(layer_data, size_t(index) * layerType_getInfo(type)->size);
}

void *CustomData_get_layer(const CustomData *data, const int type)
{
  int layer_index = CustomData_get_active_layer_index(data, type);
  if (layer_index == -1) {
    return nullptr;
  }

  return data->layers[layer_index].data;
}

void *CustomData_get_layer_n(const CustomData *data, const int type, const int n)
{
  int layer_index = CustomData_get_layer_index_n(data, type, n);
  if (layer_index == -1) {
    return nullptr;
  }

  return data->layers[layer_index].data;
}

void *CustomData_get_layer_named(const CustomData *data, const int type, const char *name)
{
  int layer_index = CustomData_get_named_layer_index(data, type, name);
  if (layer_index == -1) {
    return nullptr;
  }

  return data->layers[layer_index].data;
}

int CustomData_get_offset(const CustomData *data, const int type)
{
  int layer_index = CustomData_get_active_layer_index(data, type);
  if (layer_index == -1) {
    return -1;
  }

  return data->layers[layer_index].offset;
}

int CustomData_get_named_offset(const CustomData *data, int type, const char *name)
{
  int idx = CustomData_get_named_layer_index(data, type, name);

  return idx == -1 ? -1 : data->layers[idx].offset;
}

int CustomData_get_n_offset(const CustomData *data, const int type, const int n)
{
  int layer_index = CustomData_get_layer_index_n(data, type, n);
  if (layer_index == -1) {
    return -1;
  }

  return data->layers[layer_index].offset;
}

int CustomData_get_offset_named(const CustomData *data, int type, const char *name)
{
  int layer_index = CustomData_get_named_layer_index(data, type, name);
  if (layer_index == -1) {
    return -1;
  }

  return data->layers[layer_index].offset;
}

bool CustomData_set_layer_name(CustomData *data, const int type, const int n, const char *name)
{
  const int layer_index = CustomData_get_layer_index_n(data, type, n);

  if ((layer_index == -1) || !name) {
    return false;
  }

  BLI_strncpy(data->layers[layer_index].name, name, sizeof(data->layers[layer_index].name));

  return true;
}

const char *CustomData_get_layer_name(const CustomData *data, const int type, const int n)
{
  const int layer_index = CustomData_get_layer_index_n(data, type, n);

  return (layer_index == -1) ? nullptr : data->layers[layer_index].name;
}

/* BMesh functions */

<<<<<<< HEAD
void CustomData_bmesh_update_active_layers(CustomData *fdata, CustomData *ldata)
{
  int act;

  if (CustomData_has_layer(ldata, CD_MLOOPUV)) {
    act = CustomData_get_active_layer(ldata, CD_MLOOPUV);
    CustomData_set_layer_active(fdata, CD_MTFACE, act);

    act = CustomData_get_render_layer(ldata, CD_MLOOPUV);
    CustomData_set_layer_render(fdata, CD_MTFACE, act);

    act = CustomData_get_clone_layer(ldata, CD_MLOOPUV);
    CustomData_set_layer_clone(fdata, CD_MTFACE, act);

    act = CustomData_get_stencil_layer(ldata, CD_MLOOPUV);
    CustomData_set_layer_stencil(fdata, CD_MTFACE, act);
  }

  if (CustomData_has_layer(ldata, CD_PROP_BYTE_COLOR)) {
    act = CustomData_get_active_layer(ldata, CD_PROP_BYTE_COLOR);
    CustomData_set_layer_active(fdata, CD_MCOL, act);

    act = CustomData_get_render_layer(ldata, CD_PROP_BYTE_COLOR);
    CustomData_set_layer_render(fdata, CD_MCOL, act);

    act = CustomData_get_clone_layer(ldata, CD_PROP_BYTE_COLOR);
    CustomData_set_layer_clone(fdata, CD_MCOL, act);

    act = CustomData_get_stencil_layer(ldata, CD_PROP_BYTE_COLOR);
    CustomData_set_layer_stencil(fdata, CD_MCOL, act);
  }
}

#ifndef USE_BMESH_PAGE_CUSTOMDATA
=======
>>>>>>> 5fe146e5
void CustomData_bmesh_init_pool(CustomData *data, const int totelem, const char htype)
{
  CustomData_bmesh_init_pool_ex(data, totelem, htype, __func__);
}

void CustomData_bmesh_init_pool_ex(CustomData *data,
                                   int totelem,
                                   const char htype,
                                   const char *memtag)
{
  int chunksize;

  /* Dispose old pools before calling here to avoid leaks */
  BLI_assert(data->pool == nullptr);

  switch (htype) {
    case BM_VERT:
      chunksize = bm_mesh_chunksize_default.totvert;
      break;
    case BM_EDGE:
      chunksize = bm_mesh_chunksize_default.totedge;
      break;
    case BM_LOOP:
      chunksize = bm_mesh_chunksize_default.totloop;
      break;
    case BM_FACE:
      chunksize = bm_mesh_chunksize_default.totface;
      break;
    default:
      BLI_assert_unreachable();
      chunksize = 512;
      break;
  }

  /* If there are no layers, no pool is needed just yet */
  if (data->totlayer) {
    data->pool = BLI_mempool_create_ex(data->totsize, totelem, chunksize, BLI_MEMPOOL_NOP, memtag);
  }
}
#endif

bool CustomData_bmesh_merge(const CustomData *source,
                            CustomData *dest,
                            eCustomDataMask mask,
                            eCDAllocType alloctype,
                            BMesh *bm,
                            const char htype)
{

  if (CustomData_number_of_layers_typemask(source, mask, false) == 0) {
    return false;
  }

  /* copy old layer description so that old data can be copied into
   * the new allocation */
  CustomData destold = *dest;
  if (destold.layers) {
    destold.layers = static_cast<CustomDataLayer *>(MEM_dupallocN(destold.layers));
  }

  if (CustomData_merge(source, dest, mask, alloctype, 0) == false) {
    if (destold.layers) {
      MEM_freeN(destold.layers);
    }
    return false;
  }

  int iter_type;
  int totelem;
  switch (htype) {
    case BM_VERT:
      iter_type = BM_VERTS_OF_MESH;
      totelem = bm->totvert;
      break;
    case BM_EDGE:
      iter_type = BM_EDGES_OF_MESH;
      totelem = bm->totedge;
      break;
    case BM_LOOP:
      iter_type = BM_LOOPS_OF_FACE;
      totelem = bm->totloop;
      break;
    case BM_FACE:
      iter_type = BM_FACES_OF_MESH;
      totelem = bm->totface;
      break;
    default: /* should never happen */
      BLI_assert_msg(0, "invalid type given");
      iter_type = BM_VERTS_OF_MESH;
      totelem = bm->totvert;
      break;
  }

  dest->pool = nullptr;
  CustomData_bmesh_init_pool(dest, totelem, htype);

  if (iter_type != BM_LOOPS_OF_FACE) {
    BMHeader *h;
    BMIter iter;
    /* Ensure all current elements follow new customdata layout. */
    BM_ITER_MESH (h, &iter, bm, iter_type) {
      void *tmp = nullptr;
      CustomData_bmesh_copy_data(&destold, dest, h->data, &tmp);
      CustomData_bmesh_free_block(&destold, &h->data);
      h->data = tmp;
    }
  }
  else {
    BMFace *f;
    BMLoop *l;
    BMIter iter;
    BMIter liter;

    /* Ensure all current elements follow new customdata layout. */
    BM_ITER_MESH (f, &iter, bm, BM_FACES_OF_MESH) {
      BM_ITER_ELEM (l, &liter, f, BM_LOOPS_OF_FACE) {
        void *tmp = nullptr;
        CustomData_bmesh_copy_data(&destold, dest, l->head.data, &tmp);
        CustomData_bmesh_free_block(&destold, &l->head.data);
        l->head.data = tmp;
      }
    }
  }

  if (destold.pool) {
    BLI_mempool_destroy(destold.pool);
  }
  if (destold.layers) {
    MEM_freeN(destold.layers);
  }
  return true;
}

void CustomData_bmesh_free_block(CustomData *data, void **block)
{
  if (*block == nullptr) {
    return;
  }

  CustomData_bmesh_asan_unpoison(data, *block);

  for (int i = 0; i < data->totlayer; i++) {
    if (!(data->layers[i].flag & CD_FLAG_NOFREE)) {
      const LayerTypeInfo *typeInfo = layerType_getInfo(data->layers[i].type);

      if (typeInfo->free) {
        int offset = data->layers[i].offset;
        typeInfo->free(POINTER_OFFSET(*block, offset), 1, typeInfo->size);
      }
    }
  }

  if (data->totsize) {
    BLI_mempool_free(data->pool, *block);
  }

  *block = nullptr;
}

void CustomData_bmesh_free_block_data(CustomData *data, void *block)
{
  if (block == nullptr) {
    return;
  }

  CustomData_bmesh_asan_unpoison(data, block);

  for (int i = 0; i < data->totlayer; i++) {
    if (!(data->layers[i].flag & CD_FLAG_NOFREE)) {
      const LayerTypeInfo *typeInfo = layerType_getInfo(data->layers[i].type);
      if (typeInfo->free) {
        const size_t offset = data->layers[i].offset;
        typeInfo->free(POINTER_OFFSET(block, offset), 1, typeInfo->size);
      }
    }
  }

  if (data->totsize) {
    memset(block, 0, data->totsize);
  }

  CustomData_bmesh_asan_poison(data, block);
}

#ifndef USE_BMESH_PAGE_CUSTOMDATA
static void CustomData_bmesh_alloc_block(CustomData *data, void **block)
{
  if (*block) {
    CustomData_bmesh_free_block(data, block);
  }

  if (data->totsize > 0) {
    *block = BLI_mempool_alloc(data->pool);

    CustomData_bmesh_asan_poison(data, *block);

    /*clear toolflags pointer when created for the first time*/
    int cd_tflags = data->typemap[CD_TOOLFLAGS];
    if (cd_tflags != -1) {
      cd_tflags = data->layers[cd_tflags].offset;

      char *ptr = (char *)*block;
      ptr += cd_tflags;

      MToolFlags *flags = (MToolFlags *)ptr;
      flags->flag = NULL;
    }
  }
  else {
    *block = nullptr;
  }
}
#endif

void CustomData_bmesh_free_block_data_exclude_by_type(CustomData *data,
                                                      void *block,
                                                      const eCustomDataMask mask_exclude)
{
  if (block == nullptr) {
    return;
  }

  CustomData_bmesh_asan_unpoison(data, block);

  for (int i = 0; i < data->totlayer; i++) {
    if ((CD_TYPE_AS_MASK(data->layers[i].type) & mask_exclude) == 0) {
      const LayerTypeInfo *typeInfo = layerType_getInfo(data->layers[i].type);
      const size_t offset = data->layers[i].offset;
      if (!(data->layers[i].flag & CD_FLAG_NOFREE)) {
        if (typeInfo->free) {
          typeInfo->free(POINTER_OFFSET(block, offset), 1, typeInfo->size);
        }
      }
      memset(POINTER_OFFSET(block, offset), 0, typeInfo->size);
    }
  }

  CustomData_bmesh_asan_poison(data, block);
}

#ifndef USE_BMESH_PAGE_CUSTOMDATA
static void CustomData_bmesh_set_default_n(CustomData *data, void **block, const int n)
{
  if (ELEM(data->layers[n].type, CD_TOOLFLAGS, CD_MESH_ID)) {
    /* do not do toolflags or mesh ids */
    return;
  }

  int offset = data->layers[n].offset;
  const LayerTypeInfo *typeInfo = layerType_getInfo(data->layers[n].type);

  if (typeInfo->set_default_value) {
    typeInfo->set_default_value(POINTER_OFFSET(*block, offset), 1);
  }
  else {
    memset(POINTER_OFFSET(*block, offset), 0, typeInfo->size);
  }
}

void CustomData_bmesh_set_default(CustomData *data, void **block)
{
  if (*block == nullptr) {
    CustomData_bmesh_alloc_block(data, block);
  }

  for (int i = 0; i < data->totlayer; i++) {
    CustomData_bmesh_set_default_n(data, block, i);
  }
}
#endif

void CustomData_bmesh_swap_data_simple(CustomData *data, void **block1, void **block2)
{
  CustomData_bmesh_asan_unpoison(data, *block1);
  CustomData_bmesh_asan_unpoison(data, *block2);

  int cd_id = data->typemap[CD_MESH_ID];
  cd_id = cd_id >= 0 ? data->layers[cd_id].offset : -1;

  void *tmp = *block1;
  *block1 = *block2;
  *block2 = tmp;

  int cd_tflags = data->typemap[CD_TOOLFLAGS];
  cd_tflags = cd_tflags != -1 ? data->layers[cd_tflags].offset : -1;

  // unswap ids if they exist
  if (*block1 && *block2) {
    if (cd_id != -1) {
      int itmp;
      int *id1 = (int *)(((char *)*block1) + cd_id);
      int *id2 = (int *)(((char *)*block2) + cd_id);

      itmp = *id1;
      *id1 = *id2;
      *id2 = itmp;
    }

    if (cd_tflags != -1) {
      MToolFlags tmp;
      MToolFlags *flags1 = (MToolFlags *)(((char *)*block1) + cd_tflags);
      MToolFlags *flags2 = (MToolFlags *)(((char *)*block2) + cd_tflags);

      tmp = *flags1;
      *flags1 = *flags2;
      *flags2 = tmp;
    }
  }

  CustomData_bmesh_asan_poison(data, *block1);
  CustomData_bmesh_asan_poison(data, *block2);
}

void CustomData_bmesh_swap_data(CustomData *source,
                                CustomData *dest,
                                void *src_block,
                                void **dest_block)
{
  int src_i = 0;
  int dest_i = 0;
  int dest_i_start = 0;

  if (*dest_block == NULL) {
    CustomData_bmesh_alloc_block(dest, dest_block);

    if (*dest_block) {
      CustomData_bmesh_asan_unpoison(dest, *dest_block);
      memset(*dest_block, 0, dest->totsize);
      CustomData_bmesh_asan_poison(dest, *dest_block);

      CustomData_bmesh_set_default(dest, dest_block);
    }
  }

  for (src_i = 0; src_i < source->totlayer; src_i++) {
    /* find the first dest layer with type >= the source type
     * (this should work because layers are ordered by type)
     */
    while (dest_i_start < dest->totlayer &&
           dest->layers[dest_i_start].type < source->layers[src_i].type) {
      dest_i_start++;
    }

    if (ELEM(source->layers[src_i].type, CD_MESH_ID, CD_TOOLFLAGS)) {
      // do not swap ids or toolflags
      continue;
    }

    /* if there are no more dest layers, we're done */
    if (dest_i_start >= dest->totlayer) {
      return;
    }

    dest_i = dest_i_start;

    while (dest_i < dest->totlayer && dest->layers[dest_i].type == source->layers[src_i].type) {
      /* if we found a matching layer, copy the data */
      if (dest->layers[dest_i].type == source->layers[src_i].type &&
          STREQ(dest->layers[dest_i].name, source->layers[src_i].name)) {
        void *src_data = POINTER_OFFSET(src_block, source->layers[src_i].offset);
        void *dest_data = POINTER_OFFSET(*dest_block, dest->layers[dest_i].offset);
        const LayerTypeInfo *typeInfo = layerType_getInfo(source->layers[src_i].type);
        const uint size = typeInfo->size;

        // swap data
        char *bsrc = (char *)src_data;
        char *bdst = (char *)dest_data;

        for (int j = 0; j < size; j++) {
          char t = *bsrc;
          *bsrc = *bdst;
          *bdst = t;

          bsrc++;
          bdst++;
        }

        break;
      }

      dest_i++;
    }
  }
}

void CustomData_bmesh_copy_data_exclude_by_type(const CustomData *source,
                                                CustomData *dest,
                                                void *src_block,
                                                void **dest_block,
                                                const eCustomDataMask mask_exclude)
{
  /* Note that having a version of this function without a 'mask_exclude'
   * would cause too much duplicate code, so add a check instead. */
  const bool no_mask = (mask_exclude == 0);

  /*
  Note that we don't handle id/toolflag layers as a special case,
  instead relying on CD_ELEM_NO_COPY semantics.

  This is so BM_data_layer_add can reallocate customdata blocks without
  zeroing those two layers.
  */

  if (*dest_block == nullptr) {
    CustomData_bmesh_alloc_block(dest, dest_block);

    if (*dest_block) {
      CustomData_bmesh_asan_unpoison(dest, *dest_block);
      memset(*dest_block, 0, dest->totsize);
      CustomData_bmesh_asan_poison(dest, *dest_block);
    }
  }

  for (int dest_i = 0; dest_i < dest->totlayer; dest_i++) {
    CustomData_bmesh_set_default_n(dest, dest_block, dest_i);
    dest_i++;
  }

  /* copies a layer at a time */
  int dest_i_start = 0;

  for (int src_i = 0; src_i < source->totlayer; src_i++) {

    /* find the first dest layer with type >= the source type
     * (this should work because layers are ordered by type)
     */
    while (dest_i_start < dest->totlayer &&
           dest->layers[dest_i_start].type < source->layers[src_i].type) {
      dest_i_start++;
    }

    /* if there are no more dest layers, we're done */
    if (dest_i_start >= dest->totlayer) {
      return;
    }

    int dest_i = dest_i_start;

    /*Previously this code was only checking one source layer against one destination.
      Now it scans all the layers of that type.  - joeedh
    */
    while (dest_i < dest->totlayer && dest->layers[dest_i].type == source->layers[src_i].type) {
      /* if we found a matching layer, copy the data */
      if (STREQ(dest->layers[dest_i].name, source->layers[src_i].name)) {
        if (no_mask || ((CD_TYPE_AS_MASK(dest->layers[dest_i].type) & mask_exclude) == 0)) {
          /* CD_FLAG_ELEM_NOCOPY is used to forcibly exclude copying CD_MESH_ID and CD_TOOLFLAGS
             layers */

          if (dest->layers[dest_i].flag & CD_FLAG_ELEM_NOCOPY) {
            break;
          }

          const void *src_data = POINTER_OFFSET(src_block, source->layers[src_i].offset);
          void *dest_data = POINTER_OFFSET(*dest_block, dest->layers[dest_i].offset);
          const LayerTypeInfo *typeInfo = layerType_getInfo(source->layers[src_i].type);
          if (typeInfo->copy) {
            typeInfo->copy(src_data, dest_data, 1);
          }
          else {
            memcpy(dest_data, src_data, typeInfo->size);
          }
        }

        break;
      }

      dest_i++;
    }
  }
}

void CustomData_bmesh_copy_data(const CustomData *source,
                                CustomData *dest,
                                void *src_block,
                                void **dest_block)
{
  CustomData_bmesh_copy_data_exclude_by_type(source, dest, src_block, dest_block, 0);
}

void *CustomData_bmesh_get(const CustomData *data, void *block, const int type)
{
  int layer_index = CustomData_get_active_layer_index(data, type);
  if (layer_index == -1) {
    return nullptr;
  }

  return POINTER_OFFSET(block, data->layers[layer_index].offset);
}

void *CustomData_bmesh_get_n(const CustomData *data, void *block, const int type, const int n)
{
  int layer_index = CustomData_get_layer_index(data, type);
  if (layer_index == -1) {
    return nullptr;
  }

  return POINTER_OFFSET(block, data->layers[layer_index + n].offset);
}

void *CustomData_bmesh_get_layer_n(const CustomData *data, void *block, const int n)
{
  if (n < 0 || n >= data->totlayer) {
    return nullptr;
  }

  return POINTER_OFFSET(block, data->layers[n].offset);
}

bool CustomData_layer_has_math(const CustomData *data, const int layer_n)
{
  const LayerTypeInfo *typeInfo = layerType_getInfo(data->layers[layer_n].type);

  if (typeInfo->equal && typeInfo->add && typeInfo->multiply && typeInfo->initminmax &&
      typeInfo->dominmax) {
    return true;
  }

  return false;
}

bool CustomData_layer_has_interp(const CustomData *data, const int layer_n)
{
  const LayerTypeInfo *typeInfo = layerType_getInfo(data->layers[layer_n].type);

  if (typeInfo->interp) {
    return true;
  }

  return false;
}

bool CustomData_has_math(const CustomData *data)
{
  /* interpolates a layer at a time */
  for (int i = 0; i < data->totlayer; i++) {
    if (CustomData_layer_has_math(data, i)) {
      return true;
    }
  }

  return false;
}

bool CustomData_bmesh_has_free(const CustomData *data)
{
  for (int i = 0; i < data->totlayer; i++) {
    if (!(data->layers[i].flag & CD_FLAG_NOFREE)) {
      const LayerTypeInfo *typeInfo = layerType_getInfo(data->layers[i].type);
      if (typeInfo->free) {
        return true;
      }
    }
  }
  return false;
}

bool CustomData_has_interp(const CustomData *data)
{
  /* interpolates a layer at a time */
  for (int i = 0; i < data->totlayer; i++) {
    if (CustomData_layer_has_interp(data, i)) {
      return true;
    }
  }

  return false;
}

bool CustomData_has_referenced(const CustomData *data)
{
  for (int i = 0; i < data->totlayer; i++) {
    if (data->layers[i].flag & CD_FLAG_NOFREE) {
      return true;
    }
  }
  return false;
}

void CustomData_data_copy_value(int type, const void *source, void *dest)
{
  const LayerTypeInfo *typeInfo = layerType_getInfo(type);

  if (!dest) {
    return;
  }

  if (typeInfo->copyvalue) {
    typeInfo->copyvalue(source, dest, CDT_MIX_NOMIX, 0.0f);
  }
  else {
    memcpy(dest, source, typeInfo->size);
  }
}

void CustomData_data_mix_value(
    int type, const void *source, void *dest, const int mixmode, const float mixfactor)
{
  const LayerTypeInfo *typeInfo = layerType_getInfo(type);

  if (!dest) {
    return;
  }

  if (typeInfo->copyvalue) {
    typeInfo->copyvalue(source, dest, mixmode, mixfactor);
  }
  else {
    /* Mere copy if no advanced interpolation is supported. */
    memcpy(dest, source, typeInfo->size);
  }
}

bool CustomData_data_equals(int type, const void *data1, const void *data2)
{
  const LayerTypeInfo *typeInfo = layerType_getInfo(type);

  if (typeInfo->equal) {
    return typeInfo->equal(data1, data2);
  }

  return !memcmp(data1, data2, typeInfo->size);
}

void CustomData_data_initminmax(int type, void *min, void *max)
{
  const LayerTypeInfo *typeInfo = layerType_getInfo(type);

  if (typeInfo->initminmax) {
    typeInfo->initminmax(min, max);
  }
}

void CustomData_data_dominmax(int type, const void *data, void *min, void *max)
{
  const LayerTypeInfo *typeInfo = layerType_getInfo(type);

  if (typeInfo->dominmax) {
    typeInfo->dominmax(data, min, max);
  }
}

void CustomData_data_multiply(int type, void *data, const float fac)
{
  const LayerTypeInfo *typeInfo = layerType_getInfo(type);

  if (typeInfo->multiply) {
    typeInfo->multiply(data, fac);
  }
}

void CustomData_data_add(int type, void *data1, const void *data2)
{
  const LayerTypeInfo *typeInfo = layerType_getInfo(type);

  if (typeInfo->add) {
    typeInfo->add(data1, data2);
  }
}

void CustomData_bmesh_set(const CustomData *data, void *block, const int type, const void *source)
{
  void *dest = CustomData_bmesh_get(data, block, type);
  const LayerTypeInfo *typeInfo = layerType_getInfo(type);

  if (!dest) {
    return;
  }

  if (typeInfo->copy) {
    typeInfo->copy(source, dest, 1);
  }
  else {
    memcpy(dest, source, typeInfo->size);
  }
}

void CustomData_bmesh_set_n(
    CustomData *data, void *block, const int type, const int n, const void *source)
{
  void *dest = CustomData_bmesh_get_n(data, block, type, n);
  const LayerTypeInfo *typeInfo = layerType_getInfo(type);

  if (!dest) {
    return;
  }

  if (typeInfo->copy) {
    typeInfo->copy(source, dest, 1);
  }
  else {
    memcpy(dest, source, typeInfo->size);
  }
}

void CustomData_bmesh_interp_n(CustomData *data,
                               const void **src_blocks_ofs,
                               const float *weights,
                               const float *sub_weights,
                               int count,
                               void *dst_block_ofs,
                               int n)
{
  BLI_assert(weights != nullptr);
  BLI_assert(count > 0);

  CustomDataLayer *layer = &data->layers[n];
  const LayerTypeInfo *typeInfo = layerType_getInfo(layer->type);

  typeInfo->interp(src_blocks_ofs, weights, sub_weights, count, dst_block_ofs);
}

#ifndef USE_BMESH_PAGE_CUSTOMDATA
void CustomData_bmesh_interp(CustomData *data,
                             const void **src_blocks,
                             const float *weights,
                             const float *sub_weights,
                             int count,
                             void *dst_block)
{
  if (count <= 0) {
    return;
  }

  void *source_buf[SOURCE_BUF_SIZE];
  const void **sources = (const void **)source_buf;

  /* Slow fallback in case we're interpolating a ridiculous number of elements. */
  if (count > SOURCE_BUF_SIZE) {
    sources = (const void **)MEM_malloc_arrayN(count, sizeof(*sources), __func__);
  }

  /* If no weights are given, generate default ones to produce an average result. */
  float default_weights_buf[SOURCE_BUF_SIZE];
  float *default_weights = nullptr;
  if (weights == nullptr) {
    default_weights = (count > SOURCE_BUF_SIZE) ?
                          (float *)MEM_mallocN(sizeof(*weights) * size_t(count), __func__) :
                          default_weights_buf;
    copy_vn_fl(default_weights, count, 1.0f / count);
    weights = default_weights;
  }

  /* interpolates a layer at a time */
  for (int i = 0; i < data->totlayer; i++) {
    CustomDataLayer *layer = &data->layers[i];
    const LayerTypeInfo *typeInfo = layerType_getInfo(layer->type);

    // ignore id and toolflag layers
    if (ELEM(layer->type, CD_MESH_ID, CD_TOOLFLAGS)) {
      continue;
    }

    if (layer->flag & CD_FLAG_ELEM_NOINTERP) {
      if (!(layer->flag & CD_FLAG_ELEM_NOCOPY)) {
        if (typeInfo->copy) {
          typeInfo->copy(POINTER_OFFSET(src_blocks[0], layer->offset),
                         POINTER_OFFSET(dst_block, layer->offset),
                         1);
        }
        else {
          memcpy(POINTER_OFFSET(dst_block, layer->offset),
                 POINTER_OFFSET(src_blocks[0], layer->offset),
                 typeInfo->size);
        }
      }

      continue;
    }

    if (typeInfo->interp) {
      for (int j = 0; j < count; j++) {
        sources[j] = POINTER_OFFSET(src_blocks[j], layer->offset);
      }
      CustomData_bmesh_interp_n(
          data, sources, weights, sub_weights, count, POINTER_OFFSET(dst_block, layer->offset), i);
    }
  }

  if (count > SOURCE_BUF_SIZE) {
    MEM_freeN((void *)sources);
  }
  if (!ELEM(default_weights, nullptr, default_weights_buf)) {
    MEM_freeN(default_weights);
  }
}

ATTR_NO_OPT void CustomData_to_bmesh_block(const CustomData *source,
                                           CustomData *dest,
                                           int src_index,
                                           void **dest_block,
                                           bool use_default_init)
{
  if (*dest_block == nullptr) {
    CustomData_bmesh_alloc_block(dest, dest_block);
  }

  /* copies a layer at a time */
  int dest_i = 0;
  for (int src_i = 0; src_i < source->totlayer; src_i++) {

    /* find the first dest layer with type >= the source type
     * (this should work because layers are ordered by type)
     */
    while (dest_i < dest->totlayer && dest->layers[dest_i].type < source->layers[src_i].type) {
      if (use_default_init) {
        CustomData_bmesh_set_default_n(dest, dest_block, dest_i);
      }
      dest_i++;
    }

    /* if there are no more dest layers, we're done */
    if (dest_i >= dest->totlayer) {
      break;
    }

    /* if we found a matching layer, copy the data */
    if (dest->layers[dest_i].type == source->layers[src_i].type) {
      int offset = dest->layers[dest_i].offset;
      const void *src_data = source->layers[src_i].data;
      void *dest_data = POINTER_OFFSET(*dest_block, offset);

      const LayerTypeInfo *typeInfo = layerType_getInfo(dest->layers[dest_i].type);
      const size_t src_offset = size_t(src_index) * typeInfo->size;

      if (typeInfo->copy) {
        typeInfo->copy(POINTER_OFFSET(src_data, src_offset), dest_data, 1);
      }
      else {
        memcpy(dest_data, POINTER_OFFSET(src_data, src_offset), typeInfo->size);
      }

      /* if there are multiple source & dest layers of the same type,
       * we don't want to copy all source layers to the same dest, so
       * increment dest_i
       */
      dest_i++;
    }
  }

  if (use_default_init) {
    while (dest_i < dest->totlayer) {
      CustomData_bmesh_set_default_n(dest, dest_block, dest_i);
      dest_i++;
    }
  }
}

void CustomData_from_bmesh_block(const CustomData *source,
                                 CustomData *dest,
                                 void *src_block,
                                 int dest_index)
{
  /* copies a layer at a time */
  int dest_i = 0;
  for (int src_i = 0; src_i < source->totlayer; src_i++) {
    if (source->layers[src_i].flag & CD_FLAG_NOCOPY) {
      continue;
    }

    /* find the first dest layer with type >= the source type
     * (this should work because layers are ordered by type)
     */
    while (dest_i < dest->totlayer && dest->layers[dest_i].type < source->layers[src_i].type) {
      dest_i++;
    }

    /* if there are no more dest layers, we're done */
    if (dest_i >= dest->totlayer) {
      return;
    }

    /* if we found a matching layer, copy the data */
    if (dest->layers[dest_i].type == source->layers[src_i].type) {
      const LayerTypeInfo *typeInfo = layerType_getInfo(dest->layers[dest_i].type);
      int offset = source->layers[src_i].offset;
      const void *src_data = POINTER_OFFSET(src_block, offset);
      void *dst_data = POINTER_OFFSET(dest->layers[dest_i].data,
                                      size_t(dest_index) * typeInfo->size);

      if (typeInfo->copy) {
        typeInfo->copy(src_data, dst_data, 1);
      }
      else {
        memcpy(dst_data, src_data, typeInfo->size);
      }

      /* if there are multiple source & dest layers of the same type,
       * we don't want to copy all source layers to the same dest, so
       * increment dest_i
       */
      dest_i++;
    }
  }
}
#endif

void CustomData_file_write_info(int type, const char **r_struct_name, int *r_struct_num)
{
  const LayerTypeInfo *typeInfo = layerType_getInfo(type);

  *r_struct_name = typeInfo->structname;
  *r_struct_num = typeInfo->structnum;
}

void CustomData_blend_write_prepare(CustomData &data,
                                    Vector<CustomDataLayer, 16> &layers_to_write,
                                    const Set<std::string> &skip_names)
{
  for (const CustomDataLayer &layer : Span(data.layers, data.totlayer)) {
    if (layer.flag & (CD_FLAG_NOCOPY | CD_FLAG_TEMPORARY)) {
      continue;
    }
    if (layer.anonymous_id != nullptr) {
      continue;
    }
    if (skip_names.contains(layer.name)) {
      continue;
    }
    layers_to_write.append(layer);
  }
  data.totlayer = layers_to_write.size();
  data.maxlayer = data.totlayer;
}

int CustomData_sizeof(int type)
{
  const LayerTypeInfo *typeInfo = layerType_getInfo(type);

  return typeInfo->size;
}

const char *CustomData_layertype_name(int type)
{
  return layerType_getName(type);
}

bool CustomData_layertype_is_singleton(int type)
{
  const LayerTypeInfo *typeInfo = layerType_getInfo(type);
  return typeInfo->defaultname == nullptr;
}

bool CustomData_layertype_is_dynamic(int type)
{
  const LayerTypeInfo *typeInfo = layerType_getInfo(type);

  return (typeInfo->free != nullptr);
}

int CustomData_layertype_layers_max(const int type)
{
  const LayerTypeInfo *typeInfo = layerType_getInfo(type);

  /* Same test as for singleton above. */
  if (typeInfo->defaultname == nullptr) {
    return 1;
  }
  if (typeInfo->layers_max == nullptr) {
    return -1;
  }

  return typeInfo->layers_max();
}

static bool cd_layer_find_dupe(CustomData *data, const char *name, const int type, const int index)
{
  /* see if there is a duplicate */
  for (int i = 0; i < data->totlayer; i++) {
    if (i != index) {
      CustomDataLayer *layer = &data->layers[i];

      if (CD_TYPE_AS_MASK(type) & CD_MASK_PROP_ALL) {
        if ((CD_TYPE_AS_MASK(layer->type) & CD_MASK_PROP_ALL) && STREQ(layer->name, name)) {
          return true;
        }
      }
      else {
        if (i != index && layer->type == type && STREQ(layer->name, name)) {
          return true;
        }
      }
    }
  }

  return false;
}

struct CustomDataUniqueCheckData {
  CustomData *data;
  int type;
  int index;
};

static bool customdata_unique_check(void *arg, const char *name)
{
  CustomDataUniqueCheckData *data_arg = static_cast<CustomDataUniqueCheckData *>(arg);
  return cd_layer_find_dupe(data_arg->data, name, data_arg->type, data_arg->index);
}

void CustomData_set_layer_unique_name(CustomData *data, const int index)
{
  CustomDataLayer *nlayer = &data->layers[index];
  const LayerTypeInfo *typeInfo = layerType_getInfo(nlayer->type);

  CustomDataUniqueCheckData data_arg{data, nlayer->type, index};

  if (!typeInfo->defaultname) {
    return;
  }

  /* Set default name if none specified. Note we only call DATA_() when
   * needed to avoid overhead of locale lookups in the depsgraph. */
  if (nlayer->name[0] == '\0') {
    STRNCPY(nlayer->name, DATA_(typeInfo->defaultname));
  }

  BLI_uniquename_cb(
      customdata_unique_check, &data_arg, nullptr, '.', nlayer->name, sizeof(nlayer->name));
}

void CustomData_validate_layer_name(const CustomData *data,
                                    int type,
                                    const char *name,
                                    char *outname)
{
  int index = -1;

  /* if a layer name was given, try to find that layer */
  if (name[0]) {
    index = CustomData_get_named_layer_index(data, type, name);
  }

  if (index == -1) {
    /* either no layer was specified, or the layer we want has been
     * deleted, so assign the active layer to name
     */
    index = CustomData_get_active_layer_index(data, type);
    BLI_strncpy(outname, data->layers[index].name, MAX_CUSTOMDATA_LAYER_NAME);
  }
  else {
    BLI_strncpy(outname, name, MAX_CUSTOMDATA_LAYER_NAME);
  }
}

bool CustomData_verify_versions(CustomData *data, const int index)
{
  const LayerTypeInfo *typeInfo;
  CustomDataLayer *layer = &data->layers[index];
  bool keeplayer = true;

  if (layer->type >= CD_NUMTYPES) {
    keeplayer = false; /* unknown layer type from future version */
  }
  else {
    typeInfo = layerType_getInfo(layer->type);

    if (!typeInfo->defaultname && (index > 0) && data->layers[index - 1].type == layer->type) {
      keeplayer = false; /* multiple layers of which we only support one */
    }
    /* This is a preemptive fix for cases that should not happen
     * (layers that should not be written in .blend files),
     * but can happen due to bugs (see e.g. T62318).
     * Also for forward compatibility, in future,
     * we may put into `.blend` file some currently un-written data types,
     * this should cover that case as well.
     * Better to be safe here, and fix issue on the fly rather than crash... */
    /* 0 structnum is used in writing code to tag layer types that should not be written. */
    else if (typeInfo->structnum == 0 &&
             /* XXX Not sure why those three are exception, maybe that should be fixed? */
             !ELEM(layer->type,
                   CD_PAINT_MASK,
                   CD_FACEMAP,
                   CD_MTEXPOLY,
                   CD_SCULPT_FACE_SETS,
                   CD_CREASE)) {
      keeplayer = false;
      CLOG_WARN(&LOG, ".blend file read: removing a data layer that should not have been written");
    }
  }

  if (!keeplayer) {
    for (int i = index + 1; i < data->totlayer; i++) {
      data->layers[i - 1] = data->layers[i];
    }
    data->totlayer--;
  }

  return keeplayer;
}

static bool CustomData_layer_ensure_data_exists(CustomDataLayer *layer, size_t count)
{
  BLI_assert(layer);
  const LayerTypeInfo *typeInfo = layerType_getInfo(layer->type);
  BLI_assert(typeInfo);

  if (layer->data || count == 0) {
    return false;
  }

  switch (layer->type) {
    /* When more instances of corrupt files are found, add them here. */
    case CD_PROP_BOOL: /* See T84935. */
    case CD_MLOOPUV:   /* See T90620. */
      layer->data = MEM_calloc_arrayN(count, typeInfo->size, layerType_getName(layer->type));
      BLI_assert(layer->data);
      if (typeInfo->set_default_value) {
        typeInfo->set_default_value(layer->data, count);
      }
      return true;
      break;

    case CD_MTEXPOLY:
      /* TODO: Investigate multiple test failures on cycles, e.g. cycles_shadow_catcher_cpu. */
      break;

    default:
      /* Log an error so we can collect instances of bad files. */
      CLOG_WARN(&LOG, "CustomDataLayer->data is NULL for type %d.", layer->type);
      break;
  }
  return false;
}

bool CustomData_layer_validate(CustomDataLayer *layer, const uint totitems, const bool do_fixes)
{
  BLI_assert(layer);
  const LayerTypeInfo *typeInfo = layerType_getInfo(layer->type);
  BLI_assert(typeInfo);

  if (do_fixes) {
    CustomData_layer_ensure_data_exists(layer, totitems);
  }

  BLI_assert((totitems == 0) || layer->data);
  BLI_assert(MEM_allocN_len(layer->data) >= totitems * typeInfo->size);

  if (typeInfo->validate != nullptr) {
    return typeInfo->validate(layer->data, totitems, do_fixes);
  }

  return false;
}

/** \} */

/* -------------------------------------------------------------------- */
/** \name External Files
 * \{ */

static void customdata_external_filename(char filepath[FILE_MAX],
                                         ID *id,
                                         CustomDataExternal *external)
{
  BLI_strncpy(filepath, external->filepath, FILE_MAX);
  BLI_path_abs(filepath, ID_BLEND_PATH_FROM_GLOBAL(id));
}

void CustomData_external_reload(CustomData *data, ID * /*id*/, eCustomDataMask mask, int totelem)
{
  for (int i = 0; i < data->totlayer; i++) {
    CustomDataLayer *layer = &data->layers[i];
    const LayerTypeInfo *typeInfo = layerType_getInfo(layer->type);

    if (!(mask & CD_TYPE_AS_MASK(layer->type))) {
      /* pass */
    }
    else if ((layer->flag & CD_FLAG_EXTERNAL) && (layer->flag & CD_FLAG_IN_MEMORY)) {
      if (typeInfo->free) {
        typeInfo->free(layer->data, totelem, typeInfo->size);
      }
      layer->flag &= ~CD_FLAG_IN_MEMORY;
    }
  }
}

void CustomData_external_read(CustomData *data, ID *id, eCustomDataMask mask, const int totelem)
{
  CustomDataExternal *external = data->external;
  CustomDataLayer *layer;
  char filepath[FILE_MAX];
  int update = 0;

  if (!external) {
    return;
  }

  for (int i = 0; i < data->totlayer; i++) {
    layer = &data->layers[i];
    const LayerTypeInfo *typeInfo = layerType_getInfo(layer->type);

    if (!(mask & CD_TYPE_AS_MASK(layer->type))) {
      /* pass */
    }
    else if (layer->flag & CD_FLAG_IN_MEMORY) {
      /* pass */
    }
    else if ((layer->flag & CD_FLAG_EXTERNAL) && typeInfo->read) {
      update = 1;
    }
  }

  if (!update) {
    return;
  }

  customdata_external_filename(filepath, id, external);

  CDataFile *cdf = cdf_create(CDF_TYPE_MESH);
  if (!cdf_read_open(cdf, filepath)) {
    cdf_free(cdf);
    CLOG_ERROR(&LOG, "Failed to read %s layer from %s.", layerType_getName(layer->type), filepath);
    return;
  }

  for (int i = 0; i < data->totlayer; i++) {
    layer = &data->layers[i];
    const LayerTypeInfo *typeInfo = layerType_getInfo(layer->type);

    if (!(mask & CD_TYPE_AS_MASK(layer->type))) {
      /* pass */
    }
    else if (layer->flag & CD_FLAG_IN_MEMORY) {
      /* pass */
    }
    else if ((layer->flag & CD_FLAG_EXTERNAL) && typeInfo->read) {
      CDataFileLayer *blay = cdf_layer_find(cdf, layer->type, layer->name);

      if (blay) {
        if (cdf_read_layer(cdf, blay)) {
          if (typeInfo->read(cdf, layer->data, totelem)) {
            /* pass */
          }
          else {
            break;
          }
          layer->flag |= CD_FLAG_IN_MEMORY;
        }
        else {
          break;
        }
      }
    }
  }

  cdf_read_close(cdf);
  cdf_free(cdf);
}

void CustomData_external_write(
    CustomData *data, ID *id, eCustomDataMask mask, const int totelem, const int free)
{
  CustomDataExternal *external = data->external;
  int update = 0;
  char filepath[FILE_MAX];

  if (!external) {
    return;
  }

  /* test if there is anything to write */
  for (int i = 0; i < data->totlayer; i++) {
    CustomDataLayer *layer = &data->layers[i];
    const LayerTypeInfo *typeInfo = layerType_getInfo(layer->type);

    if (!(mask & CD_TYPE_AS_MASK(layer->type))) {
      /* pass */
    }
    else if ((layer->flag & CD_FLAG_EXTERNAL) && typeInfo->write) {
      update = 1;
    }
  }

  if (!update) {
    return;
  }

  /* make sure data is read before we try to write */
  CustomData_external_read(data, id, mask, totelem);
  customdata_external_filename(filepath, id, external);

  CDataFile *cdf = cdf_create(CDF_TYPE_MESH);

  for (int i = 0; i < data->totlayer; i++) {
    CustomDataLayer *layer = &data->layers[i];
    const LayerTypeInfo *typeInfo = layerType_getInfo(layer->type);

    if ((layer->flag & CD_FLAG_EXTERNAL) && typeInfo->filesize) {
      if (layer->flag & CD_FLAG_IN_MEMORY) {
        cdf_layer_add(
            cdf, layer->type, layer->name, typeInfo->filesize(cdf, layer->data, totelem));
      }
      else {
        cdf_free(cdf);
        return; /* read failed for a layer! */
      }
    }
  }

  if (!cdf_write_open(cdf, filepath)) {
    CLOG_ERROR(&LOG, "Failed to open %s for writing.", filepath);
    cdf_free(cdf);
    return;
  }

  int i;
  for (i = 0; i < data->totlayer; i++) {
    CustomDataLayer *layer = &data->layers[i];
    const LayerTypeInfo *typeInfo = layerType_getInfo(layer->type);

    if ((layer->flag & CD_FLAG_EXTERNAL) && typeInfo->write) {
      CDataFileLayer *blay = cdf_layer_find(cdf, layer->type, layer->name);

      if (cdf_write_layer(cdf, blay)) {
        if (typeInfo->write(cdf, layer->data, totelem)) {
          /* pass */
        }
        else {
          break;
        }
      }
      else {
        break;
      }
    }
  }

  if (i != data->totlayer) {
    CLOG_ERROR(&LOG, "Failed to write data to %s.", filepath);
    cdf_write_close(cdf);
    cdf_free(cdf);
    return;
  }

  for (i = 0; i < data->totlayer; i++) {
    CustomDataLayer *layer = &data->layers[i];
    const LayerTypeInfo *typeInfo = layerType_getInfo(layer->type);

    if ((layer->flag & CD_FLAG_EXTERNAL) && typeInfo->write) {
      if (free) {
        if (typeInfo->free) {
          typeInfo->free(layer->data, totelem, typeInfo->size);
        }
        layer->flag &= ~CD_FLAG_IN_MEMORY;
      }
    }
  }

  cdf_write_close(cdf);
  cdf_free(cdf);
}

void CustomData_external_add(
    CustomData *data, ID * /*id*/, const int type, const int /*totelem*/, const char *filepath)
{
  CustomDataExternal *external = data->external;

  int layer_index = CustomData_get_active_layer_index(data, type);
  if (layer_index == -1) {
    return;
  }

  CustomDataLayer *layer = &data->layers[layer_index];

  if (layer->flag & CD_FLAG_EXTERNAL) {
    return;
  }

  if (!external) {
    external = MEM_cnew<CustomDataExternal>(__func__);
    data->external = external;
  }
  BLI_strncpy(external->filepath, filepath, sizeof(external->filepath));

  layer->flag |= CD_FLAG_EXTERNAL | CD_FLAG_IN_MEMORY;
}

void CustomData_external_remove(CustomData *data, ID *id, const int type, const int totelem)
{
  CustomDataExternal *external = data->external;

  int layer_index = CustomData_get_active_layer_index(data, type);
  if (layer_index == -1) {
    return;
  }

  CustomDataLayer *layer = &data->layers[layer_index];

  if (!external) {
    return;
  }

  if (layer->flag & CD_FLAG_EXTERNAL) {
    if (!(layer->flag & CD_FLAG_IN_MEMORY)) {
      CustomData_external_read(data, id, CD_TYPE_AS_MASK(layer->type), totelem);
    }

    layer->flag &= ~CD_FLAG_EXTERNAL;
  }
}

bool CustomData_external_test(CustomData *data, const int type)
{
  int layer_index = CustomData_get_active_layer_index(data, type);
  if (layer_index == -1) {
    return false;
  }

  CustomDataLayer *layer = &data->layers[layer_index];
  return (layer->flag & CD_FLAG_EXTERNAL) != 0;
}

/** \} */

/* -------------------------------------------------------------------- */
/** \name Mesh-to-Mesh Data Transfer
 * \{ */

static void copy_bit_flag(void *dst, const void *src, const size_t data_size, const uint64_t flag)
{
#define COPY_BIT_FLAG(_type, _dst, _src, _f) \
  { \
    const _type _val = *((_type *)(_src)) & ((_type)(_f)); \
    *((_type *)(_dst)) &= ~((_type)(_f)); \
    *((_type *)(_dst)) |= _val; \
  } \
  (void)0

  switch (data_size) {
    case 1:
      COPY_BIT_FLAG(uint8_t, dst, src, flag);
      break;
    case 2:
      COPY_BIT_FLAG(uint16_t, dst, src, flag);
      break;
    case 4:
      COPY_BIT_FLAG(uint32_t, dst, src, flag);
      break;
    case 8:
      COPY_BIT_FLAG(uint64_t, dst, src, flag);
      break;
    default:
      // CLOG_ERROR(&LOG, "Unknown flags-container size (%zu)", datasize);
      break;
  }

#undef COPY_BIT_FLAG
}

static bool check_bit_flag(const void *data, const size_t data_size, const uint64_t flag)
{
  switch (data_size) {
    case 1:
      return ((*((uint8_t *)data) & uint8_t(flag)) != 0);
    case 2:
      return ((*((uint16_t *)data) & uint16_t(flag)) != 0);
    case 4:
      return ((*((uint32_t *)data) & uint32_t(flag)) != 0);
    case 8:
      return ((*((uint64_t *)data) & uint64_t(flag)) != 0);
    default:
      // CLOG_ERROR(&LOG, "Unknown flags-container size (%zu)", datasize);
      return false;
  }
}

static void customdata_data_transfer_interp_generic(const CustomDataTransferLayerMap *laymap,
                                                    void *data_dst,
                                                    const void **sources,
                                                    const float *weights,
                                                    const int count,
                                                    const float mix_factor)
{
  BLI_assert(weights != nullptr);
  BLI_assert(count > 0);

  /* Fake interpolation, we actually copy highest weighted source to dest.
   * Note we also handle bitflags here,
   * in which case we rather choose to transfer value of elements totaling
   * more than 0.5 of weight. */
  int best_src_idx = 0;

  const int data_type = laymap->data_type;
  const int mix_mode = laymap->mix_mode;

  size_t data_size;
  const uint64_t data_flag = laymap->data_flag;

  cd_interp interp_cd = nullptr;
  cd_copy copy_cd = nullptr;

  if (!sources) {
    /* Not supported here, abort. */
    return;
  }

  if (data_type & CD_FAKE) {
    data_size = laymap->data_size;
  }
  else {
    const LayerTypeInfo *type_info = layerType_getInfo(data_type);

    data_size = size_t(type_info->size);
    interp_cd = type_info->interp;
    copy_cd = type_info->copy;
  }

  void *tmp_dst = MEM_mallocN(data_size, __func__);

  if (count > 1 && !interp_cd) {
    if (data_flag) {
      /* Boolean case, we can 'interpolate' in two groups,
       * and choose value from highest weighted group. */
      float tot_weight_true = 0.0f;
      int item_true_idx = -1, item_false_idx = -1;

      for (int i = 0; i < count; i++) {
        if (check_bit_flag(sources[i], data_size, data_flag)) {
          tot_weight_true += weights[i];
          item_true_idx = i;
        }
        else {
          item_false_idx = i;
        }
      }
      best_src_idx = (tot_weight_true >= 0.5f) ? item_true_idx : item_false_idx;
    }
    else {
      /* We just choose highest weighted source. */
      float max_weight = 0.0f;

      for (int i = 0; i < count; i++) {
        if (weights[i] > max_weight) {
          max_weight = weights[i];
          best_src_idx = i;
        }
      }
    }
  }

  BLI_assert(best_src_idx >= 0);

  if (interp_cd) {
    interp_cd(sources, weights, nullptr, count, tmp_dst);
  }
  else if (data_flag) {
    copy_bit_flag(tmp_dst, sources[best_src_idx], data_size, data_flag);
  }
  /* No interpolation, just copy highest weight source element's data. */
  else if (copy_cd) {
    copy_cd(sources[best_src_idx], tmp_dst, 1);
  }
  else {
    memcpy(tmp_dst, sources[best_src_idx], data_size);
  }

  if (data_flag) {
    /* Bool flags, only copy if dest data is set (resp. unset) -
     * only 'advanced' modes we can support here! */
    if (mix_factor >= 0.5f && ((mix_mode == CDT_MIX_TRANSFER) ||
                               (mix_mode == CDT_MIX_REPLACE_ABOVE_THRESHOLD &&
                                check_bit_flag(data_dst, data_size, data_flag)) ||
                               (mix_mode == CDT_MIX_REPLACE_BELOW_THRESHOLD &&
                                !check_bit_flag(data_dst, data_size, data_flag)))) {
      copy_bit_flag(data_dst, tmp_dst, data_size, data_flag);
    }
  }
  else if (!(data_type & CD_FAKE)) {
    CustomData_data_mix_value(data_type, tmp_dst, data_dst, mix_mode, mix_factor);
  }
  /* Else we can do nothing by default, needs custom interp func!
   * Note this is here only for sake of consistency, not expected to be used much actually? */
  else {
    if (mix_factor >= 0.5f) {
      memcpy(data_dst, tmp_dst, data_size);
    }
  }

  MEM_freeN(tmp_dst);
}

void customdata_data_transfer_interp_normal_normals(const CustomDataTransferLayerMap *laymap,
                                                    void *data_dst,
                                                    const void **sources,
                                                    const float *weights,
                                                    const int count,
                                                    const float mix_factor)
{
  BLI_assert(weights != nullptr);
  BLI_assert(count > 0);

  const int data_type = laymap->data_type;
  const int mix_mode = laymap->mix_mode;

  SpaceTransform *space_transform = static_cast<SpaceTransform *>(laymap->interp_data);

  const LayerTypeInfo *type_info = layerType_getInfo(data_type);
  cd_interp interp_cd = type_info->interp;

  float tmp_dst[3];

  BLI_assert(data_type == CD_NORMAL);

  if (!sources) {
    /* Not supported here, abort. */
    return;
  }

  interp_cd(sources, weights, nullptr, count, tmp_dst);
  if (space_transform) {
    /* tmp_dst is in source space so far, bring it back in destination space. */
    BLI_space_transform_invert_normal(space_transform, tmp_dst);
  }

  CustomData_data_mix_value(data_type, tmp_dst, data_dst, mix_mode, mix_factor);
}

void CustomData_data_transfer(const MeshPairRemap *me_remap,
                              const CustomDataTransferLayerMap *laymap)
{
  MeshPairRemapItem *mapit = me_remap->items;
  const int totelem = me_remap->items_num;

  const int data_type = laymap->data_type;
  const void *data_src = laymap->data_src;
  void *data_dst = laymap->data_dst;

  size_t data_step;
  size_t data_size;
  size_t data_offset;

  cd_datatransfer_interp interp = nullptr;

  size_t tmp_buff_size = 32;
  const void **tmp_data_src = nullptr;

  /* NOTE: null data_src may happen and be valid (see vgroups...). */
  if (!data_dst) {
    return;
  }

  if (data_src) {
    tmp_data_src = (const void **)MEM_malloc_arrayN(
        tmp_buff_size, sizeof(*tmp_data_src), __func__);
  }

  if (data_type & CD_FAKE) {
    data_step = laymap->elem_size;
    data_size = laymap->data_size;
    data_offset = laymap->data_offset;
  }
  else {
    const LayerTypeInfo *type_info = layerType_getInfo(data_type);

    /* NOTE: we can use 'fake' CDLayers for crease :/. */
    data_size = size_t(type_info->size);
    data_step = laymap->elem_size ? laymap->elem_size : data_size;
    data_offset = laymap->data_offset;
  }

  interp = laymap->interp ? laymap->interp : customdata_data_transfer_interp_generic;

  for (int i = 0; i < totelem; i++, data_dst = POINTER_OFFSET(data_dst, data_step), mapit++) {
    const int sources_num = mapit->sources_num;
    const float mix_factor = laymap->mix_factor *
                             (laymap->mix_weights ? laymap->mix_weights[i] : 1.0f);

    if (!sources_num) {
      /* No sources for this element, skip it. */
      continue;
    }

    if (tmp_data_src) {
      if (UNLIKELY(sources_num > tmp_buff_size)) {
        tmp_buff_size = size_t(sources_num);
        tmp_data_src = (const void **)MEM_reallocN((void *)tmp_data_src,
                                                   sizeof(*tmp_data_src) * tmp_buff_size);
      }

      for (int j = 0; j < sources_num; j++) {
        const size_t src_idx = size_t(mapit->indices_src[j]);
        tmp_data_src[j] = POINTER_OFFSET(data_src, (data_step * src_idx) + data_offset);
      }
    }

    interp(laymap,
           POINTER_OFFSET(data_dst, data_offset),
           tmp_data_src,
           mapit->weights_src,
           sources_num,
           mix_factor);
  }

  MEM_SAFE_FREE(tmp_data_src);
}

/** \} */

/* -------------------------------------------------------------------- */
/** \name Custom Data IO
 * \{ */

static void write_mdisps(BlendWriter *writer,
                         const int count,
                         const MDisps *mdlist,
                         const int external)
{
  if (mdlist) {
    BLO_write_struct_array(writer, MDisps, count, mdlist);
    for (int i = 0; i < count; i++) {
      const MDisps *md = &mdlist[i];
      if (md->disps) {
        if (!external) {
          BLO_write_float3_array(writer, md->totdisp, &md->disps[0][0]);
        }
      }

      if (md->hidden) {
        BLO_write_raw(writer, BLI_BITMAP_SIZE(md->totdisp), md->hidden);
      }
    }
  }
}

static void write_grid_paint_mask(BlendWriter *writer,
                                  int count,
                                  const GridPaintMask *grid_paint_mask)
{
  if (grid_paint_mask) {
    BLO_write_struct_array(writer, GridPaintMask, count, grid_paint_mask);
    for (int i = 0; i < count; i++) {
      const GridPaintMask *gpm = &grid_paint_mask[i];
      if (gpm->data) {
        const int gridsize = BKE_ccg_gridsize(gpm->level);
        BLO_write_raw(writer, sizeof(*gpm->data) * gridsize * gridsize, gpm->data);
      }
    }
  }
}

void CustomData_blend_write(BlendWriter *writer,
                            CustomData *data,
                            Span<CustomDataLayer> layers_to_write,
                            int count,
                            eCustomDataMask cddata_mask,
                            ID *id)
{
  /* write external customdata (not for undo) */
  if (data->external && !BLO_write_is_undo(writer)) {
    CustomData_external_write(data, id, cddata_mask, count, 0);
  }

  BLO_write_struct_array_at_address(
      writer, CustomDataLayer, data->totlayer, data->layers, layers_to_write.data());

  for (const CustomDataLayer &layer : layers_to_write) {
    switch (layer.type) {
      case CD_MDEFORMVERT:
        BKE_defvert_blend_write(writer, count, static_cast<const MDeformVert *>(layer.data));
        break;
      case CD_MDISPS:
        write_mdisps(
            writer, count, static_cast<const MDisps *>(layer.data), layer.flag & CD_FLAG_EXTERNAL);
        break;
      case CD_PAINT_MASK:
        BLO_write_raw(writer, sizeof(float) * count, static_cast<const float *>(layer.data));
        break;
      case CD_SCULPT_FACE_SETS:
        BLO_write_raw(writer, sizeof(float) * count, static_cast<const float *>(layer.data));
        break;
      case CD_GRID_PAINT_MASK:
        write_grid_paint_mask(writer, count, static_cast<const GridPaintMask *>(layer.data));
        break;
      case CD_FACEMAP:
        BLO_write_raw(writer, sizeof(int) * count, static_cast<const int *>(layer.data));
        break;
      case CD_PROP_BOOL:
        BLO_write_raw(writer, sizeof(bool) * count, static_cast<const bool *>(layer.data));
        break;
      case CD_CREASE:
        BLO_write_raw(writer, sizeof(float) * count, static_cast<const float *>(layer.data));
        break;
      default: {
        const char *structname;
        int structnum;
        CustomData_file_write_info(layer.type, &structname, &structnum);
        if (structnum) {
          int datasize = structnum * count;
          BLO_write_struct_array_by_name(writer, structname, datasize, layer.data);
        }
        else if (!BLO_write_is_undo(writer)) { /* Do not warn on undo. */
          printf("%s error: layer '%s':%d - can't be written to file\n",
                 __func__,
                 structname,
                 layer.type);
        }
      }
    }
  }

  if (data->external) {
    BLO_write_struct(writer, CustomDataExternal, data->external);
  }
}

static void blend_read_mdisps(BlendDataReader *reader,
                              const int count,
                              MDisps *mdisps,
                              const int external)
{
  if (mdisps) {
    for (int i = 0; i < count; i++) {
      BLO_read_data_address(reader, &mdisps[i].disps);
      BLO_read_data_address(reader, &mdisps[i].hidden);

      if (mdisps[i].totdisp && !mdisps[i].level) {
        /* this calculation is only correct for loop mdisps;
         * if loading pre-BMesh face mdisps this will be
         * overwritten with the correct value in
         * bm_corners_to_loops() */
        float gridsize = sqrtf(mdisps[i].totdisp);
        mdisps[i].level = int(logf(gridsize - 1.0f) / float(M_LN2)) + 1;
      }

      if (BLO_read_requires_endian_switch(reader) && (mdisps[i].disps)) {
        /* DNA_struct_switch_endian doesn't do endian swap for (*disps)[] */
        /* this does swap for data written at write_mdisps() - readfile.c */
        BLI_endian_switch_float_array(*mdisps[i].disps, mdisps[i].totdisp * 3);
      }
      if (!external && !mdisps[i].disps) {
        mdisps[i].totdisp = 0;
      }
    }
  }
}

static void blend_read_paint_mask(BlendDataReader *reader,
                                  int count,
                                  GridPaintMask *grid_paint_mask)
{
  if (grid_paint_mask) {
    for (int i = 0; i < count; i++) {
      GridPaintMask *gpm = &grid_paint_mask[i];
      if (gpm->data) {
        BLO_read_data_address(reader, &gpm->data);
      }
    }
  }
}

void CustomData_blend_read(BlendDataReader *reader, CustomData *data, const int count)
{
  BLO_read_data_address(reader, &data->layers);

  /* Annoying workaround for bug T31079 loading legacy files with
   * no polygons _but_ have stale custom-data. */
  if (UNLIKELY(count == 0 && data->layers == nullptr && data->totlayer != 0)) {
    CustomData_reset(data);
    return;
  }

  BLO_read_data_address(reader, &data->external);

  int i = 0;
  while (i < data->totlayer) {
    CustomDataLayer *layer = &data->layers[i];

    if (layer->flag & CD_FLAG_EXTERNAL) {
      layer->flag &= ~CD_FLAG_IN_MEMORY;
    }

    layer->flag &= ~CD_FLAG_NOFREE;

    if (CustomData_verify_versions(data, i)) {
      BLO_read_data_address(reader, &layer->data);
      if (CustomData_layer_ensure_data_exists(layer, count)) {
        /* Under normal operations, this shouldn't happen, but...
         * For a CD_PROP_BOOL example, see T84935.
         * For a CD_MLOOPUV example, see T90620. */
        CLOG_WARN(&LOG,
                  "Allocated custom data layer that was not saved correctly for layer->type = %d.",
                  layer->type);
      }

      if (layer->type == CD_MDISPS) {
        blend_read_mdisps(
            reader, count, static_cast<MDisps *>(layer->data), layer->flag & CD_FLAG_EXTERNAL);
      }
      else if (layer->type == CD_GRID_PAINT_MASK) {
        blend_read_paint_mask(reader, count, static_cast<GridPaintMask *>(layer->data));
      }
      else if (layer->type == CD_MDEFORMVERT) {
        BKE_defvert_blend_read(reader, count, static_cast<MDeformVert *>(layer->data));
      }
      i++;
    }
  }

  /* Ensure allocated size is set to the size of the read array. While this should always be the
   * case (see #CustomData_blend_write_prepare), there can be some corruption in rare cases (e.g.
   * files saved between ff3d535bc2a63092 and 945f32e66d6ada2a). */
  data->maxlayer = data->totlayer;

  CustomData_update_typemap(data);
  CustomData_regen_active_refs(data);  // check for corrupted active layer refs
}

size_t CustomData_getTypeSize(eCustomDataType type)
{
  const LayerTypeInfo *info = layerType_getInfo(type);

  return info ? info->size : 0ULL;
}

void CustomData_setDefaultData(eCustomDataType type, void *block, int totelem)
{
  const LayerTypeInfo *info = layerType_getInfo(type);

  if (info->set_default_value) {
    info->set_default_value(block, totelem);
  }
  else {
    memset(block, 0, info->size * totelem);
  }
}

void CustomData_freeData(eCustomDataType type, void *block, int totelem)
{
  const LayerTypeInfo *info = layerType_getInfo(type);

  if (info->free) {
    info->free(block, totelem, info->size);
  }
}

#include "BLI_alloca.h"

void CustomData_interpData(eCustomDataType type,
                           void *block,
                           int tot,
                           const void **srcs,
                           const float *ws,
                           const float *sub_ws)
{
  const LayerTypeInfo *info = layerType_getInfo(type);

  if (!info->interp) {
    return;
  }

  if (!ws) {
    float *ws2 = static_cast<float *>(BLI_array_alloca(ws2, tot));
    float w = 1.0f / (float)tot;

    for (int i = 0; i < tot; i++) {
      ws2[i] = w;
    }

    info->interp(srcs, ws2, sub_ws, 1, block);
  }
  else {
    info->interp(srcs, ws, sub_ws, 1, block);
  }
}

/** \} */

/* -------------------------------------------------------------------- */
/** \name Custom Data Debugging
 * \{ */

#ifndef NDEBUG

void CustomData_debug_info_from_layers(const CustomData *data, const char *indent, DynStr *dynstr)
{
  for (int type = 0; type < CD_NUMTYPES; type++) {
    if (CustomData_has_layer(data, type)) {
      /* NOTE: doesn't account for multiple layers. */
      const char *name = CustomData_layertype_name(type);
      const int size = CustomData_sizeof(type);
      const void *pt = CustomData_get_layer(data, type);
      const int pt_size = pt ? (int)(MEM_allocN_len(pt) / size) : 0;
      const char *structname;
      int structnum;
      CustomData_file_write_info(type, &structname, &structnum);
      BLI_dynstr_appendf(
          dynstr,
          "%sdict(name='%s', struct='%s', type=%d, ptr='%p', elem=%d, length=%d),\n",
          indent,
          name,
          structname,
          type,
          (const void *)pt,
          size,
          pt_size);
    }
  }
}

#endif /* NDEBUG */

/** \} */

namespace blender::bke {

/* -------------------------------------------------------------------- */
/** \name Custom Data C++ API
 * \{ */

const blender::CPPType *custom_data_type_to_cpp_type(const eCustomDataType type)
{
  switch (type) {
    case CD_PROP_FLOAT:
      return &CPPType::get<float>();
    case CD_PROP_FLOAT2:
      return &CPPType::get<float2>();
    case CD_PROP_FLOAT3:
      return &CPPType::get<float3>();
    case CD_PROP_INT32:
      return &CPPType::get<int>();
    case CD_PROP_COLOR:
      return &CPPType::get<ColorGeometry4f>();
    case CD_PROP_BOOL:
      return &CPPType::get<bool>();
    case CD_PROP_INT8:
      return &CPPType::get<int8_t>();
    case CD_PROP_BYTE_COLOR:
      return &CPPType::get<ColorGeometry4b>();
    case CD_PROP_STRING:
      return &CPPType::get<MStringProperty>();
    default:
      return nullptr;
  }
  return nullptr;
}

eCustomDataType cpp_type_to_custom_data_type(const blender::CPPType &type)
{
  if (type.is<float>()) {
    return CD_PROP_FLOAT;
  }
  if (type.is<float2>()) {
    return CD_PROP_FLOAT2;
  }
  if (type.is<float3>()) {
    return CD_PROP_FLOAT3;
  }
  if (type.is<int>()) {
    return CD_PROP_INT32;
  }
  if (type.is<ColorGeometry4f>()) {
    return CD_PROP_COLOR;
  }
  if (type.is<bool>()) {
    return CD_PROP_BOOL;
  }
  if (type.is<int8_t>()) {
    return CD_PROP_INT8;
  }
  if (type.is<ColorGeometry4b>()) {
    return CD_PROP_BYTE_COLOR;
  }
  if (type.is<MStringProperty>()) {
    return CD_PROP_STRING;
  }
  return static_cast<eCustomDataType>(-1);
}

/** \} */

}  // namespace blender::bke

int CustomData_get_elem_size(CustomDataLayer *layer)
{
  return LAYERTYPEINFO[layer->type].size;
}<|MERGE_RESOLUTION|>--- conflicted
+++ resolved
@@ -4056,7 +4056,6 @@
 
 /* BMesh functions */
 
-<<<<<<< HEAD
 void CustomData_bmesh_update_active_layers(CustomData *fdata, CustomData *ldata)
 {
   int act;
@@ -4091,8 +4090,6 @@
 }
 
 #ifndef USE_BMESH_PAGE_CUSTOMDATA
-=======
->>>>>>> 5fe146e5
 void CustomData_bmesh_init_pool(CustomData *data, const int totelem, const char htype)
 {
   CustomData_bmesh_init_pool_ex(data, totelem, htype, __func__);
