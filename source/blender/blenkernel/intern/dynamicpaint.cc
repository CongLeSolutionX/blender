--- conflicted
+++ resolved
@@ -1958,11 +1958,7 @@
               mloopcol = static_cast<MLoopCol *>(CustomData_add_layer_named(&result->ldata,
                                                                             CD_PROP_BYTE_COLOR,
                                                                             CD_SET_DEFAULT,
-<<<<<<< HEAD
-                                                                            totloop,
-=======
                                                                             loops.size(),
->>>>>>> 92b607d6
                                                                             surface->output_name));
             }
 
@@ -1975,11 +1971,7 @@
                   CustomData_add_layer_named(&result->ldata,
                                              CD_PROP_BYTE_COLOR,
                                              CD_SET_DEFAULT,
-<<<<<<< HEAD
-                                             totloop,
-=======
                                              loops.size(),
->>>>>>> 92b607d6
                                              surface->output_name2));
             }
 
