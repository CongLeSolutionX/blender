/* SPDX-License-Identifier: GPL-2.0-or-later */

/** \file
 * \ingroup bke
 */

#include "MEM_guardedalloc.h"

#include <math.h>
#include <stdio.h>

#include "BLI_blenlib.h"
#include "BLI_kdtree.h"
#include "BLI_math.h"
#include "BLI_string_utils.h"
#include "BLI_task.h"
#include "BLI_threads.h"
#include "BLI_utildefines.h"

#include "BLT_translation.h"

#include "DNA_anim_types.h"
#include "DNA_armature_types.h"
#include "DNA_collection_types.h"
#include "DNA_constraint_types.h"
#include "DNA_dynamicpaint_types.h"
#include "DNA_material_types.h"
#include "DNA_mesh_types.h"
#include "DNA_meshdata_types.h"
#include "DNA_modifier_types.h"
#include "DNA_object_force_types.h"
#include "DNA_object_types.h"
#include "DNA_scene_types.h"
#include "DNA_texture_types.h"

#include "BKE_armature.h"
#include "BKE_bvhutils.h" /* bvh tree */
#include "BKE_collection.h"
#include "BKE_collision.h"
#include "BKE_colorband.h"
#include "BKE_constraint.h"
#include "BKE_customdata.h"
#include "BKE_deform.h"
#include "BKE_dynamicpaint.h"
#include "BKE_effect.h"
#include "BKE_image.h"
#include "BKE_image_format.h"
#include "BKE_lib_id.h"
#include "BKE_main.h"
#include "BKE_material.h"
#include "BKE_mesh.hh"
#include "BKE_mesh_mapping.h"
#include "BKE_mesh_runtime.h"
#include "BKE_modifier.h"
#include "BKE_object.h"
#include "BKE_particle.h"
#include "BKE_pointcache.h"
#include "BKE_scene.h"

#include "DEG_depsgraph.h"
#include "DEG_depsgraph_query.h"

/* for image output */
#include "IMB_imbuf.h"
#include "IMB_imbuf_types.h"

#include "RE_texture.h"

#include "atomic_ops.h"

#include "CLG_log.h"

/* could enable at some point but for now there are far too many conversions */
#ifdef __GNUC__
//#  pragma GCC diagnostic ignored "-Wdouble-promotion"
#endif

static CLG_LogRef LOG = {"bke.dynamicpaint"};

/* precalculated gaussian factors for 5x super sampling */
static const float gaussianFactors[5] = {
    0.996849f,
    0.596145f,
    0.596145f,
    0.596145f,
    0.524141f,
};
static const float gaussianTotal = 3.309425f;

/* UV Image neighboring pixel table x and y list */
static int neighX[8] = {1, 1, 0, -1, -1, -1, 0, 1};
static int neighY[8] = {0, 1, 1, 1, 0, -1, -1, -1};

/* Neighbor x/y list that prioritizes grid directions over diagonals */
static int neighStraightX[8] = {1, 0, -1, 0, 1, -1, -1, 1};
static int neighStraightY[8] = {0, 1, 0, -1, 1, 1, -1, -1};

/* subframe_updateObject() flags */
#define SUBFRAME_RECURSION 5
/* surface_getBrushFlags() return vals */
#define BRUSH_USES_VELOCITY (1 << 0)
/* Brush mesh ray-cast status. */
#define HIT_VOLUME 1
#define HIT_PROXIMITY 2
/* dynamicPaint_findNeighborPixel() return codes */
#define NOT_FOUND -1
#define ON_MESH_EDGE -2
#define OUT_OF_TEXTURE -3
/* paint effect default movement per frame in global units */
#define EFF_MOVEMENT_PER_FRAME 0.05f
/* initial wave time factor */
#define WAVE_TIME_FAC (1.0f / 24.0f)
#define CANVAS_REL_SIZE 5.0f
/* drying limits */
#define MIN_WETNESS 0.001f
#define MAX_WETNESS 5.0f

/* dissolve inline function */
BLI_INLINE void value_dissolve(float *r_value,
                               const float time,
                               const float scale,
                               const bool is_log)
{
  *r_value = (is_log) ? (*r_value) * powf(MIN_WETNESS, 1.0f / (1.2f * time / scale)) :
                        (*r_value) - 1.0f / time * scale;
}

/***************************** Internal Structs ***************************/

struct Bounds2D {
  float min[2], max[2];
};

struct Bounds3D {
  float min[3], max[3];
  bool valid;
};

struct VolumeGrid {
  int dim[3];
  /** whole grid bounds */
  Bounds3D grid_bounds;

  /** (x*y*z) precalculated grid cell bounds */
  Bounds3D *bounds;
  /** (x*y*z) t_index begin id */
  int *s_pos;
  /** (x*y*z) number of t_index points */
  int *s_num;
  /** actual surface point index, access: (s_pos + s_num) */
  int *t_index;

  int *temp_t_index;
};

struct Vec3f {
  float v[3];
};

struct BakeAdjPoint {
  /** vector pointing towards this neighbor */
  float dir[3];
  /** distance to */
  float dist;
};

/** Surface data used while processing a frame */
struct PaintBakeNormal {
  /** current pixel world-space inverted normal */
  float invNorm[3];
  /** normal directional scale for displace mapping */
  float normal_scale;
};

/** Temp surface data used to process a frame */
struct PaintBakeData {
  /* point space data */
  PaintBakeNormal *bNormal;
  /** index to start reading point sample realCoord */
  int *s_pos;
  /** num of realCoord samples */
  int *s_num;
  /** current pixel center world-space coordinates for each sample ordered as (s_pos + s_num) */
  Vec3f *realCoord;
  Bounds3D mesh_bounds;
  float dim[3];

  /* adjacency info */
  /** current global neighbor distances and directions, if required */
  BakeAdjPoint *bNeighs;
  double average_dist;
  /* space partitioning */
  /** space partitioning grid to optimize brush checks */
  VolumeGrid *grid;

  /* velocity and movement */
  /** speed vector in global space movement per frame, if required */
  Vec3f *velocity;
  Vec3f *prev_velocity;
  /** special temp data for post-p velocity based brushes like smudge
   * 3 float dir vec + 1 float str */
  float *brush_velocity;
  /** copy of previous frame vertices. used to observe surface movement. */
  float (*prev_positions)[3];
  /** Previous frame object matrix. */
  float prev_obmat[4][4];
  /** flag to check if surface was cleared/reset -> have to redo velocity etc. */
  int clear;
};

/** UV Image sequence format point */
struct PaintUVPoint {
  /* Pixel / mesh data */
  /** tri index on domain derived mesh */
  uint tri_index;
  uint pixel_index;
  /* vertex indexes */
  uint v1, v2, v3;

  /** If this pixel isn't uv mapped to any face, but its neighboring pixel is. */
  uint neighbor_pixel;
};

struct ImgSeqFormatData {
  PaintUVPoint *uv_p;
  Vec3f *barycentricWeights; /* b-weights for all pixel samples */
};

/* adjacency data flags */
#define ADJ_ON_MESH_EDGE (1 << 0)
#define ADJ_BORDER_PIXEL (1 << 1)

struct PaintAdjData {
  /** Array of neighboring point indexes, for single sample use (n_index + neigh_num). */
  int *n_target;
  /** Index to start reading n_target for each point. */
  int *n_index;
  /** Number of neighbors for each point. */
  int *n_num;
  /** Vertex adjacency flags. */
  int *flags;
  /** Size of n_target. */
  int total_targets;
  /** Indices of border pixels (only for texture paint). */
  int *border;
  /** Size of border. */
  int total_border;
};

/************************* Runtime evaluation store ***************************/

void dynamicPaint_Modifier_free_runtime(DynamicPaintRuntime *runtime_data)
{
  if (runtime_data == nullptr) {
    return;
  }
  if (runtime_data->canvas_mesh) {
    BKE_id_free(nullptr, runtime_data->canvas_mesh);
  }
  if (runtime_data->brush_mesh) {
    BKE_id_free(nullptr, runtime_data->brush_mesh);
  }
  MEM_freeN(runtime_data);
}

static DynamicPaintRuntime *dynamicPaint_Modifier_runtime_ensure(DynamicPaintModifierData *pmd)
{
  if (pmd->modifier.runtime == nullptr) {
    pmd->modifier.runtime = MEM_callocN(sizeof(DynamicPaintRuntime), "dynamic paint runtime");
  }
  return (DynamicPaintRuntime *)pmd->modifier.runtime;
}

static Mesh *dynamicPaint_canvas_mesh_get(DynamicPaintCanvasSettings *canvas)
{
  if (canvas->pmd->modifier.runtime == nullptr) {
    return nullptr;
  }
  DynamicPaintRuntime *runtime_data = (DynamicPaintRuntime *)canvas->pmd->modifier.runtime;
  return runtime_data->canvas_mesh;
}

static Mesh *dynamicPaint_brush_mesh_get(DynamicPaintBrushSettings *brush)
{
  if (brush->pmd->modifier.runtime == nullptr) {
    return nullptr;
  }
  DynamicPaintRuntime *runtime_data = (DynamicPaintRuntime *)brush->pmd->modifier.runtime;
  return runtime_data->brush_mesh;
}

/***************************** General Utils ******************************/

/* Set canvas error string to display at the bake report */
static bool setError(DynamicPaintCanvasSettings *canvas, const char *string)
{
  /* Add error to canvas ui info label */
  BLI_strncpy(canvas->error, string, sizeof(canvas->error));
  CLOG_STR_ERROR(&LOG, string);
  return false;
}

/* Get number of surface points for cached types */
static int dynamicPaint_surfaceNumOfPoints(DynamicPaintSurface *surface)
{
  if (surface->format == MOD_DPAINT_SURFACE_F_PTEX) {
    return 0; /* Not supported at the moment. */
  }
  if (surface->format == MOD_DPAINT_SURFACE_F_VERTEX) {
    const Mesh *canvas_mesh = dynamicPaint_canvas_mesh_get(surface->canvas);
    return (canvas_mesh) ? canvas_mesh->totvert : 0;
  }

  return 0;
}

DynamicPaintSurface *get_activeSurface(DynamicPaintCanvasSettings *canvas)
{
  return static_cast<DynamicPaintSurface *>(BLI_findlink(&canvas->surfaces, canvas->active_sur));
}

bool dynamicPaint_outputLayerExists(DynamicPaintSurface *surface, Object *ob, int output)
{
  const char *name;

  if (output == 0) {
    name = surface->output_name;
  }
  else if (output == 1) {
    name = surface->output_name2;
  }
  else {
    return false;
  }

  if (surface->format == MOD_DPAINT_SURFACE_F_VERTEX) {
    if (surface->type == MOD_DPAINT_SURFACE_T_PAINT) {
      Mesh *me = static_cast<Mesh *>(ob->data);
      return (CustomData_get_named_layer_index(&me->ldata, CD_PROP_BYTE_COLOR, name) != -1);
    }
    if (surface->type == MOD_DPAINT_SURFACE_T_WEIGHT) {
      return (BKE_object_defgroup_name_index(ob, name) != -1);
    }
  }

  return false;
}

static bool surface_duplicateOutputExists(void *arg, const char *name)
{
  DynamicPaintSurface *t_surface = static_cast<DynamicPaintSurface *>(arg);
  DynamicPaintSurface *surface = static_cast<DynamicPaintSurface *>(
      t_surface->canvas->surfaces.first);

  for (; surface; surface = surface->next) {
    if (surface != t_surface && surface->type == t_surface->type &&
        surface->format == t_surface->format) {
      if ((surface->output_name[0] != '\0' && !BLI_path_cmp(name, surface->output_name)) ||
          (surface->output_name2[0] != '\0' && !BLI_path_cmp(name, surface->output_name2))) {
        return true;
      }
    }
  }
  return false;
}

static void surface_setUniqueOutputName(DynamicPaintSurface *surface, char *basename, int output)
{
  char name[64];
  BLI_strncpy(name, basename, sizeof(name)); /* in case basename is surface->name use a copy */
  if (output == 0) {
    BLI_uniquename_cb(surface_duplicateOutputExists,
                      surface,
                      name,
                      '.',
                      surface->output_name,
                      sizeof(surface->output_name));
  }
  else if (output == 1) {
    BLI_uniquename_cb(surface_duplicateOutputExists,
                      surface,
                      name,
                      '.',
                      surface->output_name2,
                      sizeof(surface->output_name2));
  }
}

static bool surface_duplicateNameExists(void *arg, const char *name)
{
  DynamicPaintSurface *t_surface = static_cast<DynamicPaintSurface *>(arg);
  DynamicPaintSurface *surface = static_cast<DynamicPaintSurface *>(
      t_surface->canvas->surfaces.first);

  for (; surface; surface = surface->next) {
    if (surface != t_surface && STREQ(name, surface->name)) {
      return true;
    }
  }
  return false;
}

void dynamicPaintSurface_setUniqueName(DynamicPaintSurface *surface, const char *basename)
{
  char name[64];
  BLI_strncpy(name, basename, sizeof(name)); /* in case basename is surface->name use a copy */
  BLI_uniquename_cb(
      surface_duplicateNameExists, surface, name, '.', surface->name, sizeof(surface->name));
}

void dynamicPaintSurface_updateType(DynamicPaintSurface *surface)
{
  if (surface->format == MOD_DPAINT_SURFACE_F_IMAGESEQ) {
    surface->output_name[0] = '\0';
    surface->output_name2[0] = '\0';
    surface->flags |= MOD_DPAINT_ANTIALIAS;
    surface->depth_clamp = 1.0f;
  }
  else {
    strcpy(surface->output_name, "dp_");
    BLI_strncpy(surface->output_name2, surface->output_name, sizeof(surface->output_name2));
    surface->flags &= ~MOD_DPAINT_ANTIALIAS;
    surface->depth_clamp = 0.0f;
  }

  if (surface->type == MOD_DPAINT_SURFACE_T_PAINT) {
    strcat(surface->output_name, "paintmap");
    strcat(surface->output_name2, "wetmap");
    surface_setUniqueOutputName(surface, surface->output_name2, 1);
  }
  else if (surface->type == MOD_DPAINT_SURFACE_T_DISPLACE) {
    strcat(surface->output_name, "displace");
  }
  else if (surface->type == MOD_DPAINT_SURFACE_T_WEIGHT) {
    strcat(surface->output_name, "weight");
  }
  else if (surface->type == MOD_DPAINT_SURFACE_T_WAVE) {
    strcat(surface->output_name, "wave");
  }

  surface_setUniqueOutputName(surface, surface->output_name, 0);
}

static int surface_totalSamples(DynamicPaintSurface *surface)
{
  if (surface->format == MOD_DPAINT_SURFACE_F_IMAGESEQ && surface->flags & MOD_DPAINT_ANTIALIAS) {
    return (surface->data->total_points * 5);
  }
  if (surface->format == MOD_DPAINT_SURFACE_F_VERTEX && surface->flags & MOD_DPAINT_ANTIALIAS &&
      surface->data->adj_data) {
    return (surface->data->total_points + surface->data->adj_data->total_targets);
  }

  return surface->data->total_points;
}

static void blendColors(const float t_color[3],
                        const float t_alpha,
                        const float s_color[3],
                        const float s_alpha,
                        float result[4])
{
  /* Same thing as BLI's blend_color_mix_float(), but for non-premultiplied alpha. */
  float i_alpha = 1.0f - s_alpha;
  float f_alpha = t_alpha * i_alpha + s_alpha;

  /* blend colors */
  if (f_alpha) {
    for (int i = 0; i < 3; i++) {
      result[i] = (t_color[i] * t_alpha * i_alpha + s_color[i] * s_alpha) / f_alpha;
    }
  }
  else {
    copy_v3_v3(result, t_color);
  }
  /* return final alpha */
  result[3] = f_alpha;
}

/* Mix two alpha weighed colors by a defined ratio. output is saved at a_color */
static float mixColors(
    float a_color[3], float a_weight, const float b_color[3], float b_weight, float ratio)
{
  float weight_ratio, factor;
  if (b_weight) {
    /* if first value has no weight just use b_color */
    if (!a_weight) {
      copy_v3_v3(a_color, b_color);
      return b_weight * ratio;
    }
    weight_ratio = b_weight / (a_weight + b_weight);
  }
  else {
    return a_weight * (1.0f - ratio);
  }

  /* calculate final interpolation factor */
  if (ratio <= 0.5f) {
    factor = weight_ratio * (ratio * 2.0f);
  }
  else {
    ratio = (ratio * 2.0f - 1.0f);
    factor = weight_ratio * (1.0f - ratio) + ratio;
  }
  /* mix final color */
  interp_v3_v3v3(a_color, a_color, b_color, factor);
  return (1.0f - factor) * a_weight + factor * b_weight;
}

static void scene_setSubframe(Scene *scene, float subframe)
{
  /* Dynamic paint sub-frames must be done on previous frame. */
  scene->r.cfra -= 1;
  scene->r.subframe = subframe;
}

static int surface_getBrushFlags(DynamicPaintSurface *surface, Depsgraph *depsgraph)
{
  uint numobjects;
  Object **objects = BKE_collision_objects_create(
      depsgraph, nullptr, surface->brush_group, &numobjects, eModifierType_DynamicPaint);

  int flags = 0;

  for (int i = 0; i < numobjects; i++) {
    Object *brushObj = objects[i];

    ModifierData *md = BKE_modifiers_findby_type(brushObj, eModifierType_DynamicPaint);
    if (md && md->mode & (eModifierMode_Realtime | eModifierMode_Render)) {
      DynamicPaintModifierData *pmd2 = (DynamicPaintModifierData *)md;

      if (pmd2->brush) {
        DynamicPaintBrushSettings *brush = pmd2->brush;

        if (brush->flags & MOD_DPAINT_USES_VELOCITY) {
          flags |= BRUSH_USES_VELOCITY;
        }
      }
    }
  }

  BKE_collision_objects_free(objects);

  return flags;
}

/* check whether two bounds intersect */
static bool boundsIntersect(Bounds3D *b1, Bounds3D *b2)
{
  if (!b1->valid || !b2->valid) {
    return false;
  }
  for (int i = 2; i--;) {
    if (!(b1->min[i] <= b2->max[i] && b1->max[i] >= b2->min[i])) {
      return false;
    }
  }
  return true;
}

/* check whether two bounds intersect inside defined proximity */
static bool boundsIntersectDist(Bounds3D *b1, Bounds3D *b2, const float dist)
{
  if (!b1->valid || !b2->valid) {
    return false;
  }
  for (int i = 2; i--;) {
    if (!(b1->min[i] <= (b2->max[i] + dist) && b1->max[i] >= (b2->min[i] - dist))) {
      return false;
    }
  }
  return true;
}

/* check whether bounds intersects a point with given radius */
static bool boundIntersectPoint(Bounds3D *b, const float point[3], const float radius)
{
  if (!b->valid) {
    return false;
  }
  for (int i = 2; i--;) {
    if (!(b->min[i] <= (point[i] + radius) && b->max[i] >= (point[i] - radius))) {
      return false;
    }
  }
  return true;
}

/* expand bounds by a new point */
static void boundInsert(Bounds3D *b, const float point[3])
{
  if (!b->valid) {
    copy_v3_v3(b->min, point);
    copy_v3_v3(b->max, point);
    b->valid = true;
    return;
  }

  minmax_v3v3_v3(b->min, b->max, point);
}

static float getSurfaceDimension(PaintSurfaceData *sData)
{
  Bounds3D *mb = &sData->bData->mesh_bounds;
  return max_fff((mb->max[0] - mb->min[0]), (mb->max[1] - mb->min[1]), (mb->max[2] - mb->min[2]));
}

static void freeGrid(PaintSurfaceData *data)
{
  PaintBakeData *bData = data->bData;
  VolumeGrid *grid = bData->grid;

  if (grid->bounds) {
    MEM_freeN(grid->bounds);
  }
  if (grid->s_pos) {
    MEM_freeN(grid->s_pos);
  }
  if (grid->s_num) {
    MEM_freeN(grid->s_num);
  }
  if (grid->t_index) {
    MEM_freeN(grid->t_index);
  }

  MEM_freeN(bData->grid);
  bData->grid = nullptr;
}

static void grid_bound_insert_cb_ex(void *__restrict userdata,
                                    const int i,
                                    const TaskParallelTLS *__restrict tls)
{
  PaintBakeData *bData = static_cast<PaintBakeData *>(userdata);

  Bounds3D *grid_bound = static_cast<Bounds3D *>(tls->userdata_chunk);

  boundInsert(grid_bound, bData->realCoord[bData->s_pos[i]].v);
}

static void grid_bound_insert_reduce(const void *__restrict /*userdata*/,
                                     void *__restrict chunk_join,
                                     void *__restrict chunk)
{
  Bounds3D *join = static_cast<Bounds3D *>(chunk_join);
  Bounds3D *grid_bound = static_cast<Bounds3D *>(chunk);

  boundInsert(join, grid_bound->min);
  boundInsert(join, grid_bound->max);
}

static void grid_cell_points_cb_ex(void *__restrict userdata,
                                   const int i,
                                   const TaskParallelTLS *__restrict tls)
{
  PaintBakeData *bData = static_cast<PaintBakeData *>(userdata);
  VolumeGrid *grid = bData->grid;
  int *temp_t_index = grid->temp_t_index;
  int *s_num = static_cast<int *>(tls->userdata_chunk);

  int co[3];

  for (int j = 3; j--;) {
    co[j] = (int)floorf((bData->realCoord[bData->s_pos[i]].v[j] - grid->grid_bounds.min[j]) /
                        bData->dim[j] * grid->dim[j]);
    CLAMP(co[j], 0, grid->dim[j] - 1);
  }

  temp_t_index[i] = co[0] + co[1] * grid->dim[0] + co[2] * grid->dim[0] * grid->dim[1];
  s_num[temp_t_index[i]]++;
}

static void grid_cell_points_reduce(const void *__restrict userdata,
                                    void *__restrict chunk_join,
                                    void *__restrict chunk)
{
  const PaintBakeData *bData = static_cast<const PaintBakeData *>(userdata);
  const VolumeGrid *grid = bData->grid;
  const int grid_cells = grid->dim[0] * grid->dim[1] * grid->dim[2];

  int *join_s_num = static_cast<int *>(chunk_join);
  int *s_num = static_cast<int *>(chunk);

  /* calculate grid indexes */
  for (int i = 0; i < grid_cells; i++) {
    join_s_num[i] += s_num[i];
  }
}

static void grid_cell_bounds_cb(void *__restrict userdata,
                                const int x,
                                const TaskParallelTLS *__restrict /*tls*/)
{
  PaintBakeData *bData = static_cast<PaintBakeData *>(userdata);
  VolumeGrid *grid = bData->grid;
  float *dim = bData->dim;
  int *grid_dim = grid->dim;

  for (int y = 0; y < grid_dim[1]; y++) {
    for (int z = 0; z < grid_dim[2]; z++) {
      const int b_index = x + y * grid_dim[0] + z * grid_dim[0] * grid_dim[1];
      /* set bounds */
      for (int j = 3; j--;) {
        const int s = (j == 0) ? x : ((j == 1) ? y : z);
        grid->bounds[b_index].min[j] = grid->grid_bounds.min[j] + dim[j] / grid_dim[j] * s;
        grid->bounds[b_index].max[j] = grid->grid_bounds.min[j] + dim[j] / grid_dim[j] * (s + 1);
      }
      grid->bounds[b_index].valid = true;
    }
  }
}

static void surfaceGenerateGrid(DynamicPaintSurface *surface)
{
  PaintSurfaceData *sData = surface->data;
  PaintBakeData *bData = sData->bData;
  VolumeGrid *grid;
  int grid_cells, axis = 3;
  int *temp_t_index = nullptr;
  int *temp_s_num = nullptr;

  if (bData->grid) {
    freeGrid(sData);
  }

  bData->grid = MEM_cnew<VolumeGrid>(__func__);
  grid = bData->grid;

  {
    int i, error = 0;
    float dim_factor, volume, dim[3];
    float td[3];
    float min_dim;

    /* calculate canvas dimensions */
    /* Important to init correctly our ref grid_bound... */
    boundInsert(&grid->grid_bounds, bData->realCoord[bData->s_pos[0]].v);
    {
      TaskParallelSettings settings;
      BLI_parallel_range_settings_defaults(&settings);
      settings.use_threading = (sData->total_points > 1000);
      settings.userdata_chunk = &grid->grid_bounds;
      settings.userdata_chunk_size = sizeof(grid->grid_bounds);
      settings.func_reduce = grid_bound_insert_reduce;
      BLI_task_parallel_range(0, sData->total_points, bData, grid_bound_insert_cb_ex, &settings);
    }
    /* get dimensions */
    sub_v3_v3v3(dim, grid->grid_bounds.max, grid->grid_bounds.min);
    copy_v3_v3(td, dim);
    copy_v3_v3(bData->dim, dim);
    min_dim = max_fff(td[0], td[1], td[2]) / 1000.0f;

    /* deactivate zero axes */
    for (i = 0; i < 3; i++) {
      if (td[i] < min_dim) {
        td[i] = 1.0f;
        axis--;
      }
    }

    if (axis == 0 || max_fff(td[0], td[1], td[2]) < 0.0001f) {
      MEM_freeN(bData->grid);
      bData->grid = nullptr;
      return;
    }

    /* now calculate grid volume/area/width depending on num of active axis */
    volume = td[0] * td[1] * td[2];

    /* determine final grid size by trying to fit average 10.000 points per grid cell */
    dim_factor = (float)pow(double(volume) / (double(sData->total_points) / 10000.0),
                            1.0 / double(axis));

    /* define final grid size using dim_factor, use min 3 for active axes */
    for (i = 0; i < 3; i++) {
      grid->dim[i] = int(floor(td[i] / dim_factor));
      CLAMP(grid->dim[i], (dim[i] >= min_dim) ? 3 : 1, 100);
    }
    grid_cells = grid->dim[0] * grid->dim[1] * grid->dim[2];

    /* allocate memory for grids */
    grid->bounds = static_cast<Bounds3D *>(
        MEM_callocN(sizeof(Bounds3D) * grid_cells, "Surface Grid Bounds"));
    grid->s_pos = static_cast<int *>(
        MEM_callocN(sizeof(int) * grid_cells, "Surface Grid Position"));

    grid->s_num = static_cast<int *>(MEM_callocN(sizeof(int) * grid_cells, "Surface Grid Points"));
    temp_s_num = static_cast<int *>(
        MEM_callocN(sizeof(int) * grid_cells, "Temp Surface Grid Points"));
    grid->t_index = static_cast<int *>(
        MEM_callocN(sizeof(int) * sData->total_points, "Surface Grid Target Ids"));
    grid->temp_t_index = temp_t_index = static_cast<int *>(
        MEM_callocN(sizeof(int) * sData->total_points, "Temp Surface Grid Target Ids"));

    /* in case of an allocation failure abort here */
    if (!grid->bounds || !grid->s_pos || !grid->s_num || !grid->t_index || !temp_s_num ||
        !temp_t_index) {
      error = 1;
    }

    if (!error) {
      /* calculate number of points within each cell */
      {
        TaskParallelSettings settings;
        BLI_parallel_range_settings_defaults(&settings);
        settings.use_threading = (sData->total_points > 1000);
        settings.userdata_chunk = grid->s_num;
        settings.userdata_chunk_size = sizeof(*grid->s_num) * grid_cells;
        settings.func_reduce = grid_cell_points_reduce;
        BLI_task_parallel_range(0, sData->total_points, bData, grid_cell_points_cb_ex, &settings);
      }

      /* calculate grid indexes (not needed for first cell, which is zero). */
      for (i = 1; i < grid_cells; i++) {
        grid->s_pos[i] = grid->s_pos[i - 1] + grid->s_num[i - 1];
      }

      /* save point indexes to final array */
      for (i = 0; i < sData->total_points; i++) {
        int pos = grid->s_pos[temp_t_index[i]] + temp_s_num[temp_t_index[i]];
        grid->t_index[pos] = i;

        temp_s_num[temp_t_index[i]]++;
      }

      /* calculate cell bounds */
      {
        TaskParallelSettings settings;
        BLI_parallel_range_settings_defaults(&settings);
        settings.use_threading = (grid_cells > 1000);
        BLI_task_parallel_range(0, grid->dim[0], bData, grid_cell_bounds_cb, &settings);
      }
    }

    if (temp_s_num) {
      MEM_freeN(temp_s_num);
    }
    MEM_SAFE_FREE(temp_t_index);

    if (error || !grid->s_num) {
      setError(surface->canvas, N_("Not enough free memory"));
      freeGrid(sData);
    }
  }
}

/***************************** Freeing data ******************************/

void dynamicPaint_freeBrush(DynamicPaintModifierData *pmd)
{
  if (pmd->brush) {
    if (pmd->brush->paint_ramp) {
      MEM_freeN(pmd->brush->paint_ramp);
    }
    if (pmd->brush->vel_ramp) {
      MEM_freeN(pmd->brush->vel_ramp);
    }

    MEM_freeN(pmd->brush);
    pmd->brush = nullptr;
  }
}

static void dynamicPaint_freeAdjData(PaintSurfaceData *data)
{
  if (data->adj_data) {
    if (data->adj_data->n_index) {
      MEM_freeN(data->adj_data->n_index);
    }
    if (data->adj_data->n_num) {
      MEM_freeN(data->adj_data->n_num);
    }
    if (data->adj_data->n_target) {
      MEM_freeN(data->adj_data->n_target);
    }
    if (data->adj_data->flags) {
      MEM_freeN(data->adj_data->flags);
    }
    if (data->adj_data->border) {
      MEM_freeN(data->adj_data->border);
    }
    MEM_freeN(data->adj_data);
    data->adj_data = nullptr;
  }
}

static void free_bakeData(PaintSurfaceData *data)
{
  PaintBakeData *bData = data->bData;
  if (bData) {
    if (bData->bNormal) {
      MEM_freeN(bData->bNormal);
    }
    if (bData->s_pos) {
      MEM_freeN(bData->s_pos);
    }
    if (bData->s_num) {
      MEM_freeN(bData->s_num);
    }
    if (bData->realCoord) {
      MEM_freeN(bData->realCoord);
    }
    if (bData->bNeighs) {
      MEM_freeN(bData->bNeighs);
    }
    if (bData->grid) {
      freeGrid(data);
    }
    if (bData->prev_positions) {
      MEM_freeN(bData->prev_positions);
    }
    if (bData->velocity) {
      MEM_freeN(bData->velocity);
    }
    if (bData->prev_velocity) {
      MEM_freeN(bData->prev_velocity);
    }

    MEM_freeN(data->bData);
    data->bData = nullptr;
  }
}

/* free surface data if it's not used anymore */
static void surface_freeUnusedData(DynamicPaintSurface *surface)
{
  if (!surface->data) {
    return;
  }

  /* Free bake-data if not active or surface is baked. */
  if (!(surface->flags & MOD_DPAINT_ACTIVE) ||
      (surface->pointcache && surface->pointcache->flag & PTCACHE_BAKED)) {
    free_bakeData(surface->data);
  }
}

void dynamicPaint_freeSurfaceData(DynamicPaintSurface *surface)
{
  PaintSurfaceData *data = surface->data;
  if (!data) {
    return;
  }

  if (data->format_data) {
    /* format specific free */
    if (surface->format == MOD_DPAINT_SURFACE_F_IMAGESEQ) {
      ImgSeqFormatData *format_data = (ImgSeqFormatData *)data->format_data;
      if (format_data->uv_p) {
        MEM_freeN(format_data->uv_p);
      }
      if (format_data->barycentricWeights) {
        MEM_freeN(format_data->barycentricWeights);
      }
    }
    MEM_freeN(data->format_data);
  }
  /* type data */
  if (data->type_data) {
    MEM_freeN(data->type_data);
  }
  dynamicPaint_freeAdjData(data);
  /* bake data */
  free_bakeData(data);

  MEM_freeN(surface->data);
  surface->data = nullptr;
}

void dynamicPaint_freeSurface(const DynamicPaintModifierData *pmd, DynamicPaintSurface *surface)
{
  /* point cache */
  if ((pmd->modifier.flag & eModifierFlag_SharedCaches) == 0) {
    BKE_ptcache_free_list(&(surface->ptcaches));
  }
  surface->pointcache = nullptr;

  MEM_SAFE_FREE(surface->effector_weights);

  BLI_remlink(&(surface->canvas->surfaces), surface);
  dynamicPaint_freeSurfaceData(surface);
  MEM_freeN(surface);
}

void dynamicPaint_freeCanvas(DynamicPaintModifierData *pmd)
{
  if (pmd->canvas) {
    /* Free surface data */
    DynamicPaintSurface *surface = static_cast<DynamicPaintSurface *>(pmd->canvas->surfaces.first);
    DynamicPaintSurface *next_surface = nullptr;

    while (surface) {
      next_surface = surface->next;
      dynamicPaint_freeSurface(pmd, surface);
      surface = next_surface;
    }

    MEM_freeN(pmd->canvas);
    pmd->canvas = nullptr;
  }
}

void dynamicPaint_Modifier_free(DynamicPaintModifierData *pmd)
{
  if (pmd == nullptr) {
    return;
  }
  dynamicPaint_freeCanvas(pmd);
  dynamicPaint_freeBrush(pmd);
  dynamicPaint_Modifier_free_runtime(static_cast<DynamicPaintRuntime *>(pmd->modifier.runtime));
}

/***************************** Initialize and reset ******************************/

DynamicPaintSurface *dynamicPaint_createNewSurface(DynamicPaintCanvasSettings *canvas,
                                                   Scene *scene)
{
  DynamicPaintSurface *surface = MEM_cnew<DynamicPaintSurface>(__func__);
  if (!surface) {
    return nullptr;
  }

  surface->canvas = canvas;
  surface->format = MOD_DPAINT_SURFACE_F_VERTEX;
  surface->type = MOD_DPAINT_SURFACE_T_PAINT;

  /* cache */
  surface->pointcache = BKE_ptcache_add(&(surface->ptcaches));
  surface->pointcache->flag |= PTCACHE_DISK_CACHE;
  surface->pointcache->step = 1;

  /* Set initial values */
  surface->flags = MOD_DPAINT_ANTIALIAS | MOD_DPAINT_MULALPHA | MOD_DPAINT_DRY_LOG |
                   MOD_DPAINT_DISSOLVE_LOG | MOD_DPAINT_ACTIVE | MOD_DPAINT_OUT1 |
                   MOD_DPAINT_USE_DRYING;
  surface->effect = 0;
  surface->effect_ui = 1;

  surface->diss_speed = 250;
  surface->dry_speed = 500;
  surface->color_dry_threshold = 1.0f;
  surface->depth_clamp = 0.0f;
  surface->disp_factor = 1.0f;
  surface->disp_type = MOD_DPAINT_DISP_DISPLACE;
  surface->image_fileformat = MOD_DPAINT_IMGFORMAT_PNG;

  surface->influence_scale = 1.0f;
  surface->radius_scale = 1.0f;

  surface->init_color[0] = 1.0f;
  surface->init_color[1] = 1.0f;
  surface->init_color[2] = 1.0f;
  surface->init_color[3] = 1.0f;

  surface->image_resolution = 256;
  surface->substeps = 0;

  if (scene) {
    surface->start_frame = scene->r.sfra;
    surface->end_frame = scene->r.efra;
  }
  else {
    surface->start_frame = 1;
    surface->end_frame = 250;
  }

  surface->spread_speed = 1.0f;
  surface->color_spread_speed = 1.0f;
  surface->shrink_speed = 1.0f;

  surface->wave_damping = 0.04f;
  surface->wave_speed = 1.0f;
  surface->wave_timescale = 1.0f;
  surface->wave_spring = 0.20f;
  surface->wave_smoothness = 1.0f;

  BKE_modifier_path_init(
      surface->image_output_path, sizeof(surface->image_output_path), "cache_dynamicpaint");

  /* Using ID_BRUSH i18n context, as we have no physics/dynamic-paint one for now. */
  dynamicPaintSurface_setUniqueName(surface, CTX_DATA_(BLT_I18NCONTEXT_ID_BRUSH, "Surface"));

  surface->effector_weights = BKE_effector_add_weights(nullptr);

  dynamicPaintSurface_updateType(surface);

  BLI_addtail(&canvas->surfaces, surface);

  return surface;
}

bool dynamicPaint_createType(DynamicPaintModifierData *pmd, int type, Scene *scene)
{
  if (pmd) {
    if (type == MOD_DYNAMICPAINT_TYPE_CANVAS) {
      DynamicPaintCanvasSettings *canvas;
      if (pmd->canvas) {
        dynamicPaint_freeCanvas(pmd);
      }

      canvas = pmd->canvas = MEM_cnew<DynamicPaintCanvasSettings>(__func__);
      if (!canvas) {
        return false;
      }
      canvas->pmd = pmd;

      /* Create one surface */
      if (!dynamicPaint_createNewSurface(canvas, scene)) {
        return false;
      }
    }
    else if (type == MOD_DYNAMICPAINT_TYPE_BRUSH) {
      DynamicPaintBrushSettings *brush;
      if (pmd->brush) {
        dynamicPaint_freeBrush(pmd);
      }

      brush = pmd->brush = MEM_cnew<DynamicPaintBrushSettings>(__func__);
      if (!brush) {
        return false;
      }
      brush->pmd = pmd;

      brush->psys = nullptr;

      brush->flags = MOD_DPAINT_ABS_ALPHA | MOD_DPAINT_RAMP_ALPHA;
      brush->collision = MOD_DPAINT_COL_VOLUME;

      brush->r = 0.15f;
      brush->g = 0.4f;
      brush->b = 0.8f;
      brush->alpha = 1.0f;
      brush->wetness = 1.0f;

      brush->paint_distance = 1.0f;
      brush->proximity_falloff = MOD_DPAINT_PRFALL_SMOOTH;

      brush->particle_radius = 0.2f;
      brush->particle_smooth = 0.05f;

      brush->wave_type = MOD_DPAINT_WAVEB_CHANGE;
      brush->wave_factor = 1.0f;
      brush->wave_clamp = 0.0f;
      brush->smudge_strength = 0.3f;
      brush->max_velocity = 1.0f;

      /* Paint proximity falloff color-ramp. */
      {
        CBData *ramp;

        brush->paint_ramp = BKE_colorband_add(false);
        if (!brush->paint_ramp) {
          return false;
        }
        ramp = brush->paint_ramp->data;
        /* Add default smooth-falloff ramp. */
        ramp[0].r = ramp[0].g = ramp[0].b = ramp[0].a = 1.0f;
        ramp[0].pos = 0.0f;
        ramp[1].r = ramp[1].g = ramp[1].b = ramp[1].pos = 1.0f;
        ramp[1].a = 0.0f;
        pmd->brush->paint_ramp->tot = 2;
      }

      /* Brush velocity ramp. */
      {
        CBData *ramp;

        brush->vel_ramp = BKE_colorband_add(false);
        if (!brush->vel_ramp) {
          return false;
        }
        ramp = brush->vel_ramp->data;
        ramp[0].r = ramp[0].g = ramp[0].b = ramp[0].a = ramp[0].pos = 0.0f;
        ramp[1].r = ramp[1].g = ramp[1].b = ramp[1].a = ramp[1].pos = 1.0f;
        brush->paint_ramp->tot = 2;
      }
    }
  }
  else {
    return false;
  }

  return true;
}

void dynamicPaint_Modifier_copy(const DynamicPaintModifierData *pmd,
                                DynamicPaintModifierData *tpmd,
                                int flag)
{
  /* Init modifier */
  tpmd->type = pmd->type;
  if (pmd->canvas) {
    dynamicPaint_createType(tpmd, MOD_DYNAMICPAINT_TYPE_CANVAS, nullptr);
  }
  if (pmd->brush) {
    dynamicPaint_createType(tpmd, MOD_DYNAMICPAINT_TYPE_BRUSH, nullptr);
  }

  /* Copy data */
  if (tpmd->canvas) {
    DynamicPaintSurface *surface;
    tpmd->canvas->pmd = tpmd;
    /* free default surface */
    if (tpmd->canvas->surfaces.first) {
      dynamicPaint_freeSurface(tpmd,
                               static_cast<DynamicPaintSurface *>(tpmd->canvas->surfaces.first));
    }

    tpmd->canvas->active_sur = pmd->canvas->active_sur;

    /* copy existing surfaces */
    for (surface = static_cast<DynamicPaintSurface *>(pmd->canvas->surfaces.first); surface;
         surface = surface->next) {
      DynamicPaintSurface *t_surface = dynamicPaint_createNewSurface(tpmd->canvas, nullptr);
      if (flag & LIB_ID_COPY_SET_COPIED_ON_WRITE) {
        /* TODO(sergey): Consider passing some tips to the surface
         * creation to avoid this allocate-and-free cache behavior. */
        BKE_ptcache_free_list(&t_surface->ptcaches);
        tpmd->modifier.flag |= eModifierFlag_SharedCaches;
        t_surface->ptcaches = surface->ptcaches;
        t_surface->pointcache = surface->pointcache;
      }

      /* surface settings */
      t_surface->brush_group = surface->brush_group;
      MEM_freeN(t_surface->effector_weights);
      t_surface->effector_weights = static_cast<EffectorWeights *>(
          MEM_dupallocN(surface->effector_weights));

      BLI_strncpy(t_surface->name, surface->name, sizeof(t_surface->name));
      t_surface->format = surface->format;
      t_surface->type = surface->type;
      t_surface->disp_type = surface->disp_type;
      t_surface->image_fileformat = surface->image_fileformat;
      t_surface->effect_ui = surface->effect_ui;
      t_surface->init_color_type = surface->init_color_type;
      t_surface->flags = surface->flags;
      t_surface->effect = surface->effect;

      t_surface->image_resolution = surface->image_resolution;
      t_surface->substeps = surface->substeps;
      t_surface->start_frame = surface->start_frame;
      t_surface->end_frame = surface->end_frame;

      copy_v4_v4(t_surface->init_color, surface->init_color);
      t_surface->init_texture = surface->init_texture;
      BLI_strncpy(
          t_surface->init_layername, surface->init_layername, sizeof(t_surface->init_layername));

      t_surface->dry_speed = surface->dry_speed;
      t_surface->diss_speed = surface->diss_speed;
      t_surface->color_dry_threshold = surface->color_dry_threshold;
      t_surface->depth_clamp = surface->depth_clamp;
      t_surface->disp_factor = surface->disp_factor;

      t_surface->spread_speed = surface->spread_speed;
      t_surface->color_spread_speed = surface->color_spread_speed;
      t_surface->shrink_speed = surface->shrink_speed;
      t_surface->drip_vel = surface->drip_vel;
      t_surface->drip_acc = surface->drip_acc;

      t_surface->influence_scale = surface->influence_scale;
      t_surface->radius_scale = surface->radius_scale;

      t_surface->wave_damping = surface->wave_damping;
      t_surface->wave_speed = surface->wave_speed;
      t_surface->wave_timescale = surface->wave_timescale;
      t_surface->wave_spring = surface->wave_spring;
      t_surface->wave_smoothness = surface->wave_smoothness;

      BLI_strncpy(t_surface->uvlayer_name, surface->uvlayer_name, sizeof(t_surface->uvlayer_name));
      BLI_strncpy(t_surface->image_output_path,
                  surface->image_output_path,
                  sizeof(t_surface->image_output_path));
      BLI_strncpy(t_surface->output_name, surface->output_name, sizeof(t_surface->output_name));
      BLI_strncpy(t_surface->output_name2, surface->output_name2, sizeof(t_surface->output_name2));
    }
  }
  if (tpmd->brush) {
    DynamicPaintBrushSettings *brush = pmd->brush, *t_brush = tpmd->brush;
    t_brush->pmd = tpmd;

    t_brush->flags = brush->flags;
    t_brush->collision = brush->collision;

    t_brush->r = brush->r;
    t_brush->g = brush->g;
    t_brush->b = brush->b;
    t_brush->alpha = brush->alpha;
    t_brush->wetness = brush->wetness;

    t_brush->particle_radius = brush->particle_radius;
    t_brush->particle_smooth = brush->particle_smooth;
    t_brush->paint_distance = brush->paint_distance;

    /* NOTE: This is dangerous, as it will generate invalid data in case we are copying between
     * different objects. Extra external code has to be called then to ensure proper remapping of
     * that pointer. See e.g. `BKE_object_copy_particlesystems` or `BKE_object_copy_modifier`. */
    t_brush->psys = brush->psys;

    if (brush->paint_ramp) {
      memcpy(t_brush->paint_ramp, brush->paint_ramp, sizeof(ColorBand));
    }
    if (brush->vel_ramp) {
      memcpy(t_brush->vel_ramp, brush->vel_ramp, sizeof(ColorBand));
    }

    t_brush->proximity_falloff = brush->proximity_falloff;
    t_brush->wave_type = brush->wave_type;
    t_brush->ray_dir = brush->ray_dir;

    t_brush->wave_factor = brush->wave_factor;
    t_brush->wave_clamp = brush->wave_clamp;
    t_brush->max_velocity = brush->max_velocity;
    t_brush->smudge_strength = brush->smudge_strength;
  }
}

/* allocates surface data depending on surface type */
static void dynamicPaint_allocateSurfaceType(DynamicPaintSurface *surface)
{
  PaintSurfaceData *sData = surface->data;

  switch (surface->type) {
    case MOD_DPAINT_SURFACE_T_PAINT:
      sData->type_data = MEM_callocN(sizeof(PaintPoint) * sData->total_points,
                                     "DynamicPaintSurface Data");
      break;
    case MOD_DPAINT_SURFACE_T_DISPLACE:
      sData->type_data = MEM_callocN(sizeof(float) * sData->total_points,
                                     "DynamicPaintSurface DepthData");
      break;
    case MOD_DPAINT_SURFACE_T_WEIGHT:
      sData->type_data = MEM_callocN(sizeof(float) * sData->total_points,
                                     "DynamicPaintSurface WeightData");
      break;
    case MOD_DPAINT_SURFACE_T_WAVE:
      sData->type_data = MEM_callocN(sizeof(PaintWavePoint) * sData->total_points,
                                     "DynamicPaintSurface WaveData");
      break;
  }

  if (sData->type_data == nullptr) {
    setError(surface->canvas, N_("Not enough free memory"));
  }
}

static bool surface_usesAdjDistance(DynamicPaintSurface *surface)
{
  return ((surface->type == MOD_DPAINT_SURFACE_T_PAINT && surface->effect) ||
          (surface->type == MOD_DPAINT_SURFACE_T_WAVE));
}

static bool surface_usesAdjData(DynamicPaintSurface *surface)
{
  return (surface_usesAdjDistance(surface) || (surface->format == MOD_DPAINT_SURFACE_F_VERTEX &&
                                               surface->flags & MOD_DPAINT_ANTIALIAS));
}

/* initialize surface adjacency data */
static void dynamicPaint_initAdjacencyData(DynamicPaintSurface *surface, const bool force_init)
{
  PaintSurfaceData *sData = surface->data;
  Mesh *mesh = dynamicPaint_canvas_mesh_get(surface->canvas);
  PaintAdjData *ad;
  int *temp_data;
  int neigh_points = 0;

  if (!force_init && !surface_usesAdjData(surface)) {
    return;
  }

  if (surface->format == MOD_DPAINT_SURFACE_F_VERTEX) {
    /* For vertex format, neighbors are connected by edges */
    neigh_points = 2 * mesh->totedge;
  }
  else if (surface->format == MOD_DPAINT_SURFACE_F_IMAGESEQ) {
    neigh_points = sData->total_points * 8;
  }

  if (!neigh_points) {
    return;
  }

  /* allocate memory */
  ad = sData->adj_data = MEM_cnew<PaintAdjData>(__func__);
  if (!ad) {
    return;
  }
  ad->n_index = static_cast<int *>(
      MEM_callocN(sizeof(int) * sData->total_points, "Surface Adj Index"));
  ad->n_num = static_cast<int *>(
      MEM_callocN(sizeof(int) * sData->total_points, "Surface Adj Counts"));
  temp_data = static_cast<int *>(MEM_callocN(sizeof(int) * sData->total_points, "Temp Adj Data"));
  ad->n_target = static_cast<int *>(
      MEM_callocN(sizeof(int) * neigh_points, "Surface Adj Targets"));
  ad->flags = static_cast<int *>(
      MEM_callocN(sizeof(int) * sData->total_points, "Surface Adj Flags"));
  ad->total_targets = neigh_points;
  ad->border = nullptr;
  ad->total_border = 0;

  /* in case of allocation error, free memory */
  if (!ad->n_index || !ad->n_num || !ad->n_target || !temp_data) {
    dynamicPaint_freeAdjData(sData);
    if (temp_data) {
      MEM_freeN(temp_data);
    }
    setError(surface->canvas, N_("Not enough free memory"));
    return;
  }

  if (surface->format == MOD_DPAINT_SURFACE_F_VERTEX) {
    /* For vertex format, count every vertex that is connected by an edge */
    int numOfEdges = mesh->totedge;
    int numOfPolys = mesh->totpoly;
    const blender::Span<MEdge> edges = mesh->edges();
    const blender::Span<MPoly> polys = mesh->polys();
    const blender::Span<int> corner_verts = mesh->corner_verts();

    /* count number of edges per vertex */
    for (int i = 0; i < numOfEdges; i++) {
      ad->n_num[edges[i].v1]++;
      ad->n_num[edges[i].v2]++;

      temp_data[edges[i].v1]++;
      temp_data[edges[i].v2]++;
    }

    /* also add number of vertices to temp_data
     * to locate points on "mesh edge" */
    for (int i = 0; i < numOfPolys; i++) {
      for (int j = 0; j < polys[i].totloop; j++) {
        temp_data[corner_verts[polys[i].loopstart + j]]++;
      }
    }

    /* now check if total number of edges+faces for
     * each vertex is even, if not -> vertex is on mesh edge */
    for (int i = 0; i < sData->total_points; i++) {
      if ((temp_data[i] % 2) || (temp_data[i] < 4)) {
        ad->flags[i] |= ADJ_ON_MESH_EDGE;
      }

      /* reset temp data */
      temp_data[i] = 0;
    }

    /* order n_index array */
    int n_pos = 0;
    for (int i = 0; i < sData->total_points; i++) {
      ad->n_index[i] = n_pos;
      n_pos += ad->n_num[i];
    }

    /* and now add neighbor data using that info */
    for (int i = 0; i < numOfEdges; i++) {
      /* first vertex */
      int index = edges[i].v1;
      n_pos = ad->n_index[index] + temp_data[index];
      ad->n_target[n_pos] = edges[i].v2;
      temp_data[index]++;

      /* second vertex */
      index = edges[i].v2;
      n_pos = ad->n_index[index] + temp_data[index];
      ad->n_target[n_pos] = edges[i].v1;
      temp_data[index]++;
    }
  }
  else if (surface->format == MOD_DPAINT_SURFACE_F_IMAGESEQ) {
    /* for image sequences, only allocate memory.
     * bake initialization takes care of rest */
  }

  MEM_freeN(temp_data);
}

struct DynamicPaintSetInitColorData {
  const DynamicPaintSurface *surface;

  blender::Span<int> corner_verts;
  const float (*mloopuv)[2];
  blender::Span<MLoopTri> looptris;
  const MLoopCol *mloopcol;
  ImagePool *pool;

  bool scene_color_manage;
};

static void dynamic_paint_set_init_color_tex_to_vcol_cb(void *__restrict userdata,
                                                        const int i,
                                                        const TaskParallelTLS *__restrict /*tls*/)
{
  const DynamicPaintSetInitColorData *data = static_cast<DynamicPaintSetInitColorData *>(userdata);

  const PaintSurfaceData *sData = data->surface->data;
  PaintPoint *pPoint = (PaintPoint *)sData->type_data;

  const blender::Span<int> corner_verts = data->corner_verts;
  const blender::Span<MLoopTri> looptris = data->looptris;
  const float(*mloopuv)[2] = data->mloopuv;
  ImagePool *pool = data->pool;
  Tex *tex = data->surface->init_texture;

  const bool scene_color_manage = data->scene_color_manage;

  float uv[3] = {0.0f};

  for (int j = 3; j--;) {
    TexResult texres = {0};
    const int vert = corner_verts[looptris[i].tri[j]];

    /* remap to [-1.0, 1.0] */
    uv[0] = mloopuv[looptris[i].tri[j]][0] * 2.0f - 1.0f;
    uv[1] = mloopuv[looptris[i].tri[j]][1] * 2.0f - 1.0f;

    multitex_ext_safe(tex, uv, &texres, pool, scene_color_manage, false);

    if (texres.tin > pPoint[vert].color[3]) {
      copy_v3_v3(pPoint[vert].color, texres.trgba);
      pPoint[vert].color[3] = texres.tin;
    }
  }
}

static void dynamic_paint_set_init_color_tex_to_imseq_cb(void *__restrict userdata,
                                                         const int i,
                                                         const TaskParallelTLS *__restrict /*tls*/)
{
  const DynamicPaintSetInitColorData *data = static_cast<DynamicPaintSetInitColorData *>(userdata);

  const PaintSurfaceData *sData = data->surface->data;
  PaintPoint *pPoint = (PaintPoint *)sData->type_data;

  const blender::Span<MLoopTri> looptris = data->looptris;
  const float(*mloopuv)[2] = data->mloopuv;
  Tex *tex = data->surface->init_texture;
  ImgSeqFormatData *f_data = (ImgSeqFormatData *)sData->format_data;
  const int samples = (data->surface->flags & MOD_DPAINT_ANTIALIAS) ? 5 : 1;

  const bool scene_color_manage = data->scene_color_manage;

  float uv[9] = {0.0f};
  float uv_final[3] = {0.0f};

  TexResult texres = {0};

  /* collect all uvs */
  for (int j = 3; j--;) {
    copy_v2_v2(&uv[j * 3], mloopuv[looptris[f_data->uv_p[i].tri_index].tri[j]]);
  }

  /* interpolate final uv pos */
  interp_v3_v3v3v3(uv_final, &uv[0], &uv[3], &uv[6], f_data->barycentricWeights[i * samples].v);
  /* remap to [-1.0, 1.0] */
  uv_final[0] = uv_final[0] * 2.0f - 1.0f;
  uv_final[1] = uv_final[1] * 2.0f - 1.0f;

  multitex_ext_safe(tex, uv_final, &texres, nullptr, scene_color_manage, false);

  /* apply color */
  copy_v3_v3(pPoint[i].color, texres.trgba);
  pPoint[i].color[3] = texres.tin;
}

static void dynamic_paint_set_init_color_vcol_to_imseq_cb(
    void *__restrict userdata, const int i, const TaskParallelTLS *__restrict /*tls*/)
{
  const DynamicPaintSetInitColorData *data = static_cast<DynamicPaintSetInitColorData *>(userdata);

  const PaintSurfaceData *sData = data->surface->data;
  PaintPoint *pPoint = (PaintPoint *)sData->type_data;

  const blender::Span<MLoopTri> looptris = data->looptris;
  const MLoopCol *mloopcol = data->mloopcol;
  ImgSeqFormatData *f_data = (ImgSeqFormatData *)sData->format_data;
  const int samples = (data->surface->flags & MOD_DPAINT_ANTIALIAS) ? 5 : 1;

  const int tri_idx = f_data->uv_p[i].tri_index;
  float colors[3][4];
  float final_color[4];

  /* collect color values */
  for (int j = 3; j--;) {
    rgba_uchar_to_float(colors[j], (const uchar *)&mloopcol[looptris[tri_idx].tri[j]].r);
  }

  /* interpolate final color */
  interp_v4_v4v4v4(final_color, UNPACK3(colors), f_data->barycentricWeights[i * samples].v);

  copy_v4_v4(pPoint[i].color, final_color);
}

static void dynamicPaint_setInitialColor(const Scene *scene, DynamicPaintSurface *surface)
{
  PaintSurfaceData *sData = surface->data;
  PaintPoint *pPoint = (PaintPoint *)sData->type_data;
  Mesh *mesh = dynamicPaint_canvas_mesh_get(surface->canvas);
  const bool scene_color_manage = BKE_scene_check_color_management_enabled(scene);

  if (surface->type != MOD_DPAINT_SURFACE_T_PAINT) {
    return;
  }

  if (surface->init_color_type == MOD_DPAINT_INITIAL_NONE) {
    return;
  }

  /* Single color */
  if (surface->init_color_type == MOD_DPAINT_INITIAL_COLOR) {
    /* apply color to every surface point */
    for (int i = 0; i < sData->total_points; i++) {
      copy_v4_v4(pPoint[i].color, surface->init_color);
    }
  }
  /* UV mapped texture */
  else if (surface->init_color_type == MOD_DPAINT_INITIAL_TEXTURE) {
    Tex *tex = surface->init_texture;

    const blender::Span<int> corner_verts = mesh->corner_verts();
    const blender::Span<MLoopTri> looptris = mesh->looptris();

    char uvname[MAX_CUSTOMDATA_LAYER_NAME];

    if (!tex) {
      return;
    }

    /* get uv map */
    CustomData_validate_layer_name(&mesh->ldata, CD_PROP_FLOAT2, surface->init_layername, uvname);
    const float(*mloopuv)[2] = static_cast<const float(*)[2]>(
        CustomData_get_layer_named(&mesh->ldata, CD_PROP_FLOAT2, uvname));

    if (!mloopuv) {
      return;
    }

    /* for vertex surface loop through tfaces and find uv color
     * that provides highest alpha */
    if (surface->format == MOD_DPAINT_SURFACE_F_VERTEX) {
      struct ImagePool *pool = BKE_image_pool_new();

      DynamicPaintSetInitColorData data{};
      data.surface = surface;
      data.corner_verts = corner_verts;
      data.looptris = looptris;
      data.mloopuv = mloopuv;
      data.pool = pool;
      data.scene_color_manage = scene_color_manage;

      TaskParallelSettings settings;
      BLI_parallel_range_settings_defaults(&settings);
      settings.use_threading = (looptris.size() > 1000);
      BLI_task_parallel_range(
          0, looptris.size(), &data, dynamic_paint_set_init_color_tex_to_vcol_cb, &settings);
      BKE_image_pool_free(pool);
    }
    else if (surface->format == MOD_DPAINT_SURFACE_F_IMAGESEQ) {
      DynamicPaintSetInitColorData data{};
      data.surface = surface;
      data.looptris = looptris;
      data.mloopuv = mloopuv;
      data.scene_color_manage = scene_color_manage;

      TaskParallelSettings settings;
      BLI_parallel_range_settings_defaults(&settings);
      settings.use_threading = (sData->total_points > 1000);
      BLI_task_parallel_range(
          0, sData->total_points, &data, dynamic_paint_set_init_color_tex_to_imseq_cb, &settings);
    }
  }
  /* vertex color layer */
  else if (surface->init_color_type == MOD_DPAINT_INITIAL_VERTEXCOLOR) {

    /* For vertex surface, just copy colors from #MLoopCol. */
    if (surface->format == MOD_DPAINT_SURFACE_F_VERTEX) {
      const blender::Span<int> corner_verts = mesh->corner_verts();
      const MLoopCol *col = static_cast<const MLoopCol *>(
          CustomData_get_layer_named(&mesh->ldata, CD_PROP_BYTE_COLOR, surface->init_layername));
      if (!col) {
        return;
      }

      for (const int i : corner_verts.index_range()) {
        rgba_uchar_to_float(pPoint[corner_verts[i]].color, (const uchar *)&col[i].r);
      }
    }
    else if (surface->format == MOD_DPAINT_SURFACE_F_IMAGESEQ) {
      const blender::Span<MLoopTri> looptris = mesh->looptris();
      const MLoopCol *col = static_cast<const MLoopCol *>(
          CustomData_get_layer_named(&mesh->ldata, CD_PROP_BYTE_COLOR, surface->init_layername));
      if (!col) {
        return;
      }

      DynamicPaintSetInitColorData data{};
      data.surface = surface;
      data.looptris = looptris;
      data.mloopcol = col;

      TaskParallelSettings settings;
      BLI_parallel_range_settings_defaults(&settings);
      settings.use_threading = (sData->total_points > 1000);
      BLI_task_parallel_range(
          0, sData->total_points, &data, dynamic_paint_set_init_color_vcol_to_imseq_cb, &settings);
    }
  }
}

void dynamicPaint_clearSurface(const Scene *scene, DynamicPaintSurface *surface)
{
  PaintSurfaceData *sData = surface->data;
  if (sData && sData->type_data) {
    uint data_size;

    if (surface->type == MOD_DPAINT_SURFACE_T_PAINT) {
      data_size = sizeof(PaintPoint);
    }
    else if (surface->type == MOD_DPAINT_SURFACE_T_WAVE) {
      data_size = sizeof(PaintWavePoint);
    }
    else {
      data_size = sizeof(float);
    }

    memset(sData->type_data, 0, data_size * sData->total_points);

    /* set initial color */
    if (surface->type == MOD_DPAINT_SURFACE_T_PAINT) {
      dynamicPaint_setInitialColor(scene, surface);
    }

    if (sData->bData) {
      sData->bData->clear = 1;
    }
  }
}

bool dynamicPaint_resetSurface(const Scene *scene, DynamicPaintSurface *surface)
{
  int numOfPoints = dynamicPaint_surfaceNumOfPoints(surface);
  /* free existing data */
  if (surface->data) {
    dynamicPaint_freeSurfaceData(surface);
  }

  /* don't reallocate for image sequence types. they get handled only on bake */
  if (surface->format == MOD_DPAINT_SURFACE_F_IMAGESEQ) {
    return true;
  }
  if (numOfPoints < 1) {
    return false;
  }

  /* allocate memory */
  surface->data = MEM_cnew<PaintSurfaceData>(__func__);
  if (!surface->data) {
    return false;
  }

  /* allocate data depending on surface type and format */
  surface->data->total_points = numOfPoints;
  dynamicPaint_allocateSurfaceType(surface);
  dynamicPaint_initAdjacencyData(surface, false);

  /* set initial color */
  if (surface->type == MOD_DPAINT_SURFACE_T_PAINT) {
    dynamicPaint_setInitialColor(scene, surface);
  }

  return true;
}

/* make sure allocated surface size matches current requirements */
static bool dynamicPaint_checkSurfaceData(const Scene *scene, DynamicPaintSurface *surface)
{
  if (!surface->data ||
      (dynamicPaint_surfaceNumOfPoints(surface) != surface->data->total_points)) {
    return dynamicPaint_resetSurface(scene, surface);
  }
  return true;
}

/***************************** Modifier processing ******************************/

struct DynamicPaintModifierApplyData {
  const DynamicPaintSurface *surface;
  Object *ob;

  float (*vert_positions)[3];
  const float (*vert_normals)[3];
  blender::Span<MPoly> polys;
  blender::Span<int> corner_verts;

  float (*fcolor)[4];
  MLoopCol *mloopcol;
  MLoopCol *mloopcol_wet;
};

static void dynamic_paint_apply_surface_displace_cb(void *__restrict userdata,
                                                    const int i,
                                                    const TaskParallelTLS *__restrict /*tls*/)
{
  const DynamicPaintModifierApplyData *data = static_cast<DynamicPaintModifierApplyData *>(
      userdata);

  const DynamicPaintSurface *surface = data->surface;

  const float *value = (float *)surface->data->type_data;
  const float val = value[i] * surface->disp_factor;

  madd_v3_v3fl(data->vert_positions[i], data->vert_normals[i], -val);
}

/* apply displacing vertex surface to the derived mesh */
static void dynamicPaint_applySurfaceDisplace(DynamicPaintSurface *surface, Mesh *result)
{
  PaintSurfaceData *sData = surface->data;

  if (!sData || surface->format != MOD_DPAINT_SURFACE_F_VERTEX) {
    return;
  }

  /* displace paint */
  if (surface->type == MOD_DPAINT_SURFACE_T_DISPLACE) {
    DynamicPaintModifierApplyData data{};
    data.surface = surface;
    data.vert_positions = BKE_mesh_vert_positions_for_write(result);
    data.vert_normals = BKE_mesh_vert_normals_ensure(result);

    TaskParallelSettings settings;
    BLI_parallel_range_settings_defaults(&settings);
    settings.use_threading = (sData->total_points > 10000);
    BLI_task_parallel_range(
        0, sData->total_points, &data, dynamic_paint_apply_surface_displace_cb, &settings);
  }
}

static void dynamic_paint_apply_surface_vpaint_blend_cb(void *__restrict userdata,
                                                        const int i,
                                                        const TaskParallelTLS *__restrict /*tls*/)
{
  const DynamicPaintModifierApplyData *data = static_cast<DynamicPaintModifierApplyData *>(
      userdata);

  PaintPoint *pPoint = (PaintPoint *)data->surface->data->type_data;
  float(*fcolor)[4] = data->fcolor;

  /* blend dry and wet layer */
  blendColors(
      pPoint[i].color, pPoint[i].color[3], pPoint[i].e_color, pPoint[i].e_color[3], fcolor[i]);
}

static void dynamic_paint_apply_surface_vpaint_cb(void *__restrict userdata,
                                                  const int p_index,
                                                  const TaskParallelTLS *__restrict /*tls*/)
{
  const DynamicPaintModifierApplyData *data = static_cast<DynamicPaintModifierApplyData *>(
      userdata);

  const blender::Span<MPoly> polys = data->polys;
  const blender::Span<int> corner_verts = data->corner_verts;

  const DynamicPaintSurface *surface = data->surface;
  PaintPoint *pPoint = (PaintPoint *)surface->data->type_data;
  float(*fcolor)[4] = data->fcolor;

  MLoopCol *mloopcol = data->mloopcol;
  MLoopCol *mloopcol_wet = data->mloopcol_wet;

  for (int j = 0; j < polys[p_index].totloop; j++) {
    const int l_index = polys[p_index].loopstart + j;
    const int v_index = corner_verts[l_index];

    /* save layer data to output layer */
    /* apply color */
    if (mloopcol) {
      rgba_float_to_uchar((uchar *)&mloopcol[l_index].r, fcolor[v_index]);
    }
    /* apply wetness */
    if (mloopcol_wet) {
      const char c = unit_float_to_uchar_clamp(pPoint[v_index].wetness);
      mloopcol_wet[l_index].r = c;
      mloopcol_wet[l_index].g = c;
      mloopcol_wet[l_index].b = c;
      mloopcol_wet[l_index].a = 255;
    }
  }
}

static void dynamic_paint_apply_surface_wave_cb(void *__restrict userdata,
                                                const int i,
                                                const TaskParallelTLS *__restrict /*tls*/)
{
  const DynamicPaintModifierApplyData *data = static_cast<DynamicPaintModifierApplyData *>(
      userdata);

  PaintWavePoint *wPoint = (PaintWavePoint *)data->surface->data->type_data;

  madd_v3_v3fl(data->vert_positions[i], data->vert_normals[i], wPoint[i].height);
}

/*
 * Apply canvas data to the object derived mesh
 */
static Mesh *dynamicPaint_Modifier_apply(DynamicPaintModifierData *pmd, Object *ob, Mesh *mesh)
{
  Mesh *result = BKE_mesh_copy_for_eval(mesh, false);

  if (pmd->canvas && !(pmd->canvas->flags & MOD_DPAINT_BAKING) &&
      pmd->type == MOD_DYNAMICPAINT_TYPE_CANVAS) {

    DynamicPaintSurface *surface;

    /* loop through surfaces */
    for (surface = static_cast<DynamicPaintSurface *>(pmd->canvas->surfaces.first); surface;
         surface = surface->next) {
      PaintSurfaceData *sData = surface->data;

      if (surface->format != MOD_DPAINT_SURFACE_F_IMAGESEQ && sData) {
        if (!(surface->flags & MOD_DPAINT_ACTIVE)) {
          continue;
        }

        /* process vertex surface previews */
        if (surface->format == MOD_DPAINT_SURFACE_F_VERTEX) {

          /* vertex color paint */
          if (surface->type == MOD_DPAINT_SURFACE_T_PAINT) {
            const blender::Span<MPoly> polys = result->polys();
            const blender::Span<int> corner_verts = result->corner_verts();

            /* paint is stored on dry and wet layers, so mix final color first */
            float(*fcolor)[4] = static_cast<float(*)[4]>(
                MEM_callocN(sizeof(*fcolor) * sData->total_points, "Temp paint color"));

            DynamicPaintModifierApplyData data{};
            data.surface = surface;
            data.fcolor = fcolor;

            {
              TaskParallelSettings settings;
              BLI_parallel_range_settings_defaults(&settings);
              settings.use_threading = (sData->total_points > 1000);
              BLI_task_parallel_range(0,
                                      sData->total_points,
                                      &data,
                                      dynamic_paint_apply_surface_vpaint_blend_cb,
                                      &settings);
            }

            /* paint layer */
            MLoopCol *mloopcol = static_cast<MLoopCol *>(CustomData_get_layer_named_for_write(
                &result->ldata, CD_PROP_BYTE_COLOR, surface->output_name, result->totloop));
            /* if output layer is lost from a constructive modifier, re-add it */
            if (!mloopcol && dynamicPaint_outputLayerExists(surface, ob, 0)) {
              mloopcol = static_cast<MLoopCol *>(CustomData_add_layer_named(&result->ldata,
                                                                            CD_PROP_BYTE_COLOR,
                                                                            CD_SET_DEFAULT,
<<<<<<< HEAD
                                                                            nullptr,
                                                                            corner_verts.size(),
=======
                                                                            loops.size(),
>>>>>>> ee18b625
                                                                            surface->output_name));
            }

            /* wet layer */
            MLoopCol *mloopcol_wet = static_cast<MLoopCol *>(CustomData_get_layer_named_for_write(
                &result->ldata, CD_PROP_BYTE_COLOR, surface->output_name2, result->totloop));
            /* if output layer is lost from a constructive modifier, re-add it */
            if (!mloopcol_wet && dynamicPaint_outputLayerExists(surface, ob, 1)) {
              mloopcol_wet = static_cast<MLoopCol *>(
                  CustomData_add_layer_named(&result->ldata,
                                             CD_PROP_BYTE_COLOR,
                                             CD_SET_DEFAULT,
<<<<<<< HEAD
                                             nullptr,
                                             corner_verts.size(),
=======
                                             loops.size(),
>>>>>>> ee18b625
                                             surface->output_name2));
            }

            data.ob = ob;
            data.corner_verts = corner_verts;
            data.polys = polys;
            data.mloopcol = mloopcol;
            data.mloopcol_wet = mloopcol_wet;

            {
              TaskParallelSettings settings;
              BLI_parallel_range_settings_defaults(&settings);
              settings.use_threading = (polys.size() > 1000);
              BLI_task_parallel_range(
                  0, polys.size(), &data, dynamic_paint_apply_surface_vpaint_cb, &settings);
            }

            MEM_freeN(fcolor);
          }
          /* vertex group paint */
          else if (surface->type == MOD_DPAINT_SURFACE_T_WEIGHT) {
            int defgrp_index = BKE_object_defgroup_name_index(ob, surface->output_name);
            MDeformVert *dvert = static_cast<MDeformVert *>(
                CustomData_get_layer_for_write(&result->vdata, CD_MDEFORMVERT, result->totvert));
            float *weight = (float *)sData->type_data;

            /* apply weights into a vertex group, if doesn't exists add a new layer */
            if (defgrp_index != -1 && !dvert && (surface->output_name[0] != '\0')) {
              dvert = static_cast<MDeformVert *>(CustomData_add_layer(
                  &result->vdata, CD_MDEFORMVERT, CD_SET_DEFAULT, sData->total_points));
            }
            if (defgrp_index != -1 && dvert) {
              for (int i = 0; i < sData->total_points; i++) {
                MDeformVert *dv = &dvert[i];
                MDeformWeight *def_weight = BKE_defvert_find_index(dv, defgrp_index);

                /* skip if weight value is 0 and no existing weight is found */
                if ((def_weight != nullptr) || (weight[i] != 0.0f)) {
                  /* if not found, add a weight for it */
                  if (def_weight == nullptr) {
                    def_weight = BKE_defvert_ensure_index(dv, defgrp_index);
                  }

                  /* set weight value */
                  def_weight->weight = weight[i];
                }
              }
            }
          }
          /* wave simulation */
          else if (surface->type == MOD_DPAINT_SURFACE_T_WAVE) {
            DynamicPaintModifierApplyData data{};
            data.surface = surface;
            data.vert_positions = BKE_mesh_vert_positions_for_write(result);
            data.vert_normals = BKE_mesh_vert_normals_ensure(result);

            TaskParallelSettings settings;
            BLI_parallel_range_settings_defaults(&settings);
            settings.use_threading = (sData->total_points > 1000);
            BLI_task_parallel_range(
                0, sData->total_points, &data, dynamic_paint_apply_surface_wave_cb, &settings);
            BKE_mesh_tag_positions_changed(result);
          }

          /* displace */
          if (surface->type == MOD_DPAINT_SURFACE_T_DISPLACE) {
            dynamicPaint_applySurfaceDisplace(surface, result);
            BKE_mesh_tag_positions_changed(result);
          }
        }
      }
    }
  }
  /* make a copy of mesh to use as brush data */
  else if (pmd->brush && pmd->type == MOD_DYNAMICPAINT_TYPE_BRUSH) {
    DynamicPaintRuntime *runtime_data = dynamicPaint_Modifier_runtime_ensure(pmd);
    if (runtime_data->brush_mesh != nullptr) {
      BKE_id_free(nullptr, runtime_data->brush_mesh);
    }
    runtime_data->brush_mesh = BKE_mesh_copy_for_eval(result, false);
  }

  return result;
}

void dynamicPaint_cacheUpdateFrames(DynamicPaintSurface *surface)
{
  if (surface->pointcache) {
    surface->pointcache->startframe = surface->start_frame;
    surface->pointcache->endframe = surface->end_frame;
  }
}

static void canvas_copyMesh(DynamicPaintCanvasSettings *canvas, Mesh *mesh)
{
  DynamicPaintRuntime *runtime = dynamicPaint_Modifier_runtime_ensure(canvas->pmd);
  if (runtime->canvas_mesh != nullptr) {
    BKE_id_free(nullptr, runtime->canvas_mesh);
  }

  runtime->canvas_mesh = BKE_mesh_copy_for_eval(mesh, false);
}

/*
 * Updates derived mesh copy and processes dynamic paint step / caches.
 */
static void dynamicPaint_frameUpdate(
    DynamicPaintModifierData *pmd, Depsgraph *depsgraph, Scene *scene, Object *ob, Mesh *mesh)
{
  if (pmd->canvas) {
    DynamicPaintCanvasSettings *canvas = pmd->canvas;
    DynamicPaintSurface *surface = static_cast<DynamicPaintSurface *>(canvas->surfaces.first);

    /* update derived mesh copy */
    canvas_copyMesh(canvas, mesh);

    /* in case image sequence baking, stop here */
    if (canvas->flags & MOD_DPAINT_BAKING) {
      return;
    }

    /* loop through surfaces */
    for (; surface; surface = surface->next) {
      int current_frame = int(scene->r.cfra);
      bool no_surface_data;

      /* free bake data if not required anymore */
      surface_freeUnusedData(surface);

      /* image sequences are handled by bake operator */
      if ((surface->format == MOD_DPAINT_SURFACE_F_IMAGESEQ) ||
          !(surface->flags & MOD_DPAINT_ACTIVE)) {
        continue;
      }

      /* make sure surface is valid */
      no_surface_data = surface->data == nullptr;
      if (!dynamicPaint_checkSurfaceData(scene, surface)) {
        continue;
      }

      /* limit frame range */
      CLAMP(current_frame, surface->start_frame, surface->end_frame);

      if (no_surface_data || current_frame != surface->current_frame ||
          int(scene->r.cfra) == surface->start_frame) {
        PointCache *cache = surface->pointcache;
        PTCacheID pid;
        surface->current_frame = current_frame;

        /* read point cache */
        BKE_ptcache_id_from_dynamicpaint(&pid, ob, surface);
        pid.cache->startframe = surface->start_frame;
        pid.cache->endframe = surface->end_frame;
        BKE_ptcache_id_time(&pid, scene, float(scene->r.cfra), nullptr, nullptr, nullptr);

        /* reset non-baked cache at first frame */
        if (int(scene->r.cfra) == surface->start_frame && !(cache->flag & PTCACHE_BAKED)) {
          cache->flag |= PTCACHE_REDO_NEEDED;
          BKE_ptcache_id_reset(scene, &pid, PTCACHE_RESET_OUTDATED);
          cache->flag &= ~PTCACHE_REDO_NEEDED;
        }

        /* try to read from cache */
        bool can_simulate = (int(scene->r.cfra) == current_frame) &&
                            !(cache->flag & PTCACHE_BAKED);

        if (BKE_ptcache_read(&pid, float(scene->r.cfra), can_simulate)) {
          BKE_ptcache_validate(cache, int(scene->r.cfra));
        }
        /* if read failed and we're on surface range do recalculate */
        else if (can_simulate) {
          /* calculate surface frame */
          canvas->flags |= MOD_DPAINT_BAKING;
          dynamicPaint_calculateFrame(surface, depsgraph, scene, ob, current_frame);
          canvas->flags &= ~MOD_DPAINT_BAKING;

          /* restore canvas mesh if required */
          if (surface->type == MOD_DPAINT_SURFACE_T_DISPLACE &&
              surface->flags & MOD_DPAINT_DISP_INCREMENTAL && surface->next) {
            canvas_copyMesh(canvas, mesh);
          }

          BKE_ptcache_validate(cache, surface->current_frame);
          BKE_ptcache_write(&pid, surface->current_frame);
        }
      }
    }
  }
}

Mesh *dynamicPaint_Modifier_do(
    DynamicPaintModifierData *pmd, Depsgraph *depsgraph, Scene *scene, Object *ob, Mesh *mesh)
{
  /* Update canvas data for a new frame */
  dynamicPaint_frameUpdate(pmd, depsgraph, scene, ob, mesh);

  /* Return output mesh */
  return dynamicPaint_Modifier_apply(pmd, ob, mesh);
}

/* -------------------------------------------------------------------- */
/** \name Image Sequence / UV Image Surface Calls
 * \{ */

/* Create a surface for uv image sequence format. */
#define JITTER_SAMPLES \
  { \
    0.0f, 0.0f, -0.2f, -0.4f, 0.2f, 0.4f, 0.4f, -0.2f, -0.4f, 0.3f, \
  }

struct DynamicPaintCreateUVSurfaceData {
  const DynamicPaintSurface *surface;

  PaintUVPoint *tempPoints;
  Vec3f *tempWeights;

  blender::Span<MLoopTri> looptris;
  const float (*mloopuv)[2];
  blender::Span<int> corner_verts;

  const Bounds2D *faceBB;
  uint32_t *active_points;
};

static void dynamic_paint_create_uv_surface_direct_cb(void *__restrict userdata,
                                                      const int ty,
                                                      const TaskParallelTLS *__restrict /*tls*/)
{
  const DynamicPaintCreateUVSurfaceData *data =
      static_cast<const DynamicPaintCreateUVSurfaceData *>(userdata);

  const DynamicPaintSurface *surface = data->surface;
  PaintUVPoint *tempPoints = data->tempPoints;
  Vec3f *tempWeights = data->tempWeights;

  const blender::Span<MLoopTri> looptris = data->looptris;
  const float(*mloopuv)[2] = data->mloopuv;
  const blender::Span<int> corner_verts = data->corner_verts;

  const Bounds2D *faceBB = data->faceBB;

  const float jitter5sample[10] = JITTER_SAMPLES;
  const int aa_samples = (surface->flags & MOD_DPAINT_ANTIALIAS) ? 5 : 1;
  const int w = surface->image_resolution;
  const int h = w;

  for (int tx = 0; tx < w; tx++) {
    const int index = tx + w * ty;
    PaintUVPoint *tPoint = &tempPoints[index];
    float point[5][2];

    /* Init per pixel settings */
    tPoint->tri_index = -1;
    tPoint->neighbor_pixel = -1;
    tPoint->pixel_index = index;

    /* Actual pixel center, used when collision is found */
    point[0][0] = (float(tx) + 0.5f) / w;
    point[0][1] = (float(ty) + 0.5f) / h;

    /*
     * A pixel middle sample isn't enough to find very narrow polygons
     * So using 4 samples of each corner too
     */
    point[1][0] = float(tx) / w;
    point[1][1] = float(ty) / h;

    point[2][0] = (float(tx) + 1) / w;
    point[2][1] = float(ty) / h;

    point[3][0] = float(tx) / w;
    point[3][1] = (float(ty) + 1) / h;

    point[4][0] = (float(tx) + 1) / w;
    point[4][1] = (float(ty) + 1) / h;

    /* Loop through samples, starting from middle point */
    for (int sample = 0; sample < 5; sample++) {
      /* Loop through every face in the mesh */
      /* XXX TODO: This is *horrible* with big meshes, should use a 2D BVHTree over UV tris here!
       */
      for (const int i : looptris.index_range()) {
        /* Check uv bb */
        if ((faceBB[i].min[0] > point[sample][0]) || (faceBB[i].min[1] > point[sample][1]) ||
            (faceBB[i].max[0] < point[sample][0]) || (faceBB[i].max[1] < point[sample][1])) {
          continue;
        }

        const float *uv1 = mloopuv[looptris[i].tri[0]];
        const float *uv2 = mloopuv[looptris[i].tri[1]];
        const float *uv3 = mloopuv[looptris[i].tri[2]];

        /* If point is inside the face */
        if (isect_point_tri_v2(point[sample], uv1, uv2, uv3) != 0) {
          float uv[2];

          /* Add b-weights per anti-aliasing sample */
          for (int j = 0; j < aa_samples; j++) {
            uv[0] = point[0][0] + jitter5sample[j * 2] / w;
            uv[1] = point[0][1] + jitter5sample[j * 2 + 1] / h;

            barycentric_weights_v2(uv1, uv2, uv3, uv, tempWeights[index * aa_samples + j].v);
          }

          /* Set surface point face values */
          tPoint->tri_index = i;

          /* save vertex indexes */
          tPoint->v1 = corner_verts[looptris[i].tri[0]];
          tPoint->v2 = corner_verts[looptris[i].tri[1]];
          tPoint->v3 = corner_verts[looptris[i].tri[2]];

          sample = 5; /* make sure we exit sample loop as well */
          break;
        }
      }
    }
  }
}

static void dynamic_paint_create_uv_surface_neighbor_cb(void *__restrict userdata,
                                                        const int ty,
                                                        const TaskParallelTLS *__restrict /*tls*/)
{
  const DynamicPaintCreateUVSurfaceData *data =
      static_cast<const DynamicPaintCreateUVSurfaceData *>(userdata);

  const DynamicPaintSurface *surface = data->surface;
  PaintUVPoint *tempPoints = data->tempPoints;
  Vec3f *tempWeights = data->tempWeights;

  const blender::Span<MLoopTri> looptris = data->looptris;
  const float(*mloopuv)[2] = data->mloopuv;
  const blender::Span<int> corner_verts = data->corner_verts;

  uint32_t *active_points = data->active_points;

  const float jitter5sample[10] = JITTER_SAMPLES;
  const int aa_samples = (surface->flags & MOD_DPAINT_ANTIALIAS) ? 5 : 1;
  const int w = surface->image_resolution;
  const int h = w;

  for (int tx = 0; tx < w; tx++) {
    const int index = tx + w * ty;
    PaintUVPoint *tPoint = &tempPoints[index];

    /* If point isn't on canvas mesh */
    if (tPoint->tri_index == -1) {
      float point[2];

      /* get loop area */
      const int u_min = (tx > 0) ? -1 : 0;
      const int u_max = (tx < (w - 1)) ? 1 : 0;
      const int v_min = (ty > 0) ? -1 : 0;
      const int v_max = (ty < (h - 1)) ? 1 : 0;

      point[0] = (float(tx) + 0.5f) / w;
      point[1] = (float(ty) + 0.5f) / h;

      /* search through defined area for neighbor, checking grid directions first */
      for (int ni = 0; ni < 8; ni++) {
        int u = neighStraightX[ni];
        int v = neighStraightY[ni];

        if (u >= u_min && u <= u_max && v >= v_min && v <= v_max) {
          /* if not this pixel itself */
          if (u != 0 || v != 0) {
            const int ind = (tx + u) + w * (ty + v);

            /* if neighbor has index */
            if (tempPoints[ind].neighbor_pixel == -1 && tempPoints[ind].tri_index != -1) {
              float uv[2];
              const int i = tempPoints[ind].tri_index;
              const float *uv1 = mloopuv[looptris[i].tri[0]];
              const float *uv2 = mloopuv[looptris[i].tri[1]];
              const float *uv3 = mloopuv[looptris[i].tri[2]];

              /* tri index */
              /* There is a low possibility of actually having a neighbor point which tri is
               * already set from another neighbor in a separate thread here.
               * Checking for both tri_index and neighbor_pixel above reduces that probability
               * but it remains possible.
               * That atomic op (and its memory fence) ensures tPoint->neighbor_pixel is set
               * to non--1 *before* its tri_index is set (i.e. that it cannot be used a neighbor).
               */
              tPoint->neighbor_pixel = ind - 1;
              atomic_add_and_fetch_uint32(&tPoint->neighbor_pixel, 1);
              tPoint->tri_index = i;

              /* Now calculate pixel data for this pixel as it was on polygon surface */
              /* Add b-weights per anti-aliasing sample */
              for (int j = 0; j < aa_samples; j++) {
                uv[0] = point[0] + jitter5sample[j * 2] / w;
                uv[1] = point[1] + jitter5sample[j * 2 + 1] / h;
                barycentric_weights_v2(uv1, uv2, uv3, uv, tempWeights[index * aa_samples + j].v);
              }

              /* save vertex indexes */
              tPoint->v1 = corner_verts[looptris[i].tri[0]];
              tPoint->v2 = corner_verts[looptris[i].tri[1]];
              tPoint->v3 = corner_verts[looptris[i].tri[2]];

              break;
            }
          }
        }
      }
    }

    /* Increase the final number of active surface points if relevant. */
    if (tPoint->tri_index != -1) {
      atomic_add_and_fetch_uint32(active_points, 1);
    }
  }
}

#undef JITTER_SAMPLES

static float dist_squared_to_looptri_uv_edges(const blender::Span<MLoopTri> looptris,
                                              const float (*mloopuv)[2],
                                              int tri_index,
                                              const float point[2])
{
  BLI_assert(tri_index >= 0);

  float min_distance = FLT_MAX;

  for (int i = 0; i < 3; i++) {
    const float dist_squared = dist_squared_to_line_segment_v2(
        point,
        mloopuv[looptris[tri_index].tri[(i + 0)]],
        mloopuv[looptris[tri_index].tri[(i + 1) % 3]]);

    if (dist_squared < min_distance) {
      min_distance = dist_squared;
    }
  }

  return min_distance;
}

struct DynamicPaintFindIslandBorderData {
  const MeshElemMap *vert_to_looptri_map;
  int w, h, px, py;

  int best_index;
  float best_weight;
};

static void dynamic_paint_find_island_border(const DynamicPaintCreateUVSurfaceData *data,
                                             DynamicPaintFindIslandBorderData *bdata,
                                             int tri_index,
                                             const float pixel[2],
                                             int in_edge,
                                             int depth);

/* Tries to find the neighboring pixel in given (uv space) direction.
 * Result is used by effect system to move paint on the surface.
 *
 * px, py : origin pixel x and y
 * n_index : lookup direction index (use neighX, neighY to get final index)
 */
static int dynamic_paint_find_neighbor_pixel(const DynamicPaintCreateUVSurfaceData *data,
                                             const MeshElemMap *vert_to_looptri_map,
                                             const int w,
                                             const int h,
                                             const int px,
                                             const int py,
                                             const int n_index)
{
  /* NOTE: Current method only uses polygon edges to detect neighboring pixels.
   *       -> It doesn't always lead to the optimum pixel but is accurate enough
   *          and faster/simpler than including possible face tip point links)
   */

  /* shift position by given n_index */
  const int x = px + neighX[n_index];
  const int y = py + neighY[n_index];

  if (x < 0 || x >= w || y < 0 || y >= h) {
    return OUT_OF_TEXTURE;
  }

  const PaintUVPoint *tempPoints = data->tempPoints;
  const PaintUVPoint *tPoint = &tempPoints[x + w * y];   /* UV neighbor */
  const PaintUVPoint *cPoint = &tempPoints[px + w * py]; /* Origin point */

  /* Check if shifted point is on same face -> it's a correct neighbor
   * (and if it isn't marked as an "edge pixel") */
  if ((tPoint->tri_index == cPoint->tri_index) && (tPoint->neighbor_pixel == -1)) {
    return (x + w * y);
  }

  /* Even if shifted point is on another face
   * -> use this point.
   *
   * !! Replace with "is uv faces linked" check !!
   * This should work fine as long as uv island margin is > 1 pixel.
   */
  if ((tPoint->tri_index != -1) && (tPoint->neighbor_pixel == -1)) {
    return (x + w * y);
  }

  /* If we get here, the actual neighboring pixel is located on a non-linked uv face,
   * and we have to find its "real" position.
   *
   * Simple neighboring face finding algorithm:
   *   - find closest uv edge to shifted pixel and get the another face that shares that edge
   *   - find corresponding position of that new face edge in uv space
   *
   * TODO: Implement something more accurate / optimized?
   */
  {
    DynamicPaintFindIslandBorderData bdata{};
    bdata.vert_to_looptri_map = vert_to_looptri_map;
    bdata.w = w;
    bdata.h = h;
    bdata.px = px;
    bdata.py = py;
    bdata.best_index = NOT_FOUND;
    bdata.best_weight = 1.0f;

    float pixel[2];

    pixel[0] = (float(px + neighX[n_index]) + 0.5f) / float(w);
    pixel[1] = (float(py + neighY[n_index]) + 0.5f) / float(h);

    /* Do a small recursive search for the best island edge. */
    dynamic_paint_find_island_border(data, &bdata, cPoint->tri_index, pixel, -1, 5);

    return bdata.best_index;
  }
}

static void dynamic_paint_find_island_border(const DynamicPaintCreateUVSurfaceData *data,
                                             DynamicPaintFindIslandBorderData *bdata,
                                             int tri_index,
                                             const float pixel[2],
                                             int in_edge,
                                             int depth)
{
  const blender::Span<int> corner_verts = data->corner_verts;
  const blender::Span<MLoopTri> looptris = data->looptris;
  const float(*mloopuv)[2] = data->mloopuv;

  const uint *loop_idx = looptris[tri_index].tri;

  /* Enumerate all edges of the triangle, rotating the vertex list accordingly. */
  for (int edge_idx = 0; edge_idx < 3; edge_idx++) {
    /* but not the edge we have just recursed through */
    if (edge_idx == in_edge) {
      continue;
    }

    float uv0[2], uv1[2], uv2[2];

    copy_v2_v2(uv0, mloopuv[loop_idx[(edge_idx + 0)]]);
    copy_v2_v2(uv1, mloopuv[loop_idx[(edge_idx + 1) % 3]]);
    copy_v2_v2(uv2, mloopuv[loop_idx[(edge_idx + 2) % 3]]);

    /* Verify the target point is on the opposite side of the edge from the third triangle
     * vertex, to ensure that we always move closer to the goal point. */
    const float sidep = line_point_side_v2(uv0, uv1, pixel);
    const float side2 = line_point_side_v2(uv0, uv1, uv2);

    if (side2 == 0.0f) {
      continue;
    }

    /* Hack: allow all edges of the original triangle */
    const bool correct_side = (in_edge == -1) || (sidep < 0 && side2 > 0) ||
                              (sidep > 0 && side2 < 0);

    /* Allow exactly on edge for the non-recursive case */
    if (!correct_side && sidep != 0.0f) {
      continue;
    }

    /* Now find another face that is linked to that edge. */
    const int vert0 = corner_verts[loop_idx[(edge_idx + 0)]];
    const int vert1 = corner_verts[loop_idx[(edge_idx + 1) % 3]];

    /* Use a pre-computed vert-to-looptri mapping,
     * speeds up things a lot compared to looping over all looptri. */
    const MeshElemMap *map = &bdata->vert_to_looptri_map[vert0];

    bool found_other = false;
    int target_tri = -1;
    int target_edge = -1;

    float ouv0[2], ouv1[2];

    for (int i = 0; i < map->count && !found_other; i++) {
      const int lt_index = map->indices[i];

      if (lt_index == tri_index) {
        continue;
      }

      const uint *other_loop_idx = looptris[lt_index].tri;

      /* Check edges for match, looping in the same order as the outer loop. */
      for (int j = 0; j < 3; j++) {
        const int overt0 = corner_verts[other_loop_idx[(j + 0)]];
        const int overt1 = corner_verts[other_loop_idx[(j + 1) % 3]];

        /* Allow for swapped vertex order */
        if (overt0 == vert0 && overt1 == vert1) {
          found_other = true;
          copy_v2_v2(ouv0, mloopuv[other_loop_idx[(j + 0)]]);
          copy_v2_v2(ouv1, mloopuv[other_loop_idx[(j + 1) % 3]]);
        }
        else if (overt0 == vert1 && overt1 == vert0) {
          found_other = true;
          copy_v2_v2(ouv1, mloopuv[other_loop_idx[(j + 0)]]);
          copy_v2_v2(ouv0, mloopuv[other_loop_idx[(j + 1) % 3]]);
        }

        if (found_other) {
          target_tri = lt_index;
          target_edge = j;
          break;
        }
      }
    }

    if (!found_other) {
      if (bdata->best_index < 0) {
        bdata->best_index = ON_MESH_EDGE;
      }

      continue;
    }

    /* If this edge is connected in UV space too, recurse */
    if (equals_v2v2(uv0, ouv0) && equals_v2v2(uv1, ouv1)) {
      if (depth > 0 && correct_side) {
        dynamic_paint_find_island_border(data, bdata, target_tri, pixel, target_edge, depth - 1);
      }

      continue;
    }

    /* Otherwise try to map to the other side of the edge.
     * First check if there already is a better solution. */
    const float dist_squared = dist_squared_to_line_segment_v2(pixel, uv0, uv1);

    if (bdata->best_index >= 0 && dist_squared >= bdata->best_weight) {
      continue;
    }

    /*
     * Find a point that is relatively at same edge position
     * on this other face UV
     */
    float closest_point[2], dir_vec[2], tgt_pixel[2];

    float lambda = closest_to_line_v2(closest_point, pixel, uv0, uv1);
    CLAMP(lambda, 0.0f, 1.0f);

    sub_v2_v2v2(dir_vec, ouv1, ouv0);
    madd_v2_v2v2fl(tgt_pixel, ouv0, dir_vec, lambda);

    int w = bdata->w, h = bdata->h, px = bdata->px, py = bdata->py;

    const int final_pixel[2] = {int(floorf(tgt_pixel[0] * w)), int(floorf(tgt_pixel[1] * h))};

    /* If current pixel uv is outside of texture */
    if (final_pixel[0] < 0 || final_pixel[0] >= w || final_pixel[1] < 0 || final_pixel[1] >= h) {
      if (bdata->best_index == NOT_FOUND) {
        bdata->best_index = OUT_OF_TEXTURE;
      }

      continue;
    }

    const PaintUVPoint *tempPoints = data->tempPoints;
    int final_index = final_pixel[0] + w * final_pixel[1];

    /* If we ended up to our origin point ( mesh has smaller than pixel sized faces) */
    if (final_index == (px + w * py)) {
      continue;
    }

    /* If final point is an "edge pixel", use its "real" neighbor instead */
    if (tempPoints[final_index].neighbor_pixel != -1) {
      final_index = tempPoints[final_index].neighbor_pixel;

      /* If we ended up to our origin point */
      if (final_index == (px + w * py)) {
        continue;
      }
    }

    const int final_tri_index = tempPoints[final_index].tri_index;
    /* If found pixel still lies on wrong face ( mesh has smaller than pixel sized faces) */
    if (!ELEM(final_tri_index, target_tri, -1)) {
      /* Check if it's close enough to likely touch the intended triangle. Any triangle
       * becomes thinner than a pixel at its vertices, so robustness requires some margin. */
      const float final_pt[2] = {((final_index % w) + 0.5f) / w, ((final_index / w) + 0.5f) / h};
      const float threshold = square_f(0.7f) / (w * h);

      if (dist_squared_to_looptri_uv_edges(looptris, mloopuv, final_tri_index, final_pt) >
          threshold) {
        continue;
      }
    }

    bdata->best_index = final_index;
    bdata->best_weight = dist_squared;
  }
}

static bool dynamicPaint_pointHasNeighbor(PaintAdjData *ed, int index, int neighbor)
{
  const int idx = ed->n_index[index];

  for (int i = 0; i < ed->n_num[index]; i++) {
    if (ed->n_target[idx + i] == neighbor) {
      return true;
    }
  }

  return false;
}

/* Makes the adjacency data symmetric, except for border pixels.
 * I.e. if A is neighbor of B, B is neighbor of A. */
static bool dynamicPaint_symmetrizeAdjData(PaintAdjData *ed, int active_points)
{
  int *new_n_index = static_cast<int *>(
      MEM_callocN(sizeof(int) * active_points, "Surface Adj Index"));
  int *new_n_num = static_cast<int *>(
      MEM_callocN(sizeof(int) * active_points, "Surface Adj Counts"));

  if (new_n_num && new_n_index) {
    /* Count symmetrized neighbors */
    int total_targets = 0;

    for (int index = 0; index < active_points; index++) {
      total_targets += ed->n_num[index];
      new_n_num[index] = ed->n_num[index];
    }

    for (int index = 0; index < active_points; index++) {
      if (ed->flags[index] & ADJ_BORDER_PIXEL) {
        continue;
      }

      for (int i = 0, idx = ed->n_index[index]; i < ed->n_num[index]; i++) {
        const int target = ed->n_target[idx + i];

        BLI_assert(!(ed->flags[target] & ADJ_BORDER_PIXEL));

        if (!dynamicPaint_pointHasNeighbor(ed, target, index)) {
          new_n_num[target]++;
          total_targets++;
        }
      }
    }

    /* Allocate a new target map */
    int *new_n_target = static_cast<int *>(
        MEM_callocN(sizeof(int) * total_targets, "Surface Adj Targets"));

    if (new_n_target) {
      /* Copy existing neighbors to the new map */
      int n_pos = 0;

      for (int index = 0; index < active_points; index++) {
        new_n_index[index] = n_pos;
        memcpy(&new_n_target[n_pos],
               &ed->n_target[ed->n_index[index]],
               sizeof(int) * ed->n_num[index]);

        /* Reset count to old, but advance position by new, leaving a gap to fill below. */
        n_pos += new_n_num[index];
        new_n_num[index] = ed->n_num[index];
      }

      BLI_assert(n_pos == total_targets);

      /* Add symmetrized - this loop behavior must exactly match the count pass above */
      for (int index = 0; index < active_points; index++) {
        if (ed->flags[index] & ADJ_BORDER_PIXEL) {
          continue;
        }

        for (int i = 0, idx = ed->n_index[index]; i < ed->n_num[index]; i++) {
          const int target = ed->n_target[idx + i];

          if (!dynamicPaint_pointHasNeighbor(ed, target, index)) {
            const int num = new_n_num[target]++;
            new_n_target[new_n_index[target] + num] = index;
          }
        }
      }

      /* Swap maps */
      MEM_freeN(ed->n_target);
      ed->n_target = new_n_target;

      MEM_freeN(ed->n_index);
      ed->n_index = new_n_index;

      MEM_freeN(ed->n_num);
      ed->n_num = new_n_num;

      ed->total_targets = total_targets;
      return true;
    }
  }

  if (new_n_index) {
    MEM_freeN(new_n_index);
  }
  if (new_n_num) {
    MEM_freeN(new_n_num);
  }

  return false;
}

int dynamicPaint_createUVSurface(Scene *scene,
                                 DynamicPaintSurface *surface,
                                 float *progress,
                                 bool *do_update)
{
  /* Anti-alias jitter point relative coords. */
  const int aa_samples = (surface->flags & MOD_DPAINT_ANTIALIAS) ? 5 : 1;
  char uvname[MAX_CUSTOMDATA_LAYER_NAME];
  uint32_t active_points = 0;
  bool error = false;

  PaintSurfaceData *sData;
  DynamicPaintCanvasSettings *canvas = surface->canvas;
  Mesh *mesh = dynamicPaint_canvas_mesh_get(canvas);

  PaintUVPoint *tempPoints = nullptr;
  Vec3f *tempWeights = nullptr;
  const float(*mloopuv)[2] = nullptr;

  Bounds2D *faceBB = nullptr;
  int *final_index;

  *progress = 0.0f;
  *do_update = true;

  if (!mesh) {
    return setError(canvas, N_("Canvas mesh not updated"));
  }
  if (surface->format != MOD_DPAINT_SURFACE_F_IMAGESEQ) {
    return setError(canvas, N_("Cannot bake non-'image sequence' formats"));
  }

  const blender::Span<int> corner_verts = mesh->corner_verts();
  const blender::Span<MLoopTri> looptris = mesh->looptris();

  /* get uv map */
  if (CustomData_has_layer(&mesh->ldata, CD_PROP_FLOAT2)) {
    CustomData_validate_layer_name(&mesh->ldata, CD_PROP_FLOAT2, surface->uvlayer_name, uvname);
    mloopuv = static_cast<const float(*)[2]>(
        CustomData_get_layer_named(&mesh->ldata, CD_PROP_FLOAT2, uvname));
  }

  /* Check for validity */
  if (!mloopuv) {
    return setError(canvas, N_("No UV data on canvas"));
  }
  if (surface->image_resolution < 16 || surface->image_resolution > 8192) {
    return setError(canvas, N_("Invalid resolution"));
  }

  const int w = surface->image_resolution;
  const int h = w;

  /*
   * Start generating the surface
   */
  CLOG_INFO(
      &LOG, 1, "Preparing UV surface of %ix%i pixels and %i tris.", w, h, int(looptris.size()));

  /* Init data struct */
  if (surface->data) {
    dynamicPaint_freeSurfaceData(surface);
  }
  sData = surface->data = MEM_cnew<PaintSurfaceData>(__func__);
  if (!surface->data) {
    return setError(canvas, N_("Not enough free memory"));
  }

  tempPoints = static_cast<PaintUVPoint *>(
      MEM_callocN(w * h * sizeof(*tempPoints), "Temp PaintUVPoint"));
  if (!tempPoints) {
    error = true;
  }

  final_index = static_cast<int *>(
      MEM_callocN(w * h * sizeof(*final_index), "Temp UV Final Indexes"));
  if (!final_index) {
    error = true;
  }

  tempWeights = static_cast<Vec3f *>(
      MEM_mallocN(w * h * aa_samples * sizeof(*tempWeights), "Temp bWeights"));
  if (!tempWeights) {
    error = true;
  }

  /*
   * Generate a temporary bounding box array for UV faces to optimize
   * the pixel-inside-a-face search.
   */
  if (!error) {
    faceBB = static_cast<Bounds2D *>(
        MEM_malloc_arrayN(looptris.size(), sizeof(*faceBB), "MPCanvasFaceBB"));
    if (!faceBB) {
      error = true;
    }
  }

  *progress = 0.01f;
  *do_update = true;

  if (!error) {
    for (const int i : looptris.index_range()) {
      copy_v2_v2(faceBB[i].min, mloopuv[looptris[i].tri[0]]);
      copy_v2_v2(faceBB[i].max, mloopuv[looptris[i].tri[0]]);

      for (int j = 1; j < 3; j++) {
        minmax_v2v2_v2(faceBB[i].min, faceBB[i].max, mloopuv[looptris[i].tri[j]]);
      }
    }

    *progress = 0.02f;
    *do_update = true;

    /* Loop through every pixel and check if pixel is uv-mapped on a canvas face. */
    DynamicPaintCreateUVSurfaceData data{};
    data.surface = surface;
    data.tempPoints = tempPoints;
    data.tempWeights = tempWeights;
    data.looptris = looptris;
    data.mloopuv = mloopuv;
    data.corner_verts = corner_verts;
    data.faceBB = faceBB;

    {
      TaskParallelSettings settings;
      BLI_parallel_range_settings_defaults(&settings);
      settings.use_threading = (h > 64 || looptris.size() > 1000);
      BLI_task_parallel_range(0, h, &data, dynamic_paint_create_uv_surface_direct_cb, &settings);
    }

    *progress = 0.04f;
    *do_update = true;

    /*
     * Now loop through every pixel that was left without index
     * and find if they have neighboring pixels that have an index.
     * If so use that polygon as pixel surface.
     * (To avoid seams on uv island edges)
     */
    data.active_points = &active_points;
    {
      TaskParallelSettings settings;
      BLI_parallel_range_settings_defaults(&settings);
      settings.use_threading = (h > 64);
      BLI_task_parallel_range(0, h, &data, dynamic_paint_create_uv_surface_neighbor_cb, &settings);
    }

    *progress = 0.06f;
    *do_update = true;

    /* Generate surface adjacency data. */
    {
      int cursor = 0;

      /* Create a temporary array of final indexes (before unassigned
       * pixels have been dropped) */
      for (int i = 0; i < w * h; i++) {
        if (tempPoints[i].tri_index != -1) {
          final_index[i] = cursor;
          cursor++;
        }
      }
      /* allocate memory */
      sData->total_points = w * h;
      dynamicPaint_initAdjacencyData(surface, true);

      if (sData->adj_data) {
        PaintAdjData *ed = sData->adj_data;
        int n_pos = 0;

        MeshElemMap *vert_to_looptri_map;
        int *vert_to_looptri_map_mem;

        BKE_mesh_vert_looptri_map_create(&vert_to_looptri_map,
                                         &vert_to_looptri_map_mem,
                                         mesh->totvert,
                                         looptris.data(),
                                         looptris.size(),
                                         corner_verts.data(),
                                         mesh->totloop);

        int total_border = 0;

        for (int ty = 0; ty < h; ty++) {
          for (int tx = 0; tx < w; tx++) {
            const int index = tx + w * ty;

            if (tempPoints[index].tri_index != -1) {
              ed->n_index[final_index[index]] = n_pos;
              ed->n_num[final_index[index]] = 0;

              if (tempPoints[index].neighbor_pixel != -1) {
                ed->flags[final_index[index]] |= ADJ_BORDER_PIXEL;
                total_border++;
              }

              for (int i = 0; i < 8; i++) {
                /* Try to find a neighboring pixel in defined direction.
                 * If not found, -1 is returned */
                const int n_target = dynamic_paint_find_neighbor_pixel(
                    &data, vert_to_looptri_map, w, h, tx, ty, i);

                if (n_target >= 0 && n_target != index) {
                  if (!dynamicPaint_pointHasNeighbor(
                          ed, final_index[index], final_index[n_target])) {
                    ed->n_target[n_pos] = final_index[n_target];
                    ed->n_num[final_index[index]]++;
                    n_pos++;
                  }
                }
                else if (ELEM(n_target, ON_MESH_EDGE, OUT_OF_TEXTURE)) {
                  ed->flags[final_index[index]] |= ADJ_ON_MESH_EDGE;
                }
              }
            }
          }
        }

        MEM_freeN(vert_to_looptri_map);
        MEM_freeN(vert_to_looptri_map_mem);

        /* Make neighbors symmetric */
        if (!dynamicPaint_symmetrizeAdjData(ed, active_points)) {
          error = true;
        }

        /* Create a list of border pixels */
        ed->border = static_cast<int *>(
            MEM_callocN(sizeof(int) * total_border, "Border Pixel Index"));

        if (ed->border) {
          ed->total_border = total_border;

          for (int i = 0, next = 0; i < active_points; i++) {
            if (ed->flags[i] & ADJ_BORDER_PIXEL) {
              ed->border[next++] = i;
            }
          }
        }

#if 0
        /* -----------------------------------------------------------------
         * For debug, write a dump of adjacency data to a file.
         * ----------------------------------------------------------------- */
        FILE *dump_file = fopen("dynpaint-adj-data.txt", "w");
        int *tmp = MEM_callocN(sizeof(int) * active_points, "tmp");
        for (int ty = 0; ty < h; ty++) {
          for (int tx = 0; tx < w; tx++) {
            const int index = tx + w * ty;
            if (tempPoints[index].tri_index != -1) {
              tmp[final_index[index]] = index;
            }
          }
        }
        for (int ty = 0; ty < h; ty++) {
          for (int tx = 0; tx < w; tx++) {
            const int index = tx + w * ty;
            const int fidx = final_index[index];

            if (tempPoints[index].tri_index != -1) {
              int nidx = tempPoints[index].neighbor_pixel;
              fprintf(dump_file,
                      "%d\t%d,%d\t%u\t%d,%d\t%d\t",
                      fidx,
                      tx,
                      h - 1 - ty,
                      tempPoints[index].tri_index,
                      nidx < 0 ? -1 : (nidx % w),
                      nidx < 0 ? -1 : h - 1 - (nidx / w),
                      ed->flags[fidx]);
              for (int i = 0; i < ed->n_num[fidx]; i++) {
                int tgt = tmp[ed->n_target[ed->n_index[fidx] + i]];
                fprintf(dump_file, "%s%d,%d", i ? " " : "", tgt % w, h - 1 - tgt / w);
              }
              fprintf(dump_file, "\n");
            }
          }
        }
        MEM_freeN(tmp);
        fclose(dump_file);
#endif
      }
    }

    *progress = 0.08f;
    *do_update = true;

    /* Create final surface data without inactive points */
    ImgSeqFormatData *f_data = MEM_cnew<ImgSeqFormatData>(__func__);
    if (f_data) {
      f_data->uv_p = static_cast<PaintUVPoint *>(
          MEM_callocN(active_points * sizeof(*f_data->uv_p), "PaintUVPoint"));
      f_data->barycentricWeights = static_cast<Vec3f *>(MEM_callocN(
          active_points * aa_samples * sizeof(*f_data->barycentricWeights), "PaintUVPoint"));

      if (!f_data->uv_p || !f_data->barycentricWeights) {
        error = 1;
      }
    }
    else {
      error = 1;
    }

    /* in case of allocation error, free everything */
    if (error) {
      if (f_data) {
        if (f_data->uv_p) {
          MEM_freeN(f_data->uv_p);
        }
        if (f_data->barycentricWeights) {
          MEM_freeN(f_data->barycentricWeights);
        }
        MEM_freeN(f_data);
      }
      sData->total_points = 0;
    }
    else {
      sData->total_points = int(active_points);
      sData->format_data = f_data;

      for (int index = 0, cursor = 0; index < (w * h); index++) {
        if (tempPoints[index].tri_index != -1) {
          memcpy(&f_data->uv_p[cursor], &tempPoints[index], sizeof(PaintUVPoint));
          memcpy(&f_data->barycentricWeights[cursor * aa_samples],
                 &tempWeights[index * aa_samples],
                 sizeof(*tempWeights) * aa_samples);
          cursor++;
        }
      }
    }
  }
  if (error == 1) {
    setError(canvas, N_("Not enough free memory"));
  }

  if (faceBB) {
    MEM_freeN(faceBB);
  }
  if (tempPoints) {
    MEM_freeN(tempPoints);
  }
  if (tempWeights) {
    MEM_freeN(tempWeights);
  }
  if (final_index) {
    MEM_freeN(final_index);
  }

  /* Init surface type data */
  if (!error) {
    dynamicPaint_allocateSurfaceType(surface);

#if 0
    /* -----------------------------------------------------------------
     * For debug, output pixel statuses to the color map
     * ----------------------------------------------------------------- */
    for (index = 0; index < sData->total_points; index++) {
      ImgSeqFormatData *f_data = (ImgSeqFormatData *)sData->format_data;
      PaintUVPoint *uvPoint = &((PaintUVPoint *)f_data->uv_p)[index];
      PaintPoint *pPoint = &((PaintPoint *)sData->type_data)[index];
      pPoint->alpha = 1.0f;

      /* Every pixel that is assigned as "edge pixel" gets blue color */
      if (uvPoint->neighbor_pixel != -1) {
        pPoint->color[2] = 1.0f;
      }
      /* and every pixel that finally got an polygon gets red color */
      /* green color shows pixel face index hash */
      if (uvPoint->tri_index != -1) {
        pPoint->color[0] = 1.0f;
        pPoint->color[1] = (float)(uvPoint->tri_index % 255) / 256.0f;
      }
    }
#endif

    dynamicPaint_setInitialColor(scene, surface);
  }

  *progress = 0.09f;
  *do_update = true;

  return (error == 0);
}

/*
 * Outputs an image file from uv surface data.
 */
struct DynamicPaintOutputSurfaceImageData {
  const DynamicPaintSurface *surface;
  ImBuf *ibuf;
};

static void dynamic_paint_output_surface_image_paint_cb(void *__restrict userdata,
                                                        const int index,
                                                        const TaskParallelTLS *__restrict /*tls*/)
{
  const DynamicPaintOutputSurfaceImageData *data =
      static_cast<const DynamicPaintOutputSurfaceImageData *>(userdata);

  const DynamicPaintSurface *surface = data->surface;
  const PaintPoint *point = &((PaintPoint *)surface->data->type_data)[index];

  ImBuf *ibuf = data->ibuf;
  /* image buffer position */
  const int pos = ((ImgSeqFormatData *)(surface->data->format_data))->uv_p[index].pixel_index * 4;

  /* blend wet and dry layers */
  blendColors(
      point->color, point->color[3], point->e_color, point->e_color[3], &ibuf->rect_float[pos]);

  /* Multiply color by alpha if enabled */
  if (surface->flags & MOD_DPAINT_MULALPHA) {
    mul_v3_fl(&ibuf->rect_float[pos], ibuf->rect_float[pos + 3]);
  }
}

static void dynamic_paint_output_surface_image_displace_cb(
    void *__restrict userdata, const int index, const TaskParallelTLS *__restrict /*tls*/)
{
  const DynamicPaintOutputSurfaceImageData *data =
      static_cast<const DynamicPaintOutputSurfaceImageData *>(userdata);

  const DynamicPaintSurface *surface = data->surface;
  float depth = ((float *)surface->data->type_data)[index];

  ImBuf *ibuf = data->ibuf;
  /* image buffer position */
  const int pos = ((ImgSeqFormatData *)(surface->data->format_data))->uv_p[index].pixel_index * 4;

  if (surface->depth_clamp) {
    depth /= surface->depth_clamp;
  }

  if (surface->disp_type == MOD_DPAINT_DISP_DISPLACE) {
    depth = (0.5f - depth / 2.0f);
  }

  CLAMP(depth, 0.0f, 1.0f);

  copy_v3_fl(&ibuf->rect_float[pos], depth);
  ibuf->rect_float[pos + 3] = 1.0f;
}

static void dynamic_paint_output_surface_image_wave_cb(void *__restrict userdata,
                                                       const int index,
                                                       const TaskParallelTLS *__restrict /*tls*/)
{
  const DynamicPaintOutputSurfaceImageData *data =
      static_cast<const DynamicPaintOutputSurfaceImageData *>(userdata);

  const DynamicPaintSurface *surface = data->surface;
  const PaintWavePoint *wPoint = &((PaintWavePoint *)surface->data->type_data)[index];
  float depth = wPoint->height;

  ImBuf *ibuf = data->ibuf;
  /* image buffer position */
  const int pos = ((ImgSeqFormatData *)(surface->data->format_data))->uv_p[index].pixel_index * 4;

  if (surface->depth_clamp) {
    depth /= surface->depth_clamp;
  }

  depth = (0.5f + depth / 2.0f);
  CLAMP(depth, 0.0f, 1.0f);

  copy_v3_fl(&ibuf->rect_float[pos], depth);
  ibuf->rect_float[pos + 3] = 1.0f;
}

static void dynamic_paint_output_surface_image_wetmap_cb(void *__restrict userdata,
                                                         const int index,
                                                         const TaskParallelTLS *__restrict /*tls*/)
{
  const DynamicPaintOutputSurfaceImageData *data =
      static_cast<const DynamicPaintOutputSurfaceImageData *>(userdata);

  const DynamicPaintSurface *surface = data->surface;
  const PaintPoint *point = &((PaintPoint *)surface->data->type_data)[index];

  ImBuf *ibuf = data->ibuf;
  /* image buffer position */
  const int pos = ((ImgSeqFormatData *)(surface->data->format_data))->uv_p[index].pixel_index * 4;

  copy_v3_fl(&ibuf->rect_float[pos], (point->wetness > 1.0f) ? 1.0f : point->wetness);
  ibuf->rect_float[pos + 3] = 1.0f;
}

void dynamicPaint_outputSurfaceImage(DynamicPaintSurface *surface,
                                     const char *filepath,
                                     short output_layer)
{
  ImBuf *ibuf = nullptr;
  PaintSurfaceData *sData = surface->data;
  /* OpenEXR or PNG */
  int format = (surface->image_fileformat & MOD_DPAINT_IMGFORMAT_OPENEXR) ? R_IMF_IMTYPE_OPENEXR :
                                                                            R_IMF_IMTYPE_PNG;
  char output_file[FILE_MAX];

  if (!sData->type_data) {
    setError(surface->canvas, N_("Image save failed: invalid surface"));
    return;
  }
  /* if selected format is openexr, but current build doesn't support one */
#ifndef WITH_OPENEXR
  if (format == R_IMF_IMTYPE_OPENEXR) {
    format = R_IMF_IMTYPE_PNG;
  }
#endif
  BLI_strncpy(output_file, filepath, sizeof(output_file));
  BKE_image_path_ensure_ext_from_imtype(output_file, format);

  /* Validate output file path */
  BLI_path_abs(output_file, BKE_main_blendfile_path_from_global());
  BLI_make_existing_file(output_file);

  /* Init image buffer */
  ibuf = IMB_allocImBuf(surface->image_resolution, surface->image_resolution, 32, IB_rectfloat);
  if (ibuf == nullptr) {
    setError(surface->canvas, N_("Image save failed: not enough free memory"));
    return;
  }

  DynamicPaintOutputSurfaceImageData data{};
  data.surface = surface;
  data.ibuf = ibuf;

  switch (surface->type) {
    case MOD_DPAINT_SURFACE_T_PAINT:
      switch (output_layer) {
        case 0: {
          TaskParallelSettings settings;
          BLI_parallel_range_settings_defaults(&settings);
          settings.use_threading = (sData->total_points > 10000);
          BLI_task_parallel_range(0,
                                  sData->total_points,
                                  &data,
                                  dynamic_paint_output_surface_image_paint_cb,
                                  &settings);
          break;
        }
        case 1: {
          TaskParallelSettings settings;
          BLI_parallel_range_settings_defaults(&settings);
          settings.use_threading = (sData->total_points > 10000);
          BLI_task_parallel_range(0,
                                  sData->total_points,
                                  &data,
                                  dynamic_paint_output_surface_image_wetmap_cb,
                                  &settings);
          break;
        }
        default:
          BLI_assert(0);
          break;
      }
      break;
    case MOD_DPAINT_SURFACE_T_DISPLACE:
      switch (output_layer) {
        case 0: {
          TaskParallelSettings settings;
          BLI_parallel_range_settings_defaults(&settings);
          settings.use_threading = (sData->total_points > 10000);
          BLI_task_parallel_range(0,
                                  sData->total_points,
                                  &data,
                                  dynamic_paint_output_surface_image_displace_cb,
                                  &settings);
          break;
        }
        case 1:
          break;
        default:
          BLI_assert(0);
          break;
      }
      break;
    case MOD_DPAINT_SURFACE_T_WAVE:
      switch (output_layer) {
        case 0: {
          TaskParallelSettings settings;
          BLI_parallel_range_settings_defaults(&settings);
          settings.use_threading = (sData->total_points > 10000);
          BLI_task_parallel_range(0,
                                  sData->total_points,
                                  &data,
                                  dynamic_paint_output_surface_image_wave_cb,
                                  &settings);
          break;
        }
        case 1:
          break;
        default:
          BLI_assert(0);
          break;
      }
      break;
    default:
      BLI_assert(0);
      break;
  }

    /* Set output format, PNG in case EXR isn't supported. */
#ifdef WITH_OPENEXR
  if (format == R_IMF_IMTYPE_OPENEXR) { /* OpenEXR 32-bit float */
    ibuf->ftype = IMB_FTYPE_OPENEXR;
    ibuf->foptions.flag |= OPENEXR_COMPRESS;
  }
  else
#endif
  {
    ibuf->ftype = IMB_FTYPE_PNG;
    ibuf->foptions.quality = 15;
  }

  /* Save image */
  IMB_saveiff(ibuf, output_file, IB_rectfloat);
  IMB_freeImBuf(ibuf);
}

/** \} */

/***************************** Ray / Nearest Point Utils ******************************/

/* A modified callback to bvh tree ray-cast.
 * The tree must have been built using bvhtree_from_mesh_looptri.
 * userdata must be a BVHMeshCallbackUserdata built from the same mesh as the tree.
 *
 * To optimize brush detection speed this doesn't calculate hit coordinates or normal.
 */
static void mesh_tris_spherecast_dp(void *userdata,
                                    int index,
                                    const BVHTreeRay *ray,
                                    BVHTreeRayHit *hit)
{
  const BVHTreeFromMesh *data = (BVHTreeFromMesh *)userdata;
  const float(*positions)[3] = data->vert_positions;
  const MLoopTri *looptris = data->looptri;
  const int *corner_verts = data->corner_verts;

  const float *t0, *t1, *t2;
  float dist;

  t0 = positions[corner_verts[looptris[index].tri[0]]];
  t1 = positions[corner_verts[looptris[index].tri[1]]];
  t2 = positions[corner_verts[looptris[index].tri[2]]];

  dist = bvhtree_ray_tri_intersection(ray, hit->dist, t0, t1, t2);

  if (dist >= 0 && dist < hit->dist) {
    hit->index = index;
    hit->dist = dist;
    hit->no[0] = 0.0f;
  }
}

/* A modified callback to bvh tree nearest point.
 * The tree must have been built using bvhtree_from_mesh_looptri.
 * userdata must be a BVHMeshCallbackUserdata built from the same mesh as the tree.
 *
 * To optimize brush detection speed this doesn't calculate hit normal.
 */
static void mesh_tris_nearest_point_dp(void *userdata,
                                       int index,
                                       const float co[3],
                                       BVHTreeNearest *nearest)
{
  const BVHTreeFromMesh *data = (BVHTreeFromMesh *)userdata;
  const float(*positions)[3] = data->vert_positions;
  const MLoopTri *looptris = data->looptri;
  const int *corner_verts = data->corner_verts;
  float nearest_tmp[3], dist_sq;

  const float *t0, *t1, *t2;
  t0 = positions[corner_verts[looptris[index].tri[0]]];
  t1 = positions[corner_verts[looptris[index].tri[1]]];
  t2 = positions[corner_verts[looptris[index].tri[2]]];

  closest_on_tri_to_point_v3(nearest_tmp, co, t0, t1, t2);
  dist_sq = len_squared_v3v3(co, nearest_tmp);

  if (dist_sq < nearest->dist_sq) {
    nearest->index = index;
    nearest->dist_sq = dist_sq;
    copy_v3_v3(nearest->co, nearest_tmp);
    nearest->no[0] = 0.0f;
  }
}

/***************************** Brush Painting Calls ******************************/

/**
 * Mix color values to canvas point.
 *
 * \param surface: Canvas surface
 * \param index: Surface point index
 * \param paintFlags: paint object flags
 * \param paintColor,paintAlpha,paintWetness: To be mixed paint values
 * \param timescale: Value used to adjust time dependent
 * operations when using substeps
 */
static void dynamicPaint_mixPaintColors(const DynamicPaintSurface *surface,
                                        const int index,
                                        const int paintFlags,
                                        const float paintColor[3],
                                        const float paintAlpha,
                                        const float paintWetness,
                                        const float timescale)
{
  PaintPoint *pPoint = &((PaintPoint *)surface->data->type_data)[index];

  /* Add paint */
  if (!(paintFlags & MOD_DPAINT_ERASE)) {
    float mix[4];
    float temp_alpha = paintAlpha * ((paintFlags & MOD_DPAINT_ABS_ALPHA) ? 1.0f : timescale);

    /* mix brush color with wet layer color */
    blendColors(pPoint->e_color, pPoint->e_color[3], paintColor, temp_alpha, mix);
    copy_v3_v3(pPoint->e_color, mix);

    /* mix wetness and alpha depending on selected alpha mode */
    if (paintFlags & MOD_DPAINT_ABS_ALPHA) {
      /* update values to the brush level unless they're higher already */
      CLAMP_MIN(pPoint->e_color[3], paintAlpha);
      CLAMP_MIN(pPoint->wetness, paintWetness);
    }
    else {
      float wetness = paintWetness;
      CLAMP(wetness, 0.0f, 1.0f);
      pPoint->e_color[3] = mix[3];
      pPoint->wetness = pPoint->wetness * (1.0f - wetness) + wetness;
    }

    CLAMP_MIN(pPoint->wetness, MIN_WETNESS);

    pPoint->state = DPAINT_PAINT_NEW;
  }
  /* Erase paint */
  else {
    float a_ratio, a_highest;
    float wetness;
    float invFact = 1.0f - paintAlpha;

    /*
     * Make highest alpha to match erased value
     * but maintain alpha ratio
     */
    if (paintFlags & MOD_DPAINT_ABS_ALPHA) {
      a_highest = max_ff(pPoint->color[3], pPoint->e_color[3]);
      if (a_highest > invFact) {
        a_ratio = invFact / a_highest;

        pPoint->e_color[3] *= a_ratio;
        pPoint->color[3] *= a_ratio;
      }
    }
    else {
      pPoint->e_color[3] -= paintAlpha * timescale;
      CLAMP_MIN(pPoint->e_color[3], 0.0f);
      pPoint->color[3] -= paintAlpha * timescale;
      CLAMP_MIN(pPoint->color[3], 0.0f);
    }

    wetness = (1.0f - paintWetness) * pPoint->e_color[3];
    CLAMP_MAX(pPoint->wetness, wetness);
  }
}

/* applies given brush intersection value for wave surface */
static void dynamicPaint_mixWaveHeight(PaintWavePoint *wPoint,
                                       const DynamicPaintBrushSettings *brush,
                                       float isect_height)
{
  const float isect_change = isect_height - wPoint->brush_isect;
  const float wave_factor = brush->wave_factor;
  bool hit = false;

  /* intersection marked regardless of brush type or hit */
  wPoint->brush_isect = isect_height;
  wPoint->state = DPAINT_WAVE_ISECT_CHANGED;

  isect_height *= wave_factor;

  /* determine hit depending on wave_factor */
  if (wave_factor > 0.0f && wPoint->height > isect_height) {
    hit = true;
  }
  else if (wave_factor < 0.0f && wPoint->height < isect_height) {
    hit = true;
  }

  if (hit) {
    switch (brush->wave_type) {
      case MOD_DPAINT_WAVEB_DEPTH:
        wPoint->height = isect_height;
        wPoint->state = DPAINT_WAVE_OBSTACLE;
        wPoint->velocity = 0.0f;
        break;
      case MOD_DPAINT_WAVEB_FORCE:
        wPoint->velocity = isect_height;
        break;
      case MOD_DPAINT_WAVEB_REFLECT:
        wPoint->state = DPAINT_WAVE_REFLECT_ONLY;
        break;
      case MOD_DPAINT_WAVEB_CHANGE:
        if (isect_change < 0.0f) {
          wPoint->height += isect_change * wave_factor;
        }
        break;
      default:
        BLI_assert(0);
        break;
    }
  }
}

/*
 * add brush results to the surface data depending on surface type
 */
static void dynamicPaint_updatePointData(const DynamicPaintSurface *surface,
                                         const int index,
                                         const DynamicPaintBrushSettings *brush,
                                         float paint[3],
                                         float influence,
                                         float depth,
                                         float vel_factor,
                                         const float timescale)
{
  PaintSurfaceData *sData = surface->data;
  float strength;

  /* apply influence scale */
  influence *= surface->influence_scale;
  depth *= surface->influence_scale;

  strength = influence * brush->alpha;
  CLAMP(strength, 0.0f, 1.0f);

  /* Sample velocity colorband if required */
  if (brush->flags &
      (MOD_DPAINT_VELOCITY_ALPHA | MOD_DPAINT_VELOCITY_COLOR | MOD_DPAINT_VELOCITY_DEPTH)) {
    float coba_res[4];
    vel_factor /= brush->max_velocity;
    CLAMP(vel_factor, 0.0f, 1.0f);

    if (BKE_colorband_evaluate(brush->vel_ramp, vel_factor, coba_res)) {
      if (brush->flags & MOD_DPAINT_VELOCITY_COLOR) {
        copy_v3_v3(paint, coba_res);
      }
      if (brush->flags & MOD_DPAINT_VELOCITY_ALPHA) {
        strength *= coba_res[3];
      }
      if (brush->flags & MOD_DPAINT_VELOCITY_DEPTH) {
        depth *= coba_res[3];
      }
    }
  }

  /* mix paint surface */
  if (surface->type == MOD_DPAINT_SURFACE_T_PAINT) {
    float paintWetness = brush->wetness * strength;
    float paintAlpha = strength;

    dynamicPaint_mixPaintColors(
        surface, index, brush->flags, paint, paintAlpha, paintWetness, timescale);
  }
  /* displace surface */
  else if (surface->type == MOD_DPAINT_SURFACE_T_DISPLACE) {
    float *value = (float *)sData->type_data;

    if (surface->flags & MOD_DPAINT_DISP_INCREMENTAL) {
      depth = value[index] + depth;
    }

    if (surface->depth_clamp) {
      CLAMP(depth, 0.0f - surface->depth_clamp, surface->depth_clamp);
    }

    if (brush->flags & MOD_DPAINT_ERASE) {
      value[index] *= (1.0f - strength);
      CLAMP_MIN(value[index], 0.0f);
    }
    else {
      CLAMP_MIN(value[index], depth);
    }
  }
  /* vertex weight group surface */
  else if (surface->type == MOD_DPAINT_SURFACE_T_WEIGHT) {
    float *value = (float *)sData->type_data;

    if (brush->flags & MOD_DPAINT_ERASE) {
      value[index] *= (1.0f - strength);
      CLAMP_MIN(value[index], 0.0f);
    }
    else {
      CLAMP_MIN(value[index], strength);
    }
  }
  /* wave surface */
  else if (surface->type == MOD_DPAINT_SURFACE_T_WAVE) {
    if (brush->wave_clamp) {
      CLAMP(depth, 0.0f - brush->wave_clamp, brush->wave_clamp);
    }

    dynamicPaint_mixWaveHeight(&((PaintWavePoint *)sData->type_data)[index], brush, 0.0f - depth);
  }

  /* doing velocity based painting */
  if (sData->bData->brush_velocity) {
    sData->bData->brush_velocity[index * 4 + 3] *= influence;
  }
}

/* checks whether surface and brush bounds intersect depending on brush type */
static bool meshBrush_boundsIntersect(Bounds3D *b1,
                                      Bounds3D *b2,
                                      DynamicPaintBrushSettings *brush,
                                      float brush_radius)
{
  if (brush->collision == MOD_DPAINT_COL_VOLUME) {
    return boundsIntersect(b1, b2);
  }
  if (ELEM(brush->collision, MOD_DPAINT_COL_DIST, MOD_DPAINT_COL_VOLDIST)) {
    return boundsIntersectDist(b1, b2, brush_radius);
  }
  return true;
}

/* calculate velocity for mesh vertices */
struct DynamicPaintBrushVelocityData {
  Vec3f *brush_vel;

  const float (*positions_p)[3];
  const float (*positions_c)[3];

  float (*obmat)[4];
  float (*prev_obmat)[4];

  float timescale;
};

static void dynamic_paint_brush_velocity_compute_cb(void *__restrict userdata,
                                                    const int i,
                                                    const TaskParallelTLS *__restrict /*tls*/)
{
  const DynamicPaintBrushVelocityData *data = static_cast<const DynamicPaintBrushVelocityData *>(
      userdata);

  Vec3f *brush_vel = data->brush_vel;

  const float(*positions_p)[3] = data->positions_p;
  const float(*positions_c)[3] = data->positions_c;

  float(*obmat)[4] = data->obmat;
  float(*prev_obmat)[4] = data->prev_obmat;

  const float timescale = data->timescale;

  float p1[3], p2[3];

  copy_v3_v3(p1, positions_p[i]);
  mul_m4_v3(prev_obmat, p1);

  copy_v3_v3(p2, positions_c[i]);
  mul_m4_v3(obmat, p2);

  sub_v3_v3v3(brush_vel[i].v, p2, p1);
  mul_v3_fl(brush_vel[i].v, 1.0f / timescale);
}

static void dynamicPaint_brushMeshCalculateVelocity(Depsgraph *depsgraph,
                                                    Scene *scene,
                                                    Object *ob,
                                                    DynamicPaintBrushSettings *brush,
                                                    Vec3f **brushVel,
                                                    float timescale)
{
  float prev_obmat[4][4];
  Mesh *mesh_p, *mesh_c;
  int numOfVerts_p, numOfVerts_c;

  float cur_sfra = scene->r.subframe;
  int cur_fra = scene->r.cfra;
  float prev_sfra = cur_sfra - timescale;
  int prev_fra = cur_fra;

  if (prev_sfra < 0.0f) {
    prev_sfra += 1.0f;
    prev_fra = cur_fra - 1;
  }

  /* previous frame mesh */
  scene->r.cfra = prev_fra;
  scene->r.subframe = prev_sfra;

  BKE_object_modifier_update_subframe(depsgraph,
                                      scene,
                                      ob,
                                      true,
                                      SUBFRAME_RECURSION,
                                      BKE_scene_ctime_get(scene),
                                      eModifierType_DynamicPaint);
  mesh_p = BKE_mesh_copy_for_eval(dynamicPaint_brush_mesh_get(brush), false);
  numOfVerts_p = mesh_p->totvert;

  float(*positions_p)[3] = BKE_mesh_vert_positions_for_write(mesh_p);
  copy_m4_m4(prev_obmat, ob->object_to_world);

  /* current frame mesh */
  scene->r.cfra = cur_fra;
  scene->r.subframe = cur_sfra;

  BKE_object_modifier_update_subframe(depsgraph,
                                      scene,
                                      ob,
                                      true,
                                      SUBFRAME_RECURSION,
                                      BKE_scene_ctime_get(scene),
                                      eModifierType_DynamicPaint);
  mesh_c = dynamicPaint_brush_mesh_get(brush);
  numOfVerts_c = mesh_c->totvert;
  float(*positions_c)[3] = BKE_mesh_vert_positions_for_write(mesh_c);

  (*brushVel) = (Vec3f *)MEM_mallocN(numOfVerts_c * sizeof(Vec3f), "Dynamic Paint brush velocity");
  if (!(*brushVel)) {
    return;
  }

  /* if mesh is constructive -> num of verts has changed, only use current frame derived mesh */
  if (numOfVerts_p != numOfVerts_c) {
    positions_p = positions_c;
  }

  /* calculate speed */
  DynamicPaintBrushVelocityData data{};
  data.brush_vel = *brushVel;
  data.positions_p = positions_p;
  data.positions_c = positions_c;
  data.obmat = ob->object_to_world;
  data.prev_obmat = prev_obmat;
  data.timescale = timescale;

  TaskParallelSettings settings;
  BLI_parallel_range_settings_defaults(&settings);
  settings.use_threading = (numOfVerts_c > 10000);
  BLI_task_parallel_range(
      0, numOfVerts_c, &data, dynamic_paint_brush_velocity_compute_cb, &settings);

  BKE_id_free(nullptr, mesh_p);
}

/* calculate velocity for object center point */
static void dynamicPaint_brushObjectCalculateVelocity(
    Depsgraph *depsgraph, Scene *scene, Object *ob, Vec3f *brushVel, float timescale)
{
  float prev_obmat[4][4];
  float cur_loc[3] = {0.0f}, prev_loc[3] = {0.0f};

  float cur_sfra = scene->r.subframe;
  int cur_fra = scene->r.cfra;
  float prev_sfra = cur_sfra - timescale;
  int prev_fra = cur_fra;

  if (prev_sfra < 0.0f) {
    prev_sfra += 1.0f;
    prev_fra = cur_fra - 1;
  }

  /* previous frame mesh */
  scene->r.cfra = prev_fra;
  scene->r.subframe = prev_sfra;
  BKE_object_modifier_update_subframe(depsgraph,
                                      scene,
                                      ob,
                                      false,
                                      SUBFRAME_RECURSION,
                                      BKE_scene_ctime_get(scene),
                                      eModifierType_DynamicPaint);
  copy_m4_m4(prev_obmat, ob->object_to_world);

  /* current frame mesh */
  scene->r.cfra = cur_fra;
  scene->r.subframe = cur_sfra;
  BKE_object_modifier_update_subframe(depsgraph,
                                      scene,
                                      ob,
                                      false,
                                      SUBFRAME_RECURSION,
                                      BKE_scene_ctime_get(scene),
                                      eModifierType_DynamicPaint);

  /* calculate speed */
  mul_m4_v3(prev_obmat, prev_loc);
  mul_m4_v3(ob->object_to_world, cur_loc);

  sub_v3_v3v3(brushVel->v, cur_loc, prev_loc);
  mul_v3_fl(brushVel->v, 1.0f / timescale);
}

struct DynamicPaintPaintData {
  const DynamicPaintSurface *surface;
  const DynamicPaintBrushSettings *brush;
  Object *brushOb;
  const Scene *scene;
  float timescale;
  int c_index;

  Mesh *mesh;
  const float (*positions)[3];
  blender::Span<int> corner_verts;
  blender::Span<MLoopTri> looptris;
  float brush_radius;
  const float *avg_brushNor;
  const Vec3f *brushVelocity;

  const ParticleSystem *psys;
  float solidradius;

  void *treeData;

  float *pointCoord;
};

/*
 * Paint a brush object mesh to the surface
 */
static void dynamic_paint_paint_mesh_cell_point_cb_ex(void *__restrict userdata,
                                                      const int id,
                                                      const TaskParallelTLS *__restrict /*tls*/)
{
  const DynamicPaintPaintData *data = static_cast<const DynamicPaintPaintData *>(userdata);

  const DynamicPaintSurface *surface = data->surface;
  const PaintSurfaceData *sData = surface->data;
  const PaintBakeData *bData = sData->bData;
  VolumeGrid *grid = bData->grid;

  const DynamicPaintBrushSettings *brush = data->brush;

  const float timescale = data->timescale;
  const int c_index = data->c_index;

  const float(*positions)[3] = data->positions;
  const blender::Span<int> corner_verts = data->corner_verts;
  const blender::Span<MLoopTri> looptris = data->looptris;
  const float brush_radius = data->brush_radius;
  const float *avg_brushNor = data->avg_brushNor;
  const Vec3f *brushVelocity = data->brushVelocity;

  BVHTreeFromMesh *treeData = static_cast<BVHTreeFromMesh *>(data->treeData);

  const int index = grid->t_index[grid->s_pos[c_index] + id];
  const int samples = bData->s_num[index];
  int ss;
  float total_sample = float(samples);
  float brushStrength = 0.0f; /* brush influence factor */
  float depth = 0.0f;         /* brush intersection depth */
  float velocity_val = 0.0f;

  float paintColor[3] = {0.0f};
  int numOfHits = 0;

  /* for image sequence anti-aliasing, use gaussian factors */
  if (samples > 1 && surface->format == MOD_DPAINT_SURFACE_F_IMAGESEQ) {
    total_sample = gaussianTotal;
  }

  /* Super-sampling */
  for (ss = 0; ss < samples; ss++) {
    float ray_start[3], ray_dir[3];
    float sample_factor = 0.0f;
    float sampleStrength = 0.0f;
    BVHTreeRayHit hit;
    BVHTreeNearest nearest;
    short hit_found = 0;

    /* volume sample */
    float volume_factor = 0.0f;
    /* proximity sample */
    float proximity_factor = 0.0f;
    float prox_colorband[4] = {0.0f};
    const bool inner_proximity = (brush->flags & MOD_DPAINT_INVERSE_PROX &&
                                  brush->collision == MOD_DPAINT_COL_VOLDIST);

    /* hit data */
    float hitCoord[3];
    int hitTri = -1;

    /* Super-sampling factor. */
    if (samples > 1 && surface->format == MOD_DPAINT_SURFACE_F_IMAGESEQ) {
      sample_factor = gaussianFactors[ss];
    }
    else {
      sample_factor = 1.0f;
    }

    /* Get current sample position in world coordinates */
    copy_v3_v3(ray_start, bData->realCoord[bData->s_pos[index] + ss].v);
    copy_v3_v3(ray_dir, bData->bNormal[index].invNorm);

    /* a simple hack to minimize chance of ray leaks at identical ray <-> edge locations */
    add_v3_fl(ray_start, 0.001f);

    hit.index = -1;
    hit.dist = BVH_RAYCAST_DIST_MAX;
    nearest.index = -1;
    nearest.dist_sq = brush_radius * brush_radius; /* find_nearest uses squared distance */

    /* Check volume collision */
    if (ELEM(brush->collision, MOD_DPAINT_COL_VOLUME, MOD_DPAINT_COL_VOLDIST)) {
      BLI_bvhtree_ray_cast(
          treeData->tree, ray_start, ray_dir, 0.0f, &hit, mesh_tris_spherecast_dp, treeData);
      if (hit.index != -1) {
        /* We hit a triangle, now check if collision point normal is facing the point */

        /* For optimization sake, hit point normal isn't calculated in ray cast loop */
        const int vtri[3] = {
            corner_verts[looptris[hit.index].tri[0]],
            corner_verts[looptris[hit.index].tri[1]],
            corner_verts[looptris[hit.index].tri[2]],
        };
        float dot;

        normal_tri_v3(hit.no, positions[vtri[0]], positions[vtri[1]], positions[vtri[2]]);
        dot = dot_v3v3(ray_dir, hit.no);

        /* If ray and hit face normal are facing same direction
         * hit point is inside a closed mesh. */
        if (dot >= 0.0f) {
          const float dist = hit.dist;
          const int f_index = hit.index;

          /* Also cast a ray in opposite direction to make sure
           * point is at least surrounded by two brush faces */
          negate_v3(ray_dir);
          hit.index = -1;
          hit.dist = BVH_RAYCAST_DIST_MAX;

          BLI_bvhtree_ray_cast(
              treeData->tree, ray_start, ray_dir, 0.0f, &hit, mesh_tris_spherecast_dp, treeData);

          if (hit.index != -1) {
            /* Add factor on super-sample filter. */
            volume_factor = 1.0f;
            hit_found = HIT_VOLUME;

            /* Mark hit info */

            /* Calculate final hit coordinates */
            madd_v3_v3v3fl(hitCoord, ray_start, ray_dir, hit.dist);

            depth += dist * sample_factor;
            hitTri = f_index;
          }
        }
      }
    }

    /* Check proximity collision */
    if (ELEM(brush->collision, MOD_DPAINT_COL_DIST, MOD_DPAINT_COL_VOLDIST) &&
        (!hit_found || (brush->flags & MOD_DPAINT_INVERSE_PROX))) {
      float proxDist = -1.0f;
      float hitCo[3] = {0.0f, 0.0f, 0.0f};
      int tri = 0;

      /* if inverse prox and no hit found, skip this sample */
      if (inner_proximity && !hit_found) {
        continue;
      }

      /* If pure distance proximity, find the nearest point on the mesh */
      if (!(brush->flags & MOD_DPAINT_PROX_PROJECT)) {
        BLI_bvhtree_find_nearest(
            treeData->tree, ray_start, &nearest, mesh_tris_nearest_point_dp, treeData);
        if (nearest.index != -1) {
          proxDist = sqrtf(nearest.dist_sq);
          copy_v3_v3(hitCo, nearest.co);
          tri = nearest.index;
        }
      }
      else { /* else cast a ray in defined projection direction */
        float proj_ray[3] = {0.0f};

        if (brush->ray_dir == MOD_DPAINT_RAY_CANVAS) {
          copy_v3_v3(proj_ray, bData->bNormal[index].invNorm);
          negate_v3(proj_ray);
        }
        else if (brush->ray_dir == MOD_DPAINT_RAY_BRUSH_AVG) {
          copy_v3_v3(proj_ray, avg_brushNor);
        }
        else { /* MOD_DPAINT_RAY_ZPLUS */
          proj_ray[2] = 1.0f;
        }
        hit.index = -1;
        hit.dist = brush_radius;

        /* Do a face normal directional ray-cast, and use that distance. */
        BLI_bvhtree_ray_cast(
            treeData->tree, ray_start, proj_ray, 0.0f, &hit, mesh_tris_spherecast_dp, treeData);
        if (hit.index != -1) {
          proxDist = hit.dist;

          /* Calculate final hit coordinates */
          madd_v3_v3v3fl(hitCo, ray_start, proj_ray, hit.dist);

          tri = hit.index;
        }
      }

      /* If a hit was found, calculate required values */
      if (proxDist >= 0.0f && proxDist <= brush_radius) {
        proximity_factor = proxDist / brush_radius;
        CLAMP(proximity_factor, 0.0f, 1.0f);
        if (!inner_proximity) {
          proximity_factor = 1.0f - proximity_factor;
        }

        hit_found = HIT_PROXIMITY;

        /* if no volume hit, use prox point face info */
        if (hitTri == -1) {
          copy_v3_v3(hitCoord, hitCo);
          hitTri = tri;
        }
      }
    }

    /* mix final sample strength depending on brush settings */
    if (hit_found) {
      /* If "negate volume" enabled, negate all factors within volume. */
      if (brush->collision == MOD_DPAINT_COL_VOLDIST && brush->flags & MOD_DPAINT_NEGATE_VOLUME) {
        volume_factor = 1.0f - volume_factor;
        if (inner_proximity) {
          proximity_factor = 1.0f - proximity_factor;
        }
      }

      /* apply final sample depending on final hit type */
      if (hit_found == HIT_VOLUME) {
        sampleStrength = volume_factor;
      }
      else if (hit_found == HIT_PROXIMITY) {
        /* apply falloff curve to the proximity_factor */
        if (brush->proximity_falloff == MOD_DPAINT_PRFALL_RAMP &&
            BKE_colorband_evaluate(brush->paint_ramp, (1.0f - proximity_factor), prox_colorband)) {
          proximity_factor = prox_colorband[3];
        }
        else if (brush->proximity_falloff == MOD_DPAINT_PRFALL_CONSTANT) {
          proximity_factor = (!inner_proximity || brush->flags & MOD_DPAINT_NEGATE_VOLUME) ? 1.0f :
                                                                                             0.0f;
        }
        /* apply sample */
        sampleStrength = proximity_factor;
      }

      sampleStrength *= sample_factor;
    }
    else {
      continue;
    }

    /* velocity brush, only do on main sample */
    if (brush->flags & MOD_DPAINT_USES_VELOCITY && ss == 0 && brushVelocity) {
      float weights[3];
      float brushPointVelocity[3];
      float velocity[3];

      const int v1 = corner_verts[looptris[hitTri].tri[0]];
      const int v2 = corner_verts[looptris[hitTri].tri[1]];
      const int v3 = corner_verts[looptris[hitTri].tri[2]];

      /* calculate barycentric weights for hit point */
      interp_weights_tri_v3(weights, positions[v1], positions[v2], positions[v3], hitCoord);

      /* Simple check based on brush surface velocity,
       * TODO: perhaps implement something that handles volume movement as well. */

      /* interpolate vertex speed vectors to get hit point velocity */
      interp_v3_v3v3v3(brushPointVelocity,
                       brushVelocity[v1].v,
                       brushVelocity[v2].v,
                       brushVelocity[v3].v,
                       weights);

      /* subtract canvas point velocity */
      if (bData->velocity) {
        sub_v3_v3v3(velocity, brushPointVelocity, bData->velocity[index].v);
      }
      else {
        copy_v3_v3(velocity, brushPointVelocity);
      }
      velocity_val = normalize_v3(velocity);

      /* if brush has smudge enabled store brush velocity */
      if (surface->type == MOD_DPAINT_SURFACE_T_PAINT && brush->flags & MOD_DPAINT_DO_SMUDGE &&
          bData->brush_velocity) {
        copy_v3_v3(&bData->brush_velocity[index * 4], velocity);
        bData->brush_velocity[index * 4 + 3] = velocity_val;
      }
    }

    /*
     * Process hit color and alpha
     */
    if (surface->type == MOD_DPAINT_SURFACE_T_PAINT) {
      float sampleColor[3];
      float alpha_factor = 1.0f;

      sampleColor[0] = brush->r;
      sampleColor[1] = brush->g;
      sampleColor[2] = brush->b;

      /* Sample proximity colorband if required */
      if ((hit_found == HIT_PROXIMITY) && (brush->proximity_falloff == MOD_DPAINT_PRFALL_RAMP)) {
        if (!(brush->flags & MOD_DPAINT_RAMP_ALPHA)) {
          sampleColor[0] = prox_colorband[0];
          sampleColor[1] = prox_colorband[1];
          sampleColor[2] = prox_colorband[2];
        }
      }

      /* Add AA sample */
      paintColor[0] += sampleColor[0];
      paintColor[1] += sampleColor[1];
      paintColor[2] += sampleColor[2];
      sampleStrength *= alpha_factor;
      numOfHits++;
    }

    /* Apply sample strength. */
    brushStrength += sampleStrength;
  } /* End super-sampling. */

  /* If any sample was inside paint range. */
  if (brushStrength > 0.0f || depth > 0.0f) {
    /* Apply super-sampling results. */
    if (samples > 1) {
      brushStrength /= total_sample;
    }
    CLAMP(brushStrength, 0.0f, 1.0f);

    if (surface->type == MOD_DPAINT_SURFACE_T_PAINT) {
      /* Get final pixel color and alpha. */
      paintColor[0] /= numOfHits;
      paintColor[1] /= numOfHits;
      paintColor[2] /= numOfHits;
    }
    /* Get final object space depth. */
    else if (ELEM(surface->type, MOD_DPAINT_SURFACE_T_DISPLACE, MOD_DPAINT_SURFACE_T_WAVE)) {
      depth /= bData->bNormal[index].normal_scale * total_sample;
    }

    dynamicPaint_updatePointData(
        surface, index, brush, paintColor, brushStrength, depth, velocity_val, timescale);
  }
}

static bool dynamicPaint_paintMesh(Depsgraph *depsgraph,
                                   DynamicPaintSurface *surface,
                                   DynamicPaintBrushSettings *brush,
                                   Object *brushOb,
                                   Scene *scene,
                                   float timescale)
{
  PaintSurfaceData *sData = surface->data;
  PaintBakeData *bData = sData->bData;
  Mesh *mesh = nullptr;
  Vec3f *brushVelocity = nullptr;

  if (brush->flags & MOD_DPAINT_USES_VELOCITY) {
    dynamicPaint_brushMeshCalculateVelocity(
        depsgraph, scene, brushOb, brush, &brushVelocity, timescale);
  }

  Mesh *brush_mesh = dynamicPaint_brush_mesh_get(brush);
  if (brush_mesh == nullptr) {
    return false;
  }

  {
    BVHTreeFromMesh treeData = {nullptr};
    float avg_brushNor[3] = {0.0f};
    const float brush_radius = brush->paint_distance * surface->radius_scale;
    int numOfVerts;
    int ii;
    Bounds3D mesh_bb = {{0}};
    VolumeGrid *grid = bData->grid;

    mesh = BKE_mesh_copy_for_eval(brush_mesh, false);
    float(*positions)[3] = BKE_mesh_vert_positions_for_write(mesh);
    const float(*vert_normals)[3] = BKE_mesh_vert_normals_ensure(mesh);
    const blender::Span<int> corner_verts = mesh->corner_verts();
    const blender::Span<MLoopTri> looptris = mesh->looptris();
    numOfVerts = mesh->totvert;

    /* Transform collider vertices to global space
     * (Faster than transforming per surface point
     * coordinates and normals to object space) */
    for (ii = 0; ii < numOfVerts; ii++) {
      mul_m4_v3(brushOb->object_to_world, positions[ii]);
      boundInsert(&mesh_bb, positions[ii]);

      /* for proximity project calculate average normal */
      if (brush->flags & MOD_DPAINT_PROX_PROJECT && brush->collision != MOD_DPAINT_COL_VOLUME) {
        float nor[3];
        copy_v3_v3(nor, vert_normals[ii]);
        mul_mat3_m4_v3(brushOb->object_to_world, nor);
        normalize_v3(nor);

        add_v3_v3(avg_brushNor, nor);
      }
    }

    if (brush->flags & MOD_DPAINT_PROX_PROJECT && brush->collision != MOD_DPAINT_COL_VOLUME) {
      mul_v3_fl(avg_brushNor, 1.0f / float(numOfVerts));
      /* instead of null vector use positive z */
      if (UNLIKELY(normalize_v3(avg_brushNor) == 0.0f)) {
        avg_brushNor[2] = 1.0f;
      }
    }

    /* check bounding box collision */
    if (grid && meshBrush_boundsIntersect(&grid->grid_bounds, &mesh_bb, brush, brush_radius)) {
      /* Build a bvh tree from transformed vertices */
      if (BKE_bvhtree_from_mesh_get(&treeData, mesh, BVHTREE_FROM_LOOPTRI, 4)) {
        int c_index;
        int total_cells = grid->dim[0] * grid->dim[1] * grid->dim[2];

        /* loop through space partitioning grid */
        for (c_index = 0; c_index < total_cells; c_index++) {
          /* check grid cell bounding box */
          if (!grid->s_num[c_index] ||
              !meshBrush_boundsIntersect(&grid->bounds[c_index], &mesh_bb, brush, brush_radius)) {
            continue;
          }

          /* loop through cell points and process brush */
          DynamicPaintPaintData data{};
          data.surface = surface;
          data.brush = brush;
          data.brushOb = brushOb;
          data.scene = scene;
          data.timescale = timescale;
          data.c_index = c_index;
          data.mesh = mesh;
          data.positions = positions;
          data.corner_verts = corner_verts;
          data.looptris = looptris;
          data.brush_radius = brush_radius;
          data.avg_brushNor = avg_brushNor;
          data.brushVelocity = brushVelocity;
          data.treeData = &treeData;

          TaskParallelSettings settings;
          BLI_parallel_range_settings_defaults(&settings);
          settings.use_threading = (grid->s_num[c_index] > 250);
          BLI_task_parallel_range(0,
                                  grid->s_num[c_index],
                                  &data,
                                  dynamic_paint_paint_mesh_cell_point_cb_ex,
                                  &settings);
        }
      }
    }
    /* free bvh tree */
    free_bvhtree_from_mesh(&treeData);
    BKE_id_free(nullptr, mesh);
  }

  /* free brush velocity data */
  if (brushVelocity) {
    MEM_freeN(brushVelocity);
  }

  return true;
}

/*
 * Paint a particle system to the surface
 */
static void dynamic_paint_paint_particle_cell_point_cb_ex(
    void *__restrict userdata, const int id, const TaskParallelTLS *__restrict /*tls*/)
{
  const DynamicPaintPaintData *data = static_cast<const DynamicPaintPaintData *>(userdata);

  const DynamicPaintSurface *surface = data->surface;
  const PaintSurfaceData *sData = surface->data;
  const PaintBakeData *bData = sData->bData;
  VolumeGrid *grid = bData->grid;

  const DynamicPaintBrushSettings *brush = data->brush;

  const ParticleSystem *psys = data->psys;

  const float timescale = data->timescale;
  const int c_index = data->c_index;

  KDTree_3d *tree = static_cast<KDTree_3d *>(data->treeData);

  const float solidradius = data->solidradius;
  const float smooth = brush->particle_smooth * surface->radius_scale;
  const float range = solidradius + smooth;
  const float particle_timestep = 0.04f * psys->part->timetweak;

  const int index = grid->t_index[grid->s_pos[c_index] + id];
  float disp_intersect = 0.0f;
  float radius = 0.0f;
  float strength = 0.0f;
  int part_index = -1;

  /*
   * With predefined radius, there is no variation between particles.
   * It's enough to just find the nearest one.
   */
  {
    KDTreeNearest_3d nearest;
    float smooth_range, part_solidradius;

    /* Find nearest particle and get distance to it */
    BLI_kdtree_3d_find_nearest(tree, bData->realCoord[bData->s_pos[index]].v, &nearest);
    /* if outside maximum range, no other particle can influence either */
    if (nearest.dist > range) {
      return;
    }

    if (brush->flags & MOD_DPAINT_PART_RAD) {
      /* use particles individual size */
      ParticleData *pa = psys->particles + nearest.index;
      part_solidradius = pa->size;
    }
    else {
      part_solidradius = solidradius;
    }
    radius = part_solidradius + smooth;
    if (nearest.dist < radius) {
      /* distances inside solid radius has maximum influence -> dist = 0 */
      smooth_range = max_ff(0.0f, (nearest.dist - part_solidradius));
      /* do smoothness if enabled */
      if (smooth) {
        smooth_range /= smooth;
      }

      strength = 1.0f - smooth_range;
      disp_intersect = radius - nearest.dist;
      part_index = nearest.index;
    }
  }
  /* If using random per particle radius and closest particle didn't give max influence */
  if (brush->flags & MOD_DPAINT_PART_RAD && strength < 1.0f && psys->part->randsize > 0.0f) {
    /*
     * If we use per particle radius, we have to sample all particles
     * within max radius range
     */
    KDTreeNearest_3d *nearest;

    float smooth_range = smooth * (1.0f - strength), dist;
    /* calculate max range that can have particles with higher influence than the nearest one */
    const float max_range = smooth - strength * smooth + solidradius;
    /* Make gcc happy! */
    dist = max_range;

    const int particles = BLI_kdtree_3d_range_search(
        tree, bData->realCoord[bData->s_pos[index]].v, &nearest, max_range);

    /* Find particle that produces highest influence */
    for (int n = 0; n < particles; n++) {
      ParticleData *pa = &psys->particles[nearest[n].index];

      /* skip if out of range */
      if (nearest[n].dist > (pa->size + smooth)) {
        continue;
      }

      /* update hit data */
      const float s_range = nearest[n].dist - pa->size;
      /* skip if higher influence is already found */
      if (smooth_range < s_range) {
        continue;
      }

      /* update hit data */
      smooth_range = s_range;
      dist = nearest[n].dist;
      part_index = nearest[n].index;

      /* If inside solid range and no disp depth required, no need to seek further */
      if ((s_range < 0.0f) &&
          !ELEM(surface->type, MOD_DPAINT_SURFACE_T_DISPLACE, MOD_DPAINT_SURFACE_T_WAVE)) {
        break;
      }
    }

    if (nearest) {
      MEM_freeN(nearest);
    }

    /* now calculate influence for this particle */
    const float rad = radius + smooth;
    if ((rad - dist) > disp_intersect) {
      disp_intersect = radius - dist;
      radius = rad;
    }

    /* do smoothness if enabled */
    CLAMP_MIN(smooth_range, 0.0f);
    if (smooth) {
      smooth_range /= smooth;
    }

    const float str = 1.0f - smooth_range;
    /* if influence is greater, use this one */
    if (str > strength) {
      strength = str;
    }
  }

  if (strength > 0.001f) {
    float paintColor[4] = {0.0f};
    float depth = 0.0f;
    float velocity_val = 0.0f;

    /* apply velocity */
    if ((brush->flags & MOD_DPAINT_USES_VELOCITY) && (part_index != -1)) {
      float velocity[3];
      ParticleData *pa = psys->particles + part_index;
      mul_v3_v3fl(velocity, pa->state.vel, particle_timestep);

      /* subtract canvas point velocity */
      if (bData->velocity) {
        sub_v3_v3(velocity, bData->velocity[index].v);
      }
      velocity_val = normalize_v3(velocity);

      /* store brush velocity for smudge */
      if ((surface->type == MOD_DPAINT_SURFACE_T_PAINT) &&
          (brush->flags & MOD_DPAINT_DO_SMUDGE && bData->brush_velocity)) {
        copy_v3_v3(&bData->brush_velocity[index * 4], velocity);
        bData->brush_velocity[index * 4 + 3] = velocity_val;
      }
    }

    if (surface->type == MOD_DPAINT_SURFACE_T_PAINT) {
      copy_v3_v3(paintColor, &brush->r);
    }
    else if (ELEM(surface->type, MOD_DPAINT_SURFACE_T_DISPLACE, MOD_DPAINT_SURFACE_T_WAVE)) {
      /* get displace depth */
      disp_intersect = (1.0f - sqrtf(disp_intersect / radius)) * radius;
      depth = max_ff(0.0f, (radius - disp_intersect) / bData->bNormal[index].normal_scale);
    }

    dynamicPaint_updatePointData(
        surface, index, brush, paintColor, strength, depth, velocity_val, timescale);
  }
}

static bool dynamicPaint_paintParticles(DynamicPaintSurface *surface,
                                        ParticleSystem *psys,
                                        DynamicPaintBrushSettings *brush,
                                        float timescale)
{
  ParticleSettings *part = psys->part;
  PaintSurfaceData *sData = surface->data;
  PaintBakeData *bData = sData->bData;
  VolumeGrid *grid = bData->grid;

  KDTree_3d *tree;
  int particlesAdded = 0;
  int invalidParticles = 0;
  int p = 0;

  const float solidradius = surface->radius_scale * ((brush->flags & MOD_DPAINT_PART_RAD) ?
                                                         part->size :
                                                         brush->particle_radius);
  const float smooth = brush->particle_smooth * surface->radius_scale;

  const float range = solidradius + smooth;

  Bounds3D part_bb = {{0}};

  if (psys->totpart < 1) {
    return true;
  }

  /*
   * Build a KD-tree to optimize distance search
   */
  tree = BLI_kdtree_3d_new(psys->totpart);

  /* loop through particles and insert valid ones to the tree */
  p = 0;
  for (ParticleData *pa = psys->particles; p < psys->totpart; p++, pa++) {
    /* Proceed only if particle is active */
    if ((pa->alive == PARS_UNBORN && (part->flag & PART_UNBORN) == 0) ||
        (pa->alive == PARS_DEAD && (part->flag & PART_DIED) == 0) || (pa->flag & PARS_UNEXIST)) {
      continue;
    }

    /* for debug purposes check if any NAN particle proceeds
     * For some reason they get past activity check, this should rule most of them out */
    if (isnan(pa->state.co[0]) || isnan(pa->state.co[1]) || isnan(pa->state.co[2])) {
      invalidParticles++;
      continue;
    }

    /* make sure particle is close enough to canvas */
    if (!boundIntersectPoint(&grid->grid_bounds, pa->state.co, range)) {
      continue;
    }

    BLI_kdtree_3d_insert(tree, p, pa->state.co);

    /* calc particle system bounds */
    boundInsert(&part_bb, pa->state.co);

    particlesAdded++;
  }
  if (invalidParticles) {
    CLOG_WARN(&LOG, "Invalid particle(s) found!");
  }

  /* If no suitable particles were found, exit */
  if (particlesAdded < 1) {
    BLI_kdtree_3d_free(tree);
    return true;
  }

  /* only continue if particle bb is close enough to canvas bb */
  if (boundsIntersectDist(&grid->grid_bounds, &part_bb, range)) {
    int c_index;
    int total_cells = grid->dim[0] * grid->dim[1] * grid->dim[2];

    /* balance tree */
    BLI_kdtree_3d_balance(tree);

    /* loop through space partitioning grid */
    for (c_index = 0; c_index < total_cells; c_index++) {
      /* check cell bounding box */
      if (!grid->s_num[c_index] || !boundsIntersectDist(&grid->bounds[c_index], &part_bb, range)) {
        continue;
      }

      /* loop through cell points */
      DynamicPaintPaintData data{};
      data.surface = surface;
      data.brush = brush;
      data.psys = psys;
      data.solidradius = solidradius;
      data.timescale = timescale;
      data.c_index = c_index;
      data.treeData = tree;

      TaskParallelSettings settings;
      BLI_parallel_range_settings_defaults(&settings);
      settings.use_threading = (grid->s_num[c_index] > 250);
      BLI_task_parallel_range(0,
                              grid->s_num[c_index],
                              &data,
                              dynamic_paint_paint_particle_cell_point_cb_ex,
                              &settings);
    }
  }
  BLI_kdtree_3d_free(tree);

  return true;
}

/* paint a single point of defined proximity radius to the surface */
static void dynamic_paint_paint_single_point_cb_ex(void *__restrict userdata,
                                                   const int index,
                                                   const TaskParallelTLS *__restrict /*tls*/)
{
  const DynamicPaintPaintData *data = static_cast<const DynamicPaintPaintData *>(userdata);

  const DynamicPaintSurface *surface = data->surface;
  const PaintSurfaceData *sData = surface->data;
  const PaintBakeData *bData = sData->bData;

  const DynamicPaintBrushSettings *brush = data->brush;

  const float timescale = data->timescale;

  const float brush_radius = data->brush_radius;
  const Vec3f *brushVelocity = data->brushVelocity;

  float *pointCoord = data->pointCoord;

  const float distance = len_v3v3(pointCoord, bData->realCoord[bData->s_pos[index]].v);
  float colorband[4] = {0.0f};
  float strength;

  if (distance > brush_radius) {
    return;
  }

  /* Smooth range or color ramp */
  if (ELEM(brush->proximity_falloff, MOD_DPAINT_PRFALL_SMOOTH, MOD_DPAINT_PRFALL_RAMP)) {
    strength = 1.0f - distance / brush_radius;
    CLAMP(strength, 0.0f, 1.0f);
  }
  else {
    strength = 1.0f;
  }

  if (strength >= 0.001f) {
    float paintColor[3] = {0.0f};
    float depth = 0.0f;
    float velocity_val = 0.0f;

    /* color ramp */
    if (brush->proximity_falloff == MOD_DPAINT_PRFALL_RAMP &&
        BKE_colorband_evaluate(brush->paint_ramp, (1.0f - strength), colorband)) {
      strength = colorband[3];
    }

    if (brush->flags & MOD_DPAINT_USES_VELOCITY) {
      float velocity[3];

      /* subtract canvas point velocity */
      if (bData->velocity) {
        sub_v3_v3v3(velocity, brushVelocity->v, bData->velocity[index].v);
      }
      else {
        copy_v3_v3(velocity, brushVelocity->v);
      }
      velocity_val = len_v3(velocity);

      /* store brush velocity for smudge */
      if (surface->type == MOD_DPAINT_SURFACE_T_PAINT && brush->flags & MOD_DPAINT_DO_SMUDGE &&
          bData->brush_velocity) {
        mul_v3_v3fl(&bData->brush_velocity[index * 4], velocity, 1.0f / velocity_val);
        bData->brush_velocity[index * 4 + 3] = velocity_val;
      }
    }

    if (surface->type == MOD_DPAINT_SURFACE_T_PAINT) {
      if (brush->proximity_falloff == MOD_DPAINT_PRFALL_RAMP &&
          !(brush->flags & MOD_DPAINT_RAMP_ALPHA)) {
        paintColor[0] = colorband[0];
        paintColor[1] = colorband[1];
        paintColor[2] = colorband[2];
      }
      else {
        paintColor[0] = brush->r;
        paintColor[1] = brush->g;
        paintColor[2] = brush->b;
      }
    }
    else if (ELEM(surface->type, MOD_DPAINT_SURFACE_T_DISPLACE, MOD_DPAINT_SURFACE_T_WAVE)) {
      /* get displace depth */
      const float disp_intersect = (1.0f - sqrtf((brush_radius - distance) / brush_radius)) *
                                   brush_radius;
      depth = max_ff(0.0f, (brush_radius - disp_intersect) / bData->bNormal[index].normal_scale);
    }
    dynamicPaint_updatePointData(
        surface, index, brush, paintColor, strength, depth, velocity_val, timescale);
  }
}

static bool dynamicPaint_paintSinglePoint(
    Depsgraph *depsgraph,
    DynamicPaintSurface *surface,
    /* Cannot be const, because it is assigned to non-const variable.
     * NOLINTNEXTLINE: readability-non-const-parameter. */
    float *pointCoord,
    DynamicPaintBrushSettings *brush,
    Object *brushOb,
    Scene *scene,
    float timescale)
{
  PaintSurfaceData *sData = surface->data;
  float brush_radius = brush->paint_distance * surface->radius_scale;
  Vec3f brushVel;

  if (brush->flags & MOD_DPAINT_USES_VELOCITY) {
    dynamicPaint_brushObjectCalculateVelocity(depsgraph, scene, brushOb, &brushVel, timescale);
  }

  const Mesh *brush_mesh = dynamicPaint_brush_mesh_get(brush);
  const float(*positions)[3] = BKE_mesh_vert_positions(brush_mesh);

  /*
   * Loop through every surface point
   */
  DynamicPaintPaintData data{};
  data.surface = surface;
  data.brush = brush;
  data.brushOb = brushOb;
  data.scene = scene;
  data.timescale = timescale;
  data.positions = positions;
  data.brush_radius = brush_radius;
  data.brushVelocity = &brushVel;
  data.pointCoord = pointCoord;

  TaskParallelSettings settings;
  BLI_parallel_range_settings_defaults(&settings);
  settings.use_threading = (sData->total_points > 1000);
  BLI_task_parallel_range(
      0, sData->total_points, &data, dynamic_paint_paint_single_point_cb_ex, &settings);

  return true;
}

/***************************** Dynamic Paint Step / Baking ******************************/

/*
 * Calculate current frame distances and directions for adjacency data
 */

static void dynamic_paint_prepare_adjacency_cb(void *__restrict userdata,
                                               const int index,
                                               const TaskParallelTLS *__restrict /*tls*/)
{
  PaintSurfaceData *sData = static_cast<PaintSurfaceData *>(userdata);
  PaintBakeData *bData = sData->bData;
  BakeAdjPoint *bNeighs = bData->bNeighs;
  PaintAdjData *adj_data = sData->adj_data;
  Vec3f *realCoord = bData->realCoord;

  const int num_neighs = adj_data->n_num[index];

  for (int i = 0; i < num_neighs; i++) {
    const int n_index = adj_data->n_index[index] + i;
    const int t_index = adj_data->n_target[n_index];

    /* dir vec */
    sub_v3_v3v3(bNeighs[n_index].dir,
                realCoord[bData->s_pos[t_index]].v,
                realCoord[bData->s_pos[index]].v);
    /* dist */
    bNeighs[n_index].dist = normalize_v3(bNeighs[n_index].dir);
  }
}

static void dynamicPaint_prepareAdjacencyData(DynamicPaintSurface *surface, const bool force_init)
{
  PaintSurfaceData *sData = surface->data;
  PaintBakeData *bData = sData->bData;
  BakeAdjPoint *bNeighs;
  PaintAdjData *adj_data = sData->adj_data;

  int index;

  if ((!surface_usesAdjDistance(surface) && !force_init) || !sData->adj_data) {
    return;
  }

  if (bData->bNeighs) {
    MEM_freeN(bData->bNeighs);
  }
  bNeighs = bData->bNeighs = static_cast<BakeAdjPoint *>(
      MEM_mallocN(sData->adj_data->total_targets * sizeof(*bNeighs), "PaintEffectBake"));
  if (!bNeighs) {
    return;
  }

  TaskParallelSettings settings;
  BLI_parallel_range_settings_defaults(&settings);
  settings.use_threading = (sData->total_points > 1000);
  BLI_task_parallel_range(
      0, sData->total_points, sData, dynamic_paint_prepare_adjacency_cb, &settings);

  /* calculate average values (single thread).
   * NOTE: tried to put this in threaded callback (using _reduce feature),
   * but gave ~30% slower result! */
  bData->average_dist = 0.0;
  for (index = 0; index < sData->total_points; index++) {
    int numOfNeighs = adj_data->n_num[index];

    for (int i = 0; i < numOfNeighs; i++) {
      bData->average_dist += double(bNeighs[adj_data->n_index[index] + i].dist);
    }
  }
  bData->average_dist /= adj_data->total_targets;
}

/* Find two adjacency points (closest_id) and influence (closest_d)
 * to move paint towards when affected by a force. */
static void surface_determineForceTargetPoints(const PaintSurfaceData *sData,
                                               const int index,
                                               const float force[3],
                                               float closest_d[2],
                                               int closest_id[2])
{
  BakeAdjPoint *bNeighs = sData->bData->bNeighs;
  const int numOfNeighs = sData->adj_data->n_num[index];

  closest_id[0] = closest_id[1] = -1;
  closest_d[0] = closest_d[1] = -1.0f;

  /* find closest neigh */
  for (int i = 0; i < numOfNeighs; i++) {
    const int n_index = sData->adj_data->n_index[index] + i;
    const float dir_dot = dot_v3v3(bNeighs[n_index].dir, force);

    if (dir_dot > closest_d[0] && dir_dot > 0.0f) {
      closest_d[0] = dir_dot;
      closest_id[0] = n_index;
    }
  }

  if (closest_d[0] < 0.0f) {
    return;
  }

  /* find second closest neigh */
  for (int i = 0; i < numOfNeighs; i++) {
    const int n_index = sData->adj_data->n_index[index] + i;

    if (n_index == closest_id[0]) {
      continue;
    }

    const float dir_dot = dot_v3v3(bNeighs[n_index].dir, force);
    const float closest_dot = dot_v3v3(bNeighs[n_index].dir, bNeighs[closest_id[0]].dir);

    /* only accept neighbor at "other side" of the first one in relation to force dir
     * so make sure angle between this and closest neigh is greater than first angle. */
    if (dir_dot > closest_d[1] && closest_dot < closest_d[0] && dir_dot > 0.0f) {
      closest_d[1] = dir_dot;
      closest_id[1] = n_index;
    }
  }

  /* if two valid neighs found, calculate how force effect is divided evenly between them
   * (so that d[0] + d[1] = 1.0) */
  if (closest_id[1] != -1) {
    float force_proj[3];
    float tangent[3];
    const float neigh_diff = acosf(
        dot_v3v3(bNeighs[closest_id[0]].dir, bNeighs[closest_id[1]].dir));
    float force_intersect;
    float temp;

    /* project force vector on the plane determined by these two neighbor points
     * and calculate relative force angle from it. */
    cross_v3_v3v3(tangent, bNeighs[closest_id[0]].dir, bNeighs[closest_id[1]].dir);
    normalize_v3(tangent);
    force_intersect = dot_v3v3(force, tangent);
    madd_v3_v3v3fl(force_proj, force, tangent, (-1.0f) * force_intersect);
    normalize_v3(force_proj);

    /* get drip factor based on force dir in relation to angle between those neighbors */
    temp = dot_v3v3(bNeighs[closest_id[0]].dir, force_proj);
    CLAMP(temp, -1.0f, 1.0f); /* float precision might cause values > 1.0f that return infinite */
    closest_d[1] = acosf(temp) / neigh_diff;
    closest_d[0] = 1.0f - closest_d[1];

    /* and multiply depending on how deeply force intersects surface */
    temp = fabsf(force_intersect);
    CLAMP(temp, 0.0f, 1.0f);
    mul_v2_fl(closest_d, acosf(temp) / float(M_PI_2));
  }
  else {
    /* if only single neighbor, still linearize force intersection effect */
    closest_d[0] = 1.0f - acosf(closest_d[0]) / float(M_PI_2);
  }
}

static void dynamicPaint_doSmudge(DynamicPaintSurface *surface,
                                  DynamicPaintBrushSettings *brush,
                                  float timescale)
{
  PaintSurfaceData *sData = surface->data;
  PaintBakeData *bData = sData->bData;
  BakeAdjPoint *bNeighs = sData->bData->bNeighs;
  float max_velocity = 0.0f;

  if (!sData->adj_data) {
    return;
  }

  /* find max velocity */
  for (int index = 0; index < sData->total_points; index++) {
    float vel = bData->brush_velocity[index * 4 + 3];
    CLAMP_MIN(max_velocity, vel);
  }

  int steps = int(ceil(double(max_velocity) / bData->average_dist * double(timescale)));
  CLAMP(steps, 0, 12);
  float eff_scale = brush->smudge_strength / float(steps) * timescale;

  for (int step = 0; step < steps; step++) {
    for (int index = 0; index < sData->total_points; index++) {

      if (sData->adj_data->flags[index] & ADJ_BORDER_PIXEL) {
        continue;
      }

      PaintPoint *pPoint = &((PaintPoint *)sData->type_data)[index];
      float smudge_str = bData->brush_velocity[index * 4 + 3];

      /* force targets */
      int closest_id[2];
      float closest_d[2];

      if (!smudge_str) {
        continue;
      }

      /* get force affect points */
      surface_determineForceTargetPoints(
          sData, index, &bData->brush_velocity[index * 4], closest_d, closest_id);

      /* Apply movement towards those two points */
      for (int i = 0; i < 2; i++) {
        int n_index = closest_id[i];
        if (n_index != -1 && closest_d[i] > 0.0f) {
          float dir_dot = closest_d[i], dir_factor;
          float speed_scale = eff_scale * smudge_str / bNeighs[n_index].dist;
          PaintPoint *ePoint = &(
              (PaintPoint *)sData->type_data)[sData->adj_data->n_target[n_index]];

          /* just skip if angle is too extreme */
          if (dir_dot <= 0.0f) {
            continue;
          }

          dir_factor = dir_dot * speed_scale;
          CLAMP_MAX(dir_factor, brush->smudge_strength);

          /* mix new color and alpha */
          mixColors(ePoint->color, ePoint->color[3], pPoint->color, pPoint->color[3], dir_factor);
          ePoint->color[3] = ePoint->color[3] * (1.0f - dir_factor) +
                             pPoint->color[3] * dir_factor;

          /* smudge "wet layer" */
          mixColors(ePoint->e_color,
                    ePoint->e_color[3],
                    pPoint->e_color,
                    pPoint->e_color[3],
                    dir_factor);
          ePoint->e_color[3] = ePoint->e_color[3] * (1.0f - dir_factor) +
                               pPoint->e_color[3] * dir_factor;
          pPoint->wetness *= (1.0f - dir_factor);
        }
      }
    }
  }
}

struct DynamicPaintEffectData {
  const DynamicPaintSurface *surface;
  Scene *scene;

  float *force;
  ListBase *effectors;
  const void *prevPoint;
  float eff_scale;

  uint8_t *point_locks;

  float wave_speed;
  float wave_scale;
  float wave_max_slope;

  float dt;
  float min_dist;
  float damp_factor;
  bool reset_wave;
};

/*
 * Prepare data required by effects for current frame.
 * Returns number of steps required
 */
static void dynamic_paint_prepare_effect_cb(void *__restrict userdata,
                                            const int index,
                                            const TaskParallelTLS *__restrict /*tls*/)
{
  const DynamicPaintEffectData *data = static_cast<const DynamicPaintEffectData *>(userdata);

  const DynamicPaintSurface *surface = data->surface;
  const PaintSurfaceData *sData = surface->data;
  const PaintBakeData *bData = sData->bData;
  Vec3f *realCoord = bData->realCoord;

  Scene *scene = data->scene;

  float *force = data->force;
  ListBase *effectors = data->effectors;

  float forc[3] = {0};
  float vel[3] = {0};

  /* apply force fields */
  if (effectors) {
    EffectedPoint epoint;
    pd_point_from_loc(scene, realCoord[bData->s_pos[index]].v, vel, index, &epoint);
    epoint.vel_to_sec = 1.0f;
    BKE_effectors_apply(
        effectors, nullptr, surface->effector_weights, &epoint, forc, nullptr, nullptr);
  }

  /* if global gravity is enabled, add it too */
  if (scene->physics_settings.flag & PHYS_GLOBAL_GRAVITY) {
    /* also divide by 10 to about match default gravity
     * with default force strength (1.0). */
    madd_v3_v3fl(forc,
                 scene->physics_settings.gravity,
                 surface->effector_weights->global_gravity * surface->effector_weights->weight[0] /
                     10.0f);
  }

  /* add surface point velocity and acceleration if enabled */
  if (bData->velocity) {
    if (surface->drip_vel) {
      madd_v3_v3fl(forc, bData->velocity[index].v, surface->drip_vel * (-1.0f));
    }

    /* acceleration */
    if (bData->prev_velocity && surface->drip_acc) {
      float acc[3];
      copy_v3_v3(acc, bData->velocity[index].v);
      sub_v3_v3(acc, bData->prev_velocity[index].v);
      madd_v3_v3fl(forc, acc, surface->drip_acc * (-1.0f));
    }
  }

  /* force strength, and normalize force vec */
  force[index * 4 + 3] = normalize_v3_v3(&force[index * 4], forc);
}

static int dynamicPaint_prepareEffectStep(Depsgraph *depsgraph,
                                          DynamicPaintSurface *surface,
                                          Scene *scene,
                                          Object *ob,
                                          float **force,
                                          float timescale)
{
  double average_force = 0.0f;
  float shrink_speed = 0.0f, spread_speed = 0.0f;
  float fastest_effect, avg_dist;
  int steps;
  PaintSurfaceData *sData = surface->data;
  PaintBakeData *bData = sData->bData;

  /* Init force data if required */
  if (surface->effect & MOD_DPAINT_EFFECT_DO_DRIP) {
    ListBase *effectors = BKE_effectors_create(
        depsgraph, ob, nullptr, surface->effector_weights, false);

    /* allocate memory for force data (dir vector + strength) */
    *force = static_cast<float *>(
        MEM_mallocN(sizeof(float[4]) * sData->total_points, "PaintEffectForces"));

    if (*force) {
      DynamicPaintEffectData data{};
      data.surface = surface;
      data.scene = scene;
      data.force = *force;
      data.effectors = effectors;

      TaskParallelSettings settings;
      BLI_parallel_range_settings_defaults(&settings);
      settings.use_threading = (sData->total_points > 1000);
      BLI_task_parallel_range(
          0, sData->total_points, &data, dynamic_paint_prepare_effect_cb, &settings);

      /* calculate average values (single thread) */
      for (int index = 0; index < sData->total_points; index++) {
        average_force += (double)(*force)[index * 4 + 3];
      }
      average_force /= sData->total_points;
    }
    BKE_effectors_free(effectors);
  }

  /* Get number of required steps using average point distance
   * so that just a few ultra close pixels won't increase sub-steps to max. */

  /* Adjust number of required sub-step by fastest active effect. */
  if (surface->effect & MOD_DPAINT_EFFECT_DO_SPREAD) {
    spread_speed = surface->spread_speed;
  }
  if (surface->effect & MOD_DPAINT_EFFECT_DO_SHRINK) {
    shrink_speed = surface->shrink_speed;
  }

  fastest_effect = max_fff(spread_speed, shrink_speed, average_force);
  avg_dist = bData->average_dist * double(CANVAS_REL_SIZE) / double(getSurfaceDimension(sData));

  steps = int(ceilf(1.5f * EFF_MOVEMENT_PER_FRAME * fastest_effect / avg_dist * timescale));
  CLAMP(steps, 1, 20);

  return steps;
}

/**
 * Processes active effect step.
 */
static void dynamic_paint_effect_spread_cb(void *__restrict userdata,
                                           const int index,
                                           const TaskParallelTLS *__restrict /*tls*/)
{
  const DynamicPaintEffectData *data = static_cast<const DynamicPaintEffectData *>(userdata);

  const DynamicPaintSurface *surface = data->surface;
  const PaintSurfaceData *sData = surface->data;

  if (sData->adj_data->flags[index] & ADJ_BORDER_PIXEL) {
    return;
  }

  const int numOfNeighs = sData->adj_data->n_num[index];
  BakeAdjPoint *bNeighs = sData->bData->bNeighs;
  PaintPoint *pPoint = &((PaintPoint *)sData->type_data)[index];
  const PaintPoint *prevPoint = static_cast<const PaintPoint *>(data->prevPoint);
  const float eff_scale = data->eff_scale;

  const int *n_index = sData->adj_data->n_index;
  const int *n_target = sData->adj_data->n_target;

  /* Loop through neighboring points */
  for (int i = 0; i < numOfNeighs; i++) {
    const int n_idx = n_index[index] + i;
    float w_factor;
    const PaintPoint *pPoint_prev = &prevPoint[n_target[n_idx]];
    const float speed_scale = (bNeighs[n_idx].dist < eff_scale) ? 1.0f :
                                                                  eff_scale / bNeighs[n_idx].dist;
    const float color_mix = min_fff(pPoint_prev->wetness, pPoint->wetness, 1.0f) * 0.25f *
                            surface->color_spread_speed;

    /* do color mixing */
    if (color_mix) {
      mixColors(pPoint->e_color,
                pPoint->e_color[3],
                pPoint_prev->e_color,
                pPoint_prev->e_color[3],
                color_mix);
    }

    /* Only continue if surrounding point has higher wetness */
    if (pPoint_prev->wetness < pPoint->wetness || pPoint_prev->wetness < MIN_WETNESS) {
      continue;
    }

    w_factor = 1.0f / numOfNeighs * min_ff(pPoint_prev->wetness, 1.0f) * speed_scale;
    CLAMP(w_factor, 0.0f, 1.0f);

    /* mix new wetness and color */
    pPoint->wetness = pPoint->wetness + w_factor * (pPoint_prev->wetness - pPoint->wetness);
    pPoint->e_color[3] = mixColors(pPoint->e_color,
                                   pPoint->e_color[3],
                                   pPoint_prev->e_color,
                                   pPoint_prev->e_color[3],
                                   w_factor);
  }
}

static void dynamic_paint_effect_shrink_cb(void *__restrict userdata,
                                           const int index,
                                           const TaskParallelTLS *__restrict /*tls*/)
{
  const DynamicPaintEffectData *data = static_cast<const DynamicPaintEffectData *>(userdata);

  const DynamicPaintSurface *surface = data->surface;
  const PaintSurfaceData *sData = surface->data;

  if (sData->adj_data->flags[index] & ADJ_BORDER_PIXEL) {
    return;
  }

  const int numOfNeighs = sData->adj_data->n_num[index];
  BakeAdjPoint *bNeighs = sData->bData->bNeighs;
  PaintPoint *pPoint = &((PaintPoint *)sData->type_data)[index];
  const PaintPoint *prevPoint = static_cast<const PaintPoint *>(data->prevPoint);
  const float eff_scale = data->eff_scale;

  const int *n_index = sData->adj_data->n_index;
  const int *n_target = sData->adj_data->n_target;

  /* Loop through neighboring points */
  for (int i = 0; i < numOfNeighs; i++) {
    const int n_idx = n_index[index] + i;
    const float speed_scale = (bNeighs[n_idx].dist < eff_scale) ? 1.0f :
                                                                  eff_scale / bNeighs[n_idx].dist;
    const PaintPoint *pPoint_prev = &prevPoint[n_target[n_idx]];
    float a_factor, ea_factor, w_factor;

    /* Check if neighboring point has lower alpha,
     * if so, decrease this point's alpha as well. */
    if (pPoint->color[3] <= 0.0f && pPoint->e_color[3] <= 0.0f && pPoint->wetness <= 0.0f) {
      continue;
    }

    /* decrease factor for dry paint alpha */
    a_factor = max_ff((1.0f - pPoint_prev->color[3]) / numOfNeighs *
                          (pPoint->color[3] - pPoint_prev->color[3]) * speed_scale,
                      0.0f);
    /* decrease factor for wet paint alpha */
    ea_factor = max_ff((1.0f - pPoint_prev->e_color[3]) / 8 *
                           (pPoint->e_color[3] - pPoint_prev->e_color[3]) * speed_scale,
                       0.0f);
    /* decrease factor for paint wetness */
    w_factor = max_ff((1.0f - pPoint_prev->wetness) / 8 *
                          (pPoint->wetness - pPoint_prev->wetness) * speed_scale,
                      0.0f);

    pPoint->color[3] -= a_factor;
    CLAMP_MIN(pPoint->color[3], 0.0f);
    pPoint->e_color[3] -= ea_factor;
    CLAMP_MIN(pPoint->e_color[3], 0.0f);
    pPoint->wetness -= w_factor;
    CLAMP_MIN(pPoint->wetness, 0.0f);
  }
}

static void dynamic_paint_effect_drip_cb(void *__restrict userdata,
                                         const int index,
                                         const TaskParallelTLS *__restrict /*tls*/)
{
  const DynamicPaintEffectData *data = static_cast<const DynamicPaintEffectData *>(userdata);

  const DynamicPaintSurface *surface = data->surface;
  const PaintSurfaceData *sData = surface->data;

  if (sData->adj_data->flags[index] & ADJ_BORDER_PIXEL) {
    return;
  }

  BakeAdjPoint *bNeighs = sData->bData->bNeighs;
  PaintPoint *pPoint = &((PaintPoint *)sData->type_data)[index];
  const PaintPoint *prevPoint = static_cast<const PaintPoint *>(data->prevPoint);
  const PaintPoint *pPoint_prev = &prevPoint[index];
  const float *force = data->force;
  const float eff_scale = data->eff_scale;

  const int *n_target = sData->adj_data->n_target;

  uint8_t *point_locks = data->point_locks;

  int closest_id[2];
  float closest_d[2];

  /* adjust drip speed depending on wetness */
  float w_factor = pPoint_prev->wetness - 0.025f;
  if (w_factor <= 0) {
    return;
  }
  CLAMP(w_factor, 0.0f, 1.0f);

  float ppoint_wetness_diff = 0.0f;

  /* get force affect points */
  surface_determineForceTargetPoints(sData, index, &force[index * 4], closest_d, closest_id);

  /* Apply movement towards those two points */
  for (int i = 0; i < 2; i++) {
    const int n_idx = closest_id[i];
    if (n_idx != -1 && closest_d[i] > 0.0f) {
      const float dir_dot = closest_d[i];

      /* just skip if angle is too extreme */
      if (dir_dot <= 0.0f) {
        continue;
      }

      float dir_factor, a_factor;
      const float speed_scale = eff_scale * force[index * 4 + 3] / bNeighs[n_idx].dist;

      const uint n_trgt = uint(n_target[n_idx]);

      /* Sort of spin-lock, but only for given ePoint.
       * Since the odds a same ePoint is modified at the same time by several threads is very low,
       * this is much more efficient than a global spin lock. */
      const uint epointlock_idx = n_trgt / 8;
      const uint8_t epointlock_bitmask = 1 << (n_trgt & 7); /* 7 == 0b111 */
      while (atomic_fetch_and_or_uint8(&point_locks[epointlock_idx], epointlock_bitmask) &
             epointlock_bitmask) {
        /* pass */
      }

      PaintPoint *ePoint = &((PaintPoint *)sData->type_data)[n_trgt];
      const float e_wet = ePoint->wetness;

      dir_factor = min_ff(0.5f, dir_dot * min_ff(speed_scale, 1.0f) * w_factor);

      /* mix new wetness */
      ePoint->wetness += dir_factor;
      CLAMP(ePoint->wetness, 0.0f, MAX_WETNESS);

      /* mix new color */
      a_factor = dir_factor / pPoint_prev->wetness;
      CLAMP(a_factor, 0.0f, 1.0f);
      mixColors(ePoint->e_color,
                ePoint->e_color[3],
                pPoint_prev->e_color,
                pPoint_prev->e_color[3],
                a_factor);
      /* dripping is supposed to preserve alpha level */
      if (pPoint_prev->e_color[3] > ePoint->e_color[3]) {
        ePoint->e_color[3] += a_factor * pPoint_prev->e_color[3];
        CLAMP_MAX(ePoint->e_color[3], pPoint_prev->e_color[3]);
      }

      /* Decrease paint wetness on current point (just store diff here,
       * that way we can only lock current point once at the end to apply it). */
      ppoint_wetness_diff += (ePoint->wetness - e_wet);

#ifndef NDEBUG
      {
        uint8_t ret = atomic_fetch_and_and_uint8(&point_locks[epointlock_idx],
                                                 ~epointlock_bitmask);
        BLI_assert(ret & epointlock_bitmask);
      }
#else
      atomic_fetch_and_and_uint8(&point_locks[epointlock_idx], ~epointlock_bitmask);
#endif
    }
  }

  {
    const uint ppointlock_idx = index / 8;
    const uint8_t ppointlock_bitmask = 1 << (index & 7); /* 7 == 0b111 */
    while (atomic_fetch_and_or_uint8(&point_locks[ppointlock_idx], ppointlock_bitmask) &
           ppointlock_bitmask) {
      /* pass */
    }

    pPoint->wetness -= ppoint_wetness_diff;
    CLAMP(pPoint->wetness, 0.0f, MAX_WETNESS);

#ifndef NDEBUG
    {
      uint8_t ret = atomic_fetch_and_and_uint8(&point_locks[ppointlock_idx], ~ppointlock_bitmask);
      BLI_assert(ret & ppointlock_bitmask);
    }
#else
    atomic_fetch_and_and_uint8(&point_locks[ppointlock_idx], ~ppointlock_bitmask);
#endif
  }
}

static void dynamicPaint_doEffectStep(
    DynamicPaintSurface *surface,
    /* Cannot be const, because it is assigned to non-const variable.
     * NOLINTNEXTLINE: readability-non-const-parameter. */
    float *force,
    PaintPoint *prevPoint,
    float timescale,
    float steps)
{
  PaintSurfaceData *sData = surface->data;

  const float distance_scale = getSurfaceDimension(sData) / CANVAS_REL_SIZE;
  timescale /= steps;

  if (!sData->adj_data) {
    return;
  }

  /*
   * Spread Effect
   */
  if (surface->effect & MOD_DPAINT_EFFECT_DO_SPREAD) {
    const float eff_scale = distance_scale * EFF_MOVEMENT_PER_FRAME * surface->spread_speed *
                            timescale;

    /* Copy current surface to the previous points array to read unmodified values */
    memcpy(prevPoint, sData->type_data, sData->total_points * sizeof(PaintPoint));

    DynamicPaintEffectData data{};
    data.surface = surface;
    data.prevPoint = prevPoint;
    data.eff_scale = eff_scale;

    TaskParallelSettings settings;
    BLI_parallel_range_settings_defaults(&settings);
    settings.use_threading = (sData->total_points > 1000);
    BLI_task_parallel_range(
        0, sData->total_points, &data, dynamic_paint_effect_spread_cb, &settings);
  }

  /*
   * Shrink Effect
   */
  if (surface->effect & MOD_DPAINT_EFFECT_DO_SHRINK) {
    const float eff_scale = distance_scale * EFF_MOVEMENT_PER_FRAME * surface->shrink_speed *
                            timescale;

    /* Copy current surface to the previous points array to read unmodified values */
    memcpy(prevPoint, sData->type_data, sData->total_points * sizeof(PaintPoint));

    DynamicPaintEffectData data{};
    data.surface = surface;
    data.prevPoint = prevPoint;
    data.eff_scale = eff_scale;

    TaskParallelSettings settings;
    BLI_parallel_range_settings_defaults(&settings);
    settings.use_threading = (sData->total_points > 1000);
    BLI_task_parallel_range(
        0, sData->total_points, &data, dynamic_paint_effect_shrink_cb, &settings);
  }

  /*
   * Drip Effect
   */
  if (surface->effect & MOD_DPAINT_EFFECT_DO_DRIP && force) {
    const float eff_scale = distance_scale * EFF_MOVEMENT_PER_FRAME * timescale / 2.0f;

    /* Same as #BLI_bitmask, but handled atomically as 'ePoint' locks. */
    const size_t point_locks_size = (sData->total_points / 8) + 1;
    uint8_t *point_locks = static_cast<uint8_t *>(
        MEM_callocN(sizeof(*point_locks) * point_locks_size, __func__));

    /* Copy current surface to the previous points array to read unmodified values */
    memcpy(prevPoint, sData->type_data, sData->total_points * sizeof(PaintPoint));

    DynamicPaintEffectData data{};
    data.surface = surface;
    data.prevPoint = prevPoint;
    data.eff_scale = eff_scale;
    data.force = force;
    data.point_locks = point_locks;

    TaskParallelSettings settings;
    BLI_parallel_range_settings_defaults(&settings);
    settings.use_threading = (sData->total_points > 1000);
    BLI_task_parallel_range(
        0, sData->total_points, &data, dynamic_paint_effect_drip_cb, &settings);

    MEM_freeN(point_locks);
  }
}

static void dynamic_paint_border_cb(void *__restrict userdata,
                                    const int b_index,
                                    const TaskParallelTLS *__restrict /*tls*/)
{
  const DynamicPaintEffectData *data = static_cast<const DynamicPaintEffectData *>(userdata);

  const DynamicPaintSurface *surface = data->surface;
  const PaintSurfaceData *sData = surface->data;

  const int index = sData->adj_data->border[b_index];

  const int numOfNeighs = sData->adj_data->n_num[index];
  PaintPoint *pPoint = &((PaintPoint *)sData->type_data)[index];

  const int *n_index = sData->adj_data->n_index;
  const int *n_target = sData->adj_data->n_target;

  /* Average neighboring points. Intermediaries use premultiplied alpha. */
  float mix_color[4] = {0.0f, 0.0f, 0.0f, 0.0f};
  float mix_e_color[4] = {0.0f, 0.0f, 0.0f, 0.0f};
  float mix_wetness = 0.0f;

  for (int i = 0; i < numOfNeighs; i++) {
    const int n_idx = n_index[index] + i;
    const int target = n_target[n_idx];

    PaintPoint *pPoint2 = &((PaintPoint *)sData->type_data)[target];

    BLI_assert(!(sData->adj_data->flags[target] & ADJ_BORDER_PIXEL));

    madd_v3_v3fl(mix_color, pPoint2->color, pPoint2->color[3]);
    mix_color[3] += pPoint2->color[3];

    madd_v3_v3fl(mix_e_color, pPoint2->e_color, pPoint2->e_color[3]);
    mix_e_color[3] += pPoint2->e_color[3];

    mix_wetness += pPoint2->wetness;
  }

  const float divisor = 1.0f / numOfNeighs;

  if (mix_color[3]) {
    pPoint->color[3] = mix_color[3] * divisor;
    mul_v3_v3fl(pPoint->color, mix_color, divisor / pPoint->color[3]);
  }
  else {
    pPoint->color[3] = 0.0f;
  }

  if (mix_e_color[3]) {
    pPoint->e_color[3] = mix_e_color[3] * divisor;
    mul_v3_v3fl(pPoint->e_color, mix_e_color, divisor / pPoint->e_color[3]);
  }
  else {
    pPoint->e_color[3] = 0.0f;
  }

  pPoint->wetness = mix_wetness / numOfNeighs;
}

static void dynamicPaint_doBorderStep(DynamicPaintSurface *surface)
{
  PaintSurfaceData *sData = surface->data;

  if (!sData->adj_data || !sData->adj_data->border) {
    return;
  }

  /* Don't use prevPoint, relying on the condition that neighbors are never border pixels. */
  DynamicPaintEffectData data{};
  data.surface = surface;

  TaskParallelSettings settings;
  BLI_parallel_range_settings_defaults(&settings);
  settings.use_threading = (sData->adj_data->total_border > 1000);
  BLI_task_parallel_range(
      0, sData->adj_data->total_border, &data, dynamic_paint_border_cb, &settings);
}

static void dynamic_paint_wave_step_cb(void *__restrict userdata,
                                       const int index,
                                       const TaskParallelTLS *__restrict /*tls*/)
{
  const DynamicPaintEffectData *data = static_cast<const DynamicPaintEffectData *>(userdata);

  const DynamicPaintSurface *surface = data->surface;
  const PaintSurfaceData *sData = surface->data;
  BakeAdjPoint *bNeighs = sData->bData->bNeighs;
  const PaintWavePoint *prevPoint = static_cast<const PaintWavePoint *>(data->prevPoint);

  const float wave_speed = data->wave_speed;
  const float wave_scale = data->wave_scale;
  const float wave_max_slope = data->wave_max_slope;

  const float dt = data->dt;
  const float min_dist = data->min_dist;
  const float damp_factor = data->damp_factor;

  PaintWavePoint *wPoint = &((PaintWavePoint *)sData->type_data)[index];
  const int numOfNeighs = sData->adj_data->n_num[index];
  float force = 0.0f, avg_dist = 0.0f, avg_height = 0.0f, avg_n_height = 0.0f;
  int numOfN = 0, numOfRN = 0;

  if (wPoint->state > 0) {
    return;
  }

  const int *n_index = sData->adj_data->n_index;
  const int *n_target = sData->adj_data->n_target;
  const int *adj_flags = sData->adj_data->flags;

  /* calculate force from surrounding points */
  for (int i = 0; i < numOfNeighs; i++) {
    const int n_idx = n_index[index] + i;
    float dist = bNeighs[n_idx].dist * wave_scale;
    const PaintWavePoint *tPoint = &prevPoint[n_target[n_idx]];

    if (!dist || tPoint->state > 0) {
      continue;
    }

    CLAMP_MIN(dist, min_dist);
    avg_dist += dist;
    numOfN++;

    /* count average height for edge points for open borders */
    if (!(adj_flags[n_target[n_idx]] & ADJ_ON_MESH_EDGE)) {
      avg_n_height += tPoint->height;
      numOfRN++;
    }

    force += (tPoint->height - wPoint->height) / (dist * dist);
    avg_height += tPoint->height;
  }
  avg_dist = (numOfN) ? avg_dist / numOfN : 0.0f;

  if (surface->flags & MOD_DPAINT_WAVE_OPEN_BORDERS && adj_flags[index] & ADJ_ON_MESH_EDGE) {
    /* if open borders, apply a fake height to keep waves going on */
    avg_n_height = (numOfRN) ? avg_n_height / numOfRN : 0.0f;
    wPoint->height = (dt * wave_speed * avg_n_height + wPoint->height * avg_dist) /
                     (avg_dist + dt * wave_speed);
  }
  /* else do wave eq */
  else {
    /* add force towards zero height based on average dist */
    if (avg_dist) {
      force += (0.0f - wPoint->height) * surface->wave_spring / (avg_dist * avg_dist) / 2.0f;
    }

    /* change point velocity */
    wPoint->velocity += force * dt * wave_speed * wave_speed;
    /* damping */
    wPoint->velocity *= damp_factor;
    /* and new height */
    wPoint->height += wPoint->velocity * dt;

    /* limit wave slope steepness */
    if (wave_max_slope && avg_dist) {
      const float max_offset = wave_max_slope * avg_dist;
      const float offset = (numOfN) ? (avg_height / numOfN - wPoint->height) : 0.0f;
      if (offset > max_offset) {
        wPoint->height += offset - max_offset;
      }
      else if (offset < -max_offset) {
        wPoint->height += offset + max_offset;
      }
    }
  }

  if (data->reset_wave) {
    /* if there wasn't any brush intersection, clear isect height */
    if (wPoint->state == DPAINT_WAVE_NONE) {
      wPoint->brush_isect = 0.0f;
    }
    wPoint->state = DPAINT_WAVE_NONE;
  }
}

static void dynamicPaint_doWaveStep(DynamicPaintSurface *surface, float timescale)
{
  PaintSurfaceData *sData = surface->data;
  BakeAdjPoint *bNeighs = sData->bData->bNeighs;
  int index;
  int steps, ss;
  float dt, min_dist, damp_factor;
  const float wave_speed = surface->wave_speed;
  const float wave_max_slope = (surface->wave_smoothness >= 0.01f) ?
                                   (0.5f / surface->wave_smoothness) :
                                   0.0f;
  double average_dist = 0.0f;
  const float canvas_size = getSurfaceDimension(sData);
  const float wave_scale = CANVAS_REL_SIZE / canvas_size;

  /* allocate memory */
  PaintWavePoint *prevPoint = static_cast<PaintWavePoint *>(
      MEM_mallocN(sData->total_points * sizeof(PaintWavePoint), __func__));
  if (!prevPoint) {
    return;
  }

  /* calculate average neigh distance (single thread) */
  for (index = 0; index < sData->total_points; index++) {
    int numOfNeighs = sData->adj_data->n_num[index];

    for (int i = 0; i < numOfNeighs; i++) {
      average_dist += double(bNeighs[sData->adj_data->n_index[index] + i].dist);
    }
  }
  average_dist *= double(wave_scale) / sData->adj_data->total_targets;

  /* determine number of required steps */
  steps = (int)ceil(double(WAVE_TIME_FAC * timescale * surface->wave_timescale) /
                    (average_dist / double(wave_speed) / 3));
  CLAMP(steps, 1, 20);
  timescale /= steps;

  /* apply simulation values for final timescale */
  dt = WAVE_TIME_FAC * timescale * surface->wave_timescale;
  min_dist = wave_speed * dt * 1.5f;
  damp_factor = pow((1.0f - surface->wave_damping), timescale * surface->wave_timescale);

  for (ss = 0; ss < steps; ss++) {
    /* copy previous frame data */
    memcpy(prevPoint, sData->type_data, sData->total_points * sizeof(PaintWavePoint));

    DynamicPaintEffectData data{};
    data.surface = surface;
    data.prevPoint = prevPoint;
    data.wave_speed = wave_speed;
    data.wave_scale = wave_scale;
    data.wave_max_slope = wave_max_slope;
    data.dt = dt;
    data.min_dist = min_dist;
    data.damp_factor = damp_factor;
    data.reset_wave = (ss == steps - 1);

    TaskParallelSettings settings;
    BLI_parallel_range_settings_defaults(&settings);
    settings.use_threading = (sData->total_points > 1000);
    BLI_task_parallel_range(0, sData->total_points, &data, dynamic_paint_wave_step_cb, &settings);
  }

  MEM_freeN(prevPoint);
}

/* Do dissolve and fading effects */
static bool dynamic_paint_surface_needs_dry_dissolve(DynamicPaintSurface *surface)
{
  return (((surface->type == MOD_DPAINT_SURFACE_T_PAINT) &&
           (surface->flags & (MOD_DPAINT_USE_DRYING | MOD_DPAINT_DISSOLVE))) ||
          (ELEM(surface->type, MOD_DPAINT_SURFACE_T_DISPLACE, MOD_DPAINT_SURFACE_T_WEIGHT) &&
           (surface->flags & MOD_DPAINT_DISSOLVE)));
}

struct DynamicPaintDissolveDryData {
  const DynamicPaintSurface *surface;
  float timescale;
};

static void dynamic_paint_surface_pre_step_cb(void *__restrict userdata,
                                              const int index,
                                              const TaskParallelTLS *__restrict /*tls*/)
{
  const DynamicPaintDissolveDryData *data = static_cast<const DynamicPaintDissolveDryData *>(
      userdata);

  const DynamicPaintSurface *surface = data->surface;
  const PaintSurfaceData *sData = surface->data;
  const float timescale = data->timescale;

  /* Do drying dissolve effects */
  if (surface->type == MOD_DPAINT_SURFACE_T_PAINT) {
    PaintPoint *pPoint = &((PaintPoint *)sData->type_data)[index];
    /* drying */
    if (surface->flags & MOD_DPAINT_USE_DRYING) {
      if (pPoint->wetness >= MIN_WETNESS) {
        float f_color[4];
        float p_wetness = pPoint->wetness;

        value_dissolve(&pPoint->wetness,
                       surface->dry_speed,
                       timescale,
                       (surface->flags & MOD_DPAINT_DRY_LOG) != 0);
        CLAMP_MIN(pPoint->wetness, 0.0f);

        if (pPoint->wetness < surface->color_dry_threshold) {
          float dry_ratio = pPoint->wetness / p_wetness;

          /*
           * Slowly "shift" paint from wet layer to dry layer as it drys:
           */
          /* make sure alpha values are within proper range */
          CLAMP(pPoint->color[3], 0.0f, 1.0f);
          CLAMP(pPoint->e_color[3], 0.0f, 1.0f);

          /* get current final blended color of these layers */
          blendColors(
              pPoint->color, pPoint->color[3], pPoint->e_color, pPoint->e_color[3], f_color);
          /* reduce wet layer alpha by dry factor */
          pPoint->e_color[3] *= dry_ratio;

          /* Now calculate new alpha for dry layer that keeps final blended color unchanged. */
          pPoint->color[3] = (f_color[3] - pPoint->e_color[3]) / (1.0f - pPoint->e_color[3]);
          /* For each rgb component, calculate a new dry layer color that keeps the final blend
           * color with these new alpha values. (wet layer color doesn't change). */
          if (pPoint->color[3]) {
            for (int i = 0; i < 3; i++) {
              pPoint->color[i] = (f_color[i] * f_color[3] -
                                  pPoint->e_color[i] * pPoint->e_color[3]) /
                                 (pPoint->color[3] * (1.0f - pPoint->e_color[3]));
            }
          }
        }

        pPoint->state = DPAINT_PAINT_WET;
      }
      /* In case of just dried paint, just mix it to the dry layer and mark it empty. */
      else if (pPoint->state > 0) {
        float f_color[4];
        blendColors(pPoint->color, pPoint->color[3], pPoint->e_color, pPoint->e_color[3], f_color);
        copy_v4_v4(pPoint->color, f_color);
        /* clear wet layer */
        pPoint->wetness = 0.0f;
        pPoint->e_color[3] = 0.0f;
        pPoint->state = DPAINT_PAINT_DRY;
      }
    }

    if (surface->flags & MOD_DPAINT_DISSOLVE) {
      value_dissolve(&pPoint->color[3],
                     surface->diss_speed,
                     timescale,
                     (surface->flags & MOD_DPAINT_DISSOLVE_LOG) != 0);
      CLAMP_MIN(pPoint->color[3], 0.0f);

      value_dissolve(&pPoint->e_color[3],
                     surface->diss_speed,
                     timescale,
                     (surface->flags & MOD_DPAINT_DISSOLVE_LOG) != 0);
      CLAMP_MIN(pPoint->e_color[3], 0.0f);
    }
  }
  /* dissolve for float types */
  else if (surface->flags & MOD_DPAINT_DISSOLVE &&
           ELEM(surface->type, MOD_DPAINT_SURFACE_T_DISPLACE, MOD_DPAINT_SURFACE_T_WEIGHT)) {
    float *point = &((float *)sData->type_data)[index];
    /* log or linear */
    value_dissolve(
        point, surface->diss_speed, timescale, (surface->flags & MOD_DPAINT_DISSOLVE_LOG) != 0);
    CLAMP_MIN(*point, 0.0f);
  }
}

static bool dynamicPaint_surfaceHasMoved(DynamicPaintSurface *surface, Object *ob)
{
  PaintSurfaceData *sData = surface->data;
  PaintBakeData *bData = sData->bData;
  Mesh *mesh = dynamicPaint_canvas_mesh_get(surface->canvas);
  const float(*positions)[3] = BKE_mesh_vert_positions(mesh);

  int numOfVerts = mesh->totvert;

  if (!bData->prev_positions) {
    return true;
  }

  /* matrix comparison */
  if (!equals_m4m4(bData->prev_obmat, ob->object_to_world)) {
    return true;
  }

  /* vertices */
  for (int i = 0; i < numOfVerts; i++) {
    if (!equals_v3v3(bData->prev_positions[i], positions[i])) {
      return true;
    }
  }

  return false;
}

/* Prepare for surface step by creating PaintBakeNormal data */
struct DynamicPaintGenerateBakeData {
  const DynamicPaintSurface *surface;
  Object *ob;

  const float (*positions)[3];
  const float (*vert_normals)[3];
  const Vec3f *canvas_verts;

  bool do_velocity_data;
  bool new_bdata;
};

static void dynamic_paint_generate_bake_data_cb(void *__restrict userdata,
                                                const int index,
                                                const TaskParallelTLS *__restrict /*tls*/)
{
  const DynamicPaintGenerateBakeData *data = static_cast<const DynamicPaintGenerateBakeData *>(
      userdata);

  const DynamicPaintSurface *surface = data->surface;
  const PaintSurfaceData *sData = surface->data;
  const PaintAdjData *adj_data = sData->adj_data;
  const PaintBakeData *bData = sData->bData;

  Object *ob = data->ob;

  const Vec3f *canvas_verts = data->canvas_verts;

  const bool do_velocity_data = data->do_velocity_data;
  const bool new_bdata = data->new_bdata;

  float prev_point[3] = {0.0f, 0.0f, 0.0f};
  float temp_nor[3];

  if (do_velocity_data && !new_bdata) {
    copy_v3_v3(prev_point, bData->realCoord[bData->s_pos[index]].v);
  }

  /*
   * Calculate current 3D-position and normal of each surface point
   */
  if (surface->format == MOD_DPAINT_SURFACE_F_IMAGESEQ) {
    float n1[3], n2[3], n3[3];
    const ImgSeqFormatData *f_data = (ImgSeqFormatData *)sData->format_data;
    const PaintUVPoint *tPoint = &((PaintUVPoint *)f_data->uv_p)[index];

    bData->s_num[index] = (surface->flags & MOD_DPAINT_ANTIALIAS) ? 5 : 1;
    bData->s_pos[index] = index * bData->s_num[index];

    /* per sample coordinates */
    for (int ss = 0; ss < bData->s_num[index]; ss++) {
      interp_v3_v3v3v3(bData->realCoord[bData->s_pos[index] + ss].v,
                       canvas_verts[tPoint->v1].v,
                       canvas_verts[tPoint->v2].v,
                       canvas_verts[tPoint->v3].v,
                       f_data->barycentricWeights[index * bData->s_num[index] + ss].v);
    }

    /* Calculate current pixel surface normal */
    copy_v3_v3(n1, data->vert_normals[tPoint->v1]);
    copy_v3_v3(n2, data->vert_normals[tPoint->v2]);
    copy_v3_v3(n3, data->vert_normals[tPoint->v3]);

    interp_v3_v3v3v3(
        temp_nor, n1, n2, n3, f_data->barycentricWeights[index * bData->s_num[index]].v);
    normalize_v3(temp_nor);
    if (ELEM(surface->type, MOD_DPAINT_SURFACE_T_DISPLACE, MOD_DPAINT_SURFACE_T_WAVE)) {
      /* Prepare surface normal directional scale to easily convert
       * brush intersection amount between global and local space */
      float scaled_nor[3];
      mul_v3_v3v3(scaled_nor, temp_nor, ob->scale);
      bData->bNormal[index].normal_scale = len_v3(scaled_nor);
    }
    mul_mat3_m4_v3(ob->object_to_world, temp_nor);
    normalize_v3(temp_nor);
    negate_v3_v3(bData->bNormal[index].invNorm, temp_nor);
  }
  else if (surface->format == MOD_DPAINT_SURFACE_F_VERTEX) {
    int ss;
    if (surface->flags & MOD_DPAINT_ANTIALIAS && adj_data) {
      bData->s_num[index] = adj_data->n_num[index] + 1;
      bData->s_pos[index] = adj_data->n_index[index] + index;
    }
    else {
      bData->s_num[index] = 1;
      bData->s_pos[index] = index;
    }

    /* calculate position for each sample */
    for (ss = 0; ss < bData->s_num[index]; ss++) {
      /* first sample is always point center */
      copy_v3_v3(bData->realCoord[bData->s_pos[index] + ss].v, canvas_verts[index].v);
      if (ss > 0) {
        int t_index = adj_data->n_index[index] + (ss - 1);
        /* get vertex position at 1/3 of each neigh edge */
        mul_v3_fl(bData->realCoord[bData->s_pos[index] + ss].v, 2.0f / 3.0f);
        madd_v3_v3fl(bData->realCoord[bData->s_pos[index] + ss].v,
                     canvas_verts[adj_data->n_target[t_index]].v,
                     1.0f / 3.0f);
      }
    }

    /* normal */
    copy_v3_v3(temp_nor, data->vert_normals[index]);
    if (ELEM(surface->type, MOD_DPAINT_SURFACE_T_DISPLACE, MOD_DPAINT_SURFACE_T_WAVE)) {
      /* Prepare surface normal directional scale to easily convert
       * brush intersection amount between global and local space */
      float scaled_nor[3];
      mul_v3_v3v3(scaled_nor, temp_nor, ob->scale);
      bData->bNormal[index].normal_scale = len_v3(scaled_nor);
    }
    mul_mat3_m4_v3(ob->object_to_world, temp_nor);
    normalize_v3(temp_nor);
    negate_v3_v3(bData->bNormal[index].invNorm, temp_nor);
  }

  /* calculate speed vector */
  if (do_velocity_data && !new_bdata && !bData->clear) {
    sub_v3_v3v3(bData->velocity[index].v, bData->realCoord[bData->s_pos[index]].v, prev_point);
  }
}

static bool dynamicPaint_generateBakeData(DynamicPaintSurface *surface,
                                          Depsgraph *depsgraph,
                                          Object *ob)
{
  PaintSurfaceData *sData = surface->data;
  PaintBakeData *bData = sData->bData;
  Mesh *mesh = dynamicPaint_canvas_mesh_get(surface->canvas);
  int index;
  bool new_bdata = false;
  const bool do_velocity_data = ((surface->effect & MOD_DPAINT_EFFECT_DO_DRIP) ||
                                 (surface_getBrushFlags(surface, depsgraph) &
                                  BRUSH_USES_VELOCITY));
  const bool do_accel_data = (surface->effect & MOD_DPAINT_EFFECT_DO_DRIP) != 0;

  int canvasNumOfVerts = mesh->totvert;
  const float(*positions)[3] = BKE_mesh_vert_positions(mesh);
  Vec3f *canvas_verts;

  if (bData) {
    const bool surface_moved = dynamicPaint_surfaceHasMoved(surface, ob);

    /* Get previous speed for acceleration. */
    if (do_accel_data && bData->prev_velocity && bData->velocity) {
      memcpy(bData->prev_velocity, bData->velocity, sData->total_points * sizeof(Vec3f));
    }

    /* reset speed vectors */
    if (do_velocity_data && bData->velocity && (bData->clear || !surface_moved)) {
      memset(bData->velocity, 0, sData->total_points * sizeof(Vec3f));
    }

    /* if previous data exists and mesh hasn't moved, no need to recalc */
    if (!surface_moved) {
      return true;
    }
  }

  canvas_verts = (Vec3f *)MEM_mallocN(canvasNumOfVerts * sizeof(Vec3f),
                                      "Dynamic Paint transformed canvas verts");
  if (!canvas_verts) {
    return false;
  }

  /* allocate memory if required */
  if (!bData) {
    sData->bData = bData = (PaintBakeData *)MEM_callocN(sizeof(PaintBakeData),
                                                        "Dynamic Paint bake data");
    if (!bData) {
      if (canvas_verts) {
        MEM_freeN(canvas_verts);
      }
      return false;
    }

    /* Init bdata */
    bData->bNormal = (PaintBakeNormal *)MEM_mallocN(sData->total_points * sizeof(PaintBakeNormal),
                                                    "Dynamic Paint step data");
    bData->s_pos = static_cast<int *>(
        MEM_mallocN(sData->total_points * sizeof(uint), "Dynamic Paint bData s_pos"));
    bData->s_num = static_cast<int *>(
        MEM_mallocN(sData->total_points * sizeof(uint), "Dynamic Paint bData s_num"));
    bData->realCoord = (Vec3f *)MEM_mallocN(surface_totalSamples(surface) * sizeof(Vec3f),
                                            "Dynamic Paint point coords");
    bData->prev_positions = static_cast<float(*)[3]>(
        MEM_mallocN(canvasNumOfVerts * sizeof(float[3]), "Dynamic Paint bData prev_positions"));

    /* if any allocation failed, free everything */
    if (!bData->bNormal || !bData->s_pos || !bData->s_num || !bData->realCoord || !canvas_verts) {
      if (bData->bNormal) {
        MEM_freeN(bData->bNormal);
      }
      if (bData->s_pos) {
        MEM_freeN(bData->s_pos);
      }
      if (bData->s_num) {
        MEM_freeN(bData->s_num);
      }
      if (bData->realCoord) {
        MEM_freeN(bData->realCoord);
      }
      if (canvas_verts) {
        MEM_freeN(canvas_verts);
      }

      return setError(surface->canvas, N_("Not enough free memory"));
    }

    new_bdata = true;
  }

  if (do_velocity_data && !bData->velocity) {
    bData->velocity = (Vec3f *)MEM_callocN(sData->total_points * sizeof(Vec3f),
                                           "Dynamic Paint velocity");
  }
  if (do_accel_data && !bData->prev_velocity) {
    bData->prev_velocity = (Vec3f *)MEM_mallocN(sData->total_points * sizeof(Vec3f),
                                                "Dynamic Paint prev velocity");
    /* copy previous vel */
    if (bData->prev_velocity && bData->velocity) {
      memcpy(bData->prev_velocity, bData->velocity, sData->total_points * sizeof(Vec3f));
    }
  }

  /*
   * Make a transformed copy of canvas derived mesh vertices to avoid recalculation.
   */
  bData->mesh_bounds.valid = false;
  for (index = 0; index < canvasNumOfVerts; index++) {
    copy_v3_v3(canvas_verts[index].v, positions[index]);
    mul_m4_v3(ob->object_to_world, canvas_verts[index].v);
    boundInsert(&bData->mesh_bounds, canvas_verts[index].v);
  }

  /*
   * Prepare each surface point for a new step
   */
  DynamicPaintGenerateBakeData data{};
  data.surface = surface;
  data.ob = ob;
  data.positions = positions;
  data.vert_normals = BKE_mesh_vert_normals_ensure(mesh);
  data.canvas_verts = canvas_verts;
  data.do_velocity_data = do_velocity_data;
  data.new_bdata = new_bdata;

  TaskParallelSettings settings;
  BLI_parallel_range_settings_defaults(&settings);
  settings.use_threading = (sData->total_points > 1000);
  BLI_task_parallel_range(
      0, sData->total_points, &data, dynamic_paint_generate_bake_data_cb, &settings);

  MEM_freeN(canvas_verts);

  /* generate surface space partitioning grid */
  surfaceGenerateGrid(surface);
  /* Calculate current frame adjacency point distances and global directions. */
  dynamicPaint_prepareAdjacencyData(surface, false);

  /* Copy current frame vertices to check against in next frame */
  copy_m4_m4(bData->prev_obmat, ob->object_to_world);
  memcpy(bData->prev_positions, positions, canvasNumOfVerts * sizeof(float[3]));

  bData->clear = 0;

  return true;
}

/*
 * Do Dynamic Paint step. Paints scene brush objects of current state/frame to the surface.
 */
static int dynamicPaint_doStep(Depsgraph *depsgraph,
                               Scene *scene,
                               Object *ob,
                               DynamicPaintSurface *surface,
                               float timescale,
                               float subframe)
{
  PaintSurfaceData *sData = surface->data;
  PaintBakeData *bData = sData->bData;
  DynamicPaintCanvasSettings *canvas = surface->canvas;
  const bool for_render = (DEG_get_mode(depsgraph) == DAG_EVAL_RENDER);
  int ret = 1;

  if (sData->total_points < 1) {
    return 0;
  }

  if (dynamic_paint_surface_needs_dry_dissolve(surface)) {
    DynamicPaintDissolveDryData data{};
    data.surface = surface;
    data.timescale = timescale;

    TaskParallelSettings settings;
    BLI_parallel_range_settings_defaults(&settings);
    settings.use_threading = (sData->total_points > 1000);
    BLI_task_parallel_range(
        0, sData->total_points, &data, dynamic_paint_surface_pre_step_cb, &settings);
  }

  /*
   * Loop through surface's target paint objects and do painting
   */
  {
    uint numobjects;
    Object **objects = BKE_collision_objects_create(
        depsgraph, nullptr, surface->brush_group, &numobjects, eModifierType_DynamicPaint);

    /* backup current scene frame */
    int scene_frame = scene->r.cfra;
    float scene_subframe = scene->r.subframe;

    for (int i = 0; i < numobjects; i++) {
      Object *brushObj = objects[i];

      /* check if target has an active dp modifier */
      ModifierData *md = BKE_modifiers_findby_type(brushObj, eModifierType_DynamicPaint);
      if (md && md->mode & (eModifierMode_Realtime | eModifierMode_Render)) {
        DynamicPaintModifierData *pmd2 = (DynamicPaintModifierData *)md;
        /* make sure we're dealing with a brush */
        if (pmd2->brush && pmd2->type == MOD_DYNAMICPAINT_TYPE_BRUSH) {
          DynamicPaintBrushSettings *brush = pmd2->brush;

          /* calculate brush speed vectors if required */
          if (surface->type == MOD_DPAINT_SURFACE_T_PAINT && brush->flags & MOD_DPAINT_DO_SMUDGE) {
            bData->brush_velocity = static_cast<float *>(MEM_callocN(
                sizeof(float[4]) * sData->total_points, "Dynamic Paint brush velocity"));
            /* init adjacency data if not already */
            if (!sData->adj_data) {
              dynamicPaint_initAdjacencyData(surface, true);
            }
            if (!bData->bNeighs) {
              dynamicPaint_prepareAdjacencyData(surface, true);
            }
          }

          /* update object data on this subframe */
          if (subframe) {
            scene_setSubframe(scene, subframe);
            BKE_object_modifier_update_subframe(depsgraph,
                                                scene,
                                                brushObj,
                                                true,
                                                SUBFRAME_RECURSION,
                                                BKE_scene_ctime_get(scene),
                                                eModifierType_DynamicPaint);
          }

          /* Apply brush on the surface depending on its collision type */
          if (brush->psys && brush->psys->part &&
              ELEM(brush->psys->part->type,
                   PART_EMITTER,
                   PART_FLUID,
                   PART_FLUID_FLIP,
                   PART_FLUID_SPRAY,
                   PART_FLUID_BUBBLE,
                   PART_FLUID_FOAM,
                   PART_FLUID_TRACER,
                   PART_FLUID_SPRAYFOAM,
                   PART_FLUID_SPRAYBUBBLE,
                   PART_FLUID_FOAMBUBBLE,
                   PART_FLUID_SPRAYFOAMBUBBLE) &&
              psys_check_enabled(brushObj, brush->psys, for_render)) {
            /* Paint a particle system */
            dynamicPaint_paintParticles(surface, brush->psys, brush, timescale);
          }
          /* Object center distance: */
          if (brush->collision == MOD_DPAINT_COL_POINT && brushObj != ob) {
            dynamicPaint_paintSinglePoint(
                depsgraph, surface, brushObj->loc, brush, brushObj, scene, timescale);
          }
          /* Mesh volume/proximity: */
          else if (brushObj != ob) {
            dynamicPaint_paintMesh(depsgraph, surface, brush, brushObj, scene, timescale);
          }

          /* reset object to its original state */
          if (subframe) {
            scene->r.cfra = scene_frame;
            scene->r.subframe = scene_subframe;
            BKE_object_modifier_update_subframe(depsgraph,
                                                scene,
                                                brushObj,
                                                true,
                                                SUBFRAME_RECURSION,
                                                BKE_scene_ctime_get(scene),
                                                eModifierType_DynamicPaint);
          }

          /* process special brush effects, like smudge */
          if (bData->brush_velocity) {
            if (surface->type == MOD_DPAINT_SURFACE_T_PAINT &&
                brush->flags & MOD_DPAINT_DO_SMUDGE) {
              dynamicPaint_doSmudge(surface, brush, timescale);
            }
            MEM_freeN(bData->brush_velocity);
            bData->brush_velocity = nullptr;
          }
        }
      }
    }

    BKE_collision_objects_free(objects);
  }

  /* surfaces operations that use adjacency data */
  if (sData->adj_data && bData->bNeighs) {
    /* wave type surface simulation step */
    if (surface->type == MOD_DPAINT_SURFACE_T_WAVE) {
      dynamicPaint_doWaveStep(surface, timescale);
    }

    /* paint surface effects */
    if (surface->effect && surface->type == MOD_DPAINT_SURFACE_T_PAINT) {
      int steps = 1, s;
      PaintPoint *prevPoint;
      float *force = nullptr;

      /* Allocate memory for surface previous points to read unchanged values from */
      prevPoint = static_cast<PaintPoint *>(
          MEM_mallocN(sData->total_points * sizeof(PaintPoint), "PaintSurfaceDataCopy"));
      if (!prevPoint) {
        return setError(canvas, N_("Not enough free memory"));
      }

      /* Prepare effects and get number of required steps */
      steps = dynamicPaint_prepareEffectStep(depsgraph, surface, scene, ob, &force, timescale);
      for (s = 0; s < steps; s++) {
        dynamicPaint_doEffectStep(surface, force, prevPoint, timescale, float(steps));
      }

      /* Free temporary effect data */
      if (prevPoint) {
        MEM_freeN(prevPoint);
      }
      if (force) {
        MEM_freeN(force);
      }
    }

    /* paint island border pixels */
    if (surface->type == MOD_DPAINT_SURFACE_T_PAINT) {
      dynamicPaint_doBorderStep(surface);
    }
  }

  return ret;
}

int dynamicPaint_calculateFrame(
    DynamicPaintSurface *surface, Depsgraph *depsgraph, Scene *scene, Object *cObject, int frame)
{
  float timescale = 1.0f;

  /* apply previous displace on derivedmesh if incremental surface */
  if (surface->flags & MOD_DPAINT_DISP_INCREMENTAL) {
    dynamicPaint_applySurfaceDisplace(surface, dynamicPaint_canvas_mesh_get(surface->canvas));
  }

  /* update bake data */
  dynamicPaint_generateBakeData(surface, depsgraph, cObject);

  /* don't do substeps for first frame */
  if (surface->substeps && (frame != surface->start_frame)) {
    int st;
    timescale = 1.0f / (surface->substeps + 1);

    for (st = 1; st <= surface->substeps; st++) {
      float subframe = float(st) / (surface->substeps + 1);
      if (!dynamicPaint_doStep(depsgraph, scene, cObject, surface, timescale, subframe)) {
        return 0;
      }
    }
  }

  return dynamicPaint_doStep(depsgraph, scene, cObject, surface, timescale, 0.0f);
}<|MERGE_RESOLUTION|>--- conflicted
+++ resolved
@@ -1958,12 +1958,7 @@
               mloopcol = static_cast<MLoopCol *>(CustomData_add_layer_named(&result->ldata,
                                                                             CD_PROP_BYTE_COLOR,
                                                                             CD_SET_DEFAULT,
-<<<<<<< HEAD
-                                                                            nullptr,
                                                                             corner_verts.size(),
-=======
-                                                                            loops.size(),
->>>>>>> ee18b625
                                                                             surface->output_name));
             }
 
@@ -1976,12 +1971,7 @@
                   CustomData_add_layer_named(&result->ldata,
                                              CD_PROP_BYTE_COLOR,
                                              CD_SET_DEFAULT,
-<<<<<<< HEAD
-                                             nullptr,
                                              corner_verts.size(),
-=======
-                                             loops.size(),
->>>>>>> ee18b625
                                              surface->output_name2));
             }
 
