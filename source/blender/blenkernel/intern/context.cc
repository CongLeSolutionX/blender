/* SPDX-FileCopyrightText: 2023 Blender Authors
 *
 * SPDX-License-Identifier: GPL-2.0-or-later */

/** \file
 * \ingroup bke
 */

#include <cstddef>
#include <cstdlib>
#include <cstring>

#include "MEM_guardedalloc.h"

#include "DNA_collection_types.h"
#include "DNA_gpencil_legacy_types.h"
#include "DNA_linestyle_types.h"
#include "DNA_object_types.h"
#include "DNA_scene_types.h"
#include "DNA_screen_types.h"
#include "DNA_space_types.h"
#include "DNA_view3d_types.h"
#include "DNA_windowmanager_types.h"
#include "DNA_workspace_types.h"

#include "DEG_depsgraph.h"

#include "BLI_listbase.h"
#include "BLI_string.h"
#include "BLI_threads.h"
#include "BLI_utildefines.h"

#include "BLT_translation.h"

#include "BKE_context.h"
#include "BKE_layer.h"
#include "BKE_main.h"
#include "BKE_scene.h"
#include "BKE_screen.h"
#include "BKE_sound.h"
#include "BKE_workspace.h"

#include "RE_engine.h"

#include "RNA_access.hh"
#include "RNA_prototypes.h"

#include "CLG_log.h"

#ifdef WITH_PYTHON
#  include "BPY_extern.h"
#endif

static CLG_LogRef LOG = {"bke.context"};

/* struct */

struct bContext {
  int thread;

  /* windowmanager context */
  struct {
    wmWindowManager *manager;
    wmWindow *window;
    WorkSpace *workspace;
    bScreen *screen;
    ScrArea *area;
    ARegion *region;
    ARegion *menu;
    wmGizmoGroup *gizmo_group;
    bContextStore *store;

    /* Operator poll. */
    /**
     * Store the reason the poll function fails (static string, not allocated).
     * For more advanced formatting use `operator_poll_msg_dyn_params`.
     */
    const char *operator_poll_msg;
    /**
     * Store values to dynamically to create the string (called when a tool-tip is shown).
     */
    bContextPollMsgDyn_Params operator_poll_msg_dyn_params;
  } wm;

  /* data context */
  struct {
    Main *main;
    Scene *scene;

    int recursion;
    /** True if python is initialized. */
    bool py_init;
    void *py_context;
    /**
     * If we need to remove members, do so in a copy
     * (keep this to check if the copy needs freeing).
     */
    void *py_context_orig;
  } data;
};

/* context */

bContext *CTX_create()
{
  bContext *C = MEM_cnew<bContext>(__func__);

  return C;
}

bContext *CTX_copy(const bContext *C)
{
  bContext *newC = MEM_new<bContext>(__func__);
  *newC = *C;

  memset(&newC->wm.operator_poll_msg_dyn_params, 0, sizeof(newC->wm.operator_poll_msg_dyn_params));

  return newC;
}

void CTX_free(bContext *C)
{
  /* This may contain a dynamically allocated message, free. */
  CTX_wm_operator_poll_msg_clear(C);

  MEM_freeN(C);
}

/* store */

bContextStore *CTX_store_add(ListBase *contexts,
                             const blender::StringRefNull name,
                             const PointerRNA *ptr)
{
  /* ensure we have a context to put the entry in, if it was already used
   * we have to copy the context to ensure */
  bContextStore *ctx = static_cast<bContextStore *>(contexts->last);

  if (!ctx || ctx->used) {
    if (ctx) {
      ctx = MEM_new<bContextStore>(__func__, *ctx);
    }
    else {
      ctx = MEM_new<bContextStore>(__func__);
    }

    BLI_addtail(contexts, ctx);
  }

  ctx->entries.append(bContextStoreEntry{name, *ptr});

  return ctx;
}

bContextStore *CTX_store_add_all(ListBase *contexts, bContextStore *context)
{
  /* ensure we have a context to put the entries in, if it was already used
   * we have to copy the context to ensure */
  bContextStore *ctx = static_cast<bContextStore *>(contexts->last);

  if (!ctx || ctx->used) {
    if (ctx) {
      ctx = MEM_new<bContextStore>(__func__, *ctx);
    }
    else {
      ctx = MEM_new<bContextStore>(__func__);
    }

    BLI_addtail(contexts, ctx);
  }

  for (const bContextStoreEntry &src_entry : context->entries) {
    ctx->entries.append(src_entry);
  }

  return ctx;
}

bContextStore *CTX_store_get(bContext *C)
{
  return C->wm.store;
}

void CTX_store_set(bContext *C, bContextStore *store)
{
  C->wm.store = store;
}

const PointerRNA *CTX_store_ptr_lookup(const bContextStore *store,
                                       const blender::StringRefNull name,
                                       const StructRNA *type)
{
  for (auto entry = store->entries.rbegin(); entry != store->entries.rend(); ++entry) {
    if (entry->name == name) {
      if (!type || (type && RNA_struct_is_a(entry->ptr.type, type))) {
        return &entry->ptr;
      }
    }
  }
  return nullptr;
}

bContextStore *CTX_store_copy(const bContextStore *store)
{
  return MEM_new<bContextStore>(__func__, *store);
}

void CTX_store_free(bContextStore *store)
{
  MEM_delete(store);
}

/* is python initialized? */

bool CTX_py_init_get(bContext *C)
{
  return C->data.py_init;
}
void CTX_py_init_set(bContext *C, bool value)
{
  C->data.py_init = value;
}

void *CTX_py_dict_get(const bContext *C)
{
  return C->data.py_context;
}
void *CTX_py_dict_get_orig(const bContext *C)
{
  return C->data.py_context_orig;
}

void CTX_py_state_push(bContext *C, bContext_PyState *pystate, void *value)
{
  pystate->py_context = C->data.py_context;
  pystate->py_context_orig = C->data.py_context_orig;

  C->data.py_context = value;
  C->data.py_context_orig = value;
}
void CTX_py_state_pop(bContext *C, bContext_PyState *pystate)
{
  C->data.py_context = pystate->py_context;
  C->data.py_context_orig = pystate->py_context_orig;
}

/* data context utility functions */

struct bContextDataResult {
  PointerRNA ptr;
  ListBase list;
  PropertyRNA *prop;
  int index;
  const char **dir;
  short type; /* 0: normal, 1: seq */
};

static void *ctx_wm_python_context_get(const bContext *C,
                                       const char *member,
                                       const StructRNA *member_type,
                                       void *fall_through)
{
#ifdef WITH_PYTHON
  if (UNLIKELY(C && CTX_py_dict_get(C))) {
    bContextDataResult result;
    memset(&result, 0, sizeof(bContextDataResult));
    BPY_context_member_get((bContext *)C, member, &result);

    if (result.ptr.data) {
      if (RNA_struct_is_a(result.ptr.type, member_type)) {
        return result.ptr.data;
      }

      CLOG_WARN(&LOG,
                "PyContext '%s' is a '%s', expected a '%s'",
                member,
                RNA_struct_identifier(result.ptr.type),
                RNA_struct_identifier(member_type));
    }
  }
#else
  UNUSED_VARS(C, member, member_type);
#endif

  /* don't allow UI context access from non-main threads */
  if (!BLI_thread_is_main()) {
    return nullptr;
  }

  return fall_through;
}

static eContextResult ctx_data_get(bContext *C, const char *member, bContextDataResult *result)
{
  bScreen *screen;
  ScrArea *area;
  ARegion *region;
  int done = 0, recursion = C->data.recursion;
  int ret = 0;

  memset(result, 0, sizeof(bContextDataResult));
#ifdef WITH_PYTHON
  if (CTX_py_dict_get(C)) {
    if (BPY_context_member_get(C, member, result)) {
      return CTX_RESULT_OK;
    }
  }
#endif

  /* don't allow UI context access from non-main threads */
  if (!BLI_thread_is_main()) {
    return CTX_RESULT_MEMBER_NOT_FOUND;
  }

  /* we check recursion to ensure that we do not get infinite
   * loops requesting data from ourselves in a context callback */

  /* Ok, this looks evil...
   * if (ret) done = -(-ret | -done);
   *
   * Values in order of importance
   * (0, -1, 1) - Where 1 is highest priority
   */
  if (done != 1 && recursion < 1 && C->wm.store) {
    C->data.recursion = 1;

    const PointerRNA *ptr = CTX_store_ptr_lookup(C->wm.store, member, nullptr);

    if (ptr) {
      result->ptr = *ptr;
      done = 1;
    }
  }
  if (done != 1 && recursion < 2 && (region = CTX_wm_region(C))) {
    C->data.recursion = 2;
    if (region->type && region->type->context) {
      ret = region->type->context(C, member, result);
      if (ret) {
        done = -(-ret | -done);
      }
    }
  }
  if (done != 1 && recursion < 3 && (area = CTX_wm_area(C))) {
    C->data.recursion = 3;
    if (area->type && area->type->context) {
      ret = area->type->context(C, member, result);
      if (ret) {
        done = -(-ret | -done);
      }
    }
  }

  if (done != 1 && recursion < 4 && (screen = CTX_wm_screen(C))) {
    bContextDataCallback cb = reinterpret_cast<bContextDataCallback>(screen->context);
    C->data.recursion = 4;
    if (cb) {
      ret = cb(C, member, result);
      if (ret) {
        done = -(-ret | -done);
      }
    }
  }

  C->data.recursion = recursion;

  return eContextResult(done);
}

static void *ctx_data_pointer_get(const bContext *C, const char *member)
{
  bContextDataResult result;
  if (C && ctx_data_get((bContext *)C, member, &result) == CTX_RESULT_OK) {
    BLI_assert(result.type == CTX_DATA_TYPE_POINTER);
    return result.ptr.data;
  }

  return nullptr;
}

static bool ctx_data_pointer_verify(const bContext *C, const char *member, void **pointer)
{
  /* if context is nullptr, pointer must be nullptr too and that is a valid return */
  if (C == nullptr) {
    *pointer = nullptr;
    return true;
  }

  bContextDataResult result;
  if (ctx_data_get((bContext *)C, member, &result) == CTX_RESULT_OK) {
    BLI_assert(result.type == CTX_DATA_TYPE_POINTER);
    *pointer = result.ptr.data;
    return true;
  }

  *pointer = nullptr;
  return false;
}

static bool ctx_data_collection_get(const bContext *C, const char *member, ListBase *list)
{
  bContextDataResult result;
  if (ctx_data_get((bContext *)C, member, &result) == CTX_RESULT_OK) {
    BLI_assert(result.type == CTX_DATA_TYPE_COLLECTION);
    *list = result.list;
    return true;
  }

  BLI_listbase_clear(list);

  return false;
}

static int ctx_data_base_collection_get(const bContext *C, const char *member, ListBase *list)
{
  ListBase ctx_object_list;
  if ((ctx_data_collection_get(C, member, &ctx_object_list) == false) ||
      BLI_listbase_is_empty(&ctx_object_list))
  {
    BLI_listbase_clear(list);
    return 0;
  }

  bContextDataResult result;
  memset(&result, 0, sizeof(bContextDataResult));

  Scene *scene = CTX_data_scene(C);
  ViewLayer *view_layer = CTX_data_view_layer(C);
  BKE_view_layer_synced_ensure(scene, view_layer);

  bool ok = false;

  CollectionPointerLink *ctx_object;
  for (ctx_object = static_cast<CollectionPointerLink *>(ctx_object_list.first); ctx_object;
       ctx_object = ctx_object->next)
  {
    Object *ob = static_cast<Object *>(ctx_object->ptr.data);
    Base *base = BKE_view_layer_base_find(view_layer, ob);
    if (base != nullptr) {
      CTX_data_list_add(&result, &scene->id, &RNA_ObjectBase, base);
      ok = true;
    }
  }
  CTX_data_type_set(&result, CTX_DATA_TYPE_COLLECTION);
  BLI_freelistN(&ctx_object_list);

  *list = result.list;
  return ok;
}

PointerRNA CTX_data_pointer_get(const bContext *C, const char *member)
{
  bContextDataResult result;
  if (ctx_data_get((bContext *)C, member, &result) == CTX_RESULT_OK) {
    BLI_assert(result.type == CTX_DATA_TYPE_POINTER);
    return result.ptr;
  }

  return PointerRNA_NULL;
}

PointerRNA CTX_data_pointer_get_type(const bContext *C, const char *member, StructRNA *type)
{
  PointerRNA ptr = CTX_data_pointer_get(C, member);

  if (ptr.data) {
    if (RNA_struct_is_a(ptr.type, type)) {
      return ptr;
    }

    CLOG_WARN(&LOG,
              "member '%s' is '%s', not '%s'",
              member,
              RNA_struct_identifier(ptr.type),
              RNA_struct_identifier(type));
  }

  return PointerRNA_NULL;
}

PointerRNA CTX_data_pointer_get_type_silent(const bContext *C, const char *member, StructRNA *type)
{
  PointerRNA ptr = CTX_data_pointer_get(C, member);

  if (ptr.data && RNA_struct_is_a(ptr.type, type)) {
    return ptr;
  }

  return PointerRNA_NULL;
}

ListBase CTX_data_collection_get(const bContext *C, const char *member)
{
  bContextDataResult result;
  if (ctx_data_get((bContext *)C, member, &result) == CTX_RESULT_OK) {
    BLI_assert(result.type == CTX_DATA_TYPE_COLLECTION);
    return result.list;
  }

  ListBase list = {nullptr, nullptr};
  return list;
}

int /*eContextResult*/ CTX_data_get(const bContext *C,
                                    const char *member,
                                    PointerRNA *r_ptr,
                                    ListBase *r_lb,
                                    PropertyRNA **r_prop,
                                    int *r_index,
                                    short *r_type)
{
  bContextDataResult result;
  eContextResult ret = ctx_data_get((bContext *)C, member, &result);

  if (ret == CTX_RESULT_OK) {
    *r_ptr = result.ptr;
    *r_lb = result.list;
    *r_prop = result.prop;
    *r_index = result.index;
    *r_type = result.type;
  }
  else {
    memset(r_ptr, 0, sizeof(*r_ptr));
    memset(r_lb, 0, sizeof(*r_lb));
    *r_type = 0;
  }

  return ret;
}

static void data_dir_add(ListBase *lb, const char *member, const bool use_all)
{
  LinkData *link;

  if ((use_all == false) && STREQ(member, "scene")) { /* exception */
    return;
  }

  if (BLI_findstring(lb, member, offsetof(LinkData, data))) {
    return;
  }

  link = MEM_cnew<LinkData>(__func__);
  link->data = (void *)member;
  BLI_addtail(lb, link);
}

ListBase CTX_data_dir_get_ex(const bContext *C,
                             const bool use_store,
                             const bool use_rna,
                             const bool use_all)
{
  bContextDataResult result;
  ListBase lb;
  bScreen *screen;
  ScrArea *area;
  ARegion *region;
  int a;

  memset(&lb, 0, sizeof(lb));

  if (use_rna) {
    char name[256], *nameptr;
    int namelen;

    PropertyRNA *iterprop;
    PointerRNA ctx_ptr;
    RNA_pointer_create(nullptr, &RNA_Context, (void *)C, &ctx_ptr);

    iterprop = RNA_struct_iterator_property(ctx_ptr.type);

    RNA_PROP_BEGIN (&ctx_ptr, itemptr, iterprop) {
      nameptr = RNA_struct_name_get_alloc(&itemptr, name, sizeof(name), &namelen);
      data_dir_add(&lb, name, use_all);
      if (nameptr) {
        if (name != nameptr) {
          MEM_freeN(nameptr);
        }
      }
    }
    RNA_PROP_END;
  }
  if (use_store && C->wm.store) {
    for (const bContextStoreEntry &entry : C->wm.store->entries) {
      data_dir_add(&lb, entry.name.c_str(), use_all);
    }
  }
  if ((region = CTX_wm_region(C)) && region->type && region->type->context) {
    memset(&result, 0, sizeof(result));
    region->type->context(C, "", &result);

    if (result.dir) {
      for (a = 0; result.dir[a]; a++) {
        data_dir_add(&lb, result.dir[a], use_all);
      }
    }
  }
  if ((area = CTX_wm_area(C)) && area->type && area->type->context) {
    memset(&result, 0, sizeof(result));
    area->type->context(C, "", &result);

    if (result.dir) {
      for (a = 0; result.dir[a]; a++) {
        data_dir_add(&lb, result.dir[a], use_all);
      }
    }
  }
  if ((screen = CTX_wm_screen(C)) && screen->context) {
    bContextDataCallback cb = reinterpret_cast<bContextDataCallback>(screen->context);
    memset(&result, 0, sizeof(result));
    cb(C, "", &result);

    if (result.dir) {
      for (a = 0; result.dir[a]; a++) {
        data_dir_add(&lb, result.dir[a], use_all);
      }
    }
  }

  return lb;
}

ListBase CTX_data_dir_get(const bContext *C)
{
  return CTX_data_dir_get_ex(C, true, false, false);
}

bool CTX_data_equals(const char *member, const char *str)
{
  return STREQ(member, str);
}

bool CTX_data_dir(const char *member)
{
  return member[0] == '\0';
}

void CTX_data_id_pointer_set(bContextDataResult *result, ID *id)
{
  RNA_id_pointer_create(id, &result->ptr);
}

void CTX_data_pointer_set(bContextDataResult *result, ID *id, StructRNA *type, void *data)
{
  RNA_pointer_create(id, type, data, &result->ptr);
}

void CTX_data_pointer_set_ptr(bContextDataResult *result, const PointerRNA *ptr)
{
  result->ptr = *ptr;
}

void CTX_data_id_list_add(bContextDataResult *result, ID *id)
{
  CollectionPointerLink *link = MEM_cnew<CollectionPointerLink>(__func__);
  RNA_id_pointer_create(id, &link->ptr);

  BLI_addtail(&result->list, link);
}

void CTX_data_list_add(bContextDataResult *result, ID *id, StructRNA *type, void *data)
{
  CollectionPointerLink *link = MEM_cnew<CollectionPointerLink>(__func__);
  RNA_pointer_create(id, type, data, &link->ptr);

  BLI_addtail(&result->list, link);
}

void CTX_data_list_add_ptr(bContextDataResult *result, const PointerRNA *ptr)
{
  CollectionPointerLink *link = MEM_cnew<CollectionPointerLink>(__func__);
  link->ptr = *ptr;

  BLI_addtail(&result->list, link);
}

int ctx_data_list_count(const bContext *C, bool (*func)(const bContext *, ListBase *))
{
  ListBase list;

  if (func(C, &list)) {
    int tot = BLI_listbase_count(&list);
    BLI_freelistN(&list);
    return tot;
  }

  return 0;
}

void CTX_data_prop_set(bContextDataResult *result, PropertyRNA *prop, int index)
{
  result->prop = prop;
  result->index = index;
}

void CTX_data_dir_set(bContextDataResult *result, const char **dir)
{
  result->dir = dir;
}

void CTX_data_type_set(bContextDataResult *result, short type)
{
  result->type = type;
}

short CTX_data_type_get(bContextDataResult *result)
{
  return result->type;
}

/* window manager context */

wmWindowManager *CTX_wm_manager(const bContext *C)
{
  return C->wm.manager;
}

bool CTX_wm_interface_locked(const bContext *C)
{
  return bool(C->wm.manager->is_interface_locked);
}

wmWindow *CTX_wm_window(const bContext *C)
{
  return static_cast<wmWindow *>(
      ctx_wm_python_context_get(C, "window", &RNA_Window, C->wm.window));
}

WorkSpace *CTX_wm_workspace(const bContext *C)
{
  return static_cast<WorkSpace *>(
      ctx_wm_python_context_get(C, "workspace", &RNA_WorkSpace, C->wm.workspace));
}

bScreen *CTX_wm_screen(const bContext *C)
{
  return static_cast<bScreen *>(ctx_wm_python_context_get(C, "screen", &RNA_Screen, C->wm.screen));
}

ScrArea *CTX_wm_area(const bContext *C)
{
  return static_cast<ScrArea *>(ctx_wm_python_context_get(C, "area", &RNA_Area, C->wm.area));
}

SpaceLink *CTX_wm_space_data(const bContext *C)
{
  ScrArea *area = CTX_wm_area(C);
  return (area) ? static_cast<SpaceLink *>(area->spacedata.first) : nullptr;
}

ARegion *CTX_wm_region(const bContext *C)
{
  return static_cast<ARegion *>(ctx_wm_python_context_get(C, "region", &RNA_Region, C->wm.region));
}

void *CTX_wm_region_data(const bContext *C)
{
  ARegion *region = CTX_wm_region(C);
  return (region) ? region->regiondata : nullptr;
}

ARegion *CTX_wm_menu(const bContext *C)
{
  return C->wm.menu;
}

wmGizmoGroup *CTX_wm_gizmo_group(const bContext *C)
{
  return C->wm.gizmo_group;
}

wmMsgBus *CTX_wm_message_bus(const bContext *C)
{
  return C->wm.manager ? C->wm.manager->message_bus : nullptr;
}

ReportList *CTX_wm_reports(const bContext *C)
{
  if (C->wm.manager) {
    return &(C->wm.manager->reports);
  }

  return nullptr;
}

View3D *CTX_wm_view3d(const bContext *C)
{
  ScrArea *area = CTX_wm_area(C);
  if (area && area->spacetype == SPACE_VIEW3D) {
    return static_cast<View3D *>(area->spacedata.first);
  }
  return nullptr;
}

RegionView3D *CTX_wm_region_view3d(const bContext *C)
{
  ScrArea *area = CTX_wm_area(C);
  ARegion *region = CTX_wm_region(C);

  if (area && area->spacetype == SPACE_VIEW3D) {
    if (region && region->regiontype == RGN_TYPE_WINDOW) {
      return static_cast<RegionView3D *>(region->regiondata);
    }
  }
  return nullptr;
}

SpaceText *CTX_wm_space_text(const bContext *C)
{
  ScrArea *area = CTX_wm_area(C);
  if (area && area->spacetype == SPACE_TEXT) {
    return static_cast<SpaceText *>(area->spacedata.first);
  }
  return nullptr;
}

SpaceConsole *CTX_wm_space_console(const bContext *C)
{
  ScrArea *area = CTX_wm_area(C);
  if (area && area->spacetype == SPACE_CONSOLE) {
    return static_cast<SpaceConsole *>(area->spacedata.first);
  }
  return nullptr;
}

SpaceImage *CTX_wm_space_image(const bContext *C)
{
  ScrArea *area = CTX_wm_area(C);
  if (area && area->spacetype == SPACE_IMAGE) {
    return static_cast<SpaceImage *>(area->spacedata.first);
  }
  return nullptr;
}

SpaceProperties *CTX_wm_space_properties(const bContext *C)
{
  ScrArea *area = CTX_wm_area(C);
  if (area && area->spacetype == SPACE_PROPERTIES) {
    return static_cast<SpaceProperties *>(area->spacedata.first);
  }
  return nullptr;
}

SpaceFile *CTX_wm_space_file(const bContext *C)
{
  ScrArea *area = CTX_wm_area(C);
  if (area && area->spacetype == SPACE_FILE) {
    return static_cast<SpaceFile *>(area->spacedata.first);
  }
  return nullptr;
}

SpaceSeq *CTX_wm_space_seq(const bContext *C)
{
  ScrArea *area = CTX_wm_area(C);
  if (area && area->spacetype == SPACE_SEQ) {
    return static_cast<SpaceSeq *>(area->spacedata.first);
  }
  return nullptr;
}

SpaceOutliner *CTX_wm_space_outliner(const bContext *C)
{
  ScrArea *area = CTX_wm_area(C);
  if (area && area->spacetype == SPACE_OUTLINER) {
    return static_cast<SpaceOutliner *>(area->spacedata.first);
  }
  return nullptr;
}

SpaceNla *CTX_wm_space_nla(const bContext *C)
{
  ScrArea *area = CTX_wm_area(C);
  if (area && area->spacetype == SPACE_NLA) {
    return static_cast<SpaceNla *>(area->spacedata.first);
  }
  return nullptr;
}

SpaceNode *CTX_wm_space_node(const bContext *C)
{
  ScrArea *area = CTX_wm_area(C);
  if (area && area->spacetype == SPACE_NODE) {
    return static_cast<SpaceNode *>(area->spacedata.first);
  }
  return nullptr;
}

SpaceGraph *CTX_wm_space_graph(const bContext *C)
{
  ScrArea *area = CTX_wm_area(C);
  if (area && area->spacetype == SPACE_GRAPH) {
    return static_cast<SpaceGraph *>(area->spacedata.first);
  }
  return nullptr;
}

SpaceAction *CTX_wm_space_action(const bContext *C)
{
  ScrArea *area = CTX_wm_area(C);
  if (area && area->spacetype == SPACE_ACTION) {
    return static_cast<SpaceAction *>(area->spacedata.first);
  }
  return nullptr;
}

SpaceInfo *CTX_wm_space_info(const bContext *C)
{
  ScrArea *area = CTX_wm_area(C);
  if (area && area->spacetype == SPACE_INFO) {
    return static_cast<SpaceInfo *>(area->spacedata.first);
  }
  return nullptr;
}

SpaceUserPref *CTX_wm_space_userpref(const bContext *C)
{
  ScrArea *area = CTX_wm_area(C);
  if (area && area->spacetype == SPACE_USERPREF) {
    return static_cast<SpaceUserPref *>(area->spacedata.first);
  }
  return nullptr;
}

SpaceClip *CTX_wm_space_clip(const bContext *C)
{
  ScrArea *area = CTX_wm_area(C);
  if (area && area->spacetype == SPACE_CLIP) {
    return static_cast<SpaceClip *>(area->spacedata.first);
  }
  return nullptr;
}

SpaceTopBar *CTX_wm_space_topbar(const bContext *C)
{
  ScrArea *area = CTX_wm_area(C);
  if (area && area->spacetype == SPACE_TOPBAR) {
    return static_cast<SpaceTopBar *>(area->spacedata.first);
  }
  return nullptr;
}

SpaceSpreadsheet *CTX_wm_space_spreadsheet(const bContext *C)
{
  ScrArea *area = CTX_wm_area(C);
  if (area && area->spacetype == SPACE_SPREADSHEET) {
    return static_cast<SpaceSpreadsheet *>(area->spacedata.first);
  }
  return nullptr;
}

struct SpaceAssets *CTX_wm_space_assets(const bContext *C)
{
  ScrArea *area = CTX_wm_area(C);
  if (area && area->spacetype == SPACE_ASSETS) {
    return static_cast<SpaceAssets *>(area->spacedata.first);
  }
  return nullptr;
}

void CTX_wm_manager_set(bContext *C, wmWindowManager *wm)
{
  C->wm.manager = wm;
  C->wm.window = nullptr;
  C->wm.screen = nullptr;
  C->wm.area = nullptr;
  C->wm.region = nullptr;
}

#ifdef WITH_PYTHON
#  define PYCTX_REGION_MEMBERS "region", "region_data"
#  define PYCTX_AREA_MEMBERS "area", "space_data", PYCTX_REGION_MEMBERS
#  define PYCTX_SCREEN_MEMBERS "screen", PYCTX_AREA_MEMBERS
#  define PYCTX_WINDOW_MEMBERS "window", "scene", "workspace", PYCTX_SCREEN_MEMBERS
#endif

void CTX_wm_window_set(bContext *C, wmWindow *win)
{
  C->wm.window = win;
  if (win) {
    C->data.scene = win->scene;
  }
  C->wm.workspace = (win) ? BKE_workspace_active_get(win->workspace_hook) : nullptr;
  C->wm.screen = (win) ? BKE_workspace_active_screen_get(win->workspace_hook) : nullptr;
  C->wm.area = nullptr;
  C->wm.region = nullptr;

#ifdef WITH_PYTHON
  if (C->data.py_context != nullptr) {
    const char *members[] = {PYCTX_WINDOW_MEMBERS};
    BPY_context_dict_clear_members_array(
        &C->data.py_context, C->data.py_context_orig, members, ARRAY_SIZE(members));
  }
#endif
}

void CTX_wm_screen_set(bContext *C, bScreen *screen)
{
  C->wm.screen = screen;
  C->wm.area = nullptr;
  C->wm.region = nullptr;

#ifdef WITH_PYTHON
  if (C->data.py_context != nullptr) {
    const char *members[] = {PYCTX_SCREEN_MEMBERS};
    BPY_context_dict_clear_members_array(
        &C->data.py_context, C->data.py_context_orig, members, ARRAY_SIZE(members));
  }
#endif
}

void CTX_wm_area_set(bContext *C, ScrArea *area)
{
  C->wm.area = area;
  C->wm.region = nullptr;

#ifdef WITH_PYTHON
  if (C->data.py_context != nullptr) {
    const char *members[] = {PYCTX_AREA_MEMBERS};
    BPY_context_dict_clear_members_array(
        &C->data.py_context, C->data.py_context_orig, members, ARRAY_SIZE(members));
  }
#endif
}

void CTX_wm_region_set(bContext *C, ARegion *region)
{
  C->wm.region = region;

#ifdef WITH_PYTHON
  if (C->data.py_context != nullptr) {
    const char *members[] = {PYCTX_REGION_MEMBERS};
    BPY_context_dict_clear_members_array(
        &C->data.py_context, C->data.py_context_orig, members, ARRAY_SIZE(members));
  }
#endif
}

void CTX_wm_menu_set(bContext *C, ARegion *menu)
{
  C->wm.menu = menu;
}

void CTX_wm_gizmo_group_set(bContext *C, wmGizmoGroup *gzgroup)
{
  C->wm.gizmo_group = gzgroup;
}

void CTX_wm_operator_poll_msg_clear(bContext *C)
{
  bContextPollMsgDyn_Params *params = &C->wm.operator_poll_msg_dyn_params;
  if (params->free_fn != nullptr) {
    params->free_fn(C, params->user_data);
  }
  params->get_fn = nullptr;
  params->free_fn = nullptr;
  params->user_data = nullptr;

  C->wm.operator_poll_msg = nullptr;
}
void CTX_wm_operator_poll_msg_set(bContext *C, const char *msg)
{
  CTX_wm_operator_poll_msg_clear(C);

  C->wm.operator_poll_msg = msg;
}

void CTX_wm_operator_poll_msg_set_dynamic(bContext *C, const bContextPollMsgDyn_Params *params)
{
  CTX_wm_operator_poll_msg_clear(C);

  C->wm.operator_poll_msg_dyn_params = *params;
}

const char *CTX_wm_operator_poll_msg_get(bContext *C, bool *r_free)
{
  bContextPollMsgDyn_Params *params = &C->wm.operator_poll_msg_dyn_params;
  if (params->get_fn != nullptr) {
    char *msg = params->get_fn(C, params->user_data);
    if (msg != nullptr) {
      *r_free = true;
    }
    return msg;
  }

  *r_free = false;
  return IFACE_(C->wm.operator_poll_msg);
}

/* data context */

Main *CTX_data_main(const bContext *C)
{
  Main *bmain;
  if (ctx_data_pointer_verify(C, "blend_data", (void **)&bmain)) {
    return bmain;
  }

  return C->data.main;
}

void CTX_data_main_set(bContext *C, Main *bmain)
{
  C->data.main = bmain;
  BKE_sound_init_main(bmain);
}

Scene *CTX_data_scene(const bContext *C)
{
  Scene *scene;
  if (ctx_data_pointer_verify(C, "scene", (void **)&scene)) {
    return scene;
  }

  return C->data.scene;
}

ViewLayer *CTX_data_view_layer(const bContext *C)
{
  ViewLayer *view_layer;

  if (ctx_data_pointer_verify(C, "view_layer", (void **)&view_layer)) {
    return view_layer;
  }

  wmWindow *win = CTX_wm_window(C);
  Scene *scene = CTX_data_scene(C);
  if (win) {
    view_layer = BKE_view_layer_find(scene, win->view_layer_name);
    if (view_layer) {
      return view_layer;
    }
  }

  return BKE_view_layer_default_view(scene);
}

RenderEngineType *CTX_data_engine_type(const bContext *C)
{
  Scene *scene = CTX_data_scene(C);
  return RE_engines_find(scene->r.engine);
}

LayerCollection *CTX_data_layer_collection(const bContext *C)
{
  ViewLayer *view_layer = CTX_data_view_layer(C);
  LayerCollection *layer_collection;

  if (ctx_data_pointer_verify(C, "layer_collection", (void **)&layer_collection)) {
    if (BKE_view_layer_has_collection(view_layer, layer_collection->collection)) {
      return layer_collection;
    }
  }

  /* fallback */
  return BKE_layer_collection_get_active(view_layer);
}

Collection *CTX_data_collection(const bContext *C)
{
  Collection *collection;
  if (ctx_data_pointer_verify(C, "collection", (void **)&collection)) {
    return collection;
  }

  LayerCollection *layer_collection = CTX_data_layer_collection(C);
  if (layer_collection) {
    return layer_collection->collection;
  }

  /* fallback */
  Scene *scene = CTX_data_scene(C);
  return scene->master_collection;
}

enum eContextObjectMode CTX_data_mode_enum_ex(const Object *obedit,
                                              const Object *ob,
                                              const eObjectMode object_mode)
{
  // Object *obedit = CTX_data_edit_object(C);
  if (obedit) {
    switch (obedit->type) {
      case OB_MESH:
        return CTX_MODE_EDIT_MESH;
      case OB_CURVES_LEGACY:
        return CTX_MODE_EDIT_CURVE;
      case OB_SURF:
        return CTX_MODE_EDIT_SURFACE;
      case OB_FONT:
        return CTX_MODE_EDIT_TEXT;
      case OB_ARMATURE:
        return CTX_MODE_EDIT_ARMATURE;
      case OB_MBALL:
        return CTX_MODE_EDIT_METABALL;
      case OB_LATTICE:
        return CTX_MODE_EDIT_LATTICE;
      case OB_CURVES:
        return CTX_MODE_EDIT_CURVES;
      case OB_GREASE_PENCIL:
        return CTX_MODE_EDIT_GREASE_PENCIL;
      case OB_POINTCLOUD:
        return CTX_MODE_EDIT_POINT_CLOUD;
    }
  }
  else {
    // Object *ob = CTX_data_active_object(C);
    if (ob) {
      if (object_mode & OB_MODE_POSE) {
        return CTX_MODE_POSE;
      }
      if (object_mode & OB_MODE_SCULPT) {
        return CTX_MODE_SCULPT;
      }
      if (object_mode & OB_MODE_WEIGHT_PAINT) {
        return CTX_MODE_PAINT_WEIGHT;
      }
      if (object_mode & OB_MODE_VERTEX_PAINT) {
        return CTX_MODE_PAINT_VERTEX;
      }
      if (object_mode & OB_MODE_TEXTURE_PAINT) {
        return CTX_MODE_PAINT_TEXTURE;
      }
      if (object_mode & OB_MODE_PARTICLE_EDIT) {
        return CTX_MODE_PARTICLE;
      }
      if (object_mode & OB_MODE_PAINT_GPENCIL_LEGACY) {
        return CTX_MODE_PAINT_GPENCIL_LEGACY;
      }
      if (object_mode & OB_MODE_EDIT_GPENCIL_LEGACY) {
        return CTX_MODE_EDIT_GPENCIL_LEGACY;
      }
      if (object_mode & OB_MODE_SCULPT_GPENCIL_LEGACY) {
        return CTX_MODE_SCULPT_GPENCIL_LEGACY;
      }
      if (object_mode & OB_MODE_WEIGHT_GPENCIL_LEGACY) {
        return CTX_MODE_WEIGHT_GPENCIL_LEGACY;
      }
      if (object_mode & OB_MODE_VERTEX_GPENCIL_LEGACY) {
        return CTX_MODE_VERTEX_GPENCIL_LEGACY;
      }
      if (object_mode & OB_MODE_SCULPT_CURVES) {
        return CTX_MODE_SCULPT_CURVES;
      }
      if (object_mode & OB_MODE_PAINT_GREASE_PENCIL) {
        return CTX_MODE_PAINT_GREASE_PENCIL;
      }
    }
  }

  return CTX_MODE_OBJECT;
}

enum eContextObjectMode CTX_data_mode_enum(const bContext *C)
{
  Object *obedit = CTX_data_edit_object(C);
  Object *obact = obedit ? nullptr : CTX_data_active_object(C);
  return CTX_data_mode_enum_ex(obedit, obact, obact ? eObjectMode(obact->mode) : OB_MODE_OBJECT);
}

/**
 * Would prefer if we can use the enum version below over this one - Campbell.
 *
 * \note Must be aligned with above enum.
 */
static const char *data_mode_strings[] = {
    "mesh_edit",
    "curve_edit",
    "surface_edit",
    "text_edit",
    "armature_edit",
    "mball_edit",
    "lattice_edit",
    "curves_edit",
    "grease_pencil_edit",
    "point_cloud_edit",
    "posemode",
    "sculpt_mode",
    "weightpaint",
    "vertexpaint",
    "imagepaint",
    "particlemode",
    "objectmode",
    "greasepencil_paint",
    "greasepencil_edit",
    "greasepencil_sculpt",
    "greasepencil_weight",
    "greasepencil_vertex",
    "curves_sculpt",
    "grease_pencil_paint",
    nullptr,
};
BLI_STATIC_ASSERT(ARRAY_SIZE(data_mode_strings) == CTX_MODE_NUM + 1,
                  "Must have a string for each context mode")
const char *CTX_data_mode_string(const bContext *C)
{
  return data_mode_strings[CTX_data_mode_enum(C)];
}

void CTX_data_scene_set(bContext *C, Scene *scene)
{
  C->data.scene = scene;

#ifdef WITH_PYTHON
  if (C->data.py_context != nullptr) {
    const char *members[] = {"scene"};
    BPY_context_dict_clear_members_array(&C->data.py_context, C->data.py_context_orig, members, 1);
  }
#endif
}

ToolSettings *CTX_data_tool_settings(const bContext *C)
{
  Scene *scene = CTX_data_scene(C);

  if (scene) {
    return scene->toolsettings;
  }

  return nullptr;
}

bool CTX_data_selected_ids(const bContext *C, ListBase *list)
{
  return ctx_data_collection_get(C, "selected_ids", list);
}

bool CTX_data_selected_nodes(const bContext *C, ListBase *list)
{
  return ctx_data_collection_get(C, "selected_nodes", list);
}

bool CTX_data_selected_editable_objects(const bContext *C, ListBase *list)
{
  return ctx_data_collection_get(C, "selected_editable_objects", list);
}

bool CTX_data_selected_editable_bases(const bContext *C, ListBase *list)
{
  return ctx_data_base_collection_get(C, "selected_editable_objects", list);
}

bool CTX_data_editable_objects(const bContext *C, ListBase *list)
{
  return ctx_data_collection_get(C, "editable_objects", list);
}

bool CTX_data_editable_bases(const bContext *C, ListBase *list)
{
  return ctx_data_base_collection_get(C, "editable_objects", list);
}

bool CTX_data_selected_objects(const bContext *C, ListBase *list)
{
  return ctx_data_collection_get(C, "selected_objects", list);
}

bool CTX_data_selected_bases(const bContext *C, ListBase *list)
{
  return ctx_data_base_collection_get(C, "selected_objects", list);
}

bool CTX_data_visible_objects(const bContext *C, ListBase *list)
{
  return ctx_data_collection_get(C, "visible_objects", list);
}

bool CTX_data_visible_bases(const bContext *C, ListBase *list)
{
  return ctx_data_base_collection_get(C, "visible_objects", list);
}

bool CTX_data_selectable_objects(const bContext *C, ListBase *list)
{
  return ctx_data_collection_get(C, "selectable_objects", list);
}

bool CTX_data_selectable_bases(const bContext *C, ListBase *list)
{
  return ctx_data_base_collection_get(C, "selectable_objects", list);
}

Object *CTX_data_active_object(const bContext *C)
{
  return static_cast<Object *>(ctx_data_pointer_get(C, "active_object"));
}

Base *CTX_data_active_base(const bContext *C)
{
  Object *ob = CTX_data_active_object(C);

  if (ob == nullptr) {
    return nullptr;
  }
  const Scene *scene = CTX_data_scene(C);
  ViewLayer *view_layer = CTX_data_view_layer(C);
  BKE_view_layer_synced_ensure(scene, view_layer);
  return BKE_view_layer_base_find(view_layer, ob);
}

Object *CTX_data_edit_object(const bContext *C)
{
  return static_cast<Object *>(ctx_data_pointer_get(C, "edit_object"));
}

Image *CTX_data_edit_image(const bContext *C)
{
  return static_cast<Image *>(ctx_data_pointer_get(C, "edit_image"));
}

Text *CTX_data_edit_text(const bContext *C)
{
  return static_cast<Text *>(ctx_data_pointer_get(C, "edit_text"));
}

MovieClip *CTX_data_edit_movieclip(const bContext *C)
{
  return static_cast<MovieClip *>(ctx_data_pointer_get(C, "edit_movieclip"));
}

Mask *CTX_data_edit_mask(const bContext *C)
{
  return static_cast<Mask *>(ctx_data_pointer_get(C, "edit_mask"));
}

EditBone *CTX_data_active_bone(const bContext *C)
{
  return static_cast<EditBone *>(ctx_data_pointer_get(C, "active_bone"));
}

CacheFile *CTX_data_edit_cachefile(const bContext *C)
{
  return static_cast<CacheFile *>(ctx_data_pointer_get(C, "edit_cachefile"));
}

bool CTX_data_selected_bones(const bContext *C, ListBase *list)
{
  return ctx_data_collection_get(C, "selected_bones", list);
}

bool CTX_data_selected_editable_bones(const bContext *C, ListBase *list)
{
  return ctx_data_collection_get(C, "selected_editable_bones", list);
}

bool CTX_data_visible_bones(const bContext *C, ListBase *list)
{
  return ctx_data_collection_get(C, "visible_bones", list);
}

bool CTX_data_editable_bones(const bContext *C, ListBase *list)
{
  return ctx_data_collection_get(C, "editable_bones", list);
}

bPoseChannel *CTX_data_active_pose_bone(const bContext *C)
{
  return static_cast<bPoseChannel *>(ctx_data_pointer_get(C, "active_pose_bone"));
}

bool CTX_data_selected_pose_bones(const bContext *C, ListBase *list)
{
  return ctx_data_collection_get(C, "selected_pose_bones", list);
}

bool CTX_data_selected_pose_bones_from_active_object(const bContext *C, ListBase *list)
{
  return ctx_data_collection_get(C, "selected_pose_bones_from_active_object", list);
}

bool CTX_data_visible_pose_bones(const bContext *C, ListBase *list)
{
  return ctx_data_collection_get(C, "visible_pose_bones", list);
}

bGPdata *CTX_data_gpencil_data(const bContext *C)
{
  return static_cast<bGPdata *>(ctx_data_pointer_get(C, "gpencil_data"));
}

bGPDlayer *CTX_data_active_gpencil_layer(const bContext *C)
{
  return static_cast<bGPDlayer *>(ctx_data_pointer_get(C, "active_gpencil_layer"));
}

bGPDframe *CTX_data_active_gpencil_frame(const bContext *C)
{
  return static_cast<bGPDframe *>(ctx_data_pointer_get(C, "active_gpencil_frame"));
}

bool CTX_data_visible_gpencil_layers(const bContext *C, ListBase *list)
{
  return ctx_data_collection_get(C, "visible_gpencil_layers", list);
}

bool CTX_data_editable_gpencil_layers(const bContext *C, ListBase *list)
{
  return ctx_data_collection_get(C, "editable_gpencil_layers", list);
}

bool CTX_data_editable_gpencil_strokes(const bContext *C, ListBase *list)
{
  return ctx_data_collection_get(C, "editable_gpencil_strokes", list);
}

const AssetLibraryReference *CTX_wm_asset_library_ref(const bContext *C)
{
  return static_cast<AssetLibraryReference *>(ctx_data_pointer_get(C, "asset_library_ref"));
}

AssetHandle CTX_wm_asset_handle(const bContext *C, bool *r_is_valid)
{
  AssetHandle *asset_handle_p =
      (AssetHandle *)CTX_data_pointer_get_type(C, "asset_handle", &RNA_AssetHandle).data;
  if (asset_handle_p) {
    *r_is_valid = true;
    return *asset_handle_p;
  }

  /* If the asset handle was not found in context directly, try if there's an active file with
   * asset data there instead. Not nice to have this here, would be better to have this in
   * `ED_asset.hh`, but we can't include that in BKE. Even better would be not needing this at all
   * and being able to have editors return this in the usual `context` callback. But that would
   * require returning a non-owning pointer, which we don't have in the Asset Browser (yet). */
  FileDirEntry *file =
      (FileDirEntry *)CTX_data_pointer_get_type(C, "active_file", &RNA_FileSelectEntry).data;
  if (file && file->asset) {
    *r_is_valid = true;
    return AssetHandle{file};
  }

  *r_is_valid = false;
  return AssetHandle{nullptr};
}

<<<<<<< HEAD
/**
 * \note Only works in the new Asset Browser and the asset view template (not in the old File
 * Browser based Asset Browser).
 * TODO Replace #CTX_wm_asset_handle() with this.
 */
AssetHandle *CTX_wm_asset_handle_ptr(const bContext *C)
{
  return static_cast<AssetHandle *>(
      CTX_data_pointer_get_type(C, "asset_handle", &RNA_AssetHandle).data);
}

AssetRepresentation *CTX_wm_asset(const bContext *C)
=======
blender::asset_system::AssetRepresentation *CTX_wm_asset(const bContext *C)
>>>>>>> 7fb58a33
{
  return static_cast<blender::asset_system::AssetRepresentation *>(
      ctx_data_pointer_get(C, "asset"));
}

Depsgraph *CTX_data_depsgraph_pointer(const bContext *C)
{
  Main *bmain = CTX_data_main(C);
  Scene *scene = CTX_data_scene(C);
  ViewLayer *view_layer = CTX_data_view_layer(C);
  Depsgraph *depsgraph = BKE_scene_ensure_depsgraph(bmain, scene, view_layer);
  /* Dependency graph might have been just allocated, and hence it will not be marked.
   * This confuses redo system due to the lack of flushing changes back to the original data.
   * In the future we would need to check whether the CTX_wm_window(C)  is in editing mode (as an
   * opposite of playback-preview-only) and set active flag based on that. */
  DEG_make_active(depsgraph);
  return depsgraph;
}

Depsgraph *CTX_data_expect_evaluated_depsgraph(const bContext *C)
{
  Depsgraph *depsgraph = CTX_data_depsgraph_pointer(C);
  /* TODO(sergey): Assert that the dependency graph is fully evaluated.
   * Note that first the depsgraph and scene post-evaluation hooks needs to run extra round of
   * updates first to make check here really reliable. */
  return depsgraph;
}

Depsgraph *CTX_data_ensure_evaluated_depsgraph(const bContext *C)
{
  Depsgraph *depsgraph = CTX_data_depsgraph_pointer(C);
  Main *bmain = CTX_data_main(C);
  BKE_scene_graph_evaluated_ensure(depsgraph, bmain);
  return depsgraph;
}

Depsgraph *CTX_data_depsgraph_on_load(const bContext *C)
{
  Scene *scene = CTX_data_scene(C);
  ViewLayer *view_layer = CTX_data_view_layer(C);
  return BKE_scene_get_depsgraph(scene, view_layer);
}<|MERGE_RESOLUTION|>--- conflicted
+++ resolved
@@ -1531,7 +1531,6 @@
   return AssetHandle{nullptr};
 }
 
-<<<<<<< HEAD
 /**
  * \note Only works in the new Asset Browser and the asset view template (not in the old File
  * Browser based Asset Browser).
@@ -1543,10 +1542,7 @@
       CTX_data_pointer_get_type(C, "asset_handle", &RNA_AssetHandle).data);
 }
 
-AssetRepresentation *CTX_wm_asset(const bContext *C)
-=======
 blender::asset_system::AssetRepresentation *CTX_wm_asset(const bContext *C)
->>>>>>> 7fb58a33
 {
   return static_cast<blender::asset_system::AssetRepresentation *>(
       ctx_data_pointer_get(C, "asset"));
