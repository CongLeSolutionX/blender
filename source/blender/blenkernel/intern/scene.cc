--- conflicted
+++ resolved
@@ -2879,7 +2879,6 @@
   bool used_multiple_passes = false;
 
   /* Keep this first. */
-<<<<<<< HEAD
   if (active_clock & ANIMTIMER_ANIMATION) {
     BKE_callback_exec_id(bmain, &scene->id, BKE_CB_EVT_FRAME_CHANGE_PRE);
   }
@@ -2897,28 +2896,6 @@
     }
     if (active_clock & ANIMTIMER_REALTIME) {
       /* Nothing to do yet. */
-=======
-  switch (active_clock) {
-    case ANIMTIMER_ANIMATION:
-      BKE_callback_exec_id(bmain, &scene->id, BKE_CB_EVT_FRAME_CHANGE_PRE);
-      break;
-    case ANIMTIMER_REALTIME:
-      /* TODO callback for realtime clock updates */
-      break;
-  }
-
-  for (int pass = 0; pass < 2; pass++) {
-    switch (active_clock) {
-      case ANIMTIMER_ANIMATION:
-        /* Update animated image textures for particles, modifiers, gpu, etc,
-         * call this at the start so modifiers with textures don't lag 1 frame.
-         */
-        BKE_image_editors_update_frame(bmain, scene->r.cfra);
-        BKE_sound_set_cfra(scene->r.cfra);
-        break;
-      case ANIMTIMER_REALTIME:
-        break;
->>>>>>> 5321c4cf
     }
 
     DEG_graph_relations_update(depsgraph);
@@ -2939,21 +2916,11 @@
 
     /* Notify editors and python about recalc. */
     if (pass == 0) {
-<<<<<<< HEAD
       if (active_clock & ANIMTIMER_ANIMATION) {
         BKE_callback_exec_id_depsgraph(bmain, &scene->id, depsgraph, BKE_CB_EVT_FRAME_CHANGE_POST);
       }
       if (active_clock & ANIMTIMER_REALTIME) {
         /* TODO callback for realtime clock updates */
-=======
-      switch (active_clock) {
-        case ANIMTIMER_ANIMATION:
-          BKE_callback_exec_id_depsgraph(bmain, &scene->id, depsgraph, BKE_CB_EVT_FRAME_CHANGE_POST);
-          break;
-        case ANIMTIMER_REALTIME:
-          /* TODO callback for realtime clock updates */
-          break;
->>>>>>> 5321c4cf
       }
 
       /* NOTE: Similar to this case in scene_graph_update_tagged(). Need to ensure that
