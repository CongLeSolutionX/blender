/* SPDX-FileCopyrightText: 2023 Blender Authors
 *
 * SPDX-License-Identifier: GPL-2.0-or-later */

/** \file
 * \ingroup bke
 */

#include "MEM_guardedalloc.h"

#include <climits>

#include "BLI_bitmap.h"
#include "BLI_math_geom.h"
#include "BLI_math_matrix.h"
#include "BLI_math_vector.h"
#include "BLI_math_vector.hh"
#include "BLI_rand.h"
#include "BLI_task.h"
#include "BLI_task.hh"
#include "BLI_timeit.hh"
#include "BLI_utildefines.h"
#include "BLI_vector.hh"
#include "BLI_vector_set.hh"

#include "DNA_mesh_types.h"
#include "DNA_meshdata_types.h"

#include "BKE_attribute.hh"
#include "BKE_ccg.h"
#include "BKE_mesh.hh"
#include "BKE_mesh_mapping.hh"
#include "BKE_paint.hh"
#include "BKE_pbvh_api.hh"
#include "BKE_subdiv_ccg.hh"

#include "DRW_pbvh.hh"

#include "PIL_time.h"

#include "bmesh.h"

#include "atomic_ops.h"

#include "pbvh_intern.hh"

using blender::float3;
using blender::MutableSpan;
using blender::Span;
using blender::Vector;

#define LEAF_LIMIT 10000

/* Uncomment to test if triangles of the same face are
 * properly clustered into single nodes.
 */
//#define TEST_PBVH_FACE_SPLIT

/* Uncomment to test that faces are only assigned to one PBVHNode */
//#define VALIDATE_UNIQUE_NODE_FACES

//#define PERFCNTRS
#define STACK_FIXED_DEPTH 100

struct PBVHStack {
  PBVHNode *node;
  bool revisiting;
};

struct PBVHIter {
  PBVH *pbvh;
  blender::FunctionRef<bool(PBVHNode &)> scb;

  PBVHStack *stack;
  int stacksize;

  PBVHStack stackfixed[STACK_FIXED_DEPTH];
  int stackspace;
};

void BB_reset(BB *bb)
{
  bb->bmin[0] = bb->bmin[1] = bb->bmin[2] = FLT_MAX;
  bb->bmax[0] = bb->bmax[1] = bb->bmax[2] = -FLT_MAX;
}

void BB_expand(BB *bb, const float co[3])
{
  for (int i = 0; i < 3; i++) {
    bb->bmin[i] = min_ff(bb->bmin[i], co[i]);
    bb->bmax[i] = max_ff(bb->bmax[i], co[i]);
  }
}

void BB_expand_with_bb(BB *bb, const BB *bb2)
{
  for (int i = 0; i < 3; i++) {
    bb->bmin[i] = min_ff(bb->bmin[i], bb2->bmin[i]);
    bb->bmax[i] = max_ff(bb->bmax[i], bb2->bmax[i]);
  }
}

int BB_widest_axis(const BB *bb)
{
  float dim[3];

  for (int i = 0; i < 3; i++) {
    dim[i] = bb->bmax[i] - bb->bmin[i];
  }

  if (dim[0] > dim[1]) {
    if (dim[0] > dim[2]) {
      return 0;
    }

    return 2;
  }

  if (dim[1] > dim[2]) {
    return 1;
  }

  return 2;
}

void BBC_update_centroid(BBC *bbc)
{
  for (int i = 0; i < 3; i++) {
    bbc->bcentroid[i] = (bbc->bmin[i] + bbc->bmax[i]) * 0.5f;
  }
}

/* Not recursive */
static void update_node_vb(PBVH *pbvh, PBVHNode *node)
{
  BB vb;

  BB_reset(&vb);

  if (node->flag & PBVH_Leaf) {
    PBVHVertexIter vd;

    BKE_pbvh_vertex_iter_begin (pbvh, node, vd, PBVH_ITER_ALL) {
      BB_expand(&vb, vd.co);
    }
    BKE_pbvh_vertex_iter_end;
  }
  else {
    BB_expand_with_bb(&vb, &pbvh->nodes[node->children_offset].vb);
    BB_expand_with_bb(&vb, &pbvh->nodes[node->children_offset + 1].vb);
  }

  node->vb = vb;
}

// void BKE_pbvh_node_BB_reset(PBVHNode *node)
//{
//  BB_reset(&node->vb);
//}
//
// void BKE_pbvh_node_BB_expand(PBVHNode *node, float co[3])
//{
//  BB_expand(&node->vb, co);
//}

static bool face_materials_match(const int *material_indices,
                                 const bool *sharp_faces,
                                 const int a,
                                 const int b)
{
  if (material_indices) {
    if (material_indices[a] != material_indices[b]) {
      return false;
    }
  }
  if (sharp_faces) {
    if (sharp_faces[a] != sharp_faces[b]) {
      return false;
    }
  }
  return true;
}

static bool grid_materials_match(const DMFlagMat *f1, const DMFlagMat *f2)
{
  return (f1->sharp == f2->sharp) && (f1->mat_nr == f2->mat_nr);
}

/* Adapted from BLI_kdopbvh.c */
/* Returns the index of the first element on the right of the partition */
static int partition_indices_faces(blender::MutableSpan<int> prim_indices,
                                   int *prim_scratch,
                                   int lo,
                                   int hi,
                                   int axis,
                                   float mid,
                                   const Span<BBC> prim_bbc,
                                   const Span<int> looptri_faces)
{
  for (int i = lo; i < hi; i++) {
    prim_scratch[i - lo] = prim_indices[i];
  }

  int lo2 = lo, hi2 = hi - 1;
  int i1 = lo, i2 = 0;

  while (i1 < hi) {
    const int face_i = looptri_faces[prim_scratch[i2]];
    bool side = prim_bbc[prim_scratch[i2]].bcentroid[axis] >= mid;

    while (i1 < hi && looptri_faces[prim_scratch[i2]] == face_i) {
      prim_indices[side ? hi2-- : lo2++] = prim_scratch[i2];
      i1++;
      i2++;
    }
  }

  return lo2;
}

static int partition_indices_grids(blender::MutableSpan<int> prim_indices,
                                   int *prim_scratch,
                                   int lo,
                                   int hi,
                                   int axis,
                                   float mid,
                                   const Span<BBC> prim_bbc,
                                   SubdivCCG *subdiv_ccg)
{
  for (int i = lo; i < hi; i++) {
    prim_scratch[i - lo] = prim_indices[i];
  }

  int lo2 = lo, hi2 = hi - 1;
  int i1 = lo, i2 = 0;

  while (i1 < hi) {
    int face_i = BKE_subdiv_ccg_grid_to_face_index(subdiv_ccg, prim_scratch[i2]);
    bool side = prim_bbc[prim_scratch[i2]].bcentroid[axis] >= mid;

    while (i1 < hi && BKE_subdiv_ccg_grid_to_face_index(subdiv_ccg, prim_scratch[i2]) == face_i) {
      prim_indices[side ? hi2-- : lo2++] = prim_scratch[i2];
      i1++;
      i2++;
    }
  }

  return lo2;
}

/* Returns the index of the first element on the right of the partition */
static int partition_indices_material(
    PBVH *pbvh, const int *material_indices, const bool *sharp_faces, int lo, int hi)
{
  const Span<int> looptri_faces = pbvh->looptri_faces;
  const DMFlagMat *flagmats = pbvh->grid_flag_mats;
  MutableSpan<int> indices = pbvh->prim_indices;
  int i = lo, j = hi;

  for (;;) {
    if (!pbvh->looptri_faces.is_empty()) {
      const int first = looptri_faces[pbvh->prim_indices[lo]];
      for (; face_materials_match(material_indices, sharp_faces, first, looptri_faces[indices[i]]);
           i++) {
        /* pass */
      }
      for (;
           !face_materials_match(material_indices, sharp_faces, first, looptri_faces[indices[j]]);
           j--) {
        /* pass */
      }
    }
    else {
      const DMFlagMat *first = &flagmats[pbvh->prim_indices[lo]];
      for (; grid_materials_match(first, &flagmats[indices[i]]); i++) {
        /* pass */
      }
      for (; !grid_materials_match(first, &flagmats[indices[j]]); j--) {
        /* pass */
      }
    }

    if (!(i < j)) {
      return i;
    }

    std::swap(pbvh->prim_indices[i], pbvh->prim_indices[j]);
    i++;
  }
}

void pbvh_grow_nodes(PBVH *pbvh, int totnode)
{
  pbvh->nodes.resize(totnode);
}

/* Add a vertex to the map, with a positive value for unique vertices and
 * a negative value for additional vertices */
static int map_insert_vert(
    PBVH *pbvh, blender::Map<int, int> &map, int *face_verts, int *uniq_verts, int vertex)
{
  return map.lookup_or_add_cb(vertex, [&]() {
    int value;
    if (!pbvh->vert_bitmap[vertex]) {
      pbvh->vert_bitmap[vertex] = true;
      value = *uniq_verts;
      (*uniq_verts)++;
    }
    else {
      value = ~(*face_verts);
      (*face_verts)++;
    }
    return value;
  });
}

/* Find vertices used by the faces in this node and update the draw buffers */
static void build_mesh_leaf_node(PBVH *pbvh, PBVHNode *node)
{
  node->uniq_verts = node->face_verts = 0;
  const Span<int> prim_indices = node->prim_indices;

  /* reserve size is rough guess */
  blender::Map<int, int> map;
  map.reserve(prim_indices.size());

  node->face_vert_indices.reinitialize(prim_indices.size());

  for (const int i : prim_indices.index_range()) {
    const MLoopTri &tri = pbvh->looptri[prim_indices[i]];
    for (int j = 0; j < 3; j++) {
      node->face_vert_indices[i][j] = map_insert_vert(
          pbvh, map, &node->face_verts, &node->uniq_verts, pbvh->corner_verts[tri.tri[j]]);
    }
  }

  node->vert_indices.reinitialize(node->uniq_verts + node->face_verts);

  /* Build the vertex list, unique verts first */
  for (const blender::MapItem<int, int> item : map.items()) {
    int value = item.value;
    if (value < 0) {
      value = -value + node->uniq_verts - 1;
    }

    node->vert_indices[value] = item.key;
  }

  for (const int i : prim_indices.index_range()) {
    for (int j = 0; j < 3; j++) {
      if (node->face_vert_indices[i][j] < 0) {
        node->face_vert_indices[i][j] = -node->face_vert_indices[i][j] + node->uniq_verts - 1;
      }
    }
  }

  const bool fully_hidden = pbvh->hide_poly &&
                            std::all_of(
                                prim_indices.begin(), prim_indices.end(), [&](const int tri) {
                                  const int face = pbvh->looptri_faces[tri];
                                  return pbvh->hide_poly[face];
                                });
  BKE_pbvh_node_fully_hidden_set(node, fully_hidden);
  BKE_pbvh_node_mark_rebuild_draw(node);
}

static void update_vb(PBVH *pbvh, PBVHNode *node, const Span<BBC> prim_bbc, int offset, int count)
{
  BB_reset(&node->vb);
  for (int i = offset + count - 1; i >= offset; i--) {
    BB_expand_with_bb(&node->vb, (BB *)(&prim_bbc[pbvh->prim_indices[i]]));
  }
  node->orig_vb = node->vb;
}

int BKE_pbvh_count_grid_quads(BLI_bitmap **grid_hidden,
                              const int *grid_indices,
                              int totgrid,
                              int gridsize,
                              int display_gridsize)
{
  const int gridarea = (gridsize - 1) * (gridsize - 1);
  int totquad = 0;

  /* grid hidden layer is present, so have to check each grid for
   * visibility */

  int depth1 = int(log2(double(gridsize) - 1.0) + DBL_EPSILON);
  int depth2 = int(log2(double(display_gridsize) - 1.0) + DBL_EPSILON);

  int skip = depth2 < depth1 ? 1 << (depth1 - depth2 - 1) : 1;

  for (int i = 0; i < totgrid; i++) {
    const BLI_bitmap *gh = grid_hidden[grid_indices[i]];

    if (gh) {
      /* grid hidden are present, have to check each element */
      for (int y = 0; y < gridsize - skip; y += skip) {
        for (int x = 0; x < gridsize - skip; x += skip) {
          if (!paint_is_grid_face_hidden(gh, gridsize, x, y)) {
            totquad++;
          }
        }
      }
    }
    else {
      totquad += gridarea;
    }
  }

  return totquad;
}

static void build_grid_leaf_node(PBVH *pbvh, PBVHNode *node)
{
  int totquads = BKE_pbvh_count_grid_quads(pbvh->grid_hidden,
                                           node->prim_indices.data(),
                                           node->prim_indices.size(),
                                           pbvh->gridkey.grid_size,
                                           pbvh->gridkey.grid_size);
  BKE_pbvh_node_fully_hidden_set(node, (totquads == 0));
  BKE_pbvh_node_mark_rebuild_draw(node);
}

static void build_leaf(PBVH *pbvh, int node_index, const Span<BBC> prim_bbc, int offset, int count)
{
  pbvh->nodes[node_index].flag |= PBVH_Leaf;

  pbvh->nodes[node_index].prim_indices = pbvh->prim_indices.as_span().slice(offset, count);

  /* Still need vb for searches */
  update_vb(pbvh, &pbvh->nodes[node_index], prim_bbc, offset, count);

  if (!pbvh->looptri.is_empty()) {
    build_mesh_leaf_node(pbvh, &pbvh->nodes[node_index]);
  }
  else {
    build_grid_leaf_node(pbvh, &pbvh->nodes[node_index]);
  }
}

/* Return zero if all primitives in the node can be drawn with the
 * same material (including flat/smooth shading), non-zero otherwise */
static bool leaf_needs_material_split(
    PBVH *pbvh, const int *material_indices, const bool *sharp_faces, int offset, int count)
{
  if (count <= 1) {
    return false;
  }

  if (!pbvh->looptri.is_empty()) {
    const int first = pbvh->looptri_faces[pbvh->prim_indices[offset]];
    for (int i = offset + count - 1; i > offset; i--) {
      int prim = pbvh->prim_indices[i];
      if (!face_materials_match(material_indices, sharp_faces, first, pbvh->looptri_faces[prim])) {
        return true;
      }
    }
  }
  else {
    const DMFlagMat *first = &pbvh->grid_flag_mats[pbvh->prim_indices[offset]];

    for (int i = offset + count - 1; i > offset; i--) {
      int prim = pbvh->prim_indices[i];
      if (!grid_materials_match(first, &pbvh->grid_flag_mats[prim])) {
        return true;
      }
    }
  }

  return false;
}

#ifdef TEST_PBVH_FACE_SPLIT
static void test_face_boundaries(PBVH *pbvh)
{
  int faces_num = BKE_pbvh_num_faces(pbvh);
  int *node_map = MEM_calloc_arrayN(faces_num, sizeof(int), __func__);
  for (int i = 0; i < faces_num; i++) {
    node_map[i] = -1;
  }

  for (int i = 0; i < pbvh->totnode; i++) {
    PBVHNode *node = pbvh->nodes + i;

    if (!(node->flag & PBVH_Leaf)) {
      continue;
    }

    switch (BKE_pbvh_type(pbvh)) {
      case PBVH_FACES: {
        for (int j = 0; j < node->totprim; j++) {
          int face_i = pbvh->looptri_faces[node->prim_indices[j]];

          if (node_map[face_i] >= 0 && node_map[face_i] != i) {
            int old_i = node_map[face_i];
            int prim_i = node->prim_indices - pbvh->prim_indices + j;

            printf("PBVH split error; face: %d, prim_i: %d, node1: %d, node2: %d, totprim: %d\n",
                   face_i,
                   prim_i,
                   old_i,
                   i,
                   node->totprim);
          }

          node_map[face_i] = i;
        }
        break;
      }
      case PBVH_GRIDS:
        break;
      case PBVH_BMESH:
        break;
    }
  }

  MEM_SAFE_FREE(node_map);
}
#endif

/* Recursively build a node in the tree
 *
 * vb is the voxel box around all of the primitives contained in
 * this node.
 *
 * cb is the bounding box around all the centroids of the primitives
 * contained in this node
 *
 * offset and start indicate a range in the array of primitive indices
 */

static void build_sub(PBVH *pbvh,
                      const int *material_indices,
                      const bool *sharp_faces,
                      int node_index,
                      BB *cb,
                      const Span<BBC> prim_bbc,
                      int offset,
                      int count,
                      int *prim_scratch,
                      int depth)
{
  int end;
  BB cb_backing;

  if (!prim_scratch) {
    prim_scratch = static_cast<int *>(MEM_malloc_arrayN(pbvh->totprim, sizeof(int), __func__));
  }

  /* Decide whether this is a leaf or not */
  const bool below_leaf_limit = count <= pbvh->leaf_limit || depth >= STACK_FIXED_DEPTH - 1;
  if (below_leaf_limit) {
    if (!leaf_needs_material_split(pbvh, material_indices, sharp_faces, offset, count)) {
      build_leaf(pbvh, node_index, prim_bbc, offset, count);

      if (node_index == 0) {
        MEM_SAFE_FREE(prim_scratch);
      }

      return;
    }
  }

  /* Add two child nodes */
  pbvh->nodes[node_index].children_offset = pbvh->nodes.size();
  pbvh_grow_nodes(pbvh, pbvh->nodes.size() + 2);

  /* Update parent node bounding box */
  update_vb(pbvh, &pbvh->nodes[node_index], prim_bbc, offset, count);

  if (!below_leaf_limit) {
    /* Find axis with widest range of primitive centroids */
    if (!cb) {
      cb = &cb_backing;
      BB_reset(cb);
      for (int i = offset + count - 1; i >= offset; i--) {
        BB_expand(cb, prim_bbc[pbvh->prim_indices[i]].bcentroid);
      }
    }
    const int axis = BB_widest_axis(cb);

    /* Partition primitives along that axis */
    if (pbvh->header.type == PBVH_FACES) {
      end = partition_indices_faces(pbvh->prim_indices,
                                    prim_scratch,
                                    offset,
                                    offset + count,
                                    axis,
                                    (cb->bmax[axis] + cb->bmin[axis]) * 0.5f,
                                    prim_bbc,
                                    pbvh->looptri_faces);
    }
    else {
      end = partition_indices_grids(pbvh->prim_indices,
                                    prim_scratch,
                                    offset,
                                    offset + count,
                                    axis,
                                    (cb->bmax[axis] + cb->bmin[axis]) * 0.5f,
                                    prim_bbc,
                                    pbvh->subdiv_ccg);
    }
  }
  else {
    /* Partition primitives by material */
    end = partition_indices_material(
        pbvh, material_indices, sharp_faces, offset, offset + count - 1);
  }

  /* Build children */
  build_sub(pbvh,
            material_indices,
            sharp_faces,
            pbvh->nodes[node_index].children_offset,
            nullptr,
            prim_bbc,
            offset,
            end - offset,
            prim_scratch,
            depth + 1);
  build_sub(pbvh,
            material_indices,
            sharp_faces,
            pbvh->nodes[node_index].children_offset + 1,
            nullptr,
            prim_bbc,
            end,
            offset + count - end,
            prim_scratch,
            depth + 1);

  if (node_index == 0) {
    MEM_SAFE_FREE(prim_scratch);
  }
}

static void pbvh_build(PBVH *pbvh,
                       const int *material_indices,
                       const bool *sharp_faces,
                       BB *cb,
                       const Span<BBC> prim_bbc,
                       int totprim)
{
  if (totprim != pbvh->totprim) {
    pbvh->totprim = totprim;
    pbvh->nodes.clear_and_shrink();

    pbvh->prim_indices.reinitialize(totprim);
    std::iota(pbvh->prim_indices.begin(), pbvh->prim_indices.end(), 0);
  }

  pbvh->nodes.resize(1);

  build_sub(pbvh, material_indices, sharp_faces, 0, cb, prim_bbc, 0, totprim, nullptr, 0);
}

static void pbvh_draw_args_init(PBVH *pbvh, PBVH_GPU_Args *args, PBVHNode *node)
{
  memset((void *)args, 0, sizeof(*args));

  args->pbvh_type = pbvh->header.type;
  args->mesh_grids_num = pbvh->totgrid;
  args->node = node;

  args->grid_hidden = pbvh->grid_hidden;
  args->face_sets_color_default = pbvh->face_sets_color_default;
  args->face_sets_color_seed = pbvh->face_sets_color_seed;
  args->vert_positions = pbvh->vert_positions;
  if (pbvh->mesh) {
    args->corner_verts = pbvh->corner_verts;
    args->corner_edges = pbvh->mesh->corner_edges();
  }
  args->faces = pbvh->faces;
  args->mlooptri = pbvh->looptri;

  if (ELEM(pbvh->header.type, PBVH_FACES, PBVH_GRIDS)) {
    args->hide_poly = pbvh->face_data ? static_cast<const bool *>(CustomData_get_layer_named(
                                            pbvh->face_data, CD_PROP_BOOL, ".hide_poly")) :
                                        nullptr;
  }

  switch (pbvh->header.type) {
    case PBVH_FACES:
      args->vert_data = pbvh->vert_data;
      args->loop_data = pbvh->loop_data;
      args->face_data = pbvh->face_data;
      args->me = pbvh->mesh;
      args->faces = pbvh->faces;
      args->vert_normals = pbvh->vert_normals;
      args->face_normals = pbvh->face_normals;

      args->active_color = pbvh->mesh->active_color_attribute;
      args->render_color = pbvh->mesh->default_color_attribute;

      args->prim_indices = node->prim_indices;
      args->face_sets = pbvh->face_sets;
      args->looptri_faces = pbvh->looptri_faces;
      break;
    case PBVH_GRIDS:
      args->vert_data = pbvh->vert_data;
      args->loop_data = pbvh->loop_data;
      args->face_data = pbvh->face_data;
      args->ccg_key = pbvh->gridkey;
      args->me = pbvh->mesh;
      args->grid_indices = node->prim_indices;
      args->subdiv_ccg = pbvh->subdiv_ccg;
      args->face_sets = pbvh->face_sets;
      args->faces = pbvh->faces;

      args->active_color = pbvh->mesh->active_color_attribute;
      args->render_color = pbvh->mesh->default_color_attribute;

      args->mesh_grids_num = pbvh->totgrid;
      args->grids = pbvh->grids;
      args->grid_flag_mats = pbvh->grid_flag_mats;
      args->vert_normals = pbvh->vert_normals;

      args->face_sets = pbvh->face_sets;
      args->looptri_faces = pbvh->looptri_faces;
      break;
    case PBVH_BMESH:
      args->bm = pbvh->header.bm;
      args->vert_data = &args->bm->vdata;
      args->loop_data = &args->bm->ldata;
      args->face_data = &args->bm->pdata;
      args->bm_faces = node->bm_faces;
      args->bm_other_verts = node->bm_other_verts;
      args->bm_unique_vert = node->bm_unique_verts;
      args->cd_mask_layer = CustomData_get_offset(&pbvh->header.bm->vdata, CD_PAINT_MASK);

      break;
  }
}

#ifdef VALIDATE_UNIQUE_NODE_FACES
static void pbvh_validate_node_prims(PBVH *pbvh)
{
  int totface = 0;

  if (pbvh->header.type == PBVH_BMESH) {
    return;
  }

  for (int i = 0; i < pbvh->totnode; i++) {
    PBVHNode *node = pbvh->nodes + i;

    if (!(node->flag & PBVH_Leaf)) {
      continue;
    }

    for (int j = 0; j < node->totprim; j++) {
      int face_i;

      if (pbvh->header.type == PBVH_FACES) {
        face_i = pbvh->looptri_faces[node->prim_indices[j]];
      }
      else {
        face_i = BKE_subdiv_ccg_grid_to_face_index(pbvh->subdiv_ccg, node->prim_indices[j]);
      }

      totface = max_ii(totface, face_i + 1);
    }
  }

  int *facemap = (int *)MEM_malloc_arrayN(totface, sizeof(*facemap), __func__);

  for (int i = 0; i < totface; i++) {
    facemap[i] = -1;
  }

  for (int i = 0; i < pbvh->totnode; i++) {
    PBVHNode *node = pbvh->nodes + i;

    if (!(node->flag & PBVH_Leaf)) {
      continue;
    }

    for (int j = 0; j < node->totprim; j++) {
      int face_i;

      if (pbvh->header.type == PBVH_FACES) {
        face_i = pbvh->looptri_faces[node->prim_indices[j]];
      }
      else {
        face_i = BKE_subdiv_ccg_grid_to_face_index(pbvh->subdiv_ccg, node->prim_indices[j]);
      }

      if (facemap[face_i] != -1 && facemap[face_i] != i) {
        printf("%s: error: face spanned multiple nodes (old: %d new: %d)\n",
               __func__,
               facemap[face_i],
               i);
      }

      facemap[face_i] = i;
    }
  }
  MEM_SAFE_FREE(facemap);
}
#endif

void BKE_pbvh_update_mesh_pointers(PBVH *pbvh, Mesh *mesh)
{
  BLI_assert(pbvh->header.type == PBVH_FACES);

  pbvh->faces = mesh->faces();
  pbvh->corner_verts = mesh->corner_verts();
  pbvh->looptri_faces = mesh->looptri_faces();

  if (!pbvh->deformed) {
    /* Deformed positions not matching the original mesh are owned directly by the PBVH, and are
     * set separately by #BKE_pbvh_vert_coords_apply. */
    pbvh->vert_positions = mesh->vert_positions_for_write();
  }

  BKE_pbvh_update_hide_attributes_from_mesh(pbvh);

  /* Make sure cached normals start out calculated. */
  pbvh->vert_normals = mesh->vert_normals();
  pbvh->face_normals = mesh->face_normals();

  pbvh->vert_data = &mesh->vert_data;
  pbvh->loop_data = &mesh->loop_data;
  pbvh->face_data = &mesh->face_data;
}

void BKE_pbvh_build_mesh(PBVH *pbvh, Mesh *mesh)
{
  const int totvert = mesh->totvert;
  const int looptri_num = poly_to_tri_count(mesh->faces_num, mesh->totloop);
  MutableSpan<float3> vert_positions = mesh->vert_positions_for_write();
  const blender::OffsetIndices<int> faces = mesh->faces();
  const Span<int> corner_verts = mesh->corner_verts();

  pbvh->looptri.reinitialize(looptri_num);

  blender::bke::mesh::looptris_calc(vert_positions, faces, corner_verts, pbvh->looptri);

  pbvh->mesh = mesh;
  pbvh->header.type = PBVH_FACES;

  BKE_pbvh_update_mesh_pointers(pbvh, mesh);

  /* Those are not set in #BKE_pbvh_update_mesh_pointers because they are owned by the #PBVH. */
  pbvh->vert_bitmap = blender::Array<bool>(totvert, false);
  pbvh->totvert = totvert;

#ifdef TEST_PBVH_FACE_SPLIT
  /* Use lower limit to increase probability of
   * edge cases.
   */
  pbvh->leaf_limit = 100;
#else
  pbvh->leaf_limit = LEAF_LIMIT;
#endif

  pbvh->faces_num = mesh->faces_num;

  pbvh->face_sets_color_seed = mesh->face_sets_color_seed;
  pbvh->face_sets_color_default = mesh->face_sets_color_default;

  /* For each face, store the AABB and the AABB centroid */
  blender::Array<BBC> prim_bbc(looptri_num);
  BB cb;
  BB_reset(&cb);
  cb = blender::threading::parallel_reduce(
      pbvh->looptri.index_range(),
      1024,
      cb,
      [&](const blender::IndexRange range, const BB &init) {
        BB current = init;
        for (const int i : range) {
          const MLoopTri &lt = pbvh->looptri[i];
          BBC *bbc = &prim_bbc[i];
          BB_reset((BB *)bbc);
          for (int j = 0; j < 3; j++) {
            BB_expand((BB *)bbc, vert_positions[pbvh->corner_verts[lt.tri[j]]]);
          }
          BBC_update_centroid(bbc);
          BB_expand(&current, bbc->bcentroid);
        }
        return current;
      },
      [](const BB &a, const BB &b) {
        BB current = a;
        BB_expand_with_bb(&current, &b);
        return current;
      });

  if (looptri_num) {
    const int *material_indices = static_cast<const int *>(
        CustomData_get_layer_named(&mesh->face_data, CD_PROP_INT32, "material_index"));
    const bool *sharp_faces = (const bool *)CustomData_get_layer_named(
        &mesh->face_data, CD_PROP_BOOL, "sharp_face");
    pbvh_build(pbvh, material_indices, sharp_faces, &cb, prim_bbc, looptri_num);

#ifdef TEST_PBVH_FACE_SPLIT
    test_face_boundaries(pbvh);
#endif
  }

  /* Clear the bitmap so it can be used as an update tag later on. */
  pbvh->vert_bitmap.fill(false);

  BKE_pbvh_update_active_vcol(pbvh, mesh);

#ifdef VALIDATE_UNIQUE_NODE_FACES
  pbvh_validate_node_prims(pbvh);
#endif
}

void BKE_pbvh_build_grids(PBVH *pbvh,
                          CCGElem **grids,
                          int totgrid,
                          CCGKey *key,
                          blender::Span<int> grid_to_face_map,
                          DMFlagMat *flagmats,
                          BLI_bitmap **grid_hidden,
                          Mesh *me,
                          SubdivCCG *subdiv_ccg)
{
  const int gridsize = key->grid_size;

  pbvh->header.type = PBVH_GRIDS;
  pbvh->grids = grids;
  pbvh->grid_to_face_map = grid_to_face_map;
  pbvh->grid_flag_mats = flagmats;
  pbvh->totgrid = totgrid;
  pbvh->gridkey = *key;
  pbvh->grid_hidden = grid_hidden;
  pbvh->subdiv_ccg = subdiv_ccg;
  pbvh->faces_num = me->faces_num;

  /* Find maximum number of grids per face. */
  int max_grids = 1;
  const blender::OffsetIndices faces = me->faces();
  for (const int i : faces.index_range()) {
    max_grids = max_ii(max_grids, faces[i].size());
  }

  /* Ensure leaf limit is at least 4 so there's room
   * to split at original face boundaries.
   * Fixes #102209.
   */
  pbvh->leaf_limit = max_ii(LEAF_LIMIT / (gridsize * gridsize), max_grids);

  /* We need the base mesh attribute layout for PBVH draw. */
  pbvh->vert_data = &me->vert_data;
  pbvh->loop_data = &me->loop_data;
  pbvh->face_data = &me->face_data;

  pbvh->faces = faces;
  pbvh->corner_verts = me->corner_verts();

  /* We also need the base mesh for PBVH draw. */
  pbvh->mesh = me;

  /* For each grid, store the AABB and the AABB centroid */
  blender::Array<BBC> prim_bbc(totgrid);
  BB cb;
  BB_reset(&cb);
  cb = blender::threading::parallel_reduce(
      blender::IndexRange(totgrid),
      1024,
      cb,
      [&](const blender::IndexRange range, const BB &init) {
        BB current = init;
        for (const int i : range) {
          CCGElem *grid = grids[i];
          BBC *bbc = &prim_bbc[i];
          BB_reset((BB *)bbc);
          for (int j = 0; j < gridsize * gridsize; j++) {
            BB_expand((BB *)bbc, CCG_elem_offset_co(key, grid, j));
          }
          BBC_update_centroid(bbc);
          BB_expand(&current, bbc->bcentroid);
        }
        return current;
      },
      [](const BB &a, const BB &b) {
        BB current = a;
        BB_expand_with_bb(&current, &b);
        return current;
      });

  if (totgrid) {
    const int *material_indices = static_cast<const int *>(
        CustomData_get_layer_named(&me->face_data, CD_PROP_INT32, "material_index"));
    const bool *sharp_faces = (const bool *)CustomData_get_layer_named(
        &me->face_data, CD_PROP_BOOL, "sharp_face");
    pbvh_build(pbvh, material_indices, sharp_faces, &cb, prim_bbc, totgrid);

#ifdef TEST_PBVH_FACE_SPLIT
    test_face_boundaries(pbvh);
#endif
  }

#ifdef VALIDATE_UNIQUE_NODE_FACES
  pbvh_validate_node_prims(pbvh);
#endif
}

PBVH *BKE_pbvh_new(PBVHType type)
{
  PBVH *pbvh = MEM_new<PBVH>(__func__);
  pbvh->draw_cache_invalid = true;
  pbvh->header.type = type;

  /* Initialize this to true, instead of waiting for a draw engine
   * to set it.  Prevents a crash in draw manager instancing code.
   */
  pbvh->is_drawing = true;
  return pbvh;
}

void BKE_pbvh_free(PBVH *pbvh)
{
  for (PBVHNode &node : pbvh->nodes) {
    if (node.flag & PBVH_Leaf) {
      if (node.draw_batches) {
        DRW_pbvh_node_free(node.draw_batches);
      }

      if (node.bm_faces) {
        BLI_gset_free(node.bm_faces, nullptr);
      }
      if (node.bm_unique_verts) {
        BLI_gset_free(node.bm_unique_verts, nullptr);
      }
      if (node.bm_other_verts) {
        BLI_gset_free(node.bm_other_verts, nullptr);
      }
    }

    if (node.flag & (PBVH_Leaf | PBVH_TexLeaf)) {
      pbvh_node_pixels_free(&node);
    }
  }

  pbvh_pixels_free(pbvh);

  MEM_delete(pbvh);
}

static void pbvh_iter_begin(PBVHIter *iter, PBVH *pbvh, blender::FunctionRef<bool(PBVHNode &)> scb)
{
  iter->pbvh = pbvh;
  iter->scb = scb;

  iter->stack = iter->stackfixed;
  iter->stackspace = STACK_FIXED_DEPTH;

  iter->stack[0].node = &pbvh->nodes.first();
  iter->stack[0].revisiting = false;
  iter->stacksize = 1;
}

static void pbvh_iter_end(PBVHIter *iter)
{
  if (iter->stackspace > STACK_FIXED_DEPTH) {
    MEM_freeN(iter->stack);
  }
}

static void pbvh_stack_push(PBVHIter *iter, PBVHNode *node, bool revisiting)
{
  if (UNLIKELY(iter->stacksize == iter->stackspace)) {
    iter->stackspace *= 2;
    if (iter->stackspace != (STACK_FIXED_DEPTH * 2)) {
      iter->stack = static_cast<PBVHStack *>(
          MEM_reallocN(iter->stack, sizeof(PBVHStack) * iter->stackspace));
    }
    else {
      iter->stack = static_cast<PBVHStack *>(
          MEM_mallocN(sizeof(PBVHStack) * iter->stackspace, "PBVHStack"));
      memcpy(iter->stack, iter->stackfixed, sizeof(PBVHStack) * iter->stacksize);
    }
  }

  iter->stack[iter->stacksize].node = node;
  iter->stack[iter->stacksize].revisiting = revisiting;
  iter->stacksize++;
}

static PBVHNode *pbvh_iter_next(PBVHIter *iter, PBVHNodeFlags leaf_flag)
{
  /* purpose here is to traverse tree, visiting child nodes before their
   * parents, this order is necessary for e.g. computing bounding boxes */

  while (iter->stacksize) {
    /* pop node */
    iter->stacksize--;
    PBVHNode *node = iter->stack[iter->stacksize].node;

    /* on a mesh with no faces this can happen
     * can remove this check if we know meshes have at least 1 face */
    if (node == nullptr) {
      return nullptr;
    }

    bool revisiting = iter->stack[iter->stacksize].revisiting;

    /* revisiting node already checked */
    if (revisiting) {
      return node;
    }

    if (iter->scb && !iter->scb(*node)) {
      continue; /* don't traverse, outside of search zone */
    }

    if (node->flag & leaf_flag) {
      /* immediately hit leaf node */
      return node;
    }

    /* come back later when children are done */
    pbvh_stack_push(iter, node, true);

    /* push two child nodes on the stack */
    pbvh_stack_push(iter, &iter->pbvh->nodes[node->children_offset + 1], false);
    pbvh_stack_push(iter, &iter->pbvh->nodes[node->children_offset], false);
  }

  return nullptr;
}

static PBVHNode *pbvh_iter_next_occluded(PBVHIter *iter)
{
  while (iter->stacksize) {
    /* pop node */
    iter->stacksize--;
    PBVHNode *node = iter->stack[iter->stacksize].node;

    /* on a mesh with no faces this can happen
     * can remove this check if we know meshes have at least 1 face */
    if (node == nullptr) {
      return nullptr;
    }

    if (iter->scb && !iter->scb(*node)) {
      continue; /* don't traverse, outside of search zone */
    }

    if (node->flag & PBVH_Leaf) {
      /* immediately hit leaf node */
      return node;
    }

    pbvh_stack_push(iter, &iter->pbvh->nodes[node->children_offset + 1], false);
    pbvh_stack_push(iter, &iter->pbvh->nodes[node->children_offset], false);
  }

  return nullptr;
}

struct node_tree {
  PBVHNode *data;

  node_tree *left;
  node_tree *right;
};

static void node_tree_insert(node_tree *tree, node_tree *new_node)
{
  if (new_node->data->tmin < tree->data->tmin) {
    if (tree->left) {
      node_tree_insert(tree->left, new_node);
    }
    else {
      tree->left = new_node;
    }
  }
  else {
    if (tree->right) {
      node_tree_insert(tree->right, new_node);
    }
    else {
      tree->right = new_node;
    }
  }
}

static void traverse_tree(node_tree *tree,
                          BKE_pbvh_HitOccludedCallback hcb,
                          void *hit_data,
                          float *tmin)
{
  if (tree->left) {
    traverse_tree(tree->left, hcb, hit_data, tmin);
  }

  hcb(tree->data, hit_data, tmin);

  if (tree->right) {
    traverse_tree(tree->right, hcb, hit_data, tmin);
  }
}

static void free_tree(node_tree *tree)
{
  if (tree->left) {
    free_tree(tree->left);
    tree->left = nullptr;
  }

  if (tree->right) {
    free_tree(tree->right);
    tree->right = nullptr;
  }

  free(tree);
}

float BKE_pbvh_node_get_tmin(PBVHNode *node)
{
  return node->tmin;
}

void BKE_pbvh_search_callback(PBVH *pbvh,
                              blender::FunctionRef<bool(PBVHNode &)> scb,
                              BKE_pbvh_HitCallback hcb,
                              void *hit_data)
{
  if (pbvh->nodes.is_empty()) {
    return;
  }
  PBVHIter iter;
  PBVHNode *node;

  pbvh_iter_begin(&iter, pbvh, scb);

  while ((node = pbvh_iter_next(&iter, PBVH_Leaf))) {
    if (node->flag & PBVH_Leaf) {
      hcb(node, hit_data);
    }
  }

  pbvh_iter_end(&iter);
}

static void BKE_pbvh_search_callback_occluded(PBVH *pbvh,
                                              blender::FunctionRef<bool(PBVHNode &)> scb,
                                              BKE_pbvh_HitOccludedCallback hcb,
                                              void *hit_data)
{
  if (pbvh->nodes.is_empty()) {
    return;
  }
  PBVHIter iter;
  PBVHNode *node;
  node_tree *tree = nullptr;

  pbvh_iter_begin(&iter, pbvh, scb);

  while ((node = pbvh_iter_next_occluded(&iter))) {
    if (node->flag & PBVH_Leaf) {
      node_tree *new_node = static_cast<node_tree *>(malloc(sizeof(node_tree)));

      new_node->data = node;

      new_node->left = nullptr;
      new_node->right = nullptr;

      if (tree) {
        node_tree_insert(tree, new_node);
      }
      else {
        tree = new_node;
      }
    }
  }

  pbvh_iter_end(&iter);

  if (tree) {
    float tmin = FLT_MAX;
    traverse_tree(tree, hcb, hit_data, &tmin);
    free_tree(tree);
  }
}

static bool update_search(PBVHNode *node, const int flag)
{
  if (node->flag & PBVH_Leaf) {
    return (node->flag & flag) != 0;
  }

  return true;
}

static void pbvh_faces_update_normals(PBVH *pbvh, Span<PBVHNode *> nodes, Mesh &mesh)
{
  using namespace blender;
  using namespace blender::bke;
  const Span<float3> positions = pbvh->vert_positions;
  const OffsetIndices faces = pbvh->faces;
  const Span<int> corner_verts = pbvh->corner_verts;

  MutableSpan<bool> update_tags = pbvh->vert_bitmap;

  VectorSet<int> faces_to_update;
  for (const PBVHNode *node : nodes) {
    for (const int vert : node->vert_indices.as_span().take_front(node->uniq_verts)) {
      if (update_tags[vert]) {
        faces_to_update.add_multiple(pbvh->pmap[vert]);
      }
    }
  }

  if (faces_to_update.is_empty()) {
    return;
  }

  VectorSet<int> verts_to_update;
  threading::parallel_invoke(
      [&]() {
        mesh.runtime->face_normals_cache.update([&](Vector<float3> &r_data) {
          threading::parallel_for(faces_to_update.index_range(), 512, [&](const IndexRange range) {
            for (const int i : faces_to_update.as_span().slice(range)) {
              r_data[i] = mesh::face_normal_calc(positions, corner_verts.slice(faces[i]));
            }
          });
        });
      },
      [&]() {
        /* Update all normals connected to affected faces, even if not explicitly tagged. */
        verts_to_update.reserve(faces_to_update.size());
        for (const int face : faces_to_update) {
          verts_to_update.add_multiple(corner_verts.slice(faces[face]));
        }

        for (const int vert : verts_to_update) {
          update_tags[vert] = false;
        }
        for (PBVHNode *node : nodes) {
          node->flag &= ~PBVH_UpdateNormals;
        }
      });

  const Span<float3> face_normals = mesh.face_normals();
  mesh.runtime->vert_normals_cache.update([&](Vector<float3> &r_data) {
    threading::parallel_for(verts_to_update.index_range(), 1024, [&](const IndexRange range) {
      for (const int vert : verts_to_update.as_span().slice(range)) {
        float3 normal(0.0f);
        for (const int face : pbvh->pmap[vert]) {
          normal += face_normals[face];
        }
        r_data[vert] = math::normalize(normal);
      }
    });
  });
}

static void node_update_mask_redraw(PBVH &pbvh, PBVHNode &node)
{
  if (!(node.flag & PBVH_UpdateMask)) {
    return;
  }
  node.flag &= ~PBVH_UpdateMask;

  bool has_unmasked = false;
  bool has_masked = true;
  if (node.flag & PBVH_Leaf) {
    PBVHVertexIter vd;

    BKE_pbvh_vertex_iter_begin (&pbvh, &node, vd, PBVH_ITER_ALL) {
      if (vd.mask && *vd.mask < 1.0f) {
        has_unmasked = true;
      }
      if (vd.mask && *vd.mask > 0.0f) {
        has_masked = false;
      }
    }
    BKE_pbvh_vertex_iter_end;
  }
  else {
    has_unmasked = true;
    has_masked = true;
  }
  BKE_pbvh_node_fully_masked_set(&node, !has_unmasked);
  BKE_pbvh_node_fully_unmasked_set(&node, has_masked);
}

static void node_update_bounds(PBVH &pbvh, PBVHNode &node, const PBVHNodeFlags flag)
{
  if ((flag & PBVH_UpdateBB) && (node.flag & PBVH_UpdateBB)) {
    /* don't clear flag yet, leave it for flushing later */
    /* Note that bvh usage is read-only here, so no need to thread-protect it. */
    update_node_vb(&pbvh, &node);
  }

  if ((flag & PBVH_UpdateOriginalBB) && (node.flag & PBVH_UpdateOriginalBB)) {
    node.orig_vb = node.vb;
  }

  if ((flag & PBVH_UpdateRedraw) && (node.flag & PBVH_UpdateRedraw)) {
    node.flag &= ~PBVH_UpdateRedraw;
  }
}

static void pbvh_update_BB_redraw(PBVH *pbvh, Span<PBVHNode *> nodes, int flag)
{
  using namespace blender;
  threading::parallel_for(nodes.index_range(), 1, [&](const IndexRange range) {
    for (PBVHNode *node : nodes.slice(range)) {
      node_update_bounds(*pbvh, *node, PBVHNodeFlags(flag));
    }
  });
}

bool BKE_pbvh_get_color_layer(Mesh *me, CustomDataLayer **r_layer, eAttrDomain *r_domain)
{
  *r_layer = BKE_id_attribute_search(
      &me->id, me->active_color_attribute, CD_MASK_COLOR_ALL, ATTR_DOMAIN_MASK_COLOR);
  *r_domain = *r_layer ? BKE_id_attribute_domain(&me->id, *r_layer) : ATTR_DOMAIN_POINT;
  return *r_layer != nullptr;
}

static void node_update_draw_buffers(PBVH &pbvh, PBVHNode &node)
{
  /* Create and update draw buffers. The functions called here must not
   * do any OpenGL calls. Flags are not cleared immediately, that happens
   * after GPU_pbvh_buffer_flush() which does the final OpenGL calls. */
  if (node.flag & PBVH_RebuildDrawBuffers) {
    PBVH_GPU_Args args;
    pbvh_draw_args_init(&pbvh, &args, &node);
    node.draw_batches = DRW_pbvh_node_create(args);
  }

  if (node.flag & PBVH_UpdateDrawBuffers) {
    node.debug_draw_gen++;

    if (node.draw_batches) {
      PBVH_GPU_Args args;
      pbvh_draw_args_init(&pbvh, &args, &node);
      DRW_pbvh_node_update(node.draw_batches, args);
    }
  }
}

void pbvh_free_draw_buffers(PBVH * /*pbvh*/, PBVHNode *node)
{
  if (node->draw_batches) {
    DRW_pbvh_node_free(node->draw_batches);
    node->draw_batches = nullptr;
  }
}

static void pbvh_update_draw_buffers(PBVH *pbvh, Span<PBVHNode *> nodes, int update_flag)
{
  using namespace blender;
  if (pbvh->header.type == PBVH_BMESH && !pbvh->header.bm) {
    /* BMesh hasn't been created yet */
    return;
  }

  if ((update_flag & PBVH_RebuildDrawBuffers) || ELEM(pbvh->header.type, PBVH_GRIDS, PBVH_BMESH)) {
    /* Free buffers uses OpenGL, so not in parallel. */
    for (PBVHNode *node : nodes) {
      if (node->flag & PBVH_RebuildDrawBuffers) {
        pbvh_free_draw_buffers(pbvh, node);
      }
      else if ((node->flag & PBVH_UpdateDrawBuffers) && node->draw_batches) {
        PBVH_GPU_Args args;

        pbvh_draw_args_init(pbvh, &args, node);
        DRW_pbvh_update_pre(node->draw_batches, args);
      }
    }
  }

  /* Parallel creation and update of draw buffers. */

  threading::parallel_for(nodes.index_range(), 1, [&](const IndexRange range) {
    for (PBVHNode *node : nodes.slice(range)) {
      node_update_draw_buffers(*pbvh, *node);
    }
  });

  /* Flush buffers uses OpenGL, so not in parallel. */
  for (PBVHNode *node : nodes) {
    if (node->flag & PBVH_UpdateDrawBuffers) {

      if (node->draw_batches) {
        DRW_pbvh_node_gpu_flush(node->draw_batches);
      }
    }

    node->flag &= ~(PBVH_RebuildDrawBuffers | PBVH_UpdateDrawBuffers);
  }
}

static int pbvh_flush_bb(PBVH *pbvh, PBVHNode *node, int flag)
{
  int update = 0;

  /* Difficult to multi-thread well, we just do single threaded recursive. */
  if (node->flag & PBVH_Leaf) {
    if (flag & PBVH_UpdateBB) {
      update |= (node->flag & PBVH_UpdateBB);
      node->flag &= ~PBVH_UpdateBB;
    }

    if (flag & PBVH_UpdateOriginalBB) {
      update |= (node->flag & PBVH_UpdateOriginalBB);
      node->flag &= ~PBVH_UpdateOriginalBB;
    }

    return update;
  }

  update |= pbvh_flush_bb(pbvh, &pbvh->nodes[node->children_offset], flag);
  update |= pbvh_flush_bb(pbvh, &pbvh->nodes[node->children_offset + 1], flag);

  if (update & PBVH_UpdateBB) {
    update_node_vb(pbvh, node);
  }
  if (update & PBVH_UpdateOriginalBB) {
    node->orig_vb = node->vb;
  }

  return update;
}

void BKE_pbvh_update_bounds(PBVH *pbvh, int flag)
{
  if (pbvh->nodes.is_empty()) {
    return;
  }

  Vector<PBVHNode *> nodes = blender::bke::pbvh::search_gather(
      pbvh, [&](PBVHNode &node) { return update_search(&node, flag); });

  if (flag & (PBVH_UpdateBB | PBVH_UpdateOriginalBB | PBVH_UpdateRedraw)) {
    pbvh_update_BB_redraw(pbvh, nodes, flag);
  }

  if (flag & (PBVH_UpdateBB | PBVH_UpdateOriginalBB)) {
    pbvh_flush_bb(pbvh, &pbvh->nodes.first(), flag);
  }
}

void BKE_pbvh_update_vertex_data(PBVH *pbvh, int flag)
{
  using namespace blender;
  if (pbvh->nodes.is_empty()) {
    return;
  }

  Vector<PBVHNode *> nodes = blender::bke::pbvh::search_gather(
      pbvh, [&](PBVHNode &node) { return update_search(&node, flag); });

  if (flag & (PBVH_UpdateMask)) {
    threading::parallel_for(nodes.index_range(), 1, [&](const IndexRange range) {
      for (PBVHNode *node : nodes.as_span().slice(range)) {
        node_update_mask_redraw(*pbvh, *node);
      }
    });
  }

  if (flag & (PBVH_UpdateColor)) {
    for (PBVHNode *node : nodes) {
      node->flag |= PBVH_UpdateRedraw | PBVH_UpdateDrawBuffers | PBVH_UpdateColor;
    }
  }
}

static void pbvh_faces_node_visibility_update(PBVH *pbvh, PBVHNode *node)
{
  if (pbvh->hide_vert == nullptr) {
    BKE_pbvh_node_fully_hidden_set(node, false);
    return;
  }
  for (const int vert : node->vert_indices) {
    if (!(pbvh->hide_vert[vert])) {
      BKE_pbvh_node_fully_hidden_set(node, false);
      return;
    }
  }

  BKE_pbvh_node_fully_hidden_set(node, true);
}

static void pbvh_grids_node_visibility_update(PBVH *pbvh, PBVHNode *node)
{
  CCGElem **grids;
  BLI_bitmap **grid_hidden;
  const int *grid_indices;
  int totgrid, i;

  BKE_pbvh_node_get_grids(pbvh, node, &grid_indices, &totgrid, nullptr, nullptr, &grids);
  grid_hidden = BKE_pbvh_grid_hidden(pbvh);
  CCGKey key = *BKE_pbvh_get_grid_key(pbvh);

  for (i = 0; i < totgrid; i++) {
    int g = grid_indices[i], x, y;
    BLI_bitmap *gh = grid_hidden[g];

    if (!gh) {
      BKE_pbvh_node_fully_hidden_set(node, false);
      return;
    }

    for (y = 0; y < key.grid_size; y++) {
      for (x = 0; x < key.grid_size; x++) {
        if (!BLI_BITMAP_TEST(gh, y * key.grid_size + x)) {
          BKE_pbvh_node_fully_hidden_set(node, false);
          return;
        }
      }
    }
  }
  BKE_pbvh_node_fully_hidden_set(node, true);
}

static void pbvh_bmesh_node_visibility_update(PBVHNode *node)
{
  GSet *unique, *other;

  unique = BKE_pbvh_bmesh_node_unique_verts(node);
  other = BKE_pbvh_bmesh_node_other_verts(node);

  GSetIterator gs_iter;

  GSET_ITER (gs_iter, unique) {
    BMVert *v = static_cast<BMVert *>(BLI_gsetIterator_getKey(&gs_iter));
    if (!BM_elem_flag_test(v, BM_ELEM_HIDDEN)) {
      BKE_pbvh_node_fully_hidden_set(node, false);
      return;
    }
  }

  GSET_ITER (gs_iter, other) {
    BMVert *v = static_cast<BMVert *>(BLI_gsetIterator_getKey(&gs_iter));
    if (!BM_elem_flag_test(v, BM_ELEM_HIDDEN)) {
      BKE_pbvh_node_fully_hidden_set(node, false);
      return;
    }
  }

  BKE_pbvh_node_fully_hidden_set(node, true);
}

static void node_update_visibility(PBVH &pbvh, PBVHNode &node)
{
  if (!(node.flag & PBVH_UpdateVisibility)) {
    return;
  }
  node.flag &= ~PBVH_UpdateVisibility;
  switch (BKE_pbvh_type(&pbvh)) {
    case PBVH_FACES:
      pbvh_faces_node_visibility_update(&pbvh, &node);
      break;
    case PBVH_GRIDS:
      pbvh_grids_node_visibility_update(&pbvh, &node);
      break;
    case PBVH_BMESH:
      pbvh_bmesh_node_visibility_update(&node);
      break;
  }
}

void BKE_pbvh_update_visibility(PBVH *pbvh)
{
  using namespace blender;
  if (pbvh->nodes.is_empty()) {
    return;
  }

  Vector<PBVHNode *> nodes = blender::bke::pbvh::search_gather(
      pbvh, [&](PBVHNode &node) { return update_search(&node, PBVH_UpdateVisibility); });

  threading::parallel_for(nodes.index_range(), 1, [&](const IndexRange range) {
    for (PBVHNode *node : nodes.as_span().slice(range)) {
      node_update_visibility(*pbvh, *node);
    }
  });
}

void BKE_pbvh_redraw_BB(PBVH *pbvh, float bb_min[3], float bb_max[3])
{
  if (pbvh->nodes.is_empty()) {
    return;
  }
  PBVHIter iter;
  PBVHNode *node;
  BB bb;

  BB_reset(&bb);

  pbvh_iter_begin(&iter, pbvh, {});

  while ((node = pbvh_iter_next(&iter, PBVH_Leaf))) {
    if (node->flag & PBVH_UpdateRedraw) {
      BB_expand_with_bb(&bb, &node->vb);
    }
  }

  pbvh_iter_end(&iter);

  copy_v3_v3(bb_min, bb.bmin);
  copy_v3_v3(bb_max, bb.bmax);
}

blender::IndexMask BKE_pbvh_get_grid_updates(const PBVH *pbvh,
                                             const Span<const PBVHNode *> nodes,
                                             blender::IndexMaskMemory &memory)
{
<<<<<<< HEAD
  using namespace blender;
  /* Using a #VectorSet for index deduplication would also work, but the performance gets much
   * worse with large selections since the loop would be single-threaded. A boolean array has an
   * overhead regardless of selection size, but that is small. */
  Array<bool> faces_to_update(pbvh->faces_num, false);
  threading::parallel_for(nodes.index_range(), 1, [&](const IndexRange range) {
    for (const PBVHNode *node : nodes.slice(range)) {
      for (const int grid : node->prim_indices) {
        const int face = BKE_subdiv_ccg_grid_to_face_index(pbvh->subdiv_ccg, grid);
        faces_to_update[face] = true;
=======
  if (pbvh->nodes.is_empty()) {
    return;
  }
  GSet *face_set = BLI_gset_ptr_new(__func__);
  PBVHNode *node;
  PBVHIter iter;

  pbvh_iter_begin(&iter, pbvh, {});

  SubdivCCGFace *all_faces = pbvh->subdiv_ccg->faces;
  while ((node = pbvh_iter_next(&iter, PBVH_Leaf))) {
    if (node->flag & PBVH_UpdateNormals) {
      for (const int grid : node->prim_indices) {
        void *face = &all_faces[pbvh->grid_to_face_map[grid]];
        BLI_gset_add(face_set, face);
      }

      if (clear) {
        node->flag &= ~PBVH_UpdateNormals;
>>>>>>> e3fd80dd
      }
    }
  });
  return IndexMask::from_bools(faces_to_update, memory);
}

/***************************** PBVH Access ***********************************/

bool BKE_pbvh_has_faces(const PBVH *pbvh)
{
  if (pbvh->header.type == PBVH_BMESH) {
    return (pbvh->header.bm->totface != 0);
  }

  return (pbvh->totprim != 0);
}

void BKE_pbvh_bounding_box(const PBVH *pbvh, float min[3], float max[3])
{
  if (pbvh->nodes.is_empty()) {
    zero_v3(min);
    zero_v3(max);
    return;
  }
  const BB *bb = &pbvh->nodes[0].vb;
  copy_v3_v3(min, bb->bmin);
  copy_v3_v3(max, bb->bmax);
}

BLI_bitmap **BKE_pbvh_grid_hidden(const PBVH *pbvh)
{
  BLI_assert(pbvh->header.type == PBVH_GRIDS);
  return pbvh->grid_hidden;
}

const CCGKey *BKE_pbvh_get_grid_key(const PBVH *pbvh)
{
  BLI_assert(pbvh->header.type == PBVH_GRIDS);
  return &pbvh->gridkey;
}

CCGElem **BKE_pbvh_get_grids(const PBVH *pbvh)
{
  BLI_assert(pbvh->header.type == PBVH_GRIDS);
  return pbvh->grids;
}

BLI_bitmap **BKE_pbvh_get_grid_visibility(const PBVH *pbvh)
{
  BLI_assert(pbvh->header.type == PBVH_GRIDS);
  return pbvh->grid_hidden;
}

int BKE_pbvh_get_grid_num_verts(const PBVH *pbvh)
{
  BLI_assert(pbvh->header.type == PBVH_GRIDS);
  return pbvh->totgrid * pbvh->gridkey.grid_area;
}

int BKE_pbvh_get_grid_num_faces(const PBVH *pbvh)
{
  BLI_assert(pbvh->header.type == PBVH_GRIDS);
  return pbvh->totgrid * (pbvh->gridkey.grid_size - 1) * (pbvh->gridkey.grid_size - 1);
}

/***************************** Node Access ***********************************/

void BKE_pbvh_node_mark_update(PBVHNode *node)
{
  node->flag |= PBVH_UpdateNormals | PBVH_UpdateBB | PBVH_UpdateOriginalBB |
                PBVH_UpdateDrawBuffers | PBVH_UpdateRedraw | PBVH_RebuildPixels;
}

void BKE_pbvh_node_mark_update_mask(PBVHNode *node)
{
  node->flag |= PBVH_UpdateMask | PBVH_UpdateDrawBuffers | PBVH_UpdateRedraw;
}

void BKE_pbvh_node_mark_update_color(PBVHNode *node)
{
  node->flag |= PBVH_UpdateColor | PBVH_UpdateDrawBuffers | PBVH_UpdateRedraw;
}

void BKE_pbvh_node_mark_update_face_sets(PBVHNode *node)
{
  node->flag |= PBVH_UpdateDrawBuffers | PBVH_UpdateRedraw;
}

void BKE_pbvh_mark_rebuild_pixels(PBVH *pbvh)
{
  for (PBVHNode &node : pbvh->nodes) {
    if (node.flag & PBVH_Leaf) {
      node.flag |= PBVH_RebuildPixels;
    }
  }
}

void BKE_pbvh_node_mark_update_visibility(PBVHNode *node)
{
  node->flag |= PBVH_UpdateVisibility | PBVH_RebuildDrawBuffers | PBVH_UpdateDrawBuffers |
                PBVH_UpdateRedraw;
}

void BKE_pbvh_node_mark_rebuild_draw(PBVHNode *node)
{
  node->flag |= PBVH_RebuildDrawBuffers | PBVH_UpdateDrawBuffers | PBVH_UpdateRedraw;
}

void BKE_pbvh_node_mark_redraw(PBVHNode *node)
{
  node->flag |= PBVH_UpdateDrawBuffers | PBVH_UpdateRedraw;
}

void BKE_pbvh_node_mark_normals_update(PBVHNode *node)
{
  node->flag |= PBVH_UpdateNormals;
}

void BKE_pbvh_node_fully_hidden_set(PBVHNode *node, int fully_hidden)
{
  BLI_assert(node->flag & PBVH_Leaf);

  if (fully_hidden) {
    node->flag |= PBVH_FullyHidden;
  }
  else {
    node->flag &= ~PBVH_FullyHidden;
  }
}

bool BKE_pbvh_node_fully_hidden_get(PBVHNode *node)
{
  return (node->flag & PBVH_Leaf) && (node->flag & PBVH_FullyHidden);
}

void BKE_pbvh_node_fully_masked_set(PBVHNode *node, int fully_masked)
{
  BLI_assert(node->flag & PBVH_Leaf);

  if (fully_masked) {
    node->flag |= PBVH_FullyMasked;
  }
  else {
    node->flag &= ~PBVH_FullyMasked;
  }
}

bool BKE_pbvh_node_fully_masked_get(PBVHNode *node)
{
  return (node->flag & PBVH_Leaf) && (node->flag & PBVH_FullyMasked);
}

void BKE_pbvh_node_fully_unmasked_set(PBVHNode *node, int fully_masked)
{
  BLI_assert(node->flag & PBVH_Leaf);

  if (fully_masked) {
    node->flag |= PBVH_FullyUnmasked;
  }
  else {
    node->flag &= ~PBVH_FullyUnmasked;
  }
}

bool BKE_pbvh_node_fully_unmasked_get(PBVHNode *node)
{
  return (node->flag & PBVH_Leaf) && (node->flag & PBVH_FullyUnmasked);
}

void BKE_pbvh_vert_tag_update_normal(PBVH *pbvh, PBVHVertRef vertex)
{
  BLI_assert(pbvh->header.type == PBVH_FACES);
  pbvh->vert_bitmap[vertex.i] = true;
}

void BKE_pbvh_node_get_loops(PBVH *pbvh,
                             PBVHNode *node,
                             const int **r_loop_indices,
                             const int **r_corner_verts)
{
  BLI_assert(BKE_pbvh_type(pbvh) == PBVH_FACES);

  if (r_loop_indices) {
    *r_loop_indices = node->loop_indices.data();
  }

  if (r_corner_verts) {
    *r_corner_verts = pbvh->corner_verts.data();
  }
}

int BKE_pbvh_num_faces(const PBVH *pbvh)
{
  switch (pbvh->header.type) {
    case PBVH_GRIDS:
    case PBVH_FACES:
      return pbvh->faces_num;
    case PBVH_BMESH:
      return pbvh->header.bm->totface;
  }

  BLI_assert_unreachable();
  return 0;
}

const int *BKE_pbvh_node_get_vert_indices(PBVHNode *node)
{
  return node->vert_indices.data();
}

void BKE_pbvh_node_num_verts(PBVH *pbvh, PBVHNode *node, int *r_uniquevert, int *r_totvert)
{
  int tot;

  switch (pbvh->header.type) {
    case PBVH_GRIDS:
      tot = node->prim_indices.size() * pbvh->gridkey.grid_area;
      if (r_totvert) {
        *r_totvert = tot;
      }
      if (r_uniquevert) {
        *r_uniquevert = tot;
      }
      break;
    case PBVH_FACES:
      if (r_totvert) {
        *r_totvert = node->uniq_verts + node->face_verts;
      }
      if (r_uniquevert) {
        *r_uniquevert = node->uniq_verts;
      }
      break;
    case PBVH_BMESH:
      tot = BLI_gset_len(node->bm_unique_verts);
      if (r_totvert) {
        *r_totvert = tot + BLI_gset_len(node->bm_other_verts);
      }
      if (r_uniquevert) {
        *r_uniquevert = tot;
      }
      break;
  }
}

void BKE_pbvh_node_get_grids(PBVH *pbvh,
                             PBVHNode *node,
                             const int **r_grid_indices,
                             int *r_totgrid,
                             int *r_maxgrid,
                             int *r_gridsize,
                             CCGElem ***r_griddata)
{
  switch (pbvh->header.type) {
    case PBVH_GRIDS:
      if (r_grid_indices) {
        *r_grid_indices = node->prim_indices.data();
      }
      if (r_totgrid) {
        *r_totgrid = node->prim_indices.size();
      }
      if (r_maxgrid) {
        *r_maxgrid = pbvh->totgrid;
      }
      if (r_gridsize) {
        *r_gridsize = pbvh->gridkey.grid_size;
      }
      if (r_griddata) {
        *r_griddata = pbvh->grids;
      }
      break;
    case PBVH_FACES:
    case PBVH_BMESH:
      if (r_grid_indices) {
        *r_grid_indices = nullptr;
      }
      if (r_totgrid) {
        *r_totgrid = 0;
      }
      if (r_maxgrid) {
        *r_maxgrid = 0;
      }
      if (r_gridsize) {
        *r_gridsize = 0;
      }
      if (r_griddata) {
        *r_griddata = nullptr;
      }
      break;
  }
}

void BKE_pbvh_node_get_BB(PBVHNode *node, float bb_min[3], float bb_max[3])
{
  copy_v3_v3(bb_min, node->vb.bmin);
  copy_v3_v3(bb_max, node->vb.bmax);
}

void BKE_pbvh_node_get_original_BB(PBVHNode *node, float bb_min[3], float bb_max[3])
{
  copy_v3_v3(bb_min, node->orig_vb.bmin);
  copy_v3_v3(bb_max, node->orig_vb.bmax);
}

void BKE_pbvh_node_get_proxies(PBVHNode *node, PBVHProxyNode **proxies, int *proxy_count)
{
  if (node->proxy_count > 0) {
    if (proxies) {
      *proxies = node->proxies;
    }
    if (proxy_count) {
      *proxy_count = node->proxy_count;
    }
  }
  else {
    if (proxies) {
      *proxies = nullptr;
    }
    if (proxy_count) {
      *proxy_count = 0;
    }
  }
}

void BKE_pbvh_node_get_bm_orco_data(PBVHNode *node,
                                    int (**r_orco_tris)[3],
                                    int *r_orco_tris_num,
                                    float (**r_orco_coords)[3],
                                    BMVert ***r_orco_verts)
{
  *r_orco_tris = node->bm_ortri;
  *r_orco_tris_num = node->bm_tot_ortri;
  *r_orco_coords = node->bm_orco;

  if (r_orco_verts) {
    *r_orco_verts = node->bm_orvert;
  }
}

bool BKE_pbvh_node_has_vert_with_normal_update_tag(PBVH *pbvh, PBVHNode *node)
{
  BLI_assert(pbvh->header.type == PBVH_FACES);
  for (const int vert : node->vert_indices) {
    if (pbvh->vert_bitmap[vert]) {
      return true;
    }
  }
  return false;
}

/********************************* Ray-cast ***********************************/

struct RaycastData {
  IsectRayAABB_Precalc ray;
  bool original;
};

static bool ray_aabb_intersect(PBVHNode *node, RaycastData *rcd)
{
  const float *bb_min, *bb_max;

  if (rcd->original) {
    /* BKE_pbvh_node_get_original_BB */
    bb_min = node->orig_vb.bmin;
    bb_max = node->orig_vb.bmax;
  }
  else {
    /* BKE_pbvh_node_get_BB */
    bb_min = node->vb.bmin;
    bb_max = node->vb.bmax;
  }

  return isect_ray_aabb_v3(&rcd->ray, bb_min, bb_max, &node->tmin);
}

void BKE_pbvh_raycast(PBVH *pbvh,
                      BKE_pbvh_HitOccludedCallback cb,
                      void *data,
                      const float ray_start[3],
                      const float ray_normal[3],
                      bool original)
{
  RaycastData rcd;

  isect_ray_aabb_v3_precalc(&rcd.ray, ray_start, ray_normal);
  rcd.original = original;

  BKE_pbvh_search_callback_occluded(
      pbvh, [&](PBVHNode &node) { return ray_aabb_intersect(&node, &rcd); }, cb, data);
}

bool ray_face_intersection_quad(const float ray_start[3],
                                IsectRayPrecalc *isect_precalc,
                                const float t0[3],
                                const float t1[3],
                                const float t2[3],
                                const float t3[3],
                                float *depth)
{
  float depth_test;

  if ((isect_ray_tri_watertight_v3(ray_start, isect_precalc, t0, t1, t2, &depth_test, nullptr) &&
       (depth_test < *depth)) ||
      (isect_ray_tri_watertight_v3(ray_start, isect_precalc, t0, t2, t3, &depth_test, nullptr) &&
       (depth_test < *depth)))
  {
    *depth = depth_test;
    return true;
  }

  return false;
}

bool ray_face_intersection_tri(const float ray_start[3],
                               IsectRayPrecalc *isect_precalc,
                               const float t0[3],
                               const float t1[3],
                               const float t2[3],
                               float *depth)
{
  float depth_test;
  if (isect_ray_tri_watertight_v3(ray_start, isect_precalc, t0, t1, t2, &depth_test, nullptr) &&
      (depth_test < *depth))
  {
    *depth = depth_test;
    return true;
  }

  return false;
}

/* Take advantage of the fact we know this won't be an intersection.
 * Just handle ray-tri edges. */
static float dist_squared_ray_to_tri_v3_fast(const float ray_origin[3],
                                             const float ray_direction[3],
                                             const float v0[3],
                                             const float v1[3],
                                             const float v2[3],
                                             float r_point[3],
                                             float *r_depth)
{
  const float *tri[3] = {v0, v1, v2};
  float dist_sq_best = FLT_MAX;
  for (int i = 0, j = 2; i < 3; j = i++) {
    float point_test[3], depth_test = FLT_MAX;
    const float dist_sq_test = dist_squared_ray_to_seg_v3(
        ray_origin, ray_direction, tri[i], tri[j], point_test, &depth_test);
    if (dist_sq_test < dist_sq_best || i == 0) {
      copy_v3_v3(r_point, point_test);
      *r_depth = depth_test;
      dist_sq_best = dist_sq_test;
    }
  }
  return dist_sq_best;
}

bool ray_face_nearest_quad(const float ray_start[3],
                           const float ray_normal[3],
                           const float t0[3],
                           const float t1[3],
                           const float t2[3],
                           const float t3[3],
                           float *depth,
                           float *dist_sq)
{
  float dist_sq_test;
  float co[3], depth_test;

  if ((dist_sq_test = dist_squared_ray_to_tri_v3_fast(
           ray_start, ray_normal, t0, t1, t2, co, &depth_test)) < *dist_sq)
  {
    *dist_sq = dist_sq_test;
    *depth = depth_test;
    if ((dist_sq_test = dist_squared_ray_to_tri_v3_fast(
             ray_start, ray_normal, t0, t2, t3, co, &depth_test)) < *dist_sq)
    {
      *dist_sq = dist_sq_test;
      *depth = depth_test;
    }
    return true;
  }

  return false;
}

bool ray_face_nearest_tri(const float ray_start[3],
                          const float ray_normal[3],
                          const float t0[3],
                          const float t1[3],
                          const float t2[3],
                          float *depth,
                          float *dist_sq)
{
  float dist_sq_test;
  float co[3], depth_test;

  if ((dist_sq_test = dist_squared_ray_to_tri_v3_fast(
           ray_start, ray_normal, t0, t1, t2, co, &depth_test)) < *dist_sq)
  {
    *dist_sq = dist_sq_test;
    *depth = depth_test;
    return true;
  }

  return false;
}

static bool pbvh_faces_node_raycast(PBVH *pbvh,
                                    const PBVHNode *node,
                                    float (*origco)[3],
                                    const float ray_start[3],
                                    const float ray_normal[3],
                                    IsectRayPrecalc *isect_precalc,
                                    float *depth,
                                    PBVHVertRef *r_active_vertex,
                                    int *r_active_face_index,
                                    float *r_face_normal)
{
  const Span<float3> positions = pbvh->vert_positions;
  const Span<int> corner_verts = pbvh->corner_verts;
  bool hit = false;
  float nearest_vertex_co[3] = {0.0f};

  for (const int i : node->prim_indices.index_range()) {
    const int looptri_i = node->prim_indices[i];
    const MLoopTri *lt = &pbvh->looptri[looptri_i];
    const blender::int3 face_verts = node->face_vert_indices[i];

    if (pbvh->hide_poly && pbvh->hide_poly[pbvh->looptri_faces[looptri_i]]) {
      continue;
    }

    const float *co[3];
    if (origco) {
      /* Intersect with backed up original coordinates. */
      co[0] = origco[face_verts[0]];
      co[1] = origco[face_verts[1]];
      co[2] = origco[face_verts[2]];
    }
    else {
      /* intersect with current coordinates */
      co[0] = positions[corner_verts[lt->tri[0]]];
      co[1] = positions[corner_verts[lt->tri[1]]];
      co[2] = positions[corner_verts[lt->tri[2]]];
    }

    if (ray_face_intersection_tri(ray_start, isect_precalc, co[0], co[1], co[2], depth)) {
      hit = true;

      if (r_face_normal) {
        normal_tri_v3(r_face_normal, co[0], co[1], co[2]);
      }

      if (r_active_vertex) {
        float location[3] = {0.0f};
        madd_v3_v3v3fl(location, ray_start, ray_normal, *depth);
        for (int j = 0; j < 3; j++) {
          /* Always assign nearest_vertex_co in the first iteration to avoid comparison against
           * uninitialized values. This stores the closest vertex in the current intersecting
           * triangle. */
          if (j == 0 ||
              len_squared_v3v3(location, co[j]) < len_squared_v3v3(location, nearest_vertex_co)) {
            copy_v3_v3(nearest_vertex_co, co[j]);
            r_active_vertex->i = corner_verts[lt->tri[j]];
            *r_active_face_index = pbvh->looptri_faces[looptri_i];
          }
        }
      }
    }
  }

  return hit;
}

static bool pbvh_grids_node_raycast(PBVH *pbvh,
                                    PBVHNode *node,
                                    float (*origco)[3],
                                    const float ray_start[3],
                                    const float ray_normal[3],
                                    IsectRayPrecalc *isect_precalc,
                                    float *depth,
                                    PBVHVertRef *r_active_vertex,
                                    int *r_active_grid_index,
                                    float *r_face_normal)
{
  const int totgrid = node->prim_indices.size();
  const int gridsize = pbvh->gridkey.grid_size;
  bool hit = false;
  float nearest_vertex_co[3] = {0.0};
  const CCGKey *gridkey = &pbvh->gridkey;

  for (int i = 0; i < totgrid; i++) {
    const int grid_index = node->prim_indices[i];
    CCGElem *grid = pbvh->grids[grid_index];
    BLI_bitmap *gh;

    if (!grid) {
      continue;
    }

    gh = pbvh->grid_hidden[grid_index];

    for (int y = 0; y < gridsize - 1; y++) {
      for (int x = 0; x < gridsize - 1; x++) {
        /* check if grid face is hidden */
        if (gh) {
          if (paint_is_grid_face_hidden(gh, gridsize, x, y)) {
            continue;
          }
        }

        const float *co[4];
        if (origco) {
          co[0] = origco[(y + 1) * gridsize + x];
          co[1] = origco[(y + 1) * gridsize + x + 1];
          co[2] = origco[y * gridsize + x + 1];
          co[3] = origco[y * gridsize + x];
        }
        else {
          co[0] = CCG_grid_elem_co(gridkey, grid, x, y + 1);
          co[1] = CCG_grid_elem_co(gridkey, grid, x + 1, y + 1);
          co[2] = CCG_grid_elem_co(gridkey, grid, x + 1, y);
          co[3] = CCG_grid_elem_co(gridkey, grid, x, y);
        }

        if (ray_face_intersection_quad(
                ray_start, isect_precalc, co[0], co[1], co[2], co[3], depth)) {
          hit = true;

          if (r_face_normal) {
            normal_quad_v3(r_face_normal, co[0], co[1], co[2], co[3]);
          }

          if (r_active_vertex) {
            float location[3] = {0.0};
            madd_v3_v3v3fl(location, ray_start, ray_normal, *depth);

            const int x_it[4] = {0, 1, 1, 0};
            const int y_it[4] = {1, 1, 0, 0};

            for (int j = 0; j < 4; j++) {
              /* Always assign nearest_vertex_co in the first iteration to avoid comparison against
               * uninitialized values. This stores the closest vertex in the current intersecting
               * quad. */
              if (j == 0 || len_squared_v3v3(location, co[j]) <
                                len_squared_v3v3(location, nearest_vertex_co)) {
                copy_v3_v3(nearest_vertex_co, co[j]);

                r_active_vertex->i = gridkey->grid_area * grid_index +
                                     (y + y_it[j]) * gridkey->grid_size + (x + x_it[j]);
              }
            }
          }
          if (r_active_grid_index) {
            *r_active_grid_index = grid_index;
          }
        }
      }
    }

    if (origco) {
      origco += gridsize * gridsize;
    }
  }

  return hit;
}

bool BKE_pbvh_node_raycast(PBVH *pbvh,
                           PBVHNode *node,
                           float (*origco)[3],
                           bool use_origco,
                           const float ray_start[3],
                           const float ray_normal[3],
                           IsectRayPrecalc *isect_precalc,
                           float *depth,
                           PBVHVertRef *active_vertex,
                           int *active_face_grid_index,
                           float *face_normal)
{
  bool hit = false;

  if (node->flag & PBVH_FullyHidden) {
    return false;
  }

  switch (pbvh->header.type) {
    case PBVH_FACES:
      hit |= pbvh_faces_node_raycast(pbvh,
                                     node,
                                     origco,
                                     ray_start,
                                     ray_normal,
                                     isect_precalc,
                                     depth,
                                     active_vertex,
                                     active_face_grid_index,
                                     face_normal);
      break;
    case PBVH_GRIDS:
      hit |= pbvh_grids_node_raycast(pbvh,
                                     node,
                                     origco,
                                     ray_start,
                                     ray_normal,
                                     isect_precalc,
                                     depth,
                                     active_vertex,
                                     active_face_grid_index,
                                     face_normal);
      break;
    case PBVH_BMESH:
      BM_mesh_elem_index_ensure(pbvh->header.bm, BM_VERT);
      hit = pbvh_bmesh_node_raycast(node,
                                    ray_start,
                                    ray_normal,
                                    isect_precalc,
                                    depth,
                                    use_origco,
                                    active_vertex,
                                    face_normal);
      break;
  }

  return hit;
}

void BKE_pbvh_clip_ray_ortho(
    PBVH *pbvh, bool original, float ray_start[3], float ray_end[3], float ray_normal[3])
{
  if (pbvh->nodes.is_empty()) {
    return;
  }
  float rootmin_start, rootmin_end;
  float bb_min_root[3], bb_max_root[3], bb_center[3], bb_diff[3];
  IsectRayAABB_Precalc ray;
  float ray_normal_inv[3];
  float offset = 1.0f + 1e-3f;
  const float offset_vec[3] = {1e-3f, 1e-3f, 1e-3f};

  if (original) {
    BKE_pbvh_node_get_original_BB(&pbvh->nodes.first(), bb_min_root, bb_max_root);
  }
  else {
    BKE_pbvh_node_get_BB(&pbvh->nodes.first(), bb_min_root, bb_max_root);
  }

  /* Calc rough clipping to avoid overflow later. See #109555. */
  float mat[3][3];
  axis_dominant_v3_to_m3(mat, ray_normal);
  float a[3], b[3], min[3] = {FLT_MAX, FLT_MAX, FLT_MAX}, max[3] = {FLT_MIN, FLT_MIN, FLT_MIN};

  /* Compute AABB bounds rotated along ray_normal.*/
  copy_v3_v3(a, bb_min_root);
  copy_v3_v3(b, bb_max_root);
  mul_m3_v3(mat, a);
  mul_m3_v3(mat, b);
  minmax_v3v3_v3(min, max, a);
  minmax_v3v3_v3(min, max, b);

  float cent[3];

  /* Find midpoint of aabb on ray. */
  mid_v3_v3v3(cent, bb_min_root, bb_max_root);
  float t = line_point_factor_v3(cent, ray_start, ray_end);
  interp_v3_v3v3(cent, ray_start, ray_end, t);

  /* Compute rough interval. */
  float dist = max[2] - min[2];
  madd_v3_v3v3fl(ray_start, cent, ray_normal, -dist);
  madd_v3_v3v3fl(ray_end, cent, ray_normal, dist);

  /* Slightly offset min and max in case we have a zero width node
   * (due to a plane mesh for instance), or faces very close to the bounding box boundary. */
  mid_v3_v3v3(bb_center, bb_max_root, bb_min_root);
  /* Diff should be same for both min/max since it's calculated from center. */
  sub_v3_v3v3(bb_diff, bb_max_root, bb_center);
  /* Handles case of zero width bb. */
  add_v3_v3(bb_diff, offset_vec);
  madd_v3_v3v3fl(bb_max_root, bb_center, bb_diff, offset);
  madd_v3_v3v3fl(bb_min_root, bb_center, bb_diff, -offset);

  /* Final projection of start ray. */
  isect_ray_aabb_v3_precalc(&ray, ray_start, ray_normal);
  if (!isect_ray_aabb_v3(&ray, bb_min_root, bb_max_root, &rootmin_start)) {
    return;
  }

  /* Final projection of end ray. */
  mul_v3_v3fl(ray_normal_inv, ray_normal, -1.0);
  isect_ray_aabb_v3_precalc(&ray, ray_end, ray_normal_inv);
  /* Unlikely to fail exiting if entering succeeded, still keep this here. */
  if (!isect_ray_aabb_v3(&ray, bb_min_root, bb_max_root, &rootmin_end)) {
    return;
  }

  /*
   * As a last-ditch effort to correct floating point overflow compute
   * and add an epsilon if rootmin_start == rootmin_end.
   */

  float epsilon = (std::nextafter(rootmin_start, rootmin_start + 1000.0f) - rootmin_start) *
                  5000.0f;

  if (rootmin_start == rootmin_end) {
    rootmin_start -= epsilon;
    rootmin_end += epsilon;
  }

  madd_v3_v3v3fl(ray_start, ray_start, ray_normal, rootmin_start);
  madd_v3_v3v3fl(ray_end, ray_end, ray_normal_inv, rootmin_end);
}

/* -------------------------------------------------------------------- */

struct FindNearestRayData {
  DistRayAABB_Precalc dist_ray_to_aabb_precalc;
  bool original;
};

static bool nearest_to_ray_aabb_dist_sq(PBVHNode *node, FindNearestRayData *rcd)
{
  const float *bb_min, *bb_max;

  if (rcd->original) {
    /* BKE_pbvh_node_get_original_BB */
    bb_min = node->orig_vb.bmin;
    bb_max = node->orig_vb.bmax;
  }
  else {
    /* BKE_pbvh_node_get_BB */
    bb_min = node->vb.bmin;
    bb_max = node->vb.bmax;
  }

  float co_dummy[3], depth;
  node->tmin = dist_squared_ray_to_aabb_v3(
      &rcd->dist_ray_to_aabb_precalc, bb_min, bb_max, co_dummy, &depth);
  /* Ideally we would skip distances outside the range. */
  return depth > 0.0f;
}

void BKE_pbvh_find_nearest_to_ray(PBVH *pbvh,
                                  BKE_pbvh_SearchNearestCallback cb,
                                  void *data,
                                  const float ray_start[3],
                                  const float ray_normal[3],
                                  bool original)
{
  FindNearestRayData ncd;

  dist_squared_ray_to_aabb_v3_precalc(&ncd.dist_ray_to_aabb_precalc, ray_start, ray_normal);
  ncd.original = original;

  BKE_pbvh_search_callback_occluded(
      pbvh, [&](PBVHNode &node) { return nearest_to_ray_aabb_dist_sq(&node, &ncd); }, cb, data);
}

static bool pbvh_faces_node_nearest_to_ray(PBVH *pbvh,
                                           const PBVHNode *node,
                                           float (*origco)[3],
                                           const float ray_start[3],
                                           const float ray_normal[3],
                                           float *depth,
                                           float *dist_sq)
{
  const Span<float3> positions = pbvh->vert_positions;
  const Span<int> corner_verts = pbvh->corner_verts;
  bool hit = false;

  for (const int i : node->prim_indices.index_range()) {
    const int looptri_i = node->prim_indices[i];
    const MLoopTri *lt = &pbvh->looptri[looptri_i];
    const blender::int3 face_verts = node->face_vert_indices[i];

    if (pbvh->hide_poly && pbvh->hide_poly[pbvh->looptri_faces[looptri_i]]) {
      continue;
    }

    if (origco) {
      /* Intersect with backed-up original coordinates. */
      hit |= ray_face_nearest_tri(ray_start,
                                  ray_normal,
                                  origco[face_verts[0]],
                                  origco[face_verts[1]],
                                  origco[face_verts[2]],
                                  depth,
                                  dist_sq);
    }
    else {
      /* intersect with current coordinates */
      hit |= ray_face_nearest_tri(ray_start,
                                  ray_normal,
                                  positions[corner_verts[lt->tri[0]]],
                                  positions[corner_verts[lt->tri[1]]],
                                  positions[corner_verts[lt->tri[2]]],
                                  depth,
                                  dist_sq);
    }
  }

  return hit;
}

static bool pbvh_grids_node_nearest_to_ray(PBVH *pbvh,
                                           PBVHNode *node,
                                           float (*origco)[3],
                                           const float ray_start[3],
                                           const float ray_normal[3],
                                           float *depth,
                                           float *dist_sq)
{
  const int totgrid = node->prim_indices.size();
  const int gridsize = pbvh->gridkey.grid_size;
  bool hit = false;

  for (int i = 0; i < totgrid; i++) {
    CCGElem *grid = pbvh->grids[node->prim_indices[i]];
    BLI_bitmap *gh;

    if (!grid) {
      continue;
    }

    gh = pbvh->grid_hidden[node->prim_indices[i]];

    for (int y = 0; y < gridsize - 1; y++) {
      for (int x = 0; x < gridsize - 1; x++) {
        /* check if grid face is hidden */
        if (gh) {
          if (paint_is_grid_face_hidden(gh, gridsize, x, y)) {
            continue;
          }
        }

        if (origco) {
          hit |= ray_face_nearest_quad(ray_start,
                                       ray_normal,
                                       origco[y * gridsize + x],
                                       origco[y * gridsize + x + 1],
                                       origco[(y + 1) * gridsize + x + 1],
                                       origco[(y + 1) * gridsize + x],
                                       depth,
                                       dist_sq);
        }
        else {
          hit |= ray_face_nearest_quad(ray_start,
                                       ray_normal,
                                       CCG_grid_elem_co(&pbvh->gridkey, grid, x, y),
                                       CCG_grid_elem_co(&pbvh->gridkey, grid, x + 1, y),
                                       CCG_grid_elem_co(&pbvh->gridkey, grid, x + 1, y + 1),
                                       CCG_grid_elem_co(&pbvh->gridkey, grid, x, y + 1),
                                       depth,
                                       dist_sq);
        }
      }
    }

    if (origco) {
      origco += gridsize * gridsize;
    }
  }

  return hit;
}

bool BKE_pbvh_node_find_nearest_to_ray(PBVH *pbvh,
                                       PBVHNode *node,
                                       float (*origco)[3],
                                       bool use_origco,
                                       const float ray_start[3],
                                       const float ray_normal[3],
                                       float *depth,
                                       float *dist_sq)
{
  bool hit = false;

  if (node->flag & PBVH_FullyHidden) {
    return false;
  }

  switch (pbvh->header.type) {
    case PBVH_FACES:
      hit |= pbvh_faces_node_nearest_to_ray(
          pbvh, node, origco, ray_start, ray_normal, depth, dist_sq);
      break;
    case PBVH_GRIDS:
      hit |= pbvh_grids_node_nearest_to_ray(
          pbvh, node, origco, ray_start, ray_normal, depth, dist_sq);
      break;
    case PBVH_BMESH:
      hit = pbvh_bmesh_node_nearest_to_ray(
          node, ray_start, ray_normal, depth, dist_sq, use_origco);
      break;
  }

  return hit;
}

enum PlaneAABBIsect {
  ISECT_INSIDE,
  ISECT_OUTSIDE,
  ISECT_INTERSECT,
};

/* Adapted from:
 * http://www.gamedev.net/community/forums/topic.asp?topic_id=512123
 * Returns true if the AABB is at least partially within the frustum
 * (ok, not a real frustum), false otherwise.
 */
static PlaneAABBIsect test_frustum_aabb(const float bb_min[3],
                                        const float bb_max[3],
                                        PBVHFrustumPlanes *frustum)
{
  PlaneAABBIsect ret = ISECT_INSIDE;
  float(*planes)[4] = frustum->planes;

  for (int i = 0; i < frustum->num_planes; i++) {
    float vmin[3], vmax[3];

    for (int axis = 0; axis < 3; axis++) {
      if (planes[i][axis] < 0) {
        vmin[axis] = bb_min[axis];
        vmax[axis] = bb_max[axis];
      }
      else {
        vmin[axis] = bb_max[axis];
        vmax[axis] = bb_min[axis];
      }
    }

    if (dot_v3v3(planes[i], vmin) + planes[i][3] < 0) {
      return ISECT_OUTSIDE;
    }
    if (dot_v3v3(planes[i], vmax) + planes[i][3] <= 0) {
      ret = ISECT_INTERSECT;
    }
  }

  return ret;
}

bool BKE_pbvh_node_frustum_contain_AABB(PBVHNode *node, PBVHFrustumPlanes *data)
{
  const float *bb_min, *bb_max;
  /* BKE_pbvh_node_get_BB */
  bb_min = node->vb.bmin;
  bb_max = node->vb.bmax;

  return test_frustum_aabb(bb_min, bb_max, data) != ISECT_OUTSIDE;
}

bool BKE_pbvh_node_frustum_exclude_AABB(PBVHNode *node, PBVHFrustumPlanes *data)
{
  const float *bb_min, *bb_max;
  /* BKE_pbvh_node_get_BB */
  bb_min = node->vb.bmin;
  bb_max = node->vb.bmax;

  return test_frustum_aabb(bb_min, bb_max, data) != ISECT_INSIDE;
}

void BKE_pbvh_update_normals(PBVH *pbvh, SubdivCCG *subdiv_ccg)
{
  using namespace blender;
  /* Update normals */
  Vector<PBVHNode *> nodes = blender::bke::pbvh::search_gather(
      pbvh, [&](PBVHNode &node) { return update_search(&node, PBVH_UpdateNormals); });

  if (pbvh->header.type == PBVH_BMESH) {
    pbvh_bmesh_normals_update(nodes);
  }
  else if (pbvh->header.type == PBVH_FACES) {
    pbvh_faces_update_normals(pbvh, nodes, *pbvh->mesh);
  }
  else if (pbvh->header.type == PBVH_GRIDS) {
    IndexMaskMemory memory;
    const IndexMask faces_to_update = BKE_pbvh_get_grid_updates(pbvh, nodes, memory);
    BKE_subdiv_ccg_update_normals(subdiv_ccg, faces_to_update);
    for (PBVHNode *node : nodes) {
      node->flag &= ~PBVH_UpdateNormals;
    }
  }
}

void BKE_pbvh_face_sets_color_set(PBVH *pbvh, int seed, int color_default)
{
  pbvh->face_sets_color_seed = seed;
  pbvh->face_sets_color_default = color_default;
}

/**
 * PBVH drawing, updating draw buffers as needed and culling any nodes outside
 * the specified frustum.
 */
struct PBVHDrawSearchData {
  PBVHFrustumPlanes *frustum;
  int accum_update_flag;
  PBVHAttrReq *attrs;
  int attrs_num;
};

static bool pbvh_draw_search(PBVHNode *node, PBVHDrawSearchData *data)
{
  if (data->frustum && !BKE_pbvh_node_frustum_contain_AABB(node, data->frustum)) {
    return false;
  }

  data->accum_update_flag |= node->flag;
  return true;
}

void BKE_pbvh_draw_cb(PBVH *pbvh,
                      bool update_only_visible,
                      PBVHFrustumPlanes *update_frustum,
                      PBVHFrustumPlanes *draw_frustum,
                      void (*draw_fn)(void *user_data,
                                      PBVHBatches *batches,
                                      const PBVH_GPU_Args &args),
                      void *user_data,
                      bool /*full_render*/,
                      PBVHAttrReq *attrs,
                      int attrs_num)
{
  Vector<PBVHNode *> nodes;
  int update_flag = 0;

  pbvh->draw_cache_invalid = false;

  /* Search for nodes that need updates. */
  if (update_only_visible) {
    /* Get visible nodes with draw updates. */
    PBVHDrawSearchData data{};
    data.frustum = update_frustum;
    data.accum_update_flag = 0;
    data.attrs = attrs;
    data.attrs_num = attrs_num;
    nodes = blender::bke::pbvh::search_gather(
        pbvh, [&](PBVHNode &node) { return pbvh_draw_search(&node, &data); });
    update_flag = data.accum_update_flag;
  }
  else {
    /* Get all nodes with draw updates, also those outside the view. */
    const int search_flag = PBVH_RebuildDrawBuffers | PBVH_UpdateDrawBuffers;
    nodes = blender::bke::pbvh::search_gather(
        pbvh, [&](PBVHNode &node) { return update_search(&node, search_flag); });
    update_flag = PBVH_RebuildDrawBuffers | PBVH_UpdateDrawBuffers;
  }

  /* Update draw buffers. */
  if (!nodes.is_empty() && (update_flag & (PBVH_RebuildDrawBuffers | PBVH_UpdateDrawBuffers))) {
    pbvh_update_draw_buffers(pbvh, nodes, update_flag);
  }

  /* Draw visible nodes. */
  PBVHDrawSearchData draw_data{};
  draw_data.frustum = draw_frustum;
  draw_data.accum_update_flag = 0;
  nodes = blender::bke::pbvh::search_gather(
      pbvh, [&](PBVHNode &node) { return pbvh_draw_search(&node, &draw_data); });

  PBVH_GPU_Args args;

  for (PBVHNode *node : nodes) {
    if (!(node->flag & PBVH_FullyHidden)) {
      pbvh_draw_args_init(pbvh, &args, node);
      draw_fn(user_data, node->draw_batches, args);
    }
  }
}

void BKE_pbvh_draw_debug_cb(PBVH *pbvh,
                            void (*draw_fn)(PBVHNode *node,
                                            void *user_data,
                                            const float bmin[3],
                                            const float bmax[3],
                                            PBVHNodeFlags flag),
                            void *user_data)
{
  PBVHNodeFlags flag = PBVH_Leaf;

  for (PBVHNode &node : pbvh->nodes) {
    if (node.flag & PBVH_TexLeaf) {
      flag = PBVH_TexLeaf;
      break;
    }
  }

  for (PBVHNode &node : pbvh->nodes) {
    if (!(node.flag & flag)) {
      continue;
    }

    draw_fn(&node, user_data, node.vb.bmin, node.vb.bmax, node.flag);
  }
}

void BKE_pbvh_grids_update(PBVH *pbvh,
                           CCGElem **grids,
                           blender::Span<int> grid_to_face_map,
                           DMFlagMat *flagmats,
                           BLI_bitmap **grid_hidden,
                           CCGKey *key)
{
  pbvh->gridkey = *key;
  pbvh->grids = grids;
  pbvh->grid_to_face_map = grid_to_face_map;

  if (flagmats != pbvh->grid_flag_mats || pbvh->grid_hidden != grid_hidden) {
    pbvh->grid_flag_mats = flagmats;
    pbvh->grid_hidden = grid_hidden;

    for (PBVHNode &node : pbvh->nodes) {
      BKE_pbvh_node_mark_rebuild_draw(&node);
    }
  }
}

float (*BKE_pbvh_vert_coords_alloc(PBVH *pbvh))[3]
{
  float(*vertCos)[3] = nullptr;

  if (!pbvh->vert_positions.is_empty()) {
    vertCos = static_cast<float(*)[3]>(
        MEM_malloc_arrayN(pbvh->totvert, sizeof(float[3]), __func__));
    memcpy(vertCos, pbvh->vert_positions.data(), sizeof(float[3]) * pbvh->totvert);
  }

  return vertCos;
}

void BKE_pbvh_vert_coords_apply(PBVH *pbvh, const float (*vertCos)[3], const int totvert)
{
  if (totvert != pbvh->totvert) {
    BLI_assert_msg(0, "PBVH: Given deforming vcos number does not match PBVH vertex number!");
    return;
  }

  if (!pbvh->deformed) {
    if (!pbvh->vert_positions.is_empty()) {
      /* if pbvh is not already deformed, verts/faces points to the */
      /* original data and applying new coords to this arrays would lead to */
      /* unneeded deformation -- duplicate verts/faces to avoid this */
      pbvh->vert_positions_deformed = blender::Array<float3>(pbvh->vert_positions.as_span());
      pbvh->vert_positions = pbvh->vert_positions_deformed;

      /* No need to dupalloc pbvh->looptri, this one is 'totally owned' by pbvh,
       * it's never some mesh data. */

      pbvh->deformed = true;
    }
  }

  if (!pbvh->vert_positions.is_empty()) {
    MutableSpan<float3> positions = pbvh->vert_positions;
    /* copy new verts coords */
    for (int a = 0; a < pbvh->totvert; a++) {
      /* no need for float comparison here (memory is exactly equal or not) */
      if (memcmp(positions[a], vertCos[a], sizeof(float[3])) != 0) {
        copy_v3_v3(positions[a], vertCos[a]);
        BKE_pbvh_vert_tag_update_normal(pbvh, BKE_pbvh_make_vref(a));
      }
    }

    for (PBVHNode &node : pbvh->nodes) {
      BKE_pbvh_node_mark_update(&node);
    }

    BKE_pbvh_update_bounds(pbvh, PBVH_UpdateBB | PBVH_UpdateOriginalBB);
  }
}

bool BKE_pbvh_is_deformed(PBVH *pbvh)
{
  return pbvh->deformed;
}
/* Proxies */

PBVHProxyNode *BKE_pbvh_node_add_proxy(PBVH *pbvh, PBVHNode *node)
{
  int index, totverts;

  index = node->proxy_count;

  node->proxy_count++;

  if (node->proxies) {
    node->proxies = static_cast<PBVHProxyNode *>(
        MEM_reallocN(node->proxies, node->proxy_count * sizeof(PBVHProxyNode)));
  }
  else {
    node->proxies = static_cast<PBVHProxyNode *>(MEM_mallocN(sizeof(PBVHProxyNode), __func__));
  }

  BKE_pbvh_node_num_verts(pbvh, node, &totverts, nullptr);
  node->proxies[index].co = static_cast<float(*)[3]>(
      MEM_callocN(sizeof(float[3]) * totverts, __func__));

  return node->proxies + index;
}

void BKE_pbvh_node_free_proxies(PBVHNode *node)
{
  for (int p = 0; p < node->proxy_count; p++) {
    MEM_freeN(node->proxies[p].co);
    node->proxies[p].co = nullptr;
  }

  MEM_freeN(node->proxies);
  node->proxies = nullptr;

  node->proxy_count = 0;
}

PBVHColorBufferNode *BKE_pbvh_node_color_buffer_get(PBVHNode *node)
{

  if (!node->color_buffer.color) {
    node->color_buffer.color = static_cast<float(*)[4]>(
        MEM_callocN(sizeof(float[4]) * node->uniq_verts, "Color buffer"));
  }
  return &node->color_buffer;
}

void BKE_pbvh_node_color_buffer_free(PBVH *pbvh)
{
  Vector<PBVHNode *> nodes = blender::bke::pbvh::search_gather(pbvh, {});

  for (PBVHNode *node : nodes) {
    MEM_SAFE_FREE(node->color_buffer.color);
  }
}

void pbvh_vertex_iter_init(PBVH *pbvh, PBVHNode *node, PBVHVertexIter *vi, int mode)
{
  CCGElem **grids;
  const int *grid_indices;
  int totgrid, gridsize, uniq_verts, totvert;

  vi->grid = nullptr;
  vi->no = nullptr;
  vi->fno = nullptr;
  vi->vert_positions = {};
  vi->vertex.i = 0LL;

  BKE_pbvh_node_get_grids(pbvh, node, &grid_indices, &totgrid, nullptr, &gridsize, &grids);
  BKE_pbvh_node_num_verts(pbvh, node, &uniq_verts, &totvert);
  vi->key = pbvh->gridkey;

  vi->grids = grids;
  vi->grid_indices = grid_indices;
  vi->totgrid = (grids) ? totgrid : 1;
  vi->gridsize = gridsize;

  if (mode == PBVH_ITER_ALL) {
    vi->totvert = totvert;
  }
  else {
    vi->totvert = uniq_verts;
  }
  vi->vert_indices = node->vert_indices.data();
  vi->vert_positions = pbvh->vert_positions;
  vi->is_mesh = !pbvh->vert_positions.is_empty();

  if (pbvh->header.type == PBVH_BMESH) {
    BLI_gsetIterator_init(&vi->bm_unique_verts, node->bm_unique_verts);
    BLI_gsetIterator_init(&vi->bm_other_verts, node->bm_other_verts);
    vi->bm_vdata = &pbvh->header.bm->vdata;
    vi->cd_vert_mask_offset = CustomData_get_offset(vi->bm_vdata, CD_PAINT_MASK);
  }

  vi->gh = nullptr;
  if (vi->grids && mode == PBVH_ITER_UNIQUE) {
    vi->grid_hidden = pbvh->grid_hidden;
  }

  vi->mask = nullptr;
  if (pbvh->header.type == PBVH_FACES) {
    vi->vert_normals = pbvh->vert_normals;
    vi->hide_vert = pbvh->hide_vert;

    vi->vmask = static_cast<float *>(
        CustomData_get_layer_for_write(pbvh->vert_data, CD_PAINT_MASK, pbvh->mesh->totvert));
  }
}

bool pbvh_has_mask(const PBVH *pbvh)
{
  switch (pbvh->header.type) {
    case PBVH_GRIDS:
      return (pbvh->gridkey.has_mask != 0);
    case PBVH_FACES:
      return (pbvh->vert_data && CustomData_get_layer(pbvh->vert_data, CD_PAINT_MASK));
    case PBVH_BMESH:
      return (pbvh->header.bm &&
              (CustomData_get_offset(&pbvh->header.bm->vdata, CD_PAINT_MASK) != -1));
  }

  return false;
}

bool pbvh_has_face_sets(PBVH *pbvh)
{
  switch (pbvh->header.type) {
    case PBVH_GRIDS:
    case PBVH_FACES:
      return pbvh->face_data && CustomData_get_layer_named(
                                    pbvh->face_data, CD_PROP_INT32, ".sculpt_face_set") != nullptr;
    case PBVH_BMESH:
      return false;
  }

  return false;
}

void BKE_pbvh_set_frustum_planes(PBVH *pbvh, PBVHFrustumPlanes *planes)
{
  pbvh->num_planes = planes->num_planes;
  for (int i = 0; i < pbvh->num_planes; i++) {
    copy_v4_v4(pbvh->planes[i], planes->planes[i]);
  }
}

void BKE_pbvh_get_frustum_planes(PBVH *pbvh, PBVHFrustumPlanes *planes)
{
  planes->num_planes = pbvh->num_planes;
  for (int i = 0; i < planes->num_planes; i++) {
    copy_v4_v4(planes->planes[i], pbvh->planes[i]);
  }
}

void BKE_pbvh_parallel_range_settings(TaskParallelSettings *settings,
                                      bool use_threading,
                                      int totnode)
{
  memset(settings, 0, sizeof(*settings));
  settings->use_threading = use_threading && totnode > 1;
}

float (*BKE_pbvh_get_vert_positions(const PBVH *pbvh))[3]
{
  BLI_assert(pbvh->header.type == PBVH_FACES);
  return reinterpret_cast<float(*)[3]>(pbvh->vert_positions.data());
}

const float (*BKE_pbvh_get_vert_normals(const PBVH *pbvh))[3]
{
  BLI_assert(pbvh->header.type == PBVH_FACES);
  return reinterpret_cast<const float(*)[3]>(pbvh->vert_normals.data());
}

const bool *BKE_pbvh_get_vert_hide(const PBVH *pbvh)
{
  BLI_assert(pbvh->header.type == PBVH_FACES);
  return pbvh->hide_vert;
}

const bool *BKE_pbvh_get_poly_hide(const PBVH *pbvh)
{
  BLI_assert(ELEM(pbvh->header.type, PBVH_FACES, PBVH_GRIDS));
  return pbvh->hide_poly;
}

bool *BKE_pbvh_get_vert_hide_for_write(PBVH *pbvh)
{
  BLI_assert(pbvh->header.type == PBVH_FACES);
  if (pbvh->hide_vert) {
    return pbvh->hide_vert;
  }
  pbvh->hide_vert = static_cast<bool *>(CustomData_get_layer_named_for_write(
      &pbvh->mesh->vert_data, CD_PROP_BOOL, ".hide_vert", pbvh->mesh->totvert));
  if (pbvh->hide_vert) {
    return pbvh->hide_vert;
  }
  pbvh->hide_vert = static_cast<bool *>(CustomData_add_layer_named(
      &pbvh->mesh->vert_data, CD_PROP_BOOL, CD_SET_DEFAULT, pbvh->mesh->totvert, ".hide_vert"));
  return pbvh->hide_vert;
}

void BKE_pbvh_subdiv_cgg_set(PBVH *pbvh, SubdivCCG *subdiv_ccg)
{
  pbvh->subdiv_ccg = subdiv_ccg;
}

void BKE_pbvh_face_sets_set(PBVH *pbvh, int *face_sets)
{
  pbvh->face_sets = face_sets;
}

void BKE_pbvh_update_hide_attributes_from_mesh(PBVH *pbvh)
{
  if (pbvh->header.type == PBVH_FACES) {
    pbvh->hide_vert = static_cast<bool *>(CustomData_get_layer_named_for_write(
        &pbvh->mesh->vert_data, CD_PROP_BOOL, ".hide_vert", pbvh->mesh->totvert));
    pbvh->hide_poly = static_cast<bool *>(CustomData_get_layer_named_for_write(
        &pbvh->mesh->face_data, CD_PROP_BOOL, ".hide_poly", pbvh->mesh->faces_num));
  }
}

bool BKE_pbvh_is_drawing(const PBVH *pbvh)
{
  return pbvh->is_drawing;
}

bool BKE_pbvh_draw_cache_invalid(const PBVH *pbvh)
{
  return pbvh->draw_cache_invalid;
}

void BKE_pbvh_is_drawing_set(PBVH *pbvh, bool val)
{
  pbvh->is_drawing = val;
}

void BKE_pbvh_node_num_loops(PBVH *pbvh, PBVHNode *node, int *r_totloop)
{
  UNUSED_VARS(pbvh);
  BLI_assert(BKE_pbvh_type(pbvh) == PBVH_FACES);

  if (r_totloop) {
    *r_totloop = node->loop_indices.size();
  }
}

void BKE_pbvh_update_active_vcol(PBVH *pbvh, Mesh *mesh)
{
  BKE_pbvh_get_color_layer(mesh, &pbvh->color_layer, &pbvh->color_domain);
}

void BKE_pbvh_pmap_set(PBVH *pbvh, const blender::GroupedSpan<int> pmap)
{
  pbvh->pmap = pmap;
}

void BKE_pbvh_ensure_node_loops(PBVH *pbvh)
{
  BLI_assert(BKE_pbvh_type(pbvh) == PBVH_FACES);

  int totloop = 0;

  /* Check if nodes already have loop indices. */
  for (PBVHNode &node : pbvh->nodes) {
    if (!(node.flag & PBVH_Leaf)) {
      continue;
    }

    if (!node.loop_indices.is_empty()) {
      return;
    }

    totloop += node.prim_indices.size() * 3;
  }

  BLI_bitmap *visit = BLI_BITMAP_NEW(totloop, __func__);

  /* Create loop indices from node loop triangles. */
  Vector<int> loop_indices;
  for (PBVHNode &node : pbvh->nodes) {
    if (!(node.flag & PBVH_Leaf)) {
      continue;
    }

    loop_indices.clear();

    for (const int i : node.prim_indices) {
      const MLoopTri &mlt = pbvh->looptri[i];

      for (int k = 0; k < 3; k++) {
        if (!BLI_BITMAP_TEST(visit, mlt.tri[k])) {
          loop_indices.append(mlt.tri[k]);
          BLI_BITMAP_ENABLE(visit, mlt.tri[k]);
        }
      }
    }

    node.loop_indices.reinitialize(loop_indices.size());
    node.loop_indices.as_mutable_span().copy_from(loop_indices);
  }

  MEM_SAFE_FREE(visit);
}

int BKE_pbvh_debug_draw_gen_get(PBVHNode *node)
{
  return node->debug_draw_gen;
}

static void pbvh_face_iter_verts_reserve(PBVHFaceIter *fd, int verts_num)
{
  if (verts_num >= fd->verts_size_) {
    fd->verts_size_ = (verts_num + 1) << 2;

    if (fd->verts != fd->verts_reserved_) {
      MEM_SAFE_FREE(fd->verts);
    }

    fd->verts = static_cast<PBVHVertRef *>(
        MEM_malloc_arrayN(fd->verts_size_, sizeof(void *), __func__));
  }

  fd->verts_num = verts_num;
}

BLI_INLINE int face_iter_prim_to_face(PBVHFaceIter *fd, int prim_index)
{
  if (fd->subdiv_ccg_) {
    return BKE_subdiv_ccg_grid_to_face_index(fd->subdiv_ccg_, prim_index);
  }

  return fd->looptri_faces_[prim_index];
}

static void pbvh_face_iter_step(PBVHFaceIter *fd, bool do_step)
{
  if (do_step) {
    fd->i++;
  }

  switch (fd->pbvh_type_) {
    case PBVH_BMESH: {
      if (do_step) {
        BLI_gsetIterator_step(&fd->bm_faces_iter_);
        if (BLI_gsetIterator_done(&fd->bm_faces_iter_)) {
          return;
        }
      }

      BMFace *f = (BMFace *)BLI_gsetIterator_getKey(&fd->bm_faces_iter_);
      fd->face.i = intptr_t(f);
      fd->index = f->head.index;

      if (fd->cd_face_set_ != -1) {
        fd->face_set = (int *)BM_ELEM_CD_GET_VOID_P(f, fd->cd_face_set_);
      }

      if (fd->cd_hide_poly_ != -1) {
        fd->hide = (bool *)BM_ELEM_CD_GET_VOID_P(f, fd->cd_hide_poly_);
      }

      pbvh_face_iter_verts_reserve(fd, f->len);
      int vertex_i = 0;

      BMLoop *l = f->l_first;
      do {
        fd->verts[vertex_i++].i = intptr_t(l->v);
      } while ((l = l->next) != f->l_first);

      break;
    }
    case PBVH_GRIDS:
    case PBVH_FACES: {
      int face_i = 0;

      if (do_step) {
        fd->prim_index_++;

        while (fd->prim_index_ < fd->node_->prim_indices.size()) {
          face_i = face_iter_prim_to_face(fd, fd->node_->prim_indices[fd->prim_index_]);

          if (face_i != fd->last_face_index_) {
            break;
          }

          fd->prim_index_++;
        }
      }
      else if (fd->prim_index_ < fd->node_->prim_indices.size()) {
        face_i = face_iter_prim_to_face(fd, fd->node_->prim_indices[fd->prim_index_]);
      }

      if (fd->prim_index_ >= fd->node_->prim_indices.size()) {
        return;
      }

      fd->last_face_index_ = face_i;
      const int poly_start = fd->face_offsets_[face_i].start();
      const int poly_size = fd->face_offsets_[face_i].size();

      fd->face.i = fd->index = face_i;

      if (fd->face_sets_) {
        fd->face_set = fd->face_sets_ + face_i;
      }
      if (fd->hide_poly_) {
        fd->hide = fd->hide_poly_ + face_i;
      }

      pbvh_face_iter_verts_reserve(fd, poly_size);

      const int *face_verts = &fd->corner_verts_[poly_start];
      const int grid_area = fd->subdiv_key_.grid_area;

      for (int i = 0; i < poly_size; i++) {
        if (fd->pbvh_type_ == PBVH_GRIDS) {
          /* Grid corners. */
          fd->verts[i].i = (poly_start + i) * grid_area + grid_area - 1;
        }
        else {
          fd->verts[i].i = face_verts[i];
        }
      }
      break;
    }
  }
}

void BKE_pbvh_face_iter_step(PBVHFaceIter *fd)
{
  pbvh_face_iter_step(fd, true);
}

void BKE_pbvh_face_iter_init(PBVH *pbvh, PBVHNode *node, PBVHFaceIter *fd)
{
  *fd = {};

  fd->node_ = node;
  fd->pbvh_type_ = BKE_pbvh_type(pbvh);
  fd->verts = fd->verts_reserved_;
  fd->verts_size_ = PBVH_FACE_ITER_VERTS_RESERVED;

  switch (BKE_pbvh_type(pbvh)) {
    case PBVH_GRIDS:
      fd->subdiv_ccg_ = pbvh->subdiv_ccg;
      fd->subdiv_key_ = pbvh->gridkey;
      ATTR_FALLTHROUGH;
    case PBVH_FACES:
      fd->face_offsets_ = pbvh->faces;
      fd->corner_verts_ = pbvh->corner_verts;
      fd->looptri_faces_ = pbvh->looptri_faces;
      fd->hide_poly_ = pbvh->hide_poly;
      fd->face_sets_ = pbvh->face_sets;
      fd->last_face_index_ = -1;

      break;
    case PBVH_BMESH:
      fd->bm = pbvh->header.bm;
      fd->cd_face_set_ = CustomData_get_offset_named(
          &pbvh->header.bm->pdata, CD_PROP_INT32, ".sculpt_face_set");
      fd->cd_hide_poly_ = CustomData_get_offset_named(
          &pbvh->header.bm->pdata, CD_PROP_INT32, ".hide_poly");

      BLI_gsetIterator_init(&fd->bm_faces_iter_, node->bm_faces);
      break;
  }

  if (!BKE_pbvh_face_iter_done(fd)) {
    pbvh_face_iter_step(fd, false);
  }
}

void BKE_pbvh_face_iter_finish(PBVHFaceIter *fd)
{
  if (fd->verts != fd->verts_reserved_) {
    MEM_SAFE_FREE(fd->verts);
  }
}

bool BKE_pbvh_face_iter_done(PBVHFaceIter *fd)
{
  switch (fd->pbvh_type_) {
    case PBVH_FACES:
    case PBVH_GRIDS:
      return fd->prim_index_ >= fd->node_->prim_indices.size();
    case PBVH_BMESH:
      return BLI_gsetIterator_done(&fd->bm_faces_iter_);
    default:
      BLI_assert_unreachable();
      return true;
  }
}

void BKE_pbvh_sync_visibility_from_verts(PBVH *pbvh, Mesh *mesh)
{
  using namespace blender;
  using namespace blender::bke;
  switch (pbvh->header.type) {
    case PBVH_FACES: {
      BKE_mesh_flush_hidden_from_verts(mesh);
      BKE_pbvh_update_hide_attributes_from_mesh(pbvh);
      break;
    }
    case PBVH_BMESH: {
      BMIter iter;
      BMVert *v;
      BMEdge *e;
      BMFace *f;

      BM_ITER_MESH (f, &iter, pbvh->header.bm, BM_FACES_OF_MESH) {
        BM_elem_flag_disable(f, BM_ELEM_HIDDEN);
      }

      BM_ITER_MESH (e, &iter, pbvh->header.bm, BM_EDGES_OF_MESH) {
        BM_elem_flag_disable(e, BM_ELEM_HIDDEN);
      }

      BM_ITER_MESH (v, &iter, pbvh->header.bm, BM_VERTS_OF_MESH) {
        if (!BM_elem_flag_test(v, BM_ELEM_HIDDEN)) {
          continue;
        }
        BMIter iter_l;
        BMLoop *l;

        BM_ITER_ELEM (l, &iter_l, v, BM_LOOPS_OF_VERT) {
          BM_elem_flag_enable(l->e, BM_ELEM_HIDDEN);
          BM_elem_flag_enable(l->f, BM_ELEM_HIDDEN);
        }
      }
      break;
    }
    case PBVH_GRIDS: {
      const OffsetIndices faces = mesh->faces();
      CCGKey key = pbvh->gridkey;

      IndexMaskMemory memory;
      const IndexMask hidden_faces = IndexMask::from_predicate(
          faces.index_range(), GrainSize(1024), memory, [&](const int i) {
            const IndexRange face = faces[i];
            return std::any_of(face.begin(), face.end(), [&](const int corner) {
              if (!pbvh->grid_hidden[corner]) {
                return false;
              }
              return BLI_BITMAP_TEST_BOOL(pbvh->grid_hidden[corner], key.grid_area - 1);
            });
          });

      MutableAttributeAccessor attributes = mesh->attributes_for_write();
      if (hidden_faces.is_empty()) {
        attributes.remove(".hide_poly");
      }
      else {
        SpanAttributeWriter<bool> hide_poly = attributes.lookup_or_add_for_write_span<bool>(
            ".hide_poly", ATTR_DOMAIN_FACE, AttributeInitConstruct());
        hide_poly.span.fill(false);
        index_mask::masked_fill(hide_poly.span, true, hidden_faces);
        hide_poly.finish();
      }

      BKE_mesh_flush_hidden_from_faces(mesh);
      BKE_pbvh_update_hide_attributes_from_mesh(pbvh);
      break;
    }
  }
}

namespace blender::bke::pbvh {
Vector<PBVHNode *> search_gather(PBVH *pbvh,
                                 const FunctionRef<bool(PBVHNode &)> scb,
                                 PBVHNodeFlags leaf_flag)
{
  if (pbvh->nodes.is_empty()) {
    return {};
  }

  PBVHIter iter;
  Vector<PBVHNode *> nodes;

  pbvh_iter_begin(&iter, pbvh, scb);

  PBVHNode *node;
  while ((node = pbvh_iter_next(&iter, leaf_flag))) {
    if (node->flag & leaf_flag) {
      nodes.append(node);
    }
  }

  pbvh_iter_end(&iter);
  return nodes;
}

Vector<PBVHNode *> gather_proxies(PBVH *pbvh)
{
  Vector<PBVHNode *> array;

  for (PBVHNode &node : pbvh->nodes) {
    if (node.proxy_count > 0) {
      array.append(&node);
    }
  }

  return array;
}
}  // namespace blender::bke::pbvh<|MERGE_RESOLUTION|>--- conflicted
+++ resolved
@@ -1708,7 +1708,6 @@
                                              const Span<const PBVHNode *> nodes,
                                              blender::IndexMaskMemory &memory)
 {
-<<<<<<< HEAD
   using namespace blender;
   /* Using a #VectorSet for index deduplication would also work, but the performance gets much
    * worse with large selections since the loop would be single-threaded. A boolean array has an
@@ -1717,29 +1716,8 @@
   threading::parallel_for(nodes.index_range(), 1, [&](const IndexRange range) {
     for (const PBVHNode *node : nodes.slice(range)) {
       for (const int grid : node->prim_indices) {
-        const int face = BKE_subdiv_ccg_grid_to_face_index(pbvh->subdiv_ccg, grid);
+        const int face = pbvh->grid_to_face_map[grid];
         faces_to_update[face] = true;
-=======
-  if (pbvh->nodes.is_empty()) {
-    return;
-  }
-  GSet *face_set = BLI_gset_ptr_new(__func__);
-  PBVHNode *node;
-  PBVHIter iter;
-
-  pbvh_iter_begin(&iter, pbvh, {});
-
-  SubdivCCGFace *all_faces = pbvh->subdiv_ccg->faces;
-  while ((node = pbvh_iter_next(&iter, PBVH_Leaf))) {
-    if (node->flag & PBVH_UpdateNormals) {
-      for (const int grid : node->prim_indices) {
-        void *face = &all_faces[pbvh->grid_to_face_map[grid]];
-        BLI_gset_add(face_set, face);
-      }
-
-      if (clear) {
-        node->flag &= ~PBVH_UpdateNormals;
->>>>>>> e3fd80dd
       }
     }
   });
