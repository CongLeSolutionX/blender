--- conflicted
+++ resolved
@@ -717,8 +717,8 @@
 
   if (ELEM(pbvh->header.type, PBVH_FACES, PBVH_GRIDS)) {
     args->hide_poly = pbvh->pdata ? static_cast<const bool *>(CustomData_get_layer_named(
-                                            pbvh->pdata, CD_PROP_BOOL, ".hide_poly")) :
-                                        nullptr;
+                                        pbvh->pdata, CD_PROP_BOOL, ".hide_poly")) :
+                                    nullptr;
   }
 
   switch (pbvh->header.type) {
@@ -868,13 +868,8 @@
   mesh->vert_normals();
   mesh->face_normals();
 
-<<<<<<< HEAD
-  pbvh->vert_normals = BKE_mesh_vert_normals_for_write(mesh);
+  pbvh->vert_normals = mesh->runtime->vert_normals;
   pbvh->face_normals = mesh->runtime->face_normals;
-=======
-  pbvh->vert_normals = mesh->runtime->vert_normals;
-  pbvh->poly_normals = mesh->runtime->poly_normals;
->>>>>>> 19d4cafb
 
   pbvh->vdata = &mesh->vdata;
   pbvh->ldata = &mesh->ldata;
@@ -1383,14 +1378,8 @@
 {
   using namespace blender;
   using namespace blender::bke;
-<<<<<<< HEAD
-  const Span<float3> positions(reinterpret_cast<const float3 *>(pbvh->vert_positions),
-                               pbvh->totvert);
+  const Span<float3> positions = pbvh->vert_positions;
   const OffsetIndices faces = pbvh->faces;
-=======
-  const Span<float3> positions = pbvh->vert_positions;
-  const OffsetIndices polys = pbvh->polys;
->>>>>>> 19d4cafb
   const Span<int> corner_verts(pbvh->corner_verts, pbvh->mesh->totloop);
 
   MutableSpan<bool> update_tags(pbvh->vert_bitmap, pbvh->totvert);
@@ -1408,13 +1397,8 @@
     return;
   }
 
-<<<<<<< HEAD
-  MutableSpan<float3> vert_normals(reinterpret_cast<float3 *>(pbvh->vert_normals), pbvh->totvert);
+  MutableSpan<float3> vert_normals = pbvh->vert_normals;
   MutableSpan<float3> face_normals = pbvh->face_normals;
-=======
-  MutableSpan<float3> vert_normals = pbvh->vert_normals;
-  MutableSpan<float3> poly_normals = pbvh->poly_normals;
->>>>>>> 19d4cafb
 
   VectorSet<int> verts_to_update;
   threading::parallel_invoke(
@@ -3357,8 +3341,8 @@
   switch (pbvh->header.type) {
     case PBVH_GRIDS:
     case PBVH_FACES:
-      return pbvh->pdata && CustomData_get_layer_named(
-                                    pbvh->pdata, CD_PROP_INT32, ".sculpt_face_set") != nullptr;
+      return pbvh->pdata &&
+             CustomData_get_layer_named(pbvh->pdata, CD_PROP_INT32, ".sculpt_face_set") != nullptr;
     case PBVH_BMESH:
       return false;
   }
