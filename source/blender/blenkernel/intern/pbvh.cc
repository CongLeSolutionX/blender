/* SPDX-FileCopyrightText: 2023 Blender Authors
 *
 * SPDX-License-Identifier: GPL-2.0-or-later */

/** \file
 * \ingroup bke
 */

#include "MEM_guardedalloc.h"

#include <climits>

#include "BLI_array_utils.hh"
#include "BLI_bit_span_ops.hh"
#include "BLI_bitmap.h"
#include "BLI_bounds.hh"
#include "BLI_enumerable_thread_specific.hh"
#include "BLI_math_geom.h"
#include "BLI_math_matrix.h"
#include "BLI_math_vector.h"
#include "BLI_math_vector.hh"
#include "BLI_rand.h"
#include "BLI_task.h"
#include "BLI_task.hh"
#include "BLI_timeit.hh"
#include "BLI_utildefines.h"
#include "BLI_vector.hh"
#include "BLI_vector_set.hh"

#include "DNA_mesh_types.h"
#include "DNA_meshdata_types.h"

#include "BKE_attribute.hh"
#include "BKE_ccg.h"
#include "BKE_mesh.hh"
#include "BKE_mesh_mapping.hh"
#include "BKE_paint.hh"
#include "BKE_pbvh_api.hh"
#include "BKE_subdiv_ccg.hh"

#include "DRW_pbvh.hh"

#include "PIL_time.h"

#include "bmesh.hh"

#include "atomic_ops.h"

#include "pbvh_intern.hh"

using blender::BitGroupVector;
using blender::Bounds;
using blender::float3;
using blender::MutableSpan;
using blender::Span;
using blender::Vector;

#define LEAF_LIMIT 10000

/* Uncomment to test if triangles of the same face are
 * properly clustered into single nodes.
 */
//#define TEST_PBVH_FACE_SPLIT

/* Uncomment to test that faces are only assigned to one PBVHNode */
//#define VALIDATE_UNIQUE_NODE_FACES

//#define PERFCNTRS
#define STACK_FIXED_DEPTH 100

struct PBVHStack {
  PBVHNode *node;
  bool revisiting;
};

struct PBVHIter {
  PBVH *pbvh;
  blender::FunctionRef<bool(PBVHNode &)> scb;

  PBVHStack *stack;
  int stacksize;

  PBVHStack stackfixed[STACK_FIXED_DEPTH];
  int stackspace;
};

/** Create invalid bounds for use with #math::min_max. */
static Bounds<float3> negative_bounds()
{
  return {float3(std::numeric_limits<float>::max()), float3(std::numeric_limits<float>::lowest())};
}

namespace blender::bke::pbvh {

void update_node_bounds_mesh(const Span<float3> positions, PBVHNode &node)
{
  Bounds<float3> bounds = negative_bounds();
  for (const int vert : node.vert_indices) {
    math::min_max(positions[vert], bounds.min, bounds.max);
  }
  node.vb = bounds;
}

void update_node_bounds_grids(const CCGKey &key, const Span<CCGElem *> grids, PBVHNode &node)
{
  Bounds<float3> bounds = negative_bounds();
  for (const int grid : node.prim_indices) {
    for (const int i : IndexRange(key.grid_area)) {
      math::min_max(float3(CCG_elem_offset_co(&key, grids[grid], i)), bounds.min, bounds.max);
    }
  }
  node.vb = bounds;
}

void update_node_bounds_bmesh(PBVHNode &node)
{
  Bounds<float3> bounds = negative_bounds();
  for (const BMVert *vert : node.bm_unique_verts) {
    math::min_max(float3(vert->co), bounds.min, bounds.max);
  }
  for (const BMVert *vert : node.bm_other_verts) {
    math::min_max(float3(vert->co), bounds.min, bounds.max);
  }
  node.vb = bounds;
}

/* Not recursive */
static void update_node_vb(PBVH *pbvh, PBVHNode *node)
{
  if (node->flag & PBVH_Leaf) {
    switch (pbvh->header.type) {
      case PBVH_FACES:
        update_node_bounds_mesh(pbvh->vert_positions, *node);
        break;
      case PBVH_GRIDS:
        update_node_bounds_grids(pbvh->gridkey, pbvh->subdiv_ccg->grids, *node);
        break;
      case PBVH_BMESH:
        update_node_bounds_bmesh(*node);
        break;
    }
  }
  else {
    node->vb = bounds::merge(pbvh->nodes[node->children_offset].vb,
                             pbvh->nodes[node->children_offset + 1].vb);
  }
}

}  // namespace blender::bke::pbvh

static bool face_materials_match(const Span<int> material_indices,
                                 const Span<bool> sharp_faces,
                                 const int a,
                                 const int b)
{
  if (!material_indices.is_empty()) {
    if (material_indices[a] != material_indices[b]) {
      return false;
    }
  }
  if (!sharp_faces.is_empty()) {
    if (sharp_faces[a] != sharp_faces[b]) {
      return false;
    }
  }
  return true;
}

/* Adapted from BLI_kdopbvh.c */
/* Returns the index of the first element on the right of the partition */
static int partition_prim_indices(blender::MutableSpan<int> prim_indices,
                                  int *prim_scratch,
                                  int lo,
                                  int hi,
                                  int axis,
                                  float mid,
                                  const Span<Bounds<float3>> prim_bounds,
                                  const Span<int> prim_to_face_map)
{
  using namespace blender;
  for (int i = lo; i < hi; i++) {
    prim_scratch[i - lo] = prim_indices[i];
  }

  int lo2 = lo, hi2 = hi - 1;
  int i1 = lo, i2 = 0;

  while (i1 < hi) {
    const int face_i = prim_to_face_map[prim_scratch[i2]];
    const Bounds<float3> &bounds = prim_bounds[prim_scratch[i2]];
    const bool side = math::midpoint(bounds.min[axis], bounds.max[axis]) >= mid;

    while (i1 < hi && prim_to_face_map[prim_scratch[i2]] == face_i) {
      prim_indices[side ? hi2-- : lo2++] = prim_scratch[i2];
      i1++;
      i2++;
    }
  }

  return lo2;
}

/* Returns the index of the first element on the right of the partition */
static int partition_indices_material_faces(MutableSpan<int> indices,
                                            const Span<int> prim_to_face_map,
                                            const Span<int> material_indices,
                                            const Span<bool> sharp_faces,
                                            const int lo,
                                            const int hi)
{
  int i = lo, j = hi;
  for (;;) {
    const int first = prim_to_face_map[indices[lo]];
    for (;
         face_materials_match(material_indices, sharp_faces, first, prim_to_face_map[indices[i]]);
         i++)
    {
      /* pass */
    }
    for (;
         !face_materials_match(material_indices, sharp_faces, first, prim_to_face_map[indices[j]]);
         j--)
    {
      /* pass */
    }
    if (!(i < j)) {
      return i;
    }
    std::swap(indices[i], indices[j]);
    i++;
  }
}

void pbvh_grow_nodes(PBVH *pbvh, int totnode)
{
  pbvh->nodes.resize(totnode);
}

/* Add a vertex to the map, with a positive value for unique vertices and
 * a negative value for additional vertices */
static int map_insert_vert(blender::Map<int, int> &map,
                           MutableSpan<bool> vert_bitmap,
                           int *face_verts,
                           int *uniq_verts,
                           int vertex)
{
  return map.lookup_or_add_cb(vertex, [&]() {
    int value;
    if (!vert_bitmap[vertex]) {
      vert_bitmap[vertex] = true;
      value = *uniq_verts;
      (*uniq_verts)++;
    }
    else {
      value = ~(*face_verts);
      (*face_verts)++;
    }
    return value;
  });
}

/* Find vertices used by the faces in this node and update the draw buffers */
static void build_mesh_leaf_node(const Span<int> corner_verts,
                                 const Span<MLoopTri> looptris,
                                 const Span<int> looptri_faces,
                                 const Span<bool> hide_poly,
                                 MutableSpan<bool> vert_bitmap,
                                 PBVHNode *node)
{
  node->uniq_verts = node->face_verts = 0;
  const Span<int> prim_indices = node->prim_indices;

  /* reserve size is rough guess */
  blender::Map<int, int> map;
  map.reserve(prim_indices.size());

  node->face_vert_indices.reinitialize(prim_indices.size());

  for (const int i : prim_indices.index_range()) {
    const MLoopTri &lt = looptris[prim_indices[i]];
    for (int j = 0; j < 3; j++) {
      node->face_vert_indices[i][j] = map_insert_vert(
          map, vert_bitmap, &node->face_verts, &node->uniq_verts, corner_verts[lt.tri[j]]);
    }
  }

  node->vert_indices.reinitialize(node->uniq_verts + node->face_verts);

  /* Build the vertex list, unique verts first */
  for (const blender::MapItem<int, int> item : map.items()) {
    int value = item.value;
    if (value < 0) {
      value = -value + node->uniq_verts - 1;
    }

    node->vert_indices[value] = item.key;
  }

  for (const int i : prim_indices.index_range()) {
    for (int j = 0; j < 3; j++) {
      if (node->face_vert_indices[i][j] < 0) {
        node->face_vert_indices[i][j] = -node->face_vert_indices[i][j] + node->uniq_verts - 1;
      }
    }
  }

  const bool fully_hidden = !hide_poly.is_empty() &&
                            std::all_of(
                                prim_indices.begin(), prim_indices.end(), [&](const int tri) {
                                  return hide_poly[looptri_faces[tri]];
                                });
  BKE_pbvh_node_fully_hidden_set(node, fully_hidden);
  BKE_pbvh_node_mark_rebuild_draw(node);
}

static void update_vb(const Span<int> prim_indices,
                      PBVHNode *node,
                      const Span<Bounds<float3>> prim_bounds,
                      int offset,
                      int count)
{
  using namespace blender;
  node->vb = prim_bounds[prim_indices[offset]];
  for (const int i : IndexRange(offset, count).drop_front(1)) {
    node->vb = bounds::merge(node->vb, prim_bounds[prim_indices[i]]);
  }
  node->orig_vb = node->vb;
}

int BKE_pbvh_count_grid_quads(const BitGroupVector<> &grid_hidden,
                              const int *grid_indices,
                              int totgrid,
                              int gridsize,
                              int display_gridsize)
{
  const int gridarea = (gridsize - 1) * (gridsize - 1);
  if (grid_hidden.is_empty()) {
    return gridarea * totgrid;
  }

  /* grid hidden layer is present, so have to check each grid for
   * visibility */

  int depth1 = int(log2(double(gridsize) - 1.0) + DBL_EPSILON);
  int depth2 = int(log2(double(display_gridsize) - 1.0) + DBL_EPSILON);

  int skip = depth2 < depth1 ? 1 << (depth1 - depth2 - 1) : 1;

  int totquad = 0;
  for (int i = 0; i < totgrid; i++) {
    const blender::BoundedBitSpan gh = grid_hidden[grid_indices[i]];
    /* grid hidden are present, have to check each element */
    for (int y = 0; y < gridsize - skip; y += skip) {
      for (int x = 0; x < gridsize - skip; x += skip) {
        if (!paint_is_grid_face_hidden(gh, gridsize, x, y)) {
          totquad++;
        }
      }
    }
  }

  return totquad;
}

static void build_grid_leaf_node(PBVH *pbvh, PBVHNode *node)
{
  int totquads = BKE_pbvh_count_grid_quads(pbvh->subdiv_ccg->grid_hidden,
                                           node->prim_indices.data(),
                                           node->prim_indices.size(),
                                           pbvh->gridkey.grid_size,
                                           pbvh->gridkey.grid_size);
  BKE_pbvh_node_fully_hidden_set(node, (totquads == 0));
  BKE_pbvh_node_mark_rebuild_draw(node);
}

static void build_leaf(PBVH *pbvh,
                       const Span<int> corner_verts,
                       const Span<MLoopTri> looptris,
                       const Span<int> looptri_faces,
                       const Span<bool> hide_poly,
                       MutableSpan<bool> vert_bitmap,
                       int node_index,
                       const Span<Bounds<float3>> prim_bounds,
                       int offset,
                       int count)
{
  PBVHNode &node = pbvh->nodes[node_index];
  node.flag |= PBVH_Leaf;

  node.prim_indices = pbvh->prim_indices.as_span().slice(offset, count);

  /* Still need vb for searches */
  update_vb(pbvh->prim_indices, &node, prim_bounds, offset, count);

  if (!pbvh->looptris.is_empty()) {
    build_mesh_leaf_node(corner_verts, looptris, looptri_faces, hide_poly, vert_bitmap, &node);
  }
  else {
    build_grid_leaf_node(pbvh, &node);
  }
}

/* Return zero if all primitives in the node can be drawn with the
 * same material (including flat/smooth shading), non-zero otherwise */
static bool leaf_needs_material_split(PBVH *pbvh,
                                      const Span<int> prim_to_face_map,
                                      const Span<int> material_indices,
                                      const Span<bool> sharp_faces,
                                      int offset,
                                      int count)
{
  if (count <= 1) {
    return false;
  }

  const int first = prim_to_face_map[pbvh->prim_indices[offset]];
  for (int i = offset + count - 1; i > offset; i--) {
    int prim = pbvh->prim_indices[i];
    if (!face_materials_match(material_indices, sharp_faces, first, prim_to_face_map[prim])) {
      return true;
    }
  }

  return false;
}

#ifdef TEST_PBVH_FACE_SPLIT
static void test_face_boundaries(PBVH *pbvh)
{
  int faces_num = BKE_pbvh_num_faces(pbvh);
  int *node_map = MEM_calloc_arrayN(faces_num, sizeof(int), __func__);
  for (int i = 0; i < faces_num; i++) {
    node_map[i] = -1;
  }

  for (int i = 0; i < pbvh->totnode; i++) {
    PBVHNode *node = pbvh->nodes + i;

    if (!(node->flag & PBVH_Leaf)) {
      continue;
    }

    switch (BKE_pbvh_type(pbvh)) {
      case PBVH_FACES: {
        for (int j = 0; j < node->totprim; j++) {
          int face_i = looptri_faces[node->prim_indices[j]];

          if (node_map[face_i] >= 0 && node_map[face_i] != i) {
            int old_i = node_map[face_i];
            int prim_i = node->prim_indices - pbvh->prim_indices + j;

            printf("PBVH split error; face: %d, prim_i: %d, node1: %d, node2: %d, totprim: %d\n",
                   face_i,
                   prim_i,
                   old_i,
                   i,
                   node->totprim);
          }

          node_map[face_i] = i;
        }
        break;
      }
      case PBVH_GRIDS:
        break;
      case PBVH_BMESH:
        break;
    }
  }

  MEM_SAFE_FREE(node_map);
}
#endif

/* Recursively build a node in the tree
 *
 * vb is the voxel box around all of the primitives contained in
 * this node.
 *
 * cb is the bounding box around all the centroids of the primitives
 * contained in this node
 *
 * offset and start indicate a range in the array of primitive indices
 */

static void build_sub(PBVH *pbvh,
                      const Span<int> corner_verts,
                      const Span<MLoopTri> looptris,
                      const Span<int> looptri_faces,
                      const Span<bool> hide_poly,
                      const Span<int> material_indices,
                      const Span<bool> sharp_faces,
                      MutableSpan<bool> vert_bitmap,
                      int node_index,
                      const Bounds<float3> *cb,
                      const Span<Bounds<float3>> prim_bounds,
                      int offset,
                      int count,
                      int *prim_scratch,
                      int depth)
{
  using namespace blender;
  const Span<int> prim_to_face_map = pbvh->header.type == PBVH_FACES ?
                                         looptri_faces :
                                         pbvh->subdiv_ccg->grid_to_face_map;
  int end;

  if (!prim_scratch) {
    prim_scratch = static_cast<int *>(MEM_malloc_arrayN(pbvh->totprim, sizeof(int), __func__));
  }

  /* Decide whether this is a leaf or not */
  const bool below_leaf_limit = count <= pbvh->leaf_limit || depth >= STACK_FIXED_DEPTH - 1;
  if (below_leaf_limit) {
    if (!leaf_needs_material_split(
            pbvh, prim_to_face_map, material_indices, sharp_faces, offset, count))
    {
      build_leaf(pbvh,
                 corner_verts,
                 looptris,
                 looptri_faces,
                 hide_poly,
                 vert_bitmap,
                 node_index,
                 prim_bounds,
                 offset,
                 count);

      if (node_index == 0) {
        MEM_SAFE_FREE(prim_scratch);
      }

      return;
    }
  }

  /* Add two child nodes */
  pbvh->nodes[node_index].children_offset = pbvh->nodes.size();
  pbvh_grow_nodes(pbvh, pbvh->nodes.size() + 2);

  /* Update parent node bounding box */
  update_vb(pbvh->prim_indices, &pbvh->nodes[node_index], prim_bounds, offset, count);

  Bounds<float3> cb_backing;
  if (!below_leaf_limit) {
    /* Find axis with widest range of primitive centroids */
    if (!cb) {
      cb_backing = negative_bounds();
      for (int i = offset + count - 1; i >= offset; i--) {
        const int prim = pbvh->prim_indices[i];
        const float3 center = math::midpoint(prim_bounds[prim].min, prim_bounds[prim].max);
        math::min_max(center, cb_backing.min, cb_backing.max);
      }
      cb = &cb_backing;
    }
    const int axis = math::dominant_axis(cb->max - cb->min);

    /* Partition primitives along that axis */
    end = partition_prim_indices(pbvh->prim_indices,
                                 prim_scratch,
                                 offset,
                                 offset + count,
                                 axis,
                                 math::midpoint(cb->min[axis], cb->max[axis]),
                                 prim_bounds,
                                 prim_to_face_map);
  }
  else {
    /* Partition primitives by material */
    end = partition_indices_material_faces(pbvh->prim_indices,
                                           prim_to_face_map,
                                           material_indices,
                                           sharp_faces,
                                           offset,
                                           offset + count - 1);
  }

  /* Build children */
  build_sub(pbvh,
            corner_verts,
            looptris,
            looptri_faces,
            hide_poly,
            material_indices,
            sharp_faces,
            vert_bitmap,
            pbvh->nodes[node_index].children_offset,
            nullptr,
            prim_bounds,
            offset,
            end - offset,
            prim_scratch,
            depth + 1);
  build_sub(pbvh,
            corner_verts,
            looptris,
            looptri_faces,
            hide_poly,
            material_indices,
            sharp_faces,
            vert_bitmap,
            pbvh->nodes[node_index].children_offset + 1,
            nullptr,
            prim_bounds,
            end,
            offset + count - end,
            prim_scratch,
            depth + 1);

  if (node_index == 0) {
    MEM_SAFE_FREE(prim_scratch);
  }
}

static void pbvh_build(PBVH *pbvh,
                       const Span<int> corner_verts,
                       const Span<MLoopTri> looptris,
                       const Span<int> looptri_faces,
                       const Span<bool> hide_poly,
                       const Span<int> material_indices,
                       const Span<bool> sharp_faces,
                       MutableSpan<bool> vert_bitmap,
                       const Bounds<float3> *cb,
                       const Span<Bounds<float3>> prim_bounds,
                       int totprim)
{
  if (totprim != pbvh->totprim) {
    pbvh->totprim = totprim;
    pbvh->nodes.clear_and_shrink();

    pbvh->prim_indices.reinitialize(totprim);
    blender::array_utils::fill_index_range<int>(pbvh->prim_indices);
  }

  pbvh->nodes.resize(1);

  build_sub(pbvh,
            corner_verts,
            looptris,
            looptri_faces,
            hide_poly,
            material_indices,
            sharp_faces,
            vert_bitmap,
            0,
            cb,
            prim_bounds,
            0,
            totprim,
            nullptr,
            0);
}

#ifdef VALIDATE_UNIQUE_NODE_FACES
static void pbvh_validate_node_prims(PBVH *pbvh, const Span<int> looptri_faces)
{
  int totface = 0;

  if (pbvh->header.type == PBVH_BMESH) {
    return;
  }

  for (int i = 0; i < pbvh->totnode; i++) {
    PBVHNode *node = pbvh->nodes + i;

    if (!(node->flag & PBVH_Leaf)) {
      continue;
    }

    for (int j = 0; j < node->totprim; j++) {
      int face_i;

      if (pbvh->header.type == PBVH_FACES) {
        face_i = looptri_faces[node->prim_indices[j]];
      }
      else {
        face_i = BKE_subdiv_ccg_grid_to_face_index(pbvh->subdiv_ccg, node->prim_indices[j]);
      }

      totface = max_ii(totface, face_i + 1);
    }
  }

  int *facemap = (int *)MEM_malloc_arrayN(totface, sizeof(*facemap), __func__);

  for (int i = 0; i < totface; i++) {
    facemap[i] = -1;
  }

  for (int i = 0; i < pbvh->totnode; i++) {
    PBVHNode *node = pbvh->nodes + i;

    if (!(node->flag & PBVH_Leaf)) {
      continue;
    }

    for (int j = 0; j < node->totprim; j++) {
      int face_i;

      if (pbvh->header.type == PBVH_FACES) {
        face_i = looptri_faces[node->prim_indices[j]];
      }
      else {
        face_i = BKE_subdiv_ccg_grid_to_face_index(pbvh->subdiv_ccg, node->prim_indices[j]);
      }

      if (facemap[face_i] != -1 && facemap[face_i] != i) {
        printf("%s: error: face spanned multiple nodes (old: %d new: %d)\n",
               __func__,
               facemap[face_i],
               i);
      }

      facemap[face_i] = i;
    }
  }
  MEM_SAFE_FREE(facemap);
}
#endif

void BKE_pbvh_update_mesh_pointers(PBVH *pbvh, Mesh *mesh)
{
  BLI_assert(pbvh->header.type == PBVH_FACES);
  pbvh->faces = mesh->faces();
  pbvh->corner_verts = mesh->corner_verts();
  pbvh->looptri_faces = mesh->looptri_faces();
  if (!pbvh->deformed) {
    /* Deformed data not matching the original mesh are owned directly by the PBVH, and are
     * set separately by #BKE_pbvh_vert_coords_apply. */
    pbvh->vert_positions = mesh->vert_positions_for_write();
    pbvh->vert_normals = mesh->vert_normals();
    pbvh->face_normals = mesh->face_normals();
  }
}

void BKE_pbvh_build_mesh(PBVH *pbvh, Mesh *mesh)
{
  using namespace blender;
  using namespace blender::bke;
  const int totvert = mesh->totvert;
  const int looptris_num = poly_to_tri_count(mesh->faces_num, mesh->totloop);
  MutableSpan<float3> vert_positions = mesh->vert_positions_for_write();
  const blender::OffsetIndices<int> faces = mesh->faces();
  const Span<int> corner_verts = mesh->corner_verts();

  pbvh->looptris.reinitialize(looptris_num);
  blender::bke::mesh::looptris_calc(vert_positions, faces, corner_verts, pbvh->looptris);
  const Span<MLoopTri> looptris = pbvh->looptris;

  pbvh->mesh = mesh;
  pbvh->header.type = PBVH_FACES;

  BKE_pbvh_update_mesh_pointers(pbvh, mesh);
  const Span<int> looptri_faces = pbvh->looptri_faces;

  Array<bool> vert_bitmap(totvert, false);
  pbvh->totvert = totvert;

#ifdef TEST_PBVH_FACE_SPLIT
  /* Use lower limit to increase probability of
   * edge cases.
   */
  pbvh->leaf_limit = 100;
#else
  pbvh->leaf_limit = LEAF_LIMIT;
#endif

  pbvh->faces_num = mesh->faces_num;

  /* For each face, store the AABB and the AABB centroid */
  Array<Bounds<float3>> prim_bounds(looptris_num);
  const Bounds<float3> cb = threading::parallel_reduce(
      looptris.index_range(),
      1024,
      negative_bounds(),
      [&](const IndexRange range, const Bounds<float3> &init) {
        Bounds<float3> current = init;
        for (const int i : range) {
          const MLoopTri &lt = looptris[i];
          Bounds<float3> &bounds = prim_bounds[i];
          bounds = {vert_positions[corner_verts[lt.tri[0]]]};
          math::min_max(vert_positions[corner_verts[lt.tri[1]]], bounds.min, bounds.max);
          math::min_max(vert_positions[corner_verts[lt.tri[2]]], bounds.min, bounds.max);
          const float3 center = math::midpoint(prim_bounds[i].min, prim_bounds[i].max);
          math::min_max(center, current.min, current.max);
        }
        return current;
      },
      [](const Bounds<float3> &a, const Bounds<float3> &b) { return bounds::merge(a, b); });

  if (looptris_num) {
    const AttributeAccessor attributes = mesh->attributes();
    const VArraySpan hide_poly = *attributes.lookup<bool>(".hide_poly", ATTR_DOMAIN_FACE);
    const VArraySpan material_index = *attributes.lookup<int>("material_index", ATTR_DOMAIN_FACE);
    const VArraySpan sharp_face = *attributes.lookup<bool>("sharp_face", ATTR_DOMAIN_FACE);
    pbvh_build(pbvh,
               corner_verts,
               looptris,
               looptri_faces,
               hide_poly,
               material_index,
               sharp_face,
               vert_bitmap,
               &cb,
               prim_bounds,
               looptris_num);

#ifdef TEST_PBVH_FACE_SPLIT
    test_face_boundaries(pbvh, looptri_faces);
#endif
  }

  BKE_pbvh_update_active_vcol(pbvh, mesh);

#ifdef VALIDATE_UNIQUE_NODE_FACES
  pbvh_validate_node_prims(pbvh);
#endif
}

void BKE_pbvh_build_grids(PBVH *pbvh, const CCGKey *key, Mesh *mesh, SubdivCCG *subdiv_ccg)
{
  using namespace blender;
  using namespace blender::bke;
  const int gridsize = key->grid_size;
  const Span<CCGElem *> grids = subdiv_ccg->grids;

  pbvh->header.type = PBVH_GRIDS;
  pbvh->gridkey = *key;
  pbvh->subdiv_ccg = subdiv_ccg;
  pbvh->faces_num = mesh->faces_num;

  /* Find maximum number of grids per face. */
  int max_grids = 1;
  const blender::OffsetIndices faces = mesh->faces();
  for (const int i : faces.index_range()) {
    max_grids = max_ii(max_grids, faces[i].size());
  }

  /* Ensure leaf limit is at least 4 so there's room
   * to split at original face boundaries.
   * Fixes #102209.
   */
  pbvh->leaf_limit = max_ii(LEAF_LIMIT / (gridsize * gridsize), max_grids);

  /* We also need the base mesh for PBVH draw. */
  pbvh->mesh = mesh;

  /* For each grid, store the AABB and the AABB centroid */
  Array<Bounds<float3>> prim_bounds(grids.size());
  const Bounds<float3> cb = threading::parallel_reduce(
      grids.index_range(),
      1024,
      negative_bounds(),
      [&](const IndexRange range, const Bounds<float3> &init) {
        Bounds<float3> current = init;
        for (const int i : range) {
          CCGElem *grid = grids[i];
          prim_bounds[i] = negative_bounds();
          for (const int j : IndexRange(key->grid_area)) {
            const float3 position = float3(CCG_elem_offset_co(key, grid, j));
            math::min_max(position, prim_bounds[i].min, prim_bounds[i].max);
          }
          const float3 center = math::midpoint(prim_bounds[i].min, prim_bounds[i].max);
          math::min_max(center, current.min, current.max);
        }
        return current;
      },
      [](const Bounds<float3> &a, const Bounds<float3> &b) { return bounds::merge(a, b); });

  if (!grids.is_empty()) {
    const AttributeAccessor attributes = mesh->attributes();
    const VArraySpan material_index = *attributes.lookup<int>("material_index", ATTR_DOMAIN_FACE);
    const VArraySpan sharp_face = *attributes.lookup<bool>("sharp_face", ATTR_DOMAIN_FACE);
    pbvh_build(
        pbvh, {}, {}, {}, {}, material_index, sharp_face, {}, &cb, prim_bounds, grids.size());

#ifdef TEST_PBVH_FACE_SPLIT test_face_boundaries(pbvh);
#endif
  }

#ifdef VALIDATE_UNIQUE_NODE_FACES
  pbvh_validate_node_prims(pbvh);
#endif
}

PBVH *BKE_pbvh_new(PBVHType type)
{
  PBVH *pbvh = MEM_new<PBVH>(__func__);
  pbvh->draw_cache_invalid = true;
  pbvh->header.type = type;

  /* Initialize this to true, instead of waiting for a draw engine
   * to set it.  Prevents a crash in draw manager instancing code.
   */
  pbvh->is_drawing = true;
  return pbvh;
}

void BKE_pbvh_free(PBVH *pbvh)
{
  for (PBVHNode &node : pbvh->nodes) {
    if (node.flag & PBVH_Leaf) {
      if (node.draw_batches) {
        blender::draw::pbvh::node_free(node.draw_batches);
      }
    }

    if (node.flag & (PBVH_Leaf | PBVH_TexLeaf)) {
      pbvh_node_pixels_free(&node);
    }
  }

  pbvh_pixels_free(pbvh);

  MEM_delete(pbvh);
}

static void pbvh_iter_begin(PBVHIter *iter, PBVH *pbvh, blender::FunctionRef<bool(PBVHNode &)> scb)
{
  iter->pbvh = pbvh;
  iter->scb = scb;

  iter->stack = iter->stackfixed;
  iter->stackspace = STACK_FIXED_DEPTH;

  iter->stack[0].node = &pbvh->nodes.first();
  iter->stack[0].revisiting = false;
  iter->stacksize = 1;
}

static void pbvh_iter_end(PBVHIter *iter)
{
  if (iter->stackspace > STACK_FIXED_DEPTH) {
    MEM_freeN(iter->stack);
  }
}

static void pbvh_stack_push(PBVHIter *iter, PBVHNode *node, bool revisiting)
{
  if (UNLIKELY(iter->stacksize == iter->stackspace)) {
    iter->stackspace *= 2;
    if (iter->stackspace != (STACK_FIXED_DEPTH * 2)) {
      iter->stack = static_cast<PBVHStack *>(
          MEM_reallocN(iter->stack, sizeof(PBVHStack) * iter->stackspace));
    }
    else {
      iter->stack = static_cast<PBVHStack *>(
          MEM_mallocN(sizeof(PBVHStack) * iter->stackspace, "PBVHStack"));
      memcpy(iter->stack, iter->stackfixed, sizeof(PBVHStack) * iter->stacksize);
    }
  }

  iter->stack[iter->stacksize].node = node;
  iter->stack[iter->stacksize].revisiting = revisiting;
  iter->stacksize++;
}

static PBVHNode *pbvh_iter_next(PBVHIter *iter, PBVHNodeFlags leaf_flag)
{
  /* purpose here is to traverse tree, visiting child nodes before their
   * parents, this order is necessary for e.g. computing bounding boxes */

  while (iter->stacksize) {
    /* pop node */
    iter->stacksize--;
    PBVHNode *node = iter->stack[iter->stacksize].node;

    /* on a mesh with no faces this can happen
     * can remove this check if we know meshes have at least 1 face */
    if (node == nullptr) {
      return nullptr;
    }

    bool revisiting = iter->stack[iter->stacksize].revisiting;

    /* revisiting node already checked */
    if (revisiting) {
      return node;
    }

    if (iter->scb && !iter->scb(*node)) {
      continue; /* don't traverse, outside of search zone */
    }

    if (node->flag & leaf_flag) {
      /* immediately hit leaf node */
      return node;
    }

    /* come back later when children are done */
    pbvh_stack_push(iter, node, true);

    /* push two child nodes on the stack */
    pbvh_stack_push(iter, &iter->pbvh->nodes[node->children_offset + 1], false);
    pbvh_stack_push(iter, &iter->pbvh->nodes[node->children_offset], false);
  }

  return nullptr;
}

static PBVHNode *pbvh_iter_next_occluded(PBVHIter *iter)
{
  while (iter->stacksize) {
    /* pop node */
    iter->stacksize--;
    PBVHNode *node = iter->stack[iter->stacksize].node;

    /* on a mesh with no faces this can happen
     * can remove this check if we know meshes have at least 1 face */
    if (node == nullptr) {
      return nullptr;
    }

    if (iter->scb && !iter->scb(*node)) {
      continue; /* don't traverse, outside of search zone */
    }

    if (node->flag & PBVH_Leaf) {
      /* immediately hit leaf node */
      return node;
    }

    pbvh_stack_push(iter, &iter->pbvh->nodes[node->children_offset + 1], false);
    pbvh_stack_push(iter, &iter->pbvh->nodes[node->children_offset], false);
  }

  return nullptr;
}

struct node_tree {
  PBVHNode *data;

  node_tree *left;
  node_tree *right;
};

static void node_tree_insert(node_tree *tree, node_tree *new_node)
{
  if (new_node->data->tmin < tree->data->tmin) {
    if (tree->left) {
      node_tree_insert(tree->left, new_node);
    }
    else {
      tree->left = new_node;
    }
  }
  else {
    if (tree->right) {
      node_tree_insert(tree->right, new_node);
    }
    else {
      tree->right = new_node;
    }
  }
}

static void traverse_tree(node_tree *tree,
                          BKE_pbvh_HitOccludedCallback hcb,
                          void *hit_data,
                          float *tmin)
{
  if (tree->left) {
    traverse_tree(tree->left, hcb, hit_data, tmin);
  }

  hcb(tree->data, hit_data, tmin);

  if (tree->right) {
    traverse_tree(tree->right, hcb, hit_data, tmin);
  }
}

static void free_tree(node_tree *tree)
{
  if (tree->left) {
    free_tree(tree->left);
    tree->left = nullptr;
  }

  if (tree->right) {
    free_tree(tree->right);
    tree->right = nullptr;
  }

  free(tree);
}

float BKE_pbvh_node_get_tmin(const PBVHNode *node)
{
  return node->tmin;
}

void BKE_pbvh_search_callback(PBVH *pbvh,
                              blender::FunctionRef<bool(PBVHNode &)> scb,
                              BKE_pbvh_HitCallback hcb,
                              void *hit_data)
{
  if (pbvh->nodes.is_empty()) {
    return;
  }
  PBVHIter iter;
  PBVHNode *node;

  pbvh_iter_begin(&iter, pbvh, scb);

  while ((node = pbvh_iter_next(&iter, PBVH_Leaf))) {
    if (node->flag & PBVH_Leaf) {
      hcb(node, hit_data);
    }
  }

  pbvh_iter_end(&iter);
}

static void BKE_pbvh_search_callback_occluded(PBVH *pbvh,
                                              blender::FunctionRef<bool(PBVHNode &)> scb,
                                              BKE_pbvh_HitOccludedCallback hcb,
                                              void *hit_data)
{
  if (pbvh->nodes.is_empty()) {
    return;
  }
  PBVHIter iter;
  PBVHNode *node;
  node_tree *tree = nullptr;

  pbvh_iter_begin(&iter, pbvh, scb);

  while ((node = pbvh_iter_next_occluded(&iter))) {
    if (node->flag & PBVH_Leaf) {
      node_tree *new_node = static_cast<node_tree *>(malloc(sizeof(node_tree)));

      new_node->data = node;

      new_node->left = nullptr;
      new_node->right = nullptr;

      if (tree) {
        node_tree_insert(tree, new_node);
      }
      else {
        tree = new_node;
      }
    }
  }

  pbvh_iter_end(&iter);

  if (tree) {
    float tmin = FLT_MAX;
    traverse_tree(tree, hcb, hit_data, &tmin);
    free_tree(tree);
  }
}

static bool update_search(PBVHNode *node, const int flag)
{
  if (node->flag & PBVH_Leaf) {
    return (node->flag & flag) != 0;
  }

  return true;
}

namespace blender::bke::pbvh {

static void normals_calc_faces(const Span<float3> positions,
                               const OffsetIndices<int> faces,
                               const Span<int> corner_verts,
                               const Span<int> mask,
                               MutableSpan<float3> face_normals)
{
  threading::parallel_for(mask.index_range(), 512, [&](const IndexRange range) {
    for (const int i : mask.slice(range)) {
      face_normals[i] = mesh::face_normal_calc(positions, corner_verts.slice(faces[i]));
    }
  });
}

static void normals_calc_node_faces(const Span<float3> positions,
                                    const OffsetIndices<int> faces,
                                    const Span<int> corner_verts,
                                    const Span<int> looptri_faces,
                                    const Span<const PBVHNode *> nodes,
                                    MutableSpan<float3> face_normals)
{
  threading::EnumerableThreadSpecific<Vector<int>> all_index_data;
  threading::parallel_for(nodes.index_range(), 1, [&](const IndexRange range) {
    Vector<int> &node_faces = all_index_data.local();
    for (const PBVHNode *node : nodes.slice(range)) {
      node_faces.clear();
      node_face_indices_calc_mesh(looptri_faces, *node, node_faces);
      for (const int i : node_faces) {
        face_normals[i] = mesh::face_normal_calc(positions, corner_verts.slice(faces[i]));
      }
    }
  });
}

static void normals_calc_verts_simple(const GroupedSpan<int> vert_to_face_map,
                                      const Span<float3> face_normals,
                                      const Span<int> mask,
                                      MutableSpan<float3> vert_normals)
{
  threading::parallel_for(mask.index_range(), 1024, [&](const IndexRange range) {
    for (const int vert : mask.slice(range)) {
      float3 normal(0.0f);
      for (const int face : vert_to_face_map[vert]) {
        normal += face_normals[face];
      }
      vert_normals[vert] = math::normalize(normal);
    }
  });
}

<<<<<<< HEAD
static void normals_calc_verts_node_simple(const GroupedSpan<int> vert_to_face_map,
                                           const Span<float3> face_normals,
                                           const Span<PBVHNode *> nodes,
                                           MutableSpan<float3> vert_normals)
{
  threading::parallel_for(nodes.index_range(), 1, [&](const IndexRange range) {
    for (const PBVHNode *node : nodes.slice(range)) {
      for (const int vert : node->vert_indices.as_span().take_front(node->uniq_verts)) {
        float3 normal(0.0f);
        for (const int face : vert_to_face_map[vert]) {
          normal += face_normals[face];
        }
        vert_normals[vert] = math::normalize(normal);
      }
    }
  });
}

static void update_normals_faces(PBVH *pbvh, Span<PBVHNode *> nodes, Mesh &mesh)
{
  const Span<float3> positions = pbvh->vert_positions;
  const OffsetIndices faces = mesh.faces();
  const Span<int> corner_verts = mesh.corner_verts();

  VectorSet<int> boundary_faces;
  for (const PBVHNode *node : nodes) {
    for (const int vert : node->vert_indices.as_span().drop_front(node->uniq_verts)) {
      boundary_faces.add_multiple(pbvh->pmap[vert]);
=======
static void pbvh_faces_update_normals(PBVH &pbvh, Span<PBVHNode *> nodes, Mesh &mesh)
{
  const Span<float3> positions = pbvh.vert_positions;
  const OffsetIndices faces = mesh.faces();
  const Span<int> corner_verts = mesh.corner_verts();

  MutableSpan<bool> update_tags = pbvh.vert_bitmap;

  VectorSet<int> faces_to_update;
  for (const PBVHNode *node : nodes) {
    for (const int vert : node->vert_indices.as_span().take_front(node->uniq_verts)) {
      if (update_tags[vert]) {
        faces_to_update.add_multiple(pbvh.pmap[vert]);
      }
>>>>>>> 1d940036
    }
  }

  VectorSet<int> boundary_verts;
  threading::parallel_invoke(
      [&]() {
<<<<<<< HEAD
        if (pbvh->deformed) {
          normals_calc_node_faces(positions,
                                  faces,
                                  corner_verts,
                                  pbvh->looptri_faces,
                                  nodes,
                                  pbvh->face_normals_deformed);
          normals_calc_faces(
              positions, faces, corner_verts, boundary_faces, pbvh->face_normals_deformed);
=======
        if (pbvh.deformed) {
          normals_calc_faces(
              positions, faces, corner_verts, faces_to_update, pbvh.face_normals_deformed);
>>>>>>> 1d940036
        }
        else {
          mesh.runtime->face_normals_cache.update([&](Vector<float3> &r_data) {
            normals_calc_node_faces(
                positions, faces, corner_verts, pbvh->looptri_faces, nodes, r_data);
            normals_calc_faces(positions, faces, corner_verts, boundary_faces, r_data);
          });
          /* #SharedCache::update() reallocates cached vectors if they were shared initially. */
          pbvh.face_normals = mesh.runtime->face_normals_cache.data();
        }
      },
      [&]() {
        /* Update all normals connected to affected faces, even if not explicitly tagged. */
        boundary_verts.reserve(boundary_faces.size());
        for (const int face : boundary_faces) {
          boundary_verts.add_multiple(corner_verts.slice(faces[face]));
        }
      });

<<<<<<< HEAD
  if (pbvh->deformed) {
    normals_calc_verts_node_simple(
        pbvh->pmap, pbvh->face_normals, nodes, pbvh->vert_normals_deformed);
    normals_calc_verts_simple(
        pbvh->pmap, pbvh->face_normals, boundary_verts, pbvh->vert_normals_deformed);
  }
  else {
    mesh.runtime->vert_normals_cache.update([&](Vector<float3> &r_data) {
      normals_calc_verts_node_simple(pbvh->pmap, pbvh->face_normals, nodes, r_data);
      normals_calc_verts_simple(pbvh->pmap, pbvh->face_normals, boundary_verts, r_data);
=======
  if (pbvh.deformed) {
    normals_calc_verts_simple(
        pbvh.pmap, pbvh.face_normals, verts_to_update, pbvh.vert_normals_deformed);
  }
  else {
    mesh.runtime->vert_normals_cache.update([&](Vector<float3> &r_data) {
      normals_calc_verts_simple(pbvh.pmap, pbvh.face_normals, verts_to_update, r_data);
>>>>>>> 1d940036
    });
    pbvh.vert_normals = mesh.runtime->vert_normals_cache.data();
  }
}

void update_normals(PBVH &pbvh, SubdivCCG *subdiv_ccg)
{
  Vector<PBVHNode *> nodes = search_gather(
      &pbvh, [&](PBVHNode &node) { return update_search(&node, PBVH_UpdateNormals); });

  if (pbvh.header.type == PBVH_BMESH) {
    pbvh_bmesh_normals_update(nodes);
  }
  else if (pbvh.header.type == PBVH_FACES) {
    pbvh_faces_update_normals(pbvh, nodes, *pbvh.mesh);
  }
  else if (pbvh.header.type == PBVH_GRIDS) {
    IndexMaskMemory memory;
    const IndexMask faces_to_update = BKE_pbvh_get_grid_updates(&pbvh, nodes, memory);
    BKE_subdiv_ccg_update_normals(*subdiv_ccg, faces_to_update);
    for (PBVHNode *node : nodes) {
      node->flag &= ~PBVH_UpdateNormals;
    }
  }

  for (PBVHNode *node : nodes) {
    node->flag &= ~PBVH_UpdateNormals;
  }
}

}  // namespace blender::bke::pbvh

static void node_update_bounds(PBVH &pbvh, PBVHNode &node, const PBVHNodeFlags flag)
{
  if ((flag & PBVH_UpdateBB) && (node.flag & PBVH_UpdateBB)) {
    /* don't clear flag yet, leave it for flushing later */
    /* Note that bvh usage is read-only here, so no need to thread-protect it. */
    update_node_vb(&pbvh, &node);
  }

  if ((flag & PBVH_UpdateOriginalBB) && (node.flag & PBVH_UpdateOriginalBB)) {
    node.orig_vb = node.vb;
  }

  if ((flag & PBVH_UpdateRedraw) && (node.flag & PBVH_UpdateRedraw)) {
    node.flag &= ~PBVH_UpdateRedraw;
  }
}

static void pbvh_update_BB_redraw(PBVH *pbvh, Span<PBVHNode *> nodes, int flag)
{
  threading::parallel_for(nodes.index_range(), 1, [&](const IndexRange range) {
    for (PBVHNode *node : nodes.slice(range)) {
      node_update_bounds(*pbvh, *node, PBVHNodeFlags(flag));
    }
  });
}

static int pbvh_flush_bb(PBVH *pbvh, PBVHNode *node, int flag)
{
  int update = 0;

  /* Difficult to multi-thread well, we just do single threaded recursive. */
  if (node->flag & PBVH_Leaf) {
    if (flag & PBVH_UpdateBB) {
      update |= (node->flag & PBVH_UpdateBB);
      node->flag &= ~PBVH_UpdateBB;
    }

    if (flag & PBVH_UpdateOriginalBB) {
      update |= (node->flag & PBVH_UpdateOriginalBB);
      node->flag &= ~PBVH_UpdateOriginalBB;
    }

    return update;
  }

  update |= pbvh_flush_bb(pbvh, &pbvh->nodes[node->children_offset], flag);
  update |= pbvh_flush_bb(pbvh, &pbvh->nodes[node->children_offset + 1], flag);

  if (update & PBVH_UpdateBB) {
    update_node_vb(pbvh, node);
  }
  if (update & PBVH_UpdateOriginalBB) {
    node->orig_vb = node->vb;
  }

  return update;
}

void update_bounds(PBVH &pbvh, int flag)
{
  Vector<PBVHNode *> nodes = search_gather(
      &pbvh, [&](PBVHNode &node) { return update_search(&node, flag); });

  if (flag & (PBVH_UpdateBB | PBVH_UpdateOriginalBB | PBVH_UpdateRedraw)) {
    pbvh_update_BB_redraw(&pbvh, nodes, flag);
  }

  if (flag & (PBVH_UpdateBB | PBVH_UpdateOriginalBB)) {
    pbvh_flush_bb(&pbvh, &pbvh.nodes.first(), flag);
  }
}

void node_update_mask_mesh(const Span<float> mask, PBVHNode &node)
{
  const bool fully_masked = std::all_of(node.vert_indices.begin(),
                                        node.vert_indices.end(),
                                        [&](const int vert) { return mask[vert] == 1.0f; });
  const bool fully_unmasked = std::all_of(node.vert_indices.begin(),
                                          node.vert_indices.end(),
                                          [&](const int vert) { return mask[vert] <= 0.0f; });
  SET_FLAG_FROM_TEST(node.flag, fully_masked, PBVH_FullyMasked);
  SET_FLAG_FROM_TEST(node.flag, fully_unmasked, PBVH_FullyUnmasked);
  node.flag &= ~PBVH_UpdateMask;
}

static void update_mask_mesh(const Mesh &mesh, const Span<PBVHNode *> nodes)
{
  const AttributeAccessor attributes = mesh.attributes();
  const VArraySpan<float> mask = *attributes.lookup<float>(".sculpt_mask", ATTR_DOMAIN_POINT);
  if (mask.is_empty()) {
    for (PBVHNode *node : nodes) {
      node->flag &= ~PBVH_FullyMasked;
      node->flag |= PBVH_FullyUnmasked;
      node->flag &= ~PBVH_UpdateMask;
    }
    return;
  }

  threading::parallel_for(nodes.index_range(), 1, [&](const IndexRange range) {
    for (PBVHNode *node : nodes.slice(range)) {
      node_update_mask_mesh(mask, *node);
    }
  });
}

void node_update_mask_grids(const CCGKey &key, const Span<CCGElem *> grids, PBVHNode &node)
{
  BLI_assert(key.has_mask);
  bool fully_masked = true;
  bool fully_unmasked = true;
  for (const int grid : node.prim_indices) {
    CCGElem *elem = grids[grid];
    for (const int i : IndexRange(key.grid_area)) {
      const float mask = *CCG_elem_offset_mask(&key, elem, i);
      fully_masked &= mask == 1.0f;
      fully_unmasked &= mask <= 0.0f;
    }
  }
  SET_FLAG_FROM_TEST(node.flag, fully_masked, PBVH_FullyMasked);
  SET_FLAG_FROM_TEST(node.flag, fully_unmasked, PBVH_FullyUnmasked);
  node.flag &= ~PBVH_UpdateMask;
}

static void update_mask_grids(const SubdivCCG &subdiv_ccg, const Span<PBVHNode *> nodes)
{
  const CCGKey key = BKE_subdiv_ccg_key_top_level(subdiv_ccg);
  if (!key.has_mask) {
    for (PBVHNode *node : nodes) {
      node->flag &= ~PBVH_FullyMasked;
      node->flag |= PBVH_FullyUnmasked;
      node->flag &= ~PBVH_UpdateMask;
    }
    return;
  }

  threading::parallel_for(nodes.index_range(), 1, [&](const IndexRange range) {
    for (PBVHNode *node : nodes.slice(range)) {
      node_update_mask_grids(key, subdiv_ccg.grids, *node);
    }
  });
}

void node_update_mask_bmesh(const int mask_offset, PBVHNode &node)
{
  BLI_assert(mask_offset != -1);
  bool fully_masked = true;
  bool fully_unmasked = true;
  for (const BMVert *vert : node.bm_unique_verts) {
    fully_masked &= BM_ELEM_CD_GET_FLOAT(vert, mask_offset) == 1.0f;
    fully_unmasked &= BM_ELEM_CD_GET_FLOAT(vert, mask_offset) <= 0.0f;
  }
  for (const BMVert *vert : node.bm_other_verts) {
    fully_masked &= BM_ELEM_CD_GET_FLOAT(vert, mask_offset) == 1.0f;
    fully_unmasked &= BM_ELEM_CD_GET_FLOAT(vert, mask_offset) <= 0.0f;
  }
  SET_FLAG_FROM_TEST(node.flag, fully_masked, PBVH_FullyMasked);
  SET_FLAG_FROM_TEST(node.flag, fully_unmasked, PBVH_FullyUnmasked);
  node.flag &= ~PBVH_UpdateMask;
}

static void update_mask_bmesh(const BMesh &bm, const Span<PBVHNode *> nodes)
{
  const int offset = CustomData_get_offset_named(&bm.vdata, CD_PROP_FLOAT, ".sculpt_mask");
  if (offset == -1) {
    for (PBVHNode *node : nodes) {
      node->flag &= ~PBVH_FullyMasked;
      node->flag |= PBVH_FullyUnmasked;
      node->flag &= ~PBVH_UpdateMask;
    }
    return;
  }

  threading::parallel_for(nodes.index_range(), 1, [&](const IndexRange range) {
    for (PBVHNode *node : nodes.slice(range)) {
      node_update_mask_bmesh(offset, *node);
    }
  });
}

void update_mask(PBVH &pbvh)
{
  Vector<PBVHNode *> nodes = search_gather(
      &pbvh, [&](PBVHNode &node) { return update_search(&node, PBVH_UpdateMask); });

  switch (BKE_pbvh_type(&pbvh)) {
    case PBVH_FACES:
      update_mask_mesh(*pbvh.mesh, nodes);
      break;
    case PBVH_GRIDS:
      update_mask_grids(*pbvh.subdiv_ccg, nodes);
      break;
    case PBVH_BMESH:
      update_mask_bmesh(*pbvh.header.bm, nodes);
      break;
  }
}

void node_update_visibility_mesh(const Span<bool> hide_vert, PBVHNode &node)
{
  BLI_assert(!hide_vert.is_empty());
  const bool fully_hidden = std::all_of(node.vert_indices.begin(),
                                        node.vert_indices.end(),
                                        [&](const int vert) { return hide_vert[vert]; });
  SET_FLAG_FROM_TEST(node.flag, fully_hidden, PBVH_FullyHidden);
  node.flag &= ~PBVH_UpdateVisibility;
}

static void update_visibility_faces(const Mesh &mesh, const Span<PBVHNode *> nodes)
{
  const AttributeAccessor attributes = mesh.attributes();
  const VArraySpan<bool> hide_vert = *attributes.lookup<bool>(".hide_vert", ATTR_DOMAIN_POINT);
  if (hide_vert.is_empty()) {
    for (PBVHNode *node : nodes) {
      node->flag &= ~PBVH_FullyHidden;
      node->flag &= ~PBVH_UpdateVisibility;
    }
    return;
  }

  threading::parallel_for(nodes.index_range(), 1, [&](const IndexRange range) {
    for (PBVHNode *node : nodes.slice(range)) {
      node_update_visibility_mesh(hide_vert, *node);
    }
  });
}

void node_update_visibility_grids(const BitGroupVector<> &grid_hidden, PBVHNode &node)
{
  BLI_assert(!grid_hidden.is_empty());
  const bool fully_hidden = std::none_of(
      node.prim_indices.begin(), node.prim_indices.end(), [&](const int grid) {
        return bits::any_bit_unset(grid_hidden[grid]);
      });
  SET_FLAG_FROM_TEST(node.flag, fully_hidden, PBVH_FullyHidden);
  node.flag &= ~PBVH_UpdateVisibility;
}

static void update_visibility_grids(PBVH &pbvh, const Span<PBVHNode *> nodes)
{
  const BitGroupVector<> &grid_hidden = pbvh.subdiv_ccg->grid_hidden;
  if (grid_hidden.is_empty()) {
    for (PBVHNode *node : nodes) {
      node->flag &= ~PBVH_FullyHidden;
      node->flag &= ~PBVH_UpdateVisibility;
    }
    return;
  }

  threading::parallel_for(nodes.index_range(), 1, [&](const IndexRange range) {
    for (PBVHNode *node : nodes.slice(range)) {
      node_update_visibility_grids(grid_hidden, *node);
    }
  });
}

void node_update_visibility_bmesh(PBVHNode &node)
{
  const bool unique_hidden = std::all_of(
      node.bm_unique_verts.begin(), node.bm_unique_verts.end(), [&](const BMVert *vert) {
        return BM_elem_flag_test(vert, BM_ELEM_HIDDEN);
      });
  const bool other_hidden = std::all_of(
      node.bm_other_verts.begin(), node.bm_other_verts.end(), [&](const BMVert *vert) {
        return BM_elem_flag_test(vert, BM_ELEM_HIDDEN);
      });
  SET_FLAG_FROM_TEST(node.flag, unique_hidden && other_hidden, PBVH_FullyHidden);
  node.flag &= ~PBVH_UpdateVisibility;
}

static void update_visibility_bmesh(const Span<PBVHNode *> nodes)
{
  threading::parallel_for(nodes.index_range(), 1, [&](const IndexRange range) {
    for (PBVHNode *node : nodes.slice(range)) {
      node_update_visibility_bmesh(*node);
    }
  });
}

void update_visibility(PBVH &pbvh)
{
  Vector<PBVHNode *> nodes = search_gather(
      &pbvh, [&](PBVHNode &node) { return update_search(&node, PBVH_UpdateVisibility); });

  switch (BKE_pbvh_type(&pbvh)) {
    case PBVH_FACES:
      update_visibility_faces(*pbvh.mesh, nodes);
      break;
    case PBVH_GRIDS:
      update_visibility_grids(pbvh, nodes);
      break;
    case PBVH_BMESH:
      update_visibility_bmesh(nodes);
      break;
  }
}

}  // namespace blender::bke::pbvh

Bounds<float3> BKE_pbvh_redraw_BB(PBVH *pbvh)
{
  using namespace blender;
  if (pbvh->nodes.is_empty()) {
    return {};
  }
  Bounds<float3> bounds = negative_bounds();

  PBVHIter iter;
  pbvh_iter_begin(&iter, pbvh, {});
  PBVHNode *node;
  while ((node = pbvh_iter_next(&iter, PBVH_Leaf))) {
    if (node->flag & PBVH_UpdateRedraw) {
      bounds = bounds::merge(bounds, node->vb);
    }
  }
  pbvh_iter_end(&iter);

  return bounds;
}

blender::IndexMask BKE_pbvh_get_grid_updates(const PBVH *pbvh,
                                             const Span<const PBVHNode *> nodes,
                                             blender::IndexMaskMemory &memory)
{
  using namespace blender;
  const Span<int> grid_to_face_map = pbvh->subdiv_ccg->grid_to_face_map;
  /* Using a #VectorSet for index deduplication would also work, but the performance gets much
   * worse with large selections since the loop would be single-threaded. A boolean array has an
   * overhead regardless of selection size, but that is small. */
  Array<bool> faces_to_update(pbvh->faces_num, false);
  threading::parallel_for(nodes.index_range(), 1, [&](const IndexRange range) {
    for (const PBVHNode *node : nodes.slice(range)) {
      for (const int grid : node->prim_indices) {
        faces_to_update[grid_to_face_map[grid]] = true;
      }
    }
  });
  return IndexMask::from_bools(faces_to_update, memory);
}

/***************************** PBVH Access ***********************************/

bool BKE_pbvh_get_color_layer(Mesh *mesh, CustomDataLayer **r_layer, eAttrDomain *r_domain)
{
  *r_layer = BKE_id_attribute_search_for_write(
      &mesh->id, mesh->active_color_attribute, CD_MASK_COLOR_ALL, ATTR_DOMAIN_MASK_COLOR);
  *r_domain = *r_layer ? BKE_id_attribute_domain(&mesh->id, *r_layer) : ATTR_DOMAIN_POINT;
  return *r_layer != nullptr;
}

bool BKE_pbvh_has_faces(const PBVH *pbvh)
{
  if (pbvh->header.type == PBVH_BMESH) {
    return (pbvh->header.bm->totface != 0);
  }

  return (pbvh->totprim != 0);
}

Bounds<float3> BKE_pbvh_bounding_box(const PBVH *pbvh)
{
  if (pbvh->nodes.is_empty()) {
    return float3(0);
  }
  return pbvh->nodes.first().vb;
}

const CCGKey *BKE_pbvh_get_grid_key(const PBVH *pbvh)
{
  BLI_assert(pbvh->header.type == PBVH_GRIDS);
  return &pbvh->gridkey;
}

int BKE_pbvh_get_grid_num_verts(const PBVH *pbvh)
{
  BLI_assert(pbvh->header.type == PBVH_GRIDS);
  return pbvh->subdiv_ccg->grids.size() * pbvh->gridkey.grid_area;
}

int BKE_pbvh_get_grid_num_faces(const PBVH *pbvh)
{
  BLI_assert(pbvh->header.type == PBVH_GRIDS);
  return pbvh->subdiv_ccg->grids.size() * (pbvh->gridkey.grid_size - 1) *
         (pbvh->gridkey.grid_size - 1);
}

/***************************** Node Access ***********************************/

void BKE_pbvh_node_mark_update(PBVHNode *node)
{
  node->flag |= PBVH_UpdateNormals | PBVH_UpdateBB | PBVH_UpdateOriginalBB |
                PBVH_UpdateDrawBuffers | PBVH_UpdateRedraw | PBVH_RebuildPixels;
}

void BKE_pbvh_node_mark_update_mask(PBVHNode *node)
{
  node->flag |= PBVH_UpdateMask | PBVH_UpdateDrawBuffers | PBVH_UpdateRedraw;
}

void BKE_pbvh_node_mark_update_color(PBVHNode *node)
{
  node->flag |= PBVH_UpdateColor | PBVH_UpdateDrawBuffers | PBVH_UpdateRedraw;
}

void BKE_pbvh_node_mark_update_face_sets(PBVHNode *node)
{
  node->flag |= PBVH_UpdateDrawBuffers | PBVH_UpdateRedraw;
}

void BKE_pbvh_mark_rebuild_pixels(PBVH *pbvh)
{
  for (PBVHNode &node : pbvh->nodes) {
    if (node.flag & PBVH_Leaf) {
      node.flag |= PBVH_RebuildPixels;
    }
  }
}

void BKE_pbvh_node_mark_update_visibility(PBVHNode *node)
{
  node->flag |= PBVH_UpdateVisibility | PBVH_RebuildDrawBuffers | PBVH_UpdateDrawBuffers |
                PBVH_UpdateRedraw;
}

void BKE_pbvh_node_mark_rebuild_draw(PBVHNode *node)
{
  node->flag |= PBVH_RebuildDrawBuffers | PBVH_UpdateDrawBuffers | PBVH_UpdateRedraw;
}

void BKE_pbvh_node_mark_redraw(PBVHNode *node)
{
  node->flag |= PBVH_UpdateDrawBuffers | PBVH_UpdateRedraw;
}

void BKE_pbvh_node_mark_normals_update(PBVHNode *node)
{
  node->flag |= PBVH_UpdateNormals;
}

void BKE_pbvh_node_fully_hidden_set(PBVHNode *node, int fully_hidden)
{
  BLI_assert(node->flag & PBVH_Leaf);

  if (fully_hidden) {
    node->flag |= PBVH_FullyHidden;
  }
  else {
    node->flag &= ~PBVH_FullyHidden;
  }
}

bool BKE_pbvh_node_fully_hidden_get(const PBVHNode *node)
{
  return (node->flag & PBVH_Leaf) && (node->flag & PBVH_FullyHidden);
}

void BKE_pbvh_node_fully_masked_set(PBVHNode *node, int fully_masked)
{
  BLI_assert(node->flag & PBVH_Leaf);

  if (fully_masked) {
    node->flag |= PBVH_FullyMasked;
  }
  else {
    node->flag &= ~PBVH_FullyMasked;
  }
}

bool BKE_pbvh_node_fully_masked_get(const PBVHNode *node)
{
  return (node->flag & PBVH_Leaf) && (node->flag & PBVH_FullyMasked);
}

void BKE_pbvh_node_fully_unmasked_set(PBVHNode *node, int fully_masked)
{
  BLI_assert(node->flag & PBVH_Leaf);

  if (fully_masked) {
    node->flag |= PBVH_FullyUnmasked;
  }
  else {
    node->flag &= ~PBVH_FullyUnmasked;
  }
}

bool BKE_pbvh_node_fully_unmasked_get(const PBVHNode *node)
{
  return (node->flag & PBVH_Leaf) && (node->flag & PBVH_FullyUnmasked);
}

blender::Span<int> BKE_pbvh_node_get_loops(const PBVHNode *node)
{
  return node->loop_indices;
}

int BKE_pbvh_num_faces(const PBVH *pbvh)
{
  switch (pbvh->header.type) {
    case PBVH_GRIDS:
    case PBVH_FACES:
      return pbvh->faces_num;
    case PBVH_BMESH:
      return pbvh->header.bm->totface;
  }

  BLI_assert_unreachable();
  return 0;
}

blender::Span<int> BKE_pbvh_node_get_vert_indices(const PBVHNode *node)
{
  return node->vert_indices;
}

blender::Span<int> BKE_pbvh_node_get_unique_vert_indices(const PBVHNode *node)
{
  return node->vert_indices.as_span().take_front(node->uniq_verts);
}

namespace blender::bke::pbvh {

void node_face_indices_calc_mesh(const Span<int> looptri_faces,
                                 const PBVHNode &node,
                                 Vector<int> &faces)
{
  int prev_face = -1;
  for (const int tri : node.prim_indices) {
    const int face = looptri_faces[tri];
    if (face != prev_face) {
      faces.append(face);
      prev_face = face;
    }
  }
}

}  // namespace blender::bke::pbvh

void BKE_pbvh_node_calc_face_indices(const PBVH &pbvh, const PBVHNode &node, Vector<int> &faces)
{
  switch (pbvh.header.type) {
    case PBVH_FACES: {
      blender::bke::pbvh::node_face_indices_calc_mesh(pbvh.looptri_faces, node, faces);
      break;
    }
    case PBVH_GRIDS: {
      const SubdivCCG &subdiv_ccg = *pbvh.subdiv_ccg;
      int prev_face = -1;
      for (const int prim : node.prim_indices) {
        const int face = BKE_subdiv_ccg_grid_to_face_index(subdiv_ccg, prim);
        if (face != prev_face) {
          faces.append(face);
          prev_face = face;
        }
      }
      break;
    }
    case PBVH_BMESH:
      BLI_assert_unreachable();
      break;
  }
}

blender::Vector<int> BKE_pbvh_node_calc_face_indices(const PBVH &pbvh, const PBVHNode &node)
{
  Vector<int> faces;
  BKE_pbvh_node_calc_face_indices(pbvh, node, faces);
  return faces;
}

int BKE_pbvh_node_num_unique_verts(const PBVH &pbvh, const PBVHNode &node)
{
  switch (pbvh.header.type) {
    case PBVH_GRIDS:
      return node.prim_indices.size() * pbvh.gridkey.grid_area;
    case PBVH_FACES:
      return node.uniq_verts;
    case PBVH_BMESH:
      return node.bm_unique_verts.size();
  }
  BLI_assert_unreachable();
  return 0;
}

Span<int> BKE_pbvh_node_get_grid_indices(const PBVHNode &node)
{
  return node.prim_indices;
}

Bounds<float3> BKE_pbvh_node_get_BB(const PBVHNode *node)
{
  return node->vb;
}

Bounds<float3> BKE_pbvh_node_get_original_BB(const PBVHNode *node)
{
  return node->orig_vb;
}

blender::MutableSpan<PBVHProxyNode> BKE_pbvh_node_get_proxies(PBVHNode *node)
{
  return node->proxies;
}

void BKE_pbvh_node_get_bm_orco_data(PBVHNode *node,
                                    int (**r_orco_tris)[3],
                                    int *r_orco_tris_num,
                                    float (**r_orco_coords)[3],
                                    BMVert ***r_orco_verts)
{
  *r_orco_tris = node->bm_ortri;
  *r_orco_tris_num = node->bm_tot_ortri;
  *r_orco_coords = node->bm_orco;

  if (r_orco_verts) {
    *r_orco_verts = node->bm_orvert;
  }
}

/********************************* Ray-cast ***********************************/

struct RaycastData {
  IsectRayAABB_Precalc ray;
  bool original;
};

static bool ray_aabb_intersect(PBVHNode *node, RaycastData *rcd)
{
  if (rcd->original) {
    return isect_ray_aabb_v3(&rcd->ray, node->orig_vb.min, node->orig_vb.max, &node->tmin);
  }
  return isect_ray_aabb_v3(&rcd->ray, node->vb.min, node->vb.max, &node->tmin);
}

void BKE_pbvh_raycast(PBVH *pbvh,
                      BKE_pbvh_HitOccludedCallback cb,
                      void *data,
                      const float ray_start[3],
                      const float ray_normal[3],
                      bool original)
{
  RaycastData rcd;

  isect_ray_aabb_v3_precalc(&rcd.ray, ray_start, ray_normal);
  rcd.original = original;

  BKE_pbvh_search_callback_occluded(
      pbvh, [&](PBVHNode &node) { return ray_aabb_intersect(&node, &rcd); }, cb, data);
}

bool ray_face_intersection_quad(const float ray_start[3],
                                IsectRayPrecalc *isect_precalc,
                                const float t0[3],
                                const float t1[3],
                                const float t2[3],
                                const float t3[3],
                                float *depth)
{
  float depth_test;

  if ((isect_ray_tri_watertight_v3(ray_start, isect_precalc, t0, t1, t2, &depth_test, nullptr) &&
       (depth_test < *depth)) ||
      (isect_ray_tri_watertight_v3(ray_start, isect_precalc, t0, t2, t3, &depth_test, nullptr) &&
       (depth_test < *depth)))
  {
    *depth = depth_test;
    return true;
  }

  return false;
}

bool ray_face_intersection_tri(const float ray_start[3],
                               IsectRayPrecalc *isect_precalc,
                               const float t0[3],
                               const float t1[3],
                               const float t2[3],
                               float *depth)
{
  float depth_test;
  if (isect_ray_tri_watertight_v3(ray_start, isect_precalc, t0, t1, t2, &depth_test, nullptr) &&
      (depth_test < *depth))
  {
    *depth = depth_test;
    return true;
  }

  return false;
}

/* Take advantage of the fact we know this won't be an intersection.
 * Just handle ray-tri edges. */
static float dist_squared_ray_to_tri_v3_fast(const float ray_origin[3],
                                             const float ray_direction[3],
                                             const float v0[3],
                                             const float v1[3],
                                             const float v2[3],
                                             float r_point[3],
                                             float *r_depth)
{
  const float *tri[3] = {v0, v1, v2};
  float dist_sq_best = FLT_MAX;
  for (int i = 0, j = 2; i < 3; j = i++) {
    float point_test[3], depth_test = FLT_MAX;
    const float dist_sq_test = dist_squared_ray_to_seg_v3(
        ray_origin, ray_direction, tri[i], tri[j], point_test, &depth_test);
    if (dist_sq_test < dist_sq_best || i == 0) {
      copy_v3_v3(r_point, point_test);
      *r_depth = depth_test;
      dist_sq_best = dist_sq_test;
    }
  }
  return dist_sq_best;
}

bool ray_face_nearest_quad(const float ray_start[3],
                           const float ray_normal[3],
                           const float t0[3],
                           const float t1[3],
                           const float t2[3],
                           const float t3[3],
                           float *depth,
                           float *dist_sq)
{
  float dist_sq_test;
  float co[3], depth_test;

  if ((dist_sq_test = dist_squared_ray_to_tri_v3_fast(
           ray_start, ray_normal, t0, t1, t2, co, &depth_test)) < *dist_sq)
  {
    *dist_sq = dist_sq_test;
    *depth = depth_test;
    if ((dist_sq_test = dist_squared_ray_to_tri_v3_fast(
             ray_start, ray_normal, t0, t2, t3, co, &depth_test)) < *dist_sq)
    {
      *dist_sq = dist_sq_test;
      *depth = depth_test;
    }
    return true;
  }

  return false;
}

bool ray_face_nearest_tri(const float ray_start[3],
                          const float ray_normal[3],
                          const float t0[3],
                          const float t1[3],
                          const float t2[3],
                          float *depth,
                          float *dist_sq)
{
  float dist_sq_test;
  float co[3], depth_test;

  if ((dist_sq_test = dist_squared_ray_to_tri_v3_fast(
           ray_start, ray_normal, t0, t1, t2, co, &depth_test)) < *dist_sq)
  {
    *dist_sq = dist_sq_test;
    *depth = depth_test;
    return true;
  }

  return false;
}

static bool pbvh_faces_node_raycast(PBVH *pbvh,
                                    const PBVHNode *node,
                                    float (*origco)[3],
                                    const Span<int> corner_verts,
                                    const Span<bool> hide_poly,
                                    const float ray_start[3],
                                    const float ray_normal[3],
                                    IsectRayPrecalc *isect_precalc,
                                    float *depth,
                                    PBVHVertRef *r_active_vertex,
                                    int *r_active_face_index,
                                    float *r_face_normal)
{
  const Span<float3> positions = pbvh->vert_positions;
  bool hit = false;
  float nearest_vertex_co[3] = {0.0f};

  for (const int i : node->prim_indices.index_range()) {
    const int looptri_i = node->prim_indices[i];
    const MLoopTri *lt = &pbvh->looptris[looptri_i];
    const blender::int3 face_verts = node->face_vert_indices[i];

    if (!hide_poly.is_empty() && hide_poly[pbvh->looptri_faces[looptri_i]]) {
      continue;
    }

    const float *co[3];
    if (origco) {
      /* Intersect with backed up original coordinates. */
      co[0] = origco[face_verts[0]];
      co[1] = origco[face_verts[1]];
      co[2] = origco[face_verts[2]];
    }
    else {
      /* intersect with current coordinates */
      co[0] = positions[corner_verts[lt->tri[0]]];
      co[1] = positions[corner_verts[lt->tri[1]]];
      co[2] = positions[corner_verts[lt->tri[2]]];
    }

    if (ray_face_intersection_tri(ray_start, isect_precalc, co[0], co[1], co[2], depth)) {
      hit = true;

      if (r_face_normal) {
        normal_tri_v3(r_face_normal, co[0], co[1], co[2]);
      }

      if (r_active_vertex) {
        float location[3] = {0.0f};
        madd_v3_v3v3fl(location, ray_start, ray_normal, *depth);
        for (int j = 0; j < 3; j++) {
          /* Always assign nearest_vertex_co in the first iteration to avoid comparison against
           * uninitialized values. This stores the closest vertex in the current intersecting
           * triangle. */
          if (j == 0 ||
              len_squared_v3v3(location, co[j]) < len_squared_v3v3(location, nearest_vertex_co)) {
            copy_v3_v3(nearest_vertex_co, co[j]);
            r_active_vertex->i = corner_verts[lt->tri[j]];
            *r_active_face_index = pbvh->looptri_faces[looptri_i];
          }
        }
      }
    }
  }

  return hit;
}

static bool pbvh_grids_node_raycast(PBVH *pbvh,
                                    PBVHNode *node,
                                    float (*origco)[3],
                                    const float ray_start[3],
                                    const float ray_normal[3],
                                    IsectRayPrecalc *isect_precalc,
                                    float *depth,
                                    PBVHVertRef *r_active_vertex,
                                    int *r_active_grid_index,
                                    float *r_face_normal)
{
  const int totgrid = node->prim_indices.size();
  const int gridsize = pbvh->gridkey.grid_size;
  bool hit = false;
  float nearest_vertex_co[3] = {0.0};
  const CCGKey *gridkey = &pbvh->gridkey;
  const BitGroupVector<> &grid_hidden = pbvh->subdiv_ccg->grid_hidden;
  const Span<CCGElem *> grids = pbvh->subdiv_ccg->grids;

  for (int i = 0; i < totgrid; i++) {
    const int grid_index = node->prim_indices[i];
    CCGElem *grid = grids[grid_index];
    if (!grid) {
      continue;
    }

    for (int y = 0; y < gridsize - 1; y++) {
      for (int x = 0; x < gridsize - 1; x++) {
        /* check if grid face is hidden */
        if (!grid_hidden.is_empty()) {
          if (paint_is_grid_face_hidden(grid_hidden[grid_index], gridsize, x, y)) {
            continue;
          }
        }

        const float *co[4];
        if (origco) {
          co[0] = origco[(y + 1) * gridsize + x];
          co[1] = origco[(y + 1) * gridsize + x + 1];
          co[2] = origco[y * gridsize + x + 1];
          co[3] = origco[y * gridsize + x];
        }
        else {
          co[0] = CCG_grid_elem_co(gridkey, grid, x, y + 1);
          co[1] = CCG_grid_elem_co(gridkey, grid, x + 1, y + 1);
          co[2] = CCG_grid_elem_co(gridkey, grid, x + 1, y);
          co[3] = CCG_grid_elem_co(gridkey, grid, x, y);
        }

        if (ray_face_intersection_quad(
                ray_start, isect_precalc, co[0], co[1], co[2], co[3], depth)) {
          hit = true;

          if (r_face_normal) {
            normal_quad_v3(r_face_normal, co[0], co[1], co[2], co[3]);
          }

          if (r_active_vertex) {
            float location[3] = {0.0};
            madd_v3_v3v3fl(location, ray_start, ray_normal, *depth);

            const int x_it[4] = {0, 1, 1, 0};
            const int y_it[4] = {1, 1, 0, 0};

            for (int j = 0; j < 4; j++) {
              /* Always assign nearest_vertex_co in the first iteration to avoid comparison against
               * uninitialized values. This stores the closest vertex in the current intersecting
               * quad. */
              if (j == 0 || len_squared_v3v3(location, co[j]) <
                                len_squared_v3v3(location, nearest_vertex_co)) {
                copy_v3_v3(nearest_vertex_co, co[j]);

                r_active_vertex->i = gridkey->grid_area * grid_index +
                                     (y + y_it[j]) * gridkey->grid_size + (x + x_it[j]);
              }
            }
          }
          if (r_active_grid_index) {
            *r_active_grid_index = grid_index;
          }
        }
      }
    }

    if (origco) {
      origco += gridsize * gridsize;
    }
  }

  return hit;
}

bool BKE_pbvh_node_raycast(PBVH *pbvh,
                           PBVHNode *node,
                           float (*origco)[3],
                           bool use_origco,
                           const Span<int> corner_verts,
                           const Span<bool> hide_poly,
                           const float ray_start[3],
                           const float ray_normal[3],
                           IsectRayPrecalc *isect_precalc,
                           float *depth,
                           PBVHVertRef *active_vertex,
                           int *active_face_grid_index,
                           float *face_normal)
{
  bool hit = false;

  if (node->flag & PBVH_FullyHidden) {
    return false;
  }

  switch (pbvh->header.type) {
    case PBVH_FACES:
      hit |= pbvh_faces_node_raycast(pbvh,
                                     node,
                                     origco,
                                     corner_verts,
                                     hide_poly,
                                     ray_start,
                                     ray_normal,
                                     isect_precalc,
                                     depth,
                                     active_vertex,
                                     active_face_grid_index,
                                     face_normal);
      break;
    case PBVH_GRIDS:
      hit |= pbvh_grids_node_raycast(pbvh,
                                     node,
                                     origco,
                                     ray_start,
                                     ray_normal,
                                     isect_precalc,
                                     depth,
                                     active_vertex,
                                     active_face_grid_index,
                                     face_normal);
      break;
    case PBVH_BMESH:
      BM_mesh_elem_index_ensure(pbvh->header.bm, BM_VERT);
      hit = pbvh_bmesh_node_raycast(node,
                                    ray_start,
                                    ray_normal,
                                    isect_precalc,
                                    depth,
                                    use_origco,
                                    active_vertex,
                                    face_normal);
      break;
  }

  return hit;
}

void BKE_pbvh_clip_ray_ortho(
    PBVH *pbvh, bool original, float ray_start[3], float ray_end[3], float ray_normal[3])
{
  if (pbvh->nodes.is_empty()) {
    return;
  }
  float rootmin_start, rootmin_end;
  Bounds<float3> bb_root;
  float bb_center[3], bb_diff[3];
  IsectRayAABB_Precalc ray;
  float ray_normal_inv[3];
  float offset = 1.0f + 1e-3f;
  const float offset_vec[3] = {1e-3f, 1e-3f, 1e-3f};

  if (original) {
    bb_root = BKE_pbvh_node_get_original_BB(&pbvh->nodes.first());
  }
  else {
    bb_root = BKE_pbvh_node_get_BB(&pbvh->nodes.first());
  }

  /* Calc rough clipping to avoid overflow later. See #109555. */
  float mat[3][3];
  axis_dominant_v3_to_m3(mat, ray_normal);
  float a[3], b[3], min[3] = {FLT_MAX, FLT_MAX, FLT_MAX}, max[3] = {FLT_MIN, FLT_MIN, FLT_MIN};

  /* Compute AABB bounds rotated along ray_normal.*/
  copy_v3_v3(a, bb_root.min);
  copy_v3_v3(b, bb_root.max);
  mul_m3_v3(mat, a);
  mul_m3_v3(mat, b);
  minmax_v3v3_v3(min, max, a);
  minmax_v3v3_v3(min, max, b);

  float cent[3];

  /* Find midpoint of aabb on ray. */
  mid_v3_v3v3(cent, bb_root.min, bb_root.max);
  float t = line_point_factor_v3(cent, ray_start, ray_end);
  interp_v3_v3v3(cent, ray_start, ray_end, t);

  /* Compute rough interval. */
  float dist = max[2] - min[2];
  madd_v3_v3v3fl(ray_start, cent, ray_normal, -dist);
  madd_v3_v3v3fl(ray_end, cent, ray_normal, dist);

  /* Slightly offset min and max in case we have a zero width node
   * (due to a plane mesh for instance), or faces very close to the bounding box boundary. */
  mid_v3_v3v3(bb_center, bb_root.max, bb_root.min);
  /* Diff should be same for both min/max since it's calculated from center. */
  sub_v3_v3v3(bb_diff, bb_root.max, bb_center);
  /* Handles case of zero width bb. */
  add_v3_v3(bb_diff, offset_vec);
  madd_v3_v3v3fl(bb_root.max, bb_center, bb_diff, offset);
  madd_v3_v3v3fl(bb_root.min, bb_center, bb_diff, -offset);

  /* Final projection of start ray. */
  isect_ray_aabb_v3_precalc(&ray, ray_start, ray_normal);
  if (!isect_ray_aabb_v3(&ray, bb_root.min, bb_root.max, &rootmin_start)) {
    return;
  }

  /* Final projection of end ray. */
  mul_v3_v3fl(ray_normal_inv, ray_normal, -1.0);
  isect_ray_aabb_v3_precalc(&ray, ray_end, ray_normal_inv);
  /* Unlikely to fail exiting if entering succeeded, still keep this here. */
  if (!isect_ray_aabb_v3(&ray, bb_root.min, bb_root.max, &rootmin_end)) {
    return;
  }

  /*
   * As a last-ditch effort to correct floating point overflow compute
   * and add an epsilon if rootmin_start == rootmin_end.
   */

  float epsilon = (std::nextafter(rootmin_start, rootmin_start + 1000.0f) - rootmin_start) *
                  5000.0f;

  if (rootmin_start == rootmin_end) {
    rootmin_start -= epsilon;
    rootmin_end += epsilon;
  }

  madd_v3_v3v3fl(ray_start, ray_start, ray_normal, rootmin_start);
  madd_v3_v3v3fl(ray_end, ray_end, ray_normal_inv, rootmin_end);
}

/* -------------------------------------------------------------------- */

struct FindNearestRayData {
  DistRayAABB_Precalc dist_ray_to_aabb_precalc;
  bool original;
};

static bool nearest_to_ray_aabb_dist_sq(PBVHNode *node, FindNearestRayData *rcd)
{
  const float *bb_min, *bb_max;

  if (rcd->original) {
    /* BKE_pbvh_node_get_original_BB */
    bb_min = node->orig_vb.min;
    bb_max = node->orig_vb.max;
  }
  else {
    /* BKE_pbvh_node_get_BB */
    bb_min = node->vb.min;
    bb_max = node->vb.max;
  }

  float co_dummy[3], depth;
  node->tmin = dist_squared_ray_to_aabb_v3(
      &rcd->dist_ray_to_aabb_precalc, bb_min, bb_max, co_dummy, &depth);
  /* Ideally we would skip distances outside the range. */
  return depth > 0.0f;
}

void BKE_pbvh_find_nearest_to_ray(PBVH *pbvh,
                                  BKE_pbvh_SearchNearestCallback cb,
                                  void *data,
                                  const float ray_start[3],
                                  const float ray_normal[3],
                                  bool original)
{
  FindNearestRayData ncd;

  dist_squared_ray_to_aabb_v3_precalc(&ncd.dist_ray_to_aabb_precalc, ray_start, ray_normal);
  ncd.original = original;

  BKE_pbvh_search_callback_occluded(
      pbvh, [&](PBVHNode &node) { return nearest_to_ray_aabb_dist_sq(&node, &ncd); }, cb, data);
}

static bool pbvh_faces_node_nearest_to_ray(PBVH *pbvh,
                                           const PBVHNode *node,
                                           float (*origco)[3],
                                           const Span<int> corner_verts,
                                           const Span<bool> hide_poly,
                                           const float ray_start[3],
                                           const float ray_normal[3],
                                           float *depth,
                                           float *dist_sq)
{
  const Span<float3> positions = pbvh->vert_positions;
  bool hit = false;

  for (const int i : node->prim_indices.index_range()) {
    const int looptri_i = node->prim_indices[i];
    const MLoopTri *lt = &pbvh->looptris[looptri_i];
    const blender::int3 face_verts = node->face_vert_indices[i];

    if (!hide_poly.is_empty() && hide_poly[pbvh->looptri_faces[looptri_i]]) {
      continue;
    }

    if (origco) {
      /* Intersect with backed-up original coordinates. */
      hit |= ray_face_nearest_tri(ray_start,
                                  ray_normal,
                                  origco[face_verts[0]],
                                  origco[face_verts[1]],
                                  origco[face_verts[2]],
                                  depth,
                                  dist_sq);
    }
    else {
      /* intersect with current coordinates */
      hit |= ray_face_nearest_tri(ray_start,
                                  ray_normal,
                                  positions[corner_verts[lt->tri[0]]],
                                  positions[corner_verts[lt->tri[1]]],
                                  positions[corner_verts[lt->tri[2]]],
                                  depth,
                                  dist_sq);
    }
  }

  return hit;
}

static bool pbvh_grids_node_nearest_to_ray(PBVH *pbvh,
                                           PBVHNode *node,
                                           float (*origco)[3],
                                           const float ray_start[3],
                                           const float ray_normal[3],
                                           float *depth,
                                           float *dist_sq)
{
  const int totgrid = node->prim_indices.size();
  const int gridsize = pbvh->gridkey.grid_size;
  bool hit = false;
  const BitGroupVector<> &grid_hidden = pbvh->subdiv_ccg->grid_hidden;
  const Span<CCGElem *> grids = pbvh->subdiv_ccg->grids;

  for (int i = 0; i < totgrid; i++) {
    CCGElem *grid = grids[node->prim_indices[i]];
    if (!grid) {
      continue;
    }

    for (int y = 0; y < gridsize - 1; y++) {
      for (int x = 0; x < gridsize - 1; x++) {
        /* check if grid face is hidden */
        if (!grid_hidden.is_empty()) {
          if (paint_is_grid_face_hidden(grid_hidden[node->prim_indices[i]], gridsize, x, y)) {
            continue;
          }
        }

        if (origco) {
          hit |= ray_face_nearest_quad(ray_start,
                                       ray_normal,
                                       origco[y * gridsize + x],
                                       origco[y * gridsize + x + 1],
                                       origco[(y + 1) * gridsize + x + 1],
                                       origco[(y + 1) * gridsize + x],
                                       depth,
                                       dist_sq);
        }
        else {
          hit |= ray_face_nearest_quad(ray_start,
                                       ray_normal,
                                       CCG_grid_elem_co(&pbvh->gridkey, grid, x, y),
                                       CCG_grid_elem_co(&pbvh->gridkey, grid, x + 1, y),
                                       CCG_grid_elem_co(&pbvh->gridkey, grid, x + 1, y + 1),
                                       CCG_grid_elem_co(&pbvh->gridkey, grid, x, y + 1),
                                       depth,
                                       dist_sq);
        }
      }
    }

    if (origco) {
      origco += gridsize * gridsize;
    }
  }

  return hit;
}

bool BKE_pbvh_node_find_nearest_to_ray(PBVH *pbvh,
                                       PBVHNode *node,
                                       float (*origco)[3],
                                       bool use_origco,
                                       const Span<int> corner_verts,
                                       const Span<bool> hide_poly,
                                       const float ray_start[3],
                                       const float ray_normal[3],
                                       float *depth,
                                       float *dist_sq)
{
  bool hit = false;

  if (node->flag & PBVH_FullyHidden) {
    return false;
  }

  switch (pbvh->header.type) {
    case PBVH_FACES:
      hit |= pbvh_faces_node_nearest_to_ray(
          pbvh, node, origco, corner_verts, hide_poly, ray_start, ray_normal, depth, dist_sq);
      break;
    case PBVH_GRIDS:
      hit |= pbvh_grids_node_nearest_to_ray(
          pbvh, node, origco, ray_start, ray_normal, depth, dist_sq);
      break;
    case PBVH_BMESH:
      hit = pbvh_bmesh_node_nearest_to_ray(
          node, ray_start, ray_normal, depth, dist_sq, use_origco);
      break;
  }

  return hit;
}

enum PlaneAABBIsect {
  ISECT_INSIDE,
  ISECT_OUTSIDE,
  ISECT_INTERSECT,
};

/* Adapted from:
 * http://www.gamedev.net/community/forums/topic.asp?topic_id=512123
 * Returns true if the AABB is at least partially within the frustum
 * (ok, not a real frustum), false otherwise.
 */
static PlaneAABBIsect test_frustum_aabb(const Bounds<float3> &bounds,
                                        const PBVHFrustumPlanes *frustum)
{
  PlaneAABBIsect ret = ISECT_INSIDE;
  const float(*planes)[4] = frustum->planes;

  for (int i = 0; i < frustum->num_planes; i++) {
    float vmin[3], vmax[3];

    for (int axis = 0; axis < 3; axis++) {
      if (planes[i][axis] < 0) {
        vmin[axis] = bounds.min[axis];
        vmax[axis] = bounds.max[axis];
      }
      else {
        vmin[axis] = bounds.max[axis];
        vmax[axis] = bounds.min[axis];
      }
    }

    if (dot_v3v3(planes[i], vmin) + planes[i][3] < 0) {
      return ISECT_OUTSIDE;
    }
    if (dot_v3v3(planes[i], vmax) + planes[i][3] <= 0) {
      ret = ISECT_INTERSECT;
    }
  }

  return ret;
}

bool BKE_pbvh_node_frustum_contain_AABB(const PBVHNode *node, const PBVHFrustumPlanes *data)
{
  return test_frustum_aabb(node->vb, data) != ISECT_OUTSIDE;
}

bool BKE_pbvh_node_frustum_exclude_AABB(const PBVHNode *node, const PBVHFrustumPlanes *data)
{
  return test_frustum_aabb(node->vb, data) != ISECT_INSIDE;
}

<<<<<<< HEAD
void BKE_pbvh_update_normals(PBVH *pbvh, SubdivCCG *subdiv_ccg)
{
  using namespace blender;
  /* Update normals */
  Vector<PBVHNode *> nodes = blender::bke::pbvh::search_gather(
      pbvh, [&](PBVHNode &node) { return update_search(&node, PBVH_UpdateNormals); });
  if (nodes.is_empty()) {
    return;
  }

  if (pbvh->header.type == PBVH_BMESH) {
    pbvh_bmesh_normals_update(nodes);
  }
  else if (pbvh->header.type == PBVH_FACES) {
    bke::pbvh::update_normals_faces(pbvh, nodes, *pbvh->mesh);
  }
  else if (pbvh->header.type == PBVH_GRIDS) {
    IndexMaskMemory memory;
    const IndexMask faces_to_update = BKE_pbvh_get_grid_updates(pbvh, nodes, memory);
    BKE_subdiv_ccg_update_normals(*subdiv_ccg, faces_to_update);
    for (PBVHNode *node : nodes) {
      node->flag &= ~PBVH_UpdateNormals;
    }
  }
}

=======
>>>>>>> 1d940036
static blender::draw::pbvh::PBVH_GPU_Args pbvh_draw_args_init(const Mesh &mesh,
                                                              PBVH &pbvh,
                                                              const PBVHNode &node)
{
  /* TODO: Use an explicit argument for the original mesh to avoid relying on #PBVH::mesh. */
  blender::draw::pbvh::PBVH_GPU_Args args{};

  args.pbvh_type = pbvh.header.type;

  args.face_sets_color_default = pbvh.mesh ? pbvh.mesh->face_sets_color_default :
                                             mesh.face_sets_color_default;
  args.face_sets_color_seed = pbvh.mesh ? pbvh.mesh->face_sets_color_seed :
                                          mesh.face_sets_color_seed;

  args.active_color = mesh.active_color_attribute;
  args.render_color = mesh.default_color_attribute;

  switch (pbvh.header.type) {
    case PBVH_FACES:
      args.vert_data = &mesh.vert_data;
      args.loop_data = &mesh.loop_data;
      args.face_data = &mesh.face_data;
      args.mesh = pbvh.mesh;
      args.vert_positions = pbvh.vert_positions;
      args.corner_verts = mesh.corner_verts();
      args.corner_edges = mesh.corner_edges();
      args.looptris = pbvh.looptris;
      args.vert_normals = pbvh.vert_normals;
      args.face_normals = pbvh.face_normals;
      /* Retrieve data from the original mesh. Ideally that would be passed to this function to
       * make it clearer when each is used. */
      args.hide_poly = *pbvh.mesh->attributes().lookup<bool>(".hide_poly", ATTR_DOMAIN_FACE);

      args.prim_indices = node.prim_indices;
      args.looptri_faces = mesh.looptri_faces();
      break;
    case PBVH_GRIDS:
      args.vert_data = &pbvh.mesh->vert_data;
      args.loop_data = &pbvh.mesh->loop_data;
      args.face_data = &pbvh.mesh->face_data;
      args.ccg_key = pbvh.gridkey;
      args.mesh = pbvh.mesh;
      args.grid_indices = node.prim_indices;
      args.subdiv_ccg = pbvh.subdiv_ccg;
      args.grids = pbvh.subdiv_ccg->grids;
      args.vert_normals = pbvh.vert_normals;
      break;
    case PBVH_BMESH:
      args.bm = pbvh.header.bm;
      args.vert_data = &args.bm->vdata;
      args.loop_data = &args.bm->ldata;
      args.face_data = &args.bm->pdata;
      args.bm_faces = &node.bm_faces;
      args.cd_mask_layer = CustomData_get_offset_named(
          &pbvh.header.bm->vdata, CD_PROP_FLOAT, ".sculpt_mask");

      break;
  }

  return args;
}

static void node_update_draw_buffers(const Mesh &mesh, PBVH &pbvh, PBVHNode &node)
{
  /* Create and update draw buffers. The functions called here must not
   * do any OpenGL calls. Flags are not cleared immediately, that happens
   * after GPU_pbvh_buffer_flush() which does the final OpenGL calls. */
  if (node.flag & PBVH_RebuildDrawBuffers) {
    const blender::draw::pbvh::PBVH_GPU_Args args = pbvh_draw_args_init(mesh, pbvh, node);
    node.draw_batches = blender::draw::pbvh::node_create(args);
  }

  if (node.flag & PBVH_UpdateDrawBuffers) {
    node.debug_draw_gen++;

    if (node.draw_batches) {
      const blender::draw::pbvh::PBVH_GPU_Args args = pbvh_draw_args_init(mesh, pbvh, node);
      blender::draw::pbvh::node_update(node.draw_batches, args);
    }
  }
}

void pbvh_free_draw_buffers(PBVH & /*pbvh*/, PBVHNode *node)
{
  if (node->draw_batches) {
    blender::draw::pbvh::node_free(node->draw_batches);
    node->draw_batches = nullptr;
  }
}

static void pbvh_update_draw_buffers(const Mesh &mesh,
                                     PBVH &pbvh,
                                     Span<PBVHNode *> nodes,
                                     int update_flag)
{
  using namespace blender;
  if (pbvh.header.type == PBVH_BMESH && !pbvh.header.bm) {
    /* BMesh hasn't been created yet */
    return;
  }

  if ((update_flag & PBVH_RebuildDrawBuffers) || ELEM(pbvh.header.type, PBVH_GRIDS, PBVH_BMESH)) {
    /* Free buffers uses OpenGL, so not in parallel. */
    for (PBVHNode *node : nodes) {
      if (node->flag & PBVH_RebuildDrawBuffers) {
        pbvh_free_draw_buffers(pbvh, node);
      }
      else if ((node->flag & PBVH_UpdateDrawBuffers) && node->draw_batches) {
        const draw::pbvh::PBVH_GPU_Args args = pbvh_draw_args_init(mesh, pbvh, *node);
        draw::pbvh::update_pre(node->draw_batches, args);
      }
    }
  }

  /* Parallel creation and update of draw buffers. */
  threading::parallel_for(nodes.index_range(), 1, [&](const IndexRange range) {
    for (PBVHNode *node : nodes.slice(range)) {
      node_update_draw_buffers(mesh, pbvh, *node);
    }
  });

  /* Flush buffers uses OpenGL, so not in parallel. */
  for (PBVHNode *node : nodes) {
    if (node->flag & PBVH_UpdateDrawBuffers) {

      if (node->draw_batches) {
        draw::pbvh::node_gpu_flush(node->draw_batches);
      }
    }

    node->flag &= ~(PBVH_RebuildDrawBuffers | PBVH_UpdateDrawBuffers);
  }
}

void BKE_pbvh_draw_cb(
    const Mesh &mesh,
    PBVH *pbvh,
    bool update_only_visible,
    const PBVHFrustumPlanes &update_frustum,
    const PBVHFrustumPlanes &draw_frustum,
    const blender::FunctionRef<void(blender::draw::pbvh::PBVHBatches *batches,
                                    const blender::draw::pbvh::PBVH_GPU_Args &args)> draw_fn)
{
  using namespace blender;
  using namespace blender::bke::pbvh;
  pbvh->draw_cache_invalid = false;

  if (update_only_visible) {
    int update_flag = 0;
    Vector<PBVHNode *> nodes = search_gather(pbvh, [&](PBVHNode &node) {
      if (!BKE_pbvh_node_frustum_contain_AABB(&node, &update_frustum)) {
        return false;
      }
      update_flag |= node.flag;
      return true;
    });
    if (update_flag & (PBVH_RebuildDrawBuffers | PBVH_UpdateDrawBuffers)) {
      pbvh_update_draw_buffers(mesh, *pbvh, nodes, update_flag);
    }
  }
  else {
    /* Get all nodes with draw updates, also those outside the view. */
    Vector<PBVHNode *> nodes = search_gather(pbvh, [&](PBVHNode &node) {
      return update_search(&node, PBVH_RebuildDrawBuffers | PBVH_UpdateDrawBuffers);
    });
    pbvh_update_draw_buffers(mesh, *pbvh, nodes, PBVH_RebuildDrawBuffers | PBVH_UpdateDrawBuffers);
  }

  /* Draw visible nodes. */
  Vector<PBVHNode *> nodes = search_gather(pbvh, [&](PBVHNode &node) {
    return BKE_pbvh_node_frustum_contain_AABB(&node, &draw_frustum);
  });

  for (PBVHNode *node : nodes) {
    if (node->flag & PBVH_FullyHidden) {
      continue;
    }
    if (!node->draw_batches) {
      continue;
    }
    const draw::pbvh::PBVH_GPU_Args args = pbvh_draw_args_init(mesh, *pbvh, *node);
    draw_fn(node->draw_batches, args);
  }
}

void BKE_pbvh_draw_debug_cb(PBVH *pbvh,
                            void (*draw_fn)(PBVHNode *node,
                                            void *user_data,
                                            const float bmin[3],
                                            const float bmax[3],
                                            PBVHNodeFlags flag),
                            void *user_data)
{
  PBVHNodeFlags flag = PBVH_Leaf;

  for (PBVHNode &node : pbvh->nodes) {
    if (node.flag & PBVH_TexLeaf) {
      flag = PBVH_TexLeaf;
      break;
    }
  }

  for (PBVHNode &node : pbvh->nodes) {
    if (!(node.flag & flag)) {
      continue;
    }

    draw_fn(&node, user_data, node.vb.min, node.vb.max, node.flag);
  }
}

void BKE_pbvh_grids_update(PBVH *pbvh, const CCGKey *key)
{
  pbvh->gridkey = *key;
}

void BKE_pbvh_vert_coords_apply(PBVH *pbvh, const Span<float3> vert_positions)
{
  using namespace blender::bke::pbvh;
  BLI_assert(vert_positions.size() == pbvh->totvert);

  if (!pbvh->deformed) {
    if (!pbvh->vert_positions.is_empty()) {
      /* When the PBVH is deformed, it creates a separate vertex position array that it owns
       * directly. Conceptually these copies often aren't and often adds extra indirection, but:
       *  - Sculpting shape keys, the deformations are flushed back to the keys as a separate step.
       *  - Sculpting on a deformed mesh, deformations are also flushed to original positions
       *    separately.
       *  - The PBVH currently always assumes we want to change positions, and has no way to avoid
       *    calculating normals if it's only used for painting, for example. */
      pbvh->vert_positions_deformed = pbvh->vert_positions.as_span();
      pbvh->vert_positions = pbvh->vert_positions_deformed;

      pbvh->vert_normals_deformed = pbvh->vert_normals;
      pbvh->vert_normals = pbvh->vert_normals_deformed;

      pbvh->face_normals_deformed = pbvh->face_normals;
      pbvh->face_normals = pbvh->face_normals_deformed;

      pbvh->deformed = true;
    }
  }

  if (!pbvh->vert_positions.is_empty()) {
    MutableSpan<float3> positions = pbvh->vert_positions;
    /* copy new verts coords */
    for (int a = 0; a < pbvh->totvert; a++) {
      /* no need for float comparison here (memory is exactly equal or not) */
      if (memcmp(positions[a], vert_positions[a], sizeof(float[3])) != 0) {
        positions[a] = vert_positions[a];
      }
    }

    for (PBVHNode &node : pbvh->nodes) {
      BKE_pbvh_node_mark_update(&node);
    }

    update_bounds(*pbvh, PBVH_UpdateBB | PBVH_UpdateOriginalBB);
  }
}

bool BKE_pbvh_is_deformed(const PBVH *pbvh)
{
  return pbvh->deformed;
}
/* Proxies */

PBVHProxyNode &BKE_pbvh_node_add_proxy(PBVH &pbvh, PBVHNode &node)
{
  node.proxies.append_as(PBVHProxyNode{});

  /* It is fine to access pointer of the back element, since node is never handled from multiple
   * threads, and the brush handler only requests a single proxy from the node, and never holds
   * pointers to multiple proxies. */
  PBVHProxyNode &proxy_node = node.proxies.last();

  const int num_unique_verts = BKE_pbvh_node_num_unique_verts(pbvh, node);

  /* Brushes expect proxies to be zero-initialized, so that they can do additive operation to them.
   */
  proxy_node.co.resize(num_unique_verts, float3(0, 0, 0));

  return proxy_node;
}

void BKE_pbvh_node_free_proxies(PBVHNode *node)
{
  node->proxies.clear_and_shrink();
}

PBVHColorBufferNode *BKE_pbvh_node_color_buffer_get(PBVHNode *node)
{

  if (!node->color_buffer.color) {
    node->color_buffer.color = static_cast<float(*)[4]>(
        MEM_callocN(sizeof(float[4]) * node->uniq_verts, "Color buffer"));
  }
  return &node->color_buffer;
}

void BKE_pbvh_node_color_buffer_free(PBVH *pbvh)
{
  Vector<PBVHNode *> nodes = blender::bke::pbvh::search_gather(pbvh, {});

  for (PBVHNode *node : nodes) {
    MEM_SAFE_FREE(node->color_buffer.color);
  }
}

void pbvh_vertex_iter_init(PBVH *pbvh, PBVHNode *node, PBVHVertexIter *vi, int mode)
{
  vi->grid = nullptr;
  vi->no = nullptr;
  vi->fno = nullptr;
  vi->vert_positions = {};
  vi->vertex.i = 0LL;

  int uniq_verts;
  int totvert;
  switch (pbvh->header.type) {
    case PBVH_GRIDS:
      totvert = node->prim_indices.size() * pbvh->gridkey.grid_area;
      uniq_verts = totvert;
      break;
    case PBVH_FACES:
      totvert = node->uniq_verts + node->face_verts;
      uniq_verts = node->uniq_verts;
      break;
    case PBVH_BMESH:
      totvert = node->bm_unique_verts.size() + node->bm_other_verts.size();
      uniq_verts = node->bm_unique_verts.size();
      break;
  }

  if (pbvh->header.type == PBVH_GRIDS) {
    vi->key = pbvh->gridkey;
    vi->grids = pbvh->subdiv_ccg->grids.data();
    vi->grid_indices = node->prim_indices.data();
    vi->totgrid = node->prim_indices.size();
    vi->gridsize = pbvh->gridkey.grid_size;
  }
  else {
    vi->key = {};
    vi->grids = nullptr;
    vi->grid_indices = nullptr;
    vi->totgrid = 1;
    vi->gridsize = 0;
  }

  if (mode == PBVH_ITER_ALL) {
    vi->totvert = totvert;
  }
  else {
    vi->totvert = uniq_verts;
  }
  vi->vert_indices = node->vert_indices.data();
  vi->vert_positions = pbvh->vert_positions;
  vi->is_mesh = !pbvh->vert_positions.is_empty();

  if (pbvh->header.type == PBVH_BMESH) {
    vi->bm_unique_verts = node->bm_unique_verts.begin();
    vi->bm_unique_verts_end = node->bm_unique_verts.end();
    vi->bm_other_verts = node->bm_other_verts.begin();
    vi->bm_other_verts_end = node->bm_other_verts.end();
    vi->bm_vdata = &pbvh->header.bm->vdata;
    vi->cd_vert_mask_offset = CustomData_get_offset_named(
        vi->bm_vdata, CD_PROP_FLOAT, ".sculpt_mask");
  }

  vi->gh.reset();
  if (vi->grids && mode == PBVH_ITER_UNIQUE) {
    vi->grid_hidden = pbvh->subdiv_ccg->grid_hidden.is_empty() ? nullptr :
                                                                 &pbvh->subdiv_ccg->grid_hidden;
  }

  vi->mask = 0.0f;
  if (pbvh->header.type == PBVH_FACES) {
    vi->vert_normals = pbvh->vert_normals;
    vi->hide_vert = static_cast<const bool *>(
        CustomData_get_layer_named(&pbvh->mesh->vert_data, CD_PROP_BOOL, ".hide_vert"));
    vi->vmask = static_cast<const float *>(
        CustomData_get_layer_named(&pbvh->mesh->vert_data, CD_PROP_FLOAT, ".sculpt_mask"));
  }
}

bool pbvh_has_mask(const PBVH *pbvh)
{
  switch (pbvh->header.type) {
    case PBVH_GRIDS:
      return (pbvh->gridkey.has_mask != 0);
    case PBVH_FACES:
      return pbvh->mesh->attributes().contains(".sculpt_mask");
    case PBVH_BMESH:
      return pbvh->header.bm &&
             (CustomData_has_layer_named(&pbvh->header.bm->vdata, CD_PROP_FLOAT, ".sculpt_mask"));
  }

  return false;
}

bool pbvh_has_face_sets(PBVH *pbvh)
{
  switch (pbvh->header.type) {
    case PBVH_GRIDS:
    case PBVH_FACES:
      return pbvh->mesh->attributes().contains(".sculpt_face_set");
    case PBVH_BMESH:
      return false;
  }

  return false;
}

void BKE_pbvh_set_frustum_planes(PBVH *pbvh, PBVHFrustumPlanes *planes)
{
  pbvh->num_planes = planes->num_planes;
  for (int i = 0; i < pbvh->num_planes; i++) {
    copy_v4_v4(pbvh->planes[i], planes->planes[i]);
  }
}

void BKE_pbvh_get_frustum_planes(const PBVH *pbvh, PBVHFrustumPlanes *planes)
{
  planes->num_planes = pbvh->num_planes;
  for (int i = 0; i < planes->num_planes; i++) {
    copy_v4_v4(planes->planes[i], pbvh->planes[i]);
  }
}

void BKE_pbvh_parallel_range_settings(TaskParallelSettings *settings,
                                      bool use_threading,
                                      int totnode)
{
  memset(settings, 0, sizeof(*settings));
  settings->use_threading = use_threading && totnode > 1;
}

Mesh *BKE_pbvh_get_mesh(PBVH *pbvh)
{
  return pbvh->mesh;
}

Span<float3> BKE_pbvh_get_vert_positions(const PBVH *pbvh)
{
  BLI_assert(pbvh->header.type == PBVH_FACES);
  return pbvh->vert_positions;
}

MutableSpan<float3> BKE_pbvh_get_vert_positions(PBVH *pbvh)
{
  BLI_assert(pbvh->header.type == PBVH_FACES);
  return pbvh->vert_positions;
}

Span<float3> BKE_pbvh_get_vert_normals(const PBVH *pbvh)
{
  BLI_assert(pbvh->header.type == PBVH_FACES);
  return pbvh->vert_normals;
}

void BKE_pbvh_subdiv_cgg_set(PBVH *pbvh, SubdivCCG *subdiv_ccg)
{
  pbvh->subdiv_ccg = subdiv_ccg;
}

bool BKE_pbvh_is_drawing(const PBVH *pbvh)
{
  return pbvh->is_drawing;
}

bool BKE_pbvh_draw_cache_invalid(const PBVH *pbvh)
{
  return pbvh->draw_cache_invalid;
}

void BKE_pbvh_is_drawing_set(PBVH *pbvh, bool val)
{
  pbvh->is_drawing = val;
}

void BKE_pbvh_update_active_vcol(PBVH *pbvh, Mesh *mesh)
{
  BKE_pbvh_get_color_layer(mesh, &pbvh->color_layer, &pbvh->color_domain);
}

void BKE_pbvh_pmap_set(PBVH *pbvh, const blender::GroupedSpan<int> pmap)
{
  pbvh->pmap = pmap;
}

void BKE_pbvh_ensure_node_loops(PBVH *pbvh)
{
  BLI_assert(BKE_pbvh_type(pbvh) == PBVH_FACES);

  int totloop = 0;

  /* Check if nodes already have loop indices. */
  for (PBVHNode &node : pbvh->nodes) {
    if (!(node.flag & PBVH_Leaf)) {
      continue;
    }

    if (!node.loop_indices.is_empty()) {
      return;
    }

    totloop += node.prim_indices.size() * 3;
  }

  BLI_bitmap *visit = BLI_BITMAP_NEW(totloop, __func__);

  /* Create loop indices from node loop triangles. */
  Vector<int> loop_indices;
  for (PBVHNode &node : pbvh->nodes) {
    if (!(node.flag & PBVH_Leaf)) {
      continue;
    }

    loop_indices.clear();

    for (const int i : node.prim_indices) {
      const MLoopTri &lt = pbvh->looptris[i];

      for (int k = 0; k < 3; k++) {
        if (!BLI_BITMAP_TEST(visit, lt.tri[k])) {
          loop_indices.append(lt.tri[k]);
          BLI_BITMAP_ENABLE(visit, lt.tri[k]);
        }
      }
    }

    node.loop_indices.reinitialize(loop_indices.size());
    node.loop_indices.as_mutable_span().copy_from(loop_indices);
  }

  MEM_SAFE_FREE(visit);
}

int BKE_pbvh_debug_draw_gen_get(PBVHNode *node)
{
  return node->debug_draw_gen;
}

void BKE_pbvh_sync_visibility_from_verts(PBVH *pbvh, Mesh *mesh)
{
  using namespace blender;
  using namespace blender::bke;
  switch (pbvh->header.type) {
    case PBVH_FACES: {
      mesh_hide_vert_flush(*mesh);
      break;
    }
    case PBVH_BMESH: {
      BMIter iter;
      BMVert *v;
      BMEdge *e;
      BMFace *f;

      BM_ITER_MESH (f, &iter, pbvh->header.bm, BM_FACES_OF_MESH) {
        BM_elem_flag_disable(f, BM_ELEM_HIDDEN);
      }

      BM_ITER_MESH (e, &iter, pbvh->header.bm, BM_EDGES_OF_MESH) {
        BM_elem_flag_disable(e, BM_ELEM_HIDDEN);
      }

      BM_ITER_MESH (v, &iter, pbvh->header.bm, BM_VERTS_OF_MESH) {
        if (!BM_elem_flag_test(v, BM_ELEM_HIDDEN)) {
          continue;
        }
        BMIter iter_l;
        BMLoop *l;

        BM_ITER_ELEM (l, &iter_l, v, BM_LOOPS_OF_VERT) {
          BM_elem_flag_enable(l->e, BM_ELEM_HIDDEN);
          BM_elem_flag_enable(l->f, BM_ELEM_HIDDEN);
        }
      }
      break;
    }
    case PBVH_GRIDS: {
      const OffsetIndices faces = mesh->faces();
      const BitGroupVector<> &grid_hidden = pbvh->subdiv_ccg->grid_hidden;
      CCGKey key = pbvh->gridkey;

      IndexMaskMemory memory;
      const IndexMask hidden_faces =
          grid_hidden.is_empty() ?
              IndexMask::from_predicate(faces.index_range(),
                                        GrainSize(1024),
                                        memory,
                                        [&](const int i) {
                                          const IndexRange face = faces[i];
                                          return std::any_of(
                                              face.begin(), face.end(), [&](const int corner) {
                                                return grid_hidden[corner][key.grid_area - 1];
                                              });
                                        }) :
              IndexMask();

      MutableAttributeAccessor attributes = mesh->attributes_for_write();
      if (hidden_faces.is_empty()) {
        attributes.remove(".hide_poly");
      }
      else {
        SpanAttributeWriter<bool> hide_poly = attributes.lookup_or_add_for_write_span<bool>(
            ".hide_poly", ATTR_DOMAIN_FACE, AttributeInitConstruct());
        hide_poly.span.fill(false);
        index_mask::masked_fill(hide_poly.span, true, hidden_faces);
        hide_poly.finish();
      }

      mesh_hide_face_flush(*mesh);
      break;
    }
  }
}

namespace blender::bke::pbvh {
Vector<PBVHNode *> search_gather(PBVH *pbvh,
                                 const FunctionRef<bool(PBVHNode &)> scb,
                                 PBVHNodeFlags leaf_flag)
{
  if (pbvh->nodes.is_empty()) {
    return {};
  }

  PBVHIter iter;
  Vector<PBVHNode *> nodes;

  pbvh_iter_begin(&iter, pbvh, scb);

  PBVHNode *node;
  while ((node = pbvh_iter_next(&iter, leaf_flag))) {
    if (node->flag & leaf_flag) {
      nodes.append(node);
    }
  }

  pbvh_iter_end(&iter);
  return nodes;
}

Vector<PBVHNode *> gather_proxies(PBVH *pbvh)
{
  Vector<PBVHNode *> array;

  for (PBVHNode &node : pbvh->nodes) {
    if (!node.proxies.is_empty()) {
      array.append(&node);
    }
  }

  return array;
}
}  // namespace blender::bke::pbvh<|MERGE_RESOLUTION|>--- conflicted
+++ resolved
@@ -874,7 +874,8 @@
     pbvh_build(
         pbvh, {}, {}, {}, {}, material_index, sharp_face, {}, &cb, prim_bounds, grids.size());
 
-#ifdef TEST_PBVH_FACE_SPLIT test_face_boundaries(pbvh);
+#ifdef TEST_PBVH_FACE_SPLIT
+    test_face_boundaries(pbvh);
 #endif
   }
 
@@ -1213,7 +1214,6 @@
   });
 }
 
-<<<<<<< HEAD
 static void normals_calc_verts_node_simple(const GroupedSpan<int> vert_to_face_map,
                                            const Span<float3> face_normals,
                                            const Span<PBVHNode *> nodes,
@@ -1232,58 +1232,36 @@
   });
 }
 
-static void update_normals_faces(PBVH *pbvh, Span<PBVHNode *> nodes, Mesh &mesh)
-{
-  const Span<float3> positions = pbvh->vert_positions;
+static void update_normals_faces(PBVH &pbvh, Span<PBVHNode *> nodes, Mesh &mesh)
+{
+  const Span<float3> positions = pbvh.vert_positions;
   const OffsetIndices faces = mesh.faces();
   const Span<int> corner_verts = mesh.corner_verts();
 
   VectorSet<int> boundary_faces;
   for (const PBVHNode *node : nodes) {
     for (const int vert : node->vert_indices.as_span().drop_front(node->uniq_verts)) {
-      boundary_faces.add_multiple(pbvh->pmap[vert]);
-=======
-static void pbvh_faces_update_normals(PBVH &pbvh, Span<PBVHNode *> nodes, Mesh &mesh)
-{
-  const Span<float3> positions = pbvh.vert_positions;
-  const OffsetIndices faces = mesh.faces();
-  const Span<int> corner_verts = mesh.corner_verts();
-
-  MutableSpan<bool> update_tags = pbvh.vert_bitmap;
-
-  VectorSet<int> faces_to_update;
-  for (const PBVHNode *node : nodes) {
-    for (const int vert : node->vert_indices.as_span().take_front(node->uniq_verts)) {
-      if (update_tags[vert]) {
-        faces_to_update.add_multiple(pbvh.pmap[vert]);
-      }
->>>>>>> 1d940036
+      boundary_faces.add_multiple(pbvh.pmap[vert]);
     }
   }
 
   VectorSet<int> boundary_verts;
   threading::parallel_invoke(
       [&]() {
-<<<<<<< HEAD
-        if (pbvh->deformed) {
+        if (pbvh.deformed) {
           normals_calc_node_faces(positions,
                                   faces,
                                   corner_verts,
-                                  pbvh->looptri_faces,
+                                  pbvh.looptri_faces,
                                   nodes,
-                                  pbvh->face_normals_deformed);
+                                  pbvh.face_normals_deformed);
           normals_calc_faces(
-              positions, faces, corner_verts, boundary_faces, pbvh->face_normals_deformed);
-=======
-        if (pbvh.deformed) {
-          normals_calc_faces(
-              positions, faces, corner_verts, faces_to_update, pbvh.face_normals_deformed);
->>>>>>> 1d940036
+              positions, faces, corner_verts, boundary_faces, pbvh.face_normals_deformed);
         }
         else {
           mesh.runtime->face_normals_cache.update([&](Vector<float3> &r_data) {
             normals_calc_node_faces(
-                positions, faces, corner_verts, pbvh->looptri_faces, nodes, r_data);
+                positions, faces, corner_verts, pbvh.looptri_faces, nodes, r_data);
             normals_calc_faces(positions, faces, corner_verts, boundary_faces, r_data);
           });
           /* #SharedCache::update() reallocates cached vectors if they were shared initially. */
@@ -1298,29 +1276,23 @@
         }
       });
 
-<<<<<<< HEAD
-  if (pbvh->deformed) {
+  if (pbvh.deformed) {
     normals_calc_verts_node_simple(
-        pbvh->pmap, pbvh->face_normals, nodes, pbvh->vert_normals_deformed);
+        pbvh.pmap, pbvh.face_normals, nodes, pbvh.vert_normals_deformed);
     normals_calc_verts_simple(
-        pbvh->pmap, pbvh->face_normals, boundary_verts, pbvh->vert_normals_deformed);
+        pbvh.pmap, pbvh.face_normals, boundary_verts, pbvh.vert_normals_deformed);
   }
   else {
     mesh.runtime->vert_normals_cache.update([&](Vector<float3> &r_data) {
-      normals_calc_verts_node_simple(pbvh->pmap, pbvh->face_normals, nodes, r_data);
-      normals_calc_verts_simple(pbvh->pmap, pbvh->face_normals, boundary_verts, r_data);
-=======
-  if (pbvh.deformed) {
-    normals_calc_verts_simple(
-        pbvh.pmap, pbvh.face_normals, verts_to_update, pbvh.vert_normals_deformed);
-  }
-  else {
-    mesh.runtime->vert_normals_cache.update([&](Vector<float3> &r_data) {
-      normals_calc_verts_simple(pbvh.pmap, pbvh.face_normals, verts_to_update, r_data);
->>>>>>> 1d940036
+      normals_calc_verts_node_simple(pbvh.pmap, pbvh.face_normals, nodes, r_data);
+      normals_calc_verts_simple(pbvh.pmap, pbvh.face_normals, boundary_verts, r_data);
     });
     pbvh.vert_normals = mesh.runtime->vert_normals_cache.data();
   }
+
+  for (PBVHNode *node : nodes) {
+    node->flag &= ~PBVH_UpdateNormals;
+  }
 }
 
 void update_normals(PBVH &pbvh, SubdivCCG *subdiv_ccg)
@@ -1332,7 +1304,7 @@
     pbvh_bmesh_normals_update(nodes);
   }
   else if (pbvh.header.type == PBVH_FACES) {
-    pbvh_faces_update_normals(pbvh, nodes, *pbvh.mesh);
+    update_normals_faces(pbvh, nodes, *pbvh.mesh);
   }
   else if (pbvh.header.type == PBVH_GRIDS) {
     IndexMaskMemory memory;
@@ -1342,13 +1314,7 @@
       node->flag &= ~PBVH_UpdateNormals;
     }
   }
-
-  for (PBVHNode *node : nodes) {
-    node->flag &= ~PBVH_UpdateNormals;
-  }
-}
-
-}  // namespace blender::bke::pbvh
+}
 
 static void node_update_bounds(PBVH &pbvh, PBVHNode &node, const PBVHNodeFlags flag)
 {
@@ -2663,35 +2629,6 @@
   return test_frustum_aabb(node->vb, data) != ISECT_INSIDE;
 }
 
-<<<<<<< HEAD
-void BKE_pbvh_update_normals(PBVH *pbvh, SubdivCCG *subdiv_ccg)
-{
-  using namespace blender;
-  /* Update normals */
-  Vector<PBVHNode *> nodes = blender::bke::pbvh::search_gather(
-      pbvh, [&](PBVHNode &node) { return update_search(&node, PBVH_UpdateNormals); });
-  if (nodes.is_empty()) {
-    return;
-  }
-
-  if (pbvh->header.type == PBVH_BMESH) {
-    pbvh_bmesh_normals_update(nodes);
-  }
-  else if (pbvh->header.type == PBVH_FACES) {
-    bke::pbvh::update_normals_faces(pbvh, nodes, *pbvh->mesh);
-  }
-  else if (pbvh->header.type == PBVH_GRIDS) {
-    IndexMaskMemory memory;
-    const IndexMask faces_to_update = BKE_pbvh_get_grid_updates(pbvh, nodes, memory);
-    BKE_subdiv_ccg_update_normals(*subdiv_ccg, faces_to_update);
-    for (PBVHNode *node : nodes) {
-      node->flag &= ~PBVH_UpdateNormals;
-    }
-  }
-}
-
-=======
->>>>>>> 1d940036
 static blender::draw::pbvh::PBVH_GPU_Args pbvh_draw_args_init(const Mesh &mesh,
                                                               PBVH &pbvh,
                                                               const PBVHNode &node)
