--- conflicted
+++ resolved
@@ -345,18 +345,13 @@
 std::unique_ptr<Tree> build_mesh(Mesh *mesh)
 {
   std::unique_ptr<Tree> pbvh = std::make_unique<Tree>(Type::Mesh);
-  update_mesh_pointers(*pbvh, mesh);
-
-  MutableSpan<float3> vert_positions = mesh->vert_positions_for_write();
+  ` MutableSpan<float3> vert_positions = mesh->vert_positions_for_write();
   const Span<int> corner_verts = mesh->corner_verts();
   const Span<int3> corner_tris = mesh->corner_tris();
-<<<<<<< HEAD
-=======
   if (corner_tris.is_empty()) {
     return pbvh;
   }
 
->>>>>>> ce82d443
   const Span<int> tri_faces = mesh->corner_tri_faces();
 
   Array<bool> vert_bitmap(mesh->verts_num, false);
@@ -2727,45 +2722,8 @@
                                 const blender::Span<blender::float3> vert_positions)
 {
   using namespace blender::bke::pbvh;
-<<<<<<< HEAD
   for (Node &node : pbvh.nodes_) {
-    BKE_pbvh_node_mark_positions_update(&node);
-=======
-
-  if (!pbvh.deformed_) {
-    if (!pbvh.vert_positions_.is_empty()) {
-      /* When the Tree is deformed, it creates a separate vertex position array
-       * that it owns directly. Conceptually these copies often aren't and often adds extra
-       * indirection, but:
-       *  - Sculpting shape keys, the deformations are flushed back to the keys as a separate step.
-       *  - Sculpting on a deformed mesh, deformations are also flushed to original positions
-       *    separately.
-       *  - The Tree currently always assumes we want to change positions, and
-       * has no way to avoid calculating normals if it's only used for painting, for example. */
-      pbvh.vert_positions_deformed_ = pbvh.vert_positions_.as_span();
-      pbvh.vert_positions_ = pbvh.vert_positions_deformed_;
-
-      pbvh.vert_normals_deformed_ = pbvh.vert_normals_;
-      pbvh.vert_normals_ = pbvh.vert_normals_deformed_;
-
-      pbvh.face_normals_deformed_ = pbvh.face_normals_;
-      pbvh.face_normals_ = pbvh.face_normals_deformed_;
-
-      pbvh.deformed_ = true;
-    }
-  }
-
-  if (!pbvh.vert_positions_.is_empty()) {
-    blender::MutableSpan<blender::float3> positions = pbvh.vert_positions_;
-    positions.copy_from(vert_positions);
-
-    for (Node &node : pbvh.nodes_) {
-      BKE_pbvh_node_mark_positions_update(node);
-    }
-
-    update_bounds_mesh(vert_positions, pbvh);
-    store_bounds_orig(pbvh);
->>>>>>> ce82d443
+    BKE_pbvh_node_mark_positions_update(node);
   }
   update_bounds_mesh(vert_positions, pbvh);
   store_bounds_orig(pbvh);
