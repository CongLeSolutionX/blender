--- conflicted
+++ resolved
@@ -753,11 +753,7 @@
   BKE_pbvh_update_mesh_pointers(pbvh, mesh);
   const Span<int> looptri_faces = pbvh->looptri_faces;
 
-<<<<<<< HEAD
   Array<bool> vert_bitmap(totvert, false);
-=======
-  pbvh->vert_bitmap = blender::Array<bool>(totvert, false);
->>>>>>> 87e8a282
   pbvh->totvert = totvert;
 
 #ifdef TEST_PBVH_FACE_SPLIT
@@ -804,11 +800,7 @@
                hide_poly,
                material_index,
                sharp_face,
-<<<<<<< HEAD
                vert_bitmap,
-=======
-               pbvh->vert_bitmap,
->>>>>>> 87e8a282
                &cb,
                prim_bounds,
                looptris_num);
@@ -1844,17 +1836,10 @@
 
 namespace blender::bke::pbvh {
 
-<<<<<<< HEAD
-void node_face_indices_calc_mesh(const Span<int> looptri_faces,
-                                 const PBVHNode &node,
-                                 Vector<int> &faces)
-{
-=======
 Span<int> node_face_indices_calc_mesh(const PBVH &pbvh, const PBVHNode &node, Vector<int> &faces)
 {
   faces.clear();
   const Span<int> looptri_faces = pbvh.looptri_faces;
->>>>>>> 87e8a282
   int prev_face = -1;
   for (const int tri : node.prim_indices) {
     const int face = looptri_faces[tri];
@@ -1863,8 +1848,6 @@
       prev_face = face;
     }
   }
-<<<<<<< HEAD
-=======
   return faces.as_span();
 }
 
@@ -1881,26 +1864,17 @@
     }
   }
   return faces.as_span();
->>>>>>> 87e8a282
 }
 
 }  // namespace blender::bke::pbvh
 
-<<<<<<< HEAD
-void BKE_pbvh_node_calc_face_indices(const PBVH &pbvh, const PBVHNode &node, Vector<int> &faces)
-=======
 blender::Vector<int> BKE_pbvh_node_calc_face_indices(const PBVH &pbvh, const PBVHNode &node)
->>>>>>> 87e8a282
 {
   using namespace blender::bke::pbvh;
   Vector<int> faces;
   switch (pbvh.header.type) {
     case PBVH_FACES: {
-<<<<<<< HEAD
-      blender::bke::pbvh::node_face_indices_calc_mesh(pbvh.looptri_faces, node, faces);
-=======
       node_face_indices_calc_mesh(pbvh, node, faces);
->>>>>>> 87e8a282
       break;
     }
     case PBVH_GRIDS: {
