--- conflicted
+++ resolved
@@ -798,14 +798,7 @@
 #endif
   }
 
-<<<<<<< HEAD
-  BKE_pbvh_update_active_vcol(pbvh, mesh);
-=======
-  /* Clear the bitmap so it can be used as an update tag later on. */
-  pbvh->vert_bitmap.fill(false);
-
   BKE_pbvh_update_active_vcol(pbvh.get(), mesh);
->>>>>>> c8aecac0
 
 #ifdef VALIDATE_UNIQUE_NODE_FACES
   pbvh_validate_node_prims(pbvh);
