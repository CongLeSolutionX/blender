--- conflicted
+++ resolved
@@ -1780,20 +1780,13 @@
   pbvh->vert_bitmap[vertex.i] = true;
 }
 
-<<<<<<< HEAD
 void BKE_pbvh_vert_tag_update_normals(PBVH &pbvh, const Span<int> verts)
 {
   BLI_assert(pbvh.header.type == PBVH_FACES);
   pbvh.vert_bitmap.as_mutable_span().fill_indices<int>(verts, true);
 }
 
-void BKE_pbvh_node_get_loops(PBVH *pbvh,
-                             PBVHNode *node,
-                             const int **r_loop_indices,
-                             const int **r_corner_verts)
-=======
 void BKE_pbvh_node_get_loops(const PBVHNode *node, const int **r_loop_indices)
->>>>>>> 85012ccb
 {
   if (r_loop_indices) {
     *r_loop_indices = node->loop_indices.data();
