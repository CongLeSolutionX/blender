--- conflicted
+++ resolved
@@ -162,49 +162,18 @@
   }
 }
 
-<<<<<<< HEAD
 static int partition_indices_material_faces(MutableSpan<int> face_indices,
                                             const Span<int> material_indices,
                                             const int lo,
                                             const int hi)
-=======
-/* Add a vertex to the map, with a positive value for unique vertices and
- * a negative value for additional vertices */
-static int map_insert_vert(Map<int, int> &map,
-                           MutableSpan<bool> vert_bitmap,
-                           int *face_verts,
-                           int *uniq_verts,
-                           int vertex)
-{
-  return map.lookup_or_add_cb(vertex, [&]() {
-    int value;
-    if (!vert_bitmap[vertex]) {
-      vert_bitmap[vertex] = true;
-      value = *uniq_verts;
-      (*uniq_verts)++;
-    }
-    else {
-      value = ~(*face_verts);
-      (*face_verts)++;
-    }
-    return value;
-  });
-}
-
-/** Find vertices used by the faces in this node. */
-static void build_mesh_leaf_node(const Span<int> corner_verts,
-                                 const Span<int3> corner_tris,
-                                 MutableSpan<bool> vert_bitmap,
-                                 MeshNode &node)
->>>>>>> 84d1cd34
 {
   int i = lo, j = hi;
   for (;;) {
     const int first = face_indices[lo];
-    for (; face_materials_match(material_indices, {}, first, face_indices[i]); i++) {
+    for (; face_materials_match(material_indices, first, face_indices[i]); i++) {
       /* pass */
     }
-    for (; !face_materials_match(material_indices, {}, first, face_indices[j]); j--) {
+    for (; !face_materials_match(material_indices, first, face_indices[j]); j--) {
       /* pass */
     }
     if (!(i < j)) {
@@ -216,19 +185,52 @@
 }
 
 BLI_NOINLINE static void build_mesh_leaf_nodes(const int verts_num,
+                                               const OffsetIndices<int> faces,
                                                const Span<int> corner_verts,
-                                               const Span<int3> corner_tris,
                                                MutableSpan<MeshNode> nodes)
 {
 #ifdef DEBUG_BUILD_TIME
   SCOPED_TIMER_AVERAGED(__func__);
 #endif
-  Array<bool> vert_bitmap(verts_num, false);
+  Array<Array<int>> verts_per_node(nodes.size(), NoInitialization());
+  threading::parallel_for(nodes.index_range(), 8, [&](const IndexRange range) {
+    Set<int> verts;
+    for (const int i : range) {
+      MeshNode &node = nodes[i];
+
+      verts.clear();
+      for (const int face : node.face_indices_) {
+        for (const int vert : corner_verts.slice(faces[face])) {
+          verts.add(vert);
+        }
+      }
+
+      new (&verts_per_node[i]) Array<int>(verts.size());
+      std::copy(verts.begin(), verts.end(), verts_per_node[i].begin());
+      std::sort(verts_per_node[i].begin(), verts_per_node[i].end());
+    }
+  });
+
+  Vector<int> owned_verts;
+  Vector<int> shared_verts;
+  BitVector<> vert_used(verts_num);
   for (const int i : nodes.index_range()) {
-    if ((nodes[i].flag_ & PBVH_Leaf) == 0) {
-      continue;
-    }
-    build_mesh_leaf_node(corner_verts, corner_tris, vert_bitmap, nodes[i]);
+    MeshNode &node = nodes[i];
+
+    owned_verts.clear();
+    shared_verts.clear();
+    for (const int vert : verts_per_node[i]) {
+      if (vert_used[vert]) {
+        shared_verts.append(vert);
+      }
+      else {
+        vert_used[vert].set();
+        owned_verts.append(vert);
+      }
+    }
+    node.unique_verts_num_ = owned_verts.size();
+    node.vert_indices_.add_multiple(owned_verts);
+    node.vert_indices_.add_multiple(shared_verts);
   }
 }
 
@@ -249,7 +251,6 @@
   return false;
 }
 
-<<<<<<< HEAD
 static bool leaf_needs_material_split(const Span<int> face_indices,
                                       const Span<int> material_indices,
                                       int offset,
@@ -274,10 +275,6 @@
 }
 
 static void build_nodes_recursive_mesh(const Span<int> material_indices,
-=======
-static void build_nodes_recursive_mesh(const Span<int> tri_faces,
-                                       const Span<int> material_indices,
->>>>>>> 84d1cd34
                                        const int leaf_limit,
                                        const int node_index,
                                        const std::optional<Bounds<float3>> &bounds_precalc,
@@ -294,19 +291,10 @@
   /* Decide whether this is a leaf or not */
   const bool below_leaf_limit = prims_num <= leaf_limit || depth >= STACK_FIXED_DEPTH - 1;
   if (below_leaf_limit) {
-<<<<<<< HEAD
     if (!leaf_needs_material_split(prim_indices, material_indices, prim_offset, prims_num)) {
       MeshNode &node = nodes[node_index];
       node.flag_ |= PBVH_Leaf;
       node.face_indices_ = prim_indices.as_span().slice(prim_offset, prims_num);
-=======
-    if (!leaf_needs_material_split(
-            prim_indices, tri_faces, material_indices, IndexRange(prim_offset, prims_num)))
-    {
-      MeshNode &node = nodes[node_index];
-      node.flag_ |= PBVH_Leaf;
-      node.prim_indices_ = prim_indices.as_span().slice(prim_offset, prims_num);
->>>>>>> 84d1cd34
       return;
     }
   }
@@ -344,32 +332,17 @@
                                  prim_offset,
                                  prim_offset + prims_num,
                                  axis,
-<<<<<<< HEAD
-                                 math::midpoint(cb->min[axis], cb->max[axis]),
+                                 math::midpoint(bounds.min[axis], bounds.max[axis]),
                                  prim_bounds);
-=======
-                                 math::midpoint(bounds.min[axis], bounds.max[axis]),
-                                 prim_bounds,
-                                 tri_faces);
->>>>>>> 84d1cd34
   }
   else {
     /* Partition primitives by material */
     end = partition_indices_material_faces(
-<<<<<<< HEAD
         prim_indices, material_indices, prim_offset, prim_offset + prims_num - 1);
   }
 
   /* Build children */
   build_nodes_recursive_mesh(material_indices,
-=======
-        prim_indices, tri_faces, material_indices, prim_offset, prim_offset + prims_num - 1);
-  }
-
-  /* Build children */
-  build_nodes_recursive_mesh(tri_faces,
-                             material_indices,
->>>>>>> 84d1cd34
                              leaf_limit,
                              nodes[node_index].children_offset_,
                              std::nullopt,
@@ -380,12 +353,7 @@
                              depth + 1,
                              prim_indices,
                              nodes);
-<<<<<<< HEAD
   build_nodes_recursive_mesh(material_indices,
-=======
-  build_nodes_recursive_mesh(tri_faces,
-                             material_indices,
->>>>>>> 84d1cd34
                              leaf_limit,
                              nodes[node_index].children_offset_ + 1,
                              std::nullopt,
@@ -411,24 +379,12 @@
     return pbvh;
   }
 
-<<<<<<< HEAD
-  Array<bool> vert_bitmap(mesh.verts_num, false);
-=======
-  const Span<int> tri_faces = mesh.corner_tri_faces();
->>>>>>> 84d1cd34
-
   const int leaf_limit = LEAF_LIMIT;
 
   /* For each face, store the AABB and the AABB centroid */
-<<<<<<< HEAD
   Array<Bounds<float3>> prim_bounds(faces.size());
-  const Bounds<float3> cb = threading::parallel_reduce(
+  const Bounds<float3> bounds = threading::parallel_reduce(
       faces.index_range(),
-=======
-  Array<Bounds<float3>> prim_bounds(corner_tris.size());
-  const Bounds<float3> bounds = threading::parallel_reduce(
-      corner_tris.index_range(),
->>>>>>> 84d1cd34
       1024,
       negative_bounds(),
       [&](const IndexRange range, const Bounds<float3> &init) {
@@ -455,83 +411,24 @@
 
   Vector<MeshNode> &nodes = std::get<Vector<MeshNode>>(pbvh->nodes_);
   nodes.resize(1);
-<<<<<<< HEAD
-  build_nodes_recursive_mesh(material_index,
-                             leaf_limit,
-                             0,
-                             &cb,
-                             prim_bounds,
-                             0,
-                             faces.size(),
-                             Array<int>(pbvh->prim_indices_.size()),
-                             0,
-                             pbvh->prim_indices_,
-                             nodes);
-=======
   {
 #ifdef DEBUG_BUILD_TIME
     SCOPED_TIMER_AVERAGED("build_nodes_recursive_mesh");
 #endif
-    build_nodes_recursive_mesh(tri_faces,
-                               material_index,
+    build_nodes_recursive_mesh(material_index,
                                leaf_limit,
                                0,
                                bounds,
                                prim_bounds,
                                0,
-                               corner_tris.size(),
+                               faces.size(),
                                Array<int>(pbvh->prim_indices_.size()),
                                0,
                                pbvh->prim_indices_,
                                nodes);
   }
 
-  build_mesh_leaf_nodes(mesh.verts_num, corner_verts, corner_tris, nodes);
->>>>>>> 84d1cd34
-
-  {
-
-    Array<Array<int>> verts_per_node(nodes.size(), NoInitialization());
-    threading::parallel_for(nodes.index_range(), 8, [&](const IndexRange range) {
-      Set<int> verts;
-      for (const int i : range) {
-        MeshNode &node = nodes[i];
-
-        verts.clear();
-        for (const int face : node.face_indices_) {
-          for (const int vert : corner_verts.slice(faces[face])) {
-            verts.add(vert);
-          }
-        }
-
-        new (&verts_per_node[i]) Array<int>(verts.size());
-        std::copy(verts.begin(), verts.end(), verts_per_node[i].begin());
-        std::sort(verts_per_node[i].begin(), verts_per_node[i].end());
-      }
-    });
-
-    Vector<int> owned_verts;
-    Vector<int> shared_verts;
-    BitVector<> vert_used(vert_positions.size());
-    for (const int i : nodes.index_range()) {
-      MeshNode &node = nodes[i];
-
-      owned_verts.clear();
-      shared_verts.clear();
-      for (const int vert : verts_per_node[i]) {
-        if (vert_used[vert]) {
-          shared_verts.append(vert);
-        }
-        else {
-          vert_used[vert].set();
-          owned_verts.append(vert);
-        }
-      }
-      node.unique_verts_num_ = owned_verts.size();
-      node.vert_indices_.add_multiple(owned_verts);
-      node.vert_indices_.add_multiple(shared_verts);
-    }
-  }
+  build_mesh_leaf_nodes(mesh.verts_num, faces, corner_verts, nodes);
 
   update_bounds_mesh(vert_positions, *pbvh);
   store_bounds_orig(*pbvh);
