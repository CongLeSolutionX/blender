/* SPDX-FileCopyrightText: 2023 Blender Authors
 *
 * SPDX-License-Identifier: GPL-2.0-or-later */

/** \file
 * \ingroup bke
 */

#include "MEM_guardedalloc.h"

#include <climits>

#include "BLI_array_utils.hh"
#include "BLI_bit_span_ops.hh"
#include "BLI_bitmap.h"
#include "BLI_bounds.hh"
#include "BLI_enumerable_thread_specific.hh"
#include "BLI_math_geom.h"
#include "BLI_math_matrix.h"
#include "BLI_math_vector.h"
#include "BLI_math_vector.hh"
#include "BLI_rand.h"
#include "BLI_task.h"
#include "BLI_task.hh"
#include "BLI_timeit.hh"
#include "BLI_utildefines.h"
#include "BLI_vector.hh"
#include "BLI_vector_set.hh"

#include "BKE_attribute.hh"
#include "BKE_ccg.h"
#include "BKE_mesh.hh"
#include "BKE_mesh_mapping.hh"
#include "BKE_paint.hh"
#include "BKE_pbvh_api.hh"
#include "BKE_subdiv_ccg.hh"

#include "DRW_pbvh.hh"

#include "PIL_time.h"

#include "bmesh.hh"

#include "atomic_ops.h"

#include "pbvh_intern.hh"

using blender::BitGroupVector;
using blender::Bounds;
using blender::float3;
using blender::MutableSpan;
using blender::Span;
using blender::Vector;
using blender::bke::AttrDomain;

#define LEAF_LIMIT 10000

/* Uncomment to test if triangles of the same face are
 * properly clustered into single nodes.
 */
// #define TEST_PBVH_FACE_SPLIT

/* Uncomment to test that faces are only assigned to one PBVHNode */
// #define VALIDATE_UNIQUE_NODE_FACES

// #define PERFCNTRS
#define STACK_FIXED_DEPTH 100

struct PBVHStack {
  PBVHNode *node;
  bool revisiting;
};

struct PBVHIter {
  PBVH *pbvh;
  blender::FunctionRef<bool(PBVHNode &)> scb;

  PBVHStack *stack;
  int stacksize;

  PBVHStack stackfixed[STACK_FIXED_DEPTH];
  int stackspace;
};

/** Create invalid bounds for use with #math::min_max. */
static Bounds<float3> negative_bounds()
{
  return {float3(std::numeric_limits<float>::max()), float3(std::numeric_limits<float>::lowest())};
}

namespace blender::bke::pbvh {

void update_node_bounds_mesh(const Span<float3> positions, PBVHNode &node)
{
  Bounds<float3> bounds = negative_bounds();
  for (const int vert : node.vert_indices) {
    math::min_max(positions[vert], bounds.min, bounds.max);
  }
  node.vb = bounds;
}

void update_node_bounds_grids(const CCGKey &key, const Span<CCGElem *> grids, PBVHNode &node)
{
  Bounds<float3> bounds = negative_bounds();
  for (const int grid : node.prim_indices) {
    for (const int i : IndexRange(key.grid_area)) {
      math::min_max(float3(CCG_elem_offset_co(&key, grids[grid], i)), bounds.min, bounds.max);
    }
  }
  node.vb = bounds;
}

void update_node_bounds_bmesh(PBVHNode &node)
{
  Bounds<float3> bounds = negative_bounds();
  for (const BMVert *vert : node.bm_unique_verts) {
    math::min_max(float3(vert->co), bounds.min, bounds.max);
  }
  for (const BMVert *vert : node.bm_other_verts) {
    math::min_max(float3(vert->co), bounds.min, bounds.max);
  }
  node.vb = bounds;
}

/* Not recursive */
static void update_node_vb(PBVH *pbvh, PBVHNode *node)
{
  if (node->flag & PBVH_Leaf) {
    switch (pbvh->header.type) {
      case PBVH_FACES:
        update_node_bounds_mesh(pbvh->vert_positions, *node);
        break;
      case PBVH_GRIDS:
        update_node_bounds_grids(pbvh->gridkey, pbvh->subdiv_ccg->grids, *node);
        break;
      case PBVH_BMESH:
        update_node_bounds_bmesh(*node);
        break;
    }
  }
  else {
    node->vb = bounds::merge(pbvh->nodes[node->children_offset].vb,
                             pbvh->nodes[node->children_offset + 1].vb);
  }
}

static bool face_materials_match(const Span<int> material_indices,
                                 const Span<bool> sharp_faces,
                                 const int a,
                                 const int b)
{
  if (!material_indices.is_empty()) {
    if (material_indices[a] != material_indices[b]) {
      return false;
    }
  }
  if (!sharp_faces.is_empty()) {
    if (sharp_faces[a] != sharp_faces[b]) {
      return false;
    }
  }
  return true;
}

/* Adapted from BLI_kdopbvh.c */
/* Returns the index of the first element on the right of the partition */
static int partition_prim_indices(MutableSpan<int> prim_indices,
                                  int *prim_scratch,
                                  int lo,
                                  int hi,
                                  int axis,
                                  float mid,
                                  const Span<Bounds<float3>> prim_bounds,
                                  const Span<int> prim_to_face_map)
{
  for (int i = lo; i < hi; i++) {
    prim_scratch[i - lo] = prim_indices[i];
  }

  int lo2 = lo, hi2 = hi - 1;
  int i1 = lo, i2 = 0;

  while (i1 < hi) {
    const int face_i = prim_to_face_map[prim_scratch[i2]];
    const Bounds<float3> &bounds = prim_bounds[prim_scratch[i2]];
    const bool side = math::midpoint(bounds.min[axis], bounds.max[axis]) >= mid;

    while (i1 < hi && prim_to_face_map[prim_scratch[i2]] == face_i) {
      prim_indices[side ? hi2-- : lo2++] = prim_scratch[i2];
      i1++;
      i2++;
    }
  }

  return lo2;
}

/* Returns the index of the first element on the right of the partition */
static int partition_indices_material_faces(MutableSpan<int> indices,
                                            const Span<int> prim_to_face_map,
                                            const Span<int> material_indices,
                                            const Span<bool> sharp_faces,
                                            const int lo,
                                            const int hi)
{
  int i = lo, j = hi;
  for (;;) {
    const int first = prim_to_face_map[indices[lo]];
    for (;
         face_materials_match(material_indices, sharp_faces, first, prim_to_face_map[indices[i]]);
         i++)
    {
      /* pass */
    }
    for (;
         !face_materials_match(material_indices, sharp_faces, first, prim_to_face_map[indices[j]]);
         j--)
    {
      /* pass */
    }
    if (!(i < j)) {
      return i;
    }
    std::swap(indices[i], indices[j]);
    i++;
  }
}

/* Add a vertex to the map, with a positive value for unique vertices and
 * a negative value for additional vertices */
static int map_insert_vert(Map<int, int> &map,
                           MutableSpan<bool> vert_bitmap,
                           int *face_verts,
                           int *uniq_verts,
                           int vertex)
{
  return map.lookup_or_add_cb(vertex, [&]() {
    int value;
    if (!vert_bitmap[vertex]) {
      vert_bitmap[vertex] = true;
      value = *uniq_verts;
      (*uniq_verts)++;
    }
    else {
      value = ~(*face_verts);
      (*face_verts)++;
    }
    return value;
  });
}

/* Find vertices used by the faces in this node and update the draw buffers */
static void build_mesh_leaf_node(const Span<int> corner_verts,
                                 const Span<int3> corner_tris,
                                 const Span<int> tri_faces,
                                 const Span<bool> hide_poly,
                                 MutableSpan<bool> vert_bitmap,
                                 PBVHNode *node)
{
  node->uniq_verts = node->face_verts = 0;
  const Span<int> prim_indices = node->prim_indices;

  /* reserve size is rough guess */
  Map<int, int> map;
  map.reserve(prim_indices.size());

  node->face_vert_indices.reinitialize(prim_indices.size());

  for (const int i : prim_indices.index_range()) {
    const int3 &tri = corner_tris[prim_indices[i]];
    for (int j = 0; j < 3; j++) {
      node->face_vert_indices[i][j] = map_insert_vert(
          map, vert_bitmap, &node->face_verts, &node->uniq_verts, corner_verts[tri[j]]);
    }
  }

  node->vert_indices.reinitialize(node->uniq_verts + node->face_verts);

  /* Build the vertex list, unique verts first */
  for (const MapItem<int, int> item : map.items()) {
    int value = item.value;
    if (value < 0) {
      value = -value + node->uniq_verts - 1;
    }

    node->vert_indices[value] = item.key;
  }

  for (const int i : prim_indices.index_range()) {
    for (int j = 0; j < 3; j++) {
      if (node->face_vert_indices[i][j] < 0) {
        node->face_vert_indices[i][j] = -node->face_vert_indices[i][j] + node->uniq_verts - 1;
      }
    }
  }

  const bool fully_hidden = !hide_poly.is_empty() &&
                            std::all_of(prim_indices.begin(),
                                        prim_indices.end(),
                                        [&](const int tri) { return hide_poly[tri_faces[tri]]; });
  BKE_pbvh_node_fully_hidden_set(node, fully_hidden);
  BKE_pbvh_node_mark_rebuild_draw(node);
}

static void update_vb(const Span<int> prim_indices,
                      PBVHNode *node,
                      const Span<Bounds<float3>> prim_bounds,
                      int offset,
                      int count)
{
  node->vb = prim_bounds[prim_indices[offset]];
  for (const int i : IndexRange(offset, count).drop_front(1)) {
    node->vb = bounds::merge(node->vb, prim_bounds[prim_indices[i]]);
  }
  node->orig_vb = node->vb;
}

int count_grid_quads(const BitGroupVector<> &grid_hidden,
                     const Span<int> grid_indices,
                     int gridsize,
                     int display_gridsize)
{
  const int gridarea = (gridsize - 1) * (gridsize - 1);
  if (grid_hidden.is_empty()) {
    return gridarea * grid_indices.size();
  }

  /* grid hidden layer is present, so have to check each grid for
   * visibility */

  int depth1 = int(log2(double(gridsize) - 1.0) + DBL_EPSILON);
  int depth2 = int(log2(double(display_gridsize) - 1.0) + DBL_EPSILON);

  int skip = depth2 < depth1 ? 1 << (depth1 - depth2 - 1) : 1;

  int totquad = 0;
  for (const int grid : grid_indices) {
    const blender::BoundedBitSpan gh = grid_hidden[grid];
    /* grid hidden are present, have to check each element */
    for (int y = 0; y < gridsize - skip; y += skip) {
      for (int x = 0; x < gridsize - skip; x += skip) {
        if (!paint_is_grid_face_hidden(gh, gridsize, x, y)) {
          totquad++;
        }
      }
    }
  }

  return totquad;
}

static void build_grid_leaf_node(PBVH *pbvh, PBVHNode *node)
{
  int totquads = count_grid_quads(pbvh->subdiv_ccg->grid_hidden,
                                  node->prim_indices,
                                  pbvh->gridkey.grid_size,
                                  pbvh->gridkey.grid_size);
  BKE_pbvh_node_fully_hidden_set(node, (totquads == 0));
  BKE_pbvh_node_mark_rebuild_draw(node);
}

static void build_leaf(PBVH *pbvh,
                       const Span<int> corner_verts,
                       const Span<int3> corner_tris,
                       const Span<int> tri_faces,
                       const Span<bool> hide_poly,
                       MutableSpan<bool> vert_bitmap,
                       int node_index,
                       const Span<Bounds<float3>> prim_bounds,
                       int offset,
                       int count)
{
  PBVHNode &node = pbvh->nodes[node_index];
  node.flag |= PBVH_Leaf;

  node.prim_indices = pbvh->prim_indices.as_span().slice(offset, count);

  /* Still need vb for searches */
  update_vb(pbvh->prim_indices, &node, prim_bounds, offset, count);

  if (!pbvh->corner_tris.is_empty()) {
    build_mesh_leaf_node(corner_verts, corner_tris, tri_faces, hide_poly, vert_bitmap, &node);
  }
  else {
    build_grid_leaf_node(pbvh, &node);
  }
}

/* Return zero if all primitives in the node can be drawn with the
 * same material (including flat/smooth shading), non-zero otherwise */
static bool leaf_needs_material_split(PBVH *pbvh,
                                      const Span<int> prim_to_face_map,
                                      const Span<int> material_indices,
                                      const Span<bool> sharp_faces,
                                      int offset,
                                      int count)
{
  if (count <= 1) {
    return false;
  }

  const int first = prim_to_face_map[pbvh->prim_indices[offset]];
  for (int i = offset + count - 1; i > offset; i--) {
    int prim = pbvh->prim_indices[i];
    if (!face_materials_match(material_indices, sharp_faces, first, prim_to_face_map[prim])) {
      return true;
    }
  }

  return false;
}

#ifdef TEST_PBVH_FACE_SPLIT
static void test_face_boundaries(PBVH *pbvh, const Mesh &mesh)
{
  if (BKE_pbvh_type(pbvh) == PBVH_FACES) {
    int faces_num = mesh.faces_num;
    Array<int> node_map(faces_num, -1);
    for (int i = 0; i < pbvh->totnode; i++) {
      PBVHNode *node = pbvh->nodes + i;
      if (!(node->flag & PBVH_Leaf)) {
        continue;
      }

      for (int j = 0; j < node->totprim; j++) {
        int face_i = mesh.corner_tri_faces()[node->prim_indices[j]];

        if (node_map[face_i] >= 0 && node_map[face_i] != i) {
          int old_i = node_map[face_i];
          int prim_i = node->prim_indices - pbvh->prim_indices + j;

          printf("PBVH split error; face: %d, prim_i: %d, node1: %d, node2: %d, totprim: %d\n",
                 face_i,
                 prim_i,
                 old_i,
                 i,
                 node->totprim);
        }

        node_map[face_i] = i;
      }
    }
  }
}
#endif

/* Recursively build a node in the tree
 *
 * vb is the voxel box around all of the primitives contained in
 * this node.
 *
 * cb is the bounding box around all the centroids of the primitives
 * contained in this node
 *
 * offset and start indicate a range in the array of primitive indices
 */

static void build_sub(PBVH *pbvh,
                      const Span<int> corner_verts,
                      const Span<int3> corner_tris,
                      const Span<int> tri_faces,
                      const Span<bool> hide_poly,
                      const Span<int> material_indices,
                      const Span<bool> sharp_faces,
                      MutableSpan<bool> vert_bitmap,
                      int node_index,
                      const Bounds<float3> *cb,
                      const Span<Bounds<float3>> prim_bounds,
                      int offset,
                      int count,
                      int *prim_scratch,
                      int depth)
{
  const Span<int> prim_to_face_map = pbvh->header.type == PBVH_FACES ?
                                         tri_faces :
                                         pbvh->subdiv_ccg->grid_to_face_map;
  int end;

  if (!prim_scratch) {
    prim_scratch = static_cast<int *>(MEM_malloc_arrayN(pbvh->totprim, sizeof(int), __func__));
  }

  /* Decide whether this is a leaf or not */
  const bool below_leaf_limit = count <= pbvh->leaf_limit || depth >= STACK_FIXED_DEPTH - 1;
  if (below_leaf_limit) {
    if (!leaf_needs_material_split(
            pbvh, prim_to_face_map, material_indices, sharp_faces, offset, count))
    {
      build_leaf(pbvh,
                 corner_verts,
                 corner_tris,
                 tri_faces,
                 hide_poly,
                 vert_bitmap,
                 node_index,
                 prim_bounds,
                 offset,
                 count);

      if (node_index == 0) {
        MEM_SAFE_FREE(prim_scratch);
      }

      return;
    }
  }

  /* Add two child nodes */
  pbvh->nodes[node_index].children_offset = pbvh->nodes.size();
  pbvh->nodes.resize(pbvh->nodes.size() + 2);

  /* Update parent node bounding box */
  update_vb(pbvh->prim_indices, &pbvh->nodes[node_index], prim_bounds, offset, count);

  Bounds<float3> cb_backing;
  if (!below_leaf_limit) {
    /* Find axis with widest range of primitive centroids */
    if (!cb) {
      cb_backing = negative_bounds();
      for (int i = offset + count - 1; i >= offset; i--) {
        const int prim = pbvh->prim_indices[i];
        const float3 center = math::midpoint(prim_bounds[prim].min, prim_bounds[prim].max);
        math::min_max(center, cb_backing.min, cb_backing.max);
      }
      cb = &cb_backing;
    }
    const int axis = math::dominant_axis(cb->max - cb->min);

    /* Partition primitives along that axis */
    end = partition_prim_indices(pbvh->prim_indices,
                                 prim_scratch,
                                 offset,
                                 offset + count,
                                 axis,
                                 math::midpoint(cb->min[axis], cb->max[axis]),
                                 prim_bounds,
                                 prim_to_face_map);
  }
  else {
    /* Partition primitives by material */
    end = partition_indices_material_faces(pbvh->prim_indices,
                                           prim_to_face_map,
                                           material_indices,
                                           sharp_faces,
                                           offset,
                                           offset + count - 1);
  }

  /* Build children */
  build_sub(pbvh,
            corner_verts,
            corner_tris,
            tri_faces,
            hide_poly,
            material_indices,
            sharp_faces,
            vert_bitmap,
            pbvh->nodes[node_index].children_offset,
            nullptr,
            prim_bounds,
            offset,
            end - offset,
            prim_scratch,
            depth + 1);
  build_sub(pbvh,
            corner_verts,
            corner_tris,
            tri_faces,
            hide_poly,
            material_indices,
            sharp_faces,
            vert_bitmap,
            pbvh->nodes[node_index].children_offset + 1,
            nullptr,
            prim_bounds,
            end,
            offset + count - end,
            prim_scratch,
            depth + 1);

  if (node_index == 0) {
    MEM_SAFE_FREE(prim_scratch);
  }
}

static void pbvh_build(PBVH *pbvh,
                       const Span<int> corner_verts,
                       const Span<int3> corner_tris,
                       const Span<int> tri_faces,
                       const Span<bool> hide_poly,
                       const Span<int> material_indices,
                       const Span<bool> sharp_faces,
                       MutableSpan<bool> vert_bitmap,
                       const Bounds<float3> *cb,
                       const Span<Bounds<float3>> prim_bounds,
                       int totprim)
{
  if (totprim != pbvh->totprim) {
    pbvh->totprim = totprim;
    pbvh->nodes.clear_and_shrink();

    pbvh->prim_indices.reinitialize(totprim);
    array_utils::fill_index_range<int>(pbvh->prim_indices);
  }

  pbvh->nodes.resize(1);

  build_sub(pbvh,
            corner_verts,
            corner_tris,
            tri_faces,
            hide_poly,
            material_indices,
            sharp_faces,
            vert_bitmap,
            0,
            cb,
            prim_bounds,
            0,
            totprim,
            nullptr,
            0);
}

#ifdef VALIDATE_UNIQUE_NODE_FACES
static void pbvh_validate_node_prims(PBVH *pbvh, const Span<int> tri_faces)
{
  int totface = 0;

  if (pbvh->header.type == PBVH_BMESH) {
    return;
  }

  for (int i = 0; i < pbvh->totnode; i++) {
    PBVHNode *node = pbvh->nodes + i;

    if (!(node->flag & PBVH_Leaf)) {
      continue;
    }

    for (int j = 0; j < node->totprim; j++) {
      int face_i;

      if (pbvh->header.type == PBVH_FACES) {
        face_i = tri_faces[node->prim_indices[j]];
      }
      else {
        face_i = BKE_subdiv_ccg_grid_to_face_index(pbvh->subdiv_ccg, node->prim_indices[j]);
      }

      totface = max_ii(totface, face_i + 1);
    }
  }

  int *facemap = (int *)MEM_malloc_arrayN(totface, sizeof(*facemap), __func__);

  for (int i = 0; i < totface; i++) {
    facemap[i] = -1;
  }

  for (int i = 0; i < pbvh->totnode; i++) {
    PBVHNode *node = pbvh->nodes + i;

    if (!(node->flag & PBVH_Leaf)) {
      continue;
    }

    for (int j = 0; j < node->totprim; j++) {
      int face_i;

      if (pbvh->header.type == PBVH_FACES) {
        face_i = tri_faces[node->prim_indices[j]];
      }
      else {
        face_i = BKE_subdiv_ccg_grid_to_face_index(pbvh->subdiv_ccg, node->prim_indices[j]);
      }

      if (facemap[face_i] != -1 && facemap[face_i] != i) {
        printf("%s: error: face spanned multiple nodes (old: %d new: %d)\n",
               __func__,
               facemap[face_i],
               i);
      }

      facemap[face_i] = i;
    }
  }
  MEM_SAFE_FREE(facemap);
}
#endif

void update_mesh_pointers(PBVH *pbvh, Mesh *mesh)
{
  BLI_assert(pbvh->header.type == PBVH_FACES);
  pbvh->faces = mesh->faces();
  pbvh->corner_verts = mesh->corner_verts();
  pbvh->corner_tri_faces = mesh->corner_tri_faces();
  if (!pbvh->deformed) {
    /* Deformed data not matching the original mesh are owned directly by the PBVH, and are
     * set separately by #BKE_pbvh_vert_coords_apply. */
    pbvh->vert_positions = mesh->vert_positions_for_write();
    pbvh->vert_normals = mesh->vert_normals();
    pbvh->face_normals = mesh->face_normals();
  }
}

PBVH *build_mesh(Mesh *mesh)
{
  std::unique_ptr<PBVH> pbvh = std::make_unique<PBVH>();
  pbvh->header.type = PBVH_FACES;

  const int totvert = mesh->verts_num;
  const int corner_tris_num = poly_to_tri_count(mesh->faces_num, mesh->corners_num);
  MutableSpan<float3> vert_positions = mesh->vert_positions_for_write();
  const OffsetIndices<int> faces = mesh->faces();
  const Span<int> corner_verts = mesh->corner_verts();

  pbvh->corner_tris.reinitialize(corner_tris_num);
  mesh::corner_tris_calc(vert_positions, faces, corner_verts, pbvh->corner_tris);
  const Span<int3> corner_tris = pbvh->corner_tris;

  pbvh->mesh = mesh;

  update_mesh_pointers(pbvh.get(), mesh);
  const Span<int> tri_faces = pbvh->corner_tri_faces;

  Array<bool> vert_bitmap(totvert, false);
  pbvh->totvert = totvert;

#ifdef TEST_PBVH_FACE_SPLIT
  /* Use lower limit to increase probability of
   * edge cases.
   */
  pbvh->leaf_limit = 100;
#else
  pbvh->leaf_limit = LEAF_LIMIT;
#endif

  /* For each face, store the AABB and the AABB centroid */
  Array<Bounds<float3>> prim_bounds(corner_tris_num);
  const Bounds<float3> cb = threading::parallel_reduce(
      corner_tris.index_range(),
      1024,
      negative_bounds(),
      [&](const IndexRange range, const Bounds<float3> &init) {
        Bounds<float3> current = init;
        for (const int i : range) {
          const int3 &tri = corner_tris[i];
          Bounds<float3> &bounds = prim_bounds[i];
          bounds = {vert_positions[corner_verts[tri[0]]]};
          math::min_max(vert_positions[corner_verts[tri[1]]], bounds.min, bounds.max);
          math::min_max(vert_positions[corner_verts[tri[2]]], bounds.min, bounds.max);
          const float3 center = math::midpoint(prim_bounds[i].min, prim_bounds[i].max);
          math::min_max(center, current.min, current.max);
        }
        return current;
      },
      [](const Bounds<float3> &a, const Bounds<float3> &b) { return bounds::merge(a, b); });

  if (corner_tris_num) {
    const AttributeAccessor attributes = mesh->attributes();
    const VArraySpan hide_poly = *attributes.lookup<bool>(".hide_poly", AttrDomain::Face);
    const VArraySpan material_index = *attributes.lookup<int>("material_index", AttrDomain::Face);
    const VArraySpan sharp_face = *attributes.lookup<bool>("sharp_face", AttrDomain::Face);
    pbvh_build(pbvh.get(),
               corner_verts,
               corner_tris,
               tri_faces,
               hide_poly,
               material_index,
               sharp_face,
               vert_bitmap,
               &cb,
               prim_bounds,
               corner_tris_num);

#ifdef TEST_PBVH_FACE_SPLIT
    test_face_boundaries(pbvh, tri_faces);
#endif
  }

  BKE_pbvh_update_active_vcol(pbvh.get(), mesh);

#ifdef VALIDATE_UNIQUE_NODE_FACES
  pbvh_validate_node_prims(pbvh);
#endif

  return pbvh.release();
}

PBVH *build_grids(const CCGKey *key, Mesh *mesh, SubdivCCG *subdiv_ccg)
{
  std::unique_ptr<PBVH> pbvh = std::make_unique<PBVH>();
  pbvh->header.type = PBVH_GRIDS;

  pbvh->gridkey = *key;
  pbvh->subdiv_ccg = subdiv_ccg;

  /* Find maximum number of grids per face. */
  int max_grids = 1;
  const OffsetIndices faces = mesh->faces();
  for (const int i : faces.index_range()) {
    max_grids = max_ii(max_grids, faces[i].size());
  }

  const Span<CCGElem *> grids = subdiv_ccg->grids;

  /* Ensure leaf limit is at least 4 so there's room
   * to split at original face boundaries.
   * Fixes #102209.
   */
  pbvh->leaf_limit = max_ii(LEAF_LIMIT / (key->grid_area), max_grids);

  /* We also need the base mesh for PBVH draw. */
  pbvh->mesh = mesh;

  /* For each grid, store the AABB and the AABB centroid */
  Array<Bounds<float3>> prim_bounds(grids.size());
  const Bounds<float3> cb = threading::parallel_reduce(
      grids.index_range(),
      1024,
      negative_bounds(),
      [&](const IndexRange range, const Bounds<float3> &init) {
        Bounds<float3> current = init;
        for (const int i : range) {
          CCGElem *grid = grids[i];
          prim_bounds[i] = negative_bounds();
          for (const int j : IndexRange(key->grid_area)) {
            const float3 position = float3(CCG_elem_offset_co(key, grid, j));
            math::min_max(position, prim_bounds[i].min, prim_bounds[i].max);
          }
          const float3 center = math::midpoint(prim_bounds[i].min, prim_bounds[i].max);
          math::min_max(center, current.min, current.max);
        }
        return current;
      },
      [](const Bounds<float3> &a, const Bounds<float3> &b) { return bounds::merge(a, b); });

  if (!grids.is_empty()) {
    const AttributeAccessor attributes = mesh->attributes();
    const VArraySpan material_index = *attributes.lookup<int>("material_index", AttrDomain::Face);
    const VArraySpan sharp_face = *attributes.lookup<bool>("sharp_face", AttrDomain::Face);
    pbvh_build(pbvh.get(),
               {},
               {},
               {},
               {},
               material_index,
               sharp_face,
               {},
               &cb,
               prim_bounds,
               grids.size());
  }

#ifdef VALIDATE_UNIQUE_NODE_FACES
  pbvh_validate_node_prims(pbvh);
#endif

  return pbvh.release();
}

void free(PBVH *pbvh)
{
  for (PBVHNode &node : pbvh->nodes) {
    if (node.flag & PBVH_Leaf) {
      if (node.draw_batches) {
        blender::draw::pbvh::node_free(node.draw_batches);
      }
    }

    if (node.flag & (PBVH_Leaf | PBVH_TexLeaf)) {
      node_pixels_free(&node);
    }
  }

  pixels_free(pbvh);

  delete pbvh;
}

static void pbvh_iter_begin(PBVHIter *iter, PBVH *pbvh, FunctionRef<bool(PBVHNode &)> scb)
{
  iter->pbvh = pbvh;
  iter->scb = scb;

  iter->stack = iter->stackfixed;
  iter->stackspace = STACK_FIXED_DEPTH;

  iter->stack[0].node = &pbvh->nodes.first();
  iter->stack[0].revisiting = false;
  iter->stacksize = 1;
}

static void pbvh_iter_end(PBVHIter *iter)
{
  if (iter->stackspace > STACK_FIXED_DEPTH) {
    MEM_freeN(iter->stack);
  }
}

static void pbvh_stack_push(PBVHIter *iter, PBVHNode *node, bool revisiting)
{
  if (UNLIKELY(iter->stacksize == iter->stackspace)) {
    iter->stackspace *= 2;
    if (iter->stackspace != (STACK_FIXED_DEPTH * 2)) {
      iter->stack = static_cast<PBVHStack *>(
          MEM_reallocN(iter->stack, sizeof(PBVHStack) * iter->stackspace));
    }
    else {
      iter->stack = static_cast<PBVHStack *>(
          MEM_mallocN(sizeof(PBVHStack) * iter->stackspace, "PBVHStack"));
      memcpy(iter->stack, iter->stackfixed, sizeof(PBVHStack) * iter->stacksize);
    }
  }

  iter->stack[iter->stacksize].node = node;
  iter->stack[iter->stacksize].revisiting = revisiting;
  iter->stacksize++;
}

static PBVHNode *pbvh_iter_next(PBVHIter *iter, PBVHNodeFlags leaf_flag)
{
  /* purpose here is to traverse tree, visiting child nodes before their
   * parents, this order is necessary for e.g. computing bounding boxes */

  while (iter->stacksize) {
    /* pop node */
    iter->stacksize--;
    PBVHNode *node = iter->stack[iter->stacksize].node;

    /* on a mesh with no faces this can happen
     * can remove this check if we know meshes have at least 1 face */
    if (node == nullptr) {
      return nullptr;
    }

    bool revisiting = iter->stack[iter->stacksize].revisiting;

    /* revisiting node already checked */
    if (revisiting) {
      return node;
    }

    if (iter->scb && !iter->scb(*node)) {
      continue; /* don't traverse, outside of search zone */
    }

    if (node->flag & leaf_flag) {
      /* immediately hit leaf node */
      return node;
    }

    /* come back later when children are done */
    pbvh_stack_push(iter, node, true);

    /* push two child nodes on the stack */
    pbvh_stack_push(iter, &iter->pbvh->nodes[node->children_offset + 1], false);
    pbvh_stack_push(iter, &iter->pbvh->nodes[node->children_offset], false);
  }

  return nullptr;
}

static PBVHNode *pbvh_iter_next_occluded(PBVHIter *iter)
{
  while (iter->stacksize) {
    /* pop node */
    iter->stacksize--;
    PBVHNode *node = iter->stack[iter->stacksize].node;

    /* on a mesh with no faces this can happen
     * can remove this check if we know meshes have at least 1 face */
    if (node == nullptr) {
      return nullptr;
    }

    if (iter->scb && !iter->scb(*node)) {
      continue; /* don't traverse, outside of search zone */
    }

    if (node->flag & PBVH_Leaf) {
      /* immediately hit leaf node */
      return node;
    }

    pbvh_stack_push(iter, &iter->pbvh->nodes[node->children_offset + 1], false);
    pbvh_stack_push(iter, &iter->pbvh->nodes[node->children_offset], false);
  }

  return nullptr;
}

struct node_tree {
  PBVHNode *data;

  node_tree *left;
  node_tree *right;
};

static void node_tree_insert(node_tree *tree, node_tree *new_node)
{
  if (new_node->data->tmin < tree->data->tmin) {
    if (tree->left) {
      node_tree_insert(tree->left, new_node);
    }
    else {
      tree->left = new_node;
    }
  }
  else {
    if (tree->right) {
      node_tree_insert(tree->right, new_node);
    }
    else {
      tree->right = new_node;
    }
  }
}

static void traverse_tree(node_tree *tree,
                          const FunctionRef<void(PBVHNode &node, float *tmin)> hit_fn,
                          float *tmin)
{
  if (tree->left) {
    traverse_tree(tree->left, hit_fn, tmin);
  }

  hit_fn(*tree->data, tmin);

  if (tree->right) {
    traverse_tree(tree->right, hit_fn, tmin);
  }
}

static void free_tree(node_tree *tree)
{
  if (tree->left) {
    free_tree(tree->left);
    tree->left = nullptr;
  }

  if (tree->right) {
    free_tree(tree->right);
    tree->right = nullptr;
  }

  ::free(tree);
}

}  // namespace blender::bke::pbvh

float BKE_pbvh_node_get_tmin(const PBVHNode *node)
{
  return node->tmin;
}

namespace blender::bke::pbvh {

void search_callback(PBVH &pbvh,
                     FunctionRef<bool(PBVHNode &)> filter_fn,
                     FunctionRef<void(PBVHNode &)> hit_fn)
{
  if (pbvh.nodes.is_empty()) {
    return;
  }
  PBVHIter iter;
  PBVHNode *node;

  pbvh_iter_begin(&iter, &pbvh, filter_fn);

  while ((node = pbvh_iter_next(&iter, PBVH_Leaf))) {
    if (node->flag & PBVH_Leaf) {
      hit_fn(*node);
    }
  }

  pbvh_iter_end(&iter);
}

static void search_callback_occluded(PBVH *pbvh,
                                     const FunctionRef<bool(PBVHNode &)> scb,
                                     const FunctionRef<void(PBVHNode &node, float *tmin)> hit_fn)
{
  if (pbvh->nodes.is_empty()) {
    return;
  }
  PBVHIter iter;
  PBVHNode *node;
  node_tree *tree = nullptr;

  pbvh_iter_begin(&iter, pbvh, scb);

  while ((node = pbvh_iter_next_occluded(&iter))) {
    if (node->flag & PBVH_Leaf) {
      node_tree *new_node = static_cast<node_tree *>(malloc(sizeof(node_tree)));

      new_node->data = node;

      new_node->left = nullptr;
      new_node->right = nullptr;

      if (tree) {
        node_tree_insert(tree, new_node);
      }
      else {
        tree = new_node;
      }
    }
  }

  pbvh_iter_end(&iter);

  if (tree) {
    float tmin = FLT_MAX;
    traverse_tree(tree, hit_fn, &tmin);
    free_tree(tree);
  }
}

static bool update_search(PBVHNode *node, const int flag)
{
  if (node->flag & PBVH_Leaf) {
    return (node->flag & flag) != 0;
  }

  return true;
}

static void normals_calc_faces(const Span<float3> positions,
                               const OffsetIndices<int> faces,
                               const Span<int> corner_verts,
                               const Span<int> face_indices,
                               MutableSpan<float3> face_normals)
{
  for (const int i : face_indices) {
    face_normals[i] = mesh::face_normal_calc(positions, corner_verts.slice(faces[i]));
  }
}

static void calc_boundary_face_normals(const Span<float3> positions,
                                       const OffsetIndices<int> faces,
                                       const Span<int> corner_verts,
                                       const Span<int> face_indices,
                                       MutableSpan<float3> face_normals)
{
  threading::parallel_for(face_indices.index_range(), 512, [&](const IndexRange range) {
    normals_calc_faces(positions, faces, corner_verts, face_indices.slice(range), face_normals);
  });
}

static void calc_node_face_normals(const Span<float3> positions,
                                   const OffsetIndices<int> faces,
                                   const Span<int> corner_verts,
                                   const PBVH &pbvh,
                                   const Span<const PBVHNode *> nodes,
                                   MutableSpan<float3> face_normals)
{
  threading::EnumerableThreadSpecific<Vector<int>> all_index_data;
  threading::parallel_for(nodes.index_range(), 1, [&](const IndexRange range) {
    Vector<int> &node_faces = all_index_data.local();
    for (const PBVHNode *node : nodes.slice(range)) {
      normals_calc_faces(positions,
                         faces,
                         corner_verts,
                         node_face_indices_calc_mesh(pbvh, *node, node_faces),
                         face_normals);
    }
  });
}

static void normals_calc_verts_simple(const GroupedSpan<int> vert_to_face_map,
                                      const Span<float3> face_normals,
                                      const Span<int> verts,
                                      MutableSpan<float3> vert_normals)
{
  for (const int vert : verts) {
    float3 normal(0.0f);
    for (const int face : vert_to_face_map[vert]) {
      normal += face_normals[face];
    }
    vert_normals[vert] = math::normalize(normal);
  }
}

static void calc_boundary_vert_normals(const GroupedSpan<int> vert_to_face_map,
                                       const Span<float3> face_normals,
                                       const Span<int> verts,
                                       MutableSpan<float3> vert_normals)
{
  threading::parallel_for(verts.index_range(), 1024, [&](const IndexRange range) {
    normals_calc_verts_simple(vert_to_face_map, face_normals, verts.slice(range), vert_normals);
  });
}

static void calc_node_vert_normals(const GroupedSpan<int> vert_to_face_map,
                                   const Span<float3> face_normals,
                                   const Span<PBVHNode *> nodes,
                                   MutableSpan<float3> vert_normals)
{
  threading::parallel_for(nodes.index_range(), 1, [&](const IndexRange range) {
    for (const PBVHNode *node : nodes.slice(range)) {
      normals_calc_verts_simple(vert_to_face_map,
                                face_normals,
                                node->vert_indices.as_span().take_front(node->uniq_verts),
                                vert_normals);
    }
  });
}

static void update_normals_faces(PBVH &pbvh, Span<PBVHNode *> nodes, Mesh &mesh)
{
  const Span<float3> positions = pbvh.vert_positions;
  const OffsetIndices faces = mesh.faces();
  const Span<int> corner_verts = mesh.corner_verts();

  VectorSet<int> boundary_faces;
  for (const PBVHNode *node : nodes) {
<<<<<<< HEAD
    for (const int vert : node->vert_indices.as_span().drop_front(node->uniq_verts)) {
      boundary_faces.add_multiple(pbvh.pmap[vert]);
=======
    for (const int vert : node->vert_indices.as_span().take_front(node->uniq_verts)) {
      if (update_tags[vert]) {
        faces_to_update.add_multiple(pbvh.vert_to_face_map[vert]);
      }
>>>>>>> 517feec7
    }
  }

  VectorSet<int> boundary_verts;
  threading::parallel_invoke(
      [&]() {
        if (pbvh.deformed) {
          calc_node_face_normals(
              positions, faces, corner_verts, pbvh, nodes, pbvh.face_normals_deformed);
          calc_boundary_face_normals(
              positions, faces, corner_verts, boundary_faces, pbvh.face_normals_deformed);
        }
        else {
          mesh.runtime->face_normals_cache.update([&](Vector<float3> &r_data) {
            calc_node_face_normals(positions, faces, corner_verts, pbvh, nodes, r_data);
            calc_boundary_face_normals(positions, faces, corner_verts, boundary_faces, r_data);
          });
          /* #SharedCache::update() reallocates cached vectors if they were shared initially. */
          pbvh.face_normals = mesh.runtime->face_normals_cache.data();
        }
      },
      [&]() {
        /* Update all normals connected to affected faces, even if not explicitly tagged. */
        boundary_verts.reserve(boundary_faces.size());
        for (const int face : boundary_faces) {
          boundary_verts.add_multiple(corner_verts.slice(faces[face]));
        }
      });

  if (pbvh.deformed) {
<<<<<<< HEAD
    calc_node_vert_normals(pbvh.pmap, pbvh.face_normals, nodes, pbvh.vert_normals_deformed);
    calc_boundary_vert_normals(
        pbvh.pmap, pbvh.face_normals, boundary_verts, pbvh.vert_normals_deformed);
  }
  else {
    mesh.runtime->vert_normals_cache.update([&](Vector<float3> &r_data) {
      calc_node_vert_normals(pbvh.pmap, pbvh.face_normals, nodes, r_data);
      calc_boundary_vert_normals(pbvh.pmap, pbvh.face_normals, boundary_verts, r_data);
=======
    normals_calc_verts_simple(
        pbvh.vert_to_face_map, pbvh.face_normals, verts_to_update, pbvh.vert_normals_deformed);
  }
  else {
    mesh.runtime->vert_normals_cache.update([&](Vector<float3> &r_data) {
      normals_calc_verts_simple(pbvh.vert_to_face_map, pbvh.face_normals, verts_to_update, r_data);
>>>>>>> 517feec7
    });
    pbvh.vert_normals = mesh.runtime->vert_normals_cache.data();
  }

  for (PBVHNode *node : nodes) {
    node->flag &= ~PBVH_UpdateNormals;
  }
}

void update_normals(PBVH &pbvh, SubdivCCG *subdiv_ccg)
{
  Vector<PBVHNode *> nodes = search_gather(
      &pbvh, [&](PBVHNode &node) { return update_search(&node, PBVH_UpdateNormals); });

  if (pbvh.header.type == PBVH_BMESH) {
    bmesh_normals_update(nodes);
  }
  else if (pbvh.header.type == PBVH_FACES) {
    update_normals_faces(pbvh, nodes, *pbvh.mesh);
  }
  else if (pbvh.header.type == PBVH_GRIDS) {
    IndexMaskMemory memory;
    const IndexMask faces_to_update = nodes_to_face_selection_grids(*subdiv_ccg, nodes, memory);
    BKE_subdiv_ccg_update_normals(*subdiv_ccg, faces_to_update);
    for (PBVHNode *node : nodes) {
      node->flag &= ~PBVH_UpdateNormals;
    }
  }
}

static void node_update_bounds(PBVH &pbvh, PBVHNode &node, const PBVHNodeFlags flag)
{
  if ((flag & PBVH_UpdateBB) && (node.flag & PBVH_UpdateBB)) {
    /* don't clear flag yet, leave it for flushing later */
    /* Note that bvh usage is read-only here, so no need to thread-protect it. */
    update_node_vb(&pbvh, &node);
  }

  if ((flag & PBVH_UpdateOriginalBB) && (node.flag & PBVH_UpdateOriginalBB)) {
    node.orig_vb = node.vb;
  }

  if ((flag & PBVH_UpdateRedraw) && (node.flag & PBVH_UpdateRedraw)) {
    node.flag &= ~PBVH_UpdateRedraw;
  }
}

static void pbvh_update_BB_redraw(PBVH *pbvh, Span<PBVHNode *> nodes, int flag)
{
  threading::parallel_for(nodes.index_range(), 1, [&](const IndexRange range) {
    for (PBVHNode *node : nodes.slice(range)) {
      node_update_bounds(*pbvh, *node, PBVHNodeFlags(flag));
    }
  });
}

static int pbvh_flush_bb(PBVH *pbvh, PBVHNode *node, int flag)
{
  int update = 0;

  /* Difficult to multi-thread well, we just do single threaded recursive. */
  if (node->flag & PBVH_Leaf) {
    if (flag & PBVH_UpdateBB) {
      update |= (node->flag & PBVH_UpdateBB);
      node->flag &= ~PBVH_UpdateBB;
    }

    if (flag & PBVH_UpdateOriginalBB) {
      update |= (node->flag & PBVH_UpdateOriginalBB);
      node->flag &= ~PBVH_UpdateOriginalBB;
    }

    return update;
  }

  update |= pbvh_flush_bb(pbvh, &pbvh->nodes[node->children_offset], flag);
  update |= pbvh_flush_bb(pbvh, &pbvh->nodes[node->children_offset + 1], flag);

  if (update & PBVH_UpdateBB) {
    update_node_vb(pbvh, node);
  }
  if (update & PBVH_UpdateOriginalBB) {
    node->orig_vb = node->vb;
  }

  return update;
}

void update_bounds(PBVH &pbvh, int flag)
{
  Vector<PBVHNode *> nodes = search_gather(
      &pbvh, [&](PBVHNode &node) { return update_search(&node, flag); });
  if (nodes.is_empty()) {
    return;
  }

  if (flag & (PBVH_UpdateBB | PBVH_UpdateOriginalBB | PBVH_UpdateRedraw)) {
    pbvh_update_BB_redraw(&pbvh, nodes, flag);
  }

  if (flag & (PBVH_UpdateBB | PBVH_UpdateOriginalBB)) {
    pbvh_flush_bb(&pbvh, &pbvh.nodes.first(), flag);
  }
}

void node_update_mask_mesh(const Span<float> mask, PBVHNode &node)
{
  const bool fully_masked = std::all_of(node.vert_indices.begin(),
                                        node.vert_indices.end(),
                                        [&](const int vert) { return mask[vert] == 1.0f; });
  const bool fully_unmasked = std::all_of(node.vert_indices.begin(),
                                          node.vert_indices.end(),
                                          [&](const int vert) { return mask[vert] <= 0.0f; });
  SET_FLAG_FROM_TEST(node.flag, fully_masked, PBVH_FullyMasked);
  SET_FLAG_FROM_TEST(node.flag, fully_unmasked, PBVH_FullyUnmasked);
  node.flag &= ~PBVH_UpdateMask;
}

static void update_mask_mesh(const Mesh &mesh, const Span<PBVHNode *> nodes)
{
  const AttributeAccessor attributes = mesh.attributes();
  const VArraySpan<float> mask = *attributes.lookup<float>(".sculpt_mask", AttrDomain::Point);
  if (mask.is_empty()) {
    for (PBVHNode *node : nodes) {
      node->flag &= ~PBVH_FullyMasked;
      node->flag |= PBVH_FullyUnmasked;
      node->flag &= ~PBVH_UpdateMask;
    }
    return;
  }

  threading::parallel_for(nodes.index_range(), 1, [&](const IndexRange range) {
    for (PBVHNode *node : nodes.slice(range)) {
      node_update_mask_mesh(mask, *node);
    }
  });
}

void node_update_mask_grids(const CCGKey &key, const Span<CCGElem *> grids, PBVHNode &node)
{
  BLI_assert(key.has_mask);
  bool fully_masked = true;
  bool fully_unmasked = true;
  for (const int grid : node.prim_indices) {
    CCGElem *elem = grids[grid];
    for (const int i : IndexRange(key.grid_area)) {
      const float mask = *CCG_elem_offset_mask(&key, elem, i);
      fully_masked &= mask == 1.0f;
      fully_unmasked &= mask <= 0.0f;
    }
  }
  SET_FLAG_FROM_TEST(node.flag, fully_masked, PBVH_FullyMasked);
  SET_FLAG_FROM_TEST(node.flag, fully_unmasked, PBVH_FullyUnmasked);
  node.flag &= ~PBVH_UpdateMask;
}

static void update_mask_grids(const SubdivCCG &subdiv_ccg, const Span<PBVHNode *> nodes)
{
  const CCGKey key = BKE_subdiv_ccg_key_top_level(subdiv_ccg);
  if (!key.has_mask) {
    for (PBVHNode *node : nodes) {
      node->flag &= ~PBVH_FullyMasked;
      node->flag |= PBVH_FullyUnmasked;
      node->flag &= ~PBVH_UpdateMask;
    }
    return;
  }

  threading::parallel_for(nodes.index_range(), 1, [&](const IndexRange range) {
    for (PBVHNode *node : nodes.slice(range)) {
      node_update_mask_grids(key, subdiv_ccg.grids, *node);
    }
  });
}

void node_update_mask_bmesh(const int mask_offset, PBVHNode &node)
{
  BLI_assert(mask_offset != -1);
  bool fully_masked = true;
  bool fully_unmasked = true;
  for (const BMVert *vert : node.bm_unique_verts) {
    fully_masked &= BM_ELEM_CD_GET_FLOAT(vert, mask_offset) == 1.0f;
    fully_unmasked &= BM_ELEM_CD_GET_FLOAT(vert, mask_offset) <= 0.0f;
  }
  for (const BMVert *vert : node.bm_other_verts) {
    fully_masked &= BM_ELEM_CD_GET_FLOAT(vert, mask_offset) == 1.0f;
    fully_unmasked &= BM_ELEM_CD_GET_FLOAT(vert, mask_offset) <= 0.0f;
  }
  SET_FLAG_FROM_TEST(node.flag, fully_masked, PBVH_FullyMasked);
  SET_FLAG_FROM_TEST(node.flag, fully_unmasked, PBVH_FullyUnmasked);
  node.flag &= ~PBVH_UpdateMask;
}

static void update_mask_bmesh(const BMesh &bm, const Span<PBVHNode *> nodes)
{
  const int offset = CustomData_get_offset_named(&bm.vdata, CD_PROP_FLOAT, ".sculpt_mask");
  if (offset == -1) {
    for (PBVHNode *node : nodes) {
      node->flag &= ~PBVH_FullyMasked;
      node->flag |= PBVH_FullyUnmasked;
      node->flag &= ~PBVH_UpdateMask;
    }
    return;
  }

  threading::parallel_for(nodes.index_range(), 1, [&](const IndexRange range) {
    for (PBVHNode *node : nodes.slice(range)) {
      node_update_mask_bmesh(offset, *node);
    }
  });
}

void update_mask(PBVH &pbvh)
{
  Vector<PBVHNode *> nodes = search_gather(
      &pbvh, [&](PBVHNode &node) { return update_search(&node, PBVH_UpdateMask); });

  switch (BKE_pbvh_type(&pbvh)) {
    case PBVH_FACES:
      update_mask_mesh(*pbvh.mesh, nodes);
      break;
    case PBVH_GRIDS:
      update_mask_grids(*pbvh.subdiv_ccg, nodes);
      break;
    case PBVH_BMESH:
      update_mask_bmesh(*pbvh.header.bm, nodes);
      break;
  }
}

void node_update_visibility_mesh(const Span<bool> hide_vert, PBVHNode &node)
{
  BLI_assert(!hide_vert.is_empty());
  const bool fully_hidden = std::all_of(node.vert_indices.begin(),
                                        node.vert_indices.end(),
                                        [&](const int vert) { return hide_vert[vert]; });
  SET_FLAG_FROM_TEST(node.flag, fully_hidden, PBVH_FullyHidden);
  node.flag &= ~PBVH_UpdateVisibility;
}

static void update_visibility_faces(const Mesh &mesh, const Span<PBVHNode *> nodes)
{
  const AttributeAccessor attributes = mesh.attributes();
  const VArraySpan<bool> hide_vert = *attributes.lookup<bool>(".hide_vert", AttrDomain::Point);
  if (hide_vert.is_empty()) {
    for (PBVHNode *node : nodes) {
      node->flag &= ~PBVH_FullyHidden;
      node->flag &= ~PBVH_UpdateVisibility;
    }
    return;
  }

  threading::parallel_for(nodes.index_range(), 1, [&](const IndexRange range) {
    for (PBVHNode *node : nodes.slice(range)) {
      node_update_visibility_mesh(hide_vert, *node);
    }
  });
}

void node_update_visibility_grids(const BitGroupVector<> &grid_hidden, PBVHNode &node)
{
  BLI_assert(!grid_hidden.is_empty());
  const bool fully_hidden = std::none_of(
      node.prim_indices.begin(), node.prim_indices.end(), [&](const int grid) {
        return bits::any_bit_unset(grid_hidden[grid]);
      });
  SET_FLAG_FROM_TEST(node.flag, fully_hidden, PBVH_FullyHidden);
  node.flag &= ~PBVH_UpdateVisibility;
}

static void update_visibility_grids(PBVH &pbvh, const Span<PBVHNode *> nodes)
{
  const BitGroupVector<> &grid_hidden = pbvh.subdiv_ccg->grid_hidden;
  if (grid_hidden.is_empty()) {
    for (PBVHNode *node : nodes) {
      node->flag &= ~PBVH_FullyHidden;
      node->flag &= ~PBVH_UpdateVisibility;
    }
    return;
  }

  threading::parallel_for(nodes.index_range(), 1, [&](const IndexRange range) {
    for (PBVHNode *node : nodes.slice(range)) {
      node_update_visibility_grids(grid_hidden, *node);
    }
  });
}

void node_update_visibility_bmesh(PBVHNode &node)
{
  const bool unique_hidden = std::all_of(
      node.bm_unique_verts.begin(), node.bm_unique_verts.end(), [&](const BMVert *vert) {
        return BM_elem_flag_test(vert, BM_ELEM_HIDDEN);
      });
  const bool other_hidden = std::all_of(
      node.bm_other_verts.begin(), node.bm_other_verts.end(), [&](const BMVert *vert) {
        return BM_elem_flag_test(vert, BM_ELEM_HIDDEN);
      });
  SET_FLAG_FROM_TEST(node.flag, unique_hidden && other_hidden, PBVH_FullyHidden);
  node.flag &= ~PBVH_UpdateVisibility;
}

static void update_visibility_bmesh(const Span<PBVHNode *> nodes)
{
  threading::parallel_for(nodes.index_range(), 1, [&](const IndexRange range) {
    for (PBVHNode *node : nodes.slice(range)) {
      node_update_visibility_bmesh(*node);
    }
  });
}

void update_visibility(PBVH &pbvh)
{
  Vector<PBVHNode *> nodes = search_gather(
      &pbvh, [&](PBVHNode &node) { return update_search(&node, PBVH_UpdateVisibility); });

  switch (BKE_pbvh_type(&pbvh)) {
    case PBVH_FACES:
      update_visibility_faces(*pbvh.mesh, nodes);
      break;
    case PBVH_GRIDS:
      update_visibility_grids(pbvh, nodes);
      break;
    case PBVH_BMESH:
      update_visibility_bmesh(nodes);
      break;
  }
}

}  // namespace blender::bke::pbvh

Bounds<float3> BKE_pbvh_redraw_BB(PBVH *pbvh)
{
  using namespace blender;
  using namespace blender::bke::pbvh;
  if (pbvh->nodes.is_empty()) {
    return {};
  }
  Bounds<float3> bounds = negative_bounds();

  PBVHIter iter;
  pbvh_iter_begin(&iter, pbvh, {});
  PBVHNode *node;
  while ((node = pbvh_iter_next(&iter, PBVH_Leaf))) {
    if (node->flag & PBVH_UpdateRedraw) {
      bounds = bounds::merge(bounds, node->vb);
    }
  }
  pbvh_iter_end(&iter);

  return bounds;
}

namespace blender::bke::pbvh {

IndexMask nodes_to_face_selection_grids(const SubdivCCG &subdiv_ccg,
                                        const Span<const PBVHNode *> nodes,
                                        IndexMaskMemory &memory)
{
  const Span<int> grid_to_face_map = subdiv_ccg.grid_to_face_map;
  /* Using a #VectorSet for index deduplication would also work, but the performance gets much
   * worse with large selections since the loop would be single-threaded. A boolean array has an
   * overhead regardless of selection size, but that is small. */
  Array<bool> faces_to_update(subdiv_ccg.faces.size(), false);
  threading::parallel_for(nodes.index_range(), 1, [&](const IndexRange range) {
    for (const PBVHNode *node : nodes.slice(range)) {
      for (const int grid : node->prim_indices) {
        faces_to_update[grid_to_face_map[grid]] = true;
      }
    }
  });
  return IndexMask::from_bools(faces_to_update, memory);
}

}  // namespace blender::bke::pbvh

/***************************** PBVH Access ***********************************/

bool BKE_pbvh_get_color_layer(Mesh *mesh, CustomDataLayer **r_layer, AttrDomain *r_domain)
{
  *r_layer = BKE_id_attribute_search_for_write(
      &mesh->id, mesh->active_color_attribute, CD_MASK_COLOR_ALL, ATTR_DOMAIN_MASK_COLOR);
  *r_domain = *r_layer ? BKE_id_attribute_domain(&mesh->id, *r_layer) : AttrDomain::Point;
  return *r_layer != nullptr;
}

Bounds<float3> BKE_pbvh_bounding_box(const PBVH *pbvh)
{
  if (pbvh->nodes.is_empty()) {
    return float3(0);
  }
  return pbvh->nodes.first().vb;
}

const CCGKey *BKE_pbvh_get_grid_key(const PBVH *pbvh)
{
  BLI_assert(pbvh->header.type == PBVH_GRIDS);
  return &pbvh->gridkey;
}

int BKE_pbvh_get_grid_num_verts(const PBVH *pbvh)
{
  BLI_assert(pbvh->header.type == PBVH_GRIDS);
  return pbvh->subdiv_ccg->grids.size() * pbvh->gridkey.grid_area;
}

int BKE_pbvh_get_grid_num_faces(const PBVH *pbvh)
{
  BLI_assert(pbvh->header.type == PBVH_GRIDS);
  return pbvh->subdiv_ccg->grids.size() * (pbvh->gridkey.grid_size - 1) *
         (pbvh->gridkey.grid_size - 1);
}

/***************************** Node Access ***********************************/

void BKE_pbvh_node_mark_update(PBVHNode *node)
{
  node->flag |= PBVH_UpdateNormals | PBVH_UpdateBB | PBVH_UpdateOriginalBB |
                PBVH_UpdateDrawBuffers | PBVH_UpdateRedraw | PBVH_RebuildPixels;
}

void BKE_pbvh_node_mark_update_mask(PBVHNode *node)
{
  node->flag |= PBVH_UpdateMask | PBVH_UpdateDrawBuffers | PBVH_UpdateRedraw;
}

void BKE_pbvh_node_mark_update_color(PBVHNode *node)
{
  node->flag |= PBVH_UpdateColor | PBVH_UpdateDrawBuffers | PBVH_UpdateRedraw;
}

void BKE_pbvh_node_mark_update_face_sets(PBVHNode *node)
{
  node->flag |= PBVH_UpdateDrawBuffers | PBVH_UpdateRedraw;
}

void BKE_pbvh_mark_rebuild_pixels(PBVH *pbvh)
{
  for (PBVHNode &node : pbvh->nodes) {
    if (node.flag & PBVH_Leaf) {
      node.flag |= PBVH_RebuildPixels;
    }
  }
}

void BKE_pbvh_node_mark_update_visibility(PBVHNode *node)
{
  node->flag |= PBVH_UpdateVisibility | PBVH_RebuildDrawBuffers | PBVH_UpdateDrawBuffers |
                PBVH_UpdateRedraw;
}

void BKE_pbvh_node_mark_rebuild_draw(PBVHNode *node)
{
  node->flag |= PBVH_RebuildDrawBuffers | PBVH_UpdateDrawBuffers | PBVH_UpdateRedraw;
}

void BKE_pbvh_node_mark_redraw(PBVHNode *node)
{
  node->flag |= PBVH_UpdateDrawBuffers | PBVH_UpdateRedraw;
}

void BKE_pbvh_node_mark_normals_update(PBVHNode *node)
{
  node->flag |= PBVH_UpdateNormals;
}

void BKE_pbvh_node_fully_hidden_set(PBVHNode *node, int fully_hidden)
{
  BLI_assert(node->flag & PBVH_Leaf);

  if (fully_hidden) {
    node->flag |= PBVH_FullyHidden;
  }
  else {
    node->flag &= ~PBVH_FullyHidden;
  }
}

bool BKE_pbvh_node_fully_hidden_get(const PBVHNode *node)
{
  return (node->flag & PBVH_Leaf) && (node->flag & PBVH_FullyHidden);
}

void BKE_pbvh_node_fully_masked_set(PBVHNode *node, int fully_masked)
{
  BLI_assert(node->flag & PBVH_Leaf);

  if (fully_masked) {
    node->flag |= PBVH_FullyMasked;
  }
  else {
    node->flag &= ~PBVH_FullyMasked;
  }
}

bool BKE_pbvh_node_fully_masked_get(const PBVHNode *node)
{
  return (node->flag & PBVH_Leaf) && (node->flag & PBVH_FullyMasked);
}

void BKE_pbvh_node_fully_unmasked_set(PBVHNode *node, int fully_masked)
{
  BLI_assert(node->flag & PBVH_Leaf);

  if (fully_masked) {
    node->flag |= PBVH_FullyUnmasked;
  }
  else {
    node->flag &= ~PBVH_FullyUnmasked;
  }
}

bool BKE_pbvh_node_fully_unmasked_get(const PBVHNode *node)
{
  return (node->flag & PBVH_Leaf) && (node->flag & PBVH_FullyUnmasked);
}

blender::Span<int> BKE_pbvh_node_get_loops(const PBVHNode *node)
{
  return node->loop_indices;
}

blender::Span<int> BKE_pbvh_node_get_vert_indices(const PBVHNode *node)
{
  return node->vert_indices;
}

blender::Span<int> BKE_pbvh_node_get_unique_vert_indices(const PBVHNode *node)
{
  return node->vert_indices.as_span().take_front(node->uniq_verts);
}

namespace blender::bke::pbvh {

Span<int> node_face_indices_calc_mesh(const PBVH &pbvh, const PBVHNode &node, Vector<int> &faces)
{
  faces.clear();
  const Span<int> tri_faces = pbvh.corner_tri_faces;
  int prev_face = -1;
  for (const int tri : node.prim_indices) {
    const int face = tri_faces[tri];
    if (face != prev_face) {
      faces.append(face);
      prev_face = face;
    }
  }
  return faces.as_span();
}

Span<int> node_face_indices_calc_grids(const PBVH &pbvh, const PBVHNode &node, Vector<int> &faces)
{
  faces.clear();
  const Span<int> grid_to_face_map = pbvh.subdiv_ccg->grid_to_face_map;
  int prev_face = -1;
  for (const int prim : node.prim_indices) {
    const int face = grid_to_face_map[prim];
    if (face != prev_face) {
      faces.append(face);
      prev_face = face;
    }
  }
  return faces.as_span();
}

}  // namespace blender::bke::pbvh

blender::Vector<int> BKE_pbvh_node_calc_face_indices(const PBVH &pbvh, const PBVHNode &node)
{
  using namespace blender::bke::pbvh;
  Vector<int> faces;
  switch (pbvh.header.type) {
    case PBVH_FACES: {
      node_face_indices_calc_mesh(pbvh, node, faces);
      break;
    }
    case PBVH_GRIDS: {
      node_face_indices_calc_grids(pbvh, node, faces);
      break;
    }
    case PBVH_BMESH:
      BLI_assert_unreachable();
      break;
  }
  return faces;
}

int BKE_pbvh_node_num_unique_verts(const PBVH &pbvh, const PBVHNode &node)
{
  switch (pbvh.header.type) {
    case PBVH_GRIDS:
      return node.prim_indices.size() * pbvh.gridkey.grid_area;
    case PBVH_FACES:
      return node.uniq_verts;
    case PBVH_BMESH:
      return node.bm_unique_verts.size();
  }
  BLI_assert_unreachable();
  return 0;
}

Span<int> BKE_pbvh_node_get_grid_indices(const PBVHNode &node)
{
  return node.prim_indices;
}

Bounds<float3> BKE_pbvh_node_get_BB(const PBVHNode *node)
{
  return node->vb;
}

Bounds<float3> BKE_pbvh_node_get_original_BB(const PBVHNode *node)
{
  return node->orig_vb;
}

blender::MutableSpan<PBVHProxyNode> BKE_pbvh_node_get_proxies(PBVHNode *node)
{
  return node->proxies;
}

void BKE_pbvh_node_get_bm_orco_data(PBVHNode *node,
                                    int (**r_orco_tris)[3],
                                    int *r_orco_tris_num,
                                    float (**r_orco_coords)[3],
                                    BMVert ***r_orco_verts)
{
  *r_orco_tris = node->bm_ortri;
  *r_orco_tris_num = node->bm_tot_ortri;
  *r_orco_coords = node->bm_orco;

  if (r_orco_verts) {
    *r_orco_verts = node->bm_orvert;
  }
}

/********************************* Ray-cast ***********************************/

namespace blender::bke::pbvh {

struct RaycastData {
  IsectRayAABB_Precalc ray;
  bool original;
};

static bool ray_aabb_intersect(PBVHNode &node, const RaycastData &rcd)
{
  if (rcd.original) {
    return isect_ray_aabb_v3(&rcd.ray, node.orig_vb.min, node.orig_vb.max, &node.tmin);
  }
  return isect_ray_aabb_v3(&rcd.ray, node.vb.min, node.vb.max, &node.tmin);
}

void raycast(PBVH *pbvh,
             const FunctionRef<void(PBVHNode &node, float *tmin)> hit_fn,
             const float ray_start[3],
             const float ray_normal[3],
             bool original)
{
  RaycastData rcd;

  isect_ray_aabb_v3_precalc(&rcd.ray, ray_start, ray_normal);
  rcd.original = original;

  search_callback_occluded(
      pbvh, [&](PBVHNode &node) { return ray_aabb_intersect(node, rcd); }, hit_fn);
}

bool ray_face_intersection_quad(const float ray_start[3],
                                IsectRayPrecalc *isect_precalc,
                                const float t0[3],
                                const float t1[3],
                                const float t2[3],
                                const float t3[3],
                                float *depth)
{
  float depth_test;

  if ((isect_ray_tri_watertight_v3(ray_start, isect_precalc, t0, t1, t2, &depth_test, nullptr) &&
       (depth_test < *depth)) ||
      (isect_ray_tri_watertight_v3(ray_start, isect_precalc, t0, t2, t3, &depth_test, nullptr) &&
       (depth_test < *depth)))
  {
    *depth = depth_test;
    return true;
  }

  return false;
}

bool ray_face_intersection_tri(const float ray_start[3],
                               IsectRayPrecalc *isect_precalc,
                               const float t0[3],
                               const float t1[3],
                               const float t2[3],
                               float *depth)
{
  float depth_test;
  if (isect_ray_tri_watertight_v3(ray_start, isect_precalc, t0, t1, t2, &depth_test, nullptr) &&
      (depth_test < *depth))
  {
    *depth = depth_test;
    return true;
  }

  return false;
}

/* Take advantage of the fact we know this won't be an intersection.
 * Just handle ray-tri edges. */
static float dist_squared_ray_to_tri_v3_fast(const float ray_origin[3],
                                             const float ray_direction[3],
                                             const float v0[3],
                                             const float v1[3],
                                             const float v2[3],
                                             float r_point[3],
                                             float *r_depth)
{
  const float *tri[3] = {v0, v1, v2};
  float dist_sq_best = FLT_MAX;
  for (int i = 0, j = 2; i < 3; j = i++) {
    float point_test[3], depth_test = FLT_MAX;
    const float dist_sq_test = dist_squared_ray_to_seg_v3(
        ray_origin, ray_direction, tri[i], tri[j], point_test, &depth_test);
    if (dist_sq_test < dist_sq_best || i == 0) {
      copy_v3_v3(r_point, point_test);
      *r_depth = depth_test;
      dist_sq_best = dist_sq_test;
    }
  }
  return dist_sq_best;
}

bool ray_face_nearest_quad(const float ray_start[3],
                           const float ray_normal[3],
                           const float t0[3],
                           const float t1[3],
                           const float t2[3],
                           const float t3[3],
                           float *depth,
                           float *dist_sq)
{
  float dist_sq_test;
  float co[3], depth_test;

  if ((dist_sq_test = dist_squared_ray_to_tri_v3_fast(
           ray_start, ray_normal, t0, t1, t2, co, &depth_test)) < *dist_sq)
  {
    *dist_sq = dist_sq_test;
    *depth = depth_test;
    if ((dist_sq_test = dist_squared_ray_to_tri_v3_fast(
             ray_start, ray_normal, t0, t2, t3, co, &depth_test)) < *dist_sq)
    {
      *dist_sq = dist_sq_test;
      *depth = depth_test;
    }
    return true;
  }

  return false;
}

bool ray_face_nearest_tri(const float ray_start[3],
                          const float ray_normal[3],
                          const float t0[3],
                          const float t1[3],
                          const float t2[3],
                          float *depth,
                          float *dist_sq)
{
  float dist_sq_test;
  float co[3], depth_test;

  if ((dist_sq_test = dist_squared_ray_to_tri_v3_fast(
           ray_start, ray_normal, t0, t1, t2, co, &depth_test)) < *dist_sq)
  {
    *dist_sq = dist_sq_test;
    *depth = depth_test;
    return true;
  }

  return false;
}

static bool pbvh_faces_node_raycast(PBVH *pbvh,
                                    const PBVHNode *node,
                                    float (*origco)[3],
                                    const Span<int> corner_verts,
                                    const Span<bool> hide_poly,
                                    const float ray_start[3],
                                    const float ray_normal[3],
                                    IsectRayPrecalc *isect_precalc,
                                    float *depth,
                                    PBVHVertRef *r_active_vertex,
                                    int *r_active_face_index,
                                    float *r_face_normal)
{
  using namespace blender;
  const Span<float3> positions = pbvh->vert_positions;
  bool hit = false;
  float nearest_vertex_co[3] = {0.0f};

  for (const int i : node->prim_indices.index_range()) {
    const int tri_i = node->prim_indices[i];
    const int3 &tri = pbvh->corner_tris[tri_i];
    const int3 face_verts = node->face_vert_indices[i];

    if (!hide_poly.is_empty() && hide_poly[pbvh->corner_tri_faces[tri_i]]) {
      continue;
    }

    const float *co[3];
    if (origco) {
      /* Intersect with backed up original coordinates. */
      co[0] = origco[face_verts[0]];
      co[1] = origco[face_verts[1]];
      co[2] = origco[face_verts[2]];
    }
    else {
      /* intersect with current coordinates */
      co[0] = positions[corner_verts[tri[0]]];
      co[1] = positions[corner_verts[tri[1]]];
      co[2] = positions[corner_verts[tri[2]]];
    }

    if (ray_face_intersection_tri(ray_start, isect_precalc, co[0], co[1], co[2], depth)) {
      hit = true;

      if (r_face_normal) {
        normal_tri_v3(r_face_normal, co[0], co[1], co[2]);
      }

      if (r_active_vertex) {
        float location[3] = {0.0f};
        madd_v3_v3v3fl(location, ray_start, ray_normal, *depth);
        for (int j = 0; j < 3; j++) {
          /* Always assign nearest_vertex_co in the first iteration to avoid comparison against
           * uninitialized values. This stores the closest vertex in the current intersecting
           * triangle. */
          if (j == 0 ||
              len_squared_v3v3(location, co[j]) < len_squared_v3v3(location, nearest_vertex_co))
          {
            copy_v3_v3(nearest_vertex_co, co[j]);
            r_active_vertex->i = corner_verts[tri[j]];
            *r_active_face_index = pbvh->corner_tri_faces[tri_i];
          }
        }
      }
    }
  }

  return hit;
}

static bool pbvh_grids_node_raycast(PBVH *pbvh,
                                    PBVHNode *node,
                                    float (*origco)[3],
                                    const float ray_start[3],
                                    const float ray_normal[3],
                                    IsectRayPrecalc *isect_precalc,
                                    float *depth,
                                    PBVHVertRef *r_active_vertex,
                                    int *r_active_grid_index,
                                    float *r_face_normal)
{
  const int totgrid = node->prim_indices.size();
  const int gridsize = pbvh->gridkey.grid_size;
  bool hit = false;
  float nearest_vertex_co[3] = {0.0};
  const CCGKey *gridkey = &pbvh->gridkey;
  const BitGroupVector<> &grid_hidden = pbvh->subdiv_ccg->grid_hidden;
  const Span<CCGElem *> grids = pbvh->subdiv_ccg->grids;

  for (int i = 0; i < totgrid; i++) {
    const int grid_index = node->prim_indices[i];
    CCGElem *grid = grids[grid_index];
    if (!grid) {
      continue;
    }

    for (int y = 0; y < gridsize - 1; y++) {
      for (int x = 0; x < gridsize - 1; x++) {
        /* check if grid face is hidden */
        if (!grid_hidden.is_empty()) {
          if (paint_is_grid_face_hidden(grid_hidden[grid_index], gridsize, x, y)) {
            continue;
          }
        }

        const float *co[4];
        if (origco) {
          co[0] = origco[(y + 1) * gridsize + x];
          co[1] = origco[(y + 1) * gridsize + x + 1];
          co[2] = origco[y * gridsize + x + 1];
          co[3] = origco[y * gridsize + x];
        }
        else {
          co[0] = CCG_grid_elem_co(gridkey, grid, x, y + 1);
          co[1] = CCG_grid_elem_co(gridkey, grid, x + 1, y + 1);
          co[2] = CCG_grid_elem_co(gridkey, grid, x + 1, y);
          co[3] = CCG_grid_elem_co(gridkey, grid, x, y);
        }

        if (ray_face_intersection_quad(
                ray_start, isect_precalc, co[0], co[1], co[2], co[3], depth))
        {
          hit = true;

          if (r_face_normal) {
            normal_quad_v3(r_face_normal, co[0], co[1], co[2], co[3]);
          }

          if (r_active_vertex) {
            float location[3] = {0.0};
            madd_v3_v3v3fl(location, ray_start, ray_normal, *depth);

            const int x_it[4] = {0, 1, 1, 0};
            const int y_it[4] = {1, 1, 0, 0};

            for (int j = 0; j < 4; j++) {
              /* Always assign nearest_vertex_co in the first iteration to avoid comparison against
               * uninitialized values. This stores the closest vertex in the current intersecting
               * quad. */
              if (j == 0 || len_squared_v3v3(location, co[j]) <
                                len_squared_v3v3(location, nearest_vertex_co))
              {
                copy_v3_v3(nearest_vertex_co, co[j]);

                r_active_vertex->i = gridkey->grid_area * grid_index +
                                     (y + y_it[j]) * gridkey->grid_size + (x + x_it[j]);
              }
            }
          }
          if (r_active_grid_index) {
            *r_active_grid_index = grid_index;
          }
        }
      }
    }

    if (origco) {
      origco += gridsize * gridsize;
    }
  }

  return hit;
}

bool raycast_node(PBVH *pbvh,
                  PBVHNode *node,
                  float (*origco)[3],
                  bool use_origco,
                  const Span<int> corner_verts,
                  const Span<bool> hide_poly,
                  const float ray_start[3],
                  const float ray_normal[3],
                  IsectRayPrecalc *isect_precalc,
                  float *depth,
                  PBVHVertRef *active_vertex,
                  int *active_face_grid_index,
                  float *face_normal)
{
  bool hit = false;

  if (node->flag & PBVH_FullyHidden) {
    return false;
  }

  switch (pbvh->header.type) {
    case PBVH_FACES:
      hit |= pbvh_faces_node_raycast(pbvh,
                                     node,
                                     origco,
                                     corner_verts,
                                     hide_poly,
                                     ray_start,
                                     ray_normal,
                                     isect_precalc,
                                     depth,
                                     active_vertex,
                                     active_face_grid_index,
                                     face_normal);
      break;
    case PBVH_GRIDS:
      hit |= pbvh_grids_node_raycast(pbvh,
                                     node,
                                     origco,
                                     ray_start,
                                     ray_normal,
                                     isect_precalc,
                                     depth,
                                     active_vertex,
                                     active_face_grid_index,
                                     face_normal);
      break;
    case PBVH_BMESH:
      BM_mesh_elem_index_ensure(pbvh->header.bm, BM_VERT);
      hit = bmesh_node_raycast(node,
                               ray_start,
                               ray_normal,
                               isect_precalc,
                               depth,
                               use_origco,
                               active_vertex,
                               face_normal);
      break;
  }

  return hit;
}

void clip_ray_ortho(
    PBVH *pbvh, bool original, float ray_start[3], float ray_end[3], float ray_normal[3])
{
  if (pbvh->nodes.is_empty()) {
    return;
  }
  float rootmin_start, rootmin_end;
  Bounds<float3> bb_root;
  float bb_center[3], bb_diff[3];
  IsectRayAABB_Precalc ray;
  float ray_normal_inv[3];
  float offset = 1.0f + 1e-3f;
  const float offset_vec[3] = {1e-3f, 1e-3f, 1e-3f};

  if (original) {
    bb_root = BKE_pbvh_node_get_original_BB(&pbvh->nodes.first());
  }
  else {
    bb_root = BKE_pbvh_node_get_BB(&pbvh->nodes.first());
  }

  /* Calc rough clipping to avoid overflow later. See #109555. */
  float mat[3][3];
  axis_dominant_v3_to_m3(mat, ray_normal);
  float a[3], b[3], min[3] = {FLT_MAX, FLT_MAX, FLT_MAX}, max[3] = {FLT_MIN, FLT_MIN, FLT_MIN};

  /* Compute AABB bounds rotated along ray_normal.*/
  copy_v3_v3(a, bb_root.min);
  copy_v3_v3(b, bb_root.max);
  mul_m3_v3(mat, a);
  mul_m3_v3(mat, b);
  minmax_v3v3_v3(min, max, a);
  minmax_v3v3_v3(min, max, b);

  float cent[3];

  /* Find midpoint of aabb on ray. */
  mid_v3_v3v3(cent, bb_root.min, bb_root.max);
  float t = line_point_factor_v3(cent, ray_start, ray_end);
  interp_v3_v3v3(cent, ray_start, ray_end, t);

  /* Compute rough interval. */
  float dist = max[2] - min[2];
  madd_v3_v3v3fl(ray_start, cent, ray_normal, -dist);
  madd_v3_v3v3fl(ray_end, cent, ray_normal, dist);

  /* Slightly offset min and max in case we have a zero width node
   * (due to a plane mesh for instance), or faces very close to the bounding box boundary. */
  mid_v3_v3v3(bb_center, bb_root.max, bb_root.min);
  /* Diff should be same for both min/max since it's calculated from center. */
  sub_v3_v3v3(bb_diff, bb_root.max, bb_center);
  /* Handles case of zero width bb. */
  add_v3_v3(bb_diff, offset_vec);
  madd_v3_v3v3fl(bb_root.max, bb_center, bb_diff, offset);
  madd_v3_v3v3fl(bb_root.min, bb_center, bb_diff, -offset);

  /* Final projection of start ray. */
  isect_ray_aabb_v3_precalc(&ray, ray_start, ray_normal);
  if (!isect_ray_aabb_v3(&ray, bb_root.min, bb_root.max, &rootmin_start)) {
    return;
  }

  /* Final projection of end ray. */
  mul_v3_v3fl(ray_normal_inv, ray_normal, -1.0);
  isect_ray_aabb_v3_precalc(&ray, ray_end, ray_normal_inv);
  /* Unlikely to fail exiting if entering succeeded, still keep this here. */
  if (!isect_ray_aabb_v3(&ray, bb_root.min, bb_root.max, &rootmin_end)) {
    return;
  }

  /*
   * As a last-ditch effort to correct floating point overflow compute
   * and add an epsilon if rootmin_start == rootmin_end.
   */

  float epsilon = (std::nextafter(rootmin_start, rootmin_start + 1000.0f) - rootmin_start) *
                  5000.0f;

  if (rootmin_start == rootmin_end) {
    rootmin_start -= epsilon;
    rootmin_end += epsilon;
  }

  madd_v3_v3v3fl(ray_start, ray_start, ray_normal, rootmin_start);
  madd_v3_v3v3fl(ray_end, ray_end, ray_normal_inv, rootmin_end);
}

/* -------------------------------------------------------------------- */

struct FindNearestRayData {
  DistRayAABB_Precalc dist_ray_to_aabb_precalc;
  bool original;
};

static bool nearest_to_ray_aabb_dist_sq(PBVHNode *node, FindNearestRayData *rcd)
{
  const float *bb_min, *bb_max;

  if (rcd->original) {
    /* BKE_pbvh_node_get_original_BB */
    bb_min = node->orig_vb.min;
    bb_max = node->orig_vb.max;
  }
  else {
    /* BKE_pbvh_node_get_BB */
    bb_min = node->vb.min;
    bb_max = node->vb.max;
  }

  float co_dummy[3], depth;
  node->tmin = dist_squared_ray_to_aabb_v3(
      &rcd->dist_ray_to_aabb_precalc, bb_min, bb_max, co_dummy, &depth);
  /* Ideally we would skip distances outside the range. */
  return depth > 0.0f;
}

void find_nearest_to_ray(PBVH *pbvh,
                         const FunctionRef<void(PBVHNode &node, float *tmin)> fn,
                         const float ray_start[3],
                         const float ray_normal[3],
                         bool original)
{
  FindNearestRayData ncd;

  dist_squared_ray_to_aabb_v3_precalc(&ncd.dist_ray_to_aabb_precalc, ray_start, ray_normal);
  ncd.original = original;

  search_callback_occluded(
      pbvh, [&](PBVHNode &node) { return nearest_to_ray_aabb_dist_sq(&node, &ncd); }, fn);
}

static bool pbvh_faces_node_nearest_to_ray(PBVH *pbvh,
                                           const PBVHNode *node,
                                           float (*origco)[3],
                                           const Span<int> corner_verts,
                                           const Span<bool> hide_poly,
                                           const float ray_start[3],
                                           const float ray_normal[3],
                                           float *depth,
                                           float *dist_sq)
{
  using namespace blender;
  const Span<float3> positions = pbvh->vert_positions;
  bool hit = false;

  for (const int i : node->prim_indices.index_range()) {
    const int tri_i = node->prim_indices[i];
    const int3 &corner_tri = pbvh->corner_tris[tri_i];
    const int3 face_verts = node->face_vert_indices[i];

    if (!hide_poly.is_empty() && hide_poly[pbvh->corner_tri_faces[tri_i]]) {
      continue;
    }

    if (origco) {
      /* Intersect with backed-up original coordinates. */
      hit |= ray_face_nearest_tri(ray_start,
                                  ray_normal,
                                  origco[face_verts[0]],
                                  origco[face_verts[1]],
                                  origco[face_verts[2]],
                                  depth,
                                  dist_sq);
    }
    else {
      /* intersect with current coordinates */
      hit |= ray_face_nearest_tri(ray_start,
                                  ray_normal,
                                  positions[corner_verts[corner_tri[0]]],
                                  positions[corner_verts[corner_tri[1]]],
                                  positions[corner_verts[corner_tri[2]]],
                                  depth,
                                  dist_sq);
    }
  }

  return hit;
}

static bool pbvh_grids_node_nearest_to_ray(PBVH *pbvh,
                                           PBVHNode *node,
                                           float (*origco)[3],
                                           const float ray_start[3],
                                           const float ray_normal[3],
                                           float *depth,
                                           float *dist_sq)
{
  const int totgrid = node->prim_indices.size();
  const int gridsize = pbvh->gridkey.grid_size;
  bool hit = false;
  const BitGroupVector<> &grid_hidden = pbvh->subdiv_ccg->grid_hidden;
  const Span<CCGElem *> grids = pbvh->subdiv_ccg->grids;

  for (int i = 0; i < totgrid; i++) {
    CCGElem *grid = grids[node->prim_indices[i]];
    if (!grid) {
      continue;
    }

    for (int y = 0; y < gridsize - 1; y++) {
      for (int x = 0; x < gridsize - 1; x++) {
        /* check if grid face is hidden */
        if (!grid_hidden.is_empty()) {
          if (paint_is_grid_face_hidden(grid_hidden[node->prim_indices[i]], gridsize, x, y)) {
            continue;
          }
        }

        if (origco) {
          hit |= ray_face_nearest_quad(ray_start,
                                       ray_normal,
                                       origco[y * gridsize + x],
                                       origco[y * gridsize + x + 1],
                                       origco[(y + 1) * gridsize + x + 1],
                                       origco[(y + 1) * gridsize + x],
                                       depth,
                                       dist_sq);
        }
        else {
          hit |= ray_face_nearest_quad(ray_start,
                                       ray_normal,
                                       CCG_grid_elem_co(&pbvh->gridkey, grid, x, y),
                                       CCG_grid_elem_co(&pbvh->gridkey, grid, x + 1, y),
                                       CCG_grid_elem_co(&pbvh->gridkey, grid, x + 1, y + 1),
                                       CCG_grid_elem_co(&pbvh->gridkey, grid, x, y + 1),
                                       depth,
                                       dist_sq);
        }
      }
    }

    if (origco) {
      origco += gridsize * gridsize;
    }
  }

  return hit;
}

bool find_nearest_to_ray_node(PBVH *pbvh,
                              PBVHNode *node,
                              float (*origco)[3],
                              bool use_origco,
                              const Span<int> corner_verts,
                              const Span<bool> hide_poly,
                              const float ray_start[3],
                              const float ray_normal[3],
                              float *depth,
                              float *dist_sq)
{
  bool hit = false;

  if (node->flag & PBVH_FullyHidden) {
    return false;
  }

  switch (pbvh->header.type) {
    case PBVH_FACES:
      hit |= pbvh_faces_node_nearest_to_ray(
          pbvh, node, origco, corner_verts, hide_poly, ray_start, ray_normal, depth, dist_sq);
      break;
    case PBVH_GRIDS:
      hit |= pbvh_grids_node_nearest_to_ray(
          pbvh, node, origco, ray_start, ray_normal, depth, dist_sq);
      break;
    case PBVH_BMESH:
      hit = bmesh_node_nearest_to_ray(node, ray_start, ray_normal, depth, dist_sq, use_origco);
      break;
  }

  return hit;
}

enum PlaneAABBIsect {
  ISECT_INSIDE,
  ISECT_OUTSIDE,
  ISECT_INTERSECT,
};

/* Adapted from:
 * http://www.gamedev.net/community/forums/topic.asp?topic_id=512123
 * Returns true if the AABB is at least partially within the frustum
 * (ok, not a real frustum), false otherwise.
 */
static PlaneAABBIsect test_frustum_aabb(const Bounds<float3> &bounds,
                                        const PBVHFrustumPlanes *frustum)
{
  PlaneAABBIsect ret = ISECT_INSIDE;
  const float(*planes)[4] = frustum->planes;

  for (int i = 0; i < frustum->num_planes; i++) {
    float vmin[3], vmax[3];

    for (int axis = 0; axis < 3; axis++) {
      if (planes[i][axis] < 0) {
        vmin[axis] = bounds.min[axis];
        vmax[axis] = bounds.max[axis];
      }
      else {
        vmin[axis] = bounds.max[axis];
        vmax[axis] = bounds.min[axis];
      }
    }

    if (dot_v3v3(planes[i], vmin) + planes[i][3] < 0) {
      return ISECT_OUTSIDE;
    }
    if (dot_v3v3(planes[i], vmax) + planes[i][3] <= 0) {
      ret = ISECT_INTERSECT;
    }
  }

  return ret;
}

}  // namespace blender::bke::pbvh

bool BKE_pbvh_node_frustum_contain_AABB(const PBVHNode *node, const PBVHFrustumPlanes *data)
{
  return blender::bke::pbvh::test_frustum_aabb(node->vb, data) !=
         blender::bke::pbvh::ISECT_OUTSIDE;
}

bool BKE_pbvh_node_frustum_exclude_AABB(const PBVHNode *node, const PBVHFrustumPlanes *data)
{
  return blender::bke::pbvh::test_frustum_aabb(node->vb, data) != blender::bke::pbvh::ISECT_INSIDE;
}

static blender::draw::pbvh::PBVH_GPU_Args pbvh_draw_args_init(const Mesh &mesh,
                                                              PBVH &pbvh,
                                                              const PBVHNode &node)
{
  /* TODO: Use an explicit argument for the original mesh to avoid relying on #PBVH::mesh. */
  blender::draw::pbvh::PBVH_GPU_Args args{};

  args.pbvh_type = pbvh.header.type;

  args.face_sets_color_default = pbvh.mesh ? pbvh.mesh->face_sets_color_default :
                                             mesh.face_sets_color_default;
  args.face_sets_color_seed = pbvh.mesh ? pbvh.mesh->face_sets_color_seed :
                                          mesh.face_sets_color_seed;

  args.active_color = mesh.active_color_attribute;
  args.render_color = mesh.default_color_attribute;

  switch (pbvh.header.type) {
    case PBVH_FACES:
      args.vert_data = &mesh.vert_data;
      args.corner_data = &mesh.corner_data;
      args.face_data = &mesh.face_data;
      args.mesh = pbvh.mesh;
      args.vert_positions = pbvh.vert_positions;
      args.corner_verts = mesh.corner_verts();
      args.corner_edges = mesh.corner_edges();
      args.corner_tris = pbvh.corner_tris;
      args.vert_normals = pbvh.vert_normals;
      args.face_normals = pbvh.face_normals;
      /* Retrieve data from the original mesh. Ideally that would be passed to this function to
       * make it clearer when each is used. */
      args.hide_poly = *pbvh.mesh->attributes().lookup<bool>(".hide_poly", AttrDomain::Face);

      args.prim_indices = node.prim_indices;
      args.tri_faces = mesh.corner_tri_faces();
      break;
    case PBVH_GRIDS:
      args.vert_data = &pbvh.mesh->vert_data;
      args.corner_data = &pbvh.mesh->corner_data;
      args.face_data = &pbvh.mesh->face_data;
      args.ccg_key = pbvh.gridkey;
      args.mesh = pbvh.mesh;
      args.grid_indices = node.prim_indices;
      args.subdiv_ccg = pbvh.subdiv_ccg;
      args.grids = pbvh.subdiv_ccg->grids;
      args.vert_normals = pbvh.vert_normals;
      break;
    case PBVH_BMESH:
      args.bm = pbvh.header.bm;
      args.vert_data = &args.bm->vdata;
      args.corner_data = &args.bm->ldata;
      args.face_data = &args.bm->pdata;
      args.bm_faces = &node.bm_faces;
      args.cd_mask_layer = CustomData_get_offset_named(
          &pbvh.header.bm->vdata, CD_PROP_FLOAT, ".sculpt_mask");

      break;
  }

  return args;
}

namespace blender::bke::pbvh {

static void node_update_draw_buffers(const Mesh &mesh, PBVH &pbvh, PBVHNode &node)
{
  /* Create and update draw buffers. The functions called here must not
   * do any OpenGL calls. Flags are not cleared immediately, that happens
   * after GPU_pbvh_buffer_flush() which does the final OpenGL calls. */
  if (node.flag & PBVH_RebuildDrawBuffers) {
    const blender::draw::pbvh::PBVH_GPU_Args args = pbvh_draw_args_init(mesh, pbvh, node);
    node.draw_batches = blender::draw::pbvh::node_create(args);
  }

  if (node.flag & PBVH_UpdateDrawBuffers) {
    node.debug_draw_gen++;

    if (node.draw_batches) {
      const blender::draw::pbvh::PBVH_GPU_Args args = pbvh_draw_args_init(mesh, pbvh, node);
      blender::draw::pbvh::node_update(node.draw_batches, args);
    }
  }
}

void free_draw_buffers(PBVH & /*pbvh*/, PBVHNode *node)
{
  if (node->draw_batches) {
    draw::pbvh::node_free(node->draw_batches);
    node->draw_batches = nullptr;
  }
}

static void pbvh_update_draw_buffers(const Mesh &mesh,
                                     PBVH &pbvh,
                                     Span<PBVHNode *> nodes,
                                     int update_flag)
{
  if (pbvh.header.type == PBVH_BMESH && !pbvh.header.bm) {
    /* BMesh hasn't been created yet */
    return;
  }

  if ((update_flag & PBVH_RebuildDrawBuffers) || ELEM(pbvh.header.type, PBVH_GRIDS, PBVH_BMESH)) {
    /* Free buffers uses OpenGL, so not in parallel. */
    for (PBVHNode *node : nodes) {
      if (node->flag & PBVH_RebuildDrawBuffers) {
        free_draw_buffers(pbvh, node);
      }
      else if ((node->flag & PBVH_UpdateDrawBuffers) && node->draw_batches) {
        const draw::pbvh::PBVH_GPU_Args args = pbvh_draw_args_init(mesh, pbvh, *node);
        draw::pbvh::update_pre(node->draw_batches, args);
      }
    }
  }

  /* Parallel creation and update of draw buffers. */
  threading::parallel_for(nodes.index_range(), 1, [&](const IndexRange range) {
    for (PBVHNode *node : nodes.slice(range)) {
      node_update_draw_buffers(mesh, pbvh, *node);
    }
  });

  /* Flush buffers uses OpenGL, so not in parallel. */
  for (PBVHNode *node : nodes) {
    if (node->flag & PBVH_UpdateDrawBuffers) {

      if (node->draw_batches) {
        draw::pbvh::node_gpu_flush(node->draw_batches);
      }
    }

    node->flag &= ~(PBVH_RebuildDrawBuffers | PBVH_UpdateDrawBuffers);
  }
}

void draw_cb(const Mesh &mesh,
             PBVH *pbvh,
             bool update_only_visible,
             const PBVHFrustumPlanes &update_frustum,
             const PBVHFrustumPlanes &draw_frustum,
             const FunctionRef<void(draw::pbvh::PBVHBatches *batches,
                                    const draw::pbvh::PBVH_GPU_Args &args)> draw_fn)
{
  pbvh->draw_cache_invalid = false;

  if (update_only_visible) {
    int update_flag = 0;
    Vector<PBVHNode *> nodes = search_gather(pbvh, [&](PBVHNode &node) {
      if (!BKE_pbvh_node_frustum_contain_AABB(&node, &update_frustum)) {
        return false;
      }
      update_flag |= node.flag;
      return true;
    });
    if (update_flag & (PBVH_RebuildDrawBuffers | PBVH_UpdateDrawBuffers)) {
      pbvh_update_draw_buffers(mesh, *pbvh, nodes, update_flag);
    }
  }
  else {
    /* Get all nodes with draw updates, also those outside the view. */
    Vector<PBVHNode *> nodes = search_gather(pbvh, [&](PBVHNode &node) {
      return update_search(&node, PBVH_RebuildDrawBuffers | PBVH_UpdateDrawBuffers);
    });
    pbvh_update_draw_buffers(mesh, *pbvh, nodes, PBVH_RebuildDrawBuffers | PBVH_UpdateDrawBuffers);
  }

  /* Draw visible nodes. */
  Vector<PBVHNode *> nodes = search_gather(pbvh, [&](PBVHNode &node) {
    return BKE_pbvh_node_frustum_contain_AABB(&node, &draw_frustum);
  });

  for (PBVHNode *node : nodes) {
    if (node->flag & PBVH_FullyHidden) {
      continue;
    }
    if (!node->draw_batches) {
      continue;
    }
    const draw::pbvh::PBVH_GPU_Args args = pbvh_draw_args_init(mesh, *pbvh, *node);
    draw_fn(node->draw_batches, args);
  }
}

}  // namespace blender::bke::pbvh

void BKE_pbvh_draw_debug_cb(PBVH *pbvh,
                            void (*draw_fn)(PBVHNode *node,
                                            void *user_data,
                                            const float bmin[3],
                                            const float bmax[3],
                                            PBVHNodeFlags flag),
                            void *user_data)
{
  PBVHNodeFlags flag = PBVH_Leaf;

  for (PBVHNode &node : pbvh->nodes) {
    if (node.flag & PBVH_TexLeaf) {
      flag = PBVH_TexLeaf;
      break;
    }
  }

  for (PBVHNode &node : pbvh->nodes) {
    if (!(node.flag & flag)) {
      continue;
    }

    draw_fn(&node, user_data, node.vb.min, node.vb.max, node.flag);
  }
}

void BKE_pbvh_grids_update(PBVH *pbvh, const CCGKey *key)
{
  pbvh->gridkey = *key;
}

void BKE_pbvh_vert_coords_apply(PBVH *pbvh, const Span<float3> vert_positions)
{
  using namespace blender::bke::pbvh;
  BLI_assert(vert_positions.size() == pbvh->totvert);

  if (!pbvh->deformed) {
    if (!pbvh->vert_positions.is_empty()) {
      /* When the PBVH is deformed, it creates a separate vertex position array that it owns
       * directly. Conceptually these copies often aren't and often adds extra indirection, but:
       *  - Sculpting shape keys, the deformations are flushed back to the keys as a separate step.
       *  - Sculpting on a deformed mesh, deformations are also flushed to original positions
       *    separately.
       *  - The PBVH currently always assumes we want to change positions, and has no way to avoid
       *    calculating normals if it's only used for painting, for example. */
      pbvh->vert_positions_deformed = pbvh->vert_positions.as_span();
      pbvh->vert_positions = pbvh->vert_positions_deformed;

      pbvh->vert_normals_deformed = pbvh->vert_normals;
      pbvh->vert_normals = pbvh->vert_normals_deformed;

      pbvh->face_normals_deformed = pbvh->face_normals;
      pbvh->face_normals = pbvh->face_normals_deformed;

      pbvh->deformed = true;
    }
  }

  if (!pbvh->vert_positions.is_empty()) {
    MutableSpan<float3> positions = pbvh->vert_positions;
    /* copy new verts coords */
    for (int a = 0; a < pbvh->totvert; a++) {
      /* no need for float comparison here (memory is exactly equal or not) */
      if (memcmp(positions[a], vert_positions[a], sizeof(float[3])) != 0) {
        positions[a] = vert_positions[a];
      }
    }

    for (PBVHNode &node : pbvh->nodes) {
      BKE_pbvh_node_mark_update(&node);
    }

    update_bounds(*pbvh, PBVH_UpdateBB | PBVH_UpdateOriginalBB);
  }
}

bool BKE_pbvh_is_deformed(const PBVH *pbvh)
{
  return pbvh->deformed;
}
/* Proxies */

PBVHProxyNode &BKE_pbvh_node_add_proxy(PBVH &pbvh, PBVHNode &node)
{
  node.proxies.append_as(PBVHProxyNode{});

  /* It is fine to access pointer of the back element, since node is never handled from multiple
   * threads, and the brush handler only requests a single proxy from the node, and never holds
   * pointers to multiple proxies. */
  PBVHProxyNode &proxy_node = node.proxies.last();

  const int num_unique_verts = BKE_pbvh_node_num_unique_verts(pbvh, node);

  /* Brushes expect proxies to be zero-initialized, so that they can do additive operation to them.
   */
  proxy_node.co.resize(num_unique_verts, float3(0, 0, 0));

  return proxy_node;
}

void BKE_pbvh_node_free_proxies(PBVHNode *node)
{
  node->proxies.clear_and_shrink();
}

PBVHColorBufferNode *BKE_pbvh_node_color_buffer_get(PBVHNode *node)
{

  if (!node->color_buffer.color) {
    node->color_buffer.color = static_cast<float(*)[4]>(
        MEM_callocN(sizeof(float[4]) * node->uniq_verts, "Color buffer"));
  }
  return &node->color_buffer;
}

void BKE_pbvh_node_color_buffer_free(PBVH *pbvh)
{
  Vector<PBVHNode *> nodes = blender::bke::pbvh::search_gather(pbvh, {});

  for (PBVHNode *node : nodes) {
    MEM_SAFE_FREE(node->color_buffer.color);
  }
}

void pbvh_vertex_iter_init(PBVH *pbvh, PBVHNode *node, PBVHVertexIter *vi, int mode)
{
  vi->grid = nullptr;
  vi->no = nullptr;
  vi->fno = nullptr;
  vi->vert_positions = {};
  vi->vertex.i = 0LL;

  int uniq_verts;
  int totvert;
  switch (pbvh->header.type) {
    case PBVH_GRIDS:
      totvert = node->prim_indices.size() * pbvh->gridkey.grid_area;
      uniq_verts = totvert;
      break;
    case PBVH_FACES:
      totvert = node->uniq_verts + node->face_verts;
      uniq_verts = node->uniq_verts;
      break;
    case PBVH_BMESH:
      totvert = node->bm_unique_verts.size() + node->bm_other_verts.size();
      uniq_verts = node->bm_unique_verts.size();
      break;
  }

  if (pbvh->header.type == PBVH_GRIDS) {
    vi->key = pbvh->gridkey;
    vi->grids = pbvh->subdiv_ccg->grids.data();
    vi->grid_indices = node->prim_indices.data();
    vi->totgrid = node->prim_indices.size();
    vi->gridsize = pbvh->gridkey.grid_size;
  }
  else {
    vi->key = {};
    vi->grids = nullptr;
    vi->grid_indices = nullptr;
    vi->totgrid = 1;
    vi->gridsize = 0;
  }

  if (mode == PBVH_ITER_ALL) {
    vi->totvert = totvert;
  }
  else {
    vi->totvert = uniq_verts;
  }
  vi->vert_indices = node->vert_indices.data();
  vi->vert_positions = pbvh->vert_positions;
  vi->is_mesh = !pbvh->vert_positions.is_empty();

  if (pbvh->header.type == PBVH_BMESH) {
    vi->bm_unique_verts = node->bm_unique_verts.begin();
    vi->bm_unique_verts_end = node->bm_unique_verts.end();
    vi->bm_other_verts = node->bm_other_verts.begin();
    vi->bm_other_verts_end = node->bm_other_verts.end();
    vi->bm_vdata = &pbvh->header.bm->vdata;
    vi->cd_vert_mask_offset = CustomData_get_offset_named(
        vi->bm_vdata, CD_PROP_FLOAT, ".sculpt_mask");
  }

  vi->gh.reset();
  if (vi->grids && mode == PBVH_ITER_UNIQUE) {
    vi->grid_hidden = pbvh->subdiv_ccg->grid_hidden.is_empty() ? nullptr :
                                                                 &pbvh->subdiv_ccg->grid_hidden;
  }

  vi->mask = 0.0f;
  if (pbvh->header.type == PBVH_FACES) {
    vi->vert_normals = pbvh->vert_normals;
    vi->hide_vert = static_cast<const bool *>(
        CustomData_get_layer_named(&pbvh->mesh->vert_data, CD_PROP_BOOL, ".hide_vert"));
    vi->vmask = static_cast<const float *>(
        CustomData_get_layer_named(&pbvh->mesh->vert_data, CD_PROP_FLOAT, ".sculpt_mask"));
  }
}

bool pbvh_has_mask(const PBVH *pbvh)
{
  switch (pbvh->header.type) {
    case PBVH_GRIDS:
      return (pbvh->gridkey.has_mask != 0);
    case PBVH_FACES:
      return pbvh->mesh->attributes().contains(".sculpt_mask");
    case PBVH_BMESH:
      return pbvh->header.bm &&
             (CustomData_has_layer_named(&pbvh->header.bm->vdata, CD_PROP_FLOAT, ".sculpt_mask"));
  }

  return false;
}

bool pbvh_has_face_sets(PBVH *pbvh)
{
  switch (pbvh->header.type) {
    case PBVH_GRIDS:
    case PBVH_FACES:
      return pbvh->mesh->attributes().contains(".sculpt_face_set");
    case PBVH_BMESH:
      return CustomData_has_layer_named(&pbvh->header.bm->pdata, CD_PROP_FLOAT, ".sculpt_mask");
  }
  return false;
}

namespace blender::bke::pbvh {

void set_frustum_planes(PBVH *pbvh, PBVHFrustumPlanes *planes)
{
  pbvh->num_planes = planes->num_planes;
  for (int i = 0; i < pbvh->num_planes; i++) {
    copy_v4_v4(pbvh->planes[i], planes->planes[i]);
  }
}

void get_frustum_planes(const PBVH *pbvh, PBVHFrustumPlanes *planes)
{
  planes->num_planes = pbvh->num_planes;
  for (int i = 0; i < planes->num_planes; i++) {
    copy_v4_v4(planes->planes[i], pbvh->planes[i]);
  }
}

}  // namespace blender::bke::pbvh

Mesh *BKE_pbvh_get_mesh(PBVH *pbvh)
{
  return pbvh->mesh;
}

Span<float3> BKE_pbvh_get_vert_positions(const PBVH *pbvh)
{
  BLI_assert(pbvh->header.type == PBVH_FACES);
  return pbvh->vert_positions;
}

MutableSpan<float3> BKE_pbvh_get_vert_positions(PBVH *pbvh)
{
  BLI_assert(pbvh->header.type == PBVH_FACES);
  return pbvh->vert_positions;
}

Span<float3> BKE_pbvh_get_vert_normals(const PBVH *pbvh)
{
  BLI_assert(pbvh->header.type == PBVH_FACES);
  return pbvh->vert_normals;
}

void BKE_pbvh_subdiv_cgg_set(PBVH *pbvh, SubdivCCG *subdiv_ccg)
{
  pbvh->subdiv_ccg = subdiv_ccg;
}

bool BKE_pbvh_is_drawing(const PBVH *pbvh)
{
  return pbvh->is_drawing;
}

void BKE_pbvh_is_drawing_set(PBVH *pbvh, bool val)
{
  pbvh->is_drawing = val;
}

void BKE_pbvh_update_active_vcol(PBVH *pbvh, Mesh *mesh)
{
  BKE_pbvh_get_color_layer(mesh, &pbvh->color_layer, &pbvh->color_domain);
}

void BKE_pbvh_pmap_set(PBVH *pbvh, const blender::GroupedSpan<int> vert_to_face_map)
{
  pbvh->vert_to_face_map = vert_to_face_map;
}

void BKE_pbvh_ensure_node_loops(PBVH *pbvh)
{
  using namespace blender;
  BLI_assert(BKE_pbvh_type(pbvh) == PBVH_FACES);

  int totloop = 0;

  /* Check if nodes already have loop indices. */
  for (PBVHNode &node : pbvh->nodes) {
    if (!(node.flag & PBVH_Leaf)) {
      continue;
    }

    if (!node.loop_indices.is_empty()) {
      return;
    }

    totloop += node.prim_indices.size() * 3;
  }

  BLI_bitmap *visit = BLI_BITMAP_NEW(totloop, __func__);

  /* Create loop indices from node loop triangles. */
  Vector<int> loop_indices;
  for (PBVHNode &node : pbvh->nodes) {
    if (!(node.flag & PBVH_Leaf)) {
      continue;
    }

    loop_indices.clear();

    for (const int i : node.prim_indices) {
      const int3 &tri = pbvh->corner_tris[i];

      for (int k = 0; k < 3; k++) {
        if (!BLI_BITMAP_TEST(visit, tri[k])) {
          loop_indices.append(tri[k]);
          BLI_BITMAP_ENABLE(visit, tri[k]);
        }
      }
    }

    node.loop_indices.reinitialize(loop_indices.size());
    node.loop_indices.as_mutable_span().copy_from(loop_indices);
  }

  MEM_SAFE_FREE(visit);
}

int BKE_pbvh_debug_draw_gen_get(PBVHNode *node)
{
  return node->debug_draw_gen;
}

void BKE_pbvh_sync_visibility_from_verts(PBVH *pbvh, Mesh *mesh)
{
  using namespace blender;
  using namespace blender::bke;
  switch (pbvh->header.type) {
    case PBVH_FACES: {
      mesh_hide_vert_flush(*mesh);
      break;
    }
    case PBVH_BMESH: {
      BMIter iter;
      BMVert *v;
      BMEdge *e;
      BMFace *f;

      BM_ITER_MESH (f, &iter, pbvh->header.bm, BM_FACES_OF_MESH) {
        BM_elem_flag_disable(f, BM_ELEM_HIDDEN);
      }

      BM_ITER_MESH (e, &iter, pbvh->header.bm, BM_EDGES_OF_MESH) {
        BM_elem_flag_disable(e, BM_ELEM_HIDDEN);
      }

      BM_ITER_MESH (v, &iter, pbvh->header.bm, BM_VERTS_OF_MESH) {
        if (!BM_elem_flag_test(v, BM_ELEM_HIDDEN)) {
          continue;
        }
        BMIter iter_l;
        BMLoop *l;

        BM_ITER_ELEM (l, &iter_l, v, BM_LOOPS_OF_VERT) {
          BM_elem_flag_enable(l->e, BM_ELEM_HIDDEN);
          BM_elem_flag_enable(l->f, BM_ELEM_HIDDEN);
        }
      }
      break;
    }
    case PBVH_GRIDS: {
      const OffsetIndices faces = mesh->faces();
      const BitGroupVector<> &grid_hidden = pbvh->subdiv_ccg->grid_hidden;
      CCGKey key = pbvh->gridkey;

      IndexMaskMemory memory;
      const IndexMask hidden_faces =
          grid_hidden.is_empty() ?
              IndexMask::from_predicate(faces.index_range(),
                                        GrainSize(1024),
                                        memory,
                                        [&](const int i) {
                                          const IndexRange face = faces[i];
                                          return std::any_of(
                                              face.begin(), face.end(), [&](const int corner) {
                                                return grid_hidden[corner][key.grid_area - 1];
                                              });
                                        }) :
              IndexMask();

      MutableAttributeAccessor attributes = mesh->attributes_for_write();
      if (hidden_faces.is_empty()) {
        attributes.remove(".hide_poly");
      }
      else {
        SpanAttributeWriter<bool> hide_poly = attributes.lookup_or_add_for_write_span<bool>(
            ".hide_poly", AttrDomain::Face, AttributeInitConstruct());
        hide_poly.span.fill(false);
        index_mask::masked_fill(hide_poly.span, true, hidden_faces);
        hide_poly.finish();
      }

      mesh_hide_face_flush(*mesh);
      break;
    }
  }
}

namespace blender::bke::pbvh {
Vector<PBVHNode *> search_gather(PBVH *pbvh,
                                 const FunctionRef<bool(PBVHNode &)> scb,
                                 PBVHNodeFlags leaf_flag)
{
  if (pbvh->nodes.is_empty()) {
    return {};
  }

  PBVHIter iter;
  Vector<PBVHNode *> nodes;

  pbvh_iter_begin(&iter, pbvh, scb);

  PBVHNode *node;
  while ((node = pbvh_iter_next(&iter, leaf_flag))) {
    if (node->flag & leaf_flag) {
      nodes.append(node);
    }
  }

  pbvh_iter_end(&iter);
  return nodes;
}

Vector<PBVHNode *> gather_proxies(PBVH *pbvh)
{
  Vector<PBVHNode *> array;

  for (PBVHNode &node : pbvh->nodes) {
    if (!node.proxies.is_empty()) {
      array.append(&node);
    }
  }

  return array;
}
}  // namespace blender::bke::pbvh<|MERGE_RESOLUTION|>--- conflicted
+++ resolved
@@ -1216,15 +1216,8 @@
 
   VectorSet<int> boundary_faces;
   for (const PBVHNode *node : nodes) {
-<<<<<<< HEAD
     for (const int vert : node->vert_indices.as_span().drop_front(node->uniq_verts)) {
-      boundary_faces.add_multiple(pbvh.pmap[vert]);
-=======
-    for (const int vert : node->vert_indices.as_span().take_front(node->uniq_verts)) {
-      if (update_tags[vert]) {
-        faces_to_update.add_multiple(pbvh.vert_to_face_map[vert]);
-      }
->>>>>>> 517feec7
+      boundary_faces.add_multiple(pbvh.vert_to_face_map[vert]);
     }
   }
 
@@ -1255,23 +1248,15 @@
       });
 
   if (pbvh.deformed) {
-<<<<<<< HEAD
-    calc_node_vert_normals(pbvh.pmap, pbvh.face_normals, nodes, pbvh.vert_normals_deformed);
+    calc_node_vert_normals(
+        pbvh.vert_to_face_map, pbvh.face_normals, nodes, pbvh.vert_normals_deformed);
     calc_boundary_vert_normals(
-        pbvh.pmap, pbvh.face_normals, boundary_verts, pbvh.vert_normals_deformed);
+        pbvh.vert_to_face_map, pbvh.face_normals, boundary_verts, pbvh.vert_normals_deformed);
   }
   else {
     mesh.runtime->vert_normals_cache.update([&](Vector<float3> &r_data) {
-      calc_node_vert_normals(pbvh.pmap, pbvh.face_normals, nodes, r_data);
-      calc_boundary_vert_normals(pbvh.pmap, pbvh.face_normals, boundary_verts, r_data);
-=======
-    normals_calc_verts_simple(
-        pbvh.vert_to_face_map, pbvh.face_normals, verts_to_update, pbvh.vert_normals_deformed);
-  }
-  else {
-    mesh.runtime->vert_normals_cache.update([&](Vector<float3> &r_data) {
-      normals_calc_verts_simple(pbvh.vert_to_face_map, pbvh.face_normals, verts_to_update, r_data);
->>>>>>> 517feec7
+      calc_node_vert_normals(pbvh.vert_to_face_map, pbvh.face_normals, nodes, r_data);
+      calc_boundary_vert_normals(pbvh.vert_to_face_map, pbvh.face_normals, boundary_verts, r_data);
     });
     pbvh.vert_normals = mesh.runtime->vert_normals_cache.data();
   }
