 /*
* $Id$
*
* ***** BEGIN GPL LICENSE BLOCK *****
*
* This program is free software; you can redistribute it and/or
* modify it under the terms of the GNU General Public License
* as published by the Free Software Foundation; either version 2
* of the License, or (at your option) any later version.
*
* This program is distributed in the hope that it will be useful,
* but WITHOUT ANY WARRANTY; without even the implied warranty of
* MERCHANTABILITY or FITNESS FOR A PARTICULAR PURPOSE.  See the
* GNU General Public License for more details.
*
* You should have received a copy of the GNU General Public License
* along with this program; if not, write to the Free Software  Foundation,
* Inc., 51 Franklin Street, Fifth Floor, Boston, MA 02110-1301, USA.
*
* The Original Code is Copyright (C) 2006 Blender Foundation.
* All rights reserved.
*
* The Original Code is: all of this file.
*
* Contributor(s): Ben Batt <benbatt@gmail.com>
*
* ***** END GPL LICENSE BLOCK *****
*
* Implementation of CDDerivedMesh.
*
* BKE_cdderivedmesh.h contains the function prototypes for this file.
*
*/

/** \file blender/blenkernel/intern/cdderivedmesh.c
 *  \ingroup bke
 */
 
#include "GL/glew.h"

#include "BKE_cdderivedmesh.h"
#include "BKE_global.h"
#include "BKE_mesh.h"
#include "BKE_paint.h"
#include "BKE_utildefines.h"
#include "BKE_tessmesh.h"

#include "BLI_editVert.h"
#include "BLI_scanfill.h"
#include "BLI_math.h"
#include "BLI_blenlib.h"
#include "BLI_edgehash.h"
#include "BLI_editVert.h"
#include "BLI_math.h"
#include "BLI_pbvh.h"
#include "BLI_array.h"
#include "BLI_smallhash.h"
#include "BLI_utildefines.h"

#include "BKE_cdderivedmesh.h"
#include "BKE_global.h"
#include "BKE_mesh.h"
#include "BKE_paint.h"


#include "DNA_meshdata_types.h"
#include "DNA_object_types.h"
#include "DNA_curve_types.h" /* for Curve */

#include "MEM_guardedalloc.h"

#include "GPU_buffers.h"
#include "GPU_draw.h"
#include "GPU_extensions.h"
#include "GPU_material.h"

#include <string.h>
#include <limits.h>
#include <math.h>

typedef struct {
	DerivedMesh dm;

	/* these point to data in the DerivedMesh custom data layers,
	   they are only here for efficiency and convenience **/
	MVert *mvert;
	MEdge *medge;
	MFace *mface;
	MLoop *mloop;
	MPoly *mpoly;

	/* Cached */
	struct PBVH *pbvh;
	int pbvh_draw;

	/* Mesh connectivity */
	struct ListBase *fmap;
	struct IndexNode *fmap_mem;
} CDDerivedMesh;

/**************** DerivedMesh interface functions ****************/
static int cdDM_getNumVerts(DerivedMesh *dm)
{
	return dm->numVertData;
}

static int cdDM_getNumEdges(DerivedMesh *dm)
{
	return dm->numEdgeData;
}

static int cdDM_getNumTessFaces(DerivedMesh *dm)
{
	return dm->numFaceData;
}

static int cdDM_getNumFaces(DerivedMesh *dm)
{
	return dm->numPolyData;
}

static void cdDM_getVert(DerivedMesh *dm, int index, MVert *vert_r)
{
	CDDerivedMesh *cddm = (CDDerivedMesh *)dm;
	*vert_r = cddm->mvert[index];
}

static void cdDM_getEdge(DerivedMesh *dm, int index, MEdge *edge_r)
{
	CDDerivedMesh *cddm = (CDDerivedMesh *)dm;
	*edge_r = cddm->medge[index];
}

static void cdDM_getFace(DerivedMesh *dm, int index, MFace *face_r)
{
	CDDerivedMesh *cddm = (CDDerivedMesh *)dm;
	*face_r = cddm->mface[index];
}

static void cdDM_copyVertArray(DerivedMesh *dm, MVert *vert_r)
{
	CDDerivedMesh *cddm = (CDDerivedMesh *)dm;
	memcpy(vert_r, cddm->mvert, sizeof(*vert_r) * dm->numVertData);
}

static void cdDM_copyEdgeArray(DerivedMesh *dm, MEdge *edge_r)
{
	CDDerivedMesh *cddm = (CDDerivedMesh *)dm;
	memcpy(edge_r, cddm->medge, sizeof(*edge_r) * dm->numEdgeData);
}

static void cdDM_copyFaceArray(DerivedMesh *dm, MFace *face_r)
{
	CDDerivedMesh *cddm = (CDDerivedMesh *)dm;
	memcpy(face_r, cddm->mface, sizeof(*face_r) * dm->numFaceData);
}

static void cdDM_copyLoopArray(DerivedMesh *dm, MLoop *loop_r)
{
	CDDerivedMesh *cddm = (CDDerivedMesh *)dm;
	memcpy(loop_r, cddm->mloop, sizeof(*loop_r) * dm->numLoopData);
}

static void cdDM_copyPolyArray(DerivedMesh *dm, MPoly *poly_r)
{
	CDDerivedMesh *cddm = (CDDerivedMesh *)dm;
	memcpy(poly_r, cddm->mpoly, sizeof(*poly_r) * dm->numPolyData);
}

static void cdDM_getMinMax(DerivedMesh *dm, float min_r[3], float max_r[3])
{
	CDDerivedMesh *cddm = (CDDerivedMesh*) dm;
	int i;

	if (dm->numVertData) {
		for (i=0; i<dm->numVertData; i++) {
			DO_MINMAX(cddm->mvert[i].co, min_r, max_r);
		}
	} else {
		min_r[0] = min_r[1] = min_r[2] = max_r[0] = max_r[1] = max_r[2] = 0.0;
	}
}

static void cdDM_getVertCo(DerivedMesh *dm, int index, float co_r[3])
{
	CDDerivedMesh *cddm = (CDDerivedMesh*) dm;

	VECCOPY(co_r, cddm->mvert[index].co);
}

static void cdDM_getVertCos(DerivedMesh *dm, float (*cos_r)[3])
{
	MVert *mv = CDDM_get_verts(dm);
	int i;

	for(i = 0; i < dm->numVertData; i++, mv++)
		VECCOPY(cos_r[i], mv->co);
}

static void cdDM_getVertNo(DerivedMesh *dm, int index, float no_r[3])
{
	CDDerivedMesh *cddm = (CDDerivedMesh*) dm;
	normal_short_to_float_v3(no_r, cddm->mvert[index].no);
}

static ListBase *cdDM_getFaceMap(Object *ob, DerivedMesh *dm)
{
	CDDerivedMesh *cddm = (CDDerivedMesh*) dm;

	if(!cddm->fmap && ob->type == OB_MESH) {
		Mesh *me= ob->data;

		create_vert_face_map(&cddm->fmap, &cddm->fmap_mem, me->mface,
					 me->totvert, me->totface);
	}

	return cddm->fmap;
}

static int can_pbvh_draw(Object *ob, DerivedMesh *dm)
{
	CDDerivedMesh *cddm = (CDDerivedMesh*) dm;
	Mesh *me= ob->data;
	int deformed= 0;

	/* active modifiers means extra deformation, which can't be handled correct
	   on bith of PBVH and sculpt "layer" levels, so use PBVH only for internal brush
	   stuff and show final DerivedMesh so user would see actual object shape */
	deformed|= ob->sculpt->modifiers_active;

	/* as in case with modifiers, we can't synchronize deformation made against
	   PBVH and non-locked keyblock, so also use PBVH only for brushes and
	   final DM to give final result to user */
	deformed|= ob->sculpt->kb && (ob->shapeflag&OB_SHAPE_LOCK) == 0;

	if(deformed)
		return 0;

	return cddm->mvert == me->mvert || ob->sculpt->kb;
}

static struct PBVH *cdDM_getPBVH(Object *ob, DerivedMesh *dm)
{
	CDDerivedMesh *cddm = (CDDerivedMesh*) dm;

	if(!ob) {
		cddm->pbvh= NULL;
		return NULL;
	}

	if(!ob->sculpt)
		return NULL;
	if(ob->sculpt->pbvh) {
		cddm->pbvh= ob->sculpt->pbvh;
		cddm->pbvh_draw = can_pbvh_draw(ob, dm);
	}

	/* always build pbvh from original mesh, and only use it for drawing if
	   this derivedmesh is just original mesh. it's the multires subsurf dm
	   that this is actually for, to support a pbvh on a modified mesh */
	if(!cddm->pbvh && ob->type == OB_MESH) {
		SculptSession *ss= ob->sculpt;
		Mesh *me= ob->data;
		cddm->pbvh = BLI_pbvh_new();
		cddm->pbvh_draw = can_pbvh_draw(ob, dm);
		BLI_pbvh_build_mesh(cddm->pbvh, me->mface, me->mvert,
				   me->totface, me->totvert);

		if(ss->modifiers_active && ob->derivedDeform) {
			DerivedMesh *deformdm= ob->derivedDeform;
			float (*vertCos)[3];
			int totvert;

			totvert= deformdm->getNumVerts(deformdm);
			vertCos= MEM_callocN(3*totvert*sizeof(float), "cdDM_getPBVH vertCos");
			deformdm->getVertCos(deformdm, vertCos);
			BLI_pbvh_apply_vertCos(cddm->pbvh, vertCos);
			MEM_freeN(vertCos);
		}
	}

	return cddm->pbvh;
}

/* update vertex normals so that drawing smooth faces works during sculpt
   TODO: proper fix is to support the pbvh in all drawing modes */
static void cdDM_update_normals_from_pbvh(DerivedMesh *dm)
{
	CDDerivedMesh *cddm = (CDDerivedMesh*) dm;
	float (*face_nors)[3];

	if(!cddm->pbvh || !cddm->pbvh_draw || !dm->numFaceData)
		return;

	face_nors = CustomData_get_layer(&dm->faceData, CD_NORMAL);

	BLI_pbvh_update(cddm->pbvh, PBVH_UpdateNormals, face_nors);
}

static void cdDM_drawVerts(DerivedMesh *dm)
{
	CDDerivedMesh *cddm = (CDDerivedMesh*) dm;
	MVert *mv = cddm->mvert;
	int i;

	if( GPU_buffer_legacy(dm) ) {
		glBegin(GL_POINTS);
		for(i = 0; i < dm->numVertData; i++, mv++)
			glVertex3fv(mv->co);
		glEnd();
	}
	else {	/* use OpenGL VBOs or Vertex Arrays instead for better, faster rendering */
		GPU_vertex_setup(dm);
		if( !GPU_buffer_legacy(dm) ) {
			if(dm->drawObject->tot_triangle_point)
				glDrawArrays(GL_POINTS,0, dm->drawObject->tot_triangle_point);
			else
				glDrawArrays(GL_POINTS,0, dm->drawObject->tot_loose_point);
		}
		GPU_buffer_unbind();
	}
}

static void cdDM_drawUVEdges(DerivedMesh *dm)
{
	CDDerivedMesh *cddm = (CDDerivedMesh*) dm;
	MFace *mf = cddm->mface;
	MTFace *tf = DM_get_tessface_data_layer(dm, CD_MTFACE);
	int i;

	if(mf) {
		if( GPU_buffer_legacy(dm) ) {
			glBegin(GL_LINES);
			for(i = 0; i < dm->numFaceData; i++, mf++, tf++) {
				if(!(mf->flag&ME_HIDE)) {
					glVertex2fv(tf->uv[0]);
					glVertex2fv(tf->uv[1]);

					glVertex2fv(tf->uv[1]);
					glVertex2fv(tf->uv[2]);

					if(!mf->v4) {
						glVertex2fv(tf->uv[2]);
						glVertex2fv(tf->uv[0]);
					} else {
						glVertex2fv(tf->uv[2]);
						glVertex2fv(tf->uv[3]);

						glVertex2fv(tf->uv[3]);
						glVertex2fv(tf->uv[0]);
					}
				}
			}
			glEnd();
		}
		else {
			int prevstart = 0;
			int prevdraw = 1;
			int draw = 1;
			int curpos = 0;

			GPU_uvedge_setup(dm);
			if( !GPU_buffer_legacy(dm) ) {
				for(i = 0; i < dm->numFaceData; i++, mf++) {
					if(!(mf->flag&ME_HIDE)) {
						draw = 1;
					} 
					else {
						draw = 0;
					}
					if( prevdraw != draw ) {
						if( prevdraw > 0 && (curpos-prevstart) > 0) {
							glDrawArrays(GL_LINES,prevstart,curpos-prevstart);
						}
						prevstart = curpos;
					}
					if( mf->v4 ) {
						curpos += 8;
					}
					else {
						curpos += 6;
					}
					prevdraw = draw;
				}
				if( prevdraw > 0 && (curpos-prevstart) > 0 ) {
					glDrawArrays(GL_LINES,prevstart,curpos-prevstart);
				}
			}
			GPU_buffer_unbind();
		}
	}
}

static void cdDM_drawEdges(DerivedMesh *dm, int drawLooseEdges, int drawAllEdges)
{
	CDDerivedMesh *cddm = (CDDerivedMesh*) dm;
	MVert *mvert = cddm->mvert;
	MEdge *medge = cddm->medge;
	int i;
	
	if( GPU_buffer_legacy(dm) ) {
		DEBUG_VBO( "Using legacy code. cdDM_drawEdges\n" );
		glBegin(GL_LINES);
		for(i = 0; i < dm->numEdgeData; i++, medge++) {
			if((drawAllEdges || (medge->flag&ME_EDGEDRAW))
			   && (drawLooseEdges || !(medge->flag&ME_LOOSEEDGE))) {
				glVertex3fv(mvert[medge->v1].co);
				glVertex3fv(mvert[medge->v2].co);
			}
		}
		glEnd();
	}
	else {	/* use OpenGL VBOs or Vertex Arrays instead for better, faster rendering */
		int prevstart = 0;
		int prevdraw = 1;
		int draw = 1;

		GPU_edge_setup(dm);
		if( !GPU_buffer_legacy(dm) ) {
			for(i = 0; i < dm->numEdgeData; i++, medge++) {
				if((drawAllEdges || (medge->flag&ME_EDGEDRAW))
				   && (drawLooseEdges || !(medge->flag&ME_LOOSEEDGE))) {
					draw = 1;
				} 
				else {
					draw = 0;
				}
				if( prevdraw != draw ) {
					if( prevdraw > 0 && (i-prevstart) > 0 ) {
						GPU_buffer_draw_elements( dm->drawObject->edges, GL_LINES, prevstart*2, (i-prevstart)*2  );
					}
					prevstart = i;
				}
				prevdraw = draw;
			}
			if( prevdraw > 0 && (i-prevstart) > 0 ) {
				GPU_buffer_draw_elements( dm->drawObject->edges, GL_LINES, prevstart*2, (i-prevstart)*2  );
			}
		}
		GPU_buffer_unbind();
	}
}

static void cdDM_drawLooseEdges(DerivedMesh *dm)
{
	CDDerivedMesh *cddm = (CDDerivedMesh*) dm;
	MVert *mvert = cddm->mvert;
	MEdge *medge = cddm->medge;
	int i;

	if( GPU_buffer_legacy(dm) ) {
		DEBUG_VBO( "Using legacy code. cdDM_drawLooseEdges\n" );
		glBegin(GL_LINES);
		for(i = 0; i < dm->numEdgeData; i++, medge++) {
			if(medge->flag&ME_LOOSEEDGE) {
				glVertex3fv(mvert[medge->v1].co);
				glVertex3fv(mvert[medge->v2].co);
			}
		}
		glEnd();
	}
	else {	/* use OpenGL VBOs or Vertex Arrays instead for better, faster rendering */
		int prevstart = 0;
		int prevdraw = 1;
		int draw = 1;

		GPU_edge_setup(dm);
		if( !GPU_buffer_legacy(dm) ) {
			for(i = 0; i < dm->numEdgeData; i++, medge++) {
				if(medge->flag&ME_LOOSEEDGE) {
					draw = 1;
				} 
				else {
					draw = 0;
				}
				if( prevdraw != draw ) {
					if( prevdraw > 0 && (i-prevstart) > 0) {
						GPU_buffer_draw_elements( dm->drawObject->edges, GL_LINES, prevstart*2, (i-prevstart)*2  );
					}
					prevstart = i;
				}
				prevdraw = draw;
			}
			if( prevdraw > 0 && (i-prevstart) > 0 ) {
				GPU_buffer_draw_elements( dm->drawObject->edges, GL_LINES, prevstart*2, (i-prevstart)*2  );
			}
		}
		GPU_buffer_unbind();
	}
}

static void cdDM_drawFacesSolid(DerivedMesh *dm,
				float (*partial_redraw_planes)[4],
				int UNUSED(fast), int (*setMaterial)(int, void *attribs))
{
	CDDerivedMesh *cddm = (CDDerivedMesh*) dm;
	MVert *mvert = cddm->mvert;
	MFace *mface = cddm->mface;
	float *nors= dm->getTessFaceDataArray(dm, CD_NORMAL);
	int a, glmode = -1, shademodel = -1, matnr = -1, drawCurrentMat = 1;

#define PASSVERT(index) {						\
	if(shademodel == GL_SMOOTH) {				\
		short *no = mvert[index].no;			\
		glNormal3sv(no);						\
	}											\
	glVertex3fv(mvert[index].co);	\
}

	if(cddm->pbvh && cddm->pbvh_draw) {
		if(dm->numFaceData) {
			float (*face_nors)[3] = CustomData_get_layer(&dm->faceData, CD_NORMAL);

			/* should be per face */
			if(!setMaterial(mface->mat_nr+1, NULL))
				return;

			glShadeModel((mface->flag & ME_SMOOTH)? GL_SMOOTH: GL_FLAT);
			BLI_pbvh_draw(cddm->pbvh, partial_redraw_planes, face_nors, (mface->flag & ME_SMOOTH));
			glShadeModel(GL_FLAT);
		}

		return;
	}

	if( GPU_buffer_legacy(dm) ) {
		DEBUG_VBO( "Using legacy code. cdDM_drawFacesSolid\n" );
		glBegin(glmode = GL_QUADS);
		for(a = 0; a < dm->numFaceData; a++, mface++) {
			int new_glmode, new_matnr, new_shademodel;

			new_glmode = mface->v4?GL_QUADS:GL_TRIANGLES;
			new_matnr = mface->mat_nr + 1;
			new_shademodel = (mface->flag & ME_SMOOTH)?GL_SMOOTH:GL_FLAT;
			
			if(new_glmode != glmode || new_matnr != matnr
			   || new_shademodel != shademodel) {
				glEnd();

				drawCurrentMat = setMaterial(matnr = new_matnr, NULL);

				glShadeModel(shademodel = new_shademodel);
				glBegin(glmode = new_glmode);
			} 
			
			if(drawCurrentMat) {
				if(shademodel == GL_FLAT) {
					if (nors) {
						glNormal3fv(nors);
					}
					else {
						/* TODO make this better (cache facenormals as layer?) */
						float nor[3];
						if(mface->v4) {
							normal_quad_v3( nor,mvert[mface->v1].co, mvert[mface->v2].co, mvert[mface->v3].co, mvert[mface->v4].co);
						} else {
							normal_tri_v3( nor,mvert[mface->v1].co, mvert[mface->v2].co, mvert[mface->v3].co);
						}
						glNormal3fv(nor);
					}
				}

				PASSVERT(mface->v1);
				PASSVERT(mface->v2);
				PASSVERT(mface->v3);
				if(mface->v4) {
					PASSVERT(mface->v4);
				}
			}

			if(nors) nors += 3;
		}
		glEnd();
	}
	else {	/* use OpenGL VBOs or Vertex Arrays instead for better, faster rendering */
		GPU_vertex_setup( dm );
		GPU_normal_setup( dm );
		if( !GPU_buffer_legacy(dm) ) {
			glShadeModel(GL_SMOOTH);
			for( a = 0; a < dm->drawObject->totmaterial; a++ ) {
				if( setMaterial(dm->drawObject->materials[a].mat_nr+1, NULL) )
					glDrawArrays(GL_TRIANGLES, dm->drawObject->materials[a].start,
						     dm->drawObject->materials[a].totpoint);
			}
		}
		GPU_buffer_unbind( );
	}

#undef PASSVERT
	glShadeModel(GL_FLAT);
}

static void cdDM_drawFacesColored(DerivedMesh *dm, int useTwoSided, unsigned char *col1, unsigned char *col2)
{
	CDDerivedMesh *cddm = (CDDerivedMesh*) dm;
	int a, glmode;
	unsigned char *cp1, *cp2;
	MVert *mvert = cddm->mvert;
	MFace *mface = cddm->mface;

	cp1 = col1;
	if(col2) {
		cp2 = col2;
	} else {
		cp2 = NULL;
		useTwoSided = 0;
	}

	/* there's a conflict here... twosided colors versus culling...? */
	/* defined by history, only texture faces have culling option */
	/* we need that as mesh option builtin, next to double sided lighting */
	if(col2) {
		glEnable(GL_CULL_FACE);
	}

	cdDM_update_normals_from_pbvh(dm);

	if( GPU_buffer_legacy(dm) ) {
		DEBUG_VBO( "Using legacy code. cdDM_drawFacesColored\n" );
		glShadeModel(GL_SMOOTH);
		glBegin(glmode = GL_QUADS);
		for(a = 0; a < dm->numFaceData; a++, mface++, cp1 += 16) {
			int new_glmode = mface->v4?GL_QUADS:GL_TRIANGLES;

			if(new_glmode != glmode) {
				glEnd();
				glBegin(glmode = new_glmode);
			}
				
			glColor3ubv(cp1+0);
			glVertex3fv(mvert[mface->v1].co);
			glColor3ubv(cp1+4);
			glVertex3fv(mvert[mface->v2].co);
			glColor3ubv(cp1+8);
			glVertex3fv(mvert[mface->v3].co);
			if(mface->v4) {
				glColor3ubv(cp1+12);
				glVertex3fv(mvert[mface->v4].co);
			}
				
			if(useTwoSided) {
				glColor3ubv(cp2+8);
				glVertex3fv(mvert[mface->v3].co );
				glColor3ubv(cp2+4);
				glVertex3fv(mvert[mface->v2].co );
				glColor3ubv(cp2+0);
				glVertex3fv(mvert[mface->v1].co );
				if(mface->v4) {
					glColor3ubv(cp2+12);
					glVertex3fv(mvert[mface->v4].co );
				}
			}
			if(col2) cp2 += 16;
		}
		glEnd();
	}
	else { /* use OpenGL VBOs or Vertex Arrays instead for better, faster rendering */
		GPU_color4_upload(dm,cp1);
		GPU_vertex_setup(dm);
		GPU_color_setup(dm);
		if( !GPU_buffer_legacy(dm) ) {
			glShadeModel(GL_SMOOTH);
			glDrawArrays(GL_TRIANGLES, 0, dm->drawObject->tot_triangle_point);

			if( useTwoSided ) {
				GPU_color4_upload(dm,cp2);
				GPU_color_setup(dm);
				glCullFace(GL_FRONT);
				glDrawArrays(GL_TRIANGLES, 0, dm->drawObject->tot_triangle_point);
				glCullFace(GL_BACK);
			}
		}
		GPU_buffer_unbind();
	}

	glShadeModel(GL_FLAT);
	glDisable(GL_CULL_FACE);
}

static void cdDM_drawFacesTex_common(DerivedMesh *dm,
               int (*drawParams)(MTFace *tface, int has_vcol, int matnr),
               int (*drawParamsMapped)(void *userData, int index),
               void *userData) 
{
	CDDerivedMesh *cddm = (CDDerivedMesh*) dm;
	MVert *mv = cddm->mvert;
	MFace *mf = DM_get_tessface_data_layer(dm, CD_MFACE);
	MCol *realcol = dm->getTessFaceDataArray(dm, CD_TEXTURE_MCOL);
	float *nors= dm->getTessFaceDataArray(dm, CD_NORMAL);
	MTFace *tf = DM_get_tessface_data_layer(dm, CD_MTFACE);
	int i, j, orig, *index = DM_get_tessface_data_layer(dm, CD_ORIGINDEX);
	int startFace = 0, lastFlag = 0xdeadbeef;
	MCol *mcol = dm->getTessFaceDataArray(dm, CD_WEIGHT_MCOL);
	if(!mcol)
		mcol = dm->getTessFaceDataArray(dm, CD_MCOL);

	cdDM_update_normals_from_pbvh(dm);

	if( GPU_buffer_legacy(dm) ) {
		DEBUG_VBO( "Using legacy code. cdDM_drawFacesTex_common\n" );
		for(i = 0; i < dm->numFaceData; i++, mf++) {
			MVert *mvert;
			int flag;
			unsigned char *cp = NULL;

			if(drawParams) {
				flag = drawParams(tf? &tf[i]: NULL, mcol!=NULL, mf->mat_nr);
			}
			else {
				if(index) {
					orig = *index++;
					if(orig == ORIGINDEX_NONE)		{ if(nors) nors += 3; continue; }
					if(drawParamsMapped) flag = drawParamsMapped(userData, orig);
					else	{ if(nors) nors += 3; continue; }
				}
				else
					if(drawParamsMapped) flag = drawParamsMapped(userData, i);
					else	{ if(nors) nors += 3; continue; }
			}
			
			if(flag != 0) {
				if (flag==1 && mcol)
					cp= (unsigned char*) &mcol[i*4];

				if(!(mf->flag&ME_SMOOTH)) {
					if (nors) {
						glNormal3fv(nors);
					}
					else {
						float nor[3];
						if(mf->v4) {
							normal_quad_v3( nor,mv[mf->v1].co, mv[mf->v2].co, mv[mf->v3].co, mv[mf->v4].co);
						} else {
							normal_tri_v3( nor,mv[mf->v1].co, mv[mf->v2].co, mv[mf->v3].co);
						}
						glNormal3fv(nor);
					}
				}

				glBegin(mf->v4?GL_QUADS:GL_TRIANGLES);
				if(tf) glTexCoord2fv(tf[i].uv[0]);
				if(cp) glColor3ub(cp[3], cp[2], cp[1]);
				mvert = &mv[mf->v1];
				if(mf->flag&ME_SMOOTH) glNormal3sv(mvert->no);
				glVertex3fv(mvert->co);
					
				if(tf) glTexCoord2fv(tf[i].uv[1]);
				if(cp) glColor3ub(cp[7], cp[6], cp[5]);
				mvert = &mv[mf->v2];
				if(mf->flag&ME_SMOOTH) glNormal3sv(mvert->no);
				glVertex3fv(mvert->co);

				if(tf) glTexCoord2fv(tf[i].uv[2]);
				if(cp) glColor3ub(cp[11], cp[10], cp[9]);
				mvert = &mv[mf->v3];
				if(mf->flag&ME_SMOOTH) glNormal3sv(mvert->no);
				glVertex3fv(mvert->co);

				if(mf->v4) {
					if(tf) glTexCoord2fv(tf[i].uv[3]);
					if(cp) glColor3ub(cp[15], cp[14], cp[13]);
					mvert = &mv[mf->v4];
					if(mf->flag&ME_SMOOTH) glNormal3sv(mvert->no);
					glVertex3fv(mvert->co);
				}
				glEnd();
			}
			
			if(nors) nors += 3;
		}
	} else { /* use OpenGL VBOs or Vertex Arrays instead for better, faster rendering */
		MCol *col = realcol;
		if(!col)
			col = mcol;

		GPU_vertex_setup( dm );
		GPU_normal_setup( dm );
		GPU_uv_setup( dm );
		if( col != NULL ) {
			/*if( realcol && dm->drawObject->colType == CD_TEXTURE_MCOL )  {
				col = 0;
			} else if( mcol && dm->drawObject->colType == CD_MCOL ) {
				col = 0;
			}
			
			if( col != 0 ) {*/
				unsigned char *colors = MEM_mallocN(dm->getNumTessFaces(dm)*4*3*sizeof(unsigned char), "cdDM_drawFacesTex_common");
				for( i=0; i < dm->getNumTessFaces(dm); i++ ) {
					for( j=0; j < 4; j++ ) {
						colors[i*12+j*3] = col[i*4+j].r;
						colors[i*12+j*3+1] = col[i*4+j].g;
						colors[i*12+j*3+2] = col[i*4+j].b;
					}
				}
				GPU_color3_upload(dm,colors);
				MEM_freeN(colors);
				if(realcol)
					dm->drawObject->colType = CD_TEXTURE_MCOL;
				else if(mcol)
					dm->drawObject->colType = CD_MCOL;
			//}
			GPU_color_setup( dm );
		}

		if( !GPU_buffer_legacy(dm) ) {
			/* warning!, this logic is incorrect, see bug [#27175]
			 * firstly, there are no checks for changes in context, such as texface image.
			 * secondly, drawParams() sets the GL context, so checking if there is a change
			 * from lastFlag is too late once glDrawArrays() runs, since drawing the arrays
			 * will use the modified, OpenGL settings.
			 * 
			 * However its tricky to fix this without duplicating the internal logic
			 * of drawParams(), perhaps we need an argument like...
			 * drawParams(..., keep_gl_state_but_return_when_changed) ?.
			 *
			 * We could also just disable VBO's here, since texface may be deprecated - campbell.
			 */
			
			glShadeModel( GL_SMOOTH );
			lastFlag = 0;
			for(i = 0; i < dm->drawObject->tot_triangle_point/3; i++) {
				int actualFace = dm->drawObject->triangle_to_mface[i];
				int flag = 1;

				if(drawParams) {
					flag = drawParams(tf? &tf[actualFace]: NULL, mcol!=NULL, mf[actualFace].mat_nr);
				}
				else {
					if(index) {
						orig = index[actualFace];
						if(orig == ORIGINDEX_NONE) continue;
						if(drawParamsMapped)
							flag = drawParamsMapped(userData, orig);
					}
					else
						if(drawParamsMapped)
							flag = drawParamsMapped(userData, actualFace);
				}
				if( flag != lastFlag ) {
					if( startFace < i ) {
						if( lastFlag != 0 ) { /* if the flag is 0 it means the face is hidden or invisible */
							if (lastFlag==1 && col)
								GPU_color_switch(1);
							else
								GPU_color_switch(0);
							glDrawArrays(GL_TRIANGLES,startFace*3,(i-startFace)*3);
						}
					}
					lastFlag = flag;
					startFace = i;
				}
			}
			if( startFace < dm->drawObject->tot_triangle_point/3 ) {
				if( lastFlag != 0 ) { /* if the flag is 0 it means the face is hidden or invisible */
					if (lastFlag==1 && col)
						GPU_color_switch(1);
					else
						GPU_color_switch(0);
					glDrawArrays(GL_TRIANGLES, startFace*3, dm->drawObject->tot_triangle_point - startFace*3);
				}
			}
		}

		GPU_buffer_unbind();
		glShadeModel( GL_FLAT );
	}
}

static void cdDM_drawFacesTex(DerivedMesh *dm, int (*setDrawOptions)(MTFace *tface, int has_vcol, int matnr))
{
	cdDM_drawFacesTex_common(dm, setDrawOptions, NULL, NULL);
}

static void cdDM_drawMappedFaces(DerivedMesh *dm, int (*setDrawOptions)(void *userData, int index, int *drawSmooth_r), void *userData, int useColors, int (*setMaterial)(int, void *attribs),
			int (*compareDrawOptions)(void *userData, int cur_index, int next_index))
{
	CDDerivedMesh *cddm = (CDDerivedMesh*) dm;
	MVert *mv = cddm->mvert;
	MFace *mf = cddm->mface;
	MCol *mc;
	float *nors= DM_get_tessface_data_layer(dm, CD_NORMAL);
	int i, orig, *index = DM_get_tessface_data_layer(dm, CD_ORIGINDEX);

	mc = DM_get_tessface_data_layer(dm, CD_ID_MCOL);
	if(!mc)
		mc = DM_get_tessface_data_layer(dm, CD_WEIGHT_MCOL);
	if(!mc)
		mc = DM_get_tessface_data_layer(dm, CD_MCOL);

	cdDM_update_normals_from_pbvh(dm);

	/* back-buffer always uses legacy since VBO's would need the
	 * color array temporarily overwritten for drawing, then reset. */
	if( GPU_buffer_legacy(dm) || G.f & G_BACKBUFSEL) {
		DEBUG_VBO( "Using legacy code. cdDM_drawMappedFaces\n" );
		for(i = 0; i < dm->numFaceData; i++, mf++) {
			int drawSmooth = (mf->flag & ME_SMOOTH);
			int draw= 1;

			orig= (index==NULL) ? i : *index++;
			
			if(orig == ORIGINDEX_NONE)
				draw= setMaterial(mf->mat_nr + 1, NULL);
			else if (setDrawOptions != NULL)
				draw= setDrawOptions(userData, orig, &drawSmooth);

			if(draw) {
				unsigned char *cp = NULL;

				if(useColors && mc)
					cp = (unsigned char *)&mc[i * 4];

				glShadeModel(drawSmooth?GL_SMOOTH:GL_FLAT);
				glBegin(mf->v4?GL_QUADS:GL_TRIANGLES);

				if (!drawSmooth) {
					if (nors) {
						glNormal3fv(nors);
					}
					else {
						float nor[3];
						if(mf->v4) {
							normal_quad_v3( nor,mv[mf->v1].co, mv[mf->v2].co, mv[mf->v3].co, mv[mf->v4].co);
						} else {
							normal_tri_v3( nor,mv[mf->v1].co, mv[mf->v2].co, mv[mf->v3].co);
						}
						glNormal3fv(nor);
					}

					if(cp) glColor3ub(cp[3], cp[2], cp[1]);
					glVertex3fv(mv[mf->v1].co);
					if(cp) glColor3ub(cp[7], cp[6], cp[5]);
					glVertex3fv(mv[mf->v2].co);
					if(cp) glColor3ub(cp[11], cp[10], cp[9]);
					glVertex3fv(mv[mf->v3].co);
					if(mf->v4) {
						if(cp) glColor3ub(cp[15], cp[14], cp[13]);
						glVertex3fv(mv[mf->v4].co);
					}
				} else {
					if(cp) glColor3ub(cp[3], cp[2], cp[1]);
					glNormal3sv(mv[mf->v1].no);
					glVertex3fv(mv[mf->v1].co);
					if(cp) glColor3ub(cp[7], cp[6], cp[5]);
					glNormal3sv(mv[mf->v2].no);
					glVertex3fv(mv[mf->v2].co);
					if(cp) glColor3ub(cp[11], cp[10], cp[9]);
					glNormal3sv(mv[mf->v3].no);
					glVertex3fv(mv[mf->v3].co);
					if(mf->v4) {
						if(cp) glColor3ub(cp[15], cp[14], cp[13]);
						glNormal3sv(mv[mf->v4].no);
						glVertex3fv(mv[mf->v4].co);
					}
				}

				glEnd();
			} /*else {
				printf("eek in cddm draw mapped faces!\n");
			}*/
			
			if (nors) nors += 3;
		}
	}
	else { /* use OpenGL VBOs or Vertex Arrays instead for better, faster rendering */
		int prevstart = 0;
		GPU_vertex_setup(dm);
		GPU_normal_setup(dm);
		if( useColors && mc )
			GPU_color_setup(dm);
		if( !GPU_buffer_legacy(dm) ) {
			int tottri = dm->drawObject->tot_triangle_point/3;
			glShadeModel(GL_SMOOTH);
			
			if(tottri == 0) {
				/* avoid buffer problems in following code */
			}
			if(setDrawOptions == NULL) {
				/* just draw the entire face array */
				glDrawArrays(GL_TRIANGLES, 0, (tottri-1) * 3);
			}
			else {
				/* we need to check if the next material changes */
				int next_actualFace= dm->drawObject->triangle_to_mface[0];
				
				for( i = 0; i < tottri; i++ ) {
					//int actualFace = dm->drawObject->triangle_to_mface[i];
					int actualFace = next_actualFace;
					MFace *mface= mf + actualFace;
					int drawSmooth= (mface->flag & ME_SMOOTH);
					int draw = 1;
					int flush = 0;

					if(i != tottri-1)
						next_actualFace= dm->drawObject->triangle_to_mface[i+1];

					orig= (index==NULL) ? actualFace : index[actualFace];

					if(orig == ORIGINDEX_NONE)
						draw= setMaterial(mface->mat_nr + 1, NULL);
					else if (setDrawOptions != NULL)
						draw= setDrawOptions(userData, orig, &drawSmooth);
	
					/* Goal is to draw as long of a contiguous triangle
					   array as possible, so draw when we hit either an
					   invisible triangle or at the end of the array */

					/* flush buffer if current triangle isn't drawable or it's last triangle... */
					flush= !draw || i == tottri - 1;

					/* ... or when material setting is dissferent  */
					flush|= mf[actualFace].mat_nr != mf[next_actualFace].mat_nr;

					if(!flush && compareDrawOptions) {
						int next_orig= (index==NULL) ? next_actualFace : index[next_actualFace];

						/* also compare draw options and flush buffer if they're different
						   need for face selection highlight in edit mode */
						flush|= compareDrawOptions(userData, orig, next_orig) == 0;
					}

					if(flush) {
						int first= prevstart*3;
						int count= (i-prevstart+(draw ? 1 : 0))*3; /* Add one to the length if we're drawing at the end of the array */

						if(count)
							glDrawArrays(GL_TRIANGLES, first, count);

						prevstart = i + 1;
					}
				}
			}

			glShadeModel(GL_FLAT);
		}
		GPU_buffer_unbind();
	}
}

static void cdDM_drawMappedFacesTex(DerivedMesh *dm, int (*setDrawOptions)(void *userData, int index), void *userData)
{
	cdDM_drawFacesTex_common(dm, NULL, setDrawOptions, userData);
}


static void cddm_draw_attrib_vertex(DMVertexAttribs *attribs, MVert *mvert, int a, int index, int vert, int smoothnormal)
{
	int b;

	/* orco texture coordinates */
	if(attribs->totorco) {
		if(attribs->orco.glTexco)
			glTexCoord3fv(attribs->orco.array[index]);
		else
			glVertexAttrib3fvARB(attribs->orco.glIndex, attribs->orco.array[index]);
	}

	/* uv texture coordinates */
	for(b = 0; b < attribs->tottface; b++) {
		MTFace *tf = &attribs->tface[b].array[a];

		if(attribs->tface[b].glTexco)
			glTexCoord2fv(tf->uv[vert]);
		else
			glVertexAttrib2fvARB(attribs->tface[b].glIndex, tf->uv[vert]);
	}

	/* vertex colors */
	for(b = 0; b < attribs->totmcol; b++) {
		MCol *cp = &attribs->mcol[b].array[a*4 + vert];
		GLubyte col[4];
		col[0]= cp->b; col[1]= cp->g; col[2]= cp->r; col[3]= cp->a;
		glVertexAttrib4ubvARB(attribs->mcol[b].glIndex, col);
	}

	/* tangent for normal mapping */
	if(attribs->tottang) {
		float *tang = attribs->tang.array[a*4 + vert];
		glVertexAttrib4fvARB(attribs->tang.glIndex, tang);
	}

	/* vertex normal */
	if(smoothnormal)
		glNormal3sv(mvert[index].no);

	/* vertex coordinate */
	glVertex3fv(mvert[index].co);
}


static void cdDM_drawMappedFacesGLSL(DerivedMesh *dm, int (*setMaterial)(int, void *attribs), int (*setDrawOptions)(void *userData, int index), void *userData)
{
	CDDerivedMesh *cddm = (CDDerivedMesh*) dm;
	GPUVertexAttribs gattribs;
	DMVertexAttribs attribs;
	MVert *mvert = cddm->mvert;
	MFace *mface = cddm->mface;
	MTFace *tf = dm->getTessFaceDataArray(dm, CD_MTFACE);
	float (*nors)[3] = dm->getTessFaceDataArray(dm, CD_NORMAL);
	int a, b, dodraw, matnr, new_matnr;
<<<<<<< HEAD
	int transp, new_transp, orig_transp;
	int orig, *index = dm->getTessFaceDataArray(dm, CD_ORIGINDEX);
=======
	int orig, *index = dm->getFaceDataArray(dm, CD_ORIGINDEX);
>>>>>>> b263aefb

	cdDM_update_normals_from_pbvh(dm);

	matnr = -1;
	dodraw = 0;

	glShadeModel(GL_SMOOTH);

	if( GPU_buffer_legacy(dm) || setDrawOptions != NULL ) {
		DEBUG_VBO( "Using legacy code. cdDM_drawMappedFacesGLSL\n" );
		memset(&attribs, 0, sizeof(attribs));

		glBegin(GL_QUADS);

		for(a = 0; a < dm->numFaceData; a++, mface++) {
			const int smoothnormal = (mface->flag & ME_SMOOTH);
			new_matnr = mface->mat_nr + 1;

			if(new_matnr != matnr) {
				glEnd();

				dodraw = setMaterial(matnr = new_matnr, &gattribs);
				if(dodraw)
					DM_vertex_attributes_from_gpu(dm, &gattribs, &attribs);

				glBegin(GL_QUADS);
			}

			if(!dodraw) {
				continue;
			}
			else if(setDrawOptions) {
				orig = (index)? index[a]: a;

				if(orig == ORIGINDEX_NONE) {
					/* since the material is set by setMaterial(), faces with no
					 * origin can be assumed to be generated by a modifier */ 
					
					/* continue */
				}
				else if(!setDrawOptions(userData, orig))
					continue;
			}

			if(!smoothnormal) {
				if(nors) {
					glNormal3fv(nors[a]);
				}
				else {
					/* TODO ideally a normal layer should always be available */
					float nor[3];
					if(mface->v4) {
						normal_quad_v3( nor,mvert[mface->v1].co, mvert[mface->v2].co, mvert[mface->v3].co, mvert[mface->v4].co);
					} else {
						normal_tri_v3( nor,mvert[mface->v1].co, mvert[mface->v2].co, mvert[mface->v3].co);
					}
					glNormal3fv(nor);
				}
			}

			cddm_draw_attrib_vertex(&attribs, mvert, a, mface->v1, 0, smoothnormal);
			cddm_draw_attrib_vertex(&attribs, mvert, a, mface->v2, 1, smoothnormal);
			cddm_draw_attrib_vertex(&attribs, mvert, a, mface->v3, 2, smoothnormal);
			if(mface->v4)
				cddm_draw_attrib_vertex(&attribs, mvert, a, mface->v4, 3, smoothnormal);
			else
				cddm_draw_attrib_vertex(&attribs, mvert, a, mface->v3, 2, smoothnormal);

		}
		glEnd();
	}
	else {
		GPUBuffer *buffer = NULL;
		char *varray = NULL;
		int numdata = 0, elementsize = 0, offset;
		int start = 0, numfaces = 0, prevdraw = 0, curface = 0;
		int i;

		MFace *mf = mface;
		GPUAttrib datatypes[GPU_MAX_ATTRIB]; /* TODO, messing up when switching materials many times - [#21056]*/
		memset(&attribs, 0, sizeof(attribs));

		GPU_vertex_setup(dm);
		GPU_normal_setup(dm);

		if( !GPU_buffer_legacy(dm) ) {
			for( i = 0; i < dm->drawObject->tot_triangle_point/3; i++ ) {

				a = dm->drawObject->triangle_to_mface[i];

				mface = mf + a;
				new_matnr = mface->mat_nr + 1;

				if(new_matnr != matnr ) {
					numfaces = curface - start;
					if( numfaces > 0 ) {

						if( dodraw ) {

							if( numdata != 0 ) {

								GPU_buffer_unlock(buffer);

								GPU_interleaved_attrib_setup(buffer,datatypes,numdata);
							}

							glDrawArrays(GL_TRIANGLES,start*3,numfaces*3);

							if( numdata != 0 ) {

								GPU_buffer_free(buffer);

								buffer = NULL;
							}

						}
					}
					numdata = 0;
					start = curface;
					prevdraw = dodraw;
					dodraw = setMaterial(matnr = new_matnr, &gattribs);
					if(dodraw) {
						DM_vertex_attributes_from_gpu(dm, &gattribs, &attribs);

						if(attribs.totorco) {
							datatypes[numdata].index = attribs.orco.glIndex;
							datatypes[numdata].size = 3;
							datatypes[numdata].type = GL_FLOAT;
							numdata++;
						}
						for(b = 0; b < attribs.tottface; b++) {
							datatypes[numdata].index = attribs.tface[b].glIndex;
							datatypes[numdata].size = 2;
							datatypes[numdata].type = GL_FLOAT;
							numdata++;
						}	
						for(b = 0; b < attribs.totmcol; b++) {
							datatypes[numdata].index = attribs.mcol[b].glIndex;
							datatypes[numdata].size = 4;
							datatypes[numdata].type = GL_UNSIGNED_BYTE;
							numdata++;
						}	
						if(attribs.tottang) {
							datatypes[numdata].index = attribs.tang.glIndex;
							datatypes[numdata].size = 4;
							datatypes[numdata].type = GL_FLOAT;
							numdata++;
						}
						if( numdata != 0 ) {
							elementsize = GPU_attrib_element_size( datatypes, numdata );
							buffer = GPU_buffer_alloc( elementsize*dm->drawObject->tot_triangle_point);
							if( buffer == NULL ) {
								GPU_buffer_unbind();
								dm->drawObject->legacy = 1;
								return;
							}
							varray = GPU_buffer_lock_stream(buffer);
							if( varray == NULL ) {
								GPU_buffer_unbind();
								GPU_buffer_free(buffer);
								dm->drawObject->legacy = 1;
								return;
							}
						}
						else {
							/* if the buffer was set, dont use it again.
							 * prevdraw was assumed true but didnt run so set to false - [#21036] */
							prevdraw= 0;
							buffer= NULL;
						}
					}
				}
				if(!dodraw) {
					continue;
				}

				if( numdata != 0 ) {
					offset = 0;
					if(attribs.totorco) {
						VECCOPY((float *)&varray[elementsize*curface*3],(float *)attribs.orco.array[mface->v1]);
						VECCOPY((float *)&varray[elementsize*curface*3+elementsize],(float *)attribs.orco.array[mface->v2]);
						VECCOPY((float *)&varray[elementsize*curface*3+elementsize*2],(float *)attribs.orco.array[mface->v3]);
						offset += sizeof(float)*3;
					}
					for(b = 0; b < attribs.tottface; b++) {
						MTFace *tf = &attribs.tface[b].array[a];
						VECCOPY2D((float *)&varray[elementsize*curface*3+offset],tf->uv[0]);
						VECCOPY2D((float *)&varray[elementsize*curface*3+offset+elementsize],tf->uv[1]);

						VECCOPY2D((float *)&varray[elementsize*curface*3+offset+elementsize*2],tf->uv[2]);
						offset += sizeof(float)*2;
					}
					for(b = 0; b < attribs.totmcol; b++) {
						MCol *cp = &attribs.mcol[b].array[a*4 + 0];
						GLubyte col[4];
						col[0]= cp->b; col[1]= cp->g; col[2]= cp->r; col[3]= cp->a;
						QUATCOPY((unsigned char *)&varray[elementsize*curface*3+offset], col);
						cp = &attribs.mcol[b].array[a*4 + 1];
						col[0]= cp->b; col[1]= cp->g; col[2]= cp->r; col[3]= cp->a;
						QUATCOPY((unsigned char *)&varray[elementsize*curface*3+offset+elementsize], col);
						cp = &attribs.mcol[b].array[a*4 + 2];
						col[0]= cp->b; col[1]= cp->g; col[2]= cp->r; col[3]= cp->a;
						QUATCOPY((unsigned char *)&varray[elementsize*curface*3+offset+elementsize*2], col);
						offset += sizeof(unsigned char)*4;
					}	
					if(attribs.tottang) {
						float *tang = attribs.tang.array[a*4 + 0];
						QUATCOPY((float *)&varray[elementsize*curface*3+offset], tang);
						tang = attribs.tang.array[a*4 + 1];
						QUATCOPY((float *)&varray[elementsize*curface*3+offset+elementsize], tang);
						tang = attribs.tang.array[a*4 + 2];
						QUATCOPY((float *)&varray[elementsize*curface*3+offset+elementsize*2], tang);
						offset += sizeof(float)*4;
					}
					(void)offset;
				}
				curface++;
				if(mface->v4) {
					if( numdata != 0 ) {
						offset = 0;
						if(attribs.totorco) {
							VECCOPY((float *)&varray[elementsize*curface*3],(float *)attribs.orco.array[mface->v3]);
							VECCOPY((float *)&varray[elementsize*curface*3+elementsize],(float *)attribs.orco.array[mface->v4]);
							VECCOPY((float *)&varray[elementsize*curface*3+elementsize*2],(float *)attribs.orco.array[mface->v1]);
							offset += sizeof(float)*3;
						}
						for(b = 0; b < attribs.tottface; b++) {
							MTFace *tf = &attribs.tface[b].array[a];
							VECCOPY2D((float *)&varray[elementsize*curface*3+offset],tf->uv[2]);
							VECCOPY2D((float *)&varray[elementsize*curface*3+offset+elementsize],tf->uv[3]);
							VECCOPY2D((float *)&varray[elementsize*curface*3+offset+elementsize*2],tf->uv[0]);
							offset += sizeof(float)*2;
						}
						for(b = 0; b < attribs.totmcol; b++) {
							MCol *cp = &attribs.mcol[b].array[a*4 + 2];
							GLubyte col[4];
							col[0]= cp->b; col[1]= cp->g; col[2]= cp->r; col[3]= cp->a;
							QUATCOPY((unsigned char *)&varray[elementsize*curface*3+offset], col);
							cp = &attribs.mcol[b].array[a*4 + 3];
							col[0]= cp->b; col[1]= cp->g; col[2]= cp->r; col[3]= cp->a;
							QUATCOPY((unsigned char *)&varray[elementsize*curface*3+offset+elementsize], col);
							cp = &attribs.mcol[b].array[a*4 + 0];
							col[0]= cp->b; col[1]= cp->g; col[2]= cp->r; col[3]= cp->a;
							QUATCOPY((unsigned char *)&varray[elementsize*curface*3+offset+elementsize*2], col);
							offset += sizeof(unsigned char)*4;
						}	
						if(attribs.tottang) {
							float *tang = attribs.tang.array[a*4 + 2];
							QUATCOPY((float *)&varray[elementsize*curface*3+offset], tang);
							tang = attribs.tang.array[a*4 + 3];
							QUATCOPY((float *)&varray[elementsize*curface*3+offset+elementsize], tang);
							tang = attribs.tang.array[a*4 + 0];
							QUATCOPY((float *)&varray[elementsize*curface*3+offset+elementsize*2], tang);
							offset += sizeof(float)*4;
						}
						(void)offset;
					}
					curface++;
					i++;
				}
			}
			numfaces = curface - start;
			if( numfaces > 0 ) {
				if( dodraw ) {
					if( numdata != 0 ) {
						GPU_buffer_unlock(buffer);
						GPU_interleaved_attrib_setup(buffer,datatypes,numdata);
					}
					glDrawArrays(GL_TRIANGLES,start*3,(curface-start)*3);
				}
			}
			GPU_buffer_unbind();
		}
		GPU_buffer_free(buffer);
	}

	glShadeModel(GL_FLAT);
}

static void cdDM_drawFacesGLSL(DerivedMesh *dm, int (*setMaterial)(int, void *attribs))
{
	dm->drawMappedFacesGLSL(dm, setMaterial, NULL, NULL);
}

static void cdDM_drawMappedEdges(DerivedMesh *dm, int (*setDrawOptions)(void *userData, int index), void *userData)
{
	CDDerivedMesh *cddm = (CDDerivedMesh*) dm;
	MVert *vert = cddm->mvert;
	MEdge *edge = cddm->medge;
	int i, orig, *index = DM_get_edge_data_layer(dm, CD_ORIGINDEX);

	glBegin(GL_LINES);
	for(i = 0; i < dm->numEdgeData; i++, edge++) {
		if(index) {
			orig = *index++;
			if(setDrawOptions && orig == ORIGINDEX_NONE) continue;
		}
		else
			orig = i;

		if(!setDrawOptions || setDrawOptions(userData, orig)) {
			glVertex3fv(vert[edge->v1].co);
			glVertex3fv(vert[edge->v2].co);
		}
	}
	glEnd();
}

static void cdDM_foreachMappedVert(
						   DerivedMesh *dm,
						   void (*func)(void *userData, int index, float *co,
										float *no_f, short *no_s),
						   void *userData)
{
	MVert *mv = CDDM_get_verts(dm);
	int i, orig, *index = DM_get_vert_data_layer(dm, CD_ORIGINDEX);

	for(i = 0; i < dm->numVertData; i++, mv++) {
		if(index) {
			orig = *index++;
			if(orig == ORIGINDEX_NONE) continue;
			func(userData, orig, mv->co, NULL, mv->no);
		}
		else
			func(userData, i, mv->co, NULL, mv->no);
	}
}

static void cdDM_foreachMappedEdge(
						   DerivedMesh *dm,
						   void (*func)(void *userData, int index,
										float *v0co, float *v1co),
						   void *userData)
{
	CDDerivedMesh *cddm = (CDDerivedMesh*) dm;
	MVert *mv = cddm->mvert;
	MEdge *med = cddm->medge;
	int i, orig, *index = DM_get_edge_data_layer(dm, CD_ORIGINDEX);

	for(i = 0; i < dm->numEdgeData; i++, med++) {
		if (index) {
			orig = *index++;
			if(orig == ORIGINDEX_NONE) continue;
			func(userData, orig, mv[med->v1].co, mv[med->v2].co);
		}
		else
			func(userData, i, mv[med->v1].co, mv[med->v2].co);
	}
}

static void cdDM_foreachMappedFaceCenter(
						   DerivedMesh *dm,
						   void (*func)(void *userData, int index,
										float *cent, float *no),
						   void *userData)
{
	CDDerivedMesh *cddm = (CDDerivedMesh*)dm;
	MVert *mv = cddm->mvert;
	MPoly *mf = cddm->mpoly;
	MLoop *ml = cddm->mloop;
	int i, j, orig, *index;

	index = CustomData_get_layer(&dm->polyData, CD_ORIGINDEX);
	mf = cddm->mpoly;
	for(i = 0; i < dm->numPolyData; i++, mf++) {
		float cent[3];
		float no[3];

		if (index) {
			orig = *index++;
			if(orig == ORIGINDEX_NONE) continue;
		} else
			orig = i;
		
		ml = &cddm->mloop[mf->loopstart];
		cent[0] = cent[1] = cent[2] = 0.0f;
		for (j=0; j<mf->totloop; j++, ml++) {
			add_v3_v3v3(cent, cent, mv[ml->v].co);
		}
		mul_v3_fl(cent, 1.0f / (float)j);

		ml = &cddm->mloop[mf->loopstart];
		if (j > 3) {
			normal_quad_v3(no, mv[ml->v].co, mv[(ml+1)->v].co,
				       mv[(ml+2)->v].co, mv[(ml+3)->v].co);
		} else {
			normal_tri_v3(no, mv[ml->v].co, mv[(ml+1)->v].co,
				       mv[(ml+2)->v].co);
		}

		func(userData, orig, cent, no);
	}

}

static void cdDM_recalcTesselation(DerivedMesh *dm)
{
	CDDerivedMesh *cddm = (CDDerivedMesh*)dm;

	dm->numFaceData = mesh_recalcTesselation(&dm->faceData, &dm->loopData, 
		&dm->polyData, cddm->mvert, dm->numFaceData, dm->numLoopData, 
		dm->numPolyData, 1, 0);
	
	cddm->mface = CustomData_get_layer(&dm->faceData, CD_MFACE);
}

/*ignores original poly origindex layer*/
static void cdDM_recalcTesselation2(DerivedMesh *dm)
{
	CDDerivedMesh *cddm = (CDDerivedMesh*)dm;

	dm->numFaceData = mesh_recalcTesselation(&dm->faceData, &dm->loopData, 
		&dm->polyData, cddm->mvert, dm->numFaceData, dm->numLoopData, 
		dm->numPolyData, 0, 0);
	
	cddm->mface = CustomData_get_layer(&dm->faceData, CD_MFACE);
}

void CDDM_recalc_tesselation(DerivedMesh *dm, int orig_use_polyorig)
{
	if (orig_use_polyorig)
		cdDM_recalcTesselation(dm);
	else
		cdDM_recalcTesselation2(dm);
}

static void cdDM_free_internal(CDDerivedMesh *cddm)
{
	if(cddm->fmap) MEM_freeN(cddm->fmap);
	if(cddm->fmap_mem) MEM_freeN(cddm->fmap_mem);
}

static void cdDM_release(DerivedMesh *dm)
{
	CDDerivedMesh *cddm = (CDDerivedMesh*)dm;

	if (DM_release(dm)) {
		cdDM_free_internal(cddm);
		MEM_freeN(cddm);
	}
}

int CDDM_Check(DerivedMesh *dm)
{
	return dm && dm->getMinMax == cdDM_getMinMax;
}

/**************** CDDM interface functions ****************/
static CDDerivedMesh *cdDM_create(const char *desc)
{
	CDDerivedMesh *cddm;
	DerivedMesh *dm;

	cddm = MEM_callocN(sizeof(*cddm), desc);
	dm = &cddm->dm;

	dm->getMinMax = cdDM_getMinMax;

	dm->getNumVerts = cdDM_getNumVerts;
	dm->getNumEdges = cdDM_getNumEdges;
	dm->getNumTessFaces = cdDM_getNumTessFaces;
	dm->getNumFaces = cdDM_getNumFaces;

	dm->getVert = cdDM_getVert;
	dm->getEdge = cdDM_getEdge;
	dm->getTessFace = cdDM_getFace;
	dm->copyVertArray = cdDM_copyVertArray;
	dm->copyEdgeArray = cdDM_copyEdgeArray;
	dm->copyTessFaceArray = cdDM_copyFaceArray;
	dm->copyLoopArray = cdDM_copyLoopArray;
	dm->copyPolyArray = cdDM_copyPolyArray;
	dm->getVertData = DM_get_vert_data;
	dm->getEdgeData = DM_get_edge_data;
	dm->getTessFaceData = DM_get_face_data;
	dm->getVertDataArray = DM_get_vert_data_layer;
	dm->getEdgeDataArray = DM_get_edge_data_layer;
	dm->getTessFaceDataArray = DM_get_tessface_data_layer;
	
	//doesn't work yet for all cases
	//dm->recalcTesselation = cdDM_recalcTesselation;

	dm->getVertCos = cdDM_getVertCos;
	dm->getVertCo = cdDM_getVertCo;
	dm->getVertNo = cdDM_getVertNo;

	dm->getPBVH = cdDM_getPBVH;
	dm->getFaceMap = cdDM_getFaceMap;

	dm->drawVerts = cdDM_drawVerts;

	dm->drawUVEdges = cdDM_drawUVEdges;
	dm->drawEdges = cdDM_drawEdges;
	dm->drawLooseEdges = cdDM_drawLooseEdges;
	dm->drawMappedEdges = cdDM_drawMappedEdges;

	dm->drawFacesSolid = cdDM_drawFacesSolid;
	dm->drawFacesColored = cdDM_drawFacesColored;
	dm->drawFacesTex = cdDM_drawFacesTex;
	dm->drawFacesGLSL = cdDM_drawFacesGLSL;
	dm->drawMappedFaces = cdDM_drawMappedFaces;
	dm->drawMappedFacesTex = cdDM_drawMappedFacesTex;
	dm->drawMappedFacesGLSL = cdDM_drawMappedFacesGLSL;

	dm->foreachMappedVert = cdDM_foreachMappedVert;
	dm->foreachMappedEdge = cdDM_foreachMappedEdge;
	dm->foreachMappedFaceCenter = cdDM_foreachMappedFaceCenter;

	dm->release = cdDM_release;

	return cddm;
}

DerivedMesh *CDDM_new(int numVerts, int numEdges, int numFaces, int numLoops, int numPolys)
{
	CDDerivedMesh *cddm = cdDM_create("CDDM_new dm");
	DerivedMesh *dm = &cddm->dm;

	DM_init(dm, DM_TYPE_CDDM, numVerts, numEdges, numFaces, numLoops, numPolys);

	CustomData_add_layer(&dm->vertData, CD_ORIGINDEX, CD_CALLOC, NULL, numVerts);
	CustomData_add_layer(&dm->edgeData, CD_ORIGINDEX, CD_CALLOC, NULL, numEdges);
	CustomData_add_layer(&dm->faceData, CD_ORIGINDEX, CD_CALLOC, NULL, numFaces);
	CustomData_add_layer(&dm->polyData, CD_ORIGINDEX, CD_CALLOC, NULL, numPolys);

	CustomData_add_layer(&dm->vertData, CD_MVERT, CD_CALLOC, NULL, numVerts);
	CustomData_add_layer(&dm->edgeData, CD_MEDGE, CD_CALLOC, NULL, numEdges);
	CustomData_add_layer(&dm->faceData, CD_MFACE, CD_CALLOC, NULL, numFaces);
	CustomData_add_layer(&dm->loopData, CD_MLOOP, CD_CALLOC, NULL, numLoops);
	CustomData_add_layer(&dm->polyData, CD_MPOLY, CD_CALLOC, NULL, numPolys);

	cddm->mvert = CustomData_get_layer(&dm->vertData, CD_MVERT);
	cddm->medge = CustomData_get_layer(&dm->edgeData, CD_MEDGE);
	cddm->mface = CustomData_get_layer(&dm->faceData, CD_MFACE);
	cddm->mloop = CustomData_get_layer(&dm->loopData, CD_MLOOP);
	cddm->mpoly = CustomData_get_layer(&dm->polyData, CD_MPOLY);

	return dm;
}

DerivedMesh *CDDM_from_mesh(Mesh *mesh, Object *UNUSED(ob))
{
	CDDerivedMesh *cddm = cdDM_create("CDDM_from_mesh dm");
	DerivedMesh *dm = &cddm->dm;
	CustomDataMask mask = CD_MASK_MESH & (~CD_MASK_MDISPS);
	int alloctype;

	/* this does a referenced copy, with an exception for fluidsim */

	DM_init(dm, DM_TYPE_CDDM, mesh->totvert, mesh->totedge, mesh->totface,
	            mesh->totloop, mesh->totpoly);

	dm->deformedOnly = 1;

	alloctype= CD_REFERENCE;

	CustomData_merge(&mesh->vdata, &dm->vertData, mask, alloctype,
					 mesh->totvert);
	CustomData_merge(&mesh->edata, &dm->edgeData, mask, alloctype,
					 mesh->totedge);
	CustomData_merge(&mesh->fdata, &dm->faceData, mask|CD_MASK_ORIGINDEX, alloctype,
					 mesh->totface);
	CustomData_merge(&mesh->ldata, &dm->loopData, mask, alloctype,
	                 mesh->totloop);
	CustomData_merge(&mesh->pdata, &dm->polyData, mask, alloctype,
	                 mesh->totpoly);

	cddm->mvert = CustomData_get_layer(&dm->vertData, CD_MVERT);
	cddm->medge = CustomData_get_layer(&dm->edgeData, CD_MEDGE);
	cddm->mloop = CustomData_get_layer(&dm->loopData, CD_MLOOP);
	cddm->mpoly = CustomData_get_layer(&dm->polyData, CD_MPOLY);
	cddm->mface = CustomData_get_layer(&dm->faceData, CD_MFACE);

	if (!CustomData_has_layer(&cddm->dm.faceData, CD_ORIGINDEX))
		CustomData_add_layer(&dm->faceData, CD_ORIGINDEX, CD_CALLOC, NULL, mesh->totface);

	return dm;
}

static DerivedMesh *disabled__CDDM_from_editmesh(EditMesh *em, Mesh *UNUSED(me))
{
	DerivedMesh *dm = CDDM_new(BLI_countlist(&em->verts),
	                           BLI_countlist(&em->edges),
	                           BLI_countlist(&em->faces), 0, 0);
	CDDerivedMesh *cddm = (CDDerivedMesh*)dm;
	EditVert *eve;
	EditEdge *eed;
	EditFace *efa;
	MVert *mvert = cddm->mvert;
	MEdge *medge = cddm->medge;
	MFace *mface = cddm->mface;
	int i, *index;

	dm->deformedOnly = 1;

	CustomData_merge(&em->vdata, &dm->vertData, CD_MASK_DERIVEDMESH,
					 CD_CALLOC, dm->numVertData);
	/* CustomData_merge(&em->edata, &dm->edgeData, CD_MASK_DERIVEDMESH,
					 CD_CALLOC, dm->numEdgeData); */
	CustomData_merge(&em->fdata, &dm->faceData, CD_MASK_DERIVEDMESH,
					 CD_CALLOC, dm->numFaceData);
	CustomData_merge(&em->fdata, &dm->faceData, CD_MASK_DERIVEDMESH,
	                 CD_CALLOC, dm->numFaceData);

	/* set eve->hash to vert index */
	for(i = 0, eve = em->verts.first; eve; eve = eve->next, ++i)
		eve->tmp.l = i;

	/* Need to be able to mark loose edges */
	for(eed = em->edges.first; eed; eed = eed->next) {
		eed->f2 = 0;
	}
	for(efa = em->faces.first; efa; efa = efa->next) {
		efa->e1->f2 = 1;
		efa->e2->f2 = 1;
		efa->e3->f2 = 1;
		if(efa->e4) efa->e4->f2 = 1;
	}

	index = dm->getVertDataArray(dm, CD_ORIGINDEX);
	for(i = 0, eve = em->verts.first; i < dm->numVertData;
		i++, eve = eve->next, index++) {
		MVert *mv = &mvert[i];

		VECCOPY(mv->co, eve->co);

		normal_float_to_short_v3(mv->no, eve->no);
		mv->bweight = (unsigned char) (eve->bweight * 255.0f);

		mv->flag = 0;

		*index = i;

		CustomData_from_em_block(&em->vdata, &dm->vertData, eve->data, i);
	}

	index = dm->getEdgeDataArray(dm, CD_ORIGINDEX);
	for(i = 0, eed = em->edges.first; i < dm->numEdgeData;
		i++, eed = eed->next, index++) {
		MEdge *med = &medge[i];

		med->v1 = eed->v1->tmp.l;
		med->v2 = eed->v2->tmp.l;
		med->crease = (unsigned char) (eed->crease * 255.0f);
		med->bweight = (unsigned char) (eed->bweight * 255.0f);
		med->flag = ME_EDGEDRAW|ME_EDGERENDER;
		
		if(eed->seam) med->flag |= ME_SEAM;
		if(eed->sharp) med->flag |= ME_SHARP;
		if(!eed->f2) med->flag |= ME_LOOSEEDGE;

		*index = i;

		/* CustomData_from_em_block(&em->edata, &dm->edgeData, eed->data, i); */
	}

	index = dm->getTessFaceDataArray(dm, CD_ORIGINDEX);
	for(i = 0, efa = em->faces.first; i < dm->numFaceData;
		i++, efa = efa->next, index++) {
		MFace *mf = &mface[i];

		mf->v1 = efa->v1->tmp.l;
		mf->v2 = efa->v2->tmp.l;
		mf->v3 = efa->v3->tmp.l;
		mf->v4 = efa->v4 ? efa->v4->tmp.l : 0;
		mf->mat_nr = efa->mat_nr;
		mf->flag = efa->flag;

		*index = i;

		CustomData_from_em_block(&em->fdata, &dm->faceData, efa->data, i);
		test_index_face(mf, &dm->faceData, i, efa->v4?4:3);
	}

	return dm;
}

DerivedMesh *CDDM_from_curve(Object *ob)
{
	return CDDM_from_curve_customDB(ob, &ob->disp);
}

DerivedMesh *CDDM_from_curve_customDB(Object *ob, ListBase *dispbase)
{
	DerivedMesh *dm;
	CDDerivedMesh *cddm;
	MVert *allvert;
	MEdge *alledge;
	MFace *allface;
	MLoop *allloop;
	MPoly *allpoly;
	int totvert, totedge, totface, totloop, totpoly;

	if (nurbs_to_mdata_customdb(ob, dispbase, &allvert, &totvert, &alledge,
		&totedge, &allface, &allloop, &allpoly, &totface, &totloop, &totpoly) != 0) {
		/* Error initializing mdata. This often happens when curve is empty */
		return CDDM_new(0, 0, 0, 0, 0);
	}

	dm = CDDM_new(totvert, totedge, totface, totloop, totpoly);
	dm->deformedOnly = 1;

	cddm = (CDDerivedMesh*)dm;

	memcpy(cddm->mvert, allvert, totvert*sizeof(MVert));
	memcpy(cddm->medge, alledge, totedge*sizeof(MEdge));
	memcpy(cddm->mface, allface, totface*sizeof(MFace));
	memcpy(cddm->mloop, allloop, totloop*sizeof(MLoop));
	memcpy(cddm->mpoly, allpoly, totpoly*sizeof(MPoly));

	MEM_freeN(allvert);
	MEM_freeN(alledge);
	MEM_freeN(allface);
	MEM_freeN(allloop);
	MEM_freeN(allpoly);

	return dm;
}

static void loops_to_customdata_corners(BMesh *bm, CustomData *facedata,
					  int cdindex, BMLoop *l3[3],
					  int numCol, int numTex)
{
	BMLoop *l;
	BMFace *f = l3[0]->f;
	MTFace *texface;
	MTexPoly *texpoly;
	MCol *mcol;
	MLoopCol *mloopcol;
	MLoopUV *mloopuv;
	int i, j, hasWCol = CustomData_has_layer(&bm->ldata, CD_WEIGHT_MLOOPCOL);

	for(i=0; i < numTex; i++){
		texface = CustomData_get_n(facedata, CD_MTFACE, cdindex, i);
		texpoly = CustomData_bmesh_get_n(&bm->pdata, f->head.data, CD_MTEXPOLY, i);
		
		texface->tpage = texpoly->tpage;
		texface->flag = texpoly->flag;
		texface->transp = texpoly->transp;
		texface->mode = texpoly->mode;
		texface->tile = texpoly->tile;
		texface->unwrap = texpoly->unwrap;
	
		for (j=0; j<3; j++) {
			l = l3[j];
			mloopuv = CustomData_bmesh_get_n(&bm->ldata, l->head.data, CD_MLOOPUV, i);
			texface->uv[j][0] = mloopuv->uv[0];
			texface->uv[j][1] = mloopuv->uv[1];
		}
	}

	for(i=0; i < numCol; i++){
		mcol = CustomData_get_n(facedata, CD_MCOL, cdindex, i);
		
		for (j=0; j<3; j++) {
			l = l3[j];
			mloopcol = CustomData_bmesh_get_n(&bm->ldata, l->head.data, CD_MLOOPCOL, i);
			mcol[j].r = mloopcol->r;
			mcol[j].g = mloopcol->g;
			mcol[j].b = mloopcol->b;
			mcol[j].a = mloopcol->a;
		}
	}

	if (hasWCol) {
		mcol = CustomData_get(facedata, cdindex, CD_WEIGHT_MCOL);

		for (j=0; j<3; j++) {
			l = l3[j];
			mloopcol = CustomData_bmesh_get(&bm->ldata, l->head.data, CD_WEIGHT_MLOOPCOL);
			mcol[j].r = mloopcol->r;
			mcol[j].g = mloopcol->g;
			mcol[j].b = mloopcol->b;
			mcol[j].a = mloopcol->a;
		}
	}
}

DerivedMesh *CDDM_from_BMEditMesh(BMEditMesh *em, Mesh *UNUSED(me), int use_mdisps)
{
	DerivedMesh *dm = CDDM_new(em->bm->totvert, em->bm->totedge, 
	                       em->tottri, em->bm->totloop, em->bm->totface);
	CDDerivedMesh *cddm = (CDDerivedMesh*)dm;
	BMesh *bm = em->bm;
	BMIter iter, liter;
	BMVert *eve;
	BMEdge *eed;
	BMFace *efa;
	MVert *mvert = cddm->mvert;
	MEdge *medge = cddm->medge;
	MFace *mface = cddm->mface;
	MLoop *mloop = cddm->mloop;
	MPoly *mpoly = cddm->mpoly;
	int numCol = CustomData_number_of_layers(&em->bm->ldata, CD_MLOOPCOL);
	int numTex = CustomData_number_of_layers(&em->bm->pdata, CD_MTEXPOLY);
	int i, j, *index, add_orig;
	int has_crease, has_edge_bweight, has_vert_bweight;
	int flag;
	
	has_edge_bweight = CustomData_has_layer(&em->bm->edata, CD_BWEIGHT);
	has_vert_bweight = CustomData_has_layer(&em->bm->vdata, CD_BWEIGHT);
	has_crease = CustomData_has_layer(&em->bm->edata, CD_CREASE);
	
	dm->deformedOnly = 1;
	
	/*don't add origindex layer if one already exists*/
	add_orig = !CustomData_has_layer(&em->bm->pdata, CD_ORIGINDEX);

	flag = use_mdisps ? CD_MASK_DERIVEDMESH|CD_MASK_MDISPS : CD_MASK_DERIVEDMESH;
	
	/*don't process shapekeys, we only feed them through the modifier stack as needed,
      e.g. for applying modifiers or the like*/
	flag &= ~CD_SHAPEKEY;
	CustomData_merge(&em->bm->vdata, &dm->vertData, flag,
	                 CD_CALLOC, dm->numVertData);
	CustomData_merge(&em->bm->edata, &dm->edgeData, flag,
	                 CD_CALLOC, dm->numEdgeData);
	CustomData_merge(&em->bm->ldata, &dm->loopData, flag,
	                 CD_CALLOC, dm->numLoopData);
	CustomData_merge(&em->bm->pdata, &dm->polyData, flag,
	                 CD_CALLOC, dm->numPolyData);
	
	/*add tesselation mface layers*/
	CustomData_from_bmeshpoly(&dm->faceData, &dm->polyData, &dm->loopData, em->tottri);

	/* set vert index */
	eve = BMIter_New(&iter, bm, BM_VERTS_OF_MESH, NULL);
	for (i=0; eve; eve=BMIter_Step(&iter), i++)
		BM_SetIndex(eve, i);

	index = dm->getVertDataArray(dm, CD_ORIGINDEX);

	eve = BMIter_New(&iter, bm, BM_VERTS_OF_MESH, NULL);
	for (i=0; eve; eve=BMIter_Step(&iter), i++, index++) {
		MVert *mv = &mvert[i];

		VECCOPY(mv->co, eve->co);

		BM_SetIndex(eve, i);

		mv->no[0] = eve->no[0] * 32767.0;
		mv->no[1] = eve->no[1] * 32767.0;
		mv->no[2] = eve->no[2] * 32767.0;

		mv->flag = BMFlags_To_MEFlags(eve);

		if (has_vert_bweight)
			mv->bweight = (unsigned char)(BM_GetCDf(&bm->vdata, eve, CD_BWEIGHT)*255.0f);

		if (add_orig) *index = i;

		CustomData_from_bmesh_block(&bm->vdata, &dm->vertData, eve->head.data, i);
	}

	index = dm->getEdgeDataArray(dm, CD_ORIGINDEX);
	eed = BMIter_New(&iter, bm, BM_EDGES_OF_MESH, NULL);
	for (i=0; eed; eed=BMIter_Step(&iter), i++, index++) {
		MEdge *med = &medge[i];

		BM_SetIndex(eed, i);

		med->v1 = BM_GetIndex(eed->v1);
		med->v2 = BM_GetIndex(eed->v2);
		med->flag = ME_EDGEDRAW|ME_EDGERENDER;

		if (has_crease)
			med->crease = (unsigned char)(BM_GetCDf(&bm->edata, eed, CD_CREASE)*255.0f);
		if (has_edge_bweight)
			med->bweight = (unsigned char)(BM_GetCDf(&bm->edata, eed, CD_BWEIGHT)*255.0f);
		
		med->flag = BMFlags_To_MEFlags(eed);

		CustomData_from_bmesh_block(&bm->edata, &dm->edgeData, eed->head.data, i);
		if (add_orig) *index = i;
	}

	efa = BMIter_New(&iter, bm, BM_FACES_OF_MESH, NULL);
	for (i=0; efa; i++, efa=BMIter_Step(&iter)) {
		BM_SetIndex(efa, i);
	}

	index = dm->getTessFaceDataArray(dm, CD_ORIGINDEX);
	for(i = 0; i < dm->numFaceData; i++, index++) {
		MFace *mf = &mface[i];
		BMLoop **l = em->looptris[i];
		efa = l[0]->f;

		mf->v1 = BM_GetIndex(l[0]->v);
		mf->v2 = BM_GetIndex(l[1]->v);
		mf->v3 = BM_GetIndex(l[2]->v);
		mf->v4 = 0;
		mf->mat_nr = efa->mat_nr;
		mf->flag = BMFlags_To_MEFlags(efa);
		
		*index = add_orig ? BM_GetIndex(efa) : *(int*)CustomData_bmesh_get(&bm->pdata, efa->head.data, CD_ORIGINDEX);

		loops_to_customdata_corners(bm, &dm->faceData, i, l, numCol, numTex);
		test_index_face(mf, &dm->faceData, i, 3);
	}
	
	index = CustomData_get_layer(&dm->polyData, CD_ORIGINDEX);
	j = 0;
	efa = BMIter_New(&iter, bm, BM_FACES_OF_MESH, NULL);
	for (i=0; efa; i++, efa=BMIter_Step(&iter), index++) {
		BMLoop *l;
		MPoly *mp = &mpoly[i];

		mp->totloop = efa->len;
		mp->flag = BMFlags_To_MEFlags(efa);
		mp->loopstart = j;
		mp->mat_nr = efa->mat_nr;
		
		BM_ITER(l, &liter, bm, BM_LOOPS_OF_FACE, efa) {
			mloop->v = BM_GetIndex(l->v);
			mloop->e = BM_GetIndex(l->e);
			CustomData_from_bmesh_block(&bm->ldata, &dm->loopData, l->head.data, j);

			j++;
			mloop++;
		}

		CustomData_from_bmesh_block(&bm->pdata, &dm->polyData, efa->head.data, i);

		if (add_orig) *index = i;
	}

	return dm;
}

DerivedMesh *CDDM_copy(DerivedMesh *source, int faces_from_tessfaces)
{
	CDDerivedMesh *cddm = cdDM_create("CDDM_copy cddm");
	DerivedMesh *dm = &cddm->dm;
	int numVerts = source->numVertData;
	int numEdges = source->numEdgeData;
	int numFaces = source->numFaceData;
	int numLoops = source->numLoopData;
	int numPolys = source->numPolyData;

	/* ensure these are created if they are made on demand */
	source->getVertDataArray(source, CD_ORIGINDEX);
	source->getEdgeDataArray(source, CD_ORIGINDEX);
	source->getTessFaceDataArray(source, CD_ORIGINDEX);

	/* this initializes dm, and copies all non mvert/medge/mface layers */
	DM_from_template(dm, source, DM_TYPE_CDDM, numVerts, numEdges, numFaces,
		numLoops, numPolys);
	dm->deformedOnly = source->deformedOnly;

	CustomData_copy_data(&source->vertData, &dm->vertData, 0, 0, numVerts);
	CustomData_copy_data(&source->edgeData, &dm->edgeData, 0, 0, numEdges);
	CustomData_copy_data(&source->faceData, &dm->faceData, 0, 0, numFaces);

	/* now add mvert/medge/mface layers */
	cddm->mvert = source->dupVertArray(source);
	cddm->medge = source->dupEdgeArray(source);
	cddm->mface = source->dupTessFaceArray(source);

	CustomData_add_layer(&dm->vertData, CD_MVERT, CD_ASSIGN, cddm->mvert, numVerts);
	CustomData_add_layer(&dm->edgeData, CD_MEDGE, CD_ASSIGN, cddm->medge, numEdges);
	CustomData_add_layer(&dm->faceData, CD_MFACE, CD_ASSIGN, cddm->mface, numFaces);
	
	if (!faces_from_tessfaces)
		DM_DupPolys(source, dm);
 	else
		CDDM_tessfaces_to_faces(dm);

	cddm->mloop = CustomData_get_layer(&dm->loopData, CD_MLOOP);
	cddm->mpoly = CustomData_get_layer(&dm->polyData, CD_MPOLY);
	
	cdDM_recalcTesselation((DerivedMesh *)cddm);
	
	return dm;
}

/* note, the CD_ORIGINDEX layers are all 0, so if there is a direct
 * relationship betwen mesh data this needs to be set by the caller. */
DerivedMesh *CDDM_from_template(DerivedMesh *source,
                                int numVerts, int numEdges, int numFaces,
								int numLoops, int numPolys)
{
	CDDerivedMesh *cddm = cdDM_create("CDDM_from_template dest");
	DerivedMesh *dm = &cddm->dm;

	/* ensure these are created if they are made on demand */
	source->getVertDataArray(source, CD_ORIGINDEX);
	source->getEdgeDataArray(source, CD_ORIGINDEX);
	source->getTessFaceDataArray(source, CD_ORIGINDEX);

	/* this does a copy of all non mvert/medge/mface layers */
	DM_from_template(dm, source, DM_TYPE_CDDM, numVerts, numEdges, numFaces, numLoops, numPolys);

	/* now add mvert/medge/mface layers */
	CustomData_add_layer(&dm->vertData, CD_MVERT, CD_CALLOC, NULL, numVerts);
	CustomData_add_layer(&dm->edgeData, CD_MEDGE, CD_CALLOC, NULL, numEdges);
	CustomData_add_layer(&dm->faceData, CD_MFACE, CD_CALLOC, NULL, numFaces);
	CustomData_add_layer(&dm->loopData, CD_MLOOP, CD_CALLOC, NULL, numLoops);
	CustomData_add_layer(&dm->polyData, CD_MPOLY, CD_CALLOC, NULL, numPolys);

	if(!CustomData_get_layer(&dm->vertData, CD_ORIGINDEX))
		CustomData_add_layer(&dm->vertData, CD_ORIGINDEX, CD_CALLOC, NULL, numVerts);
	if(!CustomData_get_layer(&dm->edgeData, CD_ORIGINDEX))
		CustomData_add_layer(&dm->edgeData, CD_ORIGINDEX, CD_CALLOC, NULL, numEdges);
	if(!CustomData_get_layer(&dm->faceData, CD_ORIGINDEX))
		CustomData_add_layer(&dm->faceData, CD_ORIGINDEX, CD_CALLOC, NULL, numFaces);

	cddm->mvert = CustomData_get_layer(&dm->vertData, CD_MVERT);
	cddm->medge = CustomData_get_layer(&dm->edgeData, CD_MEDGE);
	cddm->mface = CustomData_get_layer(&dm->faceData, CD_MFACE);
	cddm->mloop = CustomData_get_layer(&dm->loopData, CD_MLOOP);
	cddm->mpoly = CustomData_get_layer(&dm->polyData, CD_MPOLY);

	return dm;
}

void CDDM_apply_vert_coords(DerivedMesh *dm, float (*vertCoords)[3])
{
	CDDerivedMesh *cddm = (CDDerivedMesh*)dm;
	MVert *vert;
	int i;

	/* this will just return the pointer if it wasn't a referenced layer */
	vert = CustomData_duplicate_referenced_layer(&dm->vertData, CD_MVERT);
	cddm->mvert = vert;

	for(i = 0; i < dm->numVertData; ++i, ++vert)
		VECCOPY(vert->co, vertCoords[i]);
}

void CDDM_apply_vert_normals(DerivedMesh *dm, short (*vertNormals)[3])
{
	CDDerivedMesh *cddm = (CDDerivedMesh*)dm;
	MVert *vert;
	int i;

	/* this will just return the pointer if it wasn't a referenced layer */
	vert = CustomData_duplicate_referenced_layer(&dm->vertData, CD_MVERT);
	cddm->mvert = vert;

	for(i = 0; i < dm->numVertData; ++i, ++vert)
		copy_v3_v3_short(vert->no, vertNormals[i]);
}

void CDDM_calc_normals(DerivedMesh *dm)
{
	CDDerivedMesh *cddm = (CDDerivedMesh*)dm;
	float (*face_nors)[3] = NULL;
	
	if(dm->numVertData == 0) return;

	/* we don't want to overwrite any referenced layers */
	cddm->mvert = CustomData_duplicate_referenced_layer(&dm->vertData, CD_MVERT);
	
	/*set tesselation origindex values to map to poly indices, rather then poly
	  poly origindex values*/
	cdDM_recalcTesselation2(dm);
	
	face_nors = MEM_mallocN(sizeof(float)*3*dm->numFaceData, "face_nors");
	
	/* calculate face normals */
	mesh_calc_normals(cddm->mvert, dm->numVertData, CDDM_get_loops(dm), CDDM_get_polys(dm), 
					  dm->numLoopData, dm->numPolyData, NULL, cddm->mface, dm->numFaceData, 
					  CustomData_get_layer(&dm->faceData, CD_ORIGINDEX), face_nors);
	
	/*restore tesselation origindex indices to poly origindex indices*/
	cdDM_recalcTesselation(dm);

	CustomData_add_layer(&dm->faceData, CD_NORMAL, CD_ASSIGN, 
		face_nors, dm->numFaceData);
}

#if 1
/*merge verts
 
  vtargetmap is a table that maps vertices to target vertices.  a value of -1
  indicates a vertex is a target, and is to be kept.
  
  this frees dm, and returns a new one.
  
  this is a really horribly written function.  ger. - joeedh

 */
DerivedMesh *CDDM_merge_verts(DerivedMesh *dm, int *vtargetmap)
{
	CDDerivedMesh *cddm = (CDDerivedMesh*)dm;
	CDDerivedMesh *cddm2 = NULL;
	MVert *mv, *mvert = NULL;
	BLI_array_declare(mvert);
	MEdge *me, *medge = NULL;
	BLI_array_declare(medge);
	MPoly *mp, *mpoly = NULL;
	BLI_array_declare(mpoly);
	MLoop *ml, *mloop = NULL;
	BLI_array_declare(mloop);
	EdgeHash *ehash = BLI_edgehash_new();
	int *newv = NULL, *newe = NULL, *newl = NULL;
	int *oldv = NULL, *olde = NULL, *oldl = NULL, *oldp = NULL;
	BLI_array_declare(oldv); BLI_array_declare(olde); BLI_array_declare(oldl); BLI_array_declare(oldp);
	int i, j, c, totloop, totpoly;
	
	totloop = dm->numLoopData;
	totpoly = dm->numPolyData;
	
	newv = MEM_callocN(sizeof(int)*dm->numVertData, "newv vtable CDDM_merge_verts");
	newe = MEM_callocN(sizeof(int)*dm->numEdgeData, "newv etable CDDM_merge_verts");
	newl = MEM_callocN(sizeof(int)*totloop, "newv ltable CDDM_merge_verts");
	
	/*fill newl with destination vertex indices*/
	mv = cddm->mvert;
	c = 0;
	for (i=0; i<dm->numVertData; i++, mv++) {
		if (vtargetmap[i] == -1) {
			BLI_array_append(oldv, i);
			newv[i] = c++;
			BLI_array_append(mvert, *mv);
		}
	}
	
	/*now link target vertices to destination indices*/
	for (i=0; i<dm->numVertData; i++) {
		if (vtargetmap[i] != -1) {
			newv[i] = newv[vtargetmap[i]];
		}
	}
	
	/*find-replace merged vertices with target vertices*/	
	ml = cddm->mloop;
	c = 0;
	for (i=0; i<totloop; i++, ml++) {
		if (ml->v == -1)
			continue;
		
		if (vtargetmap[ml->v] != -1)
			ml->v = vtargetmap[ml->v];
	}
	
	/*now go through and fix edges and faces*/
	me = cddm->medge;
	c = 0;
	for (i=0; i<dm->numEdgeData; i++, me++) {
		int v1, v2;
		
		if (me->v1 == me->v2) {
			newe[i] = -1;
			continue;
		}
		
		if (vtargetmap[me->v1] != -1)
			v1 = vtargetmap[me->v1];
		else
			v1 = me->v1;
		
		if (vtargetmap[me->v2] != -1)
			v2 = vtargetmap[me->v2];
		else
			v2 = me->v2;
		
		if (BLI_edgehash_haskey(ehash, v1, v2)) {
			newe[i] = GET_INT_FROM_POINTER(BLI_edgehash_lookup(ehash, v1, v2));
		} else {
			BLI_array_append(olde, i);
			newe[i] = c;
			BLI_array_append(medge, *me);
			BLI_edgehash_insert(ehash, v1, v2, SET_INT_IN_POINTER(c));
			c++;
		}
	}
	
	mp = cddm->mpoly;
	for (i=0; i<totpoly; i++, mp++) {
		MPoly *mp2;
		
		ml = cddm->mloop + mp->loopstart;
		
		c = 0;
		for (j=0; j<mp->totloop; j++, ml++) {
			if (ml->v == -1)
				continue;
			
			me = cddm->medge + ml->e;
			if (me->v1 != me->v2) {
				BLI_array_append(oldl, j+mp->loopstart);
				BLI_array_append(mloop, *ml);
				newl[j+mp->loopstart] = BLI_array_count(mloop)-1;
				c++;
			}
		}
		
		if (!c)
			continue;
		
		mp2 = BLI_array_append(mpoly, *mp);
		mp2->totloop = c;
		mp2->loopstart = BLI_array_count(mloop) - c;
		
		BLI_array_append(oldp, i);
	}
	
	/*create new cddm*/	
	cddm2 = (CDDerivedMesh*) CDDM_from_template((DerivedMesh*)cddm, BLI_array_count(mvert), BLI_array_count(medge), 0, BLI_array_count(mloop), BLI_array_count(mpoly));
	
	/*update edge indices and copy customdata*/
	me = medge;
	for (i=0; i<cddm2->dm.numEdgeData; i++, me++) {
		if (newv[me->v1] != -1)
			me->v1 = newv[me->v1];
		if (newv[me->v2] != -1)
			me->v2 = newv[me->v2];
		
		CustomData_copy_data(&dm->edgeData, &cddm2->dm.edgeData, olde[i], i, 1);
	}
	
	/*update loop indices and copy customdata*/
	ml = mloop;
	for (i=0; i<cddm2->dm.numLoopData; i++, ml++) {
		if (newe[ml->e] != -1)
			ml->e = newe[ml->e];
		if (newv[ml->v] != -1)
			ml->v = newv[ml->v];
			
		CustomData_copy_data(&dm->loopData, &cddm2->dm.loopData, oldl[i], i, 1);
	}
	
	/*copy vertex customdata*/	
	mv = mvert;
	for (i=0; i<cddm2->dm.numVertData; i++, mv++) {
		CustomData_copy_data(&dm->vertData, &cddm2->dm.vertData, oldv[i], i, 1);
	}
	
	/*copy poly customdata*/
	mp = mpoly;
	for (i=0; i<cddm2->dm.numPolyData; i++, mp++) {
		CustomData_copy_data(&dm->polyData, &cddm2->dm.polyData, oldp[i], i, 1);
	}
	
	/*copy over data.  CustomData_add_layer can do this, need to look it up.*/
	memcpy(cddm2->mvert, mvert, sizeof(MVert)*BLI_array_count(mvert));
	memcpy(cddm2->medge, medge, sizeof(MEdge)*BLI_array_count(medge));
	memcpy(cddm2->mloop, mloop, sizeof(MLoop)*BLI_array_count(mloop));
	memcpy(cddm2->mpoly, mpoly, sizeof(MPoly)*BLI_array_count(mpoly));
	BLI_array_free(mvert); BLI_array_free(medge); BLI_array_free(mloop); BLI_array_free(mpoly);

	CDDM_recalc_tesselation((DerivedMesh*)cddm2, 1);
	
	if (newv) 
		MEM_freeN(newv); 
	if (newe)
		MEM_freeN(newe); 
	if (newl)
		MEM_freeN(newl);
	if (oldv) 
		MEM_freeN(oldv); 
	if (olde) 
		MEM_freeN(olde); 
	if (oldl) 
		MEM_freeN(oldl); 
	if (oldp) 
		MEM_freeN(oldp);
	if (ehash)
		BLI_edgehash_free(ehash, NULL);

	/*free old derivedmesh*/
	dm->needsFree = 1;
	dm->release(dm);
	
	return (DerivedMesh*)cddm2;
}
#endif

void CDDM_calc_edges(DerivedMesh *dm)
{
	CDDerivedMesh *cddm = (CDDerivedMesh*)dm;
	CustomData edgeData;
	EdgeHashIterator *ehi;
	MFace *mf = cddm->mface;
	MEdge *med;
	EdgeHash *eh = BLI_edgehash_new();
	int i, *index, numEdges, maxFaces = dm->numFaceData;

	for (i = 0; i < maxFaces; i++, mf++) {
		if (!BLI_edgehash_haskey(eh, mf->v1, mf->v2))
			BLI_edgehash_insert(eh, mf->v1, mf->v2, NULL);
		if (!BLI_edgehash_haskey(eh, mf->v2, mf->v3))
			BLI_edgehash_insert(eh, mf->v2, mf->v3, NULL);
		
		if (mf->v4) {
			if (!BLI_edgehash_haskey(eh, mf->v3, mf->v4))
				BLI_edgehash_insert(eh, mf->v3, mf->v4, NULL);
			if (!BLI_edgehash_haskey(eh, mf->v4, mf->v1))
				BLI_edgehash_insert(eh, mf->v4, mf->v1, NULL);
		} else {
			if (!BLI_edgehash_haskey(eh, mf->v3, mf->v1))
				BLI_edgehash_insert(eh, mf->v3, mf->v1, NULL);
		}
	}

	numEdges = BLI_edgehash_size(eh);

	/* write new edges into a temporary CustomData */
	memset(&edgeData, 0, sizeof(edgeData));
	CustomData_add_layer(&edgeData, CD_MEDGE, CD_CALLOC, NULL, numEdges);
	CustomData_add_layer(&edgeData, CD_ORIGINDEX, CD_CALLOC, NULL, numEdges);

	ehi = BLI_edgehashIterator_new(eh);
	med = CustomData_get_layer(&edgeData, CD_MEDGE);
	index = CustomData_get_layer(&edgeData, CD_ORIGINDEX);
	for(i = 0; !BLI_edgehashIterator_isDone(ehi);
		BLI_edgehashIterator_step(ehi), ++i, ++med, ++index) {
		BLI_edgehashIterator_getKey(ehi, (int*)&med->v1, (int*)&med->v2);

		med->flag = ME_EDGEDRAW|ME_EDGERENDER;
		*index = ORIGINDEX_NONE;
	}
	BLI_edgehashIterator_free(ehi);

	/* free old CustomData and assign new one */
	CustomData_free(&dm->edgeData, dm->numEdgeData);
	dm->edgeData = edgeData;
	dm->numEdgeData = numEdges;

	cddm->medge = CustomData_get_layer(&dm->edgeData, CD_MEDGE);

	BLI_edgehash_free(eh, NULL);
}


void CDDM_calc_edges_poly(DerivedMesh *dm)
{
	CDDerivedMesh *cddm = (CDDerivedMesh*)dm;
	CustomData edgeData;
	EdgeHashIterator *ehi;
	MPoly *mp = cddm->mpoly;
	MLoop *ml;
	MEdge *med;
	EdgeHash *eh = BLI_edgehash_new();
	int v1, v2;
	int *eindex;
	int i, j, k, *index, numEdges = cddm->dm.numEdgeData, maxFaces = dm->numPolyData;

	eindex = DM_get_edge_data_layer(dm, CD_ORIGINDEX);

	med = cddm->medge;
	if (med) {
		for (i=0; i < numEdges; i++, med++) {
			BLI_edgehash_insert(eh, med->v1, med->v2, SET_INT_IN_POINTER(i+1));
		}
	}

	for (i=0; i < maxFaces; i++, mp++) {
		ml = cddm->mloop + mp->loopstart;
		for (j=0; j<mp->totloop; j++, ml++) {
			v1 = ml->v;
			v2 = (cddm->mloop + mp->loopstart + ((j+1)%mp->totloop))->v;
			if (!BLI_edgehash_haskey(eh, v1, v2)) {
				BLI_edgehash_insert(eh, v1, v2, NULL);
			}
		}
	}

	k = numEdges;
	numEdges = BLI_edgehash_size(eh);

	/* write new edges into a temporary CustomData */
	memset(&edgeData, 0, sizeof(edgeData));
	CustomData_add_layer(&edgeData, CD_MEDGE, CD_CALLOC, NULL, numEdges);
	CustomData_add_layer(&edgeData, CD_ORIGINDEX, CD_CALLOC, NULL, numEdges);

	ehi = BLI_edgehashIterator_new(eh);
	med = CustomData_get_layer(&edgeData, CD_MEDGE);
	index = CustomData_get_layer(&edgeData, CD_ORIGINDEX);
	for(i = 0; !BLI_edgehashIterator_isDone(ehi);
	    BLI_edgehashIterator_step(ehi), ++i, ++med, ++index) {
		BLI_edgehashIterator_getKey(ehi, (int*)&med->v1, (int*)&med->v2);
		j = GET_INT_FROM_POINTER(BLI_edgehashIterator_getValue(ehi));

		med->flag = ME_EDGEDRAW|ME_EDGERENDER;
		*index = j==0 ? ORIGINDEX_NONE : eindex[j-1];

		BLI_edgehashIterator_setValue(ehi, SET_INT_IN_POINTER(i));
	}
	BLI_edgehashIterator_free(ehi);

	/* free old CustomData and assign new one */
	CustomData_free(&dm->edgeData, dm->numEdgeData);
	dm->edgeData = edgeData;
	dm->numEdgeData = numEdges;

	cddm->medge = CustomData_get_layer(&dm->edgeData, CD_MEDGE);

	mp = cddm->mpoly;
	for (i=0; i < maxFaces; i++, mp++) {
		ml = cddm->mloop + mp->loopstart;
		for (j=0; j<mp->totloop; j++, ml++) {
			v1 = ml->v;
			v2 = (cddm->mloop + mp->loopstart + ((j+1)%mp->totloop))->v;
			ml->e = GET_INT_FROM_POINTER(BLI_edgehash_lookup(eh, v1, v2));
		}
	}

	BLI_edgehash_free(eh, NULL);
}

void CDDM_lower_num_verts(DerivedMesh *dm, int numVerts)
{
	if (numVerts < dm->numVertData)
		CustomData_free_elem(&dm->vertData, numVerts, dm->numVertData-numVerts);

	dm->numVertData = numVerts;
}

void CDDM_lower_num_edges(DerivedMesh *dm, int numEdges)
{
	if (numEdges < dm->numEdgeData)
		CustomData_free_elem(&dm->edgeData, numEdges, dm->numEdgeData-numEdges);

	dm->numEdgeData = numEdges;
}

void CDDM_lower_num_faces(DerivedMesh *dm, int numFaces)
{
	if (numFaces < dm->numFaceData)
		CustomData_free_elem(&dm->faceData, numFaces, dm->numFaceData-numFaces);

	dm->numFaceData = numFaces;
}

MVert *CDDM_get_vert(DerivedMesh *dm, int index)
{
	return &((CDDerivedMesh*)dm)->mvert[index];
}

MEdge *CDDM_get_edge(DerivedMesh *dm, int index)
{
	return &((CDDerivedMesh*)dm)->medge[index];
}

MFace *CDDM_get_tessface(DerivedMesh *dm, int index)
{
	return &((CDDerivedMesh*)dm)->mface[index];
}

MVert *CDDM_get_verts(DerivedMesh *dm)
{
	return ((CDDerivedMesh*)dm)->mvert;
}

MEdge *CDDM_get_edges(DerivedMesh *dm)
{
	return ((CDDerivedMesh*)dm)->medge;
}

MFace *CDDM_get_tessfaces(DerivedMesh *dm)
{
	return ((CDDerivedMesh*)dm)->mface;
}

MLoop *CDDM_get_loops(DerivedMesh *dm)
{
	return ((CDDerivedMesh*)dm)->mloop;
}

MPoly *CDDM_get_polys(DerivedMesh *dm)
{
	return ((CDDerivedMesh*)dm)->mpoly;
}

void CDDM_tessfaces_to_faces(DerivedMesh *dm)
{
	/*converts mfaces to mpolys/mloops*/
	CDDerivedMesh *cddm = (CDDerivedMesh*)dm;
	MFace *mf;
	MEdge *me;
	MLoop *ml;
	MPoly *mp;
	EdgeHash *eh = BLI_edgehash_new();
	int i, l, totloop, *index1, *index2;
	
	/*ensure we have all the edges we need*/
	CDDM_calc_edges(dm);

	/*build edge hash*/
	me = cddm->medge;
	for (i=0; i<cddm->dm.numEdgeData; i++, me++) {
		BLI_edgehash_insert(eh, me->v1, me->v2, SET_INT_IN_POINTER(i));
	}

	mf = cddm->mface;
	totloop = 0;
	for (i=0; i<cddm->dm.numFaceData; i++, mf++) {
		totloop += mf->v4 ? 4 : 3;
	}

	CustomData_free(&cddm->dm.polyData, cddm->dm.numPolyData);
	CustomData_free(&cddm->dm.loopData, cddm->dm.numLoopData);
	
	cddm->dm.numLoopData = totloop;
	cddm->dm.numPolyData = cddm->dm.numFaceData;

	if (!totloop) return;

	cddm->mloop = MEM_callocN(sizeof(MLoop)*totloop, "cddm->mloop in CDDM_tessfaces_to_faces");
	cddm->mpoly = MEM_callocN(sizeof(MPoly)*cddm->dm.numFaceData, "cddm->mpoly in CDDM_tessfaces_to_faces");
	
	CustomData_add_layer(&cddm->dm.loopData, CD_MLOOP, CD_ASSIGN, cddm->mloop, totloop);
	CustomData_add_layer(&cddm->dm.polyData, CD_MPOLY, CD_ASSIGN, cddm->mpoly, cddm->dm.numPolyData);
	CustomData_merge(&cddm->dm.faceData, &cddm->dm.polyData, 
		CD_MASK_ORIGINDEX, CD_DUPLICATE, cddm->dm.numFaceData);

	index1 = CustomData_get_layer(&cddm->dm.faceData, CD_ORIGINDEX);
	index2 = CustomData_get_layer(&cddm->dm.polyData, CD_ORIGINDEX);

	mf = cddm->mface;
	mp = cddm->mpoly;
	ml = cddm->mloop;
	l = 0;
	for (i=0; i<cddm->dm.numFaceData; i++, mf++, mp++) {
		mp->flag = mf->flag;
		mp->loopstart = l;
		mp->mat_nr = mf->mat_nr;
		mp->totloop = mf->v4 ? 4 : 3;
		
		ml->v = mf->v1;
		ml->e = GET_INT_FROM_POINTER(BLI_edgehash_lookup(eh, mf->v1, mf->v2));
		ml++, l++;

		ml->v = mf->v2;
		ml->e = GET_INT_FROM_POINTER(BLI_edgehash_lookup(eh, mf->v2, mf->v3));
		ml++, l++;

		ml->v = mf->v3;
		ml->e = GET_INT_FROM_POINTER(BLI_edgehash_lookup(eh, mf->v3, mf->v4?mf->v4:mf->v1));
		ml++, l++;

		if (mf->v4) {
			ml->v = mf->v4;
			ml->e =	GET_INT_FROM_POINTER(BLI_edgehash_lookup(eh, mf->v4, mf->v1));
			ml++, l++;
		}

	}

	BLI_edgehash_free(eh, NULL);
}

void CDDM_set_mvert(DerivedMesh *dm, MVert *mvert)
{
	CDDerivedMesh *cddm = (CDDerivedMesh*)dm;
	
	if (!CustomData_has_layer(&dm->vertData, CD_MVERT))
		CustomData_add_layer(&dm->vertData, CD_MVERT, CD_ASSIGN, mvert, dm->numVertData);
				
	cddm->mvert = mvert;
}

void CDDM_set_medge(DerivedMesh *dm, MEdge *medge)
{
	CDDerivedMesh *cddm = (CDDerivedMesh*)dm;

	if (!CustomData_has_layer(&dm->edgeData, CD_MEDGE))
		CustomData_add_layer(&dm->edgeData, CD_MEDGE, CD_ASSIGN, medge, dm->numEdgeData);

	cddm->medge = medge;
}

void CDDM_set_mface(DerivedMesh *dm, MFace *mface)
{
	CDDerivedMesh *cddm = (CDDerivedMesh*)dm;

	if (!CustomData_has_layer(&dm->faceData, CD_MFACE))
		CustomData_add_layer(&dm->faceData, CD_MFACE, CD_ASSIGN, mface, dm->numFaceData);

	cddm->mface = mface;
}<|MERGE_RESOLUTION|>--- conflicted
+++ resolved
@@ -1098,12 +1098,7 @@
 	MTFace *tf = dm->getTessFaceDataArray(dm, CD_MTFACE);
 	float (*nors)[3] = dm->getTessFaceDataArray(dm, CD_NORMAL);
 	int a, b, dodraw, matnr, new_matnr;
-<<<<<<< HEAD
-	int transp, new_transp, orig_transp;
 	int orig, *index = dm->getTessFaceDataArray(dm, CD_ORIGINDEX);
-=======
-	int orig, *index = dm->getFaceDataArray(dm, CD_ORIGINDEX);
->>>>>>> b263aefb
 
 	cdDM_update_normals_from_pbvh(dm);
 
