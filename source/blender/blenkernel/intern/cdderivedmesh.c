--- conflicted
+++ resolved
@@ -141,31 +141,6 @@
   copy_v3_v3(r_no, cddm->vert_normals[index]);
 }
 
-<<<<<<< HEAD
-static const MeshElemMap *cdDM_getPolyMap(Object *ob, DerivedMesh *dm)
-{
-  CDDerivedMesh *cddm = (CDDerivedMesh *)dm;
-
-  if (!cddm->pmap && ob->type == OB_MESH) {
-    Mesh *me = ob->data;
-
-    BKE_mesh_vert_poly_map_create(&cddm->pmap,
-                                  &cddm->pmap_mem,
-                                  me->mvert,
-                                  me->medge,
-                                  me->mpoly,
-                                  me->mloop,
-                                  me->totvert,
-                                  me->totpoly,
-                                  me->totloop,
-                                  false);
-  }
-
-  return cddm->pmap;
-}
-
-=======
->>>>>>> f021d467
 static void cdDM_recalc_looptri(DerivedMesh *dm)
 {
   CDDerivedMesh *cddm = (CDDerivedMesh *)dm;
