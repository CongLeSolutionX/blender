/*
* $Id$
*
* ***** BEGIN GPL LICENSE BLOCK *****
*
* This program is free software; you can redistribute it and/or
* modify it under the terms of the GNU General Public License
* as published by the Free Software Foundation; either version 2
* of the License, or (at your option) any later version.
*
* This program is distributed in the hope that it will be useful,
* but WITHOUT ANY WARRANTY; without even the implied warranty of
* MERCHANTABILITY or FITNESS FOR A PARTICULAR PURPOSE.  See the
* GNU General Public License for more details.
*
* You should have received a copy of the GNU General Public License
* along with this program; if not, write to the Free Software  Foundation,
* Inc., 59 Temple Place - Suite 330, Boston, MA  02111-1307, USA.
*
* The Original Code is Copyright (C) 2006 Blender Foundation.
* All rights reserved.
*
* The Original Code is: all of this file.
*
* Contributor(s): Ben Batt <benbatt@gmail.com>
*
* ***** END GPL LICENSE BLOCK *****
*
* Implementation of CDDerivedMesh.
*
* BKE_cdderivedmesh.h contains the function prototypes for this file.
*
*/ 

/* TODO maybe BIF_gl.h should include string.h? */
#include <string.h>
#include "BIF_gl.h"

#include "BKE_cdderivedmesh.h"
#include "BKE_customdata.h"
#include "BKE_DerivedMesh.h"
#include "BKE_displist.h"
#include "BKE_global.h"
#include "BKE_mesh.h"
#include "BKE_multires.h"
#include "BKE_utildefines.h"
#include "BKE_tessmesh.h"

#include "BLI_editVert.h"
#include "BLI_scanfill.h"
#include "BLI_math.h"
#include "BLI_blenlib.h"
#include "BLI_edgehash.h"
#include "BLI_editVert.h"
#include "BLI_pbvh.h"

#include "DNA_mesh_types.h"
#include "DNA_meshdata_types.h"
#include "DNA_modifier_types.h"
#include "DNA_object_fluidsim.h"
#include "DNA_object_types.h"
#include "DNA_scene_types.h"

#include "MEM_guardedalloc.h"

#include "gpu_buffers.h"
#include "GPU_draw.h"
#include "GPU_extensions.h"
#include "GPU_material.h"

#include <string.h>
#include <limits.h>
#include <math.h>

typedef struct {
	DerivedMesh dm;

	/* these point to data in the DerivedMesh custom data layers,
	   they are only here for efficiency and convenience **/
	MVert *mvert;
	MEdge *medge;
	MFace *mface;
<<<<<<< HEAD
	MLoop *mloop;
	MPoly *mpoly;
=======

	/* Cached */
	struct PBVH *pbvh;
	/* Mesh connectivity */
	struct ListBase *fmap;
	struct IndexNode *fmap_mem;
>>>>>>> ffe13aeb
} CDDerivedMesh;

DMFaceIter *cdDM_newFaceIter(DerivedMesh *source);

/**************** DerivedMesh interface functions ****************/
static int cdDM_getNumVerts(DerivedMesh *dm)
{
	return dm->numVertData;
}

static int cdDM_getNumEdges(DerivedMesh *dm)
{
	return dm->numEdgeData;
}

static int cdDM_getNumTessFaces(DerivedMesh *dm)
{
	return dm->numFaceData;
}

static int cdDM_getNumFaces(DerivedMesh *dm)
{
	return dm->numPolyData;
}

static void cdDM_getVert(DerivedMesh *dm, int index, MVert *vert_r)
{
	CDDerivedMesh *cddm = (CDDerivedMesh *)dm;
	*vert_r = cddm->mvert[index];
}

static void cdDM_getEdge(DerivedMesh *dm, int index, MEdge *edge_r)
{
	CDDerivedMesh *cddm = (CDDerivedMesh *)dm;
	*edge_r = cddm->medge[index];
}

static void cdDM_getFace(DerivedMesh *dm, int index, MFace *face_r)
{
	CDDerivedMesh *cddm = (CDDerivedMesh *)dm;
	*face_r = cddm->mface[index];
}

static void cdDM_copyVertArray(DerivedMesh *dm, MVert *vert_r)
{
	CDDerivedMesh *cddm = (CDDerivedMesh *)dm;
	memcpy(vert_r, cddm->mvert, sizeof(*vert_r) * dm->numVertData);
}

static void cdDM_copyEdgeArray(DerivedMesh *dm, MEdge *edge_r)
{
	CDDerivedMesh *cddm = (CDDerivedMesh *)dm;
	memcpy(edge_r, cddm->medge, sizeof(*edge_r) * dm->numEdgeData);
}

static void cdDM_copyFaceArray(DerivedMesh *dm, MFace *face_r)
{
	CDDerivedMesh *cddm = (CDDerivedMesh *)dm;
	memcpy(face_r, cddm->mface, sizeof(*face_r) * dm->numFaceData);
}

static void cdDM_getMinMax(DerivedMesh *dm, float min_r[3], float max_r[3])
{
	CDDerivedMesh *cddm = (CDDerivedMesh*) dm;
	int i;

	if (dm->numVertData) {
		for (i=0; i<dm->numVertData; i++) {
			DO_MINMAX(cddm->mvert[i].co, min_r, max_r);
		}
	} else {
		min_r[0] = min_r[1] = min_r[2] = max_r[0] = max_r[1] = max_r[2] = 0.0;
	}
}

static void cdDM_getVertCo(DerivedMesh *dm, int index, float co_r[3])
{
	CDDerivedMesh *cddm = (CDDerivedMesh*) dm;

	VECCOPY(co_r, cddm->mvert[index].co);
}

static void cdDM_getVertCos(DerivedMesh *dm, float (*cos_r)[3])
{
	MVert *mv = CDDM_get_verts(dm);
	int i;

	for(i = 0; i < dm->numVertData; i++, mv++)
		VECCOPY(cos_r[i], mv->co);
}

static void cdDM_getVertNo(DerivedMesh *dm, int index, float no_r[3])
{
	CDDerivedMesh *cddm = (CDDerivedMesh*) dm;
	short *no = cddm->mvert[index].no;

	no_r[0] = no[0]/32767.f;
	no_r[1] = no[1]/32767.f;
	no_r[2] = no[2]/32767.f;
}

static ListBase *cdDM_getFaceMap(DerivedMesh *dm)
{
	CDDerivedMesh *cddm = (CDDerivedMesh*) dm;

	if(!cddm->fmap) {
		create_vert_face_map(&cddm->fmap, &cddm->fmap_mem, cddm->mface,
				     dm->getNumVerts(dm), dm->getNumFaces(dm));
	}

	return cddm->fmap;
}

static struct PBVH *cdDM_getPBVH(Object *ob, DerivedMesh *dm)
{
	CDDerivedMesh *cddm = (CDDerivedMesh*) dm;

	if(!cddm->pbvh && ob->type == OB_MESH) {
		Mesh *me= ob->data;

		cddm->pbvh = BLI_pbvh_new();
		BLI_pbvh_build_mesh(cddm->pbvh, me->mface, me->mvert,
			       me->totface, me->totvert);
	}

	return cddm->pbvh;
}

static void cdDM_drawVerts(DerivedMesh *dm)
{
	CDDerivedMesh *cddm = (CDDerivedMesh*) dm;
	MVert *mv = cddm->mvert;
	int i;

	if( GPU_buffer_legacy(dm) ) {
		glBegin(GL_POINTS);
		for(i = 0; i < dm->numVertData; i++, mv++)
			glVertex3fv(mv->co);
		glEnd();
	}
	else {	/* use OpenGL VBOs or Vertex Arrays instead for better, faster rendering */
		GPU_vertex_setup(dm);
		if( !GPU_buffer_legacy(dm) ) {
			glDrawArrays(GL_POINTS,0,dm->drawObject->nelements);
		}
		GPU_buffer_unbind();
	}
}

static void cdDM_drawUVEdges(DerivedMesh *dm)
{
	CDDerivedMesh *cddm = (CDDerivedMesh*) dm;
	MFace *mf = cddm->mface;
	MTFace *tf = DM_get_tessface_data_layer(dm, CD_MTFACE);
	int i;

	if(mf) {
		if( GPU_buffer_legacy(dm) ) {
			glBegin(GL_LINES);
			for(i = 0; i < dm->numFaceData; i++, mf++, tf++) {
				if(!(mf->flag&ME_HIDE)) {
					glVertex2fv(tf->uv[0]);
					glVertex2fv(tf->uv[1]);

					glVertex2fv(tf->uv[1]);
					glVertex2fv(tf->uv[2]);

					if(!mf->v4) {
						glVertex2fv(tf->uv[2]);
						glVertex2fv(tf->uv[0]);
					} else {
						glVertex2fv(tf->uv[2]);
						glVertex2fv(tf->uv[3]);

						glVertex2fv(tf->uv[3]);
						glVertex2fv(tf->uv[0]);
					}
				}
			}
			glEnd();
		}
		else {
			int prevstart = 0;
			int prevdraw = 1;
			int draw = 1;
			int curpos = 0;

			GPU_uvedge_setup(dm);
			if( !GPU_buffer_legacy(dm) ) {
				for(i = 0; i < dm->numFaceData; i++, mf++) {
					if(mf->flag&ME_LOOSEEDGE) {
						draw = 1;
					} 
					else {
						draw = 0;
					}
					if( prevdraw != draw ) {
						if( prevdraw > 0 && (curpos-prevstart) > 0) {
							glDrawArrays(GL_LINES,prevstart,curpos-prevstart);
						}
						prevstart = curpos;
					}
					if( mf->v4 ) {
						curpos += 8;
					}
					else {
						curpos += 6;
					}
					prevdraw = draw;
				}
				if( prevdraw > 0 && (curpos-prevstart) > 0 ) {
					glDrawArrays(GL_LINES,prevstart,curpos-prevstart);
				}
			}
			GPU_buffer_unbind();
		}
	}
}

static void cdDM_drawEdges(DerivedMesh *dm, int drawLooseEdges)
{
	CDDerivedMesh *cddm = (CDDerivedMesh*) dm;
	MVert *mvert = cddm->mvert;
	MEdge *medge = cddm->medge;
	int i;
	
	if( GPU_buffer_legacy(dm) ) {
		DEBUG_VBO( "Using legacy code. cdDM_drawEdges\n" );
		glBegin(GL_LINES);
		for(i = 0; i < dm->numEdgeData; i++, medge++) {
			if((medge->flag&ME_EDGEDRAW)
			   && (drawLooseEdges || !(medge->flag&ME_LOOSEEDGE))) {
				glVertex3fv(mvert[medge->v1].co);
				glVertex3fv(mvert[medge->v2].co);
			}
		}
		glEnd();
	}
	else {	/* use OpenGL VBOs or Vertex Arrays instead for better, faster rendering */
		int prevstart = 0;
		int prevdraw = 1;
		int draw = 1;

		GPU_edge_setup(dm);
		if( !GPU_buffer_legacy(dm) ) {
			for(i = 0; i < dm->numEdgeData; i++, medge++) {
				if((medge->flag&ME_EDGEDRAW)
				   && (drawLooseEdges || !(medge->flag&ME_LOOSEEDGE))) {
					draw = 1;
				} 
				else {
					draw = 0;
				}
				if( prevdraw != draw ) {
					if( prevdraw > 0 && (i-prevstart) > 0 ) {
						GPU_buffer_draw_elements( dm->drawObject->edges, GL_LINES, prevstart*2, (i-prevstart)*2  );
					}
					prevstart = i;
				}
				prevdraw = draw;
			}
			if( prevdraw > 0 && (i-prevstart) > 0 ) {
				GPU_buffer_draw_elements( dm->drawObject->edges, GL_LINES, prevstart*2, (i-prevstart)*2  );
			}
		}
		GPU_buffer_unbind();
	}
}

static void cdDM_drawLooseEdges(DerivedMesh *dm)
{
	CDDerivedMesh *cddm = (CDDerivedMesh*) dm;
	MVert *mvert = cddm->mvert;
	MEdge *medge = cddm->medge;
	int i;

	if( GPU_buffer_legacy(dm) ) {
		DEBUG_VBO( "Using legacy code. cdDM_drawLooseEdges\n" );
		glBegin(GL_LINES);
		for(i = 0; i < dm->numEdgeData; i++, medge++) {
			if(medge->flag&ME_LOOSEEDGE) {
				glVertex3fv(mvert[medge->v1].co);
				glVertex3fv(mvert[medge->v2].co);
			}
		}
		glEnd();
	}
	else {	/* use OpenGL VBOs or Vertex Arrays instead for better, faster rendering */
		int prevstart = 0;
		int prevdraw = 1;
		int draw = 1;

		GPU_edge_setup(dm);
		if( !GPU_buffer_legacy(dm) ) {
			for(i = 0; i < dm->numEdgeData; i++, medge++) {
				if(medge->flag&ME_LOOSEEDGE) {
					draw = 1;
				} 
				else {
					draw = 0;
				}
				if( prevdraw != draw ) {
					if( prevdraw > 0 && (i-prevstart) > 0) {
						GPU_buffer_draw_elements( dm->drawObject->edges, GL_LINES, prevstart*2, (i-prevstart)*2  );
					}
					prevstart = i;
				}
				prevdraw = draw;
			}
			if( prevdraw > 0 && (i-prevstart) > 0 ) {
				GPU_buffer_draw_elements( dm->drawObject->edges, GL_LINES, prevstart*2, (i-prevstart)*2  );
			}
		}
		GPU_buffer_unbind();
	}
}

static void cdDM_drawFacesSolid(DerivedMesh *dm,
				float (*partial_redraw_planes)[4],
				int fast, int (*setMaterial)(int, void *attribs))
{
	CDDerivedMesh *cddm = (CDDerivedMesh*) dm;
	MVert *mvert = cddm->mvert;
	MFace *mface = cddm->mface;
	float *nors= dm->getTessFaceDataArray(dm, CD_NORMAL);
	int a, glmode = -1, shademodel = -1, matnr = -1, drawCurrentMat = 1;

#define PASSVERT(index) {						\
	if(shademodel == GL_SMOOTH) {				\
		short *no = mvert[index].no;			\
		glNormal3sv(no);						\
	}											\
	glVertex3fv(mvert[index].co);	\
}

	if(cddm->pbvh) {
		float (*face_nors)[3] = CustomData_get_layer(&dm->faceData, CD_NORMAL);

		/* should be per face */
		if(dm->numFaceData && mface->flag & ME_SMOOTH)
			glShadeModel(GL_SMOOTH);

		BLI_pbvh_draw(cddm->pbvh, partial_redraw_planes, face_nors);

		glShadeModel(GL_FLAT);

		return;
	}

	if( GPU_buffer_legacy(dm) ) {
		DEBUG_VBO( "Using legacy code. cdDM_drawFacesSolid\n" );
		glBegin(glmode = GL_QUADS);
		for(a = 0; a < dm->numFaceData; a++, mface++) {
			int new_glmode, new_matnr, new_shademodel;

			new_glmode = mface->v4?GL_QUADS:GL_TRIANGLES;
			new_matnr = mface->mat_nr + 1;
			new_shademodel = (mface->flag & ME_SMOOTH)?GL_SMOOTH:GL_FLAT;
			
			if(new_glmode != glmode || new_matnr != matnr
			   || new_shademodel != shademodel) {
				glEnd();

				drawCurrentMat = setMaterial(matnr = new_matnr, NULL);

				glShadeModel(shademodel = new_shademodel);
				glBegin(glmode = new_glmode);
			} 
			
			if(drawCurrentMat) {
				if(shademodel == GL_FLAT) {
					if (nors) {
						glNormal3fv(nors);
					}
					else {
						/* TODO make this better (cache facenormals as layer?) */
						float nor[3];
						if(mface->v4) {
							normal_quad_v3( nor,mvert[mface->v1].co, mvert[mface->v2].co, mvert[mface->v3].co, mvert[mface->v4].co);
						} else {
							normal_tri_v3( nor,mvert[mface->v1].co, mvert[mface->v2].co, mvert[mface->v3].co);
						}
						glNormal3fv(nor);
					}
				}

				PASSVERT(mface->v1);
				PASSVERT(mface->v2);
				PASSVERT(mface->v3);
				if(mface->v4) {
					PASSVERT(mface->v4);
				}
			}

			if(nors) nors += 3;
		}
		glEnd();
	}
	else {	/* use OpenGL VBOs or Vertex Arrays instead for better, faster rendering */
		GPU_vertex_setup( dm );
		GPU_normal_setup( dm );
		if( !GPU_buffer_legacy(dm) ) {
			glShadeModel(GL_SMOOTH);
			for( a = 0; a < dm->drawObject->nmaterials; a++ ) {
				if( setMaterial(dm->drawObject->materials[a].mat_nr+1, NULL) )
					glDrawArrays(GL_TRIANGLES, dm->drawObject->materials[a].start, dm->drawObject->materials[a].end-dm->drawObject->materials[a].start);
			}
		}
		GPU_buffer_unbind( );
	}

#undef PASSVERT
	glShadeModel(GL_FLAT);
}

static void cdDM_drawFacesColored(DerivedMesh *dm, int useTwoSided, unsigned char *col1, unsigned char *col2)
{
	CDDerivedMesh *cddm = (CDDerivedMesh*) dm;
	int a, glmode;
	unsigned char *cp1, *cp2;
	MVert *mvert = cddm->mvert;
	MFace *mface = cddm->mface;

	cp1 = col1;
	if(col2) {
		cp2 = col2;
	} else {
		cp2 = NULL;
		useTwoSided = 0;
	}

	/* there's a conflict here... twosided colors versus culling...? */
	/* defined by history, only texture faces have culling option */
	/* we need that as mesh option builtin, next to double sided lighting */
	if(col1 && col2)
		glEnable(GL_CULL_FACE);

	if( GPU_buffer_legacy(dm) ) {
		DEBUG_VBO( "Using legacy code. cdDM_drawFacesColored\n" );
		glShadeModel(GL_SMOOTH);
		glBegin(glmode = GL_QUADS);
		for(a = 0; a < dm->numFaceData; a++, mface++, cp1 += 16) {
			int new_glmode = mface->v4?GL_QUADS:GL_TRIANGLES;

			if(new_glmode != glmode) {
				glEnd();
				glBegin(glmode = new_glmode);
			}
				
			glColor3ub(cp1[0], cp1[1], cp1[2]);
			glVertex3fv(mvert[mface->v1].co);
			glColor3ub(cp1[4], cp1[5], cp1[6]);
			glVertex3fv(mvert[mface->v2].co);
			glColor3ub(cp1[8], cp1[9], cp1[10]);
			glVertex3fv(mvert[mface->v3].co);
			if(mface->v4) {
				glColor3ub(cp1[12], cp1[13], cp1[14]);
				glVertex3fv(mvert[mface->v4].co);
			}
				
			if(useTwoSided) {
				glColor3ub(cp2[8], cp2[9], cp2[10]);
				glVertex3fv(mvert[mface->v3].co );
				glColor3ub(cp2[4], cp2[5], cp2[6]);
				glVertex3fv(mvert[mface->v2].co );
				glColor3ub(cp2[0], cp2[1], cp2[2]);
				glVertex3fv(mvert[mface->v1].co );
				if(mface->v4) {
					glColor3ub(cp2[12], cp2[13], cp2[14]);
					glVertex3fv(mvert[mface->v4].co );
				}
			}
			if(col2) cp2 += 16;
		}
		glEnd();
	}
	else { /* use OpenGL VBOs or Vertex Arrays instead for better, faster rendering */
		GPU_color4_upload(dm,cp1);
		GPU_vertex_setup(dm);
		GPU_color_setup(dm);
		if( !GPU_buffer_legacy(dm) ) {
			glShadeModel(GL_SMOOTH);
			glDrawArrays(GL_TRIANGLES, 0, dm->drawObject->nelements);

			if( useTwoSided ) {
				GPU_color4_upload(dm,cp2);
				GPU_color_setup(dm);
				glCullFace(GL_FRONT);
				glDrawArrays(GL_TRIANGLES, 0, dm->drawObject->nelements);
				glCullFace(GL_BACK);
			}
		}
		GPU_buffer_unbind();
	}

	glShadeModel(GL_FLAT);
	glDisable(GL_CULL_FACE);
}

static void cdDM_drawFacesTex_common(DerivedMesh *dm,
               int (*drawParams)(MTFace *tface, int has_vcol, int matnr),
               int (*drawParamsMapped)(void *userData, int index),
               void *userData) 
{
	CDDerivedMesh *cddm = (CDDerivedMesh*) dm;
	MVert *mv = cddm->mvert;
	MFace *mf = DM_get_tessface_data_layer(dm, CD_MFACE);
	MCol *realcol = dm->getTessFaceDataArray(dm, CD_TEXTURE_MCOL);
	float *nors= dm->getTessFaceDataArray(dm, CD_NORMAL);
	MTFace *tf = DM_get_tessface_data_layer(dm, CD_MTFACE);
	int i, j, orig, *index = DM_get_tessface_data_layer(dm, CD_ORIGINDEX);
	int startFace = 0, lastFlag = 0xdeadbeef;
	MCol *mcol = dm->getTessFaceDataArray(dm, CD_WEIGHT_MCOL);
	if(!mcol)
		mcol = dm->getTessFaceDataArray(dm, CD_MCOL);

	if( GPU_buffer_legacy(dm) ) {
		DEBUG_VBO( "Using legacy code. cdDM_drawFacesTex_common\n" );
		for(i = 0; i < dm->numFaceData; i++, mf++) {
			MVert *mvert;
			int flag;
			unsigned char *cp = NULL;

			if(drawParams) {
				flag = drawParams(tf? &tf[i]: NULL, mcol? &mcol[i*4]: NULL, mf->mat_nr);
			}
			else {
				if(index) {
					orig = *index++;
					if(orig == ORIGINDEX_NONE)		{ if(nors) nors += 3; continue; }
					if(drawParamsMapped) flag = drawParamsMapped(userData, orig);
					else	{ if(nors) nors += 3; continue; }
				}
				else
					if(drawParamsMapped) flag = drawParamsMapped(userData, i);
					else	{ if(nors) nors += 3; continue; }
			}
			
			if(flag != 0) {
				if (flag==1 && mcol)
					cp= (unsigned char*) &mcol[i*4];

				if(!(mf->flag&ME_SMOOTH)) {
					if (nors) {
						glNormal3fv(nors);
					}
					else {
						float nor[3];
						if(mf->v4) {
							normal_quad_v3( nor,mv[mf->v1].co, mv[mf->v2].co, mv[mf->v3].co, mv[mf->v4].co);
						} else {
							normal_tri_v3( nor,mv[mf->v1].co, mv[mf->v2].co, mv[mf->v3].co);
						}
						glNormal3fv(nor);
					}
				}

				glBegin(mf->v4?GL_QUADS:GL_TRIANGLES);
				if(tf) glTexCoord2fv(tf[i].uv[0]);
				if(cp) glColor3ub(cp[3], cp[2], cp[1]);
				mvert = &mv[mf->v1];
				if(mf->flag&ME_SMOOTH) glNormal3sv(mvert->no);
				glVertex3fv(mvert->co);
					
				if(tf) glTexCoord2fv(tf[i].uv[1]);
				if(cp) glColor3ub(cp[7], cp[6], cp[5]);
				mvert = &mv[mf->v2];
				if(mf->flag&ME_SMOOTH) glNormal3sv(mvert->no);
				glVertex3fv(mvert->co);

				if(tf) glTexCoord2fv(tf[i].uv[2]);
				if(cp) glColor3ub(cp[11], cp[10], cp[9]);
				mvert = &mv[mf->v3];
				if(mf->flag&ME_SMOOTH) glNormal3sv(mvert->no);
				glVertex3fv(mvert->co);

				if(mf->v4) {
					if(tf) glTexCoord2fv(tf[i].uv[3]);
					if(cp) glColor3ub(cp[15], cp[14], cp[13]);
					mvert = &mv[mf->v4];
					if(mf->flag&ME_SMOOTH) glNormal3sv(mvert->no);
					glVertex3fv(mvert->co);
				}
				glEnd();
			}
			
			if(nors) nors += 3;
		}
	} else { /* use OpenGL VBOs or Vertex Arrays instead for better, faster rendering */
		MCol *col = realcol;
		if(!col)
			col = mcol;

		GPU_vertex_setup( dm );
		GPU_normal_setup( dm );
		GPU_uv_setup( dm );
		if( col != 0 ) {
			/*if( realcol && dm->drawObject->colType == CD_TEXTURE_MCOL )  {
				col = 0;
			} else if( mcol && dm->drawObject->colType == CD_MCOL ) {
				col = 0;
			}
			
			if( col != 0 ) {*/
				unsigned char *colors = MEM_mallocN(dm->getNumTessFaces(dm)*4*3*sizeof(unsigned char), "cdDM_drawFacesTex_common");
				for( i=0; i < dm->getNumTessFaces(dm); i++ ) {
					for( j=0; j < 4; j++ ) {
						colors[i*12+j*3] = col[i*4+j].r;
						colors[i*12+j*3+1] = col[i*4+j].g;
						colors[i*12+j*3+2] = col[i*4+j].b;
					}
				}
				GPU_color3_upload(dm,colors);
				MEM_freeN(colors);
				if(realcol)
					dm->drawObject->colType = CD_TEXTURE_MCOL;
				else if(mcol)
					dm->drawObject->colType = CD_MCOL;
			//}
			GPU_color_setup( dm );
		}

		if( !GPU_buffer_legacy(dm) ) {
			glShadeModel( GL_SMOOTH );
			for(i = 0; i < dm->drawObject->nelements/3; i++) {
				int actualFace = dm->drawObject->faceRemap[i];
				int flag = 1;

				if(drawParams) {
					flag = drawParams(tf? &tf[actualFace]: NULL, mcol? &mcol[actualFace*4]: NULL, mf[actualFace].mat_nr);
				}
				else {
					if(index) {
						orig = index[actualFace];
						if(drawParamsMapped)
							flag = drawParamsMapped(userData, orig);
					}
					else
						if(drawParamsMapped)
							flag = drawParamsMapped(userData, actualFace);
				}
				if( flag != lastFlag ) {
					if( startFace < i ) {
						if( lastFlag != 0 ) { /* if the flag is 0 it means the face is hidden or invisible */
							if (lastFlag==1 && mcol)
								GPU_color_switch(1);
							else
								GPU_color_switch(0);
							glDrawArrays(GL_TRIANGLES,startFace*3,(i-startFace)*3);
						}
					}
					lastFlag = flag;
					startFace = i;
				}
			}
			if( startFace < dm->drawObject->nelements/3 ) {
				if( lastFlag != 0 ) { /* if the flag is 0 it means the face is hidden or invisible */
					if (lastFlag==1 && mcol)
						GPU_color_switch(1);
					else
						GPU_color_switch(0);
					glDrawArrays(GL_TRIANGLES,startFace*3,dm->drawObject->nelements-startFace*3);
				}
			}
		}

		GPU_buffer_unbind();
		glShadeModel( GL_FLAT );
	}
}

static void cdDM_drawFacesTex(DerivedMesh *dm, int (*setDrawOptions)(MTFace *tface, int has_vcol, int matnr))
{
	cdDM_drawFacesTex_common(dm, setDrawOptions, NULL, NULL);
}

static void cdDM_drawMappedFaces(DerivedMesh *dm, int (*setDrawOptions)(void *userData, int index, int *drawSmooth_r), void *userData, int useColors)
{
	CDDerivedMesh *cddm = (CDDerivedMesh*) dm;
	MVert *mv = cddm->mvert;
	MFace *mf = cddm->mface;
	MCol *mc;
	float *nors= dm->getTessFaceDataArray(dm, CD_NORMAL);
	int i, orig, *index = DM_get_tessface_data_layer(dm, CD_ORIGINDEX);

<<<<<<< HEAD
	mc = DM_get_tessface_data_layer(dm, CD_ID_MCOL);
=======
	mc = DM_get_face_data_layer(dm, CD_ID_MCOL);
>>>>>>> ffe13aeb
	if(!mc)
		mc = DM_get_tessface_data_layer(dm, CD_WEIGHT_MCOL);
	if(!mc)
		mc = DM_get_tessface_data_layer(dm, CD_MCOL);

	if( GPU_buffer_legacy(dm) ) {
		DEBUG_VBO( "Using legacy code. cdDM_drawMappedFaces\n" );
		for(i = 0; i < dm->numFaceData; i++, mf++) {
			int drawSmooth = (mf->flag & ME_SMOOTH);

			if(index) {
				orig = *index++;
				if(setDrawOptions && orig == ORIGINDEX_NONE)
					{ if(nors) nors += 3; continue; }
			}
			else
				orig = i;

			if(!setDrawOptions || setDrawOptions(userData, orig, &drawSmooth)) {
				unsigned char *cp = NULL;

				if(useColors && mc)
					cp = (unsigned char *)&mc[i * 4];

				glShadeModel(drawSmooth?GL_SMOOTH:GL_FLAT);
				glBegin(mf->v4?GL_QUADS:GL_TRIANGLES);

				if (!drawSmooth) {
					if (nors) {
						glNormal3fv(nors);
					}
					else {
						float nor[3];
						if(mf->v4) {
							normal_quad_v3( nor,mv[mf->v1].co, mv[mf->v2].co, mv[mf->v3].co, mv[mf->v4].co);
						} else {
							normal_tri_v3( nor,mv[mf->v1].co, mv[mf->v2].co, mv[mf->v3].co);
						}
						glNormal3fv(nor);
					}

					if(cp) glColor3ub(cp[3], cp[2], cp[1]);
					glVertex3fv(mv[mf->v1].co);
					if(cp) glColor3ub(cp[7], cp[6], cp[5]);
					glVertex3fv(mv[mf->v2].co);
					if(cp) glColor3ub(cp[11], cp[10], cp[9]);
					glVertex3fv(mv[mf->v3].co);
					if(mf->v4) {
						if(cp) glColor3ub(cp[15], cp[14], cp[13]);
						glVertex3fv(mv[mf->v4].co);
					}
				} else {
					if(cp) glColor3ub(cp[3], cp[2], cp[1]);
					glNormal3sv(mv[mf->v1].no);
					glVertex3fv(mv[mf->v1].co);
					if(cp) glColor3ub(cp[7], cp[6], cp[5]);
					glNormal3sv(mv[mf->v2].no);
					glVertex3fv(mv[mf->v2].co);
					if(cp) glColor3ub(cp[11], cp[10], cp[9]);
					glNormal3sv(mv[mf->v3].no);
					glVertex3fv(mv[mf->v3].co);
					if(mf->v4) {
						if(cp) glColor3ub(cp[15], cp[14], cp[13]);
						glNormal3sv(mv[mf->v4].no);
						glVertex3fv(mv[mf->v4].co);
					}
				}

				glEnd();
			}
			
			if (nors) nors += 3;
		}
	}
	else { /* use OpenGL VBOs or Vertex Arrays instead for better, faster rendering */
		int state = 1;
		int prevstate = 1;
		int prevstart = 0;
		GPU_vertex_setup(dm);
		GPU_normal_setup(dm);
		if( useColors && mc )
			GPU_color_setup(dm);
		if( !GPU_buffer_legacy(dm) ) {
			glShadeModel(GL_SMOOTH);
			for( i = 0; i < dm->drawObject->nelements/3; i++ ) {
				int actualFace = dm->drawObject->faceRemap[i];
				int drawSmooth = (mf[actualFace].flag & ME_SMOOTH);
				int dontdraw = 0;
				if(index) {
					orig = index[actualFace];
					if(setDrawOptions && orig == ORIGINDEX_NONE)
						dontdraw = 1;
				}
				else
					orig = i;
				if( dontdraw ) {
					state = 0;
				}
				else {
					if(!setDrawOptions || setDrawOptions(userData, orig, &drawSmooth)) {
						state = 1;
					}
					else {
						state = 0;
					}
				}
				if( prevstate != state && prevstate == 1 ) {
					if( i-prevstart > 0 ) {
						glDrawArrays(GL_TRIANGLES,prevstart*3,(i-prevstart)*3);
					}
					prevstart = i;
				}
				prevstate = state;
			}
			if(state==1) {
				glDrawArrays(GL_TRIANGLES,prevstart*3,dm->drawObject->nelements-prevstart*3);
			}
			glShadeModel(GL_FLAT);
		}
		GPU_buffer_unbind();
	}
}

static void cdDM_drawMappedFacesTex(DerivedMesh *dm, int (*setDrawOptions)(void *userData, int index), void *userData)
{
	cdDM_drawFacesTex_common(dm, NULL, setDrawOptions, userData);
}

static void cdDM_drawMappedFacesGLSL(DerivedMesh *dm, int (*setMaterial)(int, void *attribs), int (*setDrawOptions)(void *userData, int index), void *userData)
{
	CDDerivedMesh *cddm = (CDDerivedMesh*) dm;
	GPUVertexAttribs gattribs;
	DMVertexAttribs attribs;
	MVert *mvert = cddm->mvert;
	MFace *mface = cddm->mface;
	MTFace *tf = dm->getTessFaceDataArray(dm, CD_MTFACE);
	float (*nors)[3] = dm->getTessFaceDataArray(dm, CD_NORMAL);
	int a, b, dodraw, smoothnormal, matnr, new_matnr;
	int transp, new_transp, orig_transp;
	int orig, *index = dm->getTessFaceDataArray(dm, CD_ORIGINDEX);

	matnr = -1;
	smoothnormal = 0;
	dodraw = 0;
	transp = GPU_get_material_blend_mode();
	orig_transp = transp;

	glShadeModel(GL_SMOOTH);

	if( GPU_buffer_legacy(dm) || setDrawOptions != 0 ) {
		DEBUG_VBO( "Using legacy code. cdDM_drawMappedFacesGLSL\n" );
		memset(&attribs, 0, sizeof(attribs));

		glBegin(GL_QUADS);

		for(a = 0; a < dm->numFaceData; a++, mface++) {
			new_matnr = mface->mat_nr + 1;

			if(new_matnr != matnr) {
				glEnd();

				dodraw = setMaterial(matnr = new_matnr, &gattribs);
				if(dodraw)
					DM_vertex_attributes_from_gpu(dm, &gattribs, &attribs);

				glBegin(GL_QUADS);
			}

			if(!dodraw) {
				continue;
			}
			else if(setDrawOptions) {
				orig = (index)? index[a]: a;

				if(orig == ORIGINDEX_NONE)
					continue;
				else if(!setDrawOptions(userData, orig))
					continue;
			}

			if(tf) {
				new_transp = tf[a].transp;

				if(new_transp != transp) {
					glEnd();

					if(new_transp == GPU_BLEND_SOLID && orig_transp != GPU_BLEND_SOLID)
						GPU_set_material_blend_mode(orig_transp);
					else
						GPU_set_material_blend_mode(new_transp);
					transp = new_transp;

					glBegin(GL_QUADS);
				}
			}

			smoothnormal = (mface->flag & ME_SMOOTH);

			if(!smoothnormal) {
				if(nors) {
					glNormal3fv(nors[a]);
				}
				else {
					/* TODO ideally a normal layer should always be available */
					float nor[3];
					if(mface->v4) {
						normal_quad_v3( nor,mvert[mface->v1].co, mvert[mface->v2].co, mvert[mface->v3].co, mvert[mface->v4].co);
					} else {
						normal_tri_v3( nor,mvert[mface->v1].co, mvert[mface->v2].co, mvert[mface->v3].co);
					}
					glNormal3fv(nor);
				}
			}

#define PASSVERT(index, vert) {													\
		if(attribs.totorco)															\
			glVertexAttrib3fvARB(attribs.orco.glIndex, attribs.orco.array[index]);	\
		for(b = 0; b < attribs.tottface; b++) {										\
			MTFace *tf = &attribs.tface[b].array[a];								\
			glVertexAttrib2fvARB(attribs.tface[b].glIndex, tf->uv[vert]);			\
		}																			\
		for(b = 0; b < attribs.totmcol; b++) {										\
			MCol *cp = &attribs.mcol[b].array[a*4 + vert];							\
			GLubyte col[4];															\
			col[0]= cp->b; col[1]= cp->g; col[2]= cp->r; col[3]= cp->a;				\
			glVertexAttrib4ubvARB(attribs.mcol[b].glIndex, col);					\
		}																			\
		if(attribs.tottang) {														\
			float *tang = attribs.tang.array[a*4 + vert];							\
			glVertexAttrib3fvARB(attribs.tang.glIndex, tang);						\
		}																			\
		if(smoothnormal)															\
			glNormal3sv(mvert[index].no);											\
		glVertex3fv(mvert[index].co);												\
	}

			PASSVERT(mface->v1, 0);
			PASSVERT(mface->v2, 1);
			PASSVERT(mface->v3, 2);
			if(mface->v4)
				PASSVERT(mface->v4, 3)
			else
				PASSVERT(mface->v3, 2)

#undef PASSVERT
		}
		glEnd();
	}
	else {
		GPUBuffer *buffer = 0;
		char *varray = 0;
		int numdata = 0, elementsize = 0, offset;
		int start = 0, numfaces = 0, prevdraw = 0, curface = 0;
		GPUAttrib datatypes[32];
		memset(&attribs, 0, sizeof(attribs));

		GPU_vertex_setup(dm);
		GPU_normal_setup(dm);

		if( !GPU_buffer_legacy(dm) ) {
			for(a = 0; a < dm->numFaceData; a++, mface++) {
				new_matnr = mface->mat_nr + 1;

				if(new_matnr != matnr ) {
					numfaces = curface - start;
					if( numfaces > 0 ) {
						if( prevdraw ) {
							GPU_buffer_unlock(buffer);
							GPU_interleaved_attrib_setup(buffer,datatypes,numdata);
							glDrawArrays(GL_TRIANGLES,start*3,numfaces*3);
							GPU_buffer_free(buffer,0);
						}
					}
					start = curface;
					prevdraw = dodraw;
					dodraw = setMaterial(matnr = new_matnr, &gattribs);
					if(dodraw) {
						DM_vertex_attributes_from_gpu(dm, &gattribs, &attribs);

						if(attribs.totorco) {
							datatypes[numdata].index = attribs.orco.glIndex;
							datatypes[numdata].size = 3;
							datatypes[numdata].type = GL_FLOAT;
							numdata++;
						}
						for(b = 0; b < attribs.tottface; b++) {
							datatypes[numdata].index = attribs.tface[b].glIndex;
							datatypes[numdata].size = 2;
							datatypes[numdata].type = GL_FLOAT;
							numdata++;
						}	
						for(b = 0; b < attribs.totmcol; b++) {
							datatypes[numdata].index = attribs.mcol[b].glIndex;
							datatypes[numdata].size = 4;
							datatypes[numdata].type = GL_UNSIGNED_BYTE;
							numdata++;
						}	
						if(attribs.tottang) {
							datatypes[numdata].index = attribs.tang.glIndex;
							datatypes[numdata].size = 3;
							datatypes[numdata].type = GL_FLOAT;
							numdata++;
						}
						if( numdata != 0 ) {
							elementsize = GPU_attrib_element_size( datatypes, numdata );
							buffer = GPU_buffer_alloc( elementsize*dm->drawObject->nelements, 0 );
							if( buffer == 0 ) {
								GPU_buffer_unbind();
								dm->drawObject->legacy = 1;
								return;
							}
							varray = GPU_buffer_lock_stream(buffer);
							if( varray == 0 ) {
								GPU_buffer_unbind();
								GPU_buffer_free(buffer, 0);
								dm->drawObject->legacy = 1;
								return;
							}
						}
					}
				}
				if(!dodraw) {
					continue;
				}

				if(tf) {
					new_transp = tf[a].transp;

					if(new_transp != transp) {
						numfaces = curface - start;
						if( numfaces > 0 ) {
							if( dodraw ) {
								if( numdata != 0 ) {
									GPU_buffer_unlock(buffer);
									GPU_interleaved_attrib_setup(buffer,datatypes,numdata);
								}
								glDrawArrays(GL_TRIANGLES,start*3,(curface-start)*3);
								if( numdata != 0 ) {
									varray = GPU_buffer_lock_stream(buffer);
								}
							}
						}
						start = curface;

						if(new_transp == GPU_BLEND_SOLID && orig_transp != GPU_BLEND_SOLID)
							GPU_set_material_blend_mode(orig_transp);
						else
							GPU_set_material_blend_mode(new_transp);
						transp = new_transp;
					}
				}
				
				if( numdata != 0 ) {
					offset = 0;
					if(attribs.totorco) {
						VECCOPY((float *)&varray[elementsize*curface*3],(float *)attribs.orco.array[mface->v1]);
						VECCOPY((float *)&varray[elementsize*curface*3+elementsize],(float *)attribs.orco.array[mface->v2]);
						VECCOPY((float *)&varray[elementsize*curface*3+elementsize*2],(float *)attribs.orco.array[mface->v3]);
						offset += sizeof(float)*3;
					}
					for(b = 0; b < attribs.tottface; b++) {
						MTFace *tf = &attribs.tface[b].array[a];
						VECCOPY((float *)&varray[elementsize*curface*3+offset],tf->uv[0]);
						VECCOPY((float *)&varray[elementsize*curface*3+offset+elementsize],tf->uv[1]);
						VECCOPY((float *)&varray[elementsize*curface*3+offset+elementsize*2],tf->uv[2]);
						offset += sizeof(float)*2;
					}
					for(b = 0; b < attribs.totmcol; b++) {
						MCol *cp = &attribs.mcol[b].array[a*4 + 0];
						GLubyte col[4];
						col[0]= cp->b; col[1]= cp->g; col[2]= cp->r; col[3]= cp->a;
						QUATCOPY((unsigned char *)&varray[elementsize*curface*3+offset], col);
						cp = &attribs.mcol[b].array[a*4 + 1];
						col[0]= cp->b; col[1]= cp->g; col[2]= cp->r; col[3]= cp->a;
						QUATCOPY((unsigned char *)&varray[elementsize*curface*3+offset+elementsize], col);
						cp = &attribs.mcol[b].array[a*4 + 2];
						col[0]= cp->b; col[1]= cp->g; col[2]= cp->r; col[3]= cp->a;
						QUATCOPY((unsigned char *)&varray[elementsize*curface*3+offset+elementsize*2], col);
						offset += sizeof(unsigned char)*4;
					}	
					if(attribs.tottang) {
						float *tang = attribs.tang.array[a*4 + 0];
						VECCOPY((float *)&varray[elementsize*curface*3+offset], tang);
						tang = attribs.tang.array[a*4 + 1];
						VECCOPY((float *)&varray[elementsize*curface*3+offset+elementsize], tang);
						tang = attribs.tang.array[a*4 + 2];
						VECCOPY((float *)&varray[elementsize*curface*3+offset+elementsize], tang);
						offset += sizeof(float)*3;
					}
				}
				curface++;
				if(mface->v4) {
					if( numdata != 0 ) {
						offset = 0;
						if(attribs.totorco) {
							VECCOPY((float *)&varray[elementsize*curface*3],(float *)attribs.orco.array[mface->v3]);
							VECCOPY((float *)&varray[elementsize*curface*3+elementsize],(float *)attribs.orco.array[mface->v4]);
							VECCOPY((float *)&varray[elementsize*curface*3+elementsize*2],(float *)attribs.orco.array[mface->v1]);
							offset += sizeof(float)*3;
						}
						for(b = 0; b < attribs.tottface; b++) {
							MTFace *tf = &attribs.tface[b].array[a];
							VECCOPY((float *)&varray[elementsize*curface*3+offset],tf->uv[2]);
							VECCOPY((float *)&varray[elementsize*curface*3+offset+elementsize],tf->uv[3]);
							VECCOPY((float *)&varray[elementsize*curface*3+offset+elementsize*2],tf->uv[0]);
							offset += sizeof(float)*2;
						}
						for(b = 0; b < attribs.totmcol; b++) {
							MCol *cp = &attribs.mcol[b].array[a*4 + 2];
							GLubyte col[4];
							col[0]= cp->b; col[1]= cp->g; col[2]= cp->r; col[3]= cp->a;
							QUATCOPY((unsigned char *)&varray[elementsize*curface*3+offset], col);
							cp = &attribs.mcol[b].array[a*4 + 3];
							col[0]= cp->b; col[1]= cp->g; col[2]= cp->r; col[3]= cp->a;
							QUATCOPY((unsigned char *)&varray[elementsize*curface*3+offset+elementsize], col);
							cp = &attribs.mcol[b].array[a*4 + 0];
							col[0]= cp->b; col[1]= cp->g; col[2]= cp->r; col[3]= cp->a;
							QUATCOPY((unsigned char *)&varray[elementsize*curface*3+offset+elementsize*2], col);
							offset += sizeof(unsigned char)*4;
						}	
						if(attribs.tottang) {
							float *tang = attribs.tang.array[a*4 + 2];
							VECCOPY((float *)&varray[elementsize*curface*3+offset], tang);
							tang = attribs.tang.array[a*4 + 3];
							VECCOPY((float *)&varray[elementsize*curface*3+offset+elementsize], tang);
							tang = attribs.tang.array[a*4 + 0];
							VECCOPY((float *)&varray[elementsize*curface*3+offset+elementsize], tang);
							offset += sizeof(float)*3;
						}
					}
					curface++;
				}
			}
			numfaces = curface - start;
			if( numfaces > 0 ) {
				if( dodraw ) {
					if( numdata != 0 ) {
						GPU_buffer_unlock(buffer);
						GPU_interleaved_attrib_setup(buffer,datatypes,numdata);
					}
					glDrawArrays(GL_TRIANGLES,start*3,(curface-start)*3);
				}
			}
			GPU_buffer_unbind();
		}
		GPU_buffer_free( buffer, 0 );
	}

	glShadeModel(GL_FLAT);
}

static void cdDM_drawFacesGLSL(DerivedMesh *dm, int (*setMaterial)(int, void *attribs))
{
	dm->drawMappedFacesGLSL(dm, setMaterial, NULL, NULL);
}

static void cdDM_drawMappedEdges(DerivedMesh *dm, int (*setDrawOptions)(void *userData, int index), void *userData)
{
	CDDerivedMesh *cddm = (CDDerivedMesh*) dm;
	MVert *vert = cddm->mvert;
	MEdge *edge = cddm->medge;
	int i, orig, *index = DM_get_edge_data_layer(dm, CD_ORIGINDEX);

	glBegin(GL_LINES);
	for(i = 0; i < dm->numEdgeData; i++, edge++) {
		if(index) {
			orig = *index++;
			if(setDrawOptions && orig == ORIGINDEX_NONE) continue;
		}
		else
			orig = i;

		if(!setDrawOptions || setDrawOptions(userData, orig)) {
			glVertex3fv(vert[edge->v1].co);
			glVertex3fv(vert[edge->v2].co);
		}
	}
	glEnd();
}

static void cdDM_foreachMappedVert(
                           DerivedMesh *dm,
                           void (*func)(void *userData, int index, float *co,
                                        float *no_f, short *no_s),
                           void *userData)
{
	MVert *mv = CDDM_get_verts(dm);
	int i, orig, *index = DM_get_vert_data_layer(dm, CD_ORIGINDEX);

	for(i = 0; i < dm->numVertData; i++, mv++) {
		if(index) {
			orig = *index++;
			if(orig == ORIGINDEX_NONE) continue;
			func(userData, orig, mv->co, NULL, mv->no);
		}
		else
			func(userData, i, mv->co, NULL, mv->no);
	}
}

static void cdDM_foreachMappedEdge(
                           DerivedMesh *dm,
                           void (*func)(void *userData, int index,
                                        float *v0co, float *v1co),
                           void *userData)
{
	CDDerivedMesh *cddm = (CDDerivedMesh*) dm;
	MVert *mv = cddm->mvert;
	MEdge *med = cddm->medge;
	int i, orig, *index = DM_get_edge_data_layer(dm, CD_ORIGINDEX);

	for(i = 0; i < dm->numEdgeData; i++, med++) {
		if (index) {
			orig = *index++;
			if(orig == ORIGINDEX_NONE) continue;
			func(userData, orig, mv[med->v1].co, mv[med->v2].co);
		}
		else
			func(userData, i, mv[med->v1].co, mv[med->v2].co);
	}
}

static void cdDM_foreachMappedFaceCenter(
                           DerivedMesh *dm,
                           void (*func)(void *userData, int index,
                                        float *cent, float *no),
                           void *userData)
{
	CDDerivedMesh *cddm = (CDDerivedMesh*)dm;
	MVert *mv = cddm->mvert;
	MPoly *mf = cddm->mpoly;
	MLoop *ml = cddm->mloop;
	int i, j, orig, *index;
	int maxf=0;

	index = CustomData_get_layer(&dm->polyData, CD_ORIGINDEX);
	mf = cddm->mpoly;
	for(i = 0; i < dm->numPolyData; i++, mf++) {
		float cent[3];
		float no[3];

		if (index) {
			orig = *index++;
			if(orig == ORIGINDEX_NONE) continue;
		} else
			orig = i;
		
		ml = &cddm->mloop[mf->loopstart];
		cent[0] = cent[1] = cent[2] = 0.0f;
		for (j=0; j<mf->totloop; j++, ml++) {
			add_v3_v3v3(cent, cent, mv[ml->v].co);
		}
		mul_v3_fl(cent, 1.0f / (float)j);

		ml = &cddm->mloop[mf->loopstart];
		if (j > 3) {
			normal_quad_v3(no, mv[ml->v].co, mv[(ml+1)->v].co,
				       mv[(ml+2)->v].co, mv[(ml+3)->v].co);
		} else {
			normal_tri_v3(no, mv[ml->v].co, mv[(ml+1)->v].co,
				       mv[(ml+2)->v].co);
		}

		func(userData, orig, cent, no);
	}

}

static void cdDM_recalcTesselation(DerivedMesh *dm)
{
	CDDerivedMesh *cddm = (CDDerivedMesh*)dm;

	dm->numFaceData = mesh_recalcTesselation(&dm->faceData, &dm->loopData, 
		&dm->polyData, cddm->mvert, dm->numFaceData, dm->numLoopData, 
		dm->numPolyData, 1);
	
	cddm->mface = CustomData_get_layer(&dm->faceData, CD_MFACE);
}

/*ignores original poly origindex layer*/
static void cdDM_recalcTesselation2(DerivedMesh *dm)
{
	CDDerivedMesh *cddm = (CDDerivedMesh*)dm;

	dm->numFaceData = mesh_recalcTesselation(&dm->faceData, &dm->loopData, 
		&dm->polyData, cddm->mvert, dm->numFaceData, dm->numLoopData, 
		dm->numPolyData, 0);
	
	cddm->mface = CustomData_get_layer(&dm->faceData, CD_MFACE);
}

static void cdDM_free_internal(CDDerivedMesh *cddm)
{
	if(cddm->pbvh) BLI_pbvh_free(cddm->pbvh);
	if(cddm->fmap) MEM_freeN(cddm->fmap);
	if(cddm->fmap_mem) MEM_freeN(cddm->fmap_mem);
}

static void cdDM_release(DerivedMesh *dm)
{
	CDDerivedMesh *cddm = (CDDerivedMesh*)dm;

	if (DM_release(dm)) {
		cdDM_free_internal(cddm);
		MEM_freeN(cddm);
	}
}

int CDDM_Check(DerivedMesh *dm)
{
	return dm && dm->getMinMax == cdDM_getMinMax;
}

/**************** CDDM interface functions ****************/
static CDDerivedMesh *cdDM_create(const char *desc)
{
	CDDerivedMesh *cddm;
	DerivedMesh *dm;

	cddm = MEM_callocN(sizeof(*cddm), desc);
	dm = &cddm->dm;

	dm->getMinMax = cdDM_getMinMax;

	dm->getNumVerts = cdDM_getNumVerts;
	dm->getNumEdges = cdDM_getNumEdges;
	dm->getNumTessFaces = cdDM_getNumTessFaces;
	dm->getNumFaces = cdDM_getNumFaces;

	dm->newFaceIter = cdDM_newFaceIter;

	dm->getVert = cdDM_getVert;
	dm->getEdge = cdDM_getEdge;
	dm->getTessFace = cdDM_getFace;
	dm->copyVertArray = cdDM_copyVertArray;
	dm->copyEdgeArray = cdDM_copyEdgeArray;
	dm->copyTessFaceArray = cdDM_copyFaceArray;
	dm->getVertData = DM_get_vert_data;
	dm->getEdgeData = DM_get_edge_data;
	dm->getTessFaceData = DM_get_face_data;
	dm->getVertDataArray = DM_get_vert_data_layer;
	dm->getEdgeDataArray = DM_get_edge_data_layer;
	dm->getTessFaceDataArray = DM_get_tessface_data_layer;
	
	//doesn't work yet for all cases
	//dm->recalcTesselation = cdDM_recalcTesselation;

	dm->getVertCos = cdDM_getVertCos;
	dm->getVertCo = cdDM_getVertCo;
	dm->getVertNo = cdDM_getVertNo;

	dm->getPBVH = cdDM_getPBVH;
	dm->getFaceMap = cdDM_getFaceMap;

	dm->drawVerts = cdDM_drawVerts;

	dm->drawUVEdges = cdDM_drawUVEdges;
	dm->drawEdges = cdDM_drawEdges;
	dm->drawLooseEdges = cdDM_drawLooseEdges;
	dm->drawMappedEdges = cdDM_drawMappedEdges;

	dm->drawFacesSolid = cdDM_drawFacesSolid;
	dm->drawFacesColored = cdDM_drawFacesColored;
	dm->drawFacesTex = cdDM_drawFacesTex;
	dm->drawFacesGLSL = cdDM_drawFacesGLSL;
	dm->drawMappedFaces = cdDM_drawMappedFaces;
	dm->drawMappedFacesTex = cdDM_drawMappedFacesTex;
	dm->drawMappedFacesGLSL = cdDM_drawMappedFacesGLSL;

	dm->foreachMappedVert = cdDM_foreachMappedVert;
	dm->foreachMappedEdge = cdDM_foreachMappedEdge;
	dm->foreachMappedFaceCenter = cdDM_foreachMappedFaceCenter;

	dm->release = cdDM_release;

	return cddm;
}

DerivedMesh *CDDM_new(int numVerts, int numEdges, int numFaces, int numLoops, int numPolys)
{
	CDDerivedMesh *cddm = cdDM_create("CDDM_new dm");
	DerivedMesh *dm = &cddm->dm;

	DM_init(dm, numVerts, numEdges, numFaces, numLoops, numPolys);

	CustomData_add_layer(&dm->vertData, CD_ORIGINDEX, CD_CALLOC, NULL, numVerts);
	CustomData_add_layer(&dm->edgeData, CD_ORIGINDEX, CD_CALLOC, NULL, numEdges);
	CustomData_add_layer(&dm->faceData, CD_ORIGINDEX, CD_CALLOC, NULL, numFaces);
	CustomData_add_layer(&dm->polyData, CD_ORIGINDEX, CD_CALLOC, NULL, numPolys);

	CustomData_add_layer(&dm->vertData, CD_MVERT, CD_CALLOC, NULL, numVerts);
	CustomData_add_layer(&dm->edgeData, CD_MEDGE, CD_CALLOC, NULL, numEdges);
	CustomData_add_layer(&dm->faceData, CD_MFACE, CD_CALLOC, NULL, numFaces);
	CustomData_add_layer(&dm->loopData, CD_MLOOP, CD_CALLOC, NULL, numLoops);
	CustomData_add_layer(&dm->polyData, CD_MPOLY, CD_CALLOC, NULL, numPolys);

	cddm->mvert = CustomData_get_layer(&dm->vertData, CD_MVERT);
	cddm->medge = CustomData_get_layer(&dm->edgeData, CD_MEDGE);
	cddm->mface = CustomData_get_layer(&dm->faceData, CD_MFACE);
	cddm->mloop = CustomData_get_layer(&dm->loopData, CD_MLOOP);
	cddm->mpoly = CustomData_get_layer(&dm->polyData, CD_MPOLY);

	return dm;
}

DerivedMesh *CDDM_from_mesh(Mesh *mesh, Object *ob)
{
	CDDerivedMesh *cddm = cdDM_create("CDDM_from_mesh dm");
	DerivedMesh *dm = &cddm->dm;
	CustomDataMask mask = CD_MASK_MESH & (~CD_MASK_MDISPS);
	int alloctype;

	/* this does a referenced copy, with an exception for fluidsim */

	DM_init(dm, mesh->totvert, mesh->totedge, mesh->totface,
	            mesh->totloop, mesh->totpoly);

<<<<<<< HEAD
	CustomData_add_layer(&dm->vertData, CD_ORIGINDEX, CD_CALLOC, NULL, mesh->totvert);
	CustomData_add_layer(&dm->edgeData, CD_ORIGINDEX, CD_CALLOC, NULL, mesh->totedge);
	CustomData_add_layer(&dm->polyData, CD_ORIGINDEX, CD_CALLOC, NULL, mesh->totpoly);

=======
>>>>>>> ffe13aeb
	dm->deformedOnly = 1;

	alloctype= CD_REFERENCE;

	CustomData_merge(&mesh->vdata, &dm->vertData, mask, alloctype,
	                 mesh->totvert);
	CustomData_merge(&mesh->edata, &dm->edgeData, mask, alloctype,
	                 mesh->totedge);
	CustomData_merge(&mesh->fdata, &dm->faceData, mask|CD_MASK_ORIGINDEX, alloctype,
	                 mesh->totface);
	CustomData_merge(&mesh->ldata, &dm->loopData, mask, alloctype,
	                 mesh->totloop);
	CustomData_merge(&mesh->pdata, &dm->polyData, mask, alloctype,
	                 mesh->totpoly);

	cddm->mvert = CustomData_get_layer(&dm->vertData, CD_MVERT);
	cddm->medge = CustomData_get_layer(&dm->edgeData, CD_MEDGE);
	cddm->mloop = CustomData_get_layer(&dm->loopData, CD_MLOOP);
	cddm->mpoly = CustomData_get_layer(&dm->polyData, CD_MPOLY);
	cddm->mface = CustomData_get_layer(&dm->faceData, CD_MFACE);

<<<<<<< HEAD
	index = CustomData_get_layer(&dm->vertData, CD_ORIGINDEX);
	for(i = 0; i < mesh->totvert; ++i, ++index)
		*index = i;

	index = CustomData_get_layer(&dm->edgeData, CD_ORIGINDEX);
	for(i = 0; i < mesh->totedge; ++i, ++index)
		*index = i;

	index = CustomData_get_layer(&dm->polyData, CD_ORIGINDEX);
	for(i = 0; i < mesh->totpoly; ++i, ++index)
		*index = i;

	if (!CustomData_has_layer(&cddm->dm.faceData, CD_ORIGINDEX))
		CustomData_add_layer(&dm->faceData, CD_ORIGINDEX, CD_CALLOC, NULL, mesh->totface);

=======
>>>>>>> ffe13aeb
	return dm;
}

DerivedMesh *CDDM_from_editmesh(EditMesh *em, Mesh *me)
{
	DerivedMesh *dm = CDDM_new(BLI_countlist(&em->verts),
	                           BLI_countlist(&em->edges),
	                           BLI_countlist(&em->faces), 0, 0);
	CDDerivedMesh *cddm = (CDDerivedMesh*)dm;
	EditVert *eve;
	EditEdge *eed;
	EditFace *efa;
	MVert *mvert = cddm->mvert;
	MEdge *medge = cddm->medge;
	MFace *mface = cddm->mface;
	int i, *index;

	dm->deformedOnly = 1;

	CustomData_merge(&em->vdata, &dm->vertData, CD_MASK_DERIVEDMESH,
	                 CD_CALLOC, dm->numVertData);
	/* CustomData_merge(&em->edata, &dm->edgeData, CD_MASK_DERIVEDMESH,
	                 CD_CALLOC, dm->numEdgeData); */
	CustomData_merge(&em->fdata, &dm->faceData, CD_MASK_DERIVEDMESH,
	                 CD_CALLOC, dm->numFaceData);
	CustomData_merge(&em->fdata, &dm->faceData, CD_MASK_DERIVEDMESH,
	                 CD_CALLOC, dm->numFaceData);

	/* set eve->hash to vert index */
	for(i = 0, eve = em->verts.first; eve; eve = eve->next, ++i)
		eve->tmp.l = i;

	/* Need to be able to mark loose edges */
	for(eed = em->edges.first; eed; eed = eed->next) {
		eed->f2 = 0;
	}
	for(efa = em->faces.first; efa; efa = efa->next) {
		efa->e1->f2 = 1;
		efa->e2->f2 = 1;
		efa->e3->f2 = 1;
		if(efa->e4) efa->e4->f2 = 1;
	}

	index = dm->getVertDataArray(dm, CD_ORIGINDEX);
	for(i = 0, eve = em->verts.first; i < dm->numVertData;
	    i++, eve = eve->next, index++) {
		MVert *mv = &mvert[i];

		VECCOPY(mv->co, eve->co);

		mv->no[0] = eve->no[0] * 32767.0;
		mv->no[1] = eve->no[1] * 32767.0;
		mv->no[2] = eve->no[2] * 32767.0;
		mv->bweight = (unsigned char) (eve->bweight * 255.0f);

		mv->mat_nr = 0;
		mv->flag = 0;

		*index = i;

		CustomData_from_em_block(&em->vdata, &dm->vertData, eve->data, i);
	}

	index = dm->getEdgeDataArray(dm, CD_ORIGINDEX);
	for(i = 0, eed = em->edges.first; i < dm->numEdgeData;
	    i++, eed = eed->next, index++) {
		MEdge *med = &medge[i];

		med->v1 = eed->v1->tmp.l;
		med->v2 = eed->v2->tmp.l;
		med->crease = (unsigned char) (eed->crease * 255.0f);
		med->bweight = (unsigned char) (eed->bweight * 255.0f);
		med->flag = ME_EDGEDRAW|ME_EDGERENDER;
		
		if(eed->seam) med->flag |= ME_SEAM;
		if(eed->sharp) med->flag |= ME_SHARP;
		if(!eed->f2) med->flag |= ME_LOOSEEDGE;

		*index = i;

		/* CustomData_from_em_block(&em->edata, &dm->edgeData, eed->data, i); */
	}

	index = dm->getTessFaceDataArray(dm, CD_ORIGINDEX);
	for(i = 0, efa = em->faces.first; i < dm->numFaceData;
	    i++, efa = efa->next, index++) {
		MFace *mf = &mface[i];

		mf->v1 = efa->v1->tmp.l;
		mf->v2 = efa->v2->tmp.l;
		mf->v3 = efa->v3->tmp.l;
		mf->v4 = efa->v4 ? efa->v4->tmp.l : 0;
		mf->mat_nr = efa->mat_nr;
		mf->flag = efa->flag;

		*index = i;

		CustomData_from_em_block(&em->fdata, &dm->faceData, efa->data, i);
		test_index_face(mf, &dm->faceData, i, efa->v4?4:3);
	}

	return dm;
}


static void loops_to_customdata_corners(BMesh *bm, CustomData *facedata,
				      int cdindex, BMLoop *l3[3],
				      int numCol, int numTex)
{
	BMLoop *l;
	BMFace *f = l3[0]->f;
	MTFace *texface;
	MTexPoly *texpoly;
	MCol *mcol;
	MLoopCol *mloopcol;
	MLoopUV *mloopuv;
	int i, j, hasWCol = CustomData_has_layer(&bm->ldata, CD_WEIGHT_MLOOPCOL);

	for(i=0; i < numTex; i++){
		texface = CustomData_get_n(facedata, CD_MTFACE, cdindex, i);
		texpoly = CustomData_bmesh_get_n(&bm->pdata, f->head.data, CD_MTEXPOLY, i);
		
		texface->tpage = texpoly->tpage;
		texface->flag = texpoly->flag;
		texface->transp = texpoly->transp;
		texface->mode = texpoly->mode;
		texface->tile = texpoly->tile;
		texface->unwrap = texpoly->unwrap;
	
		for (j=0; j<3; j++) {
			l = l3[j];
			mloopuv = CustomData_bmesh_get_n(&bm->ldata, l->head.data, CD_MLOOPUV, i);
			texface->uv[j][0] = mloopuv->uv[0];
			texface->uv[j][1] = mloopuv->uv[1];
		}
	}

	for(i=0; i < numCol; i++){
		mcol = CustomData_get_n(facedata, CD_MCOL, cdindex, i);
		
		for (j=0; j<3; j++) {
			l = l3[j];
			mloopcol = CustomData_bmesh_get_n(&bm->ldata, l->head.data, CD_MLOOPCOL, i);
			mcol[j].r = mloopcol->r;
			mcol[j].g = mloopcol->g;
			mcol[j].b = mloopcol->b;
			mcol[j].a = mloopcol->a;
		}
	}

	if (hasWCol) {
		mcol = CustomData_get(facedata, cdindex, CD_WEIGHT_MCOL);

		for (j=0; j<3; j++) {
			l = l3[j];
			mloopcol = CustomData_bmesh_get(&bm->ldata, l->head.data, CD_WEIGHT_MLOOPCOL);
			mcol[j].r = mloopcol->r;
			mcol[j].g = mloopcol->g;
			mcol[j].b = mloopcol->b;
			mcol[j].a = mloopcol->a;
		}
	}
}

DerivedMesh *CDDM_from_BMEditMesh(BMEditMesh *em, Mesh *me)
{
	DerivedMesh *dm = CDDM_new(em->bm->totvert, em->bm->totedge, 
	                       em->tottri, em->bm->totloop, em->bm->totface);
	CDDerivedMesh *cddm = (CDDerivedMesh*)dm;
	BMesh *bm = em->bm;
	BMIter iter, liter;
	BMVert *eve;
	BMEdge *eed;
	BMFace *efa;
	MVert *mvert = cddm->mvert;
	MEdge *medge = cddm->medge;
	MFace *mface = cddm->mface;
	MLoop *mloop = cddm->mloop;
	MPoly *mpoly = cddm->mpoly;
	int numCol = CustomData_number_of_layers(&em->bm->ldata, CD_MLOOPCOL);
	int numTex = CustomData_number_of_layers(&em->bm->pdata, CD_MTEXPOLY);
	int i, j, *index, add_orig;

	dm->deformedOnly = 1;
	
	/*don't add origindex layer if one already exists*/
	add_orig = !CustomData_has_layer(&em->bm->pdata, CD_ORIGINDEX);

	CustomData_merge(&em->bm->vdata, &dm->vertData, CD_MASK_DERIVEDMESH,
	                 CD_CALLOC, dm->numVertData);
	CustomData_merge(&em->bm->edata, &dm->edgeData, CD_MASK_DERIVEDMESH,
	                 CD_CALLOC, dm->numEdgeData);
	CustomData_merge(&em->bm->pdata, &dm->faceData, CD_MASK_DERIVEDMESH,
	                 CD_CALLOC, dm->numFaceData);
	CustomData_merge(&em->bm->ldata, &dm->loopData, CD_MASK_DERIVEDMESH,
	                 CD_CALLOC, dm->numLoopData);
	CustomData_merge(&em->bm->pdata, &dm->polyData, CD_MASK_DERIVEDMESH,
	                 CD_CALLOC, dm->numPolyData);
	
	/*add tesselation mface layers*/
	CustomData_from_bmeshpoly(&dm->faceData, &dm->polyData, &dm->loopData, em->tottri);

	/* set vert index */
	eve = BMIter_New(&iter, bm, BM_VERTS_OF_MESH, NULL);
	for (i=0; eve; eve=BMIter_Step(&iter), i++)
		BMINDEX_SET(eve, i);

	index = dm->getVertDataArray(dm, CD_ORIGINDEX);

	eve = BMIter_New(&iter, bm, BM_VERTS_OF_MESH, NULL);
	for (i=0; eve; eve=BMIter_Step(&iter), i++, index++) {
		MVert *mv = &mvert[i];

		VECCOPY(mv->co, eve->co);

		BMINDEX_SET(eve, i);

		mv->no[0] = eve->no[0] * 32767.0;
		mv->no[1] = eve->no[1] * 32767.0;
		mv->no[2] = eve->no[2] * 32767.0;
		mv->bweight = (unsigned char) (eve->bweight * 255.0f);

		mv->mat_nr = 0;
		mv->flag = BMFlags_To_MEFlags(eve);

		if (add_orig) *index = i;

		CustomData_from_bmesh_block(&bm->vdata, &dm->vertData, eve->head.data, i);
	}

	index = dm->getEdgeDataArray(dm, CD_ORIGINDEX);
	eed = BMIter_New(&iter, bm, BM_EDGES_OF_MESH, NULL);
	for (i=0; eed; eed=BMIter_Step(&iter), i++, index++) {
		MEdge *med = &medge[i];

		BMINDEX_SET(eed, i);

		med->v1 = BMINDEX_GET(eed->v1);
		med->v2 = BMINDEX_GET(eed->v2);
		med->crease = (unsigned char) (eed->crease * 255.0f);
		med->bweight = (unsigned char) (eed->bweight * 255.0f);
		med->flag = ME_EDGEDRAW|ME_EDGERENDER;
		
		med->flag = BMFlags_To_MEFlags(eed);

		CustomData_from_bmesh_block(&bm->edata, &dm->edgeData, eed->head.data, i);
		if (add_orig) *index = i;
	}

	efa = BMIter_New(&iter, bm, BM_FACES_OF_MESH, NULL);
	for (i=0; efa; i++, efa=BMIter_Step(&iter)) {
		BMINDEX_SET(efa, i);
	}

	index = dm->getTessFaceDataArray(dm, CD_ORIGINDEX);
	for(i = 0; i < dm->numFaceData; i++, index++) {
		MFace *mf = &mface[i];
		BMLoop **l = em->looptris[i];
		efa = l[0]->f;

		mf->v1 = BMINDEX_GET(l[0]->v);
		mf->v2 = BMINDEX_GET(l[1]->v);
		mf->v3 = BMINDEX_GET(l[2]->v);
		mf->v4 = 0;
		mf->mat_nr = efa->mat_nr;
		mf->flag = BMFlags_To_MEFlags(efa);
		
		*index = add_orig ? BMINDEX_GET(efa) : *(int*)CustomData_bmesh_get(&bm->pdata, efa->head.data, CD_ORIGINDEX);

		loops_to_customdata_corners(bm, &dm->faceData, i, l, numCol, numTex);
		test_index_face(mf, &dm->faceData, i, 3);
	}
	
	index = CustomData_get_layer(&dm->polyData, CD_ORIGINDEX);
	j = 0;
	efa = BMIter_New(&iter, bm, BM_FACES_OF_MESH, NULL);
	for (i=0; efa; i++, efa=BMIter_Step(&iter), index++) {
		BMLoop *l;
		MPoly *mp = &mpoly[i];

		mp->totloop = efa->len;
		mp->flag = BMFlags_To_MEFlags(efa);
		mp->loopstart = j;
		mp->mat_nr = efa->mat_nr;
		
		BM_ITER(l, &liter, bm, BM_LOOPS_OF_FACE, efa) {
			mloop->v = BMINDEX_GET(l->v);
			mloop->e = BMINDEX_GET(l->e);
			CustomData_from_bmesh_block(&bm->ldata, &dm->loopData, l->head.data, j);

			j++;
			mloop++;
		}

		CustomData_from_bmesh_block(&bm->pdata, &dm->polyData, efa->head.data, i);

		if (add_orig) *index = i;
	}

	return dm;
}

typedef struct CDDM_LoopIter {
	DMLoopIter head;
	CDDerivedMesh *cddm;
	int len, i;
} CDDM_LoopIter;

typedef struct CDDM_FaceIter {
	DMFaceIter head;
	CDDerivedMesh *cddm;
	CDDM_LoopIter liter;
} CDDM_FaceIter;

void cddm_freeiter(void *self)
{
	MEM_freeN(self);
}

void cddm_stepiter(void *self)
{
	CDDM_FaceIter *iter = self;
	MPoly *mp;
	
	iter->head.index++;
	if (iter->head.index >= iter->cddm->dm.numPolyData) {
		iter->head.done = 1;
		return;
	}

	mp = iter->cddm->mpoly + iter->head.index;

	iter->head.flags = mp->flag;
	iter->head.mat_nr = mp->mat_nr;
	iter->head.len = mp->totloop;
}

void *cddm_faceiter_getcddata(void *self, int type, int layer)
{
	CDDM_FaceIter *iter = self;

	if (layer == -1) return CustomData_get(&iter->cddm->dm.polyData, 
		                               iter->head.index, type);
	else return CustomData_get_n(&iter->cddm->dm.polyData, type, 
		                    iter->head.index, layer);
}

void *cddm_loopiter_getcddata(void *self, int type, int layer)
{
	CDDM_LoopIter *iter = self;

	if (layer == -1) return CustomData_get(&iter->cddm->dm.loopData, 
		                               iter->head.index, type);
	else return CustomData_get_n(&iter->cddm->dm.loopData, type, 
	                             iter->head.index, layer);
}

void *cddm_loopiter_getvertcddata(void *self, int type, int layer)
{
	CDDM_LoopIter *iter = self;

	if (layer == -1) return CustomData_get(&iter->cddm->dm.vertData, 
		                               iter->cddm->mloop[iter->head.vindex].v,
					       type);
	else return CustomData_get_n(&iter->cddm->dm.vertData, type, 
	                             iter->cddm->mloop[iter->head.vindex].v, layer);
}

DMLoopIter *cddmiter_get_loopiter(void *self)
{
	CDDM_FaceIter *iter = self;
	CDDM_LoopIter *liter = &iter->liter;
	MPoly *mp = iter->cddm->mpoly + iter->head.index;

	liter->i = -1;
	liter->len = iter->head.len;
	liter->head.index = mp->loopstart-1;
	liter->head.done = 0;

	liter->head.step(liter);

	return (DMLoopIter*) liter;
}

void cddm_loopiter_step(void *self)
{
	CDDM_LoopIter *liter = self;
	MLoop *ml;

	liter->i++;
	liter->head.index++;

	if (liter->i == liter->len) {
		liter->head.done = 1;
		return;
	}

	ml = liter->cddm->mloop + liter->head.index;

	liter->head.eindex = ml->e;
	liter->head.v = liter->cddm->mvert[ml->v];
	liter->head.vindex = ml->v;
}

DMFaceIter *cdDM_newFaceIter(DerivedMesh *source)
{
	CDDerivedMesh *cddm = (CDDerivedMesh*) source;
	CDDM_FaceIter *iter = MEM_callocN(sizeof(CDDM_FaceIter), "DMFaceIter from cddm");

	iter->head.free = cddm_freeiter;
	iter->head.step = cddm_stepiter;
	iter->head.getCDData = cddm_faceiter_getcddata;
	iter->head.getLoopsIter = cddmiter_get_loopiter;

	iter->liter.head.step = cddm_loopiter_step;
	iter->liter.head.getLoopCDData = cddm_loopiter_getcddata;
	iter->liter.head.getVertCDData = cddm_loopiter_getvertcddata;
	iter->liter.cddm = cddm;

	iter->cddm = cddm;
	iter->head.index = -1;
	iter->head.step(iter);

	return (DMFaceIter*) iter;
}

DerivedMesh *CDDM_copy(DerivedMesh *source, int faces_from_tessfaces)
{
	CDDerivedMesh *cddm = cdDM_create("CDDM_copy cddm");
	DerivedMesh *dm = &cddm->dm;
	int numVerts = source->numVertData;
	int numEdges = source->numEdgeData;
	int numFaces = source->numFaceData;
	int numLoops = source->numLoopData;
	int numPolys = source->numPolyData;

	/* ensure these are created if they are made on demand */
	source->getVertDataArray(source, CD_ORIGINDEX);
	source->getEdgeDataArray(source, CD_ORIGINDEX);
	source->getFaceDataArray(source, CD_ORIGINDEX);

	/* this initializes dm, and copies all non mvert/medge/mface layers */
	DM_from_template(dm, source, numVerts, numEdges, numFaces,
		numLoops, numPolys);
	dm->deformedOnly = source->deformedOnly;

	CustomData_copy_data(&source->vertData, &dm->vertData, 0, 0, numVerts);
	CustomData_copy_data(&source->edgeData, &dm->edgeData, 0, 0, numEdges);
	CustomData_copy_data(&source->faceData, &dm->faceData, 0, 0, numFaces);

	/* now add mvert/medge/mface layers */
	cddm->mvert = source->dupVertArray(source);
	cddm->medge = source->dupEdgeArray(source);
	cddm->mface = source->dupTessFaceArray(source);

	CustomData_add_layer(&dm->vertData, CD_MVERT, CD_ASSIGN, cddm->mvert, numVerts);
	CustomData_add_layer(&dm->edgeData, CD_MEDGE, CD_ASSIGN, cddm->medge, numEdges);
	CustomData_add_layer(&dm->faceData, CD_MFACE, CD_ASSIGN, cddm->mface, numFaces);
	
	if (!faces_from_tessfaces)
		DM_DupPolys(source, dm);
 	else
		CDDM_tessfaces_to_faces(dm);

	cddm->mloop = CustomData_get_layer(&dm->loopData, CD_MLOOP);
	cddm->mpoly = CustomData_get_layer(&dm->polyData, CD_MPOLY);

	return dm;
}

DerivedMesh *CDDM_from_template(DerivedMesh *source,
                                int numVerts, int numEdges, int numFaces,
				int numLoops, int numPolys)
{
	CDDerivedMesh *cddm = cdDM_create("CDDM_from_template dest");
	DerivedMesh *dm = &cddm->dm;

	/* this does a copy of all non mvert/medge/mface layers */
	DM_from_template(dm, source, numVerts, numEdges, numFaces, numLoops, numPolys);

	/* now add mvert/medge/mface layers */
	CustomData_add_layer(&dm->vertData, CD_MVERT, CD_CALLOC, NULL, numVerts);
	CustomData_add_layer(&dm->edgeData, CD_MEDGE, CD_CALLOC, NULL, numEdges);
	CustomData_add_layer(&dm->faceData, CD_MFACE, CD_CALLOC, NULL, numFaces);
	CustomData_add_layer(&dm->loopData, CD_MLOOP, CD_CALLOC, NULL, numLoops);
	CustomData_add_layer(&dm->polyData, CD_MPOLY, CD_CALLOC, NULL, numPolys);

	if(!CustomData_get_layer(&dm->vertData, CD_ORIGINDEX))
		CustomData_add_layer(&dm->vertData, CD_ORIGINDEX, CD_CALLOC, NULL, numVerts);
	if(!CustomData_get_layer(&dm->edgeData, CD_ORIGINDEX))
		CustomData_add_layer(&dm->edgeData, CD_ORIGINDEX, CD_CALLOC, NULL, numEdges);
	if(!CustomData_get_layer(&dm->faceData, CD_ORIGINDEX))
		CustomData_add_layer(&dm->faceData, CD_ORIGINDEX, CD_CALLOC, NULL, numFaces);

	cddm->mvert = CustomData_get_layer(&dm->vertData, CD_MVERT);
	cddm->medge = CustomData_get_layer(&dm->edgeData, CD_MEDGE);
	cddm->mface = CustomData_get_layer(&dm->faceData, CD_MFACE);
	cddm->mloop = CustomData_get_layer(&dm->loopData, CD_MLOOP);
	cddm->mpoly = CustomData_get_layer(&dm->polyData, CD_MPOLY);

	return dm;
}

void CDDM_apply_vert_coords(DerivedMesh *dm, float (*vertCoords)[3])
{
	CDDerivedMesh *cddm = (CDDerivedMesh*)dm;
	MVert *vert;
	int i;

	/* this will just return the pointer if it wasn't a referenced layer */
	vert = CustomData_duplicate_referenced_layer(&dm->vertData, CD_MVERT);
	cddm->mvert = vert;

	for(i = 0; i < dm->numVertData; ++i, ++vert)
		VECCOPY(vert->co, vertCoords[i]);
}

void CDDM_apply_vert_normals(DerivedMesh *dm, short (*vertNormals)[3])
{
	CDDerivedMesh *cddm = (CDDerivedMesh*)dm;
	MVert *vert;
	int i;

	/* this will just return the pointer if it wasn't a referenced layer */
	vert = CustomData_duplicate_referenced_layer(&dm->vertData, CD_MVERT);
	cddm->mvert = vert;

	for(i = 0; i < dm->numVertData; ++i, ++vert)
		VECCOPY(vert->no, vertNormals[i]);
}

void CDDM_calc_normals(DerivedMesh *dm)
{
	CDDerivedMesh *cddm = (CDDerivedMesh*)dm;
	float (*temp_nors)[3];
	float (*face_nors)[3];
	float (*vert_nors)[3];
	int i, j, *origIndex;
	int numVerts = dm->numVertData;
	int numFaces = dm->numFaceData;
	MFace *mf;
	MPoly *mp;
	MVert *mv;
	MLoop *ml;

	if(numVerts == 0) return;

	if (CustomData_has_layer(&dm->faceData, CD_NORMAL))
		CustomData_free_layer(&dm->faceData, CD_NORMAL, dm->numFaceData, 0);

	/*recalc tesselation to ensure we have valid origindex values
	  for mface->mpoly lookups.*/
	cdDM_recalcTesselation2(dm);

	numFaces = dm->numFaceData;

	/*first go through and calculate normals for all the polys*/
	temp_nors = MEM_callocN(sizeof(float)*3*dm->numPolyData, "temp_nors cdderivedmesh.c");
	vert_nors = MEM_callocN(sizeof(float)*3*dm->numVertData, "vert_nors cdderivedmesh.c");
	
	mp = cddm->mpoly;
	for (i=0; i<dm->numPolyData; i++, mp++) {
		mesh_calc_poly_normal(mp, cddm->mloop+mp->loopstart, cddm->mvert, temp_nors[i]);

		ml = cddm->mloop + mp->loopstart;
		for (j=0; j<mp->totloop; j++, ml++) {
			VECADD(vert_nors[ml->v], vert_nors[ml->v], temp_nors[i]);
		}
	}

	face_nors = MEM_callocN(sizeof(float)*3*dm->numFaceData, "face_nors cdderivedmesh.c");
	origIndex = CustomData_get_layer(&dm->faceData, CD_ORIGINDEX);

	mf = cddm->mface;
	for (i=0; i<dm->numFaceData; i++, mf++, origIndex++) {
		VECCOPY(face_nors[i], temp_nors[*origIndex]);
	}

	mv = cddm->mvert;
	for (i=0; i<dm->numVertData; i++, mv++) {
		float *no = vert_nors[i];
		
		if (normalize_v3(no) == 0.0) {
			VECCOPY(no, mv->co);
			if (normalize_v3(no) == 0.0) {
				no[0] = 0.0f;
				no[1] = 0.0f;
				no[2] = 1.0f;
			}
		}

		mv->no[0] = (short)(no[0] * 32767.0f);
		mv->no[1] = (short)(no[1] * 32767.0f);
		mv->no[2] = (short)(no[2] * 32767.0f);
	}

	MEM_freeN(temp_nors);
	MEM_freeN(vert_nors);

	/*this restores original poly origindex -> tessface origindex mapping,
	  instead of the poly index -> tessface origindex one we generated
	  with cdDM_recalcTesselation2*/
	cdDM_recalcTesselation(dm);
	CustomData_add_layer(&dm->faceData, CD_NORMAL, CD_ASSIGN, 
		face_nors, dm->numFaceData);
}

void CDDM_calc_edges(DerivedMesh *dm)
{
	CDDerivedMesh *cddm = (CDDerivedMesh*)dm;
	CustomData edgeData;
	EdgeHashIterator *ehi;
	MFace *mf = cddm->mface;
	MEdge *med;
	EdgeHash *eh = BLI_edgehash_new();
	int i, *index, numEdges, maxFaces = dm->numFaceData;

	for (i = 0; i < maxFaces; i++, mf++) {
		if (!BLI_edgehash_haskey(eh, mf->v1, mf->v2))
			BLI_edgehash_insert(eh, mf->v1, mf->v2, NULL);
		if (!BLI_edgehash_haskey(eh, mf->v2, mf->v3))
			BLI_edgehash_insert(eh, mf->v2, mf->v3, NULL);
		
		if (mf->v4) {
			if (!BLI_edgehash_haskey(eh, mf->v3, mf->v4))
				BLI_edgehash_insert(eh, mf->v3, mf->v4, NULL);
			if (!BLI_edgehash_haskey(eh, mf->v4, mf->v1))
				BLI_edgehash_insert(eh, mf->v4, mf->v1, NULL);
		} else {
			if (!BLI_edgehash_haskey(eh, mf->v3, mf->v1))
				BLI_edgehash_insert(eh, mf->v3, mf->v1, NULL);
		}
	}

	numEdges = BLI_edgehash_size(eh);

	/* write new edges into a temporary CustomData */
	memset(&edgeData, 0, sizeof(edgeData));
	CustomData_add_layer(&edgeData, CD_MEDGE, CD_CALLOC, NULL, numEdges);
	CustomData_add_layer(&edgeData, CD_ORIGINDEX, CD_CALLOC, NULL, numEdges);

	ehi = BLI_edgehashIterator_new(eh);
	med = CustomData_get_layer(&edgeData, CD_MEDGE);
	index = CustomData_get_layer(&edgeData, CD_ORIGINDEX);
	for(i = 0; !BLI_edgehashIterator_isDone(ehi);
	    BLI_edgehashIterator_step(ehi), ++i, ++med, ++index) {
		BLI_edgehashIterator_getKey(ehi, (int*)&med->v1, (int*)&med->v2);

		med->flag = ME_EDGEDRAW|ME_EDGERENDER;
		*index = ORIGINDEX_NONE;
	}
	BLI_edgehashIterator_free(ehi);

	/* free old CustomData and assign new one */
	CustomData_free(&dm->edgeData, dm->numEdgeData);
	dm->edgeData = edgeData;
	dm->numEdgeData = numEdges;

	cddm->medge = CustomData_get_layer(&dm->edgeData, CD_MEDGE);

	BLI_edgehash_free(eh, NULL);
}


void CDDM_calc_edges_poly(DerivedMesh *dm)
{
	CDDerivedMesh *cddm = (CDDerivedMesh*)dm;
	CustomData edgeData;
	EdgeHashIterator *ehi;
	MPoly *mp = cddm->mpoly;
	MLoop *ml;
	MEdge *med;
	EdgeHash *eh = BLI_edgehash_new();
	int v1, v2;
	int *eindex;
	int i, j, k, *index, numEdges = cddm->dm.numEdgeData, maxFaces = dm->numPolyData;

	eindex = DM_get_edge_data_layer(dm, CD_ORIGINDEX);

	med = cddm->medge;
	if (med) {
		for (i=0; i < numEdges; i++, med++) {
			BLI_edgehash_insert(eh, med->v1, med->v2, SET_INT_IN_POINTER(i+1));
		}
	}

	for (i=0; i < maxFaces; i++, mp++) {
		ml = cddm->mloop + mp->loopstart;
		for (j=0; j<mp->totloop; j++, ml++) {
			v1 = ml->v;
			v2 = (cddm->mloop + mp->loopstart + ((j+1)%mp->totloop))->v;
			if (!BLI_edgehash_haskey(eh, v1, v2)) {
				BLI_edgehash_insert(eh, v1, v2, NULL);
			}
		}
	}

	k = numEdges;
	numEdges = BLI_edgehash_size(eh);

	/* write new edges into a temporary CustomData */
	memset(&edgeData, 0, sizeof(edgeData));
	CustomData_add_layer(&edgeData, CD_MEDGE, CD_CALLOC, NULL, numEdges);
	CustomData_add_layer(&edgeData, CD_ORIGINDEX, CD_CALLOC, NULL, numEdges);

	ehi = BLI_edgehashIterator_new(eh);
	med = CustomData_get_layer(&edgeData, CD_MEDGE);
	index = CustomData_get_layer(&edgeData, CD_ORIGINDEX);
	for(i = 0; !BLI_edgehashIterator_isDone(ehi);
	    BLI_edgehashIterator_step(ehi), ++i, ++med, ++index) {
		BLI_edgehashIterator_getKey(ehi, (int*)&med->v1, (int*)&med->v2);
		j = GET_INT_FROM_POINTER(BLI_edgehashIterator_getValue(ehi));

		med->flag = ME_EDGEDRAW|ME_EDGERENDER;
		*index = j==0 ? ORIGINDEX_NONE : eindex[j-1];

		BLI_edgehashIterator_setValue(ehi, SET_INT_IN_POINTER(i));
	}
	BLI_edgehashIterator_free(ehi);

	/* free old CustomData and assign new one */
	CustomData_free(&dm->edgeData, dm->numEdgeData);
	dm->edgeData = edgeData;
	dm->numEdgeData = numEdges;

	cddm->medge = CustomData_get_layer(&dm->edgeData, CD_MEDGE);

	mp = cddm->mpoly;
	for (i=0; i < maxFaces; i++, mp++) {
		ml = cddm->mloop + mp->loopstart;
		for (j=0; j<mp->totloop; j++, ml++) {
			v1 = ml->v;
			v2 = (cddm->mloop + mp->loopstart + ((j+1)%mp->totloop))->v;
			ml->e = GET_INT_FROM_POINTER(BLI_edgehash_lookup(eh, v1, v2));
		}
	}

	BLI_edgehash_free(eh, NULL);
}

void CDDM_lower_num_verts(DerivedMesh *dm, int numVerts)
{
	if (numVerts < dm->numVertData)
		CustomData_free_elem(&dm->vertData, numVerts, dm->numVertData-numVerts);

	dm->numVertData = numVerts;
}

void CDDM_lower_num_edges(DerivedMesh *dm, int numEdges)
{
	if (numEdges < dm->numEdgeData)
		CustomData_free_elem(&dm->edgeData, numEdges, dm->numEdgeData-numEdges);

	dm->numEdgeData = numEdges;
}

void CDDM_lower_num_faces(DerivedMesh *dm, int numFaces)
{
	if (numFaces < dm->numFaceData)
		CustomData_free_elem(&dm->faceData, numFaces, dm->numFaceData-numFaces);

	dm->numFaceData = numFaces;
}

MVert *CDDM_get_vert(DerivedMesh *dm, int index)
{
	return &((CDDerivedMesh*)dm)->mvert[index];
}

MEdge *CDDM_get_edge(DerivedMesh *dm, int index)
{
	return &((CDDerivedMesh*)dm)->medge[index];
}

MFace *CDDM_get_tessface(DerivedMesh *dm, int index)
{
	return &((CDDerivedMesh*)dm)->mface[index];
}

MVert *CDDM_get_verts(DerivedMesh *dm)
{
	return ((CDDerivedMesh*)dm)->mvert;
}

MEdge *CDDM_get_edges(DerivedMesh *dm)
{
	return ((CDDerivedMesh*)dm)->medge;
}

MFace *CDDM_get_tessfaces(DerivedMesh *dm)
{
	return ((CDDerivedMesh*)dm)->mface;
}
<<<<<<< HEAD

void CDDM_tessfaces_to_faces(DerivedMesh *dm)
{
	/*converts mfaces to mpolys/mloops*/
	CDDerivedMesh *cddm = (CDDerivedMesh*)dm;
	MFace *mf;
	MEdge *me;
	MLoop *ml;
	MPoly *mp;
	EdgeHash *eh = BLI_edgehash_new();
	int i, l, totloop, *index1, *index2;
	
	/*ensure we have all the edges we need*/
	CDDM_calc_edges(dm);

	/*build edge hash*/
	me = cddm->medge;
	for (i=0; i<cddm->dm.numEdgeData; i++, me++) {
		BLI_edgehash_insert(eh, me->v1, me->v2, SET_INT_IN_POINTER(i));
	}

	mf = cddm->mface;
	totloop = 0;
	for (i=0; i<cddm->dm.numFaceData; i++, mf++) {
		totloop += mf->v4 ? 4 : 3;
	}

	CustomData_free(&cddm->dm.polyData, cddm->dm.numPolyData);
	CustomData_free(&cddm->dm.loopData, cddm->dm.numLoopData);
	
	cddm->dm.numLoopData = totloop;
	cddm->dm.numPolyData = cddm->dm.numFaceData;

	if (!totloop) return;

	cddm->mloop = MEM_callocN(sizeof(MLoop)*totloop, "cddm->mloop in CDDM_tessfaces_to_faces");
	cddm->mpoly = MEM_callocN(sizeof(MPoly)*cddm->dm.numFaceData, "cddm->mpoly in CDDM_tessfaces_to_faces");
	
	CustomData_add_layer(&cddm->dm.loopData, CD_MLOOP, CD_ASSIGN, cddm->mloop, totloop);
	CustomData_add_layer(&cddm->dm.polyData, CD_MPOLY, CD_ASSIGN, cddm->mpoly, cddm->dm.numPolyData);
	CustomData_merge(&cddm->dm.faceData, &cddm->dm.polyData, 
		CD_MASK_ORIGINDEX, CD_DUPLICATE, cddm->dm.numFaceData);

	index1 = CustomData_get_layer(&cddm->dm.faceData, CD_ORIGINDEX);
	index2 = CustomData_get_layer(&cddm->dm.polyData, CD_ORIGINDEX);

	mf = cddm->mface;
	mp = cddm->mpoly;
	ml = cddm->mloop;
	l = 0;
	for (i=0; i<cddm->dm.numFaceData; i++, mf++, mp++) {
		mp->flag = mf->flag;
		mp->loopstart = l;
		mp->mat_nr = mf->mat_nr;
		mp->totloop = mf->v4 ? 4 : 3;
		
		ml->v = mf->v1;
		ml->e = GET_INT_FROM_POINTER(BLI_edgehash_lookup(eh, mf->v1, mf->v2));
		ml++, l++;

		ml->v = mf->v2;
		ml->e = GET_INT_FROM_POINTER(BLI_edgehash_lookup(eh, mf->v2, mf->v3));
		ml++, l++;

		ml->v = mf->v3;
		ml->e = GET_INT_FROM_POINTER(BLI_edgehash_lookup(eh, mf->v3, mf->v4?mf->v4:mf->v1));
		ml++, l++;

		if (mf->v4) {
			ml->v = mf->v4;
			ml->e =	GET_INT_FROM_POINTER(BLI_edgehash_lookup(eh, mf->v4, mf->v1));
			ml++, l++;
		}

	}

	BLI_edgehash_free(eh, NULL);
}

void CDDM_set_mvert(DerivedMesh *dm, MVert *mvert)
{
	CDDerivedMesh *cddm = (CDDerivedMesh*)dm;
	CustomData_add_layer(&cddm->dm.vertData, CD_MVERT, CD_ASSIGN, mvert, cddm->dm.numVertData);
	cddm->mvert = mvert;
}

void CDDM_set_medge(DerivedMesh *dm, MEdge *medge)
{
	CDDerivedMesh *cddm = (CDDerivedMesh*)dm;
	CustomData_add_layer(&cddm->dm.edgeData, CD_MEDGE, CD_ASSIGN, medge, cddm->dm.numEdgeData);
	cddm->medge = medge;
}

void CDDM_set_mface(DerivedMesh *dm, MFace *mface)
{
	CDDerivedMesh *cddm = (CDDerivedMesh*)dm;
	CustomData_add_layer(&cddm->dm.faceData, CD_MFACE, CD_ASSIGN, mface, cddm->dm.numFaceData);
	cddm->mface = mface;
}

void CDDM_set_mloop(DerivedMesh *dm, MLoop *mloop)
{
	CDDerivedMesh *cddm = (CDDerivedMesh*)dm;
	CustomData_add_layer(&cddm->dm.loopData, CD_MLOOP, CD_ASSIGN, mloop, cddm->dm.numLoopData);
	cddm->mloop = mloop;
}

void CDDM_set_mpoly(DerivedMesh *dm, MPoly *mpoly)
{
	CDDerivedMesh *cddm = (CDDerivedMesh*)dm;
	CustomData_add_layer(&cddm->dm.polyData, CD_MPOLY, CD_ASSIGN, mpoly, cddm->dm.numPolyData);
	cddm->mpoly = mpoly;
}


/* Multires DerivedMesh, extends CDDM */
typedef struct MultiresDM {
	CDDerivedMesh cddm;

	MultiresModifierData *mmd;
	int local_mmd;

	int lvl, totlvl;
	float (*orco)[3];
	MVert *subco;

	ListBase *vert_face_map, *vert_edge_map;
	IndexNode *vert_face_map_mem, *vert_edge_map_mem;
	int *face_offsets;

	Object *ob;
	int modified;

	void (*update)(DerivedMesh*);
} MultiresDM;

static void MultiresDM_release(DerivedMesh *dm)
{
	MultiresDM *mrdm = (MultiresDM*)dm;
	int mvert_layer;

	/* Before freeing, need to update the displacement map */
	if(dm->needsFree && mrdm->modified) {
		/* Check that mmd still exists */
		if(!mrdm->local_mmd && BLI_findindex(&mrdm->ob->modifiers, mrdm->mmd) < 0)
			mrdm->mmd = NULL;
		if(mrdm->mmd)
			mrdm->update(dm);
	}

	/* If the MVert data is being used as the sculpt undo store, don't free it */
	mvert_layer = CustomData_get_layer_index(&dm->vertData, CD_MVERT);
	if(mvert_layer != -1) {
		CustomDataLayer *cd = &dm->vertData.layers[mvert_layer];
		if(mrdm->mmd && cd->data == mrdm->mmd->undo_verts)
			cd->flag |= CD_FLAG_NOFREE;
	}

	if(DM_release(dm)) {
		MEM_freeN(mrdm->subco);
		MEM_freeN(mrdm->orco);
		if(mrdm->vert_face_map)
			MEM_freeN(mrdm->vert_face_map);
		if(mrdm->vert_face_map_mem)
			MEM_freeN(mrdm->vert_face_map_mem);
		if(mrdm->vert_edge_map)
			MEM_freeN(mrdm->vert_edge_map);
		if(mrdm->vert_edge_map_mem)
			MEM_freeN(mrdm->vert_edge_map_mem);
		if(mrdm->face_offsets)
			MEM_freeN(mrdm->face_offsets);
		MEM_freeN(mrdm);
	}
}

DerivedMesh *MultiresDM_new(MultiresSubsurf *ms, DerivedMesh *orig, 
			    int numVerts, int numEdges, int numFaces,
			    int numLoops, int numPolys)
{
	MultiresDM *mrdm = MEM_callocN(sizeof(MultiresDM), "MultiresDM");
	CDDerivedMesh *cddm = cdDM_create("MultiresDM CDDM");
	DerivedMesh *dm = NULL;

	mrdm->cddm = *cddm;
	MEM_freeN(cddm);
	dm = &mrdm->cddm.dm;

	mrdm->mmd = ms->mmd;
	mrdm->ob = ms->ob;
	mrdm->local_mmd = ms->local_mmd;

	if(dm) {
		MDisps *disps;
		MVert *mvert;
		int i;

		DM_from_template(dm, orig, numVerts, numEdges, numFaces, 
			         numLoops, numPolys);
		CustomData_free_layers(&dm->faceData, CD_MDISPS, numFaces);

		disps = CustomData_get_layer(&orig->faceData, CD_MDISPS);
		if(disps)
			CustomData_add_layer(&dm->faceData, CD_MDISPS, CD_REFERENCE, disps, numFaces);


		mvert = CustomData_get_layer(&orig->vertData, CD_MVERT);
		mrdm->orco = MEM_callocN(sizeof(float) * 3 * orig->getNumVerts(orig), "multires orco");
		for(i = 0; i < orig->getNumVerts(orig); ++i)
			copy_v3_v3(mrdm->orco[i], mvert[i].co);
	}
	else
		DM_init(dm, numVerts, numEdges, numFaces, numLoops, numPolys);

	CustomData_add_layer(&dm->vertData, CD_MVERT, CD_CALLOC, NULL, numVerts);
	CustomData_add_layer(&dm->edgeData, CD_MEDGE, CD_CALLOC, NULL, numEdges);
	CustomData_add_layer(&dm->faceData, CD_MFACE, CD_CALLOC, NULL, numFaces);

	mrdm->cddm.mvert = CustomData_get_layer(&dm->vertData, CD_MVERT);
	mrdm->cddm.medge = CustomData_get_layer(&dm->edgeData, CD_MEDGE);
	mrdm->cddm.mface = CustomData_get_layer(&dm->faceData, CD_MFACE);

	mrdm->lvl = ms->mmd->lvl;
	mrdm->totlvl = ms->mmd->totlvl;
	mrdm->subco = MEM_callocN(sizeof(MVert)*numVerts, "multires subdivided verts");
	mrdm->modified = 0;

	dm->release = MultiresDM_release;

	return dm;
}

Mesh *MultiresDM_get_mesh(DerivedMesh *dm)
{
	return get_mesh(((MultiresDM*)dm)->ob);
}

Object *MultiresDM_get_object(DerivedMesh *dm)
{
	return ((MultiresDM*)dm)->ob;
}

void *MultiresDM_get_orco(DerivedMesh *dm)
{
	return ((MultiresDM*)dm)->orco;

}

MVert *MultiresDM_get_subco(DerivedMesh *dm)
{
	return ((MultiresDM*)dm)->subco;
}

int MultiresDM_get_totlvl(DerivedMesh *dm)
{
	return ((MultiresDM*)dm)->totlvl;
}

int MultiresDM_get_lvl(DerivedMesh *dm)
{
	return ((MultiresDM*)dm)->lvl;
}

void MultiresDM_set_orco(DerivedMesh *dm, float (*orco)[3])
{
	((MultiresDM*)dm)->orco = orco;
}

void MultiresDM_set_update(DerivedMesh *dm, void (*update)(DerivedMesh*))
{
	((MultiresDM*)dm)->update = update;
}

ListBase *MultiresDM_get_vert_face_map(DerivedMesh *dm)
{
	MultiresDM *mrdm = (MultiresDM*)dm;
	Mesh *me = mrdm->ob->data;

	if(!mrdm->vert_face_map)
		create_vert_face_map(&mrdm->vert_face_map, &mrdm->vert_face_map_mem, me->mface,
				     me->totvert, me->totface);

	return mrdm->vert_face_map;
}

ListBase *MultiresDM_get_vert_edge_map(DerivedMesh *dm)
{
	MultiresDM *mrdm = (MultiresDM*)dm;
	Mesh *me = mrdm->ob->data;

	if(!mrdm->vert_edge_map)
		create_vert_edge_map(&mrdm->vert_edge_map, &mrdm->vert_edge_map_mem, me->medge,
				     me->totvert, me->totedge);

	return mrdm->vert_edge_map;
}

int *MultiresDM_get_face_offsets(DerivedMesh *dm)
{
	MultiresDM *mrdm = (MultiresDM*)dm;
	Mesh *me = mrdm->ob->data;
	int i, accum = 0;

	if(!mrdm->face_offsets) {
		int len = (int)pow(2, mrdm->lvl - 2) - 1;
		int area = len * len;
		int t = 1 + len * 3 + area * 3, q = t + len + area;

		mrdm->face_offsets = MEM_callocN(sizeof(int) * me->totface, "mrdm face offsets");
		for(i = 0; i < me->totface; ++i) {
			mrdm->face_offsets[i] = accum;

			accum += (me->mface[i].v4 ? q : t);
		}
	}

	return mrdm->face_offsets;
}

void MultiresDM_mark_as_modified(DerivedMesh *dm)
{
	((MultiresDM*)dm)->modified = 1;
}
=======
>>>>>>> ffe13aeb
<|MERGE_RESOLUTION|>--- conflicted
+++ resolved
@@ -1,4 +1,4 @@
-/*
+ /*
 * $Id$
 *
 * ***** BEGIN GPL LICENSE BLOCK *****
@@ -80,17 +80,14 @@
 	MVert *mvert;
 	MEdge *medge;
 	MFace *mface;
-<<<<<<< HEAD
 	MLoop *mloop;
 	MPoly *mpoly;
-=======
 
 	/* Cached */
 	struct PBVH *pbvh;
 	/* Mesh connectivity */
 	struct ListBase *fmap;
 	struct IndexNode *fmap_mem;
->>>>>>> ffe13aeb
 } CDDerivedMesh;
 
 DMFaceIter *cdDM_newFaceIter(DerivedMesh *source);
@@ -615,7 +612,7 @@
 			unsigned char *cp = NULL;
 
 			if(drawParams) {
-				flag = drawParams(tf? &tf[i]: NULL, mcol? &mcol[i*4]: NULL, mf->mat_nr);
+				flag = drawParams(tf? &tf[i]: NULL, mcol!=NULL, mf->mat_nr);
 			}
 			else {
 				if(index) {
@@ -720,7 +717,7 @@
 				int flag = 1;
 
 				if(drawParams) {
-					flag = drawParams(tf? &tf[actualFace]: NULL, mcol? &mcol[actualFace*4]: NULL, mf[actualFace].mat_nr);
+					flag = drawParams(tf? &tf[actualFace]: NULL, mcol!=NULL, mf[actualFace].mat_nr);
 				}
 				else {
 					if(index) {
@@ -776,11 +773,7 @@
 	float *nors= dm->getTessFaceDataArray(dm, CD_NORMAL);
 	int i, orig, *index = DM_get_tessface_data_layer(dm, CD_ORIGINDEX);
 
-<<<<<<< HEAD
 	mc = DM_get_tessface_data_layer(dm, CD_ID_MCOL);
-=======
-	mc = DM_get_face_data_layer(dm, CD_ID_MCOL);
->>>>>>> ffe13aeb
 	if(!mc)
 		mc = DM_get_tessface_data_layer(dm, CD_WEIGHT_MCOL);
 	if(!mc)
@@ -1355,7 +1348,7 @@
 
 	dm->numFaceData = mesh_recalcTesselation(&dm->faceData, &dm->loopData, 
 		&dm->polyData, cddm->mvert, dm->numFaceData, dm->numLoopData, 
-		dm->numPolyData, 1);
+		dm->numPolyData, 1, 0);
 	
 	cddm->mface = CustomData_get_layer(&dm->faceData, CD_MFACE);
 }
@@ -1367,7 +1360,7 @@
 
 	dm->numFaceData = mesh_recalcTesselation(&dm->faceData, &dm->loopData, 
 		&dm->polyData, cddm->mvert, dm->numFaceData, dm->numLoopData, 
-		dm->numPolyData, 0);
+		dm->numPolyData, 0, 0);
 	
 	cddm->mface = CustomData_get_layer(&dm->faceData, CD_MFACE);
 }
@@ -1498,13 +1491,6 @@
 	DM_init(dm, mesh->totvert, mesh->totedge, mesh->totface,
 	            mesh->totloop, mesh->totpoly);
 
-<<<<<<< HEAD
-	CustomData_add_layer(&dm->vertData, CD_ORIGINDEX, CD_CALLOC, NULL, mesh->totvert);
-	CustomData_add_layer(&dm->edgeData, CD_ORIGINDEX, CD_CALLOC, NULL, mesh->totedge);
-	CustomData_add_layer(&dm->polyData, CD_ORIGINDEX, CD_CALLOC, NULL, mesh->totpoly);
-
-=======
->>>>>>> ffe13aeb
 	dm->deformedOnly = 1;
 
 	alloctype= CD_REFERENCE;
@@ -1526,24 +1512,9 @@
 	cddm->mpoly = CustomData_get_layer(&dm->polyData, CD_MPOLY);
 	cddm->mface = CustomData_get_layer(&dm->faceData, CD_MFACE);
 
-<<<<<<< HEAD
-	index = CustomData_get_layer(&dm->vertData, CD_ORIGINDEX);
-	for(i = 0; i < mesh->totvert; ++i, ++index)
-		*index = i;
-
-	index = CustomData_get_layer(&dm->edgeData, CD_ORIGINDEX);
-	for(i = 0; i < mesh->totedge; ++i, ++index)
-		*index = i;
-
-	index = CustomData_get_layer(&dm->polyData, CD_ORIGINDEX);
-	for(i = 0; i < mesh->totpoly; ++i, ++index)
-		*index = i;
-
 	if (!CustomData_has_layer(&cddm->dm.faceData, CD_ORIGINDEX))
 		CustomData_add_layer(&dm->faceData, CD_ORIGINDEX, CD_CALLOC, NULL, mesh->totface);
 
-=======
->>>>>>> ffe13aeb
 	return dm;
 }
 
@@ -1983,7 +1954,7 @@
 	/* ensure these are created if they are made on demand */
 	source->getVertDataArray(source, CD_ORIGINDEX);
 	source->getEdgeDataArray(source, CD_ORIGINDEX);
-	source->getFaceDataArray(source, CD_ORIGINDEX);
+	source->getTessFaceDataArray(source, CD_ORIGINDEX);
 
 	/* this initializes dm, and copies all non mvert/medge/mface layers */
 	DM_from_template(dm, source, numVerts, numEdges, numFaces,
@@ -2337,7 +2308,6 @@
 {
 	return ((CDDerivedMesh*)dm)->mface;
 }
-<<<<<<< HEAD
 
 void CDDM_tessfaces_to_faces(DerivedMesh *dm)
 {
@@ -2420,245 +2390,20 @@
 void CDDM_set_mvert(DerivedMesh *dm, MVert *mvert)
 {
 	CDDerivedMesh *cddm = (CDDerivedMesh*)dm;
-	CustomData_add_layer(&cddm->dm.vertData, CD_MVERT, CD_ASSIGN, mvert, cddm->dm.numVertData);
+
 	cddm->mvert = mvert;
 }
 
 void CDDM_set_medge(DerivedMesh *dm, MEdge *medge)
 {
 	CDDerivedMesh *cddm = (CDDerivedMesh*)dm;
-	CustomData_add_layer(&cddm->dm.edgeData, CD_MEDGE, CD_ASSIGN, medge, cddm->dm.numEdgeData);
+
 	cddm->medge = medge;
 }
 
 void CDDM_set_mface(DerivedMesh *dm, MFace *mface)
 {
 	CDDerivedMesh *cddm = (CDDerivedMesh*)dm;
-	CustomData_add_layer(&cddm->dm.faceData, CD_MFACE, CD_ASSIGN, mface, cddm->dm.numFaceData);
+
 	cddm->mface = mface;
-}
-
-void CDDM_set_mloop(DerivedMesh *dm, MLoop *mloop)
-{
-	CDDerivedMesh *cddm = (CDDerivedMesh*)dm;
-	CustomData_add_layer(&cddm->dm.loopData, CD_MLOOP, CD_ASSIGN, mloop, cddm->dm.numLoopData);
-	cddm->mloop = mloop;
-}
-
-void CDDM_set_mpoly(DerivedMesh *dm, MPoly *mpoly)
-{
-	CDDerivedMesh *cddm = (CDDerivedMesh*)dm;
-	CustomData_add_layer(&cddm->dm.polyData, CD_MPOLY, CD_ASSIGN, mpoly, cddm->dm.numPolyData);
-	cddm->mpoly = mpoly;
-}
-
-
-/* Multires DerivedMesh, extends CDDM */
-typedef struct MultiresDM {
-	CDDerivedMesh cddm;
-
-	MultiresModifierData *mmd;
-	int local_mmd;
-
-	int lvl, totlvl;
-	float (*orco)[3];
-	MVert *subco;
-
-	ListBase *vert_face_map, *vert_edge_map;
-	IndexNode *vert_face_map_mem, *vert_edge_map_mem;
-	int *face_offsets;
-
-	Object *ob;
-	int modified;
-
-	void (*update)(DerivedMesh*);
-} MultiresDM;
-
-static void MultiresDM_release(DerivedMesh *dm)
-{
-	MultiresDM *mrdm = (MultiresDM*)dm;
-	int mvert_layer;
-
-	/* Before freeing, need to update the displacement map */
-	if(dm->needsFree && mrdm->modified) {
-		/* Check that mmd still exists */
-		if(!mrdm->local_mmd && BLI_findindex(&mrdm->ob->modifiers, mrdm->mmd) < 0)
-			mrdm->mmd = NULL;
-		if(mrdm->mmd)
-			mrdm->update(dm);
-	}
-
-	/* If the MVert data is being used as the sculpt undo store, don't free it */
-	mvert_layer = CustomData_get_layer_index(&dm->vertData, CD_MVERT);
-	if(mvert_layer != -1) {
-		CustomDataLayer *cd = &dm->vertData.layers[mvert_layer];
-		if(mrdm->mmd && cd->data == mrdm->mmd->undo_verts)
-			cd->flag |= CD_FLAG_NOFREE;
-	}
-
-	if(DM_release(dm)) {
-		MEM_freeN(mrdm->subco);
-		MEM_freeN(mrdm->orco);
-		if(mrdm->vert_face_map)
-			MEM_freeN(mrdm->vert_face_map);
-		if(mrdm->vert_face_map_mem)
-			MEM_freeN(mrdm->vert_face_map_mem);
-		if(mrdm->vert_edge_map)
-			MEM_freeN(mrdm->vert_edge_map);
-		if(mrdm->vert_edge_map_mem)
-			MEM_freeN(mrdm->vert_edge_map_mem);
-		if(mrdm->face_offsets)
-			MEM_freeN(mrdm->face_offsets);
-		MEM_freeN(mrdm);
-	}
-}
-
-DerivedMesh *MultiresDM_new(MultiresSubsurf *ms, DerivedMesh *orig, 
-			    int numVerts, int numEdges, int numFaces,
-			    int numLoops, int numPolys)
-{
-	MultiresDM *mrdm = MEM_callocN(sizeof(MultiresDM), "MultiresDM");
-	CDDerivedMesh *cddm = cdDM_create("MultiresDM CDDM");
-	DerivedMesh *dm = NULL;
-
-	mrdm->cddm = *cddm;
-	MEM_freeN(cddm);
-	dm = &mrdm->cddm.dm;
-
-	mrdm->mmd = ms->mmd;
-	mrdm->ob = ms->ob;
-	mrdm->local_mmd = ms->local_mmd;
-
-	if(dm) {
-		MDisps *disps;
-		MVert *mvert;
-		int i;
-
-		DM_from_template(dm, orig, numVerts, numEdges, numFaces, 
-			         numLoops, numPolys);
-		CustomData_free_layers(&dm->faceData, CD_MDISPS, numFaces);
-
-		disps = CustomData_get_layer(&orig->faceData, CD_MDISPS);
-		if(disps)
-			CustomData_add_layer(&dm->faceData, CD_MDISPS, CD_REFERENCE, disps, numFaces);
-
-
-		mvert = CustomData_get_layer(&orig->vertData, CD_MVERT);
-		mrdm->orco = MEM_callocN(sizeof(float) * 3 * orig->getNumVerts(orig), "multires orco");
-		for(i = 0; i < orig->getNumVerts(orig); ++i)
-			copy_v3_v3(mrdm->orco[i], mvert[i].co);
-	}
-	else
-		DM_init(dm, numVerts, numEdges, numFaces, numLoops, numPolys);
-
-	CustomData_add_layer(&dm->vertData, CD_MVERT, CD_CALLOC, NULL, numVerts);
-	CustomData_add_layer(&dm->edgeData, CD_MEDGE, CD_CALLOC, NULL, numEdges);
-	CustomData_add_layer(&dm->faceData, CD_MFACE, CD_CALLOC, NULL, numFaces);
-
-	mrdm->cddm.mvert = CustomData_get_layer(&dm->vertData, CD_MVERT);
-	mrdm->cddm.medge = CustomData_get_layer(&dm->edgeData, CD_MEDGE);
-	mrdm->cddm.mface = CustomData_get_layer(&dm->faceData, CD_MFACE);
-
-	mrdm->lvl = ms->mmd->lvl;
-	mrdm->totlvl = ms->mmd->totlvl;
-	mrdm->subco = MEM_callocN(sizeof(MVert)*numVerts, "multires subdivided verts");
-	mrdm->modified = 0;
-
-	dm->release = MultiresDM_release;
-
-	return dm;
-}
-
-Mesh *MultiresDM_get_mesh(DerivedMesh *dm)
-{
-	return get_mesh(((MultiresDM*)dm)->ob);
-}
-
-Object *MultiresDM_get_object(DerivedMesh *dm)
-{
-	return ((MultiresDM*)dm)->ob;
-}
-
-void *MultiresDM_get_orco(DerivedMesh *dm)
-{
-	return ((MultiresDM*)dm)->orco;
-
-}
-
-MVert *MultiresDM_get_subco(DerivedMesh *dm)
-{
-	return ((MultiresDM*)dm)->subco;
-}
-
-int MultiresDM_get_totlvl(DerivedMesh *dm)
-{
-	return ((MultiresDM*)dm)->totlvl;
-}
-
-int MultiresDM_get_lvl(DerivedMesh *dm)
-{
-	return ((MultiresDM*)dm)->lvl;
-}
-
-void MultiresDM_set_orco(DerivedMesh *dm, float (*orco)[3])
-{
-	((MultiresDM*)dm)->orco = orco;
-}
-
-void MultiresDM_set_update(DerivedMesh *dm, void (*update)(DerivedMesh*))
-{
-	((MultiresDM*)dm)->update = update;
-}
-
-ListBase *MultiresDM_get_vert_face_map(DerivedMesh *dm)
-{
-	MultiresDM *mrdm = (MultiresDM*)dm;
-	Mesh *me = mrdm->ob->data;
-
-	if(!mrdm->vert_face_map)
-		create_vert_face_map(&mrdm->vert_face_map, &mrdm->vert_face_map_mem, me->mface,
-				     me->totvert, me->totface);
-
-	return mrdm->vert_face_map;
-}
-
-ListBase *MultiresDM_get_vert_edge_map(DerivedMesh *dm)
-{
-	MultiresDM *mrdm = (MultiresDM*)dm;
-	Mesh *me = mrdm->ob->data;
-
-	if(!mrdm->vert_edge_map)
-		create_vert_edge_map(&mrdm->vert_edge_map, &mrdm->vert_edge_map_mem, me->medge,
-				     me->totvert, me->totedge);
-
-	return mrdm->vert_edge_map;
-}
-
-int *MultiresDM_get_face_offsets(DerivedMesh *dm)
-{
-	MultiresDM *mrdm = (MultiresDM*)dm;
-	Mesh *me = mrdm->ob->data;
-	int i, accum = 0;
-
-	if(!mrdm->face_offsets) {
-		int len = (int)pow(2, mrdm->lvl - 2) - 1;
-		int area = len * len;
-		int t = 1 + len * 3 + area * 3, q = t + len + area;
-
-		mrdm->face_offsets = MEM_callocN(sizeof(int) * me->totface, "mrdm face offsets");
-		for(i = 0; i < me->totface; ++i) {
-			mrdm->face_offsets[i] = accum;
-
-			accum += (me->mface[i].v4 ? q : t);
-		}
-	}
-
-	return mrdm->face_offsets;
-}
-
-void MultiresDM_mark_as_modified(DerivedMesh *dm)
-{
-	((MultiresDM*)dm)->modified = 1;
-}
-=======
->>>>>>> ffe13aeb
+}