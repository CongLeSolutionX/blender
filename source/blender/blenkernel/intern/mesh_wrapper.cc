/* SPDX-FileCopyrightText: 2023 Blender Foundation
 *
 * SPDX-License-Identifier: GPL-2.0-or-later */

/** \file
 * \ingroup bke
 *
 * The primary purpose of this API is to avoid unnecessary mesh conversion for the final
 * output of a modified mesh.
 *
 * This API handles the case when the modifier stack outputs a mesh which does not have
 * #Mesh data (#Mesh::faces(), corner verts, corner edges, edges, etc).
 * Currently this is used so the resulting mesh can have #BMEditMesh data,
 * postponing the converting until it's needed or avoiding conversion entirely
 * which can be an expensive operation.
 * Once converted, the meshes type changes to #ME_WRAPPER_TYPE_MDATA,
 * although the edit mesh is not cleared.
 *
 * This API exposes functions that abstract over the different kinds of internal data,
 * as well as supporting converting the mesh into regular mesh.
 */

#include "MEM_guardedalloc.h"

#include "DNA_mesh_types.h"
#include "DNA_meshdata_types.h"
#include "DNA_modifier_types.h"
#include "DNA_object_types.h"

#include "BLI_ghash.h"
#include "BLI_math.h"
#include "BLI_math_vector.hh"
#include "BLI_task.hh"
#include "BLI_threads.h"
#include "BLI_utildefines.h"

#include "BKE_DerivedMesh.h"
#include "BKE_editmesh.h"
#include "BKE_editmesh_cache.hh"
#include "BKE_lib_id.h"
#include "BKE_mesh.hh"
#include "BKE_mesh_runtime.h"
#include "BKE_mesh_wrapper.h"
#include "BKE_modifier.h"
#include "BKE_object.h"
#include "BKE_subdiv.h"
#include "BKE_subdiv_mesh.hh"
#include "BKE_subdiv_modifier.h"

#include "DEG_depsgraph.h"
#include "DEG_depsgraph_query.h"

using blender::float3;
using blender::Span;

Mesh *BKE_mesh_wrapper_from_editmesh(BMEditMesh *em,
                                     const CustomData_MeshMasks *cd_mask_extra,
                                     const Mesh *me_settings)
{
  Mesh *me = static_cast<Mesh *>(BKE_id_new_nomain(ID_ME, nullptr));
  BKE_mesh_copy_parameters_for_eval(me, me_settings);
  BKE_mesh_runtime_ensure_edit_data(me);

  me->runtime->wrapper_type = ME_WRAPPER_TYPE_BMESH;
  if (cd_mask_extra) {
    me->runtime->cd_mask_extra = *cd_mask_extra;
  }

  /* Use edit-mesh directly where possible. */
  me->runtime->is_original_bmesh = true;

  me->edit_mesh = static_cast<BMEditMesh *>(MEM_dupallocN(em));
  me->edit_mesh->is_shallow_copy = true;

  /* Make sure we crash if these are ever used. */
#ifdef DEBUG
  me->totvert = INT_MAX;
  me->totedge = INT_MAX;
  me->faces_num = INT_MAX;
  me->totloop = INT_MAX;
#else
  me->totvert = 0;
  me->totedge = 0;
  me->faces_num = 0;
  me->totloop = 0;
#endif

  return me;
}

void BKE_mesh_wrapper_ensure_mdata(Mesh *me)
{
  std::lock_guard lock{me->runtime->eval_mutex};
  if (me->runtime->wrapper_type == ME_WRAPPER_TYPE_MDATA) {
    return;
  }

  /* Must isolate multithreaded tasks while holding a mutex lock. */
  blender::threading::isolate_task([&]() {
    switch (static_cast<eMeshWrapperType>(me->runtime->wrapper_type)) {
      case ME_WRAPPER_TYPE_MDATA:
      case ME_WRAPPER_TYPE_SUBD: {
        break; /* Quiet warning. */
      }
      case ME_WRAPPER_TYPE_BMESH: {
        me->totvert = 0;
        me->totedge = 0;
        me->faces_num = 0;
        me->totloop = 0;

        BLI_assert(me->edit_mesh != nullptr);
        BLI_assert(me->runtime->edit_data != nullptr);

        BMEditMesh *em = me->edit_mesh;
        BM_mesh_bm_to_me_for_eval(em->bm, me, &me->runtime->cd_mask_extra);

        /* Adding original index layers assumes that all BMesh mesh wrappers are created from
         * original edit mode meshes (the only case where adding original indices makes sense).
         * If that assumption is broken, the layers might be incorrect in that they might not
         * actually be "original".
         *
         * There is also a performance aspect, where this also assumes that original indices are
         * always needed when converting an edit mesh to a mesh. That might be wrong, but it's not
         * harmful. */
        BKE_mesh_ensure_default_orig_index_customdata_no_check(me);

        blender::bke::EditMeshData *edit_data = me->runtime->edit_data;
        if (!edit_data->vertexCos.is_empty()) {
          me->vert_positions_for_write().copy_from(edit_data->vertexCos);
          me->runtime->is_original_bmesh = false;
        }
        BKE_mesh_runtime_reset_edit_data(me);
        MEM_delete(me->runtime->edit_data);
        me->runtime->edit_data = nullptr;
        break;
      }
    }

    if (me->runtime->wrapper_type_finalize) {
      BKE_mesh_wrapper_deferred_finalize_mdata(me);
    }

    /* Keep type assignment last, so that read-only access only uses the mdata code paths after all
     * the underlying data has been initialized. */
    me->runtime->wrapper_type = ME_WRAPPER_TYPE_MDATA;
  });
}

bool BKE_mesh_wrapper_minmax(const Mesh *me, float min[3], float max[3])
{
  using namespace blender;
  switch (me->runtime->wrapper_type) {
    case ME_WRAPPER_TYPE_BMESH:
      return BKE_editmesh_cache_calc_minmax(me->edit_mesh, me->runtime->edit_data, min, max);
    case ME_WRAPPER_TYPE_MDATA:
    case ME_WRAPPER_TYPE_SUBD: {
      if (const std::optional<Bounds<float3>> bounds = me->bounds_min_max()) {
        copy_v3_v3(min, math::min(bounds->min, float3(min)));
        copy_v3_v3(max, math::max(bounds->max, float3(max)));
        return true;
      }
      return false;
    }
  }
  BLI_assert_unreachable();
  return false;
}

/* -------------------------------------------------------------------- */
/** \name Mesh Coordinate Access
 * \{ */

const float (*BKE_mesh_wrapper_vert_coords(const Mesh *mesh))[3]
{
  switch (mesh->runtime->wrapper_type) {
    case ME_WRAPPER_TYPE_BMESH:
      if (mesh->runtime->edit_data->vertexCos.is_empty()) {
        return nullptr;
      }
      return reinterpret_cast<const float(*)[3]>(mesh->runtime->edit_data->vertexCos.data());
    case ME_WRAPPER_TYPE_MDATA:
    case ME_WRAPPER_TYPE_SUBD:
      return reinterpret_cast<const float(*)[3]>(mesh->vert_positions().data());
  }
  return nullptr;
}

const float (*BKE_mesh_wrapper_face_normals(Mesh *mesh))[3]
{
  switch (mesh->runtime->wrapper_type) {
    case ME_WRAPPER_TYPE_BMESH:
      BKE_editmesh_cache_ensure_face_normals(mesh->edit_mesh, mesh->runtime->edit_data);
      if (mesh->runtime->edit_data->faceNos.is_empty()) {
        return nullptr;
      }
      return reinterpret_cast<const float(*)[3]>(mesh->runtime->edit_data->faceNos.data());
    case ME_WRAPPER_TYPE_MDATA:
    case ME_WRAPPER_TYPE_SUBD:
      return reinterpret_cast<const float(*)[3]>(mesh->face_normals().data());
  }
  return nullptr;
}

void BKE_mesh_wrapper_tag_positions_changed(Mesh *mesh)
{
  switch (mesh->runtime->wrapper_type) {
    case ME_WRAPPER_TYPE_BMESH:
      if (mesh->runtime->edit_data) {
        mesh->runtime->edit_data->vertexNos = {};
        mesh->runtime->edit_data->faceCos = {};
        mesh->runtime->edit_data->faceNos = {};
      }
      break;
    case ME_WRAPPER_TYPE_MDATA:
    case ME_WRAPPER_TYPE_SUBD:
      BKE_mesh_tag_positions_changed(mesh);
      break;
  }
}

void BKE_mesh_wrapper_vert_coords_copy(const Mesh *me,
                                       float (*vert_coords)[3],
                                       int vert_coords_len)
{
  switch (me->runtime->wrapper_type) {
    case ME_WRAPPER_TYPE_BMESH: {
      BMesh *bm = me->edit_mesh->bm;
      BLI_assert(vert_coords_len <= bm->totvert);
      blender::bke::EditMeshData *edit_data = me->runtime->edit_data;
      if (!edit_data->vertexCos.is_empty()) {
        for (int i = 0; i < vert_coords_len; i++) {
          copy_v3_v3(vert_coords[i], edit_data->vertexCos[i]);
        }
      }
      else {
        BMIter iter;
        BMVert *v;
        int i;
        BM_ITER_MESH_INDEX (v, &iter, bm, BM_VERTS_OF_MESH, i) {
          copy_v3_v3(vert_coords[i], v->co);
        }
      }
      return;
    }
    case ME_WRAPPER_TYPE_MDATA:
    case ME_WRAPPER_TYPE_SUBD: {
      BLI_assert(vert_coords_len <= me->totvert);
      const Span<float3> positions = me->vert_positions();
      for (int i = 0; i < vert_coords_len; i++) {
        copy_v3_v3(vert_coords[i], positions[i]);
      }
      return;
    }
  }
  BLI_assert_unreachable();
}

void BKE_mesh_wrapper_vert_coords_copy_with_mat4(const Mesh *me,
                                                 float (*vert_coords)[3],
                                                 int vert_coords_len,
                                                 const float mat[4][4])
{
  switch (me->runtime->wrapper_type) {
    case ME_WRAPPER_TYPE_BMESH: {
      BMesh *bm = me->edit_mesh->bm;
      BLI_assert(vert_coords_len == bm->totvert);
      const blender::bke::EditMeshData *edit_data = me->runtime->edit_data;
      if (!edit_data->vertexCos.is_empty()) {
        for (int i = 0; i < vert_coords_len; i++) {
          mul_v3_m4v3(vert_coords[i], mat, edit_data->vertexCos[i]);
        }
      }
      else {
        BMIter iter;
        BMVert *v;
        int i;
        BM_ITER_MESH_INDEX (v, &iter, bm, BM_VERTS_OF_MESH, i) {
          mul_v3_m4v3(vert_coords[i], mat, v->co);
        }
      }
      return;
    }
    case ME_WRAPPER_TYPE_MDATA:
    case ME_WRAPPER_TYPE_SUBD: {
      BLI_assert(vert_coords_len == me->totvert);
      const Span<float3> positions = me->vert_positions();
      for (int i = 0; i < vert_coords_len; i++) {
        mul_v3_m4v3(vert_coords[i], mat, positions[i]);
      }
      return;
    }
  }
  BLI_assert_unreachable();
}

/** \} */

/* -------------------------------------------------------------------- */
/** \name Mesh Array Length Access
 * \{ */

int BKE_mesh_wrapper_vert_len(const Mesh *me)
{
  switch (me->runtime->wrapper_type) {
    case ME_WRAPPER_TYPE_BMESH:
      return me->edit_mesh->bm->totvert;
    case ME_WRAPPER_TYPE_MDATA:
    case ME_WRAPPER_TYPE_SUBD:
      return me->totvert;
  }
  BLI_assert_unreachable();
  return -1;
}

int BKE_mesh_wrapper_edge_len(const Mesh *me)
{
  switch (me->runtime->wrapper_type) {
    case ME_WRAPPER_TYPE_BMESH:
      return me->edit_mesh->bm->totedge;
    case ME_WRAPPER_TYPE_MDATA:
    case ME_WRAPPER_TYPE_SUBD:
      return me->totedge;
  }
  BLI_assert_unreachable();
  return -1;
}

int BKE_mesh_wrapper_loop_len(const Mesh *me)
{
  switch (me->runtime->wrapper_type) {
    case ME_WRAPPER_TYPE_BMESH:
      return me->edit_mesh->bm->totloop;
    case ME_WRAPPER_TYPE_MDATA:
    case ME_WRAPPER_TYPE_SUBD:
      return me->totloop;
  }
  BLI_assert_unreachable();
  return -1;
}

int BKE_mesh_wrapper_face_len(const Mesh *me)
{
  switch (me->runtime->wrapper_type) {
    case ME_WRAPPER_TYPE_BMESH:
      return me->edit_mesh->bm->totface;
    case ME_WRAPPER_TYPE_MDATA:
    case ME_WRAPPER_TYPE_SUBD:
      return me->faces_num;
  }
  BLI_assert_unreachable();
  return -1;
}

/** \} */

/* -------------------------------------------------------------------- */
/** \name CPU Subdivision Evaluation
 * \{ */

static Mesh *mesh_wrapper_ensure_subdivision(Mesh *me)
{
  SubsurfRuntimeData *runtime_data = (SubsurfRuntimeData *)me->runtime->subsurf_runtime_data;
  if (runtime_data == nullptr || runtime_data->settings.level == 0) {
    return me;
  }

  /* Initialize the settings before ensuring the descriptor as this is checked to decide whether
   * subdivision is needed at all, and checking the descriptor status might involve checking if the
   * data is out-of-date, which is a very expensive operation. */
  SubdivToMeshSettings mesh_settings;
  mesh_settings.resolution = runtime_data->resolution;
  mesh_settings.use_optimal_display = runtime_data->use_optimal_display;

  if (mesh_settings.resolution < 3) {
    return me;
  }

  Subdiv *subdiv = BKE_subsurf_modifier_subdiv_descriptor_ensure(runtime_data, me, false);
  if (subdiv == nullptr) {
    /* Happens on bad topology, but also on empty input mesh. */
    return me;
  }
  const bool use_clnors = runtime_data->use_loop_normals;
  if (use_clnors) {
    /* If custom normals are present and the option is turned on calculate the split
     * normals and clear flag so the normals get interpolated to the result mesh. */
<<<<<<< HEAD
    void *data = CustomData_add_layer(&me->ldata, CD_NORMAL, CD_CONSTRUCT, me->totloop);
    memcpy(data, me->corner_normals().data(), me->corner_normals().size_in_bytes());
=======
    BKE_mesh_calc_normals_split(me);
    CustomData_clear_layer_flag(&me->loop_data, CD_NORMAL, CD_FLAG_TEMPORARY);
>>>>>>> aebc743b
  }

  Mesh *subdiv_mesh = BKE_subdiv_to_mesh(subdiv, &mesh_settings, me);

  if (use_clnors) {
<<<<<<< HEAD
    BKE_mesh_set_custom_normals(subdiv_mesh,
                                static_cast<float(*)[3]>(CustomData_get_layer_for_write(
                                    &subdiv_mesh->ldata, CD_NORMAL, me->totloop)));
    CustomData_free_layers(&subdiv_mesh->ldata, CD_NORMAL, me->totloop);
=======
    float(*lnors)[3] = static_cast<float(*)[3]>(
        CustomData_get_layer_for_write(&subdiv_mesh->loop_data, CD_NORMAL, subdiv_mesh->totloop));
    BLI_assert(lnors != nullptr);
    BKE_mesh_set_custom_normals(subdiv_mesh, lnors);
    CustomData_set_layer_flag(&me->loop_data, CD_NORMAL, CD_FLAG_TEMPORARY);
    CustomData_set_layer_flag(&subdiv_mesh->loop_data, CD_NORMAL, CD_FLAG_TEMPORARY);
  }
  else if (runtime_data->calc_loop_normals) {
    BKE_mesh_calc_normals_split(subdiv_mesh);
>>>>>>> aebc743b
  }

  if (!ELEM(subdiv, runtime_data->subdiv_cpu, runtime_data->subdiv_gpu)) {
    BKE_subdiv_free(subdiv);
  }

  if (subdiv_mesh != me) {
    if (me->runtime->mesh_eval != nullptr) {
      BKE_id_free(nullptr, me->runtime->mesh_eval);
    }
    me->runtime->mesh_eval = subdiv_mesh;
    me->runtime->wrapper_type = ME_WRAPPER_TYPE_SUBD;
  }

  return me->runtime->mesh_eval;
}

Mesh *BKE_mesh_wrapper_ensure_subdivision(Mesh *me)
{
  std::lock_guard lock{me->runtime->eval_mutex};

  if (me->runtime->wrapper_type == ME_WRAPPER_TYPE_SUBD) {
    return me->runtime->mesh_eval;
  }

  Mesh *result;

  /* Must isolate multithreaded tasks while holding a mutex lock. */
  blender::threading::isolate_task([&]() { result = mesh_wrapper_ensure_subdivision(me); });

  return result;
}

/** \} */<|MERGE_RESOLUTION|>--- conflicted
+++ resolved
@@ -384,34 +384,17 @@
   if (use_clnors) {
     /* If custom normals are present and the option is turned on calculate the split
      * normals and clear flag so the normals get interpolated to the result mesh. */
-<<<<<<< HEAD
-    void *data = CustomData_add_layer(&me->ldata, CD_NORMAL, CD_CONSTRUCT, me->totloop);
+    void *data = CustomData_add_layer(&me->loop_data, CD_NORMAL, CD_CONSTRUCT, me->totloop);
     memcpy(data, me->corner_normals().data(), me->corner_normals().size_in_bytes());
-=======
-    BKE_mesh_calc_normals_split(me);
-    CustomData_clear_layer_flag(&me->loop_data, CD_NORMAL, CD_FLAG_TEMPORARY);
->>>>>>> aebc743b
   }
 
   Mesh *subdiv_mesh = BKE_subdiv_to_mesh(subdiv, &mesh_settings, me);
 
   if (use_clnors) {
-<<<<<<< HEAD
     BKE_mesh_set_custom_normals(subdiv_mesh,
                                 static_cast<float(*)[3]>(CustomData_get_layer_for_write(
-                                    &subdiv_mesh->ldata, CD_NORMAL, me->totloop)));
-    CustomData_free_layers(&subdiv_mesh->ldata, CD_NORMAL, me->totloop);
-=======
-    float(*lnors)[3] = static_cast<float(*)[3]>(
-        CustomData_get_layer_for_write(&subdiv_mesh->loop_data, CD_NORMAL, subdiv_mesh->totloop));
-    BLI_assert(lnors != nullptr);
-    BKE_mesh_set_custom_normals(subdiv_mesh, lnors);
-    CustomData_set_layer_flag(&me->loop_data, CD_NORMAL, CD_FLAG_TEMPORARY);
-    CustomData_set_layer_flag(&subdiv_mesh->loop_data, CD_NORMAL, CD_FLAG_TEMPORARY);
-  }
-  else if (runtime_data->calc_loop_normals) {
-    BKE_mesh_calc_normals_split(subdiv_mesh);
->>>>>>> aebc743b
+                                    &subdiv_mesh->loop_data, CD_NORMAL, me->totloop)));
+    CustomData_free_layers(&subdiv_mesh->loop_data, CD_NORMAL, me->totloop);
   }
 
   if (!ELEM(subdiv, runtime_data->subdiv_cpu, runtime_data->subdiv_gpu)) {
