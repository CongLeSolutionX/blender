--- conflicted
+++ resolved
@@ -189,16 +189,11 @@
 {
   switch (mesh->runtime->wrapper_type) {
     case ME_WRAPPER_TYPE_BMESH:
-<<<<<<< HEAD
       BKE_editmesh_cache_ensure_face_normals(mesh->edit_mesh, mesh->runtime->edit_data);
+      if (mesh->runtime->edit_data->faceNos.is_empty()) {
+        return nullptr;
+      }
       return reinterpret_cast<const float(*)[3]>(mesh->runtime->edit_data->faceNos.data());
-=======
-      BKE_editmesh_cache_ensure_poly_normals(mesh->edit_mesh, mesh->runtime->edit_data);
-      if (mesh->runtime->edit_data->polyNos.is_empty()) {
-        return nullptr;
-      }
-      return reinterpret_cast<const float(*)[3]>(mesh->runtime->edit_data->polyNos.data());
->>>>>>> 93d2a202
     case ME_WRAPPER_TYPE_MDATA:
     case ME_WRAPPER_TYPE_SUBD:
       return reinterpret_cast<const float(*)[3]>(mesh->face_normals().data());
