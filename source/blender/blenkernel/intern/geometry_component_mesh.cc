--- conflicted
+++ resolved
@@ -294,11 +294,7 @@
                                                   MutableSpan<T> r_values)
 {
   BLI_assert(r_values.size() == mesh.totedge);
-<<<<<<< HEAD
   const OffsetIndices polys = mesh.polys();
-=======
-  const Span<MPoly> polys = mesh.polys();
->>>>>>> 38e45ee0
   const Span<int> corner_edges = mesh.corner_edges();
 
   attribute_math::DefaultMixer<T> mixer(r_values);
@@ -307,17 +303,10 @@
     const IndexRange poly = polys[poly_index];
 
     /* For every edge, mix values from the two adjacent corners (the current and next corner). */
-<<<<<<< HEAD
     for (const int i : IndexRange(poly.size())) {
       const int next_i = (i + 1) % poly.size();
       const int loop_i = poly.start() + i;
       const int next_loop_i = poly.start() + next_i;
-=======
-    for (const int i : IndexRange(poly.totloop)) {
-      const int next_i = (i + 1) % poly.totloop;
-      const int loop_i = poly.loopstart + i;
-      const int next_loop_i = poly.loopstart + next_i;
->>>>>>> 38e45ee0
       const int edge_index = corner_edges[loop_i];
       mixer.mix_in(edge_index, old_values[loop_i]);
       mixer.mix_in(edge_index, old_values[next_loop_i]);
@@ -334,28 +323,17 @@
                                            MutableSpan<bool> r_values)
 {
   BLI_assert(r_values.size() == mesh.totedge);
-<<<<<<< HEAD
   const OffsetIndices polys = mesh.polys();
-=======
-  const Span<MPoly> polys = mesh.polys();
->>>>>>> 38e45ee0
   const Span<int> corner_edges = mesh.corner_edges();
 
   r_values.fill(true);
   for (const int poly_index : polys.index_range()) {
     const IndexRange poly = polys[poly_index];
 
-<<<<<<< HEAD
     for (const int i : IndexRange(poly.size())) {
       const int next_i = (i + 1) % poly.size();
       const int loop_i = poly[i];
       const int next_loop_i = poly[next_i];
-=======
-    for (const int i : IndexRange(poly.totloop)) {
-      const int next_i = (i + 1) % poly.totloop;
-      const int loop_i = poly.loopstart + i;
-      const int next_loop_i = poly.loopstart + next_i;
->>>>>>> 38e45ee0
       const int edge_index = corner_edges[loop_i];
 
       if (!old_values[loop_i] || !old_values[next_loop_i]) {
@@ -396,22 +374,14 @@
                                           MutableSpan<T> r_values)
 {
   BLI_assert(r_values.size() == mesh.totvert);
-<<<<<<< HEAD
   const OffsetIndices polys = mesh.polys();
-=======
-  const Span<MPoly> polys = mesh.polys();
->>>>>>> 38e45ee0
   const Span<int> corner_verts = mesh.corner_verts();
 
   attribute_math::DefaultMixer<T> mixer(r_values);
 
   for (const int poly_index : polys.index_range()) {
     const T value = old_values[poly_index];
-<<<<<<< HEAD
     for (const int vert : corner_verts.slice(polys[poly_index])) {
-=======
-    for (const int vert : corner_verts.slice(poly.loopstart, poly.totloop)) {
->>>>>>> 38e45ee0
       mixer.mix_in(vert, value);
     }
   }
@@ -426,23 +396,14 @@
                                           MutableSpan<bool> r_values)
 {
   BLI_assert(r_values.size() == mesh.totvert);
-<<<<<<< HEAD
   const OffsetIndices polys = mesh.polys();
-=======
-  const Span<MPoly> polys = mesh.polys();
->>>>>>> 38e45ee0
   const Span<int> corner_verts = mesh.corner_verts();
 
   r_values.fill(false);
   threading::parallel_for(polys.index_range(), 2048, [&](const IndexRange range) {
     for (const int poly_index : range) {
       if (old_values[poly_index]) {
-<<<<<<< HEAD
         for (const int vert : corner_verts.slice(polys[poly_index])) {
-=======
-        const MPoly &poly = polys[poly_index];
-        for (const int vert : corner_verts.slice(poly.loopstart, poly.totloop)) {
->>>>>>> 38e45ee0
           r_values[vert] = true;
         }
       }
@@ -499,22 +460,14 @@
                                          MutableSpan<T> r_values)
 {
   BLI_assert(r_values.size() == mesh.totedge);
-<<<<<<< HEAD
   const OffsetIndices polys = mesh.polys();
-=======
-  const Span<MPoly> polys = mesh.polys();
->>>>>>> 38e45ee0
   const Span<int> corner_edges = mesh.corner_edges();
 
   attribute_math::DefaultMixer<T> mixer(r_values);
 
   for (const int poly_index : polys.index_range()) {
     const T value = old_values[poly_index];
-<<<<<<< HEAD
     for (const int edge : corner_edges.slice(polys[poly_index])) {
-=======
-    for (const int edge : corner_edges.slice(poly.loopstart, poly.totloop)) {
->>>>>>> 38e45ee0
       mixer.mix_in(edge, value);
     }
   }
@@ -528,23 +481,14 @@
                                          MutableSpan<bool> r_values)
 {
   BLI_assert(r_values.size() == mesh.totedge);
-<<<<<<< HEAD
   const OffsetIndices polys = mesh.polys();
-=======
-  const Span<MPoly> polys = mesh.polys();
->>>>>>> 38e45ee0
   const Span<int> corner_edges = mesh.corner_edges();
 
   r_values.fill(false);
   threading::parallel_for(polys.index_range(), 2048, [&](const IndexRange range) {
     for (const int poly_index : range) {
       if (old_values[poly_index]) {
-<<<<<<< HEAD
         for (const int edge : corner_edges.slice(polys[poly_index])) {
-=======
-        const MPoly &poly = polys[poly_index];
-        for (const int edge : corner_edges.slice(poly.loopstart, poly.totloop)) {
->>>>>>> 38e45ee0
           r_values[edge] = true;
         }
       }
@@ -567,11 +511,7 @@
 
 static GVArray adapt_mesh_domain_point_to_face(const Mesh &mesh, const GVArray &varray)
 {
-<<<<<<< HEAD
   const OffsetIndices polys = mesh.polys();
-=======
-  const Span<MPoly> polys = mesh.polys();
->>>>>>> 38e45ee0
   const Span<int> corner_verts = mesh.corner_verts();
 
   GVArray new_varray;
@@ -583,12 +523,7 @@
             mesh.totpoly,
             [corner_verts, polys, varray = varray.typed<bool>()](const int face_index) {
               /* A face is selected if all of its vertices were selected. */
-<<<<<<< HEAD
               for (const int vert : corner_verts.slice(polys[face_index])) {
-=======
-              const MPoly &poly = polys[face_index];
-              for (const int vert : corner_verts.slice(poly.loopstart, poly.totloop)) {
->>>>>>> 38e45ee0
                 if (!varray[vert]) {
                   return false;
                 }
@@ -601,12 +536,7 @@
             mesh.totpoly, [corner_verts, polys, varray = varray.typed<T>()](const int face_index) {
               T return_value;
               attribute_math::DefaultMixer<T> mixer({&return_value, 1});
-<<<<<<< HEAD
               for (const int vert : corner_verts.slice(polys[face_index])) {
-=======
-              const MPoly &poly = polys[face_index];
-              for (const int vert : corner_verts.slice(poly.loopstart, poly.totloop)) {
->>>>>>> 38e45ee0
                 mixer.mix_in(0, varray[vert]);
               }
               mixer.finalize();
@@ -657,11 +587,7 @@
                                            MutableSpan<T> r_values)
 {
   BLI_assert(r_values.size() == mesh.totloop);
-<<<<<<< HEAD
   const OffsetIndices polys = mesh.polys();
-=======
-  const Span<MPoly> polys = mesh.polys();
->>>>>>> 38e45ee0
   const Span<int> corner_edges = mesh.corner_edges();
 
   attribute_math::DefaultMixer<T> mixer(r_values);
@@ -689,11 +615,7 @@
                                            MutableSpan<bool> r_values)
 {
   BLI_assert(r_values.size() == mesh.totloop);
-<<<<<<< HEAD
   const OffsetIndices polys = mesh.polys();
-=======
-  const Span<MPoly> polys = mesh.polys();
->>>>>>> 38e45ee0
   const Span<int> corner_edges = mesh.corner_edges();
 
   r_values.fill(false);
@@ -784,11 +706,7 @@
 
 static GVArray adapt_mesh_domain_edge_to_face(const Mesh &mesh, const GVArray &varray)
 {
-<<<<<<< HEAD
   const OffsetIndices polys = mesh.polys();
-=======
-  const Span<MPoly> polys = mesh.polys();
->>>>>>> 38e45ee0
   const Span<int> corner_edges = mesh.corner_edges();
 
   GVArray new_varray;
@@ -798,15 +716,9 @@
       if constexpr (std::is_same_v<T, bool>) {
         /* A face is selected if all of its edges are selected. */
         new_varray = VArray<bool>::ForFunc(
-<<<<<<< HEAD
             polys.ranges_num(),
             [corner_edges, polys, varray = varray.typed<T>()](const int face_index) {
               for (const int edge : corner_edges.slice(polys[face_index])) {
-=======
-            polys.size(), [corner_edges, polys, varray = varray.typed<T>()](const int face_index) {
-              const MPoly &poly = polys[face_index];
-              for (const int edge : corner_edges.slice(poly.loopstart, poly.totloop)) {
->>>>>>> 38e45ee0
                 if (!varray[edge]) {
                   return false;
                 }
@@ -816,19 +728,11 @@
       }
       else {
         new_varray = VArray<T>::ForFunc(
-<<<<<<< HEAD
             polys.ranges_num(),
             [corner_edges, polys, varray = varray.typed<T>()](const int face_index) {
               T return_value;
               attribute_math::DefaultMixer<T> mixer({&return_value, 1});
               for (const int edge : corner_edges.slice(polys[face_index])) {
-=======
-            polys.size(), [corner_edges, polys, varray = varray.typed<T>()](const int face_index) {
-              T return_value;
-              attribute_math::DefaultMixer<T> mixer({&return_value, 1});
-              const MPoly &poly = polys[face_index];
-              for (const int edge : corner_edges.slice(poly.loopstart, poly.totloop)) {
->>>>>>> 38e45ee0
                 mixer.mix_in(0, varray[edge]);
               }
               mixer.finalize();
@@ -1352,13 +1256,8 @@
                                       &corner_edge,
                                       &id,
                                       &material_index,
-<<<<<<< HEAD
-                                      &sharp_edge,
-                                      &sharp_face,
-=======
                                       &sharp_face,
                                       &sharp_edge,
->>>>>>> 38e45ee0
                                       &crease},
                                      {&corner_custom_data,
                                       &vertex_groups,
