/* SPDX-License-Identifier: GPL-2.0-or-later */

#include "BLI_listbase.h"
#include "BLI_task.hh"

#include "DNA_mesh_types.h"
#include "DNA_meshdata_types.h"
#include "DNA_object_types.h"

#include "BKE_attribute_math.hh"
#include "BKE_deform.h"
#include "BKE_geometry_fields.hh"
#include "BKE_geometry_set.hh"
#include "BKE_lib_id.h"
#include "BKE_mesh.h"
#include "BKE_mesh_mapping.h"

#include "FN_multi_function_builder.hh"

#include "attribute_access_intern.hh"

extern "C" MDeformVert *BKE_object_defgroup_data_create(ID *id);

/* -------------------------------------------------------------------- */
/** \name Geometry Component Implementation
 * \{ */

MeshComponent::MeshComponent() : GeometryComponent(GEO_COMPONENT_TYPE_MESH)
{
}

MeshComponent::~MeshComponent()
{
  this->clear();
}

GeometryComponent *MeshComponent::copy() const
{
  MeshComponent *new_component = new MeshComponent();
  if (mesh_ != nullptr) {
    new_component->mesh_ = BKE_mesh_copy_for_eval(mesh_, false);
    new_component->ownership_ = GeometryOwnershipType::Owned;
  }
  return new_component;
}

void MeshComponent::clear()
{
  BLI_assert(this->is_mutable());
  if (mesh_ != nullptr) {
    if (ownership_ == GeometryOwnershipType::Owned) {
      BKE_id_free(nullptr, mesh_);
    }
    mesh_ = nullptr;
  }
}

bool MeshComponent::has_mesh() const
{
  return mesh_ != nullptr;
}

void MeshComponent::replace(Mesh *mesh, GeometryOwnershipType ownership)
{
  BLI_assert(this->is_mutable());
  this->clear();
  mesh_ = mesh;
  ownership_ = ownership;
}

Mesh *MeshComponent::release()
{
  BLI_assert(this->is_mutable());
  Mesh *mesh = mesh_;
  mesh_ = nullptr;
  return mesh;
}

const Mesh *MeshComponent::get_for_read() const
{
  return mesh_;
}

Mesh *MeshComponent::get_for_write()
{
  BLI_assert(this->is_mutable());
  if (ownership_ == GeometryOwnershipType::ReadOnly) {
    mesh_ = BKE_mesh_copy_for_eval(mesh_, false);
    ownership_ = GeometryOwnershipType::Owned;
  }
  return mesh_;
}

bool MeshComponent::is_empty() const
{
  return mesh_ == nullptr;
}

bool MeshComponent::owns_direct_data() const
{
  return ownership_ == GeometryOwnershipType::Owned;
}

void MeshComponent::ensure_owns_direct_data()
{
  BLI_assert(this->is_mutable());
  if (ownership_ != GeometryOwnershipType::Owned) {
    mesh_ = BKE_mesh_copy_for_eval(mesh_, false);
    ownership_ = GeometryOwnershipType::Owned;
  }
}

/** \} */

/* -------------------------------------------------------------------- */
/** \name Mesh Normals Field Input
 * \{ */

namespace blender::bke {

VArray<float3> mesh_normals_varray(const Mesh &mesh,
                                   const IndexMask mask,
                                   const eAttrDomain domain)
{
  switch (domain) {
    case ATTR_DOMAIN_FACE: {
      return VArray<float3>::ForSpan(mesh.poly_normals());
    }
    case ATTR_DOMAIN_POINT: {
      return VArray<float3>::ForSpan(mesh.vertex_normals());
    }
    case ATTR_DOMAIN_EDGE: {
      /* In this case, start with vertex normals and convert to the edge domain, since the
       * conversion from edges to vertices is very simple. Use "manual" domain interpolation
       * instead of the GeometryComponent API to avoid calculating unnecessary values and to
       * allow normalizing the result more simply. */
      Span<float3> vert_normals = mesh.vertex_normals();
      const Span<MEdge> edges = mesh.edges();
      Array<float3> edge_normals(mask.min_array_size());
      for (const int i : mask) {
        const MEdge &edge = edges[i];
        edge_normals[i] = math::normalize(
            math::interpolate(vert_normals[edge.v1], vert_normals[edge.v2], 0.5f));
      }

      return VArray<float3>::ForContainer(std::move(edge_normals));
    }
    case ATTR_DOMAIN_CORNER: {
      /* The normals on corners are just the mesh's face normals, so start with the face normal
       * array and copy the face normal for each of its corners. In this case using the mesh
       * component's generic domain interpolation is fine, the data will still be normalized,
       * since the face normal is just copied to every corner. */
      return mesh.attributes().adapt_domain(
          VArray<float3>::ForSpan(mesh.poly_normals()), ATTR_DOMAIN_FACE, ATTR_DOMAIN_CORNER);
    }
    default:
      return {};
  }
}

}  // namespace blender::bke

/** \} */

/* -------------------------------------------------------------------- */
/** \name Attribute Access
 * \{ */

namespace blender::bke {

template<typename T>
static void adapt_mesh_domain_corner_to_point_impl(const Mesh &mesh,
                                                   const VArray<T> &old_values,
                                                   MutableSpan<T> r_values)
{
  BLI_assert(r_values.size() == mesh.totvert);
  const Span<int> corner_verts = mesh.corner_verts();

  attribute_math::DefaultMixer<T> mixer(r_values);
  for (const int corner_i : IndexRange(mesh.totloop)) {
    mixer.mix_in(corner_verts[corner_i], old_values[corner_i]);
  }
  mixer.finalize();
}

/* A vertex is selected if all connected face corners were selected and it is not loose. */
template<>
void adapt_mesh_domain_corner_to_point_impl(const Mesh &mesh,
                                            const VArray<bool> &old_values,
                                            MutableSpan<bool> r_values)
{
  BLI_assert(r_values.size() == mesh.totvert);
  const Span<int> corner_verts = mesh.corner_verts();

  Array<bool> loose_verts(mesh.totvert, true);

  r_values.fill(true);
  for (const int corner_i : IndexRange(mesh.totloop)) {
    const int point_index = corner_verts[corner_i];

    loose_verts[point_index] = false;
    if (!old_values[corner_i]) {
      r_values[point_index] = false;
    }
  }

  /* Deselect loose vertices without corners that are still selected from the 'true' default. */
  /* The record fact says that the value is true.
   *Writing to the array from different threads is okay because each thread sets the same value. */
  threading::parallel_for(loose_verts.index_range(), 2048, [&](const IndexRange range) {
    for (const int vert_index : range) {
      if (loose_verts[vert_index]) {
        r_values[vert_index] = false;
      }
    }
  });
}

static GVArray adapt_mesh_domain_corner_to_point(const Mesh &mesh, const GVArray &varray)
{
  GArray<> values(varray.type(), mesh.totvert);
  attribute_math::convert_to_static_type(varray.type(), [&](auto dummy) {
    using T = decltype(dummy);
    if constexpr (!std::is_void_v<attribute_math::DefaultMixer<T>>) {
      /* We compute all interpolated values at once, because for this interpolation, one has to
       * iterate over all corners anyway. */
      adapt_mesh_domain_corner_to_point_impl<T>(
          mesh, varray.typed<T>(), values.as_mutable_span().typed<T>());
    }
  });
  return GVArray::ForGArray(std::move(values));
}

/**
 * Each corner's value is simply a copy of the value at its vertex.
 */
static GVArray adapt_mesh_domain_point_to_corner(const Mesh &mesh, const GVArray &varray)
{
  const Span<int> corner_verts = mesh.corner_verts();

  GVArray new_varray;
  attribute_math::convert_to_static_type(varray.type(), [&](auto dummy) {
    using T = decltype(dummy);
    new_varray = VArray<T>::ForFunc(
        mesh.totloop, [corner_verts, varray = varray.typed<T>()](const int64_t corner_i) {
          return varray[corner_verts[corner_i]];
        });
  });
  return new_varray;
}

static GVArray adapt_mesh_domain_corner_to_face(const Mesh &mesh, const GVArray &varray)
{
  const Span<MPoly> polys = mesh.polys();

  GVArray new_varray;
  attribute_math::convert_to_static_type(varray.type(), [&](auto dummy) {
    using T = decltype(dummy);
    if constexpr (!std::is_void_v<attribute_math::DefaultMixer<T>>) {
      if constexpr (std::is_same_v<T, bool>) {
        new_varray = VArray<T>::ForFunc(
            polys.size(), [polys, varray = varray.typed<bool>()](const int face_index) {
              /* A face is selected if all of its corners were selected. */
              const MPoly &poly = polys[face_index];
              for (const int loop_index : IndexRange(poly.loopstart, poly.totloop)) {
                if (!varray[loop_index]) {
                  return false;
                }
              }
              return true;
            });
      }
      else {
        new_varray = VArray<T>::ForFunc(
            polys.size(), [polys, varray = varray.typed<T>()](const int face_index) {
              T return_value;
              attribute_math::DefaultMixer<T> mixer({&return_value, 1});
              const MPoly &poly = polys[face_index];
              for (const int loop_index : IndexRange(poly.loopstart, poly.totloop)) {
                const T value = varray[loop_index];
                mixer.mix_in(0, value);
              }
              mixer.finalize();
              return return_value;
            });
      }
    }
  });
  return new_varray;
}

template<typename T>
static void adapt_mesh_domain_corner_to_edge_impl(const Mesh &mesh,
                                                  const VArray<T> &old_values,
                                                  MutableSpan<T> r_values)
{
  BLI_assert(r_values.size() == mesh.totedge);
  const Span<MPoly> polys = mesh.polys();
  const Span<int> corner_edges = mesh.corner_edges();

  attribute_math::DefaultMixer<T> mixer(r_values);

  for (const int poly_index : polys.index_range()) {
    const MPoly &poly = polys[poly_index];

    /* For every edge, mix values from the two adjacent corners (the current and next corner). */
    for (const int i : IndexRange(poly.totloop)) {
      const int next_i = (i + 1) % poly.totloop;
      const int loop_i = poly.loopstart + i;
      const int next_loop_i = poly.loopstart + next_i;
      const int edge_index = corner_edges[loop_i];
      mixer.mix_in(edge_index, old_values[loop_i]);
      mixer.mix_in(edge_index, old_values[next_loop_i]);
    }
  }

  mixer.finalize();
}

/* An edge is selected if all corners on adjacent faces were selected. */
template<>
void adapt_mesh_domain_corner_to_edge_impl(const Mesh &mesh,
                                           const VArray<bool> &old_values,
                                           MutableSpan<bool> r_values)
{
  BLI_assert(r_values.size() == mesh.totedge);
  const Span<MPoly> polys = mesh.polys();
  const Span<int> corner_edges = mesh.corner_edges();

  r_values.fill(true);
  for (const int poly_index : polys.index_range()) {
    const MPoly &poly = polys[poly_index];

    for (const int i : IndexRange(poly.totloop)) {
      const int next_i = (i + 1) % poly.totloop;
      const int loop_i = poly.loopstart + i;
      const int next_loop_i = poly.loopstart + next_i;
      const int edge_index = corner_edges[loop_i];

      if (!old_values[loop_i] || !old_values[next_loop_i]) {
        r_values[edge_index] = false;
      }
    }
  }

  const bke::LooseEdgeCache &loose_edges = mesh.loose_edges();
  if (loose_edges.count > 0) {
    /* Deselect loose edges without corners that are still selected from the 'true' default. */
    threading::parallel_for(IndexRange(mesh.totedge), 2048, [&](const IndexRange range) {
      for (const int edge_index : range) {
        if (loose_edges.is_loose_bits[edge_index]) {
          r_values[edge_index] = false;
        }
      }
    });
  }
}

static GVArray adapt_mesh_domain_corner_to_edge(const Mesh &mesh, const GVArray &varray)
{
  GArray<> values(varray.type(), mesh.totedge);
  attribute_math::convert_to_static_type(varray.type(), [&](auto dummy) {
    using T = decltype(dummy);
    if constexpr (!std::is_void_v<attribute_math::DefaultMixer<T>>) {
      adapt_mesh_domain_corner_to_edge_impl<T>(
          mesh, varray.typed<T>(), values.as_mutable_span().typed<T>());
    }
  });
  return GVArray::ForGArray(std::move(values));
}

template<typename T>
void adapt_mesh_domain_face_to_point_impl(const Mesh &mesh,
                                          const VArray<T> &old_values,
                                          MutableSpan<T> r_values)
{
  BLI_assert(r_values.size() == mesh.totvert);
  const Span<MPoly> polys = mesh.polys();
  const Span<int> corner_verts = mesh.corner_verts();

  attribute_math::DefaultMixer<T> mixer(r_values);

  for (const int poly_index : polys.index_range()) {
    const MPoly &poly = polys[poly_index];
    const T value = old_values[poly_index];
    for (const int vert_i : corner_verts.slice(poly.loopstart, poly.totloop)) {
      mixer.mix_in(vert_i, value);
    }
  }

  mixer.finalize();
}

/* A vertex is selected if any of the connected faces were selected. */
template<>
void adapt_mesh_domain_face_to_point_impl(const Mesh &mesh,
                                          const VArray<bool> &old_values,
                                          MutableSpan<bool> r_values)
{
  BLI_assert(r_values.size() == mesh.totvert);
  const Span<MPoly> polys = mesh.polys();
  const Span<int> corner_verts = mesh.corner_verts();

  r_values.fill(false);
  threading::parallel_for(polys.index_range(), 2048, [&](const IndexRange range) {
    for (const int poly_index : range) {
      if (old_values[poly_index]) {
        const MPoly &poly = polys[poly_index];
        for (const int vert_i : corner_verts.slice(poly.loopstart, poly.totloop)) {
          r_values[vert_i] = true;
        }
      }
    }
  });
}

static GVArray adapt_mesh_domain_face_to_point(const Mesh &mesh, const GVArray &varray)
{
  GArray<> values(varray.type(), mesh.totvert);
  attribute_math::convert_to_static_type(varray.type(), [&](auto dummy) {
    using T = decltype(dummy);
    if constexpr (!std::is_void_v<attribute_math::DefaultMixer<T>>) {
      adapt_mesh_domain_face_to_point_impl<T>(
          mesh, varray.typed<T>(), values.as_mutable_span().typed<T>());
    }
  });
  return GVArray::ForGArray(std::move(values));
}

/* Each corner's value is simply a copy of the value at its face. */
template<typename T>
void adapt_mesh_domain_face_to_corner_impl(const Mesh &mesh,
                                           const VArray<T> &old_values,
                                           MutableSpan<T> r_values)
{
  BLI_assert(r_values.size() == mesh.totloop);
  const Span<MPoly> polys = mesh.polys();

  threading::parallel_for(polys.index_range(), 1024, [&](const IndexRange range) {
    for (const int poly_index : range) {
      const MPoly &poly = polys[poly_index];
      MutableSpan<T> poly_corner_values = r_values.slice(poly.loopstart, poly.totloop);
      poly_corner_values.fill(old_values[poly_index]);
    }
  });
}

static GVArray adapt_mesh_domain_face_to_corner(const Mesh &mesh, const GVArray &varray)
{
  GArray<> values(varray.type(), mesh.totloop);
  attribute_math::convert_to_static_type(varray.type(), [&](auto dummy) {
    using T = decltype(dummy);
    if constexpr (!std::is_void_v<attribute_math::DefaultMixer<T>>) {
      adapt_mesh_domain_face_to_corner_impl<T>(
          mesh, varray.typed<T>(), values.as_mutable_span().typed<T>());
    }
  });
  return GVArray::ForGArray(std::move(values));
}

template<typename T>
void adapt_mesh_domain_face_to_edge_impl(const Mesh &mesh,
                                         const VArray<T> &old_values,
                                         MutableSpan<T> r_values)
{
  BLI_assert(r_values.size() == mesh.totedge);
  const Span<MPoly> polys = mesh.polys();
  const Span<int> corner_edges = mesh.corner_edges();

  attribute_math::DefaultMixer<T> mixer(r_values);

  for (const int poly_index : polys.index_range()) {
    const MPoly &poly = polys[poly_index];
    const T value = old_values[poly_index];
    for (const int edge_i : corner_edges.slice(poly.loopstart, poly.totloop)) {
      mixer.mix_in(edge_i, value);
    }
  }
  mixer.finalize();
}

/* An edge is selected if any connected face was selected. */
template<>
void adapt_mesh_domain_face_to_edge_impl(const Mesh &mesh,
                                         const VArray<bool> &old_values,
                                         MutableSpan<bool> r_values)
{
  BLI_assert(r_values.size() == mesh.totedge);
  const Span<MPoly> polys = mesh.polys();
  const Span<int> corner_edges = mesh.corner_edges();

  r_values.fill(false);
  threading::parallel_for(polys.index_range(), 2048, [&](const IndexRange range) {
    for (const int poly_index : range) {
      if (old_values[poly_index]) {
        const MPoly &poly = polys[poly_index];
        for (const int edge_i : corner_edges.slice(poly.loopstart, poly.totloop)) {
          r_values[edge_i] = true;
        }
      }
    }
  });
}

static GVArray adapt_mesh_domain_face_to_edge(const Mesh &mesh, const GVArray &varray)
{
  GArray<> values(varray.type(), mesh.totedge);
  attribute_math::convert_to_static_type(varray.type(), [&](auto dummy) {
    using T = decltype(dummy);
    if constexpr (!std::is_void_v<attribute_math::DefaultMixer<T>>) {
      adapt_mesh_domain_face_to_edge_impl<T>(
          mesh, varray.typed<T>(), values.as_mutable_span().typed<T>());
    }
  });
  return GVArray::ForGArray(std::move(values));
}

static GVArray adapt_mesh_domain_point_to_face(const Mesh &mesh, const GVArray &varray)
{
  const Span<MPoly> polys = mesh.polys();
  const Span<int> corner_verts = mesh.corner_verts();

  GVArray new_varray;
  attribute_math::convert_to_static_type(varray.type(), [&](auto dummy) {
    using T = decltype(dummy);
    if constexpr (!std::is_void_v<attribute_math::DefaultMixer<T>>) {
      if constexpr (std::is_same_v<T, bool>) {
        new_varray = VArray<T>::ForFunc(
            mesh.totpoly,
            [corner_verts, polys, varray = varray.typed<bool>()](const int face_index) {
              /* A face is selected if all of its vertices were selected. */
              const MPoly &poly = polys[face_index];
              for (const int vert_i : corner_verts.slice(poly.loopstart, poly.totloop)) {
                if (!varray[vert_i]) {
                  return false;
                }
              }
              return true;
            });
      }
      else {
        new_varray = VArray<T>::ForFunc(
            mesh.totpoly, [corner_verts, polys, varray = varray.typed<T>()](const int face_index) {
              T return_value;
              attribute_math::DefaultMixer<T> mixer({&return_value, 1});
              const MPoly &poly = polys[face_index];
              for (const int vert_i : corner_verts.slice(poly.loopstart, poly.totloop)) {
                mixer.mix_in(0, varray[vert_i]);
              }
              mixer.finalize();
              return return_value;
            });
      }
    }
  });
  return new_varray;
}

static GVArray adapt_mesh_domain_point_to_edge(const Mesh &mesh, const GVArray &varray)
{
  const Span<MEdge> edges = mesh.edges();

  GVArray new_varray;
  attribute_math::convert_to_static_type(varray.type(), [&](auto dummy) {
    using T = decltype(dummy);
    if constexpr (!std::is_void_v<attribute_math::DefaultMixer<T>>) {
      if constexpr (std::is_same_v<T, bool>) {
        /* An edge is selected if both of its vertices were selected. */
        new_varray = VArray<bool>::ForFunc(
            edges.size(), [edges, varray = varray.typed<bool>()](const int edge_index) {
              const MEdge &edge = edges[edge_index];
              return varray[edge.v1] && varray[edge.v2];
            });
      }
      else {
        new_varray = VArray<T>::ForFunc(
            edges.size(), [edges, varray = varray.typed<T>()](const int edge_index) {
              T return_value;
              attribute_math::DefaultMixer<T> mixer({&return_value, 1});
              const MEdge &edge = edges[edge_index];
              mixer.mix_in(0, varray[edge.v1]);
              mixer.mix_in(0, varray[edge.v2]);
              mixer.finalize();
              return return_value;
            });
      }
    }
  });
  return new_varray;
}

template<typename T>
void adapt_mesh_domain_edge_to_corner_impl(const Mesh &mesh,
                                           const VArray<T> &old_values,
                                           MutableSpan<T> r_values)
{
  BLI_assert(r_values.size() == mesh.totloop);
  const Span<MPoly> polys = mesh.polys();
  const Span<int> corner_edges = mesh.corner_edges();

  attribute_math::DefaultMixer<T> mixer(r_values);

  for (const int poly_index : polys.index_range()) {
    const MPoly &poly = polys[poly_index];

    /* For every corner, mix the values from the adjacent edges on the face. */
    for (const int loop_index : IndexRange(poly.loopstart, poly.totloop)) {
      const int loop_index_prev = mesh_topology::poly_loop_prev(poly, loop_index);
      const int edge_i = corner_edges[loop_index];
      const int edge_i_prev = corner_edges[loop_index_prev];
      mixer.mix_in(loop_index, old_values[edge_i]);
      mixer.mix_in(loop_index, old_values[edge_i_prev]);
    }
  }

  mixer.finalize();
}

/* A corner is selected if its two adjacent edges were selected. */
template<>
void adapt_mesh_domain_edge_to_corner_impl(const Mesh &mesh,
                                           const VArray<bool> &old_values,
                                           MutableSpan<bool> r_values)
{
  BLI_assert(r_values.size() == mesh.totloop);
  const Span<MPoly> polys = mesh.polys();
  const Span<int> corner_edges = mesh.corner_edges();

  r_values.fill(false);

  threading::parallel_for(polys.index_range(), 2048, [&](const IndexRange range) {
    for (const int poly_index : range) {
      const MPoly &poly = polys[poly_index];
      for (const int loop_index : IndexRange(poly.loopstart, poly.totloop)) {
        const int loop_index_prev = mesh_topology::poly_loop_prev(poly, loop_index);
        const int edge_i = corner_edges[loop_index];
        const int edge_i_prev = corner_edges[loop_index_prev];
        if (old_values[edge_i] && old_values[edge_i_prev]) {
          r_values[loop_index] = true;
        }
      }
    }
  });
}

static GVArray adapt_mesh_domain_edge_to_corner(const Mesh &mesh, const GVArray &varray)
{
  GArray<> values(varray.type(), mesh.totloop);
  attribute_math::convert_to_static_type(varray.type(), [&](auto dummy) {
    using T = decltype(dummy);
    if constexpr (!std::is_void_v<attribute_math::DefaultMixer<T>>) {
      adapt_mesh_domain_edge_to_corner_impl<T>(
          mesh, varray.typed<T>(), values.as_mutable_span().typed<T>());
    }
  });
  return GVArray::ForGArray(std::move(values));
}

template<typename T>
static void adapt_mesh_domain_edge_to_point_impl(const Mesh &mesh,
                                                 const VArray<T> &old_values,
                                                 MutableSpan<T> r_values)
{
  BLI_assert(r_values.size() == mesh.totvert);
  const Span<MEdge> edges = mesh.edges();

  attribute_math::DefaultMixer<T> mixer(r_values);

  for (const int edge_index : IndexRange(mesh.totedge)) {
    const MEdge &edge = edges[edge_index];
    const T value = old_values[edge_index];
    mixer.mix_in(edge.v1, value);
    mixer.mix_in(edge.v2, value);
  }

  mixer.finalize();
}

/* A vertex is selected if any connected edge was selected. */
template<>
void adapt_mesh_domain_edge_to_point_impl(const Mesh &mesh,
                                          const VArray<bool> &old_values,
                                          MutableSpan<bool> r_values)
{
  BLI_assert(r_values.size() == mesh.totvert);
  const Span<MEdge> edges = mesh.edges();

  /* Multiple threads can write to the same index here, but they are only
   * writing true, and writing to single bytes is expected to be threadsafe. */
  r_values.fill(false);
  threading::parallel_for(edges.index_range(), 4096, [&](const IndexRange range) {
    for (const int edge_index : range) {
      if (old_values[edge_index]) {
        const MEdge &edge = edges[edge_index];
        r_values[edge.v1] = true;
        r_values[edge.v2] = true;
      }
    }
  });
}

static GVArray adapt_mesh_domain_edge_to_point(const Mesh &mesh, const GVArray &varray)
{
  GArray<> values(varray.type(), mesh.totvert);
  attribute_math::convert_to_static_type(varray.type(), [&](auto dummy) {
    using T = decltype(dummy);
    if constexpr (!std::is_void_v<attribute_math::DefaultMixer<T>>) {
      adapt_mesh_domain_edge_to_point_impl<T>(
          mesh, varray.typed<T>(), values.as_mutable_span().typed<T>());
    }
  });
  return GVArray::ForGArray(std::move(values));
}

static GVArray adapt_mesh_domain_edge_to_face(const Mesh &mesh, const GVArray &varray)
{
  const Span<MPoly> polys = mesh.polys();
  const Span<int> corner_edges = mesh.corner_edges();

  GVArray new_varray;
  attribute_math::convert_to_static_type(varray.type(), [&](auto dummy) {
    using T = decltype(dummy);
    if constexpr (!std::is_void_v<attribute_math::DefaultMixer<T>>) {
      if constexpr (std::is_same_v<T, bool>) {
        /* A face is selected if all of its edges are selected. */
        new_varray = VArray<bool>::ForFunc(
            polys.size(), [corner_edges, polys, varray = varray.typed<T>()](const int face_index) {
              const MPoly &poly = polys[face_index];
              for (const int edge_i : corner_edges.slice(poly.loopstart, poly.totloop)) {
                if (!varray[edge_i]) {
                  return false;
                }
              }
              return true;
            });
      }
      else {
        new_varray = VArray<T>::ForFunc(
            polys.size(), [corner_edges, polys, varray = varray.typed<T>()](const int face_index) {
              T return_value;
              attribute_math::DefaultMixer<T> mixer({&return_value, 1});
              const MPoly &poly = polys[face_index];
              for (const int edge_i : corner_edges.slice(poly.loopstart, poly.totloop)) {
                mixer.mix_in(0, varray[edge_i]);
              }
              mixer.finalize();
              return return_value;
            });
      }
    }
  });
  return new_varray;
}

}  // namespace blender::bke

static bool can_simple_adapt_for_single(const Mesh &mesh,
                                        const eAttrDomain from_domain,
                                        const eAttrDomain to_domain)
{
  /* For some domain combinations, a single value will always map directly. For others, there may
   * be loose elements on the result domain that should have the default value rather than the
   * single value from the source. */
  switch (from_domain) {
    case ATTR_DOMAIN_POINT:
      /* All other domains are always connected to points. */
      return true;
    case ATTR_DOMAIN_EDGE:
      /* There may be loose vertices not connected to edges. */
      return ELEM(to_domain, ATTR_DOMAIN_FACE, ATTR_DOMAIN_CORNER);
    case ATTR_DOMAIN_FACE:
      /* There may be loose vertices or edges not connected to faces. */
      if (to_domain == ATTR_DOMAIN_EDGE) {
        return mesh.loose_edges().count == 0;
      }
      return to_domain == ATTR_DOMAIN_CORNER;
    case ATTR_DOMAIN_CORNER:
      /* Only faces are always connected to corners. */
      if (to_domain == ATTR_DOMAIN_EDGE) {
        return mesh.loose_edges().count == 0;
      }
      return to_domain == ATTR_DOMAIN_FACE;
    default:
      BLI_assert_unreachable();
      return false;
  }
}

static blender::GVArray adapt_mesh_attribute_domain(const Mesh &mesh,
                                                    const blender::GVArray &varray,
                                                    const eAttrDomain from_domain,
                                                    const eAttrDomain to_domain)
{
  if (!varray) {
    return {};
  }
  if (varray.size() == 0) {
    return {};
  }
  if (from_domain == to_domain) {
    return varray;
  }
  if (varray.is_single()) {
    if (can_simple_adapt_for_single(mesh, from_domain, to_domain)) {
      BUFFER_FOR_CPP_TYPE_VALUE(varray.type(), value);
      varray.get_internal_single(value);
      return blender::GVArray::ForSingle(
          varray.type(), mesh.attributes().domain_size(to_domain), value);
    }
  }

  switch (from_domain) {
    case ATTR_DOMAIN_CORNER: {
      switch (to_domain) {
        case ATTR_DOMAIN_POINT:
          return blender::bke::adapt_mesh_domain_corner_to_point(mesh, varray);
        case ATTR_DOMAIN_FACE:
          return blender::bke::adapt_mesh_domain_corner_to_face(mesh, varray);
        case ATTR_DOMAIN_EDGE:
          return blender::bke::adapt_mesh_domain_corner_to_edge(mesh, varray);
        default:
          break;
      }
      break;
    }
    case ATTR_DOMAIN_POINT: {
      switch (to_domain) {
        case ATTR_DOMAIN_CORNER:
          return blender::bke::adapt_mesh_domain_point_to_corner(mesh, varray);
        case ATTR_DOMAIN_FACE:
          return blender::bke::adapt_mesh_domain_point_to_face(mesh, varray);
        case ATTR_DOMAIN_EDGE:
          return blender::bke::adapt_mesh_domain_point_to_edge(mesh, varray);
        default:
          break;
      }
      break;
    }
    case ATTR_DOMAIN_FACE: {
      switch (to_domain) {
        case ATTR_DOMAIN_POINT:
          return blender::bke::adapt_mesh_domain_face_to_point(mesh, varray);
        case ATTR_DOMAIN_CORNER:
          return blender::bke::adapt_mesh_domain_face_to_corner(mesh, varray);
        case ATTR_DOMAIN_EDGE:
          return blender::bke::adapt_mesh_domain_face_to_edge(mesh, varray);
        default:
          break;
      }
      break;
    }
    case ATTR_DOMAIN_EDGE: {
      switch (to_domain) {
        case ATTR_DOMAIN_CORNER:
          return blender::bke::adapt_mesh_domain_edge_to_corner(mesh, varray);
        case ATTR_DOMAIN_POINT:
          return blender::bke::adapt_mesh_domain_edge_to_point(mesh, varray);
        case ATTR_DOMAIN_FACE:
          return blender::bke::adapt_mesh_domain_edge_to_face(mesh, varray);
        default:
          break;
      }
      break;
    }
    default:
      break;
  }

  return {};
}

namespace blender::bke {

template<typename StructT, typename ElemT, ElemT (*GetFunc)(const StructT &)>
static GVArray make_derived_read_attribute(const void *data, const int domain_num)
{
  return VArray<ElemT>::template ForDerivedSpan<StructT, GetFunc>(
      Span<StructT>((const StructT *)data, domain_num));
}

template<typename StructT,
         typename ElemT,
         ElemT (*GetFunc)(const StructT &),
         void (*SetFunc)(StructT &, ElemT)>
static GVMutableArray make_derived_write_attribute(void *data, const int domain_num)
{
  return VMutableArray<ElemT>::template ForDerivedSpan<StructT, GetFunc, SetFunc>(
      MutableSpan<StructT>((StructT *)data, domain_num));
}

static void tag_component_positions_changed(void *owner)
{
  Mesh *mesh = static_cast<Mesh *>(owner);
  if (mesh != nullptr) {
    BKE_mesh_tag_coords_changed(mesh);
  }
}

static bool get_shade_smooth(const MPoly &mpoly)
{
  return mpoly.flag & ME_SMOOTH;
}

static void set_shade_smooth(MPoly &mpoly, bool value)
{
  SET_FLAG_FROM_TEST(mpoly.flag, value, ME_SMOOTH);
}

static float get_crease(const float &crease)
{
  return crease;
}

static void set_crease(float &crease, const float value)
{
  crease = std::clamp(value, 0.0f, 1.0f);
}

class VArrayImpl_For_VertexWeights final : public VMutableArrayImpl<float> {
 private:
  MDeformVert *dverts_;
  const int dvert_index_;

 public:
  VArrayImpl_For_VertexWeights(MutableSpan<MDeformVert> dverts, const int dvert_index)
      : VMutableArrayImpl<float>(dverts.size()), dverts_(dverts.data()), dvert_index_(dvert_index)
  {
  }

  VArrayImpl_For_VertexWeights(Span<MDeformVert> dverts, const int dvert_index)
      : VMutableArrayImpl<float>(dverts.size()),
        dverts_(const_cast<MDeformVert *>(dverts.data())),
        dvert_index_(dvert_index)
  {
  }

  float get(const int64_t index) const override
  {
    if (dverts_ == nullptr) {
      return 0.0f;
    }
    if (const MDeformWeight *weight = this->find_weight_at_index(index)) {
      return weight->weight;
    }
    return 0.0f;
  }

  void set(const int64_t index, const float value) override
  {
    MDeformVert &dvert = dverts_[index];
    if (value == 0.0f) {
      if (MDeformWeight *weight = this->find_weight_at_index(index)) {
        weight->weight = 0.0f;
      }
    }
    else {
      MDeformWeight *weight = BKE_defvert_ensure_index(&dvert, dvert_index_);
      weight->weight = value;
    }
  }

  void set_all(Span<float> src) override
  {
    threading::parallel_for(src.index_range(), 4096, [&](const IndexRange range) {
      for (const int64_t i : range) {
        this->set(i, src[i]);
      }
    });
  }

  void materialize(IndexMask mask, MutableSpan<float> r_span) const override
  {
    if (dverts_ == nullptr) {
      return r_span.fill_indices(mask, 0.0f);
    }
    threading::parallel_for(mask.index_range(), 4096, [&](const IndexRange range) {
      for (const int64_t i : mask.slice(range)) {
        if (const MDeformWeight *weight = this->find_weight_at_index(i)) {
          r_span[i] = weight->weight;
        }
        else {
          r_span[i] = 0.0f;
        }
      }
    });
  }

  void materialize_to_uninitialized(IndexMask mask, MutableSpan<float> r_span) const override
  {
    this->materialize(mask, r_span);
  }

 private:
  MDeformWeight *find_weight_at_index(const int64_t index)
  {
    for (MDeformWeight &weight : MutableSpan(dverts_[index].dw, dverts_[index].totweight)) {
      if (weight.def_nr == dvert_index_) {
        return &weight;
      }
    }
    return nullptr;
  }
  const MDeformWeight *find_weight_at_index(const int64_t index) const
  {
    for (const MDeformWeight &weight : Span(dverts_[index].dw, dverts_[index].totweight)) {
      if (weight.def_nr == dvert_index_) {
        return &weight;
      }
    }
    return nullptr;
  }
};

/**
 * This provider makes vertex groups available as float attributes.
 */
class VertexGroupsAttributeProvider final : public DynamicAttributesProvider {
 public:
  GAttributeReader try_get_for_read(const void *owner,
                                    const AttributeIDRef &attribute_id) const final
  {
    if (attribute_id.is_anonymous()) {
      return {};
    }
    const Mesh *mesh = static_cast<const Mesh *>(owner);
    if (mesh == nullptr) {
      return {};
    }
    const std::string name = attribute_id.name();
    const int vertex_group_index = BLI_findstringindex(
        &mesh->vertex_group_names, name.c_str(), offsetof(bDeformGroup, name));
    if (vertex_group_index < 0) {
      return {};
    }
    const Span<MDeformVert> dverts = mesh->deform_verts();
    if (dverts.is_empty()) {
      static const float default_value = 0.0f;
      return {VArray<float>::ForSingle(default_value, mesh->totvert), ATTR_DOMAIN_POINT};
    }
    return {VArray<float>::For<VArrayImpl_For_VertexWeights>(dverts, vertex_group_index),
            ATTR_DOMAIN_POINT};
  }

  GAttributeWriter try_get_for_write(void *owner, const AttributeIDRef &attribute_id) const final
  {
    if (attribute_id.is_anonymous()) {
      return {};
    }
    Mesh *mesh = static_cast<Mesh *>(owner);
    if (mesh == nullptr) {
      return {};
    }

    const std::string name = attribute_id.name();
    const int vertex_group_index = BLI_findstringindex(
        &mesh->vertex_group_names, name.c_str(), offsetof(bDeformGroup, name));
    if (vertex_group_index < 0) {
      return {};
    }
    MutableSpan<MDeformVert> dverts = mesh->deform_verts_for_write();
    return {VMutableArray<float>::For<VArrayImpl_For_VertexWeights>(dverts, vertex_group_index),
            ATTR_DOMAIN_POINT};
  }

  bool try_delete(void *owner, const AttributeIDRef &attribute_id) const final
  {
    if (attribute_id.is_anonymous()) {
      return false;
    }
    Mesh *mesh = static_cast<Mesh *>(owner);
    if (mesh == nullptr) {
      return true;
    }

    const std::string name = attribute_id.name();

    int index;
    bDeformGroup *group;
    if (!BKE_id_defgroup_name_find(&mesh->id, name.c_str(), &index, &group)) {
      return false;
    }
    BLI_remlink(&mesh->vertex_group_names, group);
    MEM_freeN(group);
    if (mesh->deform_verts().is_empty()) {
      return true;
    }

    MutableSpan<MDeformVert> dverts = mesh->deform_verts_for_write();
    threading::parallel_for(dverts.index_range(), 1024, [&](IndexRange range) {
      for (MDeformVert &dvert : dverts.slice(range)) {
        MDeformWeight *weight = BKE_defvert_find_index(&dvert, index);
        BKE_defvert_remove_group(&dvert, weight);
        for (MDeformWeight &weight : MutableSpan(dvert.dw, dvert.totweight)) {
          if (weight.def_nr > index) {
            weight.def_nr--;
          }
        }
      }
    });
    return true;
  }

  bool foreach_attribute(const void *owner, const AttributeForeachCallback callback) const final
  {
    const Mesh *mesh = static_cast<const Mesh *>(owner);
    if (mesh == nullptr) {
      return true;
    }

    LISTBASE_FOREACH (const bDeformGroup *, group, &mesh->vertex_group_names) {
      if (!callback(group->name, {ATTR_DOMAIN_POINT, CD_PROP_FLOAT})) {
        return false;
      }
    }
    return true;
  }

  void foreach_domain(const FunctionRef<void(eAttrDomain)> callback) const final
  {
    callback(ATTR_DOMAIN_POINT);
  }
};

/**
 * This provider makes face normals available as a read-only float3 attribute.
 */
class NormalAttributeProvider final : public BuiltinAttributeProvider {
 public:
  NormalAttributeProvider()
      : BuiltinAttributeProvider(
            "normal", ATTR_DOMAIN_FACE, CD_PROP_FLOAT3, NonCreatable, Readonly, NonDeletable)
  {
  }

  GVArray try_get_for_read(const void *owner) const final
  {
    const Mesh *mesh = static_cast<const Mesh *>(owner);
    if (mesh == nullptr || mesh->totpoly == 0) {
      return {};
    }
    return VArray<float3>::ForSpan({(float3 *)BKE_mesh_poly_normals_ensure(mesh), mesh->totpoly});
  }

  GAttributeWriter try_get_for_write(void * /*owner*/) const final
  {
    return {};
  }

  bool try_delete(void * /*owner*/) const final
  {
    return false;
  }

  bool try_create(void * /*owner*/, const AttributeInit & /*initializer*/) const final
  {
    return false;
  }

  bool exists(const void *owner) const final
  {
    const Mesh *mesh = static_cast<const Mesh *>(owner);
    return mesh->totpoly != 0;
  }
};

/**
 * In this function all the attribute providers for a mesh component are created. Most data in this
 * function is statically allocated, because it does not change over time.
 */
static ComponentAttributeProviders create_attribute_providers_for_mesh()
{
#define MAKE_MUTABLE_CUSTOM_DATA_GETTER(NAME) \
  [](void *owner) -> CustomData * { \
    Mesh *mesh = static_cast<Mesh *>(owner); \
    return &mesh->NAME; \
  }
#define MAKE_CONST_CUSTOM_DATA_GETTER(NAME) \
  [](const void *owner) -> const CustomData * { \
    const Mesh *mesh = static_cast<const Mesh *>(owner); \
    return &mesh->NAME; \
  }
#define MAKE_GET_ELEMENT_NUM_GETTER(NAME) \
  [](const void *owner) -> int { \
    const Mesh *mesh = static_cast<const Mesh *>(owner); \
    return mesh->NAME; \
  }

  static CustomDataAccessInfo corner_access = {MAKE_MUTABLE_CUSTOM_DATA_GETTER(ldata),
                                               MAKE_CONST_CUSTOM_DATA_GETTER(ldata),
                                               MAKE_GET_ELEMENT_NUM_GETTER(totloop)};
  static CustomDataAccessInfo point_access = {MAKE_MUTABLE_CUSTOM_DATA_GETTER(vdata),
                                              MAKE_CONST_CUSTOM_DATA_GETTER(vdata),
                                              MAKE_GET_ELEMENT_NUM_GETTER(totvert)};
  static CustomDataAccessInfo edge_access = {MAKE_MUTABLE_CUSTOM_DATA_GETTER(edata),
                                             MAKE_CONST_CUSTOM_DATA_GETTER(edata),
                                             MAKE_GET_ELEMENT_NUM_GETTER(totedge)};
  static CustomDataAccessInfo face_access = {MAKE_MUTABLE_CUSTOM_DATA_GETTER(pdata),
                                             MAKE_CONST_CUSTOM_DATA_GETTER(pdata),
                                             MAKE_GET_ELEMENT_NUM_GETTER(totpoly)};

#undef MAKE_CONST_CUSTOM_DATA_GETTER
#undef MAKE_MUTABLE_CUSTOM_DATA_GETTER

  static BuiltinCustomDataLayerProvider position("position",
                                                 ATTR_DOMAIN_POINT,
                                                 CD_PROP_FLOAT3,
                                                 CD_PROP_FLOAT3,
                                                 BuiltinAttributeProvider::NonCreatable,
                                                 BuiltinAttributeProvider::Writable,
                                                 BuiltinAttributeProvider::NonDeletable,
                                                 point_access,
                                                 make_array_read_attribute<float3>,
                                                 make_array_write_attribute<float3>,
                                                 tag_component_positions_changed);

  static NormalAttributeProvider normal;

  static BuiltinCustomDataLayerProvider id("id",
                                           ATTR_DOMAIN_POINT,
                                           CD_PROP_INT32,
                                           CD_PROP_INT32,
                                           BuiltinAttributeProvider::Creatable,
                                           BuiltinAttributeProvider::Writable,
                                           BuiltinAttributeProvider::Deletable,
                                           point_access,
                                           make_array_read_attribute<int>,
                                           make_array_write_attribute<int>,
                                           nullptr);

  static const auto material_index_clamp = mf::build::SI1_SO<int, int>(
      "Material Index Validate",
      [](int value) {
        /* Use #short for the maximum since many areas still use that type for indices. */
        return std::clamp<int>(value, 0, std::numeric_limits<short>::max());
      },
      mf::build::exec_presets::AllSpanOrSingle());
  static BuiltinCustomDataLayerProvider material_index("material_index",
                                                       ATTR_DOMAIN_FACE,
                                                       CD_PROP_INT32,
                                                       CD_PROP_INT32,
                                                       BuiltinAttributeProvider::Creatable,
                                                       BuiltinAttributeProvider::Writable,
                                                       BuiltinAttributeProvider::Deletable,
                                                       face_access,
                                                       make_array_read_attribute<int>,
                                                       make_array_write_attribute<int>,
                                                       nullptr,
                                                       AttributeValidator{&material_index_clamp});

  static const auto int_index_clamp = mf::build::SI1_SO<int, int>(
      "Index Validate",
      [](int value) { return std::clamp<int>(value, 0, std::numeric_limits<int>::max()); },
      mf::build::exec_presets::AllSpanOrSingle());
  static BuiltinCustomDataLayerProvider corner_vert(".corner_vert",
                                                    ATTR_DOMAIN_CORNER,
                                                    CD_PROP_INT32,
                                                    CD_PROP_INT32,
                                                    BuiltinAttributeProvider::NonCreatable,
                                                    BuiltinAttributeProvider::Writable,
                                                    BuiltinAttributeProvider::NonDeletable,
                                                    corner_access,
                                                    make_array_read_attribute<int>,
                                                    make_array_write_attribute<int>,
                                                    nullptr,
                                                    AttributeValidator{&int_index_clamp});
  static BuiltinCustomDataLayerProvider corner_edge(".corner_edge",
                                                    ATTR_DOMAIN_CORNER,
                                                    CD_PROP_INT32,
                                                    CD_PROP_INT32,
                                                    BuiltinAttributeProvider::NonCreatable,
                                                    BuiltinAttributeProvider::Writable,
                                                    BuiltinAttributeProvider::NonDeletable,
                                                    corner_access,
                                                    make_array_read_attribute<int>,
                                                    make_array_write_attribute<int>,
                                                    nullptr,
                                                    AttributeValidator{&int_index_clamp});

  static BuiltinCustomDataLayerProvider shade_smooth(
      "shade_smooth",
      ATTR_DOMAIN_FACE,
      CD_PROP_BOOL,
      CD_MPOLY,
      BuiltinAttributeProvider::NonCreatable,
      BuiltinAttributeProvider::Writable,
      BuiltinAttributeProvider::NonDeletable,
      face_access,
      make_derived_read_attribute<MPoly, bool, get_shade_smooth>,
      make_derived_write_attribute<MPoly, bool, get_shade_smooth, set_shade_smooth>,
      nullptr);

  static BuiltinCustomDataLayerProvider crease(
      "crease",
      ATTR_DOMAIN_EDGE,
      CD_PROP_FLOAT,
      CD_CREASE,
      BuiltinAttributeProvider::Creatable,
      BuiltinAttributeProvider::Writable,
      BuiltinAttributeProvider::Deletable,
      edge_access,
      make_array_read_attribute<float>,
      make_derived_write_attribute<float, float, get_crease, set_crease>,
      nullptr);

  static VertexGroupsAttributeProvider vertex_groups;
  static CustomDataAttributeProvider corner_custom_data(ATTR_DOMAIN_CORNER, corner_access);
  static CustomDataAttributeProvider point_custom_data(ATTR_DOMAIN_POINT, point_access);
  static CustomDataAttributeProvider edge_custom_data(ATTR_DOMAIN_EDGE, edge_access);
  static CustomDataAttributeProvider face_custom_data(ATTR_DOMAIN_FACE, face_access);

<<<<<<< HEAD
  return ComponentAttributeProviders({&position,
                                      &corner_vert,
                                      &corner_edge,
                                      &id,
                                      &material_index,
                                      &shade_smooth,
                                      &normal,
                                      &crease},
                                     {&uvs,
                                      &corner_custom_data,
                                      &vertex_groups,
                                      &point_custom_data,
                                      &edge_custom_data,
                                      &face_custom_data});
=======
  return ComponentAttributeProviders(
      {&position, &id, &material_index, &shade_smooth, &normal, &crease},
      {&corner_custom_data,
       &vertex_groups,
       &point_custom_data,
       &edge_custom_data,
       &face_custom_data});
>>>>>>> aaaa75f9
}

static AttributeAccessorFunctions get_mesh_accessor_functions()
{
  static const ComponentAttributeProviders providers = create_attribute_providers_for_mesh();
  AttributeAccessorFunctions fn =
      attribute_accessor_functions::accessor_functions_for_providers<providers>();
  fn.domain_size = [](const void *owner, const eAttrDomain domain) {
    if (owner == nullptr) {
      return 0;
    }
    const Mesh &mesh = *static_cast<const Mesh *>(owner);
    switch (domain) {
      case ATTR_DOMAIN_POINT:
        return mesh.totvert;
      case ATTR_DOMAIN_EDGE:
        return mesh.totedge;
      case ATTR_DOMAIN_FACE:
        return mesh.totpoly;
      case ATTR_DOMAIN_CORNER:
        return mesh.totloop;
      default:
        return 0;
    }
  };
  fn.domain_supported = [](const void * /*owner*/, const eAttrDomain domain) {
    return ELEM(domain, ATTR_DOMAIN_POINT, ATTR_DOMAIN_EDGE, ATTR_DOMAIN_FACE, ATTR_DOMAIN_CORNER);
  };
  fn.adapt_domain = [](const void *owner,
                       const blender::GVArray &varray,
                       const eAttrDomain from_domain,
                       const eAttrDomain to_domain) -> blender::GVArray {
    if (owner == nullptr) {
      return {};
    }
    const Mesh &mesh = *static_cast<const Mesh *>(owner);
    return adapt_mesh_attribute_domain(mesh, varray, from_domain, to_domain);
  };
  return fn;
}

static const AttributeAccessorFunctions &get_mesh_accessor_functions_ref()
{
  static const AttributeAccessorFunctions fn = get_mesh_accessor_functions();
  return fn;
}

}  // namespace blender::bke

blender::bke::AttributeAccessor Mesh::attributes() const
{
  return blender::bke::AttributeAccessor(this, blender::bke::get_mesh_accessor_functions_ref());
}

blender::bke::MutableAttributeAccessor Mesh::attributes_for_write()
{
  return blender::bke::MutableAttributeAccessor(this,
                                                blender::bke::get_mesh_accessor_functions_ref());
}

std::optional<blender::bke::AttributeAccessor> MeshComponent::attributes() const
{
  return blender::bke::AttributeAccessor(mesh_, blender::bke::get_mesh_accessor_functions_ref());
}

std::optional<blender::bke::MutableAttributeAccessor> MeshComponent::attributes_for_write()
{
  Mesh *mesh = this->get_for_write();
  return blender::bke::MutableAttributeAccessor(mesh,
                                                blender::bke::get_mesh_accessor_functions_ref());
}

/** \} */<|MERGE_RESOLUTION|>--- conflicted
+++ resolved
@@ -1308,7 +1308,6 @@
   static CustomDataAttributeProvider edge_custom_data(ATTR_DOMAIN_EDGE, edge_access);
   static CustomDataAttributeProvider face_custom_data(ATTR_DOMAIN_FACE, face_access);
 
-<<<<<<< HEAD
   return ComponentAttributeProviders({&position,
                                       &corner_vert,
                                       &corner_edge,
@@ -1317,21 +1316,11 @@
                                       &shade_smooth,
                                       &normal,
                                       &crease},
-                                     {&uvs,
-                                      &corner_custom_data,
+                                     {&corner_custom_data,
                                       &vertex_groups,
                                       &point_custom_data,
                                       &edge_custom_data,
                                       &face_custom_data});
-=======
-  return ComponentAttributeProviders(
-      {&position, &id, &material_index, &shade_smooth, &normal, &crease},
-      {&corner_custom_data,
-       &vertex_groups,
-       &point_custom_data,
-       &edge_custom_data,
-       &face_custom_data});
->>>>>>> aaaa75f9
 }
 
 static AttributeAccessorFunctions get_mesh_accessor_functions()
