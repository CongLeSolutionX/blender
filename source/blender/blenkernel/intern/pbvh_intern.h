--- conflicted
+++ resolved
@@ -265,10 +265,6 @@
   bool invalid;
 
   CustomDataLayer *color_layer;
-<<<<<<< HEAD
-  eCustomDataType color_type;
-=======
->>>>>>> 1fb36e9a
   eAttrDomain color_domain;
 
   bool is_drawing;
