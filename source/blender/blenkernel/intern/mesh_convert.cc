--- conflicted
+++ resolved
@@ -44,12 +44,8 @@
 #include "BKE_mesh.hh"
 #include "BKE_mesh_runtime.hh"
 #include "BKE_mesh_wrapper.hh"
-<<<<<<< HEAD
-#include "BKE_modifier.h"
+#include "BKE_modifier.hh"
 #include "BKE_object_types.hh"
-=======
-#include "BKE_modifier.hh"
->>>>>>> 90de0368
 /* these 2 are only used by conversion functions */
 #include "BKE_curve.h"
 /* -- */
