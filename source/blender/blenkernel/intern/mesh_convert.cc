--- conflicted
+++ resolved
@@ -122,20 +122,12 @@
     }
     BLI_edgehashIterator_free(ehi);
 
-<<<<<<< HEAD
-    for (i = 0, poly = polys.data(); i < mesh.totpoly; i++, poly++) {
-      int corner = poly->loopstart;
-      int corner_prev = poly->loopstart + (poly->totloop - 1);
-      int j;
-      for (j = 0; j < poly->totloop; j++, corner++) {
-=======
     for (const int i : polys.index_range()) {
       const MPoly &poly = polys[i];
-      MLoop *l = &loops[poly.loopstart];
-      MLoop *l_prev = (l + (poly.totloop - 1));
+      int corner = poly.loopstart;
+      int corner_prev = poly.loopstart + (poly.totloop - 1);
       int j;
-      for (j = 0; j < poly.totloop; j++, l++) {
->>>>>>> 915ff8d1
+      for (j = 0; j < poly.totloop; j++, corner++) {
         /* lookup hashed edge index */
         corner_edges[corner_prev] = POINTER_AS_UINT(
             BLI_edgehash_lookup(eh, corner_verts[corner_prev], corner_verts[corner]));
@@ -474,21 +466,12 @@
   ListBase edges = {nullptr, nullptr};
 
   /* get boundary edges */
-<<<<<<< HEAD
-  edge_users = (int *)MEM_calloc_arrayN(edges_len, sizeof(int), __func__);
-  for (i = 0, poly = polys.data(); i < polys_len; i++, poly++) {
-    int j;
-    for (j = 0; j < poly->totloop; j++) {
-      edge_users[corner_edges[poly->loopstart + j]]++;
-=======
   edge_users = (int *)MEM_calloc_arrayN(mesh_edges.size(), sizeof(int), __func__);
   for (const int i : polys.index_range()) {
     const MPoly &poly = polys[i];
-    const MLoop *ml = &loops[poly.loopstart];
     int j;
-    for (j = 0; j < poly.totloop; j++, ml++) {
-      edge_users[ml->e]++;
->>>>>>> 915ff8d1
+    for (j = 0; j < poly.totloop; j++) {
+      edge_users[corner_edges[poly.loopstart + j]]++;
     }
   }
 
