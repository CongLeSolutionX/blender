/* SPDX-License-Identifier: GPL-2.0-or-later */

/** \file
 * \ingroup bke
 */

#include "CLG_log.h"

#include "MEM_guardedalloc.h"

#include "DNA_curve_types.h"
#include "DNA_key_types.h"
#include "DNA_material_types.h"
#include "DNA_mesh_types.h"
#include "DNA_meshdata_types.h"
#include "DNA_meta_types.h"
#include "DNA_object_types.h"
#include "DNA_pointcloud_types.h"
#include "DNA_scene_types.h"

#include "BLI_edgehash.h"
#include "BLI_index_range.hh"
#include "BLI_listbase.h"
#include "BLI_math.h"
#include "BLI_span.hh"
#include "BLI_string.h"
#include "BLI_utildefines.h"

#include "BLT_translation.h"

#include "BKE_DerivedMesh.h"
#include "BKE_curves.hh"
#include "BKE_deform.h"
#include "BKE_displist.h"
#include "BKE_editmesh.h"
#include "BKE_geometry_set.hh"
#include "BKE_key.h"
#include "BKE_lib_id.h"
#include "BKE_lib_query.h"
#include "BKE_main.h"
#include "BKE_material.h"
#include "BKE_mball.h"
#include "BKE_mesh.h"
#include "BKE_mesh_runtime.h"
#include "BKE_mesh_wrapper.h"
#include "BKE_modifier.h"
/* these 2 are only used by conversion functions */
#include "BKE_curve.h"
/* -- */
#include "BKE_object.h"
/* -- */
#include "BKE_pointcloud.h"

#include "BKE_curve_to_mesh.hh"

#include "DEG_depsgraph.h"
#include "DEG_depsgraph_query.h"

using blender::float3;
using blender::IndexRange;
using blender::MutableSpan;
using blender::Span;
using blender::StringRefNull;

/* Define for cases when you want extra validation of mesh
 * after certain modifications.
 */
// #undef VALIDATE_MESH

#ifdef VALIDATE_MESH
#  define ASSERT_IS_VALID_MESH(mesh) \
    (BLI_assert((mesh == nullptr) || (BKE_mesh_is_valid(mesh) == true)))
#else
#  define ASSERT_IS_VALID_MESH(mesh)
#endif

static CLG_LogRef LOG = {"bke.mesh_convert"};

/**
 * Specialized function to use when we _know_ existing edges don't overlap with poly edges.
 */
static void make_edges_mdata_extend(Mesh &mesh)
{
  int totedge = mesh.totedge;
  const MPoly *mp;
  int i;

  const Span<MPoly> polys = mesh.polys();
  MutableSpan<MLoop> loops = mesh.loops_for_write();

  const int eh_reserve = max_ii(totedge, BLI_EDGEHASH_SIZE_GUESS_FROM_POLYS(mesh.totpoly));
  EdgeHash *eh = BLI_edgehash_new_ex(__func__, eh_reserve);

  for (const MPoly &poly : polys) {
    BKE_mesh_poly_edgehash_insert(eh, &poly, &loops[poly.loopstart]);
  }

  const int totedge_new = BLI_edgehash_len(eh);

#ifdef DEBUG
  /* ensure that there's no overlap! */
  if (totedge_new) {
    for (const MEdge &edge : mesh.edges()) {
      BLI_assert(BLI_edgehash_haskey(eh, edge.v1, edge.v2) == false);
    }
  }
#endif

  if (totedge_new) {
    /* The only layer should be edges, so no other layers need to be initialized. */
    BLI_assert(mesh.edata.totlayer == 1);
    CustomData_realloc(&mesh.edata, totedge, totedge + totedge_new);
    mesh.totedge += totedge_new;
    MutableSpan<MEdge> edges = mesh.edges_for_write();
    MEdge *medge = &edges[totedge];

    EdgeHashIterator *ehi;
    uint e_index = totedge;
    for (ehi = BLI_edgehashIterator_new(eh); BLI_edgehashIterator_isDone(ehi) == false;
         BLI_edgehashIterator_step(ehi), ++medge, e_index++) {
      BLI_edgehashIterator_getKey(ehi, &medge->v1, &medge->v2);
      BLI_edgehashIterator_setValue(ehi, POINTER_FROM_UINT(e_index));

      medge->flag = ME_EDGEDRAW;
    }
    BLI_edgehashIterator_free(ehi);

    for (i = 0, mp = polys.data(); i < mesh.totpoly; i++, mp++) {
      MLoop *l = &loops[mp->loopstart];
      MLoop *l_prev = (l + (mp->totloop - 1));
      int j;
      for (j = 0; j < mp->totloop; j++, l++) {
        /* lookup hashed edge index */
        l_prev->e = POINTER_AS_UINT(BLI_edgehash_lookup(eh, l_prev->v, l->v));
        l_prev = l;
      }
    }
  }

  BLI_edgehash_free(eh, nullptr);
}

static Mesh *mesh_nurbs_displist_to_mesh(const Curve *cu, const ListBase *dispbase)
{
  using namespace blender::bke;
  int a, b, ofs;
  const bool conv_polys = (
      /* 2D polys are filled with #DispList.type == #DL_INDEX3. */
      (CU_DO_2DFILL(cu) == false) ||
      /* surf polys are never filled */
      BKE_curve_type_get(cu) == OB_SURF);

  /* count */
  int totvert = 0;
  int totedge = 0;
  int totpoly = 0;
  int totloop = 0;
  LISTBASE_FOREACH (const DispList *, dl, dispbase) {
    if (dl->type == DL_SEGM) {
      totvert += dl->parts * dl->nr;
      totedge += dl->parts * (dl->nr - 1);
    }
    else if (dl->type == DL_POLY) {
      if (conv_polys) {
        totvert += dl->parts * dl->nr;
        totedge += dl->parts * dl->nr;
      }
    }
    else if (dl->type == DL_SURF) {
      if (dl->parts != 0) {
        int tot;
        totvert += dl->parts * dl->nr;
        tot = (((dl->flag & DL_CYCL_U) ? 1 : 0) + (dl->nr - 1)) *
              (((dl->flag & DL_CYCL_V) ? 1 : 0) + (dl->parts - 1));
        totpoly += tot;
        totloop += tot * 4;
      }
    }
    else if (dl->type == DL_INDEX3) {
      int tot;
      totvert += dl->nr;
      tot = dl->parts;
      totpoly += tot;
      totloop += tot * 3;
    }
  }

  if (totvert == 0) {
    return BKE_mesh_new_nomain(0, 0, 0, 0, 0);
  }

  Mesh *mesh = BKE_mesh_new_nomain(totvert, totedge, 0, totloop, totpoly);
  MutableSpan<float3> positions = mesh->vert_positions_for_write();
  MutableSpan<MEdge> edges = mesh->edges_for_write();
  MutableSpan<MPoly> polys = mesh->polys_for_write();
  MutableSpan<MLoop> loops = mesh->loops_for_write();

<<<<<<< HEAD
  MEdge *medge = edges.data();
  MPoly *mpoly = polys.data();
  MLoop *mloop = loops.data();
=======
>>>>>>> f891ddd9
  MutableAttributeAccessor attributes = mesh->attributes_for_write();
  SpanAttributeWriter<int> material_indices = attributes.lookup_or_add_for_write_only_span<int>(
      "material_index", ATTR_DOMAIN_FACE);
  MLoopUV *mloopuv = static_cast<MLoopUV *>(CustomData_add_layer_named(
      &mesh->ldata, CD_MLOOPUV, CD_SET_DEFAULT, nullptr, mesh->totloop, DATA_("UVMap")));

  int dst_vert = 0;
  int dst_edge = 0;
  int dst_poly = 0;
  int dst_loop = 0;
  LISTBASE_FOREACH (const DispList *, dl, dispbase) {
    const bool is_smooth = (dl->rt & CU_SMOOTH) != 0;

    if (dl->type == DL_SEGM) {
      const int startvert = dst_vert;
      a = dl->parts * dl->nr;
      const float *data = dl->verts;
      while (a--) {
<<<<<<< HEAD
        copy_v3_v3(positions[vertcount], data);
        data += 3;
        vertcount++;
=======
        copy_v3_v3(verts[dst_vert].co, data);
        data += 3;
        dst_vert++;
>>>>>>> f891ddd9
      }

      for (a = 0; a < dl->parts; a++) {
        ofs = a * dl->nr;
        for (b = 1; b < dl->nr; b++) {
          edges[dst_edge].v1 = startvert + ofs + b - 1;
          edges[dst_edge].v2 = startvert + ofs + b;
          edges[dst_edge].flag = ME_EDGEDRAW;

          dst_edge++;
        }
      }
    }
    else if (dl->type == DL_POLY) {
      if (conv_polys) {
        const int startvert = dst_vert;
        a = dl->parts * dl->nr;
        const float *data = dl->verts;
        while (a--) {
<<<<<<< HEAD
          copy_v3_v3(positions[vertcount], data);
          data += 3;
          vertcount++;
=======
          copy_v3_v3(verts[dst_vert].co, data);
          data += 3;
          dst_vert++;
>>>>>>> f891ddd9
        }

        for (a = 0; a < dl->parts; a++) {
          ofs = a * dl->nr;
          for (b = 0; b < dl->nr; b++) {
            edges[dst_edge].v1 = startvert + ofs + b;
            if (b == dl->nr - 1) {
              edges[dst_edge].v2 = startvert + ofs;
            }
            else {
              edges[dst_edge].v2 = startvert + ofs + b + 1;
            }
            edges[dst_edge].flag = ME_EDGEDRAW;
            dst_edge++;
          }
        }
      }
    }
    else if (dl->type == DL_INDEX3) {
      const int startvert = dst_vert;
      a = dl->nr;
      const float *data = dl->verts;
      while (a--) {
<<<<<<< HEAD
        copy_v3_v3(positions[vertcount], data);
        data += 3;
        vertcount++;
=======
        copy_v3_v3(verts[dst_vert].co, data);
        data += 3;
        dst_vert++;
>>>>>>> f891ddd9
      }

      a = dl->parts;
      const int *index = dl->index;
      while (a--) {
        loops[dst_loop + 0].v = startvert + index[0];
        loops[dst_loop + 1].v = startvert + index[2];
        loops[dst_loop + 2].v = startvert + index[1];
        polys[dst_poly].loopstart = dst_loop;
        polys[dst_poly].totloop = 3;
        material_indices.span[dst_poly] = dl->col;

        if (mloopuv) {
          for (int i = 0; i < 3; i++, mloopuv++) {
            mloopuv->uv[0] = (loops[dst_loop + i].v - startvert) / float(dl->nr - 1);
            mloopuv->uv[1] = 0.0f;
          }
        }

        if (is_smooth) {
          polys[dst_poly].flag |= ME_SMOOTH;
        }
        dst_poly++;
        dst_loop += 3;
        index += 3;
      }
    }
    else if (dl->type == DL_SURF) {
      const int startvert = dst_vert;
      a = dl->parts * dl->nr;
      const float *data = dl->verts;
      while (a--) {
<<<<<<< HEAD
        copy_v3_v3(positions[vertcount], data);
        data += 3;
        vertcount++;
=======
        copy_v3_v3(verts[dst_vert].co, data);
        data += 3;
        dst_vert++;
>>>>>>> f891ddd9
      }

      for (a = 0; a < dl->parts; a++) {

        if ((dl->flag & DL_CYCL_V) == 0 && a == dl->parts - 1) {
          break;
        }

        int p1, p2, p3, p4;
        if (dl->flag & DL_CYCL_U) {    /* p2 -> p1 -> */
          p1 = startvert + dl->nr * a; /* p4 -> p3 -> */
          p2 = p1 + dl->nr - 1;        /* -----> next row */
          p3 = p1 + dl->nr;
          p4 = p2 + dl->nr;
          b = 0;
        }
        else {
          p2 = startvert + dl->nr * a;
          p1 = p2 + 1;
          p4 = p2 + dl->nr;
          p3 = p1 + dl->nr;
          b = 1;
        }
        if ((dl->flag & DL_CYCL_V) && a == dl->parts - 1) {
          p3 -= dl->parts * dl->nr;
          p4 -= dl->parts * dl->nr;
        }

        for (; b < dl->nr; b++) {
          loops[dst_loop + 0].v = p1;
          loops[dst_loop + 1].v = p3;
          loops[dst_loop + 2].v = p4;
          loops[dst_loop + 3].v = p2;
          polys[dst_poly].loopstart = dst_loop;
          polys[dst_poly].totloop = 4;
          material_indices.span[dst_poly] = dl->col;

          if (mloopuv) {
            int orco_sizeu = dl->nr - 1;
            int orco_sizev = dl->parts - 1;

            /* exception as handled in convertblender.c too */
            if (dl->flag & DL_CYCL_U) {
              orco_sizeu++;
              if (dl->flag & DL_CYCL_V) {
                orco_sizev++;
              }
            }
            else if (dl->flag & DL_CYCL_V) {
              orco_sizev++;
            }

            for (int i = 0; i < 4; i++, mloopuv++) {
              /* find uv based on vertex index into grid array */
              int v = loops[dst_loop + i].v - startvert;

              mloopuv->uv[0] = (v / dl->nr) / float(orco_sizev);
              mloopuv->uv[1] = (v % dl->nr) / float(orco_sizeu);

              /* cyclic correction */
              if (ELEM(i, 1, 2) && mloopuv->uv[0] == 0.0f) {
                mloopuv->uv[0] = 1.0f;
              }
              if (ELEM(i, 0, 1) && mloopuv->uv[1] == 0.0f) {
                mloopuv->uv[1] = 1.0f;
              }
            }
          }

          if (is_smooth) {
            polys[dst_poly].flag |= ME_SMOOTH;
          }
          dst_poly++;
          dst_loop += 4;

          p4 = p3;
          p3++;
          p2 = p1;
          p1++;
        }
      }
    }
  }

  if (totpoly) {
    make_edges_mdata_extend(*mesh);
  }

  material_indices.finish();

  return mesh;
}

/**
 * Copy evaluated texture space from curve to mesh.
 *
 * \note We disable auto texture space feature since that will cause texture space to evaluate
 * differently for curve and mesh, since curves use control points and handles to calculate the
 * bounding box, and mesh uses the tessellated curve.
 */
static void mesh_copy_texture_space_from_curve_type(const Curve *cu, Mesh *me)
{
  me->texflag = cu->texflag & ~CU_AUTOSPACE;
  copy_v3_v3(me->loc, cu->loc);
  copy_v3_v3(me->size, cu->size);
  BKE_mesh_texspace_calc(me);
}

Mesh *BKE_mesh_new_nomain_from_curve_displist(const Object *ob, const ListBase *dispbase)
{
  const Curve *cu = (const Curve *)ob->data;

  Mesh *mesh = mesh_nurbs_displist_to_mesh(cu, dispbase);
  mesh_copy_texture_space_from_curve_type(cu, mesh);
  mesh->mat = (Material **)MEM_dupallocN(cu->mat);
  mesh->totcol = cu->totcol;

  return mesh;
}

Mesh *BKE_mesh_new_nomain_from_curve(const Object *ob)
{
  ListBase disp = {nullptr, nullptr};

  if (ob->runtime.curve_cache) {
    disp = ob->runtime.curve_cache->disp;
  }

  return BKE_mesh_new_nomain_from_curve_displist(ob, &disp);
}

struct EdgeLink {
  struct EdgeLink *next, *prev;
  const void *edge;
};

struct VertLink {
  Link *next, *prev;
  uint index;
};

static void prependPolyLineVert(ListBase *lb, uint index)
{
  VertLink *vl = MEM_cnew<VertLink>("VertLink");
  vl->index = index;
  BLI_addhead(lb, vl);
}

static void appendPolyLineVert(ListBase *lb, uint index)
{
  VertLink *vl = MEM_cnew<VertLink>("VertLink");
  vl->index = index;
  BLI_addtail(lb, vl);
}

void BKE_mesh_to_curve_nurblist(const Mesh *me, ListBase *nurblist, const int edge_users_test)
{
  const Span<float3> positions = me->vert_positions();
  const Span<MEdge> mesh_edges = me->edges();
  const Span<MPoly> polys = me->polys();
  const Span<MLoop> loops = me->loops();

  const MEdge *med;
  const MPoly *mp;

  int medge_len = me->totedge;
  int mpoly_len = me->totpoly;
  int totedges = 0;
  int i;

  /* only to detect edge polylines */
  int *edge_users;

  ListBase edges = {nullptr, nullptr};

  /* get boundary edges */
  edge_users = (int *)MEM_calloc_arrayN(medge_len, sizeof(int), __func__);
  for (i = 0, mp = polys.data(); i < mpoly_len; i++, mp++) {
    const MLoop *ml = &loops[mp->loopstart];
    int j;
    for (j = 0; j < mp->totloop; j++, ml++) {
      edge_users[ml->e]++;
    }
  }

  /* create edges from all faces (so as to find edges not in any faces) */
  med = mesh_edges.data();
  for (i = 0; i < medge_len; i++, med++) {
    if (edge_users[i] == edge_users_test) {
      EdgeLink *edl = MEM_cnew<EdgeLink>("EdgeLink");
      edl->edge = med;

      BLI_addtail(&edges, edl);
      totedges++;
    }
  }
  MEM_freeN(edge_users);

  if (edges.first) {
    while (edges.first) {
      /* each iteration find a polyline and add this as a nurbs poly spline */

      ListBase polyline = {nullptr, nullptr}; /* store a list of VertLink's */
      bool closed = false;
      int totpoly = 0;
      MEdge *med_current = (MEdge *)((EdgeLink *)edges.last)->edge;
      uint startVert = med_current->v1;
      uint endVert = med_current->v2;
      bool ok = true;

      appendPolyLineVert(&polyline, startVert);
      totpoly++;
      appendPolyLineVert(&polyline, endVert);
      totpoly++;
      BLI_freelinkN(&edges, edges.last);
      totedges--;

      while (ok) { /* while connected edges are found... */
        EdgeLink *edl = (EdgeLink *)edges.last;
        ok = false;
        while (edl) {
          EdgeLink *edl_prev = edl->prev;

          med = (MEdge *)edl->edge;

          if (med->v1 == endVert) {
            endVert = med->v2;
            appendPolyLineVert(&polyline, med->v2);
            totpoly++;
            BLI_freelinkN(&edges, edl);
            totedges--;
            ok = true;
          }
          else if (med->v2 == endVert) {
            endVert = med->v1;
            appendPolyLineVert(&polyline, endVert);
            totpoly++;
            BLI_freelinkN(&edges, edl);
            totedges--;
            ok = true;
          }
          else if (med->v1 == startVert) {
            startVert = med->v2;
            prependPolyLineVert(&polyline, startVert);
            totpoly++;
            BLI_freelinkN(&edges, edl);
            totedges--;
            ok = true;
          }
          else if (med->v2 == startVert) {
            startVert = med->v1;
            prependPolyLineVert(&polyline, startVert);
            totpoly++;
            BLI_freelinkN(&edges, edl);
            totedges--;
            ok = true;
          }

          edl = edl_prev;
        }
      }

      /* Now we have a polyline, make into a curve */
      if (startVert == endVert) {
        BLI_freelinkN(&polyline, polyline.last);
        totpoly--;
        closed = true;
      }

      /* --- nurbs --- */
      {
        Nurb *nu;
        BPoint *bp;
        VertLink *vl;

        /* create new 'nurb' within the curve */
        nu = MEM_new<Nurb>("MeshNurb", blender::dna::shallow_zero_initialize());

        nu->pntsu = totpoly;
        nu->pntsv = 1;
        nu->orderu = 4;
        nu->flagu = CU_NURB_ENDPOINT | (closed ? CU_NURB_CYCLIC : 0); /* endpoint */
        nu->resolu = 12;

        nu->bp = (BPoint *)MEM_calloc_arrayN(totpoly, sizeof(BPoint), "bpoints");

        /* add points */
        vl = (VertLink *)polyline.first;
        for (i = 0, bp = nu->bp; i < totpoly; i++, bp++, vl = (VertLink *)vl->next) {
          copy_v3_v3(bp->vec, positions[vl->index]);
          bp->f1 = SELECT;
          bp->radius = bp->weight = 1.0;
        }
        BLI_freelistN(&polyline);

        /* add nurb to curve */
        BLI_addtail(nurblist, nu);
      }
      /* --- done with nurbs --- */
    }
  }
}

void BKE_mesh_to_curve(Main *bmain, Depsgraph *depsgraph, Scene * /*scene*/, Object *ob)
{
  /* make new mesh data from the original copy */
  Scene *scene_eval = DEG_get_evaluated_scene(depsgraph);
  Object *ob_eval = DEG_get_evaluated_object(depsgraph, ob);
  Mesh *me_eval = mesh_get_eval_final(depsgraph, scene_eval, ob_eval, &CD_MASK_MESH);
  ListBase nurblist = {nullptr, nullptr};

  BKE_mesh_to_curve_nurblist(me_eval, &nurblist, 0);
  BKE_mesh_to_curve_nurblist(me_eval, &nurblist, 1);

  if (nurblist.first) {
    Curve *cu = BKE_curve_add(bmain, ob->id.name + 2, OB_CURVES_LEGACY);
    cu->flag |= CU_3D;

    cu->nurb = nurblist;

    id_us_min(&((Mesh *)ob->data)->id);
    ob->data = cu;
    ob->type = OB_CURVES_LEGACY;

    BKE_object_free_derived_caches(ob);
  }
}

void BKE_pointcloud_from_mesh(Mesh *me, PointCloud *pointcloud)
{
  using namespace blender;

  BLI_assert(me != nullptr);
  /* The pointcloud should only contain the position attribute, otherwise more attributes would
   * need to be initialized below. */
  BLI_assert(pointcloud->attributes().all_ids().size() == 1);
  CustomData_realloc(&pointcloud->pdata, pointcloud->totpoint, me->totvert);
  pointcloud->totpoint = me->totvert;

  /* Copy over all attributes. */
  CustomData_merge(&me->vdata, &pointcloud->pdata, CD_MASK_PROP_ALL, CD_DUPLICATE, me->totvert);

  bke::AttributeAccessor mesh_attributes = me->attributes();
  bke::MutableAttributeAccessor point_attributes = pointcloud->attributes_for_write();

  const VArray<float3> mesh_positions = mesh_attributes.lookup_or_default<float3>(
      "position", ATTR_DOMAIN_POINT, float3(0));
  bke::SpanAttributeWriter<float3> point_positions =
      point_attributes.lookup_or_add_for_write_only_span<float3>("position", ATTR_DOMAIN_POINT);
  mesh_positions.materialize(point_positions.span);
  point_positions.finish();
}

void BKE_mesh_to_pointcloud(Main *bmain, Depsgraph *depsgraph, Scene * /*scene*/, Object *ob)
{
  BLI_assert(ob->type == OB_MESH);

  Scene *scene_eval = DEG_get_evaluated_scene(depsgraph);
  Object *ob_eval = DEG_get_evaluated_object(depsgraph, ob);
  Mesh *me_eval = mesh_get_eval_final(depsgraph, scene_eval, ob_eval, &CD_MASK_MESH);

  PointCloud *pointcloud = (PointCloud *)BKE_pointcloud_add(bmain, ob->id.name + 2);

  BKE_pointcloud_from_mesh(me_eval, pointcloud);

  BKE_id_materials_copy(bmain, (ID *)ob->data, (ID *)pointcloud);

  id_us_min(&((Mesh *)ob->data)->id);
  ob->data = pointcloud;
  ob->type = OB_POINTCLOUD;

  BKE_object_free_derived_caches(ob);
}

void BKE_mesh_from_pointcloud(const PointCloud *pointcloud, Mesh *me)
{
  BLI_assert(pointcloud != nullptr);

  me->totvert = pointcloud->totpoint;

  CustomData_merge(
      &pointcloud->pdata, &me->vdata, CD_MASK_PROP_ALL, CD_DUPLICATE, pointcloud->totpoint);
}

void BKE_mesh_edges_set_draw_render(Mesh *mesh)
{
  MutableSpan<MEdge> edges = mesh->edges_for_write();
  for (int i = 0; i < mesh->totedge; i++) {
    edges[i].flag |= ME_EDGEDRAW;
  }
}

void BKE_pointcloud_to_mesh(Main *bmain, Depsgraph *depsgraph, Scene * /*scene*/, Object *ob)
{
  BLI_assert(ob->type == OB_POINTCLOUD);

  Object *ob_eval = DEG_get_evaluated_object(depsgraph, ob);
  PointCloud *pointcloud_eval = (PointCloud *)ob_eval->runtime.data_eval;

  Mesh *me = BKE_mesh_add(bmain, ob->id.name + 2);

  BKE_mesh_from_pointcloud(pointcloud_eval, me);

  BKE_id_materials_copy(bmain, (ID *)ob->data, (ID *)me);

  id_us_min(&((PointCloud *)ob->data)->id);
  ob->data = me;
  ob->type = OB_MESH;

  BKE_object_free_derived_caches(ob);
}

/* Create a temporary object to be used for nurbs-to-mesh conversion. */
static Object *object_for_curve_to_mesh_create(const Object *object)
{
  const Curve *curve = (const Curve *)object->data;

  /* Create a temporary object which can be evaluated and modified by generic
   * curve evaluation (hence the #LIB_ID_COPY_SET_COPIED_ON_WRITE flag). */
  Object *temp_object = (Object *)BKE_id_copy_ex(
      nullptr, &object->id, nullptr, LIB_ID_COPY_LOCALIZE | LIB_ID_COPY_SET_COPIED_ON_WRITE);

  /* Remove all modifiers, since we don't want them to be applied. */
  BKE_object_free_modifiers(temp_object, LIB_ID_CREATE_NO_USER_REFCOUNT);

  /* Need to create copy of curve itself as well, since it will be changed by the curve evaluation
   * process. NOTE: Copies the data, but not the shape-keys. */
  temp_object->data = BKE_id_copy_ex(nullptr,
                                     (const ID *)object->data,
                                     nullptr,
                                     LIB_ID_COPY_LOCALIZE | LIB_ID_COPY_SET_COPIED_ON_WRITE);
  Curve *temp_curve = (Curve *)temp_object->data;

  /* Make sure texture space is calculated for a copy of curve, it will be used for the final
   * result. */
  BKE_curve_texspace_calc(temp_curve);

  /* Temporarily set edit so we get updates from edit mode, but also because for text data-blocks
   * copying it while in edit mode gives invalid data structures. */
  temp_curve->editfont = curve->editfont;
  temp_curve->editnurb = curve->editnurb;

  return temp_object;
}

static void object_for_curve_to_mesh_free(Object *temp_object)
{
  /* Clear edit mode pointers that were explicitly copied to the temporary curve. */
  ID *final_object_data = static_cast<ID *>(temp_object->data);
  if (GS(final_object_data->name) == ID_CU_LEGACY) {
    Curve &curve = *reinterpret_cast<Curve *>(final_object_data);
    curve.editfont = nullptr;
    curve.editnurb = nullptr;
  }

  /* Only free the final object data if it is *not* stored in the #data_eval field. This is still
   * necessary because #temp_object's data could be replaced by a #Curve data-block that isn't also
   * assigned to #data_eval. */
  const bool object_data_stored_in_data_eval = final_object_data == temp_object->runtime.data_eval;

  BKE_id_free(nullptr, temp_object);
  if (!object_data_stored_in_data_eval) {
    BKE_id_free(nullptr, final_object_data);
  }
}

/**
 * Populate `object->runtime.curve_cache` which is then used to create the mesh.
 */
static void curve_to_mesh_eval_ensure(Object &object)
{
  BLI_assert(GS(static_cast<ID *>(object.data)->name) == ID_CU_LEGACY);
  Curve &curve = *static_cast<Curve *>(object.data);
  /* Clear all modifiers for the bevel object.
   *
   * This is because they can not be reliably evaluated for an original object (at least because
   * the state of dependencies is not know).
   *
   * So we create temporary copy of the object which will use same data as the original bevel, but
   * will have no modifiers. */
  Object bevel_object = blender::dna::shallow_zero_initialize();
  if (curve.bevobj != nullptr) {
    bevel_object = blender::dna::shallow_copy(*curve.bevobj);
    BLI_listbase_clear(&bevel_object.modifiers);
    BKE_object_runtime_reset(&bevel_object);
    curve.bevobj = &bevel_object;
  }

  /* Same thing for taper. */
  Object taper_object = blender::dna::shallow_zero_initialize();
  if (curve.taperobj != nullptr) {
    taper_object = blender::dna::shallow_copy(*curve.taperobj);
    BLI_listbase_clear(&taper_object.modifiers);
    BKE_object_runtime_reset(&taper_object);
    curve.taperobj = &taper_object;
  }

  /* NOTE: We don't have dependency graph or scene here, so we pass nullptr. This is all fine since
   * they are only used for modifier stack, which we have explicitly disabled for all objects.
   *
   * TODO(sergey): This is a very fragile logic, but proper solution requires re-writing quite a
   * bit of internal functions (#BKE_mesh_nomain_to_mesh) and also Mesh From Curve operator.
   * Brecht says hold off with that. */
  BKE_displist_make_curveTypes(nullptr, nullptr, &object, true);

  BKE_object_runtime_free_data(&bevel_object);
  BKE_object_runtime_free_data(&taper_object);
}

static const Curves *get_evaluated_curves_from_object(const Object *object)
{
  if (GeometrySet *geometry_set_eval = object->runtime.geometry_set_eval) {
    return geometry_set_eval->get_curves_for_read();
  }
  return nullptr;
}

static Mesh *mesh_new_from_evaluated_curve_type_object(const Object *evaluated_object)
{
  if (const Mesh *mesh = BKE_object_get_evaluated_mesh(evaluated_object)) {
    return BKE_mesh_copy_for_eval(mesh, false);
  }
  if (const Curves *curves = get_evaluated_curves_from_object(evaluated_object)) {
    return blender::bke::curve_to_wire_mesh(blender::bke::CurvesGeometry::wrap(curves->geometry));
  }
  return nullptr;
}

static Mesh *mesh_new_from_curve_type_object(const Object *object)
{
  /* If the object is evaluated, it should either have an evaluated mesh or curve data already.
   * The mesh can be duplicated, or the curve converted to wire mesh edges. */
  if (DEG_is_evaluated_object(object)) {
    return mesh_new_from_evaluated_curve_type_object(object);
  }

  /* Otherwise, create a temporary "fake" evaluated object and try again. This might have
   * different results, since in order to avoid having adverse affects to other original objects,
   * modifiers are cleared. An alternative would be to create a temporary depsgraph only for this
   * object and its dependencies. */
  Object *temp_object = object_for_curve_to_mesh_create(object);
  ID *temp_data = static_cast<ID *>(temp_object->data);
  curve_to_mesh_eval_ensure(*temp_object);

  /* If evaluating the curve replaced object data with different data, free the original data. */
  if (temp_data != temp_object->data) {
    if (GS(temp_data->name) == ID_CU_LEGACY) {
      /* Clear edit mode pointers that were explicitly copied to the temporary curve. */
      Curve *curve = reinterpret_cast<Curve *>(temp_data);
      curve->editfont = nullptr;
      curve->editnurb = nullptr;
    }
    BKE_id_free(nullptr, temp_data);
  }

  Mesh *mesh = mesh_new_from_evaluated_curve_type_object(temp_object);

  object_for_curve_to_mesh_free(temp_object);

  return mesh;
}

static Mesh *mesh_new_from_mball_object(Object *object)
{
  /* NOTE: We can only create mesh for a polygonized meta ball. This figures out all original meta
   * balls and all evaluated child meta balls (since polygonization is only stored in the mother
   * ball).
   *
   * Create empty mesh so script-authors don't run into None objects. */
  if (!DEG_is_evaluated_object(object)) {
    return (Mesh *)BKE_id_new_nomain(ID_ME, ((ID *)object->data)->name + 2);
  }

  const Mesh *mesh_eval = BKE_object_get_evaluated_mesh(object);
  if (mesh_eval == nullptr) {
    return (Mesh *)BKE_id_new_nomain(ID_ME, ((ID *)object->data)->name + 2);
  }

  return BKE_mesh_copy_for_eval(mesh_eval, false);
}

static Mesh *mesh_new_from_mesh(Object *object, Mesh *mesh)
{
  /* While we could copy this into the new mesh,
   * add the data to 'mesh' so future calls to this function don't need to re-convert the data. */
  if (mesh->runtime->wrapper_type == ME_WRAPPER_TYPE_BMESH) {
    BKE_mesh_wrapper_ensure_mdata(mesh);
  }
  else {
    mesh = BKE_mesh_wrapper_ensure_subdivision(mesh);
  }

  Mesh *mesh_result = (Mesh *)BKE_id_copy_ex(
      nullptr, &mesh->id, nullptr, LIB_ID_CREATE_NO_MAIN | LIB_ID_CREATE_NO_USER_REFCOUNT);
  /* NOTE: Materials should already be copied. */
  /* Copy original mesh name. This is because edit meshes might not have one properly set name. */
  BLI_strncpy(mesh_result->id.name, ((ID *)object->data)->name, sizeof(mesh_result->id.name));
  return mesh_result;
}

static Mesh *mesh_new_from_mesh_object_with_layers(Depsgraph *depsgraph,
                                                   Object *object,
                                                   const bool preserve_origindex)
{
  if (DEG_is_original_id(&object->id)) {
    return mesh_new_from_mesh(object, (Mesh *)object->data);
  }

  if (depsgraph == nullptr) {
    return nullptr;
  }

  Object object_for_eval = blender::dna::shallow_copy(*object);
  if (object_for_eval.runtime.data_orig != nullptr) {
    object_for_eval.data = object_for_eval.runtime.data_orig;
  }

  Scene *scene = DEG_get_evaluated_scene(depsgraph);
  CustomData_MeshMasks mask = CD_MASK_MESH;
  if (preserve_origindex) {
    mask.vmask |= CD_MASK_ORIGINDEX;
    mask.emask |= CD_MASK_ORIGINDEX;
    mask.lmask |= CD_MASK_ORIGINDEX;
    mask.pmask |= CD_MASK_ORIGINDEX;
  }
  Mesh *result = mesh_create_eval_final(depsgraph, scene, &object_for_eval, &mask);
  return BKE_mesh_wrapper_ensure_subdivision(result);
}

static Mesh *mesh_new_from_mesh_object(Depsgraph *depsgraph,
                                       Object *object,
                                       const bool preserve_all_data_layers,
                                       const bool preserve_origindex)
{
  if (preserve_all_data_layers || preserve_origindex) {
    return mesh_new_from_mesh_object_with_layers(depsgraph, object, preserve_origindex);
  }
  Mesh *mesh_input = (Mesh *)object->data;
  /* If we are in edit mode, use evaluated mesh from edit structure, matching to what
   * viewport is using for visualization. */
  if (mesh_input->edit_mesh != nullptr) {
    Mesh *editmesh_eval_final = BKE_object_get_editmesh_eval_final(object);
    if (editmesh_eval_final != nullptr) {
      mesh_input = editmesh_eval_final;
    }
  }
  return mesh_new_from_mesh(object, mesh_input);
}

Mesh *BKE_mesh_new_from_object(Depsgraph *depsgraph,
                               Object *object,
                               const bool preserve_all_data_layers,
                               const bool preserve_origindex)
{
  Mesh *new_mesh = nullptr;
  switch (object->type) {
    case OB_FONT:
    case OB_CURVES_LEGACY:
    case OB_SURF:
      new_mesh = mesh_new_from_curve_type_object(object);
      break;
    case OB_MBALL:
      new_mesh = mesh_new_from_mball_object(object);
      break;
    case OB_MESH:
      new_mesh = mesh_new_from_mesh_object(
          depsgraph, object, preserve_all_data_layers, preserve_origindex);
      break;
    default:
      /* Object does not have geometry data. */
      return nullptr;
  }
  if (new_mesh == nullptr) {
    /* Happens in special cases like request of mesh for non-mother meta ball. */
    return nullptr;
  }

  /* The result must have 0 users, since it's just a mesh which is free-dangling data-block.
   * All the conversion functions are supposed to ensure mesh is not counted. */
  BLI_assert(new_mesh->id.us == 0);

  /* It is possible that mesh came from modifier stack evaluation, which preserves edit_mesh
   * pointer (which allows draw manager to access edit mesh when drawing). Normally this does
   * not cause ownership problems because evaluated object runtime is keeping track of the real
   * ownership.
   *
   * Here we are constructing a mesh which is supposed to be independent, which means no shared
   * ownership is allowed, so we make sure edit mesh is reset to nullptr (which is similar to as if
   * one duplicates the objects and applies all the modifiers). */
  new_mesh->edit_mesh = nullptr;

  return new_mesh;
}

static int foreach_libblock_make_original_callback(LibraryIDLinkCallbackData *cb_data)
{
  ID **id_p = cb_data->id_pointer;
  if (*id_p == nullptr) {
    return IDWALK_RET_NOP;
  }
  *id_p = DEG_get_original_id(*id_p);

  return IDWALK_RET_NOP;
}

static int foreach_libblock_make_usercounts_callback(LibraryIDLinkCallbackData *cb_data)
{
  ID **id_p = cb_data->id_pointer;
  if (*id_p == nullptr) {
    return IDWALK_RET_NOP;
  }

  const int cb_flag = cb_data->cb_flag;
  if (cb_flag & IDWALK_CB_USER) {
    id_us_plus(*id_p);
  }
  else if (cb_flag & IDWALK_CB_USER_ONE) {
    /* NOTE: in that context, that one should not be needed (since there should be at least already
     * one USER_ONE user of that ID), but better be consistent. */
    id_us_ensure_real(*id_p);
  }
  return IDWALK_RET_NOP;
}

Mesh *BKE_mesh_new_from_object_to_bmain(Main *bmain,
                                        Depsgraph *depsgraph,
                                        Object *object,
                                        bool preserve_all_data_layers)
{
  BLI_assert(ELEM(object->type, OB_FONT, OB_CURVES_LEGACY, OB_SURF, OB_MBALL, OB_MESH));

  Mesh *mesh = BKE_mesh_new_from_object(depsgraph, object, preserve_all_data_layers, false);
  if (mesh == nullptr) {
    /* Unable to convert the object to a mesh, return an empty one. */
    Mesh *mesh_in_bmain = BKE_mesh_add(bmain, ((ID *)object->data)->name + 2);
    id_us_min(&mesh_in_bmain->id);
    return mesh_in_bmain;
  }

  /* Make sure mesh only points original data-blocks, also increase users of materials and other
   * possibly referenced data-blocks.
   *
   * Going to original data-blocks is required to have bmain in a consistent state, where
   * everything is only allowed to reference original data-blocks.
   *
   * Note that user-count updates has to be done *after* mesh has been transferred to Main database
   * (since doing refcounting on non-Main IDs is forbidden). */
  BKE_library_foreach_ID_link(
      nullptr, &mesh->id, foreach_libblock_make_original_callback, nullptr, IDWALK_NOP);

  /* Append the mesh to 'bmain'.
   * We do it a bit longer way since there is no simple and clear way of adding existing data-block
   * to the 'bmain'. So we allocate new empty mesh in the 'bmain' (which guarantees all the naming
   * and orders and flags) and move the temporary mesh in place there. */
  Mesh *mesh_in_bmain = BKE_mesh_add(bmain, mesh->id.name + 2);

  /* NOTE: BKE_mesh_nomain_to_mesh() does not copy materials and instead it preserves them in the
   * destination mesh. So we "steal" all related fields before calling it.
   *
   * TODO(sergey): We really better have a function which gets and ID and accepts it for the bmain.
   */
  mesh_in_bmain->mat = mesh->mat;
  mesh_in_bmain->totcol = mesh->totcol;
  mesh_in_bmain->flag = mesh->flag;
  mesh_in_bmain->smoothresh = mesh->smoothresh;
  mesh->mat = nullptr;

  BKE_mesh_nomain_to_mesh(mesh, mesh_in_bmain, nullptr);

  /* Anonymous attributes shouldn't exist on original data. */
  mesh_in_bmain->attributes_for_write().remove_anonymous();

  /* User-count is required because so far mesh was in a limbo, where library management does
   * not perform any user management (i.e. copy of a mesh will not increase users of materials). */
  BKE_library_foreach_ID_link(
      nullptr, &mesh_in_bmain->id, foreach_libblock_make_usercounts_callback, nullptr, IDWALK_NOP);

  /* Make sure user count from BKE_mesh_add() is the one we expect here and bring it down to 0. */
  BLI_assert(mesh_in_bmain->id.us == 1);
  id_us_min(&mesh_in_bmain->id);

  return mesh_in_bmain;
}

static KeyBlock *keyblock_ensure_from_uid(Key &key, const int uid, const StringRefNull name)
{
  if (KeyBlock *kb = BKE_keyblock_find_uid(&key, uid)) {
    return kb;
  }
  KeyBlock *kb = BKE_keyblock_add(&key, name.c_str());
  kb->uid = uid;
  return kb;
}

static int find_object_active_key_uid(const Key &key, const Object &object)
{
  const int active_kb_index = object.shapenr - 1;
  const KeyBlock *kb = (const KeyBlock *)BLI_findlink(&key.block, active_kb_index);
  if (!kb) {
    CLOG_ERROR(&LOG, "Could not find object's active shapekey %d", active_kb_index);
    return -1;
  }
  return kb->uid;
}

static void move_shapekey_layers_to_keyblocks(const Mesh &mesh,
                                              CustomData &custom_data,
                                              Key &key_dst,
                                              const int actshape_uid)
{
  using namespace blender::bke;
  for (const int i : IndexRange(CustomData_number_of_layers(&custom_data, CD_SHAPEKEY))) {
    const int layer_index = CustomData_get_layer_index_n(&custom_data, CD_SHAPEKEY, i);
    CustomDataLayer &layer = custom_data.layers[layer_index];

    KeyBlock *kb = keyblock_ensure_from_uid(key_dst, layer.uid, layer.name);
    MEM_SAFE_FREE(kb->data);

    kb->totelem = mesh.totvert;

    if (kb->uid == actshape_uid) {
      kb->data = MEM_malloc_arrayN(kb->totelem, sizeof(float3), __func__);
      MutableSpan<float3> kb_coords(static_cast<float3 *>(kb->data), kb->totelem);
      mesh.attributes().lookup<float3>("position").materialize(kb_coords);
    }
    else {
      kb->data = layer.data;
      layer.data = nullptr;
    }
  }

  LISTBASE_FOREACH (KeyBlock *, kb, &key_dst.block) {
    if (kb->totelem != mesh.totvert) {
      MEM_SAFE_FREE(kb->data);
      kb->totelem = mesh.totvert;
      kb->data = MEM_cnew_array<float3>(kb->totelem, __func__);
      CLOG_ERROR(&LOG, "Data for shape key '%s' on mesh missing from evaluated mesh ", kb->name);
    }
  }
}

void BKE_mesh_nomain_to_mesh(Mesh *mesh_src, Mesh *mesh_dst, Object *ob)
{
  using namespace blender::bke;
  BLI_assert(mesh_src->id.tag & LIB_TAG_NO_MAIN);
  if (ob) {
    BLI_assert(mesh_dst == ob->data);
  }

  BKE_mesh_clear_geometry(mesh_dst);

  /* Make sure referenced layers have a single user so assigning them to the mesh in main doesn't
   * share them. "Referenced" layers are not expected to be shared between original meshes. */
  CustomData_duplicate_referenced_layers(&mesh_src->vdata, mesh_src->totvert);
  CustomData_duplicate_referenced_layers(&mesh_src->edata, mesh_src->totedge);
  CustomData_duplicate_referenced_layers(&mesh_src->pdata, mesh_src->totpoly);
  CustomData_duplicate_referenced_layers(&mesh_src->ldata, mesh_src->totloop);

  const bool verts_num_changed = mesh_dst->totvert != mesh_src->totvert;
  mesh_dst->totvert = mesh_src->totvert;
  mesh_dst->totedge = mesh_src->totedge;
  mesh_dst->totpoly = mesh_src->totpoly;
  mesh_dst->totloop = mesh_src->totloop;

  /* Using #CD_MASK_MESH ensures that only data that should exist in Main meshes is moved. */
  const CustomData_MeshMasks mask = CD_MASK_MESH;
  CustomData_copy(&mesh_src->vdata, &mesh_dst->vdata, mask.vmask, CD_ASSIGN, mesh_src->totvert);
  CustomData_copy(&mesh_src->edata, &mesh_dst->edata, mask.emask, CD_ASSIGN, mesh_src->totedge);
  CustomData_copy(&mesh_src->pdata, &mesh_dst->pdata, mask.pmask, CD_ASSIGN, mesh_src->totpoly);
  CustomData_copy(&mesh_src->ldata, &mesh_dst->ldata, mask.lmask, CD_ASSIGN, mesh_src->totloop);

  /* Make sure active/default color attribute (names) are brought over. */
  if (mesh_src->active_color_attribute) {
    MEM_SAFE_FREE(mesh_dst->active_color_attribute);
    mesh_dst->active_color_attribute = BLI_strdup(mesh_src->active_color_attribute);
  }
  if (mesh_src->default_color_attribute) {
    MEM_SAFE_FREE(mesh_dst->default_color_attribute);
    mesh_dst->default_color_attribute = BLI_strdup(mesh_src->default_color_attribute);
  }

  BLI_freelistN(&mesh_dst->vertex_group_names);
  mesh_dst->vertex_group_names = mesh_src->vertex_group_names;
  BLI_listbase_clear(&mesh_src->vertex_group_names);

  BKE_mesh_copy_parameters(mesh_dst, mesh_src);

  /* For original meshes, shape key data is stored in the #Key data-block, so it
   * must be moved from the storage in #CustomData layers used for evaluation. */
  if (Key *key_dst = mesh_dst->key) {
    if (CustomData_has_layer(&mesh_src->vdata, CD_SHAPEKEY)) {
      /* If no object, set to -1 so we don't mess up any shapekey layers. */
      const int uid_active = ob ? find_object_active_key_uid(*key_dst, *ob) : -1;
      move_shapekey_layers_to_keyblocks(*mesh_dst, mesh_src->vdata, *key_dst, uid_active);
    }
    else if (verts_num_changed) {
      CLOG_WARN(&LOG, "Shape key data lost when replacing mesh '%s' in Main", mesh_src->id.name);
      id_us_min(&mesh_dst->key->id);
      mesh_dst->key = nullptr;
    }
  }

  BKE_id_free(nullptr, mesh_src);
}

void BKE_mesh_nomain_to_meshkey(Mesh *mesh_src, Mesh *mesh_dst, KeyBlock *kb)
{
  BLI_assert(mesh_src->id.tag & LIB_TAG_NO_MAIN);

  const int totvert = mesh_src->totvert;

  if (totvert == 0 || mesh_dst->totvert == 0 || mesh_dst->totvert != totvert) {
    return;
  }

  if (kb->data) {
    MEM_freeN(kb->data);
  }
  kb->data = MEM_malloc_arrayN(mesh_dst->key->elemsize, mesh_dst->totvert, "kb->data");
  kb->totelem = totvert;
  MutableSpan(static_cast<float3 *>(kb->data), kb->totelem).copy_from(mesh_src->vert_positions());
}<|MERGE_RESOLUTION|>--- conflicted
+++ resolved
@@ -195,12 +195,6 @@
   MutableSpan<MPoly> polys = mesh->polys_for_write();
   MutableSpan<MLoop> loops = mesh->loops_for_write();
 
-<<<<<<< HEAD
-  MEdge *medge = edges.data();
-  MPoly *mpoly = polys.data();
-  MLoop *mloop = loops.data();
-=======
->>>>>>> f891ddd9
   MutableAttributeAccessor attributes = mesh->attributes_for_write();
   SpanAttributeWriter<int> material_indices = attributes.lookup_or_add_for_write_only_span<int>(
       "material_index", ATTR_DOMAIN_FACE);
@@ -219,15 +213,9 @@
       a = dl->parts * dl->nr;
       const float *data = dl->verts;
       while (a--) {
-<<<<<<< HEAD
-        copy_v3_v3(positions[vertcount], data);
-        data += 3;
-        vertcount++;
-=======
-        copy_v3_v3(verts[dst_vert].co, data);
+        copy_v3_v3(positions[dst_vert], data);
         data += 3;
         dst_vert++;
->>>>>>> f891ddd9
       }
 
       for (a = 0; a < dl->parts; a++) {
@@ -247,15 +235,9 @@
         a = dl->parts * dl->nr;
         const float *data = dl->verts;
         while (a--) {
-<<<<<<< HEAD
-          copy_v3_v3(positions[vertcount], data);
-          data += 3;
-          vertcount++;
-=======
-          copy_v3_v3(verts[dst_vert].co, data);
+          copy_v3_v3(positions[dst_vert], data);
           data += 3;
           dst_vert++;
->>>>>>> f891ddd9
         }
 
         for (a = 0; a < dl->parts; a++) {
@@ -279,15 +261,9 @@
       a = dl->nr;
       const float *data = dl->verts;
       while (a--) {
-<<<<<<< HEAD
-        copy_v3_v3(positions[vertcount], data);
-        data += 3;
-        vertcount++;
-=======
-        copy_v3_v3(verts[dst_vert].co, data);
+        copy_v3_v3(positions[dst_vert], data);
         data += 3;
         dst_vert++;
->>>>>>> f891ddd9
       }
 
       a = dl->parts;
@@ -320,15 +296,9 @@
       a = dl->parts * dl->nr;
       const float *data = dl->verts;
       while (a--) {
-<<<<<<< HEAD
-        copy_v3_v3(positions[vertcount], data);
-        data += 3;
-        vertcount++;
-=======
-        copy_v3_v3(verts[dst_vert].co, data);
+        copy_v3_v3(positions[dst_vert], data);
         data += 3;
         dst_vert++;
->>>>>>> f891ddd9
       }
 
       for (a = 0; a < dl->parts; a++) {
