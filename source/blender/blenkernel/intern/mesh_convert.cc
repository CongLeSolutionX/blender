/* SPDX-License-Identifier: GPL-2.0-or-later */

/** \file
 * \ingroup bke
 */

#include "CLG_log.h"

#include "MEM_guardedalloc.h"

#include "DNA_curve_types.h"
#include "DNA_key_types.h"
#include "DNA_material_types.h"
#include "DNA_mesh_types.h"
#include "DNA_meshdata_types.h"
#include "DNA_meta_types.h"
#include "DNA_object_types.h"
#include "DNA_pointcloud_types.h"
#include "DNA_scene_types.h"

#include "BLI_edgehash.h"
#include "BLI_index_range.hh"
#include "BLI_listbase.h"
#include "BLI_math.h"
#include "BLI_span.hh"
#include "BLI_string.h"
#include "BLI_utildefines.h"

#include "BLT_translation.h"

#include "BKE_DerivedMesh.h"
#include "BKE_curves.hh"
#include "BKE_deform.h"
#include "BKE_displist.h"
#include "BKE_editmesh.h"
#include "BKE_geometry_set.hh"
#include "BKE_key.h"
#include "BKE_lib_id.h"
#include "BKE_lib_query.h"
#include "BKE_main.h"
#include "BKE_material.h"
#include "BKE_mball.h"
#include "BKE_mesh.hh"
#include "BKE_mesh_runtime.h"
#include "BKE_mesh_wrapper.h"
#include "BKE_modifier.h"
/* these 2 are only used by conversion functions */
#include "BKE_curve.h"
/* -- */
#include "BKE_object.h"
/* -- */
#include "BKE_pointcloud.h"

#include "BKE_curve_to_mesh.hh"

#include "DEG_depsgraph.h"
#include "DEG_depsgraph_query.h"

using blender::float3;
using blender::IndexRange;
using blender::MutableSpan;
using blender::Span;
using blender::StringRefNull;

/* Define for cases when you want extra validation of mesh
 * after certain modifications.
 */
// #undef VALIDATE_MESH

#ifdef VALIDATE_MESH
#  define ASSERT_IS_VALID_MESH(mesh) \
    (BLI_assert((mesh == nullptr) || (BKE_mesh_is_valid(mesh) == true)))
#else
#  define ASSERT_IS_VALID_MESH(mesh)
#endif

static CLG_LogRef LOG = {"bke.mesh_convert"};

static void poly_edgehash_insert(EdgeHash *ehash, const Span<int> poly_verts)
{
  int i = poly_verts.size();

  int next = 0;              /* first loop */
  int poly_corner = (i - 1); /* last loop */

  while (i-- != 0) {
    BLI_edgehash_reinsert(ehash, poly_verts[poly_corner], poly_verts[next], nullptr);

    poly_corner = next;
    next++;
  }
}

/**
 * Specialized function to use when we _know_ existing edges don't overlap with poly edges.
 */
static void make_edges_mdata_extend(Mesh &mesh)
{
  int totedge = mesh.totedge;

  const blender::OffsetIndices polys = mesh.polys();
  const Span<int> corner_verts = mesh.corner_verts();
  MutableSpan<int> corner_edges = mesh.corner_edges_for_write();

  const int eh_reserve = max_ii(totedge, BLI_EDGEHASH_SIZE_GUESS_FROM_POLYS(mesh.totpoly));
  EdgeHash *eh = BLI_edgehash_new_ex(__func__, eh_reserve);

  for (const int i : polys.index_range()) {
    poly_edgehash_insert(eh, corner_verts.slice(polys[i]));
  }

  const int totedge_new = BLI_edgehash_len(eh);

#ifdef DEBUG
  /* ensure that there's no overlap! */
  if (totedge_new) {
    for (const MEdge &edge : mesh.edges()) {
      BLI_assert(BLI_edgehash_haskey(eh, edge.v1, edge.v2) == false);
    }
  }
#endif

  if (totedge_new) {
    /* The only layer should be edges, so no other layers need to be initialized. */
    BLI_assert(mesh.edata.totlayer == 1);
    CustomData_realloc(&mesh.edata, totedge, totedge + totedge_new);
    mesh.totedge += totedge_new;
    MutableSpan<MEdge> edges = mesh.edges_for_write();
    MEdge *edge = &edges[totedge];

    EdgeHashIterator *ehi;
    uint e_index = totedge;
    for (ehi = BLI_edgehashIterator_new(eh); BLI_edgehashIterator_isDone(ehi) == false;
         BLI_edgehashIterator_step(ehi), ++edge, e_index++) {
      BLI_edgehashIterator_getKey(ehi, &edge->v1, &edge->v2);
      BLI_edgehashIterator_setValue(ehi, POINTER_FROM_UINT(e_index));
    }
    BLI_edgehashIterator_free(ehi);

    for (const int i : polys.index_range()) {
      const IndexRange poly = polys[i];
      int corner = poly.start();
      int corner_prev = poly.start() + (poly.size() - 1);
      int j;
      for (j = 0; j < poly.size(); j++, corner++) {
        /* lookup hashed edge index */
        corner_edges[corner_prev] = POINTER_AS_UINT(
            BLI_edgehash_lookup(eh, corner_verts[corner_prev], corner_verts[corner]));
        corner_prev = corner;
      }
    }
  }

  BLI_edgehash_free(eh, nullptr);
}

static Mesh *mesh_nurbs_displist_to_mesh(const Curve *cu, const ListBase *dispbase)
{
  using namespace blender::bke;
  int a, b, ofs;
  const bool conv_polys = (
      /* 2D polys are filled with #DispList.type == #DL_INDEX3. */
      (CU_DO_2DFILL(cu) == false) ||
      /* surf polys are never filled */
      BKE_curve_type_get(cu) == OB_SURF);

  /* count */
  int totvert = 0;
  int totedge = 0;
  int totpoly = 0;
  int totloop = 0;
  LISTBASE_FOREACH (const DispList *, dl, dispbase) {
    if (dl->type == DL_SEGM) {
      totvert += dl->parts * dl->nr;
      totedge += dl->parts * (dl->nr - 1);
    }
    else if (dl->type == DL_POLY) {
      if (conv_polys) {
        totvert += dl->parts * dl->nr;
        totedge += dl->parts * dl->nr;
      }
    }
    else if (dl->type == DL_SURF) {
      if (dl->parts != 0) {
        int tot;
        totvert += dl->parts * dl->nr;
        tot = (((dl->flag & DL_CYCL_U) ? 1 : 0) + (dl->nr - 1)) *
              (((dl->flag & DL_CYCL_V) ? 1 : 0) + (dl->parts - 1));
        totpoly += tot;
        totloop += tot * 4;
      }
    }
    else if (dl->type == DL_INDEX3) {
      int tot;
      totvert += dl->nr;
      tot = dl->parts;
      totpoly += tot;
      totloop += tot * 3;
    }
  }

  if (totvert == 0) {
    return BKE_mesh_new_nomain(0, 0, 0, 0);
  }

  Mesh *mesh = BKE_mesh_new_nomain(totvert, totedge, totloop, totpoly);
  MutableSpan<float3> positions = mesh->vert_positions_for_write();
  MutableSpan<MEdge> edges = mesh->edges_for_write();
  MutableSpan<int> poly_offsets = mesh->poly_offsets_for_write();
  MutableSpan<int> corner_verts = mesh->corner_verts_for_write();

  MutableAttributeAccessor attributes = mesh->attributes_for_write();
  SpanAttributeWriter<int> material_indices = attributes.lookup_or_add_for_write_only_span<int>(
      "material_index", ATTR_DOMAIN_FACE);
  SpanAttributeWriter<bool> sharp_faces = attributes.lookup_or_add_for_write_span<bool>(
      "sharp_face", ATTR_DOMAIN_FACE);

  blender::float2 *mloopuv = static_cast<blender::float2 *>(CustomData_add_layer_named(
      &mesh->ldata, CD_PROP_FLOAT2, CD_SET_DEFAULT, mesh->totloop, DATA_("UVMap")));

  int dst_vert = 0;
  int dst_edge = 0;
  int dst_poly = 0;
  int dst_loop = 0;
  LISTBASE_FOREACH (const DispList *, dl, dispbase) {
    const bool is_smooth = (dl->rt & CU_SMOOTH) != 0;

    if (dl->type == DL_SEGM) {
      const int startvert = dst_vert;
      a = dl->parts * dl->nr;
      const float *data = dl->verts;
      while (a--) {
        copy_v3_v3(positions[dst_vert], data);
        data += 3;
        dst_vert++;
      }

      for (a = 0; a < dl->parts; a++) {
        ofs = a * dl->nr;
        for (b = 1; b < dl->nr; b++) {
          edges[dst_edge].v1 = startvert + ofs + b - 1;
          edges[dst_edge].v2 = startvert + ofs + b;

          dst_edge++;
        }
      }
    }
    else if (dl->type == DL_POLY) {
      if (conv_polys) {
        const int startvert = dst_vert;
        a = dl->parts * dl->nr;
        const float *data = dl->verts;
        while (a--) {
          copy_v3_v3(positions[dst_vert], data);
          data += 3;
          dst_vert++;
        }

        for (a = 0; a < dl->parts; a++) {
          ofs = a * dl->nr;
          for (b = 0; b < dl->nr; b++) {
            edges[dst_edge].v1 = startvert + ofs + b;
            if (b == dl->nr - 1) {
              edges[dst_edge].v2 = startvert + ofs;
            }
            else {
              edges[dst_edge].v2 = startvert + ofs + b + 1;
            }
            dst_edge++;
          }
        }
      }
    }
    else if (dl->type == DL_INDEX3) {
      const int startvert = dst_vert;
      a = dl->nr;
      const float *data = dl->verts;
      while (a--) {
        copy_v3_v3(positions[dst_vert], data);
        data += 3;
        dst_vert++;
      }

      a = dl->parts;
      const int *index = dl->index;
      while (a--) {
        corner_verts[dst_loop + 0] = startvert + index[0];
        corner_verts[dst_loop + 1] = startvert + index[2];
        corner_verts[dst_loop + 2] = startvert + index[1];
        poly_offsets[dst_poly] = dst_loop;
        material_indices.span[dst_poly] = dl->col;

        if (mloopuv) {
          for (int i = 0; i < 3; i++, mloopuv++) {
            (*mloopuv)[0] = (corner_verts[dst_loop + i] - startvert) / float(dl->nr - 1);
            (*mloopuv)[1] = 0.0f;
          }
        }

        sharp_faces.span[dst_poly] = !is_smooth;
        dst_poly++;
        dst_loop += 3;
        index += 3;
      }
    }
    else if (dl->type == DL_SURF) {
      const int startvert = dst_vert;
      a = dl->parts * dl->nr;
      const float *data = dl->verts;
      while (a--) {
        copy_v3_v3(positions[dst_vert], data);
        data += 3;
        dst_vert++;
      }

      for (a = 0; a < dl->parts; a++) {

        if ((dl->flag & DL_CYCL_V) == 0 && a == dl->parts - 1) {
          break;
        }

        int p1, p2, p3, p4;
        if (dl->flag & DL_CYCL_U) {    /* p2 -> p1 -> */
          p1 = startvert + dl->nr * a; /* p4 -> p3 -> */
          p2 = p1 + dl->nr - 1;        /* -----> next row */
          p3 = p1 + dl->nr;
          p4 = p2 + dl->nr;
          b = 0;
        }
        else {
          p2 = startvert + dl->nr * a;
          p1 = p2 + 1;
          p4 = p2 + dl->nr;
          p3 = p1 + dl->nr;
          b = 1;
        }
        if ((dl->flag & DL_CYCL_V) && a == dl->parts - 1) {
          p3 -= dl->parts * dl->nr;
          p4 -= dl->parts * dl->nr;
        }

        for (; b < dl->nr; b++) {
          corner_verts[dst_loop + 0] = p1;
          corner_verts[dst_loop + 1] = p3;
          corner_verts[dst_loop + 2] = p4;
          corner_verts[dst_loop + 3] = p2;
          poly_offsets[dst_poly] = dst_loop;
          material_indices.span[dst_poly] = dl->col;

          if (mloopuv) {
            int orco_sizeu = dl->nr - 1;
            int orco_sizev = dl->parts - 1;

            /* exception as handled in convertblender.c too */
            if (dl->flag & DL_CYCL_U) {
              orco_sizeu++;
              if (dl->flag & DL_CYCL_V) {
                orco_sizev++;
              }
            }
            else if (dl->flag & DL_CYCL_V) {
              orco_sizev++;
            }

            for (int i = 0; i < 4; i++, mloopuv++) {
              /* find uv based on vertex index into grid array */
              int v = corner_verts[dst_loop + i] - startvert;

              (*mloopuv)[0] = (v / dl->nr) / float(orco_sizev);
              (*mloopuv)[1] = (v % dl->nr) / float(orco_sizeu);

              /* cyclic correction */
              if (ELEM(i, 1, 2) && (*mloopuv)[0] == 0.0f) {
                (*mloopuv)[0] = 1.0f;
              }
              if (ELEM(i, 0, 1) && (*mloopuv)[1] == 0.0f) {
                (*mloopuv)[1] = 1.0f;
              }
            }
          }

          sharp_faces.span[dst_poly] = !is_smooth;
          dst_poly++;
          dst_loop += 4;

          p4 = p3;
          p3++;
          p2 = p1;
          p1++;
        }
      }
    }
  }

  if (totpoly) {
    make_edges_mdata_extend(*mesh);
  }

  material_indices.finish();
  sharp_faces.finish();

  return mesh;
}

/**
 * Copy evaluated texture space from curve to mesh.
 *
 * \note We disable auto texture space feature since that will cause texture space to evaluate
 * differently for curve and mesh, since curves use control points and handles to calculate the
 * bounding box, and mesh uses the tessellated curve.
 */
static void mesh_copy_texture_space_from_curve_type(const Curve *cu, Mesh *me)
{
  me->texspace_flag = cu->texspace_flag & ~CU_TEXSPACE_FLAG_AUTO;
  copy_v3_v3(me->texspace_location, cu->texspace_location);
  copy_v3_v3(me->texspace_size, cu->texspace_size);
  BKE_mesh_texspace_calc(me);
}

Mesh *BKE_mesh_new_nomain_from_curve_displist(const Object *ob, const ListBase *dispbase)
{
  const Curve *cu = (const Curve *)ob->data;

  Mesh *mesh = mesh_nurbs_displist_to_mesh(cu, dispbase);
  mesh_copy_texture_space_from_curve_type(cu, mesh);
  mesh->mat = (Material **)MEM_dupallocN(cu->mat);
  mesh->totcol = cu->totcol;

  return mesh;
}

Mesh *BKE_mesh_new_nomain_from_curve(const Object *ob)
{
  ListBase disp = {nullptr, nullptr};

  if (ob->runtime.curve_cache) {
    disp = ob->runtime.curve_cache->disp;
  }

  return BKE_mesh_new_nomain_from_curve_displist(ob, &disp);
}

struct EdgeLink {
  struct EdgeLink *next, *prev;
  const void *edge;
};

struct VertLink {
  Link *next, *prev;
  uint index;
};

static void prependPolyLineVert(ListBase *lb, uint index)
{
  VertLink *vl = MEM_cnew<VertLink>("VertLink");
  vl->index = index;
  BLI_addhead(lb, vl);
}

static void appendPolyLineVert(ListBase *lb, uint index)
{
  VertLink *vl = MEM_cnew<VertLink>("VertLink");
  vl->index = index;
  BLI_addtail(lb, vl);
}

void BKE_mesh_to_curve_nurblist(const Mesh *me, ListBase *nurblist, const int edge_users_test)
{
  const Span<float3> positions = me->vert_positions();
  const Span<MEdge> mesh_edges = me->edges();
  const blender::OffsetIndices polys = me->polys();
  const Span<int> corner_edges = me->corner_edges();

  /* only to detect edge polylines */
  int *edge_users;

  ListBase edges = {nullptr, nullptr};

  /* get boundary edges */
  edge_users = (int *)MEM_calloc_arrayN(mesh_edges.size(), sizeof(int), __func__);
  for (const int i : polys.index_range()) {
    for (const int edge : corner_edges.slice(polys[i])) {
      edge_users[edge]++;
    }
  }

  /* create edges from all faces (so as to find edges not in any faces) */
  for (const int i : mesh_edges.index_range()) {
    if (edge_users[i] == edge_users_test) {
      EdgeLink *edl = MEM_cnew<EdgeLink>("EdgeLink");
      edl->edge = &mesh_edges[i];

      BLI_addtail(&edges, edl);
    }
  }
  MEM_freeN(edge_users);

  if (edges.first) {
    while (edges.first) {
      /* each iteration find a polyline and add this as a nurbs poly spline */

      ListBase polyline = {nullptr, nullptr}; /* store a list of VertLink's */
      bool closed = false;
      int totpoly = 0;
      MEdge *edge_current = (MEdge *)((EdgeLink *)edges.last)->edge;
      uint startVert = edge_current->v1;
      uint endVert = edge_current->v2;
      bool ok = true;

      appendPolyLineVert(&polyline, startVert);
      totpoly++;
      appendPolyLineVert(&polyline, endVert);
      totpoly++;
      BLI_freelinkN(&edges, edges.last);

      while (ok) { /* while connected edges are found... */
        EdgeLink *edl = (EdgeLink *)edges.last;
        ok = false;
        while (edl) {
          EdgeLink *edl_prev = edl->prev;

          const MEdge *edge = (MEdge *)edl->edge;

          if (edge->v1 == endVert) {
            endVert = edge->v2;
            appendPolyLineVert(&polyline, endVert);
            totpoly++;
            BLI_freelinkN(&edges, edl);
            ok = true;
          }
          else if (edge->v2 == endVert) {
            endVert = edge->v1;
            appendPolyLineVert(&polyline, endVert);
            totpoly++;
            BLI_freelinkN(&edges, edl);
            ok = true;
          }
          else if (edge->v1 == startVert) {
            startVert = edge->v2;
            prependPolyLineVert(&polyline, startVert);
            totpoly++;
            BLI_freelinkN(&edges, edl);
            ok = true;
          }
          else if (edge->v2 == startVert) {
            startVert = edge->v1;
            prependPolyLineVert(&polyline, startVert);
            totpoly++;
            BLI_freelinkN(&edges, edl);
            ok = true;
          }

          edl = edl_prev;
        }
      }

      /* Now we have a polyline, make into a curve */
      if (startVert == endVert) {
        BLI_freelinkN(&polyline, polyline.last);
        totpoly--;
        closed = true;
      }

      /* --- nurbs --- */
      {
        Nurb *nu;
        BPoint *bp;
        VertLink *vl;

        /* create new 'nurb' within the curve */
        nu = MEM_new<Nurb>("MeshNurb", blender::dna::shallow_zero_initialize());

<<<<<<< HEAD
        nu->pntsu = polys.ranges_num();
=======
        nu->pntsu = totpoly;
>>>>>>> 1e217a10
        nu->pntsv = 1;
        nu->orderu = 4;
        nu->flagu = CU_NURB_ENDPOINT | (closed ? CU_NURB_CYCLIC : 0); /* endpoint */
        nu->resolu = 12;

<<<<<<< HEAD
        nu->bp = (BPoint *)MEM_calloc_arrayN(polys.ranges_num(), sizeof(BPoint), "bpoints");
=======
        nu->bp = (BPoint *)MEM_calloc_arrayN(totpoly, sizeof(BPoint), "bpoints");
>>>>>>> 1e217a10

        /* add points */
        vl = (VertLink *)polyline.first;
        int i;
<<<<<<< HEAD
        for (i = 0, bp = nu->bp; i < polys.ranges_num(); i++, bp++, vl = (VertLink *)vl->next) {
=======
        for (i = 0, bp = nu->bp; i < totpoly; i++, bp++, vl = (VertLink *)vl->next) {
>>>>>>> 1e217a10
          copy_v3_v3(bp->vec, positions[vl->index]);
          bp->f1 = SELECT;
          bp->radius = bp->weight = 1.0;
        }
        BLI_freelistN(&polyline);

        /* add nurb to curve */
        BLI_addtail(nurblist, nu);
      }
      /* --- done with nurbs --- */
    }
  }
}

void BKE_mesh_to_curve(Main *bmain, Depsgraph *depsgraph, Scene * /*scene*/, Object *ob)
{
  /* make new mesh data from the original copy */
  Scene *scene_eval = DEG_get_evaluated_scene(depsgraph);
  Object *ob_eval = DEG_get_evaluated_object(depsgraph, ob);
  Mesh *me_eval = mesh_get_eval_final(depsgraph, scene_eval, ob_eval, &CD_MASK_MESH);
  ListBase nurblist = {nullptr, nullptr};

  BKE_mesh_to_curve_nurblist(me_eval, &nurblist, 0);
  BKE_mesh_to_curve_nurblist(me_eval, &nurblist, 1);

  if (nurblist.first) {
    Curve *cu = BKE_curve_add(bmain, ob->id.name + 2, OB_CURVES_LEGACY);
    cu->flag |= CU_3D;

    cu->nurb = nurblist;

    id_us_min(&((Mesh *)ob->data)->id);
    ob->data = cu;
    ob->type = OB_CURVES_LEGACY;

    BKE_object_free_derived_caches(ob);
  }
}

void BKE_pointcloud_from_mesh(const Mesh *me, PointCloud *pointcloud)
{
  CustomData_free(&pointcloud->pdata, pointcloud->totpoint);
  pointcloud->totpoint = me->totvert;
  CustomData_merge(&me->vdata, &pointcloud->pdata, CD_MASK_PROP_ALL, CD_DUPLICATE, me->totvert);
}

void BKE_mesh_to_pointcloud(Main *bmain, Depsgraph *depsgraph, Scene * /*scene*/, Object *ob)
{
  BLI_assert(ob->type == OB_MESH);

  Scene *scene_eval = DEG_get_evaluated_scene(depsgraph);
  Object *ob_eval = DEG_get_evaluated_object(depsgraph, ob);
  Mesh *me_eval = mesh_get_eval_final(depsgraph, scene_eval, ob_eval, &CD_MASK_MESH);

  PointCloud *pointcloud = (PointCloud *)BKE_pointcloud_add(bmain, ob->id.name + 2);

  BKE_pointcloud_from_mesh(me_eval, pointcloud);

  BKE_id_materials_copy(bmain, (ID *)ob->data, (ID *)pointcloud);

  id_us_min(&((Mesh *)ob->data)->id);
  ob->data = pointcloud;
  ob->type = OB_POINTCLOUD;

  BKE_object_free_derived_caches(ob);
}

void BKE_mesh_from_pointcloud(const PointCloud *pointcloud, Mesh *me)
{
  me->totvert = pointcloud->totpoint;
  CustomData_merge(
      &pointcloud->pdata, &me->vdata, CD_MASK_PROP_ALL, CD_DUPLICATE, pointcloud->totpoint);
}

void BKE_pointcloud_to_mesh(Main *bmain, Depsgraph *depsgraph, Scene * /*scene*/, Object *ob)
{
  BLI_assert(ob->type == OB_POINTCLOUD);

  Object *ob_eval = DEG_get_evaluated_object(depsgraph, ob);
  PointCloud *pointcloud_eval = (PointCloud *)ob_eval->runtime.data_eval;

  Mesh *me = BKE_mesh_add(bmain, ob->id.name + 2);

  BKE_mesh_from_pointcloud(pointcloud_eval, me);

  BKE_id_materials_copy(bmain, (ID *)ob->data, (ID *)me);

  id_us_min(&((PointCloud *)ob->data)->id);
  ob->data = me;
  ob->type = OB_MESH;

  BKE_object_free_derived_caches(ob);
}

/* Create a temporary object to be used for nurbs-to-mesh conversion. */
static Object *object_for_curve_to_mesh_create(const Object *object)
{
  const Curve *curve = (const Curve *)object->data;

  /* Create a temporary object which can be evaluated and modified by generic
   * curve evaluation (hence the #LIB_ID_COPY_SET_COPIED_ON_WRITE flag). */
  Object *temp_object = (Object *)BKE_id_copy_ex(
      nullptr, &object->id, nullptr, LIB_ID_COPY_LOCALIZE | LIB_ID_COPY_SET_COPIED_ON_WRITE);

  /* Remove all modifiers, since we don't want them to be applied. */
  BKE_object_free_modifiers(temp_object, LIB_ID_CREATE_NO_USER_REFCOUNT);

  /* Need to create copy of curve itself as well, since it will be changed by the curve evaluation
   * process. NOTE: Copies the data, but not the shape-keys. */
  temp_object->data = BKE_id_copy_ex(nullptr,
                                     (const ID *)object->data,
                                     nullptr,
                                     LIB_ID_COPY_LOCALIZE | LIB_ID_COPY_SET_COPIED_ON_WRITE);
  Curve *temp_curve = (Curve *)temp_object->data;

  /* Make sure texture space is calculated for a copy of curve, it will be used for the final
   * result. */
  BKE_curve_texspace_calc(temp_curve);

  /* Temporarily set edit so we get updates from edit mode, but also because for text data-blocks
   * copying it while in edit mode gives invalid data structures. */
  temp_curve->editfont = curve->editfont;
  temp_curve->editnurb = curve->editnurb;

  return temp_object;
}

static void object_for_curve_to_mesh_free(Object *temp_object)
{
  /* Clear edit mode pointers that were explicitly copied to the temporary curve. */
  ID *final_object_data = static_cast<ID *>(temp_object->data);
  if (GS(final_object_data->name) == ID_CU_LEGACY) {
    Curve &curve = *reinterpret_cast<Curve *>(final_object_data);
    curve.editfont = nullptr;
    curve.editnurb = nullptr;
  }

  /* Only free the final object data if it is *not* stored in the #data_eval field. This is still
   * necessary because #temp_object's data could be replaced by a #Curve data-block that isn't also
   * assigned to #data_eval. */
  const bool object_data_stored_in_data_eval = final_object_data == temp_object->runtime.data_eval;

  BKE_id_free(nullptr, temp_object);
  if (!object_data_stored_in_data_eval) {
    BKE_id_free(nullptr, final_object_data);
  }
}

/**
 * Populate `object->runtime.curve_cache` which is then used to create the mesh.
 */
static void curve_to_mesh_eval_ensure(Object &object)
{
  BLI_assert(GS(static_cast<ID *>(object.data)->name) == ID_CU_LEGACY);
  Curve &curve = *static_cast<Curve *>(object.data);
  /* Clear all modifiers for the bevel object.
   *
   * This is because they can not be reliably evaluated for an original object (at least because
   * the state of dependencies is not know).
   *
   * So we create temporary copy of the object which will use same data as the original bevel, but
   * will have no modifiers. */
  Object bevel_object = blender::dna::shallow_zero_initialize();
  if (curve.bevobj != nullptr) {
    bevel_object = blender::dna::shallow_copy(*curve.bevobj);
    BLI_listbase_clear(&bevel_object.modifiers);
    BKE_object_runtime_reset(&bevel_object);
    curve.bevobj = &bevel_object;
  }

  /* Same thing for taper. */
  Object taper_object = blender::dna::shallow_zero_initialize();
  if (curve.taperobj != nullptr) {
    taper_object = blender::dna::shallow_copy(*curve.taperobj);
    BLI_listbase_clear(&taper_object.modifiers);
    BKE_object_runtime_reset(&taper_object);
    curve.taperobj = &taper_object;
  }

  /* NOTE: We don't have dependency graph or scene here, so we pass nullptr. This is all fine since
   * they are only used for modifier stack, which we have explicitly disabled for all objects.
   *
   * TODO(sergey): This is a very fragile logic, but proper solution requires re-writing quite a
   * bit of internal functions (#BKE_mesh_nomain_to_mesh) and also Mesh From Curve operator.
   * Brecht says hold off with that. */
  BKE_displist_make_curveTypes(nullptr, nullptr, &object, true);

  BKE_object_runtime_free_data(&bevel_object);
  BKE_object_runtime_free_data(&taper_object);
}

static const Curves *get_evaluated_curves_from_object(const Object *object)
{
  if (GeometrySet *geometry_set_eval = object->runtime.geometry_set_eval) {
    return geometry_set_eval->get_curves_for_read();
  }
  return nullptr;
}

static Mesh *mesh_new_from_evaluated_curve_type_object(const Object *evaluated_object)
{
  if (const Mesh *mesh = BKE_object_get_evaluated_mesh(evaluated_object)) {
    return BKE_mesh_copy_for_eval(mesh, false);
  }
  if (const Curves *curves = get_evaluated_curves_from_object(evaluated_object)) {
    const blender::bke::AnonymousAttributePropagationInfo propagation_info;
    return blender::bke::curve_to_wire_mesh(curves->geometry.wrap(), propagation_info);
  }
  return nullptr;
}

static Mesh *mesh_new_from_curve_type_object(const Object *object)
{
  /* If the object is evaluated, it should either have an evaluated mesh or curve data already.
   * The mesh can be duplicated, or the curve converted to wire mesh edges. */
  if (DEG_is_evaluated_object(object)) {
    return mesh_new_from_evaluated_curve_type_object(object);
  }

  /* Otherwise, create a temporary "fake" evaluated object and try again. This might have
   * different results, since in order to avoid having adverse affects to other original objects,
   * modifiers are cleared. An alternative would be to create a temporary depsgraph only for this
   * object and its dependencies. */
  Object *temp_object = object_for_curve_to_mesh_create(object);
  ID *temp_data = static_cast<ID *>(temp_object->data);
  curve_to_mesh_eval_ensure(*temp_object);

  /* If evaluating the curve replaced object data with different data, free the original data. */
  if (temp_data != temp_object->data) {
    if (GS(temp_data->name) == ID_CU_LEGACY) {
      /* Clear edit mode pointers that were explicitly copied to the temporary curve. */
      Curve *curve = reinterpret_cast<Curve *>(temp_data);
      curve->editfont = nullptr;
      curve->editnurb = nullptr;
    }
    BKE_id_free(nullptr, temp_data);
  }

  Mesh *mesh = mesh_new_from_evaluated_curve_type_object(temp_object);

  object_for_curve_to_mesh_free(temp_object);

  return mesh;
}

static Mesh *mesh_new_from_mball_object(Object *object)
{
  /* NOTE: We can only create mesh for a polygonized meta ball. This figures out all original meta
   * balls and all evaluated child meta balls (since polygonization is only stored in the mother
   * ball).
   *
   * Create empty mesh so script-authors don't run into None objects. */
  if (!DEG_is_evaluated_object(object)) {
    return (Mesh *)BKE_id_new_nomain(ID_ME, ((ID *)object->data)->name + 2);
  }

  const Mesh *mesh_eval = BKE_object_get_evaluated_mesh(object);
  if (mesh_eval == nullptr) {
    return (Mesh *)BKE_id_new_nomain(ID_ME, ((ID *)object->data)->name + 2);
  }

  return BKE_mesh_copy_for_eval(mesh_eval, false);
}

static Mesh *mesh_new_from_mesh(Object *object, Mesh *mesh)
{
  /* While we could copy this into the new mesh,
   * add the data to 'mesh' so future calls to this function don't need to re-convert the data. */
  if (mesh->runtime->wrapper_type == ME_WRAPPER_TYPE_BMESH) {
    BKE_mesh_wrapper_ensure_mdata(mesh);
  }
  else {
    mesh = BKE_mesh_wrapper_ensure_subdivision(mesh);
  }

  Mesh *mesh_result = (Mesh *)BKE_id_copy_ex(
      nullptr, &mesh->id, nullptr, LIB_ID_CREATE_NO_MAIN | LIB_ID_CREATE_NO_USER_REFCOUNT);
  /* NOTE: Materials should already be copied. */
  /* Copy original mesh name. This is because edit meshes might not have one properly set name. */
  BLI_strncpy(mesh_result->id.name, ((ID *)object->data)->name, sizeof(mesh_result->id.name));
  return mesh_result;
}

static Mesh *mesh_new_from_mesh_object_with_layers(Depsgraph *depsgraph,
                                                   Object *object,
                                                   const bool preserve_origindex)
{
  if (DEG_is_original_id(&object->id)) {
    return mesh_new_from_mesh(object, (Mesh *)object->data);
  }

  if (depsgraph == nullptr) {
    return nullptr;
  }

  Object object_for_eval = blender::dna::shallow_copy(*object);
  if (object_for_eval.runtime.data_orig != nullptr) {
    object_for_eval.data = object_for_eval.runtime.data_orig;
  }

  Scene *scene = DEG_get_evaluated_scene(depsgraph);
  CustomData_MeshMasks mask = CD_MASK_MESH;
  if (preserve_origindex) {
    mask.vmask |= CD_MASK_ORIGINDEX;
    mask.emask |= CD_MASK_ORIGINDEX;
    mask.lmask |= CD_MASK_ORIGINDEX;
    mask.pmask |= CD_MASK_ORIGINDEX;
  }
  Mesh *result = mesh_create_eval_final(depsgraph, scene, &object_for_eval, &mask);
  return BKE_mesh_wrapper_ensure_subdivision(result);
}

static Mesh *mesh_new_from_mesh_object(Depsgraph *depsgraph,
                                       Object *object,
                                       const bool preserve_all_data_layers,
                                       const bool preserve_origindex)
{
  if (preserve_all_data_layers || preserve_origindex) {
    return mesh_new_from_mesh_object_with_layers(depsgraph, object, preserve_origindex);
  }
  Mesh *mesh_input = (Mesh *)object->data;
  /* If we are in edit mode, use evaluated mesh from edit structure, matching to what
   * viewport is using for visualization. */
  if (mesh_input->edit_mesh != nullptr) {
    Mesh *editmesh_eval_final = BKE_object_get_editmesh_eval_final(object);
    if (editmesh_eval_final != nullptr) {
      mesh_input = editmesh_eval_final;
    }
  }
  return mesh_new_from_mesh(object, mesh_input);
}

Mesh *BKE_mesh_new_from_object(Depsgraph *depsgraph,
                               Object *object,
                               const bool preserve_all_data_layers,
                               const bool preserve_origindex)
{
  Mesh *new_mesh = nullptr;
  switch (object->type) {
    case OB_FONT:
    case OB_CURVES_LEGACY:
    case OB_SURF:
      new_mesh = mesh_new_from_curve_type_object(object);
      break;
    case OB_MBALL:
      new_mesh = mesh_new_from_mball_object(object);
      break;
    case OB_MESH:
      new_mesh = mesh_new_from_mesh_object(
          depsgraph, object, preserve_all_data_layers, preserve_origindex);
      break;
    default:
      /* Object does not have geometry data. */
      return nullptr;
  }
  if (new_mesh == nullptr) {
    /* Happens in special cases like request of mesh for non-mother meta ball. */
    return nullptr;
  }

  /* The result must have 0 users, since it's just a mesh which is free-dangling data-block.
   * All the conversion functions are supposed to ensure mesh is not counted. */
  BLI_assert(new_mesh->id.us == 0);

  /* It is possible that mesh came from modifier stack evaluation, which preserves edit_mesh
   * pointer (which allows draw manager to access edit mesh when drawing). Normally this does
   * not cause ownership problems because evaluated object runtime is keeping track of the real
   * ownership.
   *
   * Here we are constructing a mesh which is supposed to be independent, which means no shared
   * ownership is allowed, so we make sure edit mesh is reset to nullptr (which is similar to as if
   * one duplicates the objects and applies all the modifiers). */
  new_mesh->edit_mesh = nullptr;

  return new_mesh;
}

static int foreach_libblock_make_original_callback(LibraryIDLinkCallbackData *cb_data)
{
  ID **id_p = cb_data->id_pointer;
  if (*id_p == nullptr) {
    return IDWALK_RET_NOP;
  }
  *id_p = DEG_get_original_id(*id_p);

  return IDWALK_RET_NOP;
}

static int foreach_libblock_make_usercounts_callback(LibraryIDLinkCallbackData *cb_data)
{
  ID **id_p = cb_data->id_pointer;
  if (*id_p == nullptr) {
    return IDWALK_RET_NOP;
  }

  const int cb_flag = cb_data->cb_flag;
  if (cb_flag & IDWALK_CB_USER) {
    id_us_plus(*id_p);
  }
  else if (cb_flag & IDWALK_CB_USER_ONE) {
    /* NOTE: in that context, that one should not be needed (since there should be at least already
     * one USER_ONE user of that ID), but better be consistent. */
    id_us_ensure_real(*id_p);
  }
  return IDWALK_RET_NOP;
}

Mesh *BKE_mesh_new_from_object_to_bmain(Main *bmain,
                                        Depsgraph *depsgraph,
                                        Object *object,
                                        bool preserve_all_data_layers)
{
  BLI_assert(ELEM(object->type, OB_FONT, OB_CURVES_LEGACY, OB_SURF, OB_MBALL, OB_MESH));

  Mesh *mesh = BKE_mesh_new_from_object(depsgraph, object, preserve_all_data_layers, false);
  if (mesh == nullptr) {
    /* Unable to convert the object to a mesh, return an empty one. */
    Mesh *mesh_in_bmain = BKE_mesh_add(bmain, ((ID *)object->data)->name + 2);
    id_us_min(&mesh_in_bmain->id);
    return mesh_in_bmain;
  }

  /* Make sure mesh only points original data-blocks, also increase users of materials and other
   * possibly referenced data-blocks.
   *
   * Going to original data-blocks is required to have bmain in a consistent state, where
   * everything is only allowed to reference original data-blocks.
   *
   * Note that user-count updates has to be done *after* mesh has been transferred to Main database
   * (since doing reference-counting on non-Main IDs is forbidden). */
  BKE_library_foreach_ID_link(
      nullptr, &mesh->id, foreach_libblock_make_original_callback, nullptr, IDWALK_NOP);

  /* Append the mesh to 'bmain'.
   * We do it a bit longer way since there is no simple and clear way of adding existing data-block
   * to the 'bmain'. So we allocate new empty mesh in the 'bmain' (which guarantees all the naming
   * and orders and flags) and move the temporary mesh in place there. */
  Mesh *mesh_in_bmain = BKE_mesh_add(bmain, mesh->id.name + 2);

  /* NOTE: BKE_mesh_nomain_to_mesh() does not copy materials and instead it preserves them in the
   * destination mesh. So we "steal" all related fields before calling it.
   *
   * TODO(sergey): We really better have a function which gets and ID and accepts it for the bmain.
   */
  mesh_in_bmain->mat = mesh->mat;
  mesh_in_bmain->totcol = mesh->totcol;
  mesh_in_bmain->flag = mesh->flag;
  mesh_in_bmain->smoothresh = mesh->smoothresh;
  mesh->mat = nullptr;

  BKE_mesh_nomain_to_mesh(mesh, mesh_in_bmain, nullptr);

  /* Anonymous attributes shouldn't exist on original data. */
  mesh_in_bmain->attributes_for_write().remove_anonymous();

  /* User-count is required because so far mesh was in a limbo, where library management does
   * not perform any user management (i.e. copy of a mesh will not increase users of materials). */
  BKE_library_foreach_ID_link(
      nullptr, &mesh_in_bmain->id, foreach_libblock_make_usercounts_callback, nullptr, IDWALK_NOP);

  /* Make sure user count from BKE_mesh_add() is the one we expect here and bring it down to 0. */
  BLI_assert(mesh_in_bmain->id.us == 1);
  id_us_min(&mesh_in_bmain->id);

  return mesh_in_bmain;
}

static KeyBlock *keyblock_ensure_from_uid(Key &key, const int uid, const StringRefNull name)
{
  if (KeyBlock *kb = BKE_keyblock_find_uid(&key, uid)) {
    return kb;
  }
  KeyBlock *kb = BKE_keyblock_add(&key, name.c_str());
  kb->uid = uid;
  return kb;
}

static int find_object_active_key_uid(const Key &key, const Object &object)
{
  const int active_kb_index = object.shapenr - 1;
  const KeyBlock *kb = (const KeyBlock *)BLI_findlink(&key.block, active_kb_index);
  if (!kb) {
    CLOG_ERROR(&LOG, "Could not find object's active shapekey %d", active_kb_index);
    return -1;
  }
  return kb->uid;
}

static void move_shapekey_layers_to_keyblocks(const Mesh &mesh,
                                              CustomData &custom_data,
                                              Key &key_dst,
                                              const int actshape_uid)
{
  using namespace blender::bke;
  for (const int i : IndexRange(CustomData_number_of_layers(&custom_data, CD_SHAPEKEY))) {
    const int layer_index = CustomData_get_layer_index_n(&custom_data, CD_SHAPEKEY, i);
    CustomDataLayer &layer = custom_data.layers[layer_index];

    KeyBlock *kb = keyblock_ensure_from_uid(key_dst, layer.uid, layer.name);
    MEM_SAFE_FREE(kb->data);

    kb->totelem = mesh.totvert;

    if (kb->uid == actshape_uid) {
      kb->data = MEM_malloc_arrayN(kb->totelem, sizeof(float3), __func__);
      MutableSpan<float3> kb_coords(static_cast<float3 *>(kb->data), kb->totelem);
      mesh.attributes().lookup<float3>("position").materialize(kb_coords);
    }
    else {
      kb->data = layer.data;
      layer.data = nullptr;
    }
  }

  LISTBASE_FOREACH (KeyBlock *, kb, &key_dst.block) {
    if (kb->totelem != mesh.totvert) {
      MEM_SAFE_FREE(kb->data);
      kb->totelem = mesh.totvert;
      kb->data = MEM_cnew_array<float3>(kb->totelem, __func__);
      CLOG_ERROR(&LOG, "Data for shape key '%s' on mesh missing from evaluated mesh ", kb->name);
    }
  }
}

void BKE_mesh_nomain_to_mesh(Mesh *mesh_src, Mesh *mesh_dst, Object *ob)
{
  using namespace blender::bke;
  BLI_assert(mesh_src->id.tag & LIB_TAG_NO_MAIN);
  if (ob) {
    BLI_assert(mesh_dst == ob->data);
  }

  BKE_mesh_clear_geometry(mesh_dst);

  /* Make sure referenced layers have a single user so assigning them to the mesh in main doesn't
   * share them. "Referenced" layers are not expected to be shared between original meshes. */
  CustomData_duplicate_referenced_layers(&mesh_src->vdata, mesh_src->totvert);
  CustomData_duplicate_referenced_layers(&mesh_src->edata, mesh_src->totedge);
  CustomData_duplicate_referenced_layers(&mesh_src->pdata, mesh_src->totpoly);
  CustomData_duplicate_referenced_layers(&mesh_src->ldata, mesh_src->totloop);

  const bool verts_num_changed = mesh_dst->totvert != mesh_src->totvert;
  mesh_dst->totvert = mesh_src->totvert;
  mesh_dst->totedge = mesh_src->totedge;
  mesh_dst->totpoly = mesh_src->totpoly;
  mesh_dst->totloop = mesh_src->totloop;

  /* Using #CD_MASK_MESH ensures that only data that should exist in Main meshes is moved. */
  const CustomData_MeshMasks mask = CD_MASK_MESH;
  CustomData_copy(&mesh_src->vdata, &mesh_dst->vdata, mask.vmask, CD_ASSIGN, mesh_src->totvert);
  CustomData_copy(&mesh_src->edata, &mesh_dst->edata, mask.emask, CD_ASSIGN, mesh_src->totedge);
  CustomData_copy(&mesh_src->pdata, &mesh_dst->pdata, mask.pmask, CD_ASSIGN, mesh_src->totpoly);
  CustomData_copy(&mesh_src->ldata, &mesh_dst->ldata, mask.lmask, CD_ASSIGN, mesh_src->totloop);
  mesh_dst->poly_offsets_data = static_cast<int *>(mesh_src->poly_offsets_data);
  mesh_src->poly_offsets_data = nullptr;

  /* Make sure active/default color attribute (names) are brought over. */
  if (mesh_src->active_color_attribute) {
    MEM_SAFE_FREE(mesh_dst->active_color_attribute);
    mesh_dst->active_color_attribute = BLI_strdup(mesh_src->active_color_attribute);
  }
  if (mesh_src->default_color_attribute) {
    MEM_SAFE_FREE(mesh_dst->default_color_attribute);
    mesh_dst->default_color_attribute = BLI_strdup(mesh_src->default_color_attribute);
  }

  BLI_freelistN(&mesh_dst->vertex_group_names);
  mesh_dst->vertex_group_names = mesh_src->vertex_group_names;
  BLI_listbase_clear(&mesh_src->vertex_group_names);

  BKE_mesh_copy_parameters(mesh_dst, mesh_src);

  /* For original meshes, shape key data is stored in the #Key data-block, so it
   * must be moved from the storage in #CustomData layers used for evaluation. */
  if (Key *key_dst = mesh_dst->key) {
    if (CustomData_has_layer(&mesh_src->vdata, CD_SHAPEKEY)) {
      /* If no object, set to -1 so we don't mess up any shapekey layers. */
      const int uid_active = ob ? find_object_active_key_uid(*key_dst, *ob) : -1;
      move_shapekey_layers_to_keyblocks(*mesh_dst, mesh_src->vdata, *key_dst, uid_active);
    }
    else if (verts_num_changed) {
      CLOG_WARN(&LOG, "Shape key data lost when replacing mesh '%s' in Main", mesh_src->id.name);
      id_us_min(&mesh_dst->key->id);
      mesh_dst->key = nullptr;
    }
  }

  BKE_id_free(nullptr, mesh_src);
}

void BKE_mesh_nomain_to_meshkey(Mesh *mesh_src, Mesh *mesh_dst, KeyBlock *kb)
{
  BLI_assert(mesh_src->id.tag & LIB_TAG_NO_MAIN);

  const int totvert = mesh_src->totvert;

  if (totvert == 0 || mesh_dst->totvert == 0 || mesh_dst->totvert != totvert) {
    return;
  }

  if (kb->data) {
    MEM_freeN(kb->data);
  }
  kb->data = MEM_malloc_arrayN(mesh_dst->key->elemsize, mesh_dst->totvert, "kb->data");
  kb->totelem = totvert;
  MutableSpan(static_cast<float3 *>(kb->data), kb->totelem).copy_from(mesh_src->vert_positions());
}<|MERGE_RESOLUTION|>--- conflicted
+++ resolved
@@ -570,30 +570,18 @@
         /* create new 'nurb' within the curve */
         nu = MEM_new<Nurb>("MeshNurb", blender::dna::shallow_zero_initialize());
 
-<<<<<<< HEAD
-        nu->pntsu = polys.ranges_num();
-=======
         nu->pntsu = totpoly;
->>>>>>> 1e217a10
         nu->pntsv = 1;
         nu->orderu = 4;
         nu->flagu = CU_NURB_ENDPOINT | (closed ? CU_NURB_CYCLIC : 0); /* endpoint */
         nu->resolu = 12;
 
-<<<<<<< HEAD
-        nu->bp = (BPoint *)MEM_calloc_arrayN(polys.ranges_num(), sizeof(BPoint), "bpoints");
-=======
         nu->bp = (BPoint *)MEM_calloc_arrayN(totpoly, sizeof(BPoint), "bpoints");
->>>>>>> 1e217a10
 
         /* add points */
         vl = (VertLink *)polyline.first;
         int i;
-<<<<<<< HEAD
-        for (i = 0, bp = nu->bp; i < polys.ranges_num(); i++, bp++, vl = (VertLink *)vl->next) {
-=======
         for (i = 0, bp = nu->bp; i < totpoly; i++, bp++, vl = (VertLink *)vl->next) {
->>>>>>> 1e217a10
           copy_v3_v3(bp->vec, positions[vl->index]);
           bp->f1 = SELECT;
           bp->radius = bp->weight = 1.0;
