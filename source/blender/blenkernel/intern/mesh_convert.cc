/* SPDX-FileCopyrightText: 2023 Blender Foundation
 *
 * SPDX-License-Identifier: GPL-2.0-or-later */

/** \file
 * \ingroup bke
 */

#include "CLG_log.h"

#include "MEM_guardedalloc.h"

#include "DNA_curve_types.h"
#include "DNA_key_types.h"
#include "DNA_material_types.h"
#include "DNA_mesh_types.h"
#include "DNA_meshdata_types.h"
#include "DNA_meta_types.h"
#include "DNA_object_types.h"
#include "DNA_pointcloud_types.h"
#include "DNA_scene_types.h"

#include "BLI_edgehash.h"
#include "BLI_index_range.hh"
#include "BLI_listbase.h"
#include "BLI_math.h"
#include "BLI_span.hh"
#include "BLI_string.h"
#include "BLI_utildefines.h"

#include "BLT_translation.h"

#include "BKE_DerivedMesh.h"
#include "BKE_curves.hh"
#include "BKE_deform.h"
#include "BKE_displist.h"
#include "BKE_editmesh.h"
#include "BKE_geometry_set.hh"
#include "BKE_geometry_set_instances.hh"
#include "BKE_key.h"
#include "BKE_lib_id.h"
#include "BKE_lib_query.h"
#include "BKE_main.h"
#include "BKE_material.h"
#include "BKE_mball.h"
#include "BKE_mesh.hh"
#include "BKE_mesh_runtime.h"
#include "BKE_mesh_wrapper.h"
#include "BKE_modifier.h"
/* these 2 are only used by conversion functions */
#include "BKE_curve.h"
/* -- */
#include "BKE_object.h"
/* -- */
#include "BKE_pointcloud.h"

#include "BKE_curve_to_mesh.hh"

#include "DEG_depsgraph.h"
#include "DEG_depsgraph_query.h"

using blender::float3;
using blender::IndexRange;
using blender::MutableSpan;
using blender::Span;
using blender::StringRefNull;

static CLG_LogRef LOG = {"bke.mesh_convert"};

static Mesh *mesh_nurbs_displist_to_mesh(const Curve *cu, const ListBase *dispbase)
{
  using namespace blender::bke;
  int a, b, ofs;
  const bool conv_polys = (
      /* 2D polys are filled with #DispList.type == #DL_INDEX3. */
      (CU_DO_2DFILL(cu) == false) ||
      /* surf polys are never filled */
      BKE_curve_type_get(cu) == OB_SURF);

  /* count */
  int totvert = 0;
  int totedge = 0;
  int totpoly = 0;
  int totloop = 0;
  LISTBASE_FOREACH (const DispList *, dl, dispbase) {
    if (dl->type == DL_SEGM) {
      totvert += dl->parts * dl->nr;
      totedge += dl->parts * (dl->nr - 1);
    }
    else if (dl->type == DL_POLY) {
      if (conv_polys) {
        totvert += dl->parts * dl->nr;
        totedge += dl->parts * dl->nr;
      }
    }
    else if (dl->type == DL_SURF) {
      if (dl->parts != 0) {
        int tot;
        totvert += dl->parts * dl->nr;
        tot = (((dl->flag & DL_CYCL_U) ? 1 : 0) + (dl->nr - 1)) *
              (((dl->flag & DL_CYCL_V) ? 1 : 0) + (dl->parts - 1));
        totpoly += tot;
        totloop += tot * 4;
      }
    }
    else if (dl->type == DL_INDEX3) {
      int tot;
      totvert += dl->nr;
      tot = dl->parts;
      totpoly += tot;
      totloop += tot * 3;
    }
  }

  if (totvert == 0) {
    return BKE_mesh_new_nomain(0, 0, 0, 0);
  }

  Mesh *mesh = BKE_mesh_new_nomain(totvert, totedge, totpoly, totloop);
  MutableSpan<float3> positions = mesh->vert_positions_for_write();
  MutableSpan<blender::int2> edges = mesh->edges_for_write();
  MutableSpan<int> poly_offsets = mesh->poly_offsets_for_write();
  MutableSpan<int> corner_verts = mesh->corner_verts_for_write();

  MutableAttributeAccessor attributes = mesh->attributes_for_write();
  SpanAttributeWriter<int> material_indices = attributes.lookup_or_add_for_write_only_span<int>(
      "material_index", ATTR_DOMAIN_FACE);
  SpanAttributeWriter<bool> sharp_faces = attributes.lookup_or_add_for_write_span<bool>(
      "sharp_face", ATTR_DOMAIN_FACE);

  blender::float2 *mloopuv = static_cast<blender::float2 *>(CustomData_add_layer_named(
      &mesh->ldata, CD_PROP_FLOAT2, CD_SET_DEFAULT, mesh->totloop, DATA_("UVMap")));

  int dst_vert = 0;
  int dst_edge = 0;
  int dst_poly = 0;
  int dst_loop = 0;
  LISTBASE_FOREACH (const DispList *, dl, dispbase) {
    const bool is_smooth = (dl->rt & CU_SMOOTH) != 0;

    if (dl->type == DL_SEGM) {
      const int startvert = dst_vert;
      a = dl->parts * dl->nr;
      const float *data = dl->verts;
      while (a--) {
        copy_v3_v3(positions[dst_vert], data);
        data += 3;
        dst_vert++;
      }

      for (a = 0; a < dl->parts; a++) {
        ofs = a * dl->nr;
        for (b = 1; b < dl->nr; b++) {
          edges[dst_edge][0] = startvert + ofs + b - 1;
          edges[dst_edge][1] = startvert + ofs + b;

          dst_edge++;
        }
      }
    }
    else if (dl->type == DL_POLY) {
      if (conv_polys) {
        const int startvert = dst_vert;
        a = dl->parts * dl->nr;
        const float *data = dl->verts;
        while (a--) {
          copy_v3_v3(positions[dst_vert], data);
          data += 3;
          dst_vert++;
        }

        for (a = 0; a < dl->parts; a++) {
          ofs = a * dl->nr;
          for (b = 0; b < dl->nr; b++) {
            edges[dst_edge][0] = startvert + ofs + b;
            if (b == dl->nr - 1) {
              edges[dst_edge][1] = startvert + ofs;
            }
            else {
              edges[dst_edge][1] = startvert + ofs + b + 1;
            }
            dst_edge++;
          }
        }
      }
    }
    else if (dl->type == DL_INDEX3) {
      const int startvert = dst_vert;
      a = dl->nr;
      const float *data = dl->verts;
      while (a--) {
        copy_v3_v3(positions[dst_vert], data);
        data += 3;
        dst_vert++;
      }

      a = dl->parts;
      const int *index = dl->index;
      while (a--) {
        corner_verts[dst_loop + 0] = startvert + index[0];
        corner_verts[dst_loop + 1] = startvert + index[2];
        corner_verts[dst_loop + 2] = startvert + index[1];
        poly_offsets[dst_poly] = dst_loop;
        material_indices.span[dst_poly] = dl->col;

        if (mloopuv) {
          for (int i = 0; i < 3; i++, mloopuv++) {
            (*mloopuv)[0] = (corner_verts[dst_loop + i] - startvert) / float(dl->nr - 1);
            (*mloopuv)[1] = 0.0f;
          }
        }

        sharp_faces.span[dst_poly] = !is_smooth;
        dst_poly++;
        dst_loop += 3;
        index += 3;
      }
    }
    else if (dl->type == DL_SURF) {
      const int startvert = dst_vert;
      a = dl->parts * dl->nr;
      const float *data = dl->verts;
      while (a--) {
        copy_v3_v3(positions[dst_vert], data);
        data += 3;
        dst_vert++;
      }

      for (a = 0; a < dl->parts; a++) {

        if ((dl->flag & DL_CYCL_V) == 0 && a == dl->parts - 1) {
          break;
        }

        int p1, p2, p3, p4;
        if (dl->flag & DL_CYCL_U) {    /* p2 -> p1 -> */
          p1 = startvert + dl->nr * a; /* p4 -> p3 -> */
          p2 = p1 + dl->nr - 1;        /* -----> next row */
          p3 = p1 + dl->nr;
          p4 = p2 + dl->nr;
          b = 0;
        }
        else {
          p2 = startvert + dl->nr * a;
          p1 = p2 + 1;
          p4 = p2 + dl->nr;
          p3 = p1 + dl->nr;
          b = 1;
        }
        if ((dl->flag & DL_CYCL_V) && a == dl->parts - 1) {
          p3 -= dl->parts * dl->nr;
          p4 -= dl->parts * dl->nr;
        }

        for (; b < dl->nr; b++) {
          corner_verts[dst_loop + 0] = p1;
          corner_verts[dst_loop + 1] = p3;
          corner_verts[dst_loop + 2] = p4;
          corner_verts[dst_loop + 3] = p2;
          poly_offsets[dst_poly] = dst_loop;
          material_indices.span[dst_poly] = dl->col;

          if (mloopuv) {
            int orco_sizeu = dl->nr - 1;
            int orco_sizev = dl->parts - 1;

            /* exception as handled in convertblender.c too */
            if (dl->flag & DL_CYCL_U) {
              orco_sizeu++;
              if (dl->flag & DL_CYCL_V) {
                orco_sizev++;
              }
            }
            else if (dl->flag & DL_CYCL_V) {
              orco_sizev++;
            }

            for (int i = 0; i < 4; i++, mloopuv++) {
              /* find uv based on vertex index into grid array */
              int v = corner_verts[dst_loop + i] - startvert;

              (*mloopuv)[0] = (v / dl->nr) / float(orco_sizev);
              (*mloopuv)[1] = (v % dl->nr) / float(orco_sizeu);

              /* cyclic correction */
              if (ELEM(i, 1, 2) && (*mloopuv)[0] == 0.0f) {
                (*mloopuv)[0] = 1.0f;
              }
              if (ELEM(i, 0, 1) && (*mloopuv)[1] == 0.0f) {
                (*mloopuv)[1] = 1.0f;
              }
            }
          }

          sharp_faces.span[dst_poly] = !is_smooth;
          dst_poly++;
          dst_loop += 4;

          p4 = p3;
          p3++;
          p2 = p1;
          p1++;
        }
      }
    }
  }

  if (totpoly) {
    BKE_mesh_calc_edges(mesh, true, false);
  }

  material_indices.finish();
  sharp_faces.finish();

  return mesh;
}

/**
 * Copy evaluated texture space from curve to mesh.
 *
 * \note We disable auto texture space feature since that will cause texture space to evaluate
 * differently for curve and mesh, since curves use control points and handles to calculate the
 * bounding box, and mesh uses the tessellated curve.
 */
static void mesh_copy_texture_space_from_curve_type(const Curve *cu, Mesh *me)
{
  me->texspace_flag = cu->texspace_flag & ~CU_TEXSPACE_FLAG_AUTO;
  copy_v3_v3(me->texspace_location, cu->texspace_location);
  copy_v3_v3(me->texspace_size, cu->texspace_size);
  BKE_mesh_texspace_calc(me);
}

Mesh *BKE_mesh_new_nomain_from_curve_displist(const Object *ob, const ListBase *dispbase)
{
  const Curve *cu = (const Curve *)ob->data;

  Mesh *mesh = mesh_nurbs_displist_to_mesh(cu, dispbase);
  mesh_copy_texture_space_from_curve_type(cu, mesh);
  mesh->mat = (Material **)MEM_dupallocN(cu->mat);
  mesh->totcol = cu->totcol;

  return mesh;
}

Mesh *BKE_mesh_new_nomain_from_curve(const Object *ob)
{
  ListBase disp = {nullptr, nullptr};

  if (ob->runtime.curve_cache) {
    disp = ob->runtime.curve_cache->disp;
  }

  return BKE_mesh_new_nomain_from_curve_displist(ob, &disp);
}

struct EdgeLink {
  EdgeLink *next, *prev;
  const void *edge;
};

struct VertLink {
  Link *next, *prev;
  uint index;
};

static void prependPolyLineVert(ListBase *lb, uint index)
{
  VertLink *vl = MEM_cnew<VertLink>("VertLink");
  vl->index = index;
  BLI_addhead(lb, vl);
}

static void appendPolyLineVert(ListBase *lb, uint index)
{
  VertLink *vl = MEM_cnew<VertLink>("VertLink");
  vl->index = index;
  BLI_addtail(lb, vl);
}

void BKE_mesh_to_curve_nurblist(const Mesh *me, ListBase *nurblist, const int edge_users_test)
{
  const Span<float3> positions = me->vert_positions();
  const Span<blender::int2> mesh_edges = me->edges();
  const blender::OffsetIndices polys = me->polys();
  const Span<int> corner_edges = me->corner_edges();

  /* only to detect edge polylines */
  int *edge_users;

  ListBase edges = {nullptr, nullptr};

  /* get boundary edges */
  edge_users = (int *)MEM_calloc_arrayN(mesh_edges.size(), sizeof(int), __func__);
  for (const int i : polys.index_range()) {
    for (const int edge : corner_edges.slice(polys[i])) {
      edge_users[edge]++;
    }
  }

  /* create edges from all faces (so as to find edges not in any faces) */
  for (const int i : mesh_edges.index_range()) {
    if (edge_users[i] == edge_users_test) {
      EdgeLink *edl = MEM_cnew<EdgeLink>("EdgeLink");
      edl->edge = &mesh_edges[i];

      BLI_addtail(&edges, edl);
    }
  }
  MEM_freeN(edge_users);

  if (edges.first) {
    while (edges.first) {
      /* each iteration find a polyline and add this as a nurbs poly spline */

      ListBase polyline = {nullptr, nullptr}; /* store a list of VertLink's */
      bool closed = false;
      int totpoly = 0;
      blender::int2 &edge_current = *(blender::int2 *)((EdgeLink *)edges.last)->edge;
      uint startVert = edge_current[0];
      uint endVert = edge_current[1];
      bool ok = true;

      appendPolyLineVert(&polyline, startVert);
      totpoly++;
      appendPolyLineVert(&polyline, endVert);
      totpoly++;
      BLI_freelinkN(&edges, edges.last);

      while (ok) { /* while connected edges are found... */
        EdgeLink *edl = (EdgeLink *)edges.last;
        ok = false;
        while (edl) {
          EdgeLink *edl_prev = edl->prev;

          const blender::int2 &edge = *(blender::int2 *)edl->edge;

          if (edge[0] == endVert) {
            endVert = edge[1];
            appendPolyLineVert(&polyline, endVert);
            totpoly++;
            BLI_freelinkN(&edges, edl);
            ok = true;
          }
          else if (edge[1] == endVert) {
            endVert = edge[0];
            appendPolyLineVert(&polyline, endVert);
            totpoly++;
            BLI_freelinkN(&edges, edl);
            ok = true;
          }
          else if (edge[0] == startVert) {
            startVert = edge[1];
            prependPolyLineVert(&polyline, startVert);
            totpoly++;
            BLI_freelinkN(&edges, edl);
            ok = true;
          }
          else if (edge[1] == startVert) {
            startVert = edge[0];
            prependPolyLineVert(&polyline, startVert);
            totpoly++;
            BLI_freelinkN(&edges, edl);
            ok = true;
          }

          edl = edl_prev;
        }
      }

      /* Now we have a polyline, make into a curve */
      if (startVert == endVert) {
        BLI_freelinkN(&polyline, polyline.last);
        totpoly--;
        closed = true;
      }

      /* --- nurbs --- */
      {
        Nurb *nu;
        BPoint *bp;
        VertLink *vl;

        /* create new 'nurb' within the curve */
        nu = MEM_new<Nurb>("MeshNurb", blender::dna::shallow_zero_initialize());

        nu->pntsu = totpoly;
        nu->pntsv = 1;
        nu->orderu = 4;
        nu->flagu = CU_NURB_ENDPOINT | (closed ? CU_NURB_CYCLIC : 0); /* endpoint */
        nu->resolu = 12;

        nu->bp = (BPoint *)MEM_calloc_arrayN(totpoly, sizeof(BPoint), "bpoints");

        /* add points */
        vl = (VertLink *)polyline.first;
        int i;
        for (i = 0, bp = nu->bp; i < totpoly; i++, bp++, vl = (VertLink *)vl->next) {
          copy_v3_v3(bp->vec, positions[vl->index]);
          bp->f1 = SELECT;
          bp->radius = bp->weight = 1.0;
        }
        BLI_freelistN(&polyline);

        /* add nurb to curve */
        BLI_addtail(nurblist, nu);
      }
      /* --- done with nurbs --- */
    }
  }
}

void BKE_mesh_to_curve(Main *bmain, Depsgraph *depsgraph, Scene * /*scene*/, Object *ob)
{
  const Object *ob_eval = DEG_get_evaluated_object(depsgraph, ob);
  if (!ob_eval) {
    return;
  }
  const Mesh *me_eval = BKE_object_get_evaluated_mesh_no_subsurf(ob_eval);
  if (!me_eval) {
    return;
  }

  ListBase nurblist = {nullptr, nullptr};

  BKE_mesh_to_curve_nurblist(me_eval, &nurblist, 0);
  BKE_mesh_to_curve_nurblist(me_eval, &nurblist, 1);

  if (nurblist.first) {
    Curve *cu = BKE_curve_add(bmain, ob->id.name + 2, OB_CURVES_LEGACY);
    cu->flag |= CU_3D;

    cu->nurb = nurblist;

    id_us_min(&((Mesh *)ob->data)->id);
    ob->data = cu;
    ob->type = OB_CURVES_LEGACY;

    BKE_object_free_derived_caches(ob);
  }
}

void BKE_mesh_to_pointcloud(Main *bmain, Depsgraph *depsgraph, Scene * /*scene*/, Object *ob)
{
  BLI_assert(ob->type == OB_MESH);
  const Object *ob_eval = DEG_get_evaluated_object(depsgraph, ob);
  if (!ob_eval) {
    return;
  }
  const Mesh *mesh_eval = BKE_object_get_evaluated_mesh(ob_eval);
  if (!mesh_eval) {
    return;
  }

  PointCloud *pointcloud = (PointCloud *)BKE_pointcloud_add(bmain, ob->id.name + 2);

  CustomData_free(&pointcloud->pdata, pointcloud->totpoint);
  pointcloud->totpoint = mesh_eval->totvert;
  CustomData_merge(&mesh_eval->vdata, &pointcloud->pdata, CD_MASK_PROP_ALL, mesh_eval->totvert);

  BKE_id_materials_copy(bmain, (ID *)ob->data, (ID *)pointcloud);

  id_us_min(&((Mesh *)ob->data)->id);
  ob->data = pointcloud;
  ob->type = OB_POINTCLOUD;

  BKE_object_free_derived_caches(ob);
}

void BKE_pointcloud_to_mesh(Main *bmain, Depsgraph *depsgraph, Scene * /*scene*/, Object *ob)
{
  BLI_assert(ob->type == OB_POINTCLOUD);

  const Object *ob_eval = DEG_get_evaluated_object(depsgraph, ob);
  const blender::bke::GeometrySet geometry = blender::bke::object_get_evaluated_geometry_set(
      *ob_eval);

  Mesh *mesh = BKE_mesh_add(bmain, ob->id.name + 2);

  if (const PointCloud *points = geometry.get_pointcloud_for_read()) {
    mesh->totvert = points->totpoint;
    CustomData_merge(&points->pdata, &mesh->vdata, CD_MASK_PROP_ALL, points->totpoint);
  }

  BKE_id_materials_copy(bmain, (ID *)ob->data, (ID *)mesh);

  id_us_min(&((PointCloud *)ob->data)->id);
  ob->data = mesh;
  ob->type = OB_MESH;

  BKE_object_free_derived_caches(ob);
}

/* Create a temporary object to be used for nurbs-to-mesh conversion. */
static Object *object_for_curve_to_mesh_create(const Object *object)
{
  const Curve *curve = (const Curve *)object->data;

  /* Create a temporary object which can be evaluated and modified by generic
   * curve evaluation (hence the #LIB_ID_COPY_SET_COPIED_ON_WRITE flag). */
  Object *temp_object = (Object *)BKE_id_copy_ex(
      nullptr, &object->id, nullptr, LIB_ID_COPY_LOCALIZE | LIB_ID_COPY_SET_COPIED_ON_WRITE);

  /* Remove all modifiers, since we don't want them to be applied. */
  BKE_object_free_modifiers(temp_object, LIB_ID_CREATE_NO_USER_REFCOUNT);

  /* Need to create copy of curve itself as well, since it will be changed by the curve evaluation
   * process. NOTE: Copies the data, but not the shape-keys. */
  temp_object->data = BKE_id_copy_ex(nullptr,
                                     (const ID *)object->data,
                                     nullptr,
                                     LIB_ID_COPY_LOCALIZE | LIB_ID_COPY_SET_COPIED_ON_WRITE);
  Curve *temp_curve = (Curve *)temp_object->data;

  /* Make sure texture space is calculated for a copy of curve, it will be used for the final
   * result. */
  BKE_curve_texspace_calc(temp_curve);

  /* Temporarily set edit so we get updates from edit mode, but also because for text data-blocks
   * copying it while in edit mode gives invalid data structures. */
  temp_curve->editfont = curve->editfont;
  temp_curve->editnurb = curve->editnurb;

  return temp_object;
}

static void object_for_curve_to_mesh_free(Object *temp_object)
{
  /* Clear edit mode pointers that were explicitly copied to the temporary curve. */
  ID *final_object_data = static_cast<ID *>(temp_object->data);
  if (GS(final_object_data->name) == ID_CU_LEGACY) {
    Curve &curve = *reinterpret_cast<Curve *>(final_object_data);
    curve.editfont = nullptr;
    curve.editnurb = nullptr;
  }

  /* Only free the final object data if it is *not* stored in the #data_eval field. This is still
   * necessary because #temp_object's data could be replaced by a #Curve data-block that isn't also
   * assigned to #data_eval. */
  const bool object_data_stored_in_data_eval = final_object_data == temp_object->runtime.data_eval;

  BKE_id_free(nullptr, temp_object);
  if (!object_data_stored_in_data_eval) {
    BKE_id_free(nullptr, final_object_data);
  }
}

/**
 * Populate `object->runtime.curve_cache` which is then used to create the mesh.
 */
static void curve_to_mesh_eval_ensure(Object &object)
{
  BLI_assert(GS(static_cast<ID *>(object.data)->name) == ID_CU_LEGACY);
  Curve &curve = *static_cast<Curve *>(object.data);
  /* Clear all modifiers for the bevel object.
   *
   * This is because they can not be reliably evaluated for an original object (at least because
   * the state of dependencies is not know).
   *
   * So we create temporary copy of the object which will use same data as the original bevel, but
   * will have no modifiers. */
  Object bevel_object = blender::dna::shallow_zero_initialize();
  if (curve.bevobj != nullptr) {
    bevel_object = blender::dna::shallow_copy(*curve.bevobj);
    BLI_listbase_clear(&bevel_object.modifiers);
    BKE_object_runtime_reset(&bevel_object);
    curve.bevobj = &bevel_object;
  }

  /* Same thing for taper. */
  Object taper_object = blender::dna::shallow_zero_initialize();
  if (curve.taperobj != nullptr) {
    taper_object = blender::dna::shallow_copy(*curve.taperobj);
    BLI_listbase_clear(&taper_object.modifiers);
    BKE_object_runtime_reset(&taper_object);
    curve.taperobj = &taper_object;
  }

  /* NOTE: We don't have dependency graph or scene here, so we pass nullptr. This is all fine since
   * they are only used for modifier stack, which we have explicitly disabled for all objects.
   *
   * TODO(sergey): This is a very fragile logic, but proper solution requires re-writing quite a
   * bit of internal functions (#BKE_mesh_nomain_to_mesh) and also Mesh From Curve operator.
   * Brecht says hold off with that. */
  BKE_displist_make_curveTypes(nullptr, nullptr, &object, true);

  BKE_object_runtime_free_data(&bevel_object);
  BKE_object_runtime_free_data(&taper_object);
}

static const Curves *get_evaluated_curves_from_object(const Object *object)
{
  if (blender::bke::GeometrySet *geometry_set_eval = object->runtime.geometry_set_eval) {
    return geometry_set_eval->get_curves_for_read();
  }
  return nullptr;
}

static Mesh *mesh_new_from_evaluated_curve_type_object(const Object *evaluated_object)
{
  if (const Mesh *mesh = BKE_object_get_evaluated_mesh(evaluated_object)) {
    return BKE_mesh_copy_for_eval(mesh);
  }
  if (const Curves *curves = get_evaluated_curves_from_object(evaluated_object)) {
    const blender::bke::AnonymousAttributePropagationInfo propagation_info;
    return blender::bke::curve_to_wire_mesh(curves->geometry.wrap(), propagation_info);
  }
  return nullptr;
}

static Mesh *mesh_new_from_curve_type_object(const Object *object)
{
  /* If the object is evaluated, it should either have an evaluated mesh or curve data already.
   * The mesh can be duplicated, or the curve converted to wire mesh edges. */
  if (DEG_is_evaluated_object(object)) {
    return mesh_new_from_evaluated_curve_type_object(object);
  }

  /* Otherwise, create a temporary "fake" evaluated object and try again. This might have
   * different results, since in order to avoid having adverse affects to other original objects,
   * modifiers are cleared. An alternative would be to create a temporary depsgraph only for this
   * object and its dependencies. */
  Object *temp_object = object_for_curve_to_mesh_create(object);
  ID *temp_data = static_cast<ID *>(temp_object->data);
  curve_to_mesh_eval_ensure(*temp_object);

  /* If evaluating the curve replaced object data with different data, free the original data. */
  if (temp_data != temp_object->data) {
    if (GS(temp_data->name) == ID_CU_LEGACY) {
      /* Clear edit mode pointers that were explicitly copied to the temporary curve. */
      Curve *curve = reinterpret_cast<Curve *>(temp_data);
      curve->editfont = nullptr;
      curve->editnurb = nullptr;
    }
    BKE_id_free(nullptr, temp_data);
  }

  Mesh *mesh = mesh_new_from_evaluated_curve_type_object(temp_object);

  object_for_curve_to_mesh_free(temp_object);

  return mesh;
}

static Mesh *mesh_new_from_mball_object(Object *object)
{
  /* NOTE: We can only create mesh for a polygonized meta ball. This figures out all original meta
   * balls and all evaluated child meta balls (since polygonization is only stored in the mother
   * ball).
   *
   * Create empty mesh so script-authors don't run into None objects. */
  if (!DEG_is_evaluated_object(object)) {
    return (Mesh *)BKE_id_new_nomain(ID_ME, ((ID *)object->data)->name + 2);
  }

  const Mesh *mesh_eval = BKE_object_get_evaluated_mesh(object);
  if (mesh_eval == nullptr) {
    return (Mesh *)BKE_id_new_nomain(ID_ME, ((ID *)object->data)->name + 2);
  }

  return BKE_mesh_copy_for_eval(mesh_eval);
}

static Mesh *mesh_new_from_mesh(Object *object, Mesh *mesh)
{
  /* While we could copy this into the new mesh,
   * add the data to 'mesh' so future calls to this function don't need to re-convert the data. */
  if (mesh->runtime->wrapper_type == ME_WRAPPER_TYPE_BMESH) {
    BKE_mesh_wrapper_ensure_mdata(mesh);
  }
  else {
    mesh = BKE_mesh_wrapper_ensure_subdivision(mesh);
  }

  Mesh *mesh_result = (Mesh *)BKE_id_copy_ex(
      nullptr, &mesh->id, nullptr, LIB_ID_CREATE_NO_MAIN | LIB_ID_CREATE_NO_USER_REFCOUNT);
  /* NOTE: Materials should already be copied. */
  /* Copy original mesh name. This is because edit meshes might not have one properly set name. */
  STRNCPY(mesh_result->id.name, ((ID *)object->data)->name);
  return mesh_result;
}

static Mesh *mesh_new_from_mesh_object_with_layers(Depsgraph *depsgraph,
                                                   Object *object,
                                                   const bool preserve_origindex)
{
  if (DEG_is_original_id(&object->id)) {
    return mesh_new_from_mesh(object, (Mesh *)object->data);
  }

  if (depsgraph == nullptr) {
    return nullptr;
  }

  Object object_for_eval = blender::dna::shallow_copy(*object);
  if (object_for_eval.runtime.data_orig != nullptr) {
    object_for_eval.data = object_for_eval.runtime.data_orig;
  }

  Scene *scene = DEG_get_evaluated_scene(depsgraph);
  CustomData_MeshMasks mask = CD_MASK_MESH;
  if (preserve_origindex) {
    mask.vmask |= CD_MASK_ORIGINDEX;
    mask.emask |= CD_MASK_ORIGINDEX;
    mask.lmask |= CD_MASK_ORIGINDEX;
    mask.pmask |= CD_MASK_ORIGINDEX;
  }
  Mesh *result = mesh_create_eval_final(depsgraph, scene, &object_for_eval, &mask);
  return BKE_mesh_wrapper_ensure_subdivision(result);
}

static Mesh *mesh_new_from_mesh_object(Depsgraph *depsgraph,
                                       Object *object,
                                       const bool preserve_all_data_layers,
                                       const bool preserve_origindex)
{
  if (preserve_all_data_layers || preserve_origindex) {
    return mesh_new_from_mesh_object_with_layers(depsgraph, object, preserve_origindex);
  }
  Mesh *mesh_input = (Mesh *)object->data;
  /* If we are in edit mode, use evaluated mesh from edit structure, matching to what
   * viewport is using for visualization. */
  if (mesh_input->edit_mesh != nullptr) {
    Mesh *editmesh_eval_final = BKE_object_get_editmesh_eval_final(object);
    if (editmesh_eval_final != nullptr) {
      mesh_input = editmesh_eval_final;
    }
  }
  return mesh_new_from_mesh(object, mesh_input);
}

Mesh *BKE_mesh_new_from_object(Depsgraph *depsgraph,
                               Object *object,
                               const bool preserve_all_data_layers,
                               const bool preserve_origindex)
{
  Mesh *new_mesh = nullptr;
  switch (object->type) {
    case OB_FONT:
    case OB_CURVES_LEGACY:
    case OB_SURF:
      new_mesh = mesh_new_from_curve_type_object(object);
      break;
    case OB_MBALL:
      new_mesh = mesh_new_from_mball_object(object);
      break;
    case OB_MESH:
      new_mesh = mesh_new_from_mesh_object(
          depsgraph, object, preserve_all_data_layers, preserve_origindex);
      break;
    default:
      /* Object does not have geometry data. */
      return nullptr;
  }
  if (new_mesh == nullptr) {
    /* Happens in special cases like request of mesh for non-mother meta ball. */
    return nullptr;
  }

  /* The result must have 0 users, since it's just a mesh which is free-dangling data-block.
   * All the conversion functions are supposed to ensure mesh is not counted. */
  BLI_assert(new_mesh->id.us == 0);

  /* It is possible that mesh came from modifier stack evaluation, which preserves edit_mesh
   * pointer (which allows draw manager to access edit mesh when drawing). Normally this does
   * not cause ownership problems because evaluated object runtime is keeping track of the real
   * ownership.
   *
   * Here we are constructing a mesh which is supposed to be independent, which means no shared
   * ownership is allowed, so we make sure edit mesh is reset to nullptr (which is similar to as if
   * one duplicates the objects and applies all the modifiers). */
  new_mesh->edit_mesh = nullptr;

  return new_mesh;
}

static int foreach_libblock_make_original_callback(LibraryIDLinkCallbackData *cb_data)
{
  ID **id_p = cb_data->id_pointer;
  if (*id_p == nullptr) {
    return IDWALK_RET_NOP;
  }
  *id_p = DEG_get_original_id(*id_p);

  return IDWALK_RET_NOP;
}

static int foreach_libblock_make_usercounts_callback(LibraryIDLinkCallbackData *cb_data)
{
  ID **id_p = cb_data->id_pointer;
  if (*id_p == nullptr) {
    return IDWALK_RET_NOP;
  }

  const int cb_flag = cb_data->cb_flag;
  if (cb_flag & IDWALK_CB_USER) {
    id_us_plus(*id_p);
  }
  else if (cb_flag & IDWALK_CB_USER_ONE) {
    /* NOTE: in that context, that one should not be needed (since there should be at least already
     * one USER_ONE user of that ID), but better be consistent. */
    id_us_ensure_real(*id_p);
  }
  return IDWALK_RET_NOP;
}

Mesh *BKE_mesh_new_from_object_to_bmain(Main *bmain,
                                        Depsgraph *depsgraph,
                                        Object *object,
                                        bool preserve_all_data_layers)
{
  BLI_assert(ELEM(object->type, OB_FONT, OB_CURVES_LEGACY, OB_SURF, OB_MBALL, OB_MESH));

  Mesh *mesh = BKE_mesh_new_from_object(depsgraph, object, preserve_all_data_layers, false);
  if (mesh == nullptr) {
    /* Unable to convert the object to a mesh, return an empty one. */
    Mesh *mesh_in_bmain = BKE_mesh_add(bmain, ((ID *)object->data)->name + 2);
    id_us_min(&mesh_in_bmain->id);
    return mesh_in_bmain;
  }

  /* Make sure mesh only points original data-blocks, also increase users of materials and other
   * possibly referenced data-blocks.
   *
   * Going to original data-blocks is required to have bmain in a consistent state, where
   * everything is only allowed to reference original data-blocks.
   *
   * Note that user-count updates has to be done *after* mesh has been transferred to Main database
   * (since doing reference-counting on non-Main IDs is forbidden). */
  BKE_library_foreach_ID_link(
      nullptr, &mesh->id, foreach_libblock_make_original_callback, nullptr, IDWALK_NOP);

  /* Append the mesh to 'bmain'.
   * We do it a bit longer way since there is no simple and clear way of adding existing data-block
   * to the 'bmain'. So we allocate new empty mesh in the 'bmain' (which guarantees all the naming
   * and orders and flags) and move the temporary mesh in place there. */
  Mesh *mesh_in_bmain = BKE_mesh_add(bmain, mesh->id.name + 2);

  /* NOTE: BKE_mesh_nomain_to_mesh() does not copy materials and instead it preserves them in the
   * destination mesh. So we "steal" materials before calling it.
   *
   * TODO(sergey): We really better have a function which gets and ID and accepts it for the bmain.
   */
  mesh_in_bmain->mat = mesh->mat;
  mesh_in_bmain->totcol = mesh->totcol;
<<<<<<< HEAD
  mesh_in_bmain->flag = mesh->flag;
=======
>>>>>>> 4cd2dca2
  mesh->mat = nullptr;

  BKE_mesh_nomain_to_mesh(mesh, mesh_in_bmain, nullptr);

  /* Anonymous attributes shouldn't exist on original data. */
  mesh_in_bmain->attributes_for_write().remove_anonymous();

  /* User-count is required because so far mesh was in a limbo, where library management does
   * not perform any user management (i.e. copy of a mesh will not increase users of materials). */
  BKE_library_foreach_ID_link(
      nullptr, &mesh_in_bmain->id, foreach_libblock_make_usercounts_callback, nullptr, IDWALK_NOP);

  /* Make sure user count from BKE_mesh_add() is the one we expect here and bring it down to 0. */
  BLI_assert(mesh_in_bmain->id.us == 1);
  id_us_min(&mesh_in_bmain->id);

  return mesh_in_bmain;
}

static KeyBlock *keyblock_ensure_from_uid(Key &key, const int uid, const StringRefNull name)
{
  if (KeyBlock *kb = BKE_keyblock_find_uid(&key, uid)) {
    return kb;
  }
  KeyBlock *kb = BKE_keyblock_add(&key, name.c_str());
  kb->uid = uid;
  return kb;
}

static int find_object_active_key_uid(const Key &key, const Object &object)
{
  const int active_kb_index = object.shapenr - 1;
  const KeyBlock *kb = (const KeyBlock *)BLI_findlink(&key.block, active_kb_index);
  if (!kb) {
    CLOG_ERROR(&LOG, "Could not find object's active shapekey %d", active_kb_index);
    return -1;
  }
  return kb->uid;
}

static void move_shapekey_layers_to_keyblocks(const Mesh &mesh,
                                              CustomData &custom_data,
                                              Key &key_dst,
                                              const int actshape_uid)
{
  using namespace blender::bke;
  for (const int i : IndexRange(CustomData_number_of_layers(&custom_data, CD_SHAPEKEY))) {
    const int layer_index = CustomData_get_layer_index_n(&custom_data, CD_SHAPEKEY, i);
    CustomDataLayer &layer = custom_data.layers[layer_index];

    KeyBlock *kb = keyblock_ensure_from_uid(key_dst, layer.uid, layer.name);
    MEM_SAFE_FREE(kb->data);

    kb->totelem = mesh.totvert;

    if (kb->uid == actshape_uid) {
      kb->data = MEM_malloc_arrayN(kb->totelem, sizeof(float3), __func__);
      MutableSpan<float3> kb_coords(static_cast<float3 *>(kb->data), kb->totelem);
      mesh.attributes().lookup<float3>("position").varray.materialize(kb_coords);
    }
    else {
      kb->data = layer.data;
      layer.data = nullptr;
    }
  }

  LISTBASE_FOREACH (KeyBlock *, kb, &key_dst.block) {
    if (kb->totelem != mesh.totvert) {
      MEM_SAFE_FREE(kb->data);
      kb->totelem = mesh.totvert;
      kb->data = MEM_cnew_array<float3>(kb->totelem, __func__);
      CLOG_ERROR(&LOG, "Data for shape key '%s' on mesh missing from evaluated mesh ", kb->name);
    }
  }
}

void BKE_mesh_nomain_to_mesh(Mesh *mesh_src, Mesh *mesh_dst, Object *ob)
{
  using namespace blender::bke;
  BLI_assert(mesh_src->id.tag & LIB_TAG_NO_MAIN);
  if (ob) {
    BLI_assert(mesh_dst == ob->data);
  }

  BKE_mesh_clear_geometry_and_metadata(mesh_dst);

  const bool verts_num_changed = mesh_dst->totvert != mesh_src->totvert;
  mesh_dst->totvert = mesh_src->totvert;
  mesh_dst->totedge = mesh_src->totedge;
  mesh_dst->totpoly = mesh_src->totpoly;
  mesh_dst->totloop = mesh_src->totloop;

  /* Using #CD_MASK_MESH ensures that only data that should exist in Main meshes is moved. */
  const CustomData_MeshMasks mask = CD_MASK_MESH;
  CustomData_copy(&mesh_src->vdata, &mesh_dst->vdata, mask.vmask, mesh_src->totvert);
  CustomData_copy(&mesh_src->edata, &mesh_dst->edata, mask.emask, mesh_src->totedge);
  CustomData_copy(&mesh_src->pdata, &mesh_dst->pdata, mask.pmask, mesh_src->totpoly);
  CustomData_copy(&mesh_src->ldata, &mesh_dst->ldata, mask.lmask, mesh_src->totloop);
  std::swap(mesh_dst->poly_offset_indices, mesh_src->poly_offset_indices);
  std::swap(mesh_dst->runtime->poly_offsets_sharing_info,
            mesh_src->runtime->poly_offsets_sharing_info);

  /* Make sure attribute names are moved. */
  std::swap(mesh_dst->active_color_attribute, mesh_src->active_color_attribute);
  std::swap(mesh_dst->default_color_attribute, mesh_src->default_color_attribute);
  std::swap(mesh_dst->vertex_group_names, mesh_src->vertex_group_names);

  BKE_mesh_copy_parameters(mesh_dst, mesh_src);

  /* For original meshes, shape key data is stored in the #Key data-block, so it
   * must be moved from the storage in #CustomData layers used for evaluation. */
  if (Key *key_dst = mesh_dst->key) {
    if (CustomData_has_layer(&mesh_src->vdata, CD_SHAPEKEY)) {
      /* If no object, set to -1 so we don't mess up any shapekey layers. */
      const int uid_active = ob ? find_object_active_key_uid(*key_dst, *ob) : -1;
      move_shapekey_layers_to_keyblocks(*mesh_dst, mesh_src->vdata, *key_dst, uid_active);
    }
    else if (verts_num_changed) {
      CLOG_WARN(&LOG, "Shape key data lost when replacing mesh '%s' in Main", mesh_src->id.name);
      id_us_min(&mesh_dst->key->id);
      mesh_dst->key = nullptr;
    }
  }

  BKE_id_free(nullptr, mesh_src);
}

void BKE_mesh_nomain_to_meshkey(Mesh *mesh_src, Mesh *mesh_dst, KeyBlock *kb)
{
  BLI_assert(mesh_src->id.tag & LIB_TAG_NO_MAIN);

  const int totvert = mesh_src->totvert;

  if (totvert == 0 || mesh_dst->totvert == 0 || mesh_dst->totvert != totvert) {
    return;
  }

  if (kb->data) {
    MEM_freeN(kb->data);
  }
  kb->data = MEM_malloc_arrayN(mesh_dst->key->elemsize, mesh_dst->totvert, "kb->data");
  kb->totelem = totvert;
  MutableSpan(static_cast<float3 *>(kb->data), kb->totelem).copy_from(mesh_src->vert_positions());
}<|MERGE_RESOLUTION|>--- conflicted
+++ resolved
@@ -942,10 +942,6 @@
    */
   mesh_in_bmain->mat = mesh->mat;
   mesh_in_bmain->totcol = mesh->totcol;
-<<<<<<< HEAD
-  mesh_in_bmain->flag = mesh->flag;
-=======
->>>>>>> 4cd2dca2
   mesh->mat = nullptr;
 
   BKE_mesh_nomain_to_mesh(mesh, mesh_in_bmain, nullptr);
