--- conflicted
+++ resolved
@@ -280,13 +280,8 @@
 
         if (mloopuv) {
           for (int i = 0; i < 3; i++, mloopuv++) {
-<<<<<<< HEAD
-            mloopuv->uv[0] = (corner_verts[dst_loop + i] - startvert) / float(dl->nr - 1);
-            mloopuv->uv[1] = 0.0f;
-=======
-            (*mloopuv)[0] = (loops[dst_loop + i].v - startvert) / float(dl->nr - 1);
+            (*mloopuv)[0] = (corner_verts[dst_loop + i] - startvert) / float(dl->nr - 1);
             (*mloopuv)[1] = 0.0f;
->>>>>>> aaaa75f9
           }
         }
 
