/* SPDX-License-Identifier: GPL-2.0-or-later */

/** \file
 * \ingroup bke
 */

#include "CLG_log.h"

#include "MEM_guardedalloc.h"

#include "DNA_curve_types.h"
#include "DNA_key_types.h"
#include "DNA_material_types.h"
#include "DNA_mesh_types.h"
#include "DNA_meshdata_types.h"
#include "DNA_meta_types.h"
#include "DNA_object_types.h"
#include "DNA_pointcloud_types.h"
#include "DNA_scene_types.h"

#include "BLI_edgehash.h"
#include "BLI_index_range.hh"
#include "BLI_listbase.h"
#include "BLI_math.h"
#include "BLI_span.hh"
#include "BLI_string.h"
#include "BLI_utildefines.h"

#include "BLT_translation.h"

#include "BKE_DerivedMesh.h"
#include "BKE_curves.hh"
#include "BKE_deform.h"
#include "BKE_displist.h"
#include "BKE_editmesh.h"
#include "BKE_geometry_set.hh"
#include "BKE_key.h"
#include "BKE_lib_id.h"
#include "BKE_lib_query.h"
#include "BKE_main.h"
#include "BKE_material.h"
#include "BKE_mball.h"
#include "BKE_mesh.hh"
#include "BKE_mesh_runtime.h"
#include "BKE_mesh_wrapper.h"
#include "BKE_modifier.h"
/* these 2 are only used by conversion functions */
#include "BKE_curve.h"
/* -- */
#include "BKE_object.h"
/* -- */
#include "BKE_pointcloud.h"

#include "BKE_curve_to_mesh.hh"

#include "DEG_depsgraph.h"
#include "DEG_depsgraph_query.h"

using blender::float3;
using blender::IndexRange;
using blender::MutableSpan;
using blender::Span;
using blender::StringRefNull;

static CLG_LogRef LOG = {"bke.mesh_convert"};

static Mesh *mesh_nurbs_displist_to_mesh(const Curve *cu, const ListBase *dispbase)
{
  using namespace blender::bke;
  int a, b, ofs;
  const bool conv_polys = (
      /* 2D polys are filled with #DispList.type == #DL_INDEX3. */
      (CU_DO_2DFILL(cu) == false) ||
      /* surf polys are never filled */
      BKE_curve_type_get(cu) == OB_SURF);

  /* count */
  int totvert = 0;
  int totedge = 0;
  int totpoly = 0;
  int totloop = 0;
  LISTBASE_FOREACH (const DispList *, dl, dispbase) {
    if (dl->type == DL_SEGM) {
      totvert += dl->parts * dl->nr;
      totedge += dl->parts * (dl->nr - 1);
    }
    else if (dl->type == DL_POLY) {
      if (conv_polys) {
        totvert += dl->parts * dl->nr;
        totedge += dl->parts * dl->nr;
      }
    }
    else if (dl->type == DL_SURF) {
      if (dl->parts != 0) {
        int tot;
        totvert += dl->parts * dl->nr;
        tot = (((dl->flag & DL_CYCL_U) ? 1 : 0) + (dl->nr - 1)) *
              (((dl->flag & DL_CYCL_V) ? 1 : 0) + (dl->parts - 1));
        totpoly += tot;
        totloop += tot * 4;
      }
    }
    else if (dl->type == DL_INDEX3) {
      int tot;
      totvert += dl->nr;
      tot = dl->parts;
      totpoly += tot;
      totloop += tot * 3;
    }
  }

  if (totvert == 0) {
    return BKE_mesh_new_nomain(0, 0, 0, 0);
  }

  Mesh *mesh = BKE_mesh_new_nomain(totvert, totedge, totpoly, totloop);
  MutableSpan<float3> positions = mesh->vert_positions_for_write();
  MutableSpan<blender::int2> edges = mesh->edges_for_write();
  MutableSpan<int> poly_offsets = mesh->poly_offsets_for_write();
  MutableSpan<int> corner_verts = mesh->corner_verts_for_write();

  MutableAttributeAccessor attributes = mesh->attributes_for_write();
  SpanAttributeWriter<int> material_indices = attributes.lookup_or_add_for_write_only_span<int>(
      "material_index", ATTR_DOMAIN_FACE);
  SpanAttributeWriter<bool> sharp_faces = attributes.lookup_or_add_for_write_span<bool>(
      "sharp_face", ATTR_DOMAIN_FACE);

  blender::float2 *mloopuv = static_cast<blender::float2 *>(CustomData_add_layer_named(
      &mesh->ldata, CD_PROP_FLOAT2, CD_SET_DEFAULT, mesh->totloop, DATA_("UVMap")));

  int dst_vert = 0;
  int dst_edge = 0;
  int dst_poly = 0;
  int dst_loop = 0;
  LISTBASE_FOREACH (const DispList *, dl, dispbase) {
    const bool is_smooth = (dl->rt & CU_SMOOTH) != 0;

    if (dl->type == DL_SEGM) {
      const int startvert = dst_vert;
      a = dl->parts * dl->nr;
      const float *data = dl->verts;
      while (a--) {
        copy_v3_v3(positions[dst_vert], data);
        data += 3;
        dst_vert++;
      }

      for (a = 0; a < dl->parts; a++) {
        ofs = a * dl->nr;
        for (b = 1; b < dl->nr; b++) {
          edges[dst_edge][0] = startvert + ofs + b - 1;
          edges[dst_edge][1] = startvert + ofs + b;

          dst_edge++;
        }
      }
    }
    else if (dl->type == DL_POLY) {
      if (conv_polys) {
        const int startvert = dst_vert;
        a = dl->parts * dl->nr;
        const float *data = dl->verts;
        while (a--) {
          copy_v3_v3(positions[dst_vert], data);
          data += 3;
          dst_vert++;
        }

        for (a = 0; a < dl->parts; a++) {
          ofs = a * dl->nr;
          for (b = 0; b < dl->nr; b++) {
            edges[dst_edge][0] = startvert + ofs + b;
            if (b == dl->nr - 1) {
              edges[dst_edge][1] = startvert + ofs;
            }
            else {
              edges[dst_edge][1] = startvert + ofs + b + 1;
            }
            dst_edge++;
          }
        }
      }
    }
    else if (dl->type == DL_INDEX3) {
      const int startvert = dst_vert;
      a = dl->nr;
      const float *data = dl->verts;
      while (a--) {
        copy_v3_v3(positions[dst_vert], data);
        data += 3;
        dst_vert++;
      }

      a = dl->parts;
      const int *index = dl->index;
      while (a--) {
        corner_verts[dst_loop + 0] = startvert + index[0];
        corner_verts[dst_loop + 1] = startvert + index[2];
        corner_verts[dst_loop + 2] = startvert + index[1];
        poly_offsets[dst_poly] = dst_loop;
        material_indices.span[dst_poly] = dl->col;

        if (mloopuv) {
          for (int i = 0; i < 3; i++, mloopuv++) {
            (*mloopuv)[0] = (corner_verts[dst_loop + i] - startvert) / float(dl->nr - 1);
            (*mloopuv)[1] = 0.0f;
          }
        }

        sharp_faces.span[dst_poly] = !is_smooth;
        dst_poly++;
        dst_loop += 3;
        index += 3;
      }
    }
    else if (dl->type == DL_SURF) {
      const int startvert = dst_vert;
      a = dl->parts * dl->nr;
      const float *data = dl->verts;
      while (a--) {
        copy_v3_v3(positions[dst_vert], data);
        data += 3;
        dst_vert++;
      }

      for (a = 0; a < dl->parts; a++) {

        if ((dl->flag & DL_CYCL_V) == 0 && a == dl->parts - 1) {
          break;
        }

        int p1, p2, p3, p4;
        if (dl->flag & DL_CYCL_U) {    /* p2 -> p1 -> */
          p1 = startvert + dl->nr * a; /* p4 -> p3 -> */
          p2 = p1 + dl->nr - 1;        /* -----> next row */
          p3 = p1 + dl->nr;
          p4 = p2 + dl->nr;
          b = 0;
        }
        else {
          p2 = startvert + dl->nr * a;
          p1 = p2 + 1;
          p4 = p2 + dl->nr;
          p3 = p1 + dl->nr;
          b = 1;
        }
        if ((dl->flag & DL_CYCL_V) && a == dl->parts - 1) {
          p3 -= dl->parts * dl->nr;
          p4 -= dl->parts * dl->nr;
        }

        for (; b < dl->nr; b++) {
          corner_verts[dst_loop + 0] = p1;
          corner_verts[dst_loop + 1] = p3;
          corner_verts[dst_loop + 2] = p4;
          corner_verts[dst_loop + 3] = p2;
          poly_offsets[dst_poly] = dst_loop;
          material_indices.span[dst_poly] = dl->col;

          if (mloopuv) {
            int orco_sizeu = dl->nr - 1;
            int orco_sizev = dl->parts - 1;

            /* exception as handled in convertblender.c too */
            if (dl->flag & DL_CYCL_U) {
              orco_sizeu++;
              if (dl->flag & DL_CYCL_V) {
                orco_sizev++;
              }
            }
            else if (dl->flag & DL_CYCL_V) {
              orco_sizev++;
            }

            for (int i = 0; i < 4; i++, mloopuv++) {
              /* find uv based on vertex index into grid array */
              int v = corner_verts[dst_loop + i] - startvert;

              (*mloopuv)[0] = (v / dl->nr) / float(orco_sizev);
              (*mloopuv)[1] = (v % dl->nr) / float(orco_sizeu);

              /* cyclic correction */
              if (ELEM(i, 1, 2) && (*mloopuv)[0] == 0.0f) {
                (*mloopuv)[0] = 1.0f;
              }
              if (ELEM(i, 0, 1) && (*mloopuv)[1] == 0.0f) {
                (*mloopuv)[1] = 1.0f;
              }
            }
          }

          sharp_faces.span[dst_poly] = !is_smooth;
          dst_poly++;
          dst_loop += 4;

          p4 = p3;
          p3++;
          p2 = p1;
          p1++;
        }
      }
    }
  }

  if (totpoly) {
    BKE_mesh_calc_edges(mesh, true, false);
  }

  material_indices.finish();
  sharp_faces.finish();

  return mesh;
}

/**
 * Copy evaluated texture space from curve to mesh.
 *
 * \note We disable auto texture space feature since that will cause texture space to evaluate
 * differently for curve and mesh, since curves use control points and handles to calculate the
 * bounding box, and mesh uses the tessellated curve.
 */
static void mesh_copy_texture_space_from_curve_type(const Curve *cu, Mesh *me)
{
  me->texspace_flag = cu->texspace_flag & ~CU_TEXSPACE_FLAG_AUTO;
  copy_v3_v3(me->texspace_location, cu->texspace_location);
  copy_v3_v3(me->texspace_size, cu->texspace_size);
  BKE_mesh_texspace_calc(me);
}

Mesh *BKE_mesh_new_nomain_from_curve_displist(const Object *ob, const ListBase *dispbase)
{
  const Curve *cu = (const Curve *)ob->data;

  Mesh *mesh = mesh_nurbs_displist_to_mesh(cu, dispbase);
  mesh_copy_texture_space_from_curve_type(cu, mesh);
  mesh->mat = (Material **)MEM_dupallocN(cu->mat);
  mesh->totcol = cu->totcol;

  return mesh;
}

Mesh *BKE_mesh_new_nomain_from_curve(const Object *ob)
{
  ListBase disp = {nullptr, nullptr};

  if (ob->runtime.curve_cache) {
    disp = ob->runtime.curve_cache->disp;
  }

  return BKE_mesh_new_nomain_from_curve_displist(ob, &disp);
}

struct EdgeLink {
  struct EdgeLink *next, *prev;
  const void *edge;
};

struct VertLink {
  Link *next, *prev;
  uint index;
};

static void prependPolyLineVert(ListBase *lb, uint index)
{
  VertLink *vl = MEM_cnew<VertLink>("VertLink");
  vl->index = index;
  BLI_addhead(lb, vl);
}

static void appendPolyLineVert(ListBase *lb, uint index)
{
  VertLink *vl = MEM_cnew<VertLink>("VertLink");
  vl->index = index;
  BLI_addtail(lb, vl);
}

void BKE_mesh_to_curve_nurblist(const Mesh *me, ListBase *nurblist, const int edge_users_test)
{
  const Span<float3> positions = me->vert_positions();
  const Span<blender::int2> mesh_edges = me->edges();
  const blender::OffsetIndices polys = me->polys();
  const Span<int> corner_edges = me->corner_edges();

  /* only to detect edge polylines */
  int *edge_users;

  ListBase edges = {nullptr, nullptr};

  /* get boundary edges */
  edge_users = (int *)MEM_calloc_arrayN(mesh_edges.size(), sizeof(int), __func__);
  for (const int i : polys.index_range()) {
    for (const int edge : corner_edges.slice(polys[i])) {
      edge_users[edge]++;
    }
  }

  /* create edges from all faces (so as to find edges not in any faces) */
  for (const int i : mesh_edges.index_range()) {
    if (edge_users[i] == edge_users_test) {
      EdgeLink *edl = MEM_cnew<EdgeLink>("EdgeLink");
      edl->edge = &mesh_edges[i];

      BLI_addtail(&edges, edl);
    }
  }
  MEM_freeN(edge_users);

  if (edges.first) {
    while (edges.first) {
      /* each iteration find a polyline and add this as a nurbs poly spline */

      ListBase polyline = {nullptr, nullptr}; /* store a list of VertLink's */
      bool closed = false;
      int totpoly = 0;
      blender::int2 &edge_current = *(blender::int2 *)((EdgeLink *)edges.last)->edge;
      uint startVert = edge_current[0];
      uint endVert = edge_current[1];
      bool ok = true;

      appendPolyLineVert(&polyline, startVert);
      totpoly++;
      appendPolyLineVert(&polyline, endVert);
      totpoly++;
      BLI_freelinkN(&edges, edges.last);

      while (ok) { /* while connected edges are found... */
        EdgeLink *edl = (EdgeLink *)edges.last;
        ok = false;
        while (edl) {
          EdgeLink *edl_prev = edl->prev;

          const blender::int2 &edge = *(blender::int2 *)edl->edge;

          if (edge[0] == endVert) {
            endVert = edge[1];
            appendPolyLineVert(&polyline, endVert);
            totpoly++;
            BLI_freelinkN(&edges, edl);
            ok = true;
          }
          else if (edge[1] == endVert) {
            endVert = edge[0];
            appendPolyLineVert(&polyline, endVert);
            totpoly++;
            BLI_freelinkN(&edges, edl);
            ok = true;
          }
          else if (edge[0] == startVert) {
            startVert = edge[1];
            prependPolyLineVert(&polyline, startVert);
            totpoly++;
            BLI_freelinkN(&edges, edl);
            ok = true;
          }
          else if (edge[1] == startVert) {
            startVert = edge[0];
            prependPolyLineVert(&polyline, startVert);
            totpoly++;
            BLI_freelinkN(&edges, edl);
            ok = true;
          }

          edl = edl_prev;
        }
      }

      /* Now we have a polyline, make into a curve */
      if (startVert == endVert) {
        BLI_freelinkN(&polyline, polyline.last);
        totpoly--;
        closed = true;
      }

      /* --- nurbs --- */
      {
        Nurb *nu;
        BPoint *bp;
        VertLink *vl;

        /* create new 'nurb' within the curve */
        nu = MEM_new<Nurb>("MeshNurb", blender::dna::shallow_zero_initialize());

        nu->pntsu = totpoly;
        nu->pntsv = 1;
        nu->orderu = 4;
        nu->flagu = CU_NURB_ENDPOINT | (closed ? CU_NURB_CYCLIC : 0); /* endpoint */
        nu->resolu = 12;

        nu->bp = (BPoint *)MEM_calloc_arrayN(totpoly, sizeof(BPoint), "bpoints");

        /* add points */
        vl = (VertLink *)polyline.first;
        int i;
        for (i = 0, bp = nu->bp; i < totpoly; i++, bp++, vl = (VertLink *)vl->next) {
          copy_v3_v3(bp->vec, positions[vl->index]);
          bp->f1 = SELECT;
          bp->radius = bp->weight = 1.0;
        }
        BLI_freelistN(&polyline);

        /* add nurb to curve */
        BLI_addtail(nurblist, nu);
      }
      /* --- done with nurbs --- */
    }
  }
}

void BKE_mesh_to_curve(Main *bmain, Depsgraph *depsgraph, Scene * /*scene*/, Object *ob)
{
  const Object *ob_eval = DEG_get_evaluated_object(depsgraph, ob);
  if (!ob_eval) {
    return;
  }
  const Mesh *me_eval = BKE_object_get_evaluated_mesh_no_subsurf(ob_eval);
  if (!me_eval) {
    return;
  }

  ListBase nurblist = {nullptr, nullptr};

  BKE_mesh_to_curve_nurblist(me_eval, &nurblist, 0);
  BKE_mesh_to_curve_nurblist(me_eval, &nurblist, 1);

  if (nurblist.first) {
    Curve *cu = BKE_curve_add(bmain, ob->id.name + 2, OB_CURVES_LEGACY);
    cu->flag |= CU_3D;

    cu->nurb = nurblist;

    id_us_min(&((Mesh *)ob->data)->id);
    ob->data = cu;
    ob->type = OB_CURVES_LEGACY;

    BKE_object_free_derived_caches(ob);
  }
}

void BKE_mesh_to_pointcloud(Main *bmain, Depsgraph *depsgraph, Scene * /*scene*/, Object *ob)
{
  BLI_assert(ob->type == OB_MESH);
<<<<<<< HEAD
  const Object *ob_eval = DEG_get_evaluated_object(depsgraph, ob);
  if (!ob_eval) {
    return;
  }
  const Mesh *me_eval = BKE_object_get_evaluated_mesh_no_subsurf(ob_eval);
  if (!me_eval) {
    return;
  }
=======

  Scene *scene_eval = DEG_get_evaluated_scene(depsgraph);
  Object *ob_eval = DEG_get_evaluated_object(depsgraph, ob);
  const Mesh *mesh_eval = mesh_get_eval_final(depsgraph, scene_eval, ob_eval, &CD_MASK_MESH);
>>>>>>> 93a2e5db

  PointCloud *pointcloud = (PointCloud *)BKE_pointcloud_add(bmain, ob->id.name + 2);

  CustomData_free(&pointcloud->pdata, pointcloud->totpoint);
  pointcloud->totpoint = mesh_eval->totvert;
  CustomData_merge(&mesh_eval->vdata, &pointcloud->pdata, CD_MASK_PROP_ALL, mesh_eval->totvert);

  BKE_id_materials_copy(bmain, (ID *)ob->data, (ID *)pointcloud);

  id_us_min(&((Mesh *)ob->data)->id);
  ob->data = pointcloud;
  ob->type = OB_POINTCLOUD;

  BKE_object_free_derived_caches(ob);
}

void BKE_pointcloud_to_mesh(Main *bmain, Depsgraph *depsgraph, Scene * /*scene*/, Object *ob)
{
  BLI_assert(ob->type == OB_POINTCLOUD);

  Object *ob_eval = DEG_get_evaluated_object(depsgraph, ob);
  const PointCloud *pointcloud_eval = (const PointCloud *)ob_eval->runtime.data_eval;

  Mesh *mesh = BKE_mesh_add(bmain, ob->id.name + 2);

  mesh->totvert = pointcloud_eval->totpoint;
  CustomData_merge(
      &pointcloud_eval->pdata, &mesh->vdata, CD_MASK_PROP_ALL, pointcloud_eval->totpoint);

  BKE_id_materials_copy(bmain, (ID *)ob->data, (ID *)mesh);

  id_us_min(&((PointCloud *)ob->data)->id);
  ob->data = mesh;
  ob->type = OB_MESH;

  BKE_object_free_derived_caches(ob);
}

/* Create a temporary object to be used for nurbs-to-mesh conversion. */
static Object *object_for_curve_to_mesh_create(const Object *object)
{
  const Curve *curve = (const Curve *)object->data;

  /* Create a temporary object which can be evaluated and modified by generic
   * curve evaluation (hence the #LIB_ID_COPY_SET_COPIED_ON_WRITE flag). */
  Object *temp_object = (Object *)BKE_id_copy_ex(
      nullptr, &object->id, nullptr, LIB_ID_COPY_LOCALIZE | LIB_ID_COPY_SET_COPIED_ON_WRITE);

  /* Remove all modifiers, since we don't want them to be applied. */
  BKE_object_free_modifiers(temp_object, LIB_ID_CREATE_NO_USER_REFCOUNT);

  /* Need to create copy of curve itself as well, since it will be changed by the curve evaluation
   * process. NOTE: Copies the data, but not the shape-keys. */
  temp_object->data = BKE_id_copy_ex(nullptr,
                                     (const ID *)object->data,
                                     nullptr,
                                     LIB_ID_COPY_LOCALIZE | LIB_ID_COPY_SET_COPIED_ON_WRITE);
  Curve *temp_curve = (Curve *)temp_object->data;

  /* Make sure texture space is calculated for a copy of curve, it will be used for the final
   * result. */
  BKE_curve_texspace_calc(temp_curve);

  /* Temporarily set edit so we get updates from edit mode, but also because for text data-blocks
   * copying it while in edit mode gives invalid data structures. */
  temp_curve->editfont = curve->editfont;
  temp_curve->editnurb = curve->editnurb;

  return temp_object;
}

static void object_for_curve_to_mesh_free(Object *temp_object)
{
  /* Clear edit mode pointers that were explicitly copied to the temporary curve. */
  ID *final_object_data = static_cast<ID *>(temp_object->data);
  if (GS(final_object_data->name) == ID_CU_LEGACY) {
    Curve &curve = *reinterpret_cast<Curve *>(final_object_data);
    curve.editfont = nullptr;
    curve.editnurb = nullptr;
  }

  /* Only free the final object data if it is *not* stored in the #data_eval field. This is still
   * necessary because #temp_object's data could be replaced by a #Curve data-block that isn't also
   * assigned to #data_eval. */
  const bool object_data_stored_in_data_eval = final_object_data == temp_object->runtime.data_eval;

  BKE_id_free(nullptr, temp_object);
  if (!object_data_stored_in_data_eval) {
    BKE_id_free(nullptr, final_object_data);
  }
}

/**
 * Populate `object->runtime.curve_cache` which is then used to create the mesh.
 */
static void curve_to_mesh_eval_ensure(Object &object)
{
  BLI_assert(GS(static_cast<ID *>(object.data)->name) == ID_CU_LEGACY);
  Curve &curve = *static_cast<Curve *>(object.data);
  /* Clear all modifiers for the bevel object.
   *
   * This is because they can not be reliably evaluated for an original object (at least because
   * the state of dependencies is not know).
   *
   * So we create temporary copy of the object which will use same data as the original bevel, but
   * will have no modifiers. */
  Object bevel_object = blender::dna::shallow_zero_initialize();
  if (curve.bevobj != nullptr) {
    bevel_object = blender::dna::shallow_copy(*curve.bevobj);
    BLI_listbase_clear(&bevel_object.modifiers);
    BKE_object_runtime_reset(&bevel_object);
    curve.bevobj = &bevel_object;
  }

  /* Same thing for taper. */
  Object taper_object = blender::dna::shallow_zero_initialize();
  if (curve.taperobj != nullptr) {
    taper_object = blender::dna::shallow_copy(*curve.taperobj);
    BLI_listbase_clear(&taper_object.modifiers);
    BKE_object_runtime_reset(&taper_object);
    curve.taperobj = &taper_object;
  }

  /* NOTE: We don't have dependency graph or scene here, so we pass nullptr. This is all fine since
   * they are only used for modifier stack, which we have explicitly disabled for all objects.
   *
   * TODO(sergey): This is a very fragile logic, but proper solution requires re-writing quite a
   * bit of internal functions (#BKE_mesh_nomain_to_mesh) and also Mesh From Curve operator.
   * Brecht says hold off with that. */
  BKE_displist_make_curveTypes(nullptr, nullptr, &object, true);

  BKE_object_runtime_free_data(&bevel_object);
  BKE_object_runtime_free_data(&taper_object);
}

static const Curves *get_evaluated_curves_from_object(const Object *object)
{
  if (GeometrySet *geometry_set_eval = object->runtime.geometry_set_eval) {
    return geometry_set_eval->get_curves_for_read();
  }
  return nullptr;
}

static Mesh *mesh_new_from_evaluated_curve_type_object(const Object *evaluated_object)
{
  if (const Mesh *mesh = BKE_object_get_evaluated_mesh(evaluated_object)) {
    return BKE_mesh_copy_for_eval(mesh);
  }
  if (const Curves *curves = get_evaluated_curves_from_object(evaluated_object)) {
    const blender::bke::AnonymousAttributePropagationInfo propagation_info;
    return blender::bke::curve_to_wire_mesh(curves->geometry.wrap(), propagation_info);
  }
  return nullptr;
}

static Mesh *mesh_new_from_curve_type_object(const Object *object)
{
  /* If the object is evaluated, it should either have an evaluated mesh or curve data already.
   * The mesh can be duplicated, or the curve converted to wire mesh edges. */
  if (DEG_is_evaluated_object(object)) {
    return mesh_new_from_evaluated_curve_type_object(object);
  }

  /* Otherwise, create a temporary "fake" evaluated object and try again. This might have
   * different results, since in order to avoid having adverse affects to other original objects,
   * modifiers are cleared. An alternative would be to create a temporary depsgraph only for this
   * object and its dependencies. */
  Object *temp_object = object_for_curve_to_mesh_create(object);
  ID *temp_data = static_cast<ID *>(temp_object->data);
  curve_to_mesh_eval_ensure(*temp_object);

  /* If evaluating the curve replaced object data with different data, free the original data. */
  if (temp_data != temp_object->data) {
    if (GS(temp_data->name) == ID_CU_LEGACY) {
      /* Clear edit mode pointers that were explicitly copied to the temporary curve. */
      Curve *curve = reinterpret_cast<Curve *>(temp_data);
      curve->editfont = nullptr;
      curve->editnurb = nullptr;
    }
    BKE_id_free(nullptr, temp_data);
  }

  Mesh *mesh = mesh_new_from_evaluated_curve_type_object(temp_object);

  object_for_curve_to_mesh_free(temp_object);

  return mesh;
}

static Mesh *mesh_new_from_mball_object(Object *object)
{
  /* NOTE: We can only create mesh for a polygonized meta ball. This figures out all original meta
   * balls and all evaluated child meta balls (since polygonization is only stored in the mother
   * ball).
   *
   * Create empty mesh so script-authors don't run into None objects. */
  if (!DEG_is_evaluated_object(object)) {
    return (Mesh *)BKE_id_new_nomain(ID_ME, ((ID *)object->data)->name + 2);
  }

  const Mesh *mesh_eval = BKE_object_get_evaluated_mesh(object);
  if (mesh_eval == nullptr) {
    return (Mesh *)BKE_id_new_nomain(ID_ME, ((ID *)object->data)->name + 2);
  }

  return BKE_mesh_copy_for_eval(mesh_eval);
}

static Mesh *mesh_new_from_mesh(Object *object, Mesh *mesh)
{
  /* While we could copy this into the new mesh,
   * add the data to 'mesh' so future calls to this function don't need to re-convert the data. */
  if (mesh->runtime->wrapper_type == ME_WRAPPER_TYPE_BMESH) {
    BKE_mesh_wrapper_ensure_mdata(mesh);
  }
  else {
    mesh = BKE_mesh_wrapper_ensure_subdivision(mesh);
  }

  Mesh *mesh_result = (Mesh *)BKE_id_copy_ex(
      nullptr, &mesh->id, nullptr, LIB_ID_CREATE_NO_MAIN | LIB_ID_CREATE_NO_USER_REFCOUNT);
  /* NOTE: Materials should already be copied. */
  /* Copy original mesh name. This is because edit meshes might not have one properly set name. */
  STRNCPY(mesh_result->id.name, ((ID *)object->data)->name);
  return mesh_result;
}

static Mesh *mesh_new_from_mesh_object_with_layers(Depsgraph *depsgraph,
                                                   Object *object,
                                                   const bool preserve_origindex)
{
  if (DEG_is_original_id(&object->id)) {
    return mesh_new_from_mesh(object, (Mesh *)object->data);
  }

  if (depsgraph == nullptr) {
    return nullptr;
  }

  Object object_for_eval = blender::dna::shallow_copy(*object);
  if (object_for_eval.runtime.data_orig != nullptr) {
    object_for_eval.data = object_for_eval.runtime.data_orig;
  }

  Scene *scene = DEG_get_evaluated_scene(depsgraph);
  CustomData_MeshMasks mask = CD_MASK_MESH;
  if (preserve_origindex) {
    mask.vmask |= CD_MASK_ORIGINDEX;
    mask.emask |= CD_MASK_ORIGINDEX;
    mask.lmask |= CD_MASK_ORIGINDEX;
    mask.pmask |= CD_MASK_ORIGINDEX;
  }
  Mesh *result = mesh_create_eval_final(depsgraph, scene, &object_for_eval, &mask);
  return BKE_mesh_wrapper_ensure_subdivision(result);
}

static Mesh *mesh_new_from_mesh_object(Depsgraph *depsgraph,
                                       Object *object,
                                       const bool preserve_all_data_layers,
                                       const bool preserve_origindex)
{
  if (preserve_all_data_layers || preserve_origindex) {
    return mesh_new_from_mesh_object_with_layers(depsgraph, object, preserve_origindex);
  }
  Mesh *mesh_input = (Mesh *)object->data;
  /* If we are in edit mode, use evaluated mesh from edit structure, matching to what
   * viewport is using for visualization. */
  if (mesh_input->edit_mesh != nullptr) {
    Mesh *editmesh_eval_final = BKE_object_get_editmesh_eval_final(object);
    if (editmesh_eval_final != nullptr) {
      mesh_input = editmesh_eval_final;
    }
  }
  return mesh_new_from_mesh(object, mesh_input);
}

Mesh *BKE_mesh_new_from_object(Depsgraph *depsgraph,
                               Object *object,
                               const bool preserve_all_data_layers,
                               const bool preserve_origindex)
{
  Mesh *new_mesh = nullptr;
  switch (object->type) {
    case OB_FONT:
    case OB_CURVES_LEGACY:
    case OB_SURF:
      new_mesh = mesh_new_from_curve_type_object(object);
      break;
    case OB_MBALL:
      new_mesh = mesh_new_from_mball_object(object);
      break;
    case OB_MESH:
      new_mesh = mesh_new_from_mesh_object(
          depsgraph, object, preserve_all_data_layers, preserve_origindex);
      break;
    default:
      /* Object does not have geometry data. */
      return nullptr;
  }
  if (new_mesh == nullptr) {
    /* Happens in special cases like request of mesh for non-mother meta ball. */
    return nullptr;
  }

  /* The result must have 0 users, since it's just a mesh which is free-dangling data-block.
   * All the conversion functions are supposed to ensure mesh is not counted. */
  BLI_assert(new_mesh->id.us == 0);

  /* It is possible that mesh came from modifier stack evaluation, which preserves edit_mesh
   * pointer (which allows draw manager to access edit mesh when drawing). Normally this does
   * not cause ownership problems because evaluated object runtime is keeping track of the real
   * ownership.
   *
   * Here we are constructing a mesh which is supposed to be independent, which means no shared
   * ownership is allowed, so we make sure edit mesh is reset to nullptr (which is similar to as if
   * one duplicates the objects and applies all the modifiers). */
  new_mesh->edit_mesh = nullptr;

  return new_mesh;
}

static int foreach_libblock_make_original_callback(LibraryIDLinkCallbackData *cb_data)
{
  ID **id_p = cb_data->id_pointer;
  if (*id_p == nullptr) {
    return IDWALK_RET_NOP;
  }
  *id_p = DEG_get_original_id(*id_p);

  return IDWALK_RET_NOP;
}

static int foreach_libblock_make_usercounts_callback(LibraryIDLinkCallbackData *cb_data)
{
  ID **id_p = cb_data->id_pointer;
  if (*id_p == nullptr) {
    return IDWALK_RET_NOP;
  }

  const int cb_flag = cb_data->cb_flag;
  if (cb_flag & IDWALK_CB_USER) {
    id_us_plus(*id_p);
  }
  else if (cb_flag & IDWALK_CB_USER_ONE) {
    /* NOTE: in that context, that one should not be needed (since there should be at least already
     * one USER_ONE user of that ID), but better be consistent. */
    id_us_ensure_real(*id_p);
  }
  return IDWALK_RET_NOP;
}

Mesh *BKE_mesh_new_from_object_to_bmain(Main *bmain,
                                        Depsgraph *depsgraph,
                                        Object *object,
                                        bool preserve_all_data_layers)
{
  BLI_assert(ELEM(object->type, OB_FONT, OB_CURVES_LEGACY, OB_SURF, OB_MBALL, OB_MESH));

  Mesh *mesh = BKE_mesh_new_from_object(depsgraph, object, preserve_all_data_layers, false);
  if (mesh == nullptr) {
    /* Unable to convert the object to a mesh, return an empty one. */
    Mesh *mesh_in_bmain = BKE_mesh_add(bmain, ((ID *)object->data)->name + 2);
    id_us_min(&mesh_in_bmain->id);
    return mesh_in_bmain;
  }

  /* Make sure mesh only points original data-blocks, also increase users of materials and other
   * possibly referenced data-blocks.
   *
   * Going to original data-blocks is required to have bmain in a consistent state, where
   * everything is only allowed to reference original data-blocks.
   *
   * Note that user-count updates has to be done *after* mesh has been transferred to Main database
   * (since doing reference-counting on non-Main IDs is forbidden). */
  BKE_library_foreach_ID_link(
      nullptr, &mesh->id, foreach_libblock_make_original_callback, nullptr, IDWALK_NOP);

  /* Append the mesh to 'bmain'.
   * We do it a bit longer way since there is no simple and clear way of adding existing data-block
   * to the 'bmain'. So we allocate new empty mesh in the 'bmain' (which guarantees all the naming
   * and orders and flags) and move the temporary mesh in place there. */
  Mesh *mesh_in_bmain = BKE_mesh_add(bmain, mesh->id.name + 2);

  /* NOTE: BKE_mesh_nomain_to_mesh() does not copy materials and instead it preserves them in the
   * destination mesh. So we "steal" all related fields before calling it.
   *
   * TODO(sergey): We really better have a function which gets and ID and accepts it for the bmain.
   */
  mesh_in_bmain->mat = mesh->mat;
  mesh_in_bmain->totcol = mesh->totcol;
  mesh_in_bmain->flag = mesh->flag;
  mesh_in_bmain->smoothresh = mesh->smoothresh;
  mesh->mat = nullptr;

  BKE_mesh_nomain_to_mesh(mesh, mesh_in_bmain, nullptr);

  /* Anonymous attributes shouldn't exist on original data. */
  mesh_in_bmain->attributes_for_write().remove_anonymous();

  /* User-count is required because so far mesh was in a limbo, where library management does
   * not perform any user management (i.e. copy of a mesh will not increase users of materials). */
  BKE_library_foreach_ID_link(
      nullptr, &mesh_in_bmain->id, foreach_libblock_make_usercounts_callback, nullptr, IDWALK_NOP);

  /* Make sure user count from BKE_mesh_add() is the one we expect here and bring it down to 0. */
  BLI_assert(mesh_in_bmain->id.us == 1);
  id_us_min(&mesh_in_bmain->id);

  return mesh_in_bmain;
}

static KeyBlock *keyblock_ensure_from_uid(Key &key, const int uid, const StringRefNull name)
{
  if (KeyBlock *kb = BKE_keyblock_find_uid(&key, uid)) {
    return kb;
  }
  KeyBlock *kb = BKE_keyblock_add(&key, name.c_str());
  kb->uid = uid;
  return kb;
}

static int find_object_active_key_uid(const Key &key, const Object &object)
{
  const int active_kb_index = object.shapenr - 1;
  const KeyBlock *kb = (const KeyBlock *)BLI_findlink(&key.block, active_kb_index);
  if (!kb) {
    CLOG_ERROR(&LOG, "Could not find object's active shapekey %d", active_kb_index);
    return -1;
  }
  return kb->uid;
}

static void move_shapekey_layers_to_keyblocks(const Mesh &mesh,
                                              CustomData &custom_data,
                                              Key &key_dst,
                                              const int actshape_uid)
{
  using namespace blender::bke;
  for (const int i : IndexRange(CustomData_number_of_layers(&custom_data, CD_SHAPEKEY))) {
    const int layer_index = CustomData_get_layer_index_n(&custom_data, CD_SHAPEKEY, i);
    CustomDataLayer &layer = custom_data.layers[layer_index];

    KeyBlock *kb = keyblock_ensure_from_uid(key_dst, layer.uid, layer.name);
    MEM_SAFE_FREE(kb->data);

    kb->totelem = mesh.totvert;

    if (kb->uid == actshape_uid) {
      kb->data = MEM_malloc_arrayN(kb->totelem, sizeof(float3), __func__);
      MutableSpan<float3> kb_coords(static_cast<float3 *>(kb->data), kb->totelem);
      mesh.attributes().lookup<float3>("position").varray.materialize(kb_coords);
    }
    else {
      kb->data = layer.data;
      layer.data = nullptr;
    }
  }

  LISTBASE_FOREACH (KeyBlock *, kb, &key_dst.block) {
    if (kb->totelem != mesh.totvert) {
      MEM_SAFE_FREE(kb->data);
      kb->totelem = mesh.totvert;
      kb->data = MEM_cnew_array<float3>(kb->totelem, __func__);
      CLOG_ERROR(&LOG, "Data for shape key '%s' on mesh missing from evaluated mesh ", kb->name);
    }
  }
}

void BKE_mesh_nomain_to_mesh(Mesh *mesh_src, Mesh *mesh_dst, Object *ob)
{
  using namespace blender::bke;
  BLI_assert(mesh_src->id.tag & LIB_TAG_NO_MAIN);
  if (ob) {
    BLI_assert(mesh_dst == ob->data);
  }

  BKE_mesh_clear_geometry_and_metadata(mesh_dst);

  const bool verts_num_changed = mesh_dst->totvert != mesh_src->totvert;
  mesh_dst->totvert = mesh_src->totvert;
  mesh_dst->totedge = mesh_src->totedge;
  mesh_dst->totpoly = mesh_src->totpoly;
  mesh_dst->totloop = mesh_src->totloop;

  /* Using #CD_MASK_MESH ensures that only data that should exist in Main meshes is moved. */
  const CustomData_MeshMasks mask = CD_MASK_MESH;
  CustomData_copy(&mesh_src->vdata, &mesh_dst->vdata, mask.vmask, mesh_src->totvert);
  CustomData_copy(&mesh_src->edata, &mesh_dst->edata, mask.emask, mesh_src->totedge);
  CustomData_copy(&mesh_src->pdata, &mesh_dst->pdata, mask.pmask, mesh_src->totpoly);
  CustomData_copy(&mesh_src->ldata, &mesh_dst->ldata, mask.lmask, mesh_src->totloop);
  std::swap(mesh_dst->poly_offset_indices, mesh_src->poly_offset_indices);
  std::swap(mesh_dst->runtime->poly_offsets_sharing_info,
            mesh_src->runtime->poly_offsets_sharing_info);

  /* Make sure attribute names are moved. */
  std::swap(mesh_dst->active_color_attribute, mesh_src->active_color_attribute);
  std::swap(mesh_dst->default_color_attribute, mesh_src->default_color_attribute);
  std::swap(mesh_dst->vertex_group_names, mesh_src->vertex_group_names);

  BKE_mesh_copy_parameters(mesh_dst, mesh_src);

  /* For original meshes, shape key data is stored in the #Key data-block, so it
   * must be moved from the storage in #CustomData layers used for evaluation. */
  if (Key *key_dst = mesh_dst->key) {
    if (CustomData_has_layer(&mesh_src->vdata, CD_SHAPEKEY)) {
      /* If no object, set to -1 so we don't mess up any shapekey layers. */
      const int uid_active = ob ? find_object_active_key_uid(*key_dst, *ob) : -1;
      move_shapekey_layers_to_keyblocks(*mesh_dst, mesh_src->vdata, *key_dst, uid_active);
    }
    else if (verts_num_changed) {
      CLOG_WARN(&LOG, "Shape key data lost when replacing mesh '%s' in Main", mesh_src->id.name);
      id_us_min(&mesh_dst->key->id);
      mesh_dst->key = nullptr;
    }
  }

  BKE_id_free(nullptr, mesh_src);
}

void BKE_mesh_nomain_to_meshkey(Mesh *mesh_src, Mesh *mesh_dst, KeyBlock *kb)
{
  BLI_assert(mesh_src->id.tag & LIB_TAG_NO_MAIN);

  const int totvert = mesh_src->totvert;

  if (totvert == 0 || mesh_dst->totvert == 0 || mesh_dst->totvert != totvert) {
    return;
  }

  if (kb->data) {
    MEM_freeN(kb->data);
  }
  kb->data = MEM_malloc_arrayN(mesh_dst->key->elemsize, mesh_dst->totvert, "kb->data");
  kb->totelem = totvert;
  MutableSpan(static_cast<float3 *>(kb->data), kb->totelem).copy_from(mesh_src->vert_positions());
}<|MERGE_RESOLUTION|>--- conflicted
+++ resolved
@@ -539,21 +539,14 @@
 void BKE_mesh_to_pointcloud(Main *bmain, Depsgraph *depsgraph, Scene * /*scene*/, Object *ob)
 {
   BLI_assert(ob->type == OB_MESH);
-<<<<<<< HEAD
   const Object *ob_eval = DEG_get_evaluated_object(depsgraph, ob);
   if (!ob_eval) {
     return;
   }
-  const Mesh *me_eval = BKE_object_get_evaluated_mesh_no_subsurf(ob_eval);
-  if (!me_eval) {
+  const Mesh *mesh_eval = BKE_object_get_evaluated_mesh(ob_eval);
+  if (!mesh_eval) {
     return;
   }
-=======
-
-  Scene *scene_eval = DEG_get_evaluated_scene(depsgraph);
-  Object *ob_eval = DEG_get_evaluated_object(depsgraph, ob);
-  const Mesh *mesh_eval = mesh_get_eval_final(depsgraph, scene_eval, ob_eval, &CD_MASK_MESH);
->>>>>>> 93a2e5db
 
   PointCloud *pointcloud = (PointCloud *)BKE_pointcloud_add(bmain, ob->id.name + 2);
 
